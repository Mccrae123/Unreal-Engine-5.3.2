// Copyright (C) 2009 Nine Realms, Inc
//

#pragma once

#include "CoreMinimal.h"

#define SIMP_REBASE		1

#include "Quadric.h"
#include "Containers/HashTable.h"
#include "Containers/BinaryHeap.h"
#include "DisjointSet.h"

FORCEINLINE uint32 HashPosition( const FVector3f& Position )
{
	union { float f; uint32 i; } x;
	union { float f; uint32 i; } y;
	union { float f; uint32 i; } z;

	x.f = Position.X;
	y.f = Position.Y;
	z.f = Position.Z;

	return Murmur32( {
		Position.X == 0.0f ? 0u : x.i,
		Position.Y == 0.0f ? 0u : y.i,
		Position.Z == 0.0f ? 0u : z.i
	} );
}

FORCEINLINE uint32 Cycle3( uint32 Value )
{
	uint32 ValueMod3 = Value % 3;
	uint32 Value1Mod3 = ( 1 << ValueMod3 ) & 3;
	return Value - ValueMod3 + Value1Mod3;
}

FORCEINLINE uint32 Cycle3( uint32 Value, uint32 Offset )
{
	return Value - Value % 3 + ( Value + Offset ) % 3;
}


class FMeshSimplifier
{
public:
	QUADRICMESHREDUCTION_API		FMeshSimplifier( float* Verts, uint32 NumVerts, uint32* Indexes, uint32 NumIndexes, int32* MaterialIndexes, uint32 NumAttributes );
									~FMeshSimplifier() = default;

	void		SetAttributeWeights( const float* Weights )			{ AttributeWeights = Weights; }
	void		SetEdgeWeight( float Weight )						{ EdgeWeight = Weight; }
	void		SetCorrectAttributes( void (*Function)( float* ) )	{ CorrectAttributes = Function; }
	void		SetLimitErrorToSurfaceArea( bool Value )			{ bLimitErrorToSurfaceArea = Value; }

	QUADRICMESHREDUCTION_API void	LockPosition( const FVector3f& Position );

	QUADRICMESHREDUCTION_API float	Simplify(
		uint32 TargetNumVerts, uint32 TargetNumTris, float TargetError,
		uint32 LimitNumVerts, uint32 LimitNumTris, float LimitError );
	QUADRICMESHREDUCTION_API void	PreserveSurfaceArea();
	QUADRICMESHREDUCTION_API void	DumpOBJ( const char* Filename );
	QUADRICMESHREDUCTION_API void	Compact();

	uint32		GetRemainingNumVerts() const	{ return RemainingNumVerts; }
	uint32		GetRemainingNumTris() const		{ return RemainingNumTris; }

	int32 DegreeLimit		= 24;
	float DegreePenalty		= 0.5f;
	float LockPenalty		= 1e8f;
	float InversionPenalty	= 100.0f;

protected:
	uint32		NumVerts;
	uint32		NumIndexes;
	uint32		NumAttributes;
	uint32		NumTris;

	uint32		RemainingNumVerts;
	uint32		RemainingNumTris;
	
	float*			Verts;
	uint32*			Indexes;
	int32*			MaterialIndexes;

	const float*	AttributeWeights = nullptr;
	float			EdgeWeight = 8.0f;
	void			(*CorrectAttributes)( float* ) = nullptr;
	bool			bLimitErrorToSurfaceArea = true;

	FHashTable		VertHash;
	FHashTable		CornerHash;

	TArray< uint32 >	VertRefCount;
	TArray< uint8 >		CornerFlags;
	TBitArray<>			TriRemoved;

	struct FPerMaterialDeltas
	{
		float	SurfaceArea;
		int32	NumTris;
		int32	NumDisjoint;
	};
	TArray< FPerMaterialDeltas >	PerMaterialDeltas;

	struct FPair
	{
		FVector3f	Position0;
		FVector3f	Position1;
	};
	TArray< FPair >			Pairs;
	FHashTable				PairHash0;
	FHashTable				PairHash1;
	FBinaryHeap< float >	PairHeap;

	TArray< uint32 >	MovedVerts;
	TArray< uint32 >	MovedCorners;
	TArray< uint32 >	MovedPairs;
	TArray< uint32 >	ReevaluatePairs;

	TArray64< uint8 >		TriQuadrics;
	TArray< FEdgeQuadric >	EdgeQuadrics;
	TBitArray<>				EdgeQuadricsValid;

	TArray< float > WedgeAttributes;
	FDisjointSet	WedgeDisjointSet;

	enum ECornerFlags
	{
		MergeMask		= 3,		// Merge position 0 or 1
		AdjTriMask		= (1 << 2),	// Has been added to AdjTris
		LockedVertMask	= (1 << 3),	// Vert is locked, disallowing position movement
		RemoveTriMask	= (1 << 4),	// Triangle will overlap another after merge and should be removed
	};

protected:
	FVector3f&			GetPosition( uint32 VertIndex );
	const FVector3f&	GetPosition( uint32 VertIndex ) const;
	float*				GetAttributes( uint32 VertIndex );
	FQuadricAttr&		GetTriQuadric( uint32 TriIndex );

	template< typename FuncType >
	void	ForAllVerts( const FVector3f& Position, FuncType&& Function ) const;

	template< typename FuncType >
	void	ForAllCorners( const FVector3f& Position, FuncType&& Function ) const;

	template< typename FuncType >
	void	ForAllPairs( const FVector3f& Position, FuncType&& Function ) const;

	void	GatherAdjTris( const FVector3f& Position, uint32 Flag, TArray< uint32, TInlineAllocator<16> >& AdjTris, int32& VertDegree, uint32& FlagUnion );
	bool	AddUniquePair( FPair& Pair, uint32 PairIndex );

	void	CalcTriQuadric( uint32 TriIndex );
	void	CalcEdgeQuadric( uint32 EdgeIndex );

	float	EvaluateMerge( const FVector3f& Position0, const FVector3f& Position1, bool bMoveVerts );
	
	void	BeginMovePosition( const FVector3f& Position );
	void	EndMovePositions();

	uint32	CornerIndexMoved( uint32 TriIndex ) const;
	bool	TriWillInvert( uint32 TriIndex, const FVector3f& NewPosition ) const;

	void	RemoveTri( uint32 TriIndex );
	void	FixUpTri( uint32 TriIndex );
	bool	IsDuplicateTri( uint32 TriIndex ) const;
	void	SetVertIndex( uint32 Corner, uint32 NewVertIndex );
	void	RemoveDuplicateVerts( uint32 Corner );
};


FORCEINLINE FVector3f& FMeshSimplifier::GetPosition( uint32 VertIndex )
{
	return *reinterpret_cast< FVector3f* >( &Verts[ ( 3 + NumAttributes ) * VertIndex ] );
}

FORCEINLINE const FVector3f& FMeshSimplifier::GetPosition( uint32 VertIndex ) const
{
	return *reinterpret_cast< const FVector3f* >( &Verts[ ( 3 + NumAttributes ) * VertIndex ] );
}

FORCEINLINE float* FMeshSimplifier::GetAttributes( uint32 VertIndex )
{
	return &Verts[ ( 3 + NumAttributes ) * VertIndex + 3 ];
}

FORCEINLINE FQuadricAttr& FMeshSimplifier::GetTriQuadric( uint32 TriIndex )
{
	const SIZE_T QuadricSize = sizeof( FQuadricAttr ) + NumAttributes * 4 * sizeof( QScalar );
	return *reinterpret_cast< FQuadricAttr* >( &TriQuadrics[ TriIndex * QuadricSize ] );
}

template< typename FuncType >
void FMeshSimplifier::ForAllVerts( const FVector3f& Position, FuncType&& Function ) const
{
	uint32 Hash = HashPosition( Position );
	for( uint32 VertIndex = VertHash.First( Hash ); VertHash.IsValid( VertIndex ); VertIndex = VertHash.Next( VertIndex ) )
	{
		if( GetPosition( VertIndex ) == Position )
		{
			Function( VertIndex );
		}
	}
}

template< typename FuncType >
void FMeshSimplifier::ForAllCorners( const FVector3f& Position, FuncType&& Function ) const
{
	uint32 Hash = HashPosition( Position );
	for( uint32 Corner = CornerHash.First( Hash ); CornerHash.IsValid( Corner ); Corner = CornerHash.Next( Corner ) )
	{
		if( GetPosition( Indexes[ Corner ] ) == Position )
		{
			Function( Corner );
		}
	}
}

template< typename FuncType >
void FMeshSimplifier::ForAllPairs( const FVector3f& Position, FuncType&& Function ) const
{
	uint32 Hash = HashPosition( Position );
	for( uint32 PairIndex = PairHash0.First( Hash ); PairHash0.IsValid( PairIndex ); PairIndex = PairHash0.Next( PairIndex ) )
	{
		if( Pairs[ PairIndex ].Position0 == Position )
		{
			Function( PairIndex );
		}
	}

	for( uint32 PairIndex = PairHash1.First( Hash ); PairHash1.IsValid( PairIndex ); PairIndex = PairHash1.Next( PairIndex ) )
	{
		if( Pairs[ PairIndex ].Position1 == Position )
		{
			Function( PairIndex );
		}
	}
<<<<<<< HEAD
}



template< typename T, uint32 NumAttributes >
class TMeshSimplifier
{
	typedef typename TSimpVert<T>::TriIterator	TriIterator;
	typedef TQuadricAttr< NumAttributes >		QuadricType;

public:
						TMeshSimplifier( const T* Verts, uint32 NumVerts, const uint32* Indexes, uint32 NumIndexes );
						~TMeshSimplifier();

	void				SetAttributeWeights( const float* weights );
	void				SetEdgeWeight( float Weight );
	void				SetBoundaryLocked();

	void				InitCosts();

	float				SimplifyMesh( float maxErrorLimit, int minTris, int minVerts = 0);

	int					GetNumVerts() const { return numVerts; }
	int					GetNumTris() const { return numTris; }

	void				OutputMesh( T* Verts, uint32* Indexes, uint32* OutNumVertices = nullptr, uint32* OutNumIndices = nullptr ) const;

	template< typename FaceType >
	void				CompactFaceData( TArray< FaceType>& FaceData );

protected:
	void				LockVertFlags( uint32 flag );
	void				UnlockVertFlags( uint32 flag );

	void				LockTriFlags( uint32 flag );
	void				UnlockTriFlags( uint32 flag );

	void				GatherUpdates( TSimpVert<T>* v );

	void				GroupVerts();
	void				GroupEdges();

	void				InitVert( TSimpVert<T>* v );

	QuadricType&		GetQuadric( const TSimpTri<T>* Tri );
	QuadricType&		GetQuadric( TSimpVert<T>* v );
	FQuadric&			GetEdgeQuadric( TSimpVert<T>* v );

	// TODO move away from pointers and remove these functions
	uint32				GetVertIndex( const TSimpVert<T>* vert ) const;
	uint32				GetTriIndex( const TSimpTri<T>* tri ) const;
	uint32				GetEdgeIndex( const TSimpEdge<T>* edge ) const;

	uint32				HashPoint( const FVector3f& p ) const;
	uint32				HashEdge( const TSimpVert<T>* u, const TSimpVert<T>* v ) const;
	TSimpEdge<T>*		FindEdge( const TSimpVert<T>* u, const TSimpVert<T>* v );
	
	void				RemoveEdge( TSimpEdge<T>* edge );
	void				RemoveVert( TSimpVert<T>* vert );
	void				ReplaceEdgeVert( const TSimpVert<T>* oldV, const TSimpVert<T>* otherV, TSimpVert<T>* newV );
	void				CollapseEdgeVert( const TSimpVert<T>* oldV, const TSimpVert<T>* otherV, TSimpVert<T>* newV );

	float				Merge( TSimpVert<T>* v0, TSimpVert<T>* v1, bool bMoveVerts );
	float				ComputeMergePenalty( TSimpVert<T>* v0, TSimpVert<T>* v1, const FVector3f& NewPos );
#if !SIMP_NEW_MERGE
	float				ComputeNewVerts( TSimpEdge<T>* edge, TArray< T, TInlineAllocator<16> >& newVerts );
	float				ComputeEdgeCollapseCost( TSimpEdge<T>* edge, bool bMoveVerts );
#endif
	void				AddEdgeToHeap( TSimpEdge<T>* edge );
	void				Collapse( TSimpEdge<T>* edge );

	void				UpdateTris();
	void				UpdateVerts();
	void				UpdateEdges();

	uint32				vertFlagLock;
	uint32				triFlagLock;
	
	float				attributeWeights[ NumAttributes ];
	float				EdgeWeight = 16.0f;
	
	TSimpVert<T>*		sVerts;
	TSimpTri<T>*		sTris;

	int					numSVerts;
	int					numSTris;

	int					numVerts;
	int					numTris;

	TArray< TSimpEdge<T> >	edges;
	FHashTable				edgeHash;
	FBinaryHeap<float>		edgeHeap;

	TArray< TSimpVert<T>* >	updateVerts;
	TArray< TSimpTri<T>* >	updateTris;
	TArray< TSimpEdge<T>* >	updateEdges;

	TBitArray<>				VertQuadricsValid;
	TArray< QuadricType >	VertQuadrics;

	TBitArray<>				TriQuadricsValid;
	TArray< QuadricType >	TriQuadrics;

	TBitArray<>				EdgeQuadricsValid;
	TArray< FQuadric >		EdgeQuadrics;

	FHashTable			AdjCorners;
	FDisjointSet		WedgeSet;
};


//=============
// TMeshSimplifier
//=============
template< typename T, uint32 NumAttributes >
TMeshSimplifier<T, NumAttributes>::TMeshSimplifier( const T* Verts, uint32 NumVerts, const uint32* Indexes, uint32 NumIndexes )
	: edgeHash( 1 << FMath::Min( 16u, FMath::FloorLog2( NumVerts ) ) )
	, AdjCorners( 64 )
{
	TRACE_CPUPROFILER_EVENT_SCOPE(TMeshSimplifier::TMeshSimplifier);
	vertFlagLock = 0;
	triFlagLock = 0;

	for( uint32 i = 0; i < NumAttributes; i++ )
	{
		attributeWeights[i] = 1.0f;
	}

	numSVerts = NumVerts;
	numSTris = NumIndexes / 3;

	this->numVerts = numSVerts;
	this->numTris = numSTris;

	sVerts = new TSimpVert<T>[ numSVerts ];
	sTris = new TSimpTri<T>[ numSTris ];

	VertQuadricsValid.Init( false, numSVerts );
	VertQuadrics.SetNum( numSVerts );

	TriQuadricsValid.Init( false, numSTris );
	TriQuadrics.SetNum( numSTris );

	EdgeQuadricsValid.Init( false, numSVerts );
	EdgeQuadrics.SetNum( numSVerts );

	for( int i = 0; i < numSVerts; i++ )
	{
		sVerts[i].vert = Verts[i];
	}
	
	for( int i = 0; i < numSTris; i++ )
	{
		for( int j = 0; j < 3; j++ )
		{
			sTris[i].verts[j] = &sVerts[ Indexes[3*i+j] ];
			sTris[i].verts[j]->adjTris.Add( &sTris[i] );
		}
	}

	GroupVerts();

	int maxEdgeSize = FMath::Min( 3 * numSTris, 3 * numSVerts - 6 );
	edges.Empty( maxEdgeSize );
	for( int i = 0; i < numSVerts; i++ )
	{
		InitVert( &sVerts[i] );
	}

	// Guessed wrong on num edges. Array was resized so fix up pointers.
	if( edges.Num() > maxEdgeSize )
	{
		for( int i = 0; i < edges.Num(); i++ )
		{
			TSimpEdge<T>& edge = edges[i];
			edge.next = &edge;
			edge.prev = &edge;
		}
	}

	GroupEdges();

	edgeHash.Resize( edges.Num() );
	for( int i = 0; i < edges.Num(); i++ )
	{
		edgeHash.Add( HashEdge( edges[i].v0, edges[i].v1 ), i );
	}

	edgeHeap.Resize( edges.Num(), edges.Num() );
}

template< typename T, uint32 NumAttributes >
TMeshSimplifier<T, NumAttributes>::~TMeshSimplifier()
{
	delete[] sVerts;
	delete[] sTris;
}

template< typename T, uint32 NumAttributes >
void TMeshSimplifier<T, NumAttributes>::SetAttributeWeights( const float* weights )
{
	for( uint32 i = 0; i < NumAttributes; i++ )
	{
		attributeWeights[i] = weights[i];
	}
}

template< typename T, uint32 NumAttributes >
void TMeshSimplifier<T, NumAttributes>::SetEdgeWeight( float Weight )
{
	EdgeWeight = Weight;
}

template< typename T, uint32 NumAttributes >
void TMeshSimplifier<T, NumAttributes>::SetBoundaryLocked()
{
#if 0
	TArray< TSimpVert<T>*, TInlineAllocator<64> > adjVerts;

	for( int i = 0; i < numSVerts; i++ )
	{
		TSimpVert<T>* v0 = &sVerts[i];
		check( v0->adjTris.Num() > 0 );

		adjVerts.Reset();
		v0->FindAdjacentVertsGroup( adjVerts );

		for( TSimpVert<T>* v1 : adjVerts )
		{
			if( v0 < v1 )
			{
				LockTriFlags( SIMP_MARK1 );

				// set if this edge is boundary
				// find faces that share v0 and v1
				v0->EnableAdjTriFlagsGroup( SIMP_MARK1 );
				v1->DisableAdjTriFlagsGroup( SIMP_MARK1 );

				int faceCount = 0;
				TSimpVert<T>* vert = v0;
				do
				{
					for( TriIterator j = vert->adjTris.Begin(); j != vert->adjTris.End(); ++j )
					{
						TSimpTri<T>* tri = *j;
						faceCount += tri->TestFlags( SIMP_MARK1 ) ? 0 : 1;
					}
					vert = vert->next;
				} while( vert != v0 );

				v0->DisableAdjTriFlagsGroup( SIMP_MARK1 );

				if( faceCount == 1 )
				{
					// only one face on this edge
					v0->EnableFlagsGroup( SIMP_LOCKED );
					v1->EnableFlagsGroup( SIMP_LOCKED );
				}

				UnlockTriFlags( SIMP_MARK1 );
			}
		}
	}
#else
	for( auto& edge : edges )
	{
		LockTriFlags( SIMP_MARK1 );

		// set if this edge is boundary
		// find faces that share v0 and v1
		edge.v0->EnableAdjTriFlagsGroup( SIMP_MARK1 );

		int faceCount = 0;
		TSimpVert<T>* vert = edge.v1;
		do
		{
			for( TriIterator j = vert->adjTris.Begin(); j != vert->adjTris.End(); ++j )
			{
				TSimpTri<T>* tri = *j;
				faceCount += tri->TestFlags( SIMP_MARK1 ) ? 1 : 0;
			}
			vert = vert->next;
		} while( vert != edge.v1 );

		edge.v0->DisableAdjTriFlagsGroup( SIMP_MARK1 );

		if( faceCount == 1 )
		{
			// only one face on this edge
			edge.v0->EnableFlagsGroup( SIMP_LOCKED );
			edge.v1->EnableFlagsGroup( SIMP_LOCKED );
		}

		UnlockTriFlags( SIMP_MARK1 );
	}
#endif
}

// locking functions for nesting safety
template< typename T, uint32 NumAttributes >
FORCEINLINE void TMeshSimplifier<T, NumAttributes>::LockVertFlags( uint32 f )
{
	checkSlow( ( vertFlagLock & f ) == 0 );
	vertFlagLock |= f;
}

template< typename T, uint32 NumAttributes >
FORCEINLINE void TMeshSimplifier<T, NumAttributes>::UnlockVertFlags( uint32 f )
{
	vertFlagLock &= ~f;
}

template< typename T, uint32 NumAttributes >
FORCEINLINE void TMeshSimplifier<T, NumAttributes>::LockTriFlags( uint32 f )
{
	checkSlow( ( triFlagLock & f ) == 0 );
	triFlagLock |= f;
}

template< typename T, uint32 NumAttributes >
FORCEINLINE void TMeshSimplifier<T, NumAttributes>::UnlockTriFlags( uint32 f )
{
	triFlagLock &= ~f;
}

template< typename T, uint32 NumAttributes >
void TMeshSimplifier<T, NumAttributes>::InitVert( TSimpVert<T>* v )
{
	check( v->adjTris.Num() > 0 );

	TArray< TSimpVert<T>*, TInlineAllocator<64> > adjVerts;
	v->FindAdjacentVerts( adjVerts );

	TSimpVert<T>* v0 = v;
	for( TSimpVert<T>* v1 : adjVerts )
	{
		if( v0 < v1 )
		{
			// add edge
			edges.AddDefaulted();
			TSimpEdge<T>& edge = edges.Last();
			edge.v0 = v0;
			edge.v1 = v1;
		}
	}
}

template< typename T, uint32 NumAttributes >
void TMeshSimplifier<T, NumAttributes>::GroupVerts()
{
	// group verts that share a point
	FHashTable HashTable( 1 << FMath::Min( 16u, FMath::FloorLog2( numSVerts / 2 ) ), numSVerts );

	for( int i = 0; i < numSVerts; i++ )
	{
		HashTable.Add( HashPoint( sVerts[i].GetPos() ), i );
	}
	
	for( int i = 0; i < numSVerts; i++ )
	{
		// already grouped
		if( sVerts[i].next != &sVerts[i] )
		{
			continue;
		}

		// find any matching verts
		uint32 hash = HashPoint( sVerts[i].GetPos() );
		for( int j = HashTable.First( hash ); HashTable.IsValid(j); j = HashTable.Next(j) )
		{
			TSimpVert<T>* v1 = &sVerts[i];
			TSimpVert<T>* v2 = &sVerts[j];

			if( v1 == v2 )
				continue;

			// link
			if( v1->GetPos() == v2->GetPos() )
			{
				checkSlow( v2->next == v2 );
				checkSlow( v2->prev == v2 );

				v2->next = v1->next;
				v2->prev = v1;
				v2->next->prev = v2;
				v2->prev->next = v2;
			}
		}
	}
}

template< typename T, uint32 NumAttributes >
void TMeshSimplifier<T, NumAttributes>::GroupEdges()
{
	FHashTable HashTable( 1 << FMath::Min( 16u, FMath::FloorLog2( edges.Num() / 2 ) ), edges.Num() );
	for( int i = 0; i < edges.Num(); i++ )
	{
		uint32 Hash0 = HashPoint( edges[i].v0->GetPos() );
		uint32 Hash1 = HashPoint( edges[i].v1->GetPos() );
		uint32 Hash = Murmur32( { FMath::Min( Hash0, Hash1 ), FMath::Max( Hash0, Hash1 ) } );
		HashTable.Add( Hash, i );
	}

	for( int i = 0; i < edges.Num(); i++ )
	{
		// already grouped
		if( edges[i].next != &edges[i] )
		{
			continue;
		}

		// find any matching edges
		uint32 Hash0 = HashPoint( edges[i].v0->GetPos() );
		uint32 Hash1 = HashPoint( edges[i].v1->GetPos() );
		uint32 Hash = Murmur32( { FMath::Min( Hash0, Hash1 ), FMath::Max( Hash0, Hash1 ) } );
		for( uint32 j = HashTable.First( Hash ); HashTable.IsValid(j); j = HashTable.Next(j) )
		{
			TSimpEdge<T>* e1 = &edges[i];
			TSimpEdge<T>* e2 = &edges[j];

			if( e1 == e2 )
				continue;

			bool m1 =	e1->v0->GetPos() == e2->v0->GetPos() &&
						e1->v1->GetPos() == e2->v1->GetPos();

			bool m2 =	e1->v0->GetPos() == e2->v1->GetPos() &&
						e1->v1->GetPos() == e2->v0->GetPos();

			// backwards
			if( m2 )
			{
				Swap( e2->v0, e2->v1 );
			}

			// link
			if( m1 || m2 )
			{
				check( e2->next == e2 );
				check( e2->prev == e2 );

				e2->next = e1->next;
				e2->prev = e1;
				e2->next->prev = e2;
				e2->prev->next = e2;
			}
		}
	}
}

template< typename T, uint32 NumAttributes >
void TMeshSimplifier<T, NumAttributes>::InitCosts()
{
	for( auto& edge : edges )
	{
		AddEdgeToHeap( &edge );
	}
}

template< typename T, uint32 NumAttributes >
TQuadricAttr< NumAttributes >& TMeshSimplifier<T, NumAttributes>::GetQuadric( const TSimpTri<T>* Tri )
{
	uint32 TriIndex = GetTriIndex( Tri );
	if( !TriQuadricsValid[ TriIndex ] )
	{
		TriQuadricsValid[ TriIndex ] = true;
		TriQuadrics[ TriIndex ] = QuadricType(
			Tri->verts[0]->GetPos(),		Tri->verts[1]->GetPos(),		Tri->verts[2]->GetPos(),
			Tri->verts[0]->GetAttributes(),	Tri->verts[1]->GetAttributes(),	Tri->verts[2]->GetAttributes(),
			attributeWeights );
	}

	return TriQuadrics[ TriIndex ];
}

template< typename T, uint32 NumAttributes >
TQuadricAttr< NumAttributes >& TMeshSimplifier<T, NumAttributes>::GetQuadric( TSimpVert<T>* v )
{
	uint32 VertIndex = GetVertIndex( v );
	if( !VertQuadricsValid[ VertIndex ] )
	{
		QuadricType vertQuadric;
		vertQuadric.Zero();
	
		// sum tri quadrics
		for( TriIterator i = v->adjTris.Begin(); i != v->adjTris.End(); ++i )
		{
			vertQuadric += GetQuadric( *i );
		}

		VertQuadricsValid[ VertIndex ] = true;
		VertQuadrics[ VertIndex ] = vertQuadric;
	}

	return VertQuadrics[ VertIndex ];
}

template< typename T, uint32 NumAttributes >
FQuadric& TMeshSimplifier<T, NumAttributes>::GetEdgeQuadric( TSimpVert<T>* v )
{
	uint32 VertIndex = GetVertIndex( v );
	if( !EdgeQuadricsValid[ VertIndex ] )
	{
		FQuadric vertQuadric;
		vertQuadric.Zero();

		TArray< TSimpVert<T>*, TInlineAllocator<64> > adjVerts;
		v->FindAdjacentVerts( adjVerts );

		LockTriFlags( SIMP_MARK1 );
		v->EnableAdjTriFlags( SIMP_MARK1 );
	
		for( TSimpVert<T>* vert : adjVerts )
		{
			TSimpTri<T>* face = NULL;
			int faceCount = 0;
			for( TriIterator j = vert->adjTris.Begin(); j != vert->adjTris.End(); ++j )
			{
				TSimpTri<T>* tri = *j;
				if( tri->TestFlags( SIMP_MARK1 ) )
				{
					face = tri;
					faceCount++;
				}
			}

			if( faceCount == 1 )
			{
				// only one face on this edge
				FEdgeQuadric edgeQuadric( v->GetPos(), vert->GetPos(), face->GetNormal(), EdgeWeight );
				vertQuadric.Add( edgeQuadric, v->GetPos() );
			}
		}

		v->DisableAdjTriFlags( SIMP_MARK1 );
		UnlockTriFlags( SIMP_MARK1 );

		EdgeQuadricsValid[ VertIndex ] = true;
		EdgeQuadrics[ VertIndex ] = vertQuadric;
	}

	return EdgeQuadrics[ VertIndex ];
}

template< typename T, uint32 NumAttributes >
FORCEINLINE uint32 TMeshSimplifier<T, NumAttributes>::GetVertIndex( const TSimpVert<T>* vert ) const
{
	ptrdiff_t Index = vert - &sVerts[0];
	return (uint32)Index;
}

template< typename T, uint32 NumAttributes >
FORCEINLINE uint32 TMeshSimplifier<T, NumAttributes>::GetTriIndex( const TSimpTri<T>* tri ) const
{
	ptrdiff_t Index = tri - &sTris[0];
	return (uint32)Index;
}

template< typename T, uint32 NumAttributes >
FORCEINLINE uint32 TMeshSimplifier<T, NumAttributes>::GetEdgeIndex( const TSimpEdge<T>* edge ) const
{
	ptrdiff_t Index = edge - &edges[0];
	return (uint32)Index;
}

template< typename T, uint32 NumAttributes >
FORCEINLINE uint32 TMeshSimplifier<T, NumAttributes>::HashPoint( const FVector3f& p ) const
{
	union { float f; uint32 i; } x;
	union { float f; uint32 i; } y;
	union { float f; uint32 i; } z;

	x.f = p.X;
	y.f = p.Y;
	z.f = p.Z;

	return Murmur32( { x.i, y.i, z.i } );
}

template< typename T, uint32 NumAttributes >
FORCEINLINE uint32 TMeshSimplifier<T, NumAttributes>::HashEdge( const TSimpVert<T>* u, const TSimpVert<T>* v ) const
{
	uint32 ui = GetVertIndex( u );
	uint32 vi = GetVertIndex( v );
	// must be symmetrical
	return Murmur32( { FMath::Min( ui, vi ), FMath::Max( ui, vi ) } );
}

template< typename T, uint32 NumAttributes >
TSimpEdge<T>* TMeshSimplifier<T, NumAttributes>::FindEdge( const TSimpVert<T>* u, const TSimpVert<T>* v )
{
	uint32 hash = HashEdge( u, v );
	for( uint32 i = edgeHash.First( hash ); edgeHash.IsValid(i); i = edgeHash.Next(i) )
	{
		if( ( edges[i].v0 == u && edges[i].v1 == v ) ||
			( edges[i].v0 == v && edges[i].v1 == u ) )
		{
			return &edges[i];
		}
	}

	return NULL;
}

template< typename T, uint32 NumAttributes >
void TMeshSimplifier<T, NumAttributes>::RemoveEdge( TSimpEdge<T>* edge )
{
	if( edge->TestFlags( SIMP_REMOVED ) )
	{
		checkSlow( edge->next == edge );
		checkSlow( edge->prev == edge );
		return;
	}

	uint32 hash = HashEdge( edge->v0, edge->v1 );
	for( uint32 i = edgeHash.First( hash ); edgeHash.IsValid(i); i = edgeHash.Next(i) )
	{
		if( &edges[i] == edge )
		{
			edgeHash.Remove( hash, i );
			edgeHeap.Remove( i );
			break;
		}
	}

	// remove edge
	edge->EnableFlags( SIMP_REMOVED );

	// ungroup edge
	edge->prev->next = edge->next;
	edge->next->prev = edge->prev;
	edge->next = edge;
	edge->prev = edge;
}

template< typename T, uint32 NumAttributes >
void TMeshSimplifier<T, NumAttributes>::RemoveVert( TSimpVert<T>* vert )
{
	vert->adjTris.Clear();
	vert->EnableFlags( SIMP_REMOVED );

	// ungroup
	vert->prev->next = vert->next;
	vert->next->prev = vert->prev;
	vert->next = vert;
	vert->prev = vert;
	
	numVerts--;
}

template< typename T, uint32 NumAttributes >
void TMeshSimplifier<T, NumAttributes>::ReplaceEdgeVert( const TSimpVert<T>* oldV, const TSimpVert<T>* otherV, TSimpVert<T>* newV )
{
	uint32 hash = HashEdge( oldV, otherV );
	uint32 index;
	for( index = edgeHash.First( hash ); edgeHash.IsValid( index ); index = edgeHash.Next( index ) )
	{
		if( ( edges[ index ].v0 == oldV && edges[ index ].v1 == otherV ) ||
			( edges[ index ].v1 == oldV && edges[ index ].v0 == otherV ) )
			break;
	}

	checkSlow( index != -1 );
	TSimpEdge<T>* edge = &edges[ index ];
	
	edgeHash.Remove( hash, index );

	TSimpEdge<T>* ExistingEdge = FindEdge( newV, otherV );
	if( ExistingEdge )
	{
		// Not entirely sure why this happens. I believe these are invalid edges from bridge tris.
		RemoveEdge( ExistingEdge );
	}

	if( newV )
	{
		edgeHash.Add( HashEdge( newV, otherV ), index );

		if( edge->v0 == oldV )
			edge->v0 = newV;
		else
			edge->v1 = newV;
	}
	else
	{
		// remove edge
		edge->EnableFlags( SIMP_REMOVED );

		// ungroup old edge
		edge->prev->next = edge->next;
		edge->next->prev = edge->prev;
		edge->next = edge;
		edge->prev = edge;

		edgeHeap.Remove( index );
	}
}

template< typename T, uint32 NumAttributes >
void TMeshSimplifier<T, NumAttributes>::CollapseEdgeVert( const TSimpVert<T>* oldV, const TSimpVert<T>* otherV, TSimpVert<T>* newV )
{
	uint32 hash = HashEdge( oldV, otherV );
	uint32 index;
	for( index = edgeHash.First( hash ); edgeHash.IsValid( index ); index = edgeHash.Next( index ) )
	{
		if( ( edges[ index ].v0 == oldV && edges[ index ].v1 == otherV ) ||
			( edges[ index ].v1 == oldV && edges[ index ].v0 == otherV ) )
			break;
	}

	checkSlow( index != -1 );
	TSimpEdge<T>* edge = &edges[ index ];
	
	edgeHash.Remove( hash, index );
	edgeHeap.Remove( index );

	// remove edge
	edge->EnableFlags( SIMP_REMOVED );

	// ungroup old edge
	edge->prev->next = edge->next;
	edge->next->prev = edge->prev;
	edge->next = edge;
	edge->prev = edge;
}

template< typename T, uint32 NumAttributes >
void TMeshSimplifier<T, NumAttributes>::GatherUpdates( TSimpVert<T>* v )
{
	TArray< TSimpVert<T>*, TInlineAllocator<64> > AdjVerts;
	
	for( TriIterator i = v->adjTris.Begin(); i != v->adjTris.End(); ++i )
	{
		TSimpTri<T>* Tri = *i;

		// Update all tris touching collapse edge.
		updateTris.AddUnique( Tri );

		for( uint32 CornerIndex = 0; CornerIndex < 3; CornerIndex++ )
		{
			TSimpVert<T>* Vert = Tri->verts[ CornerIndex ];

			if( AdjVerts.Find( Vert ) == INDEX_NONE )
			{
				AdjVerts.Add( Vert );

				// Update verts from tris adjacent to collapsed edge
				updateVerts.AddUnique( Vert );
			}
		}
	}

	LockVertFlags( SIMP_MARK1 | SIMP_MARK2 );

	// update the costs of all edges connected to any face adjacent to v
	for( TSimpVert<T>* AdjVert : AdjVerts )
	{
		// Mark as needing to be tested against this AdjVert
		AdjVert->EnableAdjVertFlags( SIMP_MARK1 );

		// Mark as processed as an AdjVert. No need to try edges connecting to it after we've evaluated all its possible connections already.
		AdjVert->EnableFlags( SIMP_MARK2 );

		for( TriIterator i = AdjVert->adjTris.Begin(); i != AdjVert->adjTris.End(); ++i )
		{
			TSimpTri<T>* Tri = *i;

			for( uint32 CornerIndex = 0; CornerIndex < 3; CornerIndex++ )
			{
				TSimpVert<T>* Vert = Tri->verts[ CornerIndex ];

				// Any vert that hasn't been tested against AdjVert yet nor has been an AdjVert itself already.
				if( Vert->TestFlags( SIMP_MARK1 ) && !Vert->TestFlags( SIMP_MARK2 ) )
				{
					TSimpEdge<T>* edge = FindEdge( AdjVert, Vert );
					updateEdges.AddUnique( edge );
				}
				Vert->DisableFlags( SIMP_MARK1 );
			}
		}
	}

	for( TSimpVert<T>* AdjVert : AdjVerts )
	{
		AdjVert->DisableFlags( SIMP_MARK2 );
	}

	UnlockVertFlags( SIMP_MARK1 | SIMP_MARK2 );
}

template< typename T, uint32 NumAttributes >
float TMeshSimplifier<T, NumAttributes>::Merge( TSimpVert<T>* v0, TSimpVert<T>* v1, bool bMoveVerts )
{
	const FVector3f Position0 = v0->GetPos();
	const FVector3f Position1 = v1->GetPos();

	// Find unique adjacent triangles
	TArray< TSimpTri<T>*, TInlineAllocator<16> > AdjTris;
	
	TSimpVert<T>* v;
	v = v0;
	do {
		checkSlow( !v->TestFlags( SIMP_REMOVED ) );
		checkSlow( v->adjTris.Num() != 0 );

		for( TriIterator i = v->adjTris.Begin(); i != v->adjTris.End(); ++i )
		{
			TSimpTri<T>* Tri = *i;
			checkSlow( !Tri->TestFlags( SIMP_REMOVED ) );

			if( !Tri->TestFlags( SIMP_MARK1 ) )
			{
				Tri->EnableFlags( SIMP_MARK1 );
				AdjTris.Add( Tri );
			}
		}
		v = v->next;
	} while( v != v0 );

	v = v1;
	do {
		checkSlow( !v->TestFlags( SIMP_REMOVED ) );
		checkSlow( v->adjTris.Num() != 0 );

		for( TriIterator i = v->adjTris.Begin(); i != v->adjTris.End(); ++i )
		{
			TSimpTri<T>* Tri = *i;
			checkSlow( !Tri->TestFlags( SIMP_REMOVED ) );

			if( !Tri->TestFlags( SIMP_MARK1 ) )
			{
				Tri->EnableFlags( SIMP_MARK1 );
				AdjTris.Add( Tri );
			}
		}
		v = v->next;
	} while( v != v1 );

	FVector3f	BoundsMin = {  MAX_flt,  MAX_flt,  MAX_flt };
	FVector3f	BoundsMax = { -MAX_flt, -MAX_flt, -MAX_flt };

	AdjCorners.Clear();
	WedgeSet.Init( AdjTris.Num() );

	for( uint32 AdjTriIndex = 0, Num = AdjTris.Num(); AdjTriIndex < Num; AdjTriIndex++ )
	{
		for( uint32 CornerIndex = 0; CornerIndex < 3; CornerIndex++ )
		{
			TSimpVert<T>* RESTRICT Vert = AdjTris[ AdjTriIndex ]->verts[ CornerIndex ];
			
			uint32 Hash = HashPoint( Vert->GetPos() );
			uint32 AdjCorner;
			for( AdjCorner = AdjCorners.First( Hash ); AdjCorners.IsValid( AdjCorner ); AdjCorner = AdjCorners.Next( AdjCorner ) )
			{
				uint32 OtherAdjTriIndex = AdjCorner >> 2;
				uint32 OtherCornerIndex = AdjCorner & 3;

				TSimpVert<T>* OtherVert = AdjTris[ OtherAdjTriIndex ]->verts[ OtherCornerIndex ];
				if( Vert == OtherVert )
				{
					// Only union wedges with the merged positions. Shared adjverts elsewhere are irrelevant for wedges.
					if( Vert->GetPos() == Position0 ||
						Vert->GetPos() == Position1 )
					{
						WedgeSet.UnionSequential( AdjTriIndex, OtherAdjTriIndex );
					}

					break;
				}
			}
			if( !AdjCorners.IsValid( AdjCorner ) )
			{
				// if didn't find this vert already present, add it.
				AdjCorners.Add( Hash, (AdjTriIndex << 2) | CornerIndex );

				BoundsMin = FVector3f::Min( BoundsMin, Vert->GetPos() );
				BoundsMax = FVector3f::Max( BoundsMax, Vert->GetPos() );
			}
		}
	}

	float BoundsExtentSqr = ( BoundsMax - BoundsMin ).SizeSquared();
	
	TArray< uint32, TInlineAllocator<8> >		WedgeIDs;
	TArray< QuadricType, TInlineAllocator<8> >	WedgeQuadrics;

	for( uint32 AdjTriIndex = 0, Num = AdjTris.Num(); AdjTriIndex < Num; AdjTriIndex++ )
	{
		TSimpTri<T>* RESTRICT Tri = AdjTris[ AdjTriIndex ];
		Tri->DisableFlags( SIMP_MARK1 );

		int32 QuadricIndex = WedgeIDs.AddUnique( WedgeSet.Find( AdjTriIndex ) );
		if( QuadricIndex < WedgeQuadrics.Num() )
		{
			WedgeQuadrics[ QuadricIndex ] += GetQuadric( Tri );
		}
		else
		{
			WedgeQuadrics.Add( GetQuadric( Tri ) );
		}
	}

	FQuadricAttrOptimizer QuadricOptimizer;
	for( auto& WedgeQuadric : WedgeQuadrics )
	{
		QuadricOptimizer.AddQuadric( WedgeQuadric, NumAttributes );
	}

	// TODO edge quadrics differently
	FQuadric EdgeQuadric;
	EdgeQuadric.Zero();

	v = v0;
	do {
		EdgeQuadric += GetEdgeQuadric(v);
		v = v->next;
	} while( v != v0 );

	v = v1;
	do {
		EdgeQuadric += GetEdgeQuadric(v);
		v = v->next;
	} while( v != v1 );

	QuadricOptimizer.AddQuadric( EdgeQuadric );


	FVector3f NewPos;
	{
		bool bLocked0 = v0->TestFlags( SIMP_LOCKED );
		bool bLocked1 = v1->TestFlags( SIMP_LOCKED );

		// find position
		if( bLocked0 && !bLocked1 )
		{
			// v0 position
			NewPos = v0->GetPos();
		}
		else if( bLocked1 && !bLocked0 )
		{
			// v1 position
			NewPos = v1->GetPos();
		}
		else
		{
			bool bIsValid = QuadricOptimizer.OptimizeVolume( NewPos );

			// Limit position to be near the neighborhood bounds
			if( !bIsValid || ComputeSquaredDistanceFromBoxToPoint( BoundsMin, BoundsMax, NewPos ) > BoundsExtentSqr * 4.0f )
			{
				bIsValid = QuadricOptimizer.Optimize( NewPos );
			}
			
			if( !bIsValid || ComputeSquaredDistanceFromBoxToPoint( BoundsMin, BoundsMax, NewPos ) > BoundsExtentSqr * 4.0f )
			{
				// Try a point on the edge.
				bIsValid = QuadricOptimizer.OptimizeLinear( Position0, Position1, NewPos );
			}

			if( !bIsValid )
			{
				// Couldn't find optimal so choose middle
				NewPos = ( Position0 + Position1 ) * 0.5f;
			}
		}
	}


	TArray< T, TInlineAllocator<8> > NewVerts;
	NewVerts.Reserve( WedgeQuadrics.Num() );
	
	float Error = 0.0f;
	float EdgeError = EdgeQuadric.Evaluate( NewPos );

	for( auto& WedgeQuadric : WedgeQuadrics )
	{
		T& NewVert = NewVerts.AddDefaulted_GetRef();
		NewVert.GetPos() = NewPos;

		if( WedgeQuadric.a > 1e-8 )
		{
			// calculate vert attributes from the new position
			float WedgeError = WedgeQuadric.CalcAttributesAndEvaluate( NewPos, NewVert.GetAttributes(), attributeWeights );
			
			// Correct after eval. Normal length is unimportant for error but can bias the calculation.
			NewVert.Correct();

			Error += WedgeError;
		}
		else
		{
			for( uint32 i = 0; i < NumAttributes; i++ )
			{
				NewVert.GetAttributes()[i] = 0.0f;
			}
		}
	}

	if( bMoveVerts )
	{
		for( uint32 AdjTriIndex = 0, Num = AdjTris.Num(); AdjTriIndex < Num; AdjTriIndex++ )
		{
			int32 QuadricIndex = WedgeIDs.Find( WedgeSet[ AdjTriIndex ] );

			for( uint32 CornerIndex = 0; CornerIndex < 3; CornerIndex++ )
			{
				TSimpVert<T>* Vert = AdjTris[ AdjTriIndex ]->verts[ CornerIndex ];

				if( Vert->GetPos() == Position0 ||
					Vert->GetPos() == Position1 )
				{
					// Only use attributes if we calculated them.
					if( WedgeQuadrics[ QuadricIndex ].a > 1e-8 )
						Vert->vert = NewVerts[ QuadricIndex ];
					else
						Vert->GetPos() = NewPos;
				}
			}
		}
		
		// Limit error to be no greater than the size of the triangles it could affect.
		Error = FMath::Min( Error, BoundsExtentSqr );
	}
	else
	{
		Error += EdgeError;
		//Error = FMath::Min( Error, BoundsExtentSqr );
		Error += ComputeMergePenalty( v0, v1, NewPos );
	}

	return Error;
}

#if !SIMP_NEW_MERGE
template< typename T, uint32 NumAttributes >
float TMeshSimplifier<T, NumAttributes>::ComputeNewVerts( TSimpEdge<T>* edge, TArray< T, TInlineAllocator<16> >& newVerts )
{
	TSimpEdge<T>* e;
	TSimpVert<T>* v;

	TArray< QuadricType, TInlineAllocator<16> > quadrics;

	FQuadricAttrOptimizer optimizer;

	LockVertFlags( SIMP_MARK1 );
	
	edge->v0->EnableFlagsGroup( SIMP_MARK1 );
	edge->v1->EnableFlagsGroup( SIMP_MARK1 );

	// add edges
	e = edge;
	do {
		checkSlow( e == FindEdge( e->v0, e->v1 ) );
		checkSlow( e->v0->adjTris.Num() > 0 );
		checkSlow( e->v1->adjTris.Num() > 0 );

		newVerts.Add( e->v0->vert );

		QuadricType quadric;
		quadric  = GetQuadric( e->v0 );
		quadric += GetQuadric( e->v1 );
		quadrics.Add( quadric );
		optimizer.AddQuadric( quadric );

		e->v0->DisableFlags( SIMP_MARK1 );
		e->v1->DisableFlags( SIMP_MARK1 );

		e = e->next;
	} while( e != edge );

	// add remainder verts
	v = edge->v0;
	do {
		if( v->TestFlags( SIMP_MARK1 ) )
		{
			checkSlow( !v->TestFlags( SIMP_REMOVED ) );
			checkSlow( v->adjTris.Num() != 0 );

			newVerts.Add( v->vert );

			QuadricType quadric;
			quadric = GetQuadric( v );
			quadrics.Add( quadric );
			optimizer.AddQuadric( quadric );

			v->DisableFlags( SIMP_MARK1 );
		}
		v = v->next;
	} while( v != edge->v0 );

	v = edge->v1;
	do {
		if( v->TestFlags( SIMP_MARK1 ) )
		{
			checkSlow( !v->TestFlags( SIMP_REMOVED ) );
			checkSlow( v->adjTris.Num() != 0 );

			newVerts.Add( v->vert );

			QuadricType quadric;
			quadric = GetQuadric( v );
			quadrics.Add( quadric );
			optimizer.AddQuadric( quadric );

			v->DisableFlags( SIMP_MARK1 );
		}
		v = v->next;
	} while( v != edge->v1 );

	UnlockVertFlags( SIMP_MARK1 );

	FQuadric edgeQuadric;
	edgeQuadric.Zero();

	v = edge->v0;
	do {
		edgeQuadric += GetEdgeQuadric( v );
		v = v->next;
	} while( v != edge->v0 );

	v = edge->v1;
	do {
		edgeQuadric += GetEdgeQuadric( v );
		v = v->next;
	} while( v != edge->v1 );

	optimizer.AddQuadric( edgeQuadric );
	
	FVector3f newPos;
	{
		bool bLocked0 = edge->v0->TestFlags( SIMP_LOCKED );
		bool bLocked1 = edge->v1->TestFlags( SIMP_LOCKED );
		//checkSlow( !bLocked0 || !bLocked1 );

		// find position
		if( bLocked0 && !bLocked1 )
		{
			// v0 position
			newPos = edge->v0->GetPos();
		}
		else if( bLocked1 && !bLocked0 )
		{
			// v1 position
			newPos = edge->v1->GetPos();
		}
		else
		{
			// optimal position
			FVector3f pos;
			bool valid = optimizer.Optimize( pos, newPos );
			if( !valid )
			{
				// Couldn't find optimal so choose middle
				newPos = ( edge->v0->GetPos() + edge->v1->GetPos() ) * 0.5f;
			}
		}
	}
	
	float cost = 0.0f;

	for( int i = 0; i < quadrics.Num(); i++ )
	{
		newVerts[i].GetPos() = newPos;

		if( quadrics[i].a > 1e-8 )
		{
			// calculate vert attributes from the new position
			quadrics[i].CalcAttributesAndEvaluate( newVerts[i].GetPos(), newVerts[i].GetAttributes(), attributeWeights );
			newVerts[i].Correct();
		}

		// sum cost of new verts
		cost += quadrics[i].Evaluate( newVerts[i].GetPos(), newVerts[i].GetAttributes(), attributeWeights );
	}

	cost += edgeQuadric.Evaluate( newPos );

	return cost;
}

template< typename T, uint32 NumAttributes >
float TMeshSimplifier<T, NumAttributes>::ComputeEdgeCollapseCost( TSimpEdge<T>* edge, bool bMoveVerts )
{
	TArray< T, TInlineAllocator<16> > newVerts;
	float Error = ComputeNewVerts( edge, newVerts );

	if( bMoveVerts )
	{
		TSimpVert<T>* v;

		uint32 i = 0;

		LockVertFlags( SIMP_MARK1 );

		edge->v0->EnableFlagsGroup( SIMP_MARK1 );
		edge->v1->EnableFlagsGroup( SIMP_MARK1 );

		// edges
		TSimpEdge<T>* e = edge;
		do {
			checkSlow( e == FindEdge( e->v0, e->v1 ) );
			checkSlow( e->v0->adjTris.Num() > 0 );
			checkSlow( e->v1->adjTris.Num() > 0 );

			e->v1->vert = newVerts[ i++ ];
			e->v0->DisableFlags( SIMP_MARK1 );
			e->v1->DisableFlags( SIMP_MARK1 );

			e = e->next;
		} while( e != edge );

		// remainder verts
		v = edge->v0;
		do {
			if( v->TestFlags( SIMP_MARK1 ) )
			{
				checkSlow( !v->TestFlags( SIMP_REMOVED ) );
				checkSlow( v->adjTris.Num() != 0 );

				v->vert = newVerts[ i++ ];
				v->DisableFlags( SIMP_MARK1 );
			}
			v = v->next;
		} while( v != edge->v0 );

		v = edge->v1;
		do {
			if( v->TestFlags( SIMP_MARK1 ) )
			{
				checkSlow( !v->TestFlags( SIMP_REMOVED ) );
				checkSlow( v->adjTris.Num() != 0 );

				v->vert = newVerts[ i++ ];
				v->DisableFlags( SIMP_MARK1 );
			}
			v = v->next;
		} while( v != edge->v1 );

		UnlockVertFlags( SIMP_MARK1 );
	}
	else
	{
		Error += ComputeMergePenalty( edge->v0, edge->v1, newVerts[0].GetPos() );
	}

	return Error;
}
#endif

template< typename T, uint32 NumAttributes >
float TMeshSimplifier<T, NumAttributes>::ComputeMergePenalty( TSimpVert<T>* v0, TSimpVert<T>* v1, const FVector3f& NewPos )
{
	// add penalties
	// the below penalty code works with groups so no need to worry about remainder verts
	TSimpVert<T>* v;

	float penalty = 0.0f;

	{
		const int degreeLimit = 24;
		const float degreePenalty = 100.0f;

		int degree = 0;

		v = v0;
		do {
			degree += v->adjTris.Num();
			v = v->next;
		} while( v != v0 );

		// v
		v = v1;
		do {
			degree += v->adjTris.Num();
			v = v->next;
		} while( v != v1 );

		if( degree > degreeLimit )
			penalty += degreePenalty * ( degree - degreeLimit );
	}

	{
		const float LockPenalty = 1e8f;
		if( v0->TestFlags( SIMP_LOCKED ) && v1->TestFlags( SIMP_LOCKED ) )
			penalty += LockPenalty;
	}

	{
		// Penalty to prevent edge folding 
		const float invalidPenalty = 1000000.0f;

		LockTriFlags( SIMP_MARK1 );
	
		v1->EnableAdjTriFlagsGroup( SIMP_MARK1 );

		// u
		v = v0;
		do {
			for( TriIterator i = v->adjTris.Begin(); i != v->adjTris.End(); ++i )
			{
				TSimpTri<T>* tri = *i;
				if( !tri->TestFlags( SIMP_MARK1 ) )
					penalty += tri->ReplaceVertexIsValid( v, NewPos ) ? 0.0f : invalidPenalty;
				tri->DisableFlags( SIMP_MARK1 );
			}
			v = v->next;
		} while( v != v0 );

		// v
		v = v1;
		do {
			for( TriIterator i = v->adjTris.Begin(); i != v->adjTris.End(); ++i )
			{
				TSimpTri<T>* tri = *i;
				if( tri->TestFlags( SIMP_MARK1 ) )
					penalty += tri->ReplaceVertexIsValid( v, NewPos ) ? 0.0f : invalidPenalty;
				tri->DisableFlags( SIMP_MARK1 );
			}
			v = v->next;
		} while( v != v1 );

		UnlockTriFlags( SIMP_MARK1 );
	}

	return penalty;
}

template< typename T, uint32 NumAttributes >
void TMeshSimplifier<T, NumAttributes>::AddEdgeToHeap( TSimpEdge<T>* edge )
{
	if( edgeHeap.IsPresent( GetEdgeIndex( edge ) ) )
		return;

#if SIMP_NEW_MERGE
	float cost = Merge( edge->v0, edge->v1, false );
#else
	float cost = ComputeEdgeCollapseCost( edge, false );
#endif

	TSimpEdge<T>* e = edge;
	do {
		uint32 EdgeIndex = GetEdgeIndex(e);
		edgeHeap.Add( cost, EdgeIndex );
		e = e->next;
	} while( e != edge );
}

template< typename T, uint32 NumAttributes >
void TMeshSimplifier<T, NumAttributes>::Collapse( TSimpEdge<T>* edge )
{
	TSimpVert<T>* u = edge->v0;
	TSimpVert<T>* v = edge->v1;
	
	// Collapse the edge uv by moving vertex u onto v
	checkSlow( u && v );
	checkSlow( edge == FindEdge( u, v ) );
	checkSlow( u->adjTris.Num() > 0 );
	checkSlow( v->adjTris.Num() > 0 );

	if( u->TestFlags( SIMP_LOCKED ) )
		v->EnableFlags( SIMP_LOCKED );

	LockVertFlags( SIMP_MARK1 );

	// update edges from u to v
	u->EnableAdjVertFlags( SIMP_MARK1 );
	v->DisableAdjVertFlags( SIMP_MARK1 );

	if( u->TestFlags( SIMP_MARK1 ) )
	{
		// Invalid edge, results from collapsing a bridge tri
		// There are no actual triangles connecting these verts
		u->DisableAdjVertFlags( SIMP_MARK1 );
		UnlockVertFlags( SIMP_MARK1 );
		return;
	}

	for( TriIterator i = u->adjTris.Begin(); i != u->adjTris.End(); ++i )
	{
		TSimpTri<T>* tri = *i;
		for( int j = 0; j < 3; j++ )
		{
			TSimpVert<T>* vert = tri->verts[j];
			if( vert->TestFlags( SIMP_MARK1 ) )
			{
				ReplaceEdgeVert( u, vert, v );
				vert->DisableFlags( SIMP_MARK1 );
			}
		}
	}

	// remove dead edges
	u->EnableAdjVertFlags( SIMP_MARK1 );
	u->DisableFlags( SIMP_MARK1 );
	v->DisableFlags( SIMP_MARK1 );

	for( TriIterator i = v->adjTris.Begin(); i != v->adjTris.End(); ++i )
	{
		TSimpTri<T>* tri = *i;
		for( int j = 0; j < 3; j++ )
		{
			TSimpVert<T>* vert = tri->verts[j];
			if( vert->TestFlags( SIMP_MARK1 ) )
			{
				ReplaceEdgeVert( u, vert, NULL );
				vert->DisableFlags( SIMP_MARK1 );
			}
		}
	}

	u->DisableAdjVertFlags( SIMP_MARK1 );

	// fixup triangles
	for( TriIterator i = u->adjTris.Begin(); i != u->adjTris.End(); ++i )
	{
		TSimpTri<T>* tri = *i;
		checkSlow( !tri->TestFlags( SIMP_REMOVED ) );
		checkSlow( tri->HasVertex(u) );
		
		if( tri->HasVertex(v) )
		{
			// delete triangles on edge uv
			numTris--;
			tri->EnableFlags( SIMP_REMOVED );
			TriQuadricsValid[ GetTriIndex( tri ) ] = false;

			// remove references to tri
			for( int j = 0; j < 3; j++ )
			{
				TSimpVert<T>* vert = tri->verts[j];
				checkSlow( !vert->TestFlags( SIMP_REMOVED ) );
				if( vert != u )
				{
					vert->adjTris.Remove( tri );
					updateVerts.AddUnique( vert );
				}
			}
		}
		else
		{
			// update triangles to have v instead of u
			tri->ReplaceVertex( u, v );
			v->adjTris.Add( tri );
		}
	}
	
	UnlockVertFlags( SIMP_MARK1 );
	
	u->adjTris.Clear();	// u has been removed
	updateVerts.AddUnique( u );
}

template< typename T, uint32 NumAttributes >
void TMeshSimplifier<T, NumAttributes>::UpdateTris()
{
	// remove degenerate triangles
	// not sure why this happens
	for( TSimpTri<T>* tri : updateTris )
	{
		if( tri->TestFlags( SIMP_REMOVED ) )
			continue;

		TriQuadricsValid[ GetTriIndex( tri ) ] = false;

		const FVector3f& p0 = tri->verts[0]->GetPos();
		const FVector3f& p1 = tri->verts[1]->GetPos();
		const FVector3f& p2 = tri->verts[2]->GetPos();

		if( p0 == p1 ||
			p1 == p2 ||
			p2 == p0 )
		{
			numTris--;
			tri->EnableFlags( SIMP_REMOVED );

			// remove references to tri
			for( int j = 0; j < 3; j++ )
			{
				TSimpVert<T>* vert = tri->verts[j];
				vert->adjTris.Remove( tri );

				updateVerts.AddUnique( vert );
				// orphaned verts are removed below
			}
		}
	}
	updateTris.Reset();
}

template< typename T, uint32 NumAttributes >
void TMeshSimplifier<T, NumAttributes>::UpdateVerts()
{
	// remove orphaned verts
	for( TSimpVert<T>* vert : updateVerts )
	{
		if( vert->TestFlags( SIMP_REMOVED ) )
			continue;

		VertQuadricsValid[ GetVertIndex( vert ) ] = false;
		EdgeQuadricsValid[ GetVertIndex( vert ) ] = false;

		if( vert->adjTris.Num() == 0 )
		{
			RemoveVert( vert );
		}
	}
	updateVerts.Reset();
}

template< typename T, uint32 NumAttributes >
void TMeshSimplifier<T, NumAttributes>::UpdateEdges()
{
	// add all grouped edges
	for( uint32 i = 0, Num = updateEdges.Num(); i < Num; i++ )
	{
		TSimpEdge<T>* edge = updateEdges[i];

		if( edge->TestFlags( SIMP_REMOVED ) )
			continue;

		TSimpEdge<T>* e = edge;
		do {
			updateEdges.AddUnique(e);
			e = e->next;
		} while( e != edge );
	}
		
	// remove dead edges
	for( TSimpEdge<T>* edge : updateEdges )
	{
		if( edge->TestFlags( SIMP_REMOVED ) )
			continue;

		if( edge->v0->TestFlags( SIMP_REMOVED ) ||
			edge->v1->TestFlags( SIMP_REMOVED ) )
		{
			RemoveEdge( edge );
			continue;
		}
	}

	// Fix edge groups
	{
		FHashTable HashTable( 128, updateEdges.Num() );

		// ungroup edges
		for( uint32 i = 0, Num = updateEdges.Num(); i < Num; i++ )
		{
			TSimpEdge<T>* edge = updateEdges[i];

			if( edge->TestFlags( SIMP_REMOVED ) )
				continue;
			
			edge->next = edge;
			edge->prev = edge;

			edgeHeap.Remove( GetEdgeIndex( edge ) );

			uint32 Hash0 = HashPoint( edge->v0->GetPos() );
			uint32 Hash1 = HashPoint( edge->v1->GetPos() );
			uint32 Hash = Murmur32( { FMath::Min( Hash0, Hash1 ), FMath::Max( Hash0, Hash1 ) } );
				
			HashTable.Add( Hash, i );
		}

		// regroup edges
		for( TSimpEdge<T>* edge : updateEdges )
		{
			if( edge->TestFlags( SIMP_REMOVED ) )
				continue;

			// already grouped
			if( edge->next != edge )
				continue;

			// find any matching edges
			uint32 Hash0 = HashPoint( edge->v0->GetPos() );
			uint32 Hash1 = HashPoint( edge->v1->GetPos() );
			uint32 Hash = Murmur32( { FMath::Min( Hash0, Hash1 ), FMath::Max( Hash0, Hash1 ) } );
			for( uint32 j = HashTable.First( Hash ); HashTable.IsValid(j); j = HashTable.Next( j ) )
			{
				TSimpEdge<T>* e1 = edge;
				TSimpEdge<T>* e2 = updateEdges[j];

				if( e1 == e2 )
					continue;

				bool m1 =	e1->v0->GetPos() == e2->v0->GetPos() &&
							e1->v1->GetPos() == e2->v1->GetPos();

				bool m2 =	e1->v0->GetPos() == e2->v1->GetPos() &&
							e1->v1->GetPos() == e2->v0->GetPos();

				// backwards
				if( m2 )
					Swap( e2->v0, e2->v1 );

				// link
				if( m1 || m2 )
				{
					checkSlow( e2->next == e2 );
					checkSlow( e2->prev == e2 );

					e2->next = e1->next;
					e2->prev = e1;
					e2->next->prev = e2;
					e2->prev->next = e2;
				}
			}
		}
	}

	// update edges
	for( TSimpEdge<T>* edge : updateEdges )
	{
		if( edge->TestFlags( SIMP_REMOVED ) )
			continue;
		
		AddEdgeToHeap( edge );
	}

	updateEdges.Reset();
}

template< typename T, uint32 NumAttributes >
float TMeshSimplifier<T, NumAttributes>::SimplifyMesh( float maxErrorLimit, int minTris, int minVerts )
{
	TRACE_CPUPROFILER_EVENT_SCOPE(TMeshSimplifier::SimplifyMesh);
	TSimpVert<T>* v;

	float maxError = 0.0f;

	while( edgeHeap.Num() > 0 )
	{
		if( numTris <= minTris || numVerts <= minVerts )
			break;

		// get the next vertex to collapse
		uint32 TopIndex = edgeHeap.Top();

		float error = edgeHeap.GetKey( TopIndex );
		if( error > maxErrorLimit )
		{
			break;
		}
		maxError = FMath::Max( maxError, error );
		
		edgeHeap.Pop();

		TSimpEdge<T>* top = &edges[ TopIndex ];

		int numEdges = 0;
		TSimpEdge<T>* edgeList[32];

		TSimpEdge<T>* edge = top;
		do {
			edgeList[ numEdges++ ] = edge;
			edge = edge->next;
		} while( edge != top );

		check(top);

		// skip locked edges
		bool locked = false;
		for( int i = 0; i < numEdges; i++ )
		{
			edge = edgeList[i];
			if( edge->v0->TestFlags( SIMP_LOCKED ) && edge->v1->TestFlags( SIMP_LOCKED ) )
			{
				locked = true;
			}
		}
		if( locked )
			continue;

		v = top->v0;
		do {
			GatherUpdates( v );
			v = v->next;
		} while( v != top->v0 );

		v = top->v1;
		do {
			GatherUpdates( v );
			v = v->next;
		} while( v != top->v1 );

#if 1
		// remove edges with already removed verts
		// not sure why this happens
		for( int i = 0; i < numEdges; i++ )
		{
			if( edgeList[i]->v0->adjTris.Num() == 0 ||
				edgeList[i]->v1->adjTris.Num() == 0 )
			{
				RemoveEdge( edgeList[i] );
				edgeList[i] = NULL;
			}
			else
			{
				checkSlow( !edgeList[i]->TestFlags( SIMP_REMOVED ) );
			}
		}
		if( top->v0->adjTris.Num() == 0 || top->v1->adjTris.Num() == 0 )
			continue;
#endif

		// move verts to new verts
		{	
			edge = top;
			
#if SIMP_NEW_MERGE
			float Error = Merge( edge->v0, edge->v1, true );
#else
			float Error = ComputeEdgeCollapseCost( edge, true );
#endif
			//maxError = FMath::Max( maxError, Error );
		}

		// collapse all edges
		for( int i = 0; i < numEdges; i++ )
		{
			edge = edgeList[i];
			if( !edge )
				continue;
			if( edge->TestFlags( SIMP_REMOVED ) )	// wtf?
				continue;
			if( edge->v0->adjTris.Num() == 0 )
				continue;
			if( edge->v1->adjTris.Num() == 0 )
				continue;

			Collapse( edge );
			RemoveEdge( edge );
		}

		// add v0 remainder verts to v1
		{
			// combine v0 and v1 groups
			top->v0->next->prev = top->v1->prev;
			top->v1->prev->next = top->v0->next;
			top->v0->next = top->v1;
			top->v1->prev = top->v0;

			// ungroup removed verts
			TArray< TSimpVert<T>*, TInlineAllocator<16> > vertList;
			
			v = top->v1;
			do {
				vertList.Add(v);
				v = v->next;
			} while( v != top->v1 );
			
			for( TSimpVert<T>* u : vertList )
			{
				if( u->TestFlags( SIMP_REMOVED ) )
				{
					// ungroup
					u->prev->next = u->next;
					u->next->prev = u->prev;
					u->next = u;
					u->prev = u;
				}
			}
		}

		{
			// spread locked flag to vert group
			uint32 flags = 0;

			v = top->v1;
			do {
				flags |= v->flags & SIMP_LOCKED;
				v = v->next;
			} while( v != top->v1 );

			v = top->v1;
			do {
				v->flags |= flags;
				v = v->next;
			} while( v != top->v1 );
		}

		UpdateTris();
		UpdateVerts();
		UpdateEdges();
	}

	// remove degenerate triangles
	// not sure why this happens
	for( int i = 0; i < numSTris; i++ )
	{
		TSimpTri<T>* tri = &sTris[i];

		if( tri->TestFlags( SIMP_REMOVED ) )
			continue;

		const FVector3f& p0 = tri->verts[0]->GetPos();
		const FVector3f& p1 = tri->verts[1]->GetPos();
		const FVector3f& p2 = tri->verts[2]->GetPos();

		if( p0 == p1 ||
			p1 == p2 ||
			p2 == p0 )
		{
			numTris--;
			tri->EnableFlags( SIMP_REMOVED );

			// remove references to tri
			for( int j = 0; j < 3; j++ )
			{
				TSimpVert<T>* vert = tri->verts[j];
				vert->adjTris.Remove( tri );
				// orphaned verts are removed below
			}
		}
	}

	// remove orphaned verts
	for( int i = 0; i < numSVerts; i++ )
	{
		TSimpVert<T>* vert = &sVerts[i];

		if( vert->TestFlags( SIMP_REMOVED ) )
			continue;

		if( vert->adjTris.Num() == 0 )
		{
			RemoveVert( vert );
		}
	}

	return maxError;
}

template< typename T, uint32 NumAttributes >
void TMeshSimplifier<T, NumAttributes>::OutputMesh( T* verts, uint32* indexes, uint32* OutNumVertices, uint32* OutNumIndices ) const
{
	FHashTable HashTable( 1 << FMath::Min( 16u, FMath::FloorLog2( GetNumVerts() ) ), GetNumVerts() );

#if 1
	int count = 0;
	for( int i = 0; i < numSVerts; i++ )
		count += sVerts[i].TestFlags( SIMP_REMOVED ) ? 0 : 1;

	check( numVerts == count );
#endif

	int numV = 0;
	int numI = 0;

	for( int i = 0; i < numSTris; i++ )
	{
		if( sTris[i].TestFlags( SIMP_REMOVED ) )
			continue;

		// TODO this is sloppy. There should be no duped verts. Alias by index.
		for( int j = 0; j < 3; j++ )
		{
			TSimpVert<T>* vert = sTris[i].verts[j];
			checkSlow( !vert->TestFlags( SIMP_REMOVED ) );
			checkSlow( vert->adjTris.Num() != 0 );

			const FVector3f& p = vert->GetPos();
			uint32 hash = HashPoint( p );
			uint32 f;
			for( f = HashTable.First( hash ); HashTable.IsValid(f); f = HashTable.Next( f ) )
			{
				if( vert->vert == verts[f] )
					break;
			}
			if( !HashTable.IsValid(f) )
			{
				HashTable.Add( hash, numV );
				verts[ numV ] = vert->vert;
				indexes[ numI++ ] = numV;
				numV++;
			}
			else
			{
				indexes[ numI++ ] = f;
			}
		}
	}

	check( numV <= numVerts );
	check( numI <= numTris * 3 );
	
	if (OutNumVertices)
	{
		*OutNumVertices = numV;
	}

	if (OutNumIndices)
	{
		*OutNumIndices = numI;
	}
}

template< typename T, uint32 NumAttributes >
template< typename FaceType >
void TMeshSimplifier<T, NumAttributes>::CompactFaceData( TArray< FaceType>& FaceData )
{
	TArray< FaceType> NewFaceData;

	for( int i = 0; i < numSTris; i++ )
	{
		if( sTris[i].TestFlags( SIMP_REMOVED ) )
			continue;

		NewFaceData.Add( FaceData[i] );
	}

	Swap( FaceData, NewFaceData );
=======
>>>>>>> 4af6daef
}<|MERGE_RESOLUTION|>--- conflicted
+++ resolved
@@ -236,1922 +236,4 @@
 			Function( PairIndex );
 		}
 	}
-<<<<<<< HEAD
-}
-
-
-
-template< typename T, uint32 NumAttributes >
-class TMeshSimplifier
-{
-	typedef typename TSimpVert<T>::TriIterator	TriIterator;
-	typedef TQuadricAttr< NumAttributes >		QuadricType;
-
-public:
-						TMeshSimplifier( const T* Verts, uint32 NumVerts, const uint32* Indexes, uint32 NumIndexes );
-						~TMeshSimplifier();
-
-	void				SetAttributeWeights( const float* weights );
-	void				SetEdgeWeight( float Weight );
-	void				SetBoundaryLocked();
-
-	void				InitCosts();
-
-	float				SimplifyMesh( float maxErrorLimit, int minTris, int minVerts = 0);
-
-	int					GetNumVerts() const { return numVerts; }
-	int					GetNumTris() const { return numTris; }
-
-	void				OutputMesh( T* Verts, uint32* Indexes, uint32* OutNumVertices = nullptr, uint32* OutNumIndices = nullptr ) const;
-
-	template< typename FaceType >
-	void				CompactFaceData( TArray< FaceType>& FaceData );
-
-protected:
-	void				LockVertFlags( uint32 flag );
-	void				UnlockVertFlags( uint32 flag );
-
-	void				LockTriFlags( uint32 flag );
-	void				UnlockTriFlags( uint32 flag );
-
-	void				GatherUpdates( TSimpVert<T>* v );
-
-	void				GroupVerts();
-	void				GroupEdges();
-
-	void				InitVert( TSimpVert<T>* v );
-
-	QuadricType&		GetQuadric( const TSimpTri<T>* Tri );
-	QuadricType&		GetQuadric( TSimpVert<T>* v );
-	FQuadric&			GetEdgeQuadric( TSimpVert<T>* v );
-
-	// TODO move away from pointers and remove these functions
-	uint32				GetVertIndex( const TSimpVert<T>* vert ) const;
-	uint32				GetTriIndex( const TSimpTri<T>* tri ) const;
-	uint32				GetEdgeIndex( const TSimpEdge<T>* edge ) const;
-
-	uint32				HashPoint( const FVector3f& p ) const;
-	uint32				HashEdge( const TSimpVert<T>* u, const TSimpVert<T>* v ) const;
-	TSimpEdge<T>*		FindEdge( const TSimpVert<T>* u, const TSimpVert<T>* v );
-	
-	void				RemoveEdge( TSimpEdge<T>* edge );
-	void				RemoveVert( TSimpVert<T>* vert );
-	void				ReplaceEdgeVert( const TSimpVert<T>* oldV, const TSimpVert<T>* otherV, TSimpVert<T>* newV );
-	void				CollapseEdgeVert( const TSimpVert<T>* oldV, const TSimpVert<T>* otherV, TSimpVert<T>* newV );
-
-	float				Merge( TSimpVert<T>* v0, TSimpVert<T>* v1, bool bMoveVerts );
-	float				ComputeMergePenalty( TSimpVert<T>* v0, TSimpVert<T>* v1, const FVector3f& NewPos );
-#if !SIMP_NEW_MERGE
-	float				ComputeNewVerts( TSimpEdge<T>* edge, TArray< T, TInlineAllocator<16> >& newVerts );
-	float				ComputeEdgeCollapseCost( TSimpEdge<T>* edge, bool bMoveVerts );
-#endif
-	void				AddEdgeToHeap( TSimpEdge<T>* edge );
-	void				Collapse( TSimpEdge<T>* edge );
-
-	void				UpdateTris();
-	void				UpdateVerts();
-	void				UpdateEdges();
-
-	uint32				vertFlagLock;
-	uint32				triFlagLock;
-	
-	float				attributeWeights[ NumAttributes ];
-	float				EdgeWeight = 16.0f;
-	
-	TSimpVert<T>*		sVerts;
-	TSimpTri<T>*		sTris;
-
-	int					numSVerts;
-	int					numSTris;
-
-	int					numVerts;
-	int					numTris;
-
-	TArray< TSimpEdge<T> >	edges;
-	FHashTable				edgeHash;
-	FBinaryHeap<float>		edgeHeap;
-
-	TArray< TSimpVert<T>* >	updateVerts;
-	TArray< TSimpTri<T>* >	updateTris;
-	TArray< TSimpEdge<T>* >	updateEdges;
-
-	TBitArray<>				VertQuadricsValid;
-	TArray< QuadricType >	VertQuadrics;
-
-	TBitArray<>				TriQuadricsValid;
-	TArray< QuadricType >	TriQuadrics;
-
-	TBitArray<>				EdgeQuadricsValid;
-	TArray< FQuadric >		EdgeQuadrics;
-
-	FHashTable			AdjCorners;
-	FDisjointSet		WedgeSet;
-};
-
-
-//=============
-// TMeshSimplifier
-//=============
-template< typename T, uint32 NumAttributes >
-TMeshSimplifier<T, NumAttributes>::TMeshSimplifier( const T* Verts, uint32 NumVerts, const uint32* Indexes, uint32 NumIndexes )
-	: edgeHash( 1 << FMath::Min( 16u, FMath::FloorLog2( NumVerts ) ) )
-	, AdjCorners( 64 )
-{
-	TRACE_CPUPROFILER_EVENT_SCOPE(TMeshSimplifier::TMeshSimplifier);
-	vertFlagLock = 0;
-	triFlagLock = 0;
-
-	for( uint32 i = 0; i < NumAttributes; i++ )
-	{
-		attributeWeights[i] = 1.0f;
-	}
-
-	numSVerts = NumVerts;
-	numSTris = NumIndexes / 3;
-
-	this->numVerts = numSVerts;
-	this->numTris = numSTris;
-
-	sVerts = new TSimpVert<T>[ numSVerts ];
-	sTris = new TSimpTri<T>[ numSTris ];
-
-	VertQuadricsValid.Init( false, numSVerts );
-	VertQuadrics.SetNum( numSVerts );
-
-	TriQuadricsValid.Init( false, numSTris );
-	TriQuadrics.SetNum( numSTris );
-
-	EdgeQuadricsValid.Init( false, numSVerts );
-	EdgeQuadrics.SetNum( numSVerts );
-
-	for( int i = 0; i < numSVerts; i++ )
-	{
-		sVerts[i].vert = Verts[i];
-	}
-	
-	for( int i = 0; i < numSTris; i++ )
-	{
-		for( int j = 0; j < 3; j++ )
-		{
-			sTris[i].verts[j] = &sVerts[ Indexes[3*i+j] ];
-			sTris[i].verts[j]->adjTris.Add( &sTris[i] );
-		}
-	}
-
-	GroupVerts();
-
-	int maxEdgeSize = FMath::Min( 3 * numSTris, 3 * numSVerts - 6 );
-	edges.Empty( maxEdgeSize );
-	for( int i = 0; i < numSVerts; i++ )
-	{
-		InitVert( &sVerts[i] );
-	}
-
-	// Guessed wrong on num edges. Array was resized so fix up pointers.
-	if( edges.Num() > maxEdgeSize )
-	{
-		for( int i = 0; i < edges.Num(); i++ )
-		{
-			TSimpEdge<T>& edge = edges[i];
-			edge.next = &edge;
-			edge.prev = &edge;
-		}
-	}
-
-	GroupEdges();
-
-	edgeHash.Resize( edges.Num() );
-	for( int i = 0; i < edges.Num(); i++ )
-	{
-		edgeHash.Add( HashEdge( edges[i].v0, edges[i].v1 ), i );
-	}
-
-	edgeHeap.Resize( edges.Num(), edges.Num() );
-}
-
-template< typename T, uint32 NumAttributes >
-TMeshSimplifier<T, NumAttributes>::~TMeshSimplifier()
-{
-	delete[] sVerts;
-	delete[] sTris;
-}
-
-template< typename T, uint32 NumAttributes >
-void TMeshSimplifier<T, NumAttributes>::SetAttributeWeights( const float* weights )
-{
-	for( uint32 i = 0; i < NumAttributes; i++ )
-	{
-		attributeWeights[i] = weights[i];
-	}
-}
-
-template< typename T, uint32 NumAttributes >
-void TMeshSimplifier<T, NumAttributes>::SetEdgeWeight( float Weight )
-{
-	EdgeWeight = Weight;
-}
-
-template< typename T, uint32 NumAttributes >
-void TMeshSimplifier<T, NumAttributes>::SetBoundaryLocked()
-{
-#if 0
-	TArray< TSimpVert<T>*, TInlineAllocator<64> > adjVerts;
-
-	for( int i = 0; i < numSVerts; i++ )
-	{
-		TSimpVert<T>* v0 = &sVerts[i];
-		check( v0->adjTris.Num() > 0 );
-
-		adjVerts.Reset();
-		v0->FindAdjacentVertsGroup( adjVerts );
-
-		for( TSimpVert<T>* v1 : adjVerts )
-		{
-			if( v0 < v1 )
-			{
-				LockTriFlags( SIMP_MARK1 );
-
-				// set if this edge is boundary
-				// find faces that share v0 and v1
-				v0->EnableAdjTriFlagsGroup( SIMP_MARK1 );
-				v1->DisableAdjTriFlagsGroup( SIMP_MARK1 );
-
-				int faceCount = 0;
-				TSimpVert<T>* vert = v0;
-				do
-				{
-					for( TriIterator j = vert->adjTris.Begin(); j != vert->adjTris.End(); ++j )
-					{
-						TSimpTri<T>* tri = *j;
-						faceCount += tri->TestFlags( SIMP_MARK1 ) ? 0 : 1;
-					}
-					vert = vert->next;
-				} while( vert != v0 );
-
-				v0->DisableAdjTriFlagsGroup( SIMP_MARK1 );
-
-				if( faceCount == 1 )
-				{
-					// only one face on this edge
-					v0->EnableFlagsGroup( SIMP_LOCKED );
-					v1->EnableFlagsGroup( SIMP_LOCKED );
-				}
-
-				UnlockTriFlags( SIMP_MARK1 );
-			}
-		}
-	}
-#else
-	for( auto& edge : edges )
-	{
-		LockTriFlags( SIMP_MARK1 );
-
-		// set if this edge is boundary
-		// find faces that share v0 and v1
-		edge.v0->EnableAdjTriFlagsGroup( SIMP_MARK1 );
-
-		int faceCount = 0;
-		TSimpVert<T>* vert = edge.v1;
-		do
-		{
-			for( TriIterator j = vert->adjTris.Begin(); j != vert->adjTris.End(); ++j )
-			{
-				TSimpTri<T>* tri = *j;
-				faceCount += tri->TestFlags( SIMP_MARK1 ) ? 1 : 0;
-			}
-			vert = vert->next;
-		} while( vert != edge.v1 );
-
-		edge.v0->DisableAdjTriFlagsGroup( SIMP_MARK1 );
-
-		if( faceCount == 1 )
-		{
-			// only one face on this edge
-			edge.v0->EnableFlagsGroup( SIMP_LOCKED );
-			edge.v1->EnableFlagsGroup( SIMP_LOCKED );
-		}
-
-		UnlockTriFlags( SIMP_MARK1 );
-	}
-#endif
-}
-
-// locking functions for nesting safety
-template< typename T, uint32 NumAttributes >
-FORCEINLINE void TMeshSimplifier<T, NumAttributes>::LockVertFlags( uint32 f )
-{
-	checkSlow( ( vertFlagLock & f ) == 0 );
-	vertFlagLock |= f;
-}
-
-template< typename T, uint32 NumAttributes >
-FORCEINLINE void TMeshSimplifier<T, NumAttributes>::UnlockVertFlags( uint32 f )
-{
-	vertFlagLock &= ~f;
-}
-
-template< typename T, uint32 NumAttributes >
-FORCEINLINE void TMeshSimplifier<T, NumAttributes>::LockTriFlags( uint32 f )
-{
-	checkSlow( ( triFlagLock & f ) == 0 );
-	triFlagLock |= f;
-}
-
-template< typename T, uint32 NumAttributes >
-FORCEINLINE void TMeshSimplifier<T, NumAttributes>::UnlockTriFlags( uint32 f )
-{
-	triFlagLock &= ~f;
-}
-
-template< typename T, uint32 NumAttributes >
-void TMeshSimplifier<T, NumAttributes>::InitVert( TSimpVert<T>* v )
-{
-	check( v->adjTris.Num() > 0 );
-
-	TArray< TSimpVert<T>*, TInlineAllocator<64> > adjVerts;
-	v->FindAdjacentVerts( adjVerts );
-
-	TSimpVert<T>* v0 = v;
-	for( TSimpVert<T>* v1 : adjVerts )
-	{
-		if( v0 < v1 )
-		{
-			// add edge
-			edges.AddDefaulted();
-			TSimpEdge<T>& edge = edges.Last();
-			edge.v0 = v0;
-			edge.v1 = v1;
-		}
-	}
-}
-
-template< typename T, uint32 NumAttributes >
-void TMeshSimplifier<T, NumAttributes>::GroupVerts()
-{
-	// group verts that share a point
-	FHashTable HashTable( 1 << FMath::Min( 16u, FMath::FloorLog2( numSVerts / 2 ) ), numSVerts );
-
-	for( int i = 0; i < numSVerts; i++ )
-	{
-		HashTable.Add( HashPoint( sVerts[i].GetPos() ), i );
-	}
-	
-	for( int i = 0; i < numSVerts; i++ )
-	{
-		// already grouped
-		if( sVerts[i].next != &sVerts[i] )
-		{
-			continue;
-		}
-
-		// find any matching verts
-		uint32 hash = HashPoint( sVerts[i].GetPos() );
-		for( int j = HashTable.First( hash ); HashTable.IsValid(j); j = HashTable.Next(j) )
-		{
-			TSimpVert<T>* v1 = &sVerts[i];
-			TSimpVert<T>* v2 = &sVerts[j];
-
-			if( v1 == v2 )
-				continue;
-
-			// link
-			if( v1->GetPos() == v2->GetPos() )
-			{
-				checkSlow( v2->next == v2 );
-				checkSlow( v2->prev == v2 );
-
-				v2->next = v1->next;
-				v2->prev = v1;
-				v2->next->prev = v2;
-				v2->prev->next = v2;
-			}
-		}
-	}
-}
-
-template< typename T, uint32 NumAttributes >
-void TMeshSimplifier<T, NumAttributes>::GroupEdges()
-{
-	FHashTable HashTable( 1 << FMath::Min( 16u, FMath::FloorLog2( edges.Num() / 2 ) ), edges.Num() );
-	for( int i = 0; i < edges.Num(); i++ )
-	{
-		uint32 Hash0 = HashPoint( edges[i].v0->GetPos() );
-		uint32 Hash1 = HashPoint( edges[i].v1->GetPos() );
-		uint32 Hash = Murmur32( { FMath::Min( Hash0, Hash1 ), FMath::Max( Hash0, Hash1 ) } );
-		HashTable.Add( Hash, i );
-	}
-
-	for( int i = 0; i < edges.Num(); i++ )
-	{
-		// already grouped
-		if( edges[i].next != &edges[i] )
-		{
-			continue;
-		}
-
-		// find any matching edges
-		uint32 Hash0 = HashPoint( edges[i].v0->GetPos() );
-		uint32 Hash1 = HashPoint( edges[i].v1->GetPos() );
-		uint32 Hash = Murmur32( { FMath::Min( Hash0, Hash1 ), FMath::Max( Hash0, Hash1 ) } );
-		for( uint32 j = HashTable.First( Hash ); HashTable.IsValid(j); j = HashTable.Next(j) )
-		{
-			TSimpEdge<T>* e1 = &edges[i];
-			TSimpEdge<T>* e2 = &edges[j];
-
-			if( e1 == e2 )
-				continue;
-
-			bool m1 =	e1->v0->GetPos() == e2->v0->GetPos() &&
-						e1->v1->GetPos() == e2->v1->GetPos();
-
-			bool m2 =	e1->v0->GetPos() == e2->v1->GetPos() &&
-						e1->v1->GetPos() == e2->v0->GetPos();
-
-			// backwards
-			if( m2 )
-			{
-				Swap( e2->v0, e2->v1 );
-			}
-
-			// link
-			if( m1 || m2 )
-			{
-				check( e2->next == e2 );
-				check( e2->prev == e2 );
-
-				e2->next = e1->next;
-				e2->prev = e1;
-				e2->next->prev = e2;
-				e2->prev->next = e2;
-			}
-		}
-	}
-}
-
-template< typename T, uint32 NumAttributes >
-void TMeshSimplifier<T, NumAttributes>::InitCosts()
-{
-	for( auto& edge : edges )
-	{
-		AddEdgeToHeap( &edge );
-	}
-}
-
-template< typename T, uint32 NumAttributes >
-TQuadricAttr< NumAttributes >& TMeshSimplifier<T, NumAttributes>::GetQuadric( const TSimpTri<T>* Tri )
-{
-	uint32 TriIndex = GetTriIndex( Tri );
-	if( !TriQuadricsValid[ TriIndex ] )
-	{
-		TriQuadricsValid[ TriIndex ] = true;
-		TriQuadrics[ TriIndex ] = QuadricType(
-			Tri->verts[0]->GetPos(),		Tri->verts[1]->GetPos(),		Tri->verts[2]->GetPos(),
-			Tri->verts[0]->GetAttributes(),	Tri->verts[1]->GetAttributes(),	Tri->verts[2]->GetAttributes(),
-			attributeWeights );
-	}
-
-	return TriQuadrics[ TriIndex ];
-}
-
-template< typename T, uint32 NumAttributes >
-TQuadricAttr< NumAttributes >& TMeshSimplifier<T, NumAttributes>::GetQuadric( TSimpVert<T>* v )
-{
-	uint32 VertIndex = GetVertIndex( v );
-	if( !VertQuadricsValid[ VertIndex ] )
-	{
-		QuadricType vertQuadric;
-		vertQuadric.Zero();
-	
-		// sum tri quadrics
-		for( TriIterator i = v->adjTris.Begin(); i != v->adjTris.End(); ++i )
-		{
-			vertQuadric += GetQuadric( *i );
-		}
-
-		VertQuadricsValid[ VertIndex ] = true;
-		VertQuadrics[ VertIndex ] = vertQuadric;
-	}
-
-	return VertQuadrics[ VertIndex ];
-}
-
-template< typename T, uint32 NumAttributes >
-FQuadric& TMeshSimplifier<T, NumAttributes>::GetEdgeQuadric( TSimpVert<T>* v )
-{
-	uint32 VertIndex = GetVertIndex( v );
-	if( !EdgeQuadricsValid[ VertIndex ] )
-	{
-		FQuadric vertQuadric;
-		vertQuadric.Zero();
-
-		TArray< TSimpVert<T>*, TInlineAllocator<64> > adjVerts;
-		v->FindAdjacentVerts( adjVerts );
-
-		LockTriFlags( SIMP_MARK1 );
-		v->EnableAdjTriFlags( SIMP_MARK1 );
-	
-		for( TSimpVert<T>* vert : adjVerts )
-		{
-			TSimpTri<T>* face = NULL;
-			int faceCount = 0;
-			for( TriIterator j = vert->adjTris.Begin(); j != vert->adjTris.End(); ++j )
-			{
-				TSimpTri<T>* tri = *j;
-				if( tri->TestFlags( SIMP_MARK1 ) )
-				{
-					face = tri;
-					faceCount++;
-				}
-			}
-
-			if( faceCount == 1 )
-			{
-				// only one face on this edge
-				FEdgeQuadric edgeQuadric( v->GetPos(), vert->GetPos(), face->GetNormal(), EdgeWeight );
-				vertQuadric.Add( edgeQuadric, v->GetPos() );
-			}
-		}
-
-		v->DisableAdjTriFlags( SIMP_MARK1 );
-		UnlockTriFlags( SIMP_MARK1 );
-
-		EdgeQuadricsValid[ VertIndex ] = true;
-		EdgeQuadrics[ VertIndex ] = vertQuadric;
-	}
-
-	return EdgeQuadrics[ VertIndex ];
-}
-
-template< typename T, uint32 NumAttributes >
-FORCEINLINE uint32 TMeshSimplifier<T, NumAttributes>::GetVertIndex( const TSimpVert<T>* vert ) const
-{
-	ptrdiff_t Index = vert - &sVerts[0];
-	return (uint32)Index;
-}
-
-template< typename T, uint32 NumAttributes >
-FORCEINLINE uint32 TMeshSimplifier<T, NumAttributes>::GetTriIndex( const TSimpTri<T>* tri ) const
-{
-	ptrdiff_t Index = tri - &sTris[0];
-	return (uint32)Index;
-}
-
-template< typename T, uint32 NumAttributes >
-FORCEINLINE uint32 TMeshSimplifier<T, NumAttributes>::GetEdgeIndex( const TSimpEdge<T>* edge ) const
-{
-	ptrdiff_t Index = edge - &edges[0];
-	return (uint32)Index;
-}
-
-template< typename T, uint32 NumAttributes >
-FORCEINLINE uint32 TMeshSimplifier<T, NumAttributes>::HashPoint( const FVector3f& p ) const
-{
-	union { float f; uint32 i; } x;
-	union { float f; uint32 i; } y;
-	union { float f; uint32 i; } z;
-
-	x.f = p.X;
-	y.f = p.Y;
-	z.f = p.Z;
-
-	return Murmur32( { x.i, y.i, z.i } );
-}
-
-template< typename T, uint32 NumAttributes >
-FORCEINLINE uint32 TMeshSimplifier<T, NumAttributes>::HashEdge( const TSimpVert<T>* u, const TSimpVert<T>* v ) const
-{
-	uint32 ui = GetVertIndex( u );
-	uint32 vi = GetVertIndex( v );
-	// must be symmetrical
-	return Murmur32( { FMath::Min( ui, vi ), FMath::Max( ui, vi ) } );
-}
-
-template< typename T, uint32 NumAttributes >
-TSimpEdge<T>* TMeshSimplifier<T, NumAttributes>::FindEdge( const TSimpVert<T>* u, const TSimpVert<T>* v )
-{
-	uint32 hash = HashEdge( u, v );
-	for( uint32 i = edgeHash.First( hash ); edgeHash.IsValid(i); i = edgeHash.Next(i) )
-	{
-		if( ( edges[i].v0 == u && edges[i].v1 == v ) ||
-			( edges[i].v0 == v && edges[i].v1 == u ) )
-		{
-			return &edges[i];
-		}
-	}
-
-	return NULL;
-}
-
-template< typename T, uint32 NumAttributes >
-void TMeshSimplifier<T, NumAttributes>::RemoveEdge( TSimpEdge<T>* edge )
-{
-	if( edge->TestFlags( SIMP_REMOVED ) )
-	{
-		checkSlow( edge->next == edge );
-		checkSlow( edge->prev == edge );
-		return;
-	}
-
-	uint32 hash = HashEdge( edge->v0, edge->v1 );
-	for( uint32 i = edgeHash.First( hash ); edgeHash.IsValid(i); i = edgeHash.Next(i) )
-	{
-		if( &edges[i] == edge )
-		{
-			edgeHash.Remove( hash, i );
-			edgeHeap.Remove( i );
-			break;
-		}
-	}
-
-	// remove edge
-	edge->EnableFlags( SIMP_REMOVED );
-
-	// ungroup edge
-	edge->prev->next = edge->next;
-	edge->next->prev = edge->prev;
-	edge->next = edge;
-	edge->prev = edge;
-}
-
-template< typename T, uint32 NumAttributes >
-void TMeshSimplifier<T, NumAttributes>::RemoveVert( TSimpVert<T>* vert )
-{
-	vert->adjTris.Clear();
-	vert->EnableFlags( SIMP_REMOVED );
-
-	// ungroup
-	vert->prev->next = vert->next;
-	vert->next->prev = vert->prev;
-	vert->next = vert;
-	vert->prev = vert;
-	
-	numVerts--;
-}
-
-template< typename T, uint32 NumAttributes >
-void TMeshSimplifier<T, NumAttributes>::ReplaceEdgeVert( const TSimpVert<T>* oldV, const TSimpVert<T>* otherV, TSimpVert<T>* newV )
-{
-	uint32 hash = HashEdge( oldV, otherV );
-	uint32 index;
-	for( index = edgeHash.First( hash ); edgeHash.IsValid( index ); index = edgeHash.Next( index ) )
-	{
-		if( ( edges[ index ].v0 == oldV && edges[ index ].v1 == otherV ) ||
-			( edges[ index ].v1 == oldV && edges[ index ].v0 == otherV ) )
-			break;
-	}
-
-	checkSlow( index != -1 );
-	TSimpEdge<T>* edge = &edges[ index ];
-	
-	edgeHash.Remove( hash, index );
-
-	TSimpEdge<T>* ExistingEdge = FindEdge( newV, otherV );
-	if( ExistingEdge )
-	{
-		// Not entirely sure why this happens. I believe these are invalid edges from bridge tris.
-		RemoveEdge( ExistingEdge );
-	}
-
-	if( newV )
-	{
-		edgeHash.Add( HashEdge( newV, otherV ), index );
-
-		if( edge->v0 == oldV )
-			edge->v0 = newV;
-		else
-			edge->v1 = newV;
-	}
-	else
-	{
-		// remove edge
-		edge->EnableFlags( SIMP_REMOVED );
-
-		// ungroup old edge
-		edge->prev->next = edge->next;
-		edge->next->prev = edge->prev;
-		edge->next = edge;
-		edge->prev = edge;
-
-		edgeHeap.Remove( index );
-	}
-}
-
-template< typename T, uint32 NumAttributes >
-void TMeshSimplifier<T, NumAttributes>::CollapseEdgeVert( const TSimpVert<T>* oldV, const TSimpVert<T>* otherV, TSimpVert<T>* newV )
-{
-	uint32 hash = HashEdge( oldV, otherV );
-	uint32 index;
-	for( index = edgeHash.First( hash ); edgeHash.IsValid( index ); index = edgeHash.Next( index ) )
-	{
-		if( ( edges[ index ].v0 == oldV && edges[ index ].v1 == otherV ) ||
-			( edges[ index ].v1 == oldV && edges[ index ].v0 == otherV ) )
-			break;
-	}
-
-	checkSlow( index != -1 );
-	TSimpEdge<T>* edge = &edges[ index ];
-	
-	edgeHash.Remove( hash, index );
-	edgeHeap.Remove( index );
-
-	// remove edge
-	edge->EnableFlags( SIMP_REMOVED );
-
-	// ungroup old edge
-	edge->prev->next = edge->next;
-	edge->next->prev = edge->prev;
-	edge->next = edge;
-	edge->prev = edge;
-}
-
-template< typename T, uint32 NumAttributes >
-void TMeshSimplifier<T, NumAttributes>::GatherUpdates( TSimpVert<T>* v )
-{
-	TArray< TSimpVert<T>*, TInlineAllocator<64> > AdjVerts;
-	
-	for( TriIterator i = v->adjTris.Begin(); i != v->adjTris.End(); ++i )
-	{
-		TSimpTri<T>* Tri = *i;
-
-		// Update all tris touching collapse edge.
-		updateTris.AddUnique( Tri );
-
-		for( uint32 CornerIndex = 0; CornerIndex < 3; CornerIndex++ )
-		{
-			TSimpVert<T>* Vert = Tri->verts[ CornerIndex ];
-
-			if( AdjVerts.Find( Vert ) == INDEX_NONE )
-			{
-				AdjVerts.Add( Vert );
-
-				// Update verts from tris adjacent to collapsed edge
-				updateVerts.AddUnique( Vert );
-			}
-		}
-	}
-
-	LockVertFlags( SIMP_MARK1 | SIMP_MARK2 );
-
-	// update the costs of all edges connected to any face adjacent to v
-	for( TSimpVert<T>* AdjVert : AdjVerts )
-	{
-		// Mark as needing to be tested against this AdjVert
-		AdjVert->EnableAdjVertFlags( SIMP_MARK1 );
-
-		// Mark as processed as an AdjVert. No need to try edges connecting to it after we've evaluated all its possible connections already.
-		AdjVert->EnableFlags( SIMP_MARK2 );
-
-		for( TriIterator i = AdjVert->adjTris.Begin(); i != AdjVert->adjTris.End(); ++i )
-		{
-			TSimpTri<T>* Tri = *i;
-
-			for( uint32 CornerIndex = 0; CornerIndex < 3; CornerIndex++ )
-			{
-				TSimpVert<T>* Vert = Tri->verts[ CornerIndex ];
-
-				// Any vert that hasn't been tested against AdjVert yet nor has been an AdjVert itself already.
-				if( Vert->TestFlags( SIMP_MARK1 ) && !Vert->TestFlags( SIMP_MARK2 ) )
-				{
-					TSimpEdge<T>* edge = FindEdge( AdjVert, Vert );
-					updateEdges.AddUnique( edge );
-				}
-				Vert->DisableFlags( SIMP_MARK1 );
-			}
-		}
-	}
-
-	for( TSimpVert<T>* AdjVert : AdjVerts )
-	{
-		AdjVert->DisableFlags( SIMP_MARK2 );
-	}
-
-	UnlockVertFlags( SIMP_MARK1 | SIMP_MARK2 );
-}
-
-template< typename T, uint32 NumAttributes >
-float TMeshSimplifier<T, NumAttributes>::Merge( TSimpVert<T>* v0, TSimpVert<T>* v1, bool bMoveVerts )
-{
-	const FVector3f Position0 = v0->GetPos();
-	const FVector3f Position1 = v1->GetPos();
-
-	// Find unique adjacent triangles
-	TArray< TSimpTri<T>*, TInlineAllocator<16> > AdjTris;
-	
-	TSimpVert<T>* v;
-	v = v0;
-	do {
-		checkSlow( !v->TestFlags( SIMP_REMOVED ) );
-		checkSlow( v->adjTris.Num() != 0 );
-
-		for( TriIterator i = v->adjTris.Begin(); i != v->adjTris.End(); ++i )
-		{
-			TSimpTri<T>* Tri = *i;
-			checkSlow( !Tri->TestFlags( SIMP_REMOVED ) );
-
-			if( !Tri->TestFlags( SIMP_MARK1 ) )
-			{
-				Tri->EnableFlags( SIMP_MARK1 );
-				AdjTris.Add( Tri );
-			}
-		}
-		v = v->next;
-	} while( v != v0 );
-
-	v = v1;
-	do {
-		checkSlow( !v->TestFlags( SIMP_REMOVED ) );
-		checkSlow( v->adjTris.Num() != 0 );
-
-		for( TriIterator i = v->adjTris.Begin(); i != v->adjTris.End(); ++i )
-		{
-			TSimpTri<T>* Tri = *i;
-			checkSlow( !Tri->TestFlags( SIMP_REMOVED ) );
-
-			if( !Tri->TestFlags( SIMP_MARK1 ) )
-			{
-				Tri->EnableFlags( SIMP_MARK1 );
-				AdjTris.Add( Tri );
-			}
-		}
-		v = v->next;
-	} while( v != v1 );
-
-	FVector3f	BoundsMin = {  MAX_flt,  MAX_flt,  MAX_flt };
-	FVector3f	BoundsMax = { -MAX_flt, -MAX_flt, -MAX_flt };
-
-	AdjCorners.Clear();
-	WedgeSet.Init( AdjTris.Num() );
-
-	for( uint32 AdjTriIndex = 0, Num = AdjTris.Num(); AdjTriIndex < Num; AdjTriIndex++ )
-	{
-		for( uint32 CornerIndex = 0; CornerIndex < 3; CornerIndex++ )
-		{
-			TSimpVert<T>* RESTRICT Vert = AdjTris[ AdjTriIndex ]->verts[ CornerIndex ];
-			
-			uint32 Hash = HashPoint( Vert->GetPos() );
-			uint32 AdjCorner;
-			for( AdjCorner = AdjCorners.First( Hash ); AdjCorners.IsValid( AdjCorner ); AdjCorner = AdjCorners.Next( AdjCorner ) )
-			{
-				uint32 OtherAdjTriIndex = AdjCorner >> 2;
-				uint32 OtherCornerIndex = AdjCorner & 3;
-
-				TSimpVert<T>* OtherVert = AdjTris[ OtherAdjTriIndex ]->verts[ OtherCornerIndex ];
-				if( Vert == OtherVert )
-				{
-					// Only union wedges with the merged positions. Shared adjverts elsewhere are irrelevant for wedges.
-					if( Vert->GetPos() == Position0 ||
-						Vert->GetPos() == Position1 )
-					{
-						WedgeSet.UnionSequential( AdjTriIndex, OtherAdjTriIndex );
-					}
-
-					break;
-				}
-			}
-			if( !AdjCorners.IsValid( AdjCorner ) )
-			{
-				// if didn't find this vert already present, add it.
-				AdjCorners.Add( Hash, (AdjTriIndex << 2) | CornerIndex );
-
-				BoundsMin = FVector3f::Min( BoundsMin, Vert->GetPos() );
-				BoundsMax = FVector3f::Max( BoundsMax, Vert->GetPos() );
-			}
-		}
-	}
-
-	float BoundsExtentSqr = ( BoundsMax - BoundsMin ).SizeSquared();
-	
-	TArray< uint32, TInlineAllocator<8> >		WedgeIDs;
-	TArray< QuadricType, TInlineAllocator<8> >	WedgeQuadrics;
-
-	for( uint32 AdjTriIndex = 0, Num = AdjTris.Num(); AdjTriIndex < Num; AdjTriIndex++ )
-	{
-		TSimpTri<T>* RESTRICT Tri = AdjTris[ AdjTriIndex ];
-		Tri->DisableFlags( SIMP_MARK1 );
-
-		int32 QuadricIndex = WedgeIDs.AddUnique( WedgeSet.Find( AdjTriIndex ) );
-		if( QuadricIndex < WedgeQuadrics.Num() )
-		{
-			WedgeQuadrics[ QuadricIndex ] += GetQuadric( Tri );
-		}
-		else
-		{
-			WedgeQuadrics.Add( GetQuadric( Tri ) );
-		}
-	}
-
-	FQuadricAttrOptimizer QuadricOptimizer;
-	for( auto& WedgeQuadric : WedgeQuadrics )
-	{
-		QuadricOptimizer.AddQuadric( WedgeQuadric, NumAttributes );
-	}
-
-	// TODO edge quadrics differently
-	FQuadric EdgeQuadric;
-	EdgeQuadric.Zero();
-
-	v = v0;
-	do {
-		EdgeQuadric += GetEdgeQuadric(v);
-		v = v->next;
-	} while( v != v0 );
-
-	v = v1;
-	do {
-		EdgeQuadric += GetEdgeQuadric(v);
-		v = v->next;
-	} while( v != v1 );
-
-	QuadricOptimizer.AddQuadric( EdgeQuadric );
-
-
-	FVector3f NewPos;
-	{
-		bool bLocked0 = v0->TestFlags( SIMP_LOCKED );
-		bool bLocked1 = v1->TestFlags( SIMP_LOCKED );
-
-		// find position
-		if( bLocked0 && !bLocked1 )
-		{
-			// v0 position
-			NewPos = v0->GetPos();
-		}
-		else if( bLocked1 && !bLocked0 )
-		{
-			// v1 position
-			NewPos = v1->GetPos();
-		}
-		else
-		{
-			bool bIsValid = QuadricOptimizer.OptimizeVolume( NewPos );
-
-			// Limit position to be near the neighborhood bounds
-			if( !bIsValid || ComputeSquaredDistanceFromBoxToPoint( BoundsMin, BoundsMax, NewPos ) > BoundsExtentSqr * 4.0f )
-			{
-				bIsValid = QuadricOptimizer.Optimize( NewPos );
-			}
-			
-			if( !bIsValid || ComputeSquaredDistanceFromBoxToPoint( BoundsMin, BoundsMax, NewPos ) > BoundsExtentSqr * 4.0f )
-			{
-				// Try a point on the edge.
-				bIsValid = QuadricOptimizer.OptimizeLinear( Position0, Position1, NewPos );
-			}
-
-			if( !bIsValid )
-			{
-				// Couldn't find optimal so choose middle
-				NewPos = ( Position0 + Position1 ) * 0.5f;
-			}
-		}
-	}
-
-
-	TArray< T, TInlineAllocator<8> > NewVerts;
-	NewVerts.Reserve( WedgeQuadrics.Num() );
-	
-	float Error = 0.0f;
-	float EdgeError = EdgeQuadric.Evaluate( NewPos );
-
-	for( auto& WedgeQuadric : WedgeQuadrics )
-	{
-		T& NewVert = NewVerts.AddDefaulted_GetRef();
-		NewVert.GetPos() = NewPos;
-
-		if( WedgeQuadric.a > 1e-8 )
-		{
-			// calculate vert attributes from the new position
-			float WedgeError = WedgeQuadric.CalcAttributesAndEvaluate( NewPos, NewVert.GetAttributes(), attributeWeights );
-			
-			// Correct after eval. Normal length is unimportant for error but can bias the calculation.
-			NewVert.Correct();
-
-			Error += WedgeError;
-		}
-		else
-		{
-			for( uint32 i = 0; i < NumAttributes; i++ )
-			{
-				NewVert.GetAttributes()[i] = 0.0f;
-			}
-		}
-	}
-
-	if( bMoveVerts )
-	{
-		for( uint32 AdjTriIndex = 0, Num = AdjTris.Num(); AdjTriIndex < Num; AdjTriIndex++ )
-		{
-			int32 QuadricIndex = WedgeIDs.Find( WedgeSet[ AdjTriIndex ] );
-
-			for( uint32 CornerIndex = 0; CornerIndex < 3; CornerIndex++ )
-			{
-				TSimpVert<T>* Vert = AdjTris[ AdjTriIndex ]->verts[ CornerIndex ];
-
-				if( Vert->GetPos() == Position0 ||
-					Vert->GetPos() == Position1 )
-				{
-					// Only use attributes if we calculated them.
-					if( WedgeQuadrics[ QuadricIndex ].a > 1e-8 )
-						Vert->vert = NewVerts[ QuadricIndex ];
-					else
-						Vert->GetPos() = NewPos;
-				}
-			}
-		}
-		
-		// Limit error to be no greater than the size of the triangles it could affect.
-		Error = FMath::Min( Error, BoundsExtentSqr );
-	}
-	else
-	{
-		Error += EdgeError;
-		//Error = FMath::Min( Error, BoundsExtentSqr );
-		Error += ComputeMergePenalty( v0, v1, NewPos );
-	}
-
-	return Error;
-}
-
-#if !SIMP_NEW_MERGE
-template< typename T, uint32 NumAttributes >
-float TMeshSimplifier<T, NumAttributes>::ComputeNewVerts( TSimpEdge<T>* edge, TArray< T, TInlineAllocator<16> >& newVerts )
-{
-	TSimpEdge<T>* e;
-	TSimpVert<T>* v;
-
-	TArray< QuadricType, TInlineAllocator<16> > quadrics;
-
-	FQuadricAttrOptimizer optimizer;
-
-	LockVertFlags( SIMP_MARK1 );
-	
-	edge->v0->EnableFlagsGroup( SIMP_MARK1 );
-	edge->v1->EnableFlagsGroup( SIMP_MARK1 );
-
-	// add edges
-	e = edge;
-	do {
-		checkSlow( e == FindEdge( e->v0, e->v1 ) );
-		checkSlow( e->v0->adjTris.Num() > 0 );
-		checkSlow( e->v1->adjTris.Num() > 0 );
-
-		newVerts.Add( e->v0->vert );
-
-		QuadricType quadric;
-		quadric  = GetQuadric( e->v0 );
-		quadric += GetQuadric( e->v1 );
-		quadrics.Add( quadric );
-		optimizer.AddQuadric( quadric );
-
-		e->v0->DisableFlags( SIMP_MARK1 );
-		e->v1->DisableFlags( SIMP_MARK1 );
-
-		e = e->next;
-	} while( e != edge );
-
-	// add remainder verts
-	v = edge->v0;
-	do {
-		if( v->TestFlags( SIMP_MARK1 ) )
-		{
-			checkSlow( !v->TestFlags( SIMP_REMOVED ) );
-			checkSlow( v->adjTris.Num() != 0 );
-
-			newVerts.Add( v->vert );
-
-			QuadricType quadric;
-			quadric = GetQuadric( v );
-			quadrics.Add( quadric );
-			optimizer.AddQuadric( quadric );
-
-			v->DisableFlags( SIMP_MARK1 );
-		}
-		v = v->next;
-	} while( v != edge->v0 );
-
-	v = edge->v1;
-	do {
-		if( v->TestFlags( SIMP_MARK1 ) )
-		{
-			checkSlow( !v->TestFlags( SIMP_REMOVED ) );
-			checkSlow( v->adjTris.Num() != 0 );
-
-			newVerts.Add( v->vert );
-
-			QuadricType quadric;
-			quadric = GetQuadric( v );
-			quadrics.Add( quadric );
-			optimizer.AddQuadric( quadric );
-
-			v->DisableFlags( SIMP_MARK1 );
-		}
-		v = v->next;
-	} while( v != edge->v1 );
-
-	UnlockVertFlags( SIMP_MARK1 );
-
-	FQuadric edgeQuadric;
-	edgeQuadric.Zero();
-
-	v = edge->v0;
-	do {
-		edgeQuadric += GetEdgeQuadric( v );
-		v = v->next;
-	} while( v != edge->v0 );
-
-	v = edge->v1;
-	do {
-		edgeQuadric += GetEdgeQuadric( v );
-		v = v->next;
-	} while( v != edge->v1 );
-
-	optimizer.AddQuadric( edgeQuadric );
-	
-	FVector3f newPos;
-	{
-		bool bLocked0 = edge->v0->TestFlags( SIMP_LOCKED );
-		bool bLocked1 = edge->v1->TestFlags( SIMP_LOCKED );
-		//checkSlow( !bLocked0 || !bLocked1 );
-
-		// find position
-		if( bLocked0 && !bLocked1 )
-		{
-			// v0 position
-			newPos = edge->v0->GetPos();
-		}
-		else if( bLocked1 && !bLocked0 )
-		{
-			// v1 position
-			newPos = edge->v1->GetPos();
-		}
-		else
-		{
-			// optimal position
-			FVector3f pos;
-			bool valid = optimizer.Optimize( pos, newPos );
-			if( !valid )
-			{
-				// Couldn't find optimal so choose middle
-				newPos = ( edge->v0->GetPos() + edge->v1->GetPos() ) * 0.5f;
-			}
-		}
-	}
-	
-	float cost = 0.0f;
-
-	for( int i = 0; i < quadrics.Num(); i++ )
-	{
-		newVerts[i].GetPos() = newPos;
-
-		if( quadrics[i].a > 1e-8 )
-		{
-			// calculate vert attributes from the new position
-			quadrics[i].CalcAttributesAndEvaluate( newVerts[i].GetPos(), newVerts[i].GetAttributes(), attributeWeights );
-			newVerts[i].Correct();
-		}
-
-		// sum cost of new verts
-		cost += quadrics[i].Evaluate( newVerts[i].GetPos(), newVerts[i].GetAttributes(), attributeWeights );
-	}
-
-	cost += edgeQuadric.Evaluate( newPos );
-
-	return cost;
-}
-
-template< typename T, uint32 NumAttributes >
-float TMeshSimplifier<T, NumAttributes>::ComputeEdgeCollapseCost( TSimpEdge<T>* edge, bool bMoveVerts )
-{
-	TArray< T, TInlineAllocator<16> > newVerts;
-	float Error = ComputeNewVerts( edge, newVerts );
-
-	if( bMoveVerts )
-	{
-		TSimpVert<T>* v;
-
-		uint32 i = 0;
-
-		LockVertFlags( SIMP_MARK1 );
-
-		edge->v0->EnableFlagsGroup( SIMP_MARK1 );
-		edge->v1->EnableFlagsGroup( SIMP_MARK1 );
-
-		// edges
-		TSimpEdge<T>* e = edge;
-		do {
-			checkSlow( e == FindEdge( e->v0, e->v1 ) );
-			checkSlow( e->v0->adjTris.Num() > 0 );
-			checkSlow( e->v1->adjTris.Num() > 0 );
-
-			e->v1->vert = newVerts[ i++ ];
-			e->v0->DisableFlags( SIMP_MARK1 );
-			e->v1->DisableFlags( SIMP_MARK1 );
-
-			e = e->next;
-		} while( e != edge );
-
-		// remainder verts
-		v = edge->v0;
-		do {
-			if( v->TestFlags( SIMP_MARK1 ) )
-			{
-				checkSlow( !v->TestFlags( SIMP_REMOVED ) );
-				checkSlow( v->adjTris.Num() != 0 );
-
-				v->vert = newVerts[ i++ ];
-				v->DisableFlags( SIMP_MARK1 );
-			}
-			v = v->next;
-		} while( v != edge->v0 );
-
-		v = edge->v1;
-		do {
-			if( v->TestFlags( SIMP_MARK1 ) )
-			{
-				checkSlow( !v->TestFlags( SIMP_REMOVED ) );
-				checkSlow( v->adjTris.Num() != 0 );
-
-				v->vert = newVerts[ i++ ];
-				v->DisableFlags( SIMP_MARK1 );
-			}
-			v = v->next;
-		} while( v != edge->v1 );
-
-		UnlockVertFlags( SIMP_MARK1 );
-	}
-	else
-	{
-		Error += ComputeMergePenalty( edge->v0, edge->v1, newVerts[0].GetPos() );
-	}
-
-	return Error;
-}
-#endif
-
-template< typename T, uint32 NumAttributes >
-float TMeshSimplifier<T, NumAttributes>::ComputeMergePenalty( TSimpVert<T>* v0, TSimpVert<T>* v1, const FVector3f& NewPos )
-{
-	// add penalties
-	// the below penalty code works with groups so no need to worry about remainder verts
-	TSimpVert<T>* v;
-
-	float penalty = 0.0f;
-
-	{
-		const int degreeLimit = 24;
-		const float degreePenalty = 100.0f;
-
-		int degree = 0;
-
-		v = v0;
-		do {
-			degree += v->adjTris.Num();
-			v = v->next;
-		} while( v != v0 );
-
-		// v
-		v = v1;
-		do {
-			degree += v->adjTris.Num();
-			v = v->next;
-		} while( v != v1 );
-
-		if( degree > degreeLimit )
-			penalty += degreePenalty * ( degree - degreeLimit );
-	}
-
-	{
-		const float LockPenalty = 1e8f;
-		if( v0->TestFlags( SIMP_LOCKED ) && v1->TestFlags( SIMP_LOCKED ) )
-			penalty += LockPenalty;
-	}
-
-	{
-		// Penalty to prevent edge folding 
-		const float invalidPenalty = 1000000.0f;
-
-		LockTriFlags( SIMP_MARK1 );
-	
-		v1->EnableAdjTriFlagsGroup( SIMP_MARK1 );
-
-		// u
-		v = v0;
-		do {
-			for( TriIterator i = v->adjTris.Begin(); i != v->adjTris.End(); ++i )
-			{
-				TSimpTri<T>* tri = *i;
-				if( !tri->TestFlags( SIMP_MARK1 ) )
-					penalty += tri->ReplaceVertexIsValid( v, NewPos ) ? 0.0f : invalidPenalty;
-				tri->DisableFlags( SIMP_MARK1 );
-			}
-			v = v->next;
-		} while( v != v0 );
-
-		// v
-		v = v1;
-		do {
-			for( TriIterator i = v->adjTris.Begin(); i != v->adjTris.End(); ++i )
-			{
-				TSimpTri<T>* tri = *i;
-				if( tri->TestFlags( SIMP_MARK1 ) )
-					penalty += tri->ReplaceVertexIsValid( v, NewPos ) ? 0.0f : invalidPenalty;
-				tri->DisableFlags( SIMP_MARK1 );
-			}
-			v = v->next;
-		} while( v != v1 );
-
-		UnlockTriFlags( SIMP_MARK1 );
-	}
-
-	return penalty;
-}
-
-template< typename T, uint32 NumAttributes >
-void TMeshSimplifier<T, NumAttributes>::AddEdgeToHeap( TSimpEdge<T>* edge )
-{
-	if( edgeHeap.IsPresent( GetEdgeIndex( edge ) ) )
-		return;
-
-#if SIMP_NEW_MERGE
-	float cost = Merge( edge->v0, edge->v1, false );
-#else
-	float cost = ComputeEdgeCollapseCost( edge, false );
-#endif
-
-	TSimpEdge<T>* e = edge;
-	do {
-		uint32 EdgeIndex = GetEdgeIndex(e);
-		edgeHeap.Add( cost, EdgeIndex );
-		e = e->next;
-	} while( e != edge );
-}
-
-template< typename T, uint32 NumAttributes >
-void TMeshSimplifier<T, NumAttributes>::Collapse( TSimpEdge<T>* edge )
-{
-	TSimpVert<T>* u = edge->v0;
-	TSimpVert<T>* v = edge->v1;
-	
-	// Collapse the edge uv by moving vertex u onto v
-	checkSlow( u && v );
-	checkSlow( edge == FindEdge( u, v ) );
-	checkSlow( u->adjTris.Num() > 0 );
-	checkSlow( v->adjTris.Num() > 0 );
-
-	if( u->TestFlags( SIMP_LOCKED ) )
-		v->EnableFlags( SIMP_LOCKED );
-
-	LockVertFlags( SIMP_MARK1 );
-
-	// update edges from u to v
-	u->EnableAdjVertFlags( SIMP_MARK1 );
-	v->DisableAdjVertFlags( SIMP_MARK1 );
-
-	if( u->TestFlags( SIMP_MARK1 ) )
-	{
-		// Invalid edge, results from collapsing a bridge tri
-		// There are no actual triangles connecting these verts
-		u->DisableAdjVertFlags( SIMP_MARK1 );
-		UnlockVertFlags( SIMP_MARK1 );
-		return;
-	}
-
-	for( TriIterator i = u->adjTris.Begin(); i != u->adjTris.End(); ++i )
-	{
-		TSimpTri<T>* tri = *i;
-		for( int j = 0; j < 3; j++ )
-		{
-			TSimpVert<T>* vert = tri->verts[j];
-			if( vert->TestFlags( SIMP_MARK1 ) )
-			{
-				ReplaceEdgeVert( u, vert, v );
-				vert->DisableFlags( SIMP_MARK1 );
-			}
-		}
-	}
-
-	// remove dead edges
-	u->EnableAdjVertFlags( SIMP_MARK1 );
-	u->DisableFlags( SIMP_MARK1 );
-	v->DisableFlags( SIMP_MARK1 );
-
-	for( TriIterator i = v->adjTris.Begin(); i != v->adjTris.End(); ++i )
-	{
-		TSimpTri<T>* tri = *i;
-		for( int j = 0; j < 3; j++ )
-		{
-			TSimpVert<T>* vert = tri->verts[j];
-			if( vert->TestFlags( SIMP_MARK1 ) )
-			{
-				ReplaceEdgeVert( u, vert, NULL );
-				vert->DisableFlags( SIMP_MARK1 );
-			}
-		}
-	}
-
-	u->DisableAdjVertFlags( SIMP_MARK1 );
-
-	// fixup triangles
-	for( TriIterator i = u->adjTris.Begin(); i != u->adjTris.End(); ++i )
-	{
-		TSimpTri<T>* tri = *i;
-		checkSlow( !tri->TestFlags( SIMP_REMOVED ) );
-		checkSlow( tri->HasVertex(u) );
-		
-		if( tri->HasVertex(v) )
-		{
-			// delete triangles on edge uv
-			numTris--;
-			tri->EnableFlags( SIMP_REMOVED );
-			TriQuadricsValid[ GetTriIndex( tri ) ] = false;
-
-			// remove references to tri
-			for( int j = 0; j < 3; j++ )
-			{
-				TSimpVert<T>* vert = tri->verts[j];
-				checkSlow( !vert->TestFlags( SIMP_REMOVED ) );
-				if( vert != u )
-				{
-					vert->adjTris.Remove( tri );
-					updateVerts.AddUnique( vert );
-				}
-			}
-		}
-		else
-		{
-			// update triangles to have v instead of u
-			tri->ReplaceVertex( u, v );
-			v->adjTris.Add( tri );
-		}
-	}
-	
-	UnlockVertFlags( SIMP_MARK1 );
-	
-	u->adjTris.Clear();	// u has been removed
-	updateVerts.AddUnique( u );
-}
-
-template< typename T, uint32 NumAttributes >
-void TMeshSimplifier<T, NumAttributes>::UpdateTris()
-{
-	// remove degenerate triangles
-	// not sure why this happens
-	for( TSimpTri<T>* tri : updateTris )
-	{
-		if( tri->TestFlags( SIMP_REMOVED ) )
-			continue;
-
-		TriQuadricsValid[ GetTriIndex( tri ) ] = false;
-
-		const FVector3f& p0 = tri->verts[0]->GetPos();
-		const FVector3f& p1 = tri->verts[1]->GetPos();
-		const FVector3f& p2 = tri->verts[2]->GetPos();
-
-		if( p0 == p1 ||
-			p1 == p2 ||
-			p2 == p0 )
-		{
-			numTris--;
-			tri->EnableFlags( SIMP_REMOVED );
-
-			// remove references to tri
-			for( int j = 0; j < 3; j++ )
-			{
-				TSimpVert<T>* vert = tri->verts[j];
-				vert->adjTris.Remove( tri );
-
-				updateVerts.AddUnique( vert );
-				// orphaned verts are removed below
-			}
-		}
-	}
-	updateTris.Reset();
-}
-
-template< typename T, uint32 NumAttributes >
-void TMeshSimplifier<T, NumAttributes>::UpdateVerts()
-{
-	// remove orphaned verts
-	for( TSimpVert<T>* vert : updateVerts )
-	{
-		if( vert->TestFlags( SIMP_REMOVED ) )
-			continue;
-
-		VertQuadricsValid[ GetVertIndex( vert ) ] = false;
-		EdgeQuadricsValid[ GetVertIndex( vert ) ] = false;
-
-		if( vert->adjTris.Num() == 0 )
-		{
-			RemoveVert( vert );
-		}
-	}
-	updateVerts.Reset();
-}
-
-template< typename T, uint32 NumAttributes >
-void TMeshSimplifier<T, NumAttributes>::UpdateEdges()
-{
-	// add all grouped edges
-	for( uint32 i = 0, Num = updateEdges.Num(); i < Num; i++ )
-	{
-		TSimpEdge<T>* edge = updateEdges[i];
-
-		if( edge->TestFlags( SIMP_REMOVED ) )
-			continue;
-
-		TSimpEdge<T>* e = edge;
-		do {
-			updateEdges.AddUnique(e);
-			e = e->next;
-		} while( e != edge );
-	}
-		
-	// remove dead edges
-	for( TSimpEdge<T>* edge : updateEdges )
-	{
-		if( edge->TestFlags( SIMP_REMOVED ) )
-			continue;
-
-		if( edge->v0->TestFlags( SIMP_REMOVED ) ||
-			edge->v1->TestFlags( SIMP_REMOVED ) )
-		{
-			RemoveEdge( edge );
-			continue;
-		}
-	}
-
-	// Fix edge groups
-	{
-		FHashTable HashTable( 128, updateEdges.Num() );
-
-		// ungroup edges
-		for( uint32 i = 0, Num = updateEdges.Num(); i < Num; i++ )
-		{
-			TSimpEdge<T>* edge = updateEdges[i];
-
-			if( edge->TestFlags( SIMP_REMOVED ) )
-				continue;
-			
-			edge->next = edge;
-			edge->prev = edge;
-
-			edgeHeap.Remove( GetEdgeIndex( edge ) );
-
-			uint32 Hash0 = HashPoint( edge->v0->GetPos() );
-			uint32 Hash1 = HashPoint( edge->v1->GetPos() );
-			uint32 Hash = Murmur32( { FMath::Min( Hash0, Hash1 ), FMath::Max( Hash0, Hash1 ) } );
-				
-			HashTable.Add( Hash, i );
-		}
-
-		// regroup edges
-		for( TSimpEdge<T>* edge : updateEdges )
-		{
-			if( edge->TestFlags( SIMP_REMOVED ) )
-				continue;
-
-			// already grouped
-			if( edge->next != edge )
-				continue;
-
-			// find any matching edges
-			uint32 Hash0 = HashPoint( edge->v0->GetPos() );
-			uint32 Hash1 = HashPoint( edge->v1->GetPos() );
-			uint32 Hash = Murmur32( { FMath::Min( Hash0, Hash1 ), FMath::Max( Hash0, Hash1 ) } );
-			for( uint32 j = HashTable.First( Hash ); HashTable.IsValid(j); j = HashTable.Next( j ) )
-			{
-				TSimpEdge<T>* e1 = edge;
-				TSimpEdge<T>* e2 = updateEdges[j];
-
-				if( e1 == e2 )
-					continue;
-
-				bool m1 =	e1->v0->GetPos() == e2->v0->GetPos() &&
-							e1->v1->GetPos() == e2->v1->GetPos();
-
-				bool m2 =	e1->v0->GetPos() == e2->v1->GetPos() &&
-							e1->v1->GetPos() == e2->v0->GetPos();
-
-				// backwards
-				if( m2 )
-					Swap( e2->v0, e2->v1 );
-
-				// link
-				if( m1 || m2 )
-				{
-					checkSlow( e2->next == e2 );
-					checkSlow( e2->prev == e2 );
-
-					e2->next = e1->next;
-					e2->prev = e1;
-					e2->next->prev = e2;
-					e2->prev->next = e2;
-				}
-			}
-		}
-	}
-
-	// update edges
-	for( TSimpEdge<T>* edge : updateEdges )
-	{
-		if( edge->TestFlags( SIMP_REMOVED ) )
-			continue;
-		
-		AddEdgeToHeap( edge );
-	}
-
-	updateEdges.Reset();
-}
-
-template< typename T, uint32 NumAttributes >
-float TMeshSimplifier<T, NumAttributes>::SimplifyMesh( float maxErrorLimit, int minTris, int minVerts )
-{
-	TRACE_CPUPROFILER_EVENT_SCOPE(TMeshSimplifier::SimplifyMesh);
-	TSimpVert<T>* v;
-
-	float maxError = 0.0f;
-
-	while( edgeHeap.Num() > 0 )
-	{
-		if( numTris <= minTris || numVerts <= minVerts )
-			break;
-
-		// get the next vertex to collapse
-		uint32 TopIndex = edgeHeap.Top();
-
-		float error = edgeHeap.GetKey( TopIndex );
-		if( error > maxErrorLimit )
-		{
-			break;
-		}
-		maxError = FMath::Max( maxError, error );
-		
-		edgeHeap.Pop();
-
-		TSimpEdge<T>* top = &edges[ TopIndex ];
-
-		int numEdges = 0;
-		TSimpEdge<T>* edgeList[32];
-
-		TSimpEdge<T>* edge = top;
-		do {
-			edgeList[ numEdges++ ] = edge;
-			edge = edge->next;
-		} while( edge != top );
-
-		check(top);
-
-		// skip locked edges
-		bool locked = false;
-		for( int i = 0; i < numEdges; i++ )
-		{
-			edge = edgeList[i];
-			if( edge->v0->TestFlags( SIMP_LOCKED ) && edge->v1->TestFlags( SIMP_LOCKED ) )
-			{
-				locked = true;
-			}
-		}
-		if( locked )
-			continue;
-
-		v = top->v0;
-		do {
-			GatherUpdates( v );
-			v = v->next;
-		} while( v != top->v0 );
-
-		v = top->v1;
-		do {
-			GatherUpdates( v );
-			v = v->next;
-		} while( v != top->v1 );
-
-#if 1
-		// remove edges with already removed verts
-		// not sure why this happens
-		for( int i = 0; i < numEdges; i++ )
-		{
-			if( edgeList[i]->v0->adjTris.Num() == 0 ||
-				edgeList[i]->v1->adjTris.Num() == 0 )
-			{
-				RemoveEdge( edgeList[i] );
-				edgeList[i] = NULL;
-			}
-			else
-			{
-				checkSlow( !edgeList[i]->TestFlags( SIMP_REMOVED ) );
-			}
-		}
-		if( top->v0->adjTris.Num() == 0 || top->v1->adjTris.Num() == 0 )
-			continue;
-#endif
-
-		// move verts to new verts
-		{	
-			edge = top;
-			
-#if SIMP_NEW_MERGE
-			float Error = Merge( edge->v0, edge->v1, true );
-#else
-			float Error = ComputeEdgeCollapseCost( edge, true );
-#endif
-			//maxError = FMath::Max( maxError, Error );
-		}
-
-		// collapse all edges
-		for( int i = 0; i < numEdges; i++ )
-		{
-			edge = edgeList[i];
-			if( !edge )
-				continue;
-			if( edge->TestFlags( SIMP_REMOVED ) )	// wtf?
-				continue;
-			if( edge->v0->adjTris.Num() == 0 )
-				continue;
-			if( edge->v1->adjTris.Num() == 0 )
-				continue;
-
-			Collapse( edge );
-			RemoveEdge( edge );
-		}
-
-		// add v0 remainder verts to v1
-		{
-			// combine v0 and v1 groups
-			top->v0->next->prev = top->v1->prev;
-			top->v1->prev->next = top->v0->next;
-			top->v0->next = top->v1;
-			top->v1->prev = top->v0;
-
-			// ungroup removed verts
-			TArray< TSimpVert<T>*, TInlineAllocator<16> > vertList;
-			
-			v = top->v1;
-			do {
-				vertList.Add(v);
-				v = v->next;
-			} while( v != top->v1 );
-			
-			for( TSimpVert<T>* u : vertList )
-			{
-				if( u->TestFlags( SIMP_REMOVED ) )
-				{
-					// ungroup
-					u->prev->next = u->next;
-					u->next->prev = u->prev;
-					u->next = u;
-					u->prev = u;
-				}
-			}
-		}
-
-		{
-			// spread locked flag to vert group
-			uint32 flags = 0;
-
-			v = top->v1;
-			do {
-				flags |= v->flags & SIMP_LOCKED;
-				v = v->next;
-			} while( v != top->v1 );
-
-			v = top->v1;
-			do {
-				v->flags |= flags;
-				v = v->next;
-			} while( v != top->v1 );
-		}
-
-		UpdateTris();
-		UpdateVerts();
-		UpdateEdges();
-	}
-
-	// remove degenerate triangles
-	// not sure why this happens
-	for( int i = 0; i < numSTris; i++ )
-	{
-		TSimpTri<T>* tri = &sTris[i];
-
-		if( tri->TestFlags( SIMP_REMOVED ) )
-			continue;
-
-		const FVector3f& p0 = tri->verts[0]->GetPos();
-		const FVector3f& p1 = tri->verts[1]->GetPos();
-		const FVector3f& p2 = tri->verts[2]->GetPos();
-
-		if( p0 == p1 ||
-			p1 == p2 ||
-			p2 == p0 )
-		{
-			numTris--;
-			tri->EnableFlags( SIMP_REMOVED );
-
-			// remove references to tri
-			for( int j = 0; j < 3; j++ )
-			{
-				TSimpVert<T>* vert = tri->verts[j];
-				vert->adjTris.Remove( tri );
-				// orphaned verts are removed below
-			}
-		}
-	}
-
-	// remove orphaned verts
-	for( int i = 0; i < numSVerts; i++ )
-	{
-		TSimpVert<T>* vert = &sVerts[i];
-
-		if( vert->TestFlags( SIMP_REMOVED ) )
-			continue;
-
-		if( vert->adjTris.Num() == 0 )
-		{
-			RemoveVert( vert );
-		}
-	}
-
-	return maxError;
-}
-
-template< typename T, uint32 NumAttributes >
-void TMeshSimplifier<T, NumAttributes>::OutputMesh( T* verts, uint32* indexes, uint32* OutNumVertices, uint32* OutNumIndices ) const
-{
-	FHashTable HashTable( 1 << FMath::Min( 16u, FMath::FloorLog2( GetNumVerts() ) ), GetNumVerts() );
-
-#if 1
-	int count = 0;
-	for( int i = 0; i < numSVerts; i++ )
-		count += sVerts[i].TestFlags( SIMP_REMOVED ) ? 0 : 1;
-
-	check( numVerts == count );
-#endif
-
-	int numV = 0;
-	int numI = 0;
-
-	for( int i = 0; i < numSTris; i++ )
-	{
-		if( sTris[i].TestFlags( SIMP_REMOVED ) )
-			continue;
-
-		// TODO this is sloppy. There should be no duped verts. Alias by index.
-		for( int j = 0; j < 3; j++ )
-		{
-			TSimpVert<T>* vert = sTris[i].verts[j];
-			checkSlow( !vert->TestFlags( SIMP_REMOVED ) );
-			checkSlow( vert->adjTris.Num() != 0 );
-
-			const FVector3f& p = vert->GetPos();
-			uint32 hash = HashPoint( p );
-			uint32 f;
-			for( f = HashTable.First( hash ); HashTable.IsValid(f); f = HashTable.Next( f ) )
-			{
-				if( vert->vert == verts[f] )
-					break;
-			}
-			if( !HashTable.IsValid(f) )
-			{
-				HashTable.Add( hash, numV );
-				verts[ numV ] = vert->vert;
-				indexes[ numI++ ] = numV;
-				numV++;
-			}
-			else
-			{
-				indexes[ numI++ ] = f;
-			}
-		}
-	}
-
-	check( numV <= numVerts );
-	check( numI <= numTris * 3 );
-	
-	if (OutNumVertices)
-	{
-		*OutNumVertices = numV;
-	}
-
-	if (OutNumIndices)
-	{
-		*OutNumIndices = numI;
-	}
-}
-
-template< typename T, uint32 NumAttributes >
-template< typename FaceType >
-void TMeshSimplifier<T, NumAttributes>::CompactFaceData( TArray< FaceType>& FaceData )
-{
-	TArray< FaceType> NewFaceData;
-
-	for( int i = 0; i < numSTris; i++ )
-	{
-		if( sTris[i].TestFlags( SIMP_REMOVED ) )
-			continue;
-
-		NewFaceData.Add( FaceData[i] );
-	}
-
-	Swap( FaceData, NewFaceData );
-=======
->>>>>>> 4af6daef
 }