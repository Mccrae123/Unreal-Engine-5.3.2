--- conflicted
+++ resolved
@@ -60,11 +60,8 @@
 	QUADRICMESHREDUCTION_API float	Simplify(
 		uint32 TargetNumVerts, uint32 TargetNumTris, float TargetError,
 		uint32 LimitNumVerts, uint32 LimitNumTris, float LimitError );
-<<<<<<< HEAD
-=======
 	QUADRICMESHREDUCTION_API void	PreserveSurfaceArea();
 	QUADRICMESHREDUCTION_API void	DumpOBJ( const char* Filename );
->>>>>>> d731a049
 	QUADRICMESHREDUCTION_API void	Compact();
 
 	uint32		GetRemainingNumVerts() const	{ return RemainingNumVerts; }
