// Copyright Epic Games, Inc. All Rights Reserved.

#include "CoreMinimal.h"
#include "Modules/ModuleManager.h"
#include "MeshUtilities.h"
#include "MeshBuild.h"
#include "MeshSimplify.h"
#include "SimpVert.h"
#include "OverlappingCorners.h"
#include "Templates/UniquePtr.h"
#include "Features/IModularFeatures.h"
#include "IMeshReductionInterfaces.h"
#include "StaticMeshAttributes.h"
#include "StaticMeshOperations.h"
#include "RenderUtils.h"
#include "Engine/StaticMesh.h"
#include "Misc/ConfigCacheIni.h"

class FQuadricSimplifierMeshReductionModule : public IMeshReductionModule
{
public:
	virtual ~FQuadricSimplifierMeshReductionModule() {}

	// IModuleInterface interface.
	virtual void StartupModule() override;
	virtual void ShutdownModule() override;

	// IMeshReductionModule interface.
	virtual class IMeshReduction* GetStaticMeshReductionInterface() override;
	virtual class IMeshReduction* GetSkeletalMeshReductionInterface() override;
	virtual class IMeshMerging* GetMeshMergingInterface() override;
	virtual class IMeshMerging* GetDistributedMeshMergingInterface() override;	
	virtual FString GetName() override;
};


DEFINE_LOG_CATEGORY_STATIC(LogQuadricSimplifier, Log, All);
IMPLEMENT_MODULE(FQuadricSimplifierMeshReductionModule, QuadricMeshReduction);

void CorrectAttributes( float* Attributes )
{
	FVector3f& Normal	= *reinterpret_cast< FVector3f* >( Attributes );
	FVector3f& TangentX	= *reinterpret_cast< FVector3f* >( Attributes + 3 );
	FVector3f& TangentY	= *reinterpret_cast< FVector3f* >( Attributes + 3 + 3 );
	FLinearColor& Color	= *reinterpret_cast< FLinearColor* >( Attributes + 3 + 3 + 3 );

	Normal.Normalize();
	TangentX -= ( TangentX | Normal ) * Normal;
	TangentX.Normalize();
	TangentY -= ( TangentY | Normal ) * Normal;
	TangentY -= ( TangentY | TangentX ) * TangentX;
	TangentY.Normalize();
	Color = Color.GetClamped();
}

class FQuadricSimplifierMeshReduction : public IMeshReduction
{
public:
	virtual const FString& GetVersionString() const override
	{
		// Correct layout selection depends on the name "QuadricMeshReduction_{foo}"
		// e.g.
		// TArray<FString> SplitVersionString;
		// VersionString.ParseIntoArray(SplitVersionString, TEXT("_"), true);
		// bool bUseQuadricSimplier = SplitVersionString[0].Equals("QuadricMeshReduction");

		static FString Version = TEXT("QuadricMeshReduction_V2.1");
		static FString AltVersion = TEXT("QuadricMeshReduction_V2.0_OldSimplifier");
		return bUseOldMeshSimplifier ? AltVersion : Version;
	}

	virtual void ReduceMeshDescription(
		FMeshDescription& OutReducedMesh,
		float& OutMaxDeviation,
		const FMeshDescription& InMesh,
		const FOverlappingCorners& InOverlappingCorners,
		const struct FMeshReductionSettings& ReductionSettings
	) override
	{
		check(&InMesh != &OutReducedMesh);	// can't reduce in-place
		TRACE_CPUPROFILER_EVENT_SCOPE(FQuadricSimplifierMeshReduction::ReduceMeshDescription);
		const uint32 NumTexCoords = MAX_STATIC_TEXCOORDS;
		int32 InMeshNumTexCoords = 1;
		
		TMap<FVertexID, FVertexID> VertexIDRemap;

		bool bWeldVertices = ReductionSettings.WeldingThreshold > 0.0f;
		if (bWeldVertices)
		{
			FStaticMeshOperations::BuildWeldedVertexIDRemap(InMesh, ReductionSettings.WeldingThreshold, VertexIDRemap);
		}

		TArray< TVertSimp< NumTexCoords > >	Verts;
		TArray< uint32 >					Indexes;
		TArray< int32 >						MaterialIndexes;

		TMap< int32, int32 > VertsMap;

		int32 NumFaces = InMesh.Triangles().Num();
		int32 NumWedges = NumFaces * 3;
		const FStaticMeshConstAttributes InMeshAttribute(InMesh);
		TVertexAttributesConstRef<FVector3f> InVertexPositions = InMeshAttribute.GetVertexPositions();
		TVertexInstanceAttributesConstRef<FVector3f> InVertexNormals = InMeshAttribute.GetVertexInstanceNormals();
		TVertexInstanceAttributesConstRef<FVector3f> InVertexTangents = InMeshAttribute.GetVertexInstanceTangents();
		TVertexInstanceAttributesConstRef<float> InVertexBinormalSigns = InMeshAttribute.GetVertexInstanceBinormalSigns();
		TVertexInstanceAttributesConstRef<FVector4f> InVertexColors = InMeshAttribute.GetVertexInstanceColors();
		TVertexInstanceAttributesConstRef<FVector2f> InVertexUVs = InMeshAttribute.GetVertexInstanceUVs();
		TPolygonGroupAttributesConstRef<FName> InPolygonGroupMaterialNames = InMeshAttribute.GetPolygonGroupMaterialSlotNames();

		TPolygonGroupAttributesRef<FName> OutPolygonGroupMaterialNames = OutReducedMesh.PolygonGroupAttributes().GetAttributesRef<FName>(MeshAttribute::PolygonGroup::ImportedMaterialSlotName);

		float SurfaceArea = 0.0f;

		int32 WedgeIndex = 0;
<<<<<<< HEAD
		for (const FPolygonID PolygonID : InMesh.Polygons().GetElementIDs())
=======
		for (const FTriangleID TriangleID : InMesh.Triangles().GetElementIDs())
>>>>>>> 6bbb88c8
		{
			const FPolygonGroupID PolygonGroupID = InMesh.GetTrianglePolygonGroup(TriangleID);
			TArrayView<const FVertexID> VertexIDs = InMesh.GetTriangleVertices(TriangleID);

			FVector3f CornerPositions[3];
			for (int32 TriVert = 0; TriVert < 3; ++TriVert)
			{
				const FVertexID TmpVertexID = VertexIDs[TriVert];
				const FVertexID VertexID = bWeldVertices ? VertexIDRemap[TmpVertexID] : TmpVertexID;
				CornerPositions[TriVert] = InVertexPositions[VertexID];
			}

			// Don't process degenerate triangles.
			if( PointsEqual((FVector)CornerPositions[0], (FVector)CornerPositions[1]) ||
				PointsEqual((FVector)CornerPositions[0], (FVector)CornerPositions[2]) ||
				PointsEqual((FVector)CornerPositions[1], (FVector)CornerPositions[2]) )
			{
				WedgeIndex += 3;
				continue;
			}

			int32 VertexIndices[3];
			for (int32 TriVert = 0; TriVert < 3; ++TriVert, ++WedgeIndex)
			{
				const FVertexInstanceID VertexInstanceID = InMesh.GetTriangleVertexInstance(TriangleID, TriVert);
				const int32 VertexInstanceValue = VertexInstanceID.GetValue();
				const FVector3f& VertexPosition = CornerPositions[TriVert];

				TVertSimp< NumTexCoords > NewVert;

				NewVert.Position = CornerPositions[TriVert];
				NewVert.Tangents[0] = InVertexTangents[ VertexInstanceID ];
				NewVert.Normal = InVertexNormals[ VertexInstanceID ];
				NewVert.Tangents[1] = FVector3f(0.0f);
				if (!NewVert.Normal.IsNearlyZero(SMALL_NUMBER) && !NewVert.Tangents[0].IsNearlyZero(SMALL_NUMBER))
				{
					NewVert.Tangents[1] = FVector3f::CrossProduct(NewVert.Normal, NewVert.Tangents[0]).GetSafeNormal() * InVertexBinormalSigns[ VertexInstanceID ];
				}

				// Fix bad tangents
				NewVert.Tangents[0] = NewVert.Tangents[0].ContainsNaN() ? FVector3f::ZeroVector : NewVert.Tangents[0];
				NewVert.Tangents[1] = NewVert.Tangents[1].ContainsNaN() ? FVector3f::ZeroVector : NewVert.Tangents[1];
				NewVert.Normal = NewVert.Normal.ContainsNaN() ? FVector3f::ZeroVector : NewVert.Normal;
				NewVert.Color = FLinearColor(InVertexColors[ VertexInstanceID ]);

				for (int32 UVIndex = 0; UVIndex < NumTexCoords; UVIndex++)
				{
					if (UVIndex < InVertexUVs.GetNumChannels())
					{
						NewVert.TexCoords[UVIndex] = InVertexUVs.Get(VertexInstanceID, UVIndex);
						InMeshNumTexCoords = FMath::Max(UVIndex + 1, InMeshNumTexCoords);
					}
					else
					{
						NewVert.TexCoords[UVIndex] = FVector2f::ZeroVector;
					}
				}

				// Make sure this vertex is valid from the start
				NewVert.Correct();
					

				//Never add duplicated vertex instance
				//Use WedgeIndex since OverlappingCorners has been built based on that
				const TArray<int32>& DupVerts = InOverlappingCorners.FindIfOverlapping(WedgeIndex);

				int32 Index = INDEX_NONE;
				for (int32 k = 0; k < DupVerts.Num(); k++)
				{
					if (DupVerts[k] >= WedgeIndex)
					{
						// the verts beyond me haven't been placed yet, so these duplicates are not relevant
						break;
					}

					int32* Location = VertsMap.Find(DupVerts[k]);
					if (Location)
					{
						TVertSimp< NumTexCoords >& FoundVert = Verts[*Location];

						if (NewVert.Equals(FoundVert))
						{
							Index = *Location;
							break;
						}
					}
				}
				if (Index == INDEX_NONE)
				{
					Index = Verts.Add(NewVert);
					VertsMap.Add(WedgeIndex, Index);
				}
				VertexIndices[TriVert] = Index;
			}
				
			// Reject degenerate triangles.
			if (VertexIndices[0] == VertexIndices[1] ||
				VertexIndices[1] == VertexIndices[2] ||
				VertexIndices[0] == VertexIndices[2])
			{
				continue;
			}

			{
				FVector3f Edge01 = CornerPositions[1] - CornerPositions[0];
				FVector3f Edge12 = CornerPositions[2] - CornerPositions[1];
				FVector3f Edge20 = CornerPositions[0] - CornerPositions[2];

				float TriArea = 0.5f * ( Edge01 ^ Edge20 ).Size();
				SurfaceArea += TriArea;
			}

			Indexes.Add(VertexIndices[0]);
			Indexes.Add(VertexIndices[1]);
			Indexes.Add(VertexIndices[2]);

			MaterialIndexes.Add( PolygonGroupID.GetValue() );
		}

		uint32 NumVerts = Verts.Num();
		uint32 NumIndexes = Indexes.Num();
		uint32 NumTris = NumIndexes / 3;

		if (bUseOldMeshSimplifier)
		{
			static_assert(NumTexCoords == 8, "NumTexCoords changed, fix AttributeWeights");
			const uint32 NumAttributes = (sizeof(TVertSimp< NumTexCoords >) - sizeof(FVector3f)) / sizeof(float);
			float AttributeWeights[] =
			{
				16.0f, 16.0f, 16.0f,	// Normal
				0.1f, 0.1f, 0.1f,		// Tangent[0]
				0.1f, 0.1f, 0.1f,		// Tangent[1]
				0.1f, 0.1f, 0.1f, 0.1f,	// Color
				0.5f, 0.5f,				// TexCoord[0]
				0.5f, 0.5f,				// TexCoord[1]
				0.5f, 0.5f,				// TexCoord[2]
				0.5f, 0.5f,				// TexCoord[3]
				0.5f, 0.5f,				// TexCoord[4]
				0.5f, 0.5f,				// TexCoord[5]
				0.5f, 0.5f,				// TexCoord[6]
				0.5f, 0.5f,				// TexCoord[7]
			};
			float* ColorWeights = AttributeWeights + 3 + 3 + 3;
			float* TexCoordWeights = ColorWeights + 4;

			// Re-scale the weights for UV channels that exceed the expected 0-1 range.
			// Otherwise garbage on the UVs will dominate the simplification quadric.
			{
				float XLength[MAX_STATIC_TEXCOORDS] = { 0 };
				float YLength[MAX_STATIC_TEXCOORDS] = { 0 };
				{
					for (int32 TexCoordId = 0; TexCoordId < NumTexCoords; ++TexCoordId)
					{
						float XMax = -FLT_MAX;
						float YMax = -FLT_MAX;
						float XMin = FLT_MAX;
						float YMin = FLT_MAX;
						for (const TVertSimp< NumTexCoords >& SimpVert : Verts)
						{
							const FVector2f& UVs = SimpVert.TexCoords[TexCoordId];
							XMax = FMath::Max(XMax, UVs.X);
							XMin = FMath::Min(XMin, UVs.X);

							YMax = FMath::Max(YMax, UVs.Y);
							YMin = FMath::Min(YMin, UVs.Y);
						}

						XLength[TexCoordId] = (XMax > XMin) ? XMax - XMin : 0.f;
						YLength[TexCoordId] = (YMax > YMin) ? YMax - YMin : 0.f;
					}
				}

				for (int32 TexCoordId = 0; TexCoordId < NumTexCoords; ++TexCoordId)
				{

					if (XLength[TexCoordId] > 1.f)
					{
						TexCoordWeights[2 * TexCoordId + 0] /= XLength[TexCoordId];
					}
					if (YLength[TexCoordId] > 1.f)
					{
						TexCoordWeights[2 * TexCoordId + 1] /= YLength[TexCoordId];
					}
				}
			}

			// Zero out weights that aren't used
			{
				//TODO Check if we have vertex color

				for (int32 TexCoordIndex = 0; TexCoordIndex < NumTexCoords; TexCoordIndex++)
				{
					if (TexCoordIndex >= InVertexUVs.GetNumChannels())
					{
						TexCoordWeights[2 * TexCoordIndex + 0] = 0.0f;
						TexCoordWeights[2 * TexCoordIndex + 1] = 0.0f;
					}
				}
			}

			TMeshSimplifier< TVertSimp< NumTexCoords >, NumAttributes >* MeshSimp = new TMeshSimplifier< TVertSimp< NumTexCoords >, NumAttributes >(Verts.GetData(), NumVerts, Indexes.GetData(), NumIndexes);

			MeshSimp->SetAttributeWeights(AttributeWeights);
			MeshSimp->SetEdgeWeight(256.0f);
			//MeshSimp->SetBoundaryLocked();
			MeshSimp->InitCosts();

			//We need a minimum of 2 triangles, to see the object on both side. If we use one, we will end up with zero triangle when we will remove a shared edge
			int32 AbsoluteMinTris = 2;
			int32 TargetNumTriangles = (ReductionSettings.TerminationCriterion != EStaticMeshReductionTerimationCriterion::Vertices) ? FMath::Max(AbsoluteMinTris, FMath::CeilToInt(NumTris * ReductionSettings.PercentTriangles)) : AbsoluteMinTris;
			int32 TargetNumVertices = (ReductionSettings.TerminationCriterion != EStaticMeshReductionTerimationCriterion::Triangles) ? FMath::CeilToInt(NumVerts * ReductionSettings.PercentVertices) : 0;

			float MaxErrorSqr = MeshSimp->SimplifyMesh(MAX_FLT, TargetNumTriangles, TargetNumVertices);

			MeshSimp->OutputMesh(Verts.GetData(), Indexes.GetData(), &NumVerts, &NumIndexes);
			MeshSimp->CompactFaceData(MaterialIndexes);
			NumTris = NumIndexes / 3;
			delete MeshSimp;

			OutMaxDeviation = FMath::Sqrt(MaxErrorSqr) / 8.0f;
		}
		else
		{
			uint32 TargetNumTris = FMath::CeilToInt( NumTris * ReductionSettings.PercentTriangles );
			uint32 TargetNumVerts = FMath::CeilToInt( NumVerts * ReductionSettings.PercentVertices );

			// We need a minimum of 2 triangles, to see the object on both side. If we use one, we will end up with zero triangle when we will remove a shared edge
			TargetNumTris = FMath::Max( TargetNumTris, 2u );

			if( TargetNumVerts < NumVerts || TargetNumTris < NumTris )
			{
				using VertType = TVertSimp< NumTexCoords >;

				const uint32 NumAttributes = ( sizeof( VertType ) - sizeof( FVector3f ) ) / sizeof(float);
				float AttributeWeights[ NumAttributes ] =
				{
					16.0f, 16.0f, 16.0f,// Normal
					0.1f, 0.1f, 0.1f,	// Tangent[0]
					0.1f, 0.1f, 0.1f	// Tangent[1]
				};
				float* ColorWeights = AttributeWeights + 9;
				float* UVWeights = ColorWeights + 4;

				bool bHasColors = true;

				// Set weights if they are used
				if( bHasColors )
				{
					ColorWeights[0] = 0.1f;
					ColorWeights[1] = 0.1f;
					ColorWeights[2] = 0.1f;
					ColorWeights[3] = 0.1f;
				}

				float UVWeight = 0.5f;
				for( int32 UVIndex = 0; UVIndex < InVertexUVs.GetNumChannels(); UVIndex++ )
				{
					// Normalize UVWeights using min/max UV range.

					float MinUV = +FLT_MAX;
					float MaxUV = -FLT_MAX;

					for( int32 VertexIndex = 0; VertexIndex < Verts.Num(); VertexIndex++ )
					{
						MinUV = FMath::Min( MinUV, Verts[ VertexIndex ].TexCoords[ UVIndex ].X );
						MinUV = FMath::Min( MinUV, Verts[ VertexIndex ].TexCoords[ UVIndex ].Y );
						MaxUV = FMath::Max( MaxUV, Verts[ VertexIndex ].TexCoords[ UVIndex ].X );
						MaxUV = FMath::Max( MaxUV, Verts[ VertexIndex ].TexCoords[ UVIndex ].Y );
					}

					UVWeights[ 2 * UVIndex + 0 ] = UVWeight / FMath::Max( 1.0f, MaxUV - MinUV );
					UVWeights[ 2 * UVIndex + 1 ] = UVWeight / FMath::Max( 1.0f, MaxUV - MinUV );
				}

				FMeshSimplifier Simplifier( (float*)Verts.GetData(), Verts.Num(), Indexes.GetData(), Indexes.Num(), MaterialIndexes.GetData(), NumAttributes );

				Simplifier.SetAttributeWeights( AttributeWeights );
				Simplifier.SetCorrectAttributes( CorrectAttributes );
				Simplifier.SetEdgeWeight( 512.0f );
				Simplifier.SetLimitErrorToSurfaceArea( false );

				Simplifier.DegreePenalty = 100.0f;
				Simplifier.InversionPenalty = 1000000.0f;

				float MaxErrorSqr = Simplifier.Simplify( TargetNumVerts, TargetNumTris, 0.0f, 4, 2, MAX_flt );

				if( Simplifier.GetRemainingNumVerts() == 0 || Simplifier.GetRemainingNumTris() == 0 )
				{
					// Reduced to nothing so just return the orignial.
					OutReducedMesh = InMesh;
					OutMaxDeviation = 0.0f;
					return;
				}
		
				Simplifier.Compact();

<<<<<<< HEAD
		MeshSimp->OutputMesh(Verts.GetData(), Indexes.GetData(), &NumVerts, &NumIndexes);
		NumTris = NumIndexes / 3;
		delete MeshSimp;
=======
				Verts.SetNum( Simplifier.GetRemainingNumVerts() );
				Indexes.SetNum( Simplifier.GetRemainingNumTris() * 3 );
				MaterialIndexes.SetNum( Simplifier.GetRemainingNumTris() );

				NumVerts = Simplifier.GetRemainingNumVerts();
				NumTris = Simplifier.GetRemainingNumTris();
				NumIndexes = NumTris * 3;
>>>>>>> 6bbb88c8

				OutMaxDeviation = FMath::Sqrt( MaxErrorSqr ) / 8.0f;
			}
			else
			{
				// Rare but could happen with rounding or only 2 triangles.
				OutMaxDeviation = 0.0f;
			}
		}

		{
			//Empty the destination mesh
			OutReducedMesh.Empty();

			//Fill the PolygonGroups from the InMesh
			for (const FPolygonGroupID PolygonGroupID : InMesh.PolygonGroups().GetElementIDs())
			{
				OutReducedMesh.CreatePolygonGroupWithID(PolygonGroupID);
				OutPolygonGroupMaterialNames[PolygonGroupID] = InPolygonGroupMaterialNames[PolygonGroupID];
			}

			TVertexAttributesRef<FVector3f> OutVertexPositions = OutReducedMesh.GetVertexPositions();

			//Fill the vertex array
			for (int32 VertexIndex = 0; VertexIndex < (int32)NumVerts; ++VertexIndex)
			{
				FVertexID AddedVertexId = OutReducedMesh.CreateVertex();
				OutVertexPositions[AddedVertexId] = Verts[VertexIndex].Position;
				check(AddedVertexId.GetValue() == VertexIndex);
			}

			TMap<int32, FPolygonGroupID> PolygonGroupMapping;

			FStaticMeshAttributes Attributes(OutReducedMesh);
			TVertexInstanceAttributesRef<FVector3f> OutVertexNormals = Attributes.GetVertexInstanceNormals();
			TVertexInstanceAttributesRef<FVector3f> OutVertexTangents = Attributes.GetVertexInstanceTangents();
			TVertexInstanceAttributesRef<float> OutVertexBinormalSigns = Attributes.GetVertexInstanceBinormalSigns();
			TVertexInstanceAttributesRef<FVector4f> OutVertexColors = Attributes.GetVertexInstanceColors();
			TVertexInstanceAttributesRef<FVector2f> OutVertexUVs = Attributes.GetVertexInstanceUVs();

			//Specify the number of texture coords in this mesh description
			OutVertexUVs.SetNumChannels(InMeshNumTexCoords);

			//Vertex instances and Polygons
			for (int32 TriangleIndex = 0; TriangleIndex < (int32)NumTris; TriangleIndex++)
			{
				FVertexInstanceID CornerInstanceIDs[3];

				FVertexID CornerVerticesIDs[3];
				for (int32 CornerIndex = 0; CornerIndex < 3; CornerIndex++)
				{
					int32 VertexInstanceIndex = TriangleIndex * 3 + CornerIndex;
					const FVertexInstanceID VertexInstanceID(VertexInstanceIndex);
					CornerInstanceIDs[CornerIndex] = VertexInstanceID;
					int32 ControlPointIndex = Indexes[VertexInstanceIndex];
					const FVertexID VertexID(ControlPointIndex);
					//FVector3f VertexPosition = OutReducedMesh.GetVertex(VertexID).VertexPosition;
					CornerVerticesIDs[CornerIndex] = VertexID;
					FVertexInstanceID AddedVertexInstanceId = OutReducedMesh.CreateVertexInstance(VertexID);
					//Make sure the Added vertex instance ID is matching the expected vertex instance ID
					check(AddedVertexInstanceId == VertexInstanceID);
					check(AddedVertexInstanceId.GetValue() == VertexInstanceIndex);

					//NTBs information
					OutVertexTangents[AddedVertexInstanceId] = Verts[Indexes[VertexInstanceIndex]].Tangents[0];
					OutVertexBinormalSigns[AddedVertexInstanceId] = GetBasisDeterminantSign((FVector)Verts[Indexes[VertexInstanceIndex]].Tangents[0].GetSafeNormal(), (FVector)Verts[Indexes[VertexInstanceIndex]].Tangents[1].GetSafeNormal(), (FVector)Verts[Indexes[VertexInstanceIndex]].Normal.GetSafeNormal());
					OutVertexNormals[AddedVertexInstanceId] = Verts[Indexes[VertexInstanceIndex]].Normal;

					//Vertex Color
					OutVertexColors[AddedVertexInstanceId] = Verts[Indexes[VertexInstanceIndex]].Color;

					//Texture coord
					for (int32 TexCoordIndex = 0; TexCoordIndex < InMeshNumTexCoords; TexCoordIndex++)
					{
						OutVertexUVs.Set(AddedVertexInstanceId, TexCoordIndex, Verts[Indexes[VertexInstanceIndex]].TexCoords[TexCoordIndex]);
					}
				}
				
				// material index
				int32 MaterialIndex = MaterialIndexes[TriangleIndex];
				FPolygonGroupID MaterialPolygonGroupID = INDEX_NONE;
				if (!PolygonGroupMapping.Contains(MaterialIndex))
				{
					FPolygonGroupID PolygonGroupID(MaterialIndex);
					check(InMesh.PolygonGroups().IsValid(PolygonGroupID));
					MaterialPolygonGroupID = OutReducedMesh.PolygonGroups().Num() > MaterialIndex ? PolygonGroupID : OutReducedMesh.CreatePolygonGroup();

					// Copy all attributes from the base polygon group to the new polygon group
					InMesh.PolygonGroupAttributes().ForEach(
						[&OutReducedMesh, PolygonGroupID, MaterialPolygonGroupID](const FName Name, const auto ArrayRef)
						{
							for (int32 Index = 0; Index < ArrayRef.GetNumChannels(); ++Index)
							{
								// Only copy shared attribute values, since input mesh description can differ from output mesh description
								const auto& Value = ArrayRef.Get(PolygonGroupID, Index);
								if (OutReducedMesh.PolygonGroupAttributes().HasAttribute(Name))
								{
									OutReducedMesh.PolygonGroupAttributes().SetAttribute(MaterialPolygonGroupID, Name, Index, Value);
								}
							}
						}
					);
					PolygonGroupMapping.Add(MaterialIndex, MaterialPolygonGroupID);
				}
				else
				{
					MaterialPolygonGroupID = PolygonGroupMapping[MaterialIndex];
				}

				// Insert a polygon into the mesh
				TArray<FEdgeID> NewEdgeIDs;
<<<<<<< HEAD
				const FPolygonID NewPolygonID = OutReducedMesh.CreatePolygon(MaterialPolygonGroupID, CornerInstanceIDs, &NewEdgeIDs);
=======
				const FTriangleID NewTriangleID = OutReducedMesh.CreateTriangle(MaterialPolygonGroupID, CornerInstanceIDs, &NewEdgeIDs);
>>>>>>> 6bbb88c8
				for (const FEdgeID& NewEdgeID : NewEdgeIDs)
				{
					// @todo: set NewEdgeID edge hardness?
				}
			}
			Verts.Empty();
			Indexes.Empty();

			//Remove the unused polygon group (reduce can remove all polygons from a group)
			TArray<FPolygonGroupID> ToDeletePolygonGroupIDs;
			for (const FPolygonGroupID PolygonGroupID : OutReducedMesh.PolygonGroups().GetElementIDs())
			{
				if (OutReducedMesh.GetPolygonGroupPolygonIDs(PolygonGroupID).Num() == 0)
				{
					ToDeletePolygonGroupIDs.Add(PolygonGroupID);
				}
			}
			for (const FPolygonGroupID& PolygonGroupID : ToDeletePolygonGroupIDs)
			{
				OutReducedMesh.DeletePolygonGroup(PolygonGroupID);
			}
		}
	}

	virtual bool ReduceSkeletalMesh(
		USkeletalMesh* SkeletalMesh,
		int32 LODIndex,
		const class ITargetPlatform* TargetPlatform
		) override
	{
		return false;
	}

	virtual bool IsSupported() const override
	{
		return true;
	}

	/**
	*	Returns true if mesh reduction is active. Active mean there will be a reduction of the vertices or triangle number
	*/
	virtual bool IsReductionActive(const struct FMeshReductionSettings &ReductionSettings) const
	{
		float Threshold_One = (1.0f - KINDA_SMALL_NUMBER);
		switch (ReductionSettings.TerminationCriterion)
		{
			case EStaticMeshReductionTerimationCriterion::Triangles:
			{
				return ReductionSettings.PercentTriangles < Threshold_One;
			}
			break;
			case EStaticMeshReductionTerimationCriterion::Vertices:
			{
				return ReductionSettings.PercentVertices < Threshold_One;
			}
			break;
			case EStaticMeshReductionTerimationCriterion::Any:
			{
				return ReductionSettings.PercentTriangles < Threshold_One || ReductionSettings.PercentVertices < Threshold_One;
			}
			break;
		}
		return false;
	}

	virtual bool IsReductionActive(const FSkeletalMeshOptimizationSettings &ReductionSettings) const
	{
		return false;
	}

	virtual bool IsReductionActive(const struct FSkeletalMeshOptimizationSettings &ReductionSettings, uint32 NumVertices, uint32 NumTriangles) const
	{
		return false;
	}

	FQuadricSimplifierMeshReduction()
		: bUseOldMeshSimplifier(false)
	{
		GConfig->GetBool(TEXT("/Script/Engine.MeshSimplificationSettings"), TEXT("bMeshReductionBackwardCompatible"), bUseOldMeshSimplifier, GEngineIni);
	}

	virtual ~FQuadricSimplifierMeshReduction() {}

	static FQuadricSimplifierMeshReduction* Create()
	{
		return new FQuadricSimplifierMeshReduction;
	}

	bool bUseOldMeshSimplifier;
};

TUniquePtr<FQuadricSimplifierMeshReduction> GQuadricSimplifierMeshReduction;

void FQuadricSimplifierMeshReductionModule::StartupModule()
{
	GQuadricSimplifierMeshReduction.Reset(FQuadricSimplifierMeshReduction::Create());
	IModularFeatures::Get().RegisterModularFeature(IMeshReductionModule::GetModularFeatureName(), this);
}

void FQuadricSimplifierMeshReductionModule::ShutdownModule()
{
	GQuadricSimplifierMeshReduction = nullptr;
	IModularFeatures::Get().UnregisterModularFeature(IMeshReductionModule::GetModularFeatureName(), this);
}

IMeshReduction* FQuadricSimplifierMeshReductionModule::GetStaticMeshReductionInterface()
{
	return GQuadricSimplifierMeshReduction.Get();
}

IMeshReduction* FQuadricSimplifierMeshReductionModule::GetSkeletalMeshReductionInterface()
{
	return nullptr;
}

IMeshMerging* FQuadricSimplifierMeshReductionModule::GetMeshMergingInterface()
{
	return nullptr;
}

class IMeshMerging* FQuadricSimplifierMeshReductionModule::GetDistributedMeshMergingInterface()
{
	return nullptr;
}

FString FQuadricSimplifierMeshReductionModule::GetName()
{
	return FString("QuadricMeshReduction");	
}<|MERGE_RESOLUTION|>--- conflicted
+++ resolved
@@ -112,11 +112,7 @@
 		float SurfaceArea = 0.0f;
 
 		int32 WedgeIndex = 0;
-<<<<<<< HEAD
-		for (const FPolygonID PolygonID : InMesh.Polygons().GetElementIDs())
-=======
 		for (const FTriangleID TriangleID : InMesh.Triangles().GetElementIDs())
->>>>>>> 6bbb88c8
 		{
 			const FPolygonGroupID PolygonGroupID = InMesh.GetTrianglePolygonGroup(TriangleID);
 			TArrayView<const FVertexID> VertexIDs = InMesh.GetTriangleVertices(TriangleID);
@@ -413,11 +409,6 @@
 		
 				Simplifier.Compact();
 
-<<<<<<< HEAD
-		MeshSimp->OutputMesh(Verts.GetData(), Indexes.GetData(), &NumVerts, &NumIndexes);
-		NumTris = NumIndexes / 3;
-		delete MeshSimp;
-=======
 				Verts.SetNum( Simplifier.GetRemainingNumVerts() );
 				Indexes.SetNum( Simplifier.GetRemainingNumTris() * 3 );
 				MaterialIndexes.SetNum( Simplifier.GetRemainingNumTris() );
@@ -425,7 +416,6 @@
 				NumVerts = Simplifier.GetRemainingNumVerts();
 				NumTris = Simplifier.GetRemainingNumTris();
 				NumIndexes = NumTris * 3;
->>>>>>> 6bbb88c8
 
 				OutMaxDeviation = FMath::Sqrt( MaxErrorSqr ) / 8.0f;
 			}
@@ -537,11 +527,7 @@
 
 				// Insert a polygon into the mesh
 				TArray<FEdgeID> NewEdgeIDs;
-<<<<<<< HEAD
-				const FPolygonID NewPolygonID = OutReducedMesh.CreatePolygon(MaterialPolygonGroupID, CornerInstanceIDs, &NewEdgeIDs);
-=======
 				const FTriangleID NewTriangleID = OutReducedMesh.CreateTriangle(MaterialPolygonGroupID, CornerInstanceIDs, &NewEdgeIDs);
->>>>>>> 6bbb88c8
 				for (const FEdgeID& NewEdgeID : NewEdgeIDs)
 				{
 					// @todo: set NewEdgeID edge hardness?
