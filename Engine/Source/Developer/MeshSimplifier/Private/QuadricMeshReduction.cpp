// Copyright 1998-2018 Epic Games, Inc. All Rights Reserved.

#include "CoreMinimal.h"
#include "Modules/ModuleManager.h"
#include "Templates/ScopedPointer.h"
#include "MeshUtilities.h"
#include "MeshBuild.h"
#include "RawMesh.h"
#include "MeshSimplify.h"
#include "Templates/UniquePtr.h"
#include "Features/IModularFeatures.h"
#include "IMeshReductionInterfaces.h"
#include "MeshDescription.h"
#include "MeshAttributes.h"
#include "RenderUtils.h"

class FQuadricSimplifierMeshReductionModule : public IMeshReductionModule
{
public:
	virtual ~FQuadricSimplifierMeshReductionModule() {}

	// IModuleInterface interface.
	virtual void StartupModule() override;
	virtual void ShutdownModule() override;

	// IMeshReductionModule interface.
	virtual class IMeshReduction* GetStaticMeshReductionInterface() override;
	virtual class IMeshReduction* GetSkeletalMeshReductionInterface() override;
	virtual class IMeshMerging* GetMeshMergingInterface() override;
	virtual class IMeshMerging* GetDistributedMeshMergingInterface() override;	
	virtual FString GetName() override;
};


DEFINE_LOG_CATEGORY_STATIC(LogQuadricSimplifier, Log, All);
IMPLEMENT_MODULE(FQuadricSimplifierMeshReductionModule, QuadricMeshReduction);

template< uint32 NumTexCoords >
class TVertSimp
{
	typedef TVertSimp< NumTexCoords > VertType;
public:
	uint32			MaterialIndex;
	FVector			Position;
	FVector			Normal;
	FVector			Tangents[2];
	FLinearColor	Color;
	FVector2D		TexCoords[ NumTexCoords ];

	uint32			GetMaterialIndex() const	{ return MaterialIndex; }
	FVector&		GetPos()					{ return Position; }
	const FVector&	GetPos() const				{ return Position; }
	float*			GetAttributes()				{ return (float*)&Normal; }
	const float*	GetAttributes() const		{ return (const float*)&Normal; }

	void		Correct()
	{
		Normal.Normalize();
		Tangents[0] -= ( Tangents[0] * Normal ) * Normal;
		Tangents[0].Normalize();
		Tangents[1] -= ( Tangents[1] * Normal ) * Normal;
		Tangents[1] -= ( Tangents[1] * Tangents[0] ) * Tangents[0];
		Tangents[1].Normalize();
		Color = Color.GetClamped();
	}

	bool		Equals(	const VertType& a ) const
	{
		if( MaterialIndex != a.MaterialIndex ||
			!PointsEqual(  Position,	a.Position ) ||
			!NormalsEqual( Tangents[0],	a.Tangents[0] ) ||
			!NormalsEqual( Tangents[1],	a.Tangents[1] ) ||
			!NormalsEqual( Normal,		a.Normal ) ||
			!Color.Equals( a.Color ) )
		{
			return false;
		}

		// UVs
		for( int32 UVIndex = 0; UVIndex < NumTexCoords; UVIndex++ )
		{
			if( !UVsEqual( TexCoords[ UVIndex ], a.TexCoords[ UVIndex ] ) )
			{
				return false;
			}
		}

		return true;
	}

	bool		operator==(	const VertType& a ) const
	{
		if( MaterialIndex	!= a.MaterialIndex ||
			Position		!= a.Position ||
			Normal			!= a.Normal ||
			Tangents[0]		!= a.Tangents[0] ||
			Tangents[1]		!= a.Tangents[1] ||
			Color			!= a.Color )
		{
			return false;
		}

		for( uint32 i = 0; i < NumTexCoords; i++ )
		{
			if( TexCoords[i] != a.TexCoords[i] )
			{
				return false;
			}
		}
		return true;
	}

	VertType	operator+( const VertType& a ) const
	{
		VertType v;
		v.MaterialIndex	= MaterialIndex;
		v.Position		= Position + a.Position;
		v.Normal		= Normal + a.Normal;
		v.Tangents[0]	= Tangents[0] + a.Tangents[0];
		v.Tangents[1]	= Tangents[1] + a.Tangents[1];
		v.Color			= Color + a.Color;

		for( uint32 i = 0; i < NumTexCoords; i++ )
		{
			v.TexCoords[i] = TexCoords[i] + a.TexCoords[i];
		}
		return v;
	}

	VertType	operator-( const VertType& a ) const
	{
		VertType v;
		v.MaterialIndex	= MaterialIndex;
		v.Position		= Position - a.Position;
		v.Normal		= Normal - a.Normal;
		v.Tangents[0]	= Tangents[0] - a.Tangents[0];
		v.Tangents[1]	= Tangents[1] - a.Tangents[1];
		v.Color			= Color - a.Color;
		
		for( uint32 i = 0; i < NumTexCoords; i++ )
		{
			v.TexCoords[i] = TexCoords[i] - a.TexCoords[i];
		}
		return v;
	}

	VertType	operator*( const float a ) const
	{
		VertType v;
		v.MaterialIndex	= MaterialIndex;
		v.Position		= Position * a;
		v.Normal		= Normal * a;
		v.Tangents[0]	= Tangents[0] * a;
		v.Tangents[1]	= Tangents[1] * a;
		v.Color			= Color * a;
		
		for( uint32 i = 0; i < NumTexCoords; i++ )
		{
			v.TexCoords[i] = TexCoords[i] * a;
		}
		return v;
	}

	VertType	operator/( const float a ) const
	{
		float ia = 1.0f / a;
		return (*this) * ia;
	}
};

class FQuadricSimplifierMeshReduction : public IMeshReduction
{
public:
	virtual const FString& GetVersionString() const override
	{
		static FString Version = TEXT("1.0");
		return Version;
	}

	virtual void Reduce(
		FRawMesh& OutReducedMesh,
		float& OutMaxDeviation,
		const FRawMesh& InMesh,
		const FOverlappingCorners& InOverlappingCorners,
		const FMeshReductionSettings& InSettings
		) override
	{
		IMeshUtilities& MeshUtilities = FModuleManager::Get().LoadModuleChecked<IMeshUtilities>("MeshUtilities");

		TArray<FVector> VertexPositions;
		TArray<uint32> Indices;
		if (InSettings.WeldingThreshold > 0.0f)
		{
			WeldVertexPositions(InMesh, InSettings.WeldingThreshold, VertexPositions, Indices);
		}

		const uint32 NumTexCoords = MAX_STATIC_TEXCOORDS;

		TArray< TVertSimp< NumTexCoords > >	Verts;
		TArray< uint32 >					Indexes;

		TMap< int32, int32 > VertsMap;

		int32 NumWedges = InMesh.WedgeIndices.Num();
		int32 NumFaces = NumWedges / 3;

		// Process each face, build vertex buffer and index buffer
		for (int32 FaceIndex = 0; FaceIndex < NumFaces; FaceIndex++)
		{
			FVector Positions[3];
			for (int32 CornerIndex = 0; CornerIndex < 3; CornerIndex++)
			{
				if (InSettings.WeldingThreshold > 0.0f)
				{
					Positions[CornerIndex] = VertexPositions[Indices[FaceIndex * 3 + CornerIndex]];
				}
				else
				{
					Positions[CornerIndex] = InMesh.VertexPositions[InMesh.WedgeIndices[FaceIndex * 3 + CornerIndex]];
				}
			}

			// Don't process degenerate triangles.
			if( PointsEqual( Positions[0], Positions[1] ) ||
				PointsEqual( Positions[0], Positions[2] ) ||
				PointsEqual( Positions[1], Positions[2] ) )
			{
				continue;
			}

			int32 VertexIndices[3];
			for (int32 CornerIndex = 0; CornerIndex < 3; CornerIndex++)
			{
				int32 WedgeIndex = FaceIndex * 3 + CornerIndex;

				TVertSimp< NumTexCoords > NewVert;
				NewVert.MaterialIndex	= InMesh.FaceMaterialIndices[ FaceIndex ];
				NewVert.Position		= Positions[ CornerIndex ];
				NewVert.Tangents[0]		= InMesh.WedgeTangentX[ WedgeIndex ];
				NewVert.Tangents[1]		= InMesh.WedgeTangentY[ WedgeIndex ];
				NewVert.Normal			= InMesh.WedgeTangentZ[ WedgeIndex ];

				// Fix bad tangents
				NewVert.Tangents[0] = NewVert.Tangents[0].ContainsNaN() ? FVector::ZeroVector : NewVert.Tangents[0];
				NewVert.Tangents[1] = NewVert.Tangents[1].ContainsNaN() ? FVector::ZeroVector : NewVert.Tangents[1];
				NewVert.Normal		= NewVert.Normal.ContainsNaN()		? FVector::ZeroVector : NewVert.Normal;

				if( InMesh.WedgeColors.Num() == NumWedges )
				{
					NewVert.Color = FLinearColor::FromSRGBColor( InMesh.WedgeColors[ WedgeIndex ] );
				}
				else
				{
					NewVert.Color = FLinearColor::Transparent;
				}

				for( int32 UVIndex = 0; UVIndex < NumTexCoords; UVIndex++ )
				{
					if( InMesh.WedgeTexCoords[ UVIndex ].Num() == NumWedges )
					{
						NewVert.TexCoords[ UVIndex ] = InMesh.WedgeTexCoords[ UVIndex ][ WedgeIndex ];
					}
					else
					{
						NewVert.TexCoords[ UVIndex ] = FVector2D::ZeroVector;
					}
				}

				// Make sure this vertex is valid from the start
				NewVert.Correct();

				const TArray<int32>& DupVerts = InOverlappingCorners.FindIfOverlapping(WedgeIndex);

				int32 Index = INDEX_NONE;
				for (int32 k = 0; k < DupVerts.Num(); k++)
				{
					if( DupVerts[k] >= WedgeIndex )
					{
						// the verts beyond me haven't been placed yet, so these duplicates are not relevant
						break;
					}

					int32* Location = VertsMap.Find( DupVerts[k] );
					if( Location )
					{
						TVertSimp< NumTexCoords >& FoundVert = Verts[ *Location ];

						if( NewVert.Equals( FoundVert ) )
						{
							Index = *Location;
							break;
						}
					}
				}
				if( Index == INDEX_NONE )
				{
					Index = Verts.Add( NewVert );
					VertsMap.Add( WedgeIndex, Index );
				}
				VertexIndices[ CornerIndex ] = Index;
			}

			// Reject degenerate triangles.
			if( VertexIndices[0] == VertexIndices[1] ||
				VertexIndices[1] == VertexIndices[2] ||
				VertexIndices[0] == VertexIndices[2] )
			{
				continue;
			}

			Indexes.Add( VertexIndices[0] );
			Indexes.Add( VertexIndices[1] );
			Indexes.Add( VertexIndices[2] );
		}

		uint32 NumVerts = Verts.Num();
		uint32 NumIndexes = Indexes.Num();
		uint32 NumTris = NumIndexes / 3;

		static_assert( NumTexCoords == 8, "NumTexCoords changed, fix AttributeWeights" );
		const uint32 NumAttributes = ( sizeof( TVertSimp< NumTexCoords > ) - sizeof( uint32 ) - sizeof( FVector ) ) / sizeof(float);
		float AttributeWeights[] =
		{
			16.0f, 16.0f, 16.0f,	// Normal
			0.1f, 0.1f, 0.1f,		// Tangent[0]
			0.1f, 0.1f, 0.1f,		// Tangent[1]
			0.1f, 0.1f, 0.1f, 0.1f,	// Color
			0.5f, 0.5f,				// TexCoord[0]
			0.5f, 0.5f,				// TexCoord[1]
			0.5f, 0.5f,				// TexCoord[2]
			0.5f, 0.5f,				// TexCoord[3]
			0.5f, 0.5f,				// TexCoord[4]
			0.5f, 0.5f,				// TexCoord[5]
			0.5f, 0.5f,				// TexCoord[6]
			0.5f, 0.5f,				// TexCoord[7]
		};
		float* ColorWeights = AttributeWeights + 3 + 3 + 3;
		float* TexCoordWeights = ColorWeights + 4;

		// Zero out weights that aren't used
		{
			if( InMesh.WedgeColors.Num() != NumWedges )
			{
				ColorWeights[0] = 0.0f;
				ColorWeights[1] = 0.0f;
				ColorWeights[2] = 0.0f;
				ColorWeights[3] = 0.0f;
			}

			for( int32 TexCoordIndex = 0; TexCoordIndex < NumTexCoords; TexCoordIndex++ )
			{
				if( InMesh.WedgeTexCoords[ TexCoordIndex ].Num() != NumWedges )
				{
					TexCoordWeights[ 2 * TexCoordIndex + 0 ] = 0.0f;
					TexCoordWeights[ 2 * TexCoordIndex + 1 ] = 0.0f;
				}
				else if (InMesh.WedgeTexCoords[TexCoordIndex].Num() > 0)
				{
					// Normalize TexCoordWeights using min/max TexCoord range, with assumption that value ranges above 2 aren't standard UV values

					float MinVal = +FLT_MAX;
					float MaxVal = -FLT_MAX;

					for (int32 VertexIndex = 0; VertexIndex < InMesh.WedgeTexCoords[TexCoordIndex].Num(); ++VertexIndex)
					{
						MinVal = FMath::Min(MinVal, InMesh.WedgeTexCoords[TexCoordIndex][VertexIndex].X);
						MinVal = FMath::Min(MinVal, InMesh.WedgeTexCoords[TexCoordIndex][VertexIndex].Y);
						MaxVal = FMath::Max(MaxVal, InMesh.WedgeTexCoords[TexCoordIndex][VertexIndex].X);
						MaxVal = FMath::Max(MaxVal, InMesh.WedgeTexCoords[TexCoordIndex][VertexIndex].Y);
					}

					TexCoordWeights[2 * TexCoordIndex + 0] = 1.0f / FMath::Max(2.0f, MaxVal - MinVal);
					TexCoordWeights[2 * TexCoordIndex + 1] = 1.0f / FMath::Max(2.0f, MaxVal - MinVal);
				}
			}
		}
		
		TMeshSimplifier< TVertSimp< NumTexCoords >, NumAttributes >* MeshSimp = new TMeshSimplifier< TVertSimp< NumTexCoords >, NumAttributes >( Verts.GetData(), NumVerts, Indexes.GetData(), NumIndexes );

		MeshSimp->SetAttributeWeights( AttributeWeights );
		//MeshSimp->SetBoundaryLocked();
		MeshSimp->InitCosts();

		float MaxErrorSqr = MeshSimp->SimplifyMesh( MAX_FLT, NumTris * InSettings.PercentTriangles );

		NumVerts = MeshSimp->GetNumVerts();
		NumTris = MeshSimp->GetNumTris();
		NumIndexes = NumTris * 3;

		MeshSimp->OutputMesh( Verts.GetData(), Indexes.GetData() );
		delete MeshSimp;

		//Reorder the face to use the material in the correct order
		TArray<int32> ReduceMeshUsedMaterialIndex;
		bool bDoRemap = false;
		for (uint32 TriIndex = 0; TriIndex < NumTris; TriIndex++)
		{
			int32 ReduceMaterialIndex = Verts[Indexes[3 * TriIndex]].MaterialIndex;
			int32 FinalMaterialIndex = ReduceMeshUsedMaterialIndex.AddUnique(ReduceMaterialIndex);
			bDoRemap |= ReduceMaterialIndex != FinalMaterialIndex;
		}
		if (bDoRemap)
		{
			int32 MaximumIndex = 0;
			int32 MaxMaterialIndex = FMath::Max(ReduceMeshUsedMaterialIndex, &MaximumIndex);
			TArray<TArray<int32>> MaterialSectionIndexes;
			//We need to add up to the maximum material index
			MaterialSectionIndexes.AddDefaulted(MaxMaterialIndex+1);
			//Reorder the Indexes according to the remap array
			//First, sort them by section in the material index order
			for (uint32 IndexesIndex = 0; IndexesIndex < NumIndexes; IndexesIndex++)
			{
				int32 ReduceMaterialIndex = Verts[Indexes[IndexesIndex]].MaterialIndex;
				MaterialSectionIndexes[ReduceMaterialIndex].Add(Indexes[IndexesIndex]);
			}
			//Update the Indexes array by placing all triangles in section index order
			//This will make sure that the reduce LOD mesh will have the same material order
			//as the reference LOD, even if some sections disappear because all triangles was remove.
			int32 IndexOffset = 0;
			for (const TArray<int32>& RemapSectionIndexes : MaterialSectionIndexes)
			{
				for (int32 IndexOfIndex = 0; IndexOfIndex < RemapSectionIndexes.Num(); ++IndexOfIndex)
				{
					int32 SortedIndex = IndexOfIndex + IndexOffset;
					Indexes[SortedIndex] = RemapSectionIndexes[IndexOfIndex];
				}
				IndexOffset += RemapSectionIndexes.Num();
			}
		}


		OutMaxDeviation = FMath::Sqrt( MaxErrorSqr ) / 8.0f;

		{
			// Output FRawMesh
			OutReducedMesh.VertexPositions.Empty( NumVerts );
			OutReducedMesh.VertexPositions.AddUninitialized( NumVerts );
			for( uint32 i= 0; i < NumVerts; i++ )
			{
				OutReducedMesh.VertexPositions[i] = Verts[i].Position;
			}

			OutReducedMesh.WedgeIndices.Empty( NumIndexes );
			OutReducedMesh.WedgeIndices.AddUninitialized( NumIndexes );

			for( uint32 i = 0; i < NumIndexes; i++ )
			{
				OutReducedMesh.WedgeIndices[i] = Indexes[i];
			}

			OutReducedMesh.WedgeTangentX.Empty( NumIndexes );
			OutReducedMesh.WedgeTangentY.Empty( NumIndexes );
			OutReducedMesh.WedgeTangentZ.Empty( NumIndexes );
			OutReducedMesh.WedgeTangentX.AddUninitialized( NumIndexes );
			OutReducedMesh.WedgeTangentY.AddUninitialized( NumIndexes );
			OutReducedMesh.WedgeTangentZ.AddUninitialized( NumIndexes );
			for( uint32 i= 0; i < NumIndexes; i++ )
			{
				OutReducedMesh.WedgeTangentX[i] = Verts[ Indexes[i] ].Tangents[0];
				OutReducedMesh.WedgeTangentY[i] = Verts[ Indexes[i] ].Tangents[1];
				OutReducedMesh.WedgeTangentZ[i] = Verts[ Indexes[i] ].Normal;
			}

			if( InMesh.WedgeColors.Num() == NumWedges )
			{
				OutReducedMesh.WedgeColors.Empty( NumIndexes );
				OutReducedMesh.WedgeColors.AddUninitialized( NumIndexes );
				for( uint32 i= 0; i < NumIndexes; i++ )
				{
					OutReducedMesh.WedgeColors[i] = Verts[ Indexes[i] ].Color.ToFColor(true);
				}
			}
			else
			{
				OutReducedMesh.WedgeColors.Empty();
			}

			for( int32 TexCoordIndex = 0; TexCoordIndex < NumTexCoords; TexCoordIndex++ )
			{
				if( InMesh.WedgeTexCoords[ TexCoordIndex ].Num() == NumWedges )
				{
					OutReducedMesh.WedgeTexCoords[ TexCoordIndex ].Empty( NumIndexes );
					OutReducedMesh.WedgeTexCoords[ TexCoordIndex ].AddUninitialized( NumIndexes );
					for( uint32 i= 0; i < NumIndexes; i++ )
					{
						OutReducedMesh.WedgeTexCoords[ TexCoordIndex ][i] = Verts[ Indexes[i] ].TexCoords[ TexCoordIndex ];
					}
				}
				else
				{
					OutReducedMesh.WedgeTexCoords[ TexCoordIndex ].Empty();
				}
			}

			OutReducedMesh.FaceMaterialIndices.Empty( NumTris );
			OutReducedMesh.FaceMaterialIndices.AddUninitialized( NumTris );
			for( uint32 i= 0; i < NumTris; i++ )
			{
				OutReducedMesh.FaceMaterialIndices[i] = Verts[ Indexes[3*i] ].MaterialIndex;
			}

			OutReducedMesh.FaceSmoothingMasks.Empty( NumTris );
			OutReducedMesh.FaceSmoothingMasks.AddZeroed( NumTris );

			Verts.Empty();
			Indexes.Empty();
		}
	}

	virtual void ReduceMeshDescription(
		UMeshDescription* OutReducedMesh,
		float& OutMaxDeviation,
		const class UMeshDescription* InMesh,
		const TMultiMap<int32, int32>& InOverlappingCorners,
		const struct FMeshReductionSettings& ReductionSettings
	) override
	{
		const uint32 NumTexCoords = MAX_STATIC_TEXCOORDS;
		int32 InMeshNumTexCoords = 1;

		TArray< TVertSimp< NumTexCoords > >	Verts;
		TArray< uint32 >					Indexes;

		TMap< int32, int32 > VertsMap;
		TArray<int32> DupVerts;

		int32 NumFaces = 0;
		for (const FPolygonID& PolygonID : InMesh->Polygons().GetElementIDs())
		{
			NumFaces += InMesh->GetPolygonTriangles(PolygonID).Num();
		}
		int32 NumWedges = NumFaces * 3;

		const TVertexAttributeArray<FVector>& InVertexPositions = InMesh->VertexAttributes().GetAttributes<FVector>(MeshAttribute::Vertex::Position);
		const TVertexInstanceAttributeArray<FVector>& InVertexNormals = InMesh->VertexInstanceAttributes().GetAttributes<FVector>(MeshAttribute::VertexInstance::Normal);
		const TVertexInstanceAttributeArray<FVector>& InVertexTangents = InMesh->VertexInstanceAttributes().GetAttributes<FVector>(MeshAttribute::VertexInstance::Tangent);
		const TVertexInstanceAttributeArray<float>& InVertexBinormalSigns = InMesh->VertexInstanceAttributes().GetAttributes<float>(MeshAttribute::VertexInstance::BinormalSign);
		const TVertexInstanceAttributeArray<FVector4>& InVertexColors = InMesh->VertexInstanceAttributes().GetAttributes<FVector4>(MeshAttribute::VertexInstance::Color);
		const TVertexInstanceAttributeIndicesArray<FVector2D>& InVertexUVs = InMesh->VertexInstanceAttributes().GetAttributesSet<FVector2D>(MeshAttribute::VertexInstance::TextureCoordinate);
		
		const TPolygonGroupAttributeArray<FName>& InPolygonGroupMaterialNames = InMesh->PolygonGroupAttributes().GetAttributes<FName>(MeshAttribute::PolygonGroup::ImportedMaterialSlotName);
		TPolygonGroupAttributeArray<FName>& OutPolygonGroupMaterialNames = OutReducedMesh->PolygonGroupAttributes().GetAttributes<FName>(MeshAttribute::PolygonGroup::ImportedMaterialSlotName);

		int32 FaceIndex = 0;
		for (const FPolygonID& PolygonID : InMesh->Polygons().GetElementIDs())
		{
			const TArray<FMeshTriangle>& Triangles = InMesh->GetPolygonTriangles(PolygonID);

			FVertexInstanceID VertexInstanceIDs[3];
			FVertexID VertexIDs[3];
			FVector Positions[3];

			for (const FMeshTriangle& MeshTriangle : Triangles)
			{
<<<<<<< HEAD
=======
				int32 CurrentFaceIndex = FaceIndex;
				//Increment face index here because there is many continue in this for loop
				++FaceIndex;
>>>>>>> fef1390d
				for (int32 CornerIndex = 0; CornerIndex < 3; ++CornerIndex)
				{
					VertexInstanceIDs[CornerIndex] = MeshTriangle.GetVertexInstanceID(CornerIndex);
					VertexIDs[CornerIndex] = InMesh->GetVertexInstanceVertex(VertexInstanceIDs[CornerIndex]);
					Positions[CornerIndex] = InVertexPositions[VertexIDs[CornerIndex]];
				}

				// Don't process degenerate triangles.
				if (PointsEqual(Positions[0], Positions[1]) ||
					PointsEqual(Positions[0], Positions[2]) ||
					PointsEqual(Positions[1], Positions[2]))
				{
					continue;
				}

				int32 VertexIndices[3];
				for (int32 CornerIndex = 0; CornerIndex < 3; CornerIndex++)
				{
<<<<<<< HEAD
					int32 WedgeIndex = FaceIndex * 3 + CornerIndex;
					++FaceIndex;
=======
					int32 WedgeIndex = CurrentFaceIndex * 3 + CornerIndex;
>>>>>>> fef1390d

					TVertSimp< NumTexCoords > NewVert;

					const TArray<FPolygonID>& VertexInstanceConnectedPolygons = InMesh->GetVertexInstanceConnectedPolygons(VertexInstanceIDs[CornerIndex]);
					if (VertexInstanceConnectedPolygons.Num() > 0)
					{
						const FPolygonID ConnectedPolygonID = VertexInstanceConnectedPolygons[0];
						NewVert.MaterialIndex = InMesh->GetPolygonPolygonGroup(ConnectedPolygonID).GetValue();
						// @todo: check with Alexis: OK to conflate material index with polygon group ID? (what if there are gaps in the polygon group array?)
					}

					NewVert.Position = Positions[CornerIndex];
					NewVert.Tangents[0] = InVertexTangents[VertexInstanceIDs[CornerIndex]];
					NewVert.Normal = InVertexNormals[VertexInstanceIDs[CornerIndex]];
					NewVert.Tangents[1] = FVector(0.0f);
					if (!NewVert.Normal.IsNearlyZero(SMALL_NUMBER) && !NewVert.Tangents[0].IsNearlyZero(SMALL_NUMBER))
					{
						NewVert.Tangents[1] = FVector::CrossProduct(NewVert.Normal, NewVert.Tangents[0]).GetSafeNormal() * InVertexBinormalSigns[VertexInstanceIDs[CornerIndex]];
					}

					// Fix bad tangents
					NewVert.Tangents[0] = NewVert.Tangents[0].ContainsNaN() ? FVector::ZeroVector : NewVert.Tangents[0];
					NewVert.Tangents[1] = NewVert.Tangents[1].ContainsNaN() ? FVector::ZeroVector : NewVert.Tangents[1];
					NewVert.Normal = NewVert.Normal.ContainsNaN() ? FVector::ZeroVector : NewVert.Normal;
					NewVert.Color = FLinearColor(InVertexColors[VertexInstanceIDs[CornerIndex]]);

					for (int32 UVIndex = 0; UVIndex < NumTexCoords; UVIndex++)
					{
						if (UVIndex < InVertexUVs.GetNumIndices())
						{
							NewVert.TexCoords[UVIndex] = InVertexUVs.GetArrayForIndex(UVIndex)[VertexInstanceIDs[CornerIndex]];
							InMeshNumTexCoords = FMath::Max(UVIndex+1, InMeshNumTexCoords);
						}
						else
						{
							NewVert.TexCoords[UVIndex] = FVector2D::ZeroVector;
						}
					}

					// Make sure this vertex is valid from the start
					NewVert.Correct();

					DupVerts.Reset();
					InOverlappingCorners.MultiFind(WedgeIndex, DupVerts);
					DupVerts.Sort();

					int32 Index = INDEX_NONE;
					for (int32 k = 0; k < DupVerts.Num(); k++)
					{
						if (DupVerts[k] >= WedgeIndex)
						{
							// the verts beyond me haven't been placed yet, so these duplicates are not relevant
							break;
						}

						int32* Location = VertsMap.Find(DupVerts[k]);
						if (Location)
						{
							TVertSimp< NumTexCoords >& FoundVert = Verts[*Location];

							if (NewVert.Equals(FoundVert))
							{
								Index = *Location;
								break;
							}
						}
					}
					if (Index == INDEX_NONE)
					{
						Index = Verts.Add(NewVert);
						VertsMap.Add(WedgeIndex, Index);
					}
					VertexIndices[CornerIndex] = Index;
				}

				// Reject degenerate triangles.
				if (VertexIndices[0] == VertexIndices[1] ||
					VertexIndices[1] == VertexIndices[2] ||
					VertexIndices[0] == VertexIndices[2])
				{
					continue;
				}

				Indexes.Add(VertexIndices[0]);
				Indexes.Add(VertexIndices[1]);
				Indexes.Add(VertexIndices[2]);
			}
		}

		uint32 NumVerts = Verts.Num();
		uint32 NumIndexes = Indexes.Num();
		uint32 NumTris = NumIndexes / 3;

		static_assert(NumTexCoords == 8, "NumTexCoords changed, fix AttributeWeights");
		const uint32 NumAttributes = (sizeof(TVertSimp< NumTexCoords >) - sizeof(uint32) - sizeof(FVector)) / sizeof(float);
		float AttributeWeights[] =
		{
			16.0f, 16.0f, 16.0f,	// Normal
			0.1f, 0.1f, 0.1f,		// Tangent[0]
			0.1f, 0.1f, 0.1f,		// Tangent[1]
			0.1f, 0.1f, 0.1f, 0.1f,	// Color
			0.5f, 0.5f,				// TexCoord[0]
			0.5f, 0.5f,				// TexCoord[1]
			0.5f, 0.5f,				// TexCoord[2]
			0.5f, 0.5f,				// TexCoord[3]
			0.5f, 0.5f,				// TexCoord[4]
			0.5f, 0.5f,				// TexCoord[5]
			0.5f, 0.5f,				// TexCoord[6]
			0.5f, 0.5f,				// TexCoord[7]
		};
		float* ColorWeights = AttributeWeights + 3 + 3 + 3;
		float* TexCoordWeights = ColorWeights + 4;

		// Zero out weights that aren't used
		{
			//TODO Check if we have vertex color

			for (int32 TexCoordIndex = 0; TexCoordIndex < NumTexCoords; TexCoordIndex++)
			{
				if (TexCoordIndex >= InVertexUVs.GetNumIndices())
				{
					TexCoordWeights[2 * TexCoordIndex + 0] = 0.0f;
					TexCoordWeights[2 * TexCoordIndex + 1] = 0.0f;
				}
			}
		}

		TMeshSimplifier< TVertSimp< NumTexCoords >, NumAttributes >* MeshSimp = new TMeshSimplifier< TVertSimp< NumTexCoords >, NumAttributes >(Verts.GetData(), NumVerts, Indexes.GetData(), NumIndexes);

		MeshSimp->SetAttributeWeights(AttributeWeights);
		//MeshSimp->SetBoundaryLocked();
		MeshSimp->InitCosts();
		//We need a minimum of 2 triangles, to see the object on both side. If we use one, we will end up with zero triangle when we will remove a shared edge
		float MaxErrorSqr = MeshSimp->SimplifyMesh(MAX_FLT, FMath::Max(2, int32(NumTris * ReductionSettings.PercentTriangles)));

		NumVerts = MeshSimp->GetNumVerts();
		NumTris = MeshSimp->GetNumTris();
		NumIndexes = NumTris * 3;

		MeshSimp->OutputMesh(Verts.GetData(), Indexes.GetData());
		delete MeshSimp;

		OutMaxDeviation = FMath::Sqrt(MaxErrorSqr) / 8.0f;

		{
			//Empty the destination mesh
			OutReducedMesh->PolygonGroups().Reset();
			OutReducedMesh->Polygons().Reset();
			OutReducedMesh->Edges().Reset();
			OutReducedMesh->VertexInstances().Reset();
			OutReducedMesh->Vertices().Reset();

			//Fill the PolygonGroups from the InMesh
			for (const FPolygonGroupID& PolygonGroupID : InMesh->PolygonGroups().GetElementIDs())
			{
				OutReducedMesh->CreatePolygonGroupWithID(PolygonGroupID);
				OutPolygonGroupMaterialNames[PolygonGroupID] = InPolygonGroupMaterialNames[PolygonGroupID];
			}

			TVertexAttributeArray<FVector>& OutVertexPositions = OutReducedMesh->VertexAttributes().GetAttributes<FVector>(MeshAttribute::Vertex::Position);

			//Fill the vertex array
			for (int32 VertexIndex = 0; VertexIndex < (int32)NumVerts; ++VertexIndex)
			{
				FVertexID AddedVertexId = OutReducedMesh->CreateVertex();
				OutVertexPositions[AddedVertexId] = Verts[VertexIndex].Position;
				check(AddedVertexId.GetValue() == VertexIndex);
			}

			TMap<int32, FPolygonGroupID> PolygonGroupMapping;

			TVertexInstanceAttributeArray<FVector>& OutVertexNormals = OutReducedMesh->VertexInstanceAttributes().GetAttributes<FVector>(MeshAttribute::VertexInstance::Normal);
			TVertexInstanceAttributeArray<FVector>& OutVertexTangents = OutReducedMesh->VertexInstanceAttributes().GetAttributes<FVector>(MeshAttribute::VertexInstance::Tangent);
			TVertexInstanceAttributeArray<float>& OutVertexBinormalSigns = OutReducedMesh->VertexInstanceAttributes().GetAttributes<float>(MeshAttribute::VertexInstance::BinormalSign);
			TVertexInstanceAttributeArray<FVector4>& OutVertexColors = OutReducedMesh->VertexInstanceAttributes().GetAttributes<FVector4>(MeshAttribute::VertexInstance::Color);
			TVertexInstanceAttributeIndicesArray<FVector2D>& OutVertexUVs = OutReducedMesh->VertexInstanceAttributes().GetAttributesSet<FVector2D>(MeshAttribute::VertexInstance::TextureCoordinate);

			//Specify the number of texture coords in this mesh description
			OutVertexUVs.SetNumIndices(InMeshNumTexCoords);

			//Vertex instances and Polygons
			for (int32 TriangleIndex = 0; TriangleIndex < (int32)NumTris; TriangleIndex++)
			{
				FVertexInstanceID CornerInstanceIDs[3];
				FVertexID CornerVerticesIDs[3];
				for (int32 CornerIndex = 0; CornerIndex < 3; CornerIndex++)
				{
					int32 VertexInstanceIndex = TriangleIndex * 3 + CornerIndex;
					const FVertexInstanceID VertexInstanceID(VertexInstanceIndex);
					CornerInstanceIDs[CornerIndex] = VertexInstanceID;
					int32 ControlPointIndex = Indexes[VertexInstanceIndex];
					const FVertexID VertexID(ControlPointIndex);
					//FVector VertexPosition = OutReducedMesh->GetVertex(VertexID).VertexPosition;
					CornerVerticesIDs[CornerIndex] = VertexID;
					FVertexInstanceID AddedVertexInstanceId = OutReducedMesh->CreateVertexInstance(VertexID);
					//Make sure the Added vertex instance ID is matching the expected vertex instance ID
					check(AddedVertexInstanceId == VertexInstanceID);
					check(AddedVertexInstanceId.GetValue() == VertexInstanceIndex);

					//NTBs information
					OutVertexTangents[AddedVertexInstanceId] = Verts[Indexes[VertexInstanceIndex]].Tangents[0];
					OutVertexBinormalSigns[AddedVertexInstanceId] = GetBasisDeterminantSign(Verts[Indexes[VertexInstanceIndex]].Tangents[0].GetSafeNormal(), Verts[Indexes[VertexInstanceIndex]].Tangents[1].GetSafeNormal(), Verts[Indexes[VertexInstanceIndex]].Normal.GetSafeNormal());
					OutVertexNormals[AddedVertexInstanceId] = Verts[Indexes[VertexInstanceIndex]].Normal;

					//Vertex Color
					OutVertexColors[AddedVertexInstanceId] = Verts[Indexes[VertexInstanceIndex]].Color;

					//Texture coord
					for (int32 TexCoordIndex = 0; TexCoordIndex < InMeshNumTexCoords; TexCoordIndex++)
					{
						OutVertexUVs.GetArrayForIndex(TexCoordIndex)[AddedVertexInstanceId] = Verts[Indexes[VertexInstanceIndex]].TexCoords[TexCoordIndex];
					}
				}
				
				// material index
				int32 MaterialIndex = Verts[Indexes[3 * TriangleIndex]].MaterialIndex;
				FPolygonGroupID MaterialPolygonGroupID = FPolygonGroupID::Invalid;
				if (!PolygonGroupMapping.Contains(MaterialIndex))
				{
					FPolygonGroupID PolygonGroupID(MaterialIndex);
					check(InMesh->PolygonGroups().IsValid(PolygonGroupID));
					MaterialPolygonGroupID = OutReducedMesh->PolygonGroups().Num() > MaterialIndex ? PolygonGroupID : OutReducedMesh->CreatePolygonGroup();

					// Copy all attributes from the base polygon group to the new polygon group
					InMesh->PolygonGroupAttributes().ForEachAttributeIndicesArray(
						[OutReducedMesh, PolygonGroupID, MaterialPolygonGroupID](const FName Name, const auto& AttributeIndicesArray)
						{
							for (int32 Index = 0; Index < AttributeIndicesArray.GetNumIndices(); ++Index)
							{
								// Only copy shared attribute values, since input mesh description can differ from output mesh description
								const auto& Value = AttributeIndicesArray.GetArrayForIndex(Index)[PolygonGroupID];
								using AttributeType = typename TDecay<decltype( Value )>::Type;
								if (OutReducedMesh->PolygonGroupAttributes().HasAttribute<AttributeType>(Name))
								{
									OutReducedMesh->PolygonGroupAttributes().SetAttribute(MaterialPolygonGroupID, Name, Index, Value);
								}
							}
						}
					);
					PolygonGroupMapping.Add(MaterialIndex, MaterialPolygonGroupID);
				}
				else
				{
					MaterialPolygonGroupID = PolygonGroupMapping[MaterialIndex];
				}

				// Create polygon edges
				TArray<UMeshDescription::FContourPoint> Contours;
				{
					// Add the edges of this triangle
					for (uint32 TriangleEdgeNumber = 0; TriangleEdgeNumber < 3; ++TriangleEdgeNumber)
					{
						int32 ContourPointIndex = Contours.AddDefaulted();
						UMeshDescription::FContourPoint& ContourPoint = Contours[ContourPointIndex];
						//Find the matching edge ID
						uint32 CornerIndices[2];
						CornerIndices[0] = (TriangleEdgeNumber + 0) % 3;
						CornerIndices[1] = (TriangleEdgeNumber + 1) % 3;

						FVertexID EdgeVertexIDs[2];
						EdgeVertexIDs[0] = CornerVerticesIDs[CornerIndices[0]];
						EdgeVertexIDs[1] = CornerVerticesIDs[CornerIndices[1]];

						FEdgeID MatchEdgeId = OutReducedMesh->GetVertexPairEdge(EdgeVertexIDs[0], EdgeVertexIDs[1]);
						if (MatchEdgeId == FEdgeID::Invalid)
						{
							MatchEdgeId = OutReducedMesh->CreateEdge(EdgeVertexIDs[0], EdgeVertexIDs[1]);
							// @todo: set edge hardness?
						}
						ContourPoint.EdgeID = MatchEdgeId;
						ContourPoint.VertexInstanceID = CornerInstanceIDs[CornerIndices[0]];
					}
				}

				// Insert a polygon into the mesh
				const FPolygonID NewPolygonID = OutReducedMesh->CreatePolygon(MaterialPolygonGroupID, Contours);
				const int32 NewTriangleIndex = OutReducedMesh->GetPolygonTriangles(NewPolygonID).AddDefaulted();
				FMeshTriangle& NewTriangle = OutReducedMesh->GetPolygonTriangles(NewPolygonID)[NewTriangleIndex];
				for (int32 TriangleVertexIndex = 0; TriangleVertexIndex < 3; ++TriangleVertexIndex)
				{
					const FVertexInstanceID VertexInstanceID = CornerInstanceIDs[TriangleVertexIndex];
					NewTriangle.SetVertexInstanceID(TriangleVertexIndex, VertexInstanceID);
				}
			}
			Verts.Empty();
			Indexes.Empty();

			//Remove the unused polygon group (reduce can remove all polygons from a group)
			TArray<FPolygonGroupID> ToDeletePolygonGroupIDs;
			for (const FPolygonGroupID& PolygonGroupID : OutReducedMesh->PolygonGroups().GetElementIDs())
			{
				FMeshPolygonGroup& PolygonGroup = OutReducedMesh->GetPolygonGroup(PolygonGroupID);
				if (PolygonGroup.Polygons.Num() == 0)
				{
					ToDeletePolygonGroupIDs.Add(PolygonGroupID);
				}
			}
			for (const FPolygonGroupID& PolygonGroupID : ToDeletePolygonGroupIDs)
			{
				OutReducedMesh->DeletePolygonGroup(PolygonGroupID);
			}
		}
	}

	virtual bool ReduceSkeletalMesh(
		USkeletalMesh* SkeletalMesh,
		int32 LODIndex,
		bool bReregisterComponent = true
		) override
	{
		return false;
	}

	virtual bool IsSupported() const override
	{
		return true;
	}

	virtual ~FQuadricSimplifierMeshReduction() {}

	static FQuadricSimplifierMeshReduction* Create()
	{
		return new FQuadricSimplifierMeshReduction;
	}
private:
	void WeldVertexPositions(const FRawMesh& InMesh, const float WeldingThreshold, TArray<FVector>& OutVertexPositions, TArray<uint32>& OutIndices)
	{
		//The remap use to fix the indices after welding the vertex position buffer
		TArray<int32> VertexRemap;
		//Initialize some arrays
		VertexRemap.AddZeroed(InMesh.VertexPositions.Num());
		for (int32 VertexIndexRef = 0; VertexIndexRef < InMesh.VertexPositions.Num(); ++VertexIndexRef)
		{
			VertexRemap[VertexIndexRef] = INDEX_NONE;
		}
		OutVertexPositions.Reserve(InMesh.VertexPositions.Num());
		//Weld overlapping vertex position
		for (int32 VertexIndexRef = 0; VertexIndexRef < InMesh.VertexPositions.Num(); ++VertexIndexRef)
		{
			//Skip already remap vertex
			if (VertexRemap[VertexIndexRef] != INDEX_NONE)
			{
				continue;
			}
			const FVector& PositionA = InMesh.VertexPositions[VertexIndexRef];
			//Add this vertex to the new vertex buffer
			VertexRemap[VertexIndexRef] = OutVertexPositions.Add(InMesh.VertexPositions[VertexIndexRef]);
			//Find vertex to weld, search forward VertexIndexRef
			for (int32 VertexIndex = VertexIndexRef + 1; VertexIndex < InMesh.VertexPositions.Num(); ++VertexIndex)
			{
				//skip already remap vertex
				if (VertexRemap[VertexIndex] != INDEX_NONE)
				{
					continue;
				}
				const FVector& PositionB = InMesh.VertexPositions[VertexIndex];
				if (PositionA.Equals(PositionB, WeldingThreshold))
				{
					//Remap this vertex to the "reference remapped vertex"
					VertexRemap[VertexIndex] = VertexRemap[VertexIndexRef];
				}
			}
		}
		//Remap the indices to the new vertex position buffer
		OutIndices.AddZeroed(InMesh.WedgeIndices.Num());
		for (int32 WedgeIndex = 0; WedgeIndex < InMesh.WedgeIndices.Num(); ++WedgeIndex)
		{
			int32 VertexIndex = InMesh.WedgeIndices[WedgeIndex];
			OutIndices[WedgeIndex] = VertexRemap[VertexIndex] == INDEX_NONE ? VertexIndex : VertexRemap[VertexIndex];
		}
	}
};
TUniquePtr<FQuadricSimplifierMeshReduction> GQuadricSimplifierMeshReduction;

void FQuadricSimplifierMeshReductionModule::StartupModule()
{
	GQuadricSimplifierMeshReduction.Reset(FQuadricSimplifierMeshReduction::Create());
	IModularFeatures::Get().RegisterModularFeature(IMeshReductionModule::GetModularFeatureName(), this);
}

void FQuadricSimplifierMeshReductionModule::ShutdownModule()
{
	GQuadricSimplifierMeshReduction = nullptr;
	IModularFeatures::Get().UnregisterModularFeature(IMeshReductionModule::GetModularFeatureName(), this);
}

IMeshReduction* FQuadricSimplifierMeshReductionModule::GetStaticMeshReductionInterface()
{
	return GQuadricSimplifierMeshReduction.Get();
}

IMeshReduction* FQuadricSimplifierMeshReductionModule::GetSkeletalMeshReductionInterface()
{
	return nullptr;
}

IMeshMerging* FQuadricSimplifierMeshReductionModule::GetMeshMergingInterface()
{
	return nullptr;
}

class IMeshMerging* FQuadricSimplifierMeshReductionModule::GetDistributedMeshMergingInterface()
{
	return nullptr;
}

FString FQuadricSimplifierMeshReductionModule::GetName()
{
	return FString("QuadricMeshReduction");	
}<|MERGE_RESOLUTION|>--- conflicted
+++ resolved
@@ -552,12 +552,9 @@
 
 			for (const FMeshTriangle& MeshTriangle : Triangles)
 			{
-<<<<<<< HEAD
-=======
 				int32 CurrentFaceIndex = FaceIndex;
 				//Increment face index here because there is many continue in this for loop
 				++FaceIndex;
->>>>>>> fef1390d
 				for (int32 CornerIndex = 0; CornerIndex < 3; ++CornerIndex)
 				{
 					VertexInstanceIDs[CornerIndex] = MeshTriangle.GetVertexInstanceID(CornerIndex);
@@ -576,12 +573,7 @@
 				int32 VertexIndices[3];
 				for (int32 CornerIndex = 0; CornerIndex < 3; CornerIndex++)
 				{
-<<<<<<< HEAD
-					int32 WedgeIndex = FaceIndex * 3 + CornerIndex;
-					++FaceIndex;
-=======
 					int32 WedgeIndex = CurrentFaceIndex * 3 + CornerIndex;
->>>>>>> fef1390d
 
 					TVertSimp< NumTexCoords > NewVert;
 
