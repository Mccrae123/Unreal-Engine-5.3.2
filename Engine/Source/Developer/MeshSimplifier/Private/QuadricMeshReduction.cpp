--- conflicted
+++ resolved
@@ -40,15 +40,9 @@
 
 void CorrectAttributes( float* Attributes )
 {
-<<<<<<< HEAD
-	FVector3f& Normal	= *reinterpret_cast< FVector3f* >( Attributes );
-	FVector3f& TangentX	= *reinterpret_cast< FVector3f* >( Attributes + 3 );
-	FVector3f& TangentY	= *reinterpret_cast< FVector3f* >( Attributes + 3 + 3 );
-=======
 	FVector3f& TangentX	= *reinterpret_cast< FVector3f* >( Attributes );
 	FVector3f& TangentY	= *reinterpret_cast< FVector3f* >( Attributes + 3 );
 	FVector3f& TangentZ	= *reinterpret_cast< FVector3f* >( Attributes + 3 + 3 );
->>>>>>> 4af6daef
 	FLinearColor& Color	= *reinterpret_cast< FLinearColor* >( Attributes + 3 + 3 + 3 );
 
 	TangentZ.Normalize();
@@ -95,12 +89,7 @@
 		// bool bUseQuadricSimplier = SplitVersionString[0].Equals("QuadricMeshReduction");
 
 		static FString Version = TEXT("QuadricMeshReduction_V2.1");
-<<<<<<< HEAD
-		static FString AltVersion = TEXT("QuadricMeshReduction_V2.0_OldSimplifier");
-		return bUseOldMeshSimplifier ? AltVersion : Version;
-=======
 		return Version;
->>>>>>> 4af6daef
 	}
 
 	virtual void ReduceMeshDescription(
@@ -201,11 +190,7 @@
 					}
 					else
 					{
-<<<<<<< HEAD
-						NewVert.TexCoords[UVIndex] = FVector2f::ZeroVector;
-=======
 						NewVert.UVs[UVIndex] = FVector2f::ZeroVector;
->>>>>>> 4af6daef
 					}
 				}
 
@@ -282,7 +267,6 @@
 			TargetNumTris = FMath::CeilToInt(NumTris * ReductionSettings.PercentTriangles);
 			TargetNumTris = FMath::Min(ReductionSettings.MaxNumOfTriangles, TargetNumTris);
 		}
-<<<<<<< HEAD
 
 		if (ReductionSettings.TerminationCriterion == EStaticMeshReductionTerimationCriterion::Vertices
 			|| ReductionSettings.TerminationCriterion == EStaticMeshReductionTerimationCriterion::Any)
@@ -296,146 +280,8 @@
 		// Clamp to a minimum of 4 vertices, ReductionSettings.PercentVertices can be zero which makes TargetNumVerts also zero
 		TargetNumVerts = FMath::Max(TargetNumVerts, 4u);
 
-		if (bUseOldMeshSimplifier)
-		{
-			static_assert(NumTexCoords == 8, "NumTexCoords changed, fix AttributeWeights");
-			const uint32 NumAttributes = (sizeof(TVertSimp< NumTexCoords >) - sizeof(FVector3f)) / sizeof(float);
-			float AttributeWeights[] =
-			{
-				16.0f, 16.0f, 16.0f,	// Normal
-				0.1f, 0.1f, 0.1f,		// Tangent[0]
-				0.1f, 0.1f, 0.1f,		// Tangent[1]
-				0.1f, 0.1f, 0.1f, 0.1f,	// Color
-				0.5f, 0.5f,				// TexCoord[0]
-				0.5f, 0.5f,				// TexCoord[1]
-				0.5f, 0.5f,				// TexCoord[2]
-				0.5f, 0.5f,				// TexCoord[3]
-				0.5f, 0.5f,				// TexCoord[4]
-				0.5f, 0.5f,				// TexCoord[5]
-				0.5f, 0.5f,				// TexCoord[6]
-				0.5f, 0.5f,				// TexCoord[7]
-			};
-			float* ColorWeights = AttributeWeights + 3 + 3 + 3;
-			float* TexCoordWeights = ColorWeights + 4;
-
-			// Re-scale the weights for UV channels that exceed the expected 0-1 range.
-			// Otherwise garbage on the UVs will dominate the simplification quadric.
-			{
-				float XLength[MAX_STATIC_TEXCOORDS] = { 0 };
-				float YLength[MAX_STATIC_TEXCOORDS] = { 0 };
-				{
-					for (int32 TexCoordId = 0; TexCoordId < NumTexCoords; ++TexCoordId)
-					{
-						float XMax = -FLT_MAX;
-						float YMax = -FLT_MAX;
-						float XMin = FLT_MAX;
-						float YMin = FLT_MAX;
-						for (const TVertSimp< NumTexCoords >& SimpVert : Verts)
-						{
-							const FVector2f& UVs = SimpVert.TexCoords[TexCoordId];
-							XMax = FMath::Max(XMax, UVs.X);
-							XMin = FMath::Min(XMin, UVs.X);
-
-							YMax = FMath::Max(YMax, UVs.Y);
-							YMin = FMath::Min(YMin, UVs.Y);
-						}
-
-						XLength[TexCoordId] = (XMax > XMin) ? XMax - XMin : 0.f;
-						YLength[TexCoordId] = (YMax > YMin) ? YMax - YMin : 0.f;
-					}
-				}
-
-				for (int32 TexCoordId = 0; TexCoordId < NumTexCoords; ++TexCoordId)
-				{
-
-					if (XLength[TexCoordId] > 1.f)
-					{
-						TexCoordWeights[2 * TexCoordId + 0] /= XLength[TexCoordId];
-					}
-					if (YLength[TexCoordId] > 1.f)
-					{
-						TexCoordWeights[2 * TexCoordId + 1] /= YLength[TexCoordId];
-					}
-				}
-			}
-
-			// Zero out weights that aren't used
-			{
-				//TODO Check if we have vertex color
-
-				for (int32 TexCoordIndex = 0; TexCoordIndex < NumTexCoords; TexCoordIndex++)
-				{
-					if (TexCoordIndex >= InVertexUVs.GetNumChannels())
-					{
-						TexCoordWeights[2 * TexCoordIndex + 0] = 0.0f;
-						TexCoordWeights[2 * TexCoordIndex + 1] = 0.0f;
-					}
-				}
-			}
-
-			TMeshSimplifier< TVertSimp< NumTexCoords >, NumAttributes >* MeshSimp = new TMeshSimplifier< TVertSimp< NumTexCoords >, NumAttributes >(Verts.GetData(), NumVerts, Indexes.GetData(), NumIndexes);
-
-			MeshSimp->SetAttributeWeights(AttributeWeights);
-			MeshSimp->SetEdgeWeight(256.0f);
-			//MeshSimp->SetBoundaryLocked();
-			MeshSimp->InitCosts();
-
-			float MaxErrorSqr = MeshSimp->SimplifyMesh(MAX_FLT, TargetNumTris, TargetNumVerts);
-
-			MeshSimp->OutputMesh(Verts.GetData(), Indexes.GetData(), &NumVerts, &NumIndexes);
-			MeshSimp->CompactFaceData(MaterialIndexes);
-			NumTris = NumIndexes / 3;
-			delete MeshSimp;
-=======
-
-		if (ReductionSettings.TerminationCriterion == EStaticMeshReductionTerimationCriterion::Vertices
-			|| ReductionSettings.TerminationCriterion == EStaticMeshReductionTerimationCriterion::Any)
-		{
-			TargetNumVerts = FMath::CeilToInt(NumVerts * ReductionSettings.PercentVertices);
-			TargetNumVerts = FMath::Min(ReductionSettings.MaxNumOfVerts, TargetNumVerts);
-		}
-
-		// We need a minimum of 2 triangles, to see the object on both side. If we use one, we will end up with zero triangle when we will remove a shared edge
-		TargetNumTris = FMath::Max(TargetNumTris, 2u);
-		// Clamp to a minimum of 4 vertices, ReductionSettings.PercentVertices can be zero which makes TargetNumVerts also zero
-		TargetNumVerts = FMath::Max(TargetNumVerts, 4u);
->>>>>>> 4af6daef
-
-			OutMaxDeviation = FMath::Sqrt(MaxErrorSqr) / 8.0f;
-		}
-		else
-		{
-<<<<<<< HEAD
-			if( TargetNumVerts < NumVerts || TargetNumTris < NumTris )
-			{
-				using VertType = TVertSimp< NumTexCoords >;
-
-				const uint32 NumAttributes = ( sizeof( VertType ) - sizeof( FVector3f ) ) / sizeof(float);
-				float AttributeWeights[ NumAttributes ] =
-				{
-					16.0f, 16.0f, 16.0f,// Normal
-					0.1f, 0.1f, 0.1f,	// Tangent[0]
-					0.1f, 0.1f, 0.1f	// Tangent[1]
-				};
-				float* ColorWeights = AttributeWeights + 9;
-				float* UVWeights = ColorWeights + 4;
-
-				bool bHasColors = true;
-
-				// Set weights if they are used
-				if( bHasColors )
-				{
-					ColorWeights[0] = 0.1f;
-					ColorWeights[1] = 0.1f;
-					ColorWeights[2] = 0.1f;
-					ColorWeights[3] = 0.1f;
-				}
-
-				float UVWeight = 0.5f;
-				for( int32 UVIndex = 0; UVIndex < InVertexUVs.GetNumChannels(); UVIndex++ )
-				{
-					// Normalize UVWeights using min/max UV range.
-=======
+		if( TargetNumVerts < NumVerts || TargetNumTris < NumTris )
+		{
 			const uint32 NumAttributes = ( sizeof( FLerpVert ) - sizeof( FVector3f ) ) / sizeof(float);
 			float AttributeWeights[ NumAttributes ] =
 			{
@@ -445,24 +291,9 @@
 			};
 			float* ColorWeights = AttributeWeights + 9;
 			float* UVWeights = ColorWeights + 4;
->>>>>>> 4af6daef
-
-					float MinUV = +FLT_MAX;
-					float MaxUV = -FLT_MAX;
-
-<<<<<<< HEAD
-					for( int32 VertexIndex = 0; VertexIndex < Verts.Num(); VertexIndex++ )
-					{
-						MinUV = FMath::Min( MinUV, Verts[ VertexIndex ].TexCoords[ UVIndex ].X );
-						MinUV = FMath::Min( MinUV, Verts[ VertexIndex ].TexCoords[ UVIndex ].Y );
-						MaxUV = FMath::Max( MaxUV, Verts[ VertexIndex ].TexCoords[ UVIndex ].X );
-						MaxUV = FMath::Max( MaxUV, Verts[ VertexIndex ].TexCoords[ UVIndex ].Y );
-					}
-
-					UVWeights[ 2 * UVIndex + 0 ] = UVWeight / FMath::Max( 1.0f, MaxUV - MinUV );
-					UVWeights[ 2 * UVIndex + 1 ] = UVWeight / FMath::Max( 1.0f, MaxUV - MinUV );
-				}
-=======
+
+			bool bHasColors = true;
+
 			// Set weights if they are used
 			if( bHasColors )
 			{
@@ -476,16 +307,10 @@
 			for( int32 UVIndex = 0; UVIndex < InVertexUVs.GetNumChannels(); UVIndex++ )
 			{
 				// Normalize UVWeights using min/max UV range.
->>>>>>> 4af6daef
-
-				FMeshSimplifier Simplifier( (float*)Verts.GetData(), Verts.Num(), Indexes.GetData(), Indexes.Num(), MaterialIndexes.GetData(), NumAttributes );
-
-<<<<<<< HEAD
-				Simplifier.SetAttributeWeights( AttributeWeights );
-				Simplifier.SetCorrectAttributes( CorrectAttributes );
-				Simplifier.SetEdgeWeight( 512.0f );
-				Simplifier.SetLimitErrorToSurfaceArea( false );
-=======
+
+				float MinUV = +FLT_MAX;
+				float MaxUV = -FLT_MAX;
+
 				for( int32 VertexIndex = 0; VertexIndex < Verts.Num(); VertexIndex++ )
 				{
 					MinUV = FMath::Min( MinUV, Verts[ VertexIndex ].UVs[ UVIndex ].X );
@@ -493,32 +318,11 @@
 					MaxUV = FMath::Max( MaxUV, Verts[ VertexIndex ].UVs[ UVIndex ].X );
 					MaxUV = FMath::Max( MaxUV, Verts[ VertexIndex ].UVs[ UVIndex ].Y );
 				}
->>>>>>> 4af6daef
-
-				Simplifier.DegreePenalty = 100.0f;
-				Simplifier.InversionPenalty = 1000000.0f;
-
-<<<<<<< HEAD
-				float MaxErrorSqr = Simplifier.Simplify( TargetNumVerts, TargetNumTris, 0.0f, 4, 2, MAX_flt );
-
-				if( Simplifier.GetRemainingNumVerts() == 0 || Simplifier.GetRemainingNumTris() == 0 )
-				{
-					// Reduced to nothing so just return the orignial.
-					OutReducedMesh = InMesh;
-					OutMaxDeviation = 0.0f;
-					return;
-				}
-		
-				Simplifier.Compact();
-
-				Verts.SetNum( Simplifier.GetRemainingNumVerts() );
-				Indexes.SetNum( Simplifier.GetRemainingNumTris() * 3 );
-				MaterialIndexes.SetNum( Simplifier.GetRemainingNumTris() );
-
-				NumVerts = Simplifier.GetRemainingNumVerts();
-				NumTris = Simplifier.GetRemainingNumTris();
-				NumIndexes = NumTris * 3;
-=======
+
+				UVWeights[ 2 * UVIndex + 0 ] = UVWeight / FMath::Max( 1.0f, MaxUV - MinUV );
+				UVWeights[ 2 * UVIndex + 1 ] = UVWeight / FMath::Max( 1.0f, MaxUV - MinUV );
+			}
+
 			FMeshSimplifier Simplifier( (float*)Verts.GetData(), Verts.Num(), Indexes.GetData(), Indexes.Num(), MaterialIndexes.GetData(), NumAttributes );
 
 			Simplifier.SetAttributeWeights( AttributeWeights );
@@ -530,17 +334,14 @@
 			Simplifier.InversionPenalty = 1000000.0f;
 
 			float MaxErrorSqr = Simplifier.Simplify( TargetNumVerts, TargetNumTris, 0.0f, 4, 2, MAX_flt );
->>>>>>> 4af6daef
-
-				OutMaxDeviation = FMath::Sqrt( MaxErrorSqr ) / 8.0f;
-			}
-<<<<<<< HEAD
-			else
-			{
-				// Rare but could happen with rounding or only 2 triangles.
+
+			if( Simplifier.GetRemainingNumVerts() == 0 || Simplifier.GetRemainingNumTris() == 0 )
+			{
+				// Reduced to nothing so just return the orignial.
+				OutReducedMesh = InMesh;
 				OutMaxDeviation = 0.0f;
-			}
-=======
+				return;
+			}
 	
 			Simplifier.Compact();
 
@@ -558,7 +359,6 @@
 		{
 			// Rare but could happen with rounding or only 2 triangles.
 			OutMaxDeviation = 0.0f;
->>>>>>> 4af6daef
 		}
 
 		{
@@ -615,18 +415,12 @@
 					check(AddedVertexInstanceId.GetValue() == VertexInstanceIndex);
 
 					//NTBs information
-<<<<<<< HEAD
-					OutVertexTangents[AddedVertexInstanceId] = Verts[Indexes[VertexInstanceIndex]].Tangents[0];
-					OutVertexBinormalSigns[AddedVertexInstanceId] = GetBasisDeterminantSign((FVector)Verts[Indexes[VertexInstanceIndex]].Tangents[0].GetSafeNormal(), (FVector)Verts[Indexes[VertexInstanceIndex]].Tangents[1].GetSafeNormal(), (FVector)Verts[Indexes[VertexInstanceIndex]].Normal.GetSafeNormal());
-					OutVertexNormals[AddedVertexInstanceId] = Verts[Indexes[VertexInstanceIndex]].Normal;
-=======
 					OutVertexTangents[AddedVertexInstanceId] = Verts[Indexes[VertexInstanceIndex]].TangentX;
 					OutVertexBinormalSigns[AddedVertexInstanceId] = GetBasisDeterminantSign(
 						(FVector)Verts[Indexes[VertexInstanceIndex]].TangentX,
 						(FVector)Verts[Indexes[VertexInstanceIndex]].TangentY,
 						(FVector)Verts[Indexes[VertexInstanceIndex]].TangentZ);
 					OutVertexNormals[AddedVertexInstanceId] = Verts[Indexes[VertexInstanceIndex]].TangentZ;
->>>>>>> 4af6daef
 
 					//Vertex Color
 					OutVertexColors[AddedVertexInstanceId] = Verts[Indexes[VertexInstanceIndex]].Color;
@@ -731,7 +525,6 @@
 		case EStaticMeshReductionTerimationCriterion::Vertices:
 		{
 			return ReductionSettings.PercentVertices < Threshold_One || ReductionSettings.MaxNumOfVerts < NumVertices;
-<<<<<<< HEAD
 		}
 		break;
 		case EStaticMeshReductionTerimationCriterion::Any:
@@ -743,19 +536,6 @@
 		}
 		break;
 		}
-=======
-		}
-		break;
-		case EStaticMeshReductionTerimationCriterion::Any:
-		{
-			return ReductionSettings.PercentTriangles < Threshold_One
-				|| ReductionSettings.PercentVertices < Threshold_One
-				|| ReductionSettings.MaxNumOfTriangles < NumTriangles
-				|| ReductionSettings.MaxNumOfVerts < NumVertices;
-		}
-		break;
-		}
->>>>>>> 4af6daef
 
 		return false;
 	}
@@ -770,20 +550,12 @@
 		return false;
 	}
 
-	FQuadricSimplifierMeshReduction()
-		: bUseOldMeshSimplifier(false)
-	{
-		GConfig->GetBool(TEXT("/Script/Engine.MeshSimplificationSettings"), TEXT("bMeshReductionBackwardCompatible"), bUseOldMeshSimplifier, GEngineIni);
-	}
-
 	virtual ~FQuadricSimplifierMeshReduction() {}
 
 	static FQuadricSimplifierMeshReduction* Create()
 	{
 		return new FQuadricSimplifierMeshReduction;
 	}
-
-	bool bUseOldMeshSimplifier;
 };
 
 TUniquePtr<FQuadricSimplifierMeshReduction> GQuadricSimplifierMeshReduction;
