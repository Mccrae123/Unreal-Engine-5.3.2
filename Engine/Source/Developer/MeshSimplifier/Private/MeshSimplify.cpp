// Copyright Epic Games, Inc. All Rights Reserved.

#include "MeshSimplify.h"
#include "Math/RandomStream.h"

FMeshSimplifier::FMeshSimplifier( float* InVerts, uint32 InNumVerts, uint32* InIndexes, uint32 InNumIndexes, int32* InMaterialIndexes, uint32 InNumAttributes )
	: NumVerts( InNumVerts )
	, NumIndexes( InNumIndexes )
	, NumAttributes( InNumAttributes )
	, NumTris( NumIndexes / 3 )
	, RemainingNumVerts( NumVerts )
	, RemainingNumTris( NumTris )
	, Verts( InVerts )
	, Indexes( InIndexes )
	, MaterialIndexes( InMaterialIndexes )
	, VertHash( 1 << FMath::Min( 16u, FMath::FloorLog2( NumVerts ) ) )
	, CornerHash( 1 << FMath::Min( 16u, FMath::FloorLog2( NumIndexes ) ) )
	, TriRemoved( false, NumTris )
{
	for( uint32 VertIndex = 0; VertIndex < NumVerts; VertIndex++ )
	{
		VertHash.Add( HashPosition( GetPosition( VertIndex ) ), VertIndex );
	}

	VertRefCount.AddZeroed( NumVerts );
	CornerFlags.AddZeroed( NumIndexes );
	
	EdgeQuadrics.AddUninitialized( NumIndexes );
	EdgeQuadricsValid.Init( false, NumIndexes );

	// Guess number of edges based on Euler's formula.
	uint32 NumEdges = FMath::Min3( NumIndexes, 3 * NumVerts - 6, NumTris + NumVerts );
	Pairs.Reserve( NumEdges );
	PairHash0.Clear( 1 << FMath::Min( 16u, FMath::FloorLog2( NumEdges ) ), NumEdges );
	PairHash1.Clear( 1 << FMath::Min( 16u, FMath::FloorLog2( NumEdges ) ), NumEdges );

	for( uint32 Corner = 0; Corner < NumIndexes; Corner++ )
	{
		uint32 VertIndex = Indexes[ Corner ];
		
		VertRefCount[ VertIndex ]++;

		const FVector3f& Position = GetPosition( VertIndex );
		CornerHash.Add( HashPosition( Position ), Corner );

		uint32 OtherCorner = Cycle3( Corner );

		FPair Pair;
		Pair.Position0 = Position;
		Pair.Position1 = GetPosition( Indexes[ Cycle3( Corner ) ] );

		if( AddUniquePair( Pair, Pairs.Num() ) )
		{
			Pairs.Add( Pair );
		}
	}
}

void FMeshSimplifier::LockPosition( const FVector3f& Position )
{
	ForAllCorners( Position,
		[ this ]( uint32 Corner )
		{
			CornerFlags[ Corner ] |= LockedVertMask;
		} );
}

bool FMeshSimplifier::AddUniquePair( FPair& Pair, uint32 PairIndex )
{
	uint32 Hash0 = HashPosition( Pair.Position0 );
	uint32 Hash1 = HashPosition( Pair.Position1 );

	if( Hash0 > Hash1 )
	{
		Swap( Hash0, Hash1 );
		Swap( Pair.Position0, Pair.Position1 );
	}

	uint32 OtherPairIndex;
	for( OtherPairIndex = PairHash0.First( Hash0 ); PairHash0.IsValid( OtherPairIndex ); OtherPairIndex = PairHash0.Next( OtherPairIndex ) )
	{
		check( PairIndex != OtherPairIndex );

		FPair& OtherPair = Pairs[ OtherPairIndex ];

		if( Pair.Position0 == OtherPair.Position0 &&
			Pair.Position1 == OtherPair.Position1 )
		{
			// Found a duplicate
			return false;
		}
	}

	PairHash0.Add( Hash0, PairIndex );
	PairHash1.Add( Hash1, PairIndex );

	return true;
}

void FMeshSimplifier::CalcTriQuadric( uint32 TriIndex )
{
	uint32 i0 = Indexes[ TriIndex * 3 + 0 ];
	uint32 i1 = Indexes[ TriIndex * 3 + 1 ];
	uint32 i2 = Indexes[ TriIndex * 3 + 2 ];

	new( &GetTriQuadric( TriIndex ) ) FQuadricAttr(
		GetPosition( i0 ),
		GetPosition( i1 ),
		GetPosition( i2 ),
		GetAttributes( i0 ),
		GetAttributes( i1 ),
		GetAttributes( i2 ),
		AttributeWeights,
		NumAttributes );
}

void FMeshSimplifier::CalcEdgeQuadric( uint32 EdgeIndex )
{
	uint32 TriIndex = EdgeIndex / 3;
	if( TriRemoved[ TriIndex ] )
	{
		EdgeQuadricsValid[ EdgeIndex ] = false;
		return;
	}

	int32 MaterialIndex = MaterialIndexes[ TriIndex ];

	uint32 VertIndex0 = Indexes[ EdgeIndex ];
	uint32 VertIndex1 = Indexes[ Cycle3( EdgeIndex ) ];

	const FVector3f& Position0 = GetPosition( VertIndex0 );
	const FVector3f& Position1 = GetPosition( VertIndex1 );
	
	// Find edge with opposite direction that shares these 2 verts.
	// If none then we need to add an edge constraint.
	/*
		  /\
		 /  \
		o-<<-o
		o->>-o
		 \  /
		  \/
	*/
	uint32 Hash = HashPosition( Position1 );
	uint32 Corner;
	for( Corner = CornerHash.First( Hash ); CornerHash.IsValid( Corner ); Corner = CornerHash.Next( Corner ) )
	{
		uint32 OtherVertIndex0 = Indexes[ Corner ];
		uint32 OtherVertIndex1 = Indexes[ Cycle3( Corner ) ];
			
		if( VertIndex0 == OtherVertIndex1 &&
			VertIndex1 == OtherVertIndex0 &&
			MaterialIndex == MaterialIndexes[ Corner / 3 ] )
		{
			// Found matching edge.
			// No constraints needed so remove any that exist.
			EdgeQuadricsValid[ EdgeIndex ] = false;
			return;
		}
	}

	// Don't double count attribute discontinuities.
	float Weight = EdgeWeight;
	for( Corner = CornerHash.First( Hash ); CornerHash.IsValid( Corner ); Corner = CornerHash.Next( Corner ) )
	{
		uint32 OtherVertIndex0 = Indexes[ Corner ];
		uint32 OtherVertIndex1 = Indexes[ Cycle3( Corner ) ];
			
		if( Position0 == GetPosition( OtherVertIndex1 ) &&
			Position1 == GetPosition( OtherVertIndex0 ) )
		{
			// Found matching edge.
			Weight *= 0.5f;
			break;
		}
	}

	const QVec3 p0 = GetPosition( Indexes[ TriIndex * 3 + 0 ] );
	const QVec3 p1 = GetPosition( Indexes[ TriIndex * 3 + 1 ] );
	const QVec3 p2 = GetPosition( Indexes[ TriIndex * 3 + 2 ] );

	const QVec3 Normal = ( p2 - p0 ) ^ ( p1 - p0 );

	// Didn't find matching edge. Add edge constraint.
<<<<<<< HEAD
	EdgeQuadrics[ EdgeIndex ] = FEdgeQuadric( GetPosition( VertIndex0 ), GetPosition( VertIndex1 ), Normal, Weight );
=======
	//EdgeQuadrics[ EdgeIndex ] = FEdgeQuadric( GetPosition( VertIndex0 ), GetPosition( VertIndex1 ), Normal, Weight );
	EdgeQuadrics[ EdgeIndex ] = FEdgeQuadric( GetPosition( VertIndex0 ), GetPosition( VertIndex1 ), Weight );
>>>>>>> d731a049
	EdgeQuadricsValid[ EdgeIndex ] = true;
}

void FMeshSimplifier::GatherAdjTris( const FVector3f& Position, uint32 Flag, TArray< uint32, TInlineAllocator<16> >& AdjTris, int32& VertDegree, uint32& FlagsUnion )
{
	struct FWedgeVert
	{
		uint32 VertIndex;
		uint32 AdjTriIndex;
	};
	TArray< FWedgeVert, TInlineAllocator<16> > WedgeVerts;

	ForAllCorners( Position,
		[ this, &AdjTris, &WedgeVerts, &VertDegree, Flag, &FlagsUnion ]( uint32 Corner )
		{
			VertDegree++;
			
			{
				uint8& RESTRICT CornerFlag = CornerFlags[ Corner ];
				FlagsUnion |= CornerFlag;
				CornerFlag |= Flag;
			}
			
			uint32 TriIndex = Corner / 3;
			uint32 AdjTriIndex;
			bool bNewTri = true;
			
			uint8& RESTRICT FirstCornerFlag = CornerFlags[ TriIndex * 3 ];
			if( ( FirstCornerFlag & AdjTriMask ) == 0 )
			{
				FirstCornerFlag |= AdjTriMask;
				AdjTriIndex = AdjTris.Add( TriIndex );
				WedgeDisjointSet.AddDefaulted();
			}
			else
			{
				// Should only happen 2 times per collapse on average
				AdjTriIndex = AdjTris.Find( TriIndex );
				bNewTri = false;
			}

			uint32 VertIndex = Indexes[ Corner ];
			uint32 OtherAdjTriIndex = ~0u;
			for( FWedgeVert& WedgeVert : WedgeVerts )
			{
				if( VertIndex == WedgeVert.VertIndex )
				{
					OtherAdjTriIndex = WedgeVert.AdjTriIndex;
					break;
				}
			}
			if( OtherAdjTriIndex == ~0u )
			{
				WedgeVerts.Add( { VertIndex, AdjTriIndex } );
			}
			else
			{
				if( bNewTri )
					WedgeDisjointSet.UnionSequential( AdjTriIndex, OtherAdjTriIndex );
				else
					WedgeDisjointSet.Union( AdjTriIndex, OtherAdjTriIndex );
			}
		} );
}

float FMeshSimplifier::EvaluateMerge( const FVector3f& Position0, const FVector3f& Position1, bool bMoveVerts )
{
	//check( Position0 != Position1 );
	if( Position0 == Position1 )
		return 0.0f;

	// Find unique adjacent triangles
	TArray< uint32, TInlineAllocator<16> > AdjTris;

	WedgeDisjointSet.Reset();

	int32 VertDegree = 0;

	uint32 FlagsUnion0 = 0;
	uint32 FlagsUnion1 = 0;

	GatherAdjTris( Position0, 1, AdjTris, VertDegree, FlagsUnion0 );
	GatherAdjTris( Position1, 2, AdjTris, VertDegree, FlagsUnion1 );

	if( VertDegree == 0 )
	{
		return 0.0f;
	}

	bool bLocked0 = FlagsUnion0 & LockedVertMask;
	bool bLocked1 = FlagsUnion1 & LockedVertMask;

	float Penalty = 0.0f;

	if( VertDegree > DegreeLimit )
		Penalty += DegreePenalty * ( VertDegree - DegreeLimit );
	
	TArray< uint32, TInlineAllocator<8> >	WedgeIDs;
	TArray< uint8, TInlineAllocator<1024> >	WedgeQuadrics;
	
	const SIZE_T QuadricSize = sizeof( FQuadricAttr ) + NumAttributes * 4 * sizeof( QScalar );

	auto GetWedgeQuadric =
		[ &WedgeQuadrics, QuadricSize ]( int32 WedgeIndex ) -> FQuadricAttr&
		{
			return *reinterpret_cast< FQuadricAttr* >( &WedgeQuadrics[ WedgeIndex * QuadricSize ] );
		};

	for( uint32 AdjTriIndex = 0, Num = AdjTris.Num(); AdjTriIndex < Num; AdjTriIndex++ )
	{
		uint32 TriIndex = AdjTris[ AdjTriIndex ];

		FQuadricAttr& RESTRICT TriQuadric = GetTriQuadric( TriIndex );

		uint32 WedgeID = WedgeDisjointSet.Find( AdjTriIndex );
		int32 WedgeIndex = WedgeIDs.Find( WedgeID );
		if( WedgeIndex != INDEX_NONE )
		{
			FQuadricAttr& RESTRICT WedgeQuadric = GetWedgeQuadric( WedgeIndex );

#if SIMP_REBASE
			uint32 VertIndex0 = Indexes[ TriIndex * 3 ];
			WedgeQuadric.Add( TriQuadric, GetPosition( VertIndex0 ) - Position0, GetAttributes( VertIndex0 ), AttributeWeights, NumAttributes );
#else
			WedgeQuadric.Add( TriQuadric, NumAttributes );
#endif
		}
		else
		{
			WedgeIndex = WedgeIDs.Add( WedgeID );
			WedgeQuadrics.AddUninitialized( QuadricSize );

			FQuadricAttr& RESTRICT WedgeQuadric = GetWedgeQuadric( WedgeIndex );

			FMemory::Memcpy( &WedgeQuadric, &TriQuadric, QuadricSize );
#if SIMP_REBASE
			uint32 VertIndex0 = Indexes[ TriIndex * 3 ];
			WedgeQuadric.Rebase( GetPosition( VertIndex0 ) - Position0, GetAttributes( VertIndex0 ), AttributeWeights, NumAttributes );
#endif
		}
	}

	FQuadricAttrOptimizer QuadricOptimizer;
	for( int32 WedgeIndex = 0, Num = WedgeIDs.Num(); WedgeIndex < Num; WedgeIndex++ )
	{
		QuadricOptimizer.AddQuadric( GetWedgeQuadric( WedgeIndex ), NumAttributes );
	}

	FVector3f	BoundsMin = {  MAX_flt,  MAX_flt,  MAX_flt };
	FVector3f	BoundsMax = { -MAX_flt, -MAX_flt, -MAX_flt };

	FQuadric EdgeQuadric;
	EdgeQuadric.Zero();

	for( uint32 TriIndex : AdjTris )
	{
		for( uint32 CornerIndex = 0; CornerIndex < 3; CornerIndex++ )
		{
			uint32 Corner = TriIndex * 3 + CornerIndex;

			const FVector3f& Position = GetPosition( Indexes[ Corner ] );

			BoundsMin = FVector3f::Min( BoundsMin, Position );
			BoundsMax = FVector3f::Max( BoundsMax, Position );
			
			if( EdgeQuadricsValid[ Corner ] )
			{
				// Only if edge is part of this pair
				uint32 EdgeFlags;
				EdgeFlags  = CornerFlags[ Corner ];
				EdgeFlags |= CornerFlags[ TriIndex * 3 + ( ( 1 << CornerIndex ) & 3 ) ];
				if( EdgeFlags & MergeMask )
				{
#if SIMP_REBASE
					EdgeQuadric.Add( EdgeQuadrics[ Corner ], GetPosition( Indexes[ Corner ] ) - Position0 );
#else
					uint32 VertIndex0 = Indexes[ Corner ];
					uint32 VertIndex1 = Indexes[ Cycle3( Corner ) ];
					//EdgeQuadric += FQuadric( GetPosition( VertIndex0 ), GetPosition( VertIndex1 ), GetNormal( TriIndex ), EdgeWeight );
					EdgeQuadric.Add( EdgeQuadrics[ Corner ], GetPosition( Indexes[ Corner ] ) - QuadricOrigin );
#endif
				}
			}
		}
	}

	QuadricOptimizer.AddQuadric( EdgeQuadric );
	
	auto IsValidPosition =
		[ this, &AdjTris, &BoundsMin, &BoundsMax ]( const FVector3f& Position ) -> bool
		{
			// Limit position to be near the neighborhood bounds
			if( ComputeSquaredDistanceFromBoxToPoint( BoundsMin, BoundsMax, Position ) > ( BoundsMax - BoundsMin ).SizeSquared() * 4.0f )
				return false;

			for( uint32 TriIndex : AdjTris )
			{
				if( TriWillInvert( TriIndex, Position ) )
					return false;
			}

			return true;
		};

	FVector3f NewPosition;
	{
		if( bLocked0 && bLocked1 )
			Penalty += LockPenalty;

		// find position
		if( bLocked0 && !bLocked1 )
		{
			NewPosition = Position0;

			if( !IsValidPosition( NewPosition ) )
				Penalty += InversionPenalty;
		}
		else if( bLocked1 && !bLocked0 )
		{
			NewPosition = Position1;

			if( !IsValidPosition( NewPosition ) )
				Penalty += InversionPenalty;
		}
		else
		{
			bool bIsValid = QuadricOptimizer.OptimizeVolume( NewPosition );
#if SIMP_REBASE
			NewPosition += Position0;
#endif
			if( bIsValid )
				bIsValid = IsValidPosition( NewPosition );

			if( !bIsValid )
			{
				bIsValid = QuadricOptimizer.Optimize( NewPosition );
#if SIMP_REBASE
				NewPosition += Position0;
#endif
				if( bIsValid )
					bIsValid = IsValidPosition( NewPosition );
			}
			
			if( !bIsValid )
			{
				// Try a point on the edge.
#if SIMP_REBASE
				bIsValid = QuadricOptimizer.OptimizeLinear( FVector3f::ZeroVector, Position1 - Position0, NewPosition );
				NewPosition += Position0;
#else
				bIsValid = QuadricOptimizer.OptimizeLinear( Position0, Position1, NewPosition );
#endif
				if( bIsValid )
					bIsValid = IsValidPosition( NewPosition );
			}

			if( !bIsValid )
			{
				// Couldn't find optimal so choose middle
				NewPosition = ( Position0 + Position1 ) * 0.5f;

				if( !IsValidPosition( NewPosition ) )
					Penalty += InversionPenalty;
			}
		}
	}

	int32 NumWedges = WedgeIDs.Num();
	WedgeAttributes.Reset();
	WedgeAttributes.AddUninitialized( NumWedges * NumAttributes );

	float Error = 0.0f;
#if SIMP_REBASE
	float EdgeError = EdgeQuadric.Evaluate( NewPosition - Position0 );
#else
	float EdgeError = EdgeQuadric.Evaluate( NewPosition );
#endif
	float SurfaceArea = 0.0f;

	for( int32 WedgeIndex = 0; WedgeIndex < NumWedges; WedgeIndex++ )
	{
		float* RESTRICT NewAttributes = &WedgeAttributes[ WedgeIndex * NumAttributes ];

		FQuadricAttr& RESTRICT WedgeQuadric = GetWedgeQuadric( WedgeIndex );
		if( WedgeQuadric.a > 1e-8 )
		{
			// calculate vert attributes from the new position
#if SIMP_REBASE
			float WedgeError = WedgeQuadric.CalcAttributesAndEvaluate( NewPosition - Position0, NewAttributes, AttributeWeights, NumAttributes );
#else
			float WedgeError = WedgeQuadric.CalcAttributesAndEvaluate( NewPosition, NewAttributes, AttributeWeights, NumAttributes );
#endif
			
			// Correct after eval. Normal length is unimportant for error but can bias the calculation.
			if( CorrectAttributes != nullptr )
				CorrectAttributes( NewAttributes );

			if( bLimitErrorToSurfaceArea )
				WedgeError = FMath::Min( WedgeError, WedgeQuadric.a );

			Error += WedgeError;
		}
		else
		{
			for( uint32 i = 0; i < NumAttributes; i++ )
			{
				NewAttributes[i] = 0.0f;
			}
		}
		
		SurfaceArea += WedgeQuadric.a;
	}

	Error += EdgeError;
	
	bool bIsDisjoint = AdjTris.Num() == 1 || ( AdjTris.Num() == 2 && VertDegree == 4 );

	if( bLimitErrorToSurfaceArea )
	{
		// Limit error to be no greater than the size of the triangles it could affect.
		Error = FMath::Min( Error, SurfaceArea );
<<<<<<< HEAD
=======
		
		// Collapsing with completely remove this surface area. The position merged to is irrelevant.
		if( bIsDisjoint )
			Error = SurfaceArea;
>>>>>>> d731a049
	}

	if( bMoveVerts )
	{
		BeginMovePosition( Position0 );
		BeginMovePosition( Position1 );

		for( uint32 AdjTriIndex = 0, Num = AdjTris.Num(); AdjTriIndex < Num; AdjTriIndex++ )
		{
			int32 WedgeIndex = WedgeIDs.Find( WedgeDisjointSet[ AdjTriIndex ] );

			for( uint32 CornerIndex = 0; CornerIndex < 3; CornerIndex++ )
			{
				uint32 Corner = AdjTris[ AdjTriIndex ] * 3 + CornerIndex;
				uint32 VertIndex = Indexes[ Corner ];

				FVector3f& OldPosition = GetPosition( VertIndex );
				if( OldPosition == Position0 ||
					OldPosition == Position1 )
				{
					OldPosition = NewPosition;

					// Only use attributes if we calculated them.
					if( GetWedgeQuadric( WedgeIndex ).a > 1e-8 )
					{
						float* RESTRICT NewAttributes = &WedgeAttributes[ WedgeIndex * NumAttributes ];
						float* RESTRICT OldAttributes = GetAttributes( VertIndex );

						for( uint32 i = 0; i < NumAttributes; i++ )
						{
							OldAttributes[i] = NewAttributes[i];
						}
					}
					
					// If either position was locked then lock the new verts.
					if( bLocked0 || bLocked1 )
						CornerFlags[ Corner ] |= LockedVertMask;
				}
			}
		}

		for( uint32 PairIndex : MovedPairs )
		{
			FPair& Pair = Pairs[ PairIndex ];

			checkSlow( Pair.Position0 != Position0 || Pair.Position1 != Position1 );

			if( Pair.Position0 == Position0 ||
				Pair.Position0 == Position1 )
			{
				Pair.Position0 = NewPosition;
			}

			if( Pair.Position1 == Position0 ||
				Pair.Position1 == Position1 )
			{
				Pair.Position1 = NewPosition;
			}
		}

		EndMovePositions();

		TArray< uint32, TInlineAllocator<16> > AdjVerts;
		for( uint32 TriIndex : AdjTris )
		{
			for( uint32 CornerIndex = 0; CornerIndex < 3; CornerIndex++ )
			{
				AdjVerts.AddUnique( Indexes[ TriIndex * 3 + CornerIndex ] );
			}
		}

		// Reevaluate all pairs touching an adjacent tri.
		// Duplicate pairs have already been removed.
		for( uint32 VertIndex : AdjVerts )
		{
			const FVector3f& Position = GetPosition( VertIndex );

			ForAllPairs( Position,
				[ this ]( uint32 PairIndex )
				{
					// IsPresent used to mark Pairs we have already added to the list.
					if( PairHeap.IsPresent( PairIndex ) )
					{
						PairHeap.Remove( PairIndex );
						ReevaluatePairs.Add( PairIndex );
					}
				} );
		}

		for( uint32 TriIndex : AdjTris )
		{
			int32 MaterialIndex = MaterialIndexes[ TriIndex ] & 0xffffff;
			if( !PerMaterialDeltas.IsValidIndex( MaterialIndex ) )
				PerMaterialDeltas.SetNumZeroed( MaterialIndex + 1 );

			auto& Delta = PerMaterialDeltas[ MaterialIndex ];

			Delta.SurfaceArea -= GetTriQuadric( TriIndex ).a;
			Delta.NumTris--;
			Delta.NumDisjoint -= bIsDisjoint ? 1 : 0;

			FixUpTri( TriIndex );
			
			if( !TriRemoved[ TriIndex ] )
			{
				Delta.SurfaceArea += GetTriQuadric( TriIndex ).a;
				Delta.NumTris++;
			}
		}
	}
	else
	{
		Error += Penalty;
	}

	for( uint32 TriIndex : AdjTris )
	{
		for( uint32 CornerIndex = 0; CornerIndex < 3; CornerIndex++ )
		{
			uint32 Corner = TriIndex * 3 + CornerIndex;

			// Must be separated from FixUpTri loop because relies on correct indexing
			if( bMoveVerts )
				CalcEdgeQuadric( Corner );

			// Clear flags
			CornerFlags[ Corner ] &= ~( MergeMask | AdjTriMask );
		}
	}

	return Error;
}

void FMeshSimplifier::BeginMovePosition( const FVector3f& Position )
{
	uint32 Hash = HashPosition( Position );

	ForAllVerts( Position, 
		[ this, Hash ]( uint32 VertIndex )
		{
			// Safe to remove while iterating.
			VertHash.Remove( Hash, VertIndex );
			MovedVerts.Add( VertIndex );
		} );

	ForAllCorners( Position, 
		[ this, Hash ]( uint32 Corner )
		{
			// Safe to remove while iterating.
			CornerHash.Remove( Hash, Corner );
			MovedCorners.Add( Corner );
		} );

	ForAllPairs( Position,
		[ this ]( uint32 PairIndex )
		{
			// Safe to remove while iterating.
			PairHash0.Remove( HashPosition( Pairs[ PairIndex ].Position0 ), PairIndex );
			PairHash1.Remove( HashPosition( Pairs[ PairIndex ].Position1 ), PairIndex );
			MovedPairs.Add( PairIndex );
		} );
}

void FMeshSimplifier::EndMovePositions()
{
	for( uint32 VertIndex : MovedVerts )
	{
		VertHash.Add( HashPosition( GetPosition( VertIndex ) ), VertIndex );
	}

	for( uint32 Corner : MovedCorners )
	{
		CornerHash.Add( HashPosition( GetPosition( Indexes[ Corner ] ) ), Corner );
	}

	for( uint32 PairIndex : MovedPairs )
	{
		FPair& Pair = Pairs[ PairIndex ];

		if( Pair.Position0 == Pair.Position1 || !AddUniquePair( Pair, PairIndex ) )
		{
			// Found invalid or duplicate pair
			PairHeap.Remove( PairIndex );
		}
	}

	MovedVerts.Reset();
	MovedCorners.Reset();
	MovedPairs.Reset();
}

uint32 FMeshSimplifier::CornerIndexMoved( uint32 TriIndex ) const
{
	uint32 IndexMoved = 3;
	for( uint32 CornerIndex = 0; CornerIndex < 3; CornerIndex++ )
	{
		uint32 Corner = TriIndex * 3 + CornerIndex;

		if( CornerFlags[ Corner ] & MergeMask )
		{
			if( IndexMoved == 3 )
				IndexMoved = CornerIndex;
			else
				IndexMoved = 4;
		}
	}
	return IndexMoved;
}

bool FMeshSimplifier::TriWillInvert( uint32 TriIndex, const FVector3f& NewPosition ) const
{
	uint32 IndexMoved = CornerIndexMoved( TriIndex );

	if( IndexMoved < 3 )
	{
		uint32 Corner = TriIndex * 3 + IndexMoved;

		const FVector3f& p0 = GetPosition( Indexes[ Corner ] );
		const FVector3f& p1 = GetPosition( Indexes[ Cycle3( Corner ) ] );
		const FVector3f& p2 = GetPosition( Indexes[ Cycle3( Corner, 2 ) ] );

		const FVector3f d21 = p2 - p1;
		const FVector3f d01 = p0 - p1;
		const FVector3f dp1 = NewPosition - p1;

	#if 1
		FVector3f n0 = d01 ^ d21;
		FVector3f n1 = dp1 ^ d21;

		return (n0 | n1) < 0.0f;
	#else
		FVector3f n = d21 ^ d01 ^ d21;
		//n.Normalize();

		float InversionThreshold = 0.0f;
		return (dp1 | n) < InversionThreshold * (d01 | n);
	#endif
	}

	return false;
}

void FMeshSimplifier::FixUpTri( uint32 TriIndex )
{
	check( !TriRemoved[ TriIndex ] );

	const FVector3f& p0 = GetPosition( Indexes[ TriIndex * 3 + 0 ] );
	const FVector3f& p1 = GetPosition( Indexes[ TriIndex * 3 + 1 ] );
	const FVector3f& p2 = GetPosition( Indexes[ TriIndex * 3 + 2 ] );

	bool bRemoveTri = CornerFlags[ TriIndex * 3 ] & RemoveTriMask;

	if( !bRemoveTri )
	{
		// Remove degenerates
		bRemoveTri =
			p0 == p1 ||
			p1 == p2 ||
			p2 == p0;
	}

	if( !bRemoveTri )
	{
		for( uint32 k = 0; k < 3; k++ )
		{
			RemoveDuplicateVerts( TriIndex * 3 + k );
		}

		bRemoveTri = IsDuplicateTri( TriIndex );
	}

	if( bRemoveTri )
	{
		TriRemoved[ TriIndex ] = true;
		RemainingNumTris--;

		// Remove references to tri
		for( uint32 k = 0; k < 3; k++ )
		{
			uint32 Corner = TriIndex * 3 + k;
			uint32 VertIndex = Indexes[ Corner ];
			uint32 Hash = HashPosition( GetPosition( VertIndex ) );

			CornerHash.Remove( Hash, Corner );
			EdgeQuadricsValid[ Corner ] = false;

			SetVertIndex( Corner, ~0u );
		}
	}
	else
	{
		CalcTriQuadric( TriIndex );
	}
}

bool FMeshSimplifier::IsDuplicateTri( uint32 TriIndex ) const
{
	uint32 i0 = Indexes[ TriIndex * 3 + 0 ];
	uint32 i1 = Indexes[ TriIndex * 3 + 1 ];
	uint32 i2 = Indexes[ TriIndex * 3 + 2 ];

	uint32 Hash = HashPosition( GetPosition( i0 ) );
	for( uint32 Corner = CornerHash.First( Hash ); CornerHash.IsValid( Corner ); Corner = CornerHash.Next( Corner ) )
	{
		if( Corner != TriIndex * 3 &&
			i0 == Indexes[ Corner ] &&
			i1 == Indexes[ Cycle3( Corner ) ] &&
			i2 == Indexes[ Cycle3( Corner, 2 ) ] )
		{
			return true;
		}
	}

	return false;
}

void FMeshSimplifier::SetVertIndex( uint32 Corner, uint32 NewVertIndex )
{
	uint32& VertIndex = Indexes[ Corner ];
	checkSlow( VertIndex != ~0u );
	checkSlow( VertRefCount[ VertIndex ] > 0 );

	if( VertIndex == NewVertIndex )
		return;

	uint32 RefCount = --VertRefCount[ VertIndex ];
	if( RefCount == 0 )
	{
		VertHash.Remove( HashPosition( GetPosition( VertIndex ) ), VertIndex );
		RemainingNumVerts--;
	}

	VertIndex = NewVertIndex;
	if( VertIndex != ~0u )
	{
		VertRefCount[ VertIndex ]++;
	}
}

// Remove identical valued verts.
void FMeshSimplifier::RemoveDuplicateVerts( uint32 Corner )
{
	uint32& VertIndex = Indexes[ Corner ];
	float* VertData = &Verts[ ( 3 + NumAttributes ) * VertIndex ];

	uint32 Hash = HashPosition( GetPosition( VertIndex ) );
	for( uint32 OtherVertIndex = VertHash.First( Hash ); VertHash.IsValid( OtherVertIndex ); OtherVertIndex = VertHash.Next( OtherVertIndex ) )
	{
		if( VertIndex == OtherVertIndex )
			break;

		float* OtherVertData = &Verts[ ( 3 + NumAttributes ) * OtherVertIndex ];
		if( FMemory::Memcmp( VertData, OtherVertData, ( 3 + NumAttributes ) * sizeof( float ) ) == 0 )
		{
			// First entry in hashtable for this vert value is authoritative.
			SetVertIndex( Corner, OtherVertIndex );
			break;
		}
	}
}

float FMeshSimplifier::Simplify(
	uint32 TargetNumVerts, uint32 TargetNumTris, float TargetError,
	uint32 LimitNumVerts, uint32 LimitNumTris, float LimitError )
{
	check( TargetNumVerts < NumVerts || TargetNumTris < NumTris || TargetError > 0.0f );
	check( TargetNumVerts >= LimitNumVerts );
	check( TargetNumTris >= LimitNumTris );
	check( TargetError <= LimitError );

	const SIZE_T QuadricSize = sizeof( FQuadricAttr ) + NumAttributes * 4 * sizeof( QScalar );

	TriQuadrics.AddUninitialized( NumTris * QuadricSize );
	for( uint32 TriIndex = 0; TriIndex < NumTris; TriIndex++ )
	{
		FixUpTri( TriIndex );
	}

	for( uint32 i = 0; i < NumIndexes; i++ )
	{
		CalcEdgeQuadric(i);
	}

	// Initialize heap
	PairHeap.Resize( Pairs.Num(), Pairs.Num() );
	
	for( uint32 PairIndex = 0, Num = Pairs.Num(); PairIndex < Num; PairIndex++ )
	{
		FPair& Pair = Pairs[ PairIndex ];

		float MergeError = EvaluateMerge( Pair.Position0, Pair.Position1, false );
		PairHeap.Add( MergeError, PairIndex );
	}

	float MaxError = 0.0f;

	while( PairHeap.Num() > 0 )
	{
		uint32 PrevNumVerts = RemainingNumVerts;
		uint32 PrevNumTris  = RemainingNumTris;

		if( PairHeap.GetKey( PairHeap.Top() ) > LimitError )
			break;

		{
			uint32 PairIndex = PairHeap.Top();
			PairHeap.Pop();

			FPair& Pair = Pairs[ PairIndex ];
		
			PairHash0.Remove( HashPosition( Pair.Position0 ), PairIndex );
			PairHash1.Remove( HashPosition( Pair.Position1 ), PairIndex );

			float MergeError = EvaluateMerge( Pair.Position0, Pair.Position1, true );
			MaxError = FMath::Max( MaxError, MergeError );
		}

		if( RemainingNumVerts	<= TargetNumVerts &&
			RemainingNumTris	<= TargetNumTris &&
			MaxError			>= TargetError )
		{
			break;
		}

		if( RemainingNumVerts	<= LimitNumVerts ||
			RemainingNumTris	<= LimitNumTris ||
			MaxError			>= LimitError )
		{
			break;
		}

		for( uint32 PairIndex : ReevaluatePairs )
		{
			FPair& Pair = Pairs[ PairIndex ];

			float MergeError = EvaluateMerge( Pair.Position0, Pair.Position1, false );
			PairHeap.Add( MergeError, PairIndex );
		}
		ReevaluatePairs.Reset();
	}
	
	return MaxError;
}

void FMeshSimplifier::PreserveSurfaceArea()
{
	int32 DilateMaterialIndex = INDEX_NONE;
	float DilateSurfaceArea = 0.0f;
	for( int32 MaterialIndex = 0; MaterialIndex < PerMaterialDeltas.Num(); MaterialIndex++ )
	{
		if( PerMaterialDeltas[ MaterialIndex ].SurfaceArea < DilateSurfaceArea )
		{
			DilateMaterialIndex = MaterialIndex;
			DilateSurfaceArea = PerMaterialDeltas[ MaterialIndex ].SurfaceArea;
		}
	}

	if( DilateMaterialIndex == INDEX_NONE )
		return;

	TArray< FVector4f > EdgeNormals;
	EdgeNormals.AddZeroed( NumVerts );

	float Perimeter = 0.0f;
	float TotalArea = 0.0f;
	float ThisArea = 0.0f;

	uint32 NumEdges = 0;
	uint32 NumFaces = 0;

	for( uint32 TriIndex = 0; TriIndex < NumTris; TriIndex++ )
	{
		if( TriRemoved[ TriIndex ] )
			continue;

		float SurfaceArea = GetTriQuadric( TriIndex ).a;
		TotalArea += SurfaceArea;

		if( ( MaterialIndexes[ TriIndex ] & 0xffffff ) != DilateMaterialIndex )
			continue;

		ThisArea += SurfaceArea;
		NumFaces++;

		for( uint32 CornerIndex = 0; CornerIndex < 3; CornerIndex++ )
		{
			uint32 EdgeIndex = TriIndex * 3 + CornerIndex;
			
			if( EdgeQuadricsValid[ EdgeIndex ] )
			{
				uint32 VertIndex0 = Indexes[ EdgeIndex ];
				uint32 VertIndex1 = Indexes[ Cycle3( EdgeIndex ) ];

				const FVector3f& Position0 = GetPosition( VertIndex0 );
				const FVector3f& Position1 = GetPosition( VertIndex1 );

				// Find edge with opposite direction that shares these 2 verts.
				/*
					  /\
					 /  \
					o-<<-o
					o->>-o
					 \  /
					  \/
				*/
				uint32 Hash = HashPosition( Position1 );
				uint32 Corner;
				for( Corner = CornerHash.First( Hash ); CornerHash.IsValid( Corner ); Corner = CornerHash.Next( Corner ) )
				{
					uint32 OtherVertIndex0 = Indexes[ Corner ];
					uint32 OtherVertIndex1 = Indexes[ Cycle3( Corner ) ];
			
					if( Position0 == GetPosition( OtherVertIndex1 ) &&
						Position1 == GetPosition( OtherVertIndex0 ) )
					{
						// Found matching edge.
						break;
					}
				}
				if( !CornerHash.IsValid( Corner ) )
				{
					NumEdges++;

					const FVector3f& p0 = GetPosition( Indexes[ TriIndex * 3 + 0 ] );
					const FVector3f& p1 = GetPosition( Indexes[ TriIndex * 3 + 1 ] );
					const FVector3f& p2 = GetPosition( Indexes[ TriIndex * 3 + 2 ] );

					FVector3f Edge = Position1 - Position0;
					FVector3f FaceNormal = ( p2 - p0 ) ^ ( p1 - p0 );
					FVector3f EdgeNormal = FaceNormal ^ Edge;
					EdgeNormal.Normalize();

					float EdgeLength = Edge.Length();
					Perimeter  += EdgeLength;
					EdgeNormal *= EdgeLength;

					auto AddEdgeNormal = [&]( uint32 VertIndex )
					{
						EdgeNormals[ VertIndex ] += FVector4f( EdgeNormal, EdgeLength );
					};

					bool bLocked0 = CornerFlags[ EdgeIndex ]			& LockedVertMask;
					bool bLocked1 = CornerFlags[ Cycle3( EdgeIndex ) ]	& LockedVertMask;

					if( !bLocked0 ) ForAllVerts( Position0, AddEdgeNormal );
					if( !bLocked1 ) ForAllVerts( Position1, AddEdgeNormal );
				}
			}
		}
	}

	// If the scale is too big don't do it. Losing some area is better than suddenly getting a few gigantic leaves.
	if( -DilateSurfaceArea > 4.0f * ThisArea )
		return;

	// Does not accurately factor in corners.
	float DilateDistance = -DilateSurfaceArea / Perimeter;

	FRandomStream Random( NumEdges );

	for( uint32 VertIndex = 0; VertIndex < NumVerts; VertIndex++ )
	{
		FVector3f EdgeNormal = EdgeNormals[ VertIndex ];
		float Weight = EdgeNormals[ VertIndex ].W;
		if( Weight > 1e-6f )
		{
			//Scale * Perimeter / NumEdges = Weight * 0.5f;
			//float Scale = 2.0f * Perimeter / ( NumEdges * Weight );
			float Scale = Random.GetFraction() * 0.5f + 0.75f;
			EdgeNormal /= Weight;
			float LengthSqr = EdgeNormal.SizeSquared();
			if( LengthSqr > 0.1f )
			{
				GetPosition( VertIndex ) += EdgeNormal * ( Scale * DilateDistance / LengthSqr );
			}
		}
	}
}

void FMeshSimplifier::DumpOBJ( const char* Filename )
{
#if PLATFORM_WINDOWS
	FILE* File = nullptr;
	fopen_s(&File, Filename, "wb");
#else
	FILE* File = fopen(Filename, "wb");
#endif
	
	if( File )
	{
		for( uint32 i = 0; PairHeap.Num() > 0; i++ )
		{
			uint32 PairIndex = PairHeap.Top();

			float Error = PairHeap.GetKey( PairIndex );
			PairHeap.Pop();

			const FPair& Pair = Pairs[ PairIndex ];

			const FVector3f& p0 = Pair.Position0;
			const FVector3f& p1 = Pair.Position1;

			fprintf( File, "v %f %f %f\n", p0.X, p0.Y, p0.Z );
			fprintf( File, "v %f %f %f\n", p1.X, p1.Y, p1.Z );

			// +1 as Wavefront files are 1 index based
			fprintf( File, "l %u %u # %u %f\n", i*2 + 1, i*2 + 2, i + 1, Error );
		}
	
		fclose( File );
	}
}

void FMeshSimplifier::Compact()
{
	uint32 OutputVertIndex = 0;
	for( uint32 VertIndex = 0; VertIndex < NumVerts; VertIndex++ )
	{
		if( VertRefCount[ VertIndex ] > 0 )
		{
			if( VertIndex != OutputVertIndex )
			{
				float* SrcData = &Verts[ ( 3 + NumAttributes ) * VertIndex ];
				float* DstData = &Verts[ ( 3 + NumAttributes ) * OutputVertIndex ];
				FMemory::Memcpy( DstData, SrcData, ( 3 + NumAttributes ) * sizeof( float ) );
			}
			
			// Reuse VertRefCount as OutputVertIndex
			VertRefCount[ VertIndex ] = OutputVertIndex++;
		}
	}
	check( OutputVertIndex == RemainingNumVerts );
	
	uint32 OutputTriIndex = 0;
	for( uint32 TriIndex = 0; TriIndex < NumTris; TriIndex++ )
	{
		if( !TriRemoved[ TriIndex ] )
		{
			for( uint32 k = 0; k < 3; k++ )
			{
				// Reuse VertRefCount as OutputVertIndex
				uint32 VertIndex = Indexes[ TriIndex * 3 + k ];
				uint32 OutVertIndex = VertRefCount[ VertIndex ];
				Indexes[ OutputTriIndex * 3 + k ] = OutVertIndex;
			}

			MaterialIndexes[ OutputTriIndex++ ] = MaterialIndexes[ TriIndex ];
		}
	}
	check( OutputTriIndex == RemainingNumTris );
}<|MERGE_RESOLUTION|>--- conflicted
+++ resolved
@@ -182,12 +182,8 @@
 	const QVec3 Normal = ( p2 - p0 ) ^ ( p1 - p0 );
 
 	// Didn't find matching edge. Add edge constraint.
-<<<<<<< HEAD
-	EdgeQuadrics[ EdgeIndex ] = FEdgeQuadric( GetPosition( VertIndex0 ), GetPosition( VertIndex1 ), Normal, Weight );
-=======
 	//EdgeQuadrics[ EdgeIndex ] = FEdgeQuadric( GetPosition( VertIndex0 ), GetPosition( VertIndex1 ), Normal, Weight );
 	EdgeQuadrics[ EdgeIndex ] = FEdgeQuadric( GetPosition( VertIndex0 ), GetPosition( VertIndex1 ), Weight );
->>>>>>> d731a049
 	EdgeQuadricsValid[ EdgeIndex ] = true;
 }
 
@@ -509,13 +505,10 @@
 	{
 		// Limit error to be no greater than the size of the triangles it could affect.
 		Error = FMath::Min( Error, SurfaceArea );
-<<<<<<< HEAD
-=======
 		
 		// Collapsing with completely remove this surface area. The position merged to is irrelevant.
 		if( bIsDisjoint )
 			Error = SurfaceArea;
->>>>>>> d731a049
 	}
 
 	if( bMoveVerts )
