--- conflicted
+++ resolved
@@ -175,18 +175,7 @@
 		}
 	}
 
-<<<<<<< HEAD
-	const QVec3 p0 = GetPosition( Indexes[ TriIndex * 3 + 0 ] );
-	const QVec3 p1 = GetPosition( Indexes[ TriIndex * 3 + 1 ] );
-	const QVec3 p2 = GetPosition( Indexes[ TriIndex * 3 + 2 ] );
-
-	const QVec3 Normal = ( p2 - p0 ) ^ ( p1 - p0 );
-
 	// Didn't find matching edge. Add edge constraint.
-	//EdgeQuadrics[ EdgeIndex ] = FEdgeQuadric( GetPosition( VertIndex0 ), GetPosition( VertIndex1 ), Normal, Weight );
-=======
-	// Didn't find matching edge. Add edge constraint.
->>>>>>> 4af6daef
 	EdgeQuadrics[ EdgeIndex ] = FEdgeQuadric( GetPosition( VertIndex0 ), GetPosition( VertIndex1 ), Weight );
 	EdgeQuadricsValid[ EdgeIndex ] = true;
 }
@@ -965,8 +954,6 @@
 		}
 		ReevaluatePairs.Reset();
 	}
-<<<<<<< HEAD
-=======
 
 	// If couldn't hit targets through regular edge collapses, resort to randomly removing triangles.
 	{
@@ -993,7 +980,6 @@
 			RemoveTri( TriIndex );
 		}
 	}
->>>>>>> 4af6daef
 	
 	return MaxError;
 }
