// Copyright Epic Games, Inc. All Rights Reserved.

using System;
using System.Linq;
using UnrealBuildTool;

public class SessionFrontend : ModuleRules
{
	public SessionFrontend(ReadOnlyTargetRules Target) : base(Target)
	{
		PublicDependencyModuleNames.AddRange(
			new string[] {
				"Core",
				"Slate",
<<<<<<< HEAD
                
=======
>>>>>>> 4af6daef
			}
		);

		PrivateDependencyModuleNames.AddRange(
			new string[] {
				"DesktopPlatform",
				"ApplicationCore",
				"InputCore",
				"Json",
				"SessionServices",
				"SlateCore",

				// @todo gmp: remove these dependencies by making the session front-end extensible
				"AutomationWindow",
				"ScreenShotComparison",
				"ScreenShotComparisonTools",
				"TargetPlatform",
				"WorkspaceMenuStructure",
			}
		);

<<<<<<< HEAD
		if (Target.Configuration != UnrealTargetConfiguration.Shipping)
		{
			PrivateDependencyModuleNames.Add("Profiler");
=======
		if (Target.GlobalDefinitions.Contains("UE_DEPRECATED_PROFILER_ENABLED=1"))
		{
			if (Target.Configuration != UnrealTargetConfiguration.Shipping)
			{
				PrivateDependencyModuleNames.Add("Profiler");
			}
>>>>>>> 4af6daef
		}

		PrivateIncludePathModuleNames.AddRange(
			new string[] {
				"Messaging",
				"TargetDeviceServices",
			}
		);
	}
}<|MERGE_RESOLUTION|>--- conflicted
+++ resolved
@@ -12,10 +12,6 @@
 			new string[] {
 				"Core",
 				"Slate",
-<<<<<<< HEAD
-                
-=======
->>>>>>> 4af6daef
 			}
 		);
 
@@ -37,18 +33,12 @@
 			}
 		);
 
-<<<<<<< HEAD
-		if (Target.Configuration != UnrealTargetConfiguration.Shipping)
-		{
-			PrivateDependencyModuleNames.Add("Profiler");
-=======
 		if (Target.GlobalDefinitions.Contains("UE_DEPRECATED_PROFILER_ENABLED=1"))
 		{
 			if (Target.Configuration != UnrealTargetConfiguration.Shipping)
 			{
 				PrivateDependencyModuleNames.Add("Profiler");
 			}
->>>>>>> 4af6daef
 		}
 
 		PrivateIncludePathModuleNames.AddRange(
