--- conflicted
+++ resolved
@@ -22,12 +22,8 @@
 	void					Update();
 	uint32					GetThreadCount() const;
 	FStreamReader*			GetThreadStream(uint32 Index);
-<<<<<<< HEAD
-	int32					GetThreadId(uint32 Index) const;
-=======
 	uint32					GetThreadId(uint32 Index) const;
 	uint32					GetSyncCount() const;
->>>>>>> 6bbb88c8
 
 private:
 	struct FThreadStream
