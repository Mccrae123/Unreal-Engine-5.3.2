// Copyright Epic Games, Inc. All Rights Reserved.

#include "TidPacketTransport.h"
#include "Algo/BinarySearch.h"
#include "HAL/UnrealMemory.h"
#include "CoreGlobals.h"

////////////////////////////////////////////////////////////////////////////////
namespace UE {
namespace Trace {
namespace Private {

TRACELOG_API int32 Decode(const void*, int32, void*, int32);

} // namespace Private
} // namespace Trace
} // namespace UE



namespace UE {
namespace Trace {

////////////////////////////////////////////////////////////////////////////////
FTidPacketTransport::EReadPacketResult FTidPacketTransport::ReadPacket()
{
	using namespace UE::Trace::Private;

	const auto* PacketBase = GetPointer<FTidPacketBase>();
	if (PacketBase == nullptr)
	{
		return EReadPacketResult::NeedMoreData;
	}

	if (GetPointer<uint8>(PacketBase->PacketSize) == nullptr)
	{
		return EReadPacketResult::NeedMoreData;
	}

	FTransport::Advance(PacketBase->PacketSize);

	uint32 ThreadId = PacketBase->ThreadId & FTidPacketBase::ThreadIdMask;

	if (ThreadId == ETransportTid::Sync)
	{
		++Synced;
<<<<<<< HEAD
		return false;	// Do not read any more packets. Gives consumers a
						// chance to sample the world at each known sync point.
=======
		return EReadPacketResult::NeedMoreData;	// Do not read any more packets. Gives consumers a
													// chance to sample the world at each known sync point.
>>>>>>> 4af6daef
	}

	bool bIsPartial = !!(PacketBase->ThreadId & FTidPacketBase::PartialMarker);
	FThreadStream* Thread = FindOrAddThread(ThreadId, !bIsPartial);
	if (Thread == nullptr)
	{
		return EReadPacketResult::Continue;
	}

	uint32 DataSize = PacketBase->PacketSize - sizeof(FTidPacketBase);
	if (PacketBase->ThreadId & FTidPacketBase::EncodedMarker)
	{
		const auto* Packet = (const FTidPacketEncoded*)PacketBase;
		uint16 DecodedSize = Packet->DecodedSize;
		uint8* Dest = Thread->Buffer.Append(DecodedSize);
		DataSize -= sizeof(DecodedSize);
		int32 ResultSize = UE::Trace::Private::Decode(Packet->Data, DataSize, Dest, DecodedSize);
		if (int32(DecodedSize) != ResultSize)
		{
			UE_LOG(LogCore, Error, TEXT("Unable to decompress packet, expected %d bytes but decoded %d bytes."), DecodedSize, ResultSize);
			return EReadPacketResult::ReadError;
		}
	}
	else
	{
		Thread->Buffer.Append((uint8*)(PacketBase + 1), DataSize);
	}

	return EReadPacketResult::Continue;
}

////////////////////////////////////////////////////////////////////////////////
FTidPacketTransport::FThreadStream* FTidPacketTransport::FindOrAddThread(
	uint32	ThreadId,
	bool	bAddIfNotFound)
{
	uint32 ThreadCount = Threads.Num();
	for (uint32 i = 0; i < ThreadCount; ++i)
	{
		if (Threads[i].ThreadId == ThreadId)
		{
			return &(Threads[i]);
		}
	}
	
	if (!bAddIfNotFound)
	{
		return nullptr;
	}

	FThreadStream Thread;
	Thread.ThreadId = ThreadId;
	Threads.Add(Thread);
	return &(Threads[ThreadCount]);
}

////////////////////////////////////////////////////////////////////////////////
FTidPacketTransport::ETransportResult FTidPacketTransport::Update()
{
	EReadPacketResult Result;
	do
	{
		Result = ReadPacket();
	} while (Result == EReadPacketResult::Continue);

	Threads.RemoveAll([] (const FThreadStream& Thread)
	{
		return (Thread.ThreadId <= ETransportTid::Importants) ? false : Thread.Buffer.IsEmpty();
	});

	return Result == EReadPacketResult::ReadError ? ETransportResult::Error : ETransportResult::Ok;
}

////////////////////////////////////////////////////////////////////////////////
uint32 FTidPacketTransport::GetThreadCount() const
{
	return uint32(Threads.Num());
}

////////////////////////////////////////////////////////////////////////////////
FStreamReader* FTidPacketTransport::GetThreadStream(uint32 Index)
{
	return &(Threads[Index].Buffer);
}

////////////////////////////////////////////////////////////////////////////////
uint32 FTidPacketTransport::GetThreadId(uint32 Index) const
{
	return Threads[Index].ThreadId;
}

} // namespace Trace
} // namespace UE<|MERGE_RESOLUTION|>--- conflicted
+++ resolved
@@ -44,13 +44,8 @@
 	if (ThreadId == ETransportTid::Sync)
 	{
 		++Synced;
-<<<<<<< HEAD
-		return false;	// Do not read any more packets. Gives consumers a
-						// chance to sample the world at each known sync point.
-=======
 		return EReadPacketResult::NeedMoreData;	// Do not read any more packets. Gives consumers a
 													// chance to sample the world at each known sync point.
->>>>>>> 4af6daef
 	}
 
 	bool bIsPartial = !!(PacketBase->ThreadId & FTidPacketBase::PartialMarker);
