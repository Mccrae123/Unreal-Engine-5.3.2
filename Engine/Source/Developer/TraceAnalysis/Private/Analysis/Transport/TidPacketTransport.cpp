// Copyright Epic Games, Inc. All Rights Reserved.

#include "TidPacketTransport.h"
#include "Algo/BinarySearch.h"
#include "HAL/UnrealMemory.h"
#include "Trace/Detail/Protocol.h"

////////////////////////////////////////////////////////////////////////////////
namespace UE {
namespace Trace {
namespace Private {

TRACELOG_API int32 Decode(const void*, int32, void*, int32);

} // namespace Private
} // namespace Trace
} // namespace UE



namespace UE {
namespace Trace {

////////////////////////////////////////////////////////////////////////////////
bool FTidPacketTransport::ReadPacket()
{
	using namespace UE::Trace::Private;

	const auto* PacketBase = GetPointer<FTidPacketBase>();
	if (PacketBase == nullptr)
	{
		return false;
	}

	if (GetPointer<uint8>(PacketBase->PacketSize) == nullptr)
	{
		return false;
	}

	FTransport::Advance(PacketBase->PacketSize);

	uint32 ThreadId = PacketBase->ThreadId & FTidPacketBase::ThreadIdMask;

	if (ThreadId == ETransportTid::Sync)
	{
		++Synced;
		return false;	// Do not read any more packets. Gives consumers a
						// chance to sample the world at each known sync point.
	}

	bool bIsPartial = !!(PacketBase->ThreadId & FTidPacketBase::PartialMarker);
	FThreadStream* Thread = FindOrAddThread(ThreadId, !bIsPartial);
	if (Thread == nullptr)
	{
		return true;
	}

	uint32 DataSize = PacketBase->PacketSize - sizeof(FTidPacketBase);
	if (PacketBase->ThreadId & FTidPacketBase::EncodedMarker)
	{
<<<<<<< HEAD
		uint16* DecodedSize = (uint16*)(PacketBase + 1);
		uint8* Dest = Thread.Buffer.Append(*DecodedSize);
		DataSize -= sizeof(*DecodedSize);
		int32 ResultSize = Private::Decode(DecodedSize + 1, DataSize, Dest, *DecodedSize);
		check(int32(*DecodedSize) == ResultSize);
=======
		const auto* Packet = (const FTidPacketEncoded*)PacketBase;
		uint16 DecodedSize = Packet->DecodedSize;
		uint8* Dest = Thread->Buffer.Append(DecodedSize);
		DataSize -= sizeof(DecodedSize);
		int32 ResultSize = UE::Trace::Private::Decode(Packet->Data, DataSize, Dest, DecodedSize);
		check(int32(DecodedSize) == ResultSize);
>>>>>>> 6bbb88c8
	}
	else
	{
		Thread->Buffer.Append((uint8*)(PacketBase + 1), DataSize);
	}

	return true;
}

////////////////////////////////////////////////////////////////////////////////
FTidPacketTransport::FThreadStream* FTidPacketTransport::FindOrAddThread(
	uint32	ThreadId,
	bool	bAddIfNotFound)
{
	uint32 ThreadCount = Threads.Num();
	for (uint32 i = 0; i < ThreadCount; ++i)
	{
		if (Threads[i].ThreadId == ThreadId)
		{
<<<<<<< HEAD
			return Threads[i];
=======
			return &(Threads[i]);
>>>>>>> 6bbb88c8
		}
	}
	
	if (!bAddIfNotFound)
	{
		return nullptr;
	}

	FThreadStream Thread;
	Thread.ThreadId = ThreadId;

	// Internal events are sent over tid 0 and they should be processed first. We
	// don't care about the order otherwise.
	if (Thread.ThreadId == ETransportTid::Internal)
	{
		Threads.Insert(Thread, 0);
		return Threads[0];
	}

	Threads.Add(Thread);
<<<<<<< HEAD
	return Threads[ThreadCount];
=======
	return &(Threads[ThreadCount]);
>>>>>>> 6bbb88c8
}

////////////////////////////////////////////////////////////////////////////////
void FTidPacketTransport::Update()
{
	while (ReadPacket());

	Threads.RemoveAll([] (const FThreadStream& Thread)
	{
		return (Thread.ThreadId <= ETransportTid::Importants) ? false : Thread.Buffer.IsEmpty();
	});
}

////////////////////////////////////////////////////////////////////////////////
uint32 FTidPacketTransport::GetThreadCount() const
{
	return uint32(Threads.Num());
}

////////////////////////////////////////////////////////////////////////////////
FStreamReader* FTidPacketTransport::GetThreadStream(uint32 Index)
{
	return &(Threads[Index].Buffer);
}

////////////////////////////////////////////////////////////////////////////////
<<<<<<< HEAD
int32 FTidPacketTransport::GetThreadId(uint32 Index) const
=======
uint32 FTidPacketTransport::GetThreadId(uint32 Index) const
>>>>>>> 6bbb88c8
{
	return Threads[Index].ThreadId;
}

} // namespace Trace
} // namespace UE<|MERGE_RESOLUTION|>--- conflicted
+++ resolved
@@ -3,7 +3,6 @@
 #include "TidPacketTransport.h"
 #include "Algo/BinarySearch.h"
 #include "HAL/UnrealMemory.h"
-#include "Trace/Detail/Protocol.h"
 
 ////////////////////////////////////////////////////////////////////////////////
 namespace UE {
@@ -58,20 +57,12 @@
 	uint32 DataSize = PacketBase->PacketSize - sizeof(FTidPacketBase);
 	if (PacketBase->ThreadId & FTidPacketBase::EncodedMarker)
 	{
-<<<<<<< HEAD
-		uint16* DecodedSize = (uint16*)(PacketBase + 1);
-		uint8* Dest = Thread.Buffer.Append(*DecodedSize);
-		DataSize -= sizeof(*DecodedSize);
-		int32 ResultSize = Private::Decode(DecodedSize + 1, DataSize, Dest, *DecodedSize);
-		check(int32(*DecodedSize) == ResultSize);
-=======
 		const auto* Packet = (const FTidPacketEncoded*)PacketBase;
 		uint16 DecodedSize = Packet->DecodedSize;
 		uint8* Dest = Thread->Buffer.Append(DecodedSize);
 		DataSize -= sizeof(DecodedSize);
 		int32 ResultSize = UE::Trace::Private::Decode(Packet->Data, DataSize, Dest, DecodedSize);
 		check(int32(DecodedSize) == ResultSize);
->>>>>>> 6bbb88c8
 	}
 	else
 	{
@@ -91,11 +82,7 @@
 	{
 		if (Threads[i].ThreadId == ThreadId)
 		{
-<<<<<<< HEAD
-			return Threads[i];
-=======
 			return &(Threads[i]);
->>>>>>> 6bbb88c8
 		}
 	}
 	
@@ -106,21 +93,8 @@
 
 	FThreadStream Thread;
 	Thread.ThreadId = ThreadId;
-
-	// Internal events are sent over tid 0 and they should be processed first. We
-	// don't care about the order otherwise.
-	if (Thread.ThreadId == ETransportTid::Internal)
-	{
-		Threads.Insert(Thread, 0);
-		return Threads[0];
-	}
-
 	Threads.Add(Thread);
-<<<<<<< HEAD
-	return Threads[ThreadCount];
-=======
 	return &(Threads[ThreadCount]);
->>>>>>> 6bbb88c8
 }
 
 ////////////////////////////////////////////////////////////////////////////////
@@ -147,11 +121,7 @@
 }
 
 ////////////////////////////////////////////////////////////////////////////////
-<<<<<<< HEAD
-int32 FTidPacketTransport::GetThreadId(uint32 Index) const
-=======
 uint32 FTidPacketTransport::GetThreadId(uint32 Index) const
->>>>>>> 6bbb88c8
 {
 	return Threads[Index].ThreadId;
 }
