// Copyright Epic Games, Inc. All Rights Reserved.

#pragma once

#include "Containers/ContainersFwd.h"
<<<<<<< HEAD
=======
#include "Trace/Analysis.h"
>>>>>>> 4af6daef

class FMessageLog;

namespace UE {
namespace Trace {

class IAnalyzer;
class FStreamReader;

////////////////////////////////////////////////////////////////////////////////
class FAnalysisEngine
{
public:
<<<<<<< HEAD
						FAnalysisEngine(TArray<IAnalyzer*>&& Analyzers, FMessageLog* InLog);
=======
						FAnalysisEngine(TArray<IAnalyzer*>&& Analyzers, FMessageDelegate&& InMessage);
>>>>>>> 4af6daef
						~FAnalysisEngine();
	void				Begin();
	void				End();
	bool				OnData(FStreamReader& Reader);

private:
	class FImpl;
						FAnalysisEngine(const FAnalysisEngine&) = delete;
						FAnalysisEngine(const FAnalysisEngine&&) = delete;
	FAnalysisEngine		operator = (const FAnalysisEngine&) = delete;
	FAnalysisEngine		operator = (const FAnalysisEngine&&) = delete;
	FImpl*				Impl;
};

} // namespace Trace
} // namespace UE<|MERGE_RESOLUTION|>--- conflicted
+++ resolved
@@ -3,10 +3,7 @@
 #pragma once
 
 #include "Containers/ContainersFwd.h"
-<<<<<<< HEAD
-=======
 #include "Trace/Analysis.h"
->>>>>>> 4af6daef
 
 class FMessageLog;
 
@@ -20,11 +17,7 @@
 class FAnalysisEngine
 {
 public:
-<<<<<<< HEAD
-						FAnalysisEngine(TArray<IAnalyzer*>&& Analyzers, FMessageLog* InLog);
-=======
 						FAnalysisEngine(TArray<IAnalyzer*>&& Analyzers, FMessageDelegate&& InMessage);
->>>>>>> 4af6daef
 						~FAnalysisEngine();
 	void				Begin();
 	void				End();
