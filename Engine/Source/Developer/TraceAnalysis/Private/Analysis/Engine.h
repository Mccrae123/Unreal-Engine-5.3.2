// Copyright Epic Games, Inc. All Rights Reserved.

#pragma once

#include "Containers/ContainersFwd.h"

namespace UE {
namespace Trace {

class IAnalyzer;
class FStreamReader;

////////////////////////////////////////////////////////////////////////////////
class FThreads
{
public:
	struct FInfo
	{
		TArray<uint64>	ScopeRoutes;
		TArray<uint8>	Name;
		TArray<uint8>	GroupName;
		int64			PrevTimestamp = 0;
		uint32			ThreadId = ~0u;
		uint32			SystemId = 0;
		int32			SortHint = 0xff;
	};

						FThreads();
	FInfo*				GetInfo();
	FInfo&				GetInfo(uint32 ThreadId);
	void				SetGroupName(const ANSICHAR* InGroupName, uint32 Length);
	const TArray<uint8>*GetGroupName() const;

private:
	uint32				LastGetInfoId = ~0u;
	TArray<FInfo>		Infos;
	TArray<uint8>		GroupName;
};



////////////////////////////////////////////////////////////////////////////////
struct FTiming
{
	uint64	BaseTimestamp;
	uint64	TimestampHz;
	double	InvTimestampHz;
	uint64	EventTimestamp = 0;
};



////////////////////////////////////////////////////////////////////////////////
class FAnalysisEngine
{
public:
						FAnalysisEngine(TArray<IAnalyzer*>&& Analyzers);
						~FAnalysisEngine();
	void				Begin();
	void				End();
	bool				OnData(FStreamReader& Reader);

private:
<<<<<<< HEAD
	typedef bool (FAnalysisEngine::*ProtocolHandlerType)();

	struct FRoute
	{
		uint32			Hash;
		uint16			AnalyzerIndex : 15;
		uint16			bScoped : 1;
		uint16			Id;
		union
		{
			uint32		ParentHash;
			struct
			{
				int16	Count;
				int16	Parent;
			};
		};
	};

	class				FDispatchBuilder;
	void				Begin();
	virtual bool		OnEvent(uint16 RouteId, EStyle Style, const FOnEventContext& Context) override;
	virtual void		OnAnalysisBegin(const FOnAnalysisContext& Context) override;
	void				OnNewTrace(const FOnEventContext& Context);
	void				OnThreadTiming(const FOnEventContext& Context);
	void				OnThreadInfoInternal(const FOnEventContext& Context);
	void				OnThreadGroupBegin(const FOnEventContext& Context);
	void				OnThreadGroupEnd();
	void				OnTiming(const FOnEventContext& Context);
	void				OnNewEventInternal(const void* EventData);
	void				OnNewEventProtocol0(FDispatchBuilder& Builder, const void* EventData);
	void				OnNewEventProtocol1(FDispatchBuilder& Builder, const void* EventData);
	bool				EstablishTransport(FStreamReader& Reader);
	bool				OnDataProtocol0();
	bool				OnDataProtocol2();
	int32				OnDataProtocol2(FStreamReader& Reader, FThreads::FInfo& Info);
	int32				OnDataProtocol2Aux(FStreamReader& Reader, FAuxDataCollector& Collector);
	int32				OnDataProtocol4(FStreamReader& Reader, FThreads::FInfo& Info);
	int32				OnDataProtocol4Impl(FStreamReader& Reader, FThreads::FInfo& ThreadInfo);
	int32				OnDataProtocol4Known(uint32 Uid, FStreamReader& Reader, FThreads::FInfo& ThreadInfo);
	bool				AddDispatch(FDispatch* Dispatch);
	template <typename ImplType>
	void				ForEachRoute(uint32 RouteIndex, bool bScoped, ImplType&& Impl);
	void				AddRoute(uint16 AnalyzerIndex, uint16 Id, const ANSICHAR* Logger, const ANSICHAR* Event, bool bScoped);
	void				RetireAnalyzer(IAnalyzer* Analyzer);
	FThreads			Threads;
	FTiming				Timing;
	TArray<FRoute>		Routes;
	TArray<IAnalyzer*>	Analyzers;
	TArray<FDispatch*>	Dispatches;
	class FTransport*	Transport = nullptr;
	ProtocolHandlerType	ProtocolHandler = nullptr;
	struct
	{
		uint32			Value = 0;
		uint32			Mask = 0;
	}					Serial;
	uint32				UserUidBias = 1; // 1 because new-event events must exists be uid zero.
	uint8				ProtocolVersion = 0;
=======
	class FImpl;
						FAnalysisEngine(const FAnalysisEngine&) = delete;
						FAnalysisEngine(const FAnalysisEngine&&) = delete;
	FAnalysisEngine		operator = (const FAnalysisEngine&) = delete;
	FAnalysisEngine		operator = (const FAnalysisEngine&&) = delete;
	FImpl*				Impl;
>>>>>>> 6bbb88c8
};

} // namespace Trace
} // namespace UE<|MERGE_RESOLUTION|>--- conflicted
+++ resolved
@@ -11,46 +11,6 @@
 class FStreamReader;
 
 ////////////////////////////////////////////////////////////////////////////////
-class FThreads
-{
-public:
-	struct FInfo
-	{
-		TArray<uint64>	ScopeRoutes;
-		TArray<uint8>	Name;
-		TArray<uint8>	GroupName;
-		int64			PrevTimestamp = 0;
-		uint32			ThreadId = ~0u;
-		uint32			SystemId = 0;
-		int32			SortHint = 0xff;
-	};
-
-						FThreads();
-	FInfo*				GetInfo();
-	FInfo&				GetInfo(uint32 ThreadId);
-	void				SetGroupName(const ANSICHAR* InGroupName, uint32 Length);
-	const TArray<uint8>*GetGroupName() const;
-
-private:
-	uint32				LastGetInfoId = ~0u;
-	TArray<FInfo>		Infos;
-	TArray<uint8>		GroupName;
-};
-
-
-
-////////////////////////////////////////////////////////////////////////////////
-struct FTiming
-{
-	uint64	BaseTimestamp;
-	uint64	TimestampHz;
-	double	InvTimestampHz;
-	uint64	EventTimestamp = 0;
-};
-
-
-
-////////////////////////////////////////////////////////////////////////////////
 class FAnalysisEngine
 {
 public:
@@ -61,74 +21,12 @@
 	bool				OnData(FStreamReader& Reader);
 
 private:
-<<<<<<< HEAD
-	typedef bool (FAnalysisEngine::*ProtocolHandlerType)();
-
-	struct FRoute
-	{
-		uint32			Hash;
-		uint16			AnalyzerIndex : 15;
-		uint16			bScoped : 1;
-		uint16			Id;
-		union
-		{
-			uint32		ParentHash;
-			struct
-			{
-				int16	Count;
-				int16	Parent;
-			};
-		};
-	};
-
-	class				FDispatchBuilder;
-	void				Begin();
-	virtual bool		OnEvent(uint16 RouteId, EStyle Style, const FOnEventContext& Context) override;
-	virtual void		OnAnalysisBegin(const FOnAnalysisContext& Context) override;
-	void				OnNewTrace(const FOnEventContext& Context);
-	void				OnThreadTiming(const FOnEventContext& Context);
-	void				OnThreadInfoInternal(const FOnEventContext& Context);
-	void				OnThreadGroupBegin(const FOnEventContext& Context);
-	void				OnThreadGroupEnd();
-	void				OnTiming(const FOnEventContext& Context);
-	void				OnNewEventInternal(const void* EventData);
-	void				OnNewEventProtocol0(FDispatchBuilder& Builder, const void* EventData);
-	void				OnNewEventProtocol1(FDispatchBuilder& Builder, const void* EventData);
-	bool				EstablishTransport(FStreamReader& Reader);
-	bool				OnDataProtocol0();
-	bool				OnDataProtocol2();
-	int32				OnDataProtocol2(FStreamReader& Reader, FThreads::FInfo& Info);
-	int32				OnDataProtocol2Aux(FStreamReader& Reader, FAuxDataCollector& Collector);
-	int32				OnDataProtocol4(FStreamReader& Reader, FThreads::FInfo& Info);
-	int32				OnDataProtocol4Impl(FStreamReader& Reader, FThreads::FInfo& ThreadInfo);
-	int32				OnDataProtocol4Known(uint32 Uid, FStreamReader& Reader, FThreads::FInfo& ThreadInfo);
-	bool				AddDispatch(FDispatch* Dispatch);
-	template <typename ImplType>
-	void				ForEachRoute(uint32 RouteIndex, bool bScoped, ImplType&& Impl);
-	void				AddRoute(uint16 AnalyzerIndex, uint16 Id, const ANSICHAR* Logger, const ANSICHAR* Event, bool bScoped);
-	void				RetireAnalyzer(IAnalyzer* Analyzer);
-	FThreads			Threads;
-	FTiming				Timing;
-	TArray<FRoute>		Routes;
-	TArray<IAnalyzer*>	Analyzers;
-	TArray<FDispatch*>	Dispatches;
-	class FTransport*	Transport = nullptr;
-	ProtocolHandlerType	ProtocolHandler = nullptr;
-	struct
-	{
-		uint32			Value = 0;
-		uint32			Mask = 0;
-	}					Serial;
-	uint32				UserUidBias = 1; // 1 because new-event events must exists be uid zero.
-	uint8				ProtocolVersion = 0;
-=======
 	class FImpl;
 						FAnalysisEngine(const FAnalysisEngine&) = delete;
 						FAnalysisEngine(const FAnalysisEngine&&) = delete;
 	FAnalysisEngine		operator = (const FAnalysisEngine&) = delete;
 	FAnalysisEngine		operator = (const FAnalysisEngine&&) = delete;
 	FImpl*				Impl;
->>>>>>> 6bbb88c8
 };
 
 } // namespace Trace
