--- conflicted
+++ resolved
@@ -46,7 +46,7 @@
 	uint64	BaseTimestamp;
 	uint64	TimestampHz;
 	double	InvTimestampHz;
-	uint64	EventTimestamp;
+	uint64	EventTimestamp = 0;
 };
 
 
@@ -70,12 +70,8 @@
 	struct FRoute
 	{
 		uint32			Hash;
-<<<<<<< HEAD
-		uint16			AnalyzerIndex;
-=======
 		uint16			AnalyzerIndex : 15;
 		uint16			bScoped : 1;
->>>>>>> 3ecbc206
 		uint16			Id;
 		union
 		{
@@ -90,11 +86,7 @@
 
 	class				FDispatchBuilder;
 	void				Begin();
-<<<<<<< HEAD
-	virtual bool		OnEvent(uint16 RouteId, const FOnEventContext& Context) override;
-=======
 	virtual bool		OnEvent(uint16 RouteId, EStyle Style, const FOnEventContext& Context) override;
->>>>>>> 3ecbc206
 	virtual void		OnAnalysisBegin(const FOnAnalysisContext& Context) override;
 	void				OnNewTrace(const FOnEventContext& Context);
 	void				OnThreadTiming(const FOnEventContext& Context);
@@ -115,13 +107,8 @@
 	int32				OnDataProtocol4Known(uint32 Uid, FStreamReader& Reader, FThreads::FInfo& ThreadInfo);
 	bool				AddDispatch(FDispatch* Dispatch);
 	template <typename ImplType>
-<<<<<<< HEAD
-	void				ForEachRoute(const FDispatch* Dispatch, ImplType&& Impl);
-	void				AddRoute(uint16 AnalyzerIndex, uint16 Id, const ANSICHAR* Logger, const ANSICHAR* Event);
-=======
 	void				ForEachRoute(uint32 RouteIndex, bool bScoped, ImplType&& Impl);
 	void				AddRoute(uint16 AnalyzerIndex, uint16 Id, const ANSICHAR* Logger, const ANSICHAR* Event, bool bScoped);
->>>>>>> 3ecbc206
 	void				RetireAnalyzer(IAnalyzer* Analyzer);
 	FThreads			Threads;
 	FTiming				Timing;
