// Copyright Epic Games, Inc. All Rights Reserved.

<<<<<<< HEAD
#include "Engine.h"
=======
#include "Analysis/Engine.h"
>>>>>>> 4af6daef

#include "Algo/BinarySearch.h"
#include "Algo/Sort.h"
#include "Algo/StableSort.h"
#include "Containers/ArrayView.h"
#include "CoreGlobals.h"
#include "HAL/UnrealMemory.h"
#include "Internationalization/Internationalization.h"
#include "Logging/LogMacros.h"
<<<<<<< HEAD
#include "Logging/MessageLog.h"
=======
>>>>>>> 4af6daef
#include "StreamReader.h"
#include "Templates/UnrealTemplate.h"
#include "Trace/Analyzer.h"
#include "Trace/Detail/Protocol.h"
#include "Trace/Detail/Transport.h"
#include "Transport/PacketTransport.h"
#include "Transport/TidPacketTransport.h"
#include "Transport/Transport.h"

DEFINE_LOG_CATEGORY_STATIC(LogTraceAnalysis, Log, All)

#if 0
#	define TRACE_ANALYSIS_DEBUG(Format, ...) \
		do { UE_LOG(LogTraceAnalysis, Log, TEXT(Format), __VA_ARGS__) } while (0)
#else
#	define TRACE_ANALYSIS_DEBUG(...)
#endif

#define LOCTEXT_NAMESPACE "TraceAnalysis"

namespace UE {
namespace Trace {

// {{{1 misc -------------------------------------------------------------------

////////////////////////////////////////////////////////////////////////////////
void SerializeToCborImpl(TArray<uint8>&, const IAnalyzer::FEventData&, uint32);

////////////////////////////////////////////////////////////////////////////////
class FFnv1aHash
{
public:
			FFnv1aHash() = default;
			FFnv1aHash(uint32 PrevResult)		{ Result = PrevResult; }
	void	Add(const ANSICHAR* String)			{ for (; *String; ++String) { Add(*String); } }
	void	Add(const uint8* Data, uint32 Size)	{ for (uint32 i = 0; i < Size; ++Data, ++i) { Add(*Data); } }
	void	Add(uint8 Value)					{ Result ^= Value; Result *= 0x01000193; }
	uint32	Get() const							{ return Result; }

private:
	uint32	Result = 0x811c9dc5;
	// uint32: bias=0x811c9dc5			prime=0x01000193
	// uint64: bias=0xcbf29ce484222325	prime=0x00000100000001b3;
};



// {{{1 aux-data ---------------------------------------------------------------

////////////////////////////////////////////////////////////////////////////////
struct FAuxData
{
	const uint8*	Data;
	uint32			DataSize;
	uint16			FieldIndex;
	int8			FieldSizeAndType;
	uint8			bSigned		: 1;
	uint8			bFragmented	: 1;
	uint8			bOwnsData	: 1;
	uint8			_Unused		: 5;
};

////////////////////////////////////////////////////////////////////////////////
struct FAuxDataCollector
	: public TArray<FAuxData, TInlineAllocator<8>>
{
	using	Super = TArray<FAuxData, TInlineAllocator<8>>;

			~FAuxDataCollector() { Reset(); }
	void	Add(const FAuxData& Data);
	void	Defragment(FAuxData& Head);
	void	Reset();
};

////////////////////////////////////////////////////////////////////////////////
void FAuxDataCollector::Add(const FAuxData& Data)
{
	if (Num() == 0)
	{
		Super::Add(Data);
		return;
	}

	FAuxData* Prev = &Last();
	if (Prev->FieldIndex != Data.FieldIndex)
	{
		Super::Add(Data);
		return;
	}

	while (Prev > GetData())
	{
		if (Prev[-1].FieldIndex != Data.FieldIndex)
		{
			break;
		}

		--Prev;
	}

	Prev->bFragmented = 1;
	Super::Add(Data);
}

////////////////////////////////////////////////////////////////////////////////
void FAuxDataCollector::Defragment(FAuxData& Data)
{
	check(Data.bFragmented);

	uint32 Size = Data.DataSize;
	for (FAuxData* Read = &Data + 1;;)
	{
		Size += Read->DataSize;

		++Read;
		if (Read > &Last() || Read->FieldIndex != Data.FieldIndex)
		{
			break;
		}
	}

	uint8* Buffer = (uint8*)(FMemory::Malloc(Size));

	uint8* Write = Buffer;
	uint8* End = Buffer + Size;
	for (FAuxData* Read = &Data;; ++Read)
	{
		FMemory::Memcpy(Write, Read->Data, Read->DataSize);
		Write += Read->DataSize;
		if (Write >= End)
		{
			break;
		}
	}

	Data.Data = Buffer;
	Data.DataSize = Size;
	Data.bOwnsData = 1;
}

////////////////////////////////////////////////////////////////////////////////
void FAuxDataCollector::Reset()
{
	for (const FAuxData& AuxData : *this)
	{
		if (!AuxData.bOwnsData)
		{
			continue;
		}

		FMemory::Free((void*)(AuxData.Data));
	}

	Super::Reset();
}



// {{{1 threads ----------------------------------------------------------------

////////////////////////////////////////////////////////////////////////////////
class FThreads
{
public:
	struct FInfo
	{
		TArray<uint64>	ScopeRoutes;
		TArray<uint8>	Name;
		TArray<uint8>	GroupName;
		int64			PrevTimestamp = 0;
		uint32			ThreadId = ~0u;
		uint32			SystemId = 0;
		int32			SortHint = 0xff;
	};

						FThreads();
						~FThreads();
	FInfo*				GetInfo();
	FInfo*				GetInfo(uint32 ThreadId);
	void				SetGroupName(const ANSICHAR* InGroupName, uint32 Length);
	const TArray<uint8>*GetGroupName() const;

private:
	uint32				LastGetInfoId = ~0u;
	TArray<FInfo*>		Infos;
	TArray<uint8>		GroupName;
};

////////////////////////////////////////////////////////////////////////////////
FThreads::FThreads()
{
	Infos.Reserve(64);
}

////////////////////////////////////////////////////////////////////////////////
FThreads::~FThreads()
{
	for (FInfo* Info : Infos)
	{
		delete Info;
	}
}

////////////////////////////////////////////////////////////////////////////////
FThreads::FInfo* FThreads::GetInfo()
{
	return GetInfo(LastGetInfoId);
}

////////////////////////////////////////////////////////////////////////////////
FThreads::FInfo* FThreads::GetInfo(uint32 ThreadId)
{
	LastGetInfoId = ThreadId;

	if (ThreadId >= uint32(Infos.Num()))
	{
		Infos.SetNumZeroed(ThreadId + 1);
	}

	FInfo* Info = Infos[ThreadId];
	if (Info == nullptr)
	{
		Info = new FInfo();
		Info->ThreadId = ThreadId;
		Infos[ThreadId] = Info;
	}
	return Info;
}

////////////////////////////////////////////////////////////////////////////////
void FThreads::SetGroupName(const ANSICHAR* InGroupName, uint32 Length)
{
	if (InGroupName == nullptr || *InGroupName == '\0')
	{
		GroupName.SetNum(0);
		return;
	}

	GroupName.SetNumUninitialized(Length + 1);
	GroupName[Length] = '\0';
	FMemory::Memcpy(GroupName.GetData(), InGroupName, Length);
}

////////////////////////////////////////////////////////////////////////////////
const TArray<uint8>* FThreads::GetGroupName() const
{
	return (GroupName.Num() > 0) ? &GroupName : nullptr;
}




// {{{1 thread-info ------------------------------------------------------------

////////////////////////////////////////////////////////////////////////////////
uint32 IAnalyzer::FThreadInfo::GetId() const
{
	const auto* Info = (const FThreads::FInfo*)this;
	return Info->ThreadId;
}

////////////////////////////////////////////////////////////////////////////////
uint32 IAnalyzer::FThreadInfo::GetSystemId() const
{
	const auto* Info = (const FThreads::FInfo*)this;
	return Info->SystemId;
}

////////////////////////////////////////////////////////////////////////////////
int32 IAnalyzer::FThreadInfo::GetSortHint() const
{
	const auto* Info = (const FThreads::FInfo*)this;
	return Info->SortHint;
}

////////////////////////////////////////////////////////////////////////////////
const ANSICHAR* IAnalyzer::FThreadInfo::GetName() const
{
	const auto* Info = (const FThreads::FInfo*)this;
	if (Info->Name.Num() <= 0)
	{
		return nullptr;
	}

	return (const ANSICHAR*)(Info->Name.GetData());
}

////////////////////////////////////////////////////////////////////////////////
const ANSICHAR* IAnalyzer::FThreadInfo::GetGroupName() const
{
	const auto* Info = (const FThreads::FInfo*)this;
	if (Info->GroupName.Num() <= 0)
	{
		return "";
	}

	return (const ANSICHAR*)(Info->GroupName.GetData());
}



// {{{1 timing -----------------------------------------------------------------

////////////////////////////////////////////////////////////////////////////////
struct FTiming
{
	uint64	BaseTimestamp = 0;
	uint64	TimestampHz = 0;
	double	InvTimestampHz = 0.0;
	uint64	EventTimestamp = 0;
};



////////////////////////////////////////////////////////////////////////////////
uint64 IAnalyzer::FEventTime::GetTimestamp() const
{
	const auto* Timing = (const FTiming*)this;
	return Timing->EventTimestamp;
}

////////////////////////////////////////////////////////////////////////////////
double IAnalyzer::FEventTime::AsSeconds() const
{
	const auto* Timing = (const FTiming*)this;
	return double(Timing->EventTimestamp) * Timing->InvTimestampHz;
}

////////////////////////////////////////////////////////////////////////////////
uint64 IAnalyzer::FEventTime::AsCycle64() const
{
	const auto* Timing = (const FTiming*)this;
	return Timing->BaseTimestamp + Timing->EventTimestamp;
}

////////////////////////////////////////////////////////////////////////////////
double IAnalyzer::FEventTime::AsSeconds(uint64 Cycles64) const
{
	const auto* Timing = (const FTiming*)this;
	return double(int64(Cycles64) - int64(Timing->BaseTimestamp)) * Timing->InvTimestampHz;
}

////////////////////////////////////////////////////////////////////////////////
double IAnalyzer::FEventTime::AsSecondsAbsolute(int64 DurationCycles64) const
{
	const auto* Timing = (const FTiming*)this;
	return double(DurationCycles64) * Timing->InvTimestampHz;
}



// {{{1 dispatch ---------------------------------------------------------------

////////////////////////////////////////////////////////////////////////////////
struct FDispatch
{
	enum
	{
		Flag_Important		= 1 << 0,
		Flag_MaybeHasAux	= 1 << 1,
		Flag_NoSync			= 1 << 2,
		Flag_Definition		= 1 << 3,
	};

	struct FField
	{
		uint32		Hash;
		uint16		Offset;
		uint16		Size;
		uint16		NameOffset;			// From FField ptr
		int8		SizeAndType;		// value == byte_size, sign == float < 0 < int
		uint8		Class : 7;
		uint8		bArray : 1;
		uint32		RefUid;			// If reference field, uuid of ref type
	};

	int32			GetFieldIndex(const ANSICHAR* Name) const;
	uint32			Hash				= 0;
	uint16			Uid					= 0;
	uint8			FieldCount			= 0;
	uint8			Flags				= 0;
	uint16			EventSize			= 0;
	uint16			LoggerNameOffset	= 0;	// From FDispatch ptr
	uint16			EventNameOffset		= 0;	// From FDispatch ptr
	FField			Fields[];
};

////////////////////////////////////////////////////////////////////////////////
int32 FDispatch::GetFieldIndex(const ANSICHAR* Name) const
{
	FFnv1aHash NameHash;
	NameHash.Add(Name);

	for (int32 i = 0, n = FieldCount; i < n; ++i)
	{
		if (Fields[i].Hash == NameHash.Get())
		{
			return i;
		}
	}

	return -1;
}



// {{{1 dispatch-builder -------------------------------------------------------

////////////////////////////////////////////////////////////////////////////////
class FDispatchBuilder
{
public:
						FDispatchBuilder();
	void				SetUid(uint16 Uid);
	void				SetLoggerName(const ANSICHAR* Name, int32 NameSize=-1);
	void				SetEventName(const ANSICHAR* Name, int32 NameSize=-1);
	void				SetImportant();
	void				SetMaybeHasAux();
	void				SetNoSync();
	void				SetDefinition();
	FDispatch::FField&	AddField(const ANSICHAR* Name, int32 NameSize, uint16 Size);
	FDispatch*			Finalize();

private:
	uint32				AppendName(const ANSICHAR* Name, int32 NameSize);
	TArray<uint8>		Buffer;
	TArray<uint8>		NameBuffer;
};

////////////////////////////////////////////////////////////////////////////////
FDispatchBuilder::FDispatchBuilder()
{
	Buffer.SetNum(sizeof(FDispatch));

	auto* Dispatch = (FDispatch*)(Buffer.GetData());
	new (Dispatch) FDispatch();
}

////////////////////////////////////////////////////////////////////////////////
FDispatch* FDispatchBuilder::Finalize()
{
	int32 Size = Buffer.Num() + NameBuffer.Num();
	auto* Dispatch = (FDispatch*)FMemory::Malloc(Size);
	memcpy(Dispatch, Buffer.GetData(), Buffer.Num());
	memcpy(Dispatch->Fields + Dispatch->FieldCount, NameBuffer.GetData(), NameBuffer.Num());

	// Fix up name offsets
	for (int i = 0, n = Dispatch->FieldCount; i < n; ++i)
	{
		auto* Field = Dispatch->Fields + i;
		Field->NameOffset += (uint16)(Buffer.Num() - uint32(UPTRINT(Field) - UPTRINT(Dispatch)));
	}

	// Calculate this dispatch's hash.
	if (Dispatch->LoggerNameOffset || Dispatch->EventNameOffset)
	{
		Dispatch->LoggerNameOffset += (uint16)Buffer.Num();
		Dispatch->EventNameOffset += (uint16)Buffer.Num();

		FFnv1aHash Hash;
		Hash.Add((const ANSICHAR*)Dispatch + Dispatch->LoggerNameOffset);
		Hash.Add((const ANSICHAR*)Dispatch + Dispatch->EventNameOffset);
		Dispatch->Hash = Hash.Get();
	}

	return Dispatch;
}

////////////////////////////////////////////////////////////////////////////////
void FDispatchBuilder::SetUid(uint16 Uid)
{
	auto* Dispatch = (FDispatch*)(Buffer.GetData());
	Dispatch->Uid = Uid;
}

////////////////////////////////////////////////////////////////////////////////
void FDispatchBuilder::SetLoggerName(const ANSICHAR* Name, int32 NameSize)
{
	auto* Dispatch = (FDispatch*)(Buffer.GetData());
	Dispatch->LoggerNameOffset += (uint16)AppendName(Name, NameSize);
}

////////////////////////////////////////////////////////////////////////////////
void FDispatchBuilder::SetEventName(const ANSICHAR* Name, int32 NameSize)
{
	auto* Dispatch = (FDispatch*)(Buffer.GetData());
	Dispatch->EventNameOffset = (uint16)AppendName(Name, NameSize);
}

////////////////////////////////////////////////////////////////////////////////
void FDispatchBuilder::SetImportant()
{
	auto* Dispatch = (FDispatch*)(Buffer.GetData());
	Dispatch->Flags |= FDispatch::Flag_Important;
}

////////////////////////////////////////////////////////////////////////////////
void FDispatchBuilder::SetMaybeHasAux()
{
	auto* Dispatch = (FDispatch*)(Buffer.GetData());
	Dispatch->Flags |= FDispatch::Flag_MaybeHasAux;
}

////////////////////////////////////////////////////////////////////////////////
void FDispatchBuilder::SetNoSync()
{
	auto* Dispatch = (FDispatch*)(Buffer.GetData());
	Dispatch->Flags |= FDispatch::Flag_NoSync;
}

////////////////////////////////////////////////////////////////////////////////
void FDispatchBuilder::SetDefinition()
{
	auto* Dispatch = (FDispatch*)(Buffer.GetData());
	Dispatch->Flags |= FDispatch::Flag_Definition;
}

////////////////////////////////////////////////////////////////////////////////
FDispatch::FField& FDispatchBuilder::AddField(const ANSICHAR* Name, int32 NameSize, uint16 Size)
{
	int32 Bufoff = Buffer.AddUninitialized(sizeof(FDispatch::FField));
	auto* Field = (FDispatch::FField*)(Buffer.GetData() + Bufoff);
	Field->NameOffset = (uint16)AppendName(Name, NameSize);
	Field->Size = Size;
	Field->RefUid = 0;

	FFnv1aHash Hash;
	Hash.Add((const uint8*)Name, NameSize);
	Field->Hash = Hash.Get();

	auto* Dispatch = (FDispatch*)(Buffer.GetData());
	Dispatch->FieldCount++;
	Dispatch->EventSize += Field->Size;

	return *Field;
}

////////////////////////////////////////////////////////////////////////////////
uint32 FDispatchBuilder::AppendName(const ANSICHAR* Name, int32 NameSize)
{
	if (NameSize < 0)
	{
		NameSize = int32(FCStringAnsi::Strlen(Name));
	}

	int32 Ret = NameBuffer.AddUninitialized(NameSize + 1);
	uint8* Out = NameBuffer.GetData() + Ret;
	memcpy(Out, Name, NameSize);
	Out[NameSize] = '\0';
	return Ret;
}



// {{{1 event-type-info --------------------------------------------------------

////////////////////////////////////////////////////////////////////////////////
uint32 IAnalyzer::FEventTypeInfo::GetId() const
{
	const auto* Inner = (const FDispatch*)this;
	return Inner->Uid;
}

////////////////////////////////////////////////////////////////////////////////
const ANSICHAR* IAnalyzer::FEventTypeInfo::GetName() const
{
	const auto* Inner = (const FDispatch*)this;
	return (const ANSICHAR*)Inner + Inner->EventNameOffset;
}

////////////////////////////////////////////////////////////////////////////////
const ANSICHAR* IAnalyzer::FEventTypeInfo::GetLoggerName() const
{
	const auto* Inner = (const FDispatch*)this;
	return (const ANSICHAR*)Inner + Inner->LoggerNameOffset;
}

////////////////////////////////////////////////////////////////////////////////
uint32 IAnalyzer::FEventTypeInfo::GetSize() const
{
	const auto* Inner = (const FDispatch*)this;
	return Inner->EventSize;
}

////////////////////////////////////////////////////////////////////////////////
uint32 IAnalyzer::FEventTypeInfo::GetFieldCount() const
{
	const auto* Inner = (const FDispatch*)this;
	return Inner->FieldCount;
}

////////////////////////////////////////////////////////////////////////////////
const IAnalyzer::FEventFieldInfo* IAnalyzer::FEventTypeInfo::GetFieldInfo(uint32 Index) const
{
	if (Index >= GetFieldCount())
	{
		return nullptr;
	}

	const auto* Inner = (const FDispatch*)this;
	return (const IAnalyzer::FEventFieldInfo*)(Inner->Fields + Index);
}

////////////////////////////////////////////////////////////////////////////////
IAnalyzer::FEventFieldHandle IAnalyzer::FEventTypeInfo::GetFieldHandleUnchecked(uint32 Index) const
{
	const auto* Inner = (const FDispatch*)this;
	if (Index >= Inner->FieldCount)
	{
		return FEventFieldHandle { -1 };
	}
	return FEventFieldHandle {Inner->Fields[Index].Offset };
}

////////////////////////////////////////////////////////////////////////////////
IAnalyzer::FEventFieldHandle IAnalyzer::FEventTypeInfo::GetFieldHandleImpl(
	const ANSICHAR* FieldName,
	int16& SizeAndType) const
{
	const auto* Inner = (const FDispatch*)this;
	int32 Index = Inner->GetFieldIndex(FieldName);
	if (Index < 0)
	{
		return { -1 };
	}

	const FDispatch::FField& Field = Inner->Fields[Index];
	SizeAndType = Field.SizeAndType;
	return { Field.Offset };
}



// {{{1 field-info -------------------------------------------------------------

////////////////////////////////////////////////////////////////////////////////
const ANSICHAR* IAnalyzer::FEventFieldInfo::GetName() const
{
	const auto* Inner = (const FDispatch::FField*)this;
	return (const ANSICHAR*)(UPTRINT(Inner) + Inner->NameOffset);
}

////////////////////////////////////////////////////////////////////////////////
IAnalyzer::FEventFieldInfo::EType IAnalyzer::FEventFieldInfo::GetType() const
{
	const auto* Inner = (const FDispatch::FField*)this;

	if (Inner->RefUid != 0)
	{
		switch(Inner->Size)
		{
			case sizeof(uint8): return EType::Reference8;
			case sizeof(uint16): return EType::Reference16;
			case sizeof(uint32): return EType::Reference32;
			case sizeof(uint64): return EType::Reference64;
			default: check(false); // Unsupported width
		}
	}

	if (Inner->Class == UE::Trace::Protocol0::Field_String)
	{
		return (Inner->SizeAndType == 1) ? EType::AnsiString : EType::WideString;
	}

	if (Inner->SizeAndType > 0)
	{
		return EType::Integer;
	}

	if (Inner->SizeAndType < 0)
	{
		return EType::Float;
	}

	return EType::None;
}

////////////////////////////////////////////////////////////////////////////////
bool IAnalyzer::FEventFieldInfo::IsArray() const
{
	const auto* Inner = (const FDispatch::FField*)this;
	return Inner->bArray;
}

////////////////////////////////////////////////////////////////////////////////
bool IAnalyzer::FEventFieldInfo::IsSigned() const
{
	const auto* Inner = (const FDispatch::FField*)this;
	return (Inner->Class & UE::Trace::Protocol0::Field_Signed) != 0;
}

////////////////////////////////////////////////////////////////////////////////
uint8 IAnalyzer::FEventFieldInfo::GetSize() const
{
	const auto* Inner = (const FDispatch::FField*)this;
	return uint8(Inner->Size);
}

// {{{1 array-reader -----------------------------------------------------------

////////////////////////////////////////////////////////////////////////////////
uint32 IAnalyzer::FArrayReader::Num() const
{
	const auto* Inner = (const FAuxData*)this;
	int32 SizeAndType = Inner->FieldSizeAndType;
	SizeAndType = (SizeAndType < 0) ? -SizeAndType : SizeAndType;
	return (SizeAndType == 0) ? SizeAndType : (Inner->DataSize / SizeAndType);
}

////////////////////////////////////////////////////////////////////////////////
const void* IAnalyzer::FArrayReader::GetImpl(uint32 Index, int8& SizeAndType) const
{
	const auto* Inner = (const FAuxData*)this;
	SizeAndType = Inner->FieldSizeAndType;
	uint32 Count = Num();
	if (Index >= Count)
	{
		return nullptr;
	}

	SizeAndType = (SizeAndType < 0) ? -SizeAndType : SizeAndType;
	return Inner->Data + (Index * SizeAndType);
}



// {{{1 event-data -------------------------------------------------------------

////////////////////////////////////////////////////////////////////////////////
struct FEventDataInfo
{
	const FAuxData*		GetAuxData(uint32 FieldIndex) const;
	const uint8*		Ptr;
	const FDispatch&	Dispatch;
	FAuxDataCollector*	AuxCollector;
	uint16				Size;
};

////////////////////////////////////////////////////////////////////////////////
const FAuxData* FEventDataInfo::GetAuxData(uint32 FieldIndex) const
{
	const auto* Info = (const FEventDataInfo*)this;
	if (Info->AuxCollector == nullptr)
	{
		return nullptr;
	}

	for (FAuxData& Data : *(Info->AuxCollector))
	{
		if (Data.FieldIndex == FieldIndex)
		{
			if (Data.bFragmented)
			{
				Info->AuxCollector->Defragment(Data);
			}

			const FDispatch::FField& Field = Info->Dispatch.Fields[FieldIndex];
			Data.FieldSizeAndType = Field.SizeAndType;
			Data.bSigned = (Field.Class & UE::Trace::Protocol0::Field_Signed) != 0;
			return &Data;
		}
	}

	return nullptr;
}

////////////////////////////////////////////////////////////////////////////////
const IAnalyzer::FEventTypeInfo& IAnalyzer::FEventData::GetTypeInfo() const
{
	const auto* Info = (const FEventDataInfo*)this;
	return (const FEventTypeInfo&)(Info->Dispatch);
}

////////////////////////////////////////////////////////////////////////////////
const IAnalyzer::FArrayReader* IAnalyzer::FEventData::GetArrayImpl(const ANSICHAR* FieldName) const
{
	const auto* Info = (const FEventDataInfo*)this;

	int32 Index = Info->Dispatch.GetFieldIndex(FieldName);
	if (Index >= 0)
	{
		if (const FAuxData* Data = Info->GetAuxData(Index))
		{
			return (IAnalyzer::FArrayReader*)Data;
		}
	}

	static const FAuxData EmptyAuxData = {};
	return (const IAnalyzer::FArrayReader*)&EmptyAuxData;
}

////////////////////////////////////////////////////////////////////////////////
const void* IAnalyzer::FEventData::GetValueImpl(const ANSICHAR* FieldName, int8& SizeAndType) const
{
	const auto* Info = (const FEventDataInfo*)this;
	const auto& Dispatch = Info->Dispatch;

	int32 Index = Dispatch.GetFieldIndex(FieldName);
	if (Index < 0)
	{
		return nullptr;
	}

	const auto& Field = Dispatch.Fields[Index];
	SizeAndType = Field.SizeAndType;
	return (Info->Ptr + Field.Offset);
}

////////////////////////////////////////////////////////////////////////////////
bool IAnalyzer::FEventData::GetString(const ANSICHAR* FieldName, FAnsiStringView& Out) const
{
	const auto* Info = (const FEventDataInfo*)this;
	const auto& Dispatch = Info->Dispatch;

	int32 Index = Dispatch.GetFieldIndex(FieldName);
	if (Index < 0)
	{
		return false;
	}

	const auto& Field = Dispatch.Fields[Index];
	if (Field.Class != UE::Trace::Protocol0::Field_String || Field.SizeAndType != sizeof(ANSICHAR))
	{
		return false;
	}

	if (const FAuxData* Data = Info->GetAuxData(Index))
	{
		Out = FAnsiStringView((const ANSICHAR*)(Data->Data), Data->DataSize);
		return true;
	}

	Out = FAnsiStringView();
	return true;
}

////////////////////////////////////////////////////////////////////////////////
bool IAnalyzer::FEventData::GetString(const ANSICHAR* FieldName, FWideStringView& Out) const
{
	const auto* Info = (const FEventDataInfo*)this;
	const auto& Dispatch = Info->Dispatch;

	int32 Index = Dispatch.GetFieldIndex(FieldName);
	if (Index < 0)
	{
		return false;
	}

	const auto& Field = Dispatch.Fields[Index];
	if (Field.Class != UE::Trace::Protocol0::Field_String || Field.SizeAndType != sizeof(WIDECHAR))
	{
		return false;
	}

	if (const FAuxData* Data = Info->GetAuxData(Index))
	{
		Out = FWideStringView((const WIDECHAR*)(Data->Data), Data->DataSize / sizeof(WIDECHAR));
		return true;
	}

	Out = FWideStringView();
	return true;
}

////////////////////////////////////////////////////////////////////////////////
bool IAnalyzer::FEventData::GetString(const ANSICHAR* FieldName, FString& Out) const
{
	const auto* Info = (const FEventDataInfo*)this;
	const auto& Dispatch = Info->Dispatch;

	int32 Index = Dispatch.GetFieldIndex(FieldName);
	if (Index < 0)
	{
		return false;
	}

	const auto& Field = Dispatch.Fields[Index];
	if (Field.Class == UE::Trace::Protocol0::Field_String)
	{
		const FAuxData* Data = Info->GetAuxData(Index);
		if (Data == nullptr)
		{
			Out = FString();
			return true;
		}

		if (Field.SizeAndType == sizeof(ANSICHAR))
		{
			Out = FString(Data->DataSize, (const ANSICHAR*)(Data->Data));
			return true;
		}

		if (Field.SizeAndType == sizeof(WIDECHAR))
		{
			Out = FWideStringView((const WIDECHAR*)(Data->Data), Data->DataSize / sizeof(WIDECHAR));
			return true;
		}
	}

	return false;
}

////////////////////////////////////////////////////////////////////////////////
uint32 IAnalyzer::FEventData::GetSize() const
{
	const auto* Info = (const FEventDataInfo*)this;
	uint32 Size = Info->Size;
	if (Info->AuxCollector)
	{
		for (const FAuxData& Data : *(Info->AuxCollector))
		{
			Size += Data.DataSize;
		}
	}
	return Size;
}

////////////////////////////////////////////////////////////////////////////////
void IAnalyzer::FEventData::SerializeToCbor(TArray<uint8>& Out) const
{
	const auto* Info = (const FEventDataInfo*)this;
	uint32 Size = Info->Size;
	if (Info->AuxCollector != nullptr)
	{
		for (FAuxData& Data : *(Info->AuxCollector))
		{
			Size += Data.DataSize;
		}
	}
	SerializeToCborImpl(Out, *this, Size);
}

////////////////////////////////////////////////////////////////////////////////
const void* IAnalyzer::FEventData::GetValueRaw(FEventFieldHandle Handle) const
{
	const auto* Info = (const FEventDataInfo*)this;
	if (!Handle.IsValid())
	{
		return nullptr;
	}
	return Info->Ptr + Handle.Detail;
}

////////////////////////////////////////////////////////////////////////////////
const uint8* IAnalyzer::FEventData::GetAttachment() const
{
	const auto* Info = (const FEventDataInfo*)this;
	return Info->Ptr + Info->Dispatch.EventSize;
}

////////////////////////////////////////////////////////////////////////////////
uint32 IAnalyzer::FEventData::GetAttachmentSize() const
{
	const auto* Info = (const FEventDataInfo*)this;
	return Info->Size - Info->Dispatch.EventSize;
}

////////////////////////////////////////////////////////////////////////////////
bool IAnalyzer::FEventData::IsDefinitionImpl(uint32& OutTypeId) const
{
	const auto* Info = (const FEventDataInfo*)this;
	OutTypeId = Info->Dispatch.Uid;
	return (Info->Dispatch.Flags & FDispatch::Flag_Definition) != 0;
}

////////////////////////////////////////////////////////////////////////////////
const void* IAnalyzer::FEventData::GetReferenceValueImpl(const char* FieldName, uint16& OutSizeType, uint32& OutTypeUid) const
{
	const auto* Info = (const FEventDataInfo*)this;
	const auto& Dispatch = Info->Dispatch;

	const int32 Index = Dispatch.GetFieldIndex(FieldName);
	if (Index < 0)
	{
		return nullptr;
	}

	const auto& Field = Dispatch.Fields[Index];
	if (Field.RefUid)
	{
		OutSizeType = Field.SizeAndType;
		OutTypeUid = Field.RefUid;
		return (Info->Ptr + Field.Offset);
	}
	return nullptr;
}

////////////////////////////////////////////////////////////////////////////////
const void* IAnalyzer::FEventData::GetReferenceValueImpl(uint32 FieldIndex, uint32& OutTypeUid) const
{
	const auto* Info = (const FEventDataInfo*)this;
	const auto& Dispatch = Info->Dispatch;
	const auto& Field = Dispatch.Fields[FieldIndex];
	if (Field.RefUid)
	{
		OutTypeUid = Field.RefUid;
		return (Info->Ptr + Field.Offset);
	}
	return nullptr;
}

// }}}



// {{{1 type-registry ----------------------------------------------------------
class FTypeRegistry
{
public:
	typedef FDispatch FTypeInfo;

						~FTypeRegistry();
	const FTypeInfo*	Add(const void* TraceData, uint32 Version);
	const FTypeInfo*	AddVersion4(const void* TraceData);
	const FTypeInfo*	AddVersion6(const void* TraceData);
	void				Add(FTypeInfo* TypeInfo);
	const FTypeInfo*	Get(uint32 Uid) const;
	bool				IsUidValid(uint32 Uid) const;

private:
	TArray<FTypeInfo*>	TypeInfos;
};

////////////////////////////////////////////////////////////////////////////////
FTypeRegistry::~FTypeRegistry()
{
	for (FTypeInfo* TypeInfo : TypeInfos)
	{
		FMemory::Free(TypeInfo);
	}
}

////////////////////////////////////////////////////////////////////////////////
const FTypeRegistry::FTypeInfo* FTypeRegistry::Add(const void* TraceData, uint32 Version)
{
	switch(Version)
	{
	case 0: return AddVersion4(TraceData);
	case 4: return AddVersion4(TraceData);
	case 6: return AddVersion6(TraceData);
	case 7: return AddVersion6(TraceData);
	default:
		check(false); // Unknown version
	}
	return nullptr;
}

////////////////////////////////////////////////////////////////////////////////
const FTypeRegistry::FTypeInfo* FTypeRegistry::Get(uint32 Uid) const
{
	if (Uid >= uint32(TypeInfos.Num()))
	{
		return nullptr;
	}

	return TypeInfos[Uid];
}

////////////////////////////////////////////////////////////////////////////////
const FTypeRegistry::FTypeInfo* FTypeRegistry::AddVersion4(const void* TraceData)
{
	FDispatchBuilder Builder;

	const auto& NewEvent = *(Protocol4::FNewEventEvent*)(TraceData);

	const auto* NameCursor = (const ANSICHAR*)(NewEvent.Fields + NewEvent.FieldCount);

	Builder.SetLoggerName(NameCursor, NewEvent.LoggerNameSize);
	NameCursor += NewEvent.LoggerNameSize;

	Builder.SetEventName(NameCursor, NewEvent.EventNameSize);
	NameCursor += NewEvent.EventNameSize;
	Builder.SetUid(NewEvent.EventUid);

	// Fill out the fields
	for (int32 i = 0, n = NewEvent.FieldCount; i < n; ++i)
	{
		const auto& Field = NewEvent.Fields[i];

		int8 TypeSize = 1 << (Field.TypeInfo & Protocol0::Field_Pow2SizeMask);
		if (Field.TypeInfo & Protocol0::Field_Float)
		{
			TypeSize = -TypeSize;
		}

		auto& OutField = Builder.AddField(NameCursor, Field.NameSize, Field.Size);
		OutField.Offset = Field.Offset;
		OutField.SizeAndType = TypeSize;

		OutField.Class = Field.TypeInfo & Protocol0::Field_SpecialMask;
		OutField.bArray = !!(Field.TypeInfo & Protocol0::Field_Array);

		NameCursor += Field.NameSize;
	}

	if (NewEvent.Flags & uint32(Protocol4::EEventFlags::Important))
	{
		Builder.SetImportant();
	}

	if (NewEvent.Flags & uint32(Protocol4::EEventFlags::MaybeHasAux))
	{
		Builder.SetMaybeHasAux();
	}

	if (NewEvent.Flags & uint32(Protocol4::EEventFlags::NoSync))
	{
		Builder.SetNoSync();
	}

	FTypeInfo* TypeInfo = Builder.Finalize();
	Add(TypeInfo);

	return TypeInfo;
}

////////////////////////////////////////////////////////////////////////////////
const FTypeRegistry::FTypeInfo* FTypeRegistry::AddVersion6(const void* TraceData)
{
	using namespace Protocol6;
	FDispatchBuilder Builder;

	const auto& NewEvent = *(FNewEventEvent*)(TraceData);

	const auto* NameCursor = (const ANSICHAR*)(NewEvent.Fields + NewEvent.FieldCount);

	Builder.SetLoggerName(NameCursor, NewEvent.LoggerNameSize);
	NameCursor += NewEvent.LoggerNameSize;

	Builder.SetEventName(NameCursor, NewEvent.EventNameSize);
	NameCursor += NewEvent.EventNameSize;
	Builder.SetUid(NewEvent.EventUid);

	// Fill out the fields
	for (int32 i = 0, n = NewEvent.FieldCount; i < n; ++i)
	{
		const auto& Field = NewEvent.Fields[i];
		if (Field.FieldType == EFieldFamily::Regular)
		{
			int8 TypeSize = 1 << (Field.Regular.TypeInfo & Protocol0::Field_Pow2SizeMask);
			if (Field.Regular.TypeInfo & Protocol0::Field_Float)
			{
				TypeSize = -TypeSize;
			}

			auto& OutField = Builder.AddField(NameCursor, Field.Regular.NameSize, Field.Regular.Size);
			OutField.Offset = Field.Regular.Offset;
			OutField.SizeAndType = TypeSize;

			OutField.Class = Field.Regular.TypeInfo & Protocol0::Field_SpecialMask;
			OutField.bArray = !!(Field.Regular.TypeInfo & Protocol0::Field_Array);

			NameCursor += Field.Regular.NameSize;
		}
		else if (Field.FieldType == EFieldFamily::Reference)
		{
			check((Field.Reference.TypeInfo & Protocol0::Field_CategoryMask) == Protocol0::Field_Integer);
			const int8 TypeSize = 1 << (Field.Reference.TypeInfo & Protocol0::Field_Pow2SizeMask);

			auto& OutField = Builder.AddField(NameCursor, Field.Reference.NameSize, TypeSize);
			OutField.Offset = Field.Reference.Offset;
			OutField.SizeAndType = TypeSize;
			OutField.RefUid = uint32(Field.Reference.RefUid);
			OutField.Class = 0;
			OutField.bArray = false;

			NameCursor += Field.Reference.NameSize;
		}
		else if (Field.FieldType == EFieldFamily::DefinitionId)
		{
			check((Field.DefinitionId.TypeInfo & Protocol0::Field_CategoryMask) == Protocol0::Field_Integer);
			const int8 TypeSize = 1 << (Field.DefinitionId.TypeInfo & Protocol0::Field_Pow2SizeMask);

			auto DefinitionIdFieldName = ANSITEXTVIEW("DefinitionId");
			auto& OutField = Builder.AddField(DefinitionIdFieldName.GetData(), DefinitionIdFieldName.Len(), TypeSize);
			OutField.Offset = Field.DefinitionId.Offset;
			OutField.SizeAndType = TypeSize;
			OutField.RefUid = NewEvent.EventUid;
			OutField.Class = 0;
			OutField.bArray = false;
		}
		else
		{
			// Error!
			continue;
		}
	}

	if (NewEvent.Flags & uint32(EEventFlags::Important))
	{
		Builder.SetImportant();
	}

	if (NewEvent.Flags & uint32(EEventFlags::MaybeHasAux))
	{
		Builder.SetMaybeHasAux();
	}

	if (NewEvent.Flags & uint32(EEventFlags::NoSync))
	{
		Builder.SetNoSync();
	}

	if (NewEvent.Flags & uint32(EEventFlags::Definition))
	{
		Builder.SetDefinition();
	}

	FTypeInfo* TypeInfo = Builder.Finalize();
	Add(TypeInfo);

	return TypeInfo;
}

////////////////////////////////////////////////////////////////////////////////
void FTypeRegistry::Add(FTypeInfo* TypeInfo)
{
	// Add the type to the type-infos table. Usually duplicates are an error
	// but due to backwards compatibility we'll override existing types.
	uint16 Uid = TypeInfo->Uid;
	if (Uid < uint32(TypeInfos.Num()))
	{
		if (TypeInfos[Uid] != nullptr)
		{
			FMemory::Free(TypeInfos[Uid]);
			TypeInfos[Uid] = nullptr;
		}
	}
	else
	{
		TypeInfos.SetNum(Uid + 1);
	}

	TypeInfos[Uid] = TypeInfo;
}

////////////////////////////////////////////////////////////////////////////////
bool FTypeRegistry::IsUidValid(uint32 Uid) const
{
	return (Uid < uint32(TypeInfos.Num())) && (TypeInfos[Uid] != nullptr);
}

// {{{1 analyzer-hub -----------------------------------------------------------
class FAnalyzerHub
{
public:
	void				End();
	void				SetAnalyzers(TArray<IAnalyzer*>&& InAnalyzers);
	uint32				GetActiveAnalyzerNum() const;
	void				OnNewType(const FTypeRegistry::FTypeInfo* TypeInfo);
	void				OnEvent(const FTypeRegistry::FTypeInfo& TypeInfo, IAnalyzer::EStyle Style, const IAnalyzer::FOnEventContext& Context);
	void				OnThreadInfo(const FThreads::FInfo& ThreadInfo);

private:
	void				BuildRoutes();
	void				AddRoute(uint16 AnalyzerIndex, uint16 Id, const ANSICHAR* Logger, const ANSICHAR* Event, bool bScoped);
	int32				GetRouteIndex(const FTypeRegistry::FTypeInfo& TypeInfo);
	void				RetireAnalyzer(IAnalyzer* Analyzer);
	template <typename ImplType>
	void				ForEachRoute(uint32 RouteIndex, bool bScoped, ImplType&& Impl) const;

	struct FRoute
	{
		uint32			Hash;
		uint16			AnalyzerIndex : 15;
		uint16			bScoped : 1;
		uint16			Id;
		union
		{
			uint32		ParentHash;
			struct
			{
				int16	Count;
				int16	Parent;
			};
		};
	};

	typedef TArray<uint16, TInlineAllocator<96>> TypeToRouteArray;

	TArray<IAnalyzer*>	Analyzers;
	TArray<FRoute>		Routes;
	TypeToRouteArray	TypeToRoute; // biases by one so zero represents no route
};

////////////////////////////////////////////////////////////////////////////////
void FAnalyzerHub::End()
{
	for (IAnalyzer* Analyzer : Analyzers)
	{
		if (Analyzer != nullptr)
		{
			Analyzer->OnAnalysisEnd();
		}
	}
}

////////////////////////////////////////////////////////////////////////////////
void FAnalyzerHub::SetAnalyzers(TArray<IAnalyzer*>&& InAnalyzers)
{
	Analyzers = MoveTemp(InAnalyzers);
	BuildRoutes();
}

////////////////////////////////////////////////////////////////////////////////
uint32 FAnalyzerHub::GetActiveAnalyzerNum() const
{
	uint32 Count = 0;
	for (IAnalyzer* Analyzer : Analyzers)
	{
		Count += (Analyzer != nullptr);
	}
	return Count;
}

////////////////////////////////////////////////////////////////////////////////
int32 FAnalyzerHub::GetRouteIndex(const FTypeRegistry::FTypeInfo& TypeInfo)
{
	if (TypeInfo.Uid >= uint32(TypeToRoute.Num()))
	{
		return -1;
	}

	return int32(TypeToRoute[TypeInfo.Uid]) - 1;
}

////////////////////////////////////////////////////////////////////////////////
template <typename ImplType>
void FAnalyzerHub::ForEachRoute(uint32 RouteIndex, bool bScoped, ImplType&& Impl) const
{
	uint32 RouteCount = Routes.Num();
	if (RouteIndex >= RouteCount)
	{
		return;
	}

	const FRoute* FirstRoute = Routes.GetData();
	const FRoute* Route = FirstRoute + RouteIndex;
	do
	{
		const FRoute* NextRoute = FirstRoute + Route->Parent;
		for (uint32 n = Route->Count; n--; ++Route)
		{
			if (Route->bScoped != (bScoped == true))
			{
				continue;
			}

			IAnalyzer* Analyzer = Analyzers[Route->AnalyzerIndex];
			if (Analyzer != nullptr)
			{
				Impl(Analyzer, Route->Id);
			}
		}
		Route = NextRoute;
	}
	while (Route >= FirstRoute);
}

////////////////////////////////////////////////////////////////////////////////
void FAnalyzerHub::OnNewType(const FTypeRegistry::FTypeInfo* TypeInfo)
{
	// Find routes that have subscribed to this event.
	auto FindRoute = [this] (uint32 Hash)
	{
		int32 Index = Algo::LowerBoundBy(Routes, Hash, [] (const FRoute& Route) { return Route.Hash; });
		return (Index < Routes.Num() && Routes[Index].Hash == Hash) ? Index : -1;
	};

	int32 FirstRoute = FindRoute(TypeInfo->Hash);
	if (FirstRoute < 0)
	{
		FFnv1aHash LoggerHash;
		LoggerHash.Add((const ANSICHAR*)TypeInfo + TypeInfo->LoggerNameOffset);
		if ((FirstRoute = FindRoute(LoggerHash.Get())) < 0)
		{
			FirstRoute = FindRoute(FFnv1aHash().Get());
		}
	}

	uint16 Uid = TypeInfo->Uid;
	if (Uid >= uint16(TypeToRoute.Num()))
	{
		TypeToRoute.SetNumZeroed(Uid + 32);
	}

	TypeToRoute[Uid] = uint16(FirstRoute + 1);

	// Inform routes that a new event has been declared.
	if (FirstRoute >= 0)
	{
		ForEachRoute(FirstRoute, false, [&] (IAnalyzer* Analyzer, uint16 RouteId)
		{
			if (!Analyzer->OnNewEvent(RouteId, *(IAnalyzer::FEventTypeInfo*)TypeInfo))
			{
				RetireAnalyzer(Analyzer);
			}
		});
	}
}

////////////////////////////////////////////////////////////////////////////////
void FAnalyzerHub::OnEvent(
	const FTypeRegistry::FTypeInfo& TypeInfo,
	const IAnalyzer::EStyle Style,
	const IAnalyzer::FOnEventContext& Context)
{
	int32 RouteIndex = GetRouteIndex(TypeInfo);
	if (RouteIndex < 0)
	{
		return;
	}

	bool bScoped = (Style != IAnalyzer::EStyle::Normal);
	ForEachRoute(RouteIndex, bScoped, [&] (IAnalyzer* Analyzer, uint16 RouteId)
	{
		if (!Analyzer->OnEvent(RouteId, Style, Context))
		{
			RetireAnalyzer(Analyzer);
		}
	});
}

////////////////////////////////////////////////////////////////////////////////
void FAnalyzerHub::OnThreadInfo(const FThreads::FInfo& ThreadInfo)
{
	const auto& OuterThreadInfo = (IAnalyzer::FThreadInfo&)ThreadInfo;
	for (IAnalyzer* Analyzer : Analyzers)
	{
		if (Analyzer != nullptr)
		{
			Analyzer->OnThreadInfo(OuterThreadInfo);
		}
	}
}

////////////////////////////////////////////////////////////////////////////////
void FAnalyzerHub::BuildRoutes()
{
	// Call out to all registered analyzers to have them register event interest
	struct : public IAnalyzer::FInterfaceBuilder
	{
		virtual void RouteEvent(uint16 RouteId, const ANSICHAR* Logger, const ANSICHAR* Event, bool bScoped) override
		{
			Self->AddRoute(AnalyzerIndex, RouteId, Logger, Event, bScoped);
		}

		virtual void RouteLoggerEvents(uint16 RouteId, const ANSICHAR* Logger, bool bScoped) override
		{
			Self->AddRoute(AnalyzerIndex, RouteId, Logger, "", bScoped);
		}

		virtual void RouteAllEvents(uint16 RouteId, bool bScoped) override
		{
			Self->AddRoute(AnalyzerIndex, RouteId, "", "", bScoped);
		}

		FAnalyzerHub* Self;
		uint16 AnalyzerIndex;
	} Builder;
	Builder.Self = this;

	IAnalyzer::FOnAnalysisContext OnAnalysisContext = { Builder };
	for (uint16 i = 0, n = uint16(Analyzers.Num()); i < n; ++i)
	{
		uint32 RouteCount = Routes.Num();

		Builder.AnalyzerIndex = i;
		IAnalyzer* Analyzer = Analyzers[i];
		Analyzer->OnAnalysisBegin(OnAnalysisContext);

		// If the analyzer didn't add any routes we'll retire it immediately
		if (RouteCount == Routes.Num())
		{
			RetireAnalyzer(Analyzer);
		}
	}

	// Sort routes by their hashes.
	auto RouteProjection = [] (const FRoute& Route) { return Route.Hash; };
	Algo::SortBy(Routes, RouteProjection);

	auto FindRoute = [this, &RouteProjection] (uint32 Hash)
	{
		int32 Index = Algo::LowerBoundBy(Routes, Hash, RouteProjection);
		return (Index < Routes.Num() && Routes[Index].Hash == Hash) ? Index : -1;
	};

	int32 AllEventsIndex = FindRoute(FFnv1aHash().Get());
	auto FixupRoute = [this, &FindRoute, AllEventsIndex] (FRoute* Route)
	{
		if (Route->ParentHash)
		{
			int32 ParentIndex = FindRoute(Route->ParentHash);
			Route->Parent = int16((ParentIndex < 0) ? AllEventsIndex : ParentIndex);
		}
		else
		{
			Route->Parent = -1;
		}
		Route->Count = 1;
		return Route;
	};

	FRoute* Cursor = FixupRoute(Routes.GetData());
	for (uint16 i = 1, n = uint16(Routes.Num()); i < n; ++i)
	{
		FRoute* Route = Routes.GetData() + i;
		if (Route->Hash == Cursor->Hash)
		{
			Cursor->Count++;
		}
		else
		{
			Cursor = FixupRoute(Route);
		}
	}
}

////////////////////////////////////////////////////////////////////////////////
void FAnalyzerHub::RetireAnalyzer(IAnalyzer* Analyzer)
{
	for (uint32 i = 0, n = Analyzers.Num(); i < n; ++i)
	{
		if (Analyzers[i] != Analyzer)
		{
			continue;
		}

		Analyzer->OnAnalysisEnd();
		Analyzers[i] = nullptr;
		break;
	}
}

////////////////////////////////////////////////////////////////////////////////
void FAnalyzerHub::AddRoute(
	uint16 AnalyzerIndex,
	uint16 Id,
	const ANSICHAR* Logger,
	const ANSICHAR* Event,
	bool bScoped)
{
	check(AnalyzerIndex < Analyzers.Num());

	uint32 ParentHash = 0;
	if (Logger[0] && Event[0])
	{
		FFnv1aHash Hash;
		Hash.Add(Logger);
		ParentHash = Hash.Get();
	}

	FFnv1aHash Hash;
	Hash.Add(Logger);
	Hash.Add(Event);

	FRoute& Route = Routes.Emplace_GetRef();
	Route.Id = Id;
	Route.Hash = Hash.Get();
	Route.ParentHash = ParentHash;
	Route.AnalyzerIndex = AnalyzerIndex;
	Route.bScoped = (bScoped == true);
}

// {{{1 state ------------------------------------------------------------------

////////////////////////////////////////////////////////////////////////////////
struct FAnalysisState
{
	struct FSerial
	{
		uint32	Value = 0;
		uint32	Mask = 0;
	};

	FThreads	Threads;
	FTiming		Timing;
	FSerial		Serial;
	uint32		UserUidBias = Protocol4::EKnownEventUids::User;
};



// {{{1 thread-info-cb ---------------------------------------------------------
class FThreadInfoCallback
{
public:
	virtual			~FThreadInfoCallback() {}
	virtual void	OnThreadInfo(const FThreads::FInfo& Info) = 0;
};



// {{{1 analyzer ---------------------------------------------------------------

////////////////////////////////////////////////////////////////////////////////
enum
{
	RouteId_NewTrace,
	RouteId_SerialSync,
	RouteId_Timing,
	RouteId_ThreadTiming,
	RouteId_ThreadInfo,
	RouteId_ThreadGroupBegin,
	RouteId_ThreadGroupEnd,
};

////////////////////////////////////////////////////////////////////////////////
class FTraceAnalyzer
	: public IAnalyzer
{
public:
							FTraceAnalyzer(FAnalysisState& InState, FThreadInfoCallback& InCallback);
	virtual bool			OnEvent(uint16 RouteId, EStyle Style, const FOnEventContext& Context) override;
	virtual void			OnAnalysisBegin(const FOnAnalysisContext& Context) override;
	void					OnNewTrace(const FOnEventContext& Context);
	void					OnSerialSync(const FOnEventContext& Context);
	void					OnThreadTiming(const FOnEventContext& Context);
	void					OnThreadInfoInternal(const FOnEventContext& Context);
	void					OnThreadGroupBegin(const FOnEventContext& Context);
	void					OnThreadGroupEnd();
	void					OnTiming(const FOnEventContext& Context);

private:
	FAnalysisState&			State;
	FThreadInfoCallback&	ThreadInfoCallback;
};

////////////////////////////////////////////////////////////////////////////////
FTraceAnalyzer::FTraceAnalyzer(FAnalysisState& InState, FThreadInfoCallback& InCallback)
: State(InState)
, ThreadInfoCallback(InCallback)
{
}

////////////////////////////////////////////////////////////////////////////////
void FTraceAnalyzer::OnAnalysisBegin(const FOnAnalysisContext& Context)
{
	auto& Builder = Context.InterfaceBuilder;
	Builder.RouteEvent(RouteId_NewTrace,		"$Trace", "NewTrace");
	Builder.RouteEvent(RouteId_SerialSync,		"$Trace", "SerialSync");
	Builder.RouteEvent(RouteId_Timing,			"$Trace", "Timing");
	Builder.RouteEvent(RouteId_ThreadTiming,	"$Trace", "ThreadTiming");
	Builder.RouteEvent(RouteId_ThreadInfo,		"$Trace", "ThreadInfo");
	Builder.RouteEvent(RouteId_ThreadGroupBegin,"$Trace", "ThreadGroupBegin");
	Builder.RouteEvent(RouteId_ThreadGroupEnd,	"$Trace", "ThreadGroupEnd");
}

////////////////////////////////////////////////////////////////////////////////
bool FTraceAnalyzer::OnEvent(uint16 RouteId, EStyle Style, const FOnEventContext& Context)
{
	switch (RouteId)
	{
	case RouteId_NewTrace:			OnNewTrace(Context);			break;
	case RouteId_SerialSync:		OnSerialSync(Context);			break;
	case RouteId_Timing:			OnTiming(Context);				break;
	case RouteId_ThreadTiming:		OnThreadTiming(Context);		break;
	case RouteId_ThreadInfo:		OnThreadInfoInternal(Context);	break;
	case RouteId_ThreadGroupBegin:	OnThreadGroupBegin(Context);	break;
	case RouteId_ThreadGroupEnd:	OnThreadGroupEnd();				break;
	}

	return true;
}

////////////////////////////////////////////////////////////////////////////////
void FTraceAnalyzer::OnNewTrace(const FOnEventContext& Context)
{
	const FEventData& EventData = Context.EventData;

	// "Serial" will tell us approximately where we've started in the log serial
	// range. We'll bias it by half so we won't accept any serialised events and
	// mark the MSB to indicate that the current serial should be corrected.
	auto& Serial = State.Serial;
	uint32 Hint = EventData.GetValue<uint32>("Serial");
	Hint -= (Serial.Mask + 1) >> 1;
	Hint &= Serial.Mask;
	Serial.Value = Hint;
	Serial.Value |= 0xc0000000;

	// Later traces will have an explicit "SerialSync" trace event to indicate
	// when there is enough data to establish the correct log serial
	const uint8 FeatureSet = EventData.GetValue<uint8>("FeatureSet");
	if ((FeatureSet & 1) == 0)
	{
		OnSerialSync(Context);
	}

	State.UserUidBias = EventData.GetValue<uint32>("UserUidBias", uint32(UE::Trace::Protocol3::EKnownEventUids::User));

	OnTiming(Context);
}

////////////////////////////////////////////////////////////////////////////////
void FTraceAnalyzer::OnSerialSync(const FOnEventContext& Context)
{
	State.Serial.Value &= ~0x40000000;
}

////////////////////////////////////////////////////////////////////////////////
void FTraceAnalyzer::OnTiming(const FOnEventContext& Context)
{
	uint64 StartCycle = Context.EventData.GetValue<uint64>("StartCycle");
	uint64 CycleFrequency = Context.EventData.GetValue<uint64>("CycleFrequency");

	State.Timing.BaseTimestamp = StartCycle;
	State.Timing.TimestampHz = CycleFrequency;
	State.Timing.InvTimestampHz = 1.0 / double(CycleFrequency);
}

////////////////////////////////////////////////////////////////////////////////
void FTraceAnalyzer::OnThreadTiming(const FOnEventContext& Context)
{
	uint64 BaseTimestamp = Context.EventData.GetValue<uint64>("BaseTimestamp");
	if (FThreads::FInfo* Info = State.Threads.GetInfo())
	{
		Info->PrevTimestamp = BaseTimestamp;

		// We can springboard of this event as a way to know a thread has just
		// started (or at least is about to send its first event). Notify analyzers
		// so they're aware of threads that never get explicitly registered.
		ThreadInfoCallback.OnThreadInfo(*Info);
	}
}

////////////////////////////////////////////////////////////////////////////////
void FTraceAnalyzer::OnThreadInfoInternal(const FOnEventContext& Context)
{
	const FEventData& EventData = Context.EventData;

	FThreads::FInfo* ThreadInfo;
	uint32 ThreadId = EventData.GetValue<uint32>("ThreadId", ~0u);
	if (ThreadId != ~0u)
	{
		// Post important-events; the thread-info event is not on the thread it
		// represents anymore. Fortunately the thread-id is traced now.
		ThreadInfo = State.Threads.GetInfo(ThreadId);
	}
	else
	{
		ThreadInfo = State.Threads.GetInfo();
	}

	if (ThreadInfo == nullptr)
	{
		return;
	}

	ThreadInfo->SystemId = EventData.GetValue<uint32>("SystemId");
	ThreadInfo->SortHint = EventData.GetValue<int32>("SortHint");

	FAnsiStringView Name;
	EventData.GetString("Name", Name);
	ThreadInfo->Name.SetNumUninitialized(Name.Len() + 1);
	ThreadInfo->Name[Name.Len()] = '\0';
	FMemory::Memcpy(ThreadInfo->Name.GetData(), Name.GetData(), Name.Len());

	if (ThreadInfo->GroupName.Num() <= 0)
	{
		if (const TArray<uint8>* GroupName = State.Threads.GetGroupName())
		{
			ThreadInfo->GroupName = *GroupName;
		}
	}

	ThreadInfoCallback.OnThreadInfo(*ThreadInfo);
}

////////////////////////////////////////////////////////////////////////////////
void FTraceAnalyzer::OnThreadGroupBegin(const FOnEventContext& Context)
{
	const FEventData& EventData = Context.EventData;

	FAnsiStringView Name;
	EventData.GetString("Name", Name);
	State.Threads.SetGroupName(Name.GetData(), Name.Len());
}

////////////////////////////////////////////////////////////////////////////////
void FTraceAnalyzer::OnThreadGroupEnd()
{
	State.Threads.SetGroupName("", 0);
}

// {{{1 bridge -----------------------------------------------------------------
class FAnalysisBridge
	: public FThreadInfoCallback
{
public:
	typedef FAnalysisState::FSerial FSerial;

						FAnalysisBridge(TArray<IAnalyzer*>&& Analyzers);
	bool				IsStillAnalyzing() const;
	void				Reset();
	uint32				GetUserUidBias() const;
	FSerial&			GetSerial();
	void				SetActiveThread(uint32 ThreadId);
	void				OnNewType(const FTypeRegistry::FTypeInfo* TypeInfo);
	void				OnEvent(const FEventDataInfo& EventDataInfo);
	virtual void		OnThreadInfo(const FThreads::FInfo& InThreadInfo) override;
	void				EnterScope();
	void				EnterScope(uint64 RelativeTimestamp);
	void				EnterScopeA(uint64 AbsoluteTimestamp);
	void				EnterScopeB(uint64 BaseRelativeTimestamp);
	void				LeaveScope();
	void				LeaveScope(uint64 RelativeTimestamp);
	void				LeaveScopeA(uint64 AbsoluteTimestamp);
	void				LeaveScopeB(uint64 BaseRelativeTimestamp);

private:
	void				DispatchLeaveScope();
	FAnalysisState		State;
	FTraceAnalyzer		TraceAnalyzer = { State, *this };
	FAnalyzerHub		AnalyzerHub;
	FThreads::FInfo*	ThreadInfo = nullptr;
};

////////////////////////////////////////////////////////////////////////////////
FAnalysisBridge::FAnalysisBridge(TArray<IAnalyzer*>&& Analyzers)
{
	TArray<IAnalyzer*> TempAnalyzers(MoveTemp(Analyzers));
	TempAnalyzers.Add(&TraceAnalyzer);
	AnalyzerHub.SetAnalyzers(MoveTemp(TempAnalyzers));
}

////////////////////////////////////////////////////////////////////////////////
bool FAnalysisBridge::IsStillAnalyzing() const
{
	// "> 1" because TraceAnalyzer is always present but shouldn't be considered
	return AnalyzerHub.GetActiveAnalyzerNum() > 1;
}

////////////////////////////////////////////////////////////////////////////////
void FAnalysisBridge::Reset()
{
	AnalyzerHub.End();

	State.~FAnalysisState();
	new (&State) FAnalysisState();
}

////////////////////////////////////////////////////////////////////////////////
void FAnalysisBridge::SetActiveThread(uint32 ThreadId)
{
	ThreadInfo = State.Threads.GetInfo(ThreadId);
}

////////////////////////////////////////////////////////////////////////////////
uint32 FAnalysisBridge::GetUserUidBias() const
{
	return State.UserUidBias;
}

////////////////////////////////////////////////////////////////////////////////
FAnalysisBridge::FSerial& FAnalysisBridge::GetSerial()
{
	return State.Serial;
}

////////////////////////////////////////////////////////////////////////////////
void FAnalysisBridge::OnNewType(const FTypeRegistry::FTypeInfo* TypeInfo)
{
	AnalyzerHub.OnNewType(TypeInfo);
}

////////////////////////////////////////////////////////////////////////////////
void FAnalysisBridge::OnEvent(const FEventDataInfo& EventDataInfo)
{
	// TODO "Dispatch" should be renamed "EventTypeInfo" or similar.
	const FTypeRegistry::FTypeInfo* TypeInfo = &(EventDataInfo.Dispatch);

	IAnalyzer::EStyle Style = IAnalyzer::EStyle::Normal;
	if (ThreadInfo->ScopeRoutes.Num() > 0 && int64(ThreadInfo->ScopeRoutes.Last()) < 0)
	{
		Style = IAnalyzer::EStyle::EnterScope;
		State.Timing.EventTimestamp = ~(ThreadInfo->ScopeRoutes.Last());
		ThreadInfo->ScopeRoutes.Last() = PTRINT(TypeInfo);
	}
	else
	{
		State.Timing.EventTimestamp = 0;
	}

	IAnalyzer::FOnEventContext Context = {
		*(const IAnalyzer::FThreadInfo*)ThreadInfo,
		(const IAnalyzer::FEventTime&)(State.Timing),
		(const IAnalyzer::FEventData&)EventDataInfo,
	};
	AnalyzerHub.OnEvent(*TypeInfo, Style, Context);
}

////////////////////////////////////////////////////////////////////////////////
void FAnalysisBridge::OnThreadInfo(const FThreads::FInfo& InThreadInfo)
{
	// Note that InThreadInfo might not equal the bridge's ThreadInfo because
	// information about threads comes from trace and could have been traced on
	// a different thread to the one it is describing (or no thread at all in
	// the case of important events).
	AnalyzerHub.OnThreadInfo(InThreadInfo);
}

////////////////////////////////////////////////////////////////////////////////
void FAnalysisBridge::EnterScope()
{
	ThreadInfo->ScopeRoutes.Push(~0);
}

////////////////////////////////////////////////////////////////////////////////
void FAnalysisBridge::EnterScope(uint64 Timestamp)
{
	Timestamp = ThreadInfo->PrevTimestamp += Timestamp;
	ThreadInfo->ScopeRoutes.Push(~Timestamp);
}

////////////////////////////////////////////////////////////////////////////////
void FAnalysisBridge::EnterScopeA(uint64 Timestamp)
{
	Timestamp -= State.Timing.BaseTimestamp;
	ThreadInfo->ScopeRoutes.Push(~Timestamp);
}

////////////////////////////////////////////////////////////////////////////////
void FAnalysisBridge::EnterScopeB(uint64 Timestamp)
{
	ThreadInfo->ScopeRoutes.Push(~Timestamp);
}

////////////////////////////////////////////////////////////////////////////////
void FAnalysisBridge::LeaveScope()
{
	State.Timing.EventTimestamp = 0;
	DispatchLeaveScope();
}

////////////////////////////////////////////////////////////////////////////////
void FAnalysisBridge::LeaveScope(uint64 Timestamp)
{
	Timestamp = ThreadInfo->PrevTimestamp += Timestamp;
	State.Timing.EventTimestamp = Timestamp;
	DispatchLeaveScope();
	State.Timing.EventTimestamp = 0;
}

////////////////////////////////////////////////////////////////////////////////
void FAnalysisBridge::LeaveScopeA(uint64 Timestamp)
{
	Timestamp -= State.Timing.BaseTimestamp;
	State.Timing.EventTimestamp = Timestamp;
	DispatchLeaveScope();
	State.Timing.EventTimestamp = 0;
}

////////////////////////////////////////////////////////////////////////////////
void FAnalysisBridge::LeaveScopeB(uint64 Timestamp)
{
	State.Timing.EventTimestamp = Timestamp;
	DispatchLeaveScope();
	State.Timing.EventTimestamp = 0;
}

////////////////////////////////////////////////////////////////////////////////
void FAnalysisBridge::DispatchLeaveScope()
{
	if (ThreadInfo->ScopeRoutes.Num() <= 0)
	{
		// Leave scope without a corresponding enter
		return;
	}

	int64 ScopeValue = int64(ThreadInfo->ScopeRoutes.Pop(false));
	if (ScopeValue < 0)
	{
		// enter/leave pair without an event inbetween.
		return;
	}

	const auto* TypeInfo = (FTypeRegistry::FTypeInfo*)PTRINT(ScopeValue);

	FEventDataInfo EmptyEventInfo = {
		nullptr,
		*TypeInfo
	};

	IAnalyzer::FOnEventContext Context = {
		*(const IAnalyzer::FThreadInfo*)ThreadInfo,
		(const IAnalyzer::FEventTime&)(State.Timing),
		(const IAnalyzer::FEventData&)EmptyEventInfo,
	};

	AnalyzerHub.OnEvent(*TypeInfo, IAnalyzer::EStyle::LeaveScope, Context);
}



// {{{1 machine ----------------------------------------------------------------
////////////////////////////////////////////////////////////////////////////////
class FAnalysisMachine
{
public:
	enum class EStatus
	{
		Error,
		Abort,
		NotEnoughData,
		EndOfStream,
		Continue,
		Sync,
	};

	struct FMachineContext
	{
		FAnalysisMachine&	Machine;
		FAnalysisBridge&	Bridge;
<<<<<<< HEAD
		FMessageLog*		Log;
=======
		FMessageDelegate&	OnMessage;

		inline void EmitMessage(EAnalysisMessageSeverity Severity, FStringView Message) const
		{
			const bool _ = OnMessage.ExecuteIfBound(Severity, Message);
		}

		template<typename FormatType, typename... Types>
		inline void EmitMessagef(EAnalysisMessageSeverity Severity, const FormatType& Format, Types... Args) const
		{
			TStringBuilder<64> FormattedMessage;
			FormattedMessage.Appendf(Format, Forward<Types>(Args)...);
			EmitMessage(Severity, FormattedMessage.ToView());
		}
>>>>>>> 4af6daef
	};

	class FStage
	{
	public:
		typedef FAnalysisMachine::FMachineContext	FMachineContext;
		typedef FAnalysisMachine::EStatus			EStatus;

		virtual				~FStage() {}
		virtual EStatus		OnData(FStreamReader& Reader, const FMachineContext& Context) = 0;
		virtual void		EnterStage(const FMachineContext& Context) {};
		virtual void		ExitStage(const FMachineContext& Context) {};
	};

<<<<<<< HEAD
							FAnalysisMachine(FAnalysisBridge& InBridge, FMessageLog* Log);
=======
							FAnalysisMachine(FAnalysisBridge& InBridge, FMessageDelegate&& InMessage);
>>>>>>> 4af6daef
							~FAnalysisMachine();
	EStatus					OnData(FStreamReader& Reader);
	void					Transition();
	template <class StageType, typename... ArgsType>
	StageType*				QueueStage(ArgsType... Args);

private:
	void					CleanUp();
	FAnalysisBridge&		Bridge;
	FStage*					ActiveStage = nullptr;
	TArray<FStage*>			StageQueue;
	TArray<FStage*>			DeadStages;
<<<<<<< HEAD
	FMessageLog*			Log;
};

////////////////////////////////////////////////////////////////////////////////
FAnalysisMachine::FAnalysisMachine(FAnalysisBridge& InBridge, FMessageLog* InLog)
: Bridge(InBridge)
, Log(InLog)
=======
	FMessageDelegate		OnMessage;
};

////////////////////////////////////////////////////////////////////////////////
FAnalysisMachine::FAnalysisMachine(FAnalysisBridge& InBridge, FMessageDelegate&& InMessage)
: Bridge(InBridge)
, OnMessage(InMessage)
>>>>>>> 4af6daef
{
}

////////////////////////////////////////////////////////////////////////////////
FAnalysisMachine::~FAnalysisMachine()
{
	CleanUp();
}

////////////////////////////////////////////////////////////////////////////////
void FAnalysisMachine::CleanUp()
{
	for (FStage* Stage : DeadStages)
	{
		delete Stage;
	}
	DeadStages.Reset();
}

////////////////////////////////////////////////////////////////////////////////
template <class StageType, typename... ArgsType>
StageType* FAnalysisMachine::QueueStage(ArgsType... Args)
{
	StageType* Stage = new StageType(Args...);
	StageQueue.Insert(Stage, 0);
	return Stage;
}

////////////////////////////////////////////////////////////////////////////////
void FAnalysisMachine::Transition()
{
	if (ActiveStage != nullptr)
	{
<<<<<<< HEAD
		const FMachineContext Context = { *this, Bridge, Log };
=======
		const FMachineContext Context = { *this, Bridge, OnMessage };
>>>>>>> 4af6daef
		ActiveStage->ExitStage(Context);

		DeadStages.Add(ActiveStage);
	}

	ActiveStage = (StageQueue.Num() > 0) ? StageQueue.Pop() : nullptr;

	if (ActiveStage != nullptr)
	{
<<<<<<< HEAD
		const FMachineContext Context = { *this, Bridge, Log };
=======
		const FMachineContext Context = { *this, Bridge, OnMessage };
>>>>>>> 4af6daef
		ActiveStage->EnterStage(Context);
	}
}

////////////////////////////////////////////////////////////////////////////////
FAnalysisMachine::EStatus FAnalysisMachine::OnData(FStreamReader& Reader)
{
<<<<<<< HEAD
	const FMachineContext Context = { *this, Bridge, Log };
=======
	const FMachineContext Context = { *this, Bridge, OnMessage };
>>>>>>> 4af6daef
	EStatus Ret;
	do
	{
		CleanUp();
		check(ActiveStage != nullptr);
		Ret = ActiveStage->OnData(Reader, Context);
	}
	while (Ret == EStatus::Continue);
	return Ret;
}



// {{{1 protocol-0 -------------------------------------------------------------

////////////////////////////////////////////////////////////////////////////////
class FProtocol0Stage
	: public FAnalysisMachine::FStage
{
public:
						FProtocol0Stage(FTransport* InTransport);
						~FProtocol0Stage();
	virtual EStatus		OnData(FStreamReader& Reader, const FMachineContext& Context) override;
	virtual void		EnterStage(const FMachineContext& Context) override;

private:
	FTypeRegistry		TypeRegistry;
	FTransport*			Transport;
};

////////////////////////////////////////////////////////////////////////////////
FProtocol0Stage::FProtocol0Stage(FTransport* InTransport)
: Transport(InTransport)
{
}

////////////////////////////////////////////////////////////////////////////////
FProtocol0Stage::~FProtocol0Stage()
{
	delete Transport;
}

////////////////////////////////////////////////////////////////////////////////
void FProtocol0Stage::EnterStage(const FMachineContext& Context)
{
	Context.Bridge.SetActiveThread(0);
}

////////////////////////////////////////////////////////////////////////////////
FProtocol0Stage::EStatus FProtocol0Stage::OnData(
	FStreamReader& Reader,
	const FMachineContext& Context)
{
	Transport->SetReader(Reader);

	while (true)
	{
		const auto* Header = Transport->GetPointer<Protocol0::FEventHeader>();
		if (Header == nullptr)
		{
			break;
		}

		uint32 BlockSize = Header->Size + sizeof(Protocol0::FEventHeader);
		Header = Transport->GetPointer<Protocol0::FEventHeader>(BlockSize);
		if (Header == nullptr)
		{
			break;
		}

		uint32 Uid = uint32(Header->Uid) & uint32(Protocol0::EKnownEventUids::UidMask);

		if (Uid == uint32(Protocol0::EKnownEventUids::NewEvent))
		{
			// There is no need to check size here as the runtime never builds
			// packets that fragment new-event events.
			const FTypeRegistry::FTypeInfo* TypeInfo = TypeRegistry.Add(Header->EventData, 0);
			Context.Bridge.OnNewType(TypeInfo);
			Transport->Advance(BlockSize);
			continue;
		}

		const FTypeRegistry::FTypeInfo* TypeInfo = TypeRegistry.Get(Uid);
		if (TypeInfo == nullptr)
		{
			return EStatus::Error;
		}

		FEventDataInfo EventDataInfo = {
			Header->EventData,
			*TypeInfo,
			nullptr,
			Header->Size
		};

		Context.Bridge.OnEvent(EventDataInfo);

		Transport->Advance(BlockSize);
	}

	return Reader.IsEmpty() ? EStatus::EndOfStream : EStatus::NotEnoughData;
}



// {{{1 protocol-2 -------------------------------------------------------------

////////////////////////////////////////////////////////////////////////////////
class FProtocol2Stage
	: public FAnalysisMachine::FStage
{
public:
								FProtocol2Stage(uint32 Version, FTransport* InTransport);
								~FProtocol2Stage();
	virtual EStatus				OnData(FStreamReader& Reader, const FMachineContext& Context) override;
	virtual void				EnterStage(const FMachineContext& Context) override;

protected:
	virtual int32				OnData(FStreamReader& Reader, FAnalysisBridge& Bridge);
	int32						OnDataAux(FStreamReader& Reader, FAuxDataCollector& Collector);
	FTypeRegistry				TypeRegistry;
	FTransport*					Transport;
	uint32						ProtocolVersion;
	uint32						SerialInertia = ~0u;
};

////////////////////////////////////////////////////////////////////////////////
FProtocol2Stage::FProtocol2Stage(uint32 Version, FTransport* InTransport)
: Transport(InTransport)
, ProtocolVersion(Version)
{
	switch (ProtocolVersion)
	{
	case Protocol0::EProtocol::Id:
	case Protocol1::EProtocol::Id:
	case Protocol2::EProtocol::Id:
		{
			FDispatchBuilder Dispatch;
			Dispatch.SetUid(uint16(Protocol2::EKnownEventUids::NewEvent));
			Dispatch.SetLoggerName("$Trace");
			Dispatch.SetEventName("NewEvent");
			TypeRegistry.Add(Dispatch.Finalize());
		}
		break;

	case Protocol3::EProtocol::Id:
		{
			FDispatchBuilder Dispatch;
			Dispatch.SetUid(uint16(Protocol3::EKnownEventUids::NewEvent));
			Dispatch.SetLoggerName("$Trace");
			Dispatch.SetEventName("NewEvent");
			Dispatch.SetNoSync();
			TypeRegistry.Add(Dispatch.Finalize());
		}
		break;
	}
}

////////////////////////////////////////////////////////////////////////////////
FProtocol2Stage::~FProtocol2Stage()
{
	delete Transport;
}


////////////////////////////////////////////////////////////////////////////////
void FProtocol2Stage::EnterStage(const FMachineContext& Context)
{
	auto& Serial = Context.Bridge.GetSerial();

	if (ProtocolVersion == Protocol1::EProtocol::Id)
	{
		Serial.Mask = 0x0000ffff;
	}
	else
	{
		Serial.Mask = 0x00ffffff;
	}
}

////////////////////////////////////////////////////////////////////////////////
FProtocol2Stage::EStatus FProtocol2Stage::OnData(
	FStreamReader& Reader,
	const FMachineContext& Context)
{
	auto* InnerTransport = (FTidPacketTransport*)Transport;
	InnerTransport->SetReader(Reader);
<<<<<<< HEAD
	InnerTransport->Update();
=======
	const FTidPacketTransport::ETransportResult Result = InnerTransport->Update();
	if (Result == FTidPacketTransport::ETransportResult::Error)
	{
		Context.EmitMessage(
			EAnalysisMessageSeverity::Error,
			TEXT("An error was detected in the transport layer, most likely due to a corrupt trace file. See log for details.")
		);
		return EStatus::Error;
	}
>>>>>>> 4af6daef

	struct FRotaItem
	{
		uint32				Serial;
		uint32				ThreadId;
		FStreamReader*		Reader;

		bool operator < (const FRotaItem& Rhs) const
		{
			int32 Delta = Rhs.Serial - Serial;
			int32 Wrapped = uint32(Delta + 0x007f'fffe) >= uint32(0x00ff'fffd);
			return (Wrapped ^ (Delta > 0)) != 0;
		}
	};
	TArray<FRotaItem> Rota;

	for (uint32 i = 0, n = InnerTransport->GetThreadCount(); i < n; ++i)
	{
		FStreamReader* ThreadReader = InnerTransport->GetThreadStream(i);
		uint32 ThreadId = InnerTransport->GetThreadId(i);
		Rota.Add({~0u, ThreadId, ThreadReader});
	}

	auto& Serial = Context.Bridge.GetSerial();
	while (true)
	{
		uint32 ActiveCount = uint32(Rota.Num());

		for (uint32 i = 0; i < ActiveCount;)
		{
			FRotaItem& RotaItem = Rota[i];

			if (int32(RotaItem.Serial) > int32(Serial.Value & Serial.Mask))
			{
				++i;
				continue;
			}

			Context.Bridge.SetActiveThread(RotaItem.ThreadId);

			uint32 AvailableSerial = OnData(*(RotaItem.Reader), Context.Bridge);
			if (int32(AvailableSerial) >= 0)
			{
				RotaItem.Serial = AvailableSerial;
				if (Rota[0].Serial > AvailableSerial)
				{
					Swap(Rota[0], RotaItem);
				}
				++i;
			}
			else
			{
				FRotaItem TempItem = RotaItem;
				TempItem.Serial = ~0u;

				for (uint32 j = i, m = ActiveCount - 1; j < m; ++j)
				{
					Rota[j] = Rota[j + 1];
				}

				Rota[ActiveCount - 1] = TempItem;
				--ActiveCount;
			}

			if (((Rota[0].Serial - Serial.Value) & Serial.Mask) == 0)
			{
				i = 0;
			}
		}

		if (ActiveCount < 1)
		{
			break;
		}

		TArrayView<FRotaItem> ActiveRota(Rota.GetData(), ActiveCount);
		Algo::Sort(ActiveRota);

		int32 MinLogSerial = Rota[0].Serial;
		if (ActiveCount > 1)
		{
			int32 MaxLogSerial = Rota[ActiveCount - 1].Serial;

			if ((uint32(MinLogSerial - Serial.Value) & Serial.Mask) == 0)
			{
				continue;
			}

			// If min/max are more than half the serial range apart consider them
			// as having wrapped.
			int32 HalfRange = int32(Serial.Mask >> 1);
			if ((MaxLogSerial - MinLogSerial) >= HalfRange)
			{
				for (uint32 i = 0; i < ActiveCount; ++i)
				{
					FRotaItem& RotaItem = Rota[i];
					if (int32(RotaItem.Serial) >= HalfRange)
					{
						MinLogSerial = RotaItem.Serial;
						break;
					}
				}
			}
		}

		// If the current serial has its MSB set we're currently in a mode trying
		// to derive the best starting serial.
		if (int32(Serial.Value) < int32(0xc0000000))
		{
			Serial.Value = (MinLogSerial & Serial.Mask);
			continue;
		}

		// If we didn't stumble across the next serialised event we have done all
		// we can for now.
		if ((uint32(MinLogSerial - Serial.Value) & Serial.Mask) != 0)
		{
			break;
		}
	}

	// Patch the serial value to try and recover from gaps. Note that the bits
	// used to wait for the serial-sync event are ignored as that event may never
	// be reached if leading events are synchronised. Some inertia is added as
	// the missing range of events can be in subsequent packets. (Maximum inertia
	// need only be the size of the tail / io-read-size).
	if (Rota.Num() > 0)
	{
		int32 LowestSerial = int32(Rota[0].Serial);
		if (LowestSerial >= 0)
		{
			enum {
				InertiaLen		= 0x20,
				InertiaStart	= 0x7f - InertiaLen,
				InertiaBase		= InertiaStart << 25,	// leaves bit 24 unset so
				InertiaInc		= 1 << 25,				// ~0u can never happen
			};
			if (SerialInertia == ~0u)
			{
				SerialInertia = LowestSerial + InertiaBase;
			}
			else
			{
				SerialInertia += InertiaInc;
				if (int32(SerialInertia) >= 0)
				{
					if (SerialInertia == LowestSerial)
					{
						SerialInertia = ~0u;
						Serial.Value = LowestSerial;
						return OnData(Reader, Context);
					}
					SerialInertia = ~0u;
				}
			}
		}
	}

	return Reader.IsEmpty() ? EStatus::EndOfStream : EStatus::NotEnoughData;
}

////////////////////////////////////////////////////////////////////////////////
int32 FProtocol2Stage::OnData(FStreamReader& Reader, FAnalysisBridge& Bridge)
{
	auto& Serial = Bridge.GetSerial();

	while (true)
	{
		auto Mark = Reader.SaveMark();

		const auto* Header = Reader.GetPointer<Protocol2::FEventHeader>();
		if (Header == nullptr)
		{
			break;
		}

		uint32 Uid = uint32(Header->Uid) & uint32(Protocol2::EKnownEventUids::UidMask);

		const FTypeRegistry::FTypeInfo* TypeInfo = TypeRegistry.Get(Uid);
		if (TypeInfo == nullptr)
		{
			// Event-types may not to be discovered in Uid order.
			break;
		}

		uint32 BlockSize = Header->Size;

		// Make sure we consume events in the correct order
		if ((TypeInfo->Flags & FTypeRegistry::FTypeInfo::Flag_NoSync) == 0)
		{
			switch (ProtocolVersion)
			{
			case Protocol1::EProtocol::Id:
				{
					const auto* HeaderV1 = (Protocol1::FEventHeader*)Header;
					if (HeaderV1->Serial != (Serial.Value & Serial.Mask))
					{
						return HeaderV1->Serial;
					}
					BlockSize += sizeof(*HeaderV1);
				}
				break;

			case Protocol2::EProtocol::Id:
			case Protocol3::EProtocol::Id:
				{
					const auto* HeaderSync = (Protocol2::FEventHeaderSync*)Header;
					uint32 EventSerial = HeaderSync->SerialLow|(uint32(HeaderSync->SerialHigh) << 16);
					if (EventSerial != (Serial.Value & Serial.Mask))
					{
						return EventSerial;
					}
					BlockSize += sizeof(*HeaderSync);
				}
				break;
			}
		}
		else
		{
			BlockSize += sizeof(*Header);
		}

		if (Reader.GetPointer(BlockSize) == nullptr)
		{
			break;
		}

		Reader.Advance(BlockSize);

		FAuxDataCollector AuxCollector;
		if (TypeInfo->Flags & FTypeRegistry::FTypeInfo::Flag_MaybeHasAux)
		{
			int AuxStatus = OnDataAux(Reader, AuxCollector);
			if (AuxStatus == 0)
			{
				Reader.RestoreMark(Mark);
				break;
			}
		}

		if ((TypeInfo->Flags & FTypeRegistry::FTypeInfo::Flag_NoSync) == 0)
		{
			Serial.Value += 1;
			Serial.Value &= 0x3fffffff; // Don't set MSBs. They have other uses
		}

		auto* EventData = (const uint8*)Header + BlockSize - Header->Size;
		if (Uid == uint32(Protocol2::EKnownEventUids::NewEvent))
		{
			// There is no need to check size here as the runtime never builds
			// packets that fragment new-event events.
			TypeInfo = TypeRegistry.Add(EventData, 0);
			Bridge.OnNewType(TypeInfo);
		}
		else
		{
			FEventDataInfo EventDataInfo = {
				EventData,
				*TypeInfo,
				&AuxCollector,
				Header->Size,
			};

			Bridge.OnEvent(EventDataInfo);
		}
	}

	return -1;
}

////////////////////////////////////////////////////////////////////////////////
int32 FProtocol2Stage::OnDataAux(FStreamReader& Reader, FAuxDataCollector& Collector)
{
	while (true)
	{
		const uint8* NextByte = Reader.GetPointer<uint8>();
		if (NextByte == nullptr)
		{
			return 0;
		}

		// Is the following sequence a blob of auxilary data or the null
		// terminator byte?
		if (NextByte[0] == 0)
		{
			Reader.Advance(1);
			return 1;
		}

		// Get header and the auxilary blob's size
		const auto* Header = Reader.GetPointer<Protocol1::FAuxHeader>();
		if (Header == nullptr)
		{
			return 0;
		}

		// Check it exists
		uint32 BlockSize = (Header->Size >> 8) + sizeof(*Header);
		if (Reader.GetPointer(BlockSize) == nullptr)
		{
			return 0;
		}

		// Attach to event
		FAuxData AuxData = {};
		AuxData.Data = Header->Data;
		AuxData.DataSize = uint32(BlockSize - sizeof(*Header));
		AuxData.FieldIndex = uint16(Header->FieldIndex & Protocol1::FAuxHeader::FieldMask);
		Collector.Push(AuxData);

		Reader.Advance(BlockSize);
	}
}



// {{{1 protocol-4 -------------------------------------------------------------

////////////////////////////////////////////////////////////////////////////////
class FProtocol4Stage
	: public FProtocol2Stage
{
public:
					FProtocol4Stage(uint32 Version, FTransport* InTransport);

private:
	virtual int32	OnData(FStreamReader& Reader, FAnalysisBridge& Bridge) override;
	int32			OnDataImpl(FStreamReader& Reader, FAnalysisBridge& Bridge);
	int32			OnDataKnown(uint32 Uid, FStreamReader& Reader, FAnalysisBridge& Bridge);
};

////////////////////////////////////////////////////////////////////////////////
FProtocol4Stage::FProtocol4Stage(uint32 Version, FTransport* InTransport)
: FProtocol2Stage(Version, InTransport)
{
}

////////////////////////////////////////////////////////////////////////////////
int32 FProtocol4Stage::OnData(FStreamReader& Reader, FAnalysisBridge& Bridge)
{
	while (true)
	{
		if (int32 TriResult = OnDataImpl(Reader, Bridge))
		{
			return (TriResult < 0) ? ~TriResult : -1;
		}
	}
}

////////////////////////////////////////////////////////////////////////////////
int32 FProtocol4Stage::OnDataImpl(FStreamReader& Reader, FAnalysisBridge& Bridge)
{
	auto& Serial = Bridge.GetSerial();

	/* Returns 0 if an event was successfully processed, 1 if there's not enough
	 * data available, or ~AvailableLogSerial if the pending event is in the future */

	auto Mark = Reader.SaveMark();

	const auto* UidCursor = Reader.GetPointer<uint8>();
	if (UidCursor == nullptr)
	{
		return 1;
	}

	uint32 UidBytes = 1 + !!(*UidCursor & Protocol4::EKnownEventUids::Flag_TwoByteUid);
	if (UidBytes > 1 && Reader.GetPointer(UidBytes) == nullptr)
	{
		return 1;
	}

	uint32 Uid = ~0u;
	switch (UidBytes)
	{
		case 1:	Uid = *UidCursor;			break;
		case 2:	Uid = *(uint16*)UidCursor;	break;
	}
	Uid >>= Protocol4::EKnownEventUids::_UidShift;

	if (Uid < Bridge.GetUserUidBias())
	{
		Reader.Advance(UidBytes);
		if (!OnDataKnown(Uid, Reader, Bridge))
		{
			Reader.RestoreMark(Mark);
			return 1;
		}
		return 0;
	}

	// Do we know about this event type yet?
	const FTypeRegistry::FTypeInfo* TypeInfo = TypeRegistry.Get(Uid);
	if (TypeInfo == nullptr)
	{
		return 1;
	}

	// Parse the header
	const auto* Header = Reader.GetPointer<Protocol4::FEventHeader>();
	if (Header == nullptr)
	{
		return 1;
	}

	uint32 BlockSize = Header->Size;

	// Make sure we consume events in the correct order
	if ((TypeInfo->Flags & FTypeRegistry::FTypeInfo::Flag_NoSync) == 0)
	{
		if (Reader.GetPointer<Protocol4::FEventHeaderSync>() == nullptr)
		{
			return 1;
		}

		const auto* HeaderSync = (Protocol4::FEventHeaderSync*)Header;
		uint32 EventSerial = HeaderSync->SerialLow|(uint32(HeaderSync->SerialHigh) << 16);
		if (EventSerial != (Serial.Value & Serial.Mask))
		{
			return ~EventSerial;
		}
		BlockSize += sizeof(*HeaderSync);
	}
	else
	{
		BlockSize += sizeof(*Header);
	}

	// Is all the event's data available?
	if (Reader.GetPointer(BlockSize) == nullptr)
	{
		return 1;
	}

	Reader.Advance(BlockSize);

	// Collect auxiliary data
	FAuxDataCollector AuxCollector;
	if (TypeInfo->Flags & FTypeRegistry::FTypeInfo::Flag_MaybeHasAux)
	{
		// Important events' size may include their array data so we need to backtrack
		auto NextMark = Reader.SaveMark();
		if (TypeInfo->Flags & FTypeRegistry::FTypeInfo::Flag_Important)
		{
			Reader.RestoreMark(Mark);
			Reader.Advance(sizeof(Protocol4::FEventHeader) + TypeInfo->EventSize);
		}

		int AuxStatus = OnDataAux(Reader, AuxCollector);
		if (AuxStatus == 0)
		{
			Reader.RestoreMark(Mark);
			return 1;
		}

		// User error could have resulted in less space being used that was
		// allocated for important events. So we can't assume that aux data
		// reading has read all the way up to the next event. So we use marks
		if (TypeInfo->Flags & FTypeRegistry::FTypeInfo::Flag_Important)
		{
			Reader.RestoreMark(NextMark);
		}
	}

	// Maintain sync
	if ((TypeInfo->Flags & FTypeRegistry::FTypeInfo::Flag_NoSync) == 0)
	{
		Serial.Value += 1;
		Serial.Value &= 0x7fffffff; // don't set msb. that has other uses
	}

	// Sent the event to subscribed analyzers
	FEventDataInfo EventDataInfo = {
		(const uint8*)Header + BlockSize - Header->Size,
		*TypeInfo,
		&AuxCollector,
		Header->Size,
	};

	Bridge.OnEvent(EventDataInfo);

	return 0;
}

////////////////////////////////////////////////////////////////////////////////
int32 FProtocol4Stage::OnDataKnown(
	uint32 Uid,
	FStreamReader& Reader,
	FAnalysisBridge& Bridge)
{
	switch (Uid)
	{
	case Protocol4::EKnownEventUids::NewEvent:
		{
			const auto* Size = Reader.GetPointer<uint16>();
			const FTypeRegistry::FTypeInfo* TypeInfo = TypeRegistry.Add(Size + 1, 4);
			Bridge.OnNewType(TypeInfo);
			Reader.Advance(sizeof(*Size) + *Size);
		}
		return 1;

	case Protocol4::EKnownEventUids::EnterScope:
		Bridge.EnterScope();
		return 1;

	case Protocol4::EKnownEventUids::LeaveScope:
		Bridge.LeaveScope();
		return 1;

	case Protocol4::EKnownEventUids::EnterScope_T:
		{
			const uint8* Stamp = Reader.GetPointer(sizeof(uint64) - 1);
			if (Stamp == nullptr)
			{
				return 0;
			}

			const uint64 RelativeTimestamp = *(uint64*)(Stamp - 1) >> 8;
			Bridge.EnterScope(RelativeTimestamp);

			Reader.Advance(sizeof(uint64) - 1);
		}
		return 1;

	case Protocol4::EKnownEventUids::LeaveScope_T:
		{
			const uint8* Stamp = Reader.GetPointer(sizeof(uint64) - 1);
			if (Stamp == nullptr)
			{
				return 0;
			}

			const uint64 RelativeTimestamp = *(uint64*)(Stamp - 1) >> 8;
			Bridge.LeaveScope(RelativeTimestamp);

			Reader.Advance(sizeof(uint64) - 1);
		}
		return 1;

	default:
		return 0;
	};
}



// {{{1 protocol-5 -------------------------------------------------------------

////////////////////////////////////////////////////////////////////////////////
class FProtocol5Stage
	: public FAnalysisMachine::FStage
{
public:
							FProtocol5Stage(FTransport* InTransport);

protected:
	struct alignas(16) FEventDesc
	{
		union
		{
			struct
			{
				int32		Serial;
				uint16		Uid			: 14;
				uint16		bTwoByteUid	: 1;
				uint16		bHasAux		: 1;
				uint16		AuxKey;
			};
			uint64			Meta = 0;
		};
		union
		{
			uint32			GapLength;
			const uint8*	Data;
		};
	};
	static_assert(sizeof(FEventDesc) == 16, "");

	struct alignas(16) FEventDescStream
	{
		uint32					ThreadId;
		uint32					TransportIndex;
		union
		{
			uint32				ContainerIndex;
			const FEventDesc*	EventDescs;
		};

		enum { GapThreadId = ~0u };
	};
	static_assert(sizeof(FEventDescStream) == 16, "");

	struct FSerialDistancePredicate
	{
		bool operator () (const FEventDescStream& Lhs, const FEventDescStream& Rhs) const
		{
			uint32 Ld = Lhs.EventDescs->Serial - Origin;
			uint32 Rd = Rhs.EventDescs->Serial - Origin;
			return Ld < Rd;
		};
		uint32 Origin;
	};

	enum ESerial : int32
	{
		Bits		= 24,
		Mask		= (1 << Bits) - 1,
		Range		= 1 << Bits,
		Ignored		= Range << 2, // far away so proper serials always compare less-than
		Terminal,
	};

	using EventDescArray	= TArray<FEventDesc>;
	using EKnownUids		= Protocol5::EKnownEventUids;

	virtual EStatus			OnData(FStreamReader& Reader, const FMachineContext& Context) override;
	EStatus					OnDataNewEvents(const FMachineContext& Context);
	EStatus					OnDataImportant(const FMachineContext& Context);
	EStatus					OnDataNonCachedImportant(const FMachineContext& Context);
	EStatus					OnDataNormal(const FMachineContext& Context);
	int32					ParseImportantEvents(FStreamReader& Reader, EventDescArray& OutEventDescs, const FMachineContext& Context);
	int32					ParseEvents(FStreamReader& Reader, EventDescArray& OutEventDescs, const FMachineContext& Context);
	int32					ParseEventsWithAux(FStreamReader& Reader, EventDescArray& OutEventDescs, const FMachineContext& Context);
	int32					ParseEvent(FStreamReader& Reader, FEventDesc& OutEventDesc, const FMachineContext& Context);
	virtual void			SetSizeIfKnownEvent(uint32 Uid, uint32& InOutEventSize);
	virtual bool			DispatchKnownEvent(const FMachineContext& Context, uint32 Uid, const FEventDesc* Cursor);
	int32					DispatchEvents(const FMachineContext& Context, const FEventDesc* EventDesc, uint32 Count);
	int32					DispatchEvents(const FMachineContext& Context, TArray<FEventDescStream>& EventDescHeap);
	void					DetectSerialGaps(TArray<FEventDescStream>& EventDescHeap);
	template <typename Callback>
	void					ForEachSerialGap(const TArray<FEventDescStream>& EventDescHeap, Callback&& InCallback);

	FTypeRegistry			TypeRegistry;
	FTidPacketTransport&	Transport;
	EventDescArray			EventDescs;
	EventDescArray			SerialGaps;
	uint32					NextSerial = ~0u;
	uint32					SyncCount;
	uint32					EventVersion = 4; //Protocol version 5 uses the event version from protocol 4
};

////////////////////////////////////////////////////////////////////////////////
FProtocol5Stage::FProtocol5Stage(FTransport* InTransport)
: Transport(*(FTidPacketTransport*)InTransport)
, SyncCount(Transport.GetSyncCount())
{
	EventDescs.Reserve(8 << 10);
}

////////////////////////////////////////////////////////////////////////////////
FProtocol5Stage::EStatus FProtocol5Stage::OnData(
	FStreamReader& Reader,
	const FMachineContext& Context)
{
	Transport.SetReader(Reader);
<<<<<<< HEAD
	Transport.Update();
=======
	const FTidPacketTransport::ETransportResult Result = Transport.Update();
	if (Result == FTidPacketTransport::ETransportResult::Error)
	{
		Context.EmitMessage(
			EAnalysisMessageSeverity::Error,
			TEXT("An error was detected in the transport layer, most likely due to a corrupt trace file. See log for details.")
		);
		return EStatus::Error;
	}
>>>>>>> 4af6daef

	// New-events. They must be processed before anything else otherwise events
	// can not be interpreted.
	EStatus Ret = OnDataNewEvents(Context);
	if (Ret == EStatus::Error)
	{
		return Ret;
	}

	// Important events
	Ret = OnDataImportant(Context);
	if (Ret == EStatus::Error)
	{
		return Ret;
	}
	bool bNotEnoughData = (Ret == EStatus::NotEnoughData);

	// Normal events
	Ret = OnDataNormal(Context);
	if (Ret == EStatus::Error)
	{
		return Ret;
	}
	if (Ret == EStatus::Sync)
	{
		// After processing a SYNC packet, we need to read data once more.
		return OnData(Reader, Context);
	}
	bNotEnoughData |= (Ret == EStatus::NotEnoughData);

	if (bNotEnoughData)
	{
		return EStatus::NotEnoughData;
	}

	return Reader.CanMeetDemand() ? EStatus::Continue : EStatus::EndOfStream;
}

////////////////////////////////////////////////////////////////////////////////
FProtocol5Stage::EStatus FProtocol5Stage::OnDataNewEvents(const FMachineContext& Context)
{
	EventDescs.Reset();

	FStreamReader* ThreadReader = Transport.GetThreadStream(ETransportTid::Events);
	if (ThreadReader->IsEmpty())
	{
		return EStatus::EndOfStream;
	}

	if (ParseImportantEvents(*ThreadReader, EventDescs, Context) < 0)
	{
		return EStatus::Error;
	}

	for (const FEventDesc& EventDesc : EventDescs)
	{
		const FTypeRegistry::FTypeInfo* TypeInfo = TypeRegistry.Add(EventDesc.Data, EventVersion);
		Context.Bridge.OnNewType(TypeInfo);
	}

	return EStatus::EndOfStream;
}

////////////////////////////////////////////////////////////////////////////////
FProtocol5Stage::EStatus FProtocol5Stage::OnDataImportant(const FMachineContext& Context)
{
	static_assert(ETransportTid::Importants == ETransportTid::Internal, "It is assumed there is only one 'important' thread stream");

	EventDescs.Reset();
<<<<<<< HEAD

	FStreamReader* ThreadReader = Transport.GetThreadStream(ETransportTid::Importants);
	if (ThreadReader->IsEmpty())
	{
		return EStatus::EndOfStream;
	}

	if (ParseImportantEvents(*ThreadReader, EventDescs, Context) < 0)
	{
		return EStatus::Error;
	}

	bool bNotEnoughData = !ThreadReader->IsEmpty();

	if (EventDescs.Num() <= 0)
	{
		return bNotEnoughData ? EStatus::NotEnoughData : EStatus::EndOfStream;
	}

	// Dispatch looks ahead to the next desc looking for runs of aux blobs. As
	// such we should add a terminal desc for it to read. Note the "- 1" too.
	FEventDesc& EventDesc = EventDescs.Emplace_GetRef();
	EventDesc.Serial = ESerial::Terminal;

	Context.Bridge.SetActiveThread(ETransportTid::Importants);
	if (DispatchEvents(Context, EventDescs.GetData(), EventDescs.Num() - 1) < 0)
	{
		return EStatus::Error;
	}

=======

	FStreamReader* ThreadReader = Transport.GetThreadStream(ETransportTid::Importants);
	if (ThreadReader->IsEmpty())
	{
		return EStatus::EndOfStream;
	}

	if (ParseImportantEvents(*ThreadReader, EventDescs, Context) < 0)
	{
		return EStatus::Error;
	}

	bool bNotEnoughData = !ThreadReader->IsEmpty();

	if (EventDescs.Num() <= 0)
	{
		return bNotEnoughData ? EStatus::NotEnoughData : EStatus::EndOfStream;
	}

	// Dispatch looks ahead to the next desc looking for runs of aux blobs. As
	// such we should add a terminal desc for it to read. Note the "- 1" too.
	FEventDesc& EventDesc = EventDescs.Emplace_GetRef();
	EventDesc.Serial = ESerial::Terminal;

	Context.Bridge.SetActiveThread(ETransportTid::Importants);
	if (DispatchEvents(Context, EventDescs.GetData(), EventDescs.Num() - 1) < 0)
	{
		return EStatus::Error;
	}

>>>>>>> 4af6daef
	return bNotEnoughData ? EStatus::NotEnoughData : EStatus::EndOfStream;
}

////////////////////////////////////////////////////////////////////////////////
int32 FProtocol5Stage::ParseImportantEvents(FStreamReader& Reader, EventDescArray& OutEventDescs, const FMachineContext& Context)
{
	using namespace Protocol5;

	while (true)
	{
		int32 Remaining = Reader.GetRemaining();
		if (Remaining < sizeof(FImportantEventHeader))
		{
			return 1;
		}

		const auto* Header = Reader.GetPointerUnchecked<FImportantEventHeader>();
		if (Remaining < int32(Header->Size) + sizeof(FImportantEventHeader))
		{
			return 1;
		}

		uint32 Uid = Header->Uid;

		FEventDesc EventDesc;
		EventDesc.Serial = ESerial::Ignored;
		EventDesc.Uid = Uid;
		EventDesc.Data = Header->Data;

		// Special case for new events. It would work to add a 0 type to the
		// registry but this way avoid raveling things together.
		if (Uid == EKnownUids::NewEvent)
		{
			OutEventDescs.Add(EventDesc);
			Reader.Advance(sizeof(*Header) + Header->Size);
			continue;
		}

		const FTypeRegistry::FTypeInfo* TypeInfo = TypeRegistry.Get(Uid);
		if (TypeInfo == nullptr)
		{
<<<<<<< HEAD
			Context.Log->Warning(LOCTEXT("UnknownUID","An unknown event UID was encountered."));
=======
			Context.EmitMessagef(EAnalysisMessageSeverity::Warning, TEXT("An unknown event UID (%d) was encountered."), Uid);
>>>>>>> 4af6daef
			return 1;
		}

		if (TypeInfo->Flags & FTypeRegistry::FTypeInfo::Flag_MaybeHasAux)
		{
			EventDesc.bHasAux = 1;
		}

		OutEventDescs.Add(EventDesc);

		if (TypeInfo->Flags & FTypeRegistry::FTypeInfo::Flag_MaybeHasAux)
		{
			const uint8* Cursor = Header->Data + TypeInfo->EventSize;
			const uint8* End = Header->Data + Header->Size;
			while (Cursor <= End)
			{
				if (Cursor[0] == uint8(EKnownUids::AuxDataTerminal))
				{
					break;
				}

				const auto* AuxHeader = (FAuxHeader*)Cursor;

				FEventDesc& AuxDesc = OutEventDescs.Emplace_GetRef();
				AuxDesc.Uid = uint8(EKnownUids::AuxData);
				AuxDesc.Data = AuxHeader->Data;
				AuxDesc.Serial = ESerial::Ignored;

				Cursor = AuxHeader->Data + (AuxHeader->Pack >> FAuxHeader::SizeShift);
			}

			if (Cursor[0] != uint8(EKnownUids::AuxDataTerminal))
			{
<<<<<<< HEAD
				Context.Log->Warning(LOCTEXT("AuxDataTerminalExpected","Expected an aux data terminal in the stream."));
=======
				Context.EmitMessage(EAnalysisMessageSeverity::Warning, TEXT("Expected an aux data terminal in the stream."));
>>>>>>> 4af6daef
				return -1;
			}
		}

		Reader.Advance(sizeof(*Header) + Header->Size);
	}

	return 0;
}

////////////////////////////////////////////////////////////////////////////////
FProtocol5Stage::EStatus FProtocol5Stage::OnDataNormal(const FMachineContext& Context)
{
	// Ordinary events

	EventDescs.Reset();
	bool bNotEnoughData = false;

	TArray<FEventDescStream> EventDescHeap;
	EventDescHeap.Reserve(Transport.GetThreadCount());

	for (uint32 i = ETransportTid::Bias, n = Transport.GetThreadCount(); i < n; ++i)
	{
		uint32 NumEventDescs = EventDescs.Num();

		TRACE_ANALYSIS_DEBUG("Thread: %03d Id:%04x", i, Transport.GetThreadId(i));

		// Extract all the events in the stream for this thread
		FStreamReader* ThreadReader = Transport.GetThreadStream(i);

		// Stop analysis if this thread has accumulated too much data.
		// This can happen on corrupted traces (ex. with serial sync events missing or out of order).
<<<<<<< HEAD
		if (ThreadReader->GetRemaining() > 512 * 1024 * 1024)
		{
			Context.Log->Error(LOCTEXT("TooMuchData", "Analysis accumulated too much data before being able to continue analysing the stream."));
=======
		constexpr int32 MaxAccumulatedBytes = 512 * 1024 * 1024;
		if (ThreadReader->GetRemaining() > MaxAccumulatedBytes)
		{
			Context.EmitMessagef(
				EAnalysisMessageSeverity::Error,
				TEXT("Analysis accumulated too much data (%d MiB) before being able to continue analysing the stream."),
				ThreadReader->GetRemaining() / (1024*1024)
			);
>>>>>>> 4af6daef
			return EStatus::Error;
		}

		if (ParseEvents(*ThreadReader, EventDescs, Context) < 0)
		{
			return EStatus::Error;
		}

		bNotEnoughData |= !ThreadReader->IsEmpty();

		if (uint32(EventDescs.Num()) != NumEventDescs)
		{
			// Add a dummy event to delineate the end of this thread's events
			FEventDesc& EventDesc = EventDescs.Emplace_GetRef();
			EventDesc.Serial = ESerial::Terminal;

			FEventDescStream Out;
			Out.ThreadId = Transport.GetThreadId(i);
			Out.TransportIndex = i;
			Out.ContainerIndex = NumEventDescs;
			EventDescHeap.Add(Out);
		}

		TRACE_ANALYSIS_DEBUG("Thread: %03d bNotEnoughData:%d", i, bNotEnoughData);
	}

	// Now EventDescs is stable we can convert the indices into pointers
	for (FEventDescStream& Stream : EventDescHeap)
	{
		Stream.EventDescs = EventDescs.GetData() + Stream.ContainerIndex;
	}

	// Process leading unsynchronised events so that each stream starts with a
	// sychronised event.
	for (FEventDescStream& Stream : EventDescHeap)
	{
		// Extract a run of consecutive unsynchronised events
		const FEventDesc* EndDesc = Stream.EventDescs;
		for (; EndDesc->Serial == ESerial::Ignored; ++EndDesc);

		// Dispatch.
		const FEventDesc* StartDesc = Stream.EventDescs;
		int32 DescNum = int32(UPTRINT(EndDesc - StartDesc));
		if (DescNum > 0)
		{
			Context.Bridge.SetActiveThread(Stream.ThreadId);

			if (DispatchEvents(Context, StartDesc, DescNum) < 0)
			{
				return EStatus::Error;
			}

			Stream.EventDescs = EndDesc;
		}
	}

	// Trim off empty streams
	EventDescHeap.RemoveAllSwap([] (const FEventDescStream& Stream)
	{
		return (Stream.EventDescs->Serial == ESerial::Terminal);
	});

	// Early out if there isn't any events available.
	if (UNLIKELY(EventDescHeap.IsEmpty()))
	{
		return bNotEnoughData ? EStatus::NotEnoughData : EStatus::EndOfStream;
	}

	// Provided that less than approximately "SerialRange * BytesPerSerial"
	// is buffered there should never be more that "SerialRange / 2" serial
	// numbers. Thus if the distance between any two serial numbers is larger
	// than half the serial space, they have wrapped.

	// A min-heap is used to peel off groups of events by lowest serial
	EventDescHeap.Heapify(FSerialDistancePredicate{NextSerial});

	// Events must be consumed contiguously.
	if (NextSerial == ~0u && Transport.GetSyncCount())
	{
		NextSerial = EventDescHeap.HeapTop().EventDescs[0].Serial;
<<<<<<< HEAD
	}

	const bool bSync = (SyncCount != Transport.GetSyncCount());
	DetectSerialGaps(EventDescHeap);

	if (DispatchEvents(Context, EventDescHeap) < 0)
	{
		return EStatus::Error;
	}

	if (bSync)
	{
		return EStatus::Sync;
	}

=======
	}

	const bool bSync = (SyncCount != Transport.GetSyncCount());
	DetectSerialGaps(EventDescHeap);

	if (DispatchEvents(Context, EventDescHeap) < 0)
	{
		return EStatus::Error;
	}

	if (bSync)
	{
		return EStatus::Sync;
	}

>>>>>>> 4af6daef
	return bNotEnoughData ? EStatus::NotEnoughData : EStatus::EndOfStream;
}

////////////////////////////////////////////////////////////////////////////////
int32 FProtocol5Stage::DispatchEvents(
	const FMachineContext& Context,
	TArray<FEventDescStream>& EventDescHeap)
{
	auto UpdateHeap = [&] (const FEventDescStream& Stream, const FEventDesc* EventDesc)
	{
		if (EventDesc->Serial != ESerial::Terminal)
		{
			FEventDescStream Next = Stream;
			Next.EventDescs = EventDesc;
			EventDescHeap.Add(Next);
		}

		EventDescHeap.HeapPopDiscard(FSerialDistancePredicate{NextSerial}, false);
	};

	do
	{
		const FEventDescStream& Stream = EventDescHeap.HeapTop();
		const FEventDesc* StartDesc = Stream.EventDescs;
		const FEventDesc* EndDesc = StartDesc;

		// DetectSerialGaps() will add a special stream that communicates gaps
		// in serial numbers, gaps that will never be resolved. Thread IDs
		// are uint16 everywhere else so they will never collide with GapThreadId.
		if (Stream.ThreadId == FEventDescStream::GapThreadId)
		{
			NextSerial = EndDesc->Serial + EndDesc->GapLength;
			NextSerial &= ESerial::Mask;
			UpdateHeap(Stream, EndDesc + 1);
			continue;
		}

		// Extract a run of consecutive events (plus runs of unsynchronised ones)
		if (EndDesc->Serial == NextSerial)
		{
			do
			{
				NextSerial = (NextSerial + 1) & ESerial::Mask;

				do
				{
					++EndDesc;
				}
				while (EndDesc->Serial == ESerial::Ignored);
			}
			while (EndDesc->Serial == NextSerial);
		}
		else
		{
			// The lowest known serial number is not low enough so we are unable
			// to proceed any further.
			break;
		}

		// Dispatch.
		Context.Bridge.SetActiveThread(Stream.ThreadId);
		int32 DescNum = int32(UPTRINT(EndDesc - StartDesc));
		check(DescNum > 0);
		if (DispatchEvents(Context, StartDesc, DescNum) < 0)
		{
			return -1;
		}

		UpdateHeap(Stream, EndDesc);
	}
	while (!EventDescHeap.IsEmpty());

	// If there are any streams left in the heap then we are unable to proceed
	// until more data is received. We'll rewind the streams until more data is
	// available. It is an efficient way to do things, but it is simple way.
	for (FEventDescStream& Stream : EventDescHeap)
	{
		const FEventDesc& EventDesc = Stream.EventDescs[0];
		uint32 HeaderSize = 1 + EventDesc.bTwoByteUid + (ESerial::Bits / 8);

		FStreamReader* Reader = Transport.GetThreadStream(Stream.TransportIndex);
		Reader->Backtrack(EventDesc.Data - HeaderSize);
	}

	return 0;
}

////////////////////////////////////////////////////////////////////////////////
int32 FProtocol5Stage::ParseEvents(FStreamReader& Reader, EventDescArray& OutEventDescs, const FMachineContext& Context)
{
	while (!Reader.IsEmpty())
	{
		FEventDesc EventDesc;
		int32 Size = ParseEvent(Reader, EventDesc, Context);
		if (Size <= 0)
		{
			return Size;
		}

		TRACE_ANALYSIS_DEBUG("Event: %04d Uid:%04x Serial:%08x", OutEventDescs.Num(), EventDesc.Uid, EventDesc.Serial);
		OutEventDescs.Add(EventDesc);

		if (EventDesc.bHasAux)
		{
			uint32 RewindDescsNum = OutEventDescs.Num() - 1;
			auto RewindMark = Reader.SaveMark();

			Reader.Advance(Size);

			int Ok = ParseEventsWithAux(Reader, OutEventDescs, Context);
			if (Ok < 0)
			{
				return Ok;
			}

			if (Ok == 0)
			{
				OutEventDescs.SetNum(RewindDescsNum);
				Reader.RestoreMark(RewindMark);
				break;
			}

			continue;
		}

		Reader.Advance(Size);
	}

	return 0;
}

////////////////////////////////////////////////////////////////////////////////
int32 FProtocol5Stage::ParseEventsWithAux(FStreamReader& Reader, EventDescArray& OutEventDescs, const FMachineContext& Context)
{
	// We are now "in" the scope of an event with zero or more aux-data blocks.
	// We will consume events until we leave this scope (a aux-data-terminal).
	// A running key is assigned to each event with a gap left following events
	// that may have aux-data blocks. Aux-data blocks are assigned a key that
	// fits in these gaps. Once sorted by this key, events maintain their order
	// while aux-data blocks are moved to directly follow their owners.

	TArray<uint16, TInlineAllocator<8>> AuxKeyStack = { 0 };
	uint32 AuxKey = 2;

	uint32 FirstDescIndex = OutEventDescs.Num();
	bool bUnsorted = false;

	while (!Reader.IsEmpty())
	{
		FEventDesc EventDesc;
		EventDesc.Serial = ESerial::Ignored;

		int32 Size = ParseEvent(Reader, EventDesc, Context);
		if (Size <= 0)
		{
			return Size;
		}

		TRACE_ANALYSIS_DEBUG("Event: %04d Uid:%04x Serial:%08x", OutEventDescs.Num(), EventDesc.Uid, EventDesc.Serial);

		Reader.Advance(Size);

		if (EventDesc.Uid == EKnownUids::AuxDataTerminal)
		{
			// Leave the scope of an aux-owning event.
			if (AuxKeyStack.Pop() == 0)
			{
				break;
			}
			continue;
		}
		else if (EventDesc.Uid == EKnownUids::AuxData)
		{
			// Move an aux-data block to follow its owning event
			EventDesc.AuxKey = AuxKeyStack.Last() + 1;
		}
		else
		{
			EventDesc.AuxKey = uint16(AuxKey);

			// Maybe it is time to create a new aux-data owner scope
			if (EventDesc.bHasAux)
			{
				AuxKeyStack.Add(uint16(AuxKey));
			}

			// This event maybe in the middle of an earlier event's aux data blocks.
			bUnsorted = true;
		}

		OutEventDescs.Add(EventDesc);

		++AuxKey;
	}

	if (AuxKeyStack.Num() > 0)
	{
		// There was not enough data available to complete the outer most scope
		return 0;
	}

	checkf((AuxKey & 0xffff0000) == 0, TEXT("AuxKey overflow (%08x)"), AuxKey);

	// Sort to get all aux-blocks contiguous with their owning event
	if (bUnsorted)
	{
		uint32 NumDescs = OutEventDescs.Num() - FirstDescIndex;
		TArrayView<FEventDesc> DescsView(OutEventDescs.GetData() + FirstDescIndex, NumDescs);
		Algo::StableSort(
			DescsView,
			[] (const FEventDesc& Lhs, const FEventDesc& Rhs)
			{
				return Lhs.AuxKey < Rhs.AuxKey;
			}
		);
	}

	return 1;
}

////////////////////////////////////////////////////////////////////////////////
int32 FProtocol5Stage::ParseEvent(FStreamReader& Reader, FEventDesc& EventDesc, const FMachineContext& Context)
{
	using namespace Protocol5;

	// No need to aggressively bounds check here. Events are never fragmented
	// due to the way that data is transported (aux payloads can be though).
	const uint8* Cursor = Reader.GetPointerUnchecked<uint8>();

	// Parse the event's ID
	uint32 Uid = *Cursor;
	if (Uid & EKnownUids::Flag_TwoByteUid)
	{
		EventDesc.bTwoByteUid = 1;
		Uid = *(uint16*)Cursor;
		++Cursor;
	}
	Uid >>= EKnownUids::_UidShift;
	++Cursor;

	// Calculate the size of the event
	uint32 Serial = uint32(ESerial::Ignored);
	uint32 EventSize = 0;
	if (Uid < EKnownUids::User)
	{
		/* Well-known event */

		if (Uid == Protocol5::EKnownEventUids::AuxData)
		{
			--Cursor; // FAuxHeader includes the one-byte Uid
			const auto* AuxHeader = (FAuxHeader*)Cursor;

			uint32 Remaining = Reader.GetRemaining();
			uint32 Size = AuxHeader->Pack >> FAuxHeader::SizeShift;
			if (Remaining < Size + sizeof(FAuxHeader))
			{
				return 0;
			}

			EventSize = Size;
			Cursor += sizeof(FAuxHeader);
		}
		else
		{
			SetSizeIfKnownEvent(Uid, EventSize);
		}

		EventDesc.bHasAux = 0;
	}
	else
	{
		/* Ordinary events */

		const FTypeRegistry::FTypeInfo* TypeInfo = TypeRegistry.Get(Uid);
		if (TypeInfo == nullptr)
		{
<<<<<<< HEAD
			Context.Log->Warning(LOCTEXT("UnknownUID","An unknown event UID was encountered."));
=======
			Context.EmitMessagef(EAnalysisMessageSeverity::Warning, TEXT("An unknown event UID (%u) was encountered."), Uid);
>>>>>>> 4af6daef
			return 0;
		}

		EventSize = TypeInfo->EventSize;
		EventDesc.bHasAux = !!(TypeInfo->Flags & FTypeRegistry::FTypeInfo::Flag_MaybeHasAux);

		if ((TypeInfo->Flags & FDispatch::Flag_NoSync) == 0)
		{
			memcpy(&Serial, Cursor, sizeof(int32));
			Serial &= ESerial::Mask;
			Cursor += 3;
		}
	}

	EventDesc.Serial = Serial;
	EventDesc.Uid = Uid;
	EventDesc.Data = Cursor;

	uint32 HeaderSize = uint32(UPTRINT(Cursor - Reader.GetPointer<uint8>()));
	return HeaderSize + EventSize;
}
<<<<<<< HEAD

////////////////////////////////////////////////////////////////////////////////
template <typename Callback>
void FProtocol5Stage::ForEachSerialGap(
	const TArray<FEventDescStream>& EventDescHeap,
	Callback&& InCallback)
{
	TArray<FEventDescStream> HeapCopy(EventDescHeap);
	int Serial = HeapCopy.HeapTop().EventDescs[0].Serial;

=======

////////////////////////////////////////////////////////////////////////////////
template <typename Callback>
void FProtocol5Stage::ForEachSerialGap(
	const TArray<FEventDescStream>& EventDescHeap,
	Callback&& InCallback)
{
	TArray<FEventDescStream> HeapCopy(EventDescHeap);
	int Serial = HeapCopy.HeapTop().EventDescs[0].Serial;

>>>>>>> 4af6daef
	// There might be a gap at the beginning of the heap if some events have
	// already been consumed.
	if (NextSerial != Serial)
	{
		if (!InCallback(NextSerial, Serial))
		{
			return;
		}
	}

	// A min-heap is used to peel off each stream (thread) with the lowest serial
	// numbered event.
	do
	{
		const FEventDescStream& Stream = HeapCopy.HeapTop();
		const FEventDesc* EventDesc = Stream.EventDescs;

		// If the next lowest serial number doesn't match where we got up to in
		// the previous stream we have found a gap. Celebration ensues.
		if (Serial != EventDesc->Serial)
		{
			if (!InCallback(Serial, EventDesc->Serial))
			{
				return;
			}
		}

		// Consume consecutive events (including unsynchronised ones).
		Serial = EventDesc->Serial;
		do
		{
			do
			{
				++EventDesc;
			}
			while (EventDesc->Serial == ESerial::Ignored);

			Serial = (Serial + 1) & ESerial::Mask;
		}
		while (EventDesc->Serial == Serial);

		// Update the heap
		if (EventDesc->Serial != ESerial::Terminal)
		{
			auto& Out = HeapCopy.Add_GetRef({Stream.ThreadId, Stream.TransportIndex});
			Out.EventDescs = EventDesc;
		}
		HeapCopy.HeapPopDiscard(FSerialDistancePredicate{NextSerial}, false);
	}
	while (!HeapCopy.IsEmpty());
}

////////////////////////////////////////////////////////////////////////////////
void FProtocol5Stage::DetectSerialGaps(TArray<FEventDescStream>& EventDescHeap)
{
	// Events that should be synchronised across threads are assigned serial
	// numbers so they can be analysed in the correct order. Gaps in the
	// serials can occur under two scenarios; 1) when packets are dropped from
	// the trace tail to make space for new trace events, and 2) when Trace's
	// worker thread ticks, samples all the trace buffers and sends their data.
	// In late-connect scenarios these gaps need to be skipped over in order to
	// successfully reserialise events in the data stream. To further complicate
	// matters, most of the gaps from (2) will get filled by the following update,
	// leading to initial false positive gaps. By embedding sync points in the
	// stream we can reliably differentiate genuine gaps from temporary ones.
	//
	// Note that this could be done without sync points but it is an altogether
	// more complex solution. So unsightly embedded syncs it is...

	if (SyncCount == Transport.GetSyncCount())
	{
		return;
	}

	SyncCount = Transport.GetSyncCount();

	if (SyncCount == 1)
	{
		// On the first update we will just collect gaps.
		auto GatherGap = [this] (int32 Lhs, int32 Rhs)
		{
			FEventDesc& Gap = SerialGaps.Emplace_GetRef();
			Gap.Serial = Lhs;
			Gap.GapLength = (Rhs - Lhs) & ESerial::Mask;
			return true;
		};
		ForEachSerialGap(EventDescHeap, GatherGap);
	}
	else
	{
		// On the second update we detect where gaps from the previous update
		// start getting filled in. Any gaps preceding that point are genuine.
		uint32 GapCount = 0;
		auto RecordGap = [this, &GapCount] (int32 Lhs, int32 Rhs)
		{
			if (SerialGaps.IsEmpty() || GapCount >= (uint32)SerialGaps.Num())
			{
				return false;
			}

			const FEventDesc& SerialGap = SerialGaps[GapCount];

			if (SerialGap.Serial == Lhs)
			{
				/* This is the expected case */
				++GapCount;
				return true;
			}

			if (SerialGap.Serial > Lhs)
			{
				/* We've started receiving new gaps that are exist because not all
				* data has been received yet. They're false positives. No need to process
				* any further */
				return false;
			}

			// If we're here something's probably gone wrong
			return false;
		};

		ForEachSerialGap(EventDescHeap, RecordGap);

		if (GapCount == 0) //-V547
		{
			SerialGaps.Empty();
			return;
		}

		// Turn the genuine gaps into a stream that DispatchEvents() can handle
		// and use to skip over them.

		if (GapCount == uint32(SerialGaps.Num()))
		{
			SerialGaps.Emplace();
		}
		FEventDesc& Terminator = SerialGaps[GapCount];
		Terminator.Serial = ESerial::Terminal;

		FEventDescStream Out = EventDescHeap[0];
		Out.ThreadId = FEventDescStream::GapThreadId;
		Out.EventDescs = SerialGaps.GetData();
		EventDescHeap.HeapPush(Out, FSerialDistancePredicate{NextSerial});
	}
}

////////////////////////////////////////////////////////////////////////////////
void FProtocol5Stage::SetSizeIfKnownEvent(uint32 Uid, uint32& InOutEventSize)
{
	switch (Uid)
	{
	case EKnownUids::EnterScope_T:
	case EKnownUids::LeaveScope_T:
		InOutEventSize = 7;
		break;
	};
}

////////////////////////////////////////////////////////////////////////////////
bool FProtocol5Stage::DispatchKnownEvent(const FMachineContext& Context, uint32 Uid, const FEventDesc* Cursor)
{
	// Maybe this is a "well-known" event that is handled a little different?
	switch (Uid)
	{
	case EKnownUids::EnterScope:
		Context.Bridge.EnterScope();
		return true;

	case EKnownUids::LeaveScope:
		Context.Bridge.LeaveScope();
		return true;

	case EKnownUids::EnterScope_T:
	{
		uint64 RelativeTimestamp = *(uint64*)(Cursor->Data - 1) >> 8;
		Context.Bridge.EnterScope(RelativeTimestamp);
		return true;
	}

	case EKnownUids::LeaveScope_T:
	{
		uint64 RelativeTimestamp = *(uint64*)(Cursor->Data - 1) >> 8;
		Context.Bridge.LeaveScope(RelativeTimestamp);
		return true;
	}

	case EKnownUids::AuxData:
	case EKnownUids::AuxDataTerminal:
		return true;

	default:
		return false;
	}
}

////////////////////////////////////////////////////////////////////////////////
int32 FProtocol5Stage::DispatchEvents(
	const FMachineContext& Context,
	const FEventDesc* EventDesc, uint32 Count)
{
	using namespace Protocol5;

	FAuxDataCollector AuxCollector;

	for (const FEventDesc* Cursor = EventDesc, *End = EventDesc + Count; Cursor < End; ++Cursor)
	{
		uint32 Uid = uint32(Cursor->Uid);

		if (DispatchKnownEvent(Context, Uid, Cursor))
		{
			continue;
		}

		if (!TypeRegistry.IsUidValid(Uid))
		{
<<<<<<< HEAD
			Context.Log->Warning(LOCTEXT("UnknownUID","An unknown event UID was encountered."));
=======
			Context.EmitMessagef(EAnalysisMessageSeverity::Warning, TEXT("An unknown event UID (%u) was encountered."), Uid);
>>>>>>> 4af6daef
			return -1;
		}

		// It is a normal event.
		const FTypeRegistry::FTypeInfo* TypeInfo = TypeRegistry.Get(Uid);
		FEventDataInfo EventDataInfo = {
			Cursor->Data,
			*TypeInfo,
			&AuxCollector,
			TypeInfo->EventSize,
		};

		// Gather its auxiliary data blocks into a collector.
		if (Cursor->bHasAux)
		{
			while (true)
			{
				++Cursor;

				if (Cursor->Uid != EKnownUids::AuxData)
				{
					--Cursor; // Read off too much. Put it back.
					break;
				}

				const auto* AuxHeader = ((FAuxHeader*)(Cursor->Data)) - 1;

				FAuxData AuxData = {};
				AuxData.Data = AuxHeader->Data;
				AuxData.DataSize = (AuxHeader->Pack >> FAuxHeader::SizeShift);
				AuxData.FieldIndex = AuxHeader->FieldIndex_Size & FAuxHeader::FieldMask;
				// AuxData.FieldSizeAndType = ... - this is assigned on demand in GetData()
				AuxCollector.Add(AuxData);
			}
		}

		Context.Bridge.OnEvent(EventDataInfo);

		AuxCollector.Reset();
	}

	return 0;
}



// {{{1 protocol-6 -------------------------------------------------------------

////////////////////////////////////////////////////////////////////////////////
class FProtocol6Stage : public FProtocol5Stage
{
public:
							FProtocol6Stage(FTransport* InTransport);
};

////////////////////////////////////////////////////////////////////////////////
FProtocol6Stage::FProtocol6Stage(FTransport* InTransport)
	: FProtocol5Stage(InTransport)
{
	EventVersion = 6;
}



// {{{1 protocol-7 -------------------------------------------------------------

////////////////////////////////////////////////////////////////////////////////
class FProtocol7Stage : public FProtocol6Stage
{
public:
							FProtocol7Stage(FTransport* InTransport);

	virtual void			SetSizeIfKnownEvent(uint32 Uid, uint32& InOutEventSize) override;
	virtual bool			DispatchKnownEvent(const FMachineContext& Context, uint32 Uid, const FEventDesc* Cursor) override;

protected:
	using EKnownUids		= Protocol7::EKnownEventUids;
};

////////////////////////////////////////////////////////////////////////////////
FProtocol7Stage::FProtocol7Stage(FTransport* InTransport)
	: FProtocol6Stage(InTransport)
{
	EventVersion = 7;
}

////////////////////////////////////////////////////////////////////////////////
void FProtocol7Stage::SetSizeIfKnownEvent(uint32 Uid, uint32& InOutEventSize)
{
	switch (Uid)
	{
	case EKnownUids::EnterScope_TA:
	case EKnownUids::LeaveScope_TA:
		InOutEventSize = 8;
		break;

	case EKnownUids::EnterScope_TB:
	case EKnownUids::LeaveScope_TB:
		InOutEventSize = 7;
		break;
	};
}

////////////////////////////////////////////////////////////////////////////////
bool FProtocol7Stage::DispatchKnownEvent(const FMachineContext& Context, uint32 Uid, const FEventDesc* Cursor)
{
	// Maybe this is a "well-known" event that is handled a little different?
	switch (Uid)
	{
	case EKnownUids::EnterScope:
		Context.Bridge.EnterScope();
		return true;

	case EKnownUids::LeaveScope:
		Context.Bridge.LeaveScope();
		return true;

	case EKnownUids::EnterScope_TA:
	{
		uint64 AbsoluteTimestamp = *(uint64*)Cursor->Data;
		Context.Bridge.EnterScopeA(AbsoluteTimestamp);
		return true;
	}

	case EKnownUids::LeaveScope_TA:
	{
		uint64 AbsoluteTimestamp = *(uint64*)Cursor->Data;
		Context.Bridge.LeaveScopeA(AbsoluteTimestamp);
		return true;
	}

	case EKnownUids::EnterScope_TB:
	{
		uint64 BaseRelativeTimestamp = *(uint64*)(Cursor->Data - 1) >> 8;
		Context.Bridge.EnterScopeB(BaseRelativeTimestamp);
		return true;
	}

	case EKnownUids::LeaveScope_TB:
	{
		uint64 BaseRelativeTimestamp = *(uint64*)(Cursor->Data - 1) >> 8;
		Context.Bridge.LeaveScopeB(BaseRelativeTimestamp);
		return true;
	}

	case EKnownUids::AuxData:
	case EKnownUids::AuxDataTerminal:
		return true;

	default:
		return false;
	}
}

// {{{1 est.-transport ---------------------------------------------------------

////////////////////////////////////////////////////////////////////////////////
class FEstablishTransportStage
	: public FAnalysisMachine::FStage
{
public:
	virtual EStatus OnData(FStreamReader& Reader, const FMachineContext& Context) override;
};

////////////////////////////////////////////////////////////////////////////////
FEstablishTransportStage::EStatus FEstablishTransportStage::OnData(
	FStreamReader& Reader,
	const FMachineContext& Context)
{
	using namespace UE::Trace;

	const struct {
		uint8 TransportVersion;
		uint8 ProtocolVersion;
	}* Header = decltype(Header)(Reader.GetPointer(sizeof(*Header)));
	if (Header == nullptr)
	{
		return EStatus::NotEnoughData;
	}

	uint32 TransportVersion = Header->TransportVersion;
	TRACE_ANALYSIS_DEBUG("TransportVersion: %u", TransportVersion);

	uint32 ProtocolVersion = Header->ProtocolVersion;
	TRACE_ANALYSIS_DEBUG("ProtocolVersion: %u", ProtocolVersion);

	FTransport* Transport = nullptr;
	switch (TransportVersion)
	{
	case ETransport::Raw:			Transport = new FTransport(); break;
	case ETransport::Packet:		Transport = new FPacketTransport(); break;
	case ETransport::TidPacket:		Transport = new FTidPacketTransport(); break;
	case ETransport::TidPacketSync:	Transport = new FTidPacketTransportSync(); break;
	default:
		{
<<<<<<< HEAD
			Context.Log->Error(FText::Format(
				LOCTEXT("InvalidTransportVersion", "Unknown transport version: {0}. You may need to recompile this application"),
				FText::AsNumber(TransportVersion)));
=======
			Context.EmitMessagef(
				EAnalysisMessageSeverity::Error,
				TEXT("Unknown transport version: %u. You may need to recompile this application"),
				TransportVersion
			);
>>>>>>> 4af6daef
			return EStatus::Error;
		}
	}

	switch (ProtocolVersion)
	{
	case Protocol0::EProtocol::Id:
		Context.Machine.QueueStage<FProtocol0Stage>(Transport);
		Context.Machine.Transition();
		break;

	case Protocol1::EProtocol::Id:
	case Protocol2::EProtocol::Id:
	case Protocol3::EProtocol::Id:
		Context.Machine.QueueStage<FProtocol2Stage>(ProtocolVersion, Transport);
		Context.Machine.Transition();
		break;

	case Protocol4::EProtocol::Id:
		Context.Machine.QueueStage<FProtocol4Stage>(ProtocolVersion, Transport);
		Context.Machine.Transition();
		break;

	case Protocol5::EProtocol::Id:
		Context.Machine.QueueStage<FProtocol5Stage>(Transport);
		Context.Machine.Transition();
		break;

	case Protocol6::EProtocol::Id:
		Context.Machine.QueueStage<FProtocol6Stage>(Transport);
		Context.Machine.Transition();
		break;

	case Protocol7::EProtocol::Id:
		Context.Machine.QueueStage<FProtocol7Stage>(Transport);
		Context.Machine.Transition();
		break;

	default:
		{
<<<<<<< HEAD
			Context.Log->Error(FText::Format(
					LOCTEXT("UnknownProtocolVersion", "Unknown protocol version: {0}. You may need to recompile this application."),
					FText::AsNumber(ProtocolVersion)));
=======
			Context.EmitMessagef(
				EAnalysisMessageSeverity::Error,
				TEXT("Unknown protocol version: %u. You may need to recompile this application"),
				ProtocolVersion
			);
>>>>>>> 4af6daef
			return EStatus::Error;
		}
	}

	Reader.Advance(sizeof(*Header));
	return EStatus::Continue;
}



// {{{1 metadata ---------------------------------------------------------------

////////////////////////////////////////////////////////////////////////////////
class FMetadataStage
	: public FAnalysisMachine::FStage
{
public:
	virtual EStatus OnData(FStreamReader& Reader, const FMachineContext& Context) override;
};

////////////////////////////////////////////////////////////////////////////////
FMetadataStage::EStatus FMetadataStage::OnData(
	FStreamReader& Reader,
	const FMachineContext& Context)
{
	const auto* MetadataSize = Reader.GetPointer<uint16>();
	if (MetadataSize == nullptr)
	{
		return EStatus::NotEnoughData;
	}

	const uint8* Metadata = Reader.GetPointer(sizeof(*MetadataSize) + *MetadataSize);
	if (Metadata == nullptr)
	{
		return EStatus::NotEnoughData;
	}

	Reader.Advance(sizeof(*MetadataSize) + *MetadataSize);

	Context.Machine.QueueStage<FEstablishTransportStage>();
	Context.Machine.Transition();
	return EStatus::Continue;
}



// {{{1 magic ------------------------------------------------------------------

////////////////////////////////////////////////////////////////////////////////
class FMagicStage
	: public FAnalysisMachine::FStage
{
public:
	virtual EStatus OnData(FStreamReader& Reader, const FMachineContext& Context) override;
};

////////////////////////////////////////////////////////////////////////////////
FMagicStage::EStatus FMagicStage::OnData(
	FStreamReader& Reader,
	const FMachineContext& Context)
{
	const auto* MagicPtr = Reader.GetPointer<uint32>();
	if (MagicPtr == nullptr)
	{
		return EStatus::NotEnoughData;
	}

	uint32 Magic = *MagicPtr;

	if (Magic == 'ECRT' || Magic == '2CRT')
	{
		// Source is big-endian which we don't currently support
<<<<<<< HEAD
		Context.Log->Error(LOCTEXT("BigEndian", "Big endian traces are currently not supported."));
=======
		Context.EmitMessage(EAnalysisMessageSeverity::Error, TEXT("Big endian traces are currently not supported."));
>>>>>>> 4af6daef
		return EStatus::Error;
	}

	if (Magic == 'TRCE')
	{
		Reader.Advance(sizeof(*MagicPtr));
		Context.Machine.QueueStage<FEstablishTransportStage>();
		Context.Machine.Transition();
		return EStatus::Continue;
	}

	if (Magic == 'TRC2')
	{
		Reader.Advance(sizeof(*MagicPtr));
		Context.Machine.QueueStage<FMetadataStage>();
		Context.Machine.Transition();
		return EStatus::Continue;
	}

	// There was no header on early traces so they went straight into declaring
	// protocol and transport versions.
	if (Magic == 0x00'00'00'01) // protocol 0, transport 1
	{
		Context.Machine.QueueStage<FEstablishTransportStage>();
		Context.Machine.Transition();
		return EStatus::Continue;
	}

<<<<<<< HEAD
	Context.Log->Error(LOCTEXT("IncorrectMagic", "The file or stream was not recognized as trace stream."));
=======
	Context.EmitMessage(EAnalysisMessageSeverity::Error, TEXT("The file or stream was not recognized as trace stream."));
>>>>>>> 4af6daef
	return EStatus::Error;
}



// {{{1 engine -----------------------------------------------------------------

////////////////////////////////////////////////////////////////////////////////
class FAnalysisEngine::FImpl
{
public:
<<<<<<< HEAD
					FImpl(TArray<IAnalyzer*>&& Analyzers, FMessageLog* InLog);
=======
						FImpl(TArray<IAnalyzer*>&& Analyzers, FMessageDelegate&& InMessage);
>>>>>>> 4af6daef
	void				Begin();
	void				End();
	bool				OnData(FStreamReader& Reader);
	FAnalysisBridge		Bridge;
	FAnalysisMachine	Machine;
};

////////////////////////////////////////////////////////////////////////////////
<<<<<<< HEAD
FAnalysisEngine::FImpl::FImpl(TArray<IAnalyzer*>&& Analyzers, FMessageLog* InLog)
: Bridge(Forward<TArray<IAnalyzer*>>(Analyzers))
, Machine(Bridge, InLog)
=======
FAnalysisEngine::FImpl::FImpl(TArray<IAnalyzer*>&& Analyzers, FMessageDelegate&& InMessage)
: Bridge(Forward<TArray<IAnalyzer*>>(Analyzers))
, Machine(Bridge, Forward<FMessageDelegate>(InMessage))
>>>>>>> 4af6daef
{
}

////////////////////////////////////////////////////////////////////////////////
void FAnalysisEngine::FImpl::Begin()
{
	Machine.QueueStage<FMagicStage>();
	Machine.Transition();
}

////////////////////////////////////////////////////////////////////////////////
void FAnalysisEngine::FImpl::End()
{
	Machine.Transition();
	Bridge.Reset();
}

////////////////////////////////////////////////////////////////////////////////
bool FAnalysisEngine::FImpl::OnData(FStreamReader& Reader)
{
	bool bRet = (Machine.OnData(Reader) != FAnalysisMachine::EStatus::Error);
	bRet &= Bridge.IsStillAnalyzing();
	return bRet;
}



////////////////////////////////////////////////////////////////////////////////
<<<<<<< HEAD
FAnalysisEngine::FAnalysisEngine(TArray<IAnalyzer*>&& Analyzers, FMessageLog* InLog)
: Impl(new FImpl(Forward<TArray<IAnalyzer*>>(Analyzers), InLog))
=======
FAnalysisEngine::FAnalysisEngine(TArray<IAnalyzer*>&& Analyzers, FMessageDelegate&& InMessage)
: Impl(new FImpl(Forward<TArray<IAnalyzer*>>(Analyzers), Forward<FMessageDelegate>(InMessage)))
>>>>>>> 4af6daef
{
}

////////////////////////////////////////////////////////////////////////////////
FAnalysisEngine::~FAnalysisEngine()
{
	delete Impl;
}

////////////////////////////////////////////////////////////////////////////////
void FAnalysisEngine::Begin()
{
	Impl->Begin();
}

////////////////////////////////////////////////////////////////////////////////
void FAnalysisEngine::End()
{
	Impl->End();
}

////////////////////////////////////////////////////////////////////////////////
bool FAnalysisEngine::OnData(FStreamReader& Reader)
{
	return Impl->OnData(Reader);
}

  // }}}
} // namespace Trace
} // namespace UE

#undef TRACE_ANALYSIS_DEBUG
#undef LOCTEXT_NAMESPACE

/* vim: set foldlevel=1 : */<|MERGE_RESOLUTION|>--- conflicted
+++ resolved
@@ -1,10 +1,6 @@
 // Copyright Epic Games, Inc. All Rights Reserved.
 
-<<<<<<< HEAD
-#include "Engine.h"
-=======
 #include "Analysis/Engine.h"
->>>>>>> 4af6daef
 
 #include "Algo/BinarySearch.h"
 #include "Algo/Sort.h"
@@ -14,12 +10,9 @@
 #include "HAL/UnrealMemory.h"
 #include "Internationalization/Internationalization.h"
 #include "Logging/LogMacros.h"
-<<<<<<< HEAD
-#include "Logging/MessageLog.h"
-=======
->>>>>>> 4af6daef
 #include "StreamReader.h"
 #include "Templates/UnrealTemplate.h"
+#include "Trace/Analysis.h"
 #include "Trace/Analyzer.h"
 #include "Trace/Detail/Protocol.h"
 #include "Trace/Detail/Transport.h"
@@ -2032,9 +2025,6 @@
 	{
 		FAnalysisMachine&	Machine;
 		FAnalysisBridge&	Bridge;
-<<<<<<< HEAD
-		FMessageLog*		Log;
-=======
 		FMessageDelegate&	OnMessage;
 
 		inline void EmitMessage(EAnalysisMessageSeverity Severity, FStringView Message) const
@@ -2049,7 +2039,6 @@
 			FormattedMessage.Appendf(Format, Forward<Types>(Args)...);
 			EmitMessage(Severity, FormattedMessage.ToView());
 		}
->>>>>>> 4af6daef
 	};
 
 	class FStage
@@ -2064,11 +2053,7 @@
 		virtual void		ExitStage(const FMachineContext& Context) {};
 	};
 
-<<<<<<< HEAD
-							FAnalysisMachine(FAnalysisBridge& InBridge, FMessageLog* Log);
-=======
 							FAnalysisMachine(FAnalysisBridge& InBridge, FMessageDelegate&& InMessage);
->>>>>>> 4af6daef
 							~FAnalysisMachine();
 	EStatus					OnData(FStreamReader& Reader);
 	void					Transition();
@@ -2081,15 +2066,6 @@
 	FStage*					ActiveStage = nullptr;
 	TArray<FStage*>			StageQueue;
 	TArray<FStage*>			DeadStages;
-<<<<<<< HEAD
-	FMessageLog*			Log;
-};
-
-////////////////////////////////////////////////////////////////////////////////
-FAnalysisMachine::FAnalysisMachine(FAnalysisBridge& InBridge, FMessageLog* InLog)
-: Bridge(InBridge)
-, Log(InLog)
-=======
 	FMessageDelegate		OnMessage;
 };
 
@@ -2097,7 +2073,6 @@
 FAnalysisMachine::FAnalysisMachine(FAnalysisBridge& InBridge, FMessageDelegate&& InMessage)
 : Bridge(InBridge)
 , OnMessage(InMessage)
->>>>>>> 4af6daef
 {
 }
 
@@ -2131,11 +2106,7 @@
 {
 	if (ActiveStage != nullptr)
 	{
-<<<<<<< HEAD
-		const FMachineContext Context = { *this, Bridge, Log };
-=======
 		const FMachineContext Context = { *this, Bridge, OnMessage };
->>>>>>> 4af6daef
 		ActiveStage->ExitStage(Context);
 
 		DeadStages.Add(ActiveStage);
@@ -2145,11 +2116,7 @@
 
 	if (ActiveStage != nullptr)
 	{
-<<<<<<< HEAD
-		const FMachineContext Context = { *this, Bridge, Log };
-=======
 		const FMachineContext Context = { *this, Bridge, OnMessage };
->>>>>>> 4af6daef
 		ActiveStage->EnterStage(Context);
 	}
 }
@@ -2157,11 +2124,7 @@
 ////////////////////////////////////////////////////////////////////////////////
 FAnalysisMachine::EStatus FAnalysisMachine::OnData(FStreamReader& Reader)
 {
-<<<<<<< HEAD
-	const FMachineContext Context = { *this, Bridge, Log };
-=======
 	const FMachineContext Context = { *this, Bridge, OnMessage };
->>>>>>> 4af6daef
 	EStatus Ret;
 	do
 	{
@@ -2349,9 +2312,6 @@
 {
 	auto* InnerTransport = (FTidPacketTransport*)Transport;
 	InnerTransport->SetReader(Reader);
-<<<<<<< HEAD
-	InnerTransport->Update();
-=======
 	const FTidPacketTransport::ETransportResult Result = InnerTransport->Update();
 	if (Result == FTidPacketTransport::ETransportResult::Error)
 	{
@@ -2361,7 +2321,6 @@
 		);
 		return EStatus::Error;
 	}
->>>>>>> 4af6daef
 
 	struct FRotaItem
 	{
@@ -3016,9 +2975,6 @@
 	const FMachineContext& Context)
 {
 	Transport.SetReader(Reader);
-<<<<<<< HEAD
-	Transport.Update();
-=======
 	const FTidPacketTransport::ETransportResult Result = Transport.Update();
 	if (Result == FTidPacketTransport::ETransportResult::Error)
 	{
@@ -3028,7 +2984,6 @@
 		);
 		return EStatus::Error;
 	}
->>>>>>> 4af6daef
 
 	// New-events. They must be processed before anything else otherwise events
 	// can not be interpreted.
@@ -3098,7 +3053,6 @@
 	static_assert(ETransportTid::Importants == ETransportTid::Internal, "It is assumed there is only one 'important' thread stream");
 
 	EventDescs.Reset();
-<<<<<<< HEAD
 
 	FStreamReader* ThreadReader = Transport.GetThreadStream(ETransportTid::Importants);
 	if (ThreadReader->IsEmpty())
@@ -3129,38 +3083,6 @@
 		return EStatus::Error;
 	}
 
-=======
-
-	FStreamReader* ThreadReader = Transport.GetThreadStream(ETransportTid::Importants);
-	if (ThreadReader->IsEmpty())
-	{
-		return EStatus::EndOfStream;
-	}
-
-	if (ParseImportantEvents(*ThreadReader, EventDescs, Context) < 0)
-	{
-		return EStatus::Error;
-	}
-
-	bool bNotEnoughData = !ThreadReader->IsEmpty();
-
-	if (EventDescs.Num() <= 0)
-	{
-		return bNotEnoughData ? EStatus::NotEnoughData : EStatus::EndOfStream;
-	}
-
-	// Dispatch looks ahead to the next desc looking for runs of aux blobs. As
-	// such we should add a terminal desc for it to read. Note the "- 1" too.
-	FEventDesc& EventDesc = EventDescs.Emplace_GetRef();
-	EventDesc.Serial = ESerial::Terminal;
-
-	Context.Bridge.SetActiveThread(ETransportTid::Importants);
-	if (DispatchEvents(Context, EventDescs.GetData(), EventDescs.Num() - 1) < 0)
-	{
-		return EStatus::Error;
-	}
-
->>>>>>> 4af6daef
 	return bNotEnoughData ? EStatus::NotEnoughData : EStatus::EndOfStream;
 }
 
@@ -3202,11 +3124,7 @@
 		const FTypeRegistry::FTypeInfo* TypeInfo = TypeRegistry.Get(Uid);
 		if (TypeInfo == nullptr)
 		{
-<<<<<<< HEAD
-			Context.Log->Warning(LOCTEXT("UnknownUID","An unknown event UID was encountered."));
-=======
 			Context.EmitMessagef(EAnalysisMessageSeverity::Warning, TEXT("An unknown event UID (%d) was encountered."), Uid);
->>>>>>> 4af6daef
 			return 1;
 		}
 
@@ -3240,11 +3158,7 @@
 
 			if (Cursor[0] != uint8(EKnownUids::AuxDataTerminal))
 			{
-<<<<<<< HEAD
-				Context.Log->Warning(LOCTEXT("AuxDataTerminalExpected","Expected an aux data terminal in the stream."));
-=======
 				Context.EmitMessage(EAnalysisMessageSeverity::Warning, TEXT("Expected an aux data terminal in the stream."));
->>>>>>> 4af6daef
 				return -1;
 			}
 		}
@@ -3277,11 +3191,6 @@
 
 		// Stop analysis if this thread has accumulated too much data.
 		// This can happen on corrupted traces (ex. with serial sync events missing or out of order).
-<<<<<<< HEAD
-		if (ThreadReader->GetRemaining() > 512 * 1024 * 1024)
-		{
-			Context.Log->Error(LOCTEXT("TooMuchData", "Analysis accumulated too much data before being able to continue analysing the stream."));
-=======
 		constexpr int32 MaxAccumulatedBytes = 512 * 1024 * 1024;
 		if (ThreadReader->GetRemaining() > MaxAccumulatedBytes)
 		{
@@ -3290,7 +3199,6 @@
 				TEXT("Analysis accumulated too much data (%d MiB) before being able to continue analysing the stream."),
 				ThreadReader->GetRemaining() / (1024*1024)
 			);
->>>>>>> 4af6daef
 			return EStatus::Error;
 		}
 
@@ -3371,7 +3279,6 @@
 	if (NextSerial == ~0u && Transport.GetSyncCount())
 	{
 		NextSerial = EventDescHeap.HeapTop().EventDescs[0].Serial;
-<<<<<<< HEAD
 	}
 
 	const bool bSync = (SyncCount != Transport.GetSyncCount());
@@ -3387,23 +3294,6 @@
 		return EStatus::Sync;
 	}
 
-=======
-	}
-
-	const bool bSync = (SyncCount != Transport.GetSyncCount());
-	DetectSerialGaps(EventDescHeap);
-
-	if (DispatchEvents(Context, EventDescHeap) < 0)
-	{
-		return EStatus::Error;
-	}
-
-	if (bSync)
-	{
-		return EStatus::Sync;
-	}
-
->>>>>>> 4af6daef
 	return bNotEnoughData ? EStatus::NotEnoughData : EStatus::EndOfStream;
 }
 
@@ -3680,11 +3570,7 @@
 		const FTypeRegistry::FTypeInfo* TypeInfo = TypeRegistry.Get(Uid);
 		if (TypeInfo == nullptr)
 		{
-<<<<<<< HEAD
-			Context.Log->Warning(LOCTEXT("UnknownUID","An unknown event UID was encountered."));
-=======
 			Context.EmitMessagef(EAnalysisMessageSeverity::Warning, TEXT("An unknown event UID (%u) was encountered."), Uid);
->>>>>>> 4af6daef
 			return 0;
 		}
 
@@ -3706,7 +3592,6 @@
 	uint32 HeaderSize = uint32(UPTRINT(Cursor - Reader.GetPointer<uint8>()));
 	return HeaderSize + EventSize;
 }
-<<<<<<< HEAD
 
 ////////////////////////////////////////////////////////////////////////////////
 template <typename Callback>
@@ -3717,18 +3602,6 @@
 	TArray<FEventDescStream> HeapCopy(EventDescHeap);
 	int Serial = HeapCopy.HeapTop().EventDescs[0].Serial;
 
-=======
-
-////////////////////////////////////////////////////////////////////////////////
-template <typename Callback>
-void FProtocol5Stage::ForEachSerialGap(
-	const TArray<FEventDescStream>& EventDescHeap,
-	Callback&& InCallback)
-{
-	TArray<FEventDescStream> HeapCopy(EventDescHeap);
-	int Serial = HeapCopy.HeapTop().EventDescs[0].Serial;
-
->>>>>>> 4af6daef
 	// There might be a gap at the beginning of the heap if some events have
 	// already been consumed.
 	if (NextSerial != Serial)
@@ -3944,11 +3817,7 @@
 
 		if (!TypeRegistry.IsUidValid(Uid))
 		{
-<<<<<<< HEAD
-			Context.Log->Warning(LOCTEXT("UnknownUID","An unknown event UID was encountered."));
-=======
 			Context.EmitMessagef(EAnalysisMessageSeverity::Warning, TEXT("An unknown event UID (%u) was encountered."), Uid);
->>>>>>> 4af6daef
 			return -1;
 		}
 
@@ -4144,17 +4013,11 @@
 	case ETransport::TidPacketSync:	Transport = new FTidPacketTransportSync(); break;
 	default:
 		{
-<<<<<<< HEAD
-			Context.Log->Error(FText::Format(
-				LOCTEXT("InvalidTransportVersion", "Unknown transport version: {0}. You may need to recompile this application"),
-				FText::AsNumber(TransportVersion)));
-=======
 			Context.EmitMessagef(
 				EAnalysisMessageSeverity::Error,
 				TEXT("Unknown transport version: %u. You may need to recompile this application"),
 				TransportVersion
 			);
->>>>>>> 4af6daef
 			return EStatus::Error;
 		}
 	}
@@ -4195,17 +4058,11 @@
 
 	default:
 		{
-<<<<<<< HEAD
-			Context.Log->Error(FText::Format(
-					LOCTEXT("UnknownProtocolVersion", "Unknown protocol version: {0}. You may need to recompile this application."),
-					FText::AsNumber(ProtocolVersion)));
-=======
 			Context.EmitMessagef(
 				EAnalysisMessageSeverity::Error,
 				TEXT("Unknown protocol version: %u. You may need to recompile this application"),
 				ProtocolVersion
 			);
->>>>>>> 4af6daef
 			return EStatus::Error;
 		}
 	}
@@ -4278,11 +4135,7 @@
 	if (Magic == 'ECRT' || Magic == '2CRT')
 	{
 		// Source is big-endian which we don't currently support
-<<<<<<< HEAD
-		Context.Log->Error(LOCTEXT("BigEndian", "Big endian traces are currently not supported."));
-=======
 		Context.EmitMessage(EAnalysisMessageSeverity::Error, TEXT("Big endian traces are currently not supported."));
->>>>>>> 4af6daef
 		return EStatus::Error;
 	}
 
@@ -4311,11 +4164,7 @@
 		return EStatus::Continue;
 	}
 
-<<<<<<< HEAD
-	Context.Log->Error(LOCTEXT("IncorrectMagic", "The file or stream was not recognized as trace stream."));
-=======
 	Context.EmitMessage(EAnalysisMessageSeverity::Error, TEXT("The file or stream was not recognized as trace stream."));
->>>>>>> 4af6daef
 	return EStatus::Error;
 }
 
@@ -4327,11 +4176,7 @@
 class FAnalysisEngine::FImpl
 {
 public:
-<<<<<<< HEAD
-					FImpl(TArray<IAnalyzer*>&& Analyzers, FMessageLog* InLog);
-=======
 						FImpl(TArray<IAnalyzer*>&& Analyzers, FMessageDelegate&& InMessage);
->>>>>>> 4af6daef
 	void				Begin();
 	void				End();
 	bool				OnData(FStreamReader& Reader);
@@ -4340,15 +4185,9 @@
 };
 
 ////////////////////////////////////////////////////////////////////////////////
-<<<<<<< HEAD
-FAnalysisEngine::FImpl::FImpl(TArray<IAnalyzer*>&& Analyzers, FMessageLog* InLog)
-: Bridge(Forward<TArray<IAnalyzer*>>(Analyzers))
-, Machine(Bridge, InLog)
-=======
 FAnalysisEngine::FImpl::FImpl(TArray<IAnalyzer*>&& Analyzers, FMessageDelegate&& InMessage)
 : Bridge(Forward<TArray<IAnalyzer*>>(Analyzers))
 , Machine(Bridge, Forward<FMessageDelegate>(InMessage))
->>>>>>> 4af6daef
 {
 }
 
@@ -4377,13 +4216,8 @@
 
 
 ////////////////////////////////////////////////////////////////////////////////
-<<<<<<< HEAD
-FAnalysisEngine::FAnalysisEngine(TArray<IAnalyzer*>&& Analyzers, FMessageLog* InLog)
-: Impl(new FImpl(Forward<TArray<IAnalyzer*>>(Analyzers), InLog))
-=======
 FAnalysisEngine::FAnalysisEngine(TArray<IAnalyzer*>&& Analyzers, FMessageDelegate&& InMessage)
 : Impl(new FImpl(Forward<TArray<IAnalyzer*>>(Analyzers), Forward<FMessageDelegate>(InMessage)))
->>>>>>> 4af6daef
 {
 }
 
