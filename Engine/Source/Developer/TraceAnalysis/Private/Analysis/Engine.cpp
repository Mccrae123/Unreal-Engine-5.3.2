--- conflicted
+++ resolved
@@ -2881,23 +2881,15 @@
 	int32					DispatchEvents(FAnalysisBridge& Bridge, const FEventDesc* EventDesc, uint32 Count);
 	int32					DispatchEvents(FAnalysisBridge& Bridge, TArray<FEventDescStream>& EventDescHeap);
 	void					DetectSerialGaps(TArray<FEventDescStream>& EventDescHeap);
-<<<<<<< HEAD
-	template <typename CALLBACK>
-	void					ForEachSerialGap(const TArray<FEventDescStream>& EventDescHeap, CALLBACK&& Callback);
-=======
 	template <typename Callback>
 	void					ForEachSerialGap(const TArray<FEventDescStream>& EventDescHeap, Callback&& InCallback);
->>>>>>> d731a049
 	FTypeRegistry			TypeRegistry;
 	FTidPacketTransport&	Transport;
 	EventDescArray			EventDescs;
 	EventDescArray			SerialGaps;
 	uint32					NextSerial = ~0u;
 	uint32					SyncCount;
-<<<<<<< HEAD
-=======
 	uint32					EventVersion = 4; //Protocol version 5 uses the event version from protocol 4
->>>>>>> d731a049
 };
 
 ////////////////////////////////////////////////////////////////////////////////
@@ -2932,19 +2924,13 @@
 		return Ret;
 	}
 
-<<<<<<< HEAD
-	bool bNotEnoughData;
-
-=======
->>>>>>> d731a049
 	// Important events
 	Ret = OnDataImportant(Context);
 	if (Ret == EStatus::Error)
 	{
 		return Ret;
 	}
-<<<<<<< HEAD
-	bNotEnoughData = (Ret != EStatus::Eof);
+	bool bNotEnoughData = (Ret == EStatus::NotEnoughData);
 
 	// Normal events
 	Ret = OnDataNormal(Context);
@@ -2952,18 +2938,6 @@
 	{
 		return Ret;
 	}
-	bNotEnoughData |= (Ret == EStatus::NotEnoughData);
-
-	return bNotEnoughData ? EStatus::NotEnoughData : EStatus::Eof;
-=======
-	bool bNotEnoughData = (Ret == EStatus::NotEnoughData);
-
-	// Normal events
-	Ret = OnDataNormal(Context);
-	if (Ret == EStatus::Error)
-	{
-		return Ret;
-	}
 	if (Ret == EStatus::Sync)
 	{
 		// After processing a SYNC packet, we need to read data once more.
@@ -2977,7 +2951,6 @@
 	}
 
 	return Reader.CanMeetDemand() ? EStatus::Continue : EStatus::EndOfStream;
->>>>>>> d731a049
 }
 
 ////////////////////////////////////////////////////////////////////////////////
@@ -2988,8 +2961,7 @@
 	FStreamReader* ThreadReader = Transport.GetThreadStream(ETransportTid::Events);
 	if (ThreadReader->IsEmpty())
 	{
-<<<<<<< HEAD
-		return EStatus::Eof;
+		return EStatus::EndOfStream;
 	}
 
 	if (ParseImportantEvents(*ThreadReader, EventDescs) < 0)
@@ -2999,11 +2971,11 @@
 
 	for (const FEventDesc& EventDesc : EventDescs)
 	{
-		const FTypeRegistry::FTypeInfo* TypeInfo = TypeRegistry.Add(EventDesc.Data);
+		const FTypeRegistry::FTypeInfo* TypeInfo = TypeRegistry.Add(EventDesc.Data, EventVersion);
 		Context.Bridge.OnNewType(TypeInfo);
 	}
 
-	return EStatus::Eof;
+	return EStatus::EndOfStream;
 }
 
 ////////////////////////////////////////////////////////////////////////////////
@@ -3016,41 +2988,9 @@
 	FStreamReader* ThreadReader = Transport.GetThreadStream(ETransportTid::Importants);
 	if (ThreadReader->IsEmpty())
 	{
-		return EStatus::Eof;
-	}
-
-=======
 		return EStatus::EndOfStream;
 	}
 
-	if (ParseImportantEvents(*ThreadReader, EventDescs) < 0)
-	{
-		return EStatus::Error;
-	}
-
-	for (const FEventDesc& EventDesc : EventDescs)
-	{
-		const FTypeRegistry::FTypeInfo* TypeInfo = TypeRegistry.Add(EventDesc.Data, EventVersion);
-		Context.Bridge.OnNewType(TypeInfo);
-	}
-
-	return EStatus::EndOfStream;
-}
-
-////////////////////////////////////////////////////////////////////////////////
-FProtocol5Stage::EStatus FProtocol5Stage::OnDataImportant(const FMachineContext& Context)
-{
-	static_assert(ETransportTid::Importants == ETransportTid::Internal, "It is assumed there is only one 'important' thread stream");
-
-	EventDescs.Reset();
-
-	FStreamReader* ThreadReader = Transport.GetThreadStream(ETransportTid::Importants);
-	if (ThreadReader->IsEmpty())
-	{
-		return EStatus::EndOfStream;
-	}
-
->>>>>>> d731a049
 	if (ParseImportantEvents(*ThreadReader, EventDescs) < 0)
 	{
 		return EStatus::Error;
@@ -3241,11 +3181,7 @@
 	// Early out if there isn't any events available.
 	if (UNLIKELY(EventDescHeap.IsEmpty()))
 	{
-<<<<<<< HEAD
-		return bNotEnoughData ? EStatus::NotEnoughData : EStatus::Eof;
-=======
 		return bNotEnoughData ? EStatus::NotEnoughData : EStatus::EndOfStream;
->>>>>>> d731a049
 	}
 
 	// Provided that less than approximately "SerialRange * BytesPerSerial"
@@ -3258,20 +3194,6 @@
 
 	// Events must be consumed contiguously.
 	if (NextSerial == ~0u && Transport.GetSyncCount())
-<<<<<<< HEAD
-	{
-		NextSerial = EventDescHeap.HeapTop().EventDescs[0].Serial;
-	}
-
-	DetectSerialGaps(EventDescHeap);
-
-	if (DispatchEvents(Context.Bridge, EventDescHeap) < 0)
-	{
-		return EStatus::Error;
-	}
-
-	return bNotEnoughData ? EStatus::NotEnoughData : EStatus::Eof;
-=======
 	{
 		NextSerial = EventDescHeap.HeapTop().EventDescs[0].Serial;
 	}
@@ -3290,7 +3212,6 @@
 	}
 
 	return bNotEnoughData ? EStatus::NotEnoughData : EStatus::EndOfStream;
->>>>>>> d731a049
 }
 
 ////////////////////////////////////////////////////////////////////////////////
@@ -3595,17 +3516,10 @@
 }
 
 ////////////////////////////////////////////////////////////////////////////////
-<<<<<<< HEAD
-template <typename CALLBACK>
-void FProtocol5Stage::ForEachSerialGap(
-	const TArray<FEventDescStream>& EventDescHeap,
-	CALLBACK&& Callback)
-=======
 template <typename Callback>
 void FProtocol5Stage::ForEachSerialGap(
 	const TArray<FEventDescStream>& EventDescHeap,
 	Callback&& InCallback)
->>>>>>> d731a049
 {
 	TArray<FEventDescStream> HeapCopy(EventDescHeap);
 	int Serial = HeapCopy.HeapTop().EventDescs[0].Serial;
@@ -3614,11 +3528,7 @@
 	// already been consumed.
 	if (NextSerial != Serial)
 	{
-<<<<<<< HEAD
-		if (!Callback(NextSerial, Serial))
-=======
 		if (!InCallback(NextSerial, Serial))
->>>>>>> d731a049
 		{
 			return;
 		}
@@ -3635,11 +3545,7 @@
 		// the previous stream we have found a gap. Celebration ensues.
 		if (Serial != EventDesc->Serial)
 		{
-<<<<<<< HEAD
-			if (!Callback(Serial, EventDesc->Serial))
-=======
 			if (!InCallback(Serial, EventDesc->Serial))
->>>>>>> d731a049
 			{
 				return;
 			}
@@ -3713,21 +3619,6 @@
 		uint32 GapCount = 0;
 		auto RecordGap = [this, &GapCount] (int32 Lhs, int32 Rhs)
 		{
-<<<<<<< HEAD
-			for (uint32 n = SerialGaps.Num(); GapCount < n; ++GapCount)
-			{
-				FEventDesc& SerialGap = SerialGaps[GapCount];
-
-				if (SerialGap.Serial >= Lhs)
-				{
-					GapCount += (SerialGap.Serial == Lhs);
-					break;
-				}
-
-				return false;
-			}
-			return true;
-=======
 			if (SerialGaps.IsEmpty() || GapCount >= (uint32)SerialGaps.Num())
 			{
 				return false;
@@ -3752,7 +3643,6 @@
 
 			// If we're here something's probably gone wrong
 			return false;
->>>>>>> d731a049
 		};
 
 		ForEachSerialGap(EventDescHeap, RecordGap);
