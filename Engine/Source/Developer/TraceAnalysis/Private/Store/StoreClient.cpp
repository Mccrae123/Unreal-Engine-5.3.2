// Copyright Epic Games, Inc. All Rights Reserved.

#include "Trace/StoreClient.h"
#include "Algo/Transform.h"
#include "Asio/Asio.h"
#include "CborPayload.h"
#include "Templates/UnrealTemplate.h"

namespace UE {
namespace Trace {

////////////////////////////////////////////////////////////////////////////////
class FTraceDataStream
	: public IInDataStream
{
public:
							FTraceDataStream(asio::ip::tcp::socket& InSocket);
	virtual					~FTraceDataStream();
	bool					IsOpen() const;
	virtual void			Close() override;
	virtual int32			Read(void* Dest, uint32 DestSize) override;

private:
	asio::ip::tcp::socket	Socket;
};

////////////////////////////////////////////////////////////////////////////////
FTraceDataStream::FTraceDataStream(asio::ip::tcp::socket& InSocket)
: Socket(MoveTemp(InSocket))
{
	asio::socket_base::receive_buffer_size RecvBufferSize(4 << 20);
	Socket.set_option(RecvBufferSize);
}

////////////////////////////////////////////////////////////////////////////////
FTraceDataStream::~FTraceDataStream()
{
	Close();
}

////////////////////////////////////////////////////////////////////////////////
bool FTraceDataStream::IsOpen() const
{
	return Socket.is_open();
}

////////////////////////////////////////////////////////////////////////////////
void FTraceDataStream::Close()
{
	Socket.shutdown(asio::ip::tcp::socket::shutdown_receive);
	Socket.close();
}

////////////////////////////////////////////////////////////////////////////////
int32 FTraceDataStream::Read(void* Dest, uint32 DestSize)
{
	auto Handle = Socket.native_handle();

	fd_set Fds;
	FD_ZERO(&Fds);
	FD_SET(Handle, &Fds);

	timeval Timeout;
	Timeout.tv_sec = 1;
	Timeout.tv_usec = 0;

	while (true)
	{
		fd_set ReadFds = Fds;
		int Ret = select((int)Handle + 1, &ReadFds, 0, 0, &Timeout);

		if (Ret < 0)
		{
			Close();
			return -1;
		}

		if (Ret == 0)
		{
			continue;
		}

		asio::error_code ErrorCode;
		size_t BytesRead = Socket.read_some(asio::buffer(Dest, DestSize), ErrorCode);
		if (ErrorCode)
		{
			Close();
			return -1;
		}

		return int32(BytesRead);
	}
}



////////////////////////////////////////////////////////////////////////////////
class FStoreCborClient
{
public:
							FStoreCborClient(asio::io_context& InIoContext);
							~FStoreCborClient();
	bool					IsOpen() const;
	void					Close();
	uint32					GetStoreAddress() const;
	uint32					GetStorePort() const;
	const FResponse&		GetResponse() const;
	bool					Connect(const TCHAR* Host, uint16 Port);
	bool					GetStatus();
	bool					GetTraceCount();
	bool					GetTraceInfo(uint32 Index);
	bool					GetTraceInfoById(uint32 Id);
	FTraceDataStream*		ReadTrace(uint32 Id);
	bool					GetSessionCount();
	bool					GetSessionInfo(uint32 Index);
	bool					GetSessionInfoById(uint32 Id);
	bool					GetSessionInfoByTraceId(uint32 TraceId);
	bool					GetSessionInfoByTraceGuid(const FGuid& TraceGuid);
							bool SetStoreDirectories(const TCHAR* StoreDir, const TArray<FString>& AddWatchDirs,
													const TArray<FString>& RemoveWatchDirs);

private:
	bool					Communicate(const FPayload& Payload);
	asio::io_context&		IoContext;
	asio::ip::tcp::socket	Socket;
	FResponse				Response;
	FString					Host;
	uint16					Port;
};

////////////////////////////////////////////////////////////////////////////////
FStoreCborClient::FStoreCborClient(asio::io_context& InIoContext)
: IoContext(InIoContext)
, Socket(InIoContext)
{
}

////////////////////////////////////////////////////////////////////////////////
FStoreCborClient::~FStoreCborClient()
{
	Close();
}

////////////////////////////////////////////////////////////////////////////////
bool FStoreCborClient::IsOpen() const
{
	return Socket.is_open();
}

////////////////////////////////////////////////////////////////////////////////
void FStoreCborClient::Close()
{
	Socket.close();
}

////////////////////////////////////////////////////////////////////////////////
uint32 FStoreCborClient::GetStoreAddress() const
{
	if (!IsOpen())
	{
		return 0;
	}

	const asio::ip::tcp::endpoint Endpoint = Socket.remote_endpoint();
	asio::ip::address Address = Endpoint.address();
	return Address.is_v4() ? Address.to_v4().to_uint() : 0;
}

////////////////////////////////////////////////////////////////////////////////
uint32 FStoreCborClient::GetStorePort() const
{
	if (!IsOpen())
	{
		return 0;
	}

	const asio::ip::tcp::endpoint Endpoint = Socket.remote_endpoint();
	return Endpoint.port();
}

////////////////////////////////////////////////////////////////////////////////
const FResponse& FStoreCborClient::GetResponse() const
{
	return Response;
}

////////////////////////////////////////////////////////////////////////////////
bool FStoreCborClient::Connect(const TCHAR* InHost, uint16 InPort)
{
<<<<<<< HEAD
	Port = (Port == 0) ? 1989 : Port;

	FTCHARToUTF8 HostUtf8(Host);
=======
	InPort = (InPort == 0) ? 1989 : InPort;

	FTCHARToUTF8 HostUtf8(InHost);
>>>>>>> 4af6daef
	char PortString[8];
	FCStringAnsi::Sprintf(PortString, "%d", InPort);

	asio::ip::tcp::resolver Resolver(IoContext);
	asio::ip::tcp::resolver::results_type Endpoints = Resolver.resolve(
		asio::ip::tcp::resolver::protocol_type::v4(),
		(const char*)HostUtf8.Get(),
		PortString);

	asio::error_code ErrorCode;
#if PLATFORM_WINDOWS
	DWORD Flags = WSA_FLAG_NO_HANDLE_INHERIT|WSA_FLAG_OVERLAPPED;
	SOCKET WinSocket = WSASocket(AF_INET, SOCK_STREAM, IPPROTO_TCP, nullptr, 0, Flags);
	Socket.assign(asio::ip::tcp::v4(), WinSocket);
#else
	Socket.open(asio::ip::tcp::v4());
#endif

	asio::connect(Socket, Endpoints, ErrorCode);
	if (ErrorCode)
	{
		return false;
	}

<<<<<<< HEAD
=======
	// Save connection details if we need to reconnect
	Host = InHost;
	Port = InPort;

>>>>>>> 4af6daef
	return true;
}

////////////////////////////////////////////////////////////////////////////////
bool FStoreCborClient::Communicate(const FPayload& Payload)
{
	if (!Socket.is_open())
	{
		return false;
	}

	asio::error_code ErrorCode;

	// Send the payload
	uint32 PayloadSize = Payload.Size;
	asio::write(Socket, asio::buffer(&PayloadSize, sizeof(PayloadSize)), ErrorCode);
	asio::write(Socket, asio::buffer(Payload.Data, Payload.Size), ErrorCode);
	if (ErrorCode)
	{
		Socket.close();
		return false;
	}

	// Wait for a response
	uint32 ResponseSize = 0;
	asio::read(Socket, asio::buffer(&ResponseSize, sizeof(ResponseSize)), ErrorCode);
	if (ErrorCode)
	{
		Socket.close();
		return false;
	}

	if (ResponseSize == 0)
	{
		Socket.close();
		return false;
	}

	uint8* Dest = Response.Reserve(ResponseSize);
	asio::read(Socket, asio::buffer(Dest, ResponseSize), ErrorCode);
	if (ErrorCode)
	{
		Socket.close();
		return false;
	}

	if (Response.GetStatusCode() != EStatusCode::Success)
	{
		return false;
	}

	return true;
}

////////////////////////////////////////////////////////////////////////////////
bool FStoreCborClient::GetStatus()
{
	TPayloadBuilder<32> Builder("v1/status");
	FPayload Payload = Builder.Done();
	return Communicate(Payload);
}

////////////////////////////////////////////////////////////////////////////////
bool FStoreCborClient::GetTraceCount()
{
	TPayloadBuilder<32> Builder("v1/trace/count");
	FPayload Payload = Builder.Done();
	return Communicate(Payload);
}

////////////////////////////////////////////////////////////////////////////////
bool FStoreCborClient::GetTraceInfo(uint32 Index)
{
	TPayloadBuilder<> Builder("v1/trace/info");
	Builder.AddInteger("index", Index);
	FPayload Payload = Builder.Done();
	return Communicate(Payload);
}

////////////////////////////////////////////////////////////////////////////////
bool FStoreCborClient::GetTraceInfoById(uint32 Id)
{
	TPayloadBuilder<> Builder("v1/trace/info");
	Builder.AddInteger("id", int32(Id));
	FPayload Payload = Builder.Done();
	return Communicate(Payload);
}

////////////////////////////////////////////////////////////////////////////////
FTraceDataStream* FStoreCborClient::ReadTrace(uint32 Id)
{
	TPayloadBuilder<> Builder("v1/trace/read");
	Builder.AddInteger("id", Id);
	FPayload Payload = Builder.Done();
	if (!Communicate(Payload))
	{
		return nullptr;
	}

	uint32 SenderPort = Response.GetUint32Checked("port", 0);
	if (!SenderPort)
	{
		return nullptr;
	}

	asio::ip::address ServerAddr = Socket.remote_endpoint().address();
	asio::ip::tcp::endpoint Endpoint(ServerAddr, uint16(SenderPort));

	asio::error_code ErrorCode;
	asio::ip::tcp::socket SenderSocket(IoContext);
#if PLATFORM_WINDOWS
	DWORD Flags = WSA_FLAG_NO_HANDLE_INHERIT|WSA_FLAG_OVERLAPPED;
	SOCKET WinSocket = WSASocket(AF_INET, SOCK_STREAM, IPPROTO_TCP, nullptr, 0, Flags);
	SenderSocket.assign(asio::ip::tcp::v4(), WinSocket);
#else
	SenderSocket.open(asio::ip::tcp::v4());
#endif

	SenderSocket.connect(Endpoint, ErrorCode);
	if (ErrorCode)
	{
		return nullptr;
	}

	return new FTraceDataStream(SenderSocket);
}

////////////////////////////////////////////////////////////////////////////////
bool FStoreCborClient::GetSessionCount()
{
	TPayloadBuilder<> Builder("v1/session/count");
	FPayload Payload = Builder.Done();
	return Communicate(Payload);
}

////////////////////////////////////////////////////////////////////////////////
bool FStoreCborClient::GetSessionInfo(uint32 Index)
{
	TPayloadBuilder<> Builder("v1/session/info");
	Builder.AddInteger("index", int32(Index));
	FPayload Payload = Builder.Done();
	return Communicate(Payload);
}

////////////////////////////////////////////////////////////////////////////////
bool FStoreCborClient::GetSessionInfoById(uint32 Id)
{
	TPayloadBuilder<> Builder("v1/session/info");
	Builder.AddInteger("id", int32(Id));
	FPayload Payload = Builder.Done();
	return Communicate(Payload);
}

////////////////////////////////////////////////////////////////////////////////
bool FStoreCborClient::GetSessionInfoByTraceId(uint32 TraceId)
{
	TPayloadBuilder<> Builder("v1/session/info");
	Builder.AddInteger("trace_id", int32(TraceId));
	FPayload Payload = Builder.Done();
	return Communicate(Payload);
}

////////////////////////////////////////////////////////////////////////////////
bool FStoreCborClient::GetSessionInfoByTraceGuid(const FGuid& TraceGuid)
{
	TPayloadBuilder<> Builder("v1/session/info");
	Builder.AddString("trace_guid", TCHAR_TO_ANSI(*TraceGuid.ToString()));
	FPayload Payload = Builder.Done();
	return Communicate(Payload);
}

////////////////////////////////////////////////////////////////////////////////
bool FStoreCborClient::SetStoreDirectories(const TCHAR* StoreDir, const TArray<FString>& AddWatchDirs, const TArray<FString>& RemoveWatchDir)
{
	TPayloadBuilder<> Builder("v1/settings/write");
	if (StoreDir)
	{
		Builder.AddString("StoreDir", TCHAR_TO_ANSI(StoreDir));
	}
	TArray<FString> WatchDirs;
	if (!RemoveWatchDir.IsEmpty())
	{
		Algo::Transform(RemoveWatchDir, WatchDirs, [](const FString& In) { return TEXT("-") + In; });
	}
	if (!AddWatchDirs.IsEmpty())
	{
		WatchDirs.Append(AddWatchDirs);
	}
	if (!WatchDirs.IsEmpty())
	{
		Builder.AddStringArray("Additionalwatchdirs", WatchDirs);
	}
	return Communicate(Builder.Done());
}
	
} // namespace Trace
} // namespace UE


namespace UE {
namespace Trace {

////////////////////////////////////////////////////////////////////////////////
FUtf8StringView FStoreClient::FStatus::GetStoreDir() const
{
	const auto* Response = (const FResponse*)this;
	return Response->GetString("store_dir", "");
}

////////////////////////////////////////////////////////////////////////////////
uint32 FStoreClient::FStatus::GetRecorderPort() const
{
	const auto* Response = (const FResponse*)this;
	return Response->GetUint32Checked("recorder_port", 0);
}

////////////////////////////////////////////////////////////////////////////////
uint32 FStoreClient::FStatus::GetChangeSerial() const
{
	const auto* Response = (const FResponse*)this;
	return Response->GetUint32Checked("change_serial", 0);
}

////////////////////////////////////////////////////////////////////////////////
uint32 FStoreClient::FStatus::GetSettingsSerial() const
{
	const auto* Response = (const FResponse*)this;
	return Response->GetUint32Checked("settings_serial", 0);
}

////////////////////////////////////////////////////////////////////////////////
void FStoreClient::FStatus::GetWatchDirectories(TArray<FString>& OutDirs) const
{
	const auto* Response = (const FResponse*)this;
	Response->GetStringArray("watch_dirs", OutDirs);
}


////////////////////////////////////////////////////////////////////////////////
uint32 FStoreClient::FTraceInfo::GetId() const
{
	const auto* Response = (const FResponse*)this;
	return Response->GetUint32Checked("id", 0);
}

////////////////////////////////////////////////////////////////////////////////
uint64 FStoreClient::FTraceInfo::GetSize() const
{
	const auto* Response = (const FResponse*)this;
	return Response->GetUint64Checked("size", 0);
}

////////////////////////////////////////////////////////////////////////////////
uint64 FStoreClient::FTraceInfo::GetTimestamp() const
{
	const auto* Response = (const FResponse*)this;
	return Response->GetUint64Checked("timestamp", 0);
}

////////////////////////////////////////////////////////////////////////////////
<<<<<<< HEAD
=======
FUtf8StringView FStoreClient::FTraceInfo::GetUri() const
{
	const auto* Response = (const FResponse*)this;
	return Response->GetString("uri", "");
}

////////////////////////////////////////////////////////////////////////////////
>>>>>>> 4af6daef
FUtf8StringView FStoreClient::FTraceInfo::GetName() const
{
	const auto* Response = (const FResponse*)this;
	return Response->GetString("name", "nameless");
}



////////////////////////////////////////////////////////////////////////////////
uint32 FStoreClient::FSessionInfo::GetId() const
{
	const auto* Response = (const FResponse*)this;
	return Response->GetUint32Checked("id", 0);
}

////////////////////////////////////////////////////////////////////////////////
uint32 FStoreClient::FSessionInfo::GetTraceId() const
{
	const auto* Response = (const FResponse*)this;
	return Response->GetUint32Checked("trace_id", 0);
}

////////////////////////////////////////////////////////////////////////////////
uint32 FStoreClient::FSessionInfo::GetIpAddress() const
{
	const auto* Response = (const FResponse*)this;
	return Response->GetUint32Checked("ip_address", 0);
}

////////////////////////////////////////////////////////////////////////////////
uint32 FStoreClient::FSessionInfo::GetControlPort() const
{
	const auto* Response = (const FResponse*)this;
	return Response->GetUint32Checked("control_port", 0);
}



////////////////////////////////////////////////////////////////////////////////
FStoreClient* FStoreClient::Connect(const TCHAR* Host, uint32 Port)
{
	static asio::io_context IoContext;

	FStoreCborClient* Impl = new FStoreCborClient(IoContext);
	if (!Impl->Connect(Host, static_cast<uint16>(Port)))
	{
		delete Impl;
		return nullptr;
	}

	return (FStoreClient*)Impl;
}

////////////////////////////////////////////////////////////////////////////////
bool FStoreClient::Reconnect(const TCHAR* Host, uint32 Port)
{
	auto* Self = (FStoreCborClient*)this;
	return Self->Connect(Host, static_cast<uint16>(Port));
}

////////////////////////////////////////////////////////////////////////////////
void FStoreClient::operator delete (void* Addr)
{
	auto* Self = (FStoreCborClient*)Addr;
	delete Self;
}

////////////////////////////////////////////////////////////////////////////////
bool FStoreClient::IsValid() const
{
	auto* Self = (FStoreCborClient*)this;
	return Self->IsOpen();
}

////////////////////////////////////////////////////////////////////////////////
uint32 FStoreClient::GetStoreAddress() const
{
	auto* Self = (FStoreCborClient*)this;
	return Self->GetStoreAddress();
}

////////////////////////////////////////////////////////////////////////////////
uint32 FStoreClient::GetStorePort() const
{
	auto* Self = (FStoreCborClient*)this;
	return Self->GetStorePort();
}

////////////////////////////////////////////////////////////////////////////////
const FStoreClient::FStatus* FStoreClient::GetStatus()
{
	auto* Self = (FStoreCborClient*)this;
	if (!Self->GetStatus())
	{
		return nullptr;
	}

	const FResponse& Response = Self->GetResponse();
	return (FStatus*)(&Response);
}

////////////////////////////////////////////////////////////////////////////////
uint32 FStoreClient::GetTraceCount()
{
	auto* Self = (FStoreCborClient*)this;
	if (!Self->GetTraceCount())
	{
		return 0;
	}

	return Self->GetResponse().GetUint32Checked("count", 0);
}

////////////////////////////////////////////////////////////////////////////////
const FStoreClient::FTraceInfo* FStoreClient::GetTraceInfo(uint32 Index)
{
	auto* Self = (FStoreCborClient*)this;
	if (!Self->GetTraceInfo(Index))
	{
		return nullptr;
	}

	const FResponse& Response = Self->GetResponse();
	return (FTraceInfo*)(&Response);
}

////////////////////////////////////////////////////////////////////////////////
const FStoreClient::FTraceInfo* FStoreClient::GetTraceInfoById(uint32 Id)
{
	auto* Self = (FStoreCborClient*)this;
	if (!Self->GetTraceInfoById(Id))
	{
		return nullptr;
	}

	const FResponse& Response = Self->GetResponse();
	return (FTraceInfo*)(&Response);
}

////////////////////////////////////////////////////////////////////////////////
FStoreClient::FTraceData FStoreClient::ReadTrace(uint32 Id)
{
	auto* Self = (FStoreCborClient*)this;
	return FTraceData(Self->ReadTrace(Id));
}

////////////////////////////////////////////////////////////////////////////////
bool FStoreClient::SetStoreDirectories(const TCHAR* StoreDir,
										const TArray<FString>& AddWatchDirs,
										const TArray<FString>& RemoveWatchDirs)
{
	auto* Self = (FStoreCborClient*) this;
	return Self->SetStoreDirectories(StoreDir, AddWatchDirs, RemoveWatchDirs);
}

////////////////////////////////////////////////////////////////////////////////
uint32 FStoreClient::GetSessionCount() const
{
	auto* Self = (FStoreCborClient*)this;
	if (!Self->GetSessionCount())
	{
		return 0;
	}

	return Self->GetResponse().GetUint32Checked("count", 0);
}

////////////////////////////////////////////////////////////////////////////////
const FStoreClient::FSessionInfo* FStoreClient::GetSessionInfo(uint32 Index) const
{
	auto* Self = (FStoreCborClient*)this;
	if (!Self->GetSessionInfo(Index))
	{
		return nullptr;
	}

	const FResponse& Response = Self->GetResponse();
	return (FSessionInfo*)(&Response);
}

////////////////////////////////////////////////////////////////////////////////
const FStoreClient::FSessionInfo* FStoreClient::GetSessionInfoById(uint32 Id) const
{
	auto* Self = (FStoreCborClient*)this;
	if (!Self->GetSessionInfoById(Id))
	{
		return nullptr;
	}

	const FResponse& Response = Self->GetResponse();
	return (FSessionInfo*)(&Response);
}

////////////////////////////////////////////////////////////////////////////////
const FStoreClient::FSessionInfo* FStoreClient::GetSessionInfoByTraceId(uint32 TraceId) const
{
	auto* Self = (FStoreCborClient*)this;
	if (!Self->GetSessionInfoByTraceId(TraceId))
	{
		return nullptr;
	}

	const FResponse& Response = Self->GetResponse();
	return (FSessionInfo*)(&Response);
}

////////////////////////////////////////////////////////////////////////////////
const FStoreClient::FSessionInfo* FStoreClient::GetSessionInfoByGuid(const FGuid& TraceGuid)
{
	auto* Self = (FStoreCborClient*)this;
	if (!Self->GetSessionInfoByTraceGuid(TraceGuid))
	{
		return nullptr;
	}

	const FResponse& Response = Self->GetResponse();
	return (FSessionInfo*)(&Response);
}
	
} // namespace Trace
} // namespace UE<|MERGE_RESOLUTION|>--- conflicted
+++ resolved
@@ -187,15 +187,9 @@
 ////////////////////////////////////////////////////////////////////////////////
 bool FStoreCborClient::Connect(const TCHAR* InHost, uint16 InPort)
 {
-<<<<<<< HEAD
-	Port = (Port == 0) ? 1989 : Port;
-
-	FTCHARToUTF8 HostUtf8(Host);
-=======
 	InPort = (InPort == 0) ? 1989 : InPort;
 
 	FTCHARToUTF8 HostUtf8(InHost);
->>>>>>> 4af6daef
 	char PortString[8];
 	FCStringAnsi::Sprintf(PortString, "%d", InPort);
 
@@ -220,13 +214,10 @@
 		return false;
 	}
 
-<<<<<<< HEAD
-=======
 	// Save connection details if we need to reconnect
 	Host = InHost;
 	Port = InPort;
 
->>>>>>> 4af6daef
 	return true;
 }
 
@@ -487,8 +478,6 @@
 }
 
 ////////////////////////////////////////////////////////////////////////////////
-<<<<<<< HEAD
-=======
 FUtf8StringView FStoreClient::FTraceInfo::GetUri() const
 {
 	const auto* Response = (const FResponse*)this;
@@ -496,7 +485,6 @@
 }
 
 ////////////////////////////////////////////////////////////////////////////////
->>>>>>> 4af6daef
 FUtf8StringView FStoreClient::FTraceInfo::GetName() const
 {
 	const auto* Response = (const FResponse*)this;
