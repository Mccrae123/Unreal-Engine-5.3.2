// Copyright Epic Games, Inc. All Rights Reserved.

#pragma once

#include "HAL/Platform.h"

////////////////////////////////////////////////////////////////////////////////
/* Indicates if the external store is supported or if an instance should be
   self-hosted by something */
<<<<<<< HEAD
#if PLATFORM_WINDOWS
#	define WITH_TRACE_STORE 0
#else
#	define WITH_TRACE_STORE 1
#endif
=======
#define WITH_TRACE_STORE 0
>>>>>>> 4af6daef

namespace UE {
namespace Trace {

////////////////////////////////////////////////////////////////////////////////
class TRACEANALYSIS_API FStoreService
{
public:
	struct FDesc
	{
		const TCHAR*		StoreDir;
		int32				RecorderPort = 0; // 0:auto-assign, -1:off
		int32				ThreadCount  = 0; // <=0:logical CPU count
	};

							~FStoreService() = default;
	static FStoreService*	Create(const FDesc& Desc);
	void					operator delete (void* Addr);
	uint32					GetPort() const;
	uint32					GetRecorderPort() const;

private:
							FStoreService() = default;
							FStoreService(const FStoreService&) = delete;
							FStoreService(const FStoreService&&) = delete;
	void					operator = (const FStoreService&) = delete;
	void					operator = (const FStoreService&&) = delete;
};

} // namespace Trace
} // namespace UE<|MERGE_RESOLUTION|>--- conflicted
+++ resolved
@@ -7,15 +7,7 @@
 ////////////////////////////////////////////////////////////////////////////////
 /* Indicates if the external store is supported or if an instance should be
    self-hosted by something */
-<<<<<<< HEAD
-#if PLATFORM_WINDOWS
-#	define WITH_TRACE_STORE 0
-#else
-#	define WITH_TRACE_STORE 1
-#endif
-=======
 #define WITH_TRACE_STORE 0
->>>>>>> 4af6daef
 
 namespace UE {
 namespace Trace {
