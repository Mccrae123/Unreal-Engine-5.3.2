// Copyright Epic Games, Inc. All Rights Reserved.

#pragma once

#include "Containers/Array.h"
#include "Delegates/Delegate.h"

class FMessageLog;

class FMessageLog;

namespace UE {
namespace Trace {

class IAnalyzer;
class IInDataStream;
	
enum class EAnalysisMessageSeverity
{
	Info,
	Warning,
	Error
};

DECLARE_DELEGATE_TwoParams(FMessageDelegate, EAnalysisMessageSeverity, FStringView);	

/**
 * Represents the processing (e.g. analysis) of a trace stream. Instances are
 * created by constructing an FAnalysisContext object to marry an event trace
 * with how it should be analyzed. Note that the processing (and thus analysis)
 * happens on another thread.
 */
class TRACEANALYSIS_API FAnalysisProcessor
{
public:
	/** Checks if this object instance is valid and currently processing */
	bool IsActive() const;

	/** End processing a trace stream. */
	void Stop();

	/** Wait for the entire stream to have been processed and analysed. */
	void Wait();

	/** Pause or resume the processing.
	 * @param bState Pause if true, resume if false. */
	void Pause(bool bState);


<<<<<<< HEAD
	/**
	 * Gets the message log. Must be called after analysis has finished.
	 */
	FMessageLog* GetLog();

=======
>>>>>>> 4af6daef
						~FAnalysisProcessor();
						FAnalysisProcessor() = default;
						FAnalysisProcessor(FAnalysisProcessor&& Rhs);
	FAnalysisProcessor&	operator = (FAnalysisProcessor&&);

private:
	friend				class FAnalysisContext;
						FAnalysisProcessor(FAnalysisProcessor&) = delete;
	FAnalysisProcessor&	operator = (const FAnalysisProcessor&) = delete;
	class				FImpl;
	FImpl*				Impl = nullptr;
};



/**
 * Used to describe how a log of trace events should be analyzed and being the
 * analysis on a particular trace stream.  
 */
class TRACEANALYSIS_API FAnalysisContext
{
public:
	/** Adds an analyzer instance that will subscribe to and receive event data
	 * from the trace stream. */
	void AddAnalyzer(IAnalyzer& Analyzer);

	/** Adds a callback to recieve important messages. */
	void SetMessageDelegate(FMessageDelegate Delegate);

	/** Creates and starts analysis returning an FAnalysisProcessor instance which
	 * represents the analysis and affords some control over it.
	 * @param DataStream Input stream of trace log data to be analysed. */
	FAnalysisProcessor Process(IInDataStream& DataStream);

private:
	TArray<IAnalyzer*>	Analyzers;
	FMessageDelegate	OnMessage;
};

} // namespace Trace
} // namespace UE<|MERGE_RESOLUTION|>--- conflicted
+++ resolved
@@ -4,8 +4,6 @@
 
 #include "Containers/Array.h"
 #include "Delegates/Delegate.h"
-
-class FMessageLog;
 
 class FMessageLog;
 
@@ -47,14 +45,6 @@
 	void Pause(bool bState);
 
 
-<<<<<<< HEAD
-	/**
-	 * Gets the message log. Must be called after analysis has finished.
-	 */
-	FMessageLog* GetLog();
-
-=======
->>>>>>> 4af6daef
 						~FAnalysisProcessor();
 						FAnalysisProcessor() = default;
 						FAnalysisProcessor(FAnalysisProcessor&& Rhs);
