--- conflicted
+++ resolved
@@ -5,13 +5,8 @@
 #include "CoreTypes.h"
 #include "Containers/ArrayView.h"
 #include "Containers/StringView.h"
-<<<<<<< HEAD
-#include "Logging/LogMacros.h"
-#include "Trace/Detail/Field.h"
-=======
 
 #include <type_traits>
->>>>>>> 6bbb88c8
 
 namespace UE {
 namespace Trace {
@@ -138,10 +133,7 @@
 		 * @param Default Return this value if the given field was not found.
 		 * @return Value of the field (coerced to ValueType) if found, otherwise 0. */
 		template <typename ValueType> ValueType GetValue(const ANSICHAR* FieldName, ValueType Default=ValueType(0)) const;
-<<<<<<< HEAD
-=======
 		template <typename ValueType> ValueType GetValue(FEventFieldHandle FieldHandle) const;
->>>>>>> 6bbb88c8
 
 		/** Returns an object for reading data from an array-type field. A valid
 		 * array reader object will always be return even if no field matching the
@@ -164,12 +156,9 @@
 		bool GetString(const ANSICHAR* FieldName, FStringView& Out) const;
 		bool GetString(const ANSICHAR* FieldName, FString& Out) const;
 
-<<<<<<< HEAD
-=======
 		/** The size of the event in uncompressed bytes excluding the header */
 		uint32 GetSize() const;
 
->>>>>>> 6bbb88c8
 		/** Serializes the event to Cbor object.
 		 * @param Recipient of the Cbor serialization. Data is appeneded to Out. */
 		void SerializeToCbor(TArray<uint8>& Out) const;
@@ -291,8 +280,6 @@
 template <typename ValueType>
 IAnalyzer::FEventFieldHandle IAnalyzer::FEventTypeInfo::GetFieldHandle(const ANSICHAR* FieldName) const
 {
-<<<<<<< HEAD
-=======
 	int16 SizeAndType;
 	FEventFieldHandle Handle = GetFieldHandleImpl(FieldName, SizeAndType);
 	if (std::is_floating_point<ValueType>::value)
@@ -310,7 +297,6 @@
 template <typename ValueType>
 ValueType IAnalyzer::CoerceValue(const void* Addr, int16 SizeAndType)
 {
->>>>>>> 6bbb88c8
 	switch (SizeAndType)
 	{
 	case -4: return ValueType(*(const float*)(Addr));
@@ -334,8 +320,6 @@
 		return CoerceValue<ValueType>(Addr, FieldSizeAndType);
 	}
 	return Default;
-<<<<<<< HEAD
-=======
 }
 
 ////////////////////////////////////////////////////////////////////////////////
@@ -344,7 +328,6 @@
 {
 	const uint8* EventDataPtr = *(const uint8**)this;
 	return *(ValueType*)(EventDataPtr + FieldHandle.Detail);
->>>>>>> 6bbb88c8
 }
 
 ////////////////////////////////////////////////////////////////////////////////
