--- conflicted
+++ resolved
@@ -27,35 +27,15 @@
 )
 {
 	if (InMaterial->IsA( EDatasmithElementType::UEPbrMaterial ))
-<<<<<<< HEAD
 	{
 		return EDatasmithMaterialType::UEPbrMaterial;
 	}
 	else if (InMaterial->IsA(EDatasmithElementType::MasterMaterial))
 	{
-=======
-	{
-		return EDatasmithMaterialType::UEPbrMaterial;
-	}
-	else if (InMaterial->IsA(EDatasmithElementType::MasterMaterial))
-	{
->>>>>>> 3aae9151
 		return EDatasmithMaterialType::MasterMaterial;
 	}
 
 	return EDatasmithMaterialType::Unsupported;
-<<<<<<< HEAD
-}
-
-
-void FDatasmithFacadeBaseMaterial::BuildScene(
-	FDatasmithFacadeScene& SceneRef
-)
-{
-	// Add the master material to the Datasmith scene.
-	SceneRef.GetScene()->AddMaterial(GetDatasmithBaseMaterial());
-=======
->>>>>>> 3aae9151
 }
 
 TSharedRef<IDatasmithBaseMaterialElement> FDatasmithFacadeBaseMaterial::GetDatasmithBaseMaterial() const
