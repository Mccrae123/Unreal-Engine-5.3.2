--- conflicted
+++ resolved
@@ -179,17 +179,10 @@
 ) const
 {
 	FQuat IesQuat(GetDatasmithLightActorElement()->GetIesRotation());
-<<<<<<< HEAD
-	OutX = IesQuat.X;
-	OutY = IesQuat.Y;
-	OutZ = IesQuat.Z;
-	OutW = IesQuat.W;
-=======
 	OutX = (float)IesQuat.X;
 	OutY = (float)IesQuat.Y;
 	OutZ = (float)IesQuat.Z;
 	OutW = (float)IesQuat.W;
->>>>>>> 6bbb88c8
 }
 
 void FDatasmithFacadeActorLight::GetIesRotation(
@@ -199,15 +192,9 @@
 ) const
 {
 	FRotator IesRotator(GetDatasmithLightActorElement()->GetIesRotation().Rotator());
-<<<<<<< HEAD
-	OutPitch = IesRotator.Pitch;
-	OutYaw = IesRotator.Yaw;
-	OutRoll = IesRotator.Roll;
-=======
 	OutPitch = (float)IesRotator.Pitch;
 	OutYaw = (float)IesRotator.Yaw;
 	OutRoll = (float)IesRotator.Roll;
->>>>>>> 6bbb88c8
 }
 
 void FDatasmithFacadeActorLight::SetIesRotation(
