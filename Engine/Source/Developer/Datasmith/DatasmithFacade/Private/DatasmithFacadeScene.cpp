--- conflicted
+++ resolved
@@ -148,33 +148,6 @@
 	return false;
 }
 
-int32 FDatasmithFacadeScene::GetMaterialsCount() const
-{
-	return SceneRef->GetMaterialsCount();
-}
-
-FDatasmithFacadeBaseMaterial* FDatasmithFacadeScene::GetNewMaterial(
-	int32 MaterialIndex
-)
-{
-	if (TSharedPtr<IDatasmithBaseMaterialElement> ActorElement = SceneRef->GetMaterial( MaterialIndex ))
-	{
-		return FDatasmithFacadeBaseMaterial::GetNewFacadeBaseMaterialFromSharedPtr( ActorElement );
-	}
-
-	return nullptr;
-}
-
-void FDatasmithFacadeScene::RemoveMaterial(
-	FDatasmithFacadeBaseMaterial* InMaterialPtr
-)
-{
-	if (InMaterialPtr)
-	{
-		SceneRef->RemoveMaterial( InMaterialPtr->GetDatasmithBaseMaterial() );
-	}
-}
-
 void FDatasmithFacadeScene::AddMesh(
 	FDatasmithFacadeMeshElement* InMeshPtr
 )
@@ -329,27 +302,7 @@
 	FDatasmithFacadeMetaData* InMetaDataPtr
 )
 {
-<<<<<<< HEAD
-	// If applicable, update SceneExporter with new folder
-	if (FCString::Strlen(SceneExporterRef->GetAssetsOutputPath()) == 0)
-	{
-		SceneExporterRef->SetOutputPath(InAssetFolder);
-	}
-	else
-	{
-		ensure(FCString::Strcmp(SceneExporterRef->GetAssetsOutputPath(), InAssetFolder) == 0);
-	}
-
-	FString AssetFolder(InAssetFolder);
-
-	// Build and export the Datasmith scene element assets.
-	for (TSharedPtr<FDatasmithFacadeElement> ElementPtr : SceneElementSet)
-	{
-		ElementPtr->ExportAsset(AssetFolder);
-	}
-=======
 	SceneRef->RemoveMetaData(InMetaDataPtr->GetDatasmithMetaDataElement());
->>>>>>> 3aae9151
 }
 
 //This function is a temporary workaround to make sure Materials and texture are not deleted from the scene.
@@ -439,19 +392,6 @@
 	}
 
 	for ( TSharedPtr<IDatasmithLevelSequenceElement>& CurrentLevelSequence : LevelSequences )
-<<<<<<< HEAD
-	{
-		SceneRef->AddLevelSequence( CurrentLevelSequence.ToSharedRef() );
-	}
-
-	for ( TSharedPtr<IDatasmithLevelVariantSetsElement>& CurrentLevelVariantSet : LevelVariantSets )
-	{
-		SceneRef->AddLevelVariantSets( CurrentLevelVariantSet );
-	}
-
-	for ( TSharedPtr<IDatasmithActorElement>& CurrentActor : ActorArray )
-=======
->>>>>>> 3aae9151
 	{
 		SceneRef->AddLevelSequence( CurrentLevelSequence.ToSharedRef() );
 	}
@@ -484,18 +424,7 @@
 	SceneExporterRef->PreExport();
 }
 
-<<<<<<< HEAD
-void FDatasmithFacadeScene::Shutdown()
-{
-	FDatasmithExporterManager::Shutdown();
-}
-
-void FDatasmithFacadeScene::ExportScene(
-	const TCHAR* InOutputPath
-)
-=======
 void FDatasmithFacadeScene::SetName(const TCHAR* InName)
->>>>>>> 3aae9151
 {
 	SceneExporterRef->SetName(InName);
 	SceneRef->SetName(SceneExporterRef->GetName());
@@ -571,18 +500,5 @@
 
 const TCHAR* FDatasmithFacadeScene::GetLabel() const
 {
-<<<<<<< HEAD
-	return ExportedTextureSet;
-}
-
-void FDatasmithFacadeScene::SetLabel(const TCHAR* InSceneLabel)
-{
-	SceneRef->SetLabel(InSceneLabel);
-}
-
-const TCHAR* FDatasmithFacadeScene::GetLabel() const
-{
-=======
->>>>>>> 3aae9151
 	return SceneRef->GetLabel();
 }