--- conflicted
+++ resolved
@@ -280,13 +280,8 @@
 	) const 
 	{ 
 		FVector2D UV(GetDatasmithMesh().GetUV(Channel, Index));
-<<<<<<< HEAD
-		OutU = UV.X;
-		OutV = UV.Y;
-=======
 		OutU = (float)UV.X;			// LWC_TODO: Precision loss
 		OutV = (float)UV.Y;
->>>>>>> 6bbb88c8
 	}
 
 	/**
