// Copyright Epic Games, Inc. All Rights Reserved.

#pragma once

// Datasmith SDK.
#include "DatasmithMeshExporter.h"
#include "DatasmithSceneFactory.h"
#include "DatasmithSceneExporter.h"

// Datasmith facade classes.
class FDatasmithFacadeActor;
class FDatasmithFacadeBaseMaterial;
class FDatasmithFacadeElement;
class FDatasmithFacadeMesh;
class FDatasmithFacadeMeshElement;
class FDatasmithFacadeMetaData;
class FDatasmithFacadeTexture;
class FDatasmithFacadeLevelVariantSets;


class DATASMITHFACADE_API FDatasmithFacadeScene
{
public:

	// Copy from EDatasmithActorRemovalRule
	enum class EActorRemovalRule : uint32
	{
		/** Remove also the actors children */
		RemoveChildren,

		/** Keeps current relative transform as the relative transform to the new parent. */
		KeepChildrenAndKeepRelativeTransform,
	};

	FDatasmithFacadeScene(
		const TCHAR* InApplicationHostName,      // name of the host application used to build the scene
		const TCHAR* InApplicationVendorName,    // vendor name of the application used to build the scene
		const TCHAR* InApplicationProductName,   // product name of the application used to build the scene
		const TCHAR* InApplicationProductVersion // product version of the application used to build the scene
	);

	// Collect an element for the Datasmith scene to build.
	void AddActor(
		FDatasmithFacadeActor* InActorPtr // Datasmith scene element
	);

	int32 GetActorsCount() const;

	FDatasmithFacadeActor* GetNewActor(
		int32 ActorIndex
	);

	void RemoveActor(
		FDatasmithFacadeActor* InActorPtr,
		EActorRemovalRule RemovalRule = EActorRemovalRule::RemoveChildren
	);

	void AddMaterial(
		FDatasmithFacadeBaseMaterial* InMaterialPtr
	);

	/**
	 * Returns the number of material elements added to the scene.
	 */
	int32 GetMaterialsCount() const;

	/**
	 * Returns a new FDatasmithFacadeBaseMaterial pointing to the Material at the specified index.
	 * If the given index is invalid, the returned value is nullptr.
	 * 
	 * @param MaterialIndex The index of the material in the scene.
	 */
	FDatasmithFacadeBaseMaterial* GetNewMaterial(
		int32 MaterialIndex
	);

	/**
	 * Removes a Material Element from the scene.
	 *
	 * @param InMaterialPtr the Material Element to remove
	 */
	void RemoveMaterial(
		FDatasmithFacadeBaseMaterial* InMaterialPtr
	);

<<<<<<< HEAD
=======
	FDatasmithFacadeMeshElement* ExportDatasmithMesh(
		FDatasmithFacadeMesh* Mesh,
		FDatasmithFacadeMesh* CollisionMesh = nullptr
	);

	bool ExportDatasmithMesh(
		FDatasmithFacadeMeshElement* MeshElement,
		FDatasmithFacadeMesh* Mesh,
		FDatasmithFacadeMesh* CollisionMesh = nullptr
	);

>>>>>>> 3aae9151
	void AddMesh(
		FDatasmithFacadeMeshElement* InMeshPtr
	);

	int32 GetMeshesCount() const
	{
		return SceneRef->GetMeshesCount();
	}

	FDatasmithFacadeMeshElement* GetNewMesh(
		int32 MeshIndex
	);

	void RemoveMesh(
		FDatasmithFacadeMeshElement* MeshElement
	);

	void AddTexture(
		FDatasmithFacadeTexture* InTexturePtr
	);

	int32 GetTexturesCount() const;

	/**
	 *	Returns a new FDatasmithFacadeTexture pointing to the Texture at the specified index.
	 *	If the given index is invalid, the returned value is nullptr.
	 */
	FDatasmithFacadeTexture* GetNewTexture(
		int32 TextureIndex
	);

	void RemoveTexture(
		FDatasmithFacadeTexture* InTexturePtr
	);

	void AddLevelVariantSets(
		FDatasmithFacadeLevelVariantSets* InLevelVariantSetsPtr
	);

	int32 GetLevelVariantSetsCount() const;

	FDatasmithFacadeLevelVariantSets* GetNewLevelVariantSets(
		int32 LevelVariantSetsIndex
	);

	void RemoveLevelVariantSets(
		FDatasmithFacadeLevelVariantSets* InLevelVariantSetsPtr
	);

	void AddMetaData(
		FDatasmithFacadeMetaData* InMetaDataPtr
	);

	int32 GetMetaDataCount() const;

	/**
	 *	Returns a new FDatasmithFacadeMetaData pointing to the MetaData at the specified index.
	 *	If the given index is invalid, the returned value is nullptr.
	 */
	FDatasmithFacadeMetaData* GetNewMetaData(
		int32 MetaDataIndex
	);

	/**
	 *	Returns a new FDatasmithFacadeMetaData pointing to the MetaData associated to the specified DatasmithElement.
	 *	If there is no associated metadata or the element is null, the returned value is nullptr.
	 */
	FDatasmithFacadeMetaData* GetNewMetaData(
		FDatasmithFacadeElement* Element
	);

	void RemoveMetaData(
		FDatasmithFacadeMetaData* InMetaDataPtr
	);
	
<<<<<<< HEAD
	/** Instantiate an exporter and register export start time */
	void PreExport();

=======
	/** Set the Datasmith scene name */
	void SetName(const TCHAR* InName);

	/** Set the Datasmith scene file name */
	const TCHAR* GetName() const;

	/** Set the path to the folder where the .datasmith file will be saved. */
	void SetOutputPath(const TCHAR* InOutputPath);

	/** Get the path to the folder where the .datasmith file will be saved. */
	const TCHAR* GetOutputPath() const;

	/** Get the path were additional assets will be saved to. */
	const TCHAR* GetAssetsOutputPath() const;

	/** Instantiate an exporter and register export start time */
	void PreExport();

	/** Validate assets and remove unused ones. */
	void CleanUp();

>>>>>>> 3aae9151
	/** 
	 * Manually shutdown the Facade and close down all the core engine systems and release the resources they allocated
	 * You don't need to call this function on Windows platform.
	 */
	static void Shutdown();

<<<<<<< HEAD
	/** Build and export a Datasmith scene instance and its scene element assets. */
	void ExportScene(
		const TCHAR* InOutputPath // Datasmith scene output file path
	);

	/** 
	 * Build and export the Datasmith scene element assets.
	 * This must be done before building a Datasmith scene instance.
	 */
	void ExportAssets(
		const TCHAR* InAssetFolder // Datasmith asset folder path
	);

	/** Build a Datasmith scene instance. */
	void BuildScene(
		const TCHAR* InSceneName // Datasmith scene name
	);


	/**
	 * Set the Datasmith scene's label.
	 * This is mainly used in conjunction with DirectLink. The scene's label is used
	 * to name the source (stream) created to broadcast the content of the scene
	 */
	void SetLabel(
		const TCHAR* InSceneLabel
	);

	/** Return the Datasmith scene's label. */
	const TCHAR* GetLabel() const;

=======
	/** Build and export a Datasmith scene instance and its scene element assets.
	 *  The passed InOutputPath parameter will override any Name and OutputPath previously specified.
	 *	@param bCleanupUnusedElements Remove unused meshes, textures and materials before exporting
	 *	@return True if the scene was properly exported.
	 */
	bool ExportScene(
		const TCHAR* InOutputPath, // Datasmith scene output file path
		bool bCleanupUnusedElements = true
	);

	/** Build and export a Datasmith scene instance and its scene element assets.
	 *	@param bCleanupUnusedElements Remove unused meshes, textures and materials before exporting
	 *	@return True if the scene was properly exported.
	 */
	bool ExportScene(
		bool bCleanupUnusedElements = true
	);

	/**
	 * Set the Datasmith scene's label.
	 * This is mainly used in conjunction with DirectLink. The scene's label is used
	 * to name the source (stream) created to broadcast the content of the scene
	 */
	void SetLabel(
		const TCHAR* InSceneLabel
	);

	/** Return the Datasmith scene's label. */
	const TCHAR* GetLabel() const;

	void Reset()
	{
		SceneRef->Reset();
	}


	/** Gets the name of the host application which created the scene */
	const TCHAR* GetHost() const
	{
		return SceneRef->GetHost();
	}

	/**
	 * Sets the name of the host application from which we're exporting from.
	 *
	 * @param InHost	The host application name
	 */
	void SetHost(
		const TCHAR* InHost
	)
	{
		SceneRef->SetHost(InHost);
	}

	/** Returns the vendor name of the application used to export the scene */
	const TCHAR* GetVendor() const
	{
		return SceneRef->GetVendor();
	}

	/**
	 * Sets the vendor name of the application used to export the scene.
	 *
	 * @param InVendor	The application vendor name
	 */
	void SetVendor(
		const TCHAR* InApplicationVendorName
	)
	{
		SceneRef->SetVendor(InApplicationVendorName);
	}

	/** Returns the product name of the application used to export the scene */
	const TCHAR* GetProductName() const
	{
		return SceneRef->GetProductName();
	}

	/**
	 * Sets the product name of the application used to export the scene.
	 *
	 * @param InProductName	The application name
	 */
	void SetProductName(
		const TCHAR* InApplicationProductName
	)
	{
		SceneRef->SetProductName(InApplicationProductName);
	}

	/** Returns the product version of the application used to export the scene */
	const TCHAR* GetProductVersion() const
	{
		return SceneRef->GetProductVersion();
	}

	/**
	 * Sets the product version of the application used to export the scene.
	 *
	 * @param InProductVersion	The application version
	 */
	void SetProductVersion(
		const TCHAR* InApplicationProductVersion
	)
	{
		SceneRef->SetProductVersion(InApplicationProductVersion);
	}
>>>>>>> 3aae9151

#ifdef SWIG_FACADE
protected:
#endif
	
	// Return the build Datasmith scene instance.
	TSharedRef<IDatasmithScene> GetScene() const;

private:

	// Datasmith scene instance built with the collected elements.
	TSharedRef<IDatasmithScene> SceneRef;

	// Datasmith scene exporter
	TSharedRef<FDatasmithSceneExporter> SceneExporterRef;
};<|MERGE_RESOLUTION|>--- conflicted
+++ resolved
@@ -83,8 +83,6 @@
 		FDatasmithFacadeBaseMaterial* InMaterialPtr
 	);
 
-<<<<<<< HEAD
-=======
 	FDatasmithFacadeMeshElement* ExportDatasmithMesh(
 		FDatasmithFacadeMesh* Mesh,
 		FDatasmithFacadeMesh* CollisionMesh = nullptr
@@ -96,7 +94,6 @@
 		FDatasmithFacadeMesh* CollisionMesh = nullptr
 	);
 
->>>>>>> 3aae9151
 	void AddMesh(
 		FDatasmithFacadeMeshElement* InMeshPtr
 	);
@@ -172,72 +169,33 @@
 		FDatasmithFacadeMetaData* InMetaDataPtr
 	);
 	
-<<<<<<< HEAD
+	/** Set the Datasmith scene name */
+	void SetName(const TCHAR* InName);
+
+	/** Set the Datasmith scene file name */
+	const TCHAR* GetName() const;
+
+	/** Set the path to the folder where the .datasmith file will be saved. */
+	void SetOutputPath(const TCHAR* InOutputPath);
+
+	/** Get the path to the folder where the .datasmith file will be saved. */
+	const TCHAR* GetOutputPath() const;
+
+	/** Get the path were additional assets will be saved to. */
+	const TCHAR* GetAssetsOutputPath() const;
+
 	/** Instantiate an exporter and register export start time */
 	void PreExport();
 
-=======
-	/** Set the Datasmith scene name */
-	void SetName(const TCHAR* InName);
-
-	/** Set the Datasmith scene file name */
-	const TCHAR* GetName() const;
-
-	/** Set the path to the folder where the .datasmith file will be saved. */
-	void SetOutputPath(const TCHAR* InOutputPath);
-
-	/** Get the path to the folder where the .datasmith file will be saved. */
-	const TCHAR* GetOutputPath() const;
-
-	/** Get the path were additional assets will be saved to. */
-	const TCHAR* GetAssetsOutputPath() const;
-
-	/** Instantiate an exporter and register export start time */
-	void PreExport();
-
 	/** Validate assets and remove unused ones. */
 	void CleanUp();
 
->>>>>>> 3aae9151
 	/** 
 	 * Manually shutdown the Facade and close down all the core engine systems and release the resources they allocated
 	 * You don't need to call this function on Windows platform.
 	 */
 	static void Shutdown();
 
-<<<<<<< HEAD
-	/** Build and export a Datasmith scene instance and its scene element assets. */
-	void ExportScene(
-		const TCHAR* InOutputPath // Datasmith scene output file path
-	);
-
-	/** 
-	 * Build and export the Datasmith scene element assets.
-	 * This must be done before building a Datasmith scene instance.
-	 */
-	void ExportAssets(
-		const TCHAR* InAssetFolder // Datasmith asset folder path
-	);
-
-	/** Build a Datasmith scene instance. */
-	void BuildScene(
-		const TCHAR* InSceneName // Datasmith scene name
-	);
-
-
-	/**
-	 * Set the Datasmith scene's label.
-	 * This is mainly used in conjunction with DirectLink. The scene's label is used
-	 * to name the source (stream) created to broadcast the content of the scene
-	 */
-	void SetLabel(
-		const TCHAR* InSceneLabel
-	);
-
-	/** Return the Datasmith scene's label. */
-	const TCHAR* GetLabel() const;
-
-=======
 	/** Build and export a Datasmith scene instance and its scene element assets.
 	 *  The passed InOutputPath parameter will override any Name and OutputPath previously specified.
 	 *	@param bCleanupUnusedElements Remove unused meshes, textures and materials before exporting
@@ -345,7 +303,6 @@
 	{
 		SceneRef->SetProductVersion(InApplicationProductVersion);
 	}
->>>>>>> 3aae9151
 
 #ifdef SWIG_FACADE
 protected:
