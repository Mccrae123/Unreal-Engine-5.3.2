--- conflicted
+++ resolved
@@ -35,12 +35,7 @@
 				}
 			);
 
-<<<<<<< HEAD
-			PrivateIncludePaths.Add("Runtime/Launch/Public");
-			PrivateIncludePaths.Add("Runtime/Launch/Private");      // For LaunchEngineLoop.cpp include
-=======
 			PrivateIncludePathModuleNames.Add("Launch");
->>>>>>> 4af6daef
 
 			// PrecompileForTargets = PrecompileTargetsType.Any;
 		}
