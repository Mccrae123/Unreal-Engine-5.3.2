--- conflicted
+++ resolved
@@ -46,11 +46,7 @@
 
 	/**
 	 * Initializes the Datasmith Exporter module.
-<<<<<<< HEAD
-	 * @param FInitOptions The options to select the features of the datasmith sdk that should be activated
-=======
 	 * @param InitOptions The options to select the features of the datasmith sdk that should be activated
->>>>>>> 3aae9151
 	 *
 	 * Needs to be called before starting any export or using any other features of the datasmith export module.
 	 * Must be called once
@@ -79,9 +75,6 @@
 	 */
 	static void PushCommandIntoGameThread(FSimpleDelegate&& Command, bool bWakeUpGameThread = false);
 
-<<<<<<< HEAD
-	static bool WasInitilizedWithMessaging();
-=======
 	/**
 	 * Returns if the Exporter Manager was initialized with enabled network capabilities.
 	 */
@@ -91,7 +84,6 @@
 	 * Returns if the Exporter Manager is running its own game thread.
 	 */
 	static bool WasInitializedWithGameThread();
->>>>>>> 3aae9151
 
 private:
 	static bool bEngineInitialized;
