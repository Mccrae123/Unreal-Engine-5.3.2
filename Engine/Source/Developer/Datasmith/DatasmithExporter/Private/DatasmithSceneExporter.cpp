// Copyright Epic Games, Inc. All Rights Reserved.

#include "DatasmithSceneExporter.h"

#include "DatasmithAnimationSerializer.h"
#include "DatasmithExportOptions.h"
#include "DatasmithExporterManager.h"
#include "DatasmithLogger.h"
#include "DatasmithMaterialElements.h"
#include "DatasmithProgressManager.h"
#include "DatasmithSceneFactory.h"
#include "DatasmithSceneXmlWriter.h"
#include "DatasmithUtils.h"

#include "GenericPlatform/GenericPlatformFile.h"
#include "Containers/Array.h"
#include "Algo/Find.h"
#include "Containers/Set.h"
#include "HAL/FileManager.h"
#include "HAL/PlatformFileManager.h"
#include "Math/UnrealMathUtility.h"
#include "Misc/Paths.h"
#include "Misc/SecureHash.h"
#include "UObject/GarbageCollection.h"

// Hash function to use FMD5Hash in TMap
inline uint32 GetTypeHash(const FMD5Hash& Hash)
{
	uint32* HashAsInt32 = (uint32*)Hash.GetBytes();
	return HashAsInt32[0] ^ HashAsInt32[1] ^ HashAsInt32[2] ^ HashAsInt32[3];
}

class FDatasmithSceneExporterImpl
{
public:
	FDatasmithSceneExporterImpl();

	// call this before export the actual bitmaps
	void CheckBumpMaps( TSharedRef< IDatasmithScene > DatasmithScene );
	void UpdateTextureElements( TSharedRef< IDatasmithScene > DatasmithScene );
	void UpdateAssetOutputPath();

	static EDatasmithTextureMode GetTextureModeFromPropertyName(const FString& PropertyName);
	static FString GetFileNameWithHash(const FString& FullPath);

	FString Name;
	FString OutputPath;
	FString AssetsOutputPath;

	uint64 ExportStartCycles;

	TSharedPtr<IDatasmithProgressManager> ProgressManager;
	TSharedPtr<FDatasmithLogger> Logger;
};

FDatasmithSceneExporterImpl::FDatasmithSceneExporterImpl()
	: ExportStartCycles(0)
{
}

void FDatasmithSceneExporterImpl::UpdateTextureElements( TSharedRef< IDatasmithScene > DatasmithScene )
{
	FDatasmithTextureUtils::CalculateTextureHashes(DatasmithScene);

	// No need to do anything if user required to keep images at original location or no output path is set
	if (FDatasmithExportOptions::PathTexturesMode == EDSResizedTexturesPath::OriginalFolder || AssetsOutputPath.IsEmpty())
	{
		return;
	}

	IPlatformFile& PlatformFile = FPlatformFileManager::Get().GetPlatformFile();
	TMap<FMD5Hash, FString> HashFilePathMap;
	FDatasmithUniqueNameProvider TextureFileNameProvider;

	for (int32 i = 0; i < DatasmithScene->GetTexturesCount(); i++)
	{
		TSharedPtr< IDatasmithTextureElement > TextureElement = DatasmithScene->GetTexture(i);

		FString TextureFileName = TextureElement->GetFile();

		float RatioDone = float(i + 1) / float( DatasmithScene->GetTexturesCount() );
		if (ProgressManager.IsValid())
		{
			ProgressManager->ProgressEvent(RatioDone, *FPaths::GetBaseFilename( TextureFileName ));
		}

		FString& NewFilename = HashFilePathMap.FindOrAdd(TextureElement->GetFileHash());
<<<<<<< HEAD
		
=======

>>>>>>> d731a049
		// If this texture has not been exported yet, find a unique name for it and copy its file to the asset output path.
		if (NewFilename.IsEmpty())
		{
			const FString UniqueFileName = TextureFileNameProvider.GenerateUniqueName( FPaths::GetBaseFilename( TextureFileName ) );
			TextureFileNameProvider.AddExistingName( UniqueFileName );
			const FString FileExtension = FPaths::GetExtension(TextureFileName, /*bIncludeDot=*/true);
			NewFilename = FPaths::Combine(AssetsOutputPath, UniqueFileName + FileExtension);

			// Copy image file to new location
			if (!FPaths::IsSamePath(*NewFilename, *TextureFileName))
			{
				PlatformFile.CopyFile(*NewFilename, *TextureFileName);
			}
		}

		// Update texture element
		if (TextureFileName != NewFilename)
		{
			TextureElement->SetFile(*NewFilename);
		}
	}
}

void FDatasmithSceneExporterImpl::CheckBumpMaps( TSharedRef< IDatasmithScene > DatasmithScene )
{
	for ( int32 MaterialIndex = 0; MaterialIndex < DatasmithScene->GetMaterialsCount(); ++MaterialIndex )
	{
		TSharedPtr< IDatasmithBaseMaterialElement > BaseMaterialElement = DatasmithScene->GetMaterial( MaterialIndex );

		if ( BaseMaterialElement->IsA( EDatasmithElementType::Material ) )
		{
			const TSharedPtr< IDatasmithMaterialElement >& MaterialElement = StaticCastSharedPtr< IDatasmithMaterialElement >( BaseMaterialElement );

			for (int32 j = 0; j < MaterialElement->GetShadersCount(); ++j )
			{
				TSharedPtr< IDatasmithShaderElement >& Shader = MaterialElement->GetShader(j);

				if (Shader->GetBumpComp()->GetMode() == EDatasmithCompMode::Regular && Shader->GetBumpComp()->GetParamSurfacesCount() == 1 &&
					Shader->GetNormalComp()->GetParamSurfacesCount() == 0)
				{
					FString TextureName = Shader->GetBumpComp()->GetParamTexture(0);
					FString NormalTextureName = TextureName + TEXT("_Norm");

					if ( !TextureName.IsEmpty() )
					{
						FDatasmithTextureSampler UVs = Shader->GetBumpComp()->GetParamTextureSampler(0);

						TSharedPtr< IDatasmithTextureElement > TextureElement;
						TSharedPtr< IDatasmithTextureElement > NormalTextureElement;
						for ( int32 TextureIndex = 0; TextureIndex < DatasmithScene->GetTexturesCount(); ++TextureIndex )
						{
							if ( DatasmithScene->GetTexture( TextureIndex )->GetName() == TextureName )
							{
								TextureElement = DatasmithScene->GetTexture( TextureIndex );
							}
							else if ( DatasmithScene->GetTexture( TextureIndex )->GetName() == NormalTextureName )
							{
								NormalTextureElement = DatasmithScene->GetTexture( TextureIndex );
							}
						}

						if ( TextureElement )
						{
							if ( !NormalTextureElement )
							{
								NormalTextureElement = FDatasmithSceneFactory::CreateTexture( *NormalTextureName );

								NormalTextureElement->SetRGBCurve( 1.f );
								NormalTextureElement->SetFile( TextureElement->GetFile() );
								NormalTextureElement->SetFileHash( TextureElement->GetFileHash() );
								NormalTextureElement->SetTextureMode( EDatasmithTextureMode::Bump );

								DatasmithScene->AddTexture( NormalTextureElement );
							}

							Shader->GetNormalComp()->AddSurface( *NormalTextureName, UVs );
							Shader->GetBumpComp()->ClearSurface();
						}
					}
				}
			}
		}
	}
}

void FDatasmithSceneExporterImpl::UpdateAssetOutputPath()
{
	if (Name.IsEmpty())
	{
		// Just set the AssetsOutputPath to OutputPath, if the scene exporter has not been named
		AssetsOutputPath = OutputPath;
	}
	else if (!OutputPath.IsEmpty())
	{
		AssetsOutputPath = FPaths::Combine(OutputPath, Name + TEXT("_Assets"));
	}
}

EDatasmithTextureMode FDatasmithSceneExporterImpl::GetTextureModeFromPropertyName(const FString& PropertyName)
{
	if (PropertyName.Find(TEXT("BUMP")) != INDEX_NONE)
	{
		return EDatasmithTextureMode::Bump;
	}
	else if (PropertyName.Find(TEXT("SPECULAR")) != INDEX_NONE)
	{
		return EDatasmithTextureMode::Specular;
	}
	else if (PropertyName.Find(TEXT("NORMAL")) != INDEX_NONE)
	{
		return EDatasmithTextureMode::Normal;
	}

	return EDatasmithTextureMode::Diffuse;
};

FString FDatasmithSceneExporterImpl::GetFileNameWithHash(const FString& FullPath)
{
	FString Hash = FMD5::HashAnsiString(*FullPath);
	FString FileName = FPaths::GetBaseFilename(FullPath);
	FString Extension = FPaths::GetExtension(FileName);
	FileName = FileName + TEXT("_") + Hash + Extension;

	return FileName;
}

FDatasmithSceneExporter::FDatasmithSceneExporter()
	: Impl( MakeUnique< FDatasmithSceneExporterImpl >() )
{
}

FDatasmithSceneExporter::~FDatasmithSceneExporter() = default;


void FDatasmithSceneExporter::PreExport()
{
	// Collect start time to log amount of time spent to export scene
	Impl->ExportStartCycles = FPlatformTime::Cycles64();
}

void FDatasmithSceneExporter::Export( TSharedRef< IDatasmithScene > DatasmithScene, bool bCleanupUnusedElements )
{
	if ( Impl->ExportStartCycles == 0 )
	{
		Impl->ExportStartCycles = FPlatformTime::Cycles64();
	}

	FString FilePath = FPaths::Combine(Impl->OutputPath, Impl->Name ) + TEXT(".") + FDatasmithUtils::GetFileExtension();

	TUniquePtr<FArchive> Archive( IFileManager::Get().CreateFileWriter( *FilePath ) );

	if ( !Archive.IsValid() )
	{
		if ( Impl->Logger.IsValid() )
		{
			Impl->Logger->AddGeneralError( *( TEXT("Unable to create file ") + FilePath + TEXT(", Aborting the export process") ) );
		}
		return;
	}

	IPlatformFile& PlatformFile = FPlatformFileManager::Get().GetPlatformFile();
	PlatformFile.CreateDirectoryTree( *Impl->AssetsOutputPath );

	// Add Bump maps from Material objects to scene as TextureElement
	Impl->CheckBumpMaps( DatasmithScene );

	FDatasmithSceneUtils::CleanUpScene(DatasmithScene, bCleanupUnusedElements);

	// Update TextureElements
	Impl->UpdateTextureElements( DatasmithScene );

	// Convert paths to relative
	FString AbsoluteDir = Impl->OutputPath + TEXT("/");

	for ( int32 MeshIndex = 0; MeshIndex < DatasmithScene->GetMeshesCount(); ++MeshIndex )
	{
		TSharedPtr< IDatasmithMeshElement > Mesh = DatasmithScene->GetMesh( MeshIndex );

		FString RelativePath = Mesh->GetFile();
		FPaths::MakePathRelativeTo( RelativePath, *AbsoluteDir );

		Mesh->SetFile( *RelativePath );
	}

	for ( int32 TextureIndex = 0; TextureIndex < DatasmithScene->GetTexturesCount(); ++TextureIndex )
	{
		TSharedPtr< IDatasmithTextureElement > Texture = DatasmithScene->GetTexture( TextureIndex );

		FString TextureFile = Texture->GetFile();
		FPaths::MakePathRelativeTo( TextureFile, *AbsoluteDir );
		Texture->SetFile( *TextureFile );
	}

	FDatasmithAnimationSerializer AnimSerializer;
	int32 NumSequences = DatasmithScene->GetLevelSequencesCount();
	for (int32 SequenceIndex = 0; SequenceIndex < NumSequences; ++SequenceIndex)
	{
		const TSharedPtr<IDatasmithLevelSequenceElement>& LevelSequence = DatasmithScene->GetLevelSequence(SequenceIndex);
		if (LevelSequence.IsValid())
		{
			FString AnimFilePath = FPaths::Combine(Impl->AssetsOutputPath, LevelSequence->GetName()) + DATASMITH_ANIMATION_EXTENSION;

			if (AnimSerializer.Serialize(LevelSequence.ToSharedRef(), *AnimFilePath))
			{
				TUniquePtr<FArchive> AnimArchive(IFileManager::Get().CreateFileReader(*AnimFilePath));
				if (AnimArchive)
				{
					LevelSequence->SetFileHash(FMD5Hash::HashFileFromArchive(AnimArchive.Get()));
				}

				FPaths::MakePathRelativeTo(AnimFilePath, *AbsoluteDir);
				LevelSequence->SetFile(*AnimFilePath);
			}
		}
	}

	// Log time spent to export scene in seconds
	int ElapsedTime = (int)FPlatformTime::ToSeconds64(FPlatformTime::Cycles64() - Impl->ExportStartCycles);
	DatasmithScene->SetExportDuration( ElapsedTime );

	FDatasmithSceneXmlWriter DatasmithSceneXmlWriter;
	DatasmithSceneXmlWriter.Serialize( DatasmithScene, *Archive );

	Archive->Close();

	// Run the garbage collector at this point so that we're in a good state for the next export
	FDatasmithExporterManager::RunGarbageCollection();
}

void FDatasmithSceneExporter::Reset()
{
	Impl->ProgressManager = nullptr;
	Impl->Logger = nullptr;

	Impl->ExportStartCycles = 0;
}

void FDatasmithSceneExporter::SetProgressManager( const TSharedPtr< IDatasmithProgressManager >& InProgressManager )
{
	Impl->ProgressManager = InProgressManager;
}

void FDatasmithSceneExporter::SetLogger( const TSharedPtr< FDatasmithLogger >& InLogger )
{
	Impl->Logger = InLogger;
}

void FDatasmithSceneExporter::SetName(const TCHAR* InName)
{
	Impl->Name = InName;
	Impl->UpdateAssetOutputPath();
}

const TCHAR* FDatasmithSceneExporter::GetName() const
{
	return *Impl->Name;
}

void FDatasmithSceneExporter::SetOutputPath( const TCHAR* InOutputPath )
{
	Impl->OutputPath = InOutputPath;
	FPaths::NormalizeDirectoryName( Impl->OutputPath );
	Impl->UpdateAssetOutputPath();
}

const TCHAR* FDatasmithSceneExporter::GetOutputPath() const
{
	return *Impl->OutputPath;
}

const TCHAR* FDatasmithSceneExporter::GetAssetsOutputPath() const
{
	return *Impl->AssetsOutputPath;
}<|MERGE_RESOLUTION|>--- conflicted
+++ resolved
@@ -85,11 +85,7 @@
 		}
 
 		FString& NewFilename = HashFilePathMap.FindOrAdd(TextureElement->GetFileHash());
-<<<<<<< HEAD
-		
-=======
-
->>>>>>> d731a049
+
 		// If this texture has not been exported yet, find a unique name for it and copy its file to the asset output path.
 		if (NewFilename.IsEmpty())
 		{
