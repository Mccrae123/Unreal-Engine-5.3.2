// Copyright 1998-2016 Epic Games, Inc. All Rights Reserved.

#include "HierarchicalLODUtilitiesModulePrivatePCH.h"
#include "Core.h"
#include "AsyncWork.h"

#include "Engine/Engine.h"
#include "Engine/World.h"
#include "GameFramework/WorldSettings.h"
#include "Engine/LODActor.h"
#include "Components/StaticMeshComponent.h"
#include "Engine/StaticMesh.h"
#include "MeshUtilities.h"
#include "StaticMeshResources.h"
#include "HierarchicalLODVolume.h"

#include "IProjectManager.h"
#include "MessageLog.h"
#include "UObjectToken.h"
#include "MapErrors.h"

#include "Editor.h"
#include "Editor/EditorEngine.h"
#include "BSPOps.h"
#include "UnrealEd.h"

#if WITH_EDITOR
#include "AssetData.h"
#include "Factories/Factory.h"
#include "ObjectTools.h"
#include "AssetEditorManager.h"
#include "ScopedTransaction.h"
#endif // WITH_EDITOR

#include "HierarchicalLODUtilities.h"
#include "HierarchicalLODProxyProcessor.h"

#define LOCTEXT_NAMESPACE "HierarchicalLODUtils"



void FHierarchicalLODUtilities::ExtractStaticMeshComponentsFromLODActor(AActor* Actor, TArray<UStaticMeshComponent*>& InOutComponents)
{
	ALODActor* LODActor = CastChecked<ALODActor>(Actor);
	for (auto& ChildActor : LODActor->SubActors)
	{
		TArray<UStaticMeshComponent*> ChildComponents;
		if (ChildActor->IsA<ALODActor>())
		{
			ExtractStaticMeshComponentsFromLODActor(ChildActor, ChildComponents);
		}
		else
		{
			ChildActor->GetComponents<UStaticMeshComponent>(ChildComponents);
		}

		InOutComponents.Append(ChildComponents);
	}
}

void FHierarchicalLODUtilities::ExtractSubActorsFromLODActor(AActor* Actor, TArray<AActor*>& InOutActors)
{
	ALODActor* LODActor = CastChecked<ALODActor>(Actor);
	for (auto& ChildActor : LODActor->SubActors)
	{
		TArray<AActor*> ChildActors;
		if (ChildActor->IsA<ALODActor>())
		{
			ExtractSubActorsFromLODActor(ChildActor, ChildActors);
		}
		else
		{
			ChildActors.Add(ChildActor);
		}

		InOutActors.Append(ChildActors);
	}
}

float FHierarchicalLODUtilities::CalculateScreenSizeFromDrawDistance(const float SphereRadius, const FMatrix& ProjectionMatrix, const float Distance)
{
	// Only need one component from a view transformation; just calculate the one we're interested in.
	const float Divisor = Distance;

	// Get projection multiple accounting for view scaling.
	const float ScreenMultiple = FMath::Max(1920.0f / 2.0f * ProjectionMatrix.M[0][0],
		1080.0f / 2.0f * ProjectionMatrix.M[1][1]);

	const float ScreenRadius = ScreenMultiple * SphereRadius / FMath::Max(Divisor, 1.0f);
	const float ScreenArea = PI * ScreenRadius * ScreenRadius;
	return FMath::Clamp(ScreenArea / (1920.0f * 1080.0f), 0.0f, 1.0f);
}

float FHierarchicalLODUtilities::CalculateDrawDistanceFromScreenSize(const float SphereRadius, const float ScreenSize, const FMatrix& ProjectionMatrix)
{
	// Get projection multiple accounting for view scaling.
	const float ScreenMultiple = FMath::Max(1920.0f / 2.0f * ProjectionMatrix.M[0][0],
		1080.0f / 2.0f * ProjectionMatrix.M[1][1]);

	// (ScreenMultiple * SphereRadius) / Sqrt(Screensize * 1920 * 1080.0f * PI) = Distance
	const float Distance = (ScreenMultiple * SphereRadius) / FMath::Sqrt((ScreenSize * 1920.0f * 1080.0f) / PI);

	return Distance;
}

UPackage* FHierarchicalLODUtilities::CreateOrRetrieveLevelHLODPackage(ULevel* InLevel)
{
	checkf(InLevel != nullptr, TEXT("Invalid Level supplied"));

	UPackage* HLODPackage = nullptr;
	UPackage* LevelOuterMost = InLevel->GetOutermost();

	const FString PathName = FPackageName::GetLongPackagePath(LevelOuterMost->GetPathName());
	const FString BaseName = FPackageName::GetShortName(LevelOuterMost->GetPathName());
	const FString HLODLevelPackageName = FString::Printf(TEXT("%s/HLOD/%s_HLOD"), *PathName, *BaseName);

	HLODPackage = CreatePackage(NULL, *HLODLevelPackageName);
	HLODPackage->FullyLoad();
	HLODPackage->Modify();
<<<<<<< HEAD

=======
	
>>>>>>> e58dcb1b
	// Target level filename
	const FString HLODLevelFileName = FPackageName::LongPackageNameToFilename(HLODLevelPackageName);
	// This is a hack to avoid save file dialog when we will be saving HLOD map package
	HLODPackage->FileName = FName(*HLODLevelFileName);

<<<<<<< HEAD
	return HLODPackage;
}

bool FHierarchicalLODUtilities::BuildStaticMeshForLODActor(ALODActor* LODActor, UPackage* AssetsOuter, const FHierarchicalSimplification& LODSetup, const uint32 LODIndex)
=======
	return HLODPackage;	
}

bool FHierarchicalLODUtilities::BuildStaticMeshForLODActor(ALODActor* LODActor, UPackage* AssetsOuter, const FHierarchicalSimplification& LODSetup)
>>>>>>> e58dcb1b
{
	if (AssetsOuter && LODActor)
	{
		if (!LODActor->IsDirty())
		{
			return false;
		}

<<<<<<< HEAD
		// Delete actor assets before generating new ones
		FHierarchicalLODUtilities::DeleteLODActorAssets(LODActor);

		// Clean up sub objects (if applicable)
		for (auto& SubOject : LODActor->SubObjects)
		{
			if (SubOject)
			{
				SubOject->MarkPendingKill();
			}
		}
		LODActor->SubObjects.Empty();
=======
		const FScopedTransaction Transaction(LOCTEXT("UndoAction_BuildProxyMesh", "Building Proxy Mesh for Cluster"));
		LODActor->Modify();		
>>>>>>> e58dcb1b

		// Delete actor assets before generating new ones
		FHierarchicalLODUtilities::DestroyClusterData(LODActor);	
		
		TArray<UStaticMeshComponent*> AllComponents;
		{
			FScopedSlowTask SlowTask(LODActor->SubActors.Num(), (LOCTEXT("HierarchicalLODUtils_CollectStaticMeshes", "Collecting Static Meshes for Cluster")));
			SlowTask.MakeDialog();
			for (auto& Actor : LODActor->SubActors)
			{
				TArray<UStaticMeshComponent*> Components;

				if (Actor->IsA<ALODActor>())
				{
					ExtractStaticMeshComponentsFromLODActor(Actor, Components);
				}
				else
				{
					Actor->GetComponents<UStaticMeshComponent>(Components);
				}

				// TODO: support instanced static meshes
				Components.RemoveAll([](UStaticMeshComponent* Val){ return Val->IsA(UInstancedStaticMeshComponent::StaticClass()); });

				AllComponents.Append(Components);
				SlowTask.EnterProgressFrame(1);
			}
		}

		// it shouldn't even have come here if it didn't have any staticmesh
		if (ensure(AllComponents.Num() > 0))
		{
			FScopedSlowTask SlowTask(LODActor->SubActors.Num(), (LOCTEXT("HierarchicalLODUtils_MergingMeshes", "Merging Static Meshes and creating LODActor")));
			SlowTask.MakeDialog();

			// In case we don't have outer generated assets should have same path as LOD level
			const FString AssetsPath = AssetsOuter->GetName() + TEXT("/");
			AActor* FirstActor = LODActor->SubActors[0];

			TArray<UObject*> OutAssets;
			FVector OutProxyLocation = FVector::ZeroVector;
			UStaticMesh* MainMesh = nullptr;

			// Generate proxy mesh and proxy material assets
			IMeshUtilities& MeshUtilities = FModuleManager::Get().LoadModuleChecked<IMeshUtilities>("MeshUtilities");
			// should give unique name, so use level + actor name
			const FString PackageName = FString::Printf(TEXT("LOD_%s"), *FirstActor->GetName());
			if (MeshUtilities.GetMeshMergingInterface() && LODSetup.bSimplifyMesh)
			{
				TArray<AActor*> Actors;
				ExtractSubActorsFromLODActor(LODActor, Actors);

				FHierarchicalLODUtilitiesModule& Module = FModuleManager::LoadModuleChecked<FHierarchicalLODUtilitiesModule>("HierarchicalLODUtilities");
				FHierarchicalLODProxyProcessor* Processor = Module.GetProxyProcessor();

				FHierarchicalSimplification OverrideLODSetup = LODSetup;

				FMeshProxySettings ProxySettings = LODSetup.ProxySetting;
				if (LODActor->bOverrideMaterialMergeSettings)
				{
					ProxySettings.MaterialSettings = LODActor->MaterialSettings;
				}

				if (LODActor->bOverrideScreenSize)
				{
					ProxySettings.ScreenSize = LODActor->ScreenSize;
				}

				if (LODActor->bOverrideTransitionScreenSize)
				{
					OverrideLODSetup.TransitionScreenSize = LODActor->TransitionScreenSize;
				}

				FGuid JobID = Processor->AddProxyJob(LODActor, OverrideLODSetup);
<<<<<<< HEAD
				MeshUtilities.CreateProxyMesh(Actors, ProxySettings, AssetsOuter, PackageName, JobID, Processor->GetCallbackDelegate(), true);
=======
				MeshUtilities.CreateProxyMesh(Actors, ProxySettings, AssetsOuter, PackageName, JobID, Processor->GetCallbackDelegate(), true, OverrideLODSetup.TransitionScreenSize);
>>>>>>> e58dcb1b
				return true;
			}
			else
			{
				FMeshMergingSettings MergeSettings = LODSetup.MergeSetting;
				if (LODActor->bOverrideMaterialMergeSettings)
				{
					MergeSettings.MaterialSettings = LODActor->MaterialSettings;
				}

<<<<<<< HEAD
				MeshUtilities.MergeStaticMeshComponents(AllComponents, FirstActor->GetWorld(), MergeSettings, AssetsOuter, PackageName, LODIndex, OutAssets, OutProxyLocation, LODSetup.TransitionScreenSize, true);
=======
				MeshUtilities.MergeStaticMeshComponents(AllComponents, FirstActor->GetWorld(), MergeSettings, AssetsOuter, PackageName, OutAssets, OutProxyLocation, LODSetup.TransitionScreenSize, true);
>>>>>>> e58dcb1b
				
				// set staticmesh
				for (auto& Asset : OutAssets)
				{
					UStaticMesh* StaticMesh = Cast<UStaticMesh>(Asset);

					if (StaticMesh)
					{
						MainMesh = StaticMesh;
					}
				}

				LODActor->SetStaticMesh(MainMesh);
				LODActor->SetActorLocation(OutProxyLocation);
				LODActor->SubObjects = OutAssets;

				// Check resulting mesh and give a warning if it exceeds the vertex / triangle cap for certain platforms
				FProjectStatus ProjectStatus;
				if (IProjectManager::Get().QueryStatusForCurrentProject(ProjectStatus) && (ProjectStatus.IsTargetPlatformSupported(TEXT("Android")) || ProjectStatus.IsTargetPlatformSupported(TEXT("IOS"))))
				{
					if (MainMesh->RenderData.IsValid() && MainMesh->RenderData->LODResources.Num() && MainMesh->RenderData->LODResources[0].IndexBuffer.Is32Bit())
					{
						FMessageLog("HLODResults").Warning()							
							->AddToken(FUObjectToken::Create(LODActor))
							->AddToken(FTextToken::Create(LOCTEXT("HLODError_MeshNotBuildTwo", " Mesh has more that 65535 vertices, incompatible with mobile; forcing 16-bit (will probably cause rendering issues).")));
					}
				}

				// At the moment this assumes a fixed field of view of 90 degrees (horizontal and vertical axi)
				static const float FOVRad = 90.0f * (float)PI / 360.0f;
				static const FMatrix ProjectionMatrix = FPerspectiveMatrix(FOVRad, 1920, 1080, 0.01f);
				FBoxSphereBounds Bounds = LODActor->GetStaticMeshComponent()->CalcBounds(FTransform());
				LODActor->LODDrawDistance = CalculateDrawDistanceFromScreenSize(Bounds.SphereRadius, LODSetup.TransitionScreenSize, ProjectionMatrix);
				LODActor->UpdateSubActorLODParents();

				// Freshly build so mark not dirty
				LODActor->SetIsDirty(false);



				return true;
			}
		}
	}
	return false;
}

bool FHierarchicalLODUtilities::ShouldGenerateCluster(AActor* Actor)
{
	if (!Actor)
	{
		return false;
	}

	if (Actor->bHidden)
	{
		return false;
	}

	if (!Actor->bEnableAutoLODGeneration)
	{
		return false;
	}

	ALODActor* LODActor = Cast<ALODActor>(Actor);
	if (LODActor)
	{
		return false;
	}

	FVector Origin, Extent;
	Actor->GetActorBounds(false, Origin, Extent);
	if (Extent.SizeSquared() <= 0.1)
	{
		return false;
	}

	// for now only consider staticmesh - I don't think skel mesh would work with simplygon merge right now @fixme
	TArray<UStaticMeshComponent*> Components;
	Actor->GetComponents<UStaticMeshComponent>(Components);
	// TODO: support instanced static meshes
	Components.RemoveAll([](UStaticMeshComponent* Val){ return Val->IsA(UInstancedStaticMeshComponent::StaticClass()); });

	int32 ValidComponentCount = 0;
	// now make sure you check parent primitive, so that we don't build for the actor that already has built. 
	if (Components.Num() > 0)
	{
		for (auto& ComponentIter : Components)
		{
			if (ComponentIter->GetLODParentPrimitive())
			{
				return false;
			}

			if (ComponentIter->bHiddenInGame)
			{
				return false;
			}

			// see if we should generate it
			if (ComponentIter->ShouldGenerateAutoLOD())
			{
				++ValidComponentCount;
				break;
			}
		}
	}

	return (ValidComponentCount > 0);
}

ALODActor* FHierarchicalLODUtilities::GetParentLODActor(const AActor* InActor)
{
	ALODActor* ParentActor = nullptr;
	if (InActor)
	{
		TArray<UStaticMeshComponent*> ComponentArray;
		InActor->GetComponents<UStaticMeshComponent>(ComponentArray);
		for (auto Component : ComponentArray)
		{
			UPrimitiveComponent* ParentComponent = Component->GetLODParentPrimitive();
			if (ParentComponent)
			{
				ParentActor = CastChecked<ALODActor>(ParentComponent->GetOwner());
				break;
			}
		}
	}

	return ParentActor;
}

void FHierarchicalLODUtilities::DestroyCluster(ALODActor* InActor)
{
	// Find if it has a parent ALODActor
	AActor* Actor = CastChecked<AActor>(InActor);
	UWorld* World = Actor->GetWorld();
	ALODActor* ParentLOD = GetParentLODActor(InActor);
<<<<<<< HEAD
	
=======

	const FScopedTransaction Transaction(LOCTEXT("UndoAction_DeleteCluster", "Deleting a (invalid) Cluster"));
	Actor->Modify();
	World->Modify();
>>>>>>> e58dcb1b
	if (ParentLOD != nullptr)
	{
		ParentLOD->Modify();
		ParentLOD->RemoveSubActor(Actor);
	}

	// Clean out sub actors and update their LODParent
	while (InActor->SubActors.Num())
	{
		AActor* SubActor = InActor->SubActors[0];
<<<<<<< HEAD
=======
		SubActor->Modify();
>>>>>>> e58dcb1b
		InActor->RemoveSubActor(SubActor);
	}

	// Also destroy the cluster's data
<<<<<<< HEAD
	DeleteLODActorAssets(InActor);
=======
	DestroyClusterData(InActor);
>>>>>>> e58dcb1b

	World->DestroyActor(InActor);

	if (ParentLOD != nullptr && !ParentLOD->HasValidSubActors())
	{
<<<<<<< HEAD
		DeleteLODActor(ParentLOD);
=======
		DestroyCluster(ParentLOD);
>>>>>>> e58dcb1b
	}
}

void FHierarchicalLODUtilities::DestroyClusterData(ALODActor* InActor)
{
	TArray<UObject*> AssetsToDelete;
	AssetsToDelete.Append(InActor->SubObjects);
	InActor->SubObjects.Empty();

	for (UObject* AssetObject : AssetsToDelete)
	{
		if (AssetObject)
		{
#if WITH_EDITOR
			// Close possible open editors using this asset	
			FAssetEditorManager::Get().CloseAllEditorsForAsset(AssetObject);
#endif // WITH_EDITOR
			AssetObject->ClearFlags(RF_AllFlags);
		}
	}

	// Set Static Mesh to null since there isn't a mesh anymore
	InActor->GetStaticMeshComponent()->SetStaticMesh(nullptr);
}

ALODActor* FHierarchicalLODUtilities::CreateNewClusterActor(UWorld* InWorld, const int32 InLODLevel, AWorldSettings* WorldSettings)
{
	// Check incoming data
	check(InWorld != nullptr && WorldSettings != nullptr && InLODLevel >= 0);
	if (!WorldSettings->bEnableHierarchicalLODSystem || WorldSettings->HierarchicalLODSetup.Num() == 0 || WorldSettings->HierarchicalLODSetup.Num() < InLODLevel)
	{
		return nullptr;
	}

	// Spawn and setup actor
	ALODActor* NewActor = nullptr;
	NewActor = InWorld->SpawnActor<ALODActor>(ALODActor::StaticClass(), FTransform());
	NewActor->LODLevel = InLODLevel + 1;
	NewActor->LODDrawDistance = 0.0f;
	NewActor->SetStaticMesh(nullptr);

	return NewActor;
}

ALODActor* FHierarchicalLODUtilities::CreateNewClusterFromActors(UWorld* InWorld, AWorldSettings* WorldSettings, const TArray<AActor*>& InActors, const int32 InLODLevel /*= 0*/)
{
	checkf(InWorld != nullptr, TEXT("Invalid world"));
	checkf(InActors.Num() > 0, TEXT("Zero number of sub actors"));
	checkf(WorldSettings != nullptr, TEXT("Invalid world settings"));
	checkf(WorldSettings->bEnableHierarchicalLODSystem, TEXT("Hierarchical LOD system is disabled"));

	const FScopedTransaction Transaction(LOCTEXT("UndoAction_CreateNewCluster", "Create new Cluster"));
	InWorld->Modify();

	// Create the cluster
	ALODActor* NewCluster = CreateNewClusterActor(InWorld, InLODLevel, WorldSettings);
	checkf(NewCluster != nullptr, TEXT("Failed to create a new cluster"));

	// Add InActors to new cluster
	for (AActor* Actor : InActors)
	{
		checkf(Actor != nullptr, TEXT("Invalid actor in InActors"));
		
		// Check if Actor is currently part of a different cluster
		ALODActor* ParentActor = GetParentLODActor(Actor);
		if (ParentActor != nullptr)
		{
			// If so remove it first
			ParentActor->Modify();
			ParentActor->RemoveSubActor(Actor);

			// If the parent cluster is now empty (invalid) destroy it
			if (!ParentActor->HasValidSubActors())
			{
				DestroyCluster(ParentActor);
			}
		}

		// Add actor to new cluster
		NewCluster->AddSubActor(Actor);
	}

	// Update sub actor LOD parents to populate 
	NewCluster->UpdateSubActorLODParents();

	return NewCluster;
}

const bool FHierarchicalLODUtilities::RemoveActorFromCluster(AActor* InActor)
{
	checkf(InActor != nullptr, TEXT("Invalid InActor"));
	
	bool bSucces = false;

	ALODActor* ParentActor = GetParentLODActor(InActor);
	if (ParentActor != nullptr)
	{
		const FScopedTransaction Transaction(LOCTEXT("UndoAction_RemoveActorFromCluster", "Remove Actor From Cluster"));
		ParentActor->Modify();
		InActor->Modify();

		bSucces = ParentActor->RemoveSubActor(InActor);

		if (!ParentActor->HasValidSubActors())
		{
			DestroyCluster(ParentActor);
		}
	}
	
	return bSucces;
}

const bool FHierarchicalLODUtilities::AddActorToCluster(AActor* InActor, ALODActor* InParentActor)
{
	checkf(InActor != nullptr, TEXT("Invalid InActor"));
	checkf(InParentActor != nullptr, TEXT("Invalid InParentActor"));

	// First, if it is the case remove the actor from it's current cluster
	const bool bActorWasClustered = RemoveActorFromCluster(InActor);

	// Now add it to the new one
	const FScopedTransaction Transaction(LOCTEXT("UndoAction_AddActorToCluster", "Add Actor To Cluster"));
	InParentActor->Modify();
	InActor->Modify();

	// Add InActor to InParentActor cluster
	InParentActor->AddSubActor(InActor);

#if WITH_EDITOR
	if (bActorWasClustered)
	{
		GEditor->BroadcastHLODActorAdded(InActor, InParentActor);
	}
	else
	{
		GEditor->BroadcastHLODActorAdded(InActor, InParentActor);
	}

#endif // WITH_EDITOR

	return true;
}

const bool FHierarchicalLODUtilities::MergeClusters(ALODActor* TargetCluster, ALODActor* SourceCluster)
{
	checkf(TargetCluster != nullptr&& TargetCluster->SubActors.Num() > 0, TEXT("Invalid InActor"));
	checkf(SourceCluster != nullptr && SourceCluster->SubActors.Num() > 0, TEXT("Invalid InParentActor"));

	const FScopedTransaction Transaction(LOCTEXT("UndoAction_MergeClusters", "Merge Clusters"));
	TargetCluster->Modify();
	SourceCluster->Modify();

	while (SourceCluster->SubActors.Num())
	{
		AActor* SubActor = SourceCluster->SubActors.Last();
		AddActorToCluster(SubActor, TargetCluster);		
	}

	if (!SourceCluster->HasValidSubActors())
	{
		DestroyCluster(SourceCluster);
	}

	return true;
}

const bool FHierarchicalLODUtilities::AreActorsInSamePersistingLevel(const TArray<AActor*>& InActors)
{
	ULevel* Level = nullptr;
	bool bSameLevelInstance = true;
	for (AActor* Actor : InActors)
	{
		if (Level == nullptr)
		{
			Level = Actor->GetLevel();
		}

		bSameLevelInstance &= (Level == Actor->GetLevel());

		if (!bSameLevelInstance)
		{
			break;
		}
	}

	return bSameLevelInstance;
}

const bool FHierarchicalLODUtilities::AreClustersInSameHLODLevel(const TArray<ALODActor*>& InLODActors)
{
	int32 HLODLevel = -1;
	bool bSameHLODLevel = true;
	for (ALODActor* LODActor : InLODActors)
	{
		if (HLODLevel == -1)
		{
			HLODLevel = LODActor->LODLevel;
		}

		bSameHLODLevel &= (HLODLevel == LODActor->LODLevel);

		if (!bSameHLODLevel)
		{
			break;
		}
	}

	return bSameHLODLevel;
}

const bool FHierarchicalLODUtilities::AreActorsInSameHLODLevel(const TArray<AActor*>& InActors)
{
	int32 HLODLevel = -1;
	bool bSameHLODLevel = true;
	for (AActor* Actor : InActors)
	{
		ALODActor* ParentActor = FHierarchicalLODUtilities::GetParentLODActor(Actor);

		if (ParentActor != nullptr)
		{
			if (HLODLevel == -1)
			{
				HLODLevel = ParentActor->LODLevel;
			}

			bSameHLODLevel &= (HLODLevel == ParentActor->LODLevel);
		}
		else
		{
			bSameHLODLevel = false;
		}

		if (!bSameHLODLevel)
		{
			break;
		}
	}

	return bSameHLODLevel;
}

const bool FHierarchicalLODUtilities::AreActorsClustered(const TArray<AActor*>& InActors)
{	
	bool bClustered = true;
	for (AActor* Actor : InActors)
	{
		bClustered &= (GetParentLODActor(Actor) != nullptr);

		if (!bClustered)
		{
			break;
		}
	}

	return bClustered;
}

const bool FHierarchicalLODUtilities::IsActorClustered(const AActor* InActor)
{
	bool bClustered = (GetParentLODActor(InActor) != nullptr);	
	return bClustered;
}

void FHierarchicalLODUtilities::ExcludeActorFromClusterGeneration(AActor* InActor)
{
	const FScopedTransaction Transaction(LOCTEXT("UndoAction_ExcludeActorFromClusterGeneration", "Exclude Actor From Cluster Generation"));
	InActor->Modify();
	InActor->bEnableAutoLODGeneration = false;
	RemoveActorFromCluster(InActor);
}

void FHierarchicalLODUtilities::DestroyLODActor(ALODActor* InActor)
{
	const FScopedTransaction Transaction(LOCTEXT("UndoAction_DeleteLODActor", "Delete LOD Actor"));
	UWorld* World = InActor->GetWorld();
	World->Modify();
	InActor->Modify();
	
	ALODActor* ParentActor = GetParentLODActor(InActor);

	DestroyCluster(InActor);
	World->DestroyActor(InActor);

	if (ParentActor && !ParentActor->HasValidSubActors())
	{
		ParentActor->Modify();
		DestroyLODActor(ParentActor);
	}
}

void FHierarchicalLODUtilities::ExtractStaticMeshActorsFromLODActor(ALODActor* LODActor, TArray<AActor*> &InOutActors)
{
	for (auto ChildActor : LODActor->SubActors)
	{
		if (ChildActor)
		{
			TArray<AActor*> ChildActors;
			if (ChildActor->IsA<ALODActor>())
			{
				ExtractStaticMeshActorsFromLODActor(Cast<ALODActor>(ChildActor), ChildActors);
			}

			ChildActors.Push(ChildActor);
			InOutActors.Append(ChildActors);
		}
	}	
}

void FHierarchicalLODUtilities::DeleteLODActorsInHLODLevel(UWorld* InWorld, const int32 HLODLevelIndex)
{
	// you still have to delete all objects just in case they had it and didn't want it anymore
	TArray<UObject*> AssetsToDelete;
	for (int32 ActorId = InWorld->PersistentLevel->Actors.Num() - 1; ActorId >= 0; --ActorId)
	{
		ALODActor* LodActor = Cast<ALODActor>(InWorld->PersistentLevel->Actors[ActorId]);
		if (LodActor && LodActor->LODLevel == (HLODLevelIndex + 1))
		{
			DestroyCluster(LodActor);
			InWorld->DestroyActor(LodActor);
		}
	}
}

int32 FHierarchicalLODUtilities::ComputeStaticMeshLODLevel(const TArray<FStaticMeshSourceModel>& SourceModels, const FStaticMeshRenderData* RenderData, const float ScreenAreaSize)
{	
	const int32 NumLODs = SourceModels.Num();
	// Walk backwards and return the first matching LOD
	for (int32 LODIndex = NumLODs - 1; LODIndex >= 0; --LODIndex)
	{
		if (SourceModels[LODIndex].ScreenSize > ScreenAreaSize || ((SourceModels[LODIndex].ScreenSize == 0.0f) && (RenderData->ScreenSize[LODIndex] != SourceModels[LODIndex].ScreenSize) && (RenderData->ScreenSize[LODIndex] > ScreenAreaSize)))
		{
			return FMath::Max(LODIndex, 0);
		}
	}

	return 0;
}

int32 FHierarchicalLODUtilities::GetLODLevelForScreenAreaSize(const UStaticMeshComponent* StaticMeshComponent, const float ScreenAreaSize)
{
	check(StaticMeshComponent != nullptr);
	const FStaticMeshRenderData* RenderData = StaticMeshComponent->StaticMesh->RenderData.GetOwnedPointer();
	checkf(RenderData != nullptr, TEXT("StaticMesh in StaticMeshComponent %s contains invalid render data"), *StaticMeshComponent->GetName());
	checkf(StaticMeshComponent->StaticMesh->SourceModels.Num() > 0, TEXT("StaticMesh in StaticMeshComponent %s contains no SourceModels"), *StaticMeshComponent->GetName());

	return ComputeStaticMeshLODLevel(StaticMeshComponent->StaticMesh->SourceModels, RenderData, ScreenAreaSize);
}

AHierarchicalLODVolume* FHierarchicalLODUtilities::CreateVolumeForLODActor(ALODActor* InLODActor, UWorld* InWorld)
{
	FBox BoundingBox = InLODActor->GetComponentsBoundingBox(true);

	AHierarchicalLODVolume* Volume = InWorld->SpawnActor<AHierarchicalLODVolume>(AHierarchicalLODVolume::StaticClass(), FTransform(BoundingBox.GetCenter()));

	// this code builds a brush for the new actor
	Volume->PreEditChange(NULL);

	Volume->PolyFlags = 0;
	Volume->Brush = NewObject<UModel>(Volume, NAME_None, RF_Transactional);
	Volume->Brush->Initialize(nullptr, true);
	Volume->Brush->Polys = NewObject<UPolys>(Volume->Brush, NAME_None, RF_Transactional);
	Volume->GetBrushComponent()->Brush = Volume->Brush;
	Volume->BrushBuilder = NewObject<UCubeBuilder>(Volume, NAME_None, RF_Transactional);

	UCubeBuilder* CubeBuilder = static_cast<UCubeBuilder*>(Volume->BrushBuilder);

	CubeBuilder->X = BoundingBox.GetSize().X * 1.5f;
	CubeBuilder->Y = BoundingBox.GetSize().Y * 1.5f;
	CubeBuilder->Z = BoundingBox.GetSize().Z * 1.5f;

	Volume->BrushBuilder->Build(InWorld, Volume);

	FBSPOps::csgPrepMovingBrush(Volume);

	// Set the texture on all polys to NULL.  This stops invisible textures
	// dependencies from being formed on volumes.
	if (Volume->Brush)
	{
		for (int32 poly = 0; poly < Volume->Brush->Polys->Element.Num(); ++poly)
		{
			FPoly* Poly = &(Volume->Brush->Polys->Element[poly]);
			Poly->Material = NULL;
		}
	}

	Volume->PostEditChange();

	return Volume;
}

void FHierarchicalLODUtilities::HandleActorModified(AActor* InActor)
{
	ALODActor* ParentActor = GetParentLODActor(InActor);

	if (ParentActor != nullptr )
	{
		// So something in the actor changed that require use to flag the cluster as dirty
		ParentActor->Modify();
		ParentActor->SetIsDirty(true);
	}
}

#undef LOCTEXT_NAMESPACE<|MERGE_RESOLUTION|>--- conflicted
+++ resolved
@@ -117,27 +117,16 @@
 	HLODPackage = CreatePackage(NULL, *HLODLevelPackageName);
 	HLODPackage->FullyLoad();
 	HLODPackage->Modify();
-<<<<<<< HEAD
-
-=======
 	
->>>>>>> e58dcb1b
 	// Target level filename
 	const FString HLODLevelFileName = FPackageName::LongPackageNameToFilename(HLODLevelPackageName);
 	// This is a hack to avoid save file dialog when we will be saving HLOD map package
 	HLODPackage->FileName = FName(*HLODLevelFileName);
 
-<<<<<<< HEAD
-	return HLODPackage;
-}
-
-bool FHierarchicalLODUtilities::BuildStaticMeshForLODActor(ALODActor* LODActor, UPackage* AssetsOuter, const FHierarchicalSimplification& LODSetup, const uint32 LODIndex)
-=======
 	return HLODPackage;	
 }
 
 bool FHierarchicalLODUtilities::BuildStaticMeshForLODActor(ALODActor* LODActor, UPackage* AssetsOuter, const FHierarchicalSimplification& LODSetup)
->>>>>>> e58dcb1b
 {
 	if (AssetsOuter && LODActor)
 	{
@@ -146,23 +135,8 @@
 			return false;
 		}
 
-<<<<<<< HEAD
-		// Delete actor assets before generating new ones
-		FHierarchicalLODUtilities::DeleteLODActorAssets(LODActor);
-
-		// Clean up sub objects (if applicable)
-		for (auto& SubOject : LODActor->SubObjects)
-		{
-			if (SubOject)
-			{
-				SubOject->MarkPendingKill();
-			}
-		}
-		LODActor->SubObjects.Empty();
-=======
 		const FScopedTransaction Transaction(LOCTEXT("UndoAction_BuildProxyMesh", "Building Proxy Mesh for Cluster"));
 		LODActor->Modify();		
->>>>>>> e58dcb1b
 
 		// Delete actor assets before generating new ones
 		FHierarchicalLODUtilities::DestroyClusterData(LODActor);	
@@ -237,11 +211,7 @@
 				}
 
 				FGuid JobID = Processor->AddProxyJob(LODActor, OverrideLODSetup);
-<<<<<<< HEAD
-				MeshUtilities.CreateProxyMesh(Actors, ProxySettings, AssetsOuter, PackageName, JobID, Processor->GetCallbackDelegate(), true);
-=======
 				MeshUtilities.CreateProxyMesh(Actors, ProxySettings, AssetsOuter, PackageName, JobID, Processor->GetCallbackDelegate(), true, OverrideLODSetup.TransitionScreenSize);
->>>>>>> e58dcb1b
 				return true;
 			}
 			else
@@ -252,11 +222,7 @@
 					MergeSettings.MaterialSettings = LODActor->MaterialSettings;
 				}
 
-<<<<<<< HEAD
-				MeshUtilities.MergeStaticMeshComponents(AllComponents, FirstActor->GetWorld(), MergeSettings, AssetsOuter, PackageName, LODIndex, OutAssets, OutProxyLocation, LODSetup.TransitionScreenSize, true);
-=======
 				MeshUtilities.MergeStaticMeshComponents(AllComponents, FirstActor->GetWorld(), MergeSettings, AssetsOuter, PackageName, OutAssets, OutProxyLocation, LODSetup.TransitionScreenSize, true);
->>>>>>> e58dcb1b
 				
 				// set staticmesh
 				for (auto& Asset : OutAssets)
@@ -395,14 +361,10 @@
 	AActor* Actor = CastChecked<AActor>(InActor);
 	UWorld* World = Actor->GetWorld();
 	ALODActor* ParentLOD = GetParentLODActor(InActor);
-<<<<<<< HEAD
-	
-=======
 
 	const FScopedTransaction Transaction(LOCTEXT("UndoAction_DeleteCluster", "Deleting a (invalid) Cluster"));
 	Actor->Modify();
 	World->Modify();
->>>>>>> e58dcb1b
 	if (ParentLOD != nullptr)
 	{
 		ParentLOD->Modify();
@@ -413,29 +375,18 @@
 	while (InActor->SubActors.Num())
 	{
 		AActor* SubActor = InActor->SubActors[0];
-<<<<<<< HEAD
-=======
 		SubActor->Modify();
->>>>>>> e58dcb1b
 		InActor->RemoveSubActor(SubActor);
 	}
 
 	// Also destroy the cluster's data
-<<<<<<< HEAD
-	DeleteLODActorAssets(InActor);
-=======
 	DestroyClusterData(InActor);
->>>>>>> e58dcb1b
 
 	World->DestroyActor(InActor);
 
 	if (ParentLOD != nullptr && !ParentLOD->HasValidSubActors())
 	{
-<<<<<<< HEAD
-		DeleteLODActor(ParentLOD);
-=======
 		DestroyCluster(ParentLOD);
->>>>>>> e58dcb1b
 	}
 }
 
