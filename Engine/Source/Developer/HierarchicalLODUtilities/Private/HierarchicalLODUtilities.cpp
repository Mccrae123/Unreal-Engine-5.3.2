// Copyright Epic Games, Inc. All Rights Reserved.

#include "HierarchicalLODUtilities.h"
#include "GameFramework/Actor.h"
#include "Components/StaticMeshComponent.h"
#include "StaticMeshAttributes.h"
#include "StaticMeshOperations.h"
#include "Modules/ModuleManager.h"
#include "Misc/PackageName.h"
#include "GameFramework/WorldSettings.h"
#include "Engine/LODActor.h"
#include "Components/BrushComponent.h"
#include "Components/InstancedStaticMeshComponent.h"
#include "Model.h"
#include "Engine/Polys.h"
#include "HierarchicalLODUtilitiesModule.h"

#include "MeshUtilities.h"
#include "StaticMeshResources.h"
#include "HierarchicalLODVolume.h"

#include "Interfaces/IProjectManager.h"
#include "Logging/TokenizedMessage.h"
#include "Logging/MessageLog.h"
#include "Misc/UObjectToken.h"

#include "BSPOps.h"
#include "Builders/CubeBuilder.h"

#include "AssetRegistry/AssetRegistryModule.h" 
#include "Engine/LevelStreaming.h"

#if WITH_EDITOR
#include "Editor.h"
#include "ScopedTransaction.h"
#include "PackageTools.h"
#include "Settings/EditorExperimentalSettings.h"
#endif // WITH_EDITOR

#include "MaterialUtilities.h"
#include "IGeometryProcessingInterfacesModule.h"
#include "GeometryProcessingInterfaces/ApproximateActors.h"

#include "HierarchicalLODProxyProcessor.h"
#include "IMeshReductionManagerModule.h"
#include "MeshMergeModule.h"
#include "Algo/ForEach.h"
#include "Algo/Transform.h"
#include "ObjectTools.h"
#include "Engine/HLODProxy.h"
#include "HierarchicalLOD.h"
#include "LevelUtils.h"
#include "Materials/Material.h"
#include "Materials/MaterialInstance.h"
<<<<<<< HEAD
=======
#include "UObject/ICookInfo.h"
>>>>>>> 4af6daef

DEFINE_LOG_CATEGORY_STATIC(LogHierarchicalLODUtilities, Verbose, All);

#define LOCTEXT_NAMESPACE "HierarchicalLODUtils"

void FHierarchicalLODUtilities::ExtractStaticMeshComponentsFromLODActor(AActor* Actor, TArray<UStaticMeshComponent*>& InOutComponents)
{
	UHLODProxy::ExtractStaticMeshComponentsFromLODActor(Cast<ALODActor>(Actor), InOutComponents);
}

void FHierarchicalLODUtilities::ExtractSubActorsFromLODActor(AActor* Actor, TArray<AActor*>& InOutActors)
{
	ALODActor* LODActor = CastChecked<ALODActor>(Actor);
	for (AActor* ChildActor : LODActor->SubActors)
	{
		TArray<AActor*> ChildActors;
		if (ChildActor->IsA<ALODActor>())
		{
			ExtractSubActorsFromLODActor(ChildActor, ChildActors);
		}
		else
		{
			ChildActors.Add(ChildActor);
		}

		InOutActors.Append(ChildActors);
	}
}

float FHierarchicalLODUtilities::CalculateScreenSizeFromDrawDistance(const float SphereRadius, const FMatrix& ProjectionMatrix, const float Distance)
{
	return ComputeBoundsScreenSize(FVector::ZeroVector, SphereRadius, FVector(0.0f, 0.0f, Distance), ProjectionMatrix);
}

float FHierarchicalLODUtilities::CalculateDrawDistanceFromScreenSize(const float SphereRadius, const float ScreenSize, const FMatrix& ProjectionMatrix)
{
	return ComputeBoundsDrawDistance(ScreenSize, SphereRadius, ProjectionMatrix);
}

static FString GetHLODProxyName(const FString& InLevelPackageName, const uint32 InHLODLevelIndex)
{
	const FString BaseName = FPackageName::GetShortName(InLevelPackageName);
	return FString::Printf(TEXT("%s_%i_HLOD"), *BaseName, InHLODLevelIndex);
}

static FString GetHLODProxyName(const ULevel* InLevel, const uint32 InHLODLevelIndex)
{
	UPackage* LevelOuterMost = InLevel->GetOutermost();
	const FString PackageName = LevelOuterMost->GetPathName();
	return GetHLODProxyName(PackageName, InHLODLevelIndex);
}

static FString GetHLODPackageName(const FString& InLevelPackageName, const uint32 InHLODLevelIndex, FString& InOutHLODProxyName)
{
	const FString PathName = FPackageName::GetLongPackagePath(InLevelPackageName);
	InOutHLODProxyName = GetHLODProxyName(InLevelPackageName, InHLODLevelIndex);
	return FString::Printf(TEXT("%s/HLOD/%s"), *PathName, *InOutHLODProxyName);
}

FString FHierarchicalLODUtilities::GetWildcardOfHLODPackagesForPackage(const FString& PackageName)
{
	const FString PathName = FPackageName::GetLongPackagePath(PackageName);
	const FString BaseName = FPackageName::GetShortName(PackageName);
	return FString::Printf(TEXT("%s/HLOD/%s_*_HLOD"), *PathName, *BaseName);
}

static FString GetHLODPackageName(const ULevel* InLevel, const uint32 InHLODLevelIndex, FString& InOutHLODProxyName)
{
	// Strip out any PIE or level instance prefix from the given level package name
	FString LevelPackageName;
	if (ULevelStreaming* StreamingLevel = FLevelUtils::FindStreamingLevel(InLevel))
	{
		LevelPackageName = (StreamingLevel->PackageNameToLoad != NAME_None) ? StreamingLevel->PackageNameToLoad.ToString() : StreamingLevel->GetWorldAssetPackageName();
	}
	else
	{
		LevelPackageName = InLevel->GetOutermost()->GetPathName();
	}
	
	if (InLevel->GetWorld() && InLevel->GetWorld()->IsPlayInEditor())
	{
		LevelPackageName = UWorld::StripPIEPrefixFromPackageName(LevelPackageName, InLevel->GetWorld()->StreamingLevelsPrefix);
	}

	// Build the HLOD package name from the cleaned up level package name
	return GetHLODPackageName(LevelPackageName, InHLODLevelIndex, InOutHLODProxyName);
}

void FHierarchicalLODUtilities::CleanStandaloneAssetsInPackage(UPackage* InPackage)
{
	TArray<UObject*> Objects;
	GetObjectsWithOuter(InPackage, Objects);
	for(UObject* PackageObject : Objects)
	{
		if(PackageObject->HasAnyFlags(RF_Standalone))
		{
			if( PackageObject->IsA<UStaticMesh>() ||
				PackageObject->IsA<UTexture>() ||
				PackageObject->IsA<UMaterialInterface>())
			{
				PackageObject->ClearFlags(RF_Standalone);
			}
		}
	}
}

UHLODProxy* FHierarchicalLODUtilities::CreateOrRetrieveLevelHLODProxy(const ULevel* InLevel, const uint32 HLODLevelIndex)
{
	UPackage* HLODPackage = CreateOrRetrieveLevelHLODPackage(InLevel, HLODLevelIndex);

	// Check if our asset exists
	const FString HLODProxyName = GetHLODProxyName(InLevel, HLODLevelIndex);
	UHLODProxy* Proxy = FindObject<UHLODProxy>(HLODPackage, *HLODProxyName);

	// Get the world associated with this level
	UWorld* LevelWorld = UWorld::FindWorldInPackage(InLevel->GetOutermost());

	// If proxy doesn't exist or is pointing to another world (could happen if package is duplicated)
	if(Proxy == nullptr || Proxy->GetMap() != LevelWorld)
	{
		// Make sure that the package doesn't have any standalone meshes etc. (i.e. this is an old style package)
		CleanStandaloneAssetsInPackage(HLODPackage);

		// Create the new asset
		Proxy = NewObject<UHLODProxy>(HLODPackage, *HLODProxyName, RF_Public | RF_Standalone);
		Proxy->SetMap(LevelWorld);
	}

	return Proxy;	
}

UPackage* FHierarchicalLODUtilities::CreateOrRetrieveLevelHLODPackage(const ULevel* InLevel, const uint32 HLODLevelIndex)
{
	checkf(InLevel != nullptr, TEXT("Invalid Level supplied"));

	FString HLODProxyName;
	const FString HLODLevelPackageName = GetHLODPackageName(InLevel, HLODLevelIndex, HLODProxyName);

	// Find existing package
	bool bCreatedNewPackage = false;
	UPackage* HLODPackage = CreatePackage( *HLODLevelPackageName);
	HLODPackage->FullyLoad();
	HLODPackage->SetPackageFlags(PKG_ContainsMapData);		// PKG_ContainsMapData required so FEditorFileUtils::GetDirtyContentPackages can treat this as a map package

	// Target PackagePath; this is a hack to avoid save file dialog when we will be saving HLOD map package
	HLODPackage->SetLoadedPath(FPackagePath::FromPackageNameChecked(HLODLevelPackageName));

	return HLODPackage;
}

UHLODProxy* FHierarchicalLODUtilities::RetrieveLevelHLODProxy(const ULevel* InLevel, const uint32 HLODLevelIndex)
{
	checkf(InLevel != nullptr, TEXT("Invalid Level supplied"));
	FString HLODProxyName;
	FCookLoadScope CookLoadScope(ECookLoadType::UsedInGame);
	const FString HLODLevelPackageName = GetHLODPackageName(InLevel, HLODLevelIndex, HLODProxyName);

	UHLODProxy* HLODProxy = LoadObject<UHLODProxy>(nullptr, *HLODLevelPackageName, nullptr, LOAD_Quiet | LOAD_NoWarn);
	return HLODProxy;
}

UPackage* FHierarchicalLODUtilities::RetrieveLevelHLODPackage(const ULevel* InLevel, const uint32 HLODLevelIndex)
{
	UHLODProxy* Proxy = RetrieveLevelHLODProxy(InLevel, HLODLevelIndex);
	if(Proxy)
	{
		return Proxy->GetOutermost();
	}
	return nullptr;
}

UPackage* FHierarchicalLODUtilities::CreateOrRetrieveLevelHLODPackage(const ULevel* InLevel)
{
	checkf(InLevel != nullptr, TEXT("Invalid Level supplied"));

	UPackage* HLODPackage = nullptr;
	UPackage* LevelOuterMost = InLevel->GetOutermost();

	const FString PathName = FPackageName::GetLongPackagePath(LevelOuterMost->GetPathName());
	const FString BaseName = FPackageName::GetShortName(LevelOuterMost->GetPathName());
	const FString HLODLevelPackageName = FString::Printf(TEXT("%s/HLOD/%s_HLOD"), *PathName, *BaseName);

	HLODPackage = CreatePackage( *HLODLevelPackageName);
	HLODPackage->FullyLoad();
	HLODPackage->Modify();
	HLODPackage->SetPackageFlags(PKG_ContainsMapData);		// PKG_ContainsMapData required so FEditorFileUtils::GetDirtyContentPackages can treat this as a map package

	// Target PackagePath; this is a hack to avoid save file dialog when we will be saving HLOD map package
	HLODPackage->SetLoadedPath(FPackagePath::FromPackageNameChecked(HLODLevelPackageName));

	return HLODPackage;
}

FString FHierarchicalLODUtilities::GetLevelHLODProxyName(const FString& InLevelPackageName, const uint32 InHLODLevelIndex)
{
	FString HLODProxyName;
	FString HLODPackageName = GetHLODPackageName(InLevelPackageName, InHLODLevelIndex, HLODProxyName);
	return HLODPackageName + TEXT(".") + HLODProxyName;
}

bool FHierarchicalLODUtilities::BuildStaticMeshForLODActor(ALODActor* LODActor, UPackage* AssetsOuter, const FHierarchicalSimplification& LODSetup, UMaterialInterface* InBaseMaterial)
{
	UHLODProxy* Proxy = FindObject<UHLODProxy>(AssetsOuter, *GetHLODProxyName(CastChecked<ULevel>(LODActor->GetOuter()), LODActor->LODLevel - 1));
	return BuildStaticMeshForLODActor(LODActor, Proxy, LODSetup, InBaseMaterial);
}

static FString GetImposterMeshName(const UStaticMesh* InImposterMesh)
{
	UPackage* MeshOuterMost = InImposterMesh->GetOutermost();

	const FString BaseName = FPackageName::GetShortName(MeshOuterMost->GetPathName());
	return FString::Printf(TEXT("%s_ImposterMesh"), *BaseName);
}

static FString GetImposterMeshPackageName(const UStaticMesh* InImposterMesh)
{
	UPackage* MeshOuterMost = InImposterMesh->GetOutermost();

	const FString PathName = FPackageName::GetLongPackagePath(MeshOuterMost->GetPathName());
	const FString BaseName = FPackageName::GetShortName(MeshOuterMost->GetPathName());
	return FString::Printf(TEXT("%s/%s_ImposterMesh"), *PathName, *BaseName);
}

static UPackage* CreateOrRetrieveImposterMeshPackage(const UStaticMesh* InImposterMesh)
{
	checkf(InImposterMesh != nullptr, TEXT("Invalid mesh supplied"));

	const FString MeshPackageName = GetImposterMeshPackageName(InImposterMesh);

	UPackage* MeshPackage = CreatePackage( *MeshPackageName);
	MeshPackage->FullyLoad();

	// Target PackagePath; this is a hack to avoid save file dialog when we will be saving imposter mesh package
	MeshPackage->SetLoadedPath(FPackagePath::FromPackageNameChecked(MeshPackageName));

	return MeshPackage;
}

static UMaterialInterface* GetImposterMaterial(UStaticMeshComponent* InComponent)
{
	// Retrieve imposter material
	const int32 LODIndex = InComponent->GetStaticMesh()->GetNumLODs() - 1;

	// Retrieve the sections, we're expect 1 for imposter meshes
	const FStaticMeshSectionArray& Sections = InComponent->GetStaticMesh()->GetRenderData()->LODResources[LODIndex].Sections;
	check(Sections.Num() == 1);

	// Retrieve material for this section
	return InComponent->GetMaterial(Sections[0].MaterialIndex);
}

static UStaticMesh* CreateImposterStaticMesh(UStaticMeshComponent* InComponent, const FMeshProxySettings& InProxySettings)
{
	UPackage* ImposterStaticMeshPackage = CreateOrRetrieveImposterMeshPackage(InComponent->GetStaticMesh());

	const UStaticMesh* SourceImposterStaticMesh = InComponent->GetStaticMesh();
	const FVector SourcePositiveBoundsExtension = SourceImposterStaticMesh->GetPositiveBoundsExtension();
	const FVector SourceNegativeBoundsExtension = SourceImposterStaticMesh->GetNegativeBoundsExtension();
	const bool SourceHasBoundsExtension = !SourcePositiveBoundsExtension.IsZero() || !SourceNegativeBoundsExtension.IsZero();

	// check if our asset exists
	const FString ImposterStaticMeshName = GetImposterMeshName(SourceImposterStaticMesh);
	UStaticMesh* ImposterStaticMesh = FindObject<UStaticMesh>(ImposterStaticMeshPackage, *ImposterStaticMeshName);
	bool bMeshChanged = false;

	FMeshDescription SourceMeshDesc;
	const IMeshMergeUtilities& MeshMergeUtilities = FModuleManager::Get().LoadModuleChecked<IMeshMergeModule>("MeshMergeUtilities").GetUtilities();
	MeshMergeUtilities.RetrieveMeshDescription(InComponent->GetStaticMesh(), InComponent->GetStaticMesh()->GetNumLODs() - 1, SourceMeshDesc);

	if (ImposterStaticMesh == nullptr)
	{
		// Create the UStaticMesh object.
		ImposterStaticMesh = NewObject<UStaticMesh>(ImposterStaticMeshPackage, *ImposterStaticMeshName, RF_Public | RF_Standalone);
		ImposterStaticMesh->InitResources();

		// make sure it has a new lighting guid
		ImposterStaticMesh->SetLightingGuid();

		// Set it to use textured lightmaps. Note that Build Lighting will do the error-checking (texcoordindex exists for all LODs, etc).
		ImposterStaticMesh->SetLightMapResolution(InProxySettings.LightMapResolution);
		ImposterStaticMesh->SetLightMapCoordinateIndex(1);

		// Add one LOD for the base mesh
		ImposterStaticMesh->SetNumSourceModels(0);
		FStaticMeshSourceModel& SrcModel = ImposterStaticMesh->AddSourceModel();
		/*Don't allow the engine to recalculate normals*/
		SrcModel.BuildSettings.bRecomputeNormals = false;
		SrcModel.BuildSettings.bRecomputeTangents = false;
		SrcModel.BuildSettings.bComputeWeightedNormals = true;
		SrcModel.BuildSettings.bRemoveDegenerates = true;
		SrcModel.BuildSettings.bUseHighPrecisionTangentBasis = false;
		SrcModel.BuildSettings.bUseFullPrecisionUVs = false;
		SrcModel.BuildSettings.bGenerateLightmapUVs = InProxySettings.bGenerateLightmapUVs;
		SrcModel.BuildSettings.bBuildReversedIndexBuffer = false;
		if (!InProxySettings.bAllowDistanceField)
		{
			SrcModel.BuildSettings.DistanceFieldResolutionScale = 0.0f;
		}

		ImposterStaticMesh->CreateMeshDescription(0, SourceMeshDesc);

		// Disable collisions on imposters
		FMeshSectionInfo Info = ImposterStaticMesh->GetSectionInfoMap().Get(0, 0);
		Info.bEnableCollision = false;
		ImposterStaticMesh->GetSectionInfoMap().Set(0, 0, Info);

		UMaterialInterface* ImposterMaterial = GetImposterMaterial(InComponent);

		ImposterStaticMesh->SetStaticMaterials({ ImposterMaterial });

		bMeshChanged = true;
	}
	else
	{
		// Compare existing Imposter mesh with the source mesh, update imposter if required
		FMeshDescription* ImposterMeshDesc = ImposterStaticMesh->GetMeshDescription(0);
		check(ImposterMeshDesc);

		FSHAHash ImposterHash = FStaticMeshOperations::ComputeSHAHash(*ImposterMeshDesc, true);
		FSHAHash SourceHash = FStaticMeshOperations::ComputeSHAHash(SourceMeshDesc, true);
		
		if (ImposterHash != SourceHash)
		{
			*ImposterMeshDesc = SourceMeshDesc;
			bMeshChanged = true;
		}

		// Validate source bounds extensions haven't changed
		if (!bMeshChanged && SourceHasBoundsExtension)
		{
			bMeshChanged = !SourcePositiveBoundsExtension.Equals(ImposterStaticMesh->GetNegativeBoundsExtension()) ||
						   !SourceNegativeBoundsExtension.Equals(ImposterStaticMesh->GetPositiveBoundsExtension());
		}
	}

	if (bMeshChanged)
	{
		// Commit mesh description and materials list to static mesh
		ImposterStaticMesh->CommitMeshDescription(0);

		//Set the Imported version before calling the build
		ImposterStaticMesh->ImportVersion = EImportStaticMeshVersion::LastVersion;

		ImposterStaticMesh->PostEditChange();

		// If the source has source bounds extensions, apply them unchanged
		if (SourceHasBoundsExtension)
		{
			ImposterStaticMesh->SetPositiveBoundsExtension(SourceImposterStaticMesh->GetPositiveBoundsExtension());
			ImposterStaticMesh->SetNegativeBoundsExtension(SourceImposterStaticMesh->GetNegativeBoundsExtension());
		}
		else
		{
			// Our imposters meshes are flat, but they actually represent a volume.
			// Extend the imposter bounds using the original mesh bounds.
			if (ImposterStaticMesh->GetBoundingBox().GetVolume() == 0)
			{
				const FBox StaticMeshBox = ImposterStaticMesh->GetBoundingBox();
				const FBox CombinedBox = StaticMeshBox + SourceImposterStaticMesh->GetBoundingBox();
				ImposterStaticMesh->SetPositiveBoundsExtension((CombinedBox.Max - StaticMeshBox.Max));
				ImposterStaticMesh->SetNegativeBoundsExtension((StaticMeshBox.Min - CombinedBox.Min));
			}
		}

		ImposterStaticMesh->CalculateExtendedBounds();

		ImposterStaticMesh->MarkPackageDirty();
	}

	return ImposterStaticMesh;
}


struct FHLODBuildParams
{
	ALODActor*								LODActor;
	UHLODProxy*								Proxy;
	const TArray<UPrimitiveComponent*>&		Components;
	FHierarchicalSimplification				LODSetup;
	UMaterialInterface*						BaseMaterial;
	UPackage*								AssetsOuter;
	FString									PackageName;

	FHLODBuildParams(const TArray<UPrimitiveComponent*>& InComponents, const FHierarchicalSimplification& InLODSetup)
		: Components(InComponents)
		, LODSetup(InLODSetup)
	{
		FMaterialProxySettings* MaterialProxySettings = LODSetup.GetSimplificationMethodMaterialSettings();
		if (MaterialProxySettings)
		{
			MaterialProxySettings->ResolveTexelDensity(InComponents);
		}
		else
		{
			UE_LOG(LogHierarchicalLODUtilities, Error, TEXT("Unsupported simplification method provided"));
		}
	}
};

struct FHLODBuildResults
{
	bool			bDeferredResults = false;
	UStaticMesh*	HLODMesh = nullptr;
	FVector			HLODLocation = FVector::ZeroVector;
};

FHLODBuildResults GenerateHLODMesh_Simplify(const FHLODBuildParams& InBuildParams)
{
	FHLODBuildResults HLODBuildResults;

	const IMeshMergeUtilities& MeshMergeUtilities = FModuleManager::Get().LoadModuleChecked<IMeshMergeModule>("MeshMergeUtilities").GetUtilities();

	// Generate proxy mesh and proxy material assets
	IMeshReductionManagerModule& MeshReductionModule = FModuleManager::Get().LoadModuleChecked<IMeshReductionManagerModule>("MeshReductionInterface");
	const bool bHasMeshReductionCapableModule = (MeshReductionModule.GetMeshMergingInterface() != nullptr);

	if (!bHasMeshReductionCapableModule)
	{
		return HLODBuildResults;
	}

	FHierarchicalLODUtilitiesModule& Module = FModuleManager::LoadModuleChecked<FHierarchicalLODUtilitiesModule>("HierarchicalLODUtilities");
	FHierarchicalLODProxyProcessor* Processor = Module.GetProxyProcessor();

	FHierarchicalSimplification OverrideLODSetup = InBuildParams.LODSetup;

	FMeshProxySettings ProxySettings = InBuildParams.LODSetup.ProxySetting;
	if (InBuildParams.LODActor->bOverrideMaterialMergeSettings)
	{
		ProxySettings.MaterialSettings = InBuildParams.LODActor->MaterialSettings;
	}

	if (InBuildParams.LODActor->bOverrideScreenSize)
	{
		ProxySettings.ScreenSize = InBuildParams.LODActor->ScreenSize;
	}

	if (InBuildParams.LODActor->bOverrideTransitionScreenSize)
	{
		OverrideLODSetup.TransitionScreenSize = InBuildParams.LODActor->TransitionScreenSize;
	}

	FGuid JobID = Processor->AddProxyJob(InBuildParams.LODActor, InBuildParams.Proxy, OverrideLODSetup);

	TArray<UStaticMeshComponent*> StaticMeshComponents;
	Algo::Transform(InBuildParams.Components, StaticMeshComponents, [](UPrimitiveComponent* InPrimitiveComponent) { return Cast<UStaticMeshComponent>(InPrimitiveComponent); });

	MeshMergeUtilities.CreateProxyMesh(StaticMeshComponents, ProxySettings, InBuildParams.BaseMaterial, InBuildParams.AssetsOuter, InBuildParams.PackageName, JobID, Processor->GetCallbackDelegate(), true, OverrideLODSetup.TransitionScreenSize);

	
	HLODBuildResults.bDeferredResults = true;
	
	return HLODBuildResults;
}

FHLODBuildResults GenerateHLODMesh_Merge(const FHLODBuildParams& InBuildParams)
{
	const IMeshMergeUtilities& MeshMergeUtilities = FModuleManager::Get().LoadModuleChecked<IMeshMergeModule>("MeshMergeUtilities").GetUtilities();

	FMeshMergingSettings MergeSettings = InBuildParams.LODSetup.MergeSetting;
	if (InBuildParams.LODActor->bOverrideMaterialMergeSettings)
	{
		MergeSettings.MaterialSettings = InBuildParams.LODActor->MaterialSettings;
	}

	// update LOD parents before rebuild to ensure they are valid when mesh merge extensions are called.
	InBuildParams.LODActor->UpdateSubActorLODParents();

	FHLODBuildResults HLODBuildResults;

	TArray<UObject*> OutAssets;
	MeshMergeUtilities.MergeComponentsToStaticMesh(InBuildParams.Components, InBuildParams.LODActor->GetWorld(), MergeSettings, InBuildParams.BaseMaterial, InBuildParams.AssetsOuter, InBuildParams.PackageName, OutAssets, HLODBuildResults.HLODLocation, InBuildParams.LODSetup.TransitionScreenSize, true);

	// set staticmesh
	for (UObject* Asset : OutAssets)
	{
		if (UStaticMesh* StaticMesh = Cast<UStaticMesh>(Asset))
		{
			HLODBuildResults.HLODMesh = StaticMesh;
			break;
		}
	}

	return HLODBuildResults;
}

FHLODBuildResults GenerateHLODMesh_Approximate(const FHLODBuildParams& InBuildParams)
{
	FHLODBuildResults HLODBuildResults;

	IGeometryProcessingInterfacesModule* GeomProcInterfaces = FModuleManager::Get().LoadModulePtr<IGeometryProcessingInterfacesModule>("GeometryProcessingInterfaces");
	IGeometryProcessing_ApproximateActors* ApproxActorsAPI = GeomProcInterfaces ? GeomProcInterfaces->GetApproximateActorsImplementation() : nullptr;
	const bool bHasApproximateActorsModule = ApproxActorsAPI != nullptr;

	if (!ApproxActorsAPI)
	{
		return HLODBuildResults;
	}

	const FMeshApproximationSettings& UseSettings = InBuildParams.LODSetup.ApproximateSettings;
	UMaterialInterface* HLODMaterial = InBuildParams.BaseMaterial;

	IGeometryProcessing_ApproximateActors::FOptions Options = ApproxActorsAPI->ConstructOptions(UseSettings);
	Options.bGenerateLightmapUVs = false;
	Options.bCreatePhysicsBody = false;

	// Material baking settings
	Options.BakeMaterial = HLODMaterial;
	if (!FMaterialUtilities::IsValidFlattenMaterial(Options.BakeMaterial))
	{
		Options.BakeMaterial = GEngine->DefaultFlattenMaterial;
	}
	Options.BaseColorTexParamName = FName(FMaterialUtilities::GetFlattenMaterialTextureName(EFlattenMaterialProperties::Diffuse, Options.BakeMaterial));
	Options.NormalTexParamName = FName(FMaterialUtilities::GetFlattenMaterialTextureName(EFlattenMaterialProperties::Normal, Options.BakeMaterial));
	Options.MetallicTexParamName = FName(FMaterialUtilities::GetFlattenMaterialTextureName(EFlattenMaterialProperties::Metallic, Options.BakeMaterial));
	Options.RoughnessTexParamName = FName(FMaterialUtilities::GetFlattenMaterialTextureName(EFlattenMaterialProperties::Roughness, Options.BakeMaterial));
	Options.SpecularTexParamName = FName(FMaterialUtilities::GetFlattenMaterialTextureName(EFlattenMaterialProperties::Specular, Options.BakeMaterial));
	Options.EmissiveTexParamName = FName(FMaterialUtilities::GetFlattenMaterialTextureName(EFlattenMaterialProperties::Emissive, Options.BakeMaterial));
	Options.bUsePackedMRS = true;
	Options.PackedMRSTexParamName = FName("PackedTexture");

	// Use temp packages - otherwise Approximate Actors will create it's mesh using the same name as the HLOD Proxy object.
	const FString NewAssetNamePrefix(TEXT("NEWASSET_"));
	FString PackageName = InBuildParams.AssetsOuter->GetPackage()->GetName();
	FString PackagePath = FPackageName::GetLongPackagePath(PackageName);
	FString AssetName = FPackageName::GetLongPackageAssetName(PackageName);
	Options.BasePackagePath = PackagePath / NewAssetNamePrefix + AssetName;

	// run actor approximation computation
	TSet<AActor*> Actors;
	Algo::Transform(InBuildParams.Components, Actors, [](UPrimitiveComponent* PrimitiveComponent) { return PrimitiveComponent->GetOwner(); });

	IGeometryProcessing_ApproximateActors::FResults Results;
	ApproxActorsAPI->ApproximateActors(Actors.Array(), Options, Results);

	auto RenameNewAsset = [&PackagePath, &NewAssetNamePrefix, &InBuildParams](UObject* NewAsset)
	{
		FString AssetName = NewAsset->GetName();
		AssetName.RemoveFromStart(NewAssetNamePrefix);
			
		// Add a prefix to the generated static mesh, otherwise it would share the same name as the HLOD Proxy object.
		if (NewAsset->IsA<UStaticMesh>())
		{
			AssetName += TEXT("_Mesh");
		}

		// Remplace existing asset
		UObject* AssetToReplace = StaticFindObjectFast(UObject::StaticClass(), InBuildParams.AssetsOuter, *AssetName);
		if (AssetToReplace)
		{
			// Replace references
			TArray<UObject*> ObjectsToReplace(&AssetToReplace, 1);
			ObjectTools::ForceReplaceReferences(NewAsset, ObjectsToReplace);

			// Move the previous asset to the transient package
			AssetToReplace->Rename(nullptr, GetTransientPackage(), REN_DontCreateRedirectors | REN_NonTransactional | REN_ForceNoResetLoaders);
		}
			
		NewAsset->Rename(*AssetName, InBuildParams.AssetsOuter, REN_NonTransactional | REN_DontCreateRedirectors | REN_ForceNoResetLoaders);
	};

	Algo::ForEach(Results.NewMeshAssets, RenameNewAsset);
	Algo::ForEach(Results.NewMaterials, RenameNewAsset);
	Algo::ForEach(Results.NewTextures, RenameNewAsset);
	
	if (Results.ResultCode == IGeometryProcessing_ApproximateActors::EResultCode::Success)
	{
		// Retrieve staticmesh
		if (ensure(Results.NewMeshAssets.Num() == 1))
		{
			HLODBuildResults.HLODMesh = Results.NewMeshAssets[0];
		}

		// Setup material switches
		for (UMaterialInterface* Material : Results.NewMaterials)
		{
			UMaterialInstance* MaterialInst = CastChecked<UMaterialInstance>(Material);

			FStaticParameterSet StaticParameterSet;

			auto SetStaticSwitch = [&StaticParameterSet](FName ParamName, bool bSet)
			{
				if (bSet)
				{
					FStaticSwitchParameter SwitchParameter;
					SwitchParameter.ParameterInfo.Name = ParamName;
					SwitchParameter.Value = true;
					SwitchParameter.bOverride = true;
					StaticParameterSet.StaticSwitchParameters.Add(SwitchParameter);
				}
			};

			// Set proper switches needed by our base flatten material
			SetStaticSwitch("UseBaseColor", Options.bBakeBaseColor);
			SetStaticSwitch("UseDiffuse", Options.bBakeBaseColor);
			SetStaticSwitch("UseRoughness", Options.bBakeRoughness);
			SetStaticSwitch("UseMetallic", Options.bBakeMetallic);
			SetStaticSwitch("UseSpecular", Options.bBakeSpecular);
			SetStaticSwitch("UseEmissive", Options.bBakeEmissive);
			SetStaticSwitch("UseEmissiveHDR", Options.bBakeEmissive);
			SetStaticSwitch("UseNormal", Options.bBakeNormalMap);
			SetStaticSwitch("PackMetallic", Options.bUsePackedMRS);
			SetStaticSwitch("PackSpecular", Options.bUsePackedMRS);
			SetStaticSwitch("PackRoughness", Options.bUsePackedMRS);

			// Force initializing the static permutations according to the switches we have set
			MaterialInst->UpdateStaticPermutation(StaticParameterSet);
			MaterialInst->InitStaticPermutation();
			MaterialInst->PostEditChange();
		}
	}

	return HLODBuildResults;
}


bool FHierarchicalLODUtilities::BuildStaticMeshForLODActor(ALODActor* LODActor, UHLODProxy* Proxy, const FHierarchicalSimplification& LODSetup, UMaterialInterface* InBaseMaterial)
{
	if (!Proxy || !LODActor)
	{	
		return false;
	}

	UE_LOG(LogHierarchicalLODUtilities, Log, TEXT("Building Proxy Mesh for Cluster %s"), *LODActor->GetName());
	const FScopedTransaction Transaction(LOCTEXT("UndoAction_BuildProxyMesh", "Building Proxy Mesh for Cluster"));

	// Pass false here and dirty package later if values have changed
	LODActor->Modify(false);
	Proxy->Modify();

	// Clean out the proxy as we are rebuilding meshes
	Proxy->Clean();
	UPackage* AssetsOuter = Proxy->GetOutermost();

	TArray<UPrimitiveComponent*> AllComponents;
	UHLODProxy::ExtractComponents(LODActor, AllComponents);

	// It shouldn't even have come here if it didn't have any static meshes
	if(!ensure(AllComponents.Num() > 0))
	{
		return false;
	}

	TArray<UStaticMeshComponent*> AllInstances;
	if (LODSetup.MergeSetting.bIncludeImposters)
	{			
		// Retrieve all imposters.
		for (UPrimitiveComponent* Component : AllComponents)
		{
			if (UStaticMeshComponent* StaticMeshComponent = Cast<UStaticMeshComponent>(Component))
			{
				if (LODActor->ShouldUseInstancing(StaticMeshComponent))
				{
					AllInstances.Add(StaticMeshComponent);
				}
			}
		}

		// Instances won't be merged in the HLOD mesh
		AllComponents.RemoveAll([&](UPrimitiveComponent* Component) { return AllInstances.Contains(Component); });
	}

	if (AllComponents.Num() > 0)
	{
		FHLODBuildParams HLODBuildParams(AllComponents, LODSetup);
		HLODBuildParams.LODActor = LODActor;
		HLODBuildParams.Proxy = Proxy;
		HLODBuildParams.BaseMaterial = InBaseMaterial;
		HLODBuildParams.AssetsOuter = AssetsOuter;

		// Should give a unique name, so use the LODActor tag, or if empty, the first actor name
		FString LODActorTag = LODActor->GetLODActorTag();
		if (LODActorTag.IsEmpty())
		{
			const AActor* FirstActor = UHLODProxy::FindFirstActor(LODActor);
			LODActorTag = *FirstActor->GetName();
		}
		HLODBuildParams.PackageName = FString::Printf(TEXT("%s_%i_%s"), *(AssetsOuter->GetName()), LODActor->LODLevel - 1, *LODActorTag);

		FHLODBuildResults HLODBuildResults;
		switch (LODSetup.SimplificationMethod)
		{
		case EHierarchicalSimplificationMethod::Merge:
			HLODBuildResults = GenerateHLODMesh_Merge(HLODBuildParams);
			break;
		case EHierarchicalSimplificationMethod::Simplify:
			HLODBuildResults = GenerateHLODMesh_Simplify(HLODBuildParams);
			break;
		case EHierarchicalSimplificationMethod::Approximate:
			HLODBuildResults = GenerateHLODMesh_Approximate(HLODBuildParams);
			break;

		default:
			UE_LOG(LogHierarchicalLODUtilities, Error, TEXT("Unsupported simplification method provided"));
			return false;
		}
		
		if (!HLODBuildResults.bDeferredResults)
		{
			if (!HLODBuildResults.HLODMesh)
			{
				UE_LOG(LogHierarchicalLODUtilities, Warning, TEXT("No HLOD mesh generated"));
				return false;
			}

			UStaticMesh* MainMesh = HLODBuildResults.HLODMesh;

			// make sure the mesh won't affect navmesh generation
			MainMesh->MarkAsNotHavingNavigationData();

			bool bDirtyPackage = false;
			UStaticMesh* PreviousStaticMesh = LODActor->GetStaticMeshComponent()->GetStaticMesh();
			bDirtyPackage |= (MainMesh != PreviousStaticMesh);
			LODActor->SetStaticMesh(MainMesh);
			bDirtyPackage |= (LODActor->GetActorLocation() != HLODBuildResults.HLODLocation);
			LODActor->SetActorLocation(HLODBuildResults.HLODLocation);

			// Check resulting mesh and give a warning if it exceeds the vertex / triangle cap for certain platforms
			FProjectStatus ProjectStatus;
			if (IProjectManager::Get().QueryStatusForCurrentProject(ProjectStatus) && (ProjectStatus.IsTargetPlatformSupported(TEXT("Android")) || ProjectStatus.IsTargetPlatformSupported(TEXT("IOS"))))
			{
				if (MainMesh->GetRenderData() && MainMesh->GetRenderData()->LODResources.Num() && MainMesh->GetRenderData()->LODResources[0].IndexBuffer.Is32Bit())
				{
					FMessageLog("HLODResults").Warning()
						->AddToken(FUObjectToken::Create(LODActor))
						->AddToken(FTextToken::Create(LOCTEXT("HLODError_MeshNotBuildTwo", " Mesh has more that 65535 vertices, incompatible with mobile; forcing 16-bit (will probably cause rendering issues).")));
				}
			}

			// At the moment this assumes a fixed field of view of 90 degrees (horizontal and vertical axi)
			static const float FOVRad = 90.0f * (float)PI / 360.0f;
			static const FMatrix ProjectionMatrix = FPerspectiveMatrix(FOVRad, 1920, 1080, 0.01f);
			FBoxSphereBounds Bounds = LODActor->GetStaticMeshComponent()->CalcBounds(FTransform());

			float DrawDistance;
			if (LODSetup.bUseOverrideDrawDistance)
			{
				DrawDistance = LODSetup.OverrideDrawDistance;
			}
			else
			{
				DrawDistance = CalculateDrawDistanceFromScreenSize(Bounds.SphereRadius, LODSetup.TransitionScreenSize, ProjectionMatrix);
			}

			bDirtyPackage |= (LODActor->GetDrawDistance() != DrawDistance);
			LODActor->SetDrawDistance(DrawDistance);
			
			LODActor->DetermineShadowingFlags();

			// Link proxy to actor
			const UHLODProxy* PreviousProxy = LODActor->GetProxy();
			Proxy->AddMesh(LODActor, MainMesh, UHLODProxy::GenerateKeyForActor(LODActor));
			bDirtyPackage |= (LODActor->GetProxy() != PreviousProxy);

			if(bDirtyPackage && !LODActor->WasBuiltFromHLODDesc())
			{
				LODActor->MarkPackageDirty();
			}

			// Clean out standalone meshes from the proxy package as we are about to GC, and mesh merging creates assets that are 
			// supposed to be standalone
			CleanStandaloneAssetsInPackage(AssetsOuter);

			// Collect garbage to clean up old unreferenced data in the HLOD package
			CollectGarbage(GARBAGE_COLLECTION_KEEPFLAGS);
		}
	}

	// Add imposters
	LODActor->ClearInstances();
	if (AllInstances.Num() > 0)
	{
		struct FLODInstanceBatch
		{
			UStaticMesh*					StaticMesh;
			TArray<FTransform>				Transforms;
			TArray<FCustomPrimitiveData>	CustomPrimitiveData;
		};

		// Get all meshes + transforms for all instances type (per material)
		TMap<FHLODInstancingKey, FLODInstanceBatch> InstancesBatches;
		for (UStaticMeshComponent* SMC : AllInstances)
		{
			UStaticMesh* StaticMesh = SMC->GetStaticMesh();
			check(StaticMesh);

			UMaterialInterface* InstanceMaterial = GetImposterMaterial(SMC);

			FHLODInstancingKey Key(SMC->GetStaticMesh(), InstanceMaterial);
			check(Key.IsValid());

			FLODInstanceBatch& LODInstanceBatch = InstancesBatches.FindOrAdd(Key);
<<<<<<< HEAD
=======

			FTransform ComponentTransformWS = SMC->GetComponentTransform();
>>>>>>> 4af6daef

			// If we have an ISMC, ensure we include all its instances
			if (UInstancedStaticMeshComponent* InstancedSMC = Cast<UInstancedStaticMeshComponent>(SMC))
			{
<<<<<<< HEAD
				FTransform ActorTransformWS = InstancedSMC->GetOwner()->GetActorTransform();

				LODInstanceBatch.Transforms.Reserve(LODInstanceBatch.Transforms.Num() + InstancedSMC->GetInstanceCount());
				for (const FInstancedStaticMeshInstanceData& InstanceData : InstancedSMC->PerInstanceSMData)
				{
					FTransform InstanceTransformWS = FTransform(InstanceData.Transform) * ActorTransformWS;
=======
				LODInstanceBatch.Transforms.Reserve(LODInstanceBatch.Transforms.Num() + InstancedSMC->GetInstanceCount());
				for (const FInstancedStaticMeshInstanceData& InstanceData : InstancedSMC->PerInstanceSMData)
				{
					FTransform InstanceTransformWS = FTransform(InstanceData.Transform) * ComponentTransformWS;
>>>>>>> 4af6daef
					LODInstanceBatch.Transforms.Add(InstanceTransformWS);
				}
			}
			else
			{
<<<<<<< HEAD
				LODInstanceBatch.Transforms.Add(SMC->GetOwner()->GetActorTransform());
=======
				LODInstanceBatch.Transforms.Add(ComponentTransformWS);
>>>>>>> 4af6daef
				LODInstanceBatch.CustomPrimitiveData.Add(SMC->GetCustomPrimitiveData());
			}

			// The static mesh hasn't been created yet, do it.
			if (LODInstanceBatch.StaticMesh == nullptr)
			{
				LODInstanceBatch.StaticMesh = CreateImposterStaticMesh(SMC, LODSetup.ProxySetting);
			}
		}

		// Add imposters to the LODActor
		for (const auto& ImposterBatch : InstancesBatches)
		{
			LODActor->AddInstances(ImposterBatch.Value.StaticMesh, ImposterBatch.Key.Material, ImposterBatch.Value.Transforms, ImposterBatch.Value.CustomPrimitiveData);
		}
	}

	return true;
}

bool FHierarchicalLODUtilities::BuildStaticMeshForLODActor(ALODActor* LODActor, UPackage* AssetsOuter, const FHierarchicalSimplification& LODSetup)
{
PRAGMA_DISABLE_DEPRECATION_WARNINGS
	return BuildStaticMeshForLODActor(LODActor, AssetsOuter, LODSetup, GEngine->DefaultHLODFlattenMaterial);
PRAGMA_ENABLE_DEPRECATION_WARNINGS
}

EClusterGenerationError FHierarchicalLODUtilities::ShouldGenerateCluster(AActor* Actor, const int32 HLODLevelIndex)
{
	if (!Actor)
	{
		return EClusterGenerationError::InvalidActor;
	}

	if (Actor->IsHidden())
	{
		return EClusterGenerationError::ActorHiddenInGame;
	}

	if (!Actor->bEnableAutoLODGeneration)
	{
		return EClusterGenerationError::ExcludedActor;
	}

	ALODActor* LODActor = Cast<ALODActor>(Actor);
	if (LODActor)
	{
		return EClusterGenerationError::LODActor;
	}

	FVector Origin, Extent;
	Actor->GetActorBounds(false, Origin, Extent);
	if (Extent.SizeSquared() <= 0.1)
	{
		return EClusterGenerationError::ActorTooSmall;
	}

	// for now only consider staticmesh - I don't think skel mesh would work with simplygon merge right now @fixme
	TArray<UStaticMeshComponent*> Components;
	Actor->GetComponents(Components);

	int32 ValidComponentCount = 0;
	// now make sure you check parent primitive, so that we don't build for the actor that already has built. 

	EClusterGenerationError ErrorType = EClusterGenerationError::None;

	if (Components.Num() > 0)
	{
		for (UStaticMeshComponent* ComponentIter : Components)
		{
			if (ComponentIter->GetLODParentPrimitive())
			{
				return EClusterGenerationError::AlreadyClustered;
			}

			if (ComponentIter->bHiddenInGame)
			{
				return EClusterGenerationError::ComponentHiddenInGame;
			}

			// see if we should generate it
			if (ComponentIter->ShouldGenerateAutoLOD(HLODLevelIndex))
			{
				++ValidComponentCount;
				ErrorType |= EClusterGenerationError::ValidActor;
			}
			else
			{
				ErrorType |= (ComponentIter->bEnableAutoLODGeneration ? EClusterGenerationError::MoveableComponent: EClusterGenerationError::ExcludedComponent);
			}
		}
	}

	return ErrorType;
}

ALODActor* FHierarchicalLODUtilities::GetParentLODActor(const AActor* InActor)
{
	if (InActor)
	{
		TArray<UStaticMeshComponent*> ComponentArray;
		InActor->GetComponents(ComponentArray);
		for (auto Component : ComponentArray)
		{
			UPrimitiveComponent* ParentComponent = Component->GetLODParentPrimitive();
			if (ParentComponent)
			{
				if (ALODActor* ParentActor = Cast<ALODActor>(ParentComponent->GetOwner()))
				{
					return ParentActor;
				}
			}
		}
	}

	return nullptr;
}

void FHierarchicalLODUtilities::DestroyCluster(ALODActor* InActor)
{
	// Find if it has a parent ALODActor
	AActor* Actor = InActor;
	UWorld* World = Actor->GetWorld();
	ALODActor* ParentLOD = GetParentLODActor(InActor);

	// Only dirty the level if LODActors weren't spawned from an HLOD desc
	bool bShouldDirtyLevel = !InActor->WasBuiltFromHLODDesc();

	const FScopedTransaction Transaction(LOCTEXT("UndoAction_DeleteCluster", "Deleting a (invalid) Cluster"));
	Actor->Modify(bShouldDirtyLevel);

	UHLODProxy* HLODProxy = InActor->GetProxy();

	if (ParentLOD != nullptr)
	{
		ParentLOD->Modify(bShouldDirtyLevel);
		ParentLOD->RemoveSubActor(Actor);
	}

	// Clean out sub actors and update their LODParent
	while (InActor->SubActors.Num())
	{
		AActor* SubActor = InActor->SubActors[0];
		SubActor->Modify(bShouldDirtyLevel);
		InActor->RemoveSubActor(SubActor);
	}

	World->DestroyActor(InActor, false);

	if (ParentLOD != nullptr && !ParentLOD->HasAnySubActors())
	{
		DestroyCluster(ParentLOD);
	}
}

void FHierarchicalLODUtilities::DestroyClusterData(ALODActor* InActor)
{

}

ALODActor* FHierarchicalLODUtilities::CreateNewClusterActor(UWorld* InWorld, const int32 InLODLevel, AWorldSettings* WorldSettings)
{
	// Check incoming data
	check(InWorld != nullptr && WorldSettings != nullptr && InLODLevel >= 0);
	const TArray<struct FHierarchicalSimplification>& HierarchicalLODSetups = InWorld->GetWorldSettings()->GetHierarchicalLODSetup();
	if (HierarchicalLODSetups.Num() == 0 || HierarchicalLODSetups.Num() < InLODLevel)
	{
		return nullptr;
	}

	// LODActors that are saved to HLOD packages must be transient
	FActorSpawnParameters ActorSpawnParams;
	ActorSpawnParams.ObjectFlags = GetDefault<UHierarchicalLODSettings>()->bSaveLODActorsToHLODPackages ? EObjectFlags::RF_Transient | EObjectFlags::RF_DuplicateTransient : EObjectFlags::RF_NoFlags;

	// Spawn and setup actor
	ALODActor* NewActor = InWorld->SpawnActor<ALODActor>(ALODActor::StaticClass(), ActorSpawnParams);
	NewActor->LODLevel = InLODLevel + 1;
	NewActor->CachedNumHLODLevels = WorldSettings->GetNumHierarchicalLODLevels();
	NewActor->SetDrawDistance(0.0f);
	NewActor->SetStaticMesh(nullptr);
	NewActor->PostEditChange();

	return NewActor;
}

ALODActor* FHierarchicalLODUtilities::CreateNewClusterFromActors(UWorld* InWorld, AWorldSettings* WorldSettings, const TArray<AActor*>& InActors, const int32 InLODLevel /*= 0*/)
{
	checkf(InWorld != nullptr, TEXT("Invalid world"));
	checkf(InActors.Num() > 0, TEXT("Zero number of sub actors"));
	checkf(WorldSettings != nullptr, TEXT("Invalid world settings"));

	const bool bWasWorldPackageDirty = InWorld->GetOutermost()->IsDirty();

	const FScopedTransaction Transaction(LOCTEXT("UndoAction_CreateNewCluster", "Create new Cluster"));
	InWorld->Modify(false);

	// Create the cluster
	ALODActor* NewCluster = CreateNewClusterActor(InWorld, InLODLevel, WorldSettings);
	checkf(NewCluster != nullptr, TEXT("Failed to create a new cluster"));

	// Add InActors to new cluster
	for (AActor* Actor : InActors)
	{
		checkf(Actor != nullptr, TEXT("Invalid actor in InActors"));
		
		// Check if Actor is currently part of a different cluster
		ALODActor* ParentActor = GetParentLODActor(Actor);
		if (ParentActor != nullptr)
		{
			// If so remove it first
			ParentActor->Modify();
			ParentActor->RemoveSubActor(Actor);

			// If the parent cluster is now empty (invalid) destroy it
			if (!ParentActor->HasAnySubActors())
			{
				DestroyCluster(ParentActor);
			}
		}

		// Add actor to new cluster
		NewCluster->AddSubActor(Actor);
	}

	// Update sub actor LOD parents to populate 
	NewCluster->UpdateSubActorLODParents();

	if (GetDefault<UHierarchicalLODSettings>()->bSaveLODActorsToHLODPackages)
	{
		UHLODProxy* Proxy = CreateOrRetrieveLevelHLODProxy(InWorld->PersistentLevel, NewCluster->LODLevel - 1);
		Proxy->AddLODActor(NewCluster);

		// Don't dirty the level file after spawning a transient actor
		if (!bWasWorldPackageDirty)
		{
			InWorld->GetOutermost()->SetDirtyFlag(false);
		}
	}
	else
	{
		NewCluster->MarkPackageDirty();
	}	

	return NewCluster;
}

const bool FHierarchicalLODUtilities::RemoveActorFromCluster(AActor* InActor)
{
	checkf(InActor != nullptr, TEXT("Invalid InActor"));
	
	bool bSucces = false;

	ALODActor* ParentActor = GetParentLODActor(InActor);
	if (ParentActor != nullptr)
	{
		const FScopedTransaction Transaction(LOCTEXT("UndoAction_RemoveActorFromCluster", "Remove Actor From Cluster"));
		ParentActor->Modify();
		InActor->Modify();

		bSucces = ParentActor->RemoveSubActor(InActor);

		if (!ParentActor->HasAnySubActors())
		{
			DestroyCluster(ParentActor);
		}
	}
	
	return bSucces;
}

const bool FHierarchicalLODUtilities::AddActorToCluster(AActor* InActor, ALODActor* InParentActor)
{
	checkf(InActor != nullptr, TEXT("Invalid InActor"));
	checkf(InParentActor != nullptr, TEXT("Invalid InParentActor"));

	// First, if it is the case remove the actor from it's current cluster
	const bool bActorWasClustered = RemoveActorFromCluster(InActor);

	// Now add it to the new one
	const FScopedTransaction Transaction(LOCTEXT("UndoAction_AddActorToCluster", "Add Actor To Cluster"));
	InParentActor->Modify();
	InActor->Modify();

	// Add InActor to InParentActor cluster
	InParentActor->AddSubActor(InActor);

#if WITH_EDITOR
	GEditor->BroadcastHLODActorAdded(InActor, InParentActor);
#endif // WITH_EDITOR

	return true;
}

const bool FHierarchicalLODUtilities::MergeClusters(ALODActor* TargetCluster, ALODActor* SourceCluster)
{
	checkf(TargetCluster != nullptr&& TargetCluster->SubActors.Num() > 0, TEXT("Invalid InActor"));
	checkf(SourceCluster != nullptr && SourceCluster->SubActors.Num() > 0, TEXT("Invalid InParentActor"));

	const FScopedTransaction Transaction(LOCTEXT("UndoAction_MergeClusters", "Merge Clusters"));
	TargetCluster->Modify();
	SourceCluster->Modify();

	while (SourceCluster->SubActors.Num())
	{
		AActor* SubActor = SourceCluster->SubActors.Last();
		AddActorToCluster(SubActor, TargetCluster);		
	}

	if (!SourceCluster->HasAnySubActors())
	{
		DestroyCluster(SourceCluster);
	}

	return true;
}

const bool FHierarchicalLODUtilities::AreActorsInSamePersistingLevel(const TArray<AActor*>& InActors)
{
	ULevel* Level = nullptr;
	bool bSameLevelInstance = true;
	for (AActor* Actor : InActors)
	{
		if (Level == nullptr)
		{
			Level = Actor->GetLevel();
		}

		bSameLevelInstance &= (Level == Actor->GetLevel());

		if (!bSameLevelInstance)
		{
			break;
		}
	}

	return bSameLevelInstance;
}

const bool FHierarchicalLODUtilities::AreClustersInSameHLODLevel(const TArray<ALODActor*>& InLODActors)
{
	int32 HLODLevel = -1;
	bool bSameHLODLevel = true;
	for (ALODActor* LODActor : InLODActors)
	{
		if (HLODLevel == -1)
		{
			HLODLevel = LODActor->LODLevel;
		}

		bSameHLODLevel &= (HLODLevel == LODActor->LODLevel);

		if (!bSameHLODLevel)
		{
			break;
		}
	}

	return bSameHLODLevel;
}

const bool FHierarchicalLODUtilities::AreActorsInSameHLODLevel(const TArray<AActor*>& InActors)
{
	int32 HLODLevel = -1;
	bool bSameHLODLevel = true;
	for (AActor* Actor : InActors)
	{
		ALODActor* ParentActor = FHierarchicalLODUtilities::GetParentLODActor(Actor);

		if (ParentActor != nullptr)
		{
			if (HLODLevel == -1)
			{
				HLODLevel = ParentActor->LODLevel;
			}

			bSameHLODLevel &= (HLODLevel == ParentActor->LODLevel);
		}
		else
		{
			bSameHLODLevel = false;
		}

		if (!bSameHLODLevel)
		{
			break;
		}
	}

	return bSameHLODLevel;
}

const bool FHierarchicalLODUtilities::AreActorsClustered(const TArray<AActor*>& InActors)
{	
	bool bClustered = true;
	for (AActor* Actor : InActors)
	{
		bClustered &= (GetParentLODActor(Actor) != nullptr);

		if (!bClustered)
		{
			break;
		}
	}

	return bClustered;
}

const bool FHierarchicalLODUtilities::IsActorClustered(const AActor* InActor)
{
	bool bClustered = (GetParentLODActor(InActor) != nullptr);	
	return bClustered;
}

void FHierarchicalLODUtilities::ExcludeActorFromClusterGeneration(AActor* InActor)
{
	const FScopedTransaction Transaction(LOCTEXT("UndoAction_ExcludeActorFromClusterGeneration", "Exclude Actor From Cluster Generation"));
	InActor->Modify();
	InActor->bEnableAutoLODGeneration = false;
	RemoveActorFromCluster(InActor);
}

void FHierarchicalLODUtilities::DestroyLODActor(ALODActor* InActor)
{
	DestroyCluster(InActor);
}

void FHierarchicalLODUtilities::ExtractStaticMeshActorsFromLODActor(ALODActor* LODActor, TArray<AActor*> &InOutActors)
{
	for (auto ChildActor : LODActor->SubActors)
	{
		if (ChildActor)
		{
			TArray<AActor*> ChildActors;
			if (ChildActor->IsA<ALODActor>())
			{
				ExtractStaticMeshActorsFromLODActor(Cast<ALODActor>(ChildActor), ChildActors);
			}

			ChildActors.Push(ChildActor);
			InOutActors.Append(ChildActors);
		}
	}	
}

void FHierarchicalLODUtilities::DeleteLODActorsInHLODLevel(UWorld* InWorld, const int32 HLODLevelIndex)
{
	// you still have to delete all objects just in case they had it and didn't want it anymore
	TArray<UObject*> AssetsToDelete;
	for (int32 ActorId = InWorld->PersistentLevel->Actors.Num() - 1; ActorId >= 0; --ActorId)
	{
		ALODActor* LodActor = Cast<ALODActor>(InWorld->PersistentLevel->Actors[ActorId]);
		if (LodActor && LodActor->LODLevel == (HLODLevelIndex + 1))
		{
			DestroyCluster(LodActor);
		}
	}
}

int32 FHierarchicalLODUtilities::ComputeStaticMeshLODLevel(const TArray<FStaticMeshSourceModel>& SourceModels, const FStaticMeshRenderData* RenderData, const float ScreenSize)
{	
	const int32 NumLODs = SourceModels.Num();
	// Walk backwards and return the first matching LOD
	for (int32 LODIndex = NumLODs - 1; LODIndex >= 0; --LODIndex)
	{
		// For HLOD generation we want the default values and not the per platform overrides
		if (SourceModels[LODIndex].ScreenSize.Default > ScreenSize || ((SourceModels[LODIndex].ScreenSize.Default == 0.0f) && (RenderData->ScreenSize[LODIndex].Default != SourceModels[LODIndex].ScreenSize.Default) && (RenderData->ScreenSize[LODIndex].Default > ScreenSize)))
		{
			return FMath::Max(LODIndex, 0);
		}
	}

	return 0;
}

int32 FHierarchicalLODUtilities::GetLODLevelForScreenSize(const UStaticMeshComponent* StaticMeshComponent, const float ScreenSize)
{
	check(StaticMeshComponent != nullptr && StaticMeshComponent->GetStaticMesh() != nullptr);

	const FStaticMeshRenderData* RenderData = StaticMeshComponent->GetStaticMesh()->GetRenderData();
	checkf(RenderData != nullptr, TEXT("StaticMesh in StaticMeshComponent %s contains invalid render data"), *StaticMeshComponent->GetName());
	checkf(StaticMeshComponent->GetStaticMesh()->GetNumSourceModels() > 0, TEXT("StaticMesh in StaticMeshComponent %s contains no SourceModels"), *StaticMeshComponent->GetName());

	return ComputeStaticMeshLODLevel(const_cast<const UStaticMesh*>(ToRawPtr(StaticMeshComponent->GetStaticMesh()))->GetSourceModels(), RenderData, ScreenSize);
}

AHierarchicalLODVolume* FHierarchicalLODUtilities::CreateVolumeForLODActor(ALODActor* InLODActor, UWorld* InWorld)
{
	FBox BoundingBox = InLODActor->GetComponentsBoundingBox(true);

	// If no world is provided, spawn the volume in the same level as InLODActor
	UWorld* WorldToSpawnIn = InWorld ? InWorld : InLODActor->GetWorld();
	FActorSpawnParameters ActorSpawnParameters;
	ActorSpawnParameters.OverrideLevel = InWorld == nullptr ? InLODActor->GetLevel() : nullptr;

	AHierarchicalLODVolume* Volume = WorldToSpawnIn->SpawnActor<AHierarchicalLODVolume>(AHierarchicalLODVolume::StaticClass(), FTransform(BoundingBox.GetCenter()), ActorSpawnParameters);

	// this code builds a brush for the new actor
	Volume->PreEditChange(NULL);

	Volume->PolyFlags = 0;
	Volume->Brush = NewObject<UModel>(Volume, NAME_None, RF_Transactional);
	Volume->Brush->Initialize(nullptr, true);
	Volume->Brush->Polys = NewObject<UPolys>(Volume->Brush, NAME_None, RF_Transactional);
	Volume->GetBrushComponent()->Brush = Volume->Brush;
	Volume->BrushBuilder = NewObject<UCubeBuilder>(Volume, NAME_None, RF_Transactional);

	UCubeBuilder* CubeBuilder = static_cast<UCubeBuilder*>(Volume->BrushBuilder);

	CubeBuilder->X = BoundingBox.GetSize().X * 1.5f;
	CubeBuilder->Y = BoundingBox.GetSize().Y * 1.5f;
	CubeBuilder->Z = BoundingBox.GetSize().Z * 1.5f;

	Volume->BrushBuilder->Build(WorldToSpawnIn, Volume);

	FBSPOps::csgPrepMovingBrush(Volume);

	// Set the texture on all polys to NULL.  This stops invisible textures
	// dependencies from being formed on volumes.
	if (Volume->Brush)
	{
		for (int32 poly = 0; poly < Volume->Brush->Polys->Element.Num(); ++poly)
		{
			FPoly* Poly = &(Volume->Brush->Polys->Element[poly]);
			Poly->Material = NULL;
		}
	}

	Volume->PostEditChange();

	return Volume;
}

void FHierarchicalLODUtilities::HandleActorModified(AActor* InActor)
{
	ALODActor* ParentActor = GetParentLODActor(InActor);

	if (ParentActor != nullptr )
	{
		// So something in the actor changed that require use to flag the cluster as dirty
		ParentActor->Modify();
	}
}

bool FHierarchicalLODUtilities::IsWorldUsedForStreaming(const UWorld* InWorld)
{
	// @todo: This function is preventing users from editing HLOD settings in maps that happen to be used by both streaming and non-streaming maps.
	// @todo: This function is very expensive and can be called every single frame from the HLOD Outliner delegates.  It's usage needs to be optimized before we can re-enable it.

#if 0
	// Find references to the given world's outer package
	FAssetRegistryModule& AssetRegistryModule = FModuleManager::LoadModuleChecked<FAssetRegistryModule>("AssetRegistry");
	TArray<FAssetIdentifier> ReferenceNames;
	const UPackage* OuterPackage = InWorld->GetOutermost();
	AssetRegistryModule.Get().GetReferencers(FAssetIdentifier(OuterPackage->GetFName()), ReferenceNames);

	for (const FAssetIdentifier& Identifier : ReferenceNames)
	{
		// Referncers can include things like primary asset virtual packages, we don't want those
		if (Identifier.PackageName != NAME_None)
		{
			const FString PackageName = Identifier.PackageName.ToString();
			UPackage* ReferencingPackage = FindPackage(nullptr, *PackageName);
			if (!ReferencingPackage)
			{
				ReferencingPackage = LoadPackage(nullptr, *PackageName, LOAD_None);
			}

			// Retrieve the referencing UPackage and check if it contains a map asset
			if (ReferencingPackage && ReferencingPackage->ContainsMap())
			{
				TArray<UPackage*> Packages;
				Packages.Add(ReferencingPackage);
				TArray<UObject*> Objects;
				UPackageTools::GetObjectsInPackages(&Packages, Objects);

				// Loop over all objects in package and try to find a world
				for (UObject* Object : Objects)
				{
					if (UWorld* World = Cast<UWorld>(Object))
					{
						// Check the world contains InWorld as a streaming level
						if (World->GetStreamingLevels().FindByPredicate([InWorld](const ULevelStreaming* StreamingLevel)
						{
							return StreamingLevel->GetWorldAsset() == InWorld;
						}))
						{
							return true;
						}
					}
				}
			}
		}
	}
#endif

	return false;
}

#undef LOCTEXT_NAMESPACE<|MERGE_RESOLUTION|>--- conflicted
+++ resolved
@@ -52,10 +52,7 @@
 #include "LevelUtils.h"
 #include "Materials/Material.h"
 #include "Materials/MaterialInstance.h"
-<<<<<<< HEAD
-=======
 #include "UObject/ICookInfo.h"
->>>>>>> 4af6daef
 
 DEFINE_LOG_CATEGORY_STATIC(LogHierarchicalLODUtilities, Verbose, All);
 
@@ -848,38 +845,22 @@
 			check(Key.IsValid());
 
 			FLODInstanceBatch& LODInstanceBatch = InstancesBatches.FindOrAdd(Key);
-<<<<<<< HEAD
-=======
 
 			FTransform ComponentTransformWS = SMC->GetComponentTransform();
->>>>>>> 4af6daef
 
 			// If we have an ISMC, ensure we include all its instances
 			if (UInstancedStaticMeshComponent* InstancedSMC = Cast<UInstancedStaticMeshComponent>(SMC))
 			{
-<<<<<<< HEAD
-				FTransform ActorTransformWS = InstancedSMC->GetOwner()->GetActorTransform();
-
-				LODInstanceBatch.Transforms.Reserve(LODInstanceBatch.Transforms.Num() + InstancedSMC->GetInstanceCount());
-				for (const FInstancedStaticMeshInstanceData& InstanceData : InstancedSMC->PerInstanceSMData)
-				{
-					FTransform InstanceTransformWS = FTransform(InstanceData.Transform) * ActorTransformWS;
-=======
 				LODInstanceBatch.Transforms.Reserve(LODInstanceBatch.Transforms.Num() + InstancedSMC->GetInstanceCount());
 				for (const FInstancedStaticMeshInstanceData& InstanceData : InstancedSMC->PerInstanceSMData)
 				{
 					FTransform InstanceTransformWS = FTransform(InstanceData.Transform) * ComponentTransformWS;
->>>>>>> 4af6daef
 					LODInstanceBatch.Transforms.Add(InstanceTransformWS);
 				}
 			}
 			else
 			{
-<<<<<<< HEAD
-				LODInstanceBatch.Transforms.Add(SMC->GetOwner()->GetActorTransform());
-=======
 				LODInstanceBatch.Transforms.Add(ComponentTransformWS);
->>>>>>> 4af6daef
 				LODInstanceBatch.CustomPrimitiveData.Add(SMC->GetCustomPrimitiveData());
 			}
 
