// Copyright Epic Games, Inc. All Rights Reserved.

#include "HierarchicalLODUtilities.h"
#include "GameFramework/Actor.h"
#include "Components/StaticMeshComponent.h"
#include "StaticMeshAttributes.h"
#include "StaticMeshOperations.h"
#include "Modules/ModuleManager.h"
#include "Misc/PackageName.h"
#include "GameFramework/WorldSettings.h"
#include "Engine/LODActor.h"
#include "Components/BrushComponent.h"
#include "Components/InstancedStaticMeshComponent.h"
#include "Model.h"
#include "Engine/Polys.h"
#include "HierarchicalLODUtilitiesModule.h"

#include "MeshUtilities.h"
#include "StaticMeshResources.h"
#include "HierarchicalLODVolume.h"

#include "Interfaces/IProjectManager.h"
#include "Logging/TokenizedMessage.h"
#include "Logging/MessageLog.h"
#include "Misc/UObjectToken.h"

#include "BSPOps.h"
#include "Builders/CubeBuilder.h"

#include "AssetRegistryModule.h" 
#include "Engine/LevelStreaming.h"

#if WITH_EDITOR
#include "Editor.h"
#include "ScopedTransaction.h"
#include "PackageTools.h"
#include "Settings/EditorExperimentalSettings.h"
#endif // WITH_EDITOR

#include "HierarchicalLODProxyProcessor.h"
#include "IMeshReductionManagerModule.h"
#include "MeshMergeModule.h"
#include "Algo/Transform.h"
#include "Engine/HLODProxy.h"
#include "HierarchicalLOD.h"
#include "LevelUtils.h"
<<<<<<< HEAD
=======
#include "Materials/Material.h"
>>>>>>> 6bbb88c8

DEFINE_LOG_CATEGORY_STATIC(LogHierarchicalLODUtilities, Verbose, All);

#define LOCTEXT_NAMESPACE "HierarchicalLODUtils"

void FHierarchicalLODUtilities::ExtractStaticMeshComponentsFromLODActor(AActor* Actor, TArray<UStaticMeshComponent*>& InOutComponents)
{
	UHLODProxy::ExtractStaticMeshComponentsFromLODActor(Cast<ALODActor>(Actor), InOutComponents);
}

void FHierarchicalLODUtilities::ExtractSubActorsFromLODActor(AActor* Actor, TArray<AActor*>& InOutActors)
{
	ALODActor* LODActor = CastChecked<ALODActor>(Actor);
	for (AActor* ChildActor : LODActor->SubActors)
	{
		TArray<AActor*> ChildActors;
		if (ChildActor->IsA<ALODActor>())
		{
			ExtractSubActorsFromLODActor(ChildActor, ChildActors);
		}
		else
		{
			ChildActors.Add(ChildActor);
		}

		InOutActors.Append(ChildActors);
	}
}

float FHierarchicalLODUtilities::CalculateScreenSizeFromDrawDistance(const float SphereRadius, const FMatrix& ProjectionMatrix, const float Distance)
{
	return ComputeBoundsScreenSize(FVector::ZeroVector, SphereRadius, FVector(0.0f, 0.0f, Distance), ProjectionMatrix);
}

float FHierarchicalLODUtilities::CalculateDrawDistanceFromScreenSize(const float SphereRadius, const float ScreenSize, const FMatrix& ProjectionMatrix)
{
	return ComputeBoundsDrawDistance(ScreenSize, SphereRadius, ProjectionMatrix);
}

static FString GetHLODProxyName(const FString& InLevelPackageName, const uint32 InHLODLevelIndex)
{
	const FString BaseName = FPackageName::GetShortName(InLevelPackageName);
	return FString::Printf(TEXT("%s_%i_HLOD"), *BaseName, InHLODLevelIndex);
}

static FString GetHLODProxyName(const ULevel* InLevel, const uint32 InHLODLevelIndex)
{
	UPackage* LevelOuterMost = InLevel->GetOutermost();
	const FString PackageName = LevelOuterMost->GetPathName();
	return GetHLODProxyName(PackageName, InHLODLevelIndex);
}

static FString GetHLODPackageName(const FString& InLevelPackageName, const uint32 InHLODLevelIndex, FString& InOutHLODProxyName)
{
	const FString PathName = FPackageName::GetLongPackagePath(InLevelPackageName);
	InOutHLODProxyName = GetHLODProxyName(InLevelPackageName, InHLODLevelIndex);
	return FString::Printf(TEXT("%s/HLOD/%s"), *PathName, *InOutHLODProxyName);
}

static FString GetHLODPackageName(const ULevel* InLevel, const uint32 InHLODLevelIndex, FString& InOutHLODProxyName)
{
	// Strip out any PIE or level instance prefix from the given level package name
	FString LevelPackageName;
	if (ULevelStreaming* StreamingLevel = FLevelUtils::FindStreamingLevel(InLevel))
	{
<<<<<<< HEAD
		LevelPackageName = StreamingLevel->PackageNameToLoad != NAME_None ? StreamingLevel->PackageNameToLoad.ToString() : StreamingLevel->GetWorldAssetPackageName();
=======
		LevelPackageName = (StreamingLevel->PackageNameToLoad != NAME_None) ? StreamingLevel->PackageNameToLoad.ToString() : StreamingLevel->GetWorldAssetPackageName();
>>>>>>> 6bbb88c8
	}
	else
	{
		LevelPackageName = InLevel->GetOutermost()->GetPathName();
	}
	
	if (InLevel->GetWorld() && InLevel->GetWorld()->IsPlayInEditor())
	{
		LevelPackageName = UWorld::StripPIEPrefixFromPackageName(LevelPackageName, InLevel->GetWorld()->StreamingLevelsPrefix);
	}

	// Build the HLOD package name from the cleaned up level package name
	return GetHLODPackageName(LevelPackageName, InHLODLevelIndex, InOutHLODProxyName);
}

void FHierarchicalLODUtilities::CleanStandaloneAssetsInPackage(UPackage* InPackage)
{
	TArray<UObject*> Objects;
	GetObjectsWithOuter(InPackage, Objects);
	for(UObject* PackageObject : Objects)
	{
		if(PackageObject->HasAnyFlags(RF_Standalone))
		{
			if( PackageObject->IsA<UStaticMesh>() ||
				PackageObject->IsA<UTexture>() ||
				PackageObject->IsA<UMaterialInterface>())
			{
				PackageObject->ClearFlags(RF_Standalone);
			}
		}
	}
}

UHLODProxy* FHierarchicalLODUtilities::CreateOrRetrieveLevelHLODProxy(const ULevel* InLevel, const uint32 HLODLevelIndex)
{
	UPackage* HLODPackage = CreateOrRetrieveLevelHLODPackage(InLevel, HLODLevelIndex);

	// Check if our asset exists
	const FString HLODProxyName = GetHLODProxyName(InLevel, HLODLevelIndex);
	UHLODProxy* Proxy = FindObject<UHLODProxy>(HLODPackage, *HLODProxyName);

	// Get the world associated with this level
	UWorld* LevelWorld = UWorld::FindWorldInPackage(InLevel->GetOutermost());

	// If proxy doesn't exist or is pointing to another world (could happen if package is duplicated)
	if(Proxy == nullptr || Proxy->GetMap() != LevelWorld)
	{
		// Make sure that the package doesn't have any standalone meshes etc. (i.e. this is an old style package)
		CleanStandaloneAssetsInPackage(HLODPackage);

		// Create the new asset
		Proxy = NewObject<UHLODProxy>(HLODPackage, *HLODProxyName, RF_Public | RF_Standalone);
		Proxy->SetMap(LevelWorld);
	}

	return Proxy;	
}

UPackage* FHierarchicalLODUtilities::CreateOrRetrieveLevelHLODPackage(const ULevel* InLevel, const uint32 HLODLevelIndex)
{
	checkf(InLevel != nullptr, TEXT("Invalid Level supplied"));

	FString HLODProxyName;
	const FString HLODLevelPackageName = GetHLODPackageName(InLevel, HLODLevelIndex, HLODProxyName);

	// Find existing package
	bool bCreatedNewPackage = false;
	UPackage* HLODPackage = CreatePackage( *HLODLevelPackageName);
	HLODPackage->FullyLoad();
	HLODPackage->SetPackageFlags(PKG_ContainsMapData);		// PKG_ContainsMapData required so FEditorFileUtils::GetDirtyContentPackages can treat this as a map package

	// Target PackagePath; this is a hack to avoid save file dialog when we will be saving HLOD map package
	HLODPackage->SetLoadedPath(FPackagePath::FromPackageNameChecked(HLODLevelPackageName));

	return HLODPackage;
}

UHLODProxy* FHierarchicalLODUtilities::RetrieveLevelHLODProxy(const ULevel* InLevel, const uint32 HLODLevelIndex)
{
	checkf(InLevel != nullptr, TEXT("Invalid Level supplied"));
	FString HLODProxyName;
	const FString HLODLevelPackageName = GetHLODPackageName(InLevel, HLODLevelIndex, HLODProxyName);

	UHLODProxy* HLODProxy = LoadObject<UHLODProxy>(nullptr, *HLODLevelPackageName, nullptr, LOAD_Quiet | LOAD_NoWarn);
	return HLODProxy;
}

UPackage* FHierarchicalLODUtilities::RetrieveLevelHLODPackage(const ULevel* InLevel, const uint32 HLODLevelIndex)
{
	UHLODProxy* Proxy = RetrieveLevelHLODProxy(InLevel, HLODLevelIndex);
	if(Proxy)
	{
		return Proxy->GetOutermost();
	}
	return nullptr;
}

UPackage* FHierarchicalLODUtilities::CreateOrRetrieveLevelHLODPackage(const ULevel* InLevel)
{
	checkf(InLevel != nullptr, TEXT("Invalid Level supplied"));

	UPackage* HLODPackage = nullptr;
	UPackage* LevelOuterMost = InLevel->GetOutermost();

	const FString PathName = FPackageName::GetLongPackagePath(LevelOuterMost->GetPathName());
	const FString BaseName = FPackageName::GetShortName(LevelOuterMost->GetPathName());
	const FString HLODLevelPackageName = FString::Printf(TEXT("%s/HLOD/%s_HLOD"), *PathName, *BaseName);

	HLODPackage = CreatePackage( *HLODLevelPackageName);
	HLODPackage->FullyLoad();
	HLODPackage->Modify();
	HLODPackage->SetPackageFlags(PKG_ContainsMapData);		// PKG_ContainsMapData required so FEditorFileUtils::GetDirtyContentPackages can treat this as a map package

	// Target PackagePath; this is a hack to avoid save file dialog when we will be saving HLOD map package
	HLODPackage->SetLoadedPath(FPackagePath::FromPackageNameChecked(HLODLevelPackageName));

	return HLODPackage;
}

FString FHierarchicalLODUtilities::GetLevelHLODProxyName(const FString& InLevelPackageName, const uint32 InHLODLevelIndex)
{
	FString HLODProxyName;
	FString HLODPackageName = GetHLODPackageName(InLevelPackageName, InHLODLevelIndex, HLODProxyName);
	return HLODPackageName + TEXT(".") + HLODProxyName;
}

bool FHierarchicalLODUtilities::BuildStaticMeshForLODActor(ALODActor* LODActor, UPackage* AssetsOuter, const FHierarchicalSimplification& LODSetup, UMaterialInterface* InBaseMaterial)
{
	UHLODProxy* Proxy = FindObject<UHLODProxy>(AssetsOuter, *GetHLODProxyName(CastChecked<ULevel>(LODActor->GetOuter()), LODActor->LODLevel - 1));
	return BuildStaticMeshForLODActor(LODActor, Proxy, LODSetup, InBaseMaterial);
}

static FString GetImposterMeshName(const UStaticMesh* InImposterMesh)
{
	UPackage* MeshOuterMost = InImposterMesh->GetOutermost();

	const FString BaseName = FPackageName::GetShortName(MeshOuterMost->GetPathName());
	return FString::Printf(TEXT("%s_ImposterMesh"), *BaseName);
}

static FString GetImposterMeshPackageName(const UStaticMesh* InImposterMesh)
{
	UPackage* MeshOuterMost = InImposterMesh->GetOutermost();

	const FString PathName = FPackageName::GetLongPackagePath(MeshOuterMost->GetPathName());
	const FString BaseName = FPackageName::GetShortName(MeshOuterMost->GetPathName());
	return FString::Printf(TEXT("%s/%s_ImposterMesh"), *PathName, *BaseName);
}

static UPackage* CreateOrRetrieveImposterMeshPackage(const UStaticMesh* InImposterMesh)
{
	checkf(InImposterMesh != nullptr, TEXT("Invalid mesh supplied"));

	const FString MeshPackageName = GetImposterMeshPackageName(InImposterMesh);

	UPackage* MeshPackage = CreatePackage( *MeshPackageName);
	MeshPackage->FullyLoad();

	// Target PackagePath; this is a hack to avoid save file dialog when we will be saving imposter mesh package
	MeshPackage->SetLoadedPath(FPackagePath::FromPackageNameChecked(MeshPackageName));

	return MeshPackage;
}

static UMaterialInterface* GetImposterMaterial(UStaticMeshComponent* InComponent)
{
	// Retrieve imposter material
	const int32 LODIndex = InComponent->GetStaticMesh()->GetNumLODs() - 1;

	// Retrieve the sections, we're expect 1 for imposter meshes
<<<<<<< HEAD
	const FStaticMeshLODResources::FStaticMeshSectionArray& Sections = InComponent->GetStaticMesh()->GetRenderData()->LODResources[LODIndex].Sections;
=======
	const FStaticMeshSectionArray& Sections = InComponent->GetStaticMesh()->GetRenderData()->LODResources[LODIndex].Sections;
>>>>>>> 6bbb88c8
	check(Sections.Num() == 1);

	// Retrieve material for this section
	return InComponent->GetMaterial(Sections[0].MaterialIndex);
}

static UStaticMesh* CreateImposterStaticMesh(UStaticMeshComponent* InComponent, const FMeshProxySettings& InProxySettings)
{
	UPackage* ImposterStaticMeshPackage = CreateOrRetrieveImposterMeshPackage(InComponent->GetStaticMesh());
<<<<<<< HEAD

	// check if our asset exists
	const FString ImposterStaticMeshName = GetImposterMeshName(InComponent->GetStaticMesh());
=======

	const UStaticMesh* SourceImposterStaticMesh = InComponent->GetStaticMesh();
	const FVector SourcePositiveBoundsExtension = SourceImposterStaticMesh->GetPositiveBoundsExtension();
	const FVector SourceNegativeBoundsExtension = SourceImposterStaticMesh->GetNegativeBoundsExtension();
	const bool SourceHasBoundsExtension = !SourcePositiveBoundsExtension.IsZero() || !SourceNegativeBoundsExtension.IsZero();

	// check if our asset exists
	const FString ImposterStaticMeshName = GetImposterMeshName(SourceImposterStaticMesh);
>>>>>>> 6bbb88c8
	UStaticMesh* ImposterStaticMesh = FindObject<UStaticMesh>(ImposterStaticMeshPackage, *ImposterStaticMeshName);
	bool bMeshChanged = false;

	FMeshDescription SourceMeshDesc;
	const IMeshMergeUtilities& MeshMergeUtilities = FModuleManager::Get().LoadModuleChecked<IMeshMergeModule>("MeshMergeUtilities").GetUtilities();
<<<<<<< HEAD
	MeshMergeUtilities.ExtractImposterToRawMesh(InComponent, SourceMeshDesc);
=======
	MeshMergeUtilities.RetrieveMeshDescription(InComponent->GetStaticMesh(), InComponent->GetStaticMesh()->GetNumLODs() - 1, SourceMeshDesc);
>>>>>>> 6bbb88c8

	if (ImposterStaticMesh == nullptr)
	{
		// Create the UStaticMesh object.
		ImposterStaticMesh = NewObject<UStaticMesh>(ImposterStaticMeshPackage, *ImposterStaticMeshName, RF_Public | RF_Standalone);
		ImposterStaticMesh->InitResources();

		// make sure it has a new lighting guid
		ImposterStaticMesh->SetLightingGuid();

		// Set it to use textured lightmaps. Note that Build Lighting will do the error-checking (texcoordindex exists for all LODs, etc).
		ImposterStaticMesh->SetLightMapResolution(InProxySettings.LightMapResolution);
		ImposterStaticMesh->SetLightMapCoordinateIndex(1);

		// Add one LOD for the base mesh
		ImposterStaticMesh->SetNumSourceModels(0);
		FStaticMeshSourceModel& SrcModel = ImposterStaticMesh->AddSourceModel();
		/*Don't allow the engine to recalculate normals*/
		SrcModel.BuildSettings.bRecomputeNormals = false;
		SrcModel.BuildSettings.bRecomputeTangents = false;
		SrcModel.BuildSettings.bComputeWeightedNormals = true;
		SrcModel.BuildSettings.bRemoveDegenerates = true;
		SrcModel.BuildSettings.bUseHighPrecisionTangentBasis = false;
		SrcModel.BuildSettings.bUseFullPrecisionUVs = false;
		SrcModel.BuildSettings.bGenerateLightmapUVs = InProxySettings.bGenerateLightmapUVs;
		SrcModel.BuildSettings.bBuildReversedIndexBuffer = false;
		if (!InProxySettings.bAllowDistanceField)
		{
			SrcModel.BuildSettings.DistanceFieldResolutionScale = 0.0f;
		}

		ImposterStaticMesh->CreateMeshDescription(0, SourceMeshDesc);
<<<<<<< HEAD
		
=======

>>>>>>> 6bbb88c8
		// Disable collisions on imposters
		FMeshSectionInfo Info = ImposterStaticMesh->GetSectionInfoMap().Get(0, 0);
		Info.bEnableCollision = false;
		ImposterStaticMesh->GetSectionInfoMap().Set(0, 0, Info);

		UMaterialInterface* ImposterMaterial = GetImposterMaterial(InComponent);
<<<<<<< HEAD

		ImposterStaticMesh->SetStaticMaterials({ ImposterMaterial });

		bMeshChanged = true;
	}
	else
	{
		// Compare existing Imposter mesh with the source mesh, update imposter if required
		FMeshDescription* ImposterMeshDesc = ImposterStaticMesh->GetMeshDescription(0);
		check(ImposterMeshDesc);

		FSHAHash ImposterHash = FStaticMeshOperations::ComputeSHAHash(*ImposterMeshDesc, true);
		FSHAHash SourceHash = FStaticMeshOperations::ComputeSHAHash(SourceMeshDesc, true);
		
		if (ImposterHash != SourceHash)
		{
			*ImposterMeshDesc = SourceMeshDesc;
			bMeshChanged = true;
=======

		ImposterStaticMesh->SetStaticMaterials({ ImposterMaterial });

		bMeshChanged = true;
	}
	else
	{
		// Compare existing Imposter mesh with the source mesh, update imposter if required
		FMeshDescription* ImposterMeshDesc = ImposterStaticMesh->GetMeshDescription(0);
		check(ImposterMeshDesc);

		FSHAHash ImposterHash = FStaticMeshOperations::ComputeSHAHash(*ImposterMeshDesc, true);
		FSHAHash SourceHash = FStaticMeshOperations::ComputeSHAHash(SourceMeshDesc, true);
		
		if (ImposterHash != SourceHash)
		{
			*ImposterMeshDesc = SourceMeshDesc;
			bMeshChanged = true;
		}

		// Validate source bounds extensions haven't changed
		if (!bMeshChanged && SourceHasBoundsExtension)
		{
			bMeshChanged = !SourcePositiveBoundsExtension.Equals(ImposterStaticMesh->GetNegativeBoundsExtension()) ||
						   !SourceNegativeBoundsExtension.Equals(ImposterStaticMesh->GetPositiveBoundsExtension());
>>>>>>> 6bbb88c8
		}
	}

	if (bMeshChanged)
	{
		// Commit mesh description and materials list to static mesh
		ImposterStaticMesh->CommitMeshDescription(0);

		//Set the Imported version before calling the build
		ImposterStaticMesh->ImportVersion = EImportStaticMeshVersion::LastVersion;

		ImposterStaticMesh->PostEditChange();

<<<<<<< HEAD
		// Our imposters meshes are flat, but they actually represent a volume.
		// Extend the imposter bounds using the original mesh bounds.
		if (ImposterStaticMesh->GetBoundingBox().GetVolume() == 0)
		{
			const FBox StaticMeshBox = ImposterStaticMesh->GetBoundingBox();
			const FBox CombinedBox = StaticMeshBox + InComponent->GetStaticMesh()->GetBoundingBox();
			ImposterStaticMesh->SetPositiveBoundsExtension((CombinedBox.Max - StaticMeshBox.Max));
			ImposterStaticMesh->SetNegativeBoundsExtension((StaticMeshBox.Min - CombinedBox.Min));
			ImposterStaticMesh->CalculateExtendedBounds();
		}
=======
		// If the source has source bounds extensions, apply them unchanged
		if (SourceHasBoundsExtension)
		{
			ImposterStaticMesh->SetPositiveBoundsExtension(SourceImposterStaticMesh->GetPositiveBoundsExtension());
			ImposterStaticMesh->SetNegativeBoundsExtension(SourceImposterStaticMesh->GetNegativeBoundsExtension());
		}
		else
		{
			// Our imposters meshes are flat, but they actually represent a volume.
			// Extend the imposter bounds using the original mesh bounds.
			if (ImposterStaticMesh->GetBoundingBox().GetVolume() == 0)
			{
				const FBox StaticMeshBox = ImposterStaticMesh->GetBoundingBox();
				const FBox CombinedBox = StaticMeshBox + SourceImposterStaticMesh->GetBoundingBox();
				ImposterStaticMesh->SetPositiveBoundsExtension((CombinedBox.Max - StaticMeshBox.Max));
				ImposterStaticMesh->SetNegativeBoundsExtension((StaticMeshBox.Min - CombinedBox.Min));
			}
		}

		ImposterStaticMesh->CalculateExtendedBounds();
>>>>>>> 6bbb88c8

		ImposterStaticMesh->MarkPackageDirty();
	}

	return ImposterStaticMesh;
}

bool FHierarchicalLODUtilities::BuildStaticMeshForLODActor(ALODActor* LODActor, UHLODProxy* Proxy, const FHierarchicalSimplification& LODSetup, UMaterialInterface* InBaseMaterial)
{
	if (!Proxy || !LODActor)
	{	
		return false;
	}

	UE_LOG(LogHierarchicalLODUtilities, Log, TEXT("Building Proxy Mesh for Cluster %s"), *LODActor->GetName());
	const FScopedTransaction Transaction(LOCTEXT("UndoAction_BuildProxyMesh", "Building Proxy Mesh for Cluster"));

	// Pass false here and dirty package later if values have changed
	LODActor->Modify(false);
	Proxy->Modify();

	// Clean out the proxy as we are rebuilding meshes
	Proxy->Clean();
	UPackage* AssetsOuter = Proxy->GetOutermost();

	TArray<UPrimitiveComponent*> AllComponents;
	UHLODProxy::ExtractComponents(LODActor, AllComponents);

	// It shouldn't even have come here if it didn't have any static meshes
	if(!ensure(AllComponents.Num() > 0))
	{
		return false;
	}

	TArray<UStaticMeshComponent*> AllInstances;
	if (LODSetup.MergeSetting.bIncludeImposters)
	{			
		// Retrieve all imposters.
		for (UPrimitiveComponent* Component : AllComponents)
		{
			if (UStaticMeshComponent* StaticMeshComponent = Cast<UStaticMeshComponent>(Component))
			{
				if (LODActor->ShouldUseInstancing(StaticMeshComponent))
				{
					AllInstances.Add(StaticMeshComponent);
				}
			}
		}

		// Instances won't be merged in the HLOD mesh
		AllComponents.RemoveAll([&](UPrimitiveComponent* Component) { return AllInstances.Contains(Component); });
	}

	if (AllComponents.Num() > 0)
	{
		TArray<UObject*> OutAssets;
		FVector OutProxyLocation = FVector::ZeroVector;
		UStaticMesh* MainMesh = nullptr;

		// Generate proxy mesh and proxy material assets
		IMeshReductionManagerModule& MeshReductionModule = FModuleManager::Get().LoadModuleChecked<IMeshReductionManagerModule>("MeshReductionInterface");
		const bool bHasMeshReductionCapableModule = (MeshReductionModule.GetMeshMergingInterface() != NULL);

		const IMeshMergeUtilities& MeshMergeUtilities = FModuleManager::Get().LoadModuleChecked<IMeshMergeModule>("MeshMergeUtilities").GetUtilities();
		
		// Should give a unique name, so use the LODActor tag, or if empty, the first actor name
		FString LODActorTag = LODActor->GetLODActorTag();
		if (LODActorTag.IsEmpty())
		{
			const AActor* FirstActor = UHLODProxy::FindFirstActor(LODActor);
			LODActorTag = *FirstActor->GetName();
		}
		const FString PackageName = FString::Printf(TEXT("LOD_%s_%i_%s"), *(AssetsOuter->GetName()), LODActor->LODLevel - 1, *LODActorTag);

		if (bHasMeshReductionCapableModule && LODSetup.bSimplifyMesh)
		{
			FHierarchicalLODUtilitiesModule& Module = FModuleManager::LoadModuleChecked<FHierarchicalLODUtilitiesModule>("HierarchicalLODUtilities");
			FHierarchicalLODProxyProcessor* Processor = Module.GetProxyProcessor();

			FHierarchicalSimplification OverrideLODSetup = LODSetup;

			FMeshProxySettings ProxySettings = LODSetup.ProxySetting;
			if (LODActor->bOverrideMaterialMergeSettings)
			{
				ProxySettings.MaterialSettings = LODActor->MaterialSettings;
			}

			if (LODActor->bOverrideScreenSize)
			{
				ProxySettings.ScreenSize = LODActor->ScreenSize;
			}

			if (LODActor->bOverrideTransitionScreenSize)
			{
				OverrideLODSetup.TransitionScreenSize = LODActor->TransitionScreenSize;
			}

			FGuid JobID = Processor->AddProxyJob(LODActor, Proxy, OverrideLODSetup);

			TArray<UStaticMeshComponent*> StaticMeshComponents;
			Algo::Transform(AllComponents, StaticMeshComponents, [](UPrimitiveComponent* InPrimitiveComponent) { return Cast<UStaticMeshComponent>(InPrimitiveComponent); });

			MeshMergeUtilities.CreateProxyMesh(StaticMeshComponents, ProxySettings, InBaseMaterial, AssetsOuter, PackageName, JobID, Processor->GetCallbackDelegate(), true, OverrideLODSetup.TransitionScreenSize);
		}
		else
		{
			FMeshMergingSettings MergeSettings = LODSetup.MergeSetting;
			if (LODActor->bOverrideMaterialMergeSettings)
			{
				MergeSettings.MaterialSettings = LODActor->MaterialSettings;
			}

			// update LOD parents before rebuild to ensure they are valid when mesh merge extensions are called.
			LODActor->UpdateSubActorLODParents();

			MeshMergeUtilities.MergeComponentsToStaticMesh(AllComponents, LODActor->GetWorld(), MergeSettings, InBaseMaterial, AssetsOuter, PackageName, OutAssets, OutProxyLocation, LODSetup.TransitionScreenSize, true);

			// set staticmesh
			for (UObject* Asset : OutAssets)
			{
				UStaticMesh* StaticMesh = Cast<UStaticMesh>(Asset);

				if (StaticMesh)
				{
					MainMesh = StaticMesh;
				}
			}

			if (!MainMesh)
			{
				return false;
			}

			// make sure the mesh won't affect navmesh generation
			MainMesh->MarkAsNotHavingNavigationData();

			bool bDirtyPackage = false;
			UStaticMesh* PreviousStaticMesh = LODActor->GetStaticMeshComponent()->GetStaticMesh();
			bDirtyPackage |= (MainMesh != PreviousStaticMesh);
			LODActor->SetStaticMesh(MainMesh);
			bDirtyPackage |= (LODActor->GetActorLocation() != OutProxyLocation);
			LODActor->SetActorLocation(OutProxyLocation);

			// Check resulting mesh and give a warning if it exceeds the vertex / triangle cap for certain platforms
			FProjectStatus ProjectStatus;
			if (IProjectManager::Get().QueryStatusForCurrentProject(ProjectStatus) && (ProjectStatus.IsTargetPlatformSupported(TEXT("Android")) || ProjectStatus.IsTargetPlatformSupported(TEXT("IOS"))))
			{
				if (MainMesh->GetRenderData() && MainMesh->GetRenderData()->LODResources.Num() && MainMesh->GetRenderData()->LODResources[0].IndexBuffer.Is32Bit())
				{
					FMessageLog("HLODResults").Warning()
						->AddToken(FUObjectToken::Create(LODActor))
						->AddToken(FTextToken::Create(LOCTEXT("HLODError_MeshNotBuildTwo", " Mesh has more that 65535 vertices, incompatible with mobile; forcing 16-bit (will probably cause rendering issues).")));
				}
			}

			// At the moment this assumes a fixed field of view of 90 degrees (horizontal and vertical axi)
			static const float FOVRad = 90.0f * (float)PI / 360.0f;
			static const FMatrix ProjectionMatrix = FPerspectiveMatrix(FOVRad, 1920, 1080, 0.01f);
			FBoxSphereBounds Bounds = LODActor->GetStaticMeshComponent()->CalcBounds(FTransform());

			float DrawDistance;
			if (LODSetup.bUseOverrideDrawDistance)
			{
				DrawDistance = LODSetup.OverrideDrawDistance;
			}
			else
			{
				DrawDistance = CalculateDrawDistanceFromScreenSize(Bounds.SphereRadius, LODSetup.TransitionScreenSize, ProjectionMatrix);
			}

			bDirtyPackage |= (LODActor->GetDrawDistance() != DrawDistance);
			LODActor->SetDrawDistance(DrawDistance);
			
			LODActor->DetermineShadowingFlags();

			// Link proxy to actor
			const UHLODProxy* PreviousProxy = LODActor->GetProxy();
			Proxy->AddMesh(LODActor, MainMesh, UHLODProxy::GenerateKeyForActor(LODActor));
			bDirtyPackage |= (LODActor->GetProxy() != PreviousProxy);

			if(bDirtyPackage && !LODActor->WasBuiltFromHLODDesc())
			{
				LODActor->MarkPackageDirty();
			}

			// Clean out standalone meshes from the proxy package as we are about to GC, and mesh merging creates assets that are 
			// supposed to be standalone
			CleanStandaloneAssetsInPackage(AssetsOuter);

			// Collect garbage to clean up old unreferenced data in the HLOD package
			CollectGarbage(GARBAGE_COLLECTION_KEEPFLAGS);
		}
	}

	// Add imposters
	LODActor->ClearInstances();
<<<<<<< HEAD
	if (AllImposters.Num() > 0)
=======
	if (AllInstances.Num() > 0)
>>>>>>> 6bbb88c8
	{
		struct FLODInstanceBatch
		{
			UStaticMesh*					StaticMesh;
			TArray<FTransform>				Transforms;
			TArray<FCustomPrimitiveData>	CustomPrimitiveData;
		};

<<<<<<< HEAD
		// Get all meshes + transforms for all imposters type (per material)
		TMap<FHLODInstancingKey, FLODImposterBatch> ImposterBatches;
		for (UStaticMeshComponent* Imposter : AllImposters)
		{
			UStaticMesh* StaticMesh = Imposter->GetStaticMesh();
			check(StaticMesh);

			UMaterialInterface* ImposterMaterial = GetImposterMaterial(Imposter);

			FHLODInstancingKey Key(Imposter->GetStaticMesh(), ImposterMaterial);
			check(Key.IsValid());

			FLODImposterBatch& LODImposterBatch = ImposterBatches.FindOrAdd(Key);

			// If we have an ISMC, ensure we include all its instances
			if (UInstancedStaticMeshComponent* InstancedSMC = Cast<UInstancedStaticMeshComponent>(Imposter))
			{
				FTransform ActorTransformWS = InstancedSMC->GetOwner()->GetActorTransform();

				LODImposterBatch.Transforms.Reserve(LODImposterBatch.Transforms.Num() + InstancedSMC->GetInstanceCount());
				for (const FInstancedStaticMeshInstanceData& InstanceData : InstancedSMC->PerInstanceSMData)
				{
					FTransform InstanceTransformWS = FTransform(InstanceData.Transform) * ActorTransformWS;
					LODImposterBatch.Transforms.Add(InstanceTransformWS);
=======
		// Get all meshes + transforms for all instances type (per material)
		TMap<FHLODInstancingKey, FLODInstanceBatch> InstancesBatches;
		for (UStaticMeshComponent* SMC : AllInstances)
		{
			UStaticMesh* StaticMesh = SMC->GetStaticMesh();
			check(StaticMesh);

			UMaterialInterface* InstanceMaterial = GetImposterMaterial(SMC);

			FHLODInstancingKey Key(SMC->GetStaticMesh(), InstanceMaterial);
			check(Key.IsValid());

			FLODInstanceBatch& LODInstanceBatch = InstancesBatches.FindOrAdd(Key);

			// If we have an ISMC, ensure we include all its instances
			if (UInstancedStaticMeshComponent* InstancedSMC = Cast<UInstancedStaticMeshComponent>(SMC))
			{
				FTransform ActorTransformWS = InstancedSMC->GetOwner()->GetActorTransform();

				LODInstanceBatch.Transforms.Reserve(LODInstanceBatch.Transforms.Num() + InstancedSMC->GetInstanceCount());
				for (const FInstancedStaticMeshInstanceData& InstanceData : InstancedSMC->PerInstanceSMData)
				{
					FTransform InstanceTransformWS = FTransform(InstanceData.Transform) * ActorTransformWS;
					LODInstanceBatch.Transforms.Add(InstanceTransformWS);
>>>>>>> 6bbb88c8
				}
			}
			else
			{
<<<<<<< HEAD
				LODImposterBatch.Transforms.Add(Imposter->GetOwner()->GetActorTransform());
=======
				LODInstanceBatch.Transforms.Add(SMC->GetOwner()->GetActorTransform());
				LODInstanceBatch.CustomPrimitiveData.Add(SMC->GetCustomPrimitiveData());
>>>>>>> 6bbb88c8
			}

			// The static mesh hasn't been created yet, do it.
			if (LODInstanceBatch.StaticMesh == nullptr)
			{
<<<<<<< HEAD
				LODImposterBatch.StaticMesh = CreateImposterStaticMesh(Imposter, LODSetup.ProxySetting);
=======
				LODInstanceBatch.StaticMesh = CreateImposterStaticMesh(SMC, LODSetup.ProxySetting);
>>>>>>> 6bbb88c8
			}
		}

		// Add imposters to the LODActor
<<<<<<< HEAD
		for (const auto& ImposterBatch : ImposterBatches)
		{
			LODActor->AddInstances(ImposterBatch.Value.StaticMesh, ImposterBatch.Key.Material, ImposterBatch.Value.Transforms);
=======
		for (const auto& ImposterBatch : InstancesBatches)
		{
			LODActor->AddInstances(ImposterBatch.Value.StaticMesh, ImposterBatch.Key.Material, ImposterBatch.Value.Transforms, ImposterBatch.Value.CustomPrimitiveData);
>>>>>>> 6bbb88c8
		}
	}

	return true;
}

bool FHierarchicalLODUtilities::BuildStaticMeshForLODActor(ALODActor* LODActor, UPackage* AssetsOuter, const FHierarchicalSimplification& LODSetup)
{
PRAGMA_DISABLE_DEPRECATION_WARNINGS
	return BuildStaticMeshForLODActor(LODActor, AssetsOuter, LODSetup, GEngine->DefaultHLODFlattenMaterial);
PRAGMA_ENABLE_DEPRECATION_WARNINGS
}

EClusterGenerationError FHierarchicalLODUtilities::ShouldGenerateCluster(AActor* Actor, const int32 HLODLevelIndex)
{
	if (!Actor)
	{
		return EClusterGenerationError::InvalidActor;
	}

	if (Actor->IsHidden())
	{
		return EClusterGenerationError::ActorHiddenInGame;
	}

	if (!Actor->bEnableAutoLODGeneration)
	{
		return EClusterGenerationError::ExcludedActor;
	}

	ALODActor* LODActor = Cast<ALODActor>(Actor);
	if (LODActor)
	{
		return EClusterGenerationError::LODActor;
	}

	FVector Origin, Extent;
	Actor->GetActorBounds(false, Origin, Extent);
	if (Extent.SizeSquared() <= 0.1)
	{
		return EClusterGenerationError::ActorTooSmall;
	}

	// for now only consider staticmesh - I don't think skel mesh would work with simplygon merge right now @fixme
	TArray<UStaticMeshComponent*> Components;
	Actor->GetComponents<UStaticMeshComponent>(Components);

	int32 ValidComponentCount = 0;
	// now make sure you check parent primitive, so that we don't build for the actor that already has built. 

	EClusterGenerationError ErrorType = EClusterGenerationError::None;

	if (Components.Num() > 0)
	{
		for (UStaticMeshComponent* ComponentIter : Components)
		{
			if (ComponentIter->GetLODParentPrimitive())
			{
				return EClusterGenerationError::AlreadyClustered;
			}

			if (ComponentIter->bHiddenInGame)
			{
				return EClusterGenerationError::ComponentHiddenInGame;
			}

			// see if we should generate it
			if (ComponentIter->ShouldGenerateAutoLOD(HLODLevelIndex))
			{
				++ValidComponentCount;
				ErrorType |= EClusterGenerationError::ValidActor;
			}
			else
			{
				ErrorType |= (ComponentIter->bEnableAutoLODGeneration ? EClusterGenerationError::MoveableComponent: EClusterGenerationError::ExcludedComponent);
			}
		}
	}

	return ErrorType;
}

ALODActor* FHierarchicalLODUtilities::GetParentLODActor(const AActor* InActor)
{
	ALODActor* ParentActor = nullptr;
	if (InActor)
	{
		TArray<UStaticMeshComponent*> ComponentArray;
		InActor->GetComponents<UStaticMeshComponent>(ComponentArray);
		for (auto Component : ComponentArray)
		{
			UPrimitiveComponent* ParentComponent = Component->GetLODParentPrimitive();
			if (ParentComponent)
			{
				ParentActor = CastChecked<ALODActor>(ParentComponent->GetOwner());
				break;
			}
		}
	}

	return ParentActor;
}

void FHierarchicalLODUtilities::DestroyCluster(ALODActor* InActor)
{
	// Find if it has a parent ALODActor
	AActor* Actor = InActor;
	UWorld* World = Actor->GetWorld();
	ALODActor* ParentLOD = GetParentLODActor(InActor);

	// Only dirty the level if LODActors weren't spawned from an HLOD desc
	bool bShouldDirtyLevel = !InActor->WasBuiltFromHLODDesc();

	const FScopedTransaction Transaction(LOCTEXT("UndoAction_DeleteCluster", "Deleting a (invalid) Cluster"));
	Actor->Modify(bShouldDirtyLevel);
<<<<<<< HEAD
	World->Modify(bShouldDirtyLevel);
=======
>>>>>>> 6bbb88c8

	UHLODProxy* HLODProxy = InActor->GetProxy();

	if (ParentLOD != nullptr)
	{
		ParentLOD->Modify(bShouldDirtyLevel);
		ParentLOD->RemoveSubActor(Actor);
	}

	// Clean out sub actors and update their LODParent
	while (InActor->SubActors.Num())
	{
		AActor* SubActor = InActor->SubActors[0];
		SubActor->Modify(bShouldDirtyLevel);
		InActor->RemoveSubActor(SubActor);
	}

	World->DestroyActor(InActor, false);

	if (ParentLOD != nullptr && !ParentLOD->HasAnySubActors())
	{
		DestroyCluster(ParentLOD);
	}

	// Update the HLOD proxy so that it's content reflect any change to the level
	if (HLODProxy)
	{
		HLODProxy->Clean();
	}
}

void FHierarchicalLODUtilities::DestroyClusterData(ALODActor* InActor)
{

}

ALODActor* FHierarchicalLODUtilities::CreateNewClusterActor(UWorld* InWorld, const int32 InLODLevel, AWorldSettings* WorldSettings)
{
	// Check incoming data
	check(InWorld != nullptr && WorldSettings != nullptr && InLODLevel >= 0);
	const TArray<struct FHierarchicalSimplification>& HierarchicalLODSetups = InWorld->GetWorldSettings()->GetHierarchicalLODSetup();
	if (HierarchicalLODSetups.Num() == 0 || HierarchicalLODSetups.Num() < InLODLevel)
	{
		return nullptr;
	}

	// LODActors that are saved to HLOD packages must be transient
	FActorSpawnParameters ActorSpawnParams;
	ActorSpawnParams.ObjectFlags = GetDefault<UHierarchicalLODSettings>()->bSaveLODActorsToHLODPackages ? EObjectFlags::RF_Transient | EObjectFlags::RF_DuplicateTransient : EObjectFlags::RF_NoFlags;

	// Spawn and setup actor
	ALODActor* NewActor = InWorld->SpawnActor<ALODActor>(ALODActor::StaticClass(), ActorSpawnParams);
	NewActor->LODLevel = InLODLevel + 1;
	NewActor->CachedNumHLODLevels = WorldSettings->GetNumHierarchicalLODLevels();
	NewActor->SetDrawDistance(0.0f);
	NewActor->SetStaticMesh(nullptr);
	NewActor->PostEditChange();

	return NewActor;
}

ALODActor* FHierarchicalLODUtilities::CreateNewClusterFromActors(UWorld* InWorld, AWorldSettings* WorldSettings, const TArray<AActor*>& InActors, const int32 InLODLevel /*= 0*/)
{
	checkf(InWorld != nullptr, TEXT("Invalid world"));
	checkf(InActors.Num() > 0, TEXT("Zero number of sub actors"));
	checkf(WorldSettings != nullptr, TEXT("Invalid world settings"));

	const bool bWasWorldPackageDirty = InWorld->GetOutermost()->IsDirty();

	const bool bWasWorldPackageDirty = InWorld->GetOutermost()->IsDirty();

	const FScopedTransaction Transaction(LOCTEXT("UndoAction_CreateNewCluster", "Create new Cluster"));
	InWorld->Modify(false);

	// Create the cluster
	ALODActor* NewCluster = CreateNewClusterActor(InWorld, InLODLevel, WorldSettings);
	checkf(NewCluster != nullptr, TEXT("Failed to create a new cluster"));

	// Add InActors to new cluster
	for (AActor* Actor : InActors)
	{
		checkf(Actor != nullptr, TEXT("Invalid actor in InActors"));
		
		// Check if Actor is currently part of a different cluster
		ALODActor* ParentActor = GetParentLODActor(Actor);
		if (ParentActor != nullptr)
		{
			// If so remove it first
			ParentActor->Modify();
			ParentActor->RemoveSubActor(Actor);

			// If the parent cluster is now empty (invalid) destroy it
			if (!ParentActor->HasAnySubActors())
			{
				DestroyCluster(ParentActor);
			}
		}

		// Add actor to new cluster
		NewCluster->AddSubActor(Actor);
	}

	// Update sub actor LOD parents to populate 
	NewCluster->UpdateSubActorLODParents();

	if (GetDefault<UHierarchicalLODSettings>()->bSaveLODActorsToHLODPackages)
	{
		UHLODProxy* Proxy = CreateOrRetrieveLevelHLODProxy(InWorld->PersistentLevel, NewCluster->LODLevel - 1);
		Proxy->AddLODActor(NewCluster);

		// Don't dirty the level file after spawning a transient actor
		if (!bWasWorldPackageDirty)
		{
			InWorld->GetOutermost()->SetDirtyFlag(false);
		}
	}
	else
	{
		NewCluster->MarkPackageDirty();
	}	

	return NewCluster;
}

const bool FHierarchicalLODUtilities::RemoveActorFromCluster(AActor* InActor)
{
	checkf(InActor != nullptr, TEXT("Invalid InActor"));
	
	bool bSucces = false;

	ALODActor* ParentActor = GetParentLODActor(InActor);
	if (ParentActor != nullptr)
	{
		const FScopedTransaction Transaction(LOCTEXT("UndoAction_RemoveActorFromCluster", "Remove Actor From Cluster"));
		ParentActor->Modify();
		InActor->Modify();

		bSucces = ParentActor->RemoveSubActor(InActor);

		if (!ParentActor->HasAnySubActors())
		{
			DestroyCluster(ParentActor);
		}
	}
	
	return bSucces;
}

const bool FHierarchicalLODUtilities::AddActorToCluster(AActor* InActor, ALODActor* InParentActor)
{
	checkf(InActor != nullptr, TEXT("Invalid InActor"));
	checkf(InParentActor != nullptr, TEXT("Invalid InParentActor"));

	// First, if it is the case remove the actor from it's current cluster
	const bool bActorWasClustered = RemoveActorFromCluster(InActor);

	// Now add it to the new one
	const FScopedTransaction Transaction(LOCTEXT("UndoAction_AddActorToCluster", "Add Actor To Cluster"));
	InParentActor->Modify();
	InActor->Modify();

	// Add InActor to InParentActor cluster
	InParentActor->AddSubActor(InActor);

#if WITH_EDITOR
	GEditor->BroadcastHLODActorAdded(InActor, InParentActor);
#endif // WITH_EDITOR

	return true;
}

const bool FHierarchicalLODUtilities::MergeClusters(ALODActor* TargetCluster, ALODActor* SourceCluster)
{
	checkf(TargetCluster != nullptr&& TargetCluster->SubActors.Num() > 0, TEXT("Invalid InActor"));
	checkf(SourceCluster != nullptr && SourceCluster->SubActors.Num() > 0, TEXT("Invalid InParentActor"));

	const FScopedTransaction Transaction(LOCTEXT("UndoAction_MergeClusters", "Merge Clusters"));
	TargetCluster->Modify();
	SourceCluster->Modify();

	while (SourceCluster->SubActors.Num())
	{
		AActor* SubActor = SourceCluster->SubActors.Last();
		AddActorToCluster(SubActor, TargetCluster);		
	}

	if (!SourceCluster->HasAnySubActors())
	{
		DestroyCluster(SourceCluster);
	}

	return true;
}

const bool FHierarchicalLODUtilities::AreActorsInSamePersistingLevel(const TArray<AActor*>& InActors)
{
	ULevel* Level = nullptr;
	bool bSameLevelInstance = true;
	for (AActor* Actor : InActors)
	{
		if (Level == nullptr)
		{
			Level = Actor->GetLevel();
		}

		bSameLevelInstance &= (Level == Actor->GetLevel());

		if (!bSameLevelInstance)
		{
			break;
		}
	}

	return bSameLevelInstance;
}

const bool FHierarchicalLODUtilities::AreClustersInSameHLODLevel(const TArray<ALODActor*>& InLODActors)
{
	int32 HLODLevel = -1;
	bool bSameHLODLevel = true;
	for (ALODActor* LODActor : InLODActors)
	{
		if (HLODLevel == -1)
		{
			HLODLevel = LODActor->LODLevel;
		}

		bSameHLODLevel &= (HLODLevel == LODActor->LODLevel);

		if (!bSameHLODLevel)
		{
			break;
		}
	}

	return bSameHLODLevel;
}

const bool FHierarchicalLODUtilities::AreActorsInSameHLODLevel(const TArray<AActor*>& InActors)
{
	int32 HLODLevel = -1;
	bool bSameHLODLevel = true;
	for (AActor* Actor : InActors)
	{
		ALODActor* ParentActor = FHierarchicalLODUtilities::GetParentLODActor(Actor);

		if (ParentActor != nullptr)
		{
			if (HLODLevel == -1)
			{
				HLODLevel = ParentActor->LODLevel;
			}

			bSameHLODLevel &= (HLODLevel == ParentActor->LODLevel);
		}
		else
		{
			bSameHLODLevel = false;
		}

		if (!bSameHLODLevel)
		{
			break;
		}
	}

	return bSameHLODLevel;
}

const bool FHierarchicalLODUtilities::AreActorsClustered(const TArray<AActor*>& InActors)
{	
	bool bClustered = true;
	for (AActor* Actor : InActors)
	{
		bClustered &= (GetParentLODActor(Actor) != nullptr);

		if (!bClustered)
		{
			break;
		}
	}

	return bClustered;
}

const bool FHierarchicalLODUtilities::IsActorClustered(const AActor* InActor)
{
	bool bClustered = (GetParentLODActor(InActor) != nullptr);	
	return bClustered;
}

void FHierarchicalLODUtilities::ExcludeActorFromClusterGeneration(AActor* InActor)
{
	const FScopedTransaction Transaction(LOCTEXT("UndoAction_ExcludeActorFromClusterGeneration", "Exclude Actor From Cluster Generation"));
	InActor->Modify();
	InActor->bEnableAutoLODGeneration = false;
	RemoveActorFromCluster(InActor);
}

void FHierarchicalLODUtilities::DestroyLODActor(ALODActor* InActor)
{
	DestroyCluster(InActor);
}

void FHierarchicalLODUtilities::ExtractStaticMeshActorsFromLODActor(ALODActor* LODActor, TArray<AActor*> &InOutActors)
{
	for (auto ChildActor : LODActor->SubActors)
	{
		if (ChildActor)
		{
			TArray<AActor*> ChildActors;
			if (ChildActor->IsA<ALODActor>())
			{
				ExtractStaticMeshActorsFromLODActor(Cast<ALODActor>(ChildActor), ChildActors);
			}

			ChildActors.Push(ChildActor);
			InOutActors.Append(ChildActors);
		}
	}	
}

void FHierarchicalLODUtilities::DeleteLODActorsInHLODLevel(UWorld* InWorld, const int32 HLODLevelIndex)
{
	// you still have to delete all objects just in case they had it and didn't want it anymore
	TArray<UObject*> AssetsToDelete;
	for (int32 ActorId = InWorld->PersistentLevel->Actors.Num() - 1; ActorId >= 0; --ActorId)
	{
		ALODActor* LodActor = Cast<ALODActor>(InWorld->PersistentLevel->Actors[ActorId]);
		if (LodActor && LodActor->LODLevel == (HLODLevelIndex + 1))
		{
			DestroyCluster(LodActor);
		}
	}
}

int32 FHierarchicalLODUtilities::ComputeStaticMeshLODLevel(const TArray<FStaticMeshSourceModel>& SourceModels, const FStaticMeshRenderData* RenderData, const float ScreenSize)
{	
	const int32 NumLODs = SourceModels.Num();
	// Walk backwards and return the first matching LOD
	for (int32 LODIndex = NumLODs - 1; LODIndex >= 0; --LODIndex)
	{
		if (SourceModels[LODIndex].ScreenSize.Default > ScreenSize || ((SourceModels[LODIndex].ScreenSize.Default == 0.0f) && (RenderData->ScreenSize[LODIndex].Default != SourceModels[LODIndex].ScreenSize.Default) && (RenderData->ScreenSize[LODIndex].Default > ScreenSize)))
		{
			return FMath::Max(LODIndex, 0);
		}
	}

	return 0;
}

int32 FHierarchicalLODUtilities::GetLODLevelForScreenSize(const UStaticMeshComponent* StaticMeshComponent, const float ScreenSize)
{
	check(StaticMeshComponent != nullptr && StaticMeshComponent->GetStaticMesh() != nullptr);

	const FStaticMeshRenderData* RenderData = StaticMeshComponent->GetStaticMesh()->GetRenderData();
	checkf(RenderData != nullptr, TEXT("StaticMesh in StaticMeshComponent %s contains invalid render data"), *StaticMeshComponent->GetName());
	checkf(StaticMeshComponent->GetStaticMesh()->GetNumSourceModels() > 0, TEXT("StaticMesh in StaticMeshComponent %s contains no SourceModels"), *StaticMeshComponent->GetName());

	return ComputeStaticMeshLODLevel(const_cast<const UStaticMesh*>(ToRawPtr(StaticMeshComponent->GetStaticMesh()))->GetSourceModels(), RenderData, ScreenSize);
}

AHierarchicalLODVolume* FHierarchicalLODUtilities::CreateVolumeForLODActor(ALODActor* InLODActor, UWorld* InWorld)
{
	FBox BoundingBox = InLODActor->GetComponentsBoundingBox(true);

	// If no world is provided, spawn the volume in the same level as InLODActor
	UWorld* WorldToSpawnIn = InWorld ? InWorld : InLODActor->GetWorld();
	FActorSpawnParameters ActorSpawnParameters;
	ActorSpawnParameters.OverrideLevel = InWorld == nullptr ? InLODActor->GetLevel() : nullptr;

	AHierarchicalLODVolume* Volume = WorldToSpawnIn->SpawnActor<AHierarchicalLODVolume>(AHierarchicalLODVolume::StaticClass(), FTransform(BoundingBox.GetCenter()), ActorSpawnParameters);

	// this code builds a brush for the new actor
	Volume->PreEditChange(NULL);

	Volume->PolyFlags = 0;
	Volume->Brush = NewObject<UModel>(Volume, NAME_None, RF_Transactional);
	Volume->Brush->Initialize(nullptr, true);
	Volume->Brush->Polys = NewObject<UPolys>(Volume->Brush, NAME_None, RF_Transactional);
	Volume->GetBrushComponent()->Brush = Volume->Brush;
	Volume->BrushBuilder = NewObject<UCubeBuilder>(Volume, NAME_None, RF_Transactional);

	UCubeBuilder* CubeBuilder = static_cast<UCubeBuilder*>(Volume->BrushBuilder);

	CubeBuilder->X = BoundingBox.GetSize().X * 1.5f;
	CubeBuilder->Y = BoundingBox.GetSize().Y * 1.5f;
	CubeBuilder->Z = BoundingBox.GetSize().Z * 1.5f;

	Volume->BrushBuilder->Build(WorldToSpawnIn, Volume);

	FBSPOps::csgPrepMovingBrush(Volume);

	// Set the texture on all polys to NULL.  This stops invisible textures
	// dependencies from being formed on volumes.
	if (Volume->Brush)
	{
		for (int32 poly = 0; poly < Volume->Brush->Polys->Element.Num(); ++poly)
		{
			FPoly* Poly = &(Volume->Brush->Polys->Element[poly]);
			Poly->Material = NULL;
		}
	}

	Volume->PostEditChange();

	return Volume;
}

void FHierarchicalLODUtilities::HandleActorModified(AActor* InActor)
{
	ALODActor* ParentActor = GetParentLODActor(InActor);

	if (ParentActor != nullptr )
	{
		// So something in the actor changed that require use to flag the cluster as dirty
		ParentActor->Modify();
	}
}

bool FHierarchicalLODUtilities::IsWorldUsedForStreaming(const UWorld* InWorld)
{
	// @todo: This function is preventing users from editing HLOD settings in maps that happen to be used by both streaming and non-streaming maps.
	// @todo: This function is very expensive and can be called every single frame from the HLOD Outliner delegates.  It's usage needs to be optimized before we can re-enable it.

#if 0
	// Find references to the given world's outer package
	FAssetRegistryModule& AssetRegistryModule = FModuleManager::LoadModuleChecked<FAssetRegistryModule>("AssetRegistry");
	TArray<FAssetIdentifier> ReferenceNames;
	const UPackage* OuterPackage = InWorld->GetOutermost();
	AssetRegistryModule.Get().GetReferencers(FAssetIdentifier(OuterPackage->GetFName()), ReferenceNames);

	for (const FAssetIdentifier& Identifier : ReferenceNames)
	{
		// Referncers can include things like primary asset virtual packages, we don't want those
		if (Identifier.PackageName != NAME_None)
		{
			const FString PackageName = Identifier.PackageName.ToString();
			UPackage* ReferencingPackage = FindPackage(nullptr, *PackageName);
			if (!ReferencingPackage)
			{
				ReferencingPackage = LoadPackage(nullptr, *PackageName, LOAD_None);
			}

			// Retrieve the referencing UPackage and check if it contains a map asset
			if (ReferencingPackage && ReferencingPackage->ContainsMap())
			{
				TArray<UPackage*> Packages;
				Packages.Add(ReferencingPackage);
				TArray<UObject*> Objects;
				UPackageTools::GetObjectsInPackages(&Packages, Objects);

				// Loop over all objects in package and try to find a world
				for (UObject* Object : Objects)
				{
					if (UWorld* World = Cast<UWorld>(Object))
					{
						// Check the world contains InWorld as a streaming level
						if (World->GetStreamingLevels().FindByPredicate([InWorld](const ULevelStreaming* StreamingLevel)
						{
							return StreamingLevel->GetWorldAsset() == InWorld;
						}))
						{
							return true;
						}
					}
				}
			}
		}
	}
#endif

	return false;
}

#undef LOCTEXT_NAMESPACE<|MERGE_RESOLUTION|>--- conflicted
+++ resolved
@@ -44,10 +44,7 @@
 #include "Engine/HLODProxy.h"
 #include "HierarchicalLOD.h"
 #include "LevelUtils.h"
-<<<<<<< HEAD
-=======
 #include "Materials/Material.h"
->>>>>>> 6bbb88c8
 
 DEFINE_LOG_CATEGORY_STATIC(LogHierarchicalLODUtilities, Verbose, All);
 
@@ -113,11 +110,7 @@
 	FString LevelPackageName;
 	if (ULevelStreaming* StreamingLevel = FLevelUtils::FindStreamingLevel(InLevel))
 	{
-<<<<<<< HEAD
-		LevelPackageName = StreamingLevel->PackageNameToLoad != NAME_None ? StreamingLevel->PackageNameToLoad.ToString() : StreamingLevel->GetWorldAssetPackageName();
-=======
 		LevelPackageName = (StreamingLevel->PackageNameToLoad != NAME_None) ? StreamingLevel->PackageNameToLoad.ToString() : StreamingLevel->GetWorldAssetPackageName();
->>>>>>> 6bbb88c8
 	}
 	else
 	{
@@ -288,11 +281,7 @@
 	const int32 LODIndex = InComponent->GetStaticMesh()->GetNumLODs() - 1;
 
 	// Retrieve the sections, we're expect 1 for imposter meshes
-<<<<<<< HEAD
-	const FStaticMeshLODResources::FStaticMeshSectionArray& Sections = InComponent->GetStaticMesh()->GetRenderData()->LODResources[LODIndex].Sections;
-=======
 	const FStaticMeshSectionArray& Sections = InComponent->GetStaticMesh()->GetRenderData()->LODResources[LODIndex].Sections;
->>>>>>> 6bbb88c8
 	check(Sections.Num() == 1);
 
 	// Retrieve material for this section
@@ -302,11 +291,6 @@
 static UStaticMesh* CreateImposterStaticMesh(UStaticMeshComponent* InComponent, const FMeshProxySettings& InProxySettings)
 {
 	UPackage* ImposterStaticMeshPackage = CreateOrRetrieveImposterMeshPackage(InComponent->GetStaticMesh());
-<<<<<<< HEAD
-
-	// check if our asset exists
-	const FString ImposterStaticMeshName = GetImposterMeshName(InComponent->GetStaticMesh());
-=======
 
 	const UStaticMesh* SourceImposterStaticMesh = InComponent->GetStaticMesh();
 	const FVector SourcePositiveBoundsExtension = SourceImposterStaticMesh->GetPositiveBoundsExtension();
@@ -315,17 +299,12 @@
 
 	// check if our asset exists
 	const FString ImposterStaticMeshName = GetImposterMeshName(SourceImposterStaticMesh);
->>>>>>> 6bbb88c8
 	UStaticMesh* ImposterStaticMesh = FindObject<UStaticMesh>(ImposterStaticMeshPackage, *ImposterStaticMeshName);
 	bool bMeshChanged = false;
 
 	FMeshDescription SourceMeshDesc;
 	const IMeshMergeUtilities& MeshMergeUtilities = FModuleManager::Get().LoadModuleChecked<IMeshMergeModule>("MeshMergeUtilities").GetUtilities();
-<<<<<<< HEAD
-	MeshMergeUtilities.ExtractImposterToRawMesh(InComponent, SourceMeshDesc);
-=======
 	MeshMergeUtilities.RetrieveMeshDescription(InComponent->GetStaticMesh(), InComponent->GetStaticMesh()->GetNumLODs() - 1, SourceMeshDesc);
->>>>>>> 6bbb88c8
 
 	if (ImposterStaticMesh == nullptr)
 	{
@@ -358,18 +337,13 @@
 		}
 
 		ImposterStaticMesh->CreateMeshDescription(0, SourceMeshDesc);
-<<<<<<< HEAD
-		
-=======
-
->>>>>>> 6bbb88c8
+
 		// Disable collisions on imposters
 		FMeshSectionInfo Info = ImposterStaticMesh->GetSectionInfoMap().Get(0, 0);
 		Info.bEnableCollision = false;
 		ImposterStaticMesh->GetSectionInfoMap().Set(0, 0, Info);
 
 		UMaterialInterface* ImposterMaterial = GetImposterMaterial(InComponent);
-<<<<<<< HEAD
 
 		ImposterStaticMesh->SetStaticMaterials({ ImposterMaterial });
 
@@ -388,25 +362,6 @@
 		{
 			*ImposterMeshDesc = SourceMeshDesc;
 			bMeshChanged = true;
-=======
-
-		ImposterStaticMesh->SetStaticMaterials({ ImposterMaterial });
-
-		bMeshChanged = true;
-	}
-	else
-	{
-		// Compare existing Imposter mesh with the source mesh, update imposter if required
-		FMeshDescription* ImposterMeshDesc = ImposterStaticMesh->GetMeshDescription(0);
-		check(ImposterMeshDesc);
-
-		FSHAHash ImposterHash = FStaticMeshOperations::ComputeSHAHash(*ImposterMeshDesc, true);
-		FSHAHash SourceHash = FStaticMeshOperations::ComputeSHAHash(SourceMeshDesc, true);
-		
-		if (ImposterHash != SourceHash)
-		{
-			*ImposterMeshDesc = SourceMeshDesc;
-			bMeshChanged = true;
 		}
 
 		// Validate source bounds extensions haven't changed
@@ -414,7 +369,6 @@
 		{
 			bMeshChanged = !SourcePositiveBoundsExtension.Equals(ImposterStaticMesh->GetNegativeBoundsExtension()) ||
 						   !SourceNegativeBoundsExtension.Equals(ImposterStaticMesh->GetPositiveBoundsExtension());
->>>>>>> 6bbb88c8
 		}
 	}
 
@@ -428,18 +382,6 @@
 
 		ImposterStaticMesh->PostEditChange();
 
-<<<<<<< HEAD
-		// Our imposters meshes are flat, but they actually represent a volume.
-		// Extend the imposter bounds using the original mesh bounds.
-		if (ImposterStaticMesh->GetBoundingBox().GetVolume() == 0)
-		{
-			const FBox StaticMeshBox = ImposterStaticMesh->GetBoundingBox();
-			const FBox CombinedBox = StaticMeshBox + InComponent->GetStaticMesh()->GetBoundingBox();
-			ImposterStaticMesh->SetPositiveBoundsExtension((CombinedBox.Max - StaticMeshBox.Max));
-			ImposterStaticMesh->SetNegativeBoundsExtension((StaticMeshBox.Min - CombinedBox.Min));
-			ImposterStaticMesh->CalculateExtendedBounds();
-		}
-=======
 		// If the source has source bounds extensions, apply them unchanged
 		if (SourceHasBoundsExtension)
 		{
@@ -460,7 +402,6 @@
 		}
 
 		ImposterStaticMesh->CalculateExtendedBounds();
->>>>>>> 6bbb88c8
 
 		ImposterStaticMesh->MarkPackageDirty();
 	}
@@ -657,11 +598,7 @@
 
 	// Add imposters
 	LODActor->ClearInstances();
-<<<<<<< HEAD
-	if (AllImposters.Num() > 0)
-=======
 	if (AllInstances.Num() > 0)
->>>>>>> 6bbb88c8
 	{
 		struct FLODInstanceBatch
 		{
@@ -670,32 +607,6 @@
 			TArray<FCustomPrimitiveData>	CustomPrimitiveData;
 		};
 
-<<<<<<< HEAD
-		// Get all meshes + transforms for all imposters type (per material)
-		TMap<FHLODInstancingKey, FLODImposterBatch> ImposterBatches;
-		for (UStaticMeshComponent* Imposter : AllImposters)
-		{
-			UStaticMesh* StaticMesh = Imposter->GetStaticMesh();
-			check(StaticMesh);
-
-			UMaterialInterface* ImposterMaterial = GetImposterMaterial(Imposter);
-
-			FHLODInstancingKey Key(Imposter->GetStaticMesh(), ImposterMaterial);
-			check(Key.IsValid());
-
-			FLODImposterBatch& LODImposterBatch = ImposterBatches.FindOrAdd(Key);
-
-			// If we have an ISMC, ensure we include all its instances
-			if (UInstancedStaticMeshComponent* InstancedSMC = Cast<UInstancedStaticMeshComponent>(Imposter))
-			{
-				FTransform ActorTransformWS = InstancedSMC->GetOwner()->GetActorTransform();
-
-				LODImposterBatch.Transforms.Reserve(LODImposterBatch.Transforms.Num() + InstancedSMC->GetInstanceCount());
-				for (const FInstancedStaticMeshInstanceData& InstanceData : InstancedSMC->PerInstanceSMData)
-				{
-					FTransform InstanceTransformWS = FTransform(InstanceData.Transform) * ActorTransformWS;
-					LODImposterBatch.Transforms.Add(InstanceTransformWS);
-=======
 		// Get all meshes + transforms for all instances type (per material)
 		TMap<FHLODInstancingKey, FLODInstanceBatch> InstancesBatches;
 		for (UStaticMeshComponent* SMC : AllInstances)
@@ -720,40 +631,25 @@
 				{
 					FTransform InstanceTransformWS = FTransform(InstanceData.Transform) * ActorTransformWS;
 					LODInstanceBatch.Transforms.Add(InstanceTransformWS);
->>>>>>> 6bbb88c8
 				}
 			}
 			else
 			{
-<<<<<<< HEAD
-				LODImposterBatch.Transforms.Add(Imposter->GetOwner()->GetActorTransform());
-=======
 				LODInstanceBatch.Transforms.Add(SMC->GetOwner()->GetActorTransform());
 				LODInstanceBatch.CustomPrimitiveData.Add(SMC->GetCustomPrimitiveData());
->>>>>>> 6bbb88c8
 			}
 
 			// The static mesh hasn't been created yet, do it.
 			if (LODInstanceBatch.StaticMesh == nullptr)
 			{
-<<<<<<< HEAD
-				LODImposterBatch.StaticMesh = CreateImposterStaticMesh(Imposter, LODSetup.ProxySetting);
-=======
 				LODInstanceBatch.StaticMesh = CreateImposterStaticMesh(SMC, LODSetup.ProxySetting);
->>>>>>> 6bbb88c8
 			}
 		}
 
 		// Add imposters to the LODActor
-<<<<<<< HEAD
-		for (const auto& ImposterBatch : ImposterBatches)
-		{
-			LODActor->AddInstances(ImposterBatch.Value.StaticMesh, ImposterBatch.Key.Material, ImposterBatch.Value.Transforms);
-=======
 		for (const auto& ImposterBatch : InstancesBatches)
 		{
 			LODActor->AddInstances(ImposterBatch.Value.StaticMesh, ImposterBatch.Key.Material, ImposterBatch.Value.Transforms, ImposterBatch.Value.CustomPrimitiveData);
->>>>>>> 6bbb88c8
 		}
 	}
 
@@ -869,10 +765,6 @@
 
 	const FScopedTransaction Transaction(LOCTEXT("UndoAction_DeleteCluster", "Deleting a (invalid) Cluster"));
 	Actor->Modify(bShouldDirtyLevel);
-<<<<<<< HEAD
-	World->Modify(bShouldDirtyLevel);
-=======
->>>>>>> 6bbb88c8
 
 	UHLODProxy* HLODProxy = InActor->GetProxy();
 
@@ -895,12 +787,6 @@
 	if (ParentLOD != nullptr && !ParentLOD->HasAnySubActors())
 	{
 		DestroyCluster(ParentLOD);
-	}
-
-	// Update the HLOD proxy so that it's content reflect any change to the level
-	if (HLODProxy)
-	{
-		HLODProxy->Clean();
 	}
 }
 
@@ -939,8 +825,6 @@
 	checkf(InWorld != nullptr, TEXT("Invalid world"));
 	checkf(InActors.Num() > 0, TEXT("Zero number of sub actors"));
 	checkf(WorldSettings != nullptr, TEXT("Invalid world settings"));
-
-	const bool bWasWorldPackageDirty = InWorld->GetOutermost()->IsDirty();
 
 	const bool bWasWorldPackageDirty = InWorld->GetOutermost()->IsDirty();
 
