--- conflicted
+++ resolved
@@ -243,11 +243,7 @@
 	typedef InPageType PageType;
 	typedef TPagedArrayIterator<InItemType, InPageType> TIterator;
 
-<<<<<<< HEAD
-	TPagedArray(Trace::ILinearAllocator& InAllocator, uint64 InPageSize)
-=======
 	TPagedArray(ILinearAllocator& InAllocator, uint64 InPageSize)
->>>>>>> 6bbb88c8
 		: Allocator(InAllocator)
 		, PageSize(InPageSize)
 	{
@@ -408,14 +404,11 @@
 		const ItemType* Item = LastPage->Items + LastPage->Count - 1;
 		return *Item;
 	}
-<<<<<<< HEAD
-=======
 	
 	FORCEINLINE TIterator begin() { return TIterator(*this, 0, 0); }
 	FORCEINLINE TIterator begin() const { return TIterator(*this, 0, 0); }
 	FORCEINLINE TIterator end() { return TIterator(*this, NumPages()-1, LastPage->Count - 1); }
 	FORCEINLINE TIterator end() const { return TIterator(*this, NumPages()-1, LastPage->Count - 1); }
->>>>>>> 6bbb88c8
 
 private:
 	template<typename ItemType, typename PageType>
