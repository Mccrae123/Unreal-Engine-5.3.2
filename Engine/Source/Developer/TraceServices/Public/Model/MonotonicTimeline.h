--- conflicted
+++ resolved
@@ -743,92 +743,6 @@
 	}
 
 private:
-<<<<<<< HEAD
-	struct FEventScopeEntry
-	{
-		double Time;
-		//uint32 DebugDepth;
-	};
-
-	struct FEventStackEntry
-	{
-		uint64 EnterScopeIndex;
-		uint64 EventIndex;
-		double ExclTime = 0.0;
-		double EndTime = -1.0; //By convention a negative EndTime means the event does not end in the current page
-	};
-
-	struct FEventScopeEntryPage
-	{
-		FEventScopeEntry* Items = nullptr;
-		uint64 Count = 0;
-		double BeginTime = 0.0;
-		double EndTime = 0.0;
-		uint64 BeginEventIndex = 0;
-		uint64 EndEventIndex = 0;
-		FEventStackEntry* InitialStack = nullptr;
-		uint16 InitialStackCount = 0;
-	};
-
-	struct FDetailLevelDepthState
-	{
-		int64 PendingScopeEnterIndex = -1;
-		int64 PendingEventIndex = -1;
-
-		EventType DominatingEvent;
-		double DominatingEventStartTime = 0.0;
-		double DominatingEventEndTime = 0.0;
-		double DominatingEventDuration = 0.0;
-
-		double EnterTime = 0.0;
-		double ExitTime = 0.0;
-
-		//const FTimelineEventType* DebugDominatingEventType;
-	};
-
-	struct FDetailLevelInsertionState
-	{
-		double LastTime = -1.0;
-		uint16 CurrentDepth = 0;
-		int32 PendingDepth = -1;
-		FDetailLevelDepthState DepthStates[SettingsType::MaxDepth];
-		FEventStackEntry EventStack[SettingsType::MaxDepth];
-		uint64 CurrentScopeEntryPageIndex = (uint64) -1;
-	};
-
-	struct FDetailLevel
-	{
-		FDetailLevel(ILinearAllocator& Allocator, double InResolution)
-			: Resolution(InResolution)
-			, ScopeEntries(Allocator, SettingsType::ScopeEntriesPageSize)
-			, Events(Allocator, SettingsType::EventsPageSize)
-		{
-
-		}
-
-		double Resolution;
-		TPagedArray<FEventScopeEntry, FEventScopeEntryPage> ScopeEntries;
-		TPagedArray<EventType> Events;
-
-		FDetailLevelInsertionState InsertionState;
-	};
-
-	struct FEventInfoStackEntry
-	{
-		FEventInfoStackEntry() = default;
-		FEventInfoStackEntry(const FEventStackEntry& EventStackEntry, const FDetailLevel& DetailLevel)
-		{
-			StartTime = GetScopeEntryTime(DetailLevel, EventStackEntry.EnterScopeIndex);
-			Event = GetEvent(DetailLevel, EventStackEntry.EventIndex);
-			ExclTime = EventStackEntry.ExclTime;
-		}
-
-		EventType Event;
-		double StartTime = 0.0;
-		double ExclTime = 0.0;
-	};
-=======
->>>>>>> 3aae9151
 
 	struct FIterationState
 	{
@@ -892,11 +806,7 @@
 		if (LastPageIndex != DetailLevel.InsertionState.CurrentScopeEntryPageIndex)
 		{
 			// At the very first call, CurrentScopeEntryPage will be -1
-<<<<<<< HEAD
-			if (DetailLevel.InsertionState.CurrentScopeEntryPageIndex != (uint64)-1)
-=======
 			if (DetailLevel.InsertionState.CurrentScopeEntryPageIndex != (uint64) -1)
->>>>>>> 3aae9151
 			{
 				FEventScopeEntryPage* CurrentScopeEntryPage = DetailLevel.ScopeEntries.GetPage(DetailLevel.InsertionState.CurrentScopeEntryPageIndex);
 				int32 PreviousPageInitialStackCount = CurrentScopeEntryPage->InitialStackCount;
