// Copyright Epic Games, Inc. All Rights Reserved.

#pragma once

#include "Misc/QueuedThreadPool.h"

#include "Common/PagedArray.h"
#include "Model/AsyncEnumerateTask.h"
#include "Model/MonotonicTimelineData.h"
#include "TraceServices/Containers/Timelines.h"

namespace TraceServices
{

struct FMonotonicTimelineDefaultSettings
{
	enum
	{
		MaxDepth = 1024,
		ScopeEntriesPageSize = 65536,
		EventsPageSize = 65536,
		DetailLevelsCount = 6,
	};

	constexpr static double DetailLevelResolution(int32 Index)
	{
		const double DetailLevels[DetailLevelsCount] = { 0.0, 0.0001, 0.001, 0.008, 0.04, 0.2 };
		return DetailLevels[Index];
	}
};

/*
* An interface that can consume timed serial events (a timeline).
*/
template<typename InEventType>
class IEditableTimeline
{
public:
	virtual ~IEditableTimeline() = default;

	/*
	* Begin a new timed event.
	* 
	* @param StartTime	The starting timestamp of the event in seconds.
	* @param Event		The event information.
	*/
	virtual void AppendBeginEvent(double StartTime, const InEventType& Event) = 0;

	/*
	* End a new timed event. This ends the event started by the prior call to AppendBeginEvent.
	* 
	* @param EndTime	The ending timestamp of the event in seconds.
	*/
	virtual void AppendEndEvent(double EndTime) = 0;
};

template<typename InEventType, typename SettingsType = FMonotonicTimelineDefaultSettings>
class TMonotonicTimeline
	: public ITimeline<InEventType>
	, public IEditableTimeline<InEventType>
{
	friend class FEnumerateAsyncTask<InEventType, SettingsType>;

	typedef FEventInfoStackEntry<InEventType, SettingsType> FEventInfoStackEntry;
	typedef FDetailLevel<InEventType, SettingsType> FDetailLevel;
	typedef FDetailLevelDepthState<InEventType> FDetailLevelDepthState;
	typedef FEnumerateAsyncTask<InEventType, SettingsType> FEnumarateAsyncTask;

public:
	using EventType = InEventType;

	TMonotonicTimeline(ILinearAllocator& InAllocator)
		: Allocator(InAllocator)
	{
		for (int32 DetailLevelIndex = 0; DetailLevelIndex < SettingsType::DetailLevelsCount; ++DetailLevelIndex)
		{
			double Resolution = SettingsType::DetailLevelResolution(DetailLevelIndex);
			DetailLevels.Emplace(Allocator, Resolution);
		}
	}

	virtual ~TMonotonicTimeline() = default;

	virtual void AppendBeginEvent(double StartTime, const EventType& Event) override
	{
		int32 CurrentDepth = DetailLevels[0].InsertionState.CurrentDepth;
		if (CurrentDepth >= SettingsType::MaxDepth)
		{
			++ExtraDepthEvents;
			return;
		}

		AddScopeEntry(DetailLevels[0], StartTime, true);
		AddEvent(DetailLevels[0], Event);

		check(CurrentDepth < SettingsType::MaxDepth);

		FDetailLevelDepthState& Lod0DepthState = DetailLevels[0].InsertionState.DepthStates[CurrentDepth];
		Lod0DepthState.EnterTime = StartTime;
		Lod0DepthState.DominatingEvent = Event;
		//Lod0DepthState.DebugDominatingEventType = Owner.EventTypes[TypeId];

		for (int32 DetailLevelIndex = 1; DetailLevelIndex < SettingsType::DetailLevelsCount; ++DetailLevelIndex)
		{
			FDetailLevel& DetailLevel = DetailLevels[DetailLevelIndex];
			FDetailLevelDepthState& CurrentDepthState = DetailLevel.InsertionState.DepthStates[CurrentDepth];

			if (CurrentDepthState.PendingScopeEnterIndex < 0 || StartTime >= CurrentDepthState.EnterTime + DetailLevel.Resolution)
			{
				if (CurrentDepthState.PendingEventIndex >= 0)
				{
					check(DetailLevel.InsertionState.PendingDepth < SettingsType::MaxDepth);
					for (int32 Depth = DetailLevel.InsertionState.PendingDepth; Depth >= CurrentDepth; --Depth)
					{
						FDetailLevelDepthState& DepthState = DetailLevel.InsertionState.DepthStates[Depth];
						check(DepthState.PendingScopeEnterIndex >= 0);
						AddScopeEntry(DetailLevel, DepthState.ExitTime, false);

						DepthState.PendingScopeEnterIndex = -1;
						DepthState.PendingEventIndex = -1;
					}
				}
				DetailLevel.InsertionState.PendingDepth = CurrentDepth;

				uint64 EnterScopeIndex = DetailLevel.ScopeEntries.Num();
				uint64 EventIndex = DetailLevel.Events.Num();

				AddScopeEntry(DetailLevel, StartTime, true);
				AddEvent(DetailLevel, Event);

				CurrentDepthState.DominatingEventStartTime = StartTime;
				CurrentDepthState.DominatingEventEndTime = StartTime;
				CurrentDepthState.DominatingEventDuration = 0.0;
				CurrentDepthState.PendingScopeEnterIndex = EnterScopeIndex;
				CurrentDepthState.PendingEventIndex = EventIndex;
				CurrentDepthState.EnterTime = StartTime;
				CurrentDepthState.DominatingEvent = Event;
				//CurrentDepthState.DebugDominatingEventType = Owner.EventTypes[TypeId];
			}
			else if (CurrentDepth > DetailLevel.InsertionState.PendingDepth)
			{
				DetailLevel.InsertionState.PendingDepth = CurrentDepth;
			}
			DetailLevel.SetEvent(CurrentDepthState.PendingEventIndex, Event);
		}

		++ModCount;
	}

	virtual void AppendEndEvent(double EndTime) override
	{
		if (ExtraDepthEvents > 0)
		{
			--ExtraDepthEvents;
			return;
		}

		check(DetailLevels[0].InsertionState.CurrentDepth <= SettingsType::MaxDepth);

		AddScopeEntry(DetailLevels[0], EndTime, false);

		int32 CurrentDepth = DetailLevels[0].InsertionState.CurrentDepth;
		check(CurrentDepth < SettingsType::MaxDepth);

		for (int32 DetailLevelIndex = 1; DetailLevelIndex < SettingsType::DetailLevelsCount; ++DetailLevelIndex)
		{
			FDetailLevel& DetailLevel = DetailLevels[DetailLevelIndex];

			DetailLevel.InsertionState.DepthStates[CurrentDepth].ExitTime = EndTime;

			UpdateDominatingEvent(DetailLevel, CurrentDepth, EndTime);

			FDetailLevelDepthState& CurrentDepthState = DetailLevel.InsertionState.DepthStates[CurrentDepth];
			check(CurrentDepthState.PendingScopeEnterIndex >= 0);
			if (EndTime >= CurrentDepthState.EnterTime + DetailLevel.Resolution)
			{
				check(DetailLevel.InsertionState.PendingDepth < SettingsType::MaxDepth);
				for (int32 Depth = DetailLevel.InsertionState.PendingDepth; Depth >= CurrentDepth; --Depth)
				{
					FDetailLevelDepthState& DepthState = DetailLevel.InsertionState.DepthStates[Depth];
					check(DepthState.PendingScopeEnterIndex >= 0);
					AddScopeEntry(DetailLevel, DepthState.ExitTime, false);

					DepthState.PendingScopeEnterIndex = -1;
					DepthState.PendingEventIndex = -1;
				}
				DetailLevel.InsertionState.PendingDepth = CurrentDepth - 1;
			}
		}

		++ModCount;
	}

	virtual uint64 GetModCount() const override
	{
		return ModCount;
	}

	virtual uint64 GetEventCount() const override
	{
		return DetailLevels[0].Events.Num();
	}

	virtual const EventType& GetEvent(uint64 InIndex) const override
	{
		return DetailLevels[0].Events[InIndex];
	}

	virtual double GetStartTime() const override
	{
		return DetailLevels[0].ScopeEntries.Num() > 0 ? FMath::Abs(DetailLevels[0].ScopeEntries[0].Time) : 0.0;
	}

	virtual double GetEndTime() const override
	{
		uint64 NumScopeEntries = DetailLevels[0].ScopeEntries.Num();
		return NumScopeEntries > 0 ? FMath::Abs(DetailLevels[0].ScopeEntries[NumScopeEntries - 1].Time) : 0.0;
	}

	virtual void EnumerateEventsDownSampled(double IntervalStart, double IntervalEnd, double Resolution, typename ITimeline<EventType>::EventCallback Callback) const override
	{
		int32 DetailLevelIndex = SettingsType::DetailLevelsCount - 1;
		for (; DetailLevelIndex > 0; --DetailLevelIndex)
		{
			if (DetailLevels[DetailLevelIndex].Resolution <= Resolution)
			{
				break;
			}
		}

		const FDetailLevel& DetailLevel = DetailLevels[DetailLevelIndex];
		if (DetailLevel.ScopeEntries.Num() == 0)
		{
			return;
		}

		uint64 FirstScopePageIndex = Algo::UpperBoundBy(DetailLevel.ScopeEntries, IntervalStart, [](const FEventScopeEntryPage& Page)
		{
			return Page.BeginTime;
		});
		if (FirstScopePageIndex > 0)
		{
			--FirstScopePageIndex;
		}
		const FEventScopeEntryPage* ScopePage = DetailLevel.ScopeEntries.GetPage(FirstScopePageIndex);
		if (ScopePage->BeginTime > IntervalEnd)
		{
			return;
		}
		if (ScopePage->EndTime < IntervalStart)
		{
			return;
		}

		struct FEnumerationStackEntry
		{
			double StartTime;
			EventType Event;
		};
		FEnumerationStackEntry EventStack[SettingsType::MaxDepth];
		int32 CurrentStackDepth = ScopePage->InitialStackCount;
		for (int32 InitialStackIndex = 0; InitialStackIndex < CurrentStackDepth; ++InitialStackIndex)
		{
			FEnumerationStackEntry& EnumerationStackEntry = EventStack[InitialStackIndex];
			const FEventStackEntry& EventStackEntry = ScopePage->InitialStack[InitialStackIndex];
			EnumerationStackEntry.StartTime = DetailLevel.GetScopeEntryTime(EventStackEntry.EnterScopeIndex);
			EnumerationStackEntry.Event = DetailLevel.GetEvent(EventStackEntry.EventIndex);
		}

		auto ScopeEntryIterator = DetailLevel.ScopeEntries.GetIteratorFromPage(FirstScopePageIndex);
		const FEventScopeEntry* ScopeEntry = ScopeEntryIterator.GetCurrentItem();

		auto EventsIterator = DetailLevel.Events.GetIteratorFromItem(ScopePage->BeginEventIndex);
		const EventType* Event = EventsIterator.GetCurrentItem();

		while (ScopeEntry && FMath::Abs(ScopeEntry->Time) < IntervalStart)
		{
			if (ScopeEntry->Time < 0.0)
			{
				check(CurrentStackDepth < SettingsType::MaxDepth);
				FEnumerationStackEntry& StackEntry = EventStack[CurrentStackDepth++];
				StackEntry.Event = *Event;
				StackEntry.StartTime = -ScopeEntry->Time;
				Event = EventsIterator.NextItem();
			}
			else
			{
				check(CurrentStackDepth > 0);
				--CurrentStackDepth;
			}
			ScopeEntry = ScopeEntryIterator.NextItem();
		}
		if (CurrentStackDepth == 1 && EventStack[0].StartTime > IntervalEnd)
		{
			return;
		}
		for (int32 StackIndex = 0; StackIndex < CurrentStackDepth; ++StackIndex)
		{
			FEnumerationStackEntry& StackEntry = EventStack[StackIndex];
			if (Callback(true, StackEntry.StartTime, StackEntry.Event) == EEventEnumerate::Stop)
			{
				return;
			}
		}
		while (ScopeEntry && FMath::Abs(ScopeEntry->Time) <= IntervalEnd)
		{
			if (ScopeEntry->Time < 0.0)
			{
				check(CurrentStackDepth < SettingsType::MaxDepth);
				FEnumerationStackEntry& StackEntry = EventStack[CurrentStackDepth++];
				StackEntry.Event = *Event;
				if (Callback(true, -ScopeEntry->Time, StackEntry.Event) == EEventEnumerate::Stop)
				{
					return;
				}
				Event = EventsIterator.NextItem();
			}
			else
			{
				check(CurrentStackDepth > 0);
				FEnumerationStackEntry& StackEntry = EventStack[--CurrentStackDepth];
				if (Callback(false, ScopeEntry->Time, StackEntry.Event) == EEventEnumerate::Stop)
				{
					return;
				}
			}
			ScopeEntry = ScopeEntryIterator.NextItem();
		}

		bool bSearchEndTimeUsingPages = false;
		uint64 LastPageIndex = ScopeEntryIterator.GetCurrentPageIndex();
		uint32 ExitDepth = 0;
		while (CurrentStackDepth > 0 && ScopeEntry)
		{
			if (ScopeEntryIterator.GetCurrentPageIndex() != LastPageIndex)
			{
				bSearchEndTimeUsingPages = true;
				break;
			}
			if (ScopeEntry->Time < 0.0)
			{
				++ExitDepth;
			}
			else
			{
				if (ExitDepth == 0)
				{
					FEnumerationStackEntry& StackEntry = EventStack[--CurrentStackDepth];
					if (Callback(false, ScopeEntry->Time, StackEntry.Event) == EEventEnumerate::Stop)
					{
						return;
					}
				}
				else
				{
					--ExitDepth;
				}
			}

			LastPageIndex = ScopeEntryIterator.GetCurrentPageIndex();
			ScopeEntry = ScopeEntryIterator.NextItem();
		}

		if (bSearchEndTimeUsingPages)
		{
			const FEventScopeEntryPage* CurrentScopePage = ScopeEntryIterator.GetCurrentPage();
			do
			{
				check(CurrentStackDepth <= CurrentScopePage->InitialStackCount);
				while (CurrentStackDepth > 0 && CurrentScopePage->InitialStack[CurrentStackDepth - 1].EndTime > 0)
				{
					--CurrentStackDepth;
					EventType CurrentEvent = DetailLevel.GetEvent(CurrentScopePage->InitialStack[CurrentStackDepth].EventIndex);
					if (Callback(false, CurrentScopePage->InitialStack[CurrentStackDepth].EndTime, CurrentEvent) == EEventEnumerate::Stop)
					{
						return;
					}
				}
				CurrentScopePage = ScopeEntryIterator.NextPage();
			}
			while (CurrentScopePage != nullptr);
		}

		while (CurrentStackDepth > 0)
		{
			FEnumerationStackEntry& StackEntry = EventStack[--CurrentStackDepth];
			if (Callback(false, DetailLevel.InsertionState.LastTime, StackEntry.Event) == EEventEnumerate::Stop)
			{
				return;
			}
		}
	}

	virtual void EnumerateEventsBackwardsDownSampled(double IntervalEnd, double IntervalStart, double Resolution, typename ITimeline<EventType>::EventCallback Callback) const override
	{
		int32 DetailLevelIndex = SettingsType::DetailLevelsCount - 1;
		for (; DetailLevelIndex > 0; --DetailLevelIndex)
		{
			if (DetailLevels[DetailLevelIndex].Resolution <= Resolution)
			{
				break;
			}
		}

		const FDetailLevel& DetailLevel = DetailLevels[DetailLevelIndex];
		if (DetailLevel.ScopeEntries.Num() == 0)
		{
			return;
		}

		uint64 LastScopePageIndex = Algo::UpperBoundBy(DetailLevel.ScopeEntries, IntervalEnd, [](const FEventScopeEntryPage& Page)
			{
				return Page.BeginTime;
			});

		struct FEnumerationStackEntry
		{
			double EndTime;
			EventType Event;
		};

		// By default, we start from the very end of the session.
		auto ScopeEntryIterator = DetailLevel.ScopeEntries.GetIteratorFromItem(DetailLevel.ScopeEntries.Num() - 1);
		auto EventsIterator = DetailLevel.Events.GetIteratorFromItem(DetailLevel.Events.Num() - 1);
		FEnumerationStackEntry EventStack[SettingsType::MaxDepth];
		int32 CurrentStackDepth = 0;
		const FEventScopeEntry* ScopeEntry = nullptr;

		if (LastScopePageIndex > 0 && LastScopePageIndex < DetailLevel.ScopeEntries.NumPages())
		{
			// If we have a page we can start from, start enumerating backwards from the begining of that page.
			ScopeEntryIterator = DetailLevel.ScopeEntries.GetIteratorFromPage(LastScopePageIndex);
			const FEventScopeEntryPage* ScopePage = DetailLevel.ScopeEntries.GetPage(LastScopePageIndex);

			EventsIterator = DetailLevel.Events.GetIteratorFromItem(ScopePage->BeginEventIndex);
			CurrentStackDepth = ScopePage->InitialStackCount;
			for (int32 InitialStackIndex = 0; InitialStackIndex < CurrentStackDepth; ++InitialStackIndex)
			{
				FEnumerationStackEntry& EnumerationStackEntry = EventStack[InitialStackIndex];
				const FEventStackEntry& EventStackEntry = ScopePage->InitialStack[InitialStackIndex];
				EnumerationStackEntry.EndTime = EventStackEntry.EndTime;
				if (EnumerationStackEntry.EndTime < 0)
				{
					// We need to search for the EndTime of the event using pages.
					auto PageIterator = ScopeEntryIterator;
					while (const FEventScopeEntryPage* Page = PageIterator.NextPage())
					{
						if (Page->InitialStack[InitialStackIndex].EndTime > 0)
						{
							EnumerationStackEntry.EndTime = Page->InitialStack[InitialStackIndex].EndTime;
							break;
						}
					}
					if (EnumerationStackEntry.EndTime < 0)
					{
						EnumerationStackEntry.EndTime = DetailLevel.InsertionState.LastTime;
					}
				}
				EnumerationStackEntry.Event = DetailLevel.GetEvent(EventStackEntry.EventIndex);
			}
			// We start enumerating from the previous page.
			ScopeEntry = ScopeEntryIterator.PrevItem();
			EventsIterator.PrevItem();
		}
		else
		{
			// If we start from the end of the session, we use InsertionState as the initial stack.
			CurrentStackDepth = DetailLevel.InsertionState.CurrentDepth;
			for (int32 InitialStackIndex = 0; InitialStackIndex < CurrentStackDepth; ++InitialStackIndex)
			{
				FEnumerationStackEntry& EnumerationStackEntry = EventStack[InitialStackIndex];
				const FEventStackEntry& EventStackEntry = DetailLevel.InsertionState.EventStack[InitialStackIndex];
				EnumerationStackEntry.EndTime = DetailLevel.InsertionState.LastTime;
				EnumerationStackEntry.Event = DetailLevel.GetEvent(EventStackEntry.EventIndex);
			}
			ScopeEntry = ScopeEntryIterator.GetCurrentItem();
		}

		// Enumerate backwards until we reach IntervalEnd, without calling the Callback because thess events are not in the provided interval.
		const EventType* Event = EventsIterator.GetCurrentItem();
		while (ScopeEntry && FMath::Abs(ScopeEntry->Time) > IntervalEnd)
		{
			if (ScopeEntry->Time < 0.0)
			{
				check(CurrentStackDepth > 0);
				--CurrentStackDepth;
				Event = EventsIterator.PrevItem();
			}
			else
			{
				check(CurrentStackDepth < SettingsType::MaxDepth);
				FEnumerationStackEntry& StackEntry = EventStack[CurrentStackDepth++];
				StackEntry.EndTime = ScopeEntry->Time;
			}
			ScopeEntry = ScopeEntryIterator.PrevItem();
		}

		// Call the callback for the events that are open at IntervalEnd.
		for (int32 StackIndex = 0; StackIndex < CurrentStackDepth; ++StackIndex)
		{
			FEnumerationStackEntry& StackEntry = EventStack[StackIndex];
			if (Callback(true, StackEntry.EndTime, StackEntry.Event) == EEventEnumerate::Stop)
			{
				return;
			}
		}

		// Enumerate backwards between IntervalEnd and IntervalStart.
		while (ScopeEntry && FMath::Abs(ScopeEntry->Time) >= IntervalStart)
		{
			if (ScopeEntry->Time < 0.0)
			{
				check(CurrentStackDepth > 0);
				FEnumerationStackEntry& StackEntry = EventStack[--CurrentStackDepth];
				StackEntry.Event = *Event;
				if (Callback(false, -ScopeEntry->Time, StackEntry.Event) == EEventEnumerate::Stop)
				{
					return;
				}
				Event = EventsIterator.PrevItem();
			}
			else
			{
				check(CurrentStackDepth < SettingsType::MaxDepth);
				FEnumerationStackEntry& StackEntry = EventStack[CurrentStackDepth++];
				StackEntry.EndTime = ScopeEntry->Time;

				if (Callback(true, ScopeEntry->Time, StackEntry.Event) == EEventEnumerate::Stop)
				{
					return;
				}
			}
			ScopeEntry = ScopeEntryIterator.PrevItem();
		}

		// Find the StartTime of the events that are open at IntervalStart.
		bool bSearchStartTimeUsingPages = false;
		uint64 LastPageIndex = ScopeEntryIterator.GetCurrentPageIndex();
		uint32 ExitDepth = 0;
		while (CurrentStackDepth > 0 && ScopeEntry)
		{
			if (ScopeEntryIterator.GetCurrentPageIndex() != LastPageIndex)
			{
				bSearchStartTimeUsingPages = true;
				break;
			}
			if (ScopeEntry->Time < 0.0)
			{
				if (ExitDepth == 0)
				{
					FEnumerationStackEntry& StackEntry = EventStack[--CurrentStackDepth];
					if (Callback(false, -ScopeEntry->Time, *EventsIterator.GetCurrentItem()) == EEventEnumerate::Stop)
					{
						return;
					}
				}
				else
				{
					--ExitDepth;
				}
				EventsIterator.PrevItem();
			}
			else
			{
				++ExitDepth;
			}

			LastPageIndex = ScopeEntryIterator.GetCurrentPageIndex();
			ScopeEntry = ScopeEntryIterator.PrevItem();
		}

		if (bSearchStartTimeUsingPages)
		{
<<<<<<< HEAD
			const FEventScopeEntryPage* CurrentScopePage = ScopeEntryIterator.GetCurrentPage();
			do
			{
				check(CurrentStackDepth <= CurrentScopePage->InitialStackCount);
				while (CurrentStackDepth > 0)
				{
					--CurrentStackDepth;
					EventType CurrentEvent = DetailLevel.GetEvent(CurrentScopePage->InitialStack[CurrentStackDepth].EventIndex);
					double StartTime = DetailLevel.ScopeEntries[CurrentScopePage->InitialStack[CurrentStackDepth].EnterScopeIndex].Time;
					if (Callback(false, StartTime, CurrentEvent) == EEventEnumerate::Stop)
					{
						return;
					}
				}
				CurrentScopePage = ScopeEntryIterator.PrevPage();
			}
			while (CurrentScopePage != nullptr);
=======
			ScopeEntryIterator.NextPage();
			const FEventScopeEntryPage* CurrentScopePage = ScopeEntryIterator.GetCurrentPage();
			check(CurrentStackDepth <= CurrentScopePage->InitialStackCount);

			while (CurrentStackDepth > 0)
			{
				--CurrentStackDepth;
				EventType CurrentEvent = DetailLevel.GetEvent(CurrentScopePage->InitialStack[CurrentStackDepth].EventIndex);
				double StartTime = DetailLevel.ScopeEntries[CurrentScopePage->InitialStack[CurrentStackDepth].EnterScopeIndex].Time;
				if (Callback(false, StartTime, CurrentEvent) == EEventEnumerate::Stop)
				{
					return;
				}
			}
>>>>>>> 4af6daef
		}
	}

	virtual void EnumerateEventsBackwardsDownSampled(double IntervalEnd, double IntervalStart, double Resolution, typename ITimeline<EventType>::EventRangeCallback Callback) const override
	{
		struct FStackEntry
		{
			double EndTime;
			EventType Event;
		};
		FStackEntry EventStack[SettingsType::MaxDepth];
		uint32 CurrentDepth = 0;

		EnumerateEventsBackwardsDownSampled(IntervalEnd, IntervalStart, Resolution, [&EventStack, &CurrentDepth, Callback](bool IsEnter, double Time, const EventType& Event)
		{
			if (IsEnter)
			{
				FStackEntry& StackEntry = EventStack[CurrentDepth];
				StackEntry.Event = Event;
				StackEntry.EndTime = Time;
				++CurrentDepth;
			}
			else
			{
				FStackEntry& StackEntry = EventStack[--CurrentDepth];
				EEventEnumerate Ret = Callback(Time, StackEntry.EndTime, CurrentDepth, Event);
				if (Ret != EEventEnumerate::Continue)
				{
					return Ret;
				}
			}

			return EEventEnumerate::Continue;
		});
	}

	virtual void EnumerateEventsDownSampledAsync(const typename ITimeline<EventType>::EnumerateAsyncParams& EnumerateAsyncParams) const override
	{
		if (EnumerateAsyncParams.IntervalEnd < EnumerateAsyncParams.IntervalStart)
		{
			return;
		}

		int32 DetailLevelIndex = SettingsType::DetailLevelsCount - 1;
		for (; DetailLevelIndex > 0; --DetailLevelIndex)
		{
			if (DetailLevels[DetailLevelIndex].Resolution <= EnumerateAsyncParams.Resolution)
			{
				break;
			}
		}

		const FDetailLevel& DetailLevel = DetailLevels[DetailLevelIndex];
		if (DetailLevel.ScopeEntries.Num() == 0)
		{
			return;
		}

		uint64 FirstScopePageIndex = Algo::UpperBoundBy(DetailLevel.ScopeEntries, EnumerateAsyncParams.IntervalStart, [](const FEventScopeEntryPage& Page)
			{
				return Page.BeginTime;
			});

		if (FirstScopePageIndex > 0)
		{
			--FirstScopePageIndex;
		}

		uint64 LastScopePageIndex = Algo::UpperBoundBy(DetailLevel.ScopeEntries, EnumerateAsyncParams.IntervalEnd, [](const FEventScopeEntryPage& Page)
			{
				return Page.BeginTime;
			});

		TArray<TSharedRef<FAsyncTask<FEnumarateAsyncTask>>> WorkerTasks;

		check(LastScopePageIndex >= FirstScopePageIndex);
		uint32 NumPages = FMath::Max(static_cast<uint32>(LastScopePageIndex - FirstScopePageIndex), 1u);
		uint32 NumThreads = GThreadPool->GetNumThreads();
		uint32 NumTasks = FMath::Min(NumThreads, NumPages);
		uint32 PagesPerTask = NumPages / NumTasks;
		uint32 RemainingPages = NumPages % NumTasks; // The remaining pages will be split between the first tasks

		EnumerateAsyncParams.SetupCallback(NumTasks);

		for (uint32 TaskIndex = 0; TaskIndex < NumTasks; ++TaskIndex)
		{
			uint32 NrPagesToProcess = TaskIndex < RemainingPages ? PagesPerTask + 1 : PagesPerTask;

			FAsyncEnumerateTaskData<EventType, SettingsType> TaskData;
			TaskData.TaskIndex = TaskIndex;
			TaskData.NumTasks = NumTasks;
			TaskData.StartPageIndex = FirstScopePageIndex;
			TaskData.EndPageIndex = FMath::Min(LastScopePageIndex, FirstScopePageIndex + NrPagesToProcess);
			TaskData.StartTime = EnumerateAsyncParams.IntervalStart;
			TaskData.EndTime = EnumerateAsyncParams.IntervalEnd;
			TaskData.SortOrder = EnumerateAsyncParams.SortOrder;
			TaskData.DetailLevel = &DetailLevel;
			TaskData.Callback = EnumerateAsyncParams.Callback;

			TSharedRef<FAsyncTask<FEnumarateAsyncTask>> AsyncTask = MakeShared<FAsyncTask<FEnumarateAsyncTask>>(TaskData);
			WorkerTasks.Add(AsyncTask);
			AsyncTask->StartBackgroundTask();

			FirstScopePageIndex += NrPagesToProcess;
		}

		for (uint32 TaskIndex = 0; TaskIndex < NumTasks; ++TaskIndex)
		{
			WorkerTasks[TaskIndex]->EnsureCompletion();
		}
	}

	virtual void EnumerateEventsDownSampled(double IntervalStart, double IntervalEnd, double Resolution, typename ITimeline<EventType>::EventRangeCallback Callback) const override
	{
		struct FStackEntry
		{
			uint64 LocalEventIndex;
		};
		FStackEntry EventStack[SettingsType::MaxDepth];
		uint32 CurrentDepth = 0;

		struct FOutputEvent
		{
			double StartTime;
			double EndTime;
			uint32 Depth;
			EventType Event;
		};
		TArray<FOutputEvent> OutputEvents;

		EnumerateEventsDownSampled(IntervalStart, IntervalEnd, Resolution, [&EventStack, &OutputEvents, &CurrentDepth, Callback](bool IsEnter, double Time, const EventType& Event)
		{
			if (IsEnter)
			{
				FStackEntry& StackEntry = EventStack[CurrentDepth];
				StackEntry.LocalEventIndex = OutputEvents.Num();
				FOutputEvent& OutputEvent = OutputEvents.AddDefaulted_GetRef();
				OutputEvent.StartTime = Time;
				OutputEvent.EndTime = Time;
				OutputEvent.Depth = CurrentDepth;
				OutputEvent.Event = Event;
				++CurrentDepth;
			}
			else
			{
				{
					FStackEntry& StackEntry = EventStack[--CurrentDepth];
					FOutputEvent* OutputEvent = OutputEvents.GetData() + StackEntry.LocalEventIndex;
					OutputEvent->EndTime = Time;
				}
				if (CurrentDepth == 0)
				{
					for (FOutputEvent& OutputEvent : OutputEvents)
					{
						EEventEnumerate Ret = Callback(OutputEvent.StartTime, OutputEvent.EndTime, OutputEvent.Depth, OutputEvent.Event);
						if (Ret != EEventEnumerate::Continue)
						{
							return Ret;
						}
					}
					OutputEvents.Empty(OutputEvents.Num());
				}
			}

			return EEventEnumerate::Continue;
		});
	}

	virtual void EnumerateEvents(double IntervalStart, double IntervalEnd, typename ITimeline<EventType>::EventCallback Callback) const override
	{
		EnumerateEventsDownSampled(IntervalStart, IntervalEnd, 0.0, Callback);
	}

	virtual void EnumerateEvents(double IntervalStart, double IntervalEnd, typename ITimeline<EventType>::EventRangeCallback Callback) const override
	{
		EnumerateEventsDownSampled(IntervalStart, IntervalEnd, 0.0, Callback);
	}

	virtual void EnumerateEventsBackwards(double IntervalEnd, double IntervalStart, typename ITimeline<EventType>::EventCallback Callback) const override
	{
		EnumerateEventsBackwardsDownSampled(IntervalEnd, IntervalStart, 0.0, Callback);
	}

	virtual void EnumerateEventsBackwards(double IntervalEnd, double IntervalStart, typename ITimeline<EventType>::EventRangeCallback Callback) const override
	{
		EnumerateEventsBackwardsDownSampled(IntervalEnd, IntervalStart, 0.0, Callback);
	}

	virtual bool GetEventInfo(double InTime, double DeltaTime, int32 Depth, typename ITimeline<InEventType>::FTimelineEventInfo& EventInfo) const override
	{
		if (Depth >= SettingsType::MaxDepth || Depth < 0)
		{
			return false;
		}

		const FDetailLevel& DetailLevel = DetailLevels[0];

		if (DetailLevel.ScopeEntries.Num() == 0)
		{
			return false;
		}

		if (DetailLevel.InsertionState.LastTime < InTime - DeltaTime)
		{
			return false;
		}

		uint64 FirstScopePageIndex = Algo::UpperBoundBy(DetailLevel.ScopeEntries, InTime, [](const FEventScopeEntryPage& Page)
			{
				return Page.BeginTime;
			});

		if (FirstScopePageIndex > 0)
		{
			--FirstScopePageIndex;
		}

		auto ScopeEntryIterator = DetailLevel.ScopeEntries.GetIteratorFromPage(FirstScopePageIndex);

		FEventStackEntry OutScopeEntry;
		bool bIsFound = FindEventUsingPageInitialStack(ScopeEntryIterator, InTime, DeltaTime, Depth, DetailLevel, OutScopeEntry);
		if (bIsFound)
		{
			EventInfo.StartTime = DetailLevel.GetScopeEntryTime(OutScopeEntry.EnterScopeIndex);
			EventInfo.ExclTime = OutScopeEntry.ExclTime;
			EventInfo.EndTime = OutScopeEntry.EndTime;
			EventInfo.Event = DetailLevel.GetEvent(OutScopeEntry.EventIndex);

			if (EventInfo.EndTime < 0)
			{
				//The end of the event has not been reached by analysis
				EventInfo.EndTime = DetailLevel.InsertionState.LastTime;
			}

			return true;
		}

		const FEventScopeEntryPage* ScopePage = ScopeEntryIterator.GetCurrentPage();
		double IntervalStart = FMath::Max(InTime - DeltaTime, 0.0);

		while (ScopePage->BeginTime > IntervalStart && FirstScopePageIndex > 0)
		{
			--FirstScopePageIndex;
			ScopeEntryIterator = DetailLevel.ScopeEntries.GetIteratorFromPage(FirstScopePageIndex);
			ScopePage = DetailLevel.ScopeEntries.GetPage(FirstScopePageIndex);
		}

		auto EventsIterator = DetailLevel.Events.GetIteratorFromItem(ScopePage->BeginEventIndex);
		FEventInfoStackEntry EventStack[SettingsType::MaxDepth];

		int32 CurrentStackDepth = ScopePage->InitialStackCount;
		for (int32 InitialStackIndex = 0; InitialStackIndex < CurrentStackDepth; ++InitialStackIndex)
		{
			EventStack[InitialStackIndex] = FEventInfoStackEntry(ScopePage->InitialStack[InitialStackIndex], DetailLevel);
		}

		const FEventScopeEntry* ScopeEntry = ScopeEntryIterator.GetCurrentItem();
		const EventType* Event = EventsIterator.GetCurrentItem();
		double LastTime = 0.0;
		auto LastTimeIterator = ScopeEntryIterator;
		if (LastTimeIterator.PrevItem())
		{
			LastTime = abs(LastTimeIterator.GetCurrentItem()->Time);
		}

		//Iterate from the start of the page to the start time of our interval
		while (ScopeEntry && FMath::Abs(ScopeEntry->Time) <= IntervalStart)
		{
			if (ScopeEntry->Time < 0.0)
			{
				check(CurrentStackDepth < SettingsType::MaxDepth);
				FEventInfoStackEntry& StackEntry = EventStack[CurrentStackDepth++];
				StackEntry.Event = *Event;
				StackEntry.StartTime = -ScopeEntry->Time;
				StackEntry.ExclTime = 0.0;
				if (CurrentStackDepth > 1)
				{
					FEventInfoStackEntry& ParentStackEntry = EventStack[CurrentStackDepth - 2];
					ParentStackEntry.ExclTime += StackEntry.StartTime - LastTime;
				}
				Event = EventsIterator.NextItem();
				LastTime = -ScopeEntry->Time;
			}
			else
			{
				check(CurrentStackDepth > 0);
				--CurrentStackDepth;

				if (CurrentStackDepth == Depth)
				{
					FEventInfoStackEntry& StackEntry = EventStack[CurrentStackDepth];
					StackEntry.ExclTime += ScopeEntry->Time - LastTime;
				}
				LastTime = ScopeEntry->Time;
			}

			ScopeEntry = ScopeEntryIterator.NextItem();
		}

		//Check if we have an event between InTime - InDeltaTime and InTime + InDeltaTime
		FFindBestMatchEventInParams InParams;
		InParams.IterationState.ScopeIterator = ScopeEntryIterator;
		InParams.IterationState.EventsIterator = EventsIterator;
		InParams.IterationState.EventStack = EventStack;
		InParams.IterationState.StackDepth = CurrentStackDepth;
		InParams.IterationState.LastIterationTime = LastTime;

		InParams.TargetExactTime = InTime;
		InParams.TargetEndTime = InTime + DeltaTime;
		InParams.TargetDepth = Depth;

		FFindBestMatchEventOutParams OutParams;

		bool bMatchFound = FindBestMatchEvent(InParams, OutParams);
		if (!bMatchFound)
		{
			return false;
		}

		bool bMatchEventStartsInsidePage = true;
		if (ScopePage->InitialStackCount > Depth)
		{
			double StartTime = DetailLevel.GetScopeEntryTime(ScopePage->InitialStack[Depth].EnterScopeIndex);
			if (StartTime == OutParams.EventInfo.StartTime)
			{
				bMatchEventStartsInsidePage = false;
			}
		}

		//If we have found both start time and end time for our event, we can return the result
		if (OutParams.bHasEndTime && bMatchEventStartsInsidePage)
		{
			EventInfo.StartTime = OutParams.EventInfo.StartTime;
			EventInfo.EndTime = OutParams.EndTime;
			EventInfo.ExclTime = OutParams.EventInfo.ExclTime;
			EventInfo.Event = OutParams.EventInfo.Event;

			if (EventInfo.EndTime < 0)
			{
				//The end of the event has not been reached by analysis
				EventInfo.EndTime = DetailLevel.InsertionState.LastTime;
			}

			return true;
		}

		//We continue searching for the end scope event
		ScopeEntryIterator = OutParams.IterationState.ScopeIterator;
		EventsIterator = OutParams.IterationState.EventsIterator;
		CurrentStackDepth = OutParams.IterationState.StackDepth;
		LastTime = OutParams.IterationState.LastIterationTime;

		FEventInfoStackEntry TargetEntry = OutParams.EventInfo;

		auto ScopeEntryIteratorAtEvent = ScopeEntryIterator;

		//We find the page where the target event ends
		ScopeEntryIterator = DetailLevel.ScopeEntries.GetIteratorFromPage(FirstScopePageIndex);
		auto EventLastPageIterator = ScopeEntryIterator;

		while (const FEventScopeEntryPage* CurrentScopePage = ScopeEntryIterator.NextPage())
		{
			if (CurrentScopePage->InitialStackCount <= Depth)
			{
				break;
			}

			double StartTime = DetailLevel.GetScopeEntryTime(CurrentScopePage->InitialStack[Depth].EnterScopeIndex);
			if (StartTime != TargetEntry.StartTime)
			{
				break;
			}

			EventLastPageIterator = ScopeEntryIterator;
		}

		if (EventLastPageIterator.GetCurrentPageIndex() != FirstScopePageIndex || !bMatchEventStartsInsidePage)
		{
			//If the end scope event is on a different page than the start scope one we can get the event info from the InitialStack of the last page
			ScopeEntryIterator = EventLastPageIterator;
			ScopePage = ScopeEntryIterator.GetCurrentPage();

			check(ScopePage->InitialStackCount > Depth);
			FEventStackEntry& TargetStackEntry = ScopePage->InitialStack[Depth];
			EventInfo.StartTime = DetailLevel.GetScopeEntryTime(TargetStackEntry.EnterScopeIndex);
			EventInfo.EndTime = TargetStackEntry.EndTime;
			EventInfo.ExclTime = TargetStackEntry.ExclTime;
			EventInfo.Event = DetailLevel.GetEvent(TargetStackEntry.EventIndex);

			if (EventInfo.EndTime < 0)
			{
				//The end of the event has not been reached by analysis
				EventInfo.EndTime = DetailLevel.InsertionState.LastTime;
			}

			return true;
		}
		else
		{
			//If the end scope event is in the same page, we continue iterating from the point where FindBestMatchEvent stopped
			ScopeEntryIterator = ScopeEntryIteratorAtEvent;
			ScopeEntry = ScopeEntryIterator.GetCurrentItem();
		}

		while (ScopeEntry &&
			   Depth < CurrentStackDepth)
		{
			if (ScopeEntry->Time < 0.0)
			{
				check(CurrentStackDepth < SettingsType::MaxDepth);
				FEventInfoStackEntry& StackEntry = EventStack[CurrentStackDepth++];
				StackEntry.Event = *Event;
				StackEntry.StartTime = -ScopeEntry->Time;
				if (CurrentStackDepth > 1)
				{
					FEventInfoStackEntry& ParentStackEntry = EventStack[CurrentStackDepth - 2];
					ParentStackEntry.ExclTime += StackEntry.StartTime - LastTime;
				}
				Event = EventsIterator.NextItem();
				LastTime = -ScopeEntry->Time;
			}
			else
			{
				check(CurrentStackDepth > 0);
				--CurrentStackDepth;
				if (CurrentStackDepth == Depth)
				{
					FEventInfoStackEntry& StackEntry = EventStack[CurrentStackDepth];
					StackEntry.ExclTime += ScopeEntry->Time - LastTime;
				}

				LastTime = ScopeEntry->Time;
			}
			ScopeEntry = ScopeEntryIterator.NextItem();
		}

		TargetEntry = EventStack[Depth];

		EventInfo.StartTime = TargetEntry.StartTime;
		EventInfo.EndTime = LastTime;
		EventInfo.ExclTime = TargetEntry.ExclTime;
		EventInfo.Event = TargetEntry.Event;

		return true;
	}

	virtual int32 GetDepthAt(double Time) const override
	{
		const FDetailLevel& DetailLevel = DetailLevels[0];
		if (DetailLevel.ScopeEntries.Num() == 0)
		{
			return 0;
		}

		uint64 FirstScopePageIndex = Algo::UpperBoundBy(DetailLevel.ScopeEntries, Time, [](const FEventScopeEntryPage& Page)
			{
				return Page.BeginTime;
			});
		if (FirstScopePageIndex > 0)
		{
			--FirstScopePageIndex;
		}
		const FEventScopeEntryPage* ScopePage = DetailLevel.ScopeEntries.GetPage(FirstScopePageIndex);
		if (ScopePage->BeginTime > Time)
		{
			return 0;
		}

		int32 CurrentStackDepth = ScopePage->InitialStackCount;

		auto ScopeEntryIterator = DetailLevel.ScopeEntries.GetIteratorFromPage(FirstScopePageIndex);
		const FEventScopeEntry* ScopeEntry = ScopeEntryIterator.GetCurrentItem();
		while (ScopeEntry && FMath::Abs(ScopeEntry->Time) < Time)
		{
			if (ScopeEntry->Time < 0.0)
			{
				CurrentStackDepth++;
			}
			else
			{
				check(CurrentStackDepth > 0);
				--CurrentStackDepth;
			}
			ScopeEntry = ScopeEntryIterator.NextItem();
		}

		return CurrentStackDepth;
	}

private:

	struct FIterationState
	{
		typename TPagedArray<FEventScopeEntry, FEventScopeEntryPage>::TIterator ScopeIterator;
		typename TPagedArray<EventType>::TIterator EventsIterator;
		FEventInfoStackEntry* EventStack;
		int32 StackDepth;
		double LastIterationTime;
	};

	struct FFindBestMatchEventInParams
	{
		FIterationState IterationState;

		double TargetExactTime;
		double TargetEndTime;
		int32 TargetDepth;
	};

	struct FFindBestMatchEventOutParams
	{
		FIterationState IterationState;

		FEventInfoStackEntry EventInfo;
		bool bHasEndTime;
		double EndTime;
	};

	void UpdateDominatingEvent(FDetailLevel& DetailLevel, int32 Depth, double CurrentTime)
	{
		FDetailLevelDepthState& Lod0DepthState = DetailLevels[0].InsertionState.DepthStates[Depth];
		double Lod0EventDuration = CurrentTime - Lod0DepthState.EnterTime;
		FDetailLevelDepthState& CurrentDepthState = DetailLevel.InsertionState.DepthStates[Depth];
		if (Lod0EventDuration > CurrentDepthState.DominatingEventDuration)
		{
			check(CurrentDepthState.PendingScopeEnterIndex >= 0);
			check(CurrentDepthState.PendingEventIndex >= 0);

			CurrentDepthState.DominatingEvent = Lod0DepthState.DominatingEvent;
			CurrentDepthState.DominatingEventStartTime = Lod0DepthState.EnterTime;
			CurrentDepthState.DominatingEventEndTime = CurrentTime;
			CurrentDepthState.DominatingEventDuration = Lod0EventDuration;

			DetailLevel.SetEvent(CurrentDepthState.PendingEventIndex, CurrentDepthState.DominatingEvent);

			//CurrentDepthState.DebugDominatingEventType = Owner.EventTypes[CurrentDepthState.DominatingEventType];
		}
	}

	void AddScopeEntry(FDetailLevel& DetailLevel, double Time, bool IsEnter)
	{
		checkf(Time >= DetailLevel.InsertionState.LastTime, TEXT("Time=%.9f LastTime=%.9f"), Time, DetailLevel.InsertionState.LastTime);

		uint64 EventIndex = DetailLevel.Events.Num();
		uint64 ScopeIndex = DetailLevel.ScopeEntries.Num();

		FEventScopeEntry& ScopeEntry = DetailLevel.ScopeEntries.PushBack();
		ScopeEntry.Time = IsEnter ? -Time : Time;
		FEventScopeEntryPage* LastPage = DetailLevel.ScopeEntries.GetLastPage();
		uint64 LastPageIndex = DetailLevel.ScopeEntries.NumPages() - 1;
		if (LastPageIndex != DetailLevel.InsertionState.CurrentScopeEntryPageIndex)
		{
			// At the very first call, CurrentScopeEntryPage will be -1
			if (DetailLevel.InsertionState.CurrentScopeEntryPageIndex != (uint64) -1)
			{
				FEventScopeEntryPage* CurrentScopeEntryPage = DetailLevel.ScopeEntries.GetPage(DetailLevel.InsertionState.CurrentScopeEntryPageIndex);
				int32 PreviousPageInitialStackCount = CurrentScopeEntryPage->InitialStackCount;
				check(DetailLevel.InsertionState.CurrentDepth <= SettingsType::MaxDepth);
				int32 CurrentDepth = DetailLevel.InsertionState.CurrentDepth;
				// Update the open scopes that were also open at the beginning of the last page so the values
				// represent stats up to and including the current page
				int ii = 0;
				for (; ii < PreviousPageInitialStackCount && ii < CurrentDepth; ++ii)
				{
					FEventStackEntry& InsertionStateStackEntry = DetailLevel.InsertionState.EventStack[ii];
					FEventStackEntry& PreviousPageStackEntry = CurrentScopeEntryPage->InitialStack[ii];

					if (InsertionStateStackEntry.EnterScopeIndex == PreviousPageStackEntry.EnterScopeIndex
						&& InsertionStateStackEntry.EventIndex == PreviousPageStackEntry.EventIndex)
					{
						PreviousPageStackEntry.ExclTime = InsertionStateStackEntry.ExclTime;
					}
					else
					{
						break;
					}
				}
			}

			DetailLevel.InsertionState.CurrentScopeEntryPageIndex = LastPageIndex;
			LastPage->BeginTime = Time;
			LastPage->BeginEventIndex = DetailLevel.Events.Num();
			LastPage->EndEventIndex = LastPage->BeginEventIndex;
			LastPage->InitialStackCount = DetailLevel.InsertionState.CurrentDepth;
			if (LastPage->InitialStackCount)
			{
				LastPage->InitialStack = reinterpret_cast<FEventStackEntry*>(Allocator.Allocate(LastPage->InitialStackCount * sizeof(FEventStackEntry)));
				memcpy(LastPage->InitialStack, DetailLevel.InsertionState.EventStack, LastPage->InitialStackCount * sizeof(FEventStackEntry));
			}
		}
		LastPage->EndTime = Time;

		if (IsEnter)
		{
			++DetailLevel.InsertionState.CurrentDepth;
			check(DetailLevel.InsertionState.CurrentDepth <= SettingsType::MaxDepth);

			FEventStackEntry& StackEntry = DetailLevel.InsertionState.EventStack[DetailLevel.InsertionState.CurrentDepth - 1];
			StackEntry.EventIndex = EventIndex;
			StackEntry.EnterScopeIndex = ScopeIndex;
			StackEntry.ExclTime = 0.0;
			StackEntry.EndTime = -1.0;

			if (DetailLevel.InsertionState.CurrentDepth > 1)
			{
				FEventStackEntry& ParentStackEntry = DetailLevel.InsertionState.EventStack[DetailLevel.InsertionState.CurrentDepth - 2];
				ParentStackEntry.ExclTime += Time - DetailLevel.InsertionState.LastTime;
			}
		}
		else
		{
			check(DetailLevel.InsertionState.CurrentDepth <= SettingsType::MaxDepth);
			check(DetailLevel.InsertionState.CurrentDepth > 0);
			--DetailLevel.InsertionState.CurrentDepth;

			FEventStackEntry& StackEntry = DetailLevel.InsertionState.EventStack[DetailLevel.InsertionState.CurrentDepth];
			StackEntry.ExclTime += Time - DetailLevel.InsertionState.LastTime;

			FEventScopeEntryPage* CurrentScopeEntryPage = DetailLevel.ScopeEntries.GetPage(DetailLevel.InsertionState.CurrentScopeEntryPageIndex);
			if (DetailLevel.InsertionState.CurrentDepth < CurrentScopeEntryPage->InitialStackCount)
			{
				FEventStackEntry& PreviousPageStackEntry = CurrentScopeEntryPage->InitialStack[DetailLevel.InsertionState.CurrentDepth];

				if (StackEntry.EnterScopeIndex == PreviousPageStackEntry.EnterScopeIndex
					&& StackEntry.EventIndex == PreviousPageStackEntry.EventIndex)
				{
					PreviousPageStackEntry.ExclTime = StackEntry.ExclTime;
					PreviousPageStackEntry.EndTime = Time;
				}
			}
		}

		DetailLevel.InsertionState.LastTime = Time;

		//ScopeEntry.DebugDepth = DetailLevel.InsertionState.CurrentDepth;
	}

	void AddEvent(FDetailLevel& DetailLevel, const EventType& Event)
	{
		FEventScopeEntryPage* CurrentScopeEntryPage = DetailLevel.ScopeEntries.GetPage(DetailLevel.InsertionState.CurrentScopeEntryPageIndex);
		++CurrentScopeEntryPage->EndEventIndex;
		DetailLevel.Events.PushBack() = Event;

		//Event.DebugType = Owner.EventTypes[TypeIndex];
	}

	bool FindEventUsingPageInitialStack(typename TPagedArray<FEventScopeEntry, FEventScopeEntryPage>::TIterator ScopeEntryIterator,
										double Time,
										double DeltaTime,
										int32 Depth,
										const FDetailLevel& DetailLevel,
										FEventStackEntry& OutPageStackEntry) const
	{
		const FEventScopeEntryPage* CurrentScopePage = ScopeEntryIterator.GetCurrentPage();
		bool bIsInCurrentPageInitStack = false;

		if (CurrentScopePage->InitialStackCount > Depth)
		{
			FEventStackEntry& CurrentPageStackEntry = CurrentScopePage->InitialStack[Depth];
			if (CurrentPageStackEntry.EndTime < 0 || CurrentPageStackEntry.EndTime > Time)
			{
				bIsInCurrentPageInitStack = true;
			}
		}

		if (!bIsInCurrentPageInitStack)
		{
			const FEventScopeEntryPage* NextScopePage = ScopeEntryIterator.NextPage();
			if (NextScopePage != nullptr &&
				NextScopePage->InitialStackCount > Depth)
			{
				FEventStackEntry& NextPageStackEntry = NextScopePage->InitialStack[Depth];
				double StartTime = DetailLevel.GetScopeEntryTime(NextPageStackEntry.EnterScopeIndex);
				if (StartTime < Time)
				{
					CurrentScopePage = NextScopePage;
					bIsInCurrentPageInitStack = true;
				}
			}
		}

		if (!bIsInCurrentPageInitStack)
		{
			return false;
		}

		while (CurrentScopePage->InitialStack[Depth].EndTime < 0)
		{
			const FEventScopeEntryPage* NextScopePage = ScopeEntryIterator.NextPage();
			if (NextScopePage == nullptr)
			{
				break;
			}
			CurrentScopePage = NextScopePage;
		}

		OutPageStackEntry = CurrentScopePage->InitialStack[Depth];

		return true;
	}

	bool FindBestMatchEvent(const FFindBestMatchEventInParams &InParams, FFindBestMatchEventOutParams &OutParams) const
	{
		FIterationState IterationState = InParams.IterationState;
		const FEventScopeEntry* ScopeEntry = IterationState.ScopeIterator.GetCurrentItem();
		const EventType* Event = IterationState.EventsIterator.GetCurrentItem();

		FEventInfoStackEntry BestMatchEntry;
		double BestMatchEndTime = 0.0;
		bool bHasEndEvent = false;

		//In the first step, we iterate up to TargetExactTime, storing the last event with our target depth that ended during iteration
		//......]...]....]...TargetExactTime
		while (ScopeEntry && FMath::Abs(ScopeEntry->Time) <= InParams.TargetExactTime)
		{
			if (ScopeEntry->Time < 0.0)
			{
				check(IterationState.StackDepth < SettingsType::MaxDepth);
				FEventInfoStackEntry& StackEntry = IterationState.EventStack[IterationState.StackDepth++];
				StackEntry.Event = *Event;
				StackEntry.StartTime = -ScopeEntry->Time;
				StackEntry.ExclTime = 0.0;
				if (IterationState.StackDepth > 1)
				{
					FEventInfoStackEntry& ParentStackEntry = IterationState.EventStack[IterationState.StackDepth - 2];
					ParentStackEntry.ExclTime += StackEntry.StartTime - IterationState.LastIterationTime;
				}
				Event = IterationState.EventsIterator.NextItem();
				IterationState.LastIterationTime = -ScopeEntry->Time;
			}
			else
			{
				check(IterationState.StackDepth > 0);
				--IterationState.StackDepth;

				if (IterationState.StackDepth == InParams.TargetDepth)
				{
					FEventInfoStackEntry& StackEntry = IterationState.EventStack[IterationState.StackDepth];
					StackEntry.ExclTime += ScopeEntry->Time - IterationState.LastIterationTime;
					BestMatchEndTime = ScopeEntry->Time;
					BestMatchEntry = StackEntry;
					bHasEndEvent = true;
				}
				IterationState.LastIterationTime = ScopeEntry->Time;
			}

			ScopeEntry = IterationState.ScopeIterator.NextItem();
		}

		//If the iteration stack depth is as deep as our target depth, that we have a perfect match,
		//an event that is ongoing at TargetExactTime, so we just return it
		//....[..TargetExactTime.....]
		//The strict '>' comparison is needed because CurrentStackDepth is "RealDepth + 1"
		if (IterationState.StackDepth > InParams.TargetDepth)
		{
			OutParams.EventInfo = IterationState.EventStack[InParams.TargetDepth];
			OutParams.bHasEndTime = false;
			OutParams.IterationState = IterationState;

			return true;
		}

		//We continue iterating until TargetEndTime or until we find the start of an event with the target depth
		//TargetExactTime.....[
		bool bHasStartEvent = false;
		while (ScopeEntry && FMath::Abs(ScopeEntry->Time) <= InParams.TargetEndTime)
		{
			if (ScopeEntry->Time < 0.0)
			{
				check(IterationState.StackDepth < SettingsType::MaxDepth);
				FEventInfoStackEntry& StackEntry = IterationState.EventStack[IterationState.StackDepth++];
				StackEntry.Event = *Event;
				StackEntry.StartTime = -ScopeEntry->Time;
				StackEntry.ExclTime = 0.0;
				if (IterationState.StackDepth > 1)
				{
					FEventInfoStackEntry& ParentStackEntry = IterationState.EventStack[IterationState.StackDepth - 2];
					ParentStackEntry.ExclTime += StackEntry.StartTime - IterationState.LastIterationTime;
				}

				Event = IterationState.EventsIterator.NextItem();
				IterationState.LastIterationTime = -ScopeEntry->Time;

				if (IterationState.StackDepth == InParams.TargetDepth + 1)
				{
					bHasStartEvent = true;
					ScopeEntry = IterationState.ScopeIterator.NextItem();
					break;
				}
			}
			else
			{
				check(IterationState.StackDepth > 0);
				--IterationState.StackDepth;

				if (IterationState.StackDepth == InParams.TargetDepth)
				{
					FEventInfoStackEntry& StackEntry = IterationState.EventStack[IterationState.StackDepth];
					StackEntry.ExclTime += ScopeEntry->Time - IterationState.LastIterationTime;
				}
				IterationState.LastIterationTime = ScopeEntry->Time;
			}

			ScopeEntry = IterationState.ScopeIterator.NextItem();
		}

		if (bHasStartEvent == false && bHasEndEvent == false)
		{
			return false;
		}

		//We choose the event that is closer to TargetExactTime
		if (bHasStartEvent)
		{
			double EndTimeDelta = InParams.TargetExactTime - BestMatchEndTime;
			double StartTimeDelta = IterationState.LastIterationTime - InParams.TargetExactTime;
			if (!bHasEndEvent || StartTimeDelta < EndTimeDelta)
			{
				//The event that just started is the best match
				bHasEndEvent = false;
				BestMatchEntry = IterationState.EventStack[InParams.TargetDepth];
			}
		}

		OutParams.EventInfo = BestMatchEntry;
		OutParams.bHasEndTime = bHasEndEvent;
		if (bHasEndEvent)
		{
			OutParams.EndTime = BestMatchEndTime;
		}

		OutParams.IterationState = IterationState;
		return true;
	}

	ILinearAllocator& Allocator;
	TArray<FDetailLevel> DetailLevels;
	int32 ExtraDepthEvents = 0; // the number of events virtually pushed on the stack when depth exceeds SettingsType::MaxDepth
	uint64 ModCount = 0; // a serial number increased each time the timeline is modified
};

} // namespace TraceServices<|MERGE_RESOLUTION|>--- conflicted
+++ resolved
@@ -571,25 +571,6 @@
 
 		if (bSearchStartTimeUsingPages)
 		{
-<<<<<<< HEAD
-			const FEventScopeEntryPage* CurrentScopePage = ScopeEntryIterator.GetCurrentPage();
-			do
-			{
-				check(CurrentStackDepth <= CurrentScopePage->InitialStackCount);
-				while (CurrentStackDepth > 0)
-				{
-					--CurrentStackDepth;
-					EventType CurrentEvent = DetailLevel.GetEvent(CurrentScopePage->InitialStack[CurrentStackDepth].EventIndex);
-					double StartTime = DetailLevel.ScopeEntries[CurrentScopePage->InitialStack[CurrentStackDepth].EnterScopeIndex].Time;
-					if (Callback(false, StartTime, CurrentEvent) == EEventEnumerate::Stop)
-					{
-						return;
-					}
-				}
-				CurrentScopePage = ScopeEntryIterator.PrevPage();
-			}
-			while (CurrentScopePage != nullptr);
-=======
 			ScopeEntryIterator.NextPage();
 			const FEventScopeEntryPage* CurrentScopePage = ScopeEntryIterator.GetCurrentPage();
 			check(CurrentStackDepth <= CurrentScopePage->InitialStackCount);
@@ -604,7 +585,6 @@
 					return;
 				}
 			}
->>>>>>> 4af6daef
 		}
 	}
 
