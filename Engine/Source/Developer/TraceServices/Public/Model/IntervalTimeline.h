// Copyright Epic Games, Inc. All Rights Reserved.

#pragma once

#include "TraceServices/Containers/Timelines.h"
#include "Common/PagedArray.h"
#include "TraceServices/Containers/Allocators.h"
#include <limits>

namespace TraceServices
{

struct FIntervalTimelineDefaultSettings
{
	enum
	{
		EventsPerPage = 65536
	};
};

template<typename EventType, typename SettingsType = FIntervalTimelineDefaultSettings>
class TIntervalTimeline
	: public ITimeline<EventType>
{
public:
	TIntervalTimeline(ILinearAllocator& Allocator)
		: Events(Allocator, SettingsType::EventsPerPage)
	{
	}

	virtual ~TIntervalTimeline() = default;
	virtual uint64 GetModCount() const override { return ModCount; }
	virtual uint64 GetEventCount() const override { return Events.Num(); }
	virtual const EventType& GetEvent(uint64 InIndex) const override { return Events[InIndex].Event; }
	double GetEventStartTime(uint64 InIndex) const { return Events[InIndex].StartTime; }
	double GetEventEndTime(uint64 InIndex) const { return Events[InIndex].EndTime; }
	virtual double GetStartTime() const override { return Events.Num() > 0 ? Events[0].StartTime : 0.0; }
	virtual double GetEndTime() const override { return Events.Num() > 0 ? Events[Events.Num() - 1].EndTime : 0.0; }
	virtual void EnumerateEventsDownSampled(double IntervalStart, double IntervalEnd, double Resolution, typename ITimeline<EventType>::EventCallback Callback) const override { check(false); }
	virtual void EnumerateEventsDownSampled(double IntervalStart, double IntervalEnd, double Resolution, typename ITimeline<EventType>::EventRangeCallback Callback) const override { check(false); }
	virtual void EnumerateEvents(double IntervalStart, double IntervalEnd, typename  ITimeline<EventType>::EventCallback Callback) const override
	{
		EnumerateEvents(IntervalStart, IntervalEnd, [&Callback](double InStartTime, double InEndTime, uint32 InDepth, const EventType& InEvent)
		{
			Callback(true, InStartTime, InEvent);
			Callback(false, InEndTime, InEvent);
<<<<<<< HEAD
			return Trace::EEventEnumerate::Continue;
=======
			return EEventEnumerate::Continue;
>>>>>>> 6bbb88c8
		});
	}
	
	virtual void EnumerateEvents(double IntervalStart, double IntervalEnd, typename ITimeline<EventType>::EventRangeCallback Callback) const override
	{
		auto EventIterator = Events.GetIteratorFromPage(0);
		const FEventInternal* Event = EventIterator.GetCurrentItem();
		while (Event)
		{
			const FEventPage* Page = EventIterator.GetCurrentPage();
			if ((Page->OpenEvents == 0 && Page->EndTime < IntervalStart) || IntervalEnd < Page->BeginTime)
			{
				if (!EventIterator.NextPage())
				{
					return;
				}
				Event = EventIterator.GetCurrentItem();
			}
			else
			{
				if (!(Event->EndTime < IntervalStart || IntervalEnd < Event->StartTime))
				{
					if (Callback(Event->StartTime, Event->EndTime, 0, Event->Event) == EEventEnumerate::Stop)
					{
						return;
					}
				}
				Event = EventIterator.NextItem();
			}
		}
	}
	
	uint64 AppendBeginEvent(double StartTime, const EventType& Event)
	{
		return EmplaceBeginEvent(StartTime, Event);
	}

	template <typename... ArgsType>
	uint64 EmplaceBeginEvent(double StartTime, ArgsType&&... Args)
	{
		//check(StartTime >= LastTime);
		//LastTime = StartTime;

		uint64 Index = Events.Num();
		Events.EmplaceBack(StartTime, std::numeric_limits<double>::infinity(), Forward<ArgsType>(Args)...);

		FEventPage* LastPage = Events.GetLastPage();
		if (LastPage != CurrentPage)
		{
			CurrentPage = LastPage;
			LastPage->BeginTime = StartTime;
			LastPage->EndTime = StartTime;
			LastPage->BeginEventIndex = Index;
		}
		else
		{
			LastPage->BeginTime = FMath::Min(LastPage->BeginTime, StartTime);
			LastPage->EndTime = FMath::Max(LastPage->EndTime, StartTime);
		}

		LastPage->EndEventIndex = Index + 1;

		++ModCount;
		++LastPage->OpenEvents;

		return Index;
	}

	EventType& EndEvent(uint64 EventIndex, double EndTime)
	{
		//check(EndTime >= LastTime);
		//LastTime = EndTime;
		FEventInternal& EventInternal = Events[EventIndex];
		check(EventIndex < Events.Num());
		EventInternal.EndTime = EndTime;
		FEventPage* Page = Events.GetItemPage(EventIndex);
		Page->EndTime = FMath::Max(Page->EndTime, EndTime);

		++ModCount;
		check(Page->OpenEvents>0);
		--Page->OpenEvents;

		return EventInternal.Event;
	}

	virtual bool GetEventInfo(double InTime, double DeltaTime, int32 Depth, typename ITimeline<EventType>::FTimelineEventInfo& EventInfo) const override
	{
		//Not implemented
		check(false);
		return false;
	}

private:
	struct FEventInternal
	{
		double StartTime;
		double EndTime;
		EventType Event;

		FEventInternal() = default;
		FEventInternal(double InStartTime, double InEndTime, EventType InEvent)
			: StartTime(InStartTime)
			, EndTime(InEndTime)
			, Event(MoveTempIfPossible(InEvent))
		{ }
	};

	struct FEventPage
	{
		double BeginTime = 0.0;
		double EndTime = 0.0;
		uint64 BeginEventIndex = 0;
		uint64 EndEventIndex = 0;
		FEventInternal* Items = nullptr;
		uint64 Count = 0;
		uint64 OpenEvents = 0;
	};

	TPagedArray<FEventInternal, FEventPage> Events;
	FEventPage* CurrentPage = nullptr;
	double LastTime = 0.0;
	uint64 ModCount = 0;
};

} // namespace TraceServices<|MERGE_RESOLUTION|>--- conflicted
+++ resolved
@@ -44,11 +44,7 @@
 		{
 			Callback(true, InStartTime, InEvent);
 			Callback(false, InEndTime, InEvent);
-<<<<<<< HEAD
-			return Trace::EEventEnumerate::Continue;
-=======
 			return EEventEnumerate::Continue;
->>>>>>> 6bbb88c8
 		});
 	}
 	
