--- conflicted
+++ resolved
@@ -154,75 +154,7 @@
 };
 
 ////////////////////////////////////////////////////////////////////////////////
-<<<<<<< HEAD
-enum class EModuleStatus
-{
-	Pending,			// Module is pending load
-	Loaded,				// Module has been successfully loaded
-	VersionMismatch,	// Debug data was found, but did not match traced version
-	NotFound,			// Debug data for module was not found
-	Failed,				// Unable to parse debug information
-	StatusNum,
-	FailedStatusStart = VersionMismatch
-};
-	
-////////////////////////////////////////////////////////////////////////////////
-inline const TCHAR* ModuleStatusToString(EModuleStatus Result)
-{
-	static const TCHAR* DisplayStrings[] = {
-		TEXT("Pending..."),
-		TEXT("Loaded"),
-		TEXT("Version mismatch"),
-		TEXT("Not found"),
-		TEXT("Failed")
-	};
-	static_assert(UE_ARRAY_COUNT(DisplayStrings) == (uint8) EModuleStatus::StatusNum, "Missing QueryResult");
-	return DisplayStrings[(uint8)Result];
-}
-	
-////////////////////////////////////////////////////////////////////////////////
-/**
- * Represents information about a module (engine/game/system dll or monolithic binary)
- * and how debug information has been loaded.
- */
-struct FModule
-{
-	// Name of the module.
-	const TCHAR*				Name;
-	// Full name as reported by the event
-	const TCHAR*				FullName;
-	// Base address
-	uint64						Base;
-	// Size in memory
-	uint32						Size;
-	// Status of loading debug information
-	std::atomic<EModuleStatus>	Status;
-	// If status is loaded, contains the path to the debug info. If failure state contains an error message.
-	const TCHAR*				StatusMessage;
-	// Statistics about the module
-	struct SymbolStats
-	{
-		std::atomic<uint32>		Discovered;
-		std::atomic<uint32>		Cached;
-		std::atomic<uint32>		Resolved;
-		std::atomic<uint32>		Failed;
-	} Stats;
-	
-	FModule(const TCHAR* InName, const TCHAR* InFullName, uint64 InBase, uint32 InSize, EModuleStatus InStatus)
-		: Name(InName)
-		, FullName(InFullName)
-		, Base(InBase)
-		, Size(InSize)
-		, Status(InStatus)
-		, StatusMessage(nullptr)
-	{}
-};
-	
-////////////////////////////////////////////////////////////////////////////////
-class IModuleProvider : public IProvider
-=======
 class IModuleProvider : public IEditableProvider
->>>>>>> d731a049
 {
 public:
 	struct FStats
@@ -237,21 +169,12 @@
 
 	virtual ~IModuleProvider() = default;
 
-<<<<<<< HEAD
-	/** Queries the name of the symbol at address. This function returns immediately, 
-	 * but the lookup is async. See \ref FResolvedSymbol for details. It assumed that 
-=======
 	/** Queries the name of the symbol at address. This function returns immediately,
 	 * but the lookup is async. See \ref FResolvedSymbol for details. It assumed that
->>>>>>> d731a049
 	 * all calls to this function happens before analysis has ended.
 	 */
 	virtual const FResolvedSymbol* GetSymbol(uint64 Address) = 0;
 
-<<<<<<< HEAD
-
-=======
->>>>>>> d731a049
 	/**
 	 * Gets the number of discovered modules.
 	 * @return Number of modules that were discovered so far.
