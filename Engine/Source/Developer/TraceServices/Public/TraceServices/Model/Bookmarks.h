// Copyright Epic Games, Inc. All Rights Reserved.

#pragma once

#include "HAL/Platform.h"
#include "Templates/Function.h"
#include "TraceServices/Model/AnalysisSession.h"
<<<<<<< HEAD

template <typename FuncType> class TFunctionRef;
=======
#include "UObject/NameTypes.h"
>>>>>>> 4af6daef

namespace TraceServices
{

struct FBookmark
{
	double Time;
	const TCHAR* Text;
};

class IBookmarkProvider
	: public IProvider
{
public:
	virtual ~IBookmarkProvider() = default;
	virtual uint64 GetBookmarkCount() const = 0;
	virtual void EnumerateBookmarks(double IntervalStart, double IntervalEnd, TFunctionRef<void(const FBookmark&)> Callback) const = 0;
};

/*
* The interface to a provider that can consume mutations of bookmark events from a session.
*/
class IEditableBookmarkProvider
	: public IEditableProvider
{
public:
	virtual ~IEditableBookmarkProvider() = default;

	/*
	* Update the information in the Bookmark.
<<<<<<< HEAD
	* 
=======
	*
>>>>>>> 4af6daef
	* @param BookmarkPoint	The unique identity (memory address) of the bookmark.
	* @param FormatString	The format string of the bookmark's message.
	* @param File			The source file the bookmark is in.
	* @param Line			The line in the source file the bookmark is on.
	*/
	virtual void UpdateBookmarkSpec(uint64 BookmarkPoint, const TCHAR* FormatString, const TCHAR* File, int32 Line) = 0;

	/*
	* Append a new instance of a bookmark from the trace session.
	*
	* @param BookmarkPoint	The unique identity (memory address) of the bookmark.
	* @param Time			The time in seconds of the event.
	* @param FormatArgs		The arguments to use in conjunction with the spec's FormatString.
	*/
	virtual void AppendBookmark(uint64 BookmarkPoint, double Time, const uint8* FormatArgs) = 0;

	/*
	* Append a new instance of a bookmark from the trace session.
<<<<<<< HEAD
	* 
=======
	*
>>>>>>> 4af6daef
	* @param BookmarkPoint	The unique identity (memory address) of the bookmark.
	* @param Time			The time in seconds of the event.
	* @param Text			The fully formatted bookmark string for this instance. This may vary between instances.
	*						This pointer is valid until the IAnalysisSession is deleted.
	*/
	virtual void AppendBookmark(uint64 BookmarkPoint, double Time, const TCHAR* Text) = 0;
};

<<<<<<< HEAD
=======
TRACESERVICES_API FName GetBookmarkProviderName();
>>>>>>> 4af6daef
TRACESERVICES_API const IBookmarkProvider& ReadBookmarkProvider(const IAnalysisSession& Session);
TRACESERVICES_API IEditableBookmarkProvider& EditBookmarkProvider(IAnalysisSession& Session);

} // namespace TraceServices<|MERGE_RESOLUTION|>--- conflicted
+++ resolved
@@ -5,12 +5,7 @@
 #include "HAL/Platform.h"
 #include "Templates/Function.h"
 #include "TraceServices/Model/AnalysisSession.h"
-<<<<<<< HEAD
-
-template <typename FuncType> class TFunctionRef;
-=======
 #include "UObject/NameTypes.h"
->>>>>>> 4af6daef
 
 namespace TraceServices
 {
@@ -41,11 +36,7 @@
 
 	/*
 	* Update the information in the Bookmark.
-<<<<<<< HEAD
-	* 
-=======
 	*
->>>>>>> 4af6daef
 	* @param BookmarkPoint	The unique identity (memory address) of the bookmark.
 	* @param FormatString	The format string of the bookmark's message.
 	* @param File			The source file the bookmark is in.
@@ -64,11 +55,7 @@
 
 	/*
 	* Append a new instance of a bookmark from the trace session.
-<<<<<<< HEAD
-	* 
-=======
 	*
->>>>>>> 4af6daef
 	* @param BookmarkPoint	The unique identity (memory address) of the bookmark.
 	* @param Time			The time in seconds of the event.
 	* @param Text			The fully formatted bookmark string for this instance. This may vary between instances.
@@ -77,10 +64,7 @@
 	virtual void AppendBookmark(uint64 BookmarkPoint, double Time, const TCHAR* Text) = 0;
 };
 
-<<<<<<< HEAD
-=======
 TRACESERVICES_API FName GetBookmarkProviderName();
->>>>>>> 4af6daef
 TRACESERVICES_API const IBookmarkProvider& ReadBookmarkProvider(const IAnalysisSession& Session);
 TRACESERVICES_API IEditableBookmarkProvider& EditBookmarkProvider(IAnalysisSession& Session);
 
