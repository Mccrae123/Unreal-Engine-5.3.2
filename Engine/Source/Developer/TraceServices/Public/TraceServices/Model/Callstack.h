// Copyright Epic Games, Inc. All Rights Reserved.

#pragma once

#include "HAL/Platform.h"
#include "TraceServices/Model/AnalysisSession.h"
#include "TraceServices/Model/Memory.h"
#include "TraceServices/Model/Modules.h"
#include "UObject/NameTypes.h"

namespace TraceServices
{

/////////////////////////////////////////////////////////////////////
struct TRACESERVICES_API FStackFrame
{
	uint64 Addr;
	const FResolvedSymbol* Symbol;
};

/////////////////////////////////////////////////////////////////////
struct TRACESERVICES_API FCallstack
{
	/** Creates an empty callstack. */
	FCallstack();
<<<<<<< HEAD
	/** Creates an callstack initialised with a certain number of stack frames. */
	FCallstack(const FStackFrame* FirstEntry, uint8 FrameCount);
	/** Initialises the callstack with a certain number of stack frames. */
=======
	/** Creates an callstack initialized with a certain number of stack frames. */
	FCallstack(const FStackFrame* FirstEntry, uint8 FrameCount);
	/** Initializes the callstack with a certain number of stack frames. */
>>>>>>> 4af6daef
	void Init(const FStackFrame* FirstEntry, uint8 FrameCount);
	/** Gets the number of stack frames in callstack. */
	uint32 Num() const;
	/** Gets the address at a given stack depth. */
	uint64 Addr(uint8 Depth) const;
	/** Gets the cached symbol name at a given stack depth. */
	const TCHAR* Name(uint8 Depth) const;
	/** Gets the entire frame at given depth. */
	const FStackFrame* Frame(uint8 Depth) const;

private:
	enum : uint64
	{
		EntryLenShift = 56,
		EntryLenMask = uint64(0xff) << EntryLenShift,
	};

	uint64 CallstackLenIndex;
};

static_assert(sizeof(FCallstack) == 8, "struct FCallstack is too large");

/////////////////////////////////////////////////////////////////////
class ICallstacksProvider
	: public IProvider
{
public:
	virtual ~ICallstacksProvider() = default;

	/**
	  * Queries a callstack id.
	  * @param CallstackId Callstack id to query.
	  * @return Callstack information. If id is not found a special "Unknown" callstack is returned.
	  */
	virtual const FCallstack* GetCallstack(uint32 CallstackId) const = 0;

	/**
	  * Queries a set of callstack ids.
	  * @param CallstackIds List of callstack ids to query
	  * @param OutCallstacks Output list of callstacks. Caller is responsible for allocating space according to CallstackIds length.
	  */
	virtual void GetCallstacks(const TArrayView<uint32>& CallstackIds, FCallstack const** OutCallstacks) const = 0;

	/**
<<<<<<< HEAD
	  * Gets a callstack id for a registerd callstack hash.
=======
	  * Gets a callstack id for a registered callstack hash.
>>>>>>> 4af6daef
	  * @param CallstackHash The callstack hash.
	  * @returns The callstack id.
	  */
	virtual uint32 GetCallstackIdForHash(uint64 CallstackHash) const = 0;
};

/////////////////////////////////////////////////////////////////////

TRACESERVICES_API FName GetCallstacksProviderName();
TRACESERVICES_API const ICallstacksProvider* ReadCallstacksProvider(const IAnalysisSession& Session);

/////////////////////////////////////////////////////////////////////
inline FCallstack::FCallstack()
: CallstackLenIndex(0)
{
}

/////////////////////////////////////////////////////////////////////
inline FCallstack::FCallstack(const FStackFrame* InFirstFrame, uint8 InFrameCount)
{
	Init(InFirstFrame, InFrameCount);
}

/////////////////////////////////////////////////////////////////////
inline void FCallstack::Init(const FStackFrame* InFirstFrame, uint8 InFrameCount)
{
	check((uint64(InFirstFrame) & EntryLenMask) == 0);
	CallstackLenIndex = (uint64(InFrameCount) << EntryLenShift) | (~EntryLenMask & uint64(InFirstFrame));
}

/////////////////////////////////////////////////////////////////////
inline uint32 FCallstack::Num() const
{
	return CallstackLenIndex >> EntryLenShift;
}

/////////////////////////////////////////////////////////////////////
inline uint64 FCallstack::Addr(uint8 Depth) const
{
	const FStackFrame* FirstFrame = (const FStackFrame *) (~EntryLenMask & CallstackLenIndex);
	const uint32 FrameCount = Num();
	return (Depth < FrameCount) ? (FirstFrame + Depth)->Addr : 0;
}

/////////////////////////////////////////////////////////////////////
inline const TCHAR* FCallstack::Name(uint8 Depth) const
{
	const FStackFrame* FirstFrame = (const FStackFrame*)(~EntryLenMask & CallstackLenIndex);
	const uint32 FrameCount = Num();
	return (Depth < FrameCount) ? (FirstFrame + Depth)->Symbol->Name : 0;
}

/////////////////////////////////////////////////////////////////////
inline const FStackFrame* FCallstack::Frame(uint8 Depth) const
{
	const FStackFrame* FirstFrame = (const FStackFrame*)(~EntryLenMask & CallstackLenIndex);
	const uint32 FrameCount = Num();
	return (Depth < FrameCount) ? (FirstFrame + Depth) : nullptr;
}

} // namespace TraceServices<|MERGE_RESOLUTION|>--- conflicted
+++ resolved
@@ -23,15 +23,9 @@
 {
 	/** Creates an empty callstack. */
 	FCallstack();
-<<<<<<< HEAD
-	/** Creates an callstack initialised with a certain number of stack frames. */
-	FCallstack(const FStackFrame* FirstEntry, uint8 FrameCount);
-	/** Initialises the callstack with a certain number of stack frames. */
-=======
 	/** Creates an callstack initialized with a certain number of stack frames. */
 	FCallstack(const FStackFrame* FirstEntry, uint8 FrameCount);
 	/** Initializes the callstack with a certain number of stack frames. */
->>>>>>> 4af6daef
 	void Init(const FStackFrame* FirstEntry, uint8 FrameCount);
 	/** Gets the number of stack frames in callstack. */
 	uint32 Num() const;
@@ -76,11 +70,7 @@
 	virtual void GetCallstacks(const TArrayView<uint32>& CallstackIds, FCallstack const** OutCallstacks) const = 0;
 
 	/**
-<<<<<<< HEAD
-	  * Gets a callstack id for a registerd callstack hash.
-=======
 	  * Gets a callstack id for a registered callstack hash.
->>>>>>> 4af6daef
 	  * @param CallstackHash The callstack hash.
 	  * @returns The callstack id.
 	  */
