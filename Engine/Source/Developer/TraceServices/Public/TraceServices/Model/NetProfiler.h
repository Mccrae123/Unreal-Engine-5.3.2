--- conflicted
+++ resolved
@@ -303,19 +303,11 @@
 	virtual void ReadNetStatsCounterTypes(TFunctionRef<void(const FNetProfilerStatsCounterType*, uint64)> Callback) const = 0;
 	virtual void ReadNetStatsCounterType(uint32 TypeIndex, TFunctionRef<void(const FNetProfilerStatsCounterType&)> Callback) const = 0;
 
-<<<<<<< HEAD
-
-=======
->>>>>>> 4af6daef
 	// Computes aggregated stats for a packet interval or for a range of content events in a single packet.
 	// [PacketIndexIntervalStart, PacketIndexIntervalEnd] is the inclusive packet interval.
 	// [StartPosition, EndPosition) is the exclusive bit range interval; only used when PacketIndexIntervalStart == PacketIndexIntervalEnd.
 	virtual ITable<FNetProfilerAggregatedStats>* CreateAggregation(uint32 ConnectionIndex, ENetProfilerConnectionMode Mode, uint32 PacketIndexIntervalStart, uint32 PacketIndexIntervalEnd, uint32 StartPosition, uint32 EndPosition) const = 0;
-<<<<<<< HEAD
-	
-=======
-
->>>>>>> 4af6daef
+
 	// Computes aggregated statscounters for a packet interval
 	// [PacketIndexIntervalStart, PacketIndexIntervalEnd] is the inclusive packet interval.
 	virtual ITable<FNetProfilerAggregatedStatsCounterStats>* CreateStatsCountersAggregation(uint32 ConnectionIndex, ENetProfilerConnectionMode Mode, uint32 PacketIndexIntervalStart, uint32 PacketIndexIntervalEnd) const = 0;
