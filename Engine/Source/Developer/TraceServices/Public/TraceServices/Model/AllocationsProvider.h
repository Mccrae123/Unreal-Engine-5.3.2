--- conflicted
+++ resolved
@@ -67,14 +67,10 @@
 		uint64 GetAddress() const;
 		uint64 GetSize() const;
 		uint32 GetAlignment() const;
-<<<<<<< HEAD
-		const struct FCallstack* GetCallstack() const;
-=======
 		uint32 GetThreadId() const;
 		uint32 GetCallstackId() const;
 		uint32 GetFreeCallstackId() const;
 		uint32 GetMetadataId() const;
->>>>>>> d731a049
 		TagIdType GetTag() const;
 		HeapId GetRootHeap() const;
 		bool IsHeap() const;
@@ -164,10 +160,7 @@
 	// Returns the display name of the specified LLM tag.
 	// Lifetime of returned string matches the session lifetime.
 	virtual const TCHAR* GetTagName(TagIdType Tag) const = 0;
-<<<<<<< HEAD
-=======
 	virtual const TCHAR* GetTagFullPath(TagIdType Tag) const = 0;
->>>>>>> d731a049
 };
 
 TRACESERVICES_API FName GetAllocationsProviderName();
