--- conflicted
+++ resolved
@@ -33,11 +33,7 @@
 
 FName GetDiagnosticsProviderName()
 {
-<<<<<<< HEAD
-	static FName Name(TEXT("DiagnosticsProvider"));
-=======
 	static const FName Name("DiagnosticsProvider");
->>>>>>> 4af6daef
 	return Name;
 }
 
