// Copyright Epic Games, Inc. All Rights Reserved.

#include "AllocationsProvider.h"

#include "Containers/ArrayView.h"
#include "Misc/PathViews.h"
#include "ProfilingDebugging/MemoryTrace.h"

// TraceServices
#include "AllocationsQuery.h"
#include "Common/ProviderLock.h"
#include "Common/Utils.h"
#include "Model/MetadataProvider.h"
#include "SbTree.h"
#include "TraceServices/Containers/Allocators.h"
#include "TraceServices/Model/Callstack.h"

#include <limits>

////////////////////////////////////////////////////////////////////////////////////////////////////

#define INSIGHTS_SLOW_CHECK(expr) //check(expr)

#define INSIGHTS_DEBUG_WATCH 0
// Action to be executed when a match is found.
#define INSIGHTS_DEBUG_WATCH_FOUND break // just log
//#define INSIGHTS_DEBUG_WATCH_FOUND return // log and ignore events
//#define INSIGHTS_DEBUG_WATCH_FOUND UE_DEBUG_BREAK(); break

// Initial reserved number for long living allocations.
#define INSIGHTS_LLA_RESERVE 0
//#define INSIGHTS_LLA_RESERVE (64 * 1024)

// Use optimized path for the short living allocations.
// If enabled, caches the short living allocations, as there is a very high chance to be freed in the next few "free" events.
// ~66% of all allocs are expected to have an "event distance" < 64 events
// ~70% of all allocs are expected to have an "event distance" < 512 events
#define INSIGHTS_USE_SHORT_LIVING_ALLOCS 1
#define INSIGHTS_SLA_USE_ADDRESS_MAP 0

// Use optimized path for the last alloc.
// If enabled, caches the last added alloc, as there is a high chance to be freed in the next "free" event.
// ~10% to ~30% of all allocs are expected to have an "event distance" == 1 event ("free" event follows the "alloc" event immediately)
#define INSIGHTS_USE_LAST_ALLOC 1

#define INSIGHTS_VALIDATE_ALLOC_EVENTS 0

#define INSIGHTS_DEBUG_METADATA 0

////////////////////////////////////////////////////////////////////////////////////////////////////

namespace TraceServices
{

constexpr uint32 MaxLogMessagesPerErrorType = 100;

#if INSIGHTS_DEBUG_WATCH
static uint64 GWatchAddresses[] =
{
	// add here addresses to watch
	0x0ull,
};
#endif // INSIGHTS_DEBUG_WATCH

////////////////////////////////////////////////////////////////////////////////////////////////////
// FAllocationsProviderLock
////////////////////////////////////////////////////////////////////////////////////////////////////

thread_local FAllocationsProviderLock* GThreadCurrentAllocationsProviderLock;
thread_local int32 GThreadCurrentReadAllocationsProviderLockCount;
thread_local int32 GThreadCurrentWriteAllocationsProviderLockCount;

void FAllocationsProviderLock::ReadAccessCheck() const
{
	checkf(GThreadCurrentAllocationsProviderLock == this && (GThreadCurrentReadAllocationsProviderLockCount > 0 || GThreadCurrentWriteAllocationsProviderLockCount > 0),
		TEXT("Trying to READ from allocations provider outside of a READ scope"));
}

void FAllocationsProviderLock::WriteAccessCheck() const
{
	checkf(GThreadCurrentAllocationsProviderLock == this && GThreadCurrentWriteAllocationsProviderLockCount > 0,
		TEXT("Trying to WRITE to allocations provider outside of an EDIT/WRITE scope"));
}

void FAllocationsProviderLock::BeginRead()
{
	check(!GThreadCurrentAllocationsProviderLock || GThreadCurrentAllocationsProviderLock == this);
	checkf(GThreadCurrentWriteAllocationsProviderLockCount == 0, TEXT("Trying to lock allocations provider for READ while holding EDIT/WRITE access"));
	if (GThreadCurrentReadAllocationsProviderLockCount++ == 0)
	{
		GThreadCurrentAllocationsProviderLock = this;
		RWLock.ReadLock();
	}
}

void FAllocationsProviderLock::EndRead()
{
	check(GThreadCurrentReadAllocationsProviderLockCount > 0);
	if (--GThreadCurrentReadAllocationsProviderLockCount == 0)
	{
		RWLock.ReadUnlock();
		GThreadCurrentAllocationsProviderLock = nullptr;
	}
}

void FAllocationsProviderLock::BeginWrite()
{
	check(!GThreadCurrentAllocationsProviderLock || GThreadCurrentAllocationsProviderLock == this);
	checkf(GThreadCurrentReadAllocationsProviderLockCount == 0, TEXT("Trying to lock allocations provider for EDIT/WRITE while holding READ access"));
	if (GThreadCurrentWriteAllocationsProviderLockCount++ == 0)
	{
		GThreadCurrentAllocationsProviderLock = this;
		RWLock.WriteLock();
	}
}

void FAllocationsProviderLock::EndWrite()
{
	check(GThreadCurrentWriteAllocationsProviderLockCount > 0);
	if (--GThreadCurrentWriteAllocationsProviderLockCount == 0)
	{
		RWLock.WriteUnlock();
		GThreadCurrentAllocationsProviderLock = nullptr;
	}
}

////////////////////////////////////////////////////////////////////////////////////////////////////
// FTagTracker
////////////////////////////////////////////////////////////////////////////////////////////////////

<<<<<<< HEAD
=======
FTagTracker::FTagTracker(IAnalysisSession& InSession)
	: Session(InSession)
{
}

////////////////////////////////////////////////////////////////////////////////////////////////////

>>>>>>> d731a049
void FTagTracker::AddTagSpec(TagIdType InTag, TagIdType InParentTag, const TCHAR* InDisplay)
{
	if (InTag == InvalidTagId)
	{
		++NumErrors;
		if (NumErrors <= MaxLogMessagesPerErrorType)
		{
			UE_LOG(LogTraceServices, Error, TEXT("[MemAlloc] Cannot add Tag spec ('%s') with invalid id!"), InDisplay);
		}
		return;
	}

	if (ensure(!TagMap.Contains(InTag)))
	{
		FStringView Display(InDisplay);
		FString DisplayName;
		TStringBuilder<128> FullName;
		if (Display.Contains(TEXT("/")))
		{
			DisplayName = FPathViews::GetPathLeaf(Display);
			FullName = Display;
			// It is possible to define a child tag in runtime using only a string, even if the parent tag does not yet
			// exist. We need to find the correct parent or store it to the side until the parent tag is announced.
			if (InParentTag == InvalidTagId)
			{
				const FStringView Parent = FPathViews::GetPathLeaf(FPathViews::GetPath(Display));
				for (auto EntryPair : TagMap)
				{
					const auto Entry = EntryPair.Get<1>();
					const uint32 Id = EntryPair.Get<0>();
					if (Parent.Equals(Entry.Display))
					{
						InParentTag = Id;
						break;
					}
				}
				// If parent tag is still unknown here, create a temporary entry here
				if (InParentTag == InvalidTagId)
				{
					PendingTags.Emplace(InTag, Parent);
				}
			}
		}
		else
		{
			DisplayName = Display;
			BuildTagPath(FullName, Display, InParentTag);
		}

		const FTagEntry& Entry = TagMap.Emplace(InTag, FTagEntry{
			Session.StoreString(DisplayName),
			Session.StoreString(FullName.ToString()),
			InParentTag
		});

		// Check if this new tag has been referenced before by a child tag
		for (auto Pending : PendingTags)
		{
			const FString& Name = Pending.Get<1>();
			const TagIdType ReferencingId = Pending.Get<0>();
			if (Name.Equals(DisplayName))
			{
				TagMap[ReferencingId].ParentTag = InTag;
			}
		}

		if (!InDisplay || *InDisplay == TEXT('\0'))
		{
			UE_LOG(LogTraceServices, Warning, TEXT("[MemAlloc] Tag with id %u has invalid display name (ParentTag=%u)!"), InTag, InParentTag);
		}
		else
		{
			UE_LOG(LogTraceServices, Verbose, TEXT("[MemAlloc] Added Tag '%s' ('%s') with id %u."), Entry.Display, Entry.FullPath, InTag);
		}
	}
	else
	{
		++NumErrors;
		if (NumErrors <= MaxLogMessagesPerErrorType)
		{
			UE_LOG(LogTraceServices, Error, TEXT("[MemAlloc] Tag with id %u (ParentTag=%u, Display=%s) already added!"), InTag, InParentTag, InDisplay);
		}
	}
}

////////////////////////////////////////////////////////////////////////////////////////////////////

<<<<<<< HEAD
=======
void FTagTracker::BuildTagPath(FStringBuilderBase& OutString, FStringView Name, TagIdType ParentTagId)
{
	if (const FTagEntry* ParentEntry = TagMap.Find(ParentTagId))
	{
		BuildTagPath(OutString, ParentEntry->Display, ParentEntry->ParentTag);
		OutString << TEXT("/");
	}
	OutString << Name;
}

////////////////////////////////////////////////////////////////////////////////////////////////////

>>>>>>> d731a049
void FTagTracker::PushTag(uint32 InThreadId, uint8 InTracker, TagIdType InTag)
{
	const uint32 TrackerThreadId = GetTrackerThreadId(InThreadId, InTracker);
	FThreadState& State = TrackerThreadStates.FindOrAdd(TrackerThreadId);
	if (InTag == InvalidTagId)
	{
		++NumErrors;
		if (NumErrors <= MaxLogMessagesPerErrorType)
		{
			UE_LOG(LogTraceServices, Error, TEXT("[MemAlloc] Invalid Tag on Thread %u (Tracker=%u)!"), InThreadId, uint32(InTracker));
		}
	}
	State.TagStack.Push({ InTag, ETagStackFlags::None });
}

////////////////////////////////////////////////////////////////////////////////////////////////////

void FTagTracker::PopTag(uint32 InThreadId, uint8 InTracker)
{
	const uint32 TrackerThreadId = GetTrackerThreadId(InThreadId, InTracker);
<<<<<<< HEAD
	ThreadState* State = TrackerThreadStates.Find(TrackerThreadId);
	if (State && !State->TagStack.IsEmpty())
	{
		INSIGHTS_SLOW_CHECK((State->TagStack.Top() & 0x80000000) == 0);
=======
	FThreadState* State = TrackerThreadStates.Find(TrackerThreadId);
	if (State && !State->TagStack.IsEmpty())
	{
		INSIGHTS_SLOW_CHECK(!State->TagStack.Top().IsPtrScope());
>>>>>>> d731a049
		State->TagStack.Pop();
	}
	else
	{
		++NumErrors;
		if (NumErrors <= MaxLogMessagesPerErrorType)
		{
			UE_LOG(LogTraceServices, Error, TEXT("[MemAlloc] Tag stack on Thread %u (Tracker=%u) is already empty!"), InThreadId, uint32(InTracker));
		}
	}
}

////////////////////////////////////////////////////////////////////////////////////////////////////

TagIdType FTagTracker::GetCurrentTag(uint32 InThreadId, uint8 InTracker) const
{
	const uint32 TrackerThreadId = GetTrackerThreadId(InThreadId, InTracker);
	const FThreadState* State = TrackerThreadStates.Find(TrackerThreadId);
	if (!State || State->TagStack.IsEmpty())
	{
		return 0; // Untagged
	}
<<<<<<< HEAD
	return State->TagStack.Top() & ~PtrTagMask;
}

////////////////////////////////////////////////////////////////////////////////////////////////////

const TCHAR* FTagTracker::GetTagString(TagIdType InTag) const
{
	const TagEntry* Entry = TagMap.Find(InTag);
	return Entry ? Entry->Display : TEXT("Unknown");
=======
	return State->TagStack.Top().Tag;
}

////////////////////////////////////////////////////////////////////////////////////////////////////

const TCHAR* FTagTracker::GetTagString(TagIdType InTag) const
{
	const FTagEntry* Entry = TagMap.Find(InTag);
	return Entry ? Entry->Display : TEXT("Unknown");
}

////////////////////////////////////////////////////////////////////////////////////////////////////

const TCHAR* FTagTracker::GetTagFullPath(TagIdType InTag) const
{
	const FTagEntry* Entry = TagMap.Find(InTag);
	return Entry ? Entry->FullPath : TEXT("Unknown");
}

////////////////////////////////////////////////////////////////////////////////////////////////////

void FTagTracker::EnumerateTags(TFunctionRef<void (const TCHAR*, const TCHAR*, TagIdType, TagIdType)> Callback) const
{
	for (const auto& EntryPair : TagMap)
	{
		const TagIdType Id = EntryPair.Get<0>();
		const FTagEntry& Entry = EntryPair.Get<1>();
		Callback(Entry.Display, Entry.FullPath, Id, Entry.ParentTag);
	}
>>>>>>> d731a049
}

////////////////////////////////////////////////////////////////////////////////////////////////////

void FTagTracker::PushTagFromPtr(uint32 InThreadId, uint8 InTracker, TagIdType InTag)
{
	const uint32 TrackerThreadId = GetTrackerThreadId(InThreadId, InTracker);
<<<<<<< HEAD
	ThreadState& State = TrackerThreadStates.FindOrAdd(TrackerThreadId);
	State.TagStack.Push(InTag | PtrTagMask);
=======
	FThreadState& State = TrackerThreadStates.FindOrAdd(TrackerThreadId);
	State.TagStack.Push({ InTag, ETagStackFlags::PtrScope });
>>>>>>> d731a049
}

////////////////////////////////////////////////////////////////////////////////////////////////////

void FTagTracker::PopTagFromPtr(uint32 InThreadId, uint8 InTracker)
{
	const uint32 TrackerThreadId = GetTrackerThreadId(InThreadId, InTracker);
<<<<<<< HEAD
	ThreadState* State = TrackerThreadStates.Find(TrackerThreadId);
	if (State && !State->TagStack.IsEmpty())
	{
		INSIGHTS_SLOW_CHECK((State->TagStack.Top() & PtrTagMask) != 0);
=======
	FThreadState* State = TrackerThreadStates.Find(TrackerThreadId);
	if (State && !State->TagStack.IsEmpty())
	{
		INSIGHTS_SLOW_CHECK(State->TagStack.Top().IsPtrScope());
>>>>>>> d731a049
		State->TagStack.Pop();
	}
	else
	{
		++NumErrors;
		if (NumErrors <= MaxLogMessagesPerErrorType)
		{
<<<<<<< HEAD
			UE_LOG(LogTraceServices, Error, TEXT("[MemAlloc] Tag stack on Thread %u (Tracker=%u) is already empty!"), InThreadId, InTracker);
=======
			UE_LOG(LogTraceServices, Error, TEXT("[MemAlloc] Tag stack on Thread %u (Tracker=%u) is already empty!"), InThreadId, uint32(InTracker));
>>>>>>> d731a049
		}
	}
}

////////////////////////////////////////////////////////////////////////////////////////////////////

bool FTagTracker::HasTagFromPtrScope(uint32 InThreadId, uint8 InTracker) const
{
	const uint32 TrackerThreadId = GetTrackerThreadId(InThreadId, InTracker);
<<<<<<< HEAD
	const ThreadState* State = TrackerThreadStates.Find(TrackerThreadId);
	return State && State->TagStack.Num() > 0 && ((State->TagStack.Top() & PtrTagMask) != 0);
=======
	const FThreadState* State = TrackerThreadStates.Find(TrackerThreadId);
	return State && (State->TagStack.Num() > 0) && State->TagStack.Top().IsPtrScope();
>>>>>>> d731a049
}

////////////////////////////////////////////////////////////////////////////////////////////////////
// IAllocationsProvider::FAllocation
////////////////////////////////////////////////////////////////////////////////////////////////////

uint32 IAllocationsProvider::FAllocation::GetStartEventIndex() const
{
	const auto* Inner = (const FAllocationItem*)this;
	return Inner->StartEventIndex;
}

////////////////////////////////////////////////////////////////////////////////////////////////////

uint32 IAllocationsProvider::FAllocation::GetEndEventIndex() const
{
	const auto* Inner = (const FAllocationItem*)this;
	return Inner->EndEventIndex;
}

////////////////////////////////////////////////////////////////////////////////////////////////////

double IAllocationsProvider::FAllocation::GetStartTime() const
{
	const auto* Inner = (const FAllocationItem*)this;
	return Inner->StartTime;
}

////////////////////////////////////////////////////////////////////////////////////////////////////

double IAllocationsProvider::FAllocation::GetEndTime() const
{
	const auto* Inner = (const FAllocationItem*)this;
	return Inner->EndTime;
}

////////////////////////////////////////////////////////////////////////////////////////////////////

uint64 IAllocationsProvider::FAllocation::GetAddress() const
{
	const auto* Inner = (const FAllocationItem*)this;
	return Inner->Address;
}

////////////////////////////////////////////////////////////////////////////////////////////////////

uint64 IAllocationsProvider::FAllocation::GetSize() const
{
	const auto* Inner = (const FAllocationItem*)this;
	return Inner->GetSize();
}

////////////////////////////////////////////////////////////////////////////////////////////////////

uint32 IAllocationsProvider::FAllocation::GetAlignment() const
{
	const auto* Inner = (const FAllocationItem*)this;
	return Inner->GetAlignment();
}

////////////////////////////////////////////////////////////////////////////////////////////////////
uint32 IAllocationsProvider::FAllocation::GetThreadId() const
{
	const auto* Inner = (const FAllocationItem*)this;
	return Inner->ThreadId;
}

////////////////////////////////////////////////////////////////////////////////////////////////////
uint32 IAllocationsProvider::FAllocation::GetCallstackId() const
{
	const auto* Inner = (const FAllocationItem*)this;
	return Inner->CallstackId;
}

<<<<<<< HEAD
=======
////////////////////////////////////////////////////////////////////////////////////////////////////
uint32 IAllocationsProvider::FAllocation::GetFreeCallstackId() const
{
	const auto* Inner = (const FAllocationItem*)this;
	return Inner->FreeCallstackId;
}

////////////////////////////////////////////////////////////////////////////////////////////////////
uint32 IAllocationsProvider::FAllocation::GetMetadataId() const
{
	const auto* Inner = (const FAllocationItem*)this;
	return Inner->MetadataId;
}

////////////////////////////////////////////////////////////////////////////////////////////////////

>>>>>>> d731a049
TagIdType IAllocationsProvider::FAllocation::GetTag() const
{
	const auto* Inner = (const FAllocationItem*)this;
	return Inner->Tag;
}

////////////////////////////////////////////////////////////////////////////////////////////////////

HeapId IAllocationsProvider::FAllocation::GetRootHeap() const
{
	const auto* Inner = (const FAllocationItem*)this;
	return Inner->RootHeap;
}

////////////////////////////////////////////////////////////////////////////////////////////////////
bool IAllocationsProvider::FAllocation::IsHeap() const
{
	const auto* Inner = (const FAllocationItem*)this;
	return Inner->IsHeap();
}

////////////////////////////////////////////////////////////////////////////////////////////////////
// IAllocationsProvider::FAllocations
////////////////////////////////////////////////////////////////////////////////////////////////////

void IAllocationsProvider::FAllocations::operator delete (void* Address)
{
	auto* Inner = (const FAllocationsImpl*)Address;
	delete Inner;
}

////////////////////////////////////////////////////////////////////////////////////////////////////

uint32 IAllocationsProvider::FAllocations::Num() const
{
	auto* Inner = (const FAllocationsImpl*)this;
	return (uint32)(Inner->Items.Num());
}

////////////////////////////////////////////////////////////////////////////////////////////////////

const IAllocationsProvider::FAllocation* IAllocationsProvider::FAllocations::Get(uint32 Index) const
{
	checkSlow(Index < Num());

	auto* Inner = (const FAllocationsImpl*)this;
	return (const FAllocation*)(Inner->Items[Index]);
}

////////////////////////////////////////////////////////////////////////////////////////////////////
// IAllocationsProvider::FQueryStatus
////////////////////////////////////////////////////////////////////////////////////////////////////

IAllocationsProvider::FQueryResult IAllocationsProvider::FQueryStatus::NextResult() const
{
	auto* Inner = (FAllocationsImpl*)Handle;
	if (Inner == nullptr)
	{
		return nullptr;
	}

	Handle = UPTRINT(Inner->Next);

	auto* Ret = (FAllocations*)Inner;
	return FQueryResult(Ret);
}

////////////////////////////////////////////////////////////////////////////////////////////////////
// FShortLivingAllocs
////////////////////////////////////////////////////////////////////////////////////////////////////

FShortLivingAllocs::FShortLivingAllocs()
{
#if INSIGHTS_SLA_USE_ADDRESS_MAP
	AddressMap.Reserve(MaxAllocCount);
#endif

	AllNodes = new FNode[MaxAllocCount];

	// Build the "unused" simple linked list.
	FirstUnusedNode = AllNodes;
	for (int32 Index = 0; Index < MaxAllocCount - 1; ++Index)
	{
		AllNodes[Index].Next = &AllNodes[Index + 1];
	}
	AllNodes[MaxAllocCount - 1].Next = nullptr;
}

////////////////////////////////////////////////////////////////////////////////////////////////////

FShortLivingAllocs::~FShortLivingAllocs()
{
	Reset();
}

////////////////////////////////////////////////////////////////////////////////////////////////////

void FShortLivingAllocs::Reset()
{
<<<<<<< HEAD
	AddressMap.Reset();
=======
#if INSIGHTS_SLA_USE_ADDRESS_MAP
	AddressMap.Reset();
#endif
>>>>>>> d731a049

	FNode* Node = LastAddedAllocNode;
	while (Node != nullptr)
	{
		delete Node->Alloc;
		Node = Node->Prev;
	}

	delete[] AllNodes;
	AllNodes = nullptr;

	LastAddedAllocNode = nullptr;
	OldestAllocNode = nullptr;
	FirstUnusedNode = nullptr;
	AllocCount = 0;
}

////////////////////////////////////////////////////////////////////////////////////////////////////

FAllocationItem* FShortLivingAllocs::FindRef(uint64 Address)
{
#if INSIGHTS_SLA_USE_ADDRESS_MAP
	FNode** NodePtr = AddressMap.Find(Address);
	return NodePtr ? (*NodePtr)->Alloc : nullptr;
#else
	// Search linearly the list of allocations, backward, starting with most recent one.
	// As the probability of finding a match for a "free" event is higher for the recent allocs,
	// this could actually be faster than doing a O(log n) search in AddressMap.
	FNode* Node = LastAddedAllocNode;
	while (Node != nullptr)
	{
		if (Node->Alloc->Address == Address)
		{
			return Node->Alloc;
		}
		Node = Node->Prev;
	}
	return nullptr;
#endif
}

////////////////////////////////////////////////////////////////////////////////////////////////////

FAllocationItem* FShortLivingAllocs::AddAndRemoveOldest(FAllocationItem* Alloc)
{
	if (FirstUnusedNode == nullptr)
	{
		// Collection is already full.
		INSIGHTS_SLOW_CHECK(AllocCount == MaxAllocCount);
		INSIGHTS_SLOW_CHECK(OldestAllocNode != nullptr);
		INSIGHTS_SLOW_CHECK(LastAddedAllocNode != nullptr);

		// Reuse the node of the oldest allocation for the new allocation.
		FNode* NewNode = OldestAllocNode;

		// Remove the oldest allocation.
		FAllocationItem* RemovedAlloc = OldestAllocNode->Alloc;
#if INSIGHTS_SLA_USE_ADDRESS_MAP
		AddressMap.Remove(RemovedAlloc->Address);
#endif
		OldestAllocNode = OldestAllocNode->Next;
		INSIGHTS_SLOW_CHECK(OldestAllocNode != nullptr);
		OldestAllocNode->Prev = nullptr;

		// Add the new node.
#if INSIGHTS_SLA_USE_ADDRESS_MAP
		AddressMap.Add(Alloc->Address, NewNode);
#endif
		NewNode->Alloc = Alloc;
		NewNode->Next = nullptr;
		NewNode->Prev = LastAddedAllocNode;
		LastAddedAllocNode->Next = NewNode;
		LastAddedAllocNode = NewNode;

		return RemovedAlloc;
	}
	else
	{
		INSIGHTS_SLOW_CHECK(AllocCount < MaxAllocCount);
		++AllocCount;

		FNode* NewNode = FirstUnusedNode;
		FirstUnusedNode = FirstUnusedNode->Next;

		// Add the new node.
#if INSIGHTS_SLA_USE_ADDRESS_MAP
		AddressMap.Add(Alloc->Address, NewNode);
#endif
		NewNode->Alloc = Alloc;
		NewNode->Next = nullptr;
		NewNode->Prev = LastAddedAllocNode;
		if (LastAddedAllocNode)
		{
			LastAddedAllocNode->Next = NewNode;
		}
		else
		{
			OldestAllocNode = NewNode;
		}
		LastAddedAllocNode = NewNode;

		return nullptr;
	}
}

////////////////////////////////////////////////////////////////////////////////////////////////////

FAllocationItem* FShortLivingAllocs::Remove(uint64 Address)
{
#if INSIGHTS_SLA_USE_ADDRESS_MAP
	FNode* Node = nullptr;
	if (!AddressMap.RemoveAndCopyValue(Address, Node))
	{
		return nullptr;
	}
	INSIGHTS_SLOW_CHECK(Node && Node->Alloc && Node->Alloc->Address == Address);
#else
	// Search linearly the list of allocations, backward, starting with most recent one.
	// As the probability of finding a match for a "free" event is higher for the recent allocs,
	// this could actually be faster than doing a O(log n) search in AddressMap.
	FNode* Node = LastAddedAllocNode;
	while (Node != nullptr)
	{
		if (Node->Alloc->Address == Address)
		{
			break;
		}
		Node = Node->Prev;
	}
	if (!Node)
	{
		return nullptr;
	}
#endif // INSIGHTS_SLA_USE_ADDRESS_MAP

	INSIGHTS_SLOW_CHECK(AllocCount > 0);
	--AllocCount;

	// Remove node.
	if (Node == OldestAllocNode)
	{
		OldestAllocNode = OldestAllocNode->Next;
	}
	if (Node == LastAddedAllocNode)
	{
		LastAddedAllocNode = LastAddedAllocNode->Prev;
	}
	if (Node->Prev)
	{
		Node->Prev->Next = Node->Next;
	}
	if (Node->Next)
	{
		Node->Next->Prev = Node->Prev;
	}

	// Add the removed node to the "unused" list.
	Node->Next = FirstUnusedNode;
	FirstUnusedNode = Node;

	return Node->Alloc;
}

////////////////////////////////////////////////////////////////////////////////////////////////////

void FShortLivingAllocs::Enumerate(TFunctionRef<void(const FAllocationItem& Alloc)> Callback) const
{
	FNode* Node = LastAddedAllocNode;
	while (Node != nullptr)
	{
		Callback(*(Node->Alloc));
		Node = Node->Prev;
	}
}

////////////////////////////////////////////////////////////////////////////////////////////////////
FAllocationItem* FShortLivingAllocs::FindRange(const uint64 Address) const
{
	//todo: Can we do better than iterating all the nodes?
	FNode* Node = LastAddedAllocNode;
	while (Node != nullptr)
	{
		if (Node->Alloc->IsContained(Address))
		{
			return Node->Alloc;
		}
		Node = Node->Prev;
	}
	return nullptr;
}

////////////////////////////////////////////////////////////////////////////////////////////////////
// FHeapAllocs
////////////////////////////////////////////////////////////////////////////////////////////////////

FHeapAllocs::FHeapAllocs()
{
}

////////////////////////////////////////////////////////////////////////////////////////////////////

FHeapAllocs::~FHeapAllocs()
{
	Reset();
}

////////////////////////////////////////////////////////////////////////////////////////////////////

void FHeapAllocs::Reset()
{
	for (auto& KV : AddressMap)
	{
		FList& List = KV.Value;
		const FNode* Node = List.First;
		while (Node != nullptr)
		{
			FNode* NextNode = Node->Next;
			delete Node->Alloc;
			delete Node;
			Node = NextNode;
		}
		List.First = nullptr;
		List.Last = nullptr;
	}
	AddressMap.Reset();
	AllocCount = 0;
}

////////////////////////////////////////////////////////////////////////////////////////////////////

FAllocationItem* FHeapAllocs::FindRef(uint64 Address)
{
	FList* ListPtr = AddressMap.Find(Address);
	if (ListPtr)
	{
		// Search in reverse added order.
		for (const FNode* Node = ListPtr->Last; Node != nullptr; Node = Node->Prev)
		{
			if (Address == Node->Alloc->Address)
			{
				return Node->Alloc;
			}
		}
	}
	return nullptr;
}

////////////////////////////////////////////////////////////////////////////////////////////////////

void FHeapAllocs::Add(FAllocationItem* Alloc)
{
	FNode* Node = new FNode();
	Node->Alloc = Alloc;
	Node->Next = nullptr;

	FList& List = AddressMap.FindOrAdd(Alloc->Address);
	if (List.Last == nullptr)
	{
		List.First = Node;
	}
	else
	{
		List.Last->Next = Node;
	}
	Node->Prev = List.Last;
	List.Last = Node;

	++AllocCount;
}

////////////////////////////////////////////////////////////////////////////////////////////////////

FAllocationItem* FHeapAllocs::Remove(uint64 Address)
{
	FList* ListPtr = AddressMap.Find(Address);
	if (ListPtr)
	{
		// Remove the last added heap alloc.
		check(ListPtr->Last != nullptr);
		FAllocationItem* Alloc = ListPtr->Last->Alloc;

		if (ListPtr->First == ListPtr->Last)
		{
			// Remove the entire linked list from the map (as it has only one node).
			delete ListPtr->Last;
			AddressMap.FindAndRemoveChecked(Address);
		}
		else
		{
			// Remove only the last node from the linked list of heap allocs with specified address.
			FNode* LastNode = ListPtr->Last;
			ListPtr->Last = LastNode->Prev;
			ListPtr->Last->Next = nullptr;
			delete LastNode;
		}

		--AllocCount;
		return Alloc;
	}
	return nullptr;
}

////////////////////////////////////////////////////////////////////////////////////////////////////

void FHeapAllocs::Enumerate(TFunctionRef<void(const FAllocationItem& Alloc)> Callback) const
{
	for (const auto& KV : AddressMap)
	{
		// Iterate in same order as added.
		for (const FNode* Node = KV.Value.First; Node != nullptr; Node = Node->Next)
		{
			Callback(*Node->Alloc);
		}
	}
}

////////////////////////////////////////////////////////////////////////////////////////////////////

FAllocationItem* FHeapAllocs::FindRange(uint64 Address) const
{
	for (const auto& KV : AddressMap)
	{
		// Search in reverse added order.
		for (const FNode* Node = KV.Value.Last; Node != nullptr; Node = Node->Prev)
		{
			if (Node->Alloc->IsContained(Address))
			{
				return Node->Alloc;
			}
		}
	}
	return nullptr;
}

////////////////////////////////////////////////////////////////////////////////////////////////////
// FLiveAllocCollection
////////////////////////////////////////////////////////////////////////////////////////////////////

FLiveAllocCollection::FLiveAllocCollection()
{
#if INSIGHTS_LLA_RESERVE
	LongLivingAllocs.Reserve(INSIGHTS_LLA_RESERVE);
#endif
}

////////////////////////////////////////////////////////////////////////////////////////////////////

FLiveAllocCollection::~FLiveAllocCollection()
{
	HeapAllocs.Reset();

	for (const auto& KV : LongLivingAllocs)
	{
		const FAllocationItem* Allocation = KV.Value;
		delete Allocation;
	}
	LongLivingAllocs.Reset();

	ShortLivingAllocs.Reset();

#if INSIGHTS_USE_LAST_ALLOC
	if (LastAlloc)
	{
		delete LastAlloc;
		LastAlloc = nullptr;
	}
#endif
}

////////////////////////////////////////////////////////////////////////////////////////////////////

FAllocationItem* FLiveAllocCollection::FindRef(uint64 Address)
{
#if INSIGHTS_USE_LAST_ALLOC
	if (LastAlloc && LastAlloc->Address == Address)
	{
		return LastAlloc;
	}
#endif

#if INSIGHTS_USE_SHORT_LIVING_ALLOCS
	FAllocationItem* FoundShortLivingAlloc = ShortLivingAllocs.FindRef(Address);
	if (FoundShortLivingAlloc)
	{
		INSIGHTS_SLOW_CHECK(FoundShortLivingAlloc->Address == Address);
		return FoundShortLivingAlloc;
	}
#endif

	FAllocationItem* FoundLongLivingAlloc = LongLivingAllocs.FindRef(Address);
	if (FoundLongLivingAlloc)
	{
		INSIGHTS_SLOW_CHECK(FoundLongLivingAlloc->Address == Address);
		return FoundLongLivingAlloc;
	}

	return nullptr;
}

////////////////////////////////////////////////////////////////////////////////////////////////////

FAllocationItem* FLiveAllocCollection::FindHeapRef(uint64 Address)
{
	FAllocationItem* FoundHeapAlloc = HeapAllocs.FindRef(Address);
	if (FoundHeapAlloc)
	{
		INSIGHTS_SLOW_CHECK(FoundHeapAlloc->Address == Address);
		return FoundHeapAlloc;
	}

	return nullptr;
}

////////////////////////////////////////////////////////////////////////////////////////////////////

FAllocationItem* FLiveAllocCollection::FindByAddressRange(uint64 Address)
{
#if INSIGHTS_USE_LAST_ALLOC
	if (LastAlloc && LastAlloc->IsContained(Address))
	{
		return LastAlloc;
	}
#endif

#if INSIGHTS_USE_SHORT_LIVING_ALLOCS
	FAllocationItem* FoundShortLivingAlloc = ShortLivingAllocs.FindRange(Address);
	if (FoundShortLivingAlloc)
	{
		INSIGHTS_SLOW_CHECK(FoundShortLivingAlloc->IsContained(Address));
		return FoundShortLivingAlloc;
	}
#endif

	for (const auto& Alloc : LongLivingAllocs)
	{
		if (Alloc.Value->IsContained(Address))
		{
			return Alloc.Value;
		}
	}

	return nullptr;
}

////////////////////////////////////////////////////////////////////////////////////////////////////

FAllocationItem* FLiveAllocCollection::FindHeapByAddressRange(uint64 Address)
{
	FAllocationItem* FoundHeapAlloc = HeapAllocs.FindRange(Address);
	if (FoundHeapAlloc)
	{
		INSIGHTS_SLOW_CHECK(FoundHeapAlloc->IsContained(Address));
		return FoundHeapAlloc;
	}

	return nullptr;
}

////////////////////////////////////////////////////////////////////////////////////////////////////

FAllocationItem* FLiveAllocCollection::AddNew(uint64 Address)
{
	FAllocationItem* Alloc = new FAllocationItem();
	Alloc->Address = Address;

	Add(Alloc);
	return Alloc;
}

////////////////////////////////////////////////////////////////////////////////////////////////////

void FLiveAllocCollection::Add(FAllocationItem* Alloc)
{
	++TotalAllocCount;
	if (TotalAllocCount > MaxAllocCount)
	{
		MaxAllocCount = TotalAllocCount;
	}

#if INSIGHTS_USE_LAST_ALLOC
	if (LastAlloc)
	{
		// We have a new "last allocation".
		// The previous one will be moved to the short living allocations.
		FAllocationItem* PrevLastAlloc = LastAlloc;
		LastAlloc = Alloc;
		Alloc = PrevLastAlloc;
	}
	else
	{
		LastAlloc = Alloc;
		return;
	}
#endif

#if INSIGHTS_USE_SHORT_LIVING_ALLOCS
	Alloc = ShortLivingAllocs.AddAndRemoveOldest(Alloc);
	if (Alloc == nullptr)
	{
		return;
	}
#endif

	LongLivingAllocs.Add(Alloc->Address, Alloc);
}

////////////////////////////////////////////////////////////////////////////////////////////////////

FAllocationItem* FLiveAllocCollection::AddNewHeap(uint64 Address)
{
	FAllocationItem* NewAlloc = new FAllocationItem();
	NewAlloc->Address = Address;

	AddHeap(NewAlloc);
	return NewAlloc;
}

////////////////////////////////////////////////////////////////////////////////////////////////////

void FLiveAllocCollection::AddHeap(FAllocationItem* HeapAlloc)
{
	++TotalAllocCount;
	if (TotalAllocCount > MaxAllocCount)
	{
		MaxAllocCount = TotalAllocCount;
	}

	HeapAllocs.Add(HeapAlloc);
}

////////////////////////////////////////////////////////////////////////////////////////////////////

FAllocationItem* FLiveAllocCollection::Remove(uint64 Address)
{
#if INSIGHTS_USE_LAST_ALLOC
	if (LastAlloc && LastAlloc->Address == Address)
	{
		FAllocationItem* RemovedAlloc = LastAlloc;
		LastAlloc = nullptr;
		INSIGHTS_SLOW_CHECK(TotalAllocCount > 0);
		--TotalAllocCount;
		return RemovedAlloc;
	}
#endif

#if INSIGHTS_USE_SHORT_LIVING_ALLOCS
	FAllocationItem* RemovedShortLivingAlloc = ShortLivingAllocs.Remove(Address);
	if (RemovedShortLivingAlloc)
	{
		INSIGHTS_SLOW_CHECK(RemovedShortLivingAlloc->Address == Address);
		INSIGHTS_SLOW_CHECK(TotalAllocCount > 0);
		--TotalAllocCount;
		return RemovedShortLivingAlloc;
	}
#endif

	FAllocationItem* RemovedLongLivingAlloc;
	if (LongLivingAllocs.RemoveAndCopyValue(Address, RemovedLongLivingAlloc))
	{
		INSIGHTS_SLOW_CHECK(RemovedLongLivingAlloc->Address == Address);
		INSIGHTS_SLOW_CHECK(TotalAllocCount > 0);
		--TotalAllocCount;
		return RemovedLongLivingAlloc;
	}

	return nullptr;
}

////////////////////////////////////////////////////////////////////////////////////////////////////

FAllocationItem* FLiveAllocCollection::RemoveHeap(uint64 Address)
{
	FAllocationItem* RemovedHeapAlloc = HeapAllocs.Remove(Address);
	if (RemovedHeapAlloc)
	{
		INSIGHTS_SLOW_CHECK(RemovedHeapAlloc->Address == Address);
		INSIGHTS_SLOW_CHECK(TotalAllocCount > 0);
		--TotalAllocCount;
		return RemovedHeapAlloc;
	}

	return nullptr;
}

////////////////////////////////////////////////////////////////////////////////////////////////////

void FLiveAllocCollection::Enumerate(TFunctionRef<void(const FAllocationItem& Alloc)> Callback) const
{
	HeapAllocs.Enumerate(Callback);

#if INSIGHTS_USE_LAST_ALLOC
	if (LastAlloc)
	{
		Callback(*LastAlloc);
	}
#endif

#if INSIGHTS_USE_SHORT_LIVING_ALLOCS
	ShortLivingAllocs.Enumerate(Callback);
#endif

	for (const auto& KV : LongLivingAllocs)
	{
		const FAllocationItem* Allocation = KV.Value;
		Callback(*Allocation);
	}
}

////////////////////////////////////////////////////////////////////////////////////////////////////
// FAllocationsProvider
////////////////////////////////////////////////////////////////////////////////////////////////////

FAllocationsProvider::FAllocationsProvider(IAnalysisSession& InSession, FMetadataProvider& InMetadataProvider)
	: Session(InSession)
	, MetadataProvider(InMetadataProvider)
	, TagTracker(InSession)
	, Timeline(Session.GetLinearAllocator(), 1024)
	, MinTotalAllocatedMemoryTimeline(Session.GetLinearAllocator(), 1024)
	, MaxTotalAllocatedMemoryTimeline(Session.GetLinearAllocator(), 1024)
	, MinLiveAllocationsTimeline(Session.GetLinearAllocator(), 1024)
	, MaxLiveAllocationsTimeline(Session.GetLinearAllocator(), 1024)
	, AllocEventsTimeline(Session.GetLinearAllocator(), 1024)
	, FreeEventsTimeline(Session.GetLinearAllocator(), 1024)
{
<<<<<<< HEAD
	FMemory::Memset(EventIndex, 0, sizeof(EventIndex));
	FMemory::Memset(SbTree, 0, sizeof(SbTree));
	FMemory::Memset(LiveAllocs, 0, sizeof(LiveAllocs));
=======
>>>>>>> d731a049
	HeapSpecs.AddZeroed(256);
}

////////////////////////////////////////////////////////////////////////////////////////////////////

FAllocationsProvider::~FAllocationsProvider()
{
	for (uint8 RootHeapIdx = 0; RootHeapIdx < MaxRootHeaps; ++RootHeapIdx)
	{
		if (SbTree[RootHeapIdx])
		{
			delete SbTree[RootHeapIdx];
			SbTree[RootHeapIdx] = nullptr;
		}
		if (LiveAllocs[RootHeapIdx])
		{
			delete LiveAllocs[RootHeapIdx];
			LiveAllocs[RootHeapIdx] = nullptr;
		}
	}
}

////////////////////////////////////////////////////////////////////////////////////////////////////

void FAllocationsProvider::EditInit(double InTime, uint8 InMinAlignment)
{
	Lock.WriteAccessCheck();

	if (bInitialized)
	{
		// error: already initialized
		return;
	}

	InitTime = InTime;
	MinAlignment = InMinAlignment;

	// Create system root heap structures for backwards compatibility (before heap description events)
	AddHeapSpec(EMemoryTraceRootHeap::SystemMemory, 0, TEXT("System memory"), EMemoryTraceHeapFlags::Root);

	bInitialized = true;

	AdvanceTimelines(InTime);
}

////////////////////////////////////////////////////////////////////////////////////////////////////

void FAllocationsProvider::AddHeapSpec(HeapId Id, HeapId ParentId, const FStringView& Name, EMemoryTraceHeapFlags Flags)
{
	if (Id < MaxRootHeaps)
	{
		if (Id == 0 && SbTree[Id] != nullptr)
		{
			// "System" root heap is already created. See class constructor.
			check(LiveAllocs[Id] != nullptr);
		}
		else
		{
			check(SbTree[Id] == nullptr && LiveAllocs[Id] == nullptr);

			constexpr uint32 ColumnShift = 17; // 1<<17 = 128K
			SbTree[Id] = new FSbTree(Session.GetLinearAllocator(), ColumnShift);
			LiveAllocs[Id] = new FLiveAllocCollection();
		}

		FHeapSpec& RootHeapSpec = HeapSpecs[Id];
		RootHeapSpec.Name = Session.StoreString(Name);
		RootHeapSpec.Parent = nullptr;
		RootHeapSpec.Id = Id;
		RootHeapSpec.Flags = Flags;
	}
	else
	{
		FHeapSpec& ParentSpec = HeapSpecs[ParentId];
		if (ParentSpec.Name == nullptr)
		{
			UE_LOG(LogTraceServices, Warning, TEXT("[MemAlloc] Parent heap id (%u) used before it was announced for heap %s."), ParentId, *FString(Name));
		}
		FHeapSpec& NewSpec = HeapSpecs[Id];
		NewSpec.Name = Session.StoreString(Name);
		NewSpec.Parent = &ParentSpec;
		NewSpec.Id = Id;
		NewSpec.Flags = Flags;

		ParentSpec.Children.Add(&NewSpec);
	}
}

////////////////////////////////////////////////////////////////////////////////////////////////////

void FAllocationsProvider::EditHeapSpec(HeapId Id, HeapId ParentId, const FStringView& Name, EMemoryTraceHeapFlags Flags)
{
	Lock.WriteAccessCheck();

	AddHeapSpec(Id, ParentId, Name, Flags);
}

////////////////////////////////////////////////////////////////////////////////////////////////////

void FAllocationsProvider::EditAlloc(double Time, uint32 CallstackId, uint64 Address, uint64 InSize, uint32 InAlignment, HeapId RootHeap)
{
	Lock.WriteAccessCheck();

	if (!bInitialized)
	{
		return;
	}

	if (Address == 0)
	{
<<<<<<< HEAD
		UE_LOG(LogTraceServices, Warning, TEXT("[MemAlloc] Alloc at address 0 : Size=%llu, RootHeap=%u, Time=%f"), InSize, RootHeap, Time);
=======
		UE_LOG(LogTraceServices, Warning, TEXT("[MemAlloc] Alloc at address 0 : Size=%llu, RootHeap=%u, Time=%f, CallstackId=%u"), InSize, RootHeap, Time, CallstackId);
>>>>>>> d731a049
		return;
	}

	check(RootHeap < MaxRootHeaps);
	if (SbTree[RootHeap] == nullptr)
	{
		UE_LOG(LogTraceServices, Warning, TEXT("[MemAlloc] Invalid root heap id (%u). This heap has not yet been registered."), RootHeap);
		return;
	}

	SbTree[RootHeap]->SetTimeForEvent(EventIndex[RootHeap], Time);

	AdvanceTimelines(Time);

<<<<<<< HEAD
	const TagIdType Tag = TagTracker.GetCurrentTag(ThreadId, Tracker);
=======
	const TagIdType Tag = TagTracker.GetCurrentTag(CurrentSystemThreadId, CurrentTracker);
>>>>>>> d731a049

#if INSIGHTS_DEBUG_WATCH
	for (int32 AddrIndex = 0; AddrIndex < UE_ARRAY_COUNT(GWatchAddresses); ++AddrIndex)
	{
		if (GWatchAddresses[AddrIndex] == Address)
		{
<<<<<<< HEAD
			UE_LOG(LogTraceServices, Warning, TEXT("[MemAlloc] Alloc 0x%llX : Size=%llu, Tag=%u, RootHeap=%u, Time=%f"), Address, InSize, Tag, RootHeap, Time);
			break;
=======
			UE_LOG(LogTraceServices, Warning, TEXT("[MemAlloc][%u] Alloc 0x%llX : Size=%llu, Tag=%u, RootHeap=%u, Time=%f, CallstackId=%u"), CurrentTraceThreadId, Address, InSize, Tag, RootHeap, Time, CallstackId);
			INSIGHTS_DEBUG_WATCH_FOUND;
>>>>>>> d731a049
		}
	}
#endif // INSIGHTS_DEBUG_WATCH

#if INSIGHTS_VALIDATE_ALLOC_EVENTS
	FAllocationItem* AllocationPtr = LiveAllocs[RootHeap]->FindRef(Address);
#else
	FAllocationItem* AllocationPtr = nullptr;
#endif

	if (!AllocationPtr)
	{
		AllocationPtr = LiveAllocs[RootHeap]->AddNew(Address);
<<<<<<< HEAD
		INSIGHTS_SLOW_CHECK(AllocationPtr->Address == Address)

=======
>>>>>>> d731a049
		FAllocationItem& Allocation = *AllocationPtr;

		uint32 MetadataId = MetadataProvider.InvalidMetadataId;
		{
			FProviderEditScopeLock _(MetadataProvider);
			MetadataId = MetadataProvider.PinAndGetId(CurrentSystemThreadId);
#if INSIGHTS_DEBUG_METADATA
			if (MetadataId != FMetadataProvider::InvalidMetadataId &&
				!TagTracker.HasTagFromPtrScope(CurrentSystemThreadId, CurrentTracker))
			{
				const uint32 MetadataStackSize = MetadataProvider.GetMetadataStackSize(CurrentSystemThreadId, MetadataId);
				check(MetadataStackSize > 0);
				uint16 MetaType;
				const void* MetaData;
				uint32 MetaDataSize;
				MetadataProvider.GetMetadata(CurrentSystemThreadId, MetadataId, MetadataStackSize - 1, MetaType, MetaData, MetaDataSize);
				if (MetaType == 0) // "MemTagId"
				{
					TagIdType MetaMemTag = *(TagIdType*)MetaData;
					ensure(MetaMemTag == Tag);
				}
			}
#endif
		}

		INSIGHTS_SLOW_CHECK(Allocation.Address == Address);
		INSIGHTS_SLOW_CHECK(InAlignment < 256);
		Allocation.SizeAndAlignment = FAllocationItem::PackSizeAndAlignment(InSize, static_cast<uint8>(InAlignment));
		Allocation.StartEventIndex = EventIndex[RootHeap];
		Allocation.EndEventIndex = (uint32)-1;
		Allocation.StartTime = Time;
		Allocation.EndTime = std::numeric_limits<double>::infinity();
		Allocation.ThreadId = CurrentSystemThreadId;
		Allocation.CallstackId = CallstackId;
		Allocation.FreeCallstackId = 0; // no callstack yet
		Allocation.MetadataId = MetadataId;
		Allocation.Tag = Tag;
		Allocation.RootHeap = static_cast<uint8>(RootHeap);
		Allocation.Flags = EMemoryTraceHeapAllocationFlags::None;

		UpdateHistogramByAllocSize(InSize);

		// Update stats for the current timeline sample.
		TotalAllocatedMemory += InSize;
		++TotalLiveAllocations;
		SampleMaxTotalAllocatedMemory = FMath::Max(SampleMaxTotalAllocatedMemory, TotalAllocatedMemory);
		SampleMaxLiveAllocations = FMath::Max(SampleMaxLiveAllocations, TotalLiveAllocations);
		++SampleAllocEvents;
	}
#if INSIGHTS_VALIDATE_ALLOC_EVENTS
	else
	{
		++AllocErrors;
		if (AllocErrors <= MaxLogMessagesPerErrorType)
		{
			UE_LOG(LogTraceServices, Error, TEXT("[MemAlloc] Invalid ALLOC event (Address=0x%llX, Size=%llu, Tag=%u, RootHeap=%u, Time=%f)!"), Address, InSize, Tag, RootHeap, Time);
		}
	}
#endif

	++AllocCount;
	if (EventIndex[RootHeap] != ~0u)
	{
		++EventIndex[RootHeap];
	}
	else
	{
		UE_LOG(LogTraceServices, Error, TEXT("[MemAlloc] Too many events!"));
		bInitialized = false; // ignore further events
	}
}

////////////////////////////////////////////////////////////////////////////////////////////////////

void FAllocationsProvider::EditFree(double Time, uint32 CallstackId, uint64 Address, HeapId RootHeap)
{
	Lock.WriteAccessCheck();

	if (!bInitialized)
	{
		return;
	}

	if (Address == 0)
	{
<<<<<<< HEAD
		UE_LOG(LogTraceServices, Warning, TEXT("[MemAlloc] Free for address 0 : RootHeap=%u, Time=%f"), RootHeap, Time);
=======
		UE_LOG(LogTraceServices, Warning, TEXT("[MemAlloc] Free for address 0 : RootHeap=%u, Time=%f, CallstackId=%u"), RootHeap, Time, CallstackId);
>>>>>>> d731a049
		return;
	}

	check(RootHeap < MaxRootHeaps);
	if (SbTree[RootHeap] == nullptr)
	{
		UE_LOG(LogTraceServices, Warning, TEXT("[MemAlloc] Invalid root heap id (%u). This heap has not yet been registered."), RootHeap);
		return;
	}

	SbTree[RootHeap]->SetTimeForEvent(EventIndex[RootHeap], Time);

	AdvanceTimelines(Time);

#if INSIGHTS_DEBUG_WATCH
	for (int32 AddrIndex = 0; AddrIndex < UE_ARRAY_COUNT(GWatchAddresses); ++AddrIndex)
	{
		if (GWatchAddresses[AddrIndex] == Address)
		{
<<<<<<< HEAD
			UE_LOG(LogTraceServices, Warning, TEXT("[MemAlloc] Free 0x%llX : RootHeap=%u, Time=%f"), Address, RootHeap, Time);
			break;
=======
			UE_LOG(LogTraceServices, Warning, TEXT("[MemAlloc][%u] Free 0x%llX : RootHeap=%u, Time=%f, CallstackId=%u"), CurrentTraceThreadId, Address, RootHeap, Time, CallstackId);
			INSIGHTS_DEBUG_WATCH_FOUND;
>>>>>>> d731a049
		}
	}
#endif // INSIGHTS_DEBUG_WATCH

	FAllocationItem* AllocationPtr = LiveAllocs[RootHeap]->Remove(Address); // we take ownership of AllocationPtr
	if (!AllocationPtr)
	{
		// Try to free a heap allocation.
		AllocationPtr = LiveAllocs[RootHeap]->RemoveHeap(Address); // we take ownership of AllocationPtr
		INSIGHTS_SLOW_CHECK(!AllocationPtr || AllocationPtr->IsHeap());
	}
	else
	{
		INSIGHTS_SLOW_CHECK(!AllocationPtr->IsHeap());
	}
	if (AllocationPtr)
	{
		check(EventIndex[RootHeap] > AllocationPtr->StartEventIndex);
		AllocationPtr->EndEventIndex = EventIndex[RootHeap];
		AllocationPtr->EndTime = Time;

		AllocationPtr->FreeCallstackId = CallstackId;

		const uint64 OldSize = AllocationPtr->GetSize();

		SbTree[RootHeap]->AddAlloc(AllocationPtr); // SbTree takes ownership of AllocationPtr

		uint32 EventDistance = AllocationPtr->EndEventIndex - AllocationPtr->StartEventIndex;
		UpdateHistogramByEventDistance(EventDistance);

		// Update stats for the current timeline sample. (Heap allocations are already excluded)
		if (!AllocationPtr->IsHeap())
		{
			TotalAllocatedMemory -= OldSize;
			--TotalLiveAllocations;
			SampleMinTotalAllocatedMemory = FMath::Min(SampleMinTotalAllocatedMemory, TotalAllocatedMemory);
			SampleMinLiveAllocations = FMath::Min(SampleMinLiveAllocations, TotalLiveAllocations);
		}
		++SampleFreeEvents;
	}
	else
	{
		++FreeErrors;
		if (FreeErrors <= MaxLogMessagesPerErrorType)
		{
			UE_LOG(LogTraceServices, Error, TEXT("[MemAlloc] Invalid FREE event (Address=0x%llX, RootHeap=%u, Time=%f)!"), Address, RootHeap, Time);
		}
	}

	++FreeCount;
	if (EventIndex[RootHeap] != ~0u)
	{
		++EventIndex[RootHeap];
	}
	else
	{
		UE_LOG(LogTraceServices, Error, TEXT("[MemAlloc] Too many events!"));
		bInitialized = false; // ignore further events
	}
}

////////////////////////////////////////////////////////////////////////////////////////////////////

void FAllocationsProvider::EditUnmarkAllocationAsHeap(double Time, uint64 Address, HeapId Heap)
{
	Lock.WriteAccessCheck();

#if INSIGHTS_DEBUG_WATCH
	for (int32 AddrIndex = 0; AddrIndex < UE_ARRAY_COUNT(GWatchAddresses); ++AddrIndex)
	{
		if (GWatchAddresses[AddrIndex] == Address)
		{
<<<<<<< HEAD
			UE_LOG(LogTraceServices, Warning, TEXT("[MemAlloc] HeapUnmarkAlloc 0x%llX : Heap=%u, Time=%f"), Address, Heap, Time);
			break;
		}
	}
#endif

	HeapId RootHeap = FindRootHeap(Heap);

	// Remove the heap allocation from the Live allocs.
	FAllocationItem* Alloc = LiveAllocs[RootHeap]->RemoveHeap(Address); // we take ownership of Alloc
	if (Alloc)
	{
		const uint64 Size = Alloc->GetSize();
		const uint32 Alignment = Alloc->GetAlignment();
		const uint32 Owner = Alloc->Owner;
		const uint32 ThreadId = 0;
		const uint8 Tracker = 1;

		// Re-add this allocation to the Live allocs.
		LiveAllocs[RootHeap]->Add(Alloc); // the Live allocs takes ownership of Alloc

		// We cannot just unmark the allocation as heap, there is no timestamp support, instead fake a free
		// and allocation. Make sure the new allocation retains the tag from the original.
		EditPushTagFromPtr(ThreadId, Tracker, Address);
		EditFree(Time, Address, RootHeap);
		EditAlloc(Time, Address, Owner, Size, Alignment, 0, 1, RootHeap);
		EditPopTagFromPtr(ThreadId, Tracker);
=======
			UE_LOG(LogTraceServices, Warning, TEXT("[MemAlloc][%u] HeapUnmarkAlloc 0x%llX : Heap=%u, Time=%f"), CurrentTraceThreadId, Address, Heap, Time);
			INSIGHTS_DEBUG_WATCH_FOUND;
		}
	}
#endif // INSIGHTS_DEBUG_WATCH

	HeapId RootHeap = FindRootHeap(Heap);

	// Remove the heap allocation from the Live allocs.
	FAllocationItem* Alloc = LiveAllocs[RootHeap]->RemoveHeap(Address); // we take ownership of Alloc
	if (Alloc)
	{
		const uint64 Size = Alloc->GetSize();
		const uint32 Alignment = Alloc->GetAlignment();
		const uint32 CallstackId = Alloc->CallstackId;
		const uint32 FreeCallstackId = 0; // unknown

		// Re-add this allocation to the Live allocs.
		LiveAllocs[RootHeap]->Add(Alloc); // the Live allocs takes ownership of Alloc

		// We cannot just unmark the allocation as heap, there is no timestamp support, instead fake a "free"
		// event and an "alloc" event. Make sure the new allocation retains the tag from the original.
		CurrentTracker = 1;
		EditPushTagFromPtr(CurrentSystemThreadId, CurrentTracker, Address);
		EditFree(Time, FreeCallstackId, Address, RootHeap);
		EditAlloc(Time, CallstackId, Address, Size, Alignment, RootHeap);
		EditPopTagFromPtr(CurrentSystemThreadId, CurrentTracker);
		CurrentTracker = 0;
>>>>>>> d731a049
	}
	else
	{
		++HeapErrors;
		if (HeapErrors <= MaxLogMessagesPerErrorType)
		{
			UE_LOG(LogTraceServices, Error, TEXT("[MemAlloc] HeapUnmarkAlloc: Could not find address 0x%llX (Heap=%u, Time=%f)!"), Address, Heap, Time);
		}
	}
}

////////////////////////////////////////////////////////////////////////////////////////////////////

void FAllocationsProvider::EditMarkAllocationAsHeap(double Time, uint64 Address, HeapId Heap, EMemoryTraceHeapAllocationFlags Flags)
{
	Lock.WriteAccessCheck();

#if INSIGHTS_DEBUG_WATCH
	for (int32 AddrIndex = 0; AddrIndex < UE_ARRAY_COUNT(GWatchAddresses); ++AddrIndex)
	{
		if (GWatchAddresses[AddrIndex] == Address)
		{
<<<<<<< HEAD
			UE_LOG(LogTraceServices, Warning, TEXT("[MemAlloc] HeapMarkAlloc 0x%llX : Heap=%u, Flags=%u, Time=%f"), Address, Heap, uint32(Flags), Time);
			break;
		}
	}
#endif
=======
			UE_LOG(LogTraceServices, Warning, TEXT("[MemAlloc][%u] HeapMarkAlloc 0x%llX : Heap=%u, Flags=%u, Time=%f"), CurrentTraceThreadId, Address, Heap, uint32(Flags), Time);
			INSIGHTS_DEBUG_WATCH_FOUND;
		}
	}
#endif // INSIGHTS_DEBUG_WATCH
>>>>>>> d731a049

	HeapId RootHeap = FindRootHeap(Heap);

	// Remove the allocation from the Live allocs.
	FAllocationItem* Alloc = LiveAllocs[RootHeap]->Remove(Address);
	if (Alloc)
	{
		// Mark allocation as a "heap" allocation.
		check(EnumHasAnyFlags(Flags, EMemoryTraceHeapAllocationFlags::Heap));
		Alloc->Flags = Flags;
		Alloc->RootHeap = static_cast<uint8>(RootHeap);

		// Re-add it to the Live allocs as a heap allocation.
		LiveAllocs[RootHeap]->AddHeap(Alloc);

		// Update stats. Remove this allocation from the total.
		TotalAllocatedMemory -= Alloc->GetSize();
		--TotalLiveAllocations;
		SampleMinTotalAllocatedMemory = FMath::Min(SampleMinTotalAllocatedMemory, TotalAllocatedMemory);
		SampleMinLiveAllocations = FMath::Min(SampleMinLiveAllocations, TotalLiveAllocations);
	}
	else
	{
		++HeapErrors;
		if (HeapErrors <= MaxLogMessagesPerErrorType)
		{
			UE_LOG(LogTraceServices, Error, TEXT("[MemAlloc] HeapMarkAlloc: Could not find address 0x%llX (Heap=%u, Flags=%u, Time=%f)!"), Address, Heap, uint32(Flags), Time);
		}
	}
}

////////////////////////////////////////////////////////////////////////////////////////////////////

void FAllocationsProvider::UpdateHistogramByAllocSize(uint64 Size)
{
	if (Size > MaxAllocSize)
	{
		MaxAllocSize = Size;
	}

	// HistogramIndex : Value Range
	// 0 : [0]
	// 1 : [1]
	// 2 : [2 .. 3]
	// 3 : [4 .. 7]
	// ...
	// i : [2^(i-1) .. 2^i-1], i > 0
	// ...
	// 64 : [2^63 .. 2^64-1]
	uint32 HistogramIndexPow2 = 64 - static_cast<uint32>(FMath::CountLeadingZeros64(Size));
	++AllocSizeHistogramPow2[HistogramIndexPow2];
}

////////////////////////////////////////////////////////////////////////////////////////////////////

void FAllocationsProvider::UpdateHistogramByEventDistance(uint32 EventDistance)
{
	if (EventDistance > MaxEventDistance)
	{
		MaxEventDistance = EventDistance;
	}

	// HistogramIndex : Value Range
	// 0 : [0]
	// 1 : [1]
	// 2 : [2 .. 3]
	// 3 : [4 .. 7]
	// ...
	// i : [2^(i-1) .. 2^i-1], i > 0
	// ...
	// 32 : [2^31 .. 2^32-1]
	uint32 HistogramIndexPow2 = 32 - FMath::CountLeadingZeros(EventDistance);
	++EventDistanceHistogramPow2[HistogramIndexPow2];
}

////////////////////////////////////////////////////////////////////////////////////////////////////

void FAllocationsProvider::AdvanceTimelines(double Time)
{
	// If enough time has passed (since the current sample is started)...
	if (Time - SampleStartTimestamp > DefaultTimelineSampleGranularity)
	{
		// Add the current sample to the timelines.
		Timeline.EmplaceBack(SampleStartTimestamp);
		MinTotalAllocatedMemoryTimeline.EmplaceBack(SampleMinTotalAllocatedMemory);
		MaxTotalAllocatedMemoryTimeline.EmplaceBack(SampleMaxTotalAllocatedMemory);
		MinLiveAllocationsTimeline.EmplaceBack(SampleMinLiveAllocations);
		MaxLiveAllocationsTimeline.EmplaceBack(SampleMaxLiveAllocations);
		AllocEventsTimeline.EmplaceBack(SampleAllocEvents);
		FreeEventsTimeline.EmplaceBack(SampleFreeEvents);

		// Start a new sample.
		SampleStartTimestamp = Time;
		SampleMinTotalAllocatedMemory = TotalAllocatedMemory;
		SampleMaxTotalAllocatedMemory = TotalAllocatedMemory;
		SampleMinLiveAllocations = TotalLiveAllocations;
		SampleMaxLiveAllocations = TotalLiveAllocations;
		SampleAllocEvents = 0;
		SampleFreeEvents = 0;

		// If the previous sample is well distanced in time...
		if (Time - SampleEndTimestamp > DefaultTimelineSampleGranularity)
		{
			// Add an intermediate "flat region" sample.
			Timeline.EmplaceBack(SampleEndTimestamp);
			MinTotalAllocatedMemoryTimeline.EmplaceBack(TotalAllocatedMemory);
			MaxTotalAllocatedMemoryTimeline.EmplaceBack(TotalAllocatedMemory);
			MinLiveAllocationsTimeline.EmplaceBack(TotalLiveAllocations);
			MaxLiveAllocationsTimeline.EmplaceBack(TotalLiveAllocations);
			AllocEventsTimeline.EmplaceBack(0);
			FreeEventsTimeline.EmplaceBack(0);
		}
	}

	SampleEndTimestamp = Time;
}

////////////////////////////////////////////////////////////////////////////////////////////////////

HeapId FAllocationsProvider::FindRootHeap(HeapId Heap) const
{
	const FHeapSpec* RootHeap = &HeapSpecs[Heap];
	while (RootHeap->Parent != nullptr)
	{
		RootHeap = RootHeap->Parent;
	}
	return RootHeap->Id;
}

////////////////////////////////////////////////////////////////////////////////////////////////////

void FAllocationsProvider::EditPushTag(uint32 ThreadId, uint8 Tracker, TagIdType Tag)
<<<<<<< HEAD
{
	EditAccessCheck();

	TagTracker.PushTag(ThreadId, Tracker, Tag);
}

////////////////////////////////////////////////////////////////////////////////////////////////////

void FAllocationsProvider::EditPopTag(uint32 ThreadId, uint8 Tracker)
{
	EditAccessCheck();
	
	TagTracker.PopTag(ThreadId, Tracker);
}

////////////////////////////////////////////////////////////////////////////////////////////////////

void FAllocationsProvider::EditPushTagFromPtr(uint32 ThreadId, uint8 Tracker, uint64 Ptr)
{
	EditAccessCheck();

	// Currently only system root heap is affected by reallocs, so limit search.
	FLiveAllocCollection* Allocs = LiveAllocs[EMemoryTraceRootHeap::SystemMemory];
	if (ensure(Allocs))
	{
		FAllocationItem* Alloc = Allocs->FindRef(Ptr);
		const TagIdType Tag = Alloc ? Alloc->Tag : 0; // If ptr is not found use "Untagged"
		TagTracker.PushTagFromPtr(ThreadId, Tracker, Tag);
	}
	else
	{
=======
{
	EditAccessCheck();

	TagTracker.PushTag(ThreadId, Tracker, Tag);
}

////////////////////////////////////////////////////////////////////////////////////////////////////

void FAllocationsProvider::EditPopTag(uint32 ThreadId, uint8 Tracker)
{
	EditAccessCheck();

	TagTracker.PopTag(ThreadId, Tracker);
}

////////////////////////////////////////////////////////////////////////////////////////////////////

void FAllocationsProvider::EditPushTagFromPtr(uint32 ThreadId, uint8 Tracker, uint64 Ptr)
{
	EditAccessCheck();

	// Currently only system root heap is affected by reallocs, so limit search.
	FLiveAllocCollection* Allocs = LiveAllocs[EMemoryTraceRootHeap::SystemMemory];
	FAllocationItem* Alloc = Allocs ? Allocs->FindRef(Ptr) : nullptr;
	const TagIdType Tag = Alloc ? Alloc->Tag : 0; // If ptr is not found use "Untagged"
	TagTracker.PushTagFromPtr(ThreadId, Tracker, Tag);

	if (!Alloc)
	{
>>>>>>> d731a049
		++MiscErrors;
		if (MiscErrors <= MaxLogMessagesPerErrorType)
		{
			UE_LOG(LogTraceServices, Error, TEXT("[MemAlloc] Invalid Ptr for MemoryScopePtr event (Ptr=0x%llX)!"), Ptr);
		}
	}
}

////////////////////////////////////////////////////////////////////////////////////////////////////

void FAllocationsProvider::EditPopTagFromPtr(uint32 ThreadId, uint8 Tracker)
{
	EditAccessCheck();

	TagTracker.PopTagFromPtr(ThreadId, Tracker);
}

////////////////////////////////////////////////////////////////////////////////////////////////////

void FAllocationsProvider::EditOnAnalysisCompleted(double Time)
{
	Lock.WriteAccessCheck();

	if (!bInitialized)
	{
		return;
	}

#if 0
	const bool bResetTimelineAtEnd = false;

	// Add all live allocs to SbTree (with infinite end time).
	uint64 LiveAllocsTotalSize = 0;
	LiveAllocs.Enumerate([](const FAllocationItem& Alloc)
	{
		FAllocationItem* AllocationPtr = const_cast<FAllocationItem*>(&Alloc);

		LiveAllocsTotalSize += AllocationPtr->GetSize();

		// Assign same event index to all live allocs at the end of the session.
		AllocationPtr->EndEventIndex = EventIndex;

		SbTree->AddAlloc(AllocationPtr);

		uint32 EventDistance = AllocationPtr->EndEventIndex - AllocationPtr->StartEventIndex;
		UpdateHistogramByEventDistance(EventDistance);
	});
	//TODO: LiveAllocs.RemoveAll();
	check(TotalAllocatedMemory == LiveAllocsTotalSize);

	if (bResetTimelineAtEnd)
	{
		AdvanceTimelines(Time + 10 * DefaultTimelineSampleGranularity);

		const uint32 LiveAllocsTotalCount = TotalLiveAllocations;
		LiveAllocs.Empty();

		// Update stats for the last timeline sample (reset to zero).
		TotalAllocatedMemory = 0;
		SampleMinTotalAllocatedMemory = 0;
		SampleMinLiveAllocations = 0;
		SampleFreeEvents += LiveAllocsTotalCount;
	}
#endif

	// Flush the last cached timeline sample.
	AdvanceTimelines(std::numeric_limits<double>::infinity());

#if 0
	DebugPrint();
#endif

	for (const FSbTree* Tree : SbTree)
	{
		if (Tree)
		{
			Tree->Validate();
		}
	}

	//TODO: shrink live allocs buffers

	if (AllocErrors > 0)
	{
		UE_LOG(LogTraceServices, Error, TEXT("[MemAlloc] ALLOC event errors: %u"), AllocErrors);
	}
	if (FreeErrors > 0)
	{
		UE_LOG(LogTraceServices, Error, TEXT("[MemAlloc] FREE event errors: %u"), FreeErrors);
	}
	if (HeapErrors > 0)
	{
		UE_LOG(LogTraceServices, Error, TEXT("[MemAlloc] HEAP event errors: %u"), HeapErrors);
	}
	if (MiscErrors > 0)
	{
		UE_LOG(LogTraceServices, Error, TEXT("[MemAlloc] Other errors: %u"), MiscErrors);
	}
	if (TagTracker.GetNumErrors() > 0)
	{
		UE_LOG(LogTraceServices, Error, TEXT("[MemAlloc] TagTracker errors: %u"), TagTracker.GetNumErrors());
	}

	uint64 TotalEventCount = 0;
	for (uint32 RootHeap = 0; RootHeap < MaxRootHeaps; ++RootHeap)
	{
		TotalEventCount += EventIndex[RootHeap];
	}
	UE_LOG(LogTraceServices, Log, TEXT("[MemAlloc] Analysis Completed (%llu events, %llu allocs, %llu frees)"), TotalEventCount, AllocCount, FreeCount);
}

////////////////////////////////////////////////////////////////////////////////////////////////////

void FAllocationsProvider::EnumerateRootHeaps(TFunctionRef<void(HeapId Id, const FHeapSpec&)> Callback) const
{
	for (const FHeapSpec& Spec : HeapSpecs)
	{
		if (Spec.Parent == nullptr && Spec.Name != nullptr)
		{
			Callback(Spec.Id, Spec);
		}
	}
}

////////////////////////////////////////////////////////////////////////////////////////////////////

void FAllocationsProvider::GetTimelineIndexRange(double StartTime, double EndTime, int32& StartIndex, int32& EndIndex) const
{
	using PageType = const TPagedArrayPage<double>;

	PageType* PageData = Timeline.GetPages();
	if (PageData)
	{
		const int32 NumPoints = static_cast<int32>(Timeline.Num());

		const int32 NumPages = static_cast<int32>(Timeline.NumPages());
		TArrayView<PageType, int32> Pages(PageData, NumPages);

		const int32 StartPageIndex = Algo::UpperBoundBy(Pages, StartTime, [](PageType& Page) { return Page.Items[0]; }) - 1;
		if (StartPageIndex < 0)
		{
			StartIndex = -1;
		}
		else
		{
			PageType& Page = PageData[StartPageIndex];
			TArrayView<double> PageValues(Page.Items, static_cast<int32>(Page.Count));
			const int32 Index = Algo::UpperBound(PageValues, StartTime) - 1;
			check(Index >= 0);
			StartIndex = StartPageIndex * static_cast<int32>(Timeline.GetPageSize()) + Index;
			check(Index < NumPoints);
		}

		const int32 EndPageIndex = Algo::UpperBoundBy(Pages, EndTime, [](PageType& Page) { return Page.Items[0]; }) - 1;
		if (EndPageIndex < 0)
		{
			EndIndex = -1;
		}
		else
		{
			PageType& Page = PageData[EndPageIndex];
			TArrayView<double> PageValues(Page.Items, static_cast<int32>(Page.Count));
			const int32 Index = Algo::UpperBound(PageValues, EndTime) - 1;
			check(Index >= 0);
			EndIndex = EndPageIndex * static_cast<int32>(Timeline.GetPageSize()) + Index;
			check(Index < NumPoints);
		}
	}
	else
	{
		StartIndex = -1;
		EndIndex = -1;
	}
}

////////////////////////////////////////////////////////////////////////////////////////////////////

void FAllocationsProvider::EnumerateMinTotalAllocatedMemoryTimeline(int32 StartIndex, int32 EndIndex, TFunctionRef<void(double Time, double Duration, uint64 Value)> Callback) const
{
	const int32 NumPoints = static_cast<int32>(Timeline.Num());
	StartIndex = FMath::Max(StartIndex, 0);
	EndIndex = FMath::Min(EndIndex + 1, NumPoints); // make it exclusive
	if (StartIndex < EndIndex)
	{
		auto TimeIt = Timeline.GetIteratorFromItem(StartIndex);
		auto ValueIt = MinTotalAllocatedMemoryTimeline.GetIteratorFromItem(StartIndex);
		double PrevTime = *TimeIt;
		uint64 PrevValue = *ValueIt;
		++TimeIt;
		++ValueIt;
		for (int32 Index = StartIndex + 1; Index < EndIndex; ++Index, ++TimeIt, ++ValueIt)
		{
			const double Time = *TimeIt;
			Callback(PrevTime, Time - PrevTime, PrevValue);
			PrevTime = *TimeIt;
			PrevValue = *ValueIt;
		}
		if (EndIndex < NumPoints)
		{
			const double Time = *TimeIt;
			Callback(PrevTime, Time - PrevTime, PrevValue);
		}
		else
		{
			Callback(PrevTime, std::numeric_limits<double>::infinity(), PrevValue);
		}
	}
}

////////////////////////////////////////////////////////////////////////////////////////////////////

void FAllocationsProvider::EnumerateMaxTotalAllocatedMemoryTimeline(int32 StartIndex, int32 EndIndex, TFunctionRef<void(double Time, double Duration, uint64 Value)> Callback) const
{
	const int32 NumPoints = static_cast<int32>(Timeline.Num());
	StartIndex = FMath::Max(StartIndex, 0);
	EndIndex = FMath::Min(EndIndex + 1, NumPoints); // make it exclusive
	if (StartIndex < EndIndex)
	{
		auto TimeIt = Timeline.GetIteratorFromItem(StartIndex);
		auto ValueIt = MaxTotalAllocatedMemoryTimeline.GetIteratorFromItem(StartIndex);
		double PrevTime = *TimeIt;
		uint64 PrevValue = *ValueIt;
		++TimeIt;
		++ValueIt;
		for (int32 Index = StartIndex + 1; Index < EndIndex; ++Index, ++TimeIt, ++ValueIt)
		{
			const double Time = *TimeIt;
			Callback(PrevTime, Time - PrevTime, PrevValue);
			PrevTime = *TimeIt;
			PrevValue = *ValueIt;
		}
		if (EndIndex < NumPoints)
		{
			const double Time = *TimeIt;
			Callback(PrevTime, Time - PrevTime, PrevValue);
		}
		else
		{
			Callback(PrevTime, std::numeric_limits<double>::infinity(), PrevValue);
		}
	}
}

////////////////////////////////////////////////////////////////////////////////////////////////////

void FAllocationsProvider::EnumerateMinLiveAllocationsTimeline(int32 StartIndex, int32 EndIndex, TFunctionRef<void(double Time, double Duration, uint32 Value)> Callback) const
{
	const int32 NumPoints = static_cast<int32>(Timeline.Num());
	StartIndex = FMath::Max(StartIndex, 0);
	EndIndex = FMath::Min(EndIndex + 1, NumPoints); // make it exclusive
	if (StartIndex < EndIndex)
	{
		auto TimeIt = Timeline.GetIteratorFromItem(StartIndex);
		auto ValueIt = MinLiveAllocationsTimeline.GetIteratorFromItem(StartIndex);
		double PrevTime = *TimeIt;
		uint32 PrevValue = *ValueIt;
		++TimeIt;
		++ValueIt;
		for (int32 Index = StartIndex + 1; Index < EndIndex; ++Index, ++TimeIt, ++ValueIt)
		{
			const double Time = *TimeIt;
			Callback(PrevTime, Time - PrevTime, PrevValue);
			PrevTime = *TimeIt;
			PrevValue = *ValueIt;
		}
		if (EndIndex < NumPoints)
		{
			const double Time = *TimeIt;
			Callback(PrevTime, Time - PrevTime, PrevValue);
		}
		else
		{
			Callback(PrevTime, std::numeric_limits<double>::infinity(), PrevValue);
		}
	}
}

////////////////////////////////////////////////////////////////////////////////////////////////////

void FAllocationsProvider::EnumerateMaxLiveAllocationsTimeline(int32 StartIndex, int32 EndIndex, TFunctionRef<void(double Time, double Duration, uint32 Value)> Callback) const
{
	const int32 NumPoints = static_cast<int32>(Timeline.Num());
	StartIndex = FMath::Max(StartIndex, 0);
	EndIndex = FMath::Min(EndIndex + 1, NumPoints); // make it exclusive
	if (StartIndex < EndIndex)
	{
		auto TimeIt = Timeline.GetIteratorFromItem(StartIndex);
		auto ValueIt = MaxLiveAllocationsTimeline.GetIteratorFromItem(StartIndex);
		double PrevTime = *TimeIt;
		uint32 PrevValue = *ValueIt;
		++TimeIt;
		++ValueIt;
		for (int32 Index = StartIndex + 1; Index < EndIndex; ++Index, ++TimeIt, ++ValueIt)
		{
			const double Time = *TimeIt;
			Callback(PrevTime, Time - PrevTime, PrevValue);
			PrevTime = *TimeIt;
			PrevValue = *ValueIt;
		}
		if (EndIndex < NumPoints)
		{
			const double Time = *TimeIt;
			Callback(PrevTime, Time - PrevTime, PrevValue);
		}
		else
		{
			Callback(PrevTime, std::numeric_limits<double>::infinity(), PrevValue);
		}
	}
}

////////////////////////////////////////////////////////////////////////////////////////////////////

void FAllocationsProvider::EnumerateAllocEventsTimeline(int32 StartIndex, int32 EndIndex, TFunctionRef<void(double Time, double Duration, uint32 Value)> Callback) const
{
	const int32 NumPoints = static_cast<int32>(Timeline.Num());
	StartIndex = FMath::Max(StartIndex, 0);
	EndIndex = FMath::Min(EndIndex + 1, NumPoints); // make it exclusive
	if (StartIndex < EndIndex)
	{
		auto TimeIt = Timeline.GetIteratorFromItem(StartIndex);
		auto ValueIt = AllocEventsTimeline.GetIteratorFromItem(StartIndex);
		double PrevTime = *TimeIt;
		uint32 PrevValue = *ValueIt;
		++TimeIt;
		++ValueIt;
		for (int32 Index = StartIndex + 1; Index < EndIndex; ++Index, ++TimeIt, ++ValueIt)
		{
			const double Time = *TimeIt;
			Callback(PrevTime, Time - PrevTime, PrevValue);
			PrevTime = *TimeIt;
			PrevValue = *ValueIt;
		}
		if (EndIndex < NumPoints)
		{
			const double Time = *TimeIt;
			Callback(PrevTime, Time - PrevTime, PrevValue);
		}
		else
		{
			Callback(PrevTime, std::numeric_limits<double>::infinity(), PrevValue);
		}
	}
}

////////////////////////////////////////////////////////////////////////////////////////////////////

void FAllocationsProvider::EnumerateFreeEventsTimeline(int32 StartIndex, int32 EndIndex, TFunctionRef<void(double Time, double Duration, uint32 Value)> Callback) const
{
	const int32 NumPoints = static_cast<int32>(Timeline.Num());
	StartIndex = FMath::Max(StartIndex, 0);
	EndIndex = FMath::Min(EndIndex + 1, NumPoints); // make it exclusive
	if (StartIndex < EndIndex)
	{
		auto TimeIt = Timeline.GetIteratorFromItem(StartIndex);
		auto ValueIt = FreeEventsTimeline.GetIteratorFromItem(StartIndex);
		double PrevTime = *TimeIt;
		uint32 PrevValue = *ValueIt;
		++TimeIt;
		++ValueIt;
		for (int32 Index = StartIndex + 1; Index < EndIndex; ++Index, ++TimeIt, ++ValueIt)
		{
			const double Time = *TimeIt;
			Callback(PrevTime, Time - PrevTime, PrevValue);
			PrevTime = *TimeIt;
			PrevValue = *ValueIt;
		}
		if (EndIndex < NumPoints)
		{
			const double Time = *TimeIt;
			Callback(PrevTime, Time - PrevTime, PrevValue);
		}
		else
		{
			Callback(PrevTime, std::numeric_limits<double>::infinity(), PrevValue);
		}
	}
}

////////////////////////////////////////////////////////////////////////////////////////////////////

void FAllocationsProvider::EnumerateTags(TFunctionRef<void(const TCHAR*, const TCHAR*, TagIdType, TagIdType)> Callback) const
{
	TagTracker.EnumerateTags(Callback);
}

////////////////////////////////////////////////////////////////////////////////////////////////////

void FAllocationsProvider::DebugPrint() const
{
	for (const FSbTree* Tree : SbTree)
	{
		if (Tree)
		{
			Tree->DebugPrint();
		}
	}
}

////////////////////////////////////////////////////////////////////////////////////////////////////

IAllocationsProvider::FQueryHandle FAllocationsProvider::StartQuery(const IAllocationsProvider::FQueryParams& Params) const
{
	auto* Inner = new FAllocationsQuery(*this, Params);
	return IAllocationsProvider::FQueryHandle(Inner);
}

////////////////////////////////////////////////////////////////////////////////////////////////////

void FAllocationsProvider::CancelQuery(FQueryHandle Query) const
{
	auto* Inner = (FAllocationsQuery*)Query;
	return Inner->Cancel();
}

////////////////////////////////////////////////////////////////////////////////////////////////////

const IAllocationsProvider::FQueryStatus FAllocationsProvider::PollQuery(FQueryHandle Query) const
{
	auto* Inner = (FAllocationsQuery*)Query;
	return Inner->Poll();
}

////////////////////////////////////////////////////////////////////////////////////////////////////

void FAllocationsProvider::EnumerateLiveAllocs(TFunctionRef<void(const FAllocationItem& Alloc)> Callback) const
{
	ReadAccessCheck();
	for (const FLiveAllocCollection* Allocs : LiveAllocs)
	{
		if (Allocs)
		{
			Allocs->Enumerate(Callback);
		}
	}
}

////////////////////////////////////////////////////////////////////////////////////////////////////

uint32 FAllocationsProvider::GetNumLiveAllocs() const
{
	ReadAccessCheck();
	return TotalLiveAllocations;
}

////////////////////////////////////////////////////////////////////////////////////////////////////

FName GetAllocationsProviderName()
{
	static FName Name(TEXT("AllocationsProvider"));
	return Name;
}

////////////////////////////////////////////////////////////////////////////////////////////////////

const IAllocationsProvider* ReadAllocationsProvider(const IAnalysisSession& Session)
{
	return Session.ReadProvider<IAllocationsProvider>(GetAllocationsProviderName());
}

////////////////////////////////////////////////////////////////////////////////////////////////////

} // namespace TraceServices

#undef INSIGHTS_SLOW_CHECK
#undef INSIGHTS_DEBUG_WATCH
#undef INSIGHTS_DEBUG_WATCH_FOUND
#undef INSIGHTS_LLA_RESERVE
#undef INSIGHTS_USE_SHORT_LIVING_ALLOCS
#undef INSIGHTS_SLA_USE_ADDRESS_MAP
#undef INSIGHTS_USE_LAST_ALLOC
#undef INSIGHTS_VALIDATE_ALLOC_EVENTS
#undef INSIGHTS_DEBUG_METADATA<|MERGE_RESOLUTION|>--- conflicted
+++ resolved
@@ -128,8 +128,6 @@
 // FTagTracker
 ////////////////////////////////////////////////////////////////////////////////////////////////////
 
-<<<<<<< HEAD
-=======
 FTagTracker::FTagTracker(IAnalysisSession& InSession)
 	: Session(InSession)
 {
@@ -137,7 +135,6 @@
 
 ////////////////////////////////////////////////////////////////////////////////////////////////////
 
->>>>>>> d731a049
 void FTagTracker::AddTagSpec(TagIdType InTag, TagIdType InParentTag, const TCHAR* InDisplay)
 {
 	if (InTag == InvalidTagId)
@@ -225,8 +222,6 @@
 
 ////////////////////////////////////////////////////////////////////////////////////////////////////
 
-<<<<<<< HEAD
-=======
 void FTagTracker::BuildTagPath(FStringBuilderBase& OutString, FStringView Name, TagIdType ParentTagId)
 {
 	if (const FTagEntry* ParentEntry = TagMap.Find(ParentTagId))
@@ -239,7 +234,6 @@
 
 ////////////////////////////////////////////////////////////////////////////////////////////////////
 
->>>>>>> d731a049
 void FTagTracker::PushTag(uint32 InThreadId, uint8 InTracker, TagIdType InTag)
 {
 	const uint32 TrackerThreadId = GetTrackerThreadId(InThreadId, InTracker);
@@ -260,17 +254,10 @@
 void FTagTracker::PopTag(uint32 InThreadId, uint8 InTracker)
 {
 	const uint32 TrackerThreadId = GetTrackerThreadId(InThreadId, InTracker);
-<<<<<<< HEAD
-	ThreadState* State = TrackerThreadStates.Find(TrackerThreadId);
-	if (State && !State->TagStack.IsEmpty())
-	{
-		INSIGHTS_SLOW_CHECK((State->TagStack.Top() & 0x80000000) == 0);
-=======
 	FThreadState* State = TrackerThreadStates.Find(TrackerThreadId);
 	if (State && !State->TagStack.IsEmpty())
 	{
 		INSIGHTS_SLOW_CHECK(!State->TagStack.Top().IsPtrScope());
->>>>>>> d731a049
 		State->TagStack.Pop();
 	}
 	else
@@ -293,17 +280,6 @@
 	{
 		return 0; // Untagged
 	}
-<<<<<<< HEAD
-	return State->TagStack.Top() & ~PtrTagMask;
-}
-
-////////////////////////////////////////////////////////////////////////////////////////////////////
-
-const TCHAR* FTagTracker::GetTagString(TagIdType InTag) const
-{
-	const TagEntry* Entry = TagMap.Find(InTag);
-	return Entry ? Entry->Display : TEXT("Unknown");
-=======
 	return State->TagStack.Top().Tag;
 }
 
@@ -333,7 +309,6 @@
 		const FTagEntry& Entry = EntryPair.Get<1>();
 		Callback(Entry.Display, Entry.FullPath, Id, Entry.ParentTag);
 	}
->>>>>>> d731a049
 }
 
 ////////////////////////////////////////////////////////////////////////////////////////////////////
@@ -341,13 +316,8 @@
 void FTagTracker::PushTagFromPtr(uint32 InThreadId, uint8 InTracker, TagIdType InTag)
 {
 	const uint32 TrackerThreadId = GetTrackerThreadId(InThreadId, InTracker);
-<<<<<<< HEAD
-	ThreadState& State = TrackerThreadStates.FindOrAdd(TrackerThreadId);
-	State.TagStack.Push(InTag | PtrTagMask);
-=======
 	FThreadState& State = TrackerThreadStates.FindOrAdd(TrackerThreadId);
 	State.TagStack.Push({ InTag, ETagStackFlags::PtrScope });
->>>>>>> d731a049
 }
 
 ////////////////////////////////////////////////////////////////////////////////////////////////////
@@ -355,17 +325,10 @@
 void FTagTracker::PopTagFromPtr(uint32 InThreadId, uint8 InTracker)
 {
 	const uint32 TrackerThreadId = GetTrackerThreadId(InThreadId, InTracker);
-<<<<<<< HEAD
-	ThreadState* State = TrackerThreadStates.Find(TrackerThreadId);
-	if (State && !State->TagStack.IsEmpty())
-	{
-		INSIGHTS_SLOW_CHECK((State->TagStack.Top() & PtrTagMask) != 0);
-=======
 	FThreadState* State = TrackerThreadStates.Find(TrackerThreadId);
 	if (State && !State->TagStack.IsEmpty())
 	{
 		INSIGHTS_SLOW_CHECK(State->TagStack.Top().IsPtrScope());
->>>>>>> d731a049
 		State->TagStack.Pop();
 	}
 	else
@@ -373,11 +336,7 @@
 		++NumErrors;
 		if (NumErrors <= MaxLogMessagesPerErrorType)
 		{
-<<<<<<< HEAD
-			UE_LOG(LogTraceServices, Error, TEXT("[MemAlloc] Tag stack on Thread %u (Tracker=%u) is already empty!"), InThreadId, InTracker);
-=======
 			UE_LOG(LogTraceServices, Error, TEXT("[MemAlloc] Tag stack on Thread %u (Tracker=%u) is already empty!"), InThreadId, uint32(InTracker));
->>>>>>> d731a049
 		}
 	}
 }
@@ -387,13 +346,8 @@
 bool FTagTracker::HasTagFromPtrScope(uint32 InThreadId, uint8 InTracker) const
 {
 	const uint32 TrackerThreadId = GetTrackerThreadId(InThreadId, InTracker);
-<<<<<<< HEAD
-	const ThreadState* State = TrackerThreadStates.Find(TrackerThreadId);
-	return State && State->TagStack.Num() > 0 && ((State->TagStack.Top() & PtrTagMask) != 0);
-=======
 	const FThreadState* State = TrackerThreadStates.Find(TrackerThreadId);
 	return State && (State->TagStack.Num() > 0) && State->TagStack.Top().IsPtrScope();
->>>>>>> d731a049
 }
 
 ////////////////////////////////////////////////////////////////////////////////////////////////////
@@ -468,8 +422,6 @@
 	return Inner->CallstackId;
 }
 
-<<<<<<< HEAD
-=======
 ////////////////////////////////////////////////////////////////////////////////////////////////////
 uint32 IAllocationsProvider::FAllocation::GetFreeCallstackId() const
 {
@@ -486,7 +438,6 @@
 
 ////////////////////////////////////////////////////////////////////////////////////////////////////
 
->>>>>>> d731a049
 TagIdType IAllocationsProvider::FAllocation::GetTag() const
 {
 	const auto* Inner = (const FAllocationItem*)this;
@@ -586,13 +537,9 @@
 
 void FShortLivingAllocs::Reset()
 {
-<<<<<<< HEAD
-	AddressMap.Reset();
-=======
 #if INSIGHTS_SLA_USE_ADDRESS_MAP
 	AddressMap.Reset();
 #endif
->>>>>>> d731a049
 
 	FNode* Node = LastAddedAllocNode;
 	while (Node != nullptr)
@@ -1217,12 +1164,6 @@
 	, AllocEventsTimeline(Session.GetLinearAllocator(), 1024)
 	, FreeEventsTimeline(Session.GetLinearAllocator(), 1024)
 {
-<<<<<<< HEAD
-	FMemory::Memset(EventIndex, 0, sizeof(EventIndex));
-	FMemory::Memset(SbTree, 0, sizeof(SbTree));
-	FMemory::Memset(LiveAllocs, 0, sizeof(LiveAllocs));
-=======
->>>>>>> d731a049
 	HeapSpecs.AddZeroed(256);
 }
 
@@ -1333,11 +1274,7 @@
 
 	if (Address == 0)
 	{
-<<<<<<< HEAD
-		UE_LOG(LogTraceServices, Warning, TEXT("[MemAlloc] Alloc at address 0 : Size=%llu, RootHeap=%u, Time=%f"), InSize, RootHeap, Time);
-=======
 		UE_LOG(LogTraceServices, Warning, TEXT("[MemAlloc] Alloc at address 0 : Size=%llu, RootHeap=%u, Time=%f, CallstackId=%u"), InSize, RootHeap, Time, CallstackId);
->>>>>>> d731a049
 		return;
 	}
 
@@ -1352,24 +1289,15 @@
 
 	AdvanceTimelines(Time);
 
-<<<<<<< HEAD
-	const TagIdType Tag = TagTracker.GetCurrentTag(ThreadId, Tracker);
-=======
 	const TagIdType Tag = TagTracker.GetCurrentTag(CurrentSystemThreadId, CurrentTracker);
->>>>>>> d731a049
 
 #if INSIGHTS_DEBUG_WATCH
 	for (int32 AddrIndex = 0; AddrIndex < UE_ARRAY_COUNT(GWatchAddresses); ++AddrIndex)
 	{
 		if (GWatchAddresses[AddrIndex] == Address)
 		{
-<<<<<<< HEAD
-			UE_LOG(LogTraceServices, Warning, TEXT("[MemAlloc] Alloc 0x%llX : Size=%llu, Tag=%u, RootHeap=%u, Time=%f"), Address, InSize, Tag, RootHeap, Time);
-			break;
-=======
 			UE_LOG(LogTraceServices, Warning, TEXT("[MemAlloc][%u] Alloc 0x%llX : Size=%llu, Tag=%u, RootHeap=%u, Time=%f, CallstackId=%u"), CurrentTraceThreadId, Address, InSize, Tag, RootHeap, Time, CallstackId);
 			INSIGHTS_DEBUG_WATCH_FOUND;
->>>>>>> d731a049
 		}
 	}
 #endif // INSIGHTS_DEBUG_WATCH
@@ -1383,11 +1311,6 @@
 	if (!AllocationPtr)
 	{
 		AllocationPtr = LiveAllocs[RootHeap]->AddNew(Address);
-<<<<<<< HEAD
-		INSIGHTS_SLOW_CHECK(AllocationPtr->Address == Address)
-
-=======
->>>>>>> d731a049
 		FAllocationItem& Allocation = *AllocationPtr;
 
 		uint32 MetadataId = MetadataProvider.InvalidMetadataId;
@@ -1473,11 +1396,7 @@
 
 	if (Address == 0)
 	{
-<<<<<<< HEAD
-		UE_LOG(LogTraceServices, Warning, TEXT("[MemAlloc] Free for address 0 : RootHeap=%u, Time=%f"), RootHeap, Time);
-=======
 		UE_LOG(LogTraceServices, Warning, TEXT("[MemAlloc] Free for address 0 : RootHeap=%u, Time=%f, CallstackId=%u"), RootHeap, Time, CallstackId);
->>>>>>> d731a049
 		return;
 	}
 
@@ -1497,13 +1416,8 @@
 	{
 		if (GWatchAddresses[AddrIndex] == Address)
 		{
-<<<<<<< HEAD
-			UE_LOG(LogTraceServices, Warning, TEXT("[MemAlloc] Free 0x%llX : RootHeap=%u, Time=%f"), Address, RootHeap, Time);
-			break;
-=======
 			UE_LOG(LogTraceServices, Warning, TEXT("[MemAlloc][%u] Free 0x%llX : RootHeap=%u, Time=%f, CallstackId=%u"), CurrentTraceThreadId, Address, RootHeap, Time, CallstackId);
 			INSIGHTS_DEBUG_WATCH_FOUND;
->>>>>>> d731a049
 		}
 	}
 #endif // INSIGHTS_DEBUG_WATCH
@@ -1576,35 +1490,6 @@
 	{
 		if (GWatchAddresses[AddrIndex] == Address)
 		{
-<<<<<<< HEAD
-			UE_LOG(LogTraceServices, Warning, TEXT("[MemAlloc] HeapUnmarkAlloc 0x%llX : Heap=%u, Time=%f"), Address, Heap, Time);
-			break;
-		}
-	}
-#endif
-
-	HeapId RootHeap = FindRootHeap(Heap);
-
-	// Remove the heap allocation from the Live allocs.
-	FAllocationItem* Alloc = LiveAllocs[RootHeap]->RemoveHeap(Address); // we take ownership of Alloc
-	if (Alloc)
-	{
-		const uint64 Size = Alloc->GetSize();
-		const uint32 Alignment = Alloc->GetAlignment();
-		const uint32 Owner = Alloc->Owner;
-		const uint32 ThreadId = 0;
-		const uint8 Tracker = 1;
-
-		// Re-add this allocation to the Live allocs.
-		LiveAllocs[RootHeap]->Add(Alloc); // the Live allocs takes ownership of Alloc
-
-		// We cannot just unmark the allocation as heap, there is no timestamp support, instead fake a free
-		// and allocation. Make sure the new allocation retains the tag from the original.
-		EditPushTagFromPtr(ThreadId, Tracker, Address);
-		EditFree(Time, Address, RootHeap);
-		EditAlloc(Time, Address, Owner, Size, Alignment, 0, 1, RootHeap);
-		EditPopTagFromPtr(ThreadId, Tracker);
-=======
 			UE_LOG(LogTraceServices, Warning, TEXT("[MemAlloc][%u] HeapUnmarkAlloc 0x%llX : Heap=%u, Time=%f"), CurrentTraceThreadId, Address, Heap, Time);
 			INSIGHTS_DEBUG_WATCH_FOUND;
 		}
@@ -1633,7 +1518,6 @@
 		EditAlloc(Time, CallstackId, Address, Size, Alignment, RootHeap);
 		EditPopTagFromPtr(CurrentSystemThreadId, CurrentTracker);
 		CurrentTracker = 0;
->>>>>>> d731a049
 	}
 	else
 	{
@@ -1656,19 +1540,11 @@
 	{
 		if (GWatchAddresses[AddrIndex] == Address)
 		{
-<<<<<<< HEAD
-			UE_LOG(LogTraceServices, Warning, TEXT("[MemAlloc] HeapMarkAlloc 0x%llX : Heap=%u, Flags=%u, Time=%f"), Address, Heap, uint32(Flags), Time);
-			break;
-		}
-	}
-#endif
-=======
 			UE_LOG(LogTraceServices, Warning, TEXT("[MemAlloc][%u] HeapMarkAlloc 0x%llX : Heap=%u, Flags=%u, Time=%f"), CurrentTraceThreadId, Address, Heap, uint32(Flags), Time);
 			INSIGHTS_DEBUG_WATCH_FOUND;
 		}
 	}
 #endif // INSIGHTS_DEBUG_WATCH
->>>>>>> d731a049
 
 	HeapId RootHeap = FindRootHeap(Heap);
 
@@ -1801,39 +1677,6 @@
 ////////////////////////////////////////////////////////////////////////////////////////////////////
 
 void FAllocationsProvider::EditPushTag(uint32 ThreadId, uint8 Tracker, TagIdType Tag)
-<<<<<<< HEAD
-{
-	EditAccessCheck();
-
-	TagTracker.PushTag(ThreadId, Tracker, Tag);
-}
-
-////////////////////////////////////////////////////////////////////////////////////////////////////
-
-void FAllocationsProvider::EditPopTag(uint32 ThreadId, uint8 Tracker)
-{
-	EditAccessCheck();
-	
-	TagTracker.PopTag(ThreadId, Tracker);
-}
-
-////////////////////////////////////////////////////////////////////////////////////////////////////
-
-void FAllocationsProvider::EditPushTagFromPtr(uint32 ThreadId, uint8 Tracker, uint64 Ptr)
-{
-	EditAccessCheck();
-
-	// Currently only system root heap is affected by reallocs, so limit search.
-	FLiveAllocCollection* Allocs = LiveAllocs[EMemoryTraceRootHeap::SystemMemory];
-	if (ensure(Allocs))
-	{
-		FAllocationItem* Alloc = Allocs->FindRef(Ptr);
-		const TagIdType Tag = Alloc ? Alloc->Tag : 0; // If ptr is not found use "Untagged"
-		TagTracker.PushTagFromPtr(ThreadId, Tracker, Tag);
-	}
-	else
-	{
-=======
 {
 	EditAccessCheck();
 
@@ -1863,7 +1706,6 @@
 
 	if (!Alloc)
 	{
->>>>>>> d731a049
 		++MiscErrors;
 		if (MiscErrors <= MaxLogMessagesPerErrorType)
 		{
