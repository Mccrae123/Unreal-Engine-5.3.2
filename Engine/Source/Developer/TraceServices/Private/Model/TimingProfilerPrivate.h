--- conflicted
+++ resolved
@@ -22,16 +22,10 @@
 
 	explicit FTimingProfilerProvider(IAnalysisSession& InSession);
 	virtual ~FTimingProfilerProvider();
-<<<<<<< HEAD
-	uint32 AddCpuTimer(const TCHAR* Name);
-	uint32 AddGpuTimer(const TCHAR* Name);
-	void SetTimerName(uint32 TimerId, const TCHAR* Name);
-=======
 	uint32 AddCpuTimer(FStringView Name, const TCHAR* File = nullptr, uint32 Line = 0);
 	uint32 AddGpuTimer(FStringView Name, const TCHAR* File = nullptr, uint32 Line = 0);
 	void SetTimerName(uint32 TimerId, FStringView Name);
 	void SetTimerNameAndLocation(uint32 TimerId, FStringView Name, const TCHAR* File, uint32 Line);
->>>>>>> 6bbb88c8
 	uint32 AddMetadata(uint32 MasterTimerId, TArray<uint8>&& Metadata);
 	TimelineInternal& EditCpuThreadTimeline(uint32 ThreadId);
 	TimelineInternal& EditGpuTimeline();
@@ -58,12 +52,6 @@
 		uint32 TimerId;
 	};
 
-	struct FMetadata 
-	{
-		TArray<uint8> Payload;
-		uint32 TimerId;
-	};
-
 	IAnalysisSession& Session;
 	TArray<FMetadata> Metadatas;
 	TArray<FTimingProfilerTimer> Timers;
