--- conflicted
+++ resolved
@@ -233,11 +233,7 @@
 
 FName GetMemoryProviderName()
 {
-<<<<<<< HEAD
-	static FName Name(TEXT("MemoryProvider"));
-=======
 	static const FName Name("MemoryProvider");
->>>>>>> 4af6daef
 	return Name;
 }
 
