// Copyright Epic Games, Inc. All Rights Reserved.

#include "NetProfilerProvider.h"
#include "AnalysisServicePrivate.h"
#include "Containers/ArrayView.h"
#include "Common/StringStore.h"

namespace TraceServices
{

const TCHAR* LexToString(const ENetProfilerChannelCloseReason Value)
{
	switch (Value)
	{
	case ENetProfilerChannelCloseReason::Destroyed:
		return TEXT("Destroyed");
	case ENetProfilerChannelCloseReason::Dormancy:
		return TEXT("Dormancy");
	case ENetProfilerChannelCloseReason::LevelUnloaded:
		return TEXT("LevelUnloaded");
	case ENetProfilerChannelCloseReason::Relevancy:
		return TEXT("Relevancy");
	case ENetProfilerChannelCloseReason::TearOff:
		return TEXT("TearOff");
	}

	return TEXT("Unknown");
}

const TCHAR* LexToString(const ENetProfilerConnectionState Value)
{
	switch (Value)
	{
	case ENetProfilerConnectionState::USOCK_Closed:
		return TEXT("Closed");
		break;
	case ENetProfilerConnectionState::USOCK_Open:
		return TEXT("Open");
		break;
	case ENetProfilerConnectionState::USOCK_Pending:
		return TEXT("Pending");
		break;
	case ENetProfilerConnectionState::USOCK_Invalid:
	default:
		return TEXT("Invalid");
		break;
	}

	return TEXT("Invalid");
}

FNetProfilerProvider::FNetProfilerProvider(IAnalysisSession& InSession)
	: Session(InSession)
	, Connections(InSession.GetLinearAllocator(), 4096)
	, NetTraceVersion(0U)
	, ConnectionChangeCount(0u)
	, GameInstanceChangeCount(0u)
{
	// Use name index 0 to indicate that we do not know the name
	AddNetProfilerName(TEXT("N/A"));

	AggregatedStatsTableLayout.
		AddColumn(&FNetProfilerAggregatedStats::EventTypeIndex, TEXT("EventTypeIndex")).
		AddColumn(&FNetProfilerAggregatedStats::InstanceCount, TEXT("Count")).
		AddColumn(&FNetProfilerAggregatedStats::TotalInclusive, TEXT("Incl")).
		AddColumn(&FNetProfilerAggregatedStats::MaxInclusive, TEXT("I.Max")).
		AddColumn(&FNetProfilerAggregatedStats::AverageInclusive, TEXT("I.Avg")).
		AddColumn(&FNetProfilerAggregatedStats::TotalExclusive, TEXT("Excl")).
		AddColumn(&FNetProfilerAggregatedStats::MaxExclusive, TEXT("E.Max"));
}

FNetProfilerProvider::~FNetProfilerProvider()
{
}

void FNetProfilerProvider::SetNetTraceVersion(uint32 Version)
{
	Session.WriteAccessCheck();

	NetTraceVersion = Version;
}

uint32 FNetProfilerProvider::GetNetTraceVersion() const
{
	return NetTraceVersion;
}

uint32 FNetProfilerProvider::AddNetProfilerName(const TCHAR* Name)
{
	Session.WriteAccessCheck();

	FNetProfilerName& NewName = Names.AddDefaulted_GetRef();
	NewName.NameIndex = Names.Num() - 1;
	NewName.Name = Session.StoreString(Name);

	return NewName.NameIndex;
}

const FNetProfilerName* FNetProfilerProvider::GetNetProfilerName(uint32 NameIndex) const
{
	return NameIndex < (uint32)Names.Num() ? &Names[NameIndex] : nullptr;
}

uint32 FNetProfilerProvider::AddNetProfilerEventType(uint32 NameIndex, uint32 Level)
{
	Session.WriteAccessCheck();

	FNetProfilerEventType& NewEventType = EventTypes.AddDefaulted_GetRef();
	NewEventType.EventTypeIndex = EventTypes.Num() - 1;
	NewEventType.NameIndex = NameIndex;
	NewEventType.Name = GetNetProfilerName(NameIndex)->Name;
	NewEventType.Level = Level;

	return NewEventType.EventTypeIndex;
}

const FNetProfilerEventType* FNetProfilerProvider::GetNetProfilerEventType(uint32 EventTypeIndex) const
{
	return EventTypeIndex < (uint32)EventTypes.Num() ? &EventTypes[EventTypeIndex] : nullptr;
}

uint32 FNetProfilerProvider::AddNetProfilerStatsCounterType(uint32 NameIndex, ENetProfilerStatsCounterType Type)
{
	Session.WriteAccessCheck();

	FNetProfilerStatsCounterType& NewStatsCounterType = StatsCounterTypes.AddDefaulted_GetRef();
	NewStatsCounterType.StatsCounterTypeIndex = StatsCounterTypes.Num() - 1;
	NewStatsCounterType.NameIndex = NameIndex;
	NewStatsCounterType.Type = Type;

	return NewStatsCounterType.StatsCounterTypeIndex;
}

const FNetProfilerStatsCounterType* FNetProfilerProvider::GetNetProfilerStatsCounterType(uint32 StatsCounterTypeIndex) const
{
	return StatsCounterTypeIndex < (uint32)StatsCounterTypes.Num() ? &StatsCounterTypes[StatsCounterTypeIndex] : nullptr;
}

FNetProfilerGameInstanceInternal& FNetProfilerProvider::CreateGameInstance()
{
	Session.WriteAccessCheck();

	FNetProfilerGameInstanceInternal& GameInstance = GameInstances.AddDefaulted_GetRef();
	GameInstance.Instance.GameInstanceIndex = GameInstances.Num() - 1;

	GameInstance.Objects = (TPagedArray<FNetProfilerObjectInstance>*)Session.GetLinearAllocator().Allocate(sizeof(TPagedArray<FNetProfilerObjectInstance>));
	new (GameInstance.Objects) TPagedArray<FNetProfilerObjectInstance>(Session.GetLinearAllocator(), 4096);
	GameInstance.ObjectsChangeCount = 0u;

	GameInstance.Frames = (TPagedArray<FNetProfilerFrame>*)Session.GetLinearAllocator().Allocate(sizeof(TPagedArray<FNetProfilerFrame>));
	new (GameInstance.Frames) TPagedArray<FNetProfilerFrame>(Session.GetLinearAllocator(), 4096);
	GameInstance.FramesChangeCount = 0u;

	GameInstance.FrameStats = (TPagedArray<FNetProfilerStats>*)Session.GetLinearAllocator().Allocate(sizeof(TPagedArray<FNetProfilerStats>));
	new (GameInstance.FrameStats) TPagedArray<FNetProfilerStats>(Session.GetLinearAllocator(), 4096);

	// We reserve object index 0 as an invalid object
	CreateObject(GameInstance.Instance.GameInstanceIndex);

	MarkGameInstancesDirty();

	return GameInstance;
}

FNetProfilerGameInstanceInternal* FNetProfilerProvider::EditGameInstance(uint32 GameInstanceIndex)
{
	Session.WriteAccessCheck();

	if (ensure(GameInstanceIndex < (uint32)GameInstances.Num()))
	{
		return &GameInstances[GameInstanceIndex];
	}
	else
	{
		return nullptr;
	}
}

void FNetProfilerProvider::MarkGameInstancesDirty()
{
	Session.WriteAccessCheck();
	++GameInstanceChangeCount;
}

FNetProfilerConnectionInternal& FNetProfilerProvider::CreateConnection(uint32 GameInstanceIndex)
{
	Session.WriteAccessCheck();

	FNetProfilerGameInstanceInternal* GameInstance = EditGameInstance(GameInstanceIndex);
	check(GameInstance);

	// Create new connection
	uint32 ConnectionIndex = static_cast<uint32>(Connections.Num());
	FNetProfilerConnectionInternal& Connection = Connections.PushBack();

	Connection.Connection.ConnectionIndex = ConnectionIndex;
	Connection.Connection.GameInstanceIndex = GameInstanceIndex;
	Connection.Connection.bHasIncomingData = false;
	Connection.Connection.bHasOutgoingData = false;

	GameInstance->Connections.Push(ConnectionIndex);

	// Allocate storage for packets and events
	Connection.Data[ENetProfilerConnectionMode::Outgoing] = (FNetProfilerConnectionData*)Session.GetLinearAllocator().Allocate(sizeof(FNetProfilerConnectionData));
	new (Connection.Data[ENetProfilerConnectionMode::Outgoing]) FNetProfilerConnectionData(Session.GetLinearAllocator());

	Connection.Data[ENetProfilerConnectionMode::Incoming] = (FNetProfilerConnectionData*)Session.GetLinearAllocator().Allocate(sizeof(FNetProfilerConnectionData));
	new (Connection.Data[ENetProfilerConnectionMode::Incoming]) FNetProfilerConnectionData(Session.GetLinearAllocator());

	++ConnectionChangeCount;

	return Connection;
}

FNetProfilerObjectInstance& FNetProfilerProvider::CreateObject(uint32 GameInstanceIndex)
{
	Session.WriteAccessCheck();

	FNetProfilerGameInstanceInternal* GameInstance = EditGameInstance(GameInstanceIndex);
	check(GameInstance);

	FNetProfilerObjectInstance& Object = GameInstance->Objects->PushBack();
	Object.ObjectIndex = static_cast<uint32>(GameInstance->Objects->Num()) - 1;
	++GameInstance->ObjectsChangeCount;

	return Object;
}

FNetProfilerObjectInstance* FNetProfilerProvider::EditObject(uint32 GameInstanceIndex, uint32 ObjectIndex)
{
	Session.WriteAccessCheck();

	FNetProfilerGameInstanceInternal* GameInstance = EditGameInstance(GameInstanceIndex);
	check(GameInstance);

	if (ensure(ObjectIndex < (uint32)GameInstance->Objects->Num()))
	{
		++GameInstance->ObjectsChangeCount;
		return &(*GameInstance->Objects)[ObjectIndex];
	}
	else
	{
		return nullptr;
	}
}

FNetProfilerConnectionInternal* FNetProfilerProvider::EditConnection(uint32 ConnectionIndex)
{
	Session.WriteAccessCheck();

	if (ensure(ConnectionIndex < (uint32)Connections.Num()))
	{
		++ConnectionChangeCount;
		return &Connections[ConnectionIndex];
	}
	else
	{
		return nullptr;
	}
}

void FNetProfilerProvider::EditPacketDeliveryStatus(uint32 ConnectionIndex, ENetProfilerConnectionMode Mode, uint32 SequenceNumber, ENetProfilerDeliveryStatus DeliveryStatus)
{
	check(ConnectionIndex < (uint32)Connections.Num());

	FNetProfilerConnectionInternal& Connection = Connections[ConnectionIndex];
	FNetProfilerConnectionData& Data = *Connections[ConnectionIndex].Data[Mode];

	// try to locate packet
	uint32 PacketCount = static_cast<uint32>(Data.Packets.Num());
	for (uint32 It = 0; It < PacketCount; ++It)
	{
		const uint32 PacketIndex = PacketCount - It - 1u;
		if (Data.Packets[PacketIndex].SequenceNumber == SequenceNumber)
		{
			Data.Packets[PacketIndex].DeliveryStatus = DeliveryStatus;
			++Data.PacketChangeCount;
			return;
		}
	}
}

FNetProfilerConnectionData& FNetProfilerProvider::EditConnectionData(uint32 ConnectionIndex, ENetProfilerConnectionMode Mode)
{
	check(ConnectionIndex < (uint32)Connections.Num());

	FNetProfilerConnectionInternal& Connection = Connections[ConnectionIndex];

	if (Mode == ENetProfilerConnectionMode::Incoming && !Connection.Connection.bHasIncomingData)
	{
		Connection.Connection.bHasIncomingData = true;
		++ConnectionChangeCount;
	}
	if (Mode == ENetProfilerConnectionMode::Outgoing && !Connection.Connection.bHasOutgoingData)
	{
		Connection.Connection.bHasOutgoingData = true;
		++ConnectionChangeCount;
	}

	return *Connections[ConnectionIndex].Data[Mode];
}

void FNetProfilerProvider::ReadNames(TFunctionRef<void(const FNetProfilerName*, uint64)> Callback) const
{
	Session.ReadAccessCheck();

	Callback(Names.GetData(), Names.Num());
}

void FNetProfilerProvider::ReadName(uint32 NameIndex, TFunctionRef<void(const FNetProfilerName&)> Callback) const
{
	Session.ReadAccessCheck();
	check(NameIndex < (uint32)Names.Num());

	Callback(*GetNetProfilerName(NameIndex));
}

void FNetProfilerProvider::ReadEventTypes(TFunctionRef<void(const FNetProfilerEventType*, uint64)> Callback) const
{
	Session.ReadAccessCheck();

	Callback(EventTypes.GetData(), EventTypes.Num());
}

void FNetProfilerProvider::ReadEventType(uint32 EventTypeIndex, TFunctionRef<void(const FNetProfilerEventType&)> Callback) const
{
	Session.ReadAccessCheck();
	check(EventTypeIndex < (uint32)EventTypes.Num());

	Callback(*GetNetProfilerEventType(EventTypeIndex));
}

void FNetProfilerProvider::ReadNetStatsCounterTypes(TFunctionRef<void(const FNetProfilerStatsCounterType*, uint64)> Callback) const
{
	Session.ReadAccessCheck();

	Callback(StatsCounterTypes.GetData(), StatsCounterTypes.Num());
}

void FNetProfilerProvider::ReadNetStatsCounterType(uint32 TypeIndex, TFunctionRef<void(const FNetProfilerStatsCounterType&)> Callback) const
{
	Session.ReadAccessCheck();
	check(TypeIndex < (uint32)StatsCounterTypes.Num());

	Callback(*GetNetProfilerStatsCounterType(TypeIndex));
}

void FNetProfilerProvider::ReadGameInstances(TFunctionRef<void(const FNetProfilerGameInstance&)> Callback) const
{
	Session.ReadAccessCheck();

	for (const FNetProfilerGameInstanceInternal& Instance : GameInstances)
	{
		Callback(Instance.Instance);
	}
}

uint32 FNetProfilerProvider::GetConnectionCount(uint32 GameInstanceIndex) const
{
	Session.ReadAccessCheck();

	check(GameInstanceIndex < (uint32)GameInstances.Num());

	const FNetProfilerGameInstanceInternal& GameInstance = GameInstances[GameInstanceIndex];

	return GameInstance.Connections.Num();
}

void FNetProfilerProvider::ReadConnections(uint32 GameInstanceIndex, TFunctionRef<void(const FNetProfilerConnection&)> Callback) const
{
	Session.ReadAccessCheck();

	check(GameInstanceIndex < (uint32)GameInstances.Num());

	const FNetProfilerGameInstanceInternal& GameInstance = GameInstances[GameInstanceIndex];

	for (uint32 ConnectionIndex : MakeArrayView(GameInstance.Connections.GetData(), GameInstance.Connections.Num()))
	{
		Callback(Connections[ConnectionIndex].Connection);
	}
}

void FNetProfilerProvider::ReadConnection(uint32 ConnectionIndex, TFunctionRef<void(const FNetProfilerConnection&)> Callback) const
{
	Session.ReadAccessCheck();

	check(ConnectionIndex < Connections.Num());

	Callback(Connections[ConnectionIndex].Connection);
}

uint32 FNetProfilerProvider::GetObjectCount(uint32 GameInstanceIndex) const
{
	Session.ReadAccessCheck();

	check(GameInstanceIndex < (uint32)GameInstances.Num());

	const FNetProfilerGameInstanceInternal& GameInstance = GameInstances[GameInstanceIndex];

	return static_cast<uint32>(GameInstance.Objects->Num());
}

void FNetProfilerProvider::ReadObjects(uint32 GameInstanceIndex, TFunctionRef<void(const FNetProfilerObjectInstance&)> Callback) const
{
	Session.ReadAccessCheck();

	check(GameInstanceIndex < (uint32)GameInstances.Num());

	const FNetProfilerGameInstanceInternal& GameInstance = GameInstances[GameInstanceIndex];
	const auto& Objects = *GameInstance.Objects;

	const uint32 ObjectsEndIt = static_cast<uint32>(GameInstance.Objects->Num());
	for (uint32 ObjectsIt = 0; ObjectsIt < ObjectsEndIt; ++ObjectsIt)
	{
		Callback(Objects[ObjectsIt]);
	}
}

void FNetProfilerProvider::ReadObject(uint32 GameInstanceIndex, uint32 ObjectIndex, TFunctionRef<void(const FNetProfilerObjectInstance&)> Callback) const
{
	Session.ReadAccessCheck();

	check(GameInstanceIndex < (uint32)GameInstances.Num());

	const FNetProfilerGameInstanceInternal& GameInstance = GameInstances[GameInstanceIndex];

	check(ObjectIndex < GameInstance.Objects->Num());

	Callback((*GameInstance.Objects)[ObjectIndex]);
}

uint32 FNetProfilerProvider::GetObjectsChangeCount(uint32 GameInstanceIndex) const
{
	Session.ReadAccessCheck();

	check(GameInstanceIndex < (uint32)GameInstances.Num());

	const FNetProfilerGameInstanceInternal& GameInstance = GameInstances[GameInstanceIndex];

	return GameInstance.ObjectsChangeCount;
}

int32 FNetProfilerProvider::FindPacketIndexFromPacketSequence(uint32 ConnectionIndex, ENetProfilerConnectionMode Mode, uint32 SequenceNumber) const
{
	Session.ReadAccessCheck();

	check(ConnectionIndex < Connections.Num());

	const auto& Packets = Connections[ConnectionIndex].Data[Mode]->Packets;
	const int32 PacketCount = (int32)Packets.Num();

	if (PacketCount == 0)
	{
		return -1;
	}

	if (SequenceNumber < Packets[0].SequenceNumber)
	{
		return -1;
	}

	if (SequenceNumber > Packets[PacketCount - 1].SequenceNumber)
	{
		return -1;
	}

	// Brute force it, we can cache some data to speed this up if necessary
	for (int32 PacketIt = 0, PacketEndIt = PacketCount - 1; PacketIt <= PacketEndIt; ++PacketIt)
	{
		if (Packets[PacketIt].SequenceNumber == SequenceNumber)
		{
			return PacketIt;
		}
	}

	return -1;
}

uint32 FNetProfilerProvider::GetPacketCount(uint32 ConnectionIndex, ENetProfilerConnectionMode Mode) const
{
	Session.ReadAccessCheck();

	check(ConnectionIndex < Connections.Num());

	const auto& Packets = Connections[ConnectionIndex].Data[Mode]->Packets;

	return static_cast<uint32>(Packets.Num());
}

void FNetProfilerProvider::EnumeratePackets(uint32 ConnectionIndex, ENetProfilerConnectionMode Mode, uint32 PacketIndexIntervalStart, uint32 PacketIndexIntervalEnd, TFunctionRef<void(const FNetProfilerPacket&)> Callback) const
{
	Session.ReadAccessCheck();

	check(ConnectionIndex < Connections.Num());

	const auto& Packets = Connections[ConnectionIndex].Data[Mode]->Packets;

	const uint32 PacketCount = static_cast<uint32>(Packets.Num());

	// [PacketIndexIntervalStart, PacketIndexIntervalEnd] is an inclusive interval.
	if (PacketCount == 0 || PacketIndexIntervalStart > PacketIndexIntervalEnd)
	{
		return;
	}

	for (uint32 PacketIt = PacketIndexIntervalStart, PacketEndIt = FMath::Min(PacketIndexIntervalEnd, PacketCount - 1u); PacketIt <= PacketEndIt; ++PacketIt)
	{
		Callback(Packets[PacketIt]);
	}
}

// Enumerate packet content events by range
void FNetProfilerProvider::EnumeratePacketContentEventsByIndex(uint32 ConnectionIndex, ENetProfilerConnectionMode Mode, uint32 StartEventIndex, uint32 EndEventIndex, TFunctionRef<void(const FNetProfilerContentEvent&)> Callback) const
{
	Session.ReadAccessCheck();

	check(ConnectionIndex < Connections.Num());

	const auto& ContentEvents = Connections[ConnectionIndex].Data[Mode]->ContentEvents;

	const uint32 EventCount = static_cast<uint32>(ContentEvents.Num());

	// [StartEventIndex, EndEventIndex] is an inclusive interval.
	if (EventCount == 0 || StartEventIndex > EndEventIndex)
	{
		return;
	}

	for (uint32 EventIt = StartEventIndex, EventEndIt = FMath::Min(EndEventIndex, EventCount - 1u); EventIt <= EventEndIt; ++EventIt)
	{
		Callback(ContentEvents[EventIt]);
	}
}

void FNetProfilerProvider::EnumeratePacketContentEventsByPosition(uint32 ConnectionIndex, ENetProfilerConnectionMode Mode, uint32 PacketIndex, uint32 StartPos, uint32 EndPos, TFunctionRef<void(const FNetProfilerContentEvent&)> Callback) const
{
	Session.ReadAccessCheck();

	check(ConnectionIndex < Connections.Num());

	 const FNetProfilerConnectionData& ConnectionData = * Connections[ConnectionIndex].Data[Mode];

	const FNetProfilerPacket& Packet = ConnectionData.Packets[PacketIndex];
	if (Packet.EventCount == 0u)
	{
		return;
	}

	const uint32 StartEventIndex = Packet.StartEventIndex;
	const uint32 EndEventIndex = StartEventIndex + Packet.EventCount - 1u;

	const auto& ContentEvents = ConnectionData.ContentEvents;

	// The input [StartPos, EndPos) is an exclusive bit range.
	// Also, the [StartPos, EndPos) for ContentEvents[EventIt] is an exclusive bit range.

	uint32 EventIt = StartEventIndex;
	// Skip all Events outside of the scope
	while (EventIt <= EndEventIndex && ContentEvents[EventIt].EndPos <= StartPos)
	{
		++EventIt;
	}

	// Execute callback for all found events
	while (EventIt <= EndEventIndex && ContentEvents[EventIt].StartPos < EndPos)
	{
		Callback(ContentEvents[EventIt]);
		EndPos = FMath::Max(EndPos, (uint32)ContentEvents[EventIt].EndPos);
		++EventIt;
	}
}

uint32 FNetProfilerProvider::GetPacketChangeCount(uint32 ConnectionIndex, ENetProfilerConnectionMode Mode) const
{
	Session.ReadAccessCheck();
	check(ConnectionIndex < Connections.Num());

	return Connections[ConnectionIndex].Data[Mode]->PacketChangeCount;
}

uint32 FNetProfilerProvider::GetPacketContentEventChangeCount(uint32 ConnectionIndex, ENetProfilerConnectionMode Mode) const
{
	Session.ReadAccessCheck();
	check(ConnectionIndex < Connections.Num());

	return Connections[ConnectionIndex].Data[Mode]->ContentEventChangeCount;
}

ITable<FNetProfilerAggregatedStats>* FNetProfilerProvider::CreateAggregation(uint32 ConnectionIndex, ENetProfilerConnectionMode Mode, uint32 PacketIndexIntervalStart, uint32 PacketIndexIntervalEnd, uint32 StartPosition, uint32 EndPosition) const
{
	Session.ReadAccessCheck();

	if (!ensure(ConnectionIndex < Connections.Num()))
	{
		return nullptr;
	}

	// [PacketIndexIntervalStart, PacketIndexIntervalEnd] is an inclusive interval.
	if (!ensure(PacketIndexIntervalStart <= PacketIndexIntervalEnd))
	{
		return nullptr;
	}

	const auto& Packets = Connections[ConnectionIndex].Data[Mode]->Packets;
	const uint32 PacketCount = static_cast<uint32>(Packets.Num());

	if (!ensure(PacketCount > 0))
	{
		return nullptr;
	}

	struct FStackEntry
	{
		uint32 EventTypeIndex = 0U;
		uint32 StartPos = 0U;
		uint32 EndPos = 0U;
		uint32 ExclusiveAccumulator = 0U;
	};

	struct FStatsHelper
	{
		TMap<uint32, FNetProfilerAggregatedStats> AggregatedStats;
		uint64 StackSize;
		TArray<FStackEntry> Stack;
	};

	FStatsHelper Helper;
	Helper.AggregatedStats.Reserve(EventTypes.Num());
	Helper.StackSize = 0; // stack is empty
	Helper.Stack.SetNum(256);

	auto GetStatsFunction = [&Helper, this](const FNetProfilerContentEvent& ContentEvent)
	{
		FNetProfilerAggregatedStats* StatsEntry = Helper.AggregatedStats.Find(ContentEvent.EventTypeIndex);
		if (!StatsEntry)
		{
			StatsEntry = &Helper.AggregatedStats.Add(ContentEvent.EventTypeIndex);
			StatsEntry->EventTypeIndex = ContentEvent.EventTypeIndex;
		}

		// Fill in basics.
		const uint32 InclusiveSize = static_cast<uint32>(ContentEvent.EndPos - ContentEvent.StartPos);
		++StatsEntry->InstanceCount;
		StatsEntry->TotalInclusive += InclusiveSize;
		StatsEntry->MaxInclusive = FMath::Max(InclusiveSize, StatsEntry->MaxInclusive);

		// Pops events from the stack. Keeps only the parent hierarchy of the current event.
		while (Helper.StackSize > ContentEvent.Level)
		{
			--Helper.StackSize;
			FStackEntry& StackEntry = Helper.Stack[static_cast<uint32>(Helper.StackSize)];

			// Finalize exclusive for each poped event (all its children were already processed).
			FNetProfilerAggregatedStats& Stats = Helper.AggregatedStats.FindChecked(StackEntry.EventTypeIndex);
			const uint32 ExclusiveSize = (StackEntry.EndPos - StackEntry.StartPos) - StackEntry.ExclusiveAccumulator;
			Stats.TotalExclusive += ExclusiveSize;
			Stats.MaxExclusive = FMath::Max(Stats.MaxExclusive, ExclusiveSize);
		}

		// Pushes the new event on the stack.
		ensure(ContentEvent.Level == Helper.StackSize);
		Helper.StackSize = ContentEvent.Level + 1; // push
		FStackEntry& CurrentEventLevelStackEntry = Helper.Stack[ContentEvent.Level];

		// We track what we have visited to be able to update exclusive bits for our parent.
		// We accumulate during the first pass and finalize the values during the second.
		CurrentEventLevelStackEntry.EventTypeIndex = ContentEvent.EventTypeIndex;
		CurrentEventLevelStackEntry.StartPos = ContentEvent.StartPos;
		CurrentEventLevelStackEntry.EndPos = ContentEvent.EndPos;
		CurrentEventLevelStackEntry.ExclusiveAccumulator = 0U;

		if (ContentEvent.Level > 0U)
		{
			// Update parent event with the contribution from current event.
			FStackEntry& ParentStackEntry = Helper.Stack[static_cast<uint32>(ContentEvent.Level) - 1];
			ParentStackEntry.ExclusiveAccumulator += InclusiveSize;
		}
	};

	// Iterate over content events
	if (PacketIndexIntervalStart == PacketIndexIntervalEnd)
	{
		EnumeratePacketContentEventsByPosition(ConnectionIndex, Mode, PacketIndexIntervalStart, StartPosition, EndPosition, GetStatsFunction);

		// Pops the remaining events from the stack.
		while (Helper.StackSize > 0)
		{
			--Helper.StackSize;
			FStackEntry& StackEntry = Helper.Stack[static_cast<uint32>(Helper.StackSize)];

			// Finalize exclusive for each poped event (all its children were already processed).
			FNetProfilerAggregatedStats& Stats = Helper.AggregatedStats.FindChecked(StackEntry.EventTypeIndex);
			const uint32 ExclusiveSize = (StackEntry.EndPos - StackEntry.StartPos) - StackEntry.ExclusiveAccumulator;
			Stats.TotalExclusive += ExclusiveSize;
			Stats.MaxExclusive = FMath::Max(Stats.MaxExclusive, ExclusiveSize);
		}
	}
	else
	{
		// Iterate over packets
		for (uint32 PacketIt = PacketIndexIntervalStart, PacketEndIt = FMath::Min(PacketIndexIntervalEnd, PacketCount - 1u); PacketIt <= PacketEndIt; ++PacketIt)
		{
			const auto& ContentEvents = Connections[ConnectionIndex].Data[Mode]->ContentEvents;
			const uint32 EventCount = static_cast<uint32>(ContentEvents.Num());

			const FNetProfilerPacket& Packet = Packets[PacketIt];
			if (Packet.EventCount > 0U)
			{
				ensure(Helper.StackSize == 0); // stack should be empty (before each packet)

				const uint32 StartEventIndex = Packet.StartEventIndex;
				for (uint32 It = 0U; It < Packet.EventCount; ++It)
				{
					GetStatsFunction(ContentEvents[StartEventIndex + It]);
				}

				// Pops the remaining events from the stack, for each packet.
				while (Helper.StackSize > 0)
				{
					--Helper.StackSize;
					FStackEntry& StackEntry = Helper.Stack[static_cast<uint32>(Helper.StackSize)];

					// Finalize exclusive for each poped event (all its children were already processed).
					FNetProfilerAggregatedStats& Stats = Helper.AggregatedStats.FindChecked(StackEntry.EventTypeIndex);
					const uint32 ExclusiveSize = (StackEntry.EndPos - StackEntry.StartPos) - StackEntry.ExclusiveAccumulator;
					Stats.TotalExclusive += ExclusiveSize;
					Stats.MaxExclusive = FMath::Max(Stats.MaxExclusive, ExclusiveSize);
				}
			}
		}
	}

	// Calculate averages and populate table
	TTable<FNetProfilerAggregatedStats>* Table = new TTable<FNetProfilerAggregatedStats>(AggregatedStatsTableLayout);
	for (const auto& KV : Helper.AggregatedStats)
	{
		FNetProfilerAggregatedStats& Row = Table->AddRow();
		Row = KV.Value;

		// Finalize StatsEntry
		Row.AverageInclusive = (uint64)((double)KV.Value.TotalInclusive / KV.Value.InstanceCount);
	}
	return Table;
}

ITable<FNetProfilerAggregatedStatsCounterStats>* FNetProfilerProvider::CreateStatsCountersAggregation(uint32 ConnectionIndex, ENetProfilerConnectionMode Mode, uint32 PacketIndexIntervalStart, uint32 PacketIndexIntervalEnd) const
{
	Session.ReadAccessCheck();

	if (!ensure(ConnectionIndex < Connections.Num()))
	{
		return nullptr;
	}

	// [PacketIndexIntervalStart, PacketIndexIntervalEnd] is an inclusive interval.
	if (!ensure(PacketIndexIntervalStart <= PacketIndexIntervalEnd))
	{
		return nullptr;
	}

	const FNetProfilerConnectionData* ConnectionData = Connections[ConnectionIndex].Data[Mode];
	const auto& Packets = ConnectionData->Packets;

	const uint32 PacketCount = static_cast<uint32>(Packets.Num());

	if (!ensure(PacketCount > 0))
	{
		return nullptr;
	}

	TMap<uint32, FNetProfilerAggregatedStatsCounterStats> AggregatedStatsMap;
	AggregatedStatsMap.Reserve(StatsCounterTypes.Num());

	auto AccumulateStatsFunction = [&AggregatedStatsMap, this](const FNetProfilerStats& StatsCounter)
	{
		FNetProfilerAggregatedStatsCounterStats* StatsEntry = AggregatedStatsMap.Find(StatsCounter.StatsCounterTypeIndex);
		if (!StatsEntry)
		{
			StatsEntry = &AggregatedStatsMap.Add(StatsCounter.StatsCounterTypeIndex);
			StatsEntry->StatsCounterTypeIndex = StatsCounter.StatsCounterTypeIndex;
		}
		const uint32 StatsValue = StatsCounter.StatsValue;
		StatsEntry->Sum += StatsValue;
		StatsEntry->Max = FMath::Max(StatsValue, StatsEntry->Max);
		++StatsEntry->Count;
	};

	const FNetProfilerGameInstanceInternal& GameInstance = GameInstances[Connections[ConnectionIndex].Connection.GameInstanceIndex];
	const auto& PacketStatsCounters = ConnectionData->PacketStats;
	const auto& FrameStatsCounters = *GameInstance.FrameStats;
	const auto& Frames = *GameInstance.Frames;

	// Iterate over packets
	for (uint32 PacketIt = PacketIndexIntervalStart, PacketEndIt = FMath::Min(PacketIndexIntervalEnd, PacketCount - 1u); PacketIt <= PacketEndIt; ++PacketIt)
	{
		const FNetProfilerPacket& Packet = Packets[PacketIt];
		const uint32 StatsCounterCount = static_cast<uint32>(PacketStatsCounters.Num());

		// Iterate over all StatsCounters stored for the Packet
		for (uint32 StatsCounterIt = 0; StatsCounterIt < Packet.StatsCount; ++StatsCounterIt)
		{
			AccumulateStatsFunction(PacketStatsCounters[Packet.StartStatsIndex + StatsCounterIt]);
		}

		// Include frame stats as well
		const uint32 NetProfilerFrameIndex = Packet.NetProfilerFrameIndex;
		if (NetProfilerFrameIndex < Frames.Num())
		{
			const FNetProfilerFrame& Frame = Frames[Packet.NetProfilerFrameIndex];
			for (uint32 StatsCounterIt = 0; StatsCounterIt < Frame.StatsCount; ++StatsCounterIt)
			{
				AccumulateStatsFunction(FrameStatsCounters[Frame.StartStatsIndex + StatsCounterIt]);
			}
		}
	}

	// Calculate averages and populate table
	TTable<FNetProfilerAggregatedStatsCounterStats>* Table = new TTable<FNetProfilerAggregatedStatsCounterStats>(AggregatedStatsCounterStatsTableLayout);
	for (const auto& KV : AggregatedStatsMap)
	{
		FNetProfilerAggregatedStatsCounterStats& Row = Table->AddRow();
		Row = KV.Value;

		// Finalize StatsEntry
		Row.Average = (uint64)((double)KV.Value.Sum / KV.Value.Count);
	}
	return Table;
}

FName GetNetProfilerProviderName()
{
<<<<<<< HEAD
	static FName Name(TEXT("NetProfilerProvider"));
=======
	static const FName Name("NetProfilerProvider");
>>>>>>> 4af6daef
	return Name;
}

const INetProfilerProvider* ReadNetProfilerProvider(const IAnalysisSession& Session)
{
	return Session.ReadProvider<INetProfilerProvider>(GetNetProfilerProviderName());
}

} // namespace TraceServices<|MERGE_RESOLUTION|>--- conflicted
+++ resolved
@@ -829,11 +829,7 @@
 
 FName GetNetProfilerProviderName()
 {
-<<<<<<< HEAD
-	static FName Name(TEXT("NetProfilerProvider"));
-=======
 	static const FName Name("NetProfilerProvider");
->>>>>>> 4af6daef
 	return Name;
 }
 
