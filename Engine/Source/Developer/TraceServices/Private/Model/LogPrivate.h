// Copyright Epic Games, Inc. All Rights Reserved.

#pragma once

#include "TraceServices/Model/Log.h"
#include "Templates/SharedPointer.h"
#include "Common/PagedArray.h"
#include "Model/Tables.h"
#include "Misc/OutputDeviceHelper.h"

namespace TraceServices
{

class FAnalysisSessionLock;
class FStringStore;

struct FLogMessageSpec
{
	FLogCategoryInfo* Category = nullptr;
	const TCHAR* File = nullptr;
	const TCHAR* FormatString = nullptr;
	int32 Line;
	ELogVerbosity::Type Verbosity;
};

struct FLogMessageInternal
{
	FLogMessageSpec* Spec = nullptr;
	double Time;
	const TCHAR* Message = nullptr;
};

<<<<<<< HEAD
class FLogProvider :
	public ILogProvider,
	public IEditableLogProvider
{
public:
	static const FName ProviderName;

	explicit FLogProvider(IAnalysisSession& Session);
	virtual ~FLogProvider() {}

	// implement IEditableLogProvider
	virtual uint64 RegisterCategory() override;
	virtual FLogCategoryInfo& GetCategory(uint64 CategoryPointer) override;
	virtual void UpdateMessageCategory(uint64 LogPoint, uint64 InCategoryPointer) override;
	virtual void UpdateMessageFormatString(uint64 LogPoint, const TCHAR* InFormatString) override;
	virtual void UpdateMessageFile(uint64 LogPoint, const TCHAR* InFile, int32 InLine) override;
	virtual void UpdateMessageVebosity(uint64 LogPoint, ELogVerbosity::Type InVerbosity) override;
	virtual void UpdateMessageSpec(uint64 LogPoint, uint64 InCategoryPointer, const TCHAR* InFormatString, const TCHAR* InFile, int32 InLine, ELogVerbosity::Type InVerbosity) override;
	virtual void AppendMessage(uint64 LogPoint, double Time, const uint8* FormatArgs) override;
	virtual void AppendMessage(uint64 LogPoint, double Time, const TCHAR* Text) override;

	FLogMessageSpec& GetMessageSpec(uint64 LogPoint);
	void AppendMessage(uint64 LogPoint, double Time, const FString& Message);
=======
class FLogProvider
	: public ILogProvider
	, public IEditableLogProvider
{
public:
	explicit FLogProvider(IAnalysisSession& Session);
	virtual ~FLogProvider() {}

	//////////////////////////////////////////////////
	// Read operations
>>>>>>> 4af6daef

	virtual uint64 GetMessageCount() const override;
	virtual bool ReadMessage(uint64 Index, TFunctionRef<void(const FLogMessageInfo&)> Callback) const override;
	virtual void EnumerateMessages(double IntervalStart, double IntervalEnd, TFunctionRef<void(const FLogMessageInfo&)> Callback) const override;
	virtual void EnumerateMessagesByIndex(uint64 Start, uint64 End, TFunctionRef<void(const FLogMessageInfo&)> Callback) const override;

	virtual uint64 GetCategoryCount() const override { return Categories.Num(); }
	virtual void EnumerateCategories(TFunctionRef<void(const FLogCategoryInfo&)> Callback) const override;

	virtual const IUntypedTable& GetMessagesTable() const override { return MessagesTable; }

	//////////////////////////////////////////////////
	// Edit operations

	virtual uint64 RegisterCategory() override;
	virtual FLogCategoryInfo& GetCategory(uint64 CategoryPointer) override;

	FLogMessageSpec& GetMessageSpec(uint64 LogPoint);
	virtual void UpdateMessageCategory(uint64 LogPoint, uint64 InCategoryPointer) override;
	virtual void UpdateMessageFormatString(uint64 LogPoint, const TCHAR* InFormatString) override;
	virtual void UpdateMessageFile(uint64 LogPoint, const TCHAR* InFile, int32 InLine) override;
	virtual void UpdateMessageVerbosity(uint64 LogPoint, ELogVerbosity::Type InVerbosity) override;
	virtual void UpdateMessageSpec(uint64 LogPoint, uint64 InCategoryPointer, const TCHAR* InFormatString, const TCHAR* InFile, int32 InLine, ELogVerbosity::Type InVerbosity) override;
	virtual void AppendMessage(uint64 LogPoint, double Time, const uint8* FormatArgs) override;
	virtual void AppendMessage(uint64 LogPoint, double Time, const TCHAR* Text) override;
	void AppendMessage(uint64 LogPoint, double Time, const FString& Message);

	//////////////////////////////////////////////////

private:
	void ConstructMessage(uint64 Id, TFunctionRef<void(const FLogMessageInfo&)> Callback) const;

	enum
	{
		FormatBufferSize = 65536
	};

	IAnalysisSession& Session;
	TMap<uint64, FLogCategoryInfo*> CategoryMap;
	TMap<uint64, FLogMessageSpec*> SpecMap;
	TPagedArray<FLogCategoryInfo> Categories;
	TPagedArray<FLogMessageSpec> MessageSpecs;
	TPagedArray<FLogMessageInternal> Messages;
	TCHAR FormatBuffer[FormatBufferSize];
	TCHAR TempBuffer[FormatBufferSize];
	TTableView<FLogMessageInternal> MessagesTable;
};

} // namespace TraceServices<|MERGE_RESOLUTION|>--- conflicted
+++ resolved
@@ -30,31 +30,6 @@
 	const TCHAR* Message = nullptr;
 };
 
-<<<<<<< HEAD
-class FLogProvider :
-	public ILogProvider,
-	public IEditableLogProvider
-{
-public:
-	static const FName ProviderName;
-
-	explicit FLogProvider(IAnalysisSession& Session);
-	virtual ~FLogProvider() {}
-
-	// implement IEditableLogProvider
-	virtual uint64 RegisterCategory() override;
-	virtual FLogCategoryInfo& GetCategory(uint64 CategoryPointer) override;
-	virtual void UpdateMessageCategory(uint64 LogPoint, uint64 InCategoryPointer) override;
-	virtual void UpdateMessageFormatString(uint64 LogPoint, const TCHAR* InFormatString) override;
-	virtual void UpdateMessageFile(uint64 LogPoint, const TCHAR* InFile, int32 InLine) override;
-	virtual void UpdateMessageVebosity(uint64 LogPoint, ELogVerbosity::Type InVerbosity) override;
-	virtual void UpdateMessageSpec(uint64 LogPoint, uint64 InCategoryPointer, const TCHAR* InFormatString, const TCHAR* InFile, int32 InLine, ELogVerbosity::Type InVerbosity) override;
-	virtual void AppendMessage(uint64 LogPoint, double Time, const uint8* FormatArgs) override;
-	virtual void AppendMessage(uint64 LogPoint, double Time, const TCHAR* Text) override;
-
-	FLogMessageSpec& GetMessageSpec(uint64 LogPoint);
-	void AppendMessage(uint64 LogPoint, double Time, const FString& Message);
-=======
 class FLogProvider
 	: public ILogProvider
 	, public IEditableLogProvider
@@ -65,7 +40,6 @@
 
 	//////////////////////////////////////////////////
 	// Read operations
->>>>>>> 4af6daef
 
 	virtual uint64 GetMessageCount() const override;
 	virtual bool ReadMessage(uint64 Index, TFunctionRef<void(const FLogMessageInfo&)> Callback) const override;
