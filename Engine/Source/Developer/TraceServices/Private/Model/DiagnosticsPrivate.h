// Copyright Epic Games, Inc. All Rights Reserved.

#pragma once

#include "TraceServices/Model/Diagnostics.h"

namespace TraceServices
{

class FDiagnosticsProvider : public IDiagnosticsProvider
{
public:
	explicit FDiagnosticsProvider(IAnalysisSession& Session);
	virtual ~FDiagnosticsProvider() {}

<<<<<<< HEAD
public:
	void SetSessionInfo(const FSessionInfo& InSessionInfo);
	virtual const FSessionInfo& GetSessionInfo() const override;
=======
>>>>>>> 4af6daef
	virtual bool IsSessionInfoAvailable() const override;
	virtual const FSessionInfo& GetSessionInfo() const override;
	void SetSessionInfo(const FSessionInfo& InSessionInfo);

private:
	IAnalysisSession& Session;
	FSessionInfo SessionInfo;
	bool bIsSessionInfoAvailable = false;
};

} // namespace TraceServices<|MERGE_RESOLUTION|>--- conflicted
+++ resolved
@@ -13,12 +13,6 @@
 	explicit FDiagnosticsProvider(IAnalysisSession& Session);
 	virtual ~FDiagnosticsProvider() {}
 
-<<<<<<< HEAD
-public:
-	void SetSessionInfo(const FSessionInfo& InSessionInfo);
-	virtual const FSessionInfo& GetSessionInfo() const override;
-=======
->>>>>>> 4af6daef
 	virtual bool IsSessionInfoAvailable() const override;
 	virtual const FSessionInfo& GetSessionInfo() const override;
 	void SetSessionInfo(const FSessionInfo& InSessionInfo);
