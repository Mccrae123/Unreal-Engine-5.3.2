--- conflicted
+++ resolved
@@ -12,10 +12,7 @@
 #include "HAL/RunnableThread.h"
 #include "Logging/LogMacros.h"
 #include "Misc/ConfigCacheIni.h"
-<<<<<<< HEAD
-=======
 #include "Misc/ConfigContext.h"
->>>>>>> d731a049
 #include "Misc/Guid.h"
 #include "Misc/PathViews.h"
 #include "Misc/ScopeLock.h"
@@ -53,12 +50,12 @@
 
 	// Paths from configuration
 	FString SettingsIni;
-<<<<<<< HEAD
-	if (FConfigCacheIni::LoadGlobalIniFile(SettingsIni, TEXT("UnrealInsightsSettings")))
+
+	if (FConfigContext::ReadIntoGConfig().Load(TEXT("UnrealInsightsSettings"), SettingsIni))
 	{
 		GConfig->GetArray(TEXT("Insights.MemoryProfiler"), TEXT("SymbolSearchPaths"), SymbolSearchPaths, SettingsIni);
 	}
-	
+
 	// Paths from environment
 	FString SymbolPathEnvVar =  FPlatformMisc::GetEnvironmentVariable(TEXT("UE_INSIGHTS_SYMBOL_PATH"));
 	UE_LOG(LogDbgHelp, Log, TEXT("UE_INSIGHTS_SYMBOL_PATH: '%s'"), *SymbolPathEnvVar);
@@ -67,24 +64,7 @@
 	{
 		SymbolSearchPaths.Emplace(SymbolPathPart);
 	}
-	
-=======
-
-	if (FConfigContext::ReadIntoGConfig().Load(TEXT("UnrealInsightsSettings"), SettingsIni))
-	{
-		GConfig->GetArray(TEXT("Insights.MemoryProfiler"), TEXT("SymbolSearchPaths"), SymbolSearchPaths, SettingsIni);
-	}
-
-	// Paths from environment
-	FString SymbolPathEnvVar =  FPlatformMisc::GetEnvironmentVariable(TEXT("UE_INSIGHTS_SYMBOL_PATH"));
-	UE_LOG(LogDbgHelp, Log, TEXT("UE_INSIGHTS_SYMBOL_PATH: '%s'"), *SymbolPathEnvVar);
-	FString SymbolPathPart;
-	while (SymbolPathEnvVar.Split(TEXT(";"), &SymbolPathPart, &SymbolPathEnvVar))
-	{
-		SymbolSearchPaths.Emplace(SymbolPathPart);
-	}
-
->>>>>>> d731a049
+
 	Start();
 }
 
@@ -102,15 +82,9 @@
 void FDbgHelpResolver::QueueModuleLoad(const uint8* ImageId, uint32 ImageIdSize, FModule* Module)
 {
 	check(Module != nullptr);
-<<<<<<< HEAD
-	
+
 	FScopeLock _(&ModulesCs);
-	
-=======
-
-	FScopeLock _(&ModulesCs);
-
->>>>>>> d731a049
+
 	const FStringView ModuleName = FPathViews::GetCleanFilename(Module->FullName);
 
 	// Add module and sort list according to base address
@@ -139,33 +113,21 @@
 		Entry->Module->Status.store(EModuleStatus::Pending);
 		LoadSymbolsQueue.Enqueue(FQueuedModule{Module, Session.StoreString(InPath), TArrayView<const uint8>(Entry->ImageId)});
 	}
-<<<<<<< HEAD
-	
-=======
-
->>>>>>> d731a049
+
 	SymbolArray SymbolsToResolve;
 	ResolveOnSuccess(SymbolsToResolve);
 	for(TTuple<uint64, FResolvedSymbol*> Pair : SymbolsToResolve)
 	{
 		QueueSymbolResolve(Pair.Get<0>(), Pair.Get<1>());
 	}
-<<<<<<< HEAD
-	
-=======
-
->>>>>>> d731a049
+
 	if (!bRunWorkerThread && Thread)
 	{
 		// Restart the worker thread if it has stopped.
 		Start();
 	}
 }
-<<<<<<< HEAD
-	
-=======
-
->>>>>>> d731a049
+
 /////////////////////////////////////////////////////////////////////
 void FDbgHelpResolver::QueueSymbolResolve(uint64 Address, FResolvedSymbol* Symbol)
 {
@@ -186,8 +148,6 @@
 	OutStats->ModulesDiscovered = ModulesDiscovered.load();
 	OutStats->ModulesFailed = ModulesFailed.load();
 	OutStats->ModulesLoaded = ModulesLoaded.load();
-<<<<<<< HEAD
-=======
 }
 
 /////////////////////////////////////////////////////////////////////
@@ -195,16 +155,8 @@
 {
 	FScopeLock _(&SymbolSearchPathsLock);
 	Algo::ForEach(SymbolSearchPaths, Callback);
->>>>>>> d731a049
-}
-
-/////////////////////////////////////////////////////////////////////
-void FDbgHelpResolver::EnumerateSymbolSearchPaths(TFunctionRef<void(FStringView Path)> Callback) const
-{
-	FScopeLock _(&SymbolSearchPathsLock);
-	Algo::ForEach(SymbolSearchPaths, Callback);
-}
-	
+}
+
 /////////////////////////////////////////////////////////////////////
 void FDbgHelpResolver::OnAnalysisComplete()
 {
@@ -231,11 +183,7 @@
 	SymOpts |= SYMOPT_UNDNAME;
 
 	SymSetOptions(SymOpts);
-<<<<<<< HEAD
-	
-=======
-
->>>>>>> d731a049
+
 	return SymInitialize((HANDLE)Handle, NULL, FALSE);
 }
 
@@ -252,11 +200,7 @@
 uint32 FDbgHelpResolver::Run()
 {
 	const bool bInitialized = SetupSyms();
-<<<<<<< HEAD
-	
-=======
-
->>>>>>> d731a049
+
 	while (bInitialized && bRunWorkerThread)
 	{
 		// Prioritize queued module loads
@@ -301,11 +245,7 @@
 	bRunWorkerThread = true;
 	Thread = FRunnableThread::Create(this, TEXT("DbgHelpWorker"), 0, TPri_Normal);
 }
-<<<<<<< HEAD
-	
-=======
-
->>>>>>> d731a049
+
 /////////////////////////////////////////////////////////////////////
 void FDbgHelpResolver::Stop()
 {
@@ -343,35 +283,6 @@
 		return;
 	}
 
-<<<<<<< HEAD
-	if (Target->Result.load() == ESymbolQueryResult::OK)
-	{
-		return;
-	}
-	
-	const FModuleEntry* Entry = GetModuleForAddress(Address);
-	if (!Entry)
-	{
-		UpdateResolvedSymbol(Target, ESymbolQueryResult::NotFound, GUnknownModuleTextDbgHelp,
-		                     GUnknownModuleTextDbgHelp, GUnknownModuleTextDbgHelp, 0);
-		return;
-	}
-	
-	const EModuleStatus ModuleStatus = Entry->Module->Status.load();
-	if (ModuleStatus != EModuleStatus::Loaded)
-	{
-		const ESymbolQueryResult Result = ModuleStatus == EModuleStatus::VersionMismatch
-			                                  ? ESymbolQueryResult::Mismatch
-			                                  : ESymbolQueryResult::NotLoaded;
-		++Entry->Module->Stats.Failed;
-		UpdateResolvedSymbol(Target, Result, GUnknownModuleTextDbgHelp,
-		                     GUnknownModuleTextDbgHelp, GUnknownModuleTextDbgHelp, 0);
-		return;
-	}
-
-	++Entry->Module->Stats.Discovered;
-	
-=======
 	const EModuleStatus ModuleStatus = Entry->Module->Status.load();
 	if (ModuleStatus != EModuleStatus::Loaded)
 	{
@@ -391,7 +302,6 @@
 
 	++Entry->Module->Stats.Discovered;
 
->>>>>>> d731a049
 	uint8 InfoBuffer[sizeof(SYMBOL_INFO) + (MaxNameLen * sizeof(char) + 1)];
 	SYMBOL_INFO* Info = (SYMBOL_INFO*)InfoBuffer;
 	Info->SizeOfStruct = sizeof(SYMBOL_INFO);
@@ -401,10 +311,6 @@
 	if (!SymFromAddr((HANDLE)Handle, Address, NULL, Info))
 	{
 		++Entry->Module->Stats.Failed;
-<<<<<<< HEAD
-		UpdateResolvedSymbol(Target, ESymbolQueryResult::NotFound, Entry->Name, GUnknownModuleTextDbgHelp,
-		                     GUnknownModuleTextDbgHelp, 0);
-=======
 		UpdateResolvedSymbol(Target,
 			ESymbolQueryResult::NotFound,
 			Entry->Name,
@@ -412,7 +318,6 @@
 			GUnknownModuleTextDbgHelp,
 			0);
 		SymbolFilter.Update(Target);
->>>>>>> d731a049
 		return;
 	}
 
@@ -426,9 +331,6 @@
 	if (!SymGetLineFromAddr((HANDLE)Handle, Address, &dwDisplacement, &Line))
 	{
 		++Entry->Module->Stats.Failed;
-<<<<<<< HEAD
-		UpdateResolvedSymbol(Target, ESymbolQueryResult::OK, Entry->Name, SymbolNameStr, GUnknownModuleTextDbgHelp, 0);
-=======
 		UpdateResolvedSymbol(Target,
 			ESymbolQueryResult::OK,
 			Entry->Name,
@@ -436,16 +338,10 @@
 			GUnknownModuleTextDbgHelp,
 			0);
 		SymbolFilter.Update(Target);
->>>>>>> d731a049
 		return;
 	}
 
 	const TCHAR* SymbolFileStr = Session.StoreString(ANSI_TO_TCHAR(Line.FileName));
-<<<<<<< HEAD
-	
-	++Entry->Module->Stats.Resolved;
-	UpdateResolvedSymbol(Target, ESymbolQueryResult::OK, Entry->Name, SymbolNameStr, SymbolFileStr, Line.LineNumber);
-=======
 
 	++Entry->Module->Stats.Resolved;
 	UpdateResolvedSymbol(Target,
@@ -455,9 +351,8 @@
 		SymbolFileStr,
 		static_cast<uint16>(Line.LineNumber));
 	SymbolFilter.Update(Target);
->>>>>>> d731a049
-}
-	
+}
+
 /////////////////////////////////////////////////////////////////////
 void FDbgHelpResolver::LoadModuleSymbols(const FModule* Module, const TCHAR* Path, const TArrayView<const uint8> ImageId)
 {
@@ -480,11 +375,7 @@
 		SymGetSearchPathW((HANDLE) Handle, OutPath, 1024);
 		UE_LOG(LogDbgHelp, Display, TEXT("Search path: %s"), OutPath);
 	}
-<<<<<<< HEAD
-	
-=======
-
->>>>>>> d731a049
+
 	// Attempt to load symbols
 	const DWORD64 LoadedBaseAddress = SymLoadModuleEx((HANDLE)Handle, NULL, TCHAR_TO_ANSI(Module->Name), NULL, Base, Size, NULL, 0);
 	const bool bModuleLoaded = Base == LoadedBaseAddress;
