// Copyright Epic Games, Inc. All Rights Reserved.

#include "TraceServices/Model/Frames.h"
#include "Model/FramesPrivate.h"

#include "Algo/BinarySearch.h"
#include "AnalysisServicePrivate.h"

#include <limits>

namespace TraceServices
{

FFrameProvider::FFrameProvider(IAnalysisSession& InSession)
	: Session(InSession)
{
	for (int32 FrameType = 0; FrameType < TraceFrameType_Count; ++FrameType)
	{
		Frames.Emplace(Session.GetLinearAllocator(), 65536);
	}
}

uint64 FFrameProvider::GetFrameCount(ETraceFrameType FrameType) const
{
	Session.ReadAccessCheck();

	return Frames[FrameType].Num();
}

void FFrameProvider::EnumerateFrames(ETraceFrameType FrameType, uint64 StartIndex, uint64 EndIndex, TFunctionRef<void(const FFrame&)> Callback) const
{
	Session.ReadAccessCheck();

	EndIndex = FMath::Min(EndIndex, Frames[FrameType].Num());
	if (StartIndex >= EndIndex)
	{
		return;
	}
	for (auto Iterator = Frames[FrameType].GetIteratorFromItem(StartIndex); Iterator && Iterator->Index < EndIndex; ++Iterator)
	{
		Callback(*Iterator);
	}
}

void FFrameProvider::EnumerateFrames(ETraceFrameType FrameType, double StartTime, double EndTime, TFunctionRef<void(const FFrame&)> Callback) const
{
	Session.ReadAccessCheck();

	int64 StartIndex = Algo::LowerBound(FrameStartTimes[FrameType], StartTime);
	if (StartIndex > 0 && Frames[FrameType][StartIndex - 1].EndTime > StartTime)
	{
		--StartIndex;
	}

	for (uint64 Index = StartIndex; Index < Frames[FrameType].Num(); ++Index)
	{
		const FFrame& CurrentFrame = Frames[FrameType][Index];
		if (CurrentFrame.StartTime > EndTime)
		{
			break;
		}

		Callback(CurrentFrame);
	}
}

bool FFrameProvider::GetFrameFromTime(ETraceFrameType FrameType, double Time, FFrame& OutFrame) const
{
	Session.ReadAccessCheck();

	int64 LowerBound = Algo::LowerBound(FrameStartTimes[FrameType], Time);
	if (LowerBound <= 0)
	{
		return false;
	}
	check(LowerBound <= (int64)Frames[FrameType].Num());
	OutFrame = Frames[FrameType][LowerBound - 1];
	return true;
}

const FFrame* FFrameProvider::GetFrame(ETraceFrameType FrameType, uint64 Index) const
{
	Session.ReadAccessCheck();

	TPagedArray<FFrame> FramesOfType = Frames[FrameType];
	if (Index < FramesOfType.Num())
	{
		return &FramesOfType[Index];
	}
	else
	{
		return nullptr;
	}
}

void FFrameProvider::BeginFrame(ETraceFrameType FrameType, double Time)
{
	Session.WriteAccessCheck();

	uint64 Index = Frames[FrameType].Num();
	FFrame& Frame = Frames[FrameType].PushBack();
	Frame.StartTime = Time;
	Frame.EndTime = std::numeric_limits<double>::infinity();
	Frame.Index = Index;
	Frame.FrameType = FrameType;
	FrameStartTimes[FrameType].Add(Time);

	Session.UpdateDurationSeconds(Time);
}

void FFrameProvider::EndFrame(ETraceFrameType FrameType, double Time)
{
	Session.WriteAccessCheck();

	// Ignores the EndFrame event if it is the first event that comes through.
	if (Frames[FrameType].Num() > 0)
	{
		FFrame& Frame = Frames[FrameType][Frames[FrameType].Num() - 1];
		Frame.EndTime = Time;
	}

	Session.UpdateDurationSeconds(Time);
}

uint32 FFrameProvider::GetFrameNumberForTimestamp(ETraceFrameType FrameType, double Timestamp) const
{
<<<<<<< HEAD
	if (FrameStartTimes[FrameType].Num() == 0 || Timestamp < FrameStartTimes[FrameType][0])
	{
		return 0;
	}
	else if (Timestamp >= FrameStartTimes[FrameType].Last())
	{
		return static_cast<uint32>(FrameStartTimes[FrameType].Num());
	}
	else
	{
		uint32 Index = static_cast<uint32>(Algo::LowerBound(FrameStartTimes[FrameType], Timestamp));
		return Index + 1;
	}
=======
	Session.ReadAccessCheck();

	int64 LowerBound = Algo::LowerBound(FrameStartTimes[FrameType], Timestamp);
	if (LowerBound <= 0)
	{
		return 0;
	}
	check(LowerBound <= (int64)Frames[FrameType].Num());
	return uint32(LowerBound - 1);
}

FName GetFrameProviderName()
{
	static const FName Name("FrameProvider");
	return Name;
>>>>>>> 4af6daef
}

const IFrameProvider& ReadFrameProvider(const IAnalysisSession& Session)
{
	return *Session.ReadProvider<IFrameProvider>(GetFrameProviderName());
}

} // namespace TraceServices<|MERGE_RESOLUTION|>--- conflicted
+++ resolved
@@ -124,21 +124,6 @@
 
 uint32 FFrameProvider::GetFrameNumberForTimestamp(ETraceFrameType FrameType, double Timestamp) const
 {
-<<<<<<< HEAD
-	if (FrameStartTimes[FrameType].Num() == 0 || Timestamp < FrameStartTimes[FrameType][0])
-	{
-		return 0;
-	}
-	else if (Timestamp >= FrameStartTimes[FrameType].Last())
-	{
-		return static_cast<uint32>(FrameStartTimes[FrameType].Num());
-	}
-	else
-	{
-		uint32 Index = static_cast<uint32>(Algo::LowerBound(FrameStartTimes[FrameType], Timestamp));
-		return Index + 1;
-	}
-=======
 	Session.ReadAccessCheck();
 
 	int64 LowerBound = Algo::LowerBound(FrameStartTimes[FrameType], Timestamp);
@@ -154,7 +139,6 @@
 {
 	static const FName Name("FrameProvider");
 	return Name;
->>>>>>> 4af6daef
 }
 
 const IFrameProvider& ReadFrameProvider(const IAnalysisSession& Session)
