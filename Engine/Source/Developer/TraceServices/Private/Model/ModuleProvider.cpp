// Copyright Epic Games, Inc. All Rights Reserved.

#include "ModuleProvider.h"
#include <atomic>

#include "Algo/Find.h"
#include "Algo/Transform.h"
#include "Async/ParallelFor.h"
#include "Common/CachedPagedArray.h"
#include "Common/CachedStringStore.h"
#include "Common/Utils.h"
#include "Containers/Map.h"
<<<<<<< HEAD
#include "GenericPlatform/GenericPlatformFile.h"
#include "HAL/PlatformFileManager.h"
=======
#include "Containers/StringView.h"
#include "GenericPlatform/GenericPlatformFile.h"
#include "HAL/PlatformFileManager.h"
#include "Internationalization/Regex.h"
>>>>>>> d731a049
#include "Misc/Paths.h"
#include "Misc/PathViews.h"
#include "Misc/ScopeRWLock.h"
#include "TraceServices/Model/AnalysisCache.h"
#include "TraceServices/Model/AnalysisSession.h"

// Choose which symbol resolver to use.
// If both are enabled and the RAD Syms library fails to initialize, it will fall back to DbgHelp (on Windows).
#define USE_SYMSLIB 1
#define USE_DBGHELP 1

// Symbol files implementations
#if USE_SYMSLIB
#include "SymslibResolver.h"
#endif
#if USE_DBGHELP
#include "DbgHelpResolver.h"
#endif

namespace TraceServices {

/////////////////////////////////////////////////////////////////////
<<<<<<< HEAD
=======
class FResolvedSymbolFilter : public IResolvedSymbolFilter
{
public:
	FResolvedSymbolFilter();
	virtual ~FResolvedSymbolFilter();

	virtual void Update(FResolvedSymbol& InSymbol) const override;

private:
	TArray<FString> IgnoreSymbolsByFunctionName;
	TArray<FRegexPattern> IgnoreSymbolsByFilePath;
};

/////////////////////////////////////////////////////////////////////
>>>>>>> d731a049
template<typename SymbolResolverType>
class TModuleProvider : public IModuleAnalysisProvider
{
public:
	explicit TModuleProvider(IAnalysisSession& Session);
	virtual ~TModuleProvider();

	//Query interface
	const FResolvedSymbol*		GetSymbol(uint64 Address) override;
	uint32						GetNumModules() const override;
	void						EnumerateModules(uint32 Start, TFunctionRef<void(const FModule& Module)> Callback) const override;
	FGraphEventRef				LoadSymbolsForModuleUsingPath(uint64 Base, const TCHAR* Path) override;
	void						EnumerateSymbolSearchPaths(TFunctionRef<void(FStringView Path)> Callback) const override;
	void						GetStats(FStats* OutStats) const override;

	//Analysis interface
	void						OnModuleLoad(const FStringView& Module, uint64 Base, uint32 Size, const uint8* Checksum, uint32 ChecksumSize) override;
	void 						OnModuleUnload(uint64 Base) override;
	void						OnAnalysisComplete() override;
	void						SaveSymbolsToCache(IAnalysisCache& Cache);
	void						LoadSymbolsFromCache(IAnalysisCache& Cache);

private:
	uint32						GetNumCachedSymbolsFromModule(uint64 Base, uint32 Size);

	struct FSavedSymbol
	{
		uint64 Address;
		uint32 ModuleOffset;
		uint32 NameOffset;
		uint32 FileOffset;
		uint32 Line;
	};
<<<<<<< HEAD
	
	mutable FRWLock				ModulesLock;
	TPagedArray<FModule>		Modules;

=======

	mutable FRWLock				ModulesLock;
	TPagedArray<FModule>		Modules;

>>>>>>> d731a049
	FRWLock				SymbolsLock;
	// Persistently stored symbol strings
	FCachedStringStore Strings;
	// Efficient representation of symbols
	TPagedArray<FResolvedSymbol> SymbolCache;
	// Lookup table to for symbols
	TMap<uint64, const FResolvedSymbol*> SymbolCacheLookup;
	// Number of cached symbols that was loaded (used for stats)
	uint32 NumCachedSymbols;
	// Number of discovered symbols
	std::atomic<uint32> SymbolsDiscovered;
<<<<<<< HEAD
	
=======

>>>>>>> d731a049
	IAnalysisSession&			Session;
	FString						Platform;
	TUniquePtr<SymbolResolverType>	Resolver;
	FGraphEventRef				LoadSymbolsTask;
	bool						LoadSymbolsAbort = false;
<<<<<<< HEAD
=======

	FResolvedSymbolFilter		SymbolFilter;
>>>>>>> d731a049
};

/////////////////////////////////////////////////////////////////////
template<typename SymbolResolverType>
TModuleProvider<SymbolResolverType>::TModuleProvider(IAnalysisSession& Session)
	: Modules(Session.GetLinearAllocator(), 128)
	, Strings(TEXT("ModuleProvider.Strings"), Session.GetCache())
	, SymbolCache(Session.GetLinearAllocator(), 1024*1024)
	, NumCachedSymbols(0)
	, Session(Session)
{
	Resolver = TUniquePtr<SymbolResolverType>(new SymbolResolverType(Session, SymbolFilter));
	LoadSymbolsFromCache(Session.GetCache());
}

/////////////////////////////////////////////////////////////////////
template <typename SymbolResolverType>
TModuleProvider<SymbolResolverType>::~TModuleProvider()
{
	if (LoadSymbolsTask)
	{
		LoadSymbolsAbort = true;
		LoadSymbolsTask->Wait();
	}
	// Delete the resolver in order to flush all pending resolves
	Resolver.Reset();
	SaveSymbolsToCache(Session.GetCache());
}

/////////////////////////////////////////////////////////////////////
template<typename SymbolResolverType>
const FResolvedSymbol* TModuleProvider<SymbolResolverType>::GetSymbol(uint64 Address)
{
	{
		// Attempt to read from the cached symbols.
		FReadScopeLock _(SymbolsLock);
		if (const FResolvedSymbol** Entry = SymbolCacheLookup.Find(Address))
		{
			return *Entry;
		}
	}

	FResolvedSymbol* ResolvedSymbol = nullptr;
	{
		FWriteScopeLock _(SymbolsLock);

		// Attempt again to read from the cached symbols.
		const FResolvedSymbol* CachedResolvedSymbol = SymbolCacheLookup.FindRef(Address);
		if (CachedResolvedSymbol)
		{
			return CachedResolvedSymbol;
		}

		// Add a pending entry to our cache.
		ResolvedSymbol = &SymbolCache.EmplaceBack(ESymbolQueryResult::Pending, nullptr, nullptr, nullptr, (uint16)0, EResolvedSymbolFilterStatus::Unknown);
		SymbolCacheLookup.Add(Address, ResolvedSymbol);
		++SymbolsDiscovered;
	}
	check(ResolvedSymbol);

	// If not in cache yet, queue it up in the resolver.
	Resolver->QueueSymbolResolve(Address, ResolvedSymbol);

	return ResolvedSymbol;
}

/////////////////////////////////////////////////////////////////////
template <typename SymbolResolverType>
uint32 TModuleProvider<SymbolResolverType>::GetNumModules() const
{
	FReadScopeLock _(ModulesLock);
<<<<<<< HEAD
	return Modules.Num();
=======
	return static_cast<uint32>(Modules.Num());
>>>>>>> d731a049
}

/////////////////////////////////////////////////////////////////////
template <typename SymbolResolverType>
<<<<<<< HEAD
void TModuleProvider<SymbolResolverType>::EnumerateModules(uint32 Start, TFunctionRef<void(const FModule& Module)> Callback) const 
=======
void TModuleProvider<SymbolResolverType>::EnumerateModules(uint32 Start, TFunctionRef<void(const FModule& Module)> Callback) const
>>>>>>> d731a049
{
	FReadScopeLock _(ModulesLock);
	for (uint32 i = Start; i < Modules.Num(); ++i)
	{
		Callback(Modules[i]);
	}
}

/////////////////////////////////////////////////////////////////////
template <typename SymbolResolverType>
FGraphEventRef TModuleProvider<SymbolResolverType>::LoadSymbolsForModuleUsingPath(uint64 Base, const TCHAR* Path)
{
	FReadScopeLock _(ModulesLock);
	const FModule* Module = Algo::FindBy(Modules, Base, &FModule::Base);
	if (Module)
	{
		const FString FullPath = FPaths::ConvertRelativePathToFull(Path);
		if (Resolver && !FullPath.IsEmpty() && Module->Status.load() != EModuleStatus::Loaded)
		{
			// Setup a task to queue and watch the queued module. If it succeeds in resolving with the new path
<<<<<<< HEAD
			// re-resolve any cached symbols 
=======
			// re-resolve any cached symbols
>>>>>>> d731a049
			LoadSymbolsTask = FFunctionGraphTask::CreateAndDispatchWhenReady([this, Module, FullPath]()
			{
				auto ReloadModuleFn = [this] (const FModule* InModule, const TCHAR* InPath)
				{
					const uint32 DiscoveredSymbols = InModule->Stats.Discovered.load();
					const uint64 ModuleBegin = InModule->Base;
					const uint64 ModuleEnd = InModule->Base + InModule->Size;

					auto ReresolveOnSuccess = [this, DiscoveredSymbols, ModuleBegin, ModuleEnd] (TArray<TTuple<uint64,FResolvedSymbol*>>& OutSymbols)
					{
						OutSymbols.Reserve(DiscoveredSymbols);
<<<<<<< HEAD
					
=======

>>>>>>> d731a049
						FReadScopeLock _(SymbolsLock);
						for (auto Pair : SymbolCacheLookup)
						{
							const uint64 Address = Pair.template Get<0>();
							FResolvedSymbol* Symbol = const_cast<FResolvedSymbol*>(Pair.template Get<1>());
							if (FMath::IsWithin(Address, ModuleBegin, ModuleEnd))
							{
								OutSymbols.Add(TTuple<uint64,FResolvedSymbol*>(Address, Symbol));
							}
						}
					};

					Resolver->QueueModuleReload(InModule, InPath, ReresolveOnSuccess);
<<<<<<< HEAD
					// Wait for the resolver to do it's work
					while (InModule->Status.load() == EModuleStatus::Pending)
					{
						FPlatformProcess::Sleep(.1);
=======

					// Wait for the resolver to do it's work
					while (InModule->Status.load() == EModuleStatus::Pending)
					{
						FPlatformProcess::Sleep(0.1f);
>>>>>>> d731a049
					}

					return InModule->Status.load();
				};
<<<<<<< HEAD
			
=======

>>>>>>> d731a049
				UE_LOG(LogTraceServices, Display, TEXT("Queing symbol loading using path %s."), *FullPath);

				// Load the requested module
				const EModuleStatus Result = ReloadModuleFn(Module, *FullPath);

				if (Result == EModuleStatus::Loaded)
				{
					// Queue up any other failed module using the directory.
					IPlatformFile* PlatformFile = &FPlatformFileManager::Get().GetPlatformFile();
					const FString Directory = PlatformFile->DirectoryExists(*FullPath) ? FullPath : FPaths::GetPath(FullPath);
					for (auto& OtherModule : Modules)
					{
						if (LoadSymbolsAbort)
						{
							return;
						}
						const EModuleStatus ModuleStatus = OtherModule.Status.load();
<<<<<<< HEAD
						if (&OtherModule != Module && ModuleStatus != EModuleStatus::Loaded && ModuleStatus != EModuleStatus::Pending)
=======
						if (&OtherModule != Module && ModuleStatus >= EModuleStatus::FailedStatusStart)
>>>>>>> d731a049
						{
							ReloadModuleFn(&OtherModule, *Directory);
						}
					}
				}

				UE_LOG(LogTraceServices, Display, TEXT("Loading symbols for path %s complete."), *FullPath);
			});

			return LoadSymbolsTask;
		}
	}
	return FGraphEventRef();
}

/////////////////////////////////////////////////////////////////////
template <typename SymbolResolverType>
void TModuleProvider<SymbolResolverType>::EnumerateSymbolSearchPaths(TFunctionRef<void(FStringView Path)> Callback) const
{
	Resolver->EnumerateSymbolSearchPaths(Callback);
}

/////////////////////////////////////////////////////////////////////
template<typename SymbolResolverType>
void TModuleProvider<SymbolResolverType>::GetStats(FStats* OutStats) const
{
	Resolver->GetStats(OutStats);
	OutStats->SymbolsDiscovered = SymbolsDiscovered.load();
	// Add the cached symbols (the resolver doesn't know about them)
	OutStats->SymbolsResolved += NumCachedSymbols;
}

/////////////////////////////////////////////////////////////////////
template<typename SymbolResolverType>
void TModuleProvider<SymbolResolverType>::OnModuleLoad(const FStringView& Module, uint64 Base, uint32 Size, const uint8* ImageId, uint32 ImageIdSize)
{
	if (Module.Len() == 0)
	{
		return;
	}

	const FStringView NameTemp = FPathViews::GetCleanFilename(Module);
	const TCHAR* Name = Session.StoreString(NameTemp);
	const TCHAR* FullName = Session.StoreString(Module);

	FWriteScopeLock _(ModulesLock);
<<<<<<< HEAD
	FModule& NewModule = Modules.EmplaceBack(Name, FullName, Base, Size, EModuleStatus::Pending);

	// The number of cached symbols for this module is equal to the number
	// of matching addresses in the cache.
	NewModule.Stats.Cached = GetNumCachedSymbolsFromModule(Base, Size);
	
=======
	FModule& NewModule = Modules.EmplaceBack(Name, FullName, Base, Size, EModuleStatus::Discovered);

	// The number of cached symbols for this module is equal to the number
	// of matching addresses in the cache.
	NewModule.Stats.Cached = GetNumCachedSymbolsFromModule(Base, Size);

>>>>>>> d731a049
	Resolver->QueueModuleLoad(ImageId, ImageIdSize, &NewModule);
}

/////////////////////////////////////////////////////////////////////
template<typename SymbolResolverType>
void TModuleProvider<SymbolResolverType>::OnModuleUnload(uint64 Base)
{
	//todo: Find entry, set bLoaded to false
}

/////////////////////////////////////////////////////////////////////
template<typename SymbolResolverType>
void TModuleProvider<SymbolResolverType>::OnAnalysisComplete()
{
	Resolver->OnAnalysisComplete();
}

/////////////////////////////////////////////////////////////////////
template <typename SymbolResolverType>
void TModuleProvider<SymbolResolverType>::SaveSymbolsToCache(IAnalysisCache& Cache)
{
	// Create a temporary reverse lookup for symbol -> address
	TMap<const FResolvedSymbol*, uint64> SymbolReverseLookup;
	SymbolReverseLookup.Reserve(SymbolCacheLookup.Num());
	Algo::Transform(SymbolCacheLookup, SymbolReverseLookup, [](const TTuple<uint64, const FResolvedSymbol*>& Pair) {
		return TTuple<const FResolvedSymbol*, uint64>(Pair.Value, Pair.Key);
	});

	// Save new symbols
	TCachedPagedArray<FSavedSymbol, 1024> SavedSymbols(TEXT("ModuleProvider.Symbols"), Cache);
	const uint32 NumPreviouslySavedSymbols = static_cast<uint32>(SavedSymbols.Num());
	const uint32 NumSymbols = static_cast<uint32>(SymbolCache.Num());
	uint32 NumSavedSymbols = 0;
	for (uint32 SymbolIndex = NumPreviouslySavedSymbols; SymbolIndex < NumSymbols; ++SymbolIndex)
	{
		const FResolvedSymbol& Symbol = SymbolCache[SymbolIndex];
		if (Symbol.GetResult() != ESymbolQueryResult::OK)
		{
			continue;
		}
		const uint64* Address = SymbolReverseLookup.Find(&Symbol);
		const uint32 ModuleOffset = static_cast<uint32>(Strings.Store_GetOffset(Symbol.Module));
		const uint32 NameOffset = static_cast<uint32>(Strings.Store_GetOffset(Symbol.Name));
		const uint32 FileOffset = static_cast<uint32>(Strings.Store_GetOffset(Symbol.File));
		SavedSymbols.EmplaceBack(FSavedSymbol{*Address, ModuleOffset, NameOffset, FileOffset, Symbol.Line});
		++NumSavedSymbols;
	}
	UE_LOG(LogTraceServices, Display, TEXT("Added %d symbols to the %d previously saved symbols."), NumSavedSymbols, NumPreviouslySavedSymbols);
}

/////////////////////////////////////////////////////////////////////
template <typename SymbolResolverType>
void TModuleProvider<SymbolResolverType>::LoadSymbolsFromCache(IAnalysisCache& Cache)
{
	// Load saved symbols
	TCachedPagedArray<FSavedSymbol, 1024> SavedSymbols(TEXT("ModuleProvider.Symbols"), Cache);
	for (uint64 SymbolIndex = 0; SymbolIndex < SavedSymbols.Num(); ++SymbolIndex)
	{
		const FSavedSymbol& Symbol = SavedSymbols[SymbolIndex];
		const TCHAR* Module = Strings.GetStringAtOffset(Symbol.ModuleOffset);
		const TCHAR* Name = Strings.GetStringAtOffset(Symbol.NameOffset);
		const TCHAR* File = Strings.GetStringAtOffset(Symbol.FileOffset);
		if (Module == nullptr || Name == nullptr || File == nullptr)
		{
			UE_LOG(LogTraceServices, Warning, TEXT("Found cached symbol (adress %llx) which referenced unknown string."), Symbol.Address);
			continue;
		}
		FResolvedSymbol& Resolved = SymbolCache.EmplaceBack(ESymbolQueryResult::OK, Module, Name, File, static_cast<uint16>(Symbol.Line), EResolvedSymbolFilterStatus::Unknown);
		SymbolCacheLookup.Add(Symbol.Address, &Resolved);
	}
	NumCachedSymbols = SymbolCacheLookup.Num();
<<<<<<< HEAD
=======

	// Update filter for all cached symbols.
	ParallelFor(static_cast<int32>(SymbolCache.Num()), [this](int32 Index)
		{
			SymbolFilter.Update(SymbolCache[Index]);
		},
		EParallelForFlags::BackgroundPriority);

>>>>>>> d731a049
	UE_LOG(LogTraceServices, Display, TEXT("Loaded %d symbols from cache."), SymbolCacheLookup.Num());
}

/////////////////////////////////////////////////////////////////////
template <typename SymbolResolverType>
uint32 TModuleProvider<SymbolResolverType>::GetNumCachedSymbolsFromModule(uint64 Base, uint32 Size)
{
	uint32 Count(0);
	const uint64 Start = Base;
	const uint64 End = Base + Size;
	FWriteScopeLock _(SymbolsLock);
	for (auto& AddressSymbolPair : SymbolCacheLookup)
	{
		const uint64 Address = AddressSymbolPair.template Get<0>();
		if (FMath::IsWithin(Address, Start, End))
		{
			++Count;
		}
	}
	return Count;
}

/////////////////////////////////////////////////////////////////////
<<<<<<< HEAD
IModuleAnalysisProvider* CreateModuleProvider(IAnalysisSession& InSession, const FAnsiStringView& InSymbolFormat)
=======
FResolvedSymbolFilter::FResolvedSymbolFilter()
{
	IgnoreSymbolsByFunctionName.Add(TEXT("FMemory::"));
	IgnoreSymbolsByFunctionName.Add(TEXT("FMallocWrapper::"));
	IgnoreSymbolsByFunctionName.Add(TEXT("FMallocPoisonProxy::"));
	IgnoreSymbolsByFunctionName.Add(TEXT("FMallocLeakDetectionProxy::"));
	IgnoreSymbolsByFunctionName.Add(TEXT("FVirtualWinApiHooks::"));
	IgnoreSymbolsByFunctionName.Add(TEXT("Malloc"));
	IgnoreSymbolsByFunctionName.Add(TEXT("Realloc"));
	IgnoreSymbolsByFunctionName.Add(TEXT("MemoryTrace_"));
	IgnoreSymbolsByFunctionName.Add(TEXT("operator new"));
	IgnoreSymbolsByFunctionName.Add(TEXT("std::"));
	IgnoreSymbolsByFunctionName.Add(TEXT("FWindowsPlatformMemory::"));
	IgnoreSymbolsByFunctionName.Add(TEXT("FCachedOSPageAllocator::"));
	IgnoreSymbolsByFunctionName.Add(TEXT("FMallocBinned"));

	IgnoreSymbolsByFilePath.Add(FRegexPattern(FString(TEXT(".*/Containers/.*"))));
	IgnoreSymbolsByFilePath.Add(FRegexPattern(FString(TEXT(".*/ConcurrentLinearAllocator.*"))));
}

/////////////////////////////////////////////////////////////////////
FResolvedSymbolFilter::~FResolvedSymbolFilter()
>>>>>>> d731a049
{
}

/////////////////////////////////////////////////////////////////////
void FResolvedSymbolFilter::Update(FResolvedSymbol& InSymbol) const
{
	bool bIsFiltered = false;

	if (!bIsFiltered && InSymbol.Name)
	{
		// Ignore symbols by function name prefix.
		for (const FString& Prefix : IgnoreSymbolsByFunctionName)
		{
			if (FCString::Strnicmp(InSymbol.Name, *Prefix, Prefix.Len()) == 0)
			{
				bIsFiltered = true;
				break;
			}
		}
	}

	if (!bIsFiltered && InSymbol.File)
	{
		// Ignore symbols by file path, specified as RegexPattern strings.
		for (const FRegexPattern& RegexPattern : IgnoreSymbolsByFilePath)
		{
			FString File(InSymbol.File);
			File.ReplaceCharInline(TEXT('\\'), TEXT('/'), ESearchCase::CaseSensitive);
			FRegexMatcher RegexMatcher(RegexPattern, File);
			if (RegexMatcher.FindNext())
			{
				bIsFiltered = true;
				break;
			}
		}
	}

	EResolvedSymbolFilterStatus FilterStatus = bIsFiltered ? TraceServices::EResolvedSymbolFilterStatus::Filtered : TraceServices::EResolvedSymbolFilterStatus::NotFiltered;
	InSymbol.FilterStatus.store(FilterStatus, std::memory_order_release);
}

/////////////////////////////////////////////////////////////////////
TSharedPtr<IModuleAnalysisProvider> CreateModuleProvider(IAnalysisSession& InSession, const FAnsiStringView& InSymbolFormat)
{
	TSharedPtr<IModuleAnalysisProvider> Provider;

#if PLATFORM_WINDOWS && USE_SYMSLIB
	if (!Provider && (InSymbolFormat.Equals("pdb") || InSymbolFormat.Equals("dwarf")))
	{
		Provider = MakeShared<TModuleProvider<FSymslibResolver>>(InSession);
	}
#endif // PLATFORM_WINDOWS && USE_SYMSLIB
#if PLATFORM_WINDOWS && USE_DBGHELP
	if (!Provider && InSymbolFormat.Equals("pdb"))
	{
		Provider = MakeShared<TModuleProvider<FDbgHelpResolver>>(InSession);
	}
#endif // PLATFORM_WINDOWS && USE_DBGHELP
	return Provider;
}

/////////////////////////////////////////////////////////////////////
FName GetModuleProviderName()
{
	static FName Name(TEXT("ModuleProvider"));
	return Name;
}

/////////////////////////////////////////////////////////////////////
const IModuleProvider* ReadModuleProvider(const IAnalysisSession& Session)
{
	return Session.ReadProvider<IModuleProvider>(GetModuleProviderName());
}

/////////////////////////////////////////////////////////////////////

} // namespace TraceServices

#undef USE_SYMSLIB
#undef USE_DBGHELP<|MERGE_RESOLUTION|>--- conflicted
+++ resolved
@@ -10,15 +10,10 @@
 #include "Common/CachedStringStore.h"
 #include "Common/Utils.h"
 #include "Containers/Map.h"
-<<<<<<< HEAD
-#include "GenericPlatform/GenericPlatformFile.h"
-#include "HAL/PlatformFileManager.h"
-=======
 #include "Containers/StringView.h"
 #include "GenericPlatform/GenericPlatformFile.h"
 #include "HAL/PlatformFileManager.h"
 #include "Internationalization/Regex.h"
->>>>>>> d731a049
 #include "Misc/Paths.h"
 #include "Misc/PathViews.h"
 #include "Misc/ScopeRWLock.h"
@@ -41,8 +36,6 @@
 namespace TraceServices {
 
 /////////////////////////////////////////////////////////////////////
-<<<<<<< HEAD
-=======
 class FResolvedSymbolFilter : public IResolvedSymbolFilter
 {
 public:
@@ -57,7 +50,6 @@
 };
 
 /////////////////////////////////////////////////////////////////////
->>>>>>> d731a049
 template<typename SymbolResolverType>
 class TModuleProvider : public IModuleAnalysisProvider
 {
@@ -91,17 +83,10 @@
 		uint32 FileOffset;
 		uint32 Line;
 	};
-<<<<<<< HEAD
-	
+
 	mutable FRWLock				ModulesLock;
 	TPagedArray<FModule>		Modules;
 
-=======
-
-	mutable FRWLock				ModulesLock;
-	TPagedArray<FModule>		Modules;
-
->>>>>>> d731a049
 	FRWLock				SymbolsLock;
 	// Persistently stored symbol strings
 	FCachedStringStore Strings;
@@ -113,21 +98,14 @@
 	uint32 NumCachedSymbols;
 	// Number of discovered symbols
 	std::atomic<uint32> SymbolsDiscovered;
-<<<<<<< HEAD
-	
-=======
-
->>>>>>> d731a049
+
 	IAnalysisSession&			Session;
 	FString						Platform;
 	TUniquePtr<SymbolResolverType>	Resolver;
 	FGraphEventRef				LoadSymbolsTask;
 	bool						LoadSymbolsAbort = false;
-<<<<<<< HEAD
-=======
 
 	FResolvedSymbolFilter		SymbolFilter;
->>>>>>> d731a049
 };
 
 /////////////////////////////////////////////////////////////////////
@@ -199,20 +177,12 @@
 uint32 TModuleProvider<SymbolResolverType>::GetNumModules() const
 {
 	FReadScopeLock _(ModulesLock);
-<<<<<<< HEAD
-	return Modules.Num();
-=======
 	return static_cast<uint32>(Modules.Num());
->>>>>>> d731a049
-}
-
-/////////////////////////////////////////////////////////////////////
-template <typename SymbolResolverType>
-<<<<<<< HEAD
-void TModuleProvider<SymbolResolverType>::EnumerateModules(uint32 Start, TFunctionRef<void(const FModule& Module)> Callback) const 
-=======
+}
+
+/////////////////////////////////////////////////////////////////////
+template <typename SymbolResolverType>
 void TModuleProvider<SymbolResolverType>::EnumerateModules(uint32 Start, TFunctionRef<void(const FModule& Module)> Callback) const
->>>>>>> d731a049
 {
 	FReadScopeLock _(ModulesLock);
 	for (uint32 i = Start; i < Modules.Num(); ++i)
@@ -233,11 +203,7 @@
 		if (Resolver && !FullPath.IsEmpty() && Module->Status.load() != EModuleStatus::Loaded)
 		{
 			// Setup a task to queue and watch the queued module. If it succeeds in resolving with the new path
-<<<<<<< HEAD
-			// re-resolve any cached symbols 
-=======
 			// re-resolve any cached symbols
->>>>>>> d731a049
 			LoadSymbolsTask = FFunctionGraphTask::CreateAndDispatchWhenReady([this, Module, FullPath]()
 			{
 				auto ReloadModuleFn = [this] (const FModule* InModule, const TCHAR* InPath)
@@ -249,11 +215,7 @@
 					auto ReresolveOnSuccess = [this, DiscoveredSymbols, ModuleBegin, ModuleEnd] (TArray<TTuple<uint64,FResolvedSymbol*>>& OutSymbols)
 					{
 						OutSymbols.Reserve(DiscoveredSymbols);
-<<<<<<< HEAD
-					
-=======
-
->>>>>>> d731a049
+
 						FReadScopeLock _(SymbolsLock);
 						for (auto Pair : SymbolCacheLookup)
 						{
@@ -267,27 +229,16 @@
 					};
 
 					Resolver->QueueModuleReload(InModule, InPath, ReresolveOnSuccess);
-<<<<<<< HEAD
-					// Wait for the resolver to do it's work
-					while (InModule->Status.load() == EModuleStatus::Pending)
-					{
-						FPlatformProcess::Sleep(.1);
-=======
 
 					// Wait for the resolver to do it's work
 					while (InModule->Status.load() == EModuleStatus::Pending)
 					{
 						FPlatformProcess::Sleep(0.1f);
->>>>>>> d731a049
 					}
 
 					return InModule->Status.load();
 				};
-<<<<<<< HEAD
-			
-=======
-
->>>>>>> d731a049
+
 				UE_LOG(LogTraceServices, Display, TEXT("Queing symbol loading using path %s."), *FullPath);
 
 				// Load the requested module
@@ -305,11 +256,7 @@
 							return;
 						}
 						const EModuleStatus ModuleStatus = OtherModule.Status.load();
-<<<<<<< HEAD
-						if (&OtherModule != Module && ModuleStatus != EModuleStatus::Loaded && ModuleStatus != EModuleStatus::Pending)
-=======
 						if (&OtherModule != Module && ModuleStatus >= EModuleStatus::FailedStatusStart)
->>>>>>> d731a049
 						{
 							ReloadModuleFn(&OtherModule, *Directory);
 						}
@@ -356,21 +303,12 @@
 	const TCHAR* FullName = Session.StoreString(Module);
 
 	FWriteScopeLock _(ModulesLock);
-<<<<<<< HEAD
-	FModule& NewModule = Modules.EmplaceBack(Name, FullName, Base, Size, EModuleStatus::Pending);
+	FModule& NewModule = Modules.EmplaceBack(Name, FullName, Base, Size, EModuleStatus::Discovered);
 
 	// The number of cached symbols for this module is equal to the number
 	// of matching addresses in the cache.
 	NewModule.Stats.Cached = GetNumCachedSymbolsFromModule(Base, Size);
-	
-=======
-	FModule& NewModule = Modules.EmplaceBack(Name, FullName, Base, Size, EModuleStatus::Discovered);
-
-	// The number of cached symbols for this module is equal to the number
-	// of matching addresses in the cache.
-	NewModule.Stats.Cached = GetNumCachedSymbolsFromModule(Base, Size);
-
->>>>>>> d731a049
+
 	Resolver->QueueModuleLoad(ImageId, ImageIdSize, &NewModule);
 }
 
@@ -442,8 +380,6 @@
 		SymbolCacheLookup.Add(Symbol.Address, &Resolved);
 	}
 	NumCachedSymbols = SymbolCacheLookup.Num();
-<<<<<<< HEAD
-=======
 
 	// Update filter for all cached symbols.
 	ParallelFor(static_cast<int32>(SymbolCache.Num()), [this](int32 Index)
@@ -452,7 +388,6 @@
 		},
 		EParallelForFlags::BackgroundPriority);
 
->>>>>>> d731a049
 	UE_LOG(LogTraceServices, Display, TEXT("Loaded %d symbols from cache."), SymbolCacheLookup.Num());
 }
 
@@ -476,9 +411,6 @@
 }
 
 /////////////////////////////////////////////////////////////////////
-<<<<<<< HEAD
-IModuleAnalysisProvider* CreateModuleProvider(IAnalysisSession& InSession, const FAnsiStringView& InSymbolFormat)
-=======
 FResolvedSymbolFilter::FResolvedSymbolFilter()
 {
 	IgnoreSymbolsByFunctionName.Add(TEXT("FMemory::"));
@@ -501,7 +433,6 @@
 
 /////////////////////////////////////////////////////////////////////
 FResolvedSymbolFilter::~FResolvedSymbolFilter()
->>>>>>> d731a049
 {
 }
 
