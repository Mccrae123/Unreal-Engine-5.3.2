--- conflicted
+++ resolved
@@ -16,11 +16,6 @@
 	, public IEditableThreadProvider
 {
 public:
-<<<<<<< HEAD
-	static const FName ProviderName;
-
-=======
->>>>>>> 4af6daef
 	explicit FThreadProvider(IAnalysisSession& Session);
 	virtual ~FThreadProvider();
 
