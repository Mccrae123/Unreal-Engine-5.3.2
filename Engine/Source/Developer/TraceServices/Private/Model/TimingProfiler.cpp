// Copyright Epic Games, Inc. All Rights Reserved.

#include "TraceServices/Model/TimingProfiler.h"
#include "Model/TimingProfilerPrivate.h"
#include "AnalysisServicePrivate.h"
#include "Common/StringStore.h"
#include "Common/TimelineStatistics.h"
#include "Templates/TypeHash.h"

namespace TraceServices
{

struct FTimingProfilerCallstackKey
{
	bool operator==(const FTimingProfilerCallstackKey& Other) const
	{
		return Other.TimerStack == TimerStack;
	}

	friend uint32 GetTypeHash(const FTimingProfilerCallstackKey& Key)
	{
		return Key.Hash;
	}

	TArray<uint32> TimerStack;
	uint32 Hash;
};

class FTimingProfilerButterfly
	: public ITimingProfilerButterfly
{
public:
	FTimingProfilerButterfly();
	virtual ~FTimingProfilerButterfly() = default;
	virtual const FTimingProfilerButterflyNode& GenerateCallersTree(uint32 TimerId) override;
	virtual const FTimingProfilerButterflyNode& GenerateCalleesTree(uint32 TimerId) override;

private:
	void CreateCallersTreeRecursive(const FTimingProfilerButterflyNode* TimerNode, const FTimingProfilerButterflyNode* RootNode, FTimingProfilerButterflyNode* OutputParent);
	void CreateCalleesTreeRecursive(const FTimingProfilerButterflyNode* TimerNode, FTimingProfilerButterflyNode* OutputParent);

	FSlabAllocator Allocator;
	TPagedArray<FTimingProfilerButterflyNode> Nodes;
	TArray<TArray<FTimingProfilerButterflyNode*>> TimerCallstacksMap;
	TMap<uint32, FTimingProfilerButterflyNode*> CachedCallerTrees;
	TMap<uint32, FTimingProfilerButterflyNode*> CachedCalleeTrees;

	friend class FTimingProfilerProvider;
};

FTimingProfilerProvider::FTimingProfilerProvider(IAnalysisSession& InSession)
	: Session(InSession)
{
	// Adds the GPU timeline.
	Timelines.Add(MakeShared<TimelineInternal>(Session.GetLinearAllocator())); // GPU Index 0
	Timelines.Add(MakeShared<TimelineInternal>(Session.GetLinearAllocator())); // GPU Index 1

	AggregatedStatsTableLayout.
		AddColumn<const TCHAR*>([](const FTimingProfilerAggregatedStats& Row)
			{
				return Row.Timer->Name;
			},
			TEXT("Name")).
		AddColumn(&FTimingProfilerAggregatedStats::InstanceCount, TEXT("Count")).
		AddColumn(&FTimingProfilerAggregatedStats::TotalInclusiveTime, TEXT("Incl")).
		AddColumn(&FTimingProfilerAggregatedStats::MinInclusiveTime, TEXT("I.Min")).
		AddColumn(&FTimingProfilerAggregatedStats::MaxInclusiveTime, TEXT("I.Max")).
		AddColumn(&FTimingProfilerAggregatedStats::AverageInclusiveTime, TEXT("I.Avg")).
		AddColumn(&FTimingProfilerAggregatedStats::MedianInclusiveTime, TEXT("I.Med")).
		AddColumn(&FTimingProfilerAggregatedStats::TotalExclusiveTime, TEXT("Excl")).
		AddColumn(&FTimingProfilerAggregatedStats::MinExclusiveTime, TEXT("E.Min")).
		AddColumn(&FTimingProfilerAggregatedStats::MaxExclusiveTime, TEXT("E.Max")).
		AddColumn(&FTimingProfilerAggregatedStats::AverageExclusiveTime, TEXT("E.Avg")).
		AddColumn(&FTimingProfilerAggregatedStats::MedianExclusiveTime, TEXT("E.Med"));
}

FTimingProfilerProvider::~FTimingProfilerProvider()
{
}

uint32 FTimingProfilerProvider::AddCpuTimer(FStringView Name, const TCHAR* File, uint32 Line)
{
	Session.WriteAccessCheck();

	FTimingProfilerTimer& Timer = AddTimerInternal(Name, File, Line, false);
	return Timer.Id;
}

uint32 FTimingProfilerProvider::AddGpuTimer(FStringView Name, const TCHAR* File, uint32 Line)
{
	Session.WriteAccessCheck();

	FTimingProfilerTimer& Timer = AddTimerInternal(Name, File, Line, true);
	return Timer.Id;
}

FTimingProfilerTimer& FTimingProfilerProvider::AddTimerInternal(FStringView Name, const TCHAR* File, uint32 Line, bool IsGpuTimer)
{
	FTimingProfilerTimer& Timer = Timers.AddDefaulted_GetRef();
	Timer.Id = Timers.Num() - 1;
	Timer.Name = Session.StoreString(Name);
	Timer.File = File ? Session.StoreString(File) : nullptr;
	Timer.Line = Line;
	Timer.IsGpuTimer = IsGpuTimer;
	return Timer;
}

<<<<<<< HEAD
=======
void FTimingProfilerProvider::SetTimerName(uint32 TimerId, FStringView Name)
{
	Session.WriteAccessCheck();

	FTimingProfilerTimer& Timer = Timers[TimerId];
	Timer.Name = Session.StoreString(Name);
}

void FTimingProfilerProvider::SetTimerNameAndLocation(uint32 TimerId, FStringView Name, const TCHAR* File, uint32 Line)
{
	Session.WriteAccessCheck();

	FTimingProfilerTimer& Timer = Timers[TimerId];
	Timer.Name = Session.StoreString(Name);
	Timer.File = File ? Session.StoreString(File) : nullptr;
	Timer.Line = Line;
}

>>>>>>> 6bbb88c8
uint32 FTimingProfilerProvider::AddMetadata(uint32 MasterTimerId, TArray<uint8>&& Metadata)
{
	Session.WriteAccessCheck();

	uint32 MetadataId = Metadatas.Num();
	Metadatas.Add({MoveTemp(Metadata), MasterTimerId});

	return ~MetadataId;
}

FTimingProfilerProvider::TimelineInternal& FTimingProfilerProvider::EditCpuThreadTimeline(uint32 ThreadId)
{
	Session.WriteAccessCheck();

	const uint32* FoundTimelineIndex = CpuThreadTimelineIndexMap.Find(ThreadId);
	if (!FoundTimelineIndex)
	{
		TSharedRef<TimelineInternal> Timeline = MakeShared<TimelineInternal>(Session.GetLinearAllocator());
		uint32 TimelineIndex = Timelines.Num();
		CpuThreadTimelineIndexMap.Add(ThreadId, TimelineIndex);
		Timelines.Add(Timeline);
		return Timeline.Get();
	}
	else
	{
		return Timelines[*FoundTimelineIndex].Get();
	}
}

FTimingProfilerProvider::TimelineInternal& FTimingProfilerProvider::EditGpuTimeline()
{
	Session.WriteAccessCheck();

	return Timelines[GpuTimelineIndex].Get();
}

FTimingProfilerProvider::TimelineInternal& FTimingProfilerProvider::EditGpu2Timeline()
{
	Session.WriteAccessCheck();

	return Timelines[Gpu2TimelineIndex].Get();
}

bool FTimingProfilerProvider::GetCpuThreadTimelineIndex(uint32 ThreadId, uint32& OutTimelineIndex) const
{
	Session.ReadAccessCheck();

	const uint32* FoundTimelineIndex = CpuThreadTimelineIndexMap.Find(ThreadId);
	if (FoundTimelineIndex)
	{
		OutTimelineIndex = *FoundTimelineIndex;
		return true;
	}
	return false;
}

bool FTimingProfilerProvider::GetGpuTimelineIndex(uint32& OutTimelineIndex) const
{
	Session.ReadAccessCheck();

	OutTimelineIndex = GpuTimelineIndex;
	return true;
}

bool FTimingProfilerProvider::GetGpu2TimelineIndex(uint32& OutTimelineIndex) const
{
	Session.ReadAccessCheck();

	OutTimelineIndex = Gpu2TimelineIndex;
	return true;
}

bool FTimingProfilerProvider::ReadTimeline(uint32 Index, TFunctionRef<void(const Timeline &)> Callback) const
{
	Session.ReadAccessCheck();

	if (Index < uint32(Timelines.Num()))
	{
		Callback(*Timelines[Index]);
		return true;
	}
	else
	{
		return false;
	}
}

void FTimingProfilerProvider::EnumerateTimelines(TFunctionRef<void(const Timeline&)> Callback) const
{
	Session.ReadAccessCheck();

	for (const auto& Timeline : Timelines)
	{
		Callback(*Timeline);
	}
}

const FTimingProfilerTimer* FTimingProfilerProvider::GetTimer(uint32 TimerId) const
{
	if (int32(TimerId) < 0)
	{
		TimerId = ~TimerId;
		TimerId = Metadatas[TimerId].TimerId;
	}
	return (TimerId < uint32(Timers.Num())) ? Timers.GetData() + TimerId : nullptr;
}
<<<<<<< HEAD

uint32 FTimingProfilerProvider::GetTimerCount() const
{
	return Timers.Num();
}

TArrayView<const uint8> FTimingProfilerProvider::GetMetadata(uint32 TimerId) const
{
	if (int32(TimerId) >= 0)
	{
		return TArrayView<const uint8>();
	}

=======

uint32 FTimingProfilerProvider::GetTimerCount() const
{
	return Timers.Num();
}

TArrayView<const uint8> FTimingProfilerProvider::GetMetadata(uint32 TimerId) const
{
	if (int32(TimerId) >= 0)
	{
		return TArrayView<const uint8>();
	}

>>>>>>> 6bbb88c8
	TimerId = ~TimerId;
	if (TimerId >= uint32(Metadatas.Num()))
	{
		return TArrayView<const uint8>();
	}

	const FMetadata& Metadata = Metadatas[TimerId];
	return Metadata.Payload;
}

void FTimingProfilerProvider::ReadTimers(TFunctionRef<void(const ITimingProfilerTimerReader&)> Callback) const
{
	Session.ReadAccessCheck();
	Callback(*this);
}

ITable<FTimingProfilerAggregatedStats>* FTimingProfilerProvider::CreateAggregation(double IntervalStart, double IntervalEnd, TFunctionRef<bool(uint32)> CpuThreadFilter, bool IncludeGpu) const
{
	Session.ReadAccessCheck();

	TArray<const TimelineInternal*> IncludedTimelines;
	if (IncludeGpu)
	{
		IncludedTimelines.Add(&Timelines[GpuTimelineIndex].Get());
		IncludedTimelines.Add(&Timelines[Gpu2TimelineIndex].Get());
	}
	for (const auto& KV : CpuThreadTimelineIndexMap)
	{
		if (CpuThreadFilter(KV.Key))
		{
			IncludedTimelines.Add(&Timelines[KV.Value].Get());
		}
	}

	auto BucketMappingFunc = [this](const TimelineInternal::EventType& Event) -> const FTimingProfilerTimer*
	{
		return GetTimer(Event.TimerIndex);
	};

	TMap<const FTimingProfilerTimer*, FAggregatedTimingStats> Aggregation;
	FTimelineStatistics::CreateAggregation(IncludedTimelines, BucketMappingFunc, IntervalStart, IntervalEnd, Aggregation);
	TTable<FTimingProfilerAggregatedStats>* Table = new TTable<FTimingProfilerAggregatedStats>(AggregatedStatsTableLayout);
	for (const auto& KV : Aggregation)
	{
		FTimingProfilerAggregatedStats& Row = Table->AddRow();
		Row.Timer = KV.Key;
		const FAggregatedTimingStats& Stats = KV.Value;
		Row.InstanceCount = Stats.InstanceCount;
		Row.TotalInclusiveTime = Stats.TotalInclusiveTime;
		Row.MinInclusiveTime = Stats.MinInclusiveTime;
		Row.MaxInclusiveTime = Stats.MaxInclusiveTime;
		Row.AverageInclusiveTime = Stats.AverageInclusiveTime;
		Row.MedianInclusiveTime = Stats.MedianInclusiveTime;
		Row.TotalExclusiveTime = Stats.TotalExclusiveTime;
		Row.MinExclusiveTime = Stats.MinExclusiveTime;
		Row.MaxExclusiveTime = Stats.MaxExclusiveTime;
		Row.AverageExclusiveTime = Stats.AverageExclusiveTime;
		Row.MedianExclusiveTime = Stats.MedianExclusiveTime;
	}
	return Table;
}

FTimingProfilerButterfly::FTimingProfilerButterfly()
	: Allocator(2 << 20)
	, Nodes(Allocator, 1024)
{

}

void FTimingProfilerButterfly::CreateCallersTreeRecursive(const FTimingProfilerButterflyNode* TimerNode, const FTimingProfilerButterflyNode* RootNode, FTimingProfilerButterflyNode* OutputParent)
{
	if (!TimerNode)
	{
		return;
	}
	FTimingProfilerButterflyNode* AggregatedChildNode = nullptr;
	for (FTimingProfilerButterflyNode* Candidate : OutputParent->Children)
	{
		if (Candidate->Timer == TimerNode->Timer)
		{
			AggregatedChildNode = Candidate;
			break;
		}
	}
	if (!AggregatedChildNode)
	{
		AggregatedChildNode = &Nodes.PushBack();
		AggregatedChildNode->Timer = TimerNode->Timer;
		OutputParent->Children.Add(AggregatedChildNode);
		AggregatedChildNode->Parent = OutputParent;
	}

	AggregatedChildNode->InclusiveTime += RootNode->InclusiveTime;
	AggregatedChildNode->ExclusiveTime += RootNode->ExclusiveTime;
	AggregatedChildNode->Count += RootNode->Count;

	CreateCallersTreeRecursive(TimerNode->Parent, RootNode, AggregatedChildNode);
}

const FTimingProfilerButterflyNode& FTimingProfilerButterfly::GenerateCallersTree(uint32 TimerId)
{
	FTimingProfilerButterflyNode** Cached = CachedCallerTrees.Find(TimerId);
	if (Cached)
	{
		return **Cached;
	}

	FTimingProfilerButterflyNode* Root = &Nodes.PushBack();
	for (FTimingProfilerButterflyNode* TimerNode : TimerCallstacksMap[TimerId])
	{
		Root->Timer = TimerNode->Timer;
		Root->InclusiveTime += TimerNode->InclusiveTime;
		Root->ExclusiveTime += TimerNode->ExclusiveTime;
		Root->Count += TimerNode->Count;

		CreateCallersTreeRecursive(TimerNode->Parent, TimerNode, Root);
	}
	CachedCallerTrees.Add(TimerId, Root);
	return *Root;
}

void FTimingProfilerButterfly::CreateCalleesTreeRecursive(const FTimingProfilerButterflyNode* TimerNode, FTimingProfilerButterflyNode* OutputParent)
{
	for (const FTimingProfilerButterflyNode* ChildNode : TimerNode->Children)
	{
		FTimingProfilerButterflyNode* AggregatedChildNode = nullptr;
		for (FTimingProfilerButterflyNode* Candidate : OutputParent->Children)
		{
			if (Candidate->Timer == ChildNode->Timer)
			{
				AggregatedChildNode = Candidate;
				break;
			}
		}
		if (!AggregatedChildNode)
		{
			AggregatedChildNode = &Nodes.PushBack();
			AggregatedChildNode->Timer = ChildNode->Timer;
			OutputParent->Children.Add(AggregatedChildNode);
			AggregatedChildNode->Parent = OutputParent;
		}
		AggregatedChildNode->InclusiveTime += ChildNode->InclusiveTime;
		AggregatedChildNode->ExclusiveTime += ChildNode->ExclusiveTime;
		AggregatedChildNode->Count += ChildNode->Count;

		CreateCalleesTreeRecursive(ChildNode, AggregatedChildNode);
	}
}

const FTimingProfilerButterflyNode& FTimingProfilerButterfly::GenerateCalleesTree(uint32 TimerId)
{
	FTimingProfilerButterflyNode** Cached = CachedCalleeTrees.Find(TimerId);
	if (Cached)
	{
		return **Cached;
	}

	FTimingProfilerButterflyNode* Root = &Nodes.PushBack();
	for (FTimingProfilerButterflyNode* TimerNode : TimerCallstacksMap[TimerId])
	{
		Root->Timer = TimerNode->Timer;
		Root->InclusiveTime += TimerNode->InclusiveTime;
		Root->ExclusiveTime += TimerNode->ExclusiveTime;
		Root->Count += TimerNode->Count;

		CreateCalleesTreeRecursive(TimerNode, Root);
	}
	CachedCalleeTrees.Add(TimerId, Root);
	return *Root;
}

ITimingProfilerButterfly* FTimingProfilerProvider::CreateButterfly(double IntervalStart, double IntervalEnd, TFunctionRef<bool(uint32)> CpuThreadFilter, bool IncludeGpu) const
{
	FTimingProfilerButterfly* Butterfly = new FTimingProfilerButterfly();
	Butterfly->TimerCallstacksMap.AddDefaulted(Timers.Num());

	TArray<const TimelineInternal*> IncludedTimelines;
	if (IncludeGpu)
	{
		IncludedTimelines.Add(&Timelines[GpuTimelineIndex].Get());
		IncludedTimelines.Add(&Timelines[Gpu2TimelineIndex].Get());
	}
	for (const auto& KV : CpuThreadTimelineIndexMap)
	{
		if (CpuThreadFilter(KV.Key))
		{
			IncludedTimelines.Add(&Timelines[KV.Value].Get());
		}
	}

	FTimingProfilerCallstackKey CurrentCallstackKey;
	CurrentCallstackKey.TimerStack.Reserve(1024);

	struct FLocalStackEntry
	{
		FTimingProfilerButterflyNode* Node;
		double StartTime;
		double ExclusiveTime;
		uint32 CurrentCallstackHash;
	};

	TArray<FLocalStackEntry> CurrentCallstack;
	CurrentCallstack.Reserve(1024);

	TMap<FTimingProfilerCallstackKey, FTimingProfilerButterflyNode*> CallstackNodeMap;

	double LastTime = 0.0;
	for (const TimelineInternal* Timeline : IncludedTimelines)
	{
		Timeline->EnumerateEvents(IntervalStart, IntervalEnd, [this, IntervalStart, IntervalEnd, &CurrentCallstackKey, &CurrentCallstack, &CallstackNodeMap, &LastTime, Butterfly](bool IsEnter, double Time, const FTimingProfilerEvent& Event)
		{
			Time = FMath::Clamp(Time, IntervalStart, IntervalEnd);
			FTimingProfilerButterflyNode* ParentNode = nullptr;
			uint32 ParentCallstackHash = 17;
			if (CurrentCallstack.Num())
			{
				FLocalStackEntry& Stackentry = CurrentCallstack.Top();
				ParentNode = Stackentry.Node;
				ParentCallstackHash = Stackentry.CurrentCallstackHash;
				Stackentry.ExclusiveTime += Time - LastTime;
			}
			LastTime = Time;
			if (IsEnter)
			{
				const FTimingProfilerTimer* Timer = GetTimer(Event.TimerIndex);
				check(Timer != nullptr);

				FLocalStackEntry& StackEntry = CurrentCallstack.AddDefaulted_GetRef();
				StackEntry.StartTime = Time;
				StackEntry.ExclusiveTime = 0.0;
				StackEntry.CurrentCallstackHash = ParentCallstackHash * 17 + Timer->Id;

				CurrentCallstackKey.TimerStack.Push(Timer->Id);
				CurrentCallstackKey.Hash = StackEntry.CurrentCallstackHash;

				FTimingProfilerButterflyNode** FindIt = CallstackNodeMap.Find(CurrentCallstackKey);
				if (FindIt)
				{
					StackEntry.Node = *FindIt;
				}
				else
				{
					StackEntry.Node = &Butterfly->Nodes.PushBack();
					CallstackNodeMap.Add(CurrentCallstackKey, StackEntry.Node);
					Butterfly->TimerCallstacksMap[Timer->Id].Add(StackEntry.Node);
					StackEntry.Node->InclusiveTime = 0.0;
					StackEntry.Node->ExclusiveTime = 0.0;
					StackEntry.Node->Count = 0;
					StackEntry.Node->Timer = Timer;
					StackEntry.Node->Parent = ParentNode;
					if (ParentNode)
					{
						ParentNode->Children.Add(StackEntry.Node);
					}
				}
			}
			else
			{
				FLocalStackEntry& StackEntry = CurrentCallstack.Top();
				double InclusiveTime = Time - StackEntry.StartTime;
				check(InclusiveTime >= 0.0);
				check(StackEntry.ExclusiveTime >= 0.0 && StackEntry.ExclusiveTime <= InclusiveTime);

				StackEntry.Node->InclusiveTime += InclusiveTime;
				StackEntry.Node->ExclusiveTime += StackEntry.ExclusiveTime;
				++StackEntry.Node->Count;

				CurrentCallstack.Pop(false);
				CurrentCallstackKey.TimerStack.Pop(false);
			}

			return EEventEnumerate::Continue;
		});
	}
	return Butterfly;
}

} // namespace TraceServices<|MERGE_RESOLUTION|>--- conflicted
+++ resolved
@@ -105,8 +105,6 @@
 	return Timer;
 }
 
-<<<<<<< HEAD
-=======
 void FTimingProfilerProvider::SetTimerName(uint32 TimerId, FStringView Name)
 {
 	Session.WriteAccessCheck();
@@ -125,7 +123,6 @@
 	Timer.Line = Line;
 }
 
->>>>>>> 6bbb88c8
 uint32 FTimingProfilerProvider::AddMetadata(uint32 MasterTimerId, TArray<uint8>&& Metadata)
 {
 	Session.WriteAccessCheck();
@@ -232,7 +229,6 @@
 	}
 	return (TimerId < uint32(Timers.Num())) ? Timers.GetData() + TimerId : nullptr;
 }
-<<<<<<< HEAD
 
 uint32 FTimingProfilerProvider::GetTimerCount() const
 {
@@ -246,21 +242,6 @@
 		return TArrayView<const uint8>();
 	}
 
-=======
-
-uint32 FTimingProfilerProvider::GetTimerCount() const
-{
-	return Timers.Num();
-}
-
-TArrayView<const uint8> FTimingProfilerProvider::GetMetadata(uint32 TimerId) const
-{
-	if (int32(TimerId) >= 0)
-	{
-		return TArrayView<const uint8>();
-	}
-
->>>>>>> 6bbb88c8
 	TimerId = ~TimerId;
 	if (TimerId >= uint32(Metadatas.Num()))
 	{
