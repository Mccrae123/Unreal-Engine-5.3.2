--- conflicted
+++ resolved
@@ -100,11 +100,7 @@
 	LLM_SCOPE_BYNAME(TEXT("Insights/FAllocationsAnalyzer"));
 
 	const auto& EventData = Context.EventData;
-<<<<<<< HEAD
-	HeapId RootHeap = 0;
-=======
 	HeapId RootHeap = EMemoryTraceRootHeap::SystemMemory;
->>>>>>> 4af6daef
 
 	switch (RouteId)
 	{
@@ -168,7 +164,6 @@
 			const uint64 Address = EventData.GetValue<uint64>("Address");
 
 			RootHeap = EventData.GetValue<uint8>("RootHeap", static_cast<uint8>(RootHeap));
-<<<<<<< HEAD
 
 			uint64 SizeUpper = EventData.GetValue<uint32>("Size");
 			const uint8 SizeLowerMask = static_cast<uint8>((1u << SizeShift) - 1u);
@@ -180,19 +175,6 @@
 			const uint32 TraceThreadId = Context.ThreadInfo.GetId();
 			const uint32 SystemThreadId = Context.ThreadInfo.GetSystemId();
 
-=======
-
-			uint64 SizeUpper = EventData.GetValue<uint32>("Size");
-			const uint8 SizeLowerMask = static_cast<uint8>((1u << SizeShift) - 1u);
-			const uint8 AlignmentMask = ~SizeLowerMask;
-			const uint8 AlignmentPow2_SizeLower = EventData.GetValue<uint8>("AlignmentPow2_SizeLower");
-			const uint64 Size = (SizeUpper << SizeShift) | static_cast<uint64>(AlignmentPow2_SizeLower & SizeLowerMask);
-			const uint32 Alignment = 1u << (AlignmentPow2_SizeLower >> SizeShift);
-
-			const uint32 TraceThreadId = Context.ThreadInfo.GetId();
-			const uint32 SystemThreadId = Context.ThreadInfo.GetSystemId();
-
->>>>>>> 4af6daef
 			FProviderEditScopeLock _(AllocationsProvider);
 			AllocationsProvider.SetCurrentThreadId(TraceThreadId, SystemThreadId);
 			AllocationsProvider.EditAlloc(Time, CallstackId, Address, Size, Alignment, RootHeap);
@@ -231,8 +213,7 @@
 			if (RouteId == RouteId_ReallocFree || RouteId == RouteId_ReallocFreeSystem)
 			{
 				const uint8 Tracker = 0; // We only care about the default tracker for now.
-<<<<<<< HEAD
-				AllocationsProvider.EditPushTagFromPtr(SystemThreadId, Tracker, Address);
+				AllocationsProvider.EditPushTagFromPtr(SystemThreadId, Tracker, Address, RootHeap);
 			}
 			AllocationsProvider.EditFree(Time, CallstackId, Address, RootHeap);
 			break;
@@ -254,18 +235,11 @@
 
 			FProviderEditScopeLock _(AllocationsProvider);
 			AllocationsProvider.SetCurrentThreadId(TraceThreadId, SystemThreadId);
-			AllocationsProvider.EditMarkAllocationAsHeap(Time, /*CallstackId,*/ Address, Heap, Flags);
-			break;
-		}
-
-=======
-				AllocationsProvider.EditPushTagFromPtr(SystemThreadId, Tracker, Address, RootHeap);
-			}
-			AllocationsProvider.EditFree(Time, CallstackId, Address, RootHeap);
-			break;
-		}
-
-		case RouteId_HeapMarkAlloc:
+			AllocationsProvider.EditMarkAllocationAsHeap(Time, CallstackId, Address, Heap, Flags);
+			break;
+		}
+
+		case RouteId_HeapUnmarkAlloc:
 		{
 			const double Time = GetCurrentTime();
 
@@ -274,38 +248,13 @@
 
 			const uint64 Address = EventData.GetValue<uint64>("Address");
 			const HeapId Heap = EventData.GetValue<uint16>("Heap", 0);
-			const EMemoryTraceHeapAllocationFlags Flags = EventData.GetValue<EMemoryTraceHeapAllocationFlags>("Flags");
 
 			const uint32 TraceThreadId = Context.ThreadInfo.GetId();
 			const uint32 SystemThreadId = Context.ThreadInfo.GetSystemId();
 
 			FProviderEditScopeLock _(AllocationsProvider);
 			AllocationsProvider.SetCurrentThreadId(TraceThreadId, SystemThreadId);
-			AllocationsProvider.EditMarkAllocationAsHeap(Time, CallstackId, Address, Heap, Flags);
-			break;
-		}
-
->>>>>>> 4af6daef
-		case RouteId_HeapUnmarkAlloc:
-		{
-			const double Time = GetCurrentTime();
-
-			// CallstackId is optional. If the field is not present CallstackId will be 0 (i.e. "no callstack").
-			const uint32 CallstackId = EventData.GetValue<uint32>("CallstackId", 0);
-
-			const uint64 Address = EventData.GetValue<uint64>("Address");
-			const HeapId Heap = EventData.GetValue<uint16>("Heap", 0);
-
-			const uint32 TraceThreadId = Context.ThreadInfo.GetId();
-			const uint32 SystemThreadId = Context.ThreadInfo.GetSystemId();
-
-			FProviderEditScopeLock _(AllocationsProvider);
-			AllocationsProvider.SetCurrentThreadId(TraceThreadId, SystemThreadId);
-<<<<<<< HEAD
-			AllocationsProvider.EditUnmarkAllocationAsHeap(Time, /*CallstackId,*/ Address, Heap);
-=======
 			AllocationsProvider.EditUnmarkAllocationAsHeap(Time, CallstackId, Address, Heap);
->>>>>>> 4af6daef
 			break;
 		}
 
@@ -349,48 +298,13 @@
 			break;
 		}
 
-<<<<<<< HEAD
-		case RouteId_MemScopeTag:
-		case RouteId_MemScopePtr:
-=======
 		case RouteId_MemScopeTag: // "MemoryScope", see UE_MEMSCOPE
->>>>>>> 4af6daef
 		{
 			const uint32 ThreadId = Context.ThreadInfo.GetSystemId();
 			const uint8 Tracker = 0; // We only care about the default tracker for now.
 
 			if (Style == EStyle::EnterScope)
 			{
-<<<<<<< HEAD
-				if (RouteId == RouteId_MemScopeTag) // "MemoryScope"
-				{
-					const TagIdType Tag = Context.EventData.GetValue<TagIdType>("Tag");
-					{
-						FProviderEditScopeLock _(AllocationsProvider);
-						AllocationsProvider.EditPushTag(ThreadId, Tracker, Tag);
-					}
-#if INSIGHTS_MEM_TRACE_METADATA_TEST
-					{
-						FMetadataProvider::FEditScopeLock _(MetadataProvider);
-						MetadataProvider.PushScopedMetadata(ThreadId, TagIdMetadataType, (void*)&Tag, sizeof(TagIdType));
-					}
-#endif
-				}
-				else if (ensure(RouteId == RouteId_MemScopePtr)) // "MemoryScopePtr"
-				{
-					const uint64 Ptr = Context.EventData.GetValue<uint64>("Ptr");
-					{
-						FProviderEditScopeLock _(AllocationsProvider);
-						AllocationsProvider.EditPushTagFromPtr(ThreadId, Tracker, Ptr);
-					}
-#if INSIGHTS_MEM_TRACE_METADATA_TEST
-					{
-						FMetadataProvider::FEditScopeLock _(MetadataProvider);
-						TagIdType Tag = 0; //TODO: AllocationsProvider.GetTagFromPtr(ThreadId, Tracker, Ptr);
-						MetadataProvider.PushScopedMetadata(ThreadId, TagIdMetadataType, (void*)&Tag, sizeof(TagIdType));
-					}
-#endif
-=======
 				const TagIdType Tag = Context.EventData.GetValue<TagIdType>("Tag");
 				{
 					FProviderEditScopeLock _(AllocationsProvider);
@@ -400,82 +314,62 @@
 				{
 					FMetadataProvider::FEditScopeLock _(MetadataProvider);
 					MetadataProvider.PushScopedMetadata(ThreadId, TagIdMetadataType, (void*)&Tag, sizeof(TagIdType));
->>>>>>> 4af6daef
 				}
 #endif
 			}
 			else if (ensure(Style == EStyle::LeaveScope))
 			{
-<<<<<<< HEAD
-				if (RouteId == RouteId_MemScopeTag) // "MemoryScope"
+#if INSIGHTS_MEM_TRACE_METADATA_TEST
+				{
+					FMetadataProvider::FEditScopeLock _(MetadataProvider);
+					MetadataProvider.PopScopedMetadata(ThreadId, TagIdMetadataType);
+				}
+#endif
 				{
 					FProviderEditScopeLock _(AllocationsProvider);
 					AllocationsProvider.EditPopTag(ThreadId, Tracker);
 				}
-				else if (ensure(RouteId == RouteId_MemScopePtr)) // "MemoryScopePtr"
+			}
+			break;
+		}
+
+		case RouteId_MemScopePtr: // "MemoryScopePtr", see UE_MEMSCOPE_PTR
+		{
+			const uint32 ThreadId = Context.ThreadInfo.GetSystemId();
+			const uint8 Tracker = 0; // We only care about the default tracker for now.
+
+			if (Style == EStyle::EnterScope)
+			{
+				const uint64 Ptr = Context.EventData.GetValue<uint64>("Ptr");
+
+				// RootHeap defaults to EMemoryTraceRootHeap::SystemMemory
+				//RootHeap = EventData.GetValue<uint8>("RootHeap", static_cast<uint8>(RootHeap)); // TODO: UE_MEMSCOPE_PTR(InPtr, InRootHeap)
+
+				{
+					FProviderEditScopeLock _(AllocationsProvider);
+					AllocationsProvider.EditPushTagFromPtr(ThreadId, Tracker, Ptr, RootHeap);
+				}
+#if INSIGHTS_MEM_TRACE_METADATA_TEST
+				{
+					FMetadataProvider::FEditScopeLock _(MetadataProvider);
+					TagIdType Tag = 0; //TODO: AllocationsProvider.GetTagFromPtr(ThreadId, Tracker, Ptr, RootHeapId);
+					MetadataProvider.PushScopedMetadata(ThreadId, TagIdMetadataType, (void*)&Tag, sizeof(TagIdType));
+				}
+#endif
+			}
+			else if (ensure(Style == EStyle::LeaveScope))
+			{
+#if INSIGHTS_MEM_TRACE_METADATA_TEST
+				{
+					FMetadataProvider::FEditScopeLock _(MetadataProvider);
+					MetadataProvider.PopScopedMetadata(ThreadId, TagIdMetadataType);
+				}
+#endif
 				{
 					FProviderEditScopeLock _(AllocationsProvider);
 					//check(AllocationsProvider.HasTagFromPtrScope(ThreadId, Tracker));
 					AllocationsProvider.EditPopTagFromPtr(ThreadId, Tracker);
 				}
-#if INSIGHTS_MEM_TRACE_METADATA_TEST
-				{
-					FMetadataProvider::FEditScopeLock _(MetadataProvider);
-					MetadataProvider.PopScopedMetadata(ThreadId, TagIdMetadataType);
-=======
-#if INSIGHTS_MEM_TRACE_METADATA_TEST
-				{
-					FMetadataProvider::FEditScopeLock _(MetadataProvider);
-					MetadataProvider.PopScopedMetadata(ThreadId, TagIdMetadataType);
-				}
-#endif
-				{
-					FProviderEditScopeLock _(AllocationsProvider);
-					AllocationsProvider.EditPopTag(ThreadId, Tracker);
->>>>>>> 4af6daef
-				}
-#endif
-			}
-			break;
-		}
-
-		case RouteId_MemScopePtr: // "MemoryScopePtr", see UE_MEMSCOPE_PTR
-		{
-			const uint32 ThreadId = Context.ThreadInfo.GetSystemId();
-			const uint8 Tracker = 0; // We only care about the default tracker for now.
-
-			if (Style == EStyle::EnterScope)
-			{
-				const uint64 Ptr = Context.EventData.GetValue<uint64>("Ptr");
-
-				// RootHeap defaults to EMemoryTraceRootHeap::SystemMemory
-				//RootHeap = EventData.GetValue<uint8>("RootHeap", static_cast<uint8>(RootHeap)); // TODO: UE_MEMSCOPE_PTR(InPtr, InRootHeap)
-
-				{
-					FProviderEditScopeLock _(AllocationsProvider);
-					AllocationsProvider.EditPushTagFromPtr(ThreadId, Tracker, Ptr, RootHeap);
-				}
-#if INSIGHTS_MEM_TRACE_METADATA_TEST
-				{
-					FMetadataProvider::FEditScopeLock _(MetadataProvider);
-					TagIdType Tag = 0; //TODO: AllocationsProvider.GetTagFromPtr(ThreadId, Tracker, Ptr, RootHeapId);
-					MetadataProvider.PushScopedMetadata(ThreadId, TagIdMetadataType, (void*)&Tag, sizeof(TagIdType));
-				}
-#endif
-			}
-			else if (ensure(Style == EStyle::LeaveScope))
-			{
-#if INSIGHTS_MEM_TRACE_METADATA_TEST
-				{
-					FMetadataProvider::FEditScopeLock _(MetadataProvider);
-					MetadataProvider.PopScopedMetadata(ThreadId, TagIdMetadataType);
-				}
-#endif
-				{
-					FProviderEditScopeLock _(AllocationsProvider);
-					//check(AllocationsProvider.HasTagFromPtrScope(ThreadId, Tracker));
-					AllocationsProvider.EditPopTagFromPtr(ThreadId, Tracker);
-				}
 			}
 			break;
 		}
