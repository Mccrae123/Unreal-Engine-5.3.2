// Copyright Epic Games, Inc. All Rights Reserved.
#include "CountersTraceAnalysis.h"
#include "Common/Utils.h"
#include "TraceServices/Model/Counters.h"
#include "ProfilingDebugging/CountersTrace.h"

namespace TraceServices
{

FCountersAnalyzer::FCountersAnalyzer(IAnalysisSession& InSession, ICounterProvider& InCounterProvider)
	: Session(InSession)
	, CounterProvider(InCounterProvider)
{
}

void FCountersAnalyzer::OnAnalysisBegin(const FOnAnalysisContext& Context)
{
	auto& Builder = Context.InterfaceBuilder;

	Builder.RouteEvent(RouteId_Spec, "Counters", "Spec");
	Builder.RouteEvent(RouteId_SetValueInt, "Counters", "SetValueInt");
	Builder.RouteEvent(RouteId_SetValueFloat, "Counters", "SetValueFloat");
}

bool FCountersAnalyzer::OnEvent(uint16 RouteId, EStyle Style, const FOnEventContext& Context)
{
	FAnalysisSessionEditScope _(Session);

	const auto& EventData = Context.EventData;
	switch (RouteId)
	{
	case RouteId_Spec:
	{
		uint16 CounterId = EventData.GetValue<uint16>("Id");
		ETraceCounterType CounterType = static_cast<ETraceCounterType>(EventData.GetValue<uint8>("Type"));
		ETraceCounterDisplayHint CounterDisplayHint = static_cast<ETraceCounterDisplayHint>(EventData.GetValue<uint8>("DisplayHint"));
		IEditableCounter* Counter = CounterProvider.CreateCounter();
		if (CounterType == TraceCounterType_Float)
		{
			Counter->SetIsFloatingPoint(true);
		}
		if (CounterDisplayHint == TraceCounterDisplayHint_Memory)
		{
			Counter->SetDisplayHint(CounterDisplayHint_Memory);
		}
		FString Name = FTraceAnalyzerUtils::LegacyAttachmentString<TCHAR>("Name", Context);
		const TCHAR* NamePtr = Session.StoreString(*Name);
		Counter->SetName(NamePtr);
		CountersMap.Add(CounterId, Counter);
		break;
	}
	case RouteId_SetValueInt:
	{
		uint16 CounterId = EventData.GetValue<uint16>("CounterId");
		int64 Value = EventData.GetValue<int64>("Value");
		double Timestamp = Context.EventTime.AsSeconds(EventData.GetValue<uint64>("Cycle"));
<<<<<<< HEAD
		Trace::IEditableCounter** FindCounter = CountersMap.Find(CounterId);
=======
		IEditableCounter** FindCounter = CountersMap.Find(CounterId);
>>>>>>> 6bbb88c8
		if (FindCounter)
		{
			(*FindCounter)->SetValue(Timestamp, Value);
		}
		break;
	}
	case RouteId_SetValueFloat:
	{
		uint16 CounterId = EventData.GetValue<uint16>("CounterId");
		float Value = EventData.GetValue<float>("Value");
		double Timestamp = Context.EventTime.AsSeconds(EventData.GetValue<uint64>("Cycle"));
<<<<<<< HEAD
		Trace::IEditableCounter* FindCounter = CountersMap.FindRef(CounterId);
=======
		IEditableCounter* FindCounter = CountersMap.FindRef(CounterId);
>>>>>>> 6bbb88c8
		if (FindCounter)
		{
			FindCounter->SetValue(Timestamp, Value);
		}
		break;
	}
	}

	return true;
}

} // namespace TraceServices<|MERGE_RESOLUTION|>--- conflicted
+++ resolved
@@ -54,11 +54,7 @@
 		uint16 CounterId = EventData.GetValue<uint16>("CounterId");
 		int64 Value = EventData.GetValue<int64>("Value");
 		double Timestamp = Context.EventTime.AsSeconds(EventData.GetValue<uint64>("Cycle"));
-<<<<<<< HEAD
-		Trace::IEditableCounter** FindCounter = CountersMap.Find(CounterId);
-=======
 		IEditableCounter** FindCounter = CountersMap.Find(CounterId);
->>>>>>> 6bbb88c8
 		if (FindCounter)
 		{
 			(*FindCounter)->SetValue(Timestamp, Value);
@@ -70,11 +66,7 @@
 		uint16 CounterId = EventData.GetValue<uint16>("CounterId");
 		float Value = EventData.GetValue<float>("Value");
 		double Timestamp = Context.EventTime.AsSeconds(EventData.GetValue<uint64>("Cycle"));
-<<<<<<< HEAD
-		Trace::IEditableCounter* FindCounter = CountersMap.FindRef(CounterId);
-=======
 		IEditableCounter* FindCounter = CountersMap.FindRef(CounterId);
->>>>>>> 6bbb88c8
 		if (FindCounter)
 		{
 			FindCounter->SetValue(Timestamp, Value);
