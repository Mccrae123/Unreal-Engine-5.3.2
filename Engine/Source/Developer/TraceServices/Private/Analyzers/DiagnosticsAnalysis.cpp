// Copyright Epic Games, Inc. All Rights Reserved.

#include "DiagnosticsAnalysis.h"

#include "AnalysisServicePrivate.h"
#include "Common/Utils.h"
#include "HAL/LowLevelMemTracker.h"

namespace TraceServices
{

FDiagnosticsAnalyzer::FDiagnosticsAnalyzer(IAnalysisSession& InSession, FDiagnosticsProvider* InProvider)
	: Session(InSession)
	, Provider(InProvider)
{
	check(Provider != nullptr);
}

FDiagnosticsAnalyzer::~FDiagnosticsAnalyzer()
{
}

void FDiagnosticsAnalyzer::OnAnalysisBegin(const FOnAnalysisContext& Context)
{
	FInterfaceBuilder& Builder = Context.InterfaceBuilder;

	Builder.RouteEvent(RouteId_Session, "Diagnostics", "Session");
	Builder.RouteEvent(RouteId_Session2, "Diagnostics", "Session2");
}

bool FDiagnosticsAnalyzer::OnEvent(uint16 RouteId, EStyle Style, const FOnEventContext& Context)
{
<<<<<<< HEAD
	if (!Provider)
	{
		return false;
	}

	LLM_SCOPE_BYNAME(TEXT("Insights/FDiagnosticsAnalyzer"));

	FAnalysisSessionEditScope _(Session);
=======
	LLM_SCOPE_BYNAME(TEXT("Insights/FDiagnosticsAnalyzer"));
>>>>>>> 4af6daef

	const auto& EventData = Context.EventData;

	if (RouteId == RouteId_Session)
	{
		const uint8* Attachment = EventData.GetAttachment();
		if (Attachment == nullptr)
		{
			return false;
		}

		FSessionInfo SessionInfo;

		uint8 AppNameOffset = EventData.GetValue<uint8>("AppNameOffset");
		uint8 CommandLineOffset = EventData.GetValue<uint8>("CommandLineOffset");

		SessionInfo.Platform = FString(AppNameOffset, (const ANSICHAR*)Attachment);

		Attachment += AppNameOffset;
		int32 AppNameLength = CommandLineOffset - AppNameOffset;
		SessionInfo.AppName = FString(AppNameLength, (const ANSICHAR*)Attachment);

		Attachment += AppNameLength;
		int32 CommandLineLength = EventData.GetAttachmentSize() - CommandLineOffset;
		SessionInfo.CommandLine = FString(CommandLineLength, (const ANSICHAR*)Attachment);

		SessionInfo.ConfigurationType = (EBuildConfiguration)EventData.GetValue<uint8>("ConfigurationType");

		SessionInfo.TargetType = (EBuildTargetType)EventData.GetValue<uint8>("TargetType");

		FAnalysisSessionEditScope _(Session);

		if (Provider)
		{
			Provider->SetSessionInfo(SessionInfo);
		}

		Session.AddMetadata(FName("Platform"), SessionInfo.Platform);
		Session.AddMetadata(FName("AppName"), SessionInfo.AppName);
		Session.AddMetadata(FName("CommandLine"), SessionInfo.CommandLine);
		UpdateSessionMetadata(EventData);

		return false;
	}

	if (RouteId == RouteId_Session2)
	{
		FSessionInfo SessionInfo;

		EventData.GetString("Platform", SessionInfo.Platform);
		EventData.GetString("AppName", SessionInfo.AppName);
		EventData.GetString("ProjectName", SessionInfo.ProjectName);
		EventData.GetString("CommandLine", SessionInfo.CommandLine);
		EventData.GetString("Branch", SessionInfo.Branch);
		EventData.GetString("BuildVersion", SessionInfo.BuildVersion);
		SessionInfo.Changelist = EventData.GetValue<uint32>("Changelist", 0);
		SessionInfo.ConfigurationType = (EBuildConfiguration)EventData.GetValue<uint8>("ConfigurationType");
		SessionInfo.TargetType = (EBuildTargetType)EventData.GetValue<uint8>("TargetType");

		FAnalysisSessionEditScope _(Session);
		Provider->SetSessionInfo(SessionInfo);
		UpdateSessionMetadata(EventData);

		return false;
	}

	return true;
}

void FDiagnosticsAnalyzer::UpdateSessionMetadata(const UE::Trace::IAnalyzer::FEventData& EventData)
{
	const UE::Trace::IAnalyzer::FEventTypeInfo& TypeInfo = EventData.GetTypeInfo();
	const uint32 FieldCount = TypeInfo.GetFieldCount();
	for (uint32 FieldIndex = 0; FieldIndex < FieldCount; ++FieldIndex)
	{
		const UE::Trace::IAnalyzer::FEventFieldInfo* FieldInfo = TypeInfo.GetFieldInfo(FieldIndex);
		if (!FieldInfo)
		{
			continue;
		}
		switch (FieldInfo->GetType())
		{
			case UE::Trace::IAnalyzer::FEventFieldInfo::EType::Integer:
			{
				FName FieldName(FieldInfo->GetName());
				int64 Value = EventData.GetValue<int64>(FieldInfo->GetName());
				Session.AddMetadata(FieldName, Value);
				break;
			}
			case UE::Trace::IAnalyzer::FEventFieldInfo::EType::Float:
			{
				FName FieldName(FieldInfo->GetName());
				double Value = EventData.GetValue<double>(FieldInfo->GetName());
				Session.AddMetadata(FieldName, Value);
				break;
			}
			case UE::Trace::IAnalyzer::FEventFieldInfo::EType::AnsiString:
			case UE::Trace::IAnalyzer::FEventFieldInfo::EType::WideString:
			{
				FName FieldName(FieldInfo->GetName());
				FString Value;
				EventData.GetString(FieldInfo->GetName(), Value);
				Session.AddMetadata(FieldName, Value);
				break;
			}
		}
	}
}

} // namespace TraceServices<|MERGE_RESOLUTION|>--- conflicted
+++ resolved
@@ -30,18 +30,7 @@
 
 bool FDiagnosticsAnalyzer::OnEvent(uint16 RouteId, EStyle Style, const FOnEventContext& Context)
 {
-<<<<<<< HEAD
-	if (!Provider)
-	{
-		return false;
-	}
-
 	LLM_SCOPE_BYNAME(TEXT("Insights/FDiagnosticsAnalyzer"));
-
-	FAnalysisSessionEditScope _(Session);
-=======
-	LLM_SCOPE_BYNAME(TEXT("Insights/FDiagnosticsAnalyzer"));
->>>>>>> 4af6daef
 
 	const auto& EventData = Context.EventData;
 
