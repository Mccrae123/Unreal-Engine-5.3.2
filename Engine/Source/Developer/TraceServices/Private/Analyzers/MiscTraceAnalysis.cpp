// Copyright Epic Games, Inc. All Rights Reserved.

#include "MiscTraceAnalysis.h"

<<<<<<< HEAD
#include "Common/Utils.h"
#include "HAL/LowLevelMemTracker.h"
=======
#include "Common/ProviderLock.h"
#include "Common/Utils.h"
#include "HAL/LowLevelMemTracker.h"
#include "Logging/MessageLog.h"
>>>>>>> 4af6daef
#include "Model/BookmarksPrivate.h"
#include "Model/Channel.h"
#include "Model/FramesPrivate.h"
#include "Model/LogPrivate.h"
<<<<<<< HEAD
=======
#include "Model/RegionsPrivate.h"
>>>>>>> 4af6daef
#include "Model/ScreenshotProviderPrivate.h"
#include "Model/ThreadsPrivate.h"
#include "TraceServices/Model/AnalysisSession.h"

namespace TraceServices
{

FMiscTraceAnalyzer::FMiscTraceAnalyzer(IAnalysisSession& InSession,
									   FThreadProvider& InThreadProvider,
									   FLogProvider& InLogProvider,
									   FFrameProvider& InFrameProvider,
									   FChannelProvider& InChannelProvider,
<<<<<<< HEAD
									   FScreenshotProvider& InScreenshotProvider)
=======
									   FScreenshotProvider& InScreenshotProvider,
									   FRegionProvider& InRegionProvider)
>>>>>>> 4af6daef
	: Session(InSession)
	, ThreadProvider(InThreadProvider)
	, LogProvider(InLogProvider)
	, FrameProvider(InFrameProvider)
	, ChannelProvider(InChannelProvider)
	, ScreenshotProvider(InScreenshotProvider)
<<<<<<< HEAD
=======
	, RegionProvider(InRegionProvider)
>>>>>>> 4af6daef
{
	// Todo: update this to use provider locking instead of session locking
	// FProviderEditScopeLock LogProviderLock (LogProvider);
	FAnalysisSessionEditScope _(Session);
	ScreenshotLogCategoryId = LogProvider.RegisterCategory();
	FLogCategoryInfo& ScreenshotLogCategory = LogProvider.GetCategory(ScreenshotLogCategoryId);
	ScreenshotLogCategory.Name = TEXT("Screenshot");
}

void FMiscTraceAnalyzer::OnAnalysisBegin(const FOnAnalysisContext& Context)
{
	auto& Builder = Context.InterfaceBuilder;

	Builder.RouteEvent(RouteId_RegisterGameThread, "Misc", "RegisterGameThread");
	Builder.RouteEvent(RouteId_CreateThread, "Misc", "CreateThread");
	Builder.RouteEvent(RouteId_SetThreadGroup, "Misc", "SetThreadGroup");
	Builder.RouteEvent(RouteId_BeginThreadGroupScope, "Misc", "BeginThreadGroupScope");
	Builder.RouteEvent(RouteId_EndThreadGroupScope, "Misc", "EndThreadGroupScope");
	Builder.RouteEvent(RouteId_BeginFrame, "Misc", "BeginFrame");
	Builder.RouteEvent(RouteId_EndFrame, "Misc", "EndFrame");
	Builder.RouteEvent(RouteId_BeginGameFrame, "Misc", "BeginGameFrame");
	Builder.RouteEvent(RouteId_EndGameFrame, "Misc", "EndGameFrame");
	Builder.RouteEvent(RouteId_BeginRenderFrame, "Misc", "BeginRenderFrame");
	Builder.RouteEvent(RouteId_EndRenderFrame, "Misc", "EndRenderFrame");
	Builder.RouteEvent(RouteId_ChannelAnnounce, "Trace", "ChannelAnnounce");
	Builder.RouteEvent(RouteId_ChannelToggle, "Trace", "ChannelToggle");
	Builder.RouteEvent(RouteId_ScreenshotHeader, "Misc", "ScreenshotHeader");
	Builder.RouteEvent(RouteId_ScreenshotChunk, "Misc", "ScreenshotChunk");
<<<<<<< HEAD
=======

	Builder.RouteEvent(RouteId_RegionBegin, "Misc", "RegionBegin");
	Builder.RouteEvent(RouteId_RegionEnd, "Misc", "RegionEnd");
}

void FMiscTraceAnalyzer::OnAnalysisEnd()
{
	FProviderEditScopeLock RegionProviderScopedLock(static_cast<IEditableProvider&>(RegionProvider));
	RegionProvider.OnAnalysisSessionEnded();
>>>>>>> 4af6daef
}

void FMiscTraceAnalyzer::OnThreadInfo(const FThreadInfo& ThreadInfo)
{
	LLM_SCOPE_BYNAME(TEXT("Insights/FMiscTraceAnalyzer"));

	uint32 ThreadId = ThreadInfo.GetId();
	FString Name = ThreadInfo.GetName();

	FAnalysisSessionEditScope _(Session);

	ThreadProvider.AddThread(ThreadId, *Name, EThreadPriority(ThreadInfo.GetSortHint()));

	const ANSICHAR* GroupNameA = ThreadInfo.GetGroupName();
	if (*GroupNameA)
	{
		const TCHAR* GroupName = Session.StoreString(ANSI_TO_TCHAR(GroupNameA));
		ThreadProvider.SetThreadGroup(ThreadId, GroupName);
	}
}

bool FMiscTraceAnalyzer::OnEvent(uint16 RouteId, EStyle Style, const FOnEventContext& Context)
{
	LLM_SCOPE_BYNAME(TEXT("Insights/FMiscTraceAnalyzer"));

	FAnalysisSessionEditScope _(Session);

	const auto& EventData = Context.EventData;
	switch (RouteId)
	{
	case RouteId_BeginFrame:
	{
		uint64 Cycle = EventData.GetValue<uint64>("Cycle");
		uint8 FrameType = EventData.GetValue<uint8>("FrameType");
		check(FrameType < TraceFrameType_Count);
		FrameProvider.BeginFrame(ETraceFrameType(FrameType), Context.EventTime.AsSeconds(Cycle));
		break;
	}

	case RouteId_EndFrame:
	{
		uint64 Cycle = EventData.GetValue<uint64>("Cycle");
		uint8 FrameType = EventData.GetValue<uint8>("FrameType");
		check(FrameType < TraceFrameType_Count);
		FrameProvider.EndFrame(ETraceFrameType(FrameType), Context.EventTime.AsSeconds(Cycle));
		break;
	}

	case RouteId_BeginGameFrame:
	case RouteId_EndGameFrame:
	case RouteId_BeginRenderFrame:
	case RouteId_EndRenderFrame:
	{
		ETraceFrameType FrameType;
		if (RouteId == RouteId_BeginGameFrame || RouteId == RouteId_EndGameFrame)
		{
			FrameType = TraceFrameType_Game;
		}
		else
		{
			FrameType = TraceFrameType_Rendering;
		}
		const uint8* BufferPtr = EventData.GetAttachment();
		uint64 CycleDiff = FTraceAnalyzerUtils::Decode7bit(BufferPtr);
		uint64 Cycle = LastFrameCycle[FrameType] + CycleDiff;
		LastFrameCycle[FrameType] = Cycle;
		if (RouteId == RouteId_BeginGameFrame || RouteId == RouteId_BeginRenderFrame)
		{
			FrameProvider.BeginFrame(FrameType, Context.EventTime.AsSeconds(Cycle));
		}
		else
		{
			FrameProvider.EndFrame(FrameType, Context.EventTime.AsSeconds(Cycle));
		}
		break;
	}

	case RouteId_ChannelAnnounce:
		OnChannelAnnounce(Context);
		break;

	case RouteId_ChannelToggle:
		OnChannelToggle(Context);
		break;

	case RouteId_ScreenshotHeader:
	{
		uint32 Id = EventData.GetValue<uint32>("Id");
		TSharedPtr<FScreenshot> Screenshot = ScreenshotProvider.AddScreenshot(Id);
		Screenshot->Id = Id;

		EventData.GetString("Name", Screenshot->Name);
<<<<<<< HEAD
		
=======

>>>>>>> 4af6daef
		uint64 Cycle = EventData.GetValue<uint64>("Cycle");
		Screenshot->Timestamp = Context.EventTime.AsSeconds(Cycle);

		Screenshot->Width = EventData.GetValue<uint32>("Width");
		Screenshot->Height = EventData.GetValue<uint32>("Height");
		Screenshot->ChunkNum = EventData.GetValue<uint32>("TotalChunkNum");
		Screenshot->Size = EventData.GetValue<uint32>("Size");
		Screenshot->Data.Reserve(Screenshot->Size);

		FLogMessageSpec& LogMessageSpec = LogProvider.GetMessageSpec(Cycle);
		LogMessageSpec.Category = &LogProvider.GetCategory(ScreenshotLogCategoryId);
		LogMessageSpec.Line = Id;
		LogMessageSpec.File = nullptr;
		LogMessageSpec.FormatString = nullptr;
		LogMessageSpec.Verbosity = ELogVerbosity::Log;

		LogProvider.AppendMessage(Cycle, Screenshot->Timestamp, Screenshot->Name);

		break;
	}

	case RouteId_ScreenshotChunk:
	{
		uint32 Id = EventData.GetValue<uint32>("Id");
		uint16 ChunkNum = EventData.GetValue<uint16>("ChunkNum");
		uint16 Size = EventData.GetValue<uint16>("Size");
		TArrayView<const uint8> Data = EventData.GetArrayView<uint8>("Data");

		ScreenshotProvider.AddScreenshotChunk(Id, ChunkNum, Size, Data);

		break;
	}
<<<<<<< HEAD
=======

>>>>>>> 4af6daef
	// Begin retired events
	//
	case RouteId_RegisterGameThread:
	{
		const uint32 ThreadId = FTraceAnalyzerUtils::GetThreadIdField(Context);
		ThreadProvider.AddGameThread(ThreadId);
		break;
	}

	case RouteId_CreateThread:
	{
		const uint32 CreatedThreadId = FTraceAnalyzerUtils::GetThreadIdField(Context, "CreatedThreadId");
		const EThreadPriority Priority = static_cast<EThreadPriority>(EventData.GetValue<uint32>("Priority"));
		const TCHAR* CreatedThreadName = reinterpret_cast<const TCHAR*>(EventData.GetAttachment());
		ThreadProvider.AddThread(CreatedThreadId, CreatedThreadName, Priority);
		const uint32 CurrentThreadId = FTraceAnalyzerUtils::GetThreadIdField(Context, "CurrentThreadId");
		FThreadState* ThreadState = GetThreadState(CurrentThreadId);
		if (ThreadState->ThreadGroupStack.Num())
		{
			ThreadProvider.SetThreadGroup(CreatedThreadId, ThreadState->ThreadGroupStack.Top());
		}
		break;
	}

	case RouteId_SetThreadGroup:
	{
		const TCHAR* GroupName = Session.StoreString(ANSI_TO_TCHAR(reinterpret_cast<const char*>(EventData.GetAttachment())));
		const uint32 ThreadId = FTraceAnalyzerUtils::GetThreadIdField(Context);
		ThreadProvider.SetThreadGroup(ThreadId, GroupName);
		break;
	}

	case RouteId_BeginThreadGroupScope:
	{
		const TCHAR* GroupName = Session.StoreString(ANSI_TO_TCHAR(reinterpret_cast<const char*>(EventData.GetAttachment())));
		const uint32 CurrentThreadId = FTraceAnalyzerUtils::GetThreadIdField(Context, "CurrentThreadId");
		FThreadState* ThreadState = GetThreadState(CurrentThreadId);
		ThreadState->ThreadGroupStack.Push(GroupName);
		break;
	}

	case RouteId_EndThreadGroupScope:
	{
		const uint32 CurrentThreadId = FTraceAnalyzerUtils::GetThreadIdField(Context, "CurrentThreadId");
		FThreadState* ThreadState = GetThreadState(CurrentThreadId);
		ThreadState->ThreadGroupStack.Pop();
		break;
	}
	//
	// End retired events

	case RouteId_RegionBegin:
	{
		uint64 Cycle = EventData.GetValue<uint64>("Cycle");
		FString Name;
		EventData.GetString("RegionName", Name);

		FProviderEditScopeLock RegionProviderScopedLock(RegionProvider);
		RegionProvider.AppendRegionBegin(*Name, Context.EventTime.AsSeconds(Cycle));
		break;
	}

	case RouteId_RegionEnd:
	{
		uint64 Cycle = EventData.GetValue<uint64>("Cycle");
		FString Name = TEXT("Invalid");
		EventData.GetString("RegionName", Name);

		FProviderEditScopeLock RegionProviderScopedLock(RegionProvider);
		RegionProvider.AppendRegionEnd(*Name, Context.EventTime.AsSeconds(Cycle));
		break;
	}
	}

	return true;
}

void FMiscTraceAnalyzer::OnChannelAnnounce(const FOnEventContext& Context)
{
	FString ChannelName = FTraceAnalyzerUtils::LegacyAttachmentString<ANSICHAR>("Name", Context);
	uint32 ChannelId = Context.EventData.GetValue<uint32>("Id");
	bool bEnabled = Context.EventData.GetValue<bool>("IsEnabled");
	bool bReadOnly = Context.EventData.GetValue<bool>("ReadOnly", false);

	ChannelProvider.AnnounceChannel(*ChannelName, ChannelId, bReadOnly);
	ChannelProvider.UpdateChannel(ChannelId, bEnabled);
}

void FMiscTraceAnalyzer::OnChannelToggle(const FOnEventContext& Context)
{
	uint32 ChannelId = Context.EventData.GetValue<uint32>("Id");
	bool bEnabled = Context.EventData.GetValue<bool>("IsEnabled");
	ChannelProvider.UpdateChannel(ChannelId, bEnabled);
}

FMiscTraceAnalyzer::FThreadState* FMiscTraceAnalyzer::GetThreadState(uint32 ThreadId)
{
	if (!ThreadStateMap.Contains(ThreadId))
	{
		TSharedRef<FThreadState> ThreadState = MakeShared<FThreadState>();
		ThreadStateMap.Add(ThreadId, ThreadState);
	}
	return &ThreadStateMap[ThreadId].Get();
}

} // namespace TraceServices<|MERGE_RESOLUTION|>--- conflicted
+++ resolved
@@ -2,23 +2,15 @@
 
 #include "MiscTraceAnalysis.h"
 
-<<<<<<< HEAD
-#include "Common/Utils.h"
-#include "HAL/LowLevelMemTracker.h"
-=======
 #include "Common/ProviderLock.h"
 #include "Common/Utils.h"
 #include "HAL/LowLevelMemTracker.h"
 #include "Logging/MessageLog.h"
->>>>>>> 4af6daef
 #include "Model/BookmarksPrivate.h"
 #include "Model/Channel.h"
 #include "Model/FramesPrivate.h"
 #include "Model/LogPrivate.h"
-<<<<<<< HEAD
-=======
 #include "Model/RegionsPrivate.h"
->>>>>>> 4af6daef
 #include "Model/ScreenshotProviderPrivate.h"
 #include "Model/ThreadsPrivate.h"
 #include "TraceServices/Model/AnalysisSession.h"
@@ -31,22 +23,15 @@
 									   FLogProvider& InLogProvider,
 									   FFrameProvider& InFrameProvider,
 									   FChannelProvider& InChannelProvider,
-<<<<<<< HEAD
-									   FScreenshotProvider& InScreenshotProvider)
-=======
 									   FScreenshotProvider& InScreenshotProvider,
 									   FRegionProvider& InRegionProvider)
->>>>>>> 4af6daef
 	: Session(InSession)
 	, ThreadProvider(InThreadProvider)
 	, LogProvider(InLogProvider)
 	, FrameProvider(InFrameProvider)
 	, ChannelProvider(InChannelProvider)
 	, ScreenshotProvider(InScreenshotProvider)
-<<<<<<< HEAD
-=======
 	, RegionProvider(InRegionProvider)
->>>>>>> 4af6daef
 {
 	// Todo: update this to use provider locking instead of session locking
 	// FProviderEditScopeLock LogProviderLock (LogProvider);
@@ -75,8 +60,6 @@
 	Builder.RouteEvent(RouteId_ChannelToggle, "Trace", "ChannelToggle");
 	Builder.RouteEvent(RouteId_ScreenshotHeader, "Misc", "ScreenshotHeader");
 	Builder.RouteEvent(RouteId_ScreenshotChunk, "Misc", "ScreenshotChunk");
-<<<<<<< HEAD
-=======
 
 	Builder.RouteEvent(RouteId_RegionBegin, "Misc", "RegionBegin");
 	Builder.RouteEvent(RouteId_RegionEnd, "Misc", "RegionEnd");
@@ -86,7 +69,6 @@
 {
 	FProviderEditScopeLock RegionProviderScopedLock(static_cast<IEditableProvider&>(RegionProvider));
 	RegionProvider.OnAnalysisSessionEnded();
->>>>>>> 4af6daef
 }
 
 void FMiscTraceAnalyzer::OnThreadInfo(const FThreadInfo& ThreadInfo)
@@ -179,11 +161,7 @@
 		Screenshot->Id = Id;
 
 		EventData.GetString("Name", Screenshot->Name);
-<<<<<<< HEAD
-		
-=======
-
->>>>>>> 4af6daef
+
 		uint64 Cycle = EventData.GetValue<uint64>("Cycle");
 		Screenshot->Timestamp = Context.EventTime.AsSeconds(Cycle);
 
@@ -216,10 +194,7 @@
 
 		break;
 	}
-<<<<<<< HEAD
-=======
-
->>>>>>> 4af6daef
+
 	// Begin retired events
 	//
 	case RouteId_RegisterGameThread:
