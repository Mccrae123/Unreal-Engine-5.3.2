--- conflicted
+++ resolved
@@ -54,23 +54,6 @@
 		break;
 	}
 	case RouteId_EndThread:
-<<<<<<< HEAD
-	{
-		uint32 ThreadId = EventData.GetValue<uint32>("ThreadId");
-		FThreadState& ThreadState = GetThreadState(ThreadId);
-		const double Timestamp = Context.SessionContext.TimestampFromCycle(ThreadState.LastCycle);
-		Session.UpdateDurationSeconds(Timestamp);
-		while (ThreadState.ScopeStack.Num())
-		{
-			ThreadState.ScopeStack.Pop();
-			ThreadState.Timeline->AppendEndEvent(Timestamp);
-		}
-		ThreadStatesMap.Remove(ThreadId);
-	}
-	case RouteId_EventBatch:
-	case RouteId_EndCapture:
-=======
->>>>>>> 24776ab6
 	{
 		uint32 ThreadId = EventData.GetValue<uint32>("ThreadId");
 		FThreadState& ThreadState = GetThreadState(ThreadId);
