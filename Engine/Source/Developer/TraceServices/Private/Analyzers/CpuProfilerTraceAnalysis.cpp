// Copyright Epic Games, Inc. All Rights Reserved.

#include "CpuProfilerTraceAnalysis.h"

#include "AnalysisServicePrivate.h"
#include "CborWriter.h"
#include "Common/Utils.h"
#include "HAL/LowLevelMemTracker.h"
#include "Model/ThreadsPrivate.h"
#include "Model/MonotonicTimeline.h"
#include "Serialization/MemoryWriter.h"
#include "TraceServices/Model/TimingProfiler.h"
#include "TraceServices/Utils.h"

#define CPUPROFILER_DEBUG_LOGF(Format, ...) //{ if (ThreadState.ThreadId == 2) FPlatformMisc::LowLevelOutputDebugStringf(Format, __VA_ARGS__); }
#define CPUPROFILER_DEBUG_BEGIN_EVENT(Time, Event) { ++TotalScopeCount; }
#define CPUPROFILER_DEBUG_END_EVENT(Time)

namespace TraceServices
{

////////////////////////////////////////////////////////////////////////////////////////////////////

FCpuProfilerAnalyzer::FCpuProfilerAnalyzer(IAnalysisSession& InSession, IEditableTimingProfilerProvider& InEditableTimingProfilerProvider, IEditableThreadProvider& InEditableThreadProvider)
	: Session(InSession)
	, EditableTimingProfilerProvider(InEditableTimingProfilerProvider)
	, EditableThreadProvider(InEditableThreadProvider)
{
}

////////////////////////////////////////////////////////////////////////////////////////////////////

FCpuProfilerAnalyzer::~FCpuProfilerAnalyzer()
{
	for (auto& KV : ThreadStatesMap)
	{
		FThreadState* ThreadState = KV.Value;
		delete ThreadState;
	}
}

////////////////////////////////////////////////////////////////////////////////////////////////////

void FCpuProfilerAnalyzer::OnAnalysisBegin(const FOnAnalysisContext& Context)
{
	auto& Builder = Context.InterfaceBuilder;

	Builder.RouteLoggerEvents(RouteId_CpuScope, "Cpu", true);
	Builder.RouteEvent(RouteId_EventSpec, "CpuProfiler", "EventSpec");
	Builder.RouteEvent(RouteId_EventBatch, "CpuProfiler", "EventBatch");
	Builder.RouteEvent(RouteId_EndThread, "CpuProfiler", "EndThread");
	Builder.RouteEvent(RouteId_EndCapture, "CpuProfiler", "EndCapture");
	Builder.RouteEvent(RouteId_EventBatchV2, "CpuProfiler", "EventBatchV2");
	Builder.RouteEvent(RouteId_EndCaptureV2, "CpuProfiler", "EndCaptureV2");
}

////////////////////////////////////////////////////////////////////////////////////////////////////

<<<<<<< HEAD
void FCpuProfilerAnalyzer::OnAnalysisEnd(/*const FOnAnalysisEndContext& Context*/)
{
#if 0
	LLM_SCOPE_BYNAME(TEXT("Insights/FCpuProfilerAnalyzer"));

	//TODO: Context.EventTime
=======
void FCpuProfilerAnalyzer::OnAnalysisEnd()
{
	LLM_SCOPE_BYNAME(TEXT("Insights/FCpuProfilerAnalyzer"));

	const double Timestamp = std::numeric_limits<double>::infinity();

>>>>>>> 4af6daef
	for (auto& KV : ThreadStatesMap)
	{
		FThreadState& ThreadState = *KV.Value;

<<<<<<< HEAD
		//TODO: EndThread(Context.EventTime, ThreadState);

		ensure(ThreadState.PendingEvents.Num() == 0);

		if (ThreadState.LastCycle != 0 && ThreadState.LastCycle != ~0)
		{
			//double Timestamp = Context.EventTime.AsSeconds(ThreadState.LastCycle);
			//Session.UpdateDurationSeconds(Timestamp);
			double Timestamp;
			{
				FAnalysisSessionEditScope _(Session);
				Timestamp = Session.GetDurationSeconds();
			}
=======
		if (ThreadState.LastCycle != 0 && ThreadState.LastCycle != ~0)
		{
			int32 RemainingPending = ThreadState.PendingEvents.Num();
			if (RemainingPending > 0)
			{
				uint64 LastCycle = ThreadState.LastCycle;
				const FPendingEvent* PendingCursor = ThreadState.PendingEvents.GetData();
				DispatchPendingEvents(LastCycle, ~0ull, ThreadState, PendingCursor, RemainingPending);
				check(RemainingPending == 0);
				ThreadState.PendingEvents.Reset();
			}

>>>>>>> 4af6daef
			while (ThreadState.ScopeStack.Num())
			{
				ThreadState.ScopeStack.Pop();
				CPUPROFILER_DEBUG_LOGF(TEXT("[%u] ~E=%llu (%.9f)\n"), ThreadState.ThreadId, ThreadState.LastCycle, Timestamp);
				ThreadState.Timeline->AppendEndEvent(Timestamp);
				CPUPROFILER_DEBUG_END_EVENT(Timestamp);
			}
		}

<<<<<<< HEAD
		ensure(ThreadState.ScopeStack.Num() == 0);
	}
#endif
=======
		ensure(ThreadState.PendingEvents.Num() == 0);
		ensure(ThreadState.ScopeStack.Num() == 0);
	}
>>>>>>> 4af6daef
}

////////////////////////////////////////////////////////////////////////////////////////////////////

bool FCpuProfilerAnalyzer::OnEvent(uint16 RouteId, EStyle Style, const FOnEventContext& Context)
{
	LLM_SCOPE_BYNAME(TEXT("Insights/FCpuProfilerAnalyzer"));

	FAnalysisSessionEditScope _(Session);

	const auto& EventData = Context.EventData;
	switch (RouteId)
	{
	case RouteId_EventSpec:
	{
		uint32 SpecId = EventData.GetValue<uint32>("Id");

		const TCHAR* TimerName = nullptr;
		FString Name;
		if (EventData.GetString("Name", Name))
		{
			TimerName = *Name;
		}
		else
		{
			uint8 CharSize = EventData.GetValue<uint8>("CharSize");
			if (CharSize == sizeof(ANSICHAR))
			{
				const ANSICHAR* AnsiName = reinterpret_cast<const ANSICHAR*>(EventData.GetAttachment());
				Name = StringCast<TCHAR>(AnsiName).Get();
				TimerName = *Name;
			}
			else if (CharSize == 0 || CharSize == sizeof(TCHAR)) // 0 for backwards compatibility
			{
				TimerName = reinterpret_cast<const TCHAR*>(EventData.GetAttachment());
			}
			else
			{
				Name = FString::Printf(TEXT("<invalid %u>"), SpecId);
				TimerName = *Name;
			}
		}

		if (TimerName[0] == 0)
		{
			Name = FString::Printf(TEXT("<noname %u>"), SpecId);
			TimerName = *Name;
		}

		const TCHAR* FileName = nullptr;
		FString File;
		uint32 Line = 0;
		if (EventData.GetString("File", File) && !File.IsEmpty())
		{
			FileName = *File;
			Line = EventData.GetValue<uint32>("Line");
		}

		constexpr bool bMergeByName = true;
		DefineTimer(SpecId, Session.StoreString(TimerName), FileName, Line, bMergeByName);
		break;
	}

	case RouteId_EndThread:
	{
		const uint32 ThreadId = FTraceAnalyzerUtils::GetThreadIdField(Context);
		FThreadState& ThreadState = GetThreadState(ThreadId);

		if (ThreadState.LastCycle == ~0ull)
		{
			// Ignore timing events received after EndThread.
			break;
		}

		int32 RemainingPending = ThreadState.PendingEvents.Num();
		if (RemainingPending > 0)
		{
			uint64 LastCycle = ThreadState.LastCycle;
			const FPendingEvent* PendingCursor = ThreadState.PendingEvents.GetData();
<<<<<<< HEAD
			DispatchPendingEvents(LastCycle, ~0ull, Context.EventTime, ThreadState, PendingCursor, RemainingPending);
=======
			DispatchPendingEvents(LastCycle, ~0ull, ThreadState, PendingCursor, RemainingPending);
>>>>>>> 4af6daef
			check(RemainingPending == 0);
			ThreadState.PendingEvents.Reset();
		}

		ensure(ThreadState.LastCycle != 0 || ThreadState.ScopeStack.Num() == 0);
		if (ThreadState.LastCycle != 0)
		{
			double Timestamp = Context.EventTime.AsSeconds(ThreadState.LastCycle);
			Session.UpdateDurationSeconds(Timestamp);
			while (ThreadState.ScopeStack.Num())
			{
				ThreadState.ScopeStack.Pop();
				CPUPROFILER_DEBUG_LOGF(TEXT("[%u] ^E=%llu (%.9f)\n"), ThreadState.ThreadId, ThreadState.LastCycle, Timestamp);
				ThreadState.Timeline->AppendEndEvent(Timestamp);
				CPUPROFILER_DEBUG_END_EVENT(Timestamp);
			}
		}

		ThreadState.LastCycle = ~0ull;
		break;
	}

	case RouteId_EventBatch:
	case RouteId_EndCapture:
	case RouteId_EventBatchV2:
	case RouteId_EndCaptureV2:
	{
		const uint32 ThreadId = FTraceAnalyzerUtils::GetThreadIdField(Context);
		FThreadState& ThreadState = GetThreadState(ThreadId);

		if (ThreadState.LastCycle == ~0ull)
		{
			// Ignore timing events received after EndThread.
			break;
		}

		TArrayView<const uint8> DataView = FTraceAnalyzerUtils::LegacyAttachmentArray("Data", Context);
		const uint32 BufferSize = DataView.Num();
		const uint8* BufferPtr = DataView.GetData();

		uint64 LastCycle;
		if (RouteId == RouteId_EventBatch || RouteId == RouteId_EndCapture)
		{
			LastCycle = ProcessBuffer(Context.EventTime, ThreadState, BufferPtr, BufferSize);
		}
		else
		{
			LastCycle = ProcessBufferV2(Context.EventTime, ThreadState, BufferPtr, BufferSize);
		}

		if (LastCycle)
		{
			double LastTimestamp = Context.EventTime.AsSeconds(LastCycle);
			Session.UpdateDurationSeconds(LastTimestamp);
			if (RouteId == RouteId_EndCapture || RouteId == RouteId_EndCaptureV2)
			{
				for (int32 i = ThreadState.ScopeStack.Num(); i--;)
				{
					ThreadState.ScopeStack.Pop();
					CPUPROFILER_DEBUG_LOGF(TEXT("[%u] -E=%llu (%.9f)\n"), ThreadState.ThreadId, LastCycle, LastTimestamp);
					ThreadState.Timeline->AppendEndEvent(LastTimestamp);
					CPUPROFILER_DEBUG_END_EVENT(LastTimestamp);
				}
			}
		}

		TotalEventSize += BufferSize;
		BytesPerScope = double(TotalEventSize) / double(TotalScopeCount);
		break;
	}

	case RouteId_CpuScope:
		if (Style == EStyle::EnterScope)
		{
			OnCpuScopeEnter(Context);
		}
		else
		{
			OnCpuScopeLeave(Context);
		}
		break;
	}

	return true;
}

////////////////////////////////////////////////////////////////////////////////////////////////////

uint64 FCpuProfilerAnalyzer::ProcessBuffer(const FEventTime& EventTime, FThreadState& ThreadState, const uint8* BufferPtr, uint32 BufferSize)
{
	uint64 LastCycle = ThreadState.LastCycle;

	CPUPROFILER_DEBUG_LOGF(TEXT("[%u] ProcessBuffer %llu (%.9f)\n"), ThreadState.ThreadId, LastCycle, EventTime.AsSeconds(LastCycle));

	check(EventTime.GetTimestamp() == 0);
	const uint64 BaseCycle = EventTime.AsCycle64();

	int32 RemainingPending = ThreadState.PendingEvents.Num();
	const FPendingEvent* PendingCursor = ThreadState.PendingEvents.GetData();

	const uint8* BufferEnd = BufferPtr + BufferSize;
	while (BufferPtr < BufferEnd)
	{
		uint64 DecodedCycle = FTraceAnalyzerUtils::Decode7bit(BufferPtr);
		uint64 ActualCycle = (DecodedCycle >> 1);

		// ActualCycle larger or equal to LastCycle means we have a new
		// base value.
		if (ActualCycle < LastCycle)
		{
			ActualCycle += LastCycle;
		}

		// If we late connect we will be joining the cycle stream mid-flow and
		// will have missed out on it's base timestamp. Reconstruct it here.
		if (ActualCycle < BaseCycle)
		{
			ActualCycle += BaseCycle;
		}

		// Dispatch pending events that are younger than the one we've just decoded.
<<<<<<< HEAD
		DispatchPendingEvents(LastCycle, ActualCycle, EventTime, ThreadState, PendingCursor, RemainingPending);
=======
		DispatchPendingEvents(LastCycle, ActualCycle, ThreadState, PendingCursor, RemainingPending);
>>>>>>> 4af6daef

		double ActualTime = EventTime.AsSeconds(ActualCycle);

		if (DecodedCycle & 1ull)
		{
			uint32 SpecId = IntCastChecked<uint32>(FTraceAnalyzerUtils::Decode7bit(BufferPtr));
			uint32 TimerId = GetTimerId(SpecId);

			FEventScopeState& ScopeState = ThreadState.ScopeStack.AddDefaulted_GetRef();
			ScopeState.StartCycle = ActualCycle;
			ScopeState.EventTypeId = TimerId;

			CPUPROFILER_DEBUG_LOGF(TEXT("[%u]  B=%llu (%.9f)\n"), ThreadState.ThreadId, ActualCycle, ActualTime);
			FTimingProfilerEvent Event;
			Event.TimerIndex = TimerId;
			ThreadState.Timeline->AppendBeginEvent(ActualTime, Event);
			CPUPROFILER_DEBUG_BEGIN_EVENT(ActualTime, Event);
		}
		else
		{
			// If we receive mismatched end events ignore them for now.
			// This can happen for example because tracing connects to the store after events were traced. Those events can be lost.
			if (ThreadState.ScopeStack.Num() > 0)
			{
				ThreadState.ScopeStack.Pop();
				CPUPROFILER_DEBUG_LOGF(TEXT("[%u]  E=%llu (%.9f)\n"), ThreadState.ThreadId, ActualCycle, ActualTime);
				ThreadState.Timeline->AppendEndEvent(ActualTime);
				CPUPROFILER_DEBUG_END_EVENT(ActualTime);
			}
		}

		check(ActualCycle > 0);
		LastCycle = ActualCycle;
	}
	check(BufferPtr == BufferEnd);

	if (RemainingPending == 0)
	{
		//CPUPROFILER_DEBUG_LOGF(TEXT("[%u] MetaEvents: %d added\n"), ThreadState.ThreadId, ThreadState.PendingEvents.Num());
		ThreadState.PendingEvents.Reset();
	}
	else
	{
		const int32 NumEventsToRemove = ThreadState.PendingEvents.Num() - RemainingPending;
		CPUPROFILER_DEBUG_LOGF(TEXT("[%u] MetaEvents: %d added, %d still pending\n"), ThreadState.ThreadId, NumEventsToRemove, RemainingPending);
		ThreadState.PendingEvents.RemoveAt(0, NumEventsToRemove);
	}

	ThreadState.LastCycle = LastCycle;
	return LastCycle;
}

////////////////////////////////////////////////////////////////////////////////////////////////////

uint64 FCpuProfilerAnalyzer::ProcessBufferV2(const FEventTime& EventTime, FThreadState& ThreadState, const uint8* BufferPtr, uint32 BufferSize)
{
	uint64 LastCycle = ThreadState.LastCycle;

	CPUPROFILER_DEBUG_LOGF(TEXT("[%u] ProcessBuffer %llu (%.9f)\n"), ThreadState.ThreadId, LastCycle, EventTime.AsSeconds(LastCycle));

	check(EventTime.GetTimestamp() == 0);
	const uint64 BaseCycle = EventTime.AsCycle64();

	int32 RemainingPending = ThreadState.PendingEvents.Num();
	const FPendingEvent* PendingCursor = ThreadState.PendingEvents.GetData();

	const uint8* BufferEnd = BufferPtr + BufferSize;
	while (BufferPtr < BufferEnd)
	{
		uint64 DecodedCycle = FTraceAnalyzerUtils::Decode7bit(BufferPtr);
		uint64 ActualCycle = (DecodedCycle >> 2);

		// ActualCycle larger or equal to LastCycle means we have a new
		// base value.
		if (ActualCycle < LastCycle)
		{
			ActualCycle += LastCycle;
		}

		// If we late connect we will be joining the cycle stream mid-flow and
		// will have missed out on it's base timestamp. Reconstruct it here.
		if (ActualCycle < BaseCycle)
		{
			ActualCycle += BaseCycle;
		}

		// Dispatch pending events that are younger than the one we've just decoded.
<<<<<<< HEAD
		DispatchPendingEvents(LastCycle, ActualCycle, EventTime, ThreadState, PendingCursor, RemainingPending);
=======
		DispatchPendingEvents(LastCycle, ActualCycle, ThreadState, PendingCursor, RemainingPending);
>>>>>>> 4af6daef

		double ActualTime = EventTime.AsSeconds(ActualCycle);

		if (DecodedCycle & 2ull)
		{
			constexpr uint32 CoroutineSpecId        = (1u << 31u) - 1u;
			constexpr uint32 CoroutineUnknownSpecId = (1u << 31u) - 2u;

			if (DecodedCycle & 1ull)
			{
				uint64 CoroutineId = FTraceAnalyzerUtils::Decode7bit(BufferPtr);
				uint32 TimerScopeDepth = IntCastChecked<uint32>(FTraceAnalyzerUtils::Decode7bit(BufferPtr));

				// Begins a "CoroTask" scoped timer.
				{
					if (CoroutineTimerId == ~0)
					{
						CoroutineTimerId = DefineNewTimerChecked(CoroutineSpecId, TEXT("Coroutine"));
					}

					TArray<uint8> CborData;
					{
						CborData.Reserve(256);
						FMemoryWriter MemoryWriter(CborData, false, true);
						FCborWriter CborWriter(&MemoryWriter, ECborEndianness::StandardCompliant);
						CborWriter.WriteContainerStart(ECborCode::Map, 2); // 2 is the FieldCount
						CborWriter.WriteValue("Id", 2);
						CborWriter.WriteValue(CoroutineId);
						CborWriter.WriteValue("C", 1); // continuation?
						CborWriter.WriteValue(false);
					}
					uint32 MetadataTimerId = EditableTimingProfilerProvider.AddMetadata(CoroutineTimerId, MoveTemp(CborData));

					FEventScopeState& ScopeState = ThreadState.ScopeStack.AddDefaulted_GetRef();
					ScopeState.StartCycle = ActualCycle;
					ScopeState.EventTypeId = MetadataTimerId;

					CPUPROFILER_DEBUG_LOGF(TEXT("[%u] *B=%llu (%.9f)\n"), ThreadState.ThreadId, ActualCycle, ActualTime);
					FTimingProfilerEvent Event;
					Event.TimerIndex = MetadataTimerId;
					ThreadState.Timeline->AppendBeginEvent(ActualTime, Event);
					CPUPROFILER_DEBUG_BEGIN_EVENT(ActualTime, Event);
				}

				// Begins the cpu scoped timers (suspended in previous coroutine execution).
				{
					if (CoroutineUnknownTimerId == ~0)
					{
						CoroutineUnknownTimerId = DefineNewTimerChecked(CoroutineUnknownSpecId, TEXT("<unknown>"));
					}

					//TODO: Restore the saved stack of cpu scoped timers for this CoroutineId.
					for (uint32 i = 0; i < TimerScopeDepth; ++i)
					{
						FEventScopeState& ScopeState = ThreadState.ScopeStack.AddDefaulted_GetRef();
						ScopeState.StartCycle = ActualCycle;
						ScopeState.EventTypeId = CoroutineUnknownTimerId;

						CPUPROFILER_DEBUG_LOGF(TEXT("[%u] +B=%llu (%.9f)\n"), ThreadState.ThreadId, ActualCycle, ActualTime);
						FTimingProfilerEvent Event;
						Event.TimerIndex = CoroutineUnknownTimerId;
						ThreadState.Timeline->AppendBeginEvent(ActualTime, Event);
						CPUPROFILER_DEBUG_BEGIN_EVENT(ActualTime, Event);
					}
				}
			}
			else
			{
				uint32 TimerScopeDepth = IntCastChecked<uint32>(FTraceAnalyzerUtils::Decode7bit(BufferPtr));

				if (TimerScopeDepth != 0)
				{
					//TODO: Save current stack of cpu scoped timers (using id from metadata of CoroTask timer?)

					// Ends (suspends) the cpu scoped timers.
					for (uint32 i = 0; i < TimerScopeDepth; ++i)
					{
						// If we receive mismatched end events ignore them for now.
						// This can happen for example because tracing connects to the store after events were traced. Those events can be lost.
						if (ThreadState.ScopeStack.Num() > 0)
						{
							ThreadState.ScopeStack.Pop();
							CPUPROFILER_DEBUG_LOGF(TEXT("[%u] +E=%llu (%.9f)\n"), ThreadState.ThreadId, ActualCycle, ActualTime);
							ThreadState.Timeline->AppendEndEvent(ActualTime);
							CPUPROFILER_DEBUG_END_EVENT(ActualTime);
						}
					}

					// Update the "continuation" (suspended or destroyed) metadata flag.
					if (ThreadState.ScopeStack.Num() > 0)
					{
						uint32 MetadataTimerId = ThreadState.ScopeStack.Top().EventTypeId;
						TArrayView<const uint8> Metadata = EditableTimingProfilerProvider.GetMetadata(MetadataTimerId);
						// Change the last byte in metadata to "true".
						const_cast<uint8*>(Metadata.GetData())[Metadata.Num() - 1] = (uint8)(ECborCode::Prim | ECborCode::True);
					}
				}

				// Ends the "CoroTask" scoped timer.
				{
					// If we receive mismatched end events ignore them for now.
					// This can happen for example because tracing connects to the store after events were traced. Those events can be lost.
					if (ThreadState.ScopeStack.Num() > 0)
					{
						ThreadState.ScopeStack.Pop();
						CPUPROFILER_DEBUG_LOGF(TEXT("[%u] *E=%llu (%.9f)\n"), ThreadState.ThreadId, ActualCycle, ActualTime);
						ThreadState.Timeline->AppendEndEvent(ActualTime);
						CPUPROFILER_DEBUG_END_EVENT(ActualTime);
					}
				}
			}
		}
		else
		{
			if (DecodedCycle & 1ull)
			{
				uint32 SpecId = IntCastChecked<uint32>(FTraceAnalyzerUtils::Decode7bit(BufferPtr));
				uint32 TimerId = GetTimerId(SpecId);

				FEventScopeState& ScopeState = ThreadState.ScopeStack.AddDefaulted_GetRef();
				ScopeState.StartCycle = ActualCycle;
				ScopeState.EventTypeId = TimerId;

				CPUPROFILER_DEBUG_LOGF(TEXT("[%u]  B=%llu (%.9f)\n"), ThreadState.ThreadId, ActualCycle, ActualTime);
				FTimingProfilerEvent Event;
				Event.TimerIndex = TimerId;
				ThreadState.Timeline->AppendBeginEvent(ActualTime, Event);
				CPUPROFILER_DEBUG_BEGIN_EVENT(ActualTime, Event);
			}
			else
			{
				// If we receive mismatched end events ignore them for now.
				// This can happen for example because tracing connects to the store after events were traced. Those events can be lost.
				if (ThreadState.ScopeStack.Num() > 0)
				{
					ThreadState.ScopeStack.Pop();
					CPUPROFILER_DEBUG_LOGF(TEXT("[%u]  E=%llu (%.9f)\n"), ThreadState.ThreadId, ActualCycle, ActualTime);
					ThreadState.Timeline->AppendEndEvent(ActualTime);
					CPUPROFILER_DEBUG_END_EVENT(ActualTime);
				}
			}
		}

		check(ActualCycle > 0);
		LastCycle = ActualCycle;
	}
	check(BufferPtr == BufferEnd);

	if (RemainingPending == 0)
	{
		//CPUPROFILER_DEBUG_LOGF(TEXT("[%u] MetaEvents: %d added\n"), ThreadState.ThreadId, ThreadState.PendingEvents.Num());
		ThreadState.PendingEvents.Reset();
	}
	else
	{
		const int32 NumEventsToRemove = ThreadState.PendingEvents.Num() - RemainingPending;
		CPUPROFILER_DEBUG_LOGF(TEXT("[%u] MetaEvents: %d added, %d still pending\n"), ThreadState.ThreadId, NumEventsToRemove, RemainingPending);
		ThreadState.PendingEvents.RemoveAt(0, NumEventsToRemove);
	}

	ThreadState.LastCycle = LastCycle;
	return LastCycle;
}

////////////////////////////////////////////////////////////////////////////////////////////////////

void FCpuProfilerAnalyzer::DispatchPendingEvents(
	uint64& LastCycle,
	uint64 CurrentCycle,
<<<<<<< HEAD
	const FEventTime& EventTime,
=======
>>>>>>> 4af6daef
	FThreadState& ThreadState,
	const FPendingEvent*& PendingCursor,
	int32& RemainingPending)
{
	if (ThreadState.bShouldIgnorePendingEvents)
	{
		PendingCursor += RemainingPending;
		RemainingPending = 0;
		return;
	}

	for (; RemainingPending > 0; RemainingPending--, PendingCursor++)
	{
		bool bEnter = true;
		uint64 PendingCycle = PendingCursor->Cycle;
		if (int64(PendingCycle) < 0)
		{
			PendingCycle = ~PendingCycle;
			bEnter = false;
		}

		if (PendingCycle > CurrentCycle)
		{
			break;
		}

		if (PendingCycle < LastCycle)
		{
			// Time needs to increase monotonically.
			// We are not allowing pending events (with metadata) older than regular cpu timing events.
			// When this happens we further ignore all pending events on this thread.
			// The issue can occur in late connect trace sessions with trace protocol <= 6 (i.e. the scoped events have relative timestamps).
			ThreadState.bShouldIgnorePendingEvents = true;
			PendingCursor += RemainingPending;
			RemainingPending = 0;
			UE_LOG(LogTraceServices, Error, TEXT("[CpuProfiler] Detected non-monotonically increasing timestamp. Further CPU timing events with metadata are ignored on thread %u."), ThreadState.ThreadId);
			break;
		}

		// Update LastCycle in order to verify time (of following pending events) increases monotonically.
		LastCycle = PendingCycle;

<<<<<<< HEAD
		double PendingTime = EventTime.AsSeconds(PendingCycle);
=======
		double PendingTime = PendingCursor->Time;
>>>>>>> 4af6daef

		if (bEnter)
		{
			CPUPROFILER_DEBUG_LOGF(TEXT("[%u] >B=%llu (%.9f)\n"), ThreadState.ThreadId, PendingCycle, PendingTime);
			FTimingProfilerEvent Event;
			Event.TimerIndex = PendingCursor->TimerId;
			ThreadState.Timeline->AppendBeginEvent(PendingTime, Event);
			CPUPROFILER_DEBUG_BEGIN_EVENT(PendingTime, Event);
		}
		else
		{
			CPUPROFILER_DEBUG_LOGF(TEXT("[%u] >E=%llu (%.9f)\n"), ThreadState.ThreadId, PendingCycle, PendingTime);
			ThreadState.Timeline->AppendEndEvent(PendingTime);
			CPUPROFILER_DEBUG_END_EVENT(PendingTime);
		}
	}

	ThreadState.LastCycle = LastCycle;
}

////////////////////////////////////////////////////////////////////////////////////////////////////

void FCpuProfilerAnalyzer::OnCpuScopeEnter(const FOnEventContext& Context)
{
	if (Context.EventTime.GetTimestamp() == 0)
	{
		return;
	}

	uint32 ThreadId = Context.ThreadInfo.GetId();
	FThreadState& ThreadState = GetThreadState(ThreadId);

	if (ThreadState.bShouldIgnorePendingEvents)
	{
		return;
	}

	uint32 SpecId = Context.EventData.GetTypeInfo().GetId();
	SpecId = ~SpecId; // to keep out of the way of normal spec IDs.

	uint32 TimerId;
	uint32* TimerIdIter = SpecIdToTimerIdMap.Find(SpecId);
	if (TimerIdIter)
	{
		TimerId = *TimerIdIter;
	}
	else
	{
		FString ScopeName;
		ScopeName += Context.EventData.GetTypeInfo().GetName();
		constexpr bool bMergeByName = true;
		TimerId = DefineTimer(SpecId, Session.StoreString(*ScopeName), nullptr, 0, bMergeByName);
	}

	TArray<uint8> CborData;
	Context.EventData.SerializeToCbor(CborData);
	TimerId = EditableTimingProfilerProvider.AddMetadata(TimerId, MoveTemp(CborData));

	uint64 Cycle = Context.EventTime.AsCycle64();
	double Time = Context.EventTime.AsSeconds();
	ThreadState.PendingEvents.Add({ Cycle, Time, TimerId });
}

////////////////////////////////////////////////////////////////////////////////////////////////////

void FCpuProfilerAnalyzer::OnCpuScopeLeave(const FOnEventContext& Context)
{
	if (Context.EventTime.GetTimestamp() == 0)
	{
		return;
	}

	uint32 ThreadId = Context.ThreadInfo.GetId();
	FThreadState& ThreadState = GetThreadState(ThreadId);

	if (ThreadState.bShouldIgnorePendingEvents)
	{
		return;
	}

	uint64 Cycle = Context.EventTime.AsCycle64();
	double Time = Context.EventTime.AsSeconds();
	ThreadState.PendingEvents.Add({ ~Cycle, Time, 0 });
}

////////////////////////////////////////////////////////////////////////////////////////////////////

uint32 FCpuProfilerAnalyzer::DefineTimer(uint32 SpecId, const TCHAR* Name, const TCHAR* File, uint32 Line, bool bMergeByName)
{
	// The cpu scoped events (timers) will be merged by name.
	// Ex.: If there are multiple timers defined in code with same name,
	//      those will appear in Insights as a single timer.

	// Check if a timer with same name was already defined.
	uint32* FindTimerIdByName = bMergeByName ? ScopeNameToTimerIdMap.Find(Name) : nullptr;
	if (FindTimerIdByName)
	{
		// Yes, a timer with same name was already defined.
		// Check if SpecId is already mapped to timer.
		uint32* FindTimerId = SpecIdToTimerIdMap.Find(SpecId);
		if (FindTimerId)
		{
			// Yes, SpecId was already mapped to a timer (ex. as an <unknown> timer).
			// Update name for mapped timer.
			EditableTimingProfilerProvider.SetTimerNameAndLocation(*FindTimerId, Name, File, Line);
			// In this case, we do not remap the SpecId to the previously defined timer with same name.
			// This is becasue the two timers are already used in timelines.
			// So we will continue to use separate timers, even if those have same name.
			return *FindTimerId;
		}
		else
		{
			// Map this SpecId to the previously defined timer with same name.
			SpecIdToTimerIdMap.Add(SpecId, *FindTimerIdByName);
			return *FindTimerIdByName;
		}
	}
	else
	{
		// No, a timer with same name was not defined (or we do not want to merge by name).
		// Check if SpecId is already mapped to timer.
		uint32* FindTimerId = SpecIdToTimerIdMap.Find(SpecId);
		if (FindTimerId)
		{
			// Yes, SpecId was already mapped to a timer (ex. as an <unknown> timer).
			// Update name for mapped timer.
			EditableTimingProfilerProvider.SetTimerNameAndLocation(*FindTimerId, Name, File, Line);
			if (bMergeByName)
			{
				// Map the name to the timer.
				ScopeNameToTimerIdMap.Add(Name, *FindTimerId);
			}
			return *FindTimerId;
		}
		else
		{
			// Define a new Cpu timer.
			uint32 NewTimerId = EditableTimingProfilerProvider.AddCpuTimer(Name, File, Line);
			// Map the SpecId to the timer.
			SpecIdToTimerIdMap.Add(SpecId, NewTimerId);
			if (bMergeByName)
			{
				// Map the name to the timer.
				ScopeNameToTimerIdMap.Add(Name, NewTimerId);
			}
			return NewTimerId;
		}
	}
}

////////////////////////////////////////////////////////////////////////////////////////////////////

uint32 FCpuProfilerAnalyzer::DefineNewTimerChecked(uint32 SpecId, const TCHAR* TimerName, const TCHAR* File, uint32 Line)
{
	TimerName = Session.StoreString(TimerName);
	uint32 NewTimerId = EditableTimingProfilerProvider.AddCpuTimer(TimerName, File, Line);
	SpecIdToTimerIdMap.Add(SpecId, NewTimerId);
	return NewTimerId;
}

////////////////////////////////////////////////////////////////////////////////////////////////////

uint32 FCpuProfilerAnalyzer::GetTimerId(uint32 SpecId)
{
	if (uint32* FindIt = SpecIdToTimerIdMap.Find(SpecId))
	{
		return *FindIt;
	}
	else
	{
		// Adds a timer with an "unknown" name.
		// The "unknown" timers are not merged by name, becasue the actual name
		// might be updated when an EventSpec event is received (for this SpecId).
		return DefineNewTimerChecked(SpecId, *FString::Printf(TEXT("<unknown %u>"), SpecId));
	}
}

////////////////////////////////////////////////////////////////////////////////////////////////////

FCpuProfilerAnalyzer::FThreadState& FCpuProfilerAnalyzer::GetThreadState(uint32 ThreadId)
{
	FThreadState* ThreadState = ThreadStatesMap.FindRef(ThreadId);
	if (!ThreadState)
	{
		ThreadState = new FThreadState();
		ThreadState->ThreadId = ThreadId;
		ThreadState->Timeline = &EditableTimingProfilerProvider.GetCpuThreadEditableTimeline(ThreadId);
		ThreadStatesMap.Add(ThreadId, ThreadState);

		// Just in case the rest of Insight's reporting/analysis doesn't know about
		// this thread, we'll explicitly add it. For fault tolerance.
		EditableThreadProvider.AddThread(ThreadId, nullptr, TPri_Normal);
	}
	return *ThreadState;
}

////////////////////////////////////////////////////////////////////////////////////////////////////

} // namespace TraceServices

#undef CPUPROFILER_DEBUG_LOGF
#undef CPUPROFILER_DEBUG_BEGIN_EVENT
#undef CPUPROFILER_DEBUG_END_EVENT<|MERGE_RESOLUTION|>--- conflicted
+++ resolved
@@ -56,40 +56,16 @@
 
 ////////////////////////////////////////////////////////////////////////////////////////////////////
 
-<<<<<<< HEAD
-void FCpuProfilerAnalyzer::OnAnalysisEnd(/*const FOnAnalysisEndContext& Context*/)
-{
-#if 0
+void FCpuProfilerAnalyzer::OnAnalysisEnd()
+{
 	LLM_SCOPE_BYNAME(TEXT("Insights/FCpuProfilerAnalyzer"));
 
-	//TODO: Context.EventTime
-=======
-void FCpuProfilerAnalyzer::OnAnalysisEnd()
-{
-	LLM_SCOPE_BYNAME(TEXT("Insights/FCpuProfilerAnalyzer"));
-
 	const double Timestamp = std::numeric_limits<double>::infinity();
 
->>>>>>> 4af6daef
 	for (auto& KV : ThreadStatesMap)
 	{
 		FThreadState& ThreadState = *KV.Value;
 
-<<<<<<< HEAD
-		//TODO: EndThread(Context.EventTime, ThreadState);
-
-		ensure(ThreadState.PendingEvents.Num() == 0);
-
-		if (ThreadState.LastCycle != 0 && ThreadState.LastCycle != ~0)
-		{
-			//double Timestamp = Context.EventTime.AsSeconds(ThreadState.LastCycle);
-			//Session.UpdateDurationSeconds(Timestamp);
-			double Timestamp;
-			{
-				FAnalysisSessionEditScope _(Session);
-				Timestamp = Session.GetDurationSeconds();
-			}
-=======
 		if (ThreadState.LastCycle != 0 && ThreadState.LastCycle != ~0)
 		{
 			int32 RemainingPending = ThreadState.PendingEvents.Num();
@@ -102,7 +78,6 @@
 				ThreadState.PendingEvents.Reset();
 			}
 
->>>>>>> 4af6daef
 			while (ThreadState.ScopeStack.Num())
 			{
 				ThreadState.ScopeStack.Pop();
@@ -112,15 +87,9 @@
 			}
 		}
 
-<<<<<<< HEAD
-		ensure(ThreadState.ScopeStack.Num() == 0);
-	}
-#endif
-=======
 		ensure(ThreadState.PendingEvents.Num() == 0);
 		ensure(ThreadState.ScopeStack.Num() == 0);
 	}
->>>>>>> 4af6daef
 }
 
 ////////////////////////////////////////////////////////////////////////////////////////////////////
@@ -200,11 +169,7 @@
 		{
 			uint64 LastCycle = ThreadState.LastCycle;
 			const FPendingEvent* PendingCursor = ThreadState.PendingEvents.GetData();
-<<<<<<< HEAD
-			DispatchPendingEvents(LastCycle, ~0ull, Context.EventTime, ThreadState, PendingCursor, RemainingPending);
-=======
 			DispatchPendingEvents(LastCycle, ~0ull, ThreadState, PendingCursor, RemainingPending);
->>>>>>> 4af6daef
 			check(RemainingPending == 0);
 			ThreadState.PendingEvents.Reset();
 		}
@@ -326,11 +291,7 @@
 		}
 
 		// Dispatch pending events that are younger than the one we've just decoded.
-<<<<<<< HEAD
-		DispatchPendingEvents(LastCycle, ActualCycle, EventTime, ThreadState, PendingCursor, RemainingPending);
-=======
 		DispatchPendingEvents(LastCycle, ActualCycle, ThreadState, PendingCursor, RemainingPending);
->>>>>>> 4af6daef
 
 		double ActualTime = EventTime.AsSeconds(ActualCycle);
 
@@ -418,11 +379,7 @@
 		}
 
 		// Dispatch pending events that are younger than the one we've just decoded.
-<<<<<<< HEAD
-		DispatchPendingEvents(LastCycle, ActualCycle, EventTime, ThreadState, PendingCursor, RemainingPending);
-=======
 		DispatchPendingEvents(LastCycle, ActualCycle, ThreadState, PendingCursor, RemainingPending);
->>>>>>> 4af6daef
 
 		double ActualTime = EventTime.AsSeconds(ActualCycle);
 
@@ -592,10 +549,6 @@
 void FCpuProfilerAnalyzer::DispatchPendingEvents(
 	uint64& LastCycle,
 	uint64 CurrentCycle,
-<<<<<<< HEAD
-	const FEventTime& EventTime,
-=======
->>>>>>> 4af6daef
 	FThreadState& ThreadState,
 	const FPendingEvent*& PendingCursor,
 	int32& RemainingPending)
@@ -638,11 +591,7 @@
 		// Update LastCycle in order to verify time (of following pending events) increases monotonically.
 		LastCycle = PendingCycle;
 
-<<<<<<< HEAD
-		double PendingTime = EventTime.AsSeconds(PendingCycle);
-=======
 		double PendingTime = PendingCursor->Time;
->>>>>>> 4af6daef
 
 		if (bEnter)
 		{
