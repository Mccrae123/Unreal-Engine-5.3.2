--- conflicted
+++ resolved
@@ -192,10 +192,7 @@
 				CPUPROFILER_DEBUG_END_EVENT(Timestamp);
 			}
 		}
-<<<<<<< HEAD
-=======
-
->>>>>>> d731a049
+
 		ThreadState.LastCycle = ~0ull;
 		break;
 	}
@@ -215,17 +212,9 @@
 		}
 
 		TArrayView<const uint8> DataView = FTraceAnalyzerUtils::LegacyAttachmentArray("Data", Context);
-<<<<<<< HEAD
-		TotalEventSize += DataView.Num();
 		const uint32 BufferSize = DataView.Num();
 		const uint8* BufferPtr = DataView.GetData();
 
-		uint64 LastCycle = ProcessBuffer(Context.EventTime, ThreadState, BufferPtr, BufferSize);
-		if (LastCycle != 0)
-=======
-		const uint32 BufferSize = DataView.Num();
-		const uint8* BufferPtr = DataView.GetData();
-
 		uint64 LastCycle;
 		if (RouteId == RouteId_EventBatch || RouteId == RouteId_EndCapture)
 		{
@@ -237,7 +226,6 @@
 		}
 
 		if (LastCycle)
->>>>>>> d731a049
 		{
 			double LastTimestamp = Context.EventTime.AsSeconds(LastCycle);
 			Session.UpdateDurationSeconds(LastTimestamp);
@@ -273,11 +261,8 @@
 	return true;
 }
 
-<<<<<<< HEAD
-=======
-////////////////////////////////////////////////////////////////////////////////////////////////////
-
->>>>>>> d731a049
+////////////////////////////////////////////////////////////////////////////////////////////////////
+
 uint64 FCpuProfilerAnalyzer::ProcessBuffer(const FEventTime& EventTime, FThreadState& ThreadState, const uint8* BufferPtr, uint32 BufferSize)
 {
 	uint64 LastCycle = ThreadState.LastCycle;
@@ -313,46 +298,12 @@
 		// Dispatch pending events that are younger than the one we've just decoded.
 		DispatchPendingEvents(LastCycle, ActualCycle, EventTime, ThreadState, PendingCursor, RemainingPending);
 
-<<<<<<< HEAD
-			double PendingTime = EventTime.AsSeconds(PendingCycle);
-			if (bEnter)
-			{
-				FTimingProfilerEvent Event;
-				Event.TimerIndex = PendingCursor->TimerId;
-				ThreadState.Timeline->AppendBeginEvent(PendingTime, Event);
-			}
-			else
-			{
-				ThreadState.Timeline->AppendEndEvent(PendingTime);
-			}
-		}
-
-		if (DecodedCycle & 1ull)
-		{
-			uint32 SpecId = FTraceAnalyzerUtils::Decode7bit(BufferPtr);
-			uint32* FindIt = SpecIdToTimerIdMap.Find(SpecId);
-			uint32 TimerId;
-			if (!FindIt)
-			{
-				// Adds a timer with an "unknown" name.
-				const TCHAR* TimerName = Session.StoreString(*FString::Printf(TEXT("<unknown %u>"), SpecId));
-				// The name might be updated when an EventSpec event is received (for this SpecId),
-				// so we do not want to merge by name all the unknown timers.
-				constexpr bool bMergeByName = false;
-				TimerId = DefineTimer(SpecId, TimerName, nullptr, 0, bMergeByName);
-			}
-			else
-			{
-				TimerId = *FindIt;
-			}
-=======
 		double ActualTime = EventTime.AsSeconds(ActualCycle);
 
 		if (DecodedCycle & 1ull)
 		{
 			uint32 SpecId = IntCastChecked<uint32>(FTraceAnalyzerUtils::Decode7bit(BufferPtr));
 			uint32 TimerId = GetTimerId(SpecId);
->>>>>>> d731a049
 
 			FEventScopeState& ScopeState = ThreadState.ScopeStack.AddDefaulted_GetRef();
 			ScopeState.StartCycle = ActualCycle;
@@ -633,10 +584,6 @@
 		if (int64(PendingCycle) < 0)
 		{
 			PendingCycle = ~PendingCycle;
-<<<<<<< HEAD
-			double PendingTime = EventTime.AsSeconds(PendingCycle);
-			ThreadState.Timeline->AppendEndEvent(PendingTime);
-=======
 			bEnter = false;
 		}
 
@@ -650,7 +597,6 @@
 		{
 			// Update LastCycle in order to verify time (of following pending events) increases monotonically.
 			LastCycle = PendingCycle;
->>>>>>> d731a049
 		}
 		else
 		{
@@ -672,10 +618,6 @@
 			CPUPROFILER_DEBUG_LOGF(TEXT("[%u] >B=%llu (%.9f)\n"), ThreadState.ThreadId, PendingCycle, PendingTime);
 			FTimingProfilerEvent Event;
 			Event.TimerIndex = PendingCursor->TimerId;
-<<<<<<< HEAD
-			double PendingTime = EventTime.AsSeconds(PendingCycle);
-			ThreadState.Timeline->AppendBeginEvent(PendingTime, Event);
-=======
 			ThreadState.Timeline->AppendBeginEvent(PendingTime, Event);
 			CPUPROFILER_DEBUG_BEGIN_EVENT(PendingTime, Event);
 		}
@@ -684,7 +626,6 @@
 			CPUPROFILER_DEBUG_LOGF(TEXT("[%u] >E=%llu (%.9f)\n"), ThreadState.ThreadId, PendingCycle, PendingTime);
 			ThreadState.Timeline->AppendEndEvent(PendingTime);
 			CPUPROFILER_DEBUG_END_EVENT(PendingTime);
->>>>>>> d731a049
 		}
 	}
 
@@ -744,11 +685,8 @@
 	ThreadState.PendingEvents.Add({~Cycle});
 }
 
-<<<<<<< HEAD
-=======
-////////////////////////////////////////////////////////////////////////////////////////////////////
-
->>>>>>> d731a049
+////////////////////////////////////////////////////////////////////////////////////////////////////
+
 uint32 FCpuProfilerAnalyzer::DefineTimer(uint32 SpecId, const TCHAR* Name, const TCHAR* File, uint32 Line, bool bMergeByName)
 {
 	// The cpu scoped events (timers) will be merged by name.
@@ -766,11 +704,7 @@
 		{
 			// Yes, SpecId was already mapped to a timer (ex. as an <unknown> timer).
 			// Update name for mapped timer.
-<<<<<<< HEAD
-			TimingProfilerProvider.SetTimerNameAndLocation(*FindTimerId, Name, File, Line);
-=======
 			EditableTimingProfilerProvider.SetTimerNameAndLocation(*FindTimerId, Name, File, Line);
->>>>>>> d731a049
 			// In this case, we do not remap the SpecId to the previously defined timer with same name.
 			// This is becasue the two timers are already used in timelines.
 			// So we will continue to use separate timers, even if those have same name.
@@ -792,11 +726,7 @@
 		{
 			// Yes, SpecId was already mapped to a timer (ex. as an <unknown> timer).
 			// Update name for mapped timer.
-<<<<<<< HEAD
-			TimingProfilerProvider.SetTimerNameAndLocation(*FindTimerId, Name, File, Line);
-=======
 			EditableTimingProfilerProvider.SetTimerNameAndLocation(*FindTimerId, Name, File, Line);
->>>>>>> d731a049
 			if (bMergeByName)
 			{
 				// Map the name to the timer.
@@ -807,11 +737,7 @@
 		else
 		{
 			// Define a new Cpu timer.
-<<<<<<< HEAD
-			uint32 NewTimerId = TimingProfilerProvider.AddCpuTimer(Name, File, Line);
-=======
 			uint32 NewTimerId = EditableTimingProfilerProvider.AddCpuTimer(Name, File, Line);
->>>>>>> d731a049
 			// Map the SpecId to the timer.
 			SpecIdToTimerIdMap.Add(SpecId, NewTimerId);
 			if (bMergeByName)
