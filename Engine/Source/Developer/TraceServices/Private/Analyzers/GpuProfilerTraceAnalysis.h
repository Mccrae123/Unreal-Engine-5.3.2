// Copyright Epic Games, Inc. All Rights Reserved.

#pragma once

#include "Trace/Analyzer.h"
#include "Model/TimingProfilerPrivate.h"

namespace TraceServices
{

	class FAnalysisSession;

class FGpuProfilerAnalyzer
	: public UE::Trace::IAnalyzer
{
public:
	FGpuProfilerAnalyzer(FAnalysisSession& Session, FTimingProfilerProvider& TimingProfilerProvider);
	virtual void OnAnalysisBegin(const FOnAnalysisContext& Context) override;
	virtual bool OnEvent(uint16 RouteId, EStyle Style, const FOnEventContext& Context) override;

private:
	enum : uint16
	{
		RouteId_EventSpec,
		RouteId_Frame, // GPU Index 0
		RouteId_Frame2, // GPU Index 1
	};

<<<<<<< HEAD
	Trace::FAnalysisSession& Session;
	Trace::FTimingProfilerProvider& TimingProfilerProvider;
	Trace::FTimingProfilerProvider::TimelineInternal& Timeline;
	Trace::FTimingProfilerProvider::TimelineInternal& Timeline2;
	TMap<uint64, uint32> EventTypeMap;
	double MinTime = 0.0f;
	double MinTime2 = 0.0f;
};
=======
	double GpuTimestampToSessionTime(uint64 GpuMicroseconds);

	FAnalysisSession& Session;
	FTimingProfilerProvider& TimingProfilerProvider;
	FTimingProfilerProvider::TimelineInternal& Timeline;
	FTimingProfilerProvider::TimelineInternal& Timeline2;
	TMap<uint64, uint32> EventTypeMap;
	double MinTime = 0.0f;
	double MinTime2 = 0.0f;
};

} // namespace TraceServices
>>>>>>> 6bbb88c8
<|MERGE_RESOLUTION|>--- conflicted
+++ resolved
@@ -26,16 +26,6 @@
 		RouteId_Frame2, // GPU Index 1
 	};
 
-<<<<<<< HEAD
-	Trace::FAnalysisSession& Session;
-	Trace::FTimingProfilerProvider& TimingProfilerProvider;
-	Trace::FTimingProfilerProvider::TimelineInternal& Timeline;
-	Trace::FTimingProfilerProvider::TimelineInternal& Timeline2;
-	TMap<uint64, uint32> EventTypeMap;
-	double MinTime = 0.0f;
-	double MinTime2 = 0.0f;
-};
-=======
 	double GpuTimestampToSessionTime(uint64 GpuMicroseconds);
 
 	FAnalysisSession& Session;
@@ -47,5 +37,4 @@
 	double MinTime2 = 0.0f;
 };
 
-} // namespace TraceServices
->>>>>>> 6bbb88c8
+} // namespace TraceServices