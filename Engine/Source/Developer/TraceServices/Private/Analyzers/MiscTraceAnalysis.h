--- conflicted
+++ resolved
@@ -16,10 +16,7 @@
 class FFrameProvider;
 class FChannelProvider;
 class FScreenshotProvider;
-<<<<<<< HEAD
-=======
 class FRegionProvider;
->>>>>>> 4af6daef
 
 class FMiscTraceAnalyzer
 	: public UE::Trace::IAnalyzer
@@ -30,12 +27,8 @@
 					   FLogProvider& LogProvider,
 					   FFrameProvider& FrameProvider, 
 					   FChannelProvider& ChannelProvider,
-<<<<<<< HEAD
-					   FScreenshotProvider& ScreenshotProvider);
-=======
 					   FScreenshotProvider& ScreenshotProvider,
 					   FRegionProvider& RegionProvider);
->>>>>>> 4af6daef
 	virtual void OnAnalysisBegin(const FOnAnalysisContext& Context) override;
 	virtual void OnAnalysisEnd() override;
 	virtual void OnThreadInfo(const FThreadInfo& ThreadInfo) override;
@@ -59,11 +52,8 @@
 		RouteId_ChannelToggle,
 		RouteId_ScreenshotHeader,
 		RouteId_ScreenshotChunk,
-<<<<<<< HEAD
-=======
 		RouteId_RegionBegin,
 		RouteId_RegionEnd
->>>>>>> 4af6daef
 	};
 
 	struct FThreadState
@@ -81,11 +71,8 @@
 	FFrameProvider& FrameProvider;
 	FChannelProvider& ChannelProvider;
 	FScreenshotProvider& ScreenshotProvider;
-<<<<<<< HEAD
-=======
 	FRegionProvider& RegionProvider;
 	
->>>>>>> 4af6daef
 	TMap<uint32, TSharedRef<FThreadState>> ThreadStateMap;
 	uint64 LastFrameCycle[TraceFrameType_Count] = { 0, 0 };
 	uint64 ScreenshotLogCategoryId = uint64(-1);
