--- conflicted
+++ resolved
@@ -49,11 +49,6 @@
 
 	void OnCpuScopeEnter(const FOnEventContext& Context);
 	void OnCpuScopeLeave(const FOnEventContext& Context);
-<<<<<<< HEAD
-	uint32 DefineTimer(uint32 SpecId, const TCHAR* ScopeName, const TCHAR* File, uint32 Line, bool bMergeByName); // returns the TimerId
-	FThreadState& GetThreadState(uint32 ThreadId);
-	uint64 ProcessBuffer(const FEventTime& EventTime, FThreadState& ThreadState, const uint8* BufferPtr, uint32 BufferSize);
-=======
 	uint32 DefineTimer(uint32 SpecId, const TCHAR* TimerName, const TCHAR* File, uint32 Line, bool bMergeByName); // returns the TimerId
 	uint32 DefineNewTimerChecked(uint32 SpecId, const TCHAR* TimerName, const TCHAR* File = nullptr, uint32 Line = 0); // returns the TimerId
 	uint32 GetTimerId(uint32 SpecId);
@@ -61,7 +56,6 @@
 	uint64 ProcessBuffer(const FEventTime& EventTime, FThreadState& ThreadState, const uint8* BufferPtr, uint32 BufferSize);
 	uint64 ProcessBufferV2(const FEventTime& EventTime, FThreadState& ThreadState, const uint8* BufferPtr, uint32 BufferSize);
 	void DispatchPendingEvents(uint64& LastCycle, uint64 CurrentCycle, const FEventTime& EventTime, FThreadState& ThreadState, const FPendingEvent*& PendingCursor, int32& RemainingPending);
->>>>>>> d731a049
 
 	enum : uint16
 	{
