--- conflicted
+++ resolved
@@ -27,14 +27,9 @@
 
 	Builder.RouteEvent(RouteId_Spec, "Stats", "Spec");
 	Builder.RouteEvent(RouteId_EventBatch, "Stats", "EventBatch");
-<<<<<<< HEAD
-	Builder.RouteEvent(RouteId_BeginFrame, "Misc", "BeginFrame");
-	Builder.RouteEvent(RouteId_EndFrame, "Misc", "EndFrame");
-=======
 	Builder.RouteEvent(RouteId_EventBatch2, "Stats", "EventBatch2");
 	Builder.RouteEvent(RouteId_BeginFrame, "Misc", "BeginFrame");
 	//Builder.RouteEvent(RouteId_EndFrame, "Misc", "EndFrame");
->>>>>>> 4af6daef
 }
 
 void FStatsAnalyzer::OnAnalysisEnd()
@@ -59,7 +54,6 @@
 			{
 				EditableCounter = EditableCounterProvider.CreateEditableCounter();
 				EditableCountersMap.Add(StatId, EditableCounter);
-<<<<<<< HEAD
 			}
 
 			FString Name;
@@ -123,74 +117,6 @@
 			break;
 		}
 
-		case RouteId_EventBatch:
-		{
-			uint32 ThreadId = FTraceAnalyzerUtils::GetThreadIdField(Context);
-			TSharedRef<FThreadState> ThreadState = GetThreadState(ThreadId);
-=======
-			}
-
-			FString Name;
-			FString Description;
-			FString Group;
-			if (EventData.GetString("Name", Name))
-			{
-				EventData.GetString("Description", Description);
-				EventData.GetString("Group", Group);
-			}
-			else
-			{
-				Name = reinterpret_cast<const ANSICHAR*>(EventData.GetAttachment());
-				Description = reinterpret_cast<const TCHAR*>(EventData.GetAttachment() + Name.Len() + 1);
-			}
-
-			if (Name.IsEmpty())
-			{
-				UE_LOG(LogTraceServices, Warning, TEXT("Invalid counter name for Stats counter %u."), StatId);
-				Name = FString::Printf(TEXT("<noname stats counter %u>"), StatId);
-			}
-			EditableCounter->SetName(Session.StoreString(*Name));
-
-			if (!Group.IsEmpty())
-			{
-				EditableCounter->SetGroup(Session.StoreString(*Group));
-			}
-			EditableCounter->SetDescription(Session.StoreString(*Description));
-
-			bool bIsFloatingPoint = EventData.GetValue<bool>("IsFloatingPoint");
-			EditableCounter->SetIsFloatingPoint(bIsFloatingPoint);
-			
-			bool bIsResetEveryFrame = EventData.GetValue<bool>("ShouldClearEveryFrame");
-			EditableCounter->SetIsResetEveryFrame(bIsResetEveryFrame);
-			if (bIsResetEveryFrame)
-			{
-				if (bIsFloatingPoint)
-				{
-					IEditableCounter* ResetEveryFrameEditableCounter = FloatResetEveryFrameCountersMap.FindRef(StatId);
-					if (!ResetEveryFrameEditableCounter)
-					{
-						FloatResetEveryFrameCountersMap.Add(StatId, EditableCounter);
-					}
-				}
-				else
-				{
-					IEditableCounter* ResetEveryFrameEditableCounter = Int64ResetEveryFrameCountersMap.FindRef(StatId);
-					if (!ResetEveryFrameEditableCounter)
-					{
-						Int64ResetEveryFrameCountersMap.Add(StatId, EditableCounter);
-					}
-				}
-			}
-
-			ECounterDisplayHint DisplayHint = CounterDisplayHint_None;
-			if (EventData.GetValue<bool>("IsMemory"))
-			{
-				DisplayHint = CounterDisplayHint_Memory;
-			}
-			EditableCounter->SetDisplayHint(DisplayHint);
-			break;
-		}
-
 		case RouteId_EventBatch: // deprecated in UE 5.3
 		case RouteId_EventBatch2: // added in UE 5.3
 		{
@@ -200,7 +126,6 @@
 			{
 				ThreadState->LastCycle = 0; // each batch starts with an absolute timestamp value
 			}
->>>>>>> 4af6daef
 			TArrayView<const uint8> DataView = FTraceAnalyzerUtils::LegacyAttachmentArray("Data", Context);
 			uint64 BufferSize = DataView.Num();
 			const uint8* BufferPtr = DataView.GetData();
