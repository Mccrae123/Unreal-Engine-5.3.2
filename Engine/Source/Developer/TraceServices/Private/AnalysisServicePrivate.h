--- conflicted
+++ resolved
@@ -48,11 +48,8 @@
 	virtual ILinearAllocator& GetLinearAllocator() override { return Allocator; }
 	virtual const TCHAR* StoreString(const TCHAR* String) override { return StringStore.Store(String); }
 	virtual const TCHAR* StoreString(const FStringView& String) override { return StringStore.Store(String); }
-<<<<<<< HEAD
-=======
 
 	virtual IAnalysisCache& GetCache() override { return Cache; }
->>>>>>> 6bbb88c8
 
 	virtual void BeginRead() const override { Lock.BeginRead(); }
 	virtual void EndRead() const override { Lock.EndRead(); }
