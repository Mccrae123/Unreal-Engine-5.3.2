// Copyright Epic Games, Inc. All Rights Reserved.

#pragma once

#include "TraceServices/ModuleService.h"

namespace TraceServices
{

class FDiagnosticsModule
	: public IModule
{
public:
	virtual void GetModuleInfo(FModuleInfo& OutModuleInfo) override;
	virtual void GetLoggers(TArray<const TCHAR*>& OutLoggers) override;
	virtual void OnAnalysisBegin(IAnalysisSession& Session) override;
<<<<<<< HEAD
	virtual void GetLoggers(TArray<const TCHAR *>& OutLoggers) override;
=======
>>>>>>> 4af6daef
};

} // namespace TraceServices<|MERGE_RESOLUTION|>--- conflicted
+++ resolved
@@ -14,10 +14,6 @@
 	virtual void GetModuleInfo(FModuleInfo& OutModuleInfo) override;
 	virtual void GetLoggers(TArray<const TCHAR*>& OutLoggers) override;
 	virtual void OnAnalysisBegin(IAnalysisSession& Session) override;
-<<<<<<< HEAD
-	virtual void GetLoggers(TArray<const TCHAR *>& OutLoggers) override;
-=======
->>>>>>> 4af6daef
 };
 
 } // namespace TraceServices