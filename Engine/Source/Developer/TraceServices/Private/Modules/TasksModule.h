// Copyright Epic Games, Inc. All Rights Reserved.

#pragma once

#include "TraceServices/ModuleService.h"

namespace TraceServices
{
<<<<<<< HEAD
	class FTasksModule : public IModule
	{
	public:
		virtual void GetModuleInfo(FModuleInfo& OutModuleInfo) override;
		virtual void OnAnalysisBegin(IAnalysisSession& Session) override;
		virtual void GetLoggers(TArray<const TCHAR*>& OutLoggers) override
		{
		}
		virtual const TCHAR* GetCommandLineArgument() override
		{
			return nullptr;
		}
		virtual void GenerateReports(const IAnalysisSession& Session, const TCHAR* CmdLine, const TCHAR* OutputDirectory) override
		{
		}
#if WITH_EDITOR
		virtual bool ShouldBeEnabledByDefault() const override
		{
			return false;
		}
#endif
	};
=======

class FTasksModule
	: public IModule
{
public:
	virtual void GetModuleInfo(FModuleInfo& OutModuleInfo) override;
#if WITH_EDITOR
	virtual bool ShouldBeEnabledByDefault() const override { return false; }
#endif
	virtual void OnAnalysisBegin(IAnalysisSession& Session) override;
};

>>>>>>> 4af6daef
} // namespace TraceServices<|MERGE_RESOLUTION|>--- conflicted
+++ resolved
@@ -6,30 +6,6 @@
 
 namespace TraceServices
 {
-<<<<<<< HEAD
-	class FTasksModule : public IModule
-	{
-	public:
-		virtual void GetModuleInfo(FModuleInfo& OutModuleInfo) override;
-		virtual void OnAnalysisBegin(IAnalysisSession& Session) override;
-		virtual void GetLoggers(TArray<const TCHAR*>& OutLoggers) override
-		{
-		}
-		virtual const TCHAR* GetCommandLineArgument() override
-		{
-			return nullptr;
-		}
-		virtual void GenerateReports(const IAnalysisSession& Session, const TCHAR* CmdLine, const TCHAR* OutputDirectory) override
-		{
-		}
-#if WITH_EDITOR
-		virtual bool ShouldBeEnabledByDefault() const override
-		{
-			return false;
-		}
-#endif
-	};
-=======
 
 class FTasksModule
 	: public IModule
@@ -42,5 +18,4 @@
 	virtual void OnAnalysisBegin(IAnalysisSession& Session) override;
 };
 
->>>>>>> 4af6daef
 } // namespace TraceServices