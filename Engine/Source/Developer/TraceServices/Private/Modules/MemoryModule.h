--- conflicted
+++ resolved
@@ -11,19 +11,12 @@
 	: public IModule
 {
 public:
-	#if WITH_EDITOR
-	virtual bool ShouldBeEnabledByDefault() const override { return false; }
-	#endif
 	virtual void GetModuleInfo(FModuleInfo& OutModuleInfo) override;
 #if WITH_EDITOR
 	virtual bool ShouldBeEnabledByDefault() const override { return false; }
 #endif
 	virtual void GetLoggers(TArray<const TCHAR*>& OutLoggers) override;
 	virtual void OnAnalysisBegin(IAnalysisSession& Session) override;
-<<<<<<< HEAD
-	virtual void GetLoggers(TArray<const TCHAR*>& OutLoggers) override;
-=======
->>>>>>> 4af6daef
 };
 
 } // namespace TraceServices