// Copyright Epic Games, Inc. All Rights Reserved.

#include "Utils.h"
#include "TraceServices/Utils.h"
#include "Common/FormatArgs.h"
#include "TraceServices/Containers/Tables.h"
#include "Templates/SharedPointer.h"
#include "HAL/FileManager.h"

DEFINE_LOG_CATEGORY(LogTraceServices);

namespace TraceServices
{

void Table2Csv(const IUntypedTable& Table, const TCHAR* Filename)
{
	TSharedPtr<FArchive> OutputFile = MakeShareable(IFileManager::Get().CreateFileWriter(Filename));
	check(OutputFile);
	FString Header;
	const ITableLayout& Layout = Table.GetLayout();
<<<<<<< HEAD
	uint32 ColumnCount = static_cast<uint32>(Layout.GetColumnCount());
	for (uint32 ColumnIndex = 0; ColumnIndex < ColumnCount; ++ColumnIndex)
=======
	const uint64 ColumnCount = Layout.GetColumnCount();
	for (uint64 ColumnIndex = 0; ColumnIndex < ColumnCount; ++ColumnIndex)
>>>>>>> 4af6daef
	{
		Header += Layout.GetColumnName(ColumnIndex);
		if (ColumnIndex < ColumnCount - 1)
		{
			Header += TEXT(",");
		}
		else
		{
			Header += TEXT("\n");
		}
	}
	auto AnsiHeader = StringCast<ANSICHAR>(*Header);
	OutputFile->Serialize((void*)AnsiHeader.Get(), AnsiHeader.Length());
	TUniquePtr<IUntypedTableReader> TableReader(Table.CreateReader());
	for (; TableReader->IsValid(); TableReader->NextRow())
	{
		FString Line;
<<<<<<< HEAD
		for (uint32 ColumnIndex = 0; ColumnIndex < ColumnCount; ++ColumnIndex)
=======
		for (uint64 ColumnIndex = 0; ColumnIndex < ColumnCount; ++ColumnIndex)
>>>>>>> 4af6daef
		{
			switch (Layout.GetColumnType(ColumnIndex))
			{
			case TableColumnType_Bool:
				Line += TableReader->GetValueBool(ColumnIndex) ? "true" : "false";
				break;
			case TableColumnType_Int:
				Line += FString::Printf(TEXT("%lld"), TableReader->GetValueInt(ColumnIndex));
				break;
			case TableColumnType_Float:
				Line += FString::Printf(TEXT("%f"), TableReader->GetValueFloat(ColumnIndex));
				break;
			case TableColumnType_Double:
				Line += FString::Printf(TEXT("%f"), TableReader->GetValueDouble(ColumnIndex));
				break;
			case TableColumnType_CString:
				FString ValueString = TableReader->GetValueCString(ColumnIndex);
				ValueString.ReplaceInline(TEXT(","), TEXT(" "));
				Line += ValueString;
				break;
			}
			if (ColumnIndex < ColumnCount - 1)
			{
				Line += TEXT(",");
			}
			else
			{
				Line += TEXT("\n");
			}
		}
		auto AnsiLine = StringCast<ANSICHAR>(*Line);
		OutputFile->Serialize((void*)AnsiLine.Get(), AnsiLine.Length());
	}
	OutputFile->Close();
}

void StringFormat(TCHAR* Out, uint64 MaxOut, TCHAR* Temp, uint64 MaxTemp, const TCHAR* FormatString, const uint8* FormatArgs)
{
	FFormatArgsHelper::Format(Out, MaxOut, Temp, MaxTemp, FormatString, FormatArgs);
}

} // namespace TraceServices<|MERGE_RESOLUTION|>--- conflicted
+++ resolved
@@ -18,13 +18,8 @@
 	check(OutputFile);
 	FString Header;
 	const ITableLayout& Layout = Table.GetLayout();
-<<<<<<< HEAD
-	uint32 ColumnCount = static_cast<uint32>(Layout.GetColumnCount());
-	for (uint32 ColumnIndex = 0; ColumnIndex < ColumnCount; ++ColumnIndex)
-=======
 	const uint64 ColumnCount = Layout.GetColumnCount();
 	for (uint64 ColumnIndex = 0; ColumnIndex < ColumnCount; ++ColumnIndex)
->>>>>>> 4af6daef
 	{
 		Header += Layout.GetColumnName(ColumnIndex);
 		if (ColumnIndex < ColumnCount - 1)
@@ -42,11 +37,7 @@
 	for (; TableReader->IsValid(); TableReader->NextRow())
 	{
 		FString Line;
-<<<<<<< HEAD
-		for (uint32 ColumnIndex = 0; ColumnIndex < ColumnCount; ++ColumnIndex)
-=======
 		for (uint64 ColumnIndex = 0; ColumnIndex < ColumnCount; ++ColumnIndex)
->>>>>>> 4af6daef
 		{
 			switch (Layout.GetColumnType(ColumnIndex))
 			{
