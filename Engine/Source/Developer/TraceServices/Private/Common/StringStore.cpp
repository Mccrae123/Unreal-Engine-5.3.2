// Copyright Epic Games, Inc. All Rights Reserved.

#include "Common/StringStore.h"
#include "Misc/ScopeLock.h"


namespace TraceServices
{

FStringStore::FStringStore(FSlabAllocator& InAllocator)
	: Allocator(InAllocator)
{

}

const TCHAR* FStringStore::Store(const TCHAR* String)
{
	return Store(FStringView(String));
}

const TCHAR* FStringStore::Store(const FStringView& String)
{
<<<<<<< HEAD
=======
	FScopeLock _(&Cs);
>>>>>>> 6bbb88c8
	uint32 Hash = GetTypeHash(String);
	const TCHAR** AlreadyStored = StoredStrings.Find(Hash);
	if (AlreadyStored && !String.Compare(FStringView(*AlreadyStored)))
	{
		return *AlreadyStored;
	}
	
	int32 StringLength = String.Len() + 1;
	if (BufferLeft < StringLength)
	{
		BufferPtr = reinterpret_cast<TCHAR*>(Allocator.Allocate(BlockSize * sizeof(TCHAR)));
		++BlockCount;
		BufferLeft = BlockSize;
	}
	const TCHAR* Stored = BufferPtr;
	memcpy(BufferPtr, String.GetData(), (StringLength - 1) * sizeof(TCHAR));
	BufferPtr[StringLength - 1] = TEXT('\0');
	BufferLeft -= StringLength;
	BufferPtr += StringLength;
	if (!AlreadyStored)
	{
		StoredStrings.Add(Hash, Stored);
	}
	return Stored;
}


<<<<<<< HEAD
}
=======
} // namespace TraceServices
>>>>>>> 6bbb88c8
<|MERGE_RESOLUTION|>--- conflicted
+++ resolved
@@ -20,10 +20,7 @@
 
 const TCHAR* FStringStore::Store(const FStringView& String)
 {
-<<<<<<< HEAD
-=======
 	FScopeLock _(&Cs);
->>>>>>> 6bbb88c8
 	uint32 Hash = GetTypeHash(String);
 	const TCHAR** AlreadyStored = StoredStrings.Find(Hash);
 	if (AlreadyStored && !String.Compare(FStringView(*AlreadyStored)))
@@ -51,8 +48,4 @@
 }
 
 
-<<<<<<< HEAD
-}
-=======
-} // namespace TraceServices
->>>>>>> 6bbb88c8
+} // namespace TraceServices