--- conflicted
+++ resolved
@@ -3,13 +3,9 @@
 #pragma once
 
 #include "CoreTypes.h"
-<<<<<<< HEAD
-#include "Trace/Analyzer.h"
-=======
 #include "Logging/LogMacros.h"
 #include "Trace/Analyzer.h"
 #include "TraceServices/Utils.h"
->>>>>>> 6bbb88c8
 
 DECLARE_LOG_CATEGORY_EXTERN(LogTraceServices, Log, All);
 
@@ -23,55 +19,6 @@
 	bool HasMoreBytes;
 	do
 	{
-<<<<<<< HEAD
-		uint64 Value = 0;
-		uint64 ByteIndex = 0;
-		bool HasMoreBytes;
-		do
-		{
-			uint8 ByteValue = *BufferPtr++;
-			HasMoreBytes = ByteValue & 0x80;
-			Value |= uint64(ByteValue & 0x7f) << (ByteIndex * 7);
-			++ByteIndex;
-		} while (HasMoreBytes);
-		return Value;
-	}
-
-	static int64 DecodeZigZag(const uint8*& BufferPtr)
-	{
-		uint64 Z = Decode7bit(BufferPtr);
-		return (Z & 1) ? (Z >> 1) ^ -1 : (Z >> 1);
-	}
-
-	static uint32 GetThreadIdField(
-		const Trace::IAnalyzer::FOnEventContext& Context,
-		const ANSICHAR* FieldName="ThreadId")
-	{
-		// Trace analysis was changed to be able to provide a suitable id. Prior to
-		// this users of Trace would send along their own thread ids. For backwards
-		// compatibility we'll bias field thread ids to avoid collision with Trace's.
-		static const uint32 Bias = 0x70000000;
-		uint32 ThreadId = Context.EventData.GetValue<uint32>(FieldName, 0);
-		ThreadId |= ThreadId ? Bias : Context.ThreadInfo.GetId();
-		return ThreadId;
-	}
-
-	template <typename AttachedCharType>
-	static FString LegacyAttachmentString(
-		const ANSICHAR* FieldName,
-		const Trace::IAnalyzer::FOnEventContext& Context)
-	{
-		FString Out;
-		if (!Context.EventData.GetString(FieldName, Out))
-		{
-			Out = FString(
-					Context.EventData.GetAttachmentSize() / sizeof(AttachedCharType),
-					(const AttachedCharType*)(Context.EventData.GetAttachment()));
-		}
-		return Out;
-	}
-};
-=======
 		uint8 ByteValue = *BufferPtr++;
 		HasMoreBytes = ByteValue & 0x80;
 		Value |= uint64(ByteValue & 0x7f) << (ByteIndex * 7);
@@ -100,5 +47,4 @@
 }
 
 } // namespace FTraceAnalyzerUtils
-} // namespace TraceServices
->>>>>>> 6bbb88c8
+} // namespace TraceServices