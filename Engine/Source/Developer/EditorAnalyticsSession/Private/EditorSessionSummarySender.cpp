--- conflicted
+++ resolved
@@ -7,11 +7,7 @@
 #include "IAnalyticsProviderET.h"
 #include "EditorAnalyticsSession.h"
 #include "HAL/PlatformProcess.h"
-<<<<<<< HEAD
-#include "IAnalyticsProviderET.h"
-=======
 #include "Misc/EngineVersion.h"
->>>>>>> 90fae962
 
 DEFINE_LOG_CATEGORY_STATIC(LogEditorSessionSummary, Verbose, All);
 
@@ -31,36 +27,7 @@
 	static const FString AbnormalSessionToken(TEXT("AbnormalShutdown"));
 }
 
-<<<<<<< HEAD
-namespace EditorSessionSenderUtil_4_24_3
-{
-	static const FString StoreId(TEXT("Epic Games"));
-	static const FString SessionSummarySection(TEXT("Unreal Engine/Session Summary/1_0"));
-
-	static const FString AppIdStoreKey( TEXT("AppId"));
-	static const FString AppVersionStoreKey(TEXT("AppVersion"));
-	static const FString UserIdStoreKey(TEXT("UserId"));
-
-	void DeleteExtraSessionKeys(const FString& SessionId)
-	{
-		const FString SectionName = SessionSummarySection + TEXT("/") + SessionId;
-		FPlatformMisc::DeleteStoredValue(StoreId, SectionName, AppIdStoreKey);
-		FPlatformMisc::DeleteStoredValue(StoreId, SectionName, AppVersionStoreKey);
-		FPlatformMisc::DeleteStoredValue(StoreId, SectionName, UserIdStoreKey);
-	}
-
-	void ReadAndDeleteExtraSessionKey(const FString& SessionId, const FString& InKey, FString& OutValue)
-	{
-		const FString SectionName = SessionSummarySection + TEXT("/") + SessionId;
-		FPlatformMisc::GetStoredValue(StoreId, SectionName, InKey, OutValue);
-		FPlatformMisc::DeleteStoredValue(StoreId, SectionName, InKey);
-	}
-}
-
-FEditorSessionSummarySender::FEditorSessionSummarySender(IAnalyticsProvider& InAnalyticsProvider, const FString& InSenderName, const int32 InCurrentSessionProcessId)
-=======
 FEditorSessionSummarySender::FEditorSessionSummarySender(IAnalyticsProviderET& InAnalyticsProvider, const FString& InSenderName, const uint32 InCurrentSessionProcessId)
->>>>>>> 90fae962
 	: HeartbeatTimeElapsed(0.0f)
 	, AnalyticsProvider(InAnalyticsProvider)
 	, Sender(InSenderName)
@@ -94,45 +61,7 @@
 	MonitorMiniLogs = Logs;
 }
 
-<<<<<<< HEAD
-bool FEditorSessionSummarySender::FindCurrentSession(FEditorAnalyticsSession& OutSession) const
-{
-	if (FPlatformProcess::IsApplicationRunning(CurrentSessionProcessId))
-	{
-		// still running, can't be abnormal termination
-		return false;
-	}
-
-	bool bFound = false;
-
-	if (FEditorAnalyticsSession::Lock(FTimespan::FromMilliseconds(100)))
-	{
-		TArray<FEditorAnalyticsSession> ExistingSessions;
-		FEditorAnalyticsSession::LoadAllStoredSessions(ExistingSessions);
-
-		const int32 ProcessID = CurrentSessionProcessId;
-		FEditorAnalyticsSession* CurrentSession = ExistingSessions.FindByPredicate(
-			[ProcessID](const FEditorAnalyticsSession& Session)
-			{
-				return Session.PlatformProcessID == ProcessID;
-			});
-
-		if (CurrentSession != nullptr)
-		{
-			OutSession = *CurrentSession;
-			bFound = true;
-		}
-
-		FEditorAnalyticsSession::Unlock();
-	}
-
-	return bFound;
-}
-
-void FEditorSessionSummarySender::SendStoredSessions(const bool bForceSendCurrentSession) const
-=======
 void FEditorSessionSummarySender::SendStoredSessions(const bool bForceSendOwnedSession) const
->>>>>>> 90fae962
 {
 	// Load the list of sessions to process. Expect contention on the analytic session lock between the Editor and CrashReportClientEditor (on windows) or between Editor instances (on mac/linux)
 	//   - Try every 'n' seconds if bForceSendCurrentSession is true.
@@ -189,17 +118,6 @@
 						return Session.SessionId == ToDelete.SessionId;
 					});
 			}
-<<<<<<< HEAD
-			else // Session is expired (and will not be sent)
-			{
-				// Hack 4.24.3: Normally, the extra keys are deleted once the summary event is sent, but this session summary will not be sent. Delete the extra keys now to avoid accumulating.
-				EditorSessionSenderUtil_4_24_3::DeleteExtraSessionKeys(Session.SessionId);
-			}
-			
-			SessionsToDelete.Add(Session);
-		}
-=======
->>>>>>> 90fae962
 
 			TArray<FString> SessionIDs;
 			SessionIDs.Reserve(ExistingSessions.Num());
@@ -255,19 +173,12 @@
 	AnalyticsAttributes.Emplace(TEXT("ShutdownType"), ShutdownTypeString);
 	AnalyticsAttributes.Emplace(TEXT("StartupTimestamp"), Session.StartupTimestamp.ToIso8601());
 	AnalyticsAttributes.Emplace(TEXT("Timestamp"), Session.Timestamp.ToIso8601());
-<<<<<<< HEAD
-	AnalyticsAttributes.Emplace(TEXT("SessionDuration"), Session.SessionDuration);
-	AnalyticsAttributes.Emplace(TEXT("1MinIdle"), Session.Idle1Min);
-	AnalyticsAttributes.Emplace(TEXT("5MinIdle"), Session.Idle5Min);
-	AnalyticsAttributes.Emplace(TEXT("30MinIdle"), Session.Idle30Min);
-=======
 	AnalyticsAttributes.Emplace(TEXT("SessionDuration"), FMath::FloorToInt(static_cast<float>((Session.Timestamp - Session.StartupTimestamp).GetTotalSeconds())));
 	AnalyticsAttributes.Emplace(TEXT("1MinIdle"), Session.Idle1Min);
 	AnalyticsAttributes.Emplace(TEXT("5MinIdle"), Session.Idle5Min);
 	AnalyticsAttributes.Emplace(TEXT("30MinIdle"), Session.Idle30Min);
 	AnalyticsAttributes.Emplace(TEXT("TotalUserInactivitySecs"), Session.TotalUserInactivitySeconds);
 	AnalyticsAttributes.Emplace(TEXT("TotalEditorInactivitySecs"), Session.TotalEditorInactivitySeconds);
->>>>>>> 90fae962
 	AnalyticsAttributes.Emplace(TEXT("CurrentUserActivity"), Session.CurrentUserActivity);
 	AnalyticsAttributes.Emplace(TEXT("AverageFPS"), Session.AverageFPS);
 	AnalyticsAttributes.Emplace(TEXT("Plugins"), PluginsString);
@@ -297,9 +208,6 @@
 	AnalyticsAttributes.Emplace(TEXT("IsLowDriveSpace"), Session.bIsLowDriveSpace);
 	AnalyticsAttributes.Emplace(TEXT("SentFrom"), Sender);
 
-<<<<<<< HEAD
-	// was this sent from some other process than itself or the out-of-process monitor for that run?
-=======
 	bool bErrorDetected = (ShutdownTypeString != EditorSessionSenderDefs::ShutdownSessionToken && ShutdownTypeString != EditorSessionSenderDefs::TerminatedSessionToken);
 
 	// Add the exit code to the report if it was set by out-of-process monitor (CrashReportClientEditor).
@@ -327,7 +235,6 @@
 	}
 
 	// Was this summary produced by another process than itself or the out-of-process monitor for that run?
->>>>>>> 90fae962
 	AnalyticsAttributes.Emplace(TEXT("DelayedSend"), Session.PlatformProcessID != CurrentSessionProcessId);
 
 	// Sending the summary event of the current process analytic session?
@@ -356,50 +263,5 @@
 		TempSummaryProvider->BlockUntilFlushed(2.0f);
 	}
 
-	// Hack for 4.24.3: Downcast to IAnalyticsProviderET. In 4.24, FEditorSessionSummarySender is only instantiated by the Editor or CrashReportClientEditor and in this context, the Provider is an IAnalyticsProviderET.
-	IAnalyticsProviderET& ProviderET = static_cast<IAnalyticsProviderET&>(AnalyticsProvider);
-	if (ProviderET.GetAppID().StartsWith(TEXT("CrashReporter"))) // Detect if this is called within the crash report client vs Editor. CrashReporter AppID is set in CrashReportAnalyticsConfiguration.cpp as CrashReporter.Release or CrashReporter.Dev
-	{
-		// Extract the information from the session -> Kept the public header files untouched for 4.24.3 (The member were added to FEditorAnalyticsSession in 4.25)
-		FString AppId;
-		FString AppVersion;
-		FString UserId;
-		FEditorAnalyticsSession::Lock();
-		EditorSessionSenderUtil_4_24_3::ReadAndDeleteExtraSessionKey(Session.SessionId, EditorSessionSenderUtil_4_24_3::AppIdStoreKey, AppId);
-		EditorSessionSenderUtil_4_24_3::ReadAndDeleteExtraSessionKey(Session.SessionId, EditorSessionSenderUtil_4_24_3::AppVersionStoreKey, AppVersion);
-		EditorSessionSenderUtil_4_24_3::ReadAndDeleteExtraSessionKey(Session.SessionId, EditorSessionSenderUtil_4_24_3::UserIdStoreKey, UserId);
-		FEditorAnalyticsSession::Unlock();
-
-		FString OldSessionId = ProviderET.GetSessionID();
-		FString OldAppId = ProviderET.GetAppID();
-		FString OldAppVersion = ProviderET.GetAppVersion();
-		FString OldUserId = ProviderET.GetUserID();
-
-		// Impersonate the Editor sending the summary. Since it in CrashReporter, its unlikely that another thread is going to send telemetry event(s) at the same time to interfere.
-		ProviderET.SetSessionID(CopyTemp(SessionIdString)); // This also flushes the current events.
-		ProviderET.SetAppID(CopyTemp(AppId));
-		ProviderET.SetAppVersion(CopyTemp(AppVersion));
-		ProviderET.SetUserID(CopyTemp(UserId));
-
-		// Send the event.
-		ProviderET.RecordEvent(TEXT("SessionSummary"), AnalyticsAttributes);
-
-		// Restore the provider to its original config. (This also flushes the events as side effects)
-		ProviderET.SetSessionID(MoveTemp(OldSessionId));
-		ProviderET.SetAppID(MoveTemp(OldAppId));
-		ProviderET.SetAppVersion(MoveTemp(OldAppVersion));
-		ProviderET.SetUserID(MoveTemp(OldUserId));
-	}
-	else
-	{
-		// Send the event.
-		AnalyticsProvider.RecordEvent(TEXT("SessionSummary"), AnalyticsAttributes);
-
-		// Just in case the extra keys were added.
-		FEditorAnalyticsSession::Lock();
-		EditorSessionSenderUtil_4_24_3::DeleteExtraSessionKeys(Session.SessionId);
-		FEditorAnalyticsSession::Unlock();
-	}
-
 	UE_LOG(LogEditorSessionSummary, Log, TEXT("EditorSessionSummary sent report. Type=%s, SessionId=%s"), *ShutdownTypeString, *SessionIdString);
 }