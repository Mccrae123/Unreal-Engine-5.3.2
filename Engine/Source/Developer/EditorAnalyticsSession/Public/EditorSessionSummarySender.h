// Copyright Epic Games, Inc. All Rights Reserved.

#pragma once

#include "Containers/UnrealString.h"
#include "HAL/Platform.h"
#include "Misc/DateTime.h"
#include "Misc/Optional.h"
#include "Containers/Map.h"
<<<<<<< HEAD
=======
#include "Templates/Tuple.h"
>>>>>>> 24776ab6

struct FEditorAnalyticsSession;
class IAnalyticsProviderET;

/**
  * Sender of SessionSummary events from all editor sessions in-between runs.
  * Separated from Writer to make it easier to run it out-of-process.
  */
class EDITORANALYTICSSESSION_API FEditorSessionSummarySender
{
public:
	FEditorSessionSummarySender(IAnalyticsProviderET& InAnalyticsProvider, const FString& InSenderName, const uint32 InCurrentSessionProcessId);
	~FEditorSessionSummarySender();

	void Tick(float DeltaTime);
	void Shutdown();

<<<<<<< HEAD
	void SetMonitorDiagnosticLogs(TMap<uint32, FString>&& Logs);
=======
	void SetMonitorDiagnosticLogs(TMap<uint32, TTuple<FString, FDateTime>>&& Logs);
>>>>>>> 24776ab6

private:
	/** Send any stored Sessions. */
	void SendStoredSessions(const bool bForceSendCurrentSession = false) const;
	void SendSessionSummaryEvent(const FEditorAnalyticsSession& Session) const;

private:
	float HeartbeatTimeElapsed;
	IAnalyticsProviderET& AnalyticsProvider;
	FString Sender;
	uint32 CurrentSessionProcessId;
<<<<<<< HEAD
	TMap<uint32, FString> MonitorMiniLogs; // Maps Monitor Process ID/Monitor Log
=======
	TMap<uint32, TTuple<FString,FDateTime>> MonitorMiniLogs; // Maps Monitor Process ID/Monitor Log
>>>>>>> 24776ab6
};<|MERGE_RESOLUTION|>--- conflicted
+++ resolved
@@ -7,10 +7,7 @@
 #include "Misc/DateTime.h"
 #include "Misc/Optional.h"
 #include "Containers/Map.h"
-<<<<<<< HEAD
-=======
 #include "Templates/Tuple.h"
->>>>>>> 24776ab6
 
 struct FEditorAnalyticsSession;
 class IAnalyticsProviderET;
@@ -28,11 +25,7 @@
 	void Tick(float DeltaTime);
 	void Shutdown();
 
-<<<<<<< HEAD
-	void SetMonitorDiagnosticLogs(TMap<uint32, FString>&& Logs);
-=======
 	void SetMonitorDiagnosticLogs(TMap<uint32, TTuple<FString, FDateTime>>&& Logs);
->>>>>>> 24776ab6
 
 private:
 	/** Send any stored Sessions. */
@@ -44,9 +37,5 @@
 	IAnalyticsProviderET& AnalyticsProvider;
 	FString Sender;
 	uint32 CurrentSessionProcessId;
-<<<<<<< HEAD
-	TMap<uint32, FString> MonitorMiniLogs; // Maps Monitor Process ID/Monitor Log
-=======
 	TMap<uint32, TTuple<FString,FDateTime>> MonitorMiniLogs; // Maps Monitor Process ID/Monitor Log
->>>>>>> 24776ab6
 };