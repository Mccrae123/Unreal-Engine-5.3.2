--- conflicted
+++ resolved
@@ -16,10 +16,7 @@
 		GpuCrashed,
 		Terminated,
 		Shutdown,
-<<<<<<< HEAD
-=======
 		LogOut,
->>>>>>> 24776ab6
 	};
 
 	FString SessionId;
@@ -36,12 +33,6 @@
 	uint32 PlatformProcessID;
 	uint32 MonitorProcessID; // Set to the CrashReportClientEditor PID when out-of-process reporting is used.
 	TOptional<int32> ExitCode; // Set by CrashReportClientEditor after the Editor process exit when out-of-process reporting is used and reading the exit code is supported.
-<<<<<<< HEAD
-	TOptional<int32> MonitorExceptCode; // Set by CrashReportClientEditor if an exception is caught by monitoring the Editor. This is to detect if CRC crashes itself.
-
-	FDateTime StartupTimestamp;
-	FDateTime Timestamp;
-=======
 	TOptional<int32> MonitorExceptCode; // Set in CrashReportClientEditor process when an exception or an error is caught.
 	TOptional<int32> MonitorExitCode; // Set in the Editor process when the Editor detects that CrashReportClientEditor process unexpectedly died.
 
@@ -50,15 +41,10 @@
 	FDateTime LastTickTimestamp; // Wall time (UTC) of the last engine tick recorded for the session.
 	TOptional<FDateTime> DeathTimestamp; // Wall time (UTC) of the Editor death from CRC p.o.v. (when CRC observed the Editor death)
 	volatile int32 SessionDuration = 0; // The session duration in seconds, computed using FPlatformTime::Seconds() rather than Timestamp - StartupTimestamp which can be affected by daylight saving.
->>>>>>> 24776ab6
 	volatile int32 IdleSeconds = 0; // Can be updated from concurrent threads.
 	volatile int32 Idle1Min = 0;
 	volatile int32 Idle5Min = 0;
 	volatile int32 Idle30Min = 0;
-<<<<<<< HEAD
-	volatile int32 TotalUserInactivitySeconds = 0; // If time elapsed between two user interaction is greater than a threshold, consider it inactivity and sum it up.
-=======
->>>>>>> 24776ab6
 	volatile int32 TotalEditorInactivitySeconds = 0; // Account for user input and Editor process CPU usage. Add up gaps where the CPU was not used intensively and the user did not interact.
 	FString CurrentUserActivity;
 	TArray<FString> Plugins;
@@ -199,32 +185,19 @@
 
 	/**
 	 * Persist the Editor exit code corresponding of this session in the key-store value.
-<<<<<<< HEAD
-	 * @node This function should only be called by the out of process monitor when the process exit value is known.
-	 */
-	void SaveExitCode(int32 ExitCode);
-=======
 	 * @return true if the exit code is persisted with the session data.
 	 * @node This function should only be called by the out of process monitor when the process exit value is known.
 	 */
 	bool SaveExitCode(int32 ExitCode, const FDateTime& ApproximativeDeathTimeUtc);
->>>>>>> 24776ab6
 
 	/**
 	 * Set the exception code that caused the monitor application to crash. When the monitoring application raises
 	 * and catches an unexpected exception, it tries to save the exception code it in the session before dying.
-<<<<<<< HEAD
-	 * @note This is to diagnose the cases where CrashReportClientEditor send the summary event delayed and without
-	 *       the Editor exit code.
-	 */
-	void SaveMonitorExceptCode(int32 ExceptCode);
-=======
 	 * @return true if the exception code is persisted with the session data.
 	 * @note This is to diagnose the cases where CrashReportClientEditor send the summary event delayed and without
 	 *       the Editor exit code.
 	 */
 	bool SaveMonitorExceptCode(int32 ExceptCode);
->>>>>>> 24776ab6
 
 private:
 	static FSystemWideCriticalSection* StoredValuesLock;
