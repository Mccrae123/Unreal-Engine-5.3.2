--- conflicted
+++ resolved
@@ -9,198 +9,7 @@
 struct UE_DEPRECATED(5.0, "Deprecated. This class was replaced by FEngineAnalyticsSessionSummary/FEditorAnalyticsSessionSummary") FEditorAnalyticsSession;
 struct EDITORANALYTICSSESSION_API FEditorAnalyticsSession
 {
-<<<<<<< HEAD
-	enum class EEventType : int32
-	{
-		Crashed = 0,
-		GpuCrashed,
-		Terminated,
-		Shutdown,
-		LogOut,
-	};
-
-	FString SessionId;
-
-	FString AppId;
-	FString AppVersion;
-	FString UserId;
-
-	FString ProjectName;
-	FString ProjectID;
-	FString ProjectDescription;
-	FString ProjectVersion;
-	FString EngineVersion;
-	uint32 PlatformProcessID;
-	uint32 MonitorProcessID; // Set to the CrashReportClientEditor PID when out-of-process reporting is used.
-	TOptional<int32> ExitCode; // Set by CrashReportClientEditor after the Editor process exit when out-of-process reporting is used and reading the exit code is supported.
-	TOptional<int32> MonitorExceptCode; // Set in CrashReportClientEditor process when an exception or an error is caught.
-	TOptional<int32> MonitorExitCode; // Set in the Editor process when the Editor detects that CrashReportClientEditor process unexpectedly died.
-
-	FDateTime StartupTimestamp; // Wall time (UTC) when the session started.
-	FDateTime Timestamp; // Wall time (UTC) when the session was ended.
-	FDateTime LastTickTimestamp; // Wall time (UTC) of the last engine tick recorded for the session.
-	TOptional<FDateTime> DeathTimestamp; // Wall time (UTC) of the Editor death from CRC p.o.v. (when CRC observed the Editor death)
-	volatile int32 SessionDuration = 0; // The session duration in seconds, computed using FPlatformTime::Seconds() rather than Timestamp - StartupTimestamp which can be affected by daylight saving.
-	volatile int32 IdleSeconds = 0; // Can be updated from concurrent threads.
-	volatile int32 Idle1Min = 0;
-	volatile int32 Idle5Min = 0;
-	volatile int32 Idle30Min = 0;
-	volatile int32 TotalEditorInactivitySeconds = 0; // Account for user input and Editor process CPU usage. Add up gaps where the CPU was not used intensively and the user did not interact.
-	FString CurrentUserActivity;
-	TArray<FString> Plugins;
-	float AverageFPS;
-
-	uint64 SessionTickCount = 0; // Number of times the analytic session was ticked. Zero is the interesting value. If the Editor is hang during boot, some users may be prompt to kill it.
-	uint64 EngineTickCount = 0;  // Number or times the engine was ticked.
-	uint32 UserInteractionCount = 0; // Number of slate user interactions. Zero is the interesting value. If the Editor UI hang at start up, some users may be prompt to kill it.
-
-	FString DesktopGPUAdapter;
-	FString RenderingGPUAdapter;
-	uint32 GPUVendorID;
-	uint32 GPUDeviceID;
-	uint32 GRHIDeviceRevision;
-	FString GRHIAdapterInternalDriverVersion;
-	FString GRHIAdapterUserDriverVersion;
-	FString GRHIName;
-
-	uint64 TotalPhysicalRAM;
-	int32 CPUPhysicalCores;
-	int32 CPULogicalCores;
-	FString CPUVendor;
-	FString CPUBrand;
-
-	FString CommandLine;
-	FString OSMajor;
-	FString OSMinor;
-	FString OSVersion;
-
-	bool bIs64BitOS : 1;
-	bool bCrashed : 1;
-	bool bGPUCrashed : 1;
-	bool bIsDebugger : 1;
-	bool bWasEverDebugger : 1;
-	bool bIsVanilla : 1;
-	bool bIsTerminating : 1;
-	bool bWasShutdown : 1;
-	bool bIsUserLoggingOut: 1; // Also cover shutdown/reboot as logging out is part of the process. Logging out currently end up as an abnormal termination.
-	bool bIsInPIE : 1;
-	bool bIsInEnterprise : 1;
-	bool bIsInVRMode : 1;
-	bool bIsLowDriveSpace : 1;
-	bool bIsCrcExeMissing: 1; // CrashReportClient executable is missing? To explain with MonitorProcessID would be zero.
-	bool bIsDebuggerIgnored: 1; // True if GIgnoreDebugger is true.
-
-	FEditorAnalyticsSession();
-
-	/** 
-	 * Save this session to stored values.
-	 * @returns true if the session was successfully saved.
-	 */
-	bool Save();
-
-	/**
-	 *  Load a session with the given session ID from stored values.
-	 * @returns true if the session was found and successfully loaded.
-	 */
-	bool Load(const FString& InSessionID);
-
-	/**
-	 * Delete the stored values of this session.
-	 * Does not modify the actual session object.
-	 * @returns true if the session was successfully deleted.
-	 */
-	bool Delete() const;
-
-	/**
-	 * Retrieve a list of session IDs that are currently stored locally.
-	 * @returns true if the session IDs were successfully retrieved.
-	 */
-	static bool GetStoredSessionIDs(TArray<FString>& OutSessions);
-
-	/**
-	 * Read all stored sessions into the given array. This function only loads the sessions that are
-	 * compatible with the current session format. Between releases, the format of the stored session
-	 * can change. A newer engine will load sessions from a previous engine as long as the session format
-	 * did not change.
-	 * @returns true if the sessions were successfully loaded.
-	 * @see CleanupOutdatedIncompatibleSessions()
-	 */
-	static bool LoadAllStoredSessions(TArray<FEditorAnalyticsSession>& OutSessions);
-
-	/**
-	 * Save the given session IDs to storage.
-	 * @returns true if the session IDs were successfully saved.
-	 */
-	static bool SaveStoredSessionIDs(const TArray<FString>& InSessions);
-
-	/**
-	 * Delete sessions that are incompatible with the current session format and too old to be sent even if the Editor
-	 * version corresponding to the format was used again. This is a maintenance function to prevent accumulating dead
-	 * sessions over years.
-	 * @param MaxAge Threshold to delete sessions that are older than MaxAge. Incompatible sessions are kept around for
-	 *               some time because many users continue using older versions of the Editor that would be able to send
-	 *               those sessions that a newer Editor version wouldn't.
-	 */
-	static void CleanupOutdatedIncompatibleSessions(const FTimespan& MaxAge);
-
-	/**
-	 * Try to acquire the local storage lock without blocking.
-	 * @return true if the lock was acquired successfully.
-	 */
-	static bool TryLock() { return Lock(FTimespan::Zero()); }
-
-	/**
-	 * Acquire a lock for local storage.
-	 * @returns true if the lock was acquired successfully.
-	 */
-	static bool Lock(FTimespan Timeout = FTimespan::Zero());
-
-	/**
-	 * Unlock the local storage.
-	 */
-	static void Unlock();
-
-	/** Is the local storage already locked? */
-	static bool IsLocked();
-
-	/**
-	 * Append an event to the session log. The function is meant to record concurrent events, especially during a crash
-	 * with minimum contention. The logger appends and persists the events of interest locklessly on spot as opposed to
-	 * overriding existing values in the key-store. Appending is better because it prevent dealing with event ordering
-	 * on the spot (no synchronization needed) and will preserve more information.
-	 *
-	 * @note They key-store is not easily usable in a 'lockless' fashion. On Windows, the OS provides thread safe API
-	 *       to modify the registry (add/update). On Mac/Linux, the key-store is a simple file and without synchronization,
-	 *       concurrent writes will likely corrupt the file.
-	 */
-	void LogEvent(EEventType EventTpe, const FDateTime& Timestamp);
-
-	/**
-	 * Find the sessions for which the PlatformProcessID matches the specified session process id.
-	 * @param InSessionProcessId The session with this process ID.
-	 * @param[out] The found session if any (undefined if not found)
-	 * @return True if a session for the specified process id was found, false otherwise.
-	 */
-	static bool FindSession(const uint32 InSessionProcessId, FEditorAnalyticsSession& OutSession);
-
-	/**
-	 * Persist the Editor exit code corresponding of this session in the key-store value.
-	 * @return true if the exit code is persisted with the session data.
-	 * @node This function should only be called by the out of process monitor when the process exit value is known.
-	 */
-	bool SaveExitCode(int32 ExitCode, const FDateTime& ApproximativeDeathTimeUtc);
-
-	/**
-	 * Set the exception code that caused the monitor application to crash. When the monitoring application raises
-	 * and catches an unexpected exception, it tries to save the exception code it in the session before dying.
-	 * @return true if the exception code is persisted with the session data.
-	 * @note This is to diagnose the cases where CrashReportClientEditor send the summary event delayed and without
-	 *       the Editor exit code.
-	 */
-	bool SaveMonitorExceptCode(int32 ExceptCode);
-=======
 };
->>>>>>> 6bbb88c8
 
 /** This function removes expired sessions that were created by the deprecated system. */
 EDITORANALYTICSSESSION_API void CleanupDeprecatedAnalyticSessions(const FTimespan& MaxAge);
