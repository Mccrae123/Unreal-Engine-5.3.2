--- conflicted
+++ resolved
@@ -36,19 +36,12 @@
 
 	FDateTime StartupTimestamp;
 	FDateTime Timestamp;
-<<<<<<< HEAD
-	int32 SessionDuration;
-	int32 Idle1Min;
-	int32 Idle5Min;
-	int32 Idle30Min;
-=======
 	volatile int32 IdleSeconds = 0; // Can be updated from concurrent threads.
 	volatile int32 Idle1Min = 0;
 	volatile int32 Idle5Min = 0;
 	volatile int32 Idle30Min = 0;
 	volatile int32 TotalUserInactivitySeconds = 0; // If time elapsed between two user interaction is greater than a threshold, consider it inactivity and sum it up.
 	volatile int32 TotalEditorInactivitySeconds = 0; // Account for user input and Editor process CPU usage. Add up gaps where the CPU was not used intensively and the user did not interact.
->>>>>>> 90fae962
 	FString CurrentUserActivity;
 	TArray<FString> Plugins;
 	float AverageFPS;
@@ -91,12 +84,6 @@
 	 * @returns true if the session was successfully saved.
 	 */
 	bool Save();
-
-	/**
-	 * Save only the bare minimum of fields that may have changed during a crash.
-	 * @returns true if the session was successfully saved.
-	 */
-	bool SaveForCrash();
 
 	/**
 	 *  Load a session with the given session ID from stored values.
