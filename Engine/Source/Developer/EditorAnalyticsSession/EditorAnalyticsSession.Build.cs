// Copyright Epic Games, Inc. All Rights Reserved.

namespace UnrealBuildTool.Rules
{
	public class EditorAnalyticsSession : ModuleRules
	{
		public EditorAnalyticsSession( ReadOnlyTargetRules Target ) : base( Target )
		{
			PrivateDependencyModuleNames.AddRange(
				new string[]
				{
					"Core",
					"Analytics",
<<<<<<< HEAD
					"AnalyticsET",
=======
					"AnalyticsET"
>>>>>>> 90fae962
				}
			);
		}
	}
}<|MERGE_RESOLUTION|>--- conflicted
+++ resolved
@@ -11,11 +11,7 @@
 				{
 					"Core",
 					"Analytics",
-<<<<<<< HEAD
-					"AnalyticsET",
-=======
 					"AnalyticsET"
->>>>>>> 90fae962
 				}
 			);
 		}
