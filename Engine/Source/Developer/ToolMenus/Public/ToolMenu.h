// Copyright 1998-2019 Epic Games, Inc. All Rights Reserved.

#pragma once

#include "CoreMinimal.h"

#include "ToolMenuOwner.h"
#include "ToolMenuDelegates.h"
#include "ToolMenuSection.h"
#include "ToolMenuContext.h"
#include "UObject/Object.h"
#include "Framework/MultiBox/ToolMenuBase.h"

#include "ToolMenu.generated.h"

UCLASS(BlueprintType)
class TOOLMENUS_API UToolMenu : public UToolMenuBase
{
	GENERATED_BODY()

public:

	UToolMenu();

	UFUNCTION(BlueprintCallable, Category = "Tool Menus")
	void InitMenu(const FToolMenuOwner Owner, FName Name, FName Parent = NAME_None, EMultiBoxType Type = EMultiBoxType::Menu);

	UFUNCTION(BlueprintCallable, Category = "Tool Menus", meta = ( ScriptName = "AddSection", DisplayName = "Add Section", AutoCreateRefTerm = "Label", AdvancedDisplay = "InsertName,InsertType" ))
	void AddSectionScript(const FName SectionName, const FText& Label = FText(), const FName InsertName = NAME_None, const EToolMenuInsertType InsertType = EToolMenuInsertType::Default);

	UFUNCTION(BlueprintCallable, Category = "Tool Menus", meta = ( ScriptName = "AddDynamicSection", DisplayName = "Add Dynamic Section" ))
	void AddDynamicSectionScript(const FName SectionName, UToolMenuSectionDynamic* Object);

	UFUNCTION(BlueprintCallable, Category = "Tool Menus")
	void AddMenuEntry(const FName SectionName, const FToolMenuEntry& Args);

	UFUNCTION(BlueprintCallable, Category = "Tool Menus")
	void AddMenuEntryObject(UToolMenuEntryScript* InObject);

	UFUNCTION(BlueprintCallable, Category = "Tool Menus", meta = ( ScriptName = "AddSubMenu", AutoCreateRefTerm = "Label,ToolTip" ))
	UToolMenu* AddSubMenuScript(const FName Owner, const FName SectionName, const FName Name, const FText& Label, const FText& ToolTip = FText());

	UToolMenu* AddSubMenu(const FToolMenuOwner Owner, const FName SectionName, const FName Name, const FText& Label, const FText& ToolTip = FText());

	void RemoveSection(const FName SectionName);

	FToolMenuSection& AddSection(const FName SectionName, const TAttribute< FText >& InLabel = TAttribute<FText>(), const FToolMenuInsert InPosition = FToolMenuInsert());

	FToolMenuSection& AddDynamicSection(const FName SectionName, const FNewSectionConstructChoice& InConstruct, const FToolMenuInsert InPosition = FToolMenuInsert());

	FToolMenuSection* FindSection(const FName SectionName);

	FToolMenuSection& FindOrAddSection(const FName SectionName);

	FName GetMenuName() const { return MenuName; }

	bool IsRegistered() const { return bRegistered; }

	/** returns array [Menu, Menu.SubMenuA, Menu.SubMenuB] for Menu.SubMenuB.SubMenuB */
	TArray<const UToolMenu*> GetSubMenuChain() const;

	/** returns "SubMenuC.SubMenuD" for menu "ModuleA.MenuB.SubMenuC.SubMenuD" */
	FString GetSubMenuNamePath() const;

	/* Set support for extenders */
	void SetExtendersEnabled(bool bEnabled);

	//~ Begin UToolMenuBase Interface
	virtual bool IsEditing() const override;
	virtual FName GetSectionName(const FName InEntryName) const override;
	virtual bool ContainsSection(const FName InName) const override;
	virtual bool ContainsEntry(const FName InName) const override;
	virtual FCustomizedToolMenu* FindMenuCustomization() const override;
	virtual FCustomizedToolMenu* AddMenuCustomization() const override;
	virtual FCustomizedToolMenuHierarchy GetMenuCustomizationHierarchy() const override;
	virtual void UpdateMenuCustomizationFromMultibox(const TSharedRef<const FMultiBox>& InMultiBox) override;
	//~ End UToolMenuBase Interface

	TArray<FName> GetMenuHierarchyNames(bool bIncludeSubMenuRoot) const;
	void SetMaxHeight(uint32 InMaxHeight)
	{
		MaxHeight = InMaxHeight;
	}

	template <typename TContextType>
	TContextType* FindContext() const
	{
		return Context.FindContext<TContextType>();
	}

	//~ Begin UObject Interface
	virtual bool IsDestructionThreadSafe() const { return false; }
	//~ End UObject Interface

	friend class UToolMenus;

private:

	void InitGeneratedCopy(const UToolMenu* Source, const FName InMenuName, const FToolMenuContext* InContext = nullptr);

	bool FindEntry(const FName EntryName, int32& SectionIndex, int32& EntryIndex) const;

	FToolMenuEntry* FindEntry(const FName EntryName);

	const FToolMenuEntry* FindEntry(const FName EntryName) const;

	int32 IndexOfSection(const FName SectionName) const;

	int32 FindInsertIndex(const FToolMenuSection& InSection) const;

	bool IsRegistering() const;

public:

	UPROPERTY(EditAnywhere, BlueprintReadWrite, Category = "Tool Menus")
	FName MenuName;

	UPROPERTY(EditAnywhere, BlueprintReadWrite, Category = "Tool Menus")
	FName MenuParent;

	UPROPERTY(EditAnywhere, BlueprintReadWrite, Category = "Tool Menus")
	FName StyleName;

	UPROPERTY(EditAnywhere, BlueprintReadWrite, Category = "Tool Menus")
	FName TutorialHighlightName;

	UPROPERTY(EditAnywhere, BlueprintReadWrite, Category = "Tool Menus")
	EMultiBoxType MenuType;

	UPROPERTY(EditAnywhere, BlueprintReadWrite, Category = "Tool Menus")
	bool bShouldCloseWindowAfterMenuSelection;

	UPROPERTY(EditAnywhere, BlueprintReadWrite, Category = "Tool Menus")
	bool bCloseSelfOnly;

	UPROPERTY(EditAnywhere, BlueprintReadWrite, Category = "Tool Menus")
	bool bSearchable;

	UPROPERTY(EditAnywhere, BlueprintReadWrite, Category = "ToolBar")
	bool bToolBarIsFocusable;

	UPROPERTY(EditAnywhere, BlueprintReadWrite, Category = "ToolBar")
	bool bToolBarForceSmallIcons;

	/** Prevent menu from being customized */
	UPROPERTY(EditAnywhere, BlueprintReadWrite, Category = "ToolBar")
	bool bPreventCustomization;

	UPROPERTY(EditAnywhere, BlueprintReadWrite, Category = "Tool Menus")
	FToolMenuOwner MenuOwner;
	
	UPROPERTY()
	FToolMenuContext Context;

	UPROPERTY()
	TArray<FToolMenuSection> Sections;

	UPROPERTY()
	const UToolMenu* SubMenuParent;

	UPROPERTY()
	FName SubMenuSourceEntryName;

	FMultiBox::FOnModifyBlockWidgetAfterMake ModifyBlockWidgetAfterMake;

private:

	bool bRegistered;
	bool bIsRegistering;
<<<<<<< HEAD
=======
	bool bExtendersEnabled;
>>>>>>> 875978bd

	const ISlateStyle* StyleSet;

	uint32 MaxHeight;
};<|MERGE_RESOLUTION|>--- conflicted
+++ resolved
@@ -167,10 +167,7 @@
 
 	bool bRegistered;
 	bool bIsRegistering;
-<<<<<<< HEAD
-=======
 	bool bExtendersEnabled;
->>>>>>> 875978bd
 
 	const ISlateStyle* StyleSet;
 
