// Copyright 1998-2019 Epic Games, Inc. All Rights Reserved.

#pragma once

#include "CoreMinimal.h"

#include "ToolMenuContext.generated.h"

struct FUIAction;
class FUICommandInfo;
class FUICommandList;
class FTabManager;
class FExtender;

UCLASS(BlueprintType, Abstract)
class TOOLMENUS_API UToolMenuContextBase : public UObject
{
	GENERATED_BODY()
};

UCLASS()
class TOOLMENUS_API USlateTabManagerContext : public UToolMenuContextBase
{
	GENERATED_BODY()
public:

	TWeakPtr<FTabManager> TabManager;
};

USTRUCT(BlueprintType)
struct TOOLMENUS_API FToolMenuContext
{
	GENERATED_BODY()
public:

	FToolMenuContext();
	FToolMenuContext(UObject* InContext);
	FToolMenuContext(TSharedPtr<FUICommandList> InCommandList, TSharedPtr<FExtender> InExtender = TSharedPtr<FExtender>(), UObject* InContext = nullptr);

	template <typename TContextType>
	TContextType* FindContext() const
<<<<<<< HEAD
=======
	{
		for (UObject* Object : ContextObjects)
		{
			if (TContextType* Result = Cast<TContextType>(Object))
			{
				return Result;
			}
		}

		return nullptr;
	}

	template <typename TContextType>
	TContextType* Find() const
>>>>>>> 875978bd
	{
		for (UObject* Object : ContextObjects)
		{
			if (TContextType* Result = Cast<TContextType>(Object))
			{
				return Result;
			}
		}

		return nullptr;
	}

	UObject* FindByClass(UClass* InClass) const;

	void AppendCommandList(const TSharedRef<FUICommandList>& InCommandList);
	void AppendCommandList(const TSharedPtr<FUICommandList>& InCommandList);
	const FUIAction* GetActionForCommand(TSharedPtr<const FUICommandInfo> Command, TSharedPtr<const FUICommandList>& OutCommandList) const;
	const FUIAction* GetActionForCommand(TSharedPtr<const FUICommandInfo> Command) const;

	void AddExtender(const TSharedPtr<FExtender>& InExtender);
	TSharedPtr<FExtender> GetAllExtenders();
	void ReplaceExtenders(const TSharedPtr<FExtender>& InExtender);
	void ResetExtenders();

	void AppendObjects(const TArray<UObject*>& InObjects);
	void AddObject(UObject* InObject);

	friend class UToolMenus;
	friend struct FToolMenuEntry;

	bool IsEditing() const { return bIsEditing; }

	bool bIsEditing;

private:

	UPROPERTY()
	TArray<UObject*> ContextObjects;

	TArray<TSharedPtr<FUICommandList>> CommandLists;

	TSharedPtr<FUICommandList> CommandList;

	TArray<TSharedPtr<FExtender>> Extenders;
};
<|MERGE_RESOLUTION|>--- conflicted
+++ resolved
@@ -39,8 +39,6 @@
 
 	template <typename TContextType>
 	TContextType* FindContext() const
-<<<<<<< HEAD
-=======
 	{
 		for (UObject* Object : ContextObjects)
 		{
@@ -55,7 +53,6 @@
 
 	template <typename TContextType>
 	TContextType* Find() const
->>>>>>> 875978bd
 	{
 		for (UObject* Object : ContextObjects)
 		{
