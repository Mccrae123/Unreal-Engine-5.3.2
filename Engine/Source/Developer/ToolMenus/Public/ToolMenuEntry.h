// Copyright Epic Games, Inc. All Rights Reserved.

#pragma once

#include "CoreMinimal.h"

#include "ToolMenuOwner.h"
#include "ToolMenuDelegates.h"
#include "ToolMenuMisc.h"

#include "Misc/Attribute.h"
#include "Framework/MultiBox/MultiBoxDefs.h"
#include "Framework/Commands/UICommandInfo.h"
#include "UObject/TextProperty.h"
#include "ToolMenuEntry.generated.h"

class UToolMenuEntryScript;
struct FKeyEvent;

struct FToolMenuEntrySubMenuData
{
public:
	FToolMenuEntrySubMenuData() :
		bIsSubMenu(false),
		bOpenSubMenuOnClick(false),
		bAutoCollapse(false)
	{
	}

	bool bIsSubMenu;
	bool bOpenSubMenuOnClick;
	/** Entry placed into the parent's menu when there is only one entry */
	bool bAutoCollapse;
	FNewToolMenuChoice ConstructMenu;
};

struct FToolMenuEntryOptionsDropdownData
{
	FNewToolMenuChoice MenuContentGenerator;
	TAttribute<FText> ToolTip;
	FUIAction Action;
};

struct FToolMenuEntryToolBarData
{
public:
	FToolMenuEntryToolBarData() :
		bSimpleComboBox(false),
		bIsFocusable(false),
		bForceSmallIcons(false)
	{
	}

	/** Delegate that generates a widget for this combo button's menu content.  Called when the menu is summoned. */
	FNewToolMenuChoice ComboButtonContextMenuGenerator;

	/** Legacy delegate that generates a widget for this combo button's menu content.  Called when the menu is summoned. */
	FNewToolBarDelegateLegacy ConstructLegacy;

	TSharedPtr<FToolMenuEntryOptionsDropdownData> OptionsDropdownData;

	bool bSimpleComboBox;

	/** Whether ToolBar will have Focusable buttons */
	bool bIsFocusable;

	/** Whether this toolbar should always use small icons, regardless of the current settings */
	bool bForceSmallIcons;

};


struct FToolMenuEntryWidgetData
{
public:
	FToolMenuEntryWidgetData() :
		bNoIndent(false),
		bSearchable(false),
		bNoPadding(false)
	{
	}

	/** Remove the padding from the left of the widget that lines it up with other menu items */
	bool bNoIndent;

	/** If true, widget will be searchable */
	bool bSearchable;

	/** If true, no padding will be added */
	bool bNoPadding;
};

struct FToolMenuCustomWidgetContext
{
	// The style used by the menu creating the widget
	const class ISlateStyle* StyleSet = nullptr;

	// The name of the style used by the menu creating the widget
	FName StyleName;
};

USTRUCT(BlueprintType)
struct TOOLMENUS_API FToolMenuEntry
{
	GENERATED_BODY()

	FToolMenuEntry();
	FToolMenuEntry(const FToolMenuOwner InOwner, const FName InName, EMultiBlockType InType);

	FToolMenuEntry(const FToolMenuEntry&);
	FToolMenuEntry(FToolMenuEntry&&);

	FToolMenuEntry& operator=(const FToolMenuEntry&);
	FToolMenuEntry& operator=(FToolMenuEntry&&);

	static FToolMenuEntry InitMenuEntry(const FName InName, const TAttribute<FText>& InLabel, const TAttribute<FText>& InToolTip, const TAttribute<FSlateIcon>& InIcon, const FToolUIActionChoice& InAction, const EUserInterfaceActionType UserInterfaceActionType = EUserInterfaceActionType::Button, const FName InTutorialHighlightName = NAME_None);
	static FToolMenuEntry InitMenuEntry(const TSharedPtr< const FUICommandInfo >& InCommand, const TAttribute<FText>& InLabelOverride = TAttribute<FText>(), const TAttribute<FText>& InToolTipOverride = TAttribute<FText>(), const TAttribute<FSlateIcon>& InIconOverride = TAttribute<FSlateIcon>(), const FName InTutorialHighlightName = NAME_None, const TOptional<FName> InNameOverride = TOptional<FName>());
	static FToolMenuEntry InitMenuEntry(const FName InNameOverride, const TSharedPtr< const FUICommandInfo >& InCommand, const TAttribute<FText>& InLabelOverride = TAttribute<FText>(), const TAttribute<FText>& InToolTipOverride = TAttribute<FText>(), const TAttribute<FSlateIcon>& InIconOverride = TAttribute<FSlateIcon>(), const FName InTutorialHighlightName = NAME_None);
	static FToolMenuEntry InitMenuEntryWithCommandList(const TSharedPtr<const FUICommandInfo>& InCommand, const TSharedPtr<const FUICommandList>& InCommandList, const TAttribute<FText>& InLabelOverride = TAttribute<FText>(), const TAttribute<FText>& InToolTipOverride = TAttribute<FText>(), const TAttribute<FSlateIcon>& InIconOverride = TAttribute<FSlateIcon>(), const FName InTutorialHighlightName = NAME_None, const TOptional<FName> InNameOverride = TOptional<FName>());
	static FToolMenuEntry InitMenuEntry(const FName InName, const FToolUIActionChoice& InAction, const TSharedRef<SWidget>& Widget);

	static FToolMenuEntry InitSubMenu(const FName InName, const TAttribute<FText>& InLabel, const TAttribute<FText>& InToolTip, const FNewToolMenuChoice& InMakeMenu, const FToolUIActionChoice& InAction, const EUserInterfaceActionType InUserInterfaceActionType, bool bInOpenSubMenuOnClick = false, const TAttribute<FSlateIcon>& InIcon = TAttribute<FSlateIcon>(), const bool bShouldCloseWindowAfterMenuSelection = true);
	static FToolMenuEntry InitSubMenu(const FName InName, const TAttribute<FText>& InLabel, const TAttribute<FText>& InToolTip, const FNewToolMenuChoice& InMakeMenu, bool bInOpenSubMenuOnClick = false, const TAttribute<FSlateIcon>& InIcon = TAttribute<FSlateIcon>(), const bool bShouldCloseWindowAfterMenuSelection = true);
	static FToolMenuEntry InitSubMenu(const FName InName, const FToolUIActionChoice& InAction, const TSharedRef<SWidget>& InWidget, const FNewToolMenuChoice& InMakeMenu, bool bShouldCloseWindowAfterMenuSelection = true);

	static FToolMenuEntry InitToolBarButton(const FName InName, const FToolUIActionChoice& InAction, const TAttribute<FText>& InLabel = TAttribute<FText>(), const TAttribute<FText>& InToolTip = TAttribute<FText>(), const TAttribute<FSlateIcon>& InIcon = TAttribute<FSlateIcon>(), const EUserInterfaceActionType UserInterfaceActionType = EUserInterfaceActionType::Button, FName InTutorialHighlightName = NAME_None);
	static FToolMenuEntry InitToolBarButton(const TSharedPtr< const FUICommandInfo >& InCommand, const TAttribute<FText>& InLabelOverride = TAttribute<FText>(), const TAttribute<FText>& InToolTipOverride = TAttribute<FText>(), const TAttribute<FSlateIcon>& InIconOverride = TAttribute<FSlateIcon>(), FName InTutorialHighlightName = NAME_None, const TOptional<FName> InNameOverride = TOptional<FName>());
	static FToolMenuEntry InitComboButton(const FName InName, const FToolUIActionChoice& InAction, const FNewToolMenuChoice& InMenuContentGenerator, const TAttribute<FText>& InLabelOverride = TAttribute<FText>(), const TAttribute<FText>& InToolTipOverride = TAttribute<FText>(), const TAttribute<FSlateIcon>& InIconOverride = TAttribute<FSlateIcon>(), bool bInSimpleComboBox = false, FName InTutorialHighlightName = NAME_None);

	static FToolMenuEntry InitSeparator(const FName InName);

	static FToolMenuEntry InitWidget(const FName InName, const TSharedRef<SWidget>& InWidget, const FText& Label, bool bNoIndent = false, bool bSearchable = true, bool bNoPadding = false);

	bool IsSubMenu() const { return SubMenuData.bIsSubMenu; }

	bool IsConstructLegacy() const { return ConstructLegacy.IsBound(); }

	const FUIAction* GetActionForCommand(const FToolMenuContext& InContext, TSharedPtr<const FUICommandList>& OutCommandList) const;

	void SetCommandList(const TSharedPtr<const FUICommandList>& InCommandList);

	void AddOptionsDropdown(FUIAction InAction, const FOnGetContent InMenuContentGenerator, const TAttribute<FText>& InToolTip = TAttribute<FText>());
	void AddKeybindFromCommand(const TSharedPtr< const FUICommandInfo >& InCommand);

	bool IsCommandKeybindOnly() const;
	bool CommandAcceptsInput(const FKeyEvent& InKeyEvent) const;
	bool TryExecuteToolUIAction(const FToolMenuContext& InContext);
	friend struct FToolMenuSection;
	friend class UToolMenuEntryScript;

private:

	void SetCommand(const TSharedPtr< const FUICommandInfo >& InCommand, TOptional<FName> InName, const TAttribute<FText>& InLabel, const TAttribute<FText>& InToolTip, const TAttribute<FSlateIcon>& InIcon);

	void ResetActions();

	bool IsScriptObjectDynamicConstruct() const;

	bool IsNonLegacyDynamicConstruct() const;

public:

	UPROPERTY(EditAnywhere, BlueprintReadWrite, Category = "Tool Menus")
	FName Name;

	UPROPERTY(EditAnywhere, BlueprintReadWrite, Category = "Tool Menus")
	FToolMenuOwner Owner;

	UPROPERTY(EditAnywhere, BlueprintReadWrite, Category = "Tool Menus")
	EMultiBlockType Type;

	UPROPERTY(EditAnywhere, BlueprintReadWrite, Category = "Tool Menus")
	EUserInterfaceActionType UserInterfaceActionType;

	UPROPERTY(EditAnywhere, BlueprintReadWrite, Category = "Tool Menus")
	FName TutorialHighlightName;

	UPROPERTY(EditAnywhere, BlueprintReadWrite, Category = "Tool Menus")
	FToolMenuInsert InsertPosition;

	UPROPERTY(EditAnywhere, BlueprintReadWrite, Category = "Tool Menus")
	bool bShouldCloseWindowAfterMenuSelection;

	UPROPERTY(EditAnywhere, BlueprintReadWrite, Category = "Tool Menus")
	TObjectPtr<UToolMenuEntryScript> ScriptObject;

	UPROPERTY(EditAnywhere, BlueprintReadWrite, Category = "Tool Menus")
	FName StyleNameOverride;

	FToolMenuEntrySubMenuData SubMenuData;

	FToolMenuEntryToolBarData ToolBarData;

	FToolMenuEntryWidgetData WidgetData;

	UE_DEPRECATED(5.0, "Use MakeCustomWidget instead")
	FNewToolMenuWidget MakeWidget;

<<<<<<< HEAD
=======
	/** Optional delegate that returns a widget to use as this menu entry */
	FNewToolMenuCustomWidget MakeCustomWidget;

>>>>>>> 6bbb88c8
	TAttribute<FText> Label;
	TAttribute<FText> ToolTip;
	TAttribute<FSlateIcon> Icon;

private:

	friend class UToolMenus;
	friend class UToolMenuEntryExtensions;
	friend class FPopulateMenuBuilderWithToolMenuEntry;

	FToolUIActionChoice Action;

	FToolMenuStringCommand StringExecuteAction;

	TSharedPtr< const FUICommandInfo > Command;
	TSharedPtr< const FUICommandList > CommandList;

	FNewToolMenuSectionDelegate Construct;
	FNewToolMenuDelegateLegacy ConstructLegacy;

	bool bAddedDuringRegister;

	UPROPERTY()
	bool bCommandIsKeybindOnly;
};<|MERGE_RESOLUTION|>--- conflicted
+++ resolved
@@ -196,12 +196,9 @@
 	UE_DEPRECATED(5.0, "Use MakeCustomWidget instead")
 	FNewToolMenuWidget MakeWidget;
 
-<<<<<<< HEAD
-=======
 	/** Optional delegate that returns a widget to use as this menu entry */
 	FNewToolMenuCustomWidget MakeCustomWidget;
 
->>>>>>> 6bbb88c8
 	TAttribute<FText> Label;
 	TAttribute<FText> ToolTip;
 	TAttribute<FSlateIcon> Icon;
