--- conflicted
+++ resolved
@@ -1425,7 +1425,6 @@
 		for (const FToolMenuEntry& Block : Section.Blocks)
 		{
 			if (Block.SubMenuData.ConstructMenu.OnGetContent.IsBound())
-<<<<<<< HEAD
 			{
 				MenuBarBuilder.AddPullDownMenu(
 					Block.Label,
@@ -1435,24 +1434,10 @@
 				);
 			}
 			else if (Block.SubMenuData.ConstructMenu.NewMenuLegacy.IsBound())
-=======
->>>>>>> 4af6daef
 			{
 				MenuBarBuilder.AddPullDownMenu(
 					Block.Label,
 					Block.ToolTip,
-<<<<<<< HEAD
-=======
-					Block.SubMenuData.ConstructMenu.OnGetContent,
-					Block.Name
-				);
-			}
-			else if (Block.SubMenuData.ConstructMenu.NewMenuLegacy.IsBound())
-			{
-				MenuBarBuilder.AddPullDownMenu(
-					Block.Label,
-					Block.ToolTip,
->>>>>>> 4af6daef
 					Block.SubMenuData.ConstructMenu.NewMenuLegacy,
 					Block.Name
 				);
