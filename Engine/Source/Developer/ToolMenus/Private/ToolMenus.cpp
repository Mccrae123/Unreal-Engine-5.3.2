// Copyright Epic Games, Inc. All Rights Reserved.

#include "ToolMenus.h"
#include "IToolMenusModule.h"

#include "Textures/SlateIcon.h"
#include "Framework/Commands/UIAction.h"
#include "Framework/MultiBox/MultiBox.h"
#include "Framework/MultiBox/MultiBoxBuilder.h"
#include "Framework/Application/SlateApplication.h"
#include "Internationalization/Internationalization.h"

#include "HAL/PlatformApplicationMisc.h" // For clipboard
#include "Widgets/Layout/SScrollBox.h"

#define LOCTEXT_NAMESPACE "ToolMenuSubsystem"

DEFINE_LOG_CATEGORY(LogToolMenus);

UToolMenus* UToolMenus::Singleton = nullptr;
bool UToolMenus::bHasShutDown = false;
FSimpleMulticastDelegate UToolMenus::StartupCallbacks;
TOptional<FDelegateHandle> UToolMenus::InternalStartupCallbackHandle;

FAutoConsoleCommand ToolMenusRefreshMenuWidget = FAutoConsoleCommand(
	TEXT("ToolMenus.RefreshAllWidgets"),
	TEXT("Refresh All Tool Menu Widgets"),
	FConsoleCommandDelegate::CreateLambda([]() {
		UToolMenus::Get()->RefreshAllWidgets();
	}));

FName FToolMenuStringCommand::GetTypeName() const
{
	static const FName CommandName("Command");
	static const FName PythonName("Python");

	switch (Type)
	{
	case EToolMenuStringCommandType::Command:
		return CommandName;
	case EToolMenuStringCommandType::Python:
		return PythonName;
	case EToolMenuStringCommandType::Custom:
		return CustomType;
	default:
		break;
	}

	return NAME_None;
}

FExecuteAction FToolMenuStringCommand::ToExecuteAction(const FToolMenuContext& Context) const
{
	if (IsBound())
	{
		return FExecuteAction::CreateStatic(&UToolMenus::ExecuteStringCommand, *this, Context);
	}

	return FExecuteAction();
}

FToolUIActionChoice::FToolUIActionChoice(const TSharedPtr< const FUICommandInfo >& InCommand, const FUICommandList& InCommandList)
{
	if (InCommand.IsValid())
	{
		if (const FUIAction* UIAction = InCommandList.GetActionForCommand(InCommand))
		{
			Action = *UIAction;
			ToolAction.Reset();
			DynamicToolAction.Reset();
		}
	}
}

class FPopulateMenuBuilderWithToolMenuEntry
{
public:
	FPopulateMenuBuilderWithToolMenuEntry(FMenuBuilder& InMenuBuilder, UToolMenu* InMenuData, FToolMenuSection& InSection, FToolMenuEntry& InBlock, bool bInAllowSubMenuCollapse) :
		MenuBuilder(InMenuBuilder),
		MenuData(InMenuData),
		Section(InSection),
		Block(InBlock),
		BlockNameOverride(InBlock.Name),
		bAllowSubMenuCollapse(bInAllowSubMenuCollapse),
		bIsEditing(InMenuData->IsEditing())
	{
	}

	void AddSubMenuEntryToMenuBuilder()
	{
		FName SubMenuFullName = UToolMenus::JoinMenuPaths(MenuData->MenuName, BlockNameOverride);
		FNewMenuDelegate NewMenuDelegate;
		bool bSubMenuAdded = false;

		if (Block.SubMenuData.ConstructMenu.NewMenuLegacy.IsBound())
		{
			NewMenuDelegate = Block.SubMenuData.ConstructMenu.NewMenuLegacy;
		}
		else if (Block.SubMenuData.ConstructMenu.NewToolMenuWidget.IsBound())
		{
			// Full replacement of the widget shown when submenu is opened
			FOnGetContent OnGetContent = UToolMenus::Get()->ConvertWidgetChoice(Block.SubMenuData.ConstructMenu, MenuData->Context);
			if (OnGetContent.IsBound())
			{
				MenuBuilder.AddWrapperSubMenu(
					Block.Label.Get(),
					Block.ToolTip.Get(),
					OnGetContent,
					Block.Icon.Get()
				);
			}
			bSubMenuAdded = true;
		}
		else if (BlockNameOverride == NAME_None)
		{
			if (Block.SubMenuData.ConstructMenu.NewToolMenu.IsBound())
			{
				// Blocks with no name cannot call PopulateSubMenu()
				NewMenuDelegate = FNewMenuDelegate::CreateUObject(UToolMenus::Get(), &UToolMenus::PopulateSubMenuWithoutName, TWeakObjectPtr<UToolMenu>(MenuData), Block.SubMenuData.ConstructMenu.NewToolMenu);
			}
			else
			{
				UE_LOG(LogToolMenus, Warning, TEXT("Submenu that has no name is missing required delegate: %s"), *MenuData->MenuName.ToString());
			}
		}
		else
		{
			if (Block.SubMenuData.bAutoCollapse && bAllowSubMenuCollapse)
			{
				// Preview the submenu to see if it should be collapsed
				UToolMenu* GeneratedSubMenu = UToolMenus::Get()->GenerateSubMenu(MenuData, BlockNameOverride);
				if (GeneratedSubMenu)
				{
					int32 NumSubMenuEntries = 0;
					FToolMenuEntry* FirstEntry = nullptr;
					for (FToolMenuSection& SubMenuSection : GeneratedSubMenu->Sections)
					{
						NumSubMenuEntries += SubMenuSection.Blocks.Num();
						if (!FirstEntry && SubMenuSection.Blocks.Num() > 0)
						{
							FirstEntry = &SubMenuSection.Blocks[0];
						}
					}

					if (NumSubMenuEntries == 1)
					{
						// Use bAllowSubMenuCollapse = false to avoid recursively collapsing a hierarchy of submenus that each contain one item
						FPopulateMenuBuilderWithToolMenuEntry PopulateMenuBuilderWithToolMenuEntry(MenuBuilder, MenuData, Section, *FirstEntry, /* bAllowSubMenuCollapse= */ false);
						PopulateMenuBuilderWithToolMenuEntry.SetBlockNameOverride(Block.Name);
						PopulateMenuBuilderWithToolMenuEntry.Populate();
						return;
					}
				}
			}

			NewMenuDelegate = FNewMenuDelegate::CreateUObject(UToolMenus::Get(), &UToolMenus::PopulateSubMenu, TWeakObjectPtr<UToolMenu>(MenuData), BlockNameOverride);
		}

		if (!bSubMenuAdded)
		{
			if (Widget.IsValid())
			{
				if (bUIActionIsSet)
				{
					MenuBuilder.AddSubMenu(UIAction, Widget.ToSharedRef(), NewMenuDelegate, Block.bShouldCloseWindowAfterMenuSelection);
				}
				else
				{
					MenuBuilder.AddSubMenu(Widget.ToSharedRef(), NewMenuDelegate, Block.SubMenuData.bOpenSubMenuOnClick, Block.bShouldCloseWindowAfterMenuSelection);
				}
			}
			else
			{
				if (bUIActionIsSet)
				{
					MenuBuilder.AddSubMenu(
						Block.Label,
						Block.ToolTip,
						NewMenuDelegate,
						UIAction,
						BlockNameOverride,
						Block.UserInterfaceActionType,
						Block.SubMenuData.bOpenSubMenuOnClick,
						Block.Icon.Get(),
						Block.bShouldCloseWindowAfterMenuSelection
					);
				}
				else
				{
					MenuBuilder.AddSubMenu(
						Block.Label,
						Block.ToolTip,
						NewMenuDelegate,
						Block.SubMenuData.bOpenSubMenuOnClick,
						Block.Icon.Get(),
						Block.bShouldCloseWindowAfterMenuSelection,
						BlockNameOverride
					);
				}
			}
		}
	}

	void AddStandardEntryToMenuBuilder()
	{
		if (Block.Command.IsValid())
		{
			bool bPopCommandList = false;
			TSharedPtr<const FUICommandList> CommandListForAction;
			if (Block.GetActionForCommand(MenuData->Context, CommandListForAction) != nullptr && CommandListForAction.IsValid())
			{
				MenuBuilder.PushCommandList(CommandListForAction.ToSharedRef());
				bPopCommandList = true;
			}
			else
			{
				UE_LOG(LogToolMenus, Error, TEXT("UI command not found for menu entry: %s, menu: %s"), *BlockNameOverride.ToString(), *MenuData->MenuName.ToString());
			}

			MenuBuilder.AddMenuEntry(Block.Command, BlockNameOverride, LabelToDisplay, Block.ToolTip, Block.Icon.Get());

			if (bPopCommandList)
			{
				MenuBuilder.PopCommandList();
			}
		}
		else if (Block.ScriptObject)
		{
			UToolMenuEntryScript* ScriptObject = Block.ScriptObject;
			const FSlateIcon Icon = ScriptObject->CreateIconAttribute(MenuData->Context).Get();
			MenuBuilder.AddMenuEntry(ScriptObject->CreateLabelAttribute(MenuData->Context), ScriptObject->CreateToolTipAttribute(MenuData->Context), Icon, UIAction, ScriptObject->Data.Name, Block.UserInterfaceActionType, Block.TutorialHighlightName);
		}
		else
		{
			if (Widget.IsValid())
			{
				MenuBuilder.AddMenuEntry(UIAction, Widget.ToSharedRef(), BlockNameOverride, Block.ToolTip, Block.UserInterfaceActionType, Block.TutorialHighlightName);
			}
			else
			{
				MenuBuilder.AddMenuEntry(LabelToDisplay, Block.ToolTip, Block.Icon.Get(), UIAction, BlockNameOverride, Block.UserInterfaceActionType, Block.TutorialHighlightName);
			}
		}
	}

	void Populate()
	{
		if (Block.ConstructLegacy.IsBound())
		{
			if (!bIsEditing)
			{
				Block.ConstructLegacy.Execute(MenuBuilder, MenuData);
			}

			return;
		}

		UIAction = UToolMenus::ConvertUIAction(Block, MenuData->Context);
		bUIActionIsSet = UIAction.ExecuteAction.IsBound() || UIAction.CanExecuteAction.IsBound() || UIAction.GetActionCheckState.IsBound() || UIAction.IsActionVisibleDelegate.IsBound();

		if (Block.MakeWidget.IsBound())
		{
			Widget = Block.MakeWidget.Execute(MenuData->Context);
		}

		LabelToDisplay = Block.Label;
		if (bIsEditing && (!Block.Label.IsSet() || Block.Label.Get().IsEmpty()))
		{
			LabelToDisplay = FText::FromName(BlockNameOverride);
		}

		if (Block.Type == EMultiBlockType::MenuEntry)
		{
			if (Block.IsSubMenu())
			{
				AddSubMenuEntryToMenuBuilder();
			}
			else
			{
				AddStandardEntryToMenuBuilder();
			}
		}
		else if (Block.Type == EMultiBlockType::Separator)
		{
			MenuBuilder.AddMenuSeparator(BlockNameOverride);
		}
		else if (Block.Type == EMultiBlockType::Widget)
		{
			if (bIsEditing)
			{
				MenuBuilder.AddMenuEntry(LabelToDisplay, Block.ToolTip, Block.Icon.Get(), UIAction, BlockNameOverride, Block.UserInterfaceActionType, Block.TutorialHighlightName);
			}
			else
			{
				MenuBuilder.AddWidget(Widget.ToSharedRef(), LabelToDisplay.Get(), Block.WidgetData.bNoIndent, Block.WidgetData.bSearchable);
			}
		}
		else
		{
			UE_LOG(LogToolMenus, Warning, TEXT("Menu '%s', item '%s', type not currently supported: %d"), *MenuData->MenuName.ToString(), *BlockNameOverride.ToString(), Block.Type);
		}
	};

	void SetBlockNameOverride(const FName InBlockNameOverride) { BlockNameOverride = InBlockNameOverride; };

private:
	FMenuBuilder& MenuBuilder;
	UToolMenu* MenuData;
	FToolMenuSection& Section;
	FToolMenuEntry& Block;
	FName BlockNameOverride;

	FUIAction UIAction;
	TSharedPtr<SWidget> Widget;
	TAttribute<FText> LabelToDisplay;
	bool bAllowSubMenuCollapse;
	bool bUIActionIsSet;
	const bool bIsEditing;
};

UToolMenus::UToolMenus() :
	bNextTickTimerIsSet(false),
	bRefreshWidgetsNextTick(false),
	bCleanupStaleWidgetsNextTick(false),
	bCleanupStaleWidgetsNextTickGC(false),
	bEditMenusMode(false)
{
}

UToolMenus* UToolMenus::Get()
{
	if (!Singleton && !bHasShutDown)
	{
		// Required for StartupModule and ShutdownModule to be called and FindModule to list the ToolsMenus module
		FModuleManager::LoadModuleChecked<IToolMenusModule>("ToolMenus");

		Singleton = NewObject<UToolMenus>();
		Singleton->AddToRoot();
		check(Singleton);
	}

	return Singleton;
}

void UToolMenus::BeginDestroy()
{
	if (Singleton == this)
	{
		UnregisterPrivateStartupCallback();

		bHasShutDown = true;
		Singleton = nullptr;
	}

	Super::BeginDestroy();
}

bool UToolMenus::IsToolMenuUIEnabled()
{
	if (!FSlateApplication::IsInitialized())
	{
		return false;
	}

	return !IsRunningCommandlet() && !IsRunningGame() && !IsRunningDedicatedServer() && !IsRunningClientOnly();
}

FName UToolMenus::JoinMenuPaths(const FName Base, const FName Child)
{
	return *(Base.ToString() + TEXT(".") + Child.ToString());
}

bool UToolMenus::SplitMenuPath(const FName MenuPath, FName& OutLeft, FName& OutRight)
{
	if (MenuPath != NAME_None)
	{
		FString Left;
		FString Right;
		if (MenuPath.ToString().Split(TEXT("."), &Left, &Right, ESearchCase::CaseSensitive, ESearchDir::FromEnd))
		{
			OutLeft = *Left;
			OutRight = *Right;
			return true;
		}
	}

	return false;
}

bool UToolMenus::GetDisplayUIExtensionPoints() const
{
	return ShouldDisplayExtensionPoints.IsBound() && ShouldDisplayExtensionPoints.Execute();
}

UToolMenu* UToolMenus::FindMenu(const FName Name)
{
	UToolMenu** Found = Menus.Find(Name);
	return Found ? *Found : nullptr;
}

bool UToolMenus::IsMenuRegistered(const FName Name) const
{
	const UToolMenu* const * Found = Menus.Find(Name);
	return Found && *Found && (*Found)->IsRegistered();
}

TArray<UToolMenu*> UToolMenus::CollectHierarchy(const FName InName, const TMap<FName, FName>& UnregisteredParentNames)
{
	TArray<UToolMenu*> Result;
	TArray<FName> SubstitutedMenuNames;

	FName CurrentMenuName = InName;
	while (CurrentMenuName != NAME_None)
	{
		FName AdjustedMenuName = CurrentMenuName;
		if (!SubstitutedMenuNames.Contains(AdjustedMenuName))
		{
			if (const FName* SubstitutionName = MenuSubstitutionsDuringGenerate.Find(CurrentMenuName))
			{
				// Allow collection hierarchy when InName is a substitute for one of InName's parents
				// Will occur in menu editor when a substitute menu is selected from drop down list
				bool bSubstituteAlreadyInHierarchy = false;
				for (const UToolMenu* Other : Result)
				{
					if (Other->GetMenuName() == *SubstitutionName)
					{
						bSubstituteAlreadyInHierarchy = true;
						break;
					}
				}

				if (!bSubstituteAlreadyInHierarchy)
				{
					AdjustedMenuName = *SubstitutionName;

					// Handle substitute's parent hierarchy including the original menu again by not substituting the same menu twice
					SubstitutedMenuNames.Add(CurrentMenuName);
				}
			}
		}

		UToolMenu* Current = FindMenu(AdjustedMenuName);
		if (!Current)
		{
			UE_LOG(LogToolMenus, Warning, TEXT("Failed to find menu: %s for %s"), *AdjustedMenuName.ToString(), *InName.ToString());
			return TArray<UToolMenu*>();
		}

		if (Result.Contains(Current))
		{
			UE_LOG(LogToolMenus, Warning, TEXT("Infinite loop detected in tool menu: %s"), *InName.ToString());
			return TArray<UToolMenu*>();
		}

		Result.Add(Current);

		if (Current->IsRegistered())
		{
			CurrentMenuName = Current->MenuParent;
		}
		else if (const FName* FoundUnregisteredParentName = UnregisteredParentNames.Find(CurrentMenuName))
		{
			CurrentMenuName = *FoundUnregisteredParentName;
		}
		else
		{
			CurrentMenuName = NAME_None;
		}
	}

	Algo::Reverse(Result);

	return Result;
}

TArray<UToolMenu*> UToolMenus::CollectHierarchy(const FName InName)
{
	TMap<FName, FName> UnregisteredParents;
	return CollectHierarchy(InName, UnregisteredParents);
}

void UToolMenus::ListAllParents(const FName InName, TArray<FName>& AllParents)
{
	for (const UToolMenu* Menu : CollectHierarchy(InName))
	{
		AllParents.Add(Menu->MenuName);
	}
}

void UToolMenus::AssembleMenuSection(UToolMenu* GeneratedMenu, const UToolMenu* Other, FToolMenuSection* DestSection, const FToolMenuSection& OtherSection)
{
	// Build list of blocks in expected order including blocks created by construct delegates
	TArray<FToolMenuEntry> RemainingBlocks;
	TArray<FToolMenuEntry> BlocksToAddLast;

	UToolMenu* ConstructedEntries = nullptr;
	for (const FToolMenuEntry& Block : OtherSection.Blocks)
	{
		if (!Block.IsNonLegacyDynamicConstruct())
		{
			if (Block.bAddedDuringRegister)
			{
				RemainingBlocks.Add(Block);
			}
			else
			{
				BlocksToAddLast.Add(Block);
			}
			continue;
		}

		if (ConstructedEntries == nullptr)
		{
			ConstructedEntries = NewToolMenuObject(FName(TEXT("TempAssembleMenuSection")), NAME_None);
			if (!ensure(ConstructedEntries))
			{
				break;
			}
			ConstructedEntries->Context = DestSection->Context;
		}

		TArray<FToolMenuEntry> GeneratedEntries;
		GeneratedEntries.Add(Block);

		int32 NumIterations = 0;
		while (GeneratedEntries.Num() > 0)
		{
			FToolMenuEntry& GeneratedEntry = GeneratedEntries[0];
			if (GeneratedEntry.IsNonLegacyDynamicConstruct())
			{
				if (NumIterations++ > 5000)
				{
					UE_LOG(LogToolMenus, Warning, TEXT("Possible infinite loop for menu: %s, section: %s, block: %s"), *Other->MenuName.ToString(), *OtherSection.Name.ToString(), *Block.Name.ToString());
					break;
				}
				
				ConstructedEntries->Sections.Reset();
				if (GeneratedEntry.IsScriptObjectDynamicConstruct())
				{
					GeneratedEntry.ScriptObject->ConstructMenuEntry(ConstructedEntries, DestSection->Name, DestSection->Context);
				}
				else
				{
					FToolMenuSection& ConstructedSection = ConstructedEntries->AddSection(DestSection->Name);
					ConstructedSection.Context = ConstructedEntries->Context;
					GeneratedEntry.Construct.Execute(ConstructedSection);
				}
				GeneratedEntries.RemoveAt(0, 1, false);

				// Combine all user's choice of selections here into the current section target
				// If the user wants to add items to different sections they will need to create dynamic section instead (for now)
				int32 NumBlocksInserted = 0;
				for (FToolMenuSection& ConstructedSection : ConstructedEntries->Sections)
				{
					for (FToolMenuEntry& ConstructedBlock : ConstructedSection.Blocks)
					{
						if (ConstructedBlock.InsertPosition.IsDefault())
						{
							ConstructedBlock.InsertPosition = Block.InsertPosition;
						}
					}
					GeneratedEntries.Insert(ConstructedSection.Blocks, NumBlocksInserted);
					NumBlocksInserted += ConstructedSection.Blocks.Num();
				}
			}
			else
			{
				if (Block.bAddedDuringRegister)
				{
					RemainingBlocks.Add(GeneratedEntry);
				}
				else
				{
					BlocksToAddLast.Add(GeneratedEntry);
				}
				GeneratedEntries.RemoveAt(0, 1, false);
			}
		}
	}

	if (ConstructedEntries)
	{
		ConstructedEntries->Empty();
		ConstructedEntries = nullptr;
	}

	RemainingBlocks.Append(BlocksToAddLast);

	// Repeatedly loop because insert location may not exist until later in list
	while (RemainingBlocks.Num() > 0)
	{
		int32 NumHandled = 0;
		for (int32 i = 0; i < RemainingBlocks.Num(); ++i)
		{
			FToolMenuEntry& Block = RemainingBlocks[i];
			int32 DestIndex = DestSection->FindBlockInsertIndex(Block);
			if (DestIndex != INDEX_NONE)
			{
				DestSection->Blocks.Insert(Block, DestIndex);
				RemainingBlocks.RemoveAt(i);
				--i;
				++NumHandled;
				// Restart loop because items earlier in the list may need to attach to this block
				break;
			}
		}
		if (NumHandled == 0)
		{
			for (const FToolMenuEntry& Block : RemainingBlocks)
			{
				UE_LOG(LogToolMenus, Warning, TEXT("Menu item not found: '%s' for insert: '%s'"), *Block.InsertPosition.Name.ToString(), *Block.Name.ToString());
			}
			break;
		}
	}
}

void UToolMenus::AssembleMenu(UToolMenu* GeneratedMenu, const UToolMenu* Other)
{
	TArray<FToolMenuSection> RemainingSections;

	UToolMenu* ConstructedSections = nullptr;
	for (const FToolMenuSection& OtherSection : Other->Sections)
	{
		if (!OtherSection.IsNonLegacyDynamic())
		{
			RemainingSections.Add(OtherSection);
			continue;
		}
		
		if (ConstructedSections == nullptr)
		{
			ConstructedSections = NewToolMenuObject(FName(TEXT("TempAssembleMenu")), NAME_None);
			if (!ensure(ConstructedSections))
			{
				break;
			}
			ConstructedSections->Context = GeneratedMenu->Context;
		}

		TArray<FToolMenuSection> GeneratedSections;
		GeneratedSections.Add(OtherSection);

		int32 NumIterations = 0;
		while (GeneratedSections.Num() > 0)
		{
			if (GeneratedSections[0].IsNonLegacyDynamic())
			{
				if (NumIterations++ > 5000)
				{
					UE_LOG(LogToolMenus, Warning, TEXT("Possible infinite loop for menu: %s, section: %s"), *Other->MenuName.ToString(), *OtherSection.Name.ToString());
					break;
				}

				ConstructedSections->Sections.Reset();
				
				if (GeneratedSections[0].ToolMenuSectionDynamic)
				{
					GeneratedSections[0].ToolMenuSectionDynamic->ConstructSections(ConstructedSections, GeneratedMenu->Context);
				}
				else if (GeneratedSections[0].Construct.NewToolMenuDelegate.IsBound())
				{
					GeneratedSections[0].Construct.NewToolMenuDelegate.Execute(ConstructedSections);
				}

				for (FToolMenuSection& ConstructedSection : ConstructedSections->Sections)
				{
					if (ConstructedSection.InsertPosition.IsDefault())
					{
						ConstructedSection.InsertPosition = GeneratedSections[0].InsertPosition;
					}
				}
				
				GeneratedSections.RemoveAt(0, 1, false);				
				GeneratedSections.Insert(ConstructedSections->Sections, 0);
			}
			else
			{
				RemainingSections.Add(GeneratedSections[0]);
				GeneratedSections.RemoveAt(0, 1, false);
			}
		}
	}

	if (ConstructedSections)
	{
		ConstructedSections->Empty();
		ConstructedSections = nullptr;
	}

	while (RemainingSections.Num() > 0)
	{
		int32 NumHandled = 0;
		for (int32 i=0; i < RemainingSections.Num(); ++i)
		{
			FToolMenuSection& RemainingSection = RemainingSections[i];

			// Menubars do not have sections, combine all sections into one
			if (GeneratedMenu->MenuType == EMultiBoxType::MenuBar)
			{
				RemainingSection.Name = NAME_None;
			}

			// Update existing section
			FToolMenuSection* Section = GeneratedMenu->FindSection(RemainingSection.Name);
			if (!Section)
			{
				// Try add new section (if insert location exists)
				int32 DestIndex = GeneratedMenu->FindInsertIndex(RemainingSection);
				if (DestIndex != INDEX_NONE)
				{
					GeneratedMenu->Sections.InsertDefaulted(DestIndex);
					Section = &GeneratedMenu->Sections[DestIndex];
					Section->InitGeneratedSectionCopy(RemainingSection, GeneratedMenu->Context);
				}
				else
				{
					continue;
				}
			}
			else
			{
				// Allow overriding label
				if (!Section->Label.IsSet() && RemainingSection.Label.IsSet())
				{
					Section->Label = RemainingSection.Label;
				}
			}

			AssembleMenuSection(GeneratedMenu, Other, Section, RemainingSection);
			RemainingSections.RemoveAt(i);
			--i;
			++NumHandled;
			break;
		}
		if (NumHandled == 0)
		{
			for (const FToolMenuSection& RemainingSection : RemainingSections)
			{
				UE_LOG(LogToolMenus, Warning, TEXT("Menu section not found: '%s' for insert: '%s'"), *RemainingSection.InsertPosition.Name.ToString(), *RemainingSection.Name.ToString());
			}
			break;
		}
	}
}

bool UToolMenus::GetEditMenusMode() const
{
	return bEditMenusMode;
}

void UToolMenus::SetEditMenusMode(bool bShow)
{
	if (bEditMenusMode != bShow)
	{
		bEditMenusMode = bShow;
		RefreshAllWidgets();
	}
}

void UToolMenus::RemoveCustomization(const FName InName)
{
	int32 FoundIndex = FindMenuCustomizationIndex(InName);
	if (FoundIndex != INDEX_NONE)
	{
		CustomizedMenus.RemoveAt(FoundIndex, 1, false);
	}
}

int32 UToolMenus::FindMenuCustomizationIndex(const FName InName)
{
	for (int32 i = 0; i < CustomizedMenus.Num(); ++i)
	{
		if (CustomizedMenus[i].Name == InName)
		{
			return i;
		}
	}

	return INDEX_NONE;
}

FCustomizedToolMenu* UToolMenus::FindMenuCustomization(const FName InName)
{
	for (int32 i = 0; i < CustomizedMenus.Num(); ++i)
	{
		if (CustomizedMenus[i].Name == InName)
		{
			return &CustomizedMenus[i];
		}
	}

	return nullptr;
}

FCustomizedToolMenu* UToolMenus::AddMenuCustomization(const FName InName)
{
	if (FCustomizedToolMenu* Found = FindMenuCustomization(InName))
	{
		return Found;
	}
	else
	{
		FCustomizedToolMenu& NewCustomization = CustomizedMenus.AddDefaulted_GetRef();
		NewCustomization.Name = InName;
		return &NewCustomization;
	}
}

FCustomizedToolMenu* UToolMenus::FindRuntimeMenuCustomization(const FName InName)
{
	for (int32 i = 0; i < RuntimeCustomizedMenus.Num(); ++i)
	{
		if (RuntimeCustomizedMenus[i].Name == InName)
		{
			return &RuntimeCustomizedMenus[i];
		}
	}

	return nullptr;
}

FCustomizedToolMenu* UToolMenus::AddRuntimeMenuCustomization(const FName InName)
{
	if (FCustomizedToolMenu* Found = FindRuntimeMenuCustomization(InName))
	{
		return Found;
	}
	else
	{
		FCustomizedToolMenu& NewCustomization = RuntimeCustomizedMenus.AddDefaulted_GetRef();
		NewCustomization.Name = InName;
		return &NewCustomization;
	}
}

void UToolMenus::ApplyCustomization(UToolMenu* GeneratedMenu)
{
	FCustomizedToolMenuHierarchy CustomizationHierarchy = GeneratedMenu->GetMenuCustomizationHierarchy();
	if (CustomizationHierarchy.Hierarchy.Num() == 0 && CustomizationHierarchy.RuntimeHierarchy.Num() == 0)
	{
		return;
	}
	FCustomizedToolMenu CustomizedMenu = CustomizationHierarchy.GenerateFlattened();

	TArray<FToolMenuSection> NewSections;
	NewSections.Reserve(GeneratedMenu->Sections.Num());

	TSet<FName> PlacedEntries;

	TArray<int32> NewSectionIndices;
	NewSectionIndices.Reserve(GeneratedMenu->Sections.Num());

	// Add sections with customized ordering first
	for (const FName& SectionName : CustomizedMenu.SectionOrder)
	{
		if (SectionName != NAME_None)
		{
			int32 OriginalIndex = GeneratedMenu->Sections.IndexOfByPredicate([SectionName](const FToolMenuSection& OriginalSection) { return OriginalSection.Name == SectionName; });
			if (OriginalIndex != INDEX_NONE)
			{
				NewSectionIndices.Add(OriginalIndex);
			}
		}
	}

	// Remaining sections get added to the end
	for (int32 i = 0; i < GeneratedMenu->Sections.Num(); ++i)
	{
		NewSectionIndices.AddUnique(i);
	}

	// Copy sections
	for (int32 i = 0; i < NewSectionIndices.Num(); ++i)
	{
		FToolMenuSection& NewSection = NewSections.Add_GetRef(GeneratedMenu->Sections[NewSectionIndices[i]]);
		NewSection.Blocks.Reset();
	}

	// Add entries placed by customization
	for (int32 i = 0; i < NewSectionIndices.Num(); ++i)
	{
		const FToolMenuSection& OriginalSection = GeneratedMenu->Sections[NewSectionIndices[i]];
		FToolMenuSection& NewSection = NewSections[i];

		if (OriginalSection.Name != NAME_None)
		{
			if (FCustomizedToolMenuNameArray* EntryOrder = CustomizedMenu.EntryOrder.Find(OriginalSection.Name))
			{
				for (const FName& EntryName : EntryOrder->Names)
				{
					if (EntryName != NAME_None)
					{
						if (FToolMenuEntry* SourceEntry = GeneratedMenu->FindEntry(EntryName))
						{
							NewSection.Blocks.Add(*SourceEntry);
							PlacedEntries.Add(EntryName);
						}
					}
				}
			}
		}
	}

	// Handle entries not placed by customization
	for (int32 i = 0; i < NewSectionIndices.Num(); ++i)
	{
		const FToolMenuSection& OriginalSection = GeneratedMenu->Sections[NewSectionIndices[i]];
		FToolMenuSection& NewSection = NewSections[i];

		for (const FToolMenuEntry& OriginalEntry : OriginalSection.Blocks)
		{
			if (OriginalEntry.Name == NAME_None)
			{
				NewSection.Blocks.Add(OriginalEntry);
			}
			else
			{
				bool bAlreadyPlaced = false;
				PlacedEntries.Add(OriginalEntry.Name, &bAlreadyPlaced);
				if (!bAlreadyPlaced)
				{
					NewSection.Blocks.Add(OriginalEntry);
				}
			}
		}
	}

	// Hide items based on blacklist
	if (CustomizedMenu.BlacklistFilter.HasFiltering())
	{
		for (int32 SectionIndex = 0; SectionIndex < NewSections.Num(); ++SectionIndex)
		{
			FToolMenuSection& Section = NewSections[SectionIndex];
			for (int32 i = 0; i < Section.Blocks.Num(); ++i)
			{
				if (!CustomizedMenu.BlacklistFilter.PassesFilter(Section.Blocks[i].Name))
				{
					Section.Blocks.RemoveAt(i);
					--i;
				}
			}
		}
	}

	// Hide sections and entries
	if (!GeneratedMenu->IsEditing())
	{
		for (int32 SectionIndex = 0; SectionIndex < NewSections.Num(); ++SectionIndex)
		{
			FToolMenuSection& Section = NewSections[SectionIndex];
			if (CustomizedMenu.IsSectionHidden(Section.Name))
			{
				NewSections.RemoveAt(SectionIndex);
				--SectionIndex;
				continue;
			}

			for (int32 i = 0; i < Section.Blocks.Num(); ++i)
			{
				if (CustomizedMenu.IsEntryHidden(Section.Blocks[i].Name))
				{
					Section.Blocks.RemoveAt(i);
					--i;
				}
			}
		}
	}

	GeneratedMenu->Sections = NewSections;
}

void UToolMenus::AssembleMenuHierarchy(UToolMenu* GeneratedMenu, const TArray<UToolMenu*>& Hierarchy)
{
	for (const UToolMenu* FoundParent : Hierarchy)
	{
		AssembleMenu(GeneratedMenu, FoundParent);
	}

	ApplyCustomization(GeneratedMenu);
}

UToolMenu* UToolMenus::GenerateSubMenu(const UToolMenu* InGeneratedParent, const FName InBlockName)
{
	if (InGeneratedParent == nullptr || InBlockName == NAME_None)
	{
		return nullptr;
	}

	FName SubMenuFullName = JoinMenuPaths(InGeneratedParent->GetMenuName(), InBlockName);

	const FToolMenuEntry* Block = InGeneratedParent->FindEntry(InBlockName);
	if (!Block)
	{
		return nullptr;
	}


	// Submenus that are constructed by delegates can also be overridden by menus in the database
	TArray<UToolMenu*> Hierarchy;
	{
		struct FMenuHierarchyInfo
		{
			FMenuHierarchyInfo() : BaseMenu(nullptr), SubMenu(nullptr) { }
			FName BaseMenuName;
			FName SubMenuName;
			UToolMenu* BaseMenu;
			UToolMenu* SubMenu;
		};

		TArray<FMenuHierarchyInfo> HierarchyInfos;
		TArray<UToolMenu*> UnregisteredHierarchy;

		// Walk up all parent menus trying to find a menu
		FName BaseName = InGeneratedParent->GetMenuName();
		while (BaseName != NAME_None)
		{
			FMenuHierarchyInfo& Info = HierarchyInfos.AddDefaulted_GetRef();
			Info.BaseMenuName = BaseName;
			Info.BaseMenu = FindMenu(Info.BaseMenuName);
			Info.SubMenuName = JoinMenuPaths(BaseName, InBlockName);
			Info.SubMenu = FindMenu(Info.SubMenuName);

			if (Info.SubMenu)
			{
				if (Info.SubMenu->IsRegistered())
				{
					if (UnregisteredHierarchy.Num() == 0)
					{
						Hierarchy = CollectHierarchy(Info.SubMenuName);
					}
					else
					{
						UnregisteredHierarchy.Add(Info.SubMenu);
					}
					break;
				}
				else
				{
					UnregisteredHierarchy.Add(Info.SubMenu);
				}
			}

			BaseName = Info.BaseMenu  ? Info.BaseMenu->MenuParent : NAME_None;
		}

		if (UnregisteredHierarchy.Num() > 0)
		{
			// Create lookup for UToolMenus that were extended but not registered
			TMap<FName, FName> UnregisteredParentNames;
			for (int32 i = 0; i < UnregisteredHierarchy.Num() - 1; ++i)
			{
				UnregisteredParentNames.Add(UnregisteredHierarchy[i]->GetMenuName(), UnregisteredHierarchy[i + 1]->GetMenuName());
			}
			Hierarchy = CollectHierarchy(UnregisteredHierarchy[0]->GetMenuName(), UnregisteredParentNames);
		}
	}

	// Construct menu using delegate and insert as root so it can be overridden
	TArray<UToolMenu*> MenusToCleanup;
	if (Block->SubMenuData.ConstructMenu.NewToolMenu.IsBound())
	{
		UToolMenu* Menu = NewToolMenuObject(FName(TEXT("TempGenerateSubMenu")), SubMenuFullName);
		MenusToCleanup.Add(Menu);
		Menu->Context = InGeneratedParent->Context;

		// Submenu specific data
		Menu->SubMenuParent = InGeneratedParent;
		Menu->SubMenuSourceEntryName = InBlockName;

		Block->SubMenuData.ConstructMenu.NewToolMenu.Execute(Menu);
		Menu->MenuName = SubMenuFullName;
		Hierarchy.Insert(Menu, 0);
	}

	// Populate menu builder with final menu
	if (Hierarchy.Num() > 0)
	{
		UToolMenu* GeneratedMenu = NewToolMenuObject(FName(TEXT("GeneratedSubMenu")), SubMenuFullName);
		GeneratedMenu->InitGeneratedCopy(Hierarchy[0], SubMenuFullName, &InGeneratedParent->Context);
		for (UToolMenu* HiearchyItem : Hierarchy)
		{
			if (HiearchyItem && !HiearchyItem->bExtendersEnabled)
			{
				GeneratedMenu->SetExtendersEnabled(false);
				break;
			}
		}
		GeneratedMenu->SubMenuParent = InGeneratedParent;
		GeneratedMenu->SubMenuSourceEntryName = InBlockName;
		AssembleMenuHierarchy(GeneratedMenu, Hierarchy);
		for (UToolMenu* MenuToCleanup : MenusToCleanup)
		{
			MenuToCleanup->Empty();
		}
		MenusToCleanup.Empty();
		return GeneratedMenu;
	}

	for (UToolMenu* MenuToCleanup : MenusToCleanup)
	{
		MenuToCleanup->Empty();
	}
	MenusToCleanup.Empty();

	return nullptr;
}

void UToolMenus::PopulateSubMenu(FMenuBuilder& MenuBuilder, TWeakObjectPtr<UToolMenu> InParent, const FName InBlockName)
{
	if (UToolMenu* GeneratedMenu = GenerateSubMenu(InParent.Get(), InBlockName))
	{
		MenuBuilder.SetExtendersEnabled(GeneratedMenu->bExtendersEnabled);
		PopulateMenuBuilder(MenuBuilder, GeneratedMenu);
	}
}

void UToolMenus::PopulateSubMenuWithoutName(FMenuBuilder& MenuBuilder, TWeakObjectPtr<UToolMenu> InParent, const FNewToolMenuDelegate InNewToolMenuDelegate)
{
	const UToolMenu* InGeneratedParent = InParent.Get();
	if (InGeneratedParent == nullptr)
	{
		return;
	}

	if (InNewToolMenuDelegate.IsBound())
	{
		UToolMenu* Menu = NewToolMenuObject(FName(TEXT("SubMenuWithoutName")), NAME_None); // Menu does not have a name
		Menu->Context = InGeneratedParent->Context;

		// Submenu specific data
		Menu->SubMenuParent = InGeneratedParent;
		Menu->SubMenuSourceEntryName = NAME_None; // Entry does not have a name

		InNewToolMenuDelegate.Execute(Menu);
		Menu->MenuName = NAME_None; // Menu does not have a name

		PopulateMenuBuilder(MenuBuilder, Menu);
	}
}

TSharedRef<SWidget> UToolMenus::GenerateToolbarComboButtonMenu(TWeakObjectPtr<UToolMenu> InParent, const FName InBlockName)
{
	if (UToolMenu* GeneratedMenu = GenerateSubMenu(InParent.Get(), InBlockName))
	{
		return GenerateWidget(GeneratedMenu);
	}

	return SNullWidget::NullWidget;
}

void UToolMenus::PopulateMenuBuilder(FMenuBuilder& MenuBuilder, UToolMenu* MenuData)
{
	const bool bIsEditing = MenuData->IsEditing();
	if (GetEditMenusMode() && !bIsEditing && EditMenuDelegate.IsBound())
	{
		TWeakObjectPtr<UToolMenu> WeakMenuPtr = MenuData;
		const FName MenuName = MenuData->GetMenuName();
		MenuBuilder.AddMenuEntry(
			FText::Format(LOCTEXT("EditMenu_Label", "Edit Menu: {0}"), FText::FromName(MenuName)),
			LOCTEXT("EditMenu_ToolTip", "Open menu editor"),
			EditMenuIcon,
			FExecuteAction::CreateLambda([MenuName, WeakMenuPtr]()
			{
				FPlatformApplicationMisc::ClipboardCopy(*MenuName.ToString());
				if (UToolMenu* InMenu = WeakMenuPtr.Get())
				{
					UToolMenus::Get()->EditMenuDelegate.ExecuteIfBound(InMenu);
				}
			}),
			"MenuName"
		);
	}

	for (int i=0; i < MenuData->Sections.Num(); ++i)
	{
		FToolMenuSection& Section = MenuData->Sections[i];
		if (Section.Construct.NewToolMenuDelegateLegacy.IsBound())
		{
			if (!bIsEditing)
			{
				Section.Construct.NewToolMenuDelegateLegacy.Execute(MenuBuilder, MenuData);
			}
			continue;
		}

		if (bIsEditing)
		{
			// Always provide label when editing so we have area to drag/drop and hide sections
			FText LabelText = Section.Label.Get();
			if (LabelText.IsEmpty())
			{
				LabelText = FText::FromName(Section.Name);
			}
			MenuBuilder.BeginSection(Section.Name, LabelText);
		}
		else
		{
			MenuBuilder.BeginSection(Section.Name, Section.Label);
		}

		for (FToolMenuEntry& Block : Section.Blocks)
		{
<<<<<<< HEAD
			if (Block.ConstructLegacy.IsBound())
			{
				if (!bIsEditing)
				{
					Block.ConstructLegacy.Execute(MenuBuilder, MenuData);
				}
				continue;
			}

			FUIAction UIAction = ConvertUIAction(Block, MenuData->Context);
			const bool bUIActionIsSet = UIAction.ExecuteAction.IsBound() || UIAction.CanExecuteAction.IsBound() || UIAction.GetActionCheckState.IsBound() || UIAction.IsActionVisibleDelegate.IsBound();

			TSharedPtr<SWidget> Widget;
			if (Block.MakeWidget.IsBound())
			{
				Widget = Block.MakeWidget.Execute(MenuData->Context);
			}

			TAttribute<FText> LabelToDisplay = Block.Label;
			if (bIsEditing && (!Block.Label.IsSet() || Block.Label.Get().IsEmpty()))
			{
				LabelToDisplay = FText::FromName(Block.Name);
			}

			if (Block.Type == EMultiBlockType::MenuEntry)
			{
				if (Block.IsSubMenu())
				{
					FName SubMenuFullName = JoinMenuPaths(MenuData->MenuName, Block.Name);
					FNewMenuDelegate NewMenuDelegate;
					bool bSubMenuAdded = false;

					if (Block.SubMenuData.ConstructMenu.NewMenuLegacy.IsBound())
					{
						NewMenuDelegate = Block.SubMenuData.ConstructMenu.NewMenuLegacy;
					}
					else if (Block.SubMenuData.ConstructMenu.NewToolMenuWidget.IsBound())
					{
						// Full replacement of the widget shown when submenu is opened
						FOnGetContent OnGetContent = ConvertWidgetChoice(Block.SubMenuData.ConstructMenu, MenuData->Context);
						if (OnGetContent.IsBound())
						{
							MenuBuilder.AddWrapperSubMenu(
								Block.Label.Get(),
								Block.ToolTip.Get(),
								OnGetContent,
								Block.Icon.Get()
							);
						}
						bSubMenuAdded = true;
					}
					else if (Block.Name == NAME_None)
					{
						if (Block.SubMenuData.ConstructMenu.NewToolMenu.IsBound())
						{
							// Blocks with no name cannot call PopulateSubMenu()
							NewMenuDelegate = FNewMenuDelegate::CreateUObject(this, &UToolMenus::PopulateSubMenuWithoutName, TWeakObjectPtr<UToolMenu>(MenuData), Block.SubMenuData.ConstructMenu.NewToolMenu);
						}
						else
						{
							UE_LOG(LogToolMenus, Warning, TEXT("Submenu that has no name is missing required delegate: %s"), *MenuData->MenuName.ToString());
						}
					}
					else
					{
						NewMenuDelegate = FNewMenuDelegate::CreateUObject(this, &UToolMenus::PopulateSubMenu, TWeakObjectPtr<UToolMenu>(MenuData), Block.Name);
					}

					if (!bSubMenuAdded)
					{
						if (Widget.IsValid())
						{
							if (bUIActionIsSet)
							{
								MenuBuilder.AddSubMenu(UIAction, Widget.ToSharedRef(), NewMenuDelegate, Block.bShouldCloseWindowAfterMenuSelection);
							}
							else
							{
								MenuBuilder.AddSubMenu(Widget.ToSharedRef(), NewMenuDelegate, Block.SubMenuData.bOpenSubMenuOnClick, Block.bShouldCloseWindowAfterMenuSelection);
							}
						}
						else
						{
							if (bUIActionIsSet)
							{
								MenuBuilder.AddSubMenu(
									Block.Label,
									Block.ToolTip,
									NewMenuDelegate,
									UIAction,
									Block.Name,
									Block.UserInterfaceActionType,
									Block.SubMenuData.bOpenSubMenuOnClick,
									Block.Icon.Get(),
									Block.bShouldCloseWindowAfterMenuSelection
								);
							}
							else
							{
								MenuBuilder.AddSubMenu(
									Block.Label,
									Block.ToolTip,
									NewMenuDelegate,
									Block.SubMenuData.bOpenSubMenuOnClick,
									Block.Icon.Get(),
									Block.bShouldCloseWindowAfterMenuSelection,
									Block.Name
								);
							}
						}
					}
				}
				else
				{
					if (Block.Command.IsValid())
					{
						bool bPopCommandList = false;
						TSharedPtr<const FUICommandList> CommandListForAction;
						if (Block.GetActionForCommand(MenuData->Context, CommandListForAction) != nullptr && CommandListForAction.IsValid())
						{
							MenuBuilder.PushCommandList(CommandListForAction.ToSharedRef());
							bPopCommandList = true;
						}
						else
						{
							UE_LOG(LogToolMenus, Error, TEXT("UI command not found for menu entry: %s, menu: %s"), *Block.Name.ToString(), *MenuData->MenuName.ToString());
						}

						MenuBuilder.AddMenuEntry(Block.Command, Block.Name, LabelToDisplay, Block.ToolTip, Block.Icon.Get());

						if (bPopCommandList)
						{
							MenuBuilder.PopCommandList();
						}
					}
					else if (Block.ScriptObject)
					{
						UToolMenuEntryScript* ScriptObject = Block.ScriptObject;
						const FSlateIcon Icon = ScriptObject->CreateIconAttribute(MenuData->Context).Get();
						MenuBuilder.AddMenuEntry(ScriptObject->CreateLabelAttribute(MenuData->Context), ScriptObject->CreateToolTipAttribute(MenuData->Context), Icon, UIAction, ScriptObject->Data.Name, Block.UserInterfaceActionType, Block.TutorialHighlightName);
					}
					else
					{
						if (Widget.IsValid())
						{
							MenuBuilder.AddMenuEntry(UIAction, Widget.ToSharedRef(), Block.Name, Block.ToolTip, Block.UserInterfaceActionType, Block.TutorialHighlightName);
						}
						else
						{
							MenuBuilder.AddMenuEntry(LabelToDisplay, Block.ToolTip, Block.Icon.Get(), UIAction, Block.Name, Block.UserInterfaceActionType, Block.TutorialHighlightName);
						}
					}
				}
			}
			else if (Block.Type == EMultiBlockType::MenuSeparator)
			{
				MenuBuilder.AddMenuSeparator(Block.Name);
			}
			else if (Block.Type == EMultiBlockType::Widget)
			{
				if (bIsEditing)
				{
					MenuBuilder.AddMenuEntry(LabelToDisplay, Block.ToolTip, Block.Icon.Get(), UIAction, Block.Name, Block.UserInterfaceActionType, Block.TutorialHighlightName);
				}
				else
				{
					MenuBuilder.AddWidget(Widget.ToSharedRef(), LabelToDisplay.Get(), Block.WidgetData.bNoIndent, Block.WidgetData.bSearchable);
				}
			}
			else
			{
				UE_LOG(LogToolMenus, Warning, TEXT("Menu '%s', item '%s', type not currently supported: %d"), *MenuData->MenuName.ToString(), *Block.Name.ToString(), Block.Type);
			}
=======
			FPopulateMenuBuilderWithToolMenuEntry PopulateMenuBuilderWithToolMenuEntry(MenuBuilder, MenuData, Section, Block, /* bAllowSubMenuCollapse= */ true);
			PopulateMenuBuilderWithToolMenuEntry.Populate();
>>>>>>> 24776ab6
		}

		MenuBuilder.EndSection();
	}

	MenuBuilder.GetMultiBox()->WeakToolMenu = MenuData;
	AddReferencedContextObjects(MenuBuilder.GetMultiBox(), MenuData);
}

void UToolMenus::PopulateToolBarBuilder(FToolBarBuilder& ToolBarBuilder, UToolMenu* MenuData)
{
	if (GetEditMenusMode() && !MenuData->IsEditing() && EditMenuDelegate.IsBound())
	{
		TWeakObjectPtr<UToolMenu> WeakMenuPtr = MenuData;
		const FName MenuName = MenuData->GetMenuName();
		ToolBarBuilder.BeginSection(MenuName);
		ToolBarBuilder.AddToolBarButton(
			FExecuteAction::CreateLambda([MenuName, WeakMenuPtr]()
			{
				FPlatformApplicationMisc::ClipboardCopy(*MenuName.ToString());
				if (UToolMenu* InMenu = WeakMenuPtr.Get())
				{
					UToolMenus::Get()->EditMenuDelegate.ExecuteIfBound(InMenu);
				}
			}), 
			"MenuName",
			LOCTEXT("EditMenu", "Edit Menu"),
			LOCTEXT("EditMenu_ToolTip", "Open menu editor"),
			EditToolbarIcon
		);
		ToolBarBuilder.EndSection();
	}

	for (FToolMenuSection& Section : MenuData->Sections)
	{
		if (Section.Construct.NewToolBarDelegateLegacy.IsBound())
		{
			Section.Construct.NewToolBarDelegateLegacy.Execute(ToolBarBuilder, MenuData);
			continue;
		}

		ToolBarBuilder.BeginSection(Section.Name);

		for (FToolMenuEntry& Block : Section.Blocks)
		{
			if (Block.ToolBarData.ConstructLegacy.IsBound())
			{
				Block.ToolBarData.ConstructLegacy.Execute(ToolBarBuilder, MenuData);
				continue;
			}

			FUIAction UIAction = ConvertUIAction(Block, MenuData->Context);

			TSharedPtr<SWidget> Widget;
			if (Block.MakeWidget.IsBound())
			{
				Widget = Block.MakeWidget.Execute(MenuData->Context);
			}

			if (Block.Type == EMultiBlockType::ToolBarButton)
			{
				if (Block.Command.IsValid())
				{
					bool bPopCommandList = false;
					TSharedPtr<const FUICommandList> CommandListForAction;
					if (Block.GetActionForCommand(MenuData->Context, CommandListForAction) != nullptr && CommandListForAction.IsValid())
					{
						ToolBarBuilder.PushCommandList(CommandListForAction.ToSharedRef());
						bPopCommandList = true;
					}
					else
					{
						UE_LOG(LogToolMenus, Verbose, TEXT("UI command not found for toolbar entry: %s, toolbar: %s"), *Block.Name.ToString(), *MenuData->MenuName.ToString());
					}

					ToolBarBuilder.AddToolBarButton(Block.Command, Block.Name, Block.Label, Block.ToolTip, Block.Icon, Block.TutorialHighlightName);

					if (bPopCommandList)
					{
						ToolBarBuilder.PopCommandList();
					}
				}
				else if (Block.ScriptObject)
				{
					UToolMenuEntryScript* ScriptObject = Block.ScriptObject;
					TAttribute<FSlateIcon> Icon = ScriptObject->CreateIconAttribute(MenuData->Context);
					ToolBarBuilder.AddToolBarButton(UIAction, ScriptObject->Data.Name, ScriptObject->CreateLabelAttribute(MenuData->Context), ScriptObject->CreateToolTipAttribute(MenuData->Context), Icon, Block.UserInterfaceActionType, Block.TutorialHighlightName);
				}
				else
				{
					ToolBarBuilder.AddToolBarButton(UIAction, Block.Name, Block.Label, Block.ToolTip, Block.Icon, Block.UserInterfaceActionType, Block.TutorialHighlightName);
				}
			}
			else if (Block.Type == EMultiBlockType::ToolBarComboButton)
			{
				FOnGetContent OnGetContent = ConvertWidgetChoice(Block.ToolBarData.ComboButtonContextMenuGenerator, MenuData->Context);
				if (OnGetContent.IsBound())
				{
					ToolBarBuilder.AddComboButton(UIAction, OnGetContent, Block.Label, Block.ToolTip, Block.Icon, Block.ToolBarData.bSimpleComboBox, Block.TutorialHighlightName);
				}
				else
				{
					FName SubMenuFullName = JoinMenuPaths(MenuData->MenuName, Block.Name);
					FOnGetContent Delegate = FOnGetContent::CreateUObject(this, &UToolMenus::GenerateToolbarComboButtonMenu, TWeakObjectPtr<UToolMenu>(MenuData), Block.Name);
					ToolBarBuilder.AddComboButton(UIAction, Delegate, Block.Label, Block.ToolTip, Block.Icon, Block.ToolBarData.bSimpleComboBox, Block.TutorialHighlightName);
				}
			}
			else if (Block.Type == EMultiBlockType::Separator)
			{
				ToolBarBuilder.AddSeparator(Block.Name);
			}
			else if (Block.Type == EMultiBlockType::Widget)
			{
				ToolBarBuilder.AddWidget(Widget.ToSharedRef(), Block.TutorialHighlightName, Block.WidgetData.bSearchable);
			}
			else
			{
				UE_LOG(LogToolMenus, Warning, TEXT("Toolbar '%s', item '%s', type not currently supported: %d"), *MenuData->MenuName.ToString(), *Block.Name.ToString(), Block.Type);
			}
		}

		ToolBarBuilder.EndSection();
	}

	AddReferencedContextObjects(ToolBarBuilder.GetMultiBox(), MenuData);
}

void UToolMenus::PopulateMenuBarBuilder(FMenuBarBuilder& MenuBarBuilder, UToolMenu* MenuData)
{
	for (int i=0; i < MenuData->Sections.Num(); ++i)
	{
		const FToolMenuSection& Section = MenuData->Sections[i];
		for (const FToolMenuEntry& Block : Section.Blocks)
		{
			FName SubMenuFullName = JoinMenuPaths(MenuData->MenuName, Block.Name);
			FNewMenuDelegate NewMenuDelegate;
			if (Block.SubMenuData.ConstructMenu.NewMenuLegacy.IsBound())
			{
				NewMenuDelegate = Block.SubMenuData.ConstructMenu.NewMenuLegacy;
			}
			else
			{
				NewMenuDelegate = FNewMenuDelegate::CreateUObject(this, &UToolMenus::PopulateSubMenu, TWeakObjectPtr<UToolMenu>(MenuData), Block.Name);
			}

			MenuBarBuilder.AddPullDownMenu(
				Block.Label.Get(),
				Block.ToolTip.Get(),
				NewMenuDelegate,
				Block.Name
			);
		}
	}

	AddReferencedContextObjects(MenuBarBuilder.GetMultiBox(), MenuData);
}

FOnGetContent UToolMenus::ConvertWidgetChoice(const FNewToolMenuChoice& Choice, const FToolMenuContext& Context) const
{
	if (Choice.NewToolMenuWidget.IsBound())
	{
		return FOnGetContent::CreateLambda([ToCall = Choice.NewToolMenuWidget, Context]()
		{
			if (ToCall.IsBound())
			{
				return ToCall.Execute(Context);
			}

			return SNullWidget::NullWidget;
		});
	}
	else if (Choice.NewToolMenu.IsBound())
	{
		return FOnGetContent::CreateLambda([ToCall = Choice.NewToolMenu, Context]()
		{
			if (ToCall.IsBound())
			{
				UToolMenu* MenuData = UToolMenus::Get()->NewToolMenuObject(FName(TEXT("NewToolMenu")), NAME_None);
				MenuData->Context = Context;
				ToCall.Execute(MenuData);
				return UToolMenus::Get()->GenerateWidget(MenuData);
			}

			return SNullWidget::NullWidget;
		});
	}
	else if (Choice.NewMenuLegacy.IsBound())
	{
		return FOnGetContent::CreateLambda([ToCall = Choice.NewMenuLegacy, Context]()
		{
			if (ToCall.IsBound())
			{
				FMenuBuilder MenuBuilder(true, Context.CommandList, Context.GetAllExtenders());
				ToCall.Execute(MenuBuilder);
				return MenuBuilder.MakeWidget();
			}

			return SNullWidget::NullWidget;
		});
	}
	return Choice.OnGetContent;
}

FUIAction UToolMenus::ConvertUIAction(const FToolMenuEntry& Block, const FToolMenuContext& Context)
{
	FUIAction UIAction;
	
	if (Block.ScriptObject)
	{
		UIAction = ConvertScriptObjectToUIAction(Block.ScriptObject, Context);
	}
	else
	{
		UIAction = ConvertUIAction(Block.Action, Context);
	}
	
	if (!UIAction.ExecuteAction.IsBound() && Block.StringExecuteAction.IsBound())
	{
		UIAction.ExecuteAction = Block.StringExecuteAction.ToExecuteAction(Context);
	}

	return UIAction;
}

FUIAction UToolMenus::ConvertUIAction(const FToolUIActionChoice& Choice, const FToolMenuContext& Context)
{
	if (const FToolUIAction* ToolAction = Choice.GetToolUIAction())
	{
		return ConvertUIAction(*ToolAction, Context);
	}
	else if (const FToolDynamicUIAction* DynamicToolAction = Choice.GetToolDynamicUIAction())
	{
		return ConvertUIAction(*DynamicToolAction, Context);
	}
	else if (const FUIAction* Action = Choice.GetUIAction())
	{
		return *Action;
	}

	return FUIAction();
}

FUIAction UToolMenus::ConvertUIAction(const FToolUIAction& Actions, const FToolMenuContext& Context)
{
	FUIAction UIAction;

	if (Actions.ExecuteAction.IsBound())
	{
		UIAction.ExecuteAction.BindLambda([DelegateToCall = Actions.ExecuteAction, Context]()
		{
			DelegateToCall.ExecuteIfBound(Context);
		});
	}

	if (Actions.CanExecuteAction.IsBound())
	{
		UIAction.CanExecuteAction.BindLambda([DelegateToCall = Actions.CanExecuteAction, Context]()
		{
			return DelegateToCall.Execute(Context);
		});
	}

	if (Actions.GetActionCheckState.IsBound())
	{
		UIAction.GetActionCheckState.BindLambda([DelegateToCall = Actions.GetActionCheckState, Context]()
		{
			return DelegateToCall.Execute(Context);
		});
	}

	if (Actions.IsActionVisibleDelegate.IsBound())
	{
		UIAction.IsActionVisibleDelegate.BindLambda([DelegateToCall = Actions.IsActionVisibleDelegate, Context]()
		{
			return DelegateToCall.Execute(Context);
		});
	}

	return UIAction;
}

bool UToolMenus::CanSafelyRouteCall()
{
	return !(GIntraFrameDebuggingGameThread || FUObjectThreadContext::Get().IsRoutingPostLoad);
}

FUIAction UToolMenus::ConvertUIAction(const FToolDynamicUIAction& Actions, const FToolMenuContext& Context)
{
	FUIAction UIAction;

	if (Actions.ExecuteAction.IsBound())
	{
		UIAction.ExecuteAction.BindLambda([DelegateToCall = Actions.ExecuteAction, Context]()
		{
			DelegateToCall.ExecuteIfBound(Context);
		});
	}

	if (Actions.CanExecuteAction.IsBound())
	{
		UIAction.CanExecuteAction.BindLambda([DelegateToCall = Actions.CanExecuteAction, Context]()
		{
			if (DelegateToCall.IsBound() && UToolMenus::CanSafelyRouteCall())
			{
				return DelegateToCall.Execute(Context);
			}

			return false;
		});
	}

	if (Actions.GetActionCheckState.IsBound())
	{
		UIAction.GetActionCheckState.BindLambda([DelegateToCall = Actions.GetActionCheckState, Context]()
		{
			if (DelegateToCall.IsBound() && UToolMenus::CanSafelyRouteCall())
			{
				return DelegateToCall.Execute(Context);
			}

			return ECheckBoxState::Unchecked;
		});
	}

	if (Actions.IsActionVisibleDelegate.IsBound())
	{
		UIAction.IsActionVisibleDelegate.BindLambda([DelegateToCall = Actions.IsActionVisibleDelegate, Context]()
		{
			if (DelegateToCall.IsBound() && UToolMenus::CanSafelyRouteCall())
			{
				return DelegateToCall.Execute(Context);
			}

			return true;
		});
	}

	return UIAction;
}

FUIAction UToolMenus::ConvertScriptObjectToUIAction(UToolMenuEntryScript* ScriptObject, const FToolMenuContext& Context)
{
	FUIAction UIAction;

	if (ScriptObject)
	{
		TWeakObjectPtr<UToolMenuEntryScript> WeakScriptObject(ScriptObject);
		UClass* ScriptClass = ScriptObject->GetClass();

		static const FName ExecuteName = GET_FUNCTION_NAME_CHECKED(UToolMenuEntryScript, Execute);
		if (ScriptClass->IsFunctionImplementedInScript(ExecuteName))
		{
			UIAction.ExecuteAction.BindUFunction(ScriptObject, ExecuteName, Context);
		}

		static const FName CanExecuteName = GET_FUNCTION_NAME_CHECKED(UToolMenuEntryScript, CanExecute);
		if (ScriptClass->IsFunctionImplementedInScript(CanExecuteName))
		{
			UIAction.CanExecuteAction.BindLambda([WeakScriptObject, Context]()
			{
				UToolMenuEntryScript* Object = UToolMenuEntryScript::GetIfCanSafelyRouteCall(WeakScriptObject);
				return Object ? Object->CanExecute(Context) : false;
			});
		}

		static const FName GetCheckStateName = GET_FUNCTION_NAME_CHECKED(UToolMenuEntryScript, GetCheckState);
		if (ScriptClass->IsFunctionImplementedInScript(GetCheckStateName))
		{
			UIAction.GetActionCheckState.BindLambda([WeakScriptObject, Context]()
			{
				UToolMenuEntryScript* Object = UToolMenuEntryScript::GetIfCanSafelyRouteCall(WeakScriptObject);
				return Object ? Object->GetCheckState(Context) : ECheckBoxState::Unchecked;
			});
		}

		static const FName IsVisibleName = GET_FUNCTION_NAME_CHECKED(UToolMenuEntryScript, IsVisible);
		if (ScriptClass->IsFunctionImplementedInScript(IsVisibleName))
		{
			UIAction.IsActionVisibleDelegate.BindLambda([WeakScriptObject, Context]()
			{
				UToolMenuEntryScript* Object = UToolMenuEntryScript::GetIfCanSafelyRouteCall(WeakScriptObject);
				return Object ? Object->IsVisible(Context) : true;
			});
		}
	}

	return UIAction;
}

void UToolMenus::ExecuteStringCommand(const FToolMenuStringCommand StringCommand, const FToolMenuContext Context)
{
	if (StringCommand.IsBound())
	{
		const FName TypeName = StringCommand.GetTypeName();
		UToolMenus* ToolMenus = UToolMenus::Get();
		if (const FToolMenuExecuteString* Handler = ToolMenus->StringCommandHandlers.Find(TypeName))
		{
			if (Handler->IsBound())
			{
				Handler->Execute(StringCommand.String, Context);
			}
		}
		else
		{
			UE_LOG(LogToolMenus, Warning, TEXT("Unknown string command handler type: '%s'"), *TypeName.ToString());
		}
	}
}

UToolMenu* UToolMenus::FindSubMenuToGenerateWith(const FName InParentName, const FName InChildName)
{
	FName BaseName = InParentName;
	while (BaseName != NAME_None)
	{
		FName JoinedName = JoinMenuPaths(BaseName, InChildName);
		if (UToolMenu* Found = FindMenu(JoinedName))
		{
			return Found;
		}

		UToolMenu* BaseData = FindMenu(BaseName);
		BaseName = BaseData ? BaseData->MenuParent : NAME_None;
	}

	return nullptr;
}

UObject* UToolMenus::FindContext(const FToolMenuContext& InContext, UClass* InClass)
{
	return InContext.FindByClass(InClass);
}

void UToolMenus::AddReferencedContextObjects(const TSharedRef<FMultiBox>& InMultiBox, const UToolMenu* InMenu)
{
	if (InMenu)
	{
		TArray<const UObject*>& References = WidgetObjectReferences.FindOrAdd(InMultiBox);
		References.AddUnique(InMenu);
		for (const TWeakObjectPtr<UObject> WeakObject : InMenu->Context.ContextObjects)
		{
			if (UObject* Object = WeakObject.Get())
			{
				References.AddUnique(Object);
			}
		}
	}
}

void UToolMenus::AddReferencedObjects(UObject* InThis, FReferenceCollector& Collector)
{
	UToolMenus* This = CastChecked<UToolMenus>(InThis);

	for (auto It = This->WidgetObjectReferences.CreateIterator(); It; ++It)
	{
		if (It->Key.IsValid())
		{
			Collector.AddReferencedObjects(It->Value, InThis);
		}
		else
		{
			It.RemoveCurrent();
		}
	}

	for (auto WidgetsForMenuNameIt = This->GeneratedMenuWidgets.CreateIterator(); WidgetsForMenuNameIt; ++WidgetsForMenuNameIt)
	{
		FGeneratedToolMenuWidgets& WidgetsForMenuName = WidgetsForMenuNameIt->Value;

		for (auto Instance = WidgetsForMenuName.Instances.CreateIterator(); Instance; ++Instance)
		{
			if (Instance->Widget.IsValid())
			{
				Collector.AddReferencedObject(Instance->GeneratedMenu, InThis);
			}
			else
			{
				Instance.RemoveCurrent();
			}
		}

		if (WidgetsForMenuName.Instances.Num() == 0)
		{
			WidgetsForMenuNameIt.RemoveCurrent();
		}
	}

	Super::AddReferencedObjects(InThis, Collector);
}

UToolMenu* UToolMenus::GenerateMenuOrSubMenuForEdit(const UToolMenu* InMenu)
{
	// Make copy of context so we can set bIsEditing flag on it
	FToolMenuContext NewMenuContext = InMenu->Context;
	NewMenuContext.bIsEditing = true;

	if (!InMenu->SubMenuParent)
	{
		return GenerateMenu(InMenu->GetMenuName(), NewMenuContext);
	}

	// Generate each menu leading up to the final submenu because sub-menus are not required to be registered
	TArray<const UToolMenu*> SubMenuChain = InMenu->GetSubMenuChain();
	if (SubMenuChain.Num() > 0)
	{
		UToolMenu* CurrentGeneratedMenu = GenerateMenu(SubMenuChain[0]->GetMenuName(), NewMenuContext);
		for (int32 i=1; i < SubMenuChain.Num(); ++i)
		{
			if (UToolMenu* Menu = GenerateSubMenu(CurrentGeneratedMenu, SubMenuChain[i]->SubMenuSourceEntryName))
			{
				CurrentGeneratedMenu = Menu;
			}
			else
			{
				return nullptr;
			}
		}

		return CurrentGeneratedMenu;
	}

	return nullptr;
}

void UToolMenus::AddMenuSubstitutionDuringGenerate(const FName OriginalMenu, const FName NewMenu)
{
	MenuSubstitutionsDuringGenerate.Add(OriginalMenu, NewMenu);
}

void UToolMenus::RemoveSubstitutionDuringGenerate(const FName InMenu)
{
	if (const FName* FoundOverrideMenuName = MenuSubstitutionsDuringGenerate.Find(InMenu))
	{
		const FName OverrideMenuName = *FoundOverrideMenuName;

		// Update all active widget instances of this menu
		FGeneratedToolMenuWidgets* OverrideMenuWidgets = GeneratedMenuWidgets.Find(OverrideMenuName);
		if (OverrideMenuWidgets)
		{
			FGeneratedToolMenuWidgets* DestMenuWidgets = GeneratedMenuWidgets.Find(InMenu);
			if (DestMenuWidgets)
			{
				DestMenuWidgets->Instances.Append(OverrideMenuWidgets->Instances);
			}
			else
			{
				GeneratedMenuWidgets.Add(InMenu, *OverrideMenuWidgets);
			}

			GeneratedMenuWidgets.Remove(OverrideMenuName);
		}

		MenuSubstitutionsDuringGenerate.Remove(InMenu);

		CleanupStaleWidgetsNextTick();
	}
}

UToolMenu* UToolMenus::GenerateMenu(const FName Name, const FToolMenuContext& InMenuContext)
{
	return GenerateMenuFromHierarchy(CollectHierarchy(Name), InMenuContext);
}

UToolMenu* UToolMenus::GenerateMenuFromHierarchy(const TArray<UToolMenu*>& Hierarchy, const FToolMenuContext& InMenuContext)
{
	UToolMenu* GeneratedMenu = NewToolMenuObject(FName(TEXT("GeneratedMenuFromHierarchy")), NAME_None);

	if (Hierarchy.Num() > 0)
	{
		GeneratedMenu->InitGeneratedCopy(Hierarchy[0], Hierarchy.Last()->MenuName, &InMenuContext);
		for (UToolMenu* HiearchyItem : Hierarchy)
		{
			if (HiearchyItem && !HiearchyItem->bExtendersEnabled)
			{
				GeneratedMenu->SetExtendersEnabled(false);
				break;
			}
		}
		AssembleMenuHierarchy(GeneratedMenu, Hierarchy);
	}

	return GeneratedMenu;
}

TSharedRef< class SWidget > UToolMenus::GenerateWidget(const FName InName, const FToolMenuContext& InMenuContext)
{
	UToolMenu* Generated = GenerateMenu(InName, InMenuContext);
	return GenerateWidget(Generated);
}

TSharedRef<SWidget> UToolMenus::GenerateWidget(const TArray<UToolMenu*>& Hierarchy, const FToolMenuContext& InMenuContext)
{
	if (Hierarchy.Num() == 0)
	{
		return SNullWidget::NullWidget;
	}

	UToolMenu* Generated = GenerateMenuFromHierarchy(Hierarchy, InMenuContext);
	return GenerateWidget(Generated);
}

TSharedRef<SWidget> UToolMenus::GenerateWidget(UToolMenu* GeneratedMenu)
{
	CleanupStaleWidgetsNextTick();

	FGeneratedToolMenuWidgets& WidgetsForMenuName = GeneratedMenuWidgets.FindOrAdd(GeneratedMenu->MenuName);

	// Store a copy so that we can call 'Refresh' on menus not in the database
	FGeneratedToolMenuWidget& GeneratedMenuWidget = WidgetsForMenuName.Instances.AddDefaulted_GetRef();
	GeneratedMenuWidget.GeneratedMenu = DuplicateObject<UToolMenu>(GeneratedMenu, this, MakeUniqueObjectName(this, UToolMenus::StaticClass(), FName("MenuForRefresh")));
	// Copy native properties that serialize does not
	GeneratedMenuWidget.GeneratedMenu->Context = GeneratedMenu->Context;
	GeneratedMenuWidget.GeneratedMenu->StyleSet = GeneratedMenu->StyleSet;
	GeneratedMenuWidget.GeneratedMenu->StyleName = GeneratedMenu->StyleName;

	if (GeneratedMenu->IsEditing())
	{
		// Convert toolbar into menu during editing
		if (GeneratedMenu->MenuType == EMultiBoxType::ToolBar || GeneratedMenu->MenuType == EMultiBoxType::VerticalToolBar || GeneratedMenu->MenuType == EMultiBoxType::UniformToolBar)
		{
			for (FToolMenuSection& Section : GeneratedMenu->Sections)
			{
				for (FToolMenuEntry& Entry : Section.Blocks)
				{
					ModifyEntryForEditDialog(Entry);
				}
			}
		}

		FMenuBuilder MenuBuilder(GeneratedMenu->bShouldCloseWindowAfterMenuSelection, GeneratedMenu->Context.CommandList, GeneratedMenu->Context.GetAllExtenders(), GeneratedMenu->bCloseSelfOnly, GeneratedMenu->StyleSet, GeneratedMenu->bSearchable, GeneratedMenu->MenuName);

		if (GeneratedMenu->StyleName != NAME_None)
		{
			MenuBuilder.SetStyle(GeneratedMenu->StyleSet, GeneratedMenu->StyleName);
		}

		MenuBuilder.SetExtendersEnabled(GeneratedMenu->bExtendersEnabled);
		MenuBuilder.GetMultiBox()->WeakToolMenu = GeneratedMenu;
		PopulateMenuBuilder(MenuBuilder, GeneratedMenu);
		if (GeneratedMenu->ModifyBlockWidgetAfterMake.IsBound())
		{
			MenuBuilder.GetMultiBox()->ModifyBlockWidgetAfterMake = GeneratedMenu->ModifyBlockWidgetAfterMake;
		}
		TSharedRef<SWidget> Result = MenuBuilder.MakeWidget();
		GeneratedMenuWidget.Widget = Result;
		return Result;
	}
	else if (GeneratedMenu->MenuType == EMultiBoxType::Menu)
	{
		FMenuBuilder MenuBuilder(GeneratedMenu->bShouldCloseWindowAfterMenuSelection, GeneratedMenu->Context.CommandList, GeneratedMenu->Context.GetAllExtenders(), GeneratedMenu->bCloseSelfOnly, GeneratedMenu->StyleSet, GeneratedMenu->bSearchable, GeneratedMenu->MenuName);

		if (GeneratedMenu->StyleName != NAME_None)
		{
			MenuBuilder.SetStyle(GeneratedMenu->StyleSet, GeneratedMenu->StyleName);
		}

		MenuBuilder.SetExtendersEnabled(GeneratedMenu->bExtendersEnabled);
		PopulateMenuBuilder(MenuBuilder, GeneratedMenu);
		TSharedRef<SWidget> Result = MenuBuilder.MakeWidget(nullptr, GeneratedMenu->MaxHeight);
		GeneratedMenuWidget.Widget = Result;
		return Result;
	}
	else if (GeneratedMenu->MenuType == EMultiBoxType::MenuBar)
	{
		FMenuBarBuilder MenuBarBuilder(GeneratedMenu->Context.CommandList, GeneratedMenu->Context.GetAllExtenders(), GeneratedMenu->StyleSet, GeneratedMenu->MenuName);

		if (GeneratedMenu->StyleName != NAME_None)
		{
			MenuBarBuilder.SetStyle(GeneratedMenu->StyleSet, GeneratedMenu->StyleName);
		}

		MenuBarBuilder.SetExtendersEnabled(GeneratedMenu->bExtendersEnabled);
		PopulateMenuBarBuilder(MenuBarBuilder, GeneratedMenu);
		TSharedRef<SWidget> Result = MenuBarBuilder.MakeWidget();
		GeneratedMenuWidget.Widget = Result;
		return Result;
	}
	else if (GeneratedMenu->MenuType == EMultiBoxType::ToolBar || GeneratedMenu->MenuType == EMultiBoxType::VerticalToolBar || GeneratedMenu->MenuType == EMultiBoxType::UniformToolBar)
	{
		FToolBarBuilder ToolbarBuilder(GeneratedMenu->MenuType, GeneratedMenu->Context.CommandList, GeneratedMenu->MenuName, GeneratedMenu->Context.GetAllExtenders(), GeneratedMenu->bToolBarForceSmallIcons);
		ToolbarBuilder.SetExtendersEnabled(GeneratedMenu->bExtendersEnabled);
		ToolbarBuilder.SetIsFocusable(GeneratedMenu->bToolBarIsFocusable);

		if (GeneratedMenu->StyleName != NAME_None)
		{
			ToolbarBuilder.SetStyle(GeneratedMenu->StyleSet, GeneratedMenu->StyleName);
		}

		PopulateToolBarBuilder(ToolbarBuilder, GeneratedMenu);
		TSharedRef<SWidget> Result = ToolbarBuilder.MakeWidget();
		GeneratedMenuWidget.Widget = Result;
		return Result;
	}

	return SNullWidget::NullWidget;
}

void UToolMenus::ModifyEntryForEditDialog(FToolMenuEntry& Entry)
{
	if (Entry.Type == EMultiBlockType::ToolBarButton)
	{
		Entry.Type = EMultiBlockType::MenuEntry;
	}
	else if (Entry.Type == EMultiBlockType::ToolBarComboButton)
	{
		Entry.Type = EMultiBlockType::MenuEntry;
		if (Entry.ToolBarData.bSimpleComboBox)
		{
			Entry.SubMenuData.bIsSubMenu = true;
		}
	}
}

void UToolMenus::AssignSetTimerForNextTickDelegate(const FSimpleDelegate& InDelegate)
{
	SetTimerForNextTickDelegate = InDelegate;
}

void UToolMenus::SetNextTickTimer()
{
	if (!bNextTickTimerIsSet)
	{
		if (SetTimerForNextTickDelegate.IsBound())
		{
			bNextTickTimerIsSet = true;
			SetTimerForNextTickDelegate.Execute();
		}
	}
}

void UToolMenus::CleanupStaleWidgetsNextTick(bool bGarbageCollect)
{
	bCleanupStaleWidgetsNextTick = true;

	if (bGarbageCollect)
	{
		bCleanupStaleWidgetsNextTickGC = true;
	}

	SetNextTickTimer();
}

void UToolMenus::RefreshAllWidgets()
{
	bRefreshWidgetsNextTick = true;
	SetNextTickTimer();
}

void UToolMenus::HandleNextTick()
{
	if (bCleanupStaleWidgetsNextTick || bRefreshWidgetsNextTick)
	{
		CleanupStaleWidgets();
		bCleanupStaleWidgetsNextTick = false;
		bCleanupStaleWidgetsNextTickGC = false;

		if (bRefreshWidgetsNextTick)
		{
			for (auto WidgetsForMenuNameIt = GeneratedMenuWidgets.CreateIterator(); WidgetsForMenuNameIt; ++WidgetsForMenuNameIt)
			{
				FGeneratedToolMenuWidgets& WidgetsForMenuName = WidgetsForMenuNameIt->Value;
				for (auto Instance = WidgetsForMenuName.Instances.CreateIterator(); Instance; ++Instance)
				{
					if (Instance->Widget.IsValid())
					{
						RefreshMenuWidget(WidgetsForMenuNameIt->Key, *Instance);
					}
				}
			}

			bRefreshWidgetsNextTick = false;
		}
	}

	bNextTickTimerIsSet = false;
}

void UToolMenus::CleanupStaleWidgets()
{
	bool bModified = false;
	for (auto WidgetsForMenuNameIt = GeneratedMenuWidgets.CreateIterator(); WidgetsForMenuNameIt; ++WidgetsForMenuNameIt)
	{
		FGeneratedToolMenuWidgets& WidgetsForMenuName = WidgetsForMenuNameIt->Value;

		for (auto Instance = WidgetsForMenuName.Instances.CreateIterator(); Instance; ++Instance)
		{
			if (!Instance->Widget.IsValid())
			{
				bModified = true;
				Instance.RemoveCurrent();
			}
		}

		if (WidgetsForMenuName.Instances.Num() == 0)
		{
			bModified = true;
			WidgetsForMenuNameIt.RemoveCurrent();
		}
	}

	if (bModified && bCleanupStaleWidgetsNextTickGC && !IsAsyncLoading())
	{
		CollectGarbage(GARBAGE_COLLECTION_KEEPFLAGS);
	}
}

bool UToolMenus::RefreshMenuWidget(const FName InName)
{
	if (FGeneratedToolMenuWidgets* WidgetsForMenuName = GeneratedMenuWidgets.Find(InName))
	{
		for (auto Instance = WidgetsForMenuName->Instances.CreateIterator(); Instance; ++Instance)
		{
			if (RefreshMenuWidget(InName, *Instance))
			{
				return true;
			}
			else
			{
				Instance.RemoveCurrent();
			}
		}
	}

	return false;
}

bool UToolMenus::RefreshMenuWidget(const FName InName, FGeneratedToolMenuWidget& GeneratedMenuWidget)
{
	if (!GeneratedMenuWidget.Widget.IsValid())
	{
		return false;
	}

	// Regenerate menu from database
	UToolMenu* GeneratedMenu = GenerateMenu(InName, GeneratedMenuWidget.GeneratedMenu->Context);
	GeneratedMenuWidget.GeneratedMenu = GeneratedMenu;

	// Regenerate Multibox
	TSharedRef<SMultiBoxWidget> MultiBoxWidget = StaticCastSharedRef<SMultiBoxWidget>(GeneratedMenuWidget.Widget.Pin().ToSharedRef());
	if (GeneratedMenu->MenuType == EMultiBoxType::Menu)
	{
		FMenuBuilder MenuBuilder(GeneratedMenu->bShouldCloseWindowAfterMenuSelection, GeneratedMenu->Context.CommandList, GeneratedMenu->Context.GetAllExtenders(), GeneratedMenu->bCloseSelfOnly, GeneratedMenu->StyleSet, GeneratedMenu->bSearchable);
		MenuBuilder.SetExtendersEnabled(GeneratedMenu->bExtendersEnabled);

		if (GeneratedMenu->StyleName != NAME_None)
		{
			MenuBuilder.SetStyle(GeneratedMenu->StyleSet, GeneratedMenu->StyleName);
		}

		PopulateMenuBuilder(MenuBuilder, GeneratedMenu);
		MultiBoxWidget->SetMultiBox(MenuBuilder.GetMultiBox());
	}
	else if (GeneratedMenu->MenuType == EMultiBoxType::MenuBar)
	{
		FMenuBarBuilder MenuBarBuilder(GeneratedMenu->Context.CommandList, GeneratedMenu->Context.GetAllExtenders(), GeneratedMenu->StyleSet);
		MenuBarBuilder.SetExtendersEnabled(GeneratedMenu->bExtendersEnabled);

		if (GeneratedMenu->StyleName != NAME_None)
		{
			MenuBarBuilder.SetStyle(GeneratedMenu->StyleSet, GeneratedMenu->StyleName);
		}

		PopulateMenuBarBuilder(MenuBarBuilder, GeneratedMenu);
		MultiBoxWidget->SetMultiBox(MenuBarBuilder.GetMultiBox());
	}
	else if (GeneratedMenu->MenuType == EMultiBoxType::ToolBar || GeneratedMenu->MenuType == EMultiBoxType::VerticalToolBar || GeneratedMenu->MenuType == EMultiBoxType::UniformToolBar)
	{
		FToolBarBuilder ToolbarBuilder(GeneratedMenu->MenuType, GeneratedMenu->Context.CommandList, GeneratedMenu->MenuName, GeneratedMenu->Context.GetAllExtenders(), GeneratedMenu->bToolBarForceSmallIcons);
		ToolbarBuilder.SetExtendersEnabled(GeneratedMenu->bExtendersEnabled);
		ToolbarBuilder.SetIsFocusable(GeneratedMenu->bToolBarIsFocusable);

		if (GeneratedMenu->StyleName != NAME_None)
		{
			ToolbarBuilder.SetStyle(GeneratedMenu->StyleSet, GeneratedMenu->StyleName);
		}

		PopulateToolBarBuilder(ToolbarBuilder, GeneratedMenu);
		MultiBoxWidget->SetMultiBox(ToolbarBuilder.GetMultiBox());
	}

	MultiBoxWidget->BuildMultiBoxWidget();
	return true;
}

UToolMenu* UToolMenus::GenerateMenuAsBuilder(const UToolMenu* InMenu, const FToolMenuContext& InMenuContext)
{
	TArray<UToolMenu*> Hierarchy = CollectHierarchy(InMenu->MenuName);

	// Insert InMenu as second to last so items in InMenu appear before items registered in database by other plugins
	if (Hierarchy.Num() > 0)
	{
		Hierarchy.Insert((UToolMenu*)InMenu, Hierarchy.Num() - 1);
	}
	else
	{
		Hierarchy.Add((UToolMenu*)InMenu);
	}

	return GenerateMenuFromHierarchy(Hierarchy, InMenuContext);
}

UToolMenu* UToolMenus::RegisterMenu(const FName InName, const FName InParent, EMultiBoxType InType, bool bWarnIfAlreadyRegistered)
{
	if (UToolMenu* Found = FindMenu(InName))
	{
		if (!Found->bRegistered)
		{
			Found->MenuParent = InParent;
			Found->MenuType = InType;
			Found->MenuOwner = CurrentOwner();
			Found->bRegistered = true;
			Found->bIsRegistering = true;
			for (FToolMenuSection& Section : Found->Sections)
			{
				Section.bIsRegistering = Found->bIsRegistering;
			}
		}
		else if (bWarnIfAlreadyRegistered)
		{
			UE_LOG(LogToolMenus, Warning, TEXT("Menu already registered : %s"), *InName.ToString());
		}

		return Found;
	}

	UToolMenu* ToolMenu = NewToolMenuObject(FName(TEXT("RegisteredMenu")), InName);
	ToolMenu->InitMenu(CurrentOwner(), InName, InParent, InType);
	ToolMenu->bRegistered = true;
	ToolMenu->bIsRegistering = true;
	Menus.Add(InName, ToolMenu);
	return ToolMenu;
}

UToolMenu* UToolMenus::ExtendMenu(const FName InName)
{
	if (UToolMenu* Found = FindMenu(InName))
	{
		Found->bIsRegistering = false;
		for (FToolMenuSection& Section : Found->Sections)
		{
			Section.bIsRegistering = Found->bIsRegistering;
		}

		// Refresh all widgets because this could be child of another menu being displayed
		RefreshAllWidgets();

		return Found;
	}

	UToolMenu* ToolMenu = NewToolMenuObject(FName(TEXT("RegisteredMenu")), InName);
	ToolMenu->bRegistered = false;
	ToolMenu->bIsRegistering = false;
	Menus.Add(InName, ToolMenu);
	return ToolMenu;
}

UToolMenu* UToolMenus::NewToolMenuObject(const FName NewBaseName, const FName InMenuName)
{
	FName UniqueObjectName = MakeUniqueObjectName(this, UToolMenus::StaticClass(), NewBaseName);
	UToolMenu* Result = NewObject<UToolMenu>(this, UniqueObjectName);
	Result->MenuName = InMenuName;
	return Result;
}

void UToolMenus::RemoveMenu(const FName MenuName)
{
	Menus.Remove(MenuName);
}

bool UToolMenus::AddMenuEntryObject(UToolMenuEntryScript* MenuEntryObject)
{
	UToolMenu* Menu = UToolMenus::Get()->ExtendMenu(MenuEntryObject->Data.Menu);
	Menu->AddMenuEntryObject(MenuEntryObject);
	return true;
}

void UToolMenus::SetSectionLabel(const FName MenuName, const FName SectionName, const FText Label)
{
	ExtendMenu(MenuName)->FindOrAddSection(SectionName).Label = TAttribute<FText>(Label);
}

void UToolMenus::SetSectionPosition(const FName MenuName, const FName SectionName, const FName PositionName, const EToolMenuInsertType PositionType)
{
	ExtendMenu(MenuName)->FindOrAddSection(SectionName).InsertPosition = FToolMenuInsert(PositionName, PositionType);
}

void UToolMenus::AddSection(const FName MenuName, const FName SectionName, const TAttribute< FText >& InLabel, const FToolMenuInsert InPosition)
{
	UToolMenu* Menu = ExtendMenu(MenuName);
	FToolMenuSection* Section = Menu->FindSection(SectionName);
	if (!Section)
	{
		Menu->AddSection(SectionName, InLabel, InPosition);
	}
}

void UToolMenus::RemoveSection(const FName MenuName, const FName InSection)
{
	if (UToolMenu* Menu = FindMenu(MenuName))
	{
		Menu->RemoveSection(InSection);
	}
}

void UToolMenus::AddEntry(const FName MenuName, const FName InSection, const FToolMenuEntry& InEntry)
{
	ExtendMenu(MenuName)->FindOrAddSection(InSection).AddEntry(InEntry);
}

void UToolMenus::RemoveEntry(const FName MenuName, const FName InSection, const FName InName)
{
	if (UToolMenu* Menu = FindMenu(MenuName))
	{
		if (FToolMenuSection* Section = Menu->FindSection(InSection))
		{
			Section->RemoveEntry(InName);
		}
	}
}

void UToolMenus::UnregisterOwnerInternal(FToolMenuOwner InOwner)
{
	if (InOwner != FToolMenuOwner())
	{
		for (auto It = Menus.CreateIterator(); It; ++It)
		{
			bool bNeedsRefresh = false;

			UToolMenu* Menu = It->Value;
			for (int32 SectionIndex = Menu->Sections.Num() - 1; SectionIndex >=0; --SectionIndex)
			{
				FToolMenuSection& Section = Menu->Sections[SectionIndex];
				if (Section.RemoveEntriesByOwner(InOwner) > 0)
				{
					bNeedsRefresh = true;
				}

				if (Section.Owner == InOwner)
				{
					if (Section.Construct.IsBound())
					{
						Section.Construct = FNewSectionConstructChoice();
						bNeedsRefresh = true;
					}

					if (Section.ToolMenuSectionDynamic)
					{
						Section.ToolMenuSectionDynamic = nullptr;
						bNeedsRefresh = true;
					}

					if (Section.Blocks.Num() == 0)
					{
						Menu->Sections.RemoveAt(SectionIndex, 1, false);
						bNeedsRefresh = true;
					}
				}
			}

			// Refresh any widgets that are currently displayed to the user
			if (bNeedsRefresh)
			{
				RefreshAllWidgets();
			}
		}
	}
}

FToolMenuOwner UToolMenus::CurrentOwner() const
{
	if (OwnerStack.Num() > 0)
	{
		return OwnerStack.Last();
	}

	return FToolMenuOwner();
}

void UToolMenus::PushOwner(const FToolMenuOwner InOwner)
{
	OwnerStack.Add(InOwner);
}

void UToolMenus::PopOwner(const FToolMenuOwner InOwner)
{
	FToolMenuOwner PoppedOwner = OwnerStack.Pop(false);
	check(PoppedOwner == InOwner);
}

void UToolMenus::UnregisterOwnerByName(FName InOwnerName)
{
	UnregisterOwnerInternal(InOwnerName);
}

void UToolMenus::RegisterStringCommandHandler(const FName InName, const FToolMenuExecuteString& InDelegate)
{
	StringCommandHandlers.Add(InName, InDelegate);
}

void UToolMenus::UnregisterStringCommandHandler(const FName InName)
{
	StringCommandHandlers.Remove(InName);
}

FDelegateHandle UToolMenus::RegisterStartupCallback(const FSimpleMulticastDelegate::FDelegate& InDelegate)
{
	if (IsToolMenuUIEnabled() && UToolMenus::TryGet())
	{
		// Call immediately if systems are initialized
		InDelegate.Execute();
	}
	else
	{
		// Defer call to occur after systems are initialized (slate and menus)
		FDelegateHandle Result = StartupCallbacks.Add(InDelegate);

		if (!InternalStartupCallbackHandle.IsSet())
		{
			InternalStartupCallbackHandle = FCoreDelegates::OnPostEngineInit.Add(FSimpleMulticastDelegate::FDelegate::CreateStatic(&UToolMenus::PrivateStartupCallback));
		}

		return Result;
	}

	return FDelegateHandle();
}

void UToolMenus::UnRegisterStartupCallback(const void* UserPointer)
{
	StartupCallbacks.RemoveAll(UserPointer);
}

void UToolMenus::UnRegisterStartupCallback(FDelegateHandle InHandle)
{
	StartupCallbacks.Remove(InHandle);
}

void UToolMenus::PrivateStartupCallback()
{
	UnregisterPrivateStartupCallback();

	if (IsToolMenuUIEnabled() && UToolMenus::TryGet())
	{
		StartupCallbacks.Broadcast();
		StartupCallbacks.Clear();
	}
}

void UToolMenus::UnregisterPrivateStartupCallback()
{
	if (InternalStartupCallbackHandle.IsSet())
	{
		FDelegateHandle& Handle = InternalStartupCallbackHandle.GetValue();
		if (Handle.IsValid())
		{
			FCoreDelegates::OnPostEngineInit.Remove(Handle);
			Handle.Reset();
		}
	}
}

void UToolMenus::SaveCustomizations()
{
	SaveConfig();
}

void UToolMenus::RemoveAllCustomizations()
{
	CustomizedMenus.Reset();
}

#undef LOCTEXT_NAMESPACE<|MERGE_RESOLUTION|>--- conflicted
+++ resolved
@@ -1201,184 +1201,8 @@
 
 		for (FToolMenuEntry& Block : Section.Blocks)
 		{
-<<<<<<< HEAD
-			if (Block.ConstructLegacy.IsBound())
-			{
-				if (!bIsEditing)
-				{
-					Block.ConstructLegacy.Execute(MenuBuilder, MenuData);
-				}
-				continue;
-			}
-
-			FUIAction UIAction = ConvertUIAction(Block, MenuData->Context);
-			const bool bUIActionIsSet = UIAction.ExecuteAction.IsBound() || UIAction.CanExecuteAction.IsBound() || UIAction.GetActionCheckState.IsBound() || UIAction.IsActionVisibleDelegate.IsBound();
-
-			TSharedPtr<SWidget> Widget;
-			if (Block.MakeWidget.IsBound())
-			{
-				Widget = Block.MakeWidget.Execute(MenuData->Context);
-			}
-
-			TAttribute<FText> LabelToDisplay = Block.Label;
-			if (bIsEditing && (!Block.Label.IsSet() || Block.Label.Get().IsEmpty()))
-			{
-				LabelToDisplay = FText::FromName(Block.Name);
-			}
-
-			if (Block.Type == EMultiBlockType::MenuEntry)
-			{
-				if (Block.IsSubMenu())
-				{
-					FName SubMenuFullName = JoinMenuPaths(MenuData->MenuName, Block.Name);
-					FNewMenuDelegate NewMenuDelegate;
-					bool bSubMenuAdded = false;
-
-					if (Block.SubMenuData.ConstructMenu.NewMenuLegacy.IsBound())
-					{
-						NewMenuDelegate = Block.SubMenuData.ConstructMenu.NewMenuLegacy;
-					}
-					else if (Block.SubMenuData.ConstructMenu.NewToolMenuWidget.IsBound())
-					{
-						// Full replacement of the widget shown when submenu is opened
-						FOnGetContent OnGetContent = ConvertWidgetChoice(Block.SubMenuData.ConstructMenu, MenuData->Context);
-						if (OnGetContent.IsBound())
-						{
-							MenuBuilder.AddWrapperSubMenu(
-								Block.Label.Get(),
-								Block.ToolTip.Get(),
-								OnGetContent,
-								Block.Icon.Get()
-							);
-						}
-						bSubMenuAdded = true;
-					}
-					else if (Block.Name == NAME_None)
-					{
-						if (Block.SubMenuData.ConstructMenu.NewToolMenu.IsBound())
-						{
-							// Blocks with no name cannot call PopulateSubMenu()
-							NewMenuDelegate = FNewMenuDelegate::CreateUObject(this, &UToolMenus::PopulateSubMenuWithoutName, TWeakObjectPtr<UToolMenu>(MenuData), Block.SubMenuData.ConstructMenu.NewToolMenu);
-						}
-						else
-						{
-							UE_LOG(LogToolMenus, Warning, TEXT("Submenu that has no name is missing required delegate: %s"), *MenuData->MenuName.ToString());
-						}
-					}
-					else
-					{
-						NewMenuDelegate = FNewMenuDelegate::CreateUObject(this, &UToolMenus::PopulateSubMenu, TWeakObjectPtr<UToolMenu>(MenuData), Block.Name);
-					}
-
-					if (!bSubMenuAdded)
-					{
-						if (Widget.IsValid())
-						{
-							if (bUIActionIsSet)
-							{
-								MenuBuilder.AddSubMenu(UIAction, Widget.ToSharedRef(), NewMenuDelegate, Block.bShouldCloseWindowAfterMenuSelection);
-							}
-							else
-							{
-								MenuBuilder.AddSubMenu(Widget.ToSharedRef(), NewMenuDelegate, Block.SubMenuData.bOpenSubMenuOnClick, Block.bShouldCloseWindowAfterMenuSelection);
-							}
-						}
-						else
-						{
-							if (bUIActionIsSet)
-							{
-								MenuBuilder.AddSubMenu(
-									Block.Label,
-									Block.ToolTip,
-									NewMenuDelegate,
-									UIAction,
-									Block.Name,
-									Block.UserInterfaceActionType,
-									Block.SubMenuData.bOpenSubMenuOnClick,
-									Block.Icon.Get(),
-									Block.bShouldCloseWindowAfterMenuSelection
-								);
-							}
-							else
-							{
-								MenuBuilder.AddSubMenu(
-									Block.Label,
-									Block.ToolTip,
-									NewMenuDelegate,
-									Block.SubMenuData.bOpenSubMenuOnClick,
-									Block.Icon.Get(),
-									Block.bShouldCloseWindowAfterMenuSelection,
-									Block.Name
-								);
-							}
-						}
-					}
-				}
-				else
-				{
-					if (Block.Command.IsValid())
-					{
-						bool bPopCommandList = false;
-						TSharedPtr<const FUICommandList> CommandListForAction;
-						if (Block.GetActionForCommand(MenuData->Context, CommandListForAction) != nullptr && CommandListForAction.IsValid())
-						{
-							MenuBuilder.PushCommandList(CommandListForAction.ToSharedRef());
-							bPopCommandList = true;
-						}
-						else
-						{
-							UE_LOG(LogToolMenus, Error, TEXT("UI command not found for menu entry: %s, menu: %s"), *Block.Name.ToString(), *MenuData->MenuName.ToString());
-						}
-
-						MenuBuilder.AddMenuEntry(Block.Command, Block.Name, LabelToDisplay, Block.ToolTip, Block.Icon.Get());
-
-						if (bPopCommandList)
-						{
-							MenuBuilder.PopCommandList();
-						}
-					}
-					else if (Block.ScriptObject)
-					{
-						UToolMenuEntryScript* ScriptObject = Block.ScriptObject;
-						const FSlateIcon Icon = ScriptObject->CreateIconAttribute(MenuData->Context).Get();
-						MenuBuilder.AddMenuEntry(ScriptObject->CreateLabelAttribute(MenuData->Context), ScriptObject->CreateToolTipAttribute(MenuData->Context), Icon, UIAction, ScriptObject->Data.Name, Block.UserInterfaceActionType, Block.TutorialHighlightName);
-					}
-					else
-					{
-						if (Widget.IsValid())
-						{
-							MenuBuilder.AddMenuEntry(UIAction, Widget.ToSharedRef(), Block.Name, Block.ToolTip, Block.UserInterfaceActionType, Block.TutorialHighlightName);
-						}
-						else
-						{
-							MenuBuilder.AddMenuEntry(LabelToDisplay, Block.ToolTip, Block.Icon.Get(), UIAction, Block.Name, Block.UserInterfaceActionType, Block.TutorialHighlightName);
-						}
-					}
-				}
-			}
-			else if (Block.Type == EMultiBlockType::MenuSeparator)
-			{
-				MenuBuilder.AddMenuSeparator(Block.Name);
-			}
-			else if (Block.Type == EMultiBlockType::Widget)
-			{
-				if (bIsEditing)
-				{
-					MenuBuilder.AddMenuEntry(LabelToDisplay, Block.ToolTip, Block.Icon.Get(), UIAction, Block.Name, Block.UserInterfaceActionType, Block.TutorialHighlightName);
-				}
-				else
-				{
-					MenuBuilder.AddWidget(Widget.ToSharedRef(), LabelToDisplay.Get(), Block.WidgetData.bNoIndent, Block.WidgetData.bSearchable);
-				}
-			}
-			else
-			{
-				UE_LOG(LogToolMenus, Warning, TEXT("Menu '%s', item '%s', type not currently supported: %d"), *MenuData->MenuName.ToString(), *Block.Name.ToString(), Block.Type);
-			}
-=======
 			FPopulateMenuBuilderWithToolMenuEntry PopulateMenuBuilderWithToolMenuEntry(MenuBuilder, MenuData, Section, Block, /* bAllowSubMenuCollapse= */ true);
 			PopulateMenuBuilderWithToolMenuEntry.Populate();
->>>>>>> 24776ab6
 		}
 
 		MenuBuilder.EndSection();
