--- conflicted
+++ resolved
@@ -19,10 +19,7 @@
 	, bToolBarForceSmallIcons(false)
 	, bRegistered(false)
 	, bIsRegistering(false)
-<<<<<<< HEAD
-=======
 	, bExtendersEnabled(true)
->>>>>>> 875978bd
 	, StyleSet(&FCoreStyle::Get())
 	, MaxHeight(INT_MAX)
 {
