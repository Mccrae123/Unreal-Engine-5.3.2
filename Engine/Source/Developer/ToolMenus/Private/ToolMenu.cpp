// Copyright Epic Games, Inc. All Rights Reserved.

#include "ToolMenu.h"
#include "ToolMenus.h"
#include "IToolMenusModule.h"

#include "Textures/SlateIcon.h"
#include "Framework/Commands/UIAction.h"
#include "Framework/MultiBox/MultiBox.h"
#include "Framework/MultiBox/MultiBoxBuilder.h"
#include "Internationalization/Internationalization.h"

UToolMenu::UToolMenu() :
	MenuType(EMultiBoxType::Menu)
	, bShouldCloseWindowAfterMenuSelection(true)
	, bCloseSelfOnly(false)
	, bSearchable(false)
	, bToolBarIsFocusable(false)
	, bToolBarForceSmallIcons(false)
	, bRegistered(false)
	, bIsRegistering(false)
	, bExtendersEnabled(true)
	, StyleSet(&FCoreStyle::Get())
	, MaxHeight(INT_MAX)
{
}

void UToolMenu::InitMenu(const FToolMenuOwner InOwner, FName InName, FName InParent, EMultiBoxType InType)
{
	MenuOwner = InOwner;
	MenuName = InName;
	MenuParent = InParent;
	MenuType = InType;
}

void UToolMenu::InitGeneratedCopy(const UToolMenu* Source, const FName InMenuName, const FToolMenuContext* InContext)
{
	// Skip sections

	MenuName = InMenuName;
	MenuParent = Source->MenuParent;
	StyleName = Source->StyleName;
	TutorialHighlightName = Source->TutorialHighlightName;
	MenuType = Source->MenuType;
	StyleSet = Source->StyleSet;
	bShouldCloseWindowAfterMenuSelection = Source->bShouldCloseWindowAfterMenuSelection;
	bCloseSelfOnly = Source->bCloseSelfOnly;
	bSearchable = Source->bSearchable;
	bToolBarIsFocusable = Source->bToolBarIsFocusable;
	bToolBarForceSmallIcons = Source->bToolBarForceSmallIcons;
	MenuOwner = Source->MenuOwner;

	SubMenuParent = Source->SubMenuParent;
	SubMenuSourceEntryName = Source->SubMenuSourceEntryName;
	MaxHeight = Source->MaxHeight;
<<<<<<< HEAD
=======
	bExtendersEnabled = Source->bExtendersEnabled;

	MaxHeight = Source->MaxHeight;
>>>>>>> 90fae962
	if (InContext)
	{
		Context = *InContext;
	}
}

int32 UToolMenu::IndexOfSection(const FName InSectionName) const
{
	for (int32 i=0; i < Sections.Num(); ++i)
	{
		if (Sections[i].Name == InSectionName)
		{
			return i;
		}
	}

	return INDEX_NONE;
}

int32 UToolMenu::FindInsertIndex(const FToolMenuSection& InSection) const
{
	const FToolMenuInsert InInsertPosition = InSection.InsertPosition;
	if (InInsertPosition.IsDefault())
	{
		return Sections.Num();
	}

	if (InInsertPosition.Position == EToolMenuInsertType::First)
	{
		for (int32 i = 0; i < Sections.Num(); ++i)
		{
			if (Sections[i].InsertPosition.Position != InInsertPosition.Position)
			{
				return i;
			}
		}

		return Sections.Num();
	}

	int32 DestIndex = IndexOfSection(InInsertPosition.Name);
	if (DestIndex == INDEX_NONE)
	{
		return DestIndex;
	}

	if (InInsertPosition.Position == EToolMenuInsertType::After)
	{
		++DestIndex;
	}

	for (int32 i = DestIndex; i < Sections.Num(); ++i)
	{
		if (Sections[i].InsertPosition != InInsertPosition)
		{
			return i;
		}
	}

	return Sections.Num();
}

FToolMenuSection& UToolMenu::AddDynamicSection(const FName SectionName, const FNewSectionConstructChoice& InConstruct, const FToolMenuInsert InPosition)
{
	FToolMenuSection& Section = AddSection(SectionName, TAttribute< FText >(), InPosition);
	Section.Construct = InConstruct;
	return Section;
}

bool UToolMenu::IsRegistering() const
{
	return bIsRegistering;
}

FToolMenuSection& UToolMenu::AddSection(const FName SectionName, const TAttribute< FText >& InLabel, const FToolMenuInsert InPosition)
{
	int32 InsertIndex = (SectionName != NAME_None) ? IndexOfSection(SectionName) : INDEX_NONE;
	if (InsertIndex != INDEX_NONE)
	{
		if (InLabel.IsSet())
		{
			Sections[InsertIndex].Label = InLabel;
		}

		if (InPosition.Name != NAME_None || InPosition.Position != EToolMenuInsertType::Default)
		{
			Sections[InsertIndex].InsertPosition = InPosition;
		}

		// Sort registered sections to appear before unregistered
		if (IsRegistering() && !Sections[InsertIndex].bAddedDuringRegister)
		{
			Sections[InsertIndex].bAddedDuringRegister = true;

			for (int32 i = 0; i < InsertIndex; ++i)
			{
				if (!Sections[i].bAddedDuringRegister)
				{
					FToolMenuSection RemovedSection;
					Swap(Sections[InsertIndex], RemovedSection);
					Sections.Insert(MoveTempIfPossible(RemovedSection), i);
					Sections.RemoveAt(InsertIndex + 1, 1, false);
					InsertIndex = i;
				}
			}
		}

		return Sections[InsertIndex];
	}
	else
	{
		InsertIndex = Sections.Num();
	}

	if (IsRegistering())
	{
		for (int32 i=0; i < Sections.Num(); ++i)
		{
			if (!Sections[i].bAddedDuringRegister)
			{
				InsertIndex = i;
				break;
			}
		}
	}

	FToolMenuSection& NewSection = Sections.InsertDefaulted_GetRef(InsertIndex);
	NewSection.InitSection(SectionName, InLabel, InPosition);
	NewSection.bIsRegistering = IsRegistering();
	NewSection.bAddedDuringRegister = IsRegistering();
	return NewSection;
}

void UToolMenu::AddSectionScript(const FName SectionName, const FText& InLabel, const FName InsertName, const EToolMenuInsertType InsertType)
{
	FToolMenuSection& Section = FindOrAddSection(SectionName);

	if (!InLabel.IsEmpty())
	{
		Section.Label = InLabel;
	}

	if (InsertName != NAME_None || InsertType != EToolMenuInsertType::Default)
	{
		Section.InsertPosition = FToolMenuInsert(InsertName, InsertType);
	}
}

void UToolMenu::AddDynamicSectionScript(const FName SectionName, UToolMenuSectionDynamic* InObject)
{
	FToolMenuSection& Section = FindOrAddSection(SectionName);
	Section.ToolMenuSectionDynamic = InObject;
}

void UToolMenu::AddMenuEntryObject(UToolMenuEntryScript* InObject)
{
	FindOrAddSection(InObject->Data.Section).AddEntryObject(InObject);
}

UToolMenu* UToolMenu::AddSubMenuScript(const FName InOwner, const FName SectionName, const FName InName, const FText& InLabel, const FText& InToolTip)
{
	return AddSubMenu(InOwner, SectionName, InName, InLabel, InToolTip);
}

UToolMenu* UToolMenu::AddSubMenu(const FToolMenuOwner InOwner, const FName SectionName, const FName InName, const FText& InLabel, const FText& InToolTip)
{
	FToolMenuEntry Args = FToolMenuEntry::InitSubMenu(InName, InLabel, InToolTip, FNewToolMenuChoice());
	Args.Owner = InOwner;
	FindOrAddSection(SectionName).AddEntry(Args);
	return UToolMenus::Get()->ExtendMenu(*(MenuName.ToString() + TEXT(".") + InName.ToString()));
}

FToolMenuSection* UToolMenu::FindSection(const FName SectionName)
{
	for (FToolMenuSection& Section : Sections)
	{
		if (Section.Name == SectionName)
		{
			return &Section;
		}
	}

	return nullptr;
}

FToolMenuSection& UToolMenu::FindOrAddSection(const FName SectionName)
{
	for (FToolMenuSection& Section : Sections)
	{
		if (Section.Name == SectionName)
		{
			return Section;
		}
	}
	
	return AddSection(SectionName);
}

void UToolMenu::RemoveSection(const FName SectionName)
{
	Sections.RemoveAll([SectionName](const FToolMenuSection& Section) { return Section.Name == SectionName; });
}

bool UToolMenu::FindEntry(const FName EntryName, int32& SectionIndex, int32& EntryIndex) const
{
	for (int32 i=0; i < Sections.Num(); ++i)
	{
		EntryIndex = Sections[i].IndexOfBlock(EntryName);
		if (EntryIndex != INDEX_NONE)
		{
			SectionIndex = i;
			return true;
		}
	}

	return false;
}

const FToolMenuEntry* UToolMenu::FindEntry(const FName EntryName) const
{
	for (int32 i=0; i < Sections.Num(); ++i)
	{
		if (const FToolMenuEntry* Found = Sections[i].FindEntry(EntryName))
		{
			return Found;
		}
	}

	return nullptr;
}

FToolMenuEntry* UToolMenu::FindEntry(const FName EntryName)
{
	for (int32 i=0; i < Sections.Num(); ++i)
	{
		if (FToolMenuEntry* Found = Sections[i].FindEntry(EntryName))
		{
			return Found;
		}
	}

	return nullptr;
}

void UToolMenu::AddMenuEntry(const FName SectionName, const FToolMenuEntry& Args)
{
	FindOrAddSection(SectionName).AddEntry(Args);
}

bool UToolMenu::IsEditing() const
{
	return Context.IsEditing();
}

FName UToolMenu::GetSectionName(const FName InEntryName) const
{
	for (const FToolMenuSection& Section : Sections)
	{
		if (Section.IndexOfBlock(InEntryName) != INDEX_NONE)
		{
			return Section.Name;
		}
	}

	return NAME_None;
}

bool UToolMenu::ContainsSection(const FName InName) const
{
	if (InName != NAME_None)
	{
		for (const FToolMenuSection& Section : Sections)
		{
			if (Section.Name == InName)
			{
				return true;
			}
		}
	}

	return false;
}

bool UToolMenu::ContainsEntry(const FName InName) const
{
	if (InName != NAME_None)
	{
		for (const FToolMenuSection& Section : Sections)
		{
			if (Section.FindEntry(InName) != nullptr)
			{
				return true;
			}
		}
	}

	return false;
}

FCustomizedToolMenu* UToolMenu::FindMenuCustomization() const
{
	return UToolMenus::Get()->FindMenuCustomization(MenuName);
}

FCustomizedToolMenu* UToolMenu::AddMenuCustomization() const
{
	return UToolMenus::Get()->AddMenuCustomization(MenuName);
}
	
TArray<FName> UToolMenu::GetMenuHierarchyNames(bool bIncludeSubMenuRoot) const
{
	TArray<FName> HierarchyNames;

	TArray<UToolMenu*> Hierarchy;
	if (UToolMenus::Get()->FindMenu(GetMenuName()) != nullptr)
	{
		Hierarchy = UToolMenus::Get()->CollectHierarchy(GetMenuName());
		for (int32 i = Hierarchy.Num() - 1; i >= 0; --i)
		{
			HierarchyNames.AddUnique(Hierarchy[i]->GetMenuName());
		}
	}

	if (bIncludeSubMenuRoot && SubMenuParent)
	{
		TArray<const UToolMenu*> SubMenuChain = GetSubMenuChain();
		if (SubMenuChain.Num() > 0)
		{
			FString SubMenuFullPath;
			for (int32 i = 1; i < SubMenuChain.Num(); ++i)
			{
				if (SubMenuFullPath.Len() > 0)
				{
					SubMenuFullPath += TEXT(".");
				}
				SubMenuFullPath += SubMenuChain[i]->SubMenuSourceEntryName.ToString();
			}

			// Hierarchy of the initial menu opened in the sub-menu chain of menus
			TArray<UToolMenu*> FirstMenuHierarchy = UToolMenus::Get()->CollectHierarchy(SubMenuChain[0]->GetMenuName());
			for (int32 i = FirstMenuHierarchy.Num() - 1; i >= 0; --i)
			{
				HierarchyNames.AddUnique(UToolMenus::JoinMenuPaths(FirstMenuHierarchy[i]->GetMenuName(), *SubMenuFullPath));
			}
		}
	}	
	Algo::Reverse(HierarchyNames);

	return HierarchyNames;
}

FCustomizedToolMenuHierarchy UToolMenu::GetMenuCustomizationHierarchy() const
{
	FCustomizedToolMenuHierarchy Result;
	
	UToolMenus* ToolMenus = UToolMenus::Get();
	TArray<FName> HierarchyNames = GetMenuHierarchyNames(true);
	for (const FName ItName : HierarchyNames)
	{
		if (FCustomizedToolMenu* Found = ToolMenus->FindMenuCustomization(ItName))
		{
			Result.Hierarchy.Add(Found);
		}
	}

	return Result;
}

void UToolMenu::UpdateMenuCustomizationFromMultibox(const TSharedRef<const FMultiBox>& InMultiBox)
{
	FCustomizedToolMenu* Customization = AddMenuCustomization();

	Customization->EntryOrder.Reset();
	Customization->SectionOrder.Reset();

	FName CurrentSectionName = NAME_None;
	const TArray< TSharedRef< const FMultiBlock > >& Blocks = InMultiBox->GetBlocks();
	for (int32 BlockIndex = 0; BlockIndex < Blocks.Num(); ++BlockIndex)
	{
		const TSharedRef< const FMultiBlock >& Block = Blocks[BlockIndex];

		if (Block->GetExtensionHook() == NAME_None)
		{
			continue;
		}

		// Ignore separators that are part of a section heading
		if (Block->IsSeparator() && (BlockIndex + 1 < Blocks.Num()) && Blocks[BlockIndex + 1]->GetType() == EMultiBlockType::Heading)
		{
			continue;
		}

		if (Block->GetType() == EMultiBlockType::Heading)
		{
			CurrentSectionName = Block->GetExtensionHook();
			Customization->SectionOrder.Add(CurrentSectionName);
		}
		else if (CurrentSectionName != NAME_None)
		{
			FCustomizedToolMenuNameArray& EntryOrderForSection = Customization->EntryOrder.FindOrAdd(CurrentSectionName);
			EntryOrderForSection.Names.Add(Block->GetExtensionHook());
		}
	}
}

TArray<const UToolMenu*> UToolMenu::GetSubMenuChain() const
{
	TArray<const UToolMenu*> SubMenuChain;

	TSet<const UToolMenu*> SubMenus;
	for (const UToolMenu* CurrentMenu = this; CurrentMenu; CurrentMenu = CurrentMenu->SubMenuParent)
	{
		bool bIsAlreadyInSet = false;
		SubMenus.Add(CurrentMenu, &bIsAlreadyInSet);
		if (bIsAlreadyInSet)
		{
			ensure(!bIsAlreadyInSet);
			break;
		}
		SubMenuChain.Add(CurrentMenu);
	}

	Algo::Reverse(SubMenuChain);

	return SubMenuChain;
}

FString UToolMenu::GetSubMenuNamePath() const
{
	FString SubMenuNamePath;
	TArray<const UToolMenu*> SubMenuChain = GetSubMenuChain();
	if (SubMenuChain.Num() > 0)
	{
		for (int32 i = 1; i < SubMenuChain.Num(); ++i)
		{
			if (SubMenuNamePath.Len() > 0)
			{
				SubMenuNamePath += TEXT(".");
			}
			SubMenuNamePath += SubMenuChain[i]->SubMenuSourceEntryName.ToString();
		}
	}

	return SubMenuNamePath;
}

void UToolMenu::SetExtendersEnabled(bool bEnabled)
{
	bExtendersEnabled = bEnabled;
}<|MERGE_RESOLUTION|>--- conflicted
+++ resolved
@@ -53,12 +53,9 @@
 	SubMenuParent = Source->SubMenuParent;
 	SubMenuSourceEntryName = Source->SubMenuSourceEntryName;
 	MaxHeight = Source->MaxHeight;
-<<<<<<< HEAD
-=======
 	bExtendersEnabled = Source->bExtendersEnabled;
 
 	MaxHeight = Source->MaxHeight;
->>>>>>> 90fae962
 	if (InContext)
 	{
 		Context = *InContext;
