--- conflicted
+++ resolved
@@ -39,13 +39,8 @@
 
 	float ComparisonThreshold = BuildSettings->bRemoveDegenerates ? THRESH_POINTS_ARE_SAME : 0.0f;
 	
-<<<<<<< HEAD
-	//This function make sure the Polygon NTB are compute and also remove degenerated triangle from the render mesh description.
-	FMeshDescriptionOperations::CreatePolygonNTB(RenderMeshDescription, ComparisonThreshold);
-=======
 	//This function make sure the Polygon Normals Tangents Binormals are computed and also remove degenerated triangle from the render mesh description.
 	FStaticMeshOperations::ComputePolygonTangentsAndNormals(RenderMeshDescription, ComparisonThreshold);
->>>>>>> 90fae962
 	//OutRenderMeshDescription->ComputePolygonTangentsAndNormals(BuildSettings->bRemoveDegenerates ? SMALL_NUMBER : 0.0f);
 
 	FVertexInstanceArray& VertexInstanceArray = RenderMeshDescription.VertexInstances();
@@ -54,71 +49,11 @@
 	TVertexInstanceAttributesRef<float> BinormalSigns = RenderMeshDescription.VertexInstanceAttributes().GetAttributesRef<float>( MeshAttribute::VertexInstance::BinormalSign );
 
 	// Find overlapping corners to accelerate adjacency.
-<<<<<<< HEAD
-	FMeshDescriptionOperations::FindOverlappingCorners(OverlappingCorners, RenderMeshDescription, ComparisonThreshold);
-=======
 	FStaticMeshOperations::FindOverlappingCorners(OverlappingCorners, RenderMeshDescription, ComparisonThreshold);
->>>>>>> 90fae962
 
 	// Compute any missing normals or tangents.
 	{
 		// Static meshes always blend normals of overlapping corners.
-<<<<<<< HEAD
-		uint32 TangentOptions = FMeshDescriptionOperations::ETangentOptions::BlendOverlappingNormals;
-		if (BuildSettings->bRemoveDegenerates)
-		{
-			// If removing degenerate triangles, ignore them when computing tangents.
-			TangentOptions |= FMeshDescriptionOperations::ETangentOptions::IgnoreDegenerateTriangles;
-		}
-		if (BuildSettings->bComputeWeightedNormals)
-		{
-			// Specify we want to compute weighted normals.
-			TangentOptions |= FMeshDescriptionOperations::ETangentOptions::UseWeightedAreaAndAngle;
-		}
-		
-		//Keep the original mesh description NTBs if we do not rebuild the normals or tangents.
-		bool bComputeTangentLegacy = !BuildSettings->bUseMikkTSpace && (BuildSettings->bRecomputeNormals || BuildSettings->bRecomputeTangents);
-		bool bHasAllNormals = true;
-		bool bHasAllTangents = true;
-		for (const FVertexInstanceID VertexInstanceID : VertexInstanceArray.GetElementIDs())
-		{
-			// Dump normals and tangents if we are recomputing them.
-			if (BuildSettings->bRecomputeTangents)
-			{
-				//Dump the tangents
-				BinormalSigns[VertexInstanceID] = 0.0f;
-				Tangents[VertexInstanceID] = FVector(0.0f);
-			}
-			if (BuildSettings->bRecomputeNormals)
-			{
-				//Dump the normals
-				Normals[VertexInstanceID] = FVector(0.0f);
-			}
-			bHasAllNormals &= !Normals[VertexInstanceID].IsNearlyZero();
-			bHasAllTangents &= !Tangents[VertexInstanceID].IsNearlyZero();
-		}
-
-
-		//MikkTSpace should be use only when the user want to recompute the normals or tangents otherwise should always fallback on builtin
-		//We cannot use mikkt space with degenerated normals fallback on buitin.
-		if (BuildSettings->bUseMikkTSpace && (BuildSettings->bRecomputeNormals || BuildSettings->bRecomputeTangents))
-		{
-			if (!bHasAllNormals)
-			{
-				FMeshDescriptionOperations::CreateNormals(RenderMeshDescription, (FMeshDescriptionOperations::ETangentOptions)TangentOptions, false);
-
-				//EComputeNTBsOptions ComputeNTBsOptions = EComputeNTBsOptions::Normals;
-				//OutRenderMeshDescription.ComputeTangentsAndNormals(ComputeNTBsOptions);
-			}
-			FMeshDescriptionOperations::CreateMikktTangents(RenderMeshDescription, (FMeshDescriptionOperations::ETangentOptions)TangentOptions);
-		}
-		else
-		{
-			FMeshDescriptionOperations::CreateNormals(RenderMeshDescription, (FMeshDescriptionOperations::ETangentOptions)TangentOptions, true);
-			//EComputeNTBsOptions ComputeNTBsOptions = (bHasAllNormals ? EComputeNTBsOptions::None : EComputeNTBsOptions::Normals) | (bHasAllTangents ? EComputeNTBsOptions::None : EComputeNTBsOptions::Tangents);
-			//OutRenderMeshDescription.ComputeTangentsAndNormals(ComputeNTBsOptions);
-		}
-=======
 		EComputeNTBsFlags ComputeNTBsOptions = EComputeNTBsFlags::BlendOverlappingNormals;
 		ComputeNTBsOptions |= BuildSettings->bRemoveDegenerates ? EComputeNTBsFlags::IgnoreDegenerateTriangles : EComputeNTBsFlags::None;
 		ComputeNTBsOptions |= BuildSettings->bComputeWeightedNormals ? EComputeNTBsFlags::WeightedNTBs : EComputeNTBsFlags::None;
@@ -127,7 +62,6 @@
 		ComputeNTBsOptions |= BuildSettings->bUseMikkTSpace ? EComputeNTBsFlags::UseMikkTSpace : EComputeNTBsFlags::None;
 
 		FStaticMeshOperations::ComputeTangentsAndNormals(RenderMeshDescription, ComputeNTBsOptions);
->>>>>>> 90fae962
 	}
 
 	if (BuildSettings->bGenerateLightmapUVs && VertexInstanceArray.Num() > 0)
@@ -152,11 +86,7 @@
 			VertexInstanceUVs.SetNumIndices(BuildSettings->DstLightmapIndex + 1);
 			BuildSettings->DstLightmapIndex = NumIndices;
 		}
-<<<<<<< HEAD
-		FMeshDescriptionOperations::CreateLightMapUVLayout(RenderMeshDescription,
-=======
 		FStaticMeshOperations::CreateLightMapUVLayout(RenderMeshDescription,
->>>>>>> 90fae962
 			BuildSettings->SrcLightmapIndex,
 			BuildSettings->DstLightmapIndex,
 			BuildSettings->MinLightmapResolution,
