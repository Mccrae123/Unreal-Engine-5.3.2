// Copyright 1998-2019 Epic Games, Inc. All Rights Reserved.

#include "StaticMeshBuilder.h"
#include "Engine/StaticMesh.h"
#include "StaticMeshResources.h"
#include "PhysicsEngine/BodySetup.h"
#include "MeshDescription.h"
#include "MeshDescriptionOperations.h"
#include "MeshAttributes.h"
#include "MeshDescriptionHelper.h"
#include "BuildOptimizationHelper.h"
#include "Components.h"
#include "IMeshReductionManagerModule.h"
#include "MeshBuild.h"
#include "Modules/ModuleManager.h"
#include "IMeshReductionInterfaces.h"

DEFINE_LOG_CATEGORY(LogStaticMeshBuilder);

//////////////////////////////////////////////////////////////////////////
//Local functions definition
void BuildVertexBuffer(
	  UStaticMesh *StaticMesh
	, int32 LodIndex
	, const FMeshDescription& MeshDescription
	, FStaticMeshLODResources& StaticMeshLOD
	, const FMeshBuildSettings& LODBuildSettings
	, TArray< uint32 >& IndexBuffer
	, TArray<int32>& OutWedgeMap
	, TArray<TArray<uint32> >& OutPerSectionIndices
	, TArray< FStaticMeshBuildVertex >& StaticMeshBuildVertices
	, const FOverlappingCorners& OverlappingCorners
	, float VertexComparisonThreshold
	, TArray<int32>& RemapVerts);
void BuildAllBufferOptimizations(struct FStaticMeshLODResources& StaticMeshLOD, const struct FMeshBuildSettings& LODBuildSettings, TArray< uint32 >& IndexBuffer, bool bNeeds32BitIndices, TArray< FStaticMeshBuildVertex >& StaticMeshBuildVertices);
//////////////////////////////////////////////////////////////////////////

FStaticMeshBuilder::FStaticMeshBuilder()
{

}

static bool UseNativeQuadraticReduction()
{
	// Are we using our tool, or simplygon?  The tool is only changed during editor restarts
	IMeshReduction* ReductionModule = FModuleManager::Get().LoadModuleChecked<IMeshReductionManagerModule>("MeshReductionInterface").GetStaticMeshReductionInterface();

	FString VersionString = ReductionModule->GetVersionString();
	TArray<FString> SplitVersionString;
	VersionString.ParseIntoArray(SplitVersionString, TEXT("_"), true);

	bool bUseQuadricSimplier = SplitVersionString[0].Equals("QuadricMeshReduction");
	return bUseQuadricSimplier;
}

bool FStaticMeshBuilder::Build(FStaticMeshRenderData& StaticMeshRenderData, UStaticMesh* StaticMesh, const FStaticMeshLODGroup& LODGroup)
{
	// The tool can only been switch by restarting the editor
	static bool bIsThirdPartyReductiontool = !UseNativeQuadraticReduction();

	if (!StaticMesh->IsMeshDescriptionValid(0))
	{
		//Warn the user that there is no mesh description data
		UE_LOG(LogStaticMeshBuilder, Error, TEXT("Cannot find a valid mesh description to build the asset."));
		return false;
	}

	if (StaticMeshRenderData.LODResources.Num() > 0)
	{
		//At this point the render data is suppose to be empty
		UE_LOG(LogStaticMeshBuilder, Error, TEXT("Cannot build static mesh render data twice [%s]."), *StaticMesh->GetFullName());
		
		//Crash in debug
		checkSlow(StaticMeshRenderData.LODResources.Num() == 0);

		return false;
	}

	const int32 NumSourceModels = StaticMesh->GetNumSourceModels();
	StaticMeshRenderData.AllocateLODResources(NumSourceModels);

	TArray<FMeshDescription> MeshDescriptions;
	MeshDescriptions.SetNum(NumSourceModels);

<<<<<<< HEAD
	const FMeshSectionInfoMap BeforeBuildSectionInfoMap = StaticMesh->SectionInfoMap;
	const FMeshSectionInfoMap BeforeBuildOriginalSectionInfoMap = StaticMesh->OriginalSectionInfoMap;

	for (int32 LodIndex = 0; LodIndex < StaticMesh->SourceModels.Num(); ++LodIndex)
=======
	const FMeshSectionInfoMap BeforeBuildSectionInfoMap = StaticMesh->GetSectionInfoMap();
	const FMeshSectionInfoMap BeforeBuildOriginalSectionInfoMap = StaticMesh->GetOriginalSectionInfoMap();

	for (int32 LodIndex = 0; LodIndex < NumSourceModels; ++LodIndex)
>>>>>>> 9ba46998
	{
		FStaticMeshSourceModel& SrcModel = StaticMesh->GetSourceModel(LodIndex);

		float MaxDeviation = 0.0f;
		FMeshBuildSettings& LODBuildSettings = SrcModel.BuildSettings;
		const FMeshDescription* OriginalMeshDescription = StaticMesh->GetMeshDescription(LodIndex);
		FMeshDescriptionHelper MeshDescriptionHelper(&LODBuildSettings);

		FMeshReductionSettings ReductionSettings = LODGroup.GetSettings(SrcModel.ReductionSettings, LodIndex);

		//Make sure we do not reduce a non custom LOD by himself
		const int32 BaseReduceLodIndex = FMath::Clamp<int32>(ReductionSettings.BaseLODModel, 0, OriginalMeshDescription == nullptr ? LodIndex - 1 : LodIndex);
		// Use simplifier if a reduction in triangles or verts has been requested.
		bool bUseReduction = StaticMesh->IsReductionActive(LodIndex);

		if (OriginalMeshDescription != nullptr)
		{
			MeshDescriptionHelper.GetRenderMeshDescription(StaticMesh, *OriginalMeshDescription, MeshDescriptions[LodIndex]);
		}
		else
		{
			if (bUseReduction)
			{
				// Initialize an empty mesh description that the reduce will fill
				UStaticMesh::RegisterMeshAttributes(MeshDescriptions[LodIndex]);
			}
			else
			{
				//Duplicate the lodindex 0 we have a 100% reduction which is like a duplicate
				MeshDescriptions[LodIndex] = MeshDescriptions[BaseReduceLodIndex];
				//Set the overlapping threshold
				float ComparisonThreshold = StaticMesh->GetSourceModel(BaseReduceLodIndex).BuildSettings.bRemoveDegenerates ? THRESH_POINTS_ARE_SAME : 0.0f;
				MeshDescriptionHelper.FindOverlappingCorners(MeshDescriptions[LodIndex], ComparisonThreshold);
				if (LodIndex > 0)
				{
					
					//Make sure the SectionInfoMap is taken from the Base RawMesh
					int32 SectionNumber = StaticMesh->GetOriginalSectionInfoMap().GetSectionNumber(BaseReduceLodIndex);
					for (int32 SectionIndex = 0; SectionIndex < SectionNumber; ++SectionIndex)
					{
						//Keep the old data if its valid
						bool bHasValidLODInfoMap = StaticMesh->GetSectionInfoMap().IsValidSection(LodIndex, SectionIndex);
						//Section material index have to be remap with the ReductionSettings.BaseLODModel SectionInfoMap to create
						//a valid new section info map for the reduced LOD.
						if (!bHasValidLODInfoMap && StaticMesh->GetSectionInfoMap().IsValidSection(BaseReduceLodIndex, SectionIndex))
						{
							//Copy the BaseLODModel section info to the reduce LODIndex.
							FMeshSectionInfo SectionInfo = StaticMesh->GetSectionInfoMap().Get(BaseReduceLodIndex, SectionIndex);
							FMeshSectionInfo OriginalSectionInfo = StaticMesh->GetOriginalSectionInfoMap().Get(BaseReduceLodIndex, SectionIndex);
							StaticMesh->GetSectionInfoMap().Set(LodIndex, SectionIndex, SectionInfo);
							StaticMesh->GetOriginalSectionInfoMap().Set(LodIndex, SectionIndex, OriginalSectionInfo);
						}
					}
				}
			}

			if (LodIndex > 0)
			{
				LODBuildSettings = StaticMesh->GetSourceModel(BaseReduceLodIndex).BuildSettings;
			}
		}

		//Reduce LODs
		if (bUseReduction)
		{
			float OverlappingThreshold = LODBuildSettings.bRemoveDegenerates ? THRESH_POINTS_ARE_SAME : 0.0f;
			FOverlappingCorners OverlappingCorners;
			FMeshDescriptionOperations::FindOverlappingCorners(OverlappingCorners, MeshDescriptions[BaseReduceLodIndex], OverlappingThreshold);

			int32 OldSectionInfoMapCount = StaticMesh->GetSectionInfoMap().GetSectionNumber(LodIndex);

			if (LodIndex == BaseReduceLodIndex)
			{
				//When using LOD 0, we use a copy of the mesh description since reduce do not support inline reducing
				FMeshDescription BaseMeshDescription = MeshDescriptions[BaseReduceLodIndex];
				MeshDescriptionHelper.ReduceLOD(BaseMeshDescription, MeshDescriptions[LodIndex], ReductionSettings, OverlappingCorners, MaxDeviation);
			}
			else
			{
				MeshDescriptionHelper.ReduceLOD(MeshDescriptions[BaseReduceLodIndex], MeshDescriptions[LodIndex], ReductionSettings, OverlappingCorners, MaxDeviation);
			}
			

			const TPolygonGroupAttributesRef<FName> PolygonGroupImportedMaterialSlotNames = MeshDescriptions[LodIndex].PolygonGroupAttributes().GetAttributesRef<FName>(MeshAttribute::PolygonGroup::ImportedMaterialSlotName);
			const TPolygonGroupAttributesRef<FName> BasePolygonGroupImportedMaterialSlotNames = MeshDescriptions[BaseReduceLodIndex].PolygonGroupAttributes().GetAttributesRef<FName>(MeshAttribute::PolygonGroup::ImportedMaterialSlotName);
			// Recompute adjacency information. Since we change the vertices when we reduce
			MeshDescriptionHelper.FindOverlappingCorners(MeshDescriptions[LodIndex], OverlappingThreshold);
			
			//Make sure the static mesh SectionInfoMap is up to date with the new reduce LOD
			//We have to remap the material index with the ReductionSettings.BaseLODModel sectionInfoMap
			//Set the new SectionInfoMap for this reduced LOD base on the ReductionSettings.BaseLODModel SectionInfoMap
			TArray<int32> BaseUniqueMaterialIndexes;
			//Find all unique Material in used order
			for (const FPolygonGroupID& PolygonGroupID : MeshDescriptions[BaseReduceLodIndex].PolygonGroups().GetElementIDs())
			{
				int32 MaterialIndex = StaticMesh->GetMaterialIndexFromImportedMaterialSlotName(BasePolygonGroupImportedMaterialSlotNames[PolygonGroupID]);
				if (MaterialIndex == INDEX_NONE)
				{
					MaterialIndex = PolygonGroupID.GetValue();
				}
				BaseUniqueMaterialIndexes.AddUnique(MaterialIndex);
			}
			TArray<int32> UniqueMaterialIndex;
			//Find all unique Material in used order
			for (const FPolygonGroupID& PolygonGroupID : MeshDescriptions[LodIndex].PolygonGroups().GetElementIDs())
			{
				int32 MaterialIndex = StaticMesh->GetMaterialIndexFromImportedMaterialSlotName(PolygonGroupImportedMaterialSlotNames[PolygonGroupID]);
				if (MaterialIndex == INDEX_NONE)
				{
					MaterialIndex = PolygonGroupID.GetValue();
				}
				UniqueMaterialIndex.AddUnique(MaterialIndex);
			}

			//If the reduce did not output the same number of section use the base LOD sectionInfoMap
			bool bIsOldMappingInvalid = OldSectionInfoMapCount != MeshDescriptions[LodIndex].PolygonGroups().Num();

			bool bValidBaseSectionInfoMap = BeforeBuildSectionInfoMap.GetSectionNumber(BaseReduceLodIndex) > 0;
			//All used material represent a different section
			for (int32 SectionIndex = 0; SectionIndex < UniqueMaterialIndex.Num(); ++SectionIndex)
			{
				//Keep the old data
				bool bHasValidLODInfoMap = !bIsOldMappingInvalid && BeforeBuildSectionInfoMap.IsValidSection(LodIndex, SectionIndex);
				//Section material index have to be remap with the ReductionSettings.BaseLODModel SectionInfoMap to create
				//a valid new section info map for the reduced LOD.

				//Find the base LOD section using this material
				if (!bHasValidLODInfoMap)
				{
					bool bSectionInfoSet = false;
					if (bValidBaseSectionInfoMap)
					{
						for (int32 BaseSectionIndex = 0; BaseSectionIndex < BaseUniqueMaterialIndexes.Num(); ++BaseSectionIndex)
						{
							if (UniqueMaterialIndex[SectionIndex] == BaseUniqueMaterialIndexes[BaseSectionIndex])
							{
								//Copy the base sectionInfoMap
								FMeshSectionInfo SectionInfo = BeforeBuildSectionInfoMap.Get(BaseReduceLodIndex, BaseSectionIndex);
								FMeshSectionInfo OriginalSectionInfo = BeforeBuildOriginalSectionInfoMap.Get(BaseReduceLodIndex, BaseSectionIndex);
<<<<<<< HEAD
								StaticMesh->SectionInfoMap.Set(LodIndex, SectionIndex, SectionInfo);
								StaticMesh->OriginalSectionInfoMap.Set(LodIndex, BaseSectionIndex, OriginalSectionInfo);
=======
								StaticMesh->GetSectionInfoMap().Set(LodIndex, SectionIndex, SectionInfo);
								StaticMesh->GetOriginalSectionInfoMap().Set(LodIndex, BaseSectionIndex, OriginalSectionInfo);
>>>>>>> 9ba46998
								bSectionInfoSet = true;
								break;
							}
						}
					}

					if (!bSectionInfoSet)
					{
						//Just set the default section info in case we did not found any match with the Base Lod
						FMeshSectionInfo SectionInfo;
						SectionInfo.MaterialIndex = SectionIndex;
						StaticMesh->GetSectionInfoMap().Set(LodIndex, SectionIndex, SectionInfo);
						StaticMesh->GetOriginalSectionInfoMap().Set(LodIndex, SectionIndex, SectionInfo);
					}
				}
			}
		}

		const FPolygonGroupArray& PolygonGroups = MeshDescriptions[LodIndex].PolygonGroups();

		FStaticMeshLODResources& StaticMeshLOD = StaticMeshRenderData.LODResources[LodIndex];
		StaticMeshLOD.MaxDeviation = MaxDeviation;

		//discover degenerate triangle with this threshold
		float VertexComparisonThreshold = LODBuildSettings.bRemoveDegenerates ? THRESH_POINTS_ARE_SAME : 0.0f;

		//Build new vertex buffers
		TArray< FStaticMeshBuildVertex > StaticMeshBuildVertices;

		TArray< uint32 > IndexBuffer;

		StaticMeshLOD.Sections.Empty(PolygonGroups.Num());
		TArray<int32> RemapVerts; //Because we will remove MeshVertex that are redundant, we need a remap
								  //Render data Wedge map is only set for LOD 0???
		TArray<int32> TempWedgeMap;
		TArray<int32> &WedgeMap = (LodIndex == 0) ? StaticMeshRenderData.WedgeMap : TempWedgeMap;

		//Prepare the PerSectionIndices array so we can optimize the index buffer for the GPU
		TArray<TArray<uint32> > PerSectionIndices;
		PerSectionIndices.AddDefaulted(MeshDescriptions[LodIndex].PolygonGroups().Num());

		//Build the vertex and index buffer
		BuildVertexBuffer(StaticMesh, LodIndex, MeshDescriptions[LodIndex], StaticMeshLOD, LODBuildSettings, IndexBuffer, WedgeMap, PerSectionIndices, StaticMeshBuildVertices, MeshDescriptionHelper.GetOverlappingCorners(), VertexComparisonThreshold, RemapVerts);

		// Concatenate the per-section index buffers.
		TArray<uint32> CombinedIndices;
		bool bNeeds32BitIndices = false;
		for (int32 SectionIndex = 0; SectionIndex < StaticMeshLOD.Sections.Num(); SectionIndex++)
		{
			FStaticMeshSection& Section = StaticMeshLOD.Sections[SectionIndex];
			TArray<uint32> const& SectionIndices = PerSectionIndices[SectionIndex];
			Section.FirstIndex = 0;
			Section.NumTriangles = 0;
			Section.MinVertexIndex = 0;
			Section.MaxVertexIndex = 0;

			if (SectionIndices.Num())
			{
				Section.FirstIndex = CombinedIndices.Num();
				Section.NumTriangles = SectionIndices.Num() / 3;

				CombinedIndices.AddUninitialized(SectionIndices.Num());
				uint32* DestPtr = &CombinedIndices[Section.FirstIndex];
				uint32 const* SrcPtr = SectionIndices.GetData();

				Section.MinVertexIndex = *SrcPtr;
				Section.MaxVertexIndex = *SrcPtr;

				for (int32 Index = 0; Index < SectionIndices.Num(); Index++)
				{
					uint32 VertIndex = *SrcPtr++;

					bNeeds32BitIndices |= (VertIndex > MAX_uint16);
					Section.MinVertexIndex = FMath::Min<uint32>(VertIndex, Section.MinVertexIndex);
					Section.MaxVertexIndex = FMath::Max<uint32>(VertIndex, Section.MaxVertexIndex);
					*DestPtr++ = VertIndex;
				}
			}
		}

		const EIndexBufferStride::Type IndexBufferStride = bNeeds32BitIndices ? EIndexBufferStride::Force32Bit : EIndexBufferStride::Force16Bit;
		StaticMeshLOD.IndexBuffer.SetIndices(CombinedIndices, IndexBufferStride);

		BuildAllBufferOptimizations(StaticMeshLOD, LODBuildSettings, CombinedIndices, bNeeds32BitIndices, StaticMeshBuildVertices);
	} //End of LOD for loop

	// Calculate the bounding box.
	FBox BoundingBox(ForceInit);
	FPositionVertexBuffer& BasePositionVertexBuffer = StaticMeshRenderData.LODResources[0].VertexBuffers.PositionVertexBuffer;
	for (uint32 VertexIndex = 0; VertexIndex < BasePositionVertexBuffer.GetNumVertices(); VertexIndex++)
	{
		BoundingBox += BasePositionVertexBuffer.VertexPosition(VertexIndex);
	}
	BoundingBox.GetCenterAndExtents(StaticMeshRenderData.Bounds.Origin, StaticMeshRenderData.Bounds.BoxExtent);

	// Calculate the bounding sphere, using the center of the bounding box as the origin.
	StaticMeshRenderData.Bounds.SphereRadius = 0.0f;
	for (uint32 VertexIndex = 0; VertexIndex < BasePositionVertexBuffer.GetNumVertices(); VertexIndex++)
	{
		StaticMeshRenderData.Bounds.SphereRadius = FMath::Max(
			(BasePositionVertexBuffer.VertexPosition(VertexIndex) - StaticMeshRenderData.Bounds.Origin).Size(),
			StaticMeshRenderData.Bounds.SphereRadius
		);
	}

	return true;
}

bool AreVerticesEqual(FStaticMeshBuildVertex const& A, FStaticMeshBuildVertex const& B, float ComparisonThreshold)
{
	if (   !A.Position.Equals(B.Position, ComparisonThreshold)
		|| !NormalsEqual(A.TangentX, B.TangentX)
		|| !NormalsEqual(A.TangentY, B.TangentY)
		|| !NormalsEqual(A.TangentZ, B.TangentZ)
		|| A.Color != B.Color)
	{
		return false;
	}

	// UVs
	for (int32 UVIndex = 0; UVIndex < MAX_STATIC_TEXCOORDS; UVIndex++)
	{
		if (!UVsEqual(A.UVs[UVIndex], B.UVs[UVIndex]))
		{
			return false;
		}
	}

	return true;
}

void BuildVertexBuffer(
	  UStaticMesh *StaticMesh
	, int32 LodIndex
	, const FMeshDescription& MeshDescription
	, FStaticMeshLODResources& StaticMeshLOD
	, const FMeshBuildSettings& LODBuildSettings
	, TArray< uint32 >& IndexBuffer
	, TArray<int32>& OutWedgeMap
	, TArray<TArray<uint32> >& OutPerSectionIndices
	, TArray< FStaticMeshBuildVertex >& StaticMeshBuildVertices
	, const FOverlappingCorners& OverlappingCorners
	, float VertexComparisonThreshold
	, TArray<int32>& RemapVerts)
{
	const FVertexArray& Vertices = MeshDescription.Vertices();
	const FVertexInstanceArray& VertexInstances = MeshDescription.VertexInstances();
	const FPolygonGroupArray& PolygonGroupArray = MeshDescription.PolygonGroups();
	const FPolygonArray& PolygonArray = MeshDescription.Polygons();
	TArray<int32> RemapVertexInstanceID;
	// set up vertex buffer elements
	StaticMeshBuildVertices.Reserve(VertexInstances.GetArraySize());
	bool bHasColor = false;

	TPolygonGroupAttributesConstRef<FName> PolygonGroupImportedMaterialSlotNames = MeshDescription.PolygonGroupAttributes().GetAttributesRef<FName>(MeshAttribute::PolygonGroup::ImportedMaterialSlotName);
	TVertexAttributesConstRef<FVector> VertexPositions = MeshDescription.VertexAttributes().GetAttributesRef<FVector>( MeshAttribute::Vertex::Position );
	TVertexInstanceAttributesConstRef<FVector> VertexInstanceNormals = MeshDescription.VertexInstanceAttributes().GetAttributesRef<FVector>( MeshAttribute::VertexInstance::Normal );
	TVertexInstanceAttributesConstRef<FVector> VertexInstanceTangents = MeshDescription.VertexInstanceAttributes().GetAttributesRef<FVector>( MeshAttribute::VertexInstance::Tangent );
	TVertexInstanceAttributesConstRef<float> VertexInstanceBinormalSigns = MeshDescription.VertexInstanceAttributes().GetAttributesRef<float>( MeshAttribute::VertexInstance::BinormalSign );
	TVertexInstanceAttributesConstRef<FVector4> VertexInstanceColors = MeshDescription.VertexInstanceAttributes().GetAttributesRef<FVector4>( MeshAttribute::VertexInstance::Color );
	TVertexInstanceAttributesConstRef<FVector2D> VertexInstanceUVs = MeshDescription.VertexInstanceAttributes().GetAttributesRef<FVector2D>( MeshAttribute::VertexInstance::TextureCoordinate );

	const uint32 NumTextureCoord = VertexInstanceUVs.GetNumIndices();

	TMap<FPolygonGroupID, int32> PolygonGroupToSectionIndex;
	
	
	for (const FPolygonGroupID PolygonGroupID : MeshDescription.PolygonGroups().GetElementIDs())
	{
		int32& SectionIndex = PolygonGroupToSectionIndex.FindOrAdd(PolygonGroupID);
		SectionIndex = StaticMeshLOD.Sections.Add(FStaticMeshSection());
		FStaticMeshSection& StaticMeshSection = StaticMeshLOD.Sections[SectionIndex];
		StaticMeshSection.MaterialIndex = StaticMesh->GetMaterialIndexFromImportedMaterialSlotName(PolygonGroupImportedMaterialSlotNames[PolygonGroupID]);
		if (StaticMeshSection.MaterialIndex == INDEX_NONE)
		{
			StaticMeshSection.MaterialIndex = PolygonGroupID.GetValue();
		}
	}

	int32 ReserveIndicesCount = 0;
	for (const FPolygonID& PolygonID : MeshDescription.Polygons().GetElementIDs())
	{
		const TArray<FMeshTriangle>& PolygonTriangles = MeshDescription.GetPolygonTriangles(PolygonID);
		ReserveIndicesCount += PolygonTriangles.Num() * 3;
	}
	IndexBuffer.Reset(ReserveIndicesCount);

	//Fill the remap array
	RemapVerts.AddZeroed(ReserveIndicesCount);
	for (int32& RemapIndex : RemapVerts)
	{
		RemapIndex = INDEX_NONE;
	}

	//Initialize the wedge map array tracking correspondence between wedge index and rendering vertex index
	OutWedgeMap.Reset();
	OutWedgeMap.AddZeroed(ReserveIndicesCount);

	int32 WedgeIndex = 0;
	for (const FPolygonID& PolygonID : MeshDescription.Polygons().GetElementIDs())
	{
		const FPolygonGroupID PolygonGroupID = MeshDescription.GetPolygonPolygonGroup(PolygonID);
		const int32 SectionIndex = PolygonGroupToSectionIndex[PolygonGroupID];
		TArray<uint32>& SectionIndices = OutPerSectionIndices[SectionIndex];

		const TArray<FMeshTriangle>& PolygonTriangles = MeshDescription.GetPolygonTriangles(PolygonID);
		uint32 MinIndex = TNumericLimits< uint32 >::Max();
		uint32 MaxIndex = TNumericLimits< uint32 >::Min();
		for (int32 TriangleIndex = 0; TriangleIndex < PolygonTriangles.Num(); ++TriangleIndex)
		{
			const FMeshTriangle& Triangle = PolygonTriangles[TriangleIndex];

			FVector CornerPositions[3];
			for (int32 TriVert = 0; TriVert < 3; ++TriVert)
			{
				const FVertexInstanceID VertexInstanceID = Triangle.GetVertexInstanceID(TriVert);
				const FVertexID VertexID = MeshDescription.GetVertexInstanceVertex(VertexInstanceID);
				CornerPositions[TriVert] = VertexPositions[VertexID];
			}
			FOverlappingThresholds OverlappingThresholds;
			OverlappingThresholds.ThresholdPosition = VertexComparisonThreshold;
			// Don't process degenerate triangles.
			if (PointsEqual(CornerPositions[0], CornerPositions[1], OverlappingThresholds)
				|| PointsEqual(CornerPositions[0], CornerPositions[2], OverlappingThresholds)
				|| PointsEqual(CornerPositions[1], CornerPositions[2], OverlappingThresholds))
			{
				continue;
			}

			for (int32 TriVert = 0; TriVert < 3; ++TriVert, ++WedgeIndex)
			{
				const FVertexInstanceID VertexInstanceID = Triangle.GetVertexInstanceID(TriVert);
				const int32 VertexInstanceValue = VertexInstanceID.GetValue();
				const FVector& VertexPosition = CornerPositions[TriVert];
				const FVector& VertexInstanceNormal = VertexInstanceNormals[VertexInstanceID];
				const FVector& VertexInstanceTangent = VertexInstanceTangents[VertexInstanceID];
				const float VertexInstanceBinormalSign = VertexInstanceBinormalSigns[VertexInstanceID];
				const FVector4& VertexInstanceColor = VertexInstanceColors[VertexInstanceID];

				const FLinearColor LinearColor(VertexInstanceColor);
				if (LinearColor != FLinearColor::White)
				{
					bHasColor = true;
				}

				FStaticMeshBuildVertex StaticMeshVertex;

				StaticMeshVertex.Position = VertexPosition * LODBuildSettings.BuildScale3D;
				const FMatrix ScaleMatrix = FScaleMatrix(LODBuildSettings.BuildScale3D).Inverse().GetTransposed();
				StaticMeshVertex.TangentX = ScaleMatrix.TransformVector(VertexInstanceTangent).GetSafeNormal();
				StaticMeshVertex.TangentY = ScaleMatrix.TransformVector(FVector::CrossProduct(VertexInstanceNormal, VertexInstanceTangent).GetSafeNormal() * VertexInstanceBinormalSign).GetSafeNormal();
				StaticMeshVertex.TangentZ = ScaleMatrix.TransformVector(VertexInstanceNormal).GetSafeNormal();
				StaticMeshVertex.Color = LinearColor.ToFColor(true);
				const uint32 MaxNumTexCoords = FMath::Min<int32>(MAX_MESH_TEXTURE_COORDS_MD, MAX_STATIC_TEXCOORDS);
				for (uint32 UVIndex = 0; UVIndex < MaxNumTexCoords; ++UVIndex)
				{
					if(UVIndex < NumTextureCoord)
					{
						StaticMeshVertex.UVs[UVIndex] = VertexInstanceUVs.Get(VertexInstanceID, UVIndex);
					}
					else
					{
						StaticMeshVertex.UVs[UVIndex] = FVector2D(0.0f, 0.0f);
					}
				}
					

				//Never add duplicated vertex instance
				//Use WedgeIndex since OverlappingCorners has been built based on that
				const TArray<int32>& DupVerts = OverlappingCorners.FindIfOverlapping(WedgeIndex);

				int32 Index = INDEX_NONE;
				for (int32 k = 0; k < DupVerts.Num(); k++)
				{
					if (DupVerts[k] >= WedgeIndex)
					{
						break;
					}
					int32 Location = RemapVerts.IsValidIndex(DupVerts[k]) ? RemapVerts[DupVerts[k]] : INDEX_NONE;
					if (Location != INDEX_NONE && AreVerticesEqual(StaticMeshVertex, StaticMeshBuildVertices[Location], VertexComparisonThreshold))
					{
						Index = Location;
						break;
					}
				}
				if (Index == INDEX_NONE)
				{
					Index = StaticMeshBuildVertices.Add(StaticMeshVertex);
				}
				RemapVerts[WedgeIndex] = Index;
				const uint32 RenderingVertexIndex = Index;
				IndexBuffer.Add(RenderingVertexIndex);
				OutWedgeMap[WedgeIndex] = RenderingVertexIndex;
				SectionIndices.Add(RenderingVertexIndex);
			}
		}
	}


	//Optimize before setting the buffer
	if (VertexInstances.GetArraySize() < 100000 * 3)
	{
		BuildOptimizationHelper::CacheOptimizeVertexAndIndexBuffer(StaticMeshBuildVertices, OutPerSectionIndices, OutWedgeMap);
		//check(OutWedgeMap.Num() == MeshDescription->VertexInstances().Num());
	}

	StaticMeshLOD.VertexBuffers.StaticMeshVertexBuffer.SetUseHighPrecisionTangentBasis(LODBuildSettings.bUseHighPrecisionTangentBasis);
	StaticMeshLOD.VertexBuffers.StaticMeshVertexBuffer.SetUseFullPrecisionUVs(LODBuildSettings.bUseFullPrecisionUVs);
	StaticMeshLOD.VertexBuffers.StaticMeshVertexBuffer.Init(StaticMeshBuildVertices, NumTextureCoord);
	StaticMeshLOD.VertexBuffers.PositionVertexBuffer.Init(StaticMeshBuildVertices);
	StaticMeshLOD.VertexBuffers.ColorVertexBuffer.Init(StaticMeshBuildVertices);
}

void BuildAllBufferOptimizations(FStaticMeshLODResources& StaticMeshLOD, const FMeshBuildSettings& LODBuildSettings, TArray< uint32 >& IndexBuffer, bool bNeeds32BitIndices, TArray< FStaticMeshBuildVertex >& StaticMeshBuildVertices)
{
	if (StaticMeshLOD.AdditionalIndexBuffers == nullptr)
	{
		StaticMeshLOD.AdditionalIndexBuffers = new FAdditionalStaticMeshIndexBuffers();
	}

	const EIndexBufferStride::Type IndexBufferStride = bNeeds32BitIndices ? EIndexBufferStride::Force32Bit : EIndexBufferStride::Force16Bit;

	// Build the reversed index buffer.
	if (LODBuildSettings.bBuildReversedIndexBuffer)
	{
		TArray<uint32> InversedIndices;
		const int32 IndexCount = IndexBuffer.Num();
		InversedIndices.AddUninitialized(IndexCount);

		for (int32 SectionIndex = 0; SectionIndex < StaticMeshLOD.Sections.Num(); ++SectionIndex)
		{
			const FStaticMeshSection& SectionInfo = StaticMeshLOD.Sections[SectionIndex];
			const int32 SectionIndexCount = SectionInfo.NumTriangles * 3;

			for (int32 i = 0; i < SectionIndexCount; ++i)
			{
				InversedIndices[SectionInfo.FirstIndex + i] = IndexBuffer[SectionInfo.FirstIndex + SectionIndexCount - 1 - i];
			}
		}
		StaticMeshLOD.AdditionalIndexBuffers->ReversedIndexBuffer.SetIndices(InversedIndices, IndexBufferStride);
	}

	// Build the depth-only index buffer.
	TArray<uint32> DepthOnlyIndices;
	{
		BuildOptimizationHelper::BuildDepthOnlyIndexBuffer(
			DepthOnlyIndices,
			StaticMeshBuildVertices,
			IndexBuffer,
			StaticMeshLOD.Sections
		);

		if (DepthOnlyIndices.Num() < 50000 * 3)
		{
			BuildOptimizationThirdParty::CacheOptimizeIndexBuffer(DepthOnlyIndices);
		}

		StaticMeshLOD.DepthOnlyIndexBuffer.SetIndices(DepthOnlyIndices, IndexBufferStride);
	}

	// Build the inversed depth only index buffer.
	if (LODBuildSettings.bBuildReversedIndexBuffer)
	{
		TArray<uint32> ReversedDepthOnlyIndices;
		const int32 IndexCount = DepthOnlyIndices.Num();
		ReversedDepthOnlyIndices.AddUninitialized(IndexCount);
		for (int32 i = 0; i < IndexCount; ++i)
		{
			ReversedDepthOnlyIndices[i] = DepthOnlyIndices[IndexCount - 1 - i];
		}
		StaticMeshLOD.AdditionalIndexBuffers->ReversedDepthOnlyIndexBuffer.SetIndices(ReversedDepthOnlyIndices, IndexBufferStride);
	}

	// Build a list of wireframe edges in the static mesh.
	{
		TArray<BuildOptimizationHelper::FMeshEdge> Edges;
		TArray<uint32> WireframeIndices;

		BuildOptimizationHelper::FStaticMeshEdgeBuilder(IndexBuffer, StaticMeshBuildVertices, Edges).FindEdges();
		WireframeIndices.Empty(2 * Edges.Num());
		for (int32 EdgeIndex = 0; EdgeIndex < Edges.Num(); EdgeIndex++)
		{
			BuildOptimizationHelper::FMeshEdge&	Edge = Edges[EdgeIndex];
			WireframeIndices.Add(Edge.Vertices[0]);
			WireframeIndices.Add(Edge.Vertices[1]);
		}
		StaticMeshLOD.AdditionalIndexBuffers->WireframeIndexBuffer.SetIndices(WireframeIndices, IndexBufferStride);
	}

	// Build the adjacency index buffer used for tessellation.
	if (LODBuildSettings.bBuildAdjacencyBuffer)
	{
		TArray<uint32> AdjacencyIndices;

		BuildOptimizationThirdParty::NvTriStripHelper::BuildStaticAdjacencyIndexBuffer(
			StaticMeshLOD.VertexBuffers.PositionVertexBuffer,
			StaticMeshLOD.VertexBuffers.StaticMeshVertexBuffer,
			IndexBuffer,
			AdjacencyIndices
		);
		StaticMeshLOD.AdditionalIndexBuffers->AdjacencyIndexBuffer.SetIndices(AdjacencyIndices, IndexBufferStride);
	}
}<|MERGE_RESOLUTION|>--- conflicted
+++ resolved
@@ -82,17 +82,10 @@
 	TArray<FMeshDescription> MeshDescriptions;
 	MeshDescriptions.SetNum(NumSourceModels);
 
-<<<<<<< HEAD
-	const FMeshSectionInfoMap BeforeBuildSectionInfoMap = StaticMesh->SectionInfoMap;
-	const FMeshSectionInfoMap BeforeBuildOriginalSectionInfoMap = StaticMesh->OriginalSectionInfoMap;
-
-	for (int32 LodIndex = 0; LodIndex < StaticMesh->SourceModels.Num(); ++LodIndex)
-=======
 	const FMeshSectionInfoMap BeforeBuildSectionInfoMap = StaticMesh->GetSectionInfoMap();
 	const FMeshSectionInfoMap BeforeBuildOriginalSectionInfoMap = StaticMesh->GetOriginalSectionInfoMap();
 
 	for (int32 LodIndex = 0; LodIndex < NumSourceModels; ++LodIndex)
->>>>>>> 9ba46998
 	{
 		FStaticMeshSourceModel& SrcModel = StaticMesh->GetSourceModel(LodIndex);
 
@@ -232,13 +225,8 @@
 								//Copy the base sectionInfoMap
 								FMeshSectionInfo SectionInfo = BeforeBuildSectionInfoMap.Get(BaseReduceLodIndex, BaseSectionIndex);
 								FMeshSectionInfo OriginalSectionInfo = BeforeBuildOriginalSectionInfoMap.Get(BaseReduceLodIndex, BaseSectionIndex);
-<<<<<<< HEAD
-								StaticMesh->SectionInfoMap.Set(LodIndex, SectionIndex, SectionInfo);
-								StaticMesh->OriginalSectionInfoMap.Set(LodIndex, BaseSectionIndex, OriginalSectionInfo);
-=======
 								StaticMesh->GetSectionInfoMap().Set(LodIndex, SectionIndex, SectionInfo);
 								StaticMesh->GetOriginalSectionInfoMap().Set(LodIndex, BaseSectionIndex, OriginalSectionInfo);
->>>>>>> 9ba46998
 								bSectionInfoSet = true;
 								break;
 							}
