// Copyright Epic Games, Inc. All Rights Reserved.

#include "StaticMeshBuilder.h"

#include "BuildOptimizationHelper.h"
#include "Components.h"
#include "Engine/StaticMesh.h"
#include "IMeshReductionInterfaces.h"
#include "IMeshReductionManagerModule.h"
#include "MeshBuild.h"
#include "MeshDescriptionHelper.h"
#include "Misc/ScopedSlowTask.h"
#include "Modules/ModuleManager.h"
#include "PhysicsEngine/BodySetup.h"
#include "StaticMeshAttributes.h"
#include "StaticMeshOperations.h"
#include "StaticMeshResources.h"
#include "Math/Bounds.h"
#include "NaniteBuilder.h"
#include "Rendering/NaniteResources.h"

DEFINE_LOG_CATEGORY(LogStaticMeshBuilder);

//////////////////////////////////////////////////////////////////////////
//Local functions definition
void BuildVertexBuffer(
	  UStaticMesh *StaticMesh
	, const FMeshDescription& MeshDescription
	, const FMeshBuildSettings& BuildSettings
	, TArray<int32>& OutWedgeMap
	, FStaticMeshSectionArray& OutSections
	, TArray<TArray<uint32> >& OutPerSectionIndices
	, TArray< FStaticMeshBuildVertex >& StaticMeshBuildVertices
	, const FOverlappingCorners& OverlappingCorners
	, TArray<int32>& RemapVerts);
void BuildAllBufferOptimizations(struct FStaticMeshLODResources& StaticMeshLOD, const struct FMeshBuildSettings& LODBuildSettings, TArray< uint32 >& IndexBuffer, bool bNeeds32BitIndices, TArray< FStaticMeshBuildVertex >& StaticMeshBuildVertices);
//////////////////////////////////////////////////////////////////////////

FStaticMeshBuilder::FStaticMeshBuilder()
{

}

static bool UseNativeQuadraticReduction()
{
	// Are we using our tool, or simplygon?  The tool is only changed during editor restarts
	IMeshReduction* ReductionModule = FModuleManager::Get().LoadModuleChecked<IMeshReductionManagerModule>("MeshReductionInterface").GetStaticMeshReductionInterface();

	FString VersionString = ReductionModule->GetVersionString();
	TArray<FString> SplitVersionString;
	VersionString.ParseIntoArray(SplitVersionString, TEXT("_"), true);

	bool bUseQuadricSimplier = SplitVersionString[0].Equals("QuadricMeshReduction");
	return bUseQuadricSimplier;
}


/**
 * Compute bounding box and sphere from position buffer
 */
static void ComputeBoundsFromPositionBuffer(const FPositionVertexBuffer& UsePositionBuffer, FBoxSphereBounds& BoundsOut)
{
	// Calculate the bounding box.
	FBounds Bounds;
	for (uint32 VertexIndex = 0; VertexIndex < UsePositionBuffer.GetNumVertices(); VertexIndex++)
	{
		Bounds += UsePositionBuffer.VertexPosition(VertexIndex);
	}
	
	// Calculate the bounding sphere, using the center of the bounding box as the origin.
	FVector3f Center = Bounds.GetCenter();
	float RadiusSqr = 0.0f;
	for (uint32 VertexIndex = 0; VertexIndex < UsePositionBuffer.GetNumVertices(); VertexIndex++)
	{
		RadiusSqr = FMath::Max(	RadiusSqr, ( UsePositionBuffer.VertexPosition(VertexIndex) - Center ).SizeSquared() );
	}

	BoundsOut.Origin = FVector(Center);
	BoundsOut.BoxExtent = FVector(Bounds.GetExtent());
	BoundsOut.SphereRadius = FMath::Sqrt( RadiusSqr );
}


/**
 * Compute bounding box and sphere from vertices
 */
static void ComputeBoundsFromVertexList(const TArray<FStaticMeshBuildVertex>& Vertices, FBoxSphereBounds& BoundsOut)
{
	// Calculate the bounding box.
	FBounds Bounds;
	for (int32 VertexIndex = 0; VertexIndex < Vertices.Num(); VertexIndex++)
	{
		Bounds += Vertices[VertexIndex].Position;
	}
	
	// Calculate the bounding sphere, using the center of the bounding box as the origin.
	FVector3f Center = Bounds.GetCenter();
	float RadiusSqr = 0.0f;
	for (int32 VertexIndex = 0; VertexIndex < Vertices.Num(); VertexIndex++)
	{
		RadiusSqr = FMath::Max(	RadiusSqr, ( Vertices[VertexIndex].Position - Center ).SizeSquared() );
	}

	BoundsOut.Origin = FVector(Center);
	BoundsOut.BoxExtent = FVector(Bounds.GetExtent());
	BoundsOut.SphereRadius = FMath::Sqrt( RadiusSqr );
}



/**
 * Utility function used inside FStaticMeshBuilder::Build() per-LOD loop to populate
 * the Sections in a FStaticMeshLODResources from PerSectionIndices, as well as
 * concatenate all section indices into CombinedIndicesOut.
 * Returned bNeeds32BitIndicesOut indicates whether max vert index is larger than max int16
 */
static void BuildCombinedSectionIndices(
	const TArray<TArray<uint32>>& PerSectionIndices, 
	FStaticMeshLODResources& StaticMeshLODInOut, 
	TArray<uint32>& CombinedIndicesOut,
	bool& bNeeds32BitIndicesOut )
{
	bNeeds32BitIndicesOut = false;
	for (int32 SectionIndex = 0; SectionIndex < StaticMeshLODInOut.Sections.Num(); SectionIndex++)
	{
		FStaticMeshSection& Section = StaticMeshLODInOut.Sections[SectionIndex];
		const TArray<uint32>& SectionIndices = PerSectionIndices[SectionIndex];
		Section.FirstIndex = 0;
		Section.NumTriangles = 0;
		Section.MinVertexIndex = 0;
		Section.MaxVertexIndex = 0;

		if (SectionIndices.Num())
		{
			Section.FirstIndex = CombinedIndicesOut.Num();
			Section.NumTriangles = SectionIndices.Num() / 3;

			CombinedIndicesOut.AddUninitialized(SectionIndices.Num());
			uint32* DestPtr = &CombinedIndicesOut[Section.FirstIndex];
			uint32 const* SrcPtr = SectionIndices.GetData();

			Section.MinVertexIndex = *SrcPtr;
			Section.MaxVertexIndex = *SrcPtr;

			for (int32 Index = 0; Index < SectionIndices.Num(); Index++)
			{
				uint32 VertIndex = *SrcPtr++;

				bNeeds32BitIndicesOut |= (VertIndex > MAX_uint16);
				Section.MinVertexIndex = FMath::Min<uint32>(VertIndex, Section.MinVertexIndex);
				Section.MaxVertexIndex = FMath::Max<uint32>(VertIndex, Section.MaxVertexIndex);
				*DestPtr++ = VertIndex;
			}
		}
	}
}

static bool BuildNanite(
	UStaticMesh* StaticMesh,
	FStaticMeshSourceModel& SourceModel,
	FStaticMeshRenderData& StaticMeshRenderData,
	const FMeshNaniteSettings& NaniteSettings, 
	TArrayView< float > PercentTriangles,
	FBoxSphereBounds& BoundsOut )
{
<<<<<<< HEAD
	FScopedSlowTask SlowTask(StaticMesh->GetNumSourceModels(), NSLOCTEXT("StaticMeshEditor", "StaticMeshBuilderBuild", "Building static mesh render data."));
=======
	TRACE_CPUPROFILER_EVENT_SCOPE( FStaticMeshBuilder::BuildNanite );

	if( !SourceModel.IsMeshDescriptionValid() )
	{
		return false;
	}

	FMeshDescription MeshDescription = *SourceModel.GetOrCacheMeshDescription();

	FMeshBuildSettings& BuildSettings = SourceModel.BuildSettings;
	FStaticMeshLODResources& StaticMeshLOD = StaticMeshRenderData.LODResources[0];

	// compute tangents, lightmap UVs, etc
	FMeshDescriptionHelper MeshDescriptionHelper( &BuildSettings );
	MeshDescriptionHelper.SetupRenderMeshDescription( StaticMesh, MeshDescription );

	//Build new vertex buffers
	TArray< FStaticMeshBuildVertex > StaticMeshBuildVertices;

	//Because we will remove MeshVertex that are redundant, we need a remap
	//Render data Wedge map is only set for LOD 0???
	TArray<int32> RemapVerts;

	TArray<int32>& WedgeMap = StaticMeshLOD.WedgeMap;
	WedgeMap.Reset();

	//Prepare the PerSectionIndices array so we can optimize the index buffer for the GPU
	TArray<TArray<uint32> > PerSectionIndices;
	PerSectionIndices.AddDefaulted( MeshDescription.PolygonGroups().Num() );
	StaticMeshLOD.Sections.Empty( MeshDescription.PolygonGroups().Num() );

	//Build the vertex and index buffer
	BuildVertexBuffer(StaticMesh, MeshDescription, BuildSettings, WedgeMap, StaticMeshLOD.Sections, PerSectionIndices, StaticMeshBuildVertices, MeshDescriptionHelper.GetOverlappingCorners(), RemapVerts);

	const uint32 NumTextureCoord = MeshDescription.VertexInstanceAttributes().GetAttributesRef<FVector2f>( MeshAttribute::VertexInstance::TextureCoordinate ).GetNumChannels();

	// Only the render data and vertex buffers will be used from now on unless we have more than one source models
	// This will help with memory usage for Nanite Mesh by releasing memory before doing the build
	MeshDescription.Empty();
	
	// TODO get bounds from Nanite which computes them anyways!!!!
	ComputeBoundsFromVertexList(StaticMeshBuildVertices, BoundsOut);

	// Concatenate the per-section index buffers.
	TArray<uint32> CombinedIndices;
	bool bNeeds32BitIndices = false;
	BuildCombinedSectionIndices(PerSectionIndices, StaticMeshLOD, CombinedIndices, bNeeds32BitIndices);

	// Nanite build requires the section material indices to have already been resolved from the SectionInfoMap
	// as the indices are baked into the FMaterialTriangles.
	for (int32 SectionIndex = 0; SectionIndex < StaticMeshLOD.Sections.Num(); SectionIndex++)
	{
		StaticMeshLOD.Sections[SectionIndex].MaterialIndex = StaticMesh->GetSectionInfoMap().Get(0, SectionIndex).MaterialIndex;
	}

	// Make sure to not keep the large WedgeMap from the input mesh around.
	// No need to calculate a new one for the coarse mesh, because Nanite meshes don't need it yet.
	WedgeMap.Empty();

	Nanite::IBuilderModule& NaniteBuilderModule = Nanite::IBuilderModule::Get();

	// Setup the input data
	Nanite::IBuilderModule::FVertexMeshData InputMeshData;
	Swap( InputMeshData.Vertices, StaticMeshBuildVertices );
	Swap( InputMeshData.TriangleIndices, CombinedIndices );
	InputMeshData.Sections = StaticMeshLOD.Sections;
									
	// Request output LODs for each LOD resource
	TArray< Nanite::IBuilderModule::FVertexMeshData, TInlineAllocator<4> > OutputLODMeshData;
	OutputLODMeshData.SetNum( PercentTriangles.Num() );

	for( int32 LodIndex = 0; LodIndex < OutputLODMeshData.Num(); LodIndex++ )
	{
		OutputLODMeshData[ LodIndex ].PercentTriangles = PercentTriangles[ LodIndex ];
	}

	if( !NaniteBuilderModule.Build( StaticMeshRenderData.NaniteResources, InputMeshData, OutputLODMeshData, NumTextureCoord, NaniteSettings ) )
	{
		UE_LOG(LogStaticMesh, Error, TEXT("Failed to build Nanite for HiRes static mesh. See previous line(s) for details."));
		return false;
	}

	// Copy over the output data to the static mesh LOD data
	// Certain output LODs might be empty if the builder decided it wasn't needed (then remove these LODs again)
	int ValidLODCount = 0;
	for (int32 LodIndex = 0; LodIndex < OutputLODMeshData.Num(); ++LodIndex)
	{
		Nanite::IBuilderModule::FVertexMeshData& ProxyMeshData = OutputLODMeshData[LodIndex];
				
		bool bHasValidSections = false;
		for (FStaticMeshSection& Section : ProxyMeshData.Sections)
		{
			if (Section.NumTriangles > 0)
			{
				bHasValidSections = true;
				break;
			}
		}

		// Valid valid sections then copy over data to the LODResource
		if (bHasValidSections)
		{
			// Add new LOD resource if not created yet
			if (ValidLODCount >= StaticMeshRenderData.LODResources.Num())
			{
				StaticMeshRenderData.LODResources.Add(new FStaticMeshLODResources);
				new (StaticMeshRenderData.LODVertexFactories) FStaticMeshVertexFactories(GMaxRHIFeatureLevel);
			}

			FStaticMeshLODResources& ProxyLOD = StaticMeshRenderData.LODResources[ValidLODCount];
			ProxyLOD.Sections.Empty(ProxyMeshData.Sections.Num());
			for (FStaticMeshSection& Section : ProxyMeshData.Sections)
			{
				ProxyLOD.Sections.Add(Section);
			}

			TRACE_CPUPROFILER_EVENT_SCOPE(FStaticMeshBuilder::Build::BufferInit);
			ProxyLOD.VertexBuffers.StaticMeshVertexBuffer.SetUseHighPrecisionTangentBasis(BuildSettings.bUseHighPrecisionTangentBasis);
			ProxyLOD.VertexBuffers.StaticMeshVertexBuffer.SetUseFullPrecisionUVs(BuildSettings.bUseFullPrecisionUVs);
			FStaticMeshVertexBufferFlags StaticMeshVertexBufferFlags;
			StaticMeshVertexBufferFlags.bNeedsCPUAccess = true;
			StaticMeshVertexBufferFlags.bUseBackwardsCompatibleF16TruncUVs = BuildSettings.bUseBackwardsCompatibleF16TruncUVs;
			ProxyLOD.VertexBuffers.StaticMeshVertexBuffer.Init(ProxyMeshData.Vertices, NumTextureCoord, StaticMeshVertexBufferFlags);
			ProxyLOD.VertexBuffers.PositionVertexBuffer.Init(ProxyMeshData.Vertices);
			ProxyLOD.VertexBuffers.ColorVertexBuffer.Init(ProxyMeshData.Vertices);

			// Why is the 'bNeeds32BitIndices' used from the original index buffer? Is that needed?
			const EIndexBufferStride::Type IndexBufferStride = bNeeds32BitIndices ? EIndexBufferStride::Force32Bit : EIndexBufferStride::Force16Bit;
			ProxyLOD.IndexBuffer.SetIndices(ProxyMeshData.TriangleIndices, IndexBufferStride);

			BuildAllBufferOptimizations(ProxyLOD, BuildSettings, ProxyMeshData.TriangleIndices, bNeeds32BitIndices, ProxyMeshData.Vertices);

			ValidLODCount++;
		}
	}

	return true;
}


bool FStaticMeshBuilder::Build(FStaticMeshRenderData& StaticMeshRenderData, UStaticMesh* StaticMesh, const FStaticMeshLODGroup& LODGroup, bool bGenerateCoarseMeshStreamingLODs)
{
	const bool bNaniteBuildEnabled = StaticMesh->NaniteSettings.bEnabled;
	const bool bHaveHiResSourceModel = StaticMesh->IsHiResMeshDescriptionValid();
	int32 NumTasks = (bNaniteBuildEnabled && bHaveHiResSourceModel) ? (StaticMesh->GetNumSourceModels() + 1) : (StaticMesh->GetNumSourceModels());
	FScopedSlowTask SlowTask(NumTasks, NSLOCTEXT("StaticMeshEditor", "StaticMeshBuilderBuild", "Building static mesh render data."));
>>>>>>> 6bbb88c8
	SlowTask.MakeDialog();

	// The tool can only been switch by restarting the editor
	static bool bIsThirdPartyReductiontool = !UseNativeQuadraticReduction();

	if (!StaticMesh->IsMeshDescriptionValid(0))
	{
		//Warn the user that there is no mesh description data
		UE_LOG(LogStaticMeshBuilder, Error, TEXT("Cannot find a valid mesh description to build the asset."));
		return false;
	}

	if (StaticMeshRenderData.LODResources.Num() > 0)
	{
		//At this point the render data is suppose to be empty
		UE_LOG(LogStaticMeshBuilder, Error, TEXT("Cannot build static mesh render data twice [%s]."), *StaticMesh->GetFullName());
		
		//Crash in debug
		checkSlow(StaticMeshRenderData.LODResources.Num() == 0);

		return false;
	}

	TRACE_CPUPROFILER_EVENT_SCOPE(FStaticMeshBuilder::Build);

	const int32 NumSourceModels = StaticMesh->GetNumSourceModels();
	StaticMeshRenderData.AllocateLODResources(NumSourceModels);

	TArray<FMeshDescription> MeshDescriptions;
	MeshDescriptions.SetNum(NumSourceModels);

	const FMeshSectionInfoMap BeforeBuildSectionInfoMap = StaticMesh->GetSectionInfoMap();
	const FMeshSectionInfoMap BeforeBuildOriginalSectionInfoMap = StaticMesh->GetOriginalSectionInfoMap();
	const FMeshNaniteSettings NaniteSettings = StaticMesh->NaniteSettings;

	bool bNaniteDataBuilt = false;		// true once we have finished building Nanite, which can happen in multiple places
	int32 NaniteBuiltLevels = 0;

	// Bounds of the pre-Nanite mesh
	FBoxSphereBounds HiResBounds;
	bool bHaveHiResBounds = false;

	// Do nanite build for HiRes SourceModel if we have one. In that case we skip the inline nanite build
	// below that would happen with LOD0 build
	if (bHaveHiResSourceModel && bNaniteBuildEnabled)
	{
		SlowTask.EnterProgressFrame(1);

		bool bBuildSuccess = BuildNanite(
			StaticMesh,
			StaticMesh->GetHiResSourceModel(),
			StaticMeshRenderData,
			NaniteSettings,
			TArrayView< float >(),
			HiResBounds );

		if( bBuildSuccess )
		{
			bHaveHiResBounds = true;
			bNaniteDataBuilt = true;
		}
	}

	// If we want Nanite built, and have not already done it, do it based on LOD0 built render data.
	// This will replace the output VertexBuffers/etc with the fractional Nanite cut to be stored as LOD0 RenderData.
	if (!bNaniteDataBuilt && bNaniteBuildEnabled)
	{
<<<<<<< HEAD
=======
		TArray< float, TInlineAllocator<4> > PercentTriangles;
		for (int32 LodIndex = 0; LodIndex < NumSourceModels; ++LodIndex)
		{
			FStaticMeshSourceModel& SrcModel = StaticMesh->GetSourceModel( LodIndex );
			
			// As soon as we hit an artist provided LOD stop
			if( LodIndex > 0 && SrcModel.IsMeshDescriptionValid() )
				break;
			
			FMeshReductionSettings ReductionSettings = LODGroup.GetSettings( SrcModel.ReductionSettings, LodIndex );
			PercentTriangles.Add( ReductionSettings.PercentTriangles );
		}
		
		SlowTask.EnterProgressFrame( PercentTriangles.Num() );

		bool bBuildSuccess = BuildNanite(
			StaticMesh,
			StaticMesh->GetSourceModel(0),
			StaticMeshRenderData,
			NaniteSettings,
			PercentTriangles,
			HiResBounds );
		check( bBuildSuccess );

		bHaveHiResBounds = true;
		bNaniteDataBuilt = true;
		NaniteBuiltLevels = PercentTriangles.Num();
	}

	// Build render data for each LOD, starting from where Nanite left off.
	for (int32 LodIndex = NaniteBuiltLevels; LodIndex < NumSourceModels; ++LodIndex)
	{
>>>>>>> 6bbb88c8
		TRACE_CPUPROFILER_EVENT_SCOPE_STR("FStaticMeshBuilder::Build LOD");
		SlowTask.EnterProgressFrame(1);
		FScopedSlowTask BuildLODSlowTask(3);
		BuildLODSlowTask.EnterProgressFrame(1);

		FStaticMeshSourceModel& SrcModel = StaticMesh->GetSourceModel(LodIndex);

		float MaxDeviation = 0.0f;
		FMeshBuildSettings& LODBuildSettings = SrcModel.BuildSettings;
		bool bIsMeshDescriptionValid = StaticMesh->CloneMeshDescription(LodIndex, MeshDescriptions[LodIndex]);
		FMeshDescriptionHelper MeshDescriptionHelper(&LODBuildSettings);

		FMeshReductionSettings ReductionSettings = LODGroup.GetSettings(SrcModel.ReductionSettings, LodIndex);

		// Make sure we do not reduce a non custom LOD by itself
		const int32 BaseReduceLodIndex = FMath::Clamp<int32>(ReductionSettings.BaseLODModel, NaniteBuiltLevels, bIsMeshDescriptionValid ? LodIndex : LodIndex - 1);
		// Use simplifier if a reduction in triangles or verts has been requested.
		bool bUseReduction = StaticMesh->IsReductionActive(LodIndex);

		if (bIsMeshDescriptionValid)
		{
			MeshDescriptionHelper.SetupRenderMeshDescription(StaticMesh, MeshDescriptions[LodIndex]);
		}
		else
		{
			if (bUseReduction)
			{
				// Initialize an empty mesh description that the reduce will fill
				FStaticMeshAttributes(MeshDescriptions[LodIndex]).Register();
			}
			else
			{
				//Duplicate the lodindex 0 we have a 100% reduction which is like a duplicate
				MeshDescriptions[LodIndex] = MeshDescriptions[BaseReduceLodIndex];
				//Set the overlapping threshold
				float ComparisonThreshold = StaticMesh->GetSourceModel(BaseReduceLodIndex).BuildSettings.bRemoveDegenerates ? THRESH_POINTS_ARE_SAME : 0.0f;
				MeshDescriptionHelper.FindOverlappingCorners(MeshDescriptions[LodIndex], ComparisonThreshold);
				if (LodIndex > 0)
				{
					
					//Make sure the SectionInfoMap is taken from the Base RawMesh
					int32 SectionNumber = StaticMesh->GetOriginalSectionInfoMap().GetSectionNumber(BaseReduceLodIndex);
					for (int32 SectionIndex = 0; SectionIndex < SectionNumber; ++SectionIndex)
					{
						//Keep the old data if its valid
						bool bHasValidLODInfoMap = StaticMesh->GetSectionInfoMap().IsValidSection(LodIndex, SectionIndex);
						//Section material index have to be remap with the ReductionSettings.BaseLODModel SectionInfoMap to create
						//a valid new section info map for the reduced LOD.
						if (!bHasValidLODInfoMap && StaticMesh->GetSectionInfoMap().IsValidSection(BaseReduceLodIndex, SectionIndex))
						{
							//Copy the BaseLODModel section info to the reduce LODIndex.
							FMeshSectionInfo SectionInfo = StaticMesh->GetSectionInfoMap().Get(BaseReduceLodIndex, SectionIndex);
							FMeshSectionInfo OriginalSectionInfo = StaticMesh->GetOriginalSectionInfoMap().Get(BaseReduceLodIndex, SectionIndex);
							StaticMesh->GetSectionInfoMap().Set(LodIndex, SectionIndex, SectionInfo);
							StaticMesh->GetOriginalSectionInfoMap().Set(LodIndex, SectionIndex, OriginalSectionInfo);
						}
					}
				}
			}

			if (LodIndex > 0)
			{
				LODBuildSettings = StaticMesh->GetSourceModel(BaseReduceLodIndex).BuildSettings;
			}
		}

		// Reduce LODs
		if (bUseReduction)
		{
			TRACE_CPUPROFILER_EVENT_SCOPE_STR("FStaticMeshBuilder::Build - Reduce LOD");
			
			float OverlappingThreshold = LODBuildSettings.bRemoveDegenerates ? THRESH_POINTS_ARE_SAME : 0.0f;
			FOverlappingCorners OverlappingCorners;
			FStaticMeshOperations::FindOverlappingCorners(OverlappingCorners, MeshDescriptions[BaseReduceLodIndex], OverlappingThreshold);

			int32 OldSectionInfoMapCount = StaticMesh->GetSectionInfoMap().GetSectionNumber(LodIndex);

			if (LodIndex == BaseReduceLodIndex)
			{
				//When using LOD 0, we use a copy of the mesh description since reduce do not support inline reducing
				FMeshDescription BaseMeshDescription = MeshDescriptions[BaseReduceLodIndex];
				MeshDescriptionHelper.ReduceLOD(BaseMeshDescription, MeshDescriptions[LodIndex], ReductionSettings, OverlappingCorners, MaxDeviation);
			}
			else
			{
				MeshDescriptionHelper.ReduceLOD(MeshDescriptions[BaseReduceLodIndex], MeshDescriptions[LodIndex], ReductionSettings, OverlappingCorners, MaxDeviation);
			}
			

			const TPolygonGroupAttributesRef<FName> PolygonGroupImportedMaterialSlotNames = MeshDescriptions[LodIndex].PolygonGroupAttributes().GetAttributesRef<FName>(MeshAttribute::PolygonGroup::ImportedMaterialSlotName);
			const TPolygonGroupAttributesRef<FName> BasePolygonGroupImportedMaterialSlotNames = MeshDescriptions[BaseReduceLodIndex].PolygonGroupAttributes().GetAttributesRef<FName>(MeshAttribute::PolygonGroup::ImportedMaterialSlotName);
			// Recompute adjacency information. Since we change the vertices when we reduce
			MeshDescriptionHelper.FindOverlappingCorners(MeshDescriptions[LodIndex], OverlappingThreshold);
			
			//Make sure the static mesh SectionInfoMap is up to date with the new reduce LOD
			//We have to remap the material index with the ReductionSettings.BaseLODModel sectionInfoMap
			//Set the new SectionInfoMap for this reduced LOD base on the ReductionSettings.BaseLODModel SectionInfoMap
			TArray<int32> BaseUniqueMaterialIndexes;
			//Find all unique Material in used order
			for (const FPolygonGroupID PolygonGroupID : MeshDescriptions[BaseReduceLodIndex].PolygonGroups().GetElementIDs())
			{
				int32 MaterialIndex = StaticMesh->GetMaterialIndexFromImportedMaterialSlotName(BasePolygonGroupImportedMaterialSlotNames[PolygonGroupID]);
				if (MaterialIndex == INDEX_NONE)
				{
					MaterialIndex = PolygonGroupID.GetValue();
				}
				BaseUniqueMaterialIndexes.AddUnique(MaterialIndex);
			}
			TArray<int32> UniqueMaterialIndex;
			//Find all unique Material in used order
			for (const FPolygonGroupID PolygonGroupID : MeshDescriptions[LodIndex].PolygonGroups().GetElementIDs())
			{
				int32 MaterialIndex = StaticMesh->GetMaterialIndexFromImportedMaterialSlotName(PolygonGroupImportedMaterialSlotNames[PolygonGroupID]);
				if (MaterialIndex == INDEX_NONE)
				{
					MaterialIndex = PolygonGroupID.GetValue();
				}
				UniqueMaterialIndex.AddUnique(MaterialIndex);
			}

			//If the reduce did not output the same number of section use the base LOD sectionInfoMap
			bool bIsOldMappingInvalid = OldSectionInfoMapCount != MeshDescriptions[LodIndex].PolygonGroups().Num();

			bool bValidBaseSectionInfoMap = BeforeBuildSectionInfoMap.GetSectionNumber(BaseReduceLodIndex) > 0;
			//All used material represent a different section
			for (int32 SectionIndex = 0; SectionIndex < UniqueMaterialIndex.Num(); ++SectionIndex)
			{
				//Keep the old data
				bool bHasValidLODInfoMap = !bIsOldMappingInvalid && BeforeBuildSectionInfoMap.IsValidSection(LodIndex, SectionIndex);
				//Section material index have to be remap with the ReductionSettings.BaseLODModel SectionInfoMap to create
				//a valid new section info map for the reduced LOD.

				//Find the base LOD section using this material
				if (!bHasValidLODInfoMap)
				{
					bool bSectionInfoSet = false;
					if (bValidBaseSectionInfoMap)
					{
						for (int32 BaseSectionIndex = 0; BaseSectionIndex < BaseUniqueMaterialIndexes.Num(); ++BaseSectionIndex)
						{
							if (UniqueMaterialIndex[SectionIndex] == BaseUniqueMaterialIndexes[BaseSectionIndex])
							{
								//Copy the base sectionInfoMap
								FMeshSectionInfo SectionInfo = BeforeBuildSectionInfoMap.Get(BaseReduceLodIndex, BaseSectionIndex);
								FMeshSectionInfo OriginalSectionInfo = BeforeBuildOriginalSectionInfoMap.Get(BaseReduceLodIndex, BaseSectionIndex);
								StaticMesh->GetSectionInfoMap().Set(LodIndex, SectionIndex, SectionInfo);
								StaticMesh->GetOriginalSectionInfoMap().Set(LodIndex, BaseSectionIndex, OriginalSectionInfo);
								bSectionInfoSet = true;
								break;
							}
						}
					}

					if (!bSectionInfoSet)
					{
						//Just set the default section info in case we did not found any match with the Base Lod
						FMeshSectionInfo SectionInfo;
						SectionInfo.MaterialIndex = SectionIndex;
						StaticMesh->GetSectionInfoMap().Set(LodIndex, SectionIndex, SectionInfo);
						StaticMesh->GetOriginalSectionInfoMap().Set(LodIndex, SectionIndex, SectionInfo);
					}
				}
			}
		}
		BuildLODSlowTask.EnterProgressFrame(1);
		const FPolygonGroupArray& PolygonGroups = MeshDescriptions[LodIndex].PolygonGroups();

		FStaticMeshLODResources& StaticMeshLOD = StaticMeshRenderData.LODResources[LodIndex];
		StaticMeshLOD.MaxDeviation = MaxDeviation;

		//Build new vertex buffers
		TArray< FStaticMeshBuildVertex > StaticMeshBuildVertices;

		StaticMeshLOD.Sections.Empty(PolygonGroups.Num());
		TArray<int32> RemapVerts; //Because we will remove MeshVertex that are redundant, we need a remap
									//Render data Wedge map is only set for LOD 0???

		TArray<int32>& WedgeMap = StaticMeshLOD.WedgeMap;
		WedgeMap.Reset();

		//Prepare the PerSectionIndices array so we can optimize the index buffer for the GPU
		TArray<TArray<uint32> > PerSectionIndices;
		PerSectionIndices.AddDefaulted(MeshDescriptions[LodIndex].PolygonGroups().Num());

		//Build the vertex and index buffer
		BuildVertexBuffer(StaticMesh, MeshDescriptions[LodIndex], LODBuildSettings, WedgeMap, StaticMeshLOD.Sections, PerSectionIndices, StaticMeshBuildVertices, MeshDescriptionHelper.GetOverlappingCorners(), RemapVerts);

		const uint32 NumTextureCoord = MeshDescriptions[LodIndex].VertexInstanceAttributes().GetAttributesRef<FVector2f>( MeshAttribute::VertexInstance::TextureCoordinate ).GetNumChannels();

		// Only the render data and vertex buffers will be used from now on unless we have more than one source models
		// This will help with memory usage for Nanite Mesh by releasing memory before doing the build
		if (NumSourceModels == 1)
		{
			MeshDescriptions.Empty();
		}

		// Concatenate the per-section index buffers.
		TArray<uint32> CombinedIndices;
		bool bNeeds32BitIndices = false;
		BuildCombinedSectionIndices(PerSectionIndices, StaticMeshLOD, CombinedIndices, bNeeds32BitIndices);

		{
			TRACE_CPUPROFILER_EVENT_SCOPE(FStaticMeshBuilder::Build::BufferInit);
			StaticMeshLOD.VertexBuffers.StaticMeshVertexBuffer.SetUseHighPrecisionTangentBasis(LODBuildSettings.bUseHighPrecisionTangentBasis);
			StaticMeshLOD.VertexBuffers.StaticMeshVertexBuffer.SetUseFullPrecisionUVs(LODBuildSettings.bUseFullPrecisionUVs);
			FStaticMeshVertexBufferFlags StaticMeshVertexBufferFlags;
			StaticMeshVertexBufferFlags.bNeedsCPUAccess = true;
			StaticMeshVertexBufferFlags.bUseBackwardsCompatibleF16TruncUVs = LODBuildSettings.bUseBackwardsCompatibleF16TruncUVs;
			StaticMeshLOD.VertexBuffers.StaticMeshVertexBuffer.Init(StaticMeshBuildVertices, NumTextureCoord, StaticMeshVertexBufferFlags);
			StaticMeshLOD.VertexBuffers.PositionVertexBuffer.Init(StaticMeshBuildVertices);
			StaticMeshLOD.VertexBuffers.ColorVertexBuffer.Init(StaticMeshBuildVertices);

			const EIndexBufferStride::Type IndexBufferStride = bNeeds32BitIndices ? EIndexBufferStride::Force32Bit : EIndexBufferStride::Force16Bit;
			StaticMeshLOD.IndexBuffer.SetIndices(CombinedIndices, IndexBufferStride);

			// post-process the index buffer
			BuildLODSlowTask.EnterProgressFrame(1);
			BuildAllBufferOptimizations(StaticMeshLOD, LODBuildSettings, CombinedIndices, bNeeds32BitIndices, StaticMeshBuildVertices);
		}

	} //End of LOD for loop

	{
		TRACE_CPUPROFILER_EVENT_SCOPE_STR("FStaticMeshBuilder::Build - Calculate Bounds");

		// Calculate the bounding box of LOD0 buffer
		FPositionVertexBuffer& BasePositionVertexBuffer = StaticMeshRenderData.LODResources[0].VertexBuffers.PositionVertexBuffer;
		ComputeBoundsFromPositionBuffer(BasePositionVertexBuffer, StaticMeshRenderData.Bounds);
		// combine with high-res bounds if it was computed
		if (bHaveHiResBounds)
		{
			StaticMeshRenderData.Bounds = StaticMeshRenderData.Bounds + HiResBounds;
		}
	}

<<<<<<< HEAD
		const EIndexBufferStride::Type IndexBufferStride = bNeeds32BitIndices ? EIndexBufferStride::Force32Bit : EIndexBufferStride::Force16Bit;
		StaticMeshLOD.IndexBuffer.SetIndices(CombinedIndices, IndexBufferStride);
		BuildLODSlowTask.EnterProgressFrame(1);
		BuildAllBufferOptimizations(StaticMeshLOD, LODBuildSettings, CombinedIndices, bNeeds32BitIndices, StaticMeshBuildVertices);
	} //End of LOD for loop

	{
		TRACE_CPUPROFILER_EVENT_SCOPE_STR("FStaticMeshBuilder::Build - Calculate Bounds");

		// Calculate the bounding box.
		FBox BoundingBox(ForceInit);
		FPositionVertexBuffer& BasePositionVertexBuffer = StaticMeshRenderData.LODResources[0].VertexBuffers.PositionVertexBuffer;
		for (uint32 VertexIndex = 0; VertexIndex < BasePositionVertexBuffer.GetNumVertices(); VertexIndex++)
		{
			BoundingBox += BasePositionVertexBuffer.VertexPosition(VertexIndex);
		}
		BoundingBox.GetCenterAndExtents(StaticMeshRenderData.Bounds.Origin, StaticMeshRenderData.Bounds.BoxExtent);

		// Calculate the bounding sphere, using the center of the bounding box as the origin.
		StaticMeshRenderData.Bounds.SphereRadius = 0.0f;
		for (uint32 VertexIndex = 0; VertexIndex < BasePositionVertexBuffer.GetNumVertices(); VertexIndex++)
		{
			StaticMeshRenderData.Bounds.SphereRadius = FMath::Max(
                (BasePositionVertexBuffer.VertexPosition(VertexIndex) - StaticMeshRenderData.Bounds.Origin).Size(),
                StaticMeshRenderData.Bounds.SphereRadius
            );
=======

	return true;
}

bool FStaticMeshBuilder::BuildMeshVertexPositions(
	UStaticMesh* StaticMesh,
	TArray<uint32>& BuiltIndices,
	TArray<FVector3f>& BuiltVertices)
{
	TRACE_CPUPROFILER_EVENT_SCOPE(FStaticMeshBuilder::BuildMeshVertexPositions);

	if (!StaticMesh->IsMeshDescriptionValid(0))
	{
		//Warn the user that there is no mesh description data
		UE_LOG(LogStaticMeshBuilder, Error, TEXT("Cannot find a valid mesh description to build the asset."));
		return false;
	}

	const int32 NumSourceModels = StaticMesh->GetNumSourceModels();
	if (NumSourceModels > 0)
	{
		FMeshDescription MeshDescription;
		const bool bIsMeshDescriptionValid = StaticMesh->CloneMeshDescription(/*LodIndex*/ 0, MeshDescription);
		if (bIsMeshDescriptionValid)
		{
			const FMeshBuildSettings& BuildSettings = StaticMesh->GetSourceModel(0).BuildSettings;

			const FStaticMeshConstAttributes Attributes(MeshDescription);
			TArrayView<const FVector3f> VertexPositions = Attributes.GetVertexPositions().GetRawArray();
			TArrayView<const FVertexID> VertexIndices = Attributes.GetTriangleVertexIndices().GetRawArray();
			const FVector3f BuildScale3D = (FVector3f)BuildSettings.BuildScale3D;

			BuiltVertices.Reserve(VertexPositions.Num());
			for (int32 VertexIndex = 0; VertexIndex < VertexPositions.Num(); ++VertexIndex)
			{
				BuiltVertices.Add(VertexPositions[VertexIndex] * BuildScale3D);
			}

			BuiltIndices.Reserve(VertexIndices.Num());
			for (int32 TriangleIndex = 0; TriangleIndex < VertexIndices.Num() / 3; ++TriangleIndex)
			{
				const uint32 I0 = VertexIndices[TriangleIndex * 3 + 0];
				const uint32 I1 = VertexIndices[TriangleIndex * 3 + 1];
				const uint32 I2 = VertexIndices[TriangleIndex * 3 + 2];

				if (!ensureMsgf(I0 != INDEX_NONE && I1 != INDEX_NONE && I2 != INDEX_NONE,
					TEXT("Mesh '%s' has triangles with uninitialized vertex indices"), *StaticMesh->GetName()))
				{
					continue;
				}

				const FVector3f V0 = BuiltVertices[I0];
				const FVector3f V1 = BuiltVertices[I1];
				const FVector3f V2 = BuiltVertices[I2];

				const FVector3f TriangleNormal = ((V1 - V2) ^ (V0 - V2));
				const bool bDegenerateTriangle = TriangleNormal.SizeSquared() < SMALL_NUMBER;
				if (!bDegenerateTriangle)
				{
					BuiltIndices.Add(I0);
					BuiltIndices.Add(I1);
					BuiltIndices.Add(I2);
				}
			}
>>>>>>> 6bbb88c8
		}
	}
	

	return true;
}

bool AreVerticesEqual(FStaticMeshBuildVertex const& A, FStaticMeshBuildVertex const& B, float ComparisonThreshold)
{
	if (   !A.Position.Equals(B.Position, ComparisonThreshold)
		|| !NormalsEqual((FVector)A.TangentX, (FVector)B.TangentX)
		|| !NormalsEqual((FVector)A.TangentY, (FVector)B.TangentY)
		|| !NormalsEqual((FVector)A.TangentZ, (FVector)B.TangentZ)
		|| A.Color != B.Color)
	{
		return false;
	}

	// UVs
	for (int32 UVIndex = 0; UVIndex < MAX_STATIC_TEXCOORDS; UVIndex++)
	{
		if (!UVsEqual(A.UVs[UVIndex], B.UVs[UVIndex]))
		{
			return false;
		}
	}

	return true;
}

void BuildVertexBuffer(
	  UStaticMesh *StaticMesh
	, const FMeshDescription& MeshDescription
	, const FMeshBuildSettings& BuildSettings
	, TArray<int32>& OutWedgeMap
	, FStaticMeshSectionArray& OutSections
	, TArray<TArray<uint32> >& OutPerSectionIndices
	, TArray< FStaticMeshBuildVertex >& StaticMeshBuildVertices
	, const FOverlappingCorners& OverlappingCorners
	, TArray<int32>& RemapVerts)
{
	TRACE_CPUPROFILER_EVENT_SCOPE(BuildVertexBuffer);

	TArray<int32> RemapVertexInstanceID;
	// set up vertex buffer elements
	const int32 NumVertexInstances = MeshDescription.VertexInstances().GetArraySize();
	StaticMeshBuildVertices.Reserve(NumVertexInstances);

	FStaticMeshConstAttributes Attributes(MeshDescription);

	TPolygonGroupAttributesConstRef<FName> PolygonGroupImportedMaterialSlotNames = Attributes.GetPolygonGroupMaterialSlotNames();
	TVertexAttributesConstRef<FVector3f> VertexPositions = Attributes.GetVertexPositions();
	TVertexInstanceAttributesConstRef<FVector3f> VertexInstanceNormals = Attributes.GetVertexInstanceNormals();
	TVertexInstanceAttributesConstRef<FVector3f> VertexInstanceTangents = Attributes.GetVertexInstanceTangents();
	TVertexInstanceAttributesConstRef<float> VertexInstanceBinormalSigns = Attributes.GetVertexInstanceBinormalSigns();
	TVertexInstanceAttributesConstRef<FVector4f> VertexInstanceColors = Attributes.GetVertexInstanceColors();
	TVertexInstanceAttributesConstRef<FVector2f> VertexInstanceUVs = Attributes.GetVertexInstanceUVs();

	const bool bHasColors = VertexInstanceColors.IsValid();
	const bool bIgnoreTangents = StaticMesh->NaniteSettings.bEnabled;

	const uint32 NumTextureCoord = VertexInstanceUVs.GetNumChannels();
	const FMatrix ScaleMatrix = FScaleMatrix(BuildSettings.BuildScale3D).Inverse().GetTransposed();

	TMap<FPolygonGroupID, int32> PolygonGroupToSectionIndex;

	for (const FPolygonGroupID PolygonGroupID : MeshDescription.PolygonGroups().GetElementIDs())
	{
		int32& SectionIndex = PolygonGroupToSectionIndex.FindOrAdd(PolygonGroupID);
		SectionIndex = OutSections.Add(FStaticMeshSection());
		FStaticMeshSection& StaticMeshSection = OutSections[SectionIndex];
		StaticMeshSection.MaterialIndex = StaticMesh->GetMaterialIndexFromImportedMaterialSlotName(PolygonGroupImportedMaterialSlotNames[PolygonGroupID]);
		if (StaticMeshSection.MaterialIndex == INDEX_NONE)
		{
			StaticMeshSection.MaterialIndex = PolygonGroupID.GetValue();
		}
	}

	int32 ReserveIndicesCount = MeshDescription.Triangles().Num() * 3;

	//Fill the remap array
	RemapVerts.AddZeroed(ReserveIndicesCount);
	for (int32& RemapIndex : RemapVerts)
	{
		RemapIndex = INDEX_NONE;
	}

	//Initialize the wedge map array tracking correspondence between wedge index and rendering vertex index
	OutWedgeMap.Reset();
	OutWedgeMap.AddZeroed(ReserveIndicesCount);

	float VertexComparisonThreshold = BuildSettings.bRemoveDegenerates ? THRESH_POINTS_ARE_SAME : 0.0f;

	int32 WedgeIndex = 0;
	for (const FTriangleID TriangleID : MeshDescription.Triangles().GetElementIDs())
	{
		const FPolygonGroupID PolygonGroupID = MeshDescription.GetTrianglePolygonGroup(TriangleID);
		const int32 SectionIndex = PolygonGroupToSectionIndex[PolygonGroupID];
		TArray<uint32>& SectionIndices = OutPerSectionIndices[SectionIndex];

		TArrayView<const FVertexID> VertexIDs = MeshDescription.GetTriangleVertices(TriangleID);

		FVector CornerPositions[3];
		for (int32 TriVert = 0; TriVert < 3; ++TriVert)
		{
			CornerPositions[TriVert] = (FVector)VertexPositions[VertexIDs[TriVert]];
		}
		FOverlappingThresholds OverlappingThresholds;
		OverlappingThresholds.ThresholdPosition = VertexComparisonThreshold;
		// Don't process degenerate triangles.
		if (PointsEqual(CornerPositions[0], CornerPositions[1], OverlappingThresholds)
			|| PointsEqual(CornerPositions[0], CornerPositions[2], OverlappingThresholds)
			|| PointsEqual(CornerPositions[1], CornerPositions[2], OverlappingThresholds))
		{
			WedgeIndex += 3;
			continue;
		}

		TArrayView<const FVertexInstanceID> VertexInstanceIDs = MeshDescription.GetTriangleVertexInstances(TriangleID);
		for (int32 TriVert = 0; TriVert < 3; ++TriVert, ++WedgeIndex)
		{
			const FVertexInstanceID VertexInstanceID = VertexInstanceIDs[TriVert];
			const FVector& VertexPosition = CornerPositions[TriVert];
			const FVector& VertexInstanceNormal = (FVector)VertexInstanceNormals[VertexInstanceID];
			const FVector& VertexInstanceTangent = (FVector)VertexInstanceTangents[VertexInstanceID];
			const float VertexInstanceBinormalSign = VertexInstanceBinormalSigns[VertexInstanceID];

			FStaticMeshBuildVertex StaticMeshVertex;

			StaticMeshVertex.Position = FVector3f(VertexPosition * BuildSettings.BuildScale3D);
			if( bIgnoreTangents )
			{
				StaticMeshVertex.TangentX = FVector3f( 1.0f, 0.0f, 0.0f );
				StaticMeshVertex.TangentY = FVector3f( 0.0f, 1.0f, 0.0f );
			}
			else
			{
				StaticMeshVertex.TangentX = (FVector4f)ScaleMatrix.TransformVector(VertexInstanceTangent).GetSafeNormal();
				StaticMeshVertex.TangentY = (FVector4f)ScaleMatrix.TransformVector(FVector::CrossProduct(VertexInstanceNormal, VertexInstanceTangent) * VertexInstanceBinormalSign).GetSafeNormal();
			}
			StaticMeshVertex.TangentZ = (FVector4f)ScaleMatrix.TransformVector(VertexInstanceNormal).GetSafeNormal();
				
			if (bHasColors)
			{
				const FVector4f& VertexInstanceColor = VertexInstanceColors[VertexInstanceID];
				const FLinearColor LinearColor(VertexInstanceColor);
				StaticMeshVertex.Color = LinearColor.ToFColor(true);
			}
			else
			{
				StaticMeshVertex.Color = FColor::White;
			}

			const uint32 MaxNumTexCoords = FMath::Min<int32>(MAX_MESH_TEXTURE_COORDS_MD, MAX_STATIC_TEXCOORDS);
			for (uint32 UVIndex = 0; UVIndex < MaxNumTexCoords; ++UVIndex)
			{
				if(UVIndex < NumTextureCoord)
				{
					StaticMeshVertex.UVs[UVIndex] = VertexInstanceUVs.Get(VertexInstanceID, UVIndex);
				}
				else
				{
					StaticMeshVertex.UVs[UVIndex] = FVector2f(0.0f, 0.0f);
				}
			}
					

			//Never add duplicated vertex instance
			//Use WedgeIndex since OverlappingCorners has been built based on that
			const TArray<int32>& DupVerts = OverlappingCorners.FindIfOverlapping(WedgeIndex);

			int32 Index = INDEX_NONE;
			for (int32 k = 0; k < DupVerts.Num(); k++)
			{
				if (DupVerts[k] >= WedgeIndex)
				{
					break;
				}
				int32 Location = RemapVerts.IsValidIndex(DupVerts[k]) ? RemapVerts[DupVerts[k]] : INDEX_NONE;
				if (Location != INDEX_NONE && AreVerticesEqual(StaticMeshVertex, StaticMeshBuildVertices[Location], VertexComparisonThreshold))
				{
					Index = Location;
					break;
				}
			}
			if (Index == INDEX_NONE)
			{
				Index = StaticMeshBuildVertices.Add(StaticMeshVertex);
			}
			RemapVerts[WedgeIndex] = Index;
			OutWedgeMap[WedgeIndex] = Index;
			SectionIndices.Add( Index );
		}
	}


	//Optimize before setting the buffer
	if (NumVertexInstances < 100000 * 3)
	{
		BuildOptimizationHelper::CacheOptimizeVertexAndIndexBuffer(StaticMeshBuildVertices, OutPerSectionIndices, OutWedgeMap);
		//check(OutWedgeMap.Num() == MeshDescription->VertexInstances().Num());
	}
}

void BuildAllBufferOptimizations(FStaticMeshLODResources& StaticMeshLOD, const FMeshBuildSettings& LODBuildSettings, TArray< uint32 >& IndexBuffer, bool bNeeds32BitIndices, TArray< FStaticMeshBuildVertex >& StaticMeshBuildVertices)
{
	TRACE_CPUPROFILER_EVENT_SCOPE(BuildAllBufferOptimizations);

	if (StaticMeshLOD.AdditionalIndexBuffers == nullptr)
	{
		StaticMeshLOD.AdditionalIndexBuffers = new FAdditionalStaticMeshIndexBuffers();
	}

	const EIndexBufferStride::Type IndexBufferStride = bNeeds32BitIndices ? EIndexBufferStride::Force32Bit : EIndexBufferStride::Force16Bit;

	// Build the reversed index buffer.
	if (LODBuildSettings.bBuildReversedIndexBuffer)
	{
		TArray<uint32> InversedIndices;
		const int32 IndexCount = IndexBuffer.Num();
		InversedIndices.AddUninitialized(IndexCount);

		for (int32 SectionIndex = 0; SectionIndex < StaticMeshLOD.Sections.Num(); ++SectionIndex)
		{
			const FStaticMeshSection& SectionInfo = StaticMeshLOD.Sections[SectionIndex];
			const int32 SectionIndexCount = SectionInfo.NumTriangles * 3;

			for (int32 i = 0; i < SectionIndexCount; ++i)
			{
				InversedIndices[SectionInfo.FirstIndex + i] = IndexBuffer[SectionInfo.FirstIndex + SectionIndexCount - 1 - i];
			}
		}
		StaticMeshLOD.AdditionalIndexBuffers->ReversedIndexBuffer.SetIndices(InversedIndices, IndexBufferStride);
	}

	// Build the depth-only index buffer.
	TArray<uint32> DepthOnlyIndices;
	{
		BuildOptimizationHelper::BuildDepthOnlyIndexBuffer(
			DepthOnlyIndices,
			StaticMeshBuildVertices,
			IndexBuffer,
			StaticMeshLOD.Sections
		);

		if (DepthOnlyIndices.Num() < 50000 * 3)
		{
			BuildOptimizationThirdParty::CacheOptimizeIndexBuffer(DepthOnlyIndices);
		}

		StaticMeshLOD.DepthOnlyIndexBuffer.SetIndices(DepthOnlyIndices, IndexBufferStride);
	}

	// Build the inversed depth only index buffer.
	if (LODBuildSettings.bBuildReversedIndexBuffer)
	{
		TArray<uint32> ReversedDepthOnlyIndices;
		const int32 IndexCount = DepthOnlyIndices.Num();
		ReversedDepthOnlyIndices.AddUninitialized(IndexCount);
		for (int32 i = 0; i < IndexCount; ++i)
		{
			ReversedDepthOnlyIndices[i] = DepthOnlyIndices[IndexCount - 1 - i];
		}
		StaticMeshLOD.AdditionalIndexBuffers->ReversedDepthOnlyIndexBuffer.SetIndices(ReversedDepthOnlyIndices, IndexBufferStride);
	}

	// Build a list of wireframe edges in the static mesh.
	{
		TArray<BuildOptimizationHelper::FMeshEdge> Edges;
		TArray<uint32> WireframeIndices;

		BuildOptimizationHelper::FStaticMeshEdgeBuilder(IndexBuffer, StaticMeshBuildVertices, Edges).FindEdges();
		WireframeIndices.Empty(2 * Edges.Num());
		for (int32 EdgeIndex = 0; EdgeIndex < Edges.Num(); EdgeIndex++)
		{
			BuildOptimizationHelper::FMeshEdge&	Edge = Edges[EdgeIndex];
			WireframeIndices.Add(Edge.Vertices[0]);
			WireframeIndices.Add(Edge.Vertices[1]);
		}
		StaticMeshLOD.AdditionalIndexBuffers->WireframeIndexBuffer.SetIndices(WireframeIndices, IndexBufferStride);
	}
}<|MERGE_RESOLUTION|>--- conflicted
+++ resolved
@@ -163,9 +163,6 @@
 	TArrayView< float > PercentTriangles,
 	FBoxSphereBounds& BoundsOut )
 {
-<<<<<<< HEAD
-	FScopedSlowTask SlowTask(StaticMesh->GetNumSourceModels(), NSLOCTEXT("StaticMeshEditor", "StaticMeshBuilderBuild", "Building static mesh render data."));
-=======
 	TRACE_CPUPROFILER_EVENT_SCOPE( FStaticMeshBuilder::BuildNanite );
 
 	if( !SourceModel.IsMeshDescriptionValid() )
@@ -312,7 +309,6 @@
 	const bool bHaveHiResSourceModel = StaticMesh->IsHiResMeshDescriptionValid();
 	int32 NumTasks = (bNaniteBuildEnabled && bHaveHiResSourceModel) ? (StaticMesh->GetNumSourceModels() + 1) : (StaticMesh->GetNumSourceModels());
 	FScopedSlowTask SlowTask(NumTasks, NSLOCTEXT("StaticMeshEditor", "StaticMeshBuilderBuild", "Building static mesh render data."));
->>>>>>> 6bbb88c8
 	SlowTask.MakeDialog();
 
 	// The tool can only been switch by restarting the editor
@@ -380,8 +376,6 @@
 	// This will replace the output VertexBuffers/etc with the fractional Nanite cut to be stored as LOD0 RenderData.
 	if (!bNaniteDataBuilt && bNaniteBuildEnabled)
 	{
-<<<<<<< HEAD
-=======
 		TArray< float, TInlineAllocator<4> > PercentTriangles;
 		for (int32 LodIndex = 0; LodIndex < NumSourceModels; ++LodIndex)
 		{
@@ -414,7 +408,6 @@
 	// Build render data for each LOD, starting from where Nanite left off.
 	for (int32 LodIndex = NaniteBuiltLevels; LodIndex < NumSourceModels; ++LodIndex)
 	{
->>>>>>> 6bbb88c8
 		TRACE_CPUPROFILER_EVENT_SCOPE_STR("FStaticMeshBuilder::Build LOD");
 		SlowTask.EnterProgressFrame(1);
 		FScopedSlowTask BuildLODSlowTask(3);
@@ -650,34 +643,6 @@
 		}
 	}
 
-<<<<<<< HEAD
-		const EIndexBufferStride::Type IndexBufferStride = bNeeds32BitIndices ? EIndexBufferStride::Force32Bit : EIndexBufferStride::Force16Bit;
-		StaticMeshLOD.IndexBuffer.SetIndices(CombinedIndices, IndexBufferStride);
-		BuildLODSlowTask.EnterProgressFrame(1);
-		BuildAllBufferOptimizations(StaticMeshLOD, LODBuildSettings, CombinedIndices, bNeeds32BitIndices, StaticMeshBuildVertices);
-	} //End of LOD for loop
-
-	{
-		TRACE_CPUPROFILER_EVENT_SCOPE_STR("FStaticMeshBuilder::Build - Calculate Bounds");
-
-		// Calculate the bounding box.
-		FBox BoundingBox(ForceInit);
-		FPositionVertexBuffer& BasePositionVertexBuffer = StaticMeshRenderData.LODResources[0].VertexBuffers.PositionVertexBuffer;
-		for (uint32 VertexIndex = 0; VertexIndex < BasePositionVertexBuffer.GetNumVertices(); VertexIndex++)
-		{
-			BoundingBox += BasePositionVertexBuffer.VertexPosition(VertexIndex);
-		}
-		BoundingBox.GetCenterAndExtents(StaticMeshRenderData.Bounds.Origin, StaticMeshRenderData.Bounds.BoxExtent);
-
-		// Calculate the bounding sphere, using the center of the bounding box as the origin.
-		StaticMeshRenderData.Bounds.SphereRadius = 0.0f;
-		for (uint32 VertexIndex = 0; VertexIndex < BasePositionVertexBuffer.GetNumVertices(); VertexIndex++)
-		{
-			StaticMeshRenderData.Bounds.SphereRadius = FMath::Max(
-                (BasePositionVertexBuffer.VertexPosition(VertexIndex) - StaticMeshRenderData.Bounds.Origin).Size(),
-                StaticMeshRenderData.Bounds.SphereRadius
-            );
-=======
 
 	return true;
 }
@@ -742,10 +707,8 @@
 					BuiltIndices.Add(I2);
 				}
 			}
->>>>>>> 6bbb88c8
-		}
-	}
-	
+		}
+	}
 
 	return true;
 }
