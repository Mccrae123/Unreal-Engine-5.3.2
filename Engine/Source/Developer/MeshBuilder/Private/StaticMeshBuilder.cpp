--- conflicted
+++ resolved
@@ -54,11 +54,7 @@
 static void ComputeBoundsFromPositionBuffer(const FPositionVertexBuffer& UsePositionBuffer, FBoxSphereBounds& BoundsOut)
 {
 	// Calculate the bounding box.
-<<<<<<< HEAD
-	FBounds Bounds;
-=======
 	FBounds3f Bounds;
->>>>>>> d731a049
 	for (uint32 VertexIndex = 0; VertexIndex < UsePositionBuffer.GetNumVertices(); VertexIndex++)
 	{
 		Bounds += UsePositionBuffer.VertexPosition(VertexIndex);
@@ -84,11 +80,7 @@
 static void ComputeBoundsFromVertexList(const TArray<FStaticMeshBuildVertex>& Vertices, FBoxSphereBounds& BoundsOut)
 {
 	// Calculate the bounding box.
-<<<<<<< HEAD
-	FBounds Bounds;
-=======
 	FBounds3f Bounds;
->>>>>>> d731a049
 	for (int32 VertexIndex = 0; VertexIndex < Vertices.Num(); VertexIndex++)
 	{
 		Bounds += Vertices[VertexIndex].Position;
@@ -101,53 +93,15 @@
 	{
 		RadiusSqr = FMath::Max(	RadiusSqr, ( Vertices[VertexIndex].Position - Center ).SizeSquared() );
 	}
-<<<<<<< HEAD
 
 	BoundsOut.Origin = FVector(Center);
 	BoundsOut.BoxExtent = FVector(Bounds.GetExtent());
 	BoundsOut.SphereRadius = FMath::Sqrt( RadiusSqr );
 }
 
-
-
-/**
- * Utility function used inside FStaticMeshBuilder::Build() per-LOD loop to populate
- * the Sections in a FStaticMeshLODResources from PerSectionIndices, as well as
- * concatenate all section indices into CombinedIndicesOut.
- * Returned bNeeds32BitIndicesOut indicates whether max vert index is larger than max int16
- */
-static void BuildCombinedSectionIndices(
-	const TArray<TArray<uint32>>& PerSectionIndices, 
-	FStaticMeshLODResources& StaticMeshLODInOut, 
-	TArray<uint32>& CombinedIndicesOut,
-	bool& bNeeds32BitIndicesOut )
-{
-	bNeeds32BitIndicesOut = false;
-	for (int32 SectionIndex = 0; SectionIndex < StaticMeshLODInOut.Sections.Num(); SectionIndex++)
-	{
-		FStaticMeshSection& Section = StaticMeshLODInOut.Sections[SectionIndex];
-		const TArray<uint32>& SectionIndices = PerSectionIndices[SectionIndex];
-		Section.FirstIndex = 0;
-		Section.NumTriangles = 0;
-		Section.MinVertexIndex = 0;
-		Section.MaxVertexIndex = 0;
-=======
->>>>>>> d731a049
-
-	BoundsOut.Origin = FVector(Center);
-	BoundsOut.BoxExtent = FVector(Bounds.GetExtent());
-	BoundsOut.SphereRadius = FMath::Sqrt( RadiusSqr );
-}
-
 static bool BuildNanite(
 	UStaticMesh* StaticMesh,
 	FStaticMeshSourceModel& SourceModel,
-<<<<<<< HEAD
-	FStaticMeshRenderData& StaticMeshRenderData,
-	const FMeshNaniteSettings& NaniteSettings, 
-	TArrayView< float > PercentTriangles,
-	FBoxSphereBounds& BoundsOut )
-=======
 	FStaticMeshLODResourcesArray& LODResources,
 	FStaticMeshVertexFactoriesArray& LODVertexFactories,
 	Nanite::FResources& NaniteResources,
@@ -155,7 +109,6 @@
 	TArrayView<float> PercentTriangles,
 	FBoxSphereBounds& BoundsOut
 )
->>>>>>> d731a049
 {
 	TRACE_CPUPROFILER_EVENT_SCOPE( FStaticMeshBuilder::BuildNanite );
 
@@ -166,35 +119,6 @@
 
 	FMeshDescription MeshDescription = *SourceModel.GetOrCacheMeshDescription();
 
-<<<<<<< HEAD
-	FMeshBuildSettings& BuildSettings = SourceModel.BuildSettings;
-	FStaticMeshLODResources& StaticMeshLOD = StaticMeshRenderData.LODResources[0];
-
-	// compute tangents, lightmap UVs, etc
-	FMeshDescriptionHelper MeshDescriptionHelper( &BuildSettings );
-	MeshDescriptionHelper.SetupRenderMeshDescription( StaticMesh, MeshDescription );
-
-	//Build new vertex buffers
-	TArray< FStaticMeshBuildVertex > StaticMeshBuildVertices;
-
-	//Because we will remove MeshVertex that are redundant, we need a remap
-	//Render data Wedge map is only set for LOD 0???
-	TArray<int32> RemapVerts;
-
-	TArray<int32>& WedgeMap = StaticMeshLOD.WedgeMap;
-	WedgeMap.Reset();
-
-	//Prepare the PerSectionIndices array so we can optimize the index buffer for the GPU
-	TArray<TArray<uint32> > PerSectionIndices;
-	PerSectionIndices.AddDefaulted( MeshDescription.PolygonGroups().Num() );
-	StaticMeshLOD.Sections.Empty( MeshDescription.PolygonGroups().Num() );
-
-	//Build the vertex and index buffer
-	BuildVertexBuffer(StaticMesh, MeshDescription, BuildSettings, WedgeMap, StaticMeshLOD.Sections, PerSectionIndices, StaticMeshBuildVertices, MeshDescriptionHelper.GetOverlappingCorners(), RemapVerts);
-
-	const uint32 NumTextureCoord = MeshDescription.VertexInstanceAttributes().GetAttributesRef<FVector2f>( MeshAttribute::VertexInstance::TextureCoordinate ).GetNumChannels();
-
-=======
 	FMeshBuildSettings& BuildSettings = StaticMesh->GetSourceModel(0).BuildSettings;
 	FStaticMeshLODResources& StaticMeshLOD = LODResources[0];
 
@@ -238,7 +162,6 @@
 	TVertexInstanceAttributesRef<FVector2f> VertexInstanceUVs = MeshDescription.VertexInstanceAttributes().GetAttributesRef<FVector2f>(MeshAttribute::VertexInstance::TextureCoordinate);
 	const uint32 NumTextureCoord = VertexInstanceUVs.IsValid() ? VertexInstanceUVs.GetNumChannels() : 0;
 
->>>>>>> d731a049
 	// Only the render data and vertex buffers will be used from now on unless we have more than one source models
 	// This will help with memory usage for Nanite Mesh by releasing memory before doing the build
 	MeshDescription.Empty();
@@ -249,11 +172,7 @@
 	// Concatenate the per-section index buffers.
 	TArray<uint32> CombinedIndices;
 	bool bNeeds32BitIndices = false;
-<<<<<<< HEAD
-	BuildCombinedSectionIndices(PerSectionIndices, StaticMeshLOD, CombinedIndices, bNeeds32BitIndices);
-=======
 	UE::Private::StaticMeshBuilder::BuildCombinedSectionIndices(PerSectionIndices, StaticMeshLOD.Sections, CombinedIndices, bNeeds32BitIndices);
->>>>>>> d731a049
 
 	// Nanite build requires the section material indices to have already been resolved from the SectionInfoMap
 	// as the indices are baked into the FMaterialTriangles.
@@ -283,11 +202,7 @@
 		OutputLODMeshData[ LodIndex ].PercentTriangles = PercentTriangles[ LodIndex ];
 	}
 
-<<<<<<< HEAD
-	if( !NaniteBuilderModule.Build( StaticMeshRenderData.NaniteResources, InputMeshData, OutputLODMeshData, NumTextureCoord, NaniteSettings ) )
-=======
 	if( !NaniteBuilderModule.Build( NaniteResources, InputMeshData, OutputLODMeshData, NumTextureCoord, NaniteSettings ) )
->>>>>>> d731a049
 	{
 		UE_LOG(LogStaticMesh, Error, TEXT("Failed to build Nanite for HiRes static mesh. See previous line(s) for details."));
 		return false;
@@ -314,15 +229,6 @@
 		if (bHasValidSections)
 		{
 			// Add new LOD resource if not created yet
-<<<<<<< HEAD
-			if (ValidLODCount >= StaticMeshRenderData.LODResources.Num())
-			{
-				StaticMeshRenderData.LODResources.Add(new FStaticMeshLODResources);
-				new (StaticMeshRenderData.LODVertexFactories) FStaticMeshVertexFactories(GMaxRHIFeatureLevel);
-			}
-
-			FStaticMeshLODResources& ProxyLOD = StaticMeshRenderData.LODResources[ValidLODCount];
-=======
 			if (ValidLODCount >= LODResources.Num())
 			{
 				LODResources.Add(new FStaticMeshLODResources);
@@ -330,7 +236,6 @@
 			}
 
 			FStaticMeshLODResources& ProxyLOD = LODResources[ValidLODCount];
->>>>>>> d731a049
 			ProxyLOD.Sections.Empty(ProxyMeshData.Sections.Num());
 			for (FStaticMeshSection& Section : ProxyMeshData.Sections)
 			{
@@ -353,11 +258,8 @@
 
 			BuildAllBufferOptimizations(ProxyLOD, BuildSettings, ProxyMeshData.TriangleIndices, bNeeds32BitIndices, ProxyMeshData.Vertices);
 
-<<<<<<< HEAD
-=======
 			ProxyLOD.MaxDeviation = ProxyMeshData.MaxDeviation;
 
->>>>>>> d731a049
 			ValidLODCount++;
 		}
 	}
@@ -366,11 +268,7 @@
 }
 
 
-<<<<<<< HEAD
-bool FStaticMeshBuilder::Build(FStaticMeshRenderData& StaticMeshRenderData, UStaticMesh* StaticMesh, const FStaticMeshLODGroup& LODGroup, bool bGenerateCoarseMeshStreamingLODs)
-=======
 bool FStaticMeshBuilder::Build(FStaticMeshRenderData& StaticMeshRenderData, UStaticMesh* StaticMesh, const FStaticMeshLODGroup& LODGroup, bool bGenerateCoarseMeshStreamingLODs, bool bTargetSupportsNanite)
->>>>>>> d731a049
 {
 	const bool bNaniteBuildEnabled = StaticMesh->NaniteSettings.bEnabled;
 	const bool bHaveHiResSourceModel = StaticMesh->IsHiResMeshDescriptionValid();
@@ -427,13 +325,9 @@
 		bool bBuildSuccess = BuildNanite(
 			StaticMesh,
 			StaticMesh->GetHiResSourceModel(),
-<<<<<<< HEAD
-			StaticMeshRenderData,
-=======
 			StaticMeshRenderData.LODResources,
 			StaticMeshRenderData.LODVertexFactories,
 			StaticMeshRenderData.NaniteResources,
->>>>>>> d731a049
 			NaniteSettings,
 			TArrayView< float >(),
 			HiResBounds );
@@ -442,47 +336,9 @@
 		{
 			bHaveHiResBounds = true;
 			bNaniteDataBuilt = true;
-<<<<<<< HEAD
-		}
-	}
-
-	// If we want Nanite built, and have not already done it, do it based on LOD0 built render data.
-	// This will replace the output VertexBuffers/etc with the fractional Nanite cut to be stored as LOD0 RenderData.
-	if (!bNaniteDataBuilt && bNaniteBuildEnabled)
-	{
-		TArray< float, TInlineAllocator<4> > PercentTriangles;
-		for (int32 LodIndex = 0; LodIndex < NumSourceModels; ++LodIndex)
-		{
-			FStaticMeshSourceModel& SrcModel = StaticMesh->GetSourceModel( LodIndex );
-			
-			// As soon as we hit an artist provided LOD stop
-			if( LodIndex > 0 && SrcModel.IsMeshDescriptionValid() )
-				break;
-			
-			FMeshReductionSettings ReductionSettings = LODGroup.GetSettings( SrcModel.ReductionSettings, LodIndex );
-			PercentTriangles.Add( ReductionSettings.PercentTriangles );
-=======
->>>>>>> d731a049
-		}
-		
-		SlowTask.EnterProgressFrame( PercentTriangles.Num() );
-
-		bool bBuildSuccess = BuildNanite(
-			StaticMesh,
-			StaticMesh->GetSourceModel(0),
-			StaticMeshRenderData,
-			NaniteSettings,
-			PercentTriangles,
-			HiResBounds );
-		check( bBuildSuccess );
-
-		bHaveHiResBounds = true;
-		bNaniteDataBuilt = true;
-		NaniteBuiltLevels = PercentTriangles.Num();
-	}
-
-<<<<<<< HEAD
-=======
+		}
+	}
+
 	// If we want Nanite built, and have not already done it, do it based on LOD0 built render data.
 	// This will replace the output VertexBuffers/etc with the fractional Nanite cut to be stored as LOD0 RenderData.
 	// NOTE: We still want to do this for targets that do not support Nanite so that it generates the fallback,
@@ -526,7 +382,6 @@
 		}
 	}
 
->>>>>>> d731a049
 	// Build render data for each LOD, starting from where Nanite left off.
 	for (int32 LodIndex = NaniteBuiltLevels; LodIndex < NumSourceModels; ++LodIndex)
 	{
@@ -728,12 +583,8 @@
 			true
 		);
 
-<<<<<<< HEAD
-		const uint32 NumTextureCoord = MeshDescriptions[LodIndex].VertexInstanceAttributes().GetAttributesRef<FVector2f>( MeshAttribute::VertexInstance::TextureCoordinate ).GetNumChannels();
-=======
 		TVertexInstanceAttributesRef<FVector2f> VertexInstanceUVs = MeshDescriptions[LodIndex].VertexInstanceAttributes().GetAttributesRef<FVector2f>(MeshAttribute::VertexInstance::TextureCoordinate);
 		const uint32 NumTextureCoord = VertexInstanceUVs.IsValid() ? VertexInstanceUVs.GetNumChannels() : 0;
->>>>>>> d731a049
 
 		// Only the render data and vertex buffers will be used from now on unless we have more than one source models
 		// This will help with memory usage for Nanite Mesh by releasing memory before doing the build
@@ -745,11 +596,7 @@
 		// Concatenate the per-section index buffers.
 		TArray<uint32> CombinedIndices;
 		bool bNeeds32BitIndices = false;
-<<<<<<< HEAD
-		BuildCombinedSectionIndices(PerSectionIndices, StaticMeshLOD, CombinedIndices, bNeeds32BitIndices);
-=======
 		UE::Private::StaticMeshBuilder::BuildCombinedSectionIndices(PerSectionIndices, StaticMeshLOD.Sections, CombinedIndices, bNeeds32BitIndices);
->>>>>>> d731a049
 
 		{
 			TRACE_CPUPROFILER_EVENT_SCOPE(FStaticMeshBuilder::Build::BufferInit);
@@ -982,25 +829,11 @@
 			FStaticMeshBuildVertex StaticMeshVertex;
 
 			StaticMeshVertex.Position = FVector3f(VertexPosition * BuildSettings.BuildScale3D);
-<<<<<<< HEAD
-			if( bIgnoreTangents )
-			{
-				StaticMeshVertex.TangentX = FVector3f( 1.0f, 0.0f, 0.0f );
-				StaticMeshVertex.TangentY = FVector3f( 0.0f, 1.0f, 0.0f );
-			}
-			else
+			if (bNeedTangents)
 			{
 				StaticMeshVertex.TangentX = (FVector4f)ScaleMatrix.TransformVector(VertexInstanceTangent).GetSafeNormal();
 				StaticMeshVertex.TangentY = (FVector4f)ScaleMatrix.TransformVector(FVector::CrossProduct(VertexInstanceNormal, VertexInstanceTangent) * VertexInstanceBinormalSign).GetSafeNormal();
 			}
-			StaticMeshVertex.TangentZ = (FVector4f)ScaleMatrix.TransformVector(VertexInstanceNormal).GetSafeNormal();
-				
-=======
-			if (bNeedTangents)
-			{
-				StaticMeshVertex.TangentX = (FVector4f)ScaleMatrix.TransformVector(VertexInstanceTangent).GetSafeNormal();
-				StaticMeshVertex.TangentY = (FVector4f)ScaleMatrix.TransformVector(FVector::CrossProduct(VertexInstanceNormal, VertexInstanceTangent) * VertexInstanceBinormalSign).GetSafeNormal();
-			}
 			else
 			{
 				StaticMeshVertex.TangentX = FVector3f(1.0f, 0.0f, 0.0f);
@@ -1008,7 +841,6 @@
 			}
 			StaticMeshVertex.TangentZ = (FVector4f)ScaleMatrix.TransformVector(VertexInstanceNormal).GetSafeNormal();
 
->>>>>>> d731a049
 			if (bHasColors)
 			{
 				const FVector4f& VertexInstanceColor = VertexInstanceColors[VertexInstanceID];
