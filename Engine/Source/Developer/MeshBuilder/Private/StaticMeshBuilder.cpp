--- conflicted
+++ resolved
@@ -27,11 +27,7 @@
 	const struct FMeshBuildSettings& LODBuildSettings,
 	TArray< uint32 >& IndexBuffer,
 	bool bNeeds32BitIndices,
-<<<<<<< HEAD
-	TArray< FStaticMeshBuildVertex >& StaticMeshBuildVertices
-=======
 	const FConstMeshBuildVertexView& BuildVertices
->>>>>>> 4af6daef
 );
 
 FStaticMeshBuilder::FStaticMeshBuilder()
@@ -102,8 +98,6 @@
 	BoundsOut.Origin = FVector(Center);
 	BoundsOut.BoxExtent = FVector(Bounds.GetExtent());
 	BoundsOut.SphereRadius = FMath::Sqrt( RadiusSqr );
-<<<<<<< HEAD
-=======
 }
 
 static void CorrectFallbackSettings( FMeshNaniteSettings& NaniteSettings, int32 NumTris )
@@ -123,7 +117,6 @@
 		NaniteSettings.FallbackPercentTriangles = 1.0f;
 		break;
 	}
->>>>>>> 4af6daef
 }
 
 static bool BuildNanite(
@@ -132,58 +125,19 @@
 	FStaticMeshLODResourcesArray& LODResources,
 	FStaticMeshVertexFactoriesArray& LODVertexFactories,
 	Nanite::FResources& NaniteResources,
-<<<<<<< HEAD
-	const FMeshNaniteSettings& NaniteSettings, 
-=======
 	FMeshNaniteSettings& NaniteSettings, 
->>>>>>> 4af6daef
 	TArrayView<float> PercentTriangles,
 	FBoxSphereBounds& BoundsOut
 )
 {
 	TRACE_CPUPROFILER_EVENT_SCOPE( FStaticMeshBuilder::BuildNanite );
 
-<<<<<<< HEAD
-	if( !SourceModel.IsMeshDescriptionValid() )
-=======
 	if (!SourceModel.IsMeshDescriptionValid())
->>>>>>> 4af6daef
 	{
 		UE_LOG(LogStaticMeshBuilder, Error, TEXT("Invalid mesh description during Nanite build [%s]."), *StaticMesh->GetFullName());
 		return false;
 	}
 
-<<<<<<< HEAD
-	FMeshDescription MeshDescription = *SourceModel.GetOrCacheMeshDescription();
-
-	FMeshBuildSettings& BuildSettings = StaticMesh->GetSourceModel(0).BuildSettings;
-	FStaticMeshLODResources& StaticMeshLOD = LODResources[0];
-
-	// compute tangents, lightmap UVs, etc
-
-	// Until the simplifier supports tangents, only 100% fallback meshes will need them
-	const bool bNeedTangents = PercentTriangles.Num() > 0 && NaniteSettings.FallbackPercentTriangles == 1.0f && NaniteSettings.FallbackRelativeError == 0.0f;
-
-	FMeshDescriptionHelper MeshDescriptionHelper( &BuildSettings );
-	MeshDescriptionHelper.SetupRenderMeshDescription( StaticMesh, MeshDescription, true, bNeedTangents );
-
-	//Build new vertex buffers
-	TArray< FStaticMeshBuildVertex > StaticMeshBuildVertices;
-
-	//Because we will remove MeshVertex that are redundant, we need a remap
-	//Render data Wedge map is only set for LOD 0???
-	TArray<int32> RemapVerts;
-
-	TArray<int32>& WedgeMap = StaticMeshLOD.WedgeMap;
-	WedgeMap.Reset();
-
-	//Prepare the PerSectionIndices array so we can optimize the index buffer for the GPU
-	TArray<TArray<uint32> > PerSectionIndices;
-	PerSectionIndices.AddDefaulted( MeshDescription.PolygonGroups().Num() );
-	StaticMeshLOD.Sections.Empty( MeshDescription.PolygonGroups().Num() );
-
-	//Build the vertex and index buffer
-=======
 	FMeshDescription MeshDescription; 
 	if (!SourceModel.CloneMeshDescription(MeshDescription))
 	{
@@ -222,7 +176,6 @@
 	TArray<int32> RemapVerts;
 
 	// Build the vertex and index buffer
->>>>>>> 4af6daef
 	UE::Private::StaticMeshBuilder::BuildVertexBuffer(
 		StaticMesh,
 		MeshDescription,
@@ -230,15 +183,6 @@
 		WedgeMap,
 		StaticMeshLOD.Sections,
 		PerSectionIndices,
-<<<<<<< HEAD
-		StaticMeshBuildVertices,
-		MeshDescriptionHelper.GetOverlappingCorners(),
-		RemapVerts,
-		bNeedTangents
-	);
-
-	TVertexInstanceAttributesRef<FVector2f> VertexInstanceUVs = MeshDescription.VertexInstanceAttributes().GetAttributesRef<FVector2f>(MeshAttribute::VertexInstance::TextureCoordinate);
-=======
 		InputMeshData.Vertices,
 		MeshDescriptionHelper.GetOverlappingCorners(),
 		RemapVerts, 
@@ -248,73 +192,19 @@
 	);
 
 	TVertexInstanceAttributesRef<FVector2f const> VertexInstanceUVs = MeshDescription.VertexInstanceAttributes().GetAttributesRef<FVector2f>(MeshAttribute::VertexInstance::TextureCoordinate);
->>>>>>> 4af6daef
 	const uint32 NumTextureCoord = VertexInstanceUVs.IsValid() ? VertexInstanceUVs.GetNumChannels() : 0;
 
 	// Only the render data and vertex buffers will be used from now on unless we have more than one source models
 	// This will help with memory usage for Nanite Mesh by releasing memory before doing the build
 	MeshDescription.Empty();
-<<<<<<< HEAD
-	
-	// TODO get bounds from Nanite which computes them anyways!!!!
-	ComputeBoundsFromVertexList(StaticMeshBuildVertices, BoundsOut);
-=======
->>>>>>> 4af6daef
 
 	// Concatenate the per-section index buffers.
 	bool bNeeds32BitIndices = false;
-<<<<<<< HEAD
-	UE::Private::StaticMeshBuilder::BuildCombinedSectionIndices(PerSectionIndices, StaticMeshLOD.Sections, CombinedIndices, bNeeds32BitIndices);
-=======
 	UE::Private::StaticMeshBuilder::BuildCombinedSectionIndices(PerSectionIndices, StaticMeshLOD.Sections, InputMeshData.TriangleIndices, bNeeds32BitIndices);
->>>>>>> 4af6daef
 
 	// Nanite build requires the section material indices to have already been resolved from the SectionInfoMap
 	// as the indices are baked into the FMaterialTriangles.
 	for (int32 SectionIndex = 0; SectionIndex < StaticMeshLOD.Sections.Num(); SectionIndex++)
-<<<<<<< HEAD
-	{
-		StaticMeshLOD.Sections[SectionIndex].MaterialIndex = StaticMesh->GetSectionInfoMap().Get(0, SectionIndex).MaterialIndex;
-	}
-
-	// Make sure to not keep the large WedgeMap from the input mesh around.
-	// No need to calculate a new one for the coarse mesh, because Nanite meshes don't need it yet.
-	WedgeMap.Empty();
-
-	Nanite::IBuilderModule& NaniteBuilderModule = Nanite::IBuilderModule::Get();
-
-	// Setup the input data
-	Nanite::IBuilderModule::FVertexMeshData InputMeshData;
-	Swap( InputMeshData.Vertices, StaticMeshBuildVertices );
-	Swap( InputMeshData.TriangleIndices, CombinedIndices );
-	InputMeshData.Sections = StaticMeshLOD.Sections;
-									
-	// Request output LODs for each LOD resource
-	TArray< Nanite::IBuilderModule::FVertexMeshData, TInlineAllocator<4> > OutputLODMeshData;
-	OutputLODMeshData.SetNum( PercentTriangles.Num() );
-
-	for( int32 LodIndex = 0; LodIndex < OutputLODMeshData.Num(); LodIndex++ )
-	{
-		OutputLODMeshData[ LodIndex ].PercentTriangles = PercentTriangles[ LodIndex ];
-	}
-
-	if( !NaniteBuilderModule.Build( NaniteResources, InputMeshData, OutputLODMeshData, NumTextureCoord, NaniteSettings ) )
-	{
-		UE_LOG(LogStaticMesh, Error, TEXT("Failed to build Nanite for HiRes static mesh. See previous line(s) for details."));
-		return false;
-	}
-
-	// Copy over the output data to the static mesh LOD data
-	// Certain output LODs might be empty if the builder decided it wasn't needed (then remove these LODs again)
-	int ValidLODCount = 0;
-	for (int32 LodIndex = 0; LodIndex < OutputLODMeshData.Num(); ++LodIndex)
-	{
-		Nanite::IBuilderModule::FVertexMeshData& ProxyMeshData = OutputLODMeshData[LodIndex];
-				
-		bool bHasValidSections = false;
-		for (FStaticMeshSection& Section : ProxyMeshData.Sections)
-		{
-=======
 	{
 		StaticMeshLOD.Sections[SectionIndex].MaterialIndex = StaticMesh->GetSectionInfoMap().Get(0, SectionIndex).MaterialIndex;
 	}
@@ -384,7 +274,6 @@
 		bool bHasValidSections = false;
 		for (FStaticMeshSection& Section : OutputMeshData.Sections)
 		{
->>>>>>> 4af6daef
 			if (Section.NumTriangles > 0)
 			{
 				bHasValidSections = true;
@@ -392,11 +281,7 @@
 			}
 		}
 
-<<<<<<< HEAD
-		// Valid valid sections then copy over data to the LODResource
-=======
 		// If there are valid sections then copy over data to the LODResource
->>>>>>> 4af6daef
 		if (bHasValidSections)
 		{
 			// Add new LOD resource if not created yet
@@ -406,32 +291,6 @@
 				new (LODVertexFactories) FStaticMeshVertexFactories(GMaxRHIFeatureLevel);
 			}
 
-<<<<<<< HEAD
-			FStaticMeshLODResources& ProxyLOD = LODResources[ValidLODCount];
-			ProxyLOD.Sections.Empty(ProxyMeshData.Sections.Num());
-			for (FStaticMeshSection& Section : ProxyMeshData.Sections)
-			{
-				ProxyLOD.Sections.Add(Section);
-			}
-
-			TRACE_CPUPROFILER_EVENT_SCOPE(FStaticMeshBuilder::Build::BufferInit);
-			ProxyLOD.VertexBuffers.StaticMeshVertexBuffer.SetUseHighPrecisionTangentBasis(BuildSettings.bUseHighPrecisionTangentBasis);
-			ProxyLOD.VertexBuffers.StaticMeshVertexBuffer.SetUseFullPrecisionUVs(BuildSettings.bUseFullPrecisionUVs);
-			FStaticMeshVertexBufferFlags StaticMeshVertexBufferFlags;
-			StaticMeshVertexBufferFlags.bNeedsCPUAccess = true;
-			StaticMeshVertexBufferFlags.bUseBackwardsCompatibleF16TruncUVs = BuildSettings.bUseBackwardsCompatibleF16TruncUVs;
-			ProxyLOD.VertexBuffers.StaticMeshVertexBuffer.Init(ProxyMeshData.Vertices, NumTextureCoord, StaticMeshVertexBufferFlags);
-			ProxyLOD.VertexBuffers.PositionVertexBuffer.Init(ProxyMeshData.Vertices);
-			ProxyLOD.VertexBuffers.ColorVertexBuffer.Init(ProxyMeshData.Vertices);
-
-			// Why is the 'bNeeds32BitIndices' used from the original index buffer? Is that needed?
-			const EIndexBufferStride::Type IndexBufferStride = bNeeds32BitIndices ? EIndexBufferStride::Force32Bit : EIndexBufferStride::Force16Bit;
-			ProxyLOD.IndexBuffer.SetIndices(ProxyMeshData.TriangleIndices, IndexBufferStride);
-
-			BuildAllBufferOptimizations(ProxyLOD, BuildSettings, ProxyMeshData.TriangleIndices, bNeeds32BitIndices, ProxyMeshData.Vertices);
-
-			ProxyLOD.MaxDeviation = ProxyMeshData.MaxDeviation;
-=======
 			FStaticMeshLODResources& OutputLOD = LODResources[ValidLODCount];
 			OutputLOD.Sections.Empty(OutputMeshData.Sections.Num());
 			for (FStaticMeshSection& Section : OutputMeshData.Sections)
@@ -459,7 +318,6 @@
 			BuildAllBufferOptimizations(OutputLOD, BuildSettings, OutputMeshData.TriangleIndices, bNeeds32BitIndices, OutputMeshVertices);
 
 			OutputLOD.MaxDeviation = OutputMeshData.MaxDeviation;
->>>>>>> 4af6daef
 
 			ValidLODCount++;
 		}
@@ -517,87 +375,19 @@
 	bool bNaniteDataBuilt = false;		// true once we have finished building Nanite, which can happen in multiple places
 	int32 NaniteBuiltLevels = 0;
 
-<<<<<<< HEAD
-	// Bounds of the pre-Nanite mesh
-	FBoxSphereBounds HiResBounds;
-	bool bHaveHiResBounds = false;
-
-	// Do nanite build for HiRes SourceModel if we have one. In that case we skip the inline nanite build
-=======
 	// Do Nanite build for HiRes SourceModel if we have one. In that case we skip the inline Nanite build
->>>>>>> 4af6daef
 	// below that would happen with LOD0 build
 	if (bHaveHiResSourceModel && bNaniteBuildEnabled && bTargetSupportsNanite)
 	{
 		SlowTask.EnterProgressFrame(1);
 
-<<<<<<< HEAD
-=======
 		FBoxSphereBounds NaniteBounds;
 
->>>>>>> 4af6daef
 		bool bBuildSuccess = BuildNanite(
 			StaticMesh,
 			StaticMesh->GetHiResSourceModel(),
 			StaticMeshRenderData.LODResources,
 			StaticMeshRenderData.LODVertexFactories,
-<<<<<<< HEAD
-			StaticMeshRenderData.NaniteResources,
-			NaniteSettings,
-			TArrayView< float >(),
-			HiResBounds );
-
-		if( bBuildSuccess )
-		{
-			bHaveHiResBounds = true;
-			bNaniteDataBuilt = true;
-		}
-	}
-
-	// If we want Nanite built, and have not already done it, do it based on LOD0 built render data.
-	// This will replace the output VertexBuffers/etc with the fractional Nanite cut to be stored as LOD0 RenderData.
-	// NOTE: We still want to do this for targets that do not support Nanite (if no hi-res source model was provided)
-	// so that it generates the fallback, in which case the Nanite bulk will be stripped
-	if (bNaniteBuildEnabled && ((bTargetSupportsNanite && !bNaniteDataBuilt) || (!bTargetSupportsNanite && !bHaveHiResSourceModel)))
-	{
-		TArray< float, TInlineAllocator<4> > PercentTriangles;
-		for (int32 LodIndex = 0; LodIndex < NumSourceModels; ++LodIndex)
-		{
-			FStaticMeshSourceModel& SrcModel = StaticMesh->GetSourceModel( LodIndex );
-			
-			// As soon as we hit an artist provided LOD stop
-			if( LodIndex > 0 && SrcModel.IsMeshDescriptionValid() )
-				break;
-			
-			FMeshReductionSettings ReductionSettings = LODGroup.GetSettings( SrcModel.ReductionSettings, LodIndex );
-			PercentTriangles.Add( ReductionSettings.PercentTriangles );
-		}
-		
-		SlowTask.EnterProgressFrame( PercentTriangles.Num() );
-
-		bool bBuildSuccess = BuildNanite(
-			StaticMesh,
-			StaticMesh->GetSourceModel(0),
-			StaticMeshRenderData.LODResources,
-			StaticMeshRenderData.LODVertexFactories,
-			StaticMeshRenderData.NaniteResources,
-			NaniteSettings,
-			PercentTriangles,
-			HiResBounds );
-		check( bBuildSuccess );
-
-		bHaveHiResBounds = true;
-		bNaniteDataBuilt = true;
-		NaniteBuiltLevels = PercentTriangles.Num();
-
-		if (!bTargetSupportsNanite)
-		{
-			// Strip the Nanite bulk for the target platform
-			StaticMeshRenderData.NaniteResources = Nanite::FResources();
-		}
-	}
-
-=======
 			NaniteResources,
 			NaniteSettings,
 			TArrayView< float >(),
@@ -657,7 +447,6 @@
 		NaniteResources = Nanite::FResources();
 	}
 
->>>>>>> 4af6daef
 	// Build render data for each LOD, starting from where Nanite left off.
 	for (int32 LodIndex = NaniteBuiltLevels; LodIndex < NumSourceModels; ++LodIndex)
 	{
@@ -873,13 +662,9 @@
 		TArray<TArray<uint32> > PerSectionIndices;
 		PerSectionIndices.AddDefaulted(MeshDescriptions[LodIndex].PolygonGroups().Num());
 
-<<<<<<< HEAD
-		//Build the vertex and index buffer
-=======
 		FBoxSphereBounds LODBounds;
 
 		// Build the vertex and index buffer
->>>>>>> 4af6daef
 		UE::Private::StaticMeshBuilder::BuildVertexBuffer(
 			StaticMesh,
 			MeshDescriptions[LodIndex],
@@ -887,13 +672,6 @@
 			WedgeMap,
 			StaticMeshLOD.Sections,
 			PerSectionIndices,
-<<<<<<< HEAD
-			StaticMeshBuildVertices,
-			MeshDescriptionHelper.GetOverlappingCorners(),
-			RemapVerts,
-			true
-		);
-=======
 			BuildVertexData,
 			MeshDescriptionHelper.GetOverlappingCorners(),
 			RemapVerts,
@@ -903,7 +681,6 @@
 		);
 
 		MeshBoundsBuilder += LODBounds;
->>>>>>> 4af6daef
 
 		TVertexInstanceAttributesRef<FVector2f> VertexInstanceUVs = MeshDescriptions[LodIndex].VertexInstanceAttributes().GetAttributesRef<FVector2f>(MeshAttribute::VertexInstance::TextureCoordinate);
 		const uint32 NumTextureCoord = VertexInstanceUVs.IsValid() ? VertexInstanceUVs.GetNumChannels() : 0;
@@ -922,51 +699,24 @@
 
 		{
 			TRACE_CPUPROFILER_EVENT_SCOPE(FStaticMeshBuilder::Build::BufferInit);
-<<<<<<< HEAD
-=======
 
 			FConstMeshBuildVertexView ConstVertexView = MakeConstMeshBuildVertexView(BuildVertexData);
 
->>>>>>> 4af6daef
 			StaticMeshLOD.VertexBuffers.StaticMeshVertexBuffer.SetUseHighPrecisionTangentBasis(LODBuildSettings.bUseHighPrecisionTangentBasis);
 			StaticMeshLOD.VertexBuffers.StaticMeshVertexBuffer.SetUseFullPrecisionUVs(LODBuildSettings.bUseFullPrecisionUVs);
 			FStaticMeshVertexBufferFlags StaticMeshVertexBufferFlags;
 			StaticMeshVertexBufferFlags.bNeedsCPUAccess = true;
 			StaticMeshVertexBufferFlags.bUseBackwardsCompatibleF16TruncUVs = LODBuildSettings.bUseBackwardsCompatibleF16TruncUVs;
-<<<<<<< HEAD
-			StaticMeshLOD.VertexBuffers.StaticMeshVertexBuffer.Init(StaticMeshBuildVertices, NumTextureCoord, StaticMeshVertexBufferFlags);
-			StaticMeshLOD.VertexBuffers.PositionVertexBuffer.Init(StaticMeshBuildVertices);
-			StaticMeshLOD.VertexBuffers.ColorVertexBuffer.Init(StaticMeshBuildVertices);
-=======
 			StaticMeshLOD.VertexBuffers.StaticMeshVertexBuffer.Init(ConstVertexView, StaticMeshVertexBufferFlags);
 			StaticMeshLOD.VertexBuffers.PositionVertexBuffer.Init(ConstVertexView);
 			StaticMeshLOD.VertexBuffers.ColorVertexBuffer.Init(ConstVertexView);
->>>>>>> 4af6daef
 
 			const EIndexBufferStride::Type IndexBufferStride = bNeeds32BitIndices ? EIndexBufferStride::Force32Bit : EIndexBufferStride::Force16Bit;
 			StaticMeshLOD.IndexBuffer.SetIndices(CombinedIndices, IndexBufferStride);
 
 			// post-process the index buffer
 			BuildLODSlowTask.EnterProgressFrame(1);
-<<<<<<< HEAD
-			BuildAllBufferOptimizations(StaticMeshLOD, LODBuildSettings, CombinedIndices, bNeeds32BitIndices, StaticMeshBuildVertices);
-		}
-
-	} //End of LOD for loop
-
-	{
-		TRACE_CPUPROFILER_EVENT_SCOPE_STR("FStaticMeshBuilder::Build - Calculate Bounds");
-
-		// Calculate the bounding box of LOD0 buffer
-		FPositionVertexBuffer& BasePositionVertexBuffer = StaticMeshRenderData.LODResources[0].VertexBuffers.PositionVertexBuffer;
-		ComputeBoundsFromPositionBuffer(BasePositionVertexBuffer, StaticMeshRenderData.Bounds);
-		// combine with high-res bounds if it was computed
-		if (bHaveHiResBounds)
-		{
-			StaticMeshRenderData.Bounds = StaticMeshRenderData.Bounds + HiResBounds;
-=======
 			BuildAllBufferOptimizations(StaticMeshLOD, LODBuildSettings, CombinedIndices, bNeeds32BitIndices, ConstVertexView);
->>>>>>> 4af6daef
 		}
 
 	} //End of LOD for loop
@@ -1000,14 +750,10 @@
 		if (bIsMeshDescriptionValid)
 		{
 			FElementIDRemappings Remappings;
-<<<<<<< HEAD
-			MeshDescription.Compact(Remappings);
-=======
 			if (MeshDescription.NeedsCompact())
 			{
 				MeshDescription.Compact(Remappings);
 			}
->>>>>>> 4af6daef
 
 			const FMeshBuildSettings& BuildSettings = SourceModel.BuildSettings;
 
@@ -1034,19 +780,11 @@
 				{
 					continue;
 				}
-<<<<<<< HEAD
 
 				const FVector3f V0 = BuiltVertices[I0];
 				const FVector3f V1 = BuiltVertices[I1];
 				const FVector3f V2 = BuiltVertices[I2];
 
-=======
-
-				const FVector3f V0 = BuiltVertices[I0];
-				const FVector3f V1 = BuiltVertices[I1];
-				const FVector3f V2 = BuiltVertices[I2];
-
->>>>>>> 4af6daef
 				const FVector3f TriangleNormal = ((V1 - V2) ^ (V0 - V2));
 				const bool bDegenerateTriangle = TriangleNormal.SizeSquared() < SMALL_NUMBER;
 				if (!bDegenerateTriangle)
@@ -1118,9 +856,6 @@
 	return true;
 }
 
-namespace UE::Private::StaticMeshBuilder
-{
-
 void BuildVertexBuffer(
 	UStaticMesh* StaticMesh,
 	const FMeshDescription& MeshDescription,
@@ -1128,19 +863,12 @@
 	TArray<int32>& OutWedgeMap,
 	FStaticMeshSectionArray& OutSections,
 	TArray<TArray<uint32>>& OutPerSectionIndices,
-<<<<<<< HEAD
-	TArray< FStaticMeshBuildVertex>& StaticMeshBuildVertices,
-	const FOverlappingCorners& OverlappingCorners,
-	TArray<int32>& RemapVerts,
-	bool bNeedTangents
-=======
 	FMeshBuildVertexData& BuildVertexData,
 	const FOverlappingCorners& OverlappingCorners,
 	TArray<int32>& RemapVerts,
 	FBoxSphereBounds& MeshBounds,
 	bool bNeedTangents,
 	bool bNeedWedgeMap
->>>>>>> 4af6daef
 )
 {
 	TRACE_CPUPROFILER_EVENT_SCOPE(BuildVertexBuffer);
@@ -1161,11 +889,6 @@
 	TVertexInstanceAttributesConstRef<FVector2f> VertexInstanceUVs = Attributes.GetVertexInstanceUVs();
 
 	const bool bHasColors = VertexInstanceColors.IsValid();
-<<<<<<< HEAD
-
-	const uint32 NumTextureCoord = VertexInstanceUVs.IsValid() ? VertexInstanceUVs.GetNumChannels() : 0;
-	const FVector3f BuildScale(BuildSettings.BuildScale3D);
-=======
 	bool bValidColors = false;
 	const int32 NumTextureCoord = VertexInstanceUVs.IsValid() ? VertexInstanceUVs.GetNumChannels() : 0;
 	const FVector3f BuildScale(BuildSettings.BuildScale3D);
@@ -1180,7 +903,6 @@
 	{
 		BuildVertexData.UVs[TexCoord].Reserve(NumVertexInstances);
 	}
->>>>>>> 4af6daef
 
 	TMap<FPolygonGroupID, int32> PolygonGroupToSectionIndex;
 
@@ -1252,24 +974,6 @@
 
 			FPendingVertex PendingVertex;
 
-<<<<<<< HEAD
-			StaticMeshVertex.Position = VertexPosition * BuildScale;
-			if (bNeedTangents)
-			{
-				StaticMeshVertex.TangentX = VertexInstanceTangent / BuildScale;
-				StaticMeshVertex.TangentY = ( (VertexInstanceNormal ^ VertexInstanceTangent) * VertexInstanceBinormalSign ) / BuildScale;
-				StaticMeshVertex.TangentX.Normalize();
-				StaticMeshVertex.TangentY.Normalize();
-			}
-			else
-			{
-				StaticMeshVertex.TangentX = FVector3f(1.0f, 0.0f, 0.0f);
-				StaticMeshVertex.TangentY = FVector3f(0.0f, 1.0f, 0.0f);
-			}
-			StaticMeshVertex.TangentZ = VertexInstanceNormal / BuildScale;
-			StaticMeshVertex.TangentZ.Normalize();
-
-=======
 			PendingVertex.Position = VertexPosition * BuildScale;
 			if (bNeedTangents)
 			{
@@ -1287,7 +991,6 @@
 			PendingVertex.TangentZ.Normalize();
 
 			FColor VertexColor = FColor::White;
->>>>>>> 4af6daef
 			if (bHasColors)
 			{
 				const FVector4f& VertexInstanceColor = VertexInstanceColors[VertexInstanceID];
@@ -1307,18 +1010,6 @@
 			// Never add duplicated vertex instance
 			// Use WedgeIndex since OverlappingCorners has been built based on that
 			{
-<<<<<<< HEAD
-				if (UVIndex < NumTextureCoord)
-				{
-					StaticMeshVertex.UVs[UVIndex] = VertexInstanceUVs.Get(VertexInstanceID, UVIndex);
-				}
-				else
-				{
-					StaticMeshVertex.UVs[UVIndex] = FVector2f(0.0f, 0.0f);
-				}
-			}
-
-=======
 				const TArray<int32>& DupVerts = OverlappingCorners.FindIfOverlapping(WedgeIndex);
 				for (int32 k = 0; k < DupVerts.Num(); k++)
 				{
@@ -1334,7 +1025,6 @@
 					}
 				}
 			}
->>>>>>> 4af6daef
 
 			if (Index == INDEX_NONE)
 			{
@@ -1385,12 +1075,7 @@
 			{
 				OutWedgeMap[WedgeIndex] = Index;
 			}
-<<<<<<< HEAD
-			RemapVerts[WedgeIndex] = Index;
-			OutWedgeMap[WedgeIndex] = Index;
-=======
-
->>>>>>> 4af6daef
+
 			SectionIndices.Add(Index);
 		}
 	}
@@ -1466,11 +1151,7 @@
 
 } // namespace UE::Private::StaticMeshBuilder
 
-<<<<<<< HEAD
-void BuildAllBufferOptimizations(FStaticMeshLODResources& StaticMeshLOD, const FMeshBuildSettings& LODBuildSettings, TArray< uint32 >& IndexBuffer, bool bNeeds32BitIndices, TArray< FStaticMeshBuildVertex >& StaticMeshBuildVertices)
-=======
 void BuildAllBufferOptimizations(FStaticMeshLODResources& StaticMeshLOD, const FMeshBuildSettings& LODBuildSettings, TArray< uint32 >& IndexBuffer, bool bNeeds32BitIndices, const FConstMeshBuildVertexView& BuildVertices)
->>>>>>> 4af6daef
 {
 	TRACE_CPUPROFILER_EVENT_SCOPE(BuildAllBufferOptimizations);
 
