--- conflicted
+++ resolved
@@ -9,9 +9,6 @@
 /** Structure holding intermediate mesh merging data that is used throughout the mesh merging and proxy creation processes */
 struct FMeshMergeData
 {
-<<<<<<< HEAD
-	FMeshMergeData() {}
-=======
 	FMeshMergeData()
 		: RawMesh(nullptr)
 		, SourceStaticMesh(nullptr)
@@ -27,22 +24,16 @@
 		}
 	}
 	
->>>>>>> aaefee4c
 	/** Raw mesh data from the source static mesh */
 	FRawMesh* RawMesh;	
 	/** Contains the original texture bounds, if the material requires baking down per-vertex data */
 	TArray<FBox2D> TexCoordBounds;
-<<<<<<< HEAD
-	/** Will contain non-overlapping texture coordinates, if the material requires baking down per-vertex data */
-	TArray<FVector2D> NewUVs;	
-=======
 	/** Will contain non-overlapping texture coordinates, if the material requires baking down per-vertex data */	
 	TArray<FVector2D> NewUVs;
 	/** Pointer to the source static mesh instance */
 	class UStaticMesh* SourceStaticMesh;
 	/** If set, the raw mesh should be used as clipping geometry */
 	bool bIsClippingMesh;
->>>>>>> aaefee4c
 };
 
 /** Structure for encapsulating per LOD mesh merging data */
@@ -50,18 +41,6 @@
 {
 	FRawMeshExt()
 		: SourceStaticMesh(nullptr)
-<<<<<<< HEAD
-	{}
-
-	FMeshMergeData		MeshLODData[MAX_STATIC_MESH_LODS];
-	FKAggregateGeom		AggGeom;
-
-	/** Pointer to the source static mesh instance */
-	class UStaticMesh* SourceStaticMesh;
-
-	/** Specific LOD index that is being exported */
-	int32 ExportLODIndex;
-=======
 	{
 		FMemory::Memzero(bShouldExportLOD);
 	}
@@ -79,5 +58,4 @@
 	bool bShouldExportLOD[MAX_STATIC_MESH_LODS];
 	/** Max LOD index that is exported */
 	int32 MaxLODExport;
->>>>>>> aaefee4c
 };