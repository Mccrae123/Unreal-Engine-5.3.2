// Copyright Epic Games, Inc. All Rights Reserved.

using UnrealBuildTool;
using System.IO;

public class MeshUtilities : ModuleRules
{
	public MeshUtilities(ReadOnlyTargetRules Target) : base(Target)
	{
        PublicDependencyModuleNames.AddRange(
            new string[] {
				"MaterialUtilities",

			}
        );

		PrivateDependencyModuleNames.AddRange(
			new string[] {
				"Core",
				"CoreUObject",
				"Engine",
				"RawMesh",
				"RenderCore", // For FPackedNormal
				"SlateCore",
				"Slate",
				"MaterialUtilities",
				"MeshBoneReduction",
				"EditorFramework",
				"UnrealEd",
				"RHI",
				"HierarchicalLODUtilities",
				"Landscape",
				"LevelEditor",
				"PropertyEditor",
				
                "GraphColor",
                "MeshBuilderCommon",
                "MeshUtilitiesCommon",
                "MeshDescription",
				"StaticMeshDescription",
				"ToolMenus",
				"MeshUtilitiesEngine",
				"SkeletalMeshUtilitiesCommon",
				"ClothingSystemRuntimeCommon",
<<<<<<< HEAD
=======
				"Persona",
>>>>>>> d731a049
			}
		);

        PublicIncludePathModuleNames.AddRange(
            new string[] {
                "MeshMergeUtilities"
            }
        );

        PrivateIncludePathModuleNames.AddRange(
          new string[] {
				"AnimationBlueprintEditor",
				"AnimationEditor",
                "MeshMergeUtilities",
                "MaterialBaking",
				"SkeletalMeshEditor",
          }
      );

        DynamicallyLoadedModuleNames.AddRange(
            new string[] {
				"AnimationBlueprintEditor",
				"AnimationEditor",
                "MeshMergeUtilities",
                "MaterialBaking",
				"SkeletalMeshEditor",
            }
        );

        AddEngineThirdPartyPrivateStaticDependencies(Target, "nvTriStrip");
        AddEngineThirdPartyPrivateStaticDependencies(Target, "ForsythTriOptimizer");
        AddEngineThirdPartyPrivateStaticDependencies(Target, "QuadricMeshReduction");
        AddEngineThirdPartyPrivateStaticDependencies(Target, "MikkTSpace");
		AddEngineThirdPartyPrivateStaticDependencies(Target, "nvTessLib");

		if (Target.Platform == UnrealTargetPlatform.Win64)
		{
            AddEngineThirdPartyPrivateStaticDependencies(Target, "DX9");
		}

		AddEngineThirdPartyPrivateStaticDependencies(Target, "Embree3");
	}
}<|MERGE_RESOLUTION|>--- conflicted
+++ resolved
@@ -42,10 +42,7 @@
 				"MeshUtilitiesEngine",
 				"SkeletalMeshUtilitiesCommon",
 				"ClothingSystemRuntimeCommon",
-<<<<<<< HEAD
-=======
 				"Persona",
->>>>>>> d731a049
 			}
 		);
 
