--- conflicted
+++ resolved
@@ -4300,7 +4300,6 @@
 };
 
 struct FRawMeshUVTransform
-<<<<<<< HEAD
 {
 	FVector2D Offset;
 	FVector2D Scale;
@@ -4313,20 +4312,6 @@
 
 static FVector2D GetValidUV(const FVector2D& UV)
 {
-=======
-{
-	FVector2D Offset;
-	FVector2D Scale;
-	
-	bool IsValid() const
-	{
-		return (Scale != FVector2D::ZeroVector);
-	}
-};
-
-static FVector2D GetValidUV(const FVector2D& UV)
-{
->>>>>>> a8a797ea
 	FVector2D NewUV = UV;
 	// first make sure they're positive
 	if (UV.X < 0.0f)
@@ -4353,15 +4338,8 @@
 	return NewUV;
 }
 
-<<<<<<< HEAD
-static void MergeMaterials(UWorld* InWorld, const TArray<UMaterialInterface*>& InMaterialList, MaterialExportUtils::FFlattenMaterial& OutMergedMaterial, TArray<FRawMeshUVTransform>& OutUVTransforms)
-{
-	using namespace MaterialExportUtils;
-	
-=======
 static void MergeMaterials(UWorld* InWorld, const TArray<UMaterialInterface*>& InMaterialList, FFlattenMaterial& OutMergedMaterial, TArray<FRawMeshUVTransform>& OutUVTransforms)
 {
->>>>>>> a8a797ea
 	OutUVTransforms.Reserve(InMaterialList.Num());
 
 #if !(UE_BUILD_SHIPPING || UE_BUILD_TEST)
@@ -4464,11 +4442,7 @@
 		FlatMaterial.SpecularSize	= bExportSpecular ? ExportTextureSize : FIntPoint::ZeroValue;
 		int32 ExportNumSamples		= ExportTextureSize.X*ExportTextureSize.Y;
 
-<<<<<<< HEAD
-		ExportMaterial(InWorld, Material, FlatMaterial);
-=======
 		FMaterialUtilities::ExportMaterial(InWorld, Material, FlatMaterial);
->>>>>>> a8a797ea
 
 		if (FlatMaterial.DiffuseSamples.Num() == ExportNumSamples)
 		{
@@ -4671,20 +4645,6 @@
 	// Use first mesh for naming and pivot
 	MergedMesh.AssetPackageName = SourceMeshes[0].AssetPackageName;
 	MergedMesh.Pivot = InSettings.bPivotPointAtZero ? FVector::ZeroVector : SourceMeshes[0].Pivot;
-<<<<<<< HEAD
-			
-	if (InSettings.bMergeMaterials)
-	{
-		FIntPoint AtlasTextureSize			= FIntPoint(InSettings.MergedMaterialAtlasResolution, InSettings.MergedMaterialAtlasResolution);
-		MaterialExportUtils::FFlattenMaterial MergedFlatMaterial;
-		MergedFlatMaterial.DiffuseSize		= AtlasTextureSize;
-		MergedFlatMaterial.NormalSize		= InSettings.bExportNormalMap ? AtlasTextureSize : FIntPoint::ZeroValue;
-		MergedFlatMaterial.MetallicSize		= InSettings.bExportMetallicMap ? AtlasTextureSize : FIntPoint::ZeroValue;
-		MergedFlatMaterial.RoughnessSize	= InSettings.bExportRoughnessMap ? AtlasTextureSize : FIntPoint::ZeroValue;
-		MergedFlatMaterial.SpecularSize		= InSettings.bExportSpecularMap ? AtlasTextureSize : FIntPoint::ZeroValue;
-		TArray<FRawMeshUVTransform> UVTransforms;
-		UWorld* World = SourceActors[0]->GetWorld();
-=======
 
 	if (InSettings.bMergeMaterials)
 	{
@@ -4696,7 +4656,6 @@
 		MergedFlatMaterial.RoughnessSize = InSettings.bExportRoughnessMap ? AtlasTextureSize : FIntPoint::ZeroValue;
 		MergedFlatMaterial.SpecularSize = InSettings.bExportSpecularMap ? AtlasTextureSize : FIntPoint::ZeroValue;
 		TArray<FRawMeshUVTransform> UVTransforms;
->>>>>>> a8a797ea
 
 		MergeMaterials(World, UniqueMaterials, MergedFlatMaterial, UVTransforms);
 
@@ -4728,31 +4687,12 @@
 					TArray<FVector2D>& UVs = RawMesh.WedgeTexCoords[UVChannelIdx];
 					if (UVs.Num() > 0)
 					{
-<<<<<<< HEAD
-						int32 UVIdx = 0; 
-=======
 						int32 UVIdx = 0;
->>>>>>> a8a797ea
 						for (int32 FaceMaterialIndex : RawMesh.FaceMaterialIndices)
 						{
 							const FRawMeshUVTransform& UVTransform = UVTransforms[FaceMaterialIndex];
 							if (UVTransform.IsValid())
 							{
-<<<<<<< HEAD
-								FVector2D UV0 = GetValidUV(UVs[UVIdx+0]);
-								FVector2D UV1 = GetValidUV(UVs[UVIdx+1]);
-								FVector2D UV2 = GetValidUV(UVs[UVIdx+2]);
-								UVs[UVIdx+0] = UV0 * UVTransform.Scale + UVTransform.Offset;
-								UVs[UVIdx+1] = UV1 * UVTransform.Scale + UVTransform.Offset;
-								UVs[UVIdx+2] = UV2 * UVTransform.Scale + UVTransform.Offset;
-							}
-						
-							UVIdx+=3;
-						}
-					}
-				}
-				
-=======
 								FVector2D UV0 = GetValidUV(UVs[UVIdx + 0]);
 								FVector2D UV1 = GetValidUV(UVs[UVIdx + 1]);
 								FVector2D UV2 = GetValidUV(UVs[UVIdx + 2]);
@@ -4766,7 +4706,6 @@
 					}
 				}
 
->>>>>>> a8a797ea
 				// Remap material indexes
 				for (int32& FaceMaterialIndex : RawMesh.FaceMaterialIndices)
 				{
@@ -4791,11 +4730,7 @@
 		}
 
 		UPackage* MaterialPackage = InOuter;
-<<<<<<< HEAD
-		if(MaterialPackage == nullptr)
-=======
 		if (MaterialPackage == nullptr)
->>>>>>> a8a797ea
 		{
 			MaterialPackage = CreatePackage(nullptr, *MaterialPackageName);
 			check(MaterialPackage);
@@ -4803,13 +4738,8 @@
 			MaterialPackage->Modify();
 		}
 
-<<<<<<< HEAD
-		UMaterial* MergedMaterial = CreateMaterial(MergedFlatMaterial, MaterialPackage, MaterialAssetName, RF_Public|RF_Standalone, OutAssetsToSync);
-		
-=======
 		UMaterial* MergedMaterial = FMaterialUtilities::CreateMaterial(MergedFlatMaterial, MaterialPackage, MaterialAssetName, RF_Public | RF_Standalone, OutAssetsToSync);
 
->>>>>>> a8a797ea
 		// Set material static lighting usage flag if project has static lighting enabled
 		static const auto AllowStaticLightingVar = IConsoleManager::Get().FindTConsoleVariableDataInt(TEXT("r.AllowStaticLighting"));
 		const bool bAllowStaticLighting = (!AllowStaticLightingVar || AllowStaticLightingVar->GetValueOnGameThread() != 0);
@@ -4821,11 +4751,7 @@
 
 		UniqueMaterials.Add(MergedMaterial);
 	}
-<<<<<<< HEAD
-		
-=======
-
->>>>>>> a8a797ea
+
 	// Merge meshes into single mesh
 	for (int32 SourceMeshIdx = 0; SourceMeshIdx < SourceMeshes.Num(); ++SourceMeshIdx)
 	{
@@ -4951,15 +4877,9 @@
 		if (InSettings.bGenerateLightMapUV)
 		{
 			StaticMesh->LightMapResolution = InSettings.TargetLightMapResolution;
-<<<<<<< HEAD
-			StaticMesh->LightMapCoordinateIndex = InSettings.TargetLightMapUVChannel;
-		}
-		
-=======
 			StaticMesh->LightMapCoordinateIndex = TargetLightMapUVChannel[0];
 		}
 
->>>>>>> a8a797ea
 		for (int32 LODIndex = 0; LODIndex < NumMaxLOD; ++LODIndex)
 		{
 			FRawMesh& MergedMeshLOD = MergedMesh.MeshLOD[LODIndex];
@@ -4979,11 +4899,7 @@
 				SrcModel->RawMeshBulkData->SaveRawMesh(MergedMeshLOD);
 			}
 		}
-<<<<<<< HEAD
-			
-=======
-
->>>>>>> a8a797ea
+
 		// Assign materials
 		for (UMaterialInterface* Material : UniqueMaterials)
 		{
