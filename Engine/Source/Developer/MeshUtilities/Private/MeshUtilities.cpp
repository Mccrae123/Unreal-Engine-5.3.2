// Copyright Epic Games, Inc. All Rights Reserved.

#include "MeshUtilities.h"
#include "MeshUtilitiesPrivate.h"
#include "Misc/MessageDialog.h"
#include "Misc/ScopeLock.h"
#include "Containers/Ticker.h"
#include "Misc/FeedbackContext.h"
#include "Misc/ScopedSlowTask.h"
#include "Misc/ConfigCacheIni.h"
#include "Modules/ModuleManager.h"
#include "UObject/Package.h"
#include "Misc/PackageName.h"
#include "Textures/SlateIcon.h"
#include "Styling/SlateTypes.h"
#include "Framework/Commands/UIAction.h"
#include "Framework/Commands/UICommandList.h"
#include "Framework/MultiBox/MultiBoxExtender.h"
#include "Framework/MultiBox/MultiBoxBuilder.h"
#include "ToolMenus.h"
#include "SkeletalMeshToolMenuContext.h"
#include "Components/MeshComponent.h"
#include "RawIndexBuffer.h"
#include "Components/InstancedStaticMeshComponent.h"
#include "Components/StaticMeshComponent.h"
#include "Components/ShapeComponent.h"
#include "Engine/SkinnedAssetCommon.h"
#include "Engine/StaticMesh.h"
#include "EditorDirectories.h"
#include "Materials/Material.h"
#include "RawMesh.h"
#include "StaticMeshResources.h"
#include "MeshBuild.h"
#include "ThirdPartyBuildOptimizationHelper.h"
#include "SkeletalMeshTools.h"
#include "Engine/SkeletalMesh.h"
#include "Components/SkinnedMeshComponent.h"
#include "ImageUtils.h"
#include "LayoutUV.h"
#include "mikktspace.h"
#include "Misc/FbxErrors.h"
#include "Components/SplineMeshComponent.h"
#include "PhysicsEngine/ConvexElem.h"
#include "PhysicsEngine/AggregateGeom.h"
#include "PhysicsEngine/BodySetup.h"
#include "MaterialUtilities.h"
#include "MaterialShared.h"
#include "IHierarchicalLODUtilities.h"
#include "HierarchicalLODUtilitiesModule.h"
#include "MeshBoneReduction.h"
#include "MeshMergeData.h"
#include "GPUSkinVertexFactory.h"
#include "IAssetTools.h"
#include "AssetToolsModule.h"
#include "Materials/MaterialInstanceDynamic.h"
#include "GameFramework/Character.h"
#include "Components/CapsuleComponent.h"
#include "Animation/DebugSkelMeshComponent.h"
#include "Widgets/Text/STextBlock.h"
#include "Widgets/Input/SComboButton.h"
#include "Algo/Transform.h"
#include "Rendering/SkeletalMeshModel.h"
#include "Rendering/SkeletalMeshRenderData.h"
#include "Math/Bounds.h"

#include "LandscapeProxy.h"
#include "Landscape.h"
#include "LandscapeHeightfieldCollisionComponent.h"
#include "Engine/MeshMergeCullingVolume.h"

#include "LevelEditor.h"
#include "IAnimationBlueprintEditor.h"
#include "IAnimationBlueprintEditorModule.h"
#include "IAnimationEditor.h"
#include "IAnimationEditorModule.h"
#include "IContentBrowserSingleton.h"
#include "ContentBrowserModule.h"
#include "ISkeletalMeshEditor.h"
#include "ISkeletalMeshEditorModule.h"
#include "ISkeletonEditor.h"
#include "ISkeletonEditorModule.h"
#include "IPersonaToolkit.h"
#include "Dialogs/DlgPickAssetPath.h"
#include "SkeletalRenderPublic.h"
#include "AssetRegistry/AssetRegistryModule.h"
#include "Framework/Notifications/NotificationManager.h"
#include "Widgets/Notifications/SNotificationList.h"
#include "Engine/MeshSimplificationSettings.h"
#include "Engine/SkeletalMeshSimplificationSettings.h"
#include "Engine/ProxyLODMeshSimplificationSettings.h"

#include "Editor/EditorPerProjectUserSettings.h"
#include "IDetailCustomization.h"
#include "Styling/AppStyle.h"
#include "PropertyEditorModule.h"
#include "DetailLayoutBuilder.h"
#include "DetailCategoryBuilder.h"
#include "IDetailPropertyRow.h"
#include "DetailWidgetRow.h"
#include "OverlappingCorners.h"
#include "MeshUtilitiesCommon.h"
#include "Interfaces/ITargetPlatform.h"
#include "Interfaces/ITargetPlatformManagerModule.h"
#include "Misc/CoreMisc.h"
#include "StaticMeshAttributes.h"
#include "StaticMeshOperations.h"
#include "MeshUtilitiesEngine.h"

#include "LODUtilities.h"
#include "ClothingAsset.h"

#if WITH_EDITOR
#include "Editor.h"
#include "UnrealEdMisc.h"
#include "Subsystems/AssetEditorSubsystem.h"
#endif
#include "BoneWeights.h"
#include "MaterialBakingStructures.h"
#include "IMaterialBakingModule.h"
#include "MaterialOptions.h"


#include "PrimitiveSceneProxy.h"
#include "PrimitiveSceneInfo.h"
#include "IMeshReductionManagerModule.h"
#include "MeshMergeModule.h"

#include "Animation/SkinWeightProfile.h"
#include "PersonaToolMenuContext.h"

DEFINE_LOG_CATEGORY(LogMeshUtilities);
/*------------------------------------------------------------------------------
MeshUtilities module.
------------------------------------------------------------------------------*/

// The version string is a GUID. If you make a change to mesh utilities that
// causes meshes to be rebuilt you MUST generate a new GUID and replace this
// string with it.

#define MESH_UTILITIES_VER TEXT("228332BAE0224DD294E232B87D83948F")

#define LOCTEXT_NAMESPACE "MeshUtils"

IMPLEMENT_MODULE(FMeshUtilities, MeshUtilities);

void FMeshUtilities::CacheOptimizeIndexBuffer(TArray<uint16>& Indices)
{
	BuildOptimizationThirdParty::CacheOptimizeIndexBuffer(Indices);
}

void FMeshUtilities::CacheOptimizeIndexBuffer(TArray<uint32>& Indices)
{
	BuildOptimizationThirdParty::CacheOptimizeIndexBuffer(Indices);
}

void FMeshUtilities::BuildSkeletalAdjacencyIndexBuffer(
	const TArray<FSoftSkinVertex>& VertexBuffer,
	const uint32 TexCoordCount,
	const TArray<uint32>& Indices,
	TArray<uint32>& OutPnAenIndices
	)
{
	BuildOptimizationThirdParty::NvTriStripHelper::BuildSkeletalAdjacencyIndexBuffer(VertexBuffer, TexCoordCount, Indices, OutPnAenIndices);
}

void CalculateTriangleTangentInternal(const FVector3f& VertexPosA, const FVector2f& VertexUVA
									  , const FVector3f& VertexPosB, const FVector2f& VertexUVB
									  , const FVector3f& VertexPosC, const FVector2f& VertexUVC
									  , TArray<FVector3f>& OutTangents, float CompareThreshold)
{
	//We must always allocate the OutTangents to 3 FVector3f
	OutTangents.Reset(3);
	OutTangents.AddZeroed(3);
	const FVector3f Positions[3] = { VertexPosA, VertexPosB, VertexPosC };
	const FVector3f Normal = ((Positions[1] - Positions[2]) ^ (Positions[0] - Positions[2])).GetSafeNormal(CompareThreshold);
	//Avoid doing orthonormal vector from a degenerated triangle.
	if (!Normal.IsNearlyZero(FLT_MIN))
	{
		FMatrix44f	ParameterToLocal(
			FPlane4f(Positions[1].X - Positions[0].X, Positions[1].Y - Positions[0].Y, Positions[1].Z - Positions[0].Z, 0),
			FPlane4f(Positions[2].X - Positions[0].X, Positions[2].Y - Positions[0].Y, Positions[2].Z - Positions[0].Z, 0),
			FPlane4f(Positions[0].X, Positions[0].Y, Positions[0].Z, 0),
			FPlane4f(0, 0, 0, 1)
		);

		const FVector2f T1 = VertexUVA;
		const FVector2f T2 = VertexUVB;
		const FVector2f T3 = VertexUVC;

		FMatrix44f ParameterToTexture(
			FPlane4f(T2.X - T1.X, T2.Y - T1.Y, 0, 0),
			FPlane4f(T3.X - T1.X, T3.Y - T1.Y, 0, 0),
			FPlane4f(T1.X, T1.Y, 1, 0),
			FPlane4f(0, 0, 0, 1)
		);

		// Use InverseSlow to catch singular matrices.  Inverse can miss this sometimes.
		const FMatrix44f TextureToLocal = ParameterToTexture.Inverse() * ParameterToLocal;

		OutTangents[0] = (TextureToLocal.TransformVector(FVector3f(1, 0, 0)).GetSafeNormal());
		OutTangents[1] = (TextureToLocal.TransformVector(FVector3f(0, 1, 0)).GetSafeNormal());
		OutTangents[2] = (Normal);

		FVector3f::CreateOrthonormalBasis(
			OutTangents[0],
			OutTangents[1],
			OutTangents[2]
		);

		if (OutTangents[0].IsNearlyZero() || OutTangents[0].ContainsNaN()
			|| OutTangents[1].IsNearlyZero() || OutTangents[1].ContainsNaN())
		{
			OutTangents[0] = FVector3f::ZeroVector;
			OutTangents[1] = FVector3f::ZeroVector;
		}

		if (OutTangents[2].IsNearlyZero() || OutTangents[2].ContainsNaN())
		{
			OutTangents[2] = FVector3f::ZeroVector;
		}
	}
	else
	{
		//Add zero tangents and normal for this triangle, this is like weighting it to zero when we compute the vertex normal
		//But we need the triangle to correctly connect other neighbourg triangles
		OutTangents[0] = (FVector3f::ZeroVector);
		OutTangents[1] = (FVector3f::ZeroVector);
		OutTangents[2] = (FVector3f::ZeroVector);
	}
}

void FMeshUtilities::CalculateTriangleTangent(const FSoftSkinVertex& VertexA, const FSoftSkinVertex& VertexB, const FSoftSkinVertex& VertexC, TArray<FVector3f>& OutTangents, float CompareThreshold)
{
	CalculateTriangleTangentInternal(VertexA.Position, VertexA.UVs[0]
									 , VertexB.Position, VertexB.UVs[0]
									 , VertexC.Position, VertexC.UVs[0]
									 , OutTangents, CompareThreshold);
}

void FMeshUtilities::CalcBoneVertInfos(USkeletalMesh* SkeletalMesh, TArray<FBoneVertInfo>& Infos, bool bOnlyDominant)
{
	FMeshUtilitiesEngine::CalcBoneVertInfos(SkeletalMesh, Infos, bOnlyDominant);
}

// Helper function for ConvertMeshesToStaticMesh
static void AddOrDuplicateMaterial(UMaterialInterface* InMaterialInterface, const FString& InPackageName, TArray<UMaterialInterface*>& OutMaterials)
{
	if (InMaterialInterface && !InMaterialInterface->GetOuter()->IsA<UPackage>())
	{
		// Convert runtime material instances to new concrete material instances
		// Create new package
		FString OriginalMaterialName = InMaterialInterface->GetName();
		FString MaterialPath = FPackageName::GetLongPackagePath(InPackageName) / OriginalMaterialName;
		FString MaterialName;
		FAssetToolsModule& AssetToolsModule = FModuleManager::LoadModuleChecked<FAssetToolsModule>("AssetTools");
		AssetToolsModule.Get().CreateUniqueAssetName(MaterialPath, TEXT(""), MaterialPath, MaterialName);
		UPackage* MaterialPackage = CreatePackage( *MaterialPath);

		// Duplicate the object into the new package
		UMaterialInterface* NewMaterialInterface = DuplicateObject<UMaterialInterface>(InMaterialInterface, MaterialPackage, *MaterialName);
		NewMaterialInterface->SetFlags(RF_Public | RF_Standalone);

		if (UMaterialInstanceDynamic* MaterialInstanceDynamic = Cast<UMaterialInstanceDynamic>(NewMaterialInterface))
		{
			UMaterialInstanceDynamic* OldMaterialInstanceDynamic = CastChecked<UMaterialInstanceDynamic>(InMaterialInterface);
			MaterialInstanceDynamic->K2_CopyMaterialInstanceParameters(OldMaterialInstanceDynamic);
		}

		NewMaterialInterface->MarkPackageDirty();

		FAssetRegistryModule::AssetCreated(NewMaterialInterface);

		InMaterialInterface = NewMaterialInterface;
	}

	OutMaterials.Add(InMaterialInterface);
}

// Helper function for ConvertMeshesToStaticMesh
template <typename ComponentType>
static void ProcessMaterials(ComponentType* InComponent, const FString& InPackageName, TArray<UMaterialInterface*>& OutMaterials)
{
	const int32 NumMaterials = InComponent->GetNumMaterials();
	for (int32 MaterialIndex = 0; MaterialIndex < NumMaterials; MaterialIndex++)
	{
		UMaterialInterface* MaterialInterface = InComponent->GetMaterial(MaterialIndex);
		AddOrDuplicateMaterial(MaterialInterface, InPackageName, OutMaterials);
	}
}

// Helper function for ConvertMeshesToStaticMesh
static bool IsValidSkinnedMeshComponent(USkinnedMeshComponent* InComponent)
{
	return InComponent && InComponent->MeshObject && InComponent->IsVisible();
}

/** Helper struct for tracking validity of optional buffers */
struct FRawMeshTracker
{
	FRawMeshTracker()
		: bValidColors(false)
	{
		FMemory::Memset(bValidTexCoords, 0);
	}

	bool bValidTexCoords[MAX_MESH_TEXTURE_COORDS];
	bool bValidColors;
};

// Helper function for ConvertMeshesToStaticMesh
static void SkinnedMeshToRawMeshes(USkinnedMeshComponent* InSkinnedMeshComponent, int32 InOverallMaxLODs, const FMatrix& InComponentToWorld, const FString& InPackageName, TArray<FRawMeshTracker>& OutRawMeshTrackers, TArray<FRawMesh>& OutRawMeshes, TArray<UMaterialInterface*>& OutMaterials)
{
	const int32 BaseMaterialIndex = OutMaterials.Num();

	// Export all LODs to raw meshes
	const int32 NumLODs = InSkinnedMeshComponent->GetNumLODs();
	//The cpu skinned vertice is not valid under min lod
	int32 MinLOD = InSkinnedMeshComponent->ComputeMinLOD();

	for (int32 OverallLODIndex = MinLOD; OverallLODIndex < InOverallMaxLODs; OverallLODIndex++)
	{
		int32 LODIndexRead = FMath::Min(OverallLODIndex, NumLODs - 1);

		FRawMesh& RawMesh = OutRawMeshes[OverallLODIndex];
		FRawMeshTracker& RawMeshTracker = OutRawMeshTrackers[OverallLODIndex];
		const int32 BaseVertexIndex = RawMesh.VertexPositions.Num();

		FSkeletalMeshLODInfo& SrcLODInfo = *(InSkinnedMeshComponent->GetSkinnedAsset()->GetLODInfo(LODIndexRead));

		// Get the CPU skinned verts for this LOD
		TArray<FFinalSkinVertex> FinalVertices;
		InSkinnedMeshComponent->GetCPUSkinnedVertices(FinalVertices, LODIndexRead);

		FSkeletalMeshRenderData& SkeletalMeshRenderData = InSkinnedMeshComponent->MeshObject->GetSkeletalMeshRenderData();
		FSkeletalMeshLODRenderData& LODData = SkeletalMeshRenderData.LODRenderData[LODIndexRead];

		// Copy skinned vertex positions
		for (int32 VertIndex = 0; VertIndex < FinalVertices.Num(); ++VertIndex)
		{
			RawMesh.VertexPositions.Add((FVector4f)InComponentToWorld.TransformPosition((FVector)FinalVertices[VertIndex].Position));
		}

		const uint32 NumTexCoords = FMath::Min(LODData.StaticVertexBuffers.StaticMeshVertexBuffer.GetNumTexCoords(), (uint32)MAX_MESH_TEXTURE_COORDS);
		const int32 NumSections = LODData.RenderSections.Num();
		FRawStaticIndexBuffer16or32Interface& IndexBuffer = *LODData.MultiSizeIndexContainer.GetIndexBuffer();

		for (int32 SectionIndex = 0; SectionIndex < NumSections; SectionIndex++)
		{
			const FSkelMeshRenderSection& SkelMeshSection = LODData.RenderSections[SectionIndex];
			if (InSkinnedMeshComponent->IsMaterialSectionShown(SkelMeshSection.MaterialIndex, LODIndexRead))
			{
				// Build 'wedge' info
				const int32 NumWedges = SkelMeshSection.NumTriangles * 3;
				for(int32 WedgeIndex = 0; WedgeIndex < NumWedges; WedgeIndex++)
				{
					const int32 VertexIndexForWedge = IndexBuffer.Get(SkelMeshSection.BaseIndex + WedgeIndex);

					RawMesh.WedgeIndices.Add(BaseVertexIndex + VertexIndexForWedge);

					const FFinalSkinVertex& SkinnedVertex = FinalVertices[VertexIndexForWedge];
					const FVector3f TangentX = (FVector4f)InComponentToWorld.TransformVector(SkinnedVertex.TangentX.ToFVector());
					const FVector3f TangentZ = (FVector4f)InComponentToWorld.TransformVector(SkinnedVertex.TangentZ.ToFVector());
					const FVector4 UnpackedTangentZ = SkinnedVertex.TangentZ.ToFVector4();
					const FVector3f TangentY = (TangentZ ^ TangentX).GetSafeNormal() * UnpackedTangentZ.W;

					RawMesh.WedgeTangentX.Add(TangentX);
					RawMesh.WedgeTangentY.Add(TangentY);
					RawMesh.WedgeTangentZ.Add(TangentZ);

					for (uint32 TexCoordIndex = 0; TexCoordIndex < MAX_MESH_TEXTURE_COORDS; TexCoordIndex++)
					{
						if (TexCoordIndex >= NumTexCoords)
						{
							RawMesh.WedgeTexCoords[TexCoordIndex].AddDefaulted();
						}
						else
						{
							RawMesh.WedgeTexCoords[TexCoordIndex].Add(LODData.StaticVertexBuffers.StaticMeshVertexBuffer.GetVertexUV(VertexIndexForWedge, TexCoordIndex));
							RawMeshTracker.bValidTexCoords[TexCoordIndex] = true;
						}
					}

					if (LODData.StaticVertexBuffers.ColorVertexBuffer.IsInitialized() && LODData.StaticVertexBuffers.ColorVertexBuffer.GetNumVertices() > 0)
					{
						RawMesh.WedgeColors.Add(LODData.StaticVertexBuffers.ColorVertexBuffer.VertexColor(VertexIndexForWedge));
						RawMeshTracker.bValidColors = true;
					}
					else
					{
						RawMesh.WedgeColors.Add(FColor::White);
					}
				}

				int32 MaterialIndex = SkelMeshSection.MaterialIndex;
				// use the remapping of material indices if there is a valid value
				if (SrcLODInfo.LODMaterialMap.IsValidIndex(SectionIndex) && SrcLODInfo.LODMaterialMap[SectionIndex] != INDEX_NONE)
				{
					MaterialIndex = FMath::Clamp<int32>(SrcLODInfo.LODMaterialMap[SectionIndex], 0, InSkinnedMeshComponent->GetSkinnedAsset()->GetMaterials().Num() - 1);
				}

				// copy face info
				for (uint32 TriIndex = 0; TriIndex < SkelMeshSection.NumTriangles; TriIndex++)
				{
					RawMesh.FaceMaterialIndices.Add(BaseMaterialIndex + MaterialIndex);
					RawMesh.FaceSmoothingMasks.Add(0); // Assume this is ignored as bRecomputeNormals is false
				}
			}
		}
	}

	ProcessMaterials<USkinnedMeshComponent>(InSkinnedMeshComponent, InPackageName, OutMaterials);
}

// Helper function for ConvertMeshesToStaticMesh
static bool IsValidStaticMeshComponent(UStaticMeshComponent* InComponent)
{
	return InComponent && InComponent->GetStaticMesh() && InComponent->GetStaticMesh()->GetRenderData() && InComponent->IsVisible();
}

// Helper function for ConvertMeshesToStaticMesh
static void StaticMeshToRawMeshes(UStaticMeshComponent* InStaticMeshComponent, int32 InOverallMaxLODs, const FMatrix& InComponentToWorld, const FString& InPackageName, TArray<FRawMeshTracker>& OutRawMeshTrackers, TArray<FRawMesh>& OutRawMeshes, TArray<UMaterialInterface*>& OutMaterials)
{
	const int32 BaseMaterialIndex = OutMaterials.Num();

	const int32 NumLODs = InStaticMeshComponent->GetStaticMesh()->GetRenderData()->LODResources.Num();

	const UInstancedStaticMeshComponent* ISMC = Cast<UInstancedStaticMeshComponent>(InStaticMeshComponent);
	const int32 NumInstances = ISMC ? ISMC->GetInstanceCount() : 1;
	auto GetInstanceTransformMatrix = [ISMC, InStaticMeshComponent, NumInstances](int32 InstanceIndex)
		{
			if (ISMC && InstanceIndex <= NumInstances)
			{
				FTransform InstanceTransform;
				ISMC->GetInstanceTransform(InstanceIndex, InstanceTransform);
				return InstanceTransform.ToMatrixWithScale();
			}

			return FMatrix::Identity;
		};

	for (int32 OverallLODIndex = 0; OverallLODIndex < InOverallMaxLODs; OverallLODIndex++)
	{
		int32 LODIndexRead = FMath::Min(OverallLODIndex, NumLODs - 1);

		FRawMesh& RawMesh = OutRawMeshes[OverallLODIndex];
		FRawMeshTracker& RawMeshTracker = OutRawMeshTrackers[OverallLODIndex];
		const FStaticMeshLODResources& LODResource = InStaticMeshComponent->GetStaticMesh()->GetRenderData()->LODResources[LODIndexRead];

		for (int32 InstanceIndex = 0; InstanceIndex < NumInstances; InstanceIndex++)
		{
<<<<<<< HEAD
			RawMesh.VertexPositions.Add(FVector4f(InComponentToWorld.TransformPosition((FVector)LODResource.VertexBuffers.PositionVertexBuffer.VertexPosition((uint32)VertIndex))));
		}
=======
			const FMatrix InstanceToWorld = GetInstanceTransformMatrix(InstanceIndex) * InComponentToWorld;
			const int32 BaseVertexIndex = RawMesh.VertexPositions.Num();
>>>>>>> 4af6daef

			for (int32 VertIndex = 0; VertIndex < LODResource.GetNumVertices(); ++VertIndex)
			{
				RawMesh.VertexPositions.Add(FVector4f(InstanceToWorld.TransformPosition((FVector)LODResource.VertexBuffers.PositionVertexBuffer.VertexPosition((uint32)VertIndex))));
			}

			const FIndexArrayView IndexArrayView = LODResource.IndexBuffer.GetArrayView();
			const FStaticMeshVertexBuffer& StaticMeshVertexBuffer = LODResource.VertexBuffers.StaticMeshVertexBuffer;
			const int32 NumTexCoords = FMath::Min(StaticMeshVertexBuffer.GetNumTexCoords(), (uint32)MAX_MESH_TEXTURE_COORDS);
			const int32 NumSections = LODResource.Sections.Num();

			for (int32 SectionIndex = 0; SectionIndex < NumSections; SectionIndex++)
			{
<<<<<<< HEAD
				int32 Index = IndexArrayView[StaticMeshSection.FirstIndex + IndexIndex];
				RawMesh.WedgeIndices.Add(BaseVertexIndex + Index);

				RawMesh.WedgeTangentX.Add(FVector4f(InComponentToWorld.TransformVector(FVector(StaticMeshVertexBuffer.VertexTangentX(Index)))));
				RawMesh.WedgeTangentY.Add(FVector4f(InComponentToWorld.TransformVector(FVector(StaticMeshVertexBuffer.VertexTangentY(Index)))));
				RawMesh.WedgeTangentZ.Add(FVector4f(InComponentToWorld.TransformVector(FVector(StaticMeshVertexBuffer.VertexTangentZ(Index)))));
=======
				const FStaticMeshSection& StaticMeshSection = LODResource.Sections[SectionIndex];
>>>>>>> 4af6daef

				const int32 NumIndices = StaticMeshSection.NumTriangles * 3;
				for (int32 IndexIndex = 0; IndexIndex < NumIndices; IndexIndex++)
				{
					int32 Index = IndexArrayView[StaticMeshSection.FirstIndex + IndexIndex];
					RawMesh.WedgeIndices.Add(BaseVertexIndex + Index);

					RawMesh.WedgeTangentX.Add(FVector4f(InstanceToWorld.TransformVector(FVector(StaticMeshVertexBuffer.VertexTangentX(Index)))));
					RawMesh.WedgeTangentY.Add(FVector4f(InstanceToWorld.TransformVector(FVector(StaticMeshVertexBuffer.VertexTangentY(Index)))));
					RawMesh.WedgeTangentZ.Add(FVector4f(InstanceToWorld.TransformVector(FVector(StaticMeshVertexBuffer.VertexTangentZ(Index)))));

					for (int32 TexCoordIndex = 0; TexCoordIndex < MAX_MESH_TEXTURE_COORDS; TexCoordIndex++)
					{
						if (TexCoordIndex >= NumTexCoords)
						{
							RawMesh.WedgeTexCoords[TexCoordIndex].AddDefaulted();
						}
						else
						{
							RawMesh.WedgeTexCoords[TexCoordIndex].Add(StaticMeshVertexBuffer.GetVertexUV(Index, TexCoordIndex));
							RawMeshTracker.bValidTexCoords[TexCoordIndex] = true;
						}
					}

					if (LODResource.VertexBuffers.ColorVertexBuffer.IsInitialized())
					{
						RawMesh.WedgeColors.Add(LODResource.VertexBuffers.ColorVertexBuffer.VertexColor(Index));
						RawMeshTracker.bValidColors = true;
					}
					else
					{
						RawMesh.WedgeColors.Add(FColor::White);
					}
				}

				// copy face info
				for (uint32 TriIndex = 0; TriIndex < StaticMeshSection.NumTriangles; TriIndex++)
				{
					RawMesh.FaceMaterialIndices.Add(BaseMaterialIndex + StaticMeshSection.MaterialIndex);
					RawMesh.FaceSmoothingMasks.Add(0); // Assume this is ignored as bRecomputeNormals is false
				}
			}
		}
	}

	ProcessMaterials<UStaticMeshComponent>(InStaticMeshComponent, InPackageName, OutMaterials);
}

UStaticMesh* FMeshUtilities::ConvertMeshesToStaticMesh(const TArray<UMeshComponent*>& InMeshComponents, const FTransform& InRootTransform, const FString& InPackageName)
{
	UStaticMesh* StaticMesh = nullptr;

	// Build a package name to use
	FString MeshName;
	FString PackageName;
	if (InPackageName.IsEmpty())
	{
		FString NewNameSuggestion = FString(TEXT("StaticMesh"));
		FString DefaultPath;
		const FString DefaultDirectory = FEditorDirectories::Get().GetLastDirectory(ELastDirectory::NEW_ASSET);
		FPackageName::TryConvertFilenameToLongPackageName(DefaultDirectory, DefaultPath);

		if (DefaultPath.IsEmpty())
		{
			DefaultPath = TEXT("/Game/Meshes");
		}

		FString PackageNameSuggestion = DefaultPath / NewNameSuggestion;
		FString Name;
		FAssetToolsModule& AssetToolsModule = FModuleManager::LoadModuleChecked<FAssetToolsModule>("AssetTools");
		AssetToolsModule.Get().CreateUniqueAssetName(PackageNameSuggestion, TEXT(""), PackageNameSuggestion, Name);

		TSharedPtr<SDlgPickAssetPath> PickAssetPathWidget =
			SNew(SDlgPickAssetPath)
			.Title(LOCTEXT("ConvertToStaticMeshPickName", "Choose New StaticMesh Location"))
			.DefaultAssetPath(FText::FromString(PackageNameSuggestion));

		if (PickAssetPathWidget->ShowModal() == EAppReturnType::Ok)
		{
			// Get the full name of where we want to create the mesh asset.
			PackageName = PickAssetPathWidget->GetFullAssetPath().ToString();
			MeshName = FPackageName::GetLongPackageAssetName(PackageName);

			// Check if the user inputed a valid asset name, if they did not, give it the generated default name
			if (MeshName.IsEmpty())
			{
				// Use the defaults that were already generated.
				PackageName = PackageNameSuggestion;
				MeshName = *Name;
			}
		}
	}
	else
	{
		PackageName = InPackageName;
		MeshName = *FPackageName::GetLongPackageAssetName(PackageName);
	}

	if(!PackageName.IsEmpty() && !MeshName.IsEmpty())
	{
		TArray<FRawMesh> RawMeshes;
		TArray<UMaterialInterface*> Materials;

		TArray<FRawMeshTracker> RawMeshTrackers;

		FMatrix WorldToRoot = InRootTransform.ToMatrixWithScale().Inverse();

		// first do a pass to determine the max LOD level we will be combining meshes into
		int32 OverallMaxLODs = 0;
		for (UMeshComponent* MeshComponent : InMeshComponents)
		{
			USkinnedMeshComponent* SkinnedMeshComponent = Cast<USkinnedMeshComponent>(MeshComponent);
			UStaticMeshComponent* StaticMeshComponent = Cast<UStaticMeshComponent>(MeshComponent);

			if (IsValidSkinnedMeshComponent(SkinnedMeshComponent))
			{
				OverallMaxLODs = FMath::Max(SkinnedMeshComponent->MeshObject->GetSkeletalMeshRenderData().LODRenderData.Num(), OverallMaxLODs);
			}
			else if(IsValidStaticMeshComponent(StaticMeshComponent))
			{
				OverallMaxLODs = FMath::Max(StaticMeshComponent->GetStaticMesh()->GetRenderData()->LODResources.Num(), OverallMaxLODs);
			}
		}
		
		// Resize raw meshes to accommodate the number of LODs we will need
		RawMeshes.SetNum(OverallMaxLODs);
		RawMeshTrackers.SetNum(OverallMaxLODs);

		// Export all visible components
		for (UMeshComponent* MeshComponent : InMeshComponents)
		{
			FMatrix ComponentToWorld = MeshComponent->GetComponentTransform().ToMatrixWithScale() * WorldToRoot;

			USkinnedMeshComponent* SkinnedMeshComponent = Cast<USkinnedMeshComponent>(MeshComponent);
			UStaticMeshComponent* StaticMeshComponent = Cast<UStaticMeshComponent>(MeshComponent);

			if (IsValidSkinnedMeshComponent(SkinnedMeshComponent))
			{
				SkinnedMeshToRawMeshes(SkinnedMeshComponent, OverallMaxLODs, ComponentToWorld, PackageName, RawMeshTrackers, RawMeshes, Materials);
			}
			else if (IsValidStaticMeshComponent(StaticMeshComponent))
			{
				StaticMeshToRawMeshes(StaticMeshComponent, OverallMaxLODs, ComponentToWorld, PackageName, RawMeshTrackers, RawMeshes, Materials);
			}
		}

		uint32 MaxInUseTextureCoordinate = 0;

		// scrub invalid vert color & tex coord data
		check(RawMeshes.Num() == RawMeshTrackers.Num());
		for (int32 RawMeshIndex = 0; RawMeshIndex < RawMeshes.Num(); RawMeshIndex++)
		{
			if (!RawMeshTrackers[RawMeshIndex].bValidColors)
			{
				RawMeshes[RawMeshIndex].WedgeColors.Empty();
			}

			for (uint32 TexCoordIndex = 0; TexCoordIndex < MAX_MESH_TEXTURE_COORDS; TexCoordIndex++)
			{
				if (!RawMeshTrackers[RawMeshIndex].bValidTexCoords[TexCoordIndex])
				{
					RawMeshes[RawMeshIndex].WedgeTexCoords[TexCoordIndex].Empty();
				}
				else
				{
					// Store first texture coordinate index not in use
					MaxInUseTextureCoordinate = FMath::Max(MaxInUseTextureCoordinate, TexCoordIndex);
				}
			}
		}

		// Check if we got some valid data.
		bool bValidData = false;
		for (FRawMesh& RawMesh : RawMeshes)
		{
			if (RawMesh.IsValidOrFixable())
			{
				bValidData = true;
				break;
			}
		}

		if (bValidData)
		{
			// Then find/create it.
			UPackage* Package = CreatePackage( *PackageName);
			check(Package);

			// Create StaticMesh object
			StaticMesh = NewObject<UStaticMesh>(Package, *MeshName, RF_Public | RF_Standalone);
			StaticMesh->InitResources();

			StaticMesh->SetLightingGuid();

			// Determine which texture coordinate map should be used for storing/generating the lightmap UVs
			const uint32 LightMapIndex = FMath::Min(MaxInUseTextureCoordinate + 1, (uint32)MAX_MESH_TEXTURE_COORDS - 1);

			// Add source to new StaticMesh
			for (FRawMesh& RawMesh : RawMeshes)
			{
				if (RawMesh.IsValidOrFixable())
				{
					FStaticMeshSourceModel& SrcModel = StaticMesh->AddSourceModel();
					SrcModel.BuildSettings.bRecomputeNormals = false;
					SrcModel.BuildSettings.bRecomputeTangents = false;
					SrcModel.BuildSettings.bRemoveDegenerates = true;
					SrcModel.BuildSettings.bUseHighPrecisionTangentBasis = false;
					SrcModel.BuildSettings.bUseFullPrecisionUVs = false;
					SrcModel.BuildSettings.bGenerateLightmapUVs = true;
					SrcModel.BuildSettings.SrcLightmapIndex = 0;
					SrcModel.BuildSettings.DstLightmapIndex = LightMapIndex;
					SrcModel.SaveRawMesh(RawMesh);
				}
			}

			// Copy materials to new mesh 
			for(UMaterialInterface* Material : Materials)
			{
				StaticMesh->GetStaticMaterials().Add(FStaticMaterial(Material));
			}
			
			//Set the Imported version before calling the build
			StaticMesh->ImportVersion = EImportStaticMeshVersion::LastVersion;

			// Set light map coordinate index to match DstLightmapIndex
			StaticMesh->SetLightMapCoordinateIndex(LightMapIndex);

			// setup section info map
			for (int32 RawMeshLODIndex = 0; RawMeshLODIndex < RawMeshes.Num(); RawMeshLODIndex++)
			{
				const FRawMesh& RawMesh = RawMeshes[RawMeshLODIndex];
				TArray<int32> UniqueMaterialIndices;
				for (int32 MaterialIndex : RawMesh.FaceMaterialIndices)
				{
					UniqueMaterialIndices.AddUnique(MaterialIndex);
				}

				int32 SectionIndex = 0;
				for (int32 UniqueMaterialIndex : UniqueMaterialIndices)
				{
					StaticMesh->GetSectionInfoMap().Set(RawMeshLODIndex, SectionIndex, FMeshSectionInfo(UniqueMaterialIndex));
					SectionIndex++;
				}
			}
			StaticMesh->GetOriginalSectionInfoMap().CopyFrom(StaticMesh->GetSectionInfoMap());

			// Build mesh from source
			StaticMesh->Build(false);
			StaticMesh->PostEditChange();

			StaticMesh->MarkPackageDirty();

			// Notify asset registry of new asset
			FAssetRegistryModule::AssetCreated(StaticMesh);

			// Display notification so users can quickly access the mesh
			if (GIsEditor)
			{
				FNotificationInfo Info(FText::Format(LOCTEXT("SkeletalMeshConverted", "Successfully Converted Mesh"), FText::FromString(StaticMesh->GetName())));
				Info.ExpireDuration = 8.0f;
				Info.bUseLargeFont = false;
				Info.Hyperlink = FSimpleDelegate::CreateLambda([=]() { GEditor->GetEditorSubsystem<UAssetEditorSubsystem>()->OpenEditorForAssets(TArray<UObject*>({ StaticMesh })); });
				Info.HyperlinkText = FText::Format(LOCTEXT("OpenNewAnimationHyperlink", "Open {0}"), FText::FromString(StaticMesh->GetName()));
				TSharedPtr<SNotificationItem> Notification = FSlateNotificationManager::Get().AddNotification(Info);
				if ( Notification.IsValid() )
				{
					Notification->SetCompletionState( SNotificationItem::CS_Success );
				}
			}
		}
	}

	return StaticMesh;
}

/**
* Builds a renderable skeletal mesh LOD model. Note that the array of chunks
* will be destroyed during this process!
* @param LODModel				Upon return contains a renderable skeletal mesh LOD model.
* @param RefSkeleton			The reference skeleton associated with the model.
* @param Chunks				Skinned mesh chunks from which to build the renderable model.
* @param PointToOriginalMap	Maps a vertex's RawPointIdx to its index at import time.
*/
void FMeshUtilities::BuildSkeletalModelFromChunks(FSkeletalMeshLODModel& LODModel, const FReferenceSkeleton& RefSkeleton, TArray<FSkinnedMeshChunk*>& Chunks, const TArray<int32>& PointToOriginalMap)
{
#if WITH_EDITORONLY_DATA
	// Clear out any data currently held in the LOD model.
	LODModel.Sections.Empty();
	LODModel.NumVertices = 0;
	LODModel.IndexBuffer.Empty();

	// Setup the section and chunk arrays on the model.
	for (int32 ChunkIndex = 0; ChunkIndex < Chunks.Num(); ++ChunkIndex)
	{
		FSkinnedMeshChunk* SrcChunk = Chunks[ChunkIndex];

		FSkelMeshSection& Section = *new(LODModel.Sections) FSkelMeshSection();
		Section.MaterialIndex = SrcChunk->MaterialIndex;
		Exchange(Section.BoneMap, SrcChunk->BoneMap);

		Section.OriginalDataSectionIndex = SrcChunk->OriginalSectionIndex;
		Section.ChunkedParentSectionIndex = SrcChunk->ParentChunkSectionIndex;

		// Update the active bone indices on the LOD model.
		for (int32 BoneIndex = 0; BoneIndex < Section.BoneMap.Num(); ++BoneIndex)
		{
			LODModel.ActiveBoneIndices.AddUnique(Section.BoneMap[BoneIndex]);
		}
	}

	// ensure parent exists with incoming active bone indices, and the result should be sorted	
	RefSkeleton.EnsureParentsExistAndSort(LODModel.ActiveBoneIndices);

	// Reset 'final vertex to import vertex' map info
	LODModel.MeshToImportVertexMap.Empty();
	LODModel.MaxImportVertex = 0;

	// Keep track of index mapping to chunk vertex offsets
	TArray< TArray<uint32> > VertexIndexRemap;
	VertexIndexRemap.Empty(LODModel.Sections.Num());
	TArray<uint32>& RawPointIndices = LODModel.GetRawPointIndices();
	RawPointIndices.Reset();
	// Pack the chunk vertices into a single vertex buffer.
	LODModel.NumVertices = 0;

	int32 PrevMaterialIndex = -1;
	int32 CurrentChunkBaseVertexIndex = -1; 	// base vertex index for all chunks of the same material
	int32 CurrentChunkVertexCount = -1; 		// total vertex count for all chunks of the same material
	int32 CurrentVertexIndex = 0; 			// current vertex index added to the index buffer for all chunks of the same material

	// rearrange the vert order to minimize the data fetched by the GPU
	for (int32 SectionIndex = 0; SectionIndex < LODModel.Sections.Num(); SectionIndex++)
	{
		if (IsInGameThread())
		{
			GWarn->StatusUpdate(SectionIndex, LODModel.Sections.Num(), NSLOCTEXT("UnrealEd", "ProcessingSections", "Processing Sections"));
		}

		FSkinnedMeshChunk* SrcChunk = Chunks[SectionIndex];
		FSkelMeshSection& Section = LODModel.Sections[SectionIndex];
		TArray<FSoftSkinBuildVertex>& ChunkVertices = SrcChunk->Vertices;
		TArray<uint32>& ChunkIndices = SrcChunk->Indices;

		// Reorder the section index buffer for better vertex cache efficiency.
		CacheOptimizeIndexBuffer(ChunkIndices);

		// Calculate the number of triangles in the section.  Note that CacheOptimize may change the number of triangles in the index buffer!
		Section.NumTriangles = ChunkIndices.Num() / 3;
		TArray<FSoftSkinBuildVertex> OriginalVertices;
		Exchange(ChunkVertices, OriginalVertices);
		ChunkVertices.AddUninitialized(OriginalVertices.Num());

		TArray<int32> IndexCache;
		IndexCache.AddUninitialized(ChunkVertices.Num());
		FMemory::Memset(IndexCache.GetData(), INDEX_NONE, IndexCache.Num() * IndexCache.GetTypeSize());
		int32 NextAvailableIndex = 0;
		// Go through the indices and assign them new values that are coherent where possible
		for (int32 Index = 0; Index < ChunkIndices.Num(); Index++)
		{
			const int32 OriginalIndex = ChunkIndices[Index];
			const int32 CachedIndex = IndexCache[OriginalIndex];

			if (CachedIndex == INDEX_NONE)
			{
				// No new index has been allocated for this existing index, assign a new one
				ChunkIndices[Index] = NextAvailableIndex;
				// Mark what this index has been assigned to
				IndexCache[OriginalIndex] = NextAvailableIndex;
				NextAvailableIndex++;
			}
			else
			{
				// Reuse an existing index assignment
				ChunkIndices[Index] = CachedIndex;
			}
			// Reorder the vertices based on the new index assignment
			ChunkVertices[ChunkIndices[Index]] = OriginalVertices[OriginalIndex];
		}
	}

	// Build the arrays of rigid and soft vertices on the model's chunks.
	for (int32 SectionIndex = 0; SectionIndex < LODModel.Sections.Num(); SectionIndex++)
	{
		FSkelMeshSection& Section = LODModel.Sections[SectionIndex];
		TArray<FSoftSkinBuildVertex>& ChunkVertices = Chunks[SectionIndex]->Vertices;

		if (IsInGameThread())
		{
			// Only update status if in the game thread.  When importing morph targets, this function can run in another thread
			GWarn->StatusUpdate(SectionIndex, LODModel.Sections.Num(), NSLOCTEXT("UnrealEd", "ProcessingChunks", "Processing Chunks"));
		}

		CurrentVertexIndex = 0;
		CurrentChunkVertexCount = 0;
		PrevMaterialIndex = Section.MaterialIndex;

		// Calculate the offset to this chunk's vertices in the vertex buffer.
		Section.BaseVertexIndex = CurrentChunkBaseVertexIndex = LODModel.NumVertices;

		// Update the size of the vertex buffer.
		LODModel.NumVertices += ChunkVertices.Num();

		// Separate the section's vertices into rigid and soft vertices.
		TArray<uint32>& ChunkVertexIndexRemap = *new(VertexIndexRemap)TArray<uint32>();
		ChunkVertexIndexRemap.AddUninitialized(ChunkVertices.Num());

		for (int32 VertexIndex = 0; VertexIndex < ChunkVertices.Num(); VertexIndex++)
		{
			const FSoftSkinBuildVertex& SoftVertex = ChunkVertices[VertexIndex];

			FSoftSkinVertex NewVertex;
			NewVertex.Position = SoftVertex.Position;
			NewVertex.TangentX = SoftVertex.TangentX;
			NewVertex.TangentY = SoftVertex.TangentY;
			NewVertex.TangentZ = SoftVertex.TangentZ;
			FMemory::Memcpy(NewVertex.UVs, SoftVertex.UVs, sizeof(FVector2f)*MAX_TEXCOORDS);
			NewVertex.Color = SoftVertex.Color;
			for (int32 i = 0; i < MAX_TOTAL_INFLUENCES; ++i)
			{
				// it only adds to the bone map if it has weight on it
				// BoneMap contains only the bones that has influence with weight of >0.f
				// so here, just make sure it is included before setting the data
				if (Section.BoneMap.IsValidIndex(SoftVertex.InfluenceBones[i]))
				{
					NewVertex.InfluenceBones[i] = SoftVertex.InfluenceBones[i];
					NewVertex.InfluenceWeights[i] = SoftVertex.InfluenceWeights[i];
				}
			}
			Section.SoftVertices.Add(NewVertex);
			ChunkVertexIndexRemap[VertexIndex] = (uint32)(Section.BaseVertexIndex + CurrentVertexIndex);
			CurrentVertexIndex++;
			// add the index to the original wedge point source of this vertex
			RawPointIndices.Add(SoftVertex.PointWedgeIdx);
			// Also remember import index
			const int32 RawVertIndex = PointToOriginalMap[SoftVertex.PointWedgeIdx];
			LODModel.MeshToImportVertexMap.Add(RawVertIndex);
			LODModel.MaxImportVertex = FMath::Max<float>(LODModel.MaxImportVertex, RawVertIndex);
		}

		// update NumVertices
		Section.NumVertices = Section.SoftVertices.Num();

		// update max bone influences
		Section.CalcMaxBoneInfluences();
		Section.CalcUse16BitBoneIndex();

		// Log info about the chunk.
		UE_LOG(LogSkeletalMesh, Verbose, TEXT("Section %u: %u vertices, %u active bones"),
			SectionIndex,
			Section.GetNumVertices(),
			Section.BoneMap.Num()
			);
	}

	// Finish building the sections.
	for (int32 SectionIndex = 0; SectionIndex < LODModel.Sections.Num(); SectionIndex++)
	{
		FSkelMeshSection& Section = LODModel.Sections[SectionIndex];

		const TArray<uint32>& SectionIndices = Chunks[SectionIndex]->Indices;

		Section.BaseIndex = LODModel.IndexBuffer.Num();
		const int32 NumIndices = SectionIndices.Num();
		const TArray<uint32>& SectionVertexIndexRemap = VertexIndexRemap[SectionIndex];
		for (int32 Index = 0; Index < NumIndices; Index++)
		{
			uint32 VertexIndex = SectionVertexIndexRemap[SectionIndices[Index]];
			LODModel.IndexBuffer.Add(VertexIndex);
		}
	}

	// Free the skinned mesh chunks which are no longer needed.
	for (int32 i = 0; i < Chunks.Num(); ++i)
	{
		delete Chunks[i];
		Chunks[i] = NULL;
	}
	Chunks.Empty();

	// Compute the required bones for this model.
	USkeletalMesh::CalculateRequiredBones(LODModel, RefSkeleton, NULL);
#endif // #if WITH_EDITORONLY_DATA
}

/*------------------------------------------------------------------------------
Common functionality.
------------------------------------------------------------------------------*/

static int32 ComputeNumTexCoords(FRawMesh const& RawMesh, int32 MaxSupportedTexCoords)
{
	int32 NumWedges = RawMesh.WedgeIndices.Num();
	int32 NumTexCoords = 0;
	for (int32 TexCoordIndex = 0; TexCoordIndex < MAX_MESH_TEXTURE_COORDS; ++TexCoordIndex)
	{
		if (RawMesh.WedgeTexCoords[TexCoordIndex].Num() != NumWedges)
		{
			break;
		}
		NumTexCoords++;
	}
	return FMath::Min(NumTexCoords, MaxSupportedTexCoords);
}

static inline FVector3f GetPositionForWedge(FRawMesh const& Mesh, int32 WedgeIndex)
{
	int32 VertexIndex = Mesh.WedgeIndices[WedgeIndex];
	return Mesh.VertexPositions[VertexIndex];
}

struct FMeshEdgeDef
{
	int32	Vertices[2];
	int32	Faces[2];
};

/**
* This helper class builds the edge list for a mesh. It uses a hash of vertex
* positions to edges sharing that vertex to remove the n^2 searching of all
* previously added edges. This class is templatized so it can be used with
* either static mesh or skeletal mesh vertices
*/
template <class VertexClass> class TEdgeBuilder
{
protected:
	/**
	* The list of indices to build the edge data from
	*/
	const TArray<uint32>& Indices;
	/**
	* The array of verts for vertex position comparison
	*/
	const TArray<VertexClass>& Vertices;
	/**
	* The array of edges to create
	*/
	TArray<FMeshEdgeDef>& Edges;
	/**
	* List of edges that start with a given vertex
	*/
	TMultiMap<FVector3f, FMeshEdgeDef*> VertexToEdgeList;

	/**
	* This function determines whether a given edge matches or not. It must be
	* provided by derived classes since they have the specific information that
	* this class doesn't know about (vertex info, influences, etc)
	*
	* @param Index1 The first index of the edge being checked
	* @param Index2 The second index of the edge
	* @param OtherEdge The edge to compare. Was found via the map
	*
	* @return true if the edge is a match, false otherwise
	*/
	virtual bool DoesEdgeMatch(int32 Index1, int32 Index2, FMeshEdgeDef* OtherEdge) = 0;

	/**
	* Searches the list of edges to see if this one matches an existing and
	* returns a pointer to it if it does
	*
	* @param Index1 the first index to check for
	* @param Index2 the second index to check for
	*
	* @return NULL if no edge was found, otherwise the edge that was found
	*/
	inline FMeshEdgeDef* FindOppositeEdge(int32 Index1, int32 Index2)
	{
		FMeshEdgeDef* Edge = NULL;
		// Search the hash for a corresponding vertex
		WorkingEdgeList.Reset();
		VertexToEdgeList.MultiFind(Vertices[Index2].Position, WorkingEdgeList);
		// Now search through the array for a match or not
		for (int32 EdgeIndex = 0; EdgeIndex < WorkingEdgeList.Num() && Edge == NULL;
			EdgeIndex++)
		{
			FMeshEdgeDef* OtherEdge = WorkingEdgeList[EdgeIndex];
			// See if this edge matches the passed in edge
			if (OtherEdge != NULL && DoesEdgeMatch(Index1, Index2, OtherEdge))
			{
				// We have a match
				Edge = OtherEdge;
			}
		}
		return Edge;
	}

	/**
	* Updates an existing edge if found or adds the new edge to the list
	*
	* @param Index1 the first index in the edge
	* @param Index2 the second index in the edge
	* @param Triangle the triangle that this edge was found in
	*/
	inline void AddEdge(int32 Index1, int32 Index2, int32 Triangle)
	{
		// If this edge matches another then just fill the other triangle
		// otherwise add it
		FMeshEdgeDef* OtherEdge = FindOppositeEdge(Index1, Index2);
		if (OtherEdge == NULL)
		{
			// Add a new edge to the array
			int32 EdgeIndex = Edges.AddZeroed();
			Edges[EdgeIndex].Vertices[0] = Index1;
			Edges[EdgeIndex].Vertices[1] = Index2;
			Edges[EdgeIndex].Faces[0] = Triangle;
			Edges[EdgeIndex].Faces[1] = -1;
			// Also add this edge to the hash for faster searches
			// NOTE: This relies on the array never being realloced!
			VertexToEdgeList.Add(Vertices[Index1].Position, &Edges[EdgeIndex]);
		}
		else
		{
			OtherEdge->Faces[1] = Triangle;
		}
	}

public:
	/**
	* Initializes the values for the code that will build the mesh edge list
	*/
	TEdgeBuilder(const TArray<uint32>& InIndices,
		const TArray<VertexClass>& InVertices,
		TArray<FMeshEdgeDef>& OutEdges) :
		Indices(InIndices), Vertices(InVertices), Edges(OutEdges)
	{
		// Presize the array so that there are no extra copies being done
		// when adding edges to it
		Edges.Empty(Indices.Num());
	}

	/**
	* Virtual dtor
	*/
	virtual ~TEdgeBuilder(){}


	/**
	* Uses a hash of indices to edge lists so that it can avoid the n^2 search
	* through the full edge list
	*/
	void FindEdges(void)
	{
		// @todo Handle something other than trilists when building edges
		int32 TriangleCount = Indices.Num() / 3;
		int32 EdgeCount = 0;
		// Work through all triangles building the edges
		for (int32 Triangle = 0; Triangle < TriangleCount; Triangle++)
		{
			// Determine the starting index
			int32 TriangleIndex = Triangle * 3;
			// Get the indices for the triangle
			int32 Index1 = Indices[TriangleIndex];
			int32 Index2 = Indices[TriangleIndex + 1];
			int32 Index3 = Indices[TriangleIndex + 2];
			// Add the first to second edge
			AddEdge(Index1, Index2, Triangle);
			// Now add the second to third
			AddEdge(Index2, Index3, Triangle);
			// Add the third to first edge
			AddEdge(Index3, Index1, Triangle);
		}
	}

private:
	TArray<FMeshEdgeDef*> WorkingEdgeList;
};

/**
* This is the static mesh specific version for finding edges
*/
class FStaticMeshEdgeBuilder : public TEdgeBuilder<FStaticMeshBuildVertex>
{
public:
	/**
	* Constructor that passes all work to the parent class
	*/
	FStaticMeshEdgeBuilder(const TArray<uint32>& InIndices,
		const TArray<FStaticMeshBuildVertex>& InVertices,
		TArray<FMeshEdgeDef>& OutEdges) :
		TEdgeBuilder<FStaticMeshBuildVertex>(InIndices, InVertices, OutEdges)
	{
	}

	/**
	* This function determines whether a given edge matches or not for a static mesh
	*
	* @param Index1 The first index of the edge being checked
	* @param Index2 The second index of the edge
	* @param OtherEdge The edge to compare. Was found via the map
	*
	* @return true if the edge is a match, false otherwise
	*/
	bool DoesEdgeMatch(int32 Index1, int32 Index2, FMeshEdgeDef* OtherEdge)
	{
		return Vertices[OtherEdge->Vertices[1]].Position == Vertices[Index1].Position &&
			OtherEdge->Faces[1] == -1;
	}
};

static void ComputeTriangleTangents(
	const TArray<FVector3f>& InVertices,
	const TArray<uint32>& InIndices,
	const TArray<FVector2f>& InUVs,
	TArray<FVector3f>& OutTangentX,
	TArray<FVector3f>& OutTangentY,
	TArray<FVector3f>& OutTangentZ,
	float ComparisonThreshold
	)
{
	const int32 NumTriangles = InIndices.Num() / 3;
	OutTangentX.Empty(NumTriangles);
	OutTangentY.Empty(NumTriangles);
	OutTangentZ.Empty(NumTriangles);

	//Currently GetSafeNormal do not support 0.0f threshold properly
	float RealComparisonThreshold = FMath::Max(ComparisonThreshold, FLT_MIN);
	
	TArray<FVector3f> TriangleTangents;
	for (int32 TriangleIndex = 0; TriangleIndex < NumTriangles; TriangleIndex++)
	{
		FVector3f Positions[3];
		FVector2f UVs[3];
		for (int32 Index = 0; Index < 3; ++Index)
		{
			Positions[Index] = InVertices[InIndices[TriangleIndex * 3 + Index]];
			UVs[Index] = InUVs[TriangleIndex * 3 + Index];
		}
		TriangleTangents.Reset();
		CalculateTriangleTangentInternal(Positions[0], UVs[0], Positions[1], UVs[1], Positions[2], UVs[2], TriangleTangents, RealComparisonThreshold);
		check(TriangleTangents.Num() == 3);
		OutTangentX.Add(TriangleTangents[0]);
		OutTangentY.Add(TriangleTangents[1]);
		OutTangentZ.Add(TriangleTangents[2]);
	}

	check(OutTangentX.Num() == NumTriangles);
	check(OutTangentY.Num() == NumTriangles);
	check(OutTangentZ.Num() == NumTriangles);
}

static void ComputeTriangleTangents(
	TArray<FVector3f>& OutTangentX,
	TArray<FVector3f>& OutTangentY,
	TArray<FVector3f>& OutTangentZ,
	FRawMesh const& RawMesh,
	float ComparisonThreshold
	)
{
	ComputeTriangleTangents(RawMesh.VertexPositions, RawMesh.WedgeIndices, RawMesh.WedgeTexCoords[0], OutTangentX, OutTangentY, OutTangentZ, ComparisonThreshold);
}

/**
* Create a table that maps the corner of each face to its overlapping corners.
* @param OutOverlappingCorners - Maps a corner index to the indices of all overlapping corners.
* @param InVertices - Triangle vertex positions for the mesh for which to compute overlapping corners.
* @param InIndices - Triangle indices for the mesh for which to compute overlapping corners.
* @param ComparisonThreshold - Positions are considered equal if all absolute differences between their X, Y and Z coordinates are less or equal to this value.
*/
void FMeshUtilities::FindOverlappingCorners(
	FOverlappingCorners& OutOverlappingCorners,
	const TArray<FVector3f>& InVertices,
	const TArray<uint32>& InIndices,
	float ComparisonThreshold) const
{
	OutOverlappingCorners = FOverlappingCorners(InVertices, InIndices, ComparisonThreshold);
}

/**
* Create a table that maps the corner of each face to its overlapping corners.
* @param OutOverlappingCorners - Maps a corner index to the indices of all overlapping corners.
* @param RawMesh - The mesh for which to compute overlapping corners.
* @param ComparisonThreshold - Positions are considered equal if all absolute differences between their X, Y and Z coordinates are less or equal to this value.
*/
void FMeshUtilities::FindOverlappingCorners(
	FOverlappingCorners& OutOverlappingCorners,
	FRawMesh const& RawMesh,
	float ComparisonThreshold
	) const
{
	OutOverlappingCorners = FOverlappingCorners(RawMesh.VertexPositions, RawMesh.WedgeIndices, ComparisonThreshold);
}

/**
* Smoothing group interpretation helper structure.
*/
struct FFanFace
{
	int32 FaceIndex;
	int32 LinkedVertexIndex;
	bool bFilled;
	bool bBlendTangents;
	bool bBlendNormals;
};

static void ComputeTangents(
	const TArray<FVector3f>& InVertices,
	const TArray<uint32>& InIndices,
	const TArray<FVector2f>& InUVs,
	const TArray<uint32>& SmoothingGroupIndices,
	const FOverlappingCorners& OverlappingCorners,
	TArray<FVector3f>& OutTangentX,
	TArray<FVector3f>& OutTangentY,
	TArray<FVector3f>& OutTangentZ,
	const uint32 TangentOptions
	)
{
	bool bBlendOverlappingNormals = (TangentOptions & ETangentOptions::BlendOverlappingNormals) != 0;
	bool bIgnoreDegenerateTriangles = (TangentOptions & ETangentOptions::IgnoreDegenerateTriangles) != 0;
	float ComparisonThreshold = bIgnoreDegenerateTriangles ? THRESH_POINTS_ARE_SAME : 0.0f;

	// Compute per-triangle tangents.
	TArray<FVector3f> TriangleTangentX;
	TArray<FVector3f> TriangleTangentY;
	TArray<FVector3f> TriangleTangentZ;

	ComputeTriangleTangents(
		InVertices,
		InIndices,
		InUVs,
		TriangleTangentX,
		TriangleTangentY,
		TriangleTangentZ,
		bIgnoreDegenerateTriangles ? SMALL_NUMBER : FLT_MIN
		);

	// Declare these out here to avoid reallocations.
	TArray<FFanFace> RelevantFacesForCorner[3];
	TArray<int32> AdjacentFaces;

	int32 NumWedges = InIndices.Num();
	int32 NumFaces = NumWedges / 3;

	// Allocate storage for tangents if none were provided.
	if (OutTangentX.Num() != NumWedges)
	{
		OutTangentX.Empty(NumWedges);
		OutTangentX.AddZeroed(NumWedges);
	}
	if (OutTangentY.Num() != NumWedges)
	{
		OutTangentY.Empty(NumWedges);
		OutTangentY.AddZeroed(NumWedges);
	}
	if (OutTangentZ.Num() != NumWedges)
	{
		OutTangentZ.Empty(NumWedges);
		OutTangentZ.AddZeroed(NumWedges);
	}

	for (int32 FaceIndex = 0; FaceIndex < NumFaces; FaceIndex++)
	{
		int32 WedgeOffset = FaceIndex * 3;
		FVector3f CornerPositions[3];
		FVector3f CornerTangentX[3];
		FVector3f CornerTangentY[3];
		FVector3f CornerTangentZ[3];

		for (int32 CornerIndex = 0; CornerIndex < 3; CornerIndex++)
		{
			CornerTangentX[CornerIndex] = FVector3f::ZeroVector;
			CornerTangentY[CornerIndex] = FVector3f::ZeroVector;
			CornerTangentZ[CornerIndex] = FVector3f::ZeroVector;
			CornerPositions[CornerIndex] = InVertices[InIndices[WedgeOffset + CornerIndex]];
			RelevantFacesForCorner[CornerIndex].Reset();
		}

		// Don't process degenerate triangles.
		if (PointsEqual(CornerPositions[0], CornerPositions[1], ComparisonThreshold)
			|| PointsEqual(CornerPositions[0], CornerPositions[2], ComparisonThreshold)
			|| PointsEqual(CornerPositions[1], CornerPositions[2], ComparisonThreshold))
		{
			continue;
		}

		// No need to process triangles if tangents already exist.
		bool bCornerHasTangents[3] = { 0 };
		for (int32 CornerIndex = 0; CornerIndex < 3; CornerIndex++)
		{
			bCornerHasTangents[CornerIndex] = !OutTangentX[WedgeOffset + CornerIndex].IsZero()
				&& !OutTangentY[WedgeOffset + CornerIndex].IsZero()
				&& !OutTangentZ[WedgeOffset + CornerIndex].IsZero();
		}
		if (bCornerHasTangents[0] && bCornerHasTangents[1] && bCornerHasTangents[2])
		{
			continue;
		}

		// Calculate smooth vertex normals.
		float Determinant = FVector3f::Triple(
			TriangleTangentX[FaceIndex],
			TriangleTangentY[FaceIndex],
			TriangleTangentZ[FaceIndex]
			);

		// Start building a list of faces adjacent to this face.
		AdjacentFaces.Reset();
		for (int32 CornerIndex = 0; CornerIndex < 3; ++CornerIndex)
		{
			int32 ThisCornerIndex = WedgeOffset + CornerIndex;
			const TArray<int32>& DupVerts = OverlappingCorners.FindIfOverlapping(ThisCornerIndex);
			for (int32 k = 0, nk = DupVerts.Num() ; k < nk; k++)
			{
				AdjacentFaces.Add(DupVerts[k] / 3);
			}
			if (DupVerts.Num() == 0)
			{
				AdjacentFaces.Add(ThisCornerIndex / 3); // I am a "dup" of myself
			}
		}

		// We need to sort these here because the criteria for point equality is
		// exact, so we must ensure the exact same order for all dups.
 		AdjacentFaces.Sort();

		// Process adjacent faces
		int32 LastIndex = -1;
		for (int32 OtherFaceIndex : AdjacentFaces)
		{
			if (LastIndex == OtherFaceIndex)
			{
				continue;
			}

			LastIndex = OtherFaceIndex;

			for (int32 OurCornerIndex = 0; OurCornerIndex < 3; ++OurCornerIndex)
			{
				if (bCornerHasTangents[OurCornerIndex])
					continue;

				FFanFace NewFanFace;
				int32 CommonIndexCount = 0;

				// Check for vertices in common.
				if (FaceIndex == OtherFaceIndex)
				{
					CommonIndexCount = 3;
					NewFanFace.LinkedVertexIndex = OurCornerIndex;
				}
				else
				{
					// Check matching vertices against main vertex .
					for (int32 OtherCornerIndex = 0; OtherCornerIndex < 3; ++OtherCornerIndex)
					{
						if(CornerPositions[OurCornerIndex].Equals(InVertices[InIndices[OtherFaceIndex * 3 + OtherCornerIndex]], ComparisonThreshold))
						{
							CommonIndexCount++;
							NewFanFace.LinkedVertexIndex = OtherCornerIndex;
						}
					}
				}

				// Add if connected by at least one point. Smoothing matches are considered later.
				if (CommonIndexCount > 0)
				{
					NewFanFace.FaceIndex = OtherFaceIndex;
					NewFanFace.bFilled = (OtherFaceIndex == FaceIndex); // Starter face for smoothing floodfill.
					NewFanFace.bBlendTangents = NewFanFace.bFilled;
					NewFanFace.bBlendNormals = NewFanFace.bFilled;
					RelevantFacesForCorner[OurCornerIndex].Add(NewFanFace);
				}
			}
		}

		// Find true relevance of faces for a vertex normal by traversing
		// smoothing-group-compatible connected triangle fans around common vertices.
		for (int32 CornerIndex = 0; CornerIndex < 3; ++CornerIndex)
		{
			if (bCornerHasTangents[CornerIndex])
				continue;

			int32 NewConnections;
			do
			{
				NewConnections = 0;
				for (int32 OtherFaceIdx = 0, ni = RelevantFacesForCorner[CornerIndex].Num() ; OtherFaceIdx < ni; ++OtherFaceIdx)
				{
					FFanFace& OtherFace = RelevantFacesForCorner[CornerIndex][OtherFaceIdx];
					// The vertex' own face is initially the only face with bFilled == true.
					if (OtherFace.bFilled)
					{
						for (int32 NextFaceIndex = 0, nk = RelevantFacesForCorner[CornerIndex].Num() ; NextFaceIndex < nk ; ++NextFaceIndex)
						{
							FFanFace& NextFace = RelevantFacesForCorner[CornerIndex][NextFaceIndex];
							if (!NextFace.bFilled) // && !NextFace.bBlendTangents)
							{
								if ((NextFaceIndex != OtherFaceIdx)
									&& (SmoothingGroupIndices[NextFace.FaceIndex] & SmoothingGroupIndices[OtherFace.FaceIndex]))
								{
									int32 CommonVertices = 0;
									int32 CommonTangentVertices = 0;
									int32 CommonNormalVertices = 0;
									for (int32 OtherCornerIndex = 0; OtherCornerIndex < 3; ++OtherCornerIndex)
									{
										for (int32 NextCornerIndex = 0; NextCornerIndex < 3; ++NextCornerIndex)
										{
											int32 NextVertexIndex = InIndices[NextFace.FaceIndex * 3 + NextCornerIndex];
											int32 OtherVertexIndex = InIndices[OtherFace.FaceIndex * 3 + OtherCornerIndex];
											if (PointsEqual(
												InVertices[NextVertexIndex],
												InVertices[OtherVertexIndex],
												ComparisonThreshold))
											{
												CommonVertices++;


												const FVector2f& UVOne = InUVs[NextFace.FaceIndex * 3 + NextCornerIndex];
												const FVector2f& UVTwo = InUVs[OtherFace.FaceIndex * 3 + OtherCornerIndex];

												if (UVsEqual(UVOne, UVTwo))
												{
													CommonTangentVertices++;
												}
												if (bBlendOverlappingNormals
													|| NextVertexIndex == OtherVertexIndex)
												{
													CommonNormalVertices++;
												}
											}
										}
									}
									// Flood fill faces with more than one common vertices which must be touching edges.
									if (CommonVertices > 1)
									{
										NextFace.bFilled = true;
										NextFace.bBlendNormals = (CommonNormalVertices > 1);
										NewConnections++;

										// Only blend tangents if there is no UV seam along the edge with this face.
										if (OtherFace.bBlendTangents && CommonTangentVertices > 1)
										{
											float OtherDeterminant = FVector3f::Triple(
												TriangleTangentX[NextFace.FaceIndex],
												TriangleTangentY[NextFace.FaceIndex],
												TriangleTangentZ[NextFace.FaceIndex]
												);
											if ((Determinant * OtherDeterminant) > 0.0f)
											{
												NextFace.bBlendTangents = true;
											}
										}
									}
								}
							}
						}
					}
				}
			} while (NewConnections > 0);
		}

		// Vertex normal construction.
		for (int32 CornerIndex = 0; CornerIndex < 3; ++CornerIndex)
		{
			if (bCornerHasTangents[CornerIndex])
			{
				CornerTangentX[CornerIndex] = OutTangentX[WedgeOffset + CornerIndex];
				CornerTangentY[CornerIndex] = OutTangentY[WedgeOffset + CornerIndex];
				CornerTangentZ[CornerIndex] = OutTangentZ[WedgeOffset + CornerIndex];
			}
			else
			{
				for (int32 RelevantFaceIdx = 0; RelevantFaceIdx < RelevantFacesForCorner[CornerIndex].Num(); ++RelevantFaceIdx)
				{
					FFanFace const& RelevantFace = RelevantFacesForCorner[CornerIndex][RelevantFaceIdx];
					if (RelevantFace.bFilled)
					{
						int32 OtherFaceIndex = RelevantFace.FaceIndex;
						if (RelevantFace.bBlendTangents)
						{
							CornerTangentX[CornerIndex] += TriangleTangentX[OtherFaceIndex];
							CornerTangentY[CornerIndex] += TriangleTangentY[OtherFaceIndex];
						}
						if (RelevantFace.bBlendNormals)
						{
							CornerTangentZ[CornerIndex] += TriangleTangentZ[OtherFaceIndex];
						}
					}
				}
				if (!OutTangentX[WedgeOffset + CornerIndex].IsZero())
				{
					CornerTangentX[CornerIndex] = OutTangentX[WedgeOffset + CornerIndex];
				}
				if (!OutTangentY[WedgeOffset + CornerIndex].IsZero())
				{
					CornerTangentY[CornerIndex] = OutTangentY[WedgeOffset + CornerIndex];
				}
				if (!OutTangentZ[WedgeOffset + CornerIndex].IsZero())
				{
					CornerTangentZ[CornerIndex] = OutTangentZ[WedgeOffset + CornerIndex];
				}
			}
		}

		// Normalization.
		for (int32 CornerIndex = 0; CornerIndex < 3; ++CornerIndex)
		{
			CornerTangentX[CornerIndex].Normalize();
			CornerTangentY[CornerIndex].Normalize();
			CornerTangentZ[CornerIndex].Normalize();

			// Gram-Schmidt orthogonalization
			CornerTangentY[CornerIndex] -= CornerTangentX[CornerIndex] * (CornerTangentX[CornerIndex] | CornerTangentY[CornerIndex]);
			CornerTangentY[CornerIndex].Normalize();

			CornerTangentX[CornerIndex] -= CornerTangentZ[CornerIndex] * (CornerTangentZ[CornerIndex] | CornerTangentX[CornerIndex]);
			CornerTangentX[CornerIndex].Normalize();
			CornerTangentY[CornerIndex] -= CornerTangentZ[CornerIndex] * (CornerTangentZ[CornerIndex] | CornerTangentY[CornerIndex]);
			CornerTangentY[CornerIndex].Normalize();
		}

		// Copy back to the mesh.
		for (int32 CornerIndex = 0; CornerIndex < 3; ++CornerIndex)
		{
			OutTangentX[WedgeOffset + CornerIndex] = CornerTangentX[CornerIndex];
			OutTangentY[WedgeOffset + CornerIndex] = CornerTangentY[CornerIndex];
			OutTangentZ[WedgeOffset + CornerIndex] = CornerTangentZ[CornerIndex];
		}
	}

	check(OutTangentX.Num() == NumWedges);
	check(OutTangentY.Num() == NumWedges);
	check(OutTangentZ.Num() == NumWedges);
}


static void ComputeTangents(
	FRawMesh& RawMesh,
	const FOverlappingCorners& OverlappingCorners,
	uint32 TangentOptions
	)
{
	ComputeTangents(RawMesh.VertexPositions, RawMesh.WedgeIndices, RawMesh.WedgeTexCoords[0], RawMesh.FaceSmoothingMasks, OverlappingCorners, RawMesh.WedgeTangentX, RawMesh.WedgeTangentY, RawMesh.WedgeTangentZ, TangentOptions);
}

/*------------------------------------------------------------------------------
MikkTSpace for computing tangents.
------------------------------------------------------------------------------*/
class MikkTSpace_Mesh
{
public:
	const TArray<FVector3f>& Vertices;
	const TArray<uint32>& Indices;
	const TArray<FVector2f>& UVs;

	TArray<FVector3f>& TangentsX;			//Reference to newly created tangents list.
	TArray<FVector3f>& TangentsY;			//Reference to newly created bitangents list.
	const TArray<FVector3f>& TangentsZ;	//Reference to computed normals, will be empty otherwise.

	MikkTSpace_Mesh(
		const TArray<FVector3f>&		InVertices,
		const TArray<uint32>&		InIndices,
		const TArray<FVector2f>&	InUVs,
		TArray<FVector3f>&			InOutVertexTangentsX,
		TArray<FVector3f>&			InOutVertexTangentsY,
		const TArray<FVector3f>&		InVertexTangentsZ
		)
		:
		Vertices(InVertices),
		Indices(InIndices),
		UVs(InUVs),
		TangentsX(InOutVertexTangentsX),
		TangentsY(InOutVertexTangentsY),
		TangentsZ(InVertexTangentsZ)
	{
	}
};

static int MikkGetNumFaces(const SMikkTSpaceContext* Context)
{
	MikkTSpace_Mesh *UserData = (MikkTSpace_Mesh*)(Context->m_pUserData);
	return UserData->Indices.Num() / 3;
}

static int MikkGetNumVertsOfFace(const SMikkTSpaceContext* Context, const int FaceIdx)
{
	// All of our meshes are triangles.
	return 3;
}

static void MikkGetPosition(const SMikkTSpaceContext* Context, float Position[3], const int FaceIdx, const int VertIdx)
{
	MikkTSpace_Mesh *UserData = (MikkTSpace_Mesh*)(Context->m_pUserData);
	FVector3f VertexPosition = UserData->Vertices[ UserData->Indices[FaceIdx * 3 + VertIdx] ];
	Position[0] = VertexPosition.X;
	Position[1] = VertexPosition.Y;
	Position[2] = VertexPosition.Z;
}

static void MikkGetNormal(const SMikkTSpaceContext* Context, float Normal[3], const int FaceIdx, const int VertIdx)
{
	MikkTSpace_Mesh *UserData = (MikkTSpace_Mesh*)(Context->m_pUserData);
	const FVector3f& VertexNormal = UserData->TangentsZ[FaceIdx * 3 + VertIdx];
	for (int32 i = 0; i < 3; ++i)
	{
		Normal[i] = VertexNormal[i];
	}
}

static void MikkSetTSpaceBasic(const SMikkTSpaceContext* Context, const float Tangent[3], const float BitangentSign, const int FaceIdx, const int VertIdx)
{
	MikkTSpace_Mesh *UserData = (MikkTSpace_Mesh*)(Context->m_pUserData);
	FVector3f &VertexTangent = UserData->TangentsX[FaceIdx * 3 + VertIdx];
	for (int32 i = 0; i < 3; ++i)
	{
		VertexTangent[i] = Tangent[i];
	}
	FVector3f Bitangent = BitangentSign * FVector3f::CrossProduct(UserData->TangentsZ[FaceIdx * 3 + VertIdx], VertexTangent);
	FVector3f &VertexBitangent = UserData->TangentsY[FaceIdx * 3 + VertIdx];
	for (int32 i = 0; i < 3; ++i)
	{
		VertexBitangent[i] = -Bitangent[i];
	}
}

static void MikkGetTexCoord(const SMikkTSpaceContext* Context, float UV[2], const int FaceIdx, const int VertIdx)
{
	MikkTSpace_Mesh *UserData = (MikkTSpace_Mesh*)(Context->m_pUserData);
	const FVector2f &TexCoord = UserData->UVs[FaceIdx * 3 + VertIdx];
	UV[0] = TexCoord.X;
	UV[1] = TexCoord.Y;
}

// MikkTSpace implementations for skeletal meshes, where tangents/bitangents are ultimately derived from lists of attributes.

// Holder for skeletal data to be passed to MikkTSpace.
// Holds references to the wedge, face and points vectors that BuildSkeletalMesh is given.
// Holds reference to the calculated normals array, which will be fleshed out if they've been calculated.
// Holds reference to the newly created tangent and bitangent arrays, which MikkTSpace will fleshed out if required.
class MikkTSpace_Skeletal_Mesh
{
public:
	const TArray<SkeletalMeshImportData::FMeshWedge>	&wedges;			//Reference to wedge list.
	const TArray<SkeletalMeshImportData::FMeshFace>		&faces;				//Reference to face list.	Also contains normal/tangent/bitanget/UV coords for each vertex of the face.
	const TArray<FVector3f>		&points;			//Reference to position list.
	bool						bComputeNormals;	//Copy of bComputeNormals.
	TArray<FVector3f>				&TangentsX;			//Reference to newly created tangents list.
	TArray<FVector3f>				&TangentsY;			//Reference to newly created bitangents list.
	TArray<FVector3f>				&TangentsZ;			//Reference to computed normals, will be empty otherwise.

	MikkTSpace_Skeletal_Mesh(
		const TArray<SkeletalMeshImportData::FMeshWedge>	&Wedges,
		const TArray<SkeletalMeshImportData::FMeshFace>		&Faces,
		const TArray<FVector3f>		&Points,
		bool						bInComputeNormals,
		TArray<FVector3f>				&VertexTangentsX,
		TArray<FVector3f>				&VertexTangentsY,
		TArray<FVector3f>				&VertexTangentsZ
		)
		:
		wedges(Wedges),
		faces(Faces),
		points(Points),
		bComputeNormals(bInComputeNormals),
		TangentsX(VertexTangentsX),
		TangentsY(VertexTangentsY),
		TangentsZ(VertexTangentsZ)
	{
	}
};

static int MikkGetNumFaces_Skeletal(const SMikkTSpaceContext* Context)
{
	MikkTSpace_Skeletal_Mesh *UserData = (MikkTSpace_Skeletal_Mesh*)(Context->m_pUserData);
	return UserData->faces.Num();
}

static int MikkGetNumVertsOfFace_Skeletal(const SMikkTSpaceContext* Context, const int FaceIdx)
{
	// Confirmed?
	return 3;
}

static void MikkGetPosition_Skeletal(const SMikkTSpaceContext* Context, float Position[3], const int FaceIdx, const int VertIdx)
{
	MikkTSpace_Skeletal_Mesh *UserData = (MikkTSpace_Skeletal_Mesh*)(Context->m_pUserData);
	const FVector3f &VertexPosition = UserData->points[UserData->wedges[UserData->faces[FaceIdx].iWedge[VertIdx]].iVertex];
	Position[0] = VertexPosition.X;
	Position[1] = VertexPosition.Y;
	Position[2] = VertexPosition.Z;
}

static void MikkGetNormal_Skeletal(const SMikkTSpaceContext* Context, float Normal[3], const int FaceIdx, const int VertIdx)
{
	MikkTSpace_Skeletal_Mesh *UserData = (MikkTSpace_Skeletal_Mesh*)(Context->m_pUserData);
	// Get different normals depending on whether they've been calculated or not.
	if (UserData->bComputeNormals) {
		FVector3f &VertexNormal = UserData->TangentsZ[FaceIdx * 3 + VertIdx];
		Normal[0] = VertexNormal.X;
		Normal[1] = VertexNormal.Y;
		Normal[2] = VertexNormal.Z;
	}
	else
	{
		const FVector3f &VertexNormal = UserData->faces[FaceIdx].TangentZ[VertIdx];
		Normal[0] = VertexNormal.X;
		Normal[1] = VertexNormal.Y;
		Normal[2] = VertexNormal.Z;
	}
}

static void MikkSetTSpaceBasic_Skeletal(const SMikkTSpaceContext* Context, const float Tangent[3], const float BitangentSign, const int FaceIdx, const int VertIdx)
{
	MikkTSpace_Skeletal_Mesh *UserData = (MikkTSpace_Skeletal_Mesh*)(Context->m_pUserData);
	FVector3f &VertexTangent = UserData->TangentsX[FaceIdx * 3 + VertIdx];
	VertexTangent.X = Tangent[0];
	VertexTangent.Y = Tangent[1];
	VertexTangent.Z = Tangent[2];

	FVector3f Bitangent;
	// Get different normals depending on whether they've been calculated or not.
	if (UserData->bComputeNormals) {
		Bitangent = BitangentSign * FVector3f::CrossProduct(UserData->TangentsZ[FaceIdx * 3 + VertIdx], VertexTangent);
	}
	else
	{
		Bitangent = BitangentSign * FVector3f::CrossProduct(UserData->faces[FaceIdx].TangentZ[VertIdx], VertexTangent);
	}
	FVector3f &VertexBitangent = UserData->TangentsY[FaceIdx * 3 + VertIdx];
	// Switch the tangent space swizzle to X+Y-Z+ for legacy reasons.
	VertexBitangent.X = -Bitangent[0];
	VertexBitangent.Y = -Bitangent[1];
	VertexBitangent.Z = -Bitangent[2];
}

static void MikkGetTexCoord_Skeletal(const SMikkTSpaceContext* Context, float UV[2], const int FaceIdx, const int VertIdx)
{
	MikkTSpace_Skeletal_Mesh *UserData = (MikkTSpace_Skeletal_Mesh*)(Context->m_pUserData);
	const FVector2f &TexCoord = UserData->wedges[UserData->faces[FaceIdx].iWedge[VertIdx]].UVs[0];
	UV[0] = TexCoord.X;
	UV[1] = TexCoord.Y;
}

static void ComputeNormals(
	const TArray<FVector3f>& InVertices,
	const TArray<uint32>& InIndices,
	const TArray<FVector2f>& InUVs,
	const TArray<uint32>& SmoothingGroupIndices,
	const FOverlappingCorners& OverlappingCorners,
	TArray<FVector3f>& OutTangentZ,
	const uint32 TangentOptions
	)
{
	bool bBlendOverlappingNormals = (TangentOptions & ETangentOptions::BlendOverlappingNormals) != 0;
	bool bIgnoreDegenerateTriangles = (TangentOptions & ETangentOptions::IgnoreDegenerateTriangles) != 0;
	float ComparisonThreshold = bIgnoreDegenerateTriangles ? THRESH_POINTS_ARE_SAME : 0.0f;

	// Compute per-triangle tangents.
	TArray<FVector3f> TriangleTangentX;
	TArray<FVector3f> TriangleTangentY;
	TArray<FVector3f> TriangleTangentZ;

	ComputeTriangleTangents(
		InVertices,
		InIndices,
		InUVs,
		TriangleTangentX,
		TriangleTangentY,
		TriangleTangentZ,
		bIgnoreDegenerateTriangles ? SMALL_NUMBER : FLT_MIN
		);

	// Declare these out here to avoid reallocations.
	TArray<FFanFace> RelevantFacesForCorner[3];
// 	TArray<int32> AdjacentFaces;

	int32 NumWedges = InIndices.Num();
	int32 NumFaces = NumWedges / 3;

	// Allocate storage for tangents if none were provided, and calculate normals for MikkTSpace.
	if (OutTangentZ.Num() != NumWedges)
	{
		// normals are not included, so we should calculate them
		OutTangentZ.Empty(NumWedges);
		OutTangentZ.AddZeroed(NumWedges);
	}

	// we need to calculate normals for MikkTSpace
	for (int32 FaceIndex = 0; FaceIndex < NumFaces; FaceIndex++)
	{
		int32 WedgeOffset = FaceIndex * 3;
		FVector3f CornerPositions[3];
		FVector3f CornerNormal[3];

		for (int32 CornerIndex = 0; CornerIndex < 3; CornerIndex++)
		{
			CornerNormal[CornerIndex] = FVector3f::ZeroVector;
			CornerPositions[CornerIndex] = InVertices[InIndices[WedgeOffset + CornerIndex]];
			RelevantFacesForCorner[CornerIndex].Reset();
		}

		// Don't process degenerate triangles.
		if (PointsEqual(CornerPositions[0], CornerPositions[1], ComparisonThreshold)
			|| PointsEqual(CornerPositions[0], CornerPositions[2], ComparisonThreshold)
			|| PointsEqual(CornerPositions[1], CornerPositions[2], ComparisonThreshold))
		{
			continue;
		}

		// No need to process triangles if tangents already exist.
		bool bCornerHasNormal[3] = { 0 };
		for (int32 CornerIndex = 0; CornerIndex < 3; CornerIndex++)
		{
			bCornerHasNormal[CornerIndex] = !OutTangentZ[WedgeOffset + CornerIndex].IsZero();
		}
		if (bCornerHasNormal[0] && bCornerHasNormal[1] && bCornerHasNormal[2])
		{
			continue;
		}

		// Start building a list of faces adjacent to this face.
// 		AdjacentFaces.Reset();
		TSet<int32> AdjacentFaces;
		for (int32 CornerIndex = 0; CornerIndex < 3; ++CornerIndex)
		{
			int32 ThisCornerIndex = WedgeOffset + CornerIndex;
			const TArray<int32>& DupVerts = OverlappingCorners.FindIfOverlapping(ThisCornerIndex);
			if (DupVerts.Num() == 0)
			{
//				AdjacentFaces.AddUnique(ThisCornerIndex / 3); // I am a "dup" of myself
				AdjacentFaces.Add(ThisCornerIndex / 3); // I am a "dup" of myself
			}
			for (int32 k = 0; k < DupVerts.Num(); k++)
			{
				AdjacentFaces.Add(DupVerts[k] / 3);
			}
		}

		// We need to sort these here because the criteria for point equality is
		// exact, so we must ensure the exact same order for all dups.
// 		AdjacentFaces.Sort();

		// Process adjacent faces
// 		for (int32 AdjacentFaceIndex = 0; AdjacentFaceIndex < AdjacentFaces.Num(); AdjacentFaceIndex++)
		for (int32 OtherFaceIndex : AdjacentFaces )
		{
// 			int32 OtherFaceIndex = AdjacentFaces[AdjacentFaceIndex];
			for (int32 OurCornerIndex = 0; OurCornerIndex < 3; ++OurCornerIndex)
			{
				if (bCornerHasNormal[OurCornerIndex])
					continue;

				FFanFace NewFanFace;
				int32 CommonIndexCount = 0;

				// Check for vertices in common.
				if (FaceIndex == OtherFaceIndex)
				{
					CommonIndexCount = 3;
					NewFanFace.LinkedVertexIndex = OurCornerIndex;
				}
				else
				{
					// Check matching vertices against main vertex .
					for (int32 OtherCornerIndex = 0; OtherCornerIndex < 3; OtherCornerIndex++)
					{
						if (PointsEqual(
							CornerPositions[OurCornerIndex],
							InVertices[InIndices[OtherFaceIndex * 3 + OtherCornerIndex]],
							ComparisonThreshold
							))
						{
							CommonIndexCount++;
							NewFanFace.LinkedVertexIndex = OtherCornerIndex;
						}
					}
				}

				// Add if connected by at least one point. Smoothing matches are considered later.
				if (CommonIndexCount > 0)
				{
					NewFanFace.FaceIndex = OtherFaceIndex;
					NewFanFace.bFilled = (OtherFaceIndex == FaceIndex); // Starter face for smoothing floodfill.
					NewFanFace.bBlendTangents = NewFanFace.bFilled;
					NewFanFace.bBlendNormals = NewFanFace.bFilled;
					RelevantFacesForCorner[OurCornerIndex].Add(NewFanFace);
				}
			}
		}

		// Find true relevance of faces for a vertex normal by traversing
		// smoothing-group-compatible connected triangle fans around common vertices.
		for (int32 CornerIndex = 0; CornerIndex < 3; CornerIndex++)
		{
			if (bCornerHasNormal[CornerIndex])
				continue;

			int32 NewConnections;
			do
			{
				NewConnections = 0;
				for (int32 OtherFaceIdx = 0; OtherFaceIdx < RelevantFacesForCorner[CornerIndex].Num(); OtherFaceIdx++)
				{
					FFanFace& OtherFace = RelevantFacesForCorner[CornerIndex][OtherFaceIdx];
					// The vertex' own face is initially the only face with bFilled == true.
					if (OtherFace.bFilled)
					{
						for (int32 NextFaceIndex = 0; NextFaceIndex < RelevantFacesForCorner[CornerIndex].Num(); NextFaceIndex++)
						{
							FFanFace& NextFace = RelevantFacesForCorner[CornerIndex][NextFaceIndex];
							if (!NextFace.bFilled) // && !NextFace.bBlendTangents)
							{
								if ((NextFaceIndex != OtherFaceIdx)
									&& (SmoothingGroupIndices[NextFace.FaceIndex] & SmoothingGroupIndices[OtherFace.FaceIndex]))
								{
									int32 CommonVertices = 0;
									int32 CommonNormalVertices = 0;
									for (int32 OtherCornerIndex = 0; OtherCornerIndex < 3; ++OtherCornerIndex)
									{
										for (int32 NextCornerIndex = 0; NextCornerIndex < 3; ++NextCornerIndex)
										{
											int32 NextVertexIndex = InIndices[NextFace.FaceIndex * 3 + NextCornerIndex];
											int32 OtherVertexIndex = InIndices[OtherFace.FaceIndex * 3 + OtherCornerIndex];
											if (PointsEqual(
												InVertices[NextVertexIndex],
												InVertices[OtherVertexIndex],
												ComparisonThreshold))
											{
												CommonVertices++;
												if (bBlendOverlappingNormals
													|| NextVertexIndex == OtherVertexIndex)
												{
													CommonNormalVertices++;
												}
											}
										}
									}
									// Flood fill faces with more than one common vertices which must be touching edges.
									if (CommonVertices > 1)
									{
										NextFace.bFilled = true;
										NextFace.bBlendNormals = (CommonNormalVertices > 1);
										NewConnections++;
									}
								}
							}
						}
					}
				}
			} 
			while (NewConnections > 0);
		}


		// Vertex normal construction.
		for (int32 CornerIndex = 0; CornerIndex < 3; ++CornerIndex)
		{
			if (bCornerHasNormal[CornerIndex])
			{
				CornerNormal[CornerIndex] = OutTangentZ[WedgeOffset + CornerIndex];
			}
			else
			{
				for (int32 RelevantFaceIdx = 0; RelevantFaceIdx < RelevantFacesForCorner[CornerIndex].Num(); RelevantFaceIdx++)
				{
					FFanFace const& RelevantFace = RelevantFacesForCorner[CornerIndex][RelevantFaceIdx];
					if (RelevantFace.bFilled)
					{
						int32 OtherFaceIndex = RelevantFace.FaceIndex;
						if (RelevantFace.bBlendNormals)
						{
							CornerNormal[CornerIndex] += TriangleTangentZ[OtherFaceIndex];
						}
					}
				}
				if (!OutTangentZ[WedgeOffset + CornerIndex].IsZero())
				{
					CornerNormal[CornerIndex] = OutTangentZ[WedgeOffset + CornerIndex];
				}
			}
		}

		// Normalization.
		for (int32 CornerIndex = 0; CornerIndex < 3; ++CornerIndex)
		{
			CornerNormal[CornerIndex].Normalize();
		}

		// Copy back to the mesh.
		for (int32 CornerIndex = 0; CornerIndex < 3; ++CornerIndex)
		{
			OutTangentZ[WedgeOffset + CornerIndex] = CornerNormal[CornerIndex];
		}
	}

	check(OutTangentZ.Num() == NumWedges);
}

static void ComputeTangents_MikkTSpace(
	const TArray<FVector3f>& InVertices,
	const TArray<uint32>& InIndices,
	const TArray<FVector2f>& InUVs,
	const TArray<FVector3f>& InNormals,
	bool bIgnoreDegenerateTriangles,
	TArray<FVector3f>& OutTangentX,
	TArray<FVector3f>& OutTangentY
	)
{
	const int32 NumWedges = InIndices.Num();

	bool bTangentsComputationNeeded = false;

	if (OutTangentX.Num() != NumWedges)
	{
		OutTangentX.Empty(NumWedges);
		OutTangentX.AddZeroed(NumWedges);
		bTangentsComputationNeeded = true;
	}
	if (OutTangentY.Num() != NumWedges)
	{
		OutTangentY.Empty(NumWedges);
		OutTangentY.AddZeroed(NumWedges);
		bTangentsComputationNeeded = true;
	}

	if (!bTangentsComputationNeeded && NumWedges > 0)
	{
		for (int32 WedgeIdx = 0; WedgeIdx < NumWedges && !bTangentsComputationNeeded; ++WedgeIdx)
		{
			bTangentsComputationNeeded = OutTangentX[WedgeIdx].IsNearlyZero() || OutTangentY[WedgeIdx].IsNearlyZero();
		}
	}

	if (!bTangentsComputationNeeded)
	{
		return;
	}

	MikkTSpace_Mesh MikkTSpaceMesh(InVertices, InIndices, InUVs, OutTangentX, OutTangentY, InNormals);

	// use mikktspace to calculate the tangents
	SMikkTSpaceInterface MikkTInterface;
	MikkTInterface.m_getNormal = MikkGetNormal;
	MikkTInterface.m_getNumFaces = MikkGetNumFaces;
	MikkTInterface.m_getNumVerticesOfFace = MikkGetNumVertsOfFace;
	MikkTInterface.m_getPosition = MikkGetPosition;
	MikkTInterface.m_getTexCoord = MikkGetTexCoord;
	MikkTInterface.m_setTSpaceBasic = MikkSetTSpaceBasic;
	MikkTInterface.m_setTSpace = nullptr;

	SMikkTSpaceContext MikkTContext;
	MikkTContext.m_pInterface = &MikkTInterface;
	MikkTContext.m_pUserData = (void*)(&MikkTSpaceMesh);
	MikkTContext.m_bIgnoreDegenerates = bIgnoreDegenerateTriangles;
	genTangSpaceDefault(&MikkTContext);
}

static void ComputeTangents_MikkTSpace(
	const TArray<FVector3f>& InVertices,
	const TArray<uint32>& InIndices,
	const TArray<FVector2f>& InUVs,
	const TArray<uint32>& SmoothingGroupIndices,
	const FOverlappingCorners& OverlappingCorners,
	TArray<FVector3f>& OutTangentX,
	TArray<FVector3f>& OutTangentY,
	TArray<FVector3f>& OutTangentZ,
	const uint32 TangentOptions
	)
{
	ComputeNormals( InVertices, InIndices, InUVs, SmoothingGroupIndices, OverlappingCorners, OutTangentZ, TangentOptions );

	bool bIgnoreDegenerateTriangles = (TangentOptions & ETangentOptions::IgnoreDegenerateTriangles) != 0;

	int32 NumWedges = InIndices.Num();

	ComputeTangents_MikkTSpace(InVertices, InIndices, InUVs, OutTangentZ, bIgnoreDegenerateTriangles, OutTangentX, OutTangentY);

	check(OutTangentX.Num() == NumWedges);
	check(OutTangentY.Num() == NumWedges);
	check(OutTangentZ.Num() == NumWedges);
}

static void ComputeTangents_MikkTSpace(
	FRawMesh& RawMesh,
	const FOverlappingCorners& OverlappingCorners,
	uint32 TangentOptions
	)
{
	ComputeTangents_MikkTSpace(RawMesh.VertexPositions, RawMesh.WedgeIndices, RawMesh.WedgeTexCoords[0], RawMesh.FaceSmoothingMasks, OverlappingCorners, RawMesh.WedgeTangentX, RawMesh.WedgeTangentY, RawMesh.WedgeTangentZ, TangentOptions);
}

static void BuildDepthOnlyIndexBuffer(
	TArray<uint32>& OutDepthIndices,
	const TArray<FStaticMeshBuildVertex>& InVertices,
	const TArray<uint32>& InIndices,
	const TArrayView<FStaticMeshSection>& InSections
	)
{
	int32 NumVertices = InVertices.Num();
	if (InIndices.Num() <= 0 || NumVertices <= 0)
	{
		OutDepthIndices.Empty();
		return;
	}

	// Create a mapping of index -> first overlapping index to accelerate the construction of the shadow index buffer.
	TArray<FIndexAndZ> VertIndexAndZ;
	VertIndexAndZ.Empty(NumVertices);
	for (int32 VertIndex = 0; VertIndex < NumVertices; VertIndex++)
	{
		new(VertIndexAndZ)FIndexAndZ(VertIndex, InVertices[VertIndex].Position);
	}
	VertIndexAndZ.Sort(FCompareIndexAndZ());

	// Setup the index map. 0xFFFFFFFF == not set.
	TArray<uint32> IndexMap;
	IndexMap.AddUninitialized(NumVertices);
	FMemory::Memset(IndexMap.GetData(), 0xFF, NumVertices * sizeof(uint32));

	// Search for duplicates, quickly!
	for (int32 i = 0; i < VertIndexAndZ.Num(); i++)
	{
		uint32 SrcIndex = VertIndexAndZ[i].Index;
		float Z = VertIndexAndZ[i].Z;
		IndexMap[SrcIndex] = FMath::Min(IndexMap[SrcIndex], SrcIndex);

		// Search forward since we add pairs both ways.
		for (int32 j = i + 1; j < VertIndexAndZ.Num(); j++)
		{
			if (FMath::Abs(VertIndexAndZ[j].Z - Z) > THRESH_POINTS_ARE_SAME * 4.01f)
				break; // can't be any more dups

			uint32 OtherIndex = VertIndexAndZ[j].Index;
			if (PointsEqual(InVertices[SrcIndex].Position, InVertices[OtherIndex].Position,/*bUseEpsilonCompare=*/ false))
			{
				IndexMap[SrcIndex] = FMath::Min(IndexMap[SrcIndex], OtherIndex);
				IndexMap[OtherIndex] = FMath::Min(IndexMap[OtherIndex], SrcIndex);
			}
		}
	}

	// Build the depth-only index buffer by remapping all indices to the first overlapping
	// vertex in the vertex buffer.
	OutDepthIndices.Empty();
	for (int32 SectionIndex = 0; SectionIndex < InSections.Num(); ++SectionIndex)
	{
		const FStaticMeshSection& Section = InSections[SectionIndex];
		int32 FirstIndex = Section.FirstIndex;
		int32 LastIndex = FirstIndex + Section.NumTriangles * 3;
		for (int32 SrcIndex = FirstIndex; SrcIndex < LastIndex; ++SrcIndex)
		{
			uint32 VertIndex = InIndices[SrcIndex];
			OutDepthIndices.Add(IndexMap[VertIndex]);
		}
	}
}

static float GetComparisonThreshold(FMeshBuildSettings const& BuildSettings)
{
	return BuildSettings.bRemoveDegenerates ? THRESH_POINTS_ARE_SAME : 0.0f;
}

/*------------------------------------------------------------------------------
Static mesh building.
------------------------------------------------------------------------------*/

static void BuildStaticMeshVertex(const FRawMesh& RawMesh, const FMatrix44f& ScaleMatrix, const FVector3f& Position, int32 WedgeIndex, FStaticMeshBuildVertex& Vertex)
{
	Vertex.Position = Position;

	Vertex.TangentX = ScaleMatrix.TransformVector(RawMesh.WedgeTangentX[WedgeIndex]).GetSafeNormal();
	Vertex.TangentY = ScaleMatrix.TransformVector(RawMesh.WedgeTangentY[WedgeIndex]).GetSafeNormal();
	Vertex.TangentZ = ScaleMatrix.TransformVector(RawMesh.WedgeTangentZ[WedgeIndex]).GetSafeNormal();

	if (RawMesh.WedgeColors.IsValidIndex(WedgeIndex))
	{
		Vertex.Color = RawMesh.WedgeColors[WedgeIndex];
	}
	else
	{
		Vertex.Color = FColor::White;
	}

	static const int32 NumTexCoords = FMath::Min<int32>(MAX_MESH_TEXTURE_COORDS, MAX_STATIC_TEXCOORDS);
	for (int32 i = 0; i < NumTexCoords; ++i)
	{
		if (RawMesh.WedgeTexCoords[i].IsValidIndex(WedgeIndex))
		{
			Vertex.UVs[i] = RawMesh.WedgeTexCoords[i][WedgeIndex];
		}
		else
		{
			Vertex.UVs[i] = FVector2f(0.0f, 0.0f);
		}
	}
}

static bool AreVerticesEqual(
	FStaticMeshBuildVertex const& A,
	FStaticMeshBuildVertex const& B,
	float ComparisonThreshold
	)
{
	if (!PointsEqual(A.Position, B.Position, ComparisonThreshold)
		|| !NormalsEqual(A.TangentX, B.TangentX)
		|| !NormalsEqual(A.TangentY, B.TangentY)
		|| !NormalsEqual(A.TangentZ, B.TangentZ)
		|| A.Color != B.Color)
	{
		return false;
	}

	// UVs
	for (int32 UVIndex = 0; UVIndex < MAX_STATIC_TEXCOORDS; UVIndex++)
	{
		if (!UVsEqual(A.UVs[UVIndex], B.UVs[UVIndex]))
		{
			return false;
		}
	}

	return true;
}

void FMeshUtilities::BuildStaticMeshVertexAndIndexBuffers(
	TArray<FStaticMeshBuildVertex>& OutVertices,
	TArray<TArray<uint32> >& OutPerSectionIndices,
	TArray<int32>& OutWedgeMap,
	const FRawMesh& RawMesh,
	const FOverlappingCorners& OverlappingCorners,
	const TMap<uint32, uint32>& MaterialToSectionMapping,
	float ComparisonThreshold,
	FVector3f BuildScale,
	int32 ImportVersion
	)
{
	TMap<int32, int32> FinalVerts;
	int32 NumFaces = RawMesh.WedgeIndices.Num() / 3;
	OutWedgeMap.Reset(RawMesh.WedgeIndices.Num());
	FMatrix44f ScaleMatrix(FScaleMatrix44f(BuildScale).Inverse().GetTransposed());

	// Estimate how many vertices there will be to reduce number of re-allocations required
	OutVertices.Reserve((int32)(NumFaces * 1.2) + 16);

	// Work with vertex in OutVertices array directly for improved performance
	OutVertices.AddUninitialized(1);
	FStaticMeshBuildVertex *ThisVertex = &OutVertices.Last();

	// Process each face, build vertex buffer and per-section index buffers.
	for (int32 FaceIndex = 0; FaceIndex < NumFaces; FaceIndex++)
	{
		int32 VertexIndices[3];
		FVector3f CornerPositions[3];

		for (int32 CornerIndex = 0; CornerIndex < 3; CornerIndex++)
		{
			CornerPositions[CornerIndex] = GetPositionForWedge(RawMesh, FaceIndex * 3 + CornerIndex);
		}

		// Don't process degenerate triangles.
		if (PointsEqual(CornerPositions[0], CornerPositions[1], ComparisonThreshold)
			|| PointsEqual(CornerPositions[0], CornerPositions[2], ComparisonThreshold)
			|| PointsEqual(CornerPositions[1], CornerPositions[2], ComparisonThreshold))
		{
			for (int32 CornerIndex = 0; CornerIndex < 3; CornerIndex++)
			{
				OutWedgeMap.Add(INDEX_NONE);
			}
			continue;
		}

		for (int32 CornerIndex = 0; CornerIndex < 3; CornerIndex++)
		{
			int32 WedgeIndex = FaceIndex * 3 + CornerIndex;
			BuildStaticMeshVertex(RawMesh, ScaleMatrix, CornerPositions[CornerIndex] * BuildScale, WedgeIndex, *ThisVertex);

			const TArray<int32>& DupVerts = OverlappingCorners.FindIfOverlapping(WedgeIndex);

			int32 Index = INDEX_NONE;
			for (int32 k = 0; k < DupVerts.Num(); k++)
			{
				if (DupVerts[k] >= WedgeIndex)
				{
					// the verts beyond me haven't been placed yet, so these duplicates are not relevant
					break;
				}

				int32 *Location = FinalVerts.Find(DupVerts[k]);
				if (Location != NULL
					&& AreVerticesEqual(*ThisVertex, OutVertices[*Location], ComparisonThreshold))
				{
					Index = *Location;
					break;
				}
			}
			if (Index == INDEX_NONE)
			{
				// Commit working vertex
				Index = OutVertices.Num() - 1;
				FinalVerts.Add(WedgeIndex, Index);

				// Setup next working vertex
				OutVertices.AddUninitialized(1);
				ThisVertex = &OutVertices.Last();
			}
			VertexIndices[CornerIndex] = Index;
		}

		// Reject degenerate triangles.
		if (VertexIndices[0] == VertexIndices[1]
			|| VertexIndices[1] == VertexIndices[2]
			|| VertexIndices[0] == VertexIndices[2])
		{
			for (int32 CornerIndex = 0; CornerIndex < 3; CornerIndex++)
			{
				OutWedgeMap.Add(INDEX_NONE);
			}
			continue;
		}

		// Put the indices in the material index buffer.
		uint32 SectionIndex = 0;
		if (ImportVersion < RemoveStaticMeshSkinxxWorkflow)
		{
			SectionIndex = FMath::Clamp(RawMesh.FaceMaterialIndices[FaceIndex], 0, OutPerSectionIndices.Num() - 1);
		}
		else
		{
			SectionIndex = MaterialToSectionMapping.FindChecked(RawMesh.FaceMaterialIndices[FaceIndex]);
		}
		TArray<uint32>& SectionIndices = OutPerSectionIndices[SectionIndex];
		for (int32 CornerIndex = 0; CornerIndex < 3; CornerIndex++)
		{
			SectionIndices.Add(VertexIndices[CornerIndex]);
			OutWedgeMap.Add(VertexIndices[CornerIndex]);
		}
	}

	// Remove working vertex
	OutVertices.Pop(false);
}

void FMeshUtilities::CacheOptimizeVertexAndIndexBuffer(
	TArray<FStaticMeshBuildVertex>& Vertices,
	TArray<TArray<uint32> >& PerSectionIndices,
	TArray<int32>& WedgeMap
	)
{
	// Copy the vertices since we will be reordering them
	TArray<FStaticMeshBuildVertex> OriginalVertices = Vertices;

	// Initialize a cache that stores which indices have been assigned
	TArray<int32> IndexCache;
	IndexCache.AddUninitialized(Vertices.Num());
	FMemory::Memset(IndexCache.GetData(), INDEX_NONE, IndexCache.Num() * IndexCache.GetTypeSize());
	int32 NextAvailableIndex = 0;

	// Iterate through the section index buffers, 
	// Optimizing index order for the post transform cache (minimizes the number of vertices transformed), 
	// And vertex order for the pre transform cache (minimizes the amount of vertex data fetched by the GPU).
	for (int32 SectionIndex = 0; SectionIndex < PerSectionIndices.Num(); SectionIndex++)
	{
		TArray<uint32>& Indices = PerSectionIndices[SectionIndex];

		if (Indices.Num())
		{
			// Optimize the index buffer for the post transform cache with.
			CacheOptimizeIndexBuffer(Indices);

			// Copy the index buffer since we will be reordering it
			TArray<uint32> OriginalIndices = Indices;

			// Go through the indices and assign them new values that are coherent where possible
			for (int32 Index = 0; Index < Indices.Num(); Index++)
			{
				const int32 CachedIndex = IndexCache[OriginalIndices[Index]];

				if (CachedIndex == INDEX_NONE)
				{
					// No new index has been allocated for this existing index, assign a new one
					Indices[Index] = NextAvailableIndex;
					// Mark what this index has been assigned to
					IndexCache[OriginalIndices[Index]] = NextAvailableIndex;
					NextAvailableIndex++;
				}
				else
				{
					// Reuse an existing index assignment
					Indices[Index] = CachedIndex;
				}
				// Reorder the vertices based on the new index assignment
				Vertices[Indices[Index]] = OriginalVertices[OriginalIndices[Index]];
			}
		}
	}

	for (int32 i = 0; i < WedgeMap.Num(); i++)
	{
		int32 MappedIndex = WedgeMap[i];
		if (MappedIndex != INDEX_NONE)
		{
			WedgeMap[i] = IndexCache[MappedIndex];
		}
	}
}

struct FLayoutUVRawMeshView final : FLayoutUV::IMeshView
{
	FRawMesh& RawMesh;
	const uint32 SrcChannel;
	const uint32 DstChannel;
	const bool bNormalsValid;

	FLayoutUVRawMeshView(FRawMesh& InRawMesh, uint32 InSrcChannel, uint32 InDstChannel) 
		: RawMesh(InRawMesh)
		, SrcChannel(InSrcChannel)
		, DstChannel(InDstChannel)
		, bNormalsValid(InRawMesh.WedgeTangentZ.Num() == InRawMesh.WedgeTexCoords[InSrcChannel].Num())
	{}

	uint32     GetNumIndices() const override { return RawMesh.WedgeIndices.Num(); }
	FVector3f  GetPosition(uint32 Index) const override { return RawMesh.GetWedgePosition(Index); }
	FVector3f  GetNormal(uint32 Index) const override { return bNormalsValid ? RawMesh.WedgeTangentZ[Index] : FVector3f::ZeroVector; }
	FVector2f  GetInputTexcoord(uint32 Index) const override { return RawMesh.WedgeTexCoords[SrcChannel][Index]; }

	void      InitOutputTexcoords(uint32 Num) override { RawMesh.WedgeTexCoords[DstChannel].SetNumUninitialized( Num ); }
	void      SetOutputTexcoord(uint32 Index, const FVector2f& Value) override { RawMesh.WedgeTexCoords[DstChannel][Index] = Value; }
};

class FStaticMeshUtilityBuilder
{
public:
	FStaticMeshUtilityBuilder(UStaticMesh* InStaticMesh) : Stage(EStage::Uninit), NumValidLODs(0), StaticMesh(InStaticMesh) {}

	bool GatherSourceMeshesPerLOD(IMeshReduction* MeshReduction)
	{
		check(Stage == EStage::Uninit);
		check(StaticMesh != nullptr);
		ELightmapUVVersion LightmapUVVersion = (ELightmapUVVersion)StaticMesh->GetLightmapUVVersion();

		FMeshUtilities& MeshUtilities = FModuleManager::Get().LoadModuleChecked<FMeshUtilities>("MeshUtilities");

		// Gather source meshes for each LOD.
		int32 NumSourceModels = StaticMesh->GetNumSourceModels();
		for (int32 LODIndex = 0; LODIndex < NumSourceModels; ++LODIndex)
		{
			FStaticMeshSourceModel& SrcModel = StaticMesh->GetSourceModel(LODIndex);
			FRawMesh& RawMesh = *new FRawMesh;
			LODMeshes.Add(&RawMesh);
			FOverlappingCorners& OverlappingCorners = *new FOverlappingCorners;
			LODOverlappingCorners.Add(&OverlappingCorners);

			if (!SrcModel.IsRawMeshEmpty())
			{
				SrcModel.LoadRawMesh(RawMesh);
				// Make sure the raw mesh is not irreparably malformed.
				if (!RawMesh.IsValidOrFixable())
				{
					UE_LOG(LogMeshUtilities, Error, TEXT("Raw mesh is corrupt for LOD%d."), LODIndex);
					return false;
				}
				LODBuildSettings[LODIndex] = SrcModel.BuildSettings;

				float ComparisonThreshold = GetComparisonThreshold(LODBuildSettings[LODIndex]);
				int32 NumWedges = RawMesh.WedgeIndices.Num();

				// Find overlapping corners to accelerate adjacency.
				MeshUtilities.FindOverlappingCorners(OverlappingCorners, RawMesh, ComparisonThreshold);

				// Figure out if we should recompute normals and tangents.
				bool bRecomputeNormals = SrcModel.BuildSettings.bRecomputeNormals || RawMesh.WedgeTangentZ.Num() != NumWedges;
				bool bRecomputeTangents = SrcModel.BuildSettings.bRecomputeTangents || RawMesh.WedgeTangentX.Num() != NumWedges || RawMesh.WedgeTangentY.Num() != NumWedges;

				// Dump normals and tangents if we are recomputing them.
				if (bRecomputeTangents)
				{
					RawMesh.WedgeTangentX.Empty(NumWedges);
					RawMesh.WedgeTangentX.AddZeroed(NumWedges);
					RawMesh.WedgeTangentY.Empty(NumWedges);
					RawMesh.WedgeTangentY.AddZeroed(NumWedges);
				}
				if (bRecomputeNormals)
				{
					RawMesh.WedgeTangentZ.Empty(NumWedges);
					RawMesh.WedgeTangentZ.AddZeroed(NumWedges);
				}

				// Compute any missing tangents.
				{
					// Static meshes always blend normals of overlapping corners.
					uint32 TangentOptions = ETangentOptions::BlendOverlappingNormals;
					if (SrcModel.BuildSettings.bRemoveDegenerates)
					{
						// If removing degenerate triangles, ignore them when computing tangents.
						TangentOptions |= ETangentOptions::IgnoreDegenerateTriangles;
					}

					//MikkTSpace should be use only when the user want to recompute the normals or tangents otherwise should always fallback on builtin
					if (SrcModel.BuildSettings.bUseMikkTSpace && (SrcModel.BuildSettings.bRecomputeNormals || SrcModel.BuildSettings.bRecomputeTangents))
					{
						ComputeTangents_MikkTSpace(RawMesh, OverlappingCorners, TangentOptions);
					}
					else
					{
						ComputeTangents(RawMesh, OverlappingCorners, TangentOptions);
					}
				}

				// At this point the mesh will have valid tangents.
				check(RawMesh.WedgeTangentX.Num() == NumWedges);
				check(RawMesh.WedgeTangentY.Num() == NumWedges);
				check(RawMesh.WedgeTangentZ.Num() == NumWedges);

				// Generate lightmap UVs
				if (SrcModel.BuildSettings.bGenerateLightmapUVs)
				{
					if (RawMesh.WedgeTexCoords[SrcModel.BuildSettings.SrcLightmapIndex].Num() == 0)
					{
						SrcModel.BuildSettings.SrcLightmapIndex = 0;
					}

					FLayoutUVRawMeshView RawMeshView(RawMesh, SrcModel.BuildSettings.SrcLightmapIndex, SrcModel.BuildSettings.DstLightmapIndex);
					FLayoutUV Packer(RawMeshView);
					Packer.SetVersion(LightmapUVVersion);

					Packer.FindCharts(OverlappingCorners);

					int32 EffectiveMinLightmapResolution = SrcModel.BuildSettings.MinLightmapResolution;
					if (LightmapUVVersion >= ELightmapUVVersion::ConsiderLightmapPadding)
					{
						if (GLightmassDebugOptions.bPadMappings)
						{
							EffectiveMinLightmapResolution -= 2;
						}
					}

					bool bPackSuccess = Packer.FindBestPacking(EffectiveMinLightmapResolution);
					if (bPackSuccess)
					{
						Packer.CommitPackedUVs();
					}
				}
				HasRawMesh[LODIndex] = true;
			}
			else if (LODIndex > 0 && MeshReduction)
			{
				// If a raw mesh is not explicitly provided, use the raw mesh of the
				// next highest LOD.
				int32 BaseRawMeshIndex = LODIndex - 1;
				RawMesh = LODMeshes[BaseRawMeshIndex];
				OverlappingCorners = LODOverlappingCorners[BaseRawMeshIndex];
				LODBuildSettings[LODIndex] = LODBuildSettings[BaseRawMeshIndex];
				HasRawMesh[LODIndex] = false;
				//Make sure the SectionInfoMap is taken from the Base RawMesh
				int32 SectionNumber = StaticMesh->GetOriginalSectionInfoMap().GetSectionNumber(BaseRawMeshIndex);
				for (int32 SectionIndex = 0; SectionIndex < SectionNumber; ++SectionIndex)
				{
					FMeshSectionInfo Info = StaticMesh->GetOriginalSectionInfoMap().Get(BaseRawMeshIndex, SectionIndex);
					StaticMesh->GetSectionInfoMap().Set(LODIndex, SectionIndex, Info);
					StaticMesh->GetOriginalSectionInfoMap().Set(LODIndex, SectionIndex, Info);
				}
			}
		}
		check(LODMeshes.Num() == NumSourceModels);
		check(LODOverlappingCorners.Num() == NumSourceModels);

		// Bail if there is no raw mesh data from which to build a renderable mesh.
		if (LODMeshes.Num() == 0)
		{
			UE_LOG(LogMeshUtilities, Error, TEXT("Raw Mesh data contains no mesh data to build a mesh that can be rendered."));
			return false;
		}
		else if (LODMeshes[0].WedgeIndices.Num() == 0)
		{
			UE_LOG(LogMeshUtilities, Error, TEXT("Raw Mesh data contains no wedge index data to build a mesh that can be rendered."));
			return false;
		}

		Stage = EStage::Gathered;
		return true;
	}

	bool ReduceLODs(const FStaticMeshLODGroup& LODGroup, IMeshReduction* MeshReduction, TArray<bool>& OutWasReduced)
	{
		check(Stage == EStage::Gathered);
		check(StaticMesh != nullptr);
		int32 NumSourceModels = StaticMesh->GetNumSourceModels();
		if (NumSourceModels == 0)
		{
			UE_LOG(LogMeshUtilities, Error, TEXT("Mesh contains zero source models."));
			return false;
		}

		FMeshUtilities& MeshUtilities = FModuleManager::Get().LoadModuleChecked<FMeshUtilities>("MeshUtilities");

		// Reduce each LOD mesh according to its reduction settings.
		for (int32 LODIndex = 0; LODIndex < NumSourceModels; ++LODIndex)
		{
			const FStaticMeshSourceModel& SrcModel = StaticMesh->GetSourceModel(LODIndex);
			FMeshReductionSettings ReductionSettings = LODGroup.GetSettings(SrcModel.ReductionSettings, LODIndex);
			LODMaxDeviation[NumValidLODs] = 0.0f;
			if (LODIndex != NumValidLODs)
			{
				LODBuildSettings[NumValidLODs] = LODBuildSettings[LODIndex];
				LODOverlappingCorners[NumValidLODs] = LODOverlappingCorners[LODIndex];
			}

			if (MeshReduction && (ReductionSettings.PercentTriangles < 1.0f || ReductionSettings.MaxDeviation > 0.0f))
			{
				FRawMesh& InMesh = LODMeshes[ReductionSettings.BaseLODModel];
				FRawMesh& DestMesh = LODMeshes[NumValidLODs];
				FOverlappingCorners& InOverlappingCorners = LODOverlappingCorners[ReductionSettings.BaseLODModel];
				FOverlappingCorners& DestOverlappingCorners = LODOverlappingCorners[NumValidLODs];

				FMeshDescription SrcMeshdescription;
				FStaticMeshAttributes(SrcMeshdescription).Register();

				FMeshDescription DestMeshdescription;
				FStaticMeshAttributes(DestMeshdescription).Register();

				TMap<int32, FName> FromMaterialMap;
				FStaticMeshOperations::ConvertFromRawMesh(InMesh, SrcMeshdescription, FromMaterialMap);
				MeshReduction->ReduceMeshDescription(DestMeshdescription, LODMaxDeviation[NumValidLODs], SrcMeshdescription, InOverlappingCorners, ReductionSettings);
				TMap<FName, int32> ToMaterialMap;
				FStaticMeshOperations::ConvertToRawMesh(DestMeshdescription, DestMesh, ToMaterialMap);

				if (DestMesh.WedgeIndices.Num() > 0 && !DestMesh.IsValid())
				{
					UE_LOG(LogMeshUtilities, Error, TEXT("Mesh reduction produced a corrupt mesh for LOD%d"), LODIndex);
					return false;
				}
				OutWasReduced[LODIndex] = true;

				// Recompute adjacency information.
				float ComparisonThreshold = GetComparisonThreshold(LODBuildSettings[NumValidLODs]);
				MeshUtilities.FindOverlappingCorners(DestOverlappingCorners, DestMesh, ComparisonThreshold);

				//Make sure the static mesh SectionInfoMap is up to date with the new reduce LOD
				//We have to remap the material index with the ReductionSettings.BaseLODModel sectionInfoMap
				if (StaticMesh != nullptr)
				{
					if (DestMesh.IsValid())
					{
						//Set the new SectionInfoMap for this reduced LOD base on the ReductionSettings.BaseLODModel SectionInfoMap
						const FMeshSectionInfoMap& BaseLODModelSectionInfoMap = StaticMesh->GetSectionInfoMap();
						TArray<int32> UniqueMaterialIndex;
						//Find all unique Material in used order
						int32 NumFaces = DestMesh.FaceMaterialIndices.Num();
						for (int32 FaceIndex = 0; FaceIndex < NumFaces; ++FaceIndex)
						{
							int32 MaterialIndex = DestMesh.FaceMaterialIndices[FaceIndex];
							UniqueMaterialIndex.AddUnique(MaterialIndex);
						}
						//All used material represent a different section
						for (int32 SectionIndex = 0; SectionIndex < UniqueMaterialIndex.Num(); ++SectionIndex)
						{
							//Section material index have to be remap with the ReductionSettings.BaseLODModel SectionInfoMap to create
							//a valid new section info map for the reduced LOD.
							if (BaseLODModelSectionInfoMap.IsValidSection(ReductionSettings.BaseLODModel, UniqueMaterialIndex[SectionIndex]))
							{
								FMeshSectionInfo SectionInfo = BaseLODModelSectionInfoMap.Get(ReductionSettings.BaseLODModel, UniqueMaterialIndex[SectionIndex]);
								//Try to recuperate the valid data
								if (BaseLODModelSectionInfoMap.IsValidSection(LODIndex, SectionIndex))
								{
									//If the old LOD section was using the same Material copy the data
									FMeshSectionInfo OriginalLODSectionInfo = BaseLODModelSectionInfoMap.Get(LODIndex, SectionIndex);
									if (OriginalLODSectionInfo.MaterialIndex == SectionInfo.MaterialIndex)
									{
										SectionInfo.bCastShadow = OriginalLODSectionInfo.bCastShadow;
										SectionInfo.bEnableCollision = OriginalLODSectionInfo.bEnableCollision;
									}
								}
								//Copy the BaseLODModel section info to the reduce LODIndex.
								StaticMesh->GetSectionInfoMap().Set(LODIndex, SectionIndex, SectionInfo);
							}
						}
					}
				}
			}

			if (LODMeshes[NumValidLODs].WedgeIndices.Num() > 0)
			{
				NumValidLODs++;
			}
		}

		if (NumValidLODs < 1)
		{
			UE_LOG(LogMeshUtilities, Error, TEXT("Mesh reduction produced zero LODs."));
			return false;
		}
		Stage = EStage::Reduce;
		return true;
	}

	bool GenerateRenderingMeshes(FMeshUtilities& MeshUtilities, FStaticMeshRenderData& OutRenderData)
	{
		check(Stage == EStage::Reduce);
		check(StaticMesh != nullptr);

		int32 ImportVersion = StaticMesh->ImportVersion;

		// Generate per-LOD rendering data.
		OutRenderData.AllocateLODResources(NumValidLODs);
		for (int32 LODIndex = 0; LODIndex < NumValidLODs; ++LODIndex)
		{
			FStaticMeshSourceModel& SourceModel = StaticMesh->GetSourceModel(LODIndex);
			FStaticMeshLODResources& LODModel = OutRenderData.LODResources[LODIndex];
			FRawMesh& RawMesh = LODMeshes[LODIndex];
			LODModel.MaxDeviation = LODMaxDeviation[LODIndex];

			TArray<FStaticMeshBuildVertex> Vertices;
			TArray<TArray<uint32> > PerSectionIndices;

			TMap<uint32, uint32> MaterialToSectionMapping;

			// Find out how many sections are in the mesh.
			TArray<int32> MaterialIndices;
			for ( const int32 MaterialIndex : RawMesh.FaceMaterialIndices )
			{
				// Find all unique material indices
				MaterialIndices.AddUnique(MaterialIndex);
			}

			// Need X number of sections for X number of material indices
			//for (const int32 MaterialIndex : MaterialIndices)
			for ( int32 Index = 0; Index < MaterialIndices.Num(); ++Index)
			{
				const int32 MaterialIndex = MaterialIndices[Index];
				FStaticMeshSection* Section = new(LODModel.Sections) FStaticMeshSection();
				Section->MaterialIndex = MaterialIndex;
				if (ImportVersion < RemoveStaticMeshSkinxxWorkflow)
				{
					MaterialToSectionMapping.Add(MaterialIndex, MaterialIndex);
				}
				else
				{
					MaterialToSectionMapping.Add(MaterialIndex, Index);
				}
				new(PerSectionIndices)TArray<uint32>;
			}

			// Build and cache optimize vertex and index buffers.
			{
				// TODO_STATICMESH: The wedge map is only valid for LODIndex 0 if no reduction has been performed.
				// TODO - write directly to TMemoryImageArray
				// We can compute an approximate one instead for other LODs.
				TArray<int32> TempWedgeMap;
				TArray<int32>& WedgeMap = SourceModel.ReductionSettings.PercentTriangles >= 1.0f ? LODModel.WedgeMap : TempWedgeMap;
				WedgeMap.Reset();
				float ComparisonThreshold = GetComparisonThreshold(LODBuildSettings[LODIndex]);
				MeshUtilities.BuildStaticMeshVertexAndIndexBuffers(Vertices, PerSectionIndices, WedgeMap, RawMesh, LODOverlappingCorners[LODIndex], MaterialToSectionMapping, ComparisonThreshold, (FVector3f)LODBuildSettings[LODIndex].BuildScale3D, ImportVersion);
				check(WedgeMap.Num() == RawMesh.WedgeIndices.Num());

				if (RawMesh.WedgeIndices.Num() < 100000 * 3)
				{
					MeshUtilities.CacheOptimizeVertexAndIndexBuffer(Vertices, PerSectionIndices, WedgeMap);
					check(WedgeMap.Num() == RawMesh.WedgeIndices.Num());
				}
			}

			verifyf(Vertices.Num() != 0, TEXT("No valid vertices found for the mesh."));

			// Initialize the vertex buffer.
			int32 NumTexCoords = ComputeNumTexCoords(RawMesh, MAX_STATIC_TEXCOORDS);
			LODModel.VertexBuffers.StaticMeshVertexBuffer.SetUseHighPrecisionTangentBasis(LODBuildSettings[LODIndex].bUseHighPrecisionTangentBasis);
			LODModel.VertexBuffers.StaticMeshVertexBuffer.SetUseFullPrecisionUVs(LODBuildSettings[LODIndex].bUseFullPrecisionUVs);
			FStaticMeshVertexBufferFlags StaticMeshVertexBufferFlags;
			StaticMeshVertexBufferFlags.bNeedsCPUAccess = true;
			StaticMeshVertexBufferFlags.bUseBackwardsCompatibleF16TruncUVs = LODBuildSettings[LODIndex].bUseBackwardsCompatibleF16TruncUVs;
			LODModel.VertexBuffers.StaticMeshVertexBuffer.Init(Vertices, NumTexCoords, StaticMeshVertexBufferFlags);
			LODModel.VertexBuffers.PositionVertexBuffer.Init(Vertices);
			LODModel.VertexBuffers.ColorVertexBuffer.Init(Vertices);

			// Concatenate the per-section index buffers.
			TArray<uint32> CombinedIndices;
			bool bNeeds32BitIndices = false;
			for (int32 SectionIndex = 0; SectionIndex < LODModel.Sections.Num(); SectionIndex++)
			{
				FStaticMeshSection& Section = LODModel.Sections[SectionIndex];
				TArray<uint32> const& SectionIndices = PerSectionIndices[SectionIndex];
				Section.FirstIndex = 0;
				Section.NumTriangles = 0;
				Section.MinVertexIndex = 0;
				Section.MaxVertexIndex = 0;

				if (SectionIndices.Num())
				{
					Section.FirstIndex = CombinedIndices.Num();
					Section.NumTriangles = SectionIndices.Num() / 3;

					CombinedIndices.AddUninitialized(SectionIndices.Num());
					uint32* DestPtr = &CombinedIndices[Section.FirstIndex];
					uint32 const* SrcPtr = SectionIndices.GetData();

					Section.MinVertexIndex = *SrcPtr;
					Section.MaxVertexIndex = *SrcPtr;

					for (int32 Index = 0; Index < SectionIndices.Num(); Index++)
					{
						uint32 VertIndex = *SrcPtr++;

						bNeeds32BitIndices |= (VertIndex > MAX_uint16);
						Section.MinVertexIndex = FMath::Min<uint32>(VertIndex, Section.MinVertexIndex);
						Section.MaxVertexIndex = FMath::Max<uint32>(VertIndex, Section.MaxVertexIndex);
						*DestPtr++ = VertIndex;
					}
				}
			}
			LODModel.IndexBuffer.SetIndices(CombinedIndices, bNeeds32BitIndices ? EIndexBufferStride::Force32Bit : EIndexBufferStride::Force16Bit);
			
			// Build the reversed index buffer.
			if (LODModel.AdditionalIndexBuffers && StaticMesh->GetSourceModel(0).BuildSettings.bBuildReversedIndexBuffer)
			{
				TArray<uint32> InversedIndices;
				const int32 IndexCount = CombinedIndices.Num();
				InversedIndices.AddUninitialized(IndexCount);

				for (int32 SectionIndex = 0; SectionIndex < LODModel.Sections.Num(); ++SectionIndex)
				{
					const FStaticMeshSection& SectionInfo = LODModel.Sections[SectionIndex];
					const int32 SectionIndexCount = SectionInfo.NumTriangles * 3;

					for (int32 i = 0; i < SectionIndexCount; ++i)
					{
						InversedIndices[SectionInfo.FirstIndex + i] = CombinedIndices[SectionInfo.FirstIndex + SectionIndexCount - 1 - i];
					}
				}
				LODModel.AdditionalIndexBuffers->ReversedIndexBuffer.SetIndices(InversedIndices, bNeeds32BitIndices ? EIndexBufferStride::Force32Bit : EIndexBufferStride::Force16Bit);
			}

			// Build the depth-only index buffer.
			TArray<uint32> DepthOnlyIndices;
			{
				BuildDepthOnlyIndexBuffer(
					DepthOnlyIndices,
					Vertices,
					CombinedIndices,
					LODModel.Sections
				);

				if (DepthOnlyIndices.Num() < 50000 * 3)
				{
					MeshUtilities.CacheOptimizeIndexBuffer(DepthOnlyIndices);
				}

				LODModel.DepthOnlyIndexBuffer.SetIndices(DepthOnlyIndices, bNeeds32BitIndices ? EIndexBufferStride::Force32Bit : EIndexBufferStride::Force16Bit);
			}

			// Build the inversed depth only index buffer.
			if (LODModel.AdditionalIndexBuffers && StaticMesh->GetSourceModel(0).BuildSettings.bBuildReversedIndexBuffer)
			{
				TArray<uint32> ReversedDepthOnlyIndices;
				const int32 IndexCount = DepthOnlyIndices.Num();
				ReversedDepthOnlyIndices.AddUninitialized(IndexCount);
				for (int32 i = 0; i < IndexCount; ++i)
				{
					ReversedDepthOnlyIndices[i] = DepthOnlyIndices[IndexCount - 1 - i];
				}
				LODModel.AdditionalIndexBuffers->ReversedDepthOnlyIndexBuffer.SetIndices(ReversedDepthOnlyIndices, bNeeds32BitIndices ? EIndexBufferStride::Force32Bit : EIndexBufferStride::Force16Bit);
			}

			// Build a list of wireframe edges in the static mesh.
			if (LODModel.AdditionalIndexBuffers)
			{
				TArray<FMeshEdgeDef> Edges;
				TArray<uint32> WireframeIndices;

				FStaticMeshEdgeBuilder(CombinedIndices, Vertices, Edges).FindEdges();
				WireframeIndices.Empty(2 * Edges.Num());
				for (int32 EdgeIndex = 0; EdgeIndex < Edges.Num(); EdgeIndex++)
				{
					FMeshEdgeDef&	Edge = Edges[EdgeIndex];
					WireframeIndices.Add(Edge.Vertices[0]);
					WireframeIndices.Add(Edge.Vertices[1]);
				}
				LODModel.AdditionalIndexBuffers->WireframeIndexBuffer.SetIndices(WireframeIndices, bNeeds32BitIndices ? EIndexBufferStride::Force32Bit : EIndexBufferStride::Force16Bit);
			}
		}

		// Copy the original material indices to fixup meshes before compacting of materials was done.
		if (NumValidLODs > 0)
		{
			OutRenderData.MaterialIndexToImportIndex = LODMeshes[0].MaterialIndexToImportIndex;
		}

		// Calculate the bounding box.
		FBounds3f Bounds;
		FPositionVertexBuffer& BasePositionVertexBuffer = OutRenderData.LODResources[0].VertexBuffers.PositionVertexBuffer;
		for (uint32 VertexIndex = 0; VertexIndex < BasePositionVertexBuffer.GetNumVertices(); VertexIndex++)
		{
			Bounds += BasePositionVertexBuffer.VertexPosition(VertexIndex);
		}
		OutRenderData.Bounds.Origin = (FVector)Bounds.GetCenter();
		OutRenderData.Bounds.BoxExtent = (FVector)Bounds.GetExtent();

		// Calculate the bounding sphere, using the center of the bounding box as the origin.
		OutRenderData.Bounds.SphereRadius = 0.0f;
		for (uint32 VertexIndex = 0; VertexIndex < BasePositionVertexBuffer.GetNumVertices(); VertexIndex++)
		{
			OutRenderData.Bounds.SphereRadius = FMath::Max(
				(BasePositionVertexBuffer.VertexPosition(VertexIndex) - (FVector3f)OutRenderData.Bounds.Origin).SizeSquared(),
				OutRenderData.Bounds.SphereRadius
				);
		}
		OutRenderData.Bounds.SphereRadius = FMath::Sqrt( OutRenderData.Bounds.SphereRadius );

		Stage = EStage::GenerateRendering;
		return true;
	}

	bool ReplaceRawMeshModels()
	{
		check(Stage == EStage::Reduce);
		check(StaticMesh != nullptr);

		check(HasRawMesh[0]);
		check(StaticMesh->GetNumSourceModels() >= NumValidLODs);
		bool bDirty = false;
		for (int32 Index = 1; Index < NumValidLODs; ++Index)
		{
			if (!HasRawMesh[Index])
			{
				StaticMesh->GetSourceModel(Index).SaveRawMesh(LODMeshes[Index]);
				bDirty = true;
			}
		}

		Stage = EStage::ReplaceRaw;
		return true;
	}

private:
	enum class EStage
	{
		Uninit,
		Gathered,
		Reduce,
		GenerateRendering,
		ReplaceRaw,
	};

	EStage Stage;

	int32 NumValidLODs;

	TIndirectArray<FRawMesh> LODMeshes;
	TIndirectArray<FOverlappingCorners> LODOverlappingCorners;
	float LODMaxDeviation[MAX_STATIC_MESH_LODS];
	FMeshBuildSettings LODBuildSettings[MAX_STATIC_MESH_LODS];
	bool HasRawMesh[MAX_STATIC_MESH_LODS];
	UStaticMesh* StaticMesh;
};

template<class MaterialSlotType>
void FixupMaterialSlotNames_Implementation(TArray<MaterialSlotType>& MaterialSlots)
{
	TArray<FName> UniqueMImportedaterialSlotName;

	//Make sure we have non empty imported material slot names
	for (MaterialSlotType& MaterialSlot : MaterialSlots)
	{
		if (MaterialSlot.ImportedMaterialSlotName == NAME_None)
		{
			if (MaterialSlot.MaterialSlotName != NAME_None)
			{
				MaterialSlot.ImportedMaterialSlotName = MaterialSlot.MaterialSlotName;
			}
			else if (MaterialSlot.MaterialInterface != nullptr)
			{
				MaterialSlot.ImportedMaterialSlotName = MaterialSlot.MaterialInterface->GetFName();
			}
			else
			{
				MaterialSlot.ImportedMaterialSlotName = FName(TEXT("MaterialSlot"));
			}
		}

		FString BaseMaterialSlotName = MaterialSlot.ImportedMaterialSlotName.ToString();
		FString UniqueName = BaseMaterialSlotName;
		int32 UniqueIndex = 1;
		while (UniqueMImportedaterialSlotName.Contains(FName(*UniqueName)))
		{
			UniqueName = FString::Printf(TEXT("%s_%d"), *BaseMaterialSlotName, UniqueIndex);
			UniqueIndex++;
		}
		MaterialSlot.ImportedMaterialSlotName = FName(*UniqueName);
		UniqueMImportedaterialSlotName.Add(MaterialSlot.ImportedMaterialSlotName);
		if (MaterialSlot.MaterialSlotName == NAME_None)
		{
			MaterialSlot.MaterialSlotName = MaterialSlot.ImportedMaterialSlotName;
		}
	}
}

void FMeshUtilities::FixupMaterialSlotNames(UStaticMesh* StaticMesh) const
{
	FixupMaterialSlotNames_Implementation(StaticMesh->GetStaticMaterials());
}

void FMeshUtilities::FixupMaterialSlotNames(USkeletalMesh* SkeletalMesh) const
{
	FixupMaterialSlotNames_Implementation(SkeletalMesh->GetMaterials());
}

bool FMeshUtilities::BuildStaticMesh(FStaticMeshRenderData& OutRenderData, UStaticMesh* StaticMesh, const FStaticMeshLODGroup& LODGroup)
{
	int32 LightmapUVVersion = StaticMesh->GetLightmapUVVersion();
	int32 ImportVersion = StaticMesh->ImportVersion;

	IMeshReductionManagerModule& Module = FModuleManager::Get().LoadModuleChecked<IMeshReductionManagerModule>("MeshReductionInterface");
	FStaticMeshUtilityBuilder Builder(StaticMesh);
	if (!Builder.GatherSourceMeshesPerLOD(Module.GetStaticMeshReductionInterface()))
	{
		return false;
	}

	TArray<bool> WasReduced;
	WasReduced.AddZeroed(StaticMesh->GetNumSourceModels());
	if (!Builder.ReduceLODs(LODGroup, Module.GetStaticMeshReductionInterface(), WasReduced))
	{
		return false;
	}

	return Builder.GenerateRenderingMeshes(*this, OutRenderData);
}

bool FMeshUtilities::GenerateStaticMeshLODs(UStaticMesh* StaticMesh, const FStaticMeshLODGroup& LODGroup)
{
	int32 LightmapUVVersion = StaticMesh->GetLightmapUVVersion();

	FStaticMeshUtilityBuilder Builder(StaticMesh);
	IMeshReductionManagerModule& Module = FModuleManager::Get().LoadModuleChecked<IMeshReductionManagerModule>("MeshReductionInterface");
	if (!Builder.GatherSourceMeshesPerLOD(Module.GetStaticMeshReductionInterface()))
	{
		return false;
	}

	TArray<bool> WasReduced;
	WasReduced.AddZeroed(StaticMesh->GetNumSourceModels());
	if (!Builder.ReduceLODs(LODGroup, Module.GetStaticMeshReductionInterface(), WasReduced))
	{
		return false;
	}

	if (WasReduced.Contains(true))
	{
		return Builder.ReplaceRawMeshModels();
	}

	return false;
}

class IMeshBuildData
{
public:
	virtual ~IMeshBuildData() { }

	virtual uint32 GetWedgeIndex(uint32 FaceIndex, uint32 TriIndex) = 0;
	virtual uint32 GetVertexIndex(uint32 WedgeIndex) = 0;
	virtual uint32 GetVertexIndex(uint32 FaceIndex, uint32 TriIndex) = 0;
	virtual FVector3f GetVertexPosition(uint32 WedgeIndex) = 0;
	virtual FVector3f GetVertexPosition(uint32 FaceIndex, uint32 TriIndex) = 0;
	virtual FVector2f GetVertexUV(uint32 FaceIndex, uint32 TriIndex, uint32 UVIndex) = 0;
	virtual uint32 GetFaceSmoothingGroups(uint32 FaceIndex) = 0;

	virtual uint32 GetNumFaces() = 0;
	virtual uint32 GetNumWedges() = 0;

	virtual TArray<FVector3f>& GetTangentArray(uint32 Axis) = 0;
	virtual void ValidateTangentArraySize() = 0;

	virtual SMikkTSpaceInterface* GetMikkTInterface() = 0;
	virtual void* GetMikkTUserData() = 0;

	const IMeshUtilities::MeshBuildOptions& BuildOptions;
	TArray<FText>* OutWarningMessages;
	TArray<FName>* OutWarningNames;
	bool bTooManyVerts;

protected:
	IMeshBuildData(
		const IMeshUtilities::MeshBuildOptions& InBuildOptions,
		TArray<FText>* InWarningMessages,
		TArray<FName>* InWarningNames)
		: BuildOptions(InBuildOptions)
		, OutWarningMessages(InWarningMessages)
		, OutWarningNames(InWarningNames)
		, bTooManyVerts(false)
	{
	}
};

class SkeletalMeshBuildData final : public IMeshBuildData
{
public:
	SkeletalMeshBuildData(
		FSkeletalMeshLODModel& InLODModel,
		const FReferenceSkeleton& InRefSkeleton,
		const TArray<SkeletalMeshImportData::FVertInfluence>& InInfluences,
		const TArray<SkeletalMeshImportData::FMeshWedge>& InWedges,
		const TArray<SkeletalMeshImportData::FMeshFace>& InFaces,
		const TArray<FVector3f>& InPoints,
		const TArray<int32>& InPointToOriginalMap,
		const IMeshUtilities::MeshBuildOptions& InBuildOptions,
		TArray<FText>* InWarningMessages,
		TArray<FName>* InWarningNames)
		: IMeshBuildData(InBuildOptions, InWarningMessages, InWarningNames)
		, MikkTUserData(InWedges, InFaces, InPoints, InBuildOptions.bComputeNormals, TangentX, TangentY, TangentZ)
		, LODModel(InLODModel)
		, RefSkeleton(InRefSkeleton)
		, Influences(InInfluences)
		, Wedges(InWedges)
		, Faces(InFaces)
		, Points(InPoints)
		, PointToOriginalMap(InPointToOriginalMap)
	{
		MikkTInterface.m_getNormal = MikkGetNormal_Skeletal;
		MikkTInterface.m_getNumFaces = MikkGetNumFaces_Skeletal;
		MikkTInterface.m_getNumVerticesOfFace = MikkGetNumVertsOfFace_Skeletal;
		MikkTInterface.m_getPosition = MikkGetPosition_Skeletal;
		MikkTInterface.m_getTexCoord = MikkGetTexCoord_Skeletal;
		MikkTInterface.m_setTSpaceBasic = MikkSetTSpaceBasic_Skeletal;
		MikkTInterface.m_setTSpace = nullptr;

		//Fill the NTBs information
		if (!InBuildOptions.bComputeNormals || !InBuildOptions.bComputeTangents)
		{
			if (!InBuildOptions.bComputeTangents)
			{
				TangentX.AddZeroed(Wedges.Num());
				TangentY.AddZeroed(Wedges.Num());
			}

			if (!InBuildOptions.bComputeNormals)
			{
				TangentZ.AddZeroed(Wedges.Num());
			}

			for (const SkeletalMeshImportData::FMeshFace& MeshFace : Faces)
			{
				for (int32 CornerIndex = 0; CornerIndex < 3; ++CornerIndex)
				{
					uint32 WedgeIndex = MeshFace.iWedge[CornerIndex];
					if (!InBuildOptions.bComputeTangents)
					{
						TangentX[WedgeIndex] = MeshFace.TangentX[CornerIndex];
						TangentY[WedgeIndex] = MeshFace.TangentY[CornerIndex];
					}
					if (!InBuildOptions.bComputeNormals)
					{
						TangentZ[WedgeIndex] = MeshFace.TangentZ[CornerIndex];
					}
				}
			}
		}
	}

	virtual uint32 GetWedgeIndex(uint32 FaceIndex, uint32 TriIndex) override
	{
		return Faces[FaceIndex].iWedge[TriIndex];
	}

	virtual uint32 GetVertexIndex(uint32 WedgeIndex) override
	{
		return Wedges[WedgeIndex].iVertex;
	}

	virtual uint32 GetVertexIndex(uint32 FaceIndex, uint32 TriIndex) override
	{
		return Wedges[Faces[FaceIndex].iWedge[TriIndex]].iVertex;
	}

	virtual FVector3f GetVertexPosition(uint32 WedgeIndex) override
	{
		return Points[Wedges[WedgeIndex].iVertex];
	}

	virtual FVector3f GetVertexPosition(uint32 FaceIndex, uint32 TriIndex) override
	{
		return Points[Wedges[Faces[FaceIndex].iWedge[TriIndex]].iVertex];
	}

	virtual FVector2f GetVertexUV(uint32 FaceIndex, uint32 TriIndex, uint32 UVIndex) override
	{
		return Wedges[Faces[FaceIndex].iWedge[TriIndex]].UVs[UVIndex];
	}

	virtual uint32 GetFaceSmoothingGroups(uint32 FaceIndex)
	{
		return Faces[FaceIndex].SmoothingGroups;
	}

	virtual uint32 GetNumFaces() override
	{
		return Faces.Num();
	}

	virtual uint32 GetNumWedges() override
	{
		return Wedges.Num();
	}

	virtual TArray<FVector3f>& GetTangentArray(uint32 Axis) override
	{
		if (Axis == 0)
		{
			return TangentX;
		}
		else if (Axis == 1)
		{
			return TangentY;
		}

		return TangentZ;
	}

	virtual void ValidateTangentArraySize() override
	{
		check(TangentX.Num() == Wedges.Num());
		check(TangentY.Num() == Wedges.Num());
		check(TangentZ.Num() == Wedges.Num());
	}

	virtual SMikkTSpaceInterface* GetMikkTInterface() override
	{
		return &MikkTInterface;
	}

	virtual void* GetMikkTUserData() override
	{
		return (void*)&MikkTUserData;
	}

	TArray<FVector3f> TangentX;
	TArray<FVector3f> TangentY;
	TArray<FVector3f> TangentZ;
	TArray<FSkinnedMeshChunk*> Chunks;

	SMikkTSpaceInterface MikkTInterface;
	MikkTSpace_Skeletal_Mesh MikkTUserData;

	FSkeletalMeshLODModel& LODModel;
	const FReferenceSkeleton& RefSkeleton;
	const TArray<SkeletalMeshImportData::FVertInfluence>& Influences;
	const TArray<SkeletalMeshImportData::FMeshWedge>& Wedges;
	const TArray<SkeletalMeshImportData::FMeshFace>& Faces;
	const TArray<FVector3f>& Points;
	const TArray<int32>& PointToOriginalMap;
};

class FSkeletalMeshUtilityBuilder
{
public:
	FSkeletalMeshUtilityBuilder()
		: Stage(EStage::Uninit)
	{
	}

public:
	void Skeletal_FindOverlappingCorners(
		FOverlappingCorners& OutOverlappingCorners,
		IMeshBuildData* BuildData,
		float ComparisonThreshold
		)
	{
		int32 NumFaces = BuildData->GetNumFaces();
		int32 NumWedges = BuildData->GetNumWedges();
		check(NumFaces * 3 <= NumWedges);

		// Create a list of vertex Z/index pairs
		TArray<FIndexAndZ> VertIndexAndZ;
		VertIndexAndZ.Empty(NumWedges);
		for (int32 FaceIndex = 0; FaceIndex < NumFaces; FaceIndex++)
		{
			for (int32 TriIndex = 0; TriIndex < 3; ++TriIndex)
			{
				uint32 Index = BuildData->GetWedgeIndex(FaceIndex, TriIndex);
				new(VertIndexAndZ)FIndexAndZ(Index, BuildData->GetVertexPosition(Index));
			}
		}

		// Sort the vertices by z value
		VertIndexAndZ.Sort(FCompareIndexAndZ());

		OutOverlappingCorners.Init(NumWedges);

		// Search for duplicates, quickly!
		for (int32 i = 0; i < VertIndexAndZ.Num(); i++)
		{
			// only need to search forward, since we add pairs both ways
			for (int32 j = i + 1; j < VertIndexAndZ.Num(); j++)
			{
				if (FMath::Abs(VertIndexAndZ[j].Z - VertIndexAndZ[i].Z) > ComparisonThreshold)
					break; // can't be any more dups

				FVector3f PositionA = BuildData->GetVertexPosition(VertIndexAndZ[i].Index);
				FVector3f PositionB = BuildData->GetVertexPosition(VertIndexAndZ[j].Index);

				if (PointsEqual(PositionA, PositionB, ComparisonThreshold))
				{
					OutOverlappingCorners.Add(VertIndexAndZ[i].Index, VertIndexAndZ[j].Index);
				}
			}
		}

		OutOverlappingCorners.FinishAdding();
	}

	void Skeletal_ComputeTriangleTangents(
		TArray<FVector3f>& TriangleTangentX,
		TArray<FVector3f>& TriangleTangentY,
		TArray<FVector3f>& TriangleTangentZ,
		IMeshBuildData* BuildData,
		float ComparisonThreshold
		)
	{
		int32 NumTriangles = BuildData->GetNumFaces();
		TriangleTangentX.Empty(NumTriangles);
		TriangleTangentY.Empty(NumTriangles);
		TriangleTangentZ.Empty(NumTriangles);

		//Currently GetSafeNormal do not support 0.0f threshold properly
		float RealComparisonThreshold = FMath::Max(ComparisonThreshold, FLT_MIN);
		TArray<FVector3f> TriangleTangents;
		for (int32 TriangleIndex = 0; TriangleIndex < NumTriangles; TriangleIndex++)
		{
			const int32 UVIndex = 0;
			FVector3f Positions[3];
			FVector2f UVs[3];
			for (int32 Index = 0; Index < 3; ++Index)
			{
				Positions[Index] = BuildData->GetVertexPosition(TriangleIndex, Index);
				UVs[Index] = FVector2f(BuildData->GetVertexUV(TriangleIndex, Index, UVIndex));	// LWC_TODO: Precision loss
			}
			
			CalculateTriangleTangentInternal(Positions[0], UVs[0], Positions[1], UVs[1], Positions[2], UVs[2], TriangleTangents, RealComparisonThreshold);
			check(TriangleTangents.Num() == 3);
			TriangleTangentX.Add(TriangleTangents[0]);
			TriangleTangentY.Add(TriangleTangents[1]);
			TriangleTangentZ.Add(TriangleTangents[2]);
		}
	}

	//This function add every triangles connected to the triangle queue.
	//A connected triangle pair must share at least 1 vertex between the two triangles.
	//If bConnectByEdge is true, the connected triangle must share at least one edge (two vertex index)
	void AddAdjacentFace(IMeshBuildData* BuildData, TBitArray<>& FaceAdded, TMap<int32, TArray<int32>>& VertexIndexToAdjacentFaces, int32 FaceIndex, TArray<int32>& TriangleQueue, const bool bConnectByEdge)
	{
		int32 NumFaces = (int32)BuildData->GetNumFaces();
		check(FaceAdded.Num() == NumFaces);

		TMap<int32, int32> AdjacentFaceCommonVertices;
		for (int32 Corner = 0; Corner < 3; Corner++)
		{
			int32 VertexIndex = BuildData->GetVertexIndex(FaceIndex, Corner);
			TArray<int32>& AdjacentFaces = VertexIndexToAdjacentFaces.FindChecked(VertexIndex);
			for (int32 AdjacentFaceArrayIndex = 0; AdjacentFaceArrayIndex < AdjacentFaces.Num(); ++AdjacentFaceArrayIndex)
			{
				int32 AdjacentFaceIndex = AdjacentFaces[AdjacentFaceArrayIndex];
				if (!FaceAdded[AdjacentFaceIndex] && AdjacentFaceIndex != FaceIndex)
				{
					bool bAddConnected = !bConnectByEdge;
					if (bConnectByEdge)
					{
						int32& AdjacentFaceCommonVerticeCount = AdjacentFaceCommonVertices.FindOrAdd(AdjacentFaceIndex);
						AdjacentFaceCommonVerticeCount++;
						//Is the connected triangles share 2 vertex index (one edge) not only one vertex
						bAddConnected = AdjacentFaceCommonVerticeCount > 1;
					}

					if (bAddConnected)
					{
						TriangleQueue.Add(AdjacentFaceIndex);
						//Add the face only once by marking the face has computed
						FaceAdded[AdjacentFaceIndex] = true;
					}
				}
			}
		}
	}

	//Fill FaceIndexToPatchIndex so every triangle know is unique island patch index.
	//We need to respect the island when we use the smooth group to compute the normals.
	//Each island patch have its own smoothgroup data, there is no triangle connectivity possible between island patch.
	//@Param bConnectByEdge: If true we need at least 2 vertex index (one edge) to connect 2 triangle. If false we just need one vertex index (bowtie)
	void Skeletal_FillPolygonPatch(IMeshBuildData* BuildData, TArray<int32>& FaceIndexToPatchIndex, const bool bConnectByEdge)
	{
		int32 NumTriangles = BuildData->GetNumFaces();
		check(FaceIndexToPatchIndex.Num() == NumTriangles);
		
		int32 PatchIndex = 0;

		TMap<int32, TArray<int32>> VertexIndexToAdjacentFaces;
		VertexIndexToAdjacentFaces.Reserve(BuildData->GetNumFaces()*2);
		for (int32 FaceIndex = 0; FaceIndex < NumTriangles; ++FaceIndex)
		{
			int32 WedgeOffset = FaceIndex * 3;
			for (int32 Corner = 0; Corner < 3; Corner++)
			{
				int32 VertexIndex = BuildData->GetVertexIndex(FaceIndex, Corner);
				TArray<int32>& AdjacentFaces = VertexIndexToAdjacentFaces.FindOrAdd(VertexIndex);
				AdjacentFaces.AddUnique(FaceIndex);
			}
		}

		//Mark added face so we do not add them more then once
		TBitArray<> FaceAdded;
		FaceAdded.Init(false, NumTriangles);

		TArray<int32> TriangleQueue;
		TriangleQueue.Reserve(100);
		for (int32 FaceIndex = 0; FaceIndex < NumTriangles; ++FaceIndex)
		{
			if (FaceAdded[FaceIndex])
			{
				continue;
			}
			TriangleQueue.Reset();
			TriangleQueue.Add(FaceIndex); //Use a queue to avoid recursive function
			FaceAdded[FaceIndex] = true;
			while (TriangleQueue.Num() > 0)
			{
				int32 CurrentTriangleIndex = TriangleQueue.Pop(false);
				FaceIndexToPatchIndex[CurrentTriangleIndex] = PatchIndex;
				AddAdjacentFace(BuildData, FaceAdded, VertexIndexToAdjacentFaces, CurrentTriangleIndex, TriangleQueue, bConnectByEdge);
			}
			PatchIndex++;
		}
	}

	bool IsTriangleMirror(IMeshBuildData* BuildData, const TArray<FVector3f>& TriangleTangentZ, const uint32 FaceIdxA, const uint32 FaceIdxB)
	{
		if (FaceIdxA == FaceIdxB)
		{
			return false;
		}
		for (int32 CornerA = 0; CornerA < 3; ++CornerA)
		{
			const FVector3f& CornerAPosition = BuildData->GetVertexPosition((FaceIdxA * 3) + CornerA);
			bool bFoundMatch = false;
			for (int32 CornerB = 0; CornerB < 3; ++CornerB)
			{
				const FVector3f& CornerBPosition = BuildData->GetVertexPosition((FaceIdxB * 3) + CornerB);
				if (PointsEqual(CornerAPosition, CornerBPosition, BuildData->BuildOptions.OverlappingThresholds))
				{
					bFoundMatch = true;
					break;
				}
			}

			if (!bFoundMatch)
			{
				return false;
			}
		}
		//Check if the triangles normals are opposite and parallel. Dot product equal -1.0f
		if (FMath::IsNearlyEqual(FVector3f::DotProduct(TriangleTangentZ[FaceIdxA], TriangleTangentZ[FaceIdxB]), -1.0f, KINDA_SMALL_NUMBER))
		{
			return true;
		}
		return false;
	}

	void Skeletal_ComputeTangents(
		const FString& SkeletalMeshName,
		IMeshBuildData* BuildData,
		const FOverlappingCorners& OverlappingCorners
		)
	{
		bool bBlendOverlappingNormals = true;
		bool bIgnoreDegenerateTriangles = BuildData->BuildOptions.bRemoveDegenerateTriangles;
		bool bComputeWeightedNormals = BuildData->BuildOptions.bComputeWeightedNormals;
		bool bUseMikktSpace = BuildData->BuildOptions.bUseMikkTSpace && (BuildData->BuildOptions.bComputeNormals || BuildData->BuildOptions.bComputeTangents);
		
		int32 NumFaces = BuildData->GetNumFaces();
		int32 NumWedges = BuildData->GetNumWedges();
		check(NumFaces * 3 <= NumWedges);
		
		// Compute per-triangle tangents.
		TArray<FVector3f> TriangleTangentX;
		TArray<FVector3f> TriangleTangentY;
		TArray<FVector3f> TriangleTangentZ;

		Skeletal_ComputeTriangleTangents(
			TriangleTangentX,
			TriangleTangentY,
			TriangleTangentZ,
			BuildData,
			bIgnoreDegenerateTriangles ? SMALL_NUMBER : FLT_MIN
			);

		TArray<int32> FaceIndexToPatchIndex;
		FaceIndexToPatchIndex.AddZeroed(NumFaces);
		//Since we use triangle normals to compute the vertex normal, we need a full edge connected (2 vertex component per triangle)
		const bool bConnectByEdge = true;
		Skeletal_FillPolygonPatch(BuildData, FaceIndexToPatchIndex, bConnectByEdge);

		TArray<FVector3f>& WedgeTangentX = BuildData->GetTangentArray(0);
		TArray<FVector3f>& WedgeTangentY = BuildData->GetTangentArray(1);
		TArray<FVector3f>& WedgeTangentZ = BuildData->GetTangentArray(2);

		// Declare these out here to avoid reallocations.
		TArray<FFanFace> RelevantFacesForCorner[3];
		TArray<int32> AdjacentFaces;

		// Allocate storage for tangents and normal if none were provided.
		if (WedgeTangentX.Num() != NumWedges)
		{
			WedgeTangentX.Empty(NumWedges);
			WedgeTangentX.AddZeroed(NumWedges);
		}
		if (WedgeTangentY.Num() != NumWedges)
		{
			WedgeTangentY.Empty(NumWedges);
			WedgeTangentY.AddZeroed(NumWedges);
		}
		if (WedgeTangentZ.Num() != NumWedges)
		{
			WedgeTangentZ.Empty(NumWedges);
			WedgeTangentZ.AddZeroed(NumWedges);
		}

		bool bIsZeroLengthNormalErrorMessageDisplayed = false;
		// we need to calculate normals for MikkTSpace
		for (int32 FaceIndex = 0; FaceIndex < NumFaces; FaceIndex++)
		{
			int32 PatchIndex = FaceIndexToPatchIndex[FaceIndex];
			int32 WedgeOffset = FaceIndex * 3;
			FVector3f CornerPositions[3];
			FVector3f CornerTangentX[3];
			FVector3f CornerTangentY[3];
			FVector3f CornerNormal[3];

			for (int32 CornerIndex = 0; CornerIndex < 3; CornerIndex++)
			{
				CornerTangentX[CornerIndex] = FVector3f::ZeroVector;
				CornerTangentY[CornerIndex] = FVector3f::ZeroVector;
				CornerNormal[CornerIndex] = FVector3f::ZeroVector;
				CornerPositions[CornerIndex] = BuildData->GetVertexPosition(FaceIndex, CornerIndex);
				RelevantFacesForCorner[CornerIndex].Reset();
			}

			// Don't process degenerate triangles.
			if (PointsEqual(CornerPositions[0], CornerPositions[1], BuildData->BuildOptions.OverlappingThresholds) ||
				PointsEqual(CornerPositions[0], CornerPositions[2], BuildData->BuildOptions.OverlappingThresholds) ||
				PointsEqual(CornerPositions[1], CornerPositions[2], BuildData->BuildOptions.OverlappingThresholds))
			{
				continue;
			}

			// No need to process triangles if tangents already exist.
			bool bCornerHasNormal[3] = { 0 };
			bool bCornerHasTangents[3] = { 0 };
			bool bSkipNTB = true;
			for (int32 CornerIndex = 0; CornerIndex < 3; CornerIndex++)
			{
				bCornerHasNormal[CornerIndex] = !WedgeTangentZ[WedgeOffset + CornerIndex].IsNearlyZero();
				bCornerHasTangents[CornerIndex] = !WedgeTangentX[WedgeOffset + CornerIndex].IsNearlyZero() && !WedgeTangentY[WedgeOffset + CornerIndex].IsNearlyZero();

				//If we want to compute mikkt we dont check tangents to skip this corner
				if (!bCornerHasNormal[CornerIndex] || (!bUseMikktSpace && !bCornerHasTangents[CornerIndex]))
				{
					bSkipNTB = false;
				}
			}
			if (bSkipNTB)
			{
				continue;
			}

			// Calculate smooth vertex normals.
			float Determinant = FVector3f::Triple(
				TriangleTangentX[FaceIndex],
				TriangleTangentY[FaceIndex],
				TriangleTangentZ[FaceIndex]
			);

			// Start building a list of faces adjacent to this face.
			AdjacentFaces.Reset();
			for (int32 CornerIndex = 0; CornerIndex < 3; CornerIndex++)
			{
				int32 ThisCornerIndex = WedgeOffset + CornerIndex;
				const TArray<int32>& DupVerts = OverlappingCorners.FindIfOverlapping(ThisCornerIndex);
				if (DupVerts.Num() == 0)
				{
					AdjacentFaces.AddUnique(ThisCornerIndex / 3); // I am a "dup" of myself
				}
				for (int32 k = 0; k < DupVerts.Num(); k++)
				{
					int32 PotentialTriangleIndex = DupVerts[k] / 3;
					//Do not add a triangle that was remove
					if (TriangleTangentZ.IsValidIndex(PotentialTriangleIndex))
					{
						bool bDegeneratedTriangles = TriangleTangentZ[FaceIndex].IsNearlyZero() || TriangleTangentZ[PotentialTriangleIndex].IsNearlyZero();
						//Do not add mirror triangle to the adjacentFaces. Also make sure adjacent triangle is in the same connected triangle patch. Accept connected degenerate triangle
						if ((bDegeneratedTriangles || !IsTriangleMirror(BuildData, TriangleTangentZ, FaceIndex, PotentialTriangleIndex)) && PatchIndex == FaceIndexToPatchIndex[PotentialTriangleIndex])
						{
							AdjacentFaces.AddUnique(PotentialTriangleIndex);
						}
					}
				}
			}

			// We need to sort these here because the criteria for point equality is
			// exact, so we must ensure the exact same order for all dups.
			AdjacentFaces.Sort();

			// Process adjacent faces
			for (int32 AdjacentFaceIndex = 0; AdjacentFaceIndex < AdjacentFaces.Num(); AdjacentFaceIndex++)
			{
				int32 OtherFaceIndex = AdjacentFaces[AdjacentFaceIndex];
				for (int32 OurCornerIndex = 0; OurCornerIndex < 3; OurCornerIndex++)
				{
					if (bCornerHasNormal[OurCornerIndex] && (bUseMikktSpace || bCornerHasTangents[OurCornerIndex]))
						continue;

					FFanFace NewFanFace;
					int32 CommonIndexCount = 0;

					// Check for vertices in common.
					if (FaceIndex == OtherFaceIndex)
					{
						CommonIndexCount = 3;
						NewFanFace.LinkedVertexIndex = OurCornerIndex;
					}
					else
					{
						// Check matching vertices against main vertex .
						for (int32 OtherCornerIndex = 0; OtherCornerIndex < 3; OtherCornerIndex++)
						{
							if (PointsEqual(
								CornerPositions[OurCornerIndex],
								BuildData->GetVertexPosition(OtherFaceIndex, OtherCornerIndex),
								BuildData->BuildOptions.OverlappingThresholds
								))
							{
								CommonIndexCount++;
								NewFanFace.LinkedVertexIndex = OtherCornerIndex;
							}
						}
					}

					// Add if connected by at least one point. Smoothing matches are considered later.
					if (CommonIndexCount > 0)
					{
						NewFanFace.FaceIndex = OtherFaceIndex;
						NewFanFace.bFilled = (OtherFaceIndex == FaceIndex); // Starter face for smoothing floodfill.
						NewFanFace.bBlendTangents = NewFanFace.bFilled;
						NewFanFace.bBlendNormals = NewFanFace.bFilled;
						RelevantFacesForCorner[OurCornerIndex].Add(NewFanFace);
					}
				}
			}

			// Find true relevance of faces for a vertex normal by traversing
			// smoothing-group-compatible connected triangle fans around common vertices.
			for (int32 CornerIndex = 0; CornerIndex < 3; CornerIndex++)
			{
				if (bCornerHasNormal[CornerIndex] && (bUseMikktSpace || bCornerHasTangents[CornerIndex]))
					continue;

				int32 NewConnections;
				do
				{
					NewConnections = 0;
					for (int32 OtherFaceIdx = 0; OtherFaceIdx < RelevantFacesForCorner[CornerIndex].Num(); OtherFaceIdx++)
					{
						FFanFace& OtherFace = RelevantFacesForCorner[CornerIndex][OtherFaceIdx];
						// The vertex' own face is initially the only face with bFilled == true.
						if (OtherFace.bFilled)
						{
							for (int32 NextFaceIndex = 0; NextFaceIndex < RelevantFacesForCorner[CornerIndex].Num(); NextFaceIndex++)
							{
								FFanFace& NextFace = RelevantFacesForCorner[CornerIndex][NextFaceIndex];
								if (!NextFace.bFilled) // && !NextFace.bBlendTangents)
								{
									if ((NextFaceIndex != OtherFaceIdx)
											&& (BuildData->GetFaceSmoothingGroups(NextFace.FaceIndex) & BuildData->GetFaceSmoothingGroups(OtherFace.FaceIndex)))
									{
										int32 CommonVertices = 0;
										int32 CommonTangentVertices = 0;
										int32 CommonNormalVertices = 0;
										for (int32 OtherCornerIndex = 0; OtherCornerIndex < 3; OtherCornerIndex++)
										{
											for (int32 NextCornerIndex = 0; NextCornerIndex < 3; NextCornerIndex++)
											{
												int32 NextVertexIndex = BuildData->GetVertexIndex(NextFace.FaceIndex, NextCornerIndex);
												int32 OtherVertexIndex = BuildData->GetVertexIndex(OtherFace.FaceIndex, OtherCornerIndex);
												if (PointsEqual(
													BuildData->GetVertexPosition(NextFace.FaceIndex, NextCornerIndex),
													BuildData->GetVertexPosition(OtherFace.FaceIndex, OtherCornerIndex),
													BuildData->BuildOptions.OverlappingThresholds))
												{
													CommonVertices++;
													if (!bUseMikktSpace && UVsEqual(
														BuildData->GetVertexUV(NextFace.FaceIndex, NextCornerIndex, 0),
														BuildData->GetVertexUV(OtherFace.FaceIndex, OtherCornerIndex, 0),
														BuildData->BuildOptions.OverlappingThresholds))
													{
														CommonTangentVertices++;
													}
													if (bBlendOverlappingNormals
														|| NextVertexIndex == OtherVertexIndex)
													{
														CommonNormalVertices++;
													}
												}
											}
										}
										// Flood fill faces with more than one common vertices which must be touching edges.
										if (CommonVertices > 1)
										{
											NextFace.bFilled = true;
											NextFace.bBlendNormals = (CommonNormalVertices > 1);
											NewConnections++;
											// Only blend tangents if there is no UV seam along the edge with this face.
											if (!bUseMikktSpace && OtherFace.bBlendTangents && CommonTangentVertices > 1)
											{
												float OtherDeterminant = FVector3f::Triple(
													TriangleTangentX[NextFace.FaceIndex],
													TriangleTangentY[NextFace.FaceIndex],
													TriangleTangentZ[NextFace.FaceIndex]
												);
												if ((Determinant * OtherDeterminant) > 0.0f)
												{
													NextFace.bBlendTangents = true;
												}
											}
										}
									}
								}
							}
						}
					}
				} 
				while (NewConnections > 0);
			}

			// Vertex normal construction.
			for (int32 CornerIndex = 0; CornerIndex < 3; CornerIndex++)
			{
				bool bUseProvidedNormal = bCornerHasNormal[CornerIndex];
				bool bUseProvidedTangents = !bUseMikktSpace && bCornerHasTangents[CornerIndex];
				if (bUseProvidedNormal)
				{
					CornerNormal[CornerIndex] = WedgeTangentZ[WedgeOffset + CornerIndex];
				}
				if (bUseProvidedTangents)
				{
					CornerTangentX[CornerIndex] = WedgeTangentX[WedgeOffset + CornerIndex];
					CornerTangentY[CornerIndex] = WedgeTangentY[WedgeOffset + CornerIndex];
				}

				if (!bUseProvidedNormal || !bUseProvidedTangents)
				{
					for (int32 RelevantFaceIdx = 0; RelevantFaceIdx < RelevantFacesForCorner[CornerIndex].Num(); RelevantFaceIdx++)
					{
						FFanFace const& RelevantFace = RelevantFacesForCorner[CornerIndex][RelevantFaceIdx];
						if (RelevantFace.bFilled)
						{
							int32 OtherFaceIndex = RelevantFace.FaceIndex;
							float CornerWeight = 1.0f;
							if (bComputeWeightedNormals)
							{
								FVector3f OtherFacePoint[3] = { BuildData->GetVertexPosition(OtherFaceIndex, 0), BuildData->GetVertexPosition(OtherFaceIndex, 1), BuildData->GetVertexPosition(OtherFaceIndex, 2) };
								float OtherFaceArea = TriangleUtilities::ComputeTriangleArea(OtherFacePoint[0], OtherFacePoint[1], OtherFacePoint[2]);
								int32 OtherFaceCornerIndex = RelevantFace.LinkedVertexIndex;
								float OtherFaceAngle = TriangleUtilities::ComputeTriangleCornerAngle(OtherFacePoint[OtherFaceCornerIndex], OtherFacePoint[(OtherFaceCornerIndex + 1) % 3], OtherFacePoint[(OtherFaceCornerIndex + 2) % 3]);
								//Get the CornerWeight
								CornerWeight = OtherFaceArea * OtherFaceAngle;
							}
							if (!bUseProvidedTangents && RelevantFace.bBlendTangents)
							{
								CornerTangentX[CornerIndex] += CornerWeight * TriangleTangentX[OtherFaceIndex];
								CornerTangentY[CornerIndex] += CornerWeight * TriangleTangentY[OtherFaceIndex];
							}
							if (!bUseProvidedNormal && RelevantFace.bBlendNormals)
							{
								CornerNormal[CornerIndex] += CornerWeight * TriangleTangentZ[OtherFaceIndex];
							}
						}
					}
					if (!WedgeTangentX[WedgeOffset + CornerIndex].IsNearlyZero())
					{
						CornerTangentX[CornerIndex] = WedgeTangentX[WedgeOffset + CornerIndex];
					}
					if (!WedgeTangentY[WedgeOffset + CornerIndex].IsNearlyZero())
					{
						CornerTangentY[CornerIndex] = WedgeTangentY[WedgeOffset + CornerIndex];
					}
					if (!WedgeTangentZ[WedgeOffset + CornerIndex].IsNearlyZero())
					{
						CornerNormal[CornerIndex] = WedgeTangentZ[WedgeOffset + CornerIndex];
					}
				}
			}

			// Normalization.
			for (int32 CornerIndex = 0; CornerIndex < 3; CornerIndex++)
			{
				CornerNormal[CornerIndex].Normalize();
				if (!bUseMikktSpace)
				{
					CornerTangentX[CornerIndex].Normalize();
					CornerTangentY[CornerIndex].Normalize();

					// Gram-Schmidt orthogonalization
					CornerTangentY[CornerIndex] -= CornerTangentX[CornerIndex] * (CornerTangentX[CornerIndex] | CornerTangentY[CornerIndex]);
					CornerTangentY[CornerIndex].Normalize();

					CornerTangentX[CornerIndex] -= CornerNormal[CornerIndex] * (CornerNormal[CornerIndex] | CornerTangentX[CornerIndex]);
					CornerTangentX[CornerIndex].Normalize();
					CornerTangentY[CornerIndex] -= CornerNormal[CornerIndex] * (CornerNormal[CornerIndex] | CornerTangentY[CornerIndex]);
					CornerTangentY[CornerIndex].Normalize();
				}
			}

			auto VerifyTangentSpace = [&bIsZeroLengthNormalErrorMessageDisplayed, &BuildData, &SkeletalMeshName](FVector3f& NormalizedVector)
			{
				if (NormalizedVector.IsNearlyZero() || NormalizedVector.ContainsNaN())
				{
					NormalizedVector = FVector3f::ZeroVector;
					//We also notify the log that we compute a zero length normals, so the user is aware of it
					if (!bIsZeroLengthNormalErrorMessageDisplayed)
					{
						bIsZeroLengthNormalErrorMessageDisplayed = true;

						// add warning message if available, do a log if not
						FFormatNamedArguments Args;
						Args.Add(TEXT("SkeletalMeshName"), FText::FromString(SkeletalMeshName));
						FText TextMessage = FText::Format(LOCTEXT("Skeletal_ComputeTangents_MikkTSpace_Warning_ZeroLengthNormal", "{SkeletalMeshName} ComputeTangents MikkTSpace function: Compute a zero length normal vector."), Args);
						if (BuildData->OutWarningMessages)
						{
							BuildData->OutWarningMessages->Add(TextMessage);
							if (BuildData->OutWarningNames)
							{
								BuildData->OutWarningNames->Add(FFbxErrors::Generic_Mesh_TangentsComputeError);
							}
						}
						else
						{
							UE_LOG(LogSkeletalMesh, Display, TEXT("%s"), *(TextMessage.ToString()));
						}
					}
				}
			};

			// Copy back to the mesh.
			for (int32 CornerIndex = 0; CornerIndex < 3; CornerIndex++)
			{
				VerifyTangentSpace(CornerNormal[CornerIndex]);
				WedgeTangentZ[WedgeOffset + CornerIndex] = CornerNormal[CornerIndex];

				if (!bUseMikktSpace)
				{
					VerifyTangentSpace(CornerTangentX[CornerIndex]);
					WedgeTangentX[WedgeOffset + CornerIndex] = CornerTangentX[CornerIndex];

					VerifyTangentSpace(CornerTangentY[CornerIndex]);
					WedgeTangentY[WedgeOffset + CornerIndex] = CornerTangentY[CornerIndex];
				}
			}
		}

		if (bUseMikktSpace)
		{
			// we can use mikktspace to calculate the tangents		
			SMikkTSpaceContext MikkTContext;
			MikkTContext.m_pInterface = BuildData->GetMikkTInterface();
			MikkTContext.m_pUserData = BuildData->GetMikkTUserData();
			//MikkTContext.m_bIgnoreDegenerates = bIgnoreDegenerateTriangles;

			genTangSpaceDefault(&MikkTContext);
		}

		check(WedgeTangentX.Num() == NumWedges);
		check(WedgeTangentY.Num() == NumWedges);
		check(WedgeTangentZ.Num() == NumWedges);
	}

	bool PrepareSourceMesh(const FString& SkeletalMeshName, IMeshBuildData* BuildData)
	{
		check(Stage == EStage::Uninit);

		BeginSlowTask();

		FOverlappingCorners& OverlappingCorners = *new FOverlappingCorners;
		LODOverlappingCorners.Add(&OverlappingCorners);

		float ComparisonThreshold = THRESH_POINTS_ARE_SAME;//GetComparisonThreshold(LODBuildSettings[LODIndex]);
		int32 NumWedges = BuildData->GetNumWedges();

		// Find overlapping corners to accelerate adjacency.
		Skeletal_FindOverlappingCorners(OverlappingCorners, BuildData, ComparisonThreshold);

		// Figure out if we should recompute normals and tangents.
		bool bRecomputeNormals = BuildData->BuildOptions.bComputeNormals;
		bool bRecomputeTangents = BuildData->BuildOptions.bComputeTangents;

		// Dump normals and tangents if we are recomputing them.
		if (bRecomputeTangents)
		{
			TArray<FVector3f>& TangentX = BuildData->GetTangentArray(0);
			TArray<FVector3f>& TangentY = BuildData->GetTangentArray(1);

			TangentX.Empty(NumWedges);
			TangentX.AddZeroed(NumWedges);
			TangentY.Empty(NumWedges);
			TangentY.AddZeroed(NumWedges);
		}
		if (bRecomputeNormals)
		{
			TArray<FVector3f>& TangentZ = BuildData->GetTangentArray(2);
			TangentZ.Empty(NumWedges);
			TangentZ.AddZeroed(NumWedges);
		}

		// Compute any missing tangents. MikkTSpace should be use only when the user want to recompute the normals or tangents otherwise should always fallback on builtin tangent
		Skeletal_ComputeTangents(SkeletalMeshName, BuildData, OverlappingCorners);

		// At this point the mesh will have valid tangents.
		BuildData->ValidateTangentArraySize();
		check(LODOverlappingCorners.Num() == 1);

		EndSlowTask();

		Stage = EStage::Prepared;
		return true;
	}

	bool GenerateSkeletalRenderMesh(IMeshBuildData* InBuildData)
	{
		check(Stage == EStage::Prepared);

		SkeletalMeshBuildData& BuildData = *(SkeletalMeshBuildData*)InBuildData;

		BeginSlowTask();

		// Find wedge influences.
		TArray<int32>	WedgeInfluenceIndices;
		TMap<uint32, uint32> VertexIndexToInfluenceIndexMap;

		for (uint32 LookIdx = 0; LookIdx < (uint32)BuildData.Influences.Num(); LookIdx++)
		{
			// Order matters do not allow the map to overwrite an existing value.
			if (!VertexIndexToInfluenceIndexMap.Find(BuildData.Influences[LookIdx].VertIndex))
			{
				VertexIndexToInfluenceIndexMap.Add(BuildData.Influences[LookIdx].VertIndex, LookIdx);
			}
		}

		for (int32 WedgeIndex = 0; WedgeIndex < BuildData.Wedges.Num(); WedgeIndex++)
		{
			uint32* InfluenceIndex = VertexIndexToInfluenceIndexMap.Find(BuildData.Wedges[WedgeIndex].iVertex);

			if (InfluenceIndex)
			{
				WedgeInfluenceIndices.Add(*InfluenceIndex);
			}
			else
			{
				// we have missing influence vert,  we weight to root
				WedgeInfluenceIndices.Add(0);

				// add warning message
				if (BuildData.OutWarningMessages)
				{
					BuildData.OutWarningMessages->Add(FText::Format(FText::FromString("Missing influence on vert {0}. Weighting it to root."), FText::FromString(FString::FromInt(BuildData.Wedges[WedgeIndex].iVertex))));
					if (BuildData.OutWarningNames)
					{
						BuildData.OutWarningNames->Add(FFbxErrors::SkeletalMesh_VertMissingInfluences);
					}
				}
			}
		}

		check(BuildData.Wedges.Num() == WedgeInfluenceIndices.Num());

		TArray<FSkeletalMeshVertIndexAndZ> VertIndexAndZ;
		TArray<FSoftSkinBuildVertex> RawVertices;

		VertIndexAndZ.Empty(BuildData.Faces.Num() * 3);
		RawVertices.Reserve(BuildData.Faces.Num() * 3);

		bool bIsFirstBoneInfluenceTruncation = true;
		for (int32 FaceIndex = 0; FaceIndex < BuildData.Faces.Num(); FaceIndex++)
		{
			// Only update the status progress bar if we are in the game thread and every thousand faces. 
			// Updating status is extremely slow
			if (FaceIndex % 5000 == 0)
			{
				UpdateSlowTask(FaceIndex, BuildData.Faces.Num());
			}

			const SkeletalMeshImportData::FMeshFace& Face = BuildData.Faces[FaceIndex];

			for (int32 VertexIndex = 0; VertexIndex < 3; VertexIndex++)
			{
				FSoftSkinBuildVertex Vertex;
				const uint32 WedgeIndex = BuildData.GetWedgeIndex(FaceIndex, VertexIndex);
				const SkeletalMeshImportData::FMeshWedge& Wedge = BuildData.Wedges[WedgeIndex];

				Vertex.Position = BuildData.GetVertexPosition(FaceIndex, VertexIndex);

				FVector3f TangentX, TangentY, TangentZ;
				TangentX = BuildData.TangentX[WedgeIndex].GetSafeNormal();
				TangentY = BuildData.TangentY[WedgeIndex].GetSafeNormal();
				TangentZ = BuildData.TangentZ[WedgeIndex].GetSafeNormal();

				// Normalize overridden tangents.  Its possible for them to import un-normalized.
				TangentX.Normalize();
				TangentY.Normalize();
				TangentZ.Normalize();

				Vertex.TangentX = TangentX;
				Vertex.TangentY = TangentY;
				Vertex.TangentZ = TangentZ;

				FMemory::Memcpy(Vertex.UVs, Wedge.UVs, sizeof(FVector2f)*MAX_TEXCOORDS);
				Vertex.Color = Wedge.Color;

				{
					// Count the influences.
					int32 InfIdx = WedgeInfluenceIndices[Face.iWedge[VertexIndex]];
					int32 LookIdx = InfIdx;

					uint32 InfluenceCount = 0;
					while (BuildData.Influences.IsValidIndex(LookIdx) && (BuildData.Influences[LookIdx].VertIndex == Wedge.iVertex))
					{
						InfluenceCount++;
						LookIdx++;
					}

					InfluenceCount = FMath::Min<uint32>(InfluenceCount, MAX_TOTAL_INFLUENCES);

					// Apply bone influence limit from asset
					{
						const int32 InfluenceLimit = FGPUBaseSkinVertexFactory::GetBoneInfluenceLimitForAsset(
							BuildData.BuildOptions.BoneInfluenceLimit, BuildData.BuildOptions.TargetPlatform);

						InfluenceCount = FMath::Min<uint32>(InfluenceCount, InfluenceLimit);
					}

					if (InfluenceCount > EXTRA_BONE_INFLUENCES && !FGPUBaseSkinVertexFactory::UseUnlimitedBoneInfluences(InfluenceCount, BuildData.BuildOptions.TargetPlatform))
					{
						// Add a single warning message, there could be too many
						if (bIsFirstBoneInfluenceTruncation)
						{
							if (BuildData.OutWarningMessages)
							{
								BuildData.OutWarningMessages->Add(FText::FromString(FString::Printf(TEXT("Skeletal mesh of %d bone influences requires unlimited bone influence mode on. Influence truncated to %d."), InfluenceCount, EXTRA_BONE_INFLUENCES)));
								if (BuildData.OutWarningNames)
								{
									BuildData.OutWarningNames->Add(FFbxErrors::SkeletalMesh_TooManyInfluences);
								}
							}

							bIsFirstBoneInfluenceTruncation = false;
						}

						InfluenceCount = EXTRA_BONE_INFLUENCES;
					}

					using namespace UE::AnimationCore;

					// Setup the vertex influences.
					FBoneIndexType InfluenceBones[MAX_TOTAL_INFLUENCES];
					float InfluenceWeights[MAX_TOTAL_INFLUENCES];

					int32 ActualInfluenceCount = 0; 
					for (uint32 Index = 0; Index < InfluenceCount; Index++)
					{
						const FBoneIndexType BoneIndex = BuildData.Influences[InfIdx + Index].BoneIndex;
						if (BoneIndex >= BuildData.RefSkeleton.GetRawBoneNum())
							continue;
					
						InfluenceBones[ActualInfluenceCount] = BoneIndex;
						InfluenceWeights[ActualInfluenceCount] = (BuildData.Influences[InfIdx + Index].Weight);
						ActualInfluenceCount++;
					}

					const FBoneWeights BoneWeights = FBoneWeights::Create(InfluenceBones, InfluenceWeights, ActualInfluenceCount);
				
					FMemory::Memzero(Vertex.InfluenceBones);
					FMemory::Memzero(Vertex.InfluenceWeights);
				
					if (BoneWeights.Num() == 0)
					{
						Vertex.InfluenceWeights[0] = std::numeric_limits<uint16>::max();
					}
					else
					{
						int32 Index = 0;
						for (FBoneWeight BoneWeight: BoneWeights)
						{
							Vertex.InfluenceBones[Index] = BoneWeight.GetBoneIndex();
							Vertex.InfluenceWeights[Index] = BoneWeight.GetRawWeight();
							Index++;
						}
					}
				}

				// Add the vertex as well as its original index in the points array
				Vertex.PointWedgeIdx = Wedge.iVertex;

				int32 RawIndex = RawVertices.Add(Vertex);

				// Add an efficient way to find dupes of this vertex later for fast combining of vertices
				FSkeletalMeshVertIndexAndZ IAndZ;
				IAndZ.Index = RawIndex;
				IAndZ.Z = Vertex.Position.Z;

				VertIndexAndZ.Add(IAndZ);
			}
		}

		// Generate chunks and their vertices and indices
		SkeletalMeshTools::BuildSkeletalMeshChunks(BuildData.Faces, RawVertices, VertIndexAndZ, BuildData.BuildOptions.OverlappingThresholds, BuildData.Chunks, BuildData.bTooManyVerts);

		//Get alternate skinning weights map to retrieve easily the data
		TMap<uint32, TArray<FBoneIndexType>> AlternateBoneIDs;
		AlternateBoneIDs.Reserve(BuildData.Points.Num());
		for (auto Kvp : BuildData.LODModel.SkinWeightProfiles)
		{
			FImportedSkinWeightProfileData& ImportedProfileData = Kvp.Value;
			if (ImportedProfileData.SourceModelInfluences.Num() > 0)
			{
				for (int32 InfluenceIndex = 0; InfluenceIndex < ImportedProfileData.SourceModelInfluences.Num(); ++InfluenceIndex)
				{
					const SkeletalMeshImportData::FVertInfluence& VertInfluence = ImportedProfileData.SourceModelInfluences[InfluenceIndex];
					if (VertInfluence.Weight > 0.0f)
					{
						TArray<FBoneIndexType>& BoneMap = AlternateBoneIDs.FindOrAdd(VertInfluence.VertIndex);
						BoneMap.AddUnique(VertInfluence.BoneIndex);
					}
				}
			}
		}

		// Chunk vertices to satisfy the requested limit.
		const uint32 MaxGPUSkinBones = FGPUBaseSkinVertexFactory::GetMaxGPUSkinBones(BuildData.BuildOptions.TargetPlatform);
		check(MaxGPUSkinBones <= FGPUBaseSkinVertexFactory::GHardwareMaxGPUSkinBones);
		SkeletalMeshTools::ChunkSkinnedVertices(BuildData.Chunks, AlternateBoneIDs, MaxGPUSkinBones);

		EndSlowTask();

		Stage = EStage::GenerateRendering;
		return true;
	}

	void BeginSlowTask()
	{
		if (IsInGameThread())
		{
			GWarn->BeginSlowTask(NSLOCTEXT("UnrealEd", "ProcessingSkeletalTriangles", "Processing Mesh Triangles"), true);
		}
	}

	void UpdateSlowTask(int32 Numerator, int32 Denominator)
	{
		if (IsInGameThread())
		{
			GWarn->StatusUpdate(Numerator, Denominator, NSLOCTEXT("UnrealEd", "ProcessingSkeletalTriangles", "Processing Mesh Triangles"));
		}
	}

	void EndSlowTask()
	{
		if (IsInGameThread())
		{
			GWarn->EndSlowTask();
		}
	}

private:
	enum class EStage
	{
		Uninit,
		Prepared,
		GenerateRendering,
	};

	TIndirectArray<FOverlappingCorners> LODOverlappingCorners;
	EStage Stage;
};

bool FMeshUtilities::BuildSkeletalMesh(FSkeletalMeshLODModel& LODModel,	const FString& SkeletalMeshName, const FReferenceSkeleton& RefSkeleton, const TArray<SkeletalMeshImportData::FVertInfluence>& Influences, const TArray<SkeletalMeshImportData::FMeshWedge>& Wedges, const TArray<SkeletalMeshImportData::FMeshFace>& Faces, const TArray<FVector3f>& Points, const TArray<int32>& PointToOriginalMap, const MeshBuildOptions& BuildOptions, TArray<FText> * OutWarningMessages, TArray<FName> * OutWarningNames)
{
#if WITH_EDITORONLY_DATA

	auto UpdateOverlappingVertices = [](FSkeletalMeshLODModel& InLODModel)
	{
		// clear first
		for (int32 SectionIdx = 0; SectionIdx < InLODModel.Sections.Num(); SectionIdx++)
		{
			FSkelMeshSection& CurSection = InLODModel.Sections[SectionIdx];
			CurSection.OverlappingVertices.Reset();
		}

		for (int32 SectionIdx = 0; SectionIdx < InLODModel.Sections.Num(); SectionIdx++)
		{
			FSkelMeshSection& CurSection = InLODModel.Sections[SectionIdx];
			const int32 NumSoftVertices = CurSection.SoftVertices.Num();

			// Create a list of vertex Z/index pairs
			TArray<FIndexAndZ> VertIndexAndZ;
			VertIndexAndZ.Reserve(NumSoftVertices);
			for (int32 VertIndex = 0; VertIndex < NumSoftVertices; ++VertIndex)
			{
				FSoftSkinVertex& SrcVert = CurSection.SoftVertices[VertIndex];
				new(VertIndexAndZ)FIndexAndZ(VertIndex, SrcVert.Position);
			}
			VertIndexAndZ.Sort(FCompareIndexAndZ());

			// Search for duplicates, quickly!
			for (int32 i = 0; i < VertIndexAndZ.Num(); ++i)
			{
				const uint32 SrcVertIndex = VertIndexAndZ[i].Index;
				const float Z = VertIndexAndZ[i].Z;
				FSoftSkinVertex& SrcVert = CurSection.SoftVertices[SrcVertIndex];

				// only need to search forward, since we add pairs both ways
				for (int32 j = i + 1; j < VertIndexAndZ.Num(); ++j)
				{
					if (FMath::Abs(VertIndexAndZ[j].Z - Z) > THRESH_POINTS_ARE_SAME)
						break; // can't be any more dups

					const uint32 IterVertIndex = VertIndexAndZ[j].Index;
					FSoftSkinVertex& IterVert = CurSection.SoftVertices[IterVertIndex];
					if (PointsEqual(SrcVert.Position, IterVert.Position))
					{
						// if so, we add to overlapping vert
						TArray<int32>& SrcValueArray = CurSection.OverlappingVertices.FindOrAdd(SrcVertIndex);
						SrcValueArray.Add(IterVertIndex);

						TArray<int32>& IterValueArray = CurSection.OverlappingVertices.FindOrAdd(IterVertIndex);
						IterValueArray.Add(SrcVertIndex);
					}
				}
			}
		}
	};

	SkeletalMeshBuildData BuildData(
		LODModel,
		RefSkeleton,
		Influences,
		Wedges,
		Faces,
		Points,
		PointToOriginalMap,
		BuildOptions,
		OutWarningMessages,
		OutWarningNames);

	FSkeletalMeshUtilityBuilder Builder;
	if (!Builder.PrepareSourceMesh(SkeletalMeshName, &BuildData))
	{
		return false;
	}

	if (!Builder.GenerateSkeletalRenderMesh(&BuildData))
	{
		return false;
	}

	// Build the skeletal model from chunks.
	Builder.BeginSlowTask();
	BuildSkeletalModelFromChunks(BuildData.LODModel, BuildData.RefSkeleton, BuildData.Chunks, BuildData.PointToOriginalMap);
	UpdateOverlappingVertices(BuildData.LODModel);
	Builder.EndSlowTask();

	// Only show these warnings if in the game thread.  When importing morph targets, this function can run in another thread and these warnings dont prevent the mesh from importing
	if (IsInGameThread())
	{
		bool bHasBadSections = false;
		for (int32 SectionIndex = 0; SectionIndex < BuildData.LODModel.Sections.Num(); SectionIndex++)
		{
			FSkelMeshSection& Section = BuildData.LODModel.Sections[SectionIndex];
			bHasBadSections |= (Section.NumTriangles == 0);

			// Log info about the section.
			UE_LOG(LogSkeletalMesh, Log, TEXT("Section %u: Material=%u, %u triangles"),
				SectionIndex,
				Section.MaterialIndex,
				Section.NumTriangles
				);
		}
		if (bHasBadSections)
		{
			FText BadSectionMessage(NSLOCTEXT("UnrealEd", "Error_SkeletalMeshHasBadSections", "Input mesh has a section with no triangles.  This mesh may not render properly."));
			if (BuildData.OutWarningMessages)
			{
				BuildData.OutWarningMessages->Add(BadSectionMessage);
				if (BuildData.OutWarningNames)
				{
					BuildData.OutWarningNames->Add(FFbxErrors::SkeletalMesh_SectionWithNoTriangle);
				}
			}
			else
			{
				FMessageDialog::Open(EAppMsgType::Ok, BadSectionMessage);
			}
		}

		if (BuildData.bTooManyVerts)
		{
			FText TooManyVertsMessage(NSLOCTEXT("UnrealEd", "Error_SkeletalMeshTooManyVertices", "Input mesh has too many vertices.  The generated mesh will be corrupt!  Consider adding extra materials to split up the source mesh into smaller chunks."));

			if (BuildData.OutWarningMessages)
			{
				BuildData.OutWarningMessages->Add(TooManyVertsMessage);
				if (BuildData.OutWarningNames)
				{
					BuildData.OutWarningNames->Add(FFbxErrors::SkeletalMesh_TooManyVertices);
				}
			}
			else
			{
				FMessageDialog::Open(EAppMsgType::Ok, TooManyVertsMessage);
			}
		}
	}

	return true;
#else
	if (OutWarningMessages)
	{
		OutWarningMessages->Add(FText::FromString(TEXT("Cannot call FMeshUtilities::BuildSkeletalMesh on a console!")));
	}
	else
	{
		UE_LOG(LogSkeletalMesh, Fatal, TEXT("Cannot call FMeshUtilities::BuildSkeletalMesh on a console!"));
	}
	return false;
#endif
}

//The fail safe is there to avoid zeros in the tangents. Even if the fail safe prevent zero NTBs, a warning should be generate by the caller to let the artist know something went wrong
//Using a fail safe can lead to hard edge where its suppose to be smooth, it can also have some impact on the shading (lighting for tangentZ and normal map for tangentX and Y)
//Normally because we use the triangle data the tangent space is in a good direction and should give proper result.
void TangentFailSafe(const FVector3f &TriangleTangentX, const FVector3f &TriangleTangentY, const FVector3f &TriangleTangentZ
	, FVector3f &TangentX, FVector3f &TangentY, FVector3f &TangentZ)
{
	bool bTangentXZero = TangentX.IsNearlyZero() || TangentX.ContainsNaN();
	bool bTangentYZero = TangentY.IsNearlyZero() || TangentY.ContainsNaN();
	bool bTangentZZero = TangentZ.IsNearlyZero() || TangentZ.ContainsNaN();

	if (!bTangentXZero && !bTangentYZero && !bTangentZZero)
	{
		//No need to fail safe if everything is different from zero
		return;
	}
	if (!bTangentZZero)
	{
		if (!bTangentXZero)
		{
			//Valid TangentZ and TangentX, we can recompute TangentY
			TangentY = FVector3f::CrossProduct(TangentZ, TangentX).GetSafeNormal();
		}
		else if (!bTangentYZero)
		{
			//Valid TangentZ and TangentY, we can recompute TangentX
			TangentX = FVector3f::CrossProduct(TangentY, TangentZ).GetSafeNormal();
		}
		else
		{
			//TangentX and Y are invalid, use the triangle data, can cause a hard edge
			TangentX = TriangleTangentX.GetSafeNormal();
			TangentY = TriangleTangentY.GetSafeNormal();
		}
	}
	else if (!bTangentXZero)
	{
		if (!bTangentYZero)
		{
			//Valid TangentX and TangentY, we can recompute TangentZ
			TangentZ = FVector3f::CrossProduct(TangentX, TangentY).GetSafeNormal();
		}
		else
		{
			//TangentY and Z are invalid, use the triangle data, can cause a hard edge
			TangentZ = TriangleTangentZ.GetSafeNormal();
			TangentY = TriangleTangentY.GetSafeNormal();
		}
	}
	else if (!bTangentYZero)
	{
		//TangentX and Z are invalid, use the triangle data, can cause a hard edge
		TangentX = TriangleTangentX.GetSafeNormal();
		TangentZ = TriangleTangentZ.GetSafeNormal();
	}
	else
	{
		//Everything is zero, use all triangle data, can cause a hard edge
		TangentX = TriangleTangentX.GetSafeNormal();
		TangentY = TriangleTangentY.GetSafeNormal();
		TangentZ = TriangleTangentZ.GetSafeNormal();
	}

	bool bParaXY = FVector3f::Parallel(TangentX, TangentY);
	bool bParaYZ = FVector3f::Parallel(TangentY, TangentZ);
	bool bParaZX = FVector3f::Parallel(TangentZ, TangentX);
	if (bParaXY || bParaYZ || bParaZX)
	{
		//In case XY are parallel, use the Z(normal) if valid and not parallel to both X and Y to find the missing component
		if (bParaXY && !bParaZX)
		{
			TangentY = FVector3f::CrossProduct(TangentZ, TangentX).GetSafeNormal();
		}
		else if (bParaXY && !bParaYZ)
		{
			TangentX = FVector3f::CrossProduct(TangentY, TangentZ).GetSafeNormal();
		}
		else
		{
			//Degenerated value put something valid
			TangentX = FVector3f(1.0f, 0.0f, 0.0f);
			TangentY = FVector3f(0.0f, 1.0f, 0.0f);
			TangentZ = FVector3f(0.0f, 0.0f, 1.0f);
		}
	}
	else
	{
		//Ortho normalize the result
		TangentY -= TangentX * (TangentX | TangentY);
		TangentY.Normalize();

		TangentX -= TangentZ * (TangentZ | TangentX);
		TangentY -= TangentZ * (TangentZ | TangentY);

		TangentX.Normalize();
		TangentY.Normalize();

		//If we still have some zero data (i.e. triangle data is degenerated)
		if (TangentZ.IsNearlyZero() || TangentZ.ContainsNaN()
			|| TangentX.IsNearlyZero() || TangentX.ContainsNaN()
			|| TangentY.IsNearlyZero() || TangentY.ContainsNaN())
		{
			//Since the triangle is degenerate this case can cause a hardedge, but will probably have no other impact since the triangle is degenerate (no visible surface)
			TangentX = FVector3f(1.0f, 0.0f, 0.0f);
			TangentY = FVector3f(0.0f, 1.0f, 0.0f);
			TangentZ = FVector3f(0.0f, 0.0f, 1.0f);
		}
	}
}

//@TODO: The OutMessages has to be a struct that contains FText/FName, or make it Token and add that as error. Needs re-work. Temporary workaround for now. 
bool FMeshUtilities::BuildSkeletalMesh_Legacy(FSkeletalMeshLODModel& LODModel
											, const FReferenceSkeleton& RefSkeleton
											, const TArray<SkeletalMeshImportData::FVertInfluence>& Influences
											, const TArray<SkeletalMeshImportData::FMeshWedge>& Wedges
											, const TArray<SkeletalMeshImportData::FMeshFace>& Faces
											, const TArray<FVector3f>& Points
											, const TArray<int32>& PointToOriginalMap
											, const FOverlappingThresholds& OverlappingThresholds
											, bool bComputeNormals
											, bool bComputeTangents
											, bool bComputeWeightedNormals
											, TArray<FText> * OutWarningMessages
											, TArray<FName> * OutWarningNames)
{
	bool bTooManyVerts = false;

	check(PointToOriginalMap.Num() == Points.Num());

	// Calculate face tangent vectors.
	TArray<FVector3f>	FaceTangentX;
	TArray<FVector3f>	FaceTangentY;
	FaceTangentX.AddUninitialized(Faces.Num());
	FaceTangentY.AddUninitialized(Faces.Num());

	if (bComputeNormals || bComputeTangents)
	{
		for (int32 FaceIndex = 0; FaceIndex < Faces.Num(); FaceIndex++)
		{
			FVector3f	P1 = Points[Wedges[Faces[FaceIndex].iWedge[0]].iVertex],
				P2 = Points[Wedges[Faces[FaceIndex].iWedge[1]].iVertex],
				P3 = Points[Wedges[Faces[FaceIndex].iWedge[2]].iVertex];
			FVector3f	TriangleNormal = (FVector3f)FPlane((FVector)P3, (FVector)P2, (FVector)P1);
			if (!TriangleNormal.IsNearlyZero(FLT_MIN))
			{
				FMatrix	ParameterToLocal(
					FPlane(P2.X - P1.X, P2.Y - P1.Y, P2.Z - P1.Z, 0),
					FPlane(P3.X - P1.X, P3.Y - P1.Y, P3.Z - P1.Z, 0),
					FPlane(P1.X, P1.Y, P1.Z, 0),
					FPlane(0, 0, 0, 1)
				);

				float	U1 = Wedges[Faces[FaceIndex].iWedge[0]].UVs[0].X,
					U2 = Wedges[Faces[FaceIndex].iWedge[1]].UVs[0].X,
					U3 = Wedges[Faces[FaceIndex].iWedge[2]].UVs[0].X,
					V1 = Wedges[Faces[FaceIndex].iWedge[0]].UVs[0].Y,
					V2 = Wedges[Faces[FaceIndex].iWedge[1]].UVs[0].Y,
					V3 = Wedges[Faces[FaceIndex].iWedge[2]].UVs[0].Y;

				FMatrix	ParameterToTexture(
					FPlane(U2 - U1, V2 - V1, 0, 0),
					FPlane(U3 - U1, V3 - V1, 0, 0),
					FPlane(U1, V1, 1, 0),
					FPlane(0, 0, 0, 1)
				);

				FMatrix	TextureToLocal = ParameterToTexture.Inverse() * ParameterToLocal;
				FVector3f	TangentX = FVector4f(TextureToLocal.TransformVector(FVector(1, 0, 0)).GetSafeNormal()),
					TangentY = FVector4f(TextureToLocal.TransformVector(FVector(0, 1, 0)).GetSafeNormal()),
					TangentZ;

				TangentX = TangentX - TriangleNormal * (TangentX | TriangleNormal);
				TangentY = TangentY - TriangleNormal * (TangentY | TriangleNormal);

				FaceTangentX[FaceIndex] = TangentX.GetSafeNormal();
				FaceTangentY[FaceIndex] = TangentY.GetSafeNormal();
			}
			else
			{
				FaceTangentX[FaceIndex] = FVector3f::ZeroVector;
				FaceTangentY[FaceIndex] = FVector3f::ZeroVector;
			}
		}
	}

	TArray<int32>	WedgeInfluenceIndices;

	// Find wedge influences.
	TMap<uint32, uint32> VertexIndexToInfluenceIndexMap;

	for (uint32 LookIdx = 0; LookIdx < (uint32)Influences.Num(); LookIdx++)
	{
		// Order matters do not allow the map to overwrite an existing value.
		if (!VertexIndexToInfluenceIndexMap.Find(Influences[LookIdx].VertIndex))
		{
			VertexIndexToInfluenceIndexMap.Add(Influences[LookIdx].VertIndex, LookIdx);
		}
	}

	for (int32 WedgeIndex = 0; WedgeIndex < Wedges.Num(); WedgeIndex++)
	{
		uint32* InfluenceIndex = VertexIndexToInfluenceIndexMap.Find(Wedges[WedgeIndex].iVertex);

		if (InfluenceIndex)
		{
			WedgeInfluenceIndices.Add(*InfluenceIndex);
		}
		else
		{
			// we have missing influence vert,  we weight to root
			WedgeInfluenceIndices.Add(0);

			// add warning message
			if (OutWarningMessages)
			{
				OutWarningMessages->Add(FText::Format(FText::FromString("Missing influence on vert {0}. Weighting it to root."), FText::FromString(FString::FromInt(Wedges[WedgeIndex].iVertex))));
				if (OutWarningNames)
				{
					OutWarningNames->Add(FFbxErrors::SkeletalMesh_VertMissingInfluences);
				}
			}
		}
	}

	check(Wedges.Num() == WedgeInfluenceIndices.Num());

	// Calculate smooth wedge tangent vectors.

	if (IsInGameThread())
	{
		// Only update status if in the game thread.  When importing morph targets, this function can run in another thread
		GWarn->BeginSlowTask(NSLOCTEXT("UnrealEd", "ProcessingSkeletalTriangles", "Processing Mesh Triangles"), true);
	}


	// To accelerate generation of adjacency, we'll create a table that maps each vertex index
	// to its overlapping vertices, and a table that maps a vertex to the its influenced faces
	TMultiMap<int32, int32> Vert2Duplicates;
	TMultiMap<int32, int32> Vert2Faces;
	TArray<FSkeletalMeshVertIndexAndZ> VertIndexAndZ;
	{
		// Create a list of vertex Z/index pairs
		VertIndexAndZ.Empty(Points.Num());
		for (int32 i = 0; i < Points.Num(); i++)
		{
			FSkeletalMeshVertIndexAndZ iandz;
			iandz.Index = i;
			iandz.Z = Points[i].Z;
			VertIndexAndZ.Add(iandz);
		}

		// Sorting function for vertex Z/index pairs
		struct FCompareFSkeletalMeshVertIndexAndZ
		{
			FORCEINLINE bool operator()(const FSkeletalMeshVertIndexAndZ& A, const FSkeletalMeshVertIndexAndZ& B) const
			{
				return A.Z < B.Z;
			}
		};

		// Sort the vertices by z value
		VertIndexAndZ.Sort(FCompareFSkeletalMeshVertIndexAndZ());

		// Search for duplicates, quickly!
		for (int32 i = 0; i < VertIndexAndZ.Num(); i++)
		{
			// only need to search forward, since we add pairs both ways
			for (int32 j = i + 1; j < VertIndexAndZ.Num(); j++)
			{
				if (FMath::Abs(VertIndexAndZ[j].Z - VertIndexAndZ[i].Z) > OverlappingThresholds.ThresholdPosition)
				{
					// our list is sorted, so there can't be any more dupes
					break;
				}

				// check to see if the points are really overlapping
				if (PointsEqual(
					Points[VertIndexAndZ[i].Index],
					Points[VertIndexAndZ[j].Index], OverlappingThresholds))
				{
					Vert2Duplicates.Add(VertIndexAndZ[i].Index, VertIndexAndZ[j].Index);
					Vert2Duplicates.Add(VertIndexAndZ[j].Index, VertIndexAndZ[i].Index);
				}
			}
		}

		// we are done with this
		VertIndexAndZ.Reset();

		// now create a map from vert indices to faces
		for (int32 FaceIndex = 0; FaceIndex < Faces.Num(); FaceIndex++)
		{
			const SkeletalMeshImportData::FMeshFace&	Face = Faces[FaceIndex];
			for (int32 VertexIndex = 0; VertexIndex < 3; VertexIndex++)
			{
				Vert2Faces.AddUnique(Wedges[Face.iWedge[VertexIndex]].iVertex, FaceIndex);
			}
		}
	}

	TArray<FSkinnedMeshChunk*> Chunks;
	TArray<int32> AdjacentFaces;
	TArray<int32> DupVerts;
	TArray<int32> DupFaces;

	// List of raw calculated vertices that will be merged later
	TArray<FSoftSkinBuildVertex> RawVertices;
	RawVertices.Reserve(Points.Num());

	int32 NTBErrorCount = 0;
	// Create a list of vertex Z/index pairs

	for (int32 FaceIndex = 0; FaceIndex < Faces.Num(); FaceIndex++)
	{
		// Only update the status progress bar if we are in the gamethread and every thousand faces. 
		// Updating status is extremely slow
		if (FaceIndex % 5000 == 0 && IsInGameThread())
		{
			// Only update status if in the game thread.  When importing morph targets, this function can run in another thread
			GWarn->StatusUpdate(FaceIndex, Faces.Num(), NSLOCTEXT("UnrealEd", "ProcessingSkeletalTriangles", "Processing Mesh Triangles"));
		}

		const SkeletalMeshImportData::FMeshFace&	Face = Faces[FaceIndex];

		FVector3f	VertexTangentX[3],
			VertexTangentY[3],
			VertexTangentZ[3];

		if (bComputeNormals || bComputeTangents)
		{
			for (int32 VertexIndex = 0; VertexIndex < 3; VertexIndex++)
			{
				VertexTangentX[VertexIndex] = FVector3f::ZeroVector;
				VertexTangentY[VertexIndex] = FVector3f::ZeroVector;
				VertexTangentZ[VertexIndex] = FVector3f::ZeroVector;
			}

			FVector3f	TriangleNormal = (FVector3f)FPlane(
				(FVector)Points[Wedges[Face.iWedge[2]].iVertex],
				(FVector)Points[Wedges[Face.iWedge[1]].iVertex],
				(FVector)Points[Wedges[Face.iWedge[0]].iVertex]
				);
			float	Determinant = FVector3f::Triple(FaceTangentX[FaceIndex], FaceTangentY[FaceIndex], TriangleNormal);

			// Start building a list of faces adjacent to this triangle
			AdjacentFaces.Reset();
			for (int32 VertexIndex = 0; VertexIndex < 3; VertexIndex++)
			{
				int32 vert = Wedges[Face.iWedge[VertexIndex]].iVertex;
				DupVerts.Reset();
				Vert2Duplicates.MultiFind(vert, DupVerts);
				DupVerts.Add(vert); // I am a "dupe" of myself
				for (int32 k = 0; k < DupVerts.Num(); k++)
				{
					DupFaces.Reset();
					Vert2Faces.MultiFind(DupVerts[k], DupFaces);
					for (int32 l = 0; l < DupFaces.Num(); l++)
					{
						AdjacentFaces.AddUnique(DupFaces[l]);
					}
				}
			}

			FVector3f FacePoint[3] = { Points[Wedges[Face.iWedge[0]].iVertex], Points[Wedges[Face.iWedge[1]].iVertex], Points[Wedges[Face.iWedge[2]].iVertex] };
			// Process adjacent faces
			for (int32 AdjacentFaceIndex = 0; AdjacentFaceIndex < AdjacentFaces.Num(); AdjacentFaceIndex++)
			{
				int32 OtherFaceIndex = AdjacentFaces[AdjacentFaceIndex];
				const SkeletalMeshImportData::FMeshFace&	OtherFace = Faces[OtherFaceIndex];

				FVector3f OtherFacePoint[3] = { Points[Wedges[OtherFace.iWedge[0]].iVertex], Points[Wedges[OtherFace.iWedge[1]].iVertex], Points[Wedges[OtherFace.iWedge[2]].iVertex] };
				float OtherFaceArea = !bComputeWeightedNormals ? 1.0f : TriangleUtilities::ComputeTriangleArea(OtherFacePoint[0], OtherFacePoint[1], OtherFacePoint[2]);
				FVector3f		OtherTriangleNormal = (FVector3f)FPlane(
					(FVector)OtherFacePoint[2],
					(FVector)OtherFacePoint[1],
					(FVector)OtherFacePoint[0]
					);
				float		OtherFaceDeterminant = FVector3f::Triple(FaceTangentX[OtherFaceIndex], FaceTangentY[OtherFaceIndex], OtherTriangleNormal);

				for (int32 VertexIndex = 0; VertexIndex < 3; VertexIndex++)
				{
					for (int32 OtherVertexIndex = 0; OtherVertexIndex < 3; OtherVertexIndex++)
					{
						if (PointsEqual(
							OtherFacePoint[OtherVertexIndex],
							FacePoint[VertexIndex],
							OverlappingThresholds
							))
						{
							//Compute the angle
							float OtherFaceAngle = !bComputeWeightedNormals ? 1.0f : TriangleUtilities::ComputeTriangleCornerAngle(OtherFacePoint[OtherVertexIndex], OtherFacePoint[(OtherVertexIndex + 1) % 3], OtherFacePoint[(OtherVertexIndex + 2) % 3]);
							
							float CornerWeight = (OtherFaceArea * OtherFaceAngle);

							if (Determinant * OtherFaceDeterminant > 0.0f && SkeletalMeshTools::SkeletalMesh_UVsEqual(Wedges[OtherFace.iWedge[OtherVertexIndex]], Wedges[Face.iWedge[VertexIndex]], OverlappingThresholds))
							{
								VertexTangentX[VertexIndex] += CornerWeight *FaceTangentX[OtherFaceIndex];
								VertexTangentY[VertexIndex] += CornerWeight *FaceTangentY[OtherFaceIndex];
							}

							// Only contribute 'normal' if the vertices are truly one and the same to obey hard "smoothing" edges baked into 
							// the mesh by vertex duplication
							if (Wedges[OtherFace.iWedge[OtherVertexIndex]].iVertex == Wedges[Face.iWedge[VertexIndex]].iVertex)
							{
								VertexTangentZ[VertexIndex] += CornerWeight *OtherTriangleNormal;
							}
						}
					}
				}
			}
		}

		for (int32 VertexIndex = 0; VertexIndex < 3; VertexIndex++)
		{
			FSoftSkinBuildVertex	Vertex;

			Vertex.Position = Points[Wedges[Face.iWedge[VertexIndex]].iVertex];

			FVector3f TangentX, TangentY, TangentZ;

			if (bComputeNormals || bComputeTangents)
			{
				TangentX = VertexTangentX[VertexIndex].GetSafeNormal();
				TangentY = VertexTangentY[VertexIndex].GetSafeNormal();

				if (bComputeNormals)
				{
					TangentZ = VertexTangentZ[VertexIndex].GetSafeNormal();
				}
				else
				{
					TangentZ = Face.TangentZ[VertexIndex];
				}

				TangentY -= TangentX * (TangentX | TangentY);
				TangentY.Normalize();

				TangentX -= TangentZ * (TangentZ | TangentX);
				TangentY -= TangentZ * (TangentZ | TangentY);

				TangentX.Normalize();
				TangentY.Normalize();
			}
			else
			{
				TangentX = Face.TangentX[VertexIndex];
				TangentY = Face.TangentY[VertexIndex];
				TangentZ = Face.TangentZ[VertexIndex];

				// Normalize overridden tangents.  Its possible for them to import un-normalized.
				TangentX.Normalize();
				TangentY.Normalize();
				TangentZ.Normalize();
			}

			//FAIL safe, avoid zero tangents
			bool bTangentXZero = TangentX.IsNearlyZero() || TangentX.ContainsNaN();
			bool bTangentYZero = TangentY.IsNearlyZero() || TangentY.ContainsNaN();
			bool bTangentZZero = TangentZ.IsNearlyZero() || TangentZ.ContainsNaN();
			if (bTangentXZero || bTangentYZero || bTangentZZero)
			{
				NTBErrorCount++;
				FVector3f TriangleTangentZ = (FVector3f)FPlane(
					(FVector)Points[Wedges[Face.iWedge[2]].iVertex],
					(FVector)Points[Wedges[Face.iWedge[1]].iVertex],
					(FVector)Points[Wedges[Face.iWedge[0]].iVertex]
				);
				FVector3f TriangleTangentX = FaceTangentX[FaceIndex];
				FVector3f TriangleTangentY = FaceTangentY[FaceIndex];
				TangentFailSafe(TriangleTangentX, TriangleTangentY, TriangleTangentZ, TangentX, TangentY, TangentZ);
			}

			Vertex.TangentX = TangentX;
			Vertex.TangentY = TangentY;
			Vertex.TangentZ = TangentZ;

			FMemory::Memcpy(Vertex.UVs, Wedges[Face.iWedge[VertexIndex]].UVs, sizeof(FVector2f)*MAX_TEXCOORDS);
			Vertex.Color = Wedges[Face.iWedge[VertexIndex]].Color;

			{
				// Count the influences.
				using namespace UE::AnimationCore;

				int32 InfIdx = WedgeInfluenceIndices[Face.iWedge[VertexIndex]];
				int32 LookIdx = InfIdx;

				uint32 InfluenceCount = 0;
				while (Influences.IsValidIndex(LookIdx) && (Influences[LookIdx].VertIndex == Wedges[Face.iWedge[VertexIndex]].iVertex))
				{
					InfluenceCount++;
					LookIdx++;
				}
				InfluenceCount = FMath::Min<uint32>(InfluenceCount, MAX_TOTAL_INFLUENCES);

				// Setup the vertex influences.
				FBoneIndexType InfluenceBones[MAX_TOTAL_INFLUENCES];
				float InfluenceWeights[MAX_TOTAL_INFLUENCES];

				int32 ActualInfluenceCount = 0; 
				for (uint32 Index = 0; Index < InfluenceCount; Index++)
				{
					const FBoneIndexType BoneIndex = Influences[InfIdx + Index].BoneIndex;
					if (BoneIndex >= RefSkeleton.GetRawBoneNum())
						continue;
					
					InfluenceBones[ActualInfluenceCount] = BoneIndex;
					InfluenceWeights[ActualInfluenceCount] = (Influences[InfIdx + Index].Weight);
					ActualInfluenceCount++;
				}

				const FBoneWeights BoneWeights = FBoneWeights::Create(InfluenceBones, InfluenceWeights, ActualInfluenceCount);
				
				FMemory::Memzero(Vertex.InfluenceBones);
				FMemory::Memzero(Vertex.InfluenceWeights);
				
				if (BoneWeights.Num() == 0)
				{
					Vertex.InfluenceWeights[0] = std::numeric_limits<uint16>::max();
				}
				else
				{
					int32 Index = 0;
					for (FBoneWeight BoneWeight: BoneWeights)
					{
						Vertex.InfluenceBones[Index] = BoneWeight.GetBoneIndex();
						Vertex.InfluenceWeights[Index] = BoneWeight.GetRawWeight();
						Index++;
					}
				}
			}

			// Add the vertex as well as its original index in the points array
			Vertex.PointWedgeIdx = Wedges[Face.iWedge[VertexIndex]].iVertex;

			int32 RawIndex = RawVertices.Add(Vertex);

			// Add an efficient way to find dupes of this vertex later for fast combining of vertices
			FSkeletalMeshVertIndexAndZ IAndZ;
			IAndZ.Index = RawIndex;
			IAndZ.Z = Vertex.Position.Z;

			VertIndexAndZ.Add(IAndZ);
		}
	}

	if (NTBErrorCount > 0 && OutWarningMessages)
	{
		OutWarningMessages->Add(FText::FromString(TEXT("SkeletalMesh compute tangents [built in]: Build result data contain 0 or NAN tangent value. Bad tangent value will impact shading.")));
		if (OutWarningNames)
		{
			OutWarningNames->Add(FFbxErrors::Generic_Mesh_TangentsComputeError);
		}
	}

	// Generate chunks and their vertices and indices
	SkeletalMeshTools::BuildSkeletalMeshChunks(Faces, RawVertices, VertIndexAndZ, OverlappingThresholds, Chunks, bTooManyVerts);

	//Get alternate skinning weights map to retrieve easily the data
	TMap<uint32, TArray<FBoneIndexType>> AlternateBoneIDs;
	AlternateBoneIDs.Reserve(Points.Num());
	for (auto Kvp : LODModel.SkinWeightProfiles)
	{
		FImportedSkinWeightProfileData& ImportedProfileData = Kvp.Value;
		if (ImportedProfileData.SourceModelInfluences.Num() > 0)
		{
			for (int32 InfluenceIndex = 0; InfluenceIndex < ImportedProfileData.SourceModelInfluences.Num(); ++InfluenceIndex)
			{
				const SkeletalMeshImportData::FVertInfluence& VertInfluence = ImportedProfileData.SourceModelInfluences[InfluenceIndex];
				if (VertInfluence.Weight > 0.0f)
				{
					TArray<FBoneIndexType>& BoneMap = AlternateBoneIDs.FindOrAdd(VertInfluence.VertIndex);
					BoneMap.AddUnique(VertInfluence.BoneIndex);
				}
			}
		}
	}

	// Chunk vertices to satisfy the requested limit.
	const uint32 MaxGPUSkinBones = FGPUBaseSkinVertexFactory::GetMaxGPUSkinBones();
	check(MaxGPUSkinBones <= FGPUBaseSkinVertexFactory::GHardwareMaxGPUSkinBones);
	SkeletalMeshTools::ChunkSkinnedVertices(Chunks, AlternateBoneIDs, MaxGPUSkinBones);

	// Build the skeletal model from chunks.
	BuildSkeletalModelFromChunks(LODModel, RefSkeleton, Chunks, PointToOriginalMap);

	if (IsInGameThread())
	{
		// Only update status if in the game thread.  When importing morph targets, this function can run in another thread
		GWarn->EndSlowTask();
	}

	// Only show these warnings if in the game thread.  When importing morph targets, this function can run in another thread and these warnings dont prevent the mesh from importing
	if (IsInGameThread())
	{
		bool bHasBadSections = false;
		for (int32 SectionIndex = 0; SectionIndex < LODModel.Sections.Num(); SectionIndex++)
		{
			FSkelMeshSection& Section = LODModel.Sections[SectionIndex];
			bHasBadSections |= (Section.NumTriangles == 0);

			// Log info about the section.
			UE_LOG(LogSkeletalMesh, Log, TEXT("Section %u: Material=%u, %u triangles"),
				SectionIndex,
				Section.MaterialIndex,
				Section.NumTriangles
				);
		}
		if (bHasBadSections)
		{
			FText BadSectionMessage(NSLOCTEXT("UnrealEd", "Error_SkeletalMeshHasBadSections", "Input mesh has a section with no triangles.  This mesh may not render properly."));
			if (OutWarningMessages)
			{
				OutWarningMessages->Add(BadSectionMessage);
				if (OutWarningNames)
				{
					OutWarningNames->Add(FFbxErrors::SkeletalMesh_SectionWithNoTriangle);
				}
			}
			else
			{
				FMessageDialog::Open(EAppMsgType::Ok, BadSectionMessage);
			}
		}

		if (bTooManyVerts)
		{
			FText TooManyVertsMessage(NSLOCTEXT("UnrealEd", "Error_SkeletalMeshTooManyVertices", "Input mesh has too many vertices.  The generated mesh will be corrupt!  Consider adding extra materials to split up the source mesh into smaller chunks."));

			if (OutWarningMessages)
			{
				OutWarningMessages->Add(TooManyVertsMessage);
				if (OutWarningNames)
				{
					OutWarningNames->Add(FFbxErrors::SkeletalMesh_TooManyVertices);
				}
			}
			else
			{
				FMessageDialog::Open(EAppMsgType::Ok, TooManyVertsMessage);
			}
		}
	}

	return true;
}

static bool NonOpaqueMaterialPredicate(UStaticMeshComponent* InMesh)
{
	TArray<UMaterialInterface*> OutMaterials;
	InMesh->GetUsedMaterials(OutMaterials);
	for (auto Material : OutMaterials)
	{
		if (Material == nullptr || !IsOpaqueBlendMode(*Material))
		{
			return true;
		}
	}

	return false;
}

void FMeshUtilities::RecomputeTangentsAndNormalsForRawMesh(bool bRecomputeTangents, bool bRecomputeNormals, const FMeshBuildSettings& InBuildSettings, FRawMesh &OutRawMesh) const
{
	// Compute any missing tangents.
	if (bRecomputeNormals || bRecomputeTangents)
	{
		float ComparisonThreshold = InBuildSettings.bRemoveDegenerates ? THRESH_POINTS_ARE_SAME : 0.0f;
		FOverlappingCorners OverlappingCorners;
		FindOverlappingCorners(OverlappingCorners, OutRawMesh, ComparisonThreshold);

		RecomputeTangentsAndNormalsForRawMesh( bRecomputeTangents, bRecomputeNormals, InBuildSettings, OverlappingCorners, OutRawMesh );
	}
}

void FMeshUtilities::RecomputeTangentsAndNormalsForRawMesh(bool bRecomputeTangents, bool bRecomputeNormals, const FMeshBuildSettings& InBuildSettings, const FOverlappingCorners& InOverlappingCorners, FRawMesh &OutRawMesh) const
{
	const int32 NumWedges = OutRawMesh.WedgeIndices.Num();

	// Dump normals and tangents if we are recomputing them.
	if (bRecomputeTangents)
	{
		OutRawMesh.WedgeTangentX.Empty(NumWedges);
		OutRawMesh.WedgeTangentX.AddZeroed(NumWedges);
		OutRawMesh.WedgeTangentY.Empty(NumWedges);
		OutRawMesh.WedgeTangentY.AddZeroed(NumWedges);
	}

	if (bRecomputeNormals)
	{
		OutRawMesh.WedgeTangentZ.Empty(NumWedges);
		OutRawMesh.WedgeTangentZ.AddZeroed(NumWedges);
	}

	// Compute any missing tangents.
	if (bRecomputeNormals || bRecomputeTangents)
	{
		// Static meshes always blend normals of overlapping corners.
		uint32 TangentOptions = ETangentOptions::BlendOverlappingNormals;
		if (InBuildSettings.bRemoveDegenerates)
		{
			// If removing degenerate triangles, ignore them when computing tangents.
			TangentOptions |= ETangentOptions::IgnoreDegenerateTriangles;
		}

		if (InBuildSettings.bUseMikkTSpace)
		{
			ComputeTangents_MikkTSpace(OutRawMesh, InOverlappingCorners, TangentOptions);
		}
		else
		{
			ComputeTangents(OutRawMesh, InOverlappingCorners, TangentOptions);
		}
	}

	// At this point the mesh will have valid tangents.
	check(OutRawMesh.WedgeTangentX.Num() == NumWedges);
	check(OutRawMesh.WedgeTangentY.Num() == NumWedges);
	check(OutRawMesh.WedgeTangentZ.Num() == NumWedges);
}

void FMeshUtilities::ExtractMeshDataForGeometryCache(FRawMesh& RawMesh, const FMeshBuildSettings& BuildSettings, TArray<FStaticMeshBuildVertex>& OutVertices, TArray<TArray<uint32> >& OutPerSectionIndices, int32 ImportVersion)
{
	int32 NumWedges = RawMesh.WedgeIndices.Num();

	// Figure out if we should recompute normals and tangents. By default generated LODs should not recompute normals
	bool bRecomputeNormals = (BuildSettings.bRecomputeNormals) || RawMesh.WedgeTangentZ.Num() == 0;
	bool bRecomputeTangents = (BuildSettings.bRecomputeTangents) || RawMesh.WedgeTangentX.Num() == 0 || RawMesh.WedgeTangentY.Num() == 0;

	// Dump normals and tangents if we are recomputing them.
	if (bRecomputeTangents)
	{
		RawMesh.WedgeTangentX.Empty(NumWedges);
		RawMesh.WedgeTangentX.AddZeroed(NumWedges);
		RawMesh.WedgeTangentY.Empty(NumWedges);
		RawMesh.WedgeTangentY.AddZeroed(NumWedges);
	}

	if (bRecomputeNormals)
	{
		RawMesh.WedgeTangentZ.Empty(NumWedges);
		RawMesh.WedgeTangentZ.AddZeroed(NumWedges);
	}

	// Compute any missing tangents.
	FOverlappingCorners OverlappingCorners;
	if (bRecomputeNormals || bRecomputeTangents)
	{
		float ComparisonThreshold = GetComparisonThreshold(BuildSettings);
		FindOverlappingCorners(OverlappingCorners, RawMesh, ComparisonThreshold);

		// Static meshes always blend normals of overlapping corners.
		uint32 TangentOptions = ETangentOptions::BlendOverlappingNormals;
		if (BuildSettings.bRemoveDegenerates)
		{
			// If removing degenerate triangles, ignore them when computing tangents.
			TangentOptions |= ETangentOptions::IgnoreDegenerateTriangles;
		}
		if (BuildSettings.bUseMikkTSpace)
		{
			ComputeTangents_MikkTSpace(RawMesh, OverlappingCorners, TangentOptions);
		}
		else
		{
			ComputeTangents(RawMesh, OverlappingCorners, TangentOptions);
		}
	}

	// At this point the mesh will have valid tangents.
	check(RawMesh.WedgeTangentX.Num() == NumWedges);
	check(RawMesh.WedgeTangentY.Num() == NumWedges);
	check(RawMesh.WedgeTangentZ.Num() == NumWedges);

	TArray<int32> OutWedgeMap;

	int32 MaxMaterialIndex = 1;
	for (int32 FaceIndex = 0; FaceIndex < RawMesh.FaceMaterialIndices.Num(); FaceIndex++)
	{
		MaxMaterialIndex = FMath::Max<int32>(RawMesh.FaceMaterialIndices[FaceIndex], MaxMaterialIndex);
	}

	TMap<uint32, uint32> MaterialToSectionMapping;
	for (int32 i = 0; i <= MaxMaterialIndex; ++i)
	{
		OutPerSectionIndices.Push(TArray<uint32>());
		MaterialToSectionMapping.Add(i, i);
	}

	BuildStaticMeshVertexAndIndexBuffers(OutVertices, OutPerSectionIndices, OutWedgeMap, RawMesh, OverlappingCorners, MaterialToSectionMapping, KINDA_SMALL_NUMBER, (FVector3f)BuildSettings.BuildScale3D, ImportVersion);

	if (RawMesh.WedgeIndices.Num() < 100000 * 3)
	{
		CacheOptimizeVertexAndIndexBuffer(OutVertices, OutPerSectionIndices, OutWedgeMap);
		check(OutWedgeMap.Num() == RawMesh.WedgeIndices.Num());
	}
}

/*------------------------------------------------------------------------------
Mesh merging
------------------------------------------------------------------------------*/

void FMeshUtilities::CalculateTextureCoordinateBoundsForSkeletalMesh(const FSkeletalMeshLODModel& LODModel, TArray<FBox2D>& OutBounds) const
{
	TArray<FSoftSkinVertex> Vertices;
	LODModel.GetVertices(Vertices);

	const uint32 SectionCount = (uint32)LODModel.NumNonClothingSections();

	check(OutBounds.Num() != 0);

	for (uint32 SectionIndex = 0; SectionIndex < SectionCount; ++SectionIndex)
	{
		const FSkelMeshSection& Section = LODModel.Sections[SectionIndex];
		const uint32 FirstIndex = Section.BaseIndex;
		const uint32 LastIndex = FirstIndex + Section.NumTriangles * 3;
		const int32 MaterialIndex = Section.MaterialIndex;

		if (OutBounds.Num() <= MaterialIndex)
		{
			OutBounds.SetNumZeroed(MaterialIndex + 1);
		}

		for (uint32 Index = FirstIndex; Index < LastIndex; ++Index)
		{
			uint32 VertexIndex = LODModel.IndexBuffer[Index];
			FSoftSkinVertex& Vertex = Vertices[VertexIndex];

			FVector2D TexCoord = FVector2D(Vertex.UVs[0]);
			OutBounds[MaterialIndex] += TexCoord;
		}
	}
}

bool FMeshUtilities::RemoveBonesFromMesh(USkeletalMesh* SkeletalMesh, int32 LODIndex, const TArray<FName>* BoneNamesToRemove) const
{
	IMeshBoneReductionModule& MeshBoneReductionModule = FModuleManager::Get().LoadModuleChecked<IMeshBoneReductionModule>("MeshBoneReduction");
	IMeshBoneReduction * MeshBoneReductionInterface = MeshBoneReductionModule.GetMeshBoneReductionInterface();

	return MeshBoneReductionInterface->ReduceBoneCounts(SkeletalMesh, LODIndex, BoneNamesToRemove);
}

class FMeshSimplifcationSettingsCustomization : public IDetailCustomization
{
public:
	static TSharedRef<IDetailCustomization> MakeInstance()
	{
		return MakeShareable( new FMeshSimplifcationSettingsCustomization );
	}

	virtual void CustomizeDetails( IDetailLayoutBuilder& DetailBuilder ) override
	{
		MeshReductionModuleProperty = DetailBuilder.GetProperty(GET_MEMBER_NAME_CHECKED(UMeshSimplificationSettings, MeshReductionModuleName));

		IDetailCategoryBuilder& Category = DetailBuilder.EditCategory(TEXT("General")); 

		IDetailPropertyRow& PropertyRow = Category.AddProperty(MeshReductionModuleProperty);

		FDetailWidgetRow& WidgetRow = PropertyRow.CustomWidget();
		WidgetRow.NameContent()
		[
			MeshReductionModuleProperty->CreatePropertyNameWidget()
		];

		WidgetRow.ValueContent()
		.MaxDesiredWidth(0)
		[
			SNew(SComboButton)
			.OnGetMenuContent(this, &FMeshSimplifcationSettingsCustomization::GenerateMeshSimplifierMenu)
			.ContentPadding(FMargin(2.0f, 2.0f))
			.ButtonContent()
			[
				SNew(STextBlock)
				.Font(IDetailLayoutBuilder::GetDetailFont())
				.Text(this, &FMeshSimplifcationSettingsCustomization::GetCurrentMeshSimplifierName)
			]
		];
	}

private:
	FText GetCurrentMeshSimplifierName() const
	{
		if(MeshReductionModuleProperty->IsValidHandle())
		{
			FText Name;
			MeshReductionModuleProperty->GetValueAsDisplayText(Name);

			return Name;
		}
		else
		{
			return LOCTEXT("AutomaticMeshReductionPlugin", "Automatic");
		}
	}

	TSharedRef<SWidget> GenerateMeshSimplifierMenu() const
	{
		FMenuBuilder MenuBuilder(true, nullptr);

		TArray<FName> ModuleNames;
		FModuleManager::Get().FindModules(TEXT("*MeshReduction"), ModuleNames);
		
		if(ModuleNames.Num() > 0)
		{
			for(FName ModuleName : ModuleNames)
			{
				IMeshReductionModule& Module = FModuleManager::LoadModuleChecked<IMeshReductionModule>(ModuleName);

				IMeshReduction* StaticMeshReductionInterface = Module.GetStaticMeshReductionInterface();
				// Only include options that support static mesh reduction.
				if (StaticMeshReductionInterface)
				{
					FUIAction UIAction;
					UIAction.ExecuteAction.BindSP(const_cast<FMeshSimplifcationSettingsCustomization*>(this), &FMeshSimplifcationSettingsCustomization::OnMeshSimplificationModuleChosen, ModuleName);
					UIAction.GetActionCheckState.BindSP(const_cast<FMeshSimplifcationSettingsCustomization*>(this), &FMeshSimplifcationSettingsCustomization::IsMeshSimplificationModuleChosen, ModuleName);

					MenuBuilder.AddMenuEntry(FText::FromName(ModuleName), FText::GetEmpty(), FSlateIcon(), UIAction, NAME_None, EUserInterfaceActionType::RadioButton);
				}
			}

			MenuBuilder.AddMenuSeparator();
		}
		

		FUIAction OpenMarketplaceAction;
		OpenMarketplaceAction.ExecuteAction.BindSP(const_cast<FMeshSimplifcationSettingsCustomization*>(this), &FMeshSimplifcationSettingsCustomization::OnFindReductionPluginsClicked);
		FSlateIcon Icon = FSlateIcon(FAppStyle::Get().GetStyleSetName(), "LevelEditor.OpenMarketplace.Menu");
		MenuBuilder.AddMenuEntry( LOCTEXT("FindMoreReductionPluginsLink", "Search the Marketplace"), LOCTEXT("FindMoreReductionPluginsLink_Tooltip", "Opens the Marketplace to find more mesh reduction plugins"), Icon, OpenMarketplaceAction);
		return MenuBuilder.MakeWidget();
			}

	void OnMeshSimplificationModuleChosen(FName ModuleName)
			{
		if(MeshReductionModuleProperty->IsValidHandle())
				{
			MeshReductionModuleProperty->SetValue(ModuleName);
				}
			}

	ECheckBoxState IsMeshSimplificationModuleChosen(FName ModuleName)
			{
		if(MeshReductionModuleProperty->IsValidHandle())
			{
			FName CurrentModuleName;
			MeshReductionModuleProperty->GetValue(CurrentModuleName);
			return CurrentModuleName == ModuleName ? ECheckBoxState::Checked : ECheckBoxState::Unchecked;
				}

		return ECheckBoxState::Unchecked;
			}

	void OnFindReductionPluginsClicked()
	{
		FString URL;
		FUnrealEdMisc::Get().GetURL(TEXT("MeshSimplificationPluginsURL"), URL);

		FUnrealEdMisc::Get().OpenMarketplace(URL);
		}
private:
	TSharedPtr<IPropertyHandle> MeshReductionModuleProperty;
};

class FSkeletalMeshSimplificationSettingsCustomization : public IDetailCustomization
{
public:
	static TSharedRef<IDetailCustomization> MakeInstance()
	{
		return MakeShareable(new FSkeletalMeshSimplificationSettingsCustomization);
	}

	virtual void CustomizeDetails(IDetailLayoutBuilder& DetailBuilder) override
	{
		SkeletalMeshReductionModuleProperty = DetailBuilder.GetProperty(GET_MEMBER_NAME_CHECKED(USkeletalMeshSimplificationSettings, SkeletalMeshReductionModuleName));

		IDetailCategoryBuilder& Category = DetailBuilder.EditCategory(TEXT("General"));

		IDetailPropertyRow& PropertyRow = Category.AddProperty(SkeletalMeshReductionModuleProperty);

		FDetailWidgetRow& WidgetRow = PropertyRow.CustomWidget();
		WidgetRow.NameContent()
			[
				SkeletalMeshReductionModuleProperty->CreatePropertyNameWidget()
			];

		WidgetRow.ValueContent()
			.MaxDesiredWidth(0)
			[
				SNew(SComboButton)
				.OnGetMenuContent(this, &FSkeletalMeshSimplificationSettingsCustomization::GenerateSkeletalMeshSimplifierMenu)
			.ContentPadding(FMargin(2.0f, 2.0f))
			.ButtonContent()
			[
				SNew(STextBlock)
				.Font(IDetailLayoutBuilder::GetDetailFont())
			.Text(this, &FSkeletalMeshSimplificationSettingsCustomization::GetCurrentSkeletalMeshSimplifierName)
			]
			];
	}

private:
	FText GetCurrentSkeletalMeshSimplifierName() const
	{
		if (SkeletalMeshReductionModuleProperty->IsValidHandle())
		{
			FText Name;
			SkeletalMeshReductionModuleProperty->GetValueAsDisplayText(Name);

			return Name;
		}
		else
		{
			return LOCTEXT("AutomaticSkeletalMeshReductionPlugin", "Automatic");
		}
	}

	TSharedRef<SWidget> GenerateSkeletalMeshSimplifierMenu() const
	{
		FMenuBuilder MenuBuilder(true, nullptr);

		TArray<FName> ModuleNames;
		FModuleManager::Get().FindModules(TEXT("*MeshReduction"), ModuleNames);

		if (ModuleNames.Num() > 0)
		{
			for (FName ModuleName : ModuleNames)
			{
				IMeshReductionModule& Module = FModuleManager::LoadModuleChecked<IMeshReductionModule>(ModuleName);

				IMeshReduction* SkeletalMeshReductionInterface = Module.GetSkeletalMeshReductionInterface();
				// Only include options that support skeletal simplification.
				if (SkeletalMeshReductionInterface)
				{
					FUIAction UIAction;
					UIAction.ExecuteAction.BindSP(const_cast<FSkeletalMeshSimplificationSettingsCustomization*>(this), &FSkeletalMeshSimplificationSettingsCustomization::OnSkeletalMeshSimplificationModuleChosen, ModuleName);
					UIAction.GetActionCheckState.BindSP(const_cast<FSkeletalMeshSimplificationSettingsCustomization*>(this), &FSkeletalMeshSimplificationSettingsCustomization::IsSkeletalMeshSimplificationModuleChosen, ModuleName);

					MenuBuilder.AddMenuEntry(FText::FromName(ModuleName), FText::GetEmpty(), FSlateIcon(), UIAction, NAME_None, EUserInterfaceActionType::RadioButton);
				}
			}

			MenuBuilder.AddMenuSeparator();
		}


		FUIAction OpenMarketplaceAction;
		OpenMarketplaceAction.ExecuteAction.BindSP(const_cast<FSkeletalMeshSimplificationSettingsCustomization*>(this), &FSkeletalMeshSimplificationSettingsCustomization::OnFindReductionPluginsClicked);
		FSlateIcon Icon = FSlateIcon(FAppStyle::Get().GetStyleSetName(), "LevelEditor.OpenMarketplace.Menu");
		MenuBuilder.AddMenuEntry(LOCTEXT("FindMoreReductionPluginsLink", "Search the Marketplace"), LOCTEXT("FindMoreReductionPluginsLink_Tooltip", "Opens the Marketplace to find more mesh reduction plugins"), Icon, OpenMarketplaceAction);
		return MenuBuilder.MakeWidget();
	}

	void OnSkeletalMeshSimplificationModuleChosen(FName ModuleName)
	{
		if (SkeletalMeshReductionModuleProperty->IsValidHandle())
		{
			SkeletalMeshReductionModuleProperty->SetValue(ModuleName);
		}
	}

	ECheckBoxState IsSkeletalMeshSimplificationModuleChosen(FName ModuleName)
	{
		if (SkeletalMeshReductionModuleProperty->IsValidHandle())
		{
			FName CurrentModuleName;
			SkeletalMeshReductionModuleProperty->GetValue(CurrentModuleName);
			return CurrentModuleName == ModuleName ? ECheckBoxState::Checked : ECheckBoxState::Unchecked;
		}

		return ECheckBoxState::Unchecked;
	}

	void OnFindReductionPluginsClicked()
	{
		FString URL;
		FUnrealEdMisc::Get().GetURL(TEXT("MeshSimplificationPluginsURL"), URL);

		FUnrealEdMisc::Get().OpenMarketplace(URL);
	}
private:
	TSharedPtr<IPropertyHandle> SkeletalMeshReductionModuleProperty;
};

class FProxyLODMeshSimplificationSettingsCustomization : public IDetailCustomization
{
public:
	static TSharedRef<IDetailCustomization> MakeInstance()
	{
		return MakeShareable(new FProxyLODMeshSimplificationSettingsCustomization);
	}

	virtual void CustomizeDetails(IDetailLayoutBuilder& DetailBuilder) override
	{
		ProxyLODMeshReductionModuleProperty = DetailBuilder.GetProperty(GET_MEMBER_NAME_CHECKED(UProxyLODMeshSimplificationSettings, ProxyLODMeshReductionModuleName));

		IDetailCategoryBuilder& Category = DetailBuilder.EditCategory(TEXT("General"));

		IDetailPropertyRow& PropertyRow = Category.AddProperty(ProxyLODMeshReductionModuleProperty);

		FDetailWidgetRow& WidgetRow = PropertyRow.CustomWidget();
		WidgetRow.NameContent()
			[
				ProxyLODMeshReductionModuleProperty->CreatePropertyNameWidget()
			];

		WidgetRow.ValueContent()
			.MaxDesiredWidth(0)
			[
				SNew(SComboButton)
				.OnGetMenuContent(this, &FProxyLODMeshSimplificationSettingsCustomization::GenerateProxyLODMeshSimplifierMenu)
			.ContentPadding(FMargin(2.0f, 2.0f))
			.ButtonContent()
			[
				SNew(STextBlock)
				.Font(IDetailLayoutBuilder::GetDetailFont())
			.Text(this, &FProxyLODMeshSimplificationSettingsCustomization::GetCurrentProxyLODMeshSimplifierName)
			]
			];
	}

private:
	FText GetCurrentProxyLODMeshSimplifierName() const
	{
		if (ProxyLODMeshReductionModuleProperty->IsValidHandle())
		{
			FText Name;
			ProxyLODMeshReductionModuleProperty->GetValueAsDisplayText(Name);

			return Name;
		}
		else
		{
			return LOCTEXT("AutomaticProxyLODMeshReductionPlugin", "Automatic");
		}
	}

	TSharedRef<SWidget> GenerateProxyLODMeshSimplifierMenu() const
	{
		FMenuBuilder MenuBuilder(true, nullptr);

		TArray<FName> ModuleNames;
		FModuleManager::Get().FindModules(TEXT("*MeshReduction"), ModuleNames);

		if (ModuleNames.Num() > 0)
		{
			for (FName ModuleName : ModuleNames)
			{
				IMeshReductionModule& Module = FModuleManager::LoadModuleChecked<IMeshReductionModule>(ModuleName);
				 
				IMeshMerging* MeshMergingInterface = Module.GetMeshMergingInterface();
				// Only include options that support mesh mergine.
				if (MeshMergingInterface)
				{
					FUIAction UIAction;
					UIAction.ExecuteAction.BindSP(const_cast<FProxyLODMeshSimplificationSettingsCustomization*>(this), &FProxyLODMeshSimplificationSettingsCustomization::OnProxyLODMeshSimplificationModuleChosen, ModuleName);
					UIAction.GetActionCheckState.BindSP(const_cast<FProxyLODMeshSimplificationSettingsCustomization*>(this), &FProxyLODMeshSimplificationSettingsCustomization::IsProxyLODMeshSimplificationModuleChosen, ModuleName);

					MenuBuilder.AddMenuEntry(FText::FromName(ModuleName), FText::GetEmpty(), FSlateIcon(), UIAction, NAME_None, EUserInterfaceActionType::RadioButton);
				}
			}

			MenuBuilder.AddMenuSeparator();
		}


		FUIAction OpenMarketplaceAction;
		OpenMarketplaceAction.ExecuteAction.BindSP(const_cast<FProxyLODMeshSimplificationSettingsCustomization*>(this), &FProxyLODMeshSimplificationSettingsCustomization::OnFindReductionPluginsClicked);
		FSlateIcon Icon = FSlateIcon(FAppStyle::Get().GetStyleSetName(), "LevelEditor.OpenMarketplace.Menu");
		MenuBuilder.AddMenuEntry(LOCTEXT("FindMoreReductionPluginsLink", "Search the Marketplace"), LOCTEXT("FindMoreReductionPluginsLink_Tooltip", "Opens the Marketplace to find more mesh reduction plugins"), Icon, OpenMarketplaceAction);
		return MenuBuilder.MakeWidget();
	}

	void OnProxyLODMeshSimplificationModuleChosen(FName ModuleName)
	{
		if (ProxyLODMeshReductionModuleProperty->IsValidHandle())
		{
			ProxyLODMeshReductionModuleProperty->SetValue(ModuleName);
		}
	}

	ECheckBoxState IsProxyLODMeshSimplificationModuleChosen(FName ModuleName)
	{
		if (ProxyLODMeshReductionModuleProperty->IsValidHandle())
		{
			FName CurrentModuleName;
			ProxyLODMeshReductionModuleProperty->GetValue(CurrentModuleName);
			return CurrentModuleName == ModuleName ? ECheckBoxState::Checked : ECheckBoxState::Unchecked;
		}

		return ECheckBoxState::Unchecked;
	}

	void OnFindReductionPluginsClicked()
	{
		FString URL;
		FUnrealEdMisc::Get().GetURL(TEXT("MeshSimplificationPluginsURL"), URL);

		FUnrealEdMisc::Get().OpenMarketplace(URL);
	}
private:
	TSharedPtr<IPropertyHandle> ProxyLODMeshReductionModuleProperty;
};

/*------------------------------------------------------------------------------
Module initialization / teardown.
------------------------------------------------------------------------------*/

void FMeshUtilities::StartupModule()
{
	FModuleManager::Get().LoadModule("MaterialBaking");
	FModuleManager::Get().LoadModule(TEXT("MeshMergeUtilities"));
	FModuleManager::Get().LoadModule(TEXT("MeshBoneReduction"));

	FPropertyEditorModule& PropertyEditorModule = FModuleManager::Get().LoadModuleChecked<FPropertyEditorModule>("PropertyEditor");

	PropertyEditorModule.RegisterCustomClassLayout("MeshSimplificationSettings", FOnGetDetailCustomizationInstance::CreateStatic(&FMeshSimplifcationSettingsCustomization::MakeInstance));
	PropertyEditorModule.RegisterCustomClassLayout("SkeletalMeshSimplificationSettings", FOnGetDetailCustomizationInstance::CreateStatic(&FSkeletalMeshSimplificationSettingsCustomization::MakeInstance));
	PropertyEditorModule.RegisterCustomClassLayout("ProxyLODMeshSimplificationSettings", FOnGetDetailCustomizationInstance::CreateStatic(&FProxyLODMeshSimplificationSettingsCustomization::MakeInstance));

	static const TConsoleVariableData<int32>* CVar = IConsoleManager::Get().FindTConsoleVariableDataInt(TEXT("r.TriangleOrderOptimization"));

	bDisableTriangleOrderOptimization = (CVar->GetValueOnGameThread() == 2);

	bUsingNvTriStrip = !bDisableTriangleOrderOptimization && (CVar->GetValueOnGameThread() == 0);

	IMeshReductionManagerModule& Module = FModuleManager::Get().LoadModuleChecked<IMeshReductionManagerModule>("MeshReductionInterface");
	IMeshReduction* StaticMeshReduction = Module.GetStaticMeshReductionInterface();


	// Construct and cache the version string for the mesh utilities module.
	VersionString = FString::Printf(
		TEXT("%s%s%s"),
		MESH_UTILITIES_VER,
		StaticMeshReduction ? *StaticMeshReduction->GetVersionString() : TEXT(""),
		bUsingNvTriStrip ? TEXT("_NvTriStrip") : TEXT("")
		);

	// hook up level editor extension for skeletal mesh conversion
	ModuleLoadedDelegateHandle = FModuleManager::Get().OnModulesChanged().AddLambda([this](FName InModuleName, EModuleChangeReason InChangeReason)
	{
		if (InChangeReason == EModuleChangeReason::ModuleLoaded)
		{
			if (InModuleName == "LevelEditor")
			{
				AddLevelViewportMenuExtender();
			}
		}
	});

	UToolMenus::RegisterStartupCallback(FSimpleMulticastDelegate::FDelegate::CreateRaw(this, &FMeshUtilities::RegisterMenus));
}

void FMeshUtilities::ShutdownModule()
{
	UToolMenus::UnRegisterStartupCallback(this);
	UToolMenus::UnregisterOwner(this);

	static const FName PropertyEditorModuleName("PropertyEditor");
	if(FModuleManager::Get().IsModuleLoaded(PropertyEditorModuleName))
	{
		FPropertyEditorModule& PropertyEditorModule = FModuleManager::Get().GetModuleChecked<FPropertyEditorModule>(PropertyEditorModuleName);

		PropertyEditorModule.UnregisterCustomClassLayout("MeshSimplificationSettings");
		PropertyEditorModule.UnregisterCustomClassLayout("SkeletalMeshSimplificationSettings");
		PropertyEditorModule.UnregisterCustomClassLayout("ProxyLODMeshSimplificationSettings");
	}

	RemoveLevelViewportMenuExtender();
	FModuleManager::Get().OnModulesChanged().Remove(ModuleLoadedDelegateHandle);
	VersionString.Empty();
}

void FMeshUtilities::RegisterMenus()
{
	AddMakeStaticMeshEntryToToolMenu("AssetEditor.AnimationEditor.ToolBar");
	AddMakeStaticMeshEntryToToolMenu("AssetEditor.AnimationBlueprintEditor.MainMenu.Tools");
	AddMakeStaticMeshEntryToToolMenu("AssetEditor.SkeletalMeshEditor.ToolBar");
	AddMakeStaticMeshEntryToToolMenu("AssetEditor.SkeletonEditor.ToolBar");
}

bool FMeshUtilities::GenerateUniqueUVsForSkeletalMesh(const FSkeletalMeshLODModel& LODModel, int32 TextureResolution, TArray<FVector2f>& OutTexCoords) const
{
	// Get easy to use SkeletalMesh data
	TArray<FSoftSkinVertex> Vertices;
	LODModel.GetVertices(Vertices);

	int32 NumCorners = LODModel.IndexBuffer.Num();

	// Generate FRawMesh from FSkeletalMeshLODModel
	FRawMesh TempMesh;
	TempMesh.WedgeIndices.AddUninitialized(NumCorners);
	TempMesh.WedgeTexCoords[0].AddUninitialized(NumCorners);
	TempMesh.VertexPositions.AddUninitialized(NumCorners);

	// Prepare vertex to wedge map
	// PrevCorner[i] points to previous corner which shares the same wedge
	TArray<int32> LastWedgeCorner;
	LastWedgeCorner.AddUninitialized(Vertices.Num());
	TArray<int32> PrevCorner;
	PrevCorner.AddUninitialized(NumCorners);
	for (int32 Index = 0; Index < Vertices.Num(); Index++)
	{
		LastWedgeCorner[Index] = -1;
	}

	for (int32 Index = 0; Index < NumCorners; Index++)
	{
		// Copy static vertex data
		int32 VertexIndex = LODModel.IndexBuffer[Index];
		FSoftSkinVertex& Vertex = Vertices[VertexIndex];
		TempMesh.WedgeIndices[Index] = Index; // rudimental data, not really used by FLayoutUV - but array size matters
		TempMesh.WedgeTexCoords[0][Index] = Vertex.UVs[0];
		TempMesh.VertexPositions[Index] = Vertex.Position;
		// Link all corners belonging to a single wedge into list
		int32 PrevCornerIndex = LastWedgeCorner[VertexIndex];
		LastWedgeCorner[VertexIndex] = Index;
		PrevCorner[Index] = PrevCornerIndex;
	}

	// Build overlapping corners map
	FOverlappingCorners OverlappingCorners;
	OverlappingCorners.Init(NumCorners);
	for (int32 Index = 0; Index < NumCorners; Index++)
	{
		int VertexIndex = LODModel.IndexBuffer[Index];
		for (int32 CornerIndex = LastWedgeCorner[VertexIndex]; CornerIndex >= 0; CornerIndex = PrevCorner[CornerIndex])
		{
			if (CornerIndex != Index)
			{
				OverlappingCorners.Add(Index, CornerIndex);
			}
		}
	}
	OverlappingCorners.FinishAdding();

	// Generate new UVs
	FLayoutUVRawMeshView TempMeshView(TempMesh, 0, 1);
	FLayoutUV Packer(TempMeshView);
	Packer.FindCharts(OverlappingCorners);

	bool bPackSuccess = Packer.FindBestPacking(FMath::Clamp(TextureResolution / 4, 32, 512));
	if (bPackSuccess)
	{
		Packer.CommitPackedUVs();
		// Save generated UVs
		OutTexCoords = TempMesh.WedgeTexCoords[1];
	}
	return bPackSuccess;
}

void FMeshUtilities::CalculateTangents(const TArray<FVector3f>& InVertices, const TArray<uint32>& InIndices, const TArray<FVector2f>& InUVs, const TArray<uint32>& InSmoothingGroupIndices, const uint32 InTangentOptions, TArray<FVector3f>& OutTangentX, TArray<FVector3f>& OutTangentY, TArray<FVector3f>& OutNormals) const
{
	const float ComparisonThreshold = (InTangentOptions & ETangentOptions::IgnoreDegenerateTriangles) ? THRESH_POINTS_ARE_SAME : 0.0f;

	FOverlappingCorners OverlappingCorners;
	FindOverlappingCorners(OverlappingCorners, InVertices, InIndices, ComparisonThreshold);

	if (InTangentOptions & ETangentOptions::UseMikkTSpace)
	{
		ComputeTangents_MikkTSpace(InVertices, InIndices, InUVs, InSmoothingGroupIndices, OverlappingCorners, OutTangentX, OutTangentY, OutNormals, InTangentOptions);
	}
	else
	{
		ComputeTangents(InVertices, InIndices, InUVs, InSmoothingGroupIndices, OverlappingCorners, OutTangentX, OutTangentY, OutNormals, InTangentOptions);
	}
}

void FMeshUtilities::CalculateMikkTSpaceTangents(const TArray<FVector3f>& InVertices, const TArray<uint32>& InIndices, const TArray<FVector2f>& InUVs, const TArray<FVector3f>& InNormals, bool bIgnoreDegenerateTriangles, TArray<FVector3f>& OutTangentX, TArray<FVector3f>& OutTangentY) const
{
	ComputeTangents_MikkTSpace(InVertices, InIndices, InUVs, InNormals, bIgnoreDegenerateTriangles, OutTangentX, OutTangentY);
}

void FMeshUtilities::CalculateNormals(const TArray<FVector3f>& InVertices, const TArray<uint32>& InIndices, const TArray<FVector2f>& InUVs, const TArray<uint32>& InSmoothingGroupIndices, const uint32 InTangentOptions, TArray<FVector3f>& OutNormals) const
{
	const float ComparisonThreshold = (InTangentOptions & ETangentOptions::IgnoreDegenerateTriangles ) ? THRESH_POINTS_ARE_SAME : 0.0f;

	FOverlappingCorners OverlappingCorners;
	FindOverlappingCorners(OverlappingCorners, InVertices, InIndices, ComparisonThreshold);

	ComputeNormals(InVertices, InIndices, InUVs, InSmoothingGroupIndices, OverlappingCorners, OutNormals, InTangentOptions);
}

void FMeshUtilities::CalculateOverlappingCorners(const TArray<FVector3f>& InVertices, const TArray<uint32>& InIndices, bool bIgnoreDegenerateTriangles, FOverlappingCorners& OutOverlappingCorners) const
{
	const float ComparisonThreshold = bIgnoreDegenerateTriangles ? THRESH_POINTS_ARE_SAME : 0.f;
	FindOverlappingCorners(OutOverlappingCorners, InVertices, InIndices, ComparisonThreshold);
}


<<<<<<< HEAD
=======
struct FHashableSkinWeight
{
	FHashableSkinWeight() = default;
	FHashableSkinWeight(const FHashableSkinWeight&) = default;
	FHashableSkinWeight(FHashableSkinWeight&&) = default;
	FHashableSkinWeight(const FRawSkinWeight& InRawWeight, const int32 InNumInfluences) :
		NumInfluences(InNumInfluences),
		InfluenceBones(InRawWeight.InfluenceBones),
		InfluenceWeights(InRawWeight.InfluenceWeights)
	{
	}
	
	const int32 NumInfluences = 0;
	const FBoneIndexType *InfluenceBones = nullptr;
	const uint16 *InfluenceWeights = nullptr;
};

struct FHashableSkinWeightKeyFuncs : BaseKeyFuncs<TPair<FHashableSkinWeight, int32>, FHashableSkinWeight>
{
	static const FHashableSkinWeight& GetSetKey(const TPair<FHashableSkinWeight, int32>& Element)
	{
		return Element.Key;
	}

	static bool Matches(const FHashableSkinWeight& A, const FHashableSkinWeight& B)
	{
		for (int32 Index = 0; Index < A.NumInfluences; Index++)
		{
			if (A.InfluenceBones[Index] != B.InfluenceBones[Index] ||
				A.InfluenceWeights[Index] != B.InfluenceWeights[Index])
			{
				return false;
			}
		}
		return true;
	}
	
	static uint32 GetKeyHash(const FHashableSkinWeight& Key)
	{
		uint32 Hash = GetTypeHash(Key.NumInfluences);
		for (int32 Index = 0; Index < Key.NumInfluences; Index++)
		{
			Hash = HashCombineFast(Hash, GetTypeHash(Key.InfluenceBones[Index]));
			Hash = HashCombineFast(Hash, GetTypeHash(Key.InfluenceWeights[Index]));
		}
		return Hash;
	}
};


>>>>>>> 4af6daef
void FMeshUtilities::GenerateRuntimeSkinWeightData(
	const FSkeletalMeshLODModel* ImportedModel,
	const TArray<FRawSkinWeight>& InRawSkinWeights,
	bool bInUseHighPrecisionWeights,
	FRuntimeSkinWeightProfileData& InOutSkinWeightOverrideData) const
{
	const FSkeletalMeshLODModel& TargetLODModel = *ImportedModel;

	// Make sure the number of verts of the LOD matches the provided number of skin weights
	if (InRawSkinWeights.Num() == TargetLODModel.NumVertices)
	{
		// Retrieve all vertices for this LOD
		TArray<FSoftSkinVertex> TargetVertices;
		TargetLODModel.GetVertices(TargetVertices);

		// Determine how many influences each skinweight can contain
		const int32 NumInfluences = TargetLODModel.GetMaxBoneInfluences();
		InOutSkinWeightOverrideData.NumWeightsPerVertex = NumInfluences;

		const bool b16BitBoneIndices = TargetLODModel.DoSectionsUse16BitBoneIndex();
		InOutSkinWeightOverrideData.b16BitBoneIndices = b16BitBoneIndices;

		TMap<FHashableSkinWeight, int32, FDefaultSetAllocator, FHashableSkinWeightKeyFuncs> UniqueWeights;
		int32 OverrideCount = 0;
		
		for (int32 VertexIndex = 0; VertexIndex < TargetVertices.Num(); ++VertexIndex)
		{
			// Take each original skin weight from the LOD and compare it with supplied alternative weight data
			const FRawSkinWeight& SourceSkinWeight = InRawSkinWeights[VertexIndex];
			const FSoftSkinVertex& TargetVertex = TargetVertices[VertexIndex];

			bool bIsDifferent = false;
			for (int32 InfluenceIndex = 0; InfluenceIndex < NumInfluences; ++InfluenceIndex)
			{
				if (SourceSkinWeight.InfluenceBones[InfluenceIndex] != TargetVertex.InfluenceBones[InfluenceIndex]
					|| SourceSkinWeight.InfluenceWeights[InfluenceIndex] != TargetVertex.InfluenceWeights[InfluenceIndex])
				{
					bIsDifferent = true;
					break;
				}
			}

			if (bIsDifferent)
			{
<<<<<<< HEAD
				// Check whether or not there is already an override store which matches the new skin weight data
				int32 OverrideIndex = UniqueWeights.IndexOfByPredicate([SourceSkinWeight, NumInfluences](const FRawSkinWeight& InOverride)
				{
					bool bSame = true;
					for (int32 InfluenceIndex = 0; InfluenceIndex < NumInfluences; ++InfluenceIndex)
					{
						bSame &= (InOverride.InfluenceBones[InfluenceIndex] == SourceSkinWeight.InfluenceBones[InfluenceIndex]);
						bSame &= (InOverride.InfluenceWeights[InfluenceIndex] == SourceSkinWeight.InfluenceWeights[InfluenceIndex]);
					}

					return bSame;
				});

=======
				const int32* OverrideIndexPtr = UniqueWeights.Find({SourceSkinWeight, NumInfluences});
				
>>>>>>> 4af6daef
				// If one hasn't been added yet, create a new one
				int32 OverrideIndex;
				if (OverrideIndexPtr == nullptr)
				{
					// When writing out 8-bit weights, we want to collect the resulting deviation from fully normalized
					// weight sum. Once all values are copied, we alter the first, and most prominent, weight, by the 
					// deviation value so that we end up with completely normalized 8-bit weights.
					const int32 FirstWeightOffset = InOutSkinWeightOverrideData.BoneWeights.Num();
					int32 Accumulated8BitDeviation = 255;

					// Write out non-zero weighted influences only
					for (int32 InfluenceIndex = 0; InfluenceIndex < NumInfluences; ++InfluenceIndex)
					{
						const FBoneIndexType Index = SourceSkinWeight.InfluenceBones[InfluenceIndex];
						const uint16 Weight = SourceSkinWeight.InfluenceWeights[InfluenceIndex];
						TArray<uint8> &BoneIDs = InOutSkinWeightOverrideData.BoneIDs;
						TArray<uint8> &BoneWeights = InOutSkinWeightOverrideData.BoneWeights;

						if (b16BitBoneIndices)
						{
							BoneIDs.AddZeroed(2);
							*reinterpret_cast<FBoneIndexType*>(&BoneIDs[BoneIDs.Num() - 2]) = Index;
						}
						else
						{
							InOutSkinWeightOverrideData.BoneIDs.Add(static_cast<uint8>(Index));
						}

						if (bInUseHighPrecisionWeights)
						{
							BoneWeights.AddZeroed(2);
							*reinterpret_cast<uint16*>(&BoneWeights[BoneWeights.Num() - 2]) = Weight;
						}
						else
						{
							BoneWeights.Add(static_cast<uint8>(Weight >> 8));
<<<<<<< HEAD
=======
							Accumulated8BitDeviation -= BoneWeights.Last();
>>>>>>> 4af6daef
						}
					}

					OverrideIndex = OverrideCount;
					UniqueWeights.Add({SourceSkinWeight, NumInfluences}, OverrideCount);
					OverrideCount++;

					if (!bInUseHighPrecisionWeights)
					{
						InOutSkinWeightOverrideData.BoneWeights[FirstWeightOffset] += Accumulated8BitDeviation;
					}
				}
				else
				{
					OverrideIndex = *OverrideIndexPtr;
				}

				InOutSkinWeightOverrideData.VertexIndexToInfluenceOffset.Add(VertexIndex, OverrideIndex);
			}
		}
	}
}

void FMeshUtilities::CreateImportDataFromLODModel(USkeletalMesh* SkeletalMesh) const
{
	check(IsInGameThread());

	for (int32 LodIndex = 0; LodIndex < SkeletalMesh->GetLODNum(); LodIndex++)
	{
		const FSkeletalMeshLODInfo* ThisLODInfo = SkeletalMesh->GetLODInfo(LodIndex);

		check(ThisLODInfo);
		const bool bRawDataEmpty = SkeletalMesh->IsLODImportedDataEmpty(LodIndex);
		const bool bRawBuildDataAvailable = SkeletalMesh->IsLODImportedDataBuildAvailable(LodIndex);
		if (!bRawDataEmpty && bRawBuildDataAvailable)
		{
			//No need to create import data if we already have some
			continue;
		}
		const bool bReductionActive = SkeletalMesh->IsReductionActive(LodIndex);
		const bool bInlineReduction = (ThisLODInfo->ReductionSettings.BaseLOD == LodIndex);
		if (bReductionActive && !bInlineReduction)
		{
			//Generated LOD (not inline) do not need imported data
			continue;
		}

		//Find the reduction data to restore the imported LODModel by using the deprecated OriginalReductionSourceMeshData_DEPRECATED data
		if (SkeletalMesh->GetImportedModel()->OriginalReductionSourceMeshData_DEPRECATED.IsValidIndex(LodIndex))
		{
			FSkeletalMeshLODModel TempLODModel;
			TMap<FString, TArray<FMorphTargetDelta>> LODMorphTargetData;
			
			//Old inline reduced assets do not have the original imported skin weight data, it must be re-import if we want to convert it to import data
			SkeletalMesh->GetImportedModel()->OriginalReductionSourceMeshData_DEPRECATED[LodIndex]->LoadReductionData(TempLODModel, LODMorphTargetData, SkeletalMesh);

			if (TempLODModel.NumVertices > 0)
			{
				FSkeletalMeshLODModel& ToUpdateLODModel = SkeletalMesh->GetImportedModel()->LODModels[LodIndex];

				// Unbind any existing clothing assets before loading the reduction data
				TArray<ClothingAssetUtils::FClothingAssetMeshBinding> ClothingBindings;
				FLODUtilities::UnbindClothingAndBackup(SkeletalMesh, ClothingBindings, LodIndex);

				//Swap the LODModel pointer to the one we store when reducing, so we add the true import data
				FSkeletalMeshLODModel::CopyStructure(&ToUpdateLODModel, &TempLODModel);

				//Rebind the cloth asset on the LODModel restore by the reduction data
				FLODUtilities::RestoreClothingFromBackup(SkeletalMesh, ClothingBindings, LodIndex);

				//Since we load the reduction LODModel we have to validate the material indexes.
				SkeletalMesh->ValidateAllLodMaterialIndexes();

				TArray<UMorphTarget*> OriginalMorphTargets;
				OriginalMorphTargets.Reserve(LODMorphTargetData.Num());
				for (const TPair<FString, TArray<FMorphTargetDelta>>& MorphTargetChannel : LODMorphTargetData)
				{
					UMorphTarget* ExistingMorphTarget = nullptr;
					for (UMorphTarget* MorphTarget : SkeletalMesh->GetMorphTargets())
					{
						if (MorphTarget->GetName() == MorphTargetChannel.Key)
						{
							ExistingMorphTarget = MorphTarget;
						}
					}
					if (!ExistingMorphTarget)
					{
						FName MorphTargetName = *(MorphTargetChannel.Key);
						ExistingMorphTarget = NewObject<UMorphTarget>(SkeletalMesh, MorphTargetName);
						check(ExistingMorphTarget);
					}

					const TArray<FMorphTargetDelta>& MorphTargetDeltas = MorphTargetChannel.Value;
					ExistingMorphTarget->PopulateDeltas(MorphTargetDeltas, LodIndex, ToUpdateLODModel.Sections, ThisLODInfo->BuildSettings.bRecomputeNormals, false, ThisLODInfo->BuildSettings.MorphThresholdPosition);
				}
			}
		}

		FSkeletalMeshLODModel* LODModel = &(SkeletalMesh->GetImportedModel()->LODModels[LodIndex]);

		//Make sure the inline cache fit the LODModel
		if (SkeletalMesh->GetImportedModel()->InlineReductionCacheDatas.IsValidIndex(LodIndex))
		{
			SkeletalMesh->GetImportedModel()->InlineReductionCacheDatas[LodIndex].SetCacheGeometryInfo(*LODModel);
		}

		FSkeletalMeshImportData ImportData;
		ImportData.bDiffPose = false;
		ImportData.bHasNormals = true;
		ImportData.bHasTangents = true;
		ImportData.bUseT0AsRefPose = false;
		ImportData.bHasVertexColors = SkeletalMesh->GetHasVertexColors();
		ImportData.bKeepSectionsSeparate = false;

		TArray<FSkeletalMaterial>& SKMaterials = SkeletalMesh->GetMaterials();
		ImportData.Materials.Reserve(SkeletalMesh->GetMaterials().Num());
		TArray<FName> UniqueMaterialNames;
		for (int32 MaterialIndex = 0; MaterialIndex < SKMaterials.Num(); ++MaterialIndex)
		{
			SkeletalMeshImportData::FMaterial& Material = ImportData.Materials.AddZeroed_GetRef();
			Material.Material = SKMaterials[MaterialIndex].MaterialInterface;
			//Make sure skeletal mesh material has the slot name set properly
			if (SKMaterials[MaterialIndex].ImportedMaterialSlotName == NAME_None)
			{
				if (SKMaterials[MaterialIndex].MaterialInterface)
				{
					SKMaterials[MaterialIndex].ImportedMaterialSlotName = SKMaterials[MaterialIndex].MaterialInterface->GetFName();
				}
				else if (SKMaterials[MaterialIndex].MaterialSlotName != NAME_None)
				{
					SKMaterials[MaterialIndex].ImportedMaterialSlotName = SKMaterials[MaterialIndex].MaterialSlotName;
				}
				else
				{
					//We cannot find any valid name
					UE_ASSET_LOG(LogSkeletalMesh, Display, SkeletalMesh, TEXT("FMeshUtilities::CreateImportDataFromLODModel: Cannot assign valid slotname to material slot"));
					SKMaterials[MaterialIndex].ImportedMaterialSlotName = NAME_None;
				}
				//each material slot must have a unique imported material name
				while (UniqueMaterialNames.Contains(SKMaterials[MaterialIndex].ImportedMaterialSlotName))
				{
					const int32 NameUniqueNumber = SKMaterials[MaterialIndex].ImportedMaterialSlotName.GetNumber() + 1;
					SKMaterials[MaterialIndex].ImportedMaterialSlotName.SetNumber(NameUniqueNumber);
				}
			}
			if (SKMaterials[MaterialIndex].MaterialSlotName == NAME_None)
			{
				SKMaterials[MaterialIndex].MaterialSlotName = SKMaterials[MaterialIndex].ImportedMaterialSlotName;
			}
			UniqueMaterialNames.Add(SKMaterials[MaterialIndex].ImportedMaterialSlotName);

			Material.MaterialImportName = SKMaterials[MaterialIndex].ImportedMaterialSlotName.ToString();
		}

		ImportData.NumTexCoords = FMath::Min(LODModel->NumTexCoords, static_cast<uint32>(MAX_TEXCOORDS));

		const FReferenceSkeleton& ReferenceSkeleton = SkeletalMesh->GetRefSkeleton();
		for (int32 BoneIndex = 0; BoneIndex < ReferenceSkeleton.GetRawBoneNum(); ++BoneIndex)
		{
			SkeletalMeshImportData::FBone& RefBone = ImportData.RefBonesBinary.AddZeroed_GetRef();
			const FMeshBoneInfo& MeshBoneInfo = ReferenceSkeleton.GetRawRefBoneInfo()[BoneIndex];
			const FTransform& MeshBonePose = ReferenceSkeleton.GetRawRefBonePose()[BoneIndex];
			RefBone.Name = MeshBoneInfo.ExportName;
			RefBone.BonePos.Transform = FTransform3f(MeshBonePose);
			RefBone.ParentIndex = MeshBoneInfo.ParentIndex;
			RefBone.NumChildren = 0;
			if (ImportData.RefBonesBinary.IsValidIndex(RefBone.ParentIndex))
			{
				SkeletalMeshImportData::FBone& ParentBone = ImportData.RefBonesBinary[RefBone.ParentIndex];
				ParentBone.NumChildren++;
			}
		}

		TArray<FSoftSkinVertex> Vertices;
		LODModel->GetVertices(Vertices);
		const int32 VertexCount = Vertices.Num();
		const int32 TriangleCount = LODModel->IndexBuffer.Num() / 3;
		ImportData.Points.Reserve(VertexCount);
		ImportData.PointToRawMap.Reserve(VertexCount);
		ImportData.Wedges.Reserve(VertexCount);
		ImportData.Faces.Reserve(TriangleCount);

		for (int32 SectionIndex = 0; SectionIndex < LODModel->Sections.Num(); ++SectionIndex)
		{
			const FSkelMeshSection& Section = LODModel->Sections[SectionIndex];
			int32 VerticeIndexStart = Section.BaseVertexIndex;
			int32 VerticeIndexEnd = VerticeIndexStart + Section.GetNumVertices();
			int32 MaterialIndex = Section.MaterialIndex;
			ImportData.MaxMaterialIndex = FMath::Max(ImportData.MaxMaterialIndex, static_cast<uint32>(MaterialIndex));
			for (int32 VerticeIndex = VerticeIndexStart; VerticeIndex < VerticeIndexEnd; ++VerticeIndex)
			{
				const FSoftSkinVertex& Vertex = Vertices[VerticeIndex];
				int32 PointIndex = ImportData.Points.Add(Vertex.Position);
				ImportData.PointToRawMap.Add(PointIndex);

				for (int32 InfluenceIndex = 0; InfluenceIndex < MAX_TOTAL_INFLUENCES; ++InfluenceIndex)
				{
					// Have we reached the end of valid weights?
					if (Vertex.InfluenceWeights[InfluenceIndex] == 0)
					{
						break;
					}
					SkeletalMeshImportData::FRawBoneInfluence& Influence = ImportData.Influences.AddZeroed_GetRef();
					Influence.VertexIndex = PointIndex;
					Influence.BoneIndex = Section.BoneMap[Vertex.InfluenceBones[InfluenceIndex]];
					Influence.Weight = static_cast<float>(Vertex.InfluenceWeights[InfluenceIndex]) / 65535.0f;
				}
			}
		}

		for (int32 TriangleIndex = 0; TriangleIndex < TriangleCount; ++TriangleIndex)
		{
			SkeletalMeshImportData::FTriangle& Face = ImportData.Faces.AddZeroed_GetRef();
			int32 IndexBufferIndex = TriangleIndex * 3;
			int32 SectionIndex;
			int32 VerticeIndex[3];
			int32 SectionVertexIndex[3];
			for (int32 Corner = 0; Corner < 3; ++Corner)
			{
				const int32 WedgeIndex = ImportData.Wedges.Num();
				VerticeIndex[Corner] = LODModel->IndexBuffer[IndexBufferIndex + Corner];
				int32 NextEdgeCornerIndex = (Corner + 1) % 3;
				LODModel->GetSectionFromVertexIndex(VerticeIndex[Corner], SectionIndex, SectionVertexIndex[Corner]);
				const FSoftSkinVertex& Vertex = Vertices[VerticeIndex[Corner]];
				SkeletalMeshImportData::FVertex& Wedge = ImportData.Wedges.AddZeroed_GetRef();
				Wedge.Color = Vertex.Color;
				for (int32 UVIndex = 0; UVIndex < static_cast<int32>(ImportData.NumTexCoords); ++UVIndex)
				{
					Wedge.UVs[UVIndex] = Vertex.UVs[UVIndex];
				}
				Wedge.VertexIndex = VerticeIndex[Corner];
				Wedge.MatIndex = LODModel->Sections[SectionIndex].MaterialIndex;

				Face.WedgeIndex[Corner] = WedgeIndex;
				Face.TangentX[Corner] = Vertex.TangentX;
				Face.TangentY[Corner] = Vertex.TangentY;
				Face.TangentZ[Corner] = Vertex.TangentZ;
			}
			Face.MatIndex = LODModel->Sections[SectionIndex].MaterialIndex;
			//Faceted by default
			Face.SmoothingGroups = 0x0;
		}

		//Recreate smooth group
		ImportData.ComputeSmoothGroupFromNormals();

		const int32 SrcMorphTargetNum = SkeletalMesh->GetMorphTargets().Num();
		ImportData.MorphTargetNames.Reserve(SrcMorphTargetNum);
		ImportData.MorphTargetModifiedPoints.Reserve(SrcMorphTargetNum);
		ImportData.MorphTargets.Reserve(SrcMorphTargetNum);
		for (UMorphTarget* MorphTarget : SkeletalMesh->GetMorphTargets())
		{
			if (!MorphTarget->HasDataForLOD(LodIndex))
			{
				continue;
			}
			ImportData.MorphTargetNames.Add(MorphTarget->GetName());
			const FMorphTargetLODModel& BaseMorphModel = MorphTarget->GetMorphLODModels()[LodIndex];
			FSkeletalMeshImportData& MorphImportShape = ImportData.MorphTargets.AddDefaulted_GetRef();
			TSet<uint32>& ModifiedPoints = ImportData.MorphTargetModifiedPoints.AddDefaulted_GetRef();
			//Iterate each original morph target source index to fill the NewMorphTargetDeltas array with the TargetMatchData.
			for (const FMorphTargetDelta& MorphTargetDelta : BaseMorphModel.Vertices)
			{
				ModifiedPoints.Add(MorphTargetDelta.SourceIdx);
				MorphImportShape.Points.Add(MorphTargetDelta.PositionDelta + Vertices[MorphTargetDelta.SourceIdx].Position);
			}
		}

		if (LODModel->SkinWeightProfiles.Num() > 0)
		{
			FSkeletalMeshImportData ReferenceCopy;
			ReferenceCopy = ImportData;
			ReferenceCopy.KeepAlternateSkinningBuildDataOnly();
			ReferenceCopy.Influences.Empty();
			for (TPair<FName, FImportedSkinWeightProfileData>& SkinWeightProfile : LODModel->SkinWeightProfiles)
			{
				FString ProfileName = SkinWeightProfile.Key.ToString();
				FImportedSkinWeightProfileData& ImportedSkinWeightProfileData = SkinWeightProfile.Value;
				if (!ensure(VertexCount == ImportedSkinWeightProfileData.SkinWeights.Num()))
				{
					UE_ASSET_LOG(LogSkeletalMesh, Log, SkeletalMesh, TEXT("Cannot convert alternate skin weight profile [%s]"), *ProfileName);
					continue;
				}
				ImportData.AlternateInfluenceProfileNames.Add(ProfileName);
				FSkeletalMeshImportData& AlternateInfluence = ImportData.AlternateInfluences.AddDefaulted_GetRef();
				AlternateInfluence = ReferenceCopy;
				AlternateInfluence.Influences.Empty(VertexCount* MAX_TOTAL_INFLUENCES);
				ImportedSkinWeightProfileData.SourceModelInfluences.Empty(VertexCount * MAX_TOTAL_INFLUENCES);
				for (int32 VerticeIndex = 0; VerticeIndex < VertexCount; ++VerticeIndex)
				{
					int32 OutSectionIndex = INDEX_NONE;
					int32 OutSectionVertexIndex = INDEX_NONE;
					LODModel->GetSectionFromVertexIndex(VerticeIndex, OutSectionIndex, OutSectionVertexIndex);
					const FSkelMeshSection& Section = LODModel->Sections[OutSectionIndex];
					const FRawSkinWeight& SkinWeight = ImportedSkinWeightProfileData.SkinWeights[VerticeIndex];
					for (int32 InfluenceIndex = 0; InfluenceIndex < MAX_TOTAL_INFLUENCES; ++InfluenceIndex)
					{
						const uint16 RawWeight = SkinWeight.InfluenceWeights[InfluenceIndex]; 
						if (RawWeight == 0)
						{
							break;
						}
						const float Weight = static_cast<float>(RawWeight) / 65535.0f;
						SkeletalMeshImportData::FRawBoneInfluence& Influence = AlternateInfluence.Influences.AddZeroed_GetRef();
						Influence.VertexIndex = VerticeIndex;
						Influence.BoneIndex = Section.BoneMap[SkinWeight.InfluenceBones[InfluenceIndex]];
						Influence.Weight = Weight;
						SkeletalMeshImportData::FVertInfluence& SourceModelInfluence = ImportedSkinWeightProfileData.SourceModelInfluences.AddZeroed_GetRef();
						SourceModelInfluence.VertIndex = VerticeIndex;
						SourceModelInfluence.BoneIndex = SkinWeight.InfluenceBones[InfluenceIndex];
						SourceModelInfluence.Weight = Weight;
					}
				}
				AlternateInfluence.KeepAlternateSkinningBuildDataOnly();
			}
		}

		SkeletalMesh->SaveLODImportedData(LodIndex, ImportData);
		SkeletalMesh->SetLODImportedDataVersions(LodIndex, ESkeletalMeshGeoImportVersions::LatestVersion, ESkeletalMeshSkinningImportVersions::LatestVersion);
		UE_ASSET_LOG(LogSkeletalMesh, Display, SkeletalMesh, TEXT("FMeshUtilities::CreateImportDataFromLODModel: ImportData created for LOD %d"), LodIndex);
	}
}

void FMeshUtilities::AddMakeStaticMeshEntryToToolMenu(FName InToolMenuName)
{
	FToolMenuOwnerScoped OwnerScoped(this);

	UToolMenu* ToolMenu = UToolMenus::Get()->ExtendMenu(InToolMenuName);
	FToolMenuSection& SkeletalMeshSection = ToolMenu->AddSection("SkeletalMesh", LOCTEXT("SkeletalMeshSection", "Skeletal Mesh"));

	SkeletalMeshSection.AddEntry(FToolMenuEntry::InitToolBarButton(
        "MakeStaticMesh",
        FToolUIActionChoice(
            FToolUIAction(FToolMenuExecuteAction::CreateLambda([this](const FToolMenuContext& InContext)
            {
            	if(UPersonaToolMenuContext* MenuContext = InContext.FindContext<UPersonaToolMenuContext>())
            	{
            		if(UDebugSkelMeshComponent* MeshComponent = MenuContext->GetPreviewMeshComponent())
            		{
            			ConvertMeshesToStaticMesh(TArray<UMeshComponent*>({ MeshComponent }), MeshComponent->GetComponentToWorld());
            		}
            	}
            }))
        ),
        LOCTEXT("MakeStaticMesh", "Make Static Mesh"),
        LOCTEXT("MakeStaticMeshTooltip", "Make a new static mesh out of the preview's current pose."),
        FSlateIcon(FAppStyle::GetAppStyleSetName(), "Persona.ConvertToStaticMesh"))
	);
}

void FMeshUtilities::AddLevelViewportMenuExtender()
{
	FLevelEditorModule& LevelEditorModule = FModuleManager::Get().LoadModuleChecked<FLevelEditorModule>("LevelEditor");
	auto& MenuExtenders = LevelEditorModule.GetAllLevelViewportContextMenuExtenders();

	MenuExtenders.Add(FLevelEditorModule::FLevelViewportMenuExtender_SelectedActors::CreateRaw(this, &FMeshUtilities::GetLevelViewportContextMenuExtender));
	LevelViewportExtenderHandle = MenuExtenders.Last().GetHandle();
}

void FMeshUtilities::RemoveLevelViewportMenuExtender()
{
	if (LevelViewportExtenderHandle.IsValid())
	{
		FLevelEditorModule* LevelEditorModule = FModuleManager::Get().GetModulePtr<FLevelEditorModule>("LevelEditor");
		if (LevelEditorModule)
		{
			typedef FLevelEditorModule::FLevelViewportMenuExtender_SelectedActors DelegateType;
			LevelEditorModule->GetAllLevelViewportContextMenuExtenders().RemoveAll([this](const DelegateType& In) { return In.GetHandle() == LevelViewportExtenderHandle; });
		}
	}
}

/** Util for getting all MeshComponents from a supplied set of Actors */
void GetSkinnedAndStaticMeshComponentsFromActors(const TArray<AActor*> InActors, TArray<UMeshComponent*>& OutMeshComponents)
{
	for (AActor* Actor : InActors)
	{
		// add all components from this actor
		TInlineComponentArray<UMeshComponent*> ActorComponents(Actor);
		for (UMeshComponent* ActorComponent : ActorComponents)
		{
			if (ActorComponent->IsA(USkinnedMeshComponent::StaticClass()) || ActorComponent->IsA(UStaticMeshComponent::StaticClass()))
			{
				OutMeshComponents.AddUnique(ActorComponent);
			}
		}

		// add all attached actors
		TArray<AActor*> AttachedActors;
		Actor->GetAttachedActors(AttachedActors);
		for (AActor* AttachedActor : AttachedActors)
		{
			TInlineComponentArray<UMeshComponent*> AttachedActorComponents(AttachedActor);
			for (UMeshComponent* AttachedActorComponent : AttachedActorComponents)
			{
				if (AttachedActorComponent->IsA(USkinnedMeshComponent::StaticClass()) || AttachedActorComponent->IsA(UStaticMeshComponent::StaticClass()))
				{
					OutMeshComponents.AddUnique(AttachedActorComponent);
				}
			}
		}
	}
}

TSharedRef<FExtender> FMeshUtilities::GetLevelViewportContextMenuExtender(const TSharedRef<FUICommandList> CommandList, const TArray<AActor*> InActors)
{
	TSharedRef<FExtender> Extender = MakeShareable(new FExtender);

	if (InActors.Num() > 0)
	{
		FText ActorName = InActors.Num() == 1 ? FText::Format(LOCTEXT("ActorNameSingular", "\"{0}\""), FText::FromString(InActors[0]->GetActorLabel())) : LOCTEXT("ActorNamePlural", "Actors");

		FLevelEditorModule& LevelEditor = FModuleManager::GetModuleChecked<FLevelEditorModule>(TEXT("LevelEditor"));
		TSharedRef<FUICommandList> LevelEditorCommandBindings = LevelEditor.GetGlobalLevelEditorActions();

		// Note: ActorConvert extension point appears only in the pulldown Actor menu.
		Extender->AddMenuExtension("ActorConvert", EExtensionHook::After, LevelEditorCommandBindings, FMenuExtensionDelegate::CreateLambda(
			[this, ActorName, InActors](FMenuBuilder& MenuBuilder) {

			TArray<UMeshComponent*> Components;
			GetSkinnedAndStaticMeshComponentsFromActors(InActors, Components);

			const bool bCanExecute = Components.Num() > 0;

			MenuBuilder.AddMenuEntry(
				FText::Format(LOCTEXT("ConvertSelectedActorsToStaticMeshText", "Convert {0} To Static Mesh"), ActorName),
				LOCTEXT("ConvertSelectedActorsToStaticMeshTooltip", "Convert the selected actor's meshes to a new Static Mesh asset. Supports static and skeletal meshes."),
				FSlateIcon(FAppStyle::GetAppStyleSetName(), "Icons.Convert"),
				FUIAction(
					FExecuteAction::CreateRaw(this, &FMeshUtilities::ConvertActorMeshesToStaticMeshUIAction, InActors),
					FCanExecuteAction::CreateLambda([bCanExecute]() { return bCanExecute; }))
			);
		}));
	}

	return Extender;
}

void FMeshUtilities::ConvertActorMeshesToStaticMeshUIAction(const TArray<AActor*> InActors)
{
	TArray<UMeshComponent*> MeshComponents;

	GetSkinnedAndStaticMeshComponentsFromActors(InActors, MeshComponents);

	auto GetActorRootTransform = [](AActor* InActor)
	{
		FTransform RootTransform(FTransform::Identity);
		if (ACharacter* Character = Cast<ACharacter>(InActor))
		{
			RootTransform = Character->GetTransform();
			RootTransform.SetLocation(RootTransform.GetLocation() - FVector(0.0f, 0.0f, Character->GetCapsuleComponent()->GetScaledCapsuleHalfHeight()));
		}
		else
		{
			// otherwise just use the actor's origin
			RootTransform = InActor->GetTransform();
		}

		return RootTransform;
	};

	// now pick a root transform
	FTransform RootTransform(FTransform::Identity);
	if (InActors.Num() == 1)
	{
		RootTransform = GetActorRootTransform(InActors[0]);
	}
	else
	{
		// multiple actors use the average of their origins, with Z being the min of all origins. Rotation is identity for simplicity
		FVector Location(FVector::ZeroVector);
		double MinZ = DBL_MAX;
		for (AActor* Actor : InActors)
		{
			FTransform ActorTransform(GetActorRootTransform(Actor));
			Location += ActorTransform.GetLocation();
			MinZ = FMath::Min(ActorTransform.GetLocation().Z, MinZ);
		}
		Location /= (float)InActors.Num();
		Location.Z = MinZ;

		RootTransform.SetLocation(Location);
	}

	UStaticMesh* StaticMesh = ConvertMeshesToStaticMesh(MeshComponents, RootTransform);

	// Also notify the content browser that the new assets exists
	if (StaticMesh != nullptr)
	{
		FContentBrowserModule& ContentBrowserModule = FModuleManager::Get().LoadModuleChecked<FContentBrowserModule>("ContentBrowser");
		ContentBrowserModule.Get().SyncBrowserToAssets(TArray<UObject*>({ StaticMesh }), true);
	}
}

bool FMeshUtilities::GenerateUniqueUVsForStaticMesh(const FRawMesh& RawMesh, int32 TextureResolution, bool bMergeIdenticalMaterials, TArray<FVector2f>& OutTexCoords) const
{
	// Create a copy of original mesh (only copy necessary data)
	FRawMesh TempMesh;
	TempMesh.VertexPositions = RawMesh.VertexPositions;

	// Remove all duplicate faces if we are merging identical materials
	const int32 NumFaces = RawMesh.FaceMaterialIndices.Num();
	TArray<int32> DuplicateFaceRecords;
	
	if(bMergeIdenticalMaterials)
	{
		TArray<int32> UniqueFaceIndices;
		UniqueFaceIndices.Reserve(NumFaces);
		DuplicateFaceRecords.SetNum(NumFaces);

		TempMesh.WedgeTexCoords[0].Reserve(RawMesh.WedgeTexCoords[0].Num());
		TempMesh.WedgeIndices.Reserve(RawMesh.WedgeIndices.Num());

		// insert only non-duplicate faces
		for(int32 FaceIndex = 0; FaceIndex < NumFaces; ++FaceIndex)
		{
			bool bFound = false;
			int32 UniqueFaceIndex = 0;
			for( ; UniqueFaceIndex < UniqueFaceIndices.Num(); ++UniqueFaceIndex)
			{
				int32 TestIndex = UniqueFaceIndices[UniqueFaceIndex];

				if (TestIndex != FaceIndex &&
					RawMesh.FaceMaterialIndices[FaceIndex] == RawMesh.FaceMaterialIndices[TestIndex] &&
					RawMesh.WedgeTexCoords[0][(FaceIndex * 3) + 0] == RawMesh.WedgeTexCoords[0][(TestIndex * 3) + 0] &&
					RawMesh.WedgeTexCoords[0][(FaceIndex * 3) + 1] == RawMesh.WedgeTexCoords[0][(TestIndex * 3) + 1] &&
					RawMesh.WedgeTexCoords[0][(FaceIndex * 3) + 2] == RawMesh.WedgeTexCoords[0][(TestIndex * 3) + 2])
				{
					bFound = true;
					break;
				}
			}

			if(!bFound)
			{
				UniqueFaceIndices.Add(FaceIndex);
				TempMesh.WedgeTexCoords[0].Add(RawMesh.WedgeTexCoords[0][(FaceIndex * 3) + 0]);
				TempMesh.WedgeTexCoords[0].Add(RawMesh.WedgeTexCoords[0][(FaceIndex * 3) + 1]);
				TempMesh.WedgeTexCoords[0].Add(RawMesh.WedgeTexCoords[0][(FaceIndex * 3) + 2]);
				TempMesh.WedgeIndices.Add(RawMesh.WedgeIndices[(FaceIndex * 3) + 0]);
				TempMesh.WedgeIndices.Add(RawMesh.WedgeIndices[(FaceIndex * 3) + 1]);
				TempMesh.WedgeIndices.Add(RawMesh.WedgeIndices[(FaceIndex * 3) + 2]);

				DuplicateFaceRecords[FaceIndex] = UniqueFaceIndices.Num() - 1;
			}
			else
			{
				DuplicateFaceRecords[FaceIndex] = UniqueFaceIndex;
			}
		}
	}
	else
	{
		TempMesh.WedgeTexCoords[0] = RawMesh.WedgeTexCoords[0];
		TempMesh.WedgeIndices = RawMesh.WedgeIndices;	
	}

	// Find overlapping corners for UV generator. Allow some threshold - this should not produce any error in a case if resulting
	// mesh will not merge these vertices.
	FOverlappingCorners OverlappingCorners;
	FModuleManager::Get().LoadModuleChecked<IMeshUtilities>("MeshUtilities").FindOverlappingCorners(OverlappingCorners, TempMesh.VertexPositions, TempMesh.WedgeIndices, THRESH_POINTS_ARE_SAME);

	// Generate new UVs
	FLayoutUVRawMeshView TempMeshView(TempMesh, 0, 1);
	FLayoutUV Packer(TempMeshView);
	Packer.FindCharts(OverlappingCorners);

	bool bPackSuccess = Packer.FindBestPacking(FMath::Clamp(TextureResolution / 4, 32, 512));
	if (bPackSuccess)
	{
		Packer.CommitPackedUVs();

		if(bMergeIdenticalMaterials)
		{
			// re-duplicate faces
			OutTexCoords.SetNum(RawMesh.WedgeTexCoords[0].Num());

			for(int32 FaceIndex = 0; FaceIndex < DuplicateFaceRecords.Num(); ++FaceIndex)
			{
				int32 SourceFaceIndex = DuplicateFaceRecords[FaceIndex];

				OutTexCoords[(FaceIndex * 3) + 0] = TempMesh.WedgeTexCoords[1][(SourceFaceIndex * 3) + 0];
				OutTexCoords[(FaceIndex * 3) + 1] = TempMesh.WedgeTexCoords[1][(SourceFaceIndex * 3) + 1];
				OutTexCoords[(FaceIndex * 3) + 2] = TempMesh.WedgeTexCoords[1][(SourceFaceIndex * 3) + 2];
			}
		}
		else
		{
			// Save generated UVs
			OutTexCoords = TempMesh.WedgeTexCoords[1];	
		}
 	}

	return bPackSuccess;
}

bool FMeshUtilities::GenerateUniqueUVsForStaticMesh(const FRawMesh& RawMesh, int32 TextureResolution, TArray<FVector2f>& OutTexCoords) const
{
	return GenerateUniqueUVsForStaticMesh(RawMesh, TextureResolution, false, OutTexCoords);
}

#undef LOCTEXT_NAMESPACE<|MERGE_RESOLUTION|>--- conflicted
+++ resolved
@@ -448,13 +448,8 @@
 
 		for (int32 InstanceIndex = 0; InstanceIndex < NumInstances; InstanceIndex++)
 		{
-<<<<<<< HEAD
-			RawMesh.VertexPositions.Add(FVector4f(InComponentToWorld.TransformPosition((FVector)LODResource.VertexBuffers.PositionVertexBuffer.VertexPosition((uint32)VertIndex))));
-		}
-=======
 			const FMatrix InstanceToWorld = GetInstanceTransformMatrix(InstanceIndex) * InComponentToWorld;
 			const int32 BaseVertexIndex = RawMesh.VertexPositions.Num();
->>>>>>> 4af6daef
 
 			for (int32 VertIndex = 0; VertIndex < LODResource.GetNumVertices(); ++VertIndex)
 			{
@@ -468,16 +463,7 @@
 
 			for (int32 SectionIndex = 0; SectionIndex < NumSections; SectionIndex++)
 			{
-<<<<<<< HEAD
-				int32 Index = IndexArrayView[StaticMeshSection.FirstIndex + IndexIndex];
-				RawMesh.WedgeIndices.Add(BaseVertexIndex + Index);
-
-				RawMesh.WedgeTangentX.Add(FVector4f(InComponentToWorld.TransformVector(FVector(StaticMeshVertexBuffer.VertexTangentX(Index)))));
-				RawMesh.WedgeTangentY.Add(FVector4f(InComponentToWorld.TransformVector(FVector(StaticMeshVertexBuffer.VertexTangentY(Index)))));
-				RawMesh.WedgeTangentZ.Add(FVector4f(InComponentToWorld.TransformVector(FVector(StaticMeshVertexBuffer.VertexTangentZ(Index)))));
-=======
 				const FStaticMeshSection& StaticMeshSection = LODResource.Sections[SectionIndex];
->>>>>>> 4af6daef
 
 				const int32 NumIndices = StaticMeshSection.NumTriangles * 3;
 				for (int32 IndexIndex = 0; IndexIndex < NumIndices; IndexIndex++)
@@ -5789,8 +5775,6 @@
 }
 
 
-<<<<<<< HEAD
-=======
 struct FHashableSkinWeight
 {
 	FHashableSkinWeight() = default;
@@ -5841,7 +5825,6 @@
 };
 
 
->>>>>>> 4af6daef
 void FMeshUtilities::GenerateRuntimeSkinWeightData(
 	const FSkeletalMeshLODModel* ImportedModel,
 	const TArray<FRawSkinWeight>& InRawSkinWeights,
@@ -5886,24 +5869,8 @@
 
 			if (bIsDifferent)
 			{
-<<<<<<< HEAD
-				// Check whether or not there is already an override store which matches the new skin weight data
-				int32 OverrideIndex = UniqueWeights.IndexOfByPredicate([SourceSkinWeight, NumInfluences](const FRawSkinWeight& InOverride)
-				{
-					bool bSame = true;
-					for (int32 InfluenceIndex = 0; InfluenceIndex < NumInfluences; ++InfluenceIndex)
-					{
-						bSame &= (InOverride.InfluenceBones[InfluenceIndex] == SourceSkinWeight.InfluenceBones[InfluenceIndex]);
-						bSame &= (InOverride.InfluenceWeights[InfluenceIndex] == SourceSkinWeight.InfluenceWeights[InfluenceIndex]);
-					}
-
-					return bSame;
-				});
-
-=======
 				const int32* OverrideIndexPtr = UniqueWeights.Find({SourceSkinWeight, NumInfluences});
 				
->>>>>>> 4af6daef
 				// If one hasn't been added yet, create a new one
 				int32 OverrideIndex;
 				if (OverrideIndexPtr == nullptr)
@@ -5940,10 +5907,7 @@
 						else
 						{
 							BoneWeights.Add(static_cast<uint8>(Weight >> 8));
-<<<<<<< HEAD
-=======
 							Accumulated8BitDeviation -= BoneWeights.Last();
->>>>>>> 4af6daef
 						}
 					}
 
