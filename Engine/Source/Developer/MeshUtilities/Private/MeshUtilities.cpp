// Copyright Epic Games, Inc. All Rights Reserved.

#include "MeshUtilities.h"
#include "MeshUtilitiesPrivate.h"
#include "Misc/MessageDialog.h"
#include "Misc/ScopeLock.h"
#include "Containers/Ticker.h"
#include "Misc/FeedbackContext.h"
#include "Misc/ScopedSlowTask.h"
#include "Misc/ConfigCacheIni.h"
#include "Modules/ModuleManager.h"
#include "UObject/Package.h"
#include "Misc/PackageName.h"
#include "Textures/SlateIcon.h"
#include "Styling/SlateTypes.h"
#include "Framework/Commands/UIAction.h"
#include "Framework/Commands/UICommandList.h"
#include "Framework/MultiBox/MultiBoxExtender.h"
#include "Framework/MultiBox/MultiBoxBuilder.h"
#include "ToolMenus.h"
#include "SkeletalMeshToolMenuContext.h"
#include "Components/MeshComponent.h"
#include "RawIndexBuffer.h"
#include "Components/StaticMeshComponent.h"
#include "Components/ShapeComponent.h"
#include "Engine/StaticMesh.h"
#include "Materials/Material.h"
#include "RawMesh.h"
#include "StaticMeshResources.h"
#include "MeshBuild.h"
#include "ThirdPartyBuildOptimizationHelper.h"
#include "SkeletalMeshTools.h"
#include "Engine/SkeletalMesh.h"
#include "Components/SkinnedMeshComponent.h"
#include "ImageUtils.h"
#include "LayoutUV.h"
#include "mikktspace.h"
#include "Misc/FbxErrors.h"
#include "Components/SplineMeshComponent.h"
#include "PhysicsEngine/ConvexElem.h"
#include "PhysicsEngine/AggregateGeom.h"
#include "PhysicsEngine/BodySetup.h"
#include "MaterialUtilities.h"
#include "IHierarchicalLODUtilities.h"
#include "HierarchicalLODUtilitiesModule.h"
#include "MeshBoneReduction.h"
#include "MeshMergeData.h"
#include "GPUSkinVertexFactory.h"
#include "Developer/AssetTools/Public/IAssetTools.h"
#include "Developer/AssetTools/Public/AssetToolsModule.h"
#include "Materials/MaterialInstanceDynamic.h"
#include "GameFramework/Character.h"
#include "Components/CapsuleComponent.h"
#include "Animation/DebugSkelMeshComponent.h"
#include "Widgets/Text/STextBlock.h"
#include "Widgets/Input/SComboButton.h"
#include "Algo/Transform.h"
#include "Rendering/SkeletalMeshModel.h"
#include "Rendering/SkeletalMeshRenderData.h"

#include "LandscapeProxy.h"
#include "Landscape.h"
#include "LandscapeHeightfieldCollisionComponent.h"
#include "Engine/MeshMergeCullingVolume.h"

#include "LevelEditor.h"
#include "IAnimationBlueprintEditor.h"
#include "IAnimationBlueprintEditorModule.h"
#include "IAnimationEditor.h"
#include "IAnimationEditorModule.h"
#include "IContentBrowserSingleton.h"
#include "ContentBrowserModule.h"
#include "ISkeletalMeshEditor.h"
#include "ISkeletalMeshEditorModule.h"
#include "ISkeletonEditor.h"
#include "ISkeletonEditorModule.h"
#include "IPersonaToolkit.h"
#include "Dialogs/DlgPickAssetPath.h"
#include "SkeletalRenderPublic.h"
#include "AssetRegistryModule.h"
#include "Framework/Notifications/NotificationManager.h"
#include "Widgets/Notifications/SNotificationList.h"
#include "Engine/MeshSimplificationSettings.h"
#include "Engine/SkeletalMeshSimplificationSettings.h"
#include "Engine/ProxyLODMeshSimplificationSettings.h"

#include "Editor/EditorPerProjectUserSettings.h"
#include "IDetailCustomization.h"
#include "EditorStyleSet.h"
#include "PropertyEditorModule.h"
#include "DetailLayoutBuilder.h"
#include "DetailCategoryBuilder.h"
#include "IDetailPropertyRow.h"
#include "DetailWidgetRow.h"
#include "OverlappingCorners.h"
#include "MeshUtilitiesCommon.h"
#include "Interfaces/ITargetPlatform.h"
#include "Interfaces/ITargetPlatformManagerModule.h"
#include "Misc/CoreMisc.h"
#include "StaticMeshAttributes.h"
#include "StaticMeshOperations.h"
#include "MeshUtilitiesEngine.h"

#include "LODUtilities.h"
#include "ClothingAsset.h"

#if WITH_EDITOR
#include "Editor.h"
#include "UnrealEdMisc.h"
#include "Subsystems/AssetEditorSubsystem.h"
#endif
#include "MaterialBakingStructures.h"
#include "IMaterialBakingModule.h"
#include "MaterialOptions.h"


#include "PrimitiveSceneProxy.h"
#include "PrimitiveSceneInfo.h"
#include "IMeshReductionManagerModule.h"
#include "MeshMergeModule.h"

#include "Animation/SkinWeightProfile.h"

DEFINE_LOG_CATEGORY(LogMeshUtilities);
/*------------------------------------------------------------------------------
MeshUtilities module.
------------------------------------------------------------------------------*/

// The version string is a GUID. If you make a change to mesh utilities that
// causes meshes to be rebuilt you MUST generate a new GUID and replace this
// string with it.

#define MESH_UTILITIES_VER TEXT("228332BAE0224DD294E232B87D83948F")

#define LOCTEXT_NAMESPACE "MeshUtils"

IMPLEMENT_MODULE(FMeshUtilities, MeshUtilities);

void FMeshUtilities::CacheOptimizeIndexBuffer(TArray<uint16>& Indices)
{
	BuildOptimizationThirdParty::CacheOptimizeIndexBuffer(Indices);
}

void FMeshUtilities::CacheOptimizeIndexBuffer(TArray<uint32>& Indices)
{
	BuildOptimizationThirdParty::CacheOptimizeIndexBuffer(Indices);
}

void FMeshUtilities::BuildSkeletalAdjacencyIndexBuffer(
	const TArray<FSoftSkinVertex>& VertexBuffer,
	const uint32 TexCoordCount,
	const TArray<uint32>& Indices,
	TArray<uint32>& OutPnAenIndices
	)
{
	BuildOptimizationThirdParty::NvTriStripHelper::BuildSkeletalAdjacencyIndexBuffer(VertexBuffer, TexCoordCount, Indices, OutPnAenIndices);
}

<<<<<<< HEAD
void CalculateTriangleTangentInternal(const FVector& VertexPosA, const FVector2D& VertexUVA
									  , const FVector& VertexPosB, const FVector2D& VertexUVB
									  , const FVector& VertexPosC, const FVector2D& VertexUVC
									  , TArray<FVector>& OutTangents, float CompareThreshold)
{
	//We must always allocate the OutTangents to 3 FVector
	OutTangents.Reset(3);
	OutTangents.AddZeroed(3);
	const FVector Positions[3] = { VertexPosA, VertexPosB, VertexPosC };
	const FVector Normal = ((Positions[1] - Positions[2]) ^ (Positions[0] - Positions[2])).GetSafeNormal(CompareThreshold);
	//Avoid doing orthonormal vector from a degenerated triangle.
	if (!Normal.IsNearlyZero(FLT_MIN))
	{
		FMatrix	ParameterToLocal(
			FPlane(Positions[1].X - Positions[0].X, Positions[1].Y - Positions[0].Y, Positions[1].Z - Positions[0].Z, 0),
			FPlane(Positions[2].X - Positions[0].X, Positions[2].Y - Positions[0].Y, Positions[2].Z - Positions[0].Z, 0),
			FPlane(Positions[0].X, Positions[0].Y, Positions[0].Z, 0),
			FPlane(0, 0, 0, 1)
		);

		const FVector2D T1 = VertexUVA;
		const FVector2D T2 = VertexUVB;
		const FVector2D T3 = VertexUVC;

		FMatrix ParameterToTexture(
			FPlane(T2.X - T1.X, T2.Y - T1.Y, 0, 0),
			FPlane(T3.X - T1.X, T3.Y - T1.Y, 0, 0),
			FPlane(T1.X, T1.Y, 1, 0),
			FPlane(0, 0, 0, 1)
		);

		// Use InverseSlow to catch singular matrices.  Inverse can miss this sometimes.
		const FMatrix TextureToLocal = ParameterToTexture.Inverse() * ParameterToLocal;

		OutTangents[0] = (TextureToLocal.TransformVector(FVector(1, 0, 0)).GetSafeNormal());
		OutTangents[1] = (TextureToLocal.TransformVector(FVector(0, 1, 0)).GetSafeNormal());
		OutTangents[2] = (Normal);

		FVector::CreateOrthonormalBasis(
=======
void CalculateTriangleTangentInternal(const FVector3f& VertexPosA, const FVector2f& VertexUVA
									  , const FVector3f& VertexPosB, const FVector2f& VertexUVB
									  , const FVector3f& VertexPosC, const FVector2f& VertexUVC
									  , TArray<FVector3f>& OutTangents, float CompareThreshold)
{
	//We must always allocate the OutTangents to 3 FVector3f
	OutTangents.Reset(3);
	OutTangents.AddZeroed(3);
	const FVector3f Positions[3] = { VertexPosA, VertexPosB, VertexPosC };
	const FVector3f Normal = ((Positions[1] - Positions[2]) ^ (Positions[0] - Positions[2])).GetSafeNormal(CompareThreshold);
	//Avoid doing orthonormal vector from a degenerated triangle.
	if (!Normal.IsNearlyZero(FLT_MIN))
	{
		FMatrix44f	ParameterToLocal(
			FPlane4f(Positions[1].X - Positions[0].X, Positions[1].Y - Positions[0].Y, Positions[1].Z - Positions[0].Z, 0),
			FPlane4f(Positions[2].X - Positions[0].X, Positions[2].Y - Positions[0].Y, Positions[2].Z - Positions[0].Z, 0),
			FPlane4f(Positions[0].X, Positions[0].Y, Positions[0].Z, 0),
			FPlane4f(0, 0, 0, 1)
		);

		const FVector2f T1 = VertexUVA;
		const FVector2f T2 = VertexUVB;
		const FVector2f T3 = VertexUVC;

		FMatrix44f ParameterToTexture(
			FPlane4f(T2.X - T1.X, T2.Y - T1.Y, 0, 0),
			FPlane4f(T3.X - T1.X, T3.Y - T1.Y, 0, 0),
			FPlane4f(T1.X, T1.Y, 1, 0),
			FPlane4f(0, 0, 0, 1)
		);

		// Use InverseSlow to catch singular matrices.  Inverse can miss this sometimes.
		const FMatrix44f TextureToLocal = ParameterToTexture.Inverse() * ParameterToLocal;

		OutTangents[0] = (TextureToLocal.TransformVector(FVector3f(1, 0, 0)).GetSafeNormal());
		OutTangents[1] = (TextureToLocal.TransformVector(FVector3f(0, 1, 0)).GetSafeNormal());
		OutTangents[2] = (Normal);

		FVector3f::CreateOrthonormalBasis(
>>>>>>> 6bbb88c8
			OutTangents[0],
			OutTangents[1],
			OutTangents[2]
		);

		if (OutTangents[0].IsNearlyZero() || OutTangents[0].ContainsNaN()
			|| OutTangents[1].IsNearlyZero() || OutTangents[1].ContainsNaN())
		{
<<<<<<< HEAD
			OutTangents[0] = FVector::ZeroVector;
			OutTangents[1] = FVector::ZeroVector;
=======
			OutTangents[0] = FVector3f::ZeroVector;
			OutTangents[1] = FVector3f::ZeroVector;
>>>>>>> 6bbb88c8
		}

		if (OutTangents[2].IsNearlyZero() || OutTangents[2].ContainsNaN())
		{
<<<<<<< HEAD
			OutTangents[2] = FVector::ZeroVector;
=======
			OutTangents[2] = FVector3f::ZeroVector;
>>>>>>> 6bbb88c8
		}
	}
	else
	{
		//Add zero tangents and normal for this triangle, this is like weighting it to zero when we compute the vertex normal
		//But we need the triangle to correctly connect other neighbourg triangles
<<<<<<< HEAD
		OutTangents[0] = (FVector::ZeroVector);
		OutTangents[1] = (FVector::ZeroVector);
		OutTangents[2] = (FVector::ZeroVector);
	}
}

void FMeshUtilities::CalculateTriangleTangent(const FSoftSkinVertex& VertexA, const FSoftSkinVertex& VertexB, const FSoftSkinVertex& VertexC, TArray<FVector>& OutTangents, float CompareThreshold)
=======
		OutTangents[0] = (FVector3f::ZeroVector);
		OutTangents[1] = (FVector3f::ZeroVector);
		OutTangents[2] = (FVector3f::ZeroVector);
	}
}

void FMeshUtilities::CalculateTriangleTangent(const FSoftSkinVertex& VertexA, const FSoftSkinVertex& VertexB, const FSoftSkinVertex& VertexC, TArray<FVector3f>& OutTangents, float CompareThreshold)
>>>>>>> 6bbb88c8
{
	CalculateTriangleTangentInternal(VertexA.Position, VertexA.UVs[0]
									 , VertexB.Position, VertexB.UVs[0]
									 , VertexC.Position, VertexC.UVs[0]
									 , OutTangents, CompareThreshold);
}

void FMeshUtilities::CalcBoneVertInfos(USkeletalMesh* SkeletalMesh, TArray<FBoneVertInfo>& Infos, bool bOnlyDominant)
{
	FMeshUtilitiesEngine::CalcBoneVertInfos(SkeletalMesh, Infos, bOnlyDominant);
}

// Helper function for ConvertMeshesToStaticMesh
static void AddOrDuplicateMaterial(UMaterialInterface* InMaterialInterface, const FString& InPackageName, TArray<UMaterialInterface*>& OutMaterials)
{
	if (InMaterialInterface && !InMaterialInterface->GetOuter()->IsA<UPackage>())
	{
		// Convert runtime material instances to new concrete material instances
		// Create new package
		FString OriginalMaterialName = InMaterialInterface->GetName();
		FString MaterialPath = FPackageName::GetLongPackagePath(InPackageName) / OriginalMaterialName;
		FString MaterialName;
		FAssetToolsModule& AssetToolsModule = FModuleManager::LoadModuleChecked<FAssetToolsModule>("AssetTools");
		AssetToolsModule.Get().CreateUniqueAssetName(MaterialPath, TEXT(""), MaterialPath, MaterialName);
		UPackage* MaterialPackage = CreatePackage( *MaterialPath);

		// Duplicate the object into the new package
		UMaterialInterface* NewMaterialInterface = DuplicateObject<UMaterialInterface>(InMaterialInterface, MaterialPackage, *MaterialName);
		NewMaterialInterface->SetFlags(RF_Public | RF_Standalone);

		if (UMaterialInstanceDynamic* MaterialInstanceDynamic = Cast<UMaterialInstanceDynamic>(NewMaterialInterface))
		{
			UMaterialInstanceDynamic* OldMaterialInstanceDynamic = CastChecked<UMaterialInstanceDynamic>(InMaterialInterface);
			MaterialInstanceDynamic->K2_CopyMaterialInstanceParameters(OldMaterialInstanceDynamic);
		}

		NewMaterialInterface->MarkPackageDirty();

		FAssetRegistryModule::AssetCreated(NewMaterialInterface);

		InMaterialInterface = NewMaterialInterface;
	}

	OutMaterials.Add(InMaterialInterface);
}

// Helper function for ConvertMeshesToStaticMesh
template <typename ComponentType>
static void ProcessMaterials(ComponentType* InComponent, const FString& InPackageName, TArray<UMaterialInterface*>& OutMaterials)
{
	const int32 NumMaterials = InComponent->GetNumMaterials();
	for (int32 MaterialIndex = 0; MaterialIndex < NumMaterials; MaterialIndex++)
	{
		UMaterialInterface* MaterialInterface = InComponent->GetMaterial(MaterialIndex);
		AddOrDuplicateMaterial(MaterialInterface, InPackageName, OutMaterials);
	}
}

// Helper function for ConvertMeshesToStaticMesh
static bool IsValidSkinnedMeshComponent(USkinnedMeshComponent* InComponent)
{
	return InComponent && InComponent->MeshObject && InComponent->IsVisible();
}

/** Helper struct for tracking validity of optional buffers */
struct FRawMeshTracker
{
	FRawMeshTracker()
		: bValidColors(false)
	{
		FMemory::Memset(bValidTexCoords, 0);
	}

	bool bValidTexCoords[MAX_MESH_TEXTURE_COORDS];
	bool bValidColors;
};

// Helper function for ConvertMeshesToStaticMesh
static void SkinnedMeshToRawMeshes(USkinnedMeshComponent* InSkinnedMeshComponent, int32 InOverallMaxLODs, const FMatrix& InComponentToWorld, const FString& InPackageName, TArray<FRawMeshTracker>& OutRawMeshTrackers, TArray<FRawMesh>& OutRawMeshes, TArray<UMaterialInterface*>& OutMaterials)
{
	const int32 BaseMaterialIndex = OutMaterials.Num();

	// Export all LODs to raw meshes
	const int32 NumLODs = InSkinnedMeshComponent->GetNumLODs();
	//The cpu skinned vertice is not valid under min lod
	int32 MinLOD = InSkinnedMeshComponent->ComputeMinLOD();

	for (int32 OverallLODIndex = MinLOD; OverallLODIndex < InOverallMaxLODs; OverallLODIndex++)
	{
		int32 LODIndexRead = FMath::Min(OverallLODIndex, NumLODs - 1);

		FRawMesh& RawMesh = OutRawMeshes[OverallLODIndex];
		FRawMeshTracker& RawMeshTracker = OutRawMeshTrackers[OverallLODIndex];
		const int32 BaseVertexIndex = RawMesh.VertexPositions.Num();

		FSkeletalMeshLODInfo& SrcLODInfo = *(InSkinnedMeshComponent->SkeletalMesh->GetLODInfo(LODIndexRead));

		// Get the CPU skinned verts for this LOD
		TArray<FFinalSkinVertex> FinalVertices;
		InSkinnedMeshComponent->GetCPUSkinnedVertices(FinalVertices, LODIndexRead);

		FSkeletalMeshRenderData& SkeletalMeshRenderData = InSkinnedMeshComponent->MeshObject->GetSkeletalMeshRenderData();
		FSkeletalMeshLODRenderData& LODData = SkeletalMeshRenderData.LODRenderData[LODIndexRead];

		// Copy skinned vertex positions
		for (int32 VertIndex = 0; VertIndex < FinalVertices.Num(); ++VertIndex)
		{
			RawMesh.VertexPositions.Add((FVector4f)InComponentToWorld.TransformPosition((FVector)FinalVertices[VertIndex].Position));
		}

		const uint32 NumTexCoords = FMath::Min(LODData.StaticVertexBuffers.StaticMeshVertexBuffer.GetNumTexCoords(), (uint32)MAX_MESH_TEXTURE_COORDS);
		const int32 NumSections = LODData.RenderSections.Num();
		FRawStaticIndexBuffer16or32Interface& IndexBuffer = *LODData.MultiSizeIndexContainer.GetIndexBuffer();

		for (int32 SectionIndex = 0; SectionIndex < NumSections; SectionIndex++)
		{
			const FSkelMeshRenderSection& SkelMeshSection = LODData.RenderSections[SectionIndex];
			if (InSkinnedMeshComponent->IsMaterialSectionShown(SkelMeshSection.MaterialIndex, LODIndexRead))
			{
				// Build 'wedge' info
				const int32 NumWedges = SkelMeshSection.NumTriangles * 3;
				for(int32 WedgeIndex = 0; WedgeIndex < NumWedges; WedgeIndex++)
				{
					const int32 VertexIndexForWedge = IndexBuffer.Get(SkelMeshSection.BaseIndex + WedgeIndex);

					RawMesh.WedgeIndices.Add(BaseVertexIndex + VertexIndexForWedge);

					const FFinalSkinVertex& SkinnedVertex = FinalVertices[VertexIndexForWedge];
					const FVector3f TangentX = (FVector4f)InComponentToWorld.TransformVector(SkinnedVertex.TangentX.ToFVector());
					const FVector3f TangentZ = (FVector4f)InComponentToWorld.TransformVector(SkinnedVertex.TangentZ.ToFVector());
					const FVector4 UnpackedTangentZ = SkinnedVertex.TangentZ.ToFVector4();
					const FVector3f TangentY = (TangentZ ^ TangentX).GetSafeNormal() * UnpackedTangentZ.W;

					RawMesh.WedgeTangentX.Add(TangentX);
					RawMesh.WedgeTangentY.Add(TangentY);
					RawMesh.WedgeTangentZ.Add(TangentZ);

					for (uint32 TexCoordIndex = 0; TexCoordIndex < MAX_MESH_TEXTURE_COORDS; TexCoordIndex++)
					{
						if (TexCoordIndex >= NumTexCoords)
						{
							RawMesh.WedgeTexCoords[TexCoordIndex].AddDefaulted();
						}
						else
						{
							RawMesh.WedgeTexCoords[TexCoordIndex].Add(LODData.StaticVertexBuffers.StaticMeshVertexBuffer.GetVertexUV(VertexIndexForWedge, TexCoordIndex));
							RawMeshTracker.bValidTexCoords[TexCoordIndex] = true;
						}
					}

					if (LODData.StaticVertexBuffers.ColorVertexBuffer.IsInitialized() && LODData.StaticVertexBuffers.ColorVertexBuffer.GetNumVertices() > 0)
					{
						RawMesh.WedgeColors.Add(LODData.StaticVertexBuffers.ColorVertexBuffer.VertexColor(VertexIndexForWedge));
						RawMeshTracker.bValidColors = true;
					}
					else
					{
						RawMesh.WedgeColors.Add(FColor::White);
					}
				}

				int32 MaterialIndex = SkelMeshSection.MaterialIndex;
				// use the remapping of material indices if there is a valid value
				if (SrcLODInfo.LODMaterialMap.IsValidIndex(SectionIndex) && SrcLODInfo.LODMaterialMap[SectionIndex] != INDEX_NONE)
				{
<<<<<<< HEAD
					MaterialIndex = FMath::Clamp<int32>(SrcLODInfo.LODMaterialMap[SectionIndex], 0, InSkinnedMeshComponent->SkeletalMesh->GetMaterials().Num());
=======
					MaterialIndex = FMath::Clamp<int32>(SrcLODInfo.LODMaterialMap[SectionIndex], 0, InSkinnedMeshComponent->SkeletalMesh->GetMaterials().Num() - 1);
>>>>>>> 6bbb88c8
				}

				// copy face info
				for (uint32 TriIndex = 0; TriIndex < SkelMeshSection.NumTriangles; TriIndex++)
				{
					RawMesh.FaceMaterialIndices.Add(BaseMaterialIndex + MaterialIndex);
					RawMesh.FaceSmoothingMasks.Add(0); // Assume this is ignored as bRecomputeNormals is false
				}
			}
		}
	}

	ProcessMaterials<USkinnedMeshComponent>(InSkinnedMeshComponent, InPackageName, OutMaterials);
}

// Helper function for ConvertMeshesToStaticMesh
static bool IsValidStaticMeshComponent(UStaticMeshComponent* InComponent)
{
	return InComponent && InComponent->GetStaticMesh() && InComponent->GetStaticMesh()->GetRenderData() && InComponent->IsVisible();
}

// Helper function for ConvertMeshesToStaticMesh
static void StaticMeshToRawMeshes(UStaticMeshComponent* InStaticMeshComponent, int32 InOverallMaxLODs, const FMatrix& InComponentToWorld, const FString& InPackageName, TArray<FRawMeshTracker>& OutRawMeshTrackers, TArray<FRawMesh>& OutRawMeshes, TArray<UMaterialInterface*>& OutMaterials)
{
	const int32 BaseMaterialIndex = OutMaterials.Num();

	const int32 NumLODs = InStaticMeshComponent->GetStaticMesh()->GetRenderData()->LODResources.Num();

	for (int32 OverallLODIndex = 0; OverallLODIndex < InOverallMaxLODs; OverallLODIndex++)
	{
		int32 LODIndexRead = FMath::Min(OverallLODIndex, NumLODs - 1);

		FRawMesh& RawMesh = OutRawMeshes[OverallLODIndex];
		FRawMeshTracker& RawMeshTracker = OutRawMeshTrackers[OverallLODIndex];
		const FStaticMeshLODResources& LODResource = InStaticMeshComponent->GetStaticMesh()->GetRenderData()->LODResources[LODIndexRead];
		const int32 BaseVertexIndex = RawMesh.VertexPositions.Num();

		for (int32 VertIndex = 0; VertIndex < LODResource.GetNumVertices(); ++VertIndex)
		{
			RawMesh.VertexPositions.Add(FVector4f(InComponentToWorld.TransformPosition((FVector)LODResource.VertexBuffers.PositionVertexBuffer.VertexPosition((uint32)VertIndex))));
		}

		const FIndexArrayView IndexArrayView = LODResource.IndexBuffer.GetArrayView();
		const FStaticMeshVertexBuffer& StaticMeshVertexBuffer = LODResource.VertexBuffers.StaticMeshVertexBuffer;
		const int32 NumTexCoords = FMath::Min(StaticMeshVertexBuffer.GetNumTexCoords(), (uint32)MAX_MESH_TEXTURE_COORDS);
		const int32 NumSections = LODResource.Sections.Num();

		for (int32 SectionIndex = 0; SectionIndex < NumSections; SectionIndex++)
		{
			const FStaticMeshSection& StaticMeshSection = LODResource.Sections[SectionIndex];

			const int32 NumIndices = StaticMeshSection.NumTriangles * 3;
			for (int32 IndexIndex = 0; IndexIndex < NumIndices; IndexIndex++)
			{
				int32 Index = IndexArrayView[StaticMeshSection.FirstIndex + IndexIndex];
				RawMesh.WedgeIndices.Add(BaseVertexIndex + Index);

				RawMesh.WedgeTangentX.Add(FVector4f(InComponentToWorld.TransformVector(FVector(StaticMeshVertexBuffer.VertexTangentX(Index)))));
				RawMesh.WedgeTangentY.Add(FVector4f(InComponentToWorld.TransformVector(FVector(StaticMeshVertexBuffer.VertexTangentY(Index)))));
				RawMesh.WedgeTangentZ.Add(FVector4f(InComponentToWorld.TransformVector(FVector(StaticMeshVertexBuffer.VertexTangentZ(Index)))));

				for (int32 TexCoordIndex = 0; TexCoordIndex < MAX_MESH_TEXTURE_COORDS; TexCoordIndex++)
				{
					if (TexCoordIndex >= NumTexCoords)
					{
						RawMesh.WedgeTexCoords[TexCoordIndex].AddDefaulted();
					}
					else
					{
						RawMesh.WedgeTexCoords[TexCoordIndex].Add(StaticMeshVertexBuffer.GetVertexUV(Index, TexCoordIndex));
						RawMeshTracker.bValidTexCoords[TexCoordIndex] = true;
					}
				}

				if (LODResource.VertexBuffers.ColorVertexBuffer.IsInitialized())
				{
					RawMesh.WedgeColors.Add(LODResource.VertexBuffers.ColorVertexBuffer.VertexColor(Index));
					RawMeshTracker.bValidColors = true;
				}
				else
				{
					RawMesh.WedgeColors.Add(FColor::White);
				}
			}

			// copy face info
			for (uint32 TriIndex = 0; TriIndex < StaticMeshSection.NumTriangles; TriIndex++)
			{
				RawMesh.FaceMaterialIndices.Add(BaseMaterialIndex + StaticMeshSection.MaterialIndex);
				RawMesh.FaceSmoothingMasks.Add(0); // Assume this is ignored as bRecomputeNormals is false
			}
		}
	}

	ProcessMaterials<UStaticMeshComponent>(InStaticMeshComponent, InPackageName, OutMaterials);
}

UStaticMesh* FMeshUtilities::ConvertMeshesToStaticMesh(const TArray<UMeshComponent*>& InMeshComponents, const FTransform& InRootTransform, const FString& InPackageName)
{
	UStaticMesh* StaticMesh = nullptr;

	// Build a package name to use
	FString MeshName;
	FString PackageName;
	if (InPackageName.IsEmpty())
	{
		FString NewNameSuggestion = FString(TEXT("StaticMesh"));
		FString PackageNameSuggestion = FString(TEXT("/Game/Meshes/")) + NewNameSuggestion;
		FString Name;
		FAssetToolsModule& AssetToolsModule = FModuleManager::LoadModuleChecked<FAssetToolsModule>("AssetTools");
		AssetToolsModule.Get().CreateUniqueAssetName(PackageNameSuggestion, TEXT(""), PackageNameSuggestion, Name);

		TSharedPtr<SDlgPickAssetPath> PickAssetPathWidget =
			SNew(SDlgPickAssetPath)
			.Title(LOCTEXT("ConvertToStaticMeshPickName", "Choose New StaticMesh Location"))
			.DefaultAssetPath(FText::FromString(PackageNameSuggestion));

		if (PickAssetPathWidget->ShowModal() == EAppReturnType::Ok)
		{
			// Get the full name of where we want to create the mesh asset.
			PackageName = PickAssetPathWidget->GetFullAssetPath().ToString();
			MeshName = FPackageName::GetLongPackageAssetName(PackageName);

			// Check if the user inputed a valid asset name, if they did not, give it the generated default name
			if (MeshName.IsEmpty())
			{
				// Use the defaults that were already generated.
				PackageName = PackageNameSuggestion;
				MeshName = *Name;
			}
		}
	}
	else
	{
		PackageName = InPackageName;
		MeshName = *FPackageName::GetLongPackageAssetName(PackageName);
	}

	if(!PackageName.IsEmpty() && !MeshName.IsEmpty())
	{
		TArray<FRawMesh> RawMeshes;
		TArray<UMaterialInterface*> Materials;

		TArray<FRawMeshTracker> RawMeshTrackers;

		FMatrix WorldToRoot = InRootTransform.ToMatrixWithScale().Inverse();

		// first do a pass to determine the max LOD level we will be combining meshes into
		int32 OverallMaxLODs = 0;
		for (UMeshComponent* MeshComponent : InMeshComponents)
		{
			USkinnedMeshComponent* SkinnedMeshComponent = Cast<USkinnedMeshComponent>(MeshComponent);
			UStaticMeshComponent* StaticMeshComponent = Cast<UStaticMeshComponent>(MeshComponent);

			if (IsValidSkinnedMeshComponent(SkinnedMeshComponent))
			{
				OverallMaxLODs = FMath::Max(SkinnedMeshComponent->MeshObject->GetSkeletalMeshRenderData().LODRenderData.Num(), OverallMaxLODs);
			}
			else if(IsValidStaticMeshComponent(StaticMeshComponent))
			{
				OverallMaxLODs = FMath::Max(StaticMeshComponent->GetStaticMesh()->GetRenderData()->LODResources.Num(), OverallMaxLODs);
			}
		}
		
		// Resize raw meshes to accommodate the number of LODs we will need
		RawMeshes.SetNum(OverallMaxLODs);
		RawMeshTrackers.SetNum(OverallMaxLODs);

		// Export all visible components
		for (UMeshComponent* MeshComponent : InMeshComponents)
		{
			FMatrix ComponentToWorld = MeshComponent->GetComponentTransform().ToMatrixWithScale() * WorldToRoot;

			USkinnedMeshComponent* SkinnedMeshComponent = Cast<USkinnedMeshComponent>(MeshComponent);
			UStaticMeshComponent* StaticMeshComponent = Cast<UStaticMeshComponent>(MeshComponent);

			if (IsValidSkinnedMeshComponent(SkinnedMeshComponent))
			{
				SkinnedMeshToRawMeshes(SkinnedMeshComponent, OverallMaxLODs, ComponentToWorld, PackageName, RawMeshTrackers, RawMeshes, Materials);
			}
			else if (IsValidStaticMeshComponent(StaticMeshComponent))
			{
				StaticMeshToRawMeshes(StaticMeshComponent, OverallMaxLODs, ComponentToWorld, PackageName, RawMeshTrackers, RawMeshes, Materials);
			}
		}

		uint32 MaxInUseTextureCoordinate = 0;

		// scrub invalid vert color & tex coord data
		check(RawMeshes.Num() == RawMeshTrackers.Num());
		for (int32 RawMeshIndex = 0; RawMeshIndex < RawMeshes.Num(); RawMeshIndex++)
		{
			if (!RawMeshTrackers[RawMeshIndex].bValidColors)
			{
				RawMeshes[RawMeshIndex].WedgeColors.Empty();
			}

			for (uint32 TexCoordIndex = 0; TexCoordIndex < MAX_MESH_TEXTURE_COORDS; TexCoordIndex++)
			{
				if (!RawMeshTrackers[RawMeshIndex].bValidTexCoords[TexCoordIndex])
				{
					RawMeshes[RawMeshIndex].WedgeTexCoords[TexCoordIndex].Empty();
				}
				else
				{
					// Store first texture coordinate index not in use
					MaxInUseTextureCoordinate = FMath::Max(MaxInUseTextureCoordinate, TexCoordIndex);
				}
			}
		}

		// Check if we got some valid data.
		bool bValidData = false;
		for (FRawMesh& RawMesh : RawMeshes)
		{
			if (RawMesh.IsValidOrFixable())
			{
				bValidData = true;
				break;
			}
		}

		if (bValidData)
		{
			// Then find/create it.
			UPackage* Package = CreatePackage( *PackageName);
			check(Package);

			// Create StaticMesh object
			StaticMesh = NewObject<UStaticMesh>(Package, *MeshName, RF_Public | RF_Standalone);
			StaticMesh->InitResources();

			StaticMesh->SetLightingGuid();

			// Determine which texture coordinate map should be used for storing/generating the lightmap UVs
			const uint32 LightMapIndex = FMath::Min(MaxInUseTextureCoordinate + 1, (uint32)MAX_MESH_TEXTURE_COORDS - 1);

			// Add source to new StaticMesh
			for (FRawMesh& RawMesh : RawMeshes)
			{
				if (RawMesh.IsValidOrFixable())
				{
					FStaticMeshSourceModel& SrcModel = StaticMesh->AddSourceModel();
					SrcModel.BuildSettings.bRecomputeNormals = false;
					SrcModel.BuildSettings.bRecomputeTangents = false;
					SrcModel.BuildSettings.bRemoveDegenerates = true;
					SrcModel.BuildSettings.bUseHighPrecisionTangentBasis = false;
					SrcModel.BuildSettings.bUseFullPrecisionUVs = false;
					SrcModel.BuildSettings.bGenerateLightmapUVs = true;
					SrcModel.BuildSettings.SrcLightmapIndex = 0;
					SrcModel.BuildSettings.DstLightmapIndex = LightMapIndex;
					SrcModel.SaveRawMesh(RawMesh);
				}
			}

			// Copy materials to new mesh 
			for(UMaterialInterface* Material : Materials)
			{
				StaticMesh->GetStaticMaterials().Add(FStaticMaterial(Material));
			}
			
			//Set the Imported version before calling the build
			StaticMesh->ImportVersion = EImportStaticMeshVersion::LastVersion;

			// Set light map coordinate index to match DstLightmapIndex
			StaticMesh->SetLightMapCoordinateIndex(LightMapIndex);

			// setup section info map
			for (int32 RawMeshLODIndex = 0; RawMeshLODIndex < RawMeshes.Num(); RawMeshLODIndex++)
			{
				const FRawMesh& RawMesh = RawMeshes[RawMeshLODIndex];
				TArray<int32> UniqueMaterialIndices;
				for (int32 MaterialIndex : RawMesh.FaceMaterialIndices)
				{
					UniqueMaterialIndices.AddUnique(MaterialIndex);
				}

				int32 SectionIndex = 0;
				for (int32 UniqueMaterialIndex : UniqueMaterialIndices)
				{
					StaticMesh->GetSectionInfoMap().Set(RawMeshLODIndex, SectionIndex, FMeshSectionInfo(UniqueMaterialIndex));
					SectionIndex++;
				}
			}
			StaticMesh->GetOriginalSectionInfoMap().CopyFrom(StaticMesh->GetSectionInfoMap());

			// Build mesh from source
			StaticMesh->Build(false);
			StaticMesh->PostEditChange();

			StaticMesh->MarkPackageDirty();

			// Notify asset registry of new asset
			FAssetRegistryModule::AssetCreated(StaticMesh);

			// Display notification so users can quickly access the mesh
			if (GIsEditor)
			{
				FNotificationInfo Info(FText::Format(LOCTEXT("SkeletalMeshConverted", "Successfully Converted Mesh"), FText::FromString(StaticMesh->GetName())));
				Info.ExpireDuration = 8.0f;
				Info.bUseLargeFont = false;
				Info.Hyperlink = FSimpleDelegate::CreateLambda([=]() { GEditor->GetEditorSubsystem<UAssetEditorSubsystem>()->OpenEditorForAssets(TArray<UObject*>({ StaticMesh })); });
				Info.HyperlinkText = FText::Format(LOCTEXT("OpenNewAnimationHyperlink", "Open {0}"), FText::FromString(StaticMesh->GetName()));
				TSharedPtr<SNotificationItem> Notification = FSlateNotificationManager::Get().AddNotification(Info);
				if ( Notification.IsValid() )
				{
					Notification->SetCompletionState( SNotificationItem::CS_Success );
				}
			}
		}
	}

	return StaticMesh;
}

/**
* Builds a renderable skeletal mesh LOD model. Note that the array of chunks
* will be destroyed during this process!
* @param LODModel				Upon return contains a renderable skeletal mesh LOD model.
* @param RefSkeleton			The reference skeleton associated with the model.
* @param Chunks				Skinned mesh chunks from which to build the renderable model.
* @param PointToOriginalMap	Maps a vertex's RawPointIdx to its index at import time.
*/
void FMeshUtilities::BuildSkeletalModelFromChunks(FSkeletalMeshLODModel& LODModel, const FReferenceSkeleton& RefSkeleton, TArray<FSkinnedMeshChunk*>& Chunks, const TArray<int32>& PointToOriginalMap)
{
#if WITH_EDITORONLY_DATA
	// Clear out any data currently held in the LOD model.
	LODModel.Sections.Empty();
	LODModel.NumVertices = 0;
	LODModel.IndexBuffer.Empty();

	// Setup the section and chunk arrays on the model.
	for (int32 ChunkIndex = 0; ChunkIndex < Chunks.Num(); ++ChunkIndex)
	{
		FSkinnedMeshChunk* SrcChunk = Chunks[ChunkIndex];

		FSkelMeshSection& Section = *new(LODModel.Sections) FSkelMeshSection();
		Section.MaterialIndex = SrcChunk->MaterialIndex;
		Exchange(Section.BoneMap, SrcChunk->BoneMap);

		Section.OriginalDataSectionIndex = SrcChunk->OriginalSectionIndex;
		Section.ChunkedParentSectionIndex = SrcChunk->ParentChunkSectionIndex;

		// Update the active bone indices on the LOD model.
		for (int32 BoneIndex = 0; BoneIndex < Section.BoneMap.Num(); ++BoneIndex)
		{
			LODModel.ActiveBoneIndices.AddUnique(Section.BoneMap[BoneIndex]);
		}
	}

	// ensure parent exists with incoming active bone indices, and the result should be sorted	
	RefSkeleton.EnsureParentsExistAndSort(LODModel.ActiveBoneIndices);

	// Reset 'final vertex to import vertex' map info
	LODModel.MeshToImportVertexMap.Empty();
	LODModel.MaxImportVertex = 0;

	// Keep track of index mapping to chunk vertex offsets
	TArray< TArray<uint32> > VertexIndexRemap;
	VertexIndexRemap.Empty(LODModel.Sections.Num());
	TArray<uint32>& RawPointIndices = LODModel.GetRawPointIndices();
	RawPointIndices.Reset();
	// Pack the chunk vertices into a single vertex buffer.
	LODModel.NumVertices = 0;

	int32 PrevMaterialIndex = -1;
	int32 CurrentChunkBaseVertexIndex = -1; 	// base vertex index for all chunks of the same material
	int32 CurrentChunkVertexCount = -1; 		// total vertex count for all chunks of the same material
	int32 CurrentVertexIndex = 0; 			// current vertex index added to the index buffer for all chunks of the same material

	// rearrange the vert order to minimize the data fetched by the GPU
	for (int32 SectionIndex = 0; SectionIndex < LODModel.Sections.Num(); SectionIndex++)
	{
		if (IsInGameThread())
		{
			GWarn->StatusUpdate(SectionIndex, LODModel.Sections.Num(), NSLOCTEXT("UnrealEd", "ProcessingSections", "Processing Sections"));
		}

		FSkinnedMeshChunk* SrcChunk = Chunks[SectionIndex];
		FSkelMeshSection& Section = LODModel.Sections[SectionIndex];
		TArray<FSoftSkinBuildVertex>& ChunkVertices = SrcChunk->Vertices;
		TArray<uint32>& ChunkIndices = SrcChunk->Indices;

		// Reorder the section index buffer for better vertex cache efficiency.
		CacheOptimizeIndexBuffer(ChunkIndices);

		// Calculate the number of triangles in the section.  Note that CacheOptimize may change the number of triangles in the index buffer!
		Section.NumTriangles = ChunkIndices.Num() / 3;
		TArray<FSoftSkinBuildVertex> OriginalVertices;
		Exchange(ChunkVertices, OriginalVertices);
		ChunkVertices.AddUninitialized(OriginalVertices.Num());

		TArray<int32> IndexCache;
		IndexCache.AddUninitialized(ChunkVertices.Num());
		FMemory::Memset(IndexCache.GetData(), INDEX_NONE, IndexCache.Num() * IndexCache.GetTypeSize());
		int32 NextAvailableIndex = 0;
		// Go through the indices and assign them new values that are coherent where possible
		for (int32 Index = 0; Index < ChunkIndices.Num(); Index++)
		{
			const int32 OriginalIndex = ChunkIndices[Index];
			const int32 CachedIndex = IndexCache[OriginalIndex];

			if (CachedIndex == INDEX_NONE)
			{
				// No new index has been allocated for this existing index, assign a new one
				ChunkIndices[Index] = NextAvailableIndex;
				// Mark what this index has been assigned to
				IndexCache[OriginalIndex] = NextAvailableIndex;
				NextAvailableIndex++;
			}
			else
			{
				// Reuse an existing index assignment
				ChunkIndices[Index] = CachedIndex;
			}
			// Reorder the vertices based on the new index assignment
			ChunkVertices[ChunkIndices[Index]] = OriginalVertices[OriginalIndex];
		}
	}

	// Build the arrays of rigid and soft vertices on the model's chunks.
	for (int32 SectionIndex = 0; SectionIndex < LODModel.Sections.Num(); SectionIndex++)
	{
		FSkelMeshSection& Section = LODModel.Sections[SectionIndex];
		TArray<FSoftSkinBuildVertex>& ChunkVertices = Chunks[SectionIndex]->Vertices;

		if (IsInGameThread())
		{
			// Only update status if in the game thread.  When importing morph targets, this function can run in another thread
			GWarn->StatusUpdate(SectionIndex, LODModel.Sections.Num(), NSLOCTEXT("UnrealEd", "ProcessingChunks", "Processing Chunks"));
		}

		CurrentVertexIndex = 0;
		CurrentChunkVertexCount = 0;
		PrevMaterialIndex = Section.MaterialIndex;

		// Calculate the offset to this chunk's vertices in the vertex buffer.
		Section.BaseVertexIndex = CurrentChunkBaseVertexIndex = LODModel.NumVertices;

		// Update the size of the vertex buffer.
		LODModel.NumVertices += ChunkVertices.Num();

		// Separate the section's vertices into rigid and soft vertices.
		TArray<uint32>& ChunkVertexIndexRemap = *new(VertexIndexRemap)TArray<uint32>();
		ChunkVertexIndexRemap.AddUninitialized(ChunkVertices.Num());

		for (int32 VertexIndex = 0; VertexIndex < ChunkVertices.Num(); VertexIndex++)
		{
			const FSoftSkinBuildVertex& SoftVertex = ChunkVertices[VertexIndex];

			FSoftSkinVertex NewVertex;
			NewVertex.Position = SoftVertex.Position;
			NewVertex.TangentX = SoftVertex.TangentX;
			NewVertex.TangentY = SoftVertex.TangentY;
			NewVertex.TangentZ = SoftVertex.TangentZ;
			FMemory::Memcpy(NewVertex.UVs, SoftVertex.UVs, sizeof(FVector2f)*MAX_TEXCOORDS);
			NewVertex.Color = SoftVertex.Color;
			for (int32 i = 0; i < MAX_TOTAL_INFLUENCES; ++i)
			{
				// it only adds to the bone map if it has weight on it
				// BoneMap contains only the bones that has influence with weight of >0.f
				// so here, just make sure it is included before setting the data
				if (Section.BoneMap.IsValidIndex(SoftVertex.InfluenceBones[i]))
				{
					NewVertex.InfluenceBones[i] = SoftVertex.InfluenceBones[i];
					NewVertex.InfluenceWeights[i] = SoftVertex.InfluenceWeights[i];
				}
			}
			Section.SoftVertices.Add(NewVertex);
			ChunkVertexIndexRemap[VertexIndex] = (uint32)(Section.BaseVertexIndex + CurrentVertexIndex);
			CurrentVertexIndex++;
			// add the index to the original wedge point source of this vertex
			RawPointIndices.Add(SoftVertex.PointWedgeIdx);
			// Also remember import index
			const int32 RawVertIndex = PointToOriginalMap[SoftVertex.PointWedgeIdx];
			LODModel.MeshToImportVertexMap.Add(RawVertIndex);
			LODModel.MaxImportVertex = FMath::Max<float>(LODModel.MaxImportVertex, RawVertIndex);
		}

		// update NumVertices
		Section.NumVertices = Section.SoftVertices.Num();

		// update max bone influences
		Section.CalcMaxBoneInfluences();
		Section.CalcUse16BitBoneIndex();

		// Log info about the chunk.
		UE_LOG(LogSkeletalMesh, Verbose, TEXT("Section %u: %u vertices, %u active bones"),
			SectionIndex,
			Section.GetNumVertices(),
			Section.BoneMap.Num()
			);
	}

	// Finish building the sections.
	for (int32 SectionIndex = 0; SectionIndex < LODModel.Sections.Num(); SectionIndex++)
	{
		FSkelMeshSection& Section = LODModel.Sections[SectionIndex];

		const TArray<uint32>& SectionIndices = Chunks[SectionIndex]->Indices;

		Section.BaseIndex = LODModel.IndexBuffer.Num();
		const int32 NumIndices = SectionIndices.Num();
		const TArray<uint32>& SectionVertexIndexRemap = VertexIndexRemap[SectionIndex];
		for (int32 Index = 0; Index < NumIndices; Index++)
		{
			uint32 VertexIndex = SectionVertexIndexRemap[SectionIndices[Index]];
			LODModel.IndexBuffer.Add(VertexIndex);
		}
	}

	// Free the skinned mesh chunks which are no longer needed.
	for (int32 i = 0; i < Chunks.Num(); ++i)
	{
		delete Chunks[i];
		Chunks[i] = NULL;
	}
	Chunks.Empty();

	// Compute the required bones for this model.
	USkeletalMesh::CalculateRequiredBones(LODModel, RefSkeleton, NULL);
#endif // #if WITH_EDITORONLY_DATA
}

/*------------------------------------------------------------------------------
Common functionality.
------------------------------------------------------------------------------*/

static int32 ComputeNumTexCoords(FRawMesh const& RawMesh, int32 MaxSupportedTexCoords)
{
	int32 NumWedges = RawMesh.WedgeIndices.Num();
	int32 NumTexCoords = 0;
	for (int32 TexCoordIndex = 0; TexCoordIndex < MAX_MESH_TEXTURE_COORDS; ++TexCoordIndex)
	{
		if (RawMesh.WedgeTexCoords[TexCoordIndex].Num() != NumWedges)
		{
			break;
		}
		NumTexCoords++;
	}
	return FMath::Min(NumTexCoords, MaxSupportedTexCoords);
}

static inline FVector3f GetPositionForWedge(FRawMesh const& Mesh, int32 WedgeIndex)
{
	int32 VertexIndex = Mesh.WedgeIndices[WedgeIndex];
	return Mesh.VertexPositions[VertexIndex];
}

struct FMeshEdgeDef
{
	int32	Vertices[2];
	int32	Faces[2];
};

/**
* This helper class builds the edge list for a mesh. It uses a hash of vertex
* positions to edges sharing that vertex to remove the n^2 searching of all
* previously added edges. This class is templatized so it can be used with
* either static mesh or skeletal mesh vertices
*/
template <class VertexClass> class TEdgeBuilder
{
protected:
	/**
	* The list of indices to build the edge data from
	*/
	const TArray<uint32>& Indices;
	/**
	* The array of verts for vertex position comparison
	*/
	const TArray<VertexClass>& Vertices;
	/**
	* The array of edges to create
	*/
	TArray<FMeshEdgeDef>& Edges;
	/**
	* List of edges that start with a given vertex
	*/
	TMultiMap<FVector3f, FMeshEdgeDef*> VertexToEdgeList;

	/**
	* This function determines whether a given edge matches or not. It must be
	* provided by derived classes since they have the specific information that
	* this class doesn't know about (vertex info, influences, etc)
	*
	* @param Index1 The first index of the edge being checked
	* @param Index2 The second index of the edge
	* @param OtherEdge The edge to compare. Was found via the map
	*
	* @return true if the edge is a match, false otherwise
	*/
	virtual bool DoesEdgeMatch(int32 Index1, int32 Index2, FMeshEdgeDef* OtherEdge) = 0;

	/**
	* Searches the list of edges to see if this one matches an existing and
	* returns a pointer to it if it does
	*
	* @param Index1 the first index to check for
	* @param Index2 the second index to check for
	*
	* @return NULL if no edge was found, otherwise the edge that was found
	*/
	inline FMeshEdgeDef* FindOppositeEdge(int32 Index1, int32 Index2)
	{
		FMeshEdgeDef* Edge = NULL;
		// Search the hash for a corresponding vertex
		WorkingEdgeList.Reset();
		VertexToEdgeList.MultiFind(Vertices[Index2].Position, WorkingEdgeList);
		// Now search through the array for a match or not
		for (int32 EdgeIndex = 0; EdgeIndex < WorkingEdgeList.Num() && Edge == NULL;
			EdgeIndex++)
		{
			FMeshEdgeDef* OtherEdge = WorkingEdgeList[EdgeIndex];
			// See if this edge matches the passed in edge
			if (OtherEdge != NULL && DoesEdgeMatch(Index1, Index2, OtherEdge))
			{
				// We have a match
				Edge = OtherEdge;
			}
		}
		return Edge;
	}

	/**
	* Updates an existing edge if found or adds the new edge to the list
	*
	* @param Index1 the first index in the edge
	* @param Index2 the second index in the edge
	* @param Triangle the triangle that this edge was found in
	*/
	inline void AddEdge(int32 Index1, int32 Index2, int32 Triangle)
	{
		// If this edge matches another then just fill the other triangle
		// otherwise add it
		FMeshEdgeDef* OtherEdge = FindOppositeEdge(Index1, Index2);
		if (OtherEdge == NULL)
		{
			// Add a new edge to the array
			int32 EdgeIndex = Edges.AddZeroed();
			Edges[EdgeIndex].Vertices[0] = Index1;
			Edges[EdgeIndex].Vertices[1] = Index2;
			Edges[EdgeIndex].Faces[0] = Triangle;
			Edges[EdgeIndex].Faces[1] = -1;
			// Also add this edge to the hash for faster searches
			// NOTE: This relies on the array never being realloced!
			VertexToEdgeList.Add(Vertices[Index1].Position, &Edges[EdgeIndex]);
		}
		else
		{
			OtherEdge->Faces[1] = Triangle;
		}
	}

public:
	/**
	* Initializes the values for the code that will build the mesh edge list
	*/
	TEdgeBuilder(const TArray<uint32>& InIndices,
		const TArray<VertexClass>& InVertices,
		TArray<FMeshEdgeDef>& OutEdges) :
		Indices(InIndices), Vertices(InVertices), Edges(OutEdges)
	{
		// Presize the array so that there are no extra copies being done
		// when adding edges to it
		Edges.Empty(Indices.Num());
	}

	/**
	* Virtual dtor
	*/
	virtual ~TEdgeBuilder(){}


	/**
	* Uses a hash of indices to edge lists so that it can avoid the n^2 search
	* through the full edge list
	*/
	void FindEdges(void)
	{
		// @todo Handle something other than trilists when building edges
		int32 TriangleCount = Indices.Num() / 3;
		int32 EdgeCount = 0;
		// Work through all triangles building the edges
		for (int32 Triangle = 0; Triangle < TriangleCount; Triangle++)
		{
			// Determine the starting index
			int32 TriangleIndex = Triangle * 3;
			// Get the indices for the triangle
			int32 Index1 = Indices[TriangleIndex];
			int32 Index2 = Indices[TriangleIndex + 1];
			int32 Index3 = Indices[TriangleIndex + 2];
			// Add the first to second edge
			AddEdge(Index1, Index2, Triangle);
			// Now add the second to third
			AddEdge(Index2, Index3, Triangle);
			// Add the third to first edge
			AddEdge(Index3, Index1, Triangle);
		}
	}

private:
	TArray<FMeshEdgeDef*> WorkingEdgeList;
};

/**
* This is the static mesh specific version for finding edges
*/
class FStaticMeshEdgeBuilder : public TEdgeBuilder<FStaticMeshBuildVertex>
{
public:
	/**
	* Constructor that passes all work to the parent class
	*/
	FStaticMeshEdgeBuilder(const TArray<uint32>& InIndices,
		const TArray<FStaticMeshBuildVertex>& InVertices,
		TArray<FMeshEdgeDef>& OutEdges) :
		TEdgeBuilder<FStaticMeshBuildVertex>(InIndices, InVertices, OutEdges)
	{
	}

	/**
	* This function determines whether a given edge matches or not for a static mesh
	*
	* @param Index1 The first index of the edge being checked
	* @param Index2 The second index of the edge
	* @param OtherEdge The edge to compare. Was found via the map
	*
	* @return true if the edge is a match, false otherwise
	*/
	bool DoesEdgeMatch(int32 Index1, int32 Index2, FMeshEdgeDef* OtherEdge)
	{
		return Vertices[OtherEdge->Vertices[1]].Position == Vertices[Index1].Position &&
			OtherEdge->Faces[1] == -1;
	}
};

static void ComputeTriangleTangents(
	const TArray<FVector3f>& InVertices,
	const TArray<uint32>& InIndices,
	const TArray<FVector2f>& InUVs,
	TArray<FVector3f>& OutTangentX,
	TArray<FVector3f>& OutTangentY,
	TArray<FVector3f>& OutTangentZ,
	float ComparisonThreshold
	)
{
	const int32 NumTriangles = InIndices.Num() / 3;
	OutTangentX.Empty(NumTriangles);
	OutTangentY.Empty(NumTriangles);
	OutTangentZ.Empty(NumTriangles);

	//Currently GetSafeNormal do not support 0.0f threshold properly
	float RealComparisonThreshold = FMath::Max(ComparisonThreshold, FLT_MIN);
	
<<<<<<< HEAD
	TArray<FVector> TriangleTangents;
	for (int32 TriangleIndex = 0; TriangleIndex < NumTriangles; TriangleIndex++)
	{
		FVector Positions[3];
		FVector2D UVs[3];
=======
	TArray<FVector3f> TriangleTangents;
	for (int32 TriangleIndex = 0; TriangleIndex < NumTriangles; TriangleIndex++)
	{
		FVector3f Positions[3];
		FVector2f UVs[3];
>>>>>>> 6bbb88c8
		for (int32 Index = 0; Index < 3; ++Index)
		{
			Positions[Index] = InVertices[InIndices[TriangleIndex * 3 + Index]];
			UVs[Index] = InUVs[TriangleIndex * 3 + Index];
		}
		TriangleTangents.Reset();
		CalculateTriangleTangentInternal(Positions[0], UVs[0], Positions[1], UVs[1], Positions[2], UVs[2], TriangleTangents, RealComparisonThreshold);
		check(TriangleTangents.Num() == 3);
		OutTangentX.Add(TriangleTangents[0]);
		OutTangentY.Add(TriangleTangents[1]);
		OutTangentZ.Add(TriangleTangents[2]);
	}

	check(OutTangentX.Num() == NumTriangles);
	check(OutTangentY.Num() == NumTriangles);
	check(OutTangentZ.Num() == NumTriangles);
}

static void ComputeTriangleTangents(
	TArray<FVector3f>& OutTangentX,
	TArray<FVector3f>& OutTangentY,
	TArray<FVector3f>& OutTangentZ,
	FRawMesh const& RawMesh,
	float ComparisonThreshold
	)
{
	ComputeTriangleTangents(RawMesh.VertexPositions, RawMesh.WedgeIndices, RawMesh.WedgeTexCoords[0], OutTangentX, OutTangentY, OutTangentZ, ComparisonThreshold);
}

/**
* Create a table that maps the corner of each face to its overlapping corners.
* @param OutOverlappingCorners - Maps a corner index to the indices of all overlapping corners.
* @param InVertices - Triangle vertex positions for the mesh for which to compute overlapping corners.
* @param InIndices - Triangle indices for the mesh for which to compute overlapping corners.
* @param ComparisonThreshold - Positions are considered equal if all absolute differences between their X, Y and Z coordinates are less or equal to this value.
*/
void FMeshUtilities::FindOverlappingCorners(
	FOverlappingCorners& OutOverlappingCorners,
	const TArray<FVector3f>& InVertices,
	const TArray<uint32>& InIndices,
	float ComparisonThreshold) const
{
	OutOverlappingCorners = FOverlappingCorners(InVertices, InIndices, ComparisonThreshold);
}

/**
* Create a table that maps the corner of each face to its overlapping corners.
* @param OutOverlappingCorners - Maps a corner index to the indices of all overlapping corners.
* @param RawMesh - The mesh for which to compute overlapping corners.
* @param ComparisonThreshold - Positions are considered equal if all absolute differences between their X, Y and Z coordinates are less or equal to this value.
*/
void FMeshUtilities::FindOverlappingCorners(
	FOverlappingCorners& OutOverlappingCorners,
	FRawMesh const& RawMesh,
	float ComparisonThreshold
	) const
{
	OutOverlappingCorners = FOverlappingCorners(RawMesh.VertexPositions, RawMesh.WedgeIndices, ComparisonThreshold);
}

/**
* Smoothing group interpretation helper structure.
*/
struct FFanFace
{
	int32 FaceIndex;
	int32 LinkedVertexIndex;
	bool bFilled;
	bool bBlendTangents;
	bool bBlendNormals;
};

static void ComputeTangents(
	const TArray<FVector3f>& InVertices,
	const TArray<uint32>& InIndices,
	const TArray<FVector2f>& InUVs,
	const TArray<uint32>& SmoothingGroupIndices,
	const FOverlappingCorners& OverlappingCorners,
	TArray<FVector3f>& OutTangentX,
	TArray<FVector3f>& OutTangentY,
	TArray<FVector3f>& OutTangentZ,
	const uint32 TangentOptions
	)
{
	bool bBlendOverlappingNormals = (TangentOptions & ETangentOptions::BlendOverlappingNormals) != 0;
	bool bIgnoreDegenerateTriangles = (TangentOptions & ETangentOptions::IgnoreDegenerateTriangles) != 0;
	float ComparisonThreshold = bIgnoreDegenerateTriangles ? THRESH_POINTS_ARE_SAME : 0.0f;

	// Compute per-triangle tangents.
	TArray<FVector3f> TriangleTangentX;
	TArray<FVector3f> TriangleTangentY;
	TArray<FVector3f> TriangleTangentZ;

	ComputeTriangleTangents(
		InVertices,
		InIndices,
		InUVs,
		TriangleTangentX,
		TriangleTangentY,
		TriangleTangentZ,
		bIgnoreDegenerateTriangles ? SMALL_NUMBER : FLT_MIN
		);

	// Declare these out here to avoid reallocations.
	TArray<FFanFace> RelevantFacesForCorner[3];
	TArray<int32> AdjacentFaces;

	int32 NumWedges = InIndices.Num();
	int32 NumFaces = NumWedges / 3;

	// Allocate storage for tangents if none were provided.
	if (OutTangentX.Num() != NumWedges)
	{
		OutTangentX.Empty(NumWedges);
		OutTangentX.AddZeroed(NumWedges);
	}
	if (OutTangentY.Num() != NumWedges)
	{
		OutTangentY.Empty(NumWedges);
		OutTangentY.AddZeroed(NumWedges);
	}
	if (OutTangentZ.Num() != NumWedges)
	{
		OutTangentZ.Empty(NumWedges);
		OutTangentZ.AddZeroed(NumWedges);
	}

	for (int32 FaceIndex = 0; FaceIndex < NumFaces; FaceIndex++)
	{
		int32 WedgeOffset = FaceIndex * 3;
		FVector3f CornerPositions[3];
		FVector3f CornerTangentX[3];
		FVector3f CornerTangentY[3];
		FVector3f CornerTangentZ[3];

		for (int32 CornerIndex = 0; CornerIndex < 3; CornerIndex++)
		{
			CornerTangentX[CornerIndex] = FVector3f::ZeroVector;
			CornerTangentY[CornerIndex] = FVector3f::ZeroVector;
			CornerTangentZ[CornerIndex] = FVector3f::ZeroVector;
			CornerPositions[CornerIndex] = InVertices[InIndices[WedgeOffset + CornerIndex]];
			RelevantFacesForCorner[CornerIndex].Reset();
		}

		// Don't process degenerate triangles.
		if (PointsEqual(CornerPositions[0], CornerPositions[1], ComparisonThreshold)
			|| PointsEqual(CornerPositions[0], CornerPositions[2], ComparisonThreshold)
			|| PointsEqual(CornerPositions[1], CornerPositions[2], ComparisonThreshold))
		{
			continue;
		}

		// No need to process triangles if tangents already exist.
		bool bCornerHasTangents[3] = { 0 };
		for (int32 CornerIndex = 0; CornerIndex < 3; CornerIndex++)
		{
			bCornerHasTangents[CornerIndex] = !OutTangentX[WedgeOffset + CornerIndex].IsZero()
				&& !OutTangentY[WedgeOffset + CornerIndex].IsZero()
				&& !OutTangentZ[WedgeOffset + CornerIndex].IsZero();
		}
		if (bCornerHasTangents[0] && bCornerHasTangents[1] && bCornerHasTangents[2])
		{
			continue;
		}

		// Calculate smooth vertex normals.
		float Determinant = FVector3f::Triple(
			TriangleTangentX[FaceIndex],
			TriangleTangentY[FaceIndex],
			TriangleTangentZ[FaceIndex]
			);

		// Start building a list of faces adjacent to this face.
		AdjacentFaces.Reset();
		for (int32 CornerIndex = 0; CornerIndex < 3; ++CornerIndex)
		{
			int32 ThisCornerIndex = WedgeOffset + CornerIndex;
			const TArray<int32>& DupVerts = OverlappingCorners.FindIfOverlapping(ThisCornerIndex);
			for (int32 k = 0, nk = DupVerts.Num() ; k < nk; k++)
			{
				AdjacentFaces.Add(DupVerts[k] / 3);
			}
			if (DupVerts.Num() == 0)
			{
				AdjacentFaces.Add(ThisCornerIndex / 3); // I am a "dup" of myself
			}
		}

		// We need to sort these here because the criteria for point equality is
		// exact, so we must ensure the exact same order for all dups.
 		AdjacentFaces.Sort();

		// Process adjacent faces
		int32 LastIndex = -1;
		for (int32 OtherFaceIndex : AdjacentFaces)
		{
			if (LastIndex == OtherFaceIndex)
			{
				continue;
			}

			LastIndex = OtherFaceIndex;

			for (int32 OurCornerIndex = 0; OurCornerIndex < 3; ++OurCornerIndex)
			{
				if (bCornerHasTangents[OurCornerIndex])
					continue;

				FFanFace NewFanFace;
				int32 CommonIndexCount = 0;

				// Check for vertices in common.
				if (FaceIndex == OtherFaceIndex)
				{
					CommonIndexCount = 3;
					NewFanFace.LinkedVertexIndex = OurCornerIndex;
				}
				else
				{
					// Check matching vertices against main vertex .
					for (int32 OtherCornerIndex = 0; OtherCornerIndex < 3; ++OtherCornerIndex)
					{
						if(CornerPositions[OurCornerIndex].Equals(InVertices[InIndices[OtherFaceIndex * 3 + OtherCornerIndex]], ComparisonThreshold))
						{
							CommonIndexCount++;
							NewFanFace.LinkedVertexIndex = OtherCornerIndex;
						}
					}
				}

				// Add if connected by at least one point. Smoothing matches are considered later.
				if (CommonIndexCount > 0)
				{
					NewFanFace.FaceIndex = OtherFaceIndex;
					NewFanFace.bFilled = (OtherFaceIndex == FaceIndex); // Starter face for smoothing floodfill.
					NewFanFace.bBlendTangents = NewFanFace.bFilled;
					NewFanFace.bBlendNormals = NewFanFace.bFilled;
					RelevantFacesForCorner[OurCornerIndex].Add(NewFanFace);
				}
			}
		}

		// Find true relevance of faces for a vertex normal by traversing
		// smoothing-group-compatible connected triangle fans around common vertices.
		for (int32 CornerIndex = 0; CornerIndex < 3; ++CornerIndex)
		{
			if (bCornerHasTangents[CornerIndex])
				continue;

			int32 NewConnections;
			do
			{
				NewConnections = 0;
				for (int32 OtherFaceIdx = 0, ni = RelevantFacesForCorner[CornerIndex].Num() ; OtherFaceIdx < ni; ++OtherFaceIdx)
				{
					FFanFace& OtherFace = RelevantFacesForCorner[CornerIndex][OtherFaceIdx];
					// The vertex' own face is initially the only face with bFilled == true.
					if (OtherFace.bFilled)
					{
						for (int32 NextFaceIndex = 0, nk = RelevantFacesForCorner[CornerIndex].Num() ; NextFaceIndex < nk ; ++NextFaceIndex)
						{
							FFanFace& NextFace = RelevantFacesForCorner[CornerIndex][NextFaceIndex];
							if (!NextFace.bFilled) // && !NextFace.bBlendTangents)
							{
								if ((NextFaceIndex != OtherFaceIdx)
									&& (SmoothingGroupIndices[NextFace.FaceIndex] & SmoothingGroupIndices[OtherFace.FaceIndex]))
								{
									int32 CommonVertices = 0;
									int32 CommonTangentVertices = 0;
									int32 CommonNormalVertices = 0;
									for (int32 OtherCornerIndex = 0; OtherCornerIndex < 3; ++OtherCornerIndex)
									{
										for (int32 NextCornerIndex = 0; NextCornerIndex < 3; ++NextCornerIndex)
										{
											int32 NextVertexIndex = InIndices[NextFace.FaceIndex * 3 + NextCornerIndex];
											int32 OtherVertexIndex = InIndices[OtherFace.FaceIndex * 3 + OtherCornerIndex];
											if (PointsEqual(
												InVertices[NextVertexIndex],
												InVertices[OtherVertexIndex],
												ComparisonThreshold))
											{
												CommonVertices++;


												const FVector2f& UVOne = InUVs[NextFace.FaceIndex * 3 + NextCornerIndex];
												const FVector2f& UVTwo = InUVs[OtherFace.FaceIndex * 3 + OtherCornerIndex];

												if (UVsEqual(UVOne, UVTwo))
												{
													CommonTangentVertices++;
												}
												if (bBlendOverlappingNormals
													|| NextVertexIndex == OtherVertexIndex)
												{
													CommonNormalVertices++;
												}
											}
										}
									}
									// Flood fill faces with more than one common vertices which must be touching edges.
									if (CommonVertices > 1)
									{
										NextFace.bFilled = true;
										NextFace.bBlendNormals = (CommonNormalVertices > 1);
										NewConnections++;

										// Only blend tangents if there is no UV seam along the edge with this face.
										if (OtherFace.bBlendTangents && CommonTangentVertices > 1)
										{
											float OtherDeterminant = FVector3f::Triple(
												TriangleTangentX[NextFace.FaceIndex],
												TriangleTangentY[NextFace.FaceIndex],
												TriangleTangentZ[NextFace.FaceIndex]
												);
											if ((Determinant * OtherDeterminant) > 0.0f)
											{
												NextFace.bBlendTangents = true;
											}
										}
									}
								}
							}
						}
					}
				}
			} while (NewConnections > 0);
		}

		// Vertex normal construction.
		for (int32 CornerIndex = 0; CornerIndex < 3; ++CornerIndex)
		{
			if (bCornerHasTangents[CornerIndex])
			{
				CornerTangentX[CornerIndex] = OutTangentX[WedgeOffset + CornerIndex];
				CornerTangentY[CornerIndex] = OutTangentY[WedgeOffset + CornerIndex];
				CornerTangentZ[CornerIndex] = OutTangentZ[WedgeOffset + CornerIndex];
			}
			else
			{
				for (int32 RelevantFaceIdx = 0; RelevantFaceIdx < RelevantFacesForCorner[CornerIndex].Num(); ++RelevantFaceIdx)
				{
					FFanFace const& RelevantFace = RelevantFacesForCorner[CornerIndex][RelevantFaceIdx];
					if (RelevantFace.bFilled)
					{
						int32 OtherFaceIndex = RelevantFace.FaceIndex;
						if (RelevantFace.bBlendTangents)
						{
							CornerTangentX[CornerIndex] += TriangleTangentX[OtherFaceIndex];
							CornerTangentY[CornerIndex] += TriangleTangentY[OtherFaceIndex];
						}
						if (RelevantFace.bBlendNormals)
						{
							CornerTangentZ[CornerIndex] += TriangleTangentZ[OtherFaceIndex];
						}
					}
				}
				if (!OutTangentX[WedgeOffset + CornerIndex].IsZero())
				{
					CornerTangentX[CornerIndex] = OutTangentX[WedgeOffset + CornerIndex];
				}
				if (!OutTangentY[WedgeOffset + CornerIndex].IsZero())
				{
					CornerTangentY[CornerIndex] = OutTangentY[WedgeOffset + CornerIndex];
				}
				if (!OutTangentZ[WedgeOffset + CornerIndex].IsZero())
				{
					CornerTangentZ[CornerIndex] = OutTangentZ[WedgeOffset + CornerIndex];
				}
			}
		}

		// Normalization.
		for (int32 CornerIndex = 0; CornerIndex < 3; ++CornerIndex)
		{
			CornerTangentX[CornerIndex].Normalize();
			CornerTangentY[CornerIndex].Normalize();
			CornerTangentZ[CornerIndex].Normalize();

			// Gram-Schmidt orthogonalization
			CornerTangentY[CornerIndex] -= CornerTangentX[CornerIndex] * (CornerTangentX[CornerIndex] | CornerTangentY[CornerIndex]);
			CornerTangentY[CornerIndex].Normalize();

			CornerTangentX[CornerIndex] -= CornerTangentZ[CornerIndex] * (CornerTangentZ[CornerIndex] | CornerTangentX[CornerIndex]);
			CornerTangentX[CornerIndex].Normalize();
			CornerTangentY[CornerIndex] -= CornerTangentZ[CornerIndex] * (CornerTangentZ[CornerIndex] | CornerTangentY[CornerIndex]);
			CornerTangentY[CornerIndex].Normalize();
		}

		// Copy back to the mesh.
		for (int32 CornerIndex = 0; CornerIndex < 3; ++CornerIndex)
		{
			OutTangentX[WedgeOffset + CornerIndex] = CornerTangentX[CornerIndex];
			OutTangentY[WedgeOffset + CornerIndex] = CornerTangentY[CornerIndex];
			OutTangentZ[WedgeOffset + CornerIndex] = CornerTangentZ[CornerIndex];
		}
	}

	check(OutTangentX.Num() == NumWedges);
	check(OutTangentY.Num() == NumWedges);
	check(OutTangentZ.Num() == NumWedges);
}


static void ComputeTangents(
	FRawMesh& RawMesh,
	const FOverlappingCorners& OverlappingCorners,
	uint32 TangentOptions
	)
{
	ComputeTangents(RawMesh.VertexPositions, RawMesh.WedgeIndices, RawMesh.WedgeTexCoords[0], RawMesh.FaceSmoothingMasks, OverlappingCorners, RawMesh.WedgeTangentX, RawMesh.WedgeTangentY, RawMesh.WedgeTangentZ, TangentOptions);
}

/*------------------------------------------------------------------------------
MikkTSpace for computing tangents.
------------------------------------------------------------------------------*/
class MikkTSpace_Mesh
{
public:
	const TArray<FVector3f>& Vertices;
	const TArray<uint32>& Indices;
	const TArray<FVector2f>& UVs;

<<<<<<< HEAD
	TArray<FVector>& TangentsX;			//Reference to newly created tangents list.
	TArray<FVector>& TangentsY;			//Reference to newly created bitangents list.
	const TArray<FVector>& TangentsZ;	//Reference to computed normals, will be empty otherwise.

	MikkTSpace_Mesh(
		const TArray<FVector>&		InVertices,
		const TArray<uint32>&		InIndices,
		const TArray<FVector2D>&	InUVs,
		TArray<FVector>&			InOutVertexTangentsX,
		TArray<FVector>&			InOutVertexTangentsY,
		const TArray<FVector>&		InVertexTangentsZ
=======
	TArray<FVector3f>& TangentsX;			//Reference to newly created tangents list.
	TArray<FVector3f>& TangentsY;			//Reference to newly created bitangents list.
	const TArray<FVector3f>& TangentsZ;	//Reference to computed normals, will be empty otherwise.

	MikkTSpace_Mesh(
		const TArray<FVector3f>&		InVertices,
		const TArray<uint32>&		InIndices,
		const TArray<FVector2f>&	InUVs,
		TArray<FVector3f>&			InOutVertexTangentsX,
		TArray<FVector3f>&			InOutVertexTangentsY,
		const TArray<FVector3f>&		InVertexTangentsZ
>>>>>>> 6bbb88c8
		)
		:
		Vertices(InVertices),
		Indices(InIndices),
		UVs(InUVs),
		TangentsX(InOutVertexTangentsX),
		TangentsY(InOutVertexTangentsY),
		TangentsZ(InVertexTangentsZ)
	{
	}
};

static int MikkGetNumFaces(const SMikkTSpaceContext* Context)
{
	MikkTSpace_Mesh *UserData = (MikkTSpace_Mesh*)(Context->m_pUserData);
	return UserData->Indices.Num() / 3;
}

static int MikkGetNumVertsOfFace(const SMikkTSpaceContext* Context, const int FaceIdx)
{
	// All of our meshes are triangles.
	return 3;
}

static void MikkGetPosition(const SMikkTSpaceContext* Context, float Position[3], const int FaceIdx, const int VertIdx)
{
	MikkTSpace_Mesh *UserData = (MikkTSpace_Mesh*)(Context->m_pUserData);
	FVector3f VertexPosition = UserData->Vertices[ UserData->Indices[FaceIdx * 3 + VertIdx] ];
	Position[0] = VertexPosition.X;
	Position[1] = VertexPosition.Y;
	Position[2] = VertexPosition.Z;
}

static void MikkGetNormal(const SMikkTSpaceContext* Context, float Normal[3], const int FaceIdx, const int VertIdx)
{
	MikkTSpace_Mesh *UserData = (MikkTSpace_Mesh*)(Context->m_pUserData);
<<<<<<< HEAD
	const FVector& VertexNormal = UserData->TangentsZ[FaceIdx * 3 + VertIdx];
=======
	const FVector3f& VertexNormal = UserData->TangentsZ[FaceIdx * 3 + VertIdx];
>>>>>>> 6bbb88c8
	for (int32 i = 0; i < 3; ++i)
	{
		Normal[i] = VertexNormal[i];
	}
}

static void MikkSetTSpaceBasic(const SMikkTSpaceContext* Context, const float Tangent[3], const float BitangentSign, const int FaceIdx, const int VertIdx)
{
	MikkTSpace_Mesh *UserData = (MikkTSpace_Mesh*)(Context->m_pUserData);
	FVector3f &VertexTangent = UserData->TangentsX[FaceIdx * 3 + VertIdx];
	for (int32 i = 0; i < 3; ++i)
	{
		VertexTangent[i] = Tangent[i];
	}
	FVector3f Bitangent = BitangentSign * FVector3f::CrossProduct(UserData->TangentsZ[FaceIdx * 3 + VertIdx], VertexTangent);
	FVector3f &VertexBitangent = UserData->TangentsY[FaceIdx * 3 + VertIdx];
	for (int32 i = 0; i < 3; ++i)
	{
		VertexBitangent[i] = -Bitangent[i];
	}
}

static void MikkGetTexCoord(const SMikkTSpaceContext* Context, float UV[2], const int FaceIdx, const int VertIdx)
{
	MikkTSpace_Mesh *UserData = (MikkTSpace_Mesh*)(Context->m_pUserData);
	const FVector2f &TexCoord = UserData->UVs[FaceIdx * 3 + VertIdx];
	UV[0] = TexCoord.X;
	UV[1] = TexCoord.Y;
}

// MikkTSpace implementations for skeletal meshes, where tangents/bitangents are ultimately derived from lists of attributes.

// Holder for skeletal data to be passed to MikkTSpace.
// Holds references to the wedge, face and points vectors that BuildSkeletalMesh is given.
// Holds reference to the calculated normals array, which will be fleshed out if they've been calculated.
// Holds reference to the newly created tangent and bitangent arrays, which MikkTSpace will fleshed out if required.
class MikkTSpace_Skeletal_Mesh
{
public:
	const TArray<SkeletalMeshImportData::FMeshWedge>	&wedges;			//Reference to wedge list.
	const TArray<SkeletalMeshImportData::FMeshFace>		&faces;				//Reference to face list.	Also contains normal/tangent/bitanget/UV coords for each vertex of the face.
	const TArray<FVector3f>		&points;			//Reference to position list.
	bool						bComputeNormals;	//Copy of bComputeNormals.
	TArray<FVector3f>				&TangentsX;			//Reference to newly created tangents list.
	TArray<FVector3f>				&TangentsY;			//Reference to newly created bitangents list.
	TArray<FVector3f>				&TangentsZ;			//Reference to computed normals, will be empty otherwise.

	MikkTSpace_Skeletal_Mesh(
		const TArray<SkeletalMeshImportData::FMeshWedge>	&Wedges,
		const TArray<SkeletalMeshImportData::FMeshFace>		&Faces,
		const TArray<FVector3f>		&Points,
		bool						bInComputeNormals,
		TArray<FVector3f>				&VertexTangentsX,
		TArray<FVector3f>				&VertexTangentsY,
		TArray<FVector3f>				&VertexTangentsZ
		)
		:
		wedges(Wedges),
		faces(Faces),
		points(Points),
		bComputeNormals(bInComputeNormals),
		TangentsX(VertexTangentsX),
		TangentsY(VertexTangentsY),
		TangentsZ(VertexTangentsZ)
	{
	}
};

static int MikkGetNumFaces_Skeletal(const SMikkTSpaceContext* Context)
{
	MikkTSpace_Skeletal_Mesh *UserData = (MikkTSpace_Skeletal_Mesh*)(Context->m_pUserData);
	return UserData->faces.Num();
}

static int MikkGetNumVertsOfFace_Skeletal(const SMikkTSpaceContext* Context, const int FaceIdx)
{
	// Confirmed?
	return 3;
}

static void MikkGetPosition_Skeletal(const SMikkTSpaceContext* Context, float Position[3], const int FaceIdx, const int VertIdx)
{
	MikkTSpace_Skeletal_Mesh *UserData = (MikkTSpace_Skeletal_Mesh*)(Context->m_pUserData);
	const FVector3f &VertexPosition = UserData->points[UserData->wedges[UserData->faces[FaceIdx].iWedge[VertIdx]].iVertex];
	Position[0] = VertexPosition.X;
	Position[1] = VertexPosition.Y;
	Position[2] = VertexPosition.Z;
}

static void MikkGetNormal_Skeletal(const SMikkTSpaceContext* Context, float Normal[3], const int FaceIdx, const int VertIdx)
{
	MikkTSpace_Skeletal_Mesh *UserData = (MikkTSpace_Skeletal_Mesh*)(Context->m_pUserData);
	// Get different normals depending on whether they've been calculated or not.
	if (UserData->bComputeNormals) {
		FVector3f &VertexNormal = UserData->TangentsZ[FaceIdx * 3 + VertIdx];
		Normal[0] = VertexNormal.X;
		Normal[1] = VertexNormal.Y;
		Normal[2] = VertexNormal.Z;
	}
	else
	{
		const FVector3f &VertexNormal = UserData->faces[FaceIdx].TangentZ[VertIdx];
		Normal[0] = VertexNormal.X;
		Normal[1] = VertexNormal.Y;
		Normal[2] = VertexNormal.Z;
	}
}

static void MikkSetTSpaceBasic_Skeletal(const SMikkTSpaceContext* Context, const float Tangent[3], const float BitangentSign, const int FaceIdx, const int VertIdx)
{
	MikkTSpace_Skeletal_Mesh *UserData = (MikkTSpace_Skeletal_Mesh*)(Context->m_pUserData);
	FVector3f &VertexTangent = UserData->TangentsX[FaceIdx * 3 + VertIdx];
	VertexTangent.X = Tangent[0];
	VertexTangent.Y = Tangent[1];
	VertexTangent.Z = Tangent[2];

	FVector3f Bitangent;
	// Get different normals depending on whether they've been calculated or not.
	if (UserData->bComputeNormals) {
		Bitangent = BitangentSign * FVector3f::CrossProduct(UserData->TangentsZ[FaceIdx * 3 + VertIdx], VertexTangent);
	}
	else
	{
		Bitangent = BitangentSign * FVector3f::CrossProduct(UserData->faces[FaceIdx].TangentZ[VertIdx], VertexTangent);
	}
	FVector3f &VertexBitangent = UserData->TangentsY[FaceIdx * 3 + VertIdx];
	// Switch the tangent space swizzle to X+Y-Z+ for legacy reasons.
	VertexBitangent.X = -Bitangent[0];
	VertexBitangent.Y = -Bitangent[1];
	VertexBitangent.Z = -Bitangent[2];
}

static void MikkGetTexCoord_Skeletal(const SMikkTSpaceContext* Context, float UV[2], const int FaceIdx, const int VertIdx)
{
	MikkTSpace_Skeletal_Mesh *UserData = (MikkTSpace_Skeletal_Mesh*)(Context->m_pUserData);
	const FVector2f &TexCoord = UserData->wedges[UserData->faces[FaceIdx].iWedge[VertIdx]].UVs[0];
	UV[0] = TexCoord.X;
	UV[1] = TexCoord.Y;
}

static void ComputeNormals(
	const TArray<FVector3f>& InVertices,
	const TArray<uint32>& InIndices,
	const TArray<FVector2f>& InUVs,
	const TArray<uint32>& SmoothingGroupIndices,
	const FOverlappingCorners& OverlappingCorners,
	TArray<FVector3f>& OutTangentZ,
	const uint32 TangentOptions
	)
{
	bool bBlendOverlappingNormals = (TangentOptions & ETangentOptions::BlendOverlappingNormals) != 0;
	bool bIgnoreDegenerateTriangles = (TangentOptions & ETangentOptions::IgnoreDegenerateTriangles) != 0;
	float ComparisonThreshold = bIgnoreDegenerateTriangles ? THRESH_POINTS_ARE_SAME : 0.0f;

	// Compute per-triangle tangents.
	TArray<FVector3f> TriangleTangentX;
	TArray<FVector3f> TriangleTangentY;
	TArray<FVector3f> TriangleTangentZ;

	ComputeTriangleTangents(
		InVertices,
		InIndices,
		InUVs,
		TriangleTangentX,
		TriangleTangentY,
		TriangleTangentZ,
		bIgnoreDegenerateTriangles ? SMALL_NUMBER : FLT_MIN
		);

	// Declare these out here to avoid reallocations.
	TArray<FFanFace> RelevantFacesForCorner[3];
// 	TArray<int32> AdjacentFaces;

	int32 NumWedges = InIndices.Num();
	int32 NumFaces = NumWedges / 3;

	// Allocate storage for tangents if none were provided, and calculate normals for MikkTSpace.
	if (OutTangentZ.Num() != NumWedges)
	{
		// normals are not included, so we should calculate them
		OutTangentZ.Empty(NumWedges);
		OutTangentZ.AddZeroed(NumWedges);
	}

	// we need to calculate normals for MikkTSpace
	for (int32 FaceIndex = 0; FaceIndex < NumFaces; FaceIndex++)
	{
		int32 WedgeOffset = FaceIndex * 3;
		FVector3f CornerPositions[3];
		FVector3f CornerNormal[3];

		for (int32 CornerIndex = 0; CornerIndex < 3; CornerIndex++)
		{
			CornerNormal[CornerIndex] = FVector3f::ZeroVector;
			CornerPositions[CornerIndex] = InVertices[InIndices[WedgeOffset + CornerIndex]];
			RelevantFacesForCorner[CornerIndex].Reset();
		}

		// Don't process degenerate triangles.
		if (PointsEqual(CornerPositions[0], CornerPositions[1], ComparisonThreshold)
			|| PointsEqual(CornerPositions[0], CornerPositions[2], ComparisonThreshold)
			|| PointsEqual(CornerPositions[1], CornerPositions[2], ComparisonThreshold))
		{
			continue;
		}

		// No need to process triangles if tangents already exist.
		bool bCornerHasNormal[3] = { 0 };
		for (int32 CornerIndex = 0; CornerIndex < 3; CornerIndex++)
		{
			bCornerHasNormal[CornerIndex] = !OutTangentZ[WedgeOffset + CornerIndex].IsZero();
		}
		if (bCornerHasNormal[0] && bCornerHasNormal[1] && bCornerHasNormal[2])
		{
			continue;
		}

		// Start building a list of faces adjacent to this face.
// 		AdjacentFaces.Reset();
		TSet<int32> AdjacentFaces;
		for (int32 CornerIndex = 0; CornerIndex < 3; ++CornerIndex)
		{
			int32 ThisCornerIndex = WedgeOffset + CornerIndex;
			const TArray<int32>& DupVerts = OverlappingCorners.FindIfOverlapping(ThisCornerIndex);
			if (DupVerts.Num() == 0)
			{
//				AdjacentFaces.AddUnique(ThisCornerIndex / 3); // I am a "dup" of myself
				AdjacentFaces.Add(ThisCornerIndex / 3); // I am a "dup" of myself
			}
			for (int32 k = 0; k < DupVerts.Num(); k++)
			{
				AdjacentFaces.Add(DupVerts[k] / 3);
			}
		}

		// We need to sort these here because the criteria for point equality is
		// exact, so we must ensure the exact same order for all dups.
// 		AdjacentFaces.Sort();

		// Process adjacent faces
// 		for (int32 AdjacentFaceIndex = 0; AdjacentFaceIndex < AdjacentFaces.Num(); AdjacentFaceIndex++)
		for (int32 OtherFaceIndex : AdjacentFaces )
		{
// 			int32 OtherFaceIndex = AdjacentFaces[AdjacentFaceIndex];
			for (int32 OurCornerIndex = 0; OurCornerIndex < 3; ++OurCornerIndex)
			{
				if (bCornerHasNormal[OurCornerIndex])
					continue;

				FFanFace NewFanFace;
				int32 CommonIndexCount = 0;

				// Check for vertices in common.
				if (FaceIndex == OtherFaceIndex)
				{
					CommonIndexCount = 3;
					NewFanFace.LinkedVertexIndex = OurCornerIndex;
				}
				else
				{
					// Check matching vertices against main vertex .
					for (int32 OtherCornerIndex = 0; OtherCornerIndex < 3; OtherCornerIndex++)
					{
						if (PointsEqual(
							CornerPositions[OurCornerIndex],
							InVertices[InIndices[OtherFaceIndex * 3 + OtherCornerIndex]],
							ComparisonThreshold
							))
						{
							CommonIndexCount++;
							NewFanFace.LinkedVertexIndex = OtherCornerIndex;
						}
					}
				}

				// Add if connected by at least one point. Smoothing matches are considered later.
				if (CommonIndexCount > 0)
				{
					NewFanFace.FaceIndex = OtherFaceIndex;
					NewFanFace.bFilled = (OtherFaceIndex == FaceIndex); // Starter face for smoothing floodfill.
					NewFanFace.bBlendTangents = NewFanFace.bFilled;
					NewFanFace.bBlendNormals = NewFanFace.bFilled;
					RelevantFacesForCorner[OurCornerIndex].Add(NewFanFace);
				}
			}
		}

		// Find true relevance of faces for a vertex normal by traversing
		// smoothing-group-compatible connected triangle fans around common vertices.
		for (int32 CornerIndex = 0; CornerIndex < 3; CornerIndex++)
		{
			if (bCornerHasNormal[CornerIndex])
				continue;

			int32 NewConnections;
			do
			{
				NewConnections = 0;
				for (int32 OtherFaceIdx = 0; OtherFaceIdx < RelevantFacesForCorner[CornerIndex].Num(); OtherFaceIdx++)
				{
					FFanFace& OtherFace = RelevantFacesForCorner[CornerIndex][OtherFaceIdx];
					// The vertex' own face is initially the only face with bFilled == true.
					if (OtherFace.bFilled)
					{
						for (int32 NextFaceIndex = 0; NextFaceIndex < RelevantFacesForCorner[CornerIndex].Num(); NextFaceIndex++)
						{
							FFanFace& NextFace = RelevantFacesForCorner[CornerIndex][NextFaceIndex];
							if (!NextFace.bFilled) // && !NextFace.bBlendTangents)
							{
								if ((NextFaceIndex != OtherFaceIdx)
									&& (SmoothingGroupIndices[NextFace.FaceIndex] & SmoothingGroupIndices[OtherFace.FaceIndex]))
								{
									int32 CommonVertices = 0;
									int32 CommonNormalVertices = 0;
									for (int32 OtherCornerIndex = 0; OtherCornerIndex < 3; ++OtherCornerIndex)
									{
										for (int32 NextCornerIndex = 0; NextCornerIndex < 3; ++NextCornerIndex)
										{
											int32 NextVertexIndex = InIndices[NextFace.FaceIndex * 3 + NextCornerIndex];
											int32 OtherVertexIndex = InIndices[OtherFace.FaceIndex * 3 + OtherCornerIndex];
											if (PointsEqual(
												InVertices[NextVertexIndex],
												InVertices[OtherVertexIndex],
												ComparisonThreshold))
											{
												CommonVertices++;
												if (bBlendOverlappingNormals
													|| NextVertexIndex == OtherVertexIndex)
												{
													CommonNormalVertices++;
												}
											}
										}
									}
									// Flood fill faces with more than one common vertices which must be touching edges.
									if (CommonVertices > 1)
									{
										NextFace.bFilled = true;
										NextFace.bBlendNormals = (CommonNormalVertices > 1);
										NewConnections++;
									}
								}
							}
						}
					}
				}
			} 
			while (NewConnections > 0);
		}


		// Vertex normal construction.
		for (int32 CornerIndex = 0; CornerIndex < 3; ++CornerIndex)
		{
			if (bCornerHasNormal[CornerIndex])
			{
				CornerNormal[CornerIndex] = OutTangentZ[WedgeOffset + CornerIndex];
			}
			else
			{
				for (int32 RelevantFaceIdx = 0; RelevantFaceIdx < RelevantFacesForCorner[CornerIndex].Num(); RelevantFaceIdx++)
				{
					FFanFace const& RelevantFace = RelevantFacesForCorner[CornerIndex][RelevantFaceIdx];
					if (RelevantFace.bFilled)
					{
						int32 OtherFaceIndex = RelevantFace.FaceIndex;
						if (RelevantFace.bBlendNormals)
						{
							CornerNormal[CornerIndex] += TriangleTangentZ[OtherFaceIndex];
						}
					}
				}
				if (!OutTangentZ[WedgeOffset + CornerIndex].IsZero())
				{
					CornerNormal[CornerIndex] = OutTangentZ[WedgeOffset + CornerIndex];
				}
			}
		}

		// Normalization.
		for (int32 CornerIndex = 0; CornerIndex < 3; ++CornerIndex)
		{
			CornerNormal[CornerIndex].Normalize();
		}

		// Copy back to the mesh.
		for (int32 CornerIndex = 0; CornerIndex < 3; ++CornerIndex)
		{
			OutTangentZ[WedgeOffset + CornerIndex] = CornerNormal[CornerIndex];
		}
	}

	check(OutTangentZ.Num() == NumWedges);
}

static void ComputeTangents_MikkTSpace(
	const TArray<FVector3f>& InVertices,
	const TArray<uint32>& InIndices,
<<<<<<< HEAD
	const TArray<FVector2D>& InUVs,
	const TArray<FVector>& InNormals,
	bool bIgnoreDegenerateTriangles,
	TArray<FVector>& OutTangentX,
	TArray<FVector>& OutTangentY
=======
	const TArray<FVector2f>& InUVs,
	const TArray<FVector3f>& InNormals,
	bool bIgnoreDegenerateTriangles,
	TArray<FVector3f>& OutTangentX,
	TArray<FVector3f>& OutTangentY
>>>>>>> 6bbb88c8
	)
{
	const int32 NumWedges = InIndices.Num();

	bool bTangentsComputationNeeded = false;

	if (OutTangentX.Num() != NumWedges)
	{
		OutTangentX.Empty(NumWedges);
		OutTangentX.AddZeroed(NumWedges);
		bTangentsComputationNeeded = true;
	}
	if (OutTangentY.Num() != NumWedges)
	{
		OutTangentY.Empty(NumWedges);
		OutTangentY.AddZeroed(NumWedges);
		bTangentsComputationNeeded = true;
	}

	if (!bTangentsComputationNeeded && NumWedges > 0)
	{
		for (int32 WedgeIdx = 0; WedgeIdx < NumWedges && !bTangentsComputationNeeded; ++WedgeIdx)
		{
			bTangentsComputationNeeded = OutTangentX[WedgeIdx].IsNearlyZero() || OutTangentY[WedgeIdx].IsNearlyZero();
		}
	}

	if (!bTangentsComputationNeeded)
	{
		return;
	}

	MikkTSpace_Mesh MikkTSpaceMesh(InVertices, InIndices, InUVs, OutTangentX, OutTangentY, InNormals);

	// use mikktspace to calculate the tangents
	SMikkTSpaceInterface MikkTInterface;
	MikkTInterface.m_getNormal = MikkGetNormal;
	MikkTInterface.m_getNumFaces = MikkGetNumFaces;
	MikkTInterface.m_getNumVerticesOfFace = MikkGetNumVertsOfFace;
	MikkTInterface.m_getPosition = MikkGetPosition;
	MikkTInterface.m_getTexCoord = MikkGetTexCoord;
	MikkTInterface.m_setTSpaceBasic = MikkSetTSpaceBasic;
	MikkTInterface.m_setTSpace = nullptr;

	SMikkTSpaceContext MikkTContext;
	MikkTContext.m_pInterface = &MikkTInterface;
	MikkTContext.m_pUserData = (void*)(&MikkTSpaceMesh);
	MikkTContext.m_bIgnoreDegenerates = bIgnoreDegenerateTriangles;
	genTangSpaceDefault(&MikkTContext);
}

static void ComputeTangents_MikkTSpace(
<<<<<<< HEAD
	const TArray<FVector>& InVertices,
	const TArray<uint32>& InIndices,
	const TArray<FVector2D>& InUVs,
	const TArray<uint32>& SmoothingGroupIndices,
	const FOverlappingCorners& OverlappingCorners,
	TArray<FVector>& OutTangentX,
	TArray<FVector>& OutTangentY,
	TArray<FVector>& OutTangentZ,
=======
	const TArray<FVector3f>& InVertices,
	const TArray<uint32>& InIndices,
	const TArray<FVector2f>& InUVs,
	const TArray<uint32>& SmoothingGroupIndices,
	const FOverlappingCorners& OverlappingCorners,
	TArray<FVector3f>& OutTangentX,
	TArray<FVector3f>& OutTangentY,
	TArray<FVector3f>& OutTangentZ,
>>>>>>> 6bbb88c8
	const uint32 TangentOptions
	)
{
	ComputeNormals( InVertices, InIndices, InUVs, SmoothingGroupIndices, OverlappingCorners, OutTangentZ, TangentOptions );

	bool bIgnoreDegenerateTriangles = (TangentOptions & ETangentOptions::IgnoreDegenerateTriangles) != 0;

	int32 NumWedges = InIndices.Num();

	ComputeTangents_MikkTSpace(InVertices, InIndices, InUVs, OutTangentZ, bIgnoreDegenerateTriangles, OutTangentX, OutTangentY);

	check(OutTangentX.Num() == NumWedges);
	check(OutTangentY.Num() == NumWedges);
	check(OutTangentZ.Num() == NumWedges);
}

static void ComputeTangents_MikkTSpace(
	FRawMesh& RawMesh,
	const FOverlappingCorners& OverlappingCorners,
	uint32 TangentOptions
	)
{
	ComputeTangents_MikkTSpace(RawMesh.VertexPositions, RawMesh.WedgeIndices, RawMesh.WedgeTexCoords[0], RawMesh.FaceSmoothingMasks, OverlappingCorners, RawMesh.WedgeTangentX, RawMesh.WedgeTangentY, RawMesh.WedgeTangentZ, TangentOptions);
}

static void BuildDepthOnlyIndexBuffer(
	TArray<uint32>& OutDepthIndices,
	const TArray<FStaticMeshBuildVertex>& InVertices,
	const TArray<uint32>& InIndices,
	const TArrayView<FStaticMeshSection>& InSections
	)
{
	int32 NumVertices = InVertices.Num();
	if (InIndices.Num() <= 0 || NumVertices <= 0)
	{
		OutDepthIndices.Empty();
		return;
	}

	// Create a mapping of index -> first overlapping index to accelerate the construction of the shadow index buffer.
	TArray<FIndexAndZ> VertIndexAndZ;
	VertIndexAndZ.Empty(NumVertices);
	for (int32 VertIndex = 0; VertIndex < NumVertices; VertIndex++)
	{
		new(VertIndexAndZ)FIndexAndZ(VertIndex, (FVector)InVertices[VertIndex].Position);
	}
	VertIndexAndZ.Sort(FCompareIndexAndZ());

	// Setup the index map. 0xFFFFFFFF == not set.
	TArray<uint32> IndexMap;
	IndexMap.AddUninitialized(NumVertices);
	FMemory::Memset(IndexMap.GetData(), 0xFF, NumVertices * sizeof(uint32));

	// Search for duplicates, quickly!
	for (int32 i = 0; i < VertIndexAndZ.Num(); i++)
	{
		uint32 SrcIndex = VertIndexAndZ[i].Index;
		float Z = VertIndexAndZ[i].Z;
		IndexMap[SrcIndex] = FMath::Min(IndexMap[SrcIndex], SrcIndex);

		// Search forward since we add pairs both ways.
		for (int32 j = i + 1; j < VertIndexAndZ.Num(); j++)
		{
			if (FMath::Abs(VertIndexAndZ[j].Z - Z) > THRESH_POINTS_ARE_SAME * 4.01f)
				break; // can't be any more dups

			uint32 OtherIndex = VertIndexAndZ[j].Index;
			if (PointsEqual(InVertices[SrcIndex].Position, InVertices[OtherIndex].Position,/*bUseEpsilonCompare=*/ false))
			{
				IndexMap[SrcIndex] = FMath::Min(IndexMap[SrcIndex], OtherIndex);
				IndexMap[OtherIndex] = FMath::Min(IndexMap[OtherIndex], SrcIndex);
			}
		}
	}

	// Build the depth-only index buffer by remapping all indices to the first overlapping
	// vertex in the vertex buffer.
	OutDepthIndices.Empty();
	for (int32 SectionIndex = 0; SectionIndex < InSections.Num(); ++SectionIndex)
	{
		const FStaticMeshSection& Section = InSections[SectionIndex];
		int32 FirstIndex = Section.FirstIndex;
		int32 LastIndex = FirstIndex + Section.NumTriangles * 3;
		for (int32 SrcIndex = FirstIndex; SrcIndex < LastIndex; ++SrcIndex)
		{
			uint32 VertIndex = InIndices[SrcIndex];
			OutDepthIndices.Add(IndexMap[VertIndex]);
		}
	}
}

static float GetComparisonThreshold(FMeshBuildSettings const& BuildSettings)
{
	return BuildSettings.bRemoveDegenerates ? THRESH_POINTS_ARE_SAME : 0.0f;
}

/*------------------------------------------------------------------------------
Static mesh building.
------------------------------------------------------------------------------*/

static void BuildStaticMeshVertex(const FRawMesh& RawMesh, const FMatrix44f& ScaleMatrix, const FVector3f& Position, int32 WedgeIndex, FStaticMeshBuildVertex& Vertex)
{
	Vertex.Position = Position;

	Vertex.TangentX = ScaleMatrix.TransformVector(RawMesh.WedgeTangentX[WedgeIndex]).GetSafeNormal();
	Vertex.TangentY = ScaleMatrix.TransformVector(RawMesh.WedgeTangentY[WedgeIndex]).GetSafeNormal();
	Vertex.TangentZ = ScaleMatrix.TransformVector(RawMesh.WedgeTangentZ[WedgeIndex]).GetSafeNormal();

	if (RawMesh.WedgeColors.IsValidIndex(WedgeIndex))
	{
		Vertex.Color = RawMesh.WedgeColors[WedgeIndex];
	}
	else
	{
		Vertex.Color = FColor::White;
	}

	static const int32 NumTexCoords = FMath::Min<int32>(MAX_MESH_TEXTURE_COORDS, MAX_STATIC_TEXCOORDS);
	for (int32 i = 0; i < NumTexCoords; ++i)
	{
		if (RawMesh.WedgeTexCoords[i].IsValidIndex(WedgeIndex))
		{
			Vertex.UVs[i] = RawMesh.WedgeTexCoords[i][WedgeIndex];
		}
		else
		{
			Vertex.UVs[i] = FVector2f(0.0f, 0.0f);
		}
	}
}

static bool AreVerticesEqual(
	FStaticMeshBuildVertex const& A,
	FStaticMeshBuildVertex const& B,
	float ComparisonThreshold
	)
{
	if (!PointsEqual(A.Position, B.Position, ComparisonThreshold)
		|| !NormalsEqual((FVector)A.TangentX, (FVector)B.TangentX)
		|| !NormalsEqual((FVector)A.TangentY, (FVector)B.TangentY)
		|| !NormalsEqual((FVector)A.TangentZ, (FVector)B.TangentZ)
		|| A.Color != B.Color)
	{
		return false;
	}

	// UVs
	for (int32 UVIndex = 0; UVIndex < MAX_STATIC_TEXCOORDS; UVIndex++)
	{
		if (!UVsEqual(A.UVs[UVIndex], B.UVs[UVIndex]))
		{
			return false;
		}
	}

	return true;
}

void FMeshUtilities::BuildStaticMeshVertexAndIndexBuffers(
	TArray<FStaticMeshBuildVertex>& OutVertices,
	TArray<TArray<uint32> >& OutPerSectionIndices,
	TArray<int32>& OutWedgeMap,
	const FRawMesh& RawMesh,
	const FOverlappingCorners& OverlappingCorners,
	const TMap<uint32, uint32>& MaterialToSectionMapping,
	float ComparisonThreshold,
	FVector3f BuildScale,
	int32 ImportVersion
	)
{
	TMap<int32, int32> FinalVerts;
	int32 NumFaces = RawMesh.WedgeIndices.Num() / 3;
	OutWedgeMap.Reset(RawMesh.WedgeIndices.Num());
	FMatrix44f ScaleMatrix(FScaleMatrix44f(BuildScale).Inverse().GetTransposed());

	// Estimate how many vertices there will be to reduce number of re-allocations required
	OutVertices.Reserve((int32)(NumFaces * 1.2) + 16);

	// Work with vertex in OutVertices array directly for improved performance
	OutVertices.AddUninitialized(1);
	FStaticMeshBuildVertex *ThisVertex = &OutVertices.Last();

	// Process each face, build vertex buffer and per-section index buffers.
	for (int32 FaceIndex = 0; FaceIndex < NumFaces; FaceIndex++)
	{
		int32 VertexIndices[3];
		FVector3f CornerPositions[3];

		for (int32 CornerIndex = 0; CornerIndex < 3; CornerIndex++)
		{
			CornerPositions[CornerIndex] = GetPositionForWedge(RawMesh, FaceIndex * 3 + CornerIndex);
		}

		// Don't process degenerate triangles.
		if (PointsEqual(CornerPositions[0], CornerPositions[1], ComparisonThreshold)
			|| PointsEqual(CornerPositions[0], CornerPositions[2], ComparisonThreshold)
			|| PointsEqual(CornerPositions[1], CornerPositions[2], ComparisonThreshold))
		{
			for (int32 CornerIndex = 0; CornerIndex < 3; CornerIndex++)
			{
				OutWedgeMap.Add(INDEX_NONE);
			}
			continue;
		}

		for (int32 CornerIndex = 0; CornerIndex < 3; CornerIndex++)
		{
			int32 WedgeIndex = FaceIndex * 3 + CornerIndex;
			BuildStaticMeshVertex(RawMesh, ScaleMatrix, CornerPositions[CornerIndex] * BuildScale, WedgeIndex, *ThisVertex);

			const TArray<int32>& DupVerts = OverlappingCorners.FindIfOverlapping(WedgeIndex);

			int32 Index = INDEX_NONE;
			for (int32 k = 0; k < DupVerts.Num(); k++)
			{
				if (DupVerts[k] >= WedgeIndex)
				{
					// the verts beyond me haven't been placed yet, so these duplicates are not relevant
					break;
				}

				int32 *Location = FinalVerts.Find(DupVerts[k]);
				if (Location != NULL
					&& AreVerticesEqual(*ThisVertex, OutVertices[*Location], ComparisonThreshold))
				{
					Index = *Location;
					break;
				}
			}
			if (Index == INDEX_NONE)
			{
				// Commit working vertex
				Index = OutVertices.Num() - 1;
				FinalVerts.Add(WedgeIndex, Index);

				// Setup next working vertex
				OutVertices.AddUninitialized(1);
				ThisVertex = &OutVertices.Last();
			}
			VertexIndices[CornerIndex] = Index;
		}

		// Reject degenerate triangles.
		if (VertexIndices[0] == VertexIndices[1]
			|| VertexIndices[1] == VertexIndices[2]
			|| VertexIndices[0] == VertexIndices[2])
		{
			for (int32 CornerIndex = 0; CornerIndex < 3; CornerIndex++)
			{
				OutWedgeMap.Add(INDEX_NONE);
			}
			continue;
		}

		// Put the indices in the material index buffer.
		uint32 SectionIndex = 0;
		if (ImportVersion < RemoveStaticMeshSkinxxWorkflow)
		{
			SectionIndex = FMath::Clamp(RawMesh.FaceMaterialIndices[FaceIndex], 0, OutPerSectionIndices.Num() - 1);
		}
		else
		{
			SectionIndex = MaterialToSectionMapping.FindChecked(RawMesh.FaceMaterialIndices[FaceIndex]);
		}
		TArray<uint32>& SectionIndices = OutPerSectionIndices[SectionIndex];
		for (int32 CornerIndex = 0; CornerIndex < 3; CornerIndex++)
		{
			SectionIndices.Add(VertexIndices[CornerIndex]);
			OutWedgeMap.Add(VertexIndices[CornerIndex]);
		}
	}

	// Remove working vertex
	OutVertices.Pop(false);
}

void FMeshUtilities::CacheOptimizeVertexAndIndexBuffer(
	TArray<FStaticMeshBuildVertex>& Vertices,
	TArray<TArray<uint32> >& PerSectionIndices,
	TArray<int32>& WedgeMap
	)
{
	// Copy the vertices since we will be reordering them
	TArray<FStaticMeshBuildVertex> OriginalVertices = Vertices;

	// Initialize a cache that stores which indices have been assigned
	TArray<int32> IndexCache;
	IndexCache.AddUninitialized(Vertices.Num());
	FMemory::Memset(IndexCache.GetData(), INDEX_NONE, IndexCache.Num() * IndexCache.GetTypeSize());
	int32 NextAvailableIndex = 0;

	// Iterate through the section index buffers, 
	// Optimizing index order for the post transform cache (minimizes the number of vertices transformed), 
	// And vertex order for the pre transform cache (minimizes the amount of vertex data fetched by the GPU).
	for (int32 SectionIndex = 0; SectionIndex < PerSectionIndices.Num(); SectionIndex++)
	{
		TArray<uint32>& Indices = PerSectionIndices[SectionIndex];

		if (Indices.Num())
		{
			// Optimize the index buffer for the post transform cache with.
			CacheOptimizeIndexBuffer(Indices);

			// Copy the index buffer since we will be reordering it
			TArray<uint32> OriginalIndices = Indices;

			// Go through the indices and assign them new values that are coherent where possible
			for (int32 Index = 0; Index < Indices.Num(); Index++)
			{
				const int32 CachedIndex = IndexCache[OriginalIndices[Index]];

				if (CachedIndex == INDEX_NONE)
				{
					// No new index has been allocated for this existing index, assign a new one
					Indices[Index] = NextAvailableIndex;
					// Mark what this index has been assigned to
					IndexCache[OriginalIndices[Index]] = NextAvailableIndex;
					NextAvailableIndex++;
				}
				else
				{
					// Reuse an existing index assignment
					Indices[Index] = CachedIndex;
				}
				// Reorder the vertices based on the new index assignment
				Vertices[Indices[Index]] = OriginalVertices[OriginalIndices[Index]];
			}
		}
	}

	for (int32 i = 0; i < WedgeMap.Num(); i++)
	{
		int32 MappedIndex = WedgeMap[i];
		if (MappedIndex != INDEX_NONE)
		{
			WedgeMap[i] = IndexCache[MappedIndex];
		}
	}
}

struct FLayoutUVRawMeshView final : FLayoutUV::IMeshView
{
	FRawMesh& RawMesh;
	const uint32 SrcChannel;
	const uint32 DstChannel;
	const bool bNormalsValid;

	FLayoutUVRawMeshView(FRawMesh& InRawMesh, uint32 InSrcChannel, uint32 InDstChannel) 
		: RawMesh(InRawMesh)
		, SrcChannel(InSrcChannel)
		, DstChannel(InDstChannel)
		, bNormalsValid(InRawMesh.WedgeTangentZ.Num() == InRawMesh.WedgeTexCoords[InSrcChannel].Num())
	{}

	uint32     GetNumIndices() const override { return RawMesh.WedgeIndices.Num(); }
	FVector3f  GetPosition(uint32 Index) const override { return RawMesh.GetWedgePosition(Index); }
	FVector3f  GetNormal(uint32 Index) const override { return bNormalsValid ? RawMesh.WedgeTangentZ[Index] : FVector3f::ZeroVector; }
	FVector2f  GetInputTexcoord(uint32 Index) const override { return RawMesh.WedgeTexCoords[SrcChannel][Index]; }

	void      InitOutputTexcoords(uint32 Num) override { RawMesh.WedgeTexCoords[DstChannel].SetNumUninitialized( Num ); }
	void      SetOutputTexcoord(uint32 Index, const FVector2f& Value) override { RawMesh.WedgeTexCoords[DstChannel][Index] = Value; }
};

class FStaticMeshUtilityBuilder
{
public:
	FStaticMeshUtilityBuilder(UStaticMesh* InStaticMesh) : Stage(EStage::Uninit), NumValidLODs(0), StaticMesh(InStaticMesh) {}

	bool GatherSourceMeshesPerLOD(IMeshReduction* MeshReduction)
	{
		check(Stage == EStage::Uninit);
		check(StaticMesh != nullptr);
<<<<<<< HEAD
		TArray<FStaticMeshSourceModel>& SourceModels = StaticMesh->GetSourceModels();
=======
>>>>>>> 6bbb88c8
		ELightmapUVVersion LightmapUVVersion = (ELightmapUVVersion)StaticMesh->GetLightmapUVVersion();

		FMeshUtilities& MeshUtilities = FModuleManager::Get().LoadModuleChecked<FMeshUtilities>("MeshUtilities");

		// Gather source meshes for each LOD.
		int32 NumSourceModels = StaticMesh->GetNumSourceModels();
		for (int32 LODIndex = 0; LODIndex < NumSourceModels; ++LODIndex)
		{
			FStaticMeshSourceModel& SrcModel = StaticMesh->GetSourceModel(LODIndex);
			FRawMesh& RawMesh = *new FRawMesh;
			LODMeshes.Add(&RawMesh);
			FOverlappingCorners& OverlappingCorners = *new FOverlappingCorners;
			LODOverlappingCorners.Add(&OverlappingCorners);

			if (!SrcModel.IsRawMeshEmpty())
			{
				SrcModel.LoadRawMesh(RawMesh);
				// Make sure the raw mesh is not irreparably malformed.
				if (!RawMesh.IsValidOrFixable())
				{
					UE_LOG(LogMeshUtilities, Error, TEXT("Raw mesh is corrupt for LOD%d."), LODIndex);
					return false;
				}
				LODBuildSettings[LODIndex] = SrcModel.BuildSettings;

				float ComparisonThreshold = GetComparisonThreshold(LODBuildSettings[LODIndex]);
				int32 NumWedges = RawMesh.WedgeIndices.Num();

				// Find overlapping corners to accelerate adjacency.
				MeshUtilities.FindOverlappingCorners(OverlappingCorners, RawMesh, ComparisonThreshold);

				// Figure out if we should recompute normals and tangents.
				bool bRecomputeNormals = SrcModel.BuildSettings.bRecomputeNormals || RawMesh.WedgeTangentZ.Num() != NumWedges;
				bool bRecomputeTangents = SrcModel.BuildSettings.bRecomputeTangents || RawMesh.WedgeTangentX.Num() != NumWedges || RawMesh.WedgeTangentY.Num() != NumWedges;

				// Dump normals and tangents if we are recomputing them.
				if (bRecomputeTangents)
				{
					RawMesh.WedgeTangentX.Empty(NumWedges);
					RawMesh.WedgeTangentX.AddZeroed(NumWedges);
					RawMesh.WedgeTangentY.Empty(NumWedges);
					RawMesh.WedgeTangentY.AddZeroed(NumWedges);
				}
				if (bRecomputeNormals)
				{
					RawMesh.WedgeTangentZ.Empty(NumWedges);
					RawMesh.WedgeTangentZ.AddZeroed(NumWedges);
				}

				// Compute any missing tangents.
				{
					// Static meshes always blend normals of overlapping corners.
					uint32 TangentOptions = ETangentOptions::BlendOverlappingNormals;
					if (SrcModel.BuildSettings.bRemoveDegenerates)
					{
						// If removing degenerate triangles, ignore them when computing tangents.
						TangentOptions |= ETangentOptions::IgnoreDegenerateTriangles;
					}

					//MikkTSpace should be use only when the user want to recompute the normals or tangents otherwise should always fallback on builtin
					if (SrcModel.BuildSettings.bUseMikkTSpace && (SrcModel.BuildSettings.bRecomputeNormals || SrcModel.BuildSettings.bRecomputeTangents))
					{
						ComputeTangents_MikkTSpace(RawMesh, OverlappingCorners, TangentOptions);
					}
					else
					{
						ComputeTangents(RawMesh, OverlappingCorners, TangentOptions);
					}
				}

				// At this point the mesh will have valid tangents.
				check(RawMesh.WedgeTangentX.Num() == NumWedges);
				check(RawMesh.WedgeTangentY.Num() == NumWedges);
				check(RawMesh.WedgeTangentZ.Num() == NumWedges);

				// Generate lightmap UVs
				if (SrcModel.BuildSettings.bGenerateLightmapUVs)
				{
					if (RawMesh.WedgeTexCoords[SrcModel.BuildSettings.SrcLightmapIndex].Num() == 0)
					{
						SrcModel.BuildSettings.SrcLightmapIndex = 0;
					}

					FLayoutUVRawMeshView RawMeshView(RawMesh, SrcModel.BuildSettings.SrcLightmapIndex, SrcModel.BuildSettings.DstLightmapIndex);
					FLayoutUV Packer(RawMeshView);
					Packer.SetVersion(LightmapUVVersion);

					Packer.FindCharts(OverlappingCorners);

					int32 EffectiveMinLightmapResolution = SrcModel.BuildSettings.MinLightmapResolution;
					if (LightmapUVVersion >= ELightmapUVVersion::ConsiderLightmapPadding)
					{
						if (GLightmassDebugOptions.bPadMappings)
						{
							EffectiveMinLightmapResolution -= 2;
						}
					}

					bool bPackSuccess = Packer.FindBestPacking(EffectiveMinLightmapResolution);
					if (bPackSuccess)
					{
						Packer.CommitPackedUVs();
					}
				}
				HasRawMesh[LODIndex] = true;
			}
			else if (LODIndex > 0 && MeshReduction)
			{
				// If a raw mesh is not explicitly provided, use the raw mesh of the
				// next highest LOD.
				int32 BaseRawMeshIndex = LODIndex - 1;
				RawMesh = LODMeshes[BaseRawMeshIndex];
				OverlappingCorners = LODOverlappingCorners[BaseRawMeshIndex];
				LODBuildSettings[LODIndex] = LODBuildSettings[BaseRawMeshIndex];
				HasRawMesh[LODIndex] = false;
				//Make sure the SectionInfoMap is taken from the Base RawMesh
				int32 SectionNumber = StaticMesh->GetOriginalSectionInfoMap().GetSectionNumber(BaseRawMeshIndex);
				for (int32 SectionIndex = 0; SectionIndex < SectionNumber; ++SectionIndex)
				{
					FMeshSectionInfo Info = StaticMesh->GetOriginalSectionInfoMap().Get(BaseRawMeshIndex, SectionIndex);
					StaticMesh->GetSectionInfoMap().Set(LODIndex, SectionIndex, Info);
					StaticMesh->GetOriginalSectionInfoMap().Set(LODIndex, SectionIndex, Info);
				}
			}
		}
		check(LODMeshes.Num() == NumSourceModels);
		check(LODOverlappingCorners.Num() == NumSourceModels);

		// Bail if there is no raw mesh data from which to build a renderable mesh.
		if (LODMeshes.Num() == 0)
		{
			UE_LOG(LogMeshUtilities, Error, TEXT("Raw Mesh data contains no mesh data to build a mesh that can be rendered."));
			return false;
		}
		else if (LODMeshes[0].WedgeIndices.Num() == 0)
		{
			UE_LOG(LogMeshUtilities, Error, TEXT("Raw Mesh data contains no wedge index data to build a mesh that can be rendered."));
			return false;
		}

		Stage = EStage::Gathered;
		return true;
	}

	bool ReduceLODs(const FStaticMeshLODGroup& LODGroup, IMeshReduction* MeshReduction, TArray<bool>& OutWasReduced)
	{
		check(Stage == EStage::Gathered);
		check(StaticMesh != nullptr);
		int32 NumSourceModels = StaticMesh->GetNumSourceModels();
		if (NumSourceModels == 0)
		{
			UE_LOG(LogMeshUtilities, Error, TEXT("Mesh contains zero source models."));
			return false;
		}

		FMeshUtilities& MeshUtilities = FModuleManager::Get().LoadModuleChecked<FMeshUtilities>("MeshUtilities");

		// Reduce each LOD mesh according to its reduction settings.
		for (int32 LODIndex = 0; LODIndex < NumSourceModels; ++LODIndex)
		{
			const FStaticMeshSourceModel& SrcModel = StaticMesh->GetSourceModel(LODIndex);
			FMeshReductionSettings ReductionSettings = LODGroup.GetSettings(SrcModel.ReductionSettings, LODIndex);
			LODMaxDeviation[NumValidLODs] = 0.0f;
			if (LODIndex != NumValidLODs)
			{
				LODBuildSettings[NumValidLODs] = LODBuildSettings[LODIndex];
				LODOverlappingCorners[NumValidLODs] = LODOverlappingCorners[LODIndex];
			}

			if (MeshReduction && (ReductionSettings.PercentTriangles < 1.0f || ReductionSettings.MaxDeviation > 0.0f))
			{
				FRawMesh& InMesh = LODMeshes[ReductionSettings.BaseLODModel];
				FRawMesh& DestMesh = LODMeshes[NumValidLODs];
				FOverlappingCorners& InOverlappingCorners = LODOverlappingCorners[ReductionSettings.BaseLODModel];
				FOverlappingCorners& DestOverlappingCorners = LODOverlappingCorners[NumValidLODs];

				FMeshDescription SrcMeshdescription;
				FStaticMeshAttributes(SrcMeshdescription).Register();

				FMeshDescription DestMeshdescription;
				FStaticMeshAttributes(DestMeshdescription).Register();

				TMap<int32, FName> FromMaterialMap;
				FStaticMeshOperations::ConvertFromRawMesh(InMesh, SrcMeshdescription, FromMaterialMap);
				MeshReduction->ReduceMeshDescription(DestMeshdescription, LODMaxDeviation[NumValidLODs], SrcMeshdescription, InOverlappingCorners, ReductionSettings);
				TMap<FName, int32> ToMaterialMap;
				FStaticMeshOperations::ConvertToRawMesh(DestMeshdescription, DestMesh, ToMaterialMap);

				if (DestMesh.WedgeIndices.Num() > 0 && !DestMesh.IsValid())
				{
					UE_LOG(LogMeshUtilities, Error, TEXT("Mesh reduction produced a corrupt mesh for LOD%d"), LODIndex);
					return false;
				}
				OutWasReduced[LODIndex] = true;

				// Recompute adjacency information.
				float ComparisonThreshold = GetComparisonThreshold(LODBuildSettings[NumValidLODs]);
				MeshUtilities.FindOverlappingCorners(DestOverlappingCorners, DestMesh, ComparisonThreshold);

				//Make sure the static mesh SectionInfoMap is up to date with the new reduce LOD
				//We have to remap the material index with the ReductionSettings.BaseLODModel sectionInfoMap
				if (StaticMesh != nullptr)
				{
					if (DestMesh.IsValid())
					{
						//Set the new SectionInfoMap for this reduced LOD base on the ReductionSettings.BaseLODModel SectionInfoMap
						const FMeshSectionInfoMap& BaseLODModelSectionInfoMap = StaticMesh->GetSectionInfoMap();
						TArray<int32> UniqueMaterialIndex;
						//Find all unique Material in used order
						int32 NumFaces = DestMesh.FaceMaterialIndices.Num();
						for (int32 FaceIndex = 0; FaceIndex < NumFaces; ++FaceIndex)
						{
							int32 MaterialIndex = DestMesh.FaceMaterialIndices[FaceIndex];
							UniqueMaterialIndex.AddUnique(MaterialIndex);
						}
						//All used material represent a different section
						for (int32 SectionIndex = 0; SectionIndex < UniqueMaterialIndex.Num(); ++SectionIndex)
						{
							//Section material index have to be remap with the ReductionSettings.BaseLODModel SectionInfoMap to create
							//a valid new section info map for the reduced LOD.
							if (BaseLODModelSectionInfoMap.IsValidSection(ReductionSettings.BaseLODModel, UniqueMaterialIndex[SectionIndex]))
							{
								FMeshSectionInfo SectionInfo = BaseLODModelSectionInfoMap.Get(ReductionSettings.BaseLODModel, UniqueMaterialIndex[SectionIndex]);
								//Try to recuperate the valid data
								if (BaseLODModelSectionInfoMap.IsValidSection(LODIndex, SectionIndex))
								{
									//If the old LOD section was using the same Material copy the data
									FMeshSectionInfo OriginalLODSectionInfo = BaseLODModelSectionInfoMap.Get(LODIndex, SectionIndex);
									if (OriginalLODSectionInfo.MaterialIndex == SectionInfo.MaterialIndex)
									{
										SectionInfo.bCastShadow = OriginalLODSectionInfo.bCastShadow;
										SectionInfo.bEnableCollision = OriginalLODSectionInfo.bEnableCollision;
									}
								}
								//Copy the BaseLODModel section info to the reduce LODIndex.
								StaticMesh->GetSectionInfoMap().Set(LODIndex, SectionIndex, SectionInfo);
							}
						}
					}
				}
			}

			if (LODMeshes[NumValidLODs].WedgeIndices.Num() > 0)
			{
				NumValidLODs++;
			}
		}

		if (NumValidLODs < 1)
		{
			UE_LOG(LogMeshUtilities, Error, TEXT("Mesh reduction produced zero LODs."));
			return false;
		}
		Stage = EStage::Reduce;
		return true;
	}

	bool GenerateRenderingMeshes(FMeshUtilities& MeshUtilities, FStaticMeshRenderData& OutRenderData)
	{
		check(Stage == EStage::Reduce);
		check(StaticMesh != nullptr);

		int32 ImportVersion = StaticMesh->ImportVersion;

		// Generate per-LOD rendering data.
		OutRenderData.AllocateLODResources(NumValidLODs);
		for (int32 LODIndex = 0; LODIndex < NumValidLODs; ++LODIndex)
		{
			FStaticMeshSourceModel& SourceModel = StaticMesh->GetSourceModel(LODIndex);
			FStaticMeshLODResources& LODModel = OutRenderData.LODResources[LODIndex];
			FRawMesh& RawMesh = LODMeshes[LODIndex];
			LODModel.MaxDeviation = LODMaxDeviation[LODIndex];

			TArray<FStaticMeshBuildVertex> Vertices;
			TArray<TArray<uint32> > PerSectionIndices;

			TMap<uint32, uint32> MaterialToSectionMapping;

			// Find out how many sections are in the mesh.
			TArray<int32> MaterialIndices;
			for ( const int32 MaterialIndex : RawMesh.FaceMaterialIndices )
			{
				// Find all unique material indices
				MaterialIndices.AddUnique(MaterialIndex);
			}

			// Need X number of sections for X number of material indices
			//for (const int32 MaterialIndex : MaterialIndices)
			for ( int32 Index = 0; Index < MaterialIndices.Num(); ++Index)
			{
				const int32 MaterialIndex = MaterialIndices[Index];
				FStaticMeshSection* Section = new(LODModel.Sections) FStaticMeshSection();
				Section->MaterialIndex = MaterialIndex;
				if (ImportVersion < RemoveStaticMeshSkinxxWorkflow)
				{
					MaterialToSectionMapping.Add(MaterialIndex, MaterialIndex);
				}
				else
				{
					MaterialToSectionMapping.Add(MaterialIndex, Index);
				}
				new(PerSectionIndices)TArray<uint32>;
			}

			// Build and cache optimize vertex and index buffers.
			{
				// TODO_STATICMESH: The wedge map is only valid for LODIndex 0 if no reduction has been performed.
				// TODO - write directly to TMemoryImageArray
				// We can compute an approximate one instead for other LODs.
				TArray<int32> TempWedgeMap;
				TArray<int32>& WedgeMap = SourceModel.ReductionSettings.PercentTriangles >= 1.0f ? LODModel.WedgeMap : TempWedgeMap;
				WedgeMap.Reset();
				float ComparisonThreshold = GetComparisonThreshold(LODBuildSettings[LODIndex]);
				MeshUtilities.BuildStaticMeshVertexAndIndexBuffers(Vertices, PerSectionIndices, WedgeMap, RawMesh, LODOverlappingCorners[LODIndex], MaterialToSectionMapping, ComparisonThreshold, (FVector3f)LODBuildSettings[LODIndex].BuildScale3D, ImportVersion);
				check(WedgeMap.Num() == RawMesh.WedgeIndices.Num());

				if (RawMesh.WedgeIndices.Num() < 100000 * 3)
				{
					MeshUtilities.CacheOptimizeVertexAndIndexBuffer(Vertices, PerSectionIndices, WedgeMap);
					check(WedgeMap.Num() == RawMesh.WedgeIndices.Num());
				}
			}

			verifyf(Vertices.Num() != 0, TEXT("No valid vertices found for the mesh."));

			// Initialize the vertex buffer.
			int32 NumTexCoords = ComputeNumTexCoords(RawMesh, MAX_STATIC_TEXCOORDS);
			LODModel.VertexBuffers.StaticMeshVertexBuffer.SetUseHighPrecisionTangentBasis(LODBuildSettings[LODIndex].bUseHighPrecisionTangentBasis);
			LODModel.VertexBuffers.StaticMeshVertexBuffer.SetUseFullPrecisionUVs(LODBuildSettings[LODIndex].bUseFullPrecisionUVs);
			FStaticMeshVertexBufferFlags StaticMeshVertexBufferFlags;
			StaticMeshVertexBufferFlags.bNeedsCPUAccess = true;
			StaticMeshVertexBufferFlags.bUseBackwardsCompatibleF16TruncUVs = LODBuildSettings[LODIndex].bUseBackwardsCompatibleF16TruncUVs;
			LODModel.VertexBuffers.StaticMeshVertexBuffer.Init(Vertices, NumTexCoords, StaticMeshVertexBufferFlags);
			LODModel.VertexBuffers.PositionVertexBuffer.Init(Vertices);
			LODModel.VertexBuffers.ColorVertexBuffer.Init(Vertices);

			// Concatenate the per-section index buffers.
			TArray<uint32> CombinedIndices;
			bool bNeeds32BitIndices = false;
			for (int32 SectionIndex = 0; SectionIndex < LODModel.Sections.Num(); SectionIndex++)
			{
				FStaticMeshSection& Section = LODModel.Sections[SectionIndex];
				TArray<uint32> const& SectionIndices = PerSectionIndices[SectionIndex];
				Section.FirstIndex = 0;
				Section.NumTriangles = 0;
				Section.MinVertexIndex = 0;
				Section.MaxVertexIndex = 0;

				if (SectionIndices.Num())
				{
					Section.FirstIndex = CombinedIndices.Num();
					Section.NumTriangles = SectionIndices.Num() / 3;

					CombinedIndices.AddUninitialized(SectionIndices.Num());
					uint32* DestPtr = &CombinedIndices[Section.FirstIndex];
					uint32 const* SrcPtr = SectionIndices.GetData();

					Section.MinVertexIndex = *SrcPtr;
					Section.MaxVertexIndex = *SrcPtr;

					for (int32 Index = 0; Index < SectionIndices.Num(); Index++)
					{
						uint32 VertIndex = *SrcPtr++;

						bNeeds32BitIndices |= (VertIndex > MAX_uint16);
						Section.MinVertexIndex = FMath::Min<uint32>(VertIndex, Section.MinVertexIndex);
						Section.MaxVertexIndex = FMath::Max<uint32>(VertIndex, Section.MaxVertexIndex);
						*DestPtr++ = VertIndex;
					}
				}
			}
			LODModel.IndexBuffer.SetIndices(CombinedIndices, bNeeds32BitIndices ? EIndexBufferStride::Force32Bit : EIndexBufferStride::Force16Bit);
			
			// Build the reversed index buffer.
			if (LODModel.AdditionalIndexBuffers && StaticMesh->GetSourceModel(0).BuildSettings.bBuildReversedIndexBuffer)
			{
				TArray<uint32> InversedIndices;
				const int32 IndexCount = CombinedIndices.Num();
				InversedIndices.AddUninitialized(IndexCount);

				for (int32 SectionIndex = 0; SectionIndex < LODModel.Sections.Num(); ++SectionIndex)
				{
					const FStaticMeshSection& SectionInfo = LODModel.Sections[SectionIndex];
					const int32 SectionIndexCount = SectionInfo.NumTriangles * 3;

					for (int32 i = 0; i < SectionIndexCount; ++i)
					{
						InversedIndices[SectionInfo.FirstIndex + i] = CombinedIndices[SectionInfo.FirstIndex + SectionIndexCount - 1 - i];
					}
				}
				LODModel.AdditionalIndexBuffers->ReversedIndexBuffer.SetIndices(InversedIndices, bNeeds32BitIndices ? EIndexBufferStride::Force32Bit : EIndexBufferStride::Force16Bit);
			}

			// Build the depth-only index buffer.
			TArray<uint32> DepthOnlyIndices;
			{
				BuildDepthOnlyIndexBuffer(
					DepthOnlyIndices,
					Vertices,
					CombinedIndices,
					LODModel.Sections
				);

				if (DepthOnlyIndices.Num() < 50000 * 3)
				{
					MeshUtilities.CacheOptimizeIndexBuffer(DepthOnlyIndices);
				}

				LODModel.DepthOnlyIndexBuffer.SetIndices(DepthOnlyIndices, bNeeds32BitIndices ? EIndexBufferStride::Force32Bit : EIndexBufferStride::Force16Bit);
			}

			// Build the inversed depth only index buffer.
			if (LODModel.AdditionalIndexBuffers && StaticMesh->GetSourceModel(0).BuildSettings.bBuildReversedIndexBuffer)
			{
				TArray<uint32> ReversedDepthOnlyIndices;
				const int32 IndexCount = DepthOnlyIndices.Num();
				ReversedDepthOnlyIndices.AddUninitialized(IndexCount);
				for (int32 i = 0; i < IndexCount; ++i)
				{
					ReversedDepthOnlyIndices[i] = DepthOnlyIndices[IndexCount - 1 - i];
				}
				LODModel.AdditionalIndexBuffers->ReversedDepthOnlyIndexBuffer.SetIndices(ReversedDepthOnlyIndices, bNeeds32BitIndices ? EIndexBufferStride::Force32Bit : EIndexBufferStride::Force16Bit);
			}

			// Build a list of wireframe edges in the static mesh.
			if (LODModel.AdditionalIndexBuffers)
			{
				TArray<FMeshEdgeDef> Edges;
				TArray<uint32> WireframeIndices;

				FStaticMeshEdgeBuilder(CombinedIndices, Vertices, Edges).FindEdges();
				WireframeIndices.Empty(2 * Edges.Num());
				for (int32 EdgeIndex = 0; EdgeIndex < Edges.Num(); EdgeIndex++)
				{
					FMeshEdgeDef&	Edge = Edges[EdgeIndex];
					WireframeIndices.Add(Edge.Vertices[0]);
					WireframeIndices.Add(Edge.Vertices[1]);
				}
				LODModel.AdditionalIndexBuffers->WireframeIndexBuffer.SetIndices(WireframeIndices, bNeeds32BitIndices ? EIndexBufferStride::Force32Bit : EIndexBufferStride::Force16Bit);
			}
		}

		// Copy the original material indices to fixup meshes before compacting of materials was done.
		if (NumValidLODs > 0)
		{
			OutRenderData.MaterialIndexToImportIndex = LODMeshes[0].MaterialIndexToImportIndex;
		}

		// Calculate the bounding box.
		FBox BoundingBox(ForceInit);
		FPositionVertexBuffer& BasePositionVertexBuffer = OutRenderData.LODResources[0].VertexBuffers.PositionVertexBuffer;
		for (uint32 VertexIndex = 0; VertexIndex < BasePositionVertexBuffer.GetNumVertices(); VertexIndex++)
		{
			BoundingBox += (FVector)BasePositionVertexBuffer.VertexPosition(VertexIndex);
		}
		BoundingBox.GetCenterAndExtents(OutRenderData.Bounds.Origin, OutRenderData.Bounds.BoxExtent);

		// Calculate the bounding sphere, using the center of the bounding box as the origin.
		OutRenderData.Bounds.SphereRadius = 0.0f;
		for (uint32 VertexIndex = 0; VertexIndex < BasePositionVertexBuffer.GetNumVertices(); VertexIndex++)
		{
			OutRenderData.Bounds.SphereRadius = FMath::Max(
				(BasePositionVertexBuffer.VertexPosition(VertexIndex) - (FVector3f)OutRenderData.Bounds.Origin).Size(),
				OutRenderData.Bounds.SphereRadius
				);
		}

		Stage = EStage::GenerateRendering;
		return true;
	}

	bool ReplaceRawMeshModels()
	{
		check(Stage == EStage::Reduce);
		check(StaticMesh != nullptr);

		check(HasRawMesh[0]);
		check(StaticMesh->GetNumSourceModels() >= NumValidLODs);
		bool bDirty = false;
		for (int32 Index = 1; Index < NumValidLODs; ++Index)
		{
			if (!HasRawMesh[Index])
			{
				StaticMesh->GetSourceModel(Index).SaveRawMesh(LODMeshes[Index]);
				bDirty = true;
			}
		}

		Stage = EStage::ReplaceRaw;
		return true;
	}

private:
	enum class EStage
	{
		Uninit,
		Gathered,
		Reduce,
		GenerateRendering,
		ReplaceRaw,
	};

	EStage Stage;

	int32 NumValidLODs;

	TIndirectArray<FRawMesh> LODMeshes;
	TIndirectArray<FOverlappingCorners> LODOverlappingCorners;
	float LODMaxDeviation[MAX_STATIC_MESH_LODS];
	FMeshBuildSettings LODBuildSettings[MAX_STATIC_MESH_LODS];
	bool HasRawMesh[MAX_STATIC_MESH_LODS];
	UStaticMesh* StaticMesh;
};

template<class MaterialSlotType>
void FixupMaterialSlotNames_Implementation(TArray<MaterialSlotType>& MaterialSlots)
{
	TArray<FName> UniqueMImportedaterialSlotName;

	//Make sure we have non empty imported material slot names
	for (MaterialSlotType& MaterialSlot : MaterialSlots)
	{
		if (MaterialSlot.ImportedMaterialSlotName == NAME_None)
		{
			if (MaterialSlot.MaterialSlotName != NAME_None)
			{
				MaterialSlot.ImportedMaterialSlotName = MaterialSlot.MaterialSlotName;
			}
			else if (MaterialSlot.MaterialInterface != nullptr)
			{
				MaterialSlot.ImportedMaterialSlotName = MaterialSlot.MaterialInterface->GetFName();
			}
			else
			{
				MaterialSlot.ImportedMaterialSlotName = FName(TEXT("MaterialSlot"));
			}
		}

		FString BaseMaterialSlotName = MaterialSlot.ImportedMaterialSlotName.ToString();
		FString UniqueName = BaseMaterialSlotName;
		int32 UniqueIndex = 1;
		while (UniqueMImportedaterialSlotName.Contains(FName(*UniqueName)))
		{
			UniqueName = FString::Printf(TEXT("%s_%d"), *BaseMaterialSlotName, UniqueIndex);
			UniqueIndex++;
		}
		MaterialSlot.ImportedMaterialSlotName = FName(*UniqueName);
		UniqueMImportedaterialSlotName.Add(MaterialSlot.ImportedMaterialSlotName);
		if (MaterialSlot.MaterialSlotName == NAME_None)
		{
			MaterialSlot.MaterialSlotName = MaterialSlot.ImportedMaterialSlotName;
		}
	}
}

void FMeshUtilities::FixupMaterialSlotNames(UStaticMesh* StaticMesh) const
{
	FixupMaterialSlotNames_Implementation(StaticMesh->GetStaticMaterials());
}

void FMeshUtilities::FixupMaterialSlotNames(USkeletalMesh* SkeletalMesh) const
{
	FixupMaterialSlotNames_Implementation(SkeletalMesh->GetMaterials());
}

bool FMeshUtilities::BuildStaticMesh(FStaticMeshRenderData& OutRenderData, UStaticMesh* StaticMesh, const FStaticMeshLODGroup& LODGroup)
{
<<<<<<< HEAD
	TArray<FStaticMeshSourceModel>& SourceModels = StaticMesh->GetSourceModels();
=======
>>>>>>> 6bbb88c8
	int32 LightmapUVVersion = StaticMesh->GetLightmapUVVersion();
	int32 ImportVersion = StaticMesh->ImportVersion;

	IMeshReductionManagerModule& Module = FModuleManager::Get().LoadModuleChecked<IMeshReductionManagerModule>("MeshReductionInterface");
	FStaticMeshUtilityBuilder Builder(StaticMesh);
	if (!Builder.GatherSourceMeshesPerLOD(Module.GetStaticMeshReductionInterface()))
	{
		return false;
	}

	TArray<bool> WasReduced;
	WasReduced.AddZeroed(StaticMesh->GetNumSourceModels());
	if (!Builder.ReduceLODs(LODGroup, Module.GetStaticMeshReductionInterface(), WasReduced))
	{
		return false;
	}

	return Builder.GenerateRenderingMeshes(*this, OutRenderData);
}

bool FMeshUtilities::GenerateStaticMeshLODs(UStaticMesh* StaticMesh, const FStaticMeshLODGroup& LODGroup)
{
<<<<<<< HEAD
	TArray<FStaticMeshSourceModel>& Models = StaticMesh->GetSourceModels();
=======
>>>>>>> 6bbb88c8
	int32 LightmapUVVersion = StaticMesh->GetLightmapUVVersion();

	FStaticMeshUtilityBuilder Builder(StaticMesh);
	IMeshReductionManagerModule& Module = FModuleManager::Get().LoadModuleChecked<IMeshReductionManagerModule>("MeshReductionInterface");
	if (!Builder.GatherSourceMeshesPerLOD(Module.GetStaticMeshReductionInterface()))
	{
		return false;
	}

	TArray<bool> WasReduced;
	WasReduced.AddZeroed(StaticMesh->GetNumSourceModels());
	if (!Builder.ReduceLODs(LODGroup, Module.GetStaticMeshReductionInterface(), WasReduced))
	{
		return false;
	}

	if (WasReduced.Contains(true))
	{
		return Builder.ReplaceRawMeshModels();
	}

	return false;
}

class IMeshBuildData
{
public:
	virtual ~IMeshBuildData() { }

	virtual uint32 GetWedgeIndex(uint32 FaceIndex, uint32 TriIndex) = 0;
	virtual uint32 GetVertexIndex(uint32 WedgeIndex) = 0;
	virtual uint32 GetVertexIndex(uint32 FaceIndex, uint32 TriIndex) = 0;
	virtual FVector3f GetVertexPosition(uint32 WedgeIndex) = 0;
	virtual FVector3f GetVertexPosition(uint32 FaceIndex, uint32 TriIndex) = 0;
	virtual FVector2D GetVertexUV(uint32 FaceIndex, uint32 TriIndex, uint32 UVIndex) = 0;
	virtual uint32 GetFaceSmoothingGroups(uint32 FaceIndex) = 0;

	virtual uint32 GetNumFaces() = 0;
	virtual uint32 GetNumWedges() = 0;

	virtual TArray<FVector3f>& GetTangentArray(uint32 Axis) = 0;
	virtual void ValidateTangentArraySize() = 0;

	virtual SMikkTSpaceInterface* GetMikkTInterface() = 0;
	virtual void* GetMikkTUserData() = 0;

	const IMeshUtilities::MeshBuildOptions& BuildOptions;
	TArray<FText>* OutWarningMessages;
	TArray<FName>* OutWarningNames;
	bool bTooManyVerts;

protected:
	IMeshBuildData(
		const IMeshUtilities::MeshBuildOptions& InBuildOptions,
		TArray<FText>* InWarningMessages,
		TArray<FName>* InWarningNames)
		: BuildOptions(InBuildOptions)
		, OutWarningMessages(InWarningMessages)
		, OutWarningNames(InWarningNames)
		, bTooManyVerts(false)
	{
	}
};

class SkeletalMeshBuildData final : public IMeshBuildData
{
public:
	SkeletalMeshBuildData(
		FSkeletalMeshLODModel& InLODModel,
		const FReferenceSkeleton& InRefSkeleton,
		const TArray<SkeletalMeshImportData::FVertInfluence>& InInfluences,
		const TArray<SkeletalMeshImportData::FMeshWedge>& InWedges,
		const TArray<SkeletalMeshImportData::FMeshFace>& InFaces,
		const TArray<FVector3f>& InPoints,
		const TArray<int32>& InPointToOriginalMap,
		const IMeshUtilities::MeshBuildOptions& InBuildOptions,
		TArray<FText>* InWarningMessages,
		TArray<FName>* InWarningNames)
		: IMeshBuildData(InBuildOptions, InWarningMessages, InWarningNames)
		, MikkTUserData(InWedges, InFaces, InPoints, InBuildOptions.bComputeNormals, TangentX, TangentY, TangentZ)
		, LODModel(InLODModel)
		, RefSkeleton(InRefSkeleton)
		, Influences(InInfluences)
		, Wedges(InWedges)
		, Faces(InFaces)
		, Points(InPoints)
		, PointToOriginalMap(InPointToOriginalMap)
	{
		MikkTInterface.m_getNormal = MikkGetNormal_Skeletal;
		MikkTInterface.m_getNumFaces = MikkGetNumFaces_Skeletal;
		MikkTInterface.m_getNumVerticesOfFace = MikkGetNumVertsOfFace_Skeletal;
		MikkTInterface.m_getPosition = MikkGetPosition_Skeletal;
		MikkTInterface.m_getTexCoord = MikkGetTexCoord_Skeletal;
		MikkTInterface.m_setTSpaceBasic = MikkSetTSpaceBasic_Skeletal;
		MikkTInterface.m_setTSpace = nullptr;

		//Fill the NTBs information
		if (!InBuildOptions.bComputeNormals || !InBuildOptions.bComputeTangents)
		{
			if (!InBuildOptions.bComputeTangents)
			{
				TangentX.AddZeroed(Wedges.Num());
				TangentY.AddZeroed(Wedges.Num());
			}

			if (!InBuildOptions.bComputeNormals)
			{
				TangentZ.AddZeroed(Wedges.Num());
			}

			for (const SkeletalMeshImportData::FMeshFace& MeshFace : Faces)
			{
				for (int32 CornerIndex = 0; CornerIndex < 3; ++CornerIndex)
				{
					uint32 WedgeIndex = MeshFace.iWedge[CornerIndex];
					if (!InBuildOptions.bComputeTangents)
					{
						TangentX[WedgeIndex] = MeshFace.TangentX[CornerIndex];
						TangentY[WedgeIndex] = MeshFace.TangentY[CornerIndex];
					}
					if (!InBuildOptions.bComputeNormals)
					{
						TangentZ[WedgeIndex] = MeshFace.TangentZ[CornerIndex];
					}
				}
			}
		}
	}

	virtual uint32 GetWedgeIndex(uint32 FaceIndex, uint32 TriIndex) override
	{
		return Faces[FaceIndex].iWedge[TriIndex];
	}

	virtual uint32 GetVertexIndex(uint32 WedgeIndex) override
	{
		return Wedges[WedgeIndex].iVertex;
	}

	virtual uint32 GetVertexIndex(uint32 FaceIndex, uint32 TriIndex) override
	{
		return Wedges[Faces[FaceIndex].iWedge[TriIndex]].iVertex;
	}

	virtual FVector3f GetVertexPosition(uint32 WedgeIndex) override
	{
		return Points[Wedges[WedgeIndex].iVertex];
	}

	virtual FVector3f GetVertexPosition(uint32 FaceIndex, uint32 TriIndex) override
	{
		return Points[Wedges[Faces[FaceIndex].iWedge[TriIndex]].iVertex];
	}

	virtual FVector2D GetVertexUV(uint32 FaceIndex, uint32 TriIndex, uint32 UVIndex) override
	{
		return FVector2D(Wedges[Faces[FaceIndex].iWedge[TriIndex]].UVs[UVIndex]);
	}

	virtual uint32 GetFaceSmoothingGroups(uint32 FaceIndex)
	{
		return Faces[FaceIndex].SmoothingGroups;
	}

	virtual uint32 GetNumFaces() override
	{
		return Faces.Num();
	}

	virtual uint32 GetNumWedges() override
	{
		return Wedges.Num();
	}

	virtual TArray<FVector3f>& GetTangentArray(uint32 Axis) override
	{
		if (Axis == 0)
		{
			return TangentX;
		}
		else if (Axis == 1)
		{
			return TangentY;
		}

		return TangentZ;
	}

	virtual void ValidateTangentArraySize() override
	{
		check(TangentX.Num() == Wedges.Num());
		check(TangentY.Num() == Wedges.Num());
		check(TangentZ.Num() == Wedges.Num());
	}

	virtual SMikkTSpaceInterface* GetMikkTInterface() override
	{
		return &MikkTInterface;
	}

	virtual void* GetMikkTUserData() override
	{
		return (void*)&MikkTUserData;
	}

	TArray<FVector3f> TangentX;
	TArray<FVector3f> TangentY;
	TArray<FVector3f> TangentZ;
	TArray<FSkinnedMeshChunk*> Chunks;

	SMikkTSpaceInterface MikkTInterface;
	MikkTSpace_Skeletal_Mesh MikkTUserData;

	FSkeletalMeshLODModel& LODModel;
	const FReferenceSkeleton& RefSkeleton;
	const TArray<SkeletalMeshImportData::FVertInfluence>& Influences;
	const TArray<SkeletalMeshImportData::FMeshWedge>& Wedges;
	const TArray<SkeletalMeshImportData::FMeshFace>& Faces;
	const TArray<FVector3f>& Points;
	const TArray<int32>& PointToOriginalMap;
};

class FSkeletalMeshUtilityBuilder
{
public:
	FSkeletalMeshUtilityBuilder()
		: Stage(EStage::Uninit)
	{
	}

public:
	void Skeletal_FindOverlappingCorners(
		FOverlappingCorners& OutOverlappingCorners,
		IMeshBuildData* BuildData,
		float ComparisonThreshold
		)
	{
		int32 NumFaces = BuildData->GetNumFaces();
		int32 NumWedges = BuildData->GetNumWedges();
		check(NumFaces * 3 <= NumWedges);

		// Create a list of vertex Z/index pairs
		TArray<FIndexAndZ> VertIndexAndZ;
		VertIndexAndZ.Empty(NumWedges);
		for (int32 FaceIndex = 0; FaceIndex < NumFaces; FaceIndex++)
		{
			for (int32 TriIndex = 0; TriIndex < 3; ++TriIndex)
			{
				uint32 Index = BuildData->GetWedgeIndex(FaceIndex, TriIndex);
				new(VertIndexAndZ)FIndexAndZ(Index, (FVector)BuildData->GetVertexPosition(Index));
			}
		}

		// Sort the vertices by z value
		VertIndexAndZ.Sort(FCompareIndexAndZ());

		OutOverlappingCorners.Init(NumWedges);

		// Search for duplicates, quickly!
		for (int32 i = 0; i < VertIndexAndZ.Num(); i++)
		{
			// only need to search forward, since we add pairs both ways
			for (int32 j = i + 1; j < VertIndexAndZ.Num(); j++)
			{
				if (FMath::Abs(VertIndexAndZ[j].Z - VertIndexAndZ[i].Z) > ComparisonThreshold)
					break; // can't be any more dups

				FVector3f PositionA = BuildData->GetVertexPosition(VertIndexAndZ[i].Index);
				FVector3f PositionB = BuildData->GetVertexPosition(VertIndexAndZ[j].Index);

				if (PointsEqual(PositionA, PositionB, ComparisonThreshold))
				{
					OutOverlappingCorners.Add(VertIndexAndZ[i].Index, VertIndexAndZ[j].Index);
				}
			}
		}

		OutOverlappingCorners.FinishAdding();
	}

	void Skeletal_ComputeTriangleTangents(
		TArray<FVector3f>& TriangleTangentX,
		TArray<FVector3f>& TriangleTangentY,
		TArray<FVector3f>& TriangleTangentZ,
		IMeshBuildData* BuildData,
		float ComparisonThreshold
		)
	{
		int32 NumTriangles = BuildData->GetNumFaces();
		TriangleTangentX.Empty(NumTriangles);
		TriangleTangentY.Empty(NumTriangles);
		TriangleTangentZ.Empty(NumTriangles);

		//Currently GetSafeNormal do not support 0.0f threshold properly
		float RealComparisonThreshold = FMath::Max(ComparisonThreshold, FLT_MIN);
<<<<<<< HEAD
		TArray<FVector> TriangleTangents;
		for (int32 TriangleIndex = 0; TriangleIndex < NumTriangles; TriangleIndex++)
		{
			const int32 UVIndex = 0;
			FVector Positions[3];
			FVector2D UVs[3];
			for (int32 Index = 0; Index < 3; ++Index)
			{
				Positions[Index] = BuildData->GetVertexPosition(TriangleIndex, Index);
				UVs[Index] = BuildData->GetVertexUV(TriangleIndex, Index, UVIndex);
=======
		TArray<FVector3f> TriangleTangents;
		for (int32 TriangleIndex = 0; TriangleIndex < NumTriangles; TriangleIndex++)
		{
			const int32 UVIndex = 0;
			FVector3f Positions[3];
			FVector2f UVs[3];
			for (int32 Index = 0; Index < 3; ++Index)
			{
				Positions[Index] = BuildData->GetVertexPosition(TriangleIndex, Index);
				UVs[Index] = FVector2f(BuildData->GetVertexUV(TriangleIndex, Index, UVIndex));	// LWC_TODO: Precision loss
>>>>>>> 6bbb88c8
			}
			
			CalculateTriangleTangentInternal(Positions[0], UVs[0], Positions[1], UVs[1], Positions[2], UVs[2], TriangleTangents, RealComparisonThreshold);
			check(TriangleTangents.Num() == 3);
			TriangleTangentX.Add(TriangleTangents[0]);
			TriangleTangentY.Add(TriangleTangents[1]);
			TriangleTangentZ.Add(TriangleTangents[2]);
		}
	}

	//This function add every triangles connected to the triangle queue.
	//A connected triangle pair must share at least 1 vertex between the two triangles.
	//If bConnectByEdge is true, the connected triangle must share at least one edge (two vertex index)
	void AddAdjacentFace(IMeshBuildData* BuildData, TBitArray<>& FaceAdded, TMap<int32, TArray<int32>>& VertexIndexToAdjacentFaces, int32 FaceIndex, TArray<int32>& TriangleQueue, const bool bConnectByEdge)
	{
		int32 NumFaces = (int32)BuildData->GetNumFaces();
		check(FaceAdded.Num() == NumFaces);

		TMap<int32, int32> AdjacentFaceCommonVertices;
		for (int32 Corner = 0; Corner < 3; Corner++)
		{
			int32 VertexIndex = BuildData->GetVertexIndex(FaceIndex, Corner);
			TArray<int32>& AdjacentFaces = VertexIndexToAdjacentFaces.FindChecked(VertexIndex);
			for (int32 AdjacentFaceArrayIndex = 0; AdjacentFaceArrayIndex < AdjacentFaces.Num(); ++AdjacentFaceArrayIndex)
			{
				int32 AdjacentFaceIndex = AdjacentFaces[AdjacentFaceArrayIndex];
				if (!FaceAdded[AdjacentFaceIndex] && AdjacentFaceIndex != FaceIndex)
				{
					bool bAddConnected = !bConnectByEdge;
					if (bConnectByEdge)
					{
						int32& AdjacentFaceCommonVerticeCount = AdjacentFaceCommonVertices.FindOrAdd(AdjacentFaceIndex);
						AdjacentFaceCommonVerticeCount++;
						//Is the connected triangles share 2 vertex index (one edge) not only one vertex
						bAddConnected = AdjacentFaceCommonVerticeCount > 1;
					}

					if (bAddConnected)
					{
						TriangleQueue.Add(AdjacentFaceIndex);
						//Add the face only once by marking the face has computed
						FaceAdded[AdjacentFaceIndex] = true;
					}
				}
			}
		}
	}

	//Fill FaceIndexToPatchIndex so every triangle know is unique island patch index.
	//We need to respect the island when we use the smooth group to compute the normals.
	//Each island patch have its own smoothgroup data, there is no triangle connectivity possible between island patch.
	//@Param bConnectByEdge: If true we need at least 2 vertex index (one edge) to connect 2 triangle. If false we just need one vertex index (bowtie)
	void Skeletal_FillPolygonPatch(IMeshBuildData* BuildData, TArray<int32>& FaceIndexToPatchIndex, const bool bConnectByEdge)
	{
		int32 NumTriangles = BuildData->GetNumFaces();
		check(FaceIndexToPatchIndex.Num() == NumTriangles);
		
		int32 PatchIndex = 0;

		TMap<int32, TArray<int32>> VertexIndexToAdjacentFaces;
		VertexIndexToAdjacentFaces.Reserve(BuildData->GetNumFaces()*2);
		for (int32 FaceIndex = 0; FaceIndex < NumTriangles; ++FaceIndex)
		{
			int32 WedgeOffset = FaceIndex * 3;
			for (int32 Corner = 0; Corner < 3; Corner++)
			{
				int32 VertexIndex = BuildData->GetVertexIndex(FaceIndex, Corner);
				TArray<int32>& AdjacentFaces = VertexIndexToAdjacentFaces.FindOrAdd(VertexIndex);
				AdjacentFaces.AddUnique(FaceIndex);
			}
		}

		//Mark added face so we do not add them more then once
		TBitArray<> FaceAdded;
		FaceAdded.Init(false, NumTriangles);

		TArray<int32> TriangleQueue;
		TriangleQueue.Reserve(100);
		for (int32 FaceIndex = 0; FaceIndex < NumTriangles; ++FaceIndex)
		{
			if (FaceAdded[FaceIndex])
			{
				continue;
			}
			TriangleQueue.Reset();
			TriangleQueue.Add(FaceIndex); //Use a queue to avoid recursive function
			FaceAdded[FaceIndex] = true;
			while (TriangleQueue.Num() > 0)
			{
				int32 CurrentTriangleIndex = TriangleQueue.Pop(false);
				FaceIndexToPatchIndex[CurrentTriangleIndex] = PatchIndex;
				AddAdjacentFace(BuildData, FaceAdded, VertexIndexToAdjacentFaces, CurrentTriangleIndex, TriangleQueue, bConnectByEdge);
			}
			PatchIndex++;
		}
	}

	bool IsTriangleMirror(IMeshBuildData* BuildData, const TArray<FVector3f>& TriangleTangentZ, const uint32 FaceIdxA, const uint32 FaceIdxB)
	{
		if (FaceIdxA == FaceIdxB)
		{
			return false;
		}
		for (int32 CornerA = 0; CornerA < 3; ++CornerA)
		{
			const FVector3f& CornerAPosition = BuildData->GetVertexPosition((FaceIdxA * 3) + CornerA);
			bool bFoundMatch = false;
			for (int32 CornerB = 0; CornerB < 3; ++CornerB)
			{
				const FVector3f& CornerBPosition = BuildData->GetVertexPosition((FaceIdxB * 3) + CornerB);
				if (PointsEqual((FVector)CornerAPosition, (FVector)CornerBPosition, BuildData->BuildOptions.OverlappingThresholds))
				{
					bFoundMatch = true;
					break;
				}
			}

			if (!bFoundMatch)
			{
				return false;
			}
		}
		//Check if the triangles normals are opposite and parallel. Dot product equal -1.0f
		if (FMath::IsNearlyEqual(FVector3f::DotProduct(TriangleTangentZ[FaceIdxA], TriangleTangentZ[FaceIdxB]), -1.0f, KINDA_SMALL_NUMBER))
		{
			return true;
		}
		return false;
	}

	void Skeletal_ComputeTangents(
		const FString& SkeletalMeshName,
		IMeshBuildData* BuildData,
		const FOverlappingCorners& OverlappingCorners
		)
	{
		bool bBlendOverlappingNormals = true;
		bool bIgnoreDegenerateTriangles = BuildData->BuildOptions.bRemoveDegenerateTriangles;
		bool bComputeWeightedNormals = BuildData->BuildOptions.bComputeWeightedNormals;
		bool bUseMikktSpace = BuildData->BuildOptions.bUseMikkTSpace && (BuildData->BuildOptions.bComputeNormals || BuildData->BuildOptions.bComputeTangents);
		
		int32 NumFaces = BuildData->GetNumFaces();
		int32 NumWedges = BuildData->GetNumWedges();
		check(NumFaces * 3 <= NumWedges);
		
		// Compute per-triangle tangents.
		TArray<FVector3f> TriangleTangentX;
		TArray<FVector3f> TriangleTangentY;
		TArray<FVector3f> TriangleTangentZ;

		Skeletal_ComputeTriangleTangents(
			TriangleTangentX,
			TriangleTangentY,
			TriangleTangentZ,
			BuildData,
			bIgnoreDegenerateTriangles ? SMALL_NUMBER : FLT_MIN
			);

		TArray<int32> FaceIndexToPatchIndex;
		FaceIndexToPatchIndex.AddZeroed(NumFaces);
		//Since we use triangle normals to compute the vertex normal, we need a full edge connected (2 vertex component per triangle)
		const bool bConnectByEdge = true;
		Skeletal_FillPolygonPatch(BuildData, FaceIndexToPatchIndex, bConnectByEdge);

		TArray<FVector3f>& WedgeTangentX = BuildData->GetTangentArray(0);
		TArray<FVector3f>& WedgeTangentY = BuildData->GetTangentArray(1);
		TArray<FVector3f>& WedgeTangentZ = BuildData->GetTangentArray(2);

		// Declare these out here to avoid reallocations.
		TArray<FFanFace> RelevantFacesForCorner[3];
		TArray<int32> AdjacentFaces;

		// Allocate storage for tangents and normal if none were provided.
		if (WedgeTangentX.Num() != NumWedges)
		{
			WedgeTangentX.Empty(NumWedges);
			WedgeTangentX.AddZeroed(NumWedges);
		}
		if (WedgeTangentY.Num() != NumWedges)
		{
			WedgeTangentY.Empty(NumWedges);
			WedgeTangentY.AddZeroed(NumWedges);
		}
		if (WedgeTangentZ.Num() != NumWedges)
		{
			WedgeTangentZ.Empty(NumWedges);
			WedgeTangentZ.AddZeroed(NumWedges);
		}

		bool bIsZeroLengthNormalErrorMessageDisplayed = false;
		// we need to calculate normals for MikkTSpace
		for (int32 FaceIndex = 0; FaceIndex < NumFaces; FaceIndex++)
		{
			int32 PatchIndex = FaceIndexToPatchIndex[FaceIndex];
			int32 WedgeOffset = FaceIndex * 3;
			FVector3f CornerPositions[3];
			FVector3f CornerTangentX[3];
			FVector3f CornerTangentY[3];
			FVector3f CornerNormal[3];

			for (int32 CornerIndex = 0; CornerIndex < 3; CornerIndex++)
			{
				CornerTangentX[CornerIndex] = FVector3f::ZeroVector;
				CornerTangentY[CornerIndex] = FVector3f::ZeroVector;
				CornerNormal[CornerIndex] = FVector3f::ZeroVector;
				CornerPositions[CornerIndex] = BuildData->GetVertexPosition(FaceIndex, CornerIndex);
				RelevantFacesForCorner[CornerIndex].Reset();
			}

			// Don't process degenerate triangles.
			if (PointsEqual((FVector)CornerPositions[0], (FVector)CornerPositions[1], BuildData->BuildOptions.OverlappingThresholds)
				|| PointsEqual((FVector)CornerPositions[0], (FVector)CornerPositions[2], BuildData->BuildOptions.OverlappingThresholds)
				|| PointsEqual((FVector)CornerPositions[1], (FVector)CornerPositions[2], BuildData->BuildOptions.OverlappingThresholds))
			{
				continue;
			}

			// No need to process triangles if tangents already exist.
			bool bCornerHasNormal[3] = { 0 };
			bool bCornerHasTangents[3] = { 0 };
			bool bSkipNTB = true;
			for (int32 CornerIndex = 0; CornerIndex < 3; CornerIndex++)
			{
				bCornerHasNormal[CornerIndex] = !WedgeTangentZ[WedgeOffset + CornerIndex].IsNearlyZero();
				bCornerHasTangents[CornerIndex] = !WedgeTangentX[WedgeOffset + CornerIndex].IsNearlyZero() && !WedgeTangentY[WedgeOffset + CornerIndex].IsNearlyZero();

				//If we want to compute mikkt we dont check tangents to skip this corner
				if (!bCornerHasNormal[CornerIndex] || (!bUseMikktSpace && !bCornerHasTangents[CornerIndex]))
				{
					bSkipNTB = false;
				}
			}
			if (bSkipNTB)
			{
				continue;
			}

			// Calculate smooth vertex normals.
			float Determinant = FVector3f::Triple(
				TriangleTangentX[FaceIndex],
				TriangleTangentY[FaceIndex],
				TriangleTangentZ[FaceIndex]
			);

			// Start building a list of faces adjacent to this face.
			AdjacentFaces.Reset();
			for (int32 CornerIndex = 0; CornerIndex < 3; CornerIndex++)
			{
				int32 ThisCornerIndex = WedgeOffset + CornerIndex;
				const TArray<int32>& DupVerts = OverlappingCorners.FindIfOverlapping(ThisCornerIndex);
				if (DupVerts.Num() == 0)
				{
					AdjacentFaces.AddUnique(ThisCornerIndex / 3); // I am a "dup" of myself
				}
				for (int32 k = 0; k < DupVerts.Num(); k++)
				{
					int32 PotentialTriangleIndex = DupVerts[k] / 3;
					//Do not add a triangle that was remove
					if (TriangleTangentZ.IsValidIndex(PotentialTriangleIndex))
					{
						bool bDegeneratedTriangles = TriangleTangentZ[FaceIndex].IsNearlyZero() || TriangleTangentZ[PotentialTriangleIndex].IsNearlyZero();
						//Do not add mirror triangle to the adjacentFaces. Also make sure adjacent triangle is in the same connected triangle patch. Accept connected degenerate triangle
						if ((bDegeneratedTriangles || !IsTriangleMirror(BuildData, TriangleTangentZ, FaceIndex, PotentialTriangleIndex)) && PatchIndex == FaceIndexToPatchIndex[PotentialTriangleIndex])
						{
							AdjacentFaces.AddUnique(PotentialTriangleIndex);
						}
					}
				}
			}

			// We need to sort these here because the criteria for point equality is
			// exact, so we must ensure the exact same order for all dups.
			AdjacentFaces.Sort();

			// Process adjacent faces
			for (int32 AdjacentFaceIndex = 0; AdjacentFaceIndex < AdjacentFaces.Num(); AdjacentFaceIndex++)
			{
				int32 OtherFaceIndex = AdjacentFaces[AdjacentFaceIndex];
				for (int32 OurCornerIndex = 0; OurCornerIndex < 3; OurCornerIndex++)
				{
					if (bCornerHasNormal[OurCornerIndex] && (bUseMikktSpace || bCornerHasTangents[OurCornerIndex]))
						continue;

					FFanFace NewFanFace;
					int32 CommonIndexCount = 0;

					// Check for vertices in common.
					if (FaceIndex == OtherFaceIndex)
					{
						CommonIndexCount = 3;
						NewFanFace.LinkedVertexIndex = OurCornerIndex;
					}
					else
					{
						// Check matching vertices against main vertex .
						for (int32 OtherCornerIndex = 0; OtherCornerIndex < 3; OtherCornerIndex++)
						{
							if (PointsEqual(
								(FVector)CornerPositions[OurCornerIndex],
								(FVector)BuildData->GetVertexPosition(OtherFaceIndex, OtherCornerIndex),
								BuildData->BuildOptions.OverlappingThresholds
								))
							{
								CommonIndexCount++;
								NewFanFace.LinkedVertexIndex = OtherCornerIndex;
							}
						}
					}

					// Add if connected by at least one point. Smoothing matches are considered later.
					if (CommonIndexCount > 0)
					{
						NewFanFace.FaceIndex = OtherFaceIndex;
						NewFanFace.bFilled = (OtherFaceIndex == FaceIndex); // Starter face for smoothing floodfill.
						NewFanFace.bBlendTangents = NewFanFace.bFilled;
						NewFanFace.bBlendNormals = NewFanFace.bFilled;
						RelevantFacesForCorner[OurCornerIndex].Add(NewFanFace);
					}
				}
			}

			// Find true relevance of faces for a vertex normal by traversing
			// smoothing-group-compatible connected triangle fans around common vertices.
			for (int32 CornerIndex = 0; CornerIndex < 3; CornerIndex++)
			{
				if (bCornerHasNormal[CornerIndex] && (bUseMikktSpace || bCornerHasTangents[CornerIndex]))
					continue;

				int32 NewConnections;
				do
				{
					NewConnections = 0;
					for (int32 OtherFaceIdx = 0; OtherFaceIdx < RelevantFacesForCorner[CornerIndex].Num(); OtherFaceIdx++)
					{
						FFanFace& OtherFace = RelevantFacesForCorner[CornerIndex][OtherFaceIdx];
						// The vertex' own face is initially the only face with bFilled == true.
						if (OtherFace.bFilled)
						{
							for (int32 NextFaceIndex = 0; NextFaceIndex < RelevantFacesForCorner[CornerIndex].Num(); NextFaceIndex++)
							{
								FFanFace& NextFace = RelevantFacesForCorner[CornerIndex][NextFaceIndex];
								if (!NextFace.bFilled) // && !NextFace.bBlendTangents)
								{
									if ((NextFaceIndex != OtherFaceIdx)
											&& (BuildData->GetFaceSmoothingGroups(NextFace.FaceIndex) & BuildData->GetFaceSmoothingGroups(OtherFace.FaceIndex)))
									{
										int32 CommonVertices = 0;
										int32 CommonTangentVertices = 0;
										int32 CommonNormalVertices = 0;
										for (int32 OtherCornerIndex = 0; OtherCornerIndex < 3; OtherCornerIndex++)
										{
											for (int32 NextCornerIndex = 0; NextCornerIndex < 3; NextCornerIndex++)
											{
												int32 NextVertexIndex = BuildData->GetVertexIndex(NextFace.FaceIndex, NextCornerIndex);
												int32 OtherVertexIndex = BuildData->GetVertexIndex(OtherFace.FaceIndex, OtherCornerIndex);
												if (PointsEqual(
													(FVector)BuildData->GetVertexPosition(NextFace.FaceIndex, NextCornerIndex),
													(FVector)BuildData->GetVertexPosition(OtherFace.FaceIndex, OtherCornerIndex),
													BuildData->BuildOptions.OverlappingThresholds))
												{
													CommonVertices++;
													if (!bUseMikktSpace && UVsEqual(
														BuildData->GetVertexUV(NextFace.FaceIndex, NextCornerIndex, 0),
														BuildData->GetVertexUV(OtherFace.FaceIndex, OtherCornerIndex, 0),
														BuildData->BuildOptions.OverlappingThresholds))
													{
														CommonTangentVertices++;
													}
													if (bBlendOverlappingNormals
														|| NextVertexIndex == OtherVertexIndex)
													{
														CommonNormalVertices++;
													}
												}
											}
										}
										// Flood fill faces with more than one common vertices which must be touching edges.
										if (CommonVertices > 1)
										{
											NextFace.bFilled = true;
											NextFace.bBlendNormals = (CommonNormalVertices > 1);
											NewConnections++;
											// Only blend tangents if there is no UV seam along the edge with this face.
											if (!bUseMikktSpace && OtherFace.bBlendTangents && CommonTangentVertices > 1)
											{
												float OtherDeterminant = FVector3f::Triple(
													TriangleTangentX[NextFace.FaceIndex],
													TriangleTangentY[NextFace.FaceIndex],
													TriangleTangentZ[NextFace.FaceIndex]
												);
												if ((Determinant * OtherDeterminant) > 0.0f)
												{
													NextFace.bBlendTangents = true;
												}
											}
										}
									}
								}
							}
						}
					}
				} 
				while (NewConnections > 0);
			}

			// Vertex normal construction.
			for (int32 CornerIndex = 0; CornerIndex < 3; CornerIndex++)
			{
				bool bUseProvidedNormal = bCornerHasNormal[CornerIndex];
				bool bUseProvidedTangents = !bUseMikktSpace && bCornerHasTangents[CornerIndex];
				if (bUseProvidedNormal)
				{
					CornerNormal[CornerIndex] = WedgeTangentZ[WedgeOffset + CornerIndex];
				}
				if (bUseProvidedTangents)
				{
					CornerTangentX[CornerIndex] = WedgeTangentX[WedgeOffset + CornerIndex];
					CornerTangentY[CornerIndex] = WedgeTangentY[WedgeOffset + CornerIndex];
				}

				if (!bUseProvidedNormal || !bUseProvidedTangents)
				{
					for (int32 RelevantFaceIdx = 0; RelevantFaceIdx < RelevantFacesForCorner[CornerIndex].Num(); RelevantFaceIdx++)
					{
						FFanFace const& RelevantFace = RelevantFacesForCorner[CornerIndex][RelevantFaceIdx];
						if (RelevantFace.bFilled)
						{
							int32 OtherFaceIndex = RelevantFace.FaceIndex;
							float CornerWeight = 1.0f;
							if (bComputeWeightedNormals)
							{
								FVector3f OtherFacePoint[3] = { BuildData->GetVertexPosition(OtherFaceIndex, 0), BuildData->GetVertexPosition(OtherFaceIndex, 1), BuildData->GetVertexPosition(OtherFaceIndex, 2) };
								float OtherFaceArea = TriangleUtilities::ComputeTriangleArea((FVector)OtherFacePoint[0], (FVector)OtherFacePoint[1], (FVector)OtherFacePoint[2]);
								int32 OtherFaceCornerIndex = RelevantFace.LinkedVertexIndex;
								float OtherFaceAngle = TriangleUtilities::ComputeTriangleCornerAngle((FVector)OtherFacePoint[OtherFaceCornerIndex], (FVector)OtherFacePoint[(OtherFaceCornerIndex + 1) % 3], (FVector)OtherFacePoint[(OtherFaceCornerIndex + 2) % 3]);
								//Get the CornerWeight
								CornerWeight = OtherFaceArea * OtherFaceAngle;
							}
							if (!bUseProvidedTangents && RelevantFace.bBlendTangents)
							{
								CornerTangentX[CornerIndex] += CornerWeight * TriangleTangentX[OtherFaceIndex];
								CornerTangentY[CornerIndex] += CornerWeight * TriangleTangentY[OtherFaceIndex];
							}
							if (!bUseProvidedNormal && RelevantFace.bBlendNormals)
							{
								CornerNormal[CornerIndex] += CornerWeight * TriangleTangentZ[OtherFaceIndex];
							}
						}
					}
					if (!WedgeTangentX[WedgeOffset + CornerIndex].IsNearlyZero())
					{
						CornerTangentX[CornerIndex] = WedgeTangentX[WedgeOffset + CornerIndex];
					}
					if (!WedgeTangentY[WedgeOffset + CornerIndex].IsNearlyZero())
					{
						CornerTangentY[CornerIndex] = WedgeTangentY[WedgeOffset + CornerIndex];
					}
					if (!WedgeTangentZ[WedgeOffset + CornerIndex].IsNearlyZero())
					{
						CornerNormal[CornerIndex] = WedgeTangentZ[WedgeOffset + CornerIndex];
					}
				}
			}

			// Normalization.
			for (int32 CornerIndex = 0; CornerIndex < 3; CornerIndex++)
			{
				CornerNormal[CornerIndex].Normalize();
				if (!bUseMikktSpace)
				{
					CornerTangentX[CornerIndex].Normalize();
					CornerTangentY[CornerIndex].Normalize();

					// Gram-Schmidt orthogonalization
					CornerTangentY[CornerIndex] -= CornerTangentX[CornerIndex] * (CornerTangentX[CornerIndex] | CornerTangentY[CornerIndex]);
					CornerTangentY[CornerIndex].Normalize();

					CornerTangentX[CornerIndex] -= CornerNormal[CornerIndex] * (CornerNormal[CornerIndex] | CornerTangentX[CornerIndex]);
					CornerTangentX[CornerIndex].Normalize();
					CornerTangentY[CornerIndex] -= CornerNormal[CornerIndex] * (CornerNormal[CornerIndex] | CornerTangentY[CornerIndex]);
					CornerTangentY[CornerIndex].Normalize();
				}
			}

<<<<<<< HEAD
			auto VerifyTangentSpace = [&bIsZeroLengthNormalErrorMessageDisplayed, &BuildData, &SkeletalMeshName](FVector& NormalizedVector)
=======
			auto VerifyTangentSpace = [&bIsZeroLengthNormalErrorMessageDisplayed, &BuildData, &SkeletalMeshName](FVector3f& NormalizedVector)
>>>>>>> 6bbb88c8
			{
				if (NormalizedVector.IsNearlyZero() || NormalizedVector.ContainsNaN())
				{
					NormalizedVector = FVector3f::ZeroVector;
					//We also notify the log that we compute a zero length normals, so the user is aware of it
					if (!bIsZeroLengthNormalErrorMessageDisplayed)
					{
						bIsZeroLengthNormalErrorMessageDisplayed = true;

						// add warning message if available, do a log if not
						FFormatNamedArguments Args;
						Args.Add(TEXT("SkeletalMeshName"), FText::FromString(SkeletalMeshName));
						FText TextMessage = FText::Format(LOCTEXT("Skeletal_ComputeTangents_MikkTSpace_Warning_ZeroLengthNormal", "{SkeletalMeshName} ComputeTangents MikkTSpace function: Compute a zero length normal vector."), Args);
						if (BuildData->OutWarningMessages)
						{
							BuildData->OutWarningMessages->Add(TextMessage);
							if (BuildData->OutWarningNames)
							{
								BuildData->OutWarningNames->Add(FFbxErrors::Generic_Mesh_TangentsComputeError);
							}
						}
						else
						{
							UE_LOG(LogSkeletalMesh, Display, TEXT("%s"), *(TextMessage.ToString()));
						}
					}
				}
			};

			// Copy back to the mesh.
			for (int32 CornerIndex = 0; CornerIndex < 3; CornerIndex++)
			{
				VerifyTangentSpace(CornerNormal[CornerIndex]);
				WedgeTangentZ[WedgeOffset + CornerIndex] = CornerNormal[CornerIndex];

				if (!bUseMikktSpace)
				{
					VerifyTangentSpace(CornerTangentX[CornerIndex]);
					WedgeTangentX[WedgeOffset + CornerIndex] = CornerTangentX[CornerIndex];

					VerifyTangentSpace(CornerTangentY[CornerIndex]);
					WedgeTangentY[WedgeOffset + CornerIndex] = CornerTangentY[CornerIndex];
				}
			}
		}

		if (bUseMikktSpace)
		{
			// we can use mikktspace to calculate the tangents		
			SMikkTSpaceContext MikkTContext;
			MikkTContext.m_pInterface = BuildData->GetMikkTInterface();
			MikkTContext.m_pUserData = BuildData->GetMikkTUserData();
			//MikkTContext.m_bIgnoreDegenerates = bIgnoreDegenerateTriangles;

			genTangSpaceDefault(&MikkTContext);
		}

		check(WedgeTangentX.Num() == NumWedges);
		check(WedgeTangentY.Num() == NumWedges);
		check(WedgeTangentZ.Num() == NumWedges);
	}

	bool PrepareSourceMesh(const FString& SkeletalMeshName, IMeshBuildData* BuildData)
	{
		check(Stage == EStage::Uninit);

		BeginSlowTask();

		FOverlappingCorners& OverlappingCorners = *new FOverlappingCorners;
		LODOverlappingCorners.Add(&OverlappingCorners);

		float ComparisonThreshold = THRESH_POINTS_ARE_SAME;//GetComparisonThreshold(LODBuildSettings[LODIndex]);
		int32 NumWedges = BuildData->GetNumWedges();

		// Find overlapping corners to accelerate adjacency.
		Skeletal_FindOverlappingCorners(OverlappingCorners, BuildData, ComparisonThreshold);

		// Figure out if we should recompute normals and tangents.
		bool bRecomputeNormals = BuildData->BuildOptions.bComputeNormals;
		bool bRecomputeTangents = BuildData->BuildOptions.bComputeTangents;

		// Dump normals and tangents if we are recomputing them.
		if (bRecomputeTangents)
		{
			TArray<FVector3f>& TangentX = BuildData->GetTangentArray(0);
			TArray<FVector3f>& TangentY = BuildData->GetTangentArray(1);

			TangentX.Empty(NumWedges);
			TangentX.AddZeroed(NumWedges);
			TangentY.Empty(NumWedges);
			TangentY.AddZeroed(NumWedges);
		}
		if (bRecomputeNormals)
		{
			TArray<FVector3f>& TangentZ = BuildData->GetTangentArray(2);
			TangentZ.Empty(NumWedges);
			TangentZ.AddZeroed(NumWedges);
		}

		// Compute any missing tangents. MikkTSpace should be use only when the user want to recompute the normals or tangents otherwise should always fallback on builtin tangent
		Skeletal_ComputeTangents(SkeletalMeshName, BuildData, OverlappingCorners);

		// At this point the mesh will have valid tangents.
		BuildData->ValidateTangentArraySize();
		check(LODOverlappingCorners.Num() == 1);

		EndSlowTask();

		Stage = EStage::Prepared;
		return true;
	}

	bool GenerateSkeletalRenderMesh(IMeshBuildData* InBuildData)
	{
		check(Stage == EStage::Prepared);

		SkeletalMeshBuildData& BuildData = *(SkeletalMeshBuildData*)InBuildData;

		BeginSlowTask();

		// Find wedge influences.
		TArray<int32>	WedgeInfluenceIndices;
		TMap<uint32, uint32> VertexIndexToInfluenceIndexMap;

		for (uint32 LookIdx = 0; LookIdx < (uint32)BuildData.Influences.Num(); LookIdx++)
		{
			// Order matters do not allow the map to overwrite an existing value.
			if (!VertexIndexToInfluenceIndexMap.Find(BuildData.Influences[LookIdx].VertIndex))
			{
				VertexIndexToInfluenceIndexMap.Add(BuildData.Influences[LookIdx].VertIndex, LookIdx);
			}
		}

		for (int32 WedgeIndex = 0; WedgeIndex < BuildData.Wedges.Num(); WedgeIndex++)
		{
			uint32* InfluenceIndex = VertexIndexToInfluenceIndexMap.Find(BuildData.Wedges[WedgeIndex].iVertex);

			if (InfluenceIndex)
			{
				WedgeInfluenceIndices.Add(*InfluenceIndex);
			}
			else
			{
				// we have missing influence vert,  we weight to root
				WedgeInfluenceIndices.Add(0);

				// add warning message
				if (BuildData.OutWarningMessages)
				{
					BuildData.OutWarningMessages->Add(FText::Format(FText::FromString("Missing influence on vert {0}. Weighting it to root."), FText::FromString(FString::FromInt(BuildData.Wedges[WedgeIndex].iVertex))));
					if (BuildData.OutWarningNames)
					{
						BuildData.OutWarningNames->Add(FFbxErrors::SkeletalMesh_VertMissingInfluences);
					}
				}
			}
		}

		check(BuildData.Wedges.Num() == WedgeInfluenceIndices.Num());

		TArray<FSkeletalMeshVertIndexAndZ> VertIndexAndZ;
		TArray<FSoftSkinBuildVertex> RawVertices;

		VertIndexAndZ.Empty(BuildData.Faces.Num() * 3);
		RawVertices.Reserve(BuildData.Faces.Num() * 3);

		bool bIsFirstBoneInfluenceTruncation = true;
		for (int32 FaceIndex = 0; FaceIndex < BuildData.Faces.Num(); FaceIndex++)
		{
			// Only update the status progress bar if we are in the game thread and every thousand faces. 
			// Updating status is extremely slow
			if (FaceIndex % 5000 == 0)
			{
				UpdateSlowTask(FaceIndex, BuildData.Faces.Num());
			}

			const SkeletalMeshImportData::FMeshFace& Face = BuildData.Faces[FaceIndex];

			for (int32 VertexIndex = 0; VertexIndex < 3; VertexIndex++)
			{
				FSoftSkinBuildVertex Vertex;
				const uint32 WedgeIndex = BuildData.GetWedgeIndex(FaceIndex, VertexIndex);
				const SkeletalMeshImportData::FMeshWedge& Wedge = BuildData.Wedges[WedgeIndex];

				Vertex.Position = BuildData.GetVertexPosition(FaceIndex, VertexIndex);

				FVector3f TangentX, TangentY, TangentZ;
				TangentX = BuildData.TangentX[WedgeIndex].GetSafeNormal();
				TangentY = BuildData.TangentY[WedgeIndex].GetSafeNormal();
				TangentZ = BuildData.TangentZ[WedgeIndex].GetSafeNormal();

				// Normalize overridden tangents.  Its possible for them to import un-normalized.
				TangentX.Normalize();
				TangentY.Normalize();
				TangentZ.Normalize();

				Vertex.TangentX = TangentX;
				Vertex.TangentY = TangentY;
				Vertex.TangentZ = TangentZ;

				FMemory::Memcpy(Vertex.UVs, Wedge.UVs, sizeof(FVector2f)*MAX_TEXCOORDS);
				Vertex.Color = Wedge.Color;

				{
					// Count the influences.
					int32 InfIdx = WedgeInfluenceIndices[Face.iWedge[VertexIndex]];
					int32 LookIdx = InfIdx;

					uint32 InfluenceCount = 0;
					while (BuildData.Influences.IsValidIndex(LookIdx) && (BuildData.Influences[LookIdx].VertIndex == Wedge.iVertex))
					{
						InfluenceCount++;
						LookIdx++;
					}

					InfluenceCount = FMath::Min<uint32>(InfluenceCount, MAX_TOTAL_INFLUENCES);
					if (InfluenceCount > EXTRA_BONE_INFLUENCES && !FGPUBaseSkinVertexFactory::UseUnlimitedBoneInfluences(InfluenceCount))
					{
						// Add a single warning message, there could be too many
						if (bIsFirstBoneInfluenceTruncation)
						{
							if (BuildData.OutWarningMessages)
							{
								BuildData.OutWarningMessages->Add(FText::FromString(FString::Printf(TEXT("Skeletal mesh of %d bone influences requires unlimited bone influence mode on. Influence truncated to %d."), InfluenceCount, EXTRA_BONE_INFLUENCES)));
								if (BuildData.OutWarningNames)
								{
									BuildData.OutWarningNames->Add(FFbxErrors::SkeletalMesh_TooManyInfluences);
								}
							}

							bIsFirstBoneInfluenceTruncation = false;
						}

						InfluenceCount = EXTRA_BONE_INFLUENCES;
					}

					// Setup the vertex influences.
					Vertex.InfluenceBones[0] = 0;
					Vertex.InfluenceWeights[0] = 255;
					for (uint32 i = 1; i < MAX_TOTAL_INFLUENCES; i++)
					{
						Vertex.InfluenceBones[i] = 0;
						Vertex.InfluenceWeights[i] = 0;
					}

					uint32	TotalInfluenceWeight = 0;
					for (uint32 i = 0; i < InfluenceCount; i++)
					{
						FBoneIndexType BoneIndex = (FBoneIndexType)BuildData.Influences[InfIdx + i].BoneIndex;
						if (BoneIndex >= BuildData.RefSkeleton.GetRawBoneNum())
							continue;

						Vertex.InfluenceBones[i] = BoneIndex;
						Vertex.InfluenceWeights[i] = (uint8)(BuildData.Influences[InfIdx + i].Weight * 255.0f);
						TotalInfluenceWeight += Vertex.InfluenceWeights[i];
					}
					Vertex.InfluenceWeights[0] += 255 - TotalInfluenceWeight;
				}

				// Add the vertex as well as its original index in the points array
				Vertex.PointWedgeIdx = Wedge.iVertex;

				int32 RawIndex = RawVertices.Add(Vertex);

				// Add an efficient way to find dupes of this vertex later for fast combining of vertices
				FSkeletalMeshVertIndexAndZ IAndZ;
				IAndZ.Index = RawIndex;
				IAndZ.Z = Vertex.Position.Z;

				VertIndexAndZ.Add(IAndZ);
			}
		}

		// Generate chunks and their vertices and indices
		SkeletalMeshTools::BuildSkeletalMeshChunks(BuildData.Faces, RawVertices, VertIndexAndZ, BuildData.BuildOptions.OverlappingThresholds, BuildData.Chunks, BuildData.bTooManyVerts);

		//Get alternate skinning weights map to retrieve easily the data
		TMap<uint32, TArray<FBoneIndexType>> AlternateBoneIDs;
		AlternateBoneIDs.Reserve(BuildData.Points.Num());
		for (auto Kvp : BuildData.LODModel.SkinWeightProfiles)
		{
			FImportedSkinWeightProfileData& ImportedProfileData = Kvp.Value;
			if (ImportedProfileData.SourceModelInfluences.Num() > 0)
			{
				for (int32 InfluenceIndex = 0; InfluenceIndex < ImportedProfileData.SourceModelInfluences.Num(); ++InfluenceIndex)
				{
					const SkeletalMeshImportData::FVertInfluence& VertInfluence = ImportedProfileData.SourceModelInfluences[InfluenceIndex];
					if (VertInfluence.Weight > 0.0f)
					{
						TArray<FBoneIndexType>& BoneMap = AlternateBoneIDs.FindOrAdd(VertInfluence.VertIndex);
						BoneMap.AddUnique(VertInfluence.BoneIndex);
					}
				}
			}
		}

		// Chunk vertices to satisfy the requested limit.
		const uint32 MaxGPUSkinBones = FGPUBaseSkinVertexFactory::GetMaxGPUSkinBones(BuildData.BuildOptions.TargetPlatform);
		check(MaxGPUSkinBones <= FGPUBaseSkinVertexFactory::GHardwareMaxGPUSkinBones);
		SkeletalMeshTools::ChunkSkinnedVertices(BuildData.Chunks, AlternateBoneIDs, MaxGPUSkinBones);

		EndSlowTask();

		Stage = EStage::GenerateRendering;
		return true;
	}

	void BeginSlowTask()
	{
		if (IsInGameThread())
		{
			GWarn->BeginSlowTask(NSLOCTEXT("UnrealEd", "ProcessingSkeletalTriangles", "Processing Mesh Triangles"), true);
		}
	}

	void UpdateSlowTask(int32 Numerator, int32 Denominator)
	{
		if (IsInGameThread())
		{
			GWarn->StatusUpdate(Numerator, Denominator, NSLOCTEXT("UnrealEd", "ProcessingSkeletalTriangles", "Processing Mesh Triangles"));
		}
	}

	void EndSlowTask()
	{
		if (IsInGameThread())
		{
			GWarn->EndSlowTask();
		}
	}

private:
	enum class EStage
	{
		Uninit,
		Prepared,
		GenerateRendering,
	};

	TIndirectArray<FOverlappingCorners> LODOverlappingCorners;
	EStage Stage;
};

<<<<<<< HEAD
bool FMeshUtilities::BuildSkeletalMesh(FSkeletalMeshLODModel& LODModel,	const FString& SkeletalMeshName, const FReferenceSkeleton& RefSkeleton, const TArray<SkeletalMeshImportData::FVertInfluence>& Influences, const TArray<SkeletalMeshImportData::FMeshWedge>& Wedges, const TArray<SkeletalMeshImportData::FMeshFace>& Faces, const TArray<FVector>& Points, const TArray<int32>& PointToOriginalMap, const MeshBuildOptions& BuildOptions, TArray<FText> * OutWarningMessages, TArray<FName> * OutWarningNames)
=======
bool FMeshUtilities::BuildSkeletalMesh(FSkeletalMeshLODModel& LODModel,	const FString& SkeletalMeshName, const FReferenceSkeleton& RefSkeleton, const TArray<SkeletalMeshImportData::FVertInfluence>& Influences, const TArray<SkeletalMeshImportData::FMeshWedge>& Wedges, const TArray<SkeletalMeshImportData::FMeshFace>& Faces, const TArray<FVector3f>& Points, const TArray<int32>& PointToOriginalMap, const MeshBuildOptions& BuildOptions, TArray<FText> * OutWarningMessages, TArray<FName> * OutWarningNames)
>>>>>>> 6bbb88c8
{
#if WITH_EDITORONLY_DATA

	auto UpdateOverlappingVertices = [](FSkeletalMeshLODModel& InLODModel)
	{
		// clear first
		for (int32 SectionIdx = 0; SectionIdx < InLODModel.Sections.Num(); SectionIdx++)
		{
			FSkelMeshSection& CurSection = InLODModel.Sections[SectionIdx];
			CurSection.OverlappingVertices.Reset();
		}

		for (int32 SectionIdx = 0; SectionIdx < InLODModel.Sections.Num(); SectionIdx++)
		{
			FSkelMeshSection& CurSection = InLODModel.Sections[SectionIdx];
			const int32 NumSoftVertices = CurSection.SoftVertices.Num();

			// Create a list of vertex Z/index pairs
			TArray<FIndexAndZ> VertIndexAndZ;
			VertIndexAndZ.Reserve(NumSoftVertices);
			for (int32 VertIndex = 0; VertIndex < NumSoftVertices; ++VertIndex)
			{
				FSoftSkinVertex& SrcVert = CurSection.SoftVertices[VertIndex];
				new(VertIndexAndZ)FIndexAndZ(VertIndex, (FVector)SrcVert.Position);
			}
			VertIndexAndZ.Sort(FCompareIndexAndZ());

			// Search for duplicates, quickly!
			for (int32 i = 0; i < VertIndexAndZ.Num(); ++i)
			{
				const uint32 SrcVertIndex = VertIndexAndZ[i].Index;
				const float Z = VertIndexAndZ[i].Z;
				FSoftSkinVertex& SrcVert = CurSection.SoftVertices[SrcVertIndex];

				// only need to search forward, since we add pairs both ways
				for (int32 j = i + 1; j < VertIndexAndZ.Num(); ++j)
				{
					if (FMath::Abs(VertIndexAndZ[j].Z - Z) > THRESH_POINTS_ARE_SAME)
						break; // can't be any more dups

					const uint32 IterVertIndex = VertIndexAndZ[j].Index;
					FSoftSkinVertex& IterVert = CurSection.SoftVertices[IterVertIndex];
					if (PointsEqual((FVector)SrcVert.Position, (FVector)IterVert.Position))
					{
						// if so, we add to overlapping vert
						TArray<int32>& SrcValueArray = CurSection.OverlappingVertices.FindOrAdd(SrcVertIndex);
						SrcValueArray.Add(IterVertIndex);

						TArray<int32>& IterValueArray = CurSection.OverlappingVertices.FindOrAdd(IterVertIndex);
						IterValueArray.Add(SrcVertIndex);
					}
				}
			}
		}
	};

	SkeletalMeshBuildData BuildData(
		LODModel,
		RefSkeleton,
		Influences,
		Wedges,
		Faces,
		Points,
		PointToOriginalMap,
		BuildOptions,
		OutWarningMessages,
		OutWarningNames);

	FSkeletalMeshUtilityBuilder Builder;
	if (!Builder.PrepareSourceMesh(SkeletalMeshName, &BuildData))
	{
		return false;
	}

	if (!Builder.GenerateSkeletalRenderMesh(&BuildData))
	{
		return false;
	}

	// Build the skeletal model from chunks.
	Builder.BeginSlowTask();
	BuildSkeletalModelFromChunks(BuildData.LODModel, BuildData.RefSkeleton, BuildData.Chunks, BuildData.PointToOriginalMap);
	UpdateOverlappingVertices(BuildData.LODModel);
	Builder.EndSlowTask();

	// Only show these warnings if in the game thread.  When importing morph targets, this function can run in another thread and these warnings dont prevent the mesh from importing
	if (IsInGameThread())
	{
		bool bHasBadSections = false;
		for (int32 SectionIndex = 0; SectionIndex < BuildData.LODModel.Sections.Num(); SectionIndex++)
		{
			FSkelMeshSection& Section = BuildData.LODModel.Sections[SectionIndex];
			bHasBadSections |= (Section.NumTriangles == 0);

			// Log info about the section.
			UE_LOG(LogSkeletalMesh, Log, TEXT("Section %u: Material=%u, %u triangles"),
				SectionIndex,
				Section.MaterialIndex,
				Section.NumTriangles
				);
		}
		if (bHasBadSections)
		{
			FText BadSectionMessage(NSLOCTEXT("UnrealEd", "Error_SkeletalMeshHasBadSections", "Input mesh has a section with no triangles.  This mesh may not render properly."));
			if (BuildData.OutWarningMessages)
			{
				BuildData.OutWarningMessages->Add(BadSectionMessage);
				if (BuildData.OutWarningNames)
				{
					BuildData.OutWarningNames->Add(FFbxErrors::SkeletalMesh_SectionWithNoTriangle);
				}
			}
			else
			{
				FMessageDialog::Open(EAppMsgType::Ok, BadSectionMessage);
			}
		}

		if (BuildData.bTooManyVerts)
		{
			FText TooManyVertsMessage(NSLOCTEXT("UnrealEd", "Error_SkeletalMeshTooManyVertices", "Input mesh has too many vertices.  The generated mesh will be corrupt!  Consider adding extra materials to split up the source mesh into smaller chunks."));

			if (BuildData.OutWarningMessages)
			{
				BuildData.OutWarningMessages->Add(TooManyVertsMessage);
				if (BuildData.OutWarningNames)
				{
					BuildData.OutWarningNames->Add(FFbxErrors::SkeletalMesh_TooManyVertices);
				}
			}
			else
			{
				FMessageDialog::Open(EAppMsgType::Ok, TooManyVertsMessage);
			}
		}
	}

	return true;
#else
	if (OutWarningMessages)
	{
		OutWarningMessages->Add(FText::FromString(TEXT("Cannot call FMeshUtilities::BuildSkeletalMesh on a console!")));
	}
	else
	{
		UE_LOG(LogSkeletalMesh, Fatal, TEXT("Cannot call FMeshUtilities::BuildSkeletalMesh on a console!"));
	}
	return false;
#endif
}

//The fail safe is there to avoid zeros in the tangents. Even if the fail safe prevent zero NTBs, a warning should be generate by the caller to let the artist know something went wrong
//Using a fail safe can lead to hard edge where its suppose to be smooth, it can also have some impact on the shading (lighting for tangentZ and normal map for tangentX and Y)
//Normally because we use the triangle data the tangent space is in a good direction and should give proper result.
void TangentFailSafe(const FVector3f &TriangleTangentX, const FVector3f &TriangleTangentY, const FVector3f &TriangleTangentZ
	, FVector3f &TangentX, FVector3f &TangentY, FVector3f &TangentZ)
{
	bool bTangentXZero = TangentX.IsNearlyZero() || TangentX.ContainsNaN();
	bool bTangentYZero = TangentY.IsNearlyZero() || TangentY.ContainsNaN();
	bool bTangentZZero = TangentZ.IsNearlyZero() || TangentZ.ContainsNaN();

	if (!bTangentXZero && !bTangentYZero && !bTangentZZero)
	{
		//No need to fail safe if everything is different from zero
		return;
	}
	if (!bTangentZZero)
	{
		if (!bTangentXZero)
		{
			//Valid TangentZ and TangentX, we can recompute TangentY
			TangentY = FVector3f::CrossProduct(TangentZ, TangentX).GetSafeNormal();
		}
		else if (!bTangentYZero)
		{
			//Valid TangentZ and TangentY, we can recompute TangentX
			TangentX = FVector3f::CrossProduct(TangentY, TangentZ).GetSafeNormal();
		}
		else
		{
			//TangentX and Y are invalid, use the triangle data, can cause a hard edge
			TangentX = TriangleTangentX.GetSafeNormal();
			TangentY = TriangleTangentY.GetSafeNormal();
		}
	}
	else if (!bTangentXZero)
	{
		if (!bTangentYZero)
		{
			//Valid TangentX and TangentY, we can recompute TangentZ
			TangentZ = FVector3f::CrossProduct(TangentX, TangentY).GetSafeNormal();
		}
		else
		{
			//TangentY and Z are invalid, use the triangle data, can cause a hard edge
			TangentZ = TriangleTangentZ.GetSafeNormal();
			TangentY = TriangleTangentY.GetSafeNormal();
		}
	}
	else if (!bTangentYZero)
	{
		//TangentX and Z are invalid, use the triangle data, can cause a hard edge
		TangentX = TriangleTangentX.GetSafeNormal();
		TangentZ = TriangleTangentZ.GetSafeNormal();
	}
	else
	{
		//Everything is zero, use all triangle data, can cause a hard edge
		TangentX = TriangleTangentX.GetSafeNormal();
		TangentY = TriangleTangentY.GetSafeNormal();
		TangentZ = TriangleTangentZ.GetSafeNormal();
	}

	bool bParaXY = FVector3f::Parallel(TangentX, TangentY);
	bool bParaYZ = FVector3f::Parallel(TangentY, TangentZ);
	bool bParaZX = FVector3f::Parallel(TangentZ, TangentX);
	if (bParaXY || bParaYZ || bParaZX)
	{
		//In case XY are parallel, use the Z(normal) if valid and not parallel to both X and Y to find the missing component
		if (bParaXY && !bParaZX)
		{
			TangentY = FVector3f::CrossProduct(TangentZ, TangentX).GetSafeNormal();
		}
		else if (bParaXY && !bParaYZ)
		{
			TangentX = FVector3f::CrossProduct(TangentY, TangentZ).GetSafeNormal();
		}
		else
		{
			//Degenerated value put something valid
			TangentX = FVector3f(1.0f, 0.0f, 0.0f);
			TangentY = FVector3f(0.0f, 1.0f, 0.0f);
			TangentZ = FVector3f(0.0f, 0.0f, 1.0f);
		}
	}
	else
	{
		//Ortho normalize the result
		TangentY -= TangentX * (TangentX | TangentY);
		TangentY.Normalize();

		TangentX -= TangentZ * (TangentZ | TangentX);
		TangentY -= TangentZ * (TangentZ | TangentY);

		TangentX.Normalize();
		TangentY.Normalize();

		//If we still have some zero data (i.e. triangle data is degenerated)
		if (TangentZ.IsNearlyZero() || TangentZ.ContainsNaN()
			|| TangentX.IsNearlyZero() || TangentX.ContainsNaN()
			|| TangentY.IsNearlyZero() || TangentY.ContainsNaN())
		{
			//Since the triangle is degenerate this case can cause a hardedge, but will probably have no other impact since the triangle is degenerate (no visible surface)
			TangentX = FVector3f(1.0f, 0.0f, 0.0f);
			TangentY = FVector3f(0.0f, 1.0f, 0.0f);
			TangentZ = FVector3f(0.0f, 0.0f, 1.0f);
		}
	}
}

//@TODO: The OutMessages has to be a struct that contains FText/FName, or make it Token and add that as error. Needs re-work. Temporary workaround for now. 
bool FMeshUtilities::BuildSkeletalMesh_Legacy(FSkeletalMeshLODModel& LODModel
											, const FReferenceSkeleton& RefSkeleton
											, const TArray<SkeletalMeshImportData::FVertInfluence>& Influences
											, const TArray<SkeletalMeshImportData::FMeshWedge>& Wedges
											, const TArray<SkeletalMeshImportData::FMeshFace>& Faces
											, const TArray<FVector3f>& Points
											, const TArray<int32>& PointToOriginalMap
											, const FOverlappingThresholds& OverlappingThresholds
											, bool bComputeNormals
											, bool bComputeTangents
											, bool bComputeWeightedNormals
											, TArray<FText> * OutWarningMessages
											, TArray<FName> * OutWarningNames)
{
	bool bTooManyVerts = false;

	check(PointToOriginalMap.Num() == Points.Num());

	// Calculate face tangent vectors.
	TArray<FVector3f>	FaceTangentX;
	TArray<FVector3f>	FaceTangentY;
	FaceTangentX.AddUninitialized(Faces.Num());
	FaceTangentY.AddUninitialized(Faces.Num());

	if (bComputeNormals || bComputeTangents)
	{
		for (int32 FaceIndex = 0; FaceIndex < Faces.Num(); FaceIndex++)
		{
			FVector3f	P1 = Points[Wedges[Faces[FaceIndex].iWedge[0]].iVertex],
				P2 = Points[Wedges[Faces[FaceIndex].iWedge[1]].iVertex],
				P3 = Points[Wedges[Faces[FaceIndex].iWedge[2]].iVertex];
			FVector3f	TriangleNormal = (FVector3f)FPlane((FVector)P3, (FVector)P2, (FVector)P1);
			if (!TriangleNormal.IsNearlyZero(FLT_MIN))
			{
				FMatrix	ParameterToLocal(
					FPlane(P2.X - P1.X, P2.Y - P1.Y, P2.Z - P1.Z, 0),
					FPlane(P3.X - P1.X, P3.Y - P1.Y, P3.Z - P1.Z, 0),
					FPlane(P1.X, P1.Y, P1.Z, 0),
					FPlane(0, 0, 0, 1)
				);

				float	U1 = Wedges[Faces[FaceIndex].iWedge[0]].UVs[0].X,
					U2 = Wedges[Faces[FaceIndex].iWedge[1]].UVs[0].X,
					U3 = Wedges[Faces[FaceIndex].iWedge[2]].UVs[0].X,
					V1 = Wedges[Faces[FaceIndex].iWedge[0]].UVs[0].Y,
					V2 = Wedges[Faces[FaceIndex].iWedge[1]].UVs[0].Y,
					V3 = Wedges[Faces[FaceIndex].iWedge[2]].UVs[0].Y;

				FMatrix	ParameterToTexture(
					FPlane(U2 - U1, V2 - V1, 0, 0),
					FPlane(U3 - U1, V3 - V1, 0, 0),
					FPlane(U1, V1, 1, 0),
					FPlane(0, 0, 0, 1)
				);

				FMatrix	TextureToLocal = ParameterToTexture.Inverse() * ParameterToLocal;
				FVector3f	TangentX = FVector4f(TextureToLocal.TransformVector(FVector(1, 0, 0)).GetSafeNormal()),
					TangentY = FVector4f(TextureToLocal.TransformVector(FVector(0, 1, 0)).GetSafeNormal()),
					TangentZ;

				TangentX = TangentX - TriangleNormal * (TangentX | TriangleNormal);
				TangentY = TangentY - TriangleNormal * (TangentY | TriangleNormal);

				FaceTangentX[FaceIndex] = TangentX.GetSafeNormal();
				FaceTangentY[FaceIndex] = TangentY.GetSafeNormal();
			}
			else
			{
				FaceTangentX[FaceIndex] = FVector3f::ZeroVector;
				FaceTangentY[FaceIndex] = FVector3f::ZeroVector;
			}
		}
	}

	TArray<int32>	WedgeInfluenceIndices;

	// Find wedge influences.
	TMap<uint32, uint32> VertexIndexToInfluenceIndexMap;

	for (uint32 LookIdx = 0; LookIdx < (uint32)Influences.Num(); LookIdx++)
	{
		// Order matters do not allow the map to overwrite an existing value.
		if (!VertexIndexToInfluenceIndexMap.Find(Influences[LookIdx].VertIndex))
		{
			VertexIndexToInfluenceIndexMap.Add(Influences[LookIdx].VertIndex, LookIdx);
		}
	}

	for (int32 WedgeIndex = 0; WedgeIndex < Wedges.Num(); WedgeIndex++)
	{
		uint32* InfluenceIndex = VertexIndexToInfluenceIndexMap.Find(Wedges[WedgeIndex].iVertex);

		if (InfluenceIndex)
		{
			WedgeInfluenceIndices.Add(*InfluenceIndex);
		}
		else
		{
			// we have missing influence vert,  we weight to root
			WedgeInfluenceIndices.Add(0);

			// add warning message
			if (OutWarningMessages)
			{
				OutWarningMessages->Add(FText::Format(FText::FromString("Missing influence on vert {0}. Weighting it to root."), FText::FromString(FString::FromInt(Wedges[WedgeIndex].iVertex))));
				if (OutWarningNames)
				{
					OutWarningNames->Add(FFbxErrors::SkeletalMesh_VertMissingInfluences);
				}
			}
		}
	}

	check(Wedges.Num() == WedgeInfluenceIndices.Num());

	// Calculate smooth wedge tangent vectors.

	if (IsInGameThread())
	{
		// Only update status if in the game thread.  When importing morph targets, this function can run in another thread
		GWarn->BeginSlowTask(NSLOCTEXT("UnrealEd", "ProcessingSkeletalTriangles", "Processing Mesh Triangles"), true);
	}


	// To accelerate generation of adjacency, we'll create a table that maps each vertex index
	// to its overlapping vertices, and a table that maps a vertex to the its influenced faces
	TMultiMap<int32, int32> Vert2Duplicates;
	TMultiMap<int32, int32> Vert2Faces;
	TArray<FSkeletalMeshVertIndexAndZ> VertIndexAndZ;
	{
		// Create a list of vertex Z/index pairs
		VertIndexAndZ.Empty(Points.Num());
		for (int32 i = 0; i < Points.Num(); i++)
		{
			FSkeletalMeshVertIndexAndZ iandz;
			iandz.Index = i;
			iandz.Z = Points[i].Z;
			VertIndexAndZ.Add(iandz);
		}

		// Sorting function for vertex Z/index pairs
		struct FCompareFSkeletalMeshVertIndexAndZ
		{
			FORCEINLINE bool operator()(const FSkeletalMeshVertIndexAndZ& A, const FSkeletalMeshVertIndexAndZ& B) const
			{
				return A.Z < B.Z;
			}
		};

		// Sort the vertices by z value
		VertIndexAndZ.Sort(FCompareFSkeletalMeshVertIndexAndZ());

		// Search for duplicates, quickly!
		for (int32 i = 0; i < VertIndexAndZ.Num(); i++)
		{
			// only need to search forward, since we add pairs both ways
			for (int32 j = i + 1; j < VertIndexAndZ.Num(); j++)
			{
				if (FMath::Abs(VertIndexAndZ[j].Z - VertIndexAndZ[i].Z) > OverlappingThresholds.ThresholdPosition)
				{
					// our list is sorted, so there can't be any more dupes
					break;
				}

				// check to see if the points are really overlapping
				if (PointsEqual(
					(FVector)Points[VertIndexAndZ[i].Index],
					(FVector)Points[VertIndexAndZ[j].Index], OverlappingThresholds))
				{
					Vert2Duplicates.Add(VertIndexAndZ[i].Index, VertIndexAndZ[j].Index);
					Vert2Duplicates.Add(VertIndexAndZ[j].Index, VertIndexAndZ[i].Index);
				}
			}
		}

		// we are done with this
		VertIndexAndZ.Reset();

		// now create a map from vert indices to faces
		for (int32 FaceIndex = 0; FaceIndex < Faces.Num(); FaceIndex++)
		{
			const SkeletalMeshImportData::FMeshFace&	Face = Faces[FaceIndex];
			for (int32 VertexIndex = 0; VertexIndex < 3; VertexIndex++)
			{
				Vert2Faces.AddUnique(Wedges[Face.iWedge[VertexIndex]].iVertex, FaceIndex);
			}
		}
	}

	TArray<FSkinnedMeshChunk*> Chunks;
	TArray<int32> AdjacentFaces;
	TArray<int32> DupVerts;
	TArray<int32> DupFaces;

	// List of raw calculated vertices that will be merged later
	TArray<FSoftSkinBuildVertex> RawVertices;
	RawVertices.Reserve(Points.Num());

	int32 NTBErrorCount = 0;
	// Create a list of vertex Z/index pairs

	for (int32 FaceIndex = 0; FaceIndex < Faces.Num(); FaceIndex++)
	{
		// Only update the status progress bar if we are in the gamethread and every thousand faces. 
		// Updating status is extremely slow
		if (FaceIndex % 5000 == 0 && IsInGameThread())
		{
			// Only update status if in the game thread.  When importing morph targets, this function can run in another thread
			GWarn->StatusUpdate(FaceIndex, Faces.Num(), NSLOCTEXT("UnrealEd", "ProcessingSkeletalTriangles", "Processing Mesh Triangles"));
		}

		const SkeletalMeshImportData::FMeshFace&	Face = Faces[FaceIndex];

		FVector3f	VertexTangentX[3],
			VertexTangentY[3],
			VertexTangentZ[3];

		if (bComputeNormals || bComputeTangents)
		{
			for (int32 VertexIndex = 0; VertexIndex < 3; VertexIndex++)
			{
				VertexTangentX[VertexIndex] = FVector3f::ZeroVector;
				VertexTangentY[VertexIndex] = FVector3f::ZeroVector;
				VertexTangentZ[VertexIndex] = FVector3f::ZeroVector;
			}

			FVector3f	TriangleNormal = (FVector3f)FPlane(
				(FVector)Points[Wedges[Face.iWedge[2]].iVertex],
				(FVector)Points[Wedges[Face.iWedge[1]].iVertex],
				(FVector)Points[Wedges[Face.iWedge[0]].iVertex]
				);
			float	Determinant = FVector3f::Triple(FaceTangentX[FaceIndex], FaceTangentY[FaceIndex], TriangleNormal);

			// Start building a list of faces adjacent to this triangle
			AdjacentFaces.Reset();
			for (int32 VertexIndex = 0; VertexIndex < 3; VertexIndex++)
			{
				int32 vert = Wedges[Face.iWedge[VertexIndex]].iVertex;
				DupVerts.Reset();
				Vert2Duplicates.MultiFind(vert, DupVerts);
				DupVerts.Add(vert); // I am a "dupe" of myself
				for (int32 k = 0; k < DupVerts.Num(); k++)
				{
					DupFaces.Reset();
					Vert2Faces.MultiFind(DupVerts[k], DupFaces);
					for (int32 l = 0; l < DupFaces.Num(); l++)
					{
						AdjacentFaces.AddUnique(DupFaces[l]);
					}
				}
			}

			FVector3f FacePoint[3] = { Points[Wedges[Face.iWedge[0]].iVertex], Points[Wedges[Face.iWedge[1]].iVertex], Points[Wedges[Face.iWedge[2]].iVertex] };
			// Process adjacent faces
			for (int32 AdjacentFaceIndex = 0; AdjacentFaceIndex < AdjacentFaces.Num(); AdjacentFaceIndex++)
			{
				int32 OtherFaceIndex = AdjacentFaces[AdjacentFaceIndex];
				const SkeletalMeshImportData::FMeshFace&	OtherFace = Faces[OtherFaceIndex];

				FVector3f OtherFacePoint[3] = { Points[Wedges[OtherFace.iWedge[0]].iVertex], Points[Wedges[OtherFace.iWedge[1]].iVertex], Points[Wedges[OtherFace.iWedge[2]].iVertex] };
				float OtherFaceArea = !bComputeWeightedNormals ? 1.0f : TriangleUtilities::ComputeTriangleArea((FVector)OtherFacePoint[0], (FVector)OtherFacePoint[1], (FVector)OtherFacePoint[2]);
				FVector3f		OtherTriangleNormal = (FVector3f)FPlane(
					(FVector)OtherFacePoint[2],
					(FVector)OtherFacePoint[1],
					(FVector)OtherFacePoint[0]
					);
				float		OtherFaceDeterminant = FVector3f::Triple(FaceTangentX[OtherFaceIndex], FaceTangentY[OtherFaceIndex], OtherTriangleNormal);

				for (int32 VertexIndex = 0; VertexIndex < 3; VertexIndex++)
				{
					for (int32 OtherVertexIndex = 0; OtherVertexIndex < 3; OtherVertexIndex++)
					{
						if (PointsEqual(
							(FVector)OtherFacePoint[OtherVertexIndex],
							(FVector)FacePoint[VertexIndex],
							OverlappingThresholds
							))
						{
							//Compute the angle
							float OtherFaceAngle = !bComputeWeightedNormals ? 1.0f : TriangleUtilities::ComputeTriangleCornerAngle((FVector)OtherFacePoint[OtherVertexIndex], (FVector)OtherFacePoint[(OtherVertexIndex + 1) % 3], (FVector)OtherFacePoint[(OtherVertexIndex + 2) % 3]);
							
							float CornerWeight = (OtherFaceArea * OtherFaceAngle);

							if (Determinant * OtherFaceDeterminant > 0.0f && SkeletalMeshTools::SkeletalMesh_UVsEqual(Wedges[OtherFace.iWedge[OtherVertexIndex]], Wedges[Face.iWedge[VertexIndex]], OverlappingThresholds))
							{
								VertexTangentX[VertexIndex] += CornerWeight *FaceTangentX[OtherFaceIndex];
								VertexTangentY[VertexIndex] += CornerWeight *FaceTangentY[OtherFaceIndex];
							}

							// Only contribute 'normal' if the vertices are truly one and the same to obey hard "smoothing" edges baked into 
							// the mesh by vertex duplication
							if (Wedges[OtherFace.iWedge[OtherVertexIndex]].iVertex == Wedges[Face.iWedge[VertexIndex]].iVertex)
							{
								VertexTangentZ[VertexIndex] += CornerWeight *OtherTriangleNormal;
							}
						}
					}
				}
			}
		}

		for (int32 VertexIndex = 0; VertexIndex < 3; VertexIndex++)
		{
			FSoftSkinBuildVertex	Vertex;

			Vertex.Position = Points[Wedges[Face.iWedge[VertexIndex]].iVertex];

			FVector3f TangentX, TangentY, TangentZ;

			if (bComputeNormals || bComputeTangents)
			{
				TangentX = VertexTangentX[VertexIndex].GetSafeNormal();
				TangentY = VertexTangentY[VertexIndex].GetSafeNormal();

				if (bComputeNormals)
				{
					TangentZ = VertexTangentZ[VertexIndex].GetSafeNormal();
				}
				else
				{
					TangentZ = Face.TangentZ[VertexIndex];
				}

				TangentY -= TangentX * (TangentX | TangentY);
				TangentY.Normalize();

				TangentX -= TangentZ * (TangentZ | TangentX);
				TangentY -= TangentZ * (TangentZ | TangentY);

				TangentX.Normalize();
				TangentY.Normalize();
			}
			else
			{
				TangentX = Face.TangentX[VertexIndex];
				TangentY = Face.TangentY[VertexIndex];
				TangentZ = Face.TangentZ[VertexIndex];

				// Normalize overridden tangents.  Its possible for them to import un-normalized.
				TangentX.Normalize();
				TangentY.Normalize();
				TangentZ.Normalize();
			}

			//FAIL safe, avoid zero tangents
			bool bTangentXZero = TangentX.IsNearlyZero() || TangentX.ContainsNaN();
			bool bTangentYZero = TangentY.IsNearlyZero() || TangentY.ContainsNaN();
			bool bTangentZZero = TangentZ.IsNearlyZero() || TangentZ.ContainsNaN();
			if (bTangentXZero || bTangentYZero || bTangentZZero)
			{
				NTBErrorCount++;
				FVector3f TriangleTangentZ = (FVector3f)FPlane(
					(FVector)Points[Wedges[Face.iWedge[2]].iVertex],
					(FVector)Points[Wedges[Face.iWedge[1]].iVertex],
					(FVector)Points[Wedges[Face.iWedge[0]].iVertex]
				);
				FVector3f TriangleTangentX = FaceTangentX[FaceIndex];
				FVector3f TriangleTangentY = FaceTangentY[FaceIndex];
				TangentFailSafe(TriangleTangentX, TriangleTangentY, TriangleTangentZ, TangentX, TangentY, TangentZ);
			}

			Vertex.TangentX = TangentX;
			Vertex.TangentY = TangentY;
			Vertex.TangentZ = TangentZ;

			FMemory::Memcpy(Vertex.UVs, Wedges[Face.iWedge[VertexIndex]].UVs, sizeof(FVector2f)*MAX_TEXCOORDS);
			Vertex.Color = Wedges[Face.iWedge[VertexIndex]].Color;

			{
				// Count the influences.

				int32 InfIdx = WedgeInfluenceIndices[Face.iWedge[VertexIndex]];
				int32 LookIdx = InfIdx;

				uint32 InfluenceCount = 0;
				while (Influences.IsValidIndex(LookIdx) && (Influences[LookIdx].VertIndex == Wedges[Face.iWedge[VertexIndex]].iVertex))
				{
					InfluenceCount++;
					LookIdx++;
				}
				InfluenceCount = FMath::Min<uint32>(InfluenceCount, MAX_TOTAL_INFLUENCES);

				// Setup the vertex influences.

				Vertex.InfluenceBones[0] = 0;
				Vertex.InfluenceWeights[0] = 255;
				for (uint32 i = 1; i < MAX_TOTAL_INFLUENCES; i++)
				{
					Vertex.InfluenceBones[i] = 0;
					Vertex.InfluenceWeights[i] = 0;
				}

				uint32	TotalInfluenceWeight = 0;
				for (uint32 i = 0; i < InfluenceCount; i++)
				{
					FBoneIndexType BoneIndex = (FBoneIndexType)Influences[InfIdx + i].BoneIndex;
					if (BoneIndex >= RefSkeleton.GetRawBoneNum())
						continue;

					Vertex.InfluenceBones[i] = BoneIndex;
					Vertex.InfluenceWeights[i] = (uint8)(Influences[InfIdx + i].Weight * 255.0f);
					TotalInfluenceWeight += Vertex.InfluenceWeights[i];
				}
				Vertex.InfluenceWeights[0] += 255 - TotalInfluenceWeight;
			}

			// Add the vertex as well as its original index in the points array
			Vertex.PointWedgeIdx = Wedges[Face.iWedge[VertexIndex]].iVertex;

			int32 RawIndex = RawVertices.Add(Vertex);

			// Add an efficient way to find dupes of this vertex later for fast combining of vertices
			FSkeletalMeshVertIndexAndZ IAndZ;
			IAndZ.Index = RawIndex;
			IAndZ.Z = Vertex.Position.Z;

			VertIndexAndZ.Add(IAndZ);
		}
	}

	if (NTBErrorCount > 0 && OutWarningMessages)
	{
		OutWarningMessages->Add(FText::FromString(TEXT("SkeletalMesh compute tangents [built in]: Build result data contain 0 or NAN tangent value. Bad tangent value will impact shading.")));
		if (OutWarningNames)
		{
			OutWarningNames->Add(FFbxErrors::Generic_Mesh_TangentsComputeError);
		}
	}

	// Generate chunks and their vertices and indices
	SkeletalMeshTools::BuildSkeletalMeshChunks(Faces, RawVertices, VertIndexAndZ, OverlappingThresholds, Chunks, bTooManyVerts);

	//Get alternate skinning weights map to retrieve easily the data
	TMap<uint32, TArray<FBoneIndexType>> AlternateBoneIDs;
	AlternateBoneIDs.Reserve(Points.Num());
	for (auto Kvp : LODModel.SkinWeightProfiles)
	{
		FImportedSkinWeightProfileData& ImportedProfileData = Kvp.Value;
		if (ImportedProfileData.SourceModelInfluences.Num() > 0)
		{
			for (int32 InfluenceIndex = 0; InfluenceIndex < ImportedProfileData.SourceModelInfluences.Num(); ++InfluenceIndex)
			{
				const SkeletalMeshImportData::FVertInfluence& VertInfluence = ImportedProfileData.SourceModelInfluences[InfluenceIndex];
				if (VertInfluence.Weight > 0.0f)
				{
					TArray<FBoneIndexType>& BoneMap = AlternateBoneIDs.FindOrAdd(VertInfluence.VertIndex);
					BoneMap.AddUnique(VertInfluence.BoneIndex);
				}
			}
		}
	}

	// Chunk vertices to satisfy the requested limit.
	const uint32 MaxGPUSkinBones = FGPUBaseSkinVertexFactory::GetMaxGPUSkinBones();
	check(MaxGPUSkinBones <= FGPUBaseSkinVertexFactory::GHardwareMaxGPUSkinBones);
	SkeletalMeshTools::ChunkSkinnedVertices(Chunks, AlternateBoneIDs, MaxGPUSkinBones);

	// Build the skeletal model from chunks.
	BuildSkeletalModelFromChunks(LODModel, RefSkeleton, Chunks, PointToOriginalMap);

	if (IsInGameThread())
	{
		// Only update status if in the game thread.  When importing morph targets, this function can run in another thread
		GWarn->EndSlowTask();
	}

	// Only show these warnings if in the game thread.  When importing morph targets, this function can run in another thread and these warnings dont prevent the mesh from importing
	if (IsInGameThread())
	{
		bool bHasBadSections = false;
		for (int32 SectionIndex = 0; SectionIndex < LODModel.Sections.Num(); SectionIndex++)
		{
			FSkelMeshSection& Section = LODModel.Sections[SectionIndex];
			bHasBadSections |= (Section.NumTriangles == 0);

			// Log info about the section.
			UE_LOG(LogSkeletalMesh, Log, TEXT("Section %u: Material=%u, %u triangles"),
				SectionIndex,
				Section.MaterialIndex,
				Section.NumTriangles
				);
		}
		if (bHasBadSections)
		{
			FText BadSectionMessage(NSLOCTEXT("UnrealEd", "Error_SkeletalMeshHasBadSections", "Input mesh has a section with no triangles.  This mesh may not render properly."));
			if (OutWarningMessages)
			{
				OutWarningMessages->Add(BadSectionMessage);
				if (OutWarningNames)
				{
					OutWarningNames->Add(FFbxErrors::SkeletalMesh_SectionWithNoTriangle);
				}
			}
			else
			{
				FMessageDialog::Open(EAppMsgType::Ok, BadSectionMessage);
			}
		}

		if (bTooManyVerts)
		{
			FText TooManyVertsMessage(NSLOCTEXT("UnrealEd", "Error_SkeletalMeshTooManyVertices", "Input mesh has too many vertices.  The generated mesh will be corrupt!  Consider adding extra materials to split up the source mesh into smaller chunks."));

			if (OutWarningMessages)
			{
				OutWarningMessages->Add(TooManyVertsMessage);
				if (OutWarningNames)
				{
					OutWarningNames->Add(FFbxErrors::SkeletalMesh_TooManyVertices);
				}
			}
			else
			{
				FMessageDialog::Open(EAppMsgType::Ok, TooManyVertsMessage);
			}
		}
	}

	return true;
}

static bool NonOpaqueMaterialPredicate(UStaticMeshComponent* InMesh)
{
	TArray<UMaterialInterface*> OutMaterials;
	InMesh->GetUsedMaterials(OutMaterials);
	for (auto Material : OutMaterials)
	{
		if (Material == nullptr || Material->GetBlendMode() != BLEND_Opaque)
		{
			return true;
		}
	}

	return false;
}

void FMeshUtilities::RecomputeTangentsAndNormalsForRawMesh(bool bRecomputeTangents, bool bRecomputeNormals, const FMeshBuildSettings& InBuildSettings, FRawMesh &OutRawMesh) const
{
	// Compute any missing tangents.
	if (bRecomputeNormals || bRecomputeTangents)
	{
		float ComparisonThreshold = InBuildSettings.bRemoveDegenerates ? THRESH_POINTS_ARE_SAME : 0.0f;
		FOverlappingCorners OverlappingCorners;
		FindOverlappingCorners(OverlappingCorners, OutRawMesh, ComparisonThreshold);

		RecomputeTangentsAndNormalsForRawMesh( bRecomputeTangents, bRecomputeNormals, InBuildSettings, OverlappingCorners, OutRawMesh );
	}
}

void FMeshUtilities::RecomputeTangentsAndNormalsForRawMesh(bool bRecomputeTangents, bool bRecomputeNormals, const FMeshBuildSettings& InBuildSettings, const FOverlappingCorners& InOverlappingCorners, FRawMesh &OutRawMesh) const
{
	const int32 NumWedges = OutRawMesh.WedgeIndices.Num();

	// Dump normals and tangents if we are recomputing them.
	if (bRecomputeTangents)
	{
		OutRawMesh.WedgeTangentX.Empty(NumWedges);
		OutRawMesh.WedgeTangentX.AddZeroed(NumWedges);
		OutRawMesh.WedgeTangentY.Empty(NumWedges);
		OutRawMesh.WedgeTangentY.AddZeroed(NumWedges);
	}

	if (bRecomputeNormals)
	{
		OutRawMesh.WedgeTangentZ.Empty(NumWedges);
		OutRawMesh.WedgeTangentZ.AddZeroed(NumWedges);
	}

	// Compute any missing tangents.
	if (bRecomputeNormals || bRecomputeTangents)
	{
		// Static meshes always blend normals of overlapping corners.
		uint32 TangentOptions = ETangentOptions::BlendOverlappingNormals;
		if (InBuildSettings.bRemoveDegenerates)
		{
			// If removing degenerate triangles, ignore them when computing tangents.
			TangentOptions |= ETangentOptions::IgnoreDegenerateTriangles;
		}

		if (InBuildSettings.bUseMikkTSpace)
		{
			ComputeTangents_MikkTSpace(OutRawMesh, InOverlappingCorners, TangentOptions);
		}
		else
		{
			ComputeTangents(OutRawMesh, InOverlappingCorners, TangentOptions);
		}
	}

	// At this point the mesh will have valid tangents.
	check(OutRawMesh.WedgeTangentX.Num() == NumWedges);
	check(OutRawMesh.WedgeTangentY.Num() == NumWedges);
	check(OutRawMesh.WedgeTangentZ.Num() == NumWedges);
}

void FMeshUtilities::ExtractMeshDataForGeometryCache(FRawMesh& RawMesh, const FMeshBuildSettings& BuildSettings, TArray<FStaticMeshBuildVertex>& OutVertices, TArray<TArray<uint32> >& OutPerSectionIndices, int32 ImportVersion)
{
	int32 NumWedges = RawMesh.WedgeIndices.Num();

	// Figure out if we should recompute normals and tangents. By default generated LODs should not recompute normals
	bool bRecomputeNormals = (BuildSettings.bRecomputeNormals) || RawMesh.WedgeTangentZ.Num() == 0;
	bool bRecomputeTangents = (BuildSettings.bRecomputeTangents) || RawMesh.WedgeTangentX.Num() == 0 || RawMesh.WedgeTangentY.Num() == 0;

	// Dump normals and tangents if we are recomputing them.
	if (bRecomputeTangents)
	{
		RawMesh.WedgeTangentX.Empty(NumWedges);
		RawMesh.WedgeTangentX.AddZeroed(NumWedges);
		RawMesh.WedgeTangentY.Empty(NumWedges);
		RawMesh.WedgeTangentY.AddZeroed(NumWedges);
	}

	if (bRecomputeNormals)
	{
		RawMesh.WedgeTangentZ.Empty(NumWedges);
		RawMesh.WedgeTangentZ.AddZeroed(NumWedges);
	}

	// Compute any missing tangents.
	FOverlappingCorners OverlappingCorners;
	if (bRecomputeNormals || bRecomputeTangents)
	{
		float ComparisonThreshold = GetComparisonThreshold(BuildSettings);
		FindOverlappingCorners(OverlappingCorners, RawMesh, ComparisonThreshold);

		// Static meshes always blend normals of overlapping corners.
		uint32 TangentOptions = ETangentOptions::BlendOverlappingNormals;
		if (BuildSettings.bRemoveDegenerates)
		{
			// If removing degenerate triangles, ignore them when computing tangents.
			TangentOptions |= ETangentOptions::IgnoreDegenerateTriangles;
		}
		if (BuildSettings.bUseMikkTSpace)
		{
			ComputeTangents_MikkTSpace(RawMesh, OverlappingCorners, TangentOptions);
		}
		else
		{
			ComputeTangents(RawMesh, OverlappingCorners, TangentOptions);
		}
	}

	// At this point the mesh will have valid tangents.
	check(RawMesh.WedgeTangentX.Num() == NumWedges);
	check(RawMesh.WedgeTangentY.Num() == NumWedges);
	check(RawMesh.WedgeTangentZ.Num() == NumWedges);

	TArray<int32> OutWedgeMap;

	int32 MaxMaterialIndex = 1;
	for (int32 FaceIndex = 0; FaceIndex < RawMesh.FaceMaterialIndices.Num(); FaceIndex++)
	{
		MaxMaterialIndex = FMath::Max<int32>(RawMesh.FaceMaterialIndices[FaceIndex], MaxMaterialIndex);
	}

	TMap<uint32, uint32> MaterialToSectionMapping;
	for (int32 i = 0; i <= MaxMaterialIndex; ++i)
	{
		OutPerSectionIndices.Push(TArray<uint32>());
		MaterialToSectionMapping.Add(i, i);
	}

	BuildStaticMeshVertexAndIndexBuffers(OutVertices, OutPerSectionIndices, OutWedgeMap, RawMesh, OverlappingCorners, MaterialToSectionMapping, KINDA_SMALL_NUMBER, (FVector3f)BuildSettings.BuildScale3D, ImportVersion);

	if (RawMesh.WedgeIndices.Num() < 100000 * 3)
	{
		CacheOptimizeVertexAndIndexBuffer(OutVertices, OutPerSectionIndices, OutWedgeMap);
		check(OutWedgeMap.Num() == RawMesh.WedgeIndices.Num());
	}
}

/*------------------------------------------------------------------------------
Mesh merging
------------------------------------------------------------------------------*/

void FMeshUtilities::CalculateTextureCoordinateBoundsForSkeletalMesh(const FSkeletalMeshLODModel& LODModel, TArray<FBox2D>& OutBounds) const
{
	TArray<FSoftSkinVertex> Vertices;
	LODModel.GetVertices(Vertices);

	const uint32 SectionCount = (uint32)LODModel.NumNonClothingSections();

	check(OutBounds.Num() != 0);

	for (uint32 SectionIndex = 0; SectionIndex < SectionCount; ++SectionIndex)
	{
		const FSkelMeshSection& Section = LODModel.Sections[SectionIndex];
		const uint32 FirstIndex = Section.BaseIndex;
		const uint32 LastIndex = FirstIndex + Section.NumTriangles * 3;
		const int32 MaterialIndex = Section.MaterialIndex;

		if (OutBounds.Num() <= MaterialIndex)
		{
			OutBounds.SetNumZeroed(MaterialIndex + 1);
		}

		for (uint32 Index = FirstIndex; Index < LastIndex; ++Index)
		{
			uint32 VertexIndex = LODModel.IndexBuffer[Index];
			FSoftSkinVertex& Vertex = Vertices[VertexIndex];

			FVector2D TexCoord = FVector2D(Vertex.UVs[0]);
			OutBounds[MaterialIndex] += TexCoord;
		}
	}
}

bool FMeshUtilities::RemoveBonesFromMesh(USkeletalMesh* SkeletalMesh, int32 LODIndex, const TArray<FName>* BoneNamesToRemove) const
{
	IMeshBoneReductionModule& MeshBoneReductionModule = FModuleManager::Get().LoadModuleChecked<IMeshBoneReductionModule>("MeshBoneReduction");
	IMeshBoneReduction * MeshBoneReductionInterface = MeshBoneReductionModule.GetMeshBoneReductionInterface();

	return MeshBoneReductionInterface->ReduceBoneCounts(SkeletalMesh, LODIndex, BoneNamesToRemove);
}

class FMeshSimplifcationSettingsCustomization : public IDetailCustomization
{
public:
	static TSharedRef<IDetailCustomization> MakeInstance()
	{
		return MakeShareable( new FMeshSimplifcationSettingsCustomization );
	}

	virtual void CustomizeDetails( IDetailLayoutBuilder& DetailBuilder ) override
	{
		MeshReductionModuleProperty = DetailBuilder.GetProperty(GET_MEMBER_NAME_CHECKED(UMeshSimplificationSettings, MeshReductionModuleName));

		IDetailCategoryBuilder& Category = DetailBuilder.EditCategory(TEXT("General")); 

		IDetailPropertyRow& PropertyRow = Category.AddProperty(MeshReductionModuleProperty);

		FDetailWidgetRow& WidgetRow = PropertyRow.CustomWidget();
		WidgetRow.NameContent()
		[
			MeshReductionModuleProperty->CreatePropertyNameWidget()
		];

		WidgetRow.ValueContent()
		.MaxDesiredWidth(0)
		[
			SNew(SComboButton)
			.OnGetMenuContent(this, &FMeshSimplifcationSettingsCustomization::GenerateMeshSimplifierMenu)
			.ContentPadding(FMargin(2.0f, 2.0f))
			.ButtonContent()
			[
				SNew(STextBlock)
				.Font(IDetailLayoutBuilder::GetDetailFont())
				.Text(this, &FMeshSimplifcationSettingsCustomization::GetCurrentMeshSimplifierName)
			]
		];
	}

private:
	FText GetCurrentMeshSimplifierName() const
	{
		if(MeshReductionModuleProperty->IsValidHandle())
		{
			FText Name;
			MeshReductionModuleProperty->GetValueAsDisplayText(Name);

			return Name;
		}
		else
		{
			return LOCTEXT("AutomaticMeshReductionPlugin", "Automatic");
		}
	}

	TSharedRef<SWidget> GenerateMeshSimplifierMenu() const
	{
		FMenuBuilder MenuBuilder(true, nullptr);

		TArray<FName> ModuleNames;
		FModuleManager::Get().FindModules(TEXT("*MeshReduction"), ModuleNames);
		
		if(ModuleNames.Num() > 0)
		{
			for(FName ModuleName : ModuleNames)
			{
				IMeshReductionModule& Module = FModuleManager::LoadModuleChecked<IMeshReductionModule>(ModuleName);

				IMeshReduction* StaticMeshReductionInterface = Module.GetStaticMeshReductionInterface();
				// Only include options that support static mesh reduction.
				if (StaticMeshReductionInterface)
				{
					FUIAction UIAction;
					UIAction.ExecuteAction.BindSP(const_cast<FMeshSimplifcationSettingsCustomization*>(this), &FMeshSimplifcationSettingsCustomization::OnMeshSimplificationModuleChosen, ModuleName);
					UIAction.GetActionCheckState.BindSP(const_cast<FMeshSimplifcationSettingsCustomization*>(this), &FMeshSimplifcationSettingsCustomization::IsMeshSimplificationModuleChosen, ModuleName);

					MenuBuilder.AddMenuEntry(FText::FromName(ModuleName), FText::GetEmpty(), FSlateIcon(), UIAction, NAME_None, EUserInterfaceActionType::RadioButton);
				}
			}

			MenuBuilder.AddMenuSeparator();
		}
		

		FUIAction OpenMarketplaceAction;
		OpenMarketplaceAction.ExecuteAction.BindSP(const_cast<FMeshSimplifcationSettingsCustomization*>(this), &FMeshSimplifcationSettingsCustomization::OnFindReductionPluginsClicked);
		FSlateIcon Icon = FSlateIcon(FEditorStyle::Get().GetStyleSetName(), "LevelEditor.OpenMarketplace.Menu");
		MenuBuilder.AddMenuEntry( LOCTEXT("FindMoreReductionPluginsLink", "Search the Marketplace"), LOCTEXT("FindMoreReductionPluginsLink_Tooltip", "Opens the Marketplace to find more mesh reduction plugins"), Icon, OpenMarketplaceAction);
		return MenuBuilder.MakeWidget();
			}

	void OnMeshSimplificationModuleChosen(FName ModuleName)
			{
		if(MeshReductionModuleProperty->IsValidHandle())
				{
			MeshReductionModuleProperty->SetValue(ModuleName);
				}
			}

	ECheckBoxState IsMeshSimplificationModuleChosen(FName ModuleName)
			{
		if(MeshReductionModuleProperty->IsValidHandle())
			{
			FName CurrentModuleName;
			MeshReductionModuleProperty->GetValue(CurrentModuleName);
			return CurrentModuleName == ModuleName ? ECheckBoxState::Checked : ECheckBoxState::Unchecked;
				}

		return ECheckBoxState::Unchecked;
			}

	void OnFindReductionPluginsClicked()
	{
		FString URL;
		FUnrealEdMisc::Get().GetURL(TEXT("MeshSimplificationPluginsURL"), URL);

		FUnrealEdMisc::Get().OpenMarketplace(URL);
		}
private:
	TSharedPtr<IPropertyHandle> MeshReductionModuleProperty;
};

class FSkeletalMeshSimplificationSettingsCustomization : public IDetailCustomization
{
public:
	static TSharedRef<IDetailCustomization> MakeInstance()
	{
		return MakeShareable(new FSkeletalMeshSimplificationSettingsCustomization);
	}

	virtual void CustomizeDetails(IDetailLayoutBuilder& DetailBuilder) override
	{
		SkeletalMeshReductionModuleProperty = DetailBuilder.GetProperty(GET_MEMBER_NAME_CHECKED(USkeletalMeshSimplificationSettings, SkeletalMeshReductionModuleName));

		IDetailCategoryBuilder& Category = DetailBuilder.EditCategory(TEXT("General"));

		IDetailPropertyRow& PropertyRow = Category.AddProperty(SkeletalMeshReductionModuleProperty);

		FDetailWidgetRow& WidgetRow = PropertyRow.CustomWidget();
		WidgetRow.NameContent()
			[
				SkeletalMeshReductionModuleProperty->CreatePropertyNameWidget()
			];

		WidgetRow.ValueContent()
			.MaxDesiredWidth(0)
			[
				SNew(SComboButton)
				.OnGetMenuContent(this, &FSkeletalMeshSimplificationSettingsCustomization::GenerateSkeletalMeshSimplifierMenu)
			.ContentPadding(FMargin(2.0f, 2.0f))
			.ButtonContent()
			[
				SNew(STextBlock)
				.Font(IDetailLayoutBuilder::GetDetailFont())
			.Text(this, &FSkeletalMeshSimplificationSettingsCustomization::GetCurrentSkeletalMeshSimplifierName)
			]
			];
	}

private:
	FText GetCurrentSkeletalMeshSimplifierName() const
	{
		if (SkeletalMeshReductionModuleProperty->IsValidHandle())
		{
			FText Name;
			SkeletalMeshReductionModuleProperty->GetValueAsDisplayText(Name);

			return Name;
		}
		else
		{
			return LOCTEXT("AutomaticSkeletalMeshReductionPlugin", "Automatic");
		}
	}

	TSharedRef<SWidget> GenerateSkeletalMeshSimplifierMenu() const
	{
		FMenuBuilder MenuBuilder(true, nullptr);

		TArray<FName> ModuleNames;
		FModuleManager::Get().FindModules(TEXT("*MeshReduction"), ModuleNames);

		if (ModuleNames.Num() > 0)
		{
			for (FName ModuleName : ModuleNames)
			{
				IMeshReductionModule& Module = FModuleManager::LoadModuleChecked<IMeshReductionModule>(ModuleName);

				IMeshReduction* SkeletalMeshReductionInterface = Module.GetSkeletalMeshReductionInterface();
				// Only include options that support skeletal simplification.
				if (SkeletalMeshReductionInterface)
				{
					FUIAction UIAction;
					UIAction.ExecuteAction.BindSP(const_cast<FSkeletalMeshSimplificationSettingsCustomization*>(this), &FSkeletalMeshSimplificationSettingsCustomization::OnSkeletalMeshSimplificationModuleChosen, ModuleName);
					UIAction.GetActionCheckState.BindSP(const_cast<FSkeletalMeshSimplificationSettingsCustomization*>(this), &FSkeletalMeshSimplificationSettingsCustomization::IsSkeletalMeshSimplificationModuleChosen, ModuleName);

					MenuBuilder.AddMenuEntry(FText::FromName(ModuleName), FText::GetEmpty(), FSlateIcon(), UIAction, NAME_None, EUserInterfaceActionType::RadioButton);
				}
			}

			MenuBuilder.AddMenuSeparator();
		}


		FUIAction OpenMarketplaceAction;
		OpenMarketplaceAction.ExecuteAction.BindSP(const_cast<FSkeletalMeshSimplificationSettingsCustomization*>(this), &FSkeletalMeshSimplificationSettingsCustomization::OnFindReductionPluginsClicked);
		FSlateIcon Icon = FSlateIcon(FEditorStyle::Get().GetStyleSetName(), "LevelEditor.OpenMarketplace.Menu");
		MenuBuilder.AddMenuEntry(LOCTEXT("FindMoreReductionPluginsLink", "Search the Marketplace"), LOCTEXT("FindMoreReductionPluginsLink_Tooltip", "Opens the Marketplace to find more mesh reduction plugins"), Icon, OpenMarketplaceAction);
		return MenuBuilder.MakeWidget();
	}

	void OnSkeletalMeshSimplificationModuleChosen(FName ModuleName)
	{
		if (SkeletalMeshReductionModuleProperty->IsValidHandle())
		{
			SkeletalMeshReductionModuleProperty->SetValue(ModuleName);
		}
	}

	ECheckBoxState IsSkeletalMeshSimplificationModuleChosen(FName ModuleName)
	{
		if (SkeletalMeshReductionModuleProperty->IsValidHandle())
		{
			FName CurrentModuleName;
			SkeletalMeshReductionModuleProperty->GetValue(CurrentModuleName);
			return CurrentModuleName == ModuleName ? ECheckBoxState::Checked : ECheckBoxState::Unchecked;
		}

		return ECheckBoxState::Unchecked;
	}

	void OnFindReductionPluginsClicked()
	{
		FString URL;
		FUnrealEdMisc::Get().GetURL(TEXT("MeshSimplificationPluginsURL"), URL);

		FUnrealEdMisc::Get().OpenMarketplace(URL);
	}
private:
	TSharedPtr<IPropertyHandle> SkeletalMeshReductionModuleProperty;
};

class FProxyLODMeshSimplificationSettingsCustomization : public IDetailCustomization
{
public:
	static TSharedRef<IDetailCustomization> MakeInstance()
	{
		return MakeShareable(new FProxyLODMeshSimplificationSettingsCustomization);
	}

	virtual void CustomizeDetails(IDetailLayoutBuilder& DetailBuilder) override
	{
		ProxyLODMeshReductionModuleProperty = DetailBuilder.GetProperty(GET_MEMBER_NAME_CHECKED(UProxyLODMeshSimplificationSettings, ProxyLODMeshReductionModuleName));

		IDetailCategoryBuilder& Category = DetailBuilder.EditCategory(TEXT("General"));

		IDetailPropertyRow& PropertyRow = Category.AddProperty(ProxyLODMeshReductionModuleProperty);

		FDetailWidgetRow& WidgetRow = PropertyRow.CustomWidget();
		WidgetRow.NameContent()
			[
				ProxyLODMeshReductionModuleProperty->CreatePropertyNameWidget()
			];

		WidgetRow.ValueContent()
			.MaxDesiredWidth(0)
			[
				SNew(SComboButton)
				.OnGetMenuContent(this, &FProxyLODMeshSimplificationSettingsCustomization::GenerateProxyLODMeshSimplifierMenu)
			.ContentPadding(FMargin(2.0f, 2.0f))
			.ButtonContent()
			[
				SNew(STextBlock)
				.Font(IDetailLayoutBuilder::GetDetailFont())
			.Text(this, &FProxyLODMeshSimplificationSettingsCustomization::GetCurrentProxyLODMeshSimplifierName)
			]
			];
	}

private:
	FText GetCurrentProxyLODMeshSimplifierName() const
	{
		if (ProxyLODMeshReductionModuleProperty->IsValidHandle())
		{
			FText Name;
			ProxyLODMeshReductionModuleProperty->GetValueAsDisplayText(Name);

			return Name;
		}
		else
		{
			return LOCTEXT("AutomaticProxyLODMeshReductionPlugin", "Automatic");
		}
	}

	TSharedRef<SWidget> GenerateProxyLODMeshSimplifierMenu() const
	{
		FMenuBuilder MenuBuilder(true, nullptr);

		TArray<FName> ModuleNames;
		FModuleManager::Get().FindModules(TEXT("*MeshReduction"), ModuleNames);

		if (ModuleNames.Num() > 0)
		{
			for (FName ModuleName : ModuleNames)
			{
				IMeshReductionModule& Module = FModuleManager::LoadModuleChecked<IMeshReductionModule>(ModuleName);
				 
				IMeshMerging* MeshMergingInterface = Module.GetMeshMergingInterface();
				// Only include options that support mesh mergine.
				if (MeshMergingInterface)
				{
					FUIAction UIAction;
					UIAction.ExecuteAction.BindSP(const_cast<FProxyLODMeshSimplificationSettingsCustomization*>(this), &FProxyLODMeshSimplificationSettingsCustomization::OnProxyLODMeshSimplificationModuleChosen, ModuleName);
					UIAction.GetActionCheckState.BindSP(const_cast<FProxyLODMeshSimplificationSettingsCustomization*>(this), &FProxyLODMeshSimplificationSettingsCustomization::IsProxyLODMeshSimplificationModuleChosen, ModuleName);

					MenuBuilder.AddMenuEntry(FText::FromName(ModuleName), FText::GetEmpty(), FSlateIcon(), UIAction, NAME_None, EUserInterfaceActionType::RadioButton);
				}
			}

			MenuBuilder.AddMenuSeparator();
		}


		FUIAction OpenMarketplaceAction;
		OpenMarketplaceAction.ExecuteAction.BindSP(const_cast<FProxyLODMeshSimplificationSettingsCustomization*>(this), &FProxyLODMeshSimplificationSettingsCustomization::OnFindReductionPluginsClicked);
		FSlateIcon Icon = FSlateIcon(FEditorStyle::Get().GetStyleSetName(), "LevelEditor.OpenMarketplace.Menu");
		MenuBuilder.AddMenuEntry(LOCTEXT("FindMoreReductionPluginsLink", "Search the Marketplace"), LOCTEXT("FindMoreReductionPluginsLink_Tooltip", "Opens the Marketplace to find more mesh reduction plugins"), Icon, OpenMarketplaceAction);
		return MenuBuilder.MakeWidget();
	}

	void OnProxyLODMeshSimplificationModuleChosen(FName ModuleName)
	{
		if (ProxyLODMeshReductionModuleProperty->IsValidHandle())
		{
			ProxyLODMeshReductionModuleProperty->SetValue(ModuleName);
		}
	}

	ECheckBoxState IsProxyLODMeshSimplificationModuleChosen(FName ModuleName)
	{
		if (ProxyLODMeshReductionModuleProperty->IsValidHandle())
		{
			FName CurrentModuleName;
			ProxyLODMeshReductionModuleProperty->GetValue(CurrentModuleName);
			return CurrentModuleName == ModuleName ? ECheckBoxState::Checked : ECheckBoxState::Unchecked;
		}

		return ECheckBoxState::Unchecked;
	}

	void OnFindReductionPluginsClicked()
	{
		FString URL;
		FUnrealEdMisc::Get().GetURL(TEXT("MeshSimplificationPluginsURL"), URL);

		FUnrealEdMisc::Get().OpenMarketplace(URL);
	}
private:
	TSharedPtr<IPropertyHandle> ProxyLODMeshReductionModuleProperty;
};

/*------------------------------------------------------------------------------
Module initialization / teardown.
------------------------------------------------------------------------------*/

void FMeshUtilities::StartupModule()
{
	FModuleManager::Get().LoadModule("MaterialBaking");
	FModuleManager::Get().LoadModule(TEXT("MeshMergeUtilities"));

	FPropertyEditorModule& PropertyEditorModule = FModuleManager::Get().LoadModuleChecked<FPropertyEditorModule>("PropertyEditor");

	PropertyEditorModule.RegisterCustomClassLayout("MeshSimplificationSettings", FOnGetDetailCustomizationInstance::CreateStatic(&FMeshSimplifcationSettingsCustomization::MakeInstance));
	PropertyEditorModule.RegisterCustomClassLayout("SkeletalMeshSimplificationSettings", FOnGetDetailCustomizationInstance::CreateStatic(&FSkeletalMeshSimplificationSettingsCustomization::MakeInstance));
	PropertyEditorModule.RegisterCustomClassLayout("ProxyLODMeshSimplificationSettings", FOnGetDetailCustomizationInstance::CreateStatic(&FProxyLODMeshSimplificationSettingsCustomization::MakeInstance));

	static const TConsoleVariableData<int32>* CVar = IConsoleManager::Get().FindTConsoleVariableDataInt(TEXT("r.TriangleOrderOptimization"));

	bDisableTriangleOrderOptimization = (CVar->GetValueOnGameThread() == 2);

	bUsingNvTriStrip = !bDisableTriangleOrderOptimization && (CVar->GetValueOnGameThread() == 0);

	IMeshReductionManagerModule& Module = FModuleManager::Get().LoadModuleChecked<IMeshReductionManagerModule>("MeshReductionInterface");
	IMeshReduction* StaticMeshReduction = Module.GetStaticMeshReductionInterface();


	// Construct and cache the version string for the mesh utilities module.
	VersionString = FString::Printf(
		TEXT("%s%s%s"),
		MESH_UTILITIES_VER,
		StaticMeshReduction ? *StaticMeshReduction->GetVersionString() : TEXT(""),
		bUsingNvTriStrip ? TEXT("_NvTriStrip") : TEXT("")
		);

	// hook up level editor extension for skeletal mesh conversion
	ModuleLoadedDelegateHandle = FModuleManager::Get().OnModulesChanged().AddLambda([this](FName InModuleName, EModuleChangeReason InChangeReason)
	{
		if (InChangeReason == EModuleChangeReason::ModuleLoaded)
		{
			if (InModuleName == "LevelEditor")
			{
				AddLevelViewportMenuExtender();
			}
			else if (InModuleName == "AnimationBlueprintEditor")
			{
				AddAnimationBlueprintEditorToolbarExtender();
			}
			else if (InModuleName == "AnimationEditor")
			{
				AddAnimationEditorToolbarExtender();
			}
			else if (InModuleName == "SkeletonEditor")
			{
				AddSkeletonEditorToolbarExtender();
			}
		}
	});

	UToolMenus::RegisterStartupCallback(FSimpleMulticastDelegate::FDelegate::CreateRaw(this, &FMeshUtilities::RegisterMenus));
}

void FMeshUtilities::ShutdownModule()
{
	UToolMenus::UnRegisterStartupCallback(this);
	UToolMenus::UnregisterOwner(this);

	static const FName PropertyEditorModuleName("PropertyEditor");
	if(FModuleManager::Get().IsModuleLoaded(PropertyEditorModuleName))
	{
		FPropertyEditorModule& PropertyEditorModule = FModuleManager::Get().GetModuleChecked<FPropertyEditorModule>(PropertyEditorModuleName);

		PropertyEditorModule.UnregisterCustomClassLayout("MeshSimplificationSettings");
		PropertyEditorModule.UnregisterCustomClassLayout("SkeletalMeshSimplificationSettings");
		PropertyEditorModule.UnregisterCustomClassLayout("ProxyLODMeshSimplificationSettings");
	}

	RemoveLevelViewportMenuExtender();
	RemoveAnimationBlueprintEditorToolbarExtender();
	RemoveAnimationEditorToolbarExtender();
	RemoveSkeletonEditorToolbarExtender();
	FModuleManager::Get().OnModulesChanged().Remove(ModuleLoadedDelegateHandle);
	VersionString.Empty();
}

void FMeshUtilities::RegisterMenus()
{
	FToolMenuOwnerScoped OwnerScoped(this);

	static auto AddMakeStaticMeshToolbarButton = [this](FToolMenuSection& InSection, const FToolMenuExecuteAction& InAction)
	{
		InSection.AddEntry(FToolMenuEntry::InitToolBarButton(
			"MakeStaticMesh",
			InAction,
			LOCTEXT("MakeStaticMesh", "Make Static Mesh"),
			LOCTEXT("MakeStaticMeshTooltip", "Make a new static mesh out of the preview's current pose."),
			FSlateIcon("EditorStyle", "Persona.ConvertToStaticMesh")
		));
	};

	{
		UToolMenu* Toolbar = UToolMenus::Get()->ExtendMenu("AssetEditor.SkeletalMeshEditor.ToolBar");
		FToolMenuSection& Section = Toolbar->FindOrAddSection("SkeletalMesh");
		AddMakeStaticMeshToolbarButton(Section, FToolMenuExecuteAction::CreateLambda([this](const FToolMenuContext& InMenuContext)
		{
			USkeletalMeshToolMenuContext* Context = InMenuContext.FindContext<USkeletalMeshToolMenuContext>();
			if (Context && Context->SkeletalMeshEditor.IsValid())
			{
				if (UMeshComponent* MeshComponent = Context->SkeletalMeshEditor.Pin()->GetPersonaToolkit()->GetPreviewMeshComponent())
				{
					ConvertMeshesToStaticMesh(TArray<UMeshComponent*>({ MeshComponent }), MeshComponent->GetComponentToWorld());
				}
			}
		}));
	}
}

bool FMeshUtilities::GenerateUniqueUVsForSkeletalMesh(const FSkeletalMeshLODModel& LODModel, int32 TextureResolution, TArray<FVector2f>& OutTexCoords) const
{
	// Get easy to use SkeletalMesh data
	TArray<FSoftSkinVertex> Vertices;
	LODModel.GetVertices(Vertices);

	int32 NumCorners = LODModel.IndexBuffer.Num();

	// Generate FRawMesh from FSkeletalMeshLODModel
	FRawMesh TempMesh;
	TempMesh.WedgeIndices.AddUninitialized(NumCorners);
	TempMesh.WedgeTexCoords[0].AddUninitialized(NumCorners);
	TempMesh.VertexPositions.AddUninitialized(NumCorners);

	// Prepare vertex to wedge map
	// PrevCorner[i] points to previous corner which shares the same wedge
	TArray<int32> LastWedgeCorner;
	LastWedgeCorner.AddUninitialized(Vertices.Num());
	TArray<int32> PrevCorner;
	PrevCorner.AddUninitialized(NumCorners);
	for (int32 Index = 0; Index < Vertices.Num(); Index++)
	{
		LastWedgeCorner[Index] = -1;
	}

	for (int32 Index = 0; Index < NumCorners; Index++)
	{
		// Copy static vertex data
		int32 VertexIndex = LODModel.IndexBuffer[Index];
		FSoftSkinVertex& Vertex = Vertices[VertexIndex];
		TempMesh.WedgeIndices[Index] = Index; // rudimental data, not really used by FLayoutUV - but array size matters
		TempMesh.WedgeTexCoords[0][Index] = Vertex.UVs[0];
		TempMesh.VertexPositions[Index] = Vertex.Position;
		// Link all corners belonging to a single wedge into list
		int32 PrevCornerIndex = LastWedgeCorner[VertexIndex];
		LastWedgeCorner[VertexIndex] = Index;
		PrevCorner[Index] = PrevCornerIndex;
	}

	// Build overlapping corners map
	FOverlappingCorners OverlappingCorners;
	OverlappingCorners.Init(NumCorners);
	for (int32 Index = 0; Index < NumCorners; Index++)
	{
		int VertexIndex = LODModel.IndexBuffer[Index];
		for (int32 CornerIndex = LastWedgeCorner[VertexIndex]; CornerIndex >= 0; CornerIndex = PrevCorner[CornerIndex])
		{
			if (CornerIndex != Index)
			{
				OverlappingCorners.Add(Index, CornerIndex);
			}
		}
	}
	OverlappingCorners.FinishAdding();

	// Generate new UVs
	FLayoutUVRawMeshView TempMeshView(TempMesh, 0, 1);
	FLayoutUV Packer(TempMeshView);
	Packer.FindCharts(OverlappingCorners);

	bool bPackSuccess = Packer.FindBestPacking(FMath::Clamp(TextureResolution / 4, 32, 512));
	if (bPackSuccess)
	{
		Packer.CommitPackedUVs();
		// Save generated UVs
		OutTexCoords = TempMesh.WedgeTexCoords[1];
	}
	return bPackSuccess;
}

void FMeshUtilities::CalculateTangents(const TArray<FVector3f>& InVertices, const TArray<uint32>& InIndices, const TArray<FVector2f>& InUVs, const TArray<uint32>& InSmoothingGroupIndices, const uint32 InTangentOptions, TArray<FVector3f>& OutTangentX, TArray<FVector3f>& OutTangentY, TArray<FVector3f>& OutNormals) const
{
	const float ComparisonThreshold = (InTangentOptions & ETangentOptions::IgnoreDegenerateTriangles) ? THRESH_POINTS_ARE_SAME : 0.0f;

	FOverlappingCorners OverlappingCorners;
	FindOverlappingCorners(OverlappingCorners, InVertices, InIndices, ComparisonThreshold);

	if (InTangentOptions & ETangentOptions::UseMikkTSpace)
	{
		ComputeTangents_MikkTSpace(InVertices, InIndices, InUVs, InSmoothingGroupIndices, OverlappingCorners, OutTangentX, OutTangentY, OutNormals, InTangentOptions);
	}
	else
	{
		ComputeTangents(InVertices, InIndices, InUVs, InSmoothingGroupIndices, OverlappingCorners, OutTangentX, OutTangentY, OutNormals, InTangentOptions);
	}
}

<<<<<<< HEAD
void FMeshUtilities::CalculateMikkTSpaceTangents(const TArray<FVector>& InVertices, const TArray<uint32>& InIndices, const TArray<FVector2D>& InUVs, const TArray<FVector>& InNormals, bool bIgnoreDegenerateTriangles, TArray<FVector>& OutTangentX, TArray<FVector>& OutTangentY) const
=======
void FMeshUtilities::CalculateMikkTSpaceTangents(const TArray<FVector3f>& InVertices, const TArray<uint32>& InIndices, const TArray<FVector2f>& InUVs, const TArray<FVector3f>& InNormals, bool bIgnoreDegenerateTriangles, TArray<FVector3f>& OutTangentX, TArray<FVector3f>& OutTangentY) const
>>>>>>> 6bbb88c8
{
	ComputeTangents_MikkTSpace(InVertices, InIndices, InUVs, InNormals, bIgnoreDegenerateTriangles, OutTangentX, OutTangentY);
}

<<<<<<< HEAD
void FMeshUtilities::CalculateNormals(const TArray<FVector>& InVertices, const TArray<uint32>& InIndices, const TArray<FVector2D>& InUVs, const TArray<uint32>& InSmoothingGroupIndices, const uint32 InTangentOptions, TArray<FVector>& OutNormals) const
=======
void FMeshUtilities::CalculateNormals(const TArray<FVector3f>& InVertices, const TArray<uint32>& InIndices, const TArray<FVector2f>& InUVs, const TArray<uint32>& InSmoothingGroupIndices, const uint32 InTangentOptions, TArray<FVector3f>& OutNormals) const
>>>>>>> 6bbb88c8
{
	const float ComparisonThreshold = (InTangentOptions & ETangentOptions::IgnoreDegenerateTriangles ) ? THRESH_POINTS_ARE_SAME : 0.0f;

	FOverlappingCorners OverlappingCorners;
	FindOverlappingCorners(OverlappingCorners, InVertices, InIndices, ComparisonThreshold);

	ComputeNormals(InVertices, InIndices, InUVs, InSmoothingGroupIndices, OverlappingCorners, OutNormals, InTangentOptions);
}

void FMeshUtilities::CalculateOverlappingCorners(const TArray<FVector3f>& InVertices, const TArray<uint32>& InIndices, bool bIgnoreDegenerateTriangles, FOverlappingCorners& OutOverlappingCorners) const
{
	const float ComparisonThreshold = bIgnoreDegenerateTriangles ? THRESH_POINTS_ARE_SAME : 0.f;
	FindOverlappingCorners(OutOverlappingCorners, InVertices, InIndices, ComparisonThreshold);
}


void FMeshUtilities::GenerateRuntimeSkinWeightData(const FSkeletalMeshLODModel* ImportedModel, const TArray<FRawSkinWeight>& InRawSkinWeights, FRuntimeSkinWeightProfileData& InOutSkinWeightOverrideData) const
{
	const FSkeletalMeshLODModel& TargetLODModel = *ImportedModel;

	// Make sure the number of verts of the LOD matches the provided number of skin weights
	if (InRawSkinWeights.Num() == TargetLODModel.NumVertices)
	{
		// Retrieve all vertices for this LOD
		TArray<FSoftSkinVertex> TargetVertices;
		TargetLODModel.GetVertices(TargetVertices);

		// Determine how many influences each skinweight can contain
		const int32 NumInfluences = TargetLODModel.GetMaxBoneInfluences();
		InOutSkinWeightOverrideData.NumWeightsPerVertex = NumInfluences;

		const bool b16BitBoneIndices = TargetLODModel.DoSectionsUse16BitBoneIndex();
		InOutSkinWeightOverrideData.b16BitBoneIndices = b16BitBoneIndices;

		TArray<FRawSkinWeight> UniqueWeights;
		for (int32 VertexIndex = 0; VertexIndex < TargetVertices.Num(); ++VertexIndex)
		{
			// Take each original skin weight from the LOD and compare it with supplied alternative weight data
			const FRawSkinWeight& SourceSkinWeight = InRawSkinWeights[VertexIndex];
			const FSoftSkinVertex& TargetVertex = TargetVertices[VertexIndex];

			bool bIsDifferent = false;
			for (int32 InfluenceIndex = 0; InfluenceIndex < NumInfluences; ++InfluenceIndex)
			{
				if (SourceSkinWeight.InfluenceBones[InfluenceIndex] != TargetVertex.InfluenceBones[InfluenceIndex]
					|| SourceSkinWeight.InfluenceWeights[InfluenceIndex] != TargetVertex.InfluenceWeights[InfluenceIndex])
				{
					bIsDifferent = true;
					break;
				}
			}

			if (bIsDifferent)
			{
				// Check whether or not there is already an override store which matches the new skin weight data
				int32 OverrideIndex = UniqueWeights.IndexOfByPredicate([SourceSkinWeight, NumInfluences](const FRawSkinWeight Override)
				{
					bool bSame = true;
					for (int32 InfluenceIndex = 0; InfluenceIndex < NumInfluences; ++InfluenceIndex)
					{
						bSame &= (Override.InfluenceBones[InfluenceIndex] == SourceSkinWeight.InfluenceBones[InfluenceIndex]);
						bSame &= (Override.InfluenceWeights[InfluenceIndex] == SourceSkinWeight.InfluenceWeights[InfluenceIndex]);
					}

					return bSame;
				});

				// If one hasn't been added yet, create a new one
				if (OverrideIndex == INDEX_NONE)
				{
					OverrideIndex = UniqueWeights.Num();

					// Write out non-zero weighted influences only
					for (int32 InfluenceIndex = 0; InfluenceIndex < NumInfluences; ++InfluenceIndex)
					{
						const FBoneIndexType Index = SourceSkinWeight.InfluenceBones[InfluenceIndex];
						const uint8 Weight = SourceSkinWeight.InfluenceWeights[InfluenceIndex];

						if (b16BitBoneIndices)
						{
							InOutSkinWeightOverrideData.BoneIDs.AddZeroed(2);
							FBoneIndexType* BoneIndex = (FBoneIndexType*)&InOutSkinWeightOverrideData.BoneIDs[InOutSkinWeightOverrideData.BoneIDs.Num() - 2];
							*BoneIndex = Index;
						}
						else
						{
							InOutSkinWeightOverrideData.BoneIDs.Add((uint8)Index);
						}

						InOutSkinWeightOverrideData.BoneWeights.Add(Weight);
					}

					UniqueWeights.Add(SourceSkinWeight);
				}

				InOutSkinWeightOverrideData.VertexIndexToInfluenceOffset.Add(VertexIndex, OverrideIndex);
			}
		}
	}
}

void FMeshUtilities::CreateImportDataFromLODModel(USkeletalMesh* SkeletalMesh) const
{
<<<<<<< HEAD
	for (int32 LodIndex = 0; LodIndex < SkeletalMesh->GetLODNum(); LodIndex++)
	{
		const FSkeletalMeshLODModel* LODModel = &(SkeletalMesh->GetImportedModel()->LODModels[LodIndex]);
=======
	check(IsInGameThread());

	for (int32 LodIndex = 0; LodIndex < SkeletalMesh->GetLODNum(); LodIndex++)
	{
>>>>>>> 6bbb88c8
		const FSkeletalMeshLODInfo* ThisLODInfo = SkeletalMesh->GetLODInfo(LodIndex);

		check(ThisLODInfo);
		const bool bRawDataEmpty = SkeletalMesh->IsLODImportedDataEmpty(LodIndex);
		const bool bRawBuildDataAvailable = SkeletalMesh->IsLODImportedDataBuildAvailable(LodIndex);
		if (!bRawDataEmpty && bRawBuildDataAvailable)
		{
<<<<<<< HEAD
			continue;
		}
		const bool bReductionActive = SkeletalMesh->IsReductionActive(LodIndex);
		const bool bInlineReduction = bReductionActive && (ThisLODInfo->ReductionSettings.BaseLOD == LodIndex);
=======
			//No need to create import data if we already have some
			continue;
		}
		const bool bReductionActive = SkeletalMesh->IsReductionActive(LodIndex);
		const bool bInlineReduction = (ThisLODInfo->ReductionSettings.BaseLOD == LodIndex);
>>>>>>> 6bbb88c8
		if (bReductionActive && !bInlineReduction)
		{
			//Generated LOD (not inline) do not need imported data
			continue;
		}

<<<<<<< HEAD
		TMap<FString, TArray<FMorphTargetDelta>> LODMorphTargetData;
		FSkeletalMeshLODModel TempLODModel;
		if (bInlineReduction)
		{
			//Find the reduction data to restore the imported LODModel
			if (!SkeletalMesh->GetImportedModel()->OriginalReductionSourceMeshData.IsValidIndex(LodIndex))
			{
				//We should never end up here since the inline reduction feature add this data to assets
				const bool bSkeletalMeshInlineReductionHasOriginalData = false;
				UE_ASSET_LOG(LogSkeletalMesh, Warning, SkeletalMesh, TEXT("LOD %d do not have original reduction data but use inline reduction"), LodIndex);
				checkSlow(bSkeletalMeshInlineReductionHasOriginalData);
				continue;
			}
			//Swap the LODModel pointer to the one we store when reducing, so we add the true import data
			SkeletalMesh->GetImportedModel()->OriginalReductionSourceMeshData[LodIndex]->LoadReductionData(TempLODModel, LODMorphTargetData, SkeletalMesh);
		}
		else
		{
			LODMorphTargetData.Empty(SkeletalMesh->GetMorphTargets().Num());
			for (UMorphTarget* MorphTarget : SkeletalMesh->GetMorphTargets())
			{
				if (!MorphTarget->HasDataForLOD(LodIndex))
				{
					continue;
				}
				TArray<FMorphTargetDelta>& MorphDeltasArray = LODMorphTargetData.FindOrAdd(MorphTarget->GetName());
				const FMorphTargetLODModel& BaseMorphModel = MorphTarget->MorphLODModels[LodIndex];
				//Iterate each original morph target source index to fill the NewMorphTargetDeltas array with the TargetMatchData.
				for (const FMorphTargetDelta& MorphDelta : BaseMorphModel.Vertices)
				{
					MorphDeltasArray.Add(MorphDelta);
				}
			}
			FSkeletalMeshLODModel::CopyStructure(&TempLODModel, LODModel);
		}

		//Now use the TempLODModel and the LODMorphTargetData to build an importData
=======
		//Find the reduction data to restore the imported LODModel by using the deprecated OriginalReductionSourceMeshData_DEPRECATED data
		if (SkeletalMesh->GetImportedModel()->OriginalReductionSourceMeshData_DEPRECATED.IsValidIndex(LodIndex))
		{
			FSkeletalMeshLODModel TempLODModel;
			TMap<FString, TArray<FMorphTargetDelta>> LODMorphTargetData;
			
			//Old inline reduced assets do not have the original imported skin weight data, it must be re-import if we want to convert it to import data
			SkeletalMesh->GetImportedModel()->OriginalReductionSourceMeshData_DEPRECATED[LodIndex]->LoadReductionData(TempLODModel, LODMorphTargetData, SkeletalMesh);

			if (TempLODModel.NumVertices > 0)
			{
				FSkeletalMeshLODModel& ToUpdateLODModel = SkeletalMesh->GetImportedModel()->LODModels[LodIndex];

				// Unbind any existing clothing assets before loading the reduction data
				TArray<ClothingAssetUtils::FClothingAssetMeshBinding> ClothingBindings;
				FLODUtilities::UnbindClothingAndBackup(SkeletalMesh, ClothingBindings, LodIndex);

				//Swap the LODModel pointer to the one we store when reducing, so we add the true import data
				FSkeletalMeshLODModel::CopyStructure(&ToUpdateLODModel, &TempLODModel);

				//Rebind the cloth asset on the LODModel restore by the reduction data
				FLODUtilities::RestoreClothingFromBackup(SkeletalMesh, ClothingBindings, LodIndex);

				//Since we load the reduction LODModel we have to validate the material indexes.
				SkeletalMesh->ValidateAllLodMaterialIndexes();

				TArray<UMorphTarget*> OriginalMorphTargets;
				OriginalMorphTargets.Reserve(LODMorphTargetData.Num());
				for (const TPair<FString, TArray<FMorphTargetDelta>>& MorphTargetChannel : LODMorphTargetData)
				{
					UMorphTarget* ExistingMorphTarget = nullptr;
					for (UMorphTarget* MorphTarget : SkeletalMesh->GetMorphTargets())
					{
						if (MorphTarget->GetName() == MorphTargetChannel.Key)
						{
							ExistingMorphTarget = MorphTarget;
						}
					}
					if (!ExistingMorphTarget)
					{
						FName MorphTargetName = *(MorphTargetChannel.Key);
						ExistingMorphTarget = NewObject<UMorphTarget>(SkeletalMesh, MorphTargetName);
						check(ExistingMorphTarget);
					}

					const TArray<FMorphTargetDelta>& MorphTargetDeltas = MorphTargetChannel.Value;
					ExistingMorphTarget->PopulateDeltas(MorphTargetDeltas, LodIndex, ToUpdateLODModel.Sections, ThisLODInfo->BuildSettings.bRecomputeNormals, false, ThisLODInfo->BuildSettings.MorphThresholdPosition);
				}
			}
		}

		FSkeletalMeshLODModel* LODModel = &(SkeletalMesh->GetImportedModel()->LODModels[LodIndex]);

		//Make sure the inline cache fit the LODModel
		if (SkeletalMesh->GetImportedModel()->InlineReductionCacheDatas.IsValidIndex(LodIndex))
		{
			SkeletalMesh->GetImportedModel()->InlineReductionCacheDatas[LodIndex].SetCacheGeometryInfo(*LODModel);
		}

>>>>>>> 6bbb88c8
		FSkeletalMeshImportData ImportData;
		ImportData.bDiffPose = false;
		ImportData.bHasNormals = true;
		ImportData.bHasTangents = true;
		ImportData.bUseT0AsRefPose = false;
		ImportData.bHasVertexColors = SkeletalMesh->GetHasVertexColors();

<<<<<<< HEAD
		const TArray<FSkeletalMaterial>& SKMaterials = SkeletalMesh->GetMaterials();
		ImportData.Materials.Reserve(SkeletalMesh->GetMaterials().Num());
		for (int32 MaterialIndex = 0; MaterialIndex < SKMaterials.Num(); ++MaterialIndex)
		{
			SkeletalMeshImportData::FMaterial& Material = ImportData.Materials.AddDefaulted_GetRef();
			Material.Material = SKMaterials[MaterialIndex].MaterialInterface;
			Material.MaterialImportName = SKMaterials[MaterialIndex].ImportedMaterialSlotName.ToString();
		}

		ImportData.NumTexCoords = FMath::Min(TempLODModel.NumTexCoords, static_cast<uint32>(MAX_TEXCOORDS));
=======
		TArray<FSkeletalMaterial>& SKMaterials = SkeletalMesh->GetMaterials();
		ImportData.Materials.Reserve(SkeletalMesh->GetMaterials().Num());
		TArray<FName> UniqueMaterialNames;
		for (int32 MaterialIndex = 0; MaterialIndex < SKMaterials.Num(); ++MaterialIndex)
		{
			SkeletalMeshImportData::FMaterial& Material = ImportData.Materials.AddZeroed_GetRef();
			Material.Material = SKMaterials[MaterialIndex].MaterialInterface;
			//Make sure skeletal mesh material has the slot name set properly
			if (SKMaterials[MaterialIndex].ImportedMaterialSlotName == NAME_None)
			{
				if (SKMaterials[MaterialIndex].MaterialInterface)
				{
					SKMaterials[MaterialIndex].ImportedMaterialSlotName = SKMaterials[MaterialIndex].MaterialInterface->GetFName();
				}
				else if (SKMaterials[MaterialIndex].MaterialSlotName != NAME_None)
				{
					SKMaterials[MaterialIndex].ImportedMaterialSlotName = SKMaterials[MaterialIndex].MaterialSlotName;
				}
				else
				{
					//We cannot find any valid name
					UE_ASSET_LOG(LogSkeletalMesh, Display, SkeletalMesh, TEXT("FMeshUtilities::CreateImportDataFromLODModel: Cannot assign valid slotname to material slot"));
					SKMaterials[MaterialIndex].ImportedMaterialSlotName = NAME_None;
				}
				//each material slot must have a unique imported material name
				while (UniqueMaterialNames.Contains(SKMaterials[MaterialIndex].ImportedMaterialSlotName))
				{
					const int32 NameUniqueNumber = SKMaterials[MaterialIndex].ImportedMaterialSlotName.GetNumber() + 1;
					SKMaterials[MaterialIndex].ImportedMaterialSlotName.SetNumber(NameUniqueNumber);
				}
			}
			if (SKMaterials[MaterialIndex].MaterialSlotName == NAME_None)
			{
				SKMaterials[MaterialIndex].MaterialSlotName = SKMaterials[MaterialIndex].ImportedMaterialSlotName;
			}
			UniqueMaterialNames.Add(SKMaterials[MaterialIndex].ImportedMaterialSlotName);

			Material.MaterialImportName = SKMaterials[MaterialIndex].ImportedMaterialSlotName.ToString();
		}

		ImportData.NumTexCoords = FMath::Min(LODModel->NumTexCoords, static_cast<uint32>(MAX_TEXCOORDS));
>>>>>>> 6bbb88c8

		const FReferenceSkeleton& ReferenceSkeleton = SkeletalMesh->GetRefSkeleton();
		for (int32 BoneIndex = 0; BoneIndex < ReferenceSkeleton.GetRawBoneNum(); ++BoneIndex)
		{
<<<<<<< HEAD
			SkeletalMeshImportData::FBone& RefBone = ImportData.RefBonesBinary.AddDefaulted_GetRef();
			const FBoneIndexType& RequiredBone = TempLODModel.RequiredBones[BoneIndex];
			const FMeshBoneInfo& MeshBoneInfo = ReferenceSkeleton.GetRawRefBoneInfo()[RequiredBone];
			const FTransform& MeshBonePose = ReferenceSkeleton.GetRawRefBonePose()[RequiredBone];
			RefBone.Name = MeshBoneInfo.ExportName;
			RefBone.BonePos.Transform = MeshBonePose;
=======
			SkeletalMeshImportData::FBone& RefBone = ImportData.RefBonesBinary.AddZeroed_GetRef();
			const FMeshBoneInfo& MeshBoneInfo = ReferenceSkeleton.GetRawRefBoneInfo()[BoneIndex];
			const FTransform& MeshBonePose = ReferenceSkeleton.GetRawRefBonePose()[BoneIndex];
			RefBone.Name = MeshBoneInfo.ExportName;
			RefBone.BonePos.Transform = FTransform3f(MeshBonePose);
>>>>>>> 6bbb88c8
			RefBone.ParentIndex = MeshBoneInfo.ParentIndex;
			RefBone.NumChildren = 0;
			if (ImportData.RefBonesBinary.IsValidIndex(RefBone.ParentIndex))
			{
				SkeletalMeshImportData::FBone& ParentBone = ImportData.RefBonesBinary[RefBone.ParentIndex];
				ParentBone.NumChildren++;
			}
		}

		TArray<FSoftSkinVertex> Vertices;
<<<<<<< HEAD
		TempLODModel.GetVertices(Vertices);
		const int32 VertexCount = Vertices.Num();
		const int32 TriangleCount = TempLODModel.IndexBuffer.Num() / 3;
=======
		LODModel->GetVertices(Vertices);
		const int32 VertexCount = Vertices.Num();
		const int32 TriangleCount = LODModel->IndexBuffer.Num() / 3;
>>>>>>> 6bbb88c8
		ImportData.Points.Reserve(VertexCount);
		ImportData.PointToRawMap.Reserve(VertexCount);
		ImportData.Wedges.Reserve(VertexCount);
		ImportData.Faces.Reserve(TriangleCount);

<<<<<<< HEAD
		for (int32 SectionIndex = 0; SectionIndex < TempLODModel.Sections.Num(); ++SectionIndex)
		{
			const FSkelMeshSection& Section = TempLODModel.Sections[SectionIndex];
=======
		for (int32 SectionIndex = 0; SectionIndex < LODModel->Sections.Num(); ++SectionIndex)
		{
			const FSkelMeshSection& Section = LODModel->Sections[SectionIndex];
>>>>>>> 6bbb88c8
			int32 VerticeIndexStart = Section.BaseVertexIndex;
			int32 VerticeIndexEnd = VerticeIndexStart + Section.GetNumVertices();
			int32 MaterialIndex = Section.MaterialIndex;
			ImportData.MaxMaterialIndex = FMath::Max(ImportData.MaxMaterialIndex, static_cast<uint32>(MaterialIndex));
			for (int32 VerticeIndex = VerticeIndexStart; VerticeIndex < VerticeIndexEnd; ++VerticeIndex)
			{
				const FSoftSkinVertex& Vertex = Vertices[VerticeIndex];
				int32 PointIndex = ImportData.Points.Add(Vertex.Position);
				ImportData.PointToRawMap.Add(PointIndex);

				for (int32 InfluenceIndex = 0; InfluenceIndex < MAX_TOTAL_INFLUENCES; ++InfluenceIndex)
				{
					float Weight = static_cast<float>(Vertex.InfluenceWeights[InfluenceIndex]) / 255.0f;
					if (FMath::IsNearlyZero(Weight))
					{
						break;
					}
<<<<<<< HEAD
					SkeletalMeshImportData::FRawBoneInfluence& Influence = ImportData.Influences.AddDefaulted_GetRef();
=======
					SkeletalMeshImportData::FRawBoneInfluence& Influence = ImportData.Influences.AddZeroed_GetRef();
>>>>>>> 6bbb88c8
					Influence.VertexIndex = PointIndex;
					Influence.BoneIndex = Section.BoneMap[Vertex.InfluenceBones[InfluenceIndex]];
					Influence.Weight = static_cast<float>(Vertex.InfluenceWeights[InfluenceIndex]) / 255.0f;
				}
			}
		}

		for (int32 TriangleIndex = 0; TriangleIndex < TriangleCount; ++TriangleIndex)
		{
<<<<<<< HEAD
			SkeletalMeshImportData::FTriangle& Face = ImportData.Faces.AddDefaulted_GetRef();
=======
			SkeletalMeshImportData::FTriangle& Face = ImportData.Faces.AddZeroed_GetRef();
>>>>>>> 6bbb88c8
			int32 IndexBufferIndex = TriangleIndex * 3;
			int32 SectionIndex;
			int32 VerticeIndex[3];
			int32 SectionVertexIndex[3];
			for (int32 Corner = 0; Corner < 3; ++Corner)
			{
				const int32 WedgeIndex = ImportData.Wedges.Num();
<<<<<<< HEAD
				VerticeIndex[Corner] = TempLODModel.IndexBuffer[IndexBufferIndex + Corner];
				int32 NextEdgeCornerIndex = (Corner + 1) % 3;
				TempLODModel.GetSectionFromVertexIndex(VerticeIndex[Corner], SectionIndex, SectionVertexIndex[Corner]);
				const FSoftSkinVertex& Vertex = Vertices[VerticeIndex[Corner]];
				SkeletalMeshImportData::FVertex& Wedge = ImportData.Wedges.AddDefaulted_GetRef();
=======
				VerticeIndex[Corner] = LODModel->IndexBuffer[IndexBufferIndex + Corner];
				int32 NextEdgeCornerIndex = (Corner + 1) % 3;
				LODModel->GetSectionFromVertexIndex(VerticeIndex[Corner], SectionIndex, SectionVertexIndex[Corner]);
				const FSoftSkinVertex& Vertex = Vertices[VerticeIndex[Corner]];
				SkeletalMeshImportData::FVertex& Wedge = ImportData.Wedges.AddZeroed_GetRef();
>>>>>>> 6bbb88c8
				Wedge.Color = Vertex.Color;
				for (int32 UVIndex = 0; UVIndex < static_cast<int32>(ImportData.NumTexCoords); ++UVIndex)
				{
					Wedge.UVs[UVIndex] = Vertex.UVs[UVIndex];
				}
				Wedge.VertexIndex = VerticeIndex[Corner];
<<<<<<< HEAD
				Wedge.MatIndex = TempLODModel.Sections[SectionIndex].MaterialIndex;
=======
				Wedge.MatIndex = LODModel->Sections[SectionIndex].MaterialIndex;
>>>>>>> 6bbb88c8

				Face.WedgeIndex[Corner] = WedgeIndex;
				Face.TangentX[Corner] = Vertex.TangentX;
				Face.TangentY[Corner] = Vertex.TangentY;
				Face.TangentZ[Corner] = Vertex.TangentZ;
			}
<<<<<<< HEAD
			Face.MatIndex = TempLODModel.Sections[SectionIndex].MaterialIndex;
=======
			Face.MatIndex = LODModel->Sections[SectionIndex].MaterialIndex;
>>>>>>> 6bbb88c8
			//Faceted by default
			Face.SmoothingGroups = 0x0;
		}

		//Recreate smooth group
		ImportData.ComputeSmoothGroupFromNormals();

<<<<<<< HEAD
		ImportData.MorphTargetNames.Reserve(LODMorphTargetData.Num());
		ImportData.MorphTargetModifiedPoints.Reserve(LODMorphTargetData.Num());
		ImportData.MorphTargets.Reserve(LODMorphTargetData.Num());
		for (const TPair<FString, TArray<FMorphTargetDelta>>& MorphTargetChannel : LODMorphTargetData)
		{
			ImportData.MorphTargetNames.Add(MorphTargetChannel.Key);
			const TArray<FMorphTargetDelta>& MorphTargetDeltas = MorphTargetChannel.Value;
			FSkeletalMeshImportData& MorphImportShape = ImportData.MorphTargets.AddDefaulted_GetRef();
			TSet<uint32>& ModifiedPoints = ImportData.MorphTargetModifiedPoints.AddDefaulted_GetRef();
			for (const FMorphTargetDelta& MorphTargetDelta : MorphTargetDeltas)
=======
		const int32 SrcMorphTargetNum = SkeletalMesh->GetMorphTargets().Num();
		ImportData.MorphTargetNames.Reserve(SrcMorphTargetNum);
		ImportData.MorphTargetModifiedPoints.Reserve(SrcMorphTargetNum);
		ImportData.MorphTargets.Reserve(SrcMorphTargetNum);
		for (UMorphTarget* MorphTarget : SkeletalMesh->GetMorphTargets())
		{
			if (!MorphTarget->HasDataForLOD(LodIndex))
			{
				continue;
			}
			ImportData.MorphTargetNames.Add(MorphTarget->GetName());
			const FMorphTargetLODModel& BaseMorphModel = MorphTarget->GetMorphLODModels()[LodIndex];
			FSkeletalMeshImportData& MorphImportShape = ImportData.MorphTargets.AddDefaulted_GetRef();
			TSet<uint32>& ModifiedPoints = ImportData.MorphTargetModifiedPoints.AddDefaulted_GetRef();
			//Iterate each original morph target source index to fill the NewMorphTargetDeltas array with the TargetMatchData.
			for (const FMorphTargetDelta& MorphTargetDelta : BaseMorphModel.Vertices)
>>>>>>> 6bbb88c8
			{
				ModifiedPoints.Add(MorphTargetDelta.SourceIdx);
				MorphImportShape.Points.Add(MorphTargetDelta.PositionDelta + Vertices[MorphTargetDelta.SourceIdx].Position);
			}
		}

<<<<<<< HEAD
		if (TempLODModel.SkinWeightProfiles.Num() > 0)
=======
		if (LODModel->SkinWeightProfiles.Num() > 0)
>>>>>>> 6bbb88c8
		{
			FSkeletalMeshImportData ReferenceCopy;
			ReferenceCopy = ImportData;
			ReferenceCopy.KeepAlternateSkinningBuildDataOnly();
			ReferenceCopy.Influences.Empty();
<<<<<<< HEAD
			for (TPair<FName, FImportedSkinWeightProfileData>& SkinWeightProfile : TempLODModel.SkinWeightProfiles)
=======
			for (TPair<FName, FImportedSkinWeightProfileData>& SkinWeightProfile : LODModel->SkinWeightProfiles)
>>>>>>> 6bbb88c8
			{
				FString ProfileName = SkinWeightProfile.Key.ToString();
				FImportedSkinWeightProfileData& ImportedSkinWeightProfileData = SkinWeightProfile.Value;
				if (!ensure(VertexCount == ImportedSkinWeightProfileData.SkinWeights.Num()))
				{
					UE_ASSET_LOG(LogSkeletalMesh, Log, SkeletalMesh, TEXT("Cannot convert alternate skin weight profile [%s]"), *ProfileName);
					continue;
				}
				ImportData.AlternateInfluenceProfileNames.Add(ProfileName);
				FSkeletalMeshImportData& AlternateInfluence = ImportData.AlternateInfluences.AddDefaulted_GetRef();
				AlternateInfluence = ReferenceCopy;
				AlternateInfluence.Influences.Empty(VertexCount* MAX_TOTAL_INFLUENCES);
				ImportedSkinWeightProfileData.SourceModelInfluences.Empty(VertexCount * MAX_TOTAL_INFLUENCES);
				for (int32 VerticeIndex = 0; VerticeIndex < VertexCount; ++VerticeIndex)
				{
					int32 OutSectionIndex = INDEX_NONE;
					int32 OutSectionVertexIndex = INDEX_NONE;
<<<<<<< HEAD
					TempLODModel.GetSectionFromVertexIndex(VerticeIndex, OutSectionIndex, OutSectionVertexIndex);
					const FSkelMeshSection& Section = TempLODModel.Sections[OutSectionIndex];
=======
					LODModel->GetSectionFromVertexIndex(VerticeIndex, OutSectionIndex, OutSectionVertexIndex);
					const FSkelMeshSection& Section = LODModel->Sections[OutSectionIndex];
>>>>>>> 6bbb88c8
					const FRawSkinWeight& SkinWeight = ImportedSkinWeightProfileData.SkinWeights[VerticeIndex];
					for (int32 InfluenceIndex = 0; InfluenceIndex < MAX_TOTAL_INFLUENCES; ++InfluenceIndex)
					{
						float Weight = static_cast<float>(SkinWeight.InfluenceWeights[InfluenceIndex]) / 255.0f;
						if (FMath::IsNearlyZero(Weight))
						{
							break;
						}
<<<<<<< HEAD
						SkeletalMeshImportData::FRawBoneInfluence& Influence = AlternateInfluence.Influences.AddDefaulted_GetRef();
						Influence.VertexIndex = VerticeIndex;
						Influence.BoneIndex = Section.BoneMap[SkinWeight.InfluenceBones[InfluenceIndex]];
						Influence.Weight = Weight;
						SkeletalMeshImportData::FVertInfluence& SourceModelInfluence = ImportedSkinWeightProfileData.SourceModelInfluences.AddDefaulted_GetRef();
=======
						SkeletalMeshImportData::FRawBoneInfluence& Influence = AlternateInfluence.Influences.AddZeroed_GetRef();
						Influence.VertexIndex = VerticeIndex;
						Influence.BoneIndex = Section.BoneMap[SkinWeight.InfluenceBones[InfluenceIndex]];
						Influence.Weight = Weight;
						SkeletalMeshImportData::FVertInfluence& SourceModelInfluence = ImportedSkinWeightProfileData.SourceModelInfluences.AddZeroed_GetRef();
>>>>>>> 6bbb88c8
						SourceModelInfluence.VertIndex = VerticeIndex;
						SourceModelInfluence.BoneIndex = SkinWeight.InfluenceBones[InfluenceIndex];
						SourceModelInfluence.Weight = Weight;
					}
				}
				AlternateInfluence.KeepAlternateSkinningBuildDataOnly();
			}
		}

		SkeletalMesh->SaveLODImportedData(LodIndex, ImportData);
		SkeletalMesh->SetLODImportedDataVersions(LodIndex, ESkeletalMeshGeoImportVersions::LatestVersion, ESkeletalMeshSkinningImportVersions::LatestVersion);
<<<<<<< HEAD
=======
		UE_ASSET_LOG(LogSkeletalMesh, Display, SkeletalMesh, TEXT("FMeshUtilities::CreateImportDataFromLODModel: ImportData created for LOD %d"), LodIndex);
>>>>>>> 6bbb88c8
	}
}

void FMeshUtilities::AddAnimationBlueprintEditorToolbarExtender()
{
	IAnimationBlueprintEditorModule& AnimationBlueprintEditorModule = FModuleManager::Get().LoadModuleChecked<IAnimationBlueprintEditorModule>("AnimationBlueprintEditor");
	auto& ToolbarExtenders = AnimationBlueprintEditorModule.GetAllAnimationBlueprintEditorToolbarExtenders();

	ToolbarExtenders.Add(IAnimationBlueprintEditorModule::FAnimationBlueprintEditorToolbarExtender::CreateRaw(this, &FMeshUtilities::GetAnimationBlueprintEditorToolbarExtender));
	AnimationBlueprintEditorExtenderHandle = ToolbarExtenders.Last().GetHandle();
}

void FMeshUtilities::RemoveAnimationBlueprintEditorToolbarExtender()
{
	IAnimationBlueprintEditorModule* AnimationBlueprintEditorModule = FModuleManager::Get().GetModulePtr<IAnimationBlueprintEditorModule>("AnimationBlueprintEditor");
	if (AnimationBlueprintEditorModule)
	{
		typedef IAnimationBlueprintEditorModule::FAnimationBlueprintEditorToolbarExtender DelegateType;
		AnimationBlueprintEditorModule->GetAllAnimationBlueprintEditorToolbarExtenders().RemoveAll([=](const DelegateType& In) { return In.GetHandle() == AnimationBlueprintEditorExtenderHandle; });
	}
}

TSharedRef<FExtender> FMeshUtilities::GetAnimationBlueprintEditorToolbarExtender(const TSharedRef<FUICommandList> CommandList, TSharedRef<IAnimationBlueprintEditor> InAnimationBlueprintEditor)
{
	TSharedRef<FExtender> Extender = MakeShareable(new FExtender);

	if(InAnimationBlueprintEditor->GetBlueprintObj() && InAnimationBlueprintEditor->GetBlueprintObj()->BlueprintType != BPTYPE_Interface)
	{
		UMeshComponent* MeshComponent = InAnimationBlueprintEditor->GetPersonaToolkit()->GetPreviewMeshComponent();

		Extender->AddToolBarExtension(
			"Asset",
			EExtensionHook::After,
			CommandList,
			FToolBarExtensionDelegate::CreateRaw(this, &FMeshUtilities::HandleAddSkeletalMeshActionExtenderToToolbar, MeshComponent)
		);
	}

	return Extender;
}

void FMeshUtilities::AddAnimationEditorToolbarExtender()
{
	IAnimationEditorModule& AnimationEditorModule = FModuleManager::Get().LoadModuleChecked<IAnimationEditorModule>("AnimationEditor");
	auto& ToolbarExtenders = AnimationEditorModule.GetAllAnimationEditorToolbarExtenders();

	ToolbarExtenders.Add(IAnimationEditorModule::FAnimationEditorToolbarExtender::CreateRaw(this, &FMeshUtilities::GetAnimationEditorToolbarExtender));
	AnimationEditorExtenderHandle = ToolbarExtenders.Last().GetHandle();
}

void FMeshUtilities::RemoveAnimationEditorToolbarExtender()
{
	IAnimationEditorModule* AnimationEditorModule = FModuleManager::Get().GetModulePtr<IAnimationEditorModule>("AnimationEditor");
	if (AnimationEditorModule)
	{
		typedef IAnimationEditorModule::FAnimationEditorToolbarExtender DelegateType;
		AnimationEditorModule->GetAllAnimationEditorToolbarExtenders().RemoveAll([=](const DelegateType& In) { return In.GetHandle() == AnimationEditorExtenderHandle; });
	}
}

TSharedRef<FExtender> FMeshUtilities::GetAnimationEditorToolbarExtender(const TSharedRef<FUICommandList> CommandList, TSharedRef<IAnimationEditor> InAnimationEditor)
{
	TSharedRef<FExtender> Extender = MakeShareable(new FExtender);

	UMeshComponent* MeshComponent = InAnimationEditor->GetPersonaToolkit()->GetPreviewMeshComponent();

	Extender->AddToolBarExtension(
		"Asset",
		EExtensionHook::After,
		CommandList,
		FToolBarExtensionDelegate::CreateRaw(this, &FMeshUtilities::HandleAddSkeletalMeshActionExtenderToToolbar, MeshComponent)
	);

	return Extender;
}

TSharedRef<FExtender> FMeshUtilities::GetSkeletalMeshEditorToolbarExtender(const TSharedRef<FUICommandList> CommandList, TSharedRef<ISkeletalMeshEditor> InSkeletalMeshEditor)
{
	TSharedRef<FExtender> Extender = MakeShareable(new FExtender);

	UMeshComponent* MeshComponent = InSkeletalMeshEditor->GetPersonaToolkit()->GetPreviewMeshComponent();

	Extender->AddToolBarExtension(
		"Asset",
		EExtensionHook::After,
		CommandList,
		FToolBarExtensionDelegate::CreateRaw(this, &FMeshUtilities::HandleAddSkeletalMeshActionExtenderToToolbar, MeshComponent)
	);

	return Extender;
}

void FMeshUtilities::AddSkeletonEditorToolbarExtender()
{
	ISkeletonEditorModule& SkeletonEditorModule = FModuleManager::Get().LoadModuleChecked<ISkeletonEditorModule>("SkeletonEditor");
	auto& ToolbarExtenders = SkeletonEditorModule.GetAllSkeletonEditorToolbarExtenders();

	ToolbarExtenders.Add(ISkeletonEditorModule::FSkeletonEditorToolbarExtender::CreateRaw(this, &FMeshUtilities::GetSkeletonEditorToolbarExtender));
	SkeletonEditorExtenderHandle = ToolbarExtenders.Last().GetHandle();
}

void FMeshUtilities::RemoveSkeletonEditorToolbarExtender()
{
	ISkeletonEditorModule* SkeletonEditorModule = FModuleManager::Get().GetModulePtr<ISkeletonEditorModule>("SkeletonEditor");
	if (SkeletonEditorModule)
	{
		typedef ISkeletonEditorModule::FSkeletonEditorToolbarExtender DelegateType;
		SkeletonEditorModule->GetAllSkeletonEditorToolbarExtenders().RemoveAll([=](const DelegateType& In) { return In.GetHandle() == SkeletonEditorExtenderHandle; });
	}
}

TSharedRef<FExtender> FMeshUtilities::GetSkeletonEditorToolbarExtender(const TSharedRef<FUICommandList> CommandList, TSharedRef<ISkeletonEditor> InSkeletonEditor)
{
	TSharedRef<FExtender> Extender = MakeShareable(new FExtender);

	UMeshComponent* MeshComponent = InSkeletonEditor->GetPersonaToolkit()->GetPreviewMeshComponent();

	Extender->AddToolBarExtension(
		"Asset",
		EExtensionHook::After,
		CommandList,
		FToolBarExtensionDelegate::CreateRaw(this, &FMeshUtilities::HandleAddSkeletalMeshActionExtenderToToolbar, MeshComponent)
	);

	return Extender;
}


void FMeshUtilities::HandleAddSkeletalMeshActionExtenderToToolbar(FToolBarBuilder& ParentToolbarBuilder, UMeshComponent* InMeshComponent)
{
	ParentToolbarBuilder.AddToolBarButton(
		FUIAction(FExecuteAction::CreateLambda([this, InMeshComponent]()
		{
			ConvertMeshesToStaticMesh(TArray<UMeshComponent*>({ InMeshComponent }), InMeshComponent->GetComponentToWorld());
		})),
		NAME_None,
		LOCTEXT("MakeStaticMesh", "Make Static Mesh"),
		LOCTEXT("MakeStaticMeshTooltip", "Make a new static mesh out of the preview's current pose."),
		FSlateIcon("EditorStyle", "Persona.ConvertToStaticMesh")
	);
}

void FMeshUtilities::AddLevelViewportMenuExtender()
{
	FLevelEditorModule& LevelEditorModule = FModuleManager::Get().LoadModuleChecked<FLevelEditorModule>("LevelEditor");
	auto& MenuExtenders = LevelEditorModule.GetAllLevelViewportContextMenuExtenders();

	MenuExtenders.Add(FLevelEditorModule::FLevelViewportMenuExtender_SelectedActors::CreateRaw(this, &FMeshUtilities::GetLevelViewportContextMenuExtender));
	LevelViewportExtenderHandle = MenuExtenders.Last().GetHandle();
}

void FMeshUtilities::RemoveLevelViewportMenuExtender()
{
	if (LevelViewportExtenderHandle.IsValid())
	{
		FLevelEditorModule* LevelEditorModule = FModuleManager::Get().GetModulePtr<FLevelEditorModule>("LevelEditor");
		if (LevelEditorModule)
		{
			typedef FLevelEditorModule::FLevelViewportMenuExtender_SelectedActors DelegateType;
			LevelEditorModule->GetAllLevelViewportContextMenuExtenders().RemoveAll([=](const DelegateType& In) { return In.GetHandle() == LevelViewportExtenderHandle; });
		}
	}
}

/** Util for getting all MeshComponents from a supplied set of Actors */
void GetSkinnedAndStaticMeshComponentsFromActors(const TArray<AActor*> InActors, TArray<UMeshComponent*>& OutMeshComponents)
{
	for (AActor* Actor : InActors)
	{
		// add all components from this actor
		TInlineComponentArray<UMeshComponent*> ActorComponents(Actor);
		for (UMeshComponent* ActorComponent : ActorComponents)
		{
			if (ActorComponent->IsA(USkinnedMeshComponent::StaticClass()) || ActorComponent->IsA(UStaticMeshComponent::StaticClass()))
			{
				OutMeshComponents.AddUnique(ActorComponent);
			}
		}

		// add all attached actors
		TArray<AActor*> AttachedActors;
		Actor->GetAttachedActors(AttachedActors);
		for (AActor* AttachedActor : AttachedActors)
		{
			TInlineComponentArray<UMeshComponent*> AttachedActorComponents(AttachedActor);
			for (UMeshComponent* AttachedActorComponent : AttachedActorComponents)
			{
				if (AttachedActorComponent->IsA(USkinnedMeshComponent::StaticClass()) || AttachedActorComponent->IsA(UStaticMeshComponent::StaticClass()))
				{
					OutMeshComponents.AddUnique(AttachedActorComponent);
				}
			}
		}
	}
}

TSharedRef<FExtender> FMeshUtilities::GetLevelViewportContextMenuExtender(const TSharedRef<FUICommandList> CommandList, const TArray<AActor*> InActors)
{
	TSharedRef<FExtender> Extender = MakeShareable(new FExtender);

	if (InActors.Num() > 0)
	{
		FText ActorName = InActors.Num() == 1 ? FText::Format(LOCTEXT("ActorNameSingular", "\"{0}\""), FText::FromString(InActors[0]->GetActorLabel())) : LOCTEXT("ActorNamePlural", "Actors");

		FLevelEditorModule& LevelEditor = FModuleManager::GetModuleChecked<FLevelEditorModule>(TEXT("LevelEditor"));
		TSharedRef<FUICommandList> LevelEditorCommandBindings = LevelEditor.GetGlobalLevelEditorActions();

		// Note: ActorConvert extension point appears only in the pulldown Actor menu.
		Extender->AddMenuExtension("ActorConvert", EExtensionHook::After, LevelEditorCommandBindings, FMenuExtensionDelegate::CreateLambda(
			[this, ActorName, InActors](FMenuBuilder& MenuBuilder) {

			TArray<UMeshComponent*> Components;
			GetSkinnedAndStaticMeshComponentsFromActors(InActors, Components);

			const bool bCanExecute = Components.Num() > 0;

			MenuBuilder.AddMenuEntry(
				FText::Format(LOCTEXT("ConvertSelectedActorsToStaticMeshText", "Convert {0} To Static Mesh"), ActorName),
				LOCTEXT("ConvertSelectedActorsToStaticMeshTooltip", "Convert the selected actor's meshes to a new Static Mesh asset. Supports static and skeletal meshes."),
				FSlateIcon(FAppStyle::GetAppStyleSetName(), "Icons.Convert"),
				FUIAction(
					FExecuteAction::CreateRaw(this, &FMeshUtilities::ConvertActorMeshesToStaticMeshUIAction, InActors),
					FCanExecuteAction::CreateLambda([bCanExecute]() { return bCanExecute; }))
			);
		}));
	}

	return Extender;
}

void FMeshUtilities::ConvertActorMeshesToStaticMeshUIAction(const TArray<AActor*> InActors)
{
	TArray<UMeshComponent*> MeshComponents;

	GetSkinnedAndStaticMeshComponentsFromActors(InActors, MeshComponents);

	auto GetActorRootTransform = [](AActor* InActor)
	{
		FTransform RootTransform(FTransform::Identity);
		if (ACharacter* Character = Cast<ACharacter>(InActor))
		{
			RootTransform = Character->GetTransform();
			RootTransform.SetLocation(RootTransform.GetLocation() - FVector(0.0f, 0.0f, Character->GetCapsuleComponent()->GetScaledCapsuleHalfHeight()));
		}
		else
		{
			// otherwise just use the actor's origin
			RootTransform = InActor->GetTransform();
		}

		return RootTransform;
	};

	// now pick a root transform
	FTransform RootTransform(FTransform::Identity);
	if (InActors.Num() == 1)
	{
		RootTransform = GetActorRootTransform(InActors[0]);
	}
	else
	{
		// multiple actors use the average of their origins, with Z being the min of all origins. Rotation is identity for simplicity
		FVector Location(FVector::ZeroVector);
		double MinZ = DBL_MAX;
		for (AActor* Actor : InActors)
		{
			FTransform ActorTransform(GetActorRootTransform(Actor));
			Location += ActorTransform.GetLocation();
			MinZ = FMath::Min(ActorTransform.GetLocation().Z, MinZ);
		}
		Location /= (float)InActors.Num();
		Location.Z = MinZ;

		RootTransform.SetLocation(Location);
	}

	UStaticMesh* StaticMesh = ConvertMeshesToStaticMesh(MeshComponents, RootTransform);

	// Also notify the content browser that the new assets exists
	if (StaticMesh != nullptr)
	{
		FContentBrowserModule& ContentBrowserModule = FModuleManager::Get().LoadModuleChecked<FContentBrowserModule>("ContentBrowser");
		ContentBrowserModule.Get().SyncBrowserToAssets(TArray<UObject*>({ StaticMesh }), true);
	}
}

bool FMeshUtilities::GenerateUniqueUVsForStaticMesh(const FRawMesh& RawMesh, int32 TextureResolution, bool bMergeIdenticalMaterials, TArray<FVector2f>& OutTexCoords) const
{
	// Create a copy of original mesh (only copy necessary data)
	FRawMesh TempMesh;
	TempMesh.VertexPositions = RawMesh.VertexPositions;

	// Remove all duplicate faces if we are merging identical materials
	const int32 NumFaces = RawMesh.FaceMaterialIndices.Num();
	TArray<int32> DuplicateFaceRecords;
	
	if(bMergeIdenticalMaterials)
	{
		TArray<int32> UniqueFaceIndices;
		UniqueFaceIndices.Reserve(NumFaces);
		DuplicateFaceRecords.SetNum(NumFaces);

		TempMesh.WedgeTexCoords[0].Reserve(RawMesh.WedgeTexCoords[0].Num());
		TempMesh.WedgeIndices.Reserve(RawMesh.WedgeIndices.Num());

		// insert only non-duplicate faces
		for(int32 FaceIndex = 0; FaceIndex < NumFaces; ++FaceIndex)
		{
			bool bFound = false;
			int32 UniqueFaceIndex = 0;
			for( ; UniqueFaceIndex < UniqueFaceIndices.Num(); ++UniqueFaceIndex)
			{
				int32 TestIndex = UniqueFaceIndices[UniqueFaceIndex];

				if (TestIndex != FaceIndex &&
					RawMesh.FaceMaterialIndices[FaceIndex] == RawMesh.FaceMaterialIndices[TestIndex] &&
					RawMesh.WedgeTexCoords[0][(FaceIndex * 3) + 0] == RawMesh.WedgeTexCoords[0][(TestIndex * 3) + 0] &&
					RawMesh.WedgeTexCoords[0][(FaceIndex * 3) + 1] == RawMesh.WedgeTexCoords[0][(TestIndex * 3) + 1] &&
					RawMesh.WedgeTexCoords[0][(FaceIndex * 3) + 2] == RawMesh.WedgeTexCoords[0][(TestIndex * 3) + 2])
				{
					bFound = true;
					break;
				}
			}

			if(!bFound)
			{
				UniqueFaceIndices.Add(FaceIndex);
				TempMesh.WedgeTexCoords[0].Add(RawMesh.WedgeTexCoords[0][(FaceIndex * 3) + 0]);
				TempMesh.WedgeTexCoords[0].Add(RawMesh.WedgeTexCoords[0][(FaceIndex * 3) + 1]);
				TempMesh.WedgeTexCoords[0].Add(RawMesh.WedgeTexCoords[0][(FaceIndex * 3) + 2]);
				TempMesh.WedgeIndices.Add(RawMesh.WedgeIndices[(FaceIndex * 3) + 0]);
				TempMesh.WedgeIndices.Add(RawMesh.WedgeIndices[(FaceIndex * 3) + 1]);
				TempMesh.WedgeIndices.Add(RawMesh.WedgeIndices[(FaceIndex * 3) + 2]);

				DuplicateFaceRecords[FaceIndex] = UniqueFaceIndices.Num() - 1;
			}
			else
			{
				DuplicateFaceRecords[FaceIndex] = UniqueFaceIndex;
			}
		}
	}
	else
	{
		TempMesh.WedgeTexCoords[0] = RawMesh.WedgeTexCoords[0];
		TempMesh.WedgeIndices = RawMesh.WedgeIndices;	
	}

	// Find overlapping corners for UV generator. Allow some threshold - this should not produce any error in a case if resulting
	// mesh will not merge these vertices.
	FOverlappingCorners OverlappingCorners;
	FModuleManager::Get().LoadModuleChecked<IMeshUtilities>("MeshUtilities").FindOverlappingCorners(OverlappingCorners, TempMesh.VertexPositions, TempMesh.WedgeIndices, THRESH_POINTS_ARE_SAME);

	// Generate new UVs
	FLayoutUVRawMeshView TempMeshView(TempMesh, 0, 1);
	FLayoutUV Packer(TempMeshView);
	Packer.FindCharts(OverlappingCorners);

	bool bPackSuccess = Packer.FindBestPacking(FMath::Clamp(TextureResolution / 4, 32, 512));
	if (bPackSuccess)
	{
		Packer.CommitPackedUVs();

		if(bMergeIdenticalMaterials)
		{
			// re-duplicate faces
			OutTexCoords.SetNum(RawMesh.WedgeTexCoords[0].Num());

			for(int32 FaceIndex = 0; FaceIndex < DuplicateFaceRecords.Num(); ++FaceIndex)
			{
				int32 SourceFaceIndex = DuplicateFaceRecords[FaceIndex];

				OutTexCoords[(FaceIndex * 3) + 0] = TempMesh.WedgeTexCoords[1][(SourceFaceIndex * 3) + 0];
				OutTexCoords[(FaceIndex * 3) + 1] = TempMesh.WedgeTexCoords[1][(SourceFaceIndex * 3) + 1];
				OutTexCoords[(FaceIndex * 3) + 2] = TempMesh.WedgeTexCoords[1][(SourceFaceIndex * 3) + 2];
			}
		}
		else
		{
			// Save generated UVs
			OutTexCoords = TempMesh.WedgeTexCoords[1];	
		}
 	}

	return bPackSuccess;
}

bool FMeshUtilities::GenerateUniqueUVsForStaticMesh(const FRawMesh& RawMesh, int32 TextureResolution, TArray<FVector2f>& OutTexCoords) const
{
	return GenerateUniqueUVsForStaticMesh(RawMesh, TextureResolution, false, OutTexCoords);
}

#undef LOCTEXT_NAMESPACE<|MERGE_RESOLUTION|>--- conflicted
+++ resolved
@@ -156,47 +156,6 @@
 	BuildOptimizationThirdParty::NvTriStripHelper::BuildSkeletalAdjacencyIndexBuffer(VertexBuffer, TexCoordCount, Indices, OutPnAenIndices);
 }
 
-<<<<<<< HEAD
-void CalculateTriangleTangentInternal(const FVector& VertexPosA, const FVector2D& VertexUVA
-									  , const FVector& VertexPosB, const FVector2D& VertexUVB
-									  , const FVector& VertexPosC, const FVector2D& VertexUVC
-									  , TArray<FVector>& OutTangents, float CompareThreshold)
-{
-	//We must always allocate the OutTangents to 3 FVector
-	OutTangents.Reset(3);
-	OutTangents.AddZeroed(3);
-	const FVector Positions[3] = { VertexPosA, VertexPosB, VertexPosC };
-	const FVector Normal = ((Positions[1] - Positions[2]) ^ (Positions[0] - Positions[2])).GetSafeNormal(CompareThreshold);
-	//Avoid doing orthonormal vector from a degenerated triangle.
-	if (!Normal.IsNearlyZero(FLT_MIN))
-	{
-		FMatrix	ParameterToLocal(
-			FPlane(Positions[1].X - Positions[0].X, Positions[1].Y - Positions[0].Y, Positions[1].Z - Positions[0].Z, 0),
-			FPlane(Positions[2].X - Positions[0].X, Positions[2].Y - Positions[0].Y, Positions[2].Z - Positions[0].Z, 0),
-			FPlane(Positions[0].X, Positions[0].Y, Positions[0].Z, 0),
-			FPlane(0, 0, 0, 1)
-		);
-
-		const FVector2D T1 = VertexUVA;
-		const FVector2D T2 = VertexUVB;
-		const FVector2D T3 = VertexUVC;
-
-		FMatrix ParameterToTexture(
-			FPlane(T2.X - T1.X, T2.Y - T1.Y, 0, 0),
-			FPlane(T3.X - T1.X, T3.Y - T1.Y, 0, 0),
-			FPlane(T1.X, T1.Y, 1, 0),
-			FPlane(0, 0, 0, 1)
-		);
-
-		// Use InverseSlow to catch singular matrices.  Inverse can miss this sometimes.
-		const FMatrix TextureToLocal = ParameterToTexture.Inverse() * ParameterToLocal;
-
-		OutTangents[0] = (TextureToLocal.TransformVector(FVector(1, 0, 0)).GetSafeNormal());
-		OutTangents[1] = (TextureToLocal.TransformVector(FVector(0, 1, 0)).GetSafeNormal());
-		OutTangents[2] = (Normal);
-
-		FVector::CreateOrthonormalBasis(
-=======
 void CalculateTriangleTangentInternal(const FVector3f& VertexPosA, const FVector2f& VertexUVA
 									  , const FVector3f& VertexPosB, const FVector2f& VertexUVB
 									  , const FVector3f& VertexPosC, const FVector2f& VertexUVC
@@ -236,7 +195,6 @@
 		OutTangents[2] = (Normal);
 
 		FVector3f::CreateOrthonormalBasis(
->>>>>>> 6bbb88c8
 			OutTangents[0],
 			OutTangents[1],
 			OutTangents[2]
@@ -245,37 +203,19 @@
 		if (OutTangents[0].IsNearlyZero() || OutTangents[0].ContainsNaN()
 			|| OutTangents[1].IsNearlyZero() || OutTangents[1].ContainsNaN())
 		{
-<<<<<<< HEAD
-			OutTangents[0] = FVector::ZeroVector;
-			OutTangents[1] = FVector::ZeroVector;
-=======
 			OutTangents[0] = FVector3f::ZeroVector;
 			OutTangents[1] = FVector3f::ZeroVector;
->>>>>>> 6bbb88c8
 		}
 
 		if (OutTangents[2].IsNearlyZero() || OutTangents[2].ContainsNaN())
 		{
-<<<<<<< HEAD
-			OutTangents[2] = FVector::ZeroVector;
-=======
 			OutTangents[2] = FVector3f::ZeroVector;
->>>>>>> 6bbb88c8
 		}
 	}
 	else
 	{
 		//Add zero tangents and normal for this triangle, this is like weighting it to zero when we compute the vertex normal
 		//But we need the triangle to correctly connect other neighbourg triangles
-<<<<<<< HEAD
-		OutTangents[0] = (FVector::ZeroVector);
-		OutTangents[1] = (FVector::ZeroVector);
-		OutTangents[2] = (FVector::ZeroVector);
-	}
-}
-
-void FMeshUtilities::CalculateTriangleTangent(const FSoftSkinVertex& VertexA, const FSoftSkinVertex& VertexB, const FSoftSkinVertex& VertexC, TArray<FVector>& OutTangents, float CompareThreshold)
-=======
 		OutTangents[0] = (FVector3f::ZeroVector);
 		OutTangents[1] = (FVector3f::ZeroVector);
 		OutTangents[2] = (FVector3f::ZeroVector);
@@ -283,7 +223,6 @@
 }
 
 void FMeshUtilities::CalculateTriangleTangent(const FSoftSkinVertex& VertexA, const FSoftSkinVertex& VertexB, const FSoftSkinVertex& VertexC, TArray<FVector3f>& OutTangents, float CompareThreshold)
->>>>>>> 6bbb88c8
 {
 	CalculateTriangleTangentInternal(VertexA.Position, VertexA.UVs[0]
 									 , VertexB.Position, VertexB.UVs[0]
@@ -449,11 +388,7 @@
 				// use the remapping of material indices if there is a valid value
 				if (SrcLODInfo.LODMaterialMap.IsValidIndex(SectionIndex) && SrcLODInfo.LODMaterialMap[SectionIndex] != INDEX_NONE)
 				{
-<<<<<<< HEAD
-					MaterialIndex = FMath::Clamp<int32>(SrcLODInfo.LODMaterialMap[SectionIndex], 0, InSkinnedMeshComponent->SkeletalMesh->GetMaterials().Num());
-=======
 					MaterialIndex = FMath::Clamp<int32>(SrcLODInfo.LODMaterialMap[SectionIndex], 0, InSkinnedMeshComponent->SkeletalMesh->GetMaterials().Num() - 1);
->>>>>>> 6bbb88c8
 				}
 
 				// copy face info
@@ -1209,19 +1144,11 @@
 	//Currently GetSafeNormal do not support 0.0f threshold properly
 	float RealComparisonThreshold = FMath::Max(ComparisonThreshold, FLT_MIN);
 	
-<<<<<<< HEAD
-	TArray<FVector> TriangleTangents;
-	for (int32 TriangleIndex = 0; TriangleIndex < NumTriangles; TriangleIndex++)
-	{
-		FVector Positions[3];
-		FVector2D UVs[3];
-=======
 	TArray<FVector3f> TriangleTangents;
 	for (int32 TriangleIndex = 0; TriangleIndex < NumTriangles; TriangleIndex++)
 	{
 		FVector3f Positions[3];
 		FVector2f UVs[3];
->>>>>>> 6bbb88c8
 		for (int32 Index = 0; Index < 3; ++Index)
 		{
 			Positions[Index] = InVertices[InIndices[TriangleIndex * 3 + Index]];
@@ -1644,19 +1571,6 @@
 	const TArray<uint32>& Indices;
 	const TArray<FVector2f>& UVs;
 
-<<<<<<< HEAD
-	TArray<FVector>& TangentsX;			//Reference to newly created tangents list.
-	TArray<FVector>& TangentsY;			//Reference to newly created bitangents list.
-	const TArray<FVector>& TangentsZ;	//Reference to computed normals, will be empty otherwise.
-
-	MikkTSpace_Mesh(
-		const TArray<FVector>&		InVertices,
-		const TArray<uint32>&		InIndices,
-		const TArray<FVector2D>&	InUVs,
-		TArray<FVector>&			InOutVertexTangentsX,
-		TArray<FVector>&			InOutVertexTangentsY,
-		const TArray<FVector>&		InVertexTangentsZ
-=======
 	TArray<FVector3f>& TangentsX;			//Reference to newly created tangents list.
 	TArray<FVector3f>& TangentsY;			//Reference to newly created bitangents list.
 	const TArray<FVector3f>& TangentsZ;	//Reference to computed normals, will be empty otherwise.
@@ -1668,7 +1582,6 @@
 		TArray<FVector3f>&			InOutVertexTangentsX,
 		TArray<FVector3f>&			InOutVertexTangentsY,
 		const TArray<FVector3f>&		InVertexTangentsZ
->>>>>>> 6bbb88c8
 		)
 		:
 		Vertices(InVertices),
@@ -1705,11 +1618,7 @@
 static void MikkGetNormal(const SMikkTSpaceContext* Context, float Normal[3], const int FaceIdx, const int VertIdx)
 {
 	MikkTSpace_Mesh *UserData = (MikkTSpace_Mesh*)(Context->m_pUserData);
-<<<<<<< HEAD
-	const FVector& VertexNormal = UserData->TangentsZ[FaceIdx * 3 + VertIdx];
-=======
 	const FVector3f& VertexNormal = UserData->TangentsZ[FaceIdx * 3 + VertIdx];
->>>>>>> 6bbb88c8
 	for (int32 i = 0; i < 3; ++i)
 	{
 		Normal[i] = VertexNormal[i];
@@ -2108,19 +2017,11 @@
 static void ComputeTangents_MikkTSpace(
 	const TArray<FVector3f>& InVertices,
 	const TArray<uint32>& InIndices,
-<<<<<<< HEAD
-	const TArray<FVector2D>& InUVs,
-	const TArray<FVector>& InNormals,
-	bool bIgnoreDegenerateTriangles,
-	TArray<FVector>& OutTangentX,
-	TArray<FVector>& OutTangentY
-=======
 	const TArray<FVector2f>& InUVs,
 	const TArray<FVector3f>& InNormals,
 	bool bIgnoreDegenerateTriangles,
 	TArray<FVector3f>& OutTangentX,
 	TArray<FVector3f>& OutTangentY
->>>>>>> 6bbb88c8
 	)
 {
 	const int32 NumWedges = InIndices.Num();
@@ -2173,16 +2074,6 @@
 }
 
 static void ComputeTangents_MikkTSpace(
-<<<<<<< HEAD
-	const TArray<FVector>& InVertices,
-	const TArray<uint32>& InIndices,
-	const TArray<FVector2D>& InUVs,
-	const TArray<uint32>& SmoothingGroupIndices,
-	const FOverlappingCorners& OverlappingCorners,
-	TArray<FVector>& OutTangentX,
-	TArray<FVector>& OutTangentY,
-	TArray<FVector>& OutTangentZ,
-=======
 	const TArray<FVector3f>& InVertices,
 	const TArray<uint32>& InIndices,
 	const TArray<FVector2f>& InUVs,
@@ -2191,7 +2082,6 @@
 	TArray<FVector3f>& OutTangentX,
 	TArray<FVector3f>& OutTangentY,
 	TArray<FVector3f>& OutTangentZ,
->>>>>>> 6bbb88c8
 	const uint32 TangentOptions
 	)
 {
@@ -2564,10 +2454,6 @@
 	{
 		check(Stage == EStage::Uninit);
 		check(StaticMesh != nullptr);
-<<<<<<< HEAD
-		TArray<FStaticMeshSourceModel>& SourceModels = StaticMesh->GetSourceModels();
-=======
->>>>>>> 6bbb88c8
 		ELightmapUVVersion LightmapUVVersion = (ELightmapUVVersion)StaticMesh->GetLightmapUVVersion();
 
 		FMeshUtilities& MeshUtilities = FModuleManager::Get().LoadModuleChecked<FMeshUtilities>("MeshUtilities");
@@ -3135,10 +3021,6 @@
 
 bool FMeshUtilities::BuildStaticMesh(FStaticMeshRenderData& OutRenderData, UStaticMesh* StaticMesh, const FStaticMeshLODGroup& LODGroup)
 {
-<<<<<<< HEAD
-	TArray<FStaticMeshSourceModel>& SourceModels = StaticMesh->GetSourceModels();
-=======
->>>>>>> 6bbb88c8
 	int32 LightmapUVVersion = StaticMesh->GetLightmapUVVersion();
 	int32 ImportVersion = StaticMesh->ImportVersion;
 
@@ -3161,10 +3043,6 @@
 
 bool FMeshUtilities::GenerateStaticMeshLODs(UStaticMesh* StaticMesh, const FStaticMeshLODGroup& LODGroup)
 {
-<<<<<<< HEAD
-	TArray<FStaticMeshSourceModel>& Models = StaticMesh->GetSourceModels();
-=======
->>>>>>> 6bbb88c8
 	int32 LightmapUVVersion = StaticMesh->GetLightmapUVVersion();
 
 	FStaticMeshUtilityBuilder Builder(StaticMesh);
@@ -3460,18 +3338,6 @@
 
 		//Currently GetSafeNormal do not support 0.0f threshold properly
 		float RealComparisonThreshold = FMath::Max(ComparisonThreshold, FLT_MIN);
-<<<<<<< HEAD
-		TArray<FVector> TriangleTangents;
-		for (int32 TriangleIndex = 0; TriangleIndex < NumTriangles; TriangleIndex++)
-		{
-			const int32 UVIndex = 0;
-			FVector Positions[3];
-			FVector2D UVs[3];
-			for (int32 Index = 0; Index < 3; ++Index)
-			{
-				Positions[Index] = BuildData->GetVertexPosition(TriangleIndex, Index);
-				UVs[Index] = BuildData->GetVertexUV(TriangleIndex, Index, UVIndex);
-=======
 		TArray<FVector3f> TriangleTangents;
 		for (int32 TriangleIndex = 0; TriangleIndex < NumTriangles; TriangleIndex++)
 		{
@@ -3482,7 +3348,6 @@
 			{
 				Positions[Index] = BuildData->GetVertexPosition(TriangleIndex, Index);
 				UVs[Index] = FVector2f(BuildData->GetVertexUV(TriangleIndex, Index, UVIndex));	// LWC_TODO: Precision loss
->>>>>>> 6bbb88c8
 			}
 			
 			CalculateTriangleTangentInternal(Positions[0], UVs[0], Positions[1], UVs[1], Positions[2], UVs[2], TriangleTangents, RealComparisonThreshold);
@@ -3967,11 +3832,7 @@
 				}
 			}
 
-<<<<<<< HEAD
-			auto VerifyTangentSpace = [&bIsZeroLengthNormalErrorMessageDisplayed, &BuildData, &SkeletalMeshName](FVector& NormalizedVector)
-=======
 			auto VerifyTangentSpace = [&bIsZeroLengthNormalErrorMessageDisplayed, &BuildData, &SkeletalMeshName](FVector3f& NormalizedVector)
->>>>>>> 6bbb88c8
 			{
 				if (NormalizedVector.IsNearlyZero() || NormalizedVector.ContainsNaN())
 				{
@@ -4315,11 +4176,7 @@
 	EStage Stage;
 };
 
-<<<<<<< HEAD
-bool FMeshUtilities::BuildSkeletalMesh(FSkeletalMeshLODModel& LODModel,	const FString& SkeletalMeshName, const FReferenceSkeleton& RefSkeleton, const TArray<SkeletalMeshImportData::FVertInfluence>& Influences, const TArray<SkeletalMeshImportData::FMeshWedge>& Wedges, const TArray<SkeletalMeshImportData::FMeshFace>& Faces, const TArray<FVector>& Points, const TArray<int32>& PointToOriginalMap, const MeshBuildOptions& BuildOptions, TArray<FText> * OutWarningMessages, TArray<FName> * OutWarningNames)
-=======
 bool FMeshUtilities::BuildSkeletalMesh(FSkeletalMeshLODModel& LODModel,	const FString& SkeletalMeshName, const FReferenceSkeleton& RefSkeleton, const TArray<SkeletalMeshImportData::FVertInfluence>& Influences, const TArray<SkeletalMeshImportData::FMeshWedge>& Wedges, const TArray<SkeletalMeshImportData::FMeshFace>& Faces, const TArray<FVector3f>& Points, const TArray<int32>& PointToOriginalMap, const MeshBuildOptions& BuildOptions, TArray<FText> * OutWarningMessages, TArray<FName> * OutWarningNames)
->>>>>>> 6bbb88c8
 {
 #if WITH_EDITORONLY_DATA
 
@@ -5858,20 +5715,12 @@
 	}
 }
 
-<<<<<<< HEAD
-void FMeshUtilities::CalculateMikkTSpaceTangents(const TArray<FVector>& InVertices, const TArray<uint32>& InIndices, const TArray<FVector2D>& InUVs, const TArray<FVector>& InNormals, bool bIgnoreDegenerateTriangles, TArray<FVector>& OutTangentX, TArray<FVector>& OutTangentY) const
-=======
 void FMeshUtilities::CalculateMikkTSpaceTangents(const TArray<FVector3f>& InVertices, const TArray<uint32>& InIndices, const TArray<FVector2f>& InUVs, const TArray<FVector3f>& InNormals, bool bIgnoreDegenerateTriangles, TArray<FVector3f>& OutTangentX, TArray<FVector3f>& OutTangentY) const
->>>>>>> 6bbb88c8
 {
 	ComputeTangents_MikkTSpace(InVertices, InIndices, InUVs, InNormals, bIgnoreDegenerateTriangles, OutTangentX, OutTangentY);
 }
 
-<<<<<<< HEAD
-void FMeshUtilities::CalculateNormals(const TArray<FVector>& InVertices, const TArray<uint32>& InIndices, const TArray<FVector2D>& InUVs, const TArray<uint32>& InSmoothingGroupIndices, const uint32 InTangentOptions, TArray<FVector>& OutNormals) const
-=======
 void FMeshUtilities::CalculateNormals(const TArray<FVector3f>& InVertices, const TArray<uint32>& InIndices, const TArray<FVector2f>& InUVs, const TArray<uint32>& InSmoothingGroupIndices, const uint32 InTangentOptions, TArray<FVector3f>& OutNormals) const
->>>>>>> 6bbb88c8
 {
 	const float ComparisonThreshold = (InTangentOptions & ETangentOptions::IgnoreDegenerateTriangles ) ? THRESH_POINTS_ARE_SAME : 0.0f;
 
@@ -5975,16 +5824,10 @@
 
 void FMeshUtilities::CreateImportDataFromLODModel(USkeletalMesh* SkeletalMesh) const
 {
-<<<<<<< HEAD
+	check(IsInGameThread());
+
 	for (int32 LodIndex = 0; LodIndex < SkeletalMesh->GetLODNum(); LodIndex++)
 	{
-		const FSkeletalMeshLODModel* LODModel = &(SkeletalMesh->GetImportedModel()->LODModels[LodIndex]);
-=======
-	check(IsInGameThread());
-
-	for (int32 LodIndex = 0; LodIndex < SkeletalMesh->GetLODNum(); LodIndex++)
-	{
->>>>>>> 6bbb88c8
 		const FSkeletalMeshLODInfo* ThisLODInfo = SkeletalMesh->GetLODInfo(LodIndex);
 
 		check(ThisLODInfo);
@@ -5992,63 +5835,17 @@
 		const bool bRawBuildDataAvailable = SkeletalMesh->IsLODImportedDataBuildAvailable(LodIndex);
 		if (!bRawDataEmpty && bRawBuildDataAvailable)
 		{
-<<<<<<< HEAD
-			continue;
-		}
-		const bool bReductionActive = SkeletalMesh->IsReductionActive(LodIndex);
-		const bool bInlineReduction = bReductionActive && (ThisLODInfo->ReductionSettings.BaseLOD == LodIndex);
-=======
 			//No need to create import data if we already have some
 			continue;
 		}
 		const bool bReductionActive = SkeletalMesh->IsReductionActive(LodIndex);
 		const bool bInlineReduction = (ThisLODInfo->ReductionSettings.BaseLOD == LodIndex);
->>>>>>> 6bbb88c8
 		if (bReductionActive && !bInlineReduction)
 		{
 			//Generated LOD (not inline) do not need imported data
 			continue;
 		}
 
-<<<<<<< HEAD
-		TMap<FString, TArray<FMorphTargetDelta>> LODMorphTargetData;
-		FSkeletalMeshLODModel TempLODModel;
-		if (bInlineReduction)
-		{
-			//Find the reduction data to restore the imported LODModel
-			if (!SkeletalMesh->GetImportedModel()->OriginalReductionSourceMeshData.IsValidIndex(LodIndex))
-			{
-				//We should never end up here since the inline reduction feature add this data to assets
-				const bool bSkeletalMeshInlineReductionHasOriginalData = false;
-				UE_ASSET_LOG(LogSkeletalMesh, Warning, SkeletalMesh, TEXT("LOD %d do not have original reduction data but use inline reduction"), LodIndex);
-				checkSlow(bSkeletalMeshInlineReductionHasOriginalData);
-				continue;
-			}
-			//Swap the LODModel pointer to the one we store when reducing, so we add the true import data
-			SkeletalMesh->GetImportedModel()->OriginalReductionSourceMeshData[LodIndex]->LoadReductionData(TempLODModel, LODMorphTargetData, SkeletalMesh);
-		}
-		else
-		{
-			LODMorphTargetData.Empty(SkeletalMesh->GetMorphTargets().Num());
-			for (UMorphTarget* MorphTarget : SkeletalMesh->GetMorphTargets())
-			{
-				if (!MorphTarget->HasDataForLOD(LodIndex))
-				{
-					continue;
-				}
-				TArray<FMorphTargetDelta>& MorphDeltasArray = LODMorphTargetData.FindOrAdd(MorphTarget->GetName());
-				const FMorphTargetLODModel& BaseMorphModel = MorphTarget->MorphLODModels[LodIndex];
-				//Iterate each original morph target source index to fill the NewMorphTargetDeltas array with the TargetMatchData.
-				for (const FMorphTargetDelta& MorphDelta : BaseMorphModel.Vertices)
-				{
-					MorphDeltasArray.Add(MorphDelta);
-				}
-			}
-			FSkeletalMeshLODModel::CopyStructure(&TempLODModel, LODModel);
-		}
-
-		//Now use the TempLODModel and the LODMorphTargetData to build an importData
-=======
 		//Find the reduction data to restore the imported LODModel by using the deprecated OriginalReductionSourceMeshData_DEPRECATED data
 		if (SkeletalMesh->GetImportedModel()->OriginalReductionSourceMeshData_DEPRECATED.IsValidIndex(LodIndex))
 		{
@@ -6108,7 +5905,6 @@
 			SkeletalMesh->GetImportedModel()->InlineReductionCacheDatas[LodIndex].SetCacheGeometryInfo(*LODModel);
 		}
 
->>>>>>> 6bbb88c8
 		FSkeletalMeshImportData ImportData;
 		ImportData.bDiffPose = false;
 		ImportData.bHasNormals = true;
@@ -6116,18 +5912,6 @@
 		ImportData.bUseT0AsRefPose = false;
 		ImportData.bHasVertexColors = SkeletalMesh->GetHasVertexColors();
 
-<<<<<<< HEAD
-		const TArray<FSkeletalMaterial>& SKMaterials = SkeletalMesh->GetMaterials();
-		ImportData.Materials.Reserve(SkeletalMesh->GetMaterials().Num());
-		for (int32 MaterialIndex = 0; MaterialIndex < SKMaterials.Num(); ++MaterialIndex)
-		{
-			SkeletalMeshImportData::FMaterial& Material = ImportData.Materials.AddDefaulted_GetRef();
-			Material.Material = SKMaterials[MaterialIndex].MaterialInterface;
-			Material.MaterialImportName = SKMaterials[MaterialIndex].ImportedMaterialSlotName.ToString();
-		}
-
-		ImportData.NumTexCoords = FMath::Min(TempLODModel.NumTexCoords, static_cast<uint32>(MAX_TEXCOORDS));
-=======
 		TArray<FSkeletalMaterial>& SKMaterials = SkeletalMesh->GetMaterials();
 		ImportData.Materials.Reserve(SkeletalMesh->GetMaterials().Num());
 		TArray<FName> UniqueMaterialNames;
@@ -6169,25 +5953,15 @@
 		}
 
 		ImportData.NumTexCoords = FMath::Min(LODModel->NumTexCoords, static_cast<uint32>(MAX_TEXCOORDS));
->>>>>>> 6bbb88c8
 
 		const FReferenceSkeleton& ReferenceSkeleton = SkeletalMesh->GetRefSkeleton();
 		for (int32 BoneIndex = 0; BoneIndex < ReferenceSkeleton.GetRawBoneNum(); ++BoneIndex)
 		{
-<<<<<<< HEAD
-			SkeletalMeshImportData::FBone& RefBone = ImportData.RefBonesBinary.AddDefaulted_GetRef();
-			const FBoneIndexType& RequiredBone = TempLODModel.RequiredBones[BoneIndex];
-			const FMeshBoneInfo& MeshBoneInfo = ReferenceSkeleton.GetRawRefBoneInfo()[RequiredBone];
-			const FTransform& MeshBonePose = ReferenceSkeleton.GetRawRefBonePose()[RequiredBone];
-			RefBone.Name = MeshBoneInfo.ExportName;
-			RefBone.BonePos.Transform = MeshBonePose;
-=======
 			SkeletalMeshImportData::FBone& RefBone = ImportData.RefBonesBinary.AddZeroed_GetRef();
 			const FMeshBoneInfo& MeshBoneInfo = ReferenceSkeleton.GetRawRefBoneInfo()[BoneIndex];
 			const FTransform& MeshBonePose = ReferenceSkeleton.GetRawRefBonePose()[BoneIndex];
 			RefBone.Name = MeshBoneInfo.ExportName;
 			RefBone.BonePos.Transform = FTransform3f(MeshBonePose);
->>>>>>> 6bbb88c8
 			RefBone.ParentIndex = MeshBoneInfo.ParentIndex;
 			RefBone.NumChildren = 0;
 			if (ImportData.RefBonesBinary.IsValidIndex(RefBone.ParentIndex))
@@ -6198,29 +5972,17 @@
 		}
 
 		TArray<FSoftSkinVertex> Vertices;
-<<<<<<< HEAD
-		TempLODModel.GetVertices(Vertices);
-		const int32 VertexCount = Vertices.Num();
-		const int32 TriangleCount = TempLODModel.IndexBuffer.Num() / 3;
-=======
 		LODModel->GetVertices(Vertices);
 		const int32 VertexCount = Vertices.Num();
 		const int32 TriangleCount = LODModel->IndexBuffer.Num() / 3;
->>>>>>> 6bbb88c8
 		ImportData.Points.Reserve(VertexCount);
 		ImportData.PointToRawMap.Reserve(VertexCount);
 		ImportData.Wedges.Reserve(VertexCount);
 		ImportData.Faces.Reserve(TriangleCount);
 
-<<<<<<< HEAD
-		for (int32 SectionIndex = 0; SectionIndex < TempLODModel.Sections.Num(); ++SectionIndex)
-		{
-			const FSkelMeshSection& Section = TempLODModel.Sections[SectionIndex];
-=======
 		for (int32 SectionIndex = 0; SectionIndex < LODModel->Sections.Num(); ++SectionIndex)
 		{
 			const FSkelMeshSection& Section = LODModel->Sections[SectionIndex];
->>>>>>> 6bbb88c8
 			int32 VerticeIndexStart = Section.BaseVertexIndex;
 			int32 VerticeIndexEnd = VerticeIndexStart + Section.GetNumVertices();
 			int32 MaterialIndex = Section.MaterialIndex;
@@ -6238,11 +6000,7 @@
 					{
 						break;
 					}
-<<<<<<< HEAD
-					SkeletalMeshImportData::FRawBoneInfluence& Influence = ImportData.Influences.AddDefaulted_GetRef();
-=======
 					SkeletalMeshImportData::FRawBoneInfluence& Influence = ImportData.Influences.AddZeroed_GetRef();
->>>>>>> 6bbb88c8
 					Influence.VertexIndex = PointIndex;
 					Influence.BoneIndex = Section.BoneMap[Vertex.InfluenceBones[InfluenceIndex]];
 					Influence.Weight = static_cast<float>(Vertex.InfluenceWeights[InfluenceIndex]) / 255.0f;
@@ -6252,11 +6010,7 @@
 
 		for (int32 TriangleIndex = 0; TriangleIndex < TriangleCount; ++TriangleIndex)
 		{
-<<<<<<< HEAD
-			SkeletalMeshImportData::FTriangle& Face = ImportData.Faces.AddDefaulted_GetRef();
-=======
 			SkeletalMeshImportData::FTriangle& Face = ImportData.Faces.AddZeroed_GetRef();
->>>>>>> 6bbb88c8
 			int32 IndexBufferIndex = TriangleIndex * 3;
 			int32 SectionIndex;
 			int32 VerticeIndex[3];
@@ -6264,41 +6018,25 @@
 			for (int32 Corner = 0; Corner < 3; ++Corner)
 			{
 				const int32 WedgeIndex = ImportData.Wedges.Num();
-<<<<<<< HEAD
-				VerticeIndex[Corner] = TempLODModel.IndexBuffer[IndexBufferIndex + Corner];
-				int32 NextEdgeCornerIndex = (Corner + 1) % 3;
-				TempLODModel.GetSectionFromVertexIndex(VerticeIndex[Corner], SectionIndex, SectionVertexIndex[Corner]);
-				const FSoftSkinVertex& Vertex = Vertices[VerticeIndex[Corner]];
-				SkeletalMeshImportData::FVertex& Wedge = ImportData.Wedges.AddDefaulted_GetRef();
-=======
 				VerticeIndex[Corner] = LODModel->IndexBuffer[IndexBufferIndex + Corner];
 				int32 NextEdgeCornerIndex = (Corner + 1) % 3;
 				LODModel->GetSectionFromVertexIndex(VerticeIndex[Corner], SectionIndex, SectionVertexIndex[Corner]);
 				const FSoftSkinVertex& Vertex = Vertices[VerticeIndex[Corner]];
 				SkeletalMeshImportData::FVertex& Wedge = ImportData.Wedges.AddZeroed_GetRef();
->>>>>>> 6bbb88c8
 				Wedge.Color = Vertex.Color;
 				for (int32 UVIndex = 0; UVIndex < static_cast<int32>(ImportData.NumTexCoords); ++UVIndex)
 				{
 					Wedge.UVs[UVIndex] = Vertex.UVs[UVIndex];
 				}
 				Wedge.VertexIndex = VerticeIndex[Corner];
-<<<<<<< HEAD
-				Wedge.MatIndex = TempLODModel.Sections[SectionIndex].MaterialIndex;
-=======
 				Wedge.MatIndex = LODModel->Sections[SectionIndex].MaterialIndex;
->>>>>>> 6bbb88c8
 
 				Face.WedgeIndex[Corner] = WedgeIndex;
 				Face.TangentX[Corner] = Vertex.TangentX;
 				Face.TangentY[Corner] = Vertex.TangentY;
 				Face.TangentZ[Corner] = Vertex.TangentZ;
 			}
-<<<<<<< HEAD
-			Face.MatIndex = TempLODModel.Sections[SectionIndex].MaterialIndex;
-=======
 			Face.MatIndex = LODModel->Sections[SectionIndex].MaterialIndex;
->>>>>>> 6bbb88c8
 			//Faceted by default
 			Face.SmoothingGroups = 0x0;
 		}
@@ -6306,18 +6044,6 @@
 		//Recreate smooth group
 		ImportData.ComputeSmoothGroupFromNormals();
 
-<<<<<<< HEAD
-		ImportData.MorphTargetNames.Reserve(LODMorphTargetData.Num());
-		ImportData.MorphTargetModifiedPoints.Reserve(LODMorphTargetData.Num());
-		ImportData.MorphTargets.Reserve(LODMorphTargetData.Num());
-		for (const TPair<FString, TArray<FMorphTargetDelta>>& MorphTargetChannel : LODMorphTargetData)
-		{
-			ImportData.MorphTargetNames.Add(MorphTargetChannel.Key);
-			const TArray<FMorphTargetDelta>& MorphTargetDeltas = MorphTargetChannel.Value;
-			FSkeletalMeshImportData& MorphImportShape = ImportData.MorphTargets.AddDefaulted_GetRef();
-			TSet<uint32>& ModifiedPoints = ImportData.MorphTargetModifiedPoints.AddDefaulted_GetRef();
-			for (const FMorphTargetDelta& MorphTargetDelta : MorphTargetDeltas)
-=======
 		const int32 SrcMorphTargetNum = SkeletalMesh->GetMorphTargets().Num();
 		ImportData.MorphTargetNames.Reserve(SrcMorphTargetNum);
 		ImportData.MorphTargetModifiedPoints.Reserve(SrcMorphTargetNum);
@@ -6334,28 +6060,19 @@
 			TSet<uint32>& ModifiedPoints = ImportData.MorphTargetModifiedPoints.AddDefaulted_GetRef();
 			//Iterate each original morph target source index to fill the NewMorphTargetDeltas array with the TargetMatchData.
 			for (const FMorphTargetDelta& MorphTargetDelta : BaseMorphModel.Vertices)
->>>>>>> 6bbb88c8
 			{
 				ModifiedPoints.Add(MorphTargetDelta.SourceIdx);
 				MorphImportShape.Points.Add(MorphTargetDelta.PositionDelta + Vertices[MorphTargetDelta.SourceIdx].Position);
 			}
 		}
 
-<<<<<<< HEAD
-		if (TempLODModel.SkinWeightProfiles.Num() > 0)
-=======
 		if (LODModel->SkinWeightProfiles.Num() > 0)
->>>>>>> 6bbb88c8
 		{
 			FSkeletalMeshImportData ReferenceCopy;
 			ReferenceCopy = ImportData;
 			ReferenceCopy.KeepAlternateSkinningBuildDataOnly();
 			ReferenceCopy.Influences.Empty();
-<<<<<<< HEAD
-			for (TPair<FName, FImportedSkinWeightProfileData>& SkinWeightProfile : TempLODModel.SkinWeightProfiles)
-=======
 			for (TPair<FName, FImportedSkinWeightProfileData>& SkinWeightProfile : LODModel->SkinWeightProfiles)
->>>>>>> 6bbb88c8
 			{
 				FString ProfileName = SkinWeightProfile.Key.ToString();
 				FImportedSkinWeightProfileData& ImportedSkinWeightProfileData = SkinWeightProfile.Value;
@@ -6373,13 +6090,8 @@
 				{
 					int32 OutSectionIndex = INDEX_NONE;
 					int32 OutSectionVertexIndex = INDEX_NONE;
-<<<<<<< HEAD
-					TempLODModel.GetSectionFromVertexIndex(VerticeIndex, OutSectionIndex, OutSectionVertexIndex);
-					const FSkelMeshSection& Section = TempLODModel.Sections[OutSectionIndex];
-=======
 					LODModel->GetSectionFromVertexIndex(VerticeIndex, OutSectionIndex, OutSectionVertexIndex);
 					const FSkelMeshSection& Section = LODModel->Sections[OutSectionIndex];
->>>>>>> 6bbb88c8
 					const FRawSkinWeight& SkinWeight = ImportedSkinWeightProfileData.SkinWeights[VerticeIndex];
 					for (int32 InfluenceIndex = 0; InfluenceIndex < MAX_TOTAL_INFLUENCES; ++InfluenceIndex)
 					{
@@ -6388,19 +6100,11 @@
 						{
 							break;
 						}
-<<<<<<< HEAD
-						SkeletalMeshImportData::FRawBoneInfluence& Influence = AlternateInfluence.Influences.AddDefaulted_GetRef();
-						Influence.VertexIndex = VerticeIndex;
-						Influence.BoneIndex = Section.BoneMap[SkinWeight.InfluenceBones[InfluenceIndex]];
-						Influence.Weight = Weight;
-						SkeletalMeshImportData::FVertInfluence& SourceModelInfluence = ImportedSkinWeightProfileData.SourceModelInfluences.AddDefaulted_GetRef();
-=======
 						SkeletalMeshImportData::FRawBoneInfluence& Influence = AlternateInfluence.Influences.AddZeroed_GetRef();
 						Influence.VertexIndex = VerticeIndex;
 						Influence.BoneIndex = Section.BoneMap[SkinWeight.InfluenceBones[InfluenceIndex]];
 						Influence.Weight = Weight;
 						SkeletalMeshImportData::FVertInfluence& SourceModelInfluence = ImportedSkinWeightProfileData.SourceModelInfluences.AddZeroed_GetRef();
->>>>>>> 6bbb88c8
 						SourceModelInfluence.VertIndex = VerticeIndex;
 						SourceModelInfluence.BoneIndex = SkinWeight.InfluenceBones[InfluenceIndex];
 						SourceModelInfluence.Weight = Weight;
@@ -6412,10 +6116,7 @@
 
 		SkeletalMesh->SaveLODImportedData(LodIndex, ImportData);
 		SkeletalMesh->SetLODImportedDataVersions(LodIndex, ESkeletalMeshGeoImportVersions::LatestVersion, ESkeletalMeshSkinningImportVersions::LatestVersion);
-<<<<<<< HEAD
-=======
 		UE_ASSET_LOG(LogSkeletalMesh, Display, SkeletalMesh, TEXT("FMeshUtilities::CreateImportDataFromLODModel: ImportData created for LOD %d"), LodIndex);
->>>>>>> 6bbb88c8
 	}
 }
 
