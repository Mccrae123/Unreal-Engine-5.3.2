// Copyright 1998-2016 Epic Games, Inc. All Rights Reserved.

#include "MeshUtilitiesPrivate.h"
#include "StaticMeshResources.h"
#include "SkeletalMeshTypes.h"
#include "MeshBuild.h"
#include "TessellationRendering.h"
#include "NvTriStrip.h"
#include "forsythtriangleorderoptimizer.h"
#include "nvtess.h"
#include "SkeletalMeshTools.h"
#include "ImageUtils.h"
#include "Textures/TextureAtlas.h"
#include "LayoutUV.h"
#include "mikktspace.h"
#include "DistanceFieldAtlas.h"
#include "FbxErrors.h"
#include "Components/SplineMeshComponent.h"
#include "PhysicsEngine/BodySetup.h"
#include "MaterialUtilities.h"
#include "HierarchicalLODUtilities.h"
#include "HierarchicalLODUtilitiesModule.h"
#include "MeshBoneReduction.h"
#include "MeshMergeData.h"
#include "Editor/EditorPerProjectUserSettings.h"
#include "GPUSkinVertexFactory.h"

#include "Landscape.h"
#include "LandscapeProxy.h"
#include "LandscapeHeightfieldCollisionComponent.h"
#include "Engine/HLODMeshCullingVolume.h"
#include "ProxyMaterialUtilities.h"

//@todo - implement required vector intrinsics for other implementations
#if PLATFORM_ENABLE_VECTORINTRINSICS
#include "kDOP.h"
#endif

#if WITH_EDITOR
#include "Editor.h"
#endif

/*------------------------------------------------------------------------------
MeshUtilities module.
------------------------------------------------------------------------------*/

// The version string is a GUID. If you make a change to mesh utilities that
// causes meshes to be rebuilt you MUST generate a new GUID and replace this
// string with it.

#define MESH_UTILITIES_VER TEXT("8C68575CEF434CA8A9E1DA4AED8A47BB")

DEFINE_LOG_CATEGORY_STATIC(LogMeshUtilities, Verbose, All);

#define LOCTEXT_NAMESPACE "MeshUtils"

// CVars
static TAutoConsoleVariable<int32> CVarTriangleOrderOptimization(
	TEXT("r.TriangleOrderOptimization"),
	1,
	TEXT("Controls the algorithm to use when optimizing the triangle order for the post-transform cache.\n")
	TEXT("0: Use NVTriStrip (slower)\n")
	TEXT("1: Use Forsyth algorithm (fastest)(default)")
	TEXT("2: No triangle order optimization. (least efficient, debugging purposes only)"),
	ECVF_Default);

class FMeshUtilities : public IMeshUtilities
{
public:
	/** Default constructor. */
	FMeshUtilities()
		: MeshReduction(NULL)
		, MeshMerging(NULL)
		, DistributedMeshMerging(NULL)
		, Processor(NULL)
	{
	}

private:
	/** Cached pointer to the mesh reduction interface. */
	IMeshReduction* MeshReduction;
	/** Cached pointer to the mesh merging interface. */
	IMeshMerging* MeshMerging;
	/** Cached pointer to the distributed mesh merging interface. */
	IMeshMerging* DistributedMeshMerging;
	/** Cached version string. */
	FString VersionString;
	/** True if Simplygon is being used for mesh reduction. */
	bool bUsingSimplygon;
	/** True if NvTriStrip is being used for tri order optimization. */
	bool bUsingNvTriStrip;
	/** True if we disable triangle order optimization.  For debugging purposes only */
	bool bDisableTriangleOrderOptimization;

	class FProxyGenerationProcessor* Processor;

	// IMeshUtilities interface.
	virtual const FString& GetVersionString() const override
	{
		return VersionString;
	}

	virtual bool BuildStaticMesh(
		FStaticMeshRenderData& OutRenderData,
		TArray<FStaticMeshSourceModel>& SourceModels,
		const FStaticMeshLODGroup& LODGroup
		) override;

	virtual bool GenerateStaticMeshLODs(TArray<FStaticMeshSourceModel>& Models, const FStaticMeshLODGroup& LODGroup) override;

	virtual void GenerateSignedDistanceFieldVolumeData(
		const FStaticMeshLODResources& LODModel,
	class FQueuedThreadPool& ThreadPool,
		const TArray<EBlendMode>& MaterialBlendModes,
		const FBoxSphereBounds& Bounds,
		float DistanceFieldResolutionScale,
		bool bGenerateAsIfTwoSided,
		FDistanceFieldVolumeData& OutData) override;

	virtual bool BuildSkeletalMesh(FStaticLODModel& LODModel, const FReferenceSkeleton& RefSkeleton, const TArray<FVertInfluence>& Influences, const TArray<FMeshWedge>& Wedges, const TArray<FMeshFace>& Faces, const TArray<FVector>& Points, const TArray<int32>& PointToOriginalMap, const MeshBuildOptions& BuildOptions = MeshBuildOptions(), TArray<FText> * OutWarningMessages = NULL, TArray<FName> * OutWarningNames = NULL) override;
	bool BuildSkeletalMesh_Legacy(FStaticLODModel& LODModel, const FReferenceSkeleton& RefSkeleton, const TArray<FVertInfluence>& Influences, const TArray<FMeshWedge>& Wedges, const TArray<FMeshFace>& Faces, const TArray<FVector>& Points, const TArray<int32>& PointToOriginalMap, bool bKeepOverlappingVertices = false, bool bComputeNormals = true, bool bComputeTangents = true, TArray<FText> * OutWarningMessages = NULL, TArray<FName> * OutWarningNames = NULL);

	virtual IMeshReduction* GetMeshReductionInterface() override;
	virtual IMeshMerging* GetMeshMergingInterface() override;
	virtual void CacheOptimizeIndexBuffer(TArray<uint16>& Indices) override;
	virtual void CacheOptimizeIndexBuffer(TArray<uint32>& Indices) override;
	void CacheOptimizeVertexAndIndexBuffer(TArray<FStaticMeshBuildVertex>& Vertices, TArray<TArray<uint32> >& PerSectionIndices, TArray<int32>& WedgeMap);

	virtual void BuildSkeletalAdjacencyIndexBuffer(
		const TArray<FSoftSkinVertex>& VertexBuffer,
		const uint32 TexCoordCount,
		const TArray<uint32>& Indices,
		TArray<uint32>& OutPnAenIndices
		) override;

	virtual void RechunkSkeletalMeshModels(USkeletalMesh* SrcMesh, int32 MaxBonesPerChunk) override;

	virtual void CalcBoneVertInfos(USkeletalMesh* SkeletalMesh, TArray<FBoneVertInfo>& Infos, bool bOnlyDominant) override;

	/**
	* Builds a renderable skeletal mesh LOD model. Note that the array of chunks
	* will be destroyed during this process!
	* @param LODModel				Upon return contains a renderable skeletal mesh LOD model.
	* @param RefSkeleton			The reference skeleton associated with the model.
	* @param Chunks				Skinned mesh chunks from which to build the renderable model.
	* @param PointToOriginalMap	Maps a vertex's RawPointIdx to its index at import time.
	*/
	void BuildSkeletalModelFromChunks(FStaticLODModel& LODModel, const FReferenceSkeleton& RefSkeleton, TArray<FSkinnedMeshChunk*>& Chunks, const TArray<int32>& PointToOriginalMap);

	// IModuleInterface interface.
	virtual void StartupModule() override;
	virtual void ShutdownModule() override;

	DEPRECATED(4.12, "Please use MergeActor with new signature instead")
	virtual void MergeActors(
		const TArray<AActor*>& SourceActors,
		const FMeshMergingSettings& InSettings,
		UPackage* InOuter,
		const FString& InBasePackageName,
		int32 UseLOD, // does not build all LODs but only use this LOD to create base mesh
		TArray<UObject*>& OutAssetsToSync,
		FVector& OutMergedActorLocation,
		bool bSilent = false) const override;

	virtual void MergeActors(
		const TArray<AActor*>& SourceActors,
		const FMeshMergingSettings& InSettings,
		UPackage* InOuter,
		const FString& InBasePackageName,
		TArray<UObject*>& OutAssetsToSync,
		FVector& OutMergedActorLocation,
		bool bSilent = false) const override;
<<<<<<< HEAD


=======


>>>>>>> aaefee4c
	DEPRECATED(4.12, "Please use MergeStaticMeshComponents with new signature instead") 
	virtual void MergeStaticMeshComponents(
		const TArray<UStaticMeshComponent*>& ComponentsToMerge,
		UWorld* World,
		const FMeshMergingSettings& InSettings,
		UPackage* InOuter,
		const FString& InBasePackageName,
		int32 UseLOD, // does not build all LODs but only use this LOD to create base mesh
		TArray<UObject*>& OutAssetsToSync,
		FVector& OutMergedActorLocation,
		const float ScreenAreaSize,
		bool bSilent = false) const override;

	virtual void MergeStaticMeshComponents(
		const TArray<UStaticMeshComponent*>& ComponentsToMerge,
		UWorld* World,
		const FMeshMergingSettings& InSettings,
		UPackage* InOuter,
		const FString& InBasePackageName,
		TArray<UObject*>& OutAssetsToSync,
		FVector& OutMergedActorLocation,
		const float ScreenAreaSize,
		bool bSilent = false) const override;

	virtual void CreateProxyMesh(const TArray<AActor*>& InActors, const struct FMeshProxySettings& InMeshProxySettings, UPackage* InOuter, const FString& InProxyBasePackageName, const FGuid InGuid, FCreateProxyDelegate InProxyCreatedDelegate, const bool bAllowAsync,
		const float ScreenAreaSize = 1.0f) override;

	DEPRECATED(4.11, "Please use CreateProxyMesh with new signature")
		virtual void CreateProxyMesh(
		const TArray<AActor*>& Actors,
		const struct FMeshProxySettings& InProxySettings,
		UPackage* InOuter,
		const FString& ProxyBasePackageName,
		TArray<UObject*>& OutAssetsToSync,
		FVector& OutProxyLocation
		) override;

	virtual void CreateProxyMesh(
		const TArray<AActor*>& Actors,
		const struct FMeshProxySettings& InProxySettings,
		UPackage* InOuter,
		const FString& ProxyBasePackageName,
		TArray<UObject*>& OutAssetsToSync,
		const float ScreenAreaSize = 1.0f) override;

	virtual void FlattenMaterialsWithMeshData(TArray<UMaterialInterface*>& InMaterials, TArray<FRawMeshExt>& InSourceMeshes, TMap<FMeshIdAndLOD, TArray<int32>>& InMaterialIndexMap, TArray<bool>& InMeshShouldBakeVertexData, const FMaterialProxySettings &InMaterialProxySettings, TArray<FFlattenMaterial> &OutFlattenedMaterials) const override;

	bool ConstructRawMesh(
		const UStaticMeshComponent* InMeshComponent,
		int32 InLODIndex,
		const bool bPropagateVertexColours,
		FRawMesh& OutRawMesh,
		TArray<UMaterialInterface*>& OutUniqueMaterials,
		TArray<int32>& OutGlobalMaterialIndices
		) const;

	virtual void ExtractMeshDataForGeometryCache(FRawMesh& RawMesh, const FMeshBuildSettings& BuildSettings, TArray<FStaticMeshBuildVertex>& OutVertices, TArray<TArray<uint32> >& OutPerSectionIndices);

	virtual bool PropagatePaintedColorsToRawMesh(const UStaticMeshComponent* StaticMeshComponent, int32 LODIndex, FRawMesh& RawMesh) const override;

	virtual void CalculateTextureCoordinateBoundsForRawMesh(const FRawMesh& InRawMesh, TArray<FBox2D>& OutBounds) const override;

	virtual void CalculateTextureCoordinateBoundsForSkeletalMesh(const FStaticLODModel& LODModel, TArray<FBox2D>& OutBounds) const override;

	virtual bool GenerateUniqueUVsForStaticMesh(const FRawMesh& RawMesh, int32 TextureResolution, TArray<FVector2D>& OutTexCoords) const override;
	virtual bool GenerateUniqueUVsForSkeletalMesh(const FStaticLODModel& LODModel, int32 TextureResolution, TArray<FVector2D>& OutTexCoords) const override;

	virtual bool RemoveBonesFromMesh(USkeletalMesh* SkeletalMesh, int32 LODIndex, const TArray<FName>* BoneNamesToRemove) const override;

	virtual void CalculateTangents(const TArray<FVector>& InVertices, const TArray<uint32>& InIndices, const TArray<FVector2D>& InUVs, const TArray<uint32>& InSmoothingGroupIndices, const uint32 InTangentOptions, TArray<FVector>& OutTangentX, TArray<FVector>& OutTangentY, TArray<FVector>& OutNormals) const override;

	// Need to call some members from this class, (which is internal to this module)
	friend class FStaticMeshUtilityBuilder;
};

IMPLEMENT_MODULE(FMeshUtilities, MeshUtilities);

class FProxyGenerationProcessor : FTickerObjectBase
{
public:
	FProxyGenerationProcessor()
	{
#if WITH_EDITOR
		FEditorDelegates::MapChange.AddRaw(this, &FProxyGenerationProcessor::OnMapChange);
		FEditorDelegates::NewCurrentLevel.AddRaw(this, &FProxyGenerationProcessor::OnNewCurrentLevel);
#endif // WITH_EDITOR
	}

	~FProxyGenerationProcessor()
	{
#if WITH_EDITOR
		FEditorDelegates::MapChange.RemoveAll(this);
		FEditorDelegates::NewCurrentLevel.RemoveAll(this);
#endif // WITH_EDITOR
	}

	void AddProxyJob(FGuid InJobGuid, FMergeCompleteData* InCompleteData)
	{
		FScopeLock Lock(&StateLock);
		ProxyMeshJobs.Add(InJobGuid, InCompleteData);
	}

	virtual bool Tick(float DeltaTime) override
	{
		FScopeLock Lock(&StateLock);
		for (const auto& Entry : ToProcessJobDataMap)
		{
			FGuid JobGuid = Entry.Key;
			FProxyGenerationData* Data = Entry.Value;

			// Process the job
			ProcessJob(JobGuid, Data);

			// Data retrieved so can now remove the job from the map
			ProxyMeshJobs.Remove(JobGuid);
			delete Data->MergeData;
			delete Data;
		}

		ToProcessJobDataMap.Reset();

		return true;
	}

	void ProxyGenerationComplete(FRawMesh& OutProxyMesh, struct FFlattenMaterial& OutMaterial, const FGuid OutJobGUID)
	{
		FScopeLock Lock(&StateLock);
		FMergeCompleteData** FindData = ProxyMeshJobs.Find(OutJobGUID);
		if (FindData && *FindData)
		{
			FMergeCompleteData* Data = *FindData;

			FProxyGenerationData* GenerationData = new FProxyGenerationData();
			GenerationData->Material = OutMaterial;
			GenerationData->RawMesh = OutProxyMesh;
			GenerationData->MergeData = Data;

			ToProcessJobDataMap.Add(OutJobGUID, GenerationData);
		}
	}

	void ProxyGenerationFailed(const FGuid OutJobGUID, const FString& ErrorMessage )
	{
		FScopeLock Lock(&StateLock);
		FMergeCompleteData** FindData = ProxyMeshJobs.Find(OutJobGUID);
		if (FindData)
		{
			ProxyMeshJobs.Remove(OutJobGUID);
			if (*FindData)
			{
				UE_LOG(LogMeshUtilities, Log, TEXT("Failed to generate proxy mesh for cluster %s, %s"), *(*FindData)->ProxyBasePackageName, *ErrorMessage);
			}
		}
	}

protected:
	/** Called when the map has changed*/
	void OnMapChange(uint32 MapFlags)
	{
		ClearProcessingData();
	}

	/** Called when the current level has changed */
	void OnNewCurrentLevel()
	{
		ClearProcessingData();
	}

	/** Clears the processing data array/map */
	void ClearProcessingData()
	{
		FScopeLock Lock(&StateLock);
		ProxyMeshJobs.Empty();
		ToProcessJobDataMap.Empty();
	}

protected:
	/** Structure storing the data required during processing */
	struct FProxyGenerationData
	{
		FRawMesh RawMesh;
		FFlattenMaterial Material;
		FMergeCompleteData* MergeData;
	};

	void ProcessJob(const FGuid& JobGuid, FProxyGenerationData* Data)
	{	
		TArray<UObject*> OutAssetsToSync;
		const FString AssetBaseName = FPackageName::GetShortName(Data->MergeData->ProxyBasePackageName);
		const FString AssetBasePath = Data->MergeData->InOuter ? TEXT("") : FPackageName::GetLongPackagePath(Data->MergeData->ProxyBasePackageName) + TEXT("/");

		// Retrieve flattened material data
		FFlattenMaterial& FlattenMaterial = Data->Material;
		
		// Resize flattened material
		FMaterialUtilities::ResizeFlattenMaterial(FlattenMaterial, Data->MergeData->InProxySettings);

		// Optimize flattened material
		FMaterialUtilities::OptimizeFlattenMaterial(FlattenMaterial);

		// Create a new proxy material instance
		UMaterialInstanceConstant* ProxyMaterial = ProxyMaterialUtilities::CreateProxyMaterialInstance(Data->MergeData->InOuter, Data->MergeData->InProxySettings.MaterialSettings, FlattenMaterial, AssetBasePath, AssetBaseName);

		// Set material static lighting usage flag if project has static lighting enabled
		static const auto AllowStaticLightingVar = IConsoleManager::Get().FindTConsoleVariableDataInt(TEXT("r.AllowStaticLighting"));
		const bool bAllowStaticLighting = (!AllowStaticLightingVar || AllowStaticLightingVar->GetValueOnGameThread() != 0);
		if (bAllowStaticLighting)
		{
			ProxyMaterial->CheckMaterialUsage(MATUSAGE_StaticLighting);
		}

		// Construct proxy static mesh
		UPackage* MeshPackage = Data->MergeData->InOuter;
		FString MeshAssetName = TEXT("SM_") + AssetBaseName;
		if (MeshPackage == nullptr)
		{
			MeshPackage = CreatePackage(NULL, *(AssetBasePath + MeshAssetName));
			MeshPackage->FullyLoad();
			MeshPackage->Modify();
		}

		UStaticMesh* StaticMesh = NewObject<UStaticMesh>(MeshPackage, FName(*MeshAssetName), RF_Public | RF_Standalone);
		StaticMesh->InitResources();

		FString OutputPath = StaticMesh->GetPathName();

		// make sure it has a new lighting guid
		StaticMesh->LightingGuid = FGuid::NewGuid();

		// Set it to use textured lightmaps. Note that Build Lighting will do the error-checking (texcoordindex exists for all LODs, etc).
		StaticMesh->LightMapResolution = Data->MergeData->InProxySettings.LightMapResolution;
		StaticMesh->LightMapCoordinateIndex = 1;

		FStaticMeshSourceModel* SrcModel = new (StaticMesh->SourceModels) FStaticMeshSourceModel();
		/*Don't allow the engine to recalculate normals*/
		SrcModel->BuildSettings.bRecomputeNormals = false;
		SrcModel->BuildSettings.bRecomputeTangents = false;
		SrcModel->BuildSettings.bRemoveDegenerates = false;
		SrcModel->BuildSettings.bUseHighPrecisionTangentBasis = false;
		SrcModel->BuildSettings.bUseFullPrecisionUVs = false;
		SrcModel->RawMeshBulkData->SaveRawMesh(Data->RawMesh);

		//Assign the proxy material to the static mesh
		StaticMesh->Materials.Add(ProxyMaterial);

		StaticMesh->Build();
		StaticMesh->PostEditChange();

		OutAssetsToSync.Add(StaticMesh);

		// Execute the delegate received from the user
		Data->MergeData->CallbackDelegate.ExecuteIfBound(JobGuid, OutAssetsToSync);
	}
protected:
	/** Holds Proxy mesh job data together with the job Guid */
	TMap<FGuid, FMergeCompleteData*> ProxyMeshJobs;
	/** Holds Proxy generation data together with the job Guid */
	TMap<FGuid, FProxyGenerationData*> ToProcessJobDataMap;
	/** Critical section to keep ProxyMeshJobs/ToProcessJobDataMap access thread-safe */
	FCriticalSection StateLock;
};

//@todo - implement required vector intrinsics for other implementations
#if PLATFORM_ENABLE_VECTORINTRINSICS

class FMeshBuildDataProvider
{
public:

	/** Initialization constructor. */
	FMeshBuildDataProvider(
		const TkDOPTree<const FMeshBuildDataProvider, uint32>& InkDopTree) :
		kDopTree(InkDopTree)
	{}

	// kDOP data provider interface.

	FORCEINLINE const TkDOPTree<const FMeshBuildDataProvider, uint32>& GetkDOPTree(void) const
	{
		return kDopTree;
	}

	FORCEINLINE const FMatrix& GetLocalToWorld(void) const
	{
		return FMatrix::Identity;
	}

	FORCEINLINE const FMatrix& GetWorldToLocal(void) const
	{
		return FMatrix::Identity;
	}

	FORCEINLINE FMatrix GetLocalToWorldTransposeAdjoint(void) const
	{
		return FMatrix::Identity;
	}

	FORCEINLINE float GetDeterminant(void) const
	{
		return 1.0f;
	}

private:

	const TkDOPTree<const FMeshBuildDataProvider, uint32>& kDopTree;
};

/** Generates unit length, stratified and uniformly distributed direction samples in a hemisphere. */
void GenerateStratifiedUniformHemisphereSamples(int32 NumThetaSteps, int32 NumPhiSteps, FRandomStream& RandomStream, TArray<FVector4>& Samples)
{
	Samples.Empty(NumThetaSteps * NumPhiSteps);
	for (int32 ThetaIndex = 0; ThetaIndex < NumThetaSteps; ThetaIndex++)
	{
		for (int32 PhiIndex = 0; PhiIndex < NumPhiSteps; PhiIndex++)
		{
			const float U1 = RandomStream.GetFraction();
			const float U2 = RandomStream.GetFraction();

			const float Fraction1 = (ThetaIndex + U1) / (float)NumThetaSteps;
			const float Fraction2 = (PhiIndex + U2) / (float)NumPhiSteps;

			const float R = FMath::Sqrt(1.0f - Fraction1 * Fraction1);

			const float Phi = 2.0f * (float)PI * Fraction2;
			// Convert to Cartesian
			Samples.Add(FVector4(FMath::Cos(Phi) * R, FMath::Sin(Phi) * R, Fraction1));
		}
	}
}

class FMeshDistanceFieldAsyncTask : public FNonAbandonableTask
{
public:
	FMeshDistanceFieldAsyncTask(TkDOPTree<const FMeshBuildDataProvider, uint32>* InkDopTree,
		const TArray<FVector4>* InSampleDirections,
		FBox InVolumeBounds,
		FIntVector InVolumeDimensions,
		float InVolumeMaxDistance,
		int32 InZIndex,
		TArray<FFloat16>* DistanceFieldVolume)
		:
		kDopTree(InkDopTree),
		SampleDirections(InSampleDirections),
		VolumeBounds(InVolumeBounds),
		VolumeDimensions(InVolumeDimensions),
		VolumeMaxDistance(InVolumeMaxDistance),
		ZIndex(InZIndex),
		OutDistanceFieldVolume(DistanceFieldVolume),
		bNegativeAtBorder(false)
	{}

	void DoWork();

	FORCEINLINE TStatId GetStatId() const
	{
		RETURN_QUICK_DECLARE_CYCLE_STAT(FMeshDistanceFieldAsyncTask, STATGROUP_ThreadPoolAsyncTasks);
	}

	bool WasNegativeAtBorder() const
	{
		return bNegativeAtBorder;
	}

private:

	// Readonly inputs
	TkDOPTree<const FMeshBuildDataProvider, uint32>* kDopTree;
	const TArray<FVector4>* SampleDirections;
	FBox VolumeBounds;
	FIntVector VolumeDimensions;
	float VolumeMaxDistance;
	int32 ZIndex;

	// Output
	TArray<FFloat16>* OutDistanceFieldVolume;
	bool bNegativeAtBorder;
};

void FMeshDistanceFieldAsyncTask::DoWork()
{
	FMeshBuildDataProvider kDOPDataProvider(*kDopTree);
	const FVector DistanceFieldVoxelSize(VolumeBounds.GetSize() / FVector(VolumeDimensions.X, VolumeDimensions.Y, VolumeDimensions.Z));
	const float VoxelDiameterSqr = DistanceFieldVoxelSize.SizeSquared();

	for (int32 YIndex = 0; YIndex < VolumeDimensions.Y; YIndex++)
	{
		for (int32 XIndex = 0; XIndex < VolumeDimensions.X; XIndex++)
		{
			const FVector VoxelPosition = FVector(XIndex + .5f, YIndex + .5f, ZIndex + .5f) * DistanceFieldVoxelSize + VolumeBounds.Min;
			const int32 Index = (ZIndex * VolumeDimensions.Y * VolumeDimensions.X + YIndex * VolumeDimensions.X + XIndex);

			float MinDistance = VolumeMaxDistance;
			int32 Hit = 0;
			int32 HitBack = 0;

			for (int32 SampleIndex = 0; SampleIndex < SampleDirections->Num(); SampleIndex++)
			{
				const FVector RayDirection = (*SampleDirections)[SampleIndex];

				if (FMath::LineBoxIntersection(VolumeBounds, VoxelPosition, VoxelPosition + RayDirection * VolumeMaxDistance, RayDirection))
				{
					FkHitResult Result;

					TkDOPLineCollisionCheck<const FMeshBuildDataProvider, uint32> kDOPCheck(
						VoxelPosition,
						VoxelPosition + RayDirection * VolumeMaxDistance,
						true,
						kDOPDataProvider,
						&Result);

					bool bHit = kDopTree->LineCheck(kDOPCheck);

					if (bHit)
					{
						Hit++;

						const FVector HitNormal = kDOPCheck.GetHitNormal();

						if (FVector::DotProduct(RayDirection, HitNormal) > 0
							// MaterialIndex on the build triangles was set to 1 if two-sided, or 0 if one-sided
							&& kDOPCheck.Result->Item == 0)
						{
							HitBack++;
						}

						const float CurrentDistance = VolumeMaxDistance * Result.Time;

						if (CurrentDistance < MinDistance)
						{
							MinDistance = CurrentDistance;
						}
					}
				}
			}

			const float UnsignedDistance = MinDistance;

			// Consider this voxel 'inside' an object if more than 50% of the rays hit back faces
			MinDistance *= (Hit == 0 || HitBack < SampleDirections->Num() * .5f) ? 1 : -1;

			// If we are very close to a surface and nearly all of our rays hit backfaces, treat as inside
			// This is important for one sided planes
			if (FMath::Square(UnsignedDistance) < VoxelDiameterSqr && HitBack > .95f * Hit)
			{
				MinDistance = -UnsignedDistance;
			}

			const float VolumeSpaceDistance = MinDistance / VolumeBounds.GetExtent().GetMax();

			if (MinDistance < 0 &&
				(XIndex == 0 || XIndex == VolumeDimensions.X - 1 ||
				YIndex == 0 || YIndex == VolumeDimensions.Y - 1 ||
				ZIndex == 0 || ZIndex == VolumeDimensions.Z - 1))
			{
				bNegativeAtBorder = true;
			}

			(*OutDistanceFieldVolume)[Index] = FFloat16(VolumeSpaceDistance);
		}
	}
}

void FMeshUtilities::GenerateSignedDistanceFieldVolumeData(
	const FStaticMeshLODResources& LODModel,
class FQueuedThreadPool& ThreadPool,
	const TArray<EBlendMode>& MaterialBlendModes,
	const FBoxSphereBounds& Bounds,
	float DistanceFieldResolutionScale,
	bool bGenerateAsIfTwoSided,
	FDistanceFieldVolumeData& OutData)
{
	if (DistanceFieldResolutionScale > 0)
	{
		const double StartTime = FPlatformTime::Seconds();
		const FPositionVertexBuffer& PositionVertexBuffer = LODModel.PositionVertexBuffer;
		FIndexArrayView Indices = LODModel.IndexBuffer.GetArrayView();
		TArray<FkDOPBuildCollisionTriangle<uint32> > BuildTriangles;

		FVector BoundsSize = Bounds.GetBox().GetExtent() * 2;
		float MaxDimension = FMath::Max(FMath::Max(BoundsSize.X, BoundsSize.Y), BoundsSize.Z);

		// Consider the mesh a plane if it is very flat
		const bool bMeshWasPlane = BoundsSize.Z * 100 < MaxDimension
			// And it lies mostly on the origin
			&& Bounds.Origin.Z - Bounds.BoxExtent.Z < KINDA_SMALL_NUMBER
			&& Bounds.Origin.Z + Bounds.BoxExtent.Z > -KINDA_SMALL_NUMBER;

		for (int32 i = 0; i < Indices.Num(); i += 3)
		{
			FVector V0 = PositionVertexBuffer.VertexPosition(Indices[i + 0]);
			FVector V1 = PositionVertexBuffer.VertexPosition(Indices[i + 1]);
			FVector V2 = PositionVertexBuffer.VertexPosition(Indices[i + 2]);

			if (bMeshWasPlane)
			{
				// Flatten out the mesh into an actual plane, this will allow us to manipulate the component's Z scale at runtime without artifacts
				V0.Z = 0;
				V1.Z = 0;
				V2.Z = 0;
			}

			const FVector LocalNormal = ((V1 - V2) ^ (V0 - V2)).GetSafeNormal();

			// No degenerates
			if (LocalNormal.IsUnit())
			{
				bool bTriangleIsOpaqueOrMasked = false;

				for (int32 SectionIndex = 0; SectionIndex < LODModel.Sections.Num(); SectionIndex++)
				{
					const FStaticMeshSection& Section = LODModel.Sections[SectionIndex];

					if ((uint32)i >= Section.FirstIndex && (uint32)i < Section.FirstIndex + Section.NumTriangles * 3)
					{
						if (MaterialBlendModes.IsValidIndex(Section.MaterialIndex))
						{
							bTriangleIsOpaqueOrMasked = !IsTranslucentBlendMode(MaterialBlendModes[Section.MaterialIndex]);
						}

						break;
					}
				}

				if (bTriangleIsOpaqueOrMasked)
				{
					BuildTriangles.Add(FkDOPBuildCollisionTriangle<uint32>(
						bGenerateAsIfTwoSided,
						V0,
						V1,
						V2));
				}
			}
		}

		TkDOPTree<const FMeshBuildDataProvider, uint32> kDopTree;
		kDopTree.Build(BuildTriangles);

		//@todo - project setting
		const int32 NumVoxelDistanceSamples = 1200;
		TArray<FVector4> SampleDirections;
		const int32 NumThetaSteps = FMath::TruncToInt(FMath::Sqrt(NumVoxelDistanceSamples / (2.0f * (float)PI)));
		const int32 NumPhiSteps = FMath::TruncToInt(NumThetaSteps * (float)PI);
		FRandomStream RandomStream(0);
		GenerateStratifiedUniformHemisphereSamples(NumThetaSteps, NumPhiSteps, RandomStream, SampleDirections);
		TArray<FVector4> OtherHemisphereSamples;
		GenerateStratifiedUniformHemisphereSamples(NumThetaSteps, NumPhiSteps, RandomStream, OtherHemisphereSamples);

		for (int32 i = 0; i < OtherHemisphereSamples.Num(); i++)
		{
			FVector4 Sample = OtherHemisphereSamples[i];
			Sample.Z *= -1;
			SampleDirections.Add(Sample);
		}

		static const auto CVar = IConsoleManager::Get().FindTConsoleVariableDataInt(TEXT("r.DistanceFields.MaxPerMeshResolution"));
		const int32 PerMeshMax = CVar->GetValueOnAnyThread();

		// Meshes with explicit artist-specified scale can go higher
		const int32 MaxNumVoxelsOneDim = DistanceFieldResolutionScale <= 1 ? PerMeshMax / 2 : PerMeshMax;
		const int32 MinNumVoxelsOneDim = 8;

		static const auto CVarDensity = IConsoleManager::Get().FindTConsoleVariableDataFloat(TEXT("r.DistanceFields.DefaultVoxelDensity"));
		const float VoxelDensity = CVarDensity->GetValueOnAnyThread();

		const float NumVoxelsPerLocalSpaceUnit = VoxelDensity * DistanceFieldResolutionScale;
		FBox MeshBounds(Bounds.GetBox());

		{
			const float MaxOriginalExtent = MeshBounds.GetExtent().GetMax();
			// Expand so that the edges of the volume are guaranteed to be outside of the mesh
			// Any samples outside the bounds will be clamped to the border, so they must be outside
			const FVector NewExtent(MeshBounds.GetExtent() + FVector(.2f * MaxOriginalExtent).ComponentMax(4 * MeshBounds.GetExtent() / MinNumVoxelsOneDim));
			FBox DistanceFieldVolumeBounds = FBox(MeshBounds.GetCenter() - NewExtent, MeshBounds.GetCenter() + NewExtent);
			const float DistanceFieldVolumeMaxDistance = DistanceFieldVolumeBounds.GetExtent().Size();

			const FVector DesiredDimensions(DistanceFieldVolumeBounds.GetSize() * FVector(NumVoxelsPerLocalSpaceUnit));

			const FIntVector VolumeDimensions(
				FMath::Clamp(FMath::TruncToInt(DesiredDimensions.X), MinNumVoxelsOneDim, MaxNumVoxelsOneDim),
				FMath::Clamp(FMath::TruncToInt(DesiredDimensions.Y), MinNumVoxelsOneDim, MaxNumVoxelsOneDim),
				FMath::Clamp(FMath::TruncToInt(DesiredDimensions.Z), MinNumVoxelsOneDim, MaxNumVoxelsOneDim));

			OutData.Size = VolumeDimensions;
			OutData.LocalBoundingBox = DistanceFieldVolumeBounds;
			OutData.DistanceFieldVolume.AddZeroed(VolumeDimensions.X * VolumeDimensions.Y * VolumeDimensions.Z);

			TIndirectArray<FAsyncTask<FMeshDistanceFieldAsyncTask>> AsyncTasks;

			for (int32 ZIndex = 0; ZIndex < VolumeDimensions.Z; ZIndex++)
			{
				FAsyncTask<FMeshDistanceFieldAsyncTask>* Task = new FAsyncTask<class FMeshDistanceFieldAsyncTask>(
					&kDopTree,
					&SampleDirections,
					DistanceFieldVolumeBounds,
					VolumeDimensions,
					DistanceFieldVolumeMaxDistance,
					ZIndex,
					&OutData.DistanceFieldVolume);

				Task->StartBackgroundTask(&ThreadPool);

				AsyncTasks.Add(Task);
			}

			bool bNegativeAtBorder = false;

			for (int32 TaskIndex = 0; TaskIndex < AsyncTasks.Num(); TaskIndex++)
			{
				FAsyncTask<FMeshDistanceFieldAsyncTask>& Task = AsyncTasks[TaskIndex];
				Task.EnsureCompletion(false);
				bNegativeAtBorder = bNegativeAtBorder || Task.GetTask().WasNegativeAtBorder();
			}

			OutData.bMeshWasClosed = !bNegativeAtBorder;
			OutData.bBuiltAsIfTwoSided = bGenerateAsIfTwoSided;
			OutData.bMeshWasPlane = bMeshWasPlane;

			UE_LOG(LogMeshUtilities, Log, TEXT("Finished distance field build in %.1fs - %ux%ux%u distance field, %u triangles"),
				(float)(FPlatformTime::Seconds() - StartTime),
				VolumeDimensions.X,
				VolumeDimensions.Y,
				VolumeDimensions.Z,
				Indices.Num() / 3);

			// Toss distance field if mesh was not closed
			if (bNegativeAtBorder)
			{
				OutData.Size = FIntVector(0, 0, 0);
				OutData.DistanceFieldVolume.Empty();

				UE_LOG(LogMeshUtilities, Log, TEXT("Discarded distance field as mesh was not closed!  Assign a two-sided material to fix."));
			}
		}
	}
}

#else

void FMeshUtilities::GenerateSignedDistanceFieldVolumeData(
	const FStaticMeshLODResources& LODModel,
class FQueuedThreadPool& ThreadPool,
	const TArray<EBlendMode>& MaterialBlendModes,
	const FBoxSphereBounds& Bounds,
	float DistanceFieldResolutionScale,
	bool bGenerateAsIfTwoSided,
	FDistanceFieldVolumeData& OutData)
{
	if (DistanceFieldResolutionScale > 0)
	{
		UE_LOG(LogMeshUtilities, Error, TEXT("Couldn't generate distance field for mesh, platform is missing required Vector intrinsics."));
	}
}

#endif

/*------------------------------------------------------------------------------
NVTriStrip for cache optimizing index buffers.
------------------------------------------------------------------------------*/

namespace NvTriStrip
{
	/**
	* Converts 16 bit indices to 32 bit prior to passing them into the real GenerateStrips util method
	*/
	void GenerateStrips(
		const uint8* Indices,
		bool Is32Bit,
		const uint32 NumIndices,
		PrimitiveGroup** PrimGroups,
		uint32* NumGroups
		)
	{
		if (Is32Bit)
		{
			GenerateStrips((uint32*)Indices, NumIndices, PrimGroups, NumGroups);
		}
		else
		{
			// convert to 32 bit
			uint32 Idx;
			TArray<uint32> NewIndices;
			NewIndices.AddUninitialized(NumIndices);
			for (Idx = 0; Idx < NumIndices; ++Idx)
			{
				NewIndices[Idx] = ((uint16*)Indices)[Idx];
			}
			GenerateStrips(NewIndices.GetData(), NumIndices, PrimGroups, NumGroups);
		}

	}

	/**
	* Orders a triangle list for better vertex cache coherency.
	*
	* *** WARNING: This is safe to call for multiple threads IF AND ONLY IF all
	* threads call SetListsOnly(true) and SetCacheSize(CACHESIZE_GEFORCE3). If
	* NvTriStrip is ever used with different settings the library will need
	* some modifications to be thread-safe. ***
	*/
	template<typename IndexDataType, typename Allocator>
	void CacheOptimizeIndexBuffer(TArray<IndexDataType, Allocator>& Indices)
	{
		static_assert(sizeof(IndexDataType) == 2 || sizeof(IndexDataType) == 4, "Indices must be short or int.");

		PrimitiveGroup*	PrimitiveGroups = NULL;
		uint32			NumPrimitiveGroups = 0;
		bool Is32Bit = sizeof(IndexDataType) == 4;

		SetListsOnly(true);
		SetCacheSize(CACHESIZE_GEFORCE3);

		GenerateStrips((uint8*)Indices.GetData(), Is32Bit, Indices.Num(), &PrimitiveGroups, &NumPrimitiveGroups);

		Indices.Empty();
		Indices.AddUninitialized(PrimitiveGroups->numIndices);

		if (Is32Bit)
		{
			FMemory::Memcpy(Indices.GetData(), PrimitiveGroups->indices, Indices.Num() * sizeof(IndexDataType));
		}
		else
		{
			for (uint32 I = 0; I < PrimitiveGroups->numIndices; ++I)
			{
				Indices[I] = (uint16)PrimitiveGroups->indices[I];
			}
		}

		delete[] PrimitiveGroups;
	}
}

/*------------------------------------------------------------------------------
Forsyth algorithm for cache optimizing index buffers.
------------------------------------------------------------------------------*/

namespace Forsyth
{
	/**
	* Converts 16 bit indices to 32 bit prior to passing them into the real OptimizeFaces util method
	*/
	void OptimizeFaces(
		const uint8* Indices,
		bool Is32Bit,
		const uint32 NumIndices,
		uint32 NumVertices,
		uint32* OutIndices,
		uint16 CacheSize
		)
	{
		if (Is32Bit)
		{
			OptimizeFaces((uint32*)Indices, NumIndices, NumVertices, OutIndices, CacheSize);
		}
		else
		{
			// convert to 32 bit
			uint32 Idx;
			TArray<uint32> NewIndices;
			NewIndices.AddUninitialized(NumIndices);
			for (Idx = 0; Idx < NumIndices; ++Idx)
			{
				NewIndices[Idx] = ((uint16*)Indices)[Idx];
			}
			OptimizeFaces(NewIndices.GetData(), NumIndices, NumVertices, OutIndices, CacheSize);
		}

	}

	/**
	* Orders a triangle list for better vertex cache coherency.
	*/
	template<typename IndexDataType, typename Allocator>
	void CacheOptimizeIndexBuffer(TArray<IndexDataType, Allocator>& Indices)
	{
		static_assert(sizeof(IndexDataType) == 2 || sizeof(IndexDataType) == 4, "Indices must be short or int.");
		bool Is32Bit = sizeof(IndexDataType) == 4;

		// Count the number of vertices
		uint32 NumVertices = 0;
		for (int32 Index = 0; Index < Indices.Num(); ++Index)
		{
			if (Indices[Index] > NumVertices)
			{
				NumVertices = Indices[Index];
			}
		}
		NumVertices += 1;

		TArray<uint32> OptimizedIndices;
		OptimizedIndices.AddUninitialized(Indices.Num());
		uint16 CacheSize = 32;
		OptimizeFaces((uint8*)Indices.GetData(), Is32Bit, Indices.Num(), NumVertices, OptimizedIndices.GetData(), CacheSize);

		if (Is32Bit)
		{
			FMemory::Memcpy(Indices.GetData(), OptimizedIndices.GetData(), Indices.Num() * sizeof(IndexDataType));
		}
		else
		{
			for (int32 I = 0; I < OptimizedIndices.Num(); ++I)
			{
				Indices[I] = (uint16)OptimizedIndices[I];
			}
		}
	}
}

void FMeshUtilities::CacheOptimizeIndexBuffer(TArray<uint16>& Indices)
{
	if (bUsingNvTriStrip)
	{
		NvTriStrip::CacheOptimizeIndexBuffer(Indices);
	}
	else if (!bDisableTriangleOrderOptimization)
	{
		Forsyth::CacheOptimizeIndexBuffer(Indices);
	}
}

void FMeshUtilities::CacheOptimizeIndexBuffer(TArray<uint32>& Indices)
{
	if (bUsingNvTriStrip)
	{
		NvTriStrip::CacheOptimizeIndexBuffer(Indices);
	}
	else if (!bDisableTriangleOrderOptimization)
	{
		Forsyth::CacheOptimizeIndexBuffer(Indices);
	}
}

/*------------------------------------------------------------------------------
NVTessLib for computing adjacency used for tessellation.
------------------------------------------------------------------------------*/

/**
* Provides static mesh render data to the NVIDIA tessellation library.
*/
class FStaticMeshNvRenderBuffer : public nv::RenderBuffer
{
public:

	/** Construct from static mesh render buffers. */
	FStaticMeshNvRenderBuffer(
		const FPositionVertexBuffer& InPositionVertexBuffer,
		const FStaticMeshVertexBuffer& InVertexBuffer,
		const TArray<uint32>& Indices)
		: PositionVertexBuffer(InPositionVertexBuffer)
		, VertexBuffer(InVertexBuffer)
	{
		check(PositionVertexBuffer.GetNumVertices() == VertexBuffer.GetNumVertices());
		mIb = new nv::IndexBuffer((void*)Indices.GetData(), nv::IBT_U32, Indices.Num(), false);
	}

	/** Retrieve the position and first texture coordinate of the specified index. */
	virtual nv::Vertex getVertex(unsigned int Index) const
	{
		nv::Vertex Vertex;

		check(Index < PositionVertexBuffer.GetNumVertices());

		const FVector& Position = PositionVertexBuffer.VertexPosition(Index);
		Vertex.pos.x = Position.X;
		Vertex.pos.y = Position.Y;
		Vertex.pos.z = Position.Z;

		if (VertexBuffer.GetNumTexCoords())
		{
			const FVector2D UV = VertexBuffer.GetVertexUV(Index, 0);
			Vertex.uv.x = UV.X;
			Vertex.uv.y = UV.Y;
		}
		else
		{
			Vertex.uv.x = 0.0f;
			Vertex.uv.y = 0.0f;
		}

		return Vertex;
	}

private:

	/** The position vertex buffer for the static mesh. */
	const FPositionVertexBuffer& PositionVertexBuffer;

	/** The vertex buffer for the static mesh. */
	const FStaticMeshVertexBuffer& VertexBuffer;

	/** Copying is forbidden. */
	FStaticMeshNvRenderBuffer(const FStaticMeshNvRenderBuffer&);
	FStaticMeshNvRenderBuffer& operator=(const FStaticMeshNvRenderBuffer&);
};

/**
* Provides skeletal mesh render data to the NVIDIA tessellation library.
*/
class FSkeletalMeshNvRenderBuffer : public nv::RenderBuffer
{
public:

	/** Construct from static mesh render buffers. */
	FSkeletalMeshNvRenderBuffer(
		const TArray<FSoftSkinVertex>& InVertexBuffer,
		const uint32 InTexCoordCount,
		const TArray<uint32>& Indices)
		: VertexBuffer(InVertexBuffer)
		, TexCoordCount(InTexCoordCount)
	{
		mIb = new nv::IndexBuffer((void*)Indices.GetData(), nv::IBT_U32, Indices.Num(), false);
	}

	/** Retrieve the position and first texture coordinate of the specified index. */
	virtual nv::Vertex getVertex(unsigned int Index) const
	{
		nv::Vertex Vertex;

		check(Index < (unsigned int)VertexBuffer.Num());

		const FSoftSkinVertex& SrcVertex = VertexBuffer[Index];

		Vertex.pos.x = SrcVertex.Position.X;
		Vertex.pos.y = SrcVertex.Position.Y;
		Vertex.pos.z = SrcVertex.Position.Z;

		if (TexCoordCount > 0)
		{
			Vertex.uv.x = SrcVertex.UVs[0].X;
			Vertex.uv.y = SrcVertex.UVs[0].Y;
		}
		else
		{
			Vertex.uv.x = 0.0f;
			Vertex.uv.y = 0.0f;
		}

		return Vertex;
	}

private:
	/** The vertex buffer for the skeletal mesh. */
	const TArray<FSoftSkinVertex>& VertexBuffer;
	const uint32 TexCoordCount;

	/** Copying is forbidden. */
	FSkeletalMeshNvRenderBuffer(const FSkeletalMeshNvRenderBuffer&);
	FSkeletalMeshNvRenderBuffer& operator=(const FSkeletalMeshNvRenderBuffer&);
};

static void BuildStaticAdjacencyIndexBuffer(
	const FPositionVertexBuffer& PositionVertexBuffer,
	const FStaticMeshVertexBuffer& VertexBuffer,
	const TArray<uint32>& Indices,
	TArray<uint32>& OutPnAenIndices
	)
{
	if (Indices.Num())
	{
		FStaticMeshNvRenderBuffer StaticMeshRenderBuffer(PositionVertexBuffer, VertexBuffer, Indices);
		nv::IndexBuffer* PnAENIndexBuffer = nv::tess::buildTessellationBuffer(&StaticMeshRenderBuffer, nv::DBM_PnAenDominantCorner, true);
		check(PnAENIndexBuffer);
		const int32 IndexCount = (int32)PnAENIndexBuffer->getLength();
		OutPnAenIndices.Empty(IndexCount);
		OutPnAenIndices.AddUninitialized(IndexCount);
		for (int32 Index = 0; Index < IndexCount; ++Index)
		{
			OutPnAenIndices[Index] = (*PnAENIndexBuffer)[Index];
		}
		delete PnAENIndexBuffer;
	}
	else
	{
		OutPnAenIndices.Empty();
	}
}

void FMeshUtilities::BuildSkeletalAdjacencyIndexBuffer(
	const TArray<FSoftSkinVertex>& VertexBuffer,
	const uint32 TexCoordCount,
	const TArray<uint32>& Indices,
	TArray<uint32>& OutPnAenIndices
	)
{
	if (Indices.Num())
	{
		FSkeletalMeshNvRenderBuffer SkeletalMeshRenderBuffer(VertexBuffer, TexCoordCount, Indices);
		nv::IndexBuffer* PnAENIndexBuffer = nv::tess::buildTessellationBuffer(&SkeletalMeshRenderBuffer, nv::DBM_PnAenDominantCorner, true);
		check(PnAENIndexBuffer);
		const int32 IndexCount = (int32)PnAENIndexBuffer->getLength();
		OutPnAenIndices.Empty(IndexCount);
		OutPnAenIndices.AddUninitialized(IndexCount);
		for (int32 Index = 0; Index < IndexCount; ++Index)
		{
			OutPnAenIndices[Index] = (*PnAENIndexBuffer)[Index];
		}
		delete PnAENIndexBuffer;
	}
	else
	{
		OutPnAenIndices.Empty();
	}
}

void FMeshUtilities::RechunkSkeletalMeshModels(USkeletalMesh* SrcMesh, int32 MaxBonesPerChunk)
{
#if WITH_EDITORONLY_DATA
	TIndirectArray<FStaticLODModel> DestModels;
	TIndirectArray<FSkinnedModelData> ModelData;
	FReferenceSkeleton RefSkeleton = SrcMesh->RefSkeleton;
	uint32 VertexBufferBuildFlags = SrcMesh->GetVertexBufferFlags();
	FSkeletalMeshResource* SrcMeshResource = SrcMesh->GetImportedResource();
	FVector TriangleSortCenter;
	bool bHaveTriangleSortCenter = SrcMesh->GetSortCenterPoint(TriangleSortCenter);

	for (int32 ModelIndex = 0; ModelIndex < SrcMeshResource->LODModels.Num(); ++ModelIndex)
	{
		FSkinnedModelData& TmpModelData = *new(ModelData)FSkinnedModelData();
		SkeletalMeshTools::CopySkinnedModelData(TmpModelData, SrcMeshResource->LODModels[ModelIndex]);
	}

	for (int32 ModelIndex = 0; ModelIndex < ModelData.Num(); ++ModelIndex)
	{
		TArray<FSkinnedMeshChunk*> Chunks;
		TArray<int32> PointToOriginalMap;
		TArray<ETriangleSortOption> SectionSortOptions;

		const FSkinnedModelData& SrcModel = ModelData[ModelIndex];
		FStaticLODModel& DestModel = *new(DestModels)FStaticLODModel();

		SkeletalMeshTools::UnchunkSkeletalModel(Chunks, PointToOriginalMap, SrcModel);
		SkeletalMeshTools::ChunkSkinnedVertices(Chunks, MaxBonesPerChunk);

		for (int32 ChunkIndex = 0; ChunkIndex < Chunks.Num(); ++ChunkIndex)
		{
			int32 SectionIndex = Chunks[ChunkIndex]->OriginalSectionIndex;
			SectionSortOptions.Add(SrcModel.Sections[SectionIndex].TriangleSorting);
		}
		check(SectionSortOptions.Num() == Chunks.Num());

		BuildSkeletalModelFromChunks(DestModel, RefSkeleton, Chunks, PointToOriginalMap);
		check(DestModel.Sections.Num() == SectionSortOptions.Num());

		DestModel.NumTexCoords = SrcModel.NumTexCoords;
		DestModel.BuildVertexBuffers(VertexBufferBuildFlags);
		for (int32 SectionIndex = 0; SectionIndex < DestModel.Sections.Num(); ++SectionIndex)
		{
			DestModel.SortTriangles(TriangleSortCenter, bHaveTriangleSortCenter, SectionIndex, SectionSortOptions[SectionIndex]);
		}
	}

	//@todo-rco: Swap() doesn't seem to work
	Exchange(SrcMeshResource->LODModels, DestModels);

	// TODO: Also need to patch bEnableShadowCasting in the LODInfo struct.
#endif // #if WITH_EDITORONLY_DATA
}

void FMeshUtilities::CalcBoneVertInfos(USkeletalMesh* SkeletalMesh, TArray<FBoneVertInfo>& Infos, bool bOnlyDominant)
{
	SkeletalMeshTools::CalcBoneVertInfos(SkeletalMesh, Infos, bOnlyDominant);
}

/**
* Builds a renderable skeletal mesh LOD model. Note that the array of chunks
* will be destroyed during this process!
* @param LODModel				Upon return contains a renderable skeletal mesh LOD model.
* @param RefSkeleton			The reference skeleton associated with the model.
* @param Chunks				Skinned mesh chunks from which to build the renderable model.
* @param PointToOriginalMap	Maps a vertex's RawPointIdx to its index at import time.
*/
void FMeshUtilities::BuildSkeletalModelFromChunks(FStaticLODModel& LODModel, const FReferenceSkeleton& RefSkeleton, TArray<FSkinnedMeshChunk*>& Chunks, const TArray<int32>& PointToOriginalMap)
{
#if WITH_EDITORONLY_DATA
	// Clear out any data currently held in the LOD model.
	LODModel.Sections.Empty();
	LODModel.NumVertices = 0;
	if (LODModel.MultiSizeIndexContainer.IsIndexBufferValid())
	{
		LODModel.MultiSizeIndexContainer.GetIndexBuffer()->Empty();
	}

	// Setup the section and chunk arrays on the model.
	for (int32 ChunkIndex = 0; ChunkIndex < Chunks.Num(); ++ChunkIndex)
	{
		FSkinnedMeshChunk* SrcChunk = Chunks[ChunkIndex];

		FSkelMeshSection& Section = *new(LODModel.Sections) FSkelMeshSection();
		Section.MaterialIndex = SrcChunk->MaterialIndex;
		Exchange(Section.BoneMap, SrcChunk->BoneMap);

		// Update the active bone indices on the LOD model.
		for (int32 BoneIndex = 0; BoneIndex < Section.BoneMap.Num(); ++BoneIndex)
		{
			LODModel.ActiveBoneIndices.AddUnique(Section.BoneMap[BoneIndex]);
		}
	}

	LODModel.ActiveBoneIndices.Sort();

	// Reset 'final vertex to import vertex' map info
	LODModel.MeshToImportVertexMap.Empty();
	LODModel.MaxImportVertex = 0;

	// Keep track of index mapping to chunk vertex offsets
	TArray< TArray<uint32> > VertexIndexRemap;
	VertexIndexRemap.Empty(LODModel.Sections.Num());
	// Pack the chunk vertices into a single vertex buffer.
	TArray<uint32> RawPointIndices;
	LODModel.NumVertices = 0;

	int32 PrevMaterialIndex = -1;
	int32 CurrentChunkBaseVertexIndex = -1; 	// base vertex index for all chunks of the same material
	int32 CurrentChunkVertexCount = -1; 		// total vertex count for all chunks of the same material
	int32 CurrentVertexIndex = 0; 			// current vertex index added to the index buffer for all chunks of the same material

	// rearrange the vert order to minimize the data fetched by the GPU
	for (int32 SectionIndex = 0; SectionIndex < LODModel.Sections.Num(); SectionIndex++)
	{
		if (IsInGameThread())
		{
			GWarn->StatusUpdate(SectionIndex, LODModel.Sections.Num(), NSLOCTEXT("UnrealEd", "ProcessingSections", "Processing Sections"));
		}

		FSkinnedMeshChunk* SrcChunk = Chunks[SectionIndex];
		FSkelMeshSection& Section = LODModel.Sections[SectionIndex];
		TArray<FSoftSkinBuildVertex>& ChunkVertices = SrcChunk->Vertices;
		TArray<uint32>& ChunkIndices = SrcChunk->Indices;

		// Reorder the section index buffer for better vertex cache efficiency.
		CacheOptimizeIndexBuffer(ChunkIndices);

		// Calculate the number of triangles in the section.  Note that CacheOptimize may change the number of triangles in the index buffer!
		Section.NumTriangles = ChunkIndices.Num() / 3;
		TArray<FSoftSkinBuildVertex> OriginalVertices;
		Exchange(ChunkVertices, OriginalVertices);
		ChunkVertices.AddUninitialized(OriginalVertices.Num());

		TArray<int32> IndexCache;
		IndexCache.AddUninitialized(ChunkVertices.Num());
		FMemory::Memset(IndexCache.GetData(), INDEX_NONE, IndexCache.Num() * IndexCache.GetTypeSize());
		int32 NextAvailableIndex = 0;
		// Go through the indices and assign them new values that are coherent where possible
		for (int32 Index = 0; Index < ChunkIndices.Num(); Index++)
		{
			const int32 OriginalIndex = ChunkIndices[Index];
			const int32 CachedIndex = IndexCache[OriginalIndex];

			if (CachedIndex == INDEX_NONE)
			{
				// No new index has been allocated for this existing index, assign a new one
				ChunkIndices[Index] = NextAvailableIndex;
				// Mark what this index has been assigned to
				IndexCache[OriginalIndex] = NextAvailableIndex;
				NextAvailableIndex++;
			}
			else
			{
				// Reuse an existing index assignment
				ChunkIndices[Index] = CachedIndex;
			}
			// Reorder the vertices based on the new index assignment
			ChunkVertices[ChunkIndices[Index]] = OriginalVertices[OriginalIndex];
		}
	}

	// Build the arrays of rigid and soft vertices on the model's chunks.
	for (int32 SectionIndex = 0; SectionIndex < LODModel.Sections.Num(); SectionIndex++)
	{
		FSkelMeshSection& Section = LODModel.Sections[SectionIndex];
		TArray<FSoftSkinBuildVertex>& ChunkVertices = Chunks[SectionIndex]->Vertices;

		if (IsInGameThread())
		{
			// Only update status if in the game thread.  When importing morph targets, this function can run in another thread
			GWarn->StatusUpdate(SectionIndex, LODModel.Sections.Num(), NSLOCTEXT("UnrealEd", "ProcessingChunks", "Processing Chunks"));
		}

		CurrentVertexIndex = 0;
		CurrentChunkVertexCount = 0;
		PrevMaterialIndex = Section.MaterialIndex;

		// Calculate the offset to this chunk's vertices in the vertex buffer.
		Section.BaseVertexIndex = CurrentChunkBaseVertexIndex = LODModel.NumVertices;

		// Update the size of the vertex buffer.
		LODModel.NumVertices += ChunkVertices.Num();

		// Separate the section's vertices into rigid and soft vertices.
		TArray<uint32>& ChunkVertexIndexRemap = *new(VertexIndexRemap)TArray<uint32>();
		ChunkVertexIndexRemap.AddUninitialized(ChunkVertices.Num());

		for (int32 VertexIndex = 0; VertexIndex < ChunkVertices.Num(); VertexIndex++)
		{
			const FSoftSkinBuildVertex& SoftVertex = ChunkVertices[VertexIndex];

			FSoftSkinVertex NewVertex;
			NewVertex.Position = SoftVertex.Position;
			NewVertex.TangentX = SoftVertex.TangentX;
			NewVertex.TangentY = SoftVertex.TangentY;
			NewVertex.TangentZ = SoftVertex.TangentZ;
			FMemory::Memcpy(NewVertex.UVs, SoftVertex.UVs, sizeof(FVector2D)*MAX_TEXCOORDS);
			NewVertex.Color = SoftVertex.Color;
			for (int32 i = 0; i < MAX_TOTAL_INFLUENCES; ++i)
			{
				// it only adds to the bone map if it has weight on it
				// BoneMap contains only the bones that has influence with weight of >0.f
				// so here, just make sure it is included before setting the data
				if (Section.BoneMap.IsValidIndex(SoftVertex.InfluenceBones[i]))
				{
					NewVertex.InfluenceBones[i] = SoftVertex.InfluenceBones[i];
					NewVertex.InfluenceWeights[i] = SoftVertex.InfluenceWeights[i];
				}
			}
			Section.SoftVertices.Add(NewVertex);
			ChunkVertexIndexRemap[VertexIndex] = (uint32)(Section.BaseVertexIndex + CurrentVertexIndex);
			CurrentVertexIndex++;
			// add the index to the original wedge point source of this vertex
			RawPointIndices.Add(SoftVertex.PointWedgeIdx);
			// Also remember import index
			const int32 RawVertIndex = PointToOriginalMap[SoftVertex.PointWedgeIdx];
			LODModel.MeshToImportVertexMap.Add(RawVertIndex);
			LODModel.MaxImportVertex = FMath::Max<float>(LODModel.MaxImportVertex, RawVertIndex);
		}

		// update NumVertices
		Section.NumVertices = Section.SoftVertices.Num();

		// update max bone influences
		Section.CalcMaxBoneInfluences();

		// Log info about the chunk.
		UE_LOG(LogSkeletalMesh, Log, TEXT("Section %u: %u vertices, %u active bones"),
			SectionIndex,
			Section.GetNumVertices(),
			Section.BoneMap.Num()
			);
	}

	// Copy raw point indices to LOD model.
	LODModel.RawPointIndices.RemoveBulkData();
	if (RawPointIndices.Num())
	{
		LODModel.RawPointIndices.Lock(LOCK_READ_WRITE);
		void* Dest = LODModel.RawPointIndices.Realloc(RawPointIndices.Num());
		FMemory::Memcpy(Dest, RawPointIndices.GetData(), LODModel.RawPointIndices.GetBulkDataSize());
		LODModel.RawPointIndices.Unlock();
	}

#if DISALLOW_32BIT_INDICES
	LODModel.MultiSizeIndexContainer.CreateIndexBuffer(sizeof(uint16));
#else
	LODModel.MultiSizeIndexContainer.CreateIndexBuffer((LODModel.NumVertices < MAX_uint16) ? sizeof(uint16) : sizeof(uint32));
#endif

	// Finish building the sections.
	for (int32 SectionIndex = 0; SectionIndex < LODModel.Sections.Num(); SectionIndex++)
	{
		FSkelMeshSection& Section = LODModel.Sections[SectionIndex];

		const TArray<uint32>& SectionIndices = Chunks[SectionIndex]->Indices;
		FRawStaticIndexBuffer16or32Interface* IndexBuffer = LODModel.MultiSizeIndexContainer.GetIndexBuffer();
		Section.BaseIndex = IndexBuffer->Num();
		const int32 NumIndices = SectionIndices.Num();
		const TArray<uint32>& SectionVertexIndexRemap = VertexIndexRemap[SectionIndex];
		for (int32 Index = 0; Index < NumIndices; Index++)
		{
			uint32 VertexIndex = SectionVertexIndexRemap[SectionIndices[Index]];
			IndexBuffer->AddItem(VertexIndex);
		}
	}

	// Free the skinned mesh chunks which are no longer needed.
	for (int32 i = 0; i < Chunks.Num(); ++i)
	{
		delete Chunks[i];
		Chunks[i] = NULL;
	}
	Chunks.Empty();

	// Build the adjacency index buffer used for tessellation.
	{
		TArray<FSoftSkinVertex> Vertices;
		LODModel.GetVertices(Vertices);

		FMultiSizeIndexContainerData IndexData;
		LODModel.MultiSizeIndexContainer.GetIndexBufferData(IndexData);

		FMultiSizeIndexContainerData AdjacencyIndexData;
		AdjacencyIndexData.DataTypeSize = IndexData.DataTypeSize;

		BuildSkeletalAdjacencyIndexBuffer(Vertices, LODModel.NumTexCoords, IndexData.Indices, AdjacencyIndexData.Indices);
		LODModel.AdjacencyMultiSizeIndexContainer.RebuildIndexBuffer(AdjacencyIndexData);
	}

	// Compute the required bones for this model.
	USkeletalMesh::CalculateRequiredBones(LODModel, RefSkeleton, NULL);
#endif // #if WITH_EDITORONLY_DATA
}

/*------------------------------------------------------------------------------
Common functionality.
------------------------------------------------------------------------------*/

/** Helper struct for building acceleration structures. */
struct FIndexAndZ
{
	float Z;
	int32 Index;

	/** Default constructor. */
	FIndexAndZ() {}

	/** Initialization constructor. */
	FIndexAndZ(int32 InIndex, FVector V)
	{
		Z = 0.30f * V.X + 0.33f * V.Y + 0.37f * V.Z;
		Index = InIndex;
	}
};

/** Sorting function for vertex Z/index pairs. */
struct FCompareIndexAndZ
{
	FORCEINLINE bool operator()(FIndexAndZ const& A, FIndexAndZ const& B) const { return A.Z < B.Z; }
};

static int32 ComputeNumTexCoords(FRawMesh const& RawMesh, int32 MaxSupportedTexCoords)
{
	int32 NumWedges = RawMesh.WedgeIndices.Num();
	int32 NumTexCoords = 0;
	for (int32 TexCoordIndex = 0; TexCoordIndex < MAX_MESH_TEXTURE_COORDS; ++TexCoordIndex)
	{
		if (RawMesh.WedgeTexCoords[TexCoordIndex].Num() != NumWedges)
		{
			break;
		}
		NumTexCoords++;
	}
	return FMath::Min(NumTexCoords, MaxSupportedTexCoords);
}

/**
* Returns true if the specified points are about equal
*/
inline bool PointsEqual(const FVector& V1, const FVector& V2, float ComparisonThreshold)
{
	if (FMath::Abs(V1.X - V2.X) > ComparisonThreshold
		|| FMath::Abs(V1.Y - V2.Y) > ComparisonThreshold
		|| FMath::Abs(V1.Z - V2.Z) > ComparisonThreshold)
	{
		return false;
	}
	return true;
}

inline bool UVsEqual(const FVector2D& UV1, const FVector2D& UV2)
{
	if (FMath::Abs(UV1.X - UV2.X) > (1.0f / 1024.0f))
		return false;

	if (FMath::Abs(UV1.Y - UV2.Y) > (1.0f / 1024.0f))
		return false;

	return true;
}

static inline FVector GetPositionForWedge(FRawMesh const& Mesh, int32 WedgeIndex)
{
	int32 VertexIndex = Mesh.WedgeIndices[WedgeIndex];
	return Mesh.VertexPositions[VertexIndex];
}

struct FMeshEdge
{
	int32	Vertices[2];
	int32	Faces[2];
};

/**
* This helper class builds the edge list for a mesh. It uses a hash of vertex
* positions to edges sharing that vertex to remove the n^2 searching of all
* previously added edges. This class is templatized so it can be used with
* either static mesh or skeletal mesh vertices
*/
template <class VertexClass> class TEdgeBuilder
{
protected:
	/**
	* The list of indices to build the edge data from
	*/
	const TArray<uint32>& Indices;
	/**
	* The array of verts for vertex position comparison
	*/
	const TArray<VertexClass>& Vertices;
	/**
	* The array of edges to create
	*/
	TArray<FMeshEdge>& Edges;
	/**
	* List of edges that start with a given vertex
	*/
	TMultiMap<FVector, FMeshEdge*> VertexToEdgeList;

	/**
	* This function determines whether a given edge matches or not. It must be
	* provided by derived classes since they have the specific information that
	* this class doesn't know about (vertex info, influences, etc)
	*
	* @param Index1 The first index of the edge being checked
	* @param Index2 The second index of the edge
	* @param OtherEdge The edge to compare. Was found via the map
	*
	* @return true if the edge is a match, false otherwise
	*/
	virtual bool DoesEdgeMatch(int32 Index1, int32 Index2, FMeshEdge* OtherEdge) = 0;

	/**
	* Searches the list of edges to see if this one matches an existing and
	* returns a pointer to it if it does
	*
	* @param Index1 the first index to check for
	* @param Index2 the second index to check for
	*
	* @return NULL if no edge was found, otherwise the edge that was found
	*/
	inline FMeshEdge* FindOppositeEdge(int32 Index1, int32 Index2)
	{
		FMeshEdge* Edge = NULL;
		TArray<FMeshEdge*> EdgeList;
		// Search the hash for a corresponding vertex
		VertexToEdgeList.MultiFind(Vertices[Index2].Position, EdgeList);
		// Now search through the array for a match or not
		for (int32 EdgeIndex = 0; EdgeIndex < EdgeList.Num() && Edge == NULL;
			EdgeIndex++)
		{
			FMeshEdge* OtherEdge = EdgeList[EdgeIndex];
			// See if this edge matches the passed in edge
			if (OtherEdge != NULL && DoesEdgeMatch(Index1, Index2, OtherEdge))
			{
				// We have a match
				Edge = OtherEdge;
			}
		}
		return Edge;
	}

	/**
	* Updates an existing edge if found or adds the new edge to the list
	*
	* @param Index1 the first index in the edge
	* @param Index2 the second index in the edge
	* @param Triangle the triangle that this edge was found in
	*/
	inline void AddEdge(int32 Index1, int32 Index2, int32 Triangle)
	{
		// If this edge matches another then just fill the other triangle
		// otherwise add it
		FMeshEdge* OtherEdge = FindOppositeEdge(Index1, Index2);
		if (OtherEdge == NULL)
		{
			// Add a new edge to the array
			int32 EdgeIndex = Edges.AddZeroed();
			Edges[EdgeIndex].Vertices[0] = Index1;
			Edges[EdgeIndex].Vertices[1] = Index2;
			Edges[EdgeIndex].Faces[0] = Triangle;
			Edges[EdgeIndex].Faces[1] = -1;
			// Also add this edge to the hash for faster searches
			// NOTE: This relies on the array never being realloced!
			VertexToEdgeList.Add(Vertices[Index1].Position, &Edges[EdgeIndex]);
		}
		else
		{
			OtherEdge->Faces[1] = Triangle;
		}
	}

public:
	/**
	* Initializes the values for the code that will build the mesh edge list
	*/
	TEdgeBuilder(const TArray<uint32>& InIndices,
		const TArray<VertexClass>& InVertices,
		TArray<FMeshEdge>& OutEdges) :
		Indices(InIndices), Vertices(InVertices), Edges(OutEdges)
	{
		// Presize the array so that there are no extra copies being done
		// when adding edges to it
		Edges.Empty(Indices.Num());
	}

	/**
	* Virtual dtor
	*/
	virtual ~TEdgeBuilder(){}


	/**
	* Uses a hash of indices to edge lists so that it can avoid the n^2 search
	* through the full edge list
	*/
	void FindEdges(void)
	{
		// @todo Handle something other than trilists when building edges
		int32 TriangleCount = Indices.Num() / 3;
		int32 EdgeCount = 0;
		// Work through all triangles building the edges
		for (int32 Triangle = 0; Triangle < TriangleCount; Triangle++)
		{
			// Determine the starting index
			int32 TriangleIndex = Triangle * 3;
			// Get the indices for the triangle
			int32 Index1 = Indices[TriangleIndex];
			int32 Index2 = Indices[TriangleIndex + 1];
			int32 Index3 = Indices[TriangleIndex + 2];
			// Add the first to second edge
			AddEdge(Index1, Index2, Triangle);
			// Now add the second to third
			AddEdge(Index2, Index3, Triangle);
			// Add the third to first edge
			AddEdge(Index3, Index1, Triangle);
		}
	}
};

/**
* This is the static mesh specific version for finding edges
*/
class FStaticMeshEdgeBuilder : public TEdgeBuilder<FStaticMeshBuildVertex>
{
public:
	/**
	* Constructor that passes all work to the parent class
	*/
	FStaticMeshEdgeBuilder(const TArray<uint32>& InIndices,
		const TArray<FStaticMeshBuildVertex>& InVertices,
		TArray<FMeshEdge>& OutEdges) :
		TEdgeBuilder<FStaticMeshBuildVertex>(InIndices, InVertices, OutEdges)
	{
	}

	/**
	* This function determines whether a given edge matches or not for a static mesh
	*
	* @param Index1 The first index of the edge being checked
	* @param Index2 The second index of the edge
	* @param OtherEdge The edge to compare. Was found via the map
	*
	* @return true if the edge is a match, false otherwise
	*/
	bool DoesEdgeMatch(int32 Index1, int32 Index2, FMeshEdge* OtherEdge)
	{
		return Vertices[OtherEdge->Vertices[1]].Position == Vertices[Index1].Position &&
			OtherEdge->Faces[1] == -1;
	}
};

static void ComputeTriangleTangents(
	const TArray<FVector>& InVertices,
	const TArray<uint32>& InIndices,
	const TArray<FVector2D>& InUVs,
	TArray<FVector>& OutTangentX,
	TArray<FVector>& OutTangentY,
	TArray<FVector>& OutTangentZ,
	float ComparisonThreshold
	)
{
	const int32 NumTriangles = InIndices.Num() / 3;
	OutTangentX.Empty(NumTriangles);
	OutTangentY.Empty(NumTriangles);
	OutTangentZ.Empty(NumTriangles);

	for (int32 TriangleIndex = 0; TriangleIndex < NumTriangles; TriangleIndex++)
	{
		int32 UVIndex = 0;

		FVector P[3];
		for (int32 i = 0; i < 3; ++i)
		{
			P[i] = InVertices[InIndices[TriangleIndex * 3 + i]];
		}

		const FVector Normal = ((P[1] - P[2]) ^ (P[0] - P[2])).GetSafeNormal(ComparisonThreshold);
		FMatrix	ParameterToLocal(
			FPlane(P[1].X - P[0].X, P[1].Y - P[0].Y, P[1].Z - P[0].Z, 0),
			FPlane(P[2].X - P[0].X, P[2].Y - P[0].Y, P[2].Z - P[0].Z, 0),
			FPlane(P[0].X, P[0].Y, P[0].Z, 0),
			FPlane(0, 0, 0, 1)
			);

		const FVector2D T1 = InUVs[TriangleIndex * 3 + 0];
		const FVector2D T2 = InUVs[TriangleIndex * 3 + 1];
		const FVector2D T3 = InUVs[TriangleIndex * 3 + 2];

		FMatrix ParameterToTexture(
			FPlane(T2.X - T1.X, T2.Y - T1.Y, 0, 0),
			FPlane(T3.X - T1.X, T3.Y - T1.Y, 0, 0),
			FPlane(T1.X, T1.Y, 1, 0),
			FPlane(0, 0, 0, 1)
			);

		// Use InverseSlow to catch singular matrices.  Inverse can miss this sometimes.
		const FMatrix TextureToLocal = ParameterToTexture.Inverse() * ParameterToLocal;

		OutTangentX.Add(TextureToLocal.TransformVector(FVector(1, 0, 0)).GetSafeNormal());
		OutTangentY.Add(TextureToLocal.TransformVector(FVector(0, 1, 0)).GetSafeNormal());
		OutTangentZ.Add(Normal);

		FVector::CreateOrthonormalBasis(
			OutTangentX[TriangleIndex],
			OutTangentY[TriangleIndex],
			OutTangentZ[TriangleIndex]
			);
	}

	check(OutTangentX.Num() == NumTriangles);
	check(OutTangentY.Num() == NumTriangles);
	check(OutTangentZ.Num() == NumTriangles);
}

static void ComputeTriangleTangents(
	TArray<FVector>& OutTangentX,
	TArray<FVector>& OutTangentY,
	TArray<FVector>& OutTangentZ,
	FRawMesh const& RawMesh,
	float ComparisonThreshold
	)
{
	ComputeTriangleTangents(RawMesh.VertexPositions, RawMesh.WedgeIndices, RawMesh.WedgeTexCoords[0], OutTangentX, OutTangentY, OutTangentZ, ComparisonThreshold);

	/*int32 NumTriangles = RawMesh.WedgeIndices.Num() / 3;
	TriangleTangentX.Empty(NumTriangles);
	TriangleTangentY.Empty(NumTriangles);
	TriangleTangentZ.Empty(NumTriangles);

	for (int32 TriangleIndex = 0; TriangleIndex < NumTriangles; TriangleIndex++)
	{
	int32 UVIndex = 0;

	FVector P[3];
	for (int32 i = 0; i < 3; ++i)
	{
	P[i] = GetPositionForWedge(RawMesh, TriangleIndex * 3 + i);
	}

	const FVector Normal = ((P[1] - P[2]) ^ (P[0] - P[2])).GetSafeNormal(ComparisonThreshold);
	FMatrix	ParameterToLocal(
	FPlane(P[1].X - P[0].X, P[1].Y - P[0].Y, P[1].Z - P[0].Z, 0),
	FPlane(P[2].X - P[0].X, P[2].Y - P[0].Y, P[2].Z - P[0].Z, 0),
	FPlane(P[0].X, P[0].Y, P[0].Z, 0),
	FPlane(0, 0, 0, 1)
	);

	FVector2D T1 = RawMesh.WedgeTexCoords[UVIndex][TriangleIndex * 3 + 0];
	FVector2D T2 = RawMesh.WedgeTexCoords[UVIndex][TriangleIndex * 3 + 1];
	FVector2D T3 = RawMesh.WedgeTexCoords[UVIndex][TriangleIndex * 3 + 2];
	FMatrix ParameterToTexture(
	FPlane(T2.X - T1.X, T2.Y - T1.Y, 0, 0),
	FPlane(T3.X - T1.X, T3.Y - T1.Y, 0, 0),
	FPlane(T1.X, T1.Y, 1, 0),
	FPlane(0, 0, 0, 1)
	);

	// Use InverseSlow to catch singular matrices.  Inverse can miss this sometimes.
	const FMatrix TextureToLocal = ParameterToTexture.Inverse() * ParameterToLocal;

	TriangleTangentX.Add(TextureToLocal.TransformVector(FVector(1, 0, 0)).GetSafeNormal());
	TriangleTangentY.Add(TextureToLocal.TransformVector(FVector(0, 1, 0)).GetSafeNormal());
	TriangleTangentZ.Add(Normal);

	FVector::CreateOrthonormalBasis(
	TriangleTangentX[TriangleIndex],
	TriangleTangentY[TriangleIndex],
	TriangleTangentZ[TriangleIndex]
	);
	}

	check(TriangleTangentX.Num() == NumTriangles);
	check(TriangleTangentY.Num() == NumTriangles);
	check(TriangleTangentZ.Num() == NumTriangles);*/
}

/**
* Create a table that maps the corner of each face to its overlapping corners.
* @param OutOverlappingCorners - Maps a corner index to the indices of all overlapping corners.
* @param RawMesh - The mesh for which to compute overlapping corners.
*/
static void FindOverlappingCorners(
	TMultiMap<int32, int32>& OutOverlappingCorners,
	const TArray<FVector>& InVertices,
	const TArray<uint32>& InIndices,
	float ComparisonThreshold
	)
{
	const int32 NumWedges = InIndices.Num();

	// Create a list of vertex Z/index pairs
	TArray<FIndexAndZ> VertIndexAndZ;
	VertIndexAndZ.Reserve(NumWedges);
	for (int32 WedgeIndex = 0; WedgeIndex < NumWedges; WedgeIndex++)
	{
		new(VertIndexAndZ)FIndexAndZ(WedgeIndex, InVertices[InIndices[WedgeIndex]]);
	}

	// Sort the vertices by z value
	VertIndexAndZ.Sort(FCompareIndexAndZ());

	// Search for duplicates, quickly!
	for (int32 i = 0; i < VertIndexAndZ.Num(); i++)
	{
		// only need to search forward, since we add pairs both ways
		for (int32 j = i + 1; j < VertIndexAndZ.Num(); j++)
		{
			if (FMath::Abs(VertIndexAndZ[j].Z - VertIndexAndZ[i].Z) > ComparisonThreshold)
				break; // can't be any more dups

			const FVector& PositionA = InVertices[InIndices[VertIndexAndZ[i].Index]];
			const FVector& PositionB = InVertices[InIndices[VertIndexAndZ[j].Index]];

			if (PointsEqual(PositionA, PositionB, ComparisonThreshold))
			{
				OutOverlappingCorners.Add(VertIndexAndZ[i].Index, VertIndexAndZ[j].Index);
				OutOverlappingCorners.Add(VertIndexAndZ[j].Index, VertIndexAndZ[i].Index);
			}
		}
	}
}

/**
* Create a table that maps the corner of each face to its overlapping corners.
* @param OutOverlappingCorners - Maps a corner index to the indices of all overlapping corners.
* @param RawMesh - The mesh for which to compute overlapping corners.
*/
static void FindOverlappingCorners(
	TMultiMap<int32, int32>& OutOverlappingCorners,
	FRawMesh const& RawMesh,
	float ComparisonThreshold
	)
{
	FindOverlappingCorners(OutOverlappingCorners, RawMesh.VertexPositions, RawMesh.WedgeIndices, ComparisonThreshold);
}

/**
* Smoothing group interpretation helper structure.
*/
struct FFanFace
{
	int32 FaceIndex;
	int32 LinkedVertexIndex;
	bool bFilled;
	bool bBlendTangents;
	bool bBlendNormals;
};

static void ComputeTangents(
	const TArray<FVector>& InVertices,
	const TArray<uint32>& InIndices,
	const TArray<FVector2D>& InUVs,
	const TArray<uint32>& SmoothingGroupIndices,
	TMultiMap<int32, int32> const& OverlappingCorners,
	TArray<FVector>& OutTangentX,
	TArray<FVector>& OutTangentY,
	TArray<FVector>& OutTangentZ,
	const uint32 TangentOptions
	)
{
	bool bBlendOverlappingNormals = (TangentOptions & ETangentOptions::BlendOverlappingNormals) != 0;
	bool bIgnoreDegenerateTriangles = (TangentOptions & ETangentOptions::IgnoreDegenerateTriangles) != 0;
	float ComparisonThreshold = bIgnoreDegenerateTriangles ? THRESH_POINTS_ARE_SAME : 0.0f;

	// Compute per-triangle tangents.
	TArray<FVector> TriangleTangentX;
	TArray<FVector> TriangleTangentY;
	TArray<FVector> TriangleTangentZ;

	ComputeTriangleTangents(
		InVertices,
		InIndices,
		InUVs,
		TriangleTangentX,
		TriangleTangentY,
		TriangleTangentZ,
		bIgnoreDegenerateTriangles ? SMALL_NUMBER : 0.0f
		);

	// Declare these out here to avoid reallocations.
	TArray<FFanFace> RelevantFacesForCorner[3];
	TArray<int32> AdjacentFaces;
	TArray<int32> DupVerts;

	int32 NumWedges = InIndices.Num();
	int32 NumFaces = NumWedges / 3;

	// Allocate storage for tangents if none were provided.
	if (OutTangentX.Num() != NumWedges)
	{
		OutTangentX.Empty(NumWedges);
		OutTangentX.AddZeroed(NumWedges);
	}
	if (OutTangentY.Num() != NumWedges)
	{
		OutTangentY.Empty(NumWedges);
		OutTangentY.AddZeroed(NumWedges);
	}
	if (OutTangentZ.Num() != NumWedges)
	{
		OutTangentZ.Empty(NumWedges);
		OutTangentZ.AddZeroed(NumWedges);
	}

	for (int32 FaceIndex = 0; FaceIndex < NumFaces; FaceIndex++)
	{
		int32 WedgeOffset = FaceIndex * 3;
		FVector CornerPositions[3];
		FVector CornerTangentX[3];
		FVector CornerTangentY[3];
		FVector CornerTangentZ[3];

		for (int32 CornerIndex = 0; CornerIndex < 3; CornerIndex++)
		{
			CornerTangentX[CornerIndex] = FVector::ZeroVector;
			CornerTangentY[CornerIndex] = FVector::ZeroVector;
			CornerTangentZ[CornerIndex] = FVector::ZeroVector;
			CornerPositions[CornerIndex] = InVertices[InIndices[WedgeOffset + CornerIndex]];
			RelevantFacesForCorner[CornerIndex].Reset();
		}

		// Don't process degenerate triangles.
		if (PointsEqual(CornerPositions[0], CornerPositions[1], ComparisonThreshold)
			|| PointsEqual(CornerPositions[0], CornerPositions[2], ComparisonThreshold)
			|| PointsEqual(CornerPositions[1], CornerPositions[2], ComparisonThreshold))
		{
			continue;
		}

		// No need to process triangles if tangents already exist.
		bool bCornerHasTangents[3] = { 0 };
		for (int32 CornerIndex = 0; CornerIndex < 3; CornerIndex++)
		{
			bCornerHasTangents[CornerIndex] = !OutTangentX[WedgeOffset + CornerIndex].IsZero()
				&& !OutTangentY[WedgeOffset + CornerIndex].IsZero()
				&& !OutTangentZ[WedgeOffset + CornerIndex].IsZero();
		}
		if (bCornerHasTangents[0] && bCornerHasTangents[1] && bCornerHasTangents[2])
		{
			continue;
		}

		// Calculate smooth vertex normals.
		float Determinant = FVector::Triple(
			TriangleTangentX[FaceIndex],
			TriangleTangentY[FaceIndex],
			TriangleTangentZ[FaceIndex]
			);

		// Start building a list of faces adjacent to this face.
		AdjacentFaces.Reset();
		for (int32 CornerIndex = 0; CornerIndex < 3; CornerIndex++)
		{
			int32 ThisCornerIndex = WedgeOffset + CornerIndex;
			DupVerts.Reset();
			OverlappingCorners.MultiFind(ThisCornerIndex, DupVerts);
			DupVerts.Add(ThisCornerIndex); // I am a "dup" of myself
			for (int32 k = 0; k < DupVerts.Num(); k++)
			{
				AdjacentFaces.AddUnique(DupVerts[k] / 3);
			}
		}

		// We need to sort these here because the criteria for point equality is
		// exact, so we must ensure the exact same order for all dups.
		AdjacentFaces.Sort();

		// Process adjacent faces
		for (int32 AdjacentFaceIndex = 0; AdjacentFaceIndex < AdjacentFaces.Num(); AdjacentFaceIndex++)
		{
			int32 OtherFaceIndex = AdjacentFaces[AdjacentFaceIndex];
			for (int32 OurCornerIndex = 0; OurCornerIndex < 3; OurCornerIndex++)
			{
				if (bCornerHasTangents[OurCornerIndex])
					continue;

				FFanFace NewFanFace;
				int32 CommonIndexCount = 0;

				// Check for vertices in common.
				if (FaceIndex == OtherFaceIndex)
				{
					CommonIndexCount = 3;
					NewFanFace.LinkedVertexIndex = OurCornerIndex;
				}
				else
				{
					// Check matching vertices against main vertex .
					for (int32 OtherCornerIndex = 0; OtherCornerIndex < 3; OtherCornerIndex++)
					{
						if (PointsEqual(
							CornerPositions[OurCornerIndex],
							InVertices[InIndices[OtherFaceIndex * 3 + OtherCornerIndex]],
							ComparisonThreshold
							))
						{
							CommonIndexCount++;
							NewFanFace.LinkedVertexIndex = OtherCornerIndex;
						}
					}
				}

				// Add if connected by at least one point. Smoothing matches are considered later.
				if (CommonIndexCount > 0)
				{
					NewFanFace.FaceIndex = OtherFaceIndex;
					NewFanFace.bFilled = (OtherFaceIndex == FaceIndex); // Starter face for smoothing floodfill.
					NewFanFace.bBlendTangents = NewFanFace.bFilled;
					NewFanFace.bBlendNormals = NewFanFace.bFilled;
					RelevantFacesForCorner[OurCornerIndex].Add(NewFanFace);
				}
			}
		}

		// Find true relevance of faces for a vertex normal by traversing
		// smoothing-group-compatible connected triangle fans around common vertices.
		for (int32 CornerIndex = 0; CornerIndex < 3; CornerIndex++)
		{
			if (bCornerHasTangents[CornerIndex])
				continue;

			int32 NewConnections;
			do
			{
				NewConnections = 0;
				for (int32 OtherFaceIdx = 0; OtherFaceIdx < RelevantFacesForCorner[CornerIndex].Num(); OtherFaceIdx++)
				{
					FFanFace& OtherFace = RelevantFacesForCorner[CornerIndex][OtherFaceIdx];
					// The vertex' own face is initially the only face with bFilled == true.
					if (OtherFace.bFilled)
					{
						for (int32 NextFaceIndex = 0; NextFaceIndex < RelevantFacesForCorner[CornerIndex].Num(); NextFaceIndex++)
						{
							FFanFace& NextFace = RelevantFacesForCorner[CornerIndex][NextFaceIndex];
							if (!NextFace.bFilled) // && !NextFace.bBlendTangents)
							{
								if ((NextFaceIndex != OtherFaceIdx)
									&& (SmoothingGroupIndices[NextFace.FaceIndex] & SmoothingGroupIndices[OtherFace.FaceIndex]))
								{
									int32 CommonVertices = 0;
									int32 CommonTangentVertices = 0;
									int32 CommonNormalVertices = 0;
									for (int32 OtherCornerIndex = 0; OtherCornerIndex < 3; OtherCornerIndex++)
									{
										for (int32 NextCornerIndex = 0; NextCornerIndex < 3; NextCornerIndex++)
										{
											int32 NextVertexIndex = InIndices[NextFace.FaceIndex * 3 + NextCornerIndex];
											int32 OtherVertexIndex = InIndices[OtherFace.FaceIndex * 3 + OtherCornerIndex];
											if (PointsEqual(
												InVertices[NextVertexIndex],
												InVertices[OtherVertexIndex],
												ComparisonThreshold))
											{
												CommonVertices++;


												const FVector2D& UVOne = InUVs[NextFace.FaceIndex * 3 + NextCornerIndex];
												const FVector2D& UVTwo = InUVs[OtherFace.FaceIndex * 3 + OtherCornerIndex];

												if (UVsEqual(UVOne, UVTwo))
												{
													CommonTangentVertices++;
												}
												if (bBlendOverlappingNormals
													|| NextVertexIndex == OtherVertexIndex)
												{
													CommonNormalVertices++;
												}
											}
										}
									}
									// Flood fill faces with more than one common vertices which must be touching edges.
									if (CommonVertices > 1)
									{
										NextFace.bFilled = true;
										NextFace.bBlendNormals = (CommonNormalVertices > 1);
										NewConnections++;

										// Only blend tangents if there is no UV seam along the edge with this face.
										if (OtherFace.bBlendTangents && CommonTangentVertices > 1)
										{
											float OtherDeterminant = FVector::Triple(
												TriangleTangentX[NextFace.FaceIndex],
												TriangleTangentY[NextFace.FaceIndex],
												TriangleTangentZ[NextFace.FaceIndex]
												);
											if ((Determinant * OtherDeterminant) > 0.0f)
											{
												NextFace.bBlendTangents = true;
											}
										}
									}
								}
							}
						}
					}
				}
			} while (NewConnections > 0);
		}

		// Vertex normal construction.
		for (int32 CornerIndex = 0; CornerIndex < 3; CornerIndex++)
		{
			if (bCornerHasTangents[CornerIndex])
			{
				CornerTangentX[CornerIndex] = OutTangentX[WedgeOffset + CornerIndex];
				CornerTangentY[CornerIndex] = OutTangentY[WedgeOffset + CornerIndex];
				CornerTangentZ[CornerIndex] = OutTangentZ[WedgeOffset + CornerIndex];
			}
			else
			{
				for (int32 RelevantFaceIdx = 0; RelevantFaceIdx < RelevantFacesForCorner[CornerIndex].Num(); RelevantFaceIdx++)
				{
					FFanFace const& RelevantFace = RelevantFacesForCorner[CornerIndex][RelevantFaceIdx];
					if (RelevantFace.bFilled)
					{
						int32 OtherFaceIndex = RelevantFace.FaceIndex;
						if (RelevantFace.bBlendTangents)
						{
							CornerTangentX[CornerIndex] += TriangleTangentX[OtherFaceIndex];
							CornerTangentY[CornerIndex] += TriangleTangentY[OtherFaceIndex];
						}
						if (RelevantFace.bBlendNormals)
						{
							CornerTangentZ[CornerIndex] += TriangleTangentZ[OtherFaceIndex];
						}
					}
				}
				if (!OutTangentX[WedgeOffset + CornerIndex].IsZero())
				{
					CornerTangentX[CornerIndex] = OutTangentX[WedgeOffset + CornerIndex];
				}
				if (!OutTangentY[WedgeOffset + CornerIndex].IsZero())
				{
					CornerTangentY[CornerIndex] = OutTangentY[WedgeOffset + CornerIndex];
				}
				if (!OutTangentZ[WedgeOffset + CornerIndex].IsZero())
				{
					CornerTangentZ[CornerIndex] = OutTangentZ[WedgeOffset + CornerIndex];
				}
			}
		}

		// Normalization.
		for (int32 CornerIndex = 0; CornerIndex < 3; CornerIndex++)
		{
			CornerTangentX[CornerIndex].Normalize();
			CornerTangentY[CornerIndex].Normalize();
			CornerTangentZ[CornerIndex].Normalize();

			// Gram-Schmidt orthogonalization
			CornerTangentY[CornerIndex] -= CornerTangentX[CornerIndex] * (CornerTangentX[CornerIndex] | CornerTangentY[CornerIndex]);
			CornerTangentY[CornerIndex].Normalize();

			CornerTangentX[CornerIndex] -= CornerTangentZ[CornerIndex] * (CornerTangentZ[CornerIndex] | CornerTangentX[CornerIndex]);
			CornerTangentX[CornerIndex].Normalize();
			CornerTangentY[CornerIndex] -= CornerTangentZ[CornerIndex] * (CornerTangentZ[CornerIndex] | CornerTangentY[CornerIndex]);
			CornerTangentY[CornerIndex].Normalize();
		}

		// Copy back to the mesh.
		for (int32 CornerIndex = 0; CornerIndex < 3; CornerIndex++)
		{
			OutTangentX[WedgeOffset + CornerIndex] = CornerTangentX[CornerIndex];
			OutTangentY[WedgeOffset + CornerIndex] = CornerTangentY[CornerIndex];
			OutTangentZ[WedgeOffset + CornerIndex] = CornerTangentZ[CornerIndex];
		}
	}

	check(OutTangentX.Num() == NumWedges);
	check(OutTangentY.Num() == NumWedges);
	check(OutTangentZ.Num() == NumWedges);
}


static void ComputeTangents(
	FRawMesh& RawMesh,
	TMultiMap<int32, int32> const& OverlappingCorners,
	uint32 TangentOptions
	)
{
	const float ComparisonThreshold = (TangentOptions & ETangentOptions::IgnoreDegenerateTriangles) ? THRESH_POINTS_ARE_SAME : 0.0f;
	ComputeTangents(RawMesh.VertexPositions, RawMesh.WedgeIndices, RawMesh.WedgeTexCoords[0], RawMesh.FaceSmoothingMasks, OverlappingCorners, RawMesh.WedgeTangentX, RawMesh.WedgeTangentY, RawMesh.WedgeTangentZ, TangentOptions);
}

/*------------------------------------------------------------------------------
MikkTSpace for computing tangents.
------------------------------------------------------------------------------*/

static int MikkGetNumFaces(const SMikkTSpaceContext* Context)
{
	FRawMesh *UserData = (FRawMesh*)(Context->m_pUserData);
	return UserData->WedgeIndices.Num() / 3;
}

static int MikkGetNumVertsOfFace(const SMikkTSpaceContext* Context, const int FaceIdx)
{
	// All of our meshes are triangles.
	return 3;
}

static void MikkGetPosition(const SMikkTSpaceContext* Context, float Position[3], const int FaceIdx, const int VertIdx)
{
	FRawMesh *UserData = (FRawMesh*)(Context->m_pUserData);
	FVector VertexPosition = UserData->GetWedgePosition(FaceIdx * 3 + VertIdx);
	Position[0] = VertexPosition.X;
	Position[1] = VertexPosition.Y;
	Position[2] = VertexPosition.Z;
}

static void MikkGetNormal(const SMikkTSpaceContext* Context, float Normal[3], const int FaceIdx, const int VertIdx)
{
	FRawMesh *UserData = (FRawMesh*)(Context->m_pUserData);
	FVector &VertexNormal = UserData->WedgeTangentZ[FaceIdx * 3 + VertIdx];
	for (int32 i = 0; i < 3; ++i)
	{
		Normal[i] = VertexNormal[i];
	}
}

static void MikkSetTSpaceBasic(const SMikkTSpaceContext* Context, const float Tangent[3], const float BitangentSign, const int FaceIdx, const int VertIdx)
{
	FRawMesh *UserData = (FRawMesh*)(Context->m_pUserData);
	FVector &VertexTangent = UserData->WedgeTangentX[FaceIdx * 3 + VertIdx];
	for (int32 i = 0; i < 3; ++i)
	{
		VertexTangent[i] = Tangent[i];
	}
	FVector Bitangent = BitangentSign * FVector::CrossProduct(UserData->WedgeTangentZ[FaceIdx * 3 + VertIdx], VertexTangent);
	FVector &VertexBitangent = UserData->WedgeTangentY[FaceIdx * 3 + VertIdx];
	for (int32 i = 0; i < 3; ++i)
	{
		VertexBitangent[i] = -Bitangent[i];
	}
}

static void MikkGetTexCoord(const SMikkTSpaceContext* Context, float UV[2], const int FaceIdx, const int VertIdx)
{
	FRawMesh *UserData = (FRawMesh*)(Context->m_pUserData);
	FVector2D &TexCoord = UserData->WedgeTexCoords[0][FaceIdx * 3 + VertIdx];
	UV[0] = TexCoord.X;
	UV[1] = TexCoord.Y;
}

// MikkTSpace implementations for skeletal meshes, where tangents/bitangents are ultimately derived from lists of attributes.

// Holder for skeletal data to be passed to MikkTSpace.
// Holds references to the wedge, face and points vectors that BuildSkeletalMesh is given.
// Holds reference to the calculated normals array, which will be fleshed out if they've been calculated.
// Holds reference to the newly created tangent and bitangent arrays, which MikkTSpace will fleshed out if required.
class MikkTSpace_Skeletal_Mesh
{
public:
	const TArray<FMeshWedge>	&wedges;			//Reference to wedge list.
	const TArray<FMeshFace>		&faces;				//Reference to face list.	Also contains normal/tangent/bitanget/UV coords for each vertex of the face.
	const TArray<FVector>		&points;			//Reference to position list.
	bool						bComputeNormals;	//Copy of bComputeNormals.
	TArray<FVector>				&TangentsX;			//Reference to newly created tangents list.
	TArray<FVector>				&TangentsY;			//Reference to newly created bitangents list.
	TArray<FVector>				&TangentsZ;			//Reference to computed normals, will be empty otherwise.

	MikkTSpace_Skeletal_Mesh(
		const TArray<FMeshWedge>	&Wedges,
		const TArray<FMeshFace>		&Faces,
		const TArray<FVector>		&Points,
		bool						bInComputeNormals,
		TArray<FVector>				&VertexTangentsX,
		TArray<FVector>				&VertexTangentsY,
		TArray<FVector>				&VertexTangentsZ
		)
		:
		wedges(Wedges),
		faces(Faces),
		points(Points),
		bComputeNormals(bInComputeNormals),
		TangentsX(VertexTangentsX),
		TangentsY(VertexTangentsY),
		TangentsZ(VertexTangentsZ)
	{
	}
};

static int MikkGetNumFaces_Skeletal(const SMikkTSpaceContext* Context)
{
	MikkTSpace_Skeletal_Mesh *UserData = (MikkTSpace_Skeletal_Mesh*)(Context->m_pUserData);
	return UserData->faces.Num();
}

static int MikkGetNumVertsOfFace_Skeletal(const SMikkTSpaceContext* Context, const int FaceIdx)
{
	// Confirmed?
	return 3;
}

static void MikkGetPosition_Skeletal(const SMikkTSpaceContext* Context, float Position[3], const int FaceIdx, const int VertIdx)
{
	MikkTSpace_Skeletal_Mesh *UserData = (MikkTSpace_Skeletal_Mesh*)(Context->m_pUserData);
	const FVector &VertexPosition = UserData->points[UserData->wedges[UserData->faces[FaceIdx].iWedge[VertIdx]].iVertex];
	Position[0] = VertexPosition.X;
	Position[1] = VertexPosition.Y;
	Position[2] = VertexPosition.Z;
}

static void MikkGetNormal_Skeletal(const SMikkTSpaceContext* Context, float Normal[3], const int FaceIdx, const int VertIdx)
{
	MikkTSpace_Skeletal_Mesh *UserData = (MikkTSpace_Skeletal_Mesh*)(Context->m_pUserData);
	// Get different normals depending on whether they've been calculated or not.
	if (UserData->bComputeNormals) {
		FVector &VertexNormal = UserData->TangentsZ[FaceIdx * 3 + VertIdx];
		Normal[0] = VertexNormal.X;
		Normal[1] = VertexNormal.Y;
		Normal[2] = VertexNormal.Z;
	}
	else
	{
		const FVector &VertexNormal = UserData->faces[FaceIdx].TangentZ[VertIdx];
		Normal[0] = VertexNormal.X;
		Normal[1] = VertexNormal.Y;
		Normal[2] = VertexNormal.Z;
	}
}

static void MikkSetTSpaceBasic_Skeletal(const SMikkTSpaceContext* Context, const float Tangent[3], const float BitangentSign, const int FaceIdx, const int VertIdx)
{
	MikkTSpace_Skeletal_Mesh *UserData = (MikkTSpace_Skeletal_Mesh*)(Context->m_pUserData);
	FVector &VertexTangent = UserData->TangentsX[FaceIdx * 3 + VertIdx];
	VertexTangent.X = Tangent[0];
	VertexTangent.Y = Tangent[1];
	VertexTangent.Z = Tangent[2];

	FVector Bitangent;
	// Get different normals depending on whether they've been calculated or not.
	if (UserData->bComputeNormals) {
		Bitangent = BitangentSign * FVector::CrossProduct(UserData->TangentsZ[FaceIdx * 3 + VertIdx], VertexTangent);
	}
	else
	{
		Bitangent = BitangentSign * FVector::CrossProduct(UserData->faces[FaceIdx].TangentZ[VertIdx], VertexTangent);
	}
	FVector &VertexBitangent = UserData->TangentsY[FaceIdx * 3 + VertIdx];
	// Switch the tangent space swizzle to X+Y-Z+ for legacy reasons.
	VertexBitangent.X = -Bitangent[0];
	VertexBitangent.Y = -Bitangent[1];
	VertexBitangent.Z = -Bitangent[2];
}

static void MikkGetTexCoord_Skeletal(const SMikkTSpaceContext* Context, float UV[2], const int FaceIdx, const int VertIdx)
{
	MikkTSpace_Skeletal_Mesh *UserData = (MikkTSpace_Skeletal_Mesh*)(Context->m_pUserData);
	const FVector2D &TexCoord = UserData->wedges[UserData->faces[FaceIdx].iWedge[VertIdx]].UVs[0];
	UV[0] = TexCoord.X;
	UV[1] = TexCoord.Y;
}

static void ComputeTangents_MikkTSpace(
	FRawMesh& RawMesh,
	TMultiMap<int32, int32> const& OverlappingCorners,
	uint32 TangentOptions
	)
{
	bool bBlendOverlappingNormals = (TangentOptions & ETangentOptions::BlendOverlappingNormals) != 0;
	bool bIgnoreDegenerateTriangles = (TangentOptions & ETangentOptions::IgnoreDegenerateTriangles) != 0;
	float ComparisonThreshold = bIgnoreDegenerateTriangles ? THRESH_POINTS_ARE_SAME : 0.0f;

	// Compute per-triangle tangents.
	TArray<FVector> TriangleTangentX;
	TArray<FVector> TriangleTangentY;
	TArray<FVector> TriangleTangentZ;

	ComputeTriangleTangents(
		TriangleTangentX,
		TriangleTangentY,
		TriangleTangentZ,
		RawMesh,
		bIgnoreDegenerateTriangles ? SMALL_NUMBER : 0.0f
		);

	// Declare these out here to avoid reallocations.
	TArray<FFanFace> RelevantFacesForCorner[3];
	TArray<int32> AdjacentFaces;
	TArray<int32> DupVerts;

	int32 NumWedges = RawMesh.WedgeIndices.Num();
	int32 NumFaces = NumWedges / 3;

	bool bWedgeNormals = true;
	bool bWedgeTSpace = false;
	for (int32 WedgeIdx = 0; WedgeIdx < RawMesh.WedgeTangentZ.Num(); ++WedgeIdx)
	{
		bWedgeNormals = bWedgeNormals && (!RawMesh.WedgeTangentZ[WedgeIdx].IsNearlyZero());
	}

	if (RawMesh.WedgeTangentX.Num() > 0 && RawMesh.WedgeTangentY.Num() > 0)
	{
		bWedgeTSpace = true;
		for (int32 WedgeIdx = 0; WedgeIdx < RawMesh.WedgeTangentX.Num()
			&& WedgeIdx < RawMesh.WedgeTangentY.Num(); ++WedgeIdx)
		{
			bWedgeTSpace = bWedgeTSpace && (!RawMesh.WedgeTangentX[WedgeIdx].IsNearlyZero()) && (!RawMesh.WedgeTangentY[WedgeIdx].IsNearlyZero());
		}
	}

	// Allocate storage for tangents if none were provided, and calculate normals for MikkTSpace.
	if (RawMesh.WedgeTangentZ.Num() != NumWedges || !bWedgeNormals)
	{
		// normals are not included, so we should calculate them
		RawMesh.WedgeTangentZ.Empty(NumWedges);
		RawMesh.WedgeTangentZ.AddZeroed(NumWedges);

		// we need to calculate normals for MikkTSpace
		UE_LOG(LogMeshUtilities, Log, TEXT("Invalid vertex normals found for mesh. Forcing recomputation of vertex normals for MikkTSpace. Fix mesh or disable \"Use MikkTSpace Tangent Space\" to avoid forced recomputation of normals."));

		for (int32 FaceIndex = 0; FaceIndex < NumFaces; FaceIndex++)
		{
			int32 WedgeOffset = FaceIndex * 3;
			FVector CornerPositions[3];
			FVector CornerNormal[3];

			for (int32 CornerIndex = 0; CornerIndex < 3; CornerIndex++)
			{
				CornerNormal[CornerIndex] = FVector::ZeroVector;
				CornerPositions[CornerIndex] = GetPositionForWedge(RawMesh, WedgeOffset + CornerIndex);
				RelevantFacesForCorner[CornerIndex].Reset();
			}

			// Don't process degenerate triangles.
			if (PointsEqual(CornerPositions[0], CornerPositions[1], ComparisonThreshold)
				|| PointsEqual(CornerPositions[0], CornerPositions[2], ComparisonThreshold)
				|| PointsEqual(CornerPositions[1], CornerPositions[2], ComparisonThreshold))
			{
				continue;
			}

			// No need to process triangles if tangents already exist.
			bool bCornerHasNormal[3] = { 0 };
			for (int32 CornerIndex = 0; CornerIndex < 3; CornerIndex++)
			{
				bCornerHasNormal[CornerIndex] = !RawMesh.WedgeTangentZ[WedgeOffset + CornerIndex].IsZero();
			}
			if (bCornerHasNormal[0] && bCornerHasNormal[1] && bCornerHasNormal[2])
			{
				continue;
			}

			// Start building a list of faces adjacent to this face.
			AdjacentFaces.Reset();
			for (int32 CornerIndex = 0; CornerIndex < 3; CornerIndex++)
			{
				int32 ThisCornerIndex = WedgeOffset + CornerIndex;
				DupVerts.Reset();
				OverlappingCorners.MultiFind(ThisCornerIndex, DupVerts);
				DupVerts.Add(ThisCornerIndex); // I am a "dup" of myself
				for (int32 k = 0; k < DupVerts.Num(); k++)
				{
					AdjacentFaces.AddUnique(DupVerts[k] / 3);
				}
			}

			// We need to sort these here because the criteria for point equality is
			// exact, so we must ensure the exact same order for all dups.
			AdjacentFaces.Sort();

			// Process adjacent faces
			for (int32 AdjacentFaceIndex = 0; AdjacentFaceIndex < AdjacentFaces.Num(); AdjacentFaceIndex++)
			{
				int32 OtherFaceIndex = AdjacentFaces[AdjacentFaceIndex];
				for (int32 OurCornerIndex = 0; OurCornerIndex < 3; OurCornerIndex++)
				{
					if (bCornerHasNormal[OurCornerIndex])
						continue;

					FFanFace NewFanFace;
					int32 CommonIndexCount = 0;

					// Check for vertices in common.
					if (FaceIndex == OtherFaceIndex)
					{
						CommonIndexCount = 3;
						NewFanFace.LinkedVertexIndex = OurCornerIndex;
					}
					else
					{
						// Check matching vertices against main vertex .
						for (int32 OtherCornerIndex = 0; OtherCornerIndex < 3; OtherCornerIndex++)
						{
							if (PointsEqual(
								CornerPositions[OurCornerIndex],
								GetPositionForWedge(RawMesh, OtherFaceIndex * 3 + OtherCornerIndex),
								ComparisonThreshold
								))
							{
								CommonIndexCount++;
								NewFanFace.LinkedVertexIndex = OtherCornerIndex;
							}
						}
					}

					// Add if connected by at least one point. Smoothing matches are considered later.
					if (CommonIndexCount > 0)
					{
						NewFanFace.FaceIndex = OtherFaceIndex;
						NewFanFace.bFilled = (OtherFaceIndex == FaceIndex); // Starter face for smoothing floodfill.
						NewFanFace.bBlendTangents = NewFanFace.bFilled;
						NewFanFace.bBlendNormals = NewFanFace.bFilled;
						RelevantFacesForCorner[OurCornerIndex].Add(NewFanFace);
					}
				}
			}

			// Find true relevance of faces for a vertex normal by traversing
			// smoothing-group-compatible connected triangle fans around common vertices.
			for (int32 CornerIndex = 0; CornerIndex < 3; CornerIndex++)
			{
				if (bCornerHasNormal[CornerIndex])
					continue;

				int32 NewConnections;
				do
				{
					NewConnections = 0;
					for (int32 OtherFaceIdx = 0; OtherFaceIdx < RelevantFacesForCorner[CornerIndex].Num(); OtherFaceIdx++)
					{
						FFanFace& OtherFace = RelevantFacesForCorner[CornerIndex][OtherFaceIdx];
						// The vertex' own face is initially the only face with bFilled == true.
						if (OtherFace.bFilled)
						{
							for (int32 NextFaceIndex = 0; NextFaceIndex < RelevantFacesForCorner[CornerIndex].Num(); NextFaceIndex++)
							{
								FFanFace& NextFace = RelevantFacesForCorner[CornerIndex][NextFaceIndex];
								if (!NextFace.bFilled) // && !NextFace.bBlendTangents)
								{
									if ((NextFaceIndex != OtherFaceIdx)
										&& (RawMesh.FaceSmoothingMasks[NextFace.FaceIndex] & RawMesh.FaceSmoothingMasks[OtherFace.FaceIndex]))
									{
										int32 CommonVertices = 0;
										int32 CommonNormalVertices = 0;
										for (int32 OtherCornerIndex = 0; OtherCornerIndex < 3; OtherCornerIndex++)
										{
											for (int32 NextCornerIndex = 0; NextCornerIndex < 3; NextCornerIndex++)
											{
												int32 NextVertexIndex = RawMesh.WedgeIndices[NextFace.FaceIndex * 3 + NextCornerIndex];
												int32 OtherVertexIndex = RawMesh.WedgeIndices[OtherFace.FaceIndex * 3 + OtherCornerIndex];
												if (PointsEqual(
													RawMesh.VertexPositions[NextVertexIndex],
													RawMesh.VertexPositions[OtherVertexIndex],
													ComparisonThreshold))
												{
													CommonVertices++;
													if (bBlendOverlappingNormals
														|| NextVertexIndex == OtherVertexIndex)
													{
														CommonNormalVertices++;
													}
												}
											}
										}
										// Flood fill faces with more than one common vertices which must be touching edges.
										if (CommonVertices > 1)
										{
											NextFace.bFilled = true;
											NextFace.bBlendNormals = (CommonNormalVertices > 1);
											NewConnections++;
										}
									}
								}
							}
						}
					}
				} 
				while (NewConnections > 0);
			}


			// Vertex normal construction.
			for (int32 CornerIndex = 0; CornerIndex < 3; CornerIndex++)
			{
				if (bCornerHasNormal[CornerIndex])
				{
					CornerNormal[CornerIndex] = RawMesh.WedgeTangentZ[WedgeOffset + CornerIndex];
				}
				else
				{
					for (int32 RelevantFaceIdx = 0; RelevantFaceIdx < RelevantFacesForCorner[CornerIndex].Num(); RelevantFaceIdx++)
					{
						FFanFace const& RelevantFace = RelevantFacesForCorner[CornerIndex][RelevantFaceIdx];
						if (RelevantFace.bFilled)
						{
							int32 OtherFaceIndex = RelevantFace.FaceIndex;
							if (RelevantFace.bBlendNormals)
							{
								CornerNormal[CornerIndex] += TriangleTangentZ[OtherFaceIndex];
							}
						}
					}
					if (!RawMesh.WedgeTangentZ[WedgeOffset + CornerIndex].IsZero())
					{
						CornerNormal[CornerIndex] = RawMesh.WedgeTangentZ[WedgeOffset + CornerIndex];
					}
				}
			}

			// Normalization.
			for (int32 CornerIndex = 0; CornerIndex < 3; CornerIndex++)
			{
				CornerNormal[CornerIndex].Normalize();
			}

			// Copy back to the mesh.
			for (int32 CornerIndex = 0; CornerIndex < 3; CornerIndex++)
			{
				RawMesh.WedgeTangentZ[WedgeOffset + CornerIndex] = CornerNormal[CornerIndex];
			}
		}
	}

	if (RawMesh.WedgeTangentX.Num() != NumWedges)
	{
		RawMesh.WedgeTangentX.Empty(NumWedges);
		RawMesh.WedgeTangentX.AddZeroed(NumWedges);
	}
	if (RawMesh.WedgeTangentY.Num() != NumWedges)
	{
		RawMesh.WedgeTangentY.Empty(NumWedges);
		RawMesh.WedgeTangentY.AddZeroed(NumWedges);
	}

	if (!bWedgeTSpace)
	{
		// we can use mikktspace to calculate the tangents
		SMikkTSpaceInterface MikkTInterface;
		MikkTInterface.m_getNormal = MikkGetNormal;
		MikkTInterface.m_getNumFaces = MikkGetNumFaces;
		MikkTInterface.m_getNumVerticesOfFace = MikkGetNumVertsOfFace;
		MikkTInterface.m_getPosition = MikkGetPosition;
		MikkTInterface.m_getTexCoord = MikkGetTexCoord;
		MikkTInterface.m_setTSpaceBasic = MikkSetTSpaceBasic;
		MikkTInterface.m_setTSpace = nullptr;

		SMikkTSpaceContext MikkTContext;
		MikkTContext.m_pInterface = &MikkTInterface;
		MikkTContext.m_pUserData = (void*)(&RawMesh);
		MikkTContext.m_bIgnoreDegenerates = bIgnoreDegenerateTriangles;
		genTangSpaceDefault(&MikkTContext);
	}

	check(RawMesh.WedgeTangentX.Num() == NumWedges);
	check(RawMesh.WedgeTangentY.Num() == NumWedges);
	check(RawMesh.WedgeTangentZ.Num() == NumWedges);
}

static void ComputeStreamingTextureFactors(
	float* OutStreamingTextureFactors,
	float* OutMaxStreamingTextureFactor,
	const FRawMesh& Mesh,
	const FVector& BuildScale
	)
{
	int32 NumTexCoords = ComputeNumTexCoords(Mesh, MAX_STATIC_TEXCOORDS);
	int32 NumFaces = Mesh.WedgeIndices.Num() / 3;
	TArray<float> TexelRatios[MAX_STATIC_TEXCOORDS];
	float MaxStreamingTextureFactor = 0.0f;
	for (int32 FaceIndex = 0; FaceIndex < NumFaces; ++FaceIndex)
	{
		int32 Wedge0 = FaceIndex * 3 + 0;
		int32 Wedge1 = FaceIndex * 3 + 1;
		int32 Wedge2 = FaceIndex * 3 + 2;

		const FVector& Pos0 = Mesh.GetWedgePosition(Wedge0) * BuildScale;
		const FVector& Pos1 = Mesh.GetWedgePosition(Wedge1) * BuildScale;
		const FVector& Pos2 = Mesh.GetWedgePosition(Wedge2) * BuildScale;
		float	L1 = (Pos0 - Pos1).Size(),
			L2 = (Pos0 - Pos2).Size();

		for (int32 UVIndex = 0; UVIndex < NumTexCoords; UVIndex++)
		{
			FVector2D UV0 = Mesh.WedgeTexCoords[UVIndex][Wedge0];
			FVector2D UV1 = Mesh.WedgeTexCoords[UVIndex][Wedge1];
			FVector2D UV2 = Mesh.WedgeTexCoords[UVIndex][Wedge2];

			float	T1 = (UV0 - UV1).Size(),
				T2 = (UV0 - UV2).Size();

			if (FMath::Abs(T1 * T2) > FMath::Square(SMALL_NUMBER))
			{
				const float TexelRatio = FMath::Max(L1 / T1, L2 / T2);
				TexelRatios[UVIndex].Add(TexelRatio);

				// Update max texel ratio
				if (TexelRatio > MaxStreamingTextureFactor)
				{
					MaxStreamingTextureFactor = TexelRatio;
				}
			}
		}
	}

	for (int32 UVIndex = 0; UVIndex < MAX_STATIC_TEXCOORDS; UVIndex++)
	{
		OutStreamingTextureFactors[UVIndex] = 0.0f;
		if (TexelRatios[UVIndex].Num())
		{
			// Disregard upper 75% of texel ratios.
			// This is to ignore backfacing surfaces or other non-visible surfaces that tend to map a small number of texels to a large surface.
			TexelRatios[UVIndex].Sort(TGreater<float>());
			float TexelRatio = TexelRatios[UVIndex][FMath::TruncToInt(TexelRatios[UVIndex].Num() * 0.75f)];
			OutStreamingTextureFactors[UVIndex] = TexelRatio;
		}
	}
	*OutMaxStreamingTextureFactor = MaxStreamingTextureFactor;
}

static void BuildDepthOnlyIndexBuffer(
	TArray<uint32>& OutDepthIndices,
	const TArray<FStaticMeshBuildVertex>& InVertices,
	const TArray<uint32>& InIndices,
	const TArray<FStaticMeshSection>& InSections
	)
{
	int32 NumVertices = InVertices.Num();
	if (InIndices.Num() <= 0 || NumVertices <= 0)
	{
		OutDepthIndices.Empty();
		return;
	}

	// Create a mapping of index -> first overlapping index to accelerate the construction of the shadow index buffer.
	TArray<FIndexAndZ> VertIndexAndZ;
	VertIndexAndZ.Empty(NumVertices);
	for (int32 VertIndex = 0; VertIndex < NumVertices; VertIndex++)
	{
		new(VertIndexAndZ)FIndexAndZ(VertIndex, InVertices[VertIndex].Position);
	}
	VertIndexAndZ.Sort(FCompareIndexAndZ());

	// Setup the index map. 0xFFFFFFFF == not set.
	TArray<uint32> IndexMap;
	IndexMap.AddUninitialized(NumVertices);
	FMemory::Memset(IndexMap.GetData(), 0xFF, NumVertices * sizeof(uint32));

	// Search for duplicates, quickly!
	for (int32 i = 0; i < VertIndexAndZ.Num(); i++)
	{
		uint32 SrcIndex = VertIndexAndZ[i].Index;
		float Z = VertIndexAndZ[i].Z;
		IndexMap[SrcIndex] = FMath::Min(IndexMap[SrcIndex], SrcIndex);

		// Search forward since we add pairs both ways.
		for (int32 j = i + 1; j < VertIndexAndZ.Num(); j++)
		{
			if (FMath::Abs(VertIndexAndZ[j].Z - Z) > THRESH_POINTS_ARE_SAME * 4.01f)
				break; // can't be any more dups

			uint32 OtherIndex = VertIndexAndZ[j].Index;
			if (PointsEqual(InVertices[SrcIndex].Position, InVertices[OtherIndex].Position,/*bUseEpsilonCompare=*/ true))
			{
				IndexMap[SrcIndex] = FMath::Min(IndexMap[SrcIndex], OtherIndex);
				IndexMap[OtherIndex] = FMath::Min(IndexMap[OtherIndex], SrcIndex);
			}
		}
	}

	// Build the depth-only index buffer by remapping all indices to the first overlapping
	// vertex in the vertex buffer.
	OutDepthIndices.Empty();
	for (int32 SectionIndex = 0; SectionIndex < InSections.Num(); ++SectionIndex)
	{
		const FStaticMeshSection& Section = InSections[SectionIndex];
		int32 FirstIndex = Section.FirstIndex;
		int32 LastIndex = FirstIndex + Section.NumTriangles * 3;
		for (int32 SrcIndex = FirstIndex; SrcIndex < LastIndex; ++SrcIndex)
		{
			uint32 VertIndex = InIndices[SrcIndex];
			OutDepthIndices.Add(IndexMap[VertIndex]);
		}
	}
}

static float GetComparisonThreshold(FMeshBuildSettings const& BuildSettings)
{
	return BuildSettings.bRemoveDegenerates ? THRESH_POINTS_ARE_SAME : 0.0f;
}

/*------------------------------------------------------------------------------
Static mesh building.
------------------------------------------------------------------------------*/

static FStaticMeshBuildVertex BuildStaticMeshVertex(FRawMesh const& RawMesh, int32 WedgeIndex, FVector BuildScale)
{
	FStaticMeshBuildVertex Vertex;
	Vertex.Position = GetPositionForWedge(RawMesh, WedgeIndex) * BuildScale;

	const FMatrix ScaleMatrix = FScaleMatrix(BuildScale).Inverse().GetTransposed();
	Vertex.TangentX = ScaleMatrix.TransformVector(RawMesh.WedgeTangentX[WedgeIndex]).GetSafeNormal();
	Vertex.TangentY = ScaleMatrix.TransformVector(RawMesh.WedgeTangentY[WedgeIndex]).GetSafeNormal();
	Vertex.TangentZ = ScaleMatrix.TransformVector(RawMesh.WedgeTangentZ[WedgeIndex]).GetSafeNormal();

	if (RawMesh.WedgeColors.IsValidIndex(WedgeIndex))
	{
		Vertex.Color = RawMesh.WedgeColors[WedgeIndex];
	}
	else
	{
		Vertex.Color = FColor::White;
	}

	int32 NumTexCoords = FMath::Min<int32>(MAX_MESH_TEXTURE_COORDS, MAX_STATIC_TEXCOORDS);
	for (int32 i = 0; i < NumTexCoords; ++i)
	{
		if (RawMesh.WedgeTexCoords[i].IsValidIndex(WedgeIndex))
		{
			Vertex.UVs[i] = RawMesh.WedgeTexCoords[i][WedgeIndex];
		}
		else
		{
			Vertex.UVs[i] = FVector2D(0.0f, 0.0f);
		}
	}
	return Vertex;
}

static bool AreVerticesEqual(
	FStaticMeshBuildVertex const& A,
	FStaticMeshBuildVertex const& B,
	float ComparisonThreshold
	)
{
	if (!PointsEqual(A.Position, B.Position, ComparisonThreshold)
		|| !NormalsEqual(A.TangentX, B.TangentX)
		|| !NormalsEqual(A.TangentY, B.TangentY)
		|| !NormalsEqual(A.TangentZ, B.TangentZ)
		|| A.Color != B.Color)
	{
		return false;
	}

	// UVs
	for (int32 UVIndex = 0; UVIndex < MAX_STATIC_TEXCOORDS; UVIndex++)
	{
		if (!UVsEqual(A.UVs[UVIndex], B.UVs[UVIndex]))
		{
			return false;
		}
	}

	return true;
}

static void BuildStaticMeshVertexAndIndexBuffers(
	TArray<FStaticMeshBuildVertex>& OutVertices,
	TArray<TArray<uint32> >& OutPerSectionIndices,
	TArray<int32>& OutWedgeMap,
	const FRawMesh& RawMesh,
	const TMultiMap<int32, int32>& OverlappingCorners,
	float ComparisonThreshold,
	FVector BuildScale
	)
{
	TMap<int32, int32> FinalVerts;
	TArray<int32> DupVerts;
	int32 NumFaces = RawMesh.WedgeIndices.Num() / 3;

	// Process each face, build vertex buffer and per-section index buffers.
	for (int32 FaceIndex = 0; FaceIndex < NumFaces; FaceIndex++)
	{
		int32 VertexIndices[3];
		FVector CornerPositions[3];

		for (int32 CornerIndex = 0; CornerIndex < 3; CornerIndex++)
		{
			CornerPositions[CornerIndex] = GetPositionForWedge(RawMesh, FaceIndex * 3 + CornerIndex);
		}

		// Don't process degenerate triangles.
		if (PointsEqual(CornerPositions[0], CornerPositions[1], ComparisonThreshold)
			|| PointsEqual(CornerPositions[0], CornerPositions[2], ComparisonThreshold)
			|| PointsEqual(CornerPositions[1], CornerPositions[2], ComparisonThreshold))
		{
			for (int32 CornerIndex = 0; CornerIndex < 3; CornerIndex++)
			{
				OutWedgeMap.Add(INDEX_NONE);
			}
			continue;
		}

		for (int32 CornerIndex = 0; CornerIndex < 3; CornerIndex++)
		{
			int32 WedgeIndex = FaceIndex * 3 + CornerIndex;
			FStaticMeshBuildVertex ThisVertex = BuildStaticMeshVertex(RawMesh, WedgeIndex, BuildScale);

			DupVerts.Reset();
			OverlappingCorners.MultiFind(WedgeIndex, DupVerts);
			DupVerts.Sort();

			int32 Index = INDEX_NONE;
			for (int32 k = 0; k < DupVerts.Num(); k++)
			{
				if (DupVerts[k] >= WedgeIndex)
				{
					// the verts beyond me haven't been placed yet, so these duplicates are not relevant
					break;
				}

				int32 *Location = FinalVerts.Find(DupVerts[k]);
				if (Location != NULL
					&& AreVerticesEqual(ThisVertex, OutVertices[*Location], ComparisonThreshold))
				{
					Index = *Location;
					break;
				}
			}
			if (Index == INDEX_NONE)
			{
				Index = OutVertices.Add(ThisVertex);
				FinalVerts.Add(WedgeIndex, Index);
			}
			VertexIndices[CornerIndex] = Index;
		}

		// Reject degenerate triangles.
		if (VertexIndices[0] == VertexIndices[1]
			|| VertexIndices[1] == VertexIndices[2]
			|| VertexIndices[0] == VertexIndices[2])
		{
			for (int32 CornerIndex = 0; CornerIndex < 3; CornerIndex++)
			{
				OutWedgeMap.Add(INDEX_NONE);
			}
			continue;
		}

		// Put the indices in the material index buffer.
		int32 SectionIndex = FMath::Clamp(RawMesh.FaceMaterialIndices[FaceIndex], 0, OutPerSectionIndices.Num() - 1);
		TArray<uint32>& SectionIndices = OutPerSectionIndices[SectionIndex];
		for (int32 CornerIndex = 0; CornerIndex < 3; CornerIndex++)
		{
			SectionIndices.Add(VertexIndices[CornerIndex]);
			OutWedgeMap.Add(VertexIndices[CornerIndex]);
		}
	}
}

void FMeshUtilities::CacheOptimizeVertexAndIndexBuffer(
	TArray<FStaticMeshBuildVertex>& Vertices,
	TArray<TArray<uint32> >& PerSectionIndices,
	TArray<int32>& WedgeMap
	)
{
	// Copy the vertices since we will be reordering them
	TArray<FStaticMeshBuildVertex> OriginalVertices = Vertices;

	// Initialize a cache that stores which indices have been assigned
	TArray<int32> IndexCache;
	IndexCache.AddUninitialized(Vertices.Num());
	FMemory::Memset(IndexCache.GetData(), INDEX_NONE, IndexCache.Num() * IndexCache.GetTypeSize());
	int32 NextAvailableIndex = 0;

	// Iterate through the section index buffers, 
	// Optimizing index order for the post transform cache (minimizes the number of vertices transformed), 
	// And vertex order for the pre transform cache (minimizes the amount of vertex data fetched by the GPU).
	for (int32 SectionIndex = 0; SectionIndex < PerSectionIndices.Num(); SectionIndex++)
	{
		TArray<uint32>& Indices = PerSectionIndices[SectionIndex];

		if (Indices.Num())
		{
			// Optimize the index buffer for the post transform cache with.
			CacheOptimizeIndexBuffer(Indices);

			// Copy the index buffer since we will be reordering it
			TArray<uint32> OriginalIndices = Indices;

			// Go through the indices and assign them new values that are coherent where possible
			for (int32 Index = 0; Index < Indices.Num(); Index++)
			{
				const int32 CachedIndex = IndexCache[OriginalIndices[Index]];

				if (CachedIndex == INDEX_NONE)
				{
					// No new index has been allocated for this existing index, assign a new one
					Indices[Index] = NextAvailableIndex;
					// Mark what this index has been assigned to
					IndexCache[OriginalIndices[Index]] = NextAvailableIndex;
					NextAvailableIndex++;
				}
				else
				{
					// Reuse an existing index assignment
					Indices[Index] = CachedIndex;
				}
				// Reorder the vertices based on the new index assignment
				Vertices[Indices[Index]] = OriginalVertices[OriginalIndices[Index]];
			}
		}
	}

	for (int32 i = 0; i < WedgeMap.Num(); i++)
	{
		int32 MappedIndex = WedgeMap[i];
		if (MappedIndex != INDEX_NONE)
		{
			WedgeMap[i] = IndexCache[MappedIndex];
		}
	}
}

class FStaticMeshUtilityBuilder
{
public:
	FStaticMeshUtilityBuilder() : Stage(EStage::Uninit), NumValidLODs(0) {}

	bool GatherSourceMeshesPerLOD(TArray<FStaticMeshSourceModel>& SourceModels, IMeshReduction* MeshReduction)
	{
		check(Stage == EStage::Uninit);

		// Gather source meshes for each LOD.
		for (int32 LODIndex = 0; LODIndex < SourceModels.Num(); ++LODIndex)
		{
			FStaticMeshSourceModel& SrcModel = SourceModels[LODIndex];
			FRawMesh& RawMesh = *new(LODMeshes)FRawMesh;
			TMultiMap<int32, int32>& OverlappingCorners = *new(LODOverlappingCorners)TMultiMap<int32, int32>;

			if (!SrcModel.RawMeshBulkData->IsEmpty())
			{
				SrcModel.RawMeshBulkData->LoadRawMesh(RawMesh);
				// Make sure the raw mesh is not irreparably malformed.
				if (!RawMesh.IsValidOrFixable())
				{
					UE_LOG(LogMeshUtilities, Error, TEXT("Raw mesh is corrupt for LOD%d."), LODIndex);
					return false;
				}
				LODBuildSettings[LODIndex] = SrcModel.BuildSettings;

				float ComparisonThreshold = GetComparisonThreshold(LODBuildSettings[LODIndex]);
				int32 NumWedges = RawMesh.WedgeIndices.Num();

				// Find overlapping corners to accelerate adjacency.
				FindOverlappingCorners(OverlappingCorners, RawMesh, ComparisonThreshold);

				// Figure out if we should recompute normals and tangents.
				bool bRecomputeNormals = SrcModel.BuildSettings.bRecomputeNormals || RawMesh.WedgeTangentZ.Num() != NumWedges;
				bool bRecomputeTangents = SrcModel.BuildSettings.bRecomputeTangents || RawMesh.WedgeTangentX.Num() != NumWedges || RawMesh.WedgeTangentY.Num() != NumWedges;

				// Dump normals and tangents if we are recomputing them.
				if (bRecomputeTangents)
				{
					RawMesh.WedgeTangentX.Empty(NumWedges);
					RawMesh.WedgeTangentX.AddZeroed(NumWedges);
					RawMesh.WedgeTangentY.Empty(NumWedges);
					RawMesh.WedgeTangentY.AddZeroed(NumWedges);
				}
				if (bRecomputeNormals)
				{
					RawMesh.WedgeTangentZ.Empty(NumWedges);
					RawMesh.WedgeTangentZ.AddZeroed(NumWedges);
				}

				// Compute any missing tangents.
				{
					// Static meshes always blend normals of overlapping corners.
					uint32 TangentOptions = ETangentOptions::BlendOverlappingNormals;
					if (SrcModel.BuildSettings.bRemoveDegenerates)
					{
						// If removing degenerate triangles, ignore them when computing tangents.
						TangentOptions |= ETangentOptions::IgnoreDegenerateTriangles;
					}

					//MikkTSpace should be use only when the user want to recompute the normals or tangents otherwise should always fallback on builtin
					if (SrcModel.BuildSettings.bUseMikkTSpace && (SrcModel.BuildSettings.bRecomputeNormals || SrcModel.BuildSettings.bRecomputeTangents))
					{
						ComputeTangents_MikkTSpace(RawMesh, OverlappingCorners, TangentOptions);
					}
					else
					{
						ComputeTangents(RawMesh, OverlappingCorners, TangentOptions);
					}
				}

				// At this point the mesh will have valid tangents.
				check(RawMesh.WedgeTangentX.Num() == NumWedges);
				check(RawMesh.WedgeTangentY.Num() == NumWedges);
				check(RawMesh.WedgeTangentZ.Num() == NumWedges);

				// Generate lightmap UVs
				if (SrcModel.BuildSettings.bGenerateLightmapUVs)
				{
					if (RawMesh.WedgeTexCoords[SrcModel.BuildSettings.SrcLightmapIndex].Num() == 0)
					{
						SrcModel.BuildSettings.SrcLightmapIndex = 0;
					}

					FLayoutUV Packer(&RawMesh, SrcModel.BuildSettings.SrcLightmapIndex, SrcModel.BuildSettings.DstLightmapIndex, SrcModel.BuildSettings.MinLightmapResolution);

					Packer.FindCharts(OverlappingCorners);
					bool bPackSuccess = Packer.FindBestPacking();
					if (bPackSuccess)
					{
						Packer.CommitPackedUVs();
					}
				}
				HasRawMesh[LODIndex] = true;
			}
			else if (LODIndex > 0 && MeshReduction)
			{
				// If a raw mesh is not explicitly provided, use the raw mesh of the
				// next highest LOD.
				RawMesh = LODMeshes[LODIndex - 1];
				OverlappingCorners = LODOverlappingCorners[LODIndex - 1];
				LODBuildSettings[LODIndex] = LODBuildSettings[LODIndex - 1];
				HasRawMesh[LODIndex] = false;
			}
		}
		check(LODMeshes.Num() == SourceModels.Num());
		check(LODOverlappingCorners.Num() == SourceModels.Num());

		// Bail if there is no raw mesh data from which to build a renderable mesh.
		if (LODMeshes.Num() == 0 || LODMeshes[0].WedgeIndices.Num() == 0)
		{
			return false;
		}

		Stage = EStage::Gathered;
		return true;
	}

	bool ReduceLODs(TArray<FStaticMeshSourceModel>& SourceModels, const FStaticMeshLODGroup& LODGroup, IMeshReduction* MeshReduction, bool& bOutWasReduced)
	{
		check(Stage == EStage::Gathered);

		// Reduce each LOD mesh according to its reduction settings.
		for (int32 LODIndex = 0; LODIndex < SourceModels.Num(); ++LODIndex)
		{
			const FStaticMeshSourceModel& SrcModel = SourceModels[LODIndex];
			FMeshReductionSettings ReductionSettings = LODGroup.GetSettings(SrcModel.ReductionSettings, LODIndex);
			LODMaxDeviation[NumValidLODs] = 0.0f;
			if (LODIndex != NumValidLODs)
			{
				LODBuildSettings[NumValidLODs] = LODBuildSettings[LODIndex];
				LODOverlappingCorners[NumValidLODs] = LODOverlappingCorners[LODIndex];
			}

			if (MeshReduction && (ReductionSettings.PercentTriangles < 1.0f || ReductionSettings.MaxDeviation > 0.0f))
			{
				FRawMesh InMesh = LODMeshes[ReductionSettings.BaseLODModel];
				FRawMesh& DestMesh = LODMeshes[NumValidLODs];
				TMultiMap<int32, int32>& DestOverlappingCorners = LODOverlappingCorners[NumValidLODs];

				MeshReduction->Reduce(DestMesh, LODMaxDeviation[NumValidLODs], InMesh, ReductionSettings);
				if (DestMesh.WedgeIndices.Num() > 0 && !DestMesh.IsValid())
				{
					UE_LOG(LogMeshUtilities, Error, TEXT("Mesh reduction produced a corrupt mesh for LOD%d"), LODIndex);
					return false;
				}
				bOutWasReduced = true;

				// Recompute adjacency information.
				DestOverlappingCorners.Reset();
				float ComparisonThreshold = GetComparisonThreshold(LODBuildSettings[NumValidLODs]);
				FindOverlappingCorners(DestOverlappingCorners, DestMesh, ComparisonThreshold);
			}

			if (LODMeshes[NumValidLODs].WedgeIndices.Num() > 0)
			{
				NumValidLODs++;
			}
		}

		if (NumValidLODs < 1)
		{
			return false;
		}
		Stage = EStage::Reduce;
		return true;
	}

	bool GenerateRenderingMeshes(FMeshUtilities& MeshUtilities, FStaticMeshRenderData& OutRenderData, TArray<FStaticMeshSourceModel>& InOutModels)
	{
		check(Stage == EStage::Reduce);
		// Generate per-LOD rendering data.
		OutRenderData.AllocateLODResources(NumValidLODs);
		for (int32 LODIndex = 0; LODIndex < NumValidLODs; ++LODIndex)
		{
			FStaticMeshLODResources& LODModel = OutRenderData.LODResources[LODIndex];
			FRawMesh& RawMesh = LODMeshes[LODIndex];
			LODModel.MaxDeviation = LODMaxDeviation[LODIndex];

			TArray<FStaticMeshBuildVertex> Vertices;
			TArray<TArray<uint32> > PerSectionIndices;

			// Find out how many sections are in the mesh.
			int32 MaxMaterialIndex = -1;
			for (int32 FaceIndex = 0; FaceIndex < RawMesh.FaceMaterialIndices.Num(); FaceIndex++)
			{
				MaxMaterialIndex = FMath::Max<int32>(RawMesh.FaceMaterialIndices[FaceIndex], MaxMaterialIndex);
			}

			while (MaxMaterialIndex >= LODModel.Sections.Num())
			{
				FStaticMeshSection* Section = new(LODModel.Sections) FStaticMeshSection();
				Section->MaterialIndex = LODModel.Sections.Num() - 1;
				new(PerSectionIndices)TArray<uint32>;
			}

			// Build and cache optimize vertex and index buffers.
			{
				// TODO_STATICMESH: The wedge map is only valid for LODIndex 0 if no reduction has been performed.
				// We can compute an approximate one instead for other LODs.
				TArray<int32> TempWedgeMap;
				TArray<int32>& WedgeMap = (LODIndex == 0 && InOutModels[0].ReductionSettings.PercentTriangles >= 1.0f) ? OutRenderData.WedgeMap : TempWedgeMap;
				float ComparisonThreshold = GetComparisonThreshold(LODBuildSettings[LODIndex]);
				BuildStaticMeshVertexAndIndexBuffers(Vertices, PerSectionIndices, WedgeMap, RawMesh, LODOverlappingCorners[LODIndex], ComparisonThreshold, LODBuildSettings[LODIndex].BuildScale3D);
				check(WedgeMap.Num() == RawMesh.WedgeIndices.Num());

				if (RawMesh.WedgeIndices.Num() < 100000 * 3)
				{
					MeshUtilities.CacheOptimizeVertexAndIndexBuffer(Vertices, PerSectionIndices, WedgeMap);
					check(WedgeMap.Num() == RawMesh.WedgeIndices.Num());
				}
			}

			verifyf(Vertices.Num() != 0, TEXT("No valid vertices found for the mesh."));

			// Initialize the vertex buffer.
			int32 NumTexCoords = ComputeNumTexCoords(RawMesh, MAX_STATIC_TEXCOORDS);
			LODModel.VertexBuffer.SetUseHighPrecisionTangentBasis(LODBuildSettings[LODIndex].bUseHighPrecisionTangentBasis);
			LODModel.VertexBuffer.SetUseFullPrecisionUVs(LODBuildSettings[LODIndex].bUseFullPrecisionUVs);
			LODModel.VertexBuffer.Init(Vertices, NumTexCoords);
			LODModel.PositionVertexBuffer.Init(Vertices);
			LODModel.ColorVertexBuffer.Init(Vertices);

			// Concatenate the per-section index buffers.
			TArray<uint32> CombinedIndices;
			bool bNeeds32BitIndices = false;
			for (int32 SectionIndex = 0; SectionIndex < LODModel.Sections.Num(); SectionIndex++)
			{
				FStaticMeshSection& Section = LODModel.Sections[SectionIndex];
				TArray<uint32> const& SectionIndices = PerSectionIndices[SectionIndex];
				Section.FirstIndex = 0;
				Section.NumTriangles = 0;
				Section.MinVertexIndex = 0;
				Section.MaxVertexIndex = 0;

				if (SectionIndices.Num())
				{
					Section.FirstIndex = CombinedIndices.Num();
					Section.NumTriangles = SectionIndices.Num() / 3;

					CombinedIndices.AddUninitialized(SectionIndices.Num());
					uint32* DestPtr = &CombinedIndices[Section.FirstIndex];
					uint32 const* SrcPtr = SectionIndices.GetData();

					Section.MinVertexIndex = *SrcPtr;
					Section.MaxVertexIndex = *SrcPtr;

					for (int32 Index = 0; Index < SectionIndices.Num(); Index++)
					{
						uint32 VertIndex = *SrcPtr++;

						bNeeds32BitIndices |= (VertIndex > MAX_uint16);
						Section.MinVertexIndex = FMath::Min<uint32>(VertIndex, Section.MinVertexIndex);
						Section.MaxVertexIndex = FMath::Max<uint32>(VertIndex, Section.MaxVertexIndex);
						*DestPtr++ = VertIndex;
					}
				}
			}
			LODModel.IndexBuffer.SetIndices(CombinedIndices, bNeeds32BitIndices ? EIndexBufferStride::Force32Bit : EIndexBufferStride::Force16Bit);

			if (LODIndex == 0)
			{
				ComputeStreamingTextureFactors(
					OutRenderData.StreamingTextureFactors,
					&OutRenderData.MaxStreamingTextureFactor,
					RawMesh,
					LODBuildSettings[LODIndex].BuildScale3D
					);
			}

			// Build the reversed index buffer.
			if (InOutModels[0].BuildSettings.bBuildReversedIndexBuffer)
			{
				TArray<uint32> InversedIndices;
				const int32 IndexCount = CombinedIndices.Num();
				InversedIndices.AddUninitialized(IndexCount);

				for (int32 SectionIndex = 0; SectionIndex < LODModel.Sections.Num(); ++SectionIndex)
				{
					const FStaticMeshSection& SectionInfo = LODModel.Sections[SectionIndex];
					const int32 SectionIndexCount = SectionInfo.NumTriangles * 3;

					for (int32 i = 0; i < SectionIndexCount; ++i)
					{
						InversedIndices[SectionInfo.FirstIndex + i] = CombinedIndices[SectionInfo.FirstIndex + SectionIndexCount - 1 - i];
					}
				}
				LODModel.ReversedIndexBuffer.SetIndices(InversedIndices, bNeeds32BitIndices ? EIndexBufferStride::Force32Bit : EIndexBufferStride::Force16Bit);
			}

			// Build the depth-only index buffer.
			TArray<uint32> DepthOnlyIndices;
			{
				BuildDepthOnlyIndexBuffer(
					DepthOnlyIndices,
					Vertices,
					CombinedIndices,
					LODModel.Sections
					);

				if (DepthOnlyIndices.Num() < 50000 * 3)
				{
					MeshUtilities.CacheOptimizeIndexBuffer(DepthOnlyIndices);
				}

				LODModel.DepthOnlyIndexBuffer.SetIndices(DepthOnlyIndices, bNeeds32BitIndices ? EIndexBufferStride::Force32Bit : EIndexBufferStride::Force16Bit);
			}

			// Build the inversed depth only index buffer.
			if (InOutModels[0].BuildSettings.bBuildReversedIndexBuffer)
			{
				TArray<uint32> ReversedDepthOnlyIndices;
				const int32 IndexCount = DepthOnlyIndices.Num();
				ReversedDepthOnlyIndices.AddUninitialized(IndexCount);
				for (int32 i = 0; i < IndexCount; ++i)
				{
					ReversedDepthOnlyIndices[i] = DepthOnlyIndices[IndexCount - 1 - i];
				}
				LODModel.ReversedDepthOnlyIndexBuffer.SetIndices(ReversedDepthOnlyIndices, bNeeds32BitIndices ? EIndexBufferStride::Force32Bit : EIndexBufferStride::Force16Bit);
			}

			// Build a list of wireframe edges in the static mesh.
			{
				TArray<FMeshEdge> Edges;
				TArray<uint32> WireframeIndices;

				FStaticMeshEdgeBuilder(CombinedIndices, Vertices, Edges).FindEdges();
				WireframeIndices.Empty(2 * Edges.Num());
				for (int32 EdgeIndex = 0; EdgeIndex < Edges.Num(); EdgeIndex++)
				{
					FMeshEdge&	Edge = Edges[EdgeIndex];
					WireframeIndices.Add(Edge.Vertices[0]);
					WireframeIndices.Add(Edge.Vertices[1]);
				}
				LODModel.WireframeIndexBuffer.SetIndices(WireframeIndices, bNeeds32BitIndices ? EIndexBufferStride::Force32Bit : EIndexBufferStride::Force16Bit);
			}

			// Build the adjacency index buffer used for tessellation.
			if (InOutModels[0].BuildSettings.bBuildAdjacencyBuffer)
			{
				TArray<uint32> AdjacencyIndices;

				BuildStaticAdjacencyIndexBuffer(
					LODModel.PositionVertexBuffer,
					LODModel.VertexBuffer,
					CombinedIndices,
					AdjacencyIndices
					);
				LODModel.AdjacencyIndexBuffer.SetIndices(AdjacencyIndices, bNeeds32BitIndices ? EIndexBufferStride::Force32Bit : EIndexBufferStride::Force16Bit);
			}
		}

		// Copy the original material indices to fixup meshes before compacting of materials was done.
		if (NumValidLODs > 0)
		{
			OutRenderData.MaterialIndexToImportIndex = LODMeshes[0].MaterialIndexToImportIndex;
		}

		// Calculate the bounding box.
		FBox BoundingBox(0);
		FPositionVertexBuffer& BasePositionVertexBuffer = OutRenderData.LODResources[0].PositionVertexBuffer;
		for (uint32 VertexIndex = 0; VertexIndex < BasePositionVertexBuffer.GetNumVertices(); VertexIndex++)
		{
			BoundingBox += BasePositionVertexBuffer.VertexPosition(VertexIndex);
		}
		BoundingBox.GetCenterAndExtents(OutRenderData.Bounds.Origin, OutRenderData.Bounds.BoxExtent);

		// Calculate the bounding sphere, using the center of the bounding box as the origin.
		OutRenderData.Bounds.SphereRadius = 0.0f;
		for (uint32 VertexIndex = 0; VertexIndex < BasePositionVertexBuffer.GetNumVertices(); VertexIndex++)
		{
			OutRenderData.Bounds.SphereRadius = FMath::Max(
				(BasePositionVertexBuffer.VertexPosition(VertexIndex) - OutRenderData.Bounds.Origin).Size(),
				OutRenderData.Bounds.SphereRadius
				);
		}

		Stage = EStage::GenerateRendering;
		return true;
	}

	bool ReplaceRawMeshModels(TArray<FStaticMeshSourceModel>& SourceModels)
	{
		check(Stage == EStage::Reduce);

		check(HasRawMesh[0]);
		check(SourceModels.Num() >= NumValidLODs);
		bool bDirty = false;
		for (int32 Index = 1; Index < NumValidLODs; ++Index)
		{
			if (!HasRawMesh[Index])
			{
				SourceModels[Index].RawMeshBulkData->SaveRawMesh(LODMeshes[Index]);
				bDirty = true;
			}
		}

		Stage = EStage::ReplaceRaw;
		return true;
	}

private:
	enum class EStage
	{
		Uninit,
		Gathered,
		Reduce,
		GenerateRendering,
		ReplaceRaw,
	};

	EStage Stage;

	int32 NumValidLODs;

	TIndirectArray<FRawMesh> LODMeshes;
	TIndirectArray<TMultiMap<int32, int32> > LODOverlappingCorners;
	float LODMaxDeviation[MAX_STATIC_MESH_LODS];
	FMeshBuildSettings LODBuildSettings[MAX_STATIC_MESH_LODS];
	bool HasRawMesh[MAX_STATIC_MESH_LODS];
};

bool FMeshUtilities::BuildStaticMesh(FStaticMeshRenderData& OutRenderData, TArray<FStaticMeshSourceModel>& SourceModels, const FStaticMeshLODGroup& LODGroup)
{
	FStaticMeshUtilityBuilder Builder;
	if (!Builder.GatherSourceMeshesPerLOD(SourceModels, MeshReduction))
	{
		return false;
	}

	OutRenderData.bReducedBySimplygon = false;
	bool bWasReduced = false;
	if (!Builder.ReduceLODs(SourceModels, LODGroup, MeshReduction, bWasReduced))
	{
		return false;
	}
	OutRenderData.bReducedBySimplygon = (bWasReduced && bUsingSimplygon);

	return Builder.GenerateRenderingMeshes(*this, OutRenderData, SourceModels);
}

bool FMeshUtilities::GenerateStaticMeshLODs(TArray<FStaticMeshSourceModel>& Models, const FStaticMeshLODGroup& LODGroup)
{
	FStaticMeshUtilityBuilder Builder;
	if (!Builder.GatherSourceMeshesPerLOD(Models, MeshReduction))
	{
		return false;
	}

	bool bWasReduced = false;
	if (!Builder.ReduceLODs(Models, LODGroup, MeshReduction, bWasReduced))
	{
		return false;
	}

	if (bWasReduced)
	{
		return Builder.ReplaceRawMeshModels(Models);
	}

	return false;
}

class IMeshBuildData
{
public:
	virtual uint32 GetWedgeIndex(uint32 FaceIndex, uint32 TriIndex) = 0;
	virtual uint32 GetVertexIndex(uint32 WedgeIndex) = 0;
	virtual uint32 GetVertexIndex(uint32 FaceIndex, uint32 TriIndex) = 0;
	virtual FVector GetVertexPosition(uint32 WedgeIndex) = 0;
	virtual FVector GetVertexPosition(uint32 FaceIndex, uint32 TriIndex) = 0;
	virtual FVector2D GetVertexUV(uint32 FaceIndex, uint32 TriIndex, uint32 UVIndex) = 0;
	virtual uint32 GetFaceSmoothingGroups(uint32 FaceIndex) = 0;

	virtual uint32 GetNumFaces() = 0;
	virtual uint32 GetNumWedges() = 0;

	virtual TArray<FVector>& GetTangentArray(uint32 Axis) = 0;
	virtual void ValidateTangentArraySize() = 0;

	virtual SMikkTSpaceInterface* GetMikkTInterface() = 0;
	virtual void* GetMikkTUserData() = 0;

	const IMeshUtilities::MeshBuildOptions& BuildOptions;
	TArray<FText>* OutWarningMessages;
	TArray<FName>* OutWarningNames;
	bool bTooManyVerts;

protected:
	IMeshBuildData(
		const IMeshUtilities::MeshBuildOptions& InBuildOptions,
		TArray<FText>* InWarningMessages,
		TArray<FName>* InWarningNames)
		: BuildOptions(InBuildOptions)
		, OutWarningMessages(InWarningMessages)
		, OutWarningNames(InWarningNames)
		, bTooManyVerts(false)
	{
	}
};

class SkeletalMeshBuildData : public IMeshBuildData
{
public:
	SkeletalMeshBuildData(
		FStaticLODModel& InLODModel,
		const FReferenceSkeleton& InRefSkeleton,
		const TArray<FVertInfluence>& InInfluences,
		const TArray<FMeshWedge>& InWedges,
		const TArray<FMeshFace>& InFaces,
		const TArray<FVector>& InPoints,
		const TArray<int32>& InPointToOriginalMap,
		const IMeshUtilities::MeshBuildOptions& InBuildOptions,
		TArray<FText>* InWarningMessages,
		TArray<FName>* InWarningNames)
		: IMeshBuildData(InBuildOptions, InWarningMessages, InWarningNames)
		, MikkTUserData(InWedges, InFaces, InPoints, InBuildOptions.bComputeNormals, TangentX, TangentY, TangentZ)
		, LODModel(InLODModel)
		, RefSkeleton(InRefSkeleton)
		, Influences(InInfluences)
		, Wedges(InWedges)
		, Faces(InFaces)
		, Points(InPoints)
		, PointToOriginalMap(InPointToOriginalMap)
	{
		MikkTInterface.m_getNormal = MikkGetNormal_Skeletal;
		MikkTInterface.m_getNumFaces = MikkGetNumFaces_Skeletal;
		MikkTInterface.m_getNumVerticesOfFace = MikkGetNumVertsOfFace_Skeletal;
		MikkTInterface.m_getPosition = MikkGetPosition_Skeletal;
		MikkTInterface.m_getTexCoord = MikkGetTexCoord_Skeletal;
		MikkTInterface.m_setTSpaceBasic = MikkSetTSpaceBasic_Skeletal;
		MikkTInterface.m_setTSpace = nullptr;
	}

	virtual uint32 GetWedgeIndex(uint32 FaceIndex, uint32 TriIndex) override
	{
		return Faces[FaceIndex].iWedge[TriIndex];
	}

	virtual uint32 GetVertexIndex(uint32 WedgeIndex) override
	{
		return Wedges[WedgeIndex].iVertex;
	}

	virtual uint32 GetVertexIndex(uint32 FaceIndex, uint32 TriIndex) override
	{
		return Wedges[Faces[FaceIndex].iWedge[TriIndex]].iVertex;
	}

	virtual FVector GetVertexPosition(uint32 WedgeIndex) override
	{
		return Points[Wedges[WedgeIndex].iVertex];
	}

	virtual FVector GetVertexPosition(uint32 FaceIndex, uint32 TriIndex) override
	{
		return Points[Wedges[Faces[FaceIndex].iWedge[TriIndex]].iVertex];
	}

	virtual FVector2D GetVertexUV(uint32 FaceIndex, uint32 TriIndex, uint32 UVIndex) override
	{
		return Wedges[Faces[FaceIndex].iWedge[TriIndex]].UVs[UVIndex];
	}

	virtual uint32 GetFaceSmoothingGroups(uint32 FaceIndex)
	{
		return Faces[FaceIndex].SmoothingGroups;
	}

	virtual uint32 GetNumFaces() override
	{
		return Faces.Num();
	}

	virtual uint32 GetNumWedges() override
	{
		return Wedges.Num();
	}

	virtual TArray<FVector>& GetTangentArray(uint32 Axis) override
	{
		if (Axis == 0)
		{
			return TangentX;
		}
		else if (Axis == 1)
		{
			return TangentY;
		}

		return TangentZ;
	}

	virtual void ValidateTangentArraySize() override
	{
		check(TangentX.Num() == Wedges.Num());
		check(TangentY.Num() == Wedges.Num());
		check(TangentZ.Num() == Wedges.Num());
	}

	virtual SMikkTSpaceInterface* GetMikkTInterface() override
	{
		return &MikkTInterface;
	}

	virtual void* GetMikkTUserData() override
	{
		return (void*)&MikkTUserData;
	}

	TArray<FVector> TangentX;
	TArray<FVector> TangentY;
	TArray<FVector> TangentZ;
	TArray<FSkinnedMeshChunk*> Chunks;

	SMikkTSpaceInterface MikkTInterface;
	MikkTSpace_Skeletal_Mesh MikkTUserData;

	FStaticLODModel& LODModel;
	const FReferenceSkeleton& RefSkeleton;
	const TArray<FVertInfluence>& Influences;
	const TArray<FMeshWedge>& Wedges;
	const TArray<FMeshFace>& Faces;
	const TArray<FVector>& Points;
	const TArray<int32>& PointToOriginalMap;
};

class FSkeletalMeshUtilityBuilder
{
public:
	FSkeletalMeshUtilityBuilder()
		: Stage(EStage::Uninit)
	{
	}

public:
	void Skeletal_FindOverlappingCorners(
		TMultiMap<int32, int32>& OutOverlappingCorners,
		IMeshBuildData* BuildData,
		float ComparisonThreshold
		)
	{
		int32 NumFaces = BuildData->GetNumFaces();
		int32 NumWedges = BuildData->GetNumWedges();
		check(NumFaces * 3 <= NumWedges);

		// Create a list of vertex Z/index pairs
		TArray<FIndexAndZ> VertIndexAndZ;
		VertIndexAndZ.Empty(NumWedges);
		for (int32 FaceIndex = 0; FaceIndex < NumFaces; FaceIndex++)
		{
			for (int32 TriIndex = 0; TriIndex < 3; ++TriIndex)
			{
				uint32 Index = BuildData->GetWedgeIndex(FaceIndex, TriIndex);
				new(VertIndexAndZ)FIndexAndZ(Index, BuildData->GetVertexPosition(Index));
			}
		}

		// Sort the vertices by z value
		VertIndexAndZ.Sort(FCompareIndexAndZ());

		// Search for duplicates, quickly!
		for (int32 i = 0; i < VertIndexAndZ.Num(); i++)
		{
			// only need to search forward, since we add pairs both ways
			for (int32 j = i + 1; j < VertIndexAndZ.Num(); j++)
			{
				if (FMath::Abs(VertIndexAndZ[j].Z - VertIndexAndZ[i].Z) > ComparisonThreshold)
					break; // can't be any more dups

				FVector PositionA = BuildData->GetVertexPosition(VertIndexAndZ[i].Index);
				FVector PositionB = BuildData->GetVertexPosition(VertIndexAndZ[j].Index);

				if (PointsEqual(PositionA, PositionB, ComparisonThreshold))
				{
					OutOverlappingCorners.Add(VertIndexAndZ[i].Index, VertIndexAndZ[j].Index);
					OutOverlappingCorners.Add(VertIndexAndZ[j].Index, VertIndexAndZ[i].Index);
				}
			}
		}
	}

	void Skeletal_ComputeTriangleTangents(
		TArray<FVector>& TriangleTangentX,
		TArray<FVector>& TriangleTangentY,
		TArray<FVector>& TriangleTangentZ,
		IMeshBuildData* BuildData,
		float ComparisonThreshold
		)
	{
		int32 NumTriangles = BuildData->GetNumFaces();
		TriangleTangentX.Empty(NumTriangles);
		TriangleTangentY.Empty(NumTriangles);
		TriangleTangentZ.Empty(NumTriangles);

		for (int32 TriangleIndex = 0; TriangleIndex < NumTriangles; TriangleIndex++)
		{
			const int32 UVIndex = 0;
			FVector P[3];

			for (int32 i = 0; i < 3; ++i)
			{
				P[i] = BuildData->GetVertexPosition(TriangleIndex, i);
			}

			const FVector Normal = ((P[1] - P[2]) ^ (P[0] - P[2])).GetSafeNormal(ComparisonThreshold);
			FMatrix	ParameterToLocal(
				FPlane(P[1].X - P[0].X, P[1].Y - P[0].Y, P[1].Z - P[0].Z, 0),
				FPlane(P[2].X - P[0].X, P[2].Y - P[0].Y, P[2].Z - P[0].Z, 0),
				FPlane(P[0].X, P[0].Y, P[0].Z, 0),
				FPlane(0, 0, 0, 1)
				);

			FVector2D T1 = BuildData->GetVertexUV(TriangleIndex, 0, UVIndex);
			FVector2D T2 = BuildData->GetVertexUV(TriangleIndex, 1, UVIndex);
			FVector2D T3 = BuildData->GetVertexUV(TriangleIndex, 2, UVIndex);
			FMatrix ParameterToTexture(
				FPlane(T2.X - T1.X, T2.Y - T1.Y, 0, 0),
				FPlane(T3.X - T1.X, T3.Y - T1.Y, 0, 0),
				FPlane(T1.X, T1.Y, 1, 0),
				FPlane(0, 0, 0, 1)
				);

			// Use InverseSlow to catch singular matrices.  Inverse can miss this sometimes.
			const FMatrix TextureToLocal = ParameterToTexture.Inverse() * ParameterToLocal;

			TriangleTangentX.Add(TextureToLocal.TransformVector(FVector(1, 0, 0)).GetSafeNormal());
			TriangleTangentY.Add(TextureToLocal.TransformVector(FVector(0, 1, 0)).GetSafeNormal());
			TriangleTangentZ.Add(Normal);

			FVector::CreateOrthonormalBasis(
				TriangleTangentX[TriangleIndex],
				TriangleTangentY[TriangleIndex],
				TriangleTangentZ[TriangleIndex]
				);
		}
	}

	void Skeletal_ComputeTangents(
		IMeshBuildData* BuildData,
		TMultiMap<int32, int32> const& OverlappingCorners
		)
	{
		bool bBlendOverlappingNormals = true;
		bool bIgnoreDegenerateTriangles = BuildData->BuildOptions.bRemoveDegenerateTriangles;
		float ComparisonThreshold = bIgnoreDegenerateTriangles ? THRESH_POINTS_ARE_SAME : 0.0f;

		// Compute per-triangle tangents.
		TArray<FVector> TriangleTangentX;
		TArray<FVector> TriangleTangentY;
		TArray<FVector> TriangleTangentZ;

		Skeletal_ComputeTriangleTangents(
			TriangleTangentX,
			TriangleTangentY,
			TriangleTangentZ,
			BuildData,
			bIgnoreDegenerateTriangles ? SMALL_NUMBER : 0.0f
			);

		TArray<FVector>& WedgeTangentX = BuildData->GetTangentArray(0);
		TArray<FVector>& WedgeTangentY = BuildData->GetTangentArray(1);
		TArray<FVector>& WedgeTangentZ = BuildData->GetTangentArray(2);

		// Declare these out here to avoid reallocations.
		TArray<FFanFace> RelevantFacesForCorner[3];
		TArray<int32> AdjacentFaces;
		TArray<int32> DupVerts;

		int32 NumFaces = BuildData->GetNumFaces();
		int32 NumWedges = BuildData->GetNumWedges();
		check(NumFaces * 3 <= NumWedges);

		// Allocate storage for tangents if none were provided.
		if (WedgeTangentX.Num() != NumWedges)
		{
			WedgeTangentX.Empty(NumWedges);
			WedgeTangentX.AddZeroed(NumWedges);
		}
		if (WedgeTangentY.Num() != NumWedges)
		{
			WedgeTangentY.Empty(NumWedges);
			WedgeTangentY.AddZeroed(NumWedges);
		}
		if (WedgeTangentZ.Num() != NumWedges)
		{
			WedgeTangentZ.Empty(NumWedges);
			WedgeTangentZ.AddZeroed(NumWedges);
		}

		for (int32 FaceIndex = 0; FaceIndex < NumFaces; FaceIndex++)
		{
			int32 WedgeOffset = FaceIndex * 3;
			FVector CornerPositions[3];
			FVector CornerTangentX[3];
			FVector CornerTangentY[3];
			FVector CornerTangentZ[3];

			for (int32 CornerIndex = 0; CornerIndex < 3; CornerIndex++)
			{
				CornerTangentX[CornerIndex] = FVector::ZeroVector;
				CornerTangentY[CornerIndex] = FVector::ZeroVector;
				CornerTangentZ[CornerIndex] = FVector::ZeroVector;
				CornerPositions[CornerIndex] = BuildData->GetVertexPosition(FaceIndex, CornerIndex);
				RelevantFacesForCorner[CornerIndex].Reset();
			}

			// Don't process degenerate triangles.
			if (PointsEqual(CornerPositions[0], CornerPositions[1], ComparisonThreshold)
				|| PointsEqual(CornerPositions[0], CornerPositions[2], ComparisonThreshold)
				|| PointsEqual(CornerPositions[1], CornerPositions[2], ComparisonThreshold))
			{
				continue;
			}

			// No need to process triangles if tangents already exist.
			bool bCornerHasTangents[3] = { 0 };
			for (int32 CornerIndex = 0; CornerIndex < 3; CornerIndex++)
			{
				bCornerHasTangents[CornerIndex] = !WedgeTangentX[WedgeOffset + CornerIndex].IsZero()
					&& !WedgeTangentY[WedgeOffset + CornerIndex].IsZero()
					&& !WedgeTangentZ[WedgeOffset + CornerIndex].IsZero();
			}
			if (bCornerHasTangents[0] && bCornerHasTangents[1] && bCornerHasTangents[2])
			{
				continue;
			}

			// Calculate smooth vertex normals.
			float Determinant = FVector::Triple(
				TriangleTangentX[FaceIndex],
				TriangleTangentY[FaceIndex],
				TriangleTangentZ[FaceIndex]
				);

			// Start building a list of faces adjacent to this face.
			AdjacentFaces.Reset();
			for (int32 CornerIndex = 0; CornerIndex < 3; CornerIndex++)
			{
				int32 ThisCornerIndex = WedgeOffset + CornerIndex;
				DupVerts.Reset();
				OverlappingCorners.MultiFind(ThisCornerIndex, DupVerts);
				DupVerts.Add(ThisCornerIndex); // I am a "dup" of myself
				for (int32 k = 0; k < DupVerts.Num(); k++)
				{
					AdjacentFaces.AddUnique(DupVerts[k] / 3);
				}
			}

			// We need to sort these here because the criteria for point equality is
			// exact, so we must ensure the exact same order for all dups.
			AdjacentFaces.Sort();

			// Process adjacent faces
			for (int32 AdjacentFaceIndex = 0; AdjacentFaceIndex < AdjacentFaces.Num(); AdjacentFaceIndex++)
			{
				int32 OtherFaceIndex = AdjacentFaces[AdjacentFaceIndex];
				for (int32 OurCornerIndex = 0; OurCornerIndex < 3; OurCornerIndex++)
				{
					if (bCornerHasTangents[OurCornerIndex])
						continue;

					FFanFace NewFanFace;
					int32 CommonIndexCount = 0;

					// Check for vertices in common.
					if (FaceIndex == OtherFaceIndex)
					{
						CommonIndexCount = 3;
						NewFanFace.LinkedVertexIndex = OurCornerIndex;
					}
					else
					{
						// Check matching vertices against main vertex .
						for (int32 OtherCornerIndex = 0; OtherCornerIndex < 3; OtherCornerIndex++)
						{
							if (PointsEqual(
								CornerPositions[OurCornerIndex],
								BuildData->GetVertexPosition(OtherFaceIndex, OtherCornerIndex),
								ComparisonThreshold
								))
							{
								CommonIndexCount++;
								NewFanFace.LinkedVertexIndex = OtherCornerIndex;
							}
						}
					}

					// Add if connected by at least one point. Smoothing matches are considered later.
					if (CommonIndexCount > 0)
					{
						NewFanFace.FaceIndex = OtherFaceIndex;
						NewFanFace.bFilled = (OtherFaceIndex == FaceIndex); // Starter face for smoothing floodfill.
						NewFanFace.bBlendTangents = NewFanFace.bFilled;
						NewFanFace.bBlendNormals = NewFanFace.bFilled;
						RelevantFacesForCorner[OurCornerIndex].Add(NewFanFace);
					}
				}
			}

			// Find true relevance of faces for a vertex normal by traversing
			// smoothing-group-compatible connected triangle fans around common vertices.
			for (int32 CornerIndex = 0; CornerIndex < 3; CornerIndex++)
			{
				if (bCornerHasTangents[CornerIndex])
					continue;

				int32 NewConnections;
				do
				{
					NewConnections = 0;
					for (int32 OtherFaceIdx = 0; OtherFaceIdx < RelevantFacesForCorner[CornerIndex].Num(); OtherFaceIdx++)
					{
						FFanFace& OtherFace = RelevantFacesForCorner[CornerIndex][OtherFaceIdx];
						// The vertex' own face is initially the only face with bFilled == true.
						if (OtherFace.bFilled)
						{
							for (int32 NextFaceIndex = 0; NextFaceIndex < RelevantFacesForCorner[CornerIndex].Num(); NextFaceIndex++)
							{
								FFanFace& NextFace = RelevantFacesForCorner[CornerIndex][NextFaceIndex];
								if (!NextFace.bFilled) // && !NextFace.bBlendTangents)
								{
									if (NextFaceIndex != OtherFaceIdx)
										//&& (RawMesh.FaceSmoothingMasks[NextFace.FaceIndex] & RawMesh.FaceSmoothingMasks[OtherFace.FaceIndex]))
									{
										int32 CommonVertices = 0;
										int32 CommonTangentVertices = 0;
										int32 CommonNormalVertices = 0;
										for (int32 OtherCornerIndex = 0; OtherCornerIndex < 3; OtherCornerIndex++)
										{
											for (int32 NextCornerIndex = 0; NextCornerIndex < 3; NextCornerIndex++)
											{
												int32 NextVertexIndex = BuildData->GetVertexIndex(NextFace.FaceIndex, NextCornerIndex);
												int32 OtherVertexIndex = BuildData->GetVertexIndex(OtherFace.FaceIndex, OtherCornerIndex);
												if (PointsEqual(
													BuildData->GetVertexPosition(NextFace.FaceIndex, NextCornerIndex),
													BuildData->GetVertexPosition(OtherFace.FaceIndex, OtherCornerIndex),
													ComparisonThreshold))
												{
													CommonVertices++;


													if (UVsEqual(
														BuildData->GetVertexUV(NextFace.FaceIndex, NextCornerIndex, 0),
														BuildData->GetVertexUV(OtherFace.FaceIndex, OtherCornerIndex, 0)))
													{
														CommonTangentVertices++;
													}
													if (bBlendOverlappingNormals
														|| NextVertexIndex == OtherVertexIndex)
													{
														CommonNormalVertices++;
													}
												}
											}
										}
										// Flood fill faces with more than one common vertices which must be touching edges.
										if (CommonVertices > 1)
										{
											NextFace.bFilled = true;
											NextFace.bBlendNormals = (CommonNormalVertices > 1);
											NewConnections++;

											// Only blend tangents if there is no UV seam along the edge with this face.
											if (OtherFace.bBlendTangents && CommonTangentVertices > 1)
											{
												float OtherDeterminant = FVector::Triple(
													TriangleTangentX[NextFace.FaceIndex],
													TriangleTangentY[NextFace.FaceIndex],
													TriangleTangentZ[NextFace.FaceIndex]
													);
												if ((Determinant * OtherDeterminant) > 0.0f)
												{
													NextFace.bBlendTangents = true;
												}
											}
										}
									}
								}
							}
						}
					}
				}
				while (NewConnections > 0);
			}

			// Vertex normal construction.
			for (int32 CornerIndex = 0; CornerIndex < 3; CornerIndex++)
			{
				if (bCornerHasTangents[CornerIndex])
				{
					CornerTangentX[CornerIndex] = WedgeTangentX[WedgeOffset + CornerIndex];
					CornerTangentY[CornerIndex] = WedgeTangentY[WedgeOffset + CornerIndex];
					CornerTangentZ[CornerIndex] = WedgeTangentZ[WedgeOffset + CornerIndex];
				}
				else
				{
					for (int32 RelevantFaceIdx = 0; RelevantFaceIdx < RelevantFacesForCorner[CornerIndex].Num(); RelevantFaceIdx++)
					{
						FFanFace const& RelevantFace = RelevantFacesForCorner[CornerIndex][RelevantFaceIdx];
						if (RelevantFace.bFilled)
						{
							int32 OtherFaceIndex = RelevantFace.FaceIndex;
							if (RelevantFace.bBlendTangents)
							{
								CornerTangentX[CornerIndex] += TriangleTangentX[OtherFaceIndex];
								CornerTangentY[CornerIndex] += TriangleTangentY[OtherFaceIndex];
							}
							if (RelevantFace.bBlendNormals)
							{
								CornerTangentZ[CornerIndex] += TriangleTangentZ[OtherFaceIndex];
							}
						}
					}
					if (!WedgeTangentX[WedgeOffset + CornerIndex].IsZero())
					{
						CornerTangentX[CornerIndex] = WedgeTangentX[WedgeOffset + CornerIndex];
					}
					if (!WedgeTangentY[WedgeOffset + CornerIndex].IsZero())
					{
						CornerTangentY[CornerIndex] = WedgeTangentY[WedgeOffset + CornerIndex];
					}
					if (!WedgeTangentZ[WedgeOffset + CornerIndex].IsZero())
					{
						CornerTangentZ[CornerIndex] = WedgeTangentZ[WedgeOffset + CornerIndex];
					}
				}
			}

			// Normalization.
			for (int32 CornerIndex = 0; CornerIndex < 3; CornerIndex++)
			{
				CornerTangentX[CornerIndex].Normalize();
				CornerTangentY[CornerIndex].Normalize();
				CornerTangentZ[CornerIndex].Normalize();

				// Gram-Schmidt orthogonalization
				CornerTangentY[CornerIndex] -= CornerTangentX[CornerIndex] * (CornerTangentX[CornerIndex] | CornerTangentY[CornerIndex]);
				CornerTangentY[CornerIndex].Normalize();

				CornerTangentX[CornerIndex] -= CornerTangentZ[CornerIndex] * (CornerTangentZ[CornerIndex] | CornerTangentX[CornerIndex]);
				CornerTangentX[CornerIndex].Normalize();
				CornerTangentY[CornerIndex] -= CornerTangentZ[CornerIndex] * (CornerTangentZ[CornerIndex] | CornerTangentY[CornerIndex]);
				CornerTangentY[CornerIndex].Normalize();
			}

			// Copy back to the mesh.
			for (int32 CornerIndex = 0; CornerIndex < 3; CornerIndex++)
			{
				WedgeTangentX[WedgeOffset + CornerIndex] = CornerTangentX[CornerIndex];
				WedgeTangentY[WedgeOffset + CornerIndex] = CornerTangentY[CornerIndex];
				WedgeTangentZ[WedgeOffset + CornerIndex] = CornerTangentZ[CornerIndex];
			}
		}

		check(WedgeTangentX.Num() == NumWedges);
		check(WedgeTangentY.Num() == NumWedges);
		check(WedgeTangentZ.Num() == NumWedges);
	}

	void Skeletal_ComputeTangents_MikkTSpace(
		IMeshBuildData* BuildData,
		TMultiMap<int32, int32> const& OverlappingCorners
		)
	{
		bool bBlendOverlappingNormals = true;
		bool bIgnoreDegenerateTriangles = BuildData->BuildOptions.bRemoveDegenerateTriangles;
		float ComparisonThreshold = bIgnoreDegenerateTriangles ? THRESH_POINTS_ARE_SAME : 0.0f;

		// Compute per-triangle tangents.
		TArray<FVector> TriangleTangentX;
		TArray<FVector> TriangleTangentY;
		TArray<FVector> TriangleTangentZ;

		Skeletal_ComputeTriangleTangents(
			TriangleTangentX,
			TriangleTangentY,
			TriangleTangentZ,
			BuildData,
			bIgnoreDegenerateTriangles ? SMALL_NUMBER : 0.0f
			);

		TArray<FVector>& WedgeTangentX = BuildData->GetTangentArray(0);
		TArray<FVector>& WedgeTangentY = BuildData->GetTangentArray(1);
		TArray<FVector>& WedgeTangentZ = BuildData->GetTangentArray(2);

		// Declare these out here to avoid reallocations.
		TArray<FFanFace> RelevantFacesForCorner[3];
		TArray<int32> AdjacentFaces;
		TArray<int32> DupVerts;

		int32 NumFaces = BuildData->GetNumFaces();
		int32 NumWedges = BuildData->GetNumWedges();
		check(NumFaces * 3 == NumWedges);

		bool bWedgeNormals = true;
		bool bWedgeTSpace = false;
		for (int32 WedgeIdx = 0; WedgeIdx < WedgeTangentZ.Num(); ++WedgeIdx)
		{
			for (int32 VertexIndex = 0; VertexIndex < 3; VertexIndex++)
				bWedgeNormals = bWedgeNormals && (!WedgeTangentZ[WedgeIdx].IsNearlyZero());
		}

		if (WedgeTangentX.Num() > 0 && WedgeTangentY.Num() > 0)
		{
			bWedgeTSpace = true;
			for (int32 WedgeIdx = 0; WedgeIdx < WedgeTangentX.Num()
				&& WedgeIdx < WedgeTangentY.Num(); ++WedgeIdx)
			{
				bWedgeTSpace = bWedgeTSpace && (!WedgeTangentX[WedgeIdx].IsNearlyZero()) && (!WedgeTangentY[WedgeIdx].IsNearlyZero());
			}
		}

		// Allocate storage for tangents if none were provided, and calculate normals for MikkTSpace.
		if (WedgeTangentZ.Num() != NumWedges || !bWedgeNormals)
		{
			// normals are not included, so we should calculate them
			WedgeTangentZ.Empty(NumWedges);
			WedgeTangentZ.AddZeroed(NumWedges);
			// we need to calculate normals for MikkTSpace

			for (int32 FaceIndex = 0; FaceIndex < NumFaces; FaceIndex++)
			{
				int32 WedgeOffset = FaceIndex * 3;
				FVector CornerPositions[3];
				FVector CornerNormal[3];

				for (int32 CornerIndex = 0; CornerIndex < 3; CornerIndex++)
				{
					CornerNormal[CornerIndex] = FVector::ZeroVector;
					CornerPositions[CornerIndex] = BuildData->GetVertexPosition(FaceIndex, CornerIndex);
					RelevantFacesForCorner[CornerIndex].Reset();
				}

				// Don't process degenerate triangles.
				if (PointsEqual(CornerPositions[0], CornerPositions[1], ComparisonThreshold)
					|| PointsEqual(CornerPositions[0], CornerPositions[2], ComparisonThreshold)
					|| PointsEqual(CornerPositions[1], CornerPositions[2], ComparisonThreshold))
				{
					continue;
				}

				// No need to process triangles if tangents already exist.
				bool bCornerHasNormal[3] = { 0 };
				for (int32 CornerIndex = 0; CornerIndex < 3; CornerIndex++)
				{
					bCornerHasNormal[CornerIndex] = !WedgeTangentZ[WedgeOffset + CornerIndex].IsZero();
				}
				if (bCornerHasNormal[0] && bCornerHasNormal[1] && bCornerHasNormal[2])
				{
					continue;
				}

				// Start building a list of faces adjacent to this face.
				AdjacentFaces.Reset();
				for (int32 CornerIndex = 0; CornerIndex < 3; CornerIndex++)
				{
					int32 ThisCornerIndex = WedgeOffset + CornerIndex;
					DupVerts.Reset();
					OverlappingCorners.MultiFind(ThisCornerIndex, DupVerts);
					DupVerts.Add(ThisCornerIndex); // I am a "dup" of myself
					for (int32 k = 0; k < DupVerts.Num(); k++)
					{
						AdjacentFaces.AddUnique(DupVerts[k] / 3);
					}
				}

				// We need to sort these here because the criteria for point equality is
				// exact, so we must ensure the exact same order for all dups.
				AdjacentFaces.Sort();

				// Process adjacent faces
				for (int32 AdjacentFaceIndex = 0; AdjacentFaceIndex < AdjacentFaces.Num(); AdjacentFaceIndex++)
				{
					int32 OtherFaceIndex = AdjacentFaces[AdjacentFaceIndex];
					for (int32 OurCornerIndex = 0; OurCornerIndex < 3; OurCornerIndex++)
					{
						if (bCornerHasNormal[OurCornerIndex])
							continue;

						FFanFace NewFanFace;
						int32 CommonIndexCount = 0;

						// Check for vertices in common.
						if (FaceIndex == OtherFaceIndex)
						{
							CommonIndexCount = 3;
							NewFanFace.LinkedVertexIndex = OurCornerIndex;
						}
						else
						{
							// Check matching vertices against main vertex .
							for (int32 OtherCornerIndex = 0; OtherCornerIndex < 3; OtherCornerIndex++)
							{
								if (PointsEqual(
									CornerPositions[OurCornerIndex],
									BuildData->GetVertexPosition(OtherFaceIndex, OtherCornerIndex),
									ComparisonThreshold
									))
								{
									CommonIndexCount++;
									NewFanFace.LinkedVertexIndex = OtherCornerIndex;
								}
							}
						}

						// Add if connected by at least one point. Smoothing matches are considered later.
						if (CommonIndexCount > 0)
						{
							NewFanFace.FaceIndex = OtherFaceIndex;
							NewFanFace.bFilled = (OtherFaceIndex == FaceIndex); // Starter face for smoothing floodfill.
							NewFanFace.bBlendTangents = NewFanFace.bFilled;
							NewFanFace.bBlendNormals = NewFanFace.bFilled;
							RelevantFacesForCorner[OurCornerIndex].Add(NewFanFace);
						}
					}
				}

				// Find true relevance of faces for a vertex normal by traversing
				// smoothing-group-compatible connected triangle fans around common vertices.
				for (int32 CornerIndex = 0; CornerIndex < 3; CornerIndex++)
				{
					if (bCornerHasNormal[CornerIndex])
						continue;

					int32 NewConnections;
					do
					{
						NewConnections = 0;
						for (int32 OtherFaceIdx = 0; OtherFaceIdx < RelevantFacesForCorner[CornerIndex].Num(); OtherFaceIdx++)
						{
							FFanFace& OtherFace = RelevantFacesForCorner[CornerIndex][OtherFaceIdx];
							// The vertex' own face is initially the only face with bFilled == true.
							if (OtherFace.bFilled)
							{
								for (int32 NextFaceIndex = 0; NextFaceIndex < RelevantFacesForCorner[CornerIndex].Num(); NextFaceIndex++)
								{
									FFanFace& NextFace = RelevantFacesForCorner[CornerIndex][NextFaceIndex];
									if (!NextFace.bFilled) // && !NextFace.bBlendTangents)
									{
										if ((NextFaceIndex != OtherFaceIdx)
											 && (BuildData->GetFaceSmoothingGroups(NextFace.FaceIndex) & BuildData->GetFaceSmoothingGroups(OtherFace.FaceIndex)))
										{
											int32 CommonVertices = 0;
											int32 CommonNormalVertices = 0;
											for (int32 OtherCornerIndex = 0; OtherCornerIndex < 3; OtherCornerIndex++)
											{
												for (int32 NextCornerIndex = 0; NextCornerIndex < 3; NextCornerIndex++)
												{
													int32 NextVertexIndex = BuildData->GetVertexIndex(NextFace.FaceIndex, NextCornerIndex);
													int32 OtherVertexIndex = BuildData->GetVertexIndex(OtherFace.FaceIndex, OtherCornerIndex);
													if (PointsEqual(
														BuildData->GetVertexPosition(NextFace.FaceIndex, NextCornerIndex),
														BuildData->GetVertexPosition(OtherFace.FaceIndex, OtherCornerIndex),
														ComparisonThreshold))
													{
														CommonVertices++;
														if (bBlendOverlappingNormals
															|| NextVertexIndex == OtherVertexIndex)
														{
															CommonNormalVertices++;
														}
													}
												}
											}
											// Flood fill faces with more than one common vertices which must be touching edges.
											if (CommonVertices > 1)
											{
												NextFace.bFilled = true;
												NextFace.bBlendNormals = (CommonNormalVertices > 1);
												NewConnections++;
											}
										}
									}
								}
							}
						}
					} 
					while (NewConnections > 0);
				}

				// Vertex normal construction.
				for (int32 CornerIndex = 0; CornerIndex < 3; CornerIndex++)
				{
					if (bCornerHasNormal[CornerIndex])
					{
						CornerNormal[CornerIndex] = WedgeTangentZ[WedgeOffset + CornerIndex];
					}
					else
					{
						for (int32 RelevantFaceIdx = 0; RelevantFaceIdx < RelevantFacesForCorner[CornerIndex].Num(); RelevantFaceIdx++)
						{
							FFanFace const& RelevantFace = RelevantFacesForCorner[CornerIndex][RelevantFaceIdx];
							if (RelevantFace.bFilled)
							{
								int32 OtherFaceIndex = RelevantFace.FaceIndex;
								if (RelevantFace.bBlendNormals)
								{
									CornerNormal[CornerIndex] += TriangleTangentZ[OtherFaceIndex];
								}
							}
						}
						if (!WedgeTangentZ[WedgeOffset + CornerIndex].IsZero())
						{
							CornerNormal[CornerIndex] = WedgeTangentZ[WedgeOffset + CornerIndex];
						}
					}
				}

				// Normalization.
				for (int32 CornerIndex = 0; CornerIndex < 3; CornerIndex++)
				{
					CornerNormal[CornerIndex].Normalize();
				}

				// Copy back to the mesh.
				for (int32 CornerIndex = 0; CornerIndex < 3; CornerIndex++)
				{
					WedgeTangentZ[WedgeOffset + CornerIndex] = CornerNormal[CornerIndex];
				}
			}
		}

		if (WedgeTangentX.Num() != NumWedges)
		{
			WedgeTangentX.Empty(NumWedges);
			WedgeTangentX.AddZeroed(NumWedges);
		}
		if (WedgeTangentY.Num() != NumWedges)
		{
			WedgeTangentY.Empty(NumWedges);
			WedgeTangentY.AddZeroed(NumWedges);
		}

		//if (!bWedgeTSpace)
		{
			// we can use mikktspace to calculate the tangents		
			SMikkTSpaceContext MikkTContext;
			MikkTContext.m_pInterface = BuildData->GetMikkTInterface();
			MikkTContext.m_pUserData = BuildData->GetMikkTUserData();
			//MikkTContext.m_bIgnoreDegenerates = bIgnoreDegenerateTriangles;

			genTangSpaceDefault(&MikkTContext);
		}

		check(WedgeTangentX.Num() == NumWedges);
		check(WedgeTangentY.Num() == NumWedges);
		check(WedgeTangentZ.Num() == NumWedges);
	}

	bool PrepareSourceMesh(IMeshBuildData* BuildData)
	{
		check(Stage == EStage::Uninit);

		BeginSlowTask();

		TMultiMap<int32, int32>& OverlappingCorners = *new(LODOverlappingCorners)TMultiMap<int32, int32>;

		float ComparisonThreshold = THRESH_POINTS_ARE_SAME;//GetComparisonThreshold(LODBuildSettings[LODIndex]);
		int32 NumWedges = BuildData->GetNumWedges();

		// Find overlapping corners to accelerate adjacency.
		Skeletal_FindOverlappingCorners(OverlappingCorners, BuildData, ComparisonThreshold);

		// Figure out if we should recompute normals and tangents.
		bool bRecomputeNormals = BuildData->BuildOptions.bComputeNormals;
		bool bRecomputeTangents = BuildData->BuildOptions.bComputeTangents;

		// Dump normals and tangents if we are recomputing them.
		if (bRecomputeTangents)
		{
			TArray<FVector>& TangentX = BuildData->GetTangentArray(0);
			TArray<FVector>& TangentY = BuildData->GetTangentArray(1);

			TangentX.Empty(NumWedges);
			TangentX.AddZeroed(NumWedges);
			TangentY.Empty(NumWedges);
			TangentY.AddZeroed(NumWedges);
		}
		if (bRecomputeNormals)
		{
			TArray<FVector>& TangentZ = BuildData->GetTangentArray(2);
			TangentZ.Empty(NumWedges);
			TangentZ.AddZeroed(NumWedges);
		}

		// Compute any missing tangents. MikkTSpace should be use only when the user want to recompute the normals or tangents otherwise should always fallback on builtin
		if (BuildData->BuildOptions.bUseMikkTSpace && (BuildData->BuildOptions.bComputeNormals || BuildData->BuildOptions.bComputeTangents))
		{
			Skeletal_ComputeTangents_MikkTSpace(BuildData, OverlappingCorners);
		}
		else
		{
			Skeletal_ComputeTangents(BuildData, OverlappingCorners);
		}

		// At this point the mesh will have valid tangents.
		BuildData->ValidateTangentArraySize();
		check(LODOverlappingCorners.Num() == 1);

		EndSlowTask();

		Stage = EStage::Prepared;
		return true;
	}

	bool GenerateSkeletalRenderMesh(IMeshBuildData* InBuildData)
	{
		check(Stage == EStage::Prepared);

		SkeletalMeshBuildData& BuildData = *(SkeletalMeshBuildData*)InBuildData;

		BeginSlowTask();

		// Find wedge influences.
		TArray<int32>	WedgeInfluenceIndices;
		TMap<uint32, uint32> VertexIndexToInfluenceIndexMap;

		for (uint32 LookIdx = 0; LookIdx < (uint32)BuildData.Influences.Num(); LookIdx++)
		{
			// Order matters do not allow the map to overwrite an existing value.
			if (!VertexIndexToInfluenceIndexMap.Find(BuildData.Influences[LookIdx].VertIndex))
			{
				VertexIndexToInfluenceIndexMap.Add(BuildData.Influences[LookIdx].VertIndex, LookIdx);
			}
		}

		for (int32 WedgeIndex = 0; WedgeIndex < BuildData.Wedges.Num(); WedgeIndex++)
		{
			uint32* InfluenceIndex = VertexIndexToInfluenceIndexMap.Find(BuildData.Wedges[WedgeIndex].iVertex);

			if (InfluenceIndex)
			{
				WedgeInfluenceIndices.Add(*InfluenceIndex);
			}
			else
			{
				// we have missing influence vert,  we weight to root
				WedgeInfluenceIndices.Add(0);

				// add warning message
				if (BuildData.OutWarningMessages)
				{
					BuildData.OutWarningMessages->Add(FText::Format(FText::FromString("Missing influence on vert {0}. Weighting it to root."), FText::FromString(FString::FromInt(BuildData.Wedges[WedgeIndex].iVertex))));
					if (BuildData.OutWarningNames)
					{
						BuildData.OutWarningNames->Add(FFbxErrors::SkeletalMesh_VertMissingInfluences);
					}
				}
			}
		}

		check(BuildData.Wedges.Num() == WedgeInfluenceIndices.Num());

		TArray<FSkeletalMeshVertIndexAndZ> VertIndexAndZ;
		TArray<FSoftSkinBuildVertex> RawVertices;

		VertIndexAndZ.Empty(BuildData.Points.Num());
		RawVertices.Reserve(BuildData.Points.Num());

		for (int32 FaceIndex = 0; FaceIndex < BuildData.Faces.Num(); FaceIndex++)
		{
			// Only update the status progress bar if we are in the game thread and every thousand faces. 
			// Updating status is extremely slow
			if (FaceIndex % 5000 == 0)
			{
				UpdateSlowTask(FaceIndex, BuildData.Faces.Num());
			}

			const FMeshFace& Face = BuildData.Faces[FaceIndex];

			for (int32 VertexIndex = 0; VertexIndex < 3; VertexIndex++)
			{
				FSoftSkinBuildVertex Vertex;
				const uint32 WedgeIndex = BuildData.GetWedgeIndex(FaceIndex, VertexIndex);
				const FMeshWedge& Wedge = BuildData.Wedges[WedgeIndex];

				Vertex.Position = BuildData.GetVertexPosition(FaceIndex, VertexIndex);

				FVector TangentX, TangentY, TangentZ;
				TangentX = BuildData.TangentX[WedgeIndex].GetSafeNormal();
				TangentY = BuildData.TangentY[WedgeIndex].GetSafeNormal();
				TangentZ = BuildData.TangentZ[WedgeIndex].GetSafeNormal();

				/*if (BuildData.BuildOptions.bComputeNormals || BuildData.BuildOptions.bComputeTangents)
				{
				TangentX = BuildData.TangentX[VertexIndex].GetSafeNormal();
				TangentY = BuildData.TangentY[VertexIndex].GetSafeNormal();

				if( BuildData.BuildOptions.bComputeNormals )
				{
				TangentZ = BuildData.TangentZ[VertexIndex].GetSafeNormal();
				}
				else
				{
				//TangentZ = Face.TangentZ[VertexIndex];
				}

				TangentY -= TangentX * (TangentX | TangentY);
				TangentY.Normalize();

				TangentX -= TangentZ * (TangentZ | TangentX);
				TangentY -= TangentZ * (TangentZ | TangentY);

				TangentX.Normalize();
				TangentY.Normalize();
				}
				else*/
				{
					//TangentX = Face.TangentX[VertexIndex];
					//TangentY = Face.TangentY[VertexIndex];
					//TangentZ = Face.TangentZ[VertexIndex];

					// Normalize overridden tangents.  Its possible for them to import un-normalized.
					TangentX.Normalize();
					TangentY.Normalize();
					TangentZ.Normalize();
				}

				Vertex.TangentX = TangentX;
				Vertex.TangentY = TangentY;
				Vertex.TangentZ = TangentZ;

				FMemory::Memcpy(Vertex.UVs, Wedge.UVs, sizeof(FVector2D)*MAX_TEXCOORDS);
				Vertex.Color = Wedge.Color;

				{
					// Count the influences.
					int32 InfIdx = WedgeInfluenceIndices[Face.iWedge[VertexIndex]];
					int32 LookIdx = InfIdx;

					uint32 InfluenceCount = 0;
					while (BuildData.Influences.IsValidIndex(LookIdx) && (BuildData.Influences[LookIdx].VertIndex == Wedge.iVertex))
					{
						InfluenceCount++;
						LookIdx++;
					}
					InfluenceCount = FMath::Min<uint32>(InfluenceCount, MAX_TOTAL_INFLUENCES);

					// Setup the vertex influences.
					Vertex.InfluenceBones[0] = 0;
					Vertex.InfluenceWeights[0] = 255;
					for (uint32 i = 1; i < MAX_TOTAL_INFLUENCES; i++)
					{
						Vertex.InfluenceBones[i] = 0;
						Vertex.InfluenceWeights[i] = 0;
					}

					uint32	TotalInfluenceWeight = 0;
					for (uint32 i = 0; i < InfluenceCount; i++)
					{
						FBoneIndexType BoneIndex = (FBoneIndexType)BuildData.Influences[InfIdx + i].BoneIndex;
						if (BoneIndex >= BuildData.RefSkeleton.GetNum())
							continue;

						Vertex.InfluenceBones[i] = BoneIndex;
						Vertex.InfluenceWeights[i] = (uint8)(BuildData.Influences[InfIdx + i].Weight * 255.0f);
						TotalInfluenceWeight += Vertex.InfluenceWeights[i];
					}
					Vertex.InfluenceWeights[0] += 255 - TotalInfluenceWeight;
				}

				// Add the vertex as well as its original index in the points array
				Vertex.PointWedgeIdx = Wedge.iVertex;

				int32 RawIndex = RawVertices.Add(Vertex);

				// Add an efficient way to find dupes of this vertex later for fast combining of vertices
				FSkeletalMeshVertIndexAndZ IAndZ;
				IAndZ.Index = RawIndex;
				IAndZ.Z = Vertex.Position.Z;

				VertIndexAndZ.Add(IAndZ);
			}
		}

		// Generate chunks and their vertices and indices
		SkeletalMeshTools::BuildSkeletalMeshChunks(BuildData.Faces, RawVertices, VertIndexAndZ, BuildData.BuildOptions.bKeepOverlappingVertices, BuildData.Chunks, BuildData.bTooManyVerts);

		// Chunk vertices to satisfy the requested limit.
		const uint32 MaxGPUSkinBones = FGPUBaseSkinVertexFactory::GetMaxGPUSkinBones();
		check(MaxGPUSkinBones <= FGPUBaseSkinVertexFactory::GHardwareMaxGPUSkinBones);
		SkeletalMeshTools::ChunkSkinnedVertices(BuildData.Chunks, MaxGPUSkinBones);

		EndSlowTask();

		Stage = EStage::GenerateRendering;
		return true;
	}

	void BeginSlowTask()
	{
		if (IsInGameThread())
		{
			GWarn->BeginSlowTask(NSLOCTEXT("UnrealEd", "ProcessingSkeletalTriangles", "Processing Mesh Triangles"), true);
		}
	}

	void UpdateSlowTask(int32 Numerator, int32 Denominator)
	{
		if (IsInGameThread())
		{
			GWarn->StatusUpdate(Numerator, Denominator, NSLOCTEXT("UnrealEd", "ProcessingSkeletalTriangles", "Processing Mesh Triangles"));
		}
	}

	void EndSlowTask()
	{
		if (IsInGameThread())
		{
			GWarn->EndSlowTask();
		}
	}

private:
	enum class EStage
	{
		Uninit,
		Prepared,
		GenerateRendering,
	};

	TIndirectArray<TMultiMap<int32, int32> > LODOverlappingCorners;
	EStage Stage;
};

bool FMeshUtilities::BuildSkeletalMesh(FStaticLODModel& LODModel, const FReferenceSkeleton& RefSkeleton, const TArray<FVertInfluence>& Influences, const TArray<FMeshWedge>& Wedges, const TArray<FMeshFace>& Faces, const TArray<FVector>& Points, const TArray<int32>& PointToOriginalMap, const MeshBuildOptions& BuildOptions, TArray<FText> * OutWarningMessages, TArray<FName> * OutWarningNames)
{
#if WITH_EDITORONLY_DATA
	// Temporarily supporting both import paths
	if (!BuildOptions.bUseMikkTSpace)
	{
		return BuildSkeletalMesh_Legacy(LODModel, RefSkeleton, Influences, Wedges, Faces, Points, PointToOriginalMap, BuildOptions.bKeepOverlappingVertices, BuildOptions.bComputeNormals, BuildOptions.bComputeTangents, OutWarningMessages, OutWarningNames);
	}

	SkeletalMeshBuildData BuildData(
		LODModel,
		RefSkeleton,
		Influences,
		Wedges,
		Faces,
		Points,
		PointToOriginalMap,
		BuildOptions,
		OutWarningMessages,
		OutWarningNames);

	FSkeletalMeshUtilityBuilder Builder;
	if (!Builder.PrepareSourceMesh(&BuildData))
	{
		return false;
	}

	if (!Builder.GenerateSkeletalRenderMesh(&BuildData))
	{
		return false;
	}

	// Build the skeletal model from chunks.
	Builder.BeginSlowTask();
	BuildSkeletalModelFromChunks(BuildData.LODModel, BuildData.RefSkeleton, BuildData.Chunks, BuildData.PointToOriginalMap);
	Builder.EndSlowTask();

	// Only show these warnings if in the game thread.  When importing morph targets, this function can run in another thread and these warnings dont prevent the mesh from importing
	if (IsInGameThread())
	{
		bool bHasBadSections = false;
		for (int32 SectionIndex = 0; SectionIndex < BuildData.LODModel.Sections.Num(); SectionIndex++)
		{
			FSkelMeshSection& Section = BuildData.LODModel.Sections[SectionIndex];
			bHasBadSections |= (Section.NumTriangles == 0);

			// Log info about the section.
			UE_LOG(LogSkeletalMesh, Log, TEXT("Section %u: Material=%u, %u triangles"),
				SectionIndex,
				Section.MaterialIndex,
				Section.NumTriangles
				);
		}
		if (bHasBadSections)
		{
			FText BadSectionMessage(NSLOCTEXT("UnrealEd", "Error_SkeletalMeshHasBadSections", "Input mesh has a section with no triangles.  This mesh may not render properly."));
			if (BuildData.OutWarningMessages)
			{
				BuildData.OutWarningMessages->Add(BadSectionMessage);
				if (BuildData.OutWarningNames)
				{
					BuildData.OutWarningNames->Add(FFbxErrors::SkeletalMesh_SectionWithNoTriangle);
				}
			}
			else
			{
				FMessageDialog::Open(EAppMsgType::Ok, BadSectionMessage);
			}
		}

		if (BuildData.bTooManyVerts)
		{
			FText TooManyVertsMessage(NSLOCTEXT("UnrealEd", "Error_SkeletalMeshTooManyVertices", "Input mesh has too many vertices.  The generated mesh will be corrupt!  Consider adding extra materials to split up the source mesh into smaller chunks."));

			if (BuildData.OutWarningMessages)
			{
				BuildData.OutWarningMessages->Add(TooManyVertsMessage);
				if (BuildData.OutWarningNames)
				{
					BuildData.OutWarningNames->Add(FFbxErrors::SkeletalMesh_TooManyVertices);
				}
			}
			else
			{
				FMessageDialog::Open(EAppMsgType::Ok, TooManyVertsMessage);
			}
		}
	}

	return true;
#else
	if (OutWarningMessages)
	{
		OutWarningMessages->Add(FText::FromString(TEXT("Cannot call FMeshUtilities::BuildSkeletalMesh on a console!")));
	}
	else
	{
		UE_LOG(LogSkeletalMesh, Fatal, TEXT("Cannot call FMeshUtilities::BuildSkeletalMesh on a console!"));
	}
	return false;
#endif
}

//@TODO: The OutMessages has to be a struct that contains FText/FName, or make it Token and add that as error. Needs re-work. Temporary workaround for now. 
bool FMeshUtilities::BuildSkeletalMesh_Legacy(FStaticLODModel& LODModel, const FReferenceSkeleton& RefSkeleton, const TArray<FVertInfluence>& Influences, const TArray<FMeshWedge>& Wedges, const TArray<FMeshFace>& Faces, const TArray<FVector>& Points, const TArray<int32>& PointToOriginalMap, bool bKeepOverlappingVertices, bool bComputeNormals, bool bComputeTangents, TArray<FText> * OutWarningMessages, TArray<FName> * OutWarningNames)
{
	bool bTooManyVerts = false;

	check(PointToOriginalMap.Num() == Points.Num());

	// Calculate face tangent vectors.
	TArray<FVector>	FaceTangentX;
	TArray<FVector>	FaceTangentY;
	FaceTangentX.AddUninitialized(Faces.Num());
	FaceTangentY.AddUninitialized(Faces.Num());

	if (bComputeNormals || bComputeTangents)
	{
		for (int32 FaceIndex = 0; FaceIndex < Faces.Num(); FaceIndex++)
		{
			FVector	P1 = Points[Wedges[Faces[FaceIndex].iWedge[0]].iVertex],
				P2 = Points[Wedges[Faces[FaceIndex].iWedge[1]].iVertex],
				P3 = Points[Wedges[Faces[FaceIndex].iWedge[2]].iVertex];
			FVector	TriangleNormal = FPlane(P3, P2, P1);
			FMatrix	ParameterToLocal(
				FPlane(P2.X - P1.X, P2.Y - P1.Y, P2.Z - P1.Z, 0),
				FPlane(P3.X - P1.X, P3.Y - P1.Y, P3.Z - P1.Z, 0),
				FPlane(P1.X, P1.Y, P1.Z, 0),
				FPlane(0, 0, 0, 1)
				);

			float	U1 = Wedges[Faces[FaceIndex].iWedge[0]].UVs[0].X,
				U2 = Wedges[Faces[FaceIndex].iWedge[1]].UVs[0].X,
				U3 = Wedges[Faces[FaceIndex].iWedge[2]].UVs[0].X,
				V1 = Wedges[Faces[FaceIndex].iWedge[0]].UVs[0].Y,
				V2 = Wedges[Faces[FaceIndex].iWedge[1]].UVs[0].Y,
				V3 = Wedges[Faces[FaceIndex].iWedge[2]].UVs[0].Y;

			FMatrix	ParameterToTexture(
				FPlane(U2 - U1, V2 - V1, 0, 0),
				FPlane(U3 - U1, V3 - V1, 0, 0),
				FPlane(U1, V1, 1, 0),
				FPlane(0, 0, 0, 1)
				);

			FMatrix	TextureToLocal = ParameterToTexture.Inverse() * ParameterToLocal;
			FVector	TangentX = TextureToLocal.TransformVector(FVector(1, 0, 0)).GetSafeNormal(),
				TangentY = TextureToLocal.TransformVector(FVector(0, 1, 0)).GetSafeNormal(),
				TangentZ;

			TangentX = TangentX - TriangleNormal * (TangentX | TriangleNormal);
			TangentY = TangentY - TriangleNormal * (TangentY | TriangleNormal);

			FaceTangentX[FaceIndex] = TangentX.GetSafeNormal();
			FaceTangentY[FaceIndex] = TangentY.GetSafeNormal();
		}
	}

	TArray<int32>	WedgeInfluenceIndices;

	// Find wedge influences.
	TMap<uint32, uint32> VertexIndexToInfluenceIndexMap;

	for (uint32 LookIdx = 0; LookIdx < (uint32)Influences.Num(); LookIdx++)
	{
		// Order matters do not allow the map to overwrite an existing value.
		if (!VertexIndexToInfluenceIndexMap.Find(Influences[LookIdx].VertIndex))
		{
			VertexIndexToInfluenceIndexMap.Add(Influences[LookIdx].VertIndex, LookIdx);
		}
	}

	for (int32 WedgeIndex = 0; WedgeIndex < Wedges.Num(); WedgeIndex++)
	{
		uint32* InfluenceIndex = VertexIndexToInfluenceIndexMap.Find(Wedges[WedgeIndex].iVertex);

		if (InfluenceIndex)
		{
			WedgeInfluenceIndices.Add(*InfluenceIndex);
		}
		else
		{
			// we have missing influence vert,  we weight to root
			WedgeInfluenceIndices.Add(0);

			// add warning message
			if (OutWarningMessages)
			{
				OutWarningMessages->Add(FText::Format(FText::FromString("Missing influence on vert {0}. Weighting it to root."), FText::FromString(FString::FromInt(Wedges[WedgeIndex].iVertex))));
				if (OutWarningNames)
				{
					OutWarningNames->Add(FFbxErrors::SkeletalMesh_VertMissingInfluences);
				}
			}
		}
	}

	check(Wedges.Num() == WedgeInfluenceIndices.Num());

	// Calculate smooth wedge tangent vectors.

	if (IsInGameThread())
	{
		// Only update status if in the game thread.  When importing morph targets, this function can run in another thread
		GWarn->BeginSlowTask(NSLOCTEXT("UnrealEd", "ProcessingSkeletalTriangles", "Processing Mesh Triangles"), true);
	}


	// To accelerate generation of adjacency, we'll create a table that maps each vertex index
	// to its overlapping vertices, and a table that maps a vertex to the its influenced faces
	TMultiMap<int32, int32> Vert2Duplicates;
	TMultiMap<int32, int32> Vert2Faces;
	TArray<FSkeletalMeshVertIndexAndZ> VertIndexAndZ;
	{
		// Create a list of vertex Z/index pairs
		VertIndexAndZ.Empty(Points.Num());
		for (int32 i = 0; i < Points.Num(); i++)
		{
			FSkeletalMeshVertIndexAndZ iandz;
			iandz.Index = i;
			iandz.Z = Points[i].Z;
			VertIndexAndZ.Add(iandz);
		}

		// Sorting function for vertex Z/index pairs
		struct FCompareFSkeletalMeshVertIndexAndZ
		{
			FORCEINLINE bool operator()(const FSkeletalMeshVertIndexAndZ& A, const FSkeletalMeshVertIndexAndZ& B) const
			{
				return A.Z < B.Z;
			}
		};

		// Sort the vertices by z value
		VertIndexAndZ.Sort(FCompareFSkeletalMeshVertIndexAndZ());

		// Search for duplicates, quickly!
		for (int32 i = 0; i < VertIndexAndZ.Num(); i++)
		{
			// only need to search forward, since we add pairs both ways
			for (int32 j = i + 1; j < VertIndexAndZ.Num(); j++)
			{
				if (FMath::Abs(VertIndexAndZ[j].Z - VertIndexAndZ[i].Z) > THRESH_POINTS_ARE_SAME)
				{
					// our list is sorted, so there can't be any more dupes
					break;
				}

				// check to see if the points are really overlapping
				if (PointsEqual(
					Points[VertIndexAndZ[i].Index],
					Points[VertIndexAndZ[j].Index]))
				{
					Vert2Duplicates.Add(VertIndexAndZ[i].Index, VertIndexAndZ[j].Index);
					Vert2Duplicates.Add(VertIndexAndZ[j].Index, VertIndexAndZ[i].Index);
				}
			}
		}

		// we are done with this
		VertIndexAndZ.Reset();

		// now create a map from vert indices to faces
		for (int32 FaceIndex = 0; FaceIndex < Faces.Num(); FaceIndex++)
		{
			const FMeshFace&	Face = Faces[FaceIndex];
			for (int32 VertexIndex = 0; VertexIndex < 3; VertexIndex++)
			{
				Vert2Faces.AddUnique(Wedges[Face.iWedge[VertexIndex]].iVertex, FaceIndex);
			}
		}
	}

	TArray<FSkinnedMeshChunk*> Chunks;
	TArray<int32> AdjacentFaces;
	TArray<int32> DupVerts;
	TArray<int32> DupFaces;

	// List of raw calculated vertices that will be merged later
	TArray<FSoftSkinBuildVertex> RawVertices;
	RawVertices.Reserve(Points.Num());

	// Create a list of vertex Z/index pairs

	for (int32 FaceIndex = 0; FaceIndex < Faces.Num(); FaceIndex++)
	{
		// Only update the status progress bar if we are in the gamethread and every thousand faces. 
		// Updating status is extremely slow
		if (FaceIndex % 5000 == 0 && IsInGameThread())
		{
			// Only update status if in the game thread.  When importing morph targets, this function can run in another thread
			GWarn->StatusUpdate(FaceIndex, Faces.Num(), NSLOCTEXT("UnrealEd", "ProcessingSkeletalTriangles", "Processing Mesh Triangles"));
		}

		const FMeshFace&	Face = Faces[FaceIndex];

		FVector	VertexTangentX[3],
			VertexTangentY[3],
			VertexTangentZ[3];

		if (bComputeNormals || bComputeTangents)
		{
			for (int32 VertexIndex = 0; VertexIndex < 3; VertexIndex++)
			{
				VertexTangentX[VertexIndex] = FVector::ZeroVector;
				VertexTangentY[VertexIndex] = FVector::ZeroVector;
				VertexTangentZ[VertexIndex] = FVector::ZeroVector;
			}

			FVector	TriangleNormal = FPlane(
				Points[Wedges[Face.iWedge[2]].iVertex],
				Points[Wedges[Face.iWedge[1]].iVertex],
				Points[Wedges[Face.iWedge[0]].iVertex]
				);
			float	Determinant = FVector::Triple(FaceTangentX[FaceIndex], FaceTangentY[FaceIndex], TriangleNormal);

			// Start building a list of faces adjacent to this triangle
			AdjacentFaces.Reset();
			for (int32 VertexIndex = 0; VertexIndex < 3; VertexIndex++)
			{
				int32 vert = Wedges[Face.iWedge[VertexIndex]].iVertex;
				DupVerts.Reset();
				Vert2Duplicates.MultiFind(vert, DupVerts);
				DupVerts.Add(vert); // I am a "dupe" of myself
				for (int32 k = 0; k < DupVerts.Num(); k++)
				{
					DupFaces.Reset();
					Vert2Faces.MultiFind(DupVerts[k], DupFaces);
					for (int32 l = 0; l < DupFaces.Num(); l++)
					{
						AdjacentFaces.AddUnique(DupFaces[l]);
					}
				}
			}

			// Process adjacent faces
			for (int32 AdjacentFaceIndex = 0; AdjacentFaceIndex < AdjacentFaces.Num(); AdjacentFaceIndex++)
			{
				int32 OtherFaceIndex = AdjacentFaces[AdjacentFaceIndex];
				const FMeshFace&	OtherFace = Faces[OtherFaceIndex];
				FVector		OtherTriangleNormal = FPlane(
					Points[Wedges[OtherFace.iWedge[2]].iVertex],
					Points[Wedges[OtherFace.iWedge[1]].iVertex],
					Points[Wedges[OtherFace.iWedge[0]].iVertex]
					);
				float		OtherFaceDeterminant = FVector::Triple(FaceTangentX[OtherFaceIndex], FaceTangentY[OtherFaceIndex], OtherTriangleNormal);

				for (int32 VertexIndex = 0; VertexIndex < 3; VertexIndex++)
				{
					for (int32 OtherVertexIndex = 0; OtherVertexIndex < 3; OtherVertexIndex++)
					{
						if (PointsEqual(
							Points[Wedges[OtherFace.iWedge[OtherVertexIndex]].iVertex],
							Points[Wedges[Face.iWedge[VertexIndex]].iVertex]
							))
						{
							if (Determinant * OtherFaceDeterminant > 0.0f && SkeletalMeshTools::SkeletalMesh_UVsEqual(Wedges[OtherFace.iWedge[OtherVertexIndex]], Wedges[Face.iWedge[VertexIndex]]))
							{
								VertexTangentX[VertexIndex] += FaceTangentX[OtherFaceIndex];
								VertexTangentY[VertexIndex] += FaceTangentY[OtherFaceIndex];
							}

							// Only contribute 'normal' if the vertices are truly one and the same to obey hard "smoothing" edges baked into 
							// the mesh by vertex duplication
							if (Wedges[OtherFace.iWedge[OtherVertexIndex]].iVertex == Wedges[Face.iWedge[VertexIndex]].iVertex)
							{
								VertexTangentZ[VertexIndex] += OtherTriangleNormal;
							}
						}
					}
				}
			}
		}

		for (int32 VertexIndex = 0; VertexIndex < 3; VertexIndex++)
		{
			FSoftSkinBuildVertex	Vertex;

			Vertex.Position = Points[Wedges[Face.iWedge[VertexIndex]].iVertex];

			FVector TangentX, TangentY, TangentZ;

			if (bComputeNormals || bComputeTangents)
			{
				TangentX = VertexTangentX[VertexIndex].GetSafeNormal();
				TangentY = VertexTangentY[VertexIndex].GetSafeNormal();

				if (bComputeNormals)
				{
					TangentZ = VertexTangentZ[VertexIndex].GetSafeNormal();
				}
				else
				{
					TangentZ = Face.TangentZ[VertexIndex];
				}

				TangentY -= TangentX * (TangentX | TangentY);
				TangentY.Normalize();

				TangentX -= TangentZ * (TangentZ | TangentX);
				TangentY -= TangentZ * (TangentZ | TangentY);

				TangentX.Normalize();
				TangentY.Normalize();
			}
			else
			{
				TangentX = Face.TangentX[VertexIndex];
				TangentY = Face.TangentY[VertexIndex];
				TangentZ = Face.TangentZ[VertexIndex];

				// Normalize overridden tangents.  Its possible for them to import un-normalized.
				TangentX.Normalize();
				TangentY.Normalize();
				TangentZ.Normalize();
			}

			Vertex.TangentX = TangentX;
			Vertex.TangentY = TangentY;
			Vertex.TangentZ = TangentZ;

			FMemory::Memcpy(Vertex.UVs, Wedges[Face.iWedge[VertexIndex]].UVs, sizeof(FVector2D)*MAX_TEXCOORDS);
			Vertex.Color = Wedges[Face.iWedge[VertexIndex]].Color;

			{
				// Count the influences.

				int32 InfIdx = WedgeInfluenceIndices[Face.iWedge[VertexIndex]];
				int32 LookIdx = InfIdx;

				uint32 InfluenceCount = 0;
				while (Influences.IsValidIndex(LookIdx) && (Influences[LookIdx].VertIndex == Wedges[Face.iWedge[VertexIndex]].iVertex))
				{
					InfluenceCount++;
					LookIdx++;
				}
				InfluenceCount = FMath::Min<uint32>(InfluenceCount, MAX_TOTAL_INFLUENCES);

				// Setup the vertex influences.

				Vertex.InfluenceBones[0] = 0;
				Vertex.InfluenceWeights[0] = 255;
				for (uint32 i = 1; i < MAX_TOTAL_INFLUENCES; i++)
				{
					Vertex.InfluenceBones[i] = 0;
					Vertex.InfluenceWeights[i] = 0;
				}

				uint32	TotalInfluenceWeight = 0;
				for (uint32 i = 0; i < InfluenceCount; i++)
				{
					FBoneIndexType BoneIndex = (FBoneIndexType)Influences[InfIdx + i].BoneIndex;
					if (BoneIndex >= RefSkeleton.GetNum())
						continue;

					Vertex.InfluenceBones[i] = BoneIndex;
					Vertex.InfluenceWeights[i] = (uint8)(Influences[InfIdx + i].Weight * 255.0f);
					TotalInfluenceWeight += Vertex.InfluenceWeights[i];
				}
				Vertex.InfluenceWeights[0] += 255 - TotalInfluenceWeight;
			}

			// Add the vertex as well as its original index in the points array
			Vertex.PointWedgeIdx = Wedges[Face.iWedge[VertexIndex]].iVertex;

			int32 RawIndex = RawVertices.Add(Vertex);

			// Add an efficient way to find dupes of this vertex later for fast combining of vertices
			FSkeletalMeshVertIndexAndZ IAndZ;
			IAndZ.Index = RawIndex;
			IAndZ.Z = Vertex.Position.Z;

			VertIndexAndZ.Add(IAndZ);
		}
	}

	// Generate chunks and their vertices and indices
	SkeletalMeshTools::BuildSkeletalMeshChunks(Faces, RawVertices, VertIndexAndZ, bKeepOverlappingVertices, Chunks, bTooManyVerts);

	// Chunk vertices to satisfy the requested limit.
	const uint32 MaxGPUSkinBones = FGPUBaseSkinVertexFactory::GetMaxGPUSkinBones();
	check(MaxGPUSkinBones <= FGPUBaseSkinVertexFactory::GHardwareMaxGPUSkinBones);
	SkeletalMeshTools::ChunkSkinnedVertices(Chunks, MaxGPUSkinBones);

	// Build the skeletal model from chunks.
	BuildSkeletalModelFromChunks(LODModel, RefSkeleton, Chunks, PointToOriginalMap);

	if (IsInGameThread())
	{
		// Only update status if in the game thread.  When importing morph targets, this function can run in another thread
		GWarn->EndSlowTask();
	}

	// Only show these warnings if in the game thread.  When importing morph targets, this function can run in another thread and these warnings dont prevent the mesh from importing
	if (IsInGameThread())
	{
		bool bHasBadSections = false;
		for (int32 SectionIndex = 0; SectionIndex < LODModel.Sections.Num(); SectionIndex++)
		{
			FSkelMeshSection& Section = LODModel.Sections[SectionIndex];
			bHasBadSections |= (Section.NumTriangles == 0);

			// Log info about the section.
			UE_LOG(LogSkeletalMesh, Log, TEXT("Section %u: Material=%u, %u triangles"),
				SectionIndex,
				Section.MaterialIndex,
				Section.NumTriangles
				);
		}
		if (bHasBadSections)
		{
			FText BadSectionMessage(NSLOCTEXT("UnrealEd", "Error_SkeletalMeshHasBadSections", "Input mesh has a section with no triangles.  This mesh may not render properly."));
			if (OutWarningMessages)
			{
				OutWarningMessages->Add(BadSectionMessage);
				if (OutWarningNames)
				{
					OutWarningNames->Add(FFbxErrors::SkeletalMesh_SectionWithNoTriangle);
				}
			}
			else
			{
				FMessageDialog::Open(EAppMsgType::Ok, BadSectionMessage);
			}
		}

		if (bTooManyVerts)
		{
			FText TooManyVertsMessage(NSLOCTEXT("UnrealEd", "Error_SkeletalMeshTooManyVertices", "Input mesh has too many vertices.  The generated mesh will be corrupt!  Consider adding extra materials to split up the source mesh into smaller chunks."));

			if (OutWarningMessages)
			{
				OutWarningMessages->Add(TooManyVertsMessage);
				if (OutWarningNames)
				{
					OutWarningNames->Add(FFbxErrors::SkeletalMesh_TooManyVertices);
				}
			}
			else
			{
				FMessageDialog::Open(EAppMsgType::Ok, TooManyVertsMessage);
			}
		}
	}

	return true;
}

static bool NonOpaqueMaterialPredicate(UStaticMeshComponent* InMesh)
{
	TArray<UMaterialInterface*> OutMaterials;
	InMesh->GetUsedMaterials(OutMaterials);
	for (auto Material : OutMaterials)
	{
		if (Material == nullptr || Material->GetBlendMode() != BLEND_Opaque)
		{
			return true;
		}
	}

	return false;
}

static FIntPoint ConditionalImageResize(const FIntPoint& SrcSize, const FIntPoint& DesiredSize, TArray<FColor>& InOutImage, bool bLinearSpace)
{
	const int32 NumDesiredSamples = DesiredSize.X*DesiredSize.Y;
	if (InOutImage.Num() && InOutImage.Num() != NumDesiredSamples)
	{
		check(InOutImage.Num() == SrcSize.X*SrcSize.Y);
		TArray<FColor> OutImage;
		if (NumDesiredSamples > 0)
		{
			FImageUtils::ImageResize(SrcSize.X, SrcSize.Y, InOutImage, DesiredSize.X, DesiredSize.Y, OutImage, bLinearSpace);
		}
		Exchange(InOutImage, OutImage);
		return DesiredSize;
	}

	return SrcSize;
}

static void RetrieveValidStaticMeshComponentsForMerging(AActor* InActor, TArray<UStaticMeshComponent*>& OutComponents)
{
	TInlineComponentArray<UStaticMeshComponent*> Components;
	InActor->GetComponents<UStaticMeshComponent>(Components);
	// TODO: support derived classes from static component
	Components.RemoveAll([](UStaticMeshComponent* Val){ return !(Val->GetClass() == UStaticMeshComponent::StaticClass() || Val->IsA(USplineMeshComponent::StaticClass())); });

	// TODO: support non-opaque materials
	//Components.RemoveAll(&NonOpaqueMaterialPredicate);
	OutComponents.Append(Components);
}

void FMeshUtilities::CreateProxyMesh(const TArray<AActor*>& InActors, const struct FMeshProxySettings& InMeshProxySettings, UPackage* InOuter, const FString& InProxyBasePackageName, const FGuid InGuid, FCreateProxyDelegate InProxyCreatedDelegate, const bool bAllowAsync, const float ScreenAreaSize)
{
	FScopedSlowTask MainTask(100, (LOCTEXT("MeshUtilities_CreateProxyMesh", "Creating Proxy Mesh")));
	MainTask.MakeDialog();

	// Error/warning checking for input
	if (MeshMerging == NULL)
	{
		UE_LOG(LogMeshUtilities, Log, TEXT("No automatic mesh merging module available"));
		return;
	}

	// Check that the delegate has a func-ptr bound to it
	if (!InProxyCreatedDelegate.IsBound())
	{
		UE_LOG(LogMeshUtilities, Log, TEXT("Invalid (unbound) delegate for returning generated proxy mesh"));
		return;
	}

	// No actors given as input
	if (InActors.Num() == 0)
	{
		UE_LOG(LogMeshUtilities, Log, TEXT("No actors specified to generate a proxy mesh for"));
		return;
	}

	// Base asset name for a new assets
	// In case outer is null ProxyBasePackageName has to be long package name
	if (InOuter == nullptr && FPackageName::IsShortPackageName(InProxyBasePackageName))
	{
		UE_LOG(LogMeshUtilities, Warning, TEXT("Invalid long package name: '%s'."), *InProxyBasePackageName);
		return;
	}
	
	MainTask.EnterProgressFrame(10.0f);

	// Retrieve static mesh components valid for merging from the given set of actors	
	TArray<UStaticMeshComponent*> ComponentsToMerge;
	{
		FScopedSlowTask SubTask(InActors.Num(), (LOCTEXT("MeshUtilities_CreateProxyMesh_CollectStaticMeshComponents", "Collecting StaticMeshComponents")));
		// Collect components to merge
		for (AActor* Actor : InActors)
		{
			RetrieveValidStaticMeshComponentsForMerging(Actor, ComponentsToMerge);
			SubTask.EnterProgressFrame(1.0f);
		}
	}

	MainTask.EnterProgressFrame(10.0f);
	
	// Check if there are actually any static mesh components to merge
	if (ComponentsToMerge.Num() == 0)
	{
		UE_LOG(LogMeshUtilities, Log, TEXT("No valid static mesh components found in given set of Actors"));
		return;
	}

	
	typedef FIntPoint FMeshIdAndLOD;
	TArray<FRawMeshExt> SourceMeshes;
	TArray<UMaterialInterface*> GlobalUniqueMaterialList;
	TMap<FMeshIdAndLOD, TArray<int32>> GlobalMaterialMap;
	static const int32 ProxyMeshTargetLODLevel = 0;

	FBoxSphereBounds EstimatedBounds(ForceInitToZero);
	for (const UStaticMeshComponent* StaticMeshComponent : ComponentsToMerge)
	{
		EstimatedBounds = EstimatedBounds + StaticMeshComponent->Bounds;
	}

	static const float FOVRad = 90.0f * (float)PI / 360.0f;
	static const FMatrix ProjectionMatrix = FPerspectiveMatrix(FOVRad, 1920, 1080, 0.01f);
	FHierarchicalLODUtilitiesModule& Module = FModuleManager::LoadModuleChecked<FHierarchicalLODUtilitiesModule>("HierarchicalLODUtilities");
	IHierarchicalLODUtilities* Utilities = Module.GetUtilities();
	float EstimatedDistance = Utilities->CalculateDrawDistanceFromScreenSize(EstimatedBounds.SphereRadius, ScreenAreaSize, ProjectionMatrix);
	
	// Retrieve mesh / material data
	for (const UStaticMeshComponent* StaticMeshComponent : ComponentsToMerge)
	{
		TArray<int32> StaticMeshGlobalMaterialMap;
		FRawMesh* RawMesh = new FRawMesh();
		FMemory::Memzero(RawMesh, sizeof(FRawMesh));
		
		const int32 ProxyMeshSourceLODLevel = InMeshProxySettings.bCalculateCorrectLODModel ? Utilities->GetLODLevelForScreenAreaSize(StaticMeshComponent, Utilities->CalculateScreenSizeFromDrawDistance(StaticMeshComponent->Bounds.SphereRadius, ProjectionMatrix, EstimatedDistance)) : 0;
		// Proxy meshes should always propagate vertex colours for material baking
		static const bool bPropagateVertexColours = true;

		const bool bValidRawMesh = ConstructRawMesh(StaticMeshComponent, ProxyMeshSourceLODLevel, bPropagateVertexColours, *RawMesh, GlobalUniqueMaterialList, StaticMeshGlobalMaterialMap);

		if ( bValidRawMesh )
		{
			// Add constructed raw mesh to source mesh array
			const int32 SourceMeshIndex = SourceMeshes.AddZeroed();
			SourceMeshes[SourceMeshIndex].MeshLODData[ProxyMeshTargetLODLevel].RawMesh = RawMesh;
			SourceMeshes[SourceMeshIndex].bShouldExportLOD[ProxyMeshSourceLODLevel] = true;
			SourceMeshes[SourceMeshIndex].ExportLODIndex = ProxyMeshSourceLODLevel;

			// Append retrieved materials for this static mesh component to the global material map
			GlobalMaterialMap.Add(FMeshIdAndLOD(SourceMeshIndex, ProxyMeshTargetLODLevel), StaticMeshGlobalMaterialMap);
		}
	}

	if (SourceMeshes.Num() == 0)
	{
		UE_LOG(LogMeshUtilities, Log, TEXT("No valid (or completely culled) raw meshes constructed from static mesh components"));
		return;
	}

	TArray<bool> MeshShouldBakeVertexData;
	TMap<FMeshIdAndLOD, TArray<int32> > NewGlobalMaterialMap;
	TArray<UMaterialInterface*> NewGlobalUniqueMaterialList;
	FMaterialUtilities::RemapUniqueMaterialIndices(
		GlobalUniqueMaterialList,
		SourceMeshes,
		GlobalMaterialMap,
		InMeshProxySettings.MaterialSettings,
		true, // Always need vertex data for baking materials
		true, // Always want to merge materials
		MeshShouldBakeVertexData,
		NewGlobalMaterialMap,
		NewGlobalUniqueMaterialList);
	// Use shared material data.
	Exchange(GlobalMaterialMap, NewGlobalMaterialMap);
	Exchange(GlobalUniqueMaterialList, NewGlobalUniqueMaterialList);

	// Flatten Materials
	TArray<FFlattenMaterial> FlattenedMaterials;
	FlattenMaterialsWithMeshData(GlobalUniqueMaterialList, SourceMeshes, GlobalMaterialMap, MeshShouldBakeVertexData, InMeshProxySettings.MaterialSettings, FlattenedMaterials);

	for (FFlattenMaterial& InMaterial : FlattenedMaterials)
	{
		FMaterialUtilities::OptimizeFlattenMaterial(InMaterial);
	}

	//For each raw mesh, re-map the material indices from Local to Global material indices space
	for (int32 RawMeshIndex = 0; RawMeshIndex < SourceMeshes.Num(); ++RawMeshIndex)
	{
		const TArray<int32>& GlobalMaterialIndices = *GlobalMaterialMap.Find(FMeshIdAndLOD(RawMeshIndex, ProxyMeshTargetLODLevel));
		TArray<int32>& MaterialIndices = SourceMeshes[RawMeshIndex].MeshLODData[ProxyMeshTargetLODLevel].RawMesh->FaceMaterialIndices;
		int32 MaterialIndicesCount = MaterialIndices.Num();

		for (int32 TriangleIndex = 0; TriangleIndex < MaterialIndicesCount; ++TriangleIndex)
		{
			int32 LocalMaterialIndex = MaterialIndices[TriangleIndex];
			int32 GlobalMaterialIndex = GlobalMaterialIndices[LocalMaterialIndex];

			//Assign the new material index to the raw mesh
			MaterialIndices[TriangleIndex] = GlobalMaterialIndex;
		}
	}

	// Build proxy mesh
	MainTask.EnterProgressFrame(10.0f);
	
	// Landscape culling
	TArray<FRawMesh*> LandscapeRawMeshes;
	if (InMeshProxySettings.bUseLandscapeCulling)
	{
		// Extract landscape proxies from the world
		TArray<ALandscapeProxy*> LandscapeActors;		
		UWorld* InWorld = InActors.Num() ? InActors[0]->GetWorld() : nullptr;

		uint32 MaxLandscapeExportLOD = 0;
		if (InWorld->IsValidLowLevel())
		{
			for (FConstLevelIterator Iterator = InWorld->GetLevelIterator(); Iterator; ++Iterator)
			{
				for (AActor* Actor : (*Iterator)->Actors)
				{
					if (Actor)
					{
						ALandscapeProxy* LandscapeProxy = Cast<ALandscapeProxy>(Actor);
						if (LandscapeProxy && LandscapeProxy->bUseLandscapeForCullingInvisibleHLODVertices)
						{
							// Retrieve highest landscape LOD level possible
							MaxLandscapeExportLOD = FMath::Max(MaxLandscapeExportLOD, FMath::CeilLogTwo(LandscapeProxy->SubsectionSizeQuads + 1) - 1);
							LandscapeActors.Add(LandscapeProxy);
						}
					}
				}
			}
		}

		// Setting determines the precision at which we should export the landscape for culling (highest, half or lowest)
		const uint32 LandscapeExportLOD = ((float)MaxLandscapeExportLOD * (0.5f * (float)InMeshProxySettings.LandscapeCullingPrecision));
		for (ALandscapeProxy* Landscape : LandscapeActors)
		{
			// Export the landscape to raw mesh format
			FRawMesh* LandscapeRawMesh = new FRawMesh();
			FBoxSphereBounds LandscapeBounds = EstimatedBounds;
			Landscape->ExportToRawMesh(LandscapeExportLOD, *LandscapeRawMesh, LandscapeBounds);
			if (LandscapeRawMesh->VertexPositions.Num())
			{
				LandscapeRawMeshes.Add(LandscapeRawMesh);
			}
		}
	}	
	
	// Allocate merge complete data
	FMergeCompleteData* Data = new FMergeCompleteData();
	Data->InOuter = InOuter;
	Data->InProxySettings = InMeshProxySettings;
	Data->ProxyBasePackageName = InProxyBasePackageName;
	Data->CallbackDelegate = InProxyCreatedDelegate;
	
	// Add this proxy job to map	
	Processor->AddProxyJob(InGuid, Data);

	// We are only using LOD level 0 (ProxyMeshTargetLODLevel)
	TArray<FMeshMergeData> MergeData;
	for (FRawMeshExt& SourceMesh : SourceMeshes)
	{
		MergeData.Add(SourceMesh.MeshLODData[ProxyMeshTargetLODLevel]);
	}

	// Populate landscape clipping geometry
	for (FRawMesh* RawMesh : LandscapeRawMeshes)
	{
		FMeshMergeData ClipData;
		ClipData.bIsClippingMesh = true;
		ClipData.RawMesh = RawMesh;
		MergeData.Add(ClipData);
	}

	// Choose Simplygon Swarm (if available) or local proxy lod method
	if (DistributedMeshMerging != nullptr && GetDefault<UEditorPerProjectUserSettings>()->bUseSimplygonSwarm && bAllowAsync)
	{
		DistributedMeshMerging->ProxyLOD(MergeData, Data->InProxySettings, FlattenedMaterials, InGuid);
	}
	else
	{
		MeshMerging->ProxyLOD(MergeData, Data->InProxySettings, FlattenedMaterials, InGuid);
		Processor->Tick(0); // make sure caller gets merging results
	}
	
	for (FMeshMergeData& DataToRelease : MergeData)
	{
		DataToRelease.ReleaseData();
	}
}

void FMeshUtilities::CreateProxyMesh(const TArray<AActor*>& Actors, const struct FMeshProxySettings& InProxySettings, UPackage* InOuter, const FString& ProxyBasePackageName, TArray<UObject*>& OutAssetsToSync, FVector& OutProxyLocation)
{
	CreateProxyMesh(Actors, InProxySettings, InOuter, ProxyBasePackageName, OutAssetsToSync);
}

void FMeshUtilities::CreateProxyMesh(const TArray<AActor*>& Actors, const struct FMeshProxySettings& InProxySettings, UPackage* InOuter, const FString& ProxyBasePackageName, TArray<UObject*>& OutAssetsToSync, const float ScreenAreaSize)
{
	FCreateProxyDelegate Delegate;

	FGuid JobGuid = FGuid::NewGuid();
	Delegate.BindLambda(
		[&](const FGuid Guid, TArray<UObject*>& InAssetsToSync)
	{
		if (JobGuid == Guid)
		{
			OutAssetsToSync.Append(InAssetsToSync);
		}
	}
	);

	CreateProxyMesh(Actors, InProxySettings, InOuter, ProxyBasePackageName, JobGuid, Delegate, false, ScreenAreaSize);
}

void FMeshUtilities::FlattenMaterialsWithMeshData(TArray<UMaterialInterface*>& InMaterials, TArray<FRawMeshExt>& InSourceMeshes, TMap<FMeshIdAndLOD, TArray<int32>>& InMaterialIndexMap, TArray<bool>& InMeshShouldBakeVertexData, const FMaterialProxySettings &InMaterialProxySettings, TArray<FFlattenMaterial> &OutFlattenedMaterials) const
{
	// Prepare container for cached shaders.
	TMap<UMaterialInterface*, FExportMaterialProxyCache> CachedShaders;
	CachedShaders.Empty(InMaterials.Num());

	bool bDitheredLODTransition = false;

	for (int32 MaterialIndex = 0; MaterialIndex < InMaterials.Num(); MaterialIndex++)
	{
		UMaterialInterface* CurrentMaterial = InMaterials[MaterialIndex];

		// Store if any material uses dithered transitions
		bDitheredLODTransition |= CurrentMaterial->IsDitheredLODTransition();

		// Check if we already have cached compiled shader for this material.
		FExportMaterialProxyCache* CachedShader = CachedShaders.Find(CurrentMaterial);
		if (CachedShader == nullptr)
		{
			CachedShader = &CachedShaders.Add(CurrentMaterial);
		}

		FFlattenMaterial FlattenMaterial = FMaterialUtilities::CreateFlattenMaterialWithSettings(InMaterialProxySettings);

		/* Find a mesh which uses the current material. Materials using vertex data are added for each individual mesh using it,
		which is why baking down the materials like this works. :) */
		int32 UsedMeshIndex = 0;
		int32 LocalMaterialIndex = 0;
		int32 LocalTextureBoundIndex = 0;
		FMeshMergeData* MergeData = nullptr;
		for (int32 MeshIndex = 0; MeshIndex < InSourceMeshes.Num() && MergeData == nullptr; MeshIndex++)
		{
			const int32 LODIndex = InSourceMeshes[MeshIndex].ExportLODIndex;
<<<<<<< HEAD
			if (InSourceMeshes[MeshIndex].MeshLODData[LODIndex].RawMesh.VertexPositions.Num())
=======
			if (InSourceMeshes[MeshIndex].MeshLODData[LODIndex].RawMesh->VertexPositions.Num())
>>>>>>> aaefee4c
			{
				const TArray<int32>& GlobalMaterialIndices = *InMaterialIndexMap.Find(FMeshIdAndLOD(MeshIndex, LODIndex));
				for (LocalMaterialIndex = 0; LocalMaterialIndex < GlobalMaterialIndices.Num(); LocalMaterialIndex++)
				{
					if (GlobalMaterialIndices[LocalMaterialIndex] == MaterialIndex)
					{
						UsedMeshIndex = MeshIndex;
						MergeData = &InSourceMeshes[MeshIndex].MeshLODData[LODIndex];
						LocalTextureBoundIndex = LocalMaterialIndex;		
						break;
					}
				}
			}
			else
			{
				break;
			}
		}

		// If there is specific vertex data available and used in the material we should generate non-overlapping UVs
		if (MergeData && InMeshShouldBakeVertexData[UsedMeshIndex])
		{
			// Generate new non-overlapping texture coordinates for mesh
			if (MergeData->TexCoordBounds.Num() == 0)
			{
				// Calculate the max bounds for this raw mesh 
				CalculateTextureCoordinateBoundsForRawMesh(*MergeData->RawMesh, MergeData->TexCoordBounds);

				// Generate unique UVs
				GenerateUniqueUVsForStaticMesh(*MergeData->RawMesh, InMaterialProxySettings.TextureSize.GetMax(), MergeData->NewUVs);
			}

			// Export the material using mesh data to support vertex based material properties
			FMaterialUtilities::ExportMaterial(
				CurrentMaterial,
				MergeData->RawMesh,
				LocalMaterialIndex,
				MergeData->TexCoordBounds[LocalTextureBoundIndex],
				MergeData->NewUVs,
				FlattenMaterial,
				CachedShader);
		}
		else
		{		
			// Export the material without vertex data
			FMaterialUtilities::ExportMaterial(
				CurrentMaterial,
				FlattenMaterial,
				CachedShader);
		}

		// Fill flatten material samples alpha values with 255 (for saving out textures correctly for Simplygon Swarm)
		FlattenMaterial.FillAlphaValues(255);

		// Add flattened material to outgoing array
		OutFlattenedMaterials.Add(FlattenMaterial);

		// Check if this material will be used later. If not - release shader.
		bool bMaterialStillUsed = false;
		for (int32 Index = MaterialIndex + 1; Index < InMaterials.Num(); Index++)
		{
			if (InMaterials[Index] == CurrentMaterial)
			{
				bMaterialStillUsed = true;
				break;
			}
		}
		if (!bMaterialStillUsed)
		{
			CachedShader->Release();
		}
	}

	if (OutFlattenedMaterials.Num() > 1)
	{
		// Dither transition fix-up
		for (FFlattenMaterial& FlatMaterial : OutFlattenedMaterials)
		{
			FlatMaterial.bDitheredLODTransition = bDitheredLODTransition;
		}

		// Start with determining maximum emissive scale	
		float MaxEmissiveScale = 0.0f;
		for (FFlattenMaterial& FlatMaterial : OutFlattenedMaterials)
		{
			if (FlatMaterial.EmissiveSamples.Num())
			{
				if (FlatMaterial.EmissiveScale > MaxEmissiveScale)
				{
					MaxEmissiveScale = FlatMaterial.EmissiveScale;
				}
			}
		}

		if (MaxEmissiveScale > 0.001f)
		{
			// Rescale all materials.
			for (FFlattenMaterial& FlatMaterial : OutFlattenedMaterials)
			{
				const float Scale = FlatMaterial.EmissiveScale / MaxEmissiveScale;
				if (FMath::Abs(Scale - 1.0f) < 0.01f)
				{
					// Difference is not noticeable for this material, or this material has maximal emissive level.
					continue;
				}
				// Rescale emissive data.
				for (int32 PixelIndex = 0; PixelIndex < FlatMaterial.EmissiveSamples.Num(); PixelIndex++)
				{
					FColor& C = FlatMaterial.EmissiveSamples[PixelIndex];
					C.R = FMath::RoundToInt(C.R * Scale);
					C.G = FMath::RoundToInt(C.G * Scale);
					C.B = FMath::RoundToInt(C.B * Scale);
				}

				// Update emissive scale to maximum 
				FlatMaterial.EmissiveScale = MaxEmissiveScale;
			}
		}
	}
}

// Exports static mesh LOD render data to a RawMesh
static void ExportStaticMeshLOD(const FStaticMeshLODResources& StaticMeshLOD, FRawMesh& OutRawMesh)
{
	const int32 NumWedges = StaticMeshLOD.IndexBuffer.GetNumIndices();
	const int32 NumVertexPositions = StaticMeshLOD.PositionVertexBuffer.GetNumVertices();
	const int32 NumFaces = NumWedges / 3;

	// Indices
	StaticMeshLOD.IndexBuffer.GetCopy(OutRawMesh.WedgeIndices);

	// Vertex positions
	if (NumVertexPositions > 0)
	{
		OutRawMesh.VertexPositions.Empty(NumVertexPositions);
		for (int32 PosIdx = 0; PosIdx < NumVertexPositions; ++PosIdx)
		{
			FVector Pos = StaticMeshLOD.PositionVertexBuffer.VertexPosition(PosIdx);
			OutRawMesh.VertexPositions.Add(Pos);
		}
	}

	// Vertex data
	if (StaticMeshLOD.VertexBuffer.GetNumVertices() > 0)
	{
		OutRawMesh.WedgeTangentX.Empty(NumWedges);
		OutRawMesh.WedgeTangentY.Empty(NumWedges);
		OutRawMesh.WedgeTangentZ.Empty(NumWedges);

		const int32 NumTexCoords = StaticMeshLOD.VertexBuffer.GetNumTexCoords();
		for (int32 TexCoodIdx = 0; TexCoodIdx < NumTexCoords; ++TexCoodIdx)
		{
			OutRawMesh.WedgeTexCoords[TexCoodIdx].Empty(NumWedges);
		}

		for (int32 WedgeIndex : OutRawMesh.WedgeIndices)
		{
			FVector WedgeTangentX = StaticMeshLOD.VertexBuffer.VertexTangentX(WedgeIndex);
			FVector WedgeTangentY = StaticMeshLOD.VertexBuffer.VertexTangentY(WedgeIndex);
			FVector WedgeTangentZ = StaticMeshLOD.VertexBuffer.VertexTangentZ(WedgeIndex);
			OutRawMesh.WedgeTangentX.Add(WedgeTangentX);
			OutRawMesh.WedgeTangentY.Add(WedgeTangentY);
			OutRawMesh.WedgeTangentZ.Add(WedgeTangentZ);

			for (int32 TexCoodIdx = 0; TexCoodIdx < NumTexCoords; ++TexCoodIdx)
			{
				FVector2D WedgeTexCoord = StaticMeshLOD.VertexBuffer.GetVertexUV(WedgeIndex, TexCoodIdx);
				OutRawMesh.WedgeTexCoords[TexCoodIdx].Add(WedgeTexCoord);
			}
		}
	}

	// Vertex colors
	if (StaticMeshLOD.ColorVertexBuffer.GetNumVertices() > 0)
	{
		OutRawMesh.WedgeColors.Empty(NumWedges);
		for (int32 WedgeIndex : OutRawMesh.WedgeIndices)
		{
			FColor VertexColor = StaticMeshLOD.ColorVertexBuffer.VertexColor(WedgeIndex);
			OutRawMesh.WedgeColors.Add(VertexColor);
		}
	}

	// Materials
	{
		OutRawMesh.FaceMaterialIndices.Empty(NumFaces);
		OutRawMesh.FaceMaterialIndices.SetNumZeroed(NumFaces);

		for (const FStaticMeshSection& Section : StaticMeshLOD.Sections)
		{
			uint32 FirstTriangle = Section.FirstIndex / 3;
			for (uint32 TriangleIndex = 0; TriangleIndex < Section.NumTriangles; ++TriangleIndex)
			{
				OutRawMesh.FaceMaterialIndices[FirstTriangle + TriangleIndex] = Section.MaterialIndex;
			}
		}
	}

	// Smoothing masks
	{
		OutRawMesh.FaceSmoothingMasks.Empty(NumFaces);
		OutRawMesh.FaceSmoothingMasks.SetNumUninitialized(NumFaces);

		for (auto& SmoothingMask : OutRawMesh.FaceSmoothingMasks)
		{
			SmoothingMask = 1;
		}
	}
}



const bool IsLandscapeHit(const FVector& RayOrigin, const FVector& RayEndPoint, const UWorld* World, const TArray<ALandscapeProxy*>& LandscapeProxies, FVector& OutHitLocation)
{
	static FName TraceTag = FName(TEXT("LandscapeTrace"));
	TArray<FHitResult> Results;
	// Each landscape component has 2 collision shapes, 1 of them is specific to landscape editor
	// Trace only ECC_Visibility channel, so we do hit only Editor specific shape
	World->LineTraceMultiByObjectType(Results, RayOrigin, RayEndPoint, FCollisionObjectQueryParams(ECollisionChannel::ECC_Visibility), FCollisionQueryParams(TraceTag, true));

	bool bHitLandscape = false;

	for (const FHitResult& HitResult : Results)
	{
		ULandscapeHeightfieldCollisionComponent* CollisionComponent = Cast<ULandscapeHeightfieldCollisionComponent>(HitResult.Component.Get());
		if (CollisionComponent)
		{
			ALandscapeProxy* HitLandscape = CollisionComponent->GetLandscapeProxy();
			if (HitLandscape && LandscapeProxies.Contains(HitLandscape))
			{
				// Could write a correct clipping algorithm, that clips the triangle to hit location
				OutHitLocation = HitLandscape->LandscapeActorToWorld().InverseTransformPosition(HitResult.Location);
				// Above landscape so visible
				bHitLandscape = true;
			}
		}
	}

	return bHitLandscape;
}


void CullTrianglesFromVolumesAndUnderLandscapes(const UStaticMeshComponent* InMeshComponent, FRawMesh &OutRawMesh)
{
	UWorld* World = InMeshComponent->GetWorld();
	TArray<ALandscapeProxy*> Landscapes;
	TArray<AHLODMeshCullingVolume*> CullVolumes;

	FBox ComponentBox(InMeshComponent->Bounds.Origin - InMeshComponent->Bounds.BoxExtent, InMeshComponent->Bounds.Origin + InMeshComponent->Bounds.BoxExtent);

	for (ULevel* Level : World->GetLevels())
	{
		for (AActor* Actor : Level->Actors)
		{
			ALandscape* Proxy = Cast<ALandscape>(Actor);
			if (Proxy && Proxy->bUseLandscapeForCullingInvisibleHLODVertices)
			{
				FVector Origin, Extent;
				Proxy->GetActorBounds(false, Origin, Extent);
				FBox LandscapeBox(Origin - Extent, Origin + Extent);

				// Ignore Z axis for 2d bounds check
				if (LandscapeBox.IntersectXY(ComponentBox))
				{
					Landscapes.Add(Proxy->GetLandscapeActor());
				}
			}

			// Check for culling volumes
			AHLODMeshCullingVolume* Volume = Cast<AHLODMeshCullingVolume>(Actor);
			if (Volume)
			{
				// If the mesh's bounds intersect with the volume there is a possibility of culling
				const bool bIntersecting = Volume->EncompassesPoint(InMeshComponent->Bounds.Origin, InMeshComponent->Bounds.SphereRadius, nullptr);
				if (bIntersecting)
				{
					CullVolumes.Add(Volume);
				}
			}
		}
	}

	TArray<bool> VertexVisible;
	VertexVisible.AddZeroed(OutRawMesh.VertexPositions.Num());
	int32 Index = 0;

	for (const FVector& Position : OutRawMesh.VertexPositions)
	{
		// Start with setting visibility to true on all vertices
		VertexVisible[Index] = true;

		// Check if this vertex is culled due to being underneath a landscape
		if (Landscapes.Num() > 0)
		{
			bool bVertexWithinLandscapeBounds = false;

			for (ALandscapeProxy* Proxy : Landscapes)
			{
				FVector Origin, Extent;
				Proxy->GetActorBounds(false, Origin, Extent);
				FBox LandscapeBox(Origin - Extent, Origin + Extent);
				bVertexWithinLandscapeBounds |= LandscapeBox.IsInsideXY(Position);
			}

			if (bVertexWithinLandscapeBounds)
			{
				const FVector Start = Position;
				FVector End = Position - (WORLD_MAX * FVector::UpVector);
				FVector OutHit;
				const bool IsAboveLandscape = IsLandscapeHit(Start, End, World, Landscapes, OutHit);

				End = Position + (WORLD_MAX * FVector::UpVector);
				const bool IsUnderneathLandscape = IsLandscapeHit(Start, End, World, Landscapes, OutHit);

				// Vertex is visible when above landscape (with actual landscape underneath) or if there is no landscape beneath or above the vertex (falls outside of landscape bounds)
				VertexVisible[Index] = (IsAboveLandscape && !IsUnderneathLandscape) || (!IsAboveLandscape && !IsUnderneathLandscape);
			}
		}

		// Volume culling	
		for (AHLODMeshCullingVolume* Volume : CullVolumes)
		{
			const bool bVertexIsInsideVolume = Volume->EncompassesPoint(Position, 0.0f, nullptr);
			if (bVertexIsInsideVolume)
			{
				// Inside a culling volume so invisible
				VertexVisible[Index] = false;
			}
		}

		Index++;
	}


	// We now know which vertices are below the landscape
	TArray<bool> TriangleVisible;
	int32 NumTriangles = OutRawMesh.WedgeIndices.Num() / 3;
	TriangleVisible.AddZeroed(NumTriangles);

	bool bCreateNewMesh = false;

	// Determine which triangles of the mesh are visible
	for (int32 TriangleIndex = 0; TriangleIndex < NumTriangles; TriangleIndex++)
	{
		bool AboveLandscape = false;

		for (int32 WedgeIndex = 0; WedgeIndex < 3; ++WedgeIndex)
		{
			AboveLandscape |= VertexVisible[OutRawMesh.WedgeIndices[(TriangleIndex * 3) + WedgeIndex]];
		}
		TriangleVisible[TriangleIndex] = AboveLandscape;
		bCreateNewMesh |= !AboveLandscape;

	}

	// Check whether or not we have to create a new mesh
	if (bCreateNewMesh)
	{
		FRawMesh NewRawMesh;
		TMap<int32, int32> VertexRemapping;

		// Fill new mesh with data only from visible triangles
		for (int32 TriangleIndex = 0; TriangleIndex < NumTriangles; ++TriangleIndex)
		{
			if (!TriangleVisible[TriangleIndex])
				continue;

			for (int32 WedgeIndex = 0; WedgeIndex < 3; ++WedgeIndex)
			{
				int32 OldIndex = OutRawMesh.WedgeIndices[(TriangleIndex * 3) + WedgeIndex];

				int32 NewIndex;

				int32* RemappedIndex = VertexRemapping.Find(Index);
				if (RemappedIndex)
				{
					NewIndex = *RemappedIndex;
				}
				else
				{
					NewIndex = NewRawMesh.VertexPositions.Add(OutRawMesh.VertexPositions[OldIndex]);
					VertexRemapping.Add(OldIndex, NewIndex);
				}

				NewRawMesh.WedgeIndices.Add(NewIndex);
				if (OutRawMesh.WedgeColors.Num()) NewRawMesh.WedgeColors.Add(OutRawMesh.WedgeColors[(TriangleIndex * 3) + WedgeIndex]);
				if (OutRawMesh.WedgeTangentX.Num()) NewRawMesh.WedgeTangentX.Add(OutRawMesh.WedgeTangentX[(TriangleIndex * 3) + WedgeIndex]);
				if (OutRawMesh.WedgeTangentY.Num()) NewRawMesh.WedgeTangentY.Add(OutRawMesh.WedgeTangentY[(TriangleIndex * 3) + WedgeIndex]);
				if (OutRawMesh.WedgeTangentZ.Num()) NewRawMesh.WedgeTangentZ.Add(OutRawMesh.WedgeTangentZ[(TriangleIndex * 3) + WedgeIndex]);

				for (int32 UVIndex = 0; UVIndex < MAX_MESH_TEXTURE_COORDS; ++UVIndex)
				{
					if (OutRawMesh.WedgeTexCoords[UVIndex].Num())
					{
						NewRawMesh.WedgeTexCoords[UVIndex].Add(OutRawMesh.WedgeTexCoords[UVIndex][(TriangleIndex * 3) + WedgeIndex]);
					}
				}
			}

			NewRawMesh.FaceMaterialIndices.Add(OutRawMesh.FaceMaterialIndices[TriangleIndex]);
			NewRawMesh.FaceSmoothingMasks.Add(OutRawMesh.FaceSmoothingMasks[TriangleIndex]);
		}

		OutRawMesh = NewRawMesh;
	}
}

void PropagateSplineDeformationToRawMesh(const USplineMeshComponent* InSplineMeshComponent, FRawMesh &OutRawMesh) 
{
	// Apply spline deformation for each vertex's tangents
	for (int32 iVert = 0; iVert < OutRawMesh.WedgeIndices.Num(); ++iVert)
	{
		uint32 Index = OutRawMesh.WedgeIndices[iVert];
		float& AxisValue = USplineMeshComponent::GetAxisValue(OutRawMesh.VertexPositions[Index], InSplineMeshComponent->ForwardAxis);
		FTransform SliceTransform = InSplineMeshComponent->CalcSliceTransform(AxisValue);

		// Transform tangents first
		if (OutRawMesh.WedgeTangentX.Num())
		{
			OutRawMesh.WedgeTangentX[iVert] = SliceTransform.TransformVector(OutRawMesh.WedgeTangentX[iVert]);
		}

		if (OutRawMesh.WedgeTangentY.Num())
		{
			OutRawMesh.WedgeTangentY[iVert] = SliceTransform.TransformVector(OutRawMesh.WedgeTangentY[iVert]);
		}

		if (OutRawMesh.WedgeTangentZ.Num())
		{
			OutRawMesh.WedgeTangentZ[iVert] = SliceTransform.TransformVector(OutRawMesh.WedgeTangentZ[iVert]);
		}
	}

	// Apply spline deformation for each vertex position
	for (int32 iVert = 0; iVert < OutRawMesh.VertexPositions.Num(); ++iVert)
	{
		float& AxisValue = USplineMeshComponent::GetAxisValue(OutRawMesh.VertexPositions[iVert], InSplineMeshComponent->ForwardAxis);
		FTransform SliceTransform = InSplineMeshComponent->CalcSliceTransform(AxisValue);
		AxisValue = 0.0f;
		OutRawMesh.VertexPositions[iVert] = SliceTransform.TransformPosition(OutRawMesh.VertexPositions[iVert]);
	}
}


void TransformRawMeshVertexData(const FTransform& InTransform, FRawMesh &OutRawMesh )
{
	for (FVector& Vertex : OutRawMesh.VertexPositions)
	{
		Vertex = InTransform.TransformPosition(Vertex);
	}

	for (FVector& TangentX : OutRawMesh.WedgeTangentX)
	{
		TangentX = InTransform.TransformVectorNoScale(TangentX);
	}

	for (FVector& TangentY : OutRawMesh.WedgeTangentY)
	{
		TangentY = InTransform.TransformVectorNoScale(TangentY);
	}

	for (FVector& TangentZ : OutRawMesh.WedgeTangentZ)
	{
		TangentZ = InTransform.TransformVectorNoScale(TangentZ);
	}
	
	const bool bIsMirrored = InTransform.GetDeterminant() < 0.f;
	if (bIsMirrored)
	{
		// Flip faces
		for (int32 FaceIdx = 0; FaceIdx < OutRawMesh.WedgeIndices.Num() / 3; FaceIdx++)
		{
			int32 I0 = FaceIdx * 3 + 0;
			int32 I2 = FaceIdx * 3 + 2;
			Swap(OutRawMesh.WedgeIndices[I0], OutRawMesh.WedgeIndices[I2]);

			// seems like vertex colors and UVs are not indexed, so swap values instead
			if (OutRawMesh.WedgeColors.Num())
			{
				Swap(OutRawMesh.WedgeColors[I0], OutRawMesh.WedgeColors[I2]);
			}

			for (int32 i = 0; i < MAX_MESH_TEXTURE_COORDS; ++i)
			{
				if (OutRawMesh.WedgeTexCoords[i].Num())
				{
					Swap(OutRawMesh.WedgeTexCoords[i][I0], OutRawMesh.WedgeTexCoords[i][I2]);
				}
			}
		}
	}
}


void RecomputeTangentsAndNormalsForRawMesh(bool bRecomputeTangents, bool bRecomputeNormals, const FMeshBuildSettings& InBuildSettings, FRawMesh &OutRawMesh )
{
	const int32 NumWedges = OutRawMesh.WedgeIndices.Num();

	// Dump normals and tangents if we are recomputing them.
	if (bRecomputeTangents)
	{
		OutRawMesh.WedgeTangentX.Empty(NumWedges);
		OutRawMesh.WedgeTangentX.AddZeroed(NumWedges);
		OutRawMesh.WedgeTangentY.Empty(NumWedges);
		OutRawMesh.WedgeTangentY.AddZeroed(NumWedges);
	}

	if (bRecomputeNormals)
	{
		OutRawMesh.WedgeTangentZ.Empty(NumWedges);
		OutRawMesh.WedgeTangentZ.AddZeroed(NumWedges);
	}

	// Compute any missing tangents.
	if (bRecomputeNormals || bRecomputeTangents)
	{
		float ComparisonThreshold = GetComparisonThreshold(InBuildSettings);
		TMultiMap<int32, int32> OverlappingCorners;
		FindOverlappingCorners(OverlappingCorners, OutRawMesh, ComparisonThreshold);

		// Static meshes always blend normals of overlapping corners.
		uint32 TangentOptions = ETangentOptions::BlendOverlappingNormals;
		if (InBuildSettings.bRemoveDegenerates)
		{
			// If removing degenerate triangles, ignore them when computing tangents.
			TangentOptions |= ETangentOptions::IgnoreDegenerateTriangles;
		}
		if (InBuildSettings.bUseMikkTSpace)
		{
			ComputeTangents_MikkTSpace(OutRawMesh, OverlappingCorners, TangentOptions);
		}
		else
		{
			ComputeTangents(OutRawMesh, OverlappingCorners, TangentOptions);
		}
	}

	// At this point the mesh will have valid tangents.
	check(OutRawMesh.WedgeTangentX.Num() == NumWedges);
	check(OutRawMesh.WedgeTangentY.Num() == NumWedges);
	check(OutRawMesh.WedgeTangentZ.Num() == NumWedges);
}

bool FMeshUtilities::ConstructRawMesh(
	const UStaticMeshComponent* InMeshComponent,
	int32 InLODIndex,
	const bool bPropagateVertexColours,
	FRawMesh& OutRawMesh,
	TArray<UMaterialInterface*>& OutUniqueMaterials,
	TArray<int32>& OutGlobalMaterialIndices) const
{
	// Retrieve source static mesh 
	const UStaticMesh* SourceStaticMesh = InMeshComponent->StaticMesh;
	
	if (SourceStaticMesh == NULL)
	{
		UE_LOG(LogMeshUtilities, Warning, TEXT("No static mesh actor found in component %s."), *InMeshComponent->GetName());
		return false;
	}

	if (!SourceStaticMesh->SourceModels.IsValidIndex(InLODIndex))
	{
		UE_LOG(LogMeshUtilities, Log, TEXT("No mesh data found for LOD%d %s."), InLODIndex, *SourceStaticMesh->GetName());
		return false;
	}

	if (!SourceStaticMesh->RenderData->LODResources.IsValidIndex(InLODIndex))
	{
		UE_LOG(LogMeshUtilities, Warning, TEXT("No mesh render data found for LOD%d %s."), InLODIndex, *SourceStaticMesh->GetName());
		return false;
	}

	const FStaticMeshSourceModel& SourceStaticMeshModel = SourceStaticMesh->SourceModels[InLODIndex];

	// Imported meshes will have a filled RawMeshBulkData set
	const bool bImportedMesh = !SourceStaticMeshModel.RawMeshBulkData->IsEmpty();
	// Check whether or not this mesh has been reduced in-engine
	const bool bReducedMesh = (SourceStaticMeshModel.ReductionSettings.PercentTriangles < 1.0f);
	// rying to retrieve rawmesh from SourceStaticMeshModel was giving issues, which causes a mismatch
	const bool bRenderDataMismatch = (InLODIndex > 0);
	
	// Determine whether we load the raw mesh data from (original) import data or from the generated render data resources
	if (bImportedMesh && !InMeshComponent->IsA<USplineMeshComponent>() && !bReducedMesh && !bRenderDataMismatch)
	{
		SourceStaticMeshModel.RawMeshBulkData->LoadRawMesh(OutRawMesh);
	}
	else
	{		
		ExportStaticMeshLOD(SourceStaticMesh->RenderData->LODResources[InLODIndex], OutRawMesh);
	}

	// Make sure the raw mesh is not irreparably malformed.
	if (!OutRawMesh.IsValidOrFixable())
	{
		UE_LOG(LogMeshUtilities, Error, TEXT("Raw mesh (%s) is corrupt for LOD%d."), *SourceStaticMesh->GetName(), InLODIndex);
		return false;
	}
	
	// Handle spline mesh deformation
	if (InMeshComponent->IsA<USplineMeshComponent>())
	{
		const USplineMeshComponent* SplineMeshComponent = Cast<USplineMeshComponent>(InMeshComponent);
		// Deform raw mesh data according to the Spline Mesh Component's data
		PropagateSplineDeformationToRawMesh(SplineMeshComponent, OutRawMesh);
	}

	// Use build settings from base mesh for LOD entries that was generated inside Editor.
	const FMeshBuildSettings& BuildSettings = bImportedMesh ? SourceStaticMeshModel.BuildSettings : SourceStaticMesh->SourceModels[0].BuildSettings;

	// Transform raw mesh to world space
	FTransform ComponentToWorldTransform = InMeshComponent->ComponentToWorld;
	// Take into account build scale settings only for meshes imported from raw data
	// meshes reconstructed from render data already have build scale applied
	if (bImportedMesh)
	{
		ComponentToWorldTransform.SetScale3D(ComponentToWorldTransform.GetScale3D()*BuildSettings.BuildScale3D);
	}

	// If specified propagate painted vertex colors into our raw mesh
	if (bPropagateVertexColours)
	{
		PropagatePaintedColorsToRawMesh(InMeshComponent, InLODIndex, OutRawMesh);
	}

	// Transform raw mesh vertex data by the Static Mesh Component's component to world transformation	
	TransformRawMeshVertexData(ComponentToWorldTransform, OutRawMesh);	

	// Culling triangles could lead to an entirely empty RawMesh (all vertices culled)
	if (!OutRawMesh.IsValid())
	{
		return false;
	}

	// Figure out if we should recompute normals and tangents. By default generated LODs should not recompute normals
	const bool bIsMirrored = ComponentToWorldTransform.GetDeterminant() < 0.f;
	bool bRecomputeNormals = (bImportedMesh && BuildSettings.bRecomputeNormals) || OutRawMesh.WedgeTangentZ.Num() == 0 || bIsMirrored;
	bool bRecomputeTangents = (bImportedMesh && BuildSettings.bRecomputeTangents) || OutRawMesh.WedgeTangentX.Num() == 0 || OutRawMesh.WedgeTangentY.Num() == 0 || bIsMirrored;

	if (bRecomputeNormals || bRecomputeTangents)
	{
		RecomputeTangentsAndNormalsForRawMesh(bRecomputeTangents, bRecomputeNormals, BuildSettings, OutRawMesh);
	}

	// Retrieving materials
	UMaterialInterface* DefaultMaterial = Cast<UMaterialInterface>(UMaterial::GetDefaultMaterial(MD_Surface));

	//Need to store the unique material indices in order to re-map the material indices in each rawmesh	
	for (const FStaticMeshSection& Section : SourceStaticMesh->RenderData->LODResources[InLODIndex].Sections)
	{
		// Add material and store the material ID
		UMaterialInterface* MaterialToAdd = InMeshComponent->GetMaterial(Section.MaterialIndex);

		if (MaterialToAdd)
		{
			//Need to check if the resource exists			
			FMaterialResource* Resource = MaterialToAdd->GetMaterialResource(GMaxRHIFeatureLevel);
			if (!Resource)
			{
				MaterialToAdd = DefaultMaterial;
			}
		}
		else
		{
			MaterialToAdd = DefaultMaterial;
		}

		const int32 MaterialIdx = OutUniqueMaterials.Add(MaterialToAdd);
		const int32 MaterialMapIdx = OutGlobalMaterialIndices.Add(MaterialIdx);
		
		// Update face material indices?
		if (OutRawMesh.FaceMaterialIndices.Num())
		{
			for (int32& MaterialIndex : OutRawMesh.FaceMaterialIndices)
			{
				if (MaterialIndex == Section.MaterialIndex)
				{
					MaterialIndex = MaterialMapIdx;
				}
			}
		}
	}

	return true;
}

void FMeshUtilities::ExtractMeshDataForGeometryCache(FRawMesh& RawMesh, const FMeshBuildSettings& BuildSettings, TArray<FStaticMeshBuildVertex>& OutVertices, TArray<TArray<uint32> >& OutPerSectionIndices)
{
	int32 NumWedges = RawMesh.WedgeIndices.Num();

	// Figure out if we should recompute normals and tangents. By default generated LODs should not recompute normals
	bool bRecomputeNormals = (BuildSettings.bRecomputeNormals) || RawMesh.WedgeTangentZ.Num() == 0;
	bool bRecomputeTangents = (BuildSettings.bRecomputeTangents) || RawMesh.WedgeTangentX.Num() == 0 || RawMesh.WedgeTangentY.Num() == 0;

	// Dump normals and tangents if we are recomputing them.
	if (bRecomputeTangents)
	{
		RawMesh.WedgeTangentX.Empty(NumWedges);
		RawMesh.WedgeTangentX.AddZeroed(NumWedges);
		RawMesh.WedgeTangentY.Empty(NumWedges);
		RawMesh.WedgeTangentY.AddZeroed(NumWedges);
	}

	if (bRecomputeNormals)
	{
		RawMesh.WedgeTangentZ.Empty(NumWedges);
		RawMesh.WedgeTangentZ.AddZeroed(NumWedges);
	}

	// Compute any missing tangents.
	TMultiMap<int32, int32> OverlappingCorners;
	if (bRecomputeNormals || bRecomputeTangents)
	{
		float ComparisonThreshold = GetComparisonThreshold(BuildSettings);
		FindOverlappingCorners(OverlappingCorners, RawMesh, ComparisonThreshold);

		// Static meshes always blend normals of overlapping corners.
		uint32 TangentOptions = ETangentOptions::BlendOverlappingNormals;
		if (BuildSettings.bRemoveDegenerates)
		{
			// If removing degenerate triangles, ignore them when computing tangents.
			TangentOptions |= ETangentOptions::IgnoreDegenerateTriangles;
		}
		if (BuildSettings.bUseMikkTSpace)
		{
			ComputeTangents_MikkTSpace(RawMesh, OverlappingCorners, TangentOptions);
		}
		else
		{
			ComputeTangents(RawMesh, OverlappingCorners, TangentOptions);
		}
	}

	// At this point the mesh will have valid tangents.
	check(RawMesh.WedgeTangentX.Num() == NumWedges);
	check(RawMesh.WedgeTangentY.Num() == NumWedges);
	check(RawMesh.WedgeTangentZ.Num() == NumWedges);

	TArray<int32> OutWedgeMap;

	int32 MaxMaterialIndex = 1;
	for (int32 FaceIndex = 0; FaceIndex < RawMesh.FaceMaterialIndices.Num(); FaceIndex++)
	{
		MaxMaterialIndex = FMath::Max<int32>(RawMesh.FaceMaterialIndices[FaceIndex], MaxMaterialIndex);
	}

	for (int32 i = 0; i <= MaxMaterialIndex; ++i)
	{
		OutPerSectionIndices.Push(TArray<uint32>());
	}

	BuildStaticMeshVertexAndIndexBuffers(OutVertices, OutPerSectionIndices, OutWedgeMap, RawMesh, OverlappingCorners, KINDA_SMALL_NUMBER, BuildSettings.BuildScale3D);

	if (RawMesh.WedgeIndices.Num() < 100000 * 3)
	{
		CacheOptimizeVertexAndIndexBuffer(OutVertices, OutPerSectionIndices, OutWedgeMap);
		check(OutWedgeMap.Num() == RawMesh.WedgeIndices.Num());
	}
}

/*------------------------------------------------------------------------------
Mesh merging
------------------------------------------------------------------------------*/
bool FMeshUtilities::PropagatePaintedColorsToRawMesh(const UStaticMeshComponent* StaticMeshComponent, int32 LODIndex, FRawMesh& RawMesh) const
{
	UStaticMesh* StaticMesh = StaticMeshComponent->StaticMesh;

	if (StaticMesh->SourceModels.IsValidIndex(LODIndex) &&
		StaticMeshComponent->LODData.IsValidIndex(LODIndex) &&
		StaticMeshComponent->LODData[LODIndex].OverrideVertexColors != nullptr)
	{
		FColorVertexBuffer& ColorVertexBuffer = *StaticMeshComponent->LODData[LODIndex].OverrideVertexColors;
		FStaticMeshSourceModel& SrcModel = StaticMesh->SourceModels[LODIndex];
		FStaticMeshRenderData& RenderData = *StaticMesh->RenderData;
		FStaticMeshLODResources& RenderModel = RenderData.LODResources[LODIndex];

		if (ColorVertexBuffer.GetNumVertices() == RenderModel.GetNumVertices())
		{	
			int32 NumWedges = RawMesh.WedgeIndices.Num();
			const bool bUseWedgeMap = RenderData.WedgeMap.Num() > 0 && RenderData.WedgeMap.Num() == NumWedges;
			// If we have a wedge map
			if (bUseWedgeMap)
			{
				if (RenderData.WedgeMap.Num() == NumWedges)
				{
					int32 NumExistingColors = RawMesh.WedgeColors.Num();
					if (NumExistingColors < NumWedges)
					{
						RawMesh.WedgeColors.AddUninitialized(NumWedges - NumExistingColors);
					}

					for (int32 i = 0; i < NumWedges; ++i)
					{
						FColor WedgeColor = FColor::White;
						int32 Index = RenderData.WedgeMap[i];
						if (Index != INDEX_NONE)
						{
							WedgeColor = ColorVertexBuffer.VertexColor(Index);
						}

						RawMesh.WedgeColors[i] = WedgeColor;
					}

					return true;
				}
			}
			// No wedge map (this can happen when we poly reduce the LOD for example)
			// Use index buffer directly
			else 
			{
				UE_LOG(LogMeshUtilities, Warning, TEXT("{%s} Wedge map size %d is wrong or empty. Expected %d. Falling back on using index buffer for propagating vertex painting"), *StaticMesh->GetName(), RenderData.WedgeMap.Num(), RawMesh.WedgeIndices.Num());

				RawMesh.WedgeColors.SetNumUninitialized(NumWedges);
				
				if (RawMesh.VertexPositions.Num() == ColorVertexBuffer.GetNumVertices())
				{
					for (int32 i = 0; i < NumWedges; ++i)
					{
						FColor WedgeColor = FColor::White;
						uint32 VertIndex = RawMesh.WedgeIndices[i]; 
						
						if (VertIndex < ColorVertexBuffer.GetNumVertices())
						{
							WedgeColor = ColorVertexBuffer.VertexColor(VertIndex);
						}
						RawMesh.WedgeColors[i] = WedgeColor;
					}

					return true;
				}
			}
		}	
	}

	return false;
}

static void TransformPhysicsGeometry(const FTransform& InTransform, FKAggregateGeom& AggGeom)
{
	for (auto& Elem : AggGeom.SphereElems)
	{
		FTransform ElemTM = Elem.GetTransform();
		Elem.SetTransform(ElemTM*InTransform);
	}

	for (auto& Elem : AggGeom.BoxElems)
	{
		FTransform ElemTM = Elem.GetTransform();
		Elem.SetTransform(ElemTM*InTransform);
	}

	for (auto& Elem : AggGeom.SphylElems)
	{
		FTransform ElemTM = Elem.GetTransform();
		Elem.SetTransform(ElemTM*InTransform);
	}

	for (auto& Elem : AggGeom.ConvexElems)
	{
		FTransform ElemTM = Elem.GetTransform();
		Elem.SetTransform(ElemTM*InTransform);
	}

	// seems like all primitives except Convex need separate scaling pass		
	const FVector Scale3D = InTransform.GetScale3D();
	if (!Scale3D.Equals(FVector(1.f)))
	{
		const float MinPrimSize = KINDA_SMALL_NUMBER;

		for (auto& Elem : AggGeom.SphereElems)
		{
			Elem.ScaleElem(Scale3D, MinPrimSize);
		}

		for (auto& Elem : AggGeom.BoxElems)
		{
			Elem.ScaleElem(Scale3D, MinPrimSize);
		}

		for (auto& Elem : AggGeom.SphylElems)
		{
			Elem.ScaleElem(Scale3D, MinPrimSize);
		}
	}
}

static void ExtractPhysicsGeometry(UStaticMeshComponent* InMeshComponent, FKAggregateGeom& OutAggGeom)
{
	UStaticMesh* SrcMesh = InMeshComponent->StaticMesh;
	if (SrcMesh == nullptr)
	{
		return;
	}

	if (!SrcMesh->BodySetup)
	{
		return;
	}

	OutAggGeom = SrcMesh->BodySetup->AggGeom;

	// we are not owner of this stuff
	OutAggGeom.RenderInfo = nullptr;
	for (auto& Elem : OutAggGeom.ConvexElems)
	{
		Elem.ConvexMesh = nullptr;
		Elem.ConvexMeshNegX = nullptr;
	}

	// Transform geometry to world space
	FTransform CtoM = InMeshComponent->ComponentToWorld;
	TransformPhysicsGeometry(CtoM, OutAggGeom);
}

void FMeshUtilities::CalculateTextureCoordinateBoundsForRawMesh(const FRawMesh& InRawMesh, TArray<FBox2D>& OutBounds) const
{
	const int32 NumWedges = InRawMesh.WedgeIndices.Num();
	const int32 NumTris = NumWedges / 3;

	OutBounds.Empty();
	int32 WedgeIndex = 0;
	for (int32 TriIndex = 0; TriIndex < NumTris; TriIndex++)
	{
		int MaterialIndex = InRawMesh.FaceMaterialIndices[TriIndex];
		if (OutBounds.Num() <= MaterialIndex)
			OutBounds.SetNumZeroed(MaterialIndex + 1);
		{
			for (int32 CornerIndex = 0; CornerIndex < 3; CornerIndex++, WedgeIndex++)
			{
				OutBounds[MaterialIndex] += InRawMesh.WedgeTexCoords[0][WedgeIndex];
			}
		}
	}
}

void FMeshUtilities::CalculateTextureCoordinateBoundsForSkeletalMesh(const FStaticLODModel& LODModel, TArray<FBox2D>& OutBounds) const
{
	TArray<FSoftSkinVertex> Vertices;
	FMultiSizeIndexContainerData IndexData;
	LODModel.GetVertices(Vertices);
	LODModel.MultiSizeIndexContainer.GetIndexBufferData(IndexData);

#if WITH_APEX_CLOTHING
	const uint32 SectionCount = (uint32)LODModel.NumNonClothingSections();
#else
	const uint32 SectionCount = LODModel.Sections.Num();
#endif // #if WITH_APEX_CLOTHING

	check(OutBounds.Num() != 0);

	for (uint32 SectionIndex = 0; SectionIndex < SectionCount; ++SectionIndex)
	{
		const FSkelMeshSection& Section = LODModel.Sections[SectionIndex];
		const uint32 FirstIndex = Section.BaseIndex;
		const uint32 LastIndex = FirstIndex + Section.NumTriangles * 3;
		const int32 MaterialIndex = Section.MaterialIndex;

		if (OutBounds.Num() <= MaterialIndex)
		{
			OutBounds.SetNumZeroed(MaterialIndex + 1);
		}

		for (uint32 Index = FirstIndex; Index < LastIndex; ++Index)
		{
			uint32 VertexIndex = IndexData.Indices[Index];
			FSoftSkinVertex& Vertex = Vertices[VertexIndex];

			FVector2D TexCoord = Vertex.UVs[0];
			OutBounds[MaterialIndex] += TexCoord;
		}
	}
}

static void CopyTextureRect(const FColor* Src, const FIntPoint& SrcSize, FColor* Dst, const FIntPoint& DstSize, const FIntPoint& DstPos)
{
	int32 RowLength = SrcSize.X*sizeof(FColor);
	FColor* RowDst = Dst + DstSize.X*DstPos.Y;
	const FColor* RowSrc = Src;

	for (int32 RowIdx = 0; RowIdx < SrcSize.Y; ++RowIdx)
	{
		FMemory::Memcpy(RowDst + DstPos.X, RowSrc, RowLength);

		RowDst += DstSize.X;
		RowSrc += SrcSize.X;
	}
}

static void SetTextureRect(const FColor& ColorValue, const FIntPoint& SrcSize, FColor* Dst, const FIntPoint& DstSize, const FIntPoint& DstPos)
{
	FColor* RowDst = Dst + DstSize.X*DstPos.Y;

	for (int32 RowIdx = 0; RowIdx < SrcSize.Y; ++RowIdx)
	{
		for (int32 ColIdx = 0; ColIdx < SrcSize.X; ++ColIdx)
		{
			RowDst[ColIdx] = ColorValue;
		}

		RowDst += DstSize.X;
	}
}



struct FRawMeshUVTransform
{
	FVector2D Offset;
	FVector2D Scale;

	bool IsValid() const
	{
		return (Scale != FVector2D::ZeroVector);
	}
};

static FVector2D GetValidUV(const FVector2D& UV)
{
	FVector2D NewUV = UV;
	// first make sure they're positive
	if (UV.X < 0.0f)
	{
		NewUV.X = UV.X + FMath::CeilToInt(FMath::Abs(UV.X));
	}

	if (UV.Y < 0.0f)
	{
		NewUV.Y = UV.Y + FMath::CeilToInt(FMath::Abs(UV.Y));
	}

	// now make sure they're within [0, 1]
	if (UV.X > 1.0f)
	{
		NewUV.X = FMath::Fmod(NewUV.X, 1.0f);
	}

	if (UV.Y > 1.0f)
	{
		NewUV.Y = FMath::Fmod(NewUV.Y, 1.0f);
	}

	return NewUV;
}

static void MergeMaterials(UWorld* InWorld, const TArray<UMaterialInterface*>& InMaterialList, FFlattenMaterial& OutMergedMaterial, TArray<FRawMeshUVTransform>& OutUVTransforms)
{
	OutUVTransforms.Reserve(InMaterialList.Num());

#if !(UE_BUILD_SHIPPING || UE_BUILD_TEST)
	// add log to warn which material it
	UE_LOG(LogMeshUtilities, Log, TEXT("Merging Material: Merge Material count %d"), InMaterialList.Num());

	int32 Index = 0;
	for (auto& MaterialIter : InMaterialList)
	{
		if (MaterialIter)
		{
			UE_LOG(LogMeshUtilities, Log, TEXT("Material List %d - %s"), ++Index, *MaterialIter->GetName());
		}
		else
		{
			UE_LOG(LogMeshUtilities, Log, TEXT("Material List %d - null material"), ++Index);
		}
	}

#endif
	// We support merging only for opaque materials
	int32 NumOpaqueMaterials = 0;
	// Fill output UV transforms with invalid values
	for (auto Material : InMaterialList)
	{
		if (Material->GetBlendMode() == BLEND_Opaque)
		{
			NumOpaqueMaterials++;
		}

		// Invalid UV transform
		FRawMeshUVTransform UVTransform;
		UVTransform.Offset = FVector2D::ZeroVector;
		UVTransform.Scale = FVector2D::ZeroVector;
		OutUVTransforms.Add(UVTransform);
	}

	if (NumOpaqueMaterials == 0)
	{
		// Nothing to merge
		return;
	}

	int32 AtlasGridSize = FMath::CeilToInt(FMath::Sqrt(NumOpaqueMaterials));
	FIntPoint AtlasTextureSize = OutMergedMaterial.DiffuseSize;
	FIntPoint ExportTextureSize = AtlasTextureSize / AtlasGridSize;
	int32 AtlasNumSamples = AtlasTextureSize.X*AtlasTextureSize.Y;

	bool bExportNormal = (OutMergedMaterial.NormalSize != FIntPoint::ZeroValue);
	bool bExportMetallic = (OutMergedMaterial.MetallicSize != FIntPoint::ZeroValue);
	bool bExportRoughness = (OutMergedMaterial.RoughnessSize != FIntPoint::ZeroValue);
	bool bExportSpecular = (OutMergedMaterial.SpecularSize != FIntPoint::ZeroValue);

	// Pre-allocate buffers for texture atlas
	OutMergedMaterial.DiffuseSamples.Reserve(AtlasNumSamples);
	OutMergedMaterial.DiffuseSamples.SetNumZeroed(AtlasNumSamples);
	if (bExportNormal)
	{
		check(OutMergedMaterial.NormalSize == OutMergedMaterial.DiffuseSize);
		OutMergedMaterial.NormalSamples.Reserve(AtlasNumSamples);
		OutMergedMaterial.NormalSamples.SetNumZeroed(AtlasNumSamples);
	}
	if (bExportMetallic)
	{
		check(OutMergedMaterial.MetallicSize == OutMergedMaterial.DiffuseSize);
		OutMergedMaterial.MetallicSamples.Reserve(AtlasNumSamples);
		OutMergedMaterial.MetallicSamples.SetNumZeroed(AtlasNumSamples);
	}
	if (bExportRoughness)
	{
		check(OutMergedMaterial.RoughnessSize == OutMergedMaterial.DiffuseSize);
		OutMergedMaterial.RoughnessSamples.Reserve(AtlasNumSamples);
		OutMergedMaterial.RoughnessSamples.SetNumZeroed(AtlasNumSamples);
	}
	if (bExportSpecular)
	{
		check(OutMergedMaterial.SpecularSize == OutMergedMaterial.DiffuseSize);
		OutMergedMaterial.SpecularSamples.Reserve(AtlasNumSamples);
		OutMergedMaterial.SpecularSamples.SetNumZeroed(AtlasNumSamples);
	}

	int32 AtlasRowIdx = 0;
	int32 AtlasColIdx = 0;
	FIntPoint AtlasTargetPos = FIntPoint(0, 0);

	// Flatten all materials and merge them into one material using texture atlases
	for (int32 MatIdx = 0; MatIdx < InMaterialList.Num(); ++MatIdx)
	{
		UMaterialInterface* Material = InMaterialList[MatIdx];
		if (Material->GetBlendMode() != BLEND_Opaque)
		{
			continue;
		}

		FFlattenMaterial FlatMaterial;
		FlatMaterial.DiffuseSize = ExportTextureSize;
		FlatMaterial.NormalSize = bExportNormal ? ExportTextureSize : FIntPoint::ZeroValue;
		FlatMaterial.MetallicSize = bExportMetallic ? ExportTextureSize : FIntPoint::ZeroValue;
		FlatMaterial.RoughnessSize = bExportRoughness ? ExportTextureSize : FIntPoint::ZeroValue;
		FlatMaterial.SpecularSize = bExportSpecular ? ExportTextureSize : FIntPoint::ZeroValue;
		int32 ExportNumSamples = ExportTextureSize.X*ExportTextureSize.Y;

		FMaterialUtilities::ExportMaterial(Material, FlatMaterial);

		if (FlatMaterial.DiffuseSamples.Num() == ExportNumSamples)
		{
			CopyTextureRect(FlatMaterial.DiffuseSamples.GetData(), ExportTextureSize, OutMergedMaterial.DiffuseSamples.GetData(), AtlasTextureSize, AtlasTargetPos);
		}
		else if (FlatMaterial.DiffuseSamples.Num() == 1)
		{
			SetTextureRect(FlatMaterial.DiffuseSamples[0], ExportTextureSize, OutMergedMaterial.DiffuseSamples.GetData(), AtlasTextureSize, AtlasTargetPos);
		}

		if (FlatMaterial.NormalSamples.Num() == ExportNumSamples)
		{
			CopyTextureRect(FlatMaterial.NormalSamples.GetData(), ExportTextureSize, OutMergedMaterial.NormalSamples.GetData(), AtlasTextureSize, AtlasTargetPos);
		}
		else if (FlatMaterial.NormalSamples.Num() == 1)
		{
			SetTextureRect(FlatMaterial.NormalSamples[0], ExportTextureSize, OutMergedMaterial.NormalSamples.GetData(), AtlasTextureSize, AtlasTargetPos);
		}

		if (FlatMaterial.MetallicSamples.Num() == ExportNumSamples)
		{
			CopyTextureRect(FlatMaterial.MetallicSamples.GetData(), ExportTextureSize, OutMergedMaterial.MetallicSamples.GetData(), AtlasTextureSize, AtlasTargetPos);
		}
		else if (FlatMaterial.MetallicSamples.Num() == 1)
		{
			SetTextureRect(FlatMaterial.MetallicSamples[0], ExportTextureSize, OutMergedMaterial.MetallicSamples.GetData(), AtlasTextureSize, AtlasTargetPos);
		}

		if (FlatMaterial.RoughnessSamples.Num() == ExportNumSamples)
		{
			CopyTextureRect(FlatMaterial.RoughnessSamples.GetData(), ExportTextureSize, OutMergedMaterial.RoughnessSamples.GetData(), AtlasTextureSize, AtlasTargetPos);
		}
		else if (FlatMaterial.RoughnessSamples.Num() == 1)
		{
			SetTextureRect(FlatMaterial.RoughnessSamples[0], ExportTextureSize, OutMergedMaterial.RoughnessSamples.GetData(), AtlasTextureSize, AtlasTargetPos);
		}

		if (FlatMaterial.SpecularSamples.Num() == ExportNumSamples)
		{
			CopyTextureRect(FlatMaterial.SpecularSamples.GetData(), ExportTextureSize, OutMergedMaterial.SpecularSamples.GetData(), AtlasTextureSize, AtlasTargetPos);
		}
		else if (FlatMaterial.SpecularSamples.Num() == 1)
		{
			SetTextureRect(FlatMaterial.SpecularSamples[0], ExportTextureSize, OutMergedMaterial.SpecularSamples.GetData(), AtlasTextureSize, AtlasTargetPos);
		}

		check(OutUVTransforms.IsValidIndex(MatIdx));

		OutUVTransforms[MatIdx].Offset = FVector2D(
			(float)AtlasTargetPos.X / AtlasTextureSize.X,
			(float)AtlasTargetPos.Y / AtlasTextureSize.Y);

		OutUVTransforms[MatIdx].Scale = FVector2D(
			(float)ExportTextureSize.X / AtlasTextureSize.X,
			(float)ExportTextureSize.Y / AtlasTextureSize.Y);

		AtlasColIdx++;
		if (AtlasColIdx >= AtlasGridSize)
		{
			AtlasColIdx = 0;
			AtlasRowIdx++;
		}

		AtlasTargetPos = FIntPoint(AtlasColIdx*ExportTextureSize.X, AtlasRowIdx*ExportTextureSize.Y);
	}
}


static void MergeFlattenedMaterials(TArray<struct FFlattenMaterial>& InMaterialList, FFlattenMaterial& OutMergedMaterial, TArray<FRawMeshUVTransform>& OutUVTransforms)
{
	OutUVTransforms.Reserve(InMaterialList.Num());

#if !(UE_BUILD_SHIPPING || UE_BUILD_TEST)
	//// add log to warn which material it
	//UE_LOG(LogMeshUtilities, Log, TEXT("Merging Material: Merge Material count %d"), InMaterialList.Num());

	//int32 Index = 0;
	//for (auto& MaterialIter : InMaterialList)
	//{
	//	if (MaterialIter)
	//	{
	//		UE_LOG(LogMeshUtilities, Log, TEXT("Material List %d - %s"), ++Index, *MaterialIter->GetName());
	//	}
	//	else
	//	{
	//		UE_LOG(LogMeshUtilities, Log, TEXT("Material List %d - null material"), ++Index);
	//	}
	//}

#endif
	// We support merging only for opaque materials
	// Fill output UV transforms with invalid values
	for (auto Material : InMaterialList)
	{
		// Invalid UV transform
		FRawMeshUVTransform UVTransform;
		UVTransform.Offset = FVector2D::ZeroVector;
		UVTransform.Scale = FVector2D::ZeroVector;
		OutUVTransforms.Add(UVTransform);
	}

	int32 AtlasGridSize = FMath::CeilToInt(FMath::Sqrt(InMaterialList.Num()));
	FIntPoint AtlasTextureSize = OutMergedMaterial.DiffuseSize;
	FIntPoint ExportTextureSize = AtlasTextureSize / AtlasGridSize;
	int32 AtlasNumSamples = AtlasTextureSize.X*AtlasTextureSize.Y;

	bool bExportNormal = (OutMergedMaterial.NormalSize != FIntPoint::ZeroValue);
	bool bExportMetallic = (OutMergedMaterial.MetallicSize != FIntPoint::ZeroValue);
	bool bExportRoughness = (OutMergedMaterial.RoughnessSize != FIntPoint::ZeroValue);
	bool bExportSpecular = (OutMergedMaterial.SpecularSize != FIntPoint::ZeroValue);
	bool bExportEmissive = (OutMergedMaterial.EmissiveSize != FIntPoint::ZeroValue);
	bool bExportOpacity = (OutMergedMaterial.OpacitySize != FIntPoint::ZeroValue);

	// Pre-allocate buffers for texture atlas
	OutMergedMaterial.DiffuseSamples.Reserve(AtlasNumSamples);
	OutMergedMaterial.DiffuseSamples.SetNumZeroed(AtlasNumSamples);
	if (bExportNormal)
	{
		check(OutMergedMaterial.NormalSize == OutMergedMaterial.DiffuseSize);
		OutMergedMaterial.NormalSamples.Reserve(AtlasNumSamples);
		OutMergedMaterial.NormalSamples.SetNumZeroed(AtlasNumSamples);
	}
	if (bExportMetallic)
	{
		check(OutMergedMaterial.MetallicSize == OutMergedMaterial.DiffuseSize);
		OutMergedMaterial.MetallicSamples.Reserve(AtlasNumSamples);
		OutMergedMaterial.MetallicSamples.SetNumZeroed(AtlasNumSamples);
	}
	if (bExportRoughness)
	{
		check(OutMergedMaterial.RoughnessSize == OutMergedMaterial.DiffuseSize);
		OutMergedMaterial.RoughnessSamples.Reserve(AtlasNumSamples);
		OutMergedMaterial.RoughnessSamples.SetNumZeroed(AtlasNumSamples);
	}
	if (bExportSpecular)
	{
		check(OutMergedMaterial.SpecularSize == OutMergedMaterial.DiffuseSize);
		OutMergedMaterial.SpecularSamples.Reserve(AtlasNumSamples);
		OutMergedMaterial.SpecularSamples.SetNumZeroed(AtlasNumSamples);
	}
	if (bExportEmissive)
	{
		check(OutMergedMaterial.EmissiveSize == OutMergedMaterial.EmissiveSize);
		OutMergedMaterial.EmissiveSamples.Reserve(AtlasNumSamples);
		OutMergedMaterial.EmissiveSamples.SetNumZeroed(AtlasNumSamples);
	}

	if (bExportOpacity)
	{
		check(OutMergedMaterial.OpacitySize == OutMergedMaterial.OpacitySize);
		OutMergedMaterial.OpacitySamples.Reserve(AtlasNumSamples);
		OutMergedMaterial.OpacitySamples.SetNumZeroed(AtlasNumSamples);
	}


	int32 AtlasRowIdx = 0;
	int32 AtlasColIdx = 0;
	FIntPoint AtlasTargetPos = FIntPoint(0, 0);

	// Flatten all materials and merge them into one material using texture atlases
	for (int32 MatIdx = 0; MatIdx < InMaterialList.Num(); ++MatIdx)
	{
		FFlattenMaterial& FlatMaterial = InMaterialList[MatIdx];

		if (FlatMaterial.DiffuseSamples.Num() >= 1)
		{
			FlatMaterial.DiffuseSize = ConditionalImageResize(FlatMaterial.DiffuseSize, ExportTextureSize, FlatMaterial.DiffuseSamples, false);
			CopyTextureRect(FlatMaterial.DiffuseSamples.GetData(), ExportTextureSize, OutMergedMaterial.DiffuseSamples.GetData(), AtlasTextureSize, AtlasTargetPos);
		}
		else if (FlatMaterial.DiffuseSamples.Num() == 1)
		{
			SetTextureRect(FlatMaterial.DiffuseSamples[0], ExportTextureSize, OutMergedMaterial.DiffuseSamples.GetData(), AtlasTextureSize, AtlasTargetPos);
		}

		if (FlatMaterial.NormalSamples.Num() >= 1 && bExportNormal)
		{
			FlatMaterial.NormalSize = ConditionalImageResize(FlatMaterial.NormalSize, ExportTextureSize, FlatMaterial.NormalSamples, false);
			CopyTextureRect(FlatMaterial.NormalSamples.GetData(), ExportTextureSize, OutMergedMaterial.NormalSamples.GetData(), AtlasTextureSize, AtlasTargetPos);
		}
		else if (FlatMaterial.NormalSamples.Num() == 1 && bExportNormal)
		{
			SetTextureRect(FlatMaterial.NormalSamples[0], ExportTextureSize, OutMergedMaterial.NormalSamples.GetData(), AtlasTextureSize, AtlasTargetPos);
		}

		if (FlatMaterial.MetallicSamples.Num() >= 1 && bExportMetallic)
		{
			FlatMaterial.MetallicSize = ConditionalImageResize(FlatMaterial.MetallicSize, ExportTextureSize, FlatMaterial.MetallicSamples, false);
			CopyTextureRect(FlatMaterial.MetallicSamples.GetData(), ExportTextureSize, OutMergedMaterial.MetallicSamples.GetData(), AtlasTextureSize, AtlasTargetPos);
		}
		else if (FlatMaterial.MetallicSamples.Num() == 1 && bExportMetallic)
		{
			SetTextureRect(FlatMaterial.MetallicSamples[0], ExportTextureSize, OutMergedMaterial.MetallicSamples.GetData(), AtlasTextureSize, AtlasTargetPos);
		}

		if (FlatMaterial.RoughnessSamples.Num() >= 1 && bExportRoughness)
		{
			FlatMaterial.RoughnessSize = ConditionalImageResize(FlatMaterial.RoughnessSize, ExportTextureSize, FlatMaterial.RoughnessSamples, false);
			CopyTextureRect(FlatMaterial.RoughnessSamples.GetData(), ExportTextureSize, OutMergedMaterial.RoughnessSamples.GetData(), AtlasTextureSize, AtlasTargetPos);
		}
		else if (FlatMaterial.RoughnessSamples.Num() == 1 && bExportRoughness)
		{
			SetTextureRect(FlatMaterial.RoughnessSamples[0], ExportTextureSize, OutMergedMaterial.RoughnessSamples.GetData(), AtlasTextureSize, AtlasTargetPos);
		}

		if (FlatMaterial.SpecularSamples.Num() >= 1 && bExportSpecular)
		{
			FlatMaterial.SpecularSize = ConditionalImageResize(FlatMaterial.SpecularSize, ExportTextureSize, FlatMaterial.SpecularSamples, false);
			CopyTextureRect(FlatMaterial.SpecularSamples.GetData(), ExportTextureSize, OutMergedMaterial.SpecularSamples.GetData(), AtlasTextureSize, AtlasTargetPos);
		}
		else if (FlatMaterial.SpecularSamples.Num() == 1 && bExportSpecular)
		{
			SetTextureRect(FlatMaterial.SpecularSamples[0], ExportTextureSize, OutMergedMaterial.SpecularSamples.GetData(), AtlasTextureSize, AtlasTargetPos);
		}

		if (FlatMaterial.EmissiveSamples.Num() >= 1)
		{
			FlatMaterial.SpecularSize = bExportEmissive ? ConditionalImageResize(FlatMaterial.EmissiveSize, ExportTextureSize, FlatMaterial.EmissiveSamples, false) : FIntPoint::ZeroValue;
			CopyTextureRect(FlatMaterial.EmissiveSamples.GetData(), ExportTextureSize, OutMergedMaterial.EmissiveSamples.GetData(), AtlasTextureSize, AtlasTargetPos);
		}
		else if (FlatMaterial.EmissiveSamples.Num() == 1)
		{
			SetTextureRect(FlatMaterial.EmissiveSamples[0], ExportTextureSize, OutMergedMaterial.EmissiveSamples.GetData(), AtlasTextureSize, AtlasTargetPos);
		}

		if (FlatMaterial.OpacitySamples.Num() >= 1)
		{
			FlatMaterial.SpecularSize = bExportOpacity ? ConditionalImageResize(FlatMaterial.OpacitySize, ExportTextureSize, FlatMaterial.OpacitySamples, false) : FIntPoint::ZeroValue;
			CopyTextureRect(FlatMaterial.OpacitySamples.GetData(), ExportTextureSize, OutMergedMaterial.OpacitySamples.GetData(), AtlasTextureSize, AtlasTargetPos);
		}
		else if (FlatMaterial.OpacitySamples.Num() == 1)
		{
			SetTextureRect(FlatMaterial.OpacitySamples[0], ExportTextureSize, OutMergedMaterial.OpacitySamples.GetData(), AtlasTextureSize, AtlasTargetPos);
		}


		check(OutUVTransforms.IsValidIndex(MatIdx));

		OutUVTransforms[MatIdx].Offset = FVector2D(
			(float)AtlasTargetPos.X / AtlasTextureSize.X,
			(float)AtlasTargetPos.Y / AtlasTextureSize.Y);

		OutUVTransforms[MatIdx].Scale = FVector2D(
			(float)ExportTextureSize.X / AtlasTextureSize.X,
			(float)ExportTextureSize.Y / AtlasTextureSize.Y);

		AtlasColIdx++;
		if (AtlasColIdx >= AtlasGridSize)
		{
			AtlasColIdx = 0;
			AtlasRowIdx++;
		}

		AtlasTargetPos = FIntPoint(AtlasColIdx*ExportTextureSize.X, AtlasRowIdx*ExportTextureSize.Y);
	}
}

void FMeshUtilities::MergeActors(
	const TArray<AActor*>& SourceActors,
	const FMeshMergingSettings& InSettings,
	UPackage* InOuter,
	const FString& InBasePackageName,
	int32 UseLOD, // does not build all LODs but only use this LOD to create base mesh
	TArray<UObject*>& OutAssetsToSync,
	FVector& OutMergedActorLocation,
	bool bSilent) const
{
	MergeActors(SourceActors, InSettings, InOuter, InBasePackageName, OutAssetsToSync, OutMergedActorLocation, bSilent);
}

void FMeshUtilities::MergeActors(
	const TArray<AActor*>& SourceActors,
	const FMeshMergingSettings& InSettings,
	UPackage* InOuter,
	const FString& InBasePackageName,
	TArray<UObject*>& OutAssetsToSync,
	FVector& OutMergedActorLocation,
	bool bSilent) const
{
	checkf(SourceActors.Num(), TEXT("No actors supplied for merging"));
	
	TArray<UStaticMeshComponent*> ComponentsToMerge;
	ComponentsToMerge.Reserve(SourceActors.Num());
	// Collect static mesh components
	for (AActor* Actor : SourceActors)
	{
		TInlineComponentArray<UStaticMeshComponent*> Components;
		Actor->GetComponents<UStaticMeshComponent>(Components);

		// Filter out bad components
		for (UStaticMeshComponent* MeshComponent : Components)
		{
			if (MeshComponent->StaticMesh != nullptr &&
				MeshComponent->StaticMesh->SourceModels.Num() > 0)
			{
				ComponentsToMerge.Add(MeshComponent);
			}
		}
	}

	checkf(SourceActors.Num(), TEXT("No valid components found in actors supplied for merging"));
<<<<<<< HEAD

	UWorld* World = SourceActors[0]->GetWorld();
	checkf(World != nullptr, TEXT("Invalid world retrieved from Actor"));
	const float ScreenAreaSize = TNumericLimits<float>::Max();
	MergeStaticMeshComponents(ComponentsToMerge, World, InSettings, InOuter, InBasePackageName, OutAssetsToSync, OutMergedActorLocation, ScreenAreaSize, bSilent);
=======

	UWorld* World = SourceActors[0]->GetWorld();
	checkf(World != nullptr, TEXT("Invalid world retrieved from Actor"));
	const float ScreenAreaSize = TNumericLimits<float>::Max();
	MergeStaticMeshComponents(ComponentsToMerge, World, InSettings, InOuter, InBasePackageName, OutAssetsToSync, OutMergedActorLocation, ScreenAreaSize, bSilent);
}

static void CheckWrappingUVs(TArray<FRawMeshExt>& SourceMeshes, TArray<bool>& MeshShouldBakeVertexData)
{
	const uint32 MeshCount = SourceMeshes.Num();
	for (uint32 MeshIndex = 0; MeshIndex < MeshCount; ++MeshIndex)
	{
		FRawMeshExt& SourceMesh = SourceMeshes[MeshIndex];
		const int32 LODIndex = SourceMeshes[MeshIndex].ExportLODIndex;
		if (SourceMesh.bShouldExportLOD[LODIndex])
		{
			FRawMesh* RawMesh = SourceMesh.MeshLODData[LODIndex].RawMesh;
			check(RawMesh);

			for (uint32 ChannelIndex = 0; ChannelIndex < MAX_MESH_TEXTURE_COORDS; ++ChannelIndex)
			{
				bool bProcessed = false;
				bool bHasCoordinates = (RawMesh->WedgeTexCoords[ChannelIndex].Num() != 0);

				if (bHasCoordinates)
				{
					FVector2D Min(FLT_MAX, FLT_MAX);
					FVector2D Max(-FLT_MAX, -FLT_MAX);
					for (const FVector2D& Coordinate : RawMesh->WedgeTexCoords[ChannelIndex])
					{						
						if ((FMath::IsNegativeFloat(Coordinate.X) || FMath::IsNegativeFloat(Coordinate.Y)) || (Coordinate.X > ( 1.0f + KINDA_SMALL_NUMBER) || Coordinate.Y > (1.0f + KINDA_SMALL_NUMBER)))
						{
							MeshShouldBakeVertexData[MeshIndex] = true;
							bProcessed = true;
							break;
						}
					}
				}

				if (bProcessed)
				{
					break;
				}
			}
		}
	}
>>>>>>> aaefee4c
}

void FMeshUtilities::MergeStaticMeshComponents(const TArray<UStaticMeshComponent*>& ComponentsToMerge, UWorld* World, const FMeshMergingSettings& InSettings, UPackage* InOuter, const FString& InBasePackageName, TArray<UObject*>& OutAssetsToSync, FVector& OutMergedActorLocation, const float ScreenAreaSize, bool bSilent /*= false*/) const
{
	TArray<UMaterialInterface*>						UniqueMaterials;
	TMap<FMeshIdAndLOD, TArray<int32>>				MaterialMap;
	TArray<FRawMeshExt>								SourceMeshes;
	bool											bWithVertexColors[MAX_STATIC_MESH_LODS] = {};
	bool											bOcuppiedUVChannels[MAX_STATIC_MESH_LODS][MAX_MESH_TEXTURE_COORDS] = {};
	UBodySetup*										BodySetupSource = nullptr;
	
	checkf(ComponentsToMerge.Num(), TEXT("No valid components supplied for merging"));

	SourceMeshes.AddZeroed(ComponentsToMerge.Num());

	FScopedSlowTask MainTask(100, LOCTEXT("MeshUtilities_MergeStaticMeshComponents", "Merging StaticMesh Components"));
	MainTask.MakeDialog();

	// Use first mesh for naming and pivot
	FString MergedAssetPackageName;
	FVector MergedAssetPivot;

	int32 NumMaxLOD = 0;	
	for (int32 MeshId = 0; MeshId < ComponentsToMerge.Num(); ++MeshId)
	{
		UStaticMeshComponent* MeshComponent = ComponentsToMerge[MeshId];
	
		// Determine the maximum number of LOD levels found in the source meshes
		NumMaxLOD = FMath::Max(NumMaxLOD, MeshComponent->StaticMesh->SourceModels.Num());

		// Save the pivot and asset package name of the first mesh, will later be used for creating merged mesh asset 
		if (MeshId == 0)
		{
			// Mesh component pivot point
			MergedAssetPivot = InSettings.bPivotPointAtZero ? FVector::ZeroVector : MeshComponent->ComponentToWorld.GetLocation();
			// Source mesh asset package name
			MergedAssetPackageName = MeshComponent->StaticMesh->GetOutermost()->GetName();
		}
	}

	// Cap the number of LOD levels to the max
	NumMaxLOD = FMath::Min(NumMaxLOD, MAX_STATIC_MESH_LODS);

	int32 BaseLODIndex = 0;
<<<<<<< HEAD
	// Are we going to export a single LOD or not	
	if (InSettings.ExportSpecificLOD >= 0)
	{
		// Will export only one specified LOD as LOD0 for the merged mesh
		BaseLODIndex = FMath::Max(0, FMath::Min(InSettings.ExportSpecificLOD, MAX_STATIC_MESH_LODS));
=======
	// Are we going to export a single LOD or not
	if (InSettings.LODSelectionType == EMeshLODSelectionType::SpecificLOD && InSettings.SpecificLOD >= 0)
	{
		// Will export only one specified LOD as LOD0 for the merged mesh
		BaseLODIndex = FMath::Max(0, FMath::Min(InSettings.SpecificLOD, MAX_STATIC_MESH_LODS));
>>>>>>> aaefee4c
	}

	const bool bMergeAllAvailableLODs = InSettings.LODSelectionType == EMeshLODSelectionType::AllLODs;
	MainTask.EnterProgressFrame(10, LOCTEXT("MeshUtilities_MergeStaticMeshComponents_RetrievingRawMesh", "Retrieving Raw Meshes"));
		
	for (int32 MeshId = 0; MeshId < ComponentsToMerge.Num(); ++MeshId)
	{
		UStaticMeshComponent* StaticMeshComponent = ComponentsToMerge[MeshId];
<<<<<<< HEAD

		// Retrieve the lowest available LOD level from the mesh 
		int32 LODIndex = FMath::Min(BaseLODIndex, StaticMeshComponent->StaticMesh->SourceModels.Num() - 1);
		// LOD index will be overridden if the user has chosen to pick it according to the viewing distance
		if (InSettings.bCalculateCorrectLODModel && ScreenAreaSize > 0.0f && ScreenAreaSize < 1.0f)
		{
			FHierarchicalLODUtilitiesModule& Module = FModuleManager::LoadModuleChecked<FHierarchicalLODUtilitiesModule>("HierarchicalLODUtilities");
			IHierarchicalLODUtilities* Utilities = Module.GetUtilities();
			LODIndex = Utilities->GetLODLevelForScreenAreaSize(StaticMeshComponent, ScreenAreaSize);
		}
		
		// Store source static mesh and export LOD index
		SourceMeshes[MeshId].SourceStaticMesh = StaticMeshComponent->StaticMesh;
		SourceMeshes[MeshId].ExportLODIndex = LODIndex;

		TArray<int32> MeshMaterialMap;
		// Retrieve and construct raw mesh from source meshes
		FRawMesh& RawMeshLOD = SourceMeshes[MeshId].MeshLODData[LODIndex].RawMesh;
		if (ConstructRawMesh(StaticMeshComponent, LODIndex, InSettings.bBakeVertexData, RawMeshLOD, UniqueMaterials, MeshMaterialMap))
		{
			MaterialMap.Add(FMeshIdAndLOD(MeshId, LODIndex), MeshMaterialMap);

			// Check if vertex colours should be propagated
			if (InSettings.bBakeVertexData)
			{
				// Whether at least one of the meshes has vertex colors
				bWithVertexColors[LODIndex] |= (RawMeshLOD.WedgeColors.Num() != 0);
			}

			// Which UV channels has data at least in one mesh
			for (int32 ChannelIdx = 0; ChannelIdx < MAX_MESH_TEXTURE_COORDS; ++ChannelIdx)
			{
				bOcuppiedUVChannels[LODIndex][ChannelIdx] |= (RawMeshLOD.WedgeTexCoords[ChannelIdx].Num() != 0);
=======

		// LOD index will be overridden if the user has chosen to pick it according to the viewing distance
		int32 CalculatedLODIndex = -1;
		if (InSettings.LODSelectionType == EMeshLODSelectionType::CalculateLOD && ScreenAreaSize > 0.0f && ScreenAreaSize < 1.0f)
		{
			FHierarchicalLODUtilitiesModule& Module = FModuleManager::LoadModuleChecked<FHierarchicalLODUtilitiesModule>("HierarchicalLODUtilities");
			IHierarchicalLODUtilities* Utilities = Module.GetUtilities();
			CalculatedLODIndex = Utilities->GetLODLevelForScreenAreaSize(StaticMeshComponent, ScreenAreaSize);
		}

		// Retrieve the lowest available LOD level from the mesh 
		int32 StartLODIndex = InSettings.LODSelectionType == EMeshLODSelectionType::CalculateLOD ? CalculatedLODIndex : FMath::Min(BaseLODIndex, StaticMeshComponent->StaticMesh->SourceModels.Num() - 1);
		int32 EndLODIndex = bMergeAllAvailableLODs ? FMath::Min(StaticMeshComponent->StaticMesh->SourceModels.Num(), MAX_STATIC_MESH_LODS) : StartLODIndex + 1;

		SourceMeshes[MeshId].MaxLODExport = EndLODIndex - 1;

		// Set export LOD index if we are exporting one specifically
		SourceMeshes[MeshId].ExportLODIndex = !bMergeAllAvailableLODs ? StartLODIndex : -1;

		for (int32 LODIndex = StartLODIndex; LODIndex < EndLODIndex; ++LODIndex)
		{
			// Store source static mesh and set LOD export flag
			SourceMeshes[MeshId].SourceStaticMesh = StaticMeshComponent->StaticMesh;
			SourceMeshes[MeshId].bShouldExportLOD[LODIndex] = true;

			TArray<int32> MeshMaterialMap;
			// Retrieve and construct raw mesh from source meshes
			SourceMeshes[MeshId].MeshLODData[LODIndex].RawMesh = new FRawMesh();
			FRawMesh* RawMeshLOD = SourceMeshes[MeshId].MeshLODData[LODIndex].RawMesh;
			if (ConstructRawMesh(StaticMeshComponent, LODIndex, InSettings.bBakeVertexDataToMesh || InSettings.bUseVertexDataForBakingMaterial, *RawMeshLOD, UniqueMaterials, MeshMaterialMap))
			{
				MaterialMap.Add(FMeshIdAndLOD(MeshId, LODIndex), MeshMaterialMap);

				// Check if vertex colours should be propagated
				if (InSettings.bBakeVertexDataToMesh)
				{
					// Whether at least one of the meshes has vertex colors
					bWithVertexColors[LODIndex] |= (RawMeshLOD->WedgeColors.Num() != 0);
				}

				// Which UV channels has data at least in one mesh
				for (int32 ChannelIdx = 0; ChannelIdx < MAX_MESH_TEXTURE_COORDS; ++ChannelIdx)
				{
					bOcuppiedUVChannels[LODIndex][ChannelIdx] |= (RawMeshLOD->WedgeTexCoords[ChannelIdx].Num() != 0);
				}
				if (InSettings.bUseLandscapeCulling)
				{
					// Landscape / volume culling
					CullTrianglesFromVolumesAndUnderLandscapes(StaticMeshComponent, *RawMeshLOD);
				}
>>>>>>> aaefee4c
			}
		}

	}
	
<<<<<<< HEAD

=======
>>>>>>> aaefee4c
	if (InSettings.bMergePhysicsData)
	{
		for (int32 MeshId = 0; MeshId < ComponentsToMerge.Num(); ++MeshId)
		{
			UStaticMeshComponent* MeshComponent = ComponentsToMerge[MeshId];
			ExtractPhysicsGeometry(MeshComponent, SourceMeshes[MeshId].AggGeom);

			// We will use first valid BodySetup as a source of physics settings
			if (BodySetupSource == nullptr)
			{
				BodySetupSource = MeshComponent->StaticMesh->BodySetup;
			}
		}
	}

	MainTask.EnterProgressFrame(20);

	// Remap material indices regardless of baking out materials or not (could give a draw call decrease)
	TArray<bool> MeshShouldBakeVertexData;
	TMap<FMeshIdAndLOD, TArray<int32> > NewMaterialMap;
	TArray<UMaterialInterface*> NewStaticMeshMaterials;
	FMaterialUtilities::RemapUniqueMaterialIndices(
		UniqueMaterials,
		SourceMeshes,
		MaterialMap,
		InSettings.MaterialSettings,
		InSettings.bUseVertexDataForBakingMaterial,
		InSettings.bMergeMaterials,
		MeshShouldBakeVertexData,
		NewMaterialMap,
		NewStaticMeshMaterials);
	// Use shared material data.
	Exchange(MaterialMap, NewMaterialMap);
	Exchange(UniqueMaterials, NewStaticMeshMaterials);

	if (InSettings.bMergeMaterials && !bMergeAllAvailableLODs)
	{
		// Should merge flattened materials into one texture
		MainTask.EnterProgressFrame(20, LOCTEXT("MeshUtilities_MergeStaticMeshComponents_MergingMaterials", "Merging Materials"));
		
<<<<<<< HEAD
=======
		// If we have UVs outside of the UV boundaries we should use unique UVs to render out the materials
		CheckWrappingUVs(SourceMeshes, MeshShouldBakeVertexData);

>>>>>>> aaefee4c
		// Flatten Materials
		TArray<FFlattenMaterial> FlattenedMaterials;
		FlattenMaterialsWithMeshData(UniqueMaterials, SourceMeshes, MaterialMap, MeshShouldBakeVertexData, InSettings.MaterialSettings, FlattenedMaterials);

		FIntPoint AtlasTextureSize = InSettings.MaterialSettings.TextureSize;
		FFlattenMaterial MergedFlatMaterial;
		MergedFlatMaterial.DiffuseSize = AtlasTextureSize;
		MergedFlatMaterial.NormalSize = InSettings.MaterialSettings.bNormalMap ? AtlasTextureSize : FIntPoint::ZeroValue;
		MergedFlatMaterial.MetallicSize = InSettings.MaterialSettings.bMetallicMap ? AtlasTextureSize : FIntPoint::ZeroValue;
		MergedFlatMaterial.RoughnessSize = InSettings.MaterialSettings.bRoughnessMap ? AtlasTextureSize : FIntPoint::ZeroValue;
		MergedFlatMaterial.SpecularSize = InSettings.MaterialSettings.bSpecularMap ? AtlasTextureSize : FIntPoint::ZeroValue;
		MergedFlatMaterial.EmissiveSize = InSettings.MaterialSettings.bEmissiveMap ? AtlasTextureSize : FIntPoint::ZeroValue;
		MergedFlatMaterial.OpacitySize = InSettings.MaterialSettings.bOpacityMap ? AtlasTextureSize : FIntPoint::ZeroValue;

		TArray<FRawMeshUVTransform> UVTransforms;
		MergeFlattenedMaterials(FlattenedMaterials, MergedFlatMaterial, UVTransforms);

		FMaterialUtilities::OptimizeFlattenMaterial(MergedFlatMaterial);

		// Adjust UVs and remap material indices
		for (int32 MeshIndex = 0; MeshIndex < SourceMeshes.Num(); ++MeshIndex)
		{
			const int32 LODIndex = SourceMeshes[MeshIndex].ExportLODIndex;
<<<<<<< HEAD
			FRawMesh& RawMesh = SourceMeshes[MeshIndex].MeshLODData[LODIndex].RawMesh;
=======
			FRawMesh& RawMesh = *SourceMeshes[MeshIndex].MeshLODData[LODIndex].RawMesh;
>>>>>>> aaefee4c
			if (RawMesh.VertexPositions.Num())
			{
				const TArray<int32> MaterialIndices = MaterialMap[FMeshIdAndLOD(MeshIndex, LODIndex)];

<<<<<<< HEAD
				for (int32 UVChannelIdx = 0; UVChannelIdx < MAX_MESH_TEXTURE_COORDS; ++UVChannelIdx)
				{
=======
				// If we end up in the situation where we have two of the same meshes which require baking vertex data (thus unique UVs), the first one to be found in the array will be used to bake out the material and generate new uvs for it. The other one however will not have the new UVs and thus the baked out material does not match up with its uvs which makes the mesh be UVed incorrectly with the new baked material.
				if (!SourceMeshes[MeshIndex].MeshLODData[LODIndex].NewUVs.Num() && MeshShouldBakeVertexData[MeshIndex])
				{
					// Calculate the max bounds for this raw mesh 
					CalculateTextureCoordinateBoundsForRawMesh(*SourceMeshes[MeshIndex].MeshLODData[LODIndex].RawMesh, SourceMeshes[MeshIndex].MeshLODData[LODIndex].TexCoordBounds);

					// Generate unique UVs
					GenerateUniqueUVsForStaticMesh(*SourceMeshes[MeshIndex].MeshLODData[LODIndex].RawMesh, InSettings.MaterialSettings.TextureSize.GetMax(), SourceMeshes[MeshIndex].MeshLODData[LODIndex].NewUVs);
				}

				for (int32 UVChannelIdx = 0; UVChannelIdx < MAX_MESH_TEXTURE_COORDS; ++UVChannelIdx)
				{
>>>>>>> aaefee4c
					// Determine if we should use original or non-overlapping generated UVs
					TArray<FVector2D>& UVs = SourceMeshes[MeshIndex].MeshLODData[LODIndex].NewUVs.Num() ? SourceMeshes[MeshIndex].MeshLODData[LODIndex].NewUVs : RawMesh.WedgeTexCoords[UVChannelIdx];
					if (RawMesh.WedgeTexCoords[UVChannelIdx].Num() > 0)
					{
						int32 UVIdx = 0;
						for (int32 FaceMaterialIndex : RawMesh.FaceMaterialIndices)
						{
							const FRawMeshUVTransform& UVTransform = UVTransforms[MaterialIndices[FaceMaterialIndex]];
							if (UVTransform.IsValid())
							{
								FVector2D UV0 = GetValidUV(UVs[UVIdx + 0]);
								FVector2D UV1 = GetValidUV(UVs[UVIdx + 1]);
								FVector2D UV2 = GetValidUV(UVs[UVIdx + 2]);
								RawMesh.WedgeTexCoords[UVChannelIdx][UVIdx + 0] = UV0 * UVTransform.Scale + UVTransform.Offset;
								RawMesh.WedgeTexCoords[UVChannelIdx][UVIdx + 1] = UV1 * UVTransform.Scale + UVTransform.Offset;
								RawMesh.WedgeTexCoords[UVChannelIdx][UVIdx + 2] = UV2 * UVTransform.Scale + UVTransform.Offset;
							}

							UVIdx += 3;
						}
					} 
				}

				// Reset material indexes
				for (int32& FaceMaterialIndex : RawMesh.FaceMaterialIndices)
				{
					FaceMaterialIndex = 0;
				}
			}
			else
			{
				break;
			}
		}

		// Create merged material asset
		FString MaterialAssetName;
		FString MaterialPackageName;
		if (InBasePackageName.IsEmpty())
		{
			MaterialAssetName = TEXT("M_MERGED_") + FPackageName::GetShortName(MergedAssetPackageName);
			MaterialPackageName = FPackageName::GetLongPackagePath(MergedAssetPackageName) + TEXT("/") + MaterialAssetName;
		}
		else
		{
			MaterialAssetName = TEXT("M_") + FPackageName::GetShortName(InBasePackageName);
			MaterialPackageName = FPackageName::GetLongPackagePath(InBasePackageName) + TEXT("/") + MaterialAssetName;
		}

		UPackage* MaterialPackage = InOuter;
		if (MaterialPackage == nullptr)
		{
			MaterialPackage = CreatePackage(nullptr, *MaterialPackageName);
			check(MaterialPackage);
			MaterialPackage->FullyLoad();
			MaterialPackage->Modify();
		}

		UMaterialInstanceConstant* MergedMaterial = ProxyMaterialUtilities::CreateProxyMaterialInstance(MaterialPackage, InSettings.MaterialSettings, MergedFlatMaterial, MaterialAssetName, MaterialPackageName);
		// Set material static lighting usage flag if project has static lighting enabled
		static const auto AllowStaticLightingVar = IConsoleManager::Get().FindTConsoleVariableDataInt(TEXT("r.AllowStaticLighting"));
		const bool bAllowStaticLighting = (!AllowStaticLightingVar || AllowStaticLightingVar->GetValueOnGameThread() != 0);
		if (bAllowStaticLighting)
		{
			MergedMaterial->CheckMaterialUsage(MATUSAGE_StaticLighting);
		}

		// Only end up with one material so clear array first
		UniqueMaterials.Empty();
		UniqueMaterials.Add(MergedMaterial);
	}

	MainTask.EnterProgressFrame(20, LOCTEXT("MeshUtilities_MergeStaticMeshComponents_MergingMeshes", "Merging Meshes"));

<<<<<<< HEAD

	// Merge meshes into single mesh
	for (int32 SourceMeshIdx = 0; SourceMeshIdx < SourceMeshes.Num(); ++SourceMeshIdx)
	{	
		const int32 ExportLODIndex = SourceMeshes[SourceMeshIdx].ExportLODIndex;
		// Merge vertex data from source mesh list into single mesh
		const FRawMesh& SourceRawMesh = SourceMeshes[SourceMeshIdx].MeshLODData[ExportLODIndex].RawMesh;

		if (SourceRawMesh.VertexPositions.Num() == 0)
		{
			continue;
		}

		const TArray<int32> MaterialIndices = MaterialMap[FMeshIdAndLOD(SourceMeshIdx, ExportLODIndex)];
		check(MaterialIndices.Num() > 0);
=======
	FRawMeshExt MergedMesh;
	FMemory::Memset(&MergedMesh, 0, sizeof(MergedMesh));

	int32 MaxExportLODs = bMergeAllAvailableLODs ? NumMaxLOD : 1;
	// Merge meshes into single mesh
	for (int32 SourceMeshIdx = 0; SourceMeshIdx < SourceMeshes.Num(); ++SourceMeshIdx)
	{	
		for (int32 TargetLODIndex = 0; TargetLODIndex < MaxExportLODs; ++TargetLODIndex)
		{
			int32 SourceLODIndex = SourceMeshes[SourceMeshIdx].bShouldExportLOD[TargetLODIndex] ? TargetLODIndex : (SourceMeshes[SourceMeshIdx].MaxLODExport);

			if (!bMergeAllAvailableLODs)
			{
				SourceLODIndex = SourceMeshes[SourceMeshIdx].ExportLODIndex;
			}
			
			// Allocate raw meshes where needed 
			if (MergedMesh.MeshLODData[TargetLODIndex].RawMesh == nullptr)
			{
				MergedMesh.MeshLODData[TargetLODIndex].RawMesh = new FRawMesh();
			}

			// Merge vertex data from source mesh list into single mesh
			const FRawMesh& SourceRawMesh = *SourceMeshes[SourceMeshIdx].MeshLODData[SourceLODIndex].RawMesh;
>>>>>>> aaefee4c

		FRawMesh& TargetRawMesh = MergedMesh.MeshLODData[0].RawMesh;

		TargetRawMesh.FaceSmoothingMasks.Append(SourceRawMesh.FaceSmoothingMasks);

		if (!InSettings.bMergeMaterials)
		{
			for (const int32 Index : SourceRawMesh.FaceMaterialIndices)
			{
				TargetRawMesh.FaceMaterialIndices.Add(MaterialIndices[Index]);
			}
		}
		else
		{
			TargetRawMesh.FaceMaterialIndices.Append(SourceRawMesh.FaceMaterialIndices);
		}

<<<<<<< HEAD
		int32 IndicesOffset = TargetRawMesh.VertexPositions.Num();

		for (int32 Index : SourceRawMesh.WedgeIndices)
		{
			TargetRawMesh.WedgeIndices.Add(Index + IndicesOffset);
		}

		for (FVector VertexPos : SourceRawMesh.VertexPositions)
		{
			TargetRawMesh.VertexPositions.Add(VertexPos - MergedAssetPivot);
		}

		TargetRawMesh.WedgeTangentX.Append(SourceRawMesh.WedgeTangentX);
		TargetRawMesh.WedgeTangentY.Append(SourceRawMesh.WedgeTangentY);
		TargetRawMesh.WedgeTangentZ.Append(SourceRawMesh.WedgeTangentZ);

		// Deal with vertex colors
		// Some meshes may have it, in this case merged mesh will be forced to have vertex colors as well
		if (bWithVertexColors[ExportLODIndex])
		{
			if (SourceRawMesh.WedgeColors.Num())
=======
			const TArray<int32> MaterialIndices = MaterialMap[FMeshIdAndLOD(SourceMeshIdx, SourceLODIndex)];
			check(MaterialIndices.Num() > 0);

			FRawMesh& TargetRawMesh = *MergedMesh.MeshLODData[TargetLODIndex].RawMesh;
			TargetRawMesh.FaceSmoothingMasks.Append(SourceRawMesh.FaceSmoothingMasks);

			if (InSettings.bMergeMaterials && !bMergeAllAvailableLODs)
			{
				TargetRawMesh.FaceMaterialIndices.AddZeroed(SourceRawMesh.FaceMaterialIndices.Num());
			}
			else
>>>>>>> aaefee4c
			{
				TargetRawMesh.WedgeColors.Append(SourceRawMesh.WedgeColors);
			}
<<<<<<< HEAD
			else
			{
				// In case this source mesh does not have vertex colors, fill target with 0xFF
				int32 ColorsOffset = TargetRawMesh.WedgeColors.Num();
				int32 ColorsNum = SourceRawMesh.WedgeIndices.Num();
				TargetRawMesh.WedgeColors.AddUninitialized(ColorsNum);
				FMemory::Memset(&TargetRawMesh.WedgeColors[ColorsOffset], 0xFF, ColorsNum*TargetRawMesh.WedgeColors.GetTypeSize());
=======

			int32 IndicesOffset = TargetRawMesh.VertexPositions.Num();

			for (int32 Index : SourceRawMesh.WedgeIndices)
			{
				TargetRawMesh.WedgeIndices.Add(Index + IndicesOffset);
>>>>>>> aaefee4c
			}
		}

		// Merge all other UV channels 
		for (int32 ChannelIdx = 0; ChannelIdx < MAX_MESH_TEXTURE_COORDS; ++ChannelIdx)
		{
			// Whether this channel has data
			if (bOcuppiedUVChannels[ExportLODIndex][ChannelIdx])
			{
				const TArray<FVector2D>& SourceChannel = SourceRawMesh.WedgeTexCoords[ChannelIdx];
				TArray<FVector2D>& TargetChannel = TargetRawMesh.WedgeTexCoords[ChannelIdx];

<<<<<<< HEAD
				// Whether source mesh has data in this channel
				if (SourceChannel.Num())
=======
			TargetRawMesh.WedgeTangentX.Append(SourceRawMesh.WedgeTangentX);
			TargetRawMesh.WedgeTangentY.Append(SourceRawMesh.WedgeTangentY);
			TargetRawMesh.WedgeTangentZ.Append(SourceRawMesh.WedgeTangentZ);

			// Deal with vertex colors
			// Some meshes may have it, in this case merged mesh will be forced to have vertex colors as well
			if (bWithVertexColors[SourceLODIndex] && InSettings.bBakeVertexDataToMesh)
			{
				if (SourceRawMesh.WedgeColors.Num())
>>>>>>> aaefee4c
				{
					TargetChannel.Append(SourceChannel);
				}
				else
				{
<<<<<<< HEAD
					// Fill with zero coordinates if source mesh has no data for this channel
					const int32 TexCoordNum = SourceRawMesh.WedgeIndices.Num();
					for (int32 CoordIdx = 0; CoordIdx < TexCoordNum; ++CoordIdx)
=======
					// In case this source mesh does not have vertex colors, fill target with 0xFF
					int32 ColorsOffset = TargetRawMesh.WedgeColors.Num();
					int32 ColorsNum = SourceRawMesh.WedgeIndices.Num();
					TargetRawMesh.WedgeColors.AddUninitialized(ColorsNum);
					FMemory::Memset(&TargetRawMesh.WedgeColors[ColorsOffset], 0xFF, ColorsNum*TargetRawMesh.WedgeColors.GetTypeSize());
				}
			}

			// Merge all other UV channels 
			for (int32 ChannelIdx = 0; ChannelIdx < MAX_MESH_TEXTURE_COORDS; ++ChannelIdx)
			{
				// Whether this channel has data
				if (bOcuppiedUVChannels[SourceLODIndex][ChannelIdx])
				{
					const TArray<FVector2D>& SourceChannel = SourceRawMesh.WedgeTexCoords[ChannelIdx];
					TArray<FVector2D>& TargetChannel = TargetRawMesh.WedgeTexCoords[ChannelIdx];

					// Whether source mesh has data in this channel
					if (SourceChannel.Num())
>>>>>>> aaefee4c
					{
						TargetChannel.Add(FVector2D::ZeroVector);
					}
				}
<<<<<<< HEAD
			}
=======
			}			
>>>>>>> aaefee4c
		}
	}

	// Transform physics primitives to merged mesh pivot
	if (InSettings.bMergePhysicsData && !MergedAssetPivot.IsZero())
	{
		FTransform PivotTM(-MergedAssetPivot);
		for (auto& SourceMesh : SourceMeshes)
		{
			TransformPhysicsGeometry(PivotTM, SourceMesh.AggGeom);
		}
	}
	
	// Compute target lightmap channel for each LOD
	// User can specify any index, but there are should not be empty gaps in UV channel list
	int32 TargetLightMapUVChannel[MAX_STATIC_MESH_LODS];
	for (int32 LODIndex = 0; LODIndex < MAX_STATIC_MESH_LODS; ++LODIndex)
	{		
		for (int32 ChannelIdx = 0; ChannelIdx < MAX_MESH_TEXTURE_COORDS && bOcuppiedUVChannels[LODIndex][ChannelIdx]; ++ChannelIdx)
		{
			TargetLightMapUVChannel[LODIndex] = FMath::Min(InSettings.TargetLightMapUVChannel, ChannelIdx);
		}
	}

	MainTask.EnterProgressFrame(20, LOCTEXT("MeshUtilities_MergeStaticMeshComponents_CreatingMergedMeshAsset", "Creating Merged Mesh Asset"));

	//
	//Create merged mesh asset
	//
	{
		FString AssetName;
		FString PackageName;
		if (InBasePackageName.IsEmpty())
		{
			AssetName = TEXT("SM_MERGED_") + FPackageName::GetShortName(MergedAssetPackageName);
			PackageName = FPackageName::GetLongPackagePath(MergedAssetPackageName) + TEXT("/") + AssetName;
		}
		else
		{
			AssetName = FPackageName::GetShortName(InBasePackageName);
			PackageName = InBasePackageName;
		}

		UPackage* Package = InOuter;
		if (Package == nullptr)
		{
			Package = CreatePackage(NULL, *PackageName);
			check(Package);
			Package->FullyLoad();
			Package->Modify();
		}

		UStaticMesh* StaticMesh = NewObject<UStaticMesh>(Package, *AssetName, RF_Public | RF_Standalone);
		StaticMesh->InitResources();

		FString OutputPath = StaticMesh->GetPathName();

		// make sure it has a new lighting guid
		StaticMesh->LightingGuid = FGuid::NewGuid();
		if (InSettings.bGenerateLightMapUV)
		{
			StaticMesh->LightMapResolution = InSettings.TargetLightMapResolution;
<<<<<<< HEAD
			StaticMesh->LightMapCoordinateIndex = TargetLightMapUVChannel[0] + 1;
=======

			int32 TargetLightMapIndex = InSettings.TargetLightMapUVChannel;	
			for (int32 LODIndex = 0; LODIndex < MAX_STATIC_MESH_LODS; ++LODIndex)
			{
				for (int32 ChannelIdx = 0; ChannelIdx < MAX_MESH_TEXTURE_COORDS && bOcuppiedUVChannels[LODIndex][ChannelIdx]; ++ChannelIdx)
				{
					TargetLightMapIndex = FMath::Max(TargetLightMapIndex, ChannelIdx);
				}
			}

			StaticMesh->LightMapCoordinateIndex = TargetLightMapIndex + 1;
>>>>>>> aaefee4c
		}

		for (int32 LODIndex = 0; LODIndex < NumMaxLOD; ++LODIndex)
		{
			if (MergedMesh.MeshLODData[LODIndex].RawMesh != nullptr)
			{
<<<<<<< HEAD
				FStaticMeshSourceModel* SrcModel = new (StaticMesh->SourceModels) FStaticMeshSourceModel();
				/*Don't allow the engine to recalculate normals*/
				SrcModel->BuildSettings.bRecomputeNormals = false;
				SrcModel->BuildSettings.bRecomputeTangents = false;
				SrcModel->BuildSettings.bRemoveDegenerates = false;
				SrcModel->BuildSettings.bUseHighPrecisionTangentBasis = false;
				SrcModel->BuildSettings.bUseFullPrecisionUVs = false;
				SrcModel->BuildSettings.bGenerateLightmapUVs = InSettings.bGenerateLightMapUV;
				SrcModel->BuildSettings.MinLightmapResolution = InSettings.TargetLightMapResolution;
				SrcModel->BuildSettings.SrcLightmapIndex = 0;
				SrcModel->BuildSettings.DstLightmapIndex = TargetLightMapUVChannel[LODIndex];

				SrcModel->RawMeshBulkData->SaveRawMesh(MergedMeshLOD);
=======
				FRawMesh& MergedMeshLOD = *MergedMesh.MeshLODData[LODIndex].RawMesh;
				if (MergedMeshLOD.VertexPositions.Num() > 0)
				{
					FStaticMeshSourceModel* SrcModel = new (StaticMesh->SourceModels) FStaticMeshSourceModel();
					/*Don't allow the engine to recalculate normals*/
					SrcModel->BuildSettings.bRecomputeNormals = false;
					SrcModel->BuildSettings.bRecomputeTangents = false;
					SrcModel->BuildSettings.bRemoveDegenerates = false;
					SrcModel->BuildSettings.bUseHighPrecisionTangentBasis = false;
					SrcModel->BuildSettings.bUseFullPrecisionUVs = false;
					SrcModel->BuildSettings.bGenerateLightmapUVs = InSettings.bGenerateLightMapUV;
					SrcModel->BuildSettings.MinLightmapResolution = InSettings.TargetLightMapResolution;
					SrcModel->BuildSettings.SrcLightmapIndex = 0;
					SrcModel->BuildSettings.DstLightmapIndex = StaticMesh->LightMapCoordinateIndex;

					SrcModel->RawMeshBulkData->SaveRawMesh(MergedMeshLOD);
				}
>>>>>>> aaefee4c
			}
			
		}

		// Assign materials
		for (UMaterialInterface* Material : UniqueMaterials)
		{
			if (Material && !Material->IsAsset())
			{
				Material = nullptr; // do not save non-asset materials
			}

			StaticMesh->Materials.Add(Material);
		}

		if (InSettings.bMergePhysicsData)
		{
			StaticMesh->CreateBodySetup();
			if (BodySetupSource)
			{
				StaticMesh->BodySetup->CopyBodyPropertiesFrom(BodySetupSource);
			}

			StaticMesh->BodySetup->AggGeom = FKAggregateGeom();
			for (const FRawMeshExt& SourceMesh : SourceMeshes)
			{
				StaticMesh->BodySetup->AddCollisionFrom(SourceMesh.AggGeom);
				// Copy section/collision info from first LOD level in source static mesh
				if (SourceMesh.SourceStaticMesh)
				{
					StaticMesh->SectionInfoMap.CopyFrom(SourceMesh.SourceStaticMesh->SectionInfoMap);
				}
			}
		}

		MainTask.EnterProgressFrame(10, LOCTEXT("MeshUtilities_MergeStaticMeshComponents_BuildingStaticMesh", "Building Static Mesh"));

		StaticMesh->Build(bSilent);
		StaticMesh->PostEditChange();

		OutAssetsToSync.Add(StaticMesh);
		OutMergedActorLocation = MergedAssetPivot;
	}

	for (FRawMeshExt& SourceMesh : SourceMeshes)
	{
		for (FMeshMergeData& Mergedata : SourceMesh.MeshLODData)
		{
			Mergedata.ReleaseData();
		}
	}

	for (FMeshMergeData& Mergedata : MergedMesh.MeshLODData)
	{
		Mergedata.ReleaseData();
	}
}

void FMeshUtilities::MergeStaticMeshComponents(const TArray<UStaticMeshComponent*>& ComponentsToMerge, UWorld* World, const FMeshMergingSettings& InSettings, UPackage* InOuter, const FString& InBasePackageName, int32 UseLOD, /* does not build all LODs but only use this LOD to create base mesh */ TArray<UObject*>& OutAssetsToSync, FVector& OutMergedActorLocation, const float ScreenAreaSize, bool bSilent /*= false*/) const
{
	MergeStaticMeshComponents(ComponentsToMerge, World, InSettings, InOuter, InBasePackageName, OutAssetsToSync, OutMergedActorLocation, ScreenAreaSize, bSilent);
}

void FMeshUtilities::MergeStaticMeshComponents(const TArray<UStaticMeshComponent*>& ComponentsToMerge, UWorld* World, const FMeshMergingSettings& InSettings, UPackage* InOuter, const FString& InBasePackageName, int32 UseLOD, /* does not build all LODs but only use this LOD to create base mesh */ TArray<UObject*>& OutAssetsToSync, FVector& OutMergedActorLocation, const float ScreenAreaSize, bool bSilent /*= false*/) const
{
	MergeStaticMeshComponents(ComponentsToMerge, World, InSettings, InOuter, InBasePackageName, OutAssetsToSync, OutMergedActorLocation, ScreenAreaSize, bSilent);
}

bool FMeshUtilities::RemoveBonesFromMesh(USkeletalMesh* SkeletalMesh, int32 LODIndex, const TArray<FName>* BoneNamesToRemove) const
{
	IMeshBoneReductionModule& MeshBoneReductionModule = FModuleManager::Get().LoadModuleChecked<IMeshBoneReductionModule>("MeshBoneReduction");
	IMeshBoneReduction * MeshBoneReductionInterface = MeshBoneReductionModule.GetMeshBoneReductionInterface();

	return MeshBoneReductionInterface->ReduceBoneCounts(SkeletalMesh, LODIndex, BoneNamesToRemove);
}

/*------------------------------------------------------------------------------
Mesh reduction.
------------------------------------------------------------------------------*/

IMeshReduction* FMeshUtilities::GetMeshReductionInterface()
{
	return MeshReduction;
}

/*------------------------------------------------------------------------------
Mesh merging.
------------------------------------------------------------------------------*/
IMeshMerging* FMeshUtilities::GetMeshMergingInterface()
{
	return MeshMerging;
}

/*------------------------------------------------------------------------------
Module initialization / teardown.
------------------------------------------------------------------------------*/

void FMeshUtilities::StartupModule()
{
	check(MeshReduction == NULL);
	check(MeshMerging == NULL);

	Processor = new FProxyGenerationProcessor();

	// Look for a mesh reduction module.
	{
		TArray<FName> ModuleNames;
		FModuleManager::Get().FindModules(TEXT("*MeshReduction"), ModuleNames);
		TArray<FName> SwarmModuleNames;
		FModuleManager::Get().FindModules(TEXT("*SimplygonSwarm"), SwarmModuleNames);


		for (int32 Index = 0; Index < ModuleNames.Num(); Index++)
		{
			IMeshReductionModule& MeshReductionModule = FModuleManager::LoadModuleChecked<IMeshReductionModule>(ModuleNames[Index]);

			// Look for MeshReduction interface
			if (MeshReduction == NULL)
			{
				MeshReduction = MeshReductionModule.GetMeshReductionInterface();
				if (MeshReduction)
				{
					UE_LOG(LogMeshUtilities, Log, TEXT("Using %s for automatic mesh reduction"), *ModuleNames[Index].ToString());
				}
			}

			// Look for MeshMerging interface
			if (MeshMerging == NULL)
			{
				MeshMerging = MeshReductionModule.GetMeshMergingInterface();
				if (MeshMerging)
				{
					UE_LOG(LogMeshUtilities, Log, TEXT("Using %s for automatic mesh merging"), *ModuleNames[Index].ToString());
				}
			}

			// Break early if both interfaces were found
			if (MeshReduction && MeshMerging)
			{
				break;
			}
		}


		for (int32 Index = 0; Index < SwarmModuleNames.Num(); Index++)
		{
			IMeshReductionModule& MeshReductionModule = FModuleManager::LoadModuleChecked<IMeshReductionModule>(SwarmModuleNames[Index]);

			// Look for distributed mesh merging interface
			if (DistributedMeshMerging == NULL)
			{
				DistributedMeshMerging = MeshReductionModule.GetMeshMergingInterface();

				if (DistributedMeshMerging)
				{
					UE_LOG(LogMeshUtilities, Log, TEXT("Using %s for distributed automatic mesh merging"), *SwarmModuleNames[Index].ToString());
				}
			}
		}

		if (!MeshReduction)
		{
			UE_LOG(LogMeshUtilities, Log, TEXT("No automatic mesh reduction module available"));
		}

		if (!MeshMerging)
		{
			UE_LOG(LogMeshUtilities, Log, TEXT("No automatic mesh merging module available"));
		}
		else
		{
			MeshMerging->CompleteDelegate.BindRaw(Processor, &FProxyGenerationProcessor::ProxyGenerationComplete);
			MeshMerging->FailedDelegate.BindRaw(Processor, &FProxyGenerationProcessor::ProxyGenerationFailed);
		}

		if (!DistributedMeshMerging)
		{
			UE_LOG(LogMeshUtilities, Log, TEXT("No distributed automatic mesh merging module available"));
		}
		else
		{
			DistributedMeshMerging->CompleteDelegate.BindRaw(Processor, &FProxyGenerationProcessor::ProxyGenerationComplete);
			DistributedMeshMerging->FailedDelegate.BindRaw(Processor, &FProxyGenerationProcessor::ProxyGenerationFailed);
		}
	}

	bDisableTriangleOrderOptimization = (CVarTriangleOrderOptimization.GetValueOnGameThread() == 2);

	bUsingNvTriStrip = !bDisableTriangleOrderOptimization && (CVarTriangleOrderOptimization.GetValueOnGameThread() == 0);

	// Construct and cache the version string for the mesh utilities module.
	VersionString = FString::Printf(
		TEXT("%s%s%s"),
		MESH_UTILITIES_VER,
		MeshReduction ? *MeshReduction->GetVersionString() : TEXT(""),
		bUsingNvTriStrip ? TEXT("_NvTriStrip") : TEXT("")
		);
	bUsingSimplygon = VersionString.Contains(TEXT("Simplygon"));
}

void FMeshUtilities::ShutdownModule()
{
	MeshReduction = NULL;
	MeshMerging = NULL;
	VersionString.Empty();
}

bool FMeshUtilities::GenerateUniqueUVsForStaticMesh(const FRawMesh& RawMesh, int32 TextureResolution, TArray<FVector2D>& OutTexCoords) const
{
	// Create a copy of original mesh
	FRawMesh TempMesh = RawMesh;

	// Find overlapping corners for UV generator. Allow some threshold - this should not produce any error in a case if resulting
	// mesh will not merge these vertices.
	TMultiMap<int32, int32> OverlappingCorners;
	FindOverlappingCorners(OverlappingCorners, RawMesh, THRESH_POINTS_ARE_SAME);

	// Generate new UVs
	FLayoutUV Packer(&TempMesh, 0, 1, FMath::Clamp(TextureResolution / 4, 32, 512));
	Packer.FindCharts(OverlappingCorners);

	bool bPackSuccess = Packer.FindBestPacking();
	if (bPackSuccess)
	{
		Packer.CommitPackedUVs();
		// Save generated UVs
		OutTexCoords = TempMesh.WedgeTexCoords[1];
	}
	return bPackSuccess;
}

bool FMeshUtilities::GenerateUniqueUVsForSkeletalMesh(const FStaticLODModel& LODModel, int32 TextureResolution, TArray<FVector2D>& OutTexCoords) const
{
	// Get easy to use SkeletalMesh data
	TArray<FSoftSkinVertex> Vertices;
	FMultiSizeIndexContainerData IndexData;
	LODModel.GetVertices(Vertices);
	LODModel.MultiSizeIndexContainer.GetIndexBufferData(IndexData);

	int32 NumCorners = IndexData.Indices.Num();

	// Generate FRawMesh from FStaticLODModel
	FRawMesh TempMesh;
	TempMesh.WedgeIndices.AddUninitialized(NumCorners);
	TempMesh.WedgeTexCoords[0].AddUninitialized(NumCorners);
	TempMesh.VertexPositions.AddUninitialized(NumCorners);

	// Prepare vertex to wedge map
	// PrevCorner[i] points to previous corner which shares the same wedge
	TArray<int32> LastWedgeCorner;
	LastWedgeCorner.AddUninitialized(Vertices.Num());
	TArray<int32> PrevCorner;
	PrevCorner.AddUninitialized(NumCorners);
	for (int32 Index = 0; Index < Vertices.Num(); Index++)
	{
		LastWedgeCorner[Index] = -1;
	}

	for (int32 Index = 0; Index < NumCorners; Index++)
	{
		// Copy static vertex data
		int32 VertexIndex = IndexData.Indices[Index];
		FSoftSkinVertex& Vertex = Vertices[VertexIndex];
		TempMesh.WedgeIndices[Index] = Index; // rudimental data, not really used by FLayoutUV - but array size matters
		TempMesh.WedgeTexCoords[0][Index] = Vertex.UVs[0];
		TempMesh.VertexPositions[Index] = Vertex.Position;
		// Link all corners belonging to a single wedge into list
		int32 PrevCornerIndex = LastWedgeCorner[VertexIndex];
		LastWedgeCorner[VertexIndex] = Index;
		PrevCorner[Index] = PrevCornerIndex;
	}

	//	return GenerateUniqueUVsForStaticMesh(TempMesh, TextureResolution, OutTexCoords);

	// Build overlapping corners map
	TMultiMap<int32, int32> OverlappingCorners;
	for (int32 Index = 0; Index < NumCorners; Index++)
	{
		int VertexIndex = IndexData.Indices[Index];
		for (int32 CornerIndex = LastWedgeCorner[VertexIndex]; CornerIndex >= 0; CornerIndex = PrevCorner[CornerIndex])
		{
			if (CornerIndex != Index)
			{
				OverlappingCorners.Add(Index, CornerIndex);
			}
		}
	}

	// Generate new UVs
	FLayoutUV Packer(&TempMesh, 0, 1, FMath::Clamp(TextureResolution / 4, 32, 512));
	Packer.FindCharts(OverlappingCorners);

	bool bPackSuccess = Packer.FindBestPacking();
	if (bPackSuccess)
	{
		Packer.CommitPackedUVs();
		// Save generated UVs
		OutTexCoords = TempMesh.WedgeTexCoords[1];
	}
	return bPackSuccess;
}

void FMeshUtilities::CalculateTangents(const TArray<FVector>& InVertices, const TArray<uint32>& InIndices, const TArray<FVector2D>& InUVs, const TArray<uint32>& InSmoothingGroupIndices, const uint32 InTangentOptions, TArray<FVector>& OutTangentX, TArray<FVector>& OutTangentY, TArray<FVector>& OutNormals) const
{
	const float ComparisonThreshold = (InTangentOptions & ETangentOptions::IgnoreDegenerateTriangles ) ? THRESH_POINTS_ARE_SAME : 0.0f;

	TMultiMap<int32, int32> OverlappingCorners;
	FindOverlappingCorners(OverlappingCorners, InVertices, InIndices, ComparisonThreshold);
	ComputeTangents(InVertices, InIndices, InUVs, InSmoothingGroupIndices, OverlappingCorners, OutTangentX, OutTangentY, OutNormals, InTangentOptions);
}


#undef LOCTEXT_NAMESPACE

<|MERGE_RESOLUTION|>--- conflicted
+++ resolved
@@ -170,13 +170,8 @@
 		TArray<UObject*>& OutAssetsToSync,
 		FVector& OutMergedActorLocation,
 		bool bSilent = false) const override;
-<<<<<<< HEAD
-
-
-=======
-
-
->>>>>>> aaefee4c
+
+
 	DEPRECATED(4.12, "Please use MergeStaticMeshComponents with new signature instead") 
 	virtual void MergeStaticMeshComponents(
 		const TArray<UStaticMeshComponent*>& ComponentsToMerge,
@@ -5606,11 +5601,7 @@
 		for (int32 MeshIndex = 0; MeshIndex < InSourceMeshes.Num() && MergeData == nullptr; MeshIndex++)
 		{
 			const int32 LODIndex = InSourceMeshes[MeshIndex].ExportLODIndex;
-<<<<<<< HEAD
-			if (InSourceMeshes[MeshIndex].MeshLODData[LODIndex].RawMesh.VertexPositions.Num())
-=======
 			if (InSourceMeshes[MeshIndex].MeshLODData[LODIndex].RawMesh->VertexPositions.Num())
->>>>>>> aaefee4c
 			{
 				const TArray<int32>& GlobalMaterialIndices = *InMaterialIndexMap.Find(FMeshIdAndLOD(MeshIndex, LODIndex));
 				for (LocalMaterialIndex = 0; LocalMaterialIndex < GlobalMaterialIndices.Num(); LocalMaterialIndex++)
@@ -7059,13 +7050,6 @@
 	}
 
 	checkf(SourceActors.Num(), TEXT("No valid components found in actors supplied for merging"));
-<<<<<<< HEAD
-
-	UWorld* World = SourceActors[0]->GetWorld();
-	checkf(World != nullptr, TEXT("Invalid world retrieved from Actor"));
-	const float ScreenAreaSize = TNumericLimits<float>::Max();
-	MergeStaticMeshComponents(ComponentsToMerge, World, InSettings, InOuter, InBasePackageName, OutAssetsToSync, OutMergedActorLocation, ScreenAreaSize, bSilent);
-=======
 
 	UWorld* World = SourceActors[0]->GetWorld();
 	checkf(World != nullptr, TEXT("Invalid world retrieved from Actor"));
@@ -7112,7 +7096,6 @@
 			}
 		}
 	}
->>>>>>> aaefee4c
 }
 
 void FMeshUtilities::MergeStaticMeshComponents(const TArray<UStaticMeshComponent*>& ComponentsToMerge, UWorld* World, const FMeshMergingSettings& InSettings, UPackage* InOuter, const FString& InBasePackageName, TArray<UObject*>& OutAssetsToSync, FVector& OutMergedActorLocation, const float ScreenAreaSize, bool bSilent /*= false*/) const
@@ -7157,19 +7140,11 @@
 	NumMaxLOD = FMath::Min(NumMaxLOD, MAX_STATIC_MESH_LODS);
 
 	int32 BaseLODIndex = 0;
-<<<<<<< HEAD
-	// Are we going to export a single LOD or not	
-	if (InSettings.ExportSpecificLOD >= 0)
-	{
-		// Will export only one specified LOD as LOD0 for the merged mesh
-		BaseLODIndex = FMath::Max(0, FMath::Min(InSettings.ExportSpecificLOD, MAX_STATIC_MESH_LODS));
-=======
 	// Are we going to export a single LOD or not
 	if (InSettings.LODSelectionType == EMeshLODSelectionType::SpecificLOD && InSettings.SpecificLOD >= 0)
 	{
 		// Will export only one specified LOD as LOD0 for the merged mesh
 		BaseLODIndex = FMath::Max(0, FMath::Min(InSettings.SpecificLOD, MAX_STATIC_MESH_LODS));
->>>>>>> aaefee4c
 	}
 
 	const bool bMergeAllAvailableLODs = InSettings.LODSelectionType == EMeshLODSelectionType::AllLODs;
@@ -7178,41 +7153,6 @@
 	for (int32 MeshId = 0; MeshId < ComponentsToMerge.Num(); ++MeshId)
 	{
 		UStaticMeshComponent* StaticMeshComponent = ComponentsToMerge[MeshId];
-<<<<<<< HEAD
-
-		// Retrieve the lowest available LOD level from the mesh 
-		int32 LODIndex = FMath::Min(BaseLODIndex, StaticMeshComponent->StaticMesh->SourceModels.Num() - 1);
-		// LOD index will be overridden if the user has chosen to pick it according to the viewing distance
-		if (InSettings.bCalculateCorrectLODModel && ScreenAreaSize > 0.0f && ScreenAreaSize < 1.0f)
-		{
-			FHierarchicalLODUtilitiesModule& Module = FModuleManager::LoadModuleChecked<FHierarchicalLODUtilitiesModule>("HierarchicalLODUtilities");
-			IHierarchicalLODUtilities* Utilities = Module.GetUtilities();
-			LODIndex = Utilities->GetLODLevelForScreenAreaSize(StaticMeshComponent, ScreenAreaSize);
-		}
-		
-		// Store source static mesh and export LOD index
-		SourceMeshes[MeshId].SourceStaticMesh = StaticMeshComponent->StaticMesh;
-		SourceMeshes[MeshId].ExportLODIndex = LODIndex;
-
-		TArray<int32> MeshMaterialMap;
-		// Retrieve and construct raw mesh from source meshes
-		FRawMesh& RawMeshLOD = SourceMeshes[MeshId].MeshLODData[LODIndex].RawMesh;
-		if (ConstructRawMesh(StaticMeshComponent, LODIndex, InSettings.bBakeVertexData, RawMeshLOD, UniqueMaterials, MeshMaterialMap))
-		{
-			MaterialMap.Add(FMeshIdAndLOD(MeshId, LODIndex), MeshMaterialMap);
-
-			// Check if vertex colours should be propagated
-			if (InSettings.bBakeVertexData)
-			{
-				// Whether at least one of the meshes has vertex colors
-				bWithVertexColors[LODIndex] |= (RawMeshLOD.WedgeColors.Num() != 0);
-			}
-
-			// Which UV channels has data at least in one mesh
-			for (int32 ChannelIdx = 0; ChannelIdx < MAX_MESH_TEXTURE_COORDS; ++ChannelIdx)
-			{
-				bOcuppiedUVChannels[LODIndex][ChannelIdx] |= (RawMeshLOD.WedgeTexCoords[ChannelIdx].Num() != 0);
-=======
 
 		// LOD index will be overridden if the user has chosen to pick it according to the viewing distance
 		int32 CalculatedLODIndex = -1;
@@ -7263,16 +7203,10 @@
 					// Landscape / volume culling
 					CullTrianglesFromVolumesAndUnderLandscapes(StaticMeshComponent, *RawMeshLOD);
 				}
->>>>>>> aaefee4c
-			}
-		}
-
+			}
+		}
 	}
 	
-<<<<<<< HEAD
-
-=======
->>>>>>> aaefee4c
 	if (InSettings.bMergePhysicsData)
 	{
 		for (int32 MeshId = 0; MeshId < ComponentsToMerge.Num(); ++MeshId)
@@ -7313,12 +7247,9 @@
 		// Should merge flattened materials into one texture
 		MainTask.EnterProgressFrame(20, LOCTEXT("MeshUtilities_MergeStaticMeshComponents_MergingMaterials", "Merging Materials"));
 		
-<<<<<<< HEAD
-=======
 		// If we have UVs outside of the UV boundaries we should use unique UVs to render out the materials
 		CheckWrappingUVs(SourceMeshes, MeshShouldBakeVertexData);
 
->>>>>>> aaefee4c
 		// Flatten Materials
 		TArray<FFlattenMaterial> FlattenedMaterials;
 		FlattenMaterialsWithMeshData(UniqueMaterials, SourceMeshes, MaterialMap, MeshShouldBakeVertexData, InSettings.MaterialSettings, FlattenedMaterials);
@@ -7342,19 +7273,11 @@
 		for (int32 MeshIndex = 0; MeshIndex < SourceMeshes.Num(); ++MeshIndex)
 		{
 			const int32 LODIndex = SourceMeshes[MeshIndex].ExportLODIndex;
-<<<<<<< HEAD
-			FRawMesh& RawMesh = SourceMeshes[MeshIndex].MeshLODData[LODIndex].RawMesh;
-=======
 			FRawMesh& RawMesh = *SourceMeshes[MeshIndex].MeshLODData[LODIndex].RawMesh;
->>>>>>> aaefee4c
 			if (RawMesh.VertexPositions.Num())
 			{
 				const TArray<int32> MaterialIndices = MaterialMap[FMeshIdAndLOD(MeshIndex, LODIndex)];
 
-<<<<<<< HEAD
-				for (int32 UVChannelIdx = 0; UVChannelIdx < MAX_MESH_TEXTURE_COORDS; ++UVChannelIdx)
-				{
-=======
 				// If we end up in the situation where we have two of the same meshes which require baking vertex data (thus unique UVs), the first one to be found in the array will be used to bake out the material and generate new uvs for it. The other one however will not have the new UVs and thus the baked out material does not match up with its uvs which makes the mesh be UVed incorrectly with the new baked material.
 				if (!SourceMeshes[MeshIndex].MeshLODData[LODIndex].NewUVs.Num() && MeshShouldBakeVertexData[MeshIndex])
 				{
@@ -7367,7 +7290,6 @@
 
 				for (int32 UVChannelIdx = 0; UVChannelIdx < MAX_MESH_TEXTURE_COORDS; ++UVChannelIdx)
 				{
->>>>>>> aaefee4c
 					// Determine if we should use original or non-overlapping generated UVs
 					TArray<FVector2D>& UVs = SourceMeshes[MeshIndex].MeshLODData[LODIndex].NewUVs.Num() ? SourceMeshes[MeshIndex].MeshLODData[LODIndex].NewUVs : RawMesh.WedgeTexCoords[UVChannelIdx];
 					if (RawMesh.WedgeTexCoords[UVChannelIdx].Num() > 0)
@@ -7442,23 +7364,6 @@
 
 	MainTask.EnterProgressFrame(20, LOCTEXT("MeshUtilities_MergeStaticMeshComponents_MergingMeshes", "Merging Meshes"));
 
-<<<<<<< HEAD
-
-	// Merge meshes into single mesh
-	for (int32 SourceMeshIdx = 0; SourceMeshIdx < SourceMeshes.Num(); ++SourceMeshIdx)
-	{	
-		const int32 ExportLODIndex = SourceMeshes[SourceMeshIdx].ExportLODIndex;
-		// Merge vertex data from source mesh list into single mesh
-		const FRawMesh& SourceRawMesh = SourceMeshes[SourceMeshIdx].MeshLODData[ExportLODIndex].RawMesh;
-
-		if (SourceRawMesh.VertexPositions.Num() == 0)
-		{
-			continue;
-		}
-
-		const TArray<int32> MaterialIndices = MaterialMap[FMeshIdAndLOD(SourceMeshIdx, ExportLODIndex)];
-		check(MaterialIndices.Num() > 0);
-=======
 	FRawMeshExt MergedMesh;
 	FMemory::Memset(&MergedMesh, 0, sizeof(MergedMesh));
 
@@ -7483,47 +7388,12 @@
 
 			// Merge vertex data from source mesh list into single mesh
 			const FRawMesh& SourceRawMesh = *SourceMeshes[SourceMeshIdx].MeshLODData[SourceLODIndex].RawMesh;
->>>>>>> aaefee4c
-
-		FRawMesh& TargetRawMesh = MergedMesh.MeshLODData[0].RawMesh;
-
-		TargetRawMesh.FaceSmoothingMasks.Append(SourceRawMesh.FaceSmoothingMasks);
-
-		if (!InSettings.bMergeMaterials)
-		{
-			for (const int32 Index : SourceRawMesh.FaceMaterialIndices)
-			{
-				TargetRawMesh.FaceMaterialIndices.Add(MaterialIndices[Index]);
-			}
-		}
-		else
-		{
-			TargetRawMesh.FaceMaterialIndices.Append(SourceRawMesh.FaceMaterialIndices);
-		}
-
-<<<<<<< HEAD
-		int32 IndicesOffset = TargetRawMesh.VertexPositions.Num();
-
-		for (int32 Index : SourceRawMesh.WedgeIndices)
-		{
-			TargetRawMesh.WedgeIndices.Add(Index + IndicesOffset);
-		}
-
-		for (FVector VertexPos : SourceRawMesh.VertexPositions)
-		{
-			TargetRawMesh.VertexPositions.Add(VertexPos - MergedAssetPivot);
-		}
-
-		TargetRawMesh.WedgeTangentX.Append(SourceRawMesh.WedgeTangentX);
-		TargetRawMesh.WedgeTangentY.Append(SourceRawMesh.WedgeTangentY);
-		TargetRawMesh.WedgeTangentZ.Append(SourceRawMesh.WedgeTangentZ);
-
-		// Deal with vertex colors
-		// Some meshes may have it, in this case merged mesh will be forced to have vertex colors as well
-		if (bWithVertexColors[ExportLODIndex])
-		{
-			if (SourceRawMesh.WedgeColors.Num())
-=======
+
+			if (SourceRawMesh.VertexPositions.Num() == 0)
+			{
+				continue;
+			}
+
 			const TArray<int32> MaterialIndices = MaterialMap[FMeshIdAndLOD(SourceMeshIdx, SourceLODIndex)];
 			check(MaterialIndices.Num() > 0);
 
@@ -7535,42 +7405,25 @@
 				TargetRawMesh.FaceMaterialIndices.AddZeroed(SourceRawMesh.FaceMaterialIndices.Num());
 			}
 			else
->>>>>>> aaefee4c
-			{
-				TargetRawMesh.WedgeColors.Append(SourceRawMesh.WedgeColors);
-			}
-<<<<<<< HEAD
-			else
-			{
-				// In case this source mesh does not have vertex colors, fill target with 0xFF
-				int32 ColorsOffset = TargetRawMesh.WedgeColors.Num();
-				int32 ColorsNum = SourceRawMesh.WedgeIndices.Num();
-				TargetRawMesh.WedgeColors.AddUninitialized(ColorsNum);
-				FMemory::Memset(&TargetRawMesh.WedgeColors[ColorsOffset], 0xFF, ColorsNum*TargetRawMesh.WedgeColors.GetTypeSize());
-=======
+			{
+				for (const int32 Index : SourceRawMesh.FaceMaterialIndices)
+				{
+					TargetRawMesh.FaceMaterialIndices.Add(MaterialIndices[Index]);
+				}
+			}
 
 			int32 IndicesOffset = TargetRawMesh.VertexPositions.Num();
 
 			for (int32 Index : SourceRawMesh.WedgeIndices)
 			{
 				TargetRawMesh.WedgeIndices.Add(Index + IndicesOffset);
->>>>>>> aaefee4c
-			}
-		}
-
-		// Merge all other UV channels 
-		for (int32 ChannelIdx = 0; ChannelIdx < MAX_MESH_TEXTURE_COORDS; ++ChannelIdx)
-		{
-			// Whether this channel has data
-			if (bOcuppiedUVChannels[ExportLODIndex][ChannelIdx])
-			{
-				const TArray<FVector2D>& SourceChannel = SourceRawMesh.WedgeTexCoords[ChannelIdx];
-				TArray<FVector2D>& TargetChannel = TargetRawMesh.WedgeTexCoords[ChannelIdx];
-
-<<<<<<< HEAD
-				// Whether source mesh has data in this channel
-				if (SourceChannel.Num())
-=======
+			}
+
+			for (FVector VertexPos : SourceRawMesh.VertexPositions)
+			{
+				TargetRawMesh.VertexPositions.Add(VertexPos - MergedAssetPivot);
+			}
+
 			TargetRawMesh.WedgeTangentX.Append(SourceRawMesh.WedgeTangentX);
 			TargetRawMesh.WedgeTangentY.Append(SourceRawMesh.WedgeTangentY);
 			TargetRawMesh.WedgeTangentZ.Append(SourceRawMesh.WedgeTangentZ);
@@ -7580,17 +7433,11 @@
 			if (bWithVertexColors[SourceLODIndex] && InSettings.bBakeVertexDataToMesh)
 			{
 				if (SourceRawMesh.WedgeColors.Num())
->>>>>>> aaefee4c
-				{
-					TargetChannel.Append(SourceChannel);
+				{
+					TargetRawMesh.WedgeColors.Append(SourceRawMesh.WedgeColors);
 				}
 				else
 				{
-<<<<<<< HEAD
-					// Fill with zero coordinates if source mesh has no data for this channel
-					const int32 TexCoordNum = SourceRawMesh.WedgeIndices.Num();
-					for (int32 CoordIdx = 0; CoordIdx < TexCoordNum; ++CoordIdx)
-=======
 					// In case this source mesh does not have vertex colors, fill target with 0xFF
 					int32 ColorsOffset = TargetRawMesh.WedgeColors.Num();
 					int32 ColorsNum = SourceRawMesh.WedgeIndices.Num();
@@ -7610,16 +7457,20 @@
 
 					// Whether source mesh has data in this channel
 					if (SourceChannel.Num())
->>>>>>> aaefee4c
 					{
-						TargetChannel.Add(FVector2D::ZeroVector);
+						TargetChannel.Append(SourceChannel);
 					}
-				}
-<<<<<<< HEAD
-			}
-=======
+					else
+					{
+						// Fill with zero coordinates if source mesh has no data for this channel
+						const int32 TexCoordNum = SourceRawMesh.WedgeIndices.Num();
+						for (int32 CoordIdx = 0; CoordIdx < TexCoordNum; ++CoordIdx)
+						{
+							TargetChannel.Add(FVector2D::ZeroVector);
+						}
+					}
+				}
 			}			
->>>>>>> aaefee4c
 		}
 	}
 
@@ -7682,9 +7533,6 @@
 		if (InSettings.bGenerateLightMapUV)
 		{
 			StaticMesh->LightMapResolution = InSettings.TargetLightMapResolution;
-<<<<<<< HEAD
-			StaticMesh->LightMapCoordinateIndex = TargetLightMapUVChannel[0] + 1;
-=======
 
 			int32 TargetLightMapIndex = InSettings.TargetLightMapUVChannel;	
 			for (int32 LODIndex = 0; LODIndex < MAX_STATIC_MESH_LODS; ++LODIndex)
@@ -7696,28 +7544,12 @@
 			}
 
 			StaticMesh->LightMapCoordinateIndex = TargetLightMapIndex + 1;
->>>>>>> aaefee4c
 		}
 
 		for (int32 LODIndex = 0; LODIndex < NumMaxLOD; ++LODIndex)
 		{
 			if (MergedMesh.MeshLODData[LODIndex].RawMesh != nullptr)
 			{
-<<<<<<< HEAD
-				FStaticMeshSourceModel* SrcModel = new (StaticMesh->SourceModels) FStaticMeshSourceModel();
-				/*Don't allow the engine to recalculate normals*/
-				SrcModel->BuildSettings.bRecomputeNormals = false;
-				SrcModel->BuildSettings.bRecomputeTangents = false;
-				SrcModel->BuildSettings.bRemoveDegenerates = false;
-				SrcModel->BuildSettings.bUseHighPrecisionTangentBasis = false;
-				SrcModel->BuildSettings.bUseFullPrecisionUVs = false;
-				SrcModel->BuildSettings.bGenerateLightmapUVs = InSettings.bGenerateLightMapUV;
-				SrcModel->BuildSettings.MinLightmapResolution = InSettings.TargetLightMapResolution;
-				SrcModel->BuildSettings.SrcLightmapIndex = 0;
-				SrcModel->BuildSettings.DstLightmapIndex = TargetLightMapUVChannel[LODIndex];
-
-				SrcModel->RawMeshBulkData->SaveRawMesh(MergedMeshLOD);
-=======
 				FRawMesh& MergedMeshLOD = *MergedMesh.MeshLODData[LODIndex].RawMesh;
 				if (MergedMeshLOD.VertexPositions.Num() > 0)
 				{
@@ -7735,7 +7567,6 @@
 
 					SrcModel->RawMeshBulkData->SaveRawMesh(MergedMeshLOD);
 				}
->>>>>>> aaefee4c
 			}
 			
 		}
@@ -7792,11 +7623,6 @@
 	{
 		Mergedata.ReleaseData();
 	}
-}
-
-void FMeshUtilities::MergeStaticMeshComponents(const TArray<UStaticMeshComponent*>& ComponentsToMerge, UWorld* World, const FMeshMergingSettings& InSettings, UPackage* InOuter, const FString& InBasePackageName, int32 UseLOD, /* does not build all LODs but only use this LOD to create base mesh */ TArray<UObject*>& OutAssetsToSync, FVector& OutMergedActorLocation, const float ScreenAreaSize, bool bSilent /*= false*/) const
-{
-	MergeStaticMeshComponents(ComponentsToMerge, World, InSettings, InOuter, InBasePackageName, OutAssetsToSync, OutMergedActorLocation, ScreenAreaSize, bSilent);
 }
 
 void FMeshUtilities::MergeStaticMeshComponents(const TArray<UStaticMeshComponent*>& ComponentsToMerge, UWorld* World, const FMeshMergingSettings& InSettings, UPackage* InOuter, const FString& InBasePackageName, int32 UseLOD, /* does not build all LODs but only use this LOD to create base mesh */ TArray<UObject*>& OutAssetsToSync, FVector& OutMergedActorLocation, const float ScreenAreaSize, bool bSilent /*= false*/) const
