// Copyright Epic Games, Inc. All Rights Reserved.

#include "CoreMinimal.h"
#include "HAL/PlatformProcess.h"
#include "GenericPlatform/GenericPlatformFile.h"
#include "HAL/FileManager.h"
#include "Misc/CoreMisc.h"
#include "Misc/Paths.h"
#include "Misc/QueuedThreadPool.h"
#include "Misc/OutputDeviceNull.h"
#include "Stats/Stats.h"
#include "Async/AsyncWork.h"
#include "Containers/Ticker.h"
#include "Misc/ConfigCacheIni.h"
#include "Misc/FeedbackContext.h"
#include "Misc/ScopedSlowTask.h"
#include "Misc/App.h"
#include "Modules/ModuleManager.h"
#include "UObject/ObjectMacros.h"
#include "UObject/UObjectGlobals.h"
#include "Serialization/ArchiveUObject.h"
#include "UObject/GarbageCollection.h"
#include "UObject/Class.h"
#include "UObject/UObjectIterator.h"
#include "UObject/UnrealType.h"
#include "Misc/PackageName.h"
#include "IHotReload.h"
#include "IDirectoryWatcher.h"
#include "DirectoryWatcherModule.h"
#include "HotReloadLog.h"
#include "AnalyticsEventAttribute.h"
#include "Interfaces/IAnalyticsProvider.h"
#include "ProfilingDebugging/ScopedTimers.h"
#include "Interfaces/IPluginManager.h"
#include "DesktopPlatformModule.h"
#if WITH_ENGINE
#include "Engine/Engine.h"
#include "EngineAnalytics.h"
#endif
#if WITH_EDITOR
#include "Kismet2/ReloadUtilities.h"
#endif
#include "Misc/ScopeExit.h"
#include "Algo/Transform.h"

#if WITH_LIVE_CODING
#include "ILiveCodingModule.h"
#endif

#if WITH_EDITOR
#include "Editor.h"
#endif

#include "Containers/Ticker.h"

DEFINE_LOG_CATEGORY(LogHotReload);

#define LOCTEXT_NAMESPACE "HotReload"

namespace EThreeStateBool
{
	enum Type
	{
		False,
		True,
		Unknown
	};

	static bool ToBool(EThreeStateBool::Type Value)
	{
		switch (Value)
		{
		case EThreeStateBool::False:
			return false;
		case EThreeStateBool::True:
			return true;
		default:
			UE_LOG(LogHotReload, Fatal, TEXT("Can't convert EThreeStateBool to bool value because it's Unknown"));			
			break;
		}
		return false;
	}

	static EThreeStateBool::Type FromBool(bool Value)
	{
		return Value ? EThreeStateBool::True : EThreeStateBool::False;
	}
};

#if WITH_HOT_RELOAD
class FScopedHotReload
{
public:
	FScopedHotReload(TUniquePtr<FReload>& InUniquePtr, const TArray<UPackage*>& InPackages)
		: UniquePtr(InUniquePtr)
	{
		UniquePtr.Reset(new FReload(EActiveReloadType::HotReload, TEXT("HOTRELOAD"), InPackages, *GLog));
	}

	FScopedHotReload(TUniquePtr<FReload>& InUniquePtr)
		: UniquePtr(InUniquePtr)
	{
		UniquePtr.Reset(new FReload(EActiveReloadType::HotReload, TEXT("HOTRELOAD"), *GLog));
	}

	~FScopedHotReload()
	{
		UniquePtr.Reset();
	}

private:
	TUniquePtr<FReload>& UniquePtr;
};
#endif // WITH_HOT_RELOAD

/**
 * Module for HotReload support
 */
class FHotReloadModule : public IHotReloadModule, FSelfRegisteringExec
{
public:

	FHotReloadModule()
	{
		ModuleCompileReadPipe = nullptr;
		bRequestCancelCompilation = false;
		bIsAnyGameModuleLoaded = EThreeStateBool::Unknown;
		bDirectoryWatcherInitialized = false;
	}

	/** IModuleInterface implementation */
	virtual void StartupModule() override;
	virtual void ShutdownModule() override;

	/** FSelfRegisteringExec implementation */
	virtual bool Exec( UWorld* Inworld, const TCHAR* Cmd, FOutputDevice& Ar ) override;

	/** IHotReloadInterface implementation */
	virtual void SaveConfig() override;
	virtual bool RecompileModule(const FName InModuleName, FOutputDevice &Ar, ERecompileModuleFlags Flags) override;
	virtual bool IsCurrentlyCompiling() const override { return ModuleCompileProcessHandle.IsValid(); }
	virtual void RequestStopCompilation() override { bRequestCancelCompilation = true; }
	PRAGMA_DISABLE_DEPRECATION_WARNINGS
	virtual void AddHotReloadFunctionRemap(FNativeFuncPtr NewFunctionPointer, FNativeFuncPtr OldFunctionPointer) override;
	PRAGMA_ENABLE_DEPRECATION_WARNINGS
	virtual ECompilationResult::Type RebindPackages(const TArray<UPackage*>& Packages, EHotReloadFlags Flags, FOutputDevice &Ar) override;
	virtual ECompilationResult::Type DoHotReloadFromEditor(EHotReloadFlags Flags) override;
	PRAGMA_DISABLE_DEPRECATION_WARNINGS
	virtual FHotReloadEvent& OnHotReload() override { return HotReloadEvent; }
	PRAGMA_ENABLE_DEPRECATION_WARNINGS
	virtual FModuleCompilerStartedEvent& OnModuleCompilerStarted() override { return ModuleCompilerStartedEvent; }
	virtual FModuleCompilerFinishedEvent& OnModuleCompilerFinished() override { return ModuleCompilerFinishedEvent; }
	virtual FString GetModuleCompileMethod(FName InModuleName) override;
	virtual bool IsAnyGameModuleLoaded() override;

private:
	/**
	 * Enumerates compilation methods for modules.
	 */
	enum class EModuleCompileMethod
	{
		Runtime,
		External,
		Unknown
	};

	/**
	 * Helper structure to hold on to module state while asynchronously recompiling DLLs
	 */
	struct FModuleToRecompile
	{
		/** Name of the module */
		FName ModuleName;

		/** Desired module file name suffix, or empty string if not needed */
		FString ModuleFileSuffix;

		/** The module file name to use after a compilation succeeds, or an empty string if not changing */
		FString NewModuleFilename;
	};

	/**
	 * Helper structure to store the compile time and method for a module
	 */
	struct FModuleCompilationData
	{
		/** Has a timestamp been set for the .dll file */
		bool bHasFileTimeStamp;

		/** Last known timestamp for the .dll file */
		FDateTime FileTimeStamp;

		/** Last known compilation method of the .dll file */
		EModuleCompileMethod CompileMethod;

		FModuleCompilationData()
			: bHasFileTimeStamp(false)
			, CompileMethod(EModuleCompileMethod::Unknown)
		{ }
	};

	/**
	 * Adds a callback to directory watcher for the game binaries folder.
	 */
	void RefreshHotReloadWatcher();

	/**
	 * Adds a directory watch on the binaries directory under the given folder.
	 */
	void AddHotReloadDirectory(IDirectoryWatcher* DirectoryWatcher, const FString& BaseDir);

	/**
	 * Removes a directory watcher callback
	 */
	void ShutdownHotReloadWatcher();

	/**
	 * Performs hot-reload from IDE (when game DLLs change)
	 */
	void DoHotReloadFromIDE(const TMap<FName, FString>& NewModules);

	/**
	* Performs internal module recompilation
	*/
	ECompilationResult::Type RebindPackagesInternal(const TArray<UPackage*>& Packages, const TArray<FName>& DependentModules, EHotReloadFlags Flags, FOutputDevice& Ar);

	/**
	 * Does the actual hot-reload, unloads old modules, loads new ones
	 */
	ECompilationResult::Type DoHotReloadInternal(const TMap<FName, FString>& ChangedModuleNames, const TArray<UPackage*>& Packages, const TArray<FName>& InDependentModules, FOutputDevice& HotReloadAr);

#if WITH_ENGINE
	void RegisterForReinstancing(UClass* OldClass, UClass* NewClass, EHotReloadedClassFlags Flags);
	void ReinstanceClasses();
#endif

	/**
	 * Tick function for FTSTicker: checks for re-loaded modules and does hot-reload from IDE
	 */
	bool Tick(float DeltaTime);

	/**
	 * Directory watcher callback
	 */
	void OnHotReloadBinariesChanged(const TArray<struct FFileChangeData>& FileChanges);

	/**
	 * Strips hot-reload suffix from module filename.
	 */
	static void StripModuleSuffixFromFilename(FString& InOutModuleFilename, const FString& ModuleName);

	/**
	 * Sends analytics event about the re-load
	 */
	static void RecordAnalyticsEvent(const TCHAR* ReloadFrom, ECompilationResult::Type Result, double Duration, int32 PackageCount, int32 DependentModulesCount);

	/**
	 * Declares a function type that is executed after a module recompile has finished.
	 *
	 * ChangedModules: A map between the names of the modules that have changed and their filenames.
	 * bRecompileFinished: Signals whether compilation has finished.
	 * CompilationResult: Shows whether compilation was successful or not.
	 */
	typedef TFunction<void(const TMap<FName, FString>& ChangedModules, bool bRecompileFinished, ECompilationResult::Type CompilationResult)> FRecompileModulesCallback;

	/** Called for successfully re-complied module */
	void OnModuleCompileSucceeded(FName ModuleName, const FString& ModuleFilename);

	/** Returns arguments to pass to UnrealBuildTool when compiling modules */
	static FString MakeUBTArgumentsForModuleCompiling();

#if WITH_HOT_RELOAD
	/** 
	 *	Starts compiling DLL files for one or more modules.
	 *
	 *	@param ModuleNames The list of modules to compile.
	 *	@param InRecompileModulesCallback Callback function to make when module recompiles.
	 *	@param Ar
	 *	@param InAdditionalCmdLineArgs Additional arguments to pass to UBT.
	 *  @param Flags Compilation flags
	 *	@return true if successful, false otherwise.
	 */
	bool StartCompilingModuleDLLs(const TArray< FModuleToRecompile >& ModuleNames,
		FRecompileModulesCallback&& InRecompileModulesCallback, FOutputDevice& Ar,
		const FString& InAdditionalCmdLineArgs, ERecompileModuleFlags Flags);
#endif

	/** Launches UnrealBuildTool with the specified command line parameters */
	bool InvokeUnrealBuildToolForCompile(const FString& InCmdLineParams, FOutputDevice &Ar);

	/** Checks to see if a pending compilation action has completed and optionally waits for it to finish.  If completed, fires any appropriate callbacks and reports status provided bFireEvents is true. */
	void CheckForFinishedModuleDLLCompile(EHotReloadFlags Flags, bool& bCompileStillInProgress, bool& bCompileSucceeded, FOutputDevice& Ar, bool bFireEvents = true);

	/** Called when the compile data for a module need to be update in memory and written to config */
	void UpdateModuleCompileData(FName ModuleName);

	/** Called when a new module is added to the manager to get the saved compile data from config */
	static void ReadModuleCompilationInfoFromConfig(FName ModuleName, FModuleCompilationData& CompileData);

	/** Saves the module's compile data to config */
	static void WriteModuleCompilationInfoToConfig(FName ModuleName, const FModuleCompilationData& CompileData);

	/** Access the module's file and read the timestamp from the file system. Returns true if the timestamp was read successfully. */
	bool GetModuleFileTimeStamp(FName ModuleName, FDateTime& OutFileTimeStamp) const;

	/** Checks if the specified array of modules to recompile contains only game modules */
	bool ContainsOnlyGameModules(const TArray< FModuleToRecompile >& ModuleNames) const;

	/** Callback registered with ModuleManager to know if any new modules have been loaded */
	void ModulesChangedCallback(FName ModuleName, EModuleChangeReason ReasonForChange);

	/** Callback registered with PluginManager to know if any new plugins have been created */
	void PluginMountedCallback(IPlugin& Plugin);

	/** FTSTicker delegate (hot-reload from IDE) */
	FTickerDelegate TickerDelegate;

	/** Handle to the registered TickerDelegate */
	FTSTicker::FDelegateHandle TickerDelegateHandle;

	/** Handle to the registered delegate above */
	TMap<FString, FDelegateHandle> BinariesFolderChangedDelegateHandles;

	/** True if currently hot-reloading from editor (suppresses hot-reload from IDE) */
	bool bIsHotReloadingFromEditor;
	
	/** New module DLLs detected by the directory watcher */
	TMap<FName, FString> DetectedNewModules;

	/** Modules that have been recently recompiled from the editor **/
	TSet<FName> ModulesRecentlyCompiledInTheEditor;

	/** Delegate broadcast when a module has been hot-reloaded */
	FHotReloadEvent HotReloadEvent;

	/** Array of modules that we're currently recompiling */
	TArray< FName > ModulesBeingCompiled;

	/** Array of modules that we're going to recompile */
	TArray< FModuleToRecompile > ModulesThatWereBeingRecompiled;

	/** Last known compilation data for each module */
	TMap<FName, TSharedRef<FModuleCompilationData>> ModuleCompileData;

	/** Multicast delegate which will broadcast a notification when the compiler starts */
	FModuleCompilerStartedEvent ModuleCompilerStartedEvent;
	
	/** Multicast delegate which will broadcast a notification when the compiler finishes */
	FModuleCompilerFinishedEvent ModuleCompilerFinishedEvent;

	/** When compiling a module using an external application, stores the handle to the process that is running */
	FProcHandle ModuleCompileProcessHandle;

	/** When compiling a module using an external application, this is the process read pipe handle */
	void* ModuleCompileReadPipe;

	/** When compiling a module using an external application, this is the text that was read from the read pipe handle */
	FString ModuleCompileReadPipeText;

	/** Callback to execute after an asynchronous recompile has completed (whether successful or not.) */
	FRecompileModulesCallback RecompileModulesCallback;

	/** true if we should attempt to cancel the current async compilation */
	bool bRequestCancelCompilation;

	/** Tracks the validity of the game module existence */
	EThreeStateBool::Type bIsAnyGameModuleLoaded;

	/** True if the directory watcher has been successfully initialized */
	bool bDirectoryWatcherInitialized;

	/** Keeps record of hot-reload session starting time. */
	double HotReloadStartTime;

	/** Current reload object */
	TUniquePtr<FReload> Reload;
};

IMPLEMENT_MODULE(FHotReloadModule, HotReload);

namespace HotReloadDefs
{
	const static FString CompilationInfoConfigSection("ModuleFileTracking");

	// These strings should match the values of the enum EModuleCompileMethod in ModuleManager.h
	// and should be handled in ReadModuleCompilationInfoFromConfig() & WriteModuleCompilationInfoToConfig() below
	const static FString CompileMethodRuntime("Runtime");
	const static FString CompileMethodExternal("External");
	const static FString CompileMethodUnknown("Unknown");

	// Add one minute epsilon to timestamp comparision
	const static FTimespan TimeStampEpsilon(0, 1, 0);
}

namespace UEHotReload_Private
{
	/**
	 * Gets editor runs directory.
	 */
	FString GetEditorRunsDir()
	{
		FString TempDir = FPaths::EngineIntermediateDir();

		return FPaths::Combine(*TempDir, TEXT("EditorRuns"));
	}

	/**
	 * Creates a file that informs UBT that the editor is currently running.
	 */
	void CreateFileThatIndicatesEditorRunIfNeeded()
	{
#if WITH_EDITOR
		IPlatformFile& FS = IPlatformFile::GetPlatformPhysical();

		FString EditorRunsDir = GetEditorRunsDir();
		FString FileName = FPaths::Combine(*EditorRunsDir, *FString::Printf(TEXT("%d"), FPlatformProcess::GetCurrentProcessId()));

		if (FS.FileExists(*FileName))
		{
			if (!GIsEditor)
			{
				FS.DeleteFile(*FileName);
			}
		}
		else
		{
			if (GIsEditor)
			{
				if (!FS.CreateDirectory(*EditorRunsDir))
				{
					return;
				}

				delete FS.OpenWrite(*FileName); // Touch file.
			}
		}
#endif // WITH_EDITOR
	}

	/**
	 * Deletes file left by CreateFileThatIndicatesEditorRunIfNeeded function.
	 */
	void DeleteFileThatIndicatesEditorRunIfNeeded()
	{
#if WITH_EDITOR
		IPlatformFile& FS = IPlatformFile::GetPlatformPhysical();

		FString EditorRunsDir = GetEditorRunsDir();
		FString FileName = FPaths::Combine(*EditorRunsDir, *FString::Printf(TEXT("%d"), FPlatformProcess::GetCurrentProcessId()));

		if (FS.FileExists(*FileName))
		{
			FS.DeleteFile(*FileName);
		}
#endif // WITH_EDITOR
	}

	/**
	 * Gets all currently loaded game module names and optionally, the file names for those modules
	 */
	TArray<FString> GetGameModuleNames(const FModuleManager& ModuleManager)
	{
		TArray<FString> Result;

		// Ask the module manager for a list of currently-loaded gameplay modules
		TArray<FModuleStatus> ModuleStatuses;
		ModuleManager.QueryModules(ModuleStatuses);

		for (FModuleStatus& ModuleStatus : ModuleStatuses)
		{
			// We only care about game modules that are currently loaded
			if (ModuleStatus.bIsLoaded && ModuleStatus.bIsGameModule)
			{
				Result.Add(MoveTemp(ModuleStatus.Name));
			}
		}

		return Result;
	}

	/**
	 * Gets all currently loaded game module names and optionally, the file names for those modules
	 */
	TMap<FName, FString> GetGameModuleFilenames(const FModuleManager& ModuleManager)
	{
		TMap<FName, FString> Result;

		// Ask the module manager for a list of currently-loaded gameplay modules
		TArray< FModuleStatus > ModuleStatuses;
		ModuleManager.QueryModules(ModuleStatuses);

		for (FModuleStatus& ModuleStatus : ModuleStatuses)
		{
			// We only care about game modules that are currently loaded
			if (ModuleStatus.bIsLoaded && ModuleStatus.bIsGameModule)
			{
				Result.Add(*ModuleStatus.Name, MoveTemp(ModuleStatus.FilePath));
			}
		}

		return Result;
	}

	struct FPackagesAndDependentNames
	{
		TArray<UPackage*> Packages;
		TArray<FName> DependentNames;
	};

	/**
	 * Gets named packages and the names dependents.
	 */
	FPackagesAndDependentNames SplitByPackagesAndDependentNames(const TArray<FString>& ModuleNames)
	{
		FPackagesAndDependentNames Result;

		for (const FString& ModuleName : ModuleNames)
		{
			FString PackagePath = TEXT("/Script/") + ModuleName;

			if (UPackage* Package = FindPackage(nullptr, *PackagePath))
			{
				Result.Packages.Add(Package);
			}
			else
			{
				Result.DependentNames.Add(*ModuleName);
			}
		}

		return Result;
	}
}

void FHotReloadModule::StartupModule()
{
	UEHotReload_Private::CreateFileThatIndicatesEditorRunIfNeeded();

	bIsHotReloadingFromEditor = false;

#if WITH_ENGINE
	// Register re-instancing delegate (Core)
	PRAGMA_DISABLE_DEPRECATION_WARNINGS
	FCoreUObjectDelegates::RegisterClassForHotReloadReinstancingDelegate.AddRaw(this, &FHotReloadModule::RegisterForReinstancing);
	FCoreUObjectDelegates::ReinstanceHotReloadedClassesDelegate.AddRaw(this, &FHotReloadModule::ReinstanceClasses);
	PRAGMA_ENABLE_DEPRECATION_WARNINGS
#endif

	// Register directory watcher delegate
	RefreshHotReloadWatcher();

	// Register hot-reload from IDE ticker
	TickerDelegate = FTickerDelegate::CreateRaw(this, &FHotReloadModule::Tick);
	TickerDelegateHandle = FTSTicker::GetCoreTicker().AddTicker(TickerDelegate);

	FModuleManager::Get().OnModulesChanged().AddRaw(this, &FHotReloadModule::ModulesChangedCallback);

	IPluginManager::Get().OnNewPluginCreated().AddRaw(this, &FHotReloadModule::PluginMountedCallback);
}

void FHotReloadModule::ShutdownModule()
{
	FTSTicker::GetCoreTicker().RemoveTicker(TickerDelegateHandle);
	ShutdownHotReloadWatcher();

	UEHotReload_Private::DeleteFileThatIndicatesEditorRunIfNeeded();
}

bool FHotReloadModule::Exec( UWorld* Inworld, const TCHAR* Cmd, FOutputDevice& Ar )
{
#if !UE_BUILD_SHIPPING
	if ( FParse::Command( &Cmd, TEXT( "Module" ) ) )
	{
#if WITH_HOT_RELOAD
		// Recompile <ModuleName>
		if( FParse::Command( &Cmd, TEXT( "Recompile" ) ) )
		{
			const FString ModuleNameStr = FParse::Token( Cmd, 0 );
			if( !ModuleNameStr.IsEmpty() )
			{
				const FName ModuleName( *ModuleNameStr );
				RecompileModule(ModuleName, Ar, ERecompileModuleFlags::ReloadAfterRecompile | ERecompileModuleFlags::FailIfGeneratedCodeChanges);
			}

			return true;
		}
#endif // WITH_HOT_RELOAD
	}
#endif // !UE_BUILD_SHIPPING
	return false;
}

void FHotReloadModule::SaveConfig()
{
	// Find all the modules
	TArray<FModuleStatus> Modules;
	FModuleManager::Get().QueryModules(Modules);

	// Update the compile data for each one
	for( const FModuleStatus &Module : Modules )
	{
		UpdateModuleCompileData(*Module.Name);
	}
}

FString FHotReloadModule::GetModuleCompileMethod(FName InModuleName)
{
	if (!ModuleCompileData.Contains(InModuleName))
	{
		UpdateModuleCompileData(InModuleName);
	}

	switch(ModuleCompileData.FindChecked(InModuleName).Get().CompileMethod)
	{
	case EModuleCompileMethod::External:
		return HotReloadDefs::CompileMethodExternal;
	case EModuleCompileMethod::Runtime:
		return HotReloadDefs::CompileMethodRuntime;
	default:
		return HotReloadDefs::CompileMethodUnknown;
	}
}

bool FHotReloadModule::RecompileModule(const FName InModuleName, FOutputDevice &Ar, ERecompileModuleFlags Flags)
{
#if WITH_HOT_RELOAD

#if WITH_LIVE_CODING
	ILiveCodingModule* LiveCoding = FModuleManager::GetModulePtr<ILiveCodingModule>(LIVE_CODING_MODULE_NAME);
	if (LiveCoding != nullptr && LiveCoding->IsEnabledForSession())
	{
		UE_LOG(LogHotReload, Error, TEXT("Unable to hot-reload modules while Live Coding is enabled."));
		return false;
	}
#endif

	UE_LOG(LogHotReload, Log, TEXT("Recompiling module %s..."), *InModuleName.ToString());

	// This is an internal request for hot-reload (not from IDE)
	TGuardValue<bool> GuardHotReloadingFromEditorFlag(bIsHotReloadingFromEditor, true);

	// A list of modules that have been recompiled in the editor is going to prevent false
	// hot-reload from IDE events as this call is blocking any potential callbacks coming from the filesystem
	// and bIsHotReloadingFromEditor may not be enough to prevent those from being treated as actual hot-reload from IDE modules
	ModulesRecentlyCompiledInTheEditor.Empty();


	FFormatNamedArguments Args;
	Args.Add( TEXT("CodeModuleName"), FText::FromName( InModuleName ) );
	const FText StatusUpdate = FText::Format( NSLOCTEXT("ModuleManager", "Recompile_SlowTaskName", "Compiling {CodeModuleName}..."), Args );

	FScopedSlowTask SlowTask(2, StatusUpdate);
	SlowTask.MakeDialog();

	ModuleCompilerStartedEvent.Broadcast(false); // we never perform an async compile

	FModuleManager& ModuleManager = FModuleManager::Get();

	// Update our set of known modules, in case we don't already know about this module
	ModuleManager.AddModule( InModuleName );

	// Only use rolling module names if the module was already loaded into memory.  This allows us to try compiling
	// the module without actually having to unload it first.
	const bool bWasModuleLoaded = ModuleManager.IsModuleLoaded( InModuleName );

	SlowTask.EnterProgressFrame();

	/**
	 * Tries to recompile the specified DLL using UBT. Does not interact with modules. This is a low level routine.
	 *
	 * @param ModuleNames List of modules to recompile, including the module name and optional file suffix.
	 * @param Ar Output device for logging compilation status.
	 * @param bForceCodeProject Even if it's a non-code project, treat it as code-based project
	 */
	auto RecompileModuleDLLs = [this, &Ar, Flags](const TArray< FModuleToRecompile >& ModuleNames)
	{
		bool bCompileSucceeded = false;
		const FString AdditionalArguments = MakeUBTArgumentsForModuleCompiling();
		if (StartCompilingModuleDLLs(ModuleNames, nullptr, Ar, AdditionalArguments, Flags))
		{
			bool bCompileStillInProgress = false;
			CheckForFinishedModuleDLLCompile( EHotReloadFlags::WaitForCompletion, bCompileStillInProgress, bCompileSucceeded, Ar );
		}
		return bCompileSucceeded;
	};

	// First, try to compile the module.  If the module is already loaded, we won't unload it quite yet.  Instead
	// make sure that it compiles successfully.

	// Find a unique file name for the module
	FModuleToRecompile ModuleToRecompile;
	ModuleToRecompile.ModuleName = InModuleName;
	ModuleManager.MakeUniqueModuleFilename( InModuleName, ModuleToRecompile.ModuleFileSuffix, ModuleToRecompile.NewModuleFilename );

	TArray< FModuleToRecompile > ModulesToRecompile;
	ModulesToRecompile.Add( MoveTemp(ModuleToRecompile) );
	ModulesRecentlyCompiledInTheEditor.Add(InModuleName);
	if (!RecompileModuleDLLs(ModulesToRecompile))
	{
		return false;
	}

	SlowTask.EnterProgressFrame();

	// Shutdown the module if it's already running
	if( bWasModuleLoaded )
	{
		Ar.Logf( TEXT( "Unloading module before compile." ) );
		ModuleManager.UnloadOrAbandonModuleWithCallback( InModuleName, Ar );
	}
	else
	{
		// Reset the module cache in case it's a new module that we probably didn't know about already.
		ModuleManager.ResetModulePathsCache();
	}

	// Reload the module if it was loaded before we recompiled
	if ((bWasModuleLoaded || !!(Flags & ERecompileModuleFlags::ForceCodeProject)) && !!(Flags & ERecompileModuleFlags::ReloadAfterRecompile))
	{
		FScopedHotReload Guard(Reload);
		Reload->SetSendReloadCompleteNotification(false);
		Ar.Logf( TEXT( "Reloading module %s after successful compile." ), *InModuleName.ToString() );
		if (!ModuleManager.LoadModuleWithCallback( InModuleName, Ar ))
		{
			return false;
		}

		CollectGarbage(GARBAGE_COLLECTION_KEEPFLAGS);
	}

	if (!!(Flags & ERecompileModuleFlags::ForceCodeProject))
	{
		HotReloadEvent.Broadcast( false );
		FCoreUObjectDelegates::ReloadCompleteDelegate.Broadcast(EReloadCompleteReason::HotReloadManual);
	}

	return true;
#else
	return false;
#endif // WITH_HOT_RELOAD
}

/** Adds and entry for the UFunction native pointer remap table */
void FHotReloadModule::AddHotReloadFunctionRemap(FNativeFuncPtr NewFunctionPointer, FNativeFuncPtr OldFunctionPointer)
{
	ReloadNotifyFunctionRemap(NewFunctionPointer, OldFunctionPointer);
}

ECompilationResult::Type FHotReloadModule::DoHotReloadFromEditor(EHotReloadFlags Flags)
{
	// Get all game modules we want to compile
	const FModuleManager& ModuleManager = FModuleManager::Get();
	TArray<FString> GameModuleNames = UEHotReload_Private::GetGameModuleNames(ModuleManager);

	ECompilationResult::Type Result = ECompilationResult::Unsupported;

	UEHotReload_Private::FPackagesAndDependentNames PackagesAndDependentNames = UEHotReload_Private::SplitByPackagesAndDependentNames(GameModuleNames);

	// Analytics
	double Duration = 0.0;
	{
		FScopedDurationTimer Timer(Duration);

		Result = RebindPackagesInternal(PackagesAndDependentNames.Packages, PackagesAndDependentNames.DependentNames, Flags, *GLog);
	}

	RecordAnalyticsEvent(TEXT("Editor"), Result, Duration, PackagesAndDependentNames.Packages.Num(), PackagesAndDependentNames.DependentNames.Num());

	return Result;
}

ECompilationResult::Type FHotReloadModule::DoHotReloadInternal(const TMap<FName, FString>& ChangedModules, const TArray<UPackage*>& Packages, const TArray<FName>& InDependentModules, FOutputDevice& HotReloadAr)
{
#if WITH_HOT_RELOAD

	FModuleManager& ModuleManager = FModuleManager::Get();

	ModuleManager.ResetModulePathsCache();

	FFeedbackContext& ErrorsFC = UClass::GetDefaultPropertiesFeedbackContext();
	ErrorsFC.ClearWarningsAndErrors();

	// Rebind the hot reload DLL 
	FScopedHotReload Guard(Reload, Packages);
	Reload->SetSendReloadCompleteNotification(false);
	TGuardValue<bool> GuardIsInitialLoad(GIsInitialLoad, true);

	CollectGarbage(GARBAGE_COLLECTION_KEEPFLAGS); // we create a new CDO in the transient package...this needs to go away before we try again.

	// Load the new modules up
	bool bReloadSucceeded = false;
	ECompilationResult::Type Result = ECompilationResult::Unsupported;
	for (UPackage* Package : Packages)
	{
		FString PackageName = Package->GetName();
		FName ShortPackageFName = *FPackageName::GetShortName(PackageName);

		if (!ChangedModules.Contains(ShortPackageFName))
		{
			continue;
		}

		// Abandon the old module.  We can't unload it because various data structures may be living
		// that have vtables pointing to code that would become invalidated.
		ModuleManager.AbandonModuleWithCallback(ShortPackageFName);

		// Load the newly-recompiled module up (it will actually have a different DLL file name at this point.)
		bReloadSucceeded = ModuleManager.LoadModule(ShortPackageFName) != nullptr;
		if (!bReloadSucceeded)
		{
			HotReloadAr.Logf(ELogVerbosity::Warning, TEXT("HotReload failed, reload failed %s."), *PackageName);
			Result = ECompilationResult::OtherCompilationError;
			break;
		}
	}

	// Load dependent modules.
	for (FName ModuleName : InDependentModules)
	{
		if (!ChangedModules.Contains(ModuleName))
		{
			continue;
		}

		ModuleManager.UnloadOrAbandonModuleWithCallback(ModuleName, HotReloadAr);
		const bool bLoaded = ModuleManager.LoadModuleWithCallback(ModuleName, HotReloadAr);
		if (!bLoaded)
		{
			HotReloadAr.Logf(ELogVerbosity::Warning, TEXT("Unable to reload module %s"), *ModuleName.GetPlainNameString());
		}
	}

	if (ErrorsFC.GetNumErrors() || ErrorsFC.GetNumWarnings())
	{
		TArray<FString> AllErrorsAndWarnings;
		ErrorsFC.GetErrorsAndWarningsAndEmpty(AllErrorsAndWarnings);

		FString AllInOne;
		for (const FString& ErrorOrWarning : AllErrorsAndWarnings)
		{
			AllInOne += ErrorOrWarning;
			AllInOne += TEXT("\n");
		}
		HotReloadAr.Logf(ELogVerbosity::Warning, TEXT("Some classes could not be reloaded:\n%s"), *AllInOne);
	}

	if (bReloadSucceeded)
	{
		Reload->Finalize();

		Result = ECompilationResult::Succeeded;
	}


	HotReloadEvent.Broadcast( !bIsHotReloadingFromEditor);
	FCoreUObjectDelegates::ReloadCompleteDelegate.Broadcast(bIsHotReloadingFromEditor ? EReloadCompleteReason::HotReloadManual : EReloadCompleteReason::HotReloadAutomatic);

	HotReloadAr.Logf(ELogVerbosity::Display, TEXT("HotReload took %4.1fs."), FPlatformTime::Seconds() - HotReloadStartTime);

	bIsHotReloadingFromEditor = false;
	return Result;

#else

	bIsHotReloadingFromEditor = false;
	return ECompilationResult::Unsupported;

#endif
}

<<<<<<< HEAD
void FHotReloadModule::ReplaceReferencesToReconstructedCDOs()
{
	if (ReconstructedCDOsMap.Num() == 0)
	{
		return;
	}

	// Thread pool manager. We need new thread pool with increased
	// amount of stack size. Standard GThreadPool was encountering
	// stack overflow error during serialization.
	static struct FReplaceReferencesThreadPool
	{
		FReplaceReferencesThreadPool()
		{
			Pool = FQueuedThreadPool::Allocate();
			int32 NumThreadsInThreadPool = FPlatformMisc::NumberOfWorkerThreadsToSpawn();
			verify(Pool->Create(NumThreadsInThreadPool, 256 * 1024));
		}

		~FReplaceReferencesThreadPool()
		{
			Pool->Destroy();
		}

		FQueuedThreadPool* GetPool() { return Pool; }

	private:
		FQueuedThreadPool* Pool;
	} ThreadPoolManager;

	// Async task to enable multithreaded CDOs reference search.
	class FFindRefTask : public FNonAbandonableTask
	{
	public:
		explicit FFindRefTask(const TMap<UObject*, UObject*>& InReconstructedCDOsMap, int32 ReserveElements)
			: ReconstructedCDOsMap(InReconstructedCDOsMap)
		{
			ObjectsArray.Reserve(ReserveElements);
		}

		void DoWork()
		{
			for (UObject* Object : ObjectsArray)
			{
				class FReplaceCDOReferencesArchive : public FArchiveUObject
				{
				public:
					FReplaceCDOReferencesArchive(UObject* InPotentialReferencer, const TMap<UObject*, UObject*>& InReconstructedCDOsMap)
						: ReconstructedCDOsMap(InReconstructedCDOsMap)
						, PotentialReferencer(InPotentialReferencer)
					{
						ArIsObjectReferenceCollector = true;
						ArIgnoreOuterRef = true;
					}

					virtual FString GetArchiveName() const override
					{
						return TEXT("FReplaceCDOReferencesArchive");
					}

					FArchive& operator<<(UObject*& ObjRef)
					{
						UObject* Obj = ObjRef;

						if (Obj && Obj != PotentialReferencer)
						{
							if (UObject* const* FoundObj = ReconstructedCDOsMap.Find(Obj))
							{
								ObjRef = *FoundObj;
							}
						}

						return *this;
					}

					const TMap<UObject*, UObject*>& ReconstructedCDOsMap;
					UObject* PotentialReferencer;
				};

				FReplaceCDOReferencesArchive FindRefsArchive(Object, ReconstructedCDOsMap);
				Object->Serialize(FindRefsArchive);
			}
		}

		FORCEINLINE TStatId GetStatId() const
		{
			RETURN_QUICK_DECLARE_CYCLE_STAT(FFindRefTask, STATGROUP_ThreadPoolAsyncTasks);
		}

		TArray<UObject*> ObjectsArray;

	private:
		const TMap<UObject*, UObject*>& ReconstructedCDOsMap;
	};

	const int32 NumberOfThreads = FPlatformMisc::NumberOfWorkerThreadsToSpawn();
	const int32 NumObjects = GUObjectArray.GetObjectArrayNum();
	const int32 ObjectsPerTask = FMath::CeilToInt((float)NumObjects / NumberOfThreads);

	// Create tasks.
	TArray<FAsyncTask<FFindRefTask>> Tasks;
	Tasks.Reserve(NumberOfThreads);

	for (int32 TaskId = 0; TaskId < NumberOfThreads; ++TaskId)
	{
		Tasks.Emplace(ReconstructedCDOsMap, ObjectsPerTask);
	}

	// Distribute objects uniformly between tasks.
	int32 CurrentTaskId = 0;
	for (FThreadSafeObjectIterator ObjIter; ObjIter; ++ObjIter)
	{
		UObject* CurObject = *ObjIter;

		if (CurObject->IsPendingKill())
		{
			continue;
		}

		Tasks[CurrentTaskId].GetTask().ObjectsArray.Add(CurObject);
		CurrentTaskId = (CurrentTaskId + 1) % NumberOfThreads;
	}

	// Run async tasks in worker threads.
	for (FAsyncTask<FFindRefTask>& Task : Tasks)
	{
		Task.StartBackgroundTask(ThreadPoolManager.GetPool());
	}

	// Wait until tasks are finished
	for (FAsyncTask<FFindRefTask>& AsyncTask : Tasks)
	{
		AsyncTask.EnsureCompletion();
	}

	ReconstructedCDOsMap.Empty();
}

=======
>>>>>>> 6bbb88c8
ECompilationResult::Type FHotReloadModule::RebindPackages(const TArray<UPackage*>& InPackages, EHotReloadFlags Flags, FOutputDevice &Ar)
{
	ECompilationResult::Type Result = ECompilationResult::Unknown;

	// Get game packages
	const FModuleManager& ModuleManager = FModuleManager::Get();
	TArray<FString> GameModuleNames = UEHotReload_Private::GetGameModuleNames(ModuleManager);
	UEHotReload_Private::FPackagesAndDependentNames PackagesAndDependentNames = UEHotReload_Private::SplitByPackagesAndDependentNames(GameModuleNames);

	// Get a set of source packages combined with game packages
	TSet<UPackage*> PackagesIncludingGame(InPackages);
	int32 NumInPackages = PackagesIncludingGame.Num();
	PackagesIncludingGame.Append(PackagesAndDependentNames.Packages);

	// Check if there was any overlap
	bool bInPackagesIncludeGame = PackagesIncludingGame.Num() < NumInPackages + PackagesAndDependentNames.Packages.Num();

	// If any of those modules were game modules, we'll compile those too
	TArray<UPackage*> Packages;
	TArray<FName>     Dependencies;
	if (bInPackagesIncludeGame)
	{
		Packages     = PackagesIncludingGame.Array();
		Dependencies = MoveTemp(PackagesAndDependentNames.DependentNames);
	}
	else
	{
		Packages = InPackages;
	}

	double Duration = 0.0;
	{
		FScopedDurationTimer RebindTimer(Duration);
		Result = RebindPackagesInternal(Packages, Dependencies, Flags, Ar);
	}
	RecordAnalyticsEvent(TEXT("Rebind"), Result, Duration, Packages.Num(), Dependencies.Num());

	return Result;
}

ECompilationResult::Type FHotReloadModule::RebindPackagesInternal(const TArray<UPackage*>& InPackages, const TArray<FName>& DependentModules, EHotReloadFlags Flags, FOutputDevice& Ar)
{
#if WITH_HOT_RELOAD
	if (InPackages.Num() == 0)
	{
		Ar.Logf(ELogVerbosity::Warning, TEXT("RebindPackages not possible (no packages specified)"));
		return ECompilationResult::Unsupported;
	}

	// Verify that we're going to be able to rebind the specified packages
	for (UPackage* Package : InPackages)
	{
		check(Package);

		if (Package->GetOuter())
		{
			Ar.Logf(ELogVerbosity::Warning, TEXT("Could not rebind package for %s, package is either not bound yet or is not a DLL."), *Package->GetName());
			return ECompilationResult::Unsupported;
		}
	}

	// We can only proceed if a compile isn't already in progress
	if (IsCurrentlyCompiling())
	{
		Ar.Logf(ELogVerbosity::Warning, TEXT("Could not rebind package because a module compile is already in progress."));
		return ECompilationResult::Unsupported;
	}

	FModuleManager::Get().ResetModulePathsCache();

	bIsHotReloadingFromEditor = true;

	HotReloadStartTime = FPlatformTime::Seconds();

	TArray< FName > ModuleNames;
	for (UPackage* Package : InPackages)
	{
		// Attempt to recompile this package's module
		FName ShortPackageName = FPackageName::GetShortFName(Package->GetFName());
		ModuleNames.Add(ShortPackageName);
	}

	// Add dependent modules.
	ModuleNames.Append(DependentModules);

	// Start compiling modules
	//
	// NOTE: This method of recompiling always using a rolling file name scheme, since we never want to unload before
	// we start recompiling, and we need the output DLL to be unlocked before we invoke the compiler

	ModuleCompilerStartedEvent.Broadcast(!(Flags & EHotReloadFlags::WaitForCompletion)); // we perform an async compile providing we're not waiting for completion

	FModuleManager& ModuleManager = FModuleManager::Get();

	TArray< FModuleToRecompile > ModulesToRecompile;
	for( FName CurModuleName : ModuleNames )
	{
		// Update our set of known modules, in case we don't already know about this module
		ModuleManager.AddModule( CurModuleName );

		// Find a unique file name for the module
		FModuleToRecompile ModuleToRecompile;
		ModuleToRecompile.ModuleName = CurModuleName;
		ModuleManager.MakeUniqueModuleFilename( CurModuleName, ModuleToRecompile.ModuleFileSuffix, ModuleToRecompile.NewModuleFilename );

		ModulesToRecompile.Add( ModuleToRecompile );
	}

	// Kick off compilation!
	const FString AdditionalArguments = MakeUBTArgumentsForModuleCompiling();
	bool bCompileStarted = StartCompilingModuleDLLs(
		ModulesToRecompile,
		[this, InPackages, DependentModules, &Ar](const TMap<FName, FString>& ChangedModules, bool bRecompileFinished, ECompilationResult::Type CompilationResult)
		{
			if (ECompilationResult::Failed(CompilationResult) && bRecompileFinished)
			{
				Ar.Logf(ELogVerbosity::Warning, TEXT("HotReload failed, recompile failed"));
				return;
			}

			DoHotReloadInternal(ChangedModules, InPackages, DependentModules, Ar);
		},
		Ar,
		AdditionalArguments,
		ERecompileModuleFlags::None
	);

	if (!bCompileStarted)
	{
		Ar.Logf(ELogVerbosity::Warning, TEXT("RebindPackages failed because the compiler could not be started."));
		bIsHotReloadingFromEditor = false;
		return ECompilationResult::OtherCompilationError;
	}

	// Go ahead and check for completion right away.  This is really just so that we can handle the case
	// where the user asked us to wait for the compile to finish before returning.
	if (!!(Flags & EHotReloadFlags::WaitForCompletion))
	{
		bool bCompileStillInProgress = false;
		bool bCompileSucceeded = false;
		FOutputDeviceNull NullOutput;
		CheckForFinishedModuleDLLCompile( Flags, bCompileStillInProgress, bCompileSucceeded, NullOutput );
		if( !bCompileStillInProgress && !bCompileSucceeded )
		{
			Ar.Logf(ELogVerbosity::Warning, TEXT("RebindPackages failed because compilation failed."));
			bIsHotReloadingFromEditor = false;
			return ECompilationResult::OtherCompilationError;
		}
	}

	if (!!(Flags & EHotReloadFlags::WaitForCompletion))
	{
		Ar.Logf(ELogVerbosity::Warning, TEXT("HotReload operation took %4.1fs."), float(FPlatformTime::Seconds() - HotReloadStartTime));
		bIsHotReloadingFromEditor = false;
	}
	else
	{
		Ar.Logf(ELogVerbosity::Warning, TEXT("Starting HotReload took %4.1fs."), float(FPlatformTime::Seconds() - HotReloadStartTime));
	}

	return ECompilationResult::Succeeded;
#else
	Ar.Logf(ELogVerbosity::Warning, TEXT("RebindPackages not possible (hot reload not supported)"));
	return ECompilationResult::Unsupported;
#endif
}

#if WITH_ENGINE
void FHotReloadModule::RegisterForReinstancing(UClass* OldClass, UClass* NewClass, EHotReloadedClassFlags Flags)
{
<<<<<<< HEAD
	// Don't allow reinstancing of UEngine classes
	if (!OldClass->IsChildOf(UEngine::StaticClass()))
	{
		TMap<UClass*, UClass*>& ClassesToReinstance = GetClassesToReinstanceForHotReload();
		checkf(!ClassesToReinstance.Contains(OldClass) || ClassesToReinstance[OldClass] == NewClass, TEXT("Attempting to hot reload a class which is already being hot reloaded as a different class"));
		ClassesToReinstance.Add(OldClass, NewClass);
=======
	
	// For compatibility, monitor this broadcast.  If we don't have an active reload then we create one assuming
	// the broadcaster wanted to reinstance (i.e. python wrapper).  
	IReload* TempReload = GetActiveReloadInterface();
	if (TempReload == nullptr)
	{
		Reload.Reset(new FReload(EActiveReloadType::Reinstancing, TEXT(""), *GLog));
#if WITH_RELOAD
		BeginReload(Reload->GetType(), *Reload);
#endif
		TempReload = Reload.Get();
>>>>>>> 6bbb88c8
	}

	// Only invoke the notification if we own the reload object and it is the temporary reinstancing object.
	if (TempReload == Reload.Get() && TempReload->GetType() == EActiveReloadType::Reinstancing)
	{
		TempReload->NotifyChange(EnumHasAnyFlags(Flags, EHotReloadedClassFlags::Changed) ? NewClass : OldClass, OldClass);
	}
}

void FHotReloadModule::ReinstanceClasses()
{
<<<<<<< HEAD
#if WITH_HOT_RELOAD
	if (GIsHotReload)
	{
		UClass::AssembleReferenceTokenStreams();
	}
#endif // WITH_HOT_RELOAD

	TMap<UClass*, UClass*>& ClassesToReinstance = GetClassesToReinstanceForHotReload();

	TMap<UClass*, UClass*> OldToNewClassesMap;
	for (const TPair<UClass*, UClass*>& Pair : ClassesToReinstance)
=======
	// Only invoke the notification if we own the reload object and it is the temporary reinstancing object.
	IReload* TempReload = GetActiveReloadInterface();
	if (TempReload == Reload.Get() && TempReload->GetType() == EActiveReloadType::Reinstancing)
>>>>>>> 6bbb88c8
	{
		TempReload->Reinstance();
		Reload.Reset();
	}
}
#endif

void FHotReloadModule::OnHotReloadBinariesChanged(const TArray<FFileChangeData>& FileChanges)
{
	if (bIsHotReloadingFromEditor)
	{
		// DO NOTHING, this case is handled by RebindPackages
		return;
	}

	const FModuleManager& ModuleManager = FModuleManager::Get();
	TMap<FName, FString> GameModuleFilenames = UEHotReload_Private::GetGameModuleFilenames(ModuleManager);

	if (GameModuleFilenames.Num() == 0)
	{
		return;
	}

	// Check if any of the game DLLs has been added
	for (const FFileChangeData& Change : FileChanges)
	{
		// Ignore changes that aren't introducing a new file.
		//
		// On the Mac the Add event is for a temporary linker(?) file that gets immediately renamed
		// to a dylib. In the future we may want to support modified event for all platforms anyway once
		// shadow copying works with hot-reload.
#if PLATFORM_MAC
		if (Change.Action != FFileChangeData::FCA_Modified)
#else
		if (Change.Action != FFileChangeData::FCA_Added)
#endif
		{
			continue;
		}

		// Ignore files that aren't of module type
		FString Filename = FPaths::GetCleanFilename(Change.Filename);
		if (!Filename.EndsWith(FPlatformProcess::GetModuleExtension()))
		{
			continue;
		}

		for (const TPair<FName, FString>& NameFilename : GameModuleFilenames)
		{
			// Handle module files which have already been hot-reloaded.
			FString BaseName = FPaths::GetBaseFilename(NameFilename.Value);
			StripModuleSuffixFromFilename(BaseName, NameFilename.Key.ToString());

			// Hot reload always adds a numbered suffix preceded by a hyphen, but otherwise the module name must match exactly!
			if (!Filename.StartsWith(BaseName + TEXT("-")))
			{
				continue;
			}

			if (ModulesRecentlyCompiledInTheEditor.Contains(NameFilename.Key))
			{
				continue;
			}

			// Add to queue. We do not hot-reload here as there may potentially be other modules being compiled.
			DetectedNewModules.Emplace(NameFilename.Key, Change.Filename);
			UE_LOG(LogHotReload, Log, TEXT("New module detected: %s"), *Filename);
		}
	}
}

void FHotReloadModule::StripModuleSuffixFromFilename(FString& InOutModuleFilename, const FString& ModuleName)
{
	// First hyphen is where the UEEdtior prefix ends
	int32 FirstHyphenIndex = INDEX_NONE;
	if (InOutModuleFilename.FindChar('-', FirstHyphenIndex))
	{
		// Second hyphen means we already have a hot-reloaded module or other than Development config module
		int32 SecondHyphenIndex = FirstHyphenIndex;
		do
		{
			SecondHyphenIndex = InOutModuleFilename.Find(TEXT("-"), ESearchCase::CaseSensitive, ESearchDir::FromStart, SecondHyphenIndex + 1);
			if (SecondHyphenIndex != INDEX_NONE)
			{
				// Make sure that the section between hyphens is the expected module name. This guards against cases where module name has a hyphen inside.
				FString HotReloadedModuleName = InOutModuleFilename.Mid(FirstHyphenIndex + 1, SecondHyphenIndex - FirstHyphenIndex - 1);
				if (HotReloadedModuleName == ModuleName)
				{
					InOutModuleFilename.MidInline(0, SecondHyphenIndex, false);
					SecondHyphenIndex = INDEX_NONE;
				}
			}
		} while (SecondHyphenIndex != INDEX_NONE);
	}
}

void FHotReloadModule::RefreshHotReloadWatcher()
{
	FDirectoryWatcherModule& DirectoryWatcherModule = FModuleManager::Get().LoadModuleChecked<FDirectoryWatcherModule>(TEXT("DirectoryWatcher"));
	IDirectoryWatcher* DirectoryWatcher = DirectoryWatcherModule.Get();
	if (DirectoryWatcher)
	{
		// Watch the game directory
		AddHotReloadDirectory(DirectoryWatcher, FPaths::ProjectDir());

		// Also watch all the game plugin directories
		for(const TSharedRef<IPlugin>& Plugin : IPluginManager::Get().GetEnabledPlugins())
		{
			if (Plugin->GetLoadedFrom() == EPluginLoadedFrom::Project && Plugin->GetDescriptor().Modules.Num() > 0)
			{
				AddHotReloadDirectory(DirectoryWatcher, Plugin->GetBaseDir());
			}
		}
	}
}

void FHotReloadModule::AddHotReloadDirectory(IDirectoryWatcher* DirectoryWatcher, const FString& BaseDir)
{
	FString BinariesPath = FPaths::ConvertRelativePathToFull(BaseDir / TEXT("Binaries") / FPlatformProcess::GetBinariesSubdirectory());
	if (FPaths::DirectoryExists(BinariesPath) && !BinariesFolderChangedDelegateHandles.Contains(BinariesPath))
	{
		IDirectoryWatcher::FDirectoryChanged BinariesFolderChangedDelegate = IDirectoryWatcher::FDirectoryChanged::CreateRaw(this, &FHotReloadModule::OnHotReloadBinariesChanged);

		FDelegateHandle Handle;
		if (DirectoryWatcher->RegisterDirectoryChangedCallback_Handle(BinariesPath, BinariesFolderChangedDelegate, Handle))
		{
			BinariesFolderChangedDelegateHandles.Add(BinariesPath, Handle);
		}
	}
}

void FHotReloadModule::ShutdownHotReloadWatcher()
{
	FDirectoryWatcherModule* DirectoryWatcherModule = FModuleManager::GetModulePtr<FDirectoryWatcherModule>(TEXT("DirectoryWatcher"));
	if( DirectoryWatcherModule != nullptr )
	{
		IDirectoryWatcher* DirectoryWatcher = DirectoryWatcherModule->Get();
		if (DirectoryWatcher)
		{
			for (const TPair<FString, FDelegateHandle>& Pair : BinariesFolderChangedDelegateHandles)
			{
				DirectoryWatcher->UnregisterDirectoryChangedCallback_Handle(Pair.Key, Pair.Value);
			}
		}
	}
}

bool FHotReloadModule::Tick(float DeltaTime)
{
    QUICK_SCOPE_CYCLE_COUNTER(STAT_FHotReloadModule_Tick);

	// We never want to block on a pending compile when checking compilation status during Tick().  We're
	// just checking so that we can fire callbacks if and when compilation has finished.
	// Ignored output variables
	bool bCompileStillInProgress = false;
	bool bCompileSucceeded = false;
	FOutputDeviceNull NullOutput;
	CheckForFinishedModuleDLLCompile( EHotReloadFlags::None, bCompileStillInProgress, bCompileSucceeded, NullOutput );

	if (DetectedNewModules.Num() == 0)
	{
		return true;
	}

	// Early out if live coding is enabled
#if WITH_LIVE_CODING
	ILiveCodingModule* LiveCoding = FModuleManager::GetModulePtr<ILiveCodingModule>(LIVE_CODING_MODULE_NAME);
	if (LiveCoding != nullptr && LiveCoding->IsEnabledForSession())
	{
        return false;
	}
#endif

#if WITH_EDITOR
	if (GEditor)
	{
		// Don't try to do an IDE reload yet if we're PIE - wait until we leave
		if (GEditor->IsPlaySessionInProgress())
		{
			return true;
		}

		// Don't allow hot reloading if we're running networked PIE instances
		// The reason, is it's fairly complicated to handle the re-wiring that needs to happen when we re-instance objects like player controllers, possessed pawns, etc...
		const TIndirectArray<FWorldContext>& WorldContextList = GEditor->GetWorldContexts();

		for (const FWorldContext& WorldContext : WorldContextList)
		{
			if (WorldContext.World() && WorldContext.World()->WorldType == EWorldType::PIE && WorldContext.World()->NetDriver)
			{
				return true;		// Don't allow automatic hot reloading if we're running PIE instances
			}
		}
	}
#endif // WITH_EDITOR

	// We have new modules in the queue, but make sure UBT has finished compiling all of them
	if (!FDesktopPlatformModule::Get()->IsUnrealBuildToolRunning())
	{
		IFileManager& FileManager = IFileManager::Get();

		// Remove any modules whose files have disappeared - this can happen if a compile event has
		// failed and deleted a DLL that was there previously.
		for (auto It = DetectedNewModules.CreateIterator(); It; ++It)
		{
			if (!FileManager.FileExists(*It->Value))
			{
				It.RemoveCurrent();
			}
		}
		DoHotReloadFromIDE(DetectedNewModules);
		DetectedNewModules.Empty();
	}
	else
	{
		UE_LOG(LogHotReload, Verbose, TEXT("Detected %d reloaded modules but UnrealBuildTool is still running"), DetectedNewModules.Num());
	}

	return true;
}

void FHotReloadModule::DoHotReloadFromIDE(const TMap<FName, FString>& NewModules)
{
	const FModuleManager& ModuleManager = FModuleManager::Get();

	int32 NumPackagesToRebind = 0;
	int32 NumDependentModules = 0;

	ECompilationResult::Type Result = ECompilationResult::Unsupported;

	double Duration = 0.0;

	TArray<FString> GameModuleNames = UEHotReload_Private::GetGameModuleNames(ModuleManager);
	if (GameModuleNames.Num() > 0)
	{
		FScopedDurationTimer Timer(Duration);

		if (NewModules.Num() == 0)
		{
			return;
		}

		UE_LOG(LogHotReload, Log, TEXT("Starting Hot-Reload from IDE"));

		HotReloadStartTime = FPlatformTime::Seconds();

		FScopedSlowTask SlowTask(100.f, LOCTEXT("CompilingGameCode", "Compiling Game Code"));
		SlowTask.MakeDialog();

		// Update compile data before we start compiling
		for (const TPair<FName, FString>& NewModule : NewModules)
		{
			// Move on 10% / num items
			SlowTask.EnterProgressFrame(10.f / NewModules.Num());

			FName ModuleName = NewModule.Key;

			UpdateModuleCompileData(ModuleName);
			OnModuleCompileSucceeded(ModuleName, NewModule.Value);
		}

		SlowTask.EnterProgressFrame(10);
		UEHotReload_Private::FPackagesAndDependentNames PackagesAndDependentNames = UEHotReload_Private::SplitByPackagesAndDependentNames(GameModuleNames);
		SlowTask.EnterProgressFrame(80);

		NumPackagesToRebind = PackagesAndDependentNames.Packages.Num();
		NumDependentModules = PackagesAndDependentNames.DependentNames.Num();
		Result = DoHotReloadInternal(NewModules, PackagesAndDependentNames.Packages, PackagesAndDependentNames.DependentNames, *GLog);
	}

	RecordAnalyticsEvent(TEXT("IDE"), Result, Duration, NumPackagesToRebind, NumDependentModules);
}

void FHotReloadModule::RecordAnalyticsEvent(const TCHAR* ReloadFrom, ECompilationResult::Type Result, double Duration, int32 PackageCount, int32 DependentModulesCount)
{
#if WITH_ENGINE
	if (FEngineAnalytics::IsAvailable())
	{
		TArray< FAnalyticsEventAttribute > ReloadAttribs;
		ReloadAttribs.Add(FAnalyticsEventAttribute(TEXT("ReloadFrom"), ReloadFrom));
		ReloadAttribs.Add(FAnalyticsEventAttribute(TEXT("Result"), ECompilationResult::ToString(Result)));
		ReloadAttribs.Add(FAnalyticsEventAttribute(TEXT("Duration"), FString::Printf(TEXT("%.4lf"), Duration)));
		ReloadAttribs.Add(FAnalyticsEventAttribute(TEXT("Packages"), FString::Printf(TEXT("%d"), PackageCount)));
		ReloadAttribs.Add(FAnalyticsEventAttribute(TEXT("DependentModules"), FString::Printf(TEXT("%d"), DependentModulesCount)));
		FEngineAnalytics::GetProvider().RecordEvent(TEXT("Editor.Usage.HotReload"), ReloadAttribs);
	}
#endif
}

void FHotReloadModule::OnModuleCompileSucceeded(FName ModuleName, const FString& ModuleFilename)
{
#if !IS_MONOLITHIC
		// If the compile succeeded, update the module info entry with the new file name for this module
	FModuleManager::Get().SetModuleFilename(ModuleName, ModuleFilename);
#endif

#if WITH_HOT_RELOAD
	// UpdateModuleCompileData() should have been run before compiling so the
	// data in ModuleInfo should be correct for the pre-compile dll file.
	FModuleCompilationData& CompileData = ModuleCompileData.FindChecked(ModuleName).Get();

	FDateTime FileTimeStamp;
	bool bGotFileTimeStamp = GetModuleFileTimeStamp(ModuleName, FileTimeStamp);

	CompileData.bHasFileTimeStamp = bGotFileTimeStamp;
	CompileData.FileTimeStamp = FileTimeStamp;

	if (CompileData.bHasFileTimeStamp)
	{
		CompileData.CompileMethod = EModuleCompileMethod::Runtime;
	}
	else
	{
		CompileData.CompileMethod = EModuleCompileMethod::Unknown;
	}
	WriteModuleCompilationInfoToConfig(ModuleName, CompileData);
#endif
}

FString FHotReloadModule::MakeUBTArgumentsForModuleCompiling()
{
	FString AdditionalArguments;
	if ( FPaths::IsProjectFilePathSet() )
	{
		// We have to pass FULL paths to UBT
		FString FullProjectPath = FPaths::ConvertRelativePathToFull(FPaths::GetProjectFilePath());
		AdditionalArguments += FString::Printf(TEXT("\"%s\" "), *FullProjectPath);
	}
	return AdditionalArguments;
}

#if WITH_HOT_RELOAD
bool FHotReloadModule::StartCompilingModuleDLLs(const TArray< FModuleToRecompile >& ModuleNames,
	FRecompileModulesCallback&& InRecompileModulesCallback, FOutputDevice& Ar,
	const FString& InAdditionalCmdLineArgs, ERecompileModuleFlags Flags)
{
	// Keep track of what we're compiling
	ModulesBeingCompiled.Empty(ModuleNames.Num());
	Algo::Transform(ModuleNames, ModulesBeingCompiled, &FModuleToRecompile::ModuleName);
	ModulesThatWereBeingRecompiled = ModuleNames;

	const TCHAR* BuildPlatformName = FPlatformMisc::GetUBTPlatform();
	const TCHAR* BuildConfigurationName = FModuleManager::GetUBTConfiguration();
	const TCHAR* BuildTargetName = FPlatformMisc::GetUBTTargetName();

	RecompileModulesCallback = MoveTemp(InRecompileModulesCallback);

	// Pass a module file suffix to UBT if we have one
	FString ModuleArg;
	if (ModuleNames.Num())
	{
		Ar.Logf(TEXT("Candidate modules for hot reload:"));
		for( const FModuleToRecompile& Module : ModuleNames )
		{
			FString ModuleNameStr = Module.ModuleName.ToString();

			if( !Module.ModuleFileSuffix.IsEmpty() )
			{
				ModuleArg += FString::Printf( TEXT( " -ModuleWithSuffix=%s,%s" ), *ModuleNameStr, *Module.ModuleFileSuffix );
			}
			else
			{
				ModuleArg += FString::Printf( TEXT( " -Module=%s" ), *ModuleNameStr );
			}
			Ar.Logf( TEXT( "  %s" ), *ModuleNameStr );

			// prepare the compile info in the FModuleInfo so that it can be compared after compiling
			UpdateModuleCompileData(Module.ModuleName);
		}
	}

	FString ExtraArg;

	if (FPaths::IsProjectFilePathSet())
	{
		ExtraArg += FString::Printf(TEXT("-Project=\"%s\" "), *FPaths::ConvertRelativePathToFull(FPaths::GetProjectFilePath()));
	}

	if (!!(Flags & ERecompileModuleFlags::FailIfGeneratedCodeChanges))
	{
		// Additional argument to let UHT know that we can only compile the module if the generated code didn't change
		ExtraArg += TEXT( "-FailIfGeneratedCodeChanges " );
	}

	FString CmdLineParams = FString::Printf( TEXT( "%s %s %s %s %s%s -IgnoreJunk" ), 
		*ModuleArg, 
		BuildTargetName, BuildPlatformName, BuildConfigurationName,
		*ExtraArg, *InAdditionalCmdLineArgs );

	const bool bInvocationSuccessful = InvokeUnrealBuildToolForCompile(CmdLineParams, Ar);
	if ( !bInvocationSuccessful )
	{
		// No longer compiling modules
		ModulesBeingCompiled.Empty();

		ModuleCompilerFinishedEvent.Broadcast(FString(), ECompilationResult::OtherCompilationError, false);

		// Fire task completion delegate 
		
		if (RecompileModulesCallback)
		{
			RecompileModulesCallback( TMap<FName, FString>(), false, ECompilationResult::OtherCompilationError );
			RecompileModulesCallback = nullptr;
		}
	}

	return bInvocationSuccessful;
}
#endif

bool FHotReloadModule::InvokeUnrealBuildToolForCompile(const FString& InCmdLineParams, FOutputDevice &Ar)
{
#if WITH_HOT_RELOAD

	// Make sure we're not already compiling something!
	check(!IsCurrentlyCompiling());

	// Setup output redirection pipes, so that we can harvest compiler output and display it ourselves
	void* PipeRead = NULL;
	void* PipeWrite = NULL;

	verify(FPlatformProcess::CreatePipe(PipeRead, PipeWrite));
	ModuleCompileReadPipeText = TEXT("");

	FProcHandle ProcHandle = FDesktopPlatformModule::Get()->InvokeUnrealBuildToolAsync(InCmdLineParams, Ar, PipeRead, PipeWrite);

	// We no longer need the Write pipe so close it.
	// We DO need the Read pipe however...
	FPlatformProcess::ClosePipe(0, PipeWrite);

	if (!ProcHandle.IsValid())
	{
		// We're done with the process handle now
		ModuleCompileProcessHandle.Reset();
		ModuleCompileReadPipe = NULL;
	}
	else
	{
		ModuleCompileProcessHandle = ProcHandle;
		ModuleCompileReadPipe = PipeRead;
	}

	return ProcHandle.IsValid();
#else
	return false;
#endif // WITH_HOT_RELOAD
}

void FHotReloadModule::CheckForFinishedModuleDLLCompile(EHotReloadFlags Flags, bool& bCompileStillInProgress, bool& bCompileSucceeded, FOutputDevice& Ar, bool bFireEvents)
{
#if WITH_HOT_RELOAD
	bCompileStillInProgress = false;
	ECompilationResult::Type CompilationResult = ECompilationResult::OtherCompilationError;

	// Is there a compilation in progress?
	if( !IsCurrentlyCompiling() )
	{
		Ar.Logf(TEXT("Error: CheckForFinishedModuleDLLCompile: There is no compilation in progress right now"));
		return;
	}

	bCompileStillInProgress = true;

	FText StatusUpdate;
	if ( ModulesBeingCompiled.Num() > 0 )
	{
		FFormatNamedArguments Args;
		Args.Add( TEXT("CodeModuleName"), FText::FromName( ModulesBeingCompiled[0] ) );
		StatusUpdate = FText::Format( NSLOCTEXT("FModuleManager", "CompileSpecificModuleStatusMessage", "{CodeModuleName}: Compiling modules..."), Args );
	}
	else
	{
		StatusUpdate = NSLOCTEXT("FModuleManager", "CompileStatusMessage", "Compiling modules...");
	}

	FScopedSlowTask SlowTask(0, StatusUpdate, GIsSlowTask);
	SlowTask.MakeDialog();

	// Check to see if the compile has finished yet
	int32 ReturnCode = -1;
	while (bCompileStillInProgress)
	{
		// Store the return code in a temp variable for now because it still gets overwritten
		// when the process is running.
		int32 ProcReturnCode = -1;
		if( FPlatformProcess::GetProcReturnCode( ModuleCompileProcessHandle, &ProcReturnCode ) )
		{
			ReturnCode = ProcReturnCode;
			bCompileStillInProgress = false;
		}
		
		if (bRequestCancelCompilation)
		{
			FPlatformProcess::TerminateProc(ModuleCompileProcessHandle);
			bCompileStillInProgress = bRequestCancelCompilation = false;
		}

		if( bCompileStillInProgress )
		{
			ModuleCompileReadPipeText += FPlatformProcess::ReadPipe(ModuleCompileReadPipe);

			if (!(Flags & EHotReloadFlags::WaitForCompletion))
			{
				// We haven't finished compiling, but we were asked to return immediately
				break;
			}

			SlowTask.EnterProgressFrame(0.0f);

			// Give up a small timeslice if we haven't finished recompiling yet
			FPlatformProcess::Sleep( 0.01f );
		}
	}
	
	bRequestCancelCompilation = false;

	if( bCompileStillInProgress )
	{
		Ar.Logf(TEXT("Error: CheckForFinishedModuleDLLCompile: Compilation is still in progress"));
		return;
	}

	// Compilation finished, now we need to grab all of the text from the output pipe
	ModuleCompileReadPipeText += FPlatformProcess::ReadPipe(ModuleCompileReadPipe);

	// This includes 'canceled' (-1) and 'up-to-date' (-2)
	CompilationResult = (ECompilationResult::Type)ReturnCode;

	// If compilation succeeded for all modules, go back to the modules and update their module file names
	// in case we recompiled the modules to a new unique file name.  This is needed so that when the module
	// is reloaded after the recompile, we load the new DLL file name, not the old one.
	// Note that we don't want to do anything in case the build was canceled or source code has not changed.
	TMap<FName, FString> ChangedModules;
	if(CompilationResult == ECompilationResult::Succeeded)
	{
		ChangedModules.Reserve(ModulesThatWereBeingRecompiled.Num());
		for( FModuleToRecompile& CurModule : ModulesThatWereBeingRecompiled )
		{
			bool bModuleChanged = !CurModule.NewModuleFilename.IsEmpty();

			// Were we asked to assign a new file name for this module?
			if (!bModuleChanged)
			{
				FModuleManager& ModuleManager = FModuleManager::Get();

				// This is a new module, so reset the cache and find the name of it.
				ModuleManager.ResetModulePathsCache();
				ModuleManager.RefreshModuleFilenameFromManifest(CurModule.ModuleName);
				CurModule.NewModuleFilename = ModuleManager.GetModuleFilename(CurModule.ModuleName);
			}

			if (IFileManager::Get().FileSize(*CurModule.NewModuleFilename) <= 0)
			{
				continue;
			}

			// If the file doesn't exist, then assume it doesn't needs rebinding because it wasn't recompiled
			FDateTime FileTimeStamp = IFileManager::Get().GetTimeStamp(*CurModule.NewModuleFilename);
			if (FileTimeStamp == FDateTime::MinValue())
			{
				continue;
			}

			// If the file is the same as what we remembered it was then assume it doesn't needs rebinding because it wasn't recompiled
			TSharedRef<FModuleCompilationData>* CompileDataPtr = ModuleCompileData.Find(CurModule.ModuleName);
			if (CompileDataPtr && (*CompileDataPtr)->FileTimeStamp == FileTimeStamp)
			{
				continue;
			}

			// If the compile succeeded, update the module info entry with the new file name for this module
			OnModuleCompileSucceeded(CurModule.ModuleName, CurModule.NewModuleFilename);

			if (bModuleChanged)
			{
				// Move modules
				ChangedModules.Emplace(CurModule.ModuleName, MoveTemp(CurModule.NewModuleFilename));
			}
		}
	}
	ModulesThatWereBeingRecompiled.Empty();

	// We're done with the process handle now
	FPlatformProcess::CloseProc(ModuleCompileProcessHandle);
	ModuleCompileProcessHandle.Reset();

	FPlatformProcess::ClosePipe(ModuleCompileReadPipe, 0);

	Ar.Log(*ModuleCompileReadPipeText);
	const FString FinalOutput = ModuleCompileReadPipeText;
	ModuleCompileReadPipe = NULL;
	ModuleCompileReadPipeText = TEXT("");

	// No longer compiling modules
	ModulesBeingCompiled.Empty();

	bCompileSucceeded = !ECompilationResult::Failed(CompilationResult);

	if ( bFireEvents )
	{
		const bool bShowLogOnSuccess = false;
		ModuleCompilerFinishedEvent.Broadcast(FinalOutput, CompilationResult, !bCompileSucceeded || bShowLogOnSuccess);

		// Fire task completion delegate 
		if (RecompileModulesCallback)
		{
			RecompileModulesCallback( ChangedModules, true, CompilationResult );
			RecompileModulesCallback = nullptr;
		}
	}
#endif // WITH_HOT_RELOAD
}

void FHotReloadModule::UpdateModuleCompileData(FName ModuleName)
{
	// Find or create a compile data object for this module
	TSharedRef<FModuleCompilationData>* CompileDataPtr = ModuleCompileData.Find(ModuleName);
	if(CompileDataPtr == nullptr)
	{
		CompileDataPtr = &ModuleCompileData.Add(ModuleName, TSharedRef<FModuleCompilationData>(new FModuleCompilationData()));
	}

	// reset the compile data before updating it
	FModuleCompilationData& CompileData = CompileDataPtr->Get();
	CompileData.bHasFileTimeStamp = false;
	CompileData.FileTimeStamp = FDateTime(0);
	CompileData.CompileMethod = EModuleCompileMethod::Unknown;

#if WITH_HOT_RELOAD
	ReadModuleCompilationInfoFromConfig(ModuleName, CompileData);

	FDateTime FileTimeStamp;
	bool bGotFileTimeStamp = GetModuleFileTimeStamp(ModuleName, FileTimeStamp);

	if (!bGotFileTimeStamp)
	{
		// File missing? Reset the cached timestamp and method to defaults and save them.
		CompileData.bHasFileTimeStamp = false;
		CompileData.FileTimeStamp = FDateTime(0);
		CompileData.CompileMethod = EModuleCompileMethod::Unknown;
		WriteModuleCompilationInfoToConfig(ModuleName, CompileData);
	}
	else
	{
		if (CompileData.bHasFileTimeStamp)
		{
			if (FileTimeStamp > CompileData.FileTimeStamp + HotReloadDefs::TimeStampEpsilon)
			{
				// The file is newer than the cached timestamp
				// The file must have been compiled externally
				CompileData.FileTimeStamp = FileTimeStamp;
				CompileData.CompileMethod = EModuleCompileMethod::External;
				WriteModuleCompilationInfoToConfig(ModuleName, CompileData);
			}
		}
		else
		{
			// The cached timestamp and method are default value so this file has no history yet
			// We can only set its timestamp and save
			CompileData.bHasFileTimeStamp = true;
			CompileData.FileTimeStamp = FileTimeStamp;
			WriteModuleCompilationInfoToConfig(ModuleName, CompileData);
		}
	}
#endif
}

void FHotReloadModule::ReadModuleCompilationInfoFromConfig(FName ModuleName, FModuleCompilationData& CompileData)
{
	FString DateTimeString;
	if (GConfig->GetString(*HotReloadDefs::CompilationInfoConfigSection, *FString::Printf(TEXT("%s.TimeStamp"), *ModuleName.ToString()), DateTimeString, GEditorPerProjectIni))
	{
		FDateTime TimeStamp;
		if (!DateTimeString.IsEmpty() && FDateTime::Parse(DateTimeString, TimeStamp))
		{
			CompileData.bHasFileTimeStamp = true;
			CompileData.FileTimeStamp = TimeStamp;

			FString CompileMethodString;
			if (GConfig->GetString(*HotReloadDefs::CompilationInfoConfigSection, *FString::Printf(TEXT("%s.LastCompileMethod"), *ModuleName.ToString()), CompileMethodString, GEditorPerProjectIni))
			{
				if (CompileMethodString.Equals(HotReloadDefs::CompileMethodRuntime, ESearchCase::IgnoreCase))
				{
					CompileData.CompileMethod = EModuleCompileMethod::Runtime;
				}
				else if (CompileMethodString.Equals(HotReloadDefs::CompileMethodExternal, ESearchCase::IgnoreCase))
				{
					CompileData.CompileMethod = EModuleCompileMethod::External;
				}
			}
		}
	}
}

void FHotReloadModule::WriteModuleCompilationInfoToConfig(FName ModuleName, const FModuleCompilationData& CompileData)
{
	FString DateTimeString;
	if (CompileData.bHasFileTimeStamp)
	{
		DateTimeString = CompileData.FileTimeStamp.ToString();
	}

	GConfig->SetString(*HotReloadDefs::CompilationInfoConfigSection, *FString::Printf(TEXT("%s.TimeStamp"), *ModuleName.ToString()), *DateTimeString, GEditorPerProjectIni);

	FString CompileMethodString = HotReloadDefs::CompileMethodUnknown;
	if (CompileData.CompileMethod == EModuleCompileMethod::Runtime)
	{
		CompileMethodString = HotReloadDefs::CompileMethodRuntime;
	}
	else if (CompileData.CompileMethod == EModuleCompileMethod::External)
	{
		CompileMethodString = HotReloadDefs::CompileMethodExternal;
	}

	GConfig->SetString(*HotReloadDefs::CompilationInfoConfigSection, *FString::Printf(TEXT("%s.LastCompileMethod"), *ModuleName.ToString()), *CompileMethodString, GEditorPerProjectIni);
}

bool FHotReloadModule::GetModuleFileTimeStamp(FName ModuleName, FDateTime& OutFileTimeStamp) const
{
#if !IS_MONOLITHIC
	FString Filename = FModuleManager::Get().GetModuleFilename(ModuleName);
	if (IFileManager::Get().FileSize(*Filename) > 0)
	{
		OutFileTimeStamp = FDateTime(IFileManager::Get().GetTimeStamp(*Filename));
		return true;
	}
#endif
	return false;
}

bool FHotReloadModule::IsAnyGameModuleLoaded()
{
	if (bIsAnyGameModuleLoaded == EThreeStateBool::Unknown)
	{
		bool bGameModuleFound = false;
		// Ask the module manager for a list of currently-loaded gameplay modules
		TArray< FModuleStatus > ModuleStatuses;
		FModuleManager::Get().QueryModules(ModuleStatuses);

		for (const FModuleStatus& ModuleStatus : ModuleStatuses)
		{
			// We only care about game modules that are currently loaded
			if (ModuleStatus.bIsLoaded && ModuleStatus.bIsGameModule)
			{
				// There is at least one loaded game module.
				bGameModuleFound = true;
				break;
			}
		}
		bIsAnyGameModuleLoaded = EThreeStateBool::FromBool(bGameModuleFound);
	}
	return EThreeStateBool::ToBool(bIsAnyGameModuleLoaded);
}

bool FHotReloadModule::ContainsOnlyGameModules(const TArray<FModuleToRecompile>& ModulesToCompile) const
{
	FString AbsoluteProjectDir = FPaths::ConvertRelativePathToFull(FPaths::ProjectDir());
	for (const FModuleToRecompile& ModuleToCompile : ModulesToCompile)
	{
		FString FullModulePath = FPaths::ConvertRelativePathToFull(ModuleToCompile.NewModuleFilename);
		if (!FullModulePath.StartsWith(AbsoluteProjectDir))
		{
			return false;
		}
	}
	return true;
}

void FHotReloadModule::ModulesChangedCallback(FName ModuleName, EModuleChangeReason ReasonForChange)
{
	// Force update game modules state on the next call to IsAnyGameModuleLoaded
	bIsAnyGameModuleLoaded = EThreeStateBool::Unknown;
	
	// If the hot reload directory watcher hasn't been initialized yet (because the binaries directory did not exist) try to initialize it now
	if (!bDirectoryWatcherInitialized)
	{
		RefreshHotReloadWatcher();
		bDirectoryWatcherInitialized = true;
	}
}

void FHotReloadModule::PluginMountedCallback(IPlugin& Plugin)
{
	FDirectoryWatcherModule& DirectoryWatcherModule = FModuleManager::Get().LoadModuleChecked<FDirectoryWatcherModule>(TEXT("DirectoryWatcher"));

	IDirectoryWatcher* DirectoryWatcher = DirectoryWatcherModule.Get();
	if (DirectoryWatcher)
	{
		if (Plugin.GetLoadedFrom() == EPluginLoadedFrom::Project && Plugin.GetDescriptor().Modules.Num() > 0)
		{
			AddHotReloadDirectory(DirectoryWatcher, Plugin.GetBaseDir());
		}
	}
}

#undef LOCTEXT_NAMESPACE<|MERGE_RESOLUTION|>--- conflicted
+++ resolved
@@ -868,147 +868,6 @@
 #endif
 }
 
-<<<<<<< HEAD
-void FHotReloadModule::ReplaceReferencesToReconstructedCDOs()
-{
-	if (ReconstructedCDOsMap.Num() == 0)
-	{
-		return;
-	}
-
-	// Thread pool manager. We need new thread pool with increased
-	// amount of stack size. Standard GThreadPool was encountering
-	// stack overflow error during serialization.
-	static struct FReplaceReferencesThreadPool
-	{
-		FReplaceReferencesThreadPool()
-		{
-			Pool = FQueuedThreadPool::Allocate();
-			int32 NumThreadsInThreadPool = FPlatformMisc::NumberOfWorkerThreadsToSpawn();
-			verify(Pool->Create(NumThreadsInThreadPool, 256 * 1024));
-		}
-
-		~FReplaceReferencesThreadPool()
-		{
-			Pool->Destroy();
-		}
-
-		FQueuedThreadPool* GetPool() { return Pool; }
-
-	private:
-		FQueuedThreadPool* Pool;
-	} ThreadPoolManager;
-
-	// Async task to enable multithreaded CDOs reference search.
-	class FFindRefTask : public FNonAbandonableTask
-	{
-	public:
-		explicit FFindRefTask(const TMap<UObject*, UObject*>& InReconstructedCDOsMap, int32 ReserveElements)
-			: ReconstructedCDOsMap(InReconstructedCDOsMap)
-		{
-			ObjectsArray.Reserve(ReserveElements);
-		}
-
-		void DoWork()
-		{
-			for (UObject* Object : ObjectsArray)
-			{
-				class FReplaceCDOReferencesArchive : public FArchiveUObject
-				{
-				public:
-					FReplaceCDOReferencesArchive(UObject* InPotentialReferencer, const TMap<UObject*, UObject*>& InReconstructedCDOsMap)
-						: ReconstructedCDOsMap(InReconstructedCDOsMap)
-						, PotentialReferencer(InPotentialReferencer)
-					{
-						ArIsObjectReferenceCollector = true;
-						ArIgnoreOuterRef = true;
-					}
-
-					virtual FString GetArchiveName() const override
-					{
-						return TEXT("FReplaceCDOReferencesArchive");
-					}
-
-					FArchive& operator<<(UObject*& ObjRef)
-					{
-						UObject* Obj = ObjRef;
-
-						if (Obj && Obj != PotentialReferencer)
-						{
-							if (UObject* const* FoundObj = ReconstructedCDOsMap.Find(Obj))
-							{
-								ObjRef = *FoundObj;
-							}
-						}
-
-						return *this;
-					}
-
-					const TMap<UObject*, UObject*>& ReconstructedCDOsMap;
-					UObject* PotentialReferencer;
-				};
-
-				FReplaceCDOReferencesArchive FindRefsArchive(Object, ReconstructedCDOsMap);
-				Object->Serialize(FindRefsArchive);
-			}
-		}
-
-		FORCEINLINE TStatId GetStatId() const
-		{
-			RETURN_QUICK_DECLARE_CYCLE_STAT(FFindRefTask, STATGROUP_ThreadPoolAsyncTasks);
-		}
-
-		TArray<UObject*> ObjectsArray;
-
-	private:
-		const TMap<UObject*, UObject*>& ReconstructedCDOsMap;
-	};
-
-	const int32 NumberOfThreads = FPlatformMisc::NumberOfWorkerThreadsToSpawn();
-	const int32 NumObjects = GUObjectArray.GetObjectArrayNum();
-	const int32 ObjectsPerTask = FMath::CeilToInt((float)NumObjects / NumberOfThreads);
-
-	// Create tasks.
-	TArray<FAsyncTask<FFindRefTask>> Tasks;
-	Tasks.Reserve(NumberOfThreads);
-
-	for (int32 TaskId = 0; TaskId < NumberOfThreads; ++TaskId)
-	{
-		Tasks.Emplace(ReconstructedCDOsMap, ObjectsPerTask);
-	}
-
-	// Distribute objects uniformly between tasks.
-	int32 CurrentTaskId = 0;
-	for (FThreadSafeObjectIterator ObjIter; ObjIter; ++ObjIter)
-	{
-		UObject* CurObject = *ObjIter;
-
-		if (CurObject->IsPendingKill())
-		{
-			continue;
-		}
-
-		Tasks[CurrentTaskId].GetTask().ObjectsArray.Add(CurObject);
-		CurrentTaskId = (CurrentTaskId + 1) % NumberOfThreads;
-	}
-
-	// Run async tasks in worker threads.
-	for (FAsyncTask<FFindRefTask>& Task : Tasks)
-	{
-		Task.StartBackgroundTask(ThreadPoolManager.GetPool());
-	}
-
-	// Wait until tasks are finished
-	for (FAsyncTask<FFindRefTask>& AsyncTask : Tasks)
-	{
-		AsyncTask.EnsureCompletion();
-	}
-
-	ReconstructedCDOsMap.Empty();
-}
-
-=======
->>>>>>> 6bbb88c8
 ECompilationResult::Type FHotReloadModule::RebindPackages(const TArray<UPackage*>& InPackages, EHotReloadFlags Flags, FOutputDevice &Ar)
 {
 	ECompilationResult::Type Result = ECompilationResult::Unknown;
@@ -1179,14 +1038,6 @@
 #if WITH_ENGINE
 void FHotReloadModule::RegisterForReinstancing(UClass* OldClass, UClass* NewClass, EHotReloadedClassFlags Flags)
 {
-<<<<<<< HEAD
-	// Don't allow reinstancing of UEngine classes
-	if (!OldClass->IsChildOf(UEngine::StaticClass()))
-	{
-		TMap<UClass*, UClass*>& ClassesToReinstance = GetClassesToReinstanceForHotReload();
-		checkf(!ClassesToReinstance.Contains(OldClass) || ClassesToReinstance[OldClass] == NewClass, TEXT("Attempting to hot reload a class which is already being hot reloaded as a different class"));
-		ClassesToReinstance.Add(OldClass, NewClass);
-=======
 	
 	// For compatibility, monitor this broadcast.  If we don't have an active reload then we create one assuming
 	// the broadcaster wanted to reinstance (i.e. python wrapper).  
@@ -1198,7 +1049,6 @@
 		BeginReload(Reload->GetType(), *Reload);
 #endif
 		TempReload = Reload.Get();
->>>>>>> 6bbb88c8
 	}
 
 	// Only invoke the notification if we own the reload object and it is the temporary reinstancing object.
@@ -1210,23 +1060,9 @@
 
 void FHotReloadModule::ReinstanceClasses()
 {
-<<<<<<< HEAD
-#if WITH_HOT_RELOAD
-	if (GIsHotReload)
-	{
-		UClass::AssembleReferenceTokenStreams();
-	}
-#endif // WITH_HOT_RELOAD
-
-	TMap<UClass*, UClass*>& ClassesToReinstance = GetClassesToReinstanceForHotReload();
-
-	TMap<UClass*, UClass*> OldToNewClassesMap;
-	for (const TPair<UClass*, UClass*>& Pair : ClassesToReinstance)
-=======
 	// Only invoke the notification if we own the reload object and it is the temporary reinstancing object.
 	IReload* TempReload = GetActiveReloadInterface();
 	if (TempReload == Reload.Get() && TempReload->GetType() == EActiveReloadType::Reinstancing)
->>>>>>> 6bbb88c8
 	{
 		TempReload->Reinstance();
 		Reload.Reset();
