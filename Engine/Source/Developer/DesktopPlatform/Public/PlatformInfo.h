// Copyright Epic Games, Inc. All Rights Reserved.

#pragma once

#include "CoreMinimal.h"
#include "Misc/DataDrivenPlatformInfoRegistry.h"

#if DDPI_HAS_EXTENDED_PLATFORMINFO_DATA

namespace PlatformInfo
{
	/** Flags describing platform variants */
	namespace EPlatformFlags
	{
		typedef uint8 Flags;
		enum Flag
		{
			/** Nothing of interest */
			None = 0,

			/** The flavor generates different output when building (eg, 32 or 64-bit) */
			BuildFlavor = 1 << 0,

			/** The flavor generates different output when cooking (eg, ETC2 or ASTC texture format) */
			CookFlavor = 1 << 1,
		};
	}

	/** Flavor types used when filtering the platforms based upon their flags */
	enum class EPlatformFilter : uint8
	{
		/** Include all platform types */
		All,

		/** Include only build flavors */
		BuildFlavor,

		/** Include only cook flavors */
		CookFlavor,
	};


	/** Information for feature level menu item added by this platform */
	struct FPreviewPlatformMenuItem
	{
		FName PlatformName;
		FName ShaderFormat;
		FString ActiveIconPath;
		FName ActiveIconName;
		FString InactiveIconPath;
		FName InactiveIconName;
		FText MenuText;
		FText MenuTooltip;
		FText IconText;
		FName DeviceProfileName;
	};

	/** Information about a given platform */
	struct FTargetPlatformInfo
	{
		DESKTOPPLATFORM_API FTargetPlatformInfo(const FString& InIniPlatformName, EBuildTargetType InType, const FString& InCookFlavor);

		/** Name of the Info object as well as the ITargetPlatform that this Info describes */
		FName Name;

		/** Platform flavor, eg "ETC2" for "Android_ETC2" */
		FName PlatformFlavor;

		/** The friendly (and localized) display name of this platform */
		FText DisplayName;

		/** Type of this platform */
		EBuildTargetType PlatformType;

		/** Flags for this platform */
		EPlatformFlags::Flags PlatformFlags;

		/** Additional argument string data to append to UAT commands relating to this platform */
		FString UATCommandLine;

		/** Name of this platform when loading INI files (and finding DataDrivenPlatformInfo) */
		FName IniPlatformName;

		/** For flavors, this points to the vanilla (parent) object - for vanilla objects, this points to itself so ->VanillaInfo can be used without checking for null */
		FTargetPlatformInfo* VanillaInfo;

		/** For vanilla objects, this contains the flavors (children) */
		TArray<const FTargetPlatformInfo*> Flavors;

		/** Cached pointer to the DDPI */
		const FDataDrivenPlatformInfo* DataDrivenPlatformInfo;

		/** Returns true if this platform is vanilla */
		FORCEINLINE bool IsVanilla() const
		{
			return PlatformFlavor.IsNone();
		}

		/** Returns true if this platform is a flavor */
		FORCEINLINE bool IsFlavor() const
		{
			return !PlatformFlavor.IsNone();
		}

		// convenience function
		FName GetIconStyleName(const EPlatformIconSize InIconSize) const
		{
			return DataDrivenPlatformInfo->GetIconStyleName(InIconSize);
		}

	};

	/**
	 * Try and find the information for the given platform
	 * @param InPlatformName - The name of the platform to find
	 * @return The platform info if the platform was found, null otherwise
	 */
	DESKTOPPLATFORM_API const FTargetPlatformInfo* FindPlatformInfo(const FName& InPlatformName);

	/**
	 * Try and find the vanilla information for the given platform
	 * @param InPlatformName - The name of the platform to find (can be a flavor, but you'll still get back the vanilla platform)
	 * @return The platform info if the platform was found, null otherwise
	 */
	DESKTOPPLATFORM_API const FTargetPlatformInfo* FindVanillaPlatformInfo(const FName& InPlatformName);

	/**
	 * Get an array of all the platforms we know about
	 * @return The pointer to the start of the platform array
	 */
	DESKTOPPLATFORM_API const TArray<FTargetPlatformInfo*>& GetPlatformInfoArray();

	/**
	 * Get an array of only the vanilla platforms
	 * @return The pointer to the start of the platform array
	 */
	DESKTOPPLATFORM_API const TArray<FTargetPlatformInfo*>& GetVanillaPlatformInfoArray();

	/**
	* Update the display name for a platform
	* @param InPlatformName - The platform to update
	* @param InDisplayName - The new display name
	*/
	DESKTOPPLATFORM_API void UpdatePlatformDisplayName(FString InPlatformName, FText InDisplayName);

	/**
	* Returns a list of all defined Platform Groups, excluding None.
    * Used to to present a list in the Per-Platform Properties UI.
	* @return An array of FNames.
	*/
	DESKTOPPLATFORM_API const TArray<FName>& GetAllPlatformGroupNames();

	/**
	* Returns a list of all defined Platform, in vanilla form.
    * Used to to present a list in the Per-Platform Properties UI.
	* @return An array of FNames.
	*/
	DESKTOPPLATFORM_API const TArray<FName>& GetAllVanillaPlatformNames();
<<<<<<< HEAD

	/**
	* Returns a map of all preview platform shader format names to their menu items
	* Used to generate the editor preview platform menu 
	* @return the map of shader format names to the menu items
	*/
	DESKTOPPLATFORM_API const TArray<PlatformInfo::FPreviewPlatformMenuItem>& GetPreviewPlatformMenuItems();
}
=======
}

#endif
>>>>>>> 6bbb88c8
<|MERGE_RESOLUTION|>--- conflicted
+++ resolved
@@ -37,22 +37,6 @@
 
 		/** Include only cook flavors */
 		CookFlavor,
-	};
-
-
-	/** Information for feature level menu item added by this platform */
-	struct FPreviewPlatformMenuItem
-	{
-		FName PlatformName;
-		FName ShaderFormat;
-		FString ActiveIconPath;
-		FName ActiveIconName;
-		FString InactiveIconPath;
-		FName InactiveIconName;
-		FText MenuText;
-		FText MenuTooltip;
-		FText IconText;
-		FName DeviceProfileName;
 	};
 
 	/** Information about a given platform */
@@ -156,17 +140,6 @@
 	* @return An array of FNames.
 	*/
 	DESKTOPPLATFORM_API const TArray<FName>& GetAllVanillaPlatformNames();
-<<<<<<< HEAD
-
-	/**
-	* Returns a map of all preview platform shader format names to their menu items
-	* Used to generate the editor preview platform menu 
-	* @return the map of shader format names to the menu items
-	*/
-	DESKTOPPLATFORM_API const TArray<PlatformInfo::FPreviewPlatformMenuItem>& GetPreviewPlatformMenuItems();
-}
-=======
 }
 
-#endif
->>>>>>> 6bbb88c8
+#endif