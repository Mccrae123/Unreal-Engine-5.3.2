// Copyright 1998-2014 Epic Games, Inc. All Rights Reserved.

#pragma once

namespace EFileDialogFlags
{
	enum Type
	{
		None					= 0x00, // No flags
		Multiple				= 0x01  // Allow multiple file selections
	};
}

namespace EFontImportFlags
{
	enum Type
	{
		None = 0x0,						// No flags
		EnableAntialiasing = 0x1,		// Whether the font should be antialiased or not.  Usually you should leave this enabled.
		EnableBold = 0x2,				// Whether the font should be generated in bold or not
		EnableItalic = 0x4,				// Whether the font should be generated in italics or not
		EnableUnderline = 0x8,			// Whether the font should be generated with an underline or not
		AlphaOnly = 0x10,				// Forces PF_G8 and only maintains Alpha value and discards color
		CreatePrintableOnly = 0x20,		// Skips generation of glyphs for any characters that are not considered 'printable'
		IncludeASCIIRange = 0x40,		// When specifying a range of characters and this is enabled, forces ASCII characters (0 thru 255) to be included as well
		EnableDropShadow = 0x80,		// Enables a very simple, 1-pixel, black colored drop shadow for the generated font
		EnableLegacyMode = 0x100,		// Enables legacy font import mode.  This results in lower quality antialiasing and larger glyph bounds, but may be useful when debugging problems
		UseDistanceFieldAlpha = 0x200	// Alpha channel of the font textures will store a distance field instead of a color mask
	};
};


/**
 * When constructed leaves system wide modal mode (all windows disabled except for the OS modal window)
 * When destructed leaves this mode
 */
class FScopedSystemModalMode
{
public:
	FScopedSystemModalMode()
	{
#if WITH_EDITOR
		FCoreDelegates::PreModal.Broadcast();
#endif
	}

	~FScopedSystemModalMode()
	{
#if WITH_EDITOR
		FCoreDelegates::PostModal.Broadcast();
#endif
	}
};


class IDesktopPlatform
{
public:
	/** Virtual destructor */
	virtual ~IDesktopPlatform() {}

	/** 
	 * Opens the "open file" dialog for the platform
	 *
	 * @param ParentWindowHandle		The native handle to the parent window for this dialog
	 * @param DialogTitle				The text for the title of the dialog window
	 * @param DefaultPath				The path where the file dialog will open initially
	 * @param DefaultFile				The file that the dialog will select initially
	 * @param Flags						Details about the dialog. See EFileDialogFlags.
	 * @param FileTypes					The type filters to show in the dialog. This string should be a "|" delimited list of (Description|Extensionlist) pairs. Extensionlists are ";" delimited.
	 * @param OutFilenames				The filenames that were selected in the dialog
	 * @return true if files were successfully selected
	 */
	virtual bool OpenFileDialog(const void* ParentWindowHandle, const FString& DialogTitle, const FString& DefaultPath, const FString& DefaultFile, const FString& FileTypes, uint32 Flags, TArray<FString>& OutFilenames) = 0;

	/** 
	 * Opens the "save file" dialog for the platform
	 *
	 * @param ParentWindowHandle		The native handle to the parent window for this dialog
	 * @param DialogTitle				The text for the title of the dialog window
	 * @param DefaultPath				The path where the file dialog will open initially
	 * @param DefaultFile				The file that the dialog will select initially
	 * @param Flags						Details about the dialog. See EFileDialogFlags.
	 * @param FileTypes					The type filters to show in the dialog. This string should be a "|" delimited list of (Description|Extensionlist) pairs. Extensionlists are ";" delimited.
	 * @param OutFilenames				The filenames that were selected in the dialog
	 * @return true if files were successfully selected
	 */
	virtual bool SaveFileDialog(const void* ParentWindowHandle, const FString& DialogTitle, const FString& DefaultPath, const FString& DefaultFile, const FString& FileTypes, uint32 Flags, TArray<FString>& OutFilenames) = 0;

	/** 
	 * Opens the "choose folder" dialog for the platform
	 *
	 * @param ParentWindowHandle		The native handle to the parent window for this dialog
	 * @param DialogTitle				The text for the title of the dialog window
	 * @param DefaultPath				The path where the file dialog will open initially
	 * @param OutFolderName				The foldername that was selected in the dialog
	 * @return true if folder choice was successfully selected
	 */
	virtual bool OpenDirectoryDialog(const void* ParentWindowHandle, const FString& DialogTitle, const FString& DefaultPath, FString& OutFolderName) = 0;

	/** 
	 * Opens the "choose font" dialog for the platform
	 *
	 * @param ParentWindowHandle		The native handle to the parent window for this dialog
	 * @param OutFontName				The name of the font
	 * @param OutHeight					The height of the font
	 * @param OutFlags					Any special flags the font has been tagged with
	 * @return true if font choice was successfully selected
	 */
	virtual bool OpenFontDialog(const void* ParentWindowHandle, FString& OutFontName, float& OutHeight, EFontImportFlags::Type& OutFlags) = 0;

	/**
	 * Opens the marketplace user interface.
	 *
	 * @param Install					Whether to install the marketplace if it is missing.
	 * @return true if the marketplace was opened, false if it is not installed or could not be installed/opened.
	 */
	virtual bool OpenLauncher(bool Install, FString CommandLineParams ) = 0;

	/**
	* Gets the identifier for the currently executing engine installation
	*
	* @return	Identifier for the current engine installation. Empty string if it isn't registered.
	*/
	virtual FString GetCurrentEngineIdentifier() = 0;

	/**
<<<<<<< HEAD
	* Enumerates all the registered engine installations.
	*
	* @param	OutInstallations	Array which is filled in with identifier/root-directory pairs for all known installations. Identifiers are typically
=======
	* Registers a directory as containing an engine installation
	*
	* @param	RootDir				Root directory for the engine installation
	* @param	OutIdentifier		Identifier which is assigned to the engine
	* @return true if the directory was added. OutIdentifier will be set to the assigned identifier.
	*/
	virtual bool RegisterEngineInstallation(const FString &RootDir, FString &OutIdentifier) = 0;

	/**
	* Enumerates all the registered engine installations.
	*
	* @param	OutInstallations	Map of identifier/root-directory pairs for all known installations. Identifiers are typically
>>>>>>> ed5a1010
	*								version strings for canonical UE4 releases or GUID strings for GitHub releases.
	*/
	virtual void EnumerateEngineInstallations(TMap<FString, FString> &OutInstallations) = 0;

	/**
	* Enumerates all the registered binary engine installations.
	*
<<<<<<< HEAD
	* @param	OutInstallations	Array which is filled in with identifier/root-directory pairs for all known binary installations.
=======
	* @param	OutInstallations	Map of identifier/root-directory pairs for all known binary installations.
>>>>>>> ed5a1010
	*/
	virtual void EnumerateLauncherEngineInstallations(TMap<FString, FString> &OutInstallations) = 0;

	/**
<<<<<<< HEAD
=======
	* Enumerates all the samples installed by the launcher.
	*
	* @param	OutInstallations	Array of sample installation paths.
	*/
	virtual void EnumerateLauncherSampleInstallations(TArray<FString> &OutInstallations) = 0;

	/**
>>>>>>> ed5a1010
	* Returns the identifier for the engine with the given root directory.
	*
	* @param	RootDirName			Root directory for the engine.
	* @param	OutIdentifier		Identifier used to refer to this installation.
	*/
	virtual bool GetEngineRootDirFromIdentifier(const FString &Identifier, FString &OutRootDir) = 0;

	/**
	* Returns the identifier for the engine with the given root directory.
	*
	* @param	RootDirName			Root directory for the engine.
	* @param	OutIdentifier		Identifier used to refer to this installation.
	*/
	virtual bool GetEngineIdentifierFromRootDir(const FString &RootDir, FString &OutIdentifier) = 0;

	/**
	* Gets the identifier for the default engine. This will be the newest installed engine.
	*
	* @param	OutIdentifier	String to hold to the default engine's identifier
	* @return	true if OutIdentifier is valid.
	*/
	virtual bool GetDefaultEngineIdentifier(FString &OutIdentifier) = 0;

	/**
	* Compares two identifiers and checks whether the first is preferred to the second.
	*
	* @param	Identifier		First identifier
	* @param	OtherIdentifier	Second identifier
	* @return	true if Identifier is preferred over OtherIdentifier
	*/
	virtual bool IsPreferredEngineIdentifier(const FString &Identifier, const FString &OtherIdentifier) = 0;

	/**
	* Gets the root directory for the default engine installation.
	*
	* @param	OutRootDir	String to hold to the default engine's root directory
	* @return	true if OutRootDir is valid
	*/
	virtual bool GetDefaultEngineRootDir(FString &OutRootDir) = 0;

	/**
<<<<<<< HEAD
=======
	* Checks if the given engine identifier is for an stock engine release.
	*
	* @param	Identifier			Engine identifier to check
	* @return	true if the identifier is for a binary engine release
	*/
	virtual bool IsStockEngineRelease(const FString &Identifier) = 0;

	/**
>>>>>>> ed5a1010
	* Tests whether an engine installation is a source distribution.
	*
	* @return	true if the engine contains source.
	*/
	virtual bool IsSourceDistribution(const FString &RootDir) = 0;

	/**
	* Tests whether an engine installation is a perforce build.
	*
	* @return	true if the engine is a perforce build.
	*/
	virtual bool IsPerforceBuild(const FString &RootDir) = 0;

	/**
	* Tests whether a root directory is a valid Unreal Engine installation
	*
	* @return	true if the engine is a valid installation
	*/
	virtual bool IsValidRootDirectory(const FString &RootDir) = 0;

	/**
	* Checks that the current file associations are correct.
	*
	* @return	true if file associations are up to date.
	*/
	virtual bool VerifyFileAssociations() = 0;

	/**
	* Updates file associations.
	*
	* @return	true if file associations were successfully updated.
	*/
	virtual bool UpdateFileAssociations() = 0;

	/**
	* Sets the engine association for a project.
	*
	* @param ProjectFileName	Filename of the project to update
	* @param Identifier			Identifier of the engine to associate it with
	* @return true if the project was successfully updated
	*/
	virtual bool SetEngineIdentifierForProject(const FString &ProjectFileName, const FString &Identifier) = 0;

	/**
	* Gets the engine association for a project.
	*
	* @param ProjectFileName	Filename of the project to update
	* @param OutIdentifier		Identifier of the engine to associate it with
	* @return true if OutIdentifier is set to the project's engine association
	*/
	virtual bool GetEngineIdentifierForProject(const FString &ProjectFileName, FString &OutIdentifier) = 0;
<<<<<<< HEAD
=======

	/**
	* Cleans a game project. Removes the intermediate folder and binary build products.
	*
	* @param ProjectDirName		Directory for the project
	* @param OutFileNames		Output array of the project's build products
	*/
	virtual bool CleanGameProject(const FString& ProjectDir, FFeedbackContext* Warn) = 0;

	/**
	* Compiles a game project.
	*
	* @param RootDir			Engine root directory for the project to use.
	* @param ProjectFileName	Filename of the project to update
	* @param Warn				Feedback context to use for progress updates
	* @return true if project files were generated successfully.
	*/
	virtual bool CompileGameProject(const FString& RootDir, const FString& ProjectFileName, FFeedbackContext* Warn) = 0;

	/**
	* Generates project files for the given project.
	*
	* @param RootDir			Engine root directory for the project to use.
	* @param ProjectFileName	Filename of the project to update
	* @param Warn				Feedback context to use for progress updates
	* @return true if project files were generated successfully.
	*/
	virtual bool GenerateProjectFiles(const FString& RootDir, const FString& ProjectFileName, FFeedbackContext* Warn) = 0;

	/**
	* Runs UnrealBuildTool with the given arguments.
	*
	* @param Description		Task description for FFeedbackContext
	* @param RootDir			Engine root directory for the project to use.
	* @param Arguments			Parameters for UnrealBuildTool
	* @param Warn				Feedback context to use for progress updates
	* @return true if the task completed successfully.
	*/
	virtual bool RunUnrealBuildTool(const FText& Description, const FString& RootDir, const FString& Arguments, FFeedbackContext* Warn) = 0;

	/**
	* Gets a feedback context which can display progress information using the native platform GUI.
	*
	* @return FFeedbackContext for the native GUI.
	*/
	virtual FFeedbackContext* GetNativeFeedbackContext() = 0;
>>>>>>> ed5a1010
};<|MERGE_RESOLUTION|>--- conflicted
+++ resolved
@@ -125,11 +125,6 @@
 	virtual FString GetCurrentEngineIdentifier() = 0;
 
 	/**
-<<<<<<< HEAD
-	* Enumerates all the registered engine installations.
-	*
-	* @param	OutInstallations	Array which is filled in with identifier/root-directory pairs for all known installations. Identifiers are typically
-=======
 	* Registers a directory as containing an engine installation
 	*
 	* @param	RootDir				Root directory for the engine installation
@@ -142,7 +137,6 @@
 	* Enumerates all the registered engine installations.
 	*
 	* @param	OutInstallations	Map of identifier/root-directory pairs for all known installations. Identifiers are typically
->>>>>>> ed5a1010
 	*								version strings for canonical UE4 releases or GUID strings for GitHub releases.
 	*/
 	virtual void EnumerateEngineInstallations(TMap<FString, FString> &OutInstallations) = 0;
@@ -150,17 +144,11 @@
 	/**
 	* Enumerates all the registered binary engine installations.
 	*
-<<<<<<< HEAD
-	* @param	OutInstallations	Array which is filled in with identifier/root-directory pairs for all known binary installations.
-=======
 	* @param	OutInstallations	Map of identifier/root-directory pairs for all known binary installations.
->>>>>>> ed5a1010
 	*/
 	virtual void EnumerateLauncherEngineInstallations(TMap<FString, FString> &OutInstallations) = 0;
 
 	/**
-<<<<<<< HEAD
-=======
 	* Enumerates all the samples installed by the launcher.
 	*
 	* @param	OutInstallations	Array of sample installation paths.
@@ -168,7 +156,6 @@
 	virtual void EnumerateLauncherSampleInstallations(TArray<FString> &OutInstallations) = 0;
 
 	/**
->>>>>>> ed5a1010
 	* Returns the identifier for the engine with the given root directory.
 	*
 	* @param	RootDirName			Root directory for the engine.
@@ -210,8 +197,6 @@
 	virtual bool GetDefaultEngineRootDir(FString &OutRootDir) = 0;
 
 	/**
-<<<<<<< HEAD
-=======
 	* Checks if the given engine identifier is for an stock engine release.
 	*
 	* @param	Identifier			Engine identifier to check
@@ -220,7 +205,6 @@
 	virtual bool IsStockEngineRelease(const FString &Identifier) = 0;
 
 	/**
->>>>>>> ed5a1010
 	* Tests whether an engine installation is a source distribution.
 	*
 	* @return	true if the engine contains source.
@@ -272,8 +256,6 @@
 	* @return true if OutIdentifier is set to the project's engine association
 	*/
 	virtual bool GetEngineIdentifierForProject(const FString &ProjectFileName, FString &OutIdentifier) = 0;
-<<<<<<< HEAD
-=======
 
 	/**
 	* Cleans a game project. Removes the intermediate folder and binary build products.
@@ -320,5 +302,4 @@
 	* @return FFeedbackContext for the native GUI.
 	*/
 	virtual FFeedbackContext* GetNativeFeedbackContext() = 0;
->>>>>>> ed5a1010
 };