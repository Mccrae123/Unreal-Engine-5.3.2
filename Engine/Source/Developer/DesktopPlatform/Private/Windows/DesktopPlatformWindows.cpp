--- conflicted
+++ resolved
@@ -382,11 +382,7 @@
 		}
 
 		// Remove all the keys which weren't valid
-<<<<<<< HEAD
-		for(const FString& InvalidKey: InvalidKeys)
-=======
 		for(const FString &InvalidKey: InvalidKeys)
->>>>>>> 6bbb88c8
 		{
 			RegDeleteValue(hKey, *InvalidKey);
 		}
