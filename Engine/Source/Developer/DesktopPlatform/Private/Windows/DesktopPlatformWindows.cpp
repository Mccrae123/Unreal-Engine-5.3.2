--- conflicted
+++ resolved
@@ -7,7 +7,6 @@
 #include "Microsoft/COMPointer.h"
 #include "Misc/Paths.h"
 #include "Misc/Guid.h"
-#include "Misc/SecureHash.h"
 #include "HAL/FileManager.h"
 
 #include "Windows/AllowWindowsPlatformTypes.h"
@@ -478,62 +477,6 @@
 	return FFeedbackContextMarkup::PipeProcessOutput(Description, UnrealBuildToolPath, Arguments, Warn, &OutExitCode) && OutExitCode == 0;
 }
 
-<<<<<<< HEAD
-bool FDesktopPlatformWindows::IsUnrealBuildToolRunning()
-{
-	//TODO 5.1, make this a common routine instead of duplicated
-	FString RunsDir = FPaths::Combine(FPaths::EngineIntermediateDir(), TEXT("UbtRuns"));
-	if (!FPaths::DirectoryExists(RunsDir))
-	{
-		return false;
-	}
-
-	bool bIsRunning = false;
-	IFileManager::Get().IterateDirectory(*RunsDir, [&bIsRunning](const TCHAR* Pathname, bool bIsDirectory)
-		{
-			if (!bIsDirectory)
-			{
-				bool bDeleteFile = true;
-
-				FString Filename = FPaths::GetBaseFilename(FString(Pathname));
-				const TCHAR* Delim = FCString::Strchr(*Filename, '_');
-				if (Delim != nullptr)
-				{
-					FString Pid(*Filename, Delim - *Filename);
-					int ProcessId = 0;
-					LexFromString(ProcessId, *Pid);
-					const FString EntryFullPath = FPlatformProcess::GetApplicationName(ProcessId);
-					if (!EntryFullPath.IsEmpty())
-					{
-						FString EntryFullPathUpper = EntryFullPath.ToUpper();
-						const FTCHARToUTF8 Utf8String(*EntryFullPathUpper);
-						FMD5Hash Hash;
-						LexFromString(Hash, Delim + 1);
-
-						FMD5 Md5Gen;
-						Md5Gen.Update(reinterpret_cast<const uint8*>(Utf8String.Get()), Utf8String.Length());
-						FMD5Hash TestHash;
-						TestHash.Set(Md5Gen);
-						if (Hash == TestHash)
-						{
-							bDeleteFile = false;
-							bIsRunning = true;
-						}
-					}
-					if (bDeleteFile)
-					{
-						IFileManager::Get().Delete(Pathname);
-					}
-				}
-			}
-			return true;
-		});
-
-	return bIsRunning;
-}
-
-=======
->>>>>>> d731a049
 FFeedbackContext* FDesktopPlatformWindows::GetNativeFeedbackContext()
 {
 	static FWindowsNativeFeedbackContext FeedbackContext;
