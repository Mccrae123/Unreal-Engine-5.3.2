--- conflicted
+++ resolved
@@ -54,10 +54,7 @@
 
 			PrivateDependencyModuleNames.AddRange(
 				new string[] {
-<<<<<<< HEAD
-=======
 					"EditorFramework",
->>>>>>> 6bbb88c8
 					"PropertyEditor",
 					"UnrealEd",
                 }
