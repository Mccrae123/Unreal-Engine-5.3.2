--- conflicted
+++ resolved
@@ -59,11 +59,6 @@
 		return;
 	}
 
-<<<<<<< HEAD
-	const FSlateDrawElement& Element = ElementList.GetUncachedDrawElements()[ElementIndex];
-	const FSlateRenderTransform& Transform = Element.GetRenderTransform();
-	const FVector2D LocalSize = Element.GetLocalSize();
-=======
 	auto ResolveBounds = [&](const auto& Container, uint8 InElementType)
 	{
 		if (InElementType == (uint8)ElementType)
@@ -71,7 +66,6 @@
 			const FSlateDrawElement& Element = Container[ElementIndex];
 			const FSlateRenderTransform& Transform = Element.GetRenderTransform();
 			const FVector2D LocalSize = Element.GetLocalSize();
->>>>>>> 4af6daef
 
 			TopLeft = Transform.TransformPoint(FVector2D(0, 0));
 			TopRight = Transform.TransformPoint(FVector2D(LocalSize.X, 0));
