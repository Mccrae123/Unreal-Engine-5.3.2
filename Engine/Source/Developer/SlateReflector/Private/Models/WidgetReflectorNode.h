--- conflicted
+++ resolved
@@ -80,10 +80,7 @@
 	 * @return The LayerId the widget were painted from
 	 */
 	virtual int32 GetWidgetLayerId() const = 0;
-<<<<<<< HEAD
-=======
 	virtual int32 GetWidgetLayerIdOut() const = 0;
->>>>>>> d731a049
 
 	/**
 	 * @return The bool indicating whether or not the widget we were initialized from reports as Focusable
@@ -291,10 +288,7 @@
 	virtual bool GetWidgetVisibilityInherited() const override;
 	virtual FText GetWidgetClippingText() const override;
 	virtual int32 GetWidgetLayerId() const override;
-<<<<<<< HEAD
-=======
 	virtual int32 GetWidgetLayerIdOut() const override;
->>>>>>> d731a049
 	virtual bool GetWidgetFocusable() const override;
 	virtual bool GetWidgetNeedsTick() const override;
 	virtual bool GetWidgetIsVolatile() const override;
@@ -354,10 +348,7 @@
 	virtual FText GetWidgetVisibilityText() const override;
 	virtual FText GetWidgetClippingText() const override;
 	virtual int32 GetWidgetLayerId() const override;
-<<<<<<< HEAD
-=======
 	virtual int32 GetWidgetLayerIdOut() const override;
->>>>>>> d731a049
 	virtual bool GetWidgetVisible() const override;
 	virtual bool GetWidgetVisibilityInherited() const override;
 	virtual bool GetWidgetFocusable() const override;
@@ -438,10 +429,7 @@
 
 	/** The LayerId of the widget */
 	int32 CachedWidgetLayerId;
-<<<<<<< HEAD
-=======
 	int32 CachedWidgetLayerIdOut;
->>>>>>> d731a049
 
 	/** The human readable location (source file for C++ widgets, asset name for UMG widgets) of the widget at the point it was passed to Initialize */
 	FText CachedWidgetReadableLocation;
@@ -589,10 +577,7 @@
 	 * @return The current LayerId for the given widget
 	 */
 	static int32 GetWidgetLayerId(const TSharedPtr<const SWidget>& InWidget);
-<<<<<<< HEAD
-=======
 	static int32 GetWidgetLayerIdOut(const TSharedPtr<const SWidget>& InWidget);
->>>>>>> d731a049
 
 	/**
 	* @return The current focusability for the given widget
