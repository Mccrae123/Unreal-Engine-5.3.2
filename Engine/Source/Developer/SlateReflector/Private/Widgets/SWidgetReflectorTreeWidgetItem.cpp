// Copyright Epic Games, Inc. All Rights Reserved.

#include "Widgets/SWidgetReflectorTreeWidgetItem.h"
#include "SlateOptMacros.h"
#include "Widgets/Colors/SColorBlock.h"
#include "Widgets/Input/SHyperlink.h"
#include "HAL/PlatformApplicationMisc.h"
#include "Widgets/Input/SCheckBox.h"

#define LOCTEXT_NAMESPACE "SWidgetReflector"

/* SMultiColumnTableRow overrides
 *****************************************************************************/

FName SReflectorTreeWidgetItem::NAME_WidgetName(TEXT("WidgetName"));
FName SReflectorTreeWidgetItem::NAME_WidgetInfo(TEXT("WidgetInfo"));
FName SReflectorTreeWidgetItem::NAME_Visibility(TEXT("Visibility"));
FName SReflectorTreeWidgetItem::NAME_Focusable(TEXT("Focusable"));
FName SReflectorTreeWidgetItem::NAME_Enabled(TEXT("Enabled"));
FName SReflectorTreeWidgetItem::NAME_Volatile(TEXT("Volatile"));
FName SReflectorTreeWidgetItem::NAME_HasActiveTimer(TEXT("HasActiveTimer"));
FName SReflectorTreeWidgetItem::NAME_Clipping(TEXT("Clipping"));
FName SReflectorTreeWidgetItem::NAME_LayerId(TEXT("LayerId"));
FName SReflectorTreeWidgetItem::NAME_ForegroundColor(TEXT("ForegroundColor"));
FName SReflectorTreeWidgetItem::NAME_ActualSize(TEXT("ActualSize"));
FName SReflectorTreeWidgetItem::NAME_Address(TEXT("Address"));

void SReflectorTreeWidgetItem::Construct(const FArguments& InArgs, const TSharedRef<STableViewBase>& InOwnerTableView)
{
	this->WidgetInfo = InArgs._WidgetInfoToVisualize;
	this->OnAccessSourceCode = InArgs._SourceCodeAccessor;
	this->OnAccessAsset = InArgs._AssetAccessor;
	this->SetPadding(0.f);

	check(WidgetInfo.IsValid());

	SMultiColumnTableRow< TSharedRef<FWidgetReflectorNodeBase> >::Construct(SMultiColumnTableRow< TSharedRef<FWidgetReflectorNodeBase> >::FArguments().Padding(0.f), InOwnerTableView);
}

BEGIN_SLATE_FUNCTION_BUILD_OPTIMIZATION
TSharedRef<SWidget> SReflectorTreeWidgetItem::GenerateWidgetForColumn(const FName& ColumnName)
{
	SReflectorTreeWidgetItem* Self = this;
	auto BuildCheckBox = [Self](bool bIsChecked)
		{
			return SNew(SBox)
				.HAlign(HAlign_Center)
				.VAlign(VAlign_Center)
				.Padding(FMargin(2.0f, 0.0f))
				[
					SNew(SCheckBox)
					.Style(FCoreStyle::Get(), TEXT("WidgetReflector.FocusableCheck"))
					.IsChecked(bIsChecked ? ECheckBoxState::Checked : ECheckBoxState::Unchecked)
				];
		};

	if (ColumnName == NAME_WidgetName )
	{
		TSharedRef<SHorizontalBox> HorizontalBox = SNew(SHorizontalBox);

		HorizontalBox->AddSlot()
		.AutoWidth()
		[
			SNew(SExpanderArrow, SharedThis(this))
			.IndentAmount(16)
			.ShouldDrawWires(true)
		];

		if (WidgetInfo->GetWidgetIsInvalidationRoot())
		{
			HorizontalBox->AddSlot()
			.AutoWidth()
			.Padding(2.0f, 0.0f)
			.VAlign(VAlign_Center)
			[
				SNew(STextBlock)
				.Text(LOCTEXT("InvalidationRoot_Short", "[IR]"))
			];
		}

		HorizontalBox->AddSlot()
		.AutoWidth()
		.Padding(2.0f, 0.0f)
		.VAlign(VAlign_Center)
		[
			SNew(STextBlock)
			.Text(WidgetInfo->GetWidgetTypeAndShortName())
			.ColorAndOpacity(this, &SReflectorTreeWidgetItem::GetTint)
		];

		return HorizontalBox;
	}
	else if (ColumnName == NAME_WidgetInfo )
	{
		return SNew(SBox)
			.HAlign(HAlign_Left)
			.VAlign(VAlign_Center)
			.Padding(FMargin(2.0f, 0.0f))
			[
				SNew(SHyperlink)
				.Text(WidgetInfo->GetWidgetReadableLocation())
				.OnNavigate(this, &SReflectorTreeWidgetItem::HandleHyperlinkNavigate)
			];
	}
	else if (ColumnName == NAME_Visibility )
	{
		return SNew(SBox)
			.HAlign(HAlign_Center)
			.VAlign(VAlign_Center)
			.Padding(FMargin(2.0f, 0.0f))
			[
				SNew(STextBlock)
				.Text(WidgetInfo->GetWidgetVisibilityText())
					.Justification(ETextJustify::Center)
			];
	}
	else if (ColumnName == NAME_Focusable)
	{
		return BuildCheckBox(WidgetInfo->GetWidgetFocusable());
	}
	else if (ColumnName == NAME_Enabled)
	{
		return BuildCheckBox(WidgetInfo->GetWidgetEnabled());
	}
	else if (ColumnName == NAME_Volatile)
	{
		return BuildCheckBox(WidgetInfo->GetWidgetIsVolatile());
	}
	else if (ColumnName == NAME_HasActiveTimer)
	{
		return BuildCheckBox(WidgetInfo->GetWidgetHasActiveTimers());
	}
	else if ( ColumnName == NAME_Clipping )
	{
		return SNew(SBox)
			.HAlign(HAlign_Center)
			.VAlign(VAlign_Center)
			.Padding(FMargin(2.0f, 0.0f))
			[
				SNew(STextBlock)
				.Text(WidgetInfo->GetWidgetClippingText())
			];
	}
	else if (ColumnName == NAME_LayerId)
	{
		return SNew(SBox)
			.HAlign(HAlign_Right)
			.VAlign(VAlign_Center)
			.Padding(FMargin(2.0f, 0.0f))
			[
				SNew(STextBlock)
<<<<<<< HEAD
				.Text(FText::AsNumber(WidgetInfo->GetWidgetLayerId()))
=======
				.Text(FText::Format(LOCTEXT("WidgetLayerIds", "[{0}, {1}]"), FText::AsNumber(WidgetInfo->GetWidgetLayerId()), FText::AsNumber(WidgetInfo->GetWidgetLayerIdOut())))
>>>>>>> d731a049
			];
	}
	else if (ColumnName == NAME_ForegroundColor )
	{
		const FSlateColor Foreground = WidgetInfo->GetWidgetForegroundColor();

		return SNew(SBorder)
			// Show unset color as an empty space.
			.Visibility(Foreground.IsColorSpecified() ? EVisibility::Visible : EVisibility::Hidden)
			// Show a checkerboard background so we can see alpha values well
			.BorderImage(FCoreStyle::Get().GetBrush("Checkerboard"))
			.VAlign(VAlign_Center)
			.Padding(FMargin(2.0f, 0.0f))
			[
				// Show a color block
				SNew(SColorBlock)
					.Color(Foreground.GetSpecifiedColor())
					.Size(FVector2D(16.0f, 16.0f))
			];
	}
	else if (ColumnName == NAME_ActualSize)
	{
		return SNew(STextBlock)
			.Text(FText::FromString(WidgetInfo->GetLocalSize().ToString()));
	}
	else if (ColumnName == NAME_Address )
	{
		const FString WidgetAddress = FWidgetReflectorNodeUtils::WidgetAddressToString(WidgetInfo->GetWidgetAddress());
		const FText Address = FText::FromString(WidgetAddress);
		const FString ConditionalBreakPoint = FString::Printf(TEXT("this == (SWidget*)%s"), *WidgetAddress);

		return SNew(SHorizontalBox)

			+ SHorizontalBox::Slot()
			.AutoWidth()
			.Padding(FMargin(2.0f, 0.0f))
			[
				SNew(SHyperlink)
				.ToolTipText(LOCTEXT("ClickToCopyBreakpoint", "Click to copy conditional breakpoint for this instance."))
				.Text(LOCTEXT("CBP", "[CBP]"))
				.OnNavigate_Lambda([ConditionalBreakPoint](){ FPlatformApplicationMisc::ClipboardCopy(*ConditionalBreakPoint); })
			]

			+ SHorizontalBox::Slot()
			.AutoWidth()
			.Padding(FMargin(0.f, 0.f, 2.f, 0.f))
			[
				SNew(SHyperlink)
				.ToolTipText(LOCTEXT("ClickToCopy", "Click to copy address."))
				.Text(Address)
				.OnNavigate_Lambda([Address]() { FPlatformApplicationMisc::ClipboardCopy(*Address.ToString()); })
			];
	}
	else
	{
		return SNullWidget::NullWidget;
	}
}
END_SLATE_FUNCTION_BUILD_OPTIMIZATION

void SReflectorTreeWidgetItem::HandleHyperlinkNavigate()
{
	FAssetData CachedAssetData = WidgetInfo->GetWidgetAssetData();
	if (CachedAssetData.IsValid())
	{
		if (OnAccessAsset.IsBound())
		{
			CachedAssetData.GetPackage();
			OnAccessAsset.Execute(CachedAssetData.GetAsset());
			return;
		}
	}

	if (OnAccessSourceCode.IsBound())
	{
		OnAccessSourceCode.Execute(WidgetInfo->GetWidgetFile(), WidgetInfo->GetWidgetLineNumber(), 0);
	}
}

#undef LOCTEXT_NAMESPACE<|MERGE_RESOLUTION|>--- conflicted
+++ resolved
@@ -149,11 +149,7 @@
 			.Padding(FMargin(2.0f, 0.0f))
 			[
 				SNew(STextBlock)
-<<<<<<< HEAD
-				.Text(FText::AsNumber(WidgetInfo->GetWidgetLayerId()))
-=======
 				.Text(FText::Format(LOCTEXT("WidgetLayerIds", "[{0}, {1}]"), FText::AsNumber(WidgetInfo->GetWidgetLayerId()), FText::AsNumber(WidgetInfo->GetWidgetLayerIdOut())))
->>>>>>> d731a049
 			];
 	}
 	else if (ColumnName == NAME_ForegroundColor )
