// Copyright Epic Games, Inc. All Rights Reserved.

#include "Widgets/SWidgetReflectorTreeWidgetItem.h"
#include "SlateOptMacros.h"
#include "Widgets/Colors/SColorBlock.h"
#include "Widgets/Input/SHyperlink.h"
#include "HAL/PlatformApplicationMisc.h"
#include "Widgets/Input/SCheckBox.h"

#define LOCTEXT_NAMESPACE "SWidgetReflector"

/* SMultiColumnTableRow overrides
 *****************************************************************************/

FName SReflectorTreeWidgetItem::NAME_WidgetName(TEXT("WidgetName"));
FName SReflectorTreeWidgetItem::NAME_WidgetInfo(TEXT("WidgetInfo"));
FName SReflectorTreeWidgetItem::NAME_Visibility(TEXT("Visibility"));
FName SReflectorTreeWidgetItem::NAME_Focusable(TEXT("Focusable"));
FName SReflectorTreeWidgetItem::NAME_Enabled(TEXT("Enabled"));
FName SReflectorTreeWidgetItem::NAME_Volatile(TEXT("Volatile"));
FName SReflectorTreeWidgetItem::NAME_HasActiveTimer(TEXT("HasActiveTimer"));
FName SReflectorTreeWidgetItem::NAME_Clipping(TEXT("Clipping"));
FName SReflectorTreeWidgetItem::NAME_LayerId(TEXT("LayerId"));
FName SReflectorTreeWidgetItem::NAME_ForegroundColor(TEXT("ForegroundColor"));
FName SReflectorTreeWidgetItem::NAME_ActualSize(TEXT("ActualSize"));
FName SReflectorTreeWidgetItem::NAME_Address(TEXT("Address"));

void SReflectorTreeWidgetItem::Construct(const FArguments& InArgs, const TSharedRef<STableViewBase>& InOwnerTableView)
{
	this->WidgetInfo = InArgs._WidgetInfoToVisualize;
	this->OnAccessSourceCode = InArgs._SourceCodeAccessor;
	this->OnAccessAsset = InArgs._AssetAccessor;
	this->SetPadding(0.f);

	check(WidgetInfo.IsValid());

	SMultiColumnTableRow< TSharedRef<FWidgetReflectorNodeBase> >::Construct(SMultiColumnTableRow< TSharedRef<FWidgetReflectorNodeBase> >::FArguments().Padding(0.f), InOwnerTableView);
}

BEGIN_SLATE_FUNCTION_BUILD_OPTIMIZATION
TSharedRef<SWidget> SReflectorTreeWidgetItem::GenerateWidgetForColumn(const FName& ColumnName)
{
	SReflectorTreeWidgetItem* Self = this;
	auto BuildCheckBox = [Self](bool bIsChecked)
		{
			return SNew(SBox)
				.HAlign(HAlign_Center)
				.VAlign(VAlign_Center)
				.Padding(FMargin(2.0f, 0.0f))
				[
					SNew(SCheckBox)
					.Style(FCoreStyle::Get(), TEXT("WidgetReflector.FocusableCheck"))
					.IsChecked(bIsChecked ? ECheckBoxState::Checked : ECheckBoxState::Unchecked)
				];
		};

	if (ColumnName == NAME_WidgetName )
	{
		TSharedRef<SHorizontalBox> HorizontalBox = SNew(SHorizontalBox);

		HorizontalBox->AddSlot()
		.AutoWidth()
		[
			SNew(SExpanderArrow, SharedThis(this))
			.IndentAmount(16)
			.ShouldDrawWires(true)
		];

		if (WidgetInfo->GetWidgetIsInvalidationRoot())
		{
			HorizontalBox->AddSlot()
			.AutoWidth()
			.Padding(2.0f, 0.0f)
			.VAlign(VAlign_Center)
			[
				SNew(STextBlock)
				.Text(LOCTEXT("InvalidationRoot_Short", "[IR]"))
			];
		}

		HorizontalBox->AddSlot()
		.AutoWidth()
		.Padding(2.0f, 0.0f)
		.VAlign(VAlign_Center)
		[
			SNew(STextBlock)
			.Text(WidgetInfo->GetWidgetTypeAndShortName())
			.ColorAndOpacity(this, &SReflectorTreeWidgetItem::GetTint)
		];

		return HorizontalBox;
	}
	else if (ColumnName == NAME_WidgetInfo )
	{
		return SNew(SBox)
			.HAlign(HAlign_Left)
			.VAlign(VAlign_Center)
			.Padding(FMargin(2.0f, 0.0f))
			[
				SNew(SHyperlink)
				.Text(WidgetInfo->GetWidgetReadableLocation())
				.OnNavigate(this, &SReflectorTreeWidgetItem::HandleHyperlinkNavigate)
			];
	}
	else if (ColumnName == NAME_Visibility )
	{
		return SNew(SBox)
			.HAlign(HAlign_Center)
			.VAlign(VAlign_Center)
			.Padding(FMargin(2.0f, 0.0f))
			[
				SNew(STextBlock)
				.Text(WidgetInfo->GetWidgetVisibilityText())
					.Justification(ETextJustify::Center)
			];
	}
	else if (ColumnName == NAME_Focusable)
	{
		return BuildCheckBox(WidgetInfo->GetWidgetFocusable());
	}
	else if (ColumnName == NAME_Enabled)
	{
		return BuildCheckBox(WidgetInfo->GetWidgetEnabled());
	}
	else if (ColumnName == NAME_Volatile)
	{
		return BuildCheckBox(WidgetInfo->GetWidgetIsVolatile());
	}
	else if (ColumnName == NAME_HasActiveTimer)
	{
		return BuildCheckBox(WidgetInfo->GetWidgetHasActiveTimers());
<<<<<<< HEAD
=======
	}
	else if ( ColumnName == NAME_Clipping )
	{
		return SNew(SBox)
			.HAlign(HAlign_Center)
			.VAlign(VAlign_Center)
			.Padding(FMargin(2.0f, 0.0f))
			[
				SNew(STextBlock)
				.Text(WidgetInfo->GetWidgetClippingText())
			];
>>>>>>> 6bbb88c8
	}
	else if (ColumnName == NAME_LayerId)
	{
		return SNew(SBox)
			.HAlign(HAlign_Right)
			.VAlign(VAlign_Center)
			.Padding(FMargin(2.0f, 0.0f))
			[
				SNew(STextBlock)
<<<<<<< HEAD
				.Text(WidgetInfo->GetWidgetClippingText())
=======
				.Text(FText::AsNumber(WidgetInfo->GetWidgetLayerId()))
>>>>>>> 6bbb88c8
			];
	}
	else if (ColumnName == NAME_ForegroundColor )
	{
		const FSlateColor Foreground = WidgetInfo->GetWidgetForegroundColor();

		return SNew(SBorder)
			// Show unset color as an empty space.
			.Visibility(Foreground.IsColorSpecified() ? EVisibility::Visible : EVisibility::Hidden)
			// Show a checkerboard background so we can see alpha values well
			.BorderImage(FCoreStyle::Get().GetBrush("Checkerboard"))
			.VAlign(VAlign_Center)
			.Padding(FMargin(2.0f, 0.0f))
			[
				// Show a color block
				SNew(SColorBlock)
					.Color(Foreground.GetSpecifiedColor())
					.Size(FVector2D(16.0f, 16.0f))
			];
	}
	else if (ColumnName == NAME_ActualSize)
	{
		return SNew(STextBlock)
			.Text(FText::FromString(WidgetInfo->GetLocalSize().ToString()));
	}
	else if (ColumnName == NAME_Address )
	{
		const FString WidgetAddress = FWidgetReflectorNodeUtils::WidgetAddressToString(WidgetInfo->GetWidgetAddress());
		const FText Address = FText::FromString(WidgetAddress);
		const FString ConditionalBreakPoint = FString::Printf(TEXT("this == (SWidget*)%s"), *WidgetAddress);

		return SNew(SHorizontalBox)

			+ SHorizontalBox::Slot()
			.AutoWidth()
			.Padding(FMargin(2.0f, 0.0f))
			[
				SNew(SHyperlink)
				.ToolTipText(LOCTEXT("ClickToCopyBreakpoint", "Click to copy conditional breakpoint for this instance."))
				.Text(LOCTEXT("CBP", "[CBP]"))
				.OnNavigate_Lambda([ConditionalBreakPoint](){ FPlatformApplicationMisc::ClipboardCopy(*ConditionalBreakPoint); })
			]

			+ SHorizontalBox::Slot()
			.AutoWidth()
			.Padding(FMargin(0.f, 0.f, 2.f, 0.f))
			[
				SNew(SHyperlink)
				.ToolTipText(LOCTEXT("ClickToCopy", "Click to copy address."))
				.Text(Address)
				.OnNavigate_Lambda([Address]() { FPlatformApplicationMisc::ClipboardCopy(*Address.ToString()); })
			];
	}
	else
	{
		return SNullWidget::NullWidget;
	}
}
END_SLATE_FUNCTION_BUILD_OPTIMIZATION

void SReflectorTreeWidgetItem::HandleHyperlinkNavigate()
{
	FAssetData CachedAssetData = WidgetInfo->GetWidgetAssetData();
	if (CachedAssetData.IsValid())
	{
		if (OnAccessAsset.IsBound())
		{
			CachedAssetData.GetPackage();
			OnAccessAsset.Execute(CachedAssetData.GetAsset());
			return;
		}
	}

	if (OnAccessSourceCode.IsBound())
	{
		OnAccessSourceCode.Execute(WidgetInfo->GetWidgetFile(), WidgetInfo->GetWidgetLineNumber(), 0);
	}
}

#undef LOCTEXT_NAMESPACE<|MERGE_RESOLUTION|>--- conflicted
+++ resolved
@@ -129,8 +129,6 @@
 	else if (ColumnName == NAME_HasActiveTimer)
 	{
 		return BuildCheckBox(WidgetInfo->GetWidgetHasActiveTimers());
-<<<<<<< HEAD
-=======
 	}
 	else if ( ColumnName == NAME_Clipping )
 	{
@@ -142,7 +140,6 @@
 				SNew(STextBlock)
 				.Text(WidgetInfo->GetWidgetClippingText())
 			];
->>>>>>> 6bbb88c8
 	}
 	else if (ColumnName == NAME_LayerId)
 	{
@@ -152,11 +149,7 @@
 			.Padding(FMargin(2.0f, 0.0f))
 			[
 				SNew(STextBlock)
-<<<<<<< HEAD
-				.Text(WidgetInfo->GetWidgetClippingText())
-=======
 				.Text(FText::AsNumber(WidgetInfo->GetWidgetLayerId()))
->>>>>>> 6bbb88c8
 			];
 	}
 	else if (ColumnName == NAME_ForegroundColor )
