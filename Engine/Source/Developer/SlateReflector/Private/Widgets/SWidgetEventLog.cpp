// Copyright Epic Games, Inc. All Rights Reserved.

#include "Widgets/SWidgetEventLog.h"

#if WITH_SLATE_DEBUGGING

#include "Debugging/SlateDebugging.h"
#include "Framework/MultiBox/MultiBoxBuilder.h"
#include "Framework/Notifications/NotificationManager.h"
#include "GenericPlatform/ICursor.h"
#include "MessageLogModule.h"
#include "Modules/ModuleManager.h"
#include "Logging/MessageLog.h"
#include "Styling/CoreStyle.h"
#include "Styling/WidgetReflectorStyle.h"
#include "Types/ReflectionMetadata.h"
#include "Types/SlateEnums.h"
#include "Widgets/SBoxPanel.h"
#include "Widgets/Input/SCheckBox.h"
#include "Widgets/Input/SComboButton.h"
#include "Widgets/Layout/SBorder.h"
#include "Widgets/Layout/SBox.h"
#include "Widgets/Notifications/SNotificationList.h"
#include "Widgets/Text/STextBlock.h"

#define LOCTEXT_NAMESPACE "WidgetEventLog"

static FName NAME_WidgetEvents(TEXT("WidgetEvents"));


void SWidgetEventLog::Construct(const FArguments& InArgs, TSharedPtr<const SWidget> InReflectorWidget)
{
	ReflectorWidget = InReflectorWidget;
	OnWidgetTokenActivated = InArgs._OnWidgetTokenActivated;
	bFilterWidgetReflectorEvent = false;

	FMessageLogModule& MessageLogModule = FModuleManager::LoadModuleChecked<FMessageLogModule>(TEXT("MessageLog"));
	if (!MessageLogModule.IsRegisteredLogListing(NAME_WidgetEvents))
	{
		MessageLogModule.RegisterLogListing(NAME_WidgetEvents, LOCTEXT("WidgetEventLog", "Widget Events"), FMessageLogInitializationOptions{});
	}
	TSharedRef<IMessageLogListing> MessageLogListing = MessageLogModule.GetLogListing(NAME_WidgetEvents);

	FSlimHorizontalToolBarBuilder ToolbarBuilderGlobal(TSharedPtr<const FUICommandList>(), FMultiBoxCustomization::None);

	ToolbarBuilderGlobal.BeginSection("Log");
	{
		ToolbarBuilderGlobal.AddWidget(SNew(SCheckBox)
			.ForegroundColor(FSlateColor::UseForeground())
			.IsChecked(this, &SWidgetEventLog::HandleFilterWidgetReflectorEventIsChecked)
			.OnCheckStateChanged(this, &SWidgetEventLog::HandleFilterWidgetReflectorEventStateChanged)
			[
				SNew(SBox)
				.VAlign(VAlign_Center)
				.HAlign(HAlign_Center)
				.Padding(FMargin(4.0f, 2.0f))
				[
					SNew(STextBlock)
					.Text(LOCTEXT("FilterWidgetReflectorEvent", "Hide events originated from the Widget Reflector"))
				]
			]);

		FTextBuilder TooltipText;

		ToolbarBuilderGlobal.AddComboButton(
			FUIAction(
				FExecuteAction(),
				FCanExecuteAction(),
				FGetActionCheckState()
			),
			FOnGetContent::CreateSP(this, &SWidgetEventLog::OnGenerateCategoriesMenu),
			LOCTEXT("CategoryComboButtonText", "Filters"),
			TooltipText.ToText(),
			FSlateIcon(FWidgetReflectorStyle::GetStyleSetName(), "Icon.Filter"),
			false
		);


	}
	ToolbarBuilderGlobal.EndSection();


	ChildSlot
	[
		SNew(SVerticalBox)

		+ SVerticalBox::Slot()
		.AutoHeight()
		[
			SNew(SBorder)
			.BorderImage(FCoreStyle::Get().GetBrush("ToolPanel.GroupBorder"))
			.Padding(4.f)
			[
<<<<<<< HEAD
				SNew(SHorizontalBox)

				+ SHorizontalBox::Slot()
				.AutoWidth()
				.HAlign(HAlign_Left)
				.Padding(4.f, 0.f, 0.f, 0.f)
				[
					SNew(SComboButton)
					.ButtonStyle(FWidgetReflectorStyle::Get(), "Button")
					.HAlign(HAlign_Center)
					.VAlign(VAlign_Center)
					.ContentPadding(FMargin(6.0f, 2.0f))
					.ButtonContent()
					[
						SNew(SBox)
						.Padding(FMargin(4.f, 0.f, 4.f, 0.f))
						[
							SNew(STextBlock)
							.Text(LOCTEXT("CategoryComboButtonText", "Filters"))
							.ColorAndOpacity(FLinearColor::White)
						]
					]
					.ContentPadding(FMargin(6.0f, 2.0f))
					.OnGetMenuContent(this, &SWidgetEventLog::OnGenerateCategoriesMenu)
				]

				+ SHorizontalBox::Slot()
				.AutoWidth()
				.HAlign(HAlign_Left)
				.Padding(4.f, 0.f, 0.f, 0.f)
				[
					SNew(SCheckBox)
					.Style(FWidgetReflectorStyle::Get(), "CheckBox")
					.ForegroundColor(FSlateColor::UseForeground())
					.IsChecked(this, &SWidgetEventLog::HandleFilterWidgetReflectorEventIsChecked)
					.OnCheckStateChanged(this, &SWidgetEventLog::HandleFilterWidgetReflectorEventStateChanged)
					[
						SNew(SBox)
						.VAlign(VAlign_Center)
						.HAlign(HAlign_Center)
						.Padding(FMargin(4.0, 2.0))
						[
							SNew(STextBlock)
							.Text(LOCTEXT("FilterWidgetReflectorEvent", "Hide events originated from the Widget Reflector"))
						]
					]
				]
=======
				ToolbarBuilderGlobal.MakeWidget()
>>>>>>> 6bbb88c8
			]
		]

		+ SVerticalBox::Slot()
		[
			MessageLogModule.CreateLogListingWidget(MessageLogListing)
		]
	];

	GenerateList();
	UpdateListeners();
}


SWidgetEventLog::~SWidgetEventLog()
{
	RemoveListeners();
}

void SWidgetEventLog::GenerateList()
{
	// We are casting ESlateDebuggingInputEvent::MAX to uint8. Let's make sure it's a valid value.
	auto GenerateCategory = [this] (EWidgetEventType EventType)
	{
		check(GetEnum(EventType)->GetMaxEnumValue() < (int64)TNumericLimits<uint8>::Max());
		GetBitField(EventType) = TBitArray<>(false, (int32)GetEnum(EventType)->GetMaxEnumValue());
		GetCategoryFlag(EventType) = false;
	};
	GenerateCategory(EWidgetEventType::Focus);
	GenerateCategory(EWidgetEventType::Input);
	GenerateCategory(EWidgetEventType::Navigation);
	GenerateCategory(EWidgetEventType::Cursor);
	bIsWarningEnabled = false;
	bIsCaptureStateEnabled = false;
}

TSharedRef<SWidget> SWidgetEventLog::OnGenerateCategoriesMenu()
{
	const bool CloseAfterSelection = false;
	FMenuBuilder MenuBuilder(CloseAfterSelection, NULL);

	MenuBuilder.AddSubMenu(
		LOCTEXT("FocusSubMenu", "Focus"),
		LOCTEXT("FocusSubMenu_ToolTip", ""),
		FNewMenuDelegate::CreateSP(this, &SWidgetEventLog::OnGenerateCategoriesSubMenu, EWidgetEventType::Focus));
	MenuBuilder.AddSubMenu(
		LOCTEXT("InputSubMenu", "Input"),
		LOCTEXT("InputSubMenu_ToolTip", ""),
		FNewMenuDelegate::CreateSP(this, &SWidgetEventLog::OnGenerateCategoriesSubMenu, EWidgetEventType::Input));
	MenuBuilder.AddSubMenu(
		LOCTEXT("NavigationSubMenu", "Navigation"),
		LOCTEXT("NavigationSubMenu_ToolTip", ""),
		FNewMenuDelegate::CreateSP(this, &SWidgetEventLog::OnGenerateCategoriesSubMenu, EWidgetEventType::Navigation));
	MenuBuilder.AddSubMenu(
		LOCTEXT("CursorSubMenu", "Cursor"),
		LOCTEXT("CursorSubMenu_ToolTip", ""),
		FNewMenuDelegate::CreateSP(this, &SWidgetEventLog::OnGenerateCategoriesSubMenu, EWidgetEventType::Cursor));
	MenuBuilder.AddMenuEntry(
		LOCTEXT("WarningMenu", "Warning"),
		FText::GetEmpty(),
		FSlateIcon(),
		FUIAction(
			FExecuteAction::CreateSP(this, &SWidgetEventLog::EnabledCategory, EWidgetEventType::Warning),
			FCanExecuteAction(),
			FGetActionCheckState::CreateSP(this, &SWidgetEventLog::GetEnabledCheckState, EWidgetEventType::Warning)
		),
		NAME_None,
		EUserInterfaceActionType::ToggleButton);
	MenuBuilder.AddMenuEntry(
		LOCTEXT("CaptureMenu", "Mouse Capture"),
		FText::GetEmpty(),
		FSlateIcon(),
		FUIAction(
			FExecuteAction::CreateSP(this, &SWidgetEventLog::EnabledCategory, EWidgetEventType::Capture),
			FCanExecuteAction(),
			FGetActionCheckState::CreateSP(this, &SWidgetEventLog::GetEnabledCheckState, EWidgetEventType::Capture)
		),
		NAME_None,
		EUserInterfaceActionType::ToggleButton);

	return MenuBuilder.MakeWidget();
}

void SWidgetEventLog::OnGenerateCategoriesSubMenu(FMenuBuilder& InSubMenuBuilder, EWidgetEventType EventType)
{
	TBitArray<>& EventEnabled = GetBitField(EventType);
	const UEnum* EventEnum = GetEnum(EventType);

	InSubMenuBuilder.AddMenuEntry(
		LOCTEXT("AllSubMenu", "All"),
		FText::GetEmpty(),
		FSlateIcon(),
		FUIAction(
			FExecuteAction::CreateSP(this, &SWidgetEventLog::EnabledAllFromSubCategory, EventType),
			FCanExecuteAction(),
			FGetActionCheckState::CreateSP(this, &SWidgetEventLog::GetEnabledAllFromSubCategoryCheckState, EventType)
		),
		NAME_None,
		EUserInterfaceActionType::ToggleButton);

	InSubMenuBuilder.AddMenuSeparator();

	uint8 MaxEnumValue = static_cast<uint8>(EventEnum->GetMaxEnumValue());
	for (uint8 Index = 0; Index < MaxEnumValue; ++Index)
	{
#if WITH_EDITOR
		if (!EventEnum->HasMetaData(TEXT("Hidden"), Index))
#endif
		{
			InSubMenuBuilder.AddMenuEntry(
				EventEnum->GetDisplayNameTextByIndex(Index),
				FText::GetEmpty(),
				FSlateIcon(),
				FUIAction(
					FExecuteAction::CreateSP(this, &SWidgetEventLog::EnabledSubCategory, EventType, Index),
					FCanExecuteAction(),
					FGetActionCheckState::CreateSP(this, &SWidgetEventLog::GetEnabledSubCategoryCheckState, EventType, Index)
				),
				NAME_None,
				EUserInterfaceActionType::ToggleButton);
		}
	}
}

void SWidgetEventLog::EnabledCategory(EWidgetEventType EventType)
{
	bool& bAllEventEnabled = GetCategoryFlag(EventType);
	bAllEventEnabled = !bAllEventEnabled;
}

ECheckBoxState SWidgetEventLog::GetEnabledCheckState(EWidgetEventType EventType) const
{
	const bool bAllEventEnabled = GetCategoryFlag(EventType);
	return bAllEventEnabled ? ECheckBoxState::Checked : ECheckBoxState::Unchecked;
}

void SWidgetEventLog::EnabledAllFromSubCategory(EWidgetEventType EventType)
{
	TBitArray<>& EventEnabled = GetBitField(EventType);
	bool& bAllEventEnabled = GetCategoryFlag(EventType);

	bAllEventEnabled = !bAllEventEnabled;
	int32 NumbOfElement = EventEnabled.Num();
	EventEnabled.Init(bAllEventEnabled, NumbOfElement);
}

ECheckBoxState SWidgetEventLog::GetEnabledAllFromSubCategoryCheckState(EWidgetEventType EventType) const
{
	const bool bAllEventEnabled = GetCategoryFlag(EventType);
	return bAllEventEnabled ? ECheckBoxState::Checked : ECheckBoxState::Unchecked;
}

void SWidgetEventLog::EnabledSubCategory(EWidgetEventType EventType, uint8 Index)
{
	TBitArray<>& EventEnabled = GetBitField(EventType);
	bool& bAllEventEnabled = GetCategoryFlag(EventType);

	EventEnabled[Index] = !EventEnabled[Index];
	if (EventEnabled[Index])
	{
		// Are they all true?
		bAllEventEnabled = !EventEnabled.Contains(false);
	}
	else
	{
		bAllEventEnabled = false;
	}
}

ECheckBoxState SWidgetEventLog::GetEnabledSubCategoryCheckState(EWidgetEventType EventType, uint8 Index) const
{
	const TBitArray<>& EventEnabled = GetBitField(EventType);
	return EventEnabled[Index] ? ECheckBoxState::Checked : ECheckBoxState::Unchecked;
}

void SWidgetEventLog::HandleFilterWidgetReflectorEventStateChanged(ECheckBoxState NewValue)
{
	bFilterWidgetReflectorEvent = NewValue == ECheckBoxState::Checked;
}

ECheckBoxState SWidgetEventLog::HandleFilterWidgetReflectorEventIsChecked() const
{
	return bFilterWidgetReflectorEvent ? ECheckBoxState::Checked : ECheckBoxState::Unchecked;
}

void SWidgetEventLog::RemoveListeners()
{
	FSlateDebugging::Warning.RemoveAll(this);
	FSlateDebugging::InputEvent.RemoveAll(this);
	FSlateDebugging::FocusEvent.RemoveAll(this);
	FSlateDebugging::AttemptNavigationEvent.RemoveAll(this);
	FSlateDebugging::MouseCaptureEvent.RemoveAll(this);
	FSlateDebugging::CursorChangedEvent.RemoveAll(this);
}

void SWidgetEventLog::UpdateListeners()
{
	RemoveListeners();

	FSlateDebugging::Warning.AddRaw(this, &SWidgetEventLog::HandleWarning);
	FSlateDebugging::InputEvent.AddRaw(this, &SWidgetEventLog::HandleInputEvent);
	FSlateDebugging::FocusEvent.AddRaw(this, &SWidgetEventLog::HandleFocusEvent);
	FSlateDebugging::AttemptNavigationEvent.AddRaw(this, &SWidgetEventLog::HandleAttemptNavigationEvent);
	FSlateDebugging::MouseCaptureEvent.AddRaw(this, &SWidgetEventLog::HandleCaptureStateChangeEvent);
	FSlateDebugging::CursorChangedEvent.AddRaw(this, &SWidgetEventLog::HandleCursorChangedEvent);
<<<<<<< HEAD
}

void SWidgetEventLog::HandleWarning(const FSlateDebuggingWarningEventArgs& EventArgs) const
{
	if (!bIsWarningEnabled)
=======
}

void SWidgetEventLog::HandleWarning(const FSlateDebuggingWarningEventArgs& EventArgs) const
{
	if (!bIsWarningEnabled)
	{
		return;
	}

	if (bFilterWidgetReflectorEvent && IsInsideWidgetReflector(EventArgs.OptionalContextWidget))
	{
		return;
	}

	FMessageLog MessageLog(NAME_WidgetEvents);
	MessageLog.SuppressLoggingToOutputLog();
	TSharedRef<FTokenizedMessage> Token = MessageLog.Warning(EventArgs.ToText());
	if (EventArgs.OptionalContextWidget)
	{
		TWeakPtr<const SWidget> OptionalContextWidget = EventArgs.OptionalContextWidget;
		Token->AddToken(FActionToken::Create(
			LOCTEXT("SelectWidget", "Widget"),
			LOCTEXT("SelectWidgetTooltip", "Click to select the widget in the visualizer"),
			FOnActionTokenExecuted::CreateSP(this, &SWidgetEventLog::SelectWidget, OptionalContextWidget)
		));
	}
}

void SWidgetEventLog::HandleInputEvent(const FSlateDebuggingInputEventArgs& EventArgs) const
{
	if (!InputEnabled[static_cast<uint8>(EventArgs.InputEventType)])
	{
		return;
	}

	if (bFilterWidgetReflectorEvent && IsInsideWidgetReflector(EventArgs.HandlerWidget))
	{
		return;
	}

	FMessageLog MessageLog(NAME_WidgetEvents);
	MessageLog.SuppressLoggingToOutputLog();
	TSharedRef<FTokenizedMessage> Token = MessageLog.Info(EventArgs.ToText());
	if (EventArgs.HandlerWidget)
	{
		TWeakPtr<const SWidget> OptionalContextWidget = EventArgs.HandlerWidget;
		Token->AddToken(FActionToken::Create(
			LOCTEXT("SelectWidget", "Widget"),
			LOCTEXT("SelectWidgetTooltip", "Click to select the widget in the visualizer"),
			FOnActionTokenExecuted::CreateSP(this, &SWidgetEventLog::SelectWidget, OptionalContextWidget)
		));
	}
}

void SWidgetEventLog::HandleFocusEvent(const FSlateDebuggingFocusEventArgs& EventArgs) const
{
	if (!FocusEnabled[static_cast<uint8>(EventArgs.FocusEventType)])
	{
		return;
	}

	if (bFilterWidgetReflectorEvent && IsInsideWidgetReflector(EventArgs.OldFocusedWidgetPath))
	{
		return;
	}
	if (bFilterWidgetReflectorEvent && IsInsideWidgetReflector(EventArgs.NewFocusedWidgetPath))
>>>>>>> 6bbb88c8
	{
		return;
	}

<<<<<<< HEAD
	if (bFilterWidgetReflectorEvent && IsInsideWidgetReflector(EventArgs.OptionalContextWidget))
	{
		return;
	}

	FMessageLog MessageLog(NAME_WidgetEvents);
	MessageLog.SuppressLoggingToOutputLog();
	TSharedRef<FTokenizedMessage> Token = MessageLog.Warning(EventArgs.ToText());
	if (EventArgs.OptionalContextWidget)
	{
		TWeakPtr<const SWidget> OptionalContextWidget = EventArgs.OptionalContextWidget;
=======
	FMessageLog MessageLog(NAME_WidgetEvents);
	MessageLog.SuppressLoggingToOutputLog();
	TSharedRef<FTokenizedMessage> Token = MessageLog.Info(EventArgs.ToText());
	if (EventArgs.NewFocusedWidget)
	{
		TWeakPtr<const SWidget> OptionalContextWidget = EventArgs.NewFocusedWidget;
>>>>>>> 6bbb88c8
		Token->AddToken(FActionToken::Create(
			LOCTEXT("SelectWidget", "Widget"),
			LOCTEXT("SelectWidgetTooltip", "Click to select the widget in the visualizer"),
			FOnActionTokenExecuted::CreateSP(this, &SWidgetEventLog::SelectWidget, OptionalContextWidget)
		));
	}
}

<<<<<<< HEAD
void SWidgetEventLog::HandleInputEvent(const FSlateDebuggingInputEventArgs& EventArgs) const
{
	if (!InputEnabled[static_cast<uint8>(EventArgs.InputEventType)])
=======
void SWidgetEventLog::HandleAttemptNavigationEvent(const FSlateDebuggingNavigationEventArgs& EventArgs) const
{
	if (!NavigationEnabled[static_cast<uint8>(EventArgs.NavigationEvent.GetNavigationType())])
>>>>>>> 6bbb88c8
	{
		return;
	}

<<<<<<< HEAD
	if (bFilterWidgetReflectorEvent && IsInsideWidgetReflector(EventArgs.HandlerWidget))
	{
		return;
	}

	FMessageLog MessageLog(NAME_WidgetEvents);
	MessageLog.SuppressLoggingToOutputLog();
	TSharedRef<FTokenizedMessage> Token = MessageLog.Info(EventArgs.ToText());
	if (EventArgs.HandlerWidget)
	{
		TWeakPtr<const SWidget> OptionalContextWidget = EventArgs.HandlerWidget;
		Token->AddToken(FActionToken::Create(
			LOCTEXT("SelectWidget", "Widget"),
			LOCTEXT("SelectWidgetTooltip", "Click to select the widget in the visualizer"),
			FOnActionTokenExecuted::CreateSP(this, &SWidgetEventLog::SelectWidget, OptionalContextWidget)
		));
	}
}

void SWidgetEventLog::HandleFocusEvent(const FSlateDebuggingFocusEventArgs& EventArgs) const
{
	if (!FocusEnabled[static_cast<uint8>(EventArgs.FocusEventType)])
=======
	if (bFilterWidgetReflectorEvent && IsInsideWidgetReflector(EventArgs.DestinationWidget))
	{
		return;
	}
	if (bFilterWidgetReflectorEvent && IsInsideWidgetReflector(EventArgs.NavigationSource))
>>>>>>> 6bbb88c8
	{
		return;
	}

<<<<<<< HEAD
	if (bFilterWidgetReflectorEvent && IsInsideWidgetReflector(EventArgs.OldFocusedWidgetPath))
	{
		return;
	}
	if (bFilterWidgetReflectorEvent && IsInsideWidgetReflector(EventArgs.NewFocusedWidgetPath))
	{
		return;
=======
	FMessageLog MessageLog(NAME_WidgetEvents);
	MessageLog.SuppressLoggingToOutputLog();
	TSharedRef<FTokenizedMessage> Token = MessageLog.Info(EventArgs.ToText());
	if (EventArgs.DestinationWidget)
	{
		TWeakPtr<const SWidget> OptionalContextWidget = EventArgs.DestinationWidget;
		Token->AddToken(FActionToken::Create(
			LOCTEXT("SelectWidget", "Widget"),
			LOCTEXT("SelectWidgetTooltip", "Click to select the widget in the visualizer"),
			FOnActionTokenExecuted::CreateSP(this, &SWidgetEventLog::SelectWidget, OptionalContextWidget)
		));
>>>>>>> 6bbb88c8
	}
}

<<<<<<< HEAD
	FMessageLog MessageLog(NAME_WidgetEvents);
	MessageLog.SuppressLoggingToOutputLog();
	TSharedRef<FTokenizedMessage> Token = MessageLog.Info(EventArgs.ToText());
	if (EventArgs.NewFocusedWidget)
	{
		TWeakPtr<const SWidget> OptionalContextWidget = EventArgs.NewFocusedWidget;
		Token->AddToken(FActionToken::Create(
			LOCTEXT("SelectWidget", "Widget"),
			LOCTEXT("SelectWidgetTooltip", "Click to select the widget in the visualizer"),
			FOnActionTokenExecuted::CreateSP(this, &SWidgetEventLog::SelectWidget, OptionalContextWidget)
		));
	}
}

void SWidgetEventLog::HandleAttemptNavigationEvent(const FSlateDebuggingNavigationEventArgs& EventArgs) const
{
	if (!NavigationEnabled[static_cast<uint8>(EventArgs.NavigationEvent.GetNavigationType())])
	{
		return;
	}

	if (bFilterWidgetReflectorEvent && IsInsideWidgetReflector(EventArgs.DestinationWidget))
	{
		return;
	}
	if (bFilterWidgetReflectorEvent && IsInsideWidgetReflector(EventArgs.NavigationSource))
=======
void SWidgetEventLog::HandleCaptureStateChangeEvent(const FSlateDebuggingMouseCaptureEventArgs& EventArgs) const
{
	if (!bIsCaptureStateEnabled)
	{
		return;
	}

	if (bFilterWidgetReflectorEvent && IsInsideWidgetReflector(EventArgs.CaptureWidget))
>>>>>>> 6bbb88c8
	{
		return;
	}

	FMessageLog MessageLog(NAME_WidgetEvents);
	MessageLog.SuppressLoggingToOutputLog();
	TSharedRef<FTokenizedMessage> Token = MessageLog.Info(EventArgs.ToText());
<<<<<<< HEAD
	if (EventArgs.DestinationWidget)
	{
		TWeakPtr<const SWidget> OptionalContextWidget = EventArgs.DestinationWidget;
		Token->AddToken(FActionToken::Create(
			LOCTEXT("SelectWidget", "Widget"),
			LOCTEXT("SelectWidgetTooltip", "Click to select the widget in the visualizer"),
			FOnActionTokenExecuted::CreateSP(this, &SWidgetEventLog::SelectWidget, OptionalContextWidget)
		));
	}
}

void SWidgetEventLog::HandleCaptureStateChangeEvent(const FSlateDebuggingMouseCaptureEventArgs& EventArgs) const
{
	if (!bIsCaptureStateEnabled)
	{
		return;
	}

	if (bFilterWidgetReflectorEvent && IsInsideWidgetReflector(EventArgs.CaptureWidget))
	{
		return;
	}

	FMessageLog MessageLog(NAME_WidgetEvents);
	MessageLog.SuppressLoggingToOutputLog();
	TSharedRef<FTokenizedMessage> Token = MessageLog.Info(EventArgs.ToText());
=======
>>>>>>> 6bbb88c8
	if (EventArgs.CaptureWidget)
	{
		TWeakPtr<const SWidget> OptionalContextWidget = EventArgs.CaptureWidget;
		Token->AddToken(FActionToken::Create(
			LOCTEXT("SelectWidget", "Widget"),
			LOCTEXT("SelectWidgetTooltip", "Click to select the widget in the visualizer"),
			FOnActionTokenExecuted::CreateSP(this, &SWidgetEventLog::SelectWidget, OptionalContextWidget)
		));
	}
}

void SWidgetEventLog::HandleCursorChangedEvent(const FSlateDebuggingCursorQueryEventArgs& EventArgs) const
{
	if (!CursorEnabled[static_cast<uint8>(EventArgs.Reply.GetCursorType())])
	{
		return;
	}

	if (bFilterWidgetReflectorEvent && IsInsideWidgetReflector(EventArgs.WidgetOverridingCursor))
	{
		return;
	}

	FMessageLog MessageLog(NAME_WidgetEvents);
	MessageLog.SuppressLoggingToOutputLog();
	TSharedRef<FTokenizedMessage> Token = MessageLog.Info(EventArgs.ToText());
	if (EventArgs.WidgetOverridingCursor)
	{
		TWeakPtr<const SWidget> OptionalContextWidget = EventArgs.WidgetOverridingCursor;
		Token->AddToken(FActionToken::Create(
			LOCTEXT("SelectWidget", "Widget"),
			LOCTEXT("SelectWidgetTooltip", "Click to select the widget in the visualizer"),
			FOnActionTokenExecuted::CreateSP(this, &SWidgetEventLog::SelectWidget, OptionalContextWidget)
		));
	}
}

void SWidgetEventLog::SelectWidget(TWeakPtr<const SWidget> Widget) const
{
	if (TSharedPtr<const SWidget> PinnedWidget = Widget.Pin())
	{
		OnWidgetTokenActivated.ExecuteIfBound(PinnedWidget);
	}
#if WITH_EDITOR
	else
	{
		// Create and display a notification about the tile set being modified
		FNotificationInfo Info(LOCTEXT("InvalidWidget", "Widget has been destroyed."));
		Info.ExpireDuration = 1.0f;
		FSlateNotificationManager::Get().AddNotification(Info);
	}
#endif //WITH_EDITOR
}
<<<<<<< HEAD

bool SWidgetEventLog::IsInsideWidgetReflector(const SWidget* Widget) const
{
	bool bResult = false;
	if (const SWidget* ReflectorWidgetPtr = ReflectorWidget.Pin().Get())
	{
		const SWidget* WidgetWindowPtr = Widget;
		while (WidgetWindowPtr && !WidgetWindowPtr->Advanced_IsWindow())
		{
			bResult = (WidgetWindowPtr == ReflectorWidgetPtr);
			if (bResult)
			{
				break;
			}
			WidgetWindowPtr = WidgetWindowPtr->GetParentWidget().Get();
		}
	}
	return bResult;
}

bool SWidgetEventLog::IsInsideWidgetReflector(TSharedRef<const SWidget> Widget) const
{
	return IsInsideWidgetReflector(&(Widget.Get()));
}

bool SWidgetEventLog::IsInsideWidgetReflector(const TSharedPtr<const SWidget>& Widget) const
{
	return IsInsideWidgetReflector(Widget.Get());
}

bool SWidgetEventLog::IsInsideWidgetReflector(const FWidgetPath& WidgetPath) const
{
	if (TSharedPtr<const SWidget> PinnedReflectorWidget = ReflectorWidget.Pin())
	{
		return WidgetPath.ContainsWidget(PinnedReflectorWidget.ToSharedRef());
	}
	return false;
}

=======

bool SWidgetEventLog::IsInsideWidgetReflector(const SWidget* Widget) const
{
	bool bResult = false;
	if (const SWidget* ReflectorWidgetPtr = ReflectorWidget.Pin().Get())
	{
		const SWidget* WidgetWindowPtr = Widget;
		while (WidgetWindowPtr && !WidgetWindowPtr->Advanced_IsWindow())
		{
			bResult = (WidgetWindowPtr == ReflectorWidgetPtr);
			if (bResult)
			{
				break;
			}
			WidgetWindowPtr = WidgetWindowPtr->GetParentWidget().Get();
		}
	}
	return bResult;
}

bool SWidgetEventLog::IsInsideWidgetReflector(TSharedRef<const SWidget> Widget) const
{
	return IsInsideWidgetReflector(&(Widget.Get()));
}

bool SWidgetEventLog::IsInsideWidgetReflector(const TSharedPtr<const SWidget>& Widget) const
{
	return IsInsideWidgetReflector(Widget.Get());
}

bool SWidgetEventLog::IsInsideWidgetReflector(const FWidgetPath& WidgetPath) const
{
	if (TSharedPtr<const SWidget> PinnedReflectorWidget = ReflectorWidget.Pin())
	{
		return WidgetPath.ContainsWidget(PinnedReflectorWidget.Get());
	}
	return false;
}

>>>>>>> 6bbb88c8
bool SWidgetEventLog::IsInsideWidgetReflector(const FWeakWidgetPath& WidgetPath) const
{
	if (TSharedPtr<const SWidget> PinnedReflectorWidget = ReflectorWidget.Pin())
	{
<<<<<<< HEAD
		return WidgetPath.ContainsWidget(PinnedReflectorWidget.ToSharedRef());
=======
		return WidgetPath.ContainsWidget(PinnedReflectorWidget.Get());
>>>>>>> 6bbb88c8
	}
	return false;
}

const TBitArray<>& SWidgetEventLog::GetBitField(EWidgetEventType EventType) const
{
	switch (EventType)
	{
	case EWidgetEventType::Focus: return FocusEnabled;
	case EWidgetEventType::Input: return InputEnabled;
	case EWidgetEventType::Navigation: return NavigationEnabled;
	case EWidgetEventType::Cursor: return CursorEnabled;
	}
	check(false);
	return FocusEnabled;
}

TBitArray<>& SWidgetEventLog::GetBitField(EWidgetEventType EventType)
{
	return const_cast<TBitArray<>&>(const_cast<const SWidgetEventLog*>(this)->GetBitField(EventType));
}

const bool& SWidgetEventLog::GetCategoryFlag(EWidgetEventType EventType) const
{
	switch (EventType)
	{
	case EWidgetEventType::Warning: return bIsWarningEnabled;
	case EWidgetEventType::Focus: return bIsAllFocusEnabled;
	case EWidgetEventType::Input: return bIsAllInputEnabled;
	case EWidgetEventType::Navigation: return bIsAllNavigationEnabled;
	case EWidgetEventType::Capture: return bIsCaptureStateEnabled;
	case EWidgetEventType::Cursor: return bIsAllCursorEnabled;
	}
	check(false);
	return bIsAllFocusEnabled;
}

bool& SWidgetEventLog::GetCategoryFlag(EWidgetEventType EventType)
{
	return const_cast<bool&>(const_cast<const SWidgetEventLog*>(this)->GetCategoryFlag(EventType));
}

const UEnum* SWidgetEventLog::GetEnum(EWidgetEventType EventType) const
{
	switch (EventType)
	{
	case EWidgetEventType::Focus: return StaticEnum<ESlateDebuggingFocusEvent>();
	case EWidgetEventType::Input: return StaticEnum<ESlateDebuggingInputEvent>();
	case EWidgetEventType::Navigation: return StaticEnum<EUINavigation>();
	case EWidgetEventType::Cursor: return StaticEnum<EMouseCursor::Type>();
	}
	check(false);
	return nullptr;
}

#undef LOCTEXT_NAMESPACE

#endif // WITH_SLATE_DEBUGGING<|MERGE_RESOLUTION|>--- conflicted
+++ resolved
@@ -91,57 +91,7 @@
 			.BorderImage(FCoreStyle::Get().GetBrush("ToolPanel.GroupBorder"))
 			.Padding(4.f)
 			[
-<<<<<<< HEAD
-				SNew(SHorizontalBox)
-
-				+ SHorizontalBox::Slot()
-				.AutoWidth()
-				.HAlign(HAlign_Left)
-				.Padding(4.f, 0.f, 0.f, 0.f)
-				[
-					SNew(SComboButton)
-					.ButtonStyle(FWidgetReflectorStyle::Get(), "Button")
-					.HAlign(HAlign_Center)
-					.VAlign(VAlign_Center)
-					.ContentPadding(FMargin(6.0f, 2.0f))
-					.ButtonContent()
-					[
-						SNew(SBox)
-						.Padding(FMargin(4.f, 0.f, 4.f, 0.f))
-						[
-							SNew(STextBlock)
-							.Text(LOCTEXT("CategoryComboButtonText", "Filters"))
-							.ColorAndOpacity(FLinearColor::White)
-						]
-					]
-					.ContentPadding(FMargin(6.0f, 2.0f))
-					.OnGetMenuContent(this, &SWidgetEventLog::OnGenerateCategoriesMenu)
-				]
-
-				+ SHorizontalBox::Slot()
-				.AutoWidth()
-				.HAlign(HAlign_Left)
-				.Padding(4.f, 0.f, 0.f, 0.f)
-				[
-					SNew(SCheckBox)
-					.Style(FWidgetReflectorStyle::Get(), "CheckBox")
-					.ForegroundColor(FSlateColor::UseForeground())
-					.IsChecked(this, &SWidgetEventLog::HandleFilterWidgetReflectorEventIsChecked)
-					.OnCheckStateChanged(this, &SWidgetEventLog::HandleFilterWidgetReflectorEventStateChanged)
-					[
-						SNew(SBox)
-						.VAlign(VAlign_Center)
-						.HAlign(HAlign_Center)
-						.Padding(FMargin(4.0, 2.0))
-						[
-							SNew(STextBlock)
-							.Text(LOCTEXT("FilterWidgetReflectorEvent", "Hide events originated from the Widget Reflector"))
-						]
-					]
-				]
-=======
 				ToolbarBuilderGlobal.MakeWidget()
->>>>>>> 6bbb88c8
 			]
 		]
 
@@ -347,13 +297,6 @@
 	FSlateDebugging::AttemptNavigationEvent.AddRaw(this, &SWidgetEventLog::HandleAttemptNavigationEvent);
 	FSlateDebugging::MouseCaptureEvent.AddRaw(this, &SWidgetEventLog::HandleCaptureStateChangeEvent);
 	FSlateDebugging::CursorChangedEvent.AddRaw(this, &SWidgetEventLog::HandleCursorChangedEvent);
-<<<<<<< HEAD
-}
-
-void SWidgetEventLog::HandleWarning(const FSlateDebuggingWarningEventArgs& EventArgs) const
-{
-	if (!bIsWarningEnabled)
-=======
 }
 
 void SWidgetEventLog::HandleWarning(const FSlateDebuggingWarningEventArgs& EventArgs) const
@@ -420,31 +363,16 @@
 		return;
 	}
 	if (bFilterWidgetReflectorEvent && IsInsideWidgetReflector(EventArgs.NewFocusedWidgetPath))
->>>>>>> 6bbb88c8
-	{
-		return;
-	}
-
-<<<<<<< HEAD
-	if (bFilterWidgetReflectorEvent && IsInsideWidgetReflector(EventArgs.OptionalContextWidget))
-	{
-		return;
-	}
-
-	FMessageLog MessageLog(NAME_WidgetEvents);
-	MessageLog.SuppressLoggingToOutputLog();
-	TSharedRef<FTokenizedMessage> Token = MessageLog.Warning(EventArgs.ToText());
-	if (EventArgs.OptionalContextWidget)
-	{
-		TWeakPtr<const SWidget> OptionalContextWidget = EventArgs.OptionalContextWidget;
-=======
+	{
+		return;
+	}
+
 	FMessageLog MessageLog(NAME_WidgetEvents);
 	MessageLog.SuppressLoggingToOutputLog();
 	TSharedRef<FTokenizedMessage> Token = MessageLog.Info(EventArgs.ToText());
 	if (EventArgs.NewFocusedWidget)
 	{
 		TWeakPtr<const SWidget> OptionalContextWidget = EventArgs.NewFocusedWidget;
->>>>>>> 6bbb88c8
 		Token->AddToken(FActionToken::Create(
 			LOCTEXT("SelectWidget", "Widget"),
 			LOCTEXT("SelectWidgetTooltip", "Click to select the widget in the visualizer"),
@@ -453,62 +381,22 @@
 	}
 }
 
-<<<<<<< HEAD
-void SWidgetEventLog::HandleInputEvent(const FSlateDebuggingInputEventArgs& EventArgs) const
-{
-	if (!InputEnabled[static_cast<uint8>(EventArgs.InputEventType)])
-=======
 void SWidgetEventLog::HandleAttemptNavigationEvent(const FSlateDebuggingNavigationEventArgs& EventArgs) const
 {
 	if (!NavigationEnabled[static_cast<uint8>(EventArgs.NavigationEvent.GetNavigationType())])
->>>>>>> 6bbb88c8
-	{
-		return;
-	}
-
-<<<<<<< HEAD
-	if (bFilterWidgetReflectorEvent && IsInsideWidgetReflector(EventArgs.HandlerWidget))
-	{
-		return;
-	}
-
-	FMessageLog MessageLog(NAME_WidgetEvents);
-	MessageLog.SuppressLoggingToOutputLog();
-	TSharedRef<FTokenizedMessage> Token = MessageLog.Info(EventArgs.ToText());
-	if (EventArgs.HandlerWidget)
-	{
-		TWeakPtr<const SWidget> OptionalContextWidget = EventArgs.HandlerWidget;
-		Token->AddToken(FActionToken::Create(
-			LOCTEXT("SelectWidget", "Widget"),
-			LOCTEXT("SelectWidgetTooltip", "Click to select the widget in the visualizer"),
-			FOnActionTokenExecuted::CreateSP(this, &SWidgetEventLog::SelectWidget, OptionalContextWidget)
-		));
-	}
-}
-
-void SWidgetEventLog::HandleFocusEvent(const FSlateDebuggingFocusEventArgs& EventArgs) const
-{
-	if (!FocusEnabled[static_cast<uint8>(EventArgs.FocusEventType)])
-=======
+	{
+		return;
+	}
+
 	if (bFilterWidgetReflectorEvent && IsInsideWidgetReflector(EventArgs.DestinationWidget))
 	{
 		return;
 	}
 	if (bFilterWidgetReflectorEvent && IsInsideWidgetReflector(EventArgs.NavigationSource))
->>>>>>> 6bbb88c8
-	{
-		return;
-	}
-
-<<<<<<< HEAD
-	if (bFilterWidgetReflectorEvent && IsInsideWidgetReflector(EventArgs.OldFocusedWidgetPath))
-	{
-		return;
-	}
-	if (bFilterWidgetReflectorEvent && IsInsideWidgetReflector(EventArgs.NewFocusedWidgetPath))
-	{
-		return;
-=======
+	{
+		return;
+	}
+
 	FMessageLog MessageLog(NAME_WidgetEvents);
 	MessageLog.SuppressLoggingToOutputLog();
 	TSharedRef<FTokenizedMessage> Token = MessageLog.Info(EventArgs.ToText());
@@ -520,83 +408,24 @@
 			LOCTEXT("SelectWidgetTooltip", "Click to select the widget in the visualizer"),
 			FOnActionTokenExecuted::CreateSP(this, &SWidgetEventLog::SelectWidget, OptionalContextWidget)
 		));
->>>>>>> 6bbb88c8
-	}
-}
-
-<<<<<<< HEAD
+	}
+}
+
+void SWidgetEventLog::HandleCaptureStateChangeEvent(const FSlateDebuggingMouseCaptureEventArgs& EventArgs) const
+{
+	if (!bIsCaptureStateEnabled)
+	{
+		return;
+	}
+
+	if (bFilterWidgetReflectorEvent && IsInsideWidgetReflector(EventArgs.CaptureWidget))
+	{
+		return;
+	}
+
 	FMessageLog MessageLog(NAME_WidgetEvents);
 	MessageLog.SuppressLoggingToOutputLog();
 	TSharedRef<FTokenizedMessage> Token = MessageLog.Info(EventArgs.ToText());
-	if (EventArgs.NewFocusedWidget)
-	{
-		TWeakPtr<const SWidget> OptionalContextWidget = EventArgs.NewFocusedWidget;
-		Token->AddToken(FActionToken::Create(
-			LOCTEXT("SelectWidget", "Widget"),
-			LOCTEXT("SelectWidgetTooltip", "Click to select the widget in the visualizer"),
-			FOnActionTokenExecuted::CreateSP(this, &SWidgetEventLog::SelectWidget, OptionalContextWidget)
-		));
-	}
-}
-
-void SWidgetEventLog::HandleAttemptNavigationEvent(const FSlateDebuggingNavigationEventArgs& EventArgs) const
-{
-	if (!NavigationEnabled[static_cast<uint8>(EventArgs.NavigationEvent.GetNavigationType())])
-	{
-		return;
-	}
-
-	if (bFilterWidgetReflectorEvent && IsInsideWidgetReflector(EventArgs.DestinationWidget))
-	{
-		return;
-	}
-	if (bFilterWidgetReflectorEvent && IsInsideWidgetReflector(EventArgs.NavigationSource))
-=======
-void SWidgetEventLog::HandleCaptureStateChangeEvent(const FSlateDebuggingMouseCaptureEventArgs& EventArgs) const
-{
-	if (!bIsCaptureStateEnabled)
-	{
-		return;
-	}
-
-	if (bFilterWidgetReflectorEvent && IsInsideWidgetReflector(EventArgs.CaptureWidget))
->>>>>>> 6bbb88c8
-	{
-		return;
-	}
-
-	FMessageLog MessageLog(NAME_WidgetEvents);
-	MessageLog.SuppressLoggingToOutputLog();
-	TSharedRef<FTokenizedMessage> Token = MessageLog.Info(EventArgs.ToText());
-<<<<<<< HEAD
-	if (EventArgs.DestinationWidget)
-	{
-		TWeakPtr<const SWidget> OptionalContextWidget = EventArgs.DestinationWidget;
-		Token->AddToken(FActionToken::Create(
-			LOCTEXT("SelectWidget", "Widget"),
-			LOCTEXT("SelectWidgetTooltip", "Click to select the widget in the visualizer"),
-			FOnActionTokenExecuted::CreateSP(this, &SWidgetEventLog::SelectWidget, OptionalContextWidget)
-		));
-	}
-}
-
-void SWidgetEventLog::HandleCaptureStateChangeEvent(const FSlateDebuggingMouseCaptureEventArgs& EventArgs) const
-{
-	if (!bIsCaptureStateEnabled)
-	{
-		return;
-	}
-
-	if (bFilterWidgetReflectorEvent && IsInsideWidgetReflector(EventArgs.CaptureWidget))
-	{
-		return;
-	}
-
-	FMessageLog MessageLog(NAME_WidgetEvents);
-	MessageLog.SuppressLoggingToOutputLog();
-	TSharedRef<FTokenizedMessage> Token = MessageLog.Info(EventArgs.ToText());
-=======
->>>>>>> 6bbb88c8
 	if (EventArgs.CaptureWidget)
 	{
 		TWeakPtr<const SWidget> OptionalContextWidget = EventArgs.CaptureWidget;
@@ -650,7 +479,6 @@
 	}
 #endif //WITH_EDITOR
 }
-<<<<<<< HEAD
 
 bool SWidgetEventLog::IsInsideWidgetReflector(const SWidget* Widget) const
 {
@@ -685,61 +513,16 @@
 {
 	if (TSharedPtr<const SWidget> PinnedReflectorWidget = ReflectorWidget.Pin())
 	{
-		return WidgetPath.ContainsWidget(PinnedReflectorWidget.ToSharedRef());
+		return WidgetPath.ContainsWidget(PinnedReflectorWidget.Get());
 	}
 	return false;
 }
 
-=======
-
-bool SWidgetEventLog::IsInsideWidgetReflector(const SWidget* Widget) const
-{
-	bool bResult = false;
-	if (const SWidget* ReflectorWidgetPtr = ReflectorWidget.Pin().Get())
-	{
-		const SWidget* WidgetWindowPtr = Widget;
-		while (WidgetWindowPtr && !WidgetWindowPtr->Advanced_IsWindow())
-		{
-			bResult = (WidgetWindowPtr == ReflectorWidgetPtr);
-			if (bResult)
-			{
-				break;
-			}
-			WidgetWindowPtr = WidgetWindowPtr->GetParentWidget().Get();
-		}
-	}
-	return bResult;
-}
-
-bool SWidgetEventLog::IsInsideWidgetReflector(TSharedRef<const SWidget> Widget) const
-{
-	return IsInsideWidgetReflector(&(Widget.Get()));
-}
-
-bool SWidgetEventLog::IsInsideWidgetReflector(const TSharedPtr<const SWidget>& Widget) const
-{
-	return IsInsideWidgetReflector(Widget.Get());
-}
-
-bool SWidgetEventLog::IsInsideWidgetReflector(const FWidgetPath& WidgetPath) const
+bool SWidgetEventLog::IsInsideWidgetReflector(const FWeakWidgetPath& WidgetPath) const
 {
 	if (TSharedPtr<const SWidget> PinnedReflectorWidget = ReflectorWidget.Pin())
 	{
 		return WidgetPath.ContainsWidget(PinnedReflectorWidget.Get());
-	}
-	return false;
-}
-
->>>>>>> 6bbb88c8
-bool SWidgetEventLog::IsInsideWidgetReflector(const FWeakWidgetPath& WidgetPath) const
-{
-	if (TSharedPtr<const SWidget> PinnedReflectorWidget = ReflectorWidget.Pin())
-	{
-<<<<<<< HEAD
-		return WidgetPath.ContainsWidget(PinnedReflectorWidget.ToSharedRef());
-=======
-		return WidgetPath.ContainsWidget(PinnedReflectorWidget.Get());
->>>>>>> 6bbb88c8
 	}
 	return false;
 }
