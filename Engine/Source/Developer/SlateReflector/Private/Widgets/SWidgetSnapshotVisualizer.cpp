// Copyright Epic Games, Inc. All Rights Reserved.

#include "Widgets/SWidgetSnapshotVisualizer.h"
#include "HAL/FileManager.h"
#include "Serialization/MemoryWriter.h"
#include "Serialization/MemoryReader.h"
#include "Serialization/ArrayWriter.h"
#include "Policies/CondensedJsonPrintPolicy.h"
#include "Dom/JsonValue.h"
#include "Dom/JsonObject.h"
#include "Serialization/JsonReader.h"
#include "Serialization/JsonSerializer.h"
#include "Widgets/Images/SImage.h"
#include "Widgets/Input/SButton.h"
#include "Widgets/SNavigationSimulationList.h"
#include "Framework/Layout/ScrollyZoomy.h"
#include "Framework/MultiBox/MultiBoxBuilder.h"
#include "Misc/Base64.h"

#include "SlateNavigationEventSimulator.h"
#include "SlateReflectorModule.h"
<<<<<<< HEAD
=======
#include "Styling/WidgetReflectorStyle.h"
>>>>>>> 6bbb88c8

#if SLATE_REFLECTOR_HAS_DESKTOP_PLATFORM
#include "DesktopPlatformModule.h"
#endif // SLATE_REFLECTOR_HAS_DESKTOP_PLATFORM

#define LOCTEXT_NAMESPACE "WidgetSnapshotVisualizer"

class SScrollableSnapshotImage : public SCompoundWidget, public IScrollableZoomable
{
	using Super = SCompoundWidget; //SPanel
public:

	SLATE_BEGIN_ARGS(SScrollableSnapshotImage)
		: _SnapshotData(nullptr)
		{
			_Visibility = EVisibility::Visible;
		}
		
		SLATE_ARGUMENT(const FWidgetSnapshotData*, SnapshotData)

		SLATE_EVENT(SWidgetSnapshotVisualizer::FOnWidgetPathPicked, OnWidgetPathPicked);

	SLATE_END_ARGS()

	SScrollableSnapshotImage()
		: PhysicalOffset(ForceInitToZero)
		, CachedSize(ForceInitToZero)
		, ScrollyZoomy(false)
		, SnapshotDataPtr(nullptr)
		, bIsPicking(false)
	{
	}

	void Construct(const FArguments& InArgs)
	{
		SnapshotDataPtr = InArgs._SnapshotData;
		check(SnapshotDataPtr);

		SelectedWindowIndex = INDEX_NONE;

		OnWidgetPathPicked = InArgs._OnWidgetPathPicked;

		ChildSlot
		[
			SNew(SImage)
			.Image(this, &SScrollableSnapshotImage::GetSelectedWindowTextureBrush)
		];
	}

	void SetSelectedWindowIndex(const int32 InIndex)
	{
		SelectedWindowIndex = InIndex;
		PickedWidgets.Reset();
		PhysicalOffset = FVector2D::ZeroVector;
	}

	int32 GetSelectedWindowIndex() const
	{
		return SelectedWindowIndex;
	}

	const FSlateBrush* GetSelectedWindowTextureBrush() const
	{
		return SnapshotDataPtr->GetBrush(SelectedWindowIndex);
	}

	void SetNavigationSimulation(TSharedPtr<SNavigationSimulationSnapshotList> InNavigationSimulationOverlay)
	{
		NavigationSimulationOverlay = InNavigationSimulationOverlay;
	}

	void SetIsPicking(const bool InIsPicking)
	{
		bIsPicking = InIsPicking;
	}

	bool GetIsPicking() const
	{
		return bIsPicking;
	}

	void SetSelectedWidgets(const TArray<TSharedRef<FWidgetReflectorNodeBase>>& InSelectedWidgets)
	{
		SelectedWidgets = InSelectedWidgets;
	}

	virtual void OnArrangeChildren(const FGeometry& AllottedGeometry, FArrangedChildren& ArrangedChildren) const override
	{
		CachedSize = AllottedGeometry.GetLocalSize();

		const TSharedRef<SWidget>& ChildWidget = ChildSlot.GetWidget();
		if (ChildWidget->GetVisibility() != EVisibility::Collapsed)
		{
			const FVector2D& WidgetDesiredSize = ChildWidget->GetDesiredSize();

			// Clamp the pan offset based on our current geometry
			SScrollableSnapshotImage* const NonConstThis = const_cast<SScrollableSnapshotImage*>(this);
			NonConstThis->ClampViewOffset(WidgetDesiredSize, CachedSize);

			ArrangedChildren.AddWidget(AllottedGeometry.MakeChild(ChildWidget, PhysicalOffset, WidgetDesiredSize));
		}
	}

	virtual void Tick(const FGeometry& AllottedGeometry, const double InCurrentTime, const float InDeltaTime) override
	{
		ScrollyZoomy.Tick(InDeltaTime, *this);
	}

	virtual FReply OnMouseButtonDown(const FGeometry& MyGeometry, const FPointerEvent& MouseEvent) override
	{
		return ScrollyZoomy.OnMouseButtonDown(MouseEvent);
	}

	virtual FReply OnMouseButtonUp(const FGeometry& MyGeometry, const FPointerEvent& MouseEvent) override
	{
		return ScrollyZoomy.OnMouseButtonUp(AsShared(), MyGeometry, MouseEvent);
	}
		
	virtual FReply OnMouseMove(const FGeometry& MyGeometry, const FPointerEvent& MouseEvent) override
	{
		struct FWidgetPicker
		{
			static bool FindWidgetsUnderPoint(const FVector2D& InHitTestPoint, const FVector2D& InWindowPosition, const TSharedRef<FWidgetReflectorNodeBase>& InWidget, TArray<TSharedRef<FWidgetReflectorNodeBase>>& OutWidgets)
			{
				const bool bNeedsHitTesting = InWidget->GetHitTestInfo().IsHitTestVisible || InWidget->GetHitTestInfo().AreChildrenHitTestVisible;
				if (bNeedsHitTesting)
				{
					const FSlateRect HitTestRect = FSlateRect::FromPointAndExtent(
						InWidget->GetAccumulatedLayoutTransform().GetTranslation() - InWindowPosition, 
						TransformPoint(InWidget->GetAccumulatedLayoutTransform().GetScale(), InWidget->GetLocalSize())
						);

					if (HitTestRect.ContainsPoint(InHitTestPoint))
					{
						OutWidgets.Add(InWidget);

						if (InWidget->GetHitTestInfo().AreChildrenHitTestVisible)
						{
							for (const auto& ChildWidget : InWidget->GetChildNodes())
							{
								if (FindWidgetsUnderPoint(InHitTestPoint, InWindowPosition, ChildWidget, OutWidgets))
								{
									return true;
								}
							}
						}

						return InWidget->GetHitTestInfo().IsHitTestVisible;
					}
				}

				return false;
			}
		};

		if (bIsPicking)
		{
			// We need to pick in the snapshot window space, so convert the mouse co-ordinates to be relative to our top-left position
			const FVector2D& ScreenMousePos = MouseEvent.GetScreenSpacePosition();
			const FVector2D LocalMousePos = MyGeometry.AbsoluteToLocal(ScreenMousePos);
			const FVector2D ScrolledPos = LocalMousePos - PhysicalOffset;

			PickedWidgets.Reset();

			TSharedPtr<FWidgetReflectorNodeBase> Window = SnapshotDataPtr->GetWindow(SelectedWindowIndex);
			if (Window.IsValid())
			{
				FWidgetPicker::FindWidgetsUnderPoint(
					ScrolledPos, 
					Window->GetAccumulatedLayoutTransform().GetTranslation(), 
					Window.ToSharedRef(), 
					PickedWidgets
					);
			}

			if (PickedWidgets.Num() > 0)
			{
				OnWidgetPathPicked.ExecuteIfBound(PickedWidgets);
			}
		}

		return ScrollyZoomy.OnMouseMove(AsShared(), *this, MyGeometry, MouseEvent);
	}

	virtual void OnMouseLeave(const FPointerEvent& MouseEvent) override
	{
		ScrollyZoomy.OnMouseLeave(AsShared(), MouseEvent);
	}
		
	virtual FReply OnMouseWheel(const FGeometry& MyGeometry, const FPointerEvent& MouseEvent) override
	{
		return ScrollyZoomy.OnMouseWheel(MouseEvent, *this);
	}

	virtual FCursorReply OnCursorQuery(const FGeometry& MyGeometry, const FPointerEvent& CursorEvent) const override
	{
		FCursorReply Reply = ScrollyZoomy.OnCursorQuery();
		
		if (!Reply.IsEventHandled() && !bIsPicking)
		{
			Reply = FCursorReply::Cursor(EMouseCursor::GrabHand);
		}

		return Reply;
	}

	virtual int32 OnPaint(const FPaintArgs& Args, const FGeometry& AllottedGeometry, const FSlateRect& MyCullingRect, FSlateWindowElementList& OutDrawElements, int32 LayerId, const FWidgetStyle& InWidgetStyle, bool bParentEnabled) const override
	{
		FSlateClippingZone ClippingZone(AllottedGeometry);
		OutDrawElements.PushClip(ClippingZone);

		LayerId = Super::OnPaint(Args, AllottedGeometry, MyCullingRect, OutDrawElements, LayerId, InWidgetStyle, bParentEnabled);
		LayerId = ScrollyZoomy.PaintSoftwareCursorIfNeeded(AllottedGeometry, MyCullingRect, OutDrawElements, LayerId);

		TSharedPtr<FWidgetReflectorNodeBase> Window = SnapshotDataPtr->GetWindow(SelectedWindowIndex);
		if (Window.IsValid())
		{
			static const FName DebugBorderBrush = TEXT("Debug.Border");
			const FVector2D RootDrawOffset = PhysicalOffset - Window->GetAccumulatedLayoutTransform().GetTranslation();
			const FSlateBrush* Brush = FCoreStyle::Get().GetBrush(DebugBorderBrush);
			if (bIsPicking)
			{
				const FLinearColor TopmostWidgetColor(1.0f, 0.0f, 0.0f);
				const FLinearColor LeafmostWidgetColor(0.0f, 1.0f, 0.0f);

				for (int32 WidgetIndex = 0; WidgetIndex < PickedWidgets.Num(); ++WidgetIndex)
				{
					const TSharedRef<FWidgetReflectorNodeBase>& PickedWidget = PickedWidgets[WidgetIndex];
					const float ColorFactor = static_cast<float>(WidgetIndex)/PickedWidgets.Num();
					const FLinearColor Tint(1.0f - ColorFactor, ColorFactor, 0.0f, 1.0f);

					FSlateDrawElement::MakeBox(
						OutDrawElements,
						++LayerId,
						AllottedGeometry.ToPaintGeometry(RootDrawOffset + PickedWidget->GetAccumulatedLayoutTransform().GetTranslation(), TransformPoint(PickedWidget->GetAccumulatedLayoutTransform().GetScale(), PickedWidget->GetLocalSize())),
						Brush,
						ESlateDrawEffect::None,
						FMath::Lerp(TopmostWidgetColor, LeafmostWidgetColor, ColorFactor)
					);
				}
			}
			else
			{
				for (const auto& SelectedWidget : SelectedWidgets)
				{
					FSlateDrawElement::MakeBox(
						OutDrawElements,
						++LayerId,
						AllottedGeometry.ToPaintGeometry(RootDrawOffset + SelectedWidget->GetAccumulatedLayoutTransform().GetTranslation(), TransformPoint(SelectedWidget->GetAccumulatedLayoutTransform().GetScale(), SelectedWidget->GetLocalSize())),
						Brush,
						ESlateDrawEffect::None,
						SelectedWidget->GetTint()
					);
				}
			}

			if (NavigationSimulationOverlay)
			{
				NavigationSimulationOverlay->PaintNodesWithOffset(AllottedGeometry, OutDrawElements, LayerId, RootDrawOffset);
			}
		}

		OutDrawElements.PopClip();
		return LayerId;
	}

	virtual bool ScrollBy(const FVector2D& Offset) override
	{
		const FVector2D PrevPhysicalOffset = PhysicalOffset;
		PhysicalOffset += Offset;

		const TSharedRef<SWidget>& ChildWidget = ChildSlot.GetWidget();
		const FVector2D& WidgetDesiredSize = ChildWidget->GetDesiredSize();
		ClampViewOffset(WidgetDesiredSize, CachedSize);

		return PhysicalOffset != PrevPhysicalOffset;
	}

	virtual bool ZoomBy(const float Amount) override
	{
		return false;
	}

	float GetZoomLevel() const
	{
		return 1.0f;
	}

private:
	void ClampViewOffset(const FVector2D& ViewportSize, const FVector2D& LocalSize)
	{
		PhysicalOffset.X = ClampViewOffsetAxis(ViewportSize.X, LocalSize.X, PhysicalOffset.X);
		PhysicalOffset.Y = ClampViewOffsetAxis(ViewportSize.Y, LocalSize.Y, PhysicalOffset.Y);
	}

	float ClampViewOffsetAxis(const float ViewportSize, const float LocalSize, const float CurrentOffset)
	{
		if (ViewportSize <= LocalSize)
		{
			// If the viewport is smaller than the available size, then we can't be scrolled
			return 0.0f;
		}

		// Given the size of the viewport, and the current size of the window, work how far we can scroll
		// Note: This number is negative since scrolling down/right moves the viewport up/left
		const float MaxScrollOffset = LocalSize - ViewportSize;

		// Clamp the left/top edge
		if (CurrentOffset < MaxScrollOffset)
		{
			return MaxScrollOffset;
		}

		// Clamp the right/bottom edge
		if (CurrentOffset > 0.0f)
		{
			return 0.0f;
		}

		return CurrentOffset;
	}

	FVector2D PhysicalOffset;
	mutable FVector2D CachedSize;

	FScrollyZoomy ScrollyZoomy;

	/** Snapshot data we're visualizing */
	const FWidgetSnapshotData* SnapshotDataPtr;

	/** Index of the window we're currently viewing */
	int32 SelectedWindowIndex;

	SWidgetSnapshotVisualizer::FOnWidgetPathPicked OnWidgetPathPicked;

	bool bIsPicking;
	TArray<TSharedRef<FWidgetReflectorNodeBase>> PickedWidgets;

	TArray<TSharedRef<FWidgetReflectorNodeBase>> SelectedWidgets;

	TSharedPtr<SNavigationSimulationSnapshotList> NavigationSimulationOverlay;
};


FWidgetSnapshotData::~FWidgetSnapshotData()
{
	DestroyBrushes();
}

void FWidgetSnapshotData::ClearSnapshot()
{
	Reset();
}

void FWidgetSnapshotData::TakeSnapshot(bool bSimulateNavigation)
{
	TArray<TSharedRef<SWindow>> VisibleWindows;
	FSlateApplication::Get().GetAllVisibleWindowsOrdered(VisibleWindows);

	CreateSnapshot(VisibleWindows, bSimulateNavigation);
}

void FWidgetSnapshotData::CreateSnapshot(const TArray<TSharedRef<SWindow>>& VisibleWindows, bool bSimulateNavigation)
{
	Reset();
	Reserve(VisibleWindows.Num());

	for (const TSharedRef<SWindow>& VisibleWindow : VisibleWindows)
	{
		// Snapshot the current state of this window widget hierarchy
		Windows.Add(FWidgetReflectorNodeUtils::NewSnapshotNodeTreeFrom(FArrangedWidget(VisibleWindow, VisibleWindow->GetWindowGeometryInScreen())));

		if (bSimulateNavigation)
		{
			TArray<FSlateNavigationEventSimulator::FSimulationResult> NavigationSimulation;
			NavigationSimulation = FSlateReflectorModule::GetModulePtr()->GetNavigationEventSimulator()->SimulateForEachWidgets(VisibleWindow, 0, ENavigationGenesis::Controller, FSlateNavigationEventSimulator::ENavigationStyle::FourCardinalDirections);
			FWidgetSnapshotNavigationSimulationData SimulationData;
			SimulationData.SimulationData = FNavigationSimulationNodeUtils::BuildNavigationSimulationNodeListForSnapshot(NavigationSimulation);
			NavigationSimulationData.Add(MoveTemp(SimulationData));
		}

		// Screenshot the current window so we can pick against its current state
		FWidgetSnapshotTextureData& TextureData = WindowTextureData[WindowTextureData.AddDefaulted()];
		FSlateApplication::Get().TakeScreenshot(VisibleWindow, TextureData.ColorData, TextureData.Dimensions);
	}

	CreateBrushes();
}

bool FWidgetSnapshotData::SaveSnapshotToFile(const FString& InFilename) const
{
	TSharedRef<FJsonObject> RootJsonObject = SaveSnapshotAsJson();

	FArchive* const FileAr = IFileManager::Get().CreateFileWriter(*InFilename);
	if (FileAr)
	{
		typedef TJsonWriter<TCHAR, TCondensedJsonPrintPolicy<TCHAR>> FStringWriter;
		typedef TJsonWriterFactory<TCHAR, TCondensedJsonPrintPolicy<TCHAR>> FStringWriterFactory;

		TSharedRef<FStringWriter> Writer = FStringWriterFactory::Create(FileAr);
		FJsonSerializer::Serialize(RootJsonObject, Writer);
		FileAr->Close();
		return true;
	}

	return false;
}

void FWidgetSnapshotData::SaveSnapshotToBuffer(TArray<uint8>& OutData) const
{
	TSharedRef<FJsonObject> RootJsonObject = SaveSnapshotAsJson();

	typedef TJsonWriter<TCHAR, TCondensedJsonPrintPolicy<TCHAR>> FStringWriter;
	typedef TJsonWriterFactory<TCHAR, TCondensedJsonPrintPolicy<TCHAR>> FStringWriterFactory;

	FArrayWriter TmpJsonData;
	TSharedRef<FStringWriter> Writer = FStringWriterFactory::Create(&TmpJsonData);
	FJsonSerializer::Serialize(RootJsonObject, Writer);

	OutData.Reset();
	FMemoryWriter BufferWriter(OutData);

	int32 UncompressedDataSize = TmpJsonData.Num();
	BufferWriter << UncompressedDataSize;

	BufferWriter.SerializeCompressed(TmpJsonData.GetData(), TmpJsonData.Num(), NAME_Zlib);
}

<<<<<<< HEAD
double SnapshotJsonVersion = 1.6;
=======
double SnapshotJsonVersion = 2.2;
>>>>>>> 6bbb88c8

TSharedRef<FJsonObject> FWidgetSnapshotData::SaveSnapshotAsJson() const
{
	check(Windows.Num() == WindowTextureData.Num());

	TSharedRef<FJsonObject> RootJsonObject = MakeShared<FJsonObject>();

	{
		RootJsonObject->SetNumberField(TEXT("Version"), SnapshotJsonVersion);
	}

	{
		TArray<TSharedPtr<FJsonValue>> WindowsJsonArray;
		for (const TSharedPtr<FWidgetReflectorNodeBase>& Window : Windows)
		{
			check(Window->GetNodeType() == EWidgetReflectorNodeType::Snapshot);
			WindowsJsonArray.Add(FSnapshotWidgetReflectorNode::ToJson(StaticCastSharedRef<FSnapshotWidgetReflectorNode>(Window.ToSharedRef())));
		}
		RootJsonObject->SetArrayField(TEXT("Windows"), WindowsJsonArray);
	}

	{
		TArray<TSharedPtr<FJsonValue>> NavigationDataArray;
		
		for (const FWidgetSnapshotNavigationSimulationData& NavigationSimulation : NavigationSimulationData)
		{
			TSharedRef<FJsonObject> NavigationData = MakeShared<FJsonObject>();
			TArray<TSharedPtr<FJsonValue>> SimulationDataArray;
			for (const FNavigationSimulationWidgetNodePtr& SimulationData : NavigationSimulation.SimulationData)
			{
				check(SimulationData.Get());
				SimulationDataArray.Add(FNavigationSimulationWidgetNode::ToJson(*SimulationData.Get()));
			}
			NavigationData->SetArrayField(TEXT("SimulationData"), SimulationDataArray);
			NavigationDataArray.Add(MakeShared<FJsonValueObject>(NavigationData));
		}
		RootJsonObject->SetArrayField(TEXT("NavigationData"), NavigationDataArray);
	}

	{
		TArray<TSharedPtr<FJsonValue>> TexturesJsonArray;
		for (const FWidgetSnapshotTextureData& TextureData : WindowTextureData)
		{
			TSharedRef<FJsonObject> TextureDataJsonObject = MakeShareable(new FJsonObject());

			{
				TArray<TSharedPtr<FJsonValue>> StructJsonArray;
				StructJsonArray.Add(MakeShareable(new FJsonValueNumber(TextureData.Dimensions.X)));
				StructJsonArray.Add(MakeShareable(new FJsonValueNumber(TextureData.Dimensions.Y)));
				TextureDataJsonObject->SetArrayField(TEXT("Dimensions"), StructJsonArray);
			}

			{
				// This is raw texture data - compress it before we encode it to save space
				const int32 UncompressedDataSizeBytes = TextureData.ColorData.Num() * sizeof(FColor);
				TArray<uint8> CompressedDataBuffer;
				CompressedDataBuffer.AddZeroed(FCompression::CompressMemoryBound(NAME_Zlib, UncompressedDataSizeBytes));
				int32 CompressedDataSize = CompressedDataBuffer.Num();
				if (FCompression::CompressMemory(NAME_Zlib, CompressedDataBuffer.GetData(), CompressedDataSize, TextureData.ColorData.GetData(), UncompressedDataSizeBytes))
				{
					TextureDataJsonObject->SetBoolField(TEXT("IsCompressed"), true);
					TextureDataJsonObject->SetNumberField(TEXT("UncompressedSize"), UncompressedDataSizeBytes);

					// FCompression::CompressMemory updates CompressedDataSize with the actual size - we may have to shrink our buffer count now
					CompressedDataBuffer.SetNum(CompressedDataSize, false);

					const FString EncodedTextureData = FBase64::Encode(CompressedDataBuffer);
					TextureDataJsonObject->SetStringField(TEXT("TextureData"), EncodedTextureData);
				}
				else
				{
					TextureDataJsonObject->SetBoolField(TEXT("IsCompressed"), false);

					// Failed to compress... use the raw texture data
					TArray<uint8> TextureDataBytes;
					TextureDataBytes.Append(reinterpret_cast<const uint8*>(TextureData.ColorData.GetData()), TextureData.ColorData.Num() * sizeof(FColor));

					const FString EncodedTextureData = FBase64::Encode(TextureDataBytes);
					TextureDataJsonObject->SetStringField(TEXT("TextureData"), EncodedTextureData);
				}
			}

			TexturesJsonArray.Add(MakeShareable(new FJsonValueObject(TextureDataJsonObject)));
		}
		RootJsonObject->SetArrayField(TEXT("Textures"), TexturesJsonArray);
	}

	return RootJsonObject;
}

bool FWidgetSnapshotData::LoadSnapshotFromFile(const FString& InFilename)
{
	bool bJsonLoaded = false;
	TSharedPtr<FJsonObject> RootJsonObject;

	{
		FArchive* FileAr = IFileManager::Get().CreateFileReader(*InFilename);
		if (FileAr)
		{
			typedef TJsonReader<TCHAR> FJsonReader;
			typedef TJsonReaderFactory<TCHAR> FJsonReaderFactory;

			TSharedRef<FJsonReader> Reader = FJsonReaderFactory::Create(FileAr);
			bJsonLoaded = FJsonSerializer::Deserialize(Reader, RootJsonObject);
			FileAr->Close();
			FileAr = nullptr;
		}
	}

	if (bJsonLoaded)
	{
		check(RootJsonObject.IsValid());
		LoadSnapshotFromJson(RootJsonObject.ToSharedRef());
		return true;
	}

	return false;
}

void FWidgetSnapshotData::LoadSnapshotFromBuffer(const TArray<uint8>& InData)
{
	int32 UncompressedDataSize = 0;
	TArray<uint8> UncompressedData;

	{
		FMemoryReader BufferReader(InData);

		BufferReader << UncompressedDataSize;

		UncompressedData.AddZeroed(UncompressedDataSize);
		BufferReader.SerializeCompressed(UncompressedData.GetData(), UncompressedDataSize, NAME_Zlib);
	}

	bool bJsonLoaded = false;
	TSharedPtr<FJsonObject> RootJsonObject;

	if (UncompressedData.Num() > 0)
	{
		typedef TJsonReader<TCHAR> FJsonReader;
		typedef TJsonReaderFactory<TCHAR> FJsonReaderFactory;

		FMemoryReader UncompressedDataReader(UncompressedData);
		TSharedRef<FJsonReader> Reader = FJsonReaderFactory::Create(&UncompressedDataReader);
		bJsonLoaded = FJsonSerializer::Deserialize(Reader, RootJsonObject);
	}

	if (bJsonLoaded)
	{
		check(RootJsonObject.IsValid());
		LoadSnapshotFromJson(RootJsonObject.ToSharedRef());
	}
}

void FWidgetSnapshotData::LoadSnapshotFromJson(const TSharedRef<FJsonObject>& InRootJsonObject)
{
	Reset();

	{
		const double VersionNumber = InRootJsonObject->GetNumberField(TEXT("Version"));
		if (VersionNumber < SnapshotJsonVersion)
		{
			UE_LOG(LogSlate, Error, TEXT("The version of the snapshot (%f) is older than the current version (%f). New fields will be initialized to their defaulted value."), VersionNumber, SnapshotJsonVersion);
		}
	}

	{
		const TArray<TSharedPtr<FJsonValue>>& WindowsJsonArray = InRootJsonObject->GetArrayField(TEXT("Windows"));
		for (const TSharedPtr<FJsonValue>& WindowJsonValue : WindowsJsonArray)
		{
			Windows.Add(FSnapshotWidgetReflectorNode::FromJson(WindowJsonValue.ToSharedRef()));
		}
	}

	{
		const TArray<TSharedPtr<FJsonValue>>& NavigationDataJsonArray = InRootJsonObject->GetArrayField(TEXT("NavigationData"));
		for (const TSharedPtr<FJsonValue>& NavigationDataJsonValue : NavigationDataJsonArray)
		{
			FWidgetSnapshotNavigationSimulationData NavigationData;
			const TSharedPtr<FJsonObject>& NavigationDataJsonObject = NavigationDataJsonValue->AsObject();
			const TArray<TSharedPtr<FJsonValue>>& SimulationDataJsonArray = NavigationDataJsonObject->GetArrayField(TEXT("SimulationData"));
			for (const TSharedPtr<FJsonValue>& SimulationDataJsonValue : SimulationDataJsonArray)
			{
				FNavigationSimulationWidgetNodePtr SimulationData = FNavigationSimulationWidgetNode::FromJson(SimulationDataJsonValue.ToSharedRef());
				NavigationData.SimulationData.Add(SimulationData);
			}
			NavigationSimulationData.Add(MoveTemp(NavigationData));
		}
	}

	{
		const TArray<TSharedPtr<FJsonValue>>& TexturesJsonArray = InRootJsonObject->GetArrayField(TEXT("Textures"));
		for (const TSharedPtr<FJsonValue>& TextureDataJsonValue : TexturesJsonArray)
		{
			const TSharedPtr<FJsonObject>& TextureDataJsonObject = TextureDataJsonValue->AsObject();
			check(TextureDataJsonObject.IsValid());

			FWidgetSnapshotTextureData TextureData;

			{
				const TArray<TSharedPtr<FJsonValue>>& StructJsonArray = TextureDataJsonObject->GetArrayField(TEXT("Dimensions"));
				check(StructJsonArray.Num() == 2);

				TextureData.Dimensions.X = (int32)(StructJsonArray[0]->AsNumber());
				TextureData.Dimensions.Y = (int32)(StructJsonArray[1]->AsNumber());
			}

			{
				const FString EncodedTextureData = TextureDataJsonObject->GetStringField(TEXT("TextureData"));
				TArray<uint8> DecodedTextureDataBytes;
				FBase64::Decode(EncodedTextureData, DecodedTextureDataBytes);

				const bool bIsCompressed = TextureDataJsonObject->GetBoolField(TEXT("IsCompressed"));
				if (bIsCompressed)
				{
					const int32 UncompressedDataSizeBytes = (int32)(TextureDataJsonObject->GetNumberField(TEXT("UncompressedSize")));
					TextureData.ColorData.AddZeroed(UncompressedDataSizeBytes / sizeof(FColor));

					FCompression::UncompressMemory(NAME_Zlib, TextureData.ColorData.GetData(), UncompressedDataSizeBytes, DecodedTextureDataBytes.GetData(), DecodedTextureDataBytes.Num());
				}
				else
				{
					TextureData.ColorData.Append(reinterpret_cast<const FColor*>(DecodedTextureDataBytes.GetData()), DecodedTextureDataBytes.Num() / sizeof(FColor));
				}
			}

			WindowTextureData.Add(TextureData);
		}
	}

	CreateBrushes();
}

bool FWidgetSnapshotData::IsEmpty() const
{
	return Windows.Num() == 0;
}

int32 FWidgetSnapshotData::Num() const
{
	return Windows.Num();
}

const TArray<TSharedPtr<FWidgetReflectorNodeBase>>& FWidgetSnapshotData::GetWindowsPtr() const
{
	return Windows;
}

TArray<TSharedRef<FWidgetReflectorNodeBase>> FWidgetSnapshotData::GetWindowsRef() const
{
	TArray<TSharedRef<FWidgetReflectorNodeBase>> RetWindows;
	RetWindows.Reserve(Windows.Num());
	for (const auto& Window : Windows)
	{
		RetWindows.Add(Window.ToSharedRef());
	}
	return RetWindows;
}

TSharedPtr<FWidgetReflectorNodeBase> FWidgetSnapshotData::GetWindow(const int32 WindowIndex) const
{
	return (Windows.IsValidIndex(WindowIndex)) 
		? TSharedPtr<FWidgetReflectorNodeBase>(Windows[WindowIndex]) 
		: TSharedPtr<FWidgetReflectorNodeBase>(nullptr);
}

const FWidgetSnapshotNavigationSimulationData& FWidgetSnapshotData::GetNavigationSimulation(const int32 WindowIndex) const
{
	return (NavigationSimulationData.IsValidIndex(WindowIndex))
		? NavigationSimulationData[WindowIndex]
		: EmptyNavigationSimulationData;
}

const FSlateBrush* FWidgetSnapshotData::GetBrush(const int32 WindowIndex) const
{
	return (WindowTextureBrushes.IsValidIndex(WindowIndex)) ? WindowTextureBrushes[WindowIndex].Get() : nullptr;
}

void FWidgetSnapshotData::CreateBrushes()
{
	DestroyBrushes();

	WindowTextureBrushes.Reserve(WindowTextureData.Num());

	static int32 TextureIndex = 0;
	for (const FWidgetSnapshotTextureData& TextureData : WindowTextureData)
	{
		if (TextureData.ColorData.Num() > 0)
		{
			TArray<uint8> TextureDataAsBGRABytes;
			TextureDataAsBGRABytes.Reserve(TextureData.ColorData.Num() * 4);
			for (const FColor& PixelColor : TextureData.ColorData)
			{
				TextureDataAsBGRABytes.Add(PixelColor.B);
				TextureDataAsBGRABytes.Add(PixelColor.G);
				TextureDataAsBGRABytes.Add(PixelColor.R);
				TextureDataAsBGRABytes.Add(PixelColor.A);
			}

			WindowTextureBrushes.Add(FSlateDynamicImageBrush::CreateWithImageData(
				*FString::Printf(TEXT("FWidgetSnapshotData_WindowTextureBrush_%d"), TextureIndex++), 
				FVector2D((float)TextureData.Dimensions.X, (float)TextureData.Dimensions.Y),
				TextureDataAsBGRABytes
				));
		}
		else
		{
			WindowTextureBrushes.Add(nullptr);
		}
	}
}

void FWidgetSnapshotData::DestroyBrushes()
{
	for (const auto& WindowTextureBrush : WindowTextureBrushes)
	{
		if (WindowTextureBrush.IsValid())
		{
			WindowTextureBrush->ReleaseResource();
		}
	}

	WindowTextureBrushes.Reset();
}

void FWidgetSnapshotData::Reserve(const int32 NumWindows)
{
	Windows.Reserve(NumWindows);
	NavigationSimulationData.Reserve(NumWindows);
	WindowTextureData.Reserve(NumWindows);
	WindowTextureBrushes.Reserve(NumWindows);
}

void FWidgetSnapshotData::Reset()
{
	DestroyBrushes();

	Windows.Reset();
	NavigationSimulationData.Reset();
	WindowTextureData.Reset();
	WindowTextureBrushes.Reset();
}


void SWidgetSnapshotVisualizer::Construct(const FArguments& InArgs)
{
	SnapshotDataPtr = InArgs._SnapshotData;
	check(SnapshotDataPtr);
	FSlimHorizontalToolBarBuilder ToolbarBuilderGlobal(TSharedPtr<const FUICommandList>(), FMultiBoxCustomization::None);
	ToolbarBuilderGlobal.SetStyle(&FAppStyle::Get(), "SlimToolBar");
	SAssignNew(WindowPickerCombo, SComboBox<TSharedPtr<FWidgetReflectorNodeBase>>)
		.OptionsSource(&SnapshotDataPtr->GetWindowsPtr())
		.OnSelectionChanged(this, &SWidgetSnapshotVisualizer::OnWindowSelectionChanged)
		.OnGenerateWidget(this, &SWidgetSnapshotVisualizer::GenerateWindowPickerComboItem)
		[
			SNew(STextBlock)
			.Text(this, &SWidgetSnapshotVisualizer::GetSelectedWindowComboItemText)
		]
		.IsEnabled(this, &SWidgetSnapshotVisualizer::HasValidSnapshot);

	ToolbarBuilderGlobal.BeginSection("Picking");
	{
		
		FTextBuilder TooltipText;
		ToolbarBuilderGlobal.AddWidget(WindowPickerCombo.ToSharedRef());
		ToolbarBuilderGlobal.AddToolBarButton(
			FUIAction(
				FExecuteAction::CreateSP(this, &SWidgetSnapshotVisualizer::OnPickWidgetClicked),
				FCanExecuteAction::CreateSP(this, &SWidgetSnapshotVisualizer::HasValidSnapshot),
				FGetActionCheckState::CreateSP(this, &SWidgetSnapshotVisualizer::GetPickWidgetColor)
			),
			NAME_None,
			MakeAttributeSP(this, &SWidgetSnapshotVisualizer::GetPickWidgetText),
			TooltipText.ToText(),
			FSlateIcon(FWidgetReflectorStyle::GetStyleSetName(), "Icon.HitTestPicking"),
			EUserInterfaceActionType::ToggleButton
		);
#if SLATE_REFLECTOR_HAS_DESKTOP_PLATFORM
		
		ToolbarBuilderGlobal.AddToolBarButton(
			FUIAction(
				FExecuteAction::CreateSP(this, &SWidgetSnapshotVisualizer::OnSaveSnapshotClicked),
				FCanExecuteAction::CreateSP(this, &SWidgetSnapshotVisualizer::HasValidSnapshot),
				FGetActionCheckState()
			),
			NAME_None,
			LOCTEXT("SaveSnapshotButtonText", "Save Snapshot"),
			TooltipText.ToText(),
			FSlateIcon(FAppStyle::Get().GetStyleSetName(), "Icons.Save"),
			EUserInterfaceActionType::Button
		);
#endif


	}
	ToolbarBuilderGlobal.EndSection();
	ChildSlot
	[
		SNew(SBorder)
		.BorderImage(FCoreStyle::Get().GetBrush("ToolPanel.GroupBorder"))
		.BorderBackgroundColor(FLinearColor::Gray) // Darken the outer border
		.Padding(2.0f)
		[
			SNew(SVerticalBox)

			+SVerticalBox::Slot()
			.AutoHeight()
			.Padding(2.f)
			[
<<<<<<< HEAD
				SNew(SHorizontalBox)

				+SHorizontalBox::Slot()
				.AutoWidth()
				.Padding(FMargin(5.0f, 4.0f))
				[
					SAssignNew(WindowPickerCombo, SComboBox<TSharedPtr<FWidgetReflectorNodeBase>>)
					.OptionsSource(&SnapshotDataPtr->GetWindowsPtr())
					.OnSelectionChanged(this, &SWidgetSnapshotVisualizer::OnWindowSelectionChanged)
					.OnGenerateWidget(this, &SWidgetSnapshotVisualizer::GenerateWindowPickerComboItem)
					[
						SNew(STextBlock)
						.Text(this, &SWidgetSnapshotVisualizer::GetSelectedWindowComboItemText)
					]
					.IsEnabled(this, &SWidgetSnapshotVisualizer::HasValidSnapshot)
				]

				+SHorizontalBox::Slot()
				.AutoWidth()
				.Padding(FMargin(5.0f, 4.0f))
				[
					SNew(SButton)
					.Text(this, &SWidgetSnapshotVisualizer::GetPickWidgetText)
					.ButtonColorAndOpacity(this, &SWidgetSnapshotVisualizer::GetPickWidgetColor)
					.OnClicked(this, &SWidgetSnapshotVisualizer::OnPickWidgetClicked)
					.IsEnabled(this, &SWidgetSnapshotVisualizer::HasValidSnapshot)
				]

#if SLATE_REFLECTOR_HAS_DESKTOP_PLATFORM
				+SHorizontalBox::Slot()
				.AutoWidth()
				.Padding(FMargin(5.0f, 4.0f))
				[
					SNew(SButton)
					.Text(LOCTEXT("SaveSnapshotButtonText", "Save Snapshot"))
					.OnClicked(this, &SWidgetSnapshotVisualizer::OnSaveSnapshotClicked)
					.IsEnabled(this, &SWidgetSnapshotVisualizer::HasValidSnapshot)
				]
#endif // SLATE_REFLECTOR_HAS_DESKTOP_PLATFORM
			]

			+SVerticalBox::Slot()
			.Padding(2.f)
			[
				SNew(SSplitter)
				.Orientation(EOrientation::Orient_Horizontal)

=======
				ToolbarBuilderGlobal.MakeWidget()

			]

			+SVerticalBox::Slot()
			.Padding(2.f)
			[
				SNew(SSplitter)
				.Orientation(EOrientation::Orient_Horizontal)

>>>>>>> 6bbb88c8
				+ SSplitter::Slot()
				[
					SNew(SBorder)
					.Padding(2.0f)
					.BorderImage(FCoreStyle::Get().GetBrush(TEXT("FocusRectangle")))
					[
						SAssignNew(SnapshotImage, SScrollableSnapshotImage)
						.SnapshotData(InArgs._SnapshotData)
						.OnWidgetPathPicked(InArgs._OnWidgetPathPicked)
					]
				]

				+ SSplitter::Slot()
				.SizeRule(SSplitter::SizeToContent)
				[
					SAssignNew(NavigationSimulationList, SNavigationSimulationSnapshotList, InArgs._OnSnapshotWidgetSelected, InArgs._OnSnapshotWidgetSelected)
					.ListItemsSource(&SnapshotDataPtr->GetNavigationSimulation(0).SimulationData)
					.Visibility(this, &SWidgetSnapshotVisualizer::HandleGetNavigationSimulationListVisibility)
				]
			]
		]
	];

	SnapshotImage->SetNavigationSimulation(NavigationSimulationList);

	SnapshotDataUpdated();
}

void SWidgetSnapshotVisualizer::SnapshotDataUpdated()
{
	if (SnapshotImage.IsValid())
	{
		SnapshotImage->SetSelectedWindowIndex(0);
	}

	if (WindowPickerCombo.IsValid())
	{
		WindowPickerCombo->RefreshOptions();
		WindowPickerCombo->SetSelectedItem(SnapshotDataPtr->GetWindow(0));
	}

	if (NavigationSimulationList.IsValid())
	{
		NavigationSimulationList->SetListItemsSource(SnapshotDataPtr->GetNavigationSimulation(0).SimulationData);
	}
}

void SWidgetSnapshotVisualizer::SetSelectedWidgets(const TArray<TSharedRef<FWidgetReflectorNodeBase>>& InSelectedWidgets)
{
	if (SnapshotImage.IsValid())
	{
		SnapshotImage->SetSelectedWidgets(InSelectedWidgets);
	}
	if (NavigationSimulationList)
	{
		FNavigationSimulationWidgetInfo::TPointerAsInt PointerAsInt = InSelectedWidgets.Num() > 0 ? InSelectedWidgets.Last()->GetWidgetAddress() : 0;
		NavigationSimulationList->SelectSnapshotWidget(PointerAsInt);
	}
}

FReply SWidgetSnapshotVisualizer::OnPreviewKeyDown(const FGeometry& MyGeometry, const FKeyEvent& InKeyEvent)
{
	if (SnapshotImage.IsValid() && InKeyEvent.GetKey() == EKeys::Escape)
	{
		SnapshotImage->SetIsPicking(false);
	}

	return FReply::Unhandled();
}

void SWidgetSnapshotVisualizer::OnWindowSelectionChanged(TSharedPtr<FWidgetReflectorNodeBase> InWindow, ESelectInfo::Type InReason)
{
	int32 SelectedWindowIndex = INDEX_NONE;
	SnapshotDataPtr->GetWindowsPtr().Find(InWindow, SelectedWindowIndex);

	if (SnapshotImage.IsValid())
	{
		SnapshotImage->SetSelectedWindowIndex(SelectedWindowIndex);
	}
	if (NavigationSimulationList.IsValid())
	{
		NavigationSimulationList->SetListItemsSource(SnapshotDataPtr->GetNavigationSimulation(SelectedWindowIndex).SimulationData);
	}
}

FText SWidgetSnapshotVisualizer::GetWindowPickerComboItemText(TSharedPtr<FWidgetReflectorNodeBase> InWindow)
{
	return FText::Format(LOCTEXT("WidgetComboItemFmt", "{0} - {1}"), InWindow->GetWidgetType(), InWindow->GetWidgetReadableLocation());
}

FText SWidgetSnapshotVisualizer::GetSelectedWindowComboItemText() const
{
	const int32 SelectedWindowIndex = SnapshotImage.IsValid() ? SnapshotImage->GetSelectedWindowIndex() : INDEX_NONE;
	TSharedPtr<FWidgetReflectorNodeBase> SelectedWindowPtr = SnapshotDataPtr->GetWindow(SelectedWindowIndex);
	return (SelectedWindowPtr.IsValid()) ? GetWindowPickerComboItemText(SelectedWindowPtr) : FText::GetEmpty();
}

TSharedRef<SWidget> SWidgetSnapshotVisualizer::GenerateWindowPickerComboItem(TSharedPtr<FWidgetReflectorNodeBase> InWindow) const
{
	return SNew(STextBlock)
		.Text(GetWindowPickerComboItemText(InWindow));
}

FText SWidgetSnapshotVisualizer::GetPickWidgetText() const
{
	const bool bIsPicking = SnapshotImage.IsValid() && SnapshotImage->GetIsPicking();
	return (bIsPicking) ? LOCTEXT("PickingWidget", "Picking (Esc to Stop)") : LOCTEXT("PickSnapshotWidget", "Pick Snapshot Widget");
}

ECheckBoxState SWidgetSnapshotVisualizer::GetPickWidgetColor() const
{
	const bool bIsPicking = SnapshotImage.IsValid() && SnapshotImage->GetIsPicking();
	return bIsPicking
		? ECheckBoxState::Checked
		: ECheckBoxState::Unchecked;
}

void SWidgetSnapshotVisualizer::OnPickWidgetClicked()
{
	if (SnapshotImage.IsValid())
	{
		SnapshotImage->SetIsPicking(!SnapshotImage->GetIsPicking());
	}

}

bool SWidgetSnapshotVisualizer::HasValidSnapshot() const
{
	return SnapshotDataPtr && !SnapshotDataPtr->IsEmpty();
}

EVisibility SWidgetSnapshotVisualizer::HandleGetNavigationSimulationListVisibility() const
{
	if (SnapshotDataPtr && SnapshotDataPtr->GetNavigationSimulation(0).SimulationData.Num() != 0)
	{
		return EVisibility::Visible;
	}
	return EVisibility::Collapsed;
}

bool SWidgetSnapshotVisualizer::HasValidSnapshot() const
{
	return SnapshotDataPtr && !SnapshotDataPtr->IsEmpty();
}

EVisibility SWidgetSnapshotVisualizer::HandleGetNavigationSimulationListVisibility() const
{
	if (SnapshotDataPtr && SnapshotDataPtr->GetNavigationSimulation(0).SimulationData.Num() != 0)
	{
		return EVisibility::Visible;
	}
	return EVisibility::Collapsed;
}

#if SLATE_REFLECTOR_HAS_DESKTOP_PLATFORM

void SWidgetSnapshotVisualizer::OnSaveSnapshotClicked()
{
	IDesktopPlatform* DesktopPlatform = FDesktopPlatformModule::Get();

	if (DesktopPlatform)
	{
		TSharedPtr<SWindow> ParentWindow = FSlateApplication::Get().FindWidgetWindow(SharedThis(this));

		TArray<FString> SaveFilenames;
		const bool bOpened = DesktopPlatform->SaveFileDialog(
			(ParentWindow.IsValid()) ? ParentWindow->GetNativeWindow()->GetOSWindowHandle() : nullptr,
			LOCTEXT("SaveSnapshotDialogTitle", "Save Widget Snapshot").ToString(),
			FPaths::GameAgnosticSavedDir(),
			TEXT(""),
			TEXT("Slate Widget Snapshot (*.widgetsnapshot)|*.widgetsnapshot"),
			EFileDialogFlags::None,
			SaveFilenames
			);

		if (SaveFilenames.Num() > 0)
		{
			SnapshotDataPtr->SaveSnapshotToFile(SaveFilenames[0]);
		}
	}


}

#endif // SLATE_REFLECTOR_HAS_DESKTOP_PLATFORM

#undef LOCTEXT_NAMESPACE<|MERGE_RESOLUTION|>--- conflicted
+++ resolved
@@ -19,10 +19,7 @@
 
 #include "SlateNavigationEventSimulator.h"
 #include "SlateReflectorModule.h"
-<<<<<<< HEAD
-=======
 #include "Styling/WidgetReflectorStyle.h"
->>>>>>> 6bbb88c8
 
 #if SLATE_REFLECTOR_HAS_DESKTOP_PLATFORM
 #include "DesktopPlatformModule.h"
@@ -451,11 +448,7 @@
 	BufferWriter.SerializeCompressed(TmpJsonData.GetData(), TmpJsonData.Num(), NAME_Zlib);
 }
 
-<<<<<<< HEAD
-double SnapshotJsonVersion = 1.6;
-=======
 double SnapshotJsonVersion = 2.2;
->>>>>>> 6bbb88c8
 
 TSharedRef<FJsonObject> FWidgetSnapshotData::SaveSnapshotAsJson() const
 {
@@ -864,46 +857,8 @@
 			.AutoHeight()
 			.Padding(2.f)
 			[
-<<<<<<< HEAD
-				SNew(SHorizontalBox)
-
-				+SHorizontalBox::Slot()
-				.AutoWidth()
-				.Padding(FMargin(5.0f, 4.0f))
-				[
-					SAssignNew(WindowPickerCombo, SComboBox<TSharedPtr<FWidgetReflectorNodeBase>>)
-					.OptionsSource(&SnapshotDataPtr->GetWindowsPtr())
-					.OnSelectionChanged(this, &SWidgetSnapshotVisualizer::OnWindowSelectionChanged)
-					.OnGenerateWidget(this, &SWidgetSnapshotVisualizer::GenerateWindowPickerComboItem)
-					[
-						SNew(STextBlock)
-						.Text(this, &SWidgetSnapshotVisualizer::GetSelectedWindowComboItemText)
-					]
-					.IsEnabled(this, &SWidgetSnapshotVisualizer::HasValidSnapshot)
-				]
-
-				+SHorizontalBox::Slot()
-				.AutoWidth()
-				.Padding(FMargin(5.0f, 4.0f))
-				[
-					SNew(SButton)
-					.Text(this, &SWidgetSnapshotVisualizer::GetPickWidgetText)
-					.ButtonColorAndOpacity(this, &SWidgetSnapshotVisualizer::GetPickWidgetColor)
-					.OnClicked(this, &SWidgetSnapshotVisualizer::OnPickWidgetClicked)
-					.IsEnabled(this, &SWidgetSnapshotVisualizer::HasValidSnapshot)
-				]
-
-#if SLATE_REFLECTOR_HAS_DESKTOP_PLATFORM
-				+SHorizontalBox::Slot()
-				.AutoWidth()
-				.Padding(FMargin(5.0f, 4.0f))
-				[
-					SNew(SButton)
-					.Text(LOCTEXT("SaveSnapshotButtonText", "Save Snapshot"))
-					.OnClicked(this, &SWidgetSnapshotVisualizer::OnSaveSnapshotClicked)
-					.IsEnabled(this, &SWidgetSnapshotVisualizer::HasValidSnapshot)
-				]
-#endif // SLATE_REFLECTOR_HAS_DESKTOP_PLATFORM
+				ToolbarBuilderGlobal.MakeWidget()
+
 			]
 
 			+SVerticalBox::Slot()
@@ -912,18 +867,6 @@
 				SNew(SSplitter)
 				.Orientation(EOrientation::Orient_Horizontal)
 
-=======
-				ToolbarBuilderGlobal.MakeWidget()
-
-			]
-
-			+SVerticalBox::Slot()
-			.Padding(2.f)
-			[
-				SNew(SSplitter)
-				.Orientation(EOrientation::Orient_Horizontal)
-
->>>>>>> 6bbb88c8
 				+ SSplitter::Slot()
 				[
 					SNew(SBorder)
@@ -1064,20 +1007,6 @@
 	return EVisibility::Collapsed;
 }
 
-bool SWidgetSnapshotVisualizer::HasValidSnapshot() const
-{
-	return SnapshotDataPtr && !SnapshotDataPtr->IsEmpty();
-}
-
-EVisibility SWidgetSnapshotVisualizer::HandleGetNavigationSimulationListVisibility() const
-{
-	if (SnapshotDataPtr && SnapshotDataPtr->GetNavigationSimulation(0).SimulationData.Num() != 0)
-	{
-		return EVisibility::Visible;
-	}
-	return EVisibility::Collapsed;
-}
-
 #if SLATE_REFLECTOR_HAS_DESKTOP_PLATFORM
 
 void SWidgetSnapshotVisualizer::OnSaveSnapshotClicked()
