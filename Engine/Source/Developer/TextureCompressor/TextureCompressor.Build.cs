// Copyright Epic Games, Inc. All Rights Reserved.

using UnrealBuildTool;

public class TextureCompressor : ModuleRules
{
	public TextureCompressor(ReadOnlyTargetRules Target) : base(Target)
	{
		PrivateIncludePathModuleNames.AddRange(new string[]
		{
			"Engine",
		});

		PrivateDependencyModuleNames.AddRange(
			new string[] {
				"Core",
				"ImageCore",
<<<<<<< HEAD
=======
				"OpenColorIOWrapper",
>>>>>>> 4af6daef
				"TextureBuildUtilities",
				"TextureFormat",
			}
			);

		//AddEngineThirdPartyPrivateStaticDependencies(Target, "nvTextureTools");
	}
}<|MERGE_RESOLUTION|>--- conflicted
+++ resolved
@@ -15,10 +15,7 @@
 			new string[] {
 				"Core",
 				"ImageCore",
-<<<<<<< HEAD
-=======
 				"OpenColorIOWrapper",
->>>>>>> 4af6daef
 				"TextureBuildUtilities",
 				"TextureFormat",
 			}
