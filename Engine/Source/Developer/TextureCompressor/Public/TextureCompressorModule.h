--- conflicted
+++ resolved
@@ -270,8 +270,6 @@
      * @param	InBuildSettings	Image build settings
      */
 	TEXTURECOMPRESSOR_API static void AdjustImageColors(FImage& Image, const FTextureBuildSettings& InBuildSettings);
-<<<<<<< HEAD
-=======
 
 	/**
 	 * Generates the base cubemap mip from a longitude-latitude 2D image.
@@ -288,5 +286,4 @@
 	 * @param DiffuseConvolveMipLevel - The mip level that contains the diffuse convolution.
 	 */
 	TEXTURECOMPRESSOR_API static void GenerateAngularFilteredMips(TArray<FImage>& InOutMipChain, int32 NumMips, uint32 DiffuseConvolveMipLevel);
->>>>>>> 69078e53
 };