--- conflicted
+++ resolved
@@ -236,13 +236,10 @@
 	// this so we can segregate the derived data keys.
 	bool bAffectedBySharedLinearEncoding = false;
 
-<<<<<<< HEAD
-=======
 	// If we have a child format, this is the base format (i.e. will have the platform prefix removed). Otherwise equal
 	// to TextureFormatName.
 	FName BaseTextureFormatName;
 	
->>>>>>> 4af6daef
 	static constexpr uint32 MaxTextureResolutionDefault = TNumericLimits<uint32>::Max();
 
 	/** Default settings. */
@@ -352,12 +349,9 @@
 	*/
 	TEXTURECOMPRESSOR_API void GetEncodedTextureDescription(FEncodedTextureDescription* OutTextureDescription, const ITextureFormat* InTextureFormat, int32 InEncodedMip0SizeX, int32 InEncodedMip0SizeY, int32 InEncodedMip0NumSlices, int32 InMipCount, bool bInImageHasAlphaChannel) const;
 	TEXTURECOMPRESSOR_API void GetEncodedTextureDescriptionWithPixelFormat(FEncodedTextureDescription* OutTextureDescription, EPixelFormat InEncodedPixelFormat, int32 InEncodedMip0SizeX, int32 InEncodedMip0SizeY, int32 InEncodedMip0NumSlices, int32 InMipCount) const;
-<<<<<<< HEAD
-=======
 
 	/* Obtain the OpenColorIO library version, primarily used for DDC invalidation. */
 	TEXTURECOMPRESSOR_API static uint32 GetOpenColorIOVersion();
->>>>>>> 4af6daef
 };
 
 /**
@@ -416,10 +410,7 @@
 	 * @param OutMip - The output mip.
 	 * @param SrcImage - The source longlat image.
 	 */
-<<<<<<< HEAD
-=======
 	UE_DEPRECATED(5.3, "GenerateBaseCubeMipFromLongitudeLatitude2D with FTextureBuildSettings should be used.")
->>>>>>> 4af6daef
 	TEXTURECOMPRESSOR_API static void GenerateBaseCubeMipFromLongitudeLatitude2D(FImage* OutMip, const FImage& SrcImage, const uint32 MaxCubemapTextureResolution, uint8 SourceEncodingOverride = 0);
 
 	/**
@@ -440,18 +431,10 @@
 
 	/**
 	* Returns the number of mips that the given texture will generate with the given build settings, as well as the size of the top mip.
-<<<<<<< HEAD
-	*/
-	virtual int32 GetMipCountForBuildSettings(
-		int32 InMip0SizeX, int32 InMip0SizeY, int32 InMip0NumSlices, 
-		int32 InExistingMipCount, const FTextureBuildSettings& InBuildSettings, 
-		int32& OutMip0SizeX, int32& OutMip0SizeY, int32& OutMip0NumSlices) const =0;
-=======
 	* Used for physical textures - not virtual textures.
 	*/
 	TEXTURECOMPRESSOR_API static int32 GetMipCountForBuildSettings(
 		int32 InMip0SizeX, int32 InMip0SizeY, int32 InMip0NumSlices, 
 		int32 InExistingMipCount, const FTextureBuildSettings& InBuildSettings, 
 		int32& OutMip0SizeX, int32& OutMip0SizeY, int32& OutMip0NumSlices);
->>>>>>> 4af6daef
 };