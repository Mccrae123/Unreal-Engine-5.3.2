// Copyright Epic Games, Inc. All Rights Reserved.

#pragma once

#include "CoreMinimal.h"
#include "Modules/ModuleInterface.h"
#include "Serialization/CompactBinary.h"

#define TEXTURE_COMPRESSOR_MODULENAME "TextureCompressor"

/**
 * Compressed image data.
 */
struct FCompressedImage2D
{
	TArray64<uint8> RawData;
	int32 SizeX;
	int32 SizeY;
	int32 SizeZ; // Only for Volume Texture
	uint8 PixelFormat; // EPixelFormat, opaque to avoid dependencies on Engine headers.
};

/**
 * Color adjustment parameters.
 */
struct FColorAdjustmentParameters 
{
	/** Brightness adjustment (scales HSV value) */
	float AdjustBrightness;

	/** Curve adjustment (raises HSV value to the specified power) */
	float AdjustBrightnessCurve;

	/** Saturation adjustment (scales HSV saturation) */
	float AdjustSaturation;

	/** "Vibrance" adjustment (HSV saturation algorithm adjustment) */
	float AdjustVibrance;

	/** RGB curve adjustment (raises linear-space RGB color to the specified power) */
	float AdjustRGBCurve;

	/** Hue adjustment (offsets HSV hue by value in degrees) */
	float AdjustHue;

	/** Remaps the alpha to the specified min/max range  (Non-destructive; Requires texture source art to be available.) */
	float AdjustMinAlpha;

	/** Remaps the alpha to the specified min/max range  (Non-destructive; Requires texture source art to be available.) */
	float AdjustMaxAlpha;

	/** Constructor */
	FColorAdjustmentParameters()
		: AdjustBrightness( 1.0f ),
		  AdjustBrightnessCurve( 1.0f ),
		  AdjustSaturation( 1.0f ),
		  AdjustVibrance( 0.0f ),
		  AdjustRGBCurve( 1.0f ),
		  AdjustHue( 0.0f ),
		  AdjustMinAlpha( 0.0f ),
		  AdjustMaxAlpha( 1.0f )
	{
	}
};

/**
 * Texture build settings.
 */
struct FTextureBuildSettings
{
	/** Format specific config object view or null if no format specific config is applied as part of this build. */
	FCbObjectView FormatConfigOverride;
	/** Color adjustment parameters. */
	FColorAdjustmentParameters ColorAdjustment;
	/** Enable preserving alpha coverage. */
	bool bDoScaleMipsForAlphaCoverage;
	/** Channel values to compare to when preserving alpha coverage. */
	FVector4f AlphaCoverageThresholds;
	/** The desired amount of mip sharpening. */
	float MipSharpening;
	/** For angular filtered cubemaps, the mip level which contains convolution with the diffuse cosine lobe. */
	uint32 DiffuseConvolveMipLevel;
	/** The size of the kernel with which mips should be sharpened. 2 for 2x2, 4 for 4x4, 6 for 6x6, 8 for 8x8 */
	uint32 SharpenMipKernelSize;
	/** For maximum resolution. */
	uint32 MaxTextureResolution;
	/** Format of the compressed texture, used to choose a compression DLL. */
	FName TextureFormatName;
	/** Whether the texture being built contains HDR source data */
	bool bHDRSource;
	/** Mipmap generation settings. */
	uint8 MipGenSettings; // TextureMipGenSettings, opaque to avoid dependencies on engine headers.
	/** Whether the texture being built is a cubemap. */
	uint32 bCubemap : 1;
	/** Whether the texture being built is a texture array. */
	uint32 bTextureArray : 1;
	/** Whether the texture being built is a volume. */
	uint32 bVolume : 1;
	/** Whether the texture being built from long/lat source to cubemap. */
	uint32 bLongLatSource : 1;
	/** Whether the texture contains color data in the sRGB colorspace. */
	uint32 bSRGB : 1;
	/** Advanced source encoding of the image. */
	uint8 SourceEncodingOverride;
	/** Whether the texture has a defined source color space. */
	bool bHasColorSpaceDefinition;
	/** Red chromaticity coordinate of the source color space. */
	FVector2f RedChromaticityCoordinate;
	/** Green chromaticity coordinate of the source color space. */
	FVector2f GreenChromaticityCoordinate;
	/** Blue chromaticity coordinate of the source color space. */
	FVector2f BlueChromaticityCoordinate;
	/** White chromaticity coordinate of the source color space. */
	FVector2f WhiteChromaticityCoordinate;
	/** Chromatic adaption method applied if the source white point differs from the working color space white point. */
	uint8 ChromaticAdaptationMethod;
	/** Whether the texture should use the legacy gamma space for converting to sRGB */
	uint32 bUseLegacyGamma : 1;
	/** Whether the border of the image should be maintained during mipmap generation. */
	uint32 bPreserveBorder : 1;
	/** Whether we should discard the alpha channel even if it contains non-zero values in the pixel data. */
	uint32 bForceNoAlphaChannel : 1;
	/** Whether we should not discard the alpha channel when it contains 1 for the entire texture. */
	uint32 bForceAlphaChannel : 1;
	/** Whether the alpha channel should contain a dithered alpha value. */
	uint32 bDitherMipMapAlpha : 1;
	/** Whether bokeh alpha values should be computed for the texture. */
	uint32 bComputeBokehAlpha : 1;
	/** Whether the contents of the red channel should be replicated to all channels. */
	uint32 bReplicateRed : 1;
	/** Whether the contents of the alpha channel should be replicated to all channels. */
	uint32 bReplicateAlpha : 1;
	/** Whether each mip should use the downsampled-with-average result instead of the sharpened result. */
	uint32 bDownsampleWithAverage : 1;
	/** Whether sharpening should prevent color shifts. */
	uint32 bSharpenWithoutColorShift : 1;
	/** Whether the border color should be black. */
	uint32 bBorderColorBlack : 1;
	/** Whether the green channel should be flipped. Typically only done on normal maps. */
	uint32 bFlipGreenChannel : 1;
	/** Calculate and apply a scale for YCoCg textures. This calculates a scale for each 4x4 block, applies it to the red and green channels and stores the scale in the blue channel. */
	uint32 bApplyYCoCgBlockScale : 1;
	/** 1:apply mip sharpening/blurring kernel to top mip as well (at half the kernel size), 0:don't */
	uint32 bApplyKernelToTopMip : 1;
	/** 1: renormalizes the top mip (only useful for normal maps, prevents artists errors and adds quality) 0:don't */
	uint32 bRenormalizeTopMip : 1;
	/** e.g. CTM_RoughnessFromNormalAlpha */
	uint8 CompositeTextureMode;	// ECompositeTextureMode, opaque to avoid dependencies on engine headers.
	/* default 1, high values result in a stronger effect */
	float CompositePower;
	/** The source texture's final LOD bias (i.e. includes LODGroup based biases) */
	uint32 LODBias;
	/** The source texture's final LOD bias (i.e. includes LODGroup based biases). This allows cinematic mips as well. */
	uint32 LODBiasWithCinematicMips;
	/** The texture's top mip size without LODBias applied, should be moved into a separate struct together with bImageHasAlphaChannel */
	mutable FIntPoint TopMipSize;
	/** The volume texture's top mip size Z without LODBias applied */
	mutable int32 VolumeSizeZ;
	/** The array texture's top mip size Z without LODBias applied */
	mutable int32 ArraySlices;
	/** Can the texture be streamed */
	uint32 bStreamable : 1;
	/** Is the texture streamed using the VT system */
	uint32 bVirtualStreamable : 1;
	/** Whether to chroma key the image, replacing any pixels that match ChromaKeyColor with transparent black */
	uint32 bChromaKeyTexture : 1;
	/** How to stretch or pad the texture to a power of 2 size (if necessary); ETexturePowerOfTwoSetting::Type, opaque to avoid dependencies on Engine headers. */
	uint8 PowerOfTwoMode;
	/** The color used to pad the texture out if it is resized due to PowerOfTwoMode */
	FColor PaddingColor;
	/** The color that will be replaced with transparent black if chroma keying is enabled */
	FColor ChromaKeyColor;
	/** The threshold that components have to match for the texel to be considered equal to the ChromaKeyColor when chroma keying (<=, set to 0 to require a perfect exact match) */
	float ChromaKeyThreshold;
	/** The quality of the compression algorithm (min 0 - lowest quality, highest cook speed, 4 - highest quality, lowest cook speed)
	* only used by ASTC formats right now.
	*/
	int32 CompressionQuality;

	// ETextureLossyCompressionAmount - oodle resolves this to RDO lambda during fast/final resolution.
	int32 LossyCompressionAmount;

	// which version of Oodle Texture to encode with
	FName OodleTextureSdkVersion;

	/** Encoding settings resolved from fast/final.
	* Enums aren't accessible from this module:
	* ETextureEncodeEffort, ETextureUniversalTiling. */	
	uint8 OodleRDO;
	uint8 OodleEncodeEffort;
	uint8 OodleUniversalTiling;
	bool bOodleUsesRDO;

	/** Values > 1.0 will scale down source texture. Ignored for textures with mips */
	float Downscale;
	/** ETextureDownscaleOptions */
	uint8 DownscaleOptions;
	/** TextureAddress, opaque to avoid dependencies on engine headers. How to address the texture (clamp, wrap, ...) for virtual textures this is baked into the build data, for regular textures this is ignored. */
	int32 VirtualAddressingModeX;
	int32 VirtualAddressingModeY;
	/** Size in pixels of virtual texture tile, not including border */
	int32 VirtualTextureTileSize;
	/** Size in pixels of border on virtual texture tile */
	int32 VirtualTextureBorderSize;
	/** Is zlib compression enabled */
	uint32 bVirtualTextureEnableCompressZlib : 1;
	/** Is crunch compression enabled */
	uint32 bVirtualTextureEnableCompressCrunch : 1;

	// Which encode speed this build settings represents.
	// This is not sent to the build worker, it is used to
	// return what was done to the UI.
	// ETextureEncodeSpeed, either Final or Fast.
	uint8 RepresentsEncodeSpeedNoSend;

	/** Default settings. */
	FTextureBuildSettings()
		: bDoScaleMipsForAlphaCoverage(false)
		, AlphaCoverageThresholds(0, 0, 0, 0)
		, MipSharpening(0.0f)
		, DiffuseConvolveMipLevel(0)
		, SharpenMipKernelSize(2)
		, MaxTextureResolution(TNumericLimits<uint32>::Max())
		, bHDRSource(false)
		, MipGenSettings(1 /*TMGS_SimpleAverage*/)
		, bCubemap(false)
		, bTextureArray(false)
		, bVolume(false)
		, bLongLatSource(false)
		, bSRGB(false)
		, SourceEncodingOverride(0 /*UE::Color::EEncoding::None*/)
		, bHasColorSpaceDefinition(false)
		, RedChromaticityCoordinate(0, 0)
		, GreenChromaticityCoordinate(0, 0)
		, BlueChromaticityCoordinate(0, 0)
		, WhiteChromaticityCoordinate(0, 0)
		, ChromaticAdaptationMethod(1 /*UE::Color::EChromaticAdaptationMethod::Bradford*/)
		, bUseLegacyGamma(false)
		, bPreserveBorder(false)
		, bForceNoAlphaChannel(false)
		, bForceAlphaChannel(false)
		, bDitherMipMapAlpha(false)
		, bComputeBokehAlpha(false)
		, bReplicateRed(false)
		, bReplicateAlpha(false)
		, bDownsampleWithAverage(false)
		, bSharpenWithoutColorShift(false)
		, bBorderColorBlack(false)
		, bFlipGreenChannel(false)
		, bApplyYCoCgBlockScale(false)
		, bApplyKernelToTopMip(false)
		, bRenormalizeTopMip(false)
		, CompositeTextureMode(0 /*CTM_Disabled*/)
		, CompositePower(1.0f)
		, LODBias(0)
		, LODBiasWithCinematicMips(0)
		, TopMipSize(0, 0)
		, VolumeSizeZ(0)
		, ArraySlices(0)
		, bStreamable(false)
		, bVirtualStreamable(false)
		, bChromaKeyTexture(false)
		, PowerOfTwoMode(0 /*ETexturePowerOfTwoSetting::None*/)
		, PaddingColor(FColor::Black)
		, ChromaKeyColor(FColorList::Magenta)
		, ChromaKeyThreshold(1.0f / 255.0f)
		, CompressionQuality(-1)
		, LossyCompressionAmount(0 /* TLCA_Default */)
		, OodleTextureSdkVersion() // FName() == NAME_None
		, OodleRDO(30)
		, OodleEncodeEffort(0 /* ETextureEncodeEffort::Default */)
		, OodleUniversalTiling(0 /* ETextureUniversalTiling::Disabled */)
		, bOodleUsesRDO(false)
		, Downscale(0.0)
		, DownscaleOptions(0)
		, VirtualAddressingModeX(0)
		, VirtualAddressingModeY(0)
		, VirtualTextureTileSize(0)
		, VirtualTextureBorderSize(0)
		, bVirtualTextureEnableCompressZlib(false)
		, bVirtualTextureEnableCompressCrunch(false)
	{
	}

	FORCEINLINE EGammaSpace GetGammaSpace() const
	{
		return bSRGB ? ( bUseLegacyGamma ? EGammaSpace::Pow22 : EGammaSpace::sRGB ) : EGammaSpace::Linear;
	}
};

/**
 * Texture compression module interface.
 */
class ITextureCompressorModule : public IModuleInterface
{
public:

	/**
	 * Whether the compressor for BuildSettings uses the FTaskGraph API.
	 * 
	 * @param BuildSettings - Build settings.
	 * @returns true if FTaskGraph is used, false otherwise
	 */
	virtual bool UsesTaskGraph(const FTextureBuildSettings& BuildSettings) const = 0;

	/**
	 * Builds a texture from source images.
	 * @param SourceMips - The input mips.
	 * @param BuildSettings - Build settings.
	 * @param DebugTexturePathName - The path name of the texture being built, for logging/filtering/dumping.
	 * @param OutCompressedMips - The compressed mips built by the compressor.
	 * @param OutNumMipsInTail - The number of mips that are joined into a single mip tail mip
	 * @param OutExtData - Extra data that the runtime may need
	 * @returns true on success
	 */
	virtual bool BuildTexture(
		const TArray<struct FImage>& SourceMips,
		const TArray<struct FImage>& AssociatedNormalSourceMips,
		const FTextureBuildSettings& BuildSettings,
		FStringView DebugTexturePathName,
		TArray<FCompressedImage2D>& OutTextureMips,
		uint32& OutNumMipsInTail,
		uint32& OutExtData
		) = 0;

	
	/**
	 * Generate a full mip chain. The input mip chain must have one or more mips.
	 * @param Settings - Preprocess settings.
	 * @param BaseImage - An image that will serve as the source for the generation of the mip chain.
	 * @param OutMipChain - An array that will contain the resultant mip images. Generated mip levels are appended to the array.
	 * @param MipChainDepth - number of mip images to produce. Mips chain is finished when either a 1x1 mip is produced or 'MipChainDepth' images have been produced.
	 */
	TEXTURECOMPRESSOR_API static void GenerateMipChain(
		const FTextureBuildSettings& Settings,
		const FImage& BaseImage,
		TArray<FImage> &OutMipChain,
		uint32 MipChainDepth = MAX_uint32
		);

	/**
     * Adjusts the colors of the image using the specified settings
     *
     * @param	Image			Image to adjust
     * @param	InBuildSettings	Image build settings
     */
	TEXTURECOMPRESSOR_API static void AdjustImageColors(FImage& Image, const FTextureBuildSettings& InBuildSettings);

	/**
	 * Generates the base cubemap mip from a longitude-latitude 2D image.
	 * @param OutMip - The output mip.
	 * @param SrcImage - The source longlat image.
	 */
<<<<<<< HEAD
	TEXTURECOMPRESSOR_API static void GenerateBaseCubeMipFromLongitudeLatitude2D(FImage* OutMip, const FImage& SrcImage, const uint32 MaxCubemapTextureResolution);
=======
	TEXTURECOMPRESSOR_API static void GenerateBaseCubeMipFromLongitudeLatitude2D(FImage* OutMip, const FImage& SrcImage, const uint32 MaxCubemapTextureResolution, uint8 SourceEncodingOverride = 0);
>>>>>>> 6bbb88c8


	/**
	 * Generates angularly filtered mips.
	 * @param InOutMipChain - The mip chain to angularly filter.
	 * @param NumMips - The number of mips the chain should have.
	 * @param DiffuseConvolveMipLevel - The mip level that contains the diffuse convolution.
	 */
	TEXTURECOMPRESSOR_API static void GenerateAngularFilteredMips(TArray<FImage>& InOutMipChain, int32 NumMips, uint32 DiffuseConvolveMipLevel);
};<|MERGE_RESOLUTION|>--- conflicted
+++ resolved
@@ -296,14 +296,6 @@
 public:
 
 	/**
-	 * Whether the compressor for BuildSettings uses the FTaskGraph API.
-	 * 
-	 * @param BuildSettings - Build settings.
-	 * @returns true if FTaskGraph is used, false otherwise
-	 */
-	virtual bool UsesTaskGraph(const FTextureBuildSettings& BuildSettings) const = 0;
-
-	/**
 	 * Builds a texture from source images.
 	 * @param SourceMips - The input mips.
 	 * @param BuildSettings - Build settings.
@@ -351,11 +343,7 @@
 	 * @param OutMip - The output mip.
 	 * @param SrcImage - The source longlat image.
 	 */
-<<<<<<< HEAD
-	TEXTURECOMPRESSOR_API static void GenerateBaseCubeMipFromLongitudeLatitude2D(FImage* OutMip, const FImage& SrcImage, const uint32 MaxCubemapTextureResolution);
-=======
 	TEXTURECOMPRESSOR_API static void GenerateBaseCubeMipFromLongitudeLatitude2D(FImage* OutMip, const FImage& SrcImage, const uint32 MaxCubemapTextureResolution, uint8 SourceEncodingOverride = 0);
->>>>>>> 6bbb88c8
 
 
 	/**
