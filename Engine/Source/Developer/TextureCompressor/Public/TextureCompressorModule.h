// Copyright Epic Games, Inc. All Rights Reserved.

#pragma once

#include "CoreMinimal.h"
#include "Modules/ModuleInterface.h"
#include "Serialization/CompactBinary.h"

#define TEXTURE_COMPRESSOR_MODULENAME "TextureCompressor"

struct FEncodedTextureDescription;
class ITextureFormat;
class ITextureTiler;
struct FTextureEngineParameters;
enum EPixelFormat : uint8;

/**
 * Compressed image data.
 */
struct FCompressedImage2D
{
	TArray64<uint8> RawData;
	// in the past Sizes here were aligned up to a compressed block size multiple
	//	that is no longer done, the real size is stored
	int32 SizeX;
	int32 SizeY;
	int32 SizeZ; // Only for Volume Texture
	uint8 PixelFormat; // EPixelFormat, opaque to avoid dependencies on Engine headers.
};

/**
 * Color adjustment parameters.
 */
struct FColorAdjustmentParameters 
{
	/** Brightness adjustment (scales HSV value) */
	float AdjustBrightness;

	/** Curve adjustment (raises HSV value to the specified power) */
	float AdjustBrightnessCurve;

	/** Saturation adjustment (scales HSV saturation) */
	float AdjustSaturation;

	/** "Vibrance" adjustment (HSV saturation algorithm adjustment) */
	float AdjustVibrance;

	/** RGB curve adjustment (raises linear-space RGB color to the specified power) */
	float AdjustRGBCurve;

	/** Hue adjustment (offsets HSV hue by value in degrees) */
	float AdjustHue;

	/** Remaps the alpha to the specified min/max range  (Non-destructive; Requires texture source art to be available.) */
	float AdjustMinAlpha;

	/** Remaps the alpha to the specified min/max range  (Non-destructive; Requires texture source art to be available.) */
	float AdjustMaxAlpha;

	/** Constructor */
	FColorAdjustmentParameters()
		: AdjustBrightness( 1.0f ),
		  AdjustBrightnessCurve( 1.0f ),
		  AdjustSaturation( 1.0f ),
		  AdjustVibrance( 0.0f ),
		  AdjustRGBCurve( 1.0f ),
		  AdjustHue( 0.0f ),
		  AdjustMinAlpha( 0.0f ),
		  AdjustMaxAlpha( 1.0f )
	{
	}
};

/**
 * Texture build settings.
 */
struct FTextureBuildSettings
{
	/** An optional ID to change the cache key. */
	FGuid CompressionCacheId;
	/** Format specific config object view or null if no format specific config is applied as part of this build. */
	FCbObjectView FormatConfigOverride;
	/** Color adjustment parameters. */
	FColorAdjustmentParameters ColorAdjustment;
	/** Enable preserving alpha coverage. */
	bool bDoScaleMipsForAlphaCoverage;
	/** Channel values to compare to when preserving alpha coverage. */
	FVector4f AlphaCoverageThresholds;
<<<<<<< HEAD
=======
	/** Use newer & faster mip generation filter */
	bool bUseNewMipFilter;
>>>>>>> d731a049
	/** The desired amount of mip sharpening. */
	float MipSharpening;
	/** For angular filtered cubemaps, the mip level which contains convolution with the diffuse cosine lobe. */
	uint32 DiffuseConvolveMipLevel;
	/** The size of the kernel with which mips should be sharpened. 2 for 2x2, 4 for 4x4, 6 for 6x6, 8 for 8x8 */
	uint32 SharpenMipKernelSize;
	/** For maximum resolution. */
	uint32 MaxTextureResolution;
	/** Format of the compressed texture, used to choose a compression DLL. */
	FName TextureFormatName;
	/** Whether the texture being built contains HDR source data */
	bool bHDRSource;
	/** Mipmap generation settings. */
	uint8 MipGenSettings; // TextureMipGenSettings, opaque to avoid dependencies on engine headers.
	/** Whether the texture being built is a cubemap. */
	uint32 bCubemap : 1;
	/** Whether the texture being built is a texture array. */
	uint32 bTextureArray : 1;
	/** Whether the texture being built is a volume. */
	uint32 bVolume : 1;
	/** Whether the texture being built from long/lat source to cubemap. */
	uint32 bLongLatSource : 1;
	/** Whether the texture contains color data in the sRGB colorspace. */
	uint32 bSRGB : 1;
	/** Advanced source encoding of the image. */
	uint8 SourceEncodingOverride;
	/** Whether the texture has a defined source color space. */
	bool bHasColorSpaceDefinition;
	/** Red chromaticity coordinate of the source color space. */
	FVector2f RedChromaticityCoordinate;
	/** Green chromaticity coordinate of the source color space. */
	FVector2f GreenChromaticityCoordinate;
	/** Blue chromaticity coordinate of the source color space. */
	FVector2f BlueChromaticityCoordinate;
	/** White chromaticity coordinate of the source color space. */
	FVector2f WhiteChromaticityCoordinate;
	/** Chromatic adaption method applied if the source white point differs from the working color space white point. */
	uint8 ChromaticAdaptationMethod;
	/** Whether the texture should use the legacy gamma space for converting to sRGB */
	uint32 bUseLegacyGamma : 1;
	/** Whether the border of the image should be maintained during mipmap generation. */
	uint32 bPreserveBorder : 1;
	/** Whether we should discard the alpha channel even if it contains non-zero values in the pixel data. */
	uint32 bForceNoAlphaChannel : 1;
	/** Whether we should not discard the alpha channel when it contains 1 for the entire texture. */
	uint32 bForceAlphaChannel : 1;
	/** Whether bokeh alpha values should be computed for the texture. */
	uint32 bComputeBokehAlpha : 1;
	/** Whether the contents of the red channel should be replicated to all channels. */
	uint32 bReplicateRed : 1;
	/** Whether the contents of the alpha channel should be replicated to all channels. */
	uint32 bReplicateAlpha : 1;
	/** Whether each mip should use the downsampled-with-average result instead of the sharpened result. */
	uint32 bDownsampleWithAverage : 1;
	/** Whether sharpening should prevent color shifts. */
	uint32 bSharpenWithoutColorShift : 1;
	/** Whether the border color should be black. */
	uint32 bBorderColorBlack : 1;
	/** Whether the green channel should be flipped. Typically only done on normal maps. */
	uint32 bFlipGreenChannel : 1;
	/** Calculate and apply a scale for YCoCg textures. This calculates a scale for each 4x4 block, applies it to the red and green channels and stores the scale in the blue channel. */
	uint32 bApplyYCoCgBlockScale : 1;
	/** 1:apply mip sharpening/blurring kernel to top mip as well (at half the kernel size), 0:don't */
	uint32 bApplyKernelToTopMip : 1;
	/** 1: renormalizes the top mip (only useful for normal maps, prevents artists errors and adds quality) 0:don't */
	uint32 bRenormalizeTopMip : 1;
	/** e.g. CTM_RoughnessFromNormalAlpha */
	uint8 CompositeTextureMode;	// ECompositeTextureMode, opaque to avoid dependencies on engine headers.
	/* default 1, high values result in a stronger effect */
	float CompositePower;
	/** The source texture's final LOD bias (i.e. includes LODGroup based biases) */
	uint32 LODBias;
	/** The source texture's final LOD bias (i.e. includes LODGroup based biases). This allows cinematic mips as well. */
	uint32 LODBiasWithCinematicMips;
	/** The texture's top mip size without LODBias applied, should be moved into a separate struct together with bImageHasAlphaChannel */
	mutable FIntPoint TopMipSize;
	/** The volume texture's top mip size Z without LODBias applied */
	mutable int32 VolumeSizeZ;
	/** The array texture's top mip size Z without LODBias applied */
	mutable int32 ArraySlices;
	/** Can the texture be streamed. This is deprecated because it was used in a single place in a single 
	*	platform for something that handled an edge case that never happened. That code is removes so this is
	*	never touched other than saving it, and it'll be removed soon.
	*/
	uint32 bStreamable_Unused : 1;
	/** Is the texture streamed using the VT system */
	uint32 bVirtualStreamable : 1;
	/** Whether to chroma key the image, replacing any pixels that match ChromaKeyColor with transparent black */
	uint32 bChromaKeyTexture : 1;
	/** How to stretch or pad the texture to a power of 2 size (if necessary); ETexturePowerOfTwoSetting::Type, opaque to avoid dependencies on Engine headers. */
	uint8 PowerOfTwoMode;
	/** The color used to pad the texture out if it is resized due to PowerOfTwoMode */
	FColor PaddingColor;
	/** The color that will be replaced with transparent black if chroma keying is enabled */
	FColor ChromaKeyColor;
	/** The threshold that components have to match for the texel to be considered equal to the ChromaKeyColor when chroma keying (<=, set to 0 to require a perfect exact match) */
	float ChromaKeyThreshold;
	/** The quality of the compression algorithm (min 0 - lowest quality, highest cook speed, 4 - highest quality, lowest cook speed)
	* only used by ASTC formats right now.
	*/
	int32 CompressionQuality;

	// ETextureLossyCompressionAmount - oodle resolves this to RDO lambda during fast/final resolution.
	int32 LossyCompressionAmount;

	// which version of Oodle Texture to encode with
	FName OodleTextureSdkVersion;

	/** Encoding settings resolved from fast/final.
	* Enums aren't accessible from this module:
	* ETextureEncodeEffort, ETextureUniversalTiling. */	
	uint8 OodleRDO;
	uint8 OodleEncodeEffort;
	uint8 OodleUniversalTiling;
	bool bOodleUsesRDO;

	/** Values > 1.0 will scale down source texture. Ignored for textures with mips */
	float Downscale;
	/** ETextureDownscaleOptions */
	uint8 DownscaleOptions;
	/** TextureAddress, opaque to avoid dependencies on engine headers. How to address the texture (clamp, wrap, ...) for virtual textures this is baked into the build data, for regular textures this is ignored. */
	int32 VirtualAddressingModeX;
	int32 VirtualAddressingModeY;
	/** Size in pixels of virtual texture tile, not including border */
	int32 VirtualTextureTileSize;
	/** Size in pixels of border on virtual texture tile */
	int32 VirtualTextureBorderSize;
<<<<<<< HEAD
	/** Is zlib compression enabled */
	uint32 bVirtualTextureEnableCompressZlib : 1;
	/** Is crunch compression enabled */
	uint32 bVirtualTextureEnableCompressCrunch : 1;
=======
>>>>>>> d731a049

	// Which encode speed this build settings represents.
	// This is not sent to the build worker, it is used to
	// return what was done to the UI.
	// ETextureEncodeSpeed, either Final or Fast.
	uint8 RepresentsEncodeSpeedNoSend;
<<<<<<< HEAD
=======

	// If the target format is a tiled format and can leverage reusing the linear encoding, this is not nullptr.
	const ITextureTiler* Tiler = nullptr;

	static constexpr uint32 MaxTextureResolutionDefault = TNumericLimits<uint32>::Max();
>>>>>>> d731a049

	/** Default settings. */
	FTextureBuildSettings()
		: bDoScaleMipsForAlphaCoverage(false)
		, AlphaCoverageThresholds(0, 0, 0, 0)
<<<<<<< HEAD
=======
		, bUseNewMipFilter(false)
>>>>>>> d731a049
		, MipSharpening(0.0f)
		, DiffuseConvolveMipLevel(0)
		, SharpenMipKernelSize(2)
		, MaxTextureResolution(MaxTextureResolutionDefault)
		, bHDRSource(false)
		, MipGenSettings(1 /*TMGS_SimpleAverage*/)
		, bCubemap(false)
		, bTextureArray(false)
		, bVolume(false)
		, bLongLatSource(false)
		, bSRGB(false)
		, SourceEncodingOverride(0 /*UE::Color::EEncoding::None*/)
		, bHasColorSpaceDefinition(false)
		, RedChromaticityCoordinate(0, 0)
		, GreenChromaticityCoordinate(0, 0)
		, BlueChromaticityCoordinate(0, 0)
		, WhiteChromaticityCoordinate(0, 0)
		, ChromaticAdaptationMethod(1 /*UE::Color::EChromaticAdaptationMethod::Bradford*/)
		, bUseLegacyGamma(false)
		, bPreserveBorder(false)
		, bForceNoAlphaChannel(false)
		, bForceAlphaChannel(false)
		, bComputeBokehAlpha(false)
		, bReplicateRed(false)
		, bReplicateAlpha(false)
		, bDownsampleWithAverage(false)
		, bSharpenWithoutColorShift(false)
		, bBorderColorBlack(false)
		, bFlipGreenChannel(false)
		, bApplyYCoCgBlockScale(false)
		, bApplyKernelToTopMip(false)
		, bRenormalizeTopMip(false)
		, CompositeTextureMode(0 /*CTM_Disabled*/)
		, CompositePower(1.0f)
		, LODBias(0)
		, LODBiasWithCinematicMips(0)
		, TopMipSize(0, 0)
		, VolumeSizeZ(0)
		, ArraySlices(0)
		, bStreamable_Unused(false)
		, bVirtualStreamable(false)
		, bChromaKeyTexture(false)
		, PowerOfTwoMode(0 /*ETexturePowerOfTwoSetting::None*/)
		, PaddingColor(FColor::Black)
		, ChromaKeyColor(FColorList::Magenta)
		, ChromaKeyThreshold(1.0f / 255.0f)
		, CompressionQuality(-1)
		, LossyCompressionAmount(0 /* TLCA_Default */)
		, OodleTextureSdkVersion() // FName() == NAME_None
		, OodleRDO(30)
		, OodleEncodeEffort(0 /* ETextureEncodeEffort::Default */)
		, OodleUniversalTiling(0 /* ETextureUniversalTiling::Disabled */)
		, bOodleUsesRDO(false)
		, Downscale(0.0)
		, DownscaleOptions(0)
		, VirtualAddressingModeX(0)
		, VirtualAddressingModeY(0)
		, VirtualTextureTileSize(0)
		, VirtualTextureBorderSize(0)
<<<<<<< HEAD
		, bVirtualTextureEnableCompressZlib(false)
		, bVirtualTextureEnableCompressCrunch(false)
=======
>>>>>>> d731a049
	{
	}

	// GammaSpace is TextureCompressorModule is always a Destination gamma
	// we get FImages as input with source gamma space already set on them

	FORCEINLINE EGammaSpace GetSourceGammaSpace() const
	{
		return bSRGB ? ( bUseLegacyGamma ? EGammaSpace::Pow22 : EGammaSpace::sRGB ) : EGammaSpace::Linear;
	}
	
	FORCEINLINE EGammaSpace GetDestGammaSpace() const
	{
		return bSRGB ? EGammaSpace::sRGB : EGammaSpace::Linear;
	}

	UE_DEPRECATED(5.1, "Use GetDestGammaSpace or GetSourceGammaSpace (probably Dest)")
	FORCEINLINE EGammaSpace GetGammaSpace() const
	{
		return GetDestGammaSpace();
	}

	/*
	* Convert the build settings to an actual texture description containing enough information to describe the texture
	* to hardware APIs.
	*/
	TEXTURECOMPRESSOR_API void GetEncodedTextureDescription(FEncodedTextureDescription* OutTextureDescription, const ITextureFormat* InTextureFormat, int32 InEncodedMip0SizeX, int32 InEncodedMip0SizeY, int32 InEncodedMip0NumSlices, int32 InMipCount, bool bInImageHasAlphaChannel) const;
	TEXTURECOMPRESSOR_API void GetEncodedTextureDescriptionWithPixelFormat(FEncodedTextureDescription* OutTextureDescription, EPixelFormat InEncodedPixelFormat, int32 InEncodedMip0SizeX, int32 InEncodedMip0SizeY, int32 InEncodedMip0NumSlices, int32 InMipCount) const;
};

/**
 * Texture compression module interface.
 */
class ITextureCompressorModule : public IModuleInterface
{
public:

	/**
	 * Builds a texture from source images.
	 * @param SourceMips - The input mips.
	 * @param BuildSettings - Build settings.
	 * @param DebugTexturePathName - The path name of the texture being built, for logging/filtering/dumping.
	 * @param OutCompressedMips - The compressed mips built by the compressor.
	 * @param OutNumMipsInTail - The number of mips that are joined into a single mip tail mip
	 * @param OutExtData - Extra data that the runtime may need
	 * @returns true on success
	 */
	virtual bool BuildTexture(
		const TArray<struct FImage>& SourceMips,
		const TArray<struct FImage>& AssociatedNormalSourceMips,
		const FTextureBuildSettings& BuildSettings,
		FStringView DebugTexturePathName,
		TArray<FCompressedImage2D>& OutTextureMips,
		uint32& OutNumMipsInTail,
		uint32& OutExtData,
		bool* bOutImageHasAlpha // If desired, this will report whether the mip processing determined an alpha channel is necessary in the encoded texture.		
		) = 0;

	
	/**
	 * Generate a full mip chain. The input mip chain must have one or more mips.
	 * @param Settings - Preprocess settings.
	 * @param BaseImage - An image that will serve as the source for the generation of the mip chain.
	 * @param OutMipChain - An array that will contain the resultant mip images. Generated mip levels are appended to the array.
	 * @param MipChainDepth - number of mip images to produce. Mips chain is finished when either a 1x1 mip is produced or 'MipChainDepth' images have been produced.
	 */
	TEXTURECOMPRESSOR_API static void GenerateMipChain(
		const FTextureBuildSettings& Settings,
		const FImage& BaseImage,
		TArray<FImage> &OutMipChain,
		uint32 MipChainDepth
		);

	/**
     * Adjusts the colors of the image using the specified settings
     *
     * @param	Image			Image to adjust
     * @param	InBuildSettings	Image build settings
     */
	TEXTURECOMPRESSOR_API static void AdjustImageColors(FImage& Image, const FTextureBuildSettings& InBuildSettings);

	/**
	 * Generates the base cubemap mip from a longitude-latitude 2D image.
	 * @param OutMip - The output mip.
	 * @param SrcImage - The source longlat image.
	 */
	TEXTURECOMPRESSOR_API static void GenerateBaseCubeMipFromLongitudeLatitude2D(FImage* OutMip, const FImage& SrcImage, const uint32 MaxCubemapTextureResolution, uint8 SourceEncodingOverride = 0);


	/**
	 * Generates angularly filtered mips.
	 * @param InOutMipChain - The mip chain to angularly filter.
	 * @param NumMips - The number of mips the chain should have.
	 * @param DiffuseConvolveMipLevel - The mip level that contains the diffuse convolution.
	 */
	TEXTURECOMPRESSOR_API static void GenerateAngularFilteredMips(TArray<FImage>& InOutMipChain, int32 NumMips, uint32 DiffuseConvolveMipLevel);

	/**
	* Returns the number of mips that the given texture will generate with the given build settings, as well as the size of the top mip.
	*/
	virtual int32 GetMipCountForBuildSettings(
		int32 InMip0SizeX, int32 InMip0SizeY, int32 InMip0NumSlices, 
		int32 InExistingMipCount, const FTextureBuildSettings& InBuildSettings, 
		int32& OutMip0SizeX, int32& OutMip0SizeY, int32& OutMip0NumSlices) const =0;
};<|MERGE_RESOLUTION|>--- conflicted
+++ resolved
@@ -86,11 +86,8 @@
 	bool bDoScaleMipsForAlphaCoverage;
 	/** Channel values to compare to when preserving alpha coverage. */
 	FVector4f AlphaCoverageThresholds;
-<<<<<<< HEAD
-=======
 	/** Use newer & faster mip generation filter */
 	bool bUseNewMipFilter;
->>>>>>> d731a049
 	/** The desired amount of mip sharpening. */
 	float MipSharpening;
 	/** For angular filtered cubemaps, the mip level which contains convolution with the diffuse cosine lobe. */
@@ -218,36 +215,23 @@
 	int32 VirtualTextureTileSize;
 	/** Size in pixels of border on virtual texture tile */
 	int32 VirtualTextureBorderSize;
-<<<<<<< HEAD
-	/** Is zlib compression enabled */
-	uint32 bVirtualTextureEnableCompressZlib : 1;
-	/** Is crunch compression enabled */
-	uint32 bVirtualTextureEnableCompressCrunch : 1;
-=======
->>>>>>> d731a049
 
 	// Which encode speed this build settings represents.
 	// This is not sent to the build worker, it is used to
 	// return what was done to the UI.
 	// ETextureEncodeSpeed, either Final or Fast.
 	uint8 RepresentsEncodeSpeedNoSend;
-<<<<<<< HEAD
-=======
 
 	// If the target format is a tiled format and can leverage reusing the linear encoding, this is not nullptr.
 	const ITextureTiler* Tiler = nullptr;
 
 	static constexpr uint32 MaxTextureResolutionDefault = TNumericLimits<uint32>::Max();
->>>>>>> d731a049
 
 	/** Default settings. */
 	FTextureBuildSettings()
 		: bDoScaleMipsForAlphaCoverage(false)
 		, AlphaCoverageThresholds(0, 0, 0, 0)
-<<<<<<< HEAD
-=======
 		, bUseNewMipFilter(false)
->>>>>>> d731a049
 		, MipSharpening(0.0f)
 		, DiffuseConvolveMipLevel(0)
 		, SharpenMipKernelSize(2)
@@ -307,11 +291,6 @@
 		, VirtualAddressingModeY(0)
 		, VirtualTextureTileSize(0)
 		, VirtualTextureBorderSize(0)
-<<<<<<< HEAD
-		, bVirtualTextureEnableCompressZlib(false)
-		, bVirtualTextureEnableCompressCrunch(false)
-=======
->>>>>>> d731a049
 	{
 	}
 
