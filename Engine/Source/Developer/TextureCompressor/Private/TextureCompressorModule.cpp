--- conflicted
+++ resolved
@@ -1043,11 +1043,8 @@
 	const int32 SrcNumSlices = BaseMip.NumSlices;
 	const ERawImageFormat::Type ImageFormat = ERawImageFormat::RGBA32F;
 
-<<<<<<< HEAD
-=======
 	FVector4f AlphaCoverages(0, 0, 0, 0);
 
->>>>>>> 6bbb88c8
 
 	const FImage* IntermediateSrcPtr;
 	FImage* IntermediateDstPtr;
@@ -1093,31 +1090,12 @@
 	// Calculate alpha coverage value to preserve along mip chain
 	if ( Settings.bDoScaleMipsForAlphaCoverage )
 	{
-<<<<<<< HEAD
-		check(IntermediateSrcPtr);
-		const FImageView2D IntermediateSrcView = FImageView2D::ConstructConst(*IntermediateSrcPtr, 0);
-		switch (AddressMode)
-		{
-		case MGTAM_Wrap:
-			AlphaCoverages = ComputeAlphaCoverage<MGTAM_Wrap>(Settings.AlphaCoverageThresholds, AlphaScales, IntermediateSrcView);
-			break;
-		case MGTAM_Clamp:
-			AlphaCoverages = ComputeAlphaCoverage<MGTAM_Clamp>(Settings.AlphaCoverageThresholds, AlphaScales, IntermediateSrcView);
-			break;
-		case MGTAM_BorderBlack:
-			AlphaCoverages = ComputeAlphaCoverage<MGTAM_BorderBlack>(Settings.AlphaCoverageThresholds, AlphaScales, IntermediateSrcView);
-			break;
-		default:
-			check(0);
-		}		
-=======
 		check(Settings.AlphaCoverageThresholds != FVector4f(0,0,0,0));
 		check(IntermediateSrcPtr);
 		const FImageView2D IntermediateSrcView = FImageView2D::ConstructConst(*IntermediateSrcPtr, 0);
 
 		const FVector4f AlphaScales(1, 1, 1, 1);		
 		AlphaCoverages = ComputeAlphaCoverage(Settings.AlphaCoverageThresholds, AlphaScales, IntermediateSrcView);
->>>>>>> 6bbb88c8
 	}
 
 	// Generate mips
@@ -1129,11 +1107,8 @@
 		const FImage& IntermediateSrc = *IntermediateSrcPtr;
 		FImage& IntermediateDst = *IntermediateDstPtr;
 
-<<<<<<< HEAD
-=======
 		// add new mip to TArray<FImage> &OutMipChain :
 		//	placement new on TArray does AddUninitialized then constructs in the last element
->>>>>>> 6bbb88c8
 		FImage& DestImage = *new(OutMipChain) FImage(IntermediateDst.SizeX, IntermediateDst.SizeY, IntermediateDst.NumSlices, ImageFormat);
 		
 		for (int32 SliceIndex = 0; SliceIndex < IntermediateDst.NumSlices; ++SliceIndex)
@@ -1240,10 +1215,6 @@
 	/** Initialization constructor. */
 	explicit FImageViewLongLat(FImage& Image, int32 SliceIndex)
 	{
-<<<<<<< HEAD
-		ImageColors = (&Image.AsRGBA32F()[0]);
-=======
->>>>>>> 6bbb88c8
 		SizeX = Image.SizeX;
 		SizeY = Image.SizeY;
 		ImageColors = (&Image.AsRGBA32F()[0]) + SliceIndex * SizeY * SizeX;
@@ -1375,11 +1346,7 @@
 	return FMath::Clamp(1U << FMath::FloorLog2(SrcImage.SizeX / 2), 32U, MaxCubemapTextureResolution);
 }
 
-<<<<<<< HEAD
-void ITextureCompressorModule::GenerateBaseCubeMipFromLongitudeLatitude2D(FImage* OutMip, const FImage& SrcImage, const uint32 MaxCubemapTextureResolution)
-=======
 void ITextureCompressorModule::GenerateBaseCubeMipFromLongitudeLatitude2D(FImage* OutMip, const FImage& SrcImage, const uint32 MaxCubemapTextureResolution, uint8 SourceEncodingOverride)
->>>>>>> 6bbb88c8
 {
 	TRACE_CPUPROFILER_EVENT_SCOPE(GenerateBaseCubeMipFromLongitudeLatitude2D);
 
@@ -1393,18 +1360,11 @@
 
 	for (int32 Slice = 0; Slice < SrcImage.NumSlices; ++Slice)
 	{
-<<<<<<< HEAD
-		FImageView2D MipView(*OutMip, Face);
-		for(uint32 y = 0; y < Extent; ++y)
-		{
-			for(uint32 x = 0; x < Extent; ++x)
-=======
 		FImageViewLongLat LongLatView(LongLatImage, Slice);
 		for (uint32 Face = 0; Face < 6; ++Face)
 		{
 			FImageView2D MipView(*OutMip, Slice * 6 + Face);
 			for (uint32 y = 0; y < Extent; ++y)
->>>>>>> 6bbb88c8
 			{
 				for (uint32 x = 0; x < Extent; ++x)
 				{
@@ -1791,11 +1751,7 @@
 
 		const FLinearColor ChromaKeyTarget = InBuildSettings.ChromaKeyColor;
 		const float ChromaKeyThreshold = InBuildSettings.ChromaKeyThreshold + SMALL_NUMBER;
-<<<<<<< HEAD
-		const int32 NumPixels = Image.SizeX * Image.SizeY * Image.NumSlices;
-=======
 		const int64 NumPixels = (int64)Image.SizeX * Image.SizeY * Image.NumSlices;
->>>>>>> 6bbb88c8
 		TArrayView64<FLinearColor> ImageColors = Image.AsRGBA32F();
 
 		int64 NumPixelsEachJob;
@@ -2208,14 +2164,6 @@
 			);
 	}
 
-<<<<<<< HEAD
-	FORCEINLINE TStatId GetStatId() const
-	{
-		RETURN_QUICK_DECLARE_CYCLE_STAT(FAsyncCompressionWorker, STATGROUP_ThreadPoolAsyncTasks);
-	}
-
-=======
->>>>>>> 6bbb88c8
 	/**
 	 * Transfer the result of the compression to the OutCompressedImage
 	 * Can only be called once
@@ -2259,11 +2207,7 @@
 {
 	TRACE_CPUPROFILER_EVENT_SCOPE(CompressMipChain)
 
-<<<<<<< HEAD
-	const bool bImageHasAlphaChannel = DetectAlphaChannel(MipChain[0]);
-=======
 	const bool bImageHasAlphaChannel = !Settings.bForceNoAlphaChannel  && (Settings.bForceAlphaChannel || DetectAlphaChannel(MipChain[0]));
->>>>>>> 6bbb88c8
 
 	// now call the Ex version now that we have the proper MipChain
 	const FTextureFormatCompressorCaps CompressorCaps = TextureFormat->GetFormatCapabilitiesEx(Settings, MipChain.Num(), MipChain[0], bImageHasAlphaChannel);
@@ -2272,13 +2216,9 @@
 
 	int32 MipCount = MipChain.Num();
 	check(MipCount >= (int32)CompressorCaps.NumMipsInTail);
-<<<<<<< HEAD
-	const int32 MinAsyncCompressionSize = 128;
-=======
 	// This number was too small (128) for current hardware and caused too many
 	// context switch for work taking < 1ms. Bump the value for 2020 CPUs.
 	const int32 MinAsyncCompressionSize = 512;
->>>>>>> 6bbb88c8
 	const bool bAllowParallelBuild = TextureFormat->AllowParallelBuild();
 	bool bCompressionSucceeded = true;
 	int32 FirstMipTailIndex = MipCount;
@@ -2354,11 +2294,7 @@
 	{
 		FAsyncCompressionWorker& AsynTask = AsyncCompressionTasks[TaskIndex];
 		FCompressedImage2D& DestMip = OutMips[TaskIndex];
-<<<<<<< HEAD
-		bCompressionSucceeded = bCompressionSucceeded && AsynTask.GetTask().ConsumeCompressionResults(DestMip);
-=======
 		bCompressionSucceeded = bCompressionSucceeded && AsynTask.ConsumeCompressionResults(DestMip);
->>>>>>> 6bbb88c8
 	}
 
 	for (int32 MipIndex = FirstMipTailIndex + 1; MipIndex < MipCount; ++MipIndex)
@@ -2416,23 +2352,6 @@
 		:	nvTextureToolsHandle(0)
 #endif	//PLATFORM_WINDOWS
 	{
-	}
-
-	virtual bool UsesTaskGraph(const FTextureBuildSettings& BuildSettings) const override
-	{
-		const ITextureFormat* TextureFormat = nullptr;
-		ITargetPlatformManagerModule* TPM = GetTargetPlatformManager();
-		if (TPM)
-		{
-			TextureFormat = TPM->FindTextureFormat(BuildSettings.TextureFormatName);
-		}
-
-		if (TextureFormat)
-		{
-			return TextureFormat->UsesTaskGraph();
-		}
-
-		return false;
 	}
 
 	virtual bool BuildTexture(
@@ -2836,9 +2755,6 @@
 		// Generate any missing mips in the chain.
 		if (NumOutputMips > OutMipChain.Num())
 		{
-<<<<<<< HEAD
-			GenerateMipChain(BuildSettings, OutMipChain.Last(), OutMipChain);
-=======
 			// Do angular filtering of cubemaps if requested.
 			if (BuildSettings.MipGenSettings == TMGS_Angular)
 			{
@@ -2848,7 +2764,6 @@
 			{
 				GenerateMipChain(BuildSettings, OutMipChain.Last(), OutMipChain);
 			}
->>>>>>> 6bbb88c8
 		}
 		check(OutMipChain.Num() == NumOutputMips);
 
