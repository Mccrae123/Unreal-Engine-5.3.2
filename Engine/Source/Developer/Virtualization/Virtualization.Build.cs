--- conflicted
+++ resolved
@@ -7,23 +7,6 @@
 {
 	public Virtualization(ReadOnlyTargetRules Target) : base(Target)
 	{
-<<<<<<< HEAD
-		PrivateDependencyModuleNames.Add("Core");
-		PrivateDependencyModuleNames.Add("CoreUObject");
-		PrivateDependencyModuleNames.Add("MessageLog");
-
-		// Dependency for DDC2
-		PrivateDependencyModuleNames.Add("DerivedDataCache");
-
-		// Dependency for source control backend
-		PrivateDependencyModuleNames.Add("SourceControl");
-
-		// Dependencies for the Horde Storage backend
-		PrivateDependencyModuleNames.AddRange(new string[] { "SSL", "Json" });
-
-		AddEngineThirdPartyPrivateStaticDependencies(Target, "libcurl");
-		AddEngineThirdPartyPrivateStaticDependencies(Target, "OpenSSL");
-=======
 		PrivateDependencyModuleNames.AddRange(
 			new string[]
 			{
@@ -35,6 +18,5 @@
 				"Projects",
 				"SourceControl"
 			});
->>>>>>> d731a049
 	}
 }