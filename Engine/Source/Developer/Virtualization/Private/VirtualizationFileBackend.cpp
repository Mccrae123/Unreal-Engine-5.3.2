// Copyright Epic Games, Inc. All Rights Reserved.

#include "VirtualizationFileBackend.h"

#include "HAL/FileManager.h"
#include "HAL/PlatformProcess.h"
#include "Misc/Parse.h"
#include "Misc/Paths.h"
#include "VirtualizationUtilities.h"

namespace UE::Virtualization
{

FFileSystemBackend::FFileSystemBackend(FStringView ProjectName, FStringView ConfigName, FStringView DebugName)
	: IVirtualizationBackend(ConfigName, DebugName, EOperations::Push | EOperations::Pull)
{
}

bool FFileSystemBackend::Initialize(const FString& ConfigEntry)
{
	if (!FParse::Value(*ConfigEntry, TEXT("Path="), RootDirectory))
	{
		RootDirectory = *WriteToString<512>(FPaths::ProjectSavedDir(), TEXT("VAPayloads"));
	}

	FString EnvOverrideName;
	if (FParse::Value(*ConfigEntry, TEXT("EnvPathOverride="), EnvOverrideName))
	{
		FString OverridePath = FPlatformMisc::GetEnvironmentVariable(*EnvOverrideName);
		if (!OverridePath.IsEmpty())
		{
			UE_LOG(LogVirtualization, Log, TEXT("[%s] Overriding path with envvar '%s'"), *GetDebugName(), *EnvOverrideName);
			RootDirectory = OverridePath;
		}
	}

	FPaths::NormalizeDirectoryName(RootDirectory);

	if (RootDirectory.IsEmpty())
	{
		UE_LOG(LogVirtualization, Error, TEXT("[%s] Config file entry 'Path=' was empty"), *GetDebugName());
		return false;
	}

	// TODO: Validate that the given path is usable?

	int32 RetryCountIniFile = INDEX_NONE;
	if (FParse::Value(*ConfigEntry, TEXT("RetryCount="), RetryCountIniFile))
	{
		RetryCount = RetryCountIniFile;
	}

	int32 RetryWaitTimeMSIniFile = INDEX_NONE;
	if (FParse::Value(*ConfigEntry, TEXT("RetryWaitTime="), RetryWaitTimeMSIniFile))
	{
		RetryWaitTimeMS = RetryWaitTimeMSIniFile;
	}

	// Now log a summary of the backend settings to make issues easier to diagnose
<<<<<<< HEAD
	UE_LOG(LogVirtualization, Log, TEXT("[%s] Using path: '%s'"), *GetDebugName(), *RootDirectory);
=======
	UE_LOG(LogVirtualization, Log, TEXT("[%s] Using path: '%s'"), *GetDebugName(), *FPaths::ConvertRelativePathToFull(RootDirectory));
>>>>>>> 4af6daef
	UE_LOG(LogVirtualization, Log, TEXT("[%s] Will retry failed read attempts %d times with a gap of %dms betwen them"), *GetDebugName(), RetryCount, RetryWaitTimeMS);

	return true;
}

IVirtualizationBackend::EConnectionStatus FFileSystemBackend::OnConnect()
{
	return IVirtualizationBackend::EConnectionStatus::Connected;
}

<<<<<<< HEAD
bool FFileSystemBackend::PushData(TArrayView<FPushRequest> Requests)
=======
bool FFileSystemBackend::PushData(TArrayView<FPushRequest> Requests, EPushFlags Flags)
>>>>>>> 4af6daef
{
	TRACE_CPUPROFILER_EVENT_SCOPE(FFileSystemBackend::PushData);

	int32 ErrorCount = 0;

<<<<<<< HEAD
	for (FPushRequest& Request : Requests)
	{
		const FIoHash& PayloadId = Request.GetIdentifier();

		if (DoesPayloadExist(PayloadId))
=======
	const bool bEnableExistenceCheck = !EnumHasAllFlags(Flags, EPushFlags::Force);

	for (FPushRequest& Request : Requests)
	{
		const FIoHash& PayloadId = Request.GetIdentifier();
	
		if (bEnableExistenceCheck && DoesPayloadExist(PayloadId))
>>>>>>> 4af6daef
		{
			UE_LOG(LogVirtualization, Verbose, TEXT("[%s] Already has a copy of the payload '%s'."), *GetDebugName(), *LexToString(PayloadId));
			Request.SetResult(FPushResult::GetAsAlreadyExists());

			continue;
		}

		// Make sure to log any disk write failures to the user, even if this backend will often be optional as they are
		// not expected and could indicate bigger problems.
		// 
		// First we will write out the payload to a temp file, after which we will move it to the correct storage location
		// this helps reduce the chance of leaving corrupted data on disk in the case of a power failure etc.
		const FString TempFilePath = FPaths::CreateTempFilename(*FPaths::ProjectSavedDir(), TEXT("vapayload"));

		TUniquePtr<FArchive> FileAr(IFileManager::Get().CreateFileWriter(*TempFilePath));

		if (FileAr == nullptr)
		{
			TStringBuilder<MAX_SPRINTF> SystemErrorMsg;
			Utils::GetFormattedSystemError(SystemErrorMsg);

			UE_LOG(LogVirtualization, Error, TEXT("[%s] Failed to write payload '%s' to '%s' due to system error: %s"),
				*GetDebugName(),
				*LexToString(PayloadId),
				*TempFilePath,
				SystemErrorMsg.ToString());

			ErrorCount++;
			Request.SetResult(FPushResult::GetAsError());

			continue;
		}

		{
			FCompressedBuffer Payload = Request.GetPayload();
			*FileAr << Payload;
		}

		if (!FileAr->Close())
		{
			TStringBuilder<MAX_SPRINTF> SystemErrorMsg;
			Utils::GetFormattedSystemError(SystemErrorMsg);

			UE_LOG(LogVirtualization, Error, TEXT("[%s] Failed to write payload '%s' contents to '%s' due to system error: %s"),
				*GetDebugName(),
				*LexToString(PayloadId),
				*TempFilePath,
				SystemErrorMsg.ToString());

			IFileManager::Get().Delete(*TempFilePath, true, false, true);  // Clean up the temp file if it is still around but do not failure cases to the user

			ErrorCount++;
			Request.SetResult(FPushResult::GetAsError());

			continue;
		}

		TStringBuilder<512> FilePath;
		CreateFilePath(PayloadId, FilePath);

		// If the file already exists we don't need to replace it, we will also do our own error logging.
		if (IFileManager::Get().Move(FilePath.ToString(), *TempFilePath, /*Replace*/ false, /*EvenIfReadOnly*/ false, /*Attributes*/ false, /*bDoNotRetryOrError*/ true))
		{
			Request.SetResult(FPushResult::GetAsPushed());
		}
		else
		{
			// Store the error message in case we need to display it
			TStringBuilder<MAX_SPRINTF> SystemErrorMsg;
			Utils::GetFormattedSystemError(SystemErrorMsg);

			IFileManager::Get().Delete(*TempFilePath, true, false, true); // Clean up the temp file if it is still around but do not failure cases to the user

			// Check if another thread or process was writing out the payload at the same time, if so we 
			// don't need to give an error message.
			if (DoesPayloadExist(PayloadId))
			{
				UE_LOG(LogVirtualization, Verbose, TEXT("[%s] Already has a copy of the payload '%s'."), *GetDebugName(), *LexToString(PayloadId));
				Request.SetResult(FPushResult::GetAsAlreadyExists());
				continue;
			}
			else
			{
				UE_LOG(LogVirtualization, Error, TEXT("[%s] Failed to move payload '%s' to it's final location '%s' due to system error: %s"),
					*GetDebugName(),
					*LexToString(PayloadId),
					*FilePath,
					SystemErrorMsg.ToString());

				ErrorCount++;
				Request.SetResult(FPushResult::GetAsError());
			}
		}
	}

	return ErrorCount == 0;
}

<<<<<<< HEAD
bool FFileSystemBackend::PullData(TArrayView<FPullRequest> Requests)
=======
bool FFileSystemBackend::PullData(TArrayView<FPullRequest> Requests, EPullFlags Flags, FText& OutErrors)
>>>>>>> 4af6daef
{
	TRACE_CPUPROFILER_EVENT_SCOPE(FFileSystemBackend::PullData);

	for (FPullRequest& Request : Requests)
	{
		TStringBuilder<512> FilePath;
		CreateFilePath(Request.GetIdentifier(), FilePath);

		// TODO: Should we allow the error severity to be configured via ini or just not report this case at all?
		if (!IFileManager::Get().FileExists(FilePath.ToString()))
		{
			UE_LOG(LogVirtualization, Verbose, TEXT("[%s] Does not contain the payload '%s'"), 
				*GetDebugName(), 
				*LexToString(Request.GetIdentifier()));

			continue;
		}

		TUniquePtr<FArchive> FileAr = OpenFileForReading(FilePath.ToString());

		if (FileAr == nullptr)
		{
			TStringBuilder<MAX_SPRINTF> SystemErrorMsg;
			Utils::GetFormattedSystemError(SystemErrorMsg);

			UE_LOG(LogVirtualization, Error, TEXT("[%s] Failed to load payload '%s' from file '%s' due to system error: %s"),
				*GetDebugName(),
				*LexToString(Request.GetIdentifier()),
				FilePath.ToString(),
				SystemErrorMsg.ToString());

			Request.SetError();

			continue;
		}

		Request.SetPayload(FCompressedBuffer::Load(*FileAr));

		if (FileAr->IsError())
		{
			UE_LOG(LogVirtualization, Error, TEXT("[%s] Failed to serialize payload '%s' from file '%s'"),
				*GetDebugName(),
				*LexToString(Request.GetIdentifier()),
				FilePath.ToString());

			Request.SetError();

			continue;
		}
	}

	return true;
}

bool FFileSystemBackend::DoesPayloadExist(const FIoHash& Id)
{
	TRACE_CPUPROFILER_EVENT_SCOPE(FFileSystemBackend::DoesPayloadExist);

	TStringBuilder<512> FilePath;
	CreateFilePath(Id, FilePath);

	return IFileManager::Get().FileExists(FilePath.ToString());
}

void FFileSystemBackend::CreateFilePath(const FIoHash& PayloadId, FStringBuilderBase& OutPath)
{
	TStringBuilder<52> PayloadPath;
	Utils::PayloadIdToPath(PayloadId, PayloadPath);

	OutPath << RootDirectory << TEXT("/") << PayloadPath;
}

TUniquePtr<FArchive> FFileSystemBackend::OpenFileForReading(const TCHAR* FilePath)
{
	TRACE_CPUPROFILER_EVENT_SCOPE(FFileSystemBackend::OpenFileForReading);

	int32 Retries = 0;

	while (Retries < RetryCount)
	{
		TUniquePtr<FArchive> FileAr(IFileManager::Get().CreateFileReader(FilePath));
		if (FileAr)
		{
			return FileAr;
		}
		else
		{
			UE_LOG(LogVirtualization, Warning, TEXT("[%s] Failed to open '%s' for reading attempt retrying (%d/%d) in %dms..."), *GetDebugName(), FilePath, Retries, RetryCount, RetryWaitTimeMS);
<<<<<<< HEAD
			FPlatformProcess::SleepNoStats(RetryWaitTimeMS * 0.001f);
=======
			FPlatformProcess::SleepNoStats(static_cast<float>(RetryWaitTimeMS) * 0.001f);
>>>>>>> 4af6daef

			Retries++;
		}
	}

	return nullptr;
}

UE_REGISTER_VIRTUALIZATION_BACKEND_FACTORY(FFileSystemBackend, FileSystem);

} // namespace UE::Virtualization<|MERGE_RESOLUTION|>--- conflicted
+++ resolved
@@ -57,11 +57,7 @@
 	}
 
 	// Now log a summary of the backend settings to make issues easier to diagnose
-<<<<<<< HEAD
-	UE_LOG(LogVirtualization, Log, TEXT("[%s] Using path: '%s'"), *GetDebugName(), *RootDirectory);
-=======
 	UE_LOG(LogVirtualization, Log, TEXT("[%s] Using path: '%s'"), *GetDebugName(), *FPaths::ConvertRelativePathToFull(RootDirectory));
->>>>>>> 4af6daef
 	UE_LOG(LogVirtualization, Log, TEXT("[%s] Will retry failed read attempts %d times with a gap of %dms betwen them"), *GetDebugName(), RetryCount, RetryWaitTimeMS);
 
 	return true;
@@ -72,23 +68,12 @@
 	return IVirtualizationBackend::EConnectionStatus::Connected;
 }
 
-<<<<<<< HEAD
-bool FFileSystemBackend::PushData(TArrayView<FPushRequest> Requests)
-=======
 bool FFileSystemBackend::PushData(TArrayView<FPushRequest> Requests, EPushFlags Flags)
->>>>>>> 4af6daef
 {
 	TRACE_CPUPROFILER_EVENT_SCOPE(FFileSystemBackend::PushData);
 
 	int32 ErrorCount = 0;
 
-<<<<<<< HEAD
-	for (FPushRequest& Request : Requests)
-	{
-		const FIoHash& PayloadId = Request.GetIdentifier();
-
-		if (DoesPayloadExist(PayloadId))
-=======
 	const bool bEnableExistenceCheck = !EnumHasAllFlags(Flags, EPushFlags::Force);
 
 	for (FPushRequest& Request : Requests)
@@ -96,7 +81,6 @@
 		const FIoHash& PayloadId = Request.GetIdentifier();
 	
 		if (bEnableExistenceCheck && DoesPayloadExist(PayloadId))
->>>>>>> 4af6daef
 		{
 			UE_LOG(LogVirtualization, Verbose, TEXT("[%s] Already has a copy of the payload '%s'."), *GetDebugName(), *LexToString(PayloadId));
 			Request.SetResult(FPushResult::GetAsAlreadyExists());
@@ -195,11 +179,7 @@
 	return ErrorCount == 0;
 }
 
-<<<<<<< HEAD
-bool FFileSystemBackend::PullData(TArrayView<FPullRequest> Requests)
-=======
 bool FFileSystemBackend::PullData(TArrayView<FPullRequest> Requests, EPullFlags Flags, FText& OutErrors)
->>>>>>> 4af6daef
 {
 	TRACE_CPUPROFILER_EVENT_SCOPE(FFileSystemBackend::PullData);
 
@@ -288,11 +268,7 @@
 		else
 		{
 			UE_LOG(LogVirtualization, Warning, TEXT("[%s] Failed to open '%s' for reading attempt retrying (%d/%d) in %dms..."), *GetDebugName(), FilePath, Retries, RetryCount, RetryWaitTimeMS);
-<<<<<<< HEAD
-			FPlatformProcess::SleepNoStats(RetryWaitTimeMS * 0.001f);
-=======
 			FPlatformProcess::SleepNoStats(static_cast<float>(RetryWaitTimeMS) * 0.001f);
->>>>>>> 4af6daef
 
 			Retries++;
 		}
