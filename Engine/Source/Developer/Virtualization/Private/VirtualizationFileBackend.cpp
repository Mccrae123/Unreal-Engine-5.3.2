// Copyright Epic Games, Inc. All Rights Reserved.

#include "VirtualizationFileBackend.h"

#include "HAL/FileManager.h"
#include "HAL/PlatformProcess.h"
#include "Misc/Parse.h"
#include "Misc/Paths.h"
#include "VirtualizationUtilities.h"

namespace UE::Virtualization
{

<<<<<<< HEAD
FFileSystemBackend::FFileSystemBackend(FStringView ConfigName, FStringView DebugName)
	: IVirtualizationBackend(ConfigName, DebugName, EOperations::Both)
=======
FFileSystemBackend::FFileSystemBackend(FStringView ProjectName, FStringView ConfigName, FStringView DebugName)
	: IVirtualizationBackend(ConfigName, DebugName, EOperations::Push | EOperations::Pull)
>>>>>>> d731a049
{
}

bool FFileSystemBackend::Initialize(const FString& ConfigEntry)
{
	if (!FParse::Value(*ConfigEntry, TEXT("Path="), RootDirectory))
	{
		UE_LOG(LogVirtualization, Error, TEXT("[%s] 'Path=' not found in the config file"), *GetDebugName());
		return false;
	}

	FPaths::NormalizeDirectoryName(RootDirectory);

	if (RootDirectory.IsEmpty())
	{
		UE_LOG(LogVirtualization, Error, TEXT("[%s] Config file entry 'Path=' was empty"), *GetDebugName());
		return false;
	}

	// TODO: Validate that the given path is usable?

	int32 RetryCountIniFile = INDEX_NONE;
	if (FParse::Value(*ConfigEntry, TEXT("RetryCount="), RetryCountIniFile))
	{
		RetryCount = RetryCountIniFile;
	}

	int32 RetryWaitTimeMSIniFile = INDEX_NONE;
	if (FParse::Value(*ConfigEntry, TEXT("RetryWaitTime="), RetryWaitTimeMSIniFile))
	{
		RetryWaitTimeMS = RetryWaitTimeMSIniFile;
	}

	// Now log a summary of the backend settings to make issues easier to diagnose
	UE_LOG(LogVirtualization, Log, TEXT("[%s] Using path: '%s'"), *GetDebugName(), *RootDirectory);
	UE_LOG(LogVirtualization, Log, TEXT("[%s] Will retry failed read attempts %d times with a gap of %dms betwen them"), *GetDebugName(), RetryCount, RetryWaitTimeMS);

	return true;
}

<<<<<<< HEAD
EPushResult FFileSystemBackend::PushData(const FIoHash& Id, const FCompressedBuffer& Payload, const FString& PackageContext)
=======
IVirtualizationBackend::EConnectionStatus FFileSystemBackend::OnConnect()
>>>>>>> d731a049
{
	return IVirtualizationBackend::EConnectionStatus::Connected;
}

<<<<<<< HEAD
	if (DoesPayloadExist(Id))
	{
		UE_LOG(LogVirtualization, Verbose, TEXT("[%s] Already has a copy of the payload '%s'."), *GetDebugName(), *LexToString(Id));
		return EPushResult::PayloadAlreadyExisted;
	}
=======
bool FFileSystemBackend::PushData(TArrayView<FPushRequest> Requests)
{
	TRACE_CPUPROFILER_EVENT_SCOPE(FFileSystemBackend::PushData);
>>>>>>> d731a049

	int32 ErrorCount = 0;

	for (FPushRequest& Request : Requests)
	{
<<<<<<< HEAD
		TStringBuilder<MAX_SPRINTF> SystemErrorMsg;
		Utils::GetFormattedSystemError(SystemErrorMsg);

		UE_LOG(LogVirtualization, Error, TEXT("[%s] Failed to write payload '%s' to '%s' due to system error: %s"), 
			*GetDebugName(),
			*LexToString(Id),
			*TempFilePath,
			SystemErrorMsg.ToString());
=======
		const FIoHash& PayloadId = Request.GetIdentifier();

		if (DoesPayloadExist(PayloadId))
		{
			UE_LOG(LogVirtualization, Verbose, TEXT("[%s] Already has a copy of the payload '%s'."), *GetDebugName(), *LexToString(PayloadId));
			Request.SetResult(FPushResult::GetAsAlreadyExists());

			continue;
		}
>>>>>>> d731a049

		// Make sure to log any disk write failures to the user, even if this backend will often be optional as they are
		// not expected and could indicate bigger problems.
		// 
		// First we will write out the payload to a temp file, after which we will move it to the correct storage location
		// this helps reduce the chance of leaving corrupted data on disk in the case of a power failure etc.
		const FString TempFilePath = FPaths::CreateTempFilename(*FPaths::ProjectSavedDir(), TEXT("vapayload"));

		TUniquePtr<FArchive> FileAr(IFileManager::Get().CreateFileWriter(*TempFilePath));

<<<<<<< HEAD
	if (!FileAr->Close())
	{
		TStringBuilder<MAX_SPRINTF> SystemErrorMsg;
		Utils::GetFormattedSystemError(SystemErrorMsg);

		UE_LOG(LogVirtualization, Error, TEXT("[%s] Failed to write payload '%s' contents to '%s' due to system error: %s"),
			*GetDebugName(),
			*LexToString(Id),
			*TempFilePath,
			SystemErrorMsg.ToString());

		IFileManager::Get().Delete(*TempFilePath, true, false, true);  // Clean up the temp file if it is still around but do not failure cases to the user
		
		return EPushResult::Failed;
	}
=======
		if (FileAr == nullptr)
		{
			TStringBuilder<MAX_SPRINTF> SystemErrorMsg;
			Utils::GetFormattedSystemError(SystemErrorMsg);
>>>>>>> d731a049

			UE_LOG(LogVirtualization, Error, TEXT("[%s] Failed to write payload '%s' to '%s' due to system error: %s"),
				*GetDebugName(),
				*LexToString(PayloadId),
				*TempFilePath,
				SystemErrorMsg.ToString());

<<<<<<< HEAD
	// If the file already exists we don't need to replace it, we will also do our own error logging.
	if (!IFileManager::Get().Move(FilePath.ToString(), *TempFilePath, /*Replace*/ false, /*EvenIfReadOnly*/ false, /*Attributes*/ false, /*bDoNotRetryOrError*/ true))
	{
		// Store the error message in case we need to display it
		TStringBuilder<MAX_SPRINTF> SystemErrorMsg;
		Utils::GetFormattedSystemError(SystemErrorMsg);
=======
			ErrorCount++;
			Request.SetResult(FPushResult::GetAsError());
>>>>>>> d731a049

			continue;
		}

<<<<<<< HEAD
		// Check if another thread or process was writing out the payload at the same time, if so we 
		// don't need to give an error message.
		if (DoesPayloadExist(Id))
		{
			UE_LOG(LogVirtualization, Verbose, TEXT("[%s] Already has a copy of the payload '%s'."), *GetDebugName(), *LexToString(Id));
			return EPushResult::PayloadAlreadyExisted;
=======
		for (const FSharedBuffer& Buffer : Request.GetPayload().GetCompressed().GetSegments())
		{
			// Const cast because FArchive requires a non-const pointer!
			FileAr->Serialize(const_cast<void*>(Buffer.GetData()), static_cast<int64>(Buffer.GetSize()));
>>>>>>> d731a049
		}

		if (!FileAr->Close())
		{
<<<<<<< HEAD
			UE_LOG(	LogVirtualization, Error, TEXT("[%s] Failed to move payload '%s' to it's final location '%s' due to system error: %s"),
					*GetDebugName(),
					*LexToString(Id),
					*FilePath,
					SystemErrorMsg.ToString());
=======
			TStringBuilder<MAX_SPRINTF> SystemErrorMsg;
			Utils::GetFormattedSystemError(SystemErrorMsg);

			UE_LOG(LogVirtualization, Error, TEXT("[%s] Failed to write payload '%s' contents to '%s' due to system error: %s"),
				*GetDebugName(),
				*LexToString(PayloadId),
				*TempFilePath,
				SystemErrorMsg.ToString());
>>>>>>> d731a049

			IFileManager::Get().Delete(*TempFilePath, true, false, true);  // Clean up the temp file if it is still around but do not failure cases to the user

			ErrorCount++;
			Request.SetResult(FPushResult::GetAsError());

			continue;
		}

		TStringBuilder<512> FilePath;
		CreateFilePath(PayloadId, FilePath);

		// If the file already exists we don't need to replace it, we will also do our own error logging.
		if (IFileManager::Get().Move(FilePath.ToString(), *TempFilePath, /*Replace*/ false, /*EvenIfReadOnly*/ false, /*Attributes*/ false, /*bDoNotRetryOrError*/ true))
		{
			Request.SetResult(FPushResult::GetAsPushed());
		}
		else
		{
			// Store the error message in case we need to display it
			TStringBuilder<MAX_SPRINTF> SystemErrorMsg;
			Utils::GetFormattedSystemError(SystemErrorMsg);

			IFileManager::Get().Delete(*TempFilePath, true, false, true); // Clean up the temp file if it is still around but do not failure cases to the user

			// Check if another thread or process was writing out the payload at the same time, if so we 
			// don't need to give an error message.
			if (DoesPayloadExist(PayloadId))
			{
				UE_LOG(LogVirtualization, Verbose, TEXT("[%s] Already has a copy of the payload '%s'."), *GetDebugName(), *LexToString(PayloadId));
				Request.SetResult(FPushResult::GetAsAlreadyExists());
				continue;
			}
			else
			{
				UE_LOG(LogVirtualization, Error, TEXT("[%s] Failed to move payload '%s' to it's final location '%s' due to system error: %s"),
					*GetDebugName(),
					*LexToString(PayloadId),
					*FilePath,
					SystemErrorMsg.ToString());

				ErrorCount++;
				Request.SetResult(FPushResult::GetAsError());
			}
		}
	}

	return ErrorCount == 0;
}

<<<<<<< HEAD
FCompressedBuffer FFileSystemBackend::PullData(const FIoHash& Id)
=======
bool FFileSystemBackend::PullData(TArrayView<FPullRequest> Requests)
>>>>>>> d731a049
{
	TRACE_CPUPROFILER_EVENT_SCOPE(FFileSystemBackend::PullData);

	for (FPullRequest& Request : Requests)
	{
<<<<<<< HEAD
		UE_LOG(LogVirtualization, Verbose, TEXT("[%s] Does not contain the payload '%s'"), *GetDebugName(), *LexToString(Id));
		return FCompressedBuffer();
	}
=======
		TStringBuilder<512> FilePath;
		CreateFilePath(Request.GetIdentifier(), FilePath);
>>>>>>> d731a049

		// TODO: Should we allow the error severity to be configured via ini or just not report this case at all?
		if (!IFileManager::Get().FileExists(FilePath.ToString()))
		{
			UE_LOG(LogVirtualization, Verbose, TEXT("[%s] Does not contain the payload '%s'"), 
				*GetDebugName(), 
				*LexToString(Request.GetIdentifier()));

<<<<<<< HEAD
	if (FileAr == nullptr)
	{
		TStringBuilder<MAX_SPRINTF> SystemErrorMsg;
		Utils::GetFormattedSystemError(SystemErrorMsg);

		UE_LOG(LogVirtualization, Error, TEXT("[%s] Failed to load payload '%s' from file '%s' due to system error: %s"),
			*GetDebugName(),
			*LexToString(Id),
			FilePath.ToString(),
			SystemErrorMsg.ToString());
=======
			continue;
		}

		TUniquePtr<FArchive> FileAr = OpenFileForReading(FilePath.ToString());
>>>>>>> d731a049

		if (FileAr == nullptr)
		{
			TStringBuilder<MAX_SPRINTF> SystemErrorMsg;
			Utils::GetFormattedSystemError(SystemErrorMsg);

<<<<<<< HEAD
	return FCompressedBuffer::Load(*FileAr);
=======
			UE_LOG(LogVirtualization, Error, TEXT("[%s] Failed to load payload '%s' from file '%s' due to system error: %s"),
				*GetDebugName(),
				*LexToString(Request.GetIdentifier()),
				FilePath.ToString(),
				SystemErrorMsg.ToString());

			Request.SetError();

			continue;
		}

		Request.SetPayload(FCompressedBuffer::Load(*FileAr));

		if (FileAr->IsError())
		{
			UE_LOG(LogVirtualization, Error, TEXT("[%s] Failed to serialize payload '%s' from file '%s'"),
				*GetDebugName(),
				*LexToString(Request.GetIdentifier()),
				FilePath.ToString());

			Request.SetError();

			continue;
		}
	}

	return true;
>>>>>>> d731a049
}

bool FFileSystemBackend::DoesPayloadExist(const FIoHash& Id)
{
	TRACE_CPUPROFILER_EVENT_SCOPE(FFileSystemBackend::DoesPayloadExist);

	TStringBuilder<512> FilePath;
	CreateFilePath(Id, FilePath);

	return IFileManager::Get().FileExists(FilePath.ToString());
}

void FFileSystemBackend::CreateFilePath(const FIoHash& PayloadId, FStringBuilderBase& OutPath)
{
	TStringBuilder<52> PayloadPath;
	Utils::PayloadIdToPath(PayloadId, PayloadPath);

	OutPath << RootDirectory << TEXT("/") << PayloadPath;
}

TUniquePtr<FArchive> FFileSystemBackend::OpenFileForReading(const TCHAR* FilePath)
{
	TRACE_CPUPROFILER_EVENT_SCOPE(FFileSystemBackend::OpenFileForReading);

	int32 Retries = 0;

	while (Retries < RetryCount)
	{
		TUniquePtr<FArchive> FileAr(IFileManager::Get().CreateFileReader(FilePath));
		if (FileAr)
		{
			return FileAr;
		}
		else
		{
			UE_LOG(LogVirtualization, Warning, TEXT("[%s] Failed to open '%s' for reading attempt retrying (%d/%d) in %dms..."), *GetDebugName(), FilePath, Retries, RetryCount, RetryWaitTimeMS);
			FPlatformProcess::SleepNoStats(RetryWaitTimeMS * 0.001f);

			Retries++;
		}
	}

	return nullptr;
}

UE_REGISTER_VIRTUALIZATION_BACKEND_FACTORY(FFileSystemBackend, FileSystem);

} // namespace UE::Virtualization<|MERGE_RESOLUTION|>--- conflicted
+++ resolved
@@ -11,13 +11,8 @@
 namespace UE::Virtualization
 {
 
-<<<<<<< HEAD
-FFileSystemBackend::FFileSystemBackend(FStringView ConfigName, FStringView DebugName)
-	: IVirtualizationBackend(ConfigName, DebugName, EOperations::Both)
-=======
 FFileSystemBackend::FFileSystemBackend(FStringView ProjectName, FStringView ConfigName, FStringView DebugName)
 	: IVirtualizationBackend(ConfigName, DebugName, EOperations::Push | EOperations::Pull)
->>>>>>> d731a049
 {
 }
 
@@ -58,41 +53,19 @@
 	return true;
 }
 
-<<<<<<< HEAD
-EPushResult FFileSystemBackend::PushData(const FIoHash& Id, const FCompressedBuffer& Payload, const FString& PackageContext)
-=======
 IVirtualizationBackend::EConnectionStatus FFileSystemBackend::OnConnect()
->>>>>>> d731a049
 {
 	return IVirtualizationBackend::EConnectionStatus::Connected;
 }
 
-<<<<<<< HEAD
-	if (DoesPayloadExist(Id))
-	{
-		UE_LOG(LogVirtualization, Verbose, TEXT("[%s] Already has a copy of the payload '%s'."), *GetDebugName(), *LexToString(Id));
-		return EPushResult::PayloadAlreadyExisted;
-	}
-=======
 bool FFileSystemBackend::PushData(TArrayView<FPushRequest> Requests)
 {
 	TRACE_CPUPROFILER_EVENT_SCOPE(FFileSystemBackend::PushData);
->>>>>>> d731a049
 
 	int32 ErrorCount = 0;
 
 	for (FPushRequest& Request : Requests)
 	{
-<<<<<<< HEAD
-		TStringBuilder<MAX_SPRINTF> SystemErrorMsg;
-		Utils::GetFormattedSystemError(SystemErrorMsg);
-
-		UE_LOG(LogVirtualization, Error, TEXT("[%s] Failed to write payload '%s' to '%s' due to system error: %s"), 
-			*GetDebugName(),
-			*LexToString(Id),
-			*TempFilePath,
-			SystemErrorMsg.ToString());
-=======
 		const FIoHash& PayloadId = Request.GetIdentifier();
 
 		if (DoesPayloadExist(PayloadId))
@@ -102,7 +75,6 @@
 
 			continue;
 		}
->>>>>>> d731a049
 
 		// Make sure to log any disk write failures to the user, even if this backend will often be optional as they are
 		// not expected and could indicate bigger problems.
@@ -113,28 +85,10 @@
 
 		TUniquePtr<FArchive> FileAr(IFileManager::Get().CreateFileWriter(*TempFilePath));
 
-<<<<<<< HEAD
-	if (!FileAr->Close())
-	{
-		TStringBuilder<MAX_SPRINTF> SystemErrorMsg;
-		Utils::GetFormattedSystemError(SystemErrorMsg);
-
-		UE_LOG(LogVirtualization, Error, TEXT("[%s] Failed to write payload '%s' contents to '%s' due to system error: %s"),
-			*GetDebugName(),
-			*LexToString(Id),
-			*TempFilePath,
-			SystemErrorMsg.ToString());
-
-		IFileManager::Get().Delete(*TempFilePath, true, false, true);  // Clean up the temp file if it is still around but do not failure cases to the user
-		
-		return EPushResult::Failed;
-	}
-=======
 		if (FileAr == nullptr)
 		{
 			TStringBuilder<MAX_SPRINTF> SystemErrorMsg;
 			Utils::GetFormattedSystemError(SystemErrorMsg);
->>>>>>> d731a049
 
 			UE_LOG(LogVirtualization, Error, TEXT("[%s] Failed to write payload '%s' to '%s' due to system error: %s"),
 				*GetDebugName(),
@@ -142,45 +96,20 @@
 				*TempFilePath,
 				SystemErrorMsg.ToString());
 
-<<<<<<< HEAD
-	// If the file already exists we don't need to replace it, we will also do our own error logging.
-	if (!IFileManager::Get().Move(FilePath.ToString(), *TempFilePath, /*Replace*/ false, /*EvenIfReadOnly*/ false, /*Attributes*/ false, /*bDoNotRetryOrError*/ true))
-	{
-		// Store the error message in case we need to display it
-		TStringBuilder<MAX_SPRINTF> SystemErrorMsg;
-		Utils::GetFormattedSystemError(SystemErrorMsg);
-=======
 			ErrorCount++;
 			Request.SetResult(FPushResult::GetAsError());
->>>>>>> d731a049
-
-			continue;
-		}
-
-<<<<<<< HEAD
-		// Check if another thread or process was writing out the payload at the same time, if so we 
-		// don't need to give an error message.
-		if (DoesPayloadExist(Id))
-		{
-			UE_LOG(LogVirtualization, Verbose, TEXT("[%s] Already has a copy of the payload '%s'."), *GetDebugName(), *LexToString(Id));
-			return EPushResult::PayloadAlreadyExisted;
-=======
+
+			continue;
+		}
+
 		for (const FSharedBuffer& Buffer : Request.GetPayload().GetCompressed().GetSegments())
 		{
 			// Const cast because FArchive requires a non-const pointer!
 			FileAr->Serialize(const_cast<void*>(Buffer.GetData()), static_cast<int64>(Buffer.GetSize()));
->>>>>>> d731a049
 		}
 
 		if (!FileAr->Close())
 		{
-<<<<<<< HEAD
-			UE_LOG(	LogVirtualization, Error, TEXT("[%s] Failed to move payload '%s' to it's final location '%s' due to system error: %s"),
-					*GetDebugName(),
-					*LexToString(Id),
-					*FilePath,
-					SystemErrorMsg.ToString());
-=======
 			TStringBuilder<MAX_SPRINTF> SystemErrorMsg;
 			Utils::GetFormattedSystemError(SystemErrorMsg);
 
@@ -189,7 +118,6 @@
 				*LexToString(PayloadId),
 				*TempFilePath,
 				SystemErrorMsg.ToString());
->>>>>>> d731a049
 
 			IFileManager::Get().Delete(*TempFilePath, true, false, true);  // Clean up the temp file if it is still around but do not failure cases to the user
 
@@ -240,24 +168,14 @@
 	return ErrorCount == 0;
 }
 
-<<<<<<< HEAD
-FCompressedBuffer FFileSystemBackend::PullData(const FIoHash& Id)
-=======
 bool FFileSystemBackend::PullData(TArrayView<FPullRequest> Requests)
->>>>>>> d731a049
 {
 	TRACE_CPUPROFILER_EVENT_SCOPE(FFileSystemBackend::PullData);
 
 	for (FPullRequest& Request : Requests)
 	{
-<<<<<<< HEAD
-		UE_LOG(LogVirtualization, Verbose, TEXT("[%s] Does not contain the payload '%s'"), *GetDebugName(), *LexToString(Id));
-		return FCompressedBuffer();
-	}
-=======
 		TStringBuilder<512> FilePath;
 		CreateFilePath(Request.GetIdentifier(), FilePath);
->>>>>>> d731a049
 
 		// TODO: Should we allow the error severity to be configured via ini or just not report this case at all?
 		if (!IFileManager::Get().FileExists(FilePath.ToString()))
@@ -266,32 +184,16 @@
 				*GetDebugName(), 
 				*LexToString(Request.GetIdentifier()));
 
-<<<<<<< HEAD
-	if (FileAr == nullptr)
-	{
-		TStringBuilder<MAX_SPRINTF> SystemErrorMsg;
-		Utils::GetFormattedSystemError(SystemErrorMsg);
-
-		UE_LOG(LogVirtualization, Error, TEXT("[%s] Failed to load payload '%s' from file '%s' due to system error: %s"),
-			*GetDebugName(),
-			*LexToString(Id),
-			FilePath.ToString(),
-			SystemErrorMsg.ToString());
-=======
 			continue;
 		}
 
 		TUniquePtr<FArchive> FileAr = OpenFileForReading(FilePath.ToString());
->>>>>>> d731a049
 
 		if (FileAr == nullptr)
 		{
 			TStringBuilder<MAX_SPRINTF> SystemErrorMsg;
 			Utils::GetFormattedSystemError(SystemErrorMsg);
 
-<<<<<<< HEAD
-	return FCompressedBuffer::Load(*FileAr);
-=======
 			UE_LOG(LogVirtualization, Error, TEXT("[%s] Failed to load payload '%s' from file '%s' due to system error: %s"),
 				*GetDebugName(),
 				*LexToString(Request.GetIdentifier()),
@@ -319,7 +221,6 @@
 	}
 
 	return true;
->>>>>>> d731a049
 }
 
 bool FFileSystemBackend::DoesPayloadExist(const FIoHash& Id)
