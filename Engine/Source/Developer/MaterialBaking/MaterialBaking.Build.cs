// Copyright Epic Games, Inc. All Rights Reserved.

using UnrealBuildTool;
using System.IO;
public class MaterialBaking : ModuleRules
{
	public MaterialBaking(ReadOnlyTargetRules Target) : base(Target)
	{
		PrivateDependencyModuleNames.AddRange(
			new string[] {
				"Core",
				"CoreUObject",
				"Engine",
				"RenderCore",
<<<<<<< HEAD
                "RHI",        
				"EditorFramework",        
                "UnrealEd",
                "MainFrame",
                "SlateCore",
                "Slate",
                "InputCore",
                "PropertyEditor",
                
                "Renderer",
                "MeshDescription",
=======
				"RHI",
				"UnrealEd",
				"MainFrame",
				"SlateCore",
				"Slate",
				"InputCore",
				"PropertyEditor",

				"Renderer",
				"MeshDescription",
>>>>>>> 4af6daef
				"StaticMeshDescription"
			}
		);
	}
}<|MERGE_RESOLUTION|>--- conflicted
+++ resolved
@@ -12,19 +12,6 @@
 				"CoreUObject",
 				"Engine",
 				"RenderCore",
-<<<<<<< HEAD
-                "RHI",        
-				"EditorFramework",        
-                "UnrealEd",
-                "MainFrame",
-                "SlateCore",
-                "Slate",
-                "InputCore",
-                "PropertyEditor",
-                
-                "Renderer",
-                "MeshDescription",
-=======
 				"RHI",
 				"UnrealEd",
 				"MainFrame",
@@ -35,7 +22,6 @@
 
 				"Renderer",
 				"MeshDescription",
->>>>>>> 4af6daef
 				"StaticMeshDescription"
 			}
 		);
