// Copyright 1998-2017 Epic Games, Inc. All Rights Reserved.

#include "MaterialOptionsCustomization.h"
#include "MaterialOptions.h"
#include "PropertyHandle.h"
#include "DetailWidgetRow.h"
#include "IDetailChildrenBuilder.h"
#include "IDetailPropertyRow.h"
#include "DetailCategoryBuilder.h"
#include "DetailLayoutBuilder.h"
#include "SCheckBox.h"
#include "Widgets/Text/STextBlock.h"
#include "RHI.h"
<<<<<<< HEAD
=======

#include "IPropertyTypeCustomization.h"
#include "IPropertyUtilities.h"
>>>>>>> 9f6ccf49

TSharedRef<IPropertyTypeCustomization> FPropertyEntryCustomization::MakeInstance()
{
	return MakeShareable(new FPropertyEntryCustomization);
}

FPropertyEntryCustomization::FPropertyEntryCustomization()
{
	PropertyRestriction = MakeShareable(new FPropertyRestriction(FText::FromString("Property already set on for a different entry")));
	CurrentOptions = nullptr;
}

void FPropertyEntryCustomization::CustomizeHeader(TSharedRef<IPropertyHandle> PropertyHandle, FDetailWidgetRow& HeaderRow, IPropertyTypeCustomizationUtils& CustomizationUtils)
{
	TSharedPtr<IPropertyHandle> MaterialPropertyHandle = PropertyHandle->GetChildHandle(GET_MEMBER_NAME_CHECKED(FPropertyEntry, Property));
	HeaderRow.NameContent()
	[
		MaterialPropertyHandle->CreatePropertyValueWidget()
	];

	const TArray<TWeakObjectPtr<UObject>>& SelectedObjects = CustomizationUtils.GetPropertyUtilities()->GetSelectedObjects();
	// Try and find material options instance in currently edited objects
	CurrentOptions = Cast<UMaterialOptions>((SelectedObjects.FindByPredicate([](TWeakObjectPtr<UObject> Object) { return Cast<UMaterialOptions>(Object.Get()); }))->Get());
	
	const int32 Index = PropertyHandle->GetIndexInArray();

	// Add restriction to ensure the user cannot set up two entries with the same EMaterialProperty value	
	MaterialPropertyHandle->AddRestriction(PropertyRestriction.ToSharedRef());

	// Set Parent handle on property change to update restrictions across all the entry properties
	TSharedPtr<IPropertyHandle> ParentHandle = PropertyHandle->GetParentHandle();
	if (ParentHandle.IsValid())
	{
		TSharedPtr<IPropertyHandle> TopParentHandle = ParentHandle->GetParentHandle();
		if (TopParentHandle.IsValid())
		{
			TopParentHandle->SetOnChildPropertyValueChanged(FSimpleDelegate::CreateSP(this, &FPropertyEntryCustomization::UpdateRestrictions, Index));
		}
	}

	UpdateRestrictions(Index);
}

void FPropertyEntryCustomization::CustomizeChildren(TSharedRef<IPropertyHandle> PropertyHandle, IDetailChildrenBuilder& ChildBuilder, IPropertyTypeCustomizationUtils& CustomizationUtils)
{
	TSharedPtr<IPropertyHandle> CustomSizePropertyHandle = PropertyHandle->GetChildHandle(GET_MEMBER_NAME_CHECKED(FPropertyEntry, CustomSize));
	IDetailPropertyRow& SizeRow = ChildBuilder.AddProperty(CustomSizePropertyHandle.ToSharedRef());

	AddTextureSizeClamping(CustomSizePropertyHandle);

	TSharedPtr<IPropertyHandle> ConstantValuePropertyHandle = PropertyHandle->GetChildHandle(GET_MEMBER_NAME_CHECKED(FPropertyEntry, ConstantValue));
	IDetailPropertyRow& ConstantValueRow = ChildBuilder.AddProperty(ConstantValuePropertyHandle.ToSharedRef());
}

void FPropertyEntryCustomization::UpdateRestrictions(const int32 EntryIndex)
{
	PropertyRestriction->RemoveAll();
	if (CurrentOptions)
	{
		const UEnum* PropertyEnum = FindObject<UEnum>(ANY_PACKAGE, TEXT("EMaterialProperty"));
		// Add all previously set material properties to be disabled
		for (int32 Index = 0; Index < CurrentOptions->Properties.Num(); ++Index)
		{
			if (Index != EntryIndex)
			{
				const FPropertyEntry& Entry = CurrentOptions->Properties[Index];
				PropertyRestriction->AddDisabledValue(PropertyEnum->GetNameStringByValue(Entry.Property));
			}
		}
	}
}

TSharedRef<IDetailCustomization> FMaterialOptionsCustomization::MakeInstance(int32 InNumLODs)
{
	return MakeShareable(new FMaterialOptionsCustomization(InNumLODs));
}

FMaterialOptionsCustomization::FMaterialOptionsCustomization(int32 InNumLODs)
	: NumLODs(InNumLODs)
{}

void FMaterialOptionsCustomization::CustomizeDetails(IDetailLayoutBuilder& DetailBuilder)
{
	const FName CategoryName = FName(TEXT("MeshSettings"));
	IDetailCategoryBuilder& CategoryBuilder = DetailBuilder.EditCategory(CategoryName);

	// Add custom LOD index selection row
	FDetailWidgetRow& LODsRow = CategoryBuilder.AddCustomRow(FText::FromString(TEXT("LODs")));
	LODsRow.NameContent()
	[
		SNew(STextBlock)
		.Text(FText::FromString(TEXT("LODs")))
		.Font(DetailBuilder.GetDetailFont())
	];

	TSharedPtr<SHorizontalBox> ContentBox;
	LODsRow.ValueContent()
	[
		SAssignNew(ContentBox, SHorizontalBox)
	];
	
	TArray<TWeakObjectPtr<UObject>> WeakObjects;
	DetailBuilder.GetObjectsBeingCustomized(WeakObjects);
	// Try and find material options instance in currently edited objects
	UMaterialOptions* CurrentOptions = Cast<UMaterialOptions>((WeakObjects.FindByPredicate([](TWeakObjectPtr<UObject> Object) { return Cast<UMaterialOptions>(Object.Get()); }))->Get());

	TSharedRef<IPropertyHandle> TextureSizePropertyHandle = DetailBuilder.GetProperty(GET_MEMBER_NAME_CHECKED(UMaterialOptions, TextureSize));
	if (TextureSizePropertyHandle->IsValidHandle())
	{
		AddTextureSizeClamping(TextureSizePropertyHandle);
	}

<<<<<<< HEAD
=======
	TSharedRef<IPropertyHandle> PropertiesHandle = DetailBuilder.GetProperty(GET_MEMBER_NAME_CHECKED(UMaterialOptions, Properties));
	if (PropertiesHandle->IsValidHandle())
	{
		// Setup delegate for when the number of Material Property items changes
		FSimpleDelegate RefreshDelegate = FSimpleDelegate::CreateLambda([this, &DetailBuilder, CurrentOptions]()
		{
			TArray<EMaterialProperty> Properties;
			// Ensure that we set duplicate entries to MP_MAX
			for (FPropertyEntry& Entry : CurrentOptions->Properties)
			{
				if (Properties.Contains(Entry.Property))
				{
					Entry.Property = MP_MAX;
				}
				else if (Entry.Property != MP_MAX)
				{
					Properties.Add(Entry.Property);
				}
			}
			
			DetailBuilder.ForceRefreshDetails();
		});
		PropertiesHandle->SetOnPropertyValueChanged(RefreshDelegate);
	}

>>>>>>> 9f6ccf49
	// Only allow changes to LOD indices if we have a valid options instance and if there is actually more than one index
	ContentBox->SetEnabled(TAttribute<bool>::Create([=]() -> bool { return NumLODs > 1 && CurrentOptions != nullptr; }));
	for (int32 LODIndex = 0; LODIndex < NumLODs; ++LODIndex)
	{
		ContentBox->AddSlot()
		.Padding(FMargin(0.0f, 0.0f, 0.0f, 0.0f))
		.AutoWidth()
		[
			SNew(SCheckBox)
			.IsChecked(LODIndex == 0 ? ECheckBoxState::Checked : ECheckBoxState::Unchecked)
			.OnCheckStateChanged_Lambda([=](ECheckBoxState NewState)
			{
				if (NewState == ECheckBoxState::Unchecked)
				{
					CurrentOptions->LODIndices.Remove(LODIndex);
				}
				else
				{
					CurrentOptions->LODIndices.Add(LODIndex);
				}
			})
		];

		ContentBox->AddSlot()
		.Padding(FMargin(3.0f, 2.0f, 4.0f, 0.0f))
		.AutoWidth()
		[
			SNew(STextBlock)
			.Text(FText::FromString(FString::FromInt(LODIndex)))
			.Font(DetailBuilder.GetDetailFont())
		];
	}
}

void AddTextureSizeClamping(TSharedPtr<IPropertyHandle> TextureSizeProperty)
{
	TSharedPtr<IPropertyHandle> PropertyX = TextureSizeProperty->GetChildHandle(GET_MEMBER_NAME_CHECKED(FIntPoint, X));
	TSharedPtr<IPropertyHandle> PropertyY = TextureSizeProperty->GetChildHandle(GET_MEMBER_NAME_CHECKED(FIntPoint, Y));

	const FString MaxTextureResolutionString = FString::FromInt(GetMax2DTextureDimension());
	TextureSizeProperty->GetProperty()->SetMetaData(TEXT("ClampMax"), *MaxTextureResolutionString);
	TextureSizeProperty->GetProperty()->SetMetaData(TEXT("UIMax"), *MaxTextureResolutionString);
	PropertyX->GetProperty()->SetMetaData(TEXT("ClampMax"), *MaxTextureResolutionString);
	PropertyX->GetProperty()->SetMetaData(TEXT("UIMax"), *MaxTextureResolutionString);
	PropertyY->GetProperty()->SetMetaData(TEXT("ClampMax"), *MaxTextureResolutionString);
	PropertyY->GetProperty()->SetMetaData(TEXT("UIMax"), *MaxTextureResolutionString);

	const FString MinTextureResolutionString("1");
	PropertyX->GetProperty()->SetMetaData(TEXT("ClampMin"), *MinTextureResolutionString);
	PropertyX->GetProperty()->SetMetaData(TEXT("UIMin"), *MinTextureResolutionString);
	PropertyY->GetProperty()->SetMetaData(TEXT("ClampMin"), *MinTextureResolutionString);
	PropertyY->GetProperty()->SetMetaData(TEXT("UIMin"), *MinTextureResolutionString);
}<|MERGE_RESOLUTION|>--- conflicted
+++ resolved
@@ -11,12 +11,9 @@
 #include "SCheckBox.h"
 #include "Widgets/Text/STextBlock.h"
 #include "RHI.h"
-<<<<<<< HEAD
-=======
 
 #include "IPropertyTypeCustomization.h"
 #include "IPropertyUtilities.h"
->>>>>>> 9f6ccf49
 
 TSharedRef<IPropertyTypeCustomization> FPropertyEntryCustomization::MakeInstance()
 {
@@ -129,8 +126,6 @@
 		AddTextureSizeClamping(TextureSizePropertyHandle);
 	}
 
-<<<<<<< HEAD
-=======
 	TSharedRef<IPropertyHandle> PropertiesHandle = DetailBuilder.GetProperty(GET_MEMBER_NAME_CHECKED(UMaterialOptions, Properties));
 	if (PropertiesHandle->IsValidHandle())
 	{
@@ -156,7 +151,6 @@
 		PropertiesHandle->SetOnPropertyValueChanged(RefreshDelegate);
 	}
 
->>>>>>> 9f6ccf49
 	// Only allow changes to LOD indices if we have a valid options instance and if there is actually more than one index
 	ContentBox->SetEnabled(TAttribute<bool>::Create([=]() -> bool { return NumLODs > 1 && CurrentOptions != nullptr; }));
 	for (int32 LODIndex = 0; LODIndex < NumLODs; ++LODIndex)
