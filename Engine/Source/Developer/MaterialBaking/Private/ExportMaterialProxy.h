--- conflicted
+++ resolved
@@ -96,14 +96,11 @@
 		return Compiler->Constant2(0.0f, 0.0f);
 	}
 
-<<<<<<< HEAD
-=======
 	virtual int32 ParticleSpriteRotation() override
 	{
 		return Compiler->Constant2(0.0f, 0.0f);
 	}
 
->>>>>>> 4af6daef
 	virtual int32 CameraVector() override
 	{
 		// By returning vertex normal instead of a constant vector (like up), we ensure materials (with fresnel for example) are more correctly baked using custom mesh data.
