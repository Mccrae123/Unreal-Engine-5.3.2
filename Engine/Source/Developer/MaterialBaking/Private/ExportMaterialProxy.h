// Copyright Epic Games, Inc. All Rights Reserved.

#pragma once

#include "MaterialShared.h"
#include "MaterialCompiler.h"
#include "TextureCompiler.h"
#include "Materials/MaterialParameterCollection.h"

#include "Engine/TextureLODSettings.h"
#include "Engine/Texture2D.h"
#include "Engine/Texture.h"
#include "Engine/TextureCube.h"
#include "Engine/Texture2DArray.h"

#include "DeviceProfiles/DeviceProfileManager.h"
#include "DeviceProfiles/DeviceProfile.h"
#include "Materials/MaterialInterface.h"
#include "SceneTypes.h"
#include "Materials/Material.h"
#include "Materials/MaterialExpressionCustomOutput.h"

struct FExportMaterialCompiler : public FProxyMaterialCompiler
{
	FExportMaterialCompiler(FMaterialCompiler* InCompiler) :
		FProxyMaterialCompiler(InCompiler)
	{}

	// gets value stored by SetMaterialProperty()
	virtual EShaderFrequency GetCurrentShaderFrequency() const override
	{
		return SF_Pixel;
	}

	virtual FMaterialShadingModelField GetMaterialShadingModels() const override
	{
		return Compiler->GetMaterialShadingModels();
	}

	virtual FMaterialShadingModelField GetCompiledShadingModels() const override
	{
		return Compiler->GetCompiledShadingModels();
	}

	virtual int32 WorldPosition(EWorldPositionIncludedOffsets WorldPositionIncludedOffsets) override
	{
#if WITH_EDITOR
		return Compiler->MaterialBakingWorldPosition();
#else
		return Compiler->WorldPosition(WorldPositionIncludedOffsets);
#endif
	}

	virtual int32 ObjectWorldPosition() override
	{
		return Compiler->ObjectWorldPosition();
	}

	virtual int32 DistanceCullFade() override
	{
		return Compiler->Constant(1.0f);
	}

	virtual int32 ActorWorldPosition() override
	{
		return Compiler->ActorWorldPosition();
	}

	virtual int32 ParticleRelativeTime() override
	{
		return Compiler->Constant(0.0f);
	}

	virtual int32 ParticleMotionBlurFade() override
	{
		return Compiler->Constant(1.0f);
	}

	virtual int32 PixelNormalWS() override
	{
		// Current returning vertex normal since pixel normal will contain incorrect data (normal calculated from uv data used as vertex positions to render out the material)
		return Compiler->VertexNormal();
	}

	virtual int32 ParticleRandom() override
	{
		return Compiler->Constant(0.0f);
	}

	virtual int32 ParticleDirection() override
	{
		return Compiler->Constant3(0.0f, 0.0f, 0.0f);
	}

	virtual int32 ParticleSpeed() override
	{
		return Compiler->Constant(0.0f);
	}

	virtual int32 ParticleSize() override
	{
		return Compiler->Constant2(0.0f, 0.0f);
	}

	virtual int32 ObjectRadius() override
	{
		return Compiler->Constant(500);
	}

	virtual int32 ObjectBounds() override
	{
		return Compiler->ObjectBounds();
	}

	virtual int32 PreSkinnedLocalBounds(int32 OutputIndex) override
	{
		return Compiler->PreSkinnedLocalBounds(OutputIndex);
	}

	virtual int32 CameraVector() override
	{
		// By returning vertex normal instead of a constant vector (like up), we ensure materials (with fresnel for example) are more correctly baked using custom mesh data.
		return Compiler->VertexNormal();
	}

	virtual int32 ReflectionAboutCustomWorldNormal(int32 CustomWorldNormal, int32 bNormalizeCustomWorldNormal) override
	{
		if (CustomWorldNormal == INDEX_NONE)
		{
			return INDEX_NONE;
	}

		int32 N = CustomWorldNormal;
		int32 C = CameraVector();

		if (bNormalizeCustomWorldNormal)
	{
			// N = N / sqrt(dot(N, N))
			N = Compiler->Div(N, Compiler->SquareRoot(Compiler->Dot(N, N)));
	}

		// return 2 * dot(N, C) * N - C
		return Compiler->Sub(Compiler->Mul(Compiler->Constant(2.0f), Compiler->Mul(Compiler->Dot(N, C), N)), C);
	}

	virtual int32 PreSkinVertexOffset() override
	{
		return Compiler->PreSkinVertexOffset();
	}

	virtual int32 PostSkinVertexOffset() override
	{
		return Compiler->PostSkinVertexOffset();
	}

	virtual int32 PreSkinnedPosition() override
	{
		return Compiler->PreSkinnedPosition();
	}

	virtual int32 PreSkinnedNormal() override
	{
		return Compiler->PreSkinnedNormal();
	}

	virtual int32 VertexInterpolator(uint32 InterpolatorIndex) override
	{
		return Compiler->VertexInterpolator(InterpolatorIndex);
	}

	virtual int32 ReflectionVector() override
	{
		// Because camera vector is identical to normal vector we can work out that reflection vector will also be the same
		return Compiler->VertexNormal();
	}

#if WITH_EDITOR
	virtual int32 MaterialBakingWorldPosition() override
	{
		return Compiler->MaterialBakingWorldPosition();
	}
#endif

	virtual int32 AccessCollectionParameter(UMaterialParameterCollection* ParameterCollection, int32 ParameterIndex, int32 ComponentIndex) override
	{
		if (!ParameterCollection || ParameterIndex == -1)
		{
			return INDEX_NONE;
		}

		// Collect names of all parameters
		TArray<FName> ParameterNames;
		ParameterCollection->GetParameterNames(ParameterNames, /*bVectorParameters=*/ false);
		int32 NumScalarParameters = ParameterNames.Num();
		ParameterCollection->GetParameterNames(ParameterNames, /*bVectorParameters=*/ true);

		// Find a parameter corresponding to ParameterIndex/ComponentIndex pair
		int32 Index;
		for (Index = 0; Index < ParameterNames.Num(); Index++)
		{
			FGuid ParameterId = ParameterCollection->GetParameterId(ParameterNames[Index]);
			int32 CheckParameterIndex, CheckComponentIndex;
			ParameterCollection->GetParameterIndex(ParameterId, CheckParameterIndex, CheckComponentIndex);
			if (CheckParameterIndex == ParameterIndex && CheckComponentIndex == ComponentIndex)
			{
				// Found
				break;
			}
		}
		if (Index >= ParameterNames.Num())
		{
			// Not found, should not happen
			return INDEX_NONE;
		}

		// Create code for parameter
		if (Index < NumScalarParameters)
		{
			const FCollectionScalarParameter* ScalarParameter = ParameterCollection->GetScalarParameterByName(ParameterNames[Index]);
			check(ScalarParameter);
			return Constant(ScalarParameter->DefaultValue);
		}
		else
		{
			const FCollectionVectorParameter* VectorParameter = ParameterCollection->GetVectorParameterByName(ParameterNames[Index]);
			check(VectorParameter);
			const FLinearColor& Color = VectorParameter->DefaultValue;
			return Constant4(Color.R, Color.G, Color.B, Color.A);
		}
	}

	virtual EMaterialCompilerType GetCompilerType() const override { return EMaterialCompilerType::MaterialProxy; }
};

class FExportMaterialProxy : public FMaterial, public FMaterialRenderProxy
{
public:
	FExportMaterialProxy(UMaterialInterface* InMaterialInterface, EMaterialProperty InPropertyToCompile, const FString& InCustomOutputToCompile = TEXT(""), bool bInSynchronousCompilation = true)
		: FMaterial()
		, FMaterialRenderProxy(GetPathNameSafe(InMaterialInterface->GetMaterial()))
		, MaterialInterface(InMaterialInterface)
		, PropertyToCompile(InPropertyToCompile)
		, CustomOutputToCompile(InCustomOutputToCompile)
		, bSynchronousCompilation(bInSynchronousCompilation)
	{
		SetQualityLevelProperties(GMaxRHIFeatureLevel);
		Material = InMaterialInterface->GetMaterial();
		ReferencedTextures = InMaterialInterface->GetReferencedTextures();

		const FMaterialResource* Resource = InMaterialInterface->GetMaterialResource(GMaxRHIFeatureLevel);

		FMaterialShaderMapId ResourceId;
		Resource->GetShaderMapId(GMaxRHIShaderPlatform, nullptr, ResourceId);

		// Our Id must be the same as BaseMaterialId for the shader compiler
		// to be able to set back GameThreadShaderMap after async compilation.
		Id = ResourceId.BaseMaterialId;


		{
			TArray<FShaderType*> ShaderTypes;
			TArray<FVertexFactoryType*> VFTypes;
			TArray<const FShaderPipelineType*> ShaderPipelineTypes;
			GetDependentShaderAndVFTypes(GMaxRHIShaderPlatform, ResourceId.LayoutParams, ShaderTypes, ShaderPipelineTypes, VFTypes);

			// Overwrite the shader map Id's dependencies with ones that came from the FMaterial actually being compiled (this)
			// This is necessary as we change FMaterial attributes like GetShadingModels(), which factor into the ShouldCache functions that determine dependent shader types
			ResourceId.SetShaderDependencies(ShaderTypes, ShaderPipelineTypes, VFTypes, GMaxRHIShaderPlatform);
		}

		// Override with a special usage so we won't re-use the shader map used by the material for rendering
		switch (InPropertyToCompile)
		{
		case MP_BaseColor: ResourceId.Usage = EMaterialShaderMapUsage::MaterialExportBaseColor; break;
		case MP_Specular: ResourceId.Usage = EMaterialShaderMapUsage::MaterialExportSpecular; break;
		case MP_Normal: ResourceId.Usage = EMaterialShaderMapUsage::MaterialExportNormal; break;
		case MP_Tangent: ResourceId.Usage = EMaterialShaderMapUsage::MaterialExportTangent; break;
		case MP_Metallic: ResourceId.Usage = EMaterialShaderMapUsage::MaterialExportMetallic; break;
		case MP_Roughness: ResourceId.Usage = EMaterialShaderMapUsage::MaterialExportRoughness; break;
		case MP_Anisotropy: ResourceId.Usage = EMaterialShaderMapUsage::MaterialExportAnisotropy; break;
		case MP_AmbientOcclusion: ResourceId.Usage = EMaterialShaderMapUsage::MaterialExportAO; break;
		case MP_EmissiveColor: ResourceId.Usage = EMaterialShaderMapUsage::MaterialExportEmissive; break;
		case MP_Opacity: ResourceId.Usage = EMaterialShaderMapUsage::MaterialExportOpacity; break;
		case MP_OpacityMask: ResourceId.Usage = EMaterialShaderMapUsage::MaterialExportOpacityMask; break;
		case MP_SubsurfaceColor: ResourceId.Usage = EMaterialShaderMapUsage::MaterialExportSubSurfaceColor; break;
		case MP_CustomData0: ResourceId.Usage = EMaterialShaderMapUsage::MaterialExportClearCoat; break;
		case MP_CustomData1: ResourceId.Usage = EMaterialShaderMapUsage::MaterialExportClearCoatRoughness; break;
		case MP_CustomOutput:
			ResourceId.Usage = EMaterialShaderMapUsage::MaterialExportCustomOutput;
			ResourceId.UsageCustomOutput = InCustomOutputToCompile;
			break;
		default:
			ensureMsgf(false, TEXT("ExportMaterial has no usage for property %i.  Will likely reuse the normal rendering shader and crash later with a parameter mismatch"), (int32)InPropertyToCompile);
			break;
		};

		CacheShaders(ResourceId, GMaxRHIShaderPlatform);
	}

	/** This override is required otherwise the shaders aren't ready for use when the surface is rendered resulting in a blank image */
	virtual bool RequiresSynchronousCompilation() const override { return bSynchronousCompilation; };

	/**
	* Should the shader for this material with the given platform, shader type and vertex
	* factory type combination be compiled
	*
	* @param Platform		The platform currently being compiled for
	* @param ShaderType	Which shader is being compiled
	* @param VertexFactory	Which vertex factory is being compiled (can be NULL)
	*
	* @return true if the shader should be compiled
	*/
	virtual bool ShouldCache(EShaderPlatform Platform, const FShaderType* ShaderType, const FVertexFactoryType* VertexFactoryType) const override
	{
		const bool bCorrectVertexFactory = VertexFactoryType == FindVertexFactoryType(FName(TEXT("FLocalVertexFactory"), FNAME_Find));
		const bool bPCPlatform = !IsConsolePlatform(Platform);
		const bool bCorrectFrequency = ShaderType->GetFrequency() == SF_Vertex || ShaderType->GetFrequency() == SF_Pixel;
		return bCorrectVertexFactory && bPCPlatform && bCorrectFrequency;
	}

	virtual TArrayView<const TObjectPtr<UObject>> GetReferencedTextures() const override
	{
		return ReferencedTextures;
	}

	virtual void GetStaticParameterSet(EShaderPlatform Platform, FStaticParameterSet& OutSet) const override
	{
		if (const FMaterialResource* Resource = MaterialInterface->GetMaterialResource(GMaxRHIFeatureLevel))
		{
			Resource->GetStaticParameterSet(Platform, OutSet);
		}
	}

	////////////////
	// FMaterialRenderProxy interface.
	virtual const FMaterial* GetMaterialNoFallback(ERHIFeatureLevel::Type InFeatureLevel) const override
	{
		if (GetRenderingThreadShaderMap())
		{
			return this;
		}
		return nullptr;
<<<<<<< HEAD
	}

	virtual const FMaterialRenderProxy* GetFallback(ERHIFeatureLevel::Type InFeatureLevel) const override
	{
		return UMaterial::GetDefaultMaterial(MD_Surface)->GetRenderProxy();
	}

	virtual bool GetVectorValue(const FHashedMaterialParameterInfo& ParameterInfo, FLinearColor* OutValue, const FMaterialRenderContext& Context) const override
	{
		return MaterialInterface->GetRenderProxy()->GetVectorValue(ParameterInfo, OutValue, Context);
=======
>>>>>>> 6bbb88c8
	}

	virtual const FMaterialRenderProxy* GetFallback(ERHIFeatureLevel::Type InFeatureLevel) const override
	{
		return UMaterial::GetDefaultMaterial(MD_Surface)->GetRenderProxy();
	}

	virtual bool GetParameterValue(EMaterialParameterType Type, const FHashedMaterialParameterInfo& ParameterInfo, FMaterialParameterValue& OutValue, const FMaterialRenderContext& Context) const override
	{
		return MaterialInterface->GetRenderProxy()->GetParameterValue(Type, ParameterInfo, OutValue, Context);
	}

	// Material properties.
	/** Entry point for compiling a specific material property.  This must call SetMaterialProperty. */
	virtual int32 CompilePropertyAndSetMaterialProperty(EMaterialProperty Property, FMaterialCompiler* Compiler, EShaderFrequency OverrideShaderFrequency, bool bUsePreviousFrameTime) const override
	{
		// needs to be called in this function!!
		Compiler->SetMaterialProperty(Property, OverrideShaderFrequency, bUsePreviousFrameTime);
		const int32 Ret = CompilePropertyAndSetMaterialPropertyWithoutCast(Property, Compiler);
		return Compiler->ForceCast(Ret, FMaterialAttributeDefinitionMap::GetValueType(Property), MFCF_ExactMatch | MFCF_ReplicateValue);
	}

	/** helper for CompilePropertyAndSetMaterialProperty() */
	int32 CompilePropertyAndSetMaterialPropertyWithoutCast(EMaterialProperty Property, FMaterialCompiler* Compiler) const
	{
		if (Property == MP_EmissiveColor)
		{
			const EBlendMode BlendMode = MaterialInterface->GetBlendMode();
			FExportMaterialCompiler ProxyCompiler(Compiler);
			const uint32 ForceCast_Exact_Replicate = MFCF_ForceCast | MFCF_ExactMatch | MFCF_ReplicateValue;

			switch (PropertyToCompile)
			{
			case MP_EmissiveColor:
				// Emissive is ALWAYS returned...
				return MaterialInterface->CompileProperty(&ProxyCompiler, MP_EmissiveColor, ForceCast_Exact_Replicate);
			case MP_BaseColor:
				return MaterialInterface->CompileProperty(&ProxyCompiler, MP_BaseColor, ForceCast_Exact_Replicate);
				break;
			case MP_Specular:
			case MP_Roughness:
			case MP_Anisotropy:
			case MP_Metallic:
			case MP_AmbientOcclusion:
			case MP_CustomData0:
			case MP_CustomData1:
				// Only return for Opaque and Masked...
				if (BlendMode == BLEND_Opaque || BlendMode == BLEND_Masked)
				{
					return MaterialInterface->CompileProperty(&ProxyCompiler, PropertyToCompile, ForceCast_Exact_Replicate);
				}
				break;

			case MP_Opacity:
			case MP_OpacityMask:
			case MP_CustomData0:
			case MP_CustomData1:
			case MP_SubsurfaceColor:
			{
				return MaterialInterface->CompileProperty(&ProxyCompiler, PropertyToCompile, ForceCast_Exact_Replicate);
			}
			case MP_Normal:
			case MP_Tangent:
				// Only return for Opaque and Masked...
				if (BlendMode == BLEND_Opaque || BlendMode == BLEND_Masked)
				{
					return CompileNormalEncoding(
						Compiler,
						MaterialInterface->CompileProperty(&ProxyCompiler, PropertyToCompile, ForceCast_Exact_Replicate));
				}
				break;
			case MP_ShadingModel:
				return MaterialInterface->CompileProperty(&ProxyCompiler, MP_ShadingModel);
			case MP_CustomOutput:
				 // NOTE: Currently we can assume input index is always 0, which it is for all custom outputs that are registered as material attributes
<<<<<<< HEAD
				return CompileInputForCustomOutput(Compiler, 0, ForceCast_Exact_Replicate);
=======
				return CompileInputForCustomOutput(&ProxyCompiler, 0, ForceCast_Exact_Replicate);
>>>>>>> 6bbb88c8
			default:
				return Compiler->Constant(1.0f);
			}

			return Compiler->Constant(0.0f);
		}
		else if (Property == MP_WorldPositionOffset)
		{
			//This property MUST return 0 as a default or during the process of rendering textures out for lightmass to use, pixels will be off by 1.
			return Compiler->Constant(0.0f);
		}
		else if (Property >= MP_CustomizedUVs0 && Property <= MP_CustomizedUVs7)
		{
			// Pass through customized UVs
			return MaterialInterface->CompileProperty(Compiler, Property);
		}
		else if (Property == MP_ShadingModel)
		{
			return MaterialInterface->CompileProperty(Compiler, MP_ShadingModel);

		}
		else if (Property == MP_FrontMaterial)
		{
			return MaterialInterface->CompileProperty(Compiler, MP_FrontMaterial);

		}
		else
		{
			return Compiler->Constant(1.0f);
		}
	}

	virtual FString GetMaterialUsageDescription() const override
	{
		return FString::Printf(TEXT("MaterialBaking_%s"), MaterialInterface ? *MaterialInterface->GetName() : TEXT("NULL"));
	}
	virtual EMaterialDomain GetMaterialDomain() const override
	{
		// Because the baking module applies the material to a plane (or mesh),
		// it needs to be a surface material.
		return MD_Surface;
	}
	virtual bool IsTwoSided() const  override
	{
		if (MaterialInterface)
		{
			return MaterialInterface->IsTwoSided();
		}
		return false;
	}
	virtual bool IsDitheredLODTransition() const  override
	{
		if (MaterialInterface)
		{
			return MaterialInterface->IsDitheredLODTransition();
		}
		return false;
	}
	virtual bool IsLightFunction() const override
	{
		if (Material)
		{
			return (Material->MaterialDomain == MD_LightFunction);
		}
		return false;
	}
	virtual bool IsDeferredDecal() const override
	{
		// Decals are tricky. Since they mix with the underlying material
		// and can't be applied to meshes, they can't really be baked 1:1.
		// Instead we'll just bake them as surface materials.
		return false;
	}
	virtual bool IsVolumetricPrimitive() const override
	{
		return Material && Material->MaterialDomain == MD_Volume;
	}
	virtual bool IsSpecialEngineMaterial() const override
	{
		if (Material)
		{
			return (Material->bUsedAsSpecialEngineMaterial == 1);
		}
		return false;
	}
	virtual bool IsWireframe() const override
	{
		if (Material)
		{
			return (Material->Wireframe == 1);
		}
		return false;
	}
	virtual bool IsMasked() const override { return false; }
	virtual enum EBlendMode GetBlendMode() const override { return BLEND_Opaque; }
	virtual FMaterialShadingModelField GetShadingModels() const override { return MSM_DefaultLit; }
	virtual bool IsShadingModelFromMaterialExpression() const override { return false; }
	virtual float GetOpacityMaskClipValue() const override { return 0.5f; }
	virtual bool GetCastDynamicShadowAsMasked() const override { return false; }
	virtual FString GetFriendlyName() const override { return FString::Printf(TEXT("FExportMaterialRenderer %s"), MaterialInterface ? *MaterialInterface->GetName() : TEXT("NULL")); }
	/**
	* Should shaders compiled for this material be saved to disk?
	*/
	virtual bool IsPersistent() const override { return true; }
	virtual FGuid GetMaterialId() const override { return Id; }

	virtual UMaterialInterface* GetMaterialInterface() const override
	{
		return MaterialInterface;
	}

	friend FArchive& operator<< (FArchive& Ar, FExportMaterialProxy& V)
	{
		return Ar << V.MaterialInterface;
	}

	virtual bool IsUsedWithStaticLighting() const override
	{
		return true; 
	}

	virtual void GatherExpressionsForCustomInterpolators(TArray<UMaterialExpression*>& OutExpressions) const override
	{
		if(Material)
		{
			Material->GetAllExpressionsForCustomInterpolators(OutExpressions);
		}
	}

private:
	int32 CompileInputForCustomOutput(FMaterialCompiler* Compiler, int32 InputIndex, uint32 ForceCastFlags) const
	{
		FGuid AttributeID = FMaterialAttributeDefinitionMap::GetCustomAttributeID(CustomOutputToCompile);
		check(AttributeID.IsValid());

		UMaterialExpressionCustomOutput* Expression = GetCustomOutputExpressionToCompile();
		FExpressionInput* ExpressionInput = Expression ? Expression->GetInput(InputIndex) : nullptr;
		int32 Result = INDEX_NONE;

		if (ExpressionInput)
		{
			Result = ExpressionInput->Compile(Compiler);
		}
		else
		{
			Result = FMaterialAttributeDefinitionMap::CompileDefaultExpression(Compiler, AttributeID);
		}

		if (CustomOutputToCompile == TEXT("ClearCoatBottomNormal"))
		{
			Result = CompileNormalEncoding(Compiler, Result);
		}

		if (ForceCastFlags & MFCF_ForceCast)
		{
			Result = Compiler->ForceCast(Result, FMaterialAttributeDefinitionMap::GetValueType(AttributeID), ForceCastFlags);
		}

		return Result;
	}

	UMaterialExpressionCustomOutput* GetCustomOutputExpressionToCompile() const
	{
		for (UMaterialExpression* Expression : Material->Expressions)
		{
			UMaterialExpressionCustomOutput* CustomOutputExpression = Cast<UMaterialExpressionCustomOutput>(Expression);
			if (CustomOutputExpression && CustomOutputExpression->GetDisplayName() == CustomOutputToCompile)
			{
				return CustomOutputExpression;
			}
		}

		return nullptr;
	}

	static int32 CompileNormalEncoding(FMaterialCompiler* Compiler, int32 NormalInput)
	{
		return Compiler->Add(
			Compiler->Mul(NormalInput, Compiler->Constant(0.5f)), // [-1,1] * 0.5
			Compiler->Constant(0.5f)); // [-0.5,0.5] + 0.5
	}

private:
	int32 CompileInputForCustomOutput(FMaterialCompiler* Compiler, int32 InputIndex, uint32 ForceCastFlags) const
	{
		FGuid AttributeID = FMaterialAttributeDefinitionMap::GetCustomAttributeID(CustomOutputToCompile);
		check(AttributeID.IsValid());

		UMaterialExpressionCustomOutput* Expression = GetCustomOutputExpressionToCompile();
		FExpressionInput* ExpressionInput = Expression ? Expression->GetInput(InputIndex) : nullptr;
		int32 Result = INDEX_NONE;

		if (ExpressionInput)
		{
			Result = ExpressionInput->Compile(Compiler);
		}
		else
		{
			Result = FMaterialAttributeDefinitionMap::CompileDefaultExpression(Compiler, AttributeID);
		}

		if (CustomOutputToCompile == TEXT("ClearCoatBottomNormal"))
		{
			Result = CompileNormalEncoding(Compiler, Result);
		}

		if (ForceCastFlags & MFCF_ForceCast)
		{
			Result = Compiler->ForceCast(Result, FMaterialAttributeDefinitionMap::GetValueType(AttributeID), ForceCastFlags);
		}

		return Result;
	}

	UMaterialExpressionCustomOutput* GetCustomOutputExpressionToCompile() const
	{
		for (UMaterialExpression* Expression : Material->Expressions)
		{
			UMaterialExpressionCustomOutput* CustomOutputExpression = Cast<UMaterialExpressionCustomOutput>(Expression);
			if (CustomOutputExpression && CustomOutputExpression->GetDisplayName() == CustomOutputToCompile)
			{
				return CustomOutputExpression;
			}
		}

		return nullptr;
	}

	static int32 CompileNormalEncoding(FMaterialCompiler* Compiler, int32 NormalInput)
	{
		return Compiler->Add(
			Compiler->Mul(NormalInput, Compiler->Constant(0.5f)), // [-1,1] * 0.5
			Compiler->Constant(0.5f)); // [-0.5,0.5] + 0.5
	}

private:
	/** The material interface for this proxy */
	UMaterialInterface* MaterialInterface;
	UMaterial* Material;
	TArray<TObjectPtr<UObject>> ReferencedTextures;
	/** The property to compile for rendering the sample */
	EMaterialProperty PropertyToCompile;
	/** The name of the specific custom output to compile for rendering the sample. Only used if PropertyToCompile is MP_CustomOutput */
	FString CustomOutputToCompile;
	FGuid Id;
	bool bSynchronousCompilation;
};<|MERGE_RESOLUTION|>--- conflicted
+++ resolved
@@ -141,16 +141,6 @@
 
 		// return 2 * dot(N, C) * N - C
 		return Compiler->Sub(Compiler->Mul(Compiler->Constant(2.0f), Compiler->Mul(Compiler->Dot(N, C), N)), C);
-	}
-
-	virtual int32 PreSkinVertexOffset() override
-	{
-		return Compiler->PreSkinVertexOffset();
-	}
-
-	virtual int32 PostSkinVertexOffset() override
-	{
-		return Compiler->PostSkinVertexOffset();
 	}
 
 	virtual int32 PreSkinnedPosition() override
@@ -340,19 +330,6 @@
 			return this;
 		}
 		return nullptr;
-<<<<<<< HEAD
-	}
-
-	virtual const FMaterialRenderProxy* GetFallback(ERHIFeatureLevel::Type InFeatureLevel) const override
-	{
-		return UMaterial::GetDefaultMaterial(MD_Surface)->GetRenderProxy();
-	}
-
-	virtual bool GetVectorValue(const FHashedMaterialParameterInfo& ParameterInfo, FLinearColor* OutValue, const FMaterialRenderContext& Context) const override
-	{
-		return MaterialInterface->GetRenderProxy()->GetVectorValue(ParameterInfo, OutValue, Context);
-=======
->>>>>>> 6bbb88c8
 	}
 
 	virtual const FMaterialRenderProxy* GetFallback(ERHIFeatureLevel::Type InFeatureLevel) const override
@@ -397,8 +374,6 @@
 			case MP_Anisotropy:
 			case MP_Metallic:
 			case MP_AmbientOcclusion:
-			case MP_CustomData0:
-			case MP_CustomData1:
 				// Only return for Opaque and Masked...
 				if (BlendMode == BLEND_Opaque || BlendMode == BLEND_Masked)
 				{
@@ -428,11 +403,7 @@
 				return MaterialInterface->CompileProperty(&ProxyCompiler, MP_ShadingModel);
 			case MP_CustomOutput:
 				 // NOTE: Currently we can assume input index is always 0, which it is for all custom outputs that are registered as material attributes
-<<<<<<< HEAD
-				return CompileInputForCustomOutput(Compiler, 0, ForceCast_Exact_Replicate);
-=======
 				return CompileInputForCustomOutput(&ProxyCompiler, 0, ForceCast_Exact_Replicate);
->>>>>>> 6bbb88c8
 			default:
 				return Compiler->Constant(1.0f);
 			}
@@ -616,59 +587,6 @@
 	}
 
 private:
-	int32 CompileInputForCustomOutput(FMaterialCompiler* Compiler, int32 InputIndex, uint32 ForceCastFlags) const
-	{
-		FGuid AttributeID = FMaterialAttributeDefinitionMap::GetCustomAttributeID(CustomOutputToCompile);
-		check(AttributeID.IsValid());
-
-		UMaterialExpressionCustomOutput* Expression = GetCustomOutputExpressionToCompile();
-		FExpressionInput* ExpressionInput = Expression ? Expression->GetInput(InputIndex) : nullptr;
-		int32 Result = INDEX_NONE;
-
-		if (ExpressionInput)
-		{
-			Result = ExpressionInput->Compile(Compiler);
-		}
-		else
-		{
-			Result = FMaterialAttributeDefinitionMap::CompileDefaultExpression(Compiler, AttributeID);
-		}
-
-		if (CustomOutputToCompile == TEXT("ClearCoatBottomNormal"))
-		{
-			Result = CompileNormalEncoding(Compiler, Result);
-		}
-
-		if (ForceCastFlags & MFCF_ForceCast)
-		{
-			Result = Compiler->ForceCast(Result, FMaterialAttributeDefinitionMap::GetValueType(AttributeID), ForceCastFlags);
-		}
-
-		return Result;
-	}
-
-	UMaterialExpressionCustomOutput* GetCustomOutputExpressionToCompile() const
-	{
-		for (UMaterialExpression* Expression : Material->Expressions)
-		{
-			UMaterialExpressionCustomOutput* CustomOutputExpression = Cast<UMaterialExpressionCustomOutput>(Expression);
-			if (CustomOutputExpression && CustomOutputExpression->GetDisplayName() == CustomOutputToCompile)
-			{
-				return CustomOutputExpression;
-			}
-		}
-
-		return nullptr;
-	}
-
-	static int32 CompileNormalEncoding(FMaterialCompiler* Compiler, int32 NormalInput)
-	{
-		return Compiler->Add(
-			Compiler->Mul(NormalInput, Compiler->Constant(0.5f)), // [-1,1] * 0.5
-			Compiler->Constant(0.5f)); // [-0.5,0.5] + 0.5
-	}
-
-private:
 	/** The material interface for this proxy */
 	UMaterialInterface* MaterialInterface;
 	UMaterial* Material;
