--- conflicted
+++ resolved
@@ -15,10 +15,7 @@
 #include "MaterialBakingHelpers.h"
 #include "Async/ParallelFor.h"
 #include "Materials/MaterialInstance.h"
-<<<<<<< HEAD
-=======
 #include "RenderingThread.h"
->>>>>>> 69078e53
 
 #if WITH_EDITOR
 #include "Misc/FileHelper.h"
@@ -480,16 +477,12 @@
 				if (bMustDelete)
 				{
 					FExportMaterialProxy* Proxy = It.Value().Value;
-<<<<<<< HEAD
-					delete Proxy;
-=======
 
 					ENQUEUE_RENDER_COMMAND(DeleteCachedMaterialProxy)(
 						[Proxy](FRHICommandListImmediate& RHICmdList)
 						{
 							delete Proxy;
 						});
->>>>>>> 69078e53
 
 					It.RemoveCurrent();
 				}
