// Copyright Epic Games, Inc. All Rights Reserved.

#include "MaterialRenderItem.h"
#include "MaterialBakingStructures.h"

#include "EngineModule.h"
#include "StaticMeshAttributes.h"
#include "DynamicMeshBuilder.h"
#include "MeshPassProcessor.h"
#include "CanvasRender.h"
#include "RHIStaticStates.h"
#include "UnrealClient.h"
<<<<<<< HEAD
=======
#include "PrimitiveUniformShaderParametersBuilder.h"
>>>>>>> 4af6daef

#define SHOW_WIREFRAME_MESH 0

FMeshMaterialRenderItem::FMeshMaterialRenderItem(
	const FIntPoint& InTextureSize,
	const FMeshData* InMeshSettings,
	FDynamicMeshBufferAllocator* InDynamicMeshBufferAllocator)
	: MeshSettings(InMeshSettings)
	, TextureSize(InTextureSize)
	, MaterialRenderProxy(nullptr)
	, ViewFamily(nullptr)
	, bMeshElementDirty(true)
	, DynamicMeshBufferAllocator(InDynamicMeshBufferAllocator)
{
	GenerateRenderData();
	LCI = new FMeshRenderInfo(InMeshSettings->LightMap, nullptr, nullptr, InMeshSettings->LightmapResourceCluster);
}

bool FMeshMaterialRenderItem::Render_RenderThread(FCanvasRenderContext& RenderContext, FMeshPassProcessorRenderState& DrawRenderState, const FCanvas* Canvas)
{
	checkSlow(ViewFamily && MeshSettings && MaterialRenderProxy);
	// current render target set for the canvas
	const FRenderTarget* CanvasRenderTarget = Canvas->GetRenderTarget();
	const FIntRect ViewRect(FIntPoint(0, 0), CanvasRenderTarget->GetSizeXY());

	// make a temporary view
	FSceneViewInitOptions ViewInitOptions;
	ViewInitOptions.ViewFamily = ViewFamily;
	ViewInitOptions.SetViewRectangle(ViewRect);
	ViewInitOptions.ViewOrigin = FVector::ZeroVector;
	ViewInitOptions.ViewRotationMatrix = FMatrix::Identity;
	ViewInitOptions.ProjectionMatrix = Canvas->GetTransformStack().Top().GetMatrix();
	ViewInitOptions.BackgroundColor = FLinearColor::Black;
	ViewInitOptions.OverlayColor = FLinearColor::White;

	FSceneView View(ViewInitOptions);
	View.FinalPostProcessSettings.bOverride_IndirectLightingIntensity = 1;
	View.FinalPostProcessSettings.IndirectLightingIntensity = 0.0f;

	if (Vertices.Num() && Indices.Num())
	{
		FMeshPassProcessorRenderState LocalDrawRenderState;

		// disable depth test & writes
		LocalDrawRenderState.SetBlendState(TStaticBlendState<CW_RGBA>::GetRHI());
		LocalDrawRenderState.SetDepthStencilState(TStaticDepthStencilState<false, CF_Always>::GetRHI());

		QueueMaterial(RenderContext, LocalDrawRenderState, &View);
	}

	return true;
}

bool FMeshMaterialRenderItem::Render_GameThread(const FCanvas* Canvas, FCanvasRenderThreadScope& RenderScope)
{
	RenderScope.EnqueueRenderCommand(
		[this, Canvas](FCanvasRenderContext& RenderContext)
		{
			// Render_RenderThread uses its own render state
			FMeshPassProcessorRenderState DummyRenderState;
			Render_RenderThread(RenderContext, DummyRenderState, Canvas);
		}
	);

	return true;
}

void FMeshMaterialRenderItem::GenerateRenderData()
{
	TRACE_CPUPROFILER_EVENT_SCOPE(FMeshMaterialRenderItem::GenerateRenderData)

	// Reset array without resizing
	Vertices.SetNum(0, false);
	Indices.SetNum(0, false);
	if (MeshSettings->MeshDescription)
	{
		// Use supplied FMeshDescription data to populate render data
		PopulateWithMeshData();
	}
	else
	{
		// Use simple rectangle
		PopulateWithQuadData();
	}

	bMeshElementDirty = true;
}

FMeshMaterialRenderItem::~FMeshMaterialRenderItem()
{
	// Send the release of the buffers to the render thread
	ENQUEUE_RENDER_COMMAND(ReleaseResources)(
		[ToRelease = MoveTemp(MeshBuilderResources)](FRHICommandListImmediate& RHICmdList) {}
	);
}

void FMeshMaterialRenderItem::QueueMaterial(FCanvasRenderContext& RenderContext, FMeshPassProcessorRenderState& DrawRenderState, const FSceneView* View)
{
	TRACE_CPUPROFILER_EVENT_SCOPE(FMeshMaterialRenderItem::QueueMaterial)

	if (bMeshElementDirty)
	{
		MeshBuilderResources.Clear();
		FDynamicMeshBuilder DynamicMeshBuilder(View->GetFeatureLevel(), MAX_STATIC_TEXCOORDS, MeshSettings->LightMapIndex, false, DynamicMeshBufferAllocator);
		{
			TRACE_CPUPROFILER_EVENT_SCOPE(CopyData);
			DynamicMeshBuilder.AddVertices(Vertices);
			DynamicMeshBuilder.AddTriangles(Indices);
		}

		FPrimitiveData PrimitiveData = MeshSettings->PrimitiveData != nullptr ? *MeshSettings->PrimitiveData : FPrimitiveData();
		FPrimitiveUniformShaderParameters PrimitiveParams = FPrimitiveUniformShaderParametersBuilder{}
			.Defaults()
				.LocalToWorld(PrimitiveData.LocalToWorld)
				.ActorWorldPosition(PrimitiveData.ActorPosition)
				.WorldBounds(PrimitiveData.WorldBounds)
				.LocalBounds(PrimitiveData.LocalBounds)
				.PreSkinnedLocalBounds(PrimitiveData.PreSkinnedLocalBounds)
				.CustomPrimitiveData(PrimitiveData.CustomPrimitiveData)
				.ReceivesDecals(false)
				.OutputVelocity(false)
			.Build();

		DynamicMeshBuilder.GetMeshElement(PrimitiveParams, MaterialRenderProxy, SDPG_Foreground, true, 0, MeshBuilderResources, MeshElement);

		check(MeshBuilderResources.IsValidForRendering());
		bMeshElementDirty = false;
	}

	MeshElement.MaterialRenderProxy = MaterialRenderProxy;

	LCI->CreatePrecomputedLightingUniformBuffer_RenderingThread(View->GetFeatureLevel());
	MeshElement.LCI = LCI;

#if SHOW_WIREFRAME_MESH
	MeshElement.bWireframe = true;
#endif

	const int32 NumTris = FMath::TruncToInt((float)Indices.Num() / 3);
	if (NumTris == 0)
	{
		// there's nothing to do here
		return;
	}

	// Bake the material out to a tile
	GetRendererModule().DrawTileMesh(RenderContext, DrawRenderState, *View, MeshElement, false /*bIsHitTesting*/, FHitProxyId());
}

void FMeshMaterialRenderItem::PopulateWithQuadData()
{
	// Pre-transform all vertices with the inverse of LocalToWorld to negate its effect during material baking 
	const FMatrix44f WorldToLocal = (MeshSettings->PrimitiveData != nullptr) ? FMatrix44f(MeshSettings->PrimitiveData->LocalToWorld.Inverse()) : FMatrix44f::Identity;
	
	Vertices.Empty(4);
	Indices.Empty(6);

	const float OffsetU = MeshSettings->TextureCoordinateBox.Min.X;
	const float OffsetV = MeshSettings->TextureCoordinateBox.Min.Y;
	const float SizeU = MeshSettings->TextureCoordinateBox.Max.X - MeshSettings->TextureCoordinateBox.Min.X;
	const float SizeV = MeshSettings->TextureCoordinateBox.Max.Y - MeshSettings->TextureCoordinateBox.Min.Y;
	const float ScaleX = TextureSize.X;
	const float ScaleY = TextureSize.Y;

	// add vertices
	for (int32 VertIndex = 0; VertIndex < 4; VertIndex++)
	{
		FDynamicMeshVertex* Vert = new(Vertices)FDynamicMeshVertex();
		const int32 X = VertIndex & 1;
		const int32 Y = (VertIndex >> 1) & 1;
		Vert->Position = WorldToLocal.TransformPosition(FVector3f(ScaleX * X, ScaleY * Y, 0));
		FVector3f TangentX = WorldToLocal.TransformVector(FVector3f(1, 0, 0));
		FVector3f TangentZ = WorldToLocal.TransformVector(FVector3f(0, 1, 0));
		FVector3f TangentY = WorldToLocal.TransformVector(FVector3f(0, 0, 1));
		Vert->SetTangents(TangentX, TangentZ, TangentY);
		FMemory::Memzero(&Vert->TextureCoordinate, sizeof(Vert->TextureCoordinate));
		for (int32 TexcoordIndex = 0; TexcoordIndex < MAX_STATIC_TEXCOORDS; TexcoordIndex++)
		{
<<<<<<< HEAD
			Vert->TextureCoordinate[TexcoordIndex].Set(U + SizeU * X, V + SizeV * Y);
=======
			Vert->TextureCoordinate[TexcoordIndex].Set(OffsetU + SizeU * X, OffsetV + SizeV * Y);
>>>>>>> 4af6daef
		}
		Vert->Color = FColor::White;
	}

	// add indices
	static const uint32 TriangleIndices[6] = { 0, 2, 1, 2, 3, 1 };
	Indices.Append(TriangleIndices, 6);
}

void FMeshMaterialRenderItem::PopulateWithMeshData()
{
	// Pre-transform all vertices with the inverse of LocalToWorld to negate its effect during material baking 
	const FMatrix44f WorldToLocal = (MeshSettings->PrimitiveData != nullptr) ? FMatrix44f(MeshSettings->PrimitiveData->LocalToWorld.Inverse()) : FMatrix44f::Identity;

	const FMeshDescription* RawMesh = MeshSettings->MeshDescription;

	FStaticMeshConstAttributes Attributes(*RawMesh);
	TArrayView<const FVector3f> VertexPositions = Attributes.GetVertexPositions().GetRawArray();
	TArrayView<const FVector3f> VertexInstanceNormals = Attributes.GetVertexInstanceNormals().GetRawArray();
	TArrayView<const FVector3f> VertexInstanceTangents = Attributes.GetVertexInstanceTangents().GetRawArray();
	TArrayView<const float> VertexInstanceBinormalSigns = Attributes.GetVertexInstanceBinormalSigns().GetRawArray();
	TArrayView<const FVector4f> VertexInstanceColors = Attributes.GetVertexInstanceColors().GetRawArray();

	TVertexInstanceAttributesConstRef<FVector2f> VertexInstanceUVs = Attributes.GetVertexInstanceUVs();
	const int32 NumVerts = RawMesh->Vertices().Num();

	// reserve renderer data
	Vertices.Empty(NumVerts);
	Indices.Empty(NumVerts >> 1);

	// When using arbitrary mesh data (rather than a simple quad), TextureCoordinateBox has to be applied to XY position:
	const float ScaleX = TextureSize.X / (MeshSettings->TextureCoordinateBox.Max.X - MeshSettings->TextureCoordinateBox.Min.X);
	const float ScaleY = TextureSize.Y / (MeshSettings->TextureCoordinateBox.Max.Y - MeshSettings->TextureCoordinateBox.Min.Y);
	const float OffsetX = -MeshSettings->TextureCoordinateBox.Min.X * ScaleX;
	const float OffsetY = -MeshSettings->TextureCoordinateBox.Min.Y * ScaleY;

	const static int32 VertexPositionStoredUVChannel = 6;
	// count number of texture coordinates for this mesh
	const int32 NumTexcoords = [&]()
	{
		return FMath::Min(VertexInstanceUVs.GetNumChannels(), VertexPositionStoredUVChannel);
	}();

	// check if we should use NewUVs or original UV set
	const bool bUseNewUVs = MeshSettings->CustomTextureCoordinates.Num() > 0;
	if (bUseNewUVs)
	{
		check(MeshSettings->CustomTextureCoordinates.Num() == VertexInstanceUVs.GetNumElements() && VertexInstanceUVs.GetNumChannels() > MeshSettings->TextureCoordinateIndex);
	}

	// add vertices
	int32 VertIndex = 0;
	int32 FaceIndex = 0;
	for(const FTriangleID& TriangleID : RawMesh->Triangles().GetElementIDs())
	{
		const FPolygonGroupID PolygonGroupID = RawMesh->GetTrianglePolygonGroup(TriangleID);
		if (MeshSettings->MaterialIndices.Contains(PolygonGroupID.GetValue()))
		{
			const int32 NUM_VERTICES = 3;
			for (int32 Corner = 0; Corner < NUM_VERTICES; Corner++)
			{
				// Swap vertices order if mesh is mirrored
				const int32 CornerIdx = !MeshSettings->bMirrored ? Corner : NUM_VERTICES - Corner - 1;

				const int32 SrcVertIndex = FaceIndex * NUM_VERTICES + CornerIdx;
				const FVertexInstanceID SrcVertexInstanceID = RawMesh->GetTriangleVertexInstance(TriangleID, Corner);
				const FVertexID SrcVertexID = RawMesh->GetVertexInstanceVertex(SrcVertexInstanceID);

				// add vertex
				FDynamicMeshVertex* Vert = new(Vertices)FDynamicMeshVertex();
				if (!bUseNewUVs)
				{
					// compute vertex position from original UV
					const FVector2D& UV = FVector2D(VertexInstanceUVs.Get(SrcVertexInstanceID, MeshSettings->TextureCoordinateIndex));
<<<<<<< HEAD
					Vert->Position = WorldToLocal.TransformPosition(FVector3f(UV.X * ScaleX, UV.Y * ScaleY, 0));
=======
					Vert->Position = WorldToLocal.TransformPosition(FVector3f(OffsetX + UV.X * ScaleX, OffsetY + UV.Y * ScaleY, 0));
>>>>>>> 4af6daef
				}
				else
				{
					const FVector2D& UV = MeshSettings->CustomTextureCoordinates[SrcVertIndex];
<<<<<<< HEAD
					Vert->Position = WorldToLocal.TransformPosition(FVector3f(UV.X * ScaleX, UV.Y * ScaleY, 0));
=======
					Vert->Position = WorldToLocal.TransformPosition(FVector3f(OffsetX + UV.X * ScaleX, OffsetY + UV.Y * ScaleY, 0));
>>>>>>> 4af6daef
				}
				FVector3f TangentX = WorldToLocal.TransformVector(VertexInstanceTangents[SrcVertexInstanceID]);
				FVector3f TangentZ = WorldToLocal.TransformVector(VertexInstanceNormals[SrcVertexInstanceID]);
				FVector3f TangentY = FVector3f::CrossProduct(TangentZ, TangentX).GetSafeNormal() * VertexInstanceBinormalSigns[SrcVertexInstanceID];
				Vert->SetTangents(TangentX, TangentY, TangentZ);
				for (int32 TexcoordIndex = 0; TexcoordIndex < NumTexcoords; TexcoordIndex++)
				{
					Vert->TextureCoordinate[TexcoordIndex] = VertexInstanceUVs.Get(SrcVertexInstanceID, TexcoordIndex);
				}

				if (NumTexcoords < VertexPositionStoredUVChannel)
				{
					for (int32 TexcoordIndex = NumTexcoords; TexcoordIndex < VertexPositionStoredUVChannel; TexcoordIndex++)
					{
						Vert->TextureCoordinate[TexcoordIndex] = Vert->TextureCoordinate[FMath::Max(NumTexcoords - 1, 0)];
					}
				}
				// Store original vertex positions in texture coordinate data
				Vert->TextureCoordinate[6].X = VertexPositions[SrcVertexID].X;
				Vert->TextureCoordinate[6].Y = VertexPositions[SrcVertexID].Y;
				Vert->TextureCoordinate[7].X = VertexPositions[SrcVertexID].Z;
				Vert->TextureCoordinate[7].Y = 0.0f;

				Vert->Color = FLinearColor(VertexInstanceColors[SrcVertexInstanceID]).ToFColor(true);
				// add index
				Indices.Add(VertIndex);
				VertIndex++;
			}
		}
		FaceIndex++;
	}
}<|MERGE_RESOLUTION|>--- conflicted
+++ resolved
@@ -10,10 +10,7 @@
 #include "CanvasRender.h"
 #include "RHIStaticStates.h"
 #include "UnrealClient.h"
-<<<<<<< HEAD
-=======
 #include "PrimitiveUniformShaderParametersBuilder.h"
->>>>>>> 4af6daef
 
 #define SHOW_WIREFRAME_MESH 0
 
@@ -192,11 +189,7 @@
 		FMemory::Memzero(&Vert->TextureCoordinate, sizeof(Vert->TextureCoordinate));
 		for (int32 TexcoordIndex = 0; TexcoordIndex < MAX_STATIC_TEXCOORDS; TexcoordIndex++)
 		{
-<<<<<<< HEAD
-			Vert->TextureCoordinate[TexcoordIndex].Set(U + SizeU * X, V + SizeV * Y);
-=======
 			Vert->TextureCoordinate[TexcoordIndex].Set(OffsetU + SizeU * X, OffsetV + SizeV * Y);
->>>>>>> 4af6daef
 		}
 		Vert->Color = FColor::White;
 	}
@@ -271,20 +264,12 @@
 				{
 					// compute vertex position from original UV
 					const FVector2D& UV = FVector2D(VertexInstanceUVs.Get(SrcVertexInstanceID, MeshSettings->TextureCoordinateIndex));
-<<<<<<< HEAD
-					Vert->Position = WorldToLocal.TransformPosition(FVector3f(UV.X * ScaleX, UV.Y * ScaleY, 0));
-=======
 					Vert->Position = WorldToLocal.TransformPosition(FVector3f(OffsetX + UV.X * ScaleX, OffsetY + UV.Y * ScaleY, 0));
->>>>>>> 4af6daef
 				}
 				else
 				{
 					const FVector2D& UV = MeshSettings->CustomTextureCoordinates[SrcVertIndex];
-<<<<<<< HEAD
-					Vert->Position = WorldToLocal.TransformPosition(FVector3f(UV.X * ScaleX, UV.Y * ScaleY, 0));
-=======
 					Vert->Position = WorldToLocal.TransformPosition(FVector3f(OffsetX + UV.X * ScaleX, OffsetY + UV.Y * ScaleY, 0));
->>>>>>> 4af6daef
 				}
 				FVector3f TangentX = WorldToLocal.TransformVector(VertexInstanceTangents[SrcVertexInstanceID]);
 				FVector3f TangentZ = WorldToLocal.TransformVector(VertexInstanceNormals[SrcVertexInstanceID]);
