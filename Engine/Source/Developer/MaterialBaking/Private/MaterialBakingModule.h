--- conflicted
+++ resolved
@@ -52,30 +52,17 @@
 	/** Returns whether a specific material property is baked to a linear texture or not */
 	virtual bool IsLinearBake(FMaterialPropertyEx Property) override;
 
-<<<<<<< HEAD
-=======
 	/** Obtain a CRC than can help trigger a rebake if code/global settings impacting the bake result change */
 	virtual uint32 GetCRC() const override;
 
->>>>>>> 4af6daef
 protected:
 	friend class FMaterialBakingProcessor;
 
 	/* Creates and adds or reuses a RenderTarget from the pool */
-<<<<<<< HEAD
-	UTextureRenderTarget2D* CreateRenderTarget(bool bInForceLinearGamma, EPixelFormat InPixelFormat, const FIntPoint& InTargetSize, const FColor& BackgroundColor);
-
-	/* Creates and adds (or reuses a ExportMaterialProxy from the pool if MaterialBaking.UseMaterialProxyCaching is set to 1) */
-	FExportMaterialProxy* CreateMaterialProxy(const FMaterialDataEx* MaterialSettings, const FMaterialPropertyEx& Property);
-
-	/** Helper for emissive color conversion to Output */
-	static void ProcessEmissiveOutput(const FFloat16Color* Color16, int32 Color16Pitch, const FIntPoint& OutputSize, TArray<FColor>& Output, float& EmissiveScale, const FColor& BackgroundColor);
-=======
 	UTextureRenderTarget2D* CreateRenderTarget(FMaterialPropertyEx InProperty, const FIntPoint& InTargetSize, bool bInUsePooledRenderTargets, const FColor& BackgroundColor);
 
 	/* Creates and adds (or reuses a ExportMaterialProxy from the pool if MaterialBaking.UseMaterialProxyCaching is set to 1) */
 	FExportMaterialProxy* CreateMaterialProxy(const FMaterialDataEx* MaterialSettings, const FMaterialPropertyEx& Property);
->>>>>>> 4af6daef
 
 	/** Cleans up all cached material proxies in MaterialProxyPool */
 	void CleanupMaterialProxies();
