// Copyright Epic Games, Inc. All Rights Reserved.

using UnrealBuildTool;

public class MacTargetPlatform : ModuleRules
{
	public MacTargetPlatform(ReadOnlyTargetRules Target) : base(Target)
	{
		PrivateDependencyModuleNames.AddRange(
			new string[] {
				"Core",
				"CoreUObject",
				"TargetPlatform",
				"DesktopPlatform"
			}
		);

		PrivateIncludePathModuleNames.AddRange(
			new string[] {
<<<<<<< HEAD
				"Settings",
=======
				"Settings"
>>>>>>> 4af6daef
			}
		);

		if (Target.bCompileAgainstEngine)
		{
			PrivateDependencyModuleNames.Add("Engine");
			PrivateIncludePathModuleNames.Add("TextureCompressor");
		}
	}
}<|MERGE_RESOLUTION|>--- conflicted
+++ resolved
@@ -17,11 +17,7 @@
 
 		PrivateIncludePathModuleNames.AddRange(
 			new string[] {
-<<<<<<< HEAD
-				"Settings",
-=======
 				"Settings"
->>>>>>> 4af6daef
 			}
 		);
 
