--- conflicted
+++ resolved
@@ -27,10 +27,7 @@
 		PrivateIncludePathModuleNames.AddRange(
 			new string[] {
 				"MessagingCommon",
-<<<<<<< HEAD
-=======
 				"LauncherServices"
->>>>>>> 4af6daef
 			}
 		);
 
