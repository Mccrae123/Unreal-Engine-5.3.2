// Copyright Epic Games, Inc. All Rights Reserved.

#include "ScreenShotManager.h"
#include "AutomationWorkerMessages.h"
#include "Async/ParallelFor.h"
#include "Async/Async.h"
#include "HAL/FileManager.h"
#include "MessageEndpointBuilder.h"
#include "Misc/FileHelper.h"
#include "Misc/Paths.h"
#include "Misc/EngineVersion.h"
#include "Misc/FilterCollection.h"
#include "Misc/ConfigCacheIni.h"
#include "Serialization/JsonReader.h"
#include "Serialization/JsonSerializer.h"
#include "JsonObjectConverter.h"
#include "PlatformInfo.h"
#include "Misc/DataDrivenPlatformInfoRegistry.h"
#include "ScreenShotComparisonSettings.h"


DEFINE_LOG_CATEGORY(LogScreenShotManager);

class FScreenshotComparisons
{
public:
	FString ApprovedFolder;
	FString UnapprovedFolder;

	TArray<FString> Existing;
	TArray<FString> New;
	TArray<FString> Missing;
};

FScreenShotManager::FScreenShotManager()
{
	FModuleManager::Get().LoadModuleChecked(FName("ImageWrapper"));

	ScreenshotResultsFolder = FPaths::AutomationReportsDir();
	ScreenshotTempDeltaFolder = FPaths::Combine(FPaths::AutomationTransientDir(), TEXT("Delta/"));

	const UScreenShotComparisonSettings* ScreenshotSettings = GetDefault<UScreenShotComparisonSettings>();
	bUseConfidentialPlatformPaths = ScreenshotSettings->bUseConfidentialPlatformPathsForSavedResults;

	// the automation controller owns the screenshot manager so we don't have to worry about outliving it
	//AutomationController->OnTestsAvailable().AddRaw(this, &FScreenShotManager::OnTestAvailableCallback);
	// #agrant todo - we don't want this dependency and higher level code should clear the folders before running new tests

	BuildFallbackPlatformsListFromConfig(ScreenshotSettings);
}

FScreenShotManager::~FScreenShotManager()
{
}



FString FScreenShotManager::GetPathComponentForRHI(const FAutomationScreenshotMetadata& MetaData) const
{
	FString RHIInfo = MetaData.Rhi;
	
	if (!RHIInfo.IsEmpty())
	{
		RHIInfo += TEXT("_");
	}

	RHIInfo += MetaData.FeatureLevel;

	return RHIInfo;
}


FString FScreenShotManager::GetPathComponentForPlatformAndRHI(const FAutomationScreenshotMetadata& MetaData) const
{
	return FPaths::Combine(MetaData.Platform, GetPathComponentForRHI(MetaData));
}

/**
 * Images are now preferred to be under MapOrContext/ImageName/Plat/RHI etc
 */
FString FScreenShotManager::GetPathComponentForTestImages(const FAutomationScreenshotMetadata& MetaData) const
{
	return FPaths::Combine(MetaData.Context, *MetaData.ScreenShotName);
}

FString FScreenShotManager::GetApprovedFolderForImageWithOptions(const FAutomationScreenshotMetadata& MetaData, EApprovedFolderOptions InOptions) const
{
	// plaform will be something like PS4
	// RHI = SM5
<<<<<<< HEAD
	const FDataDrivenPlatformInfoRegistry::FPlatformInfo& PlatInfo = FDataDrivenPlatformInfoRegistry::GetPlatformInfo(MetaData.Platform);
=======
	const FDataDrivenPlatformInfo& PlatInfo = FDataDrivenPlatformInfoRegistry::GetPlatformInfo(MetaData.Platform);
>>>>>>> 6bbb88c8

	bool bUsePlatformPath = PlatInfo.bIsConfidential && (InOptions & EApprovedFolderOptions::UsePlatformFolders) == 0;

	// Test folder will be MapOrContext/ImageName
	FString TestFolder = GetPathComponentForTestImages(MetaData);

	FString OutPath = FPaths::ProjectDir();

	if (bUsePlatformPath)
	{
		OutPath = FPaths::Combine(OutPath, TEXT("Platforms"), MetaData.Platform, TEXT("Test/Screenshots/"), TestFolder, GetPathComponentForRHI(MetaData));
	}
	else
	{
		OutPath = FPaths::Combine(OutPath, TEXT("Test/Screenshots/"), TestFolder, MetaData.Platform, GetPathComponentForRHI(MetaData));
	}

	if (!OutPath.EndsWith(TEXT("/")))
	{
		OutPath += TEXT("/");
	}

	return OutPath;
}

FString FScreenShotManager::GetIdealApprovedFolderForImage(const FAutomationScreenshotMetadata& MetaData) const
{
	EApprovedFolderOptions DefaultOptions = bUseConfidentialPlatformPaths ? EApprovedFolderOptions::None : EApprovedFolderOptions::UsePlatformFolders;
	return GetApprovedFolderForImageWithOptions(MetaData, DefaultOptions);
}

TArray<FString> FScreenShotManager::FindApprovedImages(const FAutomationScreenshotMetadata& IncomingMetaData)
{
	TArray<FString> ApprovedImages;

	EApprovedFolderOptions Options = bUseConfidentialPlatformPaths ? EApprovedFolderOptions::None : EApprovedFolderOptions::UsePlatformFolders;

	// check out standard path using whether confidential platforms are in a separate tree
	FString ApprovedPath = GetApprovedFolderForImageWithOptions(IncomingMetaData, Options);
	IFileManager::Get().FindFilesRecursive(ApprovedImages, *ApprovedPath, TEXT("*.png"), true, false);

	// check again, but try legacy paths
	if (!ApprovedImages.Num())
	{
		ApprovedPath = GetApprovedFolderForImageWithOptions(IncomingMetaData, Options | EApprovedFolderOptions::UseLegacyPaths);
		IFileManager::Get().FindFilesRecursive(ApprovedImages, *ApprovedPath, TEXT("*.png"), true, false);
	}

	// if we're a blank and bUseConfidentialPlatformPaths, try without that
	if (ApprovedImages.Num() == 0 && bUseConfidentialPlatformPaths)
	{
		// check legacy paths.
		ApprovedPath = FPaths::GetPath(GetApprovedFolderForImageWithOptions(IncomingMetaData, EApprovedFolderOptions::None));
		IFileManager::Get().FindFilesRecursive(ApprovedImages, *ApprovedPath, TEXT("*.png"), true, false);

		// check again, but try legacy paths
		if (!ApprovedImages.Num())
		{
			ApprovedPath = GetApprovedFolderForImageWithOptions(IncomingMetaData, EApprovedFolderOptions::UseLegacyPaths);
			IFileManager::Get().FindFilesRecursive(ApprovedImages, *ApprovedPath, TEXT("*.png"), true, false);
		}
	}

	// @todo(agrant): find fallback images if they don't exist at this point
	if (ApprovedImages.Num() == 0)
	{
		FString CurrentPlatformRHI = GetPathComponentForPlatformAndRHI(IncomingMetaData);

<<<<<<< HEAD
		UE_LOG(LogScreenShotManager, Log, TEXT("No ideal-image found at {0}. Checking fallback images"), *ApprovedPath);
=======
		UE_LOG(LogScreenShotManager, Log, TEXT("No ideal-image found at %s. Checking fallback images"), *ApprovedPath);
>>>>>>> 6bbb88c8

		while (ApprovedImages.Num() == 0)
		{
			FString* FallbackPlatformRHI = FallbackPlatforms.Find(CurrentPlatformRHI);
			if (!FallbackPlatformRHI)
			{
				break;
			}

			CurrentPlatformRHI = *FallbackPlatformRHI;

			TArray<FString> Components;
			CurrentPlatformRHI.ParseIntoArray(Components, TEXT("/"));			

			if (Components.Num() == 2)
			{
				TArray<FString> FeatureLevels;
				Components[1].ParseIntoArray(FeatureLevels, TEXT("_"));

				FAutomationScreenshotMetadata CopiedMetaData = IncomingMetaData;
				CopiedMetaData.Platform = Components[0];
				CopiedMetaData.Rhi = FeatureLevels[0];
				CopiedMetaData.FeatureLevel = FeatureLevels[1];

				ApprovedPath = FPaths::GetPath(GetIdealApprovedFolderForImage(CopiedMetaData));
				IFileManager::Get().FindFilesRecursive(ApprovedImages, *ApprovedPath, TEXT("*.png"), true, false);

				// check again, but try legacy paths
				if (!ApprovedImages.Num())
				{
					ApprovedPath = GetApprovedFolderForImageWithOptions(CopiedMetaData, EApprovedFolderOptions::UseLegacyPaths);
					IFileManager::Get().FindFilesRecursive(ApprovedImages, *ApprovedPath, TEXT("*.png"), true, false);
				}

				if (ApprovedImages.Num())
				{
					UE_LOG(LogScreenShotManager, Log, TEXT("Using fallback images from %s"), *ApprovedPath);
				}
			}
			else
			{
				UE_LOG(LogScreenShotManager, Error, TEXT("Invalid fallback Platform/RHI string %s"), *CurrentPlatformRHI);
			}	
		}
	}

	return ApprovedImages;
}

/* IScreenShotManager event handlers
 *****************************************************************************/

TFuture<FImageComparisonResult> FScreenShotManager::CompareScreenshotAsync(const FString& IncomingPath, const FAutomationScreenshotMetadata& MetaData, const EScreenShotCompareOptions Options)
{
	return Async(EAsyncExecution::Thread, [=] () { return CompareScreenshot(IncomingPath, MetaData, Options); });
}


/**
 * Takes an incoming file and returns a comparison based on comparing it to a reference image that exists in the project.
 * The comparison results (incoming image, approved image, comparison image, report metadata) will be placed in the provided
 * output folder.
 *
 * The incoming path must contain a recognized platform name as a path component, with the feature-level info of that platform
 * as the next component.
 * 
 * E.g. <path> must contain <early-path>/Windows/D3D12_SM5/<later-path>, or <early-path>/PS4/SM5/<later-path> etc and must exist
 * under the path returned by IScreenshotManager::GetIncomingFolder
 *
 * Comparison images are loaded from <project>/Test/<path> unless ScreenShotComparisonSettings.bUseConfidentialPlatformPathsForSavedResults 
 * is set in which case they will come from <project>/Platforms/<platform>/Test
 * 
 * @param InUnapprovedIncomingFilePath Path
 * @param ResultsSubFolder 
 *
 * @return FImageComparisonResult
 */
FImageComparisonResult FScreenShotManager::CompareScreenshot(const FString& InUnapprovedIncomingFilePath, const FAutomationScreenshotMetadata& IncomingMetaData, const EScreenShotCompareOptions Options)
{
	// #agrant todo: Handle bad paths

	// get the ideal path for our approved image. This is the path that a file would be at if it matches our platform and RHI
	FString IdealApprovedFolderPath = GetIdealApprovedFolderForImage(IncomingMetaData);

	FString ResultsSubFolder = GetPathComponentForTestImages(IncomingMetaData);

	// If the metadata for the screenshot does not provide tolerance rules, use these instead.
	FImageTolerance DefaultTolerance = FImageTolerance::DefaultIgnoreLess;
	DefaultTolerance.IgnoreAntiAliasing = true;

	// find all the approved images we can use. This will find fallback images from other platforms if necessary
	TArray<FString> ApprovedDeviceShots = FindApprovedImages(IncomingMetaData);

	TOptional<FAutomationScreenshotMetadata> NearestExistingApprovedImageMetadata;

	// This is copied over later, so don't set any properties...
	FImageComparisonResult ComparisonResult;

	// Use found shots as ground truth
	if (ApprovedDeviceShots.Num() > 0)
	{	
		TOptional<FAutomationScreenshotMetadata> ExistingMetadata;
		{
			// Always read the metadata file from the unapproved location, as we may have introduced new comparison rules.
			FString MetadataFile = FPaths::ChangeExtension(InUnapprovedIncomingFilePath, ".json");

			FString Json;
			if ( FFileHelper::LoadFileToString(Json, *MetadataFile) )
			{
				FAutomationScreenshotMetadata Metadata;
				if ( FJsonObjectConverter::JsonObjectStringToUStruct(Json, &Metadata, 0, 0) )
				{
					ExistingMetadata = Metadata;
				}
			}
		}

		FString NearestExistingApprovedImage;
		

		if ( ExistingMetadata.IsSet() )
		{
			int32 MatchScore = -1;

			for ( FString ApprovedShot : ApprovedDeviceShots )
			{	
				FString ApprovedMetadataFile = FPaths::ChangeExtension(ApprovedShot, ".json");

				FString Json;
				if ( FFileHelper::LoadFileToString(Json, *ApprovedMetadataFile) )
				{
					FAutomationScreenshotMetadata Metadata;
					if ( FJsonObjectConverter::JsonObjectStringToUStruct(Json, &Metadata, 0, 0) )
					{
						int32 Comparison = Metadata.Compare(ExistingMetadata.GetValue());
						if ( Comparison > MatchScore )
						{
							MatchScore = Comparison;
							NearestExistingApprovedImage = ApprovedShot;
							NearestExistingApprovedImageMetadata = Metadata;
						}
					}
				}
			}
		}
		else
		{
			// TODO no metadata how do I pick a good shot?
			NearestExistingApprovedImage = ApprovedDeviceShots[0];
		}

		FImageTolerance Tolerance = DefaultTolerance;

		if ( ExistingMetadata.IsSet() && ExistingMetadata->bHasComparisonRules )
		{
			Tolerance.Red = ExistingMetadata->ToleranceRed;
			Tolerance.Green = ExistingMetadata->ToleranceGreen;
			Tolerance.Blue = ExistingMetadata->ToleranceBlue;
			Tolerance.Alpha = ExistingMetadata->ToleranceAlpha;
			Tolerance.MinBrightness = ExistingMetadata->ToleranceMinBrightness;
			Tolerance.MaxBrightness = ExistingMetadata->ToleranceMaxBrightness;
			Tolerance.IgnoreAntiAliasing = ExistingMetadata->bIgnoreAntiAliasing;
			Tolerance.IgnoreColors = ExistingMetadata->bIgnoreColors;
			Tolerance.MaximumLocalError = ExistingMetadata->MaximumLocalError;
			Tolerance.MaximumGlobalError = ExistingMetadata->MaximumGlobalError;
		}

		// TODO Think about using SSIM, but needs local SSIM as well as Global SSIM, same as the basic comparison.
		//double SSIM = Comparer.CompareStructuralSimilarity(ApprovedFullPath, UnapprovedFullPath, FImageComparer::EStructuralSimilarityComponent::Luminance);
		//printf("%f\n", SSIM);

		FImageComparer Comparer;

		ComparisonResult = Comparer.Compare(NearestExistingApprovedImage, InUnapprovedIncomingFilePath, Tolerance, ScreenshotTempDeltaFolder);
	}
	else
	{
		// We can't find a ground truth, so it's a new comparison.
		ComparisonResult.IncomingFilePath = InUnapprovedIncomingFilePath;
<<<<<<< HEAD
=======
		ComparisonResult.CreationTime = FDateTime::Now();
>>>>>>> 6bbb88c8

		UE_LOG(LogScreenShotManager, Log, TEXT("No ideal-image found. Assuming %s is a new test image"), *InUnapprovedIncomingFilePath);
	}

	ComparisonResult.SourcePlatform = IncomingMetaData.Platform;
	ComparisonResult.SourceRHI = IncomingMetaData.Rhi;
	ComparisonResult.IdealApprovedFolderPath = IdealApprovedFolderPath;

	// Result paths should be relative to the project. Note this may be empty, and if it is MakePathRelative returns
	// a non empty relative path... but we want it to stay empty as that's how we signal that no approved file exists
	if (!ComparisonResult.ApprovedFilePath.IsEmpty())
	{
		FPaths::MakePathRelativeTo(ComparisonResult.ApprovedFilePath, *FPaths::ProjectDir());
	}

	if (!ComparisonResult.ComparisonFilePath.IsEmpty())
	{
		FPaths::MakePathRelativeTo(ComparisonResult.ComparisonFilePath, *FPaths::ProjectDir());
	}

	// these two must exist...
	FPaths::MakePathRelativeTo(ComparisonResult.IncomingFilePath, *FPaths::ProjectDir());
	FPaths::MakePathRelativeTo(ComparisonResult.IdealApprovedFolderPath, *FPaths::ProjectDir());

	// Report path is something like Test/Context/ that can be freely moved around and relocated with the relative paths
	// to the data remaining intact
	FString ReportPathOnDisk = FPaths::Combine(ScreenshotResultsFolder, ResultsSubFolder, IncomingMetaData.Platform, GetPathComponentForRHI(IncomingMetaData), TEXT("/"));

	FString ProjectDir = FPaths::GetPath(FPaths::GetProjectFilePath());

	/*
		Now create copies of all three images for the report. We use copies (a move in the case of the delta image) so that the report folders
		can be moved around without any external references. This is vital for CIS where we want the results to be served up via HTTP or just 
		by browsing without needing the matching project directory from the time or any other saved data.
	*/
	
	// files we write/copy to for reports
<<<<<<< HEAD
	ComparisonResult.ReportApprovedFilePath = FPaths::Combine(ReportPathOnDisk, TEXT("Approved.png"));
=======
	ComparisonResult.ReportApprovedFilePath = FPaths::Combine(ReportPathOnDisk, TEXT("Approved.png")); 
>>>>>>> 6bbb88c8
	ComparisonResult.ReportIncomingFilePath = FPaths::Combine(ReportPathOnDisk, TEXT("Incoming.png"));
	ComparisonResult.ReportComparisonFilePath = FPaths::Combine(ReportPathOnDisk, TEXT("Delta.png"));

	// If not ideal the make the approved name contain the source for clarity, since it will be under a Plat/RHI/Feature level folder for the platform being tested
	if (!ComparisonResult.IsIdeal() && !ComparisonResult.IsNew())
	{
		check(NearestExistingApprovedImageMetadata.IsSet());
		FString ApprovedName = FString::Printf(TEXT("Approved_%s.png"), *GetPathComponentForPlatformAndRHI(*NearestExistingApprovedImageMetadata).Replace(TEXT("/"), TEXT("_")));
		ComparisonResult.ReportApprovedFilePath = FPaths::Combine(ReportPathOnDisk, ApprovedName);
	}

	/*
		First we need the incoming file in the report. If the calling code wants to keep the image then do a copy, 
		otherwise move it
	*/
	// #agrant todo - code in AutomationControllerManager requires these paths and at the moment does not have enough info to use the report versions. Need to also change
	// the delta image below back to a move as well
//	bool CanMoveImage = false; // Options != EScreenShotCompareOptions::KeepImage
//	if (CanMoveImage == false)
	{
		// copy the incoming file to the report path 
		FString IncomingFileFullPath = *FPaths::Combine(ProjectDir, ComparisonResult.IncomingFilePath);

		if (IFileManager::Get().Copy(*ComparisonResult.ReportIncomingFilePath, *IncomingFileFullPath, true, true) == COPY_OK)
		{
			IFileManager::Get().Copy(*FPaths::ChangeExtension(ComparisonResult.ReportIncomingFilePath, ".json"), *FPaths::ChangeExtension(IncomingFileFullPath, ".json"), true, true);
		}
		else
		{
			UE_LOG(LogScreenShotManager, Error, TEXT("Failed to copy incoming image to %s"), *ComparisonResult.ReportApprovedFilePath);
		}
	}
/*	else
	{
		// we can discard the incoming image, so just move it...
		FString IncomingFileFullPath = *FPaths::Combine(ProjectDir, ComparisonResult.IncomingFilePath);

		if (IFileManager::Get().Move(*ComparisonResult.ReportIncomingFilePath, *IncomingFileFullPath, true, true))
		{
			IFileManager::Get().Move(*FPaths::ChangeExtension(ComparisonResult.ReportIncomingFilePath, ".json"), *FPaths::ChangeExtension(IncomingFileFullPath, ".json"), true, true);
		}
		else
		{
			UE_LOG(LogScreenShotManager, Error, TEXT("Failed to copy incoming image to %s"), *ComparisonResult.ReportApprovedFilePath);
		}
	}*/

	// move any incoming renderdoc file if one existed
	FString IncomingTraceFile = FPaths::ChangeExtension(InUnapprovedIncomingFilePath, TEXT(".rdc"));
	if (IFileManager::Get().FileExists(*IncomingTraceFile))
	{
		IFileManager::Get().Move(*(FPaths::Combine(ReportPathOnDisk, TEXT("Incoming.rdc"))), *IncomingTraceFile, true, true);
	}

	// copy the comparison image if we generated one
	if (ComparisonResult.ComparisonFilePath.Len())
	{
		FString ComparisonFileFullPath = *FPaths::Combine(ProjectDir, ComparisonResult.ComparisonFilePath);

		if (IFileManager::Get().Copy(*ComparisonResult.ReportComparisonFilePath, *ComparisonFileFullPath, true, true) == COPY_OK)
		{
			// nothing else to move for this case
		}
		else
		{
			UE_LOG(LogScreenShotManager, Error, TEXT("Failed to move delta image to %s"), *ComparisonResult.ReportComparisonFilePath);
		}
	}

	/*
		Make a copy of the approved file if it exists
	*/
	if (ComparisonResult.ApprovedFilePath.Len())
	{
		// Make a copy of the approved png called 'approved.png'
		FString ApprovedFileFullPath = *FPaths::Combine(ProjectDir, ComparisonResult.ApprovedFilePath);

		if (IFileManager::Get().Copy(*ComparisonResult.ReportApprovedFilePath, *ApprovedFileFullPath, true, true) == COPY_OK)
		{
			IFileManager::Get().Copy(*FPaths::ChangeExtension(ComparisonResult.ReportApprovedFilePath, ".json"), *FPaths::ChangeExtension(ApprovedFileFullPath, ".json"), true, true);
		}
		else
		{
			UE_LOG(LogScreenShotManager, Error, TEXT("Failed to copy approved image to %s"), *ComparisonResult.ReportApprovedFilePath);
		}
	}
		
	// make all these paths relative to the report path so the report can be relocated outside of the project directory
	// and the files still found.
	FPaths::MakePathRelativeTo(ComparisonResult.ReportApprovedFilePath, *ReportPathOnDisk);
	FPaths::MakePathRelativeTo(ComparisonResult.ReportIncomingFilePath, *ReportPathOnDisk);
	FPaths::MakePathRelativeTo(ComparisonResult.ReportComparisonFilePath, *ReportPathOnDisk);

	// save the result at to a report
	FString Json;
	if ( FJsonObjectConverter::UStructToJsonObjectString(ComparisonResult, Json) )
	{
		FString ComparisonReportFile = FPaths::Combine(ReportPathOnDisk, TEXT("Report.json"));
		FFileHelper::SaveStringToFile(Json, *ComparisonReportFile, FFileHelper::EEncodingOptions::ForceUTF8WithoutBOM);

		UE_LOG(LogScreenShotManager, Log, TEXT("Saved report to %s"), *ComparisonReportFile);
	}

	return ComparisonResult;
}


FScreenshotExportResult FScreenShotManager::ExportScreenshotComparisonResult(FString ScreenshotName, FString RootExportFolder)
{
	FPaths::NormalizeDirectoryName(RootExportFolder);

	if (RootExportFolder.IsEmpty())
	{
		RootExportFolder = GetDefaultExportDirectory();
	}

	FScreenshotExportResult Results;
	Results.Success = false;
	Results.ExportPath = RootExportFolder / FString::FromInt(FEngineVersion::Current().GetChangelist());

	FString Destination = Results.ExportPath / ScreenshotName;
	if (!IFileManager::Get().MakeDirectory(*Destination, /*Tree =*/true))
	{
		return Results;
	}

	CopyDirectory(Destination, ScreenshotResultsFolder / ScreenshotName);

	Results.Success = true;
	return Results;
}

bool FScreenShotManager::OpenComparisonReports(FString ImportPath, TArray<FComparisonReport>& OutReports)
{
	OutReports.Reset();

	FPaths::NormalizeDirectoryName(ImportPath);
	ImportPath += TEXT("/");

	TArray<FString> ComparisonReportPaths;
	IFileManager::Get().FindFilesRecursive(ComparisonReportPaths, *ImportPath, TEXT("Report.json"), /*Files=*/true, /*Directories=*/false, /*bClearFileNames=*/ false);

	for ( const FString& ReportPath : ComparisonReportPaths )
	{
		FString JsonString;
		if ( FFileHelper::LoadFileToString(JsonString, *ReportPath) )
		{
			TSharedRef< TJsonReader<> > JsonReader = TJsonReaderFactory<>::Create(JsonString);

			TSharedPtr<FJsonObject> JsonComparisonReport;
			if ( !FJsonSerializer::Deserialize(JsonReader, JsonComparisonReport) )
			{
				return false;
			}

			FImageComparisonResult ComparisonResult;
			ComparisonResult.SetInvalid();
			if ( FJsonObjectConverter::JsonObjectToUStruct(JsonComparisonReport.ToSharedRef(), &ComparisonResult, 0, 0) )
			{
				if (ComparisonResult.IsValid())
				{
					FComparisonReport Report(ImportPath, ReportPath);
					Report.SetComparisonResult(ComparisonResult);
					OutReports.Add(Report);
				}
				else
				{
					UE_LOG(LogScreenShotManager, Error, TEXT("Report %s has invalid version '%d' (Current Version=%d)"), *ReportPath, ComparisonResult.Version, int32(ComparisonResult.CurrentVersion));
				}
			}
		}
	}

	return true;
}

FString FScreenShotManager::GetDefaultExportDirectory() const
{
	return FPaths::Combine(FPaths::ProjectSavedDir(),TEXT("Exported/"));
}

void FScreenShotManager::CopyDirectory(const FString& DestDir, const FString& SrcDir)
{
	TArray<FString> FilesToCopy;

	FString NormalizedSrc = SrcDir;
	FPaths::NormalizeDirectoryName(NormalizedSrc);

	IFileManager::Get().FindFilesRecursive(FilesToCopy, *SrcDir, TEXT("*"), /*Files=*/true, /*Directories=*/false);

	ParallelFor(FilesToCopy.Num(), [&](int32 Index)
		{
			const FString& SourceFilePath = FilesToCopy[Index];
			FString DestFilePath = FPaths::Combine(DestDir, SourceFilePath.RightChop(SrcDir.Len()));
			IFileManager::Get().Copy(*DestFilePath, *SourceFilePath, true, true);
		});
}

void FScreenShotManager::BuildFallbackPlatformsListFromConfig(const UScreenShotComparisonSettings* InSettings)
{
	FallbackPlatforms.Empty();

	if (InSettings->ScreenshotFallbackPlatforms.Num() > 0)
	{
		for (const FScreenshotFallbackEntry& Entry : InSettings->ScreenshotFallbackPlatforms)
		{
			FString Parent = Entry.Parent;
			FString Child = Entry.Child;

			if (Parent.StartsWith(TEXT("/")))
			{
				UE_LOG(LogScreenShotManager, Warning, TEXT("Fallback parent is malformed and has a leading '/'. This will be stripped but please correct. '%s'"), *Parent);
				Parent = Parent.RightChop(1);
			}

			// These are used as folders so ensure they match the expected layout
			if (Child.StartsWith(TEXT("/")))
			{
				UE_LOG(LogScreenShotManager, Warning, TEXT("Fallback child is malformed and has a leading '/'. This will be stripped but please correct. '%s'"), *Child);
				Child = Child.RightChop(1);
			}

			FString& ParentValue = FallbackPlatforms.FindOrAdd(Child);
			ParentValue = Parent;
		}
	}

	// legacy path
	if (GConfig)
	{
		for (const FString& ConfigFilename : GConfig->GetFilenames())
		{
			FConfigSection* FallbackSection = GConfig->GetSectionPrivate(TEXT("AutomationTestFallbackHierarchy"), false, true, ConfigFilename);
			if (FallbackSection)
			{
				UE_LOG(LogScreenShotManager, Warning, TEXT("Please move FallbackPlatform entries in [AutomationTestFallbackHierarchy] to +ScreenshotFallbackPlatforms= under[/Script/ScreenShotComparisonTools.ScreenShotComparisonSettings] in DefaultEngine.ini"));

				// Parse all fallback definitions of the format "FallbackPlatform=(Child=/Platform/RHI, Parent=/Platform/RHI)"
				for (FConfigSection::TIterator Section(*FallbackSection); Section; ++Section)
				{
					if (Section.Key() == TEXT("FallbackPlatform"))
					{
						FString FallbackValue = Section.Value().GetValue();
						FString Child, Parent;
						bool bSuccess = false;

						if (FParse::Value(*FallbackValue, TEXT("Child="), Child, true) && FParse::Value(*FallbackValue, TEXT("Parent="), Parent, true))
						{
							if (Parent.StartsWith(TEXT("/")))
							{
								UE_LOG(LogScreenShotManager, Warning, TEXT("Fallback parent is malformed and has a leading '/'. This will be stripped but please correct. '%s'"), *Parent);
								Parent = Parent.RightChop(1);
							}

							// These are used as folders so ensure they match the expected layout
							if (Child.StartsWith(TEXT("/")))
							{
								UE_LOG(LogScreenShotManager, Warning, TEXT("Fallback child is malformed and has a leading '/'. This will be stripped but please correct. '%s'"), *Child);
								Child = Child.RightChop(1);
							}				
				
							// Append or override, could error here instead
							FString& Fallback = FallbackPlatforms.FindOrAdd(Child);
							Fallback = Parent;
							bSuccess = true;
						}
						
						if (!bSuccess)
						{
							UE_LOG(LogScreenShotManager, Error, TEXT("Invalid fallback platform definition: '%s'"), *FallbackValue);
						}
					}
				}
			}
		}
	}
}<|MERGE_RESOLUTION|>--- conflicted
+++ resolved
@@ -87,11 +87,7 @@
 {
 	// plaform will be something like PS4
 	// RHI = SM5
-<<<<<<< HEAD
-	const FDataDrivenPlatformInfoRegistry::FPlatformInfo& PlatInfo = FDataDrivenPlatformInfoRegistry::GetPlatformInfo(MetaData.Platform);
-=======
 	const FDataDrivenPlatformInfo& PlatInfo = FDataDrivenPlatformInfoRegistry::GetPlatformInfo(MetaData.Platform);
->>>>>>> 6bbb88c8
 
 	bool bUsePlatformPath = PlatInfo.bIsConfidential && (InOptions & EApprovedFolderOptions::UsePlatformFolders) == 0;
 
@@ -160,11 +156,7 @@
 	{
 		FString CurrentPlatformRHI = GetPathComponentForPlatformAndRHI(IncomingMetaData);
 
-<<<<<<< HEAD
-		UE_LOG(LogScreenShotManager, Log, TEXT("No ideal-image found at {0}. Checking fallback images"), *ApprovedPath);
-=======
 		UE_LOG(LogScreenShotManager, Log, TEXT("No ideal-image found at %s. Checking fallback images"), *ApprovedPath);
->>>>>>> 6bbb88c8
 
 		while (ApprovedImages.Num() == 0)
 		{
@@ -344,10 +336,7 @@
 	{
 		// We can't find a ground truth, so it's a new comparison.
 		ComparisonResult.IncomingFilePath = InUnapprovedIncomingFilePath;
-<<<<<<< HEAD
-=======
 		ComparisonResult.CreationTime = FDateTime::Now();
->>>>>>> 6bbb88c8
 
 		UE_LOG(LogScreenShotManager, Log, TEXT("No ideal-image found. Assuming %s is a new test image"), *InUnapprovedIncomingFilePath);
 	}
@@ -385,11 +374,7 @@
 	*/
 	
 	// files we write/copy to for reports
-<<<<<<< HEAD
-	ComparisonResult.ReportApprovedFilePath = FPaths::Combine(ReportPathOnDisk, TEXT("Approved.png"));
-=======
 	ComparisonResult.ReportApprovedFilePath = FPaths::Combine(ReportPathOnDisk, TEXT("Approved.png")); 
->>>>>>> 6bbb88c8
 	ComparisonResult.ReportIncomingFilePath = FPaths::Combine(ReportPathOnDisk, TEXT("Incoming.png"));
 	ComparisonResult.ReportComparisonFilePath = FPaths::Combine(ReportPathOnDisk, TEXT("Delta.png"));
 
