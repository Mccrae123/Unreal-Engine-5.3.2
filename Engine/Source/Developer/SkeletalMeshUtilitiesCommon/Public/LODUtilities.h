--- conflicted
+++ resolved
@@ -176,7 +176,6 @@
 		const FName& ProfileNameDest,
 		int32 LODIndexDest,
 		const IMeshUtilities::MeshBuildOptions& Options);
-<<<<<<< HEAD
 
 	UE_DEPRECATED(5.2, "Please use the new overloads of UpdateAlternateSkinWeights that take an IMeshUtilities::MeshBuildOptions. Note that IMeshUtilities::MeshBuildOptions::bComputeNormals/Tangents has the opposite meaning of ShouldImportNormals/Tangents.")
 	static bool UpdateAlternateSkinWeights(
@@ -198,11 +197,12 @@
 		int32 LODIndexDest,
 		const IMeshUtilities::MeshBuildOptions& Options);
 
-=======
-
 	UE_DEPRECATED(5.2, "Please use the new overloads of UpdateAlternateSkinWeights that take an IMeshUtilities::MeshBuildOptions. Note that IMeshUtilities::MeshBuildOptions::bComputeNormals/Tangents has the opposite meaning of ShouldImportNormals/Tangents.")
 	static bool UpdateAlternateSkinWeights(
-		USkeletalMesh* SkeletalMeshDest,
+		FSkeletalMeshLODModel& LODModelDest,
+		FSkeletalMeshImportData& ImportDataDest,
+		USkeletalMesh* SkeletalMeshDest,
+		const FReferenceSkeleton& RefSkeleton,
 		const FName& ProfileNameDest,
 		int32 LODIndexDest,
 		FOverlappingThresholds OverlappingThresholds,
@@ -211,37 +211,10 @@
 		bool bUseMikkTSpace,
 		bool bComputeWeightedNormals);
 
-	static bool UpdateAlternateSkinWeights(
-		FSkeletalMeshLODModel& LODModelDest,
-		FSkeletalMeshImportData& ImportDataDest,
-		USkeletalMesh* SkeletalMeshDest,
-		const FReferenceSkeleton& RefSkeleton,
-		const FName& ProfileNameDest,
-		int32 LODIndexDest,
-		const IMeshUtilities::MeshBuildOptions& Options);
-
->>>>>>> 4af6daef
-	UE_DEPRECATED(5.2, "Please use the new overloads of UpdateAlternateSkinWeights that take an IMeshUtilities::MeshBuildOptions. Note that IMeshUtilities::MeshBuildOptions::bComputeNormals/Tangents has the opposite meaning of ShouldImportNormals/Tangents.")
-	static bool UpdateAlternateSkinWeights(
-		FSkeletalMeshLODModel& LODModelDest,
-		FSkeletalMeshImportData& ImportDataDest,
-		USkeletalMesh* SkeletalMeshDest,
-		const FReferenceSkeleton& RefSkeleton,
-		const FName& ProfileNameDest,
-		int32 LODIndexDest,
-		FOverlappingThresholds OverlappingThresholds,
-		bool ShouldImportNormals,
-		bool ShouldImportTangents,
-		bool bUseMikkTSpace,
-		bool bComputeWeightedNormals);
-
-<<<<<<< HEAD
-=======
 	
 	/** Build the vertex attributes */
 	static bool UpdateLODInfoVertexAttributes(USkeletalMesh *InSkeletalMesh, int32 InSourceLODIndex, int32 InTargetLODIndex, bool bInCopyAttributeValues);
 	
->>>>>>> 4af6daef
 	/**
 	 * Re-generate all (editor-only) skin weight profile, used whenever we rebuild the skeletal mesh data which could change the chunking and bone indices
 	 * 
