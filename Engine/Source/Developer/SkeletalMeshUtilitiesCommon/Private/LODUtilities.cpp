// Copyright Epic Games, Inc. All Rights Reserved.

#include "LODUtilities.h"

<<<<<<< HEAD
#include "BoneWeights.h"

#if WITH_EDITOR

#include "Misc/MessageDialog.h"
#include "Misc/FeedbackContext.h"
#include "Modules/ModuleManager.h"
#include "UObject/UObjectIterator.h"
#include "Components/SkinnedMeshComponent.h"
#include "Components/SkeletalMeshComponent.h"
#include "Animation/MorphTarget.h"
#include "UObject/GarbageCollection.h"
#include "Rendering/SkeletalMeshModel.h"
#include "Rendering/SkeletalMeshLODModel.h"
#include "GenericQuadTree.h"
#include "Engine/SkeletalMesh.h"
#include "Engine/SkeletalMeshLODSettings.h"
#include "Engine/SkeletalMeshSocket.h"
#include "Engine/SkinnedAssetAsyncCompileUtils.h"
#include "Engine/SkinnedAssetCommon.h"
#include "Engine/Texture2D.h"
#include "EditorFramework/AssetImportData.h"
#include "MeshUtilities.h"
#include "MeshUtilitiesCommon.h"
=======
#if WITH_EDITOR

#include "Animation/MorphTarget.h"
#include "Animation/SkinWeightProfile.h"
#include "Async/ParallelFor.h"
#include "BoneWeights.h"
>>>>>>> 4af6daef
#include "ClothingAsset.h"
#include "ComponentReregisterContext.h"
#include "Components/SkeletalMeshComponent.h"
#include "Components/SkinnedMeshComponent.h"
#include "EditorFramework/AssetImportData.h"
#include "Engine/SkeletalMesh.h"
#include "Engine/SkeletalMeshLODSettings.h"
#include "Engine/SkeletalMeshSocket.h"
#include "Engine/SkinnedAssetAsyncCompileUtils.h"
#include "Engine/SkinnedAssetCommon.h"
#include "Engine/Texture2D.h"
#include "Framework/Commands/UIAction.h"
#include "Framework/Notifications/NotificationManager.h"
#include "GenericQuadTree.h"
#include "HAL/ThreadSafeBool.h"
<<<<<<< HEAD
#include "ImageCore.h"
#include "ImageCoreUtils.h"

#include "ObjectTools.h"

#include "ComponentReregisterContext.h"
=======
>>>>>>> 4af6daef
#include "IMeshReductionManagerModule.h"
#include "ImageCore.h"
#include "ImageCoreUtils.h"
#include "ImportUtils/SkelImport.h"
#include "Interfaces/ITargetPlatform.h"
#include "Interfaces/ITargetPlatformManagerModule.h"
#include "MeshUtilities.h"
#include "MeshUtilitiesCommon.h"
#include "Misc/CoreMisc.h"
#include "Misc/FeedbackContext.h"
#include "Misc/MessageDialog.h"
#include "Modules/ModuleManager.h"
#include "ObjectTools.h"
#include "OverlappingCorners.h"
#include "Rendering/SkeletalMeshLODImporterData.h"
#include "Rendering/SkeletalMeshLODModel.h"
#include "Rendering/SkeletalMeshModel.h"
#include "Tasks/Task.h"
#include "UObject/GarbageCollection.h"
#include "UObject/UObjectIterator.h"
#include "Widgets/Notifications/SNotificationList.h"

#include <limits>

#include "Framework/Notifications/NotificationManager.h"
#include "Widgets/Notifications/SNotificationList.h"

#include <limits>

IMPLEMENT_MODULE(FDefaultModuleImpl, SkeletalMeshUtilitiesCommon)

#define LOCTEXT_NAMESPACE "LODUtilities"

DEFINE_LOG_CATEGORY_STATIC(LogLODUtilities, Log, All);

<<<<<<< HEAD
=======
static bool GInterchangeSkeletalMeshReorderMaterialSlots = true;
static FAutoConsoleVariableRef CCvarInterchangeSkeletalMeshReorderMaterialSlots(
	TEXT("Interchange.FeatureFlags.Import.SkeletalMesh.ReorderMaterialSlots"),
	GInterchangeSkeletalMeshReorderMaterialSlots,
	TEXT("Whether Re-importing a skeletalmesh should reorder the material slots."),
	ECVF_Default);

>>>>>>> 4af6daef
/**
* Process and update the vertex Influences using the predefined wedges
*
* @param WedgeCount - The number of wedges in the corresponding mesh.
* @param Influences - BoneWeights and Ids for the corresponding vertices.
*/
void FLODUtilities::ProcessImportMeshInfluences(const int32 WedgeCount, TArray<SkeletalMeshImportData::FRawBoneInfluence>& Influences, const FString& MeshName)
{

	// Sort influences by vertex index.
	struct FCompareVertexIndex
	{
		bool operator()(const SkeletalMeshImportData::FRawBoneInfluence& A, const SkeletalMeshImportData::FRawBoneInfluence& B) const
		{
			if (A.VertexIndex > B.VertexIndex) return false;
			else if (A.VertexIndex < B.VertexIndex) return true;
			else if (A.Weight < B.Weight) return false;
			else if (A.Weight > B.Weight) return true;
			else if (A.BoneIndex > B.BoneIndex) return false;
			else if (A.BoneIndex < B.BoneIndex) return true;
			else									  return  false;
		}
	};
	Influences.Sort(FCompareVertexIndex());

	TArray <SkeletalMeshImportData::FRawBoneInfluence> NewInfluences;
	int32	LastNewInfluenceIndex = 0;
	int32	LastVertexIndex = INDEX_NONE;
	int32	InfluenceCount = 0;

	float TotalWeight = 0.f;

	int MaxVertexInfluence = 0;
	float MaxIgnoredWeight = 0.0f;

	//We have to normalize the data before filtering influences
	//Because influence filtering is base on the normalize value.
	//Some DCC like Daz studio don't have normalized weight
	for (int32 i = 0; i < Influences.Num(); i++)
	{
		// if less than min weight, or it's more than 8, then we clear it to use weight
		InfluenceCount++;
		TotalWeight += Influences[i].Weight;
		// we have all influence for the same vertex, normalize it now
		if (i + 1 >= Influences.Num() || Influences[i].VertexIndex != Influences[i + 1].VertexIndex)
		{
			// Normalize the last set of influences.
			if (InfluenceCount && (TotalWeight != 1.0f))
			{
				float OneOverTotalWeight = 1.f / TotalWeight;
				for (int r = 0; r < InfluenceCount; r++)
				{
					Influences[i - r].Weight *= OneOverTotalWeight;
				}
			}

			if (MaxVertexInfluence < InfluenceCount)
			{
				MaxVertexInfluence = InfluenceCount;
			}

			// clear to count next one
			InfluenceCount = 0;
			TotalWeight = 0.f;
		}

		if (InfluenceCount > MAX_TOTAL_INFLUENCES &&  Influences[i].Weight > MaxIgnoredWeight)
		{
			MaxIgnoredWeight = Influences[i].Weight;
		}
	}

	// warn about too many influences
	if (MaxVertexInfluence > MAX_TOTAL_INFLUENCES)
	{
		UE_LOG(LogLODUtilities, Display, TEXT("Skeletal mesh (%s) influence count of %d exceeds max count of %d. Influence truncation will occur. Maximum Ignored Weight %f"), *MeshName, MaxVertexInfluence, MAX_TOTAL_INFLUENCES, MaxIgnoredWeight);
	}

	for (int32 i = 0; i < Influences.Num(); i++)
	{
		// we found next verts, normalize it now
		if (LastVertexIndex != Influences[i].VertexIndex)
		{
			// Normalize the last set of influences.
			if (InfluenceCount && (TotalWeight != 1.0f))
			{
				float OneOverTotalWeight = 1.f / TotalWeight;
				for (int r = 0; r < InfluenceCount; r++)
				{
					NewInfluences[LastNewInfluenceIndex - r].Weight *= OneOverTotalWeight;
				}
			}

			// now we insert missing verts
			if (LastVertexIndex != INDEX_NONE)
			{
				int32 CurrentVertexIndex = Influences[i].VertexIndex;
				for (int32 j = LastVertexIndex + 1; j < CurrentVertexIndex; j++)
				{
					// Add a 0-bone weight if none other present (known to happen with certain MAX skeletal setups).
					LastNewInfluenceIndex = NewInfluences.AddUninitialized();
					NewInfluences[LastNewInfluenceIndex].VertexIndex = j;
					NewInfluences[LastNewInfluenceIndex].BoneIndex = 0;
					NewInfluences[LastNewInfluenceIndex].Weight = 1.f;
				}
			}

			// clear to count next one
			InfluenceCount = 0;
			TotalWeight = 0.f;
			LastVertexIndex = Influences[i].VertexIndex;
		}

		// if less than min weight, or it's more than 8, then we clear it to use weight
		if (Influences[i].Weight >= UE::AnimationCore::BoneWeightThreshold &&
			InfluenceCount < MAX_TOTAL_INFLUENCES)
		{
			LastNewInfluenceIndex = NewInfluences.Add(Influences[i]);
			InfluenceCount++;
			TotalWeight += Influences[i].Weight;
		}
	}

	Influences = NewInfluences;

	// Ensure that each vertex has at least one influence as e.g. CreateSkinningStream relies on it.
	// The below code relies on influences being sorted by vertex index.
	if (Influences.Num() == 0)
	{
		// warn about no influences
		UE_LOG(LogLODUtilities, Warning, TEXT("Warning skeletal mesh (%s) has no vertex influences"), *MeshName);
		// add one for each wedge entry
		Influences.AddUninitialized(WedgeCount);
		for (int32 WedgeIdx = 0; WedgeIdx < WedgeCount; WedgeIdx++)
		{
			Influences[WedgeIdx].VertexIndex = WedgeIdx;
			Influences[WedgeIdx].BoneIndex = 0;
			Influences[WedgeIdx].Weight = 1.0f;
		}
		for (int32 i = 0; i < Influences.Num(); i++)
		{
			int32 CurrentVertexIndex = Influences[i].VertexIndex;

			if (LastVertexIndex != CurrentVertexIndex)
			{
				for (int32 j = LastVertexIndex + 1; j < CurrentVertexIndex; j++)
				{
					// Add a 0-bone weight if none other present (known to happen with certain MAX skeletal setups).
					Influences.InsertUninitialized(i, 1);
					Influences[i].VertexIndex = j;
					Influences[i].BoneIndex = 0;
					Influences[i].Weight = 1.f;
				}
				LastVertexIndex = CurrentVertexIndex;
			}
		}
	}
}


bool FLODUtilities::RegenerateLOD(USkeletalMesh* SkeletalMesh, const ITargetPlatform* TargetPlatform, int32 NewLODCount /*= 0*/, bool bRegenerateEvenIfImported /*= false*/, bool bGenerateBaseLOD /*= false*/)
{
	if (SkeletalMesh)
	{
		FScopedSkeletalMeshPostEditChange ScopedPostEditChange(SkeletalMesh);

		// Unbind any existing clothing assets before we regenerate all LODs
		TArray<ClothingAssetUtils::FClothingAssetMeshBinding> ClothingBindings;
		FLODUtilities::UnbindClothingAndBackup(SkeletalMesh, ClothingBindings);

		int32 LODCount = SkeletalMesh->GetLODNum();

		if (NewLODCount > 0)
		{
			LODCount = NewLODCount;
		}

		SkeletalMesh->Modify();

		FSkeletalMeshUpdateContext UpdateContext;
		UpdateContext.SkeletalMesh = SkeletalMesh;

		//If we force a regenerate, we want to invalidate the DCC so the render data get rebuilded
		SkeletalMesh->InvalidateDeriveDataCacheGUID();

		// remove LODs
		int32 CurrentNumLODs = SkeletalMesh->GetLODNum();
		if (LODCount < CurrentNumLODs)
		{
			for (int32 LODIdx = CurrentNumLODs - 1; LODIdx >= LODCount; LODIdx--)
			{
				FLODUtilities::RemoveLOD(UpdateContext, LODIdx);
			}
		}
		// we need to add more
		else if (LODCount > CurrentNumLODs)
		{
			// Only create new skeletal mesh LOD level entries, we cannot multi thread since the LOD will be create here
			//TArray are not thread safe.
			for (int32 LODIdx = CurrentNumLODs; LODIdx < LODCount; LODIdx++)
			{
				// if no previous setting found, it will use default setting. 
				FLODUtilities::SimplifySkeletalMeshLOD(UpdateContext, LODIdx, TargetPlatform, false);
			}
		}
		else
		{
			for (int32 LODIdx = 0; LODIdx < LODCount; LODIdx++)
			{
				FSkeletalMeshLODInfo& CurrentLODInfo = *(SkeletalMesh->GetLODInfo(LODIdx));
				if ((bRegenerateEvenIfImported && LODIdx > 0) || (bGenerateBaseLOD && LODIdx == 0) || CurrentLODInfo.bHasBeenSimplified )
				{
					FLODUtilities::SimplifySkeletalMeshLOD(UpdateContext, LODIdx, TargetPlatform, false);
				}
			}
		}

		//Restore all clothing we can
		FLODUtilities::RestoreClothingFromBackup(SkeletalMesh, ClothingBindings);

		return true;
	}

	return false;
}

namespace RemoveLODHelper
{
	void GetDependentLODs(USkeletalMesh* SkeletalMesh, const int32 RefLODIndex, TArray<int32>& DependentLODs)
	{
		if (!SkeletalMesh || RefLODIndex >= SkeletalMesh->GetLODNum()-1)
		{
			return;
		}
		int32 LODCount = SkeletalMesh->GetLODNum();
		FSkeletalMeshModel* SkelMeshModel = SkeletalMesh->GetImportedModel();
		for (int32 LODIndex = RefLODIndex + 1; LODIndex < LODCount; ++LODIndex)
		{
			if (!SkeletalMesh->IsReductionActive(LODIndex))
			{
				continue;
			}
			const FSkeletalMeshLODInfo* LODInfo = SkeletalMesh->GetLODInfo(LODIndex);
			if (!LODInfo)
			{
				continue;
			}
			if (LODInfo->ReductionSettings.BaseLOD == RefLODIndex)
			{
				DependentLODs.Add(LODIndex);
			}
		}
	}

	void AdjustReductionSettings(USkeletalMesh* SkeletalMesh, const int32 DestinationLODIndex, const int32 SourceLODIndex)
	{
		FSkeletalMeshLODInfo* DestinationLODInfo = SkeletalMesh->GetLODInfo(DestinationLODIndex);
		const FSkeletalMeshLODInfo* SourceLODInfo = SkeletalMesh->GetLODInfo(SourceLODIndex);
		if (!DestinationLODInfo || !SourceLODInfo)
		{
			return;
		}
		//Adjust percent so we end up with the same amount.
		DestinationLODInfo->ReductionSettings.NumOfTrianglesPercentage /= SourceLODInfo->ReductionSettings.NumOfTrianglesPercentage;
		DestinationLODInfo->ReductionSettings.NumOfVertPercentage /= SourceLODInfo->ReductionSettings.NumOfVertPercentage;
	}
} //End namspace RemoveLODHelper

void FLODUtilities::RemoveLOD(FSkeletalMeshUpdateContext& UpdateContext, int32 DesiredLOD )
{
	USkeletalMesh* SkeletalMesh = UpdateContext.SkeletalMesh;
	FSkeletalMeshModel* SkelMeshModel = SkeletalMesh->GetImportedModel();

	if(SkelMeshModel->LODModels.Num() <= 1)
	{
		if(!FApp::IsUnattended())
		{
			FMessageDialog::Open( EAppMsgType::Ok, NSLOCTEXT("UnrealEd", "NoLODToRemove", "No LODs to remove!") );
		}
		UE_LOG(LogLODUtilities, Warning, TEXT("Cannot remove LOD {0}, there must be at least one LOD after the removal."), DesiredLOD);
		return;
	}

	check( SkeletalMesh->GetLODNum() == SkelMeshModel->LODModels.Num() );

	// If its a valid LOD, remove it.
	if(DesiredLOD < SkelMeshModel->LODModels.Num() )
	{
		FScopedSkeletalMeshPostEditChange ScopedPostEditChange(SkeletalMesh);

		//Get the dependent generated LODs
		TArray<int32> DependentLODs;
		RemoveLODHelper::GetDependentLODs(SkeletalMesh, DesiredLOD, DependentLODs);

		//Adjust LODInfo properties to be in sync with the LOD removal. We reverse iterate because we want to restore some LOD info property from the previous LOD
		for (int32 NextLODIndex = SkeletalMesh->GetLODNum() -1; NextLODIndex > DesiredLOD; NextLODIndex--)
		{
			const FSkeletalMeshLODInfo* PreviousLODInfo = SkeletalMesh->GetLODInfo(NextLODIndex-1);
			FSkeletalMeshLODInfo* NextLODInfo = SkeletalMesh->GetLODInfo(NextLODIndex);
			if (!NextLODInfo)
			{
				continue;
			}

			//Adjust the reduction baseLOD
			if(SkeletalMesh->IsReductionActive(NextLODIndex) && NextLODInfo->ReductionSettings.BaseLOD > DesiredLOD)
			{
				NextLODInfo->ReductionSettings.BaseLOD--;
			}
			
			//Propagate someproperties we need to take from the previous LOD
			if (PreviousLODInfo)
			{
				//Screen size
				NextLODInfo->ScreenSize = PreviousLODInfo->ScreenSize;
			}
		}

		//Adjust the imported data so it point on the correct LOD index
		if (DependentLODs.Num() > 0 && !SkeletalMesh->IsLODImportedDataEmpty(DesiredLOD))
		{
			int32 FirstDepLODIndex = DependentLODs[0];
			FSkeletalMeshLODInfo* FirstDepLODInfo = SkeletalMesh->GetLODInfo(FirstDepLODIndex);
			if (FirstDepLODInfo)
			{
				FSkeletalMeshImportData ToRemovedLODImportData;
				SkeletalMesh->LoadLODImportedData(DesiredLOD, ToRemovedLODImportData);
				//Override imported data with the original source imported data (we are depending on the LOD we want to removed)
				SkeletalMesh->SaveLODImportedData(FirstDepLODIndex, ToRemovedLODImportData);

				//Manage the override original reduction source mesh data
				if (SkelMeshModel->InlineReductionCacheDatas.IsValidIndex(FirstDepLODIndex))
				{
					if(SkeletalMesh->IsLODImportedDataBuildAvailable(DesiredLOD))
					{
						//The inline reduction cache data will be recache by the build
						SkelMeshModel->InlineReductionCacheDatas[FirstDepLODIndex].SetCacheGeometryInfo(MAX_uint32, MAX_uint32);
					}
					else if(SkelMeshModel->InlineReductionCacheDatas.IsValidIndex(DesiredLOD))
					{
						//If there is no build copy the one from the DesiredLOD
						uint32 CacheVertexCount = 0;
						uint32 CacheTriangleCount = 0;
						SkelMeshModel->InlineReductionCacheDatas[DesiredLOD].GetCacheGeometryInfo(CacheVertexCount, CacheTriangleCount);
						SkelMeshModel->InlineReductionCacheDatas[FirstDepLODIndex].SetCacheGeometryInfo(CacheVertexCount, CacheTriangleCount);
					}
				}

				//Adjust Reduction settings
				FirstDepLODInfo->ReductionSettings.BaseLOD = FirstDepLODIndex - 1;
				RemoveLODHelper::AdjustReductionSettings(SkeletalMesh, FirstDepLODIndex, DesiredLOD);
				//Do the adjustment for the other dependent LODs
				for (int32 DependentLODsIndex = 1; DependentLODsIndex < DependentLODs.Num(); ++DependentLODsIndex)
				{
					int32 DepLODIndex = DependentLODs[DependentLODsIndex];
					FSkeletalMeshLODInfo* DepLODInfo = SkeletalMesh->GetLODInfo(DepLODIndex);
					if (!DepLODInfo)
					{
						continue;
					}
					//Adjust Reduction settings
					DepLODInfo->ReductionSettings.BaseLOD = FirstDepLODIndex - 1;
					RemoveLODHelper::AdjustReductionSettings(SkeletalMesh, DepLODIndex, FirstDepLODIndex);
				}
			}
		}

		//remove all Morph target data for this LOD
		for (UMorphTarget* MorphTarget : SkeletalMesh->GetMorphTargets())
		{
			if (MorphTarget->HasDataForLOD(DesiredLOD))
			{
				MorphTarget->GetMorphLODModels().RemoveAt(DesiredLOD);
			}
		}

		SkelMeshModel->LODModels.RemoveAt(DesiredLOD);
		SkeletalMesh->RemoveLODInfo(DesiredLOD);
		RefreshLODChange(SkeletalMesh);

		// Adjust the force LOD to point on the same one, if we are forcing a LOD greater then the one we delete, we want to continue pointing on it
		// If we delete the LOD we are loking at, we fall back on auto LOD
		for(auto Iter = UpdateContext.AssociatedComponents.CreateIterator(); Iter; ++Iter)
		{
			USkinnedMeshComponent* SkinnedComponent = Cast<USkinnedMeshComponent>(*Iter);
			if(SkinnedComponent)
			{
				int32 CurrentForceLOD = SkinnedComponent->GetForcedLOD();
				CurrentForceLOD = CurrentForceLOD == 0 ? 0 : CurrentForceLOD-1;
				if(CurrentForceLOD == DesiredLOD)
				{
					SkinnedComponent->SetForcedLOD(0);
				}
				else if (CurrentForceLOD > DesiredLOD)
				{
					//Set back the force LOD, CurrentForceLOD was reduce by one so we simply set it.
					SkinnedComponent->SetForcedLOD(CurrentForceLOD);
				}
			}
		}

		//Notify calling system of change
		UpdateContext.OnLODChanged.ExecuteIfBound();

		// Mark things for saving.
		SkeletalMesh->MarkPackageDirty();
	}
}

void FLODUtilities::RemoveLODs(FSkeletalMeshUpdateContext& UpdateContext, const TArray<int32>& DesiredLODs)
{
	USkeletalMesh* SkeletalMesh = UpdateContext.SkeletalMesh;
	FSkeletalMeshModel* SkelMeshModel = SkeletalMesh->GetImportedModel();

	auto NoLODToRemoveDialog = []()
	{
		if (!FApp::IsUnattended())
		{
			FMessageDialog::Open(EAppMsgType::Ok, NSLOCTEXT("UnrealEd", "NoLODToRemove", "No LODs to remove!"));
		}
		UE_LOG(LogLODUtilities, Warning, TEXT("No LOD to remove or there must be at least one LOD after we remove this one."));
		
	};

	if (SkelMeshModel->LODModels.Num() <= 1 || DesiredLODs.Num() < 1)
	{
		NoLODToRemoveDialog();
		return;
	}

	check(SkeletalMesh->GetLODNum() == SkelMeshModel->LODModels.Num());

	TArray<int32> SortedDesiredLODs;
	for (int32 DesiredLODIndex = 0; DesiredLODIndex < DesiredLODs.Num(); ++DesiredLODIndex)
	{
		int32 DesiredLOD = DesiredLODs[DesiredLODIndex];
		if (SkelMeshModel->LODModels.Num() > 1 && SkelMeshModel->LODModels.IsValidIndex(DesiredLOD))
		{
			SortedDesiredLODs.Add(DesiredLOD);
		}
		else
		{
			UE_LOG(LogLODUtilities, Warning, TEXT("Cannot remove LOD {0}"), DesiredLOD);
		}
	}

	if (SortedDesiredLODs.Num() < 1)
	{
		NoLODToRemoveDialog();
		return;
	}

	{
		FScopedSkeletalMeshPostEditChange ScopedPostEditChange(SkeletalMesh);
		//Sort the LODs and reverse iterate the sorted array to remove the LODs from the end to avoid having to remap LODs index in the sortedDesiredLODs array
		SortedDesiredLODs.Sort();
		for (int32 SortedDesiredLODIndex = SortedDesiredLODs.Num()-1; SortedDesiredLODIndex >= 0 ; SortedDesiredLODIndex--)
		{
			int32 LODToRemove = SortedDesiredLODs[SortedDesiredLODIndex];
			check(SkelMeshModel->LODModels.IsValidIndex(LODToRemove))
			FLODUtilities::RemoveLOD(UpdateContext, LODToRemove);
		}
	}
}

bool FLODUtilities::SetCustomLOD(USkeletalMesh* DestinationSkeletalMesh, USkeletalMesh* SourceSkeletalMesh, const int32 LodIndex, const FString& SourceDataFilename)
{
	if(!DestinationSkeletalMesh || !SourceSkeletalMesh)
	{
		return false;
	}

	FScopedSkeletalMeshPostEditChange ScopePostEditChange(DestinationSkeletalMesh);

	//If the imported LOD already exist, we will need to reimport all the skin weight profiles
	bool bMustReimportAlternateSkinWeightProfile = false;

	// Get a list of all the clothing assets affecting this LOD so we can re-apply later
	TArray<ClothingAssetUtils::FClothingAssetMeshBinding> ClothingBindings;
	TArray<UClothingAssetBase*> ClothingAssetsInUse;
	TArray<int32> ClothingAssetSectionIndices;
	TArray<int32> ClothingAssetInternalLodIndices;

	FSkeletalMeshModel* const SourceImportedResource = SourceSkeletalMesh->GetImportedModel();
	FSkeletalMeshModel* const DestImportedResource = DestinationSkeletalMesh->GetImportedModel();

	if (!SourceImportedResource || !DestImportedResource)
	{
		return false;
	}

	if (SourceImportedResource->LODModels.IsValidIndex(LodIndex))
	{
		bMustReimportAlternateSkinWeightProfile = true;
		FLODUtilities::UnbindClothingAndBackup(DestinationSkeletalMesh, ClothingBindings, LodIndex);
	}

	//Lambda to call to re-apply the clothing
	auto ReapplyClothing = [&DestinationSkeletalMesh, &ClothingBindings, &SourceImportedResource, &LodIndex]()
	{
		if (SourceImportedResource->LODModels.IsValidIndex(LodIndex))
		{
			// Re-apply our clothing assets
			FLODUtilities::RestoreClothingFromBackup(DestinationSkeletalMesh, ClothingBindings, LodIndex);
		}
	};

	// Now we copy the base FSkeletalMeshLODModel from the imported skeletal mesh as the new LOD in the selected mesh.
	if (SourceImportedResource->LODModels.Num() == 0)
	{
		return false;
	}

	// Names of root bones must match.
	// If the names of root bones don't match, the LOD Mesh does not share skeleton with base Mesh. 
	if (SourceSkeletalMesh->GetRefSkeleton().GetBoneName(0) != DestinationSkeletalMesh->GetRefSkeleton().GetBoneName(0))
	{
		UE_LOG(LogLODUtilities, Error, TEXT("SkeletalMesh [%s] FLODUtilities::SetCustomLOD: Root bone in LOD is '%s' instead of '%s'.\nImport failed..")
		, *DestinationSkeletalMesh->GetName()
		, *SourceSkeletalMesh->GetRefSkeleton().GetBoneName(0).ToString()
		, *DestinationSkeletalMesh->GetRefSkeleton().GetBoneName(0).ToString());
		return false;
	}
	// We do some checking here that for every bone in the mesh we just imported, it's in our base ref skeleton, and the parent is the same.
	for (int32 i = 0; i < SourceSkeletalMesh->GetRefSkeleton().GetRawBoneNum(); i++)
	{
		int32 LODBoneIndex = i;
		FName LODBoneName = SourceSkeletalMesh->GetRefSkeleton().GetBoneName(LODBoneIndex);
		int32 BaseBoneIndex = DestinationSkeletalMesh->GetRefSkeleton().FindBoneIndex(LODBoneName);
		if (BaseBoneIndex == INDEX_NONE)
		{
			UE_LOG(LogLODUtilities, Error, TEXT("FLODUtilities::SetCustomLOD: Bone '%s' not found in destination SkeletalMesh '%s'.\nImport failed.")
				, *LODBoneName.ToString()
				, *DestinationSkeletalMesh->GetName());
			return false;
		}

		if (i > 0)
		{
			int32 LODParentIndex = SourceSkeletalMesh->GetRefSkeleton().GetParentIndex(LODBoneIndex);
			FName LODParentName = SourceSkeletalMesh->GetRefSkeleton().GetBoneName(LODParentIndex);

			int32 BaseParentIndex = DestinationSkeletalMesh->GetRefSkeleton().GetParentIndex(BaseBoneIndex);
			FName BaseParentName = DestinationSkeletalMesh->GetRefSkeleton().GetBoneName(BaseParentIndex);

			if (LODParentName != BaseParentName)
			{
				UE_LOG(LogLODUtilities, Error, TEXT("SkeletalMesh [%s] FLODUtilities::SetCustomLOD: Bone '%s' in LOD has parent '%s' instead of '%s'")
					, *DestinationSkeletalMesh->GetName()
					, *LODBoneName.ToString()
					, *LODParentName.ToString()
					, *BaseParentName.ToString());
				return false;
			}
		}
	}

	FScopedSkeletalMeshPostEditChange ScopedPostEditChange(DestinationSkeletalMesh);

	FSkeletalMeshLODModel& NewLODModel = SourceImportedResource->LODModels[0];

	// If this LOD is not the base LOD, we check all bones we have sockets on are present in it.
	if (LodIndex > 0)
	{
		const TArray<USkeletalMeshSocket*>& Sockets = DestinationSkeletalMesh->GetMeshOnlySocketList();

		for (int32 i = 0; i < Sockets.Num(); i++)
		{
			// Find bone index the socket is attached to.
			USkeletalMeshSocket* Socket = Sockets[i];
			int32 SocketBoneIndex = SourceSkeletalMesh->GetRefSkeleton().FindBoneIndex(Socket->BoneName);

			// If this LOD does not contain the socket bone, abort import.
			if (SocketBoneIndex == INDEX_NONE)
			{
				UE_LOG(LogLODUtilities, Error, TEXT("FLODUtilities::SetCustomLOD: This LOD is missing bone '%s' used by socket '%s'.\nAborting import.")
					, *Socket->BoneName.ToString()
					, *Socket->SocketName.ToString());
				return false;
			}
		}
	}

	{
		//The imported LOD is always in LOD 0 of the SourceSkeletalMesh
		const int32 SourceLODIndex = 0;
		if (!SourceSkeletalMesh->IsLODImportedDataEmpty(SourceLODIndex))
		{
			// Fix up the imported data bone indexes
			FSkeletalMeshImportData LODImportData;
			SourceSkeletalMesh->LoadLODImportedData(SourceLODIndex, LODImportData);
			const int32 LODImportDataBoneNumber = LODImportData.RefBonesBinary.Num();
			//We want to create a remap array so we can fix all influence easily
			TArray<int32> ImportDataBoneRemap;
			ImportDataBoneRemap.AddZeroed(LODImportDataBoneNumber);
			//We generate a new RefBonesBinary array to replace the existing one
			TArray<SkeletalMeshImportData::FBone> RemapedRefBonesBinary;
			RemapedRefBonesBinary.AddZeroed(DestinationSkeletalMesh->GetRefSkeleton().GetNum());
			for (int32 ImportBoneIndex = 0; ImportBoneIndex < LODImportDataBoneNumber; ++ImportBoneIndex)
			{
				SkeletalMeshImportData::FBone& ImportedBone = LODImportData.RefBonesBinary[ImportBoneIndex];
				int32 LODBoneIndex = ImportBoneIndex;
				FName LODBoneName = FName(*FSkeletalMeshImportData::FixupBoneName(ImportedBone.Name));
				int32 BaseBoneIndex = DestinationSkeletalMesh->GetRefSkeleton().FindBoneIndex(LODBoneName);
				ImportDataBoneRemap[ImportBoneIndex] = BaseBoneIndex;
				if (BaseBoneIndex != INDEX_NONE)
				{
					RemapedRefBonesBinary[BaseBoneIndex] = ImportedBone;
					if (RemapedRefBonesBinary[BaseBoneIndex].ParentIndex != INDEX_NONE)
					{
						RemapedRefBonesBinary[BaseBoneIndex].ParentIndex = ImportDataBoneRemap[RemapedRefBonesBinary[BaseBoneIndex].ParentIndex];
					}
				}
			}
			//Copy the new RefBonesBinary over the existing one
			LODImportData.RefBonesBinary = RemapedRefBonesBinary;

			//Fix the influences
			bool bNeedShrinking = false;
			const int32 InfluenceNumber = LODImportData.Influences.Num();
			for (int32 InfluenceIndex = InfluenceNumber - 1; InfluenceIndex >= 0; --InfluenceIndex)
			{
				SkeletalMeshImportData::FRawBoneInfluence& Influence = LODImportData.Influences[InfluenceIndex];
				Influence.BoneIndex = ImportDataBoneRemap[Influence.BoneIndex];
				if (Influence.BoneIndex == INDEX_NONE)
				{
					const int32 DeleteCount = 1;
					const bool AllowShrink = false;
					LODImportData.Influences.RemoveAt(InfluenceIndex, DeleteCount, AllowShrink);
					bNeedShrinking = true;
				}
			}
			//Shrink the array if we have deleted at least one entry
			if (bNeedShrinking)
			{
				LODImportData.Influences.Shrink();
			}
			//Save the fix up remap bone index
			SourceSkeletalMesh->SaveLODImportedData(SourceLODIndex, LODImportData);
		}

		// Fix up the ActiveBoneIndices array.
		for (int32 ActiveIndex = 0; ActiveIndex < NewLODModel.ActiveBoneIndices.Num(); ActiveIndex++)
		{
			int32 LODBoneIndex = NewLODModel.ActiveBoneIndices[ActiveIndex];
			FName LODBoneName = SourceSkeletalMesh->GetRefSkeleton().GetBoneName(LODBoneIndex);
			int32 BaseBoneIndex = DestinationSkeletalMesh->GetRefSkeleton().FindBoneIndex(LODBoneName);
			checkSlow(BaseBoneIndex != INDEX_NONE);
			NewLODModel.ActiveBoneIndices[ActiveIndex] = static_cast<FBoneIndexType>(BaseBoneIndex);
		}

		// Fix up the chunk BoneMaps.
		for (int32 SectionIndex = 0; SectionIndex < NewLODModel.Sections.Num(); SectionIndex++)
		{
			FSkelMeshSection& Section = NewLODModel.Sections[SectionIndex];
			for (int32 BoneMapIndex = 0; BoneMapIndex < Section.BoneMap.Num(); BoneMapIndex++)
			{
				int32 LODBoneIndex = Section.BoneMap[BoneMapIndex];
				FName LODBoneName = SourceSkeletalMesh->GetRefSkeleton().GetBoneName(LODBoneIndex);
				int32 BaseBoneIndex = DestinationSkeletalMesh->GetRefSkeleton().FindBoneIndex(LODBoneName);
				checkSlow(BaseBoneIndex != INDEX_NONE);
				Section.BoneMap[BoneMapIndex] = static_cast<FBoneIndexType>(BaseBoneIndex);
			}
		}

		// Create the RequiredBones array in the LODModel from the ref skeleton.
		for (int32 RequiredBoneIndex = 0; RequiredBoneIndex < NewLODModel.RequiredBones.Num(); RequiredBoneIndex++)
		{
			FName LODBoneName = SourceSkeletalMesh->GetRefSkeleton().GetBoneName(NewLODModel.RequiredBones[RequiredBoneIndex]);
			int32 BaseBoneIndex = DestinationSkeletalMesh->GetRefSkeleton().FindBoneIndex(LODBoneName);
			if (BaseBoneIndex != INDEX_NONE)
			{
				NewLODModel.RequiredBones[RequiredBoneIndex] = static_cast<FBoneIndexType>(BaseBoneIndex);
			}
			else
			{
				NewLODModel.RequiredBones.RemoveAt(RequiredBoneIndex--);
			}
		}

		// Also sort the RequiredBones array to be strictly increasing.
		NewLODModel.RequiredBones.Sort();
		DestinationSkeletalMesh->GetRefSkeleton().EnsureParentsExistAndSort(NewLODModel.ActiveBoneIndices);
	}

	// To be extra-nice, we apply the difference between the root transform of the meshes to the verts.
	FMatrix44f LODToBaseTransform = FMatrix44f(SourceSkeletalMesh->GetRefPoseMatrix(0).InverseFast() * DestinationSkeletalMesh->GetRefPoseMatrix(0));

	for (int32 SectionIndex = 0; SectionIndex < NewLODModel.Sections.Num(); SectionIndex++)
	{
		FSkelMeshSection& Section = NewLODModel.Sections[SectionIndex];

		// Fix up soft verts.
		for (int32 i = 0; i < Section.SoftVertices.Num(); i++)
		{
			Section.SoftVertices[i].Position = LODToBaseTransform.TransformPosition(Section.SoftVertices[i].Position);
			Section.SoftVertices[i].TangentX = LODToBaseTransform.TransformVector(Section.SoftVertices[i].TangentX);
			Section.SoftVertices[i].TangentY = LODToBaseTransform.TransformVector(Section.SoftVertices[i].TangentY);
			Section.SoftVertices[i].TangentZ = LODToBaseTransform.TransformVector(Section.SoftVertices[i].TangentZ);
		}
	}

<<<<<<< HEAD
	//Restore the LOD section data in case this LOD was reimport and some material match
	if (DestImportedResource->LODModels.IsValidIndex(LodIndex) && SourceImportedResource->LODModels.IsValidIndex(0))
	{
		const TArray<FSkelMeshSection>& ExistingSections = DestImportedResource->LODModels[LodIndex].Sections;
		const FSkeletalMeshLODInfo& ExistingInfo = *(DestinationSkeletalMesh->GetLODInfo(LodIndex));

		TArray<FSkelMeshSection>& ImportedSections = SourceImportedResource->LODModels[0].Sections;
		const FSkeletalMeshLODInfo& ImportedInfo = *(SourceSkeletalMesh->GetLODInfo(0));

		auto GetImportMaterialSlotName = [](const USkeletalMesh* SkelMesh, const FSkelMeshSection& Section, int32 SectionIndex, const FSkeletalMeshLODInfo& Info, int32& OutMaterialIndex)->FName
		{
			const TArray<FSkeletalMaterial>& MeshMaterials = SkelMesh->GetMaterials();
			check(MeshMaterials.Num() > 0);
			OutMaterialIndex = Section.MaterialIndex;
			if (Info.LODMaterialMap.IsValidIndex(SectionIndex) && Info.LODMaterialMap[SectionIndex] != INDEX_NONE)
			{
				OutMaterialIndex = Info.LODMaterialMap[SectionIndex];
			}
			FName ImportedMaterialSlotName = NAME_None;
			if (MeshMaterials.IsValidIndex(OutMaterialIndex))
			{
				ImportedMaterialSlotName = MeshMaterials[OutMaterialIndex].ImportedMaterialSlotName;
			}
			else
			{
				ImportedMaterialSlotName = MeshMaterials[0].ImportedMaterialSlotName;
				OutMaterialIndex = 0;
			}
			return ImportedMaterialSlotName;
		};

		for (int32 ExistingSectionIndex = 0; ExistingSectionIndex < ExistingSections.Num(); ++ExistingSectionIndex)
		{
			const FSkelMeshSection& ExistingSection = ExistingSections[ExistingSectionIndex];
			int32 ExistingMaterialIndex = 0;
			FName ExistingImportedMaterialSlotName = GetImportMaterialSlotName(DestinationSkeletalMesh, ExistingSection, ExistingSectionIndex, ExistingInfo, ExistingMaterialIndex);

			for (int32 ImportedSectionIndex = 0; ImportedSectionIndex < ImportedSections.Num(); ++ImportedSectionIndex)
			{
				FSkelMeshSection& ImportedSection = ImportedSections[ImportedSectionIndex];
				int32 ImportedMaterialIndex = 0;
				FName ImportedImportedMaterialSlotName = GetImportMaterialSlotName(SourceSkeletalMesh, ImportedSection, ImportedSectionIndex, ImportedInfo, ImportedMaterialIndex);
				if (ExistingImportedMaterialSlotName != NAME_None)
				{
					if (ImportedImportedMaterialSlotName == ExistingImportedMaterialSlotName)
					{
						//Set the value and exit
						ImportedSection.bCastShadow = ExistingSection.bCastShadow;
						ImportedSection.bVisibleInRayTracing = ExistingSection.bVisibleInRayTracing;
						ImportedSection.bRecomputeTangent = ExistingSection.bRecomputeTangent;
						ImportedSection.RecomputeTangentsVertexMaskChannel = ExistingSection.RecomputeTangentsVertexMaskChannel;
						break;
					}
				}
				else if (SourceSkeletalMesh->GetMaterials()[ImportedMaterialIndex] == DestinationSkeletalMesh->GetMaterials()[ExistingMaterialIndex]) //Use material slot compare to match in case the name is none
				{
					//Set the value and exit
					ImportedSection.bCastShadow = ExistingSection.bCastShadow;
					ImportedSection.bVisibleInRayTracing = ExistingSection.bVisibleInRayTracing;
					ImportedSection.bRecomputeTangent = ExistingSection.bRecomputeTangent;
					ImportedSection.RecomputeTangentsVertexMaskChannel = ExistingSection.RecomputeTangentsVertexMaskChannel;
					break;
				}
			}
		}
=======
	TArray<FName> ExistingOriginalPerSectionMaterialImportName;
	bool bIsReImport = false;
	//Restore the LOD section data in case this LOD was reimport and some material match
	if (DestImportedResource->LODModels.IsValidIndex(LodIndex) && SourceImportedResource->LODModels.IsValidIndex(0))
	{
		if (!DestinationSkeletalMesh->IsLODImportedDataEmpty(LodIndex))
		{
			FSkeletalMeshImportData DestinationLODImportData;
			DestinationSkeletalMesh->LoadLODImportedData(LodIndex, DestinationLODImportData);
			for (int32 SectionIndex = 0; SectionIndex < DestinationLODImportData.Materials.Num(); ++SectionIndex)
			{
				ExistingOriginalPerSectionMaterialImportName.Add(FName(*DestinationLODImportData.Materials[SectionIndex].MaterialImportName));
			}
		}
		bIsReImport = true;
>>>>>>> 4af6daef
	}

	// If we want to add this as a new LOD to this mesh - add to LODModels/LODInfo array.
	if (LodIndex == DestImportedResource->LODModels.Num())
	{
		DestImportedResource->LODModels.Add(new FSkeletalMeshLODModel());

		// Add element to LODInfo array.
		DestinationSkeletalMesh->AddLODInfo();
		check(DestinationSkeletalMesh->GetLODNum() == DestImportedResource->LODModels.Num());
	}

<<<<<<< HEAD
=======
	const int32 SourceLODIndex = 0;
	if (!SourceSkeletalMesh->IsLODImportedDataEmpty(SourceLODIndex))
	{
		// Fix up the imported data bone indexes
		FSkeletalMeshImportData SourceLODImportData;
		SourceSkeletalMesh->LoadLODImportedData(SourceLODIndex, SourceLODImportData);
		FLODUtilities::FSkeletalMeshMatchImportedMaterialsParameters Parameters;
		Parameters.bIsReImport = bIsReImport;
		Parameters.LodIndex = LodIndex;
		Parameters.SkeletalMesh = DestinationSkeletalMesh;
		Parameters.ImportedMaterials = &SourceLODImportData.Materials;
		Parameters.ExistingOriginalPerSectionMaterialImportName = &ExistingOriginalPerSectionMaterialImportName;
		Parameters.CustomImportedLODModel = &NewLODModel;
		FLODUtilities::MatchImportedMaterials(Parameters);
	}

>>>>>>> 4af6daef
	// Set up LODMaterialMap to number of materials in new mesh.
	FSkeletalMeshLODInfo& LODInfo = *(DestinationSkeletalMesh->GetLODInfo(LodIndex));

	//Copy the build settings
	if (SourceSkeletalMesh->GetLODInfo(0))
	{
		const FSkeletalMeshLODInfo& ImportedLODInfo = *(SourceSkeletalMesh->GetLODInfo(0));
		LODInfo.BuildSettings = ImportedLODInfo.BuildSettings;
	}

<<<<<<< HEAD
	TArray<FSkeletalMaterial>& BaseMaterials = DestinationSkeletalMesh->GetMaterials();
	LODInfo.LODMaterialMap.Empty();
	// Now set up the material mapping array.
	for (int32 SectionIndex = 0; SectionIndex < NewLODModel.Sections.Num(); SectionIndex++)
	{
		int32 MatIdx = NewLODModel.Sections[SectionIndex].MaterialIndex;
		// Try and find the auto-assigned material in the array.
		int32 LODMatIndex = INDEX_NONE;
		//First try to match by name
		for (int32 BaseMaterialIndex = 0; BaseMaterialIndex < BaseMaterials.Num(); ++BaseMaterialIndex)
		{
			const FSkeletalMaterial& SkeletalMaterial = BaseMaterials[BaseMaterialIndex];
			if (SkeletalMaterial.ImportedMaterialSlotName != NAME_None && SkeletalMaterial.ImportedMaterialSlotName == SourceSkeletalMesh->GetMaterials()[MatIdx].ImportedMaterialSlotName)
			{
				LODMatIndex = BaseMaterialIndex;
				break;
			}
		}

		// If we dont have a match, add a new entry to the material list.
		if (LODMatIndex == INDEX_NONE)
		{
			LODMatIndex = BaseMaterials.Add(SourceSkeletalMesh->GetMaterials()[MatIdx]);
		}

		LODInfo.LODMaterialMap.Add(LODMatIndex);
	}

=======
>>>>>>> 4af6daef
	// Release all resources before replacing the model
	DestinationSkeletalMesh->PreEditChange(NULL);

	// Assign new FSkeletalMeshLODModel to desired slot in selected skeletal mesh.
	FSkeletalMeshLODModel::CopyStructure(&(DestImportedResource->LODModels[LodIndex]), &NewLODModel);
	//Copy the import data into the base skeletalmesh for the imported LOD
	USkeletalMesh::CopyImportedData(0, SourceSkeletalMesh, LodIndex, DestinationSkeletalMesh);


	// If this LOD had been generated previously by automatic mesh reduction, clear that flag.
	LODInfo.bHasBeenSimplified = false;
	if (DestinationSkeletalMesh->GetLODSettings() == nullptr || !DestinationSkeletalMesh->GetLODSettings()->HasValidSettings() || DestinationSkeletalMesh->GetLODSettings()->GetNumberOfSettings() <= LodIndex)
	{
		//Make sure any custom LOD have correct settings (no reduce)
		LODInfo.ReductionSettings.NumOfTrianglesPercentage = 1.0f;
		LODInfo.ReductionSettings.NumOfVertPercentage = 1.0f;
		LODInfo.ReductionSettings.MaxDeviationPercentage = 0.0f;
	}

	// Set LOD source filename
	DestinationSkeletalMesh->GetLODInfo(LodIndex)->SourceImportFilename = UAssetImportData::SanitizeImportFilename(SourceDataFilename, nullptr);
	DestinationSkeletalMesh->GetLODInfo(LodIndex)->bImportWithBaseMesh = false;

	ReapplyClothing();

	//Must be the last step because it cleanup the fbx importer to import the alternate skinning FBX
	if (bMustReimportAlternateSkinWeightProfile)
	{
		//TODO port skin weights utilities outside of UnrealEd module
		//FSkinWeightsUtilities::ReimportAlternateSkinWeight(DestinationSkeletalMesh, LodIndex);
	}
	
	// Notification of success
	FNotificationInfo NotificationInfo(FText::GetEmpty());
	NotificationInfo.Text = FText::Format(NSLOCTEXT("UnrealEd", "LODImportSuccessful", "Mesh for LOD {0} imported successfully!"), FText::AsNumber(LodIndex));
	NotificationInfo.ExpireDuration = 5.0f;
	FSlateNotificationManager::Get().AddNotification(NotificationInfo);
	
	return true;
}

/** Given three direction vectors, indicates if A and B are on the same 'side' of Vec. */
bool VectorsOnSameSide(const FVector2D& Vec, const FVector2D& A, const FVector2D& B)
{
	return !(((B.Y - A.Y)*(Vec.X - A.X)) + ((A.X - B.X)*(Vec.Y - A.Y)) < 0.0f);
}

double PointToSegmentDistanceSquare(const FVector2D& A, const FVector2D& B, const FVector2D& P)
{
	return FVector2D::DistSquared(P, FMath::ClosestPointOnSegment2D(P, A, B));
}

/** Return true if P is within triangle created by A, B and C. */
bool PointInTriangle(const FVector2D& A, const FVector2D& B, const FVector2D& C, const FVector2D& P)
{
	//If the point is on a triangle point we consider the point inside the triangle
	
	if (P.Equals(A) || P.Equals(B) || P.Equals(C))
	{
		return true;
	}
	// If its on the same side as the remaining vert for all edges, then its inside.	
	if (VectorsOnSameSide(A, B, P) &&
		VectorsOnSameSide(B, C, P) &&
		VectorsOnSameSide(C, A, P))
	{
		return true;
	}

	//Make sure point on the edge are count inside the triangle
	if (PointToSegmentDistanceSquare(A, B, P) <= KINDA_SMALL_NUMBER)
	{
		return true;
	}
	if (PointToSegmentDistanceSquare(B, C, P) <= KINDA_SMALL_NUMBER)
	{
		return true;
	}
	if (PointToSegmentDistanceSquare(C, A, P) <= KINDA_SMALL_NUMBER)
	{
		return true;
	}
	return false;
}

/** Given three direction vectors, indicates if A and B are on the same 'side' of Vec. */
bool VectorsOnSameSide(const FVector3f& Vec, const FVector3f& A, const FVector3f& B, const float SameSideDotProductEpsilon)
{
	const FVector CrossA = FVector(Vec ^ A);
	const FVector CrossB = FVector(Vec ^ B);
	double DotWithEpsilon = SameSideDotProductEpsilon + (CrossA | CrossB);
	return !(DotWithEpsilon < 0.0f);
}

/** Util to see if P lies within triangle created by A, B and C. */
bool PointInTriangle(const FVector3f& A, const FVector3f& B, const FVector3f& C, const FVector3f& P)
{
	// Cross product indicates which 'side' of the vector the point is on
	// If its on the same side as the remaining vert for all edges, then its inside.	
	if (VectorsOnSameSide(B - A, P - A, C - A, KINDA_SMALL_NUMBER) &&
		VectorsOnSameSide(C - B, P - B, A - B, KINDA_SMALL_NUMBER) &&
		VectorsOnSameSide(A - C, P - C, B - C, KINDA_SMALL_NUMBER))
	{
		return true;
	}
	return false;
}

FVector3f GetBaryCentric(const FVector3f& Point, const FVector3f& A, const FVector3f& B, const FVector3f& C)
{
	// Compute the normal of the triangle
	const FVector3f TriNorm = (B - A) ^ (C - A);

	//check collinearity of A,B,C
	if (TriNorm.SizeSquared() <= SMALL_NUMBER)
	{
		float DistA = FVector3f::DistSquared(Point, A);
		float DistB = FVector3f::DistSquared(Point, B);
		float DistC = FVector3f::DistSquared(Point, C);
		if(DistA <= DistB && DistA <= DistC)
		{
			return FVector3f(1.0f, 0.0f, 0.0f);
		}
		if (DistB <= DistC)
		{
			return FVector3f(0.0f, 1.0f, 0.0f);
		}
		return FVector3f(0.0f, 0.0f, 1.0f);
	}
	return (FVector3f)FMath::ComputeBaryCentric2D((FVector)Point, (FVector)A, (FVector)B, (FVector)C);
}

struct FTriangleElement
{
	FBox2D UVsBound;
	FBoxCenterAndExtent PositionBound;
	TArray<FSoftSkinVertex> Vertices;
	TArray<uint32> Indexes;
	uint32 TriangleIndex;
};

bool FindTriangleUVMatch(const FVector2D& TargetUV, const TArray<FTriangleElement>& Triangles, const TArray<uint32>& QuadTreeTriangleResults, TArray<uint32>& MatchTriangleIndexes)
{
	for (uint32 TriangleIndex : QuadTreeTriangleResults)
	{
		const FTriangleElement& TriangleElement = Triangles[TriangleIndex];
		if (PointInTriangle(FVector2D(TriangleElement.Vertices[0].UVs[0]), FVector2D(TriangleElement.Vertices[1].UVs[0]), FVector2D(TriangleElement.Vertices[2].UVs[0]), TargetUV))
		{
			MatchTriangleIndexes.Add(TriangleIndex);
		}
		TriangleIndex++;
	}
	return MatchTriangleIndexes.Num() == 0 ? false : true;
}

bool FindTrianglePositionMatch(const FVector& Position, const TArray<FTriangleElement>& Triangles, const TArray<FTriangleElement>& OcTreeTriangleResults, TArray<uint32>& MatchTriangleIndexes)
{
	for (const FTriangleElement& Triangle : OcTreeTriangleResults)
	{
		uint32 TriangleIndex = Triangle.TriangleIndex;
		const FTriangleElement& TriangleElement = Triangles[TriangleIndex];
		if (PointInTriangle((FVector3f)TriangleElement.Vertices[0].Position, (FVector3f)TriangleElement.Vertices[1].Position, (FVector3f)TriangleElement.Vertices[2].Position, (FVector3f)Position))
		{
			MatchTriangleIndexes.Add(TriangleIndex);
		}
		TriangleIndex++;
	}
	return MatchTriangleIndexes.Num() == 0 ? false : true;
}

struct FTargetMatch
{
	float BarycentricWeight[3]; //The weight we use to interpolate the TARGET data
	uint32 Indices[3]; //BASE Index of the triangle vertice
	
	//Default constructor
	FTargetMatch()
	{
		BarycentricWeight[0] = BarycentricWeight[1] = BarycentricWeight[2] = 0.0f;
		Indices[0] = Indices[1] = Indices[2] = INDEX_NONE;
	}
};

void ProjectTargetOnBase(const TArray<FSoftSkinVertex>& BaseVertices, const TArray<TArray<uint32>>& PerSectionBaseTriangleIndices,
						 TArray<FTargetMatch>& TargetMatchData, const TArray<FSkelMeshSection>& TargetSections, const TArray<int32>& TargetSectionMatchBaseIndex, const TCHAR* DebugContext)
{
	bool bNoMatchMsgDone = false;
	bool bNoUVsMsgDisplayed = false;
	TArray<FTriangleElement> Triangles;
	//Project section target vertices on match base section using the UVs coordinates
	for (int32 SectionIndex = 0; SectionIndex < TargetSections.Num(); ++SectionIndex)
	{
		//Use the remap base index in case some sections disappear during the reduce phase
		int32 BaseSectionIndex = TargetSectionMatchBaseIndex[SectionIndex];
		if (BaseSectionIndex == INDEX_NONE || !PerSectionBaseTriangleIndices.IsValidIndex(BaseSectionIndex) || PerSectionBaseTriangleIndices[BaseSectionIndex].Num() < 1)
		{
			continue;
		}
		//Target vertices for the Section
		const TArray<FSoftSkinVertex>& TargetVertices = TargetSections[SectionIndex].SoftVertices;
		//Base Triangle indices for the matched base section
		const TArray<uint32>& BaseTriangleIndices = PerSectionBaseTriangleIndices[BaseSectionIndex];
		FBox2D BaseMeshUVBound(EForceInit::ForceInit);
		FBox BaseMeshPositionBound(EForceInit::ForceInit);
		//Fill the triangle element to speed up the triangle research
		Triangles.Reset(BaseTriangleIndices.Num() / 3);
		for (uint32 TriangleIndex = 0; TriangleIndex < (uint32)BaseTriangleIndices.Num(); TriangleIndex += 3)
		{
			FTriangleElement TriangleElement;
			TriangleElement.UVsBound.Init();
			for (int32 Corner = 0; Corner < 3; ++Corner)
			{
				uint32 CornerIndice = BaseTriangleIndices[TriangleIndex + Corner];
				check(BaseVertices.IsValidIndex(CornerIndice));
				const FSoftSkinVertex& BaseVertex = BaseVertices[CornerIndice];
				TriangleElement.Indexes.Add(CornerIndice);
				TriangleElement.Vertices.Add(BaseVertex);
				TriangleElement.UVsBound += FVector2D(BaseVertex.UVs[0]);
				BaseMeshPositionBound += (FVector)BaseVertex.Position;
			}
			BaseMeshUVBound += TriangleElement.UVsBound;
			TriangleElement.TriangleIndex = Triangles.Num();
			Triangles.Add(TriangleElement);
		}
		if (BaseMeshUVBound.GetExtent().IsNearlyZero())
		{
			if(!bNoUVsMsgDisplayed)
			{
				UE_LOG(LogLODUtilities, Warning, TEXT("SkeletalMesh [%s] Remap morph target: Cannot remap morph target because source UVs are missings."), DebugContext ? DebugContext : TEXT("Unknown Source"));
				bNoUVsMsgDisplayed = true;
			}
			continue;
		}
		//Setup the Quad tree
		float UVsQuadTreeMinSize = 0.001f;
		TQuadTree<uint32, 100> QuadTree(BaseMeshUVBound, UVsQuadTreeMinSize);
		for (FTriangleElement& TriangleElement : Triangles)
		{
			QuadTree.Insert(TriangleElement.TriangleIndex, TriangleElement.UVsBound, DebugContext);
		}
		//Retrieve all triangle that are close to our point, let get 5% of UV extend
		double DistanceThreshold = BaseMeshUVBound.GetExtent().Size()*0.05;
		//Find a match triangle for every target vertices
		TArray<uint32> QuadTreeTriangleResults;
		QuadTreeTriangleResults.Reserve(Triangles.Num() / 10); //Reserve 10% to speed up the query
		for (uint32 TargetVertexIndex = 0; TargetVertexIndex < (uint32)TargetVertices.Num(); ++TargetVertexIndex)
		{
			FVector2D TargetUV = FVector2D(TargetVertices[TargetVertexIndex].UVs[0]);
			//Reset the last data without flushing the memmery allocation
			QuadTreeTriangleResults.Reset();
			const uint32 FullTargetIndex = TargetSections[SectionIndex].BaseVertexIndex + TargetVertexIndex;
			//Make sure the array is allocate properly
			if (!TargetMatchData.IsValidIndex(FullTargetIndex))
			{
				continue;
			}
			//Set default data for the target match, in case we cannot found a match
			FTargetMatch& TargetMatch = TargetMatchData[FullTargetIndex];
			for (int32 Corner = 0; Corner < 3; ++Corner)
			{
				TargetMatch.Indices[Corner] = INDEX_NONE;
				TargetMatch.BarycentricWeight[Corner] = 0.3333f; //The weight will be use to found the proper delta
			}

			FVector2D Extent(DistanceThreshold, DistanceThreshold);
			FBox2D CurBox(TargetUV - Extent, TargetUV + Extent);
			while (QuadTreeTriangleResults.Num() <= 0)
			{
				QuadTree.GetElements(CurBox, QuadTreeTriangleResults);
				Extent *= 2;
				CurBox = FBox2D(TargetUV - Extent, TargetUV + Extent);
			}

			auto GetDistancePointToBaseTriangle = [&Triangles, &TargetVertices, &TargetVertexIndex](const uint32 BaseTriangleIndex)->double
			{
				FTriangleElement& CandidateTriangle = Triangles[BaseTriangleIndex];
				return FVector::DistSquared(FMath::ClosestPointOnTriangleToPoint((FVector)TargetVertices[TargetVertexIndex].Position, (FVector)CandidateTriangle.Vertices[0].Position, (FVector)CandidateTriangle.Vertices[1].Position, (FVector)CandidateTriangle.Vertices[2].Position), (FVector)TargetVertices[TargetVertexIndex].Position);
			};

			auto FailSafeUnmatchVertex = [&GetDistancePointToBaseTriangle, &QuadTreeTriangleResults](uint32 &OutIndexMatch)->bool
			{
				bool bFoundMatch = false;
				double ClosestTriangleDistSquared = std::numeric_limits<double>::max();
				for (uint32 MatchTriangleIndex : QuadTreeTriangleResults)
				{
					double TriangleDistSquared = GetDistancePointToBaseTriangle(MatchTriangleIndex);
					if (TriangleDistSquared < ClosestTriangleDistSquared)
					{
						ClosestTriangleDistSquared = TriangleDistSquared;
						OutIndexMatch = MatchTriangleIndex;
						bFoundMatch = true;
					}
				}
				return bFoundMatch;
			};

			//Find all Triangles that contain the Target UV
			if (QuadTreeTriangleResults.Num() > 0)
			{
				TArray<uint32> MatchTriangleIndexes;
				uint32 FoundIndexMatch = INDEX_NONE;
				if(!FindTriangleUVMatch(TargetUV, Triangles, QuadTreeTriangleResults, MatchTriangleIndexes))
				{
					if (!FailSafeUnmatchVertex(FoundIndexMatch))
					{
						//We should always have a match
						if (!bNoMatchMsgDone)
						{
							UE_LOG(LogLODUtilities, Warning, TEXT("Reduce LOD, remap morph target: Cannot find a triangle from the base LOD that contain a vertex UV in the target LOD. Remap morph target quality will be lower."));
							bNoMatchMsgDone = true;
						}
						continue;
					}
				}
				double ClosestTriangleDistSquared = std::numeric_limits<double>::max();
				if (MatchTriangleIndexes.Num() == 1)
				{
					//One match, this mean no mirror UVs simply take the single match
					FoundIndexMatch = MatchTriangleIndexes[0];
					ClosestTriangleDistSquared = GetDistancePointToBaseTriangle(FoundIndexMatch);
				}
				else
				{
					//Geometry can use mirror so the UVs are not unique. Use the closest match triangle to the point to find the best match
					for (uint32 MatchTriangleIndex : MatchTriangleIndexes)
					{
						double TriangleDistSquared = GetDistancePointToBaseTriangle(MatchTriangleIndex);
						if (TriangleDistSquared < ClosestTriangleDistSquared)
						{
							ClosestTriangleDistSquared = TriangleDistSquared;
							FoundIndexMatch = MatchTriangleIndex;
						}
					}
				}

				//FAIL SAFE, make sure we have a match that make sense
				//Use the mesh section geometry bound extent (10% of it) to validate we are close enough.
				if (ClosestTriangleDistSquared > BaseMeshPositionBound.GetExtent().SizeSquared()*0.1f)
				{
					//Executing fail safe, if the UVs are too much off because of the reduction, use the closest distance to polygons to find the match
					//This path is not optimize and should not happen often.
					FailSafeUnmatchVertex(FoundIndexMatch);
				}

				//We should always have a valid match at this point
				check(FoundIndexMatch != INDEX_NONE);
				FTriangleElement& BestTriangle = Triangles[FoundIndexMatch];
				//Found the surface area of the 3 barycentric triangles from the UVs
				FVector3f BarycentricWeight;
				BarycentricWeight = GetBaryCentric(FVector3f(FVector2f(TargetUV), 0.0f), FVector3f(BestTriangle.Vertices[0].UVs[0], 0.0f), FVector3f(BestTriangle.Vertices[1].UVs[0], 0.0f), FVector3f(BestTriangle.Vertices[2].UVs[0], 0.0f));	// LWC_TODO: Precision loss
				//Fill the target match
				for (int32 Corner = 0; Corner < 3; ++Corner)
				{
					TargetMatch.Indices[Corner] = BestTriangle.Indexes[Corner];
					TargetMatch.BarycentricWeight[Corner] = BarycentricWeight[Corner]; //The weight will be use to found the proper delta
				}
			}
			else
			{
				if (!bNoMatchMsgDone)
				{
					UE_LOG(LogLODUtilities, Warning, TEXT("Reduce LOD, remap morph target: Cannot find a triangle from the base LOD that contain a vertex UV in the target LOD. Remap morph target quality will be lower."));
					bNoMatchMsgDone = true;
				}
				continue;
			}
		}
	}
}

void CreateLODMorphTarget(USkeletalMesh* SkeletalMesh, const FInlineReductionDataParameter& InlineReductionDataParameter, int32 SourceLOD, int32 DestinationLOD, const TMap<UMorphTarget *, TMap<uint32, uint32>>& PerMorphTargetBaseIndexToMorphTargetDelta, const TMap<uint32, TArray<uint32>>& BaseMorphIndexToTargetIndexList, const TArray<FSoftSkinVertex>& TargetVertices, const TArray<FTargetMatch>& TargetMatchData)
{
	FSkeletalMeshModel* SkeletalMeshModel = SkeletalMesh->GetImportedModel();
	const FSkeletalMeshLODModel& TargetLODModel = SkeletalMeshModel->LODModels[DestinationLOD];

	bool bInitializeMorphData = false;

	for (UMorphTarget *MorphTarget : SkeletalMesh->GetMorphTargets())
	{
		if (!MorphTarget->HasDataForLOD(SourceLOD))
		{
			continue;
		}
		bool bUseBaseMorphDelta = SourceLOD == DestinationLOD && InlineReductionDataParameter.bIsDataValid && InlineReductionDataParameter.InlineOriginalSrcMorphTargetData.Contains(MorphTarget->GetFullName());

		const TArray<FMorphTargetDelta> *BaseMorphDeltas = bUseBaseMorphDelta ? InlineReductionDataParameter.InlineOriginalSrcMorphTargetData.Find(MorphTarget->GetFullName()) : nullptr;
		if (BaseMorphDeltas == nullptr || BaseMorphDeltas->Num() <= 0)
		{
			bUseBaseMorphDelta = false;
		}

		const TMap<uint32, uint32>& BaseIndexToMorphTargetDelta = PerMorphTargetBaseIndexToMorphTargetDelta[MorphTarget];
		TArray<FMorphTargetDelta> NewMorphTargetDeltas;
		TSet<uint32> CreatedTargetIndex;
		TMap<FVector3f, TArray<uint32>> MorphTargetPerPosition;
		const FMorphTargetLODModel& BaseMorphModel = MorphTarget->GetMorphLODModels()[SourceLOD];
		//Iterate each original morph target source index to fill the NewMorphTargetDeltas array with the TargetMatchData.
		const TArray<FMorphTargetDelta>& Vertices = bUseBaseMorphDelta ? *BaseMorphDeltas : BaseMorphModel.Vertices;
		for (uint32 MorphDeltaIndex = 0; MorphDeltaIndex < (uint32)(Vertices.Num()); ++MorphDeltaIndex)
		{
			const FMorphTargetDelta& MorphDelta = Vertices[MorphDeltaIndex];
			const TArray<uint32>* TargetIndexesPtr = BaseMorphIndexToTargetIndexList.Find(MorphDelta.SourceIdx);
			if (TargetIndexesPtr == nullptr)
			{
				continue;
			}
			const TArray<uint32>& TargetIndexes = *TargetIndexesPtr;
			for (int32 MorphTargetIndex = 0; MorphTargetIndex < TargetIndexes.Num(); ++MorphTargetIndex)
			{
				uint32 TargetIndex = TargetIndexes[MorphTargetIndex];
				if (CreatedTargetIndex.Contains(TargetIndex))
				{
					continue;
				}
				CreatedTargetIndex.Add(TargetIndex);
				const FVector3f& SearchPosition = TargetVertices[TargetIndex].Position;
				FMorphTargetDelta MatchMorphDelta;
				MatchMorphDelta.SourceIdx = TargetIndex;

				const FTargetMatch& TargetMatch = TargetMatchData[TargetIndex];

				//Find the Position/tangent delta for the MatchMorphDelta using the barycentric weight
				MatchMorphDelta.PositionDelta = FVector3f::ZeroVector;
				MatchMorphDelta.TangentZDelta = FVector3f::ZeroVector;
				for (int32 Corner = 0; Corner < 3; ++Corner)
				{
					const uint32* BaseMorphTargetIndexPtr = BaseIndexToMorphTargetDelta.Find(TargetMatch.Indices[Corner]);
					if (BaseMorphTargetIndexPtr != nullptr && Vertices.IsValidIndex(*BaseMorphTargetIndexPtr))
					{
						const FMorphTargetDelta& BaseMorphTargetDelta = Vertices[*BaseMorphTargetIndexPtr];
						FVector3f BasePositionDelta = !BaseMorphTargetDelta.PositionDelta.ContainsNaN() ? BaseMorphTargetDelta.PositionDelta : FVector3f(0.0f);
						FVector3f BaseTangentZDelta = !BaseMorphTargetDelta.TangentZDelta.ContainsNaN() ? BaseMorphTargetDelta.TangentZDelta : FVector3f(0.0f);
						MatchMorphDelta.PositionDelta += BasePositionDelta * TargetMatch.BarycentricWeight[Corner];
						MatchMorphDelta.TangentZDelta += BaseTangentZDelta * TargetMatch.BarycentricWeight[Corner];
					}
					ensure(!MatchMorphDelta.PositionDelta.ContainsNaN());
					ensure(!MatchMorphDelta.TangentZDelta.ContainsNaN());
				}

				//Make sure all morph delta that are at the same position use the same delta to avoid hole in the geometry
				TArray<uint32> *MorphTargetsIndexUsingPosition = nullptr;
				MorphTargetsIndexUsingPosition = MorphTargetPerPosition.Find(SearchPosition);
				if (MorphTargetsIndexUsingPosition != nullptr)
				{
					//Get the maximum position/tangent delta for the existing matched morph delta
					FVector3f PositionDelta = MatchMorphDelta.PositionDelta;
					FVector3f TangentZDelta = MatchMorphDelta.TangentZDelta;
					for (uint32 ExistingMorphTargetIndex : *MorphTargetsIndexUsingPosition)
					{
						const FMorphTargetDelta& ExistingMorphDelta = NewMorphTargetDeltas[ExistingMorphTargetIndex];
						PositionDelta = PositionDelta.SizeSquared() > ExistingMorphDelta.PositionDelta.SizeSquared() ? PositionDelta : ExistingMorphDelta.PositionDelta;
						TangentZDelta = TangentZDelta.SizeSquared() > ExistingMorphDelta.TangentZDelta.SizeSquared() ? TangentZDelta : ExistingMorphDelta.TangentZDelta;
					}
					//Update all MorphTarget that share the same position.
					for (uint32 ExistingMorphTargetIndex : *MorphTargetsIndexUsingPosition)
					{
						FMorphTargetDelta& ExistingMorphDelta = NewMorphTargetDeltas[ExistingMorphTargetIndex];
						ExistingMorphDelta.PositionDelta = PositionDelta;
						ExistingMorphDelta.TangentZDelta = TangentZDelta;
					}
					MatchMorphDelta.PositionDelta = PositionDelta;
					MatchMorphDelta.TangentZDelta = TangentZDelta;
					MorphTargetsIndexUsingPosition->Add(NewMorphTargetDeltas.Num());
				}
				else
				{
					MorphTargetPerPosition.Add(TargetVertices[TargetIndex].Position).Add(NewMorphTargetDeltas.Num());
				}
				NewMorphTargetDeltas.Add(MatchMorphDelta);
			}
		}
		
		//Register the new morph target on the target LOD
		MorphTarget->PopulateDeltas(NewMorphTargetDeltas, DestinationLOD, TargetLODModel.Sections, false, true);
		if (MorphTarget->HasValidData())
		{
			bInitializeMorphData |= SkeletalMesh->RegisterMorphTarget(MorphTarget, false);
		}
	}

	if (bInitializeMorphData)
	{
		SkeletalMesh->InitMorphTargetsAndRebuildRenderData();
	}
}

void FLODUtilities::ClearGeneratedMorphTarget(USkeletalMesh* SkeletalMesh, int32 TargetLOD)
{
	check(SkeletalMesh);
	FSkeletalMeshModel* SkeletalMeshResource = SkeletalMesh->GetImportedModel();
	if (!SkeletalMeshResource ||
		!SkeletalMeshResource->LODModels.IsValidIndex(TargetLOD))
	{
		//Abort clearing 
		return;
	}

	const FSkeletalMeshLODModel& TargetLODModel = SkeletalMeshResource->LODModels[TargetLOD];
	//Make sure we have some morph for this LOD
	for (UMorphTarget *MorphTarget : SkeletalMesh->GetMorphTargets())
	{
		if (!MorphTarget->HasDataForLOD(TargetLOD))
		{
			continue;
		}

		//if (MorphTarget->MorphLODModels[TargetLOD].bGeneratedByEngine)
		{
			MorphTarget->GetMorphLODModels()[TargetLOD].Reset();

			// if this is the last one, we can remove empty ones
			if (TargetLOD == MorphTarget->GetMorphLODModels().Num() - 1)
			{
				MorphTarget->RemoveEmptyMorphTargets();
			}
		}
	}
}

void FLODUtilities::ApplyMorphTargetsToLOD(USkeletalMesh* SkeletalMesh, int32 SourceLOD, int32 DestinationLOD, const FInlineReductionDataParameter& InlineReductionDataParameter)
{
	check(SkeletalMesh);
	FSkeletalMeshModel* SkeletalMeshResource = SkeletalMesh->GetImportedModel();
	if (!SkeletalMeshResource ||
		!SkeletalMeshResource->LODModels.IsValidIndex(SourceLOD) ||
		!SkeletalMeshResource->LODModels.IsValidIndex(DestinationLOD) ||
		SourceLOD > DestinationLOD)
	{
		//Cannot reduce if the source model is missing or we reduce from a higher index LOD
		return;
	}

	FSkeletalMeshLODModel& SourceLODModel = SkeletalMeshResource->LODModels[SourceLOD];
	bool bReduceBaseLOD = DestinationLOD == SourceLOD && InlineReductionDataParameter.bIsDataValid;
	if (!bReduceBaseLOD && SourceLOD == DestinationLOD)
	{
		//Abort remapping of morph target since the data is missing
		return;
	}

	//Make sure we have some morph for this LOD
	bool bContainsMorphTargets = false;
	for (UMorphTarget* MorphTarget : SkeletalMesh->GetMorphTargets())
	{
		if (MorphTarget->HasDataForLOD(SourceLOD))
		{
			bContainsMorphTargets = true;
		}
	}
	if (!bContainsMorphTargets)
	{
		//No morph target to remap
		return;
	}

	const FSkeletalMeshLODModel& BaseLODModel = bReduceBaseLOD ? InlineReductionDataParameter.InlineOriginalSrcModel : SkeletalMeshResource->LODModels[SourceLOD];
	const FSkeletalMeshLODInfo* BaseLODInfo = SkeletalMesh->GetLODInfo(SourceLOD);
	const FSkeletalMeshLODModel& TargetLODModel = SkeletalMeshResource->LODModels[DestinationLOD];
	const FSkeletalMeshLODInfo* TargetLODInfo = SkeletalMesh->GetLODInfo(DestinationLOD);

	TArray<int32> BaseLODMaterialMap = BaseLODInfo ? BaseLODInfo->LODMaterialMap : TArray<int32>();
	TArray<int32> TargetLODMaterialMap = TargetLODInfo ? TargetLODInfo->LODMaterialMap : TArray<int32>();

	auto InternalGetSectionMaterialIndex = [](const FSkeletalMeshLODModel& LODModel, int32 SectionIndex)->int32
	{
		if (!LODModel.Sections.IsValidIndex(SectionIndex))
		{
			return 0;
		}
		return LODModel.Sections[SectionIndex].MaterialIndex;
	};

	auto GetBaseSectionMaterialIndex = [&BaseLODModel, &InternalGetSectionMaterialIndex](int32 SectionIndex)->int32
	{
		return InternalGetSectionMaterialIndex(BaseLODModel, SectionIndex);
	};

	auto GetTargetSectionMaterialIndex = [&TargetLODModel, &InternalGetSectionMaterialIndex](int32 SectionIndex)->int32
	{
		return InternalGetSectionMaterialIndex(TargetLODModel, SectionIndex);
	};

	//We have to match target sections index with the correct base section index. Reduced LODs can contain a different number of sections than the base LOD
	TArray<int32> TargetSectionMatchBaseIndex;
	//Initialize the array to INDEX_NONE
	TargetSectionMatchBaseIndex.AddUninitialized(TargetLODModel.Sections.Num());
	for (int32 TargetSectionIndex = 0; TargetSectionIndex < TargetLODModel.Sections.Num(); ++TargetSectionIndex)
	{
		TargetSectionMatchBaseIndex[TargetSectionIndex] = INDEX_NONE;
	}
	TBitArray<> BaseSectionMatch;
	BaseSectionMatch.Init(false, BaseLODModel.Sections.Num());
	//Find corresponding section indices from Source LOD for Target LOD
	for (int32 TargetSectionIndex = 0; TargetSectionIndex < TargetLODModel.Sections.Num(); ++TargetSectionIndex)
	{
		int32 TargetSectionMaterialIndex = GetTargetSectionMaterialIndex(TargetSectionIndex);
		for (int32 BaseSectionIndex = 0; BaseSectionIndex < BaseLODModel.Sections.Num(); ++BaseSectionIndex)
		{
			if (BaseSectionMatch[BaseSectionIndex])
			{
				continue;
			}
			int32 BaseSectionMaterialIndex = GetBaseSectionMaterialIndex(BaseSectionIndex);
			if (TargetSectionMaterialIndex == BaseSectionMaterialIndex)
			{
				TargetSectionMatchBaseIndex[TargetSectionIndex] = BaseSectionIndex;
				BaseSectionMatch[BaseSectionIndex] = true;
				break;
			}
		}
	}
	//We should have match all the target sections
	if (TargetSectionMatchBaseIndex.Contains(INDEX_NONE))
	{
		//This case is not fatal but need attention.
		//Because of the chunking its possible a generated LOD end up with more sections.
		UE_ASSET_LOG(LogLODUtilities, Display, SkeletalMesh, TEXT("FLODUtilities::ApplyMorphTargetsToLOD: The target contain more section then the source. Extra sections will not be affected by morph targets remap"));
	}
	TArray<FSoftSkinVertex> BaseVertices;
	TArray<FSoftSkinVertex> TargetVertices;
	BaseLODModel.GetVertices(BaseVertices);
	TargetLODModel.GetVertices(TargetVertices);
	//Create the base triangle indices per section
	TArray<TArray<uint32>> BaseTriangleIndices;
	int32 SectionCount = BaseLODModel.Sections.Num();
	BaseTriangleIndices.AddDefaulted(SectionCount);
	for (int32 SectionIndex = 0; SectionIndex < SectionCount; ++SectionIndex)
	{
		const FSkelMeshSection& Section = BaseLODModel.Sections[SectionIndex];
		uint32 TriangleCount = Section.NumTriangles;
		for (uint32 TriangleIndex = 0; TriangleIndex < TriangleCount; ++TriangleIndex)
		{
			for (uint32 PointIndex = 0; PointIndex < 3; PointIndex++)
			{
				uint32 IndexBufferValue = BaseLODModel.IndexBuffer[Section.BaseIndex + ((TriangleIndex * 3) + PointIndex)];
				BaseTriangleIndices[SectionIndex].Add(IndexBufferValue);
			}
		}
	}
	//Every target vertices match a Base LOD triangle, we also want the barycentric weight of the triangle match. All this done using the UVs
	TArray<FTargetMatch> TargetMatchData;
	TargetMatchData.AddDefaulted(TargetVertices.Num());
	//Match all target vertices to a Base triangle Using UVs.
	ProjectTargetOnBase(BaseVertices, BaseTriangleIndices, TargetMatchData, TargetLODModel.Sections, TargetSectionMatchBaseIndex, *SkeletalMesh->GetName());
	//Helper to retrieve the FMorphTargetDelta from the BaseIndex
	TMap<UMorphTarget *, TMap<uint32, uint32>> PerMorphTargetBaseIndexToMorphTargetDelta;
	//Create a map from BaseIndex to a list of match target index for all base morph target point
	TMap<uint32, TArray<uint32>> BaseMorphIndexToTargetIndexList;
	for (UMorphTarget *MorphTarget : SkeletalMesh->GetMorphTargets())
	{
		if (!MorphTarget->HasDataForLOD(SourceLOD))
		{
			continue;
		}

		bool bUseTempMorphDelta = SourceLOD == DestinationLOD && bReduceBaseLOD && InlineReductionDataParameter.InlineOriginalSrcMorphTargetData.Contains(MorphTarget->GetFullName());
		const TArray<FMorphTargetDelta> *TempMorphDeltas = bUseTempMorphDelta ? InlineReductionDataParameter.InlineOriginalSrcMorphTargetData.Find(MorphTarget->GetFullName()) : nullptr;
		if (TempMorphDeltas == nullptr || TempMorphDeltas->Num() <= 0)
		{
			bUseTempMorphDelta = false;
		}

		TMap<uint32, uint32>& BaseIndexToMorphTargetDelta = PerMorphTargetBaseIndexToMorphTargetDelta.FindOrAdd(MorphTarget);
		const FMorphTargetLODModel& BaseMorphModel = MorphTarget->GetMorphLODModels()[SourceLOD];
		const TArray<FMorphTargetDelta>& Vertices = bUseTempMorphDelta ? *TempMorphDeltas : BaseMorphModel.Vertices;
		for (uint32 MorphDeltaIndex = 0; MorphDeltaIndex < (uint32)(Vertices.Num()); ++MorphDeltaIndex)
		{
			const FMorphTargetDelta& MorphDelta = Vertices[MorphDeltaIndex];
			BaseIndexToMorphTargetDelta.Add(MorphDelta.SourceIdx, MorphDeltaIndex);
			//Iterate the targetmatch data so we can store which target indexes is impacted by this morph delta.
			for (int32 TargetIndex = 0; TargetIndex < TargetMatchData.Num(); ++TargetIndex)
			{
				const FTargetMatch& TargetMatch = TargetMatchData[TargetIndex];
				if (TargetMatch.Indices[0] == INDEX_NONE)
				{
					//In case this vertex did not found a triangle match
					continue;
				}
				if (TargetMatch.Indices[0] == MorphDelta.SourceIdx || TargetMatch.Indices[1] == MorphDelta.SourceIdx || TargetMatch.Indices[2] == MorphDelta.SourceIdx)
				{
					TArray<uint32>& TargetIndexes = BaseMorphIndexToTargetIndexList.FindOrAdd(MorphDelta.SourceIdx);
					TargetIndexes.AddUnique(TargetIndex);
				}
			}
		}
	}
	//Create the target morph target
	CreateLODMorphTarget(SkeletalMesh, InlineReductionDataParameter, SourceLOD, DestinationLOD, PerMorphTargetBaseIndexToMorphTargetDelta, BaseMorphIndexToTargetIndexList, TargetVertices, TargetMatchData);
}

void FLODUtilities::SimplifySkeletalMeshLOD( USkeletalMesh* SkeletalMesh, int32 DesiredLOD, const ITargetPlatform* TargetPlatform, bool bRestoreClothing /*= false*/, FThreadSafeBool* OutNeedsPackageDirtied/*= nullptr*/)
{
	TRACE_CPUPROFILER_EVENT_SCOPE(FLODUtilities::SimplifySkeletalMeshLOD);

	IMeshReductionModule& ReductionModule = FModuleManager::Get().LoadModuleChecked<IMeshReductionModule>("MeshReductionInterface");
	IMeshReduction* MeshReduction = ReductionModule.GetSkeletalMeshReductionInterface();
	if (!MeshReduction)
	{
		UE_ASSET_LOG(LogLODUtilities, Warning, SkeletalMesh, TEXT("Cannot reduce skeletalmesh LOD because there is no active reduction plugin."));
		return;
	}

	check (MeshReduction->IsSupported());


	if (DesiredLOD == 0
		&& SkeletalMesh->GetLODInfo(DesiredLOD) != nullptr
		&& SkeletalMesh->GetLODInfo(DesiredLOD)->bHasBeenSimplified
		&& !SkeletalMesh->GetImportedModel()->InlineReductionCacheDatas.IsValidIndex(0))
	{
		//The base LOD was reduce and there is no valid data, we cannot regenerate this lod it must be re-import before
		FFormatNamedArguments Args;
		Args.Add(TEXT("SkeletalMeshName"), FText::FromString(SkeletalMesh->GetName()));
		Args.Add(TEXT("LODIndex"), FText::AsNumber(DesiredLOD));
		FText Message = FText::Format(NSLOCTEXT("UnrealEd", "MeshSimp_GenerateLODCannotGenerateMissingData", "Cannot generate LOD {LODIndex} for skeletal mesh '{SkeletalMeshName}'. This LOD must be re-import to create the necessary data"), Args);

		if (FApp::IsUnattended() || !IsInGameThread())
		{
			UE_LOG(LogLODUtilities, Warning, TEXT("%s"), *(Message.ToString()));
		}
		else
		{
			FMessageDialog::Open(EAppMsgType::Ok, Message);
		}
		return;
	}

	if (IsInGameThread())
	{
		FFormatNamedArguments Args;
		Args.Add(TEXT("DesiredLOD"), DesiredLOD);
		Args.Add(TEXT("SkeletalMeshName"), FText::FromString(SkeletalMesh->GetName()));
		const FText StatusUpdate = FText::Format(NSLOCTEXT("UnrealEd", "MeshSimp_GeneratingLOD_F", "Generating LOD{DesiredLOD} for {SkeletalMeshName}..."), Args);
		GWarn->BeginSlowTask(StatusUpdate, true);
	}

	FScopedSkeletalMeshPostEditChange ScopedPostEditChange(SkeletalMesh);

	// Unbind DesiredLOD existing clothing assets before we simplify this LOD
	TArray<ClothingAssetUtils::FClothingAssetMeshBinding> ClothingBindings;
	if (bRestoreClothing && SkeletalMesh->GetImportedModel() && SkeletalMesh->GetImportedModel()->LODModels.IsValidIndex(DesiredLOD))
	{
		FLODUtilities::UnbindClothingAndBackup(SkeletalMesh, ClothingBindings, DesiredLOD);
	}

	FInlineReductionDataParameter InlineReductionDataParameter;

	if (SkeletalMesh->GetLODInfo(DesiredLOD) != nullptr)
	{
		FSkeletalMeshModel* SkeletalMeshResource = SkeletalMesh->GetImportedModel();
		FSkeletalMeshOptimizationSettings& Settings = SkeletalMesh->GetLODInfo(DesiredLOD)->ReductionSettings;

		//We must save the original reduction data, special case when we reduce inline we save even if its already simplified
		if (SkeletalMeshResource->LODModels.IsValidIndex(DesiredLOD) && (!SkeletalMesh->GetLODInfo(DesiredLOD)->bHasBeenSimplified || DesiredLOD == Settings.BaseLOD))
		{

			FSkeletalMeshLODModel& SrcModel = SkeletalMeshResource->LODModels[DesiredLOD];
			if (!SkeletalMeshResource->InlineReductionCacheDatas.IsValidIndex(DesiredLOD))
			{
				//We should not do that in a worker thread, the serialization of the SkeletalMeshResource is suppose to allocate the correct number of inline data caches
				//If the user add LOD in person editor, the simplification will be call in the game thread, see FLODUtilities::RegenerateLOD
				if (!ensure(IsInGameThread()))
				{
					UE_ASSET_LOG(LogLODUtilities, Error, SkeletalMesh, TEXT("FLODUtilities::SimplifySkeletalMeshLOD: InlineReductionCacheDatas was not added in the game thread."));
				}
				SkeletalMeshResource->InlineReductionCacheDatas.AddDefaulted((DesiredLOD + 1) - SkeletalMeshResource->InlineReductionCacheDatas.Num());
			}
			check(SkeletalMeshResource->InlineReductionCacheDatas.IsValidIndex(DesiredLOD));
			SkeletalMeshResource->InlineReductionCacheDatas[DesiredLOD].SetCacheGeometryInfo(SrcModel);

			InlineReductionDataParameter.InlineOriginalSrcMorphTargetData.Empty(SkeletalMesh->GetMorphTargets().Num());
			for (UMorphTarget* MorphTarget : SkeletalMesh->GetMorphTargets())
			{
				if (!MorphTarget->HasDataForLOD(DesiredLOD))
				{
					continue;
				}
				TArray<FMorphTargetDelta>& MorphDeltasArray = InlineReductionDataParameter.InlineOriginalSrcMorphTargetData.FindOrAdd(MorphTarget->GetFullName());
				const FMorphTargetLODModel& BaseMorphModel = MorphTarget->GetMorphLODModels()[DesiredLOD];
				//Iterate each original morph target source index to fill the NewMorphTargetDeltas array with the TargetMatchData.
				int32 NumDeltas = 0;
				const FMorphTargetDelta* BaseDeltaArray = MorphTarget->GetMorphTargetDelta(DesiredLOD, NumDeltas);
				for (int32 DeltaIndex = 0; DeltaIndex < NumDeltas; DeltaIndex++)
				{
					MorphDeltasArray.Add(BaseDeltaArray[DeltaIndex]);
				}
			}

			// Copy the original SkeletalMesh LODModel
			// Unbind clothing before saving the original data, we must not restore clothing to do inline reduction
			{
				TArray<ClothingAssetUtils::FClothingAssetMeshBinding> TemporaryRemoveClothingBindings;
				FLODUtilities::UnbindClothingAndBackup(SkeletalMesh, TemporaryRemoveClothingBindings, DesiredLOD);

				FSkeletalMeshLODModel::CopyStructure(&InlineReductionDataParameter.InlineOriginalSrcModel, &SrcModel);

				if (TemporaryRemoveClothingBindings.Num() > 0)
				{
					FLODUtilities::RestoreClothingFromBackup(SkeletalMesh, TemporaryRemoveClothingBindings, DesiredLOD);
				}
			}
			InlineReductionDataParameter.bIsDataValid = true;

			if (DesiredLOD == 0)
			{
				SkeletalMesh->GetLODInfo(DesiredLOD)->SourceImportFilename = SkeletalMesh->GetAssetImportData()->GetFirstFilename();
			}
		}
	}

	if (MeshReduction->ReduceSkeletalMesh(SkeletalMesh, DesiredLOD, TargetPlatform))
	{
		check(SkeletalMesh->GetLODNum() >= 1);

		//Manage morph target after the reduction. either apply to the reduce LOD or clear them all
		{
			FSkeletalMeshOptimizationSettings& ReductionSettings = SkeletalMesh->GetLODInfo(DesiredLOD)->ReductionSettings;
			//Apply morph to the new LOD. Force it if we reduce the base LOD, base LOD must apply the morph target
			if (ReductionSettings.bRemapMorphTargets)
			{
				ApplyMorphTargetsToLOD(SkeletalMesh, ReductionSettings.BaseLOD, DesiredLOD, InlineReductionDataParameter);
			}
			else
			{
				ClearGeneratedMorphTarget(SkeletalMesh, DesiredLOD);
			}
<<<<<<< HEAD
		}

=======

			// Update the vertex attribute information in the LOD info.
			UpdateLODInfoVertexAttributes(SkeletalMesh, ReductionSettings.BaseLOD, DesiredLOD, false);
		}

>>>>>>> 4af6daef
		if (IsInGameThread())
		{
			(void)SkeletalMesh->MarkPackageDirty();
		}
		else if(OutNeedsPackageDirtied)
		{
			(*OutNeedsPackageDirtied) = true;
		}
	}
	else
	{
		// Simplification failed! Warn the user.
		FFormatNamedArguments Args;
		Args.Add(TEXT("SkeletalMeshName"), FText::FromString(SkeletalMesh->GetName()));
		const FText Message = FText::Format(NSLOCTEXT("UnrealEd", "MeshSimp_GenerateLODFailed_F", "An error occurred while simplifying the geometry for mesh '{SkeletalMeshName}'.  Consider adjusting simplification parameters and re-simplifying the mesh."), Args);

		if (FApp::IsUnattended() || !IsInGameThread())
		{
			UE_LOG(LogLODUtilities, Warning, TEXT("%s"), *(Message.ToString()));
		}
		else
		{
			FMessageDialog::Open(EAppMsgType::Ok, Message);
		}
	}

	//Put back the clothing for the DesiredLOD
	if (bRestoreClothing && ClothingBindings.Num() > 0 && SkeletalMesh->GetImportedModel()->LODModels.IsValidIndex(DesiredLOD))
	{
		FLODUtilities::RestoreClothingFromBackup(SkeletalMesh, ClothingBindings, DesiredLOD);
	}

	if (IsInGameThread())
	{
		GWarn->EndSlowTask();
	}
}

void FLODUtilities::SimplifySkeletalMeshLOD(FSkeletalMeshUpdateContext& UpdateContext, int32 DesiredLOD, const ITargetPlatform* TargetPlatform, bool bRestoreClothing /*= false*/, FThreadSafeBool* OutNeedsPackageDirtied/*= nullptr*/)
{
	USkeletalMesh* SkeletalMesh = UpdateContext.SkeletalMesh;
	IMeshReductionModule& ReductionModule = FModuleManager::Get().LoadModuleChecked<IMeshReductionModule>("MeshReductionInterface");
	IMeshReduction* MeshReduction = ReductionModule.GetSkeletalMeshReductionInterface();

	if (MeshReduction && MeshReduction->IsSupported() && SkeletalMesh)
	{
		SimplifySkeletalMeshLOD(SkeletalMesh, DesiredLOD, TargetPlatform, bRestoreClothing, OutNeedsPackageDirtied);
		
		if (UpdateContext.OnLODChanged.IsBound())
		{
			//Notify calling system of change
			UpdateContext.OnLODChanged.ExecuteIfBound();
		}
	}
}

bool FLODUtilities::RestoreSkeletalMeshLODImportedData_DEPRECATED(USkeletalMesh* SkeletalMesh, int32 LodIndex)
{
	const bool bThisFunctionIsDeprecated = true;
	ensure(!bThisFunctionIsDeprecated);
	UE_ASSET_LOG(LogLODUtilities, Error, SkeletalMesh, TEXT("FLODUtilities::RestoreSkeletalMeshLODImportedData_DEPRECATED: This function is deprecated."));
	return false;
}

void FLODUtilities::RefreshLODChange(const USkeletalMesh* SkeletalMesh)
{
	for (FThreadSafeObjectIterator Iter(USkeletalMeshComponent::StaticClass()); Iter; ++Iter)
	{
		USkeletalMeshComponent* SkeletalMeshComponent = Cast<USkeletalMeshComponent>(*Iter);
		if  (SkeletalMeshComponent->GetSkeletalMeshAsset() == SkeletalMesh)
		{
			// it needs to recreate IF it already has been created
			if (SkeletalMeshComponent->IsRegistered())
			{
				SkeletalMeshComponent->UpdateLODStatus();
				SkeletalMeshComponent->MarkRenderStateDirty();
			}
		}
	}
}

bool ValidateAlternateSkeleton(const FSkeletalMeshImportData& ImportDataSrc, const FSkeletalMeshImportData& ImportDataDest, const FString& SkeletalMeshDestName, const int32 LODIndexDest)
{
	bool bIsunattended = GIsRunningUnattendedScript || FApp::IsUnattended();

	int32 BoneNumberDest = ImportDataDest.RefBonesBinary.Num();
	int32 BoneNumberSrc = ImportDataSrc.RefBonesBinary.Num();
	//We also want to report any missing bone, because skinning quality will be impacted if bones are missing
	TArray<FString> DestBonesNotUsedBySrc;
	TArray<FString> SrcBonesNotUsedByDest;
	for (int32 BoneIndexSrc = 0; BoneIndexSrc < BoneNumberSrc; ++BoneIndexSrc)
	{
		FString BoneNameSrc = ImportDataSrc.RefBonesBinary[BoneIndexSrc].Name;
		bool bFoundMatch = false;
		for (int32 BoneIndexDest = 0; BoneIndexDest < BoneNumberDest; ++BoneIndexDest)
		{
			if (ImportDataDest.RefBonesBinary[BoneIndexDest].Name.Equals(BoneNameSrc))
			{
				bFoundMatch = true;
				break;
			}
		}
		if (!bFoundMatch)
		{
			SrcBonesNotUsedByDest.Add(BoneNameSrc);
		}
	}

	for (int32 BoneIndexDest = 0; BoneIndexDest < BoneNumberDest; ++BoneIndexDest)
	{
		FString BoneNameDest = ImportDataDest.RefBonesBinary[BoneIndexDest].Name;
		bool bFound = false;
		for (int32 BoneIndexSrc = 0; BoneIndexSrc < BoneNumberSrc; ++BoneIndexSrc)
		{
			FString BoneNameSrc = ImportDataSrc.RefBonesBinary[BoneIndexSrc].Name;
			if (BoneNameDest.Equals(BoneNameSrc))
			{
				bFound = true;
				break;
			}
		}
		if (!bFound)
		{
			DestBonesNotUsedBySrc.Add(BoneNameDest);
		}
	}

	if (SrcBonesNotUsedByDest.Num() > 0)
	{
		//Let the user know
		if (!bIsunattended)
		{
			FString BoneList;
			for (FString& BoneName : SrcBonesNotUsedByDest)
			{
				BoneList += BoneName;
				BoneList += TEXT("\n");
			}

			FFormatNamedArguments Args;
			Args.Add(TEXT("SkeletalMeshName"), FText::FromString(SkeletalMeshDestName));
			Args.Add(TEXT("LODIndex"), FText::AsNumber(LODIndexDest));
			Args.Add(TEXT("BoneList"), FText::FromString(BoneList));
			FText Message = FText::Format(NSLOCTEXT("UnrealEd", "AlternateSkinningImport_SourceBoneNotUseByDestination", "Not all the alternate mesh bones are used by the LOD {LODIndex} when importing alternate weights for skeletal mesh '{SkeletalMeshName}'.\nBones List:\n{BoneList}"), Args);
			if(FMessageDialog::Open(EAppMsgType::OkCancel, Message) == EAppReturnType::Cancel)
			{
				return false;
			}
		}
		else
		{
			UE_LOG(LogLODUtilities, Error, TEXT("Alternate skinning import: Not all the alternate mesh bones are used by the mesh."));
			return false;
		}
	}
	else if (DestBonesNotUsedBySrc.Num() > 0) //Do a else here since the DestBonesNotUsedBySrc is less prone to give a bad alternate influence result.
	{
		//Let the user know
		if (!bIsunattended)
		{
			FString BoneList;
			for (FString& BoneName : DestBonesNotUsedBySrc)
			{
				BoneList += BoneName;
				BoneList += TEXT("\n");
			}

			FFormatNamedArguments Args;
			Args.Add(TEXT("SkeletalMeshName"), FText::FromString(SkeletalMeshDestName));
			Args.Add(TEXT("LODIndex"), FText::AsNumber(LODIndexDest));
			Args.Add(TEXT("BoneList"), FText::FromString(BoneList));
			FText Message = FText::Format(NSLOCTEXT("UnrealEd", "AlternateSkinningImport_DestinationBoneNotUseBySource", "Not all the LOD {LODIndex} bones are used by the alternate mesh when importing alternate weights for skeletal mesh '{SkeletalMeshName}'.\nBones List:\n{BoneList}"), Args);
			if (FMessageDialog::Open(EAppMsgType::OkCancel, Message) == EAppReturnType::Cancel)
			{
				return false;
			}
		}
		else
		{
			UE_LOG(LogLODUtilities, Display, TEXT("Alternate skinning import: Not all the mesh bones are used by the alternate mesh."));
			return false;
		}
	}

	return true;
}

/*
 * The remap use the name to find the corresponding bone index between the source and destination skeleton
 */
void FillRemapBoneIndexSrcToDest(const FSkeletalMeshImportData& ImportDataSrc, const FSkeletalMeshImportData& ImportDataDest, TMap<int32, int32>& RemapBoneIndexSrcToDest)
{
	RemapBoneIndexSrcToDest.Empty(ImportDataSrc.RefBonesBinary.Num());
	int32 BoneNumberDest = ImportDataDest.RefBonesBinary.Num();
	int32 BoneNumberSrc = ImportDataSrc.RefBonesBinary.Num();
	for (int32 BoneIndexSrc = 0; BoneIndexSrc < BoneNumberSrc; ++BoneIndexSrc)
	{
		FString BoneNameSrc = ImportDataSrc.RefBonesBinary[BoneIndexSrc].Name;
		for (int32 BoneIndexDest = 0; BoneIndexDest < BoneNumberDest; ++BoneIndexDest)
		{
			if (ImportDataDest.RefBonesBinary[BoneIndexDest].Name.Equals(BoneNameSrc))
			{
				RemapBoneIndexSrcToDest.Add(BoneIndexSrc, BoneIndexDest);
				break;
			}
		}
		if (!RemapBoneIndexSrcToDest.Contains(BoneIndexSrc))
		{
			RemapBoneIndexSrcToDest.Add(BoneIndexSrc, INDEX_NONE);
		}
	}
}

namespace VertexMatchNameSpace
{
	struct FVertexMatchResult
	{
		TArray<uint32> VertexIndexes;
		TArray<float> Ratios;
	};
}

struct FTriangleOctreeSemantics
{
	// When a leaf gets more than this number of elements, it will split itself into a node with multiple child leaves
	enum { MaxElementsPerLeaf = 10 };

	// This is used for incremental updates.  When removing a polygon, larger values will cause leaves to be removed and collapsed into a parent node.
	enum { MinInclusiveElementsPerNode = 5 };

	// How deep the tree can go.
	enum { MaxNodeDepth = 20 };


	typedef TInlineAllocator<MaxElementsPerLeaf> ElementAllocator;

	FORCEINLINE static FBoxCenterAndExtent GetBoundingBox(const FTriangleElement& Element)
	{
		return Element.PositionBound;
	}

	FORCEINLINE static bool AreElementsEqual(const FTriangleElement& A, const FTriangleElement& B)
	{
		return (A.TriangleIndex == B.TriangleIndex);
	}

	FORCEINLINE static void SetElementId(const FTriangleElement& Element, FOctreeElementId2 OctreeElementID)
	{
	}
};

typedef TOctree2<FTriangleElement, FTriangleOctreeSemantics> TTriangleElementOctree;

void MatchVertexIndexUsingPosition(
	const FSkeletalMeshImportData& ImportDataDest
	, const FSkeletalMeshImportData& ImportDataSrc
	, TSortedMap<uint32, VertexMatchNameSpace::FVertexMatchResult>& VertexIndexSrcToVertexIndexDestMatches
	, const TArray<uint32>& VertexIndexToMatchWithPositions
	, bool& bNoMatchMsgDone)
{
	if (VertexIndexToMatchWithPositions.Num() <= 0)
	{
		return;
	}
	int32 FaceNumberDest = ImportDataDest.Faces.Num();

	//Setup the Position Octree with the destination faces so we can match the source vertex index
	TArray<FTriangleElement> TrianglesDest;
	FBox BaseMeshPositionBound(EForceInit::ForceInit);

	for (int32 FaceIndexDest = 0; FaceIndexDest < FaceNumberDest; ++FaceIndexDest)
	{
		const SkeletalMeshImportData::FTriangle& Triangle = ImportDataDest.Faces[FaceIndexDest];
		FTriangleElement TriangleElement;
		TriangleElement.UVsBound.Init();

		FBox TrianglePositionBound;
		TrianglePositionBound.Init();

		for (int32 Corner = 0; Corner < 3; ++Corner)
		{
			const uint32 WedgeIndexDest = Triangle.WedgeIndex[Corner];
			const uint32 VertexIndexDest = ImportDataDest.Wedges[WedgeIndexDest].VertexIndex;
			TriangleElement.Indexes.Add(WedgeIndexDest);
			FSoftSkinVertex SoftSkinVertex;
			SoftSkinVertex.Position = ImportDataDest.Points[VertexIndexDest];
			SoftSkinVertex.UVs[0] = ImportDataDest.Wedges[WedgeIndexDest].UVs[0];
			TriangleElement.Vertices.Add(SoftSkinVertex);
			TriangleElement.UVsBound += FVector2D(SoftSkinVertex.UVs[0]);
			TrianglePositionBound += (FVector)SoftSkinVertex.Position;
			BaseMeshPositionBound += (FVector)SoftSkinVertex.Position;
		}
		BaseMeshPositionBound += TrianglePositionBound;
		TriangleElement.PositionBound = FBoxCenterAndExtent(TrianglePositionBound);
		TriangleElement.TriangleIndex = FaceIndexDest;
		TrianglesDest.Add(TriangleElement);
	}

	TTriangleElementOctree OcTree(BaseMeshPositionBound.GetCenter(), BaseMeshPositionBound.GetExtent().Size());
	for (FTriangleElement& TriangleElement : TrianglesDest)
	{
		OcTree.AddElement(TriangleElement);
	}

	//Retrieve all triangles that are close to our point, start at 0.25% of OcTree extend
	double DistanceThreshold = BaseMeshPositionBound.GetExtent().Size()*0.0025;

	//Find a match triangle for every target vertices
	TArray<FTriangleElement> OcTreeTriangleResults;
	OcTreeTriangleResults.Reserve(TrianglesDest.Num() / 50); //Reserve 2% to speed up the query

	//This lambda store a source vertex index -> source wedge index destination triangle.
	//It use a barycentric function to determine the impact on the 3 corner of the triangle.
	auto AddMatchTriangle = [&ImportDataDest, &TrianglesDest, &VertexIndexSrcToVertexIndexDestMatches](const FTriangleElement& BestTriangle, const FVector3f& Position, const uint32 VertexIndexSrc)
	{
		//Found the surface area of the 3 barycentric triangles from the UVs
		FVector3f BarycentricWeight;
		BarycentricWeight = GetBaryCentric(Position, BestTriangle.Vertices[0].Position, BestTriangle.Vertices[1].Position, BestTriangle.Vertices[2].Position);
		//Fill the match
		VertexMatchNameSpace::FVertexMatchResult& VertexMatchDest = VertexIndexSrcToVertexIndexDestMatches.FindOrAdd(VertexIndexSrc);
		for (int32 CornerIndex = 0; CornerIndex < 3; ++CornerIndex)
		{
			int32 VertexIndexDest = ImportDataDest.Wedges[BestTriangle.Indexes[CornerIndex]].VertexIndex;
			float Ratio = BarycentricWeight[CornerIndex];
			int32 FindIndex = INDEX_NONE;
			if (!VertexMatchDest.VertexIndexes.Find(VertexIndexDest, FindIndex))
			{
				VertexMatchDest.VertexIndexes.Add(VertexIndexDest);
				VertexMatchDest.Ratios.Add(Ratio);
			}
			else
			{
				check(VertexMatchDest.Ratios.IsValidIndex(FindIndex));
				VertexMatchDest.Ratios[FindIndex] = FMath::Max(VertexMatchDest.Ratios[FindIndex], Ratio);
			}
		}
	};

	for (int32 VertexIndexSrc : VertexIndexToMatchWithPositions)
	{
		FVector3f PositionSrc = ImportDataSrc.Points[VertexIndexSrc];
		OcTreeTriangleResults.Reset();

		//Use the OcTree to find closest triangle
		FVector Extent(DistanceThreshold, DistanceThreshold, DistanceThreshold);
		FBoxCenterAndExtent CurBox((FVector)PositionSrc, Extent);
		
		while (OcTreeTriangleResults.Num() <= 0)
		{
			OcTree.FindElementsWithBoundsTest(CurBox, [&OcTreeTriangleResults](const FTriangleElement& Element)
			{
				// Add all of the elements in the current node to the list of points to consider for closest point calculations
				OcTreeTriangleResults.Add(Element);
			});

			//Increase the extend so we try to found in a larger area
			Extent *= 2;
			if (Extent.SizeSquared() >= BaseMeshPositionBound.GetSize().SizeSquared())
			{
				//Extend must not be bigger then the whole mesh, its acceptable to have error at this point
				break;
			}
			CurBox = FBox((FVector)PositionSrc - Extent, (FVector)PositionSrc + Extent);
		}

		//Get the 3D distance between a point and a destination triangle
		auto GetDistanceSrcPointToDestTriangle = [&TrianglesDest, &PositionSrc](const uint32 DestTriangleIndex)->double
		{
			FTriangleElement& CandidateTriangle = TrianglesDest[DestTriangleIndex];
			return FVector::DistSquared(FMath::ClosestPointOnTriangleToPoint((FVector)PositionSrc, (FVector)CandidateTriangle.Vertices[0].Position, (FVector)CandidateTriangle.Vertices[1].Position, (FVector)CandidateTriangle.Vertices[2].Position), (FVector)PositionSrc);
		};

		//Brute force finding of closest triangle using 3D position
		auto FailSafeUnmatchVertex = [&GetDistanceSrcPointToDestTriangle, &OcTreeTriangleResults](uint32 &OutIndexMatch)->bool
		{
			bool bFoundMatch = false;
			double ClosestTriangleDistSquared = std::numeric_limits<double>::max();
			for (const FTriangleElement& MatchTriangle : OcTreeTriangleResults)
			{
				const int32 MatchTriangleIndex = MatchTriangle.TriangleIndex;
				const double TriangleDistSquared = GetDistanceSrcPointToDestTriangle(MatchTriangleIndex);
				if (TriangleDistSquared < ClosestTriangleDistSquared)
				{
					ClosestTriangleDistSquared = TriangleDistSquared;
					OutIndexMatch = MatchTriangleIndex;
					bFoundMatch = true;
				}
			}
			return bFoundMatch;
		};

		//Find all Triangles that contain the Target UV
		if (OcTreeTriangleResults.Num() > 0)
		{
			TArray<uint32> MatchTriangleIndexes;
			uint32 FoundIndexMatch = INDEX_NONE;
			if (!FindTrianglePositionMatch((FVector)PositionSrc, TrianglesDest, OcTreeTriangleResults, MatchTriangleIndexes))
			{
				//There is no Position match possible, use brute force fail safe
				if (!FailSafeUnmatchVertex(FoundIndexMatch))
				{
					//We should always have a match
					if (!bNoMatchMsgDone)
					{
						UE_LOG(LogLODUtilities, Warning, TEXT("Alternate skinning import: Cannot find a triangle from the destination LOD that contain a vertex UV in the imported alternate skinning LOD mesh. Alternate skinning quality will be lower."));
						bNoMatchMsgDone = true;
					}
					continue;
				}
			}
			double ClosestTriangleDistSquared = std::numeric_limits<double>::max();
			if (MatchTriangleIndexes.Num() == 1)
			{
				//One match, this mean no mirror UVs simply take the single match
				FoundIndexMatch = MatchTriangleIndexes[0];
				ClosestTriangleDistSquared = GetDistanceSrcPointToDestTriangle(FoundIndexMatch);
			}
			else
			{
				//Geometry can use mirror so the UVs are not unique. Use the closest match triangle to the point to find the best match
				for (uint32 MatchTriangleIndex : MatchTriangleIndexes)
				{
					double TriangleDistSquared = GetDistanceSrcPointToDestTriangle(MatchTriangleIndex);
					if (TriangleDistSquared < ClosestTriangleDistSquared)
					{
						ClosestTriangleDistSquared = TriangleDistSquared;
						FoundIndexMatch = MatchTriangleIndex;
					}
				}
			}

			//FAIL SAFE, make sure we have a match that make sense
			//Use the mesh geometry bound extent (1% of it) to validate we are close enough.
			if (ClosestTriangleDistSquared > BaseMeshPositionBound.GetExtent().SizeSquared()*0.01f)
			{
				//Executing fail safe, if the UVs are too much off because of the reduction, use the closest distance to polygons to find the match
				//This path is not optimize and should not happen often.
				FailSafeUnmatchVertex(FoundIndexMatch);
			}

			//We should always have a valid match at this point
			check(TrianglesDest.IsValidIndex(FoundIndexMatch));
			AddMatchTriangle(TrianglesDest[FoundIndexMatch], PositionSrc, VertexIndexSrc);
		}
		else
		{
			if (!bNoMatchMsgDone)
			{
				UE_LOG(LogLODUtilities, Warning, TEXT("Alternate skinning import: Cannot find a triangle from the destination LOD that contain a vertex UV in the imported alternate skinning LOD mesh. Alternate skinning quality will be lower."));
				bNoMatchMsgDone = true;
			}
		}
	}
}

bool FLODUtilities::UpdateAlternateSkinWeights(USkeletalMesh* SkeletalMeshDest, const FName& ProfileNameDest, int32 LODIndexDest, const IMeshUtilities::MeshBuildOptions& Options)
{
	//Grab all the destination structure
	check(SkeletalMeshDest);
	check(SkeletalMeshDest->GetImportedModel());
	check(SkeletalMeshDest->GetImportedModel()->LODModels.IsValidIndex(LODIndexDest));
	FSkeletalMeshLODModel& LODModelDest = SkeletalMeshDest->GetImportedModel()->LODModels[LODIndexDest];
	if (SkeletalMeshDest->IsLODImportedDataEmpty(LODIndexDest))
	{
		UE_LOG(LogLODUtilities, Error, TEXT("Failed to import Skin Weight Profile as the target skeletal mesh (%s) requires reimporting first."), *SkeletalMeshDest->GetName());
		//Very old asset will not have this data, we cannot add alternate until the asset is reimported
		return false;
	}
	
	FSkeletalMeshImportData ImportDataDest;
	SkeletalMeshDest->LoadLODImportedData(LODIndexDest, ImportDataDest);
	
	return UpdateAlternateSkinWeights(
		LODModelDest,
		ImportDataDest,
		SkeletalMeshDest,
		SkeletalMeshDest->GetRefSkeleton(),
		ProfileNameDest,
		LODIndexDest,
		Options);
<<<<<<< HEAD
}

bool FLODUtilities::UpdateAlternateSkinWeights(
	USkeletalMesh* SkeletalMeshDest,
	const FName& ProfileNameDest,
	int32 LODIndexDest,
	FOverlappingThresholds OverlappingThresholds,
	bool ShouldImportNormals,
	bool ShouldImportTangents,
	bool bUseMikkTSpace,
	bool bComputeWeightedNormals)
{
	IMeshUtilities::MeshBuildOptions Options;
	Options.OverlappingThresholds = OverlappingThresholds;
	Options.bComputeNormals = !ShouldImportNormals;
	Options.bComputeTangents = !ShouldImportTangents;
	Options.bUseMikkTSpace = bUseMikkTSpace;
	Options.bComputeWeightedNormals = bComputeWeightedNormals;

	return UpdateAlternateSkinWeights(SkeletalMeshDest, ProfileNameDest, LODIndexDest, Options);
}

bool FLODUtilities::UpdateAlternateSkinWeights(
=======
}

bool FLODUtilities::UpdateAlternateSkinWeights(
	USkeletalMesh* SkeletalMeshDest,
	const FName& ProfileNameDest,
	int32 LODIndexDest,
	FOverlappingThresholds OverlappingThresholds,
	bool ShouldImportNormals,
	bool ShouldImportTangents,
	bool bUseMikkTSpace,
	bool bComputeWeightedNormals)
{
	IMeshUtilities::MeshBuildOptions Options;
	Options.OverlappingThresholds = OverlappingThresholds;
	Options.bComputeNormals = !ShouldImportNormals;
	Options.bComputeTangents = !ShouldImportTangents;
	Options.bUseMikkTSpace = bUseMikkTSpace;
	Options.bComputeWeightedNormals = bComputeWeightedNormals;

	return UpdateAlternateSkinWeights(SkeletalMeshDest, ProfileNameDest, LODIndexDest, Options);
}

bool FLODUtilities::UpdateAlternateSkinWeights(
>>>>>>> 4af6daef
	FSkeletalMeshLODModel& LODModelDest,
	FSkeletalMeshImportData& ImportDataDest,
	USkeletalMesh* SkeletalMeshDest,
	const FReferenceSkeleton& RefSkeleton,
	const FName& ProfileNameDest,
	int32 LODIndexDest,
	const IMeshUtilities::MeshBuildOptions& Options)
{
	//Ensure log message only once
	bool bNoMatchMsgDone = false;
	int32 PointNumberDest = ImportDataDest.Points.Num();
	int32 VertexNumberDest = ImportDataDest.Points.Num();

	int32 ProfileIndex = 0;
	if (!ImportDataDest.AlternateInfluenceProfileNames.Find(ProfileNameDest.ToString(), ProfileIndex))
	{
		FFormatNamedArguments Args;
		Args.Add(TEXT("SkeletalMeshName"), FText::FromString(SkeletalMeshDest->GetName()));
		Args.Add(TEXT("ProfileName"), FText::FromName(ProfileNameDest));
		Args.Add(TEXT("LODIndex"), LODIndexDest);

		FText Message = FText::Format(NSLOCTEXT("FLODUtilities_UpdateAlternateSkinWeights", "AlternateDataNotAvailable", 
			"Asset {SkeletalMeshName} LOD {LODIndex} failed to import skin weight profile {ProfileName}. The alternate skinning imported source data is not available."), 
			Args);
		UE_LOG(LogLODUtilities, Warning, TEXT("%s"), *(Message.ToString()));
		return false;
	}

	check(ImportDataDest.AlternateInfluences.IsValidIndex(ProfileIndex));
	//The data must be there and must be verified before getting here
	const FSkeletalMeshImportData& ImportDataSrc = ImportDataDest.AlternateInfluences[ProfileIndex];
	int32 PointNumberSrc = ImportDataSrc.Points.Num();
	int32 VertexNumberSrc = ImportDataSrc.Points.Num();
	int32 InfluenceNumberSrc = ImportDataSrc.Influences.Num();

	if (PointNumberDest != PointNumberSrc)
	{
		FFormatNamedArguments Args;
		Args.Add(TEXT("SkeletalMeshName"), FText::FromString(SkeletalMeshDest->GetName()));
		Args.Add(TEXT("PointNumberSrc"), PointNumberSrc);
		Args.Add(TEXT("PointNumberDest"), PointNumberDest);

		FText Message = FText::Format(NSLOCTEXT("FLODUtilities_UpdateAlternateSkinWeights", "DifferentPointNumber", "Asset {SkeletalMeshName} failed to import skin weight profile the alternate skinning model has a different number of vertex. Alternate vertex count: {PointNumberSrc}, LOD vertex count: {PointNumberDest}"), Args);
		UE_LOG(LogLODUtilities, Warning, TEXT("%s"), *(Message.ToString()));
		return false;
	}

	// Create a list of vertex Z/index pairs
	TArray<FIndexAndZ> VertIndexAndZ;
	VertIndexAndZ.Reserve(VertexNumberDest);
	for (int32 VertexIndex = 0; VertexIndex < VertexNumberDest; ++VertexIndex)
	{
		new(VertIndexAndZ)FIndexAndZ(VertexIndex, ImportDataDest.Points[VertexIndex]);
	}
	// Sort the vertices by z value
	VertIndexAndZ.Sort(FCompareIndexAndZ());
	
	auto FindSimilarPosition = [&VertIndexAndZ, &ImportDataDest](const FVector3f& Position, TArray<int32>& PositionMatches, const float ComparisonThreshold)
	{
		PositionMatches.Reset();
		FIndexAndZ PositionZ = FIndexAndZ(0, Position);
		// Search for duplicates, quickly!
		for (int32 i = 0; i < VertIndexAndZ.Num(); i++)
		{
			if (PositionZ.Z - ComparisonThreshold > VertIndexAndZ[i].Z)
			{
				continue;
			}
			else if (PositionZ.Z + ComparisonThreshold < VertIndexAndZ[i].Z)
			{
				break;
			}

			const FVector3f& PositionA = ImportDataDest.Points[VertIndexAndZ[i].Index];
			if (PointsEqual(PositionA, Position, ComparisonThreshold))
			{
				PositionMatches.Add(VertIndexAndZ[i].Index);
			}
		}
	};

	//Create a map linking all similar Position of destination vertex index
	TMap<FVector3f, TArray<uint32>> PositionToVertexIndexDest;
	PositionToVertexIndexDest.Reserve(VertexNumberSrc);
	for (int32 VertexIndex = 0; VertexIndex < VertexNumberDest; ++VertexIndex)
	{
		const FVector3f& Position = ImportDataDest.Points[VertexIndex];
		TArray<uint32>& VertexIndexArray = PositionToVertexIndexDest.FindOrAdd(Position);
		VertexIndexArray.Add(VertexIndex);
	}

	//Create a map to remap source bone index to destination bone index
	TMap<int32, int32> RemapBoneIndexSrcToDest;
	FillRemapBoneIndexSrcToDest(ImportDataSrc, ImportDataDest, RemapBoneIndexSrcToDest);

	//Map to get the vertex index source to a destination vertex match
	TSortedMap<uint32, VertexMatchNameSpace::FVertexMatchResult> VertexIndexSrcToVertexIndexDestMatches;
	VertexIndexSrcToVertexIndexDestMatches.Reserve(VertexNumberSrc);
	TArray<uint32> VertexIndexToMatchWithPositions;

<<<<<<< HEAD
	auto FindWedgeIndexesUsingVertexIndex = [](const FSkeletalMeshImportData& ImportData, const int32 VertexIndex, TArray<int32>& OutWedgeIndexes)
	{
		for (int32 WedgeIndex = 0; WedgeIndex < ImportData.Wedges.Num(); ++WedgeIndex)
		{
			const SkeletalMeshImportData::FVertex& Wedge = ImportData.Wedges[WedgeIndex];
			if (Wedge.VertexIndex == VertexIndex)
			{
				OutWedgeIndexes.Add(WedgeIndex);
			}
		}
	};

=======
	TMultiMap<int32, int32> VertexToSrcWedgeMap;
	TMultiMap<int32, int32> VertexToDestWedgeMap;

	for (int32 WedgeIndex = 0; WedgeIndex < ImportDataSrc.Wedges.Num(); WedgeIndex++)
	{
		const SkeletalMeshImportData::FVertex& Wedge = ImportDataSrc.Wedges[WedgeIndex];
		VertexToSrcWedgeMap.Add(Wedge.VertexIndex, WedgeIndex);
	}
	for (int32 WedgeIndex = 0; WedgeIndex < ImportDataDest.Wedges.Num(); WedgeIndex++)
	{
		const SkeletalMeshImportData::FVertex& Wedge = ImportDataDest.Wedges[WedgeIndex];
		VertexToDestWedgeMap.Add(Wedge.VertexIndex, WedgeIndex);
	}

	TArray<int32> SrcWedgeIndexes;
	TArray<int32> DestWedgeIndexes;

	
>>>>>>> 4af6daef
	// Match all source vertex with destination vertex
	for (int32 VertexIndexSrc = 0; VertexIndexSrc < PointNumberSrc; ++VertexIndexSrc)
	{
		const FVector3f& PositionSrc = ImportDataSrc.Points[VertexIndexSrc];
		
		TArray<int32> SimilarDestinationVertex;
		FindSimilarPosition(PositionSrc, SimilarDestinationVertex, KINDA_SMALL_NUMBER);

		if (SimilarDestinationVertex.Num() == 0)
		{
			//Match with UV projection
			VertexIndexToMatchWithPositions.Add(VertexIndexSrc);
		}
		else
		{
			//We have a direct match
			VertexMatchNameSpace::FVertexMatchResult& VertexMatchDest = VertexIndexSrcToVertexIndexDestMatches.Add(VertexIndexSrc);

<<<<<<< HEAD
			TArray<int32> SrcWedgeIndexes;
			FindWedgeIndexesUsingVertexIndex(ImportDataSrc, VertexIndexSrc, SrcWedgeIndexes);

			if (SrcWedgeIndexes.Num() > 0 && SimilarDestinationVertex.Num() > 1)
			{
				//Check if we have a point that is perfectly matching (position, UV, material and vertex color). Because normals and tangent are on the triangles we do not test those.
				for (int32 MatchDestinationIndex = 0; MatchDestinationIndex < SimilarDestinationVertex.Num(); ++MatchDestinationIndex)
				{
					int32 VertexIndexDest = SimilarDestinationVertex[MatchDestinationIndex];
					TArray<int32> DestWedgeIndexes;
					FindWedgeIndexesUsingVertexIndex(ImportDataDest, VertexIndexDest, DestWedgeIndexes);
					for (int32 IndexDest = 0; IndexDest < DestWedgeIndexes.Num(); ++IndexDest)
					{
						int32 DestWedgeIndex = DestWedgeIndexes[IndexDest];
						const SkeletalMeshImportData::FVertex& WedgeDest = ImportDataDest.Wedges[DestWedgeIndex];
						for (int32 IndexSrc = 0; IndexSrc < SrcWedgeIndexes.Num(); ++IndexSrc)
						{
							int32 SrcWedgeIndex = SrcWedgeIndexes[IndexSrc];
							const SkeletalMeshImportData::FVertex& WedgeSrc = ImportDataSrc.Wedges[SrcWedgeIndex];
							//Wedge == operator test: material, vertex color and UVs
							if (WedgeDest == WedgeSrc)
							{
								VertexMatchDest.VertexIndexes.Add(SimilarDestinationVertex[MatchDestinationIndex]);
								VertexMatchDest.Ratios.Add(1.0f);
								break;
							}
						}
						if (VertexMatchDest.VertexIndexes.Num() > 0)
						{
							break;
						}
					}
				}
			}
			//If there is no direct match, simply put everything
			if (VertexMatchDest.VertexIndexes.Num() == 0)
			{
=======
			SrcWedgeIndexes.Reset();
			VertexToSrcWedgeMap.MultiFind(VertexIndexSrc, SrcWedgeIndexes);

			if (SrcWedgeIndexes.Num() > 0 && SimilarDestinationVertex.Num() > 1)
			{
				//Check if we have a point that is perfectly matching (position, UV, material and vertex color). Because normals and tangent are on the triangles we do not test those.
				for (int32 MatchDestinationIndex = 0; MatchDestinationIndex < SimilarDestinationVertex.Num(); ++MatchDestinationIndex)
				{
					int32 VertexIndexDest = SimilarDestinationVertex[MatchDestinationIndex];
					DestWedgeIndexes.Reset();
					VertexToDestWedgeMap.MultiFind(VertexIndexDest, DestWedgeIndexes);
					
					for (int32 IndexDest = 0; IndexDest < DestWedgeIndexes.Num(); ++IndexDest)
					{
						int32 DestWedgeIndex = DestWedgeIndexes[IndexDest];
						const SkeletalMeshImportData::FVertex& WedgeDest = ImportDataDest.Wedges[DestWedgeIndex];
						for (int32 IndexSrc = 0; IndexSrc < SrcWedgeIndexes.Num(); ++IndexSrc)
						{
							int32 SrcWedgeIndex = SrcWedgeIndexes[IndexSrc];
							const SkeletalMeshImportData::FVertex& WedgeSrc = ImportDataSrc.Wedges[SrcWedgeIndex];
							//Wedge == operator test: material, vertex color and UVs
							if (WedgeDest == WedgeSrc)
							{
								VertexMatchDest.VertexIndexes.Add(SimilarDestinationVertex[MatchDestinationIndex]);
								VertexMatchDest.Ratios.Add(1.0f);
								break;
							}
						}
						if (VertexMatchDest.VertexIndexes.Num() > 0)
						{
							break;
						}
					}
				}
			}
			//If there is no direct match, simply put everything
			if (VertexMatchDest.VertexIndexes.Num() == 0)
			{
>>>>>>> 4af6daef
				for (int32 MatchDestinationIndex = 0; MatchDestinationIndex < SimilarDestinationVertex.Num(); ++MatchDestinationIndex)
				{
					VertexMatchDest.VertexIndexes.Add(SimilarDestinationVertex[MatchDestinationIndex]);
					VertexMatchDest.Ratios.Add(1.0f);
				}
			}
		}
	}
	
	//Find a match for all unmatched source vertex, unmatched vertex happen when the geometry is different between source and destination mesh
	bool bAllSourceVertexAreMatch = VertexIndexToMatchWithPositions.Num() <= 0 && VertexIndexSrcToVertexIndexDestMatches.Num() == PointNumberSrc;
	if (!bAllSourceVertexAreMatch)
	{
		MatchVertexIndexUsingPosition(ImportDataDest, ImportDataSrc, VertexIndexSrcToVertexIndexDestMatches, VertexIndexToMatchWithPositions, bNoMatchMsgDone);
		//Make sure each vertex index source has a match, warn the user in case there is no match
		for (int32 VertexIndexSource = 0; VertexIndexSource < VertexNumberSrc; ++VertexIndexSource)
		{
			if (!VertexIndexSrcToVertexIndexDestMatches.Contains(VertexIndexSource))
			{
				//Skip this vertex, its possible the skinning quality can be affected here
				if (!bNoMatchMsgDone)
				{
					UE_LOG(LogLODUtilities, Warning, TEXT("Alternate skinning import: Cannot find a destination vertex index match for source vertex index. Alternate skinning quality will be lower."));
					bNoMatchMsgDone = true;
				}
				continue;
			}
		}
		bAllSourceVertexAreMatch = VertexIndexSrcToVertexIndexDestMatches.Num() == PointNumberSrc;
	}
	
	
	//Find the Destination to source match, to make sure all extra destination vertex get weighted properly in the alternate influences
	TSortedMap<uint32, VertexMatchNameSpace::FVertexMatchResult> VertexIndexDestToVertexIndexSrcMatches;
	if(!bAllSourceVertexAreMatch || PointNumberDest != PointNumberSrc)
	{
		VertexIndexDestToVertexIndexSrcMatches.Reserve(VertexNumberDest);
		TArray<uint32> VertexIndexToMatch;
		VertexIndexToMatch.Reserve(PointNumberDest);
		for (int32 VertexIndexDest = 0; VertexIndexDest < PointNumberDest; ++VertexIndexDest)
		{
			VertexIndexToMatch.Add(VertexIndexDest);
		}
		MatchVertexIndexUsingPosition(ImportDataSrc, ImportDataDest, VertexIndexDestToVertexIndexSrcMatches, VertexIndexToMatch, bNoMatchMsgDone);
	}

	//We now iterate the source influence and create the alternate influence by using the matches between source and destination vertex
	TArray<SkeletalMeshImportData::FRawBoneInfluence> AlternateInfluences;
	AlternateInfluences.Empty(ImportDataSrc.Influences.Num());

	TMap<uint32, TArray<int32>> SourceVertexIndexToAlternateInfluenceIndexMap;
	SourceVertexIndexToAlternateInfluenceIndexMap.Reserve(InfluenceNumberSrc);
	
	for (int32 InfluenceIndexSrc = 0; InfluenceIndexSrc < InfluenceNumberSrc; ++InfluenceIndexSrc)
	{
		const SkeletalMeshImportData::FRawBoneInfluence& InfluenceSrc = ImportDataSrc.Influences[InfluenceIndexSrc];
		int32 VertexIndexSource = InfluenceSrc.VertexIndex;
		int32 BoneIndexSource = InfluenceSrc.BoneIndex;
		float Weight = InfluenceSrc.Weight;
		//We need to remap the source bone index to have the matching target bone index
		int32 BoneIndexDest = RemapBoneIndexSrcToDest[BoneIndexSource];
		if (BoneIndexDest != INDEX_NONE)
		{
			//Find the match destination vertex index
			VertexMatchNameSpace::FVertexMatchResult* SourceVertexMatch = VertexIndexSrcToVertexIndexDestMatches.Find(VertexIndexSource);
			if (SourceVertexMatch == nullptr || SourceVertexMatch->VertexIndexes.Num() <= 0)
			{
				//No match skip this influence
				continue;
			}
			TArray<int32>& AlternateInfluencesMap = SourceVertexIndexToAlternateInfluenceIndexMap.FindOrAdd(VertexIndexSource);
			//No need to merge all vertexindex per bone, ProcessImportMeshInfluences will do this for us later
			//So just add all of the entry we have.
			for (int32 ImpactedIndex = 0; ImpactedIndex < SourceVertexMatch->VertexIndexes.Num(); ++ImpactedIndex)
			{
				uint32 VertexIndexDest = SourceVertexMatch->VertexIndexes[ImpactedIndex];
				float Ratio = SourceVertexMatch->Ratios[ImpactedIndex];
				if (FMath::IsNearlyZero(Ratio, KINDA_SMALL_NUMBER))
				{
					continue;
				}
				SkeletalMeshImportData::FRawBoneInfluence AlternateInfluence;
				AlternateInfluence.BoneIndex = BoneIndexDest;
				AlternateInfluence.VertexIndex = VertexIndexDest;
				AlternateInfluence.Weight = InfluenceSrc.Weight* Ratio;
				int32 AlternateInfluencesIndex = AlternateInfluences.Add(AlternateInfluence);
				AlternateInfluencesMap.Add(AlternateInfluencesIndex);
			}
		}
	}
	
	//In case the source geometry was not matching the destination we have to add influence for each extra destination vertex index
	if (VertexIndexDestToVertexIndexSrcMatches.Num() > 0)
	{
		TArray<bool> DestinationVertexIndexMatched;
		DestinationVertexIndexMatched.AddZeroed(PointNumberDest);

		int32 InfluenceNumberDest = ImportDataDest.Influences.Num();
		int32 AlternateInfluenceNumber = AlternateInfluences.Num();
		
		//We want to avoid making duplicate so we use a map where the key is the boneindex mix with the destination vertex index
		TMap<uint64, int32> InfluenceKeyToInfluenceIndex;
		InfluenceKeyToInfluenceIndex.Reserve(AlternateInfluenceNumber);
		for (int32 AlternateInfluenceIndex = 0; AlternateInfluenceIndex < AlternateInfluenceNumber; ++AlternateInfluenceIndex)
		{
			SkeletalMeshImportData::FRawBoneInfluence& Influence = AlternateInfluences[AlternateInfluenceIndex];
			DestinationVertexIndexMatched[Influence.VertexIndex] = true;
			uint64 Key = ((uint64)(Influence.BoneIndex) << 32 & 0xFFFFFFFF00000000) | ((uint64)(Influence.VertexIndex) & 0x00000000FFFFFFFF);
			InfluenceKeyToInfluenceIndex.Add(Key, AlternateInfluenceIndex);
		}

		for (int32 VertexIndexDestination = 0; VertexIndexDestination < VertexNumberDest; ++VertexIndexDestination)
		{
			//Skip if the vertex is already matched
			if (DestinationVertexIndexMatched[VertexIndexDestination])
			{
				continue;
			}
			VertexMatchNameSpace::FVertexMatchResult* DestinationVertexMatch = VertexIndexDestToVertexIndexSrcMatches.Find(VertexIndexDestination);
			if (DestinationVertexMatch == nullptr || DestinationVertexMatch->VertexIndexes.Num() <= 0)
			{
				//No match skip this influence
				continue;
			}
			for (int32 ImpactedIndex = 0; ImpactedIndex < DestinationVertexMatch->VertexIndexes.Num(); ++ImpactedIndex)
			{
				uint32 VertexIndexSrc = DestinationVertexMatch->VertexIndexes[ImpactedIndex];
				float Ratio = DestinationVertexMatch->Ratios[ImpactedIndex];
				if (!FMath::IsNearlyZero(Ratio, KINDA_SMALL_NUMBER))
				{
					//Find src influence for this source vertex index
					TArray<int32>* AlternateInfluencesMap = SourceVertexIndexToAlternateInfluenceIndexMap.Find(VertexIndexSrc);
					if (AlternateInfluencesMap == nullptr)
					{
						continue;
					}
					for (int32 AlternateInfluencesMapIndex = 0; AlternateInfluencesMapIndex < (*AlternateInfluencesMap).Num(); ++AlternateInfluencesMapIndex)
					{
						int32 AlternateInfluenceIndex = (*AlternateInfluencesMap)[AlternateInfluencesMapIndex];
						if (!AlternateInfluences.IsValidIndex(AlternateInfluenceIndex))
						{
							continue;
						}
						DestinationVertexIndexMatched[VertexIndexDestination] = true;
						SkeletalMeshImportData::FRawBoneInfluence AlternateInfluence = AlternateInfluences[AlternateInfluenceIndex];
						uint64 Key = ((uint64)(AlternateInfluence.BoneIndex) << 32 & 0xFFFFFFFF00000000) | ((uint64)(VertexIndexDestination) & 0x00000000FFFFFFFF);
						if (!InfluenceKeyToInfluenceIndex.Contains(Key))
						{
							AlternateInfluence.VertexIndex = VertexIndexDestination;
							InfluenceKeyToInfluenceIndex.Add(Key, AlternateInfluences.Add(AlternateInfluence));
						}
						else
						{
							int32& InfluenceIndex = InfluenceKeyToInfluenceIndex.FindOrAdd(Key);
							SkeletalMeshImportData::FRawBoneInfluence& ExistAlternateInfluence = AlternateInfluences[InfluenceIndex];
							if (ExistAlternateInfluence.Weight < AlternateInfluence.Weight)
							{
								ExistAlternateInfluence.Weight = AlternateInfluence.Weight;
							}
						}
					}
				}
			}
		}
	}

	//Sort and normalize weights for alternate influences
	ProcessImportMeshInfluences(ImportDataDest.Wedges.Num(), AlternateInfluences, SkeletalMeshDest->GetPathName());

	//Store the remapped influence into the profile, the function SkeletalMeshTools::ChunkSkinnedVertices will use all profiles including this one to chunk the sections
	FImportedSkinWeightProfileData& ImportedProfileData = LODModelDest.SkinWeightProfiles.Add(ProfileNameDest);
	ImportedProfileData.SourceModelInfluences.Empty(AlternateInfluences.Num());
	for (int32 InfluenceIndex = 0; InfluenceIndex < AlternateInfluences.Num(); ++InfluenceIndex)
	{
		const SkeletalMeshImportData::FRawBoneInfluence& RawInfluence = AlternateInfluences[InfluenceIndex];
		SkeletalMeshImportData::FVertInfluence LODAlternateInfluence;
		LODAlternateInfluence.BoneIndex = static_cast<FBoneIndexType>(RawInfluence.BoneIndex);
		LODAlternateInfluence.VertIndex = RawInfluence.VertexIndex;
		LODAlternateInfluence.Weight = RawInfluence.Weight;
		ImportedProfileData.SourceModelInfluences.Add(LODAlternateInfluence);
	}

	//
	//////////////////////////////////////////////////////////////////////////

	bool bBuildSuccess = true;
	//Prepare the build data to rebuild the asset with the alternate influences
	//The chunking can be different when we have alternate influences
	//Grab the build data from ImportDataDest
	TArray<FVector3f> LODPointsDest;
	TArray<SkeletalMeshImportData::FMeshWedge> LODWedgesDest;
	TArray<SkeletalMeshImportData::FMeshFace> LODFacesDest;
	TArray<SkeletalMeshImportData::FVertInfluence> LODInfluencesDest;
	TArray<int32> LODPointToRawMapDest;
	ImportDataDest.CopyLODImportData(LODPointsDest, LODWedgesDest, LODFacesDest, LODInfluencesDest, LODPointToRawMapDest);

	//Set the options with the current asset build options
	IMeshUtilities::MeshBuildOptions BuildOptions = Options;
	BuildOptions.bComputeNormals = Options.bComputeNormals || !ImportDataDest.bHasNormals;
	BuildOptions.bComputeTangents = Options.bComputeTangents || !ImportDataDest.bHasTangents;
	BuildOptions.bUseMikkTSpace = (Options.bUseMikkTSpace) && (Options.bComputeNormals || Options.bComputeTangents);

	//Build the skeletal mesh asset
	IMeshUtilities& MeshUtilities = FModuleManager::Get().LoadModuleChecked<IMeshUtilities>("MeshUtilities");
	TArray<FText> WarningMessages;
	TArray<FName> WarningNames;

	//BaseLOD need to make sure the source data fit with the skeletalmesh materials array before using meshutilities.BuildSkeletalMesh
	AdjustImportDataFaceMaterialIndex(SkeletalMeshDest->GetMaterials(), ImportDataDest.Materials, LODFacesDest, LODIndexDest);

	//Build the destination mesh with the Alternate influences, so the chunking is done properly.
	bBuildSuccess = MeshUtilities.BuildSkeletalMesh(LODModelDest, SkeletalMeshDest->GetName(), RefSkeleton, LODInfluencesDest, LODWedgesDest, LODFacesDest, LODPointsDest, LODPointToRawMapDest, BuildOptions, &WarningMessages, &WarningNames);
	//Re-Apply the user section changes, the UserSectionsData is map to original section and should match the builded LODModel
	LODModelDest.SyncronizeUserSectionsDataArray();

	RegenerateAllImportSkinWeightProfileData(LODModelDest, Options.BoneInfluenceLimit, Options.TargetPlatform);
	
	return bBuildSuccess;
}

<<<<<<< HEAD
=======

>>>>>>> 4af6daef
bool FLODUtilities::UpdateAlternateSkinWeights(
	FSkeletalMeshLODModel& LODModelDest,
	FSkeletalMeshImportData& ImportDataDest,
	USkeletalMesh* SkeletalMeshDest,
	const FReferenceSkeleton& RefSkeleton,
	const FName& ProfileNameDest,
	int32 LODIndexDest,
	FOverlappingThresholds OverlappingThresholds,
	bool ShouldImportNormals,
	bool ShouldImportTangents,
	bool bUseMikkTSpace,
	bool bComputeWeightedNormals)
{
	IMeshUtilities::MeshBuildOptions Options;
	Options.OverlappingThresholds = OverlappingThresholds;
	Options.bComputeNormals = !ShouldImportNormals;
	Options.bComputeTangents = !ShouldImportTangents;
	Options.bUseMikkTSpace = bUseMikkTSpace;
	Options.bComputeWeightedNormals = bComputeWeightedNormals;

	return UpdateAlternateSkinWeights(LODModelDest, ImportDataDest, SkeletalMeshDest, RefSkeleton, ProfileNameDest, LODIndexDest, Options);
}

bool FLODUtilities::UpdateAlternateSkinWeights(
	USkeletalMesh* SkeletalMeshDest,
	const FName& ProfileNameDest,
	USkeletalMesh* SkeletalMeshSrc,
	int32 LODIndexDest,
	int32 LODIndexSrc,
	const IMeshUtilities::MeshBuildOptions& Options)
{
	//Grab all the destination structure
	check(SkeletalMeshDest);
	check(SkeletalMeshDest->GetImportedModel());
	check(SkeletalMeshDest->GetImportedModel()->LODModels.IsValidIndex(LODIndexDest));
	FSkeletalMeshLODModel& LODModelDest = SkeletalMeshDest->GetImportedModel()->LODModels[LODIndexDest];

	if (SkeletalMeshDest->IsLODImportedDataEmpty(LODIndexDest))
	{
		UE_LOG(LogLODUtilities, Error, TEXT("Failed to import Skin Weight Profile as the target skeletal mesh (%s) requires reimporting first."), SkeletalMeshDest ? *SkeletalMeshDest->GetName() : TEXT("NULL"));
		//Very old asset will not have this data, we cannot add alternate until the asset is reimported
		return false;
	}
	FSkeletalMeshImportData ImportDataDest;
	SkeletalMeshDest->LoadLODImportedData(LODIndexDest, ImportDataDest);
	int32 PointNumberDest = ImportDataDest.Points.Num();
	int32 VertexNumberDest = ImportDataDest.Points.Num();

	//Grab all the source structure
	check(SkeletalMeshSrc);

	//The source model is a fresh import and the data need to be there
	check(!SkeletalMeshSrc->IsLODImportedDataEmpty(LODIndexSrc));
	FSkeletalMeshImportData ImportDataSrc;
	SkeletalMeshSrc->LoadLODImportedData(LODIndexSrc, ImportDataSrc);
	
	//Remove all unnecessary array data from the structure (this will save a lot of memory)
	ImportDataSrc.KeepAlternateSkinningBuildDataOnly();

	FString SkeletalMeshDestName = SkeletalMeshDest->GetName();
	if (ImportDataSrc.Points.Num() != PointNumberDest)
	{
		UE_LOG(LogLODUtilities, Error, TEXT("Asset %s failed to import Skin Weight Profile as the incomming alternate influence model vertex number is different. LOD model vertex count: %d Alternate model vertex count: %d"), *SkeletalMeshDestName, PointNumberDest, ImportDataSrc.Points.Num());
		return false;
	}

	if (!ValidateAlternateSkeleton(ImportDataSrc, ImportDataDest, SkeletalMeshDestName, LODIndexDest))
	{
		//Log are print in the validate function
		return false;
	}

	//Replace the data into the destination bulk data and save it
	int32 ProfileIndex = 0;
	if (ImportDataDest.AlternateInfluenceProfileNames.Find(ProfileNameDest.ToString(), ProfileIndex))
	{
		ImportDataDest.AlternateInfluenceProfileNames.RemoveAt(ProfileIndex);
		ImportDataDest.AlternateInfluences.RemoveAt(ProfileIndex);
	}
	ImportDataDest.AlternateInfluenceProfileNames.Add(ProfileNameDest.ToString());
	ImportDataDest.AlternateInfluences.Add(ImportDataSrc);

	//Resave the bulk data with the new or refreshed data
	SkeletalMeshDest->SaveLODImportedData(LODIndexDest, ImportDataDest);

	if(!SkeletalMeshDest->IsLODImportedDataBuildAvailable(LODIndexDest))
	{
		//Build the alternate buffer with all the data into the bulk, in case the build data is not existing (old asset)
		return UpdateAlternateSkinWeights(SkeletalMeshDest, ProfileNameDest, LODIndexDest, Options);
	}
	return true;
}

bool FLODUtilities::UpdateAlternateSkinWeights(
	USkeletalMesh* SkeletalMeshDest,
	const FName& ProfileNameDest,
	USkeletalMesh* SkeletalMeshSrc,
	int32 LODIndexDest,
	int32 LODIndexSrc,
	FOverlappingThresholds OverlappingThresholds,
	bool ShouldImportNormals,
	bool ShouldImportTangents,
	bool bUseMikkTSpace,
	bool bComputeWeightedNormals)
{
	IMeshUtilities::MeshBuildOptions Options;
	Options.OverlappingThresholds = OverlappingThresholds;
	Options.bComputeNormals = !ShouldImportNormals;
	Options.bComputeTangents = !ShouldImportTangents;
	Options.bUseMikkTSpace = bUseMikkTSpace;
	Options.bComputeWeightedNormals = bComputeWeightedNormals;

	return UpdateAlternateSkinWeights(SkeletalMeshDest, ProfileNameDest, SkeletalMeshSrc, LODIndexDest, LODIndexSrc, Options);
}

void FLODUtilities::GenerateImportedSkinWeightProfileData(
	FSkeletalMeshLODModel& LODModelDest,
	FImportedSkinWeightProfileData& ImportedProfileData,
	int32 BoneInfluenceLimit,
	const ITargetPlatform* TargetPlatform)
{
	//Add the override buffer with the alternate influence data
	TArray<FSoftSkinVertex> DestinationSoftVertices;
	LODModelDest.GetVertices(DestinationSoftVertices);
	//Get the SkinWeights buffer allocated before filling it
	TArray<FRawSkinWeight>& SkinWeights = ImportedProfileData.SkinWeights;
	SkinWeights.Empty(DestinationSoftVertices.Num());

	const int32 MaxBoneInfluencesFromProjectSettings = FGPUBaseSkinVertexFactory::UseUnlimitedBoneInfluences(MAX_TOTAL_INFLUENCES, TargetPlatform) ? MAX_TOTAL_INFLUENCES : EXTRA_BONE_INFLUENCES;
	const int32 MaxBoneInfluencesFromAsset = FGPUBaseSkinVertexFactory::GetBoneInfluenceLimitForAsset(BoneInfluenceLimit, TargetPlatform);

	//Get the maximum allow bone influence, so we can cut lowest weight properly and get the same result has the sk build
	const int32 MaxInfluenceCount = FMath::Min(MaxBoneInfluencesFromProjectSettings, MaxBoneInfluencesFromAsset);

	int32 MaxNumInfluences = 0;
<<<<<<< HEAD
=======

	TMultiMap<int32, const SkeletalMeshImportData::FVertInfluence*> VertexToInfluenceMap;
	for (const SkeletalMeshImportData::FVertInfluence& VertInfluence : ImportedProfileData.SourceModelInfluences)
	{
		VertexToInfluenceMap.Add(VertInfluence.VertIndex, &VertInfluence);
	}
	TMap<FBoneIndexType, float> WeightForBone;
	TArray<const SkeletalMeshImportData::FVertInfluence*> FoundInfluences;
>>>>>>> 4af6daef

	for (int32 VertexInstanceIndex = 0; VertexInstanceIndex < DestinationSoftVertices.Num(); ++VertexInstanceIndex)
	{
		int32 SectionIndex = INDEX_NONE;
		int32 OutVertexIndexGarb = INDEX_NONE;
		LODModelDest.GetSectionFromVertexIndex(VertexInstanceIndex, SectionIndex, OutVertexIndexGarb);
		if (!LODModelDest.Sections.IsValidIndex(SectionIndex))
		{
			continue;
		}
		FSkelMeshSection& Section = LODModelDest.Sections[SectionIndex];
		const TArray<FBoneIndexType>& SectionBoneMap = Section.BoneMap;
		const FSoftSkinVertex& Vertex = DestinationSoftVertices[VertexInstanceIndex];
		const int32 VertexIndex = LODModelDest.MeshToImportVertexMap[VertexInstanceIndex];
		check(VertexIndex >= 0 && VertexIndex <= LODModelDest.MaxImportVertex);
		FRawSkinWeight& SkinWeight = SkinWeights.AddDefaulted_GetRef();

		WeightForBone.Reset();
		FoundInfluences.Reset();
		
		VertexToInfluenceMap.MultiFind(VertexIndex, FoundInfluences);
		
		for (const SkeletalMeshImportData::FVertInfluence* VertInfluence : FoundInfluences)
		{
			//Use the section bone map to remap the bone index
			int32 BoneMapIndex = INDEX_NONE;
			SectionBoneMap.Find(VertInfluence->BoneIndex, BoneMapIndex);
			if (BoneMapIndex == INDEX_NONE)
			{
<<<<<<< HEAD
				//Use the section bone map to remap the bone index
				int32 BoneMapIndex = INDEX_NONE;
				SectionBoneMap.Find(VertInfluence.BoneIndex, BoneMapIndex);
				if (BoneMapIndex == INDEX_NONE)
				{
					//Map to root of the section
					BoneMapIndex = 0;
				}
				WeightForBone.Add(static_cast<FBoneIndexType>(BoneMapIndex), VertInfluence.Weight);
=======
				//Map to root of the section
				BoneMapIndex = 0;
>>>>>>> 4af6daef
			}
			WeightForBone.Add(static_cast<FBoneIndexType>(BoneMapIndex), VertInfluence->Weight);
		}

		using namespace UE::AnimationCore;

		//Add the prepared alternate influences for this skin vertex
		int32 InfluenceBoneCount = 0;
		
		FBoneIndexType InfluenceBones[MAX_TOTAL_INFLUENCES];
		float InfluenceWeights[MAX_TOTAL_INFLUENCES];
		
<<<<<<< HEAD
		for (auto Kvp : WeightForBone)
=======
		for (const TTuple<FBoneIndexType, float>& Kvp : WeightForBone)
>>>>>>> 4af6daef
		{
			InfluenceBones[InfluenceBoneCount] = Kvp.Key;
			InfluenceWeights[InfluenceBoneCount] = Kvp.Value;
			InfluenceBoneCount++;
			//Do not add more influence then the maximum we support on the platform or for this asset
			if (InfluenceBoneCount >= MaxInfluenceCount)
			{
				break;
			}
		}

		const FBoneWeights BoneWeights = FBoneWeights::Create(InfluenceBones, InfluenceWeights, InfluenceBoneCount);
		FMemory::Memzero(SkinWeight.InfluenceBones);
		FMemory::Memzero(SkinWeight.InfluenceWeights);
	
		if (BoneWeights.Num() == 0)
		{
			SkinWeight.InfluenceWeights[0] = std::numeric_limits<uint16>::max();
			InfluenceBoneCount = 1;
		}
		else
		{
			int32 Index = 0;
			for (FBoneWeight BoneWeight: BoneWeights)
			{
				SkinWeight.InfluenceBones[Index] = BoneWeight.GetBoneIndex();
				SkinWeight.InfluenceWeights[Index] = BoneWeight.GetRawWeight();
				Index++;
			}
			InfluenceBoneCount = BoneWeights.Num(); 
		}

		//Adjust section influence count if the alternate influence bone count is greater
		if (InfluenceBoneCount > MaxNumInfluences)
		{
			MaxNumInfluences = InfluenceBoneCount;
			if (MaxNumInfluences > Section.GetMaxBoneInfluences())
			{
				Section.MaxBoneInfluences = MaxNumInfluences;
			}
		}
		check(MaxNumInfluences <= MaxInfluenceCount);
	}
}

void FLODUtilities::RegenerateAllImportSkinWeightProfileData(FSkeletalMeshLODModel& LODModelDest, int32 BoneInfluenceLimit, const ITargetPlatform* TargetPlatform)
{
	for (TPair<FName, FImportedSkinWeightProfileData>& ProfilePair : LODModelDest.SkinWeightProfiles)
	{
		GenerateImportedSkinWeightProfileData(LODModelDest, ProfilePair.Value, BoneInfluenceLimit, TargetPlatform);
	}
}



bool FLODUtilities::UpdateLODInfoVertexAttributes(
	USkeletalMesh *InSkeletalMesh,
	int32 InSourceLODIndex, 
	int32 InTargetLODIndex, 
	bool bInCopyAttributeValues
	)
{
	FSkeletalMeshImportData SkeletalMeshImportData;
	InSkeletalMesh->LoadLODImportedData(InSourceLODIndex, SkeletalMeshImportData);
	
	FSkeletalMeshLODModel& TargetLODModel = InSkeletalMesh->GetImportedModel()->LODModels[InTargetLODIndex];
	
	TArray<FSkeletalMeshVertexAttributeInfo>& SkelMeshAttributeInfos = InSkeletalMesh->GetLODInfo(InTargetLODIndex)->VertexAttributes; 

	// Retain any existing attribute infos and match based on names.
	TMap<FName, FSkeletalMeshVertexAttributeInfo> ExistingAttributeInfos;
	for (FSkeletalMeshVertexAttributeInfo& AttributeInfo: SkelMeshAttributeInfos)
	{
		ExistingAttributeInfos.Add(AttributeInfo.Name, MoveTemp(AttributeInfo));
	}

	SkelMeshAttributeInfos.Reset(SkeletalMeshImportData.VertexAttributes.Num());

	// If we're not copying the values, leave the existing data in place.
	if (bInCopyAttributeValues)
	{
		TargetLODModel.VertexAttributes.Reset();
	}
	
	TArray<UE::Tasks::FTask> ConversionTasks;
	
	for (int32 AttributeIndex = 0; AttributeIndex < SkeletalMeshImportData.VertexAttributes.Num(); AttributeIndex++)
	{
		const SkeletalMeshImportData::FVertexAttribute& ImportAttribute = SkeletalMeshImportData.VertexAttributes[AttributeIndex];
		const FName AttributeName(SkeletalMeshImportData.VertexAttributeNames[AttributeIndex]);

		// Did this definition already exist? Try to retain as much of the existing information as possible.
		FSkeletalMeshVertexAttributeInfo Info;
		
		if (ExistingAttributeInfos.Contains(AttributeName))
		{
			Info = MoveTemp(ExistingAttributeInfos[AttributeName]);
		}
		else
		{
			Info.Name = AttributeName;
		}

		SkelMeshAttributeInfos.Add(Info);

		if (Info.IsEnabledForRender() && bInCopyAttributeValues)
		{
			FSkeletalMeshModelVertexAttribute& ModelAttribute = TargetLODModel.VertexAttributes.FindOrAdd(AttributeName);

			ModelAttribute.DataType = Info.DataType;
			ModelAttribute.ComponentCount = ImportAttribute.ComponentCount;

			if (InTargetLODIndex == InSourceLODIndex)
			{
				ConversionTasks.Add(
					UE::Tasks::Launch(UE_SOURCE_LOCATION, [&TargetLODModel, &ModelAttribute, &ImportAttribute]()
					{
						ModelAttribute.Values.SetNumUninitialized(TargetLODModel.NumVertices);
						for(uint32 VertexIndex = 0; VertexIndex < TargetLODModel.NumVertices; VertexIndex++)
						{
							const int32 ImportVertexIndex = TargetLODModel.MeshToImportVertexMap[VertexIndex];
							ModelAttribute.Values[VertexIndex] = ImportAttribute.AttributeValues[ImportVertexIndex];
						}
					})
				);
			}
			else
			{
				// Initialize with zero data, matching the vertex count.
				ModelAttribute.Values.SetNumZeroed(TargetLODModel.NumVertices);
			}
		}
	}

	// Wait for all the attribute conversion tasks to complete.
	UE::Tasks::Wait(ConversionTasks);

	return true;
}


void FLODUtilities::RegenerateDependentLODs(USkeletalMesh* SkeletalMesh, int32 LODIndex, const ITargetPlatform* TargetPlatform)
{
	int32 LODNumber = SkeletalMesh->GetLODNum();
	TMap<int32, TArray<int32>> Dependencies;
	TBitArray<> DependentLOD;
	DependentLOD.Init(false, LODNumber);
	DependentLOD[LODIndex] = true;
	for (int32 DependentLODIndex = LODIndex + 1; DependentLODIndex < LODNumber; ++DependentLODIndex)
	{
		const FSkeletalMeshLODInfo* LODInfo = SkeletalMesh->GetLODInfo(DependentLODIndex);
		//Only add active reduction LOD that are not inline reducted (inline mean they do not depend on LODIndex)
		if (LODInfo && (SkeletalMesh->IsReductionActive(DependentLODIndex) || LODInfo->bHasBeenSimplified) && DependentLODIndex > LODInfo->ReductionSettings.BaseLOD && DependentLOD[LODInfo->ReductionSettings.BaseLOD])
		{
			TArray<int32>& LODDependencies = Dependencies.FindOrAdd(LODInfo->ReductionSettings.BaseLOD);
			LODDependencies.Add(DependentLODIndex);
			DependentLOD[DependentLODIndex] = true;
		}
	}
	if (Dependencies.Contains(LODIndex))
	{
		//Load the necessary module before going multithreaded
		IMeshReductionModule& ReductionModule = FModuleManager::Get().LoadModuleChecked<IMeshReductionModule>("MeshReductionInterface");
		//This will load all necessary module before kicking the multi threaded reduction
		IMeshReduction* MeshReduction = ReductionModule.GetSkeletalMeshReductionInterface();
		if (!MeshReduction)
		{
			UE_ASSET_LOG(LogLODUtilities, Warning, SkeletalMesh, TEXT("Cannot reduce skeletalmesh LOD because there is no active reduction plugin."));
			return;
		}
		check(MeshReduction->IsSupported());

		FScopedSkeletalMeshPostEditChange ScopedPostEditChange(SkeletalMesh);

		if (IsInGameThread())
		{
			FFormatNamedArguments Args;
			Args.Add(TEXT("DesiredLOD"), LODIndex);
			Args.Add(TEXT("SkeletalMeshName"), FText::FromString(SkeletalMesh->GetName()));
			const FText StatusUpdate = FText::Format(NSLOCTEXT("UnrealEd", "MeshSimp_GeneratingDependentLODs_F", "Generating All Dependent LODs from LOD {DesiredLOD} for {SkeletalMeshName}..."), Args);
			GWarn->BeginSlowTask(StatusUpdate, true);
		}

		for (const auto& Kvp : Dependencies)
		{
			int32 MaxDependentLODIndex = 0;
			//Use a TQueue which is thread safe, this Queue will be fill by some delegate call from other threads
			TQueue<FSkeletalMeshLODModel*> LODModelReplaceByReduction;

			const TArray<int32>& DependentLODs = Kvp.Value;
			//Clothing do not play well with multithread, backup it here. Also bind the LODModel delete delegates
			TMap<int32, TArray<ClothingAssetUtils::FClothingAssetMeshBinding>> PerLODClothingBindings;
			for (int32 DependentLODIndex : DependentLODs)
			{
				MaxDependentLODIndex = FMath::Max(MaxDependentLODIndex, DependentLODIndex);
				TArray<ClothingAssetUtils::FClothingAssetMeshBinding>& ClothingBindings = PerLODClothingBindings.FindOrAdd(DependentLODIndex);
				FLODUtilities::UnbindClothingAndBackup(SkeletalMesh, ClothingBindings, DependentLODIndex);

				const FSkeletalMeshLODInfo* LODInfo = SkeletalMesh->GetLODInfo(DependentLODIndex);
				check(LODInfo);
				
				LODInfo->ReductionSettings.OnDeleteLODModelDelegate.BindLambda([&LODModelReplaceByReduction](FSkeletalMeshLODModel* ReplacedLODModel)
				{
					LODModelReplaceByReduction.Enqueue(ReplacedLODModel);
				});
			}

			SkeletalMesh->ReserveLODImportData(MaxDependentLODIndex);
			//Reduce all dependent LODs
			FThreadSafeBool bNeedsPackageDirtied(false);
			
			//Adjust the InlineReductionCacheDatas before simplifying dependent LODs
			if (SkeletalMesh->GetImportedModel()->InlineReductionCacheDatas.Num() < LODNumber)
			{
				SkeletalMesh->GetImportedModel()->InlineReductionCacheDatas.AddDefaulted(LODNumber - SkeletalMesh->GetImportedModel()->InlineReductionCacheDatas.Num());
			}
			else if (SkeletalMesh->GetImportedModel()->InlineReductionCacheDatas.Num() > LODNumber)
<<<<<<< HEAD
			{
				//If we have too much entry simply shrink the array to valid LODModel size
				SkeletalMesh->GetImportedModel()->InlineReductionCacheDatas.SetNum(LODNumber);
			}

			// Reduce LODs in parallel (reduction is multithread safe)
			const bool bHasAccessToLockedProperties = !FSkinnedAssetAsyncBuildScope::ShouldWaitOnLockedProperties(SkeletalMesh);
			ParallelFor(DependentLODs.Num(), [&DependentLODs, &SkeletalMesh, &bNeedsPackageDirtied, bHasAccessToLockedProperties, &TargetPlatform](int32 IterationIndex)
			{
=======
			{
				//If we have too much entry simply shrink the array to valid LODModel size
				SkeletalMesh->GetImportedModel()->InlineReductionCacheDatas.SetNum(LODNumber);
			}

			// Reduce LODs in parallel (reduction is multithread safe)
			const bool bHasAccessToLockedProperties = !FSkinnedAssetAsyncBuildScope::ShouldWaitOnLockedProperties(SkeletalMesh);
			ParallelFor(DependentLODs.Num(), [&DependentLODs, &SkeletalMesh, &bNeedsPackageDirtied, bHasAccessToLockedProperties, &TargetPlatform](int32 IterationIndex)
			{
>>>>>>> 4af6daef
				TUniquePtr<FSkinnedAssetAsyncBuildScope> AsyncBuildScope(bHasAccessToLockedProperties ? MakeUnique<FSkinnedAssetAsyncBuildScope>(SkeletalMesh) : nullptr);

				check(DependentLODs.IsValidIndex(IterationIndex));
				int32 DependentLODIndex = DependentLODs[IterationIndex];
				check(SkeletalMesh->GetLODInfo(DependentLODIndex)); //We cannot add a LOD when reducing with multi thread, so check we already have one
				FLODUtilities::SimplifySkeletalMeshLOD(SkeletalMesh, DependentLODIndex, TargetPlatform, false, &bNeedsPackageDirtied);
			});

			if (bNeedsPackageDirtied && IsInGameThread())
			{
				SkeletalMesh->MarkPackageDirty();
			}

			//Restore the clothings and unbind the delegates
			for (int32 DependentLODIndex : DependentLODs)
			{
				TArray<ClothingAssetUtils::FClothingAssetMeshBinding>& ClothingBindings = PerLODClothingBindings.FindChecked(DependentLODIndex);
				FLODUtilities::RestoreClothingFromBackup(SkeletalMesh, ClothingBindings);

				FSkeletalMeshLODInfo* LODInfo = SkeletalMesh->GetLODInfo(DependentLODIndex);
				check(LODInfo);
				LODInfo->ReductionSettings.OnDeleteLODModelDelegate.Unbind();
			}

			while (!LODModelReplaceByReduction.IsEmpty())
			{
				FSkeletalMeshLODModel* ReplacedLODModel = nullptr;
				LODModelReplaceByReduction.Dequeue(ReplacedLODModel);
				if (ReplacedLODModel)
				{
					delete ReplacedLODModel;
				}
			}
			check(LODModelReplaceByReduction.IsEmpty());
		}

		if (IsInGameThread())
		{
			GWarn->EndSlowTask();
		}
	}
}

//////////////////////////////////////////////////////////////////////////
// Morph targets build code
//

struct FMeshDataBundle
{
	TArray< FVector3f > Vertices;
	TArray< uint32 > Indices;
	TArray< FVector2f > UVs;
	TArray< uint32 > SmoothingGroups;
	TArray<SkeletalMeshImportData::FTriangle> Faces;
};

static void ConvertImportDataToMeshData(const FSkeletalMeshImportData& ImportData, FMeshDataBundle& MeshDataBundle)
{
	for (const SkeletalMeshImportData::FTriangle& Face : ImportData.Faces)
	{
		SkeletalMeshImportData::FTriangle FaceTriangle;
		FaceTriangle = Face;
		for (int32 i = 0; i < 3; ++i)
		{
			const SkeletalMeshImportData::FVertex& Wedge = ImportData.Wedges[Face.WedgeIndex[i]];
			int32 FaceWedgeIndex = MeshDataBundle.Indices.Add(Wedge.VertexIndex);
			MeshDataBundle.UVs.Add(Wedge.UVs[0]);
			FaceTriangle.WedgeIndex[i] = FaceWedgeIndex;
		}
		MeshDataBundle.Faces.Add(FaceTriangle);
		MeshDataBundle.SmoothingGroups.Add(Face.SmoothingGroups);
	}

	MeshDataBundle.Vertices = ImportData.Points;
}

/**
* A class encapsulating morph target processing that occurs during import on a separate thread
*/
class FAsyncImportMorphTargetWork : public FNonAbandonableTask
{
public:
	FAsyncImportMorphTargetWork(FSkeletalMeshLODModel* InLODModel, const FReferenceSkeleton& InRefSkeleton, const FSkeletalMeshImportData& InBaseImportData, TArray<FVector3f>&& InMorphLODPoints,
		TArray< FMorphTargetDelta >& InMorphDeltas, TArray<uint32>& InBaseIndexData, const TArray< uint32 >& InBaseWedgePointIndices,
		TMap<uint32, uint32>& InWedgePointToVertexIndexMap, const FOverlappingCorners& InOverlappingCorners,
		const TSet<uint32> InModifiedPoints, const TMultiMap< int32, int32 >& InWedgeToFaces, const FMeshDataBundle& InMeshDataBundle, const TArray<FVector3f>& InTangentZ,
		bool InShouldImportNormals, bool InShouldImportTangents, bool InbUseMikkTSpace, const FOverlappingThresholds InThresholds)
		: LODModel(InLODModel)
		, RefSkeleton(InRefSkeleton)
		, BaseImportData(InBaseImportData)
		, CompressMorphLODPoints(InMorphLODPoints)
		, MorphTargetDeltas(InMorphDeltas)
		, BaseIndexData(InBaseIndexData)
		, BaseWedgePointIndices(InBaseWedgePointIndices)
		, WedgePointToVertexIndexMap(InWedgePointToVertexIndexMap)
		, OverlappingCorners(InOverlappingCorners)
		, ModifiedPoints(InModifiedPoints)
		, WedgeToFaces(InWedgeToFaces)
		, MeshDataBundle(InMeshDataBundle)
		, BaseTangentZ(InTangentZ)
		, TangentZ(InTangentZ)
		, ShouldImportNormals(InShouldImportNormals)
		, ShouldImportTangents(InShouldImportTangents)
		, bUseMikkTSpace(InbUseMikkTSpace)
		, Thresholds(InThresholds)
	{
		MeshUtilities = &FModuleManager::Get().LoadModuleChecked<IMeshUtilities>("MeshUtilities");
	}

	//Decompress the shape points data
	void DecompressData()
	{
		const TArray<FVector3f>& BaseMeshPoints = BaseImportData.Points;
		MorphLODPoints = BaseMeshPoints;
		int32 ModifiedPointIndex = 0;
		for (uint32 PointIndex : ModifiedPoints)
		{
			MorphLODPoints[PointIndex] = CompressMorphLODPoints[ModifiedPointIndex];
			ModifiedPointIndex++;
		}

		check(MorphLODPoints.Num() == MeshDataBundle.Vertices.Num());
	}

	void PrepareTangents()
	{
		TArray<bool> WasProcessed;
		WasProcessed.Empty(MeshDataBundle.Indices.Num());
		WasProcessed.AddZeroed(MeshDataBundle.Indices.Num());

		TArray< int32 > WedgeFaces;
		TArray< int32 > OtherWedgeFaces;
		TArray< int32 > OverlappingWedgesDummy;
		TArray< int32 > OtherOverlappingWedgesDummy;

		// For each ModifiedPoints, reset the tangents for the affected wedges
		for (int32 WedgeIdx = 0; WedgeIdx < MeshDataBundle.Indices.Num(); ++WedgeIdx)
		{
			int32 PointIdx = MeshDataBundle.Indices[WedgeIdx];

			if (ModifiedPoints.Find(PointIdx) != nullptr)
			{
				TangentZ[WedgeIdx] = FVector3f::ZeroVector;

				const TArray<int32>& OverlappingWedges = FindIncludingNoOverlapping(OverlappingCorners, WedgeIdx, OverlappingWedgesDummy);

				for (const int32 OverlappingWedgeIndex : OverlappingWedges)
				{
					if (WasProcessed[OverlappingWedgeIndex])
					{
						continue;
					}

					WasProcessed[OverlappingWedgeIndex] = true;

					WedgeFaces.Reset();
					WedgeToFaces.MultiFind(OverlappingWedgeIndex, WedgeFaces);

					for (const int32 FaceIndex : WedgeFaces)
					{
						for (int32 CornerIndex = 0; CornerIndex < 3; ++CornerIndex)
						{
							int32 WedgeIndex = MeshDataBundle.Faces[FaceIndex].WedgeIndex[CornerIndex];

							TangentZ[WedgeIndex] = FVector3f::ZeroVector;

							const TArray<int32>& OtherOverlappingWedges = FindIncludingNoOverlapping(OverlappingCorners, WedgeIndex, OtherOverlappingWedgesDummy);

							for (const int32 OtherDupVert : OtherOverlappingWedges)
							{
								OtherWedgeFaces.Reset();
								WedgeToFaces.MultiFind(OtherDupVert, OtherWedgeFaces);

								for (const int32 OtherFaceIndex : OtherWedgeFaces)
								{
									for (int32 OtherCornerIndex = 0; OtherCornerIndex < 3; ++OtherCornerIndex)
									{
										int32 OtherWedgeIndex = MeshDataBundle.Faces[OtherFaceIndex].WedgeIndex[OtherCornerIndex];

										TangentZ[OtherWedgeIndex] = FVector3f::ZeroVector;
									}
								}
							}
						}
					}
				}
			}
		}
	}

	void ComputeTangents()
	{
		bool bComputeNormals = !ShouldImportNormals || !BaseImportData.bHasNormals;
		bool bComputeTangents = !ShouldImportTangents || !BaseImportData.bHasTangents;
		bool bUseMikkTSpaceFinal = bUseMikkTSpace && (!ShouldImportNormals || !ShouldImportTangents);

		check(MorphLODPoints.Num() == MeshDataBundle.Vertices.Num());

		ETangentOptions::Type TangentOptions = ETangentOptions::BlendOverlappingNormals;

		// MikkTSpace should be use only when the user want to recompute the normals or tangents otherwise should always fallback on builtin
		if (bUseMikkTSpaceFinal && (bComputeNormals || bComputeTangents))
		{
			TangentOptions = (ETangentOptions::Type)(TangentOptions | ETangentOptions::UseMikkTSpace);
		}

		MeshUtilities->CalculateNormals(MorphLODPoints, MeshDataBundle.Indices, MeshDataBundle.UVs, MeshDataBundle.SmoothingGroups, TangentOptions, TangentZ);
	}

	void ComputeMorphDeltas()
	{
		TArray<bool> WasProcessed;
		WasProcessed.Empty(LODModel->NumVertices);
		WasProcessed.AddZeroed(LODModel->NumVertices);

		for (int32 Idx = 0; Idx < BaseIndexData.Num(); ++Idx)
		{
			uint32 BaseVertIdx = BaseIndexData[Idx];
			// check for duplicate processing
			if (!WasProcessed[BaseVertIdx])
			{
				// mark this base vertex as already processed
				WasProcessed[BaseVertIdx] = true;

				// clothing can add extra verts, and we won't have source point, so we ignore those
				if (BaseWedgePointIndices.IsValidIndex(BaseVertIdx))
				{
					// get the base mesh's original wedge point index
					uint32 BasePointIdx = BaseWedgePointIndices[BaseVertIdx];
					if (MeshDataBundle.Vertices.IsValidIndex(BasePointIdx) && MorphLODPoints.IsValidIndex(BasePointIdx))
					{
						FVector BasePosition = (FVector)MeshDataBundle.Vertices[BasePointIdx];
						FVector TargetPosition = (FVector)MorphLODPoints[BasePointIdx];

						FVector PositionDelta = TargetPosition - BasePosition;

						uint32* VertexIdx = WedgePointToVertexIndexMap.Find(BasePointIdx);

						FVector NormalDeltaZ = FVector::ZeroVector;

						if (VertexIdx != nullptr)
						{
							FVector BaseNormal = (FVector)BaseTangentZ[*VertexIdx];
							FVector TargetNormal = (FVector)TangentZ[*VertexIdx];

							NormalDeltaZ = TargetNormal - BaseNormal;
						}

						// check if position actually changed much
						if (PositionDelta.SizeSquared() > FMath::Square(Thresholds.MorphThresholdPosition) ||
							// since we can't get imported morphtarget normal from FBX
							// we can't compare normal unless it's calculated
							// this is special flag to ignore normal diff
							((ShouldImportNormals == false) && NormalDeltaZ.SizeSquared() > 0.01f))
						{
							// create a new entry
							FMorphTargetDelta NewVertex;
							// position delta
							NewVertex.PositionDelta = (FVector3f)PositionDelta;
							// normal delta
							NewVertex.TangentZDelta = (FVector3f)NormalDeltaZ;
							// index of base mesh vert this entry is to modify
							NewVertex.SourceIdx = BaseVertIdx;

							// add it to the list of changed verts
							MorphTargetDeltas.Add(NewVertex);
						}
					}
				}
			}
		}
	}

	void DoWork()
	{
		DecompressData();
		PrepareTangents();
		ComputeTangents();
		ComputeMorphDeltas();
	}

	FORCEINLINE TStatId GetStatId() const
	{
		RETURN_QUICK_DECLARE_CYCLE_STAT(FAsyncImportMorphTargetWork, STATGROUP_ThreadPoolAsyncTasks);
	}

private:

	const TArray<int32>& FindIncludingNoOverlapping(const FOverlappingCorners& Corners, int32 Key, TArray<int32>& NoOverlapping)
	{
		const TArray<int32>& Found = Corners.FindIfOverlapping(Key);
		if (Found.Num() > 0)
		{
			return Found;
		}
		else
		{
			NoOverlapping.Reset(1);
			NoOverlapping.Add(Key);
			return NoOverlapping;
		}
	}

	FSkeletalMeshLODModel* LODModel;
	// @todo not thread safe
	const FReferenceSkeleton& RefSkeleton;
	const FSkeletalMeshImportData& BaseImportData;
	const TArray<FVector3f> CompressMorphLODPoints;
	TArray<FVector3f> MorphLODPoints;

	IMeshUtilities* MeshUtilities;

	TArray< FMorphTargetDelta >& MorphTargetDeltas;
	TArray< uint32 >& BaseIndexData;
	const TArray< uint32 >& BaseWedgePointIndices;
	TMap<uint32, uint32>& WedgePointToVertexIndexMap;

	const FOverlappingCorners& OverlappingCorners;
	const TSet<uint32> ModifiedPoints;
	const TMultiMap< int32, int32 >& WedgeToFaces;
	const FMeshDataBundle& MeshDataBundle;

	const TArray<FVector3f>& BaseTangentZ;
	TArray<FVector3f> TangentZ;
	bool ShouldImportNormals;
	bool ShouldImportTangents;
	bool bUseMikkTSpace;
	const FOverlappingThresholds Thresholds;
};

void FLODUtilities::BuildMorphTargets(USkeletalMesh* BaseSkelMesh, FSkeletalMeshImportData &BaseImportData, int32 LODIndex, bool ShouldImportNormals, bool ShouldImportTangents, bool bUseMikkTSpace, const FOverlappingThresholds& Thresholds)
{
	bool bComputeNormals = !ShouldImportNormals || !BaseImportData.bHasNormals;
	bool bComputeTangents = !ShouldImportTangents || !BaseImportData.bHasTangents;
	bool bUseMikkTSpaceFinal = bUseMikkTSpace && (!ShouldImportNormals || !ShouldImportTangents);

	// Prepare base data
	FSkeletalMeshLODModel& BaseLODModel = BaseSkelMesh->GetImportedModel()->LODModels[LODIndex];

	FMeshDataBundle MeshDataBundle;
	ConvertImportDataToMeshData(BaseImportData, MeshDataBundle);

	IMeshUtilities& MeshUtilities = FModuleManager::Get().LoadModuleChecked<IMeshUtilities>("MeshUtilities");

	ETangentOptions::Type TangentOptions = ETangentOptions::BlendOverlappingNormals;

	// MikkTSpace should be use only when the user want to recompute the normals or tangents otherwise should always fallback on builtin
	if (bUseMikkTSpaceFinal && (bComputeNormals || bComputeTangents))
	{
		TangentOptions = (ETangentOptions::Type)(TangentOptions | ETangentOptions::UseMikkTSpace);
	}

	FOverlappingCorners OverlappingVertices;
	MeshUtilities.CalculateOverlappingCorners(MeshDataBundle.Vertices, MeshDataBundle.Indices, false, OverlappingVertices);

	TArray<FVector3f> TangentZ;
	MeshUtilities.CalculateNormals(MeshDataBundle.Vertices, MeshDataBundle.Indices, MeshDataBundle.UVs, MeshDataBundle.SmoothingGroups, TangentOptions, TangentZ);

	TArray<uint32> BaseIndexData = BaseLODModel.IndexBuffer;

	TMap<uint32, uint32> WedgePointToVertexIndexMap;
	// Build a mapping of wedge point indices to vertex indices for fast lookup later.
	for (int32 Idx = 0; Idx < MeshDataBundle.Indices.Num(); ++Idx)
	{
		WedgePointToVertexIndexMap.Add(MeshDataBundle.Indices[Idx], Idx);
	}

	// Create a map from wedge indices to faces
	TMultiMap< int32, int32 > WedgeToFaces;
	for (int32 FaceIndex = 0; FaceIndex < MeshDataBundle.Faces.Num(); FaceIndex++)
	{
		const SkeletalMeshImportData::FTriangle& Face = MeshDataBundle.Faces[FaceIndex];
		for (int32 CornerIndex = 0; CornerIndex < 3; ++CornerIndex)
		{
			WedgeToFaces.AddUnique(Face.WedgeIndex[CornerIndex], FaceIndex);
		}
	}

	// Temp arrays to keep track of data being used by threads
	TArray< TArray< FMorphTargetDelta >* > Results;
	TArray<UMorphTarget*> MorphTargets;

	// Array of pending tasks that are not complete
	TIndirectArray<FAsyncTask<FAsyncImportMorphTargetWork> > PendingWork;

	int32 NumCompleted = 0;
	int32 NumTasks = 0;
	int32 MaxShapeInProcess = FPlatformMisc::NumberOfCoresIncludingHyperthreads();

	int32 ShapeIndex = 0;
	int32 TotalShapeCount = BaseImportData.MorphTargetNames.Num();

	TMap<FName, UMorphTarget*> ExistingMorphTargets;
	for (UMorphTarget* MorphTarget : BaseSkelMesh->GetMorphTargets())
	{
		ExistingMorphTargets.Add(MorphTarget->GetFName(), MorphTarget);
	}

	// iterate through shapename, and create morphtarget
	for (int32 MorphTargetIndex = 0; MorphTargetIndex < BaseImportData.MorphTargetNames.Num(); ++MorphTargetIndex)
	{
		int32 CurrentNumTasks = PendingWork.Num();
		while (CurrentNumTasks >= MaxShapeInProcess)
		{
			//Wait until the first slot is available
			PendingWork[0].EnsureCompletion();
			for (int32 TaskIndex = PendingWork.Num() - 1; TaskIndex >= 0; --TaskIndex)
			{
				if (PendingWork[TaskIndex].IsDone())
				{
					PendingWork.RemoveAt(TaskIndex);
					++NumCompleted;
					if (IsInGameThread())
					{
						FFormatNamedArguments Args;
						Args.Add(TEXT("NumCompleted"), NumCompleted);
						Args.Add(TEXT("NumTasks"), TotalShapeCount);
						GWarn->StatusUpdate(NumCompleted, TotalShapeCount, FText::Format(LOCTEXT("ImportingMorphTargetStatus", "Importing Morph Target: {NumCompleted} of {NumTasks}"), Args));
					}
				}
			}
			CurrentNumTasks = PendingWork.Num();
		}

		check(BaseImportData.MorphTargetNames.IsValidIndex(MorphTargetIndex));
		check(BaseImportData.MorphTargetModifiedPoints.IsValidIndex(MorphTargetIndex));
		check(BaseImportData.MorphTargets.IsValidIndex(MorphTargetIndex));

		FString& ShapeName = BaseImportData.MorphTargetNames[MorphTargetIndex];
		FSkeletalMeshImportData& ShapeImportData = BaseImportData.MorphTargets[MorphTargetIndex];
		TSet<uint32>& ModifiedPoints = BaseImportData.MorphTargetModifiedPoints[MorphTargetIndex];

		UMorphTarget* MorphTarget = nullptr;
		{
			FName ObjectName = *ShapeName;
			MorphTarget = ExistingMorphTargets.FindRef(ObjectName);

			// we only create new one for LOD0, otherwise don't create new one
			if (!MorphTarget)
			{
				if (LODIndex == 0)
				{
<<<<<<< HEAD
					// Required both for NewObject and to avoid a fatal error in StaticFindObject.
					FGCScopeGuard GCScopeGuard;

					if (!IsInGameThread())
=======
					//Garbage collect must be delayed until the skeletal mesh build is done by registering to delegate
					//FCoreUObjectDelegates::GetPreGarbageCollectDelegate.
					if (ensure(!GIsGarbageCollecting))
>>>>>>> 4af6daef
					{
						if (!IsInGameThread())
						{
							//TODO remove this code when overriding a UObject will be allow outside of the game thread
							//We currently need to avoid overriding an existing asset outside of the game thread
							UObject* ExistingMorphTarget = StaticFindObject(UMorphTarget::StaticClass(), BaseSkelMesh, *ShapeName);
							if (ExistingMorphTarget)
							{
								//make sure the object is not standalone or transactional
								ExistingMorphTarget->ClearFlags(RF_Standalone | RF_Transactional);
								//Move this object in the transient package
								ExistingMorphTarget->Rename(nullptr, GetTransientPackage(), REN_ForceNoResetLoaders | REN_DoNotDirty | REN_DontCreateRedirectors | REN_NonTransactional);
								ExistingMorphTarget = nullptr;
							}
						}
<<<<<<< HEAD
					}

					MorphTarget = NewObject<UMorphTarget>(BaseSkelMesh, ObjectName);
=======

						MorphTarget = NewObject<UMorphTarget>(BaseSkelMesh, ObjectName);
					}
					else
					{
						UE_ASSET_LOG(LogLODUtilities, Error, BaseSkelMesh, TEXT("FLODUtilities::BuildMorphTargets: Garbage collection is running during the skeletal build. Morph target [%s] cannot be built properly and will be missing."), *ShapeName);
					}
>>>>>>> 4af6daef
				}
				else
				{
					/*AddTokenizedErrorMessage(FTokenizedMessage::Create(EMessageSeverity::Error, FText::Format(FText::FromString("Could not find the {0} morphtarget for LOD {1}. \
						Make sure the name for morphtarget matches with LOD 0"), FText::FromString(ShapeName), FText::FromString(FString::FromInt(LODIndex)))),
						FFbxErrors::SkeletalMesh_LOD_MissingMorphTarget);*/
				}
			}
		}

		if (MorphTarget)
		{
			check(IsValid(MorphTarget));
			MorphTargets.Add(MorphTarget);
			int32 NewMorphDeltasIdx = Results.Add(new TArray< FMorphTargetDelta >());

			TArray< FMorphTargetDelta >* Deltas = Results[NewMorphDeltasIdx];

			FAsyncTask<FAsyncImportMorphTargetWork>* NewWork = new FAsyncTask<FAsyncImportMorphTargetWork>(&BaseLODModel, BaseSkelMesh->GetRefSkeleton(), BaseImportData,
				MoveTemp(ShapeImportData.Points), *Deltas, BaseIndexData, BaseLODModel.GetRawPointIndices(), WedgePointToVertexIndexMap, OverlappingVertices, MoveTemp(ModifiedPoints), WedgeToFaces, MeshDataBundle, TangentZ,
				ShouldImportNormals, ShouldImportTangents, bUseMikkTSpace, Thresholds);
			PendingWork.Add(NewWork);

			NewWork->StartBackgroundTask(GLargeThreadPool);
			CurrentNumTasks++;
			NumTasks++;
		}

		++ShapeIndex;
	}

	// Wait for all importing tasks to complete
	for (int32 TaskIndex = 0; TaskIndex < PendingWork.Num(); ++TaskIndex)
	{
		PendingWork[TaskIndex].EnsureCompletion();

		++NumCompleted;

		if (IsInGameThread())
		{
			FFormatNamedArguments Args;
			Args.Add(TEXT("NumCompleted"), NumCompleted);
			Args.Add(TEXT("NumTasks"), TotalShapeCount);
			GWarn->StatusUpdate(NumCompleted, NumTasks, FText::Format(LOCTEXT("ImportingMorphTargetStatus", "Importing Morph Target: {NumCompleted} of {NumTasks}"), Args));
		}
	}

	bool bNeedToInvalidateRegisteredMorph = false;
	// Create morph streams for each morph target we are importing.
	// This has to happen on a single thread since the skeletal meshes' bulk data is locked and cant be accessed by multiple threads simultaneously
	for (int32 Index = 0; Index < MorphTargets.Num(); Index++)
	{
		if (IsInGameThread())
		{
			FFormatNamedArguments Args;
			Args.Add(TEXT("NumCompleted"), Index + 1);
			Args.Add(TEXT("NumTasks"), MorphTargets.Num());
			GWarn->StatusUpdate(Index + 1, MorphTargets.Num(), FText::Format(LOCTEXT("BuildingMorphTargetRenderDataStatus", "Building Morph Target Render Data: {NumCompleted} of {NumTasks}"), Args));
		}

		UMorphTarget* MorphTarget = MorphTargets[Index];
		check(IsValid(MorphTarget));
		MorphTarget->PopulateDeltas(*Results[Index], LODIndex, BaseLODModel.Sections, ShouldImportNormals == false, false, Thresholds.MorphThresholdPosition);

		// register does mark package as dirty
		if (MorphTarget->HasValidData())
		{
			bNeedToInvalidateRegisteredMorph |= BaseSkelMesh->RegisterMorphTarget(MorphTarget, false);
		}

		delete Results[Index];
		Results[Index] = nullptr;

		// We might have created new MorphTarget in an async thread, so we need to remove the async flag so they can get
		// garbage collected in the future now that their references are properly setup and reachable by the GC.
		MorphTarget->ClearInternalFlags(EInternalObjectFlags::Async);
	}

	if (bNeedToInvalidateRegisteredMorph)
	{
		BaseSkelMesh->InitMorphTargetsAndRebuildRenderData();
	}
}

void FLODUtilities::UnbindClothingAndBackup(USkeletalMesh* SkeletalMesh, TArray<ClothingAssetUtils::FClothingAssetMeshBinding>& ClothingBindings)
{
	for (int32 LODIndex = 0; LODIndex < SkeletalMesh->GetImportedModel()->LODModels.Num(); ++LODIndex)
	{
		TArray<ClothingAssetUtils::FClothingAssetMeshBinding> LODBindings;
		UnbindClothingAndBackup(SkeletalMesh, LODBindings, LODIndex);
		ClothingBindings.Append(LODBindings);
	}
}

void FLODUtilities::UnbindClothingAndBackup(USkeletalMesh* SkeletalMesh, TArray<ClothingAssetUtils::FClothingAssetMeshBinding>& ClothingBindings, const int32 LODIndex)
{
	if (!SkeletalMesh->GetImportedModel()->LODModels.IsValidIndex(LODIndex))
	{
		return;
	}
	FSkeletalMeshLODModel& LODModel = SkeletalMesh->GetImportedModel()->LODModels[LODIndex];
	//Store the clothBinding
	ClothingAssetUtils::GetAllLodMeshClothingAssetBindings(SkeletalMesh, ClothingBindings, LODIndex);
	//Unbind the Cloth for this LOD before we reduce it, we will put back the cloth after the reduction, if it still match the sections
	for (ClothingAssetUtils::FClothingAssetMeshBinding& Binding : ClothingBindings)
	{
		if (Binding.LODIndex == LODIndex)
		{
			//Use the UserSectionsData original section index, this will ensure we remap correctly the cloth if the reduction has change the number of sections
			int32 OriginalDataSectionIndex = LODModel.Sections[Binding.SectionIndex].OriginalDataSectionIndex;
			if (Binding.Asset)
			{
				Binding.Asset->UnbindFromSkeletalMesh(SkeletalMesh, Binding.LODIndex);
				Binding.SectionIndex = OriginalDataSectionIndex;
			}
			
			FSkelMeshSourceSectionUserData& SectionUserData = LODModel.UserSectionsData.FindChecked(OriginalDataSectionIndex);
			SectionUserData.ClothingData.AssetGuid = FGuid();
			SectionUserData.ClothingData.AssetLodIndex = INDEX_NONE;
			SectionUserData.CorrespondClothAssetIndex = INDEX_NONE;
		}
	}
}

void FLODUtilities::RestoreClothingFromBackup(USkeletalMesh* SkeletalMesh, TArray<ClothingAssetUtils::FClothingAssetMeshBinding>& ClothingBindings)
{
	for (int32 LODIndex = 0; LODIndex < SkeletalMesh->GetImportedModel()->LODModels.Num(); ++LODIndex)
	{
		RestoreClothingFromBackup(SkeletalMesh, ClothingBindings, LODIndex);
	}
}

void FLODUtilities::RestoreClothingFromBackup(USkeletalMesh* SkeletalMesh, TArray<ClothingAssetUtils::FClothingAssetMeshBinding>& ClothingBindings, const int32 LODIndex)
{
	if (!SkeletalMesh->GetImportedModel()->LODModels.IsValidIndex(LODIndex))
	{
		return;
	}
	FSkeletalMeshLODModel& LODModel = SkeletalMesh->GetImportedModel()->LODModels[LODIndex];
	for (ClothingAssetUtils::FClothingAssetMeshBinding& Binding : ClothingBindings)
	{
		for (int32 SectionIndex = 0; SectionIndex < LODModel.Sections.Num(); ++SectionIndex)
		{
			if (LODModel.Sections[SectionIndex].OriginalDataSectionIndex != Binding.SectionIndex)
			{
				continue;
			}
			if (Binding.LODIndex == LODIndex && Binding.Asset)
			{
				if (Binding.Asset->BindToSkeletalMesh(SkeletalMesh, Binding.LODIndex, SectionIndex, Binding.AssetInternalLodIndex))
				{
					//If successfull set back the section user data
					FSkelMeshSourceSectionUserData& SectionUserData = LODModel.UserSectionsData.FindChecked(Binding.SectionIndex);
					SectionUserData.CorrespondClothAssetIndex = LODModel.Sections[SectionIndex].CorrespondClothAssetIndex;
					SectionUserData.ClothingData = LODModel.Sections[SectionIndex].ClothingData;
				}
			}
			break;
		}
	}
}

void FLODUtilities::AdjustImportDataFaceMaterialIndex(const TArray<FSkeletalMaterial>& Materials, TArray<SkeletalMeshImportData::FMaterial>& RawMeshMaterials, TArray<SkeletalMeshImportData::FMeshFace>& LODFaces, int32 LODIndex)
{
	if ((Materials.Num() <= 1 && RawMeshMaterials.Num() <= 1) || LODIndex != 0)
	{
		//Nothing to fix if we have 1 or less material or we are not adjusting the base LOD
		return;
	}

	//Fix the material for the faces
	TArray<int32> MaterialRemap;
	MaterialRemap.Reserve(RawMeshMaterials.Num());
	//Optimization to avoid doing the remap if no material have to change
	bool bNeedRemapping = false;
	for (int32 MaterialIndex = 0; MaterialIndex < RawMeshMaterials.Num(); ++MaterialIndex)
	{
		MaterialRemap.Add(MaterialIndex);
		FName MaterialImportName = *(RawMeshMaterials[MaterialIndex].MaterialImportName);
		for (int32 MeshMaterialIndex = 0; MeshMaterialIndex < Materials.Num(); ++MeshMaterialIndex)
		{
			FName MeshMaterialName = Materials[MeshMaterialIndex].ImportedMaterialSlotName;
			if (MaterialImportName == MeshMaterialName)
			{
				bNeedRemapping |= (MaterialRemap[MaterialIndex] != MeshMaterialIndex);
				MaterialRemap[MaterialIndex] = MeshMaterialIndex;
				break;
			}
		}
	}
	if (bNeedRemapping)
	{
		//Make sure the data is good before doing the change, We cannot do the remap if we
		//have a bad synchronization between the face data and the Materials data.
		for (int32 FaceIndex = 0; FaceIndex < LODFaces.Num(); ++FaceIndex)
		{
			if (!MaterialRemap.IsValidIndex(LODFaces[FaceIndex].MeshMaterialIndex))
			{
				return;
			}
		}

		//Update all the faces
		for (int32 FaceIndex = 0; FaceIndex < LODFaces.Num(); ++FaceIndex)
		{
			LODFaces[FaceIndex].MeshMaterialIndex = static_cast<uint16>(MaterialRemap[LODFaces[FaceIndex].MeshMaterialIndex]);
<<<<<<< HEAD
=======
		}
	}
}

void FLODUtilities::MatchImportedMaterials(FLODUtilities::FSkeletalMeshMatchImportedMaterialsParameters& Parameters)
{
	//Make sure we have valid parameters
	if (!ensure(Parameters.SkeletalMesh))
	{
		UE_LOG(LogLODUtilities, Warning, TEXT("FLODUtilities::MatchImportedMaterials: Bad parameters, SkeletalMesh is null"));
		return;
	}
	if (!ensure(Parameters.ImportedMaterials))
	{
		UE_ASSET_LOG(LogLODUtilities, Warning, Parameters.SkeletalMesh, TEXT("FLODUtilities::MatchImportedMaterials: Bad parameters, ImportedMaterials is null"));
		return;
	}
	if (Parameters.bIsReImport)
	{
		if (!ensure(Parameters.ExistingOriginalPerSectionMaterialImportName))
		{
			UE_ASSET_LOG(LogLODUtilities, Warning, Parameters.SkeletalMesh, TEXT("FLODUtilities::MatchImportedMaterials: Bad parameters, ExistingOriginalPerSectionMaterialImportName is null"));
			return;
		}

		if (Parameters.SkeletalMesh->GetMaterials().Num() == 0)
		{
			return;
		}
	}
	FSkeletalMeshLODInfo* LodInfo = Parameters.SkeletalMesh->GetLODInfo(Parameters.LodIndex);
	if (!LodInfo)
	{
		UE_ASSET_LOG(LogLODUtilities, Warning, Parameters.SkeletalMesh, TEXT("FLODUtilities::MatchImportedMaterials: LodIndex %d, LodInfo is null"), Parameters.LodIndex);
		return;
	}
	//Grab some parameters pointer into references
	const TArray<SkeletalMeshImportData::FMaterial>& ImportedMaterials = *Parameters.ImportedMaterials;

	TArray<FSkeletalMaterial>& Materials = Parameters.SkeletalMesh->GetMaterials();

	TMap<FName, int32> LODMaterialMapRedirection;
	//If we reimport we have to keep the existing user section info data. We use the material name to match the existing
	if (Parameters.bIsReImport)
	{
		const TArray<FName>& ExistingOriginalPerSectionMaterialImportName = *Parameters.ExistingOriginalPerSectionMaterialImportName;

		auto GetImportMaterialSlotName = [&Parameters, &LodInfo](const FSkelMeshSection& Section
			, int32 SectionIndex
			, int32& OutMaterialIndex
			, const TArray<FName>& PerSectionMaterialImportName)->FName
		{
			const TArray<FSkeletalMaterial>& MeshMaterials = Parameters.SkeletalMesh->GetMaterials();
			if (!ensure(MeshMaterials.Num() > 0))
			{
				OutMaterialIndex = -1;
				return NAME_None;
			}
			if (PerSectionMaterialImportName.IsValidIndex(SectionIndex))
			{
				for (int32 MaterialIndex = 0; MaterialIndex < MeshMaterials.Num(); ++MaterialIndex)
				{
					const FSkeletalMaterial& Material = MeshMaterials[MaterialIndex];
					if (PerSectionMaterialImportName[SectionIndex] == Material.ImportedMaterialSlotName)
					{
						OutMaterialIndex = MaterialIndex;
						break;
					}
				}
				return PerSectionMaterialImportName[SectionIndex];
			}

			OutMaterialIndex = Section.MaterialIndex;
			if (LodInfo->LODMaterialMap.IsValidIndex(SectionIndex) && LodInfo->LODMaterialMap[SectionIndex] != INDEX_NONE)
			{
				OutMaterialIndex = LodInfo->LODMaterialMap[SectionIndex];
			}
			FName ImportedMaterialSlotName = NAME_None;
			if (MeshMaterials.IsValidIndex(OutMaterialIndex))
			{
				ImportedMaterialSlotName = MeshMaterials[OutMaterialIndex].ImportedMaterialSlotName;
			}
			else
			{
				ImportedMaterialSlotName = MeshMaterials[0].ImportedMaterialSlotName;
				OutMaterialIndex = 0;
			}
			return ImportedMaterialSlotName;
		};

		TMap<FName, FSkelMeshSourceSectionUserData> NewUserSectionsDataMap;
		FSkeletalMeshLODModel& ExistLODModel = Parameters.SkeletalMesh->GetImportedModel()->LODModels[Parameters.LodIndex];
		for (int32 NewSectionIndex = 0; NewSectionIndex < ImportedMaterials.Num(); NewSectionIndex++)
		{
			FName ImportedMaterialName = *(ImportedMaterials[NewSectionIndex].MaterialImportName);
			FSkelMeshSourceSectionUserData& SourceSectionUserData = NewUserSectionsDataMap.FindOrAdd(ImportedMaterialName);

			for (int32 ExistSectionIndex = 0; ExistSectionIndex < ExistLODModel.Sections.Num(); ExistSectionIndex++)
			{
				if (ExistLODModel.Sections[ExistSectionIndex].ChunkedParentSectionIndex != INDEX_NONE)
				{
					continue;
				}

				const FSkelMeshSection& ExistingSection = ExistLODModel.Sections[ExistSectionIndex];
				//Skip chunked section
				if (ExistingSection.ChunkedParentSectionIndex != INDEX_NONE)
					continue;
				int32 ExistingMaterialIndex = 0;
				FName ExistingImportedMaterialSlotName = GetImportMaterialSlotName(ExistingSection
					, ExistingSection.OriginalDataSectionIndex
					, ExistingMaterialIndex
					, ExistingOriginalPerSectionMaterialImportName);

				TArray<FName> EmptyArray;
				int32 ExistingCurrentMaterialIndex = 0;
				FName ExistingCurrentImportedMaterialSlotName = GetImportMaterialSlotName(ExistingSection
					, ExistingSection.OriginalDataSectionIndex
					, ExistingCurrentMaterialIndex
					, EmptyArray);

				auto CopySectionData = [&ExistingSection, &SourceSectionUserData]()
				{
					//Set the user section data to reflect the existing settings
					SourceSectionUserData.bCastShadow = ExistingSection.bCastShadow;
					SourceSectionUserData.bVisibleInRayTracing = ExistingSection.bVisibleInRayTracing;
					SourceSectionUserData.bRecomputeTangent = ExistingSection.bRecomputeTangent;
					SourceSectionUserData.RecomputeTangentsVertexMaskChannel = ExistingSection.RecomputeTangentsVertexMaskChannel;
				};

				if (ExistingImportedMaterialSlotName != NAME_None)
				{
					if (ImportedMaterialName == ExistingImportedMaterialSlotName)
					{
						CopySectionData();
						//If user has edit the material slot pointer, store the data so we can modify the LODMaterialMap
						if (ExistingCurrentImportedMaterialSlotName != ExistingImportedMaterialSlotName)
						{
							LODMaterialMapRedirection.FindOrAdd(ImportedMaterialName) = ExistingCurrentMaterialIndex;
						}
						break;
					}
				}
				else if (Parameters.SkeletalMesh->GetMaterials().IsValidIndex(ExistingCurrentMaterialIndex) &&
						 ImportedMaterials[NewSectionIndex].Material.Get() == Parameters.SkeletalMesh->GetMaterials()[ExistingCurrentMaterialIndex].MaterialInterface.Get()) //Use material slot compare to match in case the name is none
				{
					CopySectionData();
					break;
				}
			}
		}

		for (int32 NewSectionIndex = 0; NewSectionIndex < ImportedMaterials.Num(); NewSectionIndex++)
		{
			FName ImportedMaterialName = *(ImportedMaterials[NewSectionIndex].MaterialImportName);
			if (!NewUserSectionsDataMap.Contains(ImportedMaterialName))
			{
				NewUserSectionsDataMap.Add(ImportedMaterialName, FSkelMeshSourceSectionUserData());
			}
>>>>>>> 4af6daef
		}

		if (Parameters.LodIndex == 0)
		{
			//Since LOD 0 data will be re-arrange to follow the Material list order, sort the map accordingly.
			NewUserSectionsDataMap.KeySort([Materials](const FName& A, const FName& B)
				{
					int32 MatAIndex = INDEX_NONE;
					int32 MatBIndex = INDEX_NONE;
					for (int32 MaterialIndex = 0; MaterialIndex < Materials.Num(); ++MaterialIndex)
					{
						if (Materials[MaterialIndex].ImportedMaterialSlotName == A)
						{
							MatAIndex = MaterialIndex;
						}
						if (Materials[MaterialIndex].ImportedMaterialSlotName == B)
						{
							MatBIndex = MaterialIndex;
						}
					}
					if (MatBIndex == INDEX_NONE)
					{
						return true;
					}
					if (MatAIndex == INDEX_NONE)
					{
						return false;
					}
					return MatAIndex < MatBIndex;
				});
		}
		auto ApplyUserSectionLODModel = [&NewUserSectionsDataMap](FSkeletalMeshLODModel& ToApplyUserSectionLODModel, bool bSynchronizeUserSectionData)
		{
			ToApplyUserSectionLODModel.UserSectionsData.Reset();
			int32 RemapSectionIndex = 0;
			for (TPair<FName, FSkelMeshSourceSectionUserData> UserSectionsData : NewUserSectionsDataMap)
			{
				ToApplyUserSectionLODModel.UserSectionsData.Add(RemapSectionIndex++, UserSectionsData.Value);
			}
			if (bSynchronizeUserSectionData)
			{
				ToApplyUserSectionLODModel.SyncronizeUserSectionsDataArray(true);
			}
		};

		//If the caller provide a CustomImportedLODModel we must apply the user section data to the provided lod model.
		if (Parameters.CustomImportedLODModel)
		{
			constexpr bool bSynchronizeUserSectionData = true;
			ApplyUserSectionLODModel(*Parameters.CustomImportedLODModel, bSynchronizeUserSectionData);
		}
		else
		{
			constexpr bool bSynchronizeUserSectionData = false;
			ApplyUserSectionLODModel(ExistLODModel, bSynchronizeUserSectionData);
		}
		
	}

	LodInfo->LODMaterialMap.Empty();
	// Now set up the material mapping array.
	if (Parameters.LodIndex != 0)
	{
		for (int32 ImportedMaterialIndex = 0; ImportedMaterialIndex < ImportedMaterials.Num(); ImportedMaterialIndex++)
		{
			int32 LODMatIndex = INDEX_NONE;
			FName ImportedMaterialName = *(ImportedMaterials[ImportedMaterialIndex].MaterialImportName);

			//If the current lod section material slot was edited, we must keep the edition.
			if (int32* MaterialRedirection = LODMaterialMapRedirection.Find(ImportedMaterialName))
			{
				LODMatIndex = *MaterialRedirection;
			}
			else
			{
				//Match by name
				for (int32 MaterialIndex = 0; MaterialIndex < Materials.Num(); ++MaterialIndex)
				{
					const FSkeletalMaterial& SkeletalMaterial = Materials[MaterialIndex];
					if (SkeletalMaterial.ImportedMaterialSlotName != NAME_None && SkeletalMaterial.ImportedMaterialSlotName == ImportedMaterialName)
					{
						LODMatIndex = MaterialIndex;
						break;
					}
				}

				// If we don't have a match, add a new entry to the material list.
				if (LODMatIndex == INDEX_NONE)
				{
					LODMatIndex = Materials.Add(FSkeletalMaterial(ImportedMaterials[ImportedMaterialIndex].Material.Get(), true, false, ImportedMaterialName, ImportedMaterialName));
				}
			}
			LodInfo->LODMaterialMap.Add(LODMatIndex);
		}
	}
	else if (LODMaterialMapRedirection.Num() > 0)
	{
		for (int32 ExistMaterialIndex = 0; ExistMaterialIndex < Materials.Num(); ExistMaterialIndex++)
		{
			int32 LODMatIndex = INDEX_NONE;
			FName ExistMaterialName = Materials[ExistMaterialIndex].ImportedMaterialSlotName;
			//If the current lod section material slot was edited, we must keep the edition.
			if (int32* MaterialRedirection = LODMaterialMapRedirection.Find(ExistMaterialName))
			{
				LODMatIndex = *MaterialRedirection;
			}
			LodInfo->LODMaterialMap.Add(LODMatIndex);
		}
	}

	if (Parameters.bIsReImport && Parameters.LodIndex == 0 && GInterchangeSkeletalMeshReorderMaterialSlots)
	{
		ReorderMaterialSlotToBaseLod(Parameters.SkeletalMesh);
	}
}

void FLODUtilities::ReorderMaterialSlotToBaseLod(USkeletalMesh* SkeletalMesh)
{
	//Make sure we have valid parameters
	if (!ensure(SkeletalMesh))
	{
		UE_ASSET_LOG(LogLODUtilities, Warning, SkeletalMesh, TEXT("FLODUtilities::ReorderMaterialSlotToBaseLod: Bad parameters, SkeletalMesh is null"));
		return;
	}
	if (SkeletalMesh->IsLODImportedDataEmpty(0))
	{
		UE_ASSET_LOG(LogLODUtilities, Warning, SkeletalMesh, TEXT("FLODUtilities::ReorderMaterialSlotToBaseLod: Skeletal mesh invalid import data for LOD 0"));
		return;
	}
	FSkeletalMeshImportData BaseLodImportData;
	SkeletalMesh->LoadLODImportedData(0, BaseLodImportData);
	const TArray<SkeletalMeshImportData::FMaterial>& ImportedMaterials = BaseLodImportData.Materials;
	TArray<FSkeletalMaterial>& Materials = SkeletalMesh->GetMaterials();
	if (Materials.Num() == 0)
	{
		return;
	}

	TArray<int32> MaterialSlotRemap;
	MaterialSlotRemap.AddUninitialized(Materials.Num());
	TBitArray<> AvailableIndexes;
	AvailableIndexes.Init(true, Materials.Num());
	//Find remap index for LOD 0 matching materials
	for (int32 MaterialIndex = 0; MaterialIndex < Materials.Num(); ++MaterialIndex)
	{
		FName MaterialSlotName = Materials[MaterialIndex].ImportedMaterialSlotName;
		MaterialSlotRemap[MaterialIndex] = INDEX_NONE;
		for (int32 ImportedMaterialIndex = 0; ImportedMaterialIndex < ImportedMaterials.Num(); ++ImportedMaterialIndex)
		{
			FName ImportedMaterialSlotName = FName(*ImportedMaterials[ImportedMaterialIndex].MaterialImportName);
			if (MaterialSlotName == ImportedMaterialSlotName)
			{
				MaterialSlotRemap[MaterialIndex] = ImportedMaterialIndex;
				if(ensure(AvailableIndexes.IsValidIndex(ImportedMaterialIndex) && AvailableIndexes[ImportedMaterialIndex]))
				{
					AvailableIndexes[ImportedMaterialIndex] = false;
				}
				break;
			}
		}
	}
	//Find remap index for any extra custom LOD materials
	for (int32 MaterialIndex = 0; MaterialIndex < Materials.Num(); ++MaterialIndex)
	{
		if (MaterialSlotRemap[MaterialIndex] == INDEX_NONE)
		{
			//Give the first available material index
			for (int32 AvailableIndex = 0; AvailableIndex < AvailableIndexes.Num(); ++AvailableIndex)
			{
				if (AvailableIndexes[AvailableIndex])
				{
					MaterialSlotRemap[MaterialIndex] = AvailableIndex;
					AvailableIndexes[AvailableIndex] = false;
					break;
				}
			}
			//We should always be able to rematch a material
			ensure(MaterialSlotRemap[MaterialIndex] != INDEX_NONE);
		}
	}

	//Build the re-ordered maps
	TArray<FSkeletalMaterial> ReorderMaterials;
	ReorderMaterials.Reserve(Materials.Num());
	for (int32 MaterialIndex = 0; MaterialIndex < Materials.Num(); ++MaterialIndex)
	{
		for (int32 RemapIndex = 0; RemapIndex < MaterialSlotRemap.Num(); ++RemapIndex)
		{
			if (MaterialSlotRemap[RemapIndex] == MaterialIndex)
			{
				ReorderMaterials.Add(Materials[RemapIndex]);
			}
		}
	}

	//Change the material slot array
	SkeletalMesh->SetMaterials(ReorderMaterials);
	
	//We now need to adjust all LODs data to fit the re-order
	for (int32 LodIndex = 0; LodIndex < SkeletalMesh->GetLODNum(); ++LodIndex)
	{
		if (ensure(SkeletalMesh->GetImportedModel()->LODModels.IsValidIndex(LodIndex)))
		{
			FSkeletalMeshLODModel& LODModel = SkeletalMesh->GetImportedModel()->LODModels[LodIndex];
			//The skeletal mesh build process have a different behavior for LOD 0. The build reorder the import data sections in the material slot order.
			//Because of this we need to remap the UserSectionData key
			if (LodIndex == 0)
			{
				TMap<int32, FSkelMeshSourceSectionUserData> RemapSectionsDataMap;
				for (TPair<int32, FSkelMeshSourceSectionUserData>& UserSectionDataPair : LODModel.UserSectionsData)
				{
					RemapSectionsDataMap.Add(MaterialSlotRemap[UserSectionDataPair.Key], UserSectionDataPair.Value);
				}
				//Sort the remap section so its in the proper order. Optional but easier to debug ordered data
				RemapSectionsDataMap.KeySort([Materials](const int32& A, const int32& B)
					{
						return A < B;
					});
				LODModel.UserSectionsData = RemapSectionsDataMap;
			}

			//Remap the built sections material index, note that the sections should be rebuild after changing the material slot order. so not a critical step.
			for (int32 SectionIndex = 0; SectionIndex < LODModel.Sections.Num(); ++SectionIndex)
			{
				FSkelMeshSection& Section = LODModel.Sections[SectionIndex];
				if(MaterialSlotRemap.IsValidIndex(Section.MaterialIndex))
				{
					Section.MaterialIndex = MaterialSlotRemap[Section.MaterialIndex];
				}
			}
		}
		else
		{
			UE_ASSET_LOG(LogLODUtilities, Warning, SkeletalMesh, TEXT("FLODUtilities::ReorderMaterialSlotToBaseLod: Skeletal mesh invalid LODModel %d"), LodIndex);
		}
		
		//Remap the LODMaterialMap
		if (FSkeletalMeshLODInfo* LodInfo = SkeletalMesh->GetLODInfo(LodIndex))
		{
			for (int32& MaterialMap : LodInfo->LODMaterialMap)
			{
				if (MaterialSlotRemap.IsValidIndex(MaterialMap))
				{
					MaterialMap = MaterialSlotRemap[MaterialMap];
				}
			}
		}
		else
		{
			UE_ASSET_LOG(LogLODUtilities, Warning, SkeletalMesh, TEXT("FLODUtilities::ReorderMaterialSlotToBaseLod: Skeletal mesh invalid LODInfo %d"), LodIndex);
		}
	}
}

namespace TriangleStripHelper
{
	struct FTriangle2D
	{
		FVector2D Vertices[3];
	};

	bool IntersectTriangleAndAABB(const FTriangle2D& Triangle, const FBox2D& Box)
	{
		FBox2D TriangleBox(Triangle.Vertices[0], Triangle.Vertices[0]);
		TriangleBox += Triangle.Vertices[1];
		TriangleBox += Triangle.Vertices[2];

		auto IntersectBoxes = [&TriangleBox, &Box]()-> bool
		{
			if ((FMath::RoundToInt(TriangleBox.Min.X) >= FMath::RoundToInt(Box.Max.X)) || (FMath::RoundToInt(Box.Min.X) >= FMath::RoundToInt(TriangleBox.Max.X)))
			{
				return false;
			}

			if ((FMath::RoundToInt(TriangleBox.Min.Y) >= FMath::RoundToInt(Box.Max.Y)) || (FMath::RoundToInt(Box.Min.Y) >= FMath::RoundToInt(TriangleBox.Max.Y)))
			{
				return false;
			}

			return true;
		};

		//If the triangle box do not intersect, return false
		if (!IntersectBoxes())
		{
			return false;
		}

		auto IsInsideBox = [&Box](const FVector2D& TestPoint)->bool
		{
			return ((FMath::RoundToInt(TestPoint.X) >= FMath::RoundToInt(Box.Min.X)) &&
					(FMath::RoundToInt(TestPoint.X) <= FMath::RoundToInt(Box.Max.X)) &&
					(FMath::RoundToInt(TestPoint.Y) >= FMath::RoundToInt(Box.Min.Y)) &&
					(FMath::RoundToInt(TestPoint.Y) <= FMath::RoundToInt(Box.Max.Y)) );
		};

		if( IsInsideBox(Triangle.Vertices[0]) ||
			IsInsideBox(Triangle.Vertices[1]) ||
			IsInsideBox(Triangle.Vertices[2]) )
		{
			return true;
		}

		auto SegmentIntersection2D = [](const FVector2D & SegmentStartA, const FVector2D & SegmentEndA, const FVector2D & SegmentStartB, const FVector2D & SegmentEndB)
		{
			const FVector2D VectorA = SegmentEndA - SegmentStartA;
			const FVector2D VectorB = SegmentEndB - SegmentStartB;

			const double S = (-VectorA.Y * (SegmentStartA.X - SegmentStartB.X) + VectorA.X * (SegmentStartA.Y - SegmentStartB.Y)) / (-VectorB.X * VectorA.Y + VectorA.X * VectorB.Y);
			const double T = (VectorB.X * (SegmentStartA.Y - SegmentStartB.Y) - VectorB.Y * (SegmentStartA.X - SegmentStartB.X)) / (-VectorB.X * VectorA.Y + VectorA.X * VectorB.Y);

			return (S >= 0 && S <= 1 && T >= 0 && T <= 1);
		};

		auto IsInsideTriangle = [&Triangle, &SegmentIntersection2D, &Box, &TriangleBox](const FVector2D& TestPoint)->bool
		{
			double Extent = (2.0 * Box.GetSize().Size()) + (2.0 * TriangleBox.GetSize().Size());
			FVector2D TestPointExtend(Extent, Extent);
			int32 IntersectionCount = SegmentIntersection2D(Triangle.Vertices[0], Triangle.Vertices[1], TestPoint, TestPoint + TestPointExtend) ? 1 : 0;
			IntersectionCount += SegmentIntersection2D(Triangle.Vertices[1], Triangle.Vertices[2], TestPoint, TestPoint + TestPointExtend) ? 1 : 0;
			IntersectionCount += SegmentIntersection2D(Triangle.Vertices[2], Triangle.Vertices[0], TestPoint, TestPoint + TestPointExtend) ? 1 : 0;
			return (IntersectionCount == 1);
		};
	
		if (IsInsideTriangle(Box.Min) ||
			IsInsideTriangle(Box.Max) ||
			IsInsideTriangle(FVector2D(Box.Min.X, Box.Max.Y)) ||
			IsInsideTriangle(FVector2D(Box.Max.X, Box.Min.Y)))
		{
			return true;
		}

		auto IsTriangleEdgeIntersectBoxEdges = [&SegmentIntersection2D, &Box]( const FVector2D& EdgeStart, const FVector2D& EdgeEnd)->bool
		{
			//Triangle Edges 0-1 intersection with box
			if( SegmentIntersection2D(EdgeStart, EdgeEnd, Box.Min, FVector2D(Box.Min.X, Box.Max.Y)) ||
				SegmentIntersection2D(EdgeStart, EdgeEnd, Box.Max, FVector2D(Box.Min.X, Box.Max.Y)) ||
				SegmentIntersection2D(EdgeStart, EdgeEnd, Box.Max, FVector2D(Box.Max.X, Box.Min.Y)) ||
				SegmentIntersection2D(EdgeStart, EdgeEnd, Box.Min, FVector2D(Box.Max.X, Box.Min.Y)) )
			{
				return true;
			}
			return false;
		};

		if( IsTriangleEdgeIntersectBoxEdges(Triangle.Vertices[0], Triangle.Vertices[1]) ||
			IsTriangleEdgeIntersectBoxEdges(Triangle.Vertices[1], Triangle.Vertices[2]) || 
			IsTriangleEdgeIntersectBoxEdges(Triangle.Vertices[2], Triangle.Vertices[0]))
		{
			return true;
		}
		return false;
	}
} //End namespace TriangleStripHelper

bool FLODUtilities::StripLODGeometry(USkeletalMesh* SkeletalMesh, const int32 LODIndex, UTexture2D* TextureMask, const float Threshold)
{
	if (LODIndex < 0 || LODIndex >= SkeletalMesh->GetLODNum() || !SkeletalMesh->GetImportedModel() || !SkeletalMesh->GetImportedModel()->LODModels.IsValidIndex(LODIndex) || !TextureMask)
	{
		UE_LOG(LogLODUtilities, Warning, TEXT("Cannot strip triangle for skeletalmesh %s LOD %d."), *SkeletalMesh->GetPathName(), LODIndex);
		return false;
	}
	
	//Grab the reference data
	FSkeletalMeshLODModel& LODModel = SkeletalMesh->GetImportedModel()->LODModels[LODIndex];
	const FSkeletalMeshLODInfo& LODInfo = *(SkeletalMesh->GetLODInfo(LODIndex));
	const bool bIsReductionActive = SkeletalMesh->IsReductionActive(LODIndex);
	if (bIsReductionActive && LODInfo.ReductionSettings.BaseLOD < LODIndex)
	{
		//No need to strip if the LOD is reduce using another LOD as the source data
		UE_LOG(LogLODUtilities, Warning, TEXT("Cannot strip triangle for skeletalmesh %s LOD %d. Because this LOD is generated, strip the source instead."), *SkeletalMesh->GetPathName(), LODIndex);
		return false;
	}

	//Check the texture mask source data, it must be valid
	FTextureSource& InitialSource = TextureMask->Source;
	const int32 ResX = InitialSource.GetSizeX();
	const int32 ResY = InitialSource.GetSizeY();
	const int32 FormatDataSize = InitialSource.GetBytesPerPixel();
	if (FormatDataSize <= 0)
	{
		UE_LOG(LogLODUtilities, Warning, TEXT("Cannot strip triangle for skeletalmesh %s LOD %d. Because the texture format size is 0."), *SkeletalMesh->GetPathName(), LODIndex);
		return false;
	}
	ETextureSourceFormat SourceFormat = InitialSource.GetFormat();
	if (SourceFormat <= TSF_Invalid || SourceFormat >= TSF_MAX)
	{
		UE_LOG(LogLODUtilities, Warning, TEXT("Cannot strip triangle for skeletalmesh %s LOD %d. Because the texture format is invalid."), *SkeletalMesh->GetPathName(), LODIndex);
		return false;
	}
	TArray64<uint8> Ref2DData;
	if (!InitialSource.GetMipData(Ref2DData, 0, nullptr))
	{
		UE_LOG(LogLODUtilities, Warning, TEXT("Cannot strip triangle for skeletalmesh %s LOD %d. Because the texture data cannot be extracted."), *SkeletalMesh->GetPathName(), LODIndex);
		return false;
	}

	//Post edit change scope
	{
		FScopedSkeletalMeshPostEditChange ScopePostEditChange(SkeletalMesh);
		//This is like a re-import, we must force to use a new DDC
		SkeletalMesh->InvalidateDeriveDataCacheGUID();
		const bool bContainImportedData = SkeletalMesh->IsLODImportedDataEmpty(LODIndex);
		const bool bBuildAvailable = SkeletalMesh->IsLODImportedDataBuildAvailable(LODIndex);
		FSkeletalMeshImportData ImportedData;
		//Get the imported data if available
		if (bBuildAvailable)
		{
			SkeletalMesh->LoadLODImportedData(LODIndex, ImportedData);
		}
		SkeletalMesh->Modify();
		
		ERawImageFormat::Type RawFormat = FImageCoreUtils::ConvertToRawImageFormat(SourceFormat);
		bool bSRGB = TextureMask->SRGB;

		auto ShouldStripTriangle = [&](const FVector2D& UvA, const FVector2D& UvB, const FVector2D& UvC)->bool
		{
			const FIntVector2 PixelUvA(FMath::FloorToInt32(UvA.X * ResX) % (ResX + 1), FMath::FloorToInt32(UvA.Y * ResY) % (ResY + 1));
			const FIntVector2 PixelUvB(FMath::FloorToInt32(UvB.X * ResX) % (ResX + 1), FMath::FloorToInt32(UvB.Y * ResY) % (ResY + 1));
			const FIntVector2 PixelUvC(FMath::FloorToInt32(UvC.X * ResX) % (ResX + 1), FMath::FloorToInt32(UvC.Y * ResY) % (ResY + 1));

			const int32 MinU = FMath::Clamp(FMath::Min3<int32>(PixelUvA.X, PixelUvB.X, PixelUvC.X), 0, ResX);
			const int32 MinV = FMath::Clamp(FMath::Min3<int32>(PixelUvA.Y, PixelUvB.Y, PixelUvC.Y), 0, ResY);
			const int32 MaxU = FMath::Clamp(FMath::Max3<int32>(PixelUvA.X, PixelUvB.X, PixelUvC.X), 0, ResX);
			const int32 MaxV = FMath::Clamp(FMath::Max3<int32>(PixelUvA.Y, PixelUvB.Y, PixelUvC.Y), 0, ResY);

			//Do not read the alpha value when testing the texture value
			auto IsPixelZero = [&](int32 PosX, int32 PosY) -> bool
			{
				const int32 RefPos = PosX + (PosY * InitialSource.GetSizeX());
				const void * PixelPtr = Ref2DData.GetData() + RefPos * FormatDataSize;
				
				const FLinearColor Color = ERawImageFormat::GetOnePixelLinear(PixelPtr,RawFormat,bSRGB);	

				const bool bPixelIsZero = 
					FMath::IsNearlyZero(Color.R,Threshold) &&
					FMath::IsNearlyZero(Color.G,Threshold) &&
					FMath::IsNearlyZero(Color.B,Threshold);

				return bPixelIsZero;
			};

			//Triangle smaller or equal to one pixel just need to test the pixel color value
			if (MinU == MaxU || MinV == MaxV)
			{
				return IsPixelZero(MinU, MinV);
			}

			for (int32 PosY = MinV; PosY < MaxV; ++PosY)
			{
				for (int32 PosX = MinU; PosX < MaxU; ++PosX)
				{
					const bool bStripPixel = IsPixelZero(PosX, PosY);

					//if any none zeroed pixel intersect the triangle, prevent stripping of this triangle
					if (!bStripPixel)
					{
						FVector2D StartPixel(PosX, PosY);
						FVector2D EndPixel(PosX + 1, PosY + 1);
						FBox2D Box2D(StartPixel, EndPixel);
						//Test if the triangle UV touch this pixel
						TriangleStripHelper::FTriangle2D Triangle;
						Triangle.Vertices[0] = FVector2D(PixelUvA.X, PixelUvA.Y);
						Triangle.Vertices[1] = FVector2D(PixelUvB.X, PixelUvB.Y);
						Triangle.Vertices[2] = FVector2D(PixelUvC.X, PixelUvC.Y);
						if(TriangleStripHelper::IntersectTriangleAndAABB(Triangle, Box2D))
						{
							return false;
						}
					}
				}
			}
			return true;
		};

		const TArray< uint32 >& SoftVertexIndexToImportDataPointIndex = LODModel.GetRawPointIndices();

		TMap<uint64, TArray<int32>> OptimizedFaceFinder;
		
		auto GetMatchFaceIndex = [&OptimizedFaceFinder, &ImportedData](const int32 FaceVertexA, const int32 FaceVertexB, int32 FaceVertexC)->int32
		{
			uint64 Key = (uint64)FaceVertexA | ((uint64)FaceVertexB >> 32) | (((uint64)FaceVertexC & 0xFFFF) >> 48);
			TArray<int32>& FaceIndices = OptimizedFaceFinder.FindChecked(Key);
			for (int32 PossibleFaceIndex = 0; PossibleFaceIndex < FaceIndices.Num(); ++PossibleFaceIndex)
			{
				int32 FaceIndex = FaceIndices[PossibleFaceIndex];
				const SkeletalMeshImportData::FTriangle& Face = ImportedData.Faces[FaceIndex];
				if (FaceVertexA == ImportedData.Wedges[Face.WedgeIndex[0]].VertexIndex)
				{
					if (FaceVertexB == ImportedData.Wedges[Face.WedgeIndex[1]].VertexIndex)
					{
						if (FaceVertexC == ImportedData.Wedges[Face.WedgeIndex[2]].VertexIndex)
						{
							return FaceIndex;
						}
					}
				}
			}
			return INDEX_NONE;
		};

		for (int32 FaceIndex = 0; FaceIndex < ImportedData.Faces.Num(); ++FaceIndex)
		{
			const SkeletalMeshImportData::FTriangle& Face = ImportedData.Faces[FaceIndex];
			int32 FaceVertexA = ImportedData.Wedges[Face.WedgeIndex[0]].VertexIndex;
			int32 FaceVertexB = ImportedData.Wedges[Face.WedgeIndex[1]].VertexIndex;
			int32 FaceVertexC = ImportedData.Wedges[Face.WedgeIndex[2]].VertexIndex;
			uint64 Key = (uint64)FaceVertexA | ((uint64)FaceVertexB >> 32) | (((uint64)FaceVertexC & 0xFFFF) >> 48);
			TArray<int32>& FaceIndices = OptimizedFaceFinder.FindOrAdd(Key);
			FaceIndices.Add(FaceIndex);
		}

		int32 RemovedFaceCount = 0;
		TBitArray<> FaceToRemove;
		FaceToRemove.Init(false, ImportedData.Faces.Num());
		int32 NumTriangleIndex = LODModel.IndexBuffer.Num();
		for (int32 TriangleIndex = NumTriangleIndex - 1; TriangleIndex >= 0; TriangleIndex -= 3)
		{
			int32 VertexIndexA = LODModel.IndexBuffer[TriangleIndex - 2];
			int32 VertexIndexB = LODModel.IndexBuffer[TriangleIndex - 1];
			int32 VertexIndexC = LODModel.IndexBuffer[TriangleIndex];
			int32 SectionIndex;
			int32 SectionVertexIndexA;
			int32 SectionVertexIndexB;
			int32 SectionVertexIndexC;
			LODModel.GetSectionFromVertexIndex(VertexIndexA, SectionIndex, SectionVertexIndexA);
			LODModel.GetSectionFromVertexIndex(VertexIndexB, SectionIndex, SectionVertexIndexB);
			LODModel.GetSectionFromVertexIndex(VertexIndexC, SectionIndex, SectionVertexIndexC);
			FSkelMeshSection& Section = LODModel.Sections[SectionIndex];
			//Get the UV triangle, add the small number that will act like threshold when converting the UV into pixel coordinate.
			FVector2D UvA = FVector2D(Section.SoftVertices[SectionVertexIndexA].UVs[0]) + KINDA_SMALL_NUMBER;
			FVector2D UvB = FVector2D(Section.SoftVertices[SectionVertexIndexB].UVs[0]) + KINDA_SMALL_NUMBER;
			FVector2D UvC = FVector2D(Section.SoftVertices[SectionVertexIndexC].UVs[0]) + KINDA_SMALL_NUMBER;

			if (ShouldStripTriangle(UvA, UvB, UvC))
			{
				//Find the face in the imported data
				if (bBuildAvailable)
				{
					//Findback the face in the import data
					int32 ImportedPointIndexA = SoftVertexIndexToImportDataPointIndex[VertexIndexA];
					int32 ImportedPointIndexB = SoftVertexIndexToImportDataPointIndex[VertexIndexB];
					int32 ImportedPointIndexC = SoftVertexIndexToImportDataPointIndex[VertexIndexC];
					int32 FaceIndex = GetMatchFaceIndex(ImportedPointIndexA, ImportedPointIndexB, ImportedPointIndexC);
					if (FaceIndex != INDEX_NONE)
					{
						if (!FaceToRemove[FaceIndex])
						{
							FaceToRemove[FaceIndex] = true;
							RemovedFaceCount++;
						}
					}
				}
				else
				{
					//Remove the source model vertex if there is no build data
					LODModel.IndexBuffer.RemoveAt(TriangleIndex - 2, 3, false);
				}
			}
		}
		
		if(bBuildAvailable && RemovedFaceCount > 0)
		{
			//Recreate a new imported data with only the remaining faces
			FSkeletalMeshImportData StrippedImportedData;
			StrippedImportedData = ImportedData;
			StrippedImportedData.Faces.Reset();
			StrippedImportedData.Wedges.Reset();
			StrippedImportedData.Points.Reset();
			StrippedImportedData.PointToRawMap.Reset();
			StrippedImportedData.Influences.Reset();

			TArray<int32> RemapVertexIndex;
			RemapVertexIndex.AddZeroed(ImportedData.Points.Num());
			for (int32 VertexIndex = 0; VertexIndex < ImportedData.Points.Num(); ++VertexIndex)
			{
				RemapVertexIndex[VertexIndex] = INDEX_NONE;
			}

			StrippedImportedData.Faces.AddDefaulted(ImportedData.Faces.Num() - RemovedFaceCount);
			StrippedImportedData.Wedges.AddDefaulted(StrippedImportedData.Faces.Num()*3);
			int32 NewFaceIndex = 0;
			int32 NewWedgeIndex = 0;
			for (int32 FaceIndex = 0; FaceIndex < ImportedData.Faces.Num(); ++FaceIndex)
			{
				//Skip removed faces
				if (FaceToRemove[FaceIndex])
				{
					continue;
				}

				SkeletalMeshImportData::FTriangle& NewFace = StrippedImportedData.Faces[NewFaceIndex++];
				NewFace = ImportedData.Faces[FaceIndex];
				for(int32 FaceWedgeIndex = 0; FaceWedgeIndex < 3; ++FaceWedgeIndex)
				{
					SkeletalMeshImportData::FVertex& NewWedge = StrippedImportedData.Wedges[NewWedgeIndex];
					NewWedge = ImportedData.Wedges[NewFace.WedgeIndex[FaceWedgeIndex]];
					NewFace.WedgeIndex[FaceWedgeIndex] = NewWedgeIndex;
					int32 VertexIndex = NewWedge.VertexIndex;
					if(RemapVertexIndex[VertexIndex] == INDEX_NONE)
					{
						StrippedImportedData.PointToRawMap.Add(ImportedData.PointToRawMap[VertexIndex]);
						NewWedge.VertexIndex = StrippedImportedData.Points.Add(ImportedData.Points[VertexIndex]);
						RemapVertexIndex[VertexIndex] = NewWedge.VertexIndex;
					}
					else
					{
						NewWedge.VertexIndex = RemapVertexIndex[VertexIndex];
					}
					NewWedgeIndex++;
				}
			}
			
			//Fix the influences with the RemapVertexIndex
			for (int32 InfluenceIndex = 0; InfluenceIndex < ImportedData.Influences.Num(); ++InfluenceIndex)
			{
				int32 VertexIndex = ImportedData.Influences[InfluenceIndex].VertexIndex;
				int32 RemappedVertexIndex = RemapVertexIndex[VertexIndex];
				if(RemappedVertexIndex != INDEX_NONE)
				{
					SkeletalMeshImportData::FRawBoneInfluence& Influence = StrippedImportedData.Influences.Add_GetRef(ImportedData.Influences[InfluenceIndex]);
					Influence.VertexIndex = RemapVertexIndex[VertexIndex];
				}
			}
			SkeletalMesh->SaveLODImportedData(LODIndex, StrippedImportedData);
		}
	}
	return true;
}

#undef LOCTEXT_NAMESPACE // "LODUtilities"

#endif //WITH_EDITOR<|MERGE_RESOLUTION|>--- conflicted
+++ resolved
@@ -2,39 +2,12 @@
 
 #include "LODUtilities.h"
 
-<<<<<<< HEAD
-#include "BoneWeights.h"
-
-#if WITH_EDITOR
-
-#include "Misc/MessageDialog.h"
-#include "Misc/FeedbackContext.h"
-#include "Modules/ModuleManager.h"
-#include "UObject/UObjectIterator.h"
-#include "Components/SkinnedMeshComponent.h"
-#include "Components/SkeletalMeshComponent.h"
-#include "Animation/MorphTarget.h"
-#include "UObject/GarbageCollection.h"
-#include "Rendering/SkeletalMeshModel.h"
-#include "Rendering/SkeletalMeshLODModel.h"
-#include "GenericQuadTree.h"
-#include "Engine/SkeletalMesh.h"
-#include "Engine/SkeletalMeshLODSettings.h"
-#include "Engine/SkeletalMeshSocket.h"
-#include "Engine/SkinnedAssetAsyncCompileUtils.h"
-#include "Engine/SkinnedAssetCommon.h"
-#include "Engine/Texture2D.h"
-#include "EditorFramework/AssetImportData.h"
-#include "MeshUtilities.h"
-#include "MeshUtilitiesCommon.h"
-=======
 #if WITH_EDITOR
 
 #include "Animation/MorphTarget.h"
 #include "Animation/SkinWeightProfile.h"
 #include "Async/ParallelFor.h"
 #include "BoneWeights.h"
->>>>>>> 4af6daef
 #include "ClothingAsset.h"
 #include "ComponentReregisterContext.h"
 #include "Components/SkeletalMeshComponent.h"
@@ -50,15 +23,6 @@
 #include "Framework/Notifications/NotificationManager.h"
 #include "GenericQuadTree.h"
 #include "HAL/ThreadSafeBool.h"
-<<<<<<< HEAD
-#include "ImageCore.h"
-#include "ImageCoreUtils.h"
-
-#include "ObjectTools.h"
-
-#include "ComponentReregisterContext.h"
-=======
->>>>>>> 4af6daef
 #include "IMeshReductionManagerModule.h"
 #include "ImageCore.h"
 #include "ImageCoreUtils.h"
@@ -83,19 +47,12 @@
 
 #include <limits>
 
-#include "Framework/Notifications/NotificationManager.h"
-#include "Widgets/Notifications/SNotificationList.h"
-
-#include <limits>
-
 IMPLEMENT_MODULE(FDefaultModuleImpl, SkeletalMeshUtilitiesCommon)
 
 #define LOCTEXT_NAMESPACE "LODUtilities"
 
 DEFINE_LOG_CATEGORY_STATIC(LogLODUtilities, Log, All);
 
-<<<<<<< HEAD
-=======
 static bool GInterchangeSkeletalMeshReorderMaterialSlots = true;
 static FAutoConsoleVariableRef CCvarInterchangeSkeletalMeshReorderMaterialSlots(
 	TEXT("Interchange.FeatureFlags.Import.SkeletalMesh.ReorderMaterialSlots"),
@@ -103,7 +60,6 @@
 	TEXT("Whether Re-importing a skeletalmesh should reorder the material slots."),
 	ECVF_Default);
 
->>>>>>> 4af6daef
 /**
 * Process and update the vertex Influences using the predefined wedges
 *
@@ -806,73 +762,6 @@
 		}
 	}
 
-<<<<<<< HEAD
-	//Restore the LOD section data in case this LOD was reimport and some material match
-	if (DestImportedResource->LODModels.IsValidIndex(LodIndex) && SourceImportedResource->LODModels.IsValidIndex(0))
-	{
-		const TArray<FSkelMeshSection>& ExistingSections = DestImportedResource->LODModels[LodIndex].Sections;
-		const FSkeletalMeshLODInfo& ExistingInfo = *(DestinationSkeletalMesh->GetLODInfo(LodIndex));
-
-		TArray<FSkelMeshSection>& ImportedSections = SourceImportedResource->LODModels[0].Sections;
-		const FSkeletalMeshLODInfo& ImportedInfo = *(SourceSkeletalMesh->GetLODInfo(0));
-
-		auto GetImportMaterialSlotName = [](const USkeletalMesh* SkelMesh, const FSkelMeshSection& Section, int32 SectionIndex, const FSkeletalMeshLODInfo& Info, int32& OutMaterialIndex)->FName
-		{
-			const TArray<FSkeletalMaterial>& MeshMaterials = SkelMesh->GetMaterials();
-			check(MeshMaterials.Num() > 0);
-			OutMaterialIndex = Section.MaterialIndex;
-			if (Info.LODMaterialMap.IsValidIndex(SectionIndex) && Info.LODMaterialMap[SectionIndex] != INDEX_NONE)
-			{
-				OutMaterialIndex = Info.LODMaterialMap[SectionIndex];
-			}
-			FName ImportedMaterialSlotName = NAME_None;
-			if (MeshMaterials.IsValidIndex(OutMaterialIndex))
-			{
-				ImportedMaterialSlotName = MeshMaterials[OutMaterialIndex].ImportedMaterialSlotName;
-			}
-			else
-			{
-				ImportedMaterialSlotName = MeshMaterials[0].ImportedMaterialSlotName;
-				OutMaterialIndex = 0;
-			}
-			return ImportedMaterialSlotName;
-		};
-
-		for (int32 ExistingSectionIndex = 0; ExistingSectionIndex < ExistingSections.Num(); ++ExistingSectionIndex)
-		{
-			const FSkelMeshSection& ExistingSection = ExistingSections[ExistingSectionIndex];
-			int32 ExistingMaterialIndex = 0;
-			FName ExistingImportedMaterialSlotName = GetImportMaterialSlotName(DestinationSkeletalMesh, ExistingSection, ExistingSectionIndex, ExistingInfo, ExistingMaterialIndex);
-
-			for (int32 ImportedSectionIndex = 0; ImportedSectionIndex < ImportedSections.Num(); ++ImportedSectionIndex)
-			{
-				FSkelMeshSection& ImportedSection = ImportedSections[ImportedSectionIndex];
-				int32 ImportedMaterialIndex = 0;
-				FName ImportedImportedMaterialSlotName = GetImportMaterialSlotName(SourceSkeletalMesh, ImportedSection, ImportedSectionIndex, ImportedInfo, ImportedMaterialIndex);
-				if (ExistingImportedMaterialSlotName != NAME_None)
-				{
-					if (ImportedImportedMaterialSlotName == ExistingImportedMaterialSlotName)
-					{
-						//Set the value and exit
-						ImportedSection.bCastShadow = ExistingSection.bCastShadow;
-						ImportedSection.bVisibleInRayTracing = ExistingSection.bVisibleInRayTracing;
-						ImportedSection.bRecomputeTangent = ExistingSection.bRecomputeTangent;
-						ImportedSection.RecomputeTangentsVertexMaskChannel = ExistingSection.RecomputeTangentsVertexMaskChannel;
-						break;
-					}
-				}
-				else if (SourceSkeletalMesh->GetMaterials()[ImportedMaterialIndex] == DestinationSkeletalMesh->GetMaterials()[ExistingMaterialIndex]) //Use material slot compare to match in case the name is none
-				{
-					//Set the value and exit
-					ImportedSection.bCastShadow = ExistingSection.bCastShadow;
-					ImportedSection.bVisibleInRayTracing = ExistingSection.bVisibleInRayTracing;
-					ImportedSection.bRecomputeTangent = ExistingSection.bRecomputeTangent;
-					ImportedSection.RecomputeTangentsVertexMaskChannel = ExistingSection.RecomputeTangentsVertexMaskChannel;
-					break;
-				}
-			}
-		}
-=======
 	TArray<FName> ExistingOriginalPerSectionMaterialImportName;
 	bool bIsReImport = false;
 	//Restore the LOD section data in case this LOD was reimport and some material match
@@ -888,7 +777,6 @@
 			}
 		}
 		bIsReImport = true;
->>>>>>> 4af6daef
 	}
 
 	// If we want to add this as a new LOD to this mesh - add to LODModels/LODInfo array.
@@ -901,8 +789,6 @@
 		check(DestinationSkeletalMesh->GetLODNum() == DestImportedResource->LODModels.Num());
 	}
 
-<<<<<<< HEAD
-=======
 	const int32 SourceLODIndex = 0;
 	if (!SourceSkeletalMesh->IsLODImportedDataEmpty(SourceLODIndex))
 	{
@@ -919,7 +805,6 @@
 		FLODUtilities::MatchImportedMaterials(Parameters);
 	}
 
->>>>>>> 4af6daef
 	// Set up LODMaterialMap to number of materials in new mesh.
 	FSkeletalMeshLODInfo& LODInfo = *(DestinationSkeletalMesh->GetLODInfo(LodIndex));
 
@@ -930,37 +815,6 @@
 		LODInfo.BuildSettings = ImportedLODInfo.BuildSettings;
 	}
 
-<<<<<<< HEAD
-	TArray<FSkeletalMaterial>& BaseMaterials = DestinationSkeletalMesh->GetMaterials();
-	LODInfo.LODMaterialMap.Empty();
-	// Now set up the material mapping array.
-	for (int32 SectionIndex = 0; SectionIndex < NewLODModel.Sections.Num(); SectionIndex++)
-	{
-		int32 MatIdx = NewLODModel.Sections[SectionIndex].MaterialIndex;
-		// Try and find the auto-assigned material in the array.
-		int32 LODMatIndex = INDEX_NONE;
-		//First try to match by name
-		for (int32 BaseMaterialIndex = 0; BaseMaterialIndex < BaseMaterials.Num(); ++BaseMaterialIndex)
-		{
-			const FSkeletalMaterial& SkeletalMaterial = BaseMaterials[BaseMaterialIndex];
-			if (SkeletalMaterial.ImportedMaterialSlotName != NAME_None && SkeletalMaterial.ImportedMaterialSlotName == SourceSkeletalMesh->GetMaterials()[MatIdx].ImportedMaterialSlotName)
-			{
-				LODMatIndex = BaseMaterialIndex;
-				break;
-			}
-		}
-
-		// If we dont have a match, add a new entry to the material list.
-		if (LODMatIndex == INDEX_NONE)
-		{
-			LODMatIndex = BaseMaterials.Add(SourceSkeletalMesh->GetMaterials()[MatIdx]);
-		}
-
-		LODInfo.LODMaterialMap.Add(LODMatIndex);
-	}
-
-=======
->>>>>>> 4af6daef
 	// Release all resources before replacing the model
 	DestinationSkeletalMesh->PreEditChange(NULL);
 
@@ -1787,16 +1641,11 @@
 			{
 				ClearGeneratedMorphTarget(SkeletalMesh, DesiredLOD);
 			}
-<<<<<<< HEAD
-		}
-
-=======
 
 			// Update the vertex attribute information in the LOD info.
 			UpdateLODInfoVertexAttributes(SkeletalMesh, ReductionSettings.BaseLOD, DesiredLOD, false);
 		}
 
->>>>>>> 4af6daef
 		if (IsInGameThread())
 		{
 			(void)SkeletalMesh->MarkPackageDirty();
@@ -2277,7 +2126,6 @@
 		ProfileNameDest,
 		LODIndexDest,
 		Options);
-<<<<<<< HEAD
 }
 
 bool FLODUtilities::UpdateAlternateSkinWeights(
@@ -2301,31 +2149,6 @@
 }
 
 bool FLODUtilities::UpdateAlternateSkinWeights(
-=======
-}
-
-bool FLODUtilities::UpdateAlternateSkinWeights(
-	USkeletalMesh* SkeletalMeshDest,
-	const FName& ProfileNameDest,
-	int32 LODIndexDest,
-	FOverlappingThresholds OverlappingThresholds,
-	bool ShouldImportNormals,
-	bool ShouldImportTangents,
-	bool bUseMikkTSpace,
-	bool bComputeWeightedNormals)
-{
-	IMeshUtilities::MeshBuildOptions Options;
-	Options.OverlappingThresholds = OverlappingThresholds;
-	Options.bComputeNormals = !ShouldImportNormals;
-	Options.bComputeTangents = !ShouldImportTangents;
-	Options.bUseMikkTSpace = bUseMikkTSpace;
-	Options.bComputeWeightedNormals = bComputeWeightedNormals;
-
-	return UpdateAlternateSkinWeights(SkeletalMeshDest, ProfileNameDest, LODIndexDest, Options);
-}
-
-bool FLODUtilities::UpdateAlternateSkinWeights(
->>>>>>> 4af6daef
 	FSkeletalMeshLODModel& LODModelDest,
 	FSkeletalMeshImportData& ImportDataDest,
 	USkeletalMesh* SkeletalMeshDest,
@@ -2426,20 +2249,6 @@
 	VertexIndexSrcToVertexIndexDestMatches.Reserve(VertexNumberSrc);
 	TArray<uint32> VertexIndexToMatchWithPositions;
 
-<<<<<<< HEAD
-	auto FindWedgeIndexesUsingVertexIndex = [](const FSkeletalMeshImportData& ImportData, const int32 VertexIndex, TArray<int32>& OutWedgeIndexes)
-	{
-		for (int32 WedgeIndex = 0; WedgeIndex < ImportData.Wedges.Num(); ++WedgeIndex)
-		{
-			const SkeletalMeshImportData::FVertex& Wedge = ImportData.Wedges[WedgeIndex];
-			if (Wedge.VertexIndex == VertexIndex)
-			{
-				OutWedgeIndexes.Add(WedgeIndex);
-			}
-		}
-	};
-
-=======
 	TMultiMap<int32, int32> VertexToSrcWedgeMap;
 	TMultiMap<int32, int32> VertexToDestWedgeMap;
 
@@ -2458,7 +2267,6 @@
 	TArray<int32> DestWedgeIndexes;
 
 	
->>>>>>> 4af6daef
 	// Match all source vertex with destination vertex
 	for (int32 VertexIndexSrc = 0; VertexIndexSrc < PointNumberSrc; ++VertexIndexSrc)
 	{
@@ -2477,45 +2285,6 @@
 			//We have a direct match
 			VertexMatchNameSpace::FVertexMatchResult& VertexMatchDest = VertexIndexSrcToVertexIndexDestMatches.Add(VertexIndexSrc);
 
-<<<<<<< HEAD
-			TArray<int32> SrcWedgeIndexes;
-			FindWedgeIndexesUsingVertexIndex(ImportDataSrc, VertexIndexSrc, SrcWedgeIndexes);
-
-			if (SrcWedgeIndexes.Num() > 0 && SimilarDestinationVertex.Num() > 1)
-			{
-				//Check if we have a point that is perfectly matching (position, UV, material and vertex color). Because normals and tangent are on the triangles we do not test those.
-				for (int32 MatchDestinationIndex = 0; MatchDestinationIndex < SimilarDestinationVertex.Num(); ++MatchDestinationIndex)
-				{
-					int32 VertexIndexDest = SimilarDestinationVertex[MatchDestinationIndex];
-					TArray<int32> DestWedgeIndexes;
-					FindWedgeIndexesUsingVertexIndex(ImportDataDest, VertexIndexDest, DestWedgeIndexes);
-					for (int32 IndexDest = 0; IndexDest < DestWedgeIndexes.Num(); ++IndexDest)
-					{
-						int32 DestWedgeIndex = DestWedgeIndexes[IndexDest];
-						const SkeletalMeshImportData::FVertex& WedgeDest = ImportDataDest.Wedges[DestWedgeIndex];
-						for (int32 IndexSrc = 0; IndexSrc < SrcWedgeIndexes.Num(); ++IndexSrc)
-						{
-							int32 SrcWedgeIndex = SrcWedgeIndexes[IndexSrc];
-							const SkeletalMeshImportData::FVertex& WedgeSrc = ImportDataSrc.Wedges[SrcWedgeIndex];
-							//Wedge == operator test: material, vertex color and UVs
-							if (WedgeDest == WedgeSrc)
-							{
-								VertexMatchDest.VertexIndexes.Add(SimilarDestinationVertex[MatchDestinationIndex]);
-								VertexMatchDest.Ratios.Add(1.0f);
-								break;
-							}
-						}
-						if (VertexMatchDest.VertexIndexes.Num() > 0)
-						{
-							break;
-						}
-					}
-				}
-			}
-			//If there is no direct match, simply put everything
-			if (VertexMatchDest.VertexIndexes.Num() == 0)
-			{
-=======
 			SrcWedgeIndexes.Reset();
 			VertexToSrcWedgeMap.MultiFind(VertexIndexSrc, SrcWedgeIndexes);
 
@@ -2554,7 +2323,6 @@
 			//If there is no direct match, simply put everything
 			if (VertexMatchDest.VertexIndexes.Num() == 0)
 			{
->>>>>>> 4af6daef
 				for (int32 MatchDestinationIndex = 0; MatchDestinationIndex < SimilarDestinationVertex.Num(); ++MatchDestinationIndex)
 				{
 					VertexMatchDest.VertexIndexes.Add(SimilarDestinationVertex[MatchDestinationIndex]);
@@ -2775,10 +2543,7 @@
 	return bBuildSuccess;
 }
 
-<<<<<<< HEAD
-=======
-
->>>>>>> 4af6daef
+
 bool FLODUtilities::UpdateAlternateSkinWeights(
 	FSkeletalMeshLODModel& LODModelDest,
 	FSkeletalMeshImportData& ImportDataDest,
@@ -2914,8 +2679,6 @@
 	const int32 MaxInfluenceCount = FMath::Min(MaxBoneInfluencesFromProjectSettings, MaxBoneInfluencesFromAsset);
 
 	int32 MaxNumInfluences = 0;
-<<<<<<< HEAD
-=======
 
 	TMultiMap<int32, const SkeletalMeshImportData::FVertInfluence*> VertexToInfluenceMap;
 	for (const SkeletalMeshImportData::FVertInfluence& VertInfluence : ImportedProfileData.SourceModelInfluences)
@@ -2924,7 +2687,6 @@
 	}
 	TMap<FBoneIndexType, float> WeightForBone;
 	TArray<const SkeletalMeshImportData::FVertInfluence*> FoundInfluences;
->>>>>>> 4af6daef
 
 	for (int32 VertexInstanceIndex = 0; VertexInstanceIndex < DestinationSoftVertices.Num(); ++VertexInstanceIndex)
 	{
@@ -2954,20 +2716,8 @@
 			SectionBoneMap.Find(VertInfluence->BoneIndex, BoneMapIndex);
 			if (BoneMapIndex == INDEX_NONE)
 			{
-<<<<<<< HEAD
-				//Use the section bone map to remap the bone index
-				int32 BoneMapIndex = INDEX_NONE;
-				SectionBoneMap.Find(VertInfluence.BoneIndex, BoneMapIndex);
-				if (BoneMapIndex == INDEX_NONE)
-				{
-					//Map to root of the section
-					BoneMapIndex = 0;
-				}
-				WeightForBone.Add(static_cast<FBoneIndexType>(BoneMapIndex), VertInfluence.Weight);
-=======
 				//Map to root of the section
 				BoneMapIndex = 0;
->>>>>>> 4af6daef
 			}
 			WeightForBone.Add(static_cast<FBoneIndexType>(BoneMapIndex), VertInfluence->Weight);
 		}
@@ -2980,11 +2730,7 @@
 		FBoneIndexType InfluenceBones[MAX_TOTAL_INFLUENCES];
 		float InfluenceWeights[MAX_TOTAL_INFLUENCES];
 		
-<<<<<<< HEAD
-		for (auto Kvp : WeightForBone)
-=======
 		for (const TTuple<FBoneIndexType, float>& Kvp : WeightForBone)
->>>>>>> 4af6daef
 		{
 			InfluenceBones[InfluenceBoneCount] = Kvp.Key;
 			InfluenceWeights[InfluenceBoneCount] = Kvp.Value;
@@ -3202,7 +2948,6 @@
 				SkeletalMesh->GetImportedModel()->InlineReductionCacheDatas.AddDefaulted(LODNumber - SkeletalMesh->GetImportedModel()->InlineReductionCacheDatas.Num());
 			}
 			else if (SkeletalMesh->GetImportedModel()->InlineReductionCacheDatas.Num() > LODNumber)
-<<<<<<< HEAD
 			{
 				//If we have too much entry simply shrink the array to valid LODModel size
 				SkeletalMesh->GetImportedModel()->InlineReductionCacheDatas.SetNum(LODNumber);
@@ -3212,17 +2957,6 @@
 			const bool bHasAccessToLockedProperties = !FSkinnedAssetAsyncBuildScope::ShouldWaitOnLockedProperties(SkeletalMesh);
 			ParallelFor(DependentLODs.Num(), [&DependentLODs, &SkeletalMesh, &bNeedsPackageDirtied, bHasAccessToLockedProperties, &TargetPlatform](int32 IterationIndex)
 			{
-=======
-			{
-				//If we have too much entry simply shrink the array to valid LODModel size
-				SkeletalMesh->GetImportedModel()->InlineReductionCacheDatas.SetNum(LODNumber);
-			}
-
-			// Reduce LODs in parallel (reduction is multithread safe)
-			const bool bHasAccessToLockedProperties = !FSkinnedAssetAsyncBuildScope::ShouldWaitOnLockedProperties(SkeletalMesh);
-			ParallelFor(DependentLODs.Num(), [&DependentLODs, &SkeletalMesh, &bNeedsPackageDirtied, bHasAccessToLockedProperties, &TargetPlatform](int32 IterationIndex)
-			{
->>>>>>> 4af6daef
 				TUniquePtr<FSkinnedAssetAsyncBuildScope> AsyncBuildScope(bHasAccessToLockedProperties ? MakeUnique<FSkinnedAssetAsyncBuildScope>(SkeletalMesh) : nullptr);
 
 				check(DependentLODs.IsValidIndex(IterationIndex));
@@ -3665,16 +3399,9 @@
 			{
 				if (LODIndex == 0)
 				{
-<<<<<<< HEAD
-					// Required both for NewObject and to avoid a fatal error in StaticFindObject.
-					FGCScopeGuard GCScopeGuard;
-
-					if (!IsInGameThread())
-=======
 					//Garbage collect must be delayed until the skeletal mesh build is done by registering to delegate
 					//FCoreUObjectDelegates::GetPreGarbageCollectDelegate.
 					if (ensure(!GIsGarbageCollecting))
->>>>>>> 4af6daef
 					{
 						if (!IsInGameThread())
 						{
@@ -3690,11 +3417,6 @@
 								ExistingMorphTarget = nullptr;
 							}
 						}
-<<<<<<< HEAD
-					}
-
-					MorphTarget = NewObject<UMorphTarget>(BaseSkelMesh, ObjectName);
-=======
 
 						MorphTarget = NewObject<UMorphTarget>(BaseSkelMesh, ObjectName);
 					}
@@ -3702,7 +3424,6 @@
 					{
 						UE_ASSET_LOG(LogLODUtilities, Error, BaseSkelMesh, TEXT("FLODUtilities::BuildMorphTargets: Garbage collection is running during the skeletal build. Morph target [%s] cannot be built properly and will be missing."), *ShapeName);
 					}
->>>>>>> 4af6daef
 				}
 				else
 				{
@@ -3909,8 +3630,6 @@
 		for (int32 FaceIndex = 0; FaceIndex < LODFaces.Num(); ++FaceIndex)
 		{
 			LODFaces[FaceIndex].MeshMaterialIndex = static_cast<uint16>(MaterialRemap[LODFaces[FaceIndex].MeshMaterialIndex]);
-<<<<<<< HEAD
-=======
 		}
 	}
 }
@@ -4070,7 +3789,6 @@
 			{
 				NewUserSectionsDataMap.Add(ImportedMaterialName, FSkelMeshSourceSectionUserData());
 			}
->>>>>>> 4af6daef
 		}
 
 		if (Parameters.LodIndex == 0)
