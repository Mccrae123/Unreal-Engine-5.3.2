--- conflicted
+++ resolved
@@ -886,21 +886,12 @@
 		for (int32 BaseSectionIndex = 0; BaseSectionIndex < BaseLODModel.Sections.Num(); ++BaseSectionIndex)
 		{
 			if (BaseSectionMatch[BaseSectionIndex])
-<<<<<<< HEAD
 			{
 				continue;
 			}
 			int32 BaseSectionMaterialIndex = GetBaseSectionMaterialIndex(BaseSectionIndex);
 			if (TargetSectionMaterialIndex == BaseSectionMaterialIndex)
 			{
-=======
-			{
-				continue;
-			}
-			int32 BaseSectionMaterialIndex = GetBaseSectionMaterialIndex(BaseSectionIndex);
-			if (TargetSectionMaterialIndex == BaseSectionMaterialIndex)
-			{
->>>>>>> 90fae962
 				TargetSectionMatchBaseIndex[TargetSectionIndex] = BaseSectionIndex;
 				BaseSectionMatch[BaseSectionIndex] = true;
 				break;
@@ -1171,13 +1162,6 @@
 	TMap<FString, TArray<FMorphTargetDelta>> ImportedBaseLODMorphTargetData;
 	SkeletalMesh->GetImportedModel()->OriginalReductionSourceMeshData[LodIndex]->LoadReductionData(ImportedBaseLODModel, ImportedBaseLODMorphTargetData, SkeletalMesh);
 	{
-<<<<<<< HEAD
-		TArray<int32> EmptyLodInfoMaterialMap;
-		ImportedBaseLODModel.UpdateChunkedSectionInfo(SkeletalMesh->GetName(), EmptyLodInfoMaterialMap);
-		//When we restore a LOD we destroy the LODMaterialMap (user manual section material slot assignation)
-		FSkeletalMeshLODInfo* LODInfo = SkeletalMesh->GetLODInfo(LodIndex);
-		LODInfo->LODMaterialMap.Empty();
-=======
 		if (!SkeletalMesh->IsLODImportedDataBuildAvailable(LodIndex))
 		{
 			TArray<int32> EmptyLodInfoMaterialMap;
@@ -1187,7 +1171,6 @@
 		FSkeletalMeshLODInfo* LODInfo = SkeletalMesh->GetLODInfo(LodIndex);
 		LODInfo->LODMaterialMap.Empty();
 		LODInfo->bHasBeenSimplified = false;
->>>>>>> 90fae962
 		//Copy the SkeletalMeshLODModel
 		FSkeletalMeshLODModel::CopyStructure(&(SkeletalMesh->GetImportedModel()->LODModels[LodIndex]), &ImportedBaseLODModel);
 		//Copy the morph target deltas
