--- conflicted
+++ resolved
@@ -795,7 +795,6 @@
 		, bAddLocalScope(true)
 	{
 	}
-<<<<<<< HEAD
 
 	virtual ~FDefaultSubobjectData()
 	{
@@ -865,7 +864,7 @@
 
 protected:
 	// Generate special-case property initialization code. This could be something that is normally handled through custom serialization.
-	virtual bool HandledAsSpecialProperty(FEmitterLocalContext& Context, const UProperty* Property)
+	bool HandledAsSpecialProperty(FEmitterLocalContext& Context, const UProperty* Property)
 	{
 		bool bWasHandled = true;
 
@@ -923,20 +922,13 @@
 	FString ParentVariableName;
 	/** Socket/Bone that Component might attach to */
 	FName AttachToName;
-	bool bIsRoot;
 
 	FNonativeComponentData()
 		: SCSNode(nullptr)
-		, bIsRoot(false)
-=======
-
-	virtual ~FDefaultSubobjectData()
->>>>>>> a23640a2
 	{
 		bAddLocalScope = false;
 	}
 
-<<<<<<< HEAD
 	virtual ~FNonativeComponentData()
 	{
 	}
@@ -947,52 +939,10 @@
 		if (bWasCreated)
 		{
 			Context.AddLine(FString::Printf(TEXT("%s->%s = EComponentCreationMethod::Native;"), *VariableName, GET_MEMBER_NAME_STRING_CHECKED(UActorComponent, CreationMethod)));
-=======
-	// Generate code to initialize the default subobject based on its archetype.
-	virtual void EmitPropertyInitialization(FEmitterLocalContext& Context)
-	{
-		TSharedPtr<FScopeBlock> ScopeBlock;
-
-		// Start a new scope block only if necessary.
-		if (bAddLocalScope)
-		{
-			if (!bWasCreated)
-			{
-				// Emit code to check for a valid reference if we didn't create the instance. There are cases where this can be NULL at runtime.
-				Context.AddLine(FString::Printf(TEXT("if(%s)"), *VariableName));
-			}
-
-			ScopeBlock = MakeShareable(new FScopeBlock(Context));
-			Context.AddLine(FString::Printf(TEXT("// --- Default subobject \'%s\' //"), *Object->GetName()));
-		}
-
-		// Handle nested default subobjects first. We do it this way since default subobject instances are not always assigned to an object property, but might need to be accessed by other DSOs.
-		TArray<UObject*> NestedDefaultSubobjects;
-		Object->GetDefaultSubobjects(NestedDefaultSubobjects);
-		TArray<FDefaultSubobjectData> NestedSubobjectsToInit;
-		for (UObject* DSO : NestedDefaultSubobjects)
-		{
-			// We don't need to emit code to initialize nested default subobjects that are also editor-only, since they won't be used in a cooked build.
-			if (!DSO->IsEditorOnly())
-			{
-				FDefaultSubobjectData* SubobjectData = new(NestedSubobjectsToInit) FDefaultSubobjectData();
-				FEmitDefaultValueHelper::HandleInstancedSubobject(Context, DSO, /* bCreateInstance = */ false, /* bSkipEditorOnlyCheck = */ true, SubobjectData);
-			}
-		}
-
-		// Recursively emit code to initialize any nested default subobjects found above that that are now locally referenced within this scope block.
-		for (FDefaultSubobjectData& DSOEntry : NestedSubobjectsToInit)
-		{
-			DSOEntry.EmitPropertyInitialization(Context);
->>>>>>> a23640a2
-		}
-
-		// Now walk through the property list and initialize delta values for this instance. Any nested instanced default
-		// subobjects found above that are also assigned to a reference property will be correctly seen as already handled.
-		const UClass* ObjectClass = Object->GetClass();
-		for (auto Property : TFieldRange<const UProperty>(ObjectClass))
-		{
-<<<<<<< HEAD
+		}
+
+		if (!ParentVariableName.IsEmpty())
+		{
 			const FString SocketName = (AttachToName == NAME_None) ? FString() : FString::Printf(TEXT(", TEXT(\"%s\")"), *AttachToName.ToString());
 			Context.AddLine(FString::Printf(TEXT("%s->%s(%s, FAttachmentTransformRules::KeepRelativeTransform %s);")
 				, *VariableName
@@ -1003,136 +953,6 @@
 
 		// Continue inline here with the default logic, but we don't need to enclose it within a new scope block.
 		FDefaultSubobjectData::EmitPropertyInitialization(Context);
-	}
-
-protected:
-	virtual bool HandledAsSpecialProperty(FEmitterLocalContext& Context, const UProperty* Property) override
-	{
-		// skip relative location and rotation. THey are ignored for root components created from scs (and they probably should be reset by scs editor).
-		if (bIsRoot && (Property->GetOuter() == USceneComponent::StaticClass()))
-		{
-			UProperty* RelativeLocationProperty = USceneComponent::StaticClass()->FindPropertyByName(GET_MEMBER_NAME_CHECKED(USceneComponent, RelativeLocation));
-			UProperty* RelativeRotationProperty = USceneComponent::StaticClass()->FindPropertyByName(GET_MEMBER_NAME_CHECKED(USceneComponent, RelativeRotation));
-			if ((Property == RelativeLocationProperty) || (Property == RelativeRotationProperty))
-			{
-				return true;
-			}
-		}
-
-		// Continue on with default logic.
-		return FDefaultSubobjectData::HandledAsSpecialProperty(Context, Property);
-=======
-			if (!HandledAsSpecialProperty(Context, Property))
-			{
-				FEmitDefaultValueHelper::OuterGenerate(Context, Property, VariableName
-					, reinterpret_cast<const uint8*>(Object)
-					, reinterpret_cast<const uint8*>(Archetype)
-					, FEmitDefaultValueHelper::EPropertyAccessOperator::Pointer);
-			}
-		}
-
-		// Emit code to handle any post-initialization work.
-		HandlePostPropertyInitialization(Context);
-
-		if (bAddLocalScope)
-		{
-			// Close current scope block (if necessary).
-			Context.AddLine(FString::Printf(TEXT("// --- END default subobject \'%s\' //"), *Object->GetName()));
-		}
-	}
-
-protected:
-	// Generate special-case property initialization code. This could be something that is normally handled through custom serialization.
-	bool HandledAsSpecialProperty(FEmitterLocalContext& Context, const UProperty* Property)
-	{
-		bool bWasHandled = true;
-
-		static const UProperty* BodyInstanceProperty = UPrimitiveComponent::StaticClass()->FindPropertyByName(GET_MEMBER_NAME_CHECKED(UPrimitiveComponent, BodyInstance));
-
-		if (Property == BodyInstanceProperty)
-		{
-			UPrimitiveComponent* Component = CastChecked<UPrimitiveComponent>(Object);
-			const UPrimitiveComponent* ComponentArchetype = CastChecked<UPrimitiveComponent>(Archetype);
-
-			const FName ComponentCollisionProfileName = Component->BodyInstance.GetCollisionProfileName();
-			const FName ComponentArchetypeCollisionProfileName = ComponentArchetype->BodyInstance.GetCollisionProfileName();
-			if (ComponentCollisionProfileName != ComponentArchetypeCollisionProfileName)
-			{
-				FStructOnScope BodyInstanceToCompare(FBodyInstance::StaticStruct());
-				FBodyInstance::StaticStruct()->CopyScriptStruct(BodyInstanceToCompare.GetStructMemory(), &ComponentArchetype->BodyInstance);
-				((FBodyInstance*)BodyInstanceToCompare.GetStructMemory())->SetCollisionProfileName(ComponentCollisionProfileName);
-
-				const FString PathToMember = FString::Printf(TEXT("%s->BodyInstance"), *VariableName);
-				Context.AddLine(FString::Printf(TEXT("%s.SetCollisionProfileName(FName(TEXT(\"%s\")));"), *PathToMember, *ComponentCollisionProfileName.ToString().ReplaceCharWithEscapedChar()));
-				FEmitDefaultValueHelper::InnerGenerate(Context, BodyInstanceProperty, PathToMember, (const uint8*)&Component->BodyInstance, BodyInstanceToCompare.GetStructMemory());
-			}
-		}
-		else
-		{
-			bWasHandled = false;
-		}
-
-		return bWasHandled;
-	}
-
-	// Generate post-initialization code for special-case properties. This could be something that is normally handled through custom serialization or PostLoad() logic.
-	virtual void HandlePostPropertyInitialization(FEmitterLocalContext& Context)
-	{
-		if (Cast<UPrimitiveComponent>(Object))
-		{
-			Context.AddLine(FString::Printf(TEXT("if(!%s->%s())"), *VariableName, GET_FUNCTION_NAME_STRING_CHECKED(UPrimitiveComponent, IsTemplate)));
-			Context.AddLine(TEXT("{"));
-			Context.IncreaseIndent();
-			Context.AddLine(FString::Printf(TEXT("%s->%s.%s(%s);")
-				, *VariableName
-				, GET_MEMBER_NAME_STRING_CHECKED(UPrimitiveComponent, BodyInstance)
-				, GET_FUNCTION_NAME_STRING_CHECKED(FBodyInstance, FixupData)
-				, *VariableName));
-			Context.DecreaseIndent();
-			Context.AddLine(TEXT("}"));
-		}
-	}
-};
-
-struct FNonativeComponentData : public FDefaultSubobjectData
-{
-	////
-	const USCS_Node* SCSNode;
-	FString ParentVariableName;
-	/** Socket/Bone that Component might attach to */
-	FName AttachToName;
-
-	FNonativeComponentData()
-		: SCSNode(nullptr)
-	{
-		bAddLocalScope = false;
-	}
-
-	virtual ~FNonativeComponentData()
-	{
-	}
-
-	virtual void EmitPropertyInitialization(FEmitterLocalContext& Context) override
-	{
-		ensure(!VariableName.IsEmpty());
-		if (bWasCreated)
-		{
-			Context.AddLine(FString::Printf(TEXT("%s->%s = EComponentCreationMethod::Native;"), *VariableName, GET_MEMBER_NAME_STRING_CHECKED(UActorComponent, CreationMethod)));
-		}
-
-		if (!ParentVariableName.IsEmpty())
-		{
-			const FString SocketName = (AttachToName == NAME_None) ? FString() : FString::Printf(TEXT(", TEXT(\"%s\")"), *AttachToName.ToString());
-			Context.AddLine(FString::Printf(TEXT("%s->%s(%s, FAttachmentTransformRules::KeepRelativeTransform %s);")
-				, *VariableName
-				, GET_FUNCTION_NAME_STRING_CHECKED(USceneComponent, AttachToComponent)
-				, *ParentVariableName, *SocketName));
-			// AttachTo is called first in case some properties will be overridden.
-		}
-
-		// Continue inline here with the default logic, but we don't need to enclose it within a new scope block.
-		FDefaultSubobjectData::EmitPropertyInitialization(Context);
->>>>>>> a23640a2
 	}
 };
 
@@ -1175,12 +995,6 @@
 			NonativeComponentData.SCSNode = Node;
 			NonativeComponentData.VariableName = NativeVariablePropertyName;
 			NonativeComponentData.Object = ComponentTemplate;
-<<<<<<< HEAD
-			USCS_Node* RootComponentNode = nullptr;
-			Node->GetSCS()->GetSceneRootComponentTemplate(&RootComponentNode);
-			NonativeComponentData.bIsRoot = RootComponentNode == Node;
-=======
->>>>>>> a23640a2
 			UClass* ComponentClass = ComponentTemplate->GetClass();
 			check(ComponentClass != nullptr);
 
