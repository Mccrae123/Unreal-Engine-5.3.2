// Copyright Epic Games, Inc. All Rights Reserved.

#include "ProfilerRawStatsForMemory.h"

<<<<<<< HEAD
#if STATS
=======
#if STATS && UE_STATS_MEMORY_PROFILER_ENABLED
>>>>>>> 4af6daef

#include "Stats/StatsMisc.h"
#include "ProfilingDebugging/DiagnosticTable.h"

/*-----------------------------------------------------------------------------
	Sort helpers
-----------------------------------------------------------------------------*/

/** Sorts allocations by size. */
struct FAllocationInfoSequenceTagLess
{
	FORCEINLINE bool operator()( const FAllocationInfo& A, const FAllocationInfo& B ) const
	{
		return A.SequenceTag < B.SequenceTag;
	}
};

/** Sorts allocations by size. */
struct FAllocationInfoSizeGreater
{
	FORCEINLINE bool operator()( const FAllocationInfo& A, const FAllocationInfo& B ) const
	{
		return B.Size < A.Size;
	}
};

/** Sorts combined allocations by size. */
struct FCombinedAllocationInfoSizeGreater
{
	FORCEINLINE bool operator()( const FCombinedAllocationInfo& A, const FCombinedAllocationInfo& B ) const
	{
		return B.Size < A.Size;
	}
};


/** Sorts node allocations by size. */
struct FNodeAllocationInfoSizeGreater
{
	FORCEINLINE bool operator()( const FNodeAllocationInfo& A, const FNodeAllocationInfo& B ) const
	{
		return B.Size < A.Size;
	}
};

/*-----------------------------------------------------------------------------
	Callstack decoding/encoding
-----------------------------------------------------------------------------*/

/** Helper struct used to manipulate stats based callstacks. */
struct FStatsCallstack
{
	/** Separator. */
	static const TCHAR* CallstackSeparator;

	/** Encodes decoded callstack a string, to be like '45+656+6565'. */
	static FString Encode( const TArray<FName>& Callstack )
	{
		FString Result;
		for (const auto& Name : Callstack)
		{
			Result += TTypeToString<uint32>::ToString(Name.GetComparisonIndex().ToUnstableInt() );
			Result += CallstackSeparator;
		}
		return Result;
	}

	/** Decodes encoded callstack to an array of FNames. */
	static void DecodeToNames( const FName& EncodedCallstack, TArray<FName>& out_DecodedCallstack )
	{
		TArray<FString> DecodedCallstack;
		DecodeToStrings( EncodedCallstack, DecodedCallstack );

		// Convert back to FNames
		for (const auto& It : DecodedCallstack)
		{
			uint32 NameInt = 0;
			TTypeFromString<uint32>::FromString(NameInt, *It );
			FNameEntryId Id = FNameEntryId::FromUnstableInt(NameInt);
			const FName LongName = FName(Id, Id, 0 );

			out_DecodedCallstack.Add( LongName );
		}
	}

	/** Converts the encoded callstack into human readable callstack. */
	static FString GetHumanReadable( const FName& EncodedCallstack )
	{
		TArray<FName> DecodedCallstack;
		DecodeToNames( EncodedCallstack, DecodedCallstack );
		const FString Result = GetHumanReadable( DecodedCallstack );
		return Result;
	}

	/** Converts the encoded callstack into human readable callstack. */
	static FString GetHumanReadable( const TArray<FName>& DecodedCallstack )
	{
		FString Result;

		const int32 NumEntries = DecodedCallstack.Num();
		//for (int32 Index = DecodedCallstack.Num() - 1; Index >= 0; --Index)
		for (int32 Index = 0; Index < NumEntries; ++Index)
		{
			const FName LongName = DecodedCallstack[Index];
			const FString ShortName = FStatNameAndInfo::GetShortNameFrom( LongName ).ToString();
			//const FString Group = FStatNameAndInfo::GetGroupNameFrom( LongName ).ToString();
			FString Desc = FStatNameAndInfo::GetDescriptionFrom( LongName );
			Desc.TrimStartInline();

			if (Desc.Len() == 0)
			{
				Result += ShortName;
			}
			else
			{
				Result += Desc;
			}

			if (Index != NumEntries - 1)
			{
				Result += TEXT( " -> " );
			}
		}

		Result.ReplaceInline( TEXT( "STAT_" ), TEXT( "" ), ESearchCase::CaseSensitive );
		return Result;
	}

protected:
	/** Decodes encoded callstack to an array of strings. Where each string is the index of the FName. */
	static void DecodeToStrings( const FName& EncodedCallstack, TArray<FString>& out_DecodedCallstack )
	{
		EncodedCallstack.ToString().ParseIntoArray( out_DecodedCallstack, CallstackSeparator, true );
	}
};

const TCHAR* FStatsCallstack::CallstackSeparator = TEXT( "+" );

/*-----------------------------------------------------------------------------
	Allocation info
-----------------------------------------------------------------------------*/

FAllocationInfo::FAllocationInfo( uint64 InOldPtr, uint64 InPtr, int64 InSize, const TArray<FName>& InCallstack, uint32 InSequenceTag, EMemoryOperation InOp, bool bInHasBrokenCallstack ) 
	: OldPtr( InOldPtr )
	, Ptr( InPtr )
	, Size( InSize )
	, EncodedCallstack( *FStatsCallstack::Encode( InCallstack ) )
	, SequenceTag( InSequenceTag )
	, Op( InOp )
	, bHasBrokenCallstack( bInHasBrokenCallstack )
{

}

FAllocationInfo::FAllocationInfo( const FAllocationInfo& Other ) 
	: OldPtr( Other.OldPtr )
	, Ptr( Other.Ptr )
	, Size( Other.Size )
	, EncodedCallstack( Other.EncodedCallstack )
	, SequenceTag( Other.SequenceTag )
	, Op( Other.Op )
	, bHasBrokenCallstack( Other.bHasBrokenCallstack )
{

}

/*-----------------------------------------------------------------------------
	FNodeAllocationInfo
-----------------------------------------------------------------------------*/

void FNodeAllocationInfo::SortBySize()
{
	ChildNodes.ValueSort( FNodeAllocationInfoSizeGreater() );
	for (auto& It : ChildNodes)
	{
		It.Value->SortBySize();
	}
}


void FNodeAllocationInfo::PrepareCallstackData( const TArray<FName>& InDecodedCallstack )
{
	DecodedCallstack = InDecodedCallstack;
	EncodedCallstack = *FStatsCallstack::Encode( DecodedCallstack );
	HumanReadableCallstack = FStatsCallstack::GetHumanReadable( DecodedCallstack );
}

/*-----------------------------------------------------------------------------
	FRawStatsMemoryProfiler
-----------------------------------------------------------------------------*/

FRawStatsMemoryProfiler::FRawStatsMemoryProfiler( const TCHAR* InFilename )
	: FStatsReadFile( InFilename, true )
	, NumDuplicatedMemoryOperations( 0 )
	, NumMemoryOperations( 0 )
	, LastSequenceTagForNamedMarker( 0 )
{}

void FRawStatsMemoryProfiler::PreProcessStats()
{
	Super::PreProcessStats();

	// Begin marker.
	Snapshots.Emplace( LastSequenceTagForNamedMarker, TEXT( "BeginSnapshot" ) );
}


void FRawStatsMemoryProfiler::PostProcessStats()
{
	Super::PostProcessStats();

	const double StartTime = FPlatformTime::Seconds();

	if (!IsProcessingStopped())
	{
		SortSequenceAllocations();

		// End marker.
		Snapshots.Emplace( TNumericLimits<uint32>::Max(), TEXT( "EndSnapshot" ) );

		// Copy snapshots.
		SnapshotsToBeProcessed = Snapshots;

		UE_LOG( LogStats, Log, TEXT( "NumMemoryOperations:   %i" ), NumMemoryOperations );
		UE_LOG( LogStats, Log, TEXT( "SequenceAllocationNum: %i" ), SequenceAllocationArray.Num() );

		GenerateAllocationMap();
		DumpDebugAllocations();
	}

	if (!IsProcessingStopped())
	{
		StageProgress.Set( 100 );

		const double TotalTime = FPlatformTime::Seconds() - StartTime;
		UE_LOG( LogStats, Log, TEXT( "Post-Processing took %.2f sec(s)" ), TotalTime );
	}
	else
	{
		UE_LOG( LogStats, Warning, TEXT( "Post-Processing stopped, abandoning" ) );
	}
}

void FRawStatsMemoryProfiler::DumpDebugAllocations()
{
#if	UE_BUILD_DEBUG

	// Dump problematic allocations
	DuplicatedAllocMap.ValueSort( FAllocationInfoSizeGreater() );

	uint64 TotalDuplicatedMemory = 0;
	for (const auto& It : DuplicatedAllocMap)
	{
		const FAllocationInfo& Alloc = It.Value;
		TotalDuplicatedMemory += Alloc.Size;
	}

	UE_LOG( LogStats, Warning, TEXT( "Dumping duplicated alloc map" ) );
	UE_LOG( LogStats, Warning, TEXT( "TotalDuplicatedMemory: %llu bytes (%.2f MB)" ), TotalDuplicatedMemory, TotalDuplicatedMemory / 1024.0f / 1024.0f );
	const float MaxPctDisplayed = 0.9f;
	uint64 DisplayedSoFar = 0;
	for (const auto& It : DuplicatedAllocMap)
	{
		const FAllocationInfo& Alloc = It.Value;
		const FString& AllocCallstack = It.Key;
		UE_LOG( LogStats, Log, TEXT( "%lli (%.2f MB) %s" ), Alloc.Size, Alloc.Size / 1024.0f / 1024.0f, *AllocCallstack );

		DisplayedSoFar += Alloc.Size;

		const float CurrentPct = (float)DisplayedSoFar / (float)TotalDuplicatedMemory;
		if (CurrentPct > MaxPctDisplayed)
		{
			break;
		}
	}

#endif // UE_BUILD_DEBUG
}

void FRawStatsMemoryProfiler::FreeDebugInformation()
{
	DuplicatedAllocMap.Empty();
	ZeroAllocMap.Empty();
}

void FRawStatsMemoryProfiler::GenerateAllocationMap()
{
	/** Map of currently alive allocations. Ptr to AllocationInfo. */
	TMap<uint64, FAllocationInfo> AllocationMap;

	// Initialize the begin snapshot.
	auto BeginSnapshot = SnapshotsToBeProcessed[0];

	SnapshotsToBeProcessed.RemoveAt( 0 );
	PrepareSnapshot( BeginSnapshot.Value, AllocationMap );
	auto CurrentSnapshot = SnapshotsToBeProcessed[0];

	UE_LOG( LogStats, Log, TEXT( "Generating memory operations map" ) );

	const int32 NumSequenceAllocations = SequenceAllocationArray.Num();
	const int32 OnePercent = FMath::Max( NumSequenceAllocations / 100, 1024 );
	for (int32 AllocationIndex = 0; AllocationIndex < NumSequenceAllocations; AllocationIndex++)
	{
		if (AllocationIndex % OnePercent == 0)
		{
			UpdateGenerateMemoryMapProgress( AllocationIndex );
			if (IsProcessingStopped())
			{
				break;
			}
		}

		const FAllocationInfo& Alloc = SequenceAllocationArray[AllocationIndex];

		// Check named marker/snapshots
		if (Alloc.SequenceTag > CurrentSnapshot.Key)
		{
			SnapshotsToBeProcessed.RemoveAt( 0 );
			PrepareSnapshot( CurrentSnapshot.Value, AllocationMap );
			CurrentSnapshot = SnapshotsToBeProcessed[0];
		}

		if (Alloc.Op == EMemoryOperation::Alloc)
		{
			ProcessAlloc( Alloc, AllocationMap );
		}
		else if (Alloc.Op == EMemoryOperation::Realloc)
		{
			// Previous Alloc or Realloc
			if (Alloc.OldPtr != 0)
			{
				ProcessFree( Alloc, AllocationMap, true );
			}

#if	UE_BUILD_DEBUG
			if (Alloc.OldPtr == 0 && Alloc.Size == 0)
			{
				const FString ReallocCallstack = FStatsCallstack::GetHumanReadable( Alloc.EncodedCallstack );
				UE_LOG( LogStats, VeryVerbose, TEXT( "ReallocZero: %s %i %i/%i [%i]" ), *ReallocCallstack, Alloc.Size, Alloc.OldPtr, Alloc.Ptr, Alloc.SequenceTag );
			}
#endif // UE_BUILD_DEBUG

			if (Alloc.Ptr != 0)
			{
				ProcessAlloc( Alloc, AllocationMap );
			}			
		}
		else if (Alloc.Op == EMemoryOperation::Free)
		{
			ProcessFree( Alloc, AllocationMap, false );
		}
	}

	auto EndSnapshot = SnapshotsToBeProcessed[0];
	SnapshotsToBeProcessed.RemoveAt( 0 );
	PrepareSnapshot( EndSnapshot.Value, AllocationMap );

	// We don't need the allocation map. Each snapshot has its own copy.
	AllocationMap.Empty();

	SnapshotNamesArray = SnapshotNamesSet.Array();

	UE_LOG( LogStats, Verbose, TEXT( "NumDuplicatedMemoryOperations: %i" ), NumDuplicatedMemoryOperations );
	UE_LOG( LogStats, Verbose, TEXT( "NumZeroAllocs:                 %i" ), NumZeroAllocs );
}

void FRawStatsMemoryProfiler::ProcessAlloc( const FAllocationInfo& AllocInfo, TMap<uint64, FAllocationInfo>& AllocationMap )
{
	if( AllocInfo.Size == 0 )
	{
		NumZeroAllocs++;
		ZeroAllocMap.Add( FStatsCallstack::GetHumanReadable( AllocInfo.EncodedCallstack ), AllocInfo );
	}

	const FAllocationInfo* Found = AllocationMap.Find( AllocInfo.Ptr );
	if (!Found)
	{
		AllocationMap.Add( AllocInfo.Ptr, AllocInfo );
	}
	else
	{
		NumDuplicatedMemoryOperations++;

#if	UE_BUILD_DEBUG
		const FString FoundCallstack = FStatsCallstack::GetHumanReadable( Found->EncodedCallstack );
		const FString AllocCallstack = FStatsCallstack::GetHumanReadable( AllocInfo.EncodedCallstack );
		UE_LOG( LogStats, VeryVerbose, TEXT( "DuplicatedAlloc" ) );
		UE_LOG( LogStats, VeryVerbose, TEXT( "FoundCallstack: %s [%s]" ), *FoundCallstack, Found->Op==EMemoryOperation::Alloc ? TEXT("Alloc") : TEXT("Realloc") );
		UE_LOG( LogStats, VeryVerbose, TEXT( "AllocCallstack: %s [%s]" ), *AllocCallstack, AllocInfo.Op==EMemoryOperation::Alloc ? TEXT("Alloc") : TEXT("Realloc") );
		UE_LOG( LogStats, VeryVerbose, TEXT( "Size: %i/%i Ptr: %llu/%llu Tag: %i/%i" ), Found->Size, AllocInfo.Size, Found->Ptr, AllocInfo.Ptr, Found->SequenceTag, AllocInfo.SequenceTag );

		// Store the old pointer.
		DuplicatedAllocMap.Add( FoundCallstack, *Found );
#endif // UE_BUILD_DEBUG

		// Replace pointer.
		AllocationMap.Add( AllocInfo.Ptr, AllocInfo );
	}
}

void FRawStatsMemoryProfiler::ProcessFree( const FAllocationInfo& FreeInfo, TMap<uint64, FAllocationInfo>& AllocationMap, const bool bReallocFree )
{
	// bReallocFree is not needed here, but it's easier to read the code.
	const uint64 PtrToBeFreed = bReallocFree ? FreeInfo.OldPtr : FreeInfo.Ptr;
	const FAllocationInfo* Found = AllocationMap.Find( PtrToBeFreed );
	if (Found)
	{
		const bool bIsValid = FreeInfo.SequenceTag > Found->SequenceTag;
		if (!bIsValid)
		{
			UE_LOG( LogStats, Warning, TEXT( "InvalidFree Ptr: %llu, Seq: %i/%i" ), PtrToBeFreed, FreeInfo.SequenceTag, Found->SequenceTag );
		}
		AllocationMap.Remove( PtrToBeFreed );
	}
	else
	{
#if	UE_BUILD_DEBUG
		const FString FWACallstack = FStatsCallstack::GetHumanReadable( FreeInfo.EncodedCallstack );
		UE_LOG( LogStats, VeryVerbose, TEXT( "FreeWithoutAlloc: %s, %llu" ), *FWACallstack, PtrToBeFreed );
#endif // UE_BUILD_DEBUG
	}
}

void FRawStatsMemoryProfiler::UpdateGenerateMemoryMapProgress( const int32 AllocationIndex )
{
	const double CurrentSeconds = FPlatformTime::Seconds();
	if (CurrentSeconds > LastUpdateTime + NumSecondsBetweenUpdates)
	{
		const int32 PercentagePos = int32( 100.0*AllocationIndex / SequenceAllocationArray.Num() );
		StageProgress.Set( PercentagePos );
		UE_LOG( LogStats, Verbose, TEXT( "Processing allocations %3i%% (%10i/%10i)" ), PercentagePos, AllocationIndex, SequenceAllocationArray.Num() );
		LastUpdateTime = CurrentSeconds;
	}
	
	// Abandon support.
	if (bShouldStopProcessing == true)
	{
		SetProcessingStage( EStatsProcessingStage::SPS_Stopped );
	}
}

void FRawStatsMemoryProfiler::ProcessSpecialMessageMarkerOperation( const FStatMessage& Message, const FStackState& StackState )
{
	const FName RawName = Message.NameAndInfo.GetRawName();
	if (RawName == FStatConstants::RAW_NamedMarker)
	{
		const FName NamedMarker = Message.GetValue_FName();
		Snapshots.Emplace( LastSequenceTagForNamedMarker, NamedMarker );
	}
}

void FRawStatsMemoryProfiler::ProcessMemoryOperation( EMemoryOperation MemOp, uint64 Ptr, uint64 NewPtr, int64 Size, uint32 SequenceTag, const FStackState& StackState )
{
	if (MemOp == EMemoryOperation::Alloc)
	{
		NumMemoryOperations++;
	
		// Add a new allocation.
		SequenceAllocationArray.Add(
			FAllocationInfo(
			0,
			Ptr,
			Size,
			StackState.Stack,
			SequenceTag,
			EMemoryOperation::Alloc,
			StackState.bIsBrokenCallstack
			) );
		LastSequenceTagForNamedMarker = SequenceTag;

	}
	else if (MemOp == EMemoryOperation::Realloc)
	{
		NumMemoryOperations++;
		const uint64 OldPtr = Ptr;

		// Add a new realloc.
		SequenceAllocationArray.Add(
			FAllocationInfo(
			OldPtr,
			NewPtr,
			Size,
			StackState.Stack,
			SequenceTag,
			EMemoryOperation::Realloc,
			StackState.bIsBrokenCallstack
			) );
		LastSequenceTagForNamedMarker = SequenceTag;
	}
	else if (MemOp == EMemoryOperation::Free)
	{
		NumMemoryOperations++;

		// Add a new free.
		SequenceAllocationArray.Add(
			FAllocationInfo(
			0,
			Ptr,
			0,
			StackState.Stack,
			SequenceTag,
			EMemoryOperation::Free,
			StackState.bIsBrokenCallstack
			) );
	}
}

void FRawStatsMemoryProfiler::SortSequenceAllocations()
{
	FScopeLogTime SLT( TEXT( "SortSequenceAllocations" ), nullptr, FScopeLogTime::ScopeLog_Milliseconds );

	// Sort all memory operation by the sequence tag, iterate through all operation and generate memory usage.
	SequenceAllocationArray.Sort( FAllocationInfoSequenceTagLess() );

	// Abandon support.
	if (bShouldStopProcessing == true)
	{
		SetProcessingStage( EStatsProcessingStage::SPS_Stopped );
	}
}

void FRawStatsMemoryProfiler::GenerateScopedTreeAllocations( const TMap<FName, FCombinedAllocationInfo>& ScopedAllocations, FNodeAllocationInfo& out_Root )
{
	FScopeLogTime SLT( TEXT( "GenerateScopedTreeAllocations" ), nullptr, FScopeLogTime::ScopeLog_Milliseconds );

	// Decode all scoped allocations, generate tree for allocations and combine them.
	for (const auto& It : ScopedAllocations)
	{
		const FName& EncodedCallstack = It.Key;
		const FCombinedAllocationInfo& CombinedAllocation = It.Value;

		// Decode callstack.
		TArray<FName> DecodedCallstack;
		FStatsCallstack::DecodeToNames( EncodedCallstack, DecodedCallstack );

		const int32 AllocationLenght = DecodedCallstack.Num();
		check( DecodedCallstack.Num() > 0 );

		FNodeAllocationInfo* CurrentNode = &out_Root;
		// Accumulate with thread root node.
		CurrentNode->Accumulate( CombinedAllocation );

		// Iterate through the callstack and prepare all nodes if needed, and accumulate memory.
		TArray<FName> CurrentCallstack;
		const int32 NumEntries = DecodedCallstack.Num();
		for (int32 Idx1 = 0; Idx1 < NumEntries; ++Idx1)
		{
			const FName NodeName = DecodedCallstack[Idx1];
			CurrentCallstack.Add( NodeName );

			FNodeAllocationInfo* Node = nullptr;
			const bool bContainsNode = CurrentNode->ChildNodes.Contains( NodeName );
			if (!bContainsNode)
			{
				Node = new FNodeAllocationInfo;
				Node->Depth = Idx1;
				Node->PrepareCallstackData( CurrentCallstack );

				CurrentNode->ChildNodes.Add( NodeName, Node );
			}
			else
			{
				Node = CurrentNode->ChildNodes.FindChecked( NodeName );
			}

			// Accumulate memory usage and num allocations for all nodes in the callstack.
			Node->Accumulate( CombinedAllocation );

			// Move to the next node.
			Node->Parent = CurrentNode;
			CurrentNode = Node;
		}
	}

	out_Root.SortBySize();
}

void FRawStatsMemoryProfiler::ProcessAndDumpUObjectAllocations( const FName SnapshotName )
{
	if (!SnapshotsWithAllocationMap.Contains(SnapshotName))
	{
		UE_LOG( LogStats, Warning, TEXT( "Snapshot not found: %s" ), *SnapshotName.ToString() );
		return;
	}

	const TMap<uint64, FAllocationInfo>& AllocationMap = SnapshotsWithAllocationMap.FindChecked( SnapshotName );

	FScopeLogTime SLT( TEXT( "ProcessingUObjectAllocations" ), nullptr, FScopeLogTime::ScopeLog_Seconds );
	UE_LOG( LogStats, Warning, TEXT( "Processing UObject allocations" ) );

	const FString ReportName = FString::Printf( TEXT( "%s-Memory-UObject" ), *GetPlatformName() );
	FDiagnosticTableViewer MemoryReport( *FDiagnosticTableViewer::GetUniqueTemporaryFilePath( *ReportName ), true );

	// Write a row of headings for the table's columns.
	MemoryReport.AddColumn( TEXT( "Size (bytes)" ) );
	MemoryReport.AddColumn( TEXT( "Size (MB)" ) );
	MemoryReport.AddColumn( TEXT( "Count" ) );
	MemoryReport.AddColumn( TEXT( "UObject class" ) );
	MemoryReport.CycleRow();

	TMap<FName, FCombinedAllocationInfo> UObjectAllocations;

	// To minimize number of calls to expensive DecodeCallstack.
	TMap<FName, FName> UObjectCallstackToClassMapping;

	uint64 NumAllocations = 0;
	uint64 TotalAllocatedMemory = 0;
	for (const auto& It : AllocationMap)
	{
		const FAllocationInfo& Alloc = It.Value;

		FName UObjectClass = UObjectCallstackToClassMapping.FindRef( Alloc.EncodedCallstack );
		if (UObjectClass == NAME_None)
		{
			TArray<FName> DecodedCallstack;
			FStatsCallstack::DecodeToNames( Alloc.EncodedCallstack, DecodedCallstack );

			for (int32 Index = DecodedCallstack.Num() - 1; Index >= 0; --Index)
			{
				const FName LongName = DecodedCallstack[Index];
				const bool bValid = UObjectRawNames.Contains( LongName );
				if (bValid)
				{
					const FString ObjectName = FStatNameAndInfo::GetShortNameFrom( LongName ).GetPlainNameString();
					UObjectClass = *ObjectName.Left( ObjectName.Find( TEXT( "//" ) ) );;
					UObjectCallstackToClassMapping.Add( Alloc.EncodedCallstack, UObjectClass );
					break;
				}
			}
		}

		if (UObjectClass != NAME_None)
		{
			FCombinedAllocationInfo& CombinedAllocation = UObjectAllocations.FindOrAdd( UObjectClass );
			CombinedAllocation += Alloc;

			TotalAllocatedMemory += Alloc.Size;
			NumAllocations++;
		}
	}

	// Dump memory to the log.
	UObjectAllocations.ValueSort( FCombinedAllocationInfoSizeGreater() );

	const float MaxPctDisplayed = 0.90f;
	int32 CurrentIndex = 0;
	uint64 DisplayedSoFar = 0;
	UE_LOG( LogStats, VeryVerbose, TEXT( "Index, Size (Size MB), Count, UObject class" ) );
	for (const auto& It : UObjectAllocations)
	{
		const FCombinedAllocationInfo& CombinedAllocation = It.Value;
		const FName& UObjectClass = It.Key;

		UE_LOG( LogStats, VeryVerbose, TEXT( "%2i, %llu (%.2f MB), %llu, %s" ),
				CurrentIndex,
				CombinedAllocation.Size,
				CombinedAllocation.Size / 1024.0f / 1024.0f,
				CombinedAllocation.Count,
				*UObjectClass.GetPlainNameString() );

		// Dump stats
		MemoryReport.AddColumn( TEXT( "%llu" ), CombinedAllocation.Size );
		MemoryReport.AddColumn( TEXT( "%.2f MB" ), CombinedAllocation.Size / 1024.0f / 1024.0f );
		MemoryReport.AddColumn( TEXT( "%llu" ), CombinedAllocation.Count );
		MemoryReport.AddColumn( *UObjectClass.GetPlainNameString() );
		MemoryReport.CycleRow();

		CurrentIndex++;
		DisplayedSoFar += CombinedAllocation.Size;

		const float CurrentPct = (float)DisplayedSoFar / (float)TotalAllocatedMemory;
		if (CurrentPct > MaxPctDisplayed)
		{
			break;
		}
	}

	UE_LOG( LogStats, VeryVerbose, TEXT( "Allocated memory: %llu bytes (%.2f MB)" ), TotalAllocatedMemory, TotalAllocatedMemory / 1024.0f / 1024.0f );

	// Add a total row.
	MemoryReport.CycleRow();
	MemoryReport.CycleRow();
	MemoryReport.CycleRow();
	MemoryReport.AddColumn( TEXT( "%llu" ), TotalAllocatedMemory );
	MemoryReport.AddColumn( TEXT( "%.2f MB" ), TotalAllocatedMemory / 1024.0f / 1024.0f );
	MemoryReport.AddColumn( TEXT( "%llu" ), NumAllocations );
	MemoryReport.AddColumn( TEXT( "TOTAL" ) );
	MemoryReport.CycleRow();
}

void FRawStatsMemoryProfiler::DumpScopedAllocations( const TCHAR* Name, const TMap<FString, FCombinedAllocationInfo>& CombinedAllocations )
{
	if (CombinedAllocations.Num() == 0)
	{
		UE_LOG( LogStats, Warning, TEXT( "No scoped allocations: %s" ), Name );
		return;
	}

	FScopeLogTime SLT( TEXT( "ProcessingScopedAllocations" ), nullptr, FScopeLogTime::ScopeLog_Seconds );
	UE_LOG( LogStats, Warning, TEXT( "Dumping scoped allocations: %s" ), Name );

	const FString ReportName = FString::Printf( TEXT( "%s-Memory-Scoped-%s" ), *GetPlatformName(), Name );
	FDiagnosticTableViewer MemoryReport( *FDiagnosticTableViewer::GetUniqueTemporaryFilePath( *ReportName ), true );

	// Write a row of headings for the table's columns.
	MemoryReport.AddColumn( TEXT( "Size (bytes)" ) );
	MemoryReport.AddColumn( TEXT( "Size (MB)" ) );
	MemoryReport.AddColumn( TEXT( "Count" ) );
	MemoryReport.AddColumn( TEXT( "Callstack" ) );
	MemoryReport.CycleRow();

	FCombinedAllocationInfo Total;

	const float MaxPctDisplayed = 0.90f;
	int32 CurrentIndex = 0;
	UE_LOG( LogStats, VeryVerbose, TEXT( "Index, Size (Size MB), Count, Stat desc" ) );
	for (const auto& It : CombinedAllocations)
	{
		const FCombinedAllocationInfo& CombinedAllocation = It.Value;
		//const FName& EncodedCallstack = It.Key;
		const FString AllocCallstack = It.Key;// GetCallstack( EncodedCallstack );

		UE_LOG( LogStats, VeryVerbose, TEXT( "%2i, %llu (%.2f MB), %llu, %s" ),
				CurrentIndex,
				CombinedAllocation.Size,
				CombinedAllocation.Size / 1024.0f / 1024.0f,
				CombinedAllocation.Count,
				*AllocCallstack );

		// Dump stats
		MemoryReport.AddColumn( TEXT( "%llu" ), CombinedAllocation.Size );
		MemoryReport.AddColumn( TEXT( "%.2f MB" ), CombinedAllocation.Size / 1024.0f / 1024.0f );
		MemoryReport.AddColumn( TEXT( "%llu" ), CombinedAllocation.Count );
		MemoryReport.AddColumn( *AllocCallstack );
		MemoryReport.CycleRow();

		CurrentIndex++;
		Total += CombinedAllocation;
	}

	UE_LOG( LogStats, VeryVerbose, TEXT( "Allocated memory: %llu bytes (%.2f MB)" ), Total.Size, Total.SizeMB );

	// Add a total row.
	MemoryReport.CycleRow();
	MemoryReport.CycleRow();
	MemoryReport.CycleRow();
	MemoryReport.AddColumn( TEXT( "%llu" ), Total.Size );
	MemoryReport.AddColumn( TEXT( "%.2f MB" ), Total.SizeMB );
	MemoryReport.AddColumn( TEXT( "%llu" ), Total.Count );
	MemoryReport.AddColumn( TEXT( "TOTAL" ) );
	MemoryReport.CycleRow();
}

void FRawStatsMemoryProfiler::GenerateScopedAllocations( const TMap<uint64, FAllocationInfo>& InAllocationMap, TMap<FName, FCombinedAllocationInfo>& out_CombinedAllocations, uint64& TotalAllocatedMemory, uint64& NumAllocations )
{
	FScopeLogTime SLT( TEXT( "GenerateScopedAllocations" ), nullptr, FScopeLogTime::ScopeLog_Milliseconds );

	for (const auto& It : InAllocationMap)
	{
		const FAllocationInfo& Alloc = It.Value;
		FCombinedAllocationInfo& CombinedAllocation = out_CombinedAllocations.FindOrAdd( Alloc.EncodedCallstack );
		CombinedAllocation += Alloc;

		TotalAllocatedMemory += Alloc.Size;
		NumAllocations++;
	}

	// Sort by size.
	out_CombinedAllocations.ValueSort( FCombinedAllocationInfoSizeGreater() );
}

void FRawStatsMemoryProfiler::PrepareSnapshot( const FName SnapshotName, const TMap<uint64, FAllocationInfo>& InAllocationMap )
{
	FScopeLogTime SLT( TEXT( "PrepareSnapshot" ), nullptr, FScopeLogTime::ScopeLog_Milliseconds );

	// Make sure the snapshot name is unique.
	FName UniqueSnapshotName = SnapshotName;
	while (SnapshotNamesSet.Contains( UniqueSnapshotName ))
	{
		UniqueSnapshotName = FName( UniqueSnapshotName, UniqueSnapshotName.GetNumber() + 1 );
	}
	SnapshotNamesSet.Add( UniqueSnapshotName );

	SnapshotsWithAllocationMap.Add( UniqueSnapshotName, InAllocationMap );

	TMap<FName, FCombinedAllocationInfo> SnapshotCombinedAllocations;
	uint64 TotalAllocatedMemory = 0;
	uint64 NumAllocations = 0;
	GenerateScopedAllocations( InAllocationMap, SnapshotCombinedAllocations, TotalAllocatedMemory, NumAllocations );
	SnapshotsWithScopedAllocations.Add( UniqueSnapshotName, SnapshotCombinedAllocations );

	// Decode callstacks.
	// Replace encoded callstacks with human readable name. For easier debugging.
	TMap<FString, FCombinedAllocationInfo> SnapshotDecodedCombinedAllocations;
	for (auto& It : SnapshotCombinedAllocations)
	{
		const FString HumanReadableCallstack = FStatsCallstack::GetHumanReadable( It.Key );
		SnapshotDecodedCombinedAllocations.Add( HumanReadableCallstack, It.Value );
	}
	SnapshotsWithDecodedScopedAllocations.Add( UniqueSnapshotName, SnapshotDecodedCombinedAllocations );

	UE_LOG( LogStats, Warning, TEXT( "PrepareSnapshot: %s Alloc: %i Scoped: %i Total: %.2f MB" ), *UniqueSnapshotName.ToString(), InAllocationMap.Num(), SnapshotCombinedAllocations.Num(), TotalAllocatedMemory / 1024.0f / 1024.0f );
}

void FRawStatsMemoryProfiler::CompareSnapshots( const FName BeginSnaphotName, const FName EndSnaphotName, TMap<FName, FCombinedAllocationInfo>& out_Result )
{
	FScopeLogTime SLT( TEXT( "CompareSnapshots" ), nullptr, FScopeLogTime::ScopeLog_Milliseconds );

	const auto BeginSnaphotPtr = SnapshotsWithScopedAllocations.Find( BeginSnaphotName );
	const auto EndSnapshotPtr = SnapshotsWithScopedAllocations.Find( EndSnaphotName );
	if (BeginSnaphotPtr && EndSnapshotPtr)
	{
		// Process data.
		TMap<FName, FCombinedAllocationInfo> BeginSnaphot = *BeginSnaphotPtr;
		TMap<FName, FCombinedAllocationInfo> EndSnaphot = *EndSnapshotPtr;
		TMap<FName, FCombinedAllocationInfo> Result;

		for (const auto& It : EndSnaphot)
		{
			const FName Callstack = It.Key;
			const FCombinedAllocationInfo EndCombinedAlloc = It.Value;

			const FCombinedAllocationInfo* BeginCombinedAllocPtr = BeginSnaphot.Find( Callstack );
			if (BeginCombinedAllocPtr)
			{
				FCombinedAllocationInfo CombinedAllocation;
				CombinedAllocation += EndCombinedAlloc;
				CombinedAllocation -= *BeginCombinedAllocPtr;

				if (CombinedAllocation.IsAlive())
				{
					out_Result.Add( Callstack, CombinedAllocation );
				}
			}
			else
			{
				out_Result.Add( Callstack, EndCombinedAlloc );
			}
		}

		// Sort by size.
		out_Result.ValueSort( FCombinedAllocationInfoSizeGreater() );
	}
}

void FRawStatsMemoryProfiler::CompareSnapshotsHumanReadable( const FName BeginSnaphotName, const FName EndSnaphotName, TMap<FString, FCombinedAllocationInfo>& out_Result )
{
	FScopeLogTime SLT( TEXT( "CompareSnapshotsHumanReadable" ), nullptr, FScopeLogTime::ScopeLog_Milliseconds );

	const auto BeginSnaphotPtr = SnapshotsWithDecodedScopedAllocations.Find( BeginSnaphotName );
	const auto EndSnapshotPtr = SnapshotsWithDecodedScopedAllocations.Find( EndSnaphotName );
	if (BeginSnaphotPtr && EndSnapshotPtr)
	{
		// Process data.
		TMap<FString, FCombinedAllocationInfo> BeginSnaphot = *BeginSnaphotPtr;
		TMap<FString, FCombinedAllocationInfo> EndSnaphot = *EndSnapshotPtr;

		for (const auto& It : EndSnaphot)
		{
			const FString& Callstack = It.Key;
			const FCombinedAllocationInfo EndCombinedAlloc = It.Value;

			const FCombinedAllocationInfo* BeginCombinedAllocPtr = BeginSnaphot.Find( Callstack );
			if (BeginCombinedAllocPtr)
			{
				FCombinedAllocationInfo CombinedAllocation;
				CombinedAllocation += EndCombinedAlloc;
				CombinedAllocation -= *BeginCombinedAllocPtr;

				if (CombinedAllocation.IsAlive())
				{
					out_Result.Add( Callstack, CombinedAllocation );
				}
			}
			else
			{
				out_Result.Add( Callstack, EndCombinedAlloc );
			}
		}

		// Sort by size.
		out_Result.ValueSort( FCombinedAllocationInfoSizeGreater() );
	}
}

<<<<<<< HEAD
#endif // STATS
=======
#endif // STATS && UE_STATS_MEMORY_PROFILER_ENABLED
>>>>>>> 4af6daef
<|MERGE_RESOLUTION|>--- conflicted
+++ resolved
@@ -2,11 +2,7 @@
 
 #include "ProfilerRawStatsForMemory.h"
 
-<<<<<<< HEAD
-#if STATS
-=======
 #if STATS && UE_STATS_MEMORY_PROFILER_ENABLED
->>>>>>> 4af6daef
 
 #include "Stats/StatsMisc.h"
 #include "ProfilingDebugging/DiagnosticTable.h"
@@ -892,8 +888,4 @@
 	}
 }
 
-<<<<<<< HEAD
-#endif // STATS
-=======
-#endif // STATS && UE_STATS_MEMORY_PROFILER_ENABLED
->>>>>>> 4af6daef
+#endif // STATS && UE_STATS_MEMORY_PROFILER_ENABLED