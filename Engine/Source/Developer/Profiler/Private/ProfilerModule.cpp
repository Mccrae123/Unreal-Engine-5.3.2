// Copyright Epic Games, Inc. All Rights Reserved.

#include "CoreMinimal.h"
#include "Modules/ModuleManager.h"
#include "Widgets/DeclarativeSyntaxSupport.h"
#include "IProfilerModule.h"
#include "Stats/StatsFile.h"
#include "ProfilerRawStatsForMemory.h"
#include "ISessionManager.h"
#include "ProfilerManager.h"
#include "Widgets/SWidget.h"
#include "Widgets/SProfilerWindow.h"
#include "Widgets/Docking/SDockTab.h"
#include "ProfilerStyle.h"

/**
 * Implements the FProfilerModule module.
 */
class FProfilerModule
	: public IProfilerModule
{
public:

	virtual TSharedRef<SWidget> CreateProfilerWindow( const TSharedRef<ISessionManager>& InSessionManager, const TSharedRef<SDockTab>& ConstructUnderMajorTab ) override;

	virtual void StartupModule() override 
	{ 
		FProfilerStyle::Get();
	}
	virtual void ShutdownModule() override;

	virtual bool SupportsDynamicReloading() override
	{
		return false;
	}

	void StatsMemoryDumpCommand( const TCHAR* Filename );

	FRawStatsMemoryProfiler* OpenRawStatsForMemoryProfiling( const TCHAR* Filename );

protected:

	/** Shutdowns the profiler manager. */
	void Shutdown( TSharedRef<SDockTab> TabBeingClosed );
};


IMPLEMENT_MODULE( FProfilerModule, Profiler );


/*-----------------------------------------------------------------------------
	FProfilerModule
-----------------------------------------------------------------------------*/

TSharedRef<SWidget> FProfilerModule::CreateProfilerWindow( const TSharedRef<ISessionManager>& InSessionManager, const TSharedRef<SDockTab>& ConstructUnderMajorTab )
{
#if STATS
<<<<<<< HEAD
=======
	LLM_SCOPE_BYNAME(TEXT("SessionProfiler"));
>>>>>>> 4af6daef
	FProfilerManager::Initialize( InSessionManager );
	TSharedRef<SProfilerWindow> ProfilerWindow = SNew( SProfilerWindow );
	FProfilerManager::Get()->AssignProfilerWindow( ProfilerWindow );
	// Register OnTabClosed to handle profiler manager shutdown.
	ConstructUnderMajorTab->SetOnTabClosed( SDockTab::FOnTabClosedCallback::CreateRaw( this, &FProfilerModule::Shutdown ) );

	return ProfilerWindow;
#else
	return SNew(SBox);
#endif // STATS
}

void FProfilerModule::ShutdownModule()
{
	FProfilerStyle::Shutdown();
#if STATS
	if (FProfilerManager::Get().IsValid())
	{
		FProfilerManager::Get()->Shutdown();
	}
#endif // STATS
}

void FProfilerModule::Shutdown( TSharedRef<SDockTab> TabBeingClosed )
{
#if STATS
	FProfilerManager::Get()->Shutdown();
	TabBeingClosed->SetOnTabClosed( SDockTab::FOnTabClosedCallback() );
#endif // STATS
}


/*-----------------------------------------------------------------------------
	StatsMemoryDumpCommand
-----------------------------------------------------------------------------*/

void FProfilerModule::StatsMemoryDumpCommand( const TCHAR* Filename )
{
<<<<<<< HEAD
#if STATS
=======
#if STATS && UE_STATS_MEMORY_PROFILER_ENABLED
>>>>>>> 4af6daef
	TUniquePtr<FRawStatsMemoryProfiler> Instance( FStatsReader<FRawStatsMemoryProfiler>::Create( Filename ) );
	if (Instance)
	{
		Instance->ReadAndProcessSynchronously();

		while (Instance->IsBusy())
		{
			FPlatformProcess::Sleep( 1.0f );

			UE_LOG( LogStats, Log, TEXT( "Async: Stage: %s / %3i%%" ), *Instance->GetProcessingStageAsString(), Instance->GetStageProgress() );
		}
		//Instance->RequestStop();

		if (Instance->HasValidData())
		{
			// Dump scoped allocations between the first and the last snapshot.
			const FName FirstSnapshotName = Instance->GetSnapshotNames()[0];
			const FName LastSnapshotName = Instance->GetSnapshotNames()[Instance->GetSnapshotNames().Num()-1];

			TMap<FString, FCombinedAllocationInfo> FrameBegin_End;
			Instance->CompareSnapshotsHumanReadable( FirstSnapshotName, LastSnapshotName, FrameBegin_End );
			Instance->DumpScopedAllocations( TEXT( "Begin_End" ), FrameBegin_End );

			Instance->ProcessAndDumpUObjectAllocations( TEXT( "Frame-240" ) );

#if	1/*UE_BUILD_DEBUG*/
			// Dump debug scoped allocation generated when debug.EnableLeakTest=1 
			TMap<FString, FCombinedAllocationInfo> Frame060_120;
			Instance->CompareSnapshotsHumanReadable( TEXT( "Frame-060" ), TEXT( "Frame-120" ), Frame060_120 );
			Instance->DumpScopedAllocations( TEXT( "Frame060_120" ), Frame060_120 );

			TMap<FString, FCombinedAllocationInfo> Frame060_240;
			Instance->CompareSnapshotsHumanReadable( TEXT( "Frame-060" ), TEXT( "Frame-240" ), Frame060_240 );
			Instance->DumpScopedAllocations( TEXT( "Frame060_240" ), Frame060_240 );

			// Generate scoped tree view.
			{
				// 1. Compare snapshots.
				TMap<FName, FCombinedAllocationInfo> FrameBegin_End_FName;
				Instance->CompareSnapshots( FirstSnapshotName, LastSnapshotName, FrameBegin_End_FName );

				// 2. Generate tree of allocations.
				FNodeAllocationInfo Root;
				Root.EncodedCallstack = TEXT( "ThreadRoot" );
				Root.HumanReadableCallstack = TEXT( "ThreadRoot" );
				Instance->GenerateScopedTreeAllocations( FrameBegin_End_FName, Root );

				// 3. Display.
			}


			{
				TMap<FName, FCombinedAllocationInfo> Frame060_240_FName;
				Instance->CompareSnapshots( TEXT( "Frame-060" ), TEXT( "Frame-240" ), Frame060_240_FName );

				FNodeAllocationInfo Root;
				Root.EncodedCallstack = TEXT( "ThreadRoot" );
				Root.HumanReadableCallstack = TEXT( "ThreadRoot" );
				Instance->GenerateScopedTreeAllocations( Frame060_240_FName, Root );
			}
#endif // UE_BUILD_DEBUG
		}
	}
<<<<<<< HEAD
#endif // STATS
=======
#endif // STATS && UE_STATS_MEMORY_PROFILER_ENABLED
>>>>>>> 4af6daef
}


/*-----------------------------------------------------------------------------
	FRawStatsMemoryProfiler
-----------------------------------------------------------------------------*/

FRawStatsMemoryProfiler* FProfilerModule::OpenRawStatsForMemoryProfiling( const TCHAR* Filename )
{
<<<<<<< HEAD
#if STATS
=======
#if STATS && UE_STATS_MEMORY_PROFILER_ENABLED
>>>>>>> 4af6daef
	FRawStatsMemoryProfiler* Instance = FStatsReader<FRawStatsMemoryProfiler>::Create( Filename );
	if (Instance)
	{
		Instance->ReadAndProcessAsynchronously();
	}
	return Instance;
<<<<<<< HEAD
#endif // STATS
	return nullptr;
=======
#else
	return nullptr;
#endif // STATS && UE_STATS_MEMORY_PROFILER_ENABLED
>>>>>>> 4af6daef
}<|MERGE_RESOLUTION|>--- conflicted
+++ resolved
@@ -55,10 +55,7 @@
 TSharedRef<SWidget> FProfilerModule::CreateProfilerWindow( const TSharedRef<ISessionManager>& InSessionManager, const TSharedRef<SDockTab>& ConstructUnderMajorTab )
 {
 #if STATS
-<<<<<<< HEAD
-=======
 	LLM_SCOPE_BYNAME(TEXT("SessionProfiler"));
->>>>>>> 4af6daef
 	FProfilerManager::Initialize( InSessionManager );
 	TSharedRef<SProfilerWindow> ProfilerWindow = SNew( SProfilerWindow );
 	FProfilerManager::Get()->AssignProfilerWindow( ProfilerWindow );
@@ -97,11 +94,7 @@
 
 void FProfilerModule::StatsMemoryDumpCommand( const TCHAR* Filename )
 {
-<<<<<<< HEAD
-#if STATS
-=======
 #if STATS && UE_STATS_MEMORY_PROFILER_ENABLED
->>>>>>> 4af6daef
 	TUniquePtr<FRawStatsMemoryProfiler> Instance( FStatsReader<FRawStatsMemoryProfiler>::Create( Filename ) );
 	if (Instance)
 	{
@@ -165,11 +158,7 @@
 #endif // UE_BUILD_DEBUG
 		}
 	}
-<<<<<<< HEAD
-#endif // STATS
-=======
 #endif // STATS && UE_STATS_MEMORY_PROFILER_ENABLED
->>>>>>> 4af6daef
 }
 
 
@@ -179,23 +168,14 @@
 
 FRawStatsMemoryProfiler* FProfilerModule::OpenRawStatsForMemoryProfiling( const TCHAR* Filename )
 {
-<<<<<<< HEAD
-#if STATS
-=======
 #if STATS && UE_STATS_MEMORY_PROFILER_ENABLED
->>>>>>> 4af6daef
 	FRawStatsMemoryProfiler* Instance = FStatsReader<FRawStatsMemoryProfiler>::Create( Filename );
 	if (Instance)
 	{
 		Instance->ReadAndProcessAsynchronously();
 	}
 	return Instance;
-<<<<<<< HEAD
-#endif // STATS
-	return nullptr;
-=======
 #else
 	return nullptr;
 #endif // STATS && UE_STATS_MEMORY_PROFILER_ENABLED
->>>>>>> 4af6daef
 }