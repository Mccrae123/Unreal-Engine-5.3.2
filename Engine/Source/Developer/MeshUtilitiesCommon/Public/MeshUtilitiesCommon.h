// Copyright 1998-2019 Epic Games, Inc. All Rights Reserved.

#pragma once

#include "CoreMinimal.h"

enum class ELightmapUVVersion : int32
{
	BitByBit = 0,
	Segments = 1,
	SmallChartPacking = 2,
	ScaleChartsOrderingFix = 3,
	ChartJoiningLFix = 4,
	Allocator2DFlipFix = 5,
	ConsiderLightmapPadding = 6,
<<<<<<< HEAD
	Latest = ConsiderLightmapPadding
=======
	ForceLightmapPadding = 7,
	Latest = ForceLightmapPadding
>>>>>>> 9ba46998
};

/** Helper struct for building acceleration structures. */
struct FIndexAndZ
{
	float Z;
	int32 Index;

	/** Default constructor. */
	FIndexAndZ() {}

	/** Initialization constructor. */
	FIndexAndZ(int32 InIndex, FVector V)
	{
		Z = 0.30f * V.X + 0.33f * V.Y + 0.37f * V.Z;
		Index = InIndex;
	}
};

/** Sorting function for vertex Z/index pairs. */
struct FCompareIndexAndZ
{
	FORCEINLINE bool operator()(FIndexAndZ const& A, FIndexAndZ const& B) const { return A.Z < B.Z; }
};

/**
* Returns true if the specified points are about equal
*/
inline bool PointsEqual(const FVector& V1, const FVector& V2, float ComparisonThreshold)
{
	if (FMath::Abs(V1.X - V2.X) > ComparisonThreshold
		|| FMath::Abs(V1.Y - V2.Y) > ComparisonThreshold
		|| FMath::Abs(V1.Z - V2.Z) > ComparisonThreshold)
	{
		return false;
	}
	return true;
}<|MERGE_RESOLUTION|>--- conflicted
+++ resolved
@@ -13,12 +13,8 @@
 	ChartJoiningLFix = 4,
 	Allocator2DFlipFix = 5,
 	ConsiderLightmapPadding = 6,
-<<<<<<< HEAD
-	Latest = ConsiderLightmapPadding
-=======
 	ForceLightmapPadding = 7,
 	Latest = ForceLightmapPadding
->>>>>>> 9ba46998
 };
 
 /** Helper struct for building acceleration structures. */
