--- conflicted
+++ resolved
@@ -440,18 +440,6 @@
 				// Enable stat capture.
 				if (PreviewClients.Num() == 0)
 				{
-<<<<<<< HEAD
-					HandleNewFrameDelegateHandle = Stats.NewFrameDelegate.AddRaw( this, &FProfilerServiceManager::HandleNewFrame );
-					StatsMasterEnableAdd();
-				}
-				PreviewClients.Add(ClientAddress);
-				Client->Preview = true;
-				if (MessageEndpoint.IsValid())
-				{
-					MessageEndpoint->Send( new FProfilerServicePreviewAck( InstanceId, 0 ), ClientAddress );
-				}
-				SendMetaData(ClientAddress);
-=======
 					FSimpleDelegateGraphTask::CreateAndDispatchWhenReady
 					(
 						FSimpleDelegateGraphTask::FDelegate::CreateRaw( this, &FProfilerServiceManager::AddNewFrameHandleStatsThread ),
@@ -463,7 +451,6 @@
 				Client->Preview = true;
 
 				MessageEndpoint->Send( new FProfilerServicePreviewAck( InstanceId ), ClientAddress );
->>>>>>> cce8678d
 			}
 			else
 			{
@@ -473,12 +460,6 @@
 				// Disable stat capture.
 				if (PreviewClients.Num() == 0)
 				{
-<<<<<<< HEAD
-					// disable stat capture
-					Stats.NewFrameDelegate.Remove( HandleNewFrameDelegateHandle );
-					StatsMasterEnableAdd();
-				}
-=======
 					FSimpleDelegateGraphTask::CreateAndDispatchWhenReady
 					(
 						FSimpleDelegateGraphTask::FDelegate::CreateRaw( this, &FProfilerServiceManager::RemoveNewFrameHandleStatsThread ),
@@ -487,7 +468,6 @@
 					);
 					
 				}	
->>>>>>> cce8678d
 			}
 		}
 
@@ -524,16 +504,6 @@
 		}
 	}
 
-<<<<<<< HEAD
-	if (PreviewClients.Num() == 0)
-	{
-		// disable stat capture
-		FStatsThreadState::GetLocalState().NewFrameDelegate.Remove(HandleNewFrameDelegateHandle);
-		StatsMasterEnableAdd();
-	}
-
-=======
->>>>>>> cce8678d
 	// send the ping message
 	if (MessageEndpoint.IsValid() && Clients.Num() > 0)
 	{
@@ -625,11 +595,7 @@
 		// Initiate the ping callback
 		if (ClientData.Num() == 1)
 		{
-<<<<<<< HEAD
-			PingDelegateHandle = FTicker::GetCoreTicker().AddTicker(PingDelegate, 15.0f);
-=======
 			PingDelegateHandle = FTicker::GetCoreTicker().AddTicker(PingDelegate, 5.0f);
->>>>>>> cce8678d
 		}
 	}
 #endif
@@ -684,20 +650,6 @@
 	FStatsWriteFile StatsWriteFile;
 	StatsWriteFile.WriteFrame( Frame, bNeedFullMetadata );
 
-<<<<<<< HEAD
-			Client.StatsWriteFile.ResetData();
-			bool bNeedFullMetadata = false;
-			if( Client.MetadataSize < CurrentMetadataSize )
-			{
-				// Write the whole metadata.
-				bNeedFullMetadata = true;
-				Client.MetadataSize = CurrentMetadataSize;
-			}
-
-			Client.StatsWriteFile.WriteFrame( Frame, bNeedFullMetadata );
-			MessageEndpoint->Send( new FProfilerServiceData2( InstanceId, Frame, Client.StatsWriteFile.GetOutData() ), PreviewClients );
-		}
-=======
 	// Task graph
 	TArray<uint8>* DataToTask = new TArray<uint8>( MoveTemp( StatsWriteFile.GetOutData() ) );
 
@@ -752,7 +704,6 @@
 	{
 		// Send through the Message Bus.
 		MessageEndpoint->Send( ToGameThread, PreviewClients );
->>>>>>> cce8678d
 	}
 }
 #endif