// Copyright Epic Games, Inc. All Rights Reserved.

using UnrealBuildTool;
using System.IO;

public class ShaderCompilerCommon : ModuleRules
{
	public ShaderCompilerCommon(ReadOnlyTargetRules Target) : base(Target)
	{
		PrivateDependencyModuleNames.AddRange(
			new string[] {
				"Core",
				"RenderCore",
			}
			);

		if (Target.Platform == UnrealTargetPlatform.Mac || Target.Platform == UnrealTargetPlatform.Win64 || Target.Platform == UnrealTargetPlatform.Linux)
		{
			AddEngineThirdPartyPrivateStaticDependencies(Target, "ShaderConductor");
<<<<<<< HEAD
=======
			AddEngineThirdPartyPrivateStaticDependencies(Target, "SPIRVReflect");
>>>>>>> 6bbb88c8
		}

		// We only need a header containing definitions
		PublicSystemIncludePaths.Add(Path.Combine(Target.UEThirdPartySourceDirectory, "hlslcc/hlslcc/src/hlslcc_lib"));
		PublicSystemIncludePaths.Add(Path.Combine(Target.UEThirdPartySourceDirectory, "SPIRV-Reflect/SPIRV-Reflect"));
	}
}<|MERGE_RESOLUTION|>--- conflicted
+++ resolved
@@ -17,10 +17,7 @@
 		if (Target.Platform == UnrealTargetPlatform.Mac || Target.Platform == UnrealTargetPlatform.Win64 || Target.Platform == UnrealTargetPlatform.Linux)
 		{
 			AddEngineThirdPartyPrivateStaticDependencies(Target, "ShaderConductor");
-<<<<<<< HEAD
-=======
 			AddEngineThirdPartyPrivateStaticDependencies(Target, "SPIRVReflect");
->>>>>>> 6bbb88c8
 		}
 
 		// We only need a header containing definitions
