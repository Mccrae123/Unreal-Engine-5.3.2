--- conflicted
+++ resolved
@@ -414,24 +414,6 @@
 			static_cast<uint8>(InOptions.ShaderModel.Major),
 			static_cast<uint8>(InOptions.ShaderModel.Minor)
 		};
-<<<<<<< HEAD
-
-		// Add additional DXC arguments that are not exposed by ShaderConductor API directly
-		DxcArgRefs.Empty();
-		if (InOptions.bDisableScalarBlockLayout)
-		{
-			DxcArgRefs.Add("-fspv-no-scalar-block-layout");
-		}
-
-		if (InOptions.bPreserveStorageInput)
-		{
-			DxcArgRefs.Add("-fspv-preserve-storage-input");
-		}
-
-		using ETargetEnvironment = CrossCompiler::FShaderConductorOptions::ETargetEnvironment;
-		switch (InOptions.TargetEnvironment)
-		{
-=======
 
 		DxcArgRefs.Empty();
 
@@ -479,7 +461,6 @@
 		using ETargetEnvironment = CrossCompiler::FShaderConductorOptions::ETargetEnvironment;
 		switch (InOptions.TargetEnvironment)
 		{
->>>>>>> d731a049
 		default:
 			checkf(false, TEXT("Unexpected SPIR-V target environment: %d"), (uint32)InOptions.TargetEnvironment);
 		case ETargetEnvironment::Vulkan_1_0:
