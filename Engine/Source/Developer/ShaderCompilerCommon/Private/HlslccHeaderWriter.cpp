// Copyright Epic Games, Inc. All Rights Reserved.

#include "HlslccHeaderWriter.h"
#include "ShaderConductorContext.h"

THIRD_PARTY_INCLUDES_START
#include "spirv_reflect.h"
THIRD_PARTY_INCLUDES_END


namespace CrossCompiler
{

	template <typename FmtType, typename... Types>
	static void MetaDataPrintf(FString& MetaData, const FmtType& Fmt, Types... Args)
	{
		if (!MetaData.IsEmpty())
		{
			MetaData += TEXT(",");
		}
		MetaData += FString::Printf(Fmt, Args...);
	}

<<<<<<< HEAD
	void FHlslccHeaderWriter::WriteSourceInfo(const TCHAR* SourceName, const TCHAR* EntryPointName, const TCHAR* DebugGroupName)
	{
		check(SourceName != nullptr);
		check(EntryPointName != nullptr);
		if (DebugGroupName != nullptr)
		{
			Strings.SourceInfo = FString::Printf(TEXT("%s/%s:%s"), DebugGroupName, SourceName, EntryPointName);
		}
		else
		{
			Strings.SourceInfo = FString::Printf(TEXT("%s:%s"), SourceName, EntryPointName);
		}
=======
	void FHlslccHeaderWriter::WriteSourceInfo(const TCHAR* VirtualSourceFilePath, const TCHAR* EntryPointName)
	{
		check(VirtualSourceFilePath != nullptr);
		check(EntryPointName != nullptr);
		Strings.SourceInfo = FString::Printf(TEXT("%s:%s"), VirtualSourceFilePath, EntryPointName);
>>>>>>> 4af6daef
	}

	void FHlslccHeaderWriter::WriteCompilerInfo(const TCHAR* CompilerName)
	{
		check(CompilerName != nullptr);
		Strings.CompilerInfo = CompilerName;
	}

	void FHlslccHeaderWriter::WriteInputAttribute(const SpvReflectInterfaceVariable& Attribute)
	{
		WriteIOAttribute(Strings.InputAttributes, Attribute, /*bIsInput:*/ true);
	}

	void FHlslccHeaderWriter::WriteInputAttribute(const TCHAR* AttributeName, const TCHAR* TypeSpecifier, int32 Location, bool bLocationPrefix, bool bLocationSuffix)
	{
		WriteIOAttribute(Strings.InputAttributes, AttributeName, TypeSpecifier, Location, bLocationPrefix, bLocationSuffix);
	}

	void FHlslccHeaderWriter::WriteOutputAttribute(const SpvReflectInterfaceVariable& Attribute)
	{
		WriteIOAttribute(Strings.OutputAttributes, Attribute, /*bIsInput:*/ false);
	}

	void FHlslccHeaderWriter::WriteOutputAttribute(const TCHAR* AttributeName, const TCHAR* TypeSpecifier, int32 Location, bool bLocationPrefix, bool bLocationSuffix)
	{
		WriteIOAttribute(Strings.OutputAttributes, AttributeName, TypeSpecifier, Location, bLocationPrefix, bLocationSuffix);
	}

	static void ConvertMetaDataTypeSpecifierPrimary(const SpvReflectTypeDescription& TypeSpecifier, FString& OutTypeName, uint32& OutTypeBitWidth, bool bBaseTypeOnly)
	{
		// Generate prefix for base type
		if (TypeSpecifier.type_flags & SPV_REFLECT_TYPE_FLAG_BOOL)
		{
			OutTypeName += TEXT('b');
			OutTypeBitWidth = 8;
		}
		else if (TypeSpecifier.type_flags & SPV_REFLECT_TYPE_FLAG_INT)
		{
			if (TypeSpecifier.traits.numeric.scalar.signedness)
			{
				OutTypeName += TEXT('i');
			}
			else
			{
				OutTypeName += TEXT('u');
			}
			OutTypeBitWidth = 32;
		}
		else if (TypeSpecifier.type_flags & SPV_REFLECT_TYPE_FLAG_FLOAT)
		{
			if (TypeSpecifier.traits.numeric.scalar.width == 16)
			{
				OutTypeName += TEXT('h');
				OutTypeBitWidth = 16;
			}
			else
			{
				OutTypeName += TEXT('f');
				OutTypeBitWidth = 32;
			}
		}

		if (!bBaseTypeOnly)
		{
			// Generate number for vector size
			const SpvReflectTypeFlags SpvScalarTypeFlags = (SPV_REFLECT_TYPE_FLAG_BOOL | SPV_REFLECT_TYPE_FLAG_INT | SPV_REFLECT_TYPE_FLAG_FLOAT);
			if (TypeSpecifier.type_flags & SPV_REFLECT_TYPE_FLAG_VECTOR)
			{
				static const TCHAR* VectorDims = TEXT("1234");
				const uint32 VectorSize = TypeSpecifier.traits.numeric.vector.component_count;
				check(VectorSize >= 1 && VectorSize <= 4);
				OutTypeName += VectorDims[VectorSize - 1];
			}
			else if (TypeSpecifier.type_flags & SPV_REFLECT_TYPE_FLAG_MATRIX)
			{
				//TODO
			}
			else if ((TypeSpecifier.type_flags & SpvScalarTypeFlags) != 0)
			{
				OutTypeName += TEXT('1'); // add single scalar component
			}
		}
	}

	static FString ConvertMetaDataTypeSpecifier(const SpvReflectTypeDescription& TypeSpecifier, uint32* OutTypeBitWidth = nullptr, bool bBaseTypeOnly = false)
	{
		FString TypeName;
		uint32 TypeBitWidth = sizeof(float) * 8;
		ConvertMetaDataTypeSpecifierPrimary(TypeSpecifier, TypeName, TypeBitWidth, bBaseTypeOnly);
		if (OutTypeBitWidth)
		{
			*OutTypeBitWidth = TypeBitWidth;
		}
		return TypeName;
	}

	static const TCHAR* SpvBuiltinToString(const SpvBuiltIn BuiltIn)
	{
		switch (BuiltIn)
		{
		case SpvBuiltInPosition:					return TEXT("gl_Position");
		case SpvBuiltInPointSize:					return TEXT("gl_PointSize");
		case SpvBuiltInClipDistance:				return TEXT("gl_ClipDistance");
		case SpvBuiltInCullDistance:				return TEXT("gl_CullDistance");
		case SpvBuiltInVertexId:					return TEXT("gl_VertexID");
		case SpvBuiltInInstanceId:					return TEXT("gl_InstanceID");
		case SpvBuiltInPrimitiveId:					return TEXT("gl_PrimitiveID");
		case SpvBuiltInInvocationId:				return TEXT("gl_InvocationID");
		case SpvBuiltInLayer:						return TEXT("gl_Layer");
		case SpvBuiltInViewportIndex:				return TEXT("gl_ViewportIndex");
		case SpvBuiltInTessLevelOuter:				return TEXT("gl_TessLevelOuter");
		case SpvBuiltInTessLevelInner:				return TEXT("gl_TessLevelInner");
		case SpvBuiltInTessCoord:					return TEXT("gl_TessCoord");
		case SpvBuiltInPatchVertices:				return TEXT("gl_PatchVertices");
		case SpvBuiltInFragCoord:					return TEXT("gl_FragCoord");
		case SpvBuiltInPointCoord:					return TEXT("gl_PointCoord");
		case SpvBuiltInFrontFacing:					return TEXT("gl_FrontFacing");
		case SpvBuiltInSampleId:					return TEXT("gl_SampleID");
		case SpvBuiltInSamplePosition:				return TEXT("gl_SamplePosition");
		case SpvBuiltInSampleMask:					return TEXT("gl_SampleMask");
		case SpvBuiltInFragDepth:					return TEXT("gl_FragDepth");
		case SpvBuiltInHelperInvocation:			return TEXT("gl_HelperInvocation");
		case SpvBuiltInNumWorkgroups:				return TEXT("gl_NumWorkgroups");
		case SpvBuiltInWorkgroupSize:				return TEXT("gl_WorkgroupSize");
		case SpvBuiltInWorkgroupId:					return TEXT("gl_WorkgroupID");
		case SpvBuiltInLocalInvocationId:			return TEXT("gl_LocalInvocationID");
		case SpvBuiltInGlobalInvocationId:			return TEXT("gl_GlobalInvocationID");
		case SpvBuiltInLocalInvocationIndex:		return TEXT("gl_LocalInvocationIndex");
		case SpvBuiltInWorkDim:						return TEXT("gl_WorkDim");
		case SpvBuiltInGlobalSize:					return TEXT("gl_GlobalSize");
		case SpvBuiltInEnqueuedWorkgroupSize:		return TEXT("gl_EnqueuedWorkgroupSize");
		case SpvBuiltInGlobalOffset:				return TEXT("gl_GlobalOffset");
		case SpvBuiltInGlobalLinearId:				return TEXT("gl_GlobalLinearID");
		case SpvBuiltInSubgroupSize:				return TEXT("gl_SubgroupSize");
		case SpvBuiltInSubgroupMaxSize:				return TEXT("gl_SubgroupMaxSize");
		case SpvBuiltInNumSubgroups:				return TEXT("gl_NumSubgroups");
		case SpvBuiltInNumEnqueuedSubgroups:		return TEXT("gl_NumEnqueuedSubgroups");
		case SpvBuiltInSubgroupId:					return TEXT("gl_SubgroupID");
		case SpvBuiltInSubgroupLocalInvocationId:	return TEXT("gl_SubgroupLocalInvocationID");
		case SpvBuiltInVertexIndex:					return TEXT("gl_VertexIndex");
		case SpvBuiltInInstanceIndex:				return TEXT("gl_InstanceIndex");
		case SpvBuiltInSubgroupEqMask:				return TEXT("gl_SubgroupEqMask");
		case SpvBuiltInSubgroupGeMask:				return TEXT("gl_SubgroupGeMask");
		case SpvBuiltInSubgroupGtMask:				return TEXT("gl_SubgroupGtMask");
		case SpvBuiltInSubgroupLeMask:				return TEXT("gl_SubgroupLeMask");
		case SpvBuiltInSubgroupLtMask:				return TEXT("gl_SubgroupLtMask");
		case SpvBuiltInBaseVertex:					return TEXT("gl_BaseVertex");
		case SpvBuiltInBaseInstance:				return TEXT("gl_BaseInstance");
		case SpvBuiltInDrawIndex:					return TEXT("gl_DrawIndex");
		case SpvBuiltInDeviceIndex:					return TEXT("gl_DeviceIndex");
		case SpvBuiltInViewIndex:					return TEXT("gl_ViewIndex");

		// Ray tracing
		case SpvBuiltInLaunchIdKHR:					return TEXT("gl_LaunchIDEXT");
		case SpvBuiltInLaunchSizeKHR:				return TEXT("gl_LaunchSizeEXT");
		case SpvBuiltInInstanceCustomIndexKHR:		return TEXT("gl_InstanceCustomIndexEXT");
		case SpvBuiltInRayGeometryIndexKHR:			return TEXT("gl_GeometryIndexEXT");
		case SpvBuiltInWorldRayOriginKHR:			return TEXT("gl_WorldRayOriginEXT");
		case SpvBuiltInWorldRayDirectionKHR:		return TEXT("gl_WorldRayDirectionEXT");
		case SpvBuiltInObjectRayOriginKHR:			return TEXT("gl_ObjectRayOriginEXT");
		case SpvBuiltInObjectRayDirectionKHR:		return TEXT("gl_ObjectRayDirectionEXT");
		case SpvBuiltInRayTminKHR:					return TEXT("gl_RayTminEXT");
		case SpvBuiltInRayTmaxKHR:					return TEXT("gl_RayTmaxEXT");
		case SpvBuiltInIncomingRayFlagsKHR:			return TEXT("gl_IncomingRayFlagsEXT");
		case SpvBuiltInHitKindKHR:					return TEXT("gl_HitKindEXT");
		case SpvBuiltInObjectToWorldKHR:			return TEXT("gl_ObjectToWorldEXT");
		case SpvBuiltInWorldToObjectKHR:			return TEXT("gl_WorldToObjectEXT");
		}
		return nullptr;
	}

	static FString ConvertAttributeToMetaDataSemantic(const ANSICHAR* AttributeName, const SpvBuiltIn BuiltIn, bool bIsInput)
	{
		if (const TCHAR* BuiltInName = SpvBuiltinToString(BuiltIn))
		{
			return FString(BuiltInName);
		}
		else
		{
			check(AttributeName != nullptr && *AttributeName != '\0');
			FString InSemantic = ANSI_TO_TCHAR(AttributeName);
			FString OutSemantic = (bIsInput ? TEXT("in_") : TEXT("out_"));

			if (InSemantic.StartsWith(TEXT("SV_")))
			{
				OutSemantic += InSemantic.Right(InSemantic.Len() - 3);
			}
			else
			{
				OutSemantic += InSemantic;
			}

			return OutSemantic;
		}
	}

	// Flattens the array dimensions of the interface variable (aka shader attribute), e.g. from float4[2][3] -> float4[6]
	static uint32 FlattenAttributeArrayDimension(const SpvReflectInterfaceVariable& Attribute, uint32 FirstArrayDim = 0)
	{
		uint32 FlattenedArrayDim = 1;
		for (uint32 ArrayDimIndex = FirstArrayDim; ArrayDimIndex < Attribute.array.dims_count; ++ArrayDimIndex)
		{
			FlattenedArrayDim *= Attribute.array.dims[ArrayDimIndex];
		}
		return FlattenedArrayDim;
	}

	// Returns the string position where the index in the specified HLSL semantic beings, e.g. "SV_Target2" -> 9, "SV_Target" -> INDEX_NONE
	static int32 FindIndexInHlslSemantic(const FString& Semantic)
	{
		int32 Index = Semantic.Len();
		if (Index > 0 && FChar::IsDigit(Semantic[Index - 1]))
		{
			while (Index > 0 && FChar::IsDigit(Semantic[Index - 1]))
			{
				--Index;
			}
			return Index;
		}
		return INDEX_NONE;
	}

	// private
	void FHlslccHeaderWriter::WriteIOAttribute(FString& OutMetaData, const TCHAR* AttributeName, const TCHAR* TypeSpecifier, int32 Location, bool bLocationPrefix, bool bLocationSuffix)
	{
		MetaDataPrintf(OutMetaData, TEXT("%s"), TypeSpecifier);
		if (bLocationPrefix)
		{
			OutMetaData += FString::Printf(TEXT(";%d:"), Location);
		}
		else
		{
			OutMetaData += TEXT(":");
		}
		if (bLocationSuffix)
		{
			OutMetaData += FString::Printf(TEXT("%s%d"), AttributeName, Location);
		}
		else
		{
			OutMetaData += AttributeName;
		}
	}

	// private
	void FHlslccHeaderWriter::WriteIOAttribute(FString& OutMetaData, const SpvReflectInterfaceVariable& Attribute, bool bIsInput)
	{
		// Ignore interface variables that are only generated for intermediate results
		if (CrossCompiler::FShaderConductorContext::IsIntermediateSpirvOutputVariable(Attribute.name))
		{
			return;
		}

		const FString TypeSpecifier = ConvertMetaDataTypeSpecifier(*Attribute.type_description);
		FString Semantic = ConvertAttributeToMetaDataSemantic(Attribute.semantic, Attribute.built_in, bIsInput);

		if (Attribute.array.dims_count > 0)
		{
			// Get semantic without index, e.g. "out_Target0" -> "out_Target"
			const int32 SemanticIndexPos = FindIndexInHlslSemantic(Semantic);
			if (SemanticIndexPos != INDEX_NONE)
			{
				Semantic = Semantic.Left(SemanticIndexPos);
			}

			if (Attribute.location == -1)
			{
				// Flatten array dimensions, e.g. from float4[3][2] -> float4[6]
				const uint32 FlattenedArrayDim = FlattenAttributeArrayDimension(Attribute);

				// Emit one output slot for each array element, e.g. "out float4 OutColor[2] : SV_Target0" occupies output slot SV_Target0 and SV_Target1.
				for (uint32 FlattenedArrayIndex = 0; FlattenedArrayIndex < FlattenedArrayDim; ++FlattenedArrayIndex)
				{
					// If there is no binding slot, emit output as system value array such as "gl_SampleMask[]"
					MetaDataPrintf(
						OutMetaData,
						TEXT("%s;%d:%s[%d]"),
						*TypeSpecifier, // type specifier
						Attribute.location,
						*Semantic,
						FlattenedArrayIndex
					);
				}
			}
			else if (!bIsInput)
			{
				//NOTE: For some reason, the meta data for output slot arrays must be entirely flattened, including the outer most array dimension
				// Flatten array dimensions, e.g. from float4[3][2] -> float4[6]
				const uint32 FlattenedArrayDim = FlattenAttributeArrayDimension(Attribute);

				// Emit one output slot for each array element, e.g. "out float4 OutColor[2] : SV_Target0" occupies output slot SV_Target0 and SV_Target1.
				for (uint32 FlattenedArrayIndex = 0; FlattenedArrayIndex < FlattenedArrayDim; ++FlattenedArrayIndex)
				{
					const uint32 BindingSlot = Attribute.location + FlattenedArrayIndex;
					MetaDataPrintf(
						OutMetaData,
						TEXT("%s;%d:%s%d"),
						*TypeSpecifier, // Type specifier
						BindingSlot,
						*Semantic,
						BindingSlot
					);
				}
			}
			else if (Attribute.array.dims_count >= 2)
			{
				// Flatten array dimensions, e.g. from float4[3][2] -> float4[6]
				const uint32 FlattenedArrayDim = FlattenAttributeArrayDimension(Attribute, 1);

				// Emit one output slot for each array element, e.g. "out float4 OutColor[2] : SV_Target0" occupies output slot SV_Target0 and SV_Target1.
				for (uint32 FlattenedArrayIndex = 0; FlattenedArrayIndex < FlattenedArrayDim; ++FlattenedArrayIndex)
				{
					const uint32 BindingSlot = Attribute.location + FlattenedArrayIndex;
					MetaDataPrintf(
						OutMetaData,
						TEXT("%s[%d];%d:%s%d"),
						*TypeSpecifier, // Type specifier
						Attribute.array.dims[0], // Outer most array dimension
						BindingSlot,
						*Semantic,
						BindingSlot
					);
				}
			}
			else
			{
				const uint32 BindingSlot = Attribute.location;
				MetaDataPrintf(
					OutMetaData,
					TEXT("%s[%d];%d:%s%d"),
					*TypeSpecifier, // Type specifier
					Attribute.array.dims[0], // Outer most array dimension
					BindingSlot,
					*Semantic,
					BindingSlot
				);
			}
		}
		else
		{
			MetaDataPrintf(
				OutMetaData,
				TEXT("%s;%d:%s"),
				*TypeSpecifier, // type specifier
				Attribute.location,
				*Semantic
			);
		}
	}

	void FHlslccHeaderWriter::WriteUniformBlock(const TCHAR* ResourceName, uint32 BindingIndex)
	{
		MetaDataPrintf(Strings.UniformBlocks, TEXT("%s(%u)"), ResourceName, BindingIndex);
	}

	EPackedTypeName FHlslccHeaderWriter::EncodePackedGlobalType(const SpvReflectTypeDescription& TypeDescription, bool bHalfPrecision)
	{
		const SpvReflectTypeFlags ScalarTypeFlagsBitmask =
		(
			SPV_REFLECT_TYPE_FLAG_VOID	|
			SPV_REFLECT_TYPE_FLAG_BOOL	|
			SPV_REFLECT_TYPE_FLAG_INT	|
			SPV_REFLECT_TYPE_FLAG_FLOAT
		);
		const SpvReflectTypeFlags TypeFlags = TypeDescription.type_flags;
		const SpvReflectTypeFlags MaskedType = TypeFlags & ScalarTypeFlagsBitmask;

		switch (MaskedType)
		{
		case SPV_REFLECT_TYPE_FLAG_BOOL:
		case SPV_REFLECT_TYPE_FLAG_INT:
			return (TypeDescription.traits.numeric.scalar.signedness ? EPackedTypeName::Int : EPackedTypeName::Uint);
		case SPV_REFLECT_TYPE_FLAG_FLOAT:
			if (bHalfPrecision)
			{
				return EPackedTypeName::MediumP;
			}
			else
			{
				return EPackedTypeName::HighP;
			}
			
		default:
			checkf(false, TEXT("unsupported component type %d"), MaskedType);
			return EPackedTypeName::LowP;
		}
	}

	void FHlslccHeaderWriter::WritePackedGlobal(const TCHAR* ResourceName, EPackedTypeName PackedType, uint32 ByteOffset, uint32 ByteSize)
	{
		// PackedType must be one of 'h','m','l','i','u'.
		checkf(ByteOffset % 4 == 0, TEXT("field offset of \"%s\" in @PackedGlobals shader meta data must be a multiple of 4, but got %u"), ResourceName, ByteOffset);
		checkf(ByteSize % 4 == 0, TEXT("field size of \"%s\" in @PackedGlobals shader meta data must be a multiple of 4, but got %u"), ResourceName, ByteSize);
		MetaDataPrintf(Strings.PackedGlobals, TEXT("%s(%c:%u,%u)"), ResourceName, TCHAR(PackedType), ByteOffset / 4, ByteSize / 4);
	}

	void FHlslccHeaderWriter::WritePackedGlobal(const SpvReflectBlockVariable& Variable)
	{
		const EPackedTypeName PackedType = EncodePackedGlobalType(*(Variable.type_description));
		WritePackedGlobal(ANSI_TO_TCHAR(Variable.name), PackedType, Variable.absolute_offset, Variable.size);// padded_size);
	}

	void FHlslccHeaderWriter::WritePackedUB(uint32 BindingIndex)
	{
		WritePackedUB(TEXT("Globals"), BindingIndex);
	}

	void FHlslccHeaderWriter::WritePackedUBField(const TCHAR* ResourceName, uint32 ByteOffset, uint32 ByteSize)
	{
		WritePackedUBField(TEXT("Globals"), ResourceName, ByteOffset, ByteSize);
	}

	void FHlslccHeaderWriter::WritePackedUB(const FString& UBName, uint32 BindingIndex)
	{
		checkf(Strings.PackedUBs.Find(UBName) == nullptr, TEXT("attempting to add a UB that has already been added"));
		MetaDataPrintf(Strings.PackedUBs.Add(UBName), TEXT("%s(%u): "), *UBName, BindingIndex);
	}

	void FHlslccHeaderWriter::WritePackedUBField(const FString& UBName, const TCHAR* ResourceName, uint32 ByteOffset, uint32 ByteSize)
	{
		checkf(Strings.PackedUBs.Find(UBName), TEXT("cannot append field without @PackedUB attribute in shader meta data, %s"), *UBName);
		checkf(ByteOffset % 4 == 0, TEXT("field offset in @PackedUB shader meta data must be a multiple of 4, but got %u"), ByteOffset);
		checkf(ByteSize % 4 == 0, TEXT("field size in @PackedUB shader meta data must be a multiple of 4, but got %u"), ByteSize);
		MetaDataPrintf(Strings.PackedUBFields.FindOrAdd(UBName), TEXT("%s(%u,%u)"), ResourceName, ByteOffset / 4, ByteSize / 4);
	}

	void FHlslccHeaderWriter::WritePackedUBCopy(uint32 SourceCB, uint32 SourceOffset, uint32 DestCBIndex, uint32 DestCBPrecision, uint32 DestOffset, uint32 Size, bool bGroupFlattenedUBs)
	{
		if (bGroupFlattenedUBs)
		{
			MetaDataPrintf(Strings.PackedUBCopies, TEXT("%u:%u-%u:%c:%u:%u"), SourceCB, SourceOffset, DestCBIndex, DestCBPrecision, DestOffset, Size);
		}
		else
		{
			check(DestCBIndex == 0);
			MetaDataPrintf(Strings.PackedUBCopies, TEXT("%u:%u-%c:%u:%u"), SourceCB, SourceOffset, DestCBPrecision, DestOffset, Size);
		}
	}

	void FHlslccHeaderWriter::WritePackedUBGlobalCopy(uint32 SourceCB, uint32 SourceOffset, uint32 DestCBIndex, uint32 DestCBPrecision, uint32 DestOffset, uint32 Size, bool bGroupFlattenedUBs)
	{
		if (bGroupFlattenedUBs)
		{
			MetaDataPrintf(Strings.PackedUBGlobalCopies, TEXT("%u:%u-%u:%c:%u:%u"), SourceCB, SourceOffset, DestCBIndex, DestCBPrecision, DestOffset, Size);
		}
		else
		{
			check(DestCBIndex == 0);
			MetaDataPrintf(Strings.PackedUBGlobalCopies, TEXT("%u:%u-%c:%u:%u"), SourceCB, SourceOffset, DestCBPrecision, DestOffset, Size);
		}
	}

	void FHlslccHeaderWriter::WriteSRV(const TCHAR* ResourceName, uint32 BindingIndex, uint32 Count)
	{
		MetaDataPrintf(Strings.SRVs, TEXT("%s(%u:%u)"), ResourceName, BindingIndex, Count);
	}

	void FHlslccHeaderWriter::WriteSRV(const TCHAR* ResourceName, uint32 BindingIndex, uint32 Count, const TArray<FString>& AssociatedResourceNames)
	{
		MetaDataPrintf(Strings.SRVs, TEXT("%s(%u:%u"), ResourceName, BindingIndex, Count);

		if (!AssociatedResourceNames.IsEmpty())
		{
			Strings.SRVs += TEXT("[");
			for (int32 ArrayIndex = 0; ArrayIndex < AssociatedResourceNames.Num(); ++ArrayIndex)
			{
				if (ArrayIndex > 0)
				{
					Strings.SRVs += TEXT(",");
				}
				Strings.SRVs += AssociatedResourceNames[ArrayIndex];
			}
			Strings.SRVs += TEXT("]");
		}

		Strings.SRVs += TEXT(")");
	}

	void FHlslccHeaderWriter::WriteUAV(const TCHAR* ResourceName, uint32 BindingIndex, uint32 Count)
	{
		MetaDataPrintf(Strings.UAVs, TEXT("%s(%u:%u)"), ResourceName, BindingIndex, Count);
	}

	void FHlslccHeaderWriter::WriteSamplerState(const TCHAR* ResourceName, uint32 BindingIndex)
	{
		MetaDataPrintf(Strings.SamplerStates, TEXT("%u:%s"), BindingIndex, ResourceName);
	}

	void FHlslccHeaderWriter::WriteNumThreads(uint32 NumThreadsX, uint32 NumThreadsY, uint32 NumThreadsZ)
	{
		MetaDataPrintf(Strings.NumThreads, TEXT("%u, %u, %u"), NumThreadsX, NumThreadsY, NumThreadsZ);
	}

	void FHlslccHeaderWriter::WriteAccelerationStructures(const TCHAR* ResourceName, uint32 BindingIndex)
	{
		MetaDataPrintf(Strings.AccelerationStructures, TEXT("%u:%s"), BindingIndex, ResourceName);
	}

	void FHlslccHeaderWriter::WriteSideTable(const TCHAR* ResourceName, uint32 SideTableIndex)
	{
		MetaDataPrintf(Strings.SideTable, TEXT("%s(%d)"), ResourceName, SideTableIndex);
	}

	void FHlslccHeaderWriter::WriteArgumentBuffers(uint32 BindingIndex, const TArray<uint32>& ResourceIndices)
	{
		MetaDataPrintf(Strings.ArgumentBuffers, TEXT("%d["), BindingIndex);

		for (int32 ArrayIndex = 0; ArrayIndex < ResourceIndices.Num(); ++ArrayIndex)
		{
			if (ArrayIndex > 0)
			{
				Strings.ArgumentBuffers += TEXT(",");
			}
			Strings.ArgumentBuffers += FString::Printf(TEXT("%u"), ResourceIndices[ArrayIndex]);
		}

		Strings.ArgumentBuffers += TEXT("]");
	}

	FString FHlslccHeaderWriter::ToString() const
	{
		FString MetaData;

		if (!Strings.SourceInfo.IsEmpty())
		{
			MetaData += FString::Printf(TEXT("// ! %s\n"), *Strings.SourceInfo);
		}

		if (!Strings.CompilerInfo.IsEmpty())
		{
			MetaData += FString::Printf(TEXT("// Compiled by %s\n"), *Strings.CompilerInfo);
		}

		auto PrintAttributes = [&MetaData](const TCHAR* Name, const FString& Value)
		{
			if (!Value.IsEmpty())
			{
				MetaData += FString::Printf(TEXT("// @%s: %s\n"), Name, *Value);
			}
		};

		PrintAttributes(TEXT("Inputs"), Strings.InputAttributes);
		PrintAttributes(TEXT("Outputs"), Strings.OutputAttributes);
		PrintAttributes(TEXT("UniformBlocks"), Strings.UniformBlocks);

		PrintAttributes(TEXT("PackedGlobals"), Strings.PackedGlobals);

		for (TPair<FString, FString> UBName : Strings.PackedUBs)
		{
			PrintAttributes(TEXT("PackedUB"), UBName.Value + Strings.PackedUBFields[UBName.Key]);
		}

		PrintAttributes(TEXT("PackedUBCopies"), Strings.PackedUBCopies);
		PrintAttributes(TEXT("PackedUBGlobalCopies"), Strings.PackedUBGlobalCopies);
		PrintAttributes(TEXT("Samplers"), Strings.SRVs); // Was called "Samplers" in HLSLcc but serves as SRVs
		PrintAttributes(TEXT("UAVs"), Strings.UAVs);
		PrintAttributes(TEXT("SamplerStates"), Strings.SamplerStates);
		PrintAttributes(TEXT("NumThreads"), Strings.NumThreads);
		PrintAttributes(TEXT("AccelerationStructures"), Strings.AccelerationStructures);
		PrintAttributes(TEXT("SideTable"), Strings.SideTable);
		PrintAttributes(TEXT("ArgumentBuffers"), Strings.ArgumentBuffers);

		return MetaData;
	}

} // namespace CrossCompiler<|MERGE_RESOLUTION|>--- conflicted
+++ resolved
@@ -21,26 +21,11 @@
 		MetaData += FString::Printf(Fmt, Args...);
 	}
 
-<<<<<<< HEAD
-	void FHlslccHeaderWriter::WriteSourceInfo(const TCHAR* SourceName, const TCHAR* EntryPointName, const TCHAR* DebugGroupName)
-	{
-		check(SourceName != nullptr);
-		check(EntryPointName != nullptr);
-		if (DebugGroupName != nullptr)
-		{
-			Strings.SourceInfo = FString::Printf(TEXT("%s/%s:%s"), DebugGroupName, SourceName, EntryPointName);
-		}
-		else
-		{
-			Strings.SourceInfo = FString::Printf(TEXT("%s:%s"), SourceName, EntryPointName);
-		}
-=======
 	void FHlslccHeaderWriter::WriteSourceInfo(const TCHAR* VirtualSourceFilePath, const TCHAR* EntryPointName)
 	{
 		check(VirtualSourceFilePath != nullptr);
 		check(EntryPointName != nullptr);
 		Strings.SourceInfo = FString::Printf(TEXT("%s:%s"), VirtualSourceFilePath, EntryPointName);
->>>>>>> 4af6daef
 	}
 
 	void FHlslccHeaderWriter::WriteCompilerInfo(const TCHAR* CompilerName)
