--- conflicted
+++ resolved
@@ -533,439 +533,7 @@
 
 	if (AllSRVTypes.Contains(UntemplatedType) || InExtraSRVTypes.Contains(UntemplatedType))
 	{
-<<<<<<< HEAD
-		enum class EState
-		{
-			// When to look for something to scan.
-			Scanning,
-
-			// When going to next ; in the global scope and reset.
-			GoToNextSemicolonAndReset,
-
-			// Parsing what might be a type of the parameter.
-			ParsingPotentialType,
-			FinishedPotentialType,
-
-			// Parsing what might be a name of the parameter.
-			ParsingPotentialName,
-			FinishedPotentialName,
-
-			// Parsing what looks like array of the parameter.
-			ParsingPotentialArraySize,
-			FinishedArraySize,
-
-			// Found a parameter, just finish to it's semi colon.
-			FoundParameter,
-		};
-
-		const int32 ShaderSourceLen = PreprocessedShaderSource.Len();
-
-		int32 CurrentPragamLineoffset = -1;
-		int32 CurrentLineoffset = 0;
-
-		int32 TypeQualifierStartPos = -1;
-		int32 TypeStartPos = -1;
-		int32 TypeEndPos = -1;
-		int32 NameStartPos = -1;
-		int32 NameEndPos = -1;
-		int32 ArrayStartPos = -1;
-		int32 ArrayEndPos = -1;
-		int32 ScopeIndent = 0;
-
-		EState State = EState::Scanning;
-		bool bGoToNextLine = false;
-
-		auto ResetState = [&]()
-		{
-			TypeQualifierStartPos = -1;
-			TypeStartPos = -1;
-			TypeEndPos = -1;
-			NameStartPos = -1;
-			NameEndPos = -1;
-			ArrayStartPos = -1;
-			ArrayEndPos = -1;
-			State = EState::Scanning;
-		};
-
-		auto EmitError = [&](const FString& ErrorMessage)
-		{
-			FShaderCompilerError Error;
-			Error.StrippedErrorMessage = ErrorMessage;
-			ExtractFileAndLine(CurrentPragamLineoffset, CurrentLineoffset, Error.ErrorVirtualFilePath, Error.ErrorLineString);
-			CompilerOutput.Errors.Add(Error);
-			bSuccess = false;
-		};
-
-		auto EmitUnpextectedHLSLSyntaxError = [&]()
-		{
-			EmitError(TEXT("Unexpected syntax when parsing shader parameters from shader code."));
-			State = EState::GoToNextSemicolonAndReset;
-		};
-
-		for (int32 Cursor = 0; Cursor < ShaderSourceLen; Cursor++)
-		{
-			const TCHAR Char = PreprocessedShaderSource[Cursor];
-
-			auto FoundShaderParameter = [&]()
-			{
-				check(Char == ';');
-				check(TypeStartPos != -1);
-				check(TypeEndPos != -1);
-				check(NameStartPos != -1);
-				check(NameEndPos != -1);
-
-				FString Type = PreprocessedShaderSource.Mid(TypeStartPos, TypeEndPos - TypeStartPos + 1);
-				FString Name = PreprocessedShaderSource.Mid(NameStartPos, NameEndPos - NameStartPos + 1);
-
-				FParsedShaderParameter ParsedParameter;
-				bool bUpdateParsedParameters = false;
-				bool bEraseOriginalParameter = false;
-				if (ParsedParameters.Contains(Name))
-				{
-					if (ParsedParameters.FindChecked(Name).IsFound())
-					{
-						// If it has already been found, it means it is duplicated. Do nothing and let the shader compiler throw the error.
-					}
-					else
-					{
-						// Update the parsed parameters
-						bUpdateParsedParameters = true;
-						ParsedParameter = ParsedParameters.FindChecked(Name);
-
-						// Erase the parameter to move it into the root constant buffer.
-						if (bMoveToRootConstantBuffer && ParsedParameter.IsBindable())
-						{
-							EUniformBufferBaseType BaseType = ParsedParameter.Member->GetBaseType();
-							bEraseOriginalParameter = BaseType == UBMT_INT32 || BaseType == UBMT_UINT32 || BaseType == UBMT_FLOAT32;
-						}
-					}
-				}
-				else
-				{
-					// Update the parsed parameters to still have file and line number.
-					bUpdateParsedParameters = true;
-				}
-
-				// Update 
-				if (bUpdateParsedParameters)
-				{
-					ParsedParameter.ParsedType = Type;
-					ParsedParameter.ParsedPragmaLineoffset = CurrentPragamLineoffset;
-					ParsedParameter.ParsedLineOffset = CurrentLineoffset;
-
-					if (ArrayStartPos != -1 && ArrayEndPos != -1)
-					{
-						ParsedParameter.ParsedArraySize = PreprocessedShaderSource.Mid(ArrayStartPos + 1, ArrayEndPos - ArrayStartPos - 1);
-					}
-
-					ParsedParameters.Add(Name, ParsedParameter);
-				}
-
-				// Erases this shader parameter conserving the same line numbers.
-				if (bEraseOriginalParameter)
-				{
-					for (int32 j = (TypeQualifierStartPos != -1 ? TypeQualifierStartPos : TypeStartPos); j <= Cursor; j++)
-					{
-						if (PreprocessedShaderSource[j] != '\r' && PreprocessedShaderSource[j] != '\n')
-							PreprocessedShaderSource[j] = ' ';
-					}
-				}
-
-				ResetState();
-			};
-
-			const bool bIsWhiteSpace = Char == ' ' || Char == '\t' || Char == '\r' || Char == '\n';
-			const bool bIsLetter = (Char >= 'a' && Char <= 'z') || (Char >= 'A' && Char <= 'Z');
-			const bool bIsNumber = Char >= '0' && Char <= '9';
-
-			const TCHAR* UpComing = (*PreprocessedShaderSource) + Cursor;
-			const int32 RemainingSize = ShaderSourceLen - Cursor;
-
-			CurrentLineoffset += Char == '\n';
-
-			// Go to the next line if this is a preprocessor macro.
-			if (bGoToNextLine)
-			{
-				if (Char == '\n')
-				{
-					bGoToNextLine = false;
-				}
-				continue;
-			}
-			else if (Char == '#')
-			{
-				if (RemainingSize > 6 && FCString::Strncmp(UpComing, TEXT("#line "), 6) == 0)
-				{
-					CurrentPragamLineoffset = Cursor;
-					CurrentLineoffset = -1; // that will be incremented to 0 when reaching the \n at the end of the #line
-				}
-
-				bGoToNextLine = true;
-				continue;
-			}
-
-			// If within a scope, just carry on until outside the scope.
-			if (ScopeIndent > 0 || Char == '{')
-			{
-				if (Char == '{')
-				{
-					ScopeIndent++;
-				}
-				else if (Char == '}')
-				{
-					ScopeIndent--;
-					if (ScopeIndent == 0)
-					{
-						ResetState();
-					}
-				}
-				continue;
-			}
-
-			if (State == EState::Scanning)
-			{
-				if (bIsLetter)
-				{
-					static const TCHAR* KeywordTable[] = {
-						TEXT("enum"),
-						TEXT("class"),
-						TEXT("const"),
-						TEXT("struct"),
-						TEXT("static"),
-					};
-					static int32 KeywordTableSize[] = {4, 5, 5, 6, 6};
-
-					int32 RecognisedKeywordId = -1;
-					for (int32 KeywordId = 0; KeywordId < UE_ARRAY_COUNT(KeywordTable); KeywordId++)
-					{
-						const TCHAR* Keyword = KeywordTable[KeywordId];
-						const int32 KeywordSize = KeywordTableSize[KeywordId];
-
-						if (RemainingSize > KeywordSize)
-						{
-							TCHAR KeywordEndTestChar = UpComing[KeywordSize];
-
-							if ((KeywordEndTestChar == ' ' || KeywordEndTestChar == '\r' || KeywordEndTestChar == '\n' || KeywordEndTestChar == '\t') &&
-								FCString::Strncmp(UpComing, Keyword, KeywordSize) == 0)
-							{
-								RecognisedKeywordId = KeywordId;
-								break;
-							}
-						}
-					}
-
-					if (RecognisedKeywordId == -1)
-					{
-						// Might have found beginning of the type of a parameter.
-						State = EState::ParsingPotentialType;
-						TypeStartPos = Cursor;
-					}
-					else if (RecognisedKeywordId == 2)
-					{
-						// Ignore the const keywords, but still parse given it might still be a shader parameter.
-						if (TypeQualifierStartPos == -1)
-						{
-							// If the parameter is erased, we also have to erase *all* 'const'-qualifiers, e.g. "const int Foo" or "const const int Foo".
-							TypeQualifierStartPos = Cursor;
-						}
-						Cursor += KeywordTableSize[RecognisedKeywordId];
-					}
-					else
-					{
-						// Purposefully ignore enum, class, struct, static
-						State = EState::GoToNextSemicolonAndReset;
-					}
-				}
-				else if (bIsWhiteSpace)
-				{
-					// Keep parsing void.
-				}
-				else if (Char == ';')
-				{
-					// Looks like redundant semicolon, just ignore and keep scanning.
-				}
-				else
-				{
-					// No idea what this is, just go to next semi colon.
-					State = EState::GoToNextSemicolonAndReset;
-				}
-			}
-			else if (State == EState::GoToNextSemicolonAndReset)
-			{
-				// If need to go to next global semicolon and reach it. Resume browsing.
-				if (Char == ';')
-				{
-					ResetState();
-				}
-			}
-			else if (State == EState::ParsingPotentialType)
-			{
-				// Found character legal for a type...
-				if (bIsLetter ||
-					bIsNumber ||
-					Char == '<' || Char == '>' || Char == '_')
-				{
-					// Keep browsing what might be type of the parameter.
-				}
-				else if (bIsWhiteSpace)
-				{
-					// Might have found a type.
-					State = EState::FinishedPotentialType;
-					TypeEndPos = Cursor - 1;
-				}
-				else
-				{
-					// Found unexpected character in the type.
-					State = EState::GoToNextSemicolonAndReset;
-				}
-			}
-			else if (State == EState::FinishedPotentialType)
-			{
-				if (bIsLetter)
-				{
-					// Might have found beginning of the name of a parameter.
-					State = EState::ParsingPotentialName;
-					NameStartPos = Cursor;
-				}
-				else if (bIsWhiteSpace)
-				{
-					// Keep parsing void.
-				}
-				else
-				{
-					// No idea what this is, just go to next semi colon.
-					State = EState::GoToNextSemicolonAndReset;
-				}
-			}
-			else if (State == EState::ParsingPotentialName)
-			{
-				// Found character legal for a name...
-				if (bIsLetter ||
-					bIsNumber ||
-					Char == '_')
-				{
-					// Keep browsing what might be name of the parameter.
-				}
-				else if (Char == ':' || Char == '=')
-				{
-					// Found a parameter with syntax:
-					// uint MyParameter : <whatever>;
-					// uint MyParameter = <DefaultValue>;
-					NameEndPos = Cursor - 1;
-					State = EState::FoundParameter;
-				}
-				else if (Char == ';')
-				{
-					// Found a parameter with syntax:
-					// uint MyParameter;
-					NameEndPos = Cursor - 1;
-					FoundShaderParameter();
-				}
-				else if (Char == '[')
-				{
-					// Syntax:
-					//  uint MyArray[
-					NameEndPos = Cursor - 1;
-					ArrayStartPos = Cursor;
-					State = EState::ParsingPotentialArraySize;
-				}
-				else if (bIsWhiteSpace)
-				{
-					// Might have found a name.
-					// uint MyParameter <Still need to know what is after>;
-					NameEndPos = Cursor - 1;
-					State = EState::FinishedPotentialName;
-				}
-				else
-				{
-					// Found unexpected character in the name.
-					// syntax:
-					// uint MyFunction(<Don't care what is after>
-					State = EState::GoToNextSemicolonAndReset;
-				}
-			}
-			else if (
-				State == EState::FinishedPotentialName ||
-				State == EState::FinishedArraySize)
-			{
-				if (Char == ';')
-				{
-					// Found a parameter with syntax:
-					// uint MyParameter <a bit of OK stuf>;
-					FoundShaderParameter();
-				}
-				else if (Char == ':')
-				{
-					// Found a parameter with syntax:
-					// uint MyParameter <a bit of OK stuf> : <Ignore all this crap>;
-					State = EState::FoundParameter;
-				}
-				else if (Char == '=')
-				{
-					// Found syntax that doesn't make any sens:
-					// uint MyParameter <a bit of OK stuf> = <Ignore all this crap>;
-					State = EState::FoundParameter;
-					// TDOO: should error out that this is useless.
-				}
-				else if (Char == '[')
-				{
-					if (State == EState::FinishedPotentialName)
-					{
-						// Syntax:
-						//  uint MyArray [
-						ArrayStartPos = Cursor;
-						State = EState::ParsingPotentialArraySize;
-					}
-					else
-					{
-						EmitError(TEXT("Shader parameters can only support one dimensional array"));
-					}
-				}
-				else if (bIsWhiteSpace)
-				{
-					// Keep parsing void.
-				}
-				else
-				{
-					// Found unexpected stuff.
-					State = EState::GoToNextSemicolonAndReset;
-				}
-			}
-			else if (State == EState::ParsingPotentialArraySize)
-			{
-				if (Char == ']')
-				{
-					ArrayEndPos = Cursor;
-					State = EState::FinishedArraySize;
-				}
-				else if (Char == ';')
-				{
-					EmitUnpextectedHLSLSyntaxError();
-				}
-				else
-				{
-					// Keep going through the array size that might be a complex expression.
-				}
-			}
-			else if (State == EState::FoundParameter)
-			{
-				if (Char == ';')
-				{
-					FoundShaderParameter();
-				}
-				else
-				{
-					// Cary on skipping all crap we don't care about shader parameter until we find it's semi colon.
-				}
-			}
-			else
-			{
-				unimplemented();
-			}
-		} // for (int32 Cursor = 0; Cursor < PreprocessedShaderSource.Len(); Cursor++)
-=======
 		return EShaderParameterType::SRV;
->>>>>>> d731a049
 	}
 
 	if (AllUAVTypes.Contains(UntemplatedType) || InExtraUAVTypes.Contains(UntemplatedType))
@@ -986,17 +554,7 @@
 	return FString(RemoveConstantBufferPrefix(FStringView(InName)));
 }
 
-<<<<<<< HEAD
-void FShaderParameterParser::ValidateShaderParameterType(
-	const FShaderCompilerInput& CompilerInput,
-	const FString& ShaderBindingName,
-	int32 ReflectionOffset,
-	int32 ReflectionSize,
-	bool bPlatformSupportsPrecisionModifier,
-	FShaderCompilerOutput& CompilerOutput) const
-=======
 EShaderParameterType UE::ShaderCompilerCommon::ParseAndRemoveBindlessParameterPrefix(FStringView& InName)
->>>>>>> d731a049
 {
 	const FStringView OriginalName = InName;
 
@@ -1010,12 +568,6 @@
 		return EShaderParameterType::BindlessSamplerIndex;
 	}
 
-<<<<<<< HEAD
-	// Validate the shader type.
-	{
-		FString ExpectedShaderType;
-		ParsedParameter.Member->GenerateShaderParameterType(ExpectedShaderType, bPlatformSupportsPrecisionModifier);
-=======
 	return EShaderParameterType::LooseData;
 }
 
@@ -1024,7 +576,6 @@
 	FStringView Name(InName);
 	const EShaderParameterType ParameterType = ParseAndRemoveBindlessParameterPrefix(Name);
 	InName = FString(Name);
->>>>>>> d731a049
 
 	return ParameterType;
 }
@@ -1046,26 +597,8 @@
 			{
 				return FString();
 			}
-<<<<<<< HEAD
-			// Accept single-precision floats when half-precision was expected
-			else if (ParsedParameter.ParsedType.StartsWith(TEXT("float")) && ExpectedShaderType.StartsWith(TEXT("half")))
-			{
-				bIsTypeCorrect = (FCString::Strcmp(*ParsedParameter.ParsedType + 5, *ExpectedShaderType + 4) == 0);
-			}
-			// support for min16float
-			else if (ParsedParameter.ParsedType.StartsWith(TEXT("min16float")) && ExpectedShaderType.StartsWith(TEXT("float")))
-			{
-				bIsTypeCorrect = (FCString::Strcmp(*ParsedParameter.ParsedType + 10, *ExpectedShaderType + 5) == 0);
-			}
-			else if (ParsedParameter.ParsedType.StartsWith(TEXT("min16float")) && ExpectedShaderType.StartsWith(TEXT("half")))
-			{
-				bIsTypeCorrect = (FCString::Strcmp(*ParsedParameter.ParsedType + 10, *ExpectedShaderType + 4) == 0);
-			}
-		}
-=======
 			return FString::Join(AllNames, TEXT(", "));
 		};
->>>>>>> d731a049
 
 		if (EnumHasAnyFlags(PackedResourceCounts.UsageFlags, EShaderResourceUsageFlags::BindlessResources) && PackedResourceCounts.NumSRVs > 0)
 		{
@@ -1092,14 +625,7 @@
 	return Output.bSucceeded;
 }
 
-<<<<<<< HEAD
-void FShaderParameterParser::ValidateShaderParameterTypes(
-	const FShaderCompilerInput& CompilerInput,
-	bool bPlatformSupportsPrecisionModifier,
-	FShaderCompilerOutput& CompilerOutput) const
-=======
 void UE::ShaderCompilerCommon::ParseRayTracingEntryPoint(const FString& Input, FString& OutMain, FString& OutAnyHit, FString& OutIntersection)
->>>>>>> d731a049
 {
 	auto ParseEntry = [&Input](const TCHAR* Marker)
 	{
@@ -1187,10 +713,6 @@
 		EShaderParameterType::LooseData);
 }
 
-<<<<<<< HEAD
-		ValidateShaderParameterType(CompilerInput, ShaderBindingName, BoundOffset, BoundSize, bPlatformSupportsPrecisionModifier, CompilerOutput);
-	});
-=======
 void HandleReflectedUniformBuffer(
 	const FString& UniformBufferName,
 	int32 ReflectionSlot,
@@ -1208,7 +730,6 @@
 		BufferSize,
 		EShaderParameterType::UniformBuffer
 	);
->>>>>>> d731a049
 }
 
 void HandleReflectedShaderResource(
