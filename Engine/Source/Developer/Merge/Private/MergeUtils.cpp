--- conflicted
+++ resolved
@@ -68,15 +68,7 @@
 	{
 		if (UObject* Asset = AssetPackage->FindAssetInPackage())
 		{
-<<<<<<< HEAD
-			if (PackageObj->IsAsset() && !UE::AssetRegistry::FFiltering::ShouldSkipAsset(PackageObj))
-			{
-				AssetRevision = LoadRevision(PackageObj, DesiredRevision);
-				break;
-			}
-=======
 			AssetRevision = LoadRevision(Asset, DesiredRevision);
->>>>>>> 6bbb88c8
 		}
 	}
 	return AssetRevision;
