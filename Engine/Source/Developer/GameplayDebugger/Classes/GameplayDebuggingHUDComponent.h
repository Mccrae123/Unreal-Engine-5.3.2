// Copyright 1998-2016 Epic Games, Inc. All Rights Reserved.
<<<<<<< HEAD
=======

//////////////////////////////////////////////////////////////////////////
// THIS CLASS IS NOW DEPRECATED AND WILL BE REMOVED IN NEXT VERSION
// Please check GameplayDebugger.h for details.
>>>>>>> e58dcb1b

#pragma once
#include "ShowFlags.h"
#include "GameplayDebuggerSettings.h"
#include "GameplayDebuggingHUDComponent.generated.h"

class AGameplayDebuggingReplicator;

struct GAMEPLAYDEBUGGER_API FDebugCategoryView
{
	FString Desc;
	TEnumAsByte<EAIDebugDrawDataView::Type> View;

	FDebugCategoryView() {}
	FDebugCategoryView(EAIDebugDrawDataView::Type InView, const FString& Description) : Desc(Description), View(InView) {}
};

#define ADD_GAMEVIEW_CATEGORY(__Category__) \
{\
	UGameplayDebuggerSettings* GDS = UGameplayDebuggerSettings::StaticClass()->GetDefaultObject<UGameplayDebuggerSettings>();\
	Categories.Add(FDebugCategoryView(EAIDebugDrawDataView::__Category__, GDS->GetCustomViewNames().__Category__.Len() ? GDS->GetCustomViewNames().__Category__ : TEXT(#__Category__)));\
}

UCLASS(config = Engine, notplaceable)
class GAMEPLAYDEBUGGER_API AGameplayDebuggingHUDComponent : public AActor
{
	GENERATED_UCLASS_BODY()

	struct FPrintContext
	{
	public:
		class UCanvas* Canvas; 
		class UFont* Font;
		float CursorX, CursorY;
		float DefaultX, DefaultY;
		FFontRenderInfo FontRenderInfo;
	public:
		FPrintContext() {}
		FPrintContext(class UFont* InFont, class UCanvas* InCanvas, float InX, float InY) : Canvas(InCanvas), Font(InFont), CursorX(InX), CursorY(InY), DefaultX(InX), DefaultY(InY) {}
	};

public:
	virtual void Render();
	void SetWorld(UWorld* InWorld) { World = InWorld; }
	virtual UWorld* GetWorld() const override { return World != NULL ? World : Super::GetWorld(); }

	/** Set the canvas to use during drawing */
	void SetCanvas(class UCanvas* InCanvas) { Canvas = InCanvas; }
	void SetPlayerOwner(APlayerController* InPlayerOwner) { PlayerOwner = InPlayerOwner; }
	APlayerController* GetPlayerOwner() { return PlayerOwner; }

protected:
	//virtual void DrawOnCanvas(class UCanvas* Canvas, APlayerController* PC);
	virtual void DrawPath(APlayerController* PC, class UGameplayDebuggingComponent *DebugComponent);
	virtual void DrawOverHeadInformation(APlayerController* PC, class UGameplayDebuggingComponent *DebugComponent);
	virtual void DrawBasicData(APlayerController* PC, class UGameplayDebuggingComponent *DebugComponent);
	virtual void DrawBehaviorTreeData(APlayerController* PC, class UGameplayDebuggingComponent *DebugComponent);
	virtual void DrawEQSData(APlayerController* PC, class UGameplayDebuggingComponent *DebugComponent);
	virtual void DrawPerception(APlayerController* PC, class UGameplayDebuggingComponent *DebugComponent);
	virtual void DrawNavMeshSnapshot(APlayerController* PC, class UGameplayDebuggingComponent *DebugComponent);

#if !ENABLE_OLD_GAMEPLAY_DEBUGGER
	DEPRECATED_FORGAME(4.12, "GameplayDebuggingHUDComponent class is now deprecated, please check GameplayDebugger.h for details.")
#endif // !ENABLE_OLD_GAMEPLAY_DEBUGGER
	virtual void DrawGameSpecificView(APlayerController* PC, class UGameplayDebuggingComponent *DebugComponent) {}

	void PrintAllData();
	void DrawMenu(const float X, const float Y, class UGameplayDebuggingComponent* DebugComponent);
	static void CalulateStringSize(const AGameplayDebuggingHUDComponent::FPrintContext& DefaultContext, UFont* Font, const FString& InString, float& OutX, float& OutY);
	static void CalulateTextSize(const AGameplayDebuggingHUDComponent::FPrintContext& DefaultContext, UFont* Font, const FText& InText, float& OutX, float& OutY);
	static FVector ProjectLocation(const AGameplayDebuggingHUDComponent::FPrintContext& Context, const FVector& Location);
	static void DrawItem(const AGameplayDebuggingHUDComponent::FPrintContext& DefaultContext, class FCanvasItem& Item, float X, float Y );
	static void DrawIcon(const AGameplayDebuggingHUDComponent::FPrintContext& DefaultContext, const FColor& InColor, const FCanvasIcon& Icon, float X, float Y, float Scale = 0.f);

	virtual void GetKeyboardDesc(TArray<FDebugCategoryView>& Categories);

	void PrintString(FPrintContext& Context, const FString& InString );
	void PrintString(FPrintContext& Context, const FColor& InColor, const FString& InString );
	void PrintString(FPrintContext& Context, const FColor& InColor, const FString& InString, float X, float Y );

	void DrawEQSItemDetails(int32 ItemIdx, class UGameplayDebuggingComponent *DebugComponent);

	AGameplayDebuggingReplicator* GetDebuggingReplicator();

private:
	// local player related draw from PostRender
	void DrawDebugComponentData(APlayerController* PC, class UGameplayDebuggingComponent *DebugComponent);

public:
	UPROPERTY(config)
	float MenuStartX;
	UPROPERTY(config)
	float MenuStartY;
	UPROPERTY(config)
	float DebugInfoStartX;
	UPROPERTY(config)
	float DebugInfoStartY;

protected:
	UPROPERTY(Transient)
	UCanvas* Canvas;

	UPROPERTY(Transient)
	APlayerController* PlayerOwner;

	TWeakObjectPtr<AGameplayDebuggingReplicator> CachedDebuggingReplicator;

	FString HugeOutputString;

	FPrintContext OverHeadContext;
	FPrintContext DefaultContext;
	UWorld* World;
	FEngineShowFlags EngineShowFlags;
	float BlackboardFinishY;

private:
	float ItemDescriptionWidth;
	float ItemScoreWidth;
	float TestScoreWidth;
};<|MERGE_RESOLUTION|>--- conflicted
+++ resolved
@@ -1,11 +1,8 @@
 // Copyright 1998-2016 Epic Games, Inc. All Rights Reserved.
-<<<<<<< HEAD
-=======
 
 //////////////////////////////////////////////////////////////////////////
 // THIS CLASS IS NOW DEPRECATED AND WILL BE REMOVED IN NEXT VERSION
 // Please check GameplayDebugger.h for details.
->>>>>>> e58dcb1b
 
 #pragma once
 #include "ShowFlags.h"
