// Copyright Epic Games, Inc. All Rights Reserved.

#include "Editor/GameplayDebuggerEdMode.h"

#if WITH_EDITOR
#include "CoreGlobals.h"
#include "Editor/GameplayDebuggerToolkit.h"
#include "Toolkits/ToolkitManager.h"
#include "GameplayDebuggerPlayerManager.h"
#include "GameplayDebuggerLocalController.h"

#include "EditorModeManager.h"
#include "Components/InputComponent.h"

const FName FGameplayDebuggerEdMode::EM_GameplayDebugger = TEXT("EM_GameplayDebugger");

void FGameplayDebuggerEdMode::Enter()
{
	FEdMode::Enter();
	
	if (!Toolkit.IsValid())
	{
		Toolkit = MakeShareable(new FGameplayDebuggerToolkit(this));
		Toolkit->Init(Owner->GetToolkitHost());
	}

	bPrevGAreScreenMessagesEnabled = GAreScreenMessagesEnabled;
	GAreScreenMessagesEnabled = false;
}

void FGameplayDebuggerEdMode::Exit()
{
	if (Toolkit.IsValid())
	{
		FToolkitManager::Get().CloseToolkit(Toolkit.ToSharedRef());
		Toolkit.Reset();
	}

	if (FocusedViewport)
	{
		EnableViewportClientFlags(FocusedViewport, false);
		FocusedViewport = nullptr;
	}

	FEdMode::Exit();
	GAreScreenMessagesEnabled = bPrevGAreScreenMessagesEnabled;
}

void FGameplayDebuggerEdMode::EnableViewportClientFlags(FEditorViewportClient* ViewportClient, bool bEnable)
{
	ViewportClient->bUseNumpadCameraControl = false;
}

bool FGameplayDebuggerEdMode::ReceivedFocus(FEditorViewportClient* ViewportClient, FViewport* Viewport)
{
	EnableViewportClientFlags(ViewportClient, true);
	FocusedViewport = ViewportClient;
	return false;
}

bool FGameplayDebuggerEdMode::LostFocus(FEditorViewportClient* ViewportClient, FViewport* Viewport)
{
	EnableViewportClientFlags(ViewportClient, false);
	FocusedViewport = nullptr;
	return false;
}

bool FGameplayDebuggerEdMode::InputKey(FEditorViewportClient* InViewportClient, FViewport* InViewport, FKey InKey, EInputEvent InEvent)
{
	UWorld* MyWorld = GetWorld();
	APlayerController* LocalPC = GEngine->GetFirstLocalPlayerController(MyWorld);

	if (LocalPC && InViewportClient)
	{
		// process raw input for debugger's input component manually
		// can't use LocalPC->InputKey here, since it will trigger for every bound chord, not only gameplay debugger ones
		// and will not work at all when simulation is paused

		AGameplayDebuggerPlayerManager& PlayerManager = AGameplayDebuggerPlayerManager::GetCurrent(MyWorld);
		const FGameplayDebuggerPlayerData* DataPtr = PlayerManager.GetPlayerData(*LocalPC);

		if (DataPtr && DataPtr->InputComponent && DataPtr->Controller && DataPtr->Controller->IsKeyBound(InKey.GetFName()))
		{
			const FInputChord ActiveChord(InKey, InViewportClient->IsShiftPressed(), InViewportClient->IsCtrlPressed(), InViewportClient->IsAltPressed(), InViewportClient->IsCmdPressed());

			// go over all bound actions
			const int32 NumBindings = DataPtr->InputComponent->KeyBindings.Num();
			for (int32 Idx = 0; Idx < NumBindings; Idx++)
			{
				const FInputKeyBinding& KeyBinding = DataPtr->InputComponent->KeyBindings[Idx];
				if (KeyBinding.KeyEvent == InEvent && KeyBinding.Chord == ActiveChord && KeyBinding.KeyDelegate.IsBound())
				{
					KeyBinding.KeyDelegate.Execute(InKey);
				}
			}

			return true;			
		}
	}

	return false;
}

void FGameplayDebuggerEdMode::Tick(FEditorViewportClient* ViewportClient, float DeltaTime)
{
	if (ViewportClient == nullptr || !ViewportClient->EngineShowFlags.DebugAI)
	{
		Owner->DeactivateMode(FGameplayDebuggerEdMode::EM_GameplayDebugger);
	}
}

void FGameplayDebuggerEdMode::SafeOpenMode()
{
<<<<<<< HEAD
=======
	// The global mode manager should not be created or accessed in a commandlet environment
	if (IsRunningCommandlet())
	{
		return;
	}

>>>>>>> d731a049
	// By calling this get, it make sure that the singleton is created and not during the SafeCloseMode whitch can be called during garbage collect.
	GLevelEditorModeTools();
}

void FGameplayDebuggerEdMode::SafeCloseMode()
{
	// The global mode manager should not be created or accessed in a commandlet environment
	if (IsRunningCommandlet())
	{
		return;
	}

	// this may be called on closing editor during PIE (~viewport -> teardown PIE -> debugger's cleanup on game end)
	//
	// DeactivateMode tries to bring up default mode, but toolkit is already destroyed by that time
	// and editor crashes on check in GLevelEditorModeTools().GetToolkitHost() inside default mode's code
	// note: no need to do it if IsEngineExitRequested since the GLevelEditorModeTools is no longer available 
	if (IsEngineExitRequested() == false && GLevelEditorModeTools().HasToolkitHost())
	{
		GLevelEditorModeTools().DeactivateMode(FGameplayDebuggerEdMode::EM_GameplayDebugger);
	}
}

#endif // WITH_EDITOR<|MERGE_RESOLUTION|>--- conflicted
+++ resolved
@@ -111,15 +111,12 @@
 
 void FGameplayDebuggerEdMode::SafeOpenMode()
 {
-<<<<<<< HEAD
-=======
 	// The global mode manager should not be created or accessed in a commandlet environment
 	if (IsRunningCommandlet())
 	{
 		return;
 	}
 
->>>>>>> d731a049
 	// By calling this get, it make sure that the singleton is created and not during the SafeCloseMode whitch can be called during garbage collect.
 	GLevelEditorModeTools();
 }
