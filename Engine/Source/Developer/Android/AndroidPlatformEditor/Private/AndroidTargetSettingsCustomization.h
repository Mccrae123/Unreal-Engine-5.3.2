--- conflicted
+++ resolved
@@ -44,12 +44,6 @@
 	// Called when the app id is modified
 	void OnAppIDModified();
 
-<<<<<<< HEAD
-	// Called when EnableGradle is modified
-	void OnEnableGradleChange();
-
-=======
->>>>>>> d731a049
 	// Called when License accepted
 	void OnLicenseAccepted();
 
