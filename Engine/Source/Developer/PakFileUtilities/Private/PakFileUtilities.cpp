--- conflicted
+++ resolved
@@ -846,10 +846,6 @@
 	CompressedBufferSize = UncompressedBuffer.Num();
 	CompressedBuffer = MakeUnique<uint8[]>(CompressedBufferSize);
 
-<<<<<<< HEAD
-	TArray<uint8, TInlineAllocator64<4096>> UncompressedBuffer;
-	UncompressedBuffer.SetNumUninitialized(PaddedEncryptedFileSize);
-=======
 	FMemory::Memcpy(CompressedBuffer.Get(), UncompressedBuffer.GetData(), CompressedBufferSize);
 	
 	UncompressedBuffer.Empty();
@@ -858,7 +854,6 @@
 TUniquePtr<FMemoryCompressor> FCompressedFileBuffer::BeginCompressFileToWorkingBuffer(const FPakInputPair& InFile, FName CompressionMethod, const int32 CompressionBlockSize, FGraphEventRef EndCompressionBarrier)
 {
 	check(!UncompressedBuffer.IsEmpty() || OriginalSize == 0);
->>>>>>> d731a049
 
 	Reinitialize(CompressionMethod, CompressionBlockSize);
 
@@ -1870,11 +1865,7 @@
 			const auto AsAnsi = StringCast<ANSICHAR>(*EncryptionKeyString);
 			check(AsAnsi.Length() == RequiredKeyLength);
 			FMemory::Memcpy(NewKey.Key.Key, AsAnsi.Get(), RequiredKeyLength);
-<<<<<<< HEAD
-			OutCryptoSettings.EncryptionKeys.Add(NewKey.Guid, NewKey);
-=======
 			OutCryptoSettings.GetEncryptionKeys().Add(NewKey.Guid, NewKey);
->>>>>>> d731a049
 			UE_LOG(LogPakFile, Display, TEXT("Parsed AES encryption key from command line."));
 		}
 	}
@@ -2150,43 +2141,11 @@
 		UE_LOG(LogPakFile, Display, TEXT("%s"), *FormatLogLine);
 	}
 
-<<<<<<< HEAD
-	TSet<FString> NoPluginCompressionFileNames;
-	TSet<FString> NoPluginCompressionExtensions;
-	
-=======
->>>>>>> d731a049
 	// Oodle is built into the Engine now and can be used to decode startup phase files (ini,res,uplugin)
 	//	 which used to be forced to Zlib
 	//	 set bDoUseOodleDespiteNoPluginCompression = true to let Oodle compress those files
 	bool bDoUseOodleDespiteNoPluginCompression = false;
 	GConfig->GetBool(TEXT("Pak"), TEXT("bDoUseOodleDespiteNoPluginCompression"), bDoUseOodleDespiteNoPluginCompression, GEngineIni);
-<<<<<<< HEAD
-
-	if ( bDoUseOodleDespiteNoPluginCompression && CompressionFormatsAndNone[0] == NAME_Oodle )
-	{
-		// NoPluginCompression sets are empty
-
-		UE_LOG(LogPakFile, Display, TEXT("Oodle enabled on 'NoPluginCompression' files"));
-	}
-	else
-	{
-		TArray<FString> ExtensionsToNotUsePluginCompression;
-		GConfig->GetArray(TEXT("Pak"), TEXT("ExtensionsToNotUsePluginCompression"), ExtensionsToNotUsePluginCompression, GEngineIni);
-		for (const FString& Ext : ExtensionsToNotUsePluginCompression)
-		{
-			NoPluginCompressionExtensions.Add(Ext);
-		}
-	
-		TArray<FString> FileNamesToNotUsePluginCompression;
-		GConfig->GetArray(TEXT("Pak"), TEXT("FileNamesToNotUsePluginCompression"), FileNamesToNotUsePluginCompression, GEngineIni);
-		for (const FString& FileName : FileNamesToNotUsePluginCompression)
-		{
-			NoPluginCompressionFileNames.Add(FileName);
-		}
-	}
-=======
->>>>>>> d731a049
 
 	if ( bDoUseOodleDespiteNoPluginCompression && CompressionFormatsAndNone[0] == NAME_Oodle )
 	{
@@ -5395,14 +5354,11 @@
 		return CreateIoStoreContainerFiles(CmdLine) == 0;
 	}
 
-<<<<<<< HEAD
-=======
 	if (NonOptionArguments.Num() && NonOptionArguments[0] == TEXT("MakeBinaryConfig"))
 	{
 		return MakeBinaryConfig(CmdLine);
 	}
 
->>>>>>> d731a049
 	FString ProjectArg;
 	if (FParse::Value(CmdLine, TEXT("-Project="), ProjectArg))
 	{
