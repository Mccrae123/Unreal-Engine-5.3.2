--- conflicted
+++ resolved
@@ -27,11 +27,7 @@
 #include "Serialization/FileRegions.h"
 #include "Misc/ICompressionFormat.h"
 #include "Misc/KeyChainUtilities.h"
-<<<<<<< HEAD
-#include "Algo/MaxElement.h"
-=======
 #include "IoStoreUtilities.h"
->>>>>>> 6bbb88c8
 
 IMPLEMENT_MODULE(FDefaultModuleImpl, PakFileUtilities);
 
@@ -68,104 +64,6 @@
 int64 GDDCMisses = 0;
 #endif
 
-<<<<<<< HEAD
-class FThreadLocalScratchSpace
-{
-public:
-
-	static FThreadLocalScratchSpace& Get()
-	{
-		static FThreadLocalScratchSpace Result;
-		return Result;
-	}
-	struct FScratchSpace 
-	{
-	public:
-		FScratchSpace()
-		{
-			Size = 0;
-			Buffer = nullptr;
-			Next = nullptr;
-		}
-		int64 Size;
-		uint8* Buffer;
-		TArray<uint8> Array;
-		FScratchSpace * Next; // Link is protected by Lock
-
-		virtual ~FScratchSpace()
-		{
-			// should be a NOP, CleanUpAll is called manually before we destruct
-			//	if we destruct before CleanUpAll the linked list points to freed memory
-			//	could call CleanUpAll here to prevent that
-			//	just assert instead
-			check( Buffer == nullptr );
-			CleanUp();
-		}
-
-		void Embiggen(int64 NewSize)
-		{
-			if (NewSize > Size)
-			{
-				Buffer = (uint8*)FMemory::Realloc(Buffer, NewSize);
-				Size = NewSize;
-			}
-		}
-		void CleanUp()
-		{
-			if ( Buffer )
-			{
-				FMemory::Free(Buffer);
-				Buffer = nullptr;
-			}
-			Size = 0;
-			Array.Empty();
-			// do NOT clear Next
-		}
-	};
-
-	void GetScratchSpace(FScratchSpace*& ScratchSpace)
-	{
-		ScratchSpace = (FScratchSpace*)FPlatformTLS::GetTlsValue(TLSSlot);
-		if (ScratchSpace == nullptr)
-		{
-			ScratchSpace = new FScratchSpace;
-			FPlatformTLS::SetTlsValue(TLSSlot, (void*)ScratchSpace);
-
-			FScopeLock Lock(&ScratchSpacesLinkLock);
-			ScratchSpace->Next = ScratchSpacesLink;
-			ScratchSpacesLink = ScratchSpace;
-		}
-	}
-
-	void CleanUpAll()
-	{
-		// free scratch memory of all threads scratch spaces :
-		//	(they must all be quiescent now)
-
-		FScopeLock Lock(&ScratchSpacesLinkLock);
-		for(FScratchSpace * Link = ScratchSpacesLink;Link != nullptr;Link = Link->Next)
-		{
-			Link->CleanUp();
-		}
-	}
-private:
-
-	FThreadLocalScratchSpace()
-	{
-		TLSSlot = FPlatformTLS::AllocTlsSlot();
-		ScratchSpacesLink = nullptr;
-	}
-
-	uint32 TLSSlot;
-	uint8 PadForFalseSharing[60];
-	FCriticalSection  ScratchSpacesLinkLock;
-	FScratchSpace * ScratchSpacesLink;
-	// ScratchSpacesLinkLock protects ScratchSpacesLink and the Next field of FScratchSpace
-};
-
-
-=======
->>>>>>> 6bbb88c8
 class FMemoryCompressor;
 
 /**
@@ -289,20 +187,6 @@
 	int32 Index;
 };
 
-<<<<<<< HEAD
-bool FPakOrderMap::ProcessOrderFile(const TCHAR* ResponseFile, bool bSecondaryOrderFile, bool bMergeOrder)
-{
-	int32 OrderOffset = 0; 
-	int32 OpenOrderNumber = 0;
-
-	if (bSecondaryOrderFile || bMergeOrder)
-	{
-		const auto* maxValue = Algo::MaxElementBy(OrderMap, [](const auto& data) { return data.Value; });
-		if (maxValue)
-		{
-			OrderOffset = maxValue->Value + 1;
-		}
-=======
 bool FPakOrderMap::ProcessOrderFile(const TCHAR* ResponseFile, bool bSecondaryOrderFile, bool bMergeOrder, TOptional<uint64> InOffset)
 {
 	uint64 OrderOffset = 0; 
@@ -315,7 +199,6 @@
 	else if (bSecondaryOrderFile || bMergeOrder)
 	{
 		OrderOffset = MaxIndex + 1;
->>>>>>> 6bbb88c8
 	}
 
 	if (bSecondaryOrderFile)
@@ -336,11 +219,6 @@
 			Lines[EntryIndex].ReplaceInline(TEXT("\r"), TEXT(""));
 			Lines[EntryIndex].ReplaceInline(TEXT("\n"), TEXT(""));
 			const TCHAR* OrderLinePtr = *(Lines[EntryIndex]);
-<<<<<<< HEAD
-			if (!FParse::Token(OrderLinePtr, Path, false))
-			{
-				UE_LOG(LogPakFile, Error, TEXT("Invlaid entry in the response file %s."), *Lines[EntryIndex]);
-=======
 			// Skip comments
 			if (FCString::Strncmp(OrderLinePtr, TEXT("#"), 1) == 0 || FCString::Strncmp(OrderLinePtr, TEXT("//"), 2) == 0)
 			{
@@ -350,7 +228,6 @@
 			if (!FParse::Token(OrderLinePtr, Path, false))
 			{
 				UE_LOG(LogPakFile, Error, TEXT("Invalid entry in the response file %s."), *Lines[EntryIndex]);
->>>>>>> 6bbb88c8
 				return false;
 			}
 
@@ -374,14 +251,11 @@
 					return false;
 				}
 			}
-<<<<<<< HEAD
-=======
 			else
 			{
 				// If order files don't have explicit numbers just use the line number
 				OpenOrderNumber = EntryIndex;
 			}
->>>>>>> 6bbb88c8
 
 			FPaths::NormalizeFilename(Path);
 			Path = Path.ToLower();
@@ -2041,14 +1915,6 @@
 			NoPluginCompressionFileNames.Add(FileName);
 		}
 	}
-	
-	TArray<FString> FileNamesToNotUsePluginCompression;
-	GConfig->GetArray(TEXT("Pak"), TEXT("FileNamesToNotUsePluginCompression"), FileNamesToNotUsePluginCompression, GEngineIni);
-	TSet<FString> NoPluginCompressionFileNames;
-	for (const FString& FileName : FileNamesToNotUsePluginCompression)
-	{
-		NoPluginCompressionFileNames.Add(FileName);
-	}
 
 	struct FAsyncCompressor
 	{
@@ -2150,10 +2016,6 @@
 					if ( CompressionMethod == NAME_Zlib )
 					{
 						// for forced-Zlib files still use the old heuristic :
-<<<<<<< HEAD
-						// TODO : move this inside the zlib compressor
-=======
->>>>>>> 6bbb88c8
 
 						// Zlib must save at least 1K regardless of percentage (for small files)
 						bNotEnoughCompression = (OriginalFileSize - CompressedFileBuffer.TotalCompressedSize) < 1024;
@@ -2261,26 +2123,6 @@
 		// launch new jobs up to NumToLaunchAhead ahead of FileIndex
 		int32 LaunchFileIndexEnd = FMath::Min( FileIndex + NumToLaunchAhead, FilesToAdd.Num() );
 		for (int32 LaunchFileIndex = NextLaunchIndex; LaunchFileIndex < LaunchFileIndexEnd; LaunchFileIndex++)
-<<<<<<< HEAD
-		{
-			AsyncCompressors[LaunchFileIndex].Init(&FilesToAdd[LaunchFileIndex], CmdLineParameters, &NoPluginCompressionExtensions, &NoPluginCompressionFileNames);
-			
-			if (bRunAsync)
-			{
-				if (FilesToAdd[LaunchFileIndex].bNeedsCompression)
-				{
-					(new FAutoDeleteAsyncTask<FRunCompressionTask>(&AsyncCompressors[LaunchFileIndex]))->StartBackgroundTask();
-				}
-				else
-				{
-					// call compress function inline 
-					// it won't do anything except for initialize some internal variables used in the non compressed path
-					// we don't want to pass these to a different thread as they may cause congestion with legitimate tasks
-					AsyncCompressors[LaunchFileIndex].Compress();
-				}
-			}
-		}
-=======
 		{
 			AsyncCompressors[LaunchFileIndex].Init(&FilesToAdd[LaunchFileIndex], CmdLineParameters, &NoPluginCompressionExtensions, &NoPluginCompressionFileNames);
 			
@@ -2299,7 +2141,6 @@
 			}
 		}
 	}
->>>>>>> 6bbb88c8
 		NextLaunchIndex = LaunchFileIndexEnd;
 
 		bool bDeleted = FilesToAdd[FileIndex].bIsDeleteRecord;
@@ -2585,56 +2426,10 @@
 		AsyncCompressors[FileIndex].CleanUp();
 	}
 
-	uint64 LastEntryOffset = PakFileHandle->Tell();
-
 	FMemory::Free(PaddingBuffer);
 	FMemory::Free(ReadBuffer);
 	ReadBuffer = NULL;
 
-<<<<<<< HEAD
-	FThreadLocalScratchSpace::Get().CleanUpAll();
-	
-	// log per-compressor stats :
-	for (int32 MethodIndex = 0; MethodIndex < CompressionFormatsAndNone_Num; MethodIndex++)
-	{
-		FName CompressionMethod = CompressionFormatsAndNone[MethodIndex];
-		UE_LOG(LogPakFile, Display, TEXT("CompressionFormat %d [%s] : %d files, %lld -> %lld bytes"), MethodIndex, *(CompressionMethod.ToString()),
-			Compressor_Stat_Count[MethodIndex],
-			Compressor_Stat_RawBytes[MethodIndex],
-			Compressor_Stat_CompBytes[MethodIndex]
-			);
-	}
-
-	auto FinalizeIndexBlockSize = [&Info](TArray<uint8>& IndexData)
-	{
-		if (Info.bEncryptedIndex)
-		{
-			int32 OriginalSize = IndexData.Num();
-			int32 AlignedSize = Align(OriginalSize, FAES::AESBlockSize);
-
-			for (int32 PaddingIndex = IndexData.Num(); PaddingIndex < AlignedSize; ++PaddingIndex)
-			{
-				uint8 Byte = IndexData[PaddingIndex % OriginalSize];
-				IndexData.Add(Byte);
-			}
-		}
-	};
-	auto FinalizeIndexBlock = [&TotalEncryptedDataSize, &InKeyChain, &Info, PakHandle = PakFileHandle.Get(), &FinalizeIndexBlockSize] (TArray<uint8>& IndexData, FSHAHash& OutHash)
-	{
-		FinalizeIndexBlockSize(IndexData);
-
-		FSHA1::HashBuffer(IndexData.GetData(), IndexData.Num(), OutHash.Hash);
-
-		if (Info.bEncryptedIndex)
-		{
-			check(InKeyChain.MasterEncryptionKey);
-			FAES::EncryptData(IndexData.GetData(), IndexData.Num(), InKeyChain.MasterEncryptionKey->Key);
-			TotalEncryptedDataSize += IndexData.Num();
-		}
-	};
-
-=======
->>>>>>> 6bbb88c8
 	if (RequiredPatchPadding > 0)
 	{
 		for (const FPakEntryPair& Pair : Index)
@@ -2793,18 +2588,12 @@
 		return Footer.Index[NextIndex++];
 	};
 
-<<<<<<< HEAD
-	FPakFile::EncodePakEntriesIntoIndex(Index.Num(), ReadNextEntry, Filename, Info, MountPoint, NumEncodedEntries, NumDeletedEntries, &PathHashSeed,
-		&DirectoryIndex, &PathHashIndex, EncodedPakEntries, NonEncodableEntries, &CollisionDetection, FPakInfo::PakFile_Version_Latest);
-	VerifyIndexesMatch(Index, DirectoryIndex, PathHashIndex, PathHashSeed, MountPoint, EncodedPakEntries, NonEncodableEntries, NumEncodedEntries, NumDeletedEntries, Info);
-=======
 	FPakFile::EncodePakEntriesIntoIndex(Footer.Index.Num(), ReadNextEntry, Footer.Filename,
 		Footer.Info, Footer.MountPoint, NumEncodedEntries, NumDeletedEntries, &PathHashSeed,
 		&DirectoryIndex, &PathHashIndex, EncodedPakEntries, NonEncodableEntries, &CollisionDetection,
 		FPakInfo::PakFile_Version_Latest);
 	VerifyIndexesMatch(Footer.Index, DirectoryIndex, PathHashIndex, PathHashSeed, Footer.MountPoint,
 		EncodedPakEntries, NonEncodableEntries, NumEncodedEntries, NumDeletedEntries, Footer.Info);
->>>>>>> 6bbb88c8
 
 	// We write one PrimaryIndex and two SecondaryIndexes to the Pak File
 	// PrimaryIndex
@@ -2898,82 +2687,6 @@
 	// Save the FPakInfo, which has offset, size, and hash value for the PrimaryIndex, at the end of the PakFile
 	Footer.Info.Serialize(PakHandle, FPakInfo::PakFile_Version_Latest);
 
-<<<<<<< HEAD
-	if (CmdLineParameters.bFileRegions)
-	{
-		// Add a final region to include the headers / data at the end of the .pak, after the last file payload.
-		FFileRegion::AccumulateFileRegions(AllFileRegions, LastEntryOffset, LastEntryOffset, PakFileHandle->Tell(), {});
-	}
-
-	UE_LOG(LogPakFile, Display, TEXT("Added %d files, %lld bytes total, time %.2lfs."), Index.Num(), PakFileHandle->TotalSize(), FPlatformTime::Seconds() - StartTime);
-	UE_LOG(LogPakFile, Display, TEXT("PrimaryIndex size: %d bytes"), PrimaryIndexData.Num());
-	UE_LOG(LogPakFile, Display, TEXT("PathHashIndex size: %d bytes"), PathHashIndexData.Num());
-	UE_LOG(LogPakFile, Display, TEXT("FullDirectoryIndex size: %d bytes"), FullDirectoryIndexData.Num());
-	if (TotalUncompressedSize)
-	{
-		float PercentLess = ((float)TotalCompressedSize / (TotalUncompressedSize / 100.f));
-		UE_LOG(LogPakFile, Display, TEXT("Compression summary: %.2f%% of original size. Compressed Size %lld bytes, Original Size %lld bytes. "), PercentLess, TotalCompressedSize, TotalUncompressedSize);
-
-		if (GTotalFilesWithPoorForcedCompression > 0)
-		{
-			UE_LOG(LogPakFile, Display, TEXT("Num files forcibly compressed due to -forcecompress option: %i, using %i bytes extra"), (int64)GTotalFilesWithPoorForcedCompression, (int64)GTotalExtraMemoryForPoorForcedCompression);
-		}
-	}
-
-	if (TotalEncryptedDataSize)
-	{
-		UE_LOG(LogPakFile, Display, TEXT("Encryption - ENABLED"));
-		UE_LOG(LogPakFile, Display, TEXT("  Files: %d"), TotalEncryptedFiles);
-
-		if (Info.bEncryptedIndex)
-		{
-			UE_LOG(LogPakFile, Display, TEXT("  Index: Encrypted (%d bytes, %.2fMB)"), Info.IndexSize, (float)Info.IndexSize / 1024.0f / 1024.0f);
-		}
-		else
-		{
-			UE_LOG(LogPakFile, Display, TEXT("  Index: Unencrypted"));
-		}
-
-
-		UE_LOG(LogPakFile, Display, TEXT("  Total: %d bytes (%.2fMB)"), TotalEncryptedDataSize, (float)TotalEncryptedDataSize / 1024.0f / 1024.0f);
-	}
-	else
-	{
-		UE_LOG(LogPakFile, Display, TEXT("Encryption - DISABLED"));
-	}
-
-	if (TotalEncryptedFiles < TotalRequestedEncryptedFiles)
-	{
-		UE_LOG(LogPakFile, Display, TEXT("%d files requested encryption, but no AES key was supplied! Encryption was skipped for these files"), TotalRequestedEncryptedFiles);
-	}
-
-	if (CmdLineParameters.bSign)
-	{
-		TArray<uint8> SignatureData;
-		SignatureData.Append(Info.IndexHash.Hash, UE_ARRAY_COUNT(FSHAHash::Hash));
-		((FSignedArchiveWriter*)PakFileHandle.Get())->SetSignatureData(SignatureData);
-	}
-
-	PakFileHandle->Close();
-	PakFileHandle.Reset();
-
-	if (CmdLineParameters.bFileRegions)
-	{
-		FFileRegion::SerializeFileRegions(*PakFileRegionsHandle.Get(), AllFileRegions);
-		PakFileRegionsHandle->Close();
-		PakFileRegionsHandle.Reset();
-	}
-
-#if DETAILED_UNREALPAK_TIMING
-	UE_LOG(LogPakFile, Display, TEXT("Detailed timing stats"));
-	UE_LOG(LogPakFile, Display, TEXT("Compression time: %lf"), ((double)GCompressionTime) * FPlatformTime::GetSecondsPerCycle());
-	UE_LOG(LogPakFile, Display, TEXT("DDC Hits: %d"), GDDCHits);
-	UE_LOG(LogPakFile, Display, TEXT("DDC Misses: %d"), GDDCMisses);
-	UE_LOG(LogPakFile, Display, TEXT("DDC Sync Read Time: %lf"), ((double)GDDCSyncReadTime) * FPlatformTime::GetSecondsPerCycle());
-	UE_LOG(LogPakFile, Display, TEXT("DDC Sync Write Time: %lf"), ((double)GDDCSyncWriteTime) * FPlatformTime::GetSecondsPerCycle());
-#endif
-	return true;
-=======
 	if (Footer.bFileRegions)
 	{
 		check(Footer.AllFileRegions);
@@ -2984,7 +2697,6 @@
 	Footer.PrimaryIndexSize = PrimaryIndexData.Num();
 	Footer.PathHashIndexSize = PathHashIndexData.Num();
 	Footer.FullDirectoryIndexSize = FullDirectoryIndexData.Num();
->>>>>>> 6bbb88c8
 }
 
 bool TestPakFile(const TCHAR* Filename, bool TestHashes)
@@ -4061,11 +3773,7 @@
 			//double check entry info and move pakreader into place
 			PakReader2->Seek(Entry2.Offset);
 			FPakEntry EntryInfo2;
-<<<<<<< HEAD
-			EntryInfo2.Serialize(PakReader2, PakFile2.GetInfo().Version);
-=======
 			EntryInfo2.Serialize(PakReader2.GetArchive(), PakFile2.GetInfo().Version);
->>>>>>> 6bbb88c8
 			if (!EntryInfo2.IndexDataEquals(Entry2))
 			{
 				UE_LOG(LogPakFile, Log, TEXT("PakEntry2Invalid, %s, 0, 0"), *PAK1FileName);
@@ -4214,11 +3922,7 @@
 			{
 				OutUsedEncryptionKeys->Add( PakFile.GetInfo().EncryptionKeyGuid);
 			}
-<<<<<<< HEAD
-			FArchive& PakReader = *PakFile.GetSharedReader(NULL);
-=======
 			FSharedPakReader PakReader = PakFile.GetSharedReader(NULL);
->>>>>>> 6bbb88c8
 			const int64 BufferSize = 8 * 1024 * 1024; // 8MB buffer for extracting
 			void* Buffer = FMemory::Malloc(BufferSize);
 			int64 CompressionBufferSize = 0;
@@ -5141,14 +4845,11 @@
 		}
 	}
 
-<<<<<<< HEAD
-=======
 	if (NonOptionArguments.Num() && NonOptionArguments[0] == TEXT("IoStore"))
 	{
 		return CreateIoStoreContainerFiles(CmdLine) == 0;
 	}
 
->>>>>>> 6bbb88c8
 	FString ProjectArg;
 	if (FParse::Value(CmdLine, TEXT("-Project="), ProjectArg))
 	{
