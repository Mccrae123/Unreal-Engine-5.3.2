--- conflicted
+++ resolved
@@ -72,10 +72,7 @@
 int64 GDDCMisses = 0;
 #endif
 
-<<<<<<< HEAD
-=======
 bool ListFilesInPak(const TCHAR * InPakFilename, int64 SizeFilter, bool bIncludeDeleted, const FString& CSVFilename, bool bExtractToMountPoint, const FKeyChain& InKeyChain, bool bAppendFile);
->>>>>>> 4af6daef
 
 bool SignPakFile(const FString& InPakFilename, const FRSAKeyHandle InSigningKey)
 {
@@ -129,12 +126,8 @@
 	TUniquePtr<FArchive> SignatureFile(IFileManager::Get().CreateFileWriter(*SignatureFilename));
 	Signatures.Serialize(*SignatureFile.Get());
 
-<<<<<<< HEAD
-	return true;
-=======
 	const bool bSuccess = !PakFile->IsError() && !SignatureFile->IsError();
 	return bSuccess;
->>>>>>> 4af6daef
 }
 
 bool SignIOStoreContainer(FArchive& ContainerAr)
@@ -1271,11 +1264,8 @@
 		CmdLineParameters.SeekOptParams.Mode = ESeekOptMode::OnePass;
 	}
 	FParse::Value(CmdLine, TEXT("-patchSeekOptMode="), (int32&)CmdLineParameters.SeekOptParams.Mode);
-<<<<<<< HEAD
-=======
 
 	FParse::Value(CmdLine, TEXT("csv="), CmdLineParameters.CsvPath);
->>>>>>> 4af6daef
 }
 
 void ProcessPakFileSpecificCommandLine(const TCHAR* CmdLine, const TArray<FString>& NonOptionArguments, TArray<FPakInputPair>& Entries, FPakCommandLineParameters& CmdLineParameters)
@@ -2118,19 +2108,11 @@
 		{
 			return CompressedFileBuffer;
 		}
-<<<<<<< HEAD
 
 	private:
 		FCompressedFileBuffer CompressedFileBuffer;
 	};
 
-=======
-
-	private:
-		FCompressedFileBuffer CompressedFileBuffer;
-	};
-
->>>>>>> 4af6daef
 	struct FOutputPakFile
 	{
 		FString Filename;
@@ -2319,17 +2301,12 @@
 		OutputPakFile->Info.GetCompressionMethodIndex(TEXT("Oodle"));
 	}
 
-<<<<<<< HEAD
-	OutputPakFile->MountPoint = GetCommonRootPath(FilesToAdd);
-
-=======
 	OutputPakFile->Compressor_Stat_Count.SetNumZeroed(CompressionFormatsAndNone.Num());
 	OutputPakFile->Compressor_Stat_RawBytes.SetNumZeroed(CompressionFormatsAndNone.Num());
 	OutputPakFile->Compressor_Stat_CompBytes.SetNumZeroed(CompressionFormatsAndNone.Num());
 
 	OutputPakFile->MountPoint = GetCommonRootPath(FilesToAdd);
 
->>>>>>> 4af6daef
 	OutputPakFile->Entries.SetNum(FilesToAdd.Num());
 	for (int32 FileIndex = 0; FileIndex < FilesToAdd.Num(); FileIndex++)
 	{
@@ -2375,11 +2352,6 @@
 	CompressionQueueEntryAddedEvent->Trigger();
 	WriteQueueEntryAddedEvent->Trigger();
 
-<<<<<<< HEAD
-	OutputPakFile->Compressor_Stat_Count.SetNumZeroed(CompressionFormatsAndNone.Num());
-	OutputPakFile->Compressor_Stat_RawBytes.SetNumZeroed(CompressionFormatsAndNone.Num());
-	OutputPakFile->Compressor_Stat_CompBytes.SetNumZeroed(CompressionFormatsAndNone.Num());
-
 	TotalEntriesCount += OutputPakFile->Entries.Num();
 	if (OutputPakFile->Entries.IsEmpty())
 	{
@@ -2394,22 +2366,6 @@
 {
 	TRACE_CPUPROFILER_EVENT_SCOPE(BeginCompress);
 
-=======
-	TotalEntriesCount += OutputPakFile->Entries.Num();
-	if (OutputPakFile->Entries.IsEmpty())
-	{
-		OutputPakFile->AllEntriesRetiredEvent->Trigger();
-	}
-	OutputPakFiles.Add(MoveTemp(OutputPakFile));
-
-	return true;
-}
-
-void FPakWriterContext::BeginCompress(FOutputPakFileEntry* Entry)
-{
-	TRACE_CPUPROFILER_EVENT_SCOPE(BeginCompress);
-
->>>>>>> 4af6daef
 	if (!Entry->AccessCompressedBuffer().ReadSource(Entry->InputPair))
 	{
 		// TODO: Should we give an error?
@@ -2781,21 +2737,12 @@
 				int64 PayloadOffset = PakFileHandle->Tell();
 				PakFileHandle->Serialize(DataToWrite, SizeToWrite);
 				int64 EndOffset = PakFileHandle->Tell();
-<<<<<<< HEAD
 
 				if (CmdLineParameters.bFileRegions)
 				{
 					FFileRegion::AccumulateFileRegions(OutputEntry->PakFile->AllFileRegions, Offset, PayloadOffset, EndOffset, CurrentFileRegions);
 				}
 
-=======
-
-				if (CmdLineParameters.bFileRegions)
-				{
-					FFileRegion::AccumulateFileRegions(OutputEntry->PakFile->AllFileRegions, Offset, PayloadOffset, EndOffset, CurrentFileRegions);
-				}
-
->>>>>>> 4af6daef
 				UE_LOG(LogPakFile, Verbose, TEXT("%14llu [header] - %14llu - %14llu : %14llu header+file %s."), Offset, PayloadOffset, EndOffset, EndOffset - Offset, *NewEntry.Filename);
 			}
 
@@ -2859,7 +2806,17 @@
 		}
 
 		TRACE_CPUPROFILER_EVENT_SCOPE(FinalizePakFile);
-		UE_LOG(LogPakFile, Display, TEXT("Created pak file: %s"), *OutputPakFile->Filename);
+
+		bool bPakFileIsEmpty = OutputPakFile->Index.Num() == 0;
+
+		if (bPakFileIsEmpty)
+		{
+			UE_LOG(LogPakFile, Display, TEXT("Created empty pak file: %s"), *OutputPakFile->Filename);
+		}
+		else
+		{
+			UE_LOG(LogPakFile, Display, TEXT("Created pak file: %s"), *OutputPakFile->Filename);
+		}
 
 		for (FOutputPakFileEntry& OutputEntry : OutputPakFile->Entries)
 		{
@@ -2879,82 +2836,6 @@
 					}
 				}
 
-<<<<<<< HEAD
-=======
-			if (OutputEntry->InputPair.bNeedsCompression && CompressionMethod != NAME_None)
-			{
-				OutputEntry->PakFile->TotalCompressedSize += NewEntry.Info.Size;
-				OutputEntry->PakFile->TotalUncompressedSize += NewEntry.Info.UncompressedSize;
-			}
-
-			if (OutputEntry->InputPair.bNeedRehydration)
-			{
-				OutputEntry->PakFile->RehydratedCount += OutputEntry->AccessCompressedBuffer().RehydrationCount;
-				OutputEntry->PakFile->RehydratedBytes += OutputEntry->AccessCompressedBuffer().RehydrationBytes;
-			}
-		}
-		Retire(OutputEntry);
-	}
-}
-
-bool FPakWriterContext::Flush()
-{
-	TRACE_CPUPROFILER_EVENT_SCOPE(Flush);
-	check(!bFlushed);
-	bFlushed = true;
-
-	CompressionQueueEntryAddedEvent->Trigger();
-	WriteQueueEntryAddedEvent->Trigger();
-
-	const int64 RequiredPatchPadding = CmdLineParameters.PatchFilePadAlign;
-
-	for (TUniquePtr<FOutputPakFile>& OutputPakFile : OutputPakFiles)
-	{
-		{
-			TRACE_CPUPROFILER_EVENT_SCOPE(WaitForWritesToComplete);
-			for (;;)
-			{
-				bool bCompleted = OutputPakFile->AllEntriesRetiredEvent->Wait(2000);
-				if (bCompleted)
-				{
-					break;
-				}
-				UE_LOG(LogPakFile, Display, TEXT("Writing entries (%llu/%llu)..."), RetiredEntriesCount.Load(), TotalEntriesCount);
-			}
-		}
-
-		TRACE_CPUPROFILER_EVENT_SCOPE(FinalizePakFile);
-
-		bool bPakFileIsEmpty = OutputPakFile->Index.Num() == 0;
-
-		if (bPakFileIsEmpty)
-		{
-			UE_LOG(LogPakFile, Display, TEXT("Created empty pak file: %s"), *OutputPakFile->Filename);
-		}
-		else
-		{
-			UE_LOG(LogPakFile, Display, TEXT("Created pak file: %s"), *OutputPakFile->Filename);
-		}
-
-		for (FOutputPakFileEntry& OutputEntry : OutputPakFile->Entries)
-		{
-			if (!OutputEntry.bSomeCompressionSucceeded)
-			{
-				UE_LOG(LogPakFile, Verbose, TEXT("File \"%s\" did not get small enough from compression, or compression failed."), *OutputEntry.InputPair.Source);
-			}
-			if (OutputEntry.bCopiedToPak)
-			{
-				const TCHAR* EncryptedString = TEXT("");
-
-				if (OutputEntry.InputPair.bNeedEncryption)
-				{
-					if (OutputEntry.PakFile->KeyChain.GetPrincipalEncryptionKey())
-					{
-						EncryptedString = TEXT("encrypted ");
-					}
-				}
-
->>>>>>> 4af6daef
 				if (OutputEntry.InputPair.bNeedsCompression && OutputEntry.CompressionMethod != NAME_None)
 				{
 					float PercentLess = ((float)OutputEntry.Entry.Info.Size / ((float)OutputEntry.Entry.Info.UncompressedSize / 100.f));
@@ -2991,7 +2872,6 @@
 				}
 			}
 		}
-<<<<<<< HEAD
 
 		if (RequiredPatchPadding > 0)
 		{
@@ -3013,28 +2893,6 @@
 				}
 			}
 		}
-=======
-
-		if (RequiredPatchPadding > 0)
-		{
-			for (const FPakEntryPair& Pair : OutputPakFile->Index)
-			{
-				const FString& EntryFilename = Pair.Filename;
-				const FPakEntry& PakEntry = Pair.Info;
-				int64 EntrySize = PakEntry.GetSerializedSize(FPakInfo::PakFile_Version_Latest);
-				int64 TotalSizeToWrite = PakEntry.Size + EntrySize;
-				if (TotalSizeToWrite >= RequiredPatchPadding)
-				{
-					int64 RealStart = PakEntry.Offset;
-					if ((RealStart % RequiredPatchPadding) != 0 &&
-						!EntryFilename.EndsWith(TEXT("uexp")) && // these are export sections of larger files and may be packed with uasset/umap and so we don't need a warning here
-						!(EntryFilename.EndsWith(TEXT(".m.ubulk")) && CmdLineParameters.AlignForMemoryMapping > 0)) // Bulk padding unaligns patch padding and so we don't need a warning here
-					{
-						UE_LOG(LogPakFile, Warning, TEXT("File at offset %lld of size %lld not aligned to patch size %i"), RealStart, PakEntry.Size, RequiredPatchPadding);
-					}
-				}
-			}
-		}
 
 
 		FPakFooterInfo Footer(*OutputPakFile->Filename, OutputPakFile->MountPoint, OutputPakFile->Info, OutputPakFile->Index);
@@ -3075,7 +2933,6 @@
 					);
 				}
 			}
->>>>>>> 4af6daef
 
 			UE_LOG(LogPakFile, Display, TEXT("Added %d files, %lld bytes total"), OutputPakFile->Index.Num(), TotalPakFileSize);
 			UE_LOG(LogPakFile, Display, TEXT("PrimaryIndex size: %d bytes"), Footer.PrimaryIndexSize);
@@ -3087,29 +2944,6 @@
 				UE_LOG(LogPakFile, Display, TEXT("Compression summary: %.2f%% of original size. Compressed Size %lld bytes, Original Size %lld bytes. "), PercentLess, OutputPakFile->TotalCompressedSize, OutputPakFile->TotalUncompressedSize);
 			}
 
-<<<<<<< HEAD
-		FPakFooterInfo Footer(*OutputPakFile->Filename, OutputPakFile->MountPoint, OutputPakFile->Info, OutputPakFile->Index);
-		Footer.SetEncryptionInfo(OutputPakFile->KeyChain, &OutputPakFile->TotalEncryptedDataSize);
-		Footer.SetFileRegionInfo(CmdLineParameters.bFileRegions, OutputPakFile->AllFileRegions);
-		WritePakFooter(*OutputPakFile->PakFileHandle, Footer);
-
-		if (CmdLineParameters.bSign)
-		{
-			TArray<uint8> SignatureData;
-			SignatureData.Append(OutputPakFile->Info.IndexHash.Hash, UE_ARRAY_COUNT(FSHAHash::Hash));
-			((FSignedArchiveWriter*)OutputPakFile->PakFileHandle.Get())->SetSignatureData(SignatureData);
-		}
-
-		uint64 TotalPakFileSize = OutputPakFile->PakFileHandle->TotalSize();
-		OutputPakFile->PakFileHandle->Close();
-		OutputPakFile->PakFileHandle.Reset();
-
-		if (CmdLineParameters.bFileRegions)
-		{
-			FFileRegion::SerializeFileRegions(*OutputPakFile->PakFileRegionsHandle.Get(), OutputPakFile->AllFileRegions);
-			OutputPakFile->PakFileRegionsHandle->Close();
-			OutputPakFile->PakFileRegionsHandle.Reset();
-=======
 			if (OutputPakFile->RehydratedCount > 0)
 			{
 				UE_LOG(LogPakFile, Display, TEXT("Asset Rehydration"));
@@ -3145,76 +2979,9 @@
 				UE_LOG(LogPakFile, Display, TEXT("%d files requested encryption, but no AES key was supplied! Encryption was skipped for these files"), OutputPakFile->TotalRequestedEncryptedFiles);
 			}
 			UE_LOG(LogPakFile, Display, TEXT(""));
->>>>>>> 4af6daef
-		}
-
-<<<<<<< HEAD
-		// log per-compressor stats :
-		for (int32 MethodIndex = 0; MethodIndex < CompressionFormatsAndNone.Num(); MethodIndex++)
-		{
-			FName CompressionMethod = CompressionFormatsAndNone[MethodIndex];
-			UE_LOG(LogPakFile, Display, TEXT("CompressionFormat %d [%s] : %d files, %lld -> %lld bytes"), MethodIndex, *(CompressionMethod.ToString()),
-				OutputPakFile->Compressor_Stat_Count[MethodIndex],
-				OutputPakFile->Compressor_Stat_RawBytes[MethodIndex],
-				OutputPakFile->Compressor_Stat_CompBytes[MethodIndex]
-			);
-		}
-
-		UE_LOG(LogPakFile, Display, TEXT("Added %d files, %lld bytes total"), OutputPakFile->Index.Num(), TotalPakFileSize);
-		UE_LOG(LogPakFile, Display, TEXT("PrimaryIndex size: %d bytes"), Footer.PrimaryIndexSize);
-		UE_LOG(LogPakFile, Display, TEXT("PathHashIndex size: %d bytes"), Footer.PathHashIndexSize);
-		UE_LOG(LogPakFile, Display, TEXT("FullDirectoryIndex size: %d bytes"), Footer.FullDirectoryIndexSize);
-		if (OutputPakFile->TotalUncompressedSize)
-		{
-			float PercentLess = ((float)OutputPakFile->TotalCompressedSize / ((float)OutputPakFile->TotalUncompressedSize / 100.f));
-			UE_LOG(LogPakFile, Display, TEXT("Compression summary: %.2f%% of original size. Compressed Size %lld bytes, Original Size %lld bytes. "), PercentLess, OutputPakFile->TotalCompressedSize, OutputPakFile->TotalUncompressedSize);
-		}
-
-		if (OutputPakFile->RehydratedCount > 0)
-		{
-			UE_LOG(LogPakFile, Display, TEXT("Asset Rehydration"));
-
-			UE_LOG(LogPakFile, Display, TEXT("  Rehydrated: %llu payloads"), OutputPakFile->RehydratedCount);
-			UE_LOG(LogPakFile, Display, TEXT("  Rehydrated: %llu bytes (%.2fMB)"), OutputPakFile->RehydratedBytes, (float)OutputPakFile->RehydratedBytes / 1024.0f / 1024.0f);
-		}
-
-		if (OutputPakFile->TotalEncryptedDataSize)
-		{
-			UE_LOG(LogPakFile, Display, TEXT("Encryption - ENABLED"));
-			UE_LOG(LogPakFile, Display, TEXT("  Files: %d"), OutputPakFile->TotalEncryptedFiles);
-
-			if (OutputPakFile->Info.bEncryptedIndex)
-			{
-				UE_LOG(LogPakFile, Display, TEXT("  Index: Encrypted (%d bytes, %.2fMB)"), OutputPakFile->Info.IndexSize, (float)OutputPakFile->Info.IndexSize / 1024.0f / 1024.0f);
-			}
-			else
-			{
-				UE_LOG(LogPakFile, Display, TEXT("  Index: Unencrypted"));
-			}
-
-
-			UE_LOG(LogPakFile, Display, TEXT("  Total: %d bytes (%.2fMB)"), OutputPakFile->TotalEncryptedDataSize, (float)OutputPakFile->TotalEncryptedDataSize / 1024.0f / 1024.0f);
-		}
-		else
-		{
-			UE_LOG(LogPakFile, Display, TEXT("Encryption - DISABLED"));
-		}
-
-		if (OutputPakFile->TotalEncryptedFiles < OutputPakFile->TotalRequestedEncryptedFiles)
-		{
-			UE_LOG(LogPakFile, Display, TEXT("%d files requested encryption, but no AES key was supplied! Encryption was skipped for these files"), OutputPakFile->TotalRequestedEncryptedFiles);
-		}
-		UE_LOG(LogPakFile, Display, TEXT(""));
-	}
-
-	WriterThread.Wait();
-	CompressionThread.Wait();
-	UE_LOG(LogPakFile, Display, TEXT("Writer and Compression Threads exited."));
-
-	if (TotalFilesWithPoorForcedCompression > 0)
-	{
-		UE_LOG(LogPakFile, Display, TEXT("Num files forcibly compressed due to -forcecompress option: %i, using %i bytes extra"), (int64)TotalFilesWithPoorForcedCompression, (int64)TotalExtraMemoryForPoorForcedCompression);
-=======
+		}
+	}
+
 	WriterThread.Wait();
 	CompressionThread.Wait();
 	UE_LOG(LogPakFile, Display, TEXT("Writer and Compression Threads exited."));
@@ -3286,26 +3053,6 @@
 	if (!PakWriterContext.AddPakFile(Filename, FilesToAdd, InKeyChain))
 	{
 		PakWriterContext.Flush();
-		return false;
->>>>>>> 4af6daef
-	}
-
-	return PakWriterContext.Flush();
-}
-
-bool CreatePakFile(const TCHAR* Filename, const TArray<FPakInputPair>& FilesToAdd, const FPakCommandLineParameters& CmdLineParameters, const FKeyChain& InKeyChain)
-{
-	const double StartTime = FPlatformTime::Seconds();
-
-	// Create Pak
-	FPakWriterContext PakWriterContext;
-	if (!PakWriterContext.Initialize(CmdLineParameters))
-	{
-		return false;
-	}
-	
-	if (!PakWriterContext.AddPakFile(Filename, FilesToAdd, InKeyChain))
-	{
 		return false;
 	}
 
@@ -4569,36 +4316,20 @@
 
 				if (EntryInfo1.CompressionMethodIndex == 0)
 				{
-<<<<<<< HEAD
-					BufferedCopyFile(PAKWriter1, PakReader1.GetArchive(), PakFile1, Entry1, Buffer, BufferSize, InKeyChain);
+					BufferedCopyFile(PAKWriter1, PakReader1.GetArchive(), PakFile1, Entry1, Buffer, BufferSize, InKeyChain1);
 				}
 				else
 				{
-					UncompressCopyFile(PAKWriter1, PakReader1.GetArchive(), Entry1, PersistantCompressionBuffer, CompressionBufferSize, InKeyChain, PakFile1);
-=======
-					BufferedCopyFile(PAKWriter1, PakReader1.GetArchive(), PakFile1, Entry1, Buffer, BufferSize, InKeyChain1);
+					UncompressCopyFile(PAKWriter1, PakReader1.GetArchive(), Entry1, PersistantCompressionBuffer, CompressionBufferSize, InKeyChain1, PakFile1);
+				}
+
+				if (EntryInfo2.CompressionMethodIndex == 0)
+				{
+					BufferedCopyFile(PAKWriter2, PakReader2.GetArchive(), PakFile2, Entry2, Buffer, BufferSize, InKeyChain2);
 				}
 				else
 				{
-					UncompressCopyFile(PAKWriter1, PakReader1.GetArchive(), Entry1, PersistantCompressionBuffer, CompressionBufferSize, InKeyChain1, PakFile1);
->>>>>>> 4af6daef
-				}
-
-				if (EntryInfo2.CompressionMethodIndex == 0)
-				{
-<<<<<<< HEAD
-					BufferedCopyFile(PAKWriter2, PakReader2.GetArchive(), PakFile2, Entry2, Buffer, BufferSize, InKeyChain);
-				}
-				else
-				{
-					UncompressCopyFile(PAKWriter2, PakReader2.GetArchive(), Entry2, PersistantCompressionBuffer, CompressionBufferSize, InKeyChain, PakFile2);
-=======
-					BufferedCopyFile(PAKWriter2, PakReader2.GetArchive(), PakFile2, Entry2, Buffer, BufferSize, InKeyChain2);
-				}
-				else
-				{
 					UncompressCopyFile(PAKWriter2, PakReader2.GetArchive(), Entry2, PersistantCompressionBuffer, CompressionBufferSize, InKeyChain2, PakFile2);
->>>>>>> 4af6daef
 				}
 
 				if (FMemory::Memcmp(PAKWriter1.GetData(), PAKWriter2.GetData(), EntryInfo1.UncompressedSize) != 0)
@@ -4642,18 +4373,10 @@
 		FMemory::Free(Buffer);
 		Buffer = nullptr;
 
-<<<<<<< HEAD
-		UE_LOG(LogPakFile, Log, TEXT("Comparison complete"));
-		UE_LOG(LogPakFile, Log, TEXT("Unique to first pak: %i, Unique to second pak: %i, Num Different: %i, NumEqual: %i"), NumUniquePAK1, NumUniquePAK2, NumDifferentContents, NumEqualContents);
-		return true;
-	}
-	else if (LegacyDiffIoStoreContainers(*InPakFilename1, *InPakFilename2, bLogUniques1, bLogUniques2, InKeyChain))
-=======
 		UE_LOG(LogPakFile, Display, TEXT("Unique to first pak: %i, Unique to second pak: %i, Num Different: %i, NumEqual: %i"), NumUniquePAK1, NumUniquePAK2, NumDifferentContents, NumEqualContents);
 		return true;
 	}
 	else if (LegacyDiffIoStoreContainers(*InPakFilename1, *InPakFilename2, bLogUniques1, bLogUniques2, InKeyChain1, &InKeyChain2))
->>>>>>> 4af6daef
 	{
 		return true;
 	}
@@ -5694,12 +5417,6 @@
 	// allow delegates to modify the config data with some tagged binary data
 	FCoreDelegates::FExtraBinaryConfigData ExtraData(Config, true);
 	FCoreDelegates::TSAccessExtraBinaryConfigData().Broadcast(ExtraData);
-<<<<<<< HEAD
-PRAGMA_DISABLE_DEPRECATION_WARNINGS
-	FCoreDelegates::AccessExtraBinaryConfigData.Broadcast(ExtraData);
-PRAGMA_ENABLE_DEPRECATION_WARNINGS
-=======
->>>>>>> 4af6daef
 
 	// write it all out!
 	TArray<uint8> FileContent;
@@ -5733,13 +5450,6 @@
  */
 bool ExecuteUnrealPak(const TCHAR* CmdLine)
 {
-<<<<<<< HEAD
-	FString IoStoreArg;
-	if (FParse::Value(CmdLine, TEXT("-CreateGlobalContainer="), IoStoreArg) ||
-		FParse::Value(CmdLine, TEXT("-CreateDLCContainer="), IoStoreArg))
-	{
-		return CreateIoStoreContainerFiles(CmdLine) == 0;
-=======
 	{
 		FString IoStoreArg;
 		if (FParse::Value(CmdLine, TEXT("-CreateGlobalContainer="), IoStoreArg) ||
@@ -5752,7 +5462,6 @@
 		{
 			return UploadIoStoreContainerFiles(*IoStoreArg) == 0;
 		}
->>>>>>> 4af6daef
 	}
 
 	// Parse all the non-option arguments from the command line
@@ -6342,10 +6051,7 @@
 		KeyChainUtilities::ApplyEncryptionKeys(KeyChain);
 
 		TArray<FString> TempOutputDirectoriesToDelete;
-<<<<<<< HEAD
-=======
 		bool bResult = true;
->>>>>>> 4af6daef
 		for (const FString& CreatePakCommand : CreatePakCommandsList)
 		{
 			TArray<FString> NonOptionArgumentsForPakFile;
@@ -6370,12 +6076,8 @@
 			{
 				if (!InitializeVirtualizationSystem())
 				{
-<<<<<<< HEAD
-					return false;
-=======
 					bResult = false;
 					break;
->>>>>>> 4af6daef
 				}
 			}
 
@@ -6472,20 +6174,12 @@
 
 			if (!PakWriterContext.AddPakFile(*PakFilename, FilesToAdd, KeyChainForPakFile))
 			{
-<<<<<<< HEAD
-				return false;
-			}
-		}
-
-		bool bResult = PakWriterContext.Flush();
-=======
 				bResult = false;
 				break;
 			}
 		}
 
 		bResult &= PakWriterContext.Flush();
->>>>>>> 4af6daef
 
 		for (const FString& TempOutputDirectory : TempOutputDirectoriesToDelete)
 		{
