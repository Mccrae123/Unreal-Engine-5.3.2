// Copyright Epic Games, Inc. All Rights Reserved.

#include "PakFileUtilities.h"
#include "IPlatformFilePak.h"
#include "Misc/SecureHash.h"
#include "Math/BigInt.h"
#include "SignedArchiveWriter.h"
#include "Misc/AES.h"
#include "Templates/UniquePtr.h"
#include "Serialization/LargeMemoryWriter.h"
#include "ProfilingDebugging/DiagnosticTable.h"
#include "Serialization/JsonSerializer.h"
#include "Misc/Base64.h"
#include "Misc/Compression.h"
#include "Misc/Fnv.h"
#include "Features/IModularFeatures.h"
#include "Misc/CoreDelegates.h"
#include "Misc/FileHelper.h"
#include "Misc/ConfigCacheIni.h"
#include "HAL/PlatformFileManager.h"
#include "Async/ParallelFor.h"
#include "Async/AsyncWork.h"
#include "Modules/ModuleManager.h"
#include "DerivedDataCacheInterface.h"
#include "Serialization/MemoryReader.h"
#include "Serialization/MemoryWriter.h"
#include "Serialization/FileRegions.h"
#include "Misc/ICompressionFormat.h"
#include "Misc/KeyChainUtilities.h"
<<<<<<< HEAD
#include "IoStoreUtilities.h"
=======
>>>>>>> efc9b2f3

IMPLEMENT_MODULE(FDefaultModuleImpl, PakFileUtilities);

#define GUARANTEE_UASSET_AND_UEXP_IN_SAME_PAK 0

#define USE_DDC_FOR_COMPRESSED_FILES 0
#define PAKCOMPRESS_DERIVEDDATA_VER TEXT("9493D2AB515048658AF7BE1342EC21FC")


#define SEEK_OPT_VERBOSITY Display

#define DETAILED_UNREALPAK_TIMING 0
#if DETAILED_UNREALPAK_TIMING
struct FUnrealPakScopeCycleCounter
{
	volatile int64& Counter;
	uint32 StartTime;
	FUnrealPakScopeCycleCounter(volatile int64& InCounter) : Counter(InCounter) { StartTime = FPlatformTime::Cycles(); }
	~FUnrealPakScopeCycleCounter() 
	{
		uint32 EndTime = FPlatformTime::Cycles();
		volatile int64 DeltaTime = EndTime;
		if (EndTime > StartTime)
		{
			DeltaTime = EndTime - StartTime;
		}
		FPlatformAtomics::InterlockedAdd(&Counter, DeltaTime);
	}
};
volatile int64 GCompressionTime = 0;
volatile int64 GDDCSyncReadTime = 0;
volatile int64 GDDCSyncWriteTime = 0;
int64 GDDCHits = 0;
int64 GDDCMisses = 0;
#endif

class FMemoryCompressor;

/**
* AsyncTask for FMemoryCompressor
* Compress a memory block asynchronously
 */
class FBlockCompressTask : public FNonAbandonableTask
{
public:
	friend class FAsyncTask<FBlockCompressTask>;
	friend class FMemoryCompressor;
	FBlockCompressTask(void* InUncompressedBuffer, int32 InUncompressedSize, FName InFormat, int32 InBlockSize) :
		UncompressedBuffer(InUncompressedBuffer),
		UncompressedSize(InUncompressedSize),
		Format(InFormat),
		BlockSize(InBlockSize),
		Result(false)
	{
		// Store buffer size.
		CompressedSize = FCompression::CompressMemoryBound(Format, BlockSize);
		CompressedBuffer = FMemory::Malloc(CompressedSize);
	}

	~FBlockCompressTask()
	{
		FMemory::Free(CompressedBuffer);
	}

	/** Do compress */
	void DoWork()
	{
		// Compress memory block.
		// Actual size will be stored to CompressedSize.
		Result = FCompression::CompressMemory(Format, CompressedBuffer, CompressedSize, UncompressedBuffer, UncompressedSize, COMPRESS_ForPackaging);
	}

	
	FORCEINLINE TStatId GetStatId() const { RETURN_QUICK_DECLARE_CYCLE_STAT(ExampleAsyncTask, STATGROUP_ThreadPoolAsyncTasks); }
		
private:
	// Source buffer
	void* UncompressedBuffer;
	int32 UncompressedSize;

	// Compress parameters
	FName Format;
	int32 BlockSize;
	int32 BitWindow;

	// Compressed result
	void* CompressedBuffer;
	int32 CompressedSize;
	bool Result;
};

/**
* asynchronous memory compressor
*/
class FMemoryCompressor
{
public:
	/** Divide into blocks and start compress asynchronously */
	FMemoryCompressor(uint8* UncompressedBuffer, int64 UncompressedSize, FName Format, int32 CompressionBlockSize) :
		Index(0)
			{
		// Divide into blocks and start compression async tasks.
		// These blocks must be as same as followed CompressMemory callings.
		int64 UncompressedBytes = 0;
		while (UncompressedSize)
		{
			int32 BlockSize = (int32)FMath::Min<int64>(UncompressedSize, CompressionBlockSize);
			auto* AsyncTask = new FAsyncTask<FBlockCompressTask>(UncompressedBuffer + UncompressedBytes, BlockSize, Format, BlockSize);
			AsyncTask->StartBackgroundTask();
			BlockCompressAsyncTasks.Add(AsyncTask);
			UncompressedSize -= BlockSize;
			UncompressedBytes += BlockSize;
		}
	}

	~FMemoryCompressor()
	{
		for (auto* AsyncTask : BlockCompressAsyncTasks)
		{
			if (!AsyncTask->Cancel())
			{
				AsyncTask->EnsureCompletion();
			}
			delete AsyncTask;
		}
	}


	/** Fetch compressed result. Returns true and store CompressedSize if succeeded */
	bool CompressMemory(FName Format, void* CompressedBuffer, int32& CompressedSize, const void* UncompressedBuffer, int32 UncompressedSize)
	{
		// Fetch compressed result from task.
		// We assume this is called only once, same order, same parameters for
		// each task.
		auto* AsyncTask = BlockCompressAsyncTasks[Index++];
		AsyncTask->EnsureCompletion();

		FBlockCompressTask& Task = AsyncTask->GetTask();
		check(Task.Format == Format);
		check(Task.UncompressedBuffer == UncompressedBuffer);
		check(Task.UncompressedSize == UncompressedSize);
		check(CompressedSize >= Task.CompressedSize);
		if (!Task.Result)
		{
			return false;
		}
		FMemory::Memcpy(CompressedBuffer, Task.CompressedBuffer, Task.CompressedSize);
		CompressedSize = Task.CompressedSize;

		return true;
	}

private:
	TArray<FAsyncTask<FBlockCompressTask>*> BlockCompressAsyncTasks;

	// Fetched task index
	int32 Index;
};

bool FPakOrderMap::ProcessOrderFile(const TCHAR* ResponseFile, bool bSecondaryOrderFile, bool bMergeOrder, TOptional<uint64> InOffset)
{
	uint64 OrderOffset = 0; 
	int32 OpenOrderNumber = 0;

	if (InOffset.IsSet())
	{
		OrderOffset = InOffset.GetValue();
	}
	else if (bSecondaryOrderFile || bMergeOrder)
	{
		OrderOffset = MaxIndex + 1;
	}

	if (bSecondaryOrderFile)
	{
		MaxPrimaryOrderIndex = OrderOffset;
	}
	// List of all items to add to pak file
	FString Text;
	UE_LOG(LogPakFile, Display, TEXT("Loading pak order file %s..."), ResponseFile);
	if (FFileHelper::LoadFileToString(Text, ResponseFile))
	{
		// Read all lines
		TArray<FString> Lines;
		Text.ParseIntoArray(Lines, TEXT("\n"), true);
		for (int32 EntryIndex = 0; EntryIndex < Lines.Num(); EntryIndex++)
		{
			FString Path;
			Lines[EntryIndex].ReplaceInline(TEXT("\r"), TEXT(""));
			Lines[EntryIndex].ReplaceInline(TEXT("\n"), TEXT(""));
			const TCHAR* OrderLinePtr = *(Lines[EntryIndex]);
			// Skip comments
			if (FCString::Strncmp(OrderLinePtr, TEXT("#"), 1) == 0 || FCString::Strncmp(OrderLinePtr, TEXT("//"), 2) == 0)
			{
				continue;
			}

			if (!FParse::Token(OrderLinePtr, Path, false))
			{
				UE_LOG(LogPakFile, Error, TEXT("Invalid entry in the response file %s."), *Lines[EntryIndex]);
				return false;
			}

			if(Lines[EntryIndex].FindLastChar('"', OpenOrderNumber))
			{
				FString ReadNum = Lines[EntryIndex].RightChop(OpenOrderNumber + 1);
				Lines[EntryIndex].LeftInline(OpenOrderNumber + 1, false);
				ReadNum.TrimStartInline();
				if(ReadNum.Len() == 0)
				{
					// If order files don't have explicit numbers just use the line number
					OpenOrderNumber = EntryIndex;
				}
				else if (ReadNum.IsNumeric())
				{
					OpenOrderNumber = FCString::Atoi(*ReadNum);
				}
				else
				{
					UE_LOG(LogPakFile, Error, TEXT("Invalid entry in the response file %s, couldn't parse an order number after the path."), *Lines[EntryIndex]);
					return false;
				}
			}
			else
			{
				// If order files don't have explicit numbers just use the line number
				OpenOrderNumber = EntryIndex;
			}

			FPaths::NormalizeFilename(Path);
			Path = Path.ToLower();

			if ((bSecondaryOrderFile || bMergeOrder) && OrderMap.Contains(Path))
			{
				continue;
			}

			OrderMap.Add(Path, OpenOrderNumber + OrderOffset);
			MaxIndex = FMath::Max(MaxIndex, OpenOrderNumber + OrderOffset);
		}

		UE_LOG(LogPakFile, Display, TEXT("Finished loading pak order file %s."), ResponseFile);
		return true;
	}
	else
	{
		UE_LOG(LogPakFile, Error, TEXT("Unable to load pak order file %s."), ResponseFile);
		return false;
	}
}

void FPakOrderMap::MergeOrderMap(FPakOrderMap&& Other)
{
	for (TPair<FString, uint64>& OrderedFile : Other.OrderMap)
	{
		if (OrderMap.Contains(OrderedFile.Key) == false)
		{
			OrderMap.Add(MoveTemp(OrderedFile.Key), OrderedFile.Value);
		}
	}
	Other.OrderMap.Empty(); // We moved strings out of this so empty it so nobody tries to use the keys

	if (MaxIndex == MAX_uint64)
	{
		MaxIndex = Other.MaxIndex;
	}
	else
	{
		MaxIndex = FMath::Max(MaxIndex, Other.MaxIndex);
	}
}

uint64 FPakOrderMap::GetFileOrder(const FString& Path, bool bAllowUexpUBulkFallback, bool* OutIsPrimary) const
{
	FString RegionStr;
	FString NewPath = RemapLocalizationPathIfNeeded(Path.ToLower(), RegionStr);
	const uint64* FoundOrder = OrderMap.Find(NewPath);
	uint64 ReturnOrder = MAX_uint64;
	if (FoundOrder != nullptr)
	{
		ReturnOrder = *FoundOrder;
		if (OutIsPrimary)
		{
			*OutIsPrimary = (ReturnOrder < MaxPrimaryOrderIndex);
		}
	}
	else if (bAllowUexpUBulkFallback)
	{
		// if this is a cook order or an old order it will not have uexp files in it, so we put those in the same relative order after all of the normal files, but before any ubulk files
		if (Path.EndsWith(TEXT("uexp")) || Path.EndsWith(TEXT("ubulk")))
		{
			uint64 CounterpartOrder = GetFileOrder(FPaths::GetBaseFilename(Path, false) + TEXT(".uasset"), false);
			if (CounterpartOrder == MAX_uint64)
			{
				CounterpartOrder = GetFileOrder(FPaths::GetBaseFilename(Path, false) + TEXT(".umap"), false);
			}
			if (CounterpartOrder != MAX_uint64)
			{
				if (Path.EndsWith(TEXT("uexp")))
				{
					ReturnOrder = CounterpartOrder | (1 << 29);
				}
				else
				{
					ReturnOrder = CounterpartOrder | (1 << 30);
				}
			}
		}
	}

	// Optionally offset based on region, so multiple files in different regions don't get the same order.
	// I/O profiling suggests this is slightly worse, so leaving this disabled for now
#if 0
	if (ReturnOrder != MAX_uint64)
	{
		if (RegionStr.Len() > 0)
		{
			uint64 RegionOffset = 0;
			for (int i = 0; i < RegionStr.Len(); i++)
			{
				int8 Letter = (int8)(RegionStr[i] - TEXT('a'));
				RegionOffset |= (uint64(Letter) << (i * 5));
			}
			return ReturnOrder + (RegionOffset << 16);
		}
	}
#endif
	return ReturnOrder;
}

void FPakOrderMap::WriteOpenOrder(FArchive* Ar)
{
	OrderMap.ValueSort([](const uint64& A, const uint64& B) { return A < B; });
	for (const auto& It : OrderMap)
	{
		Ar->Logf(TEXT("\"%s\" %d"), *It.Key, It.Value);
	}
}

FString FPakOrderMap::RemapLocalizationPathIfNeeded(const FString& PathLower, FString& OutRegion) const
{
	static const TCHAR* L10NPrefix = (const TCHAR*)TEXT("/content/l10n/");
	static const int32 L10NPrefixLength = FCString::Strlen(L10NPrefix);
	int32 FoundIndex = PathLower.Find(L10NPrefix, ESearchCase::CaseSensitive);
	if (FoundIndex > 0)
	{
		// Validate the content index is the first one
		int32 ContentIndex = PathLower.Find(TEXT("/content/"), ESearchCase::CaseSensitive);
		if (ContentIndex == FoundIndex)
		{
			int32 EndL10NOffset = ContentIndex + L10NPrefixLength;
			int32 NextSlashIndex = PathLower.Find(TEXT("/"), ESearchCase::CaseSensitive, ESearchDir::FromStart, EndL10NOffset);
			int32 RegionLength = NextSlashIndex - EndL10NOffset;
			if (RegionLength >= 2)
			{
				FString NonLocalizedPath = PathLower.Mid(0, ContentIndex) + TEXT("/content") + PathLower.Mid(NextSlashIndex);
				OutRegion = PathLower.Mid(EndL10NOffset, RegionLength);
				return NonLocalizedPath;
			}
		}
	}
	return PathLower;
}

enum class ESeekOptMode : uint8
{
	None = 0,
	OnePass = 1,
	Incremental = 2,
	Incremental_OnlyPrimaryOrder = 3,
	Incremental_PrimaryThenSecondary = 4,
	COUNT
};

struct FPatchSeekOptParams
{
	FPatchSeekOptParams()
		: MaxGapSize(0)
		, MaxInflationPercent(0.0f)
		, Mode(ESeekOptMode::None)
		, MaxAdjacentOrderDiff(128)
	{}
	int64 MaxGapSize;
	float MaxInflationPercent; // For Incremental_ modes only
	ESeekOptMode Mode;
	int32 MaxAdjacentOrderDiff;
};

struct FPakCommandLineParameters
{
	FPakCommandLineParameters()
		: CompressionBlockSize(64 * 1024)
		, FileSystemBlockSize(0)
		, PatchFilePadAlign(0)
		, AlignForMemoryMapping(0)
		, GeneratePatch(false)
		, EncryptIndex(false)
		, UseCustomCompressor(false)
		, bSign(false)
		, bPatchCompatibilityMode421(false)
		, bFallbackOrderForNonUassetFiles(false)
		, bAsyncCompression(false)
		, bAlignFilesLargerThanBlock(false)
		, bForceCompress(false)
		, bFileRegions(false)
	{
	}

	TArray<FName> CompressionFormats;
	FPatchSeekOptParams SeekOptParams;
	int32  CompressionBlockSize;
	int64  FileSystemBlockSize;
	int64  PatchFilePadAlign;
	int64  AlignForMemoryMapping;
	bool   GeneratePatch;
	FString SourcePatchPakFilename;
	FString SourcePatchDiffDirectory;
	FString InputFinalPakFilename; // This is the resulting pak file we want to end up with after we generate the pak patch.  This is used instead of passing in the raw content.
	FString ChangedFilesOutputFilename;
	bool EncryptIndex;
	bool UseCustomCompressor;
	FGuid EncryptionKeyGuid;
	bool bSign;
	bool bPatchCompatibilityMode421;
	bool bFallbackOrderForNonUassetFiles;
	bool bAsyncCompression;
	bool bAlignFilesLargerThanBlock;	// Align files that are larger than block size

	bool bForceCompress; // Force all files that request compression to be compressed, even if that results in a larger file size DEPRECATED
	bool bFileRegions; // Enables the processing and output of cook file region metadata, used during packaging on some platforms.
};

struct FPakInputPair
{
	FString Source;
	FString Dest;
	uint64 SuggestedOrder; 
	bool bNeedsCompression;
	bool bNeedEncryption;
	bool bIsDeleteRecord;	// This is used for patch PAKs when a file is deleted from one patch to the next
	bool bIsInPrimaryOrder;

	FPakInputPair()
		: SuggestedOrder(MAX_uint64)
		, bNeedsCompression(false)
		, bNeedEncryption(false)
		, bIsDeleteRecord(false)
		, bIsInPrimaryOrder(false)
	{}

	FPakInputPair(const FString& InSource, const FString& InDest)
		: Source(InSource)
		, Dest(InDest)
		, bNeedsCompression(false)
		, bNeedEncryption(false)
		, bIsDeleteRecord(false)
	{}

	FORCEINLINE bool operator==(const FPakInputPair& Other) const
	{
		return Source == Other.Source;
	}
};

struct FPakEntryOrder
{
	FPakEntryOrder() : Order(MAX_uint64) {}
	FString Filename;
	uint64  Order;
};


struct FFileInfo
{
	uint64 FileSize;
	int32 PatchIndex;
	bool bIsDeleteRecord;
	bool bForceInclude;
	uint8 Hash[16];
};

bool ExtractFilesFromPak(const TCHAR* InPakFilename, TMap<FString, FFileInfo>& InFileHashes, 
	const TCHAR* InDestPath, bool bUseMountPoint, 
	const FKeyChain& InKeyChain, const FString* InFilter, 
	TArray<FPakInputPair>* OutEntries = nullptr, TArray<FPakInputPair>* OutDeletedEntries = nullptr, 
	FPakOrderMap* OutOrderMap = nullptr, TArray<FGuid>* OutUsedEncryptionKeys = nullptr, bool* OutAnyPakSigned = nullptr);

struct FCompressedFileBuffer
{
	FCompressedFileBuffer()
		: OriginalSize(0)
		,TotalCompressedSize(0)
		,FileCompressionBlockSize(0)
		,CompressedBufferSize(0)
	{

	}

	void Reinitialize(FArchive* File, FName CompressionMethod, int64 CompressionBlockSize)
	{
		OriginalSize = File->TotalSize();
		TotalCompressedSize = 0;
		FileCompressionBlockSize = 0;
		FileCompressionMethod = CompressionMethod;
		CompressedBlocks.Reset();
		CompressedBlocks.AddUninitialized((OriginalSize+CompressionBlockSize-1)/CompressionBlockSize);
	}

	void Empty()
	{
		OriginalSize = 0;
		TotalCompressedSize = 0;
		FileCompressionBlockSize = 0;
		FileCompressionMethod = NAME_None;
		CompressedBuffer = nullptr;
		CompressedBufferSize = 0; 
		CompressedBlocks.Empty();
	}

	void EnsureBufferSpace(int64 RequiredSpace)
	{
		if(RequiredSpace > CompressedBufferSize)
		{
			TUniquePtr<uint8[]> NewCompressedBuffer = MakeUnique<uint8[]>(RequiredSpace);
			FMemory::Memcpy(NewCompressedBuffer.Get(), CompressedBuffer.Get(), CompressedBufferSize);
			CompressedBuffer = MoveTemp(NewCompressedBuffer);
			CompressedBufferSize = RequiredSpace;
		}
	}

	bool CompressFileToWorkingBuffer(const FPakInputPair& InFile, FName CompressionMethod, const int32 CompressionBlockSize);

	void SerializeDDCData(FArchive &Ar)
	{
		Ar << OriginalSize;
		Ar << TotalCompressedSize;
		Ar << FileCompressionBlockSize;
		Ar << FileCompressionMethod;
		Ar << CompressedBlocks;
		if (Ar.IsLoading())
		{
			EnsureBufferSpace(TotalCompressedSize);
		}
		Ar.Serialize(CompressedBuffer.Get(), TotalCompressedSize);
	}

	int64 GetSerializedSizeEstimate() const
	{
		int64 Size = 0;
		Size += sizeof(*this);
		Size += CompressedBlocks.Num() * sizeof(FPakCompressedBlock);
		Size += CompressedBufferSize;
		return Size;
	}

	FString GetDDCKeyString(const uint8* UncompressedFile, const int64& UncompressedFileSize, FName CompressionFormat, const int64& BlockSize);

	int64				OriginalSize;
	int64				TotalCompressedSize;
	int32				FileCompressionBlockSize;
	FName				FileCompressionMethod;
	TArray<FPakCompressedBlock>	CompressedBlocks;
	int64				CompressedBufferSize;
	TUniquePtr<uint8[]>		CompressedBuffer;
};

template <class T>
bool ReadSizeParam(const TCHAR* CmdLine, const TCHAR* ParamStr, T& SizeOut)
{
	FString ParamValueStr;
	if (FParse::Value(CmdLine, ParamStr, ParamValueStr) &&
		FParse::Value(CmdLine, ParamStr, SizeOut))
	{
		if (ParamValueStr.EndsWith(TEXT("GB")))
		{
			SizeOut *= 1024 * 1024 * 1024;
		}
		else if (ParamValueStr.EndsWith(TEXT("MB")))
		{
			SizeOut *= 1024 * 1024;
		}
		else if (ParamValueStr.EndsWith(TEXT("KB")))
		{
			SizeOut *= 1024;
		}
		return true;
	}
	return false;
}


FString GetLongestPath(TArray<FPakInputPair>& FilesToAdd)
{
	FString LongestPath;
	int32 MaxNumDirectories = 0;

	for (int32 FileIndex = 0; FileIndex < FilesToAdd.Num(); FileIndex++)
	{
		FString& Filename = FilesToAdd[FileIndex].Dest;
		int32 NumDirectories = 0;
		for (int32 Index = 0; Index < Filename.Len(); Index++)
		{
			if (Filename[Index] == '/')
			{
				NumDirectories++;
			}
		}
		if (NumDirectories > MaxNumDirectories)
		{
			LongestPath = Filename;
			MaxNumDirectories = NumDirectories;
		}
	}
	return FPaths::GetPath(LongestPath) + TEXT("/");
}

FString GetCommonRootPath(TArray<FPakInputPair>& FilesToAdd)
{
	FString Root = GetLongestPath(FilesToAdd);
	for (int32 FileIndex = 0; FileIndex < FilesToAdd.Num() && Root.Len(); FileIndex++)
	{
		FString Filename(FilesToAdd[FileIndex].Dest);
		FString Path = FPaths::GetPath(Filename) + TEXT("/");
		int32 CommonSeparatorIndex = -1;
		int32 SeparatorIndex = Path.Find(TEXT("/"), ESearchCase::CaseSensitive);
		while (SeparatorIndex >= 0)
		{
			if (FCString::Strnicmp(*Root, *Path, SeparatorIndex + 1) != 0)
			{
				break;
			}
			CommonSeparatorIndex = SeparatorIndex;
			if (CommonSeparatorIndex + 1 < Path.Len())
			{
				SeparatorIndex = Path.Find(TEXT("/"), ESearchCase::CaseSensitive, ESearchDir::FromStart, CommonSeparatorIndex + 1);
			}
			else
			{
				break;
			}
		}
		if ((CommonSeparatorIndex + 1) < Root.Len())
		{
			Root.MidInline(0, CommonSeparatorIndex + 1, false);
		}
	}
	return Root;
}


FString FCompressedFileBuffer::GetDDCKeyString(const uint8* UncompressedFile, const int64& UncompressedFileSize, FName CompressionFormat, const int64& BlockSize)
{
	FString KeyString;

	KeyString += FString::Printf(TEXT("_F:%s_C:%s_B:%d_"), *CompressionFormat.ToString(), *FCompression::GetCompressorDDCSuffix(CompressionFormat), BlockSize);
	
	FSHA1 HashState;
	HashState.Update(UncompressedFile, UncompressedFileSize);
	HashState.Final();
	FSHAHash FinalHash;
	HashState.GetHash(FinalHash.Hash);
	KeyString += FinalHash.ToString();;

	return FDerivedDataCacheInterface::BuildCacheKey(TEXT("PAKCOMPRESS_"), PAKCOMPRESS_DERIVEDDATA_VER, *KeyString);
}

bool FCompressedFileBuffer::CompressFileToWorkingBuffer(const FPakInputPair& InFile, FName CompressionMethod, const int32 CompressionBlockSize)
{
	TUniquePtr<FArchive> FileHandle(IFileManager::Get().CreateFileReader(*InFile.Source));
	if(!FileHandle)
	{
		TotalCompressedSize = 0;
		return false;
	}

	Reinitialize(FileHandle.Get(), CompressionMethod, CompressionBlockSize);
	const int64 FileSize = OriginalSize;
	const int64 PaddedEncryptedFileSize = Align(FileSize,FAES::AESBlockSize);
	check(PaddedEncryptedFileSize >= FileSize);

	TArray<uint8, TInlineAllocator<4096>> UncompressedBuffer;
	UncompressedBuffer.SetNumUninitialized(PaddedEncryptedFileSize);

	// Load to buffer
	FileHandle->Serialize(UncompressedBuffer.GetData(), FileSize);

#if USE_DDC_FOR_COMPRESSED_FILES
	const bool bShouldUseDDC = true; // && (FileSize > 20 * 1024 ? true : false);
	FString DDCKey;
	TArray<uint8, TInlineAllocator<4096>> GetData;
	if (bShouldUseDDC)
	{
#if DETAILED_UNREALPAK_TIMING
		FUnrealPakScopeCycleCounter Scope(GDDCSyncReadTime);
#endif
		DDCKey = GetDDCKeyString(UncompressedBuffer.GetData(), FileSize, CompressionMethod, CompressionBlockSize);

		if (GetDerivedDataCacheRef().CachedDataProbablyExists(*DDCKey))
		{
			int32 AsyncHandle = GetDerivedDataCacheRef().GetAsynchronous(*DDCKey, InFile.Dest);
			GetDerivedDataCacheRef().WaitAsynchronousCompletion(AsyncHandle);
			GetData.Empty(GetData.Max());
			bool Result = false;
			GetDerivedDataCacheRef().GetAsynchronousResults(AsyncHandle, GetData, &Result);
			if (Result)
			{
				FMemoryReader Ar(GetData, true);
				SerializeDDCData(Ar);
				return true;
			}
		}
	}
#endif

	{
#if DETAILED_UNREALPAK_TIMING
		FUnrealPakScopeCycleCounter Scope(GCompressionTime);
#endif
		// Start parallel compress
		FMemoryCompressor MemoryCompressor(UncompressedBuffer.GetData(), FileSize, CompressionMethod, CompressionBlockSize);

		// Build buffers for working
		int64 UncompressedSize = FileSize;

		// CompressMemoryBound truncates its size argument to 32bits, so we can not use (possibly > 32-bit) FileSize directly to calculate required buffer space
		int32 MaxCompressedBufferSize = Align(FCompression::CompressMemoryBound(CompressionMethod, CompressionBlockSize, COMPRESS_NoFlags), FAES::AESBlockSize);
        int32 CompressionBufferRemainder = Align(FCompression::CompressMemoryBound(CompressionMethod, int32(UncompressedSize % CompressionBlockSize), COMPRESS_NoFlags), FAES::AESBlockSize);
        EnsureBufferSpace(MaxCompressedBufferSize * (UncompressedSize / CompressionBlockSize) + CompressionBufferRemainder);

		TotalCompressedSize = 0;
		int64 UncompressedBytes = 0;
		int32 CurrentBlock = 0;
		while (UncompressedSize)
		{
			int32 BlockSize = (int32)FMath::Min<int64>(UncompressedSize, CompressionBlockSize);
			int32 MaxCompressedBlockSize = FCompression::CompressMemoryBound(CompressionMethod, BlockSize, COMPRESS_NoFlags);
			int32 CompressedBlockSize = FMath::Max<int32>(MaxCompressedBufferSize, MaxCompressedBlockSize);
			FileCompressionBlockSize = FMath::Max<uint32>(BlockSize, FileCompressionBlockSize);
			EnsureBufferSpace(Align(TotalCompressedSize + CompressedBlockSize, FAES::AESBlockSize));
			if (!MemoryCompressor.CompressMemory(CompressionMethod, CompressedBuffer.Get() + TotalCompressedSize, CompressedBlockSize, UncompressedBuffer.GetData() + UncompressedBytes, BlockSize))
			{
				return false;
			}
			UncompressedSize -= BlockSize;
			UncompressedBytes += BlockSize;

			CompressedBlocks[CurrentBlock].CompressedStart = TotalCompressedSize;
			CompressedBlocks[CurrentBlock].CompressedEnd = TotalCompressedSize + CompressedBlockSize;
			++CurrentBlock;

			TotalCompressedSize += CompressedBlockSize;

			if (InFile.bNeedEncryption)
			{
				int32 EncryptionBlockPadding = Align(TotalCompressedSize, FAES::AESBlockSize);
				for (int64 FillIndex = TotalCompressedSize; FillIndex < EncryptionBlockPadding; ++FillIndex)
				{
					// Fill the trailing buffer with bytes from file. Note that this is now from a fixed location
					// rather than a random one so that we produce deterministic results
					CompressedBuffer.Get()[FillIndex] = CompressedBuffer.Get()[FillIndex % TotalCompressedSize];
				}
				TotalCompressedSize += EncryptionBlockPadding - TotalCompressedSize;
			}
		}

	}
#if USE_DDC_FOR_COMPRESSED_FILES
	if (bShouldUseDDC)
	{
#if DETAILED_UNREALPAK_TIMING
		FUnrealPakScopeCycleCounter Scope(GDDCSyncWriteTime);
		++GDDCMisses;
#endif
		GetData.Empty(GetData.Max());
		FMemoryWriter Ar(GetData, true);
		SerializeDDCData(Ar);
		GetDerivedDataCacheRef().Put(*DDCKey, GetData, InFile.Dest);
	}
#endif

	return true;
}

bool PrepareCopyFileToPak(const FString& InMountPoint, const FPakInputPair& InFile, uint8*& InOutPersistentBuffer, int64& InOutBufferSize, FPakEntryPair& OutNewEntry, uint8*& OutDataToWrite, int64& OutSizeToWrite, const FKeyChain& InKeyChain, TArray<FFileRegion>* OutFileRegions)
{	
	TUniquePtr<FArchive> FileHandle(IFileManager::Get().CreateFileReader(*InFile.Source));
	bool bFileExists = FileHandle.IsValid();
	if (bFileExists)
	{
		const int64 FileSize = FileHandle->TotalSize();
		const int64 PaddedEncryptedFileSize = Align(FileSize, FAES::AESBlockSize); 
		OutNewEntry.Filename = InFile.Dest.Mid(InMountPoint.Len());
		OutNewEntry.Info.Offset = 0; // Don't serialize offsets here.
		OutNewEntry.Info.Size = FileSize;
		OutNewEntry.Info.UncompressedSize = FileSize;
		OutNewEntry.Info.CompressionMethodIndex = 0;
		OutNewEntry.Info.SetEncrypted( InFile.bNeedEncryption );
		OutNewEntry.Info.SetDeleteRecord(false);

		if (InOutBufferSize < PaddedEncryptedFileSize)
		{
			InOutPersistentBuffer = (uint8*)FMemory::Realloc(InOutPersistentBuffer, PaddedEncryptedFileSize);
			InOutBufferSize = FileSize;
		}

		// Load to buffer
		FileHandle->Serialize(InOutPersistentBuffer, FileSize);

		{
			OutSizeToWrite = FileSize;
			if (InFile.bNeedEncryption)
			{
				for(int64 FillIndex=FileSize; FillIndex < PaddedEncryptedFileSize && InFile.bNeedEncryption; ++FillIndex)
				{
					// Fill the trailing buffer with bytes from file. Note that this is now from a fixed location
					// rather than a random one so that we produce deterministic results
					InOutPersistentBuffer[FillIndex] = InOutPersistentBuffer[(FillIndex - FileSize)%FileSize];
				}

				//Encrypt the buffer before writing it to disk
				check(InKeyChain.MasterEncryptionKey);
				FAES::EncryptData(InOutPersistentBuffer, PaddedEncryptedFileSize, InKeyChain.MasterEncryptionKey->Key);
				// Update the size to be written
				OutSizeToWrite = PaddedEncryptedFileSize;
				OutNewEntry.Info.SetEncrypted( true );
			}

			// Calculate the buffer hash value
			FSHA1::HashBuffer(InOutPersistentBuffer,FileSize,OutNewEntry.Info.Hash);			
			OutDataToWrite = InOutPersistentBuffer;
		}

		if (OutFileRegions)
		{
			// Read the matching regions file, if it exists.
			TUniquePtr<FArchive> RegionsFile(IFileManager::Get().CreateFileReader(*(InFile.Source + FFileRegion::RegionsFileExtension)));
			if (RegionsFile.IsValid())
			{
				FFileRegion::SerializeFileRegions(*RegionsFile.Get(), *OutFileRegions);
			}
		}
	}
	return bFileExists;
}

void FinalizeCopyCompressedFileToPak(FPakInfo& InPakInfo, const FCompressedFileBuffer& CompressedFile, FPakEntryPair& OutNewEntry)
{
	check(CompressedFile.TotalCompressedSize != 0);

	check(OutNewEntry.Info.CompressionBlocks.Num() == CompressedFile.CompressedBlocks.Num());
	check(OutNewEntry.Info.CompressionMethodIndex == InPakInfo.GetCompressionMethodIndex(CompressedFile.FileCompressionMethod));

	int64 TellPos = OutNewEntry.Info.GetSerializedSize(FPakInfo::PakFile_Version_Latest);
	const TArray<FPakCompressedBlock>& Blocks = CompressedFile.CompressedBlocks;
	for (int32 BlockIndex = 0, BlockCount = Blocks.Num(); BlockIndex < BlockCount; ++BlockIndex)
	{
		OutNewEntry.Info.CompressionBlocks[BlockIndex].CompressedStart = Blocks[BlockIndex].CompressedStart + TellPos;
		OutNewEntry.Info.CompressionBlocks[BlockIndex].CompressedEnd = Blocks[BlockIndex].CompressedEnd + TellPos;
	}
}

bool PrepareCopyCompressedFileToPak(const FString& InMountPoint, FPakInfo& Info, const FPakInputPair& InFile, const FCompressedFileBuffer& CompressedFile, FPakEntryPair& OutNewEntry, uint8*& OutDataToWrite, int64& OutSizeToWrite, const FKeyChain& InKeyChain)
{
	if (CompressedFile.TotalCompressedSize == 0)
	{
		return false;
	}

	OutNewEntry.Info.CompressionMethodIndex = Info.GetCompressionMethodIndex(CompressedFile.FileCompressionMethod);
	OutNewEntry.Info.CompressionBlocks.AddZeroed(CompressedFile.CompressedBlocks.Num());

	if (InFile.bNeedEncryption)
	{
		check(InKeyChain.MasterEncryptionKey);
		FAES::EncryptData(CompressedFile.CompressedBuffer.Get(), CompressedFile.TotalCompressedSize, InKeyChain.MasterEncryptionKey->Key);
	}

	//Hash the final buffer thats written
	FSHA1 Hash;
	Hash.Update(CompressedFile.CompressedBuffer.Get(), CompressedFile.TotalCompressedSize);
	Hash.Final();

	// Update file size & Hash
	OutNewEntry.Info.CompressionBlockSize = CompressedFile.FileCompressionBlockSize;
	OutNewEntry.Info.UncompressedSize = CompressedFile.OriginalSize;
	OutNewEntry.Info.Size = CompressedFile.TotalCompressedSize;
	Hash.GetHash(OutNewEntry.Info.Hash);

	//	Write the header, then the data
	OutNewEntry.Filename = InFile.Dest.Mid(InMountPoint.Len());
	OutNewEntry.Info.Offset = 0; // Don't serialize offsets here.
	OutNewEntry.Info.SetEncrypted( InFile.bNeedEncryption );
	OutNewEntry.Info.SetDeleteRecord(false);
	OutSizeToWrite = CompressedFile.TotalCompressedSize;
	OutDataToWrite = CompressedFile.CompressedBuffer.Get();
	//OutNewEntry.Info.Serialize(InPak,FPakInfo::PakFile_Version_Latest);	
	//InPak.Serialize(CompressedFile.CompressedBuffer.Get(), CompressedFile.TotalCompressedSize);

	return true;
}

void PrepareDeleteRecordForPak(const FString& InMountPoint, const FPakInputPair InDeletedFile, FPakEntryPair& OutNewEntry)
{
	OutNewEntry.Filename = InDeletedFile.Dest.Mid(InMountPoint.Len());
	OutNewEntry.Info.SetDeleteRecord(true);
}


static void CommandLineParseHelper(const TCHAR* InCmdLine, TArray<FString>& Tokens, TArray<FString>& Switches)
{
	FString NextToken;
	while(FParse::Token(InCmdLine,NextToken,false))
	{
		if((**NextToken == TCHAR('-')))
		{
			new(Switches)FString(NextToken.Mid(1));
		}
		else
		{
			new(Tokens)FString(NextToken);
		}
	}
}

void ProcessCommandLine(const TCHAR* CmdLine, const TArray<FString>& NonOptionArguments, TArray<FPakInputPair>& Entries, FPakCommandLineParameters& CmdLineParameters)
{
	// List of all items to add to pak file
	FString ResponseFile;
	FString ClusterSizeString;

	if (FParse::Param(CmdLine, TEXT("patchcompatibilitymode421")))
	{
		CmdLineParameters.bPatchCompatibilityMode421 = true;
	}

	if (FParse::Param(CmdLine, TEXT("asynccompression")))
	{
		CmdLineParameters.bAsyncCompression = true;
	}

	if (FParse::Param(CmdLine, TEXT("fallbackOrderForNonUassetFiles")))
	{
		CmdLineParameters.bFallbackOrderForNonUassetFiles = true;
	}

	if (FParse::Value(CmdLine, TEXT("-blocksize="), ClusterSizeString) && 
		FParse::Value(CmdLine, TEXT("-blocksize="), CmdLineParameters.FileSystemBlockSize))
		{
		if (ClusterSizeString.EndsWith(TEXT("MB")))
		{
			CmdLineParameters.FileSystemBlockSize *= 1024*1024;
		}
		else if (ClusterSizeString.EndsWith(TEXT("KB")))
		{
			CmdLineParameters.FileSystemBlockSize *= 1024;
		}
	}
	else
	{
		CmdLineParameters.FileSystemBlockSize = 0;
	}

	FString CompBlockSizeString;
	if (FParse::Value(CmdLine, TEXT("-compressionblocksize="), CompBlockSizeString) &&
		FParse::Value(CmdLine, TEXT("-compressionblocksize="), CmdLineParameters.CompressionBlockSize))
	{
		if (CompBlockSizeString.EndsWith(TEXT("MB")))
		{
			CmdLineParameters.CompressionBlockSize *= 1024 * 1024;
		}
		else if (CompBlockSizeString.EndsWith(TEXT("KB")))
		{
			CmdLineParameters.CompressionBlockSize *= 1024;
		}
	}

	if (!FParse::Value(CmdLine, TEXT("-patchpaddingalign="), CmdLineParameters.PatchFilePadAlign))
	{
		CmdLineParameters.PatchFilePadAlign = 0;
	}

	if (!FParse::Value(CmdLine, TEXT("-AlignForMemoryMapping="), CmdLineParameters.AlignForMemoryMapping))
	{
		CmdLineParameters.AlignForMemoryMapping = 0;
	}

	if (FParse::Param(CmdLine, TEXT("encryptindex")))
	{
		CmdLineParameters.EncryptIndex = true;
	}

	if (FParse::Param(CmdLine, TEXT("sign")))
	{
		CmdLineParameters.bSign = true;
	}

	if (FParse::Param(CmdLine, TEXT("AlignFilesLargerThanBlock")))
	{
		CmdLineParameters.bAlignFilesLargerThanBlock = true;
	}

	if (FParse::Param(CmdLine, TEXT("ForceCompress")))
	{
		CmdLineParameters.bForceCompress = true;
		UE_LOG(LogPakFile, Warning, TEXT("-ForceCompress is deprecated.  It will be removed in a future release."));
	}

	if (FParse::Param(CmdLine, TEXT("FileRegions")))
	{
		CmdLineParameters.bFileRegions = true;
	}

	FString DesiredCompressionFormats;
	// look for -compressionformats or -compressionformat on the commandline
	if (FParse::Value(CmdLine, TEXT("-compressionformats="), DesiredCompressionFormats) || FParse::Value(CmdLine, TEXT("-compressionformat="), DesiredCompressionFormats))
	{
		TArray<FString> Formats;
		DesiredCompressionFormats.ParseIntoArray(Formats, TEXT(","));
		for (FString& Format : Formats)
		{
			// look until we have a valid format
			FName FormatName = *Format;

			if (FCompression::IsFormatValid(FormatName))
			{
				CmdLineParameters.CompressionFormats.Add(FormatName);
				break;
			}
			else
			{
				UE_LOG(LogPakFile, Warning, TEXT("Compression format %s is not recognized"), *Format);
			}
		}
	}

	// disable zlib as fallback if requested
	if (FParse::Param(CmdLine, TEXT("disablezlib")))
	{
		UE_LOG(LogPakFile, Display, TEXT("Disabling ZLib as a compression option."));
	}
	else
	{
		CmdLineParameters.CompressionFormats.AddUnique(NAME_Zlib);
	}

	if (FParse::Value(CmdLine, TEXT("-create="), ResponseFile))
	{
		CmdLineParameters.GeneratePatch = FParse::Value(CmdLine, TEXT("-generatepatch="), CmdLineParameters.SourcePatchPakFilename);
		FParse::Value(CmdLine, TEXT("-outputchangedfiles="), CmdLineParameters.ChangedFilesOutputFilename);

		bool bCompress = FParse::Param(CmdLine, TEXT("compress"));
		if ( bCompress )
		{
			// the correct way to enable compression is via bCompressed in UProjectPackagingSettings
			//	which passes -compressed to CopyBuildToStaging and writes the response file
			UE_LOG(LogPakFile, Warning, TEXT("-compress is deprecated, use -compressed with UAT instead"));
		}

		bool bEncrypt = FParse::Param(CmdLine, TEXT("encrypt"));		

		if (CmdLineParameters.GeneratePatch)
		{
			FParse::Value(CmdLine, TEXT("-patchSeekOptMaxInflationPercent="), CmdLineParameters.SeekOptParams.MaxInflationPercent);
			ReadSizeParam(CmdLine, TEXT("-patchSeekOptMaxGapSize="), CmdLineParameters.SeekOptParams.MaxGapSize);
			FParse::Value(CmdLine, TEXT("-patchSeekOptMaxAdjacentOrderDiff="), CmdLineParameters.SeekOptParams.MaxAdjacentOrderDiff);

			// For legacy reasons, if we specify a max gap size without a mode, we default to OnePass
			if (CmdLineParameters.SeekOptParams.MaxGapSize > 0)
			{
				CmdLineParameters.SeekOptParams.Mode = ESeekOptMode::OnePass;
			}
			FParse::Value(CmdLine, TEXT("-patchSeekOptMode="), (int32&)CmdLineParameters.SeekOptParams.Mode);

			
		}

		// if the response file is a pak file, then this is the pak file we want to use as the source
		if (ResponseFile.EndsWith(TEXT(".pak"), ESearchCase::IgnoreCase) && CmdLineParameters.GeneratePatch)
		{
			FString OutputPath;
			if (FParse::Value(CmdLine, TEXT("extractedpaktemp="), OutputPath) == false)
			{
				UE_LOG(LogPakFile, Error, TEXT("-extractedpaktemp= not specified.  Required when specifying pak file as the response file."), *ResponseFile);
			}

			FString ExtractedPakKeysFile;
			FKeyChain ExtractedPakKeys;
			if ( FParse::Value(CmdLine, TEXT("extractedpakcryptokeys="), ExtractedPakKeysFile) )
			{
				KeyChainUtilities::LoadKeyChainFromFile(ExtractedPakKeysFile, ExtractedPakKeys);
				KeyChainUtilities::ApplyEncryptionKeys(ExtractedPakKeys);
			}

			TMap<FString, FFileInfo> FileHashes;
			ExtractFilesFromPak(*ResponseFile, FileHashes, *OutputPath, true, ExtractedPakKeys, nullptr, &Entries, nullptr, nullptr, nullptr, nullptr);
		}
		else
		{
			TArray<FString> Lines;
			bool bParseLines = true;
			if (IFileManager::Get().DirectoryExists(*ResponseFile))
			{
				IFileManager::Get().FindFilesRecursive(Lines, *ResponseFile, TEXT("*"), true, false);
				bParseLines = false;
			}
			else
			{
				FString Text;
				UE_LOG(LogPakFile, Display, TEXT("Loading response file %s"), *ResponseFile);
				if (FFileHelper::LoadFileToString(Text, *ResponseFile))
				{
					// Remove all carriage return characters.
					Text.ReplaceInline(TEXT("\r"), TEXT(""));
					// Read all lines
					Text.ParseIntoArray(Lines, TEXT("\n"), true);
				}
				else
				{
					UE_LOG(LogPakFile, Error, TEXT("Failed to load %s"), *ResponseFile);
				}
			}

			for (int32 EntryIndex = 0; EntryIndex < Lines.Num(); EntryIndex++)
			{
				TArray<FString> SourceAndDest;
				TArray<FString> Switches;
				if (bParseLines)
				{
					Lines[EntryIndex].TrimStartInline();
					CommandLineParseHelper(*Lines[EntryIndex], SourceAndDest, Switches);
				}
				else
				{
					SourceAndDest.Add(Lines[EntryIndex]);
				}
				if (SourceAndDest.Num() == 0)
				{
					continue;
				}
				FPakInputPair Input;

				Input.Source = SourceAndDest[0];
				FPaths::NormalizeFilename(Input.Source);
				if (SourceAndDest.Num() > 1)
				{
					Input.Dest = FPaths::GetPath(SourceAndDest[1]);
				}
				else
				{
					Input.Dest = FPaths::GetPath(Input.Source);
				}
				FPaths::NormalizeFilename(Input.Dest);
				FPakFile::MakeDirectoryFromPath(Input.Dest);

				//check for compression switches
				for (int32 Index = 0; Index < Switches.Num(); ++Index)
				{
					if (Switches[Index] == TEXT("compress"))
					{
						Input.bNeedsCompression = true;
					}
					if (Switches[Index] == TEXT("encrypt"))
					{
						Input.bNeedEncryption = true;
					}
					if (Switches[Index] == TEXT("delete"))
					{
						Input.bIsDeleteRecord = true;
						Input.Dest = Input.Source;
					}
				}
				Input.bNeedsCompression |= bCompress;
				Input.bNeedEncryption |= bEncrypt;

				UE_LOG(LogPakFile, Log, TEXT("Added file Source: %s Dest: %s"), *Input.Source, *Input.Dest);

				bool bIsMappedBulk = Input.Source.EndsWith(TEXT(".m.ubulk"));
				if (bIsMappedBulk && CmdLineParameters.AlignForMemoryMapping > 0 && Input.bNeedsCompression
					&& !Input.bNeedEncryption) // if it is encrypted, we will compress it anyway since it won't be mapped at runtime
				{
					// no compression for bulk aligned files because they are memory mapped
					Input.bNeedsCompression = false;
					UE_LOG(LogPakFile, Log, TEXT("Stripped compression from %s for memory mapping."), *Input.Dest);
				}
				Entries.Add(Input);
			}
		}

		UE_LOG(LogPakFile, Display, TEXT("Added %d entries to add to pak file."), Entries.Num());
	}
	else
	{
		// Override destination path.
		FString MountPoint;
		FParse::Value(CmdLine, TEXT("-dest="), MountPoint);
		FPaths::NormalizeFilename(MountPoint);
		FPakFile::MakeDirectoryFromPath(MountPoint);

		// Parse command line params. The first param after the program name is the created pak name
		for (int32 Index = 1; Index < NonOptionArguments.Num(); Index++)
		{
			// Skip switches and add everything else to the Entries array
			FPakInputPair Input;
			Input.Source = *NonOptionArguments[Index];
			FPaths::NormalizeFilename(Input.Source);
			if (MountPoint.Len() > 0)
			{
				FString SourceDirectory( FPaths::GetPath(Input.Source) );
				FPakFile::MakeDirectoryFromPath(SourceDirectory);
				Input.Dest = Input.Source.Replace(*SourceDirectory, *MountPoint, ESearchCase::IgnoreCase);
			}
			else
			{
				Input.Dest = FPaths::GetPath(Input.Source);
				FPakFile::MakeDirectoryFromPath(Input.Dest);
			}
			FPaths::NormalizeFilename(Input.Dest);
			Entries.Add(Input);
		}
	}
}

void CollectFilesToAdd(TArray<FPakInputPair>& OutFilesToAdd, const TArray<FPakInputPair>& InEntries, const FPakOrderMap& OrderMap, const FPakCommandLineParameters& CmdLineParameters)
{
	UE_LOG(LogPakFile, Display, TEXT("Collecting files to add to pak file..."));
	const double StartTime = FPlatformTime::Seconds();

	// Start collecting files
	TSet<FString> AddedFiles;	
	for (int32 Index = 0; Index < InEntries.Num(); Index++)
	{
		const FPakInputPair& Input = InEntries[Index];
		const FString& Source = Input.Source;
		bool bCompression = Input.bNeedsCompression;
		bool bEncryption = Input.bNeedEncryption;

		if (Input.bIsDeleteRecord)
		{
			// just pass through any delete records found in the input
			OutFilesToAdd.Add(Input);
			continue;
		}

		FString Filename = FPaths::GetCleanFilename(Source);
		FString Directory = FPaths::GetPath(Source);
		FPaths::MakeStandardFilename(Directory);
		FPakFile::MakeDirectoryFromPath(Directory);

		if (Filename.IsEmpty())
		{
			Filename = TEXT("*.*");
		}
		if ( Filename.Contains(TEXT("*")) )
		{
			// Add multiple files
			TArray<FString> FoundFiles;
			IFileManager::Get().FindFilesRecursive(FoundFiles, *Directory, *Filename, true, false);

			for (int32 FileIndex = 0; FileIndex < FoundFiles.Num(); FileIndex++)
			{
				FPakInputPair FileInput;
				FileInput.Source = FoundFiles[FileIndex];
				FPaths::MakeStandardFilename(FileInput.Source);
				FileInput.Dest = FileInput.Source.Replace(*Directory, *Input.Dest, ESearchCase::IgnoreCase);
				
				uint64 FileOrder = OrderMap.GetFileOrder(FileInput.Dest, false, &FileInput.bIsInPrimaryOrder);
				if(FileOrder != MAX_uint64)
				{
					FileInput.SuggestedOrder = FileOrder;
				}
				else
				{
					// we will put all unordered files at 1 << 28 so that they are before any uexp or ubulk files we assign orders to here
					FileInput.SuggestedOrder = (1 << 28);
					// if this is a cook order or an old order it will not have uexp files in it, so we put those in the same relative order after all of the normal files, but before any ubulk files
					if (FileInput.Dest.EndsWith(TEXT("uexp")) || FileInput.Dest.EndsWith(TEXT("ubulk")))
					{
						FileOrder = OrderMap.GetFileOrder(FPaths::GetBaseFilename(FileInput.Dest, false) + TEXT(".uasset"), false, &FileInput.bIsInPrimaryOrder);
						if (FileOrder == MAX_uint64)
						{
							FileOrder = OrderMap.GetFileOrder(FPaths::GetBaseFilename(FileInput.Dest, false) + TEXT(".umap"),  false, &FileInput.bIsInPrimaryOrder);
						}
						if (FileInput.Dest.EndsWith(TEXT("uexp")))
						{
							FileInput.SuggestedOrder = ((FileOrder != MAX_uint64) ? FileOrder : 0) + (1 << 29);
						}
						else
						{
							FileInput.SuggestedOrder = ((FileOrder != MAX_uint64) ? FileOrder : 0) + (1 << 30);
						}
					}
				}
				FileInput.bNeedsCompression = bCompression;
				FileInput.bNeedEncryption = bEncryption;
				if (!AddedFiles.Contains(FileInput.Source))
				{
					OutFilesToAdd.Add(FileInput);
					AddedFiles.Add(FileInput.Source);
				}
				else
				{
					int32 FoundIndex;
					OutFilesToAdd.Find(FileInput,FoundIndex);
					OutFilesToAdd[FoundIndex].bNeedEncryption |= bEncryption;
					OutFilesToAdd[FoundIndex].bNeedsCompression |= bCompression;
					OutFilesToAdd[FoundIndex].SuggestedOrder = FMath::Min<uint64>(OutFilesToAdd[FoundIndex].SuggestedOrder, FileInput.SuggestedOrder);
				}
			}
		}
		else
		{
			// Add single file
			FPakInputPair FileInput;
			FileInput.Source = Input.Source;
			FPaths::MakeStandardFilename(FileInput.Source);
			FileInput.Dest = FileInput.Source.Replace(*Directory, *Input.Dest, ESearchCase::IgnoreCase);
			uint64 FileOrder = OrderMap.GetFileOrder(FileInput.Dest, CmdLineParameters.bFallbackOrderForNonUassetFiles, &FileInput.bIsInPrimaryOrder);
			if (FileOrder != MAX_uint64)
			{
				FileInput.SuggestedOrder = FileOrder;
			}
			FileInput.bNeedEncryption = bEncryption;
			FileInput.bNeedsCompression = bCompression;

			if (AddedFiles.Contains(FileInput.Source))
			{
				int32 FoundIndex;
				OutFilesToAdd.Find(FileInput, FoundIndex);
				OutFilesToAdd[FoundIndex].bNeedEncryption |= bEncryption;
				OutFilesToAdd[FoundIndex].bNeedsCompression |= bCompression;
				OutFilesToAdd[FoundIndex].SuggestedOrder = FMath::Min<uint64>(OutFilesToAdd[FoundIndex].SuggestedOrder, FileInput.SuggestedOrder);
			}
			else
			{
				OutFilesToAdd.Add(FileInput);
				AddedFiles.Add(FileInput.Source);
			}
		}
	}

	// Sort by suggested order then alphabetically
	struct FInputPairSort
	{
		FORCEINLINE bool operator()(const FPakInputPair& A, const FPakInputPair& B) const
		{
			return  A.bIsDeleteRecord == B.bIsDeleteRecord ? (A.SuggestedOrder == B.SuggestedOrder ? A.Dest < B.Dest : A.SuggestedOrder < B.SuggestedOrder) : A.bIsDeleteRecord < B.bIsDeleteRecord;
		}
	};
	OutFilesToAdd.Sort(FInputPairSort());
	UE_LOG(LogPakFile, Display, TEXT("Collected %d files in %.2lfs."), OutFilesToAdd.Num(), FPlatformTime::Seconds() - StartTime);
}

bool BufferedCopyFile(FArchive& Dest, FArchive& Source, const FPakFile& PakFile, const FPakEntry& Entry, void* Buffer, int64 BufferSize, const FKeyChain& InKeyChain)
{	
	// Align down
	BufferSize = BufferSize & ~(FAES::AESBlockSize-1);
	int64 RemainingSizeToCopy = Entry.Size;
	while (RemainingSizeToCopy > 0)
	{
		const int64 SizeToCopy = FMath::Min(BufferSize, RemainingSizeToCopy);
		// If file is encrypted so we need to account for padding
		int64 SizeToRead = Entry.IsEncrypted() ? Align(SizeToCopy,FAES::AESBlockSize) : SizeToCopy;

		Source.Serialize(Buffer,SizeToRead);
		if (Entry.IsEncrypted())
		{
			const FNamedAESKey* Key = InKeyChain.MasterEncryptionKey;
			check(Key);
			FAES::DecryptData((uint8*)Buffer, SizeToRead, Key->Key);
		}
		Dest.Serialize(Buffer, SizeToCopy);
		RemainingSizeToCopy -= SizeToRead;
	}
	return true;
}

bool UncompressCopyFile(FArchive& Dest, FArchive& Source, const FPakEntry& Entry, uint8*& PersistentBuffer, int64& BufferSize, const FKeyChain& InKeyChain, const FPakFile& PakFile)
{
	if (Entry.UncompressedSize == 0)
	{
		return false;
	}

	// The compression block size depends on the bit window that the PAK file was originally created with. Since this isn't stored in the PAK file itself,
	// we can use FCompression::CompressMemoryBound as a guideline for the max expected size to avoid unncessary reallocations, but we need to make sure
	// that we check if the actual size is not actually greater (eg. UE-59278).
	FName EntryCompressionMethod = PakFile.GetInfo().GetCompressionMethod(Entry.CompressionMethodIndex);
	int32 MaxCompressionBlockSize = FCompression::CompressMemoryBound(EntryCompressionMethod, Entry.CompressionBlockSize);
	for (const FPakCompressedBlock& Block : Entry.CompressionBlocks)
	{
		MaxCompressionBlockSize = FMath::Max<int32>(MaxCompressionBlockSize, Block.CompressedEnd - Block.CompressedStart);
	}

	int64 WorkingSize = Entry.CompressionBlockSize + MaxCompressionBlockSize;
	if (BufferSize < WorkingSize)
	{
		PersistentBuffer = (uint8*)FMemory::Realloc(PersistentBuffer, WorkingSize);
		BufferSize = WorkingSize;
	}

	uint8* UncompressedBuffer = PersistentBuffer+MaxCompressionBlockSize;

	for (uint32 BlockIndex=0, BlockIndexNum=Entry.CompressionBlocks.Num(); BlockIndex < BlockIndexNum; ++BlockIndex)
	{
		uint32 CompressedBlockSize = Entry.CompressionBlocks[BlockIndex].CompressedEnd - Entry.CompressionBlocks[BlockIndex].CompressedStart;
		uint32 UncompressedBlockSize = (uint32)FMath::Min<int64>(Entry.UncompressedSize - Entry.CompressionBlockSize*BlockIndex, Entry.CompressionBlockSize);
		Source.Seek(Entry.CompressionBlocks[BlockIndex].CompressedStart + (PakFile.GetInfo().HasRelativeCompressedChunkOffsets() ? Entry.Offset : 0));
		uint32 SizeToRead = Entry.IsEncrypted() ? Align(CompressedBlockSize, FAES::AESBlockSize) : CompressedBlockSize;
		Source.Serialize(PersistentBuffer, SizeToRead);

		if (Entry.IsEncrypted())
		{
			const FNamedAESKey* Key = InKeyChain.EncryptionKeys.Find(PakFile.GetInfo().EncryptionKeyGuid);
			if (Key == nullptr)
			{
				Key = InKeyChain.MasterEncryptionKey;
			}
			check(Key);
			FAES::DecryptData(PersistentBuffer, SizeToRead, Key->Key);
		}

		if (!FCompression::UncompressMemory(EntryCompressionMethod, UncompressedBuffer, UncompressedBlockSize, PersistentBuffer, CompressedBlockSize))
		{
			return false;
		}
		Dest.Serialize(UncompressedBuffer,UncompressedBlockSize);
	}

	return true;
}

TEncryptionInt ParseEncryptionIntFromJson(TSharedPtr<FJsonObject> InObj, const TCHAR* InName)
{
	FString Base64;
	if (InObj->TryGetStringField(InName, Base64))
	{
		TArray<uint8> Bytes;
		FBase64::Decode(Base64, Bytes);
		check(Bytes.Num() == sizeof(TEncryptionInt));
		return TEncryptionInt((uint32*)&Bytes[0]);
	}
	else
	{
		return TEncryptionInt();
	}
}

void LoadKeyChain(const TCHAR* CmdLine, FKeyChain& OutCryptoSettings)
{
	OutCryptoSettings.SigningKey = InvalidRSAKeyHandle;
	OutCryptoSettings.EncryptionKeys.Empty();

	// First, try and parse the keys from a supplied crypto key cache file
	FString CryptoKeysCacheFilename;
	if (FParse::Value(CmdLine, TEXT("cryptokeys="), CryptoKeysCacheFilename))
	{
		UE_LOG(LogPakFile, Display, TEXT("Parsing crypto keys from a crypto key cache file"));
		KeyChainUtilities::LoadKeyChainFromFile(CryptoKeysCacheFilename, OutCryptoSettings);
	}
	else if (FParse::Param(CmdLine, TEXT("encryptionini")))
	{
		FString ProjectDir, EngineDir, Platform;

		if (FParse::Value(CmdLine, TEXT("projectdir="), ProjectDir, false)
			&& FParse::Value(CmdLine, TEXT("enginedir="), EngineDir, false)
			&& FParse::Value(CmdLine, TEXT("platform="), Platform, false))
		{
			UE_LOG(LogPakFile, Warning, TEXT("A legacy command line syntax is being used for crypto config. Please update to using the -cryptokey parameter as soon as possible as this mode is deprecated"));

			FConfigFile EngineConfig;

			FConfigCacheIni::LoadExternalIniFile(EngineConfig, TEXT("Engine"), *FPaths::Combine(EngineDir, TEXT("Config\\")), *FPaths::Combine(ProjectDir, TEXT("Config/")), true, *Platform);
			bool bDataCryptoRequired = false;
			EngineConfig.GetBool(TEXT("PlatformCrypto"), TEXT("PlatformRequiresDataCrypto"), bDataCryptoRequired);

			if (!bDataCryptoRequired)
			{
				return;
			}

			FConfigFile ConfigFile;
			FConfigCacheIni::LoadExternalIniFile(ConfigFile, TEXT("Crypto"), *FPaths::Combine(EngineDir, TEXT("Config\\")), *FPaths::Combine(ProjectDir, TEXT("Config/")), true, *Platform);
			bool bSignPak = false;
			bool bEncryptPakIniFiles = false;
			bool bEncryptPakIndex = false;
			bool bEncryptAssets = false;
			bool bEncryptPak = false;

			if (ConfigFile.Num())
			{
				UE_LOG(LogPakFile, Display, TEXT("Using new format crypto.ini files for crypto configuration"));

				static const TCHAR* SectionName = TEXT("/Script/CryptoKeys.CryptoKeysSettings");

				ConfigFile.GetBool(SectionName, TEXT("bEnablePakSigning"), bSignPak);
				ConfigFile.GetBool(SectionName, TEXT("bEncryptPakIniFiles"), bEncryptPakIniFiles);
				ConfigFile.GetBool(SectionName, TEXT("bEncryptPakIndex"), bEncryptPakIndex);
				ConfigFile.GetBool(SectionName, TEXT("bEncryptAssets"), bEncryptAssets);
				bEncryptPak = bEncryptPakIniFiles || bEncryptPakIndex || bEncryptAssets;

				if (bSignPak)
				{
					FString PublicExpBase64, PrivateExpBase64, ModulusBase64;
					ConfigFile.GetString(SectionName, TEXT("SigningPublicExponent"), PublicExpBase64);
					ConfigFile.GetString(SectionName, TEXT("SigningPrivateExponent"), PrivateExpBase64);
					ConfigFile.GetString(SectionName, TEXT("SigningModulus"), ModulusBase64);

					TArray<uint8> PublicExp, PrivateExp, Modulus;
					FBase64::Decode(PublicExpBase64, PublicExp);
					FBase64::Decode(PrivateExpBase64, PrivateExp);
					FBase64::Decode(ModulusBase64, Modulus);

					OutCryptoSettings.SigningKey = FRSA::CreateKey(PublicExp, PrivateExp, Modulus);

					UE_LOG(LogPakFile, Display, TEXT("Parsed signature keys from config files."));
				}

				if (bEncryptPak)
				{
					FString EncryptionKeyString;
					ConfigFile.GetString(SectionName, TEXT("EncryptionKey"), EncryptionKeyString);

					if (EncryptionKeyString.Len() > 0)
					{
						TArray<uint8> Key;
						FBase64::Decode(EncryptionKeyString, Key);
						check(Key.Num() == sizeof(FAES::FAESKey::Key));
						FNamedAESKey NewKey;
						NewKey.Name = TEXT("Default");
						NewKey.Guid = FGuid();
						FMemory::Memcpy(NewKey.Key.Key, &Key[0], sizeof(FAES::FAESKey::Key));
						OutCryptoSettings.EncryptionKeys.Add(NewKey.Guid, NewKey);
						UE_LOG(LogPakFile, Display, TEXT("Parsed AES encryption key from config files."));
					}
				}
			}
			else
			{
				static const TCHAR* SectionName = TEXT("Core.Encryption");

				UE_LOG(LogPakFile, Display, TEXT("Using old format encryption.ini files for crypto configuration"));

				FConfigCacheIni::LoadExternalIniFile(ConfigFile, TEXT("Encryption"), *FPaths::Combine(EngineDir, TEXT("Config\\")), *FPaths::Combine(ProjectDir, TEXT("Config/")), true, *Platform);
				ConfigFile.GetBool(SectionName, TEXT("SignPak"), bSignPak);
				ConfigFile.GetBool(SectionName, TEXT("EncryptPak"), bEncryptPak);

				if (bSignPak)
				{
					FString RSAPublicExp, RSAPrivateExp, RSAModulus;
					ConfigFile.GetString(SectionName, TEXT("rsa.publicexp"), RSAPublicExp);
					ConfigFile.GetString(SectionName, TEXT("rsa.privateexp"), RSAPrivateExp);
					ConfigFile.GetString(SectionName, TEXT("rsa.modulus"), RSAModulus);

					//TODO: Fix me!
					//OutSigningKey.PrivateKey.Exponent.Parse(RSAPrivateExp);
					//OutSigningKey.PrivateKey.Modulus.Parse(RSAModulus);
					//OutSigningKey.PublicKey.Exponent.Parse(RSAPublicExp);
					//OutSigningKey.PublicKey.Modulus = OutSigningKey.PrivateKey.Modulus;

					UE_LOG(LogPakFile, Display, TEXT("Parsed signature keys from config files."));
				}

				if (bEncryptPak)
				{
					FString EncryptionKeyString;
					ConfigFile.GetString(SectionName, TEXT("aes.key"), EncryptionKeyString);
					FNamedAESKey NewKey;
					NewKey.Name = TEXT("Default");
					NewKey.Guid = FGuid();
					if (EncryptionKeyString.Len() == 32 && TCString<TCHAR>::IsPureAnsi(*EncryptionKeyString))
					{
						for (int32 Index = 0; Index < 32; ++Index)
						{
							NewKey.Key.Key[Index] = (uint8)EncryptionKeyString[Index];
						}
						OutCryptoSettings.EncryptionKeys.Add(NewKey.Guid, NewKey);
						UE_LOG(LogPakFile, Display, TEXT("Parsed AES encryption key from config files."));
					}
				}
			}
		}
	}
	else
	{
		UE_LOG(LogPakFile, Display, TEXT("Using command line for crypto configuration"));

		FString EncryptionKeyString;
		FParse::Value(CmdLine, TEXT("aes="), EncryptionKeyString, false);

		if (EncryptionKeyString.Len() > 0)
		{
			UE_LOG(LogPakFile, Warning, TEXT("A legacy command line syntax is being used for crypto config. Please update to using the -cryptokey parameter as soon as possible as this mode is deprecated"));

			FNamedAESKey NewKey;
			NewKey.Name = TEXT("Default");
			NewKey.Guid = FGuid();
			const uint32 RequiredKeyLength = sizeof(NewKey.Key);

			// Error checking
			if (EncryptionKeyString.Len() < RequiredKeyLength)
			{
				UE_LOG(LogPakFile, Fatal, TEXT("AES encryption key must be %d characters long"), RequiredKeyLength);
			}

			if (EncryptionKeyString.Len() > RequiredKeyLength)
			{
				UE_LOG(LogPakFile, Warning, TEXT("AES encryption key is more than %d characters long, so will be truncated!"), RequiredKeyLength);
				EncryptionKeyString.LeftInline(RequiredKeyLength);
			}

			if (!FCString::IsPureAnsi(*EncryptionKeyString))
			{
				UE_LOG(LogPakFile, Fatal, TEXT("AES encryption key must be a pure ANSI string!"));
			}

			ANSICHAR* AsAnsi = TCHAR_TO_ANSI(*EncryptionKeyString);
			check(TCString<ANSICHAR>::Strlen(AsAnsi) == RequiredKeyLength);
			FMemory::Memcpy(NewKey.Key.Key, AsAnsi, RequiredKeyLength);
			OutCryptoSettings.EncryptionKeys.Add(NewKey.Guid, NewKey);
			UE_LOG(LogPakFile, Display, TEXT("Parsed AES encryption key from command line."));
		}
	}

	FString EncryptionKeyOverrideGuidString;
	FGuid EncryptionKeyOverrideGuid;
	if (FParse::Value(CmdLine, TEXT("EncryptionKeyOverrideGuid="), EncryptionKeyOverrideGuidString))
	{
		FGuid::Parse(EncryptionKeyOverrideGuidString, EncryptionKeyOverrideGuid);
	}
	OutCryptoSettings.MasterEncryptionKey = OutCryptoSettings.EncryptionKeys.Find(EncryptionKeyOverrideGuid);
}

/**
 * Creates a pak file writer. This can be a signed writer if the encryption keys are specified in the command line
 */
FArchive* CreatePakWriter(const TCHAR* Filename, const FKeyChain& InKeyChain, bool bSign)
{
	FArchive* Writer = IFileManager::Get().CreateFileWriter(Filename);

	if (Writer)
	{
		if (bSign)
		{
			UE_LOG(LogPakFile, Display, TEXT("Creating signed pak %s."), Filename);
			Writer = new FSignedArchiveWriter(*Writer, Filename, InKeyChain.SigningKey);
		}
		else
		{
			UE_LOG(LogPakFile, Display, TEXT("Creating pak %s."), Filename);
		}
	}

	return Writer;
}

/* Helper for index creation in CreatePakFile.  Used to (conditionally) write Bytes into a SecondaryIndex and serialize into the PrimaryIndex the offset of the SecondaryIndex */
struct FSecondaryIndexWriter
{
private:
	TArray<uint8>& SecondaryIndexData;
	FMemoryWriter SecondaryWriter;
	TArray<uint8>& PrimaryIndexData;
	FMemoryWriter& PrimaryIndexWriter;
	FSHAHash SecondaryHash;
	int64 OffsetToDataInPrimaryIndex = INDEX_NONE;
	int64 OffsetToSecondaryInPakFile = INDEX_NONE;
	int64 SecondarySize = 0;
	bool bShouldWrite;

public:
	FSecondaryIndexWriter(TArray<uint8>& InSecondaryIndexData, bool bInShouldWrite, TArray<uint8>& InPrimaryIndexData, FMemoryWriter& InPrimaryIndexWriter)
		: SecondaryIndexData(InSecondaryIndexData)
		, SecondaryWriter(SecondaryIndexData)
		, PrimaryIndexData(InPrimaryIndexData)
		, PrimaryIndexWriter(InPrimaryIndexWriter)
		, bShouldWrite(bInShouldWrite)
	{
		if (bShouldWrite)
		{
			SecondaryWriter.SetByteSwapping(PrimaryIndexWriter.ForceByteSwapping());
		}
	}

	/**
	 * Write the condition flag and the Offset,Size,Hash into the primary index.  Offset of the Secondary index cannot be calculated until the PrimaryIndex is done writing later,
	 * so placeholders are left instead, with a marker to rewrite them later.
	 */
	void WritePlaceholderToPrimary()
	{
		PrimaryIndexWriter << bShouldWrite;
		if (bShouldWrite)
		{
			OffsetToDataInPrimaryIndex = PrimaryIndexData.Num();
			PrimaryIndexWriter << OffsetToSecondaryInPakFile;
			PrimaryIndexWriter << SecondarySize;
			PrimaryIndexWriter << SecondaryHash;
		}
	}

	FMemoryWriter& GetSecondaryWriter()
	{
		return SecondaryWriter;
	}

	/** The caller has populated this->SecondaryIndexData using GetSecondaryWriter().  We now calculate the size, encrypt, and hash, and store the Offset,Size,Hash in the PrimaryIndex */
	void FinalizeAndRecordOffset(int64 OffsetInPakFile, const TFunction<void(TArray<uint8> & IndexData, FSHAHash & OutHash)>& FinalizeIndexBlock)
	{
		if (!bShouldWrite)
		{
			return;
		}

		FinalizeIndexBlock(SecondaryIndexData, SecondaryHash);
		SecondarySize = SecondaryIndexData.Num();
		OffsetToSecondaryInPakFile = OffsetInPakFile;

		PrimaryIndexWriter.Seek(OffsetToDataInPrimaryIndex);
		PrimaryIndexWriter << OffsetToSecondaryInPakFile;
		PrimaryIndexWriter << SecondarySize;
		PrimaryIndexWriter << SecondaryHash;
	}
};

/* Verify that Indexes constructed for serialization into the PakFile match the originally collected list of FPakEntryPairs */
void VerifyIndexesMatch(TArray<FPakEntryPair>& EntryList, FPakFile::FDirectoryIndex& DirectoryIndex, FPakFile::FPathHashIndex& PathHashIndex, uint64 PathHashSeed, const FString& MountPoint,
	const TArray<uint8>& EncodedPakEntries, const TArray<FPakEntry>& NonEncodableEntries, int32 NumEncodedEntries, int32 NumDeletedEntries, FPakInfo& Info)
{
	check(NumEncodedEntries + NonEncodableEntries.Num() + NumDeletedEntries == EntryList.Num());

	FPakEntry EncodedEntry;
	for (FPakEntryPair& Pair : EntryList)
	{
		FString FullPath = FPaths::Combine(MountPoint, Pair.Filename);

		const FPakEntryLocation* PakEntryLocation = FPakFile::FindLocationFromIndex(FullPath, MountPoint, DirectoryIndex);
		if (!PakEntryLocation)
		{
			check(false);
			continue;
		}
		const FPakEntryLocation* PathHashLocation = FPakFile::FindLocationFromIndex(FullPath, MountPoint, PathHashIndex, PathHashSeed, Info.Version);
		if (!PathHashLocation)
		{
			check(false);
			continue;
		}
		check(*PakEntryLocation == *PathHashLocation);

		check(FPakFile::GetPakEntry(*PakEntryLocation, &EncodedEntry, EncodedPakEntries, NonEncodableEntries, Info) != FPakFile::EFindResult::NotFound);
		check(Pair.Info.IsDeleteRecord() == EncodedEntry.IsDeleteRecord());
		check(Pair.Info.IsDeleteRecord() || Pair.Info.IndexDataEquals(EncodedEntry));
	}
};

TAtomic<int64> GTotalFilesWithPoorForcedCompression(0);
TAtomic<int64> GTotalExtraMemoryForPoorForcedCompression(0);

bool CreatePakFile(const TCHAR* Filename, TArray<FPakInputPair>& FilesToAdd, const FPakCommandLineParameters& CmdLineParameters, const FKeyChain& InKeyChain)
{
	const double StartTime = FPlatformTime::Seconds();

	// Create Pak
	TUniquePtr<FArchive> PakFileHandle(CreatePakWriter(Filename, InKeyChain, CmdLineParameters.bSign));
	if (!PakFileHandle)
	{
		UE_LOG(LogPakFile, Error, TEXT("Unable to create pak file \"%s\"."), Filename);
		return false;
	}

	TUniquePtr<FArchive> PakFileRegionsHandle;
	if (CmdLineParameters.bFileRegions)
	{
		FString RegionsFilename = FString(Filename) + FFileRegion::RegionsFileExtension;
		PakFileRegionsHandle.Reset(IFileManager::Get().CreateFileWriter(*RegionsFilename));
		if (!PakFileRegionsHandle)
		{
			UE_LOG(LogPakFile, Error, TEXT("Unable to create pak regions file \"%s\"."), *RegionsFilename);
			return false;
		}
	}

	FPakInfo Info;
	Info.bEncryptedIndex = (InKeyChain.MasterEncryptionKey && CmdLineParameters.EncryptIndex);
	Info.EncryptionKeyGuid = InKeyChain.MasterEncryptionKey ? InKeyChain.MasterEncryptionKey->Guid : FGuid();


	if (CmdLineParameters.bPatchCompatibilityMode421)
	{
		// for old versions, put in some known names that we may have used
		Info.GetCompressionMethodIndex(NAME_None);
		Info.GetCompressionMethodIndex(NAME_Zlib);
		Info.GetCompressionMethodIndex(NAME_Gzip);
		Info.GetCompressionMethodIndex(TEXT("Bogus"));
		Info.GetCompressionMethodIndex(TEXT("Oodle"));

	}

	if (InKeyChain.MasterEncryptionKey)
	{
		UE_LOG(LogPakFile, Display, TEXT("Using encryption key '%s' [%s]"), *InKeyChain.MasterEncryptionKey->Name, *InKeyChain.MasterEncryptionKey->Guid.ToString());
	}

	TArray<FPakEntryPair> Index;
	FString MountPoint = GetCommonRootPath(FilesToAdd);
	uint8* ReadBuffer = NULL;
	int64 BufferSize = 0;

	uint8* PaddingBuffer = nullptr;
	int64 PaddingBufferSize = 0;
	if (CmdLineParameters.PatchFilePadAlign > 0 || CmdLineParameters.AlignForMemoryMapping)
	{
		PaddingBufferSize = FMath::Max(CmdLineParameters.PatchFilePadAlign, CmdLineParameters.AlignForMemoryMapping);
		PaddingBuffer = (uint8*)FMemory::Malloc(PaddingBufferSize);
		FMemory::Memset(PaddingBuffer, 0, PaddingBufferSize);
	}

	// Some platforms provide patch download size reduction by diffing the patch files.  However, they often operate on specific block
	// sizes when dealing with new data within the file.  Pad files out to the given alignment to work with these systems more nicely.
	// We also want to combine smaller files into the same padding size block so we don't waste as much space. i.e. grouping 64 1k files together
	// rather than padding each out to 64k.
	const uint32 RequiredPatchPadding = CmdLineParameters.PatchFilePadAlign;

	uint64 ContiguousTotalSizeSmallerThanBlockSize = 0;
	uint64 ContiguousFilesSmallerThanBlockSize = 0;

	uint64 TotalUncompressedSize = 0;
	uint64 TotalCompressedSize = 0;

	uint64 TotalRequestedEncryptedFiles = 0;
	uint64 TotalEncryptedFiles = 0;
	uint64 TotalEncryptedDataSize = 0;
	
	// track compression stats per format :
	TArray<FName> CompressionFormatsAndNone = CmdLineParameters.CompressionFormats;
	CompressionFormatsAndNone.AddUnique(NAME_None);
	int32 CompressionFormatsAndNone_Num = CompressionFormatsAndNone.Num();
	TArray<int32> Compressor_Stat_Count; Compressor_Stat_Count.SetNumZeroed(CompressionFormatsAndNone_Num);
	TArray<uint64> Compressor_Stat_RawBytes; Compressor_Stat_RawBytes.SetNumZeroed(CompressionFormatsAndNone_Num);
	TArray<uint64> Compressor_Stat_CompBytes; Compressor_Stat_CompBytes.SetNumZeroed(CompressionFormatsAndNone_Num);

	{
		// log the methods and indexes
		// we're going to prefer to use only index [0] so we want that to be our favorite compressor
		FString FormatLogLine(TEXT("CompressionFormats in priority order: "));
		for (int32 MethodIndex = 0; MethodIndex < CmdLineParameters.CompressionFormats.Num(); MethodIndex++)
		{
			FName CompressionMethod = CompressionFormatsAndNone[MethodIndex];
			if ( MethodIndex > 0 )
			{
				FormatLogLine += TEXT(", ");
			}
			FormatLogLine += CompressionMethod.ToString();
		}
		UE_LOG(LogPakFile, Display, TEXT("%s"), *FormatLogLine);
	}

	TArray<FString> ExtensionsToNotUsePluginCompression;
	GConfig->GetArray(TEXT("Pak"), TEXT("ExtensionsToNotUsePluginCompression"), ExtensionsToNotUsePluginCompression, GEngineIni);
	TSet<FString> NoPluginCompressionExtensions;
	for (const FString& Ext : ExtensionsToNotUsePluginCompression)
	{
		NoPluginCompressionExtensions.Add(Ext);
	}
	
	TArray<FString> FileNamesToNotUsePluginCompression;
	GConfig->GetArray(TEXT("Pak"), TEXT("FileNamesToNotUsePluginCompression"), FileNamesToNotUsePluginCompression, GEngineIni);
	TSet<FString> NoPluginCompressionFileNames;
	for (const FString& FileName : FileNamesToNotUsePluginCompression)
	{
		NoPluginCompressionFileNames.Add(FileName);
	}

	struct FAsyncCompressor
	{
		
		// input
		const FPakInputPair* FileToAdd; 
		FPakEntryPair Entry;
		const TArray<FName>* CompressionFormats;
		const TSet<FString>* NoPluginCompressionExtensions;
		const TSet<FString>* NoPluginCompressionFileNames;

		// output
		FCompressedFileBuffer CompressedFileBuffer;
		FName CompressionMethod; 
		int32 CompressionBlockSize;
		int64 RealFileSize;
		int64 OriginalFileSize;
		bool bForceCompress = false;
		volatile bool bIsComplete;
		
		void Init(	FPakInputPair* InFileToAdd,
					const FPakCommandLineParameters& InParams, 
					const TSet<FString>* InNoPluginCompressionExtensions, 
					const TSet<FString>* InNoPluginCompressionFileNames)
		{
			CompressionMethod = NAME_None;
			if (InFileToAdd->bIsDeleteRecord)
			{
				// don't need to do anything for delete records
				bIsComplete = true;
				return;
			}
			bForceCompress = InParams.bForceCompress;
			FileToAdd = InFileToAdd;
			NoPluginCompressionExtensions = InNoPluginCompressionExtensions;
			NoPluginCompressionFileNames = InNoPluginCompressionFileNames;
			CompressionFormats = &InParams.CompressionFormats;
			CompressionBlockSize = InParams.CompressionBlockSize;
			bIsComplete = false;
		}
		
		bool IsComplete() const
		{
			return bIsComplete;
		}
		void Complete()
		{
			bIsComplete = true;
		}

		void Compress()
		{
			if (bIsComplete == true)
			{
				return;
			}

			//check if this file requested to be compression
			OriginalFileSize = IFileManager::Get().FileSize(*FileToAdd->Source);
			RealFileSize = OriginalFileSize + Entry.Info.GetSerializedSize(FPakInfo::PakFile_Version_Latest);

			// don't try to compress tiny files
			// even if they do compress, it is a bad use of decoder time
			if (OriginalFileSize < 1024 || (FileToAdd->bNeedsCompression == false))
			{
				// done, don't need to do anything else
				Complete();
				return;
			}

			bool bSomeCompressionSucceeded = false;

			// if first method (oodle) doesn't compress, don't try other methods (zlib)
			// if Oodle refused to compress it was not an error, it was a choice because Oodle didn't think
			//  compressing that file was worth the decode time
			//	we do NOT want Zlib to then get enabled for that file!
			for (int32 MethodIndex = 0; MethodIndex < 1; MethodIndex++)
			{
				CompressionMethod = (*CompressionFormats)[MethodIndex];

				// because compression is a plugin, certain files need to be loadable out of pak files before plugins are loadable
				// (like .uplugin files). for these, we enforce a non-plugin compression - zlib
				//	note that those file types are also excluded from iostore, so still go through this pak system
				bool bForceCompressionFormat = false;
				if (NoPluginCompressionExtensions->Find(FPaths::GetExtension(FileToAdd->Source)) != nullptr ||
					NoPluginCompressionFileNames->Find(FPaths::GetCleanFilename(FileToAdd->Source)) != nullptr)
				{
					CompressionMethod = NAME_Zlib;
					bForceCompressionFormat = true;
				}

				// attempt to compress the data
				if (CompressedFileBuffer.CompressFileToWorkingBuffer(*FileToAdd, CompressionMethod, CompressionBlockSize))
				{
					// for modern compressors we don't want any funny heuristics turning compression on/off
					// let the compressor decide; it has an introspective measure of whether compression is worth doing or not
					bool bNotEnoughCompression = CompressedFileBuffer.TotalCompressedSize >= OriginalFileSize;

					if ( CompressionMethod == NAME_Zlib )
					{
						// for forced-Zlib files still use the old heuristic :

						// Zlib must save at least 1K regardless of percentage (for small files)
						bNotEnoughCompression = (OriginalFileSize - CompressedFileBuffer.TotalCompressedSize) < 1024;
						if ( ! bNotEnoughCompression )
						{
							// Check the compression ratio, if it's too low just store uncompressed. Also take into account read size
							// if we still save 64KB it's probably worthwhile compressing, as that saves a file read operation in the runtime.
							// TODO: drive this threshold from the command line
							float PercentLess = ((float)CompressedFileBuffer.TotalCompressedSize / (OriginalFileSize / 100.f));
							bNotEnoughCompression = (PercentLess > 90.f) && ((OriginalFileSize - CompressedFileBuffer.TotalCompressedSize) < 65536);
						}
					}				
				
					const bool bIsLastCompressionFormat = MethodIndex == CompressionFormats->Num() - 1;
					if (bNotEnoughCompression && (!bForceCompress || !bIsLastCompressionFormat))
					{
						// compression did not succeed, we can try the next format, so do nothing here
					}
					else
					{
						Entry.Info.CompressionBlocks.AddUninitialized(CompressedFileBuffer.CompressedBlocks.Num());
						RealFileSize = CompressedFileBuffer.TotalCompressedSize + Entry.Info.GetSerializedSize(FPakInfo::PakFile_Version_Latest);
						Entry.Info.CompressionBlocks.Reset();

						// at this point, we have successfully compressed the file, no need to continue
						bSomeCompressionSucceeded = true;

						if (bNotEnoughCompression)
						{
							// None of the compression formats were good enough, but we were under instructions to use some form of compression
							// This was likely to aid with runtime error checking on mobile devices. Record how many cases of this we encountered and
							// How much the size difference was
							GTotalFilesWithPoorForcedCompression++;
							GTotalExtraMemoryForPoorForcedCompression += FMath::Max(CompressedFileBuffer.TotalCompressedSize - OriginalFileSize, (int64)0);
						}
					}
				}

				// if we successfully compressed it, or we only wanted a single format, then we are done!
				if (bSomeCompressionSucceeded || bForceCompressionFormat)
				{
					break;
				}
			}

			// If no compression was able to make it small enough, or compress at all, don't compress it
			if (!bSomeCompressionSucceeded)
			{
				UE_LOG(LogPakFile, Log, TEXT("File \"%s\" did not get small enough from compression, or compression failed."), *FileToAdd->Source);
				CompressionMethod = NAME_None;
			}
			Complete();
		}

		void CleanUp()
		{
			CompressedFileBuffer.Empty();
		}
	};



	FThreadSafeCounter CompletionCounter;

	TArray<FAsyncCompressor> AsyncCompressors;
	AsyncCompressors.AddZeroed(FilesToAdd.Num());
	
	class FRunCompressionTask : public FNonAbandonableTask
	{
		FAsyncCompressor* AsyncCompressor;
	public:
		FRunCompressionTask(FAsyncCompressor* InAsyncCompressor)
		{
			AsyncCompressor = InAsyncCompressor;
		}

		void DoWork()
		{
			AsyncCompressor->Compress();
		}

		FORCEINLINE TStatId GetStatId() const { RETURN_QUICK_DECLARE_CYCLE_STAT(ExampleAsyncTask, STATGROUP_ThreadPoolAsyncTasks); }
	};

	const bool bRunAsync = CmdLineParameters.bAsyncCompression;

	GetDerivedDataCacheRef();
	
	TArray<FFileRegion> AllFileRegions;
	
	// limit memory use :
	// Launch async tasks ahead of our current retiring index
	// enough to keep the cores busy
	// but we don't want every file in the whole Pak
	// because the compressed buffers are held after the task is done

	int NextLaunchIndex = 0;
	int NumToLaunchAhead = 128;   // <- make NumToLaunchAhead lower to reduce memory use more
	// TODO: NumToLaunchAhead should ideally scale up with 2*cores or so but also be limited by memory size.

	for (int32 FileIndex = 0; FileIndex < FilesToAdd.Num(); FileIndex++)
	{
		// FileIndex is what we're currently retiring
		// everything in [FileIndex,NextLaunchIndex) may be pending
		// launch new jobs up to NumToLaunchAhead ahead of FileIndex
		int32 LaunchFileIndexEnd = FMath::Min( FileIndex + NumToLaunchAhead, FilesToAdd.Num() );
		for (int32 LaunchFileIndex = NextLaunchIndex; LaunchFileIndex < LaunchFileIndexEnd; LaunchFileIndex++)
		{
			AsyncCompressors[LaunchFileIndex].Init(&FilesToAdd[LaunchFileIndex], CmdLineParameters, &NoPluginCompressionExtensions, &NoPluginCompressionFileNames);
			
		if (bRunAsync)
		{
				if (FilesToAdd[LaunchFileIndex].bNeedsCompression)
			{
					(new FAutoDeleteAsyncTask<FRunCompressionTask>(&AsyncCompressors[LaunchFileIndex]))->StartBackgroundTask();
			}
			else
			{
				// call compress function inline 
				// it won't do anything except for initialize some internal variables used in the non compressed path
				// we don't want to pass these to a different thread as they may cause congestion with legitimate tasks
					AsyncCompressors[LaunchFileIndex].Compress();
			}
		}
	}
		NextLaunchIndex = LaunchFileIndexEnd;

		bool bDeleted = FilesToAdd[FileIndex].bIsDeleteRecord;
		bool bIsUAssetUExpPairUAsset = false;
		bool bIsUAssetUExpPairUExp = false;
		bool bIsMappedBulk = FilesToAdd[FileIndex].Source.EndsWith(TEXT(".m.ubulk"));


		if (FileIndex)
		{
			if (FPaths::GetBaseFilename(FilesToAdd[FileIndex - 1].Dest, false) == FPaths::GetBaseFilename(FilesToAdd[FileIndex].Dest, false) &&
				FPaths::GetExtension(FilesToAdd[FileIndex - 1].Dest, true) == TEXT(".uasset") &&
				FPaths::GetExtension(FilesToAdd[FileIndex].Dest, true) == TEXT(".uexp")
				)
			{
				bIsUAssetUExpPairUExp = true;
			}
		}
		if (!bIsUAssetUExpPairUExp && FileIndex + 1 < FilesToAdd.Num())
		{
			if (FPaths::GetBaseFilename(FilesToAdd[FileIndex].Dest, false) == FPaths::GetBaseFilename(FilesToAdd[FileIndex + 1].Dest, false) &&
				FPaths::GetExtension(FilesToAdd[FileIndex].Dest, true) == TEXT(".uasset") &&
				FPaths::GetExtension(FilesToAdd[FileIndex + 1].Dest, true) == TEXT(".uexp")
				)
			{
				bIsUAssetUExpPairUAsset = true;
			}
		}

		//  Remember the offset but don't serialize it with the entry header.
		int64 NewEntryOffset = PakFileHandle->Tell();
		FPakEntryPair &NewEntry = AsyncCompressors[FileIndex].Entry;
		
		if (bRunAsync)
		{
			while (AsyncCompressors[FileIndex].IsComplete() != true)
			{
				FPlatformProcess::Sleep(0.001f);
			}
		}
		else
		{
			AsyncCompressors[FileIndex].Compress();
		}

		const FName& CompressionMethod = AsyncCompressors[FileIndex].CompressionMethod;
		FCompressedFileBuffer& CompressedFileBuffer = AsyncCompressors[FileIndex].CompressedFileBuffer;

		if (!bDeleted)
		{
			const int64 &RealFileSize = AsyncCompressors[FileIndex].RealFileSize;
			const int64 &OriginalFileSize = AsyncCompressors[FileIndex].OriginalFileSize;
			const int32 CompressionBlockSize = AsyncCompressors[FileIndex].CompressionBlockSize;
			NewEntry.Info.CompressionMethodIndex = Info.GetCompressionMethodIndex(CompressionMethod);

			// Account for file system block size, which is a boundary we want to avoid crossing.
			if (!bIsUAssetUExpPairUExp && // don't split uexp / uasset pairs
				CmdLineParameters.FileSystemBlockSize > 0 &&
				OriginalFileSize != INDEX_NONE &&
				(CmdLineParameters.bAlignFilesLargerThanBlock || RealFileSize <= CmdLineParameters.FileSystemBlockSize) &&
				(NewEntryOffset / CmdLineParameters.FileSystemBlockSize) != ((NewEntryOffset + RealFileSize - 1) / CmdLineParameters.FileSystemBlockSize)) // File crosses a block boundary
			{
					int64 OldOffset = NewEntryOffset;
					NewEntryOffset = AlignArbitrary(NewEntryOffset, CmdLineParameters.FileSystemBlockSize);
					int64 PaddingRequired = NewEntryOffset - OldOffset;

					check(PaddingRequired >= 0);
					check(PaddingRequired < RealFileSize);
					if (PaddingRequired > 0)
					{
						// If we don't already have a padding buffer, create one
						if (PaddingBuffer == nullptr)
						{
							PaddingBufferSize = 64 * 1024;
							PaddingBuffer = (uint8*)FMemory::Malloc(PaddingBufferSize);
							FMemory::Memset(PaddingBuffer, 0, PaddingBufferSize);
						}

						UE_LOG(LogPakFile, Verbose, TEXT("%14llu - %14llu : %14llu padding."), PakFileHandle->Tell(), PakFileHandle->Tell() + PaddingRequired, PaddingRequired);
						while (PaddingRequired > 0)
						{
							int64 AmountToWrite = FMath::Min(PaddingRequired, PaddingBufferSize);
							PakFileHandle->Serialize(PaddingBuffer, AmountToWrite);
							PaddingRequired -= AmountToWrite;
						}

						check(PakFileHandle->Tell() == NewEntryOffset);
					}
				}

			// Align bulk data
			if (bIsMappedBulk && CmdLineParameters.AlignForMemoryMapping > 0 && OriginalFileSize != INDEX_NONE && !bDeleted)
			{
				if (!IsAligned(NewEntryOffset + NewEntry.Info.GetSerializedSize(FPakInfo::PakFile_Version_Latest), CmdLineParameters.AlignForMemoryMapping))
				{
					int64 OldOffset = NewEntryOffset;
					NewEntryOffset = AlignArbitrary(NewEntryOffset + NewEntry.Info.GetSerializedSize(FPakInfo::PakFile_Version_Latest), CmdLineParameters.AlignForMemoryMapping) - NewEntry.Info.GetSerializedSize(FPakInfo::PakFile_Version_Latest);
					int64 PaddingRequired = NewEntryOffset - OldOffset;

					check(PaddingRequired > 0);
					check(PaddingBuffer && PaddingBufferSize >= PaddingRequired);

					{
						UE_LOG(LogPakFile, Verbose, TEXT("%14llu - %14llu : %14llu bulk padding."), PakFileHandle->Tell(), PakFileHandle->Tell() + PaddingRequired, PaddingRequired);
						PakFileHandle->Serialize(PaddingBuffer, PaddingRequired);
						check(PakFileHandle->Tell() == NewEntryOffset);
					}
				}
			}
		}

		TArray<FFileRegion> CurrentFileRegions;

		bool bCopiedToPak;
		int64 SizeToWrite = 0;
		uint8* DataToWrite = nullptr;
		if (bDeleted)
		{
			PrepareDeleteRecordForPak(MountPoint, FilesToAdd[FileIndex], NewEntry);
			bCopiedToPak = false;

			// Directly add the new entry to the index, no more work to do
			Index.Add(NewEntry);
		}
		else if (FilesToAdd[FileIndex].bNeedsCompression && CompressionMethod != NAME_None)
		{
			bCopiedToPak = PrepareCopyCompressedFileToPak(MountPoint, Info, FilesToAdd[FileIndex], CompressedFileBuffer, NewEntry, DataToWrite, SizeToWrite, InKeyChain);
			DataToWrite = CompressedFileBuffer.CompressedBuffer.Get();
		}
		else
		{
			bCopiedToPak = PrepareCopyFileToPak(MountPoint, FilesToAdd[FileIndex], ReadBuffer, BufferSize, NewEntry, DataToWrite, SizeToWrite, InKeyChain, CmdLineParameters.bFileRegions ? &CurrentFileRegions : nullptr);
			DataToWrite = ReadBuffer;
		}

		int64 TotalSizeToWrite = SizeToWrite + NewEntry.Info.GetSerializedSize(FPakInfo::PakFile_Version_Latest);
		if (bCopiedToPak)
		{
			if (RequiredPatchPadding > 0 &&
				!(bIsMappedBulk && CmdLineParameters.AlignForMemoryMapping > 0) // don't wreck the bulk padding with patch padding
				)
			{
				//if the next file is going to cross a patch-block boundary then pad out the current set of files with 0's
				//and align the next file up.
				bool bCrossesBoundary = (NewEntryOffset / RequiredPatchPadding) != ((NewEntryOffset + TotalSizeToWrite - 1) / RequiredPatchPadding);
				bool bPatchPadded = false;
				if (!bIsUAssetUExpPairUExp) // never patch-pad the uexp of a uasset/uexp pair
				{
					bool bPairProbablyCrossesBoundary = false; // we don't consider compression because we have not compressed the uexp yet.
					if (bIsUAssetUExpPairUAsset)
					{
						int64 UExpFileSize = IFileManager::Get().FileSize(*FilesToAdd[FileIndex + 1].Source) / 2; // assume 50% compression
						bPairProbablyCrossesBoundary = (NewEntryOffset / RequiredPatchPadding) != ((NewEntryOffset + TotalSizeToWrite + UExpFileSize - 1) / RequiredPatchPadding);
					}
					if (TotalSizeToWrite >= RequiredPatchPadding || // if it exactly the padding size and by luck does not cross a boundary, we still consider it "over" because it can't be packed with anything else
						bCrossesBoundary || bPairProbablyCrossesBoundary)
					{
						NewEntryOffset = AlignArbitrary(NewEntryOffset, RequiredPatchPadding);
						int64 CurrentLoc = PakFileHandle->Tell();
						int64 PaddingSize = NewEntryOffset - CurrentLoc;
						check(PaddingSize >= 0);
						if (PaddingSize)
						{
							UE_LOG(LogPakFile, Verbose, TEXT("%14llu - %14llu : %14llu patch padding."), PakFileHandle->Tell(), PakFileHandle->Tell() + PaddingSize, PaddingSize);
							check(PaddingSize <= PaddingBufferSize);

							//have to pad manually with 0's.  File locations skipped by Seek and never written are uninitialized which would defeat the whole purpose
							//of padding for certain platforms patch diffing systems.
							PakFileHandle->Serialize(PaddingBuffer, PaddingSize);
						}
						check(PakFileHandle->Tell() == NewEntryOffset);
						bPatchPadded = true;
					}
				}

				//if the current file is bigger than a patch block then we will always have to pad out the previous files.
				//if there were a large set of contiguous small files behind us then this will be the natural stopping point for a possible pathalogical patching case where growth in the small files causes a cascade 
				//to dirty up all the blocks prior to this one.  If this could happen let's warn about it.
				if (bPatchPadded ||
					FileIndex + 1 == FilesToAdd.Num()) // also check the last file, this won't work perfectly if we don't end up adding the last file for some reason
				{
					const uint64 ContiguousGroupedFilePatchWarningThreshhold = 50 * 1024 * 1024;
					if (ContiguousTotalSizeSmallerThanBlockSize > ContiguousGroupedFilePatchWarningThreshhold)
					{
						UE_LOG(LogPakFile, Display, TEXT("%i small files (%i) totaling %llu contiguous bytes found before first 'large' file.  Changes to any of these files could cause the whole group to be 'dirty' in a per-file binary diff based patching system."), ContiguousFilesSmallerThanBlockSize, RequiredPatchPadding, ContiguousTotalSizeSmallerThanBlockSize);
					}
					ContiguousTotalSizeSmallerThanBlockSize = 0;
					ContiguousFilesSmallerThanBlockSize = 0;
				}
				else
				{
					ContiguousTotalSizeSmallerThanBlockSize += TotalSizeToWrite;
					ContiguousFilesSmallerThanBlockSize++;
				}
			}
			if (FilesToAdd[FileIndex].bNeedsCompression && CompressionMethod != NAME_None)
			{
				FinalizeCopyCompressedFileToPak(Info, CompressedFileBuffer, NewEntry);
			}
			
			{
				// track per-compressor stats :
				// note GetCompressionMethodIndex in the pak entry is the index in the Pak file list of compressors
				//	not the same as the index in the command line list

				int32 CompressionMethodIndex;
				if ( CompressionFormatsAndNone.Find(CompressionMethod,CompressionMethodIndex) )
				{
					Compressor_Stat_Count[CompressionMethodIndex] += 1;
					Compressor_Stat_RawBytes[ CompressionMethodIndex] += NewEntry.Info.UncompressedSize;
					Compressor_Stat_CompBytes[CompressionMethodIndex] += NewEntry.Info.Size;
				}
			}

			// Write to file
			int64 Offset = PakFileHandle->Tell();
			NewEntry.Info.Serialize(*PakFileHandle, FPakInfo::PakFile_Version_Latest);
			int64 PayloadOffset = PakFileHandle->Tell();
			PakFileHandle->Serialize(DataToWrite, SizeToWrite);
			int64 EndOffset = PakFileHandle->Tell();

			if (CmdLineParameters.bFileRegions)
			{
				FFileRegion::AccumulateFileRegions(AllFileRegions, Offset, PayloadOffset, EndOffset, CurrentFileRegions);
			}

			UE_LOG(LogPakFile, Verbose, TEXT("%14llu [header] - %14llu - %14llu : %14llu header+file %s."), Offset, PayloadOffset, EndOffset, EndOffset - Offset, *NewEntry.Filename);

			// Update offset now and store it in the index (and only in index)
			NewEntry.Info.Offset = NewEntryOffset;
			Index.Add(NewEntry);
			const TCHAR* EncryptedString = TEXT("");

			if (FilesToAdd[FileIndex].bNeedEncryption)
			{
				TotalRequestedEncryptedFiles++;

				if (InKeyChain.MasterEncryptionKey)
				{
					TotalEncryptedFiles++;
					TotalEncryptedDataSize += SizeToWrite;
					EncryptedString = TEXT("encrypted ");
				}
			}

			if (FilesToAdd[FileIndex].bNeedsCompression && CompressionMethod != NAME_None)
			{
				TotalCompressedSize += NewEntry.Info.Size;
				TotalUncompressedSize += NewEntry.Info.UncompressedSize;
				float PercentLess = ((float)NewEntry.Info.Size / (NewEntry.Info.UncompressedSize / 100.f));
				if (FilesToAdd[FileIndex].SuggestedOrder < MAX_uint64)
				{
					UE_LOG(LogPakFile, Log, TEXT("Added compressed %sfile \"%s\", %.2f%% of original size. Compressed with %s, Size %lld bytes, Original Size %lld bytes (order %llu)."), EncryptedString, *NewEntry.Filename, PercentLess, *CompressionMethod.ToString(), NewEntry.Info.Size, NewEntry.Info.UncompressedSize, FilesToAdd[FileIndex].SuggestedOrder);
				}
				else
				{
					UE_LOG(LogPakFile, Log, TEXT("Added compressed %sfile \"%s\", %.2f%% of original size. Compressed with %s, Size %lld bytes, Original Size %lld bytes (no order given)."), EncryptedString, *NewEntry.Filename, PercentLess, *CompressionMethod.ToString(), NewEntry.Info.Size, NewEntry.Info.UncompressedSize);
				}
			}
			else
			{
				if (FilesToAdd[FileIndex].SuggestedOrder < MAX_uint64)
				{
					UE_LOG(LogPakFile, Log, TEXT("Added %sfile \"%s\", %lld bytes (order %llu)."), EncryptedString, *NewEntry.Filename, NewEntry.Info.Size, FilesToAdd[FileIndex].SuggestedOrder);
				}
				else
				{
					UE_LOG(LogPakFile, Log, TEXT("Added %sfile \"%s\", %lld bytes (no order given)."), EncryptedString, *NewEntry.Filename, NewEntry.Info.Size);
				}
			}
		}
		else
		{
			if (bDeleted)
			{
				UE_LOG(LogPakFile, Log, TEXT("Created delete record for file \"%s\"."), *FilesToAdd[FileIndex].Source);
			}
			else
			{
				UE_LOG(LogPakFile, Warning, TEXT("Missing file \"%s\" will not be added to PAK file."), *FilesToAdd[FileIndex].Source);
			}
		}
		AsyncCompressors[FileIndex].CleanUp();
	}

	FMemory::Free(PaddingBuffer);
	FMemory::Free(ReadBuffer);
	ReadBuffer = NULL;

	if (RequiredPatchPadding > 0)
	{
		for (const FPakEntryPair& Pair : Index)
		{
			const FString& EntryFilename = Pair.Filename;
			const FPakEntry& PakEntry = Pair.Info;
			int64 EntrySize = PakEntry.GetSerializedSize(FPakInfo::PakFile_Version_Latest);
			int64 TotalSizeToWrite = PakEntry.Size + EntrySize;
			if (TotalSizeToWrite >= RequiredPatchPadding)
			{
				int64 RealStart = PakEntry.Offset;
				if ((RealStart % RequiredPatchPadding) != 0 &&
					!EntryFilename.EndsWith(TEXT("uexp")) && // these are export sections of larger files and may be packed with uasset/umap and so we don't need a warning here
					!(EntryFilename.EndsWith(TEXT(".m.ubulk")) && CmdLineParameters.AlignForMemoryMapping > 0)) // Bulk padding unaligns patch padding and so we don't need a warning here
				{
					UE_LOG(LogPakFile, Warning, TEXT("File at offset %lld of size %lld not aligned to patch size %i"), RealStart, PakEntry.Size, RequiredPatchPadding);
				}
			}
		}
	}


	FPakFooterInfo Footer(Filename, MountPoint, Info, Index);
	Footer.SetEncryptionInfo(InKeyChain, &TotalEncryptedDataSize);
	Footer.SetFileRegionInfo(CmdLineParameters.bFileRegions, AllFileRegions);
	WritePakFooter(*PakFileHandle, Footer);

	
	// log per-compressor stats :
	for (int32 MethodIndex = 0; MethodIndex < CompressionFormatsAndNone_Num; MethodIndex++)
	{
		FName CompressionMethod = CompressionFormatsAndNone[MethodIndex];
		UE_LOG(LogPakFile, Display, TEXT("CompressionFormat %d [%s] : %d files, %lld -> %lld bytes"), MethodIndex, *(CompressionMethod.ToString()),
			Compressor_Stat_Count[MethodIndex],
			Compressor_Stat_RawBytes[MethodIndex],
			Compressor_Stat_CompBytes[MethodIndex]
			);
	}

	UE_LOG(LogPakFile, Display, TEXT("Added %d files, %lld bytes total, time %.2lfs."), Index.Num(), PakFileHandle->TotalSize(), FPlatformTime::Seconds() - StartTime);
	UE_LOG(LogPakFile, Display, TEXT("PrimaryIndex size: %d bytes"), Footer.PrimaryIndexSize);
	UE_LOG(LogPakFile, Display, TEXT("PathHashIndex size: %d bytes"), Footer.PathHashIndexSize);
	UE_LOG(LogPakFile, Display, TEXT("FullDirectoryIndex size: %d bytes"), Footer.FullDirectoryIndexSize);
	if (TotalUncompressedSize)
	{
		float PercentLess = ((float)TotalCompressedSize / (TotalUncompressedSize / 100.f));
		UE_LOG(LogPakFile, Display, TEXT("Compression summary: %.2f%% of original size. Compressed Size %lld bytes, Original Size %lld bytes. "), PercentLess, TotalCompressedSize, TotalUncompressedSize);

		if (GTotalFilesWithPoorForcedCompression > 0)
		{
			UE_LOG(LogPakFile, Display, TEXT("Num files forcibly compressed due to -forcecompress option: %i, using %i bytes extra"), (int64)GTotalFilesWithPoorForcedCompression, (int64)GTotalExtraMemoryForPoorForcedCompression);
		}
	}

	if (TotalEncryptedDataSize)
	{
		UE_LOG(LogPakFile, Display, TEXT("Encryption - ENABLED"));
		UE_LOG(LogPakFile, Display, TEXT("  Files: %d"), TotalEncryptedFiles);

		if (Info.bEncryptedIndex)
		{
			UE_LOG(LogPakFile, Display, TEXT("  Index: Encrypted (%d bytes, %.2fMB)"), Info.IndexSize, (float)Info.IndexSize / 1024.0f / 1024.0f);
		}
		else
		{
			UE_LOG(LogPakFile, Display, TEXT("  Index: Unencrypted"));
		}


		UE_LOG(LogPakFile, Display, TEXT("  Total: %d bytes (%.2fMB)"), TotalEncryptedDataSize, (float)TotalEncryptedDataSize / 1024.0f / 1024.0f);
	}
	else
	{
		UE_LOG(LogPakFile, Display, TEXT("Encryption - DISABLED"));
	}

	if (TotalEncryptedFiles < TotalRequestedEncryptedFiles)
	{
		UE_LOG(LogPakFile, Display, TEXT("%d files requested encryption, but no AES key was supplied! Encryption was skipped for these files"), TotalRequestedEncryptedFiles);
	}

	if (CmdLineParameters.bSign)
	{
		TArray<uint8> SignatureData;
		SignatureData.Append(Info.IndexHash.Hash, UE_ARRAY_COUNT(FSHAHash::Hash));
		((FSignedArchiveWriter*)PakFileHandle.Get())->SetSignatureData(SignatureData);
	}

	PakFileHandle->Close();
	PakFileHandle.Reset();

	if (CmdLineParameters.bFileRegions)
	{
		FFileRegion::SerializeFileRegions(*PakFileRegionsHandle.Get(), AllFileRegions);
		PakFileRegionsHandle->Close();
		PakFileRegionsHandle.Reset();
	}

#if DETAILED_UNREALPAK_TIMING
	UE_LOG(LogPakFile, Display, TEXT("Detailed timing stats"));
	UE_LOG(LogPakFile, Display, TEXT("Compression time: %lf"), ((double)GCompressionTime) * FPlatformTime::GetSecondsPerCycle());
	UE_LOG(LogPakFile, Display, TEXT("DDC Hits: %d"), GDDCHits);
	UE_LOG(LogPakFile, Display, TEXT("DDC Misses: %d"), GDDCMisses);
	UE_LOG(LogPakFile, Display, TEXT("DDC Sync Read Time: %lf"), ((double)GDDCSyncReadTime) * FPlatformTime::GetSecondsPerCycle());
	UE_LOG(LogPakFile, Display, TEXT("DDC Sync Write Time: %lf"), ((double)GDDCSyncWriteTime) * FPlatformTime::GetSecondsPerCycle());
#endif
	return true;
}

void WritePakFooter(FArchive& PakHandle, FPakFooterInfo& Footer)
{
	// Create the second copy of the FPakEntries stored in the Index at the end of the PakFile
	// FPakEntries in the Index are stored as compacted bytes in EncodedPakEntries if possible, or in uncompacted NonEncodableEntries if not.
	// At the same time, create the two Indexes that map to the encoded-or-not given FPakEntry.  The runtime will only load one of these, depending
	// on whether it needs to be able to do DirectorySearches.
	auto FinalizeIndexBlockSize = [&Footer](TArray<uint8>& IndexData)
	{
		if (Footer.Info.bEncryptedIndex)
		{
			int32 OriginalSize = IndexData.Num();
			int32 AlignedSize = Align(OriginalSize, FAES::AESBlockSize);

			for (int32 PaddingIndex = IndexData.Num(); PaddingIndex < AlignedSize; ++PaddingIndex)
			{
				uint8 Byte = IndexData[PaddingIndex % OriginalSize];
				IndexData.Add(Byte);
			}
		}
	};
	auto FinalizeIndexBlock = [&PakHandle, &Footer, &FinalizeIndexBlockSize](TArray<uint8>& IndexData, FSHAHash& OutHash)
	{
		FinalizeIndexBlockSize(IndexData);

		FSHA1::HashBuffer(IndexData.GetData(), IndexData.Num(), OutHash.Hash);

		if (Footer.Info.bEncryptedIndex)
		{
			check(Footer.KeyChain && Footer.KeyChain->MasterEncryptionKey && Footer.TotalEncryptedDataSize);
			FAES::EncryptData(IndexData.GetData(), IndexData.Num(), Footer.KeyChain->MasterEncryptionKey->Key);
			*Footer.TotalEncryptedDataSize += IndexData.Num();
		}
	};

	TArray<uint8> EncodedPakEntries;
	int32 NumEncodedEntries = 0;
	int32 NumDeletedEntries = 0;
	TArray<FPakEntry> NonEncodableEntries;

	FPakFile::FDirectoryIndex DirectoryIndex;
	FPakFile::FPathHashIndex PathHashIndex;
	TMap<uint64, FString> CollisionDetection; // Currently detecting Collisions only within the files stored into a single Pak.  TODO: Create separate job to detect collisions over all files in the export.
	uint64 PathHashSeed;
	int32 NextIndex = 0;
	auto ReadNextEntry = [&Footer, &NextIndex]() -> FPakEntryPair&
	{
		return Footer.Index[NextIndex++];
	};

	FPakFile::EncodePakEntriesIntoIndex(Footer.Index.Num(), ReadNextEntry, Footer.Filename,
		Footer.Info, Footer.MountPoint, NumEncodedEntries, NumDeletedEntries, &PathHashSeed,
		&DirectoryIndex, &PathHashIndex, EncodedPakEntries, NonEncodableEntries, &CollisionDetection,
		FPakInfo::PakFile_Version_Latest);
	VerifyIndexesMatch(Footer.Index, DirectoryIndex, PathHashIndex, PathHashSeed, Footer.MountPoint,
		EncodedPakEntries, NonEncodableEntries, NumEncodedEntries, NumDeletedEntries, Footer.Info);

	// We write one PrimaryIndex and two SecondaryIndexes to the Pak File
	// PrimaryIndex
	//		Common scalar data such as MountPoint
	//		PresenceBit and Offset,Size,Hash for the SecondaryIndexes
	//		PakEntries (Encoded and NonEncoded)
	// SecondaryIndex PathHashIndex: used by default in shipped versions of games.  Uses less memory, but does not provide access to all filenames.
	//		TMap from hash of FilePath to FPakEntryLocation
	//		Pruned DirectoryIndex, containing only the FilePaths that were requested kept by whitelist config variables
	// SecondaryIndex FullDirectoryIndex: used for developer tools and for titles that opt out of PathHashIndex because they need access to all filenames.
	//		TMap from DirectoryPath to FDirectory, which itself is a TMap from CleanFileName to FPakEntryLocation
	// Each Index is separately encrypted and hashed.  Runtime consumer such as the tools or the client game will only load one of these off of disk (unless runtime verification is turned on).

	// Create the pruned DirectoryIndex for use in the Primary Index
	TMap<FString, FPakDirectory> PrunedDirectoryIndex;
	FPakFile::PruneDirectoryIndex(DirectoryIndex, &PrunedDirectoryIndex, Footer.MountPoint);

	bool bWritePathHashIndex = FPakFile::IsPakWritePathHashIndex();
	bool bWriteFullDirectoryIndex = FPakFile::IsPakWriteFullDirectoryIndex();
	checkf(bWritePathHashIndex || bWriteFullDirectoryIndex, TEXT("At least one of Engine:[Pak]:WritePathHashIndex and Engine:[Pak]:WriteFullDirectoryIndex must be true"));

	TArray<uint8> PrimaryIndexData;
	TArray<uint8> PathHashIndexData;
	TArray<uint8> FullDirectoryIndexData;
	Footer.Info.IndexOffset = PakHandle.Tell();
	// Write PrimaryIndex bytes
	{
		FMemoryWriter PrimaryIndexWriter(PrimaryIndexData);
		PrimaryIndexWriter.SetByteSwapping(PakHandle.ForceByteSwapping());

		PrimaryIndexWriter << const_cast<FString&>(Footer.MountPoint);
		int32 NumEntries = Footer.Index.Num();
		PrimaryIndexWriter << NumEntries;
		PrimaryIndexWriter << PathHashSeed;

		FSecondaryIndexWriter PathHashIndexWriter(PathHashIndexData, bWritePathHashIndex, PrimaryIndexData, PrimaryIndexWriter);
		PathHashIndexWriter.WritePlaceholderToPrimary();

		FSecondaryIndexWriter FullDirectoryIndexWriter(FullDirectoryIndexData, bWriteFullDirectoryIndex, PrimaryIndexData, PrimaryIndexWriter);
		FullDirectoryIndexWriter.WritePlaceholderToPrimary();

		PrimaryIndexWriter << EncodedPakEntries;
		int32 NonEncodableEntriesNum = NonEncodableEntries.Num();
		PrimaryIndexWriter << NonEncodableEntriesNum;
		for (FPakEntry& PakEntry : NonEncodableEntries)
		{
			PakEntry.Serialize(PrimaryIndexWriter, FPakInfo::PakFile_Version_Latest);
		}

		// Finalize the size of the PrimaryIndex (it may change due to alignment padding) because we need the size to know the offset of the SecondaryIndexes which come after it in the PakFile.
		// Do not encrypt and hash it yet, because we still need to replace placeholder data in it for the Offset,Size,Hash of each SecondaryIndex
		FinalizeIndexBlockSize(PrimaryIndexData);

		// Write PathHashIndex bytes
		if (bWritePathHashIndex)
		{
			{
				FMemoryWriter& SecondaryWriter = PathHashIndexWriter.GetSecondaryWriter();
				SecondaryWriter << PathHashIndex;
				SecondaryWriter << PrunedDirectoryIndex;
			}
			PathHashIndexWriter.FinalizeAndRecordOffset(Footer.Info.IndexOffset + PrimaryIndexData.Num(), FinalizeIndexBlock);
		}

		// Write FullDirectoryIndex bytes
		if (bWriteFullDirectoryIndex)
		{
			{
				FMemoryWriter& SecondaryWriter = FullDirectoryIndexWriter.GetSecondaryWriter();
				SecondaryWriter << DirectoryIndex;
			}
			FullDirectoryIndexWriter.FinalizeAndRecordOffset(Footer.Info.IndexOffset + PrimaryIndexData.Num() + PathHashIndexData.Num(), FinalizeIndexBlock);
		}

		// Encrypt and Hash the PrimaryIndex now that we have filled in the SecondaryIndex information
		FinalizeIndexBlock(PrimaryIndexData, Footer.Info.IndexHash);
	}

	// Write the bytes for each Index into the PakFile
	Footer.Info.IndexSize = PrimaryIndexData.Num();
	PakHandle.Serialize(PrimaryIndexData.GetData(), PrimaryIndexData.Num());
	if (bWritePathHashIndex)
	{
		PakHandle.Serialize(PathHashIndexData.GetData(), PathHashIndexData.Num());
	}
	if (bWriteFullDirectoryIndex)
	{
		PakHandle.Serialize(FullDirectoryIndexData.GetData(), FullDirectoryIndexData.Num());
	}

	// Save the FPakInfo, which has offset, size, and hash value for the PrimaryIndex, at the end of the PakFile
	Footer.Info.Serialize(PakHandle, FPakInfo::PakFile_Version_Latest);

	if (Footer.bFileRegions)
	{
		check(Footer.AllFileRegions);
		// Add a final region to include the headers / data at the end of the .pak, after the last file payload.
		FFileRegion::AccumulateFileRegions(*Footer.AllFileRegions, Footer.Info.IndexOffset, Footer.Info.IndexOffset, PakHandle.Tell(), {});
	}

	Footer.PrimaryIndexSize = PrimaryIndexData.Num();
	Footer.PathHashIndexSize = PathHashIndexData.Num();
	Footer.FullDirectoryIndexSize = FullDirectoryIndexData.Num();
}

bool TestPakFile(const TCHAR* Filename, bool TestHashes)
{	
	TRefCountPtr<FPakFile> PakFile = new FPakFile(&FPlatformFileManager::Get().GetPlatformFile(), Filename, false);
	if (PakFile->IsValid())
	{
		return TestHashes ? PakFile->Check() : true;
	}
	else
	{
		UE_LOG(LogPakFile, Error, TEXT("Unable to open pak file \"%s\"."), Filename);
		return false;
	}
}

bool ListFilesInPak(const TCHAR * InPakFilename, int64 SizeFilter, bool bIncludeDeleted, const FString& CSVFilename, bool bExtractToMountPoint, const FKeyChain& InKeyChain)
{
	IPlatformFile* LowerLevelPlatformFile = &FPlatformFileManager::Get().GetPlatformFile();
	TRefCountPtr<FPakFile> PakFilePtr = new FPakFile(LowerLevelPlatformFile, InPakFilename, false);
	FPakFile& PakFile = *PakFilePtr;
	int32 FileCount = 0;
	int64 FileSize = 0;
	int64 FilteredSize = 0;

	if (PakFile.IsValid())
	{
		UE_LOG(LogPakFile, Display, TEXT("Mount point %s"), *PakFile.GetMountPoint());

		TArray<FPakFile::FPakEntryIterator> Records;

		for (FPakFile::FPakEntryIterator It(PakFile,bIncludeDeleted); It; ++It)
		{
			Records.Add(It);
		}

		struct FOffsetSort
		{
			FORCEINLINE bool operator()(const FPakFile::FPakEntryIterator& A, const FPakFile::FPakEntryIterator& B) const
			{
				return A.Info().Offset < B.Info().Offset;
			}
		};

		Records.Sort(FOffsetSort());

		const FString MountPoint = bExtractToMountPoint ? PakFile.GetMountPoint() : TEXT("");
		FileCount = Records.Num();

		// The Hashes are not stored in the FPakEntries stored in the index, but they are stored for the FPakEntries stored before each payload.
		// Read the hashes out of the payload
		TArray<uint8> HashesBuffer;
		HashesBuffer.SetNum(FileCount * sizeof(FPakEntry::Hash));
		uint8* Hashes = HashesBuffer.GetData();
		int32 EntryIndex = 0;
		for (auto It : Records)
		{
			PakFile.ReadHashFromPayload(It.Info(), Hashes + (EntryIndex++)*sizeof(FPakEntry::Hash));
		}

		if (CSVFilename.Len() > 0)
		{
			TArray<FString> Lines;
			Lines.Empty(Records.Num()+2);
			Lines.Add(TEXT("Filename, Offset, Size, Hash, Deleted, Compressed, CompressionMethod"));
			EntryIndex = 0;
			for (auto It : Records)
			{
				const FPakEntry& Entry = It.Info();
				uint8* Hash = Hashes + (EntryIndex++)*sizeof(FPakEntry::Hash);

				bool bWasCompressed = Entry.CompressionMethodIndex != 0;

				Lines.Add( FString::Printf(
					TEXT("%s%s, %lld, %lld, %s, %s, %s, %d"),
					*MountPoint, It.TryGetFilename() ? **It.TryGetFilename() : TEXT("<FileNamesNotLoaded>"),
					Entry.Offset, Entry.Size,
					*BytesToHex(Hash, sizeof(FPakEntry::Hash)),
					Entry.IsDeleteRecord() ? TEXT("true") : TEXT("false"),
					bWasCompressed ? TEXT("true") : TEXT("false"),
					Entry.CompressionMethodIndex) );
			}

			if (FFileHelper::SaveStringArrayToFile(Lines, *CSVFilename) == false)
			{
				UE_LOG(LogPakFile, Display, TEXT("Failed to save CSV file %s"), *CSVFilename);
			}
			else
			{
				UE_LOG(LogPakFile, Display, TEXT("Saved CSV file to %s"), *CSVFilename);
			}
		}

		TSet<int32> InspectChunks;
		FString InspectChunkString;
		FParse::Value(FCommandLine::Get(), TEXT("InspectChunk="), InspectChunkString, false);
		TArray<FString> InspectChunkRanges;
		if (InspectChunkString.TrimStartAndEnd().ParseIntoArray(InspectChunkRanges, TEXT(",")))
		{
			for (const FString& InspectChunkRangeString : InspectChunkRanges)
			{
				TArray<FString> RangeLimits;
				if (InspectChunkRangeString.TrimStartAndEnd().ParseIntoArray(RangeLimits, TEXT("-")))
				{
					if (RangeLimits.Num() == 1)
					{
						int32 Chunk = -1;
						LexFromString(Chunk, *InspectChunkRangeString);
						if (Chunk != -1)
						{
							InspectChunks.Add(Chunk);
						}
					}
					else if (RangeLimits.Num() == 2)
					{
						int32 FirstChunk = -1;
						int32 LastChunk = -1;
						LexFromString(FirstChunk, *RangeLimits[0]);
						LexFromString(LastChunk, *RangeLimits[1]);
						if (FirstChunk != -1 && LastChunk != -1)
						{
							for (int32 Chunk = FirstChunk; Chunk <= LastChunk; ++Chunk)
							{
								InspectChunks.Add(Chunk);
							}
						}
					}
					else
					{
						UE_LOG(LogPakFile, Error, TEXT("Error parsing inspect chunk range '%s'"), *InspectChunkRangeString);
					}
				}
			}
		}
		EntryIndex = 0;
		for (auto It : Records)
		{
			const FPakEntry& Entry = It.Info();
			uint8* Hash = Hashes + (EntryIndex++) * sizeof(FPakEntry::Hash);
			if (Entry.Size >= SizeFilter)
			{
				if (InspectChunkRanges.Num() > 0)
				{
					int32 FirstChunk = Entry.Offset / (64 * 1024);
					int32 LastChunk = (Entry.Offset + Entry.Size) / (64 * 1024);

					for (int32 Chunk = FirstChunk; Chunk <= LastChunk; ++Chunk)
					{
						if (InspectChunks.Contains(Chunk))
						{
							UE_LOG(LogPakFile, Display, TEXT("[%d - %d] \"%s%s\" offset: %lld, size: %d bytes, sha1: %s, compression: %s."), FirstChunk, LastChunk, *MountPoint,
								It.TryGetFilename() ? **It.TryGetFilename() : TEXT("<FileNamesNotLoaded"), Entry.Offset, Entry.Size, *BytesToHex(Hash, sizeof(FPakEntry::Hash)),
								*PakFile.GetInfo().GetCompressionMethod(Entry.CompressionMethodIndex).ToString());
							break;
						}
					}
				}
				else
				{
					UE_LOG(LogPakFile, Display, TEXT("\"%s%s\" offset: %lld, size: %d bytes, sha1: %s, compression: %s."), *MountPoint, It.TryGetFilename() ? **It.TryGetFilename() : TEXT("<FileNamesNotLoaded"),
						Entry.Offset, Entry.Size, *BytesToHex(Hash, sizeof(FPakEntry::Hash)), *PakFile.GetInfo().GetCompressionMethod(Entry.CompressionMethodIndex).ToString());
				}
			}
			FileSize += Entry.Size;
		}
		UE_LOG(LogPakFile, Display, TEXT("%d files (%lld bytes), (%lld filtered bytes)."), FileCount, FileSize, FilteredSize);

		return true;
	}
	else
	{
		if (PakFile.GetInfo().Magic != 0 && PakFile.GetInfo().EncryptionKeyGuid.IsValid() && !InKeyChain.EncryptionKeys.Contains(PakFile.GetInfo().EncryptionKeyGuid))
		{
			UE_LOG(LogPakFile, Fatal, TEXT("Missing encryption key %s for pak file \"%s\"."), *PakFile.GetInfo().EncryptionKeyGuid.ToString(), InPakFilename);
		}
		else
		{
			UE_LOG(LogPakFile, Fatal, TEXT("Unable to open pak file \"%s\"."), InPakFilename);
		}

		return false;
	}
}

int32 GetPakPriorityFromFilename( const FString& PakFilename )
{
	// Parse the pak file index, the base pak file is index -1
	int32 PakPriority = -1;
	if (PakFilename.EndsWith("_P.pak"))
	{
		FString PakIndexFromFilename = PakFilename.LeftChop(6);
		int32 PakIndexStart = INDEX_NONE;
		PakIndexFromFilename.FindLastChar('_', PakIndexStart);
		if (PakIndexStart != INDEX_NONE)
		{
			PakIndexFromFilename.RightChopInline(PakIndexStart + 1, false);
			if (PakIndexFromFilename.IsNumeric())
			{
				PakPriority = FCString::Atoi(*PakIndexFromFilename);
			}
		}
	}

	return PakPriority;
}

int32 GetPakChunkIndexFromFilename( const FString& PakFilePath )
{
	const TCHAR* PakChunkPrefix = TEXT("pakchunk");
	const int32 PakChunkPrefixLength = 8;//FCString::Strlen(PakChunkPrefix);

	int32 PakChunkIndex = -1;
	FString PakFilename = FPaths::GetCleanFilename(PakFilePath);
	if (PakFilename.StartsWith(PakChunkPrefix))
	{
		int32 ChunkIndexStart = INDEX_NONE;
		if( PakFilename.FindChar(TEXT('-'), ChunkIndexStart ) )
		{
			FString PakChunkFromFilename = PakFilename.Mid( PakChunkPrefixLength, ChunkIndexStart - PakChunkPrefixLength );
			if( PakChunkFromFilename.IsNumeric() )
			{
				PakChunkIndex = FCString::Atoi(*PakChunkFromFilename);
			}
		}
	}

	return PakChunkIndex;
}

bool AuditPakFiles( const FString& InputPath, bool bOnlyDeleted, const FString& CSVFilename, const FPakOrderMap& OrderMap, bool bSortByOrdering )
{
	//collect all pak files
	FString PakFileDirectory;
	TArray<FString> PakFileList;
	if (FPaths::DirectoryExists(InputPath))
	{
		//InputPath is a directory
		IFileManager::Get().FindFiles(PakFileList, *InputPath, TEXT(".pak") );
		PakFileDirectory = InputPath;
	}
	else
	{
		//InputPath is a search wildcard (or a directory that doesn't exist...)
		IFileManager::Get().FindFiles(PakFileList, *InputPath, true, false);
		PakFileDirectory = FPaths::GetPath(InputPath);
	}
	if (PakFileList.Num() == 0)
	{
		UE_LOG(LogPakFile, Error, TEXT("No pak files found searching \"%s\"."), *InputPath);
		return false;
	}
	
	struct FFilePakRevision
	{
		FString PakFilename;
		int32 PakPriority;
		int32 Size;
	};
	TMap<FString, FFilePakRevision> FileRevisions;
	TMap<FString, FFilePakRevision> DeletedRevisions;
	TMap<FString, FString> PakFilenameToPatchDotChunk;
	int32 HighestPakPriority = -1;

	//build lookup tables for the newest revision of all files and all deleted files
	for (int32 PakFileIndex = 0; PakFileIndex < PakFileList.Num(); PakFileIndex++)
	{
		FString PakFilename = PakFileDirectory + "\\" + PakFileList[PakFileIndex];
		int32 PakPriority = GetPakPriorityFromFilename(PakFilename);
		HighestPakPriority = FMath::Max( HighestPakPriority, PakPriority );

		TRefCountPtr<FPakFile> PakFilePtr = new FPakFile(&FPlatformFileManager::Get().GetPlatformFile(), *PakFilename, false);
		FPakFile& PakFile = *PakFilePtr;
		if (PakFile.IsValid())
		{
			FString PakMountPoint = PakFile.GetMountPoint().Replace(TEXT("../../../"), TEXT(""));

			const bool bIncludeDeleted = true;
			if (!PakFile.HasFilenames())
			{
				UE_LOG(LogPakFile, Error, TEXT("Pakfiles were loaded without Filenames, cannot audit."));
				return false;
			}

			for (FPakFile::FPakEntryIterator It(PakFile,bIncludeDeleted); It; ++It)
			{
				FString AssetName = PakMountPoint;
				if (!AssetName.IsEmpty() && !AssetName.EndsWith("/"))
				{
					AssetName += "/";
				}
				AssetName += *It.TryGetFilename();

				FFilePakRevision Revision;
				Revision.PakFilename = PakFileList[PakFileIndex];
				Revision.PakPriority = PakPriority;
				Revision.Size = It.Info().Size;

				//add or update the entry for the appropriate revision, depending on whether this is a delete record or not
				TMap<FString, FFilePakRevision>& AppropriateRevisions = (It.Info().IsDeleteRecord()) ? DeletedRevisions : FileRevisions;
				if (!AppropriateRevisions.Contains(AssetName))
				{
					AppropriateRevisions.Add(AssetName, Revision);
				}
				else if (AppropriateRevisions[AssetName].PakPriority < Revision.PakPriority)
				{
					AppropriateRevisions[AssetName] = Revision;
				}
			}


			//build "patch.chunk" string
			FString PatchDotChunk;
			PatchDotChunk += FString::Printf( TEXT("%d."), PakPriority+1 );
			int32 ChunkIndex = GetPakChunkIndexFromFilename( PakFilename );
			if( ChunkIndex != -1 )
			{
				PatchDotChunk += FString::Printf( TEXT("%d"), ChunkIndex );
			}
			PakFilenameToPatchDotChunk.Add( PakFileList[PakFileIndex], PatchDotChunk );
		}
		else
		{
			UE_LOG(LogPakFile, Error, TEXT("Unable to open pak file \"%s\"."), *PakFilename);
			return false;
		}
	}

	bool bHasOpenOrder = (OrderMap.Num() > 0);

	//open CSV file, if requested
	FArchive* CSVFileWriter = nullptr;
	if( !CSVFilename.IsEmpty() )
	{
		CSVFileWriter = IFileManager::Get().CreateFileWriter(*CSVFilename);
		if (CSVFileWriter == nullptr)
		{
			UE_LOG(LogPakFile, Error, TEXT("Unable to open csv file \"%s\"."), *CSVFilename);
			return false;
		}
	}

	//helper lambda for writing line depending on whether there's a CSV file or not
	auto WriteCSVLine = [CSVFileWriter]( const FString& Text )
	{
		if( CSVFileWriter )
		{
			CSVFileWriter->Logf( TEXT("%s"), *Text );
		}
		else
		{
			UE_LOG(LogPakFile, Display, TEXT("%s"), *Text );
		}
	};

	//cache open order for faster lookup
	TMap<FString,uint64> CachedOpenOrder;
	if( bHasOpenOrder )
	{
		UE_LOG(LogPakFile, Display, TEXT("Checking open order data") );
		for (auto Itr : FileRevisions)
		{
			const FString& AssetPath = Itr.Key;
			FString OpenOrderAssetName = FString::Printf( TEXT("../../../%s"), *AssetPath );
			FPaths::NormalizeFilename(OpenOrderAssetName);
			OpenOrderAssetName.ToLowerInline();

			uint64 OrderIndex = OrderMap.GetFileOrder(OpenOrderAssetName, false);
			if (OrderIndex != MAX_uint64)
			{
				CachedOpenOrder.Add( AssetPath, OrderIndex );
			}
		}
	}

	//helper lambda to look up cached open order
	auto FindOpenOrder = [&]( const FString& AssetPath )
	{
		if( const uint64* OrderIndexPtr = CachedOpenOrder.Find( AssetPath ) )
		{
			return (*OrderIndexPtr);
		}

		return uint64(UINT64_MAX);
	};

	//log every file, sorted alphabetically
	if( bSortByOrdering && bHasOpenOrder )
	{
		UE_LOG(LogPakFile, Display, TEXT("Sorting pak audit data by open order") );
		FileRevisions.KeySort([&]( const FString& A, const FString& B )
		{
			return FindOpenOrder(A) < FindOpenOrder(B);
		});
		DeletedRevisions.KeySort([&]( const FString& A, const FString& B )
		{
			return FindOpenOrder(A) < FindOpenOrder(B);
		});
	}
	else
	{
		UE_LOG(LogPakFile, Display, TEXT("Sorting pak audit data by name") );
		FileRevisions.KeySort([]( const FString& A, const FString& B )
		{
			return A.Compare(B, ESearchCase::IgnoreCase) < 0;
		});
		DeletedRevisions.KeySort([]( const FString& A, const FString& B )
		{
			return A.Compare(B, ESearchCase::IgnoreCase) < 0;
		});
	}

	FString PreviousPatchDotChunk;
	int NumSeeks = 0;
	int NumReads = 0;

	UE_CLOG((CSVFileWriter!=nullptr),LogPakFile, Display, TEXT("Writing pak audit CSV file %s..."), *CSVFilename );
	WriteCSVLine( TEXT("AssetName,State,Pak,Prev.Pak,Rev,Prev.Rev,Size,AssetPath,Patch.Chunk,OpenOrder" ) );
	for (auto Itr : FileRevisions)
	{
		const FString& AssetPath = Itr.Key;
		const FString AssetName = FPaths::GetCleanFilename(AssetPath);
		const FFilePakRevision* DeletedRevision = DeletedRevisions.Find(AssetPath);

		//look up the open order for this file
		FString OpenOrderText = "";
		uint64 OpenOrder = FindOpenOrder(AssetPath);
		if( OpenOrder != UINT64_MAX )
		{
			OpenOrderText = FString::Printf( TEXT("%llu"), OpenOrder );
		}

		//lookup patch.chunk value
		FString PatchDotChunk = "";
		if( const FString* PatchDotChunkPtr = PakFilenameToPatchDotChunk.Find(Itr.Value.PakFilename) )
		{
			PatchDotChunk = *PatchDotChunkPtr;
		}

		bool bFileExists = true;
		if (DeletedRevision == nullptr)
		{
			if (bOnlyDeleted)
			{
				//skip
			}
			else if (Itr.Value.PakPriority == HighestPakPriority)
			{
				WriteCSVLine( FString::Printf( TEXT("%s,Fresh,%s,,%d,,%d,%s,%s,%s"), *AssetName, *Itr.Value.PakFilename, Itr.Value.PakPriority, Itr.Value.Size, *AssetPath, *PatchDotChunk, *OpenOrderText ) );
			}
			else
			{
				WriteCSVLine( FString::Printf( TEXT("%s,Inherited,%s,,%d,,%d,%s,%s,%s"), *AssetName, *Itr.Value.PakFilename, Itr.Value.PakPriority, Itr.Value.Size, *AssetPath, *PatchDotChunk, *OpenOrderText  ) );
			}
		}
		else if (DeletedRevision->PakPriority == Itr.Value.PakPriority)
		{
			WriteCSVLine( FString::Printf( TEXT("%s,Moved,%s,%s,%d,,%d,%s,%s,%s"), *AssetName, *Itr.Value.PakFilename, *DeletedRevision->PakFilename, Itr.Value.PakPriority, Itr.Value.Size, *AssetPath, *PatchDotChunk, *OpenOrderText ) );
		}
		else if (DeletedRevision->PakPriority > Itr.Value.PakPriority)
		{
			WriteCSVLine( FString::Printf( TEXT("%s,Deleted,%s,%s,%d,%d,,%s,%s,%s"), *AssetName, *DeletedRevision->PakFilename, *Itr.Value.PakFilename, DeletedRevision->PakPriority, Itr.Value.PakPriority, *AssetPath, *PatchDotChunk, *OpenOrderText ) );
			bFileExists = false;
		}
		else if (DeletedRevision->PakPriority < Itr.Value.PakPriority)
		{
			WriteCSVLine( FString::Printf( TEXT("%s,Restored,%s,%s,%d,%d,%d,%s,%s,%s"), *AssetName, *Itr.Value.PakFilename, *DeletedRevision->PakFilename, Itr.Value.PakPriority, DeletedRevision->PakPriority, Itr.Value.Size, *AssetPath, *PatchDotChunk, *OpenOrderText ) );
		}

		if( bFileExists && bSortByOrdering && bHasOpenOrder )
		{
			NumReads++;
			if( PreviousPatchDotChunk != PatchDotChunk )
			{ 
				PreviousPatchDotChunk = PatchDotChunk;
				NumSeeks++;
			}
		}
	}

	//check for deleted assets where there is no previous revision (missing pak files?)
	for (auto Itr : DeletedRevisions)
	{
		const FString& AssetPath = Itr.Key;
		const FFilePakRevision* Revision = FileRevisions.Find(AssetPath);
		if (Revision == nullptr)
		{
			//look up the open order for this file
			FString OpenOrderText = "";
			uint64 OpenOrder = FindOpenOrder(AssetPath);
			if( OpenOrder != UINT64_MAX )
			{
				OpenOrderText = FString::Printf( TEXT("%llu"), OpenOrder );
			}

			//lookup patch.chunk value
			FString PatchDotChunk = "";
			if( const FString* PatchDotChunkPtr = PakFilenameToPatchDotChunk.Find(Itr.Value.PakFilename) )
			{
				PatchDotChunk = *PatchDotChunkPtr;
			}

			const FString AssetName = FPaths::GetCleanFilename(AssetPath);
			WriteCSVLine( FString::Printf( TEXT("%s,Deleted,%s,Error,%d,,,%s,%s,%s"), *AssetName, *Itr.Value.PakFilename, Itr.Value.PakPriority, *AssetPath, *PatchDotChunk, *OpenOrderText ) );
		}
	}

	//clean up CSV writer
	if (CSVFileWriter)
	{
		CSVFileWriter->Close();
		delete CSVFileWriter;
		CSVFileWriter = NULL;
	}


	//write seek summary
	if( bSortByOrdering && bHasOpenOrder && NumReads > 0 )
	{
		UE_LOG( LogPakFile, Display, TEXT("%d guaranteed seeks out of %d files read (%.2f%%) with the given open order"), NumSeeks, NumReads, (NumSeeks*100.0f)/NumReads );
	}

	return true;
}

bool ListFilesAtOffset( const TCHAR* InPakFileName, const TArray<int64>& InOffsets )
{
	if( InOffsets.Num() == 0 )
	{
		UE_LOG(LogPakFile, Error, TEXT("No offsets specified") );
		return false;
	}

	TRefCountPtr<FPakFile> PakFilePtr = new FPakFile(&FPlatformFileManager::Get().GetPlatformFile(), InPakFileName, false);
	FPakFile& PakFile = *PakFilePtr;
	if (!PakFile.IsValid())
	{
		UE_LOG(LogPakFile, Error, TEXT("Failed to open %s"), InPakFileName );
		return false;
	}

	UE_LOG( LogPakFile, Display, TEXT("%-12s%-12s%-12s%s"), TEXT("Offset"), TEXT("File Offset"), TEXT("File Size"), TEXT("File Name") );

	TArray<int64> OffsetsToCheck = InOffsets;
	FSharedPakReader PakReader = PakFile.GetSharedReader(NULL);
	for (FPakFile::FPakEntryIterator It(PakFile); It; ++It)
	{
		const FPakEntry& Entry = It.Info();

		//see if this file is on of the ones in the offset range we want
		int64 FoundOffset = INDEX_NONE;
		for( int64 Offset : OffsetsToCheck )
		{
			if( Offset >= Entry.Offset && Offset <= Entry.Offset+Entry.Size )
			{
				const FString* Filename = It.TryGetFilename();
				UE_LOG( LogPakFile, Display, TEXT("%-12lld%-12lld%-12d%s"), Offset, Entry.Offset, Entry.Size, Filename ? **Filename : TEXT("<FileNamesNotLoaded>") );
				FoundOffset = Offset;
				break;
			}
		}

		//remove it from the list if we found a match
		if( FoundOffset != INDEX_NONE )
		{
			OffsetsToCheck.Remove(FoundOffset);
		}
	}

	//list out any that we didn't find a match for
	for( int64 InvalidOffset : OffsetsToCheck )
	{
		UE_LOG(LogPakFile, Display, TEXT("%-12lld - invalid offset"), InvalidOffset );
	}

	return true;
}

// used for diagnosing errors in FPakAsyncReadFileHandle::RawReadCallback
bool ShowCompressionBlockCRCs( const TCHAR* InPakFileName, TArray<int64>& InOffsets, const FKeyChain& InKeyChain )
{
	// open the pak file
	TRefCountPtr<FPakFile> PakFilePtr = new FPakFile(&FPlatformFileManager::Get().GetPlatformFile(), InPakFileName, false);
	FPakFile& PakFile = *PakFilePtr;
	if (!PakFile.IsValid())
	{
		UE_LOG(LogPakFile, Error, TEXT("Failed to open %s"), InPakFileName );
		return false;
	}

	// read the pak file and iterate over all given offsets
	FSharedPakReader PakReader = PakFile.GetSharedReader(NULL);
	UE_LOG(LogPakFile, Display, TEXT("") );
	for( int64 Offset : InOffsets )
	{
		//sanity check the offset
		if (Offset < 0 || Offset > PakFile.TotalSize() )
		{
			UE_LOG(LogPakFile, Error, TEXT("Offset: %lld - out of range (max size is %lld)"), Offset, PakFile.TotalSize() );
			continue;
		}

		//find the matching entry
		const FPakEntry* Entry = nullptr;
		for (FPakFile::FPakEntryIterator It(PakFile); It; ++It)
		{
			const FPakEntry& ThisEntry = It.Info();
			if( Offset >= ThisEntry.Offset && Offset <= ThisEntry.Offset+ThisEntry.Size )
			{
				Entry = &ThisEntry;
				FString EntryFilename = It.TryGetFilename() ? *It.TryGetFilename() : TEXT("<FileNamesNotLoaded>");
				FName EntryCompressionMethod = PakFile.GetInfo().GetCompressionMethod(Entry->CompressionMethodIndex);

				UE_LOG(LogPakFile, Display, TEXT("Offset: %lld  -> EntrySize: %lld  Encrypted: %-3s  Compression: %-8s  [%s]"), Offset, Entry->Size, Entry->IsEncrypted() ? TEXT("Yes") : TEXT("No"), *EntryCompressionMethod.ToString(), *EntryFilename );
				break;
			}
		}
		if (Entry == nullptr)
		{
			UE_LOG(LogPakFile, Error, TEXT("Offset: %lld - no entry found."), Offset );
			continue;
		}

		// sanity check
		if (Entry->CompressionMethodIndex == 0)
		{
			UE_LOG(LogPakFile, Error, TEXT("    Entry isn't compressed (not supported)") );
			continue;
		}
		if (Entry->IsDeleteRecord())
		{
			UE_LOG(LogPakFile, Error, TEXT("    Entry is deleted") );
			continue;
		}

		//iterate over all blocks, decoding them and computing the checksum

		//... adapted from UncompressCopyFile...
		FName EntryCompressionMethod = PakFile.GetInfo().GetCompressionMethod(Entry->CompressionMethodIndex);
		int32 MaxCompressionBlockSize = FCompression::CompressMemoryBound(EntryCompressionMethod, Entry->CompressionBlockSize);
		for (const FPakCompressedBlock& Block : Entry->CompressionBlocks)
		{
			MaxCompressionBlockSize = FMath::Max<int32>(MaxCompressionBlockSize, Block.CompressedEnd - Block.CompressedStart);
		}

		int64 WorkingSize = Entry->CompressionBlockSize + MaxCompressionBlockSize;
		uint8* PersistentBuffer = (uint8*)FMemory::Malloc(WorkingSize);

		for (uint32 BlockIndex=0, BlockIndexNum=Entry->CompressionBlocks.Num(); BlockIndex < BlockIndexNum; ++BlockIndex)
		{
			uint32 CompressedBlockSize = Entry->CompressionBlocks[BlockIndex].CompressedEnd - Entry->CompressionBlocks[BlockIndex].CompressedStart;
			uint32 UncompressedBlockSize = (uint32)FMath::Min<int64>(Entry->UncompressedSize - Entry->CompressionBlockSize*BlockIndex, Entry->CompressionBlockSize);
			PakReader->Seek(Entry->CompressionBlocks[BlockIndex].CompressedStart + (PakFile.GetInfo().HasRelativeCompressedChunkOffsets() ? Entry->Offset : 0));
			uint32 SizeToRead = Entry->IsEncrypted() ? Align(CompressedBlockSize, FAES::AESBlockSize) : CompressedBlockSize;
			PakReader->Serialize(PersistentBuffer, SizeToRead);

			if (Entry->IsEncrypted())
			{
				const FNamedAESKey* Key = InKeyChain.MasterEncryptionKey;
				check(Key);
				FAES::DecryptData(PersistentBuffer, SizeToRead, Key->Key);
			}

			// adapted from FPakAsyncReadFileHandle::RawReadCallback
			int32 ProcessedSize = Entry->CompressionBlockSize;
			if (BlockIndex == BlockIndexNum - 1)
			{
				ProcessedSize = Entry->UncompressedSize % Entry->CompressionBlockSize;
				if (!ProcessedSize)
				{
					ProcessedSize = Entry->CompressionBlockSize; // last block was a full block
				}
			}

			// compute checksum and log out the block information
			const uint32 BlockCrc32 = FCrc::MemCrc32( PersistentBuffer, CompressedBlockSize );
			const FString HexBytes = BytesToHex(PersistentBuffer,FMath::Min(CompressedBlockSize,32U));
			UE_LOG(LogPakFile, Display, TEXT("    Block:%-6d  ProcessedSize: %-6d  DecompressionRawSize: %-6d  Crc32: %-12u [%s...]"), BlockIndex, ProcessedSize, CompressedBlockSize, BlockCrc32, *HexBytes );
		}

		FMemory::Free(PersistentBuffer);
		UE_LOG(LogPakFile, Display, TEXT("") );

	}

	UE_LOG(LogPakFile, Display, TEXT("done") );
	return true;
}

bool GeneratePIXMappingFile(const TArray<FString> InPakFileList, const FString& OutputPath)
{
	if (!InPakFileList.Num())
	{
		UE_LOG(LogPakFile, Error, TEXT("Pak file list can not be empty."));
		return false;
	}

	if (!FPaths::DirectoryExists(OutputPath))
	{
		UE_LOG(LogPakFile, Error, TEXT("Output path doesn't exist.  Create %s."), *OutputPath);
		FPlatformFileManager::Get().GetPlatformFile().CreateDirectoryTree(*OutputPath);
	}

	for (const FString& PakFileName : InPakFileList)
	{
		// open CSV file, if requested
		FArchive* CSVFileWriter = nullptr;
		FString OutputMappingFilename = OutputPath / FPaths::GetBaseFilename(PakFileName) + TEXT(".csv");
		if (!OutputMappingFilename.IsEmpty())
		{
			CSVFileWriter = IFileManager::Get().CreateFileWriter(*OutputMappingFilename);
			if (CSVFileWriter == nullptr)
			{
				UE_LOG(LogPakFile, Error, TEXT("Unable to open csv file \"%s\"."), *OutputMappingFilename);
				return false;
			}
		}

		TRefCountPtr<FPakFile> PakFilePtr = new FPakFile(&FPlatformFileManager::Get().GetPlatformFile(), *PakFileName, false);
		FPakFile& PakFile = *PakFilePtr;
		if (!PakFile.IsValid())
		{
			UE_LOG(LogPakFile, Error, TEXT("Failed to open %s"), *PakFileName);
			return false;
		}

		CSVFileWriter->Logf(TEXT("%s"), *PakFileName);

		const FString PakFileMountPoint = PakFile.GetMountPoint();
		FSharedPakReader PakReader = PakFile.GetSharedReader(NULL);
		if (!PakFile.HasFilenames())
		{
			UE_LOG(LogPakFile, Error, TEXT("PakFiles were loaded without filenames, cannot generate PIX mapping file."));
			return false;
		}

		for (FPakFile::FPakEntryIterator It(PakFile); It; ++It)
		{
			const FPakEntry& Entry = It.Info();

			CSVFileWriter->Logf(TEXT("0x%010llx,0x%08llx,%s"), Entry.Offset, Entry.Size, *(PakFileMountPoint / *It.TryGetFilename()));
		}

		CSVFileWriter->Close();
		delete CSVFileWriter;
		CSVFileWriter = nullptr;
	}

	return true;
}

bool ExtractFilesFromPak(const TCHAR* InPakFilename, TMap<FString, FFileInfo>& InFileHashes, 
	const TCHAR* InDestPath, bool bUseMountPoint, const FKeyChain& InKeyChain, const FString* InFilter, 
	TArray<FPakInputPair>* OutEntries, TArray<FPakInputPair>* OutDeletedEntries, FPakOrderMap* OutOrderMap, 
	TArray<FGuid>* OutUsedEncryptionKeys, bool* OutAnyPakSigned)
{
	// Gather all patch versions of the requested pak file and run through each separately
	TArray<FString> PakFileList;
	FString PakFileDirectory = FPaths::GetPath(InPakFilename);
	// If file doesn't exist try using it as a search string, it may contain wild cards
	if (IFileManager::Get().FileExists(InPakFilename))
	{
		PakFileList.Add(*FPaths::GetCleanFilename(InPakFilename));
	}
	else
	{
		IFileManager::Get().FindFiles(PakFileList, *PakFileDirectory, *FPaths::GetCleanFilename(InPakFilename));
	}

	if (PakFileList.Num() == 0)
	{
		// No files found
		return false;
	}

	if (OutOrderMap)
	{
		if (PakFileList.Num() > 1)
		{
			UE_LOG(LogPakFile, Error, TEXT("ExtractFilesFromPak: Collecting the order of the files in a pak is not implemented when multiple packs are specified by wildcard. ")
				TEXT("ExtractFilesFromPak was called on '%s', which matched %d pakfiles."), InPakFilename, PakFileList.Num());
			return false;
		}
		OutOrderMap->Empty();
	}


	bool bIncludeDeleted = (OutDeletedEntries != nullptr);

	for (int32 PakFileIndex = 0; PakFileIndex < PakFileList.Num(); PakFileIndex++)
	{
		FString PakFilename = PakFileDirectory + "\\" + PakFileList[PakFileIndex];
		int32 PakPriority = GetPakPriorityFromFilename(PakFilename);

		TRefCountPtr<FPakFile> PakFilePtr = new FPakFile(&FPlatformFileManager::Get().GetPlatformFile(), *PakFilename, false);
		FPakFile& PakFile = *PakFilePtr;
		if (PakFile.IsValid())
		{
			FString DestPath(InDestPath);
			FSharedPakReader PakReader = PakFile.GetSharedReader(NULL);
			const int64 BufferSize = 8 * 1024 * 1024; // 8MB buffer for extracting
			void* Buffer = FMemory::Malloc(BufferSize);
			int64 CompressionBufferSize = 0;
			uint8* PersistantCompressionBuffer = NULL;
			int32 ErrorCount = 0;
			int32 FileCount = 0;
			int32 ExtractedCount = 0;

			if (OutUsedEncryptionKeys)
			{
				OutUsedEncryptionKeys->Add(PakFile.GetInfo().EncryptionKeyGuid);
			}

			if (OutAnyPakSigned && *OutAnyPakSigned == false)
			{
				FString SignatureFile(FPaths::ChangeExtension(PakFilename, TEXT(".sig")));
				if (FPaths::FileExists(SignatureFile))
				{
					*OutAnyPakSigned = true;
				}
			}

			FString PakMountPoint = bUseMountPoint ? PakFile.GetMountPoint().Replace(TEXT("../../../"), TEXT("")) : TEXT("");
			if (!PakFile.HasFilenames())
			{
				UE_LOG(LogPakFile, Error, TEXT("PakFiles were loaded without filenames, cannot extract."));
				return false;
			}

			for (FPakFile::FPakEntryIterator It(PakFile,bIncludeDeleted); It; ++It, ++FileCount)
			{
				// Extract only the most recent version of a file when present in multiple paks
				const FString& EntryFileName = *It.TryGetFilename();
				FFileInfo* HashFileInfo = InFileHashes.Find(EntryFileName);
				if (HashFileInfo == nullptr || HashFileInfo->PatchIndex == PakPriority)
				{
					FString DestFilename(DestPath / PakMountPoint / EntryFileName);

					const FPakEntry& Entry = It.Info();
					if (Entry.IsDeleteRecord())
					{
						UE_LOG(LogPakFile, Display, TEXT("Found delete record for \"%s\"."), *EntryFileName);

						FPakInputPair DeleteRecord;
						DeleteRecord.bIsDeleteRecord = true;
						DeleteRecord.Source = DestFilename;
						DeleteRecord.Dest = PakFile.GetMountPoint() / EntryFileName;
						OutDeletedEntries->Add(DeleteRecord);
						continue;
					}

					if (InFilter && (!EntryFileName.MatchesWildcard(*InFilter)))
					{
						continue;
					}

					PakReader->Seek(Entry.Offset);
					uint32 SerializedCrcTest = 0;
					FPakEntry EntryInfo;
					EntryInfo.Serialize(PakReader.GetArchive(), PakFile.GetInfo().Version);
					if (EntryInfo.IndexDataEquals(Entry))
					{
						TUniquePtr<FArchive> FileHandle(IFileManager::Get().CreateFileWriter(*DestFilename));
						if (FileHandle)
						{
							if (Entry.CompressionMethodIndex == 0)
							{
								BufferedCopyFile(*FileHandle, PakReader.GetArchive(), PakFile, Entry, Buffer, BufferSize, InKeyChain);
							}
							else
							{
								UncompressCopyFile(*FileHandle, PakReader.GetArchive(), Entry, PersistantCompressionBuffer, CompressionBufferSize, InKeyChain, PakFile);
							}
							UE_LOG(LogPakFile, Display, TEXT("Extracted \"%s\" to \"%s\" Offset %d."), *EntryFileName, *DestFilename, Entry.Offset);
							ExtractedCount++;

							if (OutOrderMap != nullptr)
							{
								OutOrderMap->AddOffset(PakFile.GetMountPoint() / EntryFileName, It.Info().Offset);
							}

							if (OutEntries != nullptr)
							{
								FPakInputPair Input;

								Input.Source = DestFilename;
								FPaths::NormalizeFilename(Input.Source);

								Input.Dest = PakFile.GetMountPoint() + FPaths::GetPath(EntryFileName);
								FPaths::NormalizeFilename(Input.Dest);
								FPakFile::MakeDirectoryFromPath(Input.Dest);

								Input.bNeedsCompression = Entry.CompressionMethodIndex != 0;
								Input.bNeedEncryption = Entry.IsEncrypted();
	
								OutEntries->Add(Input);
							}
						}
						else
						{
							UE_LOG(LogPakFile, Error, TEXT("Unable to create file \"%s\"."), *DestFilename);
							ErrorCount++;
						}
					}
					else
					{
						UE_LOG(LogPakFile, Error, TEXT("PakEntry mismatch for \"%s\"."), *EntryFileName);
						ErrorCount++;
					}
				}
			}
			FMemory::Free(Buffer);
			FMemory::Free(PersistantCompressionBuffer);

			UE_LOG(LogPakFile, Log, TEXT("Finished extracting %d (including %d errors)."), ExtractedCount, ErrorCount);
		}
		else
		{
			UE_LOG(LogPakFile, Error, TEXT("Unable to open pak file \"%s\"."), *PakFilename);
			return false;
		}
	}

	if (OutOrderMap)
	{
		OutOrderMap->ConvertOffsetsToOrder();
	}

	return true;
}

void CreateDiffRelativePathMap(TArray<FString>& FileNames, const FString& RootPath, TMap<FName, FString>& OutMap)
{
	for (int32 i = 0; i < FileNames.Num(); ++i)
	{
		const FString& FullPath = FileNames[i];
		FString RelativePath = FullPath.Mid(RootPath.Len());
		OutMap.Add(FName(*RelativePath), FullPath);
	}
}

bool DumpPakInfo(const FString& InPakFilename, const FKeyChain& InKeyChain)
{
	TRefCountPtr<FPakFile> PakFilePtr = new FPakFile(&FPlatformFileManager::Get().GetPlatformFile(), *InPakFilename, false);
	FPakFile& PakFile = *PakFilePtr;

	if (!PakFile.IsValid())
	{
		return false;
	}


	const FPakInfo& Info = PakFile.GetInfo();

	UE_LOG(LogPakFile, Display, TEXT("Pak File: %s"), *InPakFilename);
	UE_LOG(LogPakFile, Display, TEXT("    Version: %d"), Info.Version);
	UE_LOG(LogPakFile, Display, TEXT("    IndexOffset: %d"), Info.IndexOffset);
	UE_LOG(LogPakFile, Display, TEXT("    IndexSize: %d"), Info.IndexSize);
	UE_LOG(LogPakFile, Display, TEXT("    IndexHash: %s"), *Info.IndexHash.ToString());
	UE_LOG(LogPakFile, Display, TEXT("    bEncryptedIndex: %d"), Info.bEncryptedIndex);
	UE_LOG(LogPakFile, Display, TEXT("    EncryptionKeyGuid: %s"), *Info.EncryptionKeyGuid.ToString());
	UE_LOG(LogPakFile, Display, TEXT("    CompressionMethods:"));
	for (FName Method : Info.CompressionMethods)
	{
		UE_LOG(LogPakFile, Display, TEXT("        %s"), *Method.ToString());
	}

	return true;
}

bool DiffFilesInPaks(const FString& InPakFilename1, const FString& InPakFilename2, const bool bLogUniques1, const bool bLogUniques2, const FKeyChain& InKeyChain)
{
	int32 NumUniquePAK1 = 0;
	int32 NumUniquePAK2 = 0;
	int32 NumDifferentContents = 0;
	int32 NumEqualContents = 0;

	TGuardValue<ELogTimes::Type> DisableLogTimes(GPrintLogTimes, ELogTimes::None);
	UE_LOG(LogPakFile, Log, TEXT("FileEventType, FileName, Size1, Size2"));

	TRefCountPtr<FPakFile> PakFilePtr1 = new FPakFile(&FPlatformFileManager::Get().GetPlatformFile(), *InPakFilename1, false);
	FPakFile& PakFile1 = *PakFilePtr1;
	TRefCountPtr<FPakFile> PakFilePtr2 = new FPakFile(&FPlatformFileManager::Get().GetPlatformFile(), *InPakFilename2, false);
	FPakFile& PakFile2 = *PakFilePtr2;
	if (PakFile1.IsValid() && PakFile2.IsValid())
	{		
		FSharedPakReader PakReader1 = PakFile1.GetSharedReader(NULL);
		FSharedPakReader PakReader2 = PakFile2.GetSharedReader(NULL);

		const int64 BufferSize = 8 * 1024 * 1024; // 8MB buffer for extracting
		void* Buffer = FMemory::Malloc(BufferSize);
		int64 CompressionBufferSize = 0;
		uint8* PersistantCompressionBuffer = NULL;
		int32 ErrorCount = 0;
		int32 FileCount = 0;

		if (!PakFile1.HasFilenames() || !PakFile2.HasFilenames())
		{
			UE_LOG(LogPakFile, Error, TEXT("Pakfiles were loaded without Filenames, cannot diff."));
			return false;
		}
		//loop over pak1 entries.  compare against entry in pak2.
		for (FPakFile::FPakEntryIterator It(PakFile1); It; ++It, ++FileCount)
		{
			const FString& PAK1FileName = *It.TryGetFilename();

			//double check entry info and move pakreader into place
			const FPakEntry& Entry1 = It.Info();
			PakReader1->Seek(Entry1.Offset);

			FPakEntry EntryInfo1;
			EntryInfo1.Serialize(PakReader1.GetArchive(), PakFile1.GetInfo().Version);

			if (EntryInfo1 != Entry1)
			{
				UE_LOG(LogPakFile, Log, TEXT("PakEntry1Invalid, %s, 0, 0"), *PAK1FileName);
				continue;
			}
			
			//see if entry exists in other pak							
			FPakEntry Entry2;
			FPakFile::EFindResult FoundEntry2 = PakFile2.Find(PakFile1.GetMountPoint() / PAK1FileName, &Entry2);
			if (FoundEntry2 != FPakFile::EFindResult::Found)
			{
				++NumUniquePAK1;
				if (bLogUniques1)
				{
					UE_LOG(LogPakFile, Log, TEXT("UniqueToFirstPak, %s, %i, 0"), *PAK1FileName, EntryInfo1.UncompressedSize);
				}
				continue;
			}

			//double check entry info and move pakreader into place
			PakReader2->Seek(Entry2.Offset);
			FPakEntry EntryInfo2;
			EntryInfo2.Serialize(PakReader2.GetArchive(), PakFile2.GetInfo().Version);
			if (EntryInfo2 != Entry2)
			{
				UE_LOG(LogPakFile, Log, TEXT("PakEntry2Invalid, %s, 0, 0"), *PAK1FileName);
				continue;;
			}

			//check sizes first as quick compare.
			if (EntryInfo1.UncompressedSize != EntryInfo2.UncompressedSize)
			{
				UE_LOG(LogPakFile, Log, TEXT("FilesizeDifferent, %s, %i, %i"), *PAK1FileName, EntryInfo1.UncompressedSize, EntryInfo2.UncompressedSize);
				continue;
			}
			
			//serialize and memcompare the two entries
			{
				FLargeMemoryWriter PAKWriter1(EntryInfo1.UncompressedSize);
				FLargeMemoryWriter PAKWriter2(EntryInfo2.UncompressedSize);

				if (EntryInfo1.CompressionMethodIndex == 0)
				{
					BufferedCopyFile(PAKWriter1, PakReader1.GetArchive(), PakFile1, Entry1, Buffer, BufferSize, InKeyChain);
				}
				else
				{
					UncompressCopyFile(PAKWriter1, PakReader1.GetArchive(), Entry1, PersistantCompressionBuffer, CompressionBufferSize, InKeyChain, PakFile1);
				}

				if (EntryInfo2.CompressionMethodIndex == 0)
				{
					BufferedCopyFile(PAKWriter2, PakReader2.GetArchive(), PakFile2, Entry2, Buffer, BufferSize, InKeyChain);
				}
				else
				{
					UncompressCopyFile(PAKWriter2, PakReader2.GetArchive(), Entry2, PersistantCompressionBuffer, CompressionBufferSize, InKeyChain, PakFile2);
				}

				if (FMemory::Memcmp(PAKWriter1.GetData(), PAKWriter2.GetData(), EntryInfo1.UncompressedSize) != 0)
				{
					++NumDifferentContents;
					UE_LOG(LogPakFile, Log, TEXT("ContentsDifferent, %s, %i, %i"), *PAK1FileName, EntryInfo1.UncompressedSize, EntryInfo2.UncompressedSize);
				}
				else
				{
					++NumEqualContents;
				}
			}			
		}

		//check for files unique to the second pak.
		for (FPakFile::FPakEntryIterator It(PakFile2); It; ++It, ++FileCount)
		{
			const FPakEntry& Entry2 = It.Info();
			PakReader2->Seek(Entry2.Offset);

			FPakEntry EntryInfo2;
			EntryInfo2.Serialize(PakReader2.GetArchive(), PakFile2.GetInfo().Version);

			if (EntryInfo2.IndexDataEquals(Entry2))
			{
				const FString& PAK2FileName = *It.TryGetFilename();
				FPakEntry Entry1;
				FPakFile::EFindResult FoundEntry1 = PakFile1.Find(PakFile2.GetMountPoint() / PAK2FileName, &Entry1);
				if (FoundEntry1 != FPakFile::EFindResult::Found)
				{
					++NumUniquePAK2;
					if (bLogUniques2)
					{
						UE_LOG(LogPakFile, Log, TEXT("UniqueToSecondPak, %s, 0, %i"), *PAK2FileName, Entry2.UncompressedSize);
					}
					continue;
				}
			}
		}

		FMemory::Free(Buffer);
		Buffer = nullptr;
	}

	UE_LOG(LogPakFile, Log, TEXT("Comparison complete"));
	UE_LOG(LogPakFile, Log, TEXT("Unique to first pak: %i, Unique to second pak: %i, Num Different: %i, NumEqual: %i"), NumUniquePAK1, NumUniquePAK2, NumDifferentContents, NumEqualContents);	
	return true;
}

void GenerateHashForFile(uint8* ByteBuffer, uint64 TotalSize, FFileInfo& FileHash)
{
	FMD5 FileHasher;
	FileHasher.Update(ByteBuffer, TotalSize);
	FileHasher.Final(FileHash.Hash);
	FileHash.FileSize = TotalSize;
}

bool GenerateHashForFile( FString Filename, FFileInfo& FileHash)
{
	FArchive* File = IFileManager::Get().CreateFileReader(*Filename);

	if ( File == NULL )
		return false;

	uint64 TotalSize = File->TotalSize();

	uint8* ByteBuffer = new uint8[TotalSize];

	File->Serialize(ByteBuffer, TotalSize);

	delete File;
	File = NULL;

	GenerateHashForFile(ByteBuffer, TotalSize, FileHash);
	
	delete[] ByteBuffer;
	return true;
}

bool GenerateHashesFromPak(const TCHAR* InPakFilename, const TCHAR* InDestPakFilename, TMap<FString, FFileInfo>& FileHashes, bool bUseMountPoint, const FKeyChain& InKeyChain, int32& OutLowestSourcePakVersion, TArray<FGuid>* OutUsedEncryptionKeys = nullptr)
{
	OutLowestSourcePakVersion = FPakInfo::PakFile_Version_Invalid;

	// Gather all patch pak files and run through them one at a time
	TArray<FString> PakFileList;
	IFileManager::Get().FindFiles(PakFileList, InPakFilename, true, false);

	FString PakFileDirectory = FPaths::GetPath(InPakFilename);

	for (int32 PakFileIndex = 0; PakFileIndex < PakFileList.Num(); PakFileIndex++)
	{
		FString PakFilename = PakFileDirectory + "\\" + PakFileList[PakFileIndex];
		// Skip the destination pak file so we can regenerate an existing patch level
		if (PakFilename.Equals(InDestPakFilename))
		{
			continue;
		}
		int32 PakPriority = GetPakPriorityFromFilename(PakFilename);
		int32 PakChunkIndex = GetPakChunkIndexFromFilename(PakFilename);

		TRefCountPtr<FPakFile> PakFilePtr = new FPakFile(&FPlatformFileManager::Get().GetPlatformFile(), *PakFilename, false);
		FPakFile& PakFile = *PakFilePtr;
		if (PakFile.IsValid())
		{
			if (OutUsedEncryptionKeys != nullptr)
			{
				OutUsedEncryptionKeys->Add( PakFile.GetInfo().EncryptionKeyGuid);
			}
			FSharedPakReader PakReader = PakFile.GetSharedReader(NULL);
			const int64 BufferSize = 8 * 1024 * 1024; // 8MB buffer for extracting
			void* Buffer = FMemory::Malloc(BufferSize);
			int64 CompressionBufferSize = 0;
			uint8* PersistantCompressionBuffer = NULL;
			int32 ErrorCount = 0;
			int32 FileCount = 0;

			//remember the lowest pak version for any patch paks
			if( PakPriority != -1 )
			{
				OutLowestSourcePakVersion = FMath::Min( OutLowestSourcePakVersion, PakFile.GetInfo().Version );
			}

			FString PakMountPoint = bUseMountPoint ? PakFile.GetMountPoint().Replace(TEXT("../../../"), TEXT("")) : TEXT("");
			if (!PakFile.HasFilenames())
			{
				UE_LOG(LogPakFile, Error, TEXT("Pakfiles were loaded without Filenames, cannot GenerateHashesFromPak."));
				return false;
			}

			const bool bIncludeDeleted = true;
			for (FPakFile::FPakEntryIterator It(PakFile,bIncludeDeleted); It; ++It, ++FileCount)
			{
				const FPakEntry& Entry = It.Info();
				FFileInfo FileHash = {};
				bool bEntryValid = false;

				FString FullFilename = PakMountPoint;
				if (!FullFilename.IsEmpty() && !FullFilename.EndsWith("/"))
				{
					FullFilename += "/";
				}
				FullFilename += *It.TryGetFilename();

				if (Entry.IsDeleteRecord())
				{
					FileHash.PatchIndex = PakPriority;
					FileHash.bIsDeleteRecord = true;
					FileHash.bForceInclude = false;
					bEntryValid = true;
				}
				else
				{
				    PakReader->Seek(Entry.Offset);
				    uint32 SerializedCrcTest = 0;
				    FPakEntry EntryInfo;
				    EntryInfo.Serialize(PakReader.GetArchive(), PakFile.GetInfo().Version);
				    if (EntryInfo.IndexDataEquals(Entry))
				    {
					    // TUniquePtr<FArchive> FileHandle(IFileManager::Get().CreateFileWriter(*DestFilename));
					    TArray<uint8> Bytes;
					    FMemoryWriter MemoryFile(Bytes);
					    FArchive* FileHandle = &MemoryFile;
					    // if (FileHandle.IsValid())
					    {
							if (Entry.CompressionMethodIndex == 0)
						    {
							    BufferedCopyFile(*FileHandle, PakReader.GetArchive(), PakFile, Entry, Buffer, BufferSize, InKeyChain);
						    }
						    else
						    {
							    UncompressCopyFile(*FileHandle, PakReader.GetArchive(), Entry, PersistantCompressionBuffer, CompressionBufferSize, InKeyChain, PakFile);
						    }
    
						    UE_LOG(LogPakFile, Display, TEXT("Generated hash for \"%s\""), *FullFilename);
						    GenerateHashForFile(Bytes.GetData(), Bytes.Num(), FileHash);
						    FileHash.PatchIndex = PakPriority;
						    FileHash.bIsDeleteRecord = false;
							FileHash.bForceInclude = false;
							bEntryValid = true;
						}
						/*else
						{
						UE_LOG(LogPakFile, Error, TEXT("Unable to create file \"%s\"."), *DestFilename);
						ErrorCount++;
						}*/

					}
					else
					{
						UE_LOG(LogPakFile, Error, TEXT("Serialized hash mismatch for \"%s\"."), **It.TryGetFilename());
						ErrorCount++;
					}
				}

				if (bEntryValid)
				{
					// Keep only the hash of the most recent version of a file (across multiple pak patch files)
					if (!FileHashes.Contains(FullFilename))
					{
						FileHashes.Add(FullFilename, FileHash);
					}
					else if (FileHashes[FullFilename].PatchIndex < FileHash.PatchIndex)
					{
						FileHashes[FullFilename] = FileHash;
					}
				}
			}
			FMemory::Free(Buffer);
			FMemory::Free(PersistantCompressionBuffer);

			UE_LOG(LogPakFile, Log, TEXT("Finished extracting %d files (including %d errors)."), FileCount, ErrorCount);
		}
		else
		{
			UE_LOG(LogPakFile, Error, TEXT("Unable to open pak file \"%s\"."), *PakFilename);
			return false;
		}
	}

	return true;
}

bool FileIsIdentical(FString SourceFile, FString DestFilename, const FFileInfo* Hash, int64* DestSizeOut = nullptr)
{
	int64 SourceTotalSize = Hash ? Hash->FileSize : IFileManager::Get().FileSize(*SourceFile);
	int64 DestTotalSize = IFileManager::Get().FileSize(*DestFilename);

	if (DestSizeOut != nullptr)
	{
		*DestSizeOut = DestTotalSize;
	}

	if (SourceTotalSize != DestTotalSize)
	{
		// file size doesn't match 
		UE_LOG(LogPakFile, Display, TEXT("Source file size for %s %d bytes doesn't match %s %d bytes, did find %d"), *SourceFile, SourceTotalSize, *DestFilename, DestTotalSize, Hash ? 1 : 0);
		return false;
	}

	FFileInfo SourceFileHash;
	if (!Hash)
	{
		if (GenerateHashForFile(SourceFile, SourceFileHash) == false)
		{
			// file size doesn't match 
			UE_LOG(LogPakFile, Display, TEXT("Source file size %s doesn't exist will be included in build"), *SourceFile);
			return false;;
		}
		else
		{
			UE_LOG(LogPakFile, Warning, TEXT("Generated hash for file %s but it should have been in the FileHashes array"), *SourceFile);
		}
	}
	else
	{
		SourceFileHash = *Hash;
	}

	FFileInfo DestFileHash;
	if (GenerateHashForFile(DestFilename, DestFileHash) == false)
	{
		// destination file was removed don't really care about it
		UE_LOG(LogPakFile, Display, TEXT("File was removed from destination cooked content %s not included in patch"), *DestFilename);
		return false;
	}

	int32 Diff = FMemory::Memcmp(&SourceFileHash.Hash, &DestFileHash.Hash, sizeof(DestFileHash.Hash));
	if (Diff != 0)
	{
		UE_LOG(LogPakFile, Display, TEXT("Source file hash for %s doesn't match dest file hash %s and will be included in patch"), *SourceFile, *DestFilename);
		return false;
	}

	return true;
}

float GetFragmentationPercentage(const TArray<FPakInputPair>& FilesToPak, const TBitArray<>& IncludeBitMask, int32 MaxAdjacentOrderDiff, bool bConsiderSecondaryFiles)
{
	uint64 PrevOrder = MAX_uint64;
	bool bPrevBit = false;
	int32 DiffCount = 0;
	int32 ConsideredCount = 0;
	for (int32 i = 0; i < IncludeBitMask.Num(); i++)
	{
		if (!bConsiderSecondaryFiles && !FilesToPak[i].bIsInPrimaryOrder)
		{
			PrevOrder = MAX_uint64;
			continue;
		}
		uint64 CurrentOrder = FilesToPak[i].SuggestedOrder;
		bool bCurrentBit = IncludeBitMask[i];
		uint64 OrderDiff = CurrentOrder - PrevOrder;
		if (OrderDiff > MaxAdjacentOrderDiff || bCurrentBit != bPrevBit)
		{
			DiffCount++;
		}
		ConsideredCount++;
		PrevOrder = CurrentOrder;
		bPrevBit = bCurrentBit;
	}
	// First always shows as different, so discount it
	DiffCount--;
	return ConsideredCount ? (100.0f * float(DiffCount) / float(ConsideredCount)) : 0;
}

int64 ComputePatchSize(const TArray<FPakInputPair>& FilesToPak, const TArray<int64>& FileSizes, TBitArray<>& IncludeFilesMask, int32& OutFileCount)
{
	int64 TotalPatchSize = 0;
	OutFileCount = 0;
	for (int i = 0; i < FilesToPak.Num(); i++)
	{
		if (IncludeFilesMask[i])
		{
			OutFileCount++;
			TotalPatchSize += FileSizes[i];
		}
	}
	return TotalPatchSize;
}

int32 AddOrphanedFiles(const TArray<FPakInputPair>& FilesToPak, const TArray<int64>& FileSizes, const TArray<int32>& UAssetToUexpMapping, TBitArray<>& IncludeFilesMask, int64& OutSizeIncrease)
{
	int32 UExpCount = 0;
	int32 UAssetCount = 0;
	int32 FilesAddedCount = 0;
	OutSizeIncrease = 0;
	// Add corresponding UExp/UBulk files to the patch if either is included but not the other
	for (int i = 0; i < FilesToPak.Num(); i++)
	{
		int32 CounterpartFileIndex = UAssetToUexpMapping[i];
		if (CounterpartFileIndex != -1)
		{
			const FPakInputPair& File = FilesToPak[i];
			const FPakInputPair& CounterpartFile = FilesToPak[CounterpartFileIndex];
			if (IncludeFilesMask[i] != IncludeFilesMask[CounterpartFileIndex])
			{
				if (!IncludeFilesMask[i])
				{
					//UE_LOG(LogPakFile, Display, TEXT("Added %s because %s is already included"), *FilesToPak[i].Source, *FilesToPak[CounterpartFileIndex].Source);
					IncludeFilesMask[i] = true;
					OutSizeIncrease += FileSizes[i];
				}
				else
				{
					//UE_LOG(LogPakFile, Display, TEXT("Added %s because %s is already included"), *FilesToPak[CounterpartFileIndex].Source, *FilesToPak[i].Source);
					IncludeFilesMask[CounterpartFileIndex] = true;
					OutSizeIncrease += FileSizes[CounterpartFileIndex];
				}
				FilesAddedCount++;
			}
		}
	}
	return FilesAddedCount;
}


bool DoGapFillingIteration(const TArray<FPakInputPair>& FilesToPak, const TArray<int64>& FileSizes, const TArray<int32>& UAssetToUexpMapping, TBitArray<>& InOutIncludeFilesMask, int64 MaxGapSizeBytes, int32 MaxAdjacentOrderDiff, bool bForce, int64 MaxPatchSize = 0, bool bFillPrimaryOrderFiles = true, bool bFillSecondaryOrderFiles = true)
{
	TBitArray<> IncludeFilesMask = InOutIncludeFilesMask;

	float FragmentationPercentageOriginal = GetFragmentationPercentage(FilesToPak, IncludeFilesMask, MaxAdjacentOrderDiff, true);

	int64 SizeIncrease = 0;
	int64 CurrentOffset = 0;
	int64 CurrentPatchOffset = 0;
	int64 CurrentGapSize = 0;
	bool bPrevKeepFile = false;
	uint64 PrevOrder = MAX_uint64;
	int32 OriginalKeepCount = 0;
	int32 LastKeepIndex = -1;
	bool bCurrentGapIsUnbroken = true;
	int32 PatchFilesAddedCount = 0;
	for (int i = 0; i < FilesToPak.Num(); i++)
	{
		bool bKeepFile = IncludeFilesMask[i];
		const FPakInputPair& File = FilesToPak[i];
		uint64 Order = File.SuggestedOrder;

		// Skip unordered files or files outside the range we care about
		if (Order == MAX_uint64 || (File.bIsInPrimaryOrder && !bFillPrimaryOrderFiles) || (!File.bIsInPrimaryOrder && !bFillSecondaryOrderFiles))
		{
			continue;
		}
		CurrentOffset += FileSizes[i];
		if (bKeepFile)
		{
			OriginalKeepCount++;
			CurrentPatchOffset = CurrentOffset;
		}
		else
		{
			if (OriginalKeepCount > 0)
			{
				CurrentGapSize = CurrentOffset - CurrentPatchOffset;
			}
		}

		// Detect gaps in the file order. No point in removing those gaps because it won't affect seeks
		uint64 OrderDiff = Order - PrevOrder;
		if (bCurrentGapIsUnbroken && OrderDiff > uint64(MaxAdjacentOrderDiff))
		{
			bCurrentGapIsUnbroken = false;
		}

		// If we're keeping this file but not the last one, check if the gap size is small enough to bring over unchanged assets
		if (bKeepFile && !bPrevKeepFile && CurrentGapSize > 0)
		{
			if (CurrentGapSize <= MaxGapSizeBytes)
			{
				if (bCurrentGapIsUnbroken)
				{
					// Mark the files in the gap to keep, even though they're unchanged
					for (int j = LastKeepIndex + 1; j < i; j++)
					{
						IncludeFilesMask[j] = true;
						SizeIncrease += FileSizes[j];
						PatchFilesAddedCount++;
					}
				}
			}
			bCurrentGapIsUnbroken = true;
		}
		bPrevKeepFile = bKeepFile;
		if (bKeepFile)
		{
			LastKeepIndex = i;
		}
		PrevOrder = Order;
	}

#if GUARANTEE_UASSET_AND_UEXP_IN_SAME_PAK
	int64 OrphanedFilesSizeIncrease = 0;
	int32 OrphanedFileCount = AddOrphanedFiles(FilesToPak, FileSizes, UAssetToUexpMapping, IncludeFilesMask, OrphanedFilesSizeIncrease);
#endif

	int32 PatchFileCount = 0;
	int64 PatchSize = ComputePatchSize(FilesToPak, FileSizes, IncludeFilesMask, PatchFileCount);

	FString PrefixString = TEXT("");
	if (bFillPrimaryOrderFiles && !bFillSecondaryOrderFiles)
	{
		PrefixString = TEXT("[PRIMARY]");
	}
	else if (bFillSecondaryOrderFiles && !bFillPrimaryOrderFiles)
	{
		PrefixString = TEXT("[SECONDARY]");
	}
	if (PatchSize > MaxPatchSize && !bForce)
	{
		UE_LOG(LogPakFile, SEEK_OPT_VERBOSITY, TEXT("Patch seek optimization step %s - Gap size: %dKB - FAILED (patch too big)"), *PrefixString, MaxGapSizeBytes / 1024);
		return false;
	}

	// Stop if we didn't actually make patch size better
	float FragmentationPercentageAfterGapFill = GetFragmentationPercentage(FilesToPak, IncludeFilesMask, MaxAdjacentOrderDiff, true);
	if (FragmentationPercentageAfterGapFill >= FragmentationPercentageOriginal && !bForce)
	{
		UE_LOG(LogPakFile, SEEK_OPT_VERBOSITY, TEXT("Patch seek optimization step %s - Gap size: %dKB - FAILED (contiguous block count didn't improve)"), *PrefixString, MaxGapSizeBytes / 1024);
		return false;
	}
	InOutIncludeFilesMask = IncludeFilesMask;
	UE_LOG(LogPakFile, SEEK_OPT_VERBOSITY, TEXT("Patch seek optimization step %s - Gap size: %dKB - SUCCEEDED"), *PrefixString, MaxGapSizeBytes / 1024);
	return true;
}

bool DoIncrementalGapFilling(const TArray<FPakInputPair>& FilesToPak, const TArray<int64>& FileSizes, const TArray<int32>& UAssetToUexpMapping, TBitArray<>& IncludeFilesMask, int64 MinGapSize, int64 MaxGapSize, int64 MaxAdjacentOrderDiff, bool bFillPrimaryOrderFiles, bool bFillSecondaryOrderFiles, int64 MaxPatchSize)
{
	int64 GapSize = MinGapSize;
	bool bSuccess = false;
	while (GapSize <= MaxGapSize)
	{
		if (DoGapFillingIteration(FilesToPak, FileSizes, UAssetToUexpMapping, IncludeFilesMask, GapSize, MaxAdjacentOrderDiff, false, MaxPatchSize, bFillPrimaryOrderFiles, bFillSecondaryOrderFiles))
		{
			bSuccess = true;
		}
		else
		{
			// Try with 75% of the max gap size
			bSuccess |= DoGapFillingIteration(FilesToPak, FileSizes, UAssetToUexpMapping, IncludeFilesMask, GapSize*0.75, MaxAdjacentOrderDiff, false, MaxPatchSize, bFillPrimaryOrderFiles, bFillSecondaryOrderFiles);
			break;
		}
		GapSize *= 2;
	}
	return bSuccess;
}

void ApplyGapFilling(const TArray<FPakInputPair>& FilesToPak, const TArray<int64>& FileSizes, const TArray<int32>& UAssetToUexpMapping, TBitArray<>& IncludeFilesMask, const FPatchSeekOptParams& SeekOptParams)
{
	UE_CLOG(SeekOptParams.MaxGapSize == 0, LogPakFile, Fatal, TEXT("ApplyGapFilling requires MaxGapSize > 0"));
	check(SeekOptParams.MaxGapSize > 0);
	float FragmentationPercentageOriginal = GetFragmentationPercentage(FilesToPak, IncludeFilesMask, SeekOptParams.MaxAdjacentOrderDiff, true);
	float FragmentationPercentageOriginalPrimary = GetFragmentationPercentage(FilesToPak, IncludeFilesMask, SeekOptParams.MaxAdjacentOrderDiff, false);
	int32 OriginalPatchFileCount = 0;
	int64 OriginalPatchSize = ComputePatchSize(FilesToPak, FileSizes, IncludeFilesMask, OriginalPatchFileCount);
	int64 IncrementalMaxPatchSize = int64(double(OriginalPatchSize) + double(OriginalPatchSize) * double(SeekOptParams.MaxInflationPercent) * 0.01);
	int64 MinIncrementalGapSize = 4 * 1024;

	ESeekOptMode SeekOptMode = SeekOptParams.Mode;
	switch (SeekOptMode)
	{
	case ESeekOptMode::OnePass:
	{
		DoGapFillingIteration(FilesToPak, FileSizes, UAssetToUexpMapping, IncludeFilesMask, SeekOptParams.MaxGapSize, SeekOptParams.MaxAdjacentOrderDiff, true);
	}
	break;
	case ESeekOptMode::Incremental:
	case ESeekOptMode::Incremental_OnlyPrimaryOrder:
	{
		UE_CLOG(SeekOptParams.MaxInflationPercent == 0.0f, LogPakFile, Fatal, TEXT("ESeekOptMode::Incremental* requires MaxInflationPercent > 0.0"));
		bool bFillSecondaryOrderFiles = (SeekOptParams.Mode == ESeekOptMode::Incremental);
		DoIncrementalGapFilling(FilesToPak, FileSizes, UAssetToUexpMapping, IncludeFilesMask, MinIncrementalGapSize, SeekOptParams.MaxGapSize, SeekOptParams.MaxAdjacentOrderDiff, true, bFillSecondaryOrderFiles, IncrementalMaxPatchSize);
	}
	break;
	case ESeekOptMode::Incremental_PrimaryThenSecondary:
	{
		UE_CLOG(SeekOptParams.MaxInflationPercent == 0.0f, LogPakFile, Fatal, TEXT("ESeekOptMode::Incremental* requires MaxInflationPercent > 0.0"));
		int64 PassMaxPatchSize[3];
		PassMaxPatchSize[0] = OriginalPatchSize + (IncrementalMaxPatchSize - OriginalPatchSize) * 0.9f;
		PassMaxPatchSize[1] = IncrementalMaxPatchSize;
		PassMaxPatchSize[2] = IncrementalMaxPatchSize;
		for (int32 i = 0; i < 3; i++)
		{
			bool bFillPrimaryOrderFiles = (i == 0) || (i == 2);
			bool bFillSecondaryOrderFiles = (i == 1);
			DoIncrementalGapFilling(FilesToPak, FileSizes, UAssetToUexpMapping, IncludeFilesMask, MinIncrementalGapSize, SeekOptParams.MaxGapSize, SeekOptParams.MaxAdjacentOrderDiff, bFillPrimaryOrderFiles, bFillSecondaryOrderFiles, PassMaxPatchSize[i]);
		}
	}
	break;
	}

	int32 NewPatchFileCount = 0;
	int64 NewPatchSize = ComputePatchSize(FilesToPak, FileSizes, IncludeFilesMask, NewPatchFileCount);

	double OriginalSizeMB = double(OriginalPatchSize) / 1024.0 / 1024.0;
	double SizeIncreaseMB = double(NewPatchSize - OriginalPatchSize) / 1024.0 / 1024.0;
	double TotalSizeMB = OriginalSizeMB + SizeIncreaseMB;
	double SizeIncreasePercent = 100.0 * SizeIncreaseMB / OriginalSizeMB;
	if (NewPatchFileCount == OriginalPatchSize)
	{
		UE_LOG(LogPakFile, SEEK_OPT_VERBOSITY, TEXT("Patch seek optimization did not modify patch pak size (no additional files added)"), OriginalSizeMB, TotalSizeMB, SizeIncreasePercent);
	}
	else
	{
		UE_LOG(LogPakFile, SEEK_OPT_VERBOSITY, TEXT("Patch seek optimization increased estimated patch pak size from %.2fMB to %.2fMB (+%.1f%%)"), OriginalSizeMB, TotalSizeMB, SizeIncreasePercent);
		UE_LOG(LogPakFile, SEEK_OPT_VERBOSITY, TEXT("Total files added : %d (from %d)"), NewPatchFileCount - OriginalPatchFileCount, OriginalPatchFileCount);
	}


	float FragmentationPercentageNew = GetFragmentationPercentage(FilesToPak, IncludeFilesMask, SeekOptParams.MaxAdjacentOrderDiff, true);
	float FragmentationPercentageNewPrimary = GetFragmentationPercentage(FilesToPak, IncludeFilesMask, SeekOptParams.MaxAdjacentOrderDiff, false);
	UE_LOG(LogPakFile, SEEK_OPT_VERBOSITY, TEXT("Fragmentation pre-optimization: %.2f%%"), FragmentationPercentageOriginal);
	UE_LOG(LogPakFile, SEEK_OPT_VERBOSITY, TEXT("Fragmentation final: %.2f%%"), FragmentationPercentageNew);
	UE_LOG(LogPakFile, SEEK_OPT_VERBOSITY, TEXT("Fragmentation pre-optimization (primary files): %.2f%%"), FragmentationPercentageOriginalPrimary);
	UE_LOG(LogPakFile, SEEK_OPT_VERBOSITY, TEXT("Fragmentation final (primary files): %.2f%%"), FragmentationPercentageNewPrimary);
}

void RemoveIdenticalFiles( TArray<FPakInputPair>& FilesToPak, const FString& SourceDirectory, const TMap<FString, FFileInfo>& FileHashes, const FPatchSeekOptParams& SeekOptParams, const FString ChangedFilesOutputFilename)
{
	FArchive* ChangedFilesArchive = nullptr;
	if (ChangedFilesOutputFilename.IsEmpty() == false)
	{
		ChangedFilesArchive = IFileManager::Get().CreateFileWriter(*ChangedFilesOutputFilename);
	}

	FString HashFilename = SourceDirectory / TEXT("Hashes.txt");

	if (IFileManager::Get().FileExists(*HashFilename) )
	{
		FString EntireFile;
		FFileHelper::LoadFileToString(EntireFile, *HashFilename);
	}

	TBitArray<> IncludeFilesMask;
	IncludeFilesMask.Add(true, FilesToPak.Num());

	TMap<FString, int32> SourceFileToIndex;
	for (int i = 0; i < FilesToPak.Num(); i++)
	{
		SourceFileToIndex.Add(FilesToPak[i].Source, i);
	}

	// Generate the index mapping from UExp to corresponding UAsset (and vice versa)
	TArray<int32> UAssetToUexpMapping;
	UAssetToUexpMapping.Empty(FilesToPak.Num());
	for (int i = 0; i<FilesToPak.Num(); i++)
	{
		UAssetToUexpMapping.Add(-1);
	}
	for (int i = 0; i<FilesToPak.Num(); i++)
	{
		const auto& NewFile = FilesToPak[i];
		FString Ext(FPaths::GetExtension(FilesToPak[i].Source));
		if (Ext.Equals("uasset", ESearchCase::IgnoreCase) || Ext.Equals("umap", ESearchCase::IgnoreCase))
		{
			FString UexpDestFilename = FPaths::ChangeExtension(NewFile.Source, "uexp");
			int32 *UexpIndexPtr = SourceFileToIndex.Find(UexpDestFilename);
			if (UexpIndexPtr)
			{
				UAssetToUexpMapping[*UexpIndexPtr] = i;
				UAssetToUexpMapping[i] = *UexpIndexPtr;
			}
		}
	}
	TArray<int64> FileSizes;
	FileSizes.AddDefaulted(FilesToPak.Num());



    // Mark files to remove if they're unchanged
	for (int i= 0; i<FilesToPak.Num(); i++)
	{
		const auto& NewFile = FilesToPak[i];
		if( NewFile.bIsDeleteRecord )
		{
			continue;
		}
		FString SourceFileNoMountPoint =  NewFile.Dest.Replace(TEXT("../../../"), TEXT(""));
		FString SourceFilename = SourceDirectory / SourceFileNoMountPoint;
		
		const FFileInfo* FoundFileHash = FileHashes.Find(SourceFileNoMountPoint);
		if (!FoundFileHash)
		{
			FoundFileHash = FileHashes.Find(NewFile.Dest);
		}
		
 		if ( !FoundFileHash )
 		{
 			UE_LOG(LogPakFile, Display, TEXT("Didn't find hash for %s No mount %s"), *SourceFilename, *SourceFileNoMountPoint);
 		}
 
#if GUARANTEE_UASSET_AND_UEXP_IN_SAME_PAK
		// uexp files are always handled with their corresponding uasset file
		bool bForceInclude = false;
		if (!FPaths::GetExtension(SourceFilename).Equals("uexp", ESearchCase::IgnoreCase))
		{
			bForceInclude = FoundFileHash && FoundFileHash->bForceInclude;
		}
#else
		bool bForceInclude = FoundFileHash && FoundFileHash->bForceInclude;
#endif

		FString DestFilename = NewFile.Source;
		bool bFileIsIdentical = FileIsIdentical(SourceFilename, DestFilename, FoundFileHash, &FileSizes[i]);

		if (ChangedFilesArchive && !bFileIsIdentical)
		{
			ChangedFilesArchive->Logf(TEXT("%s\n"),*DestFilename);
		}

		if (!bForceInclude && bFileIsIdentical)
		{
			UE_LOG(LogPakFile, Display, TEXT("Source file %s matches dest file %s and will not be included in patch"), *SourceFilename, *DestFilename);
			// remove from the files to pak list
			IncludeFilesMask[i] = false;
		}
	}

	// Add corresponding UExp/UBulk files to the patch if one is included but not the other (uassets and uexp files must be in the same pak)
#if GUARANTEE_UASSET_AND_UEXP_IN_SAME_PAK
	for (int i = 0; i < FilesToPak.Num(); i++)
	{
		int32 CounterpartFileIndex= UAssetToUexpMapping[i];
		if (CounterpartFileIndex != -1)
		{
			if (IncludeFilesMask[i] != IncludeFilesMask[CounterpartFileIndex])
			{
				UE_LOG(LogPakFile, Display, TEXT("One of %s and %s is different from source, so both will be included in patch"), *FilesToPak[i].Source, *FilesToPak[CounterpartFileIndex].Source);
				IncludeFilesMask[i] = true;
				IncludeFilesMask[CounterpartFileIndex] = true;
			}
		}
	}
#endif

	if (SeekOptParams.Mode != ESeekOptMode::None)
	{
		ApplyGapFilling(FilesToPak, FileSizes, UAssetToUexpMapping, IncludeFilesMask, SeekOptParams);
	}

	// Compress the array while preserving the order, removing the files we marked to remove
	int32 WriteIndex = 0;
	for ( int ReadIndex=0; ReadIndex<IncludeFilesMask.Num(); ReadIndex++)
	{
		if (IncludeFilesMask[ReadIndex])
	{
			FilesToPak[WriteIndex++] = FilesToPak[ReadIndex];
	}
}
	int NumToRemove = FilesToPak.Num() - WriteIndex;
	FilesToPak.RemoveAt(WriteIndex, NumToRemove, true);

	if (ChangedFilesArchive)
	{
		ChangedFilesArchive->Close();
		delete ChangedFilesArchive;
		ChangedFilesArchive = nullptr;
	}
}

void ProcessLegacyFileMoves( TArray<FPakInputPair>& InDeleteRecords, TMap<FString, FFileInfo>& InExistingPackagedFileHashes, const FString& InInputPath, const TArray<FPakInputPair>& InFilesToPak, int32 CurrentPatchChunkIndex )
{
	double StartTime = FPlatformTime::Seconds();


	TArray<FString> PakFileList;
	IFileManager::Get().FindFiles(PakFileList, *InInputPath, TEXT(".pak") );
	if( PakFileList.Num() == 0 )
	{
		UE_LOG( LogPakFile, Error, TEXT("No pak files searching \"%s\""), *InInputPath );
		return;
	}

	struct FFileChunkRevisionInfo
	{
		FString PakFilename;
		int32 PakPriority;
		int32 PakChunkIndex;
		int32 PakVersion;
	};
	TMap<FString, FFileChunkRevisionInfo> DeletedFileRevisions;
	TMap<FString, FFileChunkRevisionInfo> RequiredFileRevisions;

	TSet<FString> DeleteRecordSourceNames;
	for (const FPakInputPair& DeleteRecord : InDeleteRecords)
	{
		DeleteRecordSourceNames.Add(DeleteRecord.Source);
	}

	TSet<FString> FilesToPakDestNames;
	for (const FPakInputPair& FileToPak : InFilesToPak)
	{
		FilesToPakDestNames.Add(FileToPak.Dest);
	}

	for (int32 PakFileIndex = 0; PakFileIndex < PakFileList.Num(); PakFileIndex++)
	{
		FString PakFilename = InInputPath + "\\" + PakFileList[PakFileIndex];
		int32 PakPriority = GetPakPriorityFromFilename(PakFilename);
		int32 PakChunkIndex = GetPakChunkIndexFromFilename(PakFilename);

		UE_LOG(LogPakFile, Display, TEXT("Checking old pak file \"%s\" Pri:%d Chunk:%d."), *PakFilename, PakPriority, PakChunkIndex );


		TRefCountPtr<FPakFile> PakFilePtr = new FPakFile(&FPlatformFileManager::Get().GetPlatformFile(), *PakFilename, false);
		FPakFile& PakFile = *PakFilePtr;
		if (PakFile.IsValid())
		{
			FString PakMountPoint = PakFile.GetMountPoint().Replace(TEXT("../../../"), TEXT(""));

			const bool bIncludeDeleted = true;
			if (!PakFile.HasFilenames())
			{
				UE_LOG(LogPakFile, Error, TEXT("Pakfiles were loaded without Filenames, cannot ProcessLegacyFileMoves."));
				return;
			}
			for (FPakFile::FPakEntryIterator It(PakFile,bIncludeDeleted); It; ++It)
			{
				FString AssetName = PakMountPoint;
				if (!AssetName.IsEmpty() && !AssetName.EndsWith("/"))
				{
					AssetName += "/";
				}
				AssetName += *It.TryGetFilename();

				bool bHasNewDeleteRecord = DeleteRecordSourceNames.Contains(AssetName);

				FFileChunkRevisionInfo Revision;
				Revision.PakFilename = PakFileList[PakFileIndex];
				Revision.PakPriority = PakPriority;
				Revision.PakChunkIndex = PakChunkIndex;
				Revision.PakVersion = PakFile.GetInfo().Version;

				TMap<FString, FFileChunkRevisionInfo>* DestList = nullptr;

				if( bHasNewDeleteRecord )
				{
					DestList = &DeletedFileRevisions;
				}
				else if( InExistingPackagedFileHashes.Contains(AssetName) )
				{
					FString DestAssetName = TEXT("../../../") + AssetName;
					bool bRequiredFile = FilesToPakDestNames.Contains(DestAssetName);

					if(bRequiredFile)
					{
						DestList = &RequiredFileRevisions;
					}
				}

				if( DestList != nullptr )
				{
					if( !DestList->Contains(AssetName) )
					{
						DestList->Add(AssetName,Revision);
					}
					else if( (*DestList)[AssetName].PakPriority < PakPriority )
					{
						(*DestList)[AssetName] = Revision;
					}
				}

			}
		}
	}

	//prevent delete records being created for files that have historically been moved
	for (auto Itr : DeletedFileRevisions)
	{
		UE_LOG(LogPakFile, Display, TEXT("checking deleted revision %s chunk %d vs %d   pak version %d vs %d"), *Itr.Key, Itr.Value.PakChunkIndex, CurrentPatchChunkIndex, Itr.Value.PakVersion, FPakInfo::PakFile_Version_DeleteRecords );

		//asset hasn't been deleted in the latest version and the latest known version is in a different chunk to us from a previous version of unrealpak
		if( Itr.Value.PakChunkIndex != CurrentPatchChunkIndex )
		{
			int NumDeleted = InDeleteRecords.RemoveAll( [&]( const FPakInputPair& InPair )
			{
				return InPair.Source == Itr.Key;
			});
			if( NumDeleted > 0 )
			{
				UE_LOG( LogPakFile, Display, TEXT("Ignoring delete record for %s - it was moved to %s before delete records were created"), *Itr.Key, *FPaths::GetCleanFilename(Itr.Value.PakFilename) );
			}
		}
	}

	//make sure files who's latest revision was in a different chunk to the one we're building are added to the pak
	//#TODO: I think this RequiredFileRevision code is not needed
	for (auto Itr : RequiredFileRevisions)
	{
		if (Itr.Value.PakVersion < FPakInfo::PakFile_Version_DeleteRecords && Itr.Value.PakChunkIndex != CurrentPatchChunkIndex )
		{
			if( InExistingPackagedFileHashes.Contains(Itr.Key) )
			{
				UE_LOG( LogPakFile, Display, TEXT("Ensuring %s is included in the pak file - it was moved to %s before delete records were created"), *Itr.Key, *FPaths::GetCleanFilename(Itr.Value.PakFilename) );
				InExistingPackagedFileHashes[Itr.Key].bForceInclude = true;
			}
		}
	}

	UE_LOG(LogPakFile, Display, TEXT("...took %.2fs to manage legacy patch pak files"), FPlatformTime::Seconds() - StartTime );
}


TArray<FPakInputPair> GetNewDeleteRecords( const TArray<FPakInputPair>& InFilesToPak, const TMap<FString, FFileInfo>& InExistingPackagedFileHashes)
{
	double StartTime = FPlatformTime::Seconds();
	TArray<FPakInputPair> DeleteRecords;

	//build lookup table of files to pack
	TSet<FString> FilesToPack;
	for (const FPakInputPair& PakEntry : InFilesToPak)
	{
		FString PakFilename = PakEntry.Dest.Replace(TEXT("../../../"), TEXT(""));
		FilesToPack.Add(PakFilename);
	}

	//check all assets in the previous patch packs
	for (const TTuple<FString, FFileInfo>& Pair : InExistingPackagedFileHashes)
	{
		//ignore this file if the most recent revision is deleted already
		if (Pair.Value.bIsDeleteRecord)
		{
			continue;
		}

		//see if the file exists in the files to package
		FString SourceFileName = Pair.Key;
		bool bFound = FilesToPack.Contains(SourceFileName);

		if (bFound == false)
		{
			//file cannot be found now, and was not deleted in the most recent pak patch
			FPakInputPair DeleteRecord;
			DeleteRecord.bIsDeleteRecord = true;
			DeleteRecord.Source = SourceFileName;
			DeleteRecord.Dest = TEXT("../../../") + SourceFileName;
			DeleteRecords.Add(DeleteRecord);
			UE_LOG(LogPakFile, Display, TEXT("Existing pak entry %s not found in new pak asset list, so a delete record will be created in the patch pak."), *SourceFileName);
		}
 	}


	UE_LOG(LogPakFile, Display, TEXT("Took %.2fS for delete records"), FPlatformTime::Seconds()-StartTime );
	return DeleteRecords;
}

FString GetPakPath(const TCHAR* SpecifiedPath, bool bIsForCreation)
{
	FString PakFilename(SpecifiedPath);
	FPaths::MakeStandardFilename(PakFilename);
	
	// if we are trying to open (not create) it, but BaseDir relative doesn't exist, look in LaunchDir
	if (!bIsForCreation && !FPaths::FileExists(PakFilename))
	{
		PakFilename = FPaths::LaunchDir() + SpecifiedPath;

		if (!FPaths::FileExists(PakFilename))
		{
			UE_LOG(LogPakFile, Fatal, TEXT("Existing pak file %s could not be found (checked against binary and launch directories)"), SpecifiedPath);
			return TEXT("");
		}
	}
	
	return PakFilename;
}

bool Repack(const FString& InputPakFile, const FString& OutputPakFile, const FPakCommandLineParameters& CmdLineParameters, const FKeyChain& InKeyChain, bool bIncludeDeleted)
{
	bool bResult = false;

	// Extract the existing pak file
	TMap<FString, FFileInfo> Hashes;
	TArray<FPakInputPair> Entries;
	TArray<FPakInputPair> DeletedEntries;
	FPakOrderMap OrderMap;
	TArray<FGuid> EncryptionKeys;
	bool bAnySigned = false;
	FString TempDir = FPaths::EngineIntermediateDir() / TEXT("UnrealPak") / TEXT("Repack") / FPaths::GetBaseFilename(InputPakFile);
	if (ExtractFilesFromPak(*InputPakFile, Hashes, *TempDir, false, InKeyChain, nullptr, &Entries, &DeletedEntries, &OrderMap, &EncryptionKeys, &bAnySigned))
	{
		TArray<FPakInputPair> FilesToAdd;
		CollectFilesToAdd(FilesToAdd, Entries, OrderMap, CmdLineParameters);

		if (bIncludeDeleted)
		{
			for( const FPakInputPair& Entry : DeletedEntries )
			{
				FilesToAdd.Add(Entry);
			}
		}
		else if (DeletedEntries.Num() > 0)
		{
			UE_LOG(LogPakFile, Display, TEXT("%s has %d delete records - these will not be included in the repackage. Specify -IncludeDeleted to include them"), *InputPakFile, DeletedEntries.Num() );
		}

		// Get a temporary output filename. We'll only create/replace the final output file once successful.
		FString TempOutputPakFile = FPaths::CreateTempFilename(*FPaths::GetPath(OutputPakFile), *FPaths::GetCleanFilename(OutputPakFile));

		FPakCommandLineParameters ModifiedCmdLineParameters = CmdLineParameters;
		ModifiedCmdLineParameters.bSign = bAnySigned && (InKeyChain.SigningKey != InvalidRSAKeyHandle);
		
		FKeyChain ModifiedKeyChain = InKeyChain;
		ModifiedKeyChain.MasterEncryptionKey = InKeyChain.EncryptionKeys.Find(EncryptionKeys.Num() ? EncryptionKeys[0] : FGuid());

		// Create the new pak file
		UE_LOG(LogPakFile, Display, TEXT("Creating %s..."), *OutputPakFile);
		if (CreatePakFile(*TempOutputPakFile, FilesToAdd, ModifiedCmdLineParameters, ModifiedKeyChain))
		{
			IFileManager::Get().Move(*OutputPakFile, *TempOutputPakFile);

			FString OutputSigFile = FPaths::ChangeExtension(OutputPakFile, TEXT(".sig"));
			if (IFileManager::Get().FileExists(*OutputSigFile))
			{
				IFileManager::Get().Delete(*OutputSigFile);
			}

			FString TempOutputSigFile = FPaths::ChangeExtension(TempOutputPakFile, TEXT(".sig"));
			if (IFileManager::Get().FileExists(*TempOutputSigFile))
			{
				IFileManager::Get().Move(*OutputSigFile, *TempOutputSigFile);
			}

			bResult = true;
		}
	}
	IFileManager::Get().DeleteDirectory(*TempDir, false, true);

	return bResult;
}



int32 NumberOfWorkerThreadsDesired()
{
	const int32 MaxThreads = 64;
	const int32 NumberOfCores = FPlatformMisc::NumberOfCoresIncludingHyperthreads();
	// need to spawn at least one worker thread (see FTaskGraphImplementation)
	return FMath::Max(FMath::Min(NumberOfCores - 1, MaxThreads), 1);
}

void CheckAndReallocThreadPool()
{
	if (FPlatformProcess::SupportsMultithreading())
	{
		const int32 ThreadsSpawned = GThreadPool->GetNumThreads();
		const int32 DesiredThreadCount = NumberOfWorkerThreadsDesired();
		if (ThreadsSpawned < DesiredThreadCount)
		{
			UE_LOG(LogPakFile, Log, TEXT("Engine only spawned %d worker threads, bumping up to %d!"), ThreadsSpawned, DesiredThreadCount);
			GThreadPool->Destroy();
			GThreadPool = FQueuedThreadPool::Allocate();
			verify(GThreadPool->Create(DesiredThreadCount, 128 * 1024));
		}
		else
		{
			UE_LOG(LogPakFile, Log, TEXT("Continuing with %d spawned worker threads."), ThreadsSpawned);
		}
	}
}



/**
 * Application entry point
 * Params:
 *   -Test test if the pak file is healthy
 *   -Extract extracts pak file contents (followed by a path, i.e.: -extract D:\ExtractedPak)
 *   -Create=filename response file to create a pak file with
 *
 * @param	ArgC	Command-line argument count
 * @param	ArgV	Argument strings
 */
bool ExecuteUnrealPak(const TCHAR* CmdLine)
{
	FString IoStoreArg;
	if (FParse::Value(CmdLine, TEXT("-CreateGlobalContainer="), IoStoreArg) ||
		FParse::Value(CmdLine, TEXT("-CreateDLCContainer="), IoStoreArg))
	{
		return CreateIoStoreContainerFiles(CmdLine) == 0;
	}

	// Parse all the non-option arguments from the command line
	TArray<FString> NonOptionArguments;
	for (const TCHAR* CmdLineEnd = CmdLine; *CmdLineEnd != 0;)
	{
		FString Argument = FParse::Token(CmdLineEnd, false);
		if (Argument.Len() > 0 && !Argument.StartsWith(TEXT("-")))
		{
			NonOptionArguments.Add(Argument);
		}
	}

	FString ProjectArg;
	if (FParse::Value(CmdLine, TEXT("-Project="), ProjectArg))
	{
		if (!IFileManager::Get().FileExists(*ProjectArg))
		{
			UE_LOG(LogPakFile, Error, TEXT("Project file does not exist: %s"), *ProjectArg);
		}

		UE_LOG(LogPakFile, Error, TEXT("Project should be specified as a first unnamed argument. E.g. 'UnrealPak %s -arg1 -arg2"), *ProjectArg);
		return false;
	}

	if (FParse::Param(CmdLine, TEXT("listformats")))
	{
		TArray<ICompressionFormat*> Formats = IModularFeatures::Get().GetModularFeatureImplementations<ICompressionFormat>(COMPRESSION_FORMAT_FEATURE_NAME);
		UE_LOG(LogPakFile, Display, TEXT("Supported Pak Formats:"));
		for (auto& Format : Formats)
		{
			UE_LOG(LogPakFile, Display, TEXT("\t%s %d"), *Format->GetCompressionFormatName().ToString(), Format->GetVersion());
		}
		return true;
	}
	
	FString BatchFileName;
	if (FParse::Value(CmdLine, TEXT("-Batch="), BatchFileName))
	{
		TArray<FString> Commands;
		if (!FFileHelper::LoadFileToStringArray(Commands, *BatchFileName))
		{
			UE_LOG(LogPakFile, Error, TEXT("Unable to read '%s'"), *BatchFileName);
			return false;
		}

		UE_LOG(LogPakFile, Display, TEXT("Running UnrealPak in batch mode with commands:"));
		for (int i = 0; i < Commands.Num(); i++)
		{
			UE_LOG(LogPakFile, Display, TEXT("[%d] : %s"), i, *Commands[i]);
		}

		TAtomic<bool> Result(true);
		ParallelFor(Commands.Num(), [&Commands, &Result](int32 Idx) { if (!ExecuteUnrealPak(*Commands[Idx])) { Result = false; } });
		return Result;
	}


	FKeyChain KeyChain;
	LoadKeyChain(CmdLine, KeyChain);
	KeyChainUtilities::ApplyEncryptionKeys(KeyChain);

	bool IsTestCommand = FParse::Param(CmdLine, TEXT("Test"));
	bool IsVerifyCommand = FParse::Param(CmdLine, TEXT("Verify"));
	if (IsTestCommand || IsVerifyCommand)
	{
		if (NonOptionArguments.Num() != 1)
		{
			UE_LOG(LogPakFile, Error, TEXT("Incorrect arguments. Expected: -Test <PakFile>"));
			return false;
		}

		FString PakFilename = GetPakPath(*NonOptionArguments[0], false);
		return TestPakFile(*PakFilename, IsVerifyCommand);
	}

	if (FParse::Param(CmdLine, TEXT("List")))
	{
		TArray<FPakInputPair> Entries;
		FPakCommandLineParameters CmdLineParameters;
		ProcessCommandLine(CmdLine, NonOptionArguments, Entries, CmdLineParameters);

		if (NonOptionArguments.Num() != 1)
		{
			UE_LOG(LogPakFile, Error, TEXT("Incorrect arguments. Expected: -List <PakFile> [-SizeFilter=N]"));
			return false;
		}

		int64 SizeFilter = 0;
		FParse::Value(CmdLine, TEXT("SizeFilter="), SizeFilter);

		bool bExcludeDeleted = FParse::Param( CmdLine, TEXT("ExcludeDeleted") );

		FString PakFilename = GetPakPath(*NonOptionArguments[0], false);

		FString CSVFilename;
		FParse::Value(CmdLine, TEXT("csv="), CSVFilename);

		bool bExtractToMountPoint = FParse::Param(CmdLine, TEXT("ExtractToMountPoint"));

		return ListFilesInPak(*PakFilename, SizeFilter, !bExcludeDeleted, *CSVFilename, bExtractToMountPoint, KeyChain);
	}

	if (FParse::Param(CmdLine, TEXT("Info")))
	{
		if (NonOptionArguments.Num() != 1)
		{
			UE_LOG(LogPakFile, Error, TEXT("Incorrect arguments. Expected: -Info <PakFile>"));
			return false;
		}

		FString PakFilename = GetPakPath(*NonOptionArguments[0], false);

		return DumpPakInfo(PakFilename, KeyChain);
	}

	if (FParse::Param(CmdLine, TEXT("Diff")))
	{
		if(NonOptionArguments.Num() != 2)
		{
			UE_LOG(LogPakFile,Error,TEXT("Incorrect arguments. Expected: -Diff <PakFile1> <PakFile2> [-NoUniques] [-NoUniquesFile1] [-NoUniquesFile2]"));
			return false;
		}

		FString PakFilename1 = GetPakPath(*NonOptionArguments[0], false);
		FString PakFilename2 = GetPakPath(*NonOptionArguments[1], false);

		// Allow the suppression of unique file logging for one or both files
		const bool bLogUniques = !FParse::Param(CmdLine, TEXT("nouniques"));
		const bool bLogUniques1 = bLogUniques && !FParse::Param(CmdLine, TEXT("nouniquesfile1"));
		const bool bLogUniques2 = bLogUniques && !FParse::Param(CmdLine, TEXT("nouniquesfile2"));

		return DiffFilesInPaks(PakFilename1, PakFilename2, bLogUniques1, bLogUniques2, KeyChain);
	}

	if (FParse::Param(CmdLine, TEXT("Extract")))
	{
		TArray<FPakInputPair> Entries;
		FPakCommandLineParameters CmdLineParameters;
		ProcessCommandLine(CmdLine, NonOptionArguments, Entries, CmdLineParameters);
	
		if (NonOptionArguments.Num() != 2)
		{
			UE_LOG(LogPakFile, Error, TEXT("Incorrect arguments. Expected: -Extract <PakFile> <OutputPath> [-responsefile=<outputresponsefilename> -order=<outputordermap>]"));
			return false;
		}

		FString PakFilename = GetPakPath(*NonOptionArguments[0], false);

		FString ResponseFileName;
		FString OrderMapFileName;
		bool bGenerateResponseFile = FParse::Value(CmdLine, TEXT("responseFile="), ResponseFileName);
		bool bGenerateOrderMap = FParse::Value(CmdLine, TEXT("outorder="), OrderMapFileName);
		bool bUseFilter = false;
		FString Filter;
		FString DestPath = NonOptionArguments[1];

		bUseFilter = FParse::Value(CmdLine, TEXT("Filter="), Filter);
		bool bExtractToMountPoint = FParse::Param(CmdLine, TEXT("ExtractToMountPoint"));
		TMap<FString, FFileInfo> EmptyMap;
		TArray<FPakInputPair> ResponseContent;
		TArray<FPakInputPair> DeletedContent;
		FPakOrderMap OrderMap;
		FPakOrderMap* UsedOrderMap = nullptr;
		if (bGenerateOrderMap)
		{
			UsedOrderMap = &OrderMap;
		}
		if (ExtractFilesFromPak(*PakFilename, EmptyMap, *DestPath, bExtractToMountPoint, KeyChain, bUseFilter ? &Filter : nullptr, &ResponseContent, &DeletedContent, UsedOrderMap) == false)
		{
			return false;
		}

		if (bGenerateResponseFile)
		{
			FArchive* ResponseArchive = IFileManager::Get().CreateFileWriter(*ResponseFileName);
			ResponseArchive->SetIsTextFormat(true);
			// generate a response file
			if (FParse::Param(CmdLine, TEXT("includedeleted")))
			{
				for (int32 I = 0; I < DeletedContent.Num(); ++I)
				{
					ResponseArchive->Logf(TEXT("%s -delete"), *DeletedContent[I].Dest);
				}
			}

			for (int32 I = 0; I < ResponseContent.Num(); ++I)
			{
				const FPakInputPair& Response = ResponseContent[I];
				FString Line = FString::Printf(TEXT("%s %s"), *Response.Source, *Response.Dest);
				if (Response.bNeedEncryption)
				{
					Line += " -encrypt";
				}
				if (Response.bNeedsCompression)
				{
					Line += " -compress";
				}
				ResponseArchive->Logf(TEXT("%s"), *Line);
			}
			ResponseArchive->Close();
			delete ResponseArchive;
		}
		if (bGenerateOrderMap)
		{
			FArchive* OutputFile = IFileManager::Get().CreateFileWriter(*OrderMapFileName);
			OutputFile->SetIsTextFormat(true);
			OrderMap.WriteOpenOrder(OutputFile);
			OutputFile->Close();
			delete OutputFile;
		}

		return true;
	}

	if (FParse::Param(CmdLine, TEXT("AuditFiles")))
	{
		if (NonOptionArguments.Num() != 1)
		{
			UE_LOG(LogPakFile, Error, TEXT("Incorrect arguments. Expected: -AuditFiles <PakFolder> -CSV=<OutputPath> [-OnlyDeleted] [-Order=<OrderingFile>] [-SortByOrdering]"));
			return false;
		}
		
		FString PakFilenames = *NonOptionArguments[0];
		FPaths::MakeStandardFilename(PakFilenames);
		
		FString CSVFilename;
		FParse::Value( CmdLine, TEXT("CSV="), CSVFilename );

		bool bOnlyDeleted = FParse::Param( CmdLine, TEXT("OnlyDeleted") );
		bool bSortByOrdering = FParse::Param(CmdLine, TEXT("SortByOrdering"));

		FPakOrderMap OrderMap;
		FString GameOpenOrderStr;
		if (FParse::Value(CmdLine, TEXT("-order="), GameOpenOrderStr, false))
		{
			TArray<FString> GameOpenOrderFiles;
			GameOpenOrderStr.ParseIntoArray(GameOpenOrderFiles, TEXT(","), true);
			bool bMergeOrder = false;
			for (const FString& GameOpenOrder : GameOpenOrderFiles)
			{
				if (!OrderMap.ProcessOrderFile(*GameOpenOrder, false, bMergeOrder))
				{
					return false;
				}
				bMergeOrder = true;
			}
		}
		FString SecondOrderStr;
		if (FParse::Value(CmdLine, TEXT("-secondaryOrder="), SecondOrderStr, false))
		{
			TArray<FString> SecondOrderFiles;
			SecondOrderStr.ParseIntoArray(SecondOrderFiles, TEXT(","), true);
			for (const FString& SecondOpenOrder : SecondOrderFiles)
			{
				//We always merge the secondary order and keep the bSecondaryOrderFile for MaxPrimaryOrderIndex logic
				if (!OrderMap.ProcessOrderFile(*SecondOpenOrder, true, true))
				{
					return false;
				}
			}
		}

		return AuditPakFiles(*PakFilenames, bOnlyDeleted, CSVFilename, OrderMap, bSortByOrdering );
	}
	
	if (FParse::Param(CmdLine, TEXT("WhatsAtOffset")))
	{
		if (NonOptionArguments.Num() < 2)
		{
			UE_LOG(LogPakFile, Error, TEXT("Incorrect arguments. Expected: -WhatsAtOffset <PakFile> [Offset...]"));
			return false;
		}
		
		FString PakFilename = GetPakPath(*NonOptionArguments[0], false);

		TArray<int64> Offsets;
		for( int ArgI = 1; ArgI < NonOptionArguments.Num(); ArgI++ )
		{
			if( FCString::IsNumeric(*NonOptionArguments[ArgI]) )
			{
				Offsets.Add( FCString::Strtoi64( *NonOptionArguments[ArgI], nullptr, 10 ) );
			}
		}

		return ListFilesAtOffset( *PakFilename, Offsets );
	}

	if (FParse::Param(CmdLine, TEXT("CalcCompressionBlockCRCs")))
	{
		if (NonOptionArguments.Num() < 2)
		{
			UE_LOG(LogPakFile, Error, TEXT("Incorrect arguments. Expected -CalcCompressionBlockCRCs <PakFile> [Offset...] ") );
			return false;
		}

		FString PakFilename = GetPakPath(*NonOptionArguments[0], false);

		TArray<int64> Offsets;
		for( int ArgI = 1; ArgI < NonOptionArguments.Num(); ArgI++ )
		{
			if( FCString::IsNumeric(*NonOptionArguments[ArgI]) )
			{
				Offsets.Add( FCString::Strtoi64( *NonOptionArguments[ArgI], nullptr, 10 ) );
			}
		}

		return ShowCompressionBlockCRCs( *PakFilename, Offsets, KeyChain );
	}
	
	if (FParse::Param(CmdLine, TEXT("GeneratePIXMappingFile")))
	{
		if (NonOptionArguments.Num() != 1)
		{
			UE_LOG(LogPakFile, Error, TEXT("Incorrect arguments. Expected: -GeneratePIXMappingFile <PakFile> [-OutputPath=<OutputPath>]"));
			return false;
		}

		TArray<FString> PakFileList;
		const FString& PakFolderName = NonOptionArguments[0];
		if (FPaths::DirectoryExists(PakFolderName))
		{
			TArray<FString> PakFilesInFolder;
			IFileManager::Get().FindFiles(PakFilesInFolder, *PakFolderName, TEXT(".pak"));
			for (const FString& PakFile : PakFilesInFolder)
			{
				FString FullPakFileName = PakFolderName / PakFile;
				FullPakFileName.ReplaceInline(TEXT("/"), TEXT("\\"));
				PakFileList.AddUnique(GetPakPath(*FullPakFileName, false));
			}
		}

		FString OutputPath;
		FParse::Value(CmdLine, TEXT("OutputPath="), OutputPath);
		return GeneratePIXMappingFile(PakFileList, OutputPath);
	}

	if (FParse::Param(CmdLine, TEXT("Repack")))
	{
		if (NonOptionArguments.Num() != 1)
		{
			UE_LOG(LogPakFile, Error, TEXT("Incorrect arguments. Expected: -Repack <PakFile> [-Output=<PakFile>]"));
			return false;
		}

		TArray<FPakInputPair> Entries;
		FPakCommandLineParameters CmdLineParameters;
		ProcessCommandLine(CmdLine, NonOptionArguments, Entries, CmdLineParameters);

		// Find all the input pak files
		FString InputDir = FPaths::GetPath(*NonOptionArguments[0]);

		TArray<FString> InputPakFiles;
		if (FPaths::FileExists(NonOptionArguments[0]))
		{
			InputPakFiles.Add(NonOptionArguments[0]);
		}
		else
		{
			IFileManager::Get().FindFiles(InputPakFiles, *InputDir, *FPaths::GetCleanFilename(*NonOptionArguments[0]));

			for (int Idx = 0; Idx < InputPakFiles.Num(); Idx++)
			{
				InputPakFiles[Idx] = InputDir / InputPakFiles[Idx];
			}
		}

		if (InputPakFiles.Num() == 0)
		{
			UE_LOG(LogPakFile, Error, TEXT("No files found matching '%s'"), *NonOptionArguments[0]);
			return false;
		}

		// Find all the output paths
		TArray<FString> OutputPakFiles;

		FString OutputPath;
		if (!FParse::Value(CmdLine, TEXT("Output="), OutputPath, false))
		{
			for (const FString& InputPakFile : InputPakFiles)
			{
				OutputPakFiles.Add(InputPakFile);
			}
		}
		else if (IFileManager::Get().DirectoryExists(*OutputPath))
		{
			for (const FString& InputPakFile : InputPakFiles)
			{
				OutputPakFiles.Add(FPaths::Combine(OutputPath, FPaths::GetCleanFilename(InputPakFile)));
			}
		}
		else
		{
			for (const FString& InputPakFile : InputPakFiles)
			{
				OutputPakFiles.Add(OutputPath);
			}
		}

		bool bExcludeDeleted = FParse::Param(CmdLine, TEXT("ExcludeDeleted"));

		// Repack them all
		for (int Idx = 0; Idx < InputPakFiles.Num(); Idx++)
		{
			UE_LOG(LogPakFile, Display, TEXT("Repacking %s into %s"), *InputPakFiles[Idx], *OutputPakFiles[Idx]);
			if (!Repack(InputPakFiles[Idx], OutputPakFiles[Idx], CmdLineParameters, KeyChain, !bExcludeDeleted))
			{
				return false;
			}
		}

		return true;
	}

	if(NonOptionArguments.Num() > 0)
	{

		CheckAndReallocThreadPool();



		// since this is for creation, we pass true to make it not look in LaunchDir
		FString PakFilename = GetPakPath(*NonOptionArguments[0], true);

		// List of all items to add to pak file
		TArray<FPakInputPair> Entries;
		FPakCommandLineParameters CmdLineParameters;
		ProcessCommandLine(CmdLine, NonOptionArguments, Entries, CmdLineParameters);

		FPakOrderMap OrderMap;
		FString GameOpenOrderStr;
		if (FParse::Value(CmdLine, TEXT("-order="), GameOpenOrderStr, false))
		{
			TArray<FString> GameOpenOrderFiles;
			GameOpenOrderStr.ParseIntoArray(GameOpenOrderFiles, TEXT(","), true);
			bool bMergeOrder = false;
			for (const FString& GameOpenOrder : GameOpenOrderFiles)
			{
				if (!OrderMap.ProcessOrderFile(*GameOpenOrder, false, bMergeOrder))
				{
					return false;
				}
				bMergeOrder = true;
			}
		}

		FString SecondOrderStr;
		if (FParse::Value(CmdLine, TEXT("-secondaryOrder="), SecondOrderStr, false))
		{
			TArray<FString> SecondOrderFiles;
			SecondOrderStr.ParseIntoArray(SecondOrderFiles, TEXT(","), true);
			for (const FString& SecondOpenOrder : SecondOrderFiles)
			{
				//We always merge the secondary order and keep the bSecondaryOrderFile for MaxPrimaryOrderIndex logic
				if (!OrderMap.ProcessOrderFile(*SecondOpenOrder, true, true))
				{
					return false;
				}
			}
		}

		int32 LowestSourcePakVersion = 0;
		TMap<FString, FFileInfo> SourceFileHashes;

		if ( CmdLineParameters.GeneratePatch )
		{
			FString OutputPath;
			if (!FParse::Value(CmdLine, TEXT("TempFiles="), OutputPath))
			{
				OutputPath = FPaths::GetPath(PakFilename) / FString(TEXT("TempFiles"));
			}

			IFileManager::Get().DeleteDirectory(*OutputPath);

			// Check command line for the "patchcryptokeys" param, which will tell us where to look for the encryption keys that
			// we need to access the patch reference data
			FString PatchReferenceCryptoKeysFilename;
			FKeyChain PatchKeyChain;

			if (FParse::Value(FCommandLine::Get(), TEXT("PatchCryptoKeys="), PatchReferenceCryptoKeysFilename))
			{
				KeyChainUtilities::LoadKeyChainFromFile(PatchReferenceCryptoKeysFilename, PatchKeyChain);
				KeyChainUtilities::ApplyEncryptionKeys(PatchKeyChain);
			}
			else
			{
				PatchKeyChain = KeyChain;
			}

			UE_LOG(LogPakFile, Display, TEXT("Generating patch from %s."), *CmdLineParameters.SourcePatchPakFilename, true );

			TArray<FGuid> UsedEncryptionKeys;
			if (!GenerateHashesFromPak(*CmdLineParameters.SourcePatchPakFilename, *PakFilename, SourceFileHashes, true, PatchKeyChain, /*Out*/LowestSourcePakVersion, &UsedEncryptionKeys))
			{
				UE_LOG(LogPakFile, Warning, TEXT("Unable to generate hashes from pak file %s"), *CmdLineParameters.SourcePatchPakFilename);
				if (ExtractFilesFromPak(*CmdLineParameters.SourcePatchPakFilename, SourceFileHashes, *OutputPath, true, PatchKeyChain, nullptr, nullptr, nullptr, nullptr, &UsedEncryptionKeys) == false)
				{
					UE_LOG(LogPakFile, Warning, TEXT("Unable to extract files from source pak file for patch"));
				}
				else
				{
					CmdLineParameters.SourcePatchDiffDirectory = OutputPath;
				}
			}

			KeyChainUtilities::ApplyEncryptionKeys(KeyChain);


			if (UsedEncryptionKeys.Num() == 1)
			{
				if (UsedEncryptionKeys[0].IsValid())
				{
					UE_LOG(LogPakFile, Display, TEXT("Found encryption key %s in pak file %s will use to encrypt patch"), *((UsedEncryptionKeys[0]).ToString()), *CmdLineParameters.SourcePatchPakFilename);
					KeyChain.MasterEncryptionKey = KeyChain.EncryptionKeys.Find(UsedEncryptionKeys[0]);
				}
			}
		}


		// Start collecting files
		TArray<FPakInputPair> FilesToAdd;
		CollectFilesToAdd(FilesToAdd, Entries, OrderMap, CmdLineParameters);

		if(FParse::Param(CmdLine, TEXT("writepakchunkorder")))
		{
			FString PakOrderFilename = FPaths::GetPath(PakFilename) + FPaths::GetBaseFilename(PakFilename) + FString(TEXT("-order")) + FString(TEXT(".txt"));
			FArchive* PakOrderListArchive = IFileManager::Get().CreateFileWriter(*PakOrderFilename);
			PakOrderListArchive->SetIsTextFormat(true);

			for (int32 I = 0; I < FilesToAdd.Num(); ++I)
			{
				const FPakInputPair& Entry = FilesToAdd[I];
				FString Line = FString::Printf(TEXT("%s %lld"), *Entry.Source, Entry.SuggestedOrder);
				PakOrderListArchive->Logf(TEXT("%s"), *Line);
			}
			PakOrderListArchive->Close();
			delete PakOrderListArchive;
		}

		if ( CmdLineParameters.GeneratePatch )
		{
			// We need to get a list of files that were in the previous patch('s) Pak, but NOT in FilesToAdd
			TArray<FPakInputPair> DeleteRecords = GetNewDeleteRecords(FilesToAdd, SourceFileHashes);

			//if the patch is built using old source pak files, we need to handle the special case where a file has been moved between chunks but no delete record was created (this would cause a rogue delete record to be created in the latest pak), and also a case where the file was moved between chunks and back again without being changed (this would cause the file to not be included in this chunk because the file would be considered unchanged)
			if (LowestSourcePakVersion < FPakInfo::PakFile_Version_DeleteRecords)
			{
				int32 CurrentPatchChunkIndex = GetPakChunkIndexFromFilename(PakFilename);

				UE_LOG(LogPakFile, Display, TEXT("Some patch source paks were generated with an earlier version of UnrealPak that didn't support delete records. checking for historic assets that have moved between chunks to avoid creating invalid delete records"));
				FString SourcePakFolder = FPaths::GetPath(CmdLineParameters.SourcePatchPakFilename);

				//remove invalid items from DeleteRecords and set 'bForceInclude' on some SourceFileHashes
				ProcessLegacyFileMoves(DeleteRecords, SourceFileHashes, SourcePakFolder, FilesToAdd, CurrentPatchChunkIndex);
			}
			FilesToAdd.Append(DeleteRecords);

			// if we are generating a patch here we remove files which are already shipped...
			RemoveIdenticalFiles(FilesToAdd, CmdLineParameters.SourcePatchDiffDirectory, SourceFileHashes, CmdLineParameters.SeekOptParams, CmdLineParameters.ChangedFilesOutputFilename);
		}


		bool bResult = CreatePakFile(*PakFilename, FilesToAdd, CmdLineParameters, KeyChain);

		if (CmdLineParameters.GeneratePatch)
		{
			FString OutputPath = FPaths::GetPath(PakFilename) / FString(TEXT("TempFiles"));
			// delete the temporary directory
			IFileManager::Get().DeleteDirectory(*OutputPath, false, true);
		}

		GetDerivedDataCacheRef().WaitForQuiescence(true);

		

		return bResult;
	}

	UE_LOG(LogPakFile, Error, TEXT("No pak file name specified. Usage:"));
	UE_LOG(LogPakFile, Error, TEXT("  UnrealPak <PakFilename> -Test"));
	UE_LOG(LogPakFile, Error, TEXT("  UnrealPak <PakFilename> -Verify"));
	UE_LOG(LogPakFile, Error, TEXT("  UnrealPak <PakFilename> -Info"));
	UE_LOG(LogPakFile, Error, TEXT("  UnrealPak <PakFilename> -List [-ExcludeDeleted]"));
	UE_LOG(LogPakFile, Error, TEXT("  UnrealPak <PakFilename> <GameUProjectName> <GameFolderName> -ExportDependencies=<OutputFileBase> -NoAssetRegistryCache -ForceDependsGathering"));
	UE_LOG(LogPakFile, Error, TEXT("  UnrealPak <PakFilename> -Extract <ExtractDir> [-Filter=<filename>]"));
	UE_LOG(LogPakFile, Error, TEXT("  UnrealPak <PakFilename> -Create=<ResponseFile> [Options]"));
	UE_LOG(LogPakFile, Error, TEXT("  UnrealPak <PakFilename> -Dest=<MountPoint>"));
	UE_LOG(LogPakFile, Error, TEXT("  UnrealPak <PakFilename> -Repack [-Output=Path] [-ExcludeDeleted] [Options]"));
	UE_LOG(LogPakFile, Error, TEXT("  UnrealPak <PakFilename1> <PakFilename2> -diff"));
	UE_LOG(LogPakFile, Error, TEXT("  UnrealPak <PakFolder> -AuditFiles [-OnlyDeleted] [-CSV=<filename>] [-order=<OrderingFile>] [-SortByOrdering]"));
	UE_LOG(LogPakFile, Error, TEXT("  UnrealPak <PakFilename> -WhatsAtOffset [offset1] [offset2] [offset3] [...]"));
	UE_LOG(LogPakFile, Error, TEXT("  UnrealPak <PakFolder> -GeneratePIXMappingFile -OutputPath=<Path>"));
	UE_LOG(LogPakFile, Error, TEXT("  Options:"));
	UE_LOG(LogPakFile, Error, TEXT("    -blocksize=<BlockSize>"));
	UE_LOG(LogPakFile, Error, TEXT("    -bitwindow=<BitWindow>"));
	UE_LOG(LogPakFile, Error, TEXT("    -compress"));
	UE_LOG(LogPakFile, Error, TEXT("    -encrypt"));
	UE_LOG(LogPakFile, Error, TEXT("    -order=<OrderingFile>"));
	UE_LOG(LogPakFile, Error, TEXT("    -diff (requires 2 filenames first)"));
	UE_LOG(LogPakFile, Error, TEXT("    -enginedir (specify engine dir for when using ini encryption configs)"));
	UE_LOG(LogPakFile, Error, TEXT("    -projectdir (specify project dir for when using ini encryption configs)"));
	UE_LOG(LogPakFile, Error, TEXT("    -encryptionini (specify ini base name to gather encryption settings from)"));
	UE_LOG(LogPakFile, Error, TEXT("    -extracttomountpoint (Extract to mount point path of pak file)"));
	UE_LOG(LogPakFile, Error, TEXT("    -encryptindex (encrypt the pak file index, making it unusable in unrealpak without supplying the key)"));
	UE_LOG(LogPakFile, Error, TEXT("    -compressionformat[s]=<Format[,format2,...]> (set the format(s) to compress with, falling back on failures)"));
	UE_LOG(LogPakFile, Error, TEXT("    -encryptionkeyoverrideguid (override the encryption key guid used for encrypting data in this pak file)"));
	UE_LOG(LogPakFile, Error, TEXT("    -sign (generate a signature (.sig) file alongside the pak)"));
	UE_LOG(LogPakFile, Error, TEXT("    -fallbackOrderForNonUassetFiles (if order is not specified for ubulk/uexp files, figure out implicit order based on the uasset order. Generally applies only to the cooker order)"));

	return false;
}<|MERGE_RESOLUTION|>--- conflicted
+++ resolved
@@ -27,10 +27,7 @@
 #include "Serialization/FileRegions.h"
 #include "Misc/ICompressionFormat.h"
 #include "Misc/KeyChainUtilities.h"
-<<<<<<< HEAD
 #include "IoStoreUtilities.h"
-=======
->>>>>>> efc9b2f3
 
 IMPLEMENT_MODULE(FDefaultModuleImpl, PakFileUtilities);
 
@@ -2589,7 +2586,7 @@
 	//		PakEntries (Encoded and NonEncoded)
 	// SecondaryIndex PathHashIndex: used by default in shipped versions of games.  Uses less memory, but does not provide access to all filenames.
 	//		TMap from hash of FilePath to FPakEntryLocation
-	//		Pruned DirectoryIndex, containing only the FilePaths that were requested kept by whitelist config variables
+	//		Pruned DirectoryIndex, containing only the FilePaths that were requested kept by allow list config variables
 	// SecondaryIndex FullDirectoryIndex: used for developer tools and for titles that opt out of PathHashIndex because they need access to all filenames.
 	//		TMap from DirectoryPath to FDirectory, which itself is a TMap from CleanFileName to FPakEntryLocation
 	// Each Index is separately encrypted and hashed.  Runtime consumer such as the tools or the client game will only load one of these off of disk (unless runtime verification is turned on).
@@ -3696,7 +3693,7 @@
 			FPakEntry EntryInfo1;
 			EntryInfo1.Serialize(PakReader1.GetArchive(), PakFile1.GetInfo().Version);
 
-			if (EntryInfo1 != Entry1)
+			if (!EntryInfo1.IndexDataEquals(Entry1))
 			{
 				UE_LOG(LogPakFile, Log, TEXT("PakEntry1Invalid, %s, 0, 0"), *PAK1FileName);
 				continue;
@@ -3719,7 +3716,7 @@
 			PakReader2->Seek(Entry2.Offset);
 			FPakEntry EntryInfo2;
 			EntryInfo2.Serialize(PakReader2.GetArchive(), PakFile2.GetInfo().Version);
-			if (EntryInfo2 != Entry2)
+			if (!EntryInfo2.IndexDataEquals(Entry2))
 			{
 				UE_LOG(LogPakFile, Log, TEXT("PakEntry2Invalid, %s, 0, 0"), *PAK1FileName);
 				continue;;
