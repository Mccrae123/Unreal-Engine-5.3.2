--- conflicted
+++ resolved
@@ -72,10 +72,7 @@
 	virtual const bool ExpandInUI() const override;
 	virtual void StopRunningTest() override;
 	virtual bool IsToBeSkipped(FName* OutReason = nullptr, bool* OutWarn = nullptr) const override;
-<<<<<<< HEAD
-=======
 	virtual bool IsToBeSkippedOnConditions() const override;
->>>>>>> d731a049
 	virtual bool IsToBeSkippedByPropagation() const override;
 	virtual void SetSkipFlag(bool bEnableSkip, const FAutomationTestExcludelistEntry* Template = nullptr, bool bFromPropagation = false) override;
 	virtual TSharedPtr<FAutomationTestExcludeOptions> GetExcludeOptions() override;
