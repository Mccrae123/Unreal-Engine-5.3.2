--- conflicted
+++ resolved
@@ -130,15 +130,10 @@
 			SWindow* WindowToDraw = ElementList.GetRenderWindow();
 
 			const FVector2D WindowSize = WindowToDraw->GetSizeInScreen();
-<<<<<<< HEAD
-
-=======
->>>>>>> 69078e53
 			if (WindowSize.X > 0 && WindowSize.Y > 0)
 			{
 				FSlateOpenGLViewport* Viewport = WindowToViewportMap.Find( WindowToDraw );
 				check(Viewport);
-<<<<<<< HEAD
 
 				//@todo Slate OpenGL: Move this to ResizeViewport
 				if( WindowSize.X != Viewport->ViewportRect.Right || WindowSize.Y != Viewport->ViewportRect.Bottom )
@@ -151,45 +146,6 @@
 				Viewport->MakeCurrent();
 
 				// Batch elements.  Note that we must set the current viewport before doing this so we have a valid rendering context when calling OpenGL functions
-				ElementBatcher->AddElements( ElementList );
-
-				// Update the font cache with new text before elements are batched
-				FontCache->UpdateCache();
-
-				//@ todo Slate: implement for opengl
-				bool bRequiresStencilTest = false;
-
-				ElementBatcher->ResetBatches();
-
-				FSlateBatchData& BatchData = ElementList.GetBatchData();
-
-				BatchData.CreateRenderBatches(ElementList.GetRootDrawLayer().GetElementBatchMap());
-
-				RenderingPolicy->UpdateVertexAndIndexBuffers( BatchData );
-
-				check(Viewport);
-
-				glViewport( Viewport->ViewportRect.Left, Viewport->ViewportRect.Top, Viewport->ViewportRect.Right, Viewport->ViewportRect.Bottom );
-
-				// Draw all elements
-				RenderingPolicy->DrawElements( ViewMatrix*Viewport->ProjectionMatrix, WindowSize, BatchData.GetRenderBatches() );
-
-				Viewport->SwapBuffers();
-
-				// Reset all batch data for this window
-=======
-
-				//@todo Slate OpenGL: Move this to ResizeViewport
-				if( WindowSize.X != Viewport->ViewportRect.Right || WindowSize.Y != Viewport->ViewportRect.Bottom )
-				{
-					//@todo implement fullscreen
-					const bool bFullscreen = false;
-					Private_ResizeViewport( WindowSize, *Viewport, bFullscreen );
-				}
-
-				Viewport->MakeCurrent();
-
-				// Batch elements.  Note that we must set the current viewport before doing this so we have a valid rendering context when calling OpenGL functions
 				ElementBatcher->AddElements(ElementList);
 
 				// Update the font cache with new text before elements are batched
@@ -217,7 +173,6 @@
 				Viewport->SwapBuffers();
 
 				// All elements have been drawn.  Reset all cached data
->>>>>>> 69078e53
 				ElementBatcher->ResetBatches();
 			}
 		}
