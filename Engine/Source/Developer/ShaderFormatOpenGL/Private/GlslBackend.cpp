// Copyright Epic Games, Inc. All Rights Reserved.
// .

// This code is largely based on that in ir_print_glsl_visitor.cpp from
// glsl-optimizer.
// https://github.com/aras-p/glsl-optimizer
// The license for glsl-optimizer is reproduced below:

/*
	GLSL Optimizer is licensed according to the terms of the MIT license:

	Copyright (C) 1999-2007  Brian Paul   All Rights Reserved.
	Copyright (C) 2010-2011  Unity Technologies All Rights Reserved.

	Permission is hereby granted, free of charge, to any person obtaining a
	copy of this software and associated documentation files (the "Software"),
	to deal in the Software without restriction, including without limitation
	the rights to use, copy, modify, merge, publish, distribute, sublicense,
	and/or sell copies of the Software, and to permit persons to whom the
	Software is furnished to do so, subject to the following conditions:

	The above copyright notice and this permission notice shall be included
	in all copies or substantial portions of the Software.

	THE SOFTWARE IS PROVIDED "AS IS", WITHOUT WARRANTY OF ANY KIND, EXPRESS
	OR IMPLIED, INCLUDING BUT NOT LIMITED TO THE WARRANTIES OF MERCHANTABILITY,
	FITNESS FOR A PARTICULAR PURPOSE AND NONINFRINGEMENT.  IN NO EVENT SHALL
	BRIAN PAUL BE LIABLE FOR ANY CLAIM, DAMAGES OR OTHER LIABILITY, WHETHER IN
	AN ACTION OF CONTRACT, TORT OR OTHERWISE, ARISING FROM, OUT OF OR IN
	CONNECTION WITH THE SOFTWARE OR THE USE OR OTHER DEALINGS IN THE SOFTWARE.
*/

#include "GlslBackend.h"
#include "hlslcc_private.h"
#include "compiler.h"

PRAGMA_DISABLE_SHADOW_VARIABLE_WARNINGS
#include "glsl_parser_extras.h"
PRAGMA_ENABLE_SHADOW_VARIABLE_WARNINGS

#include "hash_table.h"
#include "ir_rvalue_visitor.h"
#include "PackUniformBuffers.h"
#include "IRDump.h"
//@todo-rco: Remove STL!
#include <sstream>
//#define OPTIMIZE_ANON_STRUCTURES_OUT
// We can't optimize them out presently, because apparently Windows Radeon
// OpenGL driver chokes on valid GLSL code then.

#if !PLATFORM_WINDOWS
#define _strdup strdup
#endif

static inline std::string FixHlslName(const glsl_type* Type)
{
	check(Type->is_image() || Type->is_vector() || Type->is_numeric() || Type->is_void() || Type->is_sampler() || Type->is_scalar());
	std::string Name = Type->name;
	if (Type == glsl_type::half_type)
	{
		return "float";
	}
	else if (Type == glsl_type::half2_type)
	{
		return "vec2";
	}
	else if (Type == glsl_type::half3_type)
	{
		return "vec3";
	}
	else if (Type == glsl_type::half4_type)
	{
		return "vec4";
	}
	else if (Type == glsl_type::half2x2_type)
	{
		return "mat2";
	}
	else if (Type == glsl_type::half2x3_type)
	{
		return "mat2x3";
	}
	else if (Type == glsl_type::half2x4_type)
	{
		return "mat2x4";
	}
	else if (Type == glsl_type::half3x2_type)
	{
		return "mat3x2";
	}
	else if (Type == glsl_type::half3x3_type)
	{
		return "mat3";
	}
	else if (Type == glsl_type::half3x4_type)
	{
		return "mat3x4";
	}
	else if (Type == glsl_type::half4x2_type)
	{
		return "mat4x2";
	}
	else if (Type == glsl_type::half4x3_type)
	{
		return "mat4x3";
	}
	else if (Type == glsl_type::half4x4_type)
	{
		return "mat4";
	}
	return Name;
}

/**
 * This table must match the ir_expression_operation enum.
 */
static const char * const GLSLExpressionTable[ir_opcode_count][4] =
	{
	{ "(~", ")", "", "" }, // ir_unop_bit_not,
	{ "not(", ")", "", "!" }, // ir_unop_logic_not,
	{ "(-", ")", "", "" }, // ir_unop_neg,
	{ "abs(", ")", "", "" }, // ir_unop_abs,
	{ "sign(", ")", "", "" }, // ir_unop_sign,
	{ "(1.0/(", "))", "", "" }, // ir_unop_rcp,
	{ "inversesqrt(", ")", "", "" }, // ir_unop_rsq,
	{ "sqrt(", ")", "", "" }, // ir_unop_sqrt,
	{ "exp(", ")", "", "" }, // ir_unop_exp,      /**< Log base e on gentype */
	{ "log(", ")", "", "" }, // ir_unop_log,	     /**< Natural log on gentype */
	{ "exp2(", ")", "", "" }, // ir_unop_exp2,
	{ "log2(", ")", "", "" }, // ir_unop_log2,
	{ "int(", ")", "", "" }, // ir_unop_f2i,      /**< Float-to-integer conversion. */
	{ "float(", ")", "", "" }, // ir_unop_i2f,      /**< Integer-to-float conversion. */
	{ "bool(", ")", "", "" }, // ir_unop_f2b,      /**< Float-to-boolean conversion */
	{ "float(", ")", "", "" }, // ir_unop_b2f,      /**< Boolean-to-float conversion */
	{ "bool(", ")", "", "" }, // ir_unop_i2b,      /**< int-to-boolean conversion */
	{ "int(", ")", "", "" }, // ir_unop_b2i,      /**< Boolean-to-int conversion */
	{ "uint(", ")", "", "" }, // ir_unop_b2u,
	{ "bool(", ")", "", "" }, // ir_unop_u2b,
	{ "uint(", ")", "", "" }, // ir_unop_f2u,
	{ "float(", ")", "", "" }, // ir_unop_u2f,      /**< Unsigned-to-float conversion. */
	{ "uint(", ")", "", "" }, // ir_unop_i2u,      /**< Integer-to-unsigned conversion. */
	{ "int(", ")", "", "" }, // ir_unop_u2i,      /**< Unsigned-to-integer conversion. */
	{ "int(", ")", "", "" }, // ir_unop_h2i,
	{ "float(", ")", "", "" }, // ir_unop_i2h,
	{ "(", ")", "", "" }, // ir_unop_h2f,
	{ "(", ")", "", "" }, // ir_unop_f2h,
	{ "bool(", ")", "", "" }, // ir_unop_h2b,
	{ "float(", ")", "", "" }, // ir_unop_b2h,
	{ "uint(", ")", "", "" }, // ir_unop_h2u,
	{ "uint(", ")", "", "" }, // ir_unop_u2h,
	{ "transpose(", ")", "", "" }, // ir_unop_transpose
	{ "any(", ")", "", "" }, // ir_unop_any,
	{ "all(", ")", "", "" }, // ir_unop_all,

	/**
	* \name Unary floating-point rounding operations.
	*/
	/*@{*/
	{ "trunc(", ")", "", "" }, // ir_unop_trunc,
	{ "ceil(", ")", "", "" }, // ir_unop_ceil,
	{ "floor(", ")", "", "" }, // ir_unop_floor,
	{ "fract(", ")", "", "" }, // ir_unop_fract,
	{ "round(", ")", "", "" }, // ir_unop_round,
	/*@}*/

	/**
	* \name Trigonometric operations.
	*/
	/*@{*/
	{ "sin(", ")", "", "" }, // ir_unop_sin,
	{ "cos(", ")", "", "" }, // ir_unop_cos,
	{ "tan(", ")", "", "" }, // ir_unop_tan,
	{ "asin(", ")", "", "" }, // ir_unop_asin,
	{ "acos(", ")", "", "" }, // ir_unop_acos,
	{ "atan(", ")", "", "" }, // ir_unop_atan,
	{ "sinh(", ")", "", "" }, // ir_unop_sinh,
	{ "cosh(", ")", "", "" }, // ir_unop_cosh,
	{ "tanh(", ")", "", "" }, // ir_unop_tanh,
	/*@}*/

	/**
	* \name Normalize.
	*/
	/*@{*/
	{ "normalize(", ")", "", "" }, // ir_unop_normalize,
	/*@}*/

	/**
	* \name Partial derivatives.
	*/
	/*@{*/
	{ "dFdx(", ")", "", "" }, // ir_unop_dFdx,
	{ "dFdy(", ")", "", "" }, // ir_unop_dFdy,
	{ "dfdx_fine(", ")", "", "" }, // ir_unop_dFdxFine,
	{ "dfdy_fine(", ")", "", "" }, // ir_unop_dFdyFine,
	{ "dfdx_coarse(", ")", "", "" }, // ir_unop_dFdxCoarse,
	{ "dfdy_coarse(", ")", "", "" }, // ir_unop_dFdyCoarse,
	/*@}*/

	{ "isnan(", ")", "", "" }, // ir_unop_isnan,
	{ "isinf(", ")", "", "" }, // ir_unop_isinf,

	{ "floatBitsToUint(", ")", "", "" }, // ir_unop_fasu,
	{ "floatBitsToInt(", ")", "", "" }, // ir_unop_fasi,
	{ "intBitsToFloat(", ")", "", "" }, // ir_unop_iasf,
	{ "uintBitsToFloat(", ")", "", "" }, // ir_unop_uasf,

	{ "bitfieldReverse(", ")", "", "" }, // ir_unop_bitreverse,
	{ "bitCount(", ")", "", "" }, // ir_unop_bitcount,
	{ "findMSB(", ")", "", "" }, // ir_unop_msb,
	{ "findLSB(", ")", "", "" }, // ir_unop_lsb,

	{ "ERROR_NO_SATURATE_FUNCS(", ")", "", "" }, // ir_unop_saturate,

	{ "ERROR_NO_NOISE_FUNCS(", ")", "", "" }, // ir_unop_noise,

	{ "(", "+", ")", "" }, // ir_binop_add,
	{ "(", "-", ")", "" }, // ir_binop_sub,
	{ "(", "*", ")", "" }, // ir_binop_mul,
	{ "(", "/", ")", "" }, // ir_binop_div,

	/**
	* Takes one of two combinations of arguments:
	*
	* - mod(vecN, vecN)
	* - mod(vecN, float)
	*
	* Does not take integer types.
	*/
	{ "mod(", ",", ")", "%" }, // ir_binop_mod,
	{ "modf(", ",", ")", "" }, // ir_binop_modf,

	{ "step(", ",", ")", "" }, // ir_binop_step,

	/**
	* \name Binary comparison operators which return a boolean vector.
	* The type of both operands must be equal.
	*/
	/*@{*/
	{ "lessThan(", ",", ")", "<" }, // ir_binop_less,
	{ "greaterThan(", ",", ")", ">" }, // ir_binop_greater,
	{ "lessThanEqual(", ",", ")", "<=" }, // ir_binop_lequal,
	{ "greaterThanEqual(", ",", ")", ">=" }, // ir_binop_gequal,
	{ "equal(", ",", ")", "==" }, // ir_binop_equal,
	{ "notEqual(", ",", ")", "!=" }, // ir_binop_nequal,
	/**
	* Returns single boolean for whether all components of operands[0]
	* equal the components of operands[1].
	*/
	{ "(", "==", ")", "" }, // ir_binop_all_equal,
	/**
	* Returns single boolean for whether any component of operands[0]
	* is not equal to the corresponding component of operands[1].
	*/
	{ "(", "!=", ")", "" }, // ir_binop_any_nequal,
	/*@}*/

	/**
	* \name Bit-wise binary operations.
	*/
	/*@{*/
	{ "(", "<<", ")", "" }, // ir_binop_lshift,
	{ "(", ">>", ")", "" }, // ir_binop_rshift,
	{ "(", "&", ")", "" }, // ir_binop_bit_and,
	{ "(", "^", ")", "" }, // ir_binop_bit_xor,
	{ "(", "|", ")", "" }, // ir_binop_bit_or,
	/*@}*/

	{ "bvec%d(uvec%d(", ")*uvec%d(", "))", "&&" }, // ir_binop_logic_and,
	{ "bvec%d(abs(ivec%d(", ")+ivec%d(", ")))", "^^" }, // ir_binop_logic_xor,
	{ "bvec%d(uvec%d(", ")+uvec%d(", "))", "||" }, // ir_binop_logic_or,

	{ "dot(", ",", ")", "" }, // ir_binop_dot,
	{ "cross(", ",", ")", "" }, // ir_binop_cross,
	{ "min(", ",", ")", "" }, // ir_binop_min,
	{ "max(", ",", ")", "" }, // ir_binop_max,
	{ "atan(", ",", ")", "" },
	{ "pow(", ",", ")", "" }, // ir_binop_pow,

	{ "mix(", ",", ",", ")" }, // ir_ternop_lerp,
	{ "smoothstep(", ",", ",", ")" }, // ir_ternop_smoothstep,
	{ "clamp(", ",", ",", ")" }, // ir_ternop_clamp,
	{ "ERROR_NO_FMA_FUNCS(", ",", ",", ")" }, // ir_ternop_fma,

	{ "ERROR_QUADOP_VECTOR(", ",", ")" }, // ir_quadop_vector,
};

static const char* OutputStreamTypeStrings[4] = {
	"!invalid!",
	"points",
	"line_strip",
	"triangle_strip"
};

static const char* GeometryInputStrings[6] = {
	"!invalid!",
	"points",
	"lines",
	"line_adjacency",
	"triangles",
	"triangles_adjacency"
};

static const char* DomainStrings[4] = {
	"!invalid!",
	"triangles",
	"quads",
	"isolines",
};

static const char* PartitioningStrings[5] = {
	"!invalid!",
	"equal_spacing",
	"fractional_even_spacing",
	"fractional_odd_spacing",
	"pow2",
};

static const char* OutputTopologyStrings[5] = {
	"!invalid!",
	"point_needs_to_be_fixed",
	"line_needs_to_be_fixed",
	"cw",
	"ccw",
};

static const char* GLSLIntCastTypes[5] =
{
	"!invalid!",
	"int",
	"ivec2",
	"ivec3",
	"ivec4",
};

<<<<<<< HEAD
=======
const char* GL_FRAMEBUFFER_FETCH[5] =
{
	"GLFramebufferFetch0",
	"GLFramebufferFetch1",
	"GLFramebufferFetch2",
	"GLFramebufferFetch3",
	"GLFramebufferFetchDepth"
};

const char* GL_FRAMEBUFFER_FETCH_WRITE[5] =
{
	"GLFramebufferFetchWrite0",
	"GLFramebufferFetchWrite1",
	"GLFramebufferFetchWrite2",
	"GLFramebufferFetchWrite3",
	"GLFramebufferFetchDepthWrite"
};

const char* GL_PLS_IMAGE_FORMAT[5] =
{
	"r11f_g11f_b10f",
	"rgba8",
	"rgba8",
	"rgba8",
	""
};

const char* GL_FRAMEBUFFER_FETCH_TYPE[5] =
{
	"vec3",
	"vec4",
	"vec4",
	"vec4",
	"float"
};

static const uint32_t FRAMEBUFFER_FETCH_DEPTH_INDEX = 4;

>>>>>>> 6bbb88c8
static const char* FBF_StorageQualifier = "FBF_STORAGE_QUALIFIER ";
static_assert((sizeof(GLSLExpressionTable) / sizeof(GLSLExpressionTable[0])) == ir_opcode_count, "GLSLExpressionTableSizeMismatch");

struct SDMARange
{
	unsigned SourceCB;
	unsigned SourceOffset;
	unsigned Size;
	unsigned DestCBIndex;
	unsigned DestCBPrecision;
	unsigned DestOffset;

	bool operator <(SDMARange const & Other) const
	{
		if (SourceCB == Other.SourceCB)
		{
			return SourceOffset < Other.SourceOffset;
		}

		return SourceCB < Other.SourceCB;
	}
};
typedef std::list<SDMARange> TDMARangeList;
typedef std::map<unsigned, TDMARangeList> TCBDMARangeMap;


static void InsertRange( TCBDMARangeMap& CBAllRanges, unsigned SourceCB, unsigned SourceOffset, unsigned Size, unsigned DestCBIndex, unsigned DestCBPrecision, unsigned DestOffset ) 
{
	check(SourceCB < (1 << 12));
	check(DestCBIndex < (1 << 12));
	check(DestCBPrecision < (1 << 8));
	unsigned SourceDestCBKey = (SourceCB << 20) | (DestCBIndex << 8) | DestCBPrecision;
	SDMARange Range = { SourceCB, SourceOffset, Size, DestCBIndex, DestCBPrecision, DestOffset };

	TDMARangeList& CBRanges = CBAllRanges[SourceDestCBKey];
//printf("* InsertRange: %08x\t%u:%u - %u:%c:%u:%u\n", SourceDestCBKey, SourceCB, SourceOffset, DestCBIndex, DestCBPrecision, DestOffset, Size);
	if (CBRanges.empty())
	{
		CBRanges.push_back(Range);
	}
	else
	{
		TDMARangeList::iterator Prev = CBRanges.end();
		bool bAdded = false;
		for (auto Iter = CBRanges.begin(); Iter != CBRanges.end(); ++Iter)
		{
			if (SourceOffset + Size <= Iter->SourceOffset)
			{
				if (Prev == CBRanges.end())
				{
					CBRanges.push_front(Range);
				}
				else
				{
					CBRanges.insert(Iter, Range);
				}

				bAdded = true;
				break;
			}

			Prev = Iter;
		}

		if (!bAdded)
		{
			CBRanges.push_back(Range);
		}

		if (CBRanges.size() > 1)
		{
			// Try to merge ranges
			bool bDirty = false;
			do
			{
				bDirty = false;
				TDMARangeList NewCBRanges;
				for (auto Iter = CBRanges.begin(); Iter != CBRanges.end(); ++Iter)
				{
					if (Iter == CBRanges.begin())
					{
						Prev = CBRanges.begin();
					}
					else
					{
						if (Prev->SourceOffset + Prev->Size == Iter->SourceOffset && Prev->DestOffset + Prev->Size == Iter->DestOffset)
						{
							SDMARange Merged = *Prev;
							Merged.Size = Prev->Size + Iter->Size;
							NewCBRanges.pop_back();
							NewCBRanges.push_back(Merged);
							++Iter;
							NewCBRanges.insert(NewCBRanges.end(), Iter, CBRanges.end());
							bDirty = true;
							break;
						}
					}

					NewCBRanges.push_back(*Iter);
					Prev = Iter;
				}

				CBRanges.swap(NewCBRanges);
			}
			while (bDirty);
		}
	}
}

static TDMARangeList SortRanges( TCBDMARangeMap& CBRanges ) 
{
	TDMARangeList Sorted;
	for (auto& Pair : CBRanges)
	{
		Sorted.insert(Sorted.end(), Pair.second.begin(), Pair.second.end());
	}

	Sorted.sort();

	return Sorted;
}

static void DumpSortedRanges(TDMARangeList& SortedRanges)
{
	printf("**********************************\n");
	for (auto& o : SortedRanges)
	{
		printf("\t%u:%u - %u:%c:%u:%u\n", o.SourceCB, o.SourceOffset, o.DestCBIndex, o.DestCBPrecision, o.DestOffset, o.Size);
	}
}

// Returns true if the passed 'intrinsic' is used
static bool UsesUEIntrinsic(exec_list* Instructions, const char * UEIntrinsic)
{
	struct SFindUEIntrinsic : public ir_hierarchical_visitor
	{
		bool bFound;
		const char * UEIntrinsic;
		SFindUEIntrinsic(const char * InUEIntrinsic) : bFound(false), UEIntrinsic(InUEIntrinsic) {}

		virtual ir_visitor_status visit_enter(ir_call* IR) override
		{
			if (IR->use_builtin && !strcmp(IR->callee_name(), UEIntrinsic))
			{
				bFound = true;
				return visit_stop;
			}

			return visit_continue;
		}
	};

	SFindUEIntrinsic Visitor(UEIntrinsic);
	Visitor.run(Instructions);
	return Visitor.bFound;
}


/**
 * IR visitor used to generate GLSL. Based on ir_print_visitor.
 */
class ir_gen_glsl_visitor : public ir_visitor
{
	/** Track which multi-dimensional arrays are used. */
	struct md_array_entry : public exec_node
	{
		const glsl_type* type;
	};

	/** Track external variables. */
	struct extern_var : public exec_node
	{
		ir_variable* var;
		explicit extern_var(ir_variable* in_var) : var(in_var) {}
	};

	/** External variables. */
	exec_list input_variables;
	exec_list output_variables;
	exec_list uniform_variables;
	exec_list sampler_variables;
	exec_list image_variables;

	/** Data tied globally to the shader via attributes */
	bool early_depth_stencil;
	int wg_size_x;
	int wg_size_y;
	int wg_size_z;

	glsl_tessellation_info tessellation;

	/** Track global instructions. */
	struct global_ir : public exec_node
	{
		ir_instruction* ir;
		explicit global_ir(ir_instruction* in_ir) : ir(in_ir) {}
	};

	/** Global instructions. */
	exec_list global_instructions;

	/** A mapping from ir_variable * -> unique printable names. */
	hash_table *printable_names;
	/** Structures required by the code. */
	hash_table *used_structures;
	/** Uniform block variables required by the code. */
	hash_table *used_uniform_blocks;
	/** Multi-dimensional arrays required by the code. */
	exec_list used_md_arrays;

	// Code generation flags
	bool bIsES;
	bool bEmitPrecision;
	bool bIsES31;
	bool bIsWebGL;
	EHlslCompileTarget CompileTarget;
	_mesa_glsl_parser_targets ShaderTarget;

	bool bGenerateLayoutLocations;
	bool bDefaultPrecisionIsHalf;

	// framebuffer fetch is in use
	bool bUsesFrameBufferFetch;

	// depthbuffer fetch is in use
	bool bUsesDepthbufferFetch;
	bool bHasGeneratedDepthTargetInput;

	// Mask for indicies using FBF
	uint32 FramebufferFetchMask;
	uint32 FramebufferFetchWriteMask;

	// uses external texture
	bool bUsesExternalTexture;

	/** Memory context within which to make allocations. */
	void *mem_ctx;
	/** Buffer to which GLSL source is being generated. */
	char** buffer;
	/** Indentation level. */
	int indentation;
	/** Scope depth. */
	int scope_depth;
	/** The number of temporary variables declared in the current scope. */
	int temp_id;
	/** The number of global variables declared. */
	int global_id;
	/** Whether a semicolon must be printed before the next EOL. */
	bool needs_semicolon;
	/**
	 * Whether uint literals should be printed as int literals. This is a hack
	 * because glCompileShader crashes on Mac OS X with code like this:
	 * foo = bar[0u];
	 */
	bool should_print_uint_literals_as_ints;
	/** number of loops in the generated code */
	int loop_count;

	/** Whether the shader being cross compiled needs GL_EXT_texture_buffer. */
	bool bUsesTextureBuffer;

	/** Whether the shader being cross compiled needs GL_OES_shader_image_atomic. */
	bool bUseImageAtomic;

	// True if the discard instruction was encountered.
	bool bUsesDiscard;

	// Uses gl_InstanceID
	bool bUsesInstanceID;
	
	// Don't allow global uniforms; instead, wrap in a struct to make a proper uniform buffer
	bool bNoGlobalUniforms;

	/**
	 * Return true if the type is a multi-dimensional array. Also, track the
	 * array.
	 */
	bool is_md_array(const glsl_type* type)
	{
		if (type->base_type == GLSL_TYPE_ARRAY &&
			type->fields.array->base_type == GLSL_TYPE_ARRAY)
		{
			foreach_iter(exec_list_iterator, iter, used_md_arrays) 
			{
				md_array_entry* entry = (md_array_entry*)iter.get();
				if (entry->type == type)
					return true;
			}
			md_array_entry* entry = new(mem_ctx) md_array_entry();
			entry->type = type;
			used_md_arrays.push_tail(entry);
			return true;
		}
		return false;
	}

	/**
	 * Fetch/generate a unique name for ir_variable.
	 *
	 * GLSL IR permits multiple ir_variables to share the same name.  This works
	 * fine until we try to print it, when we really need a unique one.
	 */
	const char *unique_name(ir_variable *var)
	{
		if (var->mode == ir_var_temporary || var->mode == ir_var_auto)
		{
			/* Do we already have a name for this variable? */
			const char *name = (const char *) hash_table_find(this->printable_names, var);
			if (name == NULL)
			{
				bool bIsGlobal = (scope_depth == 0 && var->mode != ir_var_temporary);
				const char* prefix = "g";
				if (!bIsGlobal)
				{
					if (var->type->is_matrix())
					{
						prefix = "m";
					}
					else if (var->type->is_vector())
					{
						prefix = "v";
					}
					else
					{
						switch (var->type->base_type)
						{
						case GLSL_TYPE_BOOL: prefix = "b"; break;
						case GLSL_TYPE_UINT: prefix = "u"; break;
						case GLSL_TYPE_INT: prefix = "i"; break;
						case GLSL_TYPE_HALF: prefix = "h"; break;
						case GLSL_TYPE_FLOAT: prefix = "f"; break;
						default: prefix = "t"; break;
						}
					}
				}
				int var_id = bIsGlobal ? global_id++ : temp_id++;
				name = ralloc_asprintf(mem_ctx, "%s%d", prefix, var_id);
				hash_table_insert(this->printable_names, (void *)name, var);
			}
			return name;
		}

		/* If there's no conflict, just use the original name */
		return var->name;
	}

	/**
	 * Add tabs/spaces for the current indentation level.
	 */
	void indent(void)
	{
		for (int i = 0; i < indentation; i++)
		{
			ralloc_asprintf_append(buffer, "\t");
		}
	}

	/**
	 * Print out the internal name for a multi-dimensional array.
	 */
	void print_md_array_type(const glsl_type *t)
	{
		if (t->base_type == GLSL_TYPE_ARRAY)
		{
			ralloc_asprintf_append(buffer, "_mdarr_");
			do 
			{
				ralloc_asprintf_append(buffer, "%u_", t->length);
				t = t->fields.array;
			} while (t->base_type == GLSL_TYPE_ARRAY);
			print_base_type(t);
		}
	}

	/**
	 * Print the base type, e.g. vec3.
	 */
	void print_base_type(const glsl_type *t)
	{
		if (t->base_type == GLSL_TYPE_ARRAY)
		{
			print_base_type(t->fields.array);
		}
		else if (t->base_type == GLSL_TYPE_INPUTPATCH)
		{
			ralloc_asprintf_append(buffer, "/* %s */ ", t->name);
			print_base_type(t->inner_type);
		}
		else if (t->base_type == GLSL_TYPE_OUTPUTPATCH)
		{
			ralloc_asprintf_append(buffer, "/* %s */ ", t->name);
			print_base_type(t->inner_type);
		}
		else if ((t->base_type == GLSL_TYPE_STRUCT)
				&& (strncmp("gl_", t->name, 3) != 0))
		{
			ralloc_asprintf_append(buffer, "%s", t->name);
		}
		else 
		{
			std::string Name = FixHlslName(t);
			ralloc_asprintf_append(buffer, "%s", Name.c_str());
		}
	}

	/**
	 * Print the portion of the type that appears before a variable declaration.
	 */
	void print_type_pre(const glsl_type *t)
	{
		if (is_md_array(t))
		{
			print_md_array_type(t);
		}
		else
		{
			print_base_type(t);
		}
	}

	/**
	 * Print the portion of the type that appears after a variable declaration.
	 */
	void print_type_post(const glsl_type *t, bool is_unsized = false)
	{
		if (t->base_type == GLSL_TYPE_ARRAY && !is_md_array(t))
		{
			if (is_unsized)
			{
				ralloc_asprintf_append(buffer, "[]");
			}
			else
			{
				ralloc_asprintf_append(buffer, "[%u]", t->length);
			}
		}
		else if (t->base_type == GLSL_TYPE_INPUTPATCH || t->base_type == GLSL_TYPE_OUTPUTPATCH)
		{
			ralloc_asprintf_append(buffer, "[%u] /* %s */", t->patch_length, t->name);
		}
	}

	/**
	 * Print a full variable declaration.
	 */
	void print_type_full(const glsl_type *t)
	{
		print_type_pre(t);
		print_type_post(t);
	}

	/**
	 * Visit a single instruction. Appends a semicolon and EOL if needed.
	 */
	void do_visit(ir_instruction* ir)
	{
		needs_semicolon = true;
		ir->accept(this);
		if (needs_semicolon)
		{
			ralloc_asprintf_append(buffer, ";\n");
		}
	}

	enum EPrecisionModifier
	{
		GLSL_PRECISION_DEFAULT,
		GLSL_PRECISION_LOWP,
		GLSL_PRECISION_MEDIUMP,
		GLSL_PRECISION_HIGHP,
	};

	EPrecisionModifier GetPrecisionModifier(const struct glsl_type *type)
	{
		if (type->is_sampler() || type->is_image())
		{
			if (bDefaultPrecisionIsHalf && type->inner_type->base_type == GLSL_TYPE_FLOAT)
			{
				return GLSL_PRECISION_HIGHP;
			}
			else if (!bDefaultPrecisionIsHalf && type->inner_type->base_type == GLSL_TYPE_HALF)
			{
				return GLSL_PRECISION_MEDIUMP;
			}
			else // shadow samplers, integer textures etc
			{
				return GLSL_PRECISION_HIGHP;
			}
		}
		else if (bDefaultPrecisionIsHalf && (type->base_type == GLSL_TYPE_FLOAT || (type->is_array() && type->element_type()->base_type == GLSL_TYPE_FLOAT)))
		{
			return GLSL_PRECISION_HIGHP;
		}
		else if (!bDefaultPrecisionIsHalf && (type->base_type == GLSL_TYPE_HALF || (type->is_array() && type->element_type()->base_type == GLSL_TYPE_HALF)))
		{
			return GLSL_PRECISION_MEDIUMP;
		}
		else if (type->is_integer())
		{
			// integers use default precision which is always highp
			return GLSL_PRECISION_DEFAULT;
		}
		return GLSL_PRECISION_DEFAULT;
	}

	void AppendPrecisionModifier(char** inBuffer, EPrecisionModifier PrecisionModifier)
	{
		switch (PrecisionModifier)
		{
			case GLSL_PRECISION_LOWP:
				ralloc_asprintf_append(inBuffer, "lowp ");
				break;
			case GLSL_PRECISION_MEDIUMP:
				ralloc_asprintf_append(inBuffer, "mediump ");
				break;
			case GLSL_PRECISION_HIGHP:
				ralloc_asprintf_append(inBuffer, "highp ");
				break;
			case GLSL_PRECISION_DEFAULT:
				break;
			default:
				// we missed a type
				check(false);
		}
	}

	/**
	* \name Visit methods
	*
	* As typical for the visitor pattern, there must be one \c visit method for
	* each concrete subclass of \c ir_instruction.  Virtual base classes within
	* the hierarchy should not have \c visit methods.
	*/

	virtual void visit(ir_rvalue *rvalue)
	{
		check(0 && "ir_rvalue not handled for GLSL export.");
	}

	virtual void visit(ir_variable *var)
	{
		const char * const centroid_str[] = { "", "centroid " };
		const char * const invariant_str[] = { "", "invariant " };
		const char * const patch_constant_str[] = { "", "patch " };
		const char * const GLSLmode_str[] = { "", "uniform ", "in ", "out ", "inout ", "in ", "", "shared ", "", "", "uniform_ref "};
		const char * const ESVSmode_str[] = { "", "uniform ", "attribute ", "varying ", "inout ", "in ", "", "shared " };
		const char * const ESFSmode_str[] = { "", "uniform ", "varying ", "attribute ", "", "in ", "", "shared " };
		const char * const GLSLinterp_str[] = { "", "smooth ", "flat ", "noperspective " };
		const char * const ESinterp_str[] = { "", "", "", "" };
		const char * const ES31interp_str[] = { "", "smooth ", "flat ", "" };
		const char * const layout_str[] = { "", "layout(origin_upper_left) ", "layout(pixel_center_integer) ", "layout(origin_upper_left,pixel_center_integer) " };

		const char * const * mode_str = bIsES ? ((ShaderTarget == vertex_shader) ? ESVSmode_str : ESFSmode_str) : GLSLmode_str;
		const char * const * interp_str = bIsES ? ESinterp_str : (bIsES31 ? ES31interp_str : GLSLinterp_str);

		// Check for an initialized const variable
		// If var is read-only and initialized, set it up as an initialized const
		bool constInit = false;
		if (var->has_initializer && var->read_only && (var->constant_initializer || var->constant_value))
		{
			ralloc_asprintf_append( buffer, "const ");
			constInit = true;
		}

		if (scope_depth == 0)
		{
			glsl_base_type base_type = var->type->base_type;
			if (base_type == GLSL_TYPE_ARRAY)
			{
				base_type = var->type->fields.array->base_type;
			}

			if (var->mode == ir_var_in)
			{
				input_variables.push_tail(new(mem_ctx) extern_var(var));
			}
			else if (var->mode == ir_var_out)
			{
				output_variables.push_tail(new(mem_ctx) extern_var(var));
			}
			else if (var->mode == ir_var_uniform && var->type->is_sampler())
			{
				sampler_variables.push_tail(new(mem_ctx) extern_var(var));
			}
			else if (var->mode == ir_var_uniform && var->type->is_image())
			{
				image_variables.push_tail(new(mem_ctx) extern_var(var));
			}
			else if (var->mode == ir_var_uniform && base_type == GLSL_TYPE_SAMPLER_STATE)
			{
				// ignore sampler state uniforms
			}
			else if (var->mode == ir_var_uniform && var->semantic == NULL)
			{
				uniform_variables.push_tail(new(mem_ctx) extern_var(var));
			}
		}

		const bool bBuiltinVariable = (var->name && strncmp(var->name, "gl_", 3) == 0);
		
		if (bBuiltinVariable && ShaderTarget == vertex_shader && strncmp(var->name, "gl_InstanceID", 13) == 0)
		{
			bUsesInstanceID = true;
		}

		if (bBuiltinVariable &&
			var->centroid == 0 && (var->interpolation == 0 || strncmp(var->name, "gl_Layer", 3) == 0) &&
			var->invariant == 0 && var->origin_upper_left == 0 &&
			var->pixel_center_integer == 0)
		{
			// Don't emit builtin GL variable declarations.
			needs_semicolon = false;
		}
		else if (scope_depth == 0 && var->mode == ir_var_temporary)
		{
			global_instructions.push_tail(new(mem_ctx) global_ir(var));
			needs_semicolon = false;
		}
		else
		{
			int layout_bits =
				(var->origin_upper_left ? 0x1 : 0) |
				(var->pixel_center_integer ? 0x2 : 0);
			
			// this is for NVN which doesn't support global params, so we wrap each of the typed
			// buffer in a struct, which ends up as a proper, non global parameter, uniform buffer
			bool bUseGlobalUniformBufferWrapper = false;
			if (bNoGlobalUniforms && var->mode == ir_var_uniform && var->semantic)
			{
				bUseGlobalUniformBufferWrapper = true;
			}

			if (var->is_patch_constant)
			{
				// AMD drivers reject interface blocks for per-patch data.
				// AMD drivers also need a location qualifier for each shader input/output vector.
				// So we translate patch constant data to individual structs:
				//   "layout(location = 9) patch in struct { vec4 Data; } in_PN_POSITION9;"
				// NVIDIA drivers would also accept the previous solution:
				//   "patch in PN_POSITION9 { vec4 Data; } in_PN_POSITION9;"

				// We expect a struct with single member "Data" at this point
				check(var->type->base_type == GLSL_TYPE_STRUCT);

				// Patch declarations cannot have interpolation qualifiers
				if (var->explicit_location)
				{
					ralloc_asprintf_append(
						buffer,
						"layout(location = %d) patch %sstruct",
						var->location,
						mode_str[var->mode]
					);
				}
				else
				{
					ralloc_asprintf_append(
						buffer,
						"patch %sstruct",
						mode_str[var->mode]
					);
				}

				const glsl_type* inner_type = var->type;
				if (inner_type->is_array())
				{
					inner_type = inner_type->fields.array;
				}
				check(inner_type->is_record());
				check(inner_type->length == 1);
				const glsl_struct_field* field = &inner_type->fields.structure[0];
				check(strcmp(field->name, "Data") == 0);

				ralloc_asprintf_append(buffer, " { ");
				print_type_pre(field->type);
				ralloc_asprintf_append(buffer, " Data");
				print_type_post(field->type);
				ralloc_asprintf_append(buffer, "; }");
			}
			else if (scope_depth == 0 &&
			   ((var->mode == ir_var_in) || (var->mode == ir_var_out)) && 
			   var->is_interface_block)
			{
				/**
				Hack to display our fake structs as what they are supposed to be - interface blocks

				'in' or 'out' variable qualifier becomes interface block declaration start,
				structure name becomes block name,
				we add information about block contents, taking type from sole struct member type, and
				struct variable name becomes block instance name.

				Note: With tessellation, matching interfaces between shaders is tricky, so we need
				to assign explicit locations to shader input and output variables.

				The reason we use a struct instead of an interface block is that with
				GL4.2/GL_ARB_separate_shader_objects, you can add a layout(location=foo) to a variable
				that is not part of an interface block. However, in order to add a location to a variable
				inside an interface block, you need GL4.4/GL_enhanced_layouts. Since for now, we don't want
				that dependency, we use structs.

				*/
				
				if(bGenerateLayoutLocations && var->explicit_location && var->is_patch_constant == 0)
				{
					check(layout_bits == 0);

					// Some devices (S6 G920L 6.0.1) may complain about second empty parameter in an INTERFACE_BLOCK macro
					// Make sure we put something there 
					const char* interp_qualifier = interp_str[var->interpolation];
					if (bIsES31 && strlen(interp_qualifier) == 0)
					{
						interp_qualifier = "smooth ";
					}

					ralloc_asprintf_append(
						buffer,
						"INTERFACE_BLOCK(%d, %s, %s%s%s%s, ",
						var->location,
						interp_qualifier,
						centroid_str[var->centroid],
						invariant_str[var->invariant],
						patch_constant_str[var->is_patch_constant],
						mode_str[var->mode]);

					print_type_pre(var->type);
					ralloc_asprintf_append(buffer, ", ");
					
					const glsl_type* inner_type = var->type;
					if (inner_type->is_array())
					{
						inner_type = inner_type->fields.array;
					}
					check(inner_type->is_record());
					check(inner_type->length==1);
					const glsl_struct_field* field = &inner_type->fields.structure[0];
					check(strcmp(field->name,"Data")==0);
					
					if (bEmitPrecision)
					{
						if (field->type->is_integer())
						{
							ralloc_asprintf_append(buffer, "flat ");
						}
						AppendPrecisionModifier(buffer, GetPrecisionModifier(field->type));
					}
					print_type_pre(field->type);
					ralloc_asprintf_append(buffer, ", Data");
					print_type_post(field->type);
					ralloc_asprintf_append(buffer, ")");
				}
				else
				{
					ralloc_asprintf_append(
						buffer,
						"%s%s%s%s%s",
						layout_str[layout_bits],
						centroid_str[var->centroid],
						invariant_str[var->invariant],
						patch_constant_str[var->is_patch_constant],
						mode_str[var->mode]
						);
					
					print_type_pre(var->type);

					const glsl_type* inner_type = var->type;
					if (inner_type->is_array())
					{
						inner_type = inner_type->fields.array;
					}
					check(inner_type->is_record());
					check(inner_type->length==1);
					const glsl_struct_field* field = &inner_type->fields.structure[0];
					check(strcmp(field->name,"Data")==0);
					
					ralloc_asprintf_append(buffer, " { %s", interp_str[var->interpolation]);
					
					print_type_pre(field->type);
					ralloc_asprintf_append(buffer, " Data");
					print_type_post(field->type);
					ralloc_asprintf_append(buffer, "; }");
				}
			}
			else if (var->type->is_image())
			{
				const int UAV_stage_first_unit[] = 
				{
					0, //vertex_shader, must match FOpenGL::GetFirstVertexUAVUnit()
					0,
					4, //fragment_shader, must match FOpenGL::GetFirstPixelUAVUnit()
					0,
					0,
					0, //compute_shader
				};
						
				if (var->type->HlslName && (!strncmp(var->type->HlslName, "RWStructuredBuffer<", 19) || !strncmp(var->type->HlslName, "StructuredBuffer<", 17)))
				{
					if (bGenerateLayoutLocations && var->explicit_location)
					{
						const char * const readonly_str[] = { "", "readonly " };
						const int readonly = strncmp(var->type->HlslName, "StructuredBuffer<", 17)==0 ? 1 : 0;
						
						ralloc_asprintf_append(
							buffer,
							"layout(std430,binding=%d) %s buffer ",
							var->location + UAV_stage_first_unit[ShaderTarget],
							readonly_str[readonly]
							);
					}
					else
					{
						ralloc_asprintf_append(
							buffer,
							"buffer "
						);
					}
				}
				else
				{
					const bool bSingleComp = (var->type->inner_type->vector_elements == 1);
					const char * const coherent_str[] = { "", "coherent " };
					const char * const writeonly_str[] = { "", "writeonly " };
					const char * const type_str[] = { "32ui", "32i", "16f", "32f" };
					const char * const comp_str = bSingleComp ? "r" : "rgba";
					const int writeonly = var->image_write && !(var->image_read);

					check( var->type->inner_type->base_type >= GLSL_TYPE_UINT &&
							var->type->inner_type->base_type <= GLSL_TYPE_FLOAT );

					ralloc_asprintf_append(
						buffer,
						"%s%s%s%s",
						invariant_str[var->invariant],
						mode_str[var->mode],
						coherent_str[var->coherent],
						writeonly_str[writeonly]
						);

					if (bGenerateLayoutLocations && var->explicit_location)
					{
						//should check here on base type
						ralloc_asprintf_append(
							buffer,
							"layout(%s%s,binding=%d) ",
							comp_str,
							type_str[var->type->inner_type->base_type],
							var->location + UAV_stage_first_unit[ShaderTarget]
							);
					}
					else
					{
						//should check here on base type
						ralloc_asprintf_append(
							buffer,
							"layout(%s%s) ",
							comp_str,
							type_str[var->type->inner_type->base_type]
							);
					}

					if (bEmitPrecision)
					{
						AppendPrecisionModifier(buffer, GetPrecisionModifier(var->type));
					}
					print_type_pre(var->type);
				}
			}
			else
			{

				char* layout = nullptr;

				if (bGenerateLayoutLocations && var->explicit_location)
				{
					check(layout_bits == 0);
					layout = ralloc_asprintf(nullptr, "layout(location=%d) ", var->location);
				}
				
<<<<<<< HEAD
				const bool bNeedsFBFOutput = (bUsesFrameBufferFetch || bUsesDepthbufferFetch) && var->name && (strncmp(var->name, "out_Target0", 11) == 0);
=======
				const bool bIsDepthTarget = var->name && bUsesDepthbufferFetch && strncmp(var->name, "out_Target1", 11) == 0;
				const bool bNeedsFBFOutput = bIsDepthTarget || (var->name && (bUsesFrameBufferFetch && strncmp(var->name, "out_Target0", 11) == 0));
>>>>>>> 6bbb88c8
				const char* StorageQualifier = bNeedsFBFOutput ? FBF_StorageQualifier : mode_str[var->mode];

				ralloc_asprintf_append(
					buffer,
					"%s%s%s%s%s%s",
					layout ? layout : layout_str[layout_bits],
					var->mode != ir_var_temporary && var->mode != ir_var_auto ? interp_str[var->interpolation] : "",
					var->mode != ir_var_temporary && var->mode != ir_var_auto ? centroid_str[var->centroid] : "",
					var->mode != ir_var_temporary && var->mode != ir_var_auto ? invariant_str[var->invariant] : "",
					patch_constant_str[var->is_patch_constant],
					StorageQualifier
					);

				if (bIsDepthTarget)
				{
					bHasGeneratedDepthTargetInput = true;
				}

				if (bUseGlobalUniformBufferWrapper)
				{
					ralloc_asprintf_append(
						buffer,
						"Block_%s { ",
						var->semantic
						);
				}

				if (bEmitPrecision)
				{
					AppendPrecisionModifier(buffer, GetPrecisionModifier(var->type));
				}

				if (bGenerateLayoutLocations && var->explicit_location)
				{
					ralloc_free(layout);
				}

				print_type_pre(var->type);
			}

			if (var->type->is_image() && (var->type->HlslName && (!strncmp(var->type->HlslName, "RWStructuredBuffer<", 19) || !strncmp(var->type->HlslName, "StructuredBuffer<", 17))))
			{
				AddTypeToUsedStructs(var->type->inner_type);
				ralloc_asprintf_append(buffer, " %s_VAR { %s %s[]; }", unique_name(var), var->type->inner_type->name, unique_name(var));
			}
			else
			{
				ralloc_asprintf_append(buffer, " %s", unique_name(var));
				const bool bUnsizedArray = var->mode == ir_var_in && ((ShaderTarget == tessellation_evaluation_shader) || (ShaderTarget == tessellation_control_shader));
				print_type_post(var->type, bUnsizedArray );
			}

			if (bUseGlobalUniformBufferWrapper)
			{
				ralloc_asprintf_append(
					buffer,
					"; }"
					);
			}

		}

		// Add the initializer if we need it
		if (constInit)
		{
			ralloc_asprintf_append(buffer, " = ");
			if (var->constant_initializer)
			{
				var->constant_initializer->accept(this);
			}
			else
			{
				var->constant_value->accept(this);
			}
		}

		// add type to used_structures so we can later declare them at the start of the GLSL shader
		// this is for the case of a variable that is declared, but not later dereferenced (which can happen
		// when debugging HLSLCC and running without optimization
		AddTypeToUsedStructs(var->type);

	}

	virtual void visit(ir_function_signature *sig)
	{
		if (sig->is_main && ShaderTarget == fragment_shader)
		{
			// print this right before 'main' where all outputs are already declared
			if (bUsesFrameBufferFetch)
			{
				ralloc_asprintf_append(buffer, "\n#ifdef GL_EXT_shader_framebuffer_fetch\n");
				ralloc_asprintf_append(buffer, "  vec4 FramebufferFetchES2() { return out_Target0; }\n");
				ralloc_asprintf_append(buffer, "#elif defined(GL_ARM_shader_framebuffer_fetch)\n");
				ralloc_asprintf_append(buffer, "  vec4 FramebufferFetchES2() { return gl_LastFragColorARM; }\n");
				ralloc_asprintf_append(buffer, "#else\n");
				ralloc_asprintf_append(buffer, "  vec4 FramebufferFetchES2() { return vec4(0.0, 0.0, 0.0, 0.0); }\n");
				ralloc_asprintf_append(buffer, "#endif\n\n");
			}
			
			if (bUsesDepthbufferFetch)
			{
				ralloc_asprintf_append(buffer, "\n#ifdef GL_ARM_shader_framebuffer_fetch_depth_stencil\n");
				ralloc_asprintf_append(buffer, "  float DepthbufferFetchES2() { return gl_LastFragDepthARM; }\n");
				ralloc_asprintf_append(buffer, "#elif defined(GL_EXT_shader_framebuffer_fetch)\n");
<<<<<<< HEAD
				ralloc_asprintf_append(buffer, "  float DepthbufferFetchES2() { return out_Target0.w; }\n");
=======
				if (!bHasGeneratedDepthTargetInput)
				{
					ralloc_asprintf_append(buffer, "  layout(location=1) inout float out_Target1;\n");
				}
				ralloc_asprintf_append(buffer, "  float DepthbufferFetchES2() { return out_Target1; }\n");
>>>>>>> 6bbb88c8
				ralloc_asprintf_append(buffer, "#else\n");
				ralloc_asprintf_append(buffer, "  float DepthbufferFetchES2() { return 0.0; }\n");
				ralloc_asprintf_append(buffer, "#endif\n\n");
			}
		}
				
		// Reset temporary id count.
		temp_id = 0;
		bool bPrintComma = false;
		scope_depth++;

		print_type_full(sig->return_type);
		ralloc_asprintf_append(buffer, " %s(", sig->function_name());

		foreach_iter(exec_list_iterator, iter, sig->parameters)
		{
			ir_variable *const inst = (ir_variable *) iter.get();
			if (bPrintComma)
			{
				ralloc_asprintf_append(buffer, ",");
			}
			inst->accept(this);
			bPrintComma = true;
		}
		ralloc_asprintf_append(buffer, ")\n");

		indent();
		ralloc_asprintf_append(buffer, "{\n");

		if (sig->is_main && !global_instructions.is_empty())
		{
			indentation++;
			foreach_iter(exec_list_iterator, iter, global_instructions)
			{
				global_ir* gir = (global_ir*)iter.get();
				indent();
				do_visit(gir->ir);
			}
			indentation--;
		}

		//grab the global attributes
		if (sig->is_main)
		{
			early_depth_stencil = sig->is_early_depth_stencil;
			wg_size_x = sig->wg_size_x;
			wg_size_y = sig->wg_size_y;
			wg_size_z = sig->wg_size_z;

			tessellation = sig->tessellation;
		}

		indentation++;
		foreach_iter(exec_list_iterator, iter, sig->body)
		{
			ir_instruction *const inst = (ir_instruction *) iter.get();
			indent();
			do_visit(inst);
		}
		indentation--;
		indent();
		ralloc_asprintf_append(buffer, "}\n");
		needs_semicolon = false;
		scope_depth--;
	}

	virtual void visit(ir_function *func)
	{
		foreach_iter(exec_list_iterator, iter, *func)
		{
			ir_function_signature *const sig = (ir_function_signature *) iter.get();
			if (sig->is_defined && !sig->is_builtin)
			{
				indent();
				sig->accept(this);
			}
		}
		needs_semicolon = false;
	}

	virtual void visit(ir_expression *expr)
	{
		check(scope_depth > 0);

		int numOps = expr->get_num_operands();
		ir_expression_operation op = expr->operation;

		if (numOps == 1 && op >= ir_unop_first_conversion && op <= ir_unop_last_conversion)
		{
			if (op == ir_unop_f2h || op == ir_unop_h2f)
			{
				// No need to convert from half<->float as that is part of the precision of a variable
				expr->operands[0]->accept(this);
			}
			else
			{
				ralloc_asprintf_append(buffer, "%s(", FixHlslName(expr->type).c_str());
				expr->operands[0]->accept(this);
				ralloc_asprintf_append(buffer, ")");
			}
		}
		else if (expr->type->is_scalar() &&
			((numOps == 1 && op == ir_unop_logic_not) ||
			 (numOps == 2 && op >= ir_binop_first_comparison && op <= ir_binop_last_comparison) ||
			 (numOps == 2 && op >= ir_binop_first_logic && op <= ir_binop_last_logic)))
		{
			const char* op_str = GLSLExpressionTable[op][3];
			ralloc_asprintf_append(buffer, "%s(", (numOps == 1) ? op_str : "");
			expr->operands[0]->accept(this);
			if (numOps == 2)
			{
				ralloc_asprintf_append(buffer, "%s", op_str);
				expr->operands[1]->accept(this);
			}
			ralloc_asprintf_append(buffer, ")");
		}
		else if (expr->type->is_vector() && numOps == 2 &&
			op >= ir_binop_first_logic && op <= ir_binop_last_logic)
		{
			ralloc_asprintf_append(buffer, GLSLExpressionTable[op][0], expr->type->vector_elements, expr->type->vector_elements);
			expr->operands[0]->accept(this);
			ralloc_asprintf_append(buffer, GLSLExpressionTable[op][1], expr->type->vector_elements);
			expr->operands[1]->accept(this);
			ralloc_asprintf_append(buffer, GLSLExpressionTable[op][2]);
		}
		else if (op == ir_binop_mod && !expr->type->is_float())
		{
			ralloc_asprintf_append(buffer, "((");
			expr->operands[0]->accept(this);
			ralloc_asprintf_append(buffer, ")%%(");
			expr->operands[1]->accept(this);
			ralloc_asprintf_append(buffer, "))");
		}
		else if (op == ir_binop_mul && expr->type->is_matrix()
			&& expr->operands[0]->type->is_matrix()
			&& expr->operands[1]->type->is_matrix())
		{
			ralloc_asprintf_append(buffer, "matrixCompMult(");
			expr->operands[0]->accept(this);
			ralloc_asprintf_append(buffer, ",");
			expr->operands[1]->accept(this);
			ralloc_asprintf_append(buffer, ")");
		}
		else if (numOps < 4)
		{
			ralloc_asprintf_append(buffer, GLSLExpressionTable[op][0]);
			for (int i = 0; i < numOps; ++i)
			{
				expr->operands[i]->accept(this);
				ralloc_asprintf_append(buffer, GLSLExpressionTable[op][i+1]);
			}
		}
	}

	virtual void visit(ir_texture *tex)
	{
		check(scope_depth > 0);

		const char * const fetch_str[] = { "texture", "texelFetch" };
		const char * const Dim[] = { "", "2D", "3D", "Cube", "", "", "" };
		static const char * const size_str[] = { "", "Size" };
		static const char * const proj_str[] = { "", "Proj" };
		static const char * const grad_str[] = { "", "Grad" };
		static const char * const lod_str[] = { "", "Lod" };
		static const char * const offset_str[] = { "", "Offset" };
		static const char * const gather_str[] = { "", "Gather" };
		static const char * const querymips_str[] = { "", "QueryLevels" };
		static const char * const EXT_str[] = { "", "EXT" };
		const bool cube_array = tex->sampler->type->sampler_dimensionality == GLSL_SAMPLER_DIM_CUBE && 
			tex->sampler->type->sampler_array;

		ir_texture_opcode op = tex->op;
		if (op == ir_txl && tex->sampler->type->sampler_shadow && tex->sampler->type->sampler_dimensionality == GLSL_SAMPLER_DIM_CUBE)
		{
			// This very instruction is missing in OpenGL 3.2, so we need to change the sampling to instruction that exists in order for shader to compile
			op = ir_tex;
		}

		if (op == ir_txf)
		{
			bUsesTextureBuffer = true;
		}

		// Emit texture function and sampler.
		ralloc_asprintf_append(buffer, "%s%s%s%s%s%s%s%s%s%s(",
			fetch_str[op == ir_txf],
			bIsES ? Dim[tex->sampler->type->sampler_dimensionality] : "",
			gather_str[op == ir_txg],
			size_str[op == ir_txs],
			querymips_str[op == ir_txm],
			proj_str[tex->projector != 0],
			grad_str[op == ir_txd],
			lod_str[op == ir_txl],
			offset_str[tex->offset != 0],
			EXT_str[0]
		);
		tex->sampler->accept(this);

		// Emit coordinates.
		if ( (op == ir_txs && tex->lod_info.lod) || op == ir_txm)
		{
			if (!tex->sampler->type->sampler_ms && op != ir_txm)
			{
				ralloc_asprintf_append(buffer, ",");
				tex->lod_info.lod->accept(this);
			}
		}
		else if (tex->sampler->type->sampler_shadow && (op != ir_txg && !cube_array))
		{
			int coord_dims = 0;
			switch (tex->sampler->type->sampler_dimensionality)
			{
				case GLSL_SAMPLER_DIM_1D: coord_dims = 2; break;
				case GLSL_SAMPLER_DIM_2D: coord_dims = 3; break;
				case GLSL_SAMPLER_DIM_3D: coord_dims = 4; break;
				case GLSL_SAMPLER_DIM_CUBE: coord_dims = 4; break;
				default: check(0 && "Shadow sampler has unsupported dimensionality.");
			}
			ralloc_asprintf_append(buffer, ",vec%d(", coord_dims);
			tex->coordinate->accept(this);
			ralloc_asprintf_append(buffer, ",");
			tex->shadow_comparitor->accept(this);
			ralloc_asprintf_append(buffer, ")");
		}
		else
		{
			ralloc_asprintf_append(buffer, ",");
			tex->coordinate->accept(this);
		}

		// Emit gather compare value
		if (tex->sampler->type->sampler_shadow && (op == ir_txg || cube_array))
		{
			ralloc_asprintf_append(buffer, ",");
			tex->shadow_comparitor->accept(this);
		}

		// Emit sample index.
		if (op == ir_txf && tex->sampler->type->sampler_ms)
		{
			ralloc_asprintf_append(buffer, ",");
			tex->lod_info.sample_index->accept(this);
		}

		// Emit LOD.
		if (op == ir_txl ||
		   (op == ir_txf && tex->lod_info.lod &&
		   !tex->sampler->type->sampler_ms && !tex->sampler->type->sampler_buffer))
		{
			ralloc_asprintf_append(buffer, ",");
			tex->lod_info.lod->accept(this);
		}

		// Emit gradients.
		if (op == ir_txd)
		{
			ralloc_asprintf_append(buffer, ",");
			tex->lod_info.grad.dPdx->accept(this);
			ralloc_asprintf_append(buffer, ",");
			tex->lod_info.grad.dPdy->accept(this);
		}
		else if (op == ir_txb)
		{
			ralloc_asprintf_append(buffer, ",");
			tex->lod_info.bias->accept(this);
		}

		// Emit offset.
		if (tex->offset)
		{
			ralloc_asprintf_append(buffer, ",");
			tex->offset->accept(this);
		}

		// Emit channel selection for gather
		if (op == ir_txg && tex->channel > ir_channel_none)
		{
			check( tex->channel < ir_channel_unknown);
			ralloc_asprintf_append(buffer, ", %d", int(tex->channel) - 1);
		}

		ralloc_asprintf_append(buffer, ")");
	}

	virtual void visit(ir_swizzle *swizzle)
	{
		check(scope_depth > 0);

		const unsigned mask[4] =
		{
			swizzle->mask.x,
			swizzle->mask.y,
			swizzle->mask.z,
			swizzle->mask.w,
		};

		if (swizzle->val->type->is_scalar())
		{
			// Scalar -> Vector swizzles must use the constructor syntax.
			if (swizzle->type->is_scalar() == false)
			{
				print_type_full(swizzle->type);
				ralloc_asprintf_append(buffer, "(");
				swizzle->val->accept(this);
				ralloc_asprintf_append(buffer, ")");
			}
		}
		else
		{
			const bool is_constant = swizzle->val->as_constant() != nullptr;
			if (is_constant)
			{
				ralloc_asprintf_append(buffer, "(");
			}
			swizzle->val->accept(this);
			if (is_constant)
			{
				ralloc_asprintf_append(buffer, ")");
			}
			ralloc_asprintf_append(buffer, ".");
			for (unsigned i = 0; i < swizzle->mask.num_components; i++)
			{
				ralloc_asprintf_append(buffer, "%c", "xyzw"[mask[i]]);
			}
		}
	}

	virtual void visit(ir_dereference_variable *deref)
	{
		check(scope_depth > 0);

		ir_variable* var = deref->variable_referenced();

		// enable texture buffer extension for "uimagebuffer" and "imagebuffer" which is a sampler_buffer but not a shader_storage_buffer
		if (var->type->sampler_buffer && !var->type->shader_storage_buffer)
		{
			bUsesTextureBuffer = true;
		}

		ralloc_asprintf_append(buffer, unique_name(var));


		// add type to used_structures so we can later declare them at the start of the GLSL shader
		AddTypeToUsedStructs(var->type);


		if (var->mode == ir_var_uniform && var->semantic != NULL)
		{
			if (hash_table_find(used_uniform_blocks, var->semantic) == NULL)
			{
				hash_table_insert(used_uniform_blocks, (void*)var->semantic, var->semantic);
			}
		}

		if (is_md_array(deref->type))
		{
			ralloc_asprintf_append(buffer, ".Inner");
		}
	}

	virtual void visit(ir_dereference_array *deref)
	{
		check(scope_depth > 0);

		deref->array->accept(this);

		// Make extra sure crappy Mac OS X compiler won't have any reason to crash
		bool enforceInt = false;

		if (deref->array_index->type->base_type == GLSL_TYPE_UINT)
		{
			if (deref->array_index->ir_type == ir_type_constant)
			{
				should_print_uint_literals_as_ints = true;
			}
			else
			{
				enforceInt = true;
			}
		}

		if (enforceInt)
		{
			ralloc_asprintf_append(buffer, "[int(");
		}
		else
		{
			ralloc_asprintf_append(buffer, "[");
		}

		deref->array_index->accept(this);
		should_print_uint_literals_as_ints = false;

		if (enforceInt)
		{
			ralloc_asprintf_append(buffer, ")]");
		}
		else
		{
			ralloc_asprintf_append(buffer, "]");
		}

		if (is_md_array(deref->array->type))
		{
			ralloc_asprintf_append(buffer, ".Inner");
		}
	}

	void print_image_op( ir_dereference_image *deref, ir_rvalue *src, const char* Mask = nullptr)
	{
		const char* swizzle[] =
		{
			"x", "xy", "xyz", "xyzw"
		};
		const char* expand[] =
		{
			"xxxx", "xyxx", "xyzx", "xyzw"
		};
		const char* int_cast[] =
		{
			"int", "ivec2", "ivec3", "ivec4"
		};
		const int dst_elements = deref->type->vector_elements;
		const int src_elements = (src) ? src->type->vector_elements : 1;
		
		bool bIsStructured = deref->type->is_record() || (deref->image->type->HlslName && (!strncmp(deref->image->type->HlslName, "RWStructuredBuffer<", 19) || !strncmp(deref->image->type->HlslName, "StructuredBuffer<", 17)));

		//!strncmp(var->type->name, "RWStructuredBuffer<")
		check(bIsStructured || (1 <= dst_elements && dst_elements <= 4));
		check(bIsStructured || (1 <= src_elements && src_elements <= 4));

		if ( deref->op == ir_image_access)
		{
			if (bIsStructured)
			{
				deref->image->accept(this);
				ralloc_asprintf_append(buffer, "[");
				deref->image_index->accept(this);
				ralloc_asprintf_append(buffer, "]");
				if (Mask)
				{
					ralloc_asprintf_append(buffer, Mask);
				}
				if (src)
				{
					ralloc_asprintf_append(buffer, " = ");
					src->accept(this);
				}
			}
			else
			{
				bUsesTextureBuffer = true;
				if (src == NULL)
				{
					ralloc_asprintf_append(buffer, "imageLoad( ");
					deref->image->accept(this);
					ralloc_asprintf_append(buffer, ", %s(", GLSLIntCastTypes[deref->image_index->type->vector_elements]);
					deref->image_index->accept(this);
					ralloc_asprintf_append(buffer, ")).%s", swizzle[dst_elements-1]);
				}
				else
				{
					ralloc_asprintf_append(buffer, "imageStore( ");
					deref->image->accept(this);
					ralloc_asprintf_append(buffer, ", %s(", GLSLIntCastTypes[deref->image_index->type->vector_elements]);
					deref->image_index->accept(this);
					ralloc_asprintf_append(buffer, "), ");
					// avoid 'scalar swizzle'
					if (/*src->as_constant() && */src_elements == 1)
					{
						// Add cast if missing and avoid swizzle
						if (deref->image->type->inner_type)
						{
							switch (deref->image->type->inner_type->base_type)
							{
								case GLSL_TYPE_INT:
									ralloc_asprintf_append(buffer, "ivec4(");
									break;
								case GLSL_TYPE_UINT:
									ralloc_asprintf_append(buffer, "uvec4(");
									break;
								case GLSL_TYPE_FLOAT:
									ralloc_asprintf_append(buffer, "vec4(");
									break;
								default:
									break;
							}
						}

						src->accept(this);
						ralloc_asprintf_append(buffer, "))");
					}
					else
					{
						src->accept(this);
						ralloc_asprintf_append(buffer, ".%s)", expand[src_elements-1]);
					}
				}
			}
		}
		else if ( deref->op == ir_image_dimensions) //-V547
		{
			check(!bIsStructured);
			ralloc_asprintf_append( buffer, "imageSize( " );
			deref->image->accept(this);
			ralloc_asprintf_append(buffer, ")");
		}
		else
		{
			check(!bIsStructured);
			check( !"Unknown image operation");
		}
	}

	virtual void visit(ir_dereference_image *deref)
	{
		check(scope_depth > 0);

		print_image_op( deref, NULL);
	}

	virtual void visit(ir_dereference_record *deref)
	{
		check(scope_depth > 0);

		deref->record->accept(this);
		ralloc_asprintf_append(buffer, ".%s", deref->field);

		if (is_md_array(deref->type))
		{
			ralloc_asprintf_append(buffer, ".Inner");
		}
	}

	virtual void visit(ir_assignment *assign)
	{
		if (scope_depth == 0)
		{
			global_instructions.push_tail(new(mem_ctx) global_ir(assign));
			needs_semicolon = false;
			return;
		}

		// constant variables with initializers are statically assigned
		ir_variable *var = assign->lhs->variable_referenced();
		if (var->has_initializer && var->read_only && (var->constant_initializer || var->constant_value))
		{
			//This will leave a blank line with a semi-colon
			return;
		}

		if (assign->condition)
		{
			ralloc_asprintf_append(buffer, "if(");
			assign->condition->accept(this);
			ralloc_asprintf_append(buffer, ") { ");
		}

		char mask[6] = "";
		unsigned j = 1;
		if (assign->lhs->type->is_scalar() == false ||
			assign->write_mask != 0x1)
		{
			for (unsigned i = 0; i < 4; i++)
			{
				if ((assign->write_mask & (1 << i)) != 0)
				{
					mask[j] = "xyzw"[i];
					j++;
				}
			}
		}
		mask[j] = '\0';

		mask[0] = (j == 1) ? '\0' : '.';

		if (assign->lhs->as_dereference_image() != NULL)
		{
			print_image_op( assign->lhs->as_dereference_image(), assign->rhs, mask);
		}
		else
		{
			// decide if we need to cast to float
			const bool need_float_conv = (assign->lhs->type->is_float()
				&& ((assign->rhs->as_constant() != nullptr)
					&& assign->rhs->type->is_scalar()
					&& !assign->rhs->type->is_float()));

			assign->lhs->accept(this);
			ralloc_asprintf_append(buffer, (need_float_conv ? "%s = float(" : "%s = "), mask);
			assign->rhs->accept(this);

			if (need_float_conv)
			{
				ralloc_asprintf_append(buffer, ")");
			}
		}

		if (assign->condition)
		{
			ralloc_asprintf_append(buffer, "%s }", needs_semicolon ? ";" : "");
		}
	}

	void print_constant(ir_constant *constant, int index)
	{
		if (constant->type->is_float())
		{
			if (constant->is_component_finite(index))
			{
				float value = constant->value.f[index];
				// Original formatting code relied on %f style formatting
				// %e is more accureate, and has been available since at least ES 2.0
				// leaving original code in place, in case some drivers don't properly handle it
#if 0
				const char *format = (fabsf(fmodf(value,1.0f)) < 1.e-8f) ? "%.1f" : "%.8f";
#else
				const char *format = "%e";
#endif
				ralloc_asprintf_append(buffer, format, value);
			}
			else
			{
				switch (constant->value.u[index])
				{
					case 0x7f800000u:
						ralloc_asprintf_append(buffer, "(1.0/0.0)");
						break;

					case 0xffc00000u:
						ralloc_asprintf_append(buffer, "(0.0/0.0)");
						break;

					case 0xff800000u:
						ralloc_asprintf_append(buffer, "(-1.0/0.0)");
						break;

					case 0x7fc00000u:
						ralloc_asprintf_append(buffer, "(0.0/0.0) /*Real Nan*/");
						break;

					default:
						ralloc_asprintf_append(buffer, "Unhandled_Nan0x%08x", constant->value.u[index]);
						break;
				}
			}
		}
		else if (constant->type->base_type == GLSL_TYPE_INT
			// print literal uints as ints.
			|| (bIsES && !bIsES31 && !bIsWebGL && constant->type->base_type == GLSL_TYPE_UINT)
			)
		{
			ralloc_asprintf_append(buffer, "%d", constant->value.i[index]);
		}
		else if (constant->type->base_type == GLSL_TYPE_UINT)
		{
			ralloc_asprintf_append(buffer, "%u%s",
				constant->value.u[index],
				should_print_uint_literals_as_ints ? "" : "u"
				);
		}
		else if (constant->type->base_type == GLSL_TYPE_BOOL)
		{
			ralloc_asprintf_append(buffer, "%s", constant->value.b[index] ? "true" : "false");
		}
	}

	virtual void visit(ir_constant *constant)
	{
		if (constant->type == glsl_type::float_type
			|| constant->type == glsl_type::half_type
			|| constant->type == glsl_type::bool_type
			|| constant->type == glsl_type::int_type
			|| constant->type == glsl_type::uint_type)
		{
			print_constant(constant, 0);
		}
		else if (constant->type->is_record())
		{
			print_type_full(constant->type);
			ralloc_asprintf_append(buffer, "(");
			ir_constant* value = (ir_constant*)constant->components.get_head();
			if (value)
			{
				value->accept(this);
			}
			for (uint32 i = 1; i < constant->type->length; i++)
			{
				check(value);
				value = (ir_constant*)value->next;
				if (value)
				{
					ralloc_asprintf_append(buffer, ",");
					value->accept(this);
				}
			}
			ralloc_asprintf_append(buffer, ")");
		}
		else if (constant->type->is_array())
		{
			print_type_full(constant->type);
			ralloc_asprintf_append(buffer, "(");
			constant->get_array_element(0)->accept(this);
			for (uint32 i = 1; i < constant->type->length; ++i)
			{
				ralloc_asprintf_append(buffer, ",");
				constant->get_array_element(i)->accept(this);
			}
			ralloc_asprintf_append(buffer, ")");
		}
		else
		{
			print_type_full(constant->type);
			ralloc_asprintf_append(buffer, "(");
			print_constant(constant, 0);
			int num_components = constant->type->components();
			for (int i = 1; i < num_components; ++i)
			{
				ralloc_asprintf_append(buffer, ",");
				print_constant(constant, i);
			}
			ralloc_asprintf_append(buffer, ")");
		}
	}

	virtual void visit(ir_call *call)
	{
		if (scope_depth == 0)
		{
			global_instructions.push_tail(new(mem_ctx) global_ir(call));
			needs_semicolon = false;
			return;
		}

		if (call->return_deref)
		{
			call->return_deref->accept(this);
			ralloc_asprintf_append(buffer, " = ");
		}
		ralloc_asprintf_append(buffer, "%s(", call->callee_name());
		bool bPrintComma = false;
		foreach_iter(exec_list_iterator, iter, *call)
		{
			ir_instruction *const inst = (ir_instruction *) iter.get();
			if (bPrintComma)
			{
				ralloc_asprintf_append(buffer, ",");
			}
			inst->accept(this);
			bPrintComma = true;
		}
		ralloc_asprintf_append(buffer, ")");
	}

	virtual void visit(ir_return *ret)
	{
		check(scope_depth > 0);

		ralloc_asprintf_append(buffer, "return ");
		ir_rvalue *const value = ret->get_value();
		if (value)
		{
			value->accept(this);
		}
	}

	virtual void visit(ir_discard *discard)
	{
		check(scope_depth > 0);

		if (discard->condition)
		{
			ralloc_asprintf_append(buffer, "if (");
			discard->condition->accept(this);
			ralloc_asprintf_append(buffer, ") ");
		}
		ralloc_asprintf_append(buffer, "discard");
		bUsesDiscard = true;
	}

	bool try_conditional_move(ir_if *expr)
	{
		ir_dereference_variable *dest_deref = NULL;
		ir_rvalue *true_value = NULL;
		ir_rvalue *false_value = NULL;
		unsigned write_mask = 0;
		const glsl_type *assign_type = NULL;
		int num_inst;

		num_inst = 0;
		foreach_iter(exec_list_iterator, iter, expr->then_instructions)
		{
			if (num_inst > 0)
			{
				// multiple instructions? not a conditional move
				return false;
			}

			ir_instruction *const inst = (ir_instruction *) iter.get();
			ir_assignment *assignment = inst->as_assignment();
			if (assignment && (assignment->rhs->ir_type == ir_type_dereference_variable || assignment->rhs->ir_type == ir_type_constant))
			{
				dest_deref = assignment->lhs->as_dereference_variable();
				true_value = assignment->rhs;
				write_mask = assignment->write_mask;
			}
			num_inst++;
		}

		if (dest_deref == NULL || true_value == NULL)
			return false;

		num_inst = 0;
		foreach_iter(exec_list_iterator, iter, expr->else_instructions)
		{
			if (num_inst > 0)
			{
				// multiple instructions? not a conditional move
				return false;
			}

			ir_instruction *const inst = (ir_instruction *) iter.get();
			ir_assignment *assignment = inst->as_assignment();
			if (assignment && (assignment->rhs->ir_type == ir_type_dereference_variable || assignment->rhs->ir_type == ir_type_constant))
			{
				ir_dereference_variable *tmp_deref = assignment->lhs->as_dereference_variable();
				if (tmp_deref
					&& tmp_deref->var == dest_deref->var
					&& tmp_deref->type == dest_deref->type
					&& assignment->write_mask == write_mask)
				{
					false_value= assignment->rhs;
				}
			}
			num_inst++;
		}

		if (false_value == NULL)
			return false;

		char mask[6];
		unsigned j = 1;
		if (dest_deref->type->is_scalar() == false || write_mask != 0x1)
		{
			for (unsigned i = 0; i < 4; i++)
			{
				if ((write_mask & (1 << i)) != 0)
				{
					mask[j] = "xyzw"[i];
					j++;
				}
			}
		}
		mask[j] = '\0';
		mask[0] = (j == 1) ? '\0' : '.';

		dest_deref->accept(this);
		ralloc_asprintf_append(buffer, "%s = (", mask);
		expr->condition->accept(this);
		ralloc_asprintf_append(buffer, ")?(");
		true_value->accept(this);
		ralloc_asprintf_append(buffer, "):(");
		false_value->accept(this);
		ralloc_asprintf_append(buffer, ")");

		return true;
	}

	virtual void visit(ir_if *expr)
	{
		check(scope_depth > 0);

		if (try_conditional_move(expr) == false)
		{
			ralloc_asprintf_append(buffer, "if (");
			expr->condition->accept(this);
			ralloc_asprintf_append(buffer, ")\n");
			indent();
			ralloc_asprintf_append(buffer, "{\n");

			indentation++;
			foreach_iter(exec_list_iterator, iter, expr->then_instructions)
			{
			ir_instruction *const inst = (ir_instruction *) iter.get();
				indent();
				do_visit(inst);
			}
			indentation--;

			indent();
			ralloc_asprintf_append(buffer, "}\n");

			if (!expr->else_instructions.is_empty())
			{
				indent();
				ralloc_asprintf_append(buffer, "else\n");
				indent();
				ralloc_asprintf_append(buffer, "{\n");

				indentation++;
				foreach_iter(exec_list_iterator, iter, expr->else_instructions)
				{
				ir_instruction *const inst = (ir_instruction *) iter.get();
					indent();
					do_visit(inst);
				}
				indentation--;

				indent();
				ralloc_asprintf_append(buffer, "}\n");
			}

			needs_semicolon = false;
		}
	}

	virtual void visit(ir_loop *loop)
	{
		check(scope_depth > 0);

		if (loop->counter && loop->to)
		{
			// IR cmp operator is when to terminate loop; whereas GLSL for loop syntax
			// is while to continue the loop. Invert the meaning of operator when outputting.
			const char* termOp = NULL;
			switch (loop->cmp)
			{
				case ir_binop_less: termOp = ">="; break;
				case ir_binop_greater: termOp = "<="; break;
				case ir_binop_lequal: termOp = ">"; break;
				case ir_binop_gequal: termOp = "<"; break;
				case ir_binop_equal: termOp = "!="; break;
				case ir_binop_nequal: termOp = "=="; break;
				default: check(false);
			}
			ralloc_asprintf_append(buffer, "for (;%s%s", unique_name(loop->counter), termOp);
			loop->to->accept (this);
			ralloc_asprintf_append(buffer, ";)\n");
		}
		else
		{
#if 1
			ralloc_asprintf_append(buffer, "for (;;)\n");
#else
			ralloc_asprintf_append(buffer, "for ( int loop%d = 0; loop%d < 256; loop%d ++)\n", loop_count, loop_count, loop_count);
			loop_count++;
#endif
		}
		indent();
		ralloc_asprintf_append(buffer, "{\n");

		indentation++;
		foreach_iter(exec_list_iterator, iter, loop->body_instructions)
		{
			ir_instruction *const inst = (ir_instruction *) iter.get();
			indent();
			do_visit(inst);
		}
		indentation--;

		indent();
		ralloc_asprintf_append(buffer, "}\n");

		needs_semicolon = false;
	}

	virtual void visit(ir_loop_jump *jmp)
	{
		check(scope_depth > 0);

		ralloc_asprintf_append(buffer, "%s",
			jmp->is_break() ? "break" : "continue");
	}

	virtual void visit(ir_atomic *ir)
	{
		const char *sharedAtomicFunctions[] = 
		{
			"atomicAdd",
			"atomicAnd",
			"atomicMin",
			"atomicMax",
			"atomicOr",
			"atomicXor",
			"atomicExchange",
			"atomicCompSwap"
		};
		const char *imageAtomicFunctions[] = 
		{
			"imageAtomicAdd",
			"imageAtomicAnd",
			"imageAtomicMin",
			"imageAtomicMax",
			"imageAtomicOr",
			"imageAtomicXor",
			"imageAtomicExchange",
			"imageAtomicCompSwap"
		};
		check(scope_depth > 0);
		ir_dereference_image* image = ir->memory_ref->as_dereference_image();

		bUseImageAtomic = image != NULL;

		ir->lhs->accept(this);

		if (!image || (image->image->type && image->image->type->shader_storage_buffer))
		{
			ralloc_asprintf_append(buffer, " = %s(",
				sharedAtomicFunctions[ir->operation]);
			ir->memory_ref->accept(this);
			ralloc_asprintf_append(buffer, ", ");
			ir->operands[0]->accept(this);
			if (ir->operands[1])
			{
				ralloc_asprintf_append(buffer, ", ");
				ir->operands[1]->accept(this);
			}
			ralloc_asprintf_append(buffer, ")");
		}
		else
		{
			ralloc_asprintf_append(buffer, " = %s(",
				imageAtomicFunctions[ir->operation]);
			image->image->accept(this);
			ralloc_asprintf_append(buffer, ", %s(", GLSLIntCastTypes[image->image_index->type->vector_elements]);
			image->image_index->accept(this);
			ralloc_asprintf_append(buffer, "), ");
			ir->operands[0]->accept(this);
			if (ir->operands[1])
			{
				ralloc_asprintf_append(buffer, ", ");
				ir->operands[1]->accept(this);
			}
			ralloc_asprintf_append(buffer, ")");
		}
	}

	void AddTypeToUsedStructs(const glsl_type* type);

	/**
	 * Declare structs used to simulate multi-dimensional arrays.
	 */
	void declare_md_array_struct(const glsl_type* type, hash_table* ht)
	{
		check(type->is_array());

		if (hash_table_find(ht, (void*)type) == NULL)
		{
			const glsl_type* subtype = type->fields.array;
			if (subtype->base_type == GLSL_TYPE_ARRAY)
			{
				declare_md_array_struct(subtype, ht);

				ralloc_asprintf_append(buffer, "struct ");
				print_md_array_type(type);
				ralloc_asprintf_append(buffer, "\n{\n\t");
				print_md_array_type(subtype);
				ralloc_asprintf_append(buffer, " Inner[%u];\n};\n\n", type->length);
			}
			else
			{
				ralloc_asprintf_append(buffer, "struct ");
				print_md_array_type(type);
				ralloc_asprintf_append(buffer, "\n{\n\t");
				print_type_pre(type);
				ralloc_asprintf_append(buffer, " Inner");
				print_type_post(type);
				ralloc_asprintf_append(buffer, ";\n};\n\n");
			}
			hash_table_insert(ht, (void*)type, (void*)type);
		}
	}

	/**
	 * Declare structs used by the code that has been generated.
	 */
	void declare_structs(_mesa_glsl_parse_state* state)
	{
		// If any variable in a uniform block is in use, the entire uniform block
		// must be present including structs that are not actually accessed.
		for (unsigned i = 0; i < state->num_uniform_blocks; i++)
		{
			const glsl_uniform_block* block = state->uniform_blocks[i];
			if (hash_table_find(used_uniform_blocks, block->name))
			{
				for (unsigned var_index = 0; var_index < block->num_vars; ++var_index)
				{
					const glsl_type* type = block->vars[var_index]->type;
					if (type->base_type == GLSL_TYPE_STRUCT &&
						hash_table_find(used_structures, type) == NULL)
					{
						hash_table_insert(used_structures, (void*)type, type);
					}
				}
			}
		}

		// If otherwise unused structure is a member of another, used structure, the unused structure is also, in fact, used
		{
			int added_structure_types;
			do
			{
				added_structure_types = 0;
				for (unsigned i = 0; i < state->num_user_structures; i++)
				{
					const glsl_type *const s = state->user_structures[i];

					if (hash_table_find(used_structures, s) == NULL)
					{
						continue;
					}

					for (unsigned j = 0; j < s->length; j++)
					{
						const glsl_type* type = s->fields.structure[j].type;

						if (type->base_type == GLSL_TYPE_STRUCT)
						{
							if (hash_table_find(used_structures, type) == NULL)
							{
								hash_table_insert(used_structures, (void*)type, type);
								++added_structure_types;
							}
						}
						else if (type->base_type == GLSL_TYPE_ARRAY && type->fields.array->base_type == GLSL_TYPE_STRUCT)
						{
							if (hash_table_find(used_structures, type->fields.array) == NULL)
							{
								hash_table_insert(used_structures, (void*)type->fields.array, type->fields.array);
							}
						}
						else if ((type->base_type == GLSL_TYPE_INPUTPATCH || type->base_type == GLSL_TYPE_OUTPUTPATCH) && type->inner_type->base_type == GLSL_TYPE_STRUCT)
						{
							if (hash_table_find(used_structures, type->inner_type) == NULL)
							{
								hash_table_insert(used_structures, (void*)type->inner_type, type->inner_type);
							}
						}
					}
				}
			}
			while( added_structure_types > 0 );
		}

		// Generate structures that allow support for multi-dimensional arrays.
		{
			hash_table* ht = hash_table_ctor(32, hash_table_pointer_hash, hash_table_pointer_compare);
			foreach_iter(exec_list_iterator, iter, used_md_arrays) 
			{
				md_array_entry* entry = (md_array_entry*)iter.get();
				declare_md_array_struct(entry->type, ht);
			}
			hash_table_dtor(ht);
		}

#ifdef OPTIMIZE_ANON_STRUCTURES_OUT
		// If a uniform block consists of a single, anonymous structure, don't declare this structure
		// separately. We'll remove it entirely during uniform block code generation, and name the
		// uniform block instead.
		for (unsigned i = 0; i < state->num_uniform_blocks; i++)
		{
			const glsl_uniform_block* block = state->uniform_blocks[i];
			if (hash_table_find(used_uniform_blocks, block->name))
			{
				if (block->num_vars == 1)
				{
					ir_variable* var = block->vars[0];
					const glsl_type* type = var->type;

					if (type->base_type == GLSL_TYPE_STRUCT &&
						type->name &&
						!strcmp( var->name, block->name) &&
						!strncmp(type->name, "anon_struct_", 12))
					{
						hash_table_remove(used_structures, type);
					}
				}
			}
		}
#endif // OPTIMIZE_ANON_STRUCTURES_OUT

		for (unsigned i = 0; i < state->num_user_structures; i++)
		{
			const glsl_type *const s = state->user_structures[i];

			if (hash_table_find(used_structures, s) == NULL)
			{
				continue;
			}

			ralloc_asprintf_append(buffer, "struct %s\n{\n", s->name);

			if (s->length == 0)
			{
				if (bEmitPrecision)
				{
					ralloc_asprintf_append(buffer, "\thighp float glsl_doesnt_like_empty_structs;\n");
				}
				else
				{
					ralloc_asprintf_append(buffer, "\tfloat glsl_doesnt_like_empty_structs;\n");
				}
			}
			else
			{
				for (unsigned j = 0; j < s->length; j++)
				{
					const glsl_type* field_type = s->fields.structure[j].type;
					ralloc_asprintf_append(buffer, "\t");
					if (bEmitPrecision && field_type->base_type != GLSL_TYPE_STRUCT)
					{
						AppendPrecisionModifier(buffer, GetPrecisionModifier(field_type));
					}
					print_type_pre(field_type);
					ralloc_asprintf_append(buffer, " %s", s->fields.structure[j].name);
					print_type_post(field_type);
					ralloc_asprintf_append(buffer, ";\n");
				}
			}
			ralloc_asprintf_append(buffer, "};\n\n");
		}

		unsigned num_used_blocks = 0;
		for (unsigned i = 0; i < state->num_uniform_blocks; i++)
		{
			const glsl_uniform_block* block = state->uniform_blocks[i];
			if (hash_table_find(used_uniform_blocks, block->name))
			{
				const char* block_name = block->name;
				if (state->has_packed_uniforms)
				{
					block_name = ralloc_asprintf(mem_ctx, "%sb%u",
						glsl_variable_tag_from_parser_target(state->target),
						num_used_blocks
						);
				}
				ralloc_asprintf_append(buffer, "layout(std140) uniform %s\n{\n", block_name);

				bool optimized_structure_out = false;

#ifdef OPTIMIZE_ANON_STRUCTURES_OUT
				if (block->num_vars == 1)
				{
					ir_variable* var = block->vars[0];
					const glsl_type* type = var->type;

					if (type->base_type == GLSL_TYPE_STRUCT &&
						type->name &&
						!strcmp( var->name, block->name) &&
						!strncmp(type->name, "anon_struct_", 12))
					{
						for (unsigned j = 0; j < type->length; j++)
						{
							const glsl_type* field_type = type->fields.structure[j].type;
							ralloc_asprintf_append(buffer, "\t");
							if (bEmitPrecision && field_type->base_type != GLSL_TYPE_STRUCT)
							{
								AppendPrecisionModifier(buffer, GetPrecisionModifier(field_type));
							}
							print_type_pre(field_type);
							ralloc_asprintf_append(buffer, " %s", type->fields.structure[j].name);
							print_type_post(field_type);
							ralloc_asprintf_append(buffer, ";\n");
						}
						ralloc_asprintf_append(buffer, "} %s;\n\n", block->name);
						optimized_structure_out = true;
					}
				}
#endif

				if (!optimized_structure_out)
				{
					for (unsigned var_index = 0; var_index < block->num_vars; ++var_index)
					{
						ir_variable* var = block->vars[var_index];
						const glsl_type* type = var->type;

						//EHart - name-mangle variables to prevent colliding names
						ralloc_asprintf_append(buffer, "#define %s %s%s\n", var->name, var->name, block_name);

						ralloc_asprintf_append(buffer, "\t");
						if (bEmitPrecision && type->base_type != GLSL_TYPE_STRUCT)
						{
							AppendPrecisionModifier(buffer, GetPrecisionModifier(type));
						}
						print_type_pre(type);
						ralloc_asprintf_append(buffer, " %s", var->name);
						print_type_post(type);
						ralloc_asprintf_append(buffer, ";\n");
					}
					ralloc_asprintf_append(buffer, "};\n\n");
				}

				num_used_blocks++;
			}
		}
	}

	void PrintPackedSamplers(_mesa_glsl_parse_state::TUniformList& Samplers, TStringToSetMap& TextureToSamplerMap)
	{
		bool bPrintHeader = true;
		bool bNeedsComma = false;
		for (_mesa_glsl_parse_state::TUniformList::iterator Iter = Samplers.begin(); Iter != Samplers.end(); ++Iter)
		{
			glsl_packed_uniform& Sampler = *Iter;
			std::string SamplerStates("");
			TStringToSetMap::iterator IterFound = TextureToSamplerMap.find(Sampler.Name);
			if (IterFound != TextureToSamplerMap.end())
			{
				TStringSet& ListSamplerStates = IterFound->second;
				check(!ListSamplerStates.empty());
				for (TStringSet::iterator IterSS = ListSamplerStates.begin(); IterSS != ListSamplerStates.end(); ++IterSS)
				{
					if (IterSS == ListSamplerStates.begin())
					{
						SamplerStates += "[";
					}
					else
					{
						SamplerStates += ",";
					}
					SamplerStates += *IterSS;
				}

				SamplerStates += "]";
			}

			ralloc_asprintf_append(
				buffer,
				"%s%s(%u:%u%s)",
				bNeedsComma ? "," : "",
				Sampler.Name.c_str(),
				Sampler.offset,
				Sampler.num_components,
				SamplerStates.c_str()
				);

			bNeedsComma = true;
		}
/*
		for (TStringToSetMap::iterator Iter = state->TextureToSamplerMap.begin(); Iter != state->TextureToSamplerMap.end(); ++Iter)
		{
		const std::string& Texture = Iter->first;
		TStringSet& Samplers = Iter->second;
		if (!Samplers.empty())
		{
		if (bFirstTexture)
		{
		bFirstTexture = false;
		}
		else
		{
		ralloc_asprintf_append(buffer, ",");
		}

		ralloc_asprintf_append(buffer, "%s(", Texture.c_str());
		bool bFirstSampler = true;
		for (TStringSet::iterator IterSamplers = Samplers.begin(); IterSamplers != Samplers.end(); ++IterSamplers)
		{
		if (bFirstSampler)
		{
		bFirstSampler = false;
		}
		else
		{
		ralloc_asprintf_append(buffer, ",");
		}

		ralloc_asprintf_append(buffer, "%s", IterSamplers->c_str());
		}
		ralloc_asprintf_append(buffer, ")");
		}
		}
		*/
	}

	bool PrintPackedUniforms(bool bPrintArrayType, char ArrayType, _mesa_glsl_parse_state::TUniformList& Uniforms, bool bFlattenUniformBuffers, bool NeedsComma)
	{
		bool bPrintHeader = true;
		for (glsl_packed_uniform& Uniform : Uniforms)
		{
			if (!bFlattenUniformBuffers || Uniform.CB_PackedSampler.empty())
			{
				if (bPrintArrayType && bPrintHeader)
				{
					ralloc_asprintf_append(buffer, "%s%c[",
						NeedsComma ? "," : "",
						ArrayType);
					bPrintHeader = false;
					NeedsComma = false;
				}
				ralloc_asprintf_append(
					buffer,
					"%s%s(%u:%u)",
					NeedsComma ? "," : "",
					Uniform.Name.c_str(),
					Uniform.offset,
					Uniform.num_components
					);
				NeedsComma = true;
			}
		}

		if (bPrintArrayType && !bPrintHeader)
		{
			ralloc_asprintf_append(buffer, "]");
		}

		return NeedsComma;
	}

	void PrintPackedGlobals(_mesa_glsl_parse_state* State)
	{
		//	@PackedGlobals: Global0(DestArrayType, DestOffset, SizeInFloats), Global1(DestArrayType, DestOffset, SizeInFloats), ...
		bool bNeedsHeader = true;
		bool bNeedsComma = false;
		for (auto& Pair : State->GlobalPackedArraysMap)
		{
			char ArrayType = Pair.first;
			if (ArrayType != EArrayType_Image && ArrayType != EArrayType_Sampler)
			{
				_mesa_glsl_parse_state::TUniformList& Uniforms = Pair.second;
				check(!Uniforms.empty());

				for (auto Iter = Uniforms.begin(); Iter != Uniforms.end(); ++Iter)
				{
					glsl_packed_uniform& Uniform = *Iter;
					if (!State->bFlattenUniformBuffers || Uniform.CB_PackedSampler.empty())
					{
						if (bNeedsHeader)
						{
							ralloc_asprintf_append(buffer, "// @PackedGlobals: ");
							bNeedsHeader = false;
						}

						ralloc_asprintf_append(
							buffer,
							"%s%s(%c:%u,%u)",
							bNeedsComma ? "," : "",
							Uniform.Name.c_str(),
							ArrayType,
							Uniform.offset,
							Uniform.num_components
							);
						bNeedsComma = true;
					}
				}
			}
		}

		if (!bNeedsHeader)
		{
			ralloc_asprintf_append(buffer, "\n");
		}
	}

	void PrintPackedUniformBuffers(_mesa_glsl_parse_state* State, bool bGroupFlattenedUBs)
	{
		// @PackedUB: UniformBuffer0(SourceIndex0): Member0(SourceOffset,SizeInFloats),Member1(SourceOffset,SizeInFloats), ...
		// @PackedUB: UniformBuffer1(SourceIndex1): Member0(SourceOffset,SizeInFloats),Member1(SourceOffset,SizeInFloats), ...
		// ...

		// First find all used CBs (since we lost that info during flattening)
		TStringSet UsedCBs;
		for (auto IterCB = State->CBPackedArraysMap.begin(); IterCB != State->CBPackedArraysMap.end(); ++IterCB)
		{
			for (auto Iter = IterCB->second.begin(); Iter != IterCB->second.end(); ++Iter)
			{
				_mesa_glsl_parse_state::TUniformList& Uniforms = Iter->second;
				for (auto IterU = Uniforms.begin(); IterU != Uniforms.end(); ++IterU)
				{
					if (!IterU->CB_PackedSampler.empty())
					{
						check(IterCB->first == IterU->CB_PackedSampler);
						UsedCBs.insert(IterU->CB_PackedSampler);
					}
				}
			}
		}

		check(UsedCBs.size() == State->CBPackedArraysMap.size());

		// Now get the CB index based off source declaration order, and print an info line for each, while creating the mem copy list
		unsigned CBIndex = 0;
		TCBDMARangeMap CBRanges;
		for (unsigned i = 0; i < State->num_uniform_blocks; i++)
		{
			const glsl_uniform_block* block = State->uniform_blocks[i];
			if (UsedCBs.find(block->name) != UsedCBs.end())
			{
				bool bNeedsHeader = true;

				// Now the members for this CB
				bool bNeedsComma = false;
				auto IterPackedArrays = State->CBPackedArraysMap.find(block->name);
				check(IterPackedArrays != State->CBPackedArraysMap.end());
				for (auto Iter = IterPackedArrays->second.begin(); Iter != IterPackedArrays->second.end(); ++Iter)
				{
					char ArrayType = Iter->first;
					check(ArrayType != EArrayType_Image && ArrayType != EArrayType_Sampler);

					_mesa_glsl_parse_state::TUniformList& Uniforms = Iter->second;
					for (auto IterU = Uniforms.begin(); IterU != Uniforms.end(); ++IterU)
					{
						glsl_packed_uniform& Uniform = *IterU;
						if (Uniform.CB_PackedSampler == block->name)
						{
							if (bNeedsHeader)
							{
								ralloc_asprintf_append(buffer, "// @PackedUB: %s(%u): ",
									block->name,
									CBIndex);
								bNeedsHeader = false;
							}

							ralloc_asprintf_append(buffer, "%s%s(%u,%u)",
								bNeedsComma ? "," : "",
								Uniform.Name.c_str(),
								Uniform.OffsetIntoCBufferInFloats,
								Uniform.SizeInFloats);

							bNeedsComma = true;
							unsigned SourceOffset = Uniform.OffsetIntoCBufferInFloats;
							unsigned DestOffset = Uniform.offset;
							unsigned Size = Uniform.SizeInFloats;
							unsigned DestCBIndex = bGroupFlattenedUBs ? std::distance(UsedCBs.begin(), UsedCBs.find(block->name)) : 0;
							unsigned DestCBPrecision = ArrayType;
							InsertRange(CBRanges, CBIndex, SourceOffset, Size, DestCBIndex, DestCBPrecision, DestOffset);
						}
					}
				}

				if (!bNeedsHeader)
				{
					ralloc_asprintf_append(buffer, "\n");
				}

				CBIndex++;
			}
		}

		//DumpSortedRanges(SortRanges(CBRanges));

		// @PackedUBCopies: SourceArray:SourceOffset-DestArray:DestOffset,SizeInFloats;SourceArray:SourceOffset-DestArray:DestOffset,SizeInFloats,...
		bool bFirst = true;
		for (auto& Pair : CBRanges)
		{
			TDMARangeList& List = Pair.second;
			for (auto IterList = List.begin(); IterList != List.end(); ++IterList)
			{
				if (bFirst)
				{
					ralloc_asprintf_append(buffer, bGroupFlattenedUBs ? "// @PackedUBCopies: " : "// @PackedUBGlobalCopies: ");
					bFirst = false;
				}
				else
				{
					ralloc_asprintf_append(buffer, ",");
				}

				if (bGroupFlattenedUBs)
				{
					ralloc_asprintf_append(buffer, "%u:%u-%u:%c:%u:%u", IterList->SourceCB, IterList->SourceOffset, IterList->DestCBIndex, IterList->DestCBPrecision, IterList->DestOffset, IterList->Size);
				}
				else
				{
					check(IterList->DestCBIndex == 0);
					ralloc_asprintf_append(buffer, "%u:%u-%c:%u:%u", IterList->SourceCB, IterList->SourceOffset, IterList->DestCBPrecision, IterList->DestOffset, IterList->Size);
				}
			}
		}

		if (!bFirst)
		{
			ralloc_asprintf_append(buffer, "\n");
		}
	}

	void PrintPackedUniforms(_mesa_glsl_parse_state* State, bool bGroupFlattenedUBs)
	{
		PrintPackedGlobals(State);

		if (State->bFlattenUniformBuffers && !State->CBuffersOriginal.empty())
		{
			PrintPackedUniformBuffers(State, bGroupFlattenedUBs);
		}
	}

	/**
	 * Print a list of external variables.
	 */
	void print_extern_vars(_mesa_glsl_parse_state* State, exec_list* extern_vars)
	{
		const char *type_str[GLSL_TYPE_MAX] = { "u", "i", "f", "f", "b", "t", "?", "?", "?", "?", "s", "os", "im", "ip", "op" };
		const char *col_str[] = { "", "", "2x", "3x", "4x" };
		const char *row_str[] = { "", "1", "2", "3", "4" };

		check( sizeof(type_str)/sizeof(char*) == GLSL_TYPE_MAX);

		bool need_comma = false;
		foreach_iter(exec_list_iterator, iter, *extern_vars)
		{
			ir_variable* var = ((extern_var*)iter.get())->var;
			const glsl_type* type = var->type;
			if (!strcmp(var->name,"gl_in"))
			{
				// Ignore it, as we can't properly frame this information in current format, and it's not used anyway for geometry shaders
				continue;
			}
			if (!strncmp(var->name,"in_",3) || !strncmp(var->name,"out_",4))
			{
				if (type->is_record())
				{
					// This is the specific case for GLSL >= 150, as we generate a struct with a member for each interpolator (which we still want to count)
					if (type->length != 1)
					{
						_mesa_glsl_warning(State, "Found a complex structure as in/out, counting is not implemented yet...\n");
						continue;
					}

					type = type->fields.structure->type;
				}
			}
			check(type);
			bool is_array = type->is_array();
			int array_size = is_array ? type->length : 0;
			if (is_array)
			{
				type = type->fields.array;
			}
			ralloc_asprintf_append(buffer, "%s%s%s%s",
				need_comma ? "," : "",
				type->base_type == GLSL_TYPE_STRUCT ? type->name : type_str[type->base_type],
				col_str[type->matrix_columns],
				row_str[type->vector_elements]);
			if (is_array)
			{
				ralloc_asprintf_append(buffer, "[%u]", array_size);
			}
			ralloc_asprintf_append(buffer, ";%d:%s", var->location, var->name);
			need_comma = true;
		}
	}

	int count_total_components(_mesa_glsl_parse_state* State, exec_list* extern_vars)
	{
		int total_components = 0;

		foreach_iter(exec_list_iterator, iter, *extern_vars)
		{
			ir_variable* var = ((extern_var*)iter.get())->var;
			const glsl_type* type = var->type;
			if (!strcmp(var->name, "gl_in"))
			{
				// Ignore it, as we can't properly frame this information in current format, and it's not used anyway for geometry shaders
				continue;
			}
			if (!strncmp(var->name, "in_", 3) || !strncmp(var->name, "out_", 4))
			{
				if (type->is_record())
				{
					// This is the specific case for GLSL >= 150, as we generate a struct with a member for each interpolator (which we still want to count)
					if (type->length != 1)
					{
						_mesa_glsl_warning(State, "Found a complex structure as in/out, counting is not implemented yet...\n");
						continue;
					}

					type = type->fields.structure->type;
				}
				check(type);
				bool is_array = type->is_array();
				total_components += (is_array ? type->length * type->vector_elements : type->vector_elements) * type->matrix_columns;
			}
		}
		return total_components;
	}

	void check_inout_limits(_mesa_glsl_parse_state* state)
	{
		if (CompileTarget == HCT_FeatureLevelES3_1)
		{
			// check the number of varying in/out varyings are within the minimum GLES 3.0 spec.
			const int GLES31_FragmentInComponentCountLimit = 60; // GL_MAX_FRAGMENT_INPUT_COMPONENTS
			const int GLES31_VertexOutComponentCountLimit = 64; // GL_MAX_VERTEX_OUTPUT_COMPONENTS

			int ins = 0;
			int outs = 0;
			if (ShaderTarget == fragment_shader && !input_variables.is_empty())
			{
				ins = count_total_components(state, &input_variables);
			}
			if (ShaderTarget == vertex_shader && !output_variables.is_empty())
			{
				outs = count_total_components(state, &output_variables);
			}

			if (ins > GLES31_FragmentInComponentCountLimit)
			{
				_mesa_glsl_error(state, "GLES 3.1 fragment input varying component count exceeded: %d used, max allowed %d\n", ins, GLES31_FragmentInComponentCountLimit);
			}

			if (outs > GLES31_VertexOutComponentCountLimit)
			{
				_mesa_glsl_error(state, "GLES 3.1 vertex output varying component count exceeded: %d used, max allowed %d\n", outs, GLES31_VertexOutComponentCountLimit);
			}
		}
	}

	/**
	 * Print the input/output signature for this shader.
	 */
	void print_signature(_mesa_glsl_parse_state *state, bool bGroupFlattenedUBs)
	{
		if (!input_variables.is_empty())
		{
			ralloc_asprintf_append(buffer, "// @Inputs: ");
			print_extern_vars(state, &input_variables);
			ralloc_asprintf_append(buffer, "\n");
		}
		if (!output_variables.is_empty())
		{
			ralloc_asprintf_append(buffer, "// @Outputs: ");
			print_extern_vars(state, &output_variables);
			ralloc_asprintf_append(buffer, "\n");
		}
		if (state->num_uniform_blocks > 0 && !state->bFlattenUniformBuffers)
		{
			bool first = true;
			int Index = 0;
			for (unsigned i = 0; i < state->num_uniform_blocks; i++)
			{
				const glsl_uniform_block* block = state->uniform_blocks[i];
				if (hash_table_find(used_uniform_blocks, block->name))
				{
					ralloc_asprintf_append(buffer, "%s%s(%d)",
						first ? "// @UniformBlocks: " : ",",
						block->name, Index);
					first = false;
					++Index;
				}
			}
			if (!first)
			{
				ralloc_asprintf_append(buffer, "\n");
			}
		}

		if (state->has_packed_uniforms)
		{
			PrintPackedUniforms(state, bGroupFlattenedUBs);

			if (!state->GlobalPackedArraysMap[EArrayType_Sampler].empty())
			{
				ralloc_asprintf_append(buffer, "// @Samplers: ");
				PrintPackedSamplers(
					state->GlobalPackedArraysMap[EArrayType_Sampler],
					state->TextureToSamplerMap
					);
				ralloc_asprintf_append(buffer, "\n");
			}

			if (!state->GlobalPackedArraysMap[EArrayType_Image].empty())
			{
				ralloc_asprintf_append(buffer, "// @UAVs: ");
				PrintPackedUniforms(
					false,
					EArrayType_Image,
					state->GlobalPackedArraysMap[EArrayType_Image],
					false,
					false
					);
				ralloc_asprintf_append(buffer, "\n");
			}
		}
		else
		{
			if (!uniform_variables.is_empty())
			{
				ralloc_asprintf_append(buffer, "// @Uniforms: ");
				print_extern_vars(state, &uniform_variables);
				ralloc_asprintf_append(buffer, "\n");
			}
			if (!sampler_variables.is_empty())
			{
				ralloc_asprintf_append(buffer, "// @Samplers: ");
				print_extern_vars(state, &sampler_variables);
				ralloc_asprintf_append(buffer, "\n");
			}
			if (!image_variables.is_empty())
			{
				ralloc_asprintf_append(buffer, "// @UAVs: ");
				print_extern_vars(state, &image_variables);
				ralloc_asprintf_append(buffer, "\n");
			}
		}
	}

	/**
	 * Print the layout directives for this shader.
	 */
	void print_layout(_mesa_glsl_parse_state *state)
	{
		if (early_depth_stencil && this->bUsesDiscard == false)
		{
			ralloc_asprintf_append(buffer, "layout(early_fragment_tests) in;\n");
		}
		if (state->target == compute_shader )
		{
			ralloc_asprintf_append(buffer, "layout( local_size_x = %d, "
				"local_size_y = %d, local_size_z = %d ) in;\n", wg_size_x,
				wg_size_y, wg_size_z );
		}

		if(state->target == tessellation_control_shader)
		{
			ralloc_asprintf_append(buffer, "layout(vertices = %d) out;\n", tessellation.outputcontrolpoints);
		}

		if(state->target == tessellation_evaluation_shader)
		{

			std::basic_stringstream<char, std::char_traits<char>, std::allocator<char> > str;

			switch (tessellation.outputtopology)
			{
				// culling is inverted, see TranslateCullMode in the OpenGL and D3D11 RHI
			case GLSL_OUTPUTTOPOLOGY_POINT:
				str << "point_mode";
				break;
			case GLSL_OUTPUTTOPOLOGY_LINE:
				str << "iso_lines";
				break;

			default:
			case GLSL_OUTPUTTOPOLOGY_NONE:
			case GLSL_OUTPUTTOPOLOGY_TRIANGLE_CW:
				str << "triangles, ccw";
				break;
			case GLSL_OUTPUTTOPOLOGY_TRIANGLE_CCW:
				str << "triangles, cw";
				break;
			}

			switch (tessellation.partitioning)
			{
			default:
			case GLSL_PARTITIONING_NONE:
			case GLSL_PARTITIONING_INTEGER:
				str << ", equal_spacing";
				break;
			case GLSL_PARTITIONING_FRACTIONAL_EVEN:
				str << ", fractional_even_spacing";
				break;
			case GLSL_PARTITIONING_FRACTIONAL_ODD:
				str << ", fractional_odd_spacing";
				break;
				// that assumes that the hull/control shader clamps the tessellation factors to be power of two
			case GLSL_PARTITIONING_POW2:
				str << ", equal_spacing";
				break;
			}
			ralloc_asprintf_append(buffer, "layout(%s) in;\n", str.str().c_str());
		}
#if 0
		if(state->target == tessellation_evaluation_shader || state->target == tessellation_control_shader)
		{
			ralloc_asprintf_append(buffer, "/* DEBUG DUMP\n");

			ralloc_asprintf_append(buffer, "tessellation.domain =  %s \n",  DomainStrings[tessellation.domain] );
			ralloc_asprintf_append(buffer, "tessellation.outputtopology =  %s \n", OutputTopologyStrings[tessellation.outputtopology] );
			ralloc_asprintf_append(buffer, "tessellation.partitioning =  %s \n", PartitioningStrings[tessellation.partitioning]);
			ralloc_asprintf_append(buffer, "tessellation.maxtessfactor =  %f \n", tessellation.maxtessfactor );
			ralloc_asprintf_append(buffer, "tessellation.outputcontrolpoints =  %d \n", tessellation.outputcontrolpoints );
			ralloc_asprintf_append(buffer, "tessellation.patchconstantfunc =  %s \n", tessellation.patchconstantfunc);
			ralloc_asprintf_append(buffer, " */\n");
		}
#endif		
	}

	void print_extensions(_mesa_glsl_parse_state* state, bool bUsesFramebufferFetchES2, bool bUsesDepthbufferFetchES2, bool bInUsesExternalTexture)
	{
		if (bInUsesExternalTexture)
		{
			if (CompileTarget == HCT_FeatureLevelES3_1)
			{
				ralloc_asprintf_append(buffer, "\n#ifdef GL_OES_EGL_image_external_essl3\n");
				ralloc_asprintf_append(buffer, "#extension GL_OES_EGL_image_external_essl3 : enable\n");
				ralloc_asprintf_append(buffer, "\n#endif\n");
			}

			ralloc_asprintf_append(buffer, "// Uses samplerExternalOES\n");
		}

		if (state->bSeparateShaderObjects && !state->bGenerateES && 
			((state->target == tessellation_control_shader) || (state->target == tessellation_evaluation_shader)))
		{
			ralloc_asprintf_append(buffer, "#extension GL_ARB_tessellation_shader : enable\n");
		}

		if (bUsesFramebufferFetchES2)
<<<<<<< HEAD
		{
			ralloc_asprintf_append(buffer, "\n#ifdef GL_EXT_shader_framebuffer_fetch\n");
			ralloc_asprintf_append(buffer, "#extension GL_EXT_shader_framebuffer_fetch : enable\n");
			ralloc_asprintf_append(buffer, "#define %sinout\n", FBF_StorageQualifier);
			ralloc_asprintf_append(buffer, "#elif defined(GL_ARM_shader_framebuffer_fetch)\n");
			ralloc_asprintf_append(buffer, "#extension GL_ARM_shader_framebuffer_fetch : enable\n");
			ralloc_asprintf_append(buffer, "#endif\n");
		}
				
		if (bUsesDepthbufferFetchES2)
		{
			ralloc_asprintf_append(buffer, "\n#ifdef GL_ARM_shader_framebuffer_fetch_depth_stencil\n");
			ralloc_asprintf_append(buffer, "#extension GL_ARM_shader_framebuffer_fetch_depth_stencil : enable\n");
			if (!bUsesFramebufferFetchES2)
			{
				ralloc_asprintf_append(buffer, "#elif defined(GL_EXT_shader_framebuffer_fetch)\n");
				ralloc_asprintf_append(buffer, "#extension GL_EXT_shader_framebuffer_fetch : enable\n");
				ralloc_asprintf_append(buffer, "#define %sinout\n", FBF_StorageQualifier);
			}
			ralloc_asprintf_append(buffer, "#endif\n");
		}

		if (bUsesFramebufferFetchES2 || bUsesDepthbufferFetchES2)
		{
=======
		{
			ralloc_asprintf_append(buffer, "\n#ifdef GL_EXT_shader_framebuffer_fetch\n");
			ralloc_asprintf_append(buffer, "#extension GL_EXT_shader_framebuffer_fetch : enable\n");
			ralloc_asprintf_append(buffer, "#define %sinout\n", FBF_StorageQualifier);
			ralloc_asprintf_append(buffer, "#elif defined(GL_ARM_shader_framebuffer_fetch)\n");
			ralloc_asprintf_append(buffer, "#extension GL_ARM_shader_framebuffer_fetch : enable\n");
			ralloc_asprintf_append(buffer, "#endif\n");
		}
		else if(FramebufferFetchMask || FramebufferFetchWriteMask)
		{
			ralloc_asprintf_append(buffer, "#ifdef UE_MRT_FRAMEBUFFER_FETCH\n");
			ralloc_asprintf_append(buffer, "#extension GL_EXT_shader_framebuffer_fetch : enable\n");
			ralloc_asprintf_append(buffer, "#endif\n");
			ralloc_asprintf_append(buffer, "#ifdef UE_MRT_PLS\n");
			ralloc_asprintf_append(buffer, "#extension GL_EXT_shader_pixel_local_storage : enable\n");
			ralloc_asprintf_append(buffer, "#endif\n");
		}	
		
		if (bUsesDepthbufferFetchES2 || FramebufferFetchMask || FramebufferFetchWriteMask)		
		{
			ralloc_asprintf_append(buffer, "\n#ifdef GL_ARM_shader_framebuffer_fetch_depth_stencil\n");
			ralloc_asprintf_append(buffer, "#extension GL_ARM_shader_framebuffer_fetch_depth_stencil : enable\n");
			if (!(bUsesFramebufferFetchES2 || FramebufferFetchMask || FramebufferFetchWriteMask))
			{
				ralloc_asprintf_append(buffer, "#elif defined(GL_EXT_shader_framebuffer_fetch)\n");
				ralloc_asprintf_append(buffer, "#extension GL_EXT_shader_framebuffer_fetch : enable\n");
				ralloc_asprintf_append(buffer, "#define %sinout\n", FBF_StorageQualifier);
			}
			ralloc_asprintf_append(buffer, "#endif\n");
		}

		// Cube map arrays are required for deferred rendering on mobile
		ralloc_asprintf_append(buffer, "\n#if (defined(UE_MRT_PLS) || defined(UE_MRT_FRAMEBUFFER_FETCH)) && defined(GL_EXT_texture_cube_map_array)\n");
		ralloc_asprintf_append(buffer, "#extension GL_EXT_texture_cube_map_array : enable\n");
		ralloc_asprintf_append(buffer, "\n#endif\n");

		if (bUsesFramebufferFetchES2 || bUsesDepthbufferFetchES2)
		{
>>>>>>> 6bbb88c8
			ralloc_asprintf_append(buffer, "\n#ifndef %s\n", FBF_StorageQualifier);
			ralloc_asprintf_append(buffer, "#define %sout\n", FBF_StorageQualifier);
			ralloc_asprintf_append(buffer, "#endif\n");
		}

		if (CompileTarget == HCT_FeatureLevelES3_1Ext)
		{
			ralloc_asprintf_append(buffer, "\n#ifdef GL_EXT_gpu_shader5\n");
			ralloc_asprintf_append(buffer, "#extension GL_EXT_gpu_shader5 : enable\n");
			ralloc_asprintf_append(buffer, "\n#endif\n");
			
			ralloc_asprintf_append(buffer, "\n#ifdef GL_OES_shader_image_atomic\n");
			ralloc_asprintf_append(buffer, "#extension GL_OES_shader_image_atomic : enable\n");
			ralloc_asprintf_append(buffer, "\n#endif\n");

			ralloc_asprintf_append(buffer, "\n#ifdef GL_EXT_texture_buffer\n");
			ralloc_asprintf_append(buffer, "#extension GL_EXT_texture_buffer : enable\n");
			ralloc_asprintf_append(buffer, "\n#endif\n");

			ralloc_asprintf_append(buffer, "\n#ifdef GL_EXT_texture_cube_map_array\n");
			ralloc_asprintf_append(buffer, "#extension GL_EXT_texture_cube_map_array : enable\n");
			ralloc_asprintf_append(buffer, "\n#endif\n");

			ralloc_asprintf_append(buffer, "\n#ifdef GL_EXT_shader_io_blocks\n");
			ralloc_asprintf_append(buffer, "#extension GL_EXT_shader_io_blocks : enable\n");
			ralloc_asprintf_append(buffer, "\n#endif\n");

			if (ShaderTarget == geometry_shader)
			{
				ralloc_asprintf_append(buffer, "#extension GL_EXT_geometry_shader : enable\n");
			}

			if (ShaderTarget == tessellation_control_shader || ShaderTarget == tessellation_evaluation_shader)
			{
				ralloc_asprintf_append(buffer, "#extension GL_EXT_tessellation_shader : enable\n");
			}
		}
		else if ((bIsES || bIsES31))
		{
			if (bUseImageAtomic)
			{
				ralloc_asprintf_append(buffer, "\n#ifdef GL_OES_shader_image_atomic\n");
				ralloc_asprintf_append(buffer, "#extension GL_OES_shader_image_atomic : enable\n");
				ralloc_asprintf_append(buffer, "\n#endif\n");
			}

			if (bUsesTextureBuffer)
			{
				// Not supported by ES3.1 spec, but many phones support this extension
				// GPU particles require this
				// App shall not use a shader if this extension is not supported on device
				ralloc_asprintf_append(buffer, "\n#ifdef GL_EXT_texture_buffer\n");
				ralloc_asprintf_append(buffer, "#extension GL_EXT_texture_buffer : enable\n");
				ralloc_asprintf_append(buffer, "\n#endif\n");
			}
		}
		ralloc_asprintf_append(buffer, "// end extensions\n");
	}

public:

	/** Constructor. */
	ir_gen_glsl_visitor(bool bInIsES, bool bInEmitPrecision, bool bInIsWebGL, EHlslCompileTarget InCompileTarget, _mesa_glsl_parser_targets InShaderTarget,
						bool bInGenerateLayoutLocations, bool bInDefaultPrecisionIsHalf, bool bInNoGlobalUniforms, bool bInUsesFrameBufferFetch, bool bInUsesDepthbufferFetch,
						uint32_t InFramebufferFetchMask, uint32_t InFramebufferFetchWriteMask, bool bInUsesExternalTexture)
		: early_depth_stencil(false)
		, bIsES(bInIsES)
		, bEmitPrecision(bInEmitPrecision)
		, bIsES31(InCompileTarget == HCT_FeatureLevelES3_1 || InCompileTarget == HCT_FeatureLevelES3_1Ext)
		, bIsWebGL(bInIsWebGL)
		, CompileTarget(InCompileTarget)		, ShaderTarget(InShaderTarget)
		, bGenerateLayoutLocations(bInGenerateLayoutLocations)
		, bDefaultPrecisionIsHalf(bInDefaultPrecisionIsHalf)
		, bUsesFrameBufferFetch(bInUsesFrameBufferFetch)
		, bUsesDepthbufferFetch(bInUsesDepthbufferFetch)
		, bHasGeneratedDepthTargetInput(false)
		, FramebufferFetchMask(InFramebufferFetchMask)
		, FramebufferFetchWriteMask(InFramebufferFetchWriteMask)
		, bUsesExternalTexture(bInUsesExternalTexture)
		, buffer(0)
		, indentation(0)
		, scope_depth(0)
		, temp_id(0)
		, global_id(0)
		, needs_semicolon(false)
		, should_print_uint_literals_as_ints(false)
		, loop_count(0)
		, bUsesTextureBuffer(false)
		, bUseImageAtomic(false)
		, bUsesDiscard(false)
		, bUsesInstanceID(false)
		, bNoGlobalUniforms(bInNoGlobalUniforms)
	{
		printable_names = hash_table_ctor(32, hash_table_pointer_hash, hash_table_pointer_compare);
		used_structures = hash_table_ctor(32, hash_table_pointer_hash, hash_table_pointer_compare);
		used_uniform_blocks = hash_table_ctor(32, hash_table_string_hash, hash_table_string_compare);
	}

	/** Destructor. */
	virtual ~ir_gen_glsl_visitor()
	{
		hash_table_dtor(printable_names);
		hash_table_dtor(used_structures);
		hash_table_dtor(used_uniform_blocks);
	}

	/**
	 * Executes the visitor on the provided ir.
	 * @returns the GLSL source code generated.
	 */
	const char* run(exec_list* ir, _mesa_glsl_parse_state* state, bool bGroupFlattenedUBs)
	{
		mem_ctx = ralloc_context(NULL);

		char* code_buffer = ralloc_asprintf(mem_ctx, "");
		buffer = &code_buffer;

		char* default_precision_buffer = ralloc_asprintf(mem_ctx, "");

		if (bEmitPrecision && ShaderTarget == fragment_shader)
		{
			const char* DefaultPrecision = bDefaultPrecisionIsHalf ? "mediump" : "highp";
			ralloc_asprintf_append(&default_precision_buffer, "precision %s float;\n", DefaultPrecision);
			// always use highp for integers as shaders use them as bit storage
			ralloc_asprintf_append(&default_precision_buffer, "precision %s int;\n", "highp");
		}

		// HLSLCC_DX11ClipSpace adjustment
		{
			const char* func_clipControlAdjustments =
R"RawStrDelimiter(
void compiler_internal_AdjustInputSemantic(inout vec4 TempVariable)
{
#if HLSLCC_DX11ClipSpace
	TempVariable.y = -TempVariable.y;
	TempVariable.z = ( TempVariable.z + TempVariable.w ) / 2.0;
#endif
}

void compiler_internal_AdjustOutputSemantic(inout vec4 Src)
{
#if HLSLCC_DX11ClipSpace
	Src.y = -Src.y;
	Src.z = ( 2.0 * Src.z ) - Src.w;
#endif
}

bool compiler_internal_AdjustIsFrontFacing(bool isFrontFacing)
{
#if HLSLCC_DX11ClipSpace
	return !isFrontFacing;
#else
	return isFrontFacing;
#endif
}
)RawStrDelimiter";
			
			if (ShaderTarget != compute_shader)
			{
				ralloc_asprintf_append(buffer, func_clipControlAdjustments);
			}
		}

<<<<<<< HEAD
=======
		if (FramebufferFetchMask || FramebufferFetchWriteMask)
		{
			// Framebuffer Depth Fetch
			ralloc_asprintf_append(buffer, "highp %s %s()\n"
				"{\n"
				"\treturn gl_LastFragDepthARM;\n"
				"}\n", GL_FRAMEBUFFER_FETCH_TYPE[FRAMEBUFFER_FETCH_DEPTH_INDEX], GL_FRAMEBUFFER_FETCH[FRAMEBUFFER_FETCH_DEPTH_INDEX]);

			ralloc_asprintf_append(buffer, "void %s(%s input_vec)\n"
				"{\n"
				"\tgl_FragDepth = input_vec;"
				"}\n", GL_FRAMEBUFFER_FETCH_WRITE[FRAMEBUFFER_FETCH_DEPTH_INDEX], GL_FRAMEBUFFER_FETCH_TYPE[FRAMEBUFFER_FETCH_DEPTH_INDEX]);

			// Framebuffer Fetch
			ralloc_asprintf_append(buffer, "#ifdef UE_MRT_FRAMEBUFFER_FETCH\n");

			for (int32_t i = 0; i < UE_ARRAY_COUNT(GL_FRAMEBUFFER_FETCH); ++i)
			{
				if (FramebufferFetchMask & (1 << i) || FramebufferFetchWriteMask & (1 << i))
				{
					if (i == FRAMEBUFFER_FETCH_DEPTH_INDEX)
					{
						continue;
					}
					
					ralloc_asprintf_append(buffer, "layout(location = %d) inout %s out_Target%d;\n", i, GL_FRAMEBUFFER_FETCH_TYPE[i], i);
					ralloc_asprintf_append(buffer, "highp %s %s()\n"
						"{\n"
						"\treturn out_Target%d;\n"
						"}\n", GL_FRAMEBUFFER_FETCH_TYPE[i], GL_FRAMEBUFFER_FETCH[i], i);

					ralloc_asprintf_append(buffer, "void %s(%s input_vec)\n"
						"{\n"
						"\tout_Target%d = input_vec;\n"
						"}\n", GL_FRAMEBUFFER_FETCH_WRITE[i], GL_FRAMEBUFFER_FETCH_TYPE[i], i);
				}
			}

			ralloc_asprintf_append(buffer, "#endif\n");
			// End Framebuffer Fetch

			// Pixel Local Storage
			ralloc_asprintf_append(buffer, "#ifdef UE_MRT_PLS\n");
		
			if (FramebufferFetchMask && FramebufferFetchWriteMask)
			{
				ralloc_asprintf_append(buffer, "__pixel_localEXT PLSGBufferData\n{ \n");
			}
			else if (FramebufferFetchMask)
			{
				ralloc_asprintf_append(buffer, "__pixel_local_inEXT PLSGBufferData\n{ \n");
			}
			else
			{
				ralloc_asprintf_append(buffer, "__pixel_local_outEXT PLSGBufferData\n{ \n");
			}

			for (int32_t i = 0; i < FRAMEBUFFER_FETCH_DEPTH_INDEX; ++i)
			{
				ralloc_asprintf_append(buffer, "layout(%s) highp %s out_Target%d;\n", GL_PLS_IMAGE_FORMAT[i], GL_FRAMEBUFFER_FETCH_TYPE[i], i);
			}

			ralloc_asprintf_append(buffer, "} PLSGBuffer;\n\n");

			for (int32_t i = 0; i < UE_ARRAY_COUNT(GL_FRAMEBUFFER_FETCH); ++i)
			{
				if (i == FRAMEBUFFER_FETCH_DEPTH_INDEX)
				{
					continue;
				}

				if (FramebufferFetchMask)
				{
					ralloc_asprintf_append(buffer, "highp %s %s()\n"
						"{\n"
						"\treturn PLSGBuffer.out_Target%d;\n"
						"}\n", GL_FRAMEBUFFER_FETCH_TYPE[i], GL_FRAMEBUFFER_FETCH[i], i);
				}

				if(FramebufferFetchWriteMask)
				{
						ralloc_asprintf_append(buffer, "void %s(%s input_vec)\n"
							"{\n"
							"\tPLSGBuffer.out_Target%d = input_vec;\n"
							"}\n", GL_FRAMEBUFFER_FETCH_WRITE[i], GL_FRAMEBUFFER_FETCH_TYPE[i], i);
				}
			}

			ralloc_asprintf_append(buffer, "#endif\n");
		}
		// End Pixel Local Storage


>>>>>>> 6bbb88c8
		foreach_iter(exec_list_iterator, iter, *ir)
		{
			ir_instruction *inst = (ir_instruction *)iter.get();
			do_visit(inst);
		}
		buffer = 0;

		check_inout_limits(state);

		char* code_footer = ralloc_asprintf(mem_ctx, "");
		buffer = &code_footer;
		//
		buffer = 0;

		char* decl_buffer = ralloc_asprintf(mem_ctx, "");
		buffer = &decl_buffer;
		declare_structs(state);
		buffer = 0;

		char* signature = ralloc_asprintf(mem_ctx, "");
		buffer = &signature;
		print_signature(state, bGroupFlattenedUBs);
		buffer = 0;

		const char* geometry_layouts = "";
		if (state->maxvertexcount>0)
		{
			check(state->geometryinput>0);
			check(state->outputstream_type>0);
			geometry_layouts = ralloc_asprintf(
				mem_ctx,
				"\nlayout(%s) in;\nlayout(%s, max_vertices = %u) out;\n\n",
				GeometryInputStrings[state->geometryinput],
				OutputStreamTypeStrings[state->outputstream_type],
				state->maxvertexcount);
		}
		char* layout = ralloc_asprintf(mem_ctx, "");
		buffer = &layout;
		print_layout(state);
		buffer = 0;

		char* Extensions = ralloc_asprintf(mem_ctx, "");
		buffer = &Extensions;
		print_extensions(state, bUsesFrameBufferFetch, bUsesDepthbufferFetch, bUsesExternalTexture);
		if (state->bSeparateShaderObjects && !(state->bGenerateES || CompileTarget == HCT_FeatureLevelES3_1))
		{
			switch (state->target)
			{
				case geometry_shader:
					ralloc_asprintf_append(buffer, "in gl_PerVertex\n"
										   "{\n"
										   "\tvec4 gl_Position;\n"
										   "\tfloat gl_ClipDistance[];\n"
										   "} gl_in[];\n"
										   );
				case vertex_shader:
					ralloc_asprintf_append(buffer, "out gl_PerVertex\n"
										   "{\n"
										   "\tvec4 gl_Position;\n"
										   "\tfloat gl_ClipDistance[];\n"
										   "};\n"
										   );
					break;
				case tessellation_control_shader:
					ralloc_asprintf_append(buffer, "in gl_PerVertex\n"
										   "{\n"
										   "\tvec4 gl_Position;\n"
										   "\tfloat gl_ClipDistance[];\n"
										   "} gl_in[gl_MaxPatchVertices];\n"
										   );
					ralloc_asprintf_append(buffer, "out gl_PerVertex\n"
										   "{\n"
										   "\tvec4 gl_Position;\n"
										   "\tfloat gl_ClipDistance[];\n"
										   "} gl_out[];\n"
										   );
					break;
				case tessellation_evaluation_shader:
					ralloc_asprintf_append(buffer, "in gl_PerVertex\n"
										   "{\n"
										   "\tvec4 gl_Position;\n"
										   "\tfloat gl_ClipDistance[];\n"
										   "} gl_in[gl_MaxPatchVertices];\n"
										   );
					ralloc_asprintf_append(buffer, "out gl_PerVertex\n"
										   "{\n"
										   "\tvec4 gl_Position;\n"
										   "\tfloat gl_ClipDistance[];\n"
										   "};\n"
										   );
					break;
				case fragment_shader:
				case compute_shader:
				default:
					break;
			}
		}
		buffer = 0;

		char* full_buffer = ralloc_asprintf(
			state,
			"// Compiled by HLSLCC %d.%d\n%s#version %u %s\n%s%s%s%s%s%s%s\n",
			HLSLCC_VersionMajor, HLSLCC_VersionMinor,
			signature,
			state->language_version,
			state->language_version == 310 ? "es" : "",
			Extensions,
			default_precision_buffer,
			geometry_layouts,
			layout,
			decl_buffer,
			code_buffer,
			code_footer
			);
		ralloc_free(mem_ctx);

		return full_buffer;
	}
};

struct FBreakPrecisionChangesVisitor : public ir_rvalue_visitor
{
	_mesa_glsl_parse_state* State;
	const bool bDefaultPrecisionIsHalf;

	FBreakPrecisionChangesVisitor(_mesa_glsl_parse_state* InState, bool bInDefaultPrecisionIsHalf) 
		: State(InState)
		, bDefaultPrecisionIsHalf(bInDefaultPrecisionIsHalf)
	{}

	virtual void handle_rvalue(ir_rvalue** RValuePtr) override
	{
		if (!RValuePtr || !*RValuePtr)
		{
			return;
		}
		bool bGenerateNewVar = false;
		auto* RValue = *RValuePtr;
		auto* Expression = RValue->as_expression();
		auto* Constant = RValue->as_constant();
		if (Expression)
		{
			if (bDefaultPrecisionIsHalf)
			{
				switch (Expression->operation)
				{
					case ir_unop_i2f:
					case ir_unop_b2f:
					case ir_unop_u2f:
						// integers always use highp
						bGenerateNewVar = false;
						break;

					case ir_unop_i2h:
					case ir_unop_b2h:
					case ir_unop_u2h:
						// integers always use highp
						bGenerateNewVar = true;
						break;

					case ir_unop_h2f:
					case ir_unop_f2h:
						if (!Expression->operands[0]->as_texture())
						{
							bGenerateNewVar = true;
						}
						break;
				}
			}
		}
		else if (Constant)
		{
/*
			if ((bDefaultPrecisionIsHalf && Constant->type->base_type == GLSL_TYPE_HALF) ||
				(!bDefaultPrecisionIsHalf && Constant->type->base_type == GLSL_TYPE_FLOAT))
			{
				bGenerateNewVar = true;
			}
*/
		}
		if (bGenerateNewVar)
		{
			auto* NewVar = new(State)ir_variable(RValue->type, nullptr, ir_var_temporary);
			auto* NewAssignment = new(State)ir_assignment(new(State)ir_dereference_variable(NewVar), RValue);
			*RValuePtr = new(State)ir_dereference_variable(NewVar);
			base_ir->insert_before(NewVar);
			base_ir->insert_before(NewAssignment);
		}
	}
};

void ir_gen_glsl_visitor::AddTypeToUsedStructs(const glsl_type* type)
{
	if (type->base_type == GLSL_TYPE_STRUCT)
	{
		if (hash_table_find(used_structures, type) == NULL)
		{
			hash_table_insert(used_structures, (void*)type, type);
		}
	}

	if (type->base_type == GLSL_TYPE_ARRAY && type->fields.array->base_type == GLSL_TYPE_STRUCT)
	{
		if (hash_table_find(used_structures, type->fields.array) == NULL)
		{
			hash_table_insert(used_structures, (void*)type->fields.array, type->fields.array);
		}
	}

	if ((type->base_type == GLSL_TYPE_INPUTPATCH || type->base_type == GLSL_TYPE_OUTPUTPATCH) && type->inner_type->base_type == GLSL_TYPE_STRUCT)
	{
		if (hash_table_find(used_structures, type->inner_type) == NULL)
		{
			hash_table_insert(used_structures, (void*)type->inner_type, type->inner_type);
		}
	}
}

char* FGlslCodeBackend::GenerateCode(exec_list* ir, _mesa_glsl_parse_state* state, EHlslShaderFrequency Frequency)
{
	FixRedundantCasts(ir);
	//IRDump(ir);

	const bool bDefaultPrecisionIsHalf = (Frequency == HSF_PixelShader) && (HlslCompileFlags & HLSLCC_UseFullPrecisionInPS) == 0;
	const bool bUsesExternalTexture = ((HlslCompileFlags & HLSLCC_UsesExternalTexture) == HLSLCC_UsesExternalTexture);
	
	FBreakPrecisionChangesVisitor BreakPrecisionChangesVisitor(state, bDefaultPrecisionIsHalf);
	BreakPrecisionChangesVisitor.run(ir);

	if (!AllowsESLanguage())
	{
		state->bGenerateES = false;
	}

	const bool bGroupFlattenedUBs = ((HlslCompileFlags & HLSLCC_GroupFlattenedUniformBuffers) == HLSLCC_GroupFlattenedUniformBuffers);
	const bool bGenerateLayoutLocations = state->bGenerateLayoutLocations;
	const bool bEmitPrecision = WantsPrecisionModifiers();
	const bool bUsesFrameBufferFetch = Frequency == HSF_PixelShader && UsesUEIntrinsic(ir, FRAMEBUFFER_FETCH_ES2);
	const bool bUsesDepthBufferFetch = Frequency == HSF_PixelShader && UsesUEIntrinsic(ir, DEPTHBUFFER_FETCH_ES2);

	uint32 FramebufferFetchMask = 0;
	uint32 FramebufferFetchWriteMask = 0;
	if (Frequency == HSF_PixelShader)
	{
		for (int32 i = 0; i < UE_ARRAY_COUNT(GL_FRAMEBUFFER_FETCH); ++i)
		{
			FramebufferFetchWriteMask |= UsesUEIntrinsic(ir, GL_FRAMEBUFFER_FETCH_WRITE[i]) ? 1 << i : 0;
			FramebufferFetchMask |= UsesUEIntrinsic(ir, GL_FRAMEBUFFER_FETCH[i]) ? 1 << i : 0;
		}
	}

	ir_gen_glsl_visitor visitor(state->bGenerateES,
								bEmitPrecision,
								false,
								Target,
								state->target,
								bGenerateLayoutLocations,
								bDefaultPrecisionIsHalf,
								!AllowsGlobalUniforms(),
								bUsesFrameBufferFetch,
								bUsesDepthBufferFetch,
								FramebufferFetchMask,
								FramebufferFetchWriteMask,
								bUsesExternalTexture);

	const char* code = visitor.run(ir, state, bGroupFlattenedUBs);
	return _strdup(code);
}

// Verify if SampleLevel() is used
struct SPromoteSampleLevel : public ir_hierarchical_visitor
{
	_mesa_glsl_parse_state* ParseState;
	const bool bIsVertexShader;
	SPromoteSampleLevel(_mesa_glsl_parse_state* InParseState, bool bInIsVertexShader) :
		ParseState(InParseState),
		bIsVertexShader(bInIsVertexShader)
	{
	}

	virtual ir_visitor_status visit_leave(ir_texture* IR) override
	{
		if (IR->offset)
		{
			YYLTYPE loc;
			loc.first_column = IR->SourceLocation.Column;
			loc.first_line = IR->SourceLocation.Line;
			loc.source_file = IR->SourceLocation.SourceFile;
			_mesa_glsl_error(&loc, ParseState, "Texture offset not supported on GLSL ES\n");
		}

		return visit_continue;
	}
}; 


// Converts an array index expression using an integer input attribute, to a float input attribute using a conversion to int
struct SConvertIntVertexAttributeES final : public ir_hierarchical_visitor
{
	_mesa_glsl_parse_state* ParseState;
	exec_list* FunctionBody;
	int InsideArrayDeref;
	std::map<ir_variable*, ir_variable*> ConvertedVarMap;

	SConvertIntVertexAttributeES(_mesa_glsl_parse_state* InParseState, exec_list* InFunctionBody) : ParseState(InParseState), FunctionBody(InFunctionBody), InsideArrayDeref(0)
	{
	}

	virtual ~SConvertIntVertexAttributeES()
	{
	}

	virtual ir_visitor_status visit_enter(ir_dereference_array* DeRefArray) override
	{
		// Break the array dereference so we know we want to modify the array index part
		auto Result = ir_hierarchical_visitor::visit_enter(DeRefArray);
		++InsideArrayDeref;
		DeRefArray->array_index->accept(this);
		--InsideArrayDeref;

		return visit_continue;
	}

	virtual ir_visitor_status visit(ir_dereference_variable* DeRefVar) override
	{
		if (InsideArrayDeref > 0)
		{
			ir_variable* SourceVar = DeRefVar->var;
			if (SourceVar->mode == ir_var_in)
			{
				// First time it still is an integer, so add the temporary and a conversion, and switch to float
				if (SourceVar->type->is_integer())
				{
					check(SourceVar->type->is_integer() && !SourceVar->type->is_matrix() && !SourceVar->type->is_array());

					// Double check we haven't processed this
					auto IterFound = ConvertedVarMap.find(SourceVar);
					check(IterFound == ConvertedVarMap.end());

					// New temp var
					ir_variable* NewVar = new(ParseState)ir_variable(SourceVar->type, NULL, ir_var_temporary);
					base_ir->insert_before(NewVar);

					// Switch original type to float
					SourceVar->type = glsl_type::get_instance(GLSL_TYPE_FLOAT, SourceVar->type->vector_elements, 1);

					// Convert float to int
					ir_dereference_variable* NewSourceDeref = new(ParseState)ir_dereference_variable(SourceVar);
					ir_expression* NewCastExpression = new(ParseState)ir_expression(ir_unop_f2i, NewSourceDeref);
					ir_assignment* NewAssigment = new(ParseState)ir_assignment(new(ParseState)ir_dereference_variable(NewVar), NewCastExpression);
					base_ir->insert_before(NewAssigment);

					// Add the entry and modify the original Var
					ConvertedVarMap[SourceVar] = NewVar;
					DeRefVar->var = NewVar;
				}
				else
				{
					auto IterFound = ConvertedVarMap.find(SourceVar);
					if (IterFound != ConvertedVarMap.end())
					{
						DeRefVar->var = IterFound->second;
					}
				}
			}
		}

		return ir_hierarchical_visitor::visit(DeRefVar);
	}
};


bool FGlslCodeBackend::ApplyAndVerifyPlatformRestrictions(exec_list* Instructions, _mesa_glsl_parse_state* ParseState, EHlslShaderFrequency Frequency)
{
	if (ParseState->bGenerateES)
	{
		bool bIsVertexShader = (Frequency == HSF_VertexShader);

		// Handle SampleLevel
		{
			SPromoteSampleLevel Visitor(ParseState, bIsVertexShader);
			Visitor.run(Instructions);
		}

		// Handle matrices (flatten to vectors so we can support non-sqaure)
		ExpandMatricesIntoArrays(Instructions, ParseState);

		// Handle integer vertex attributes used as array indices
		if (bIsVertexShader)
		{
			SConvertIntVertexAttributeES ConvertIntVertexAttributeVisitor(ParseState, Instructions);
			ConvertIntVertexAttributeVisitor.run(Instructions);
		}
	}

	return true;
}

/** Qualifers that apply to semantics. */
union FSemanticQualifier
{
	struct
	{
		unsigned bCentroid : 1;
		unsigned InterpolationMode : 2;
		unsigned bIsPatchConstant : 1;
	} Fields;
	unsigned Packed;

	FSemanticQualifier() : Packed(0) {}
};

/** Information on system values. */
struct FSystemValue
{
	const char* Semantic;
	const glsl_type* Type;
	const char* GlslName;
	ir_variable_mode Mode;
	bool bOriginUpperLeft;
	bool bArrayVariable;
	bool bApplyClipSpaceAdjustment;
	bool bESOnly;
};

/** Vertex shader system values. */
static FSystemValue VertexSystemValueTable[] =
{
	{ "SV_VertexID", glsl_type::int_type, "gl_VertexID", ir_var_in, false, false, false, false },
	{ "SV_InstanceID", glsl_type::int_type, "gl_InstanceID", ir_var_in, false, false, false, false },
	{ "SV_Position", glsl_type::vec4_type, "gl_Position", ir_var_out, false, false, true, false },
	{ "SV_ViewID", glsl_type::uint_type, "gl_ViewID_OVR", ir_var_in, false, false, false, true }, // Mobile multi-view support
	{ NULL, NULL, NULL, ir_var_auto, false, false, false, false }
};

/** Pixel shader system values. */
static FSystemValue PixelSystemValueTable[] =
{
	{ "SV_Depth", glsl_type::float_type, "gl_FragDepth", ir_var_out, false, false, false, false },
	{ "SV_Position", glsl_type::vec4_type, "gl_FragCoord", ir_var_in, true, false, false, false },
	{ "SV_IsFrontFace", glsl_type::bool_type, "gl_FrontFacing", ir_var_in, false, false, true, false },
	{ "SV_PrimitiveID", glsl_type::int_type, "gl_PrimitiveID", ir_var_in, false, false, false, false },
	{ "SV_RenderTargetArrayIndex", glsl_type::int_type, "gl_Layer", ir_var_in, false, false, false, false },
	{ "SV_Target0", glsl_type::half4_type, "gl_FragColor", ir_var_out, false, false, false, true },
	{ "SV_ViewID", glsl_type::uint_type, "gl_ViewID_OVR", ir_var_in, false, false, false, true }, // Mobile multi-view support
	{ "SV_SampleIndex", glsl_type::uint_type, "gl_SampleID", ir_var_in, false, false, false, false }, // Mobile multi-view support
	{ NULL, NULL, NULL, ir_var_auto, false, false, false }
};

/** Geometry shader system values. */
static FSystemValue GeometrySystemValueTable[] =
{
	{ "SV_VertexID", glsl_type::int_type, "gl_VertexID", ir_var_in, false, false, false, false },
	{ "SV_InstanceID", glsl_type::int_type, "gl_InstanceID", ir_var_in, false, false, false, false },
	{ "SV_Position", glsl_type::vec4_type, "gl_Position", ir_var_in, false, true, true, false },
	{ "SV_Position", glsl_type::vec4_type, "gl_Position", ir_var_out, false, false, true, false },
	{ "SV_RenderTargetArrayIndex", glsl_type::int_type, "gl_Layer", ir_var_out, false, false, false, false },
	{ "SV_PrimitiveID", glsl_type::int_type, "gl_PrimitiveID", ir_var_out, false, false, false, false },
	{ "SV_PrimitiveID", glsl_type::int_type, "gl_PrimitiveIDIn", ir_var_in, false, false, false, false },
	{ NULL, NULL, NULL, ir_var_auto, false, false, false, false }
};


/** Unsupported shader system values: Hull and Domain no longer supported in UE5, Mesh and Amplification shaders never supported for GLSL backend. */
static FSystemValue DummySystemValueTable[] =
{
	{ NULL, NULL, NULL, ir_var_auto, false, false, false, false }
};

/** Compute shader system values. */
static FSystemValue ComputeSystemValueTable[] =
{
	{ "SV_DispatchThreadID", glsl_type::uvec3_type, "gl_GlobalInvocationID", ir_var_in, false, false, false, false },
	{ "SV_GroupID", glsl_type::uvec3_type, "gl_WorkGroupID", ir_var_in, false, false, false, false },
	{ "SV_GroupIndex", glsl_type::uint_type, "gl_LocalInvocationIndex", ir_var_in, false, false, false, false },
	{ "SV_GroupThreadID", glsl_type::uvec3_type, "gl_LocalInvocationID", ir_var_in, false, false, false, false },
	{ NULL, NULL, NULL, ir_var_auto, false, false, false, false }
};

FSystemValue* SystemValueTable[HSF_FrequencyCount] =
{
	VertexSystemValueTable,
	PixelSystemValueTable,
	GeometrySystemValueTable,
	DummySystemValueTable,
	DummySystemValueTable,
	ComputeSystemValueTable
};


#define CUSTOM_LAYER_INDEX_SEMANTIC "HLSLCC_LAYER_INDEX"

// Returns the number of slots an in/out variable occupies. This is determined by the variable type, e.g. vec4 has offset 1, mat4 has offset 4.
// For geometry shader input variables, the first array specifier is ignored as geometry shaders get their input from multiple vertex shader invocations.
static unsigned GetInOutVariableSlotSize(EHlslShaderFrequency Frequency, ir_variable_mode Mode, const struct glsl_type* VarType)
{
	check(VarType != nullptr);
	if (VarType->base_type == GLSL_TYPE_STRUCT)
	{
		uint32 NumSlots = 0;
		for (uint32 Index = 0; Index < VarType->length; ++Index)
		{
			NumSlots += GetInOutVariableSlotSize(Frequency, Mode, VarType->fields.structure[Index].type);
		}

		return NumSlots;
	}
	else if (VarType->base_type == GLSL_TYPE_ARRAY)
	{
		if (Frequency == HSF_GeometryShader && Mode == ir_var_in)
		{
			// Ignore frequency after first array specifier, so use HSF_InvalidFrequency
			return GetInOutVariableSlotSize(HSF_InvalidFrequency, Mode, VarType->fields.array);
		}
		else
		{
			// Multiply inner array type by array size, i.e. both 'vec2[4]' and 'float[4]' occupy 4 slots
			// Ignore frequency after first array specifier, so use HSF_InvalidFrequency
			return GetInOutVariableSlotSize(HSF_InvalidFrequency, Mode, VarType->fields.array) * VarType->length;
		}
	}
	else
	{
		check(VarType->matrix_columns >= 0);

		// Only use number of matrix columns to determine number of slots this variable occupies: 1 for scalars and vectors, 2/3/4 for matrices
		return VarType->matrix_columns;
	}
}

static void ConfigureInOutVariableLayout(EHlslShaderFrequency Frequency,
										 _mesa_glsl_parse_state* ParseState,
										 const char* Semantic,
										 ir_variable* Variable,
										 ir_variable_mode Mode
										 )
{
	if (Frequency == HSF_VertexShader && Mode == ir_var_in)
	{
		const int PrefixLength = 9;
		if ( (FCStringAnsi::Strnicmp(Semantic, "ATTRIBUTE", PrefixLength) == 0) &&
			(Semantic[PrefixLength] >= '0') &&	 (Semantic[PrefixLength] <= '9')
			)
		{
			int AttributeIndex = atoi(Semantic + PrefixLength);
			
			Variable->explicit_location = true;
			Variable->location = AttributeIndex;
			Variable->semantic = ralloc_strdup(Variable, Semantic);
		}
		else
		{
#ifdef DEBUG
	#define _mesh_glsl_report _mesa_glsl_warning
#else
	#define _mesh_glsl_report _mesa_glsl_error
#endif
			_mesh_glsl_report(ParseState, "Vertex shader input semantic must be ATTRIBUTE and not \'%s\' in order to determine location/semantic index", Semantic);
#undef _mesh_glsl_report
		}
	}
	else if (Semantic && FCStringAnsi::Strnicmp(Variable->name, "gl_", 3) != 0)
	{
		Variable->semantic = ralloc_strdup(Variable, Semantic);

		if(Mode == ir_var_in)
		{
			Variable->location = ParseState->next_in_location_slot;
		 	ParseState->next_in_location_slot += GetInOutVariableSlotSize(Frequency, Mode, Variable->type);
		}
		else
		{
			// Location may be already assigned to a pixel shader outputs (SV_TargetX HLSL output semantics).
			// We want to preserve explicitly assigned render target indices and auto-generate them otherwise.
			const bool bIsRenderTargetOutput = Frequency == HSF_PixelShader && Mode == ir_var_out;
			if (!bIsRenderTargetOutput || !Variable->explicit_location)
			{
				Variable->location = ParseState->next_out_location_slot;
				ParseState->next_out_location_slot += GetInOutVariableSlotSize(Frequency, Mode, Variable->type);
			}
		}

		Variable->explicit_location = true;
	}
}

/**
* Generate an input semantic.
* @param Frequency - The shader frequency.
* @param ParseState - Parse state.
* @param Semantic - The semantic name to generate.
* @param Type - Value type.
* @param DeclInstructions - IR to which declarations may be added.
* @returns reference to IR variable for the semantic.
*/
static ir_rvalue* GenShaderInputSemantic(
	EHlslShaderFrequency Frequency,
	_mesa_glsl_parse_state* ParseState,
	const char* Semantic,
	FSemanticQualifier InputQualifier,
	const glsl_type* Type,
	exec_list* DeclInstructions,
	int SemanticArraySize,
	int SemanticArrayIndex,
	bool& ApplyClipSpaceAdjustment,
	bool& ApplyFlipFrontFacingAdjustment
	)
{
	if (Semantic && FCStringAnsi::Strnicmp(Semantic, "SV_", 3) == 0)
	{
		FSystemValue* SystemValues = SystemValueTable[Frequency];
		for (int i = 0; SystemValues[i].Semantic != NULL; ++i)
		{
			if (SystemValues[i].Mode == ir_var_in
				&& (!SystemValues[i].bESOnly || ParseState->bGenerateES)
				&& FCStringAnsi::Stricmp(SystemValues[i].Semantic, Semantic) == 0)
			{
				if (SystemValues[i].bArrayVariable)
				{
					// Built-in array variable. Like gl_in[x].gl_Position.
					// The variable for it has already been created in GenShaderInput().
					ir_variable* Variable = ParseState->symbols->get_variable("gl_in");
					check(Variable);
					ir_dereference_variable* ArrayDeref = new(ParseState)ir_dereference_variable(Variable);
					ir_dereference_array* StructDeref = new(ParseState)ir_dereference_array(
						ArrayDeref,
						new(ParseState)ir_constant((unsigned)SemanticArrayIndex)
						);
					ir_dereference_record* VariableDeref = new(ParseState)ir_dereference_record(
						StructDeref,
						SystemValues[i].GlslName
						);
					ApplyClipSpaceAdjustment = SystemValues[i].bApplyClipSpaceAdjustment;
					// TO DO - in case of SV_ClipDistance, we need to defer appropriate index in variable too.
					return VariableDeref;
				}
				else
				{
					// Built-in variable that shows up only once, like gl_FragCoord in fragment
					// shader, or gl_PrimitiveIDIn in geometry shader. Unlike gl_in[x].gl_Position.
					// Even in geometry shader input pass it shows up only once.

					// Create it on first pass, ignore the call on others.
					if (SemanticArrayIndex == 0)
					{
						ir_variable* Variable = new(ParseState)ir_variable(
							SystemValues[i].Type,
							SystemValues[i].GlslName,
							ir_var_in
							);
						Variable->read_only = true;
						Variable->origin_upper_left = SystemValues[i].bOriginUpperLeft;
						DeclInstructions->push_tail(Variable);
						ParseState->symbols->add_variable(Variable);
						ir_dereference_variable* VariableDeref = new(ParseState)ir_dereference_variable(Variable);

						if (FCStringAnsi::Stricmp(Semantic, "SV_Position") == 0 && Frequency == HSF_PixelShader)
						{
							// This is for input of gl_FragCoord into pixel shader only.
							
							// Generate a local variable to do the conversion in, keeping source type.
							ir_variable* TempVariable = new(ParseState)ir_variable(Variable->type, NULL, ir_var_temporary);
							DeclInstructions->push_tail(TempVariable);
							
							// Assign input to this variable
							ir_dereference_variable* TempVariableDeref = new(ParseState)ir_dereference_variable(TempVariable);
							DeclInstructions->push_tail(
								new(ParseState)ir_assignment(
								TempVariableDeref,
								VariableDeref
								)
							);
							
							// TempVariable.w = ( 1.0f / TempVariable.w );
							DeclInstructions->push_tail(
								new(ParseState)ir_assignment(
								new(ParseState)ir_swizzle(TempVariableDeref->clone(ParseState, NULL), 3, 0, 0, 0, 1),
								new(ParseState)ir_expression(ir_binop_div,
								new(ParseState)ir_constant(1.0f),
								new(ParseState)ir_swizzle(TempVariableDeref->clone(ParseState, NULL), 3, 0, 0, 0, 1)
								)
								)
								);

							return TempVariableDeref->clone(ParseState, NULL);
						}
						else if (ParseState->adjust_clip_space_dx11_to_opengl && SystemValues[i].bApplyClipSpaceAdjustment)
						{
							// incoming gl_FrontFacing. Make it (!gl_FrontFacing), due to vertical flip in OpenGL
							ApplyFlipFrontFacingAdjustment = true;
							return VariableDeref;
						}
						else
						{
							return VariableDeref;
						}
					}
					else
					{
						return NULL;
					}
				}
			}
		}
	}

	ir_variable* Variable = NULL;

	// Mobile multi-view support
	if (Variable == NULL && (Frequency == HSF_VertexShader || Frequency == HSF_PixelShader))
	{
		const int PrefixLength = 9;
		if (FCStringAnsi::Strnicmp(Semantic, "SV_ViewID", PrefixLength) == 0)
		{
			Variable = new(ParseState)ir_variable(
				Type,
				ralloc_asprintf(ParseState, "gl_ViewID_OVR"),
				ir_var_in
			);
		}
	}

	if (Variable)
	{
		// Up to this point, variables aren't contained in structs
		DeclInstructions->push_tail(Variable);
		ParseState->symbols->add_variable(Variable);
		Variable->centroid = InputQualifier.Fields.bCentroid;
		Variable->interpolation = InputQualifier.Fields.InterpolationMode;
		Variable->is_patch_constant = InputQualifier.Fields.bIsPatchConstant;
		ir_rvalue* VariableDeref = new(ParseState)ir_dereference_variable(Variable);

		return VariableDeref;
	}

	// If we're here, no built-in variables matched.

	if (Semantic && FCStringAnsi::Strnicmp(Semantic, "SV_", 3) == 0)
	{
		_mesa_glsl_warning(ParseState, "unrecognized system "
			"value input '%s'", Semantic);
	}

	// Patch constants must be variables, not structs or interface blocks, in GLSL <= 4.10
	bool bUseGLSL410Rules = InputQualifier.Fields.bIsPatchConstant && ParseState->language_version <= 410;
	bool bUseESRules = ParseState->bGenerateES || ParseState->language_version == 310;

	if (Frequency == HSF_VertexShader || bUseESRules || bUseGLSL410Rules)
	{
		const char* Prefix = "in";
		if ((ParseState->bGenerateES && Frequency == HSF_PixelShader) || bUseGLSL410Rules)
		{
			Prefix = "var";
		}

		// Vertex shader inputs don't get packed into structs that we'll later morph into interface blocks
		if (ParseState->bGenerateES && Type->is_integer())
		{
			// Convert integer attributes to floats
			Variable = new(ParseState)ir_variable(
				Type,
				ralloc_asprintf(ParseState, "%s_%s_I", Prefix, Semantic),
				ir_var_temporary
				);
			Variable->centroid = InputQualifier.Fields.bCentroid;
			Variable->interpolation = InputQualifier.Fields.InterpolationMode;
			check(Type->is_vector() || Type->is_scalar());
			check(Type->base_type == GLSL_TYPE_INT || Type->base_type == GLSL_TYPE_UINT);

			// New float attribute
			ir_variable* ReplacedAttributeVar = new (ParseState)ir_variable(glsl_type::get_instance(GLSL_TYPE_FLOAT, Variable->type->vector_elements, 1), ralloc_asprintf(ParseState, "%s_%s", Prefix, Semantic), ir_var_in);
			ReplacedAttributeVar->read_only = true;
			ReplacedAttributeVar->centroid = InputQualifier.Fields.bCentroid;
			ReplacedAttributeVar->interpolation = InputQualifier.Fields.InterpolationMode;

			// Convert to integer
			ir_assignment* ConversionAssignment = new(ParseState)ir_assignment(
				new(ParseState)ir_dereference_variable(Variable),
				new(ParseState)ir_expression(
				Type->base_type == GLSL_TYPE_INT ? ir_unop_f2i : ir_unop_f2u,
				new (ParseState)ir_dereference_variable(ReplacedAttributeVar)
				)
				);

			DeclInstructions->push_tail(ReplacedAttributeVar);
			DeclInstructions->push_tail(Variable);
			DeclInstructions->push_tail(ConversionAssignment);
			ParseState->symbols->add_variable(Variable);
			ParseState->symbols->add_variable(ReplacedAttributeVar);

			ir_dereference_variable* VariableDeref = new(ParseState)ir_dereference_variable(ReplacedAttributeVar);
			return VariableDeref;
		}

		// Regular attribute
		Variable = new(ParseState)ir_variable(
			Type,
			ralloc_asprintf(ParseState, "%s_%s", Prefix, Semantic),
			ir_var_in
			);
		Variable->read_only = true;
		Variable->centroid = InputQualifier.Fields.bCentroid;
		Variable->interpolation = InputQualifier.Fields.InterpolationMode;
		Variable->is_patch_constant = InputQualifier.Fields.bIsPatchConstant;

		if(ParseState->bGenerateLayoutLocations)
		{
			ConfigureInOutVariableLayout(Frequency, ParseState, Semantic, Variable, ir_var_in);
		}

		DeclInstructions->push_tail(Variable);
		ParseState->symbols->add_variable(Variable);

		ir_dereference_variable* VariableDeref = new(ParseState)ir_dereference_variable(Variable);
		return VariableDeref;
	}
	else if (SemanticArrayIndex == 0)
	{
		// On first pass, create variable

		glsl_struct_field *StructField = ralloc_array(ParseState, glsl_struct_field, 1);

		memset(StructField, 0, sizeof(glsl_struct_field));
		StructField[0].type = Type;
		StructField[0].name = ralloc_strdup(ParseState, "Data");

		const glsl_type* VariableType = glsl_type::get_record_instance(StructField, 1, ralloc_strdup(ParseState, Semantic));
		if (SemanticArraySize)
		{
			// Pack it into an array too
			VariableType = glsl_type::get_array_instance(VariableType, SemanticArraySize);
		}

		Variable = new(ParseState)ir_variable(VariableType, ralloc_asprintf(ParseState, "in_%s", Semantic), ir_var_in);
		Variable->read_only = true;
		Variable->is_interface_block = true;
		Variable->centroid = InputQualifier.Fields.bCentroid;
		Variable->interpolation = InputQualifier.Fields.InterpolationMode;
		Variable->is_patch_constant = InputQualifier.Fields.bIsPatchConstant;
		DeclInstructions->push_tail(Variable);
		ParseState->symbols->add_variable(Variable);

		if (ParseState->bGenerateLayoutLocations)
		{
			ConfigureInOutVariableLayout(Frequency, ParseState, Semantic, Variable, ir_var_in);
		}

		ir_rvalue* VariableDeref = new(ParseState)ir_dereference_variable(Variable);
		if (SemanticArraySize)
		{
			// Deref inside array first
			VariableDeref = new(ParseState)ir_dereference_array(VariableDeref, new(ParseState)ir_constant((unsigned)SemanticArrayIndex)
				);
		}
		VariableDeref = new(ParseState)ir_dereference_record(VariableDeref, ralloc_strdup(ParseState, "Data"));
		return VariableDeref;
	}
	else
	{
		// Array variable, not first pass. It already exists, get it.
		Variable = ParseState->symbols->get_variable(ralloc_asprintf(ParseState, "in_%s", Semantic));
		check(Variable);

		ir_rvalue* VariableDeref = new(ParseState)ir_dereference_variable(Variable);
		VariableDeref = new(ParseState)ir_dereference_array(VariableDeref, new(ParseState)ir_constant((unsigned)SemanticArrayIndex));
		VariableDeref = new(ParseState)ir_dereference_record(VariableDeref, ralloc_strdup(ParseState, "Data"));
		return VariableDeref;
	}
}

/**
* Generate an output semantic.
* @param Frequency - The shader frequency.
* @param ParseState - Parse state.
* @param Semantic - The semantic name to generate.
* @param Type - Value type.
* @param DeclInstructions - IR to which declarations may be added.
* @returns the IR variable for the semantic.
*/
static ir_rvalue* GenShaderOutputSemantic(
	EHlslShaderFrequency Frequency,
	_mesa_glsl_parse_state* ParseState,
	const char* Semantic,
	FSemanticQualifier OutputQualifier,
	const glsl_type* Type,
	exec_list* DeclInstructions,
	const glsl_type** DestVariableType,
	bool& ApplyClipSpaceAdjustment,
	bool& ApplyClampPowerOfTwo
	)
{
	check(Semantic);

	FSystemValue* SystemValues = SystemValueTable[Frequency];
	ir_variable* Variable = NULL;

	if (FCStringAnsi::Strnicmp(Semantic, "SV_", 3) == 0)
	{
		for (int i = 0; SystemValues[i].Semantic != NULL; ++i)
		{
			if (!SystemValues[i].bESOnly || ParseState->bGenerateES)
			{
				if (SystemValues[i].Mode == ir_var_out
					&& FCStringAnsi::Stricmp(SystemValues[i].Semantic, Semantic) == 0)
				{
					Variable = new(ParseState)ir_variable(
						SystemValues[i].Type,
						SystemValues[i].GlslName,
						ir_var_out
						);
					Variable->origin_upper_left = SystemValues[i].bOriginUpperLeft;
					ApplyClipSpaceAdjustment = SystemValues[i].bApplyClipSpaceAdjustment;
				}
			}
		}
	}

	if (Variable == NULL && (Frequency == HSF_VertexShader || Frequency == HSF_GeometryShader))
	{
		const int PrefixLength = 15;
		if (FCStringAnsi::Strnicmp(Semantic, "SV_ClipDistance", PrefixLength) == 0)
		{
			int OutputIndex = -1;
			if (Semantic[PrefixLength] >= '0' && Semantic[PrefixLength] <= '9')
			{
				OutputIndex = Semantic[15] - '0';
			}
			else if (Semantic[PrefixLength] == 0)
			{
				OutputIndex = 0;
			}
			if (OutputIndex != -1)
			{
				Variable = new(ParseState)ir_variable(
					glsl_type::float_type,
					ralloc_asprintf(ParseState, "gl_ClipDistance[%d]", OutputIndex),
					ir_var_out
					);
			}
		}
	}

	if (Variable == NULL && Frequency == HSF_PixelShader)
	{
		const int PrefixLength = 9;
		if (FCStringAnsi::Strnicmp(Semantic, "SV_Target", PrefixLength) == 0
			&& Semantic[PrefixLength] >= '0'
			&& Semantic[PrefixLength] <= '7')
		{
			int OutputIndex = Semantic[PrefixLength] - '0';
			Variable = new(ParseState)ir_variable(
				Type,
				ralloc_asprintf(ParseState, "out_Target%d", OutputIndex),
				ir_var_out
				);

			if (ParseState->bGenerateLayoutLocations)
			{
				Variable->explicit_location = true;
				Variable->location = OutputIndex;
			}
		}
	}

	bool bUseGLSL410Rules = OutputQualifier.Fields.bIsPatchConstant && ParseState->language_version == 410;
	bool bUseESRules = ParseState->bGenerateES || ParseState->language_version == 310;

	if (Variable == NULL && (bUseESRules || bUseGLSL410Rules))
	{
		// Create a variable so that a struct will not get added
		Variable = new(ParseState)ir_variable(Type, ralloc_asprintf(ParseState, "var_%s", Semantic), ir_var_out);
	}

	if (ParseState->bGenerateLayoutLocations && Variable)
	{
		ConfigureInOutVariableLayout(Frequency, ParseState, Semantic, Variable, ir_var_out);
	}

	if (Variable)
	{
		// Up to this point, variables aren't contained in structs
		*DestVariableType = Variable->type;
		DeclInstructions->push_tail(Variable);
		ParseState->symbols->add_variable(Variable);
		Variable->centroid = OutputQualifier.Fields.bCentroid;
		Variable->interpolation = OutputQualifier.Fields.InterpolationMode;
		Variable->is_patch_constant = OutputQualifier.Fields.bIsPatchConstant;
		ir_rvalue* VariableDeref = new(ParseState)ir_dereference_variable(Variable);
		return VariableDeref;
	}

	if (Semantic && FCStringAnsi::Strnicmp(Semantic, "SV_", 3) == 0)
	{
		_mesa_glsl_warning(ParseState, "unrecognized system value output '%s'",
			Semantic);
	}

	*DestVariableType = Type;

	// Create variable
	glsl_struct_field *StructField = ralloc_array(ParseState, glsl_struct_field, 1);

	memset(StructField, 0, sizeof(glsl_struct_field));
	StructField[0].type = Type;
	StructField[0].name = ralloc_strdup(ParseState, "Data");

	const glsl_type* VariableType = glsl_type::get_record_instance(StructField, 1, ralloc_strdup(ParseState, Semantic));

	Variable = new(ParseState)ir_variable(VariableType, ralloc_asprintf(ParseState, "out_%s", Semantic), ir_var_out);

	Variable->centroid = OutputQualifier.Fields.bCentroid;
	Variable->interpolation = OutputQualifier.Fields.InterpolationMode;
	Variable->is_interface_block = true;
	Variable->is_patch_constant = OutputQualifier.Fields.bIsPatchConstant;

	if (ParseState->bGenerateLayoutLocations)
	{
		ConfigureInOutVariableLayout(Frequency, ParseState, Semantic, Variable, ir_var_out);
	}

	DeclInstructions->push_tail(Variable);
	ParseState->symbols->add_variable(Variable);

	ir_rvalue* VariableDeref = new(ParseState)ir_dereference_variable(Variable);

	VariableDeref = new(ParseState)ir_dereference_record(VariableDeref, ralloc_strdup(ParseState, "Data"));

	return VariableDeref;
}

/**
* Generate an input semantic.
* @param Frequency - The shader frequency.
* @param ParseState - Parse state.
* @param InputSemantic - The semantic name to generate.
* @param InputQualifier - Qualifiers applied to the semantic.
* @param InputVariableDeref - Deref for the argument variable.
* @param DeclInstructions - IR to which declarations may be added.
* @param PreCallInstructions - IR to which instructions may be added before the
*                              entry point is called.
*/
static void GenShaderInputForVariable(
	EHlslShaderFrequency Frequency,
	_mesa_glsl_parse_state* ParseState,
	const char* InputSemantic,
	FSemanticQualifier InputQualifier,
	ir_dereference* InputVariableDeref,
	exec_list* DeclInstructions,
	exec_list* PreCallInstructions,
	int SemanticArraySize,
	int SemanticArrayIndex
	)
{
	const glsl_type* InputType = InputVariableDeref->type;

	if (InputType->is_record())
	{
		for (uint32 i = 0; i < InputType->length; ++i)
		{
			const char* FieldSemantic = InputType->fields.structure[i].semantic;
			const char* Semantic = 0;

			if (InputSemantic && FieldSemantic)
			{

				_mesa_glsl_warning(ParseState, "semantic '%s' of field '%s' will be overridden by enclosing types' semantic '%s'",
					InputType->fields.structure[i].semantic,
					InputType->fields.structure[i].name,
					InputSemantic);


				FieldSemantic = 0;
			}

			if (InputSemantic && !FieldSemantic)
			{
				Semantic = ralloc_asprintf(ParseState, "%s%u", InputSemantic, i);
				_mesa_glsl_warning(ParseState, "  creating semantic '%s' for struct field '%s'", Semantic, InputType->fields.structure[i].name);
			}
			else if (!InputSemantic && FieldSemantic)
			{
				Semantic = FieldSemantic;
			}
			else
			{
				Semantic = 0;
			}

			if (InputType->fields.structure[i].type->is_record() ||
				Semantic)
			{
				FSemanticQualifier Qualifier = InputQualifier;
				if (Qualifier.Packed == 0)
				{
					Qualifier.Fields.bCentroid = InputType->fields.structure[i].centroid;
					Qualifier.Fields.InterpolationMode = InputType->fields.structure[i].interpolation;
					Qualifier.Fields.bIsPatchConstant = InputType->fields.structure[i].patchconstant;
				}

				ir_dereference_record* FieldDeref = new(ParseState)ir_dereference_record(
					InputVariableDeref->clone(ParseState, NULL),
					InputType->fields.structure[i].name);
				GenShaderInputForVariable(
					Frequency,
					ParseState,
					Semantic,
					Qualifier,
					FieldDeref,
					DeclInstructions,
					PreCallInstructions,
					SemanticArraySize,
					SemanticArrayIndex
					);
			}
			else
			{
				_mesa_glsl_error(
					ParseState,
					"field '%s' in input structure '%s' does not specify a semantic",
					InputType->fields.structure[i].name,
					InputType->name
					);
			}
		}
	}
	else if (InputType->is_array() || InputType->is_inputpatch() || InputType->is_outputpatch())
	{
		int BaseIndex = 0;
		const char* Semantic = 0;
		check(InputSemantic);
		ParseSemanticAndIndex(ParseState, InputSemantic, &Semantic, &BaseIndex);
		check(BaseIndex >= 0);
		check(InputType->is_array() || InputType->is_inputpatch() || InputType->is_outputpatch());
		const unsigned ElementCount = InputType->is_array() ? InputType->length : InputType->patch_length;

		{
			//check(!InputQualifier.Fields.bIsPatchConstant);
			InputQualifier.Fields.bIsPatchConstant = false;
		}

		for (unsigned i = 0; i < ElementCount; ++i)
		{
			ir_dereference_array* ArrayDeref = new(ParseState)ir_dereference_array(
				InputVariableDeref->clone(ParseState, NULL),
				new(ParseState)ir_constant((unsigned)i)
				);
			GenShaderInputForVariable(
				Frequency,
				ParseState,
				ralloc_asprintf(ParseState, "%s%u", Semantic, BaseIndex + i),
				InputQualifier,
				ArrayDeref,
				DeclInstructions,
				PreCallInstructions,
				SemanticArraySize,
				SemanticArrayIndex
				);
		}
	}
	else
	{
		bool ApplyFlipFrontFacingAdjustment = false;
		bool ApplyClipSpaceAdjustment = false;
		ir_rvalue* SrcValue = GenShaderInputSemantic(Frequency, ParseState, InputSemantic,
			InputQualifier, InputType, DeclInstructions, SemanticArraySize,
			SemanticArrayIndex, ApplyClipSpaceAdjustment, ApplyFlipFrontFacingAdjustment);

		if (SrcValue)
		{
			YYLTYPE loc;

			if (ParseState->adjust_clip_space_dx11_to_opengl && ApplyClipSpaceAdjustment)
			{
				// This is for input of gl_Position into geometry shader only.

				// Generate a local variable to do the conversion in, keeping source type.
				ir_variable* TempVariable = new(ParseState)ir_variable(SrcValue->type, NULL, ir_var_temporary);
				PreCallInstructions->push_tail(TempVariable);

				// Assign input to this variable
				ir_dereference_variable* TempVariableDeref = new(ParseState)ir_dereference_variable(TempVariable);
				PreCallInstructions->push_tail(
					new(ParseState)ir_assignment(
					TempVariableDeref,
					SrcValue
					)
					);

				ir_function *adjustFunc = ParseState->symbols->get_function("compiler_internal_AdjustInputSemantic");
				check(adjustFunc);
				check(adjustFunc->signatures.get_head() == adjustFunc->signatures.get_tail());
				ir_function_signature *adjustFuncSig = (ir_function_signature *)adjustFunc->signatures.get_head();
				exec_list actual_parameter;
				actual_parameter.push_tail(TempVariableDeref->clone(ParseState, NULL));
				ir_call* adjustFuncCall = new(ParseState) ir_call(adjustFuncSig, NULL, &actual_parameter);
				PreCallInstructions->push_tail(adjustFuncCall);

				SrcValue = TempVariableDeref->clone(ParseState, NULL);
			}
			else if (ParseState->adjust_clip_space_dx11_to_opengl && ApplyFlipFrontFacingAdjustment)
			{
				// Generate a local variable to do the conversion in, keeping source type.
				ir_variable* TempVariable = new(ParseState)ir_variable(SrcValue->type, NULL, ir_var_temporary);
				PreCallInstructions->push_tail(TempVariable);

				ir_dereference_variable* TempVariableDeref = new(ParseState)ir_dereference_variable(TempVariable);

				// incoming gl_FrontFacing. Make it (!gl_FrontFacing), due to vertical flip in OpenGL
				ir_function *adjustFunc = ParseState->symbols->get_function("compiler_internal_AdjustIsFrontFacing");
				check(adjustFunc);
				check(adjustFunc->signatures.get_head() == adjustFunc->signatures.get_tail());
				ir_function_signature *adjustFuncSig = (ir_function_signature *)adjustFunc->signatures.get_head();
				exec_list actual_parameter;
				actual_parameter.push_tail(SrcValue);
				ir_call* adjustFuncCall = new(ParseState) ir_call(adjustFuncSig, TempVariableDeref, &actual_parameter);
				PreCallInstructions->push_tail(adjustFuncCall);

				check(adjustFuncCall->return_deref);
				SrcValue = adjustFuncCall->return_deref->clone(ParseState, NULL);
			}

			apply_type_conversion(InputType, SrcValue, PreCallInstructions, ParseState, true, &loc);
			PreCallInstructions->push_tail(
				new(ParseState)ir_assignment(
				InputVariableDeref->clone(ParseState, NULL),
				SrcValue
				)
				);
		}
	}
}


/**
* Generate a shader input.
* @param Frequency - The shader frequency.
* @param ParseState - Parse state.
* @param InputSemantic - The semantic name to generate.
* @param InputQualifier - Qualifiers applied to the semantic.
* @param InputType - Value type.
* @param DeclInstructions - IR to which declarations may be added.
* @param PreCallInstructions - IR to which instructions may be added before the
*                              entry point is called.
* @returns the IR variable deref for the semantic.
*/
static ir_dereference_variable* GenShaderInput(
	EHlslShaderFrequency Frequency,
	_mesa_glsl_parse_state* ParseState,
	const char* InputSemantic,
	FSemanticQualifier InputQualifier,
	const glsl_type* InputType,
	exec_list* DeclInstructions,
	exec_list* PreCallInstructions)
{
	ir_variable* TempVariable = new(ParseState)ir_variable(
		InputType,
		NULL,
		ir_var_temporary);
	ir_dereference_variable* TempVariableDeref = new(ParseState)ir_dereference_variable(TempVariable);
	PreCallInstructions->push_tail(TempVariable);

	//check ( InputSemantic ?  (FCStringAnsi::Strnicmp(InputSemantic, "SV_", 3) ==0) : true);


	// everything that's not an Outputpatch is patch constant. System values are treated specially
	if (Frequency == HSF_GeometryShader && TempVariableDeref->type->is_array())
	{
		check(InputType->is_array() || InputType->is_inputpatch() || InputType->is_outputpatch());
		check(InputType->length || InputType->patch_length);


		const unsigned ElementCount = InputType->is_array() ? InputType->length : InputType->patch_length;

		if (!ParseState->symbols->get_variable("gl_in"))
		{
			// Create a built-in OpenGL variable gl_in[] containing built-in types.
			// This variable will be used for OpenGL optimization by IR, so IR must know about it,
			// but will not end up in final GLSL code.

			// It has to be created here, as it contains multiple built-in variables in one interface block,
			// which is not usual, so avoiding special cases in code.

			glsl_struct_field *BuiltinFields = ralloc_array(ParseState, glsl_struct_field, 3);
			memset(BuiltinFields, 0, 3 * sizeof(glsl_struct_field));

			BuiltinFields[0].type = glsl_type::vec4_type;
			BuiltinFields[0].name = ralloc_strdup(ParseState, "gl_Position");
			BuiltinFields[1].type = glsl_type::float_type;
			BuiltinFields[1].name = ralloc_strdup(ParseState, "gl_PointSize");
			BuiltinFields[2].type = glsl_type::get_array_instance(glsl_type::float_type, 6);	// magic number is gl_MaxClipDistances
			BuiltinFields[2].name = ralloc_strdup(ParseState, "gl_ClipDistance");

			const glsl_type* BuiltinStruct = glsl_type::get_record_instance(BuiltinFields, 3, "gl_PerVertex");
			const glsl_type* BuiltinArray = glsl_type::get_array_instance(BuiltinStruct, ElementCount);
			ir_variable* BuiltinVariable = new(ParseState)ir_variable(BuiltinArray, "gl_in", ir_var_in);
			BuiltinVariable->read_only = true;
			BuiltinVariable->is_interface_block = true;
			DeclInstructions->push_tail(BuiltinVariable);
			ParseState->symbols->add_variable(BuiltinVariable);
		}

		for (unsigned i = 0; i < ElementCount; ++i)
		{
			ir_dereference_array* ArrayDeref = new(ParseState)ir_dereference_array(
				TempVariableDeref->clone(ParseState, NULL),
				new(ParseState)ir_constant((unsigned)i)
				);
			// Parse input variable
			GenShaderInputForVariable(
				Frequency,
				ParseState,
				InputSemantic,
				InputQualifier,
				ArrayDeref,
				DeclInstructions,
				PreCallInstructions,
				ElementCount,
				i
				);
		}
	}
	else
	{
		GenShaderInputForVariable(
			Frequency,
			ParseState,
			InputSemantic,
			InputQualifier,
			TempVariableDeref,
			DeclInstructions,
			PreCallInstructions,
			0,
			0
			);
	}
	return TempVariableDeref;
}

/**
* Generate an output semantic.
* @param Frequency - The shader frequency.
* @param ParseState - Parse state.
* @param OutputSemantic - The semantic name to generate.
* @param OutputQualifier - Qualifiers applied to the semantic.
* @param OutputVariableDeref - Deref for the argument variable.
* @param DeclInstructions - IR to which declarations may be added.
* @param PostCallInstructions - IR to which instructions may be added after the
*                               entry point returns.
*/
void GenShaderOutputForVariable(
	EHlslShaderFrequency Frequency,
	_mesa_glsl_parse_state* ParseState,
	const char* OutputSemantic,
	FSemanticQualifier OutputQualifier,
	ir_dereference* OutputVariableDeref,
	exec_list* DeclInstructions,
	exec_list* PostCallInstructions
	)
{
	const glsl_type* OutputType = OutputVariableDeref->type;
	if (OutputType->is_record())
	{
		for (uint32 i = 0; i < OutputType->length; ++i)
		{
			const char* FieldSemantic = OutputType->fields.structure[i].semantic;
			const char* Semantic = 0;

			if (OutputSemantic && FieldSemantic)
			{

				_mesa_glsl_warning(ParseState, "semantic '%s' of field '%s' will be overridden by enclosing types' semantic '%s'",
					OutputType->fields.structure[i].semantic,
					OutputType->fields.structure[i].name,
					OutputSemantic);


				FieldSemantic = 0;
			}

			if (OutputSemantic && !FieldSemantic)
			{
				Semantic = ralloc_asprintf(ParseState, "%s%u", OutputSemantic, i);
				_mesa_glsl_warning(ParseState, "  creating semantic '%s' for struct field '%s'", Semantic, OutputType->fields.structure[i].name);
			}
			else if (!OutputSemantic && FieldSemantic)
			{
				Semantic = FieldSemantic;
			}
			else
			{
				Semantic = 0;
			}

			if (OutputType->fields.structure[i].type->is_record() ||
				Semantic
				)
			{
				FSemanticQualifier Qualifier = OutputQualifier;
				if (Qualifier.Packed == 0)
				{
					Qualifier.Fields.bCentroid = OutputType->fields.structure[i].centroid;
					Qualifier.Fields.InterpolationMode = OutputType->fields.structure[i].interpolation;
					Qualifier.Fields.bIsPatchConstant = OutputType->fields.structure[i].patchconstant;
				}

				// Dereference the field and generate shader outputs for the field.
				ir_dereference* FieldDeref = new(ParseState)ir_dereference_record(
					OutputVariableDeref->clone(ParseState, NULL),
					OutputType->fields.structure[i].name);
				GenShaderOutputForVariable(
					Frequency,
					ParseState,
					Semantic,
					Qualifier,
					FieldDeref,
					DeclInstructions,
					PostCallInstructions
					);
			}
			else
			{
				_mesa_glsl_error(
					ParseState,
					"field '%s' in output structure '%s' does not specify a semantic",
					OutputType->fields.structure[i].name,
					OutputType->name
					);
			}
		}
	}
	// TODO clean this up!!
	else if ((OutputType->is_array() || OutputType->is_outputpatch()))
	{
		if (OutputSemantic)
		{
			int BaseIndex = 0;
			const char* Semantic = 0;

			ParseSemanticAndIndex(ParseState, OutputSemantic, &Semantic, &BaseIndex);

			const unsigned ElementCount = OutputType->is_array() ? OutputType->length : (OutputType->patch_length);

			for (unsigned i = 0; i < ElementCount; ++i)
			{
				ir_dereference_array* ArrayDeref = new(ParseState)ir_dereference_array(
					OutputVariableDeref->clone(ParseState, NULL),
					new(ParseState)ir_constant((unsigned)i)
					);
				GenShaderOutputForVariable(
					Frequency,
					ParseState,
					ralloc_asprintf(ParseState, "%s%u", Semantic, BaseIndex + i),
					OutputQualifier,
					ArrayDeref,
					DeclInstructions,
					PostCallInstructions
					);
			}
		}
		else
		{
			_mesa_glsl_error(ParseState, "entry point does not specify a semantic for its return value");
		}
	}
	else
	{
		if (OutputSemantic)
		{
			YYLTYPE loc;
			ir_rvalue* Src = OutputVariableDeref->clone(ParseState, NULL);
			const glsl_type* DestVariableType = NULL;
			bool ApplyClipSpaceAdjustment = false;
			bool ApplyClampPowerOfTwo = false;
			ir_rvalue* DestVariableDeref = GenShaderOutputSemantic(Frequency, ParseState, OutputSemantic,
				OutputQualifier, OutputType, DeclInstructions, &DestVariableType, ApplyClipSpaceAdjustment, ApplyClampPowerOfTwo);

			apply_type_conversion(DestVariableType, Src, PostCallInstructions, ParseState, true, &loc);

			if (ParseState->adjust_clip_space_dx11_to_opengl && ApplyClipSpaceAdjustment)
			{
				ir_function *adjustFunc = ParseState->symbols->get_function("compiler_internal_AdjustOutputSemantic");
				check(adjustFunc);
				check(adjustFunc->signatures.get_head() == adjustFunc->signatures.get_tail());
				ir_function_signature *adjustFuncSig = (ir_function_signature *)adjustFunc->signatures.get_head();
				exec_list actual_parameter;
				actual_parameter.push_tail(Src->clone(ParseState, NULL));
				ir_call* adjustFuncCall = new(ParseState) ir_call(adjustFuncSig, NULL, &actual_parameter);
				PostCallInstructions->push_tail(adjustFuncCall);
			}

			// GLSL doesn't support pow2 partitioning, so we treate pow2 as integer partitioning and
			// manually compute the next power of two via exp2(pow(ceil(log2(Src)));
			if (ApplyClampPowerOfTwo)
			{
				ir_variable* temp = new(ParseState)ir_variable(glsl_type::float_type, NULL, ir_var_temporary);

				PostCallInstructions->push_tail(temp);

				PostCallInstructions->push_tail(
					new(ParseState)ir_assignment(
					new(ParseState)ir_dereference_variable(temp),
					new(ParseState)ir_expression(ir_unop_exp2,
					new(ParseState)ir_expression(ir_unop_ceil,
					new(ParseState)ir_expression(ir_unop_log2,
					glsl_type::float_type,
					Src->clone(ParseState, NULL),
					NULL
					)
					)
					)
					)
					);

				// assign pow2 clamped variable to output variable
				PostCallInstructions->push_tail(
					new(ParseState)ir_assignment(
					DestVariableDeref->clone(ParseState, NULL),
					new(ParseState)ir_dereference_variable(temp)
					)
					);
			}
			else
			{
				PostCallInstructions->push_tail(new(ParseState)ir_assignment(DestVariableDeref, Src));
			}
		}
		else
		{
			_mesa_glsl_error(ParseState, "entry point does not specify a semantic for its return value");
		}
	}
}
/**
* Generate an output semantic.
* @param Frequency - The shader frequency.
* @param ParseState - Parse state.
* @param OutputSemantic - The semantic name to generate.
* @param OutputQualifier - Qualifiers applied to the semantic.
* @param OutputType - Value type.
* @param DeclInstructions - IR to which declarations may be added.
* @param PreCallInstructions - IR to which isntructions may be added before the
entry point is called.
* @param PostCallInstructions - IR to which instructions may be added after the
*                               entry point returns.
* @returns the IR variable deref for the semantic.
*/
static ir_dereference_variable* GenShaderOutput(
	EHlslShaderFrequency Frequency,
	_mesa_glsl_parse_state* ParseState,
	const char* OutputSemantic,
	FSemanticQualifier OutputQualifier,
	const glsl_type* OutputType,
	exec_list* DeclInstructions,
	exec_list* PreCallInstructions,
	exec_list* PostCallInstructions
	)
{
	// Generate a local variable to hold the output.
	ir_variable* TempVariable = new(ParseState)ir_variable(
		OutputType,
		NULL,
		ir_var_temporary);
	ir_dereference_variable* TempVariableDeref = new(ParseState)ir_dereference_variable(TempVariable);
	PreCallInstructions->push_tail(TempVariable);
	GenShaderOutputForVariable(
		Frequency,
		ParseState,
		OutputSemantic,
		OutputQualifier,
		TempVariableDeref,
		DeclInstructions,
		PostCallInstructions
		);
	return TempVariableDeref;
}

static void GenerateAppendFunctionBody(
	_mesa_glsl_parse_state* ParseState,
	exec_list* DeclInstructions,
	const glsl_type* geometry_append_type
	)
{
	ir_function *func = ParseState->symbols->get_function("OutputStream_Append");
	check(func);

	exec_list comparison_parameter;
	ir_variable* var = new(ParseState)ir_variable(geometry_append_type, ralloc_asprintf(ParseState, "arg0"), ir_var_in);
	comparison_parameter.push_tail(var);

	bool is_exact = false;
	ir_function_signature *sig = func->matching_signature(&comparison_parameter, &is_exact);
	check(sig && is_exact);
	var = (ir_variable*)sig->parameters.get_head();

	//	{
	//		const glsl_type* output_type = var->type;
	//		_mesa_glsl_warning(ParseState, "GenerateAppendFunctionBody: parsing argument struct '%s'", output_type->name );
	//		int indexof_RenderTargetArrayIndex = -1;
	//		for (int i = 0; i < output_type->length; i++)
	//		{
	//			_mesa_glsl_warning(ParseState, "   name '%s' : semantic '%s'", output_type->fields.structure[i].name, output_type->fields.structure[i].semantic );
	//		}
	//	}

	// Generate assignment instructions from function argument to out variables
	FSemanticQualifier OutputQualifier;
	ir_dereference_variable* TempVariableDeref = new(ParseState)ir_dereference_variable(var);
	GenShaderOutputForVariable(
		HSF_GeometryShader,
		ParseState,
		NULL,
		OutputQualifier,
		TempVariableDeref,
		DeclInstructions,
		&sig->body
		);

	// If the output structure type contains a SV_RenderTargetArrayIndex semantic, add a custom user output semantic.
	// It's used to pass layer index to pixel shader, as GLSL 1.50 doesn't allow pixel shader to read from gl_Layer.
	const glsl_type* output_type = var->type;
	int indexof_RenderTargetArrayIndex = -1;
	for (uint32 i = 0; i < output_type->length; i++)
	{
		if (output_type->fields.structure[i].semantic && (strcmp(output_type->fields.structure[i].semantic, "SV_RenderTargetArrayIndex") == 0))
		{
			indexof_RenderTargetArrayIndex = i;
			break;
		}
	}

	if (indexof_RenderTargetArrayIndex != -1)
	{
		// Add the new member with semantic
		glsl_struct_field field;
		field.type = output_type->fields.structure[indexof_RenderTargetArrayIndex].type;
		field.name = "HLSLCCLayerIndex";
		field.semantic = CUSTOM_LAYER_INDEX_SEMANTIC;
		field.centroid = 0;
		field.interpolation = ir_interp_qualifier_flat;
		field.geometryinput = 0;
		field.patchconstant = 0;

		glsl_type* non_const_type = (glsl_type*)output_type;
		non_const_type->add_structure_member(&field);

		// Create new out variable for the new member and generate assignment that will copy input's layer index field to it
		FSemanticQualifier Qualifier;
		Qualifier.Fields.bCentroid = 0;
		Qualifier.Fields.InterpolationMode = ir_interp_qualifier_flat;

		const glsl_type* new_output_type = ((ir_variable*)sig->parameters.get_head())->type;
		GenShaderOutputForVariable(
			HSF_GeometryShader,
			ParseState,
			CUSTOM_LAYER_INDEX_SEMANTIC,
			Qualifier,
			new(ParseState)ir_dereference_record(var, new_output_type->fields.structure[indexof_RenderTargetArrayIndex].name),
			DeclInstructions,
			&sig->body
			);
	}

	// Call EmitVertex()
	ir_function *emitVertexFunc = ParseState->symbols->get_function("EmitVertex");
	check(emitVertexFunc);
	check(emitVertexFunc->signatures.get_head() == emitVertexFunc->signatures.get_tail());
	ir_function_signature *emitVertexSig = (ir_function_signature *)emitVertexFunc->signatures.get_head();
	exec_list actual_parameter;
	sig->body.push_tail(new(ParseState)ir_call(emitVertexSig, NULL, &actual_parameter));
}

bool FGlslCodeBackend::GenerateMain(
	EHlslShaderFrequency Frequency,
	const char* EntryPoint,
	exec_list* Instructions,
	_mesa_glsl_parse_state* ParseState)
{
	{
		// Set up origin_upper_left for gl_FragCoord, depending on HLSLCC_DX11ClipSpace flag presence.
		FSystemValue* SystemValues = SystemValueTable[HSF_PixelShader];
		for (int i = 0; SystemValues[i].Semantic != NULL; ++i)
		{
			if (FCStringAnsi::Stricmp(SystemValues[i].GlslName, "gl_FragCoord") == 0)
			{
				SystemValues[i].bOriginUpperLeft = false;
				break;
			}
		}
	}

	ir_function_signature* EntryPointSig = FindEntryPointFunction(Instructions, ParseState, EntryPoint);
	if (EntryPointSig)
	{
		void* TempMemContext = ralloc_context(NULL);
		exec_list DeclInstructions;
		exec_list PreCallInstructions;
		exec_list ArgInstructions;
		exec_list PostCallInstructions;
		const glsl_type* geometry_append_type = NULL;

		ParseState->maxvertexcount = EntryPointSig->maxvertexcount;

		ParseState->tessellation = EntryPointSig->tessellation;

		ParseState->symbols->push_scope();

		foreach_iter(exec_list_iterator, Iter, EntryPointSig->parameters)
		{
			ir_variable *const Variable = (ir_variable *)Iter.get();
			if (Variable->semantic != NULL || Variable->type->is_record()
				|| (Frequency == HSF_GeometryShader && (Variable->type->is_outputstream() || Variable->type->is_array()))
				)
			{
				FSemanticQualifier Qualifier;
				Qualifier.Fields.bCentroid = Variable->centroid;
				Variable->centroid = 0;
				Qualifier.Fields.InterpolationMode = Variable->interpolation;
				Variable->interpolation = 0;
				Qualifier.Fields.bIsPatchConstant = Variable->is_patch_constant;
				Variable->is_patch_constant = 0;

				ir_dereference_variable* ArgVarDeref = NULL;
				switch (Variable->mode)
				{
				case ir_var_in:
					if (Frequency == HSF_GeometryShader && Variable->type->is_array())
					{
						// Remember information about geometry input type globally
						ParseState->geometryinput = Variable->geometryinput;
					}

					if (Frequency == HSF_PixelShader)
					{
						// Replace SV_RenderTargetArrayIndex in
						// input structure semantic with custom semantic.
						if (Variable->semantic && (strcmp(Variable->semantic, "SV_RenderTargetArrayIndex") == 0))
						{
							//							_mesa_glsl_warning(ParseState, "Replacing semantic of variable '%s' with our custom one", Variable->name);
							Variable->semantic = ralloc_strdup(Variable, CUSTOM_LAYER_INDEX_SEMANTIC);
							Variable->interpolation = ir_interp_qualifier_flat;
						}
						else if (Variable->type->is_record())
						{
							const glsl_type* output_type = Variable->type;
							int indexof_RenderTargetArrayIndex = -1;
							for (uint32 i = 0; i < output_type->length; i++)
							{
								if (Variable->type->fields.structure[i].semantic && (strcmp(Variable->type->fields.structure[i].semantic, "SV_RenderTargetArrayIndex") == 0))
								{
									indexof_RenderTargetArrayIndex = i;
									break;
								}
							}

							if (indexof_RenderTargetArrayIndex != -1)
							{
								// _mesa_glsl_warning(ParseState, "Replacing semantic of member %d of variable '%s' with our custom one", indexof_RenderTargetArrayIndex, Variable->name);
								// Replace the member with one with semantic
								glsl_struct_field field;
								field.type = Variable->type->fields.structure[indexof_RenderTargetArrayIndex].type;
								field.name = Variable->type->fields.structure[indexof_RenderTargetArrayIndex].name;
								field.semantic = CUSTOM_LAYER_INDEX_SEMANTIC;
								field.centroid = 0;
								field.interpolation = ir_interp_qualifier_flat;
								field.geometryinput = 0;
								field.patchconstant = 0;

								glsl_type* non_const_type = (glsl_type*)output_type;
								non_const_type->replace_structure_member(indexof_RenderTargetArrayIndex, &field);
							}
						}
					}

					ArgVarDeref = GenShaderInput(
						Frequency,
						ParseState,
						Variable->semantic,
						Qualifier,
						Variable->type,
						&DeclInstructions,
						&PreCallInstructions
						);
					break;
				case ir_var_out:
					if (Frequency == HSF_PixelShader && Variable->semantic && (strcmp(Variable->semantic, "SV_Depth") == 0))
					{
						bExplicitDepthWrites = true;
					}

					ArgVarDeref = GenShaderOutput(
						Frequency,
						ParseState,
						Variable->semantic,
						Qualifier,
						Variable->type,
						&DeclInstructions,
						&PreCallInstructions,
						&PostCallInstructions
						);
					break;
				case ir_var_inout:
				{
					check(Frequency == HSF_GeometryShader);
					// This is an output stream for geometry shader. It's not referenced as a variable inside the function,
					// instead OutputStream.Append(vertex) and OutputStream.RestartStrip() are called, and this variable
					// has already been optimized out of them in ast_to_hir translation.

					// Generate a local variable to add to arguments. It won't be referenced anywhere, so it should get optimized out.
					ir_variable* TempVariable = new(ParseState)ir_variable(
						Variable->type,
						NULL,
						ir_var_temporary);
					ArgVarDeref = new(ParseState)ir_dereference_variable(TempVariable);
					PreCallInstructions.push_tail(TempVariable);

					// We need to move this information somewhere safer, as this pseudo-variable will get optimized out of existence
					ParseState->outputstream_type = Variable->type->outputstream_type;

					check(Variable->type->is_outputstream());
					check(Variable->type->inner_type->is_record());

					geometry_append_type = Variable->type->inner_type;
				}
					break;
				default:
				{
					_mesa_glsl_error(
						ParseState,
						"entry point parameter '%s' must be an input or output",
						Variable->name
						);
				}
					break;
				}
				ArgInstructions.push_tail(ArgVarDeref);
			}
			else
			{
				_mesa_glsl_error(ParseState, "entry point parameter "
					"'%s' does not specify a semantic", Variable->name);
			}
		}

		// The function's return value should have an output semantic if it's not void.
		ir_dereference_variable* EntryPointReturn = NULL;
		if (EntryPointSig->return_type->is_void() == false)
		{
			FSemanticQualifier Qualifier;
			EntryPointReturn = GenShaderOutput(
				Frequency,
				ParseState,
				EntryPointSig->return_semantic,
				Qualifier,
				EntryPointSig->return_type,
				&DeclInstructions,
				&PreCallInstructions,
				&PostCallInstructions
				);
		}

		if (Frequency == HSF_GeometryShader)
		{
			GenerateAppendFunctionBody(
				ParseState,
				&DeclInstructions,
				geometry_append_type
				);
		}

		ParseState->symbols->pop_scope();

		// Build the void main() function for GLSL.
		ir_function_signature* MainSig = new(ParseState)ir_function_signature(glsl_type::void_type);
		MainSig->is_defined = true;
		MainSig->is_main = true;
		MainSig->body.append_list(&PreCallInstructions);
		MainSig->body.push_tail(new(ParseState)ir_call(EntryPointSig, EntryPointReturn, &ArgInstructions));
		MainSig->body.append_list(&PostCallInstructions);
		MainSig->maxvertexcount = EntryPointSig->maxvertexcount;
		MainSig->is_early_depth_stencil = (EntryPointSig->is_early_depth_stencil && !bExplicitDepthWrites);
		MainSig->wg_size_x = EntryPointSig->wg_size_x;
		MainSig->wg_size_y = EntryPointSig->wg_size_y;
		MainSig->wg_size_z = EntryPointSig->wg_size_z;
		MainSig->tessellation = EntryPointSig->tessellation;

		if (MainSig->is_early_depth_stencil && Frequency != HSF_PixelShader)
		{
			_mesa_glsl_error(ParseState, "'earlydepthstencil' attribute only applies to pixel shaders");
		}

		if (MainSig->maxvertexcount > 0 && Frequency != HSF_GeometryShader)
		{
			_mesa_glsl_error(ParseState, "'maxvertexcount' attribute only applies to geometry shaders");
		}

		if (MainSig->is_early_depth_stencil && ParseState->language_version < 310)
		{
			_mesa_glsl_error(ParseState, "'earlydepthstencil' attribute only supported on GLSL 4.30 target and later");
		}

		if (MainSig->wg_size_x > 0 && Frequency != HSF_ComputeShader)
		{
			_mesa_glsl_error(ParseState, "'num_threads' attribute only applies to compute shaders");
		}

		// in GLSL, unlike in HLSL fixed-function tessellator properties are specified on the domain shader
		// and not the hull shader, so we specify them for both in the .usf shaders and then print a warning,
		// similar to what fxc is doing

		if (MainSig->tessellation.domain != GLSL_DOMAIN_NONE)
		{
			_mesa_glsl_warning(ParseState, "'domain' attribute only applies to hull or domain shaders");
		}

		if (MainSig->tessellation.outputtopology != GLSL_OUTPUTTOPOLOGY_NONE)
		{
			_mesa_glsl_warning(ParseState, "'outputtopology' attribute only applies to hull shaders");
		}

		if (MainSig->tessellation.partitioning != GLSL_PARTITIONING_NONE)
		{
			_mesa_glsl_warning(ParseState, "'partitioning' attribute only applies to hull shaders");
		}

		if (MainSig->tessellation.outputcontrolpoints > 0)
		{
			_mesa_glsl_warning(ParseState, "'outputcontrolpoints' attribute only applies to hull shaders");
		}

		if (MainSig->tessellation.maxtessfactor > 0.0f)
		{
			_mesa_glsl_warning(ParseState, "'maxtessfactor' attribute only applies to hull shaders");
		}

		if (MainSig->tessellation.patchconstantfunc != 0)
		{
			_mesa_glsl_warning(ParseState, "'patchconstantfunc' attribute only applies to hull shaders");
		}

		ir_function* MainFunction = new(ParseState)ir_function("main");
		MainFunction->add_signature(MainSig);

		Instructions->append_list(&DeclInstructions);
		Instructions->push_tail(MainFunction);

		ralloc_free(TempMemContext);

		// Now that we have a proper main(), move global setup to main().
		MoveGlobalInstructionsToMain(Instructions);
	}
	else
	{
		_mesa_glsl_error(ParseState, "shader entry point '%s' not "
			"found", EntryPoint);
	}

	return true;
}
ir_function_signature*  FGlslCodeBackend::FindPatchConstantFunction(exec_list* Instructions, _mesa_glsl_parse_state* ParseState)
{
	ir_function_signature* PatchConstantSig = 0;

	// TODO refactor this and the fetching of the main siganture
	foreach_iter(exec_list_iterator, Iter, *Instructions)
	{
		ir_instruction *ir = (ir_instruction *)Iter.get();
		ir_function *Function = ir->as_function();
		if (Function && strcmp(Function->name, ParseState->tessellation.patchconstantfunc) == 0)
		{
			int NumSigs = 0;
			foreach_iter(exec_list_iterator, SigIter, *Function)
			{
				if (++NumSigs == 1)
				{
					PatchConstantSig = (ir_function_signature *)SigIter.get();
				}
			}
			if (NumSigs == 1)
			{
				break;
			}
			else
			{
				_mesa_glsl_error(ParseState, "patch constant function "
					"`%s' has multiple signatures", ParseState->tessellation.patchconstantfunc);
			}
		}
	}

	return PatchConstantSig;
}


void FGlslLanguageSpec::SetupLanguageIntrinsics(_mesa_glsl_parse_state* State, exec_list* ir)
{
	unsigned IntrinsicReturnType = bDefaultPrecisionIsHalf ? IR_INTRINSIC_ALL_FLOATING : IR_INTRINSIC_FLOAT;
	make_intrinsic_genType(ir, State, FRAMEBUFFER_FETCH_ES2, ir_invalid_opcode, IntrinsicReturnType, 0, 4, 4);
	make_intrinsic_genType(ir, State, DEPTHBUFFER_FETCH_ES2, ir_invalid_opcode, IR_INTRINSIC_FLOAT, 0, 1, 1);

	{
		ir_function* func = new(State)ir_function("compiler_internal_AdjustInputSemantic");
		ir_variable* param = new (State) ir_variable(glsl_type::vec4_type, "TempVariable", ir_variable_mode::ir_var_inout);

		exec_list* params = new(State) exec_list();
		params->push_tail(param);

		ir_function_signature* sig = new(State)ir_function_signature(glsl_type::void_type);
		sig->replace_parameters(params);
		sig->is_builtin = true;
		sig->is_defined = false;
		sig->has_output_parameters = true;

		func->add_signature(sig);
		State->symbols->add_global_function(func);
	}

	{
		ir_function* func = new(State)ir_function("compiler_internal_AdjustOutputSemantic");
		ir_variable* param = new (State) ir_variable(glsl_type::vec4_type, "Src", ir_variable_mode::ir_var_inout);

		exec_list* params = new(State) exec_list();
		params->push_tail(param);

		ir_function_signature* sig = new(State)ir_function_signature(glsl_type::void_type);
		sig->replace_parameters(params);
		sig->is_builtin = true;
		sig->is_defined = false;
		sig->has_output_parameters = true;

		func->add_signature(sig);
		State->symbols->add_global_function(func);
	}

	{
		ir_function* func = new(State)ir_function("compiler_internal_AdjustIsFrontFacing");
		ir_variable* param = new (State) ir_variable(glsl_type::bool_type, "isFrontFacing", ir_variable_mode::ir_var_in);

		exec_list* params = new(State) exec_list();
		params->push_tail(param);

		ir_function_signature* sig = new(State)ir_function_signature(glsl_type::bool_type);
		sig->replace_parameters(params);
		sig->is_builtin = true;
		sig->is_defined = false;
		sig->has_output_parameters = false;
		func->add_signature(sig);
		State->symbols->add_global_function(func);
	}

	if (State->language_version >= 310)
	{
		/**
		* Create GLSL functions that are left out of the symbol table
		*  Prevent pollution, but make them so thay can be used to
		*  implement the hlsl barriers
		*/
		const int glslFuncCount = 7;
		const char * glslFuncName[glslFuncCount] =
		{
			"barrier", "memoryBarrier", "memoryBarrierAtomicCounter", "memoryBarrierBuffer",
			"memoryBarrierShared", "memoryBarrierImage", "groupMemoryBarrier"
		};
		ir_function* glslFuncs[glslFuncCount];

		for (int i = 0; i < glslFuncCount; i++)
		{
			void* ctx = State;
			ir_function* func = new(ctx)ir_function(glslFuncName[i]);
			ir_function_signature* sig = new(ctx)ir_function_signature(glsl_type::void_type);
			sig->is_builtin = true;
			func->add_signature(sig);
			ir->push_tail(func);
			glslFuncs[i] = func;
		}

		/** Implement HLSL barriers in terms of GLSL functions */
		const char * functions[] =
		{
			"GroupMemoryBarrier", "GroupMemoryBarrierWithGroupSync",
			"DeviceMemoryBarrier", "DeviceMemoryBarrierWithGroupSync",
			"AllMemoryBarrier", "AllMemoryBarrierWithGroupSync"
		};
		const int max_children = 4;
		ir_function * implFuncs[][max_children] =
		{
			{glslFuncs[4]} /**{"memoryBarrierShared"}*/,
			{glslFuncs[4], glslFuncs[0]} /**{"memoryBarrierShared","barrier"}*/,
			{glslFuncs[2], glslFuncs[3], glslFuncs[5]} /**{"memoryBarrierAtomicCounter", "memoryBarrierBuffer", "memoryBarrierImage"}*/,
			{glslFuncs[2], glslFuncs[3], glslFuncs[5], glslFuncs[0]} /**{"memoryBarrierAtomicCounter", "memoryBarrierBuffer", "memoryBarrierImage", "barrier"}*/,
			{glslFuncs[1]} /**{"memoryBarrier"}*/,
			{glslFuncs[1], glslFuncs[0]} /**{"groupMemoryBarrier","barrier"}*/
		};

		for (size_t i = 0; i < sizeof(functions) / sizeof(const char*); i++)
		{
			void* ctx = State;
			ir_function* func = new(ctx)ir_function(functions[i]);

			ir_function_signature* sig = new(ctx)ir_function_signature(glsl_type::void_type);
			sig->is_builtin = true;
			sig->is_defined = true;

			for (int j = 0; j < max_children; j++)
			{
				if (implFuncs[i][j] == NULL)
					break;
				ir_function* child = implFuncs[i][j];
				check(child);
				check(child->signatures.get_head() == child->signatures.get_tail());
				ir_function_signature *childSig = (ir_function_signature *)child->signatures.get_head();
				exec_list actual_parameter;
				sig->body.push_tail(
					new(ctx)ir_call(childSig, NULL, &actual_parameter)
					);
			}

			func->add_signature(sig);

			State->symbols->add_global_function(func);
			ir->push_tail(func);
		}

		auto AddIntrisicReturningFloat = [](_mesa_glsl_parse_state* State, exec_list* ir, const char* Name, int32 NumColumns)
		{
			ir_function* Func = new(State) ir_function(Name);
			auto* ReturnType = glsl_type::get_instance(GLSL_TYPE_FLOAT, NumColumns, 1);
			ir_function_signature* Sig = new(State) ir_function_signature(ReturnType);
			Sig->is_builtin = true;
			Func->add_signature(Sig);
			State->symbols->add_global_function(Func);
			ir->push_head(Func);
		};

		for (int32 i = 0; i < UE_ARRAY_COUNT(GL_FRAMEBUFFER_FETCH); ++i)
		{
			if (!strcmp(GL_FRAMEBUFFER_FETCH_TYPE[i], "float"))
			{
				AddIntrisicReturningFloat(State, ir, GL_FRAMEBUFFER_FETCH[i], 1);
			}
			else if (!strcmp(GL_FRAMEBUFFER_FETCH_TYPE[i], "vec3"))
			{
				AddIntrisicReturningFloat(State, ir, GL_FRAMEBUFFER_FETCH[i], 3);
			}
			else
			{
				AddIntrisicReturningFloat(State, ir, GL_FRAMEBUFFER_FETCH[i], 4);
			}
		}

		auto AddIntrisicVecParam = [](_mesa_glsl_parse_state* State, exec_list* ir, const char* Name, const glsl_type* GlslType)
		{
			ir_function* Func = new(State) ir_function(Name);

			ir_variable* param = new (State) ir_variable(GlslType, "Src", ir_variable_mode::ir_var_in);
			exec_list* params = new(State) exec_list();
			params->push_tail(param);

			ir_function_signature* sig = new(State)ir_function_signature(glsl_type::void_type);
			sig->replace_parameters(params);
			sig->is_defined = false;
			sig->has_output_parameters = true;
			sig->is_builtin = true;
			
			Func->add_signature(sig);
			State->symbols->add_global_function(Func);
			ir->push_head(Func);
		};

		for (int32 i = 0; i < UE_ARRAY_COUNT(GL_FRAMEBUFFER_FETCH_WRITE); ++i)
		{
			if (!strcmp(GL_FRAMEBUFFER_FETCH_TYPE[i], "float"))
			{
				AddIntrisicVecParam(State, ir, GL_FRAMEBUFFER_FETCH_WRITE[i], glsl_type::half_type);
			}
			else if (!strcmp(GL_FRAMEBUFFER_FETCH_TYPE[i], "vec3"))
			{
				AddIntrisicVecParam(State, ir, GL_FRAMEBUFFER_FETCH_WRITE[i], glsl_type::half3_type);
			}
			else
			{
				AddIntrisicVecParam(State, ir, GL_FRAMEBUFFER_FETCH_WRITE[i], glsl_type::half4_type);
			}
		}
	}
}
<|MERGE_RESOLUTION|>--- conflicted
+++ resolved
@@ -333,8 +333,6 @@
 	"ivec4",
 };
 
-<<<<<<< HEAD
-=======
 const char* GL_FRAMEBUFFER_FETCH[5] =
 {
 	"GLFramebufferFetch0",
@@ -373,7 +371,6 @@
 
 static const uint32_t FRAMEBUFFER_FETCH_DEPTH_INDEX = 4;
 
->>>>>>> 6bbb88c8
 static const char* FBF_StorageQualifier = "FBF_STORAGE_QUALIFIER ";
 static_assert((sizeof(GLSLExpressionTable) / sizeof(GLSLExpressionTable[0])) == ir_opcode_count, "GLSLExpressionTableSizeMismatch");
 
@@ -1251,12 +1248,8 @@
 					layout = ralloc_asprintf(nullptr, "layout(location=%d) ", var->location);
 				}
 				
-<<<<<<< HEAD
-				const bool bNeedsFBFOutput = (bUsesFrameBufferFetch || bUsesDepthbufferFetch) && var->name && (strncmp(var->name, "out_Target0", 11) == 0);
-=======
 				const bool bIsDepthTarget = var->name && bUsesDepthbufferFetch && strncmp(var->name, "out_Target1", 11) == 0;
 				const bool bNeedsFBFOutput = bIsDepthTarget || (var->name && (bUsesFrameBufferFetch && strncmp(var->name, "out_Target0", 11) == 0));
->>>>>>> 6bbb88c8
 				const char* StorageQualifier = bNeedsFBFOutput ? FBF_StorageQualifier : mode_str[var->mode];
 
 				ralloc_asprintf_append(
@@ -1361,15 +1354,11 @@
 				ralloc_asprintf_append(buffer, "\n#ifdef GL_ARM_shader_framebuffer_fetch_depth_stencil\n");
 				ralloc_asprintf_append(buffer, "  float DepthbufferFetchES2() { return gl_LastFragDepthARM; }\n");
 				ralloc_asprintf_append(buffer, "#elif defined(GL_EXT_shader_framebuffer_fetch)\n");
-<<<<<<< HEAD
-				ralloc_asprintf_append(buffer, "  float DepthbufferFetchES2() { return out_Target0.w; }\n");
-=======
 				if (!bHasGeneratedDepthTargetInput)
 				{
 					ralloc_asprintf_append(buffer, "  layout(location=1) inout float out_Target1;\n");
 				}
 				ralloc_asprintf_append(buffer, "  float DepthbufferFetchES2() { return out_Target1; }\n");
->>>>>>> 6bbb88c8
 				ralloc_asprintf_append(buffer, "#else\n");
 				ralloc_asprintf_append(buffer, "  float DepthbufferFetchES2() { return 0.0; }\n");
 				ralloc_asprintf_append(buffer, "#endif\n\n");
@@ -3271,32 +3260,6 @@
 		}
 
 		if (bUsesFramebufferFetchES2)
-<<<<<<< HEAD
-		{
-			ralloc_asprintf_append(buffer, "\n#ifdef GL_EXT_shader_framebuffer_fetch\n");
-			ralloc_asprintf_append(buffer, "#extension GL_EXT_shader_framebuffer_fetch : enable\n");
-			ralloc_asprintf_append(buffer, "#define %sinout\n", FBF_StorageQualifier);
-			ralloc_asprintf_append(buffer, "#elif defined(GL_ARM_shader_framebuffer_fetch)\n");
-			ralloc_asprintf_append(buffer, "#extension GL_ARM_shader_framebuffer_fetch : enable\n");
-			ralloc_asprintf_append(buffer, "#endif\n");
-		}
-				
-		if (bUsesDepthbufferFetchES2)
-		{
-			ralloc_asprintf_append(buffer, "\n#ifdef GL_ARM_shader_framebuffer_fetch_depth_stencil\n");
-			ralloc_asprintf_append(buffer, "#extension GL_ARM_shader_framebuffer_fetch_depth_stencil : enable\n");
-			if (!bUsesFramebufferFetchES2)
-			{
-				ralloc_asprintf_append(buffer, "#elif defined(GL_EXT_shader_framebuffer_fetch)\n");
-				ralloc_asprintf_append(buffer, "#extension GL_EXT_shader_framebuffer_fetch : enable\n");
-				ralloc_asprintf_append(buffer, "#define %sinout\n", FBF_StorageQualifier);
-			}
-			ralloc_asprintf_append(buffer, "#endif\n");
-		}
-
-		if (bUsesFramebufferFetchES2 || bUsesDepthbufferFetchES2)
-		{
-=======
 		{
 			ralloc_asprintf_append(buffer, "\n#ifdef GL_EXT_shader_framebuffer_fetch\n");
 			ralloc_asprintf_append(buffer, "#extension GL_EXT_shader_framebuffer_fetch : enable\n");
@@ -3335,7 +3298,6 @@
 
 		if (bUsesFramebufferFetchES2 || bUsesDepthbufferFetchES2)
 		{
->>>>>>> 6bbb88c8
 			ralloc_asprintf_append(buffer, "\n#ifndef %s\n", FBF_StorageQualifier);
 			ralloc_asprintf_append(buffer, "#define %sout\n", FBF_StorageQualifier);
 			ralloc_asprintf_append(buffer, "#endif\n");
@@ -3499,8 +3461,6 @@
 			}
 		}
 
-<<<<<<< HEAD
-=======
 		if (FramebufferFetchMask || FramebufferFetchWriteMask)
 		{
 			// Framebuffer Depth Fetch
@@ -3594,7 +3554,6 @@
 		// End Pixel Local Storage
 
 
->>>>>>> 6bbb88c8
 		foreach_iter(exec_list_iterator, iter, *ir)
 		{
 			ir_instruction *inst = (ir_instruction *)iter.get();
