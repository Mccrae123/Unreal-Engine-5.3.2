--- conflicted
+++ resolved
@@ -17,11 +17,7 @@
 	enum
 	{
 		/** Version for shader format, this becomes part of the DDC key. */
-<<<<<<< HEAD
-		UE_SHADER_GLSL_VER = 98,
-=======
 		UE_SHADER_GLSL_VER = 103,
->>>>>>> 6bbb88c8
 	};
 
 	void CheckFormat(FName Format) const
@@ -88,11 +84,6 @@
 	{
 		return !Input.Environment.CompilerFlags.Contains(CFLAG_ForceDXC);
 	}
-
-	virtual bool UsesHLSLcc(const struct FShaderCompilerInput& Input) const override
-	{
-		return !Input.Environment.CompilerFlags.Contains(CFLAG_ForceDXC);
-	}
 };
 
 /**
