// Copyright Epic Games, Inc. All Rights Reserved.
//

#include "ShaderFormatOpenGL.h"
#include "HAL/FileManager.h"
#include "Modules/ModuleManager.h"
#include "Interfaces/IShaderFormat.h"
#include "Interfaces/IShaderFormatModule.h"
#include "ShaderCore.h"
#include "ShaderCompilerCore.h"

static FName NAME_GLSL_150_ES3_1(TEXT("GLSL_150_ES31"));
static FName NAME_GLSL_ES3_1_ANDROID(TEXT("GLSL_ES3_1_ANDROID"));
 
class FShaderFormatGLSL : public IShaderFormat
{
	enum
	{
		/** Version for shader format, this becomes part of the DDC key. */
<<<<<<< HEAD
		UE_SHADER_GLSL_VER = 103,
=======
		UE_SHADER_GLSL_VER = 106,
>>>>>>> d731a049
	};

	void CheckFormat(FName Format) const
	{
		check(Format == NAME_GLSL_150_ES3_1 || Format == NAME_GLSL_ES3_1_ANDROID);
	}

public:
	virtual uint32 GetVersion(FName Format) const override
	{
		CheckFormat(Format);
		uint32 GLSLVersion = 0;
		if (Format == NAME_GLSL_150_ES3_1 || Format == NAME_GLSL_ES3_1_ANDROID)
		{
			GLSLVersion = UE_SHADER_GLSL_VER;
		}
		else
		{
			check(0);
		}
		const uint16 Version = ((HLSLCC_VersionMinor & 0xff) << 8) | (GLSLVersion & 0xff);
		return Version;
	}
	virtual void GetSupportedFormats(TArray<FName>& OutFormats) const override
	{
		OutFormats.Add(NAME_GLSL_150_ES3_1);
		OutFormats.Add(NAME_GLSL_ES3_1_ANDROID);
	}

	static GLSLVersion TranslateFormatNameToEnum(FName Format)
	{
		if (Format == NAME_GLSL_150_ES3_1)
		{
			return GLSL_150_ES3_1;
		}
		else if (Format == NAME_GLSL_ES3_1_ANDROID)
		{
			return GLSL_ES3_1_ANDROID;
		}
		else
		{
			check(0);
			return GLSL_MAX;
		}
	}

	virtual void CompileShader(FName Format, const struct FShaderCompilerInput& Input, struct FShaderCompilerOutput& Output,const FString& WorkingDirectory) const override
	{
		CheckFormat(Format);

		GLSLVersion Version = TranslateFormatNameToEnum(Format);

		FOpenGLFrontend Frontend;
		// the frontend will run the cross compiler
		Frontend.CompileShader(Input, Output, WorkingDirectory, Version);
	}

	virtual const TCHAR* GetPlatformIncludeDirectory() const
	{
		return TEXT("GL");
	}

	virtual bool UsesHLSLcc(const struct FShaderCompilerInput& Input) const override
	{
		return !Input.Environment.CompilerFlags.Contains(CFLAG_ForceDXC);
	}
};

/**
 * Module for OpenGL shaders
 */

static IShaderFormat* Singleton = NULL;

class FShaderFormatOpenGLModule : public IShaderFormatModule
{
public:
	virtual ~FShaderFormatOpenGLModule()
	{
		delete Singleton;
		Singleton = NULL;
	}
	virtual IShaderFormat* GetShaderFormat()
	{
		if (!Singleton)
		{
			Singleton = new FShaderFormatGLSL();
		}
		return Singleton;
	}
};

IMPLEMENT_MODULE( FShaderFormatOpenGLModule, ShaderFormatOpenGL);<|MERGE_RESOLUTION|>--- conflicted
+++ resolved
@@ -17,11 +17,7 @@
 	enum
 	{
 		/** Version for shader format, this becomes part of the DDC key. */
-<<<<<<< HEAD
-		UE_SHADER_GLSL_VER = 103,
-=======
 		UE_SHADER_GLSL_VER = 106,
->>>>>>> d731a049
 	};
 
 	void CheckFormat(FName Format) const
