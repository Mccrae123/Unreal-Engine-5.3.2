--- conflicted
+++ resolved
@@ -24,18 +24,6 @@
 	enum
 	{
 		/** Version for shader format, this becomes part of the DDC key. */
-<<<<<<< HEAD
-		UE_SHADER_GLSL_150_VER = 63,
-		UE_SHADER_GLSL_430_VER = 63,
-		UE_SHADER_GLSL_ES2_VER = 63,
-		UE_SHADER_GLSL_150ES2_VER = 63,
-		UE_SHADER_GLSL_150ES2NOUB_VER = 63,
-		UE_SHADER_GLSL_150ES3_1_VER = 63,
-		UE_SHADER_GLSL_ES2_VER_WEBGL = 63,
-		UE_SHADER_GLSL_ES2_IOS_VER = 63,
-		UE_SHADER_GLSL_310_ES_EXT_VER = 63,
-		UE_SHADER_GLSL_ES3_1_ANDROID_VER = 63,
-=======
 		UE_SHADER_GLSL_150_VER = 65,
 		UE_SHADER_GLSL_430_VER = 65,
 		UE_SHADER_GLSL_ES2_VER = 65,
@@ -46,7 +34,6 @@
 		UE_SHADER_GLSL_ES2_IOS_VER = 65,
 		UE_SHADER_GLSL_310_ES_EXT_VER = 65,
 		UE_SHADER_GLSL_ES3_1_ANDROID_VER = 65,
->>>>>>> e3a25b20
 	}; 
 
 	void CheckFormat(FName Format) const
