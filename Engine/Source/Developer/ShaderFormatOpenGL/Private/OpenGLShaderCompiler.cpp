--- conflicted
+++ resolved
@@ -1355,11 +1355,7 @@
 		CCFlags |= HLSLCC_ExpandUBMemberArrays;
 	}
 
-<<<<<<< HEAD
-	if (bUseFullPrecisionInPS || Version == GLSL_ES2_WEBGL)
-=======
 	if (CompilerFlags.Contains(CFLAG_UseFullPrecisionInPS) || Version == GLSL_ES2_WEBGL)
->>>>>>> cf6d231e
 	{
 		CCFlags |= HLSLCC_UseFullPrecisionInPS;
 	}
