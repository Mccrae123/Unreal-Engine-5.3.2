--- conflicted
+++ resolved
@@ -11,10 +11,6 @@
 #include "ShaderFormatOpenGL.h"
 #include "ShaderParameterParser.h"
 #include "SpirvReflectCommon.h"
-<<<<<<< HEAD
-#include "ShaderParameterParser.h"
-=======
->>>>>>> 4af6daef
 #include <algorithm>
 #include <regex>
 
@@ -1354,7 +1350,6 @@
 		if (bGlobals)
 		{
 			ArrayName = UBName + SanitizedName;
-<<<<<<< HEAD
 		}
 		else
 		{
@@ -1586,213 +1581,12 @@
 	}
 
 	for (auto const& Binding : ReflectionBindings.TextureUAVs)
-=======
-		}
-		else
-		{
-			ArrayName = SanitizedName;
-		}
-
-		Name += "(Offset)";
-		if (type.op == SpvOpTypeMatrix || (type.traits.numeric.matrix.column_count == 4 && type.traits.numeric.matrix.row_count == 4))
-		{
-			OffsetString += " + (int(Offset) * 4)";
-		}
-		else
-		{
-			OffsetString += " + int(Offset)";
-		}
-	}
-
-	Name += " (";
-
-	std::string UniformPrefix = FrequencyPrefix;
-	if (!bGlobals)
-	{
-		UniformPrefix += std::string("c") + std::to_string(Index);
-	}
-	else
-	{
-		UniformPrefix += "u";
-	}
-
-	if (type.op == SpvOpTypeMatrix || (type.traits.numeric.matrix.column_count == 4 && type.traits.numeric.matrix.row_count == 4))
-	{
-		if ((type.traits.numeric.matrix.column_count == 4 && type.traits.numeric.matrix.row_count == 4))
-		{
-			Name += "mat4(";
-		}
-		else
-		{
-			std::string Buff = "mat" + std::to_string(type.traits.numeric.matrix.column_count) + "x" + std::to_string(type.traits.numeric.matrix.row_count) + "(";
-			Name += Buff;
-		}
-
-		for (uint32_t i = 0; i < type.traits.numeric.matrix.column_count; ++i)
-		{
-			if (i > 0)
-			{
-				Name += ",";
-			}
-
-			Name += UniformPrefix;
-			Name += "_";
-			Name += TCHAR_TO_UTF8(*TypeQualifier);
-
-			std::string Buff = "[" + OffsetString + " + " + std::to_string(i) + "]";
-			Name += Buff;
-
-			switch (type.traits.numeric.matrix.row_count)
-			{
-			case 0:
-			case 1:
-				Name += ".x";
-				break;
-			case 2:
-				Name += ".xy";
-				break;
-			case 3:
-				Name += ".xyz";
-				break;
-			case 4:
-			default:
-				Name += ".xyzw";
-				break;
-			}
-		}
-
-		Name += ")";
-	}
-	else
-	{
-		Name += UniformPrefix;
-		Name += "_";
-		Name += TCHAR_TO_UTF8(*TypeQualifier);
-		Name += "[";
-		Name += OffsetString;
-		Name += "]";
-		switch (type.traits.numeric.vector.component_count)
-		{
-		case 0:
-		case 1:
-			Name += ".x";
-			break;
-		case 2:
-			Name += ".xy";
-			break;
-		case 3:
-			Name += ".xyz";
-			break;
-		case 4:
-		default:
-			break;
-		}
-	}
-	Name += ")\n";
-
-	if (bArray)
-	{
-		Arrays.Add(ArrayName);
-	}
-
-	Remap.Add(Name);
-
-	Offset += Align(MbrSize, 4) / 4;
-}
-
-void GetPackedUniformString(std::string& OutputString, const std::string& UniformPrefix, const FString& Key, uint32_t Index)
-{
-	if (Key == TEXT("u"))
-	{
-		OutputString = "uniform uvec4 ";
-		OutputString += UniformPrefix;
-		OutputString += "_u[";
-		OutputString += std::to_string(Index);
-		OutputString += "];\n";
-	}
-	else if (Key == TEXT("i"))
-	{
-		OutputString = "uniform ivec4 ";
-		OutputString += UniformPrefix;
-		OutputString += "_i[";
-		OutputString += std::to_string(Index);
-		OutputString += "];\n";
-	}
-	else if (Key == TEXT("h"))
-	{
-		OutputString = "uniform highp vec4 ";
-		OutputString += UniformPrefix;
-		OutputString += "_h[";
-		OutputString += std::to_string(Index);
-		OutputString += "];\n";
-	}
-	else if (Key == TEXT("m"))
-	{
-		OutputString = "uniform mediump vec4 ";
-		OutputString += UniformPrefix;
-		OutputString += "_m[";
-		OutputString += std::to_string(Index);
-		OutputString += "];\n";
-	}
-}
-
-struct ReflectionData
-{
-	TArray<FString> Textures;
-	TArray<FString> Samplers;
-	TArray<std::string> UAVs;
-	TArray<std::string> StructuredBuffers;
-	
-	std::map<std::string, std::string> UniformVarNames;
-	std::map<std::string, std::vector<std::string>> UniformVarMemberNames;
-
-	TMap<FString, uint32> GlobalOffsets;
-	TArray<std::string> GlobalRemap;
-	TArray<std::string> GlobalArrays;
-	TArray<PackedUBMemberInfo> GlobalMemberInfos;
-
-	TMap<uint32, TMap<FString, uint32>> PackedUBOffsets;
-	TMap<uint32, TArray<std::string>> PackedUBRemap;
-	TMap<uint32, TArray<std::string>> PackedUBArrays;
-	TMap<uint32, TArray<PackedUBMemberInfo>> PackedUBMemberInfos;
-	TMap<uint32, std::string> PackedUBNames;
-
-	TArray<FString> InputVarNames;
-	TArray<FString> OutputVarNames;
-};
-
-void ParseReflectionData(const FShaderCompilerInput& ShaderInput, CrossCompiler::FHlslccHeaderWriter& CCHeaderWriter, ReflectionData& ReflectionOut, TArray<uint32>& SpirvData, 
-							spv_reflect::ShaderModule& Reflection,	const ANSICHAR* SPIRV_DummySamplerName, const EShaderFrequency Frequency, bool bEmulatedUBs)
-{
-	const ANSICHAR* FrequencyPrefix = GetFrequencyPrefix(Frequency);
-
-	check(Reflection.GetResult() == SPV_REFLECT_RESULT_SUCCESS);
-
-	SpvReflectResult SPVRResult = SPV_REFLECT_RESULT_NOT_READY;
-	TArray<SpvReflectBlockVariable*> ConstantBindings;
-	const uint32 GlobalSetId = 32;
-
-	FSpirvReflectBindings ReflectionBindings;
-	ReflectionBindings.GatherDescriptorBindings(Reflection);
-
-	uint32 BufferIndices = 0xffffffff;
-	uint32 UAVIndices = 0xffffffff;
-	uint32 TextureIndices = 0xffffffff;
-	uint32 UBOIndices = 0xffffffff;
-	uint32 SamplerIndices = 0xffffffff;
-	uint32_t PackedUBIndex = 0;
-
-	for (auto const& Binding : ReflectionBindings.TBufferUAVs)
->>>>>>> 4af6daef
 	{
 		check(UAVIndices);
 		uint32 Index = FPlatformMath::CountTrailingZeros(UAVIndices);
 
 		// UAVs always claim all slots so we don't have conflicts as D3D expects 0-7
-<<<<<<< HEAD
 		// For texture2d this allows us to emulate atomics with buffers
-=======
->>>>>>> 4af6daef
 		BufferIndices &= ~(1 << Index);
 		TextureIndices &= ~(1llu << uint64(Index));
 		UAVIndices &= ~(1 << Index);
@@ -1805,7 +1599,6 @@
 		ReflectionOut.UAVs.Add(Binding->name);
 	}
 
-<<<<<<< HEAD
 	for (auto const& Binding : ReflectionBindings.TBufferSRVs)
 	{
 		check(TextureIndices);
@@ -1815,26 +1608,11 @@
 		TextureIndices &= ~(1llu << uint64(Index));
 
 		ReflectionOut.Textures.Add(UTF8_TO_TCHAR(Binding->name));
-=======
-	for (auto const& Binding : ReflectionBindings.SBufferUAVs)
-	{
-		check(UAVIndices);
-		uint32 Index = FPlatformMath::CountTrailingZeros(UAVIndices);
-
-		// UAVs always claim all slots so we don't have conflicts as D3D expects 0-7
-		BufferIndices &= ~(1 << Index);
-		TextureIndices &= ~(1llu << uint64(Index));
-		UAVIndices &= ~(1 << Index);
-
-		CCHeaderWriter.WriteUAV(UTF8_TO_TCHAR(Binding->name), Index);
-		ReflectionOut.StructuredBuffers.Add(Binding->name);
->>>>>>> 4af6daef
 
 		SPVRResult = Reflection.ChangeDescriptorBindingNumbers(Binding, Index, GlobalSetId);
 		check(SPVRResult == SPV_REFLECT_RESULT_SUCCESS);
 	}
 
-<<<<<<< HEAD
 	for (int32_t SBufferIndex = ReflectionBindings.SBufferSRVs.Num() - 1; SBufferIndex >= 0; SBufferIndex--)
 	{
 		auto Binding = ReflectionBindings.SBufferSRVs[SBufferIndex];
@@ -2308,7 +2086,9 @@
 
 						for (std::string const& SearchString : ReflectData.PackedUBArrays[PackedUBNamePair.Key])
 						{
-							if (!GlslSource.compare(UBVarPos, SearchString.length(), SearchString))
+							// This is done in case the current SearchString is a substring of another
+							std::string SearchStringWithBraces = SearchString + "[";
+							if (!GlslSource.compare(UBVarPos, SearchStringWithBraces.length(), SearchStringWithBraces))
 							{
 								GlslSource.replace(UBVarPos + SearchString.length(), 1, "(");
 
@@ -2631,7 +2411,9 @@
 						OutString.replace(GlobalVarPos, GlobalVarString.length(), "_Globals_");
 						for (std::string const& SearchString : ReflectData.GlobalArrays)
 						{
-							if (!OutString.compare(GlobalVarPos, SearchString.length(), SearchString))
+							// This is done in case the current SearchString is a substring of another
+							std::string SearchStringWithBraces = SearchString + "[";
+							if (!OutString.compare(GlobalVarPos, SearchStringWithBraces.length(), SearchStringWithBraces))
 							{
 								OutString.replace(GlobalVarPos + SearchString.length(), 1, "(");
 
@@ -2893,35 +2675,23 @@
 	Modulate		= 1 << 6,
 };
 
-bool EnvironmentHasMatchingKeyValue(const TMap<FString, FString>& Definitions, const FString& Key, const FString& Value)
-{
-	const FString* MatchedKey = Definitions.Find(Key);
-	if (MatchedKey)
-	{
-		return *MatchedKey == Value;
-	}
-	return false;
-}
-
 uint32_t GetDecalBlendFlags(const FShaderCompilerInput& Input)
 {
 	uint32_t Flags = 0;
 
-	const TMap<FString, FString>& Definitions = Input.Environment.GetDefinitions();
-	
-	if (EnvironmentHasMatchingKeyValue(Definitions, TEXT("DECAL_OUT_MRT0"), TEXT("1")))
+	if (Input.Environment.GetCompileArgument(TEXT("DECAL_OUT_MRT0"), false))
 	{
 		Flags |= EDecalBlendFlags::DecalOut_MRT0;
 	}
-	if (EnvironmentHasMatchingKeyValue(Definitions, TEXT("DECAL_OUT_MRT1"), TEXT("1")))
+	if (Input.Environment.GetCompileArgument(TEXT("DECAL_OUT_MRT1"), false))
 	{
 		Flags |= EDecalBlendFlags::DecalOut_MRT1;
 	}
-	if (EnvironmentHasMatchingKeyValue(Definitions, TEXT("DECAL_OUT_MRT2"), TEXT("1")))
+	if (Input.Environment.GetCompileArgument(TEXT("DECAL_OUT_MRT2"), false))
 	{
 		Flags |= EDecalBlendFlags::DecalOut_MRT2;
 	}
-	if (EnvironmentHasMatchingKeyValue(Definitions, TEXT("DECAL_OUT_MRT3"), TEXT("1")))
+	if (Input.Environment.GetCompileArgument(TEXT("DECAL_OUT_MRT3"), false))
 	{
 		Flags |= EDecalBlendFlags::DecalOut_MRT3;
 	}
@@ -2931,15 +2701,15 @@
 		return 0;
 	}
 
-	if (EnvironmentHasMatchingKeyValue(Definitions, TEXT("MATERIALBLENDING_ALPHACOMPOSITE"), TEXT("1")))
+	if (Input.Environment.GetCompileArgument(TEXT("MATERIALBLENDING_ALPHACOMPOSITE"), false))
 	{
 		Flags |= EDecalBlendFlags::AlphaComposite;
 	}
-	else if (EnvironmentHasMatchingKeyValue(Definitions, TEXT("MATERIALBLENDING_MODULATE"), TEXT("1")))
+	else if (Input.Environment.GetCompileArgument(TEXT("MATERIALBLENDING_MODULATE"), false))
 	{
 		Flags |= EDecalBlendFlags::Modulate;
 	}
-	else if (EnvironmentHasMatchingKeyValue(Definitions, TEXT("MATERIALBLENDING_TRANSLUCENT"), TEXT("1")))
+	else if (Input.Environment.GetCompileArgument(TEXT("MATERIALBLENDING_TRANSLUCENT"), false))
 	{
 		Flags |= EDecalBlendFlags::Translucent;
 	}
@@ -3222,6 +2992,7 @@
 	Options.bDisableScalarBlockLayout = true;
 	Options.bRemapAttributeLocations = true;
 	Options.bPreserveStorageInput = true;
+    Options.bForceStorageImageFormat = true;
 	
 	// Enable HLSL 2021 if specified
 	if (Input.Environment.CompilerFlags.Contains(CFLAG_HLSL2021))
@@ -3336,1535 +3107,6 @@
 
 		const ANSICHAR* SPIRV_DummySamplerName = CrossCompiler::FShaderConductorContext::GetIdentifierTable().DummySampler;
 
-=======
-	for (auto const& Binding : ReflectionBindings.TextureUAVs)
-	{
-		check(UAVIndices);
-		uint32 Index = FPlatformMath::CountTrailingZeros(UAVIndices);
-
-		// UAVs always claim all slots so we don't have conflicts as D3D expects 0-7
-		// For texture2d this allows us to emulate atomics with buffers
-		BufferIndices &= ~(1 << Index);
-		TextureIndices &= ~(1llu << uint64(Index));
-		UAVIndices &= ~(1 << Index);
-
-		CCHeaderWriter.WriteUAV(UTF8_TO_TCHAR(Binding->name), Index);
-
-		SPVRResult = Reflection.ChangeDescriptorBindingNumbers(Binding, Index, GlobalSetId);
-		check(SPVRResult == SPV_REFLECT_RESULT_SUCCESS);
-
-		ReflectionOut.UAVs.Add(Binding->name);
-	}
-
-	for (auto const& Binding : ReflectionBindings.TBufferSRVs)
-	{
-		check(TextureIndices);
-		uint32 Index = FPlatformMath::CountTrailingZeros(TextureIndices);
-
-		// No support for 3-component types in dxc/SPIRV/MSL - need to expose my workarounds there too
-		TextureIndices &= ~(1llu << uint64(Index));
-
-		ReflectionOut.Textures.Add(UTF8_TO_TCHAR(Binding->name));
-
-		SPVRResult = Reflection.ChangeDescriptorBindingNumbers(Binding, Index, GlobalSetId);
-		check(SPVRResult == SPV_REFLECT_RESULT_SUCCESS);
-	}
-
-	for (int32_t SBufferIndex = ReflectionBindings.SBufferSRVs.Num() - 1; SBufferIndex >= 0; SBufferIndex--)
-	{
-		auto Binding = ReflectionBindings.SBufferSRVs[SBufferIndex];
-		check(BufferIndices);
-		uint32 Index = FPlatformMath::CountTrailingZeros(BufferIndices);
-
-		BufferIndices &= ~(1 << Index);
-
-		SPVRResult = Reflection.ChangeDescriptorBindingNumbers(Binding, Index, GlobalSetId);
-		check(SPVRResult == SPV_REFLECT_RESULT_SUCCESS);
-
-		CCHeaderWriter.WriteUAV(UTF8_TO_TCHAR(Binding->name), Index);
-		ReflectionOut.StructuredBuffers.Add(Binding->name);
-	}
-
-	TArray<const SpvReflectDescriptorBinding*> RealUniformBuffers;
-	for (auto const& Binding : ReflectionBindings.UniformBuffers)
-	{
-		// Global uniform buffer - handled specially as we care about the internal layout
-		if (strstr(Binding->name, "$Globals"))
-		{
-			TMap<FString, uint32_t> GlobalOffsetSizes;
-			for (uint32 i = 0; i < Binding->block.member_count; i++)
-			{
-				SpvReflectBlockVariable& member = Binding->block.members[i];
-
-				FString TypeQualifier;
-				GetSpvVarQualifier(member, TypeQualifier);
-
-				uint32_t& GlobalOffsetSize = GlobalOffsetSizes.FindOrAdd(TypeQualifier);
-
-				if (strstr(member.name, "gl_") || !strcmp(member.name, "ARM_shader_framebuffer_fetch") || !strcmp(member.name, "ARM_shader_framebuffer_fetch_depth_stencil"))
-				{
-					continue;
-				}
-
-				bool bHalfPrecision = member.decoration_flags & SPV_REFLECT_DECORATION_RELAXED_PRECISION;
-				CCHeaderWriter.WritePackedGlobal(ANSI_TO_TCHAR(member.name), CrossCompiler::FHlslccHeaderWriter::EncodePackedGlobalType(*(member.type_description), bHalfPrecision), GlobalOffsetSize, member.size);
-				GlobalOffsetSize += Align(member.size, 16);
-
-				AddMemberToPackedUB(FrequencyPrefix,
-					member,
-					"_Globals_",
-					-1,
-					ReflectionOut.GlobalOffsets,
-					ReflectionOut.GlobalMemberInfos,
-					ReflectionOut.GlobalRemap,
-					ReflectionOut.GlobalArrays);
-			}
-		}
-		else
-		{
-			const FUniformBufferEntry* UniformBufferEntry = ShaderInput.Environment.UniformBufferMap.Find(Binding->name);
-
-			if (bEmulatedUBs && (UniformBufferEntry == nullptr || !UniformBufferEntry->bNoEmulatedUniformBuffer))
-			{
-				check(UBOIndices);
-				uint32 Index = FPlatformMath::CountTrailingZeros(UBOIndices);
-				UBOIndices &= ~(1 << Index);
-
-				ReflectionOut.PackedUBOffsets.Add(Index);
-				ReflectionOut.PackedUBRemap.Add(Index);
-				ReflectionOut.PackedUBArrays.Add(Index);
-				ReflectionOut.PackedUBMemberInfos.Add(Index);
-				ReflectionOut.PackedUBNames.Add(Index, std::string(Binding->name));
-
-				for (uint32 i = 0; i < Binding->block.member_count; i++)
-				{
-					SpvReflectBlockVariable& member = Binding->block.members[i];
-
-					std::string UBName = "_" + std::string(Binding->name) + "_";
-
-					if (member.type_description->type_flags & SPV_REFLECT_TYPE_FLAG_STRUCT)
-					{
-						for (uint32 n = 0; n < member.member_count; n++)
-						{
-							// Clone struct member and rename it for struct
-							SpvReflectBlockVariable StructMember = member.members[n];
-
-							std::string StructMemberName = std::string(member.name) + "." + std::string(StructMember.name);
-							StructMember.name = StructMemberName.c_str();
-
-							AddMemberToPackedUB(FrequencyPrefix,
-								StructMember,
-								UBName,
-								Index,
-								ReflectionOut.PackedUBOffsets[Index],
-								ReflectionOut.PackedUBMemberInfos[Index],
-								ReflectionOut.PackedUBRemap[Index],
-								ReflectionOut.PackedUBArrays[Index]);
-						}
-					}
-					else
-					{
-						AddMemberToPackedUB(FrequencyPrefix,
-							member,
-							UBName,
-							Index,
-							ReflectionOut.PackedUBOffsets[Index],
-							ReflectionOut.PackedUBMemberInfos[Index],
-							ReflectionOut.PackedUBRemap[Index],
-							ReflectionOut.PackedUBArrays[Index]);
-					}
-				}
-
-				SPVRResult = Reflection.ChangeDescriptorBindingNumbers(Binding, Index, GlobalSetId);
-				check(SPVRResult == SPV_REFLECT_RESULT_SUCCESS);
-			}
-			else
-			{
-				RealUniformBuffers.Add(Binding);
-			}
-		}
-	}
-
-	//Always write the real uniform buffers after the emulated because OpenGLShaders expects emulated to be in consecutive slots
-	for (auto const& Binding : RealUniformBuffers)
-	{
-		uint32 Index = FPlatformMath::CountTrailingZeros(UBOIndices);
-		UBOIndices &= ~(1 << Index);
-
-		std::string OldName = Binding->name;
-		std::string NewName = FrequencyPrefix;
-		NewName += "b";
-		NewName += std::to_string(Index);
-		ReflectionOut.UniformVarNames[OldName] = NewName;
-		// Regular uniform buffer - we only care about the binding index
-		CCHeaderWriter.WriteUniformBlock(UTF8_TO_TCHAR(Binding->name), Index);
-
-		ReflectionOut.UniformVarMemberNames.insert({ OldName, {} });
-		for (uint32 i = 0; i < Binding->block.member_count; i++)
-		{
-			SpvReflectBlockVariable& member = Binding->block.members[i];
-			ReflectionOut.UniformVarMemberNames[OldName].push_back(member.name);
-		}
-
-		SPVRResult = Reflection.ChangeDescriptorBindingNumbers(Binding, Index, GlobalSetId);
-		check(SPVRResult == SPV_REFLECT_RESULT_SUCCESS);
-	}
-
-	WritePackedUBHeader(CCHeaderWriter, ReflectionOut.PackedUBMemberInfos, ReflectionOut.PackedUBNames);
-
-	for (auto const& Binding : ReflectionBindings.TextureSRVs)
-	{
-		check(TextureIndices);
-		uint32 Index = FPlatformMath::CountTrailingZeros64(TextureIndices);
-		TextureIndices &= ~(1llu << uint64(Index));
-
-		ReflectionOut.Textures.Add(UTF8_TO_TCHAR(Binding->name));
-
-		SPVRResult = Reflection.ChangeDescriptorBindingNumbers(Binding, Index, GlobalSetId);
-		check(SPVRResult == SPV_REFLECT_RESULT_SUCCESS);
-	}
-
-	for (auto const& Binding : ReflectionBindings.Samplers)
-	{
-		check(SamplerIndices);
-		uint32 Index = FPlatformMath::CountTrailingZeros(SamplerIndices);
-		SamplerIndices &= ~(1 << Index);
-
-		ReflectionOut.Samplers.Add(UTF8_TO_TCHAR(Binding->name));
-
-		SPVRResult = Reflection.ChangeDescriptorBindingNumbers(Binding, Index, GlobalSetId);
-		check(SPVRResult == SPV_REFLECT_RESULT_SUCCESS);
-	}
-
-	// Spirv-cross can add a dummy sampler for glsl which isn't in the reflection bindings
-	ReflectionOut.Samplers.Add(SPIRV_DummySamplerName);
-
-	{
-		uint32 Count = 0;
-		SPVRResult = Reflection.EnumeratePushConstantBlocks(&Count, nullptr);
-		check(SPVRResult == SPV_REFLECT_RESULT_SUCCESS);
-		ConstantBindings.SetNum(Count);
-		SPVRResult = Reflection.EnumeratePushConstantBlocks(&Count, ConstantBindings.GetData());
-		check(SPVRResult == SPV_REFLECT_RESULT_SUCCESS);
-		if (Count > 0)
-		{
-			for (auto const& Var : ConstantBindings)
-			{
-				// Global uniform buffer - handled specially as we care about the internal layout
-				if (strstr(Var->name, "$Globals"))
-				{
-					TMap<FString, uint32_t> GlobalOffsetSizes;
-
-					for (uint32 i = 0; i < Var->member_count; i++)
-					{
-						SpvReflectBlockVariable& member = Var->members[i];
-
-						FString TypeQualifier;
-						GetSpvVarQualifier(member, TypeQualifier);
-
-						uint32_t& GlobalOffsetSize = GlobalOffsetSizes.FindOrAdd(TypeQualifier);
-
-						if (!strcmp(member.name, "gl_FragColor") || !strcmp(member.name, "gl_LastFragColorARM") || !strcmp(member.name, "gl_LastFragDepthARM") || !strcmp(member.name, "ARM_shader_framebuffer_fetch") || !strcmp(member.name, "ARM_shader_framebuffer_fetch_depth_stencil"))
-						{
-							continue;
-						}
-
-						bool bHalfPrecision = member.decoration_flags & SPV_REFLECT_DECORATION_RELAXED_PRECISION;
-						CCHeaderWriter.WritePackedGlobal(ANSI_TO_TCHAR(member.name), CrossCompiler::FHlslccHeaderWriter::EncodePackedGlobalType(*(member.type_description), bHalfPrecision), GlobalOffsetSize, member.size);
-						GlobalOffsetSize += Align(member.size, 16);
-
-						AddMemberToPackedUB(FrequencyPrefix,
-							member,
-							"_Globals_",
-							-1,
-							ReflectionOut.GlobalOffsets,
-							ReflectionOut.GlobalMemberInfos,
-							ReflectionOut.GlobalRemap,
-							ReflectionOut.GlobalArrays);
-					}
-				}
-			}
-		}
-	}
-
-	{
-		uint32 AssignedInputs = 0;
-
-		ReflectionBindings.GatherOutputAttributes(Reflection);
-		for (SpvReflectInterfaceVariable* Var : ReflectionBindings.OutputAttributes)
-		{
-			if (Var->storage_class == SpvStorageClassOutput && Var->built_in == -1 && !CrossCompiler::FShaderConductorContext::IsIntermediateSpirvOutputVariable(Var->name))
-			{
-				if (Frequency == SF_Pixel && strstr(Var->name, "SV_Target"))
-				{
-					FString TypeQualifier;
-
-					auto const type = *Var->type_description;
-					uint32_t masked_type = type.type_flags & 0xF;
-
-					switch (masked_type) {
-					default: checkf(false, TEXT("unsupported component type %d"), masked_type); break;
-					case SPV_REFLECT_TYPE_FLAG_BOOL: TypeQualifier = TEXT("b"); break;
-					case SPV_REFLECT_TYPE_FLAG_INT: TypeQualifier = (type.traits.numeric.scalar.signedness ? TEXT("i") : TEXT("u")); break;
-					case SPV_REFLECT_TYPE_FLAG_FLOAT: TypeQualifier = (type.traits.numeric.scalar.width == 32 ? TEXT("f") : TEXT("h")); break;
-					}
-
-					if (type.type_flags & SPV_REFLECT_TYPE_FLAG_MATRIX)
-					{
-						TypeQualifier += FString::Printf(TEXT("%d%d"), type.traits.numeric.matrix.row_count, type.traits.numeric.matrix.column_count);
-					}
-					else if (type.type_flags & SPV_REFLECT_TYPE_FLAG_VECTOR)
-					{
-						TypeQualifier += FString::Printf(TEXT("%d"), type.traits.numeric.vector.component_count);
-					}
-					else
-					{
-						TypeQualifier += TEXT("1");
-					}
-
-					FString Name = ANSI_TO_TCHAR(Var->name);
-					Name.ReplaceInline(TEXT("."), TEXT("_"));
-					ReflectionOut.OutputVarNames.Add(Name);
-					CCHeaderWriter.WriteOutputAttribute(TEXT("out_Target"), *TypeQualifier, Var->location, /*bLocationPrefix:*/ true, /*bLocationSuffix:*/ true);
-				}
-				else
-				{
-					unsigned Location = Var->location;
-					unsigned SemanticIndex = Location;
-					check(Var->semantic);
-					unsigned i = (unsigned)strlen(Var->semantic);
-					check(i);
-					while (isdigit((unsigned char)(Var->semantic[i - 1])))
-					{
-						i--;
-					}
-					if (i < strlen(Var->semantic))
-					{
-						SemanticIndex = (unsigned)atoi(Var->semantic + i);
-						if (Location != SemanticIndex)
-						{
-							Location = SemanticIndex;
-						}
-					}
-
-					while ((1 << Location) & AssignedInputs)
-					{
-						Location++;
-					}
-
-					if (Location != Var->location)
-					{
-						SPVRResult = Reflection.ChangeOutputVariableLocation(Var, Location);
-						check(SPVRResult == SPV_REFLECT_RESULT_SUCCESS);
-					}
-
-					uint32 ArrayCount = 1;
-					for (uint32 Dim = 0; Dim < Var->array.dims_count; Dim++)
-					{
-						ArrayCount *= Var->array.dims[Dim];
-					}
-
-					FString TypeQualifier;
-
-					auto const type = *Var->type_description;
-					uint32_t masked_type = type.type_flags & 0xF;
-
-					switch (masked_type) {
-					default: checkf(false, TEXT("unsupported component type %d"), masked_type); break;
-					case SPV_REFLECT_TYPE_FLAG_BOOL: TypeQualifier = TEXT("b"); break;
-					case SPV_REFLECT_TYPE_FLAG_INT: TypeQualifier = (type.traits.numeric.scalar.signedness ? TEXT("i") : TEXT("u")); break;
-					case SPV_REFLECT_TYPE_FLAG_FLOAT: TypeQualifier = (type.traits.numeric.scalar.width == 32 ? TEXT("f") : TEXT("h")); break;
-					}
-
-					if (type.type_flags & SPV_REFLECT_TYPE_FLAG_MATRIX)
-					{
-						TypeQualifier += FString::Printf(TEXT("%d%d"), type.traits.numeric.matrix.row_count, type.traits.numeric.matrix.column_count);
-					}
-					else if (type.type_flags & SPV_REFLECT_TYPE_FLAG_VECTOR)
-					{
-						TypeQualifier += FString::Printf(TEXT("%d"), type.traits.numeric.vector.component_count);
-					}
-					else
-					{
-						TypeQualifier += TEXT("1");
-					}
-
-					for (uint32 j = 0; j < ArrayCount; j++)
-					{
-						AssignedInputs |= (1 << (Location + j));
-					}
-
-					FString Name = ANSI_TO_TCHAR(Var->name);
-					Name.ReplaceInline(TEXT("."), TEXT("_"));
-					CCHeaderWriter.WriteOutputAttribute(*Name, *TypeQualifier, Location, /*bLocationPrefix:*/ true, /*bLocationSuffix:*/ false);
-				}
-			}
-		}
-	}
-
-	{
-		uint32 AssignedInputs = 0;
-
-		ReflectionBindings.GatherInputAttributes(Reflection);
-		for (SpvReflectInterfaceVariable* Var : ReflectionBindings.InputAttributes)
-		{
-			if (Var->storage_class == SpvStorageClassInput && Var->built_in == -1)
-			{
-				unsigned Location = Var->location;
-				unsigned SemanticIndex = Location;
-				check(Var->semantic);
-				unsigned i = (unsigned)strlen(Var->semantic);
-				check(i);
-				while (isdigit((unsigned char)(Var->semantic[i - 1])))
-				{
-					i--;
-				}
-				if (i < strlen(Var->semantic))
-				{
-					SemanticIndex = (unsigned)atoi(Var->semantic + i);
-					if (Location != SemanticIndex)
-					{
-						Location = SemanticIndex;
-					}
-				}
-
-				while ((1 << Location) & AssignedInputs)
-				{
-					Location++;
-				}
-
-				if (Location != Var->location)
-				{
-					SPVRResult = Reflection.ChangeInputVariableLocation(Var, Location);
-					check(SPVRResult == SPV_REFLECT_RESULT_SUCCESS);
-				}
-
-				uint32 ArrayCount = 1;
-				for (uint32 Dim = 0; Dim < Var->array.dims_count; Dim++)
-				{
-					ArrayCount *= Var->array.dims[Dim];
-				}
-
-				FString TypeQualifier;
-
-				auto const type = *Var->type_description;
-				uint32_t masked_type = type.type_flags & 0xF;
-
-				switch (masked_type) {
-				default: checkf(false, TEXT("unsupported component type %d"), masked_type); break;
-				case SPV_REFLECT_TYPE_FLAG_BOOL: TypeQualifier = TEXT("b"); break;
-				case SPV_REFLECT_TYPE_FLAG_INT: TypeQualifier = (type.traits.numeric.scalar.signedness ? TEXT("i") : TEXT("u")); break;
-				case SPV_REFLECT_TYPE_FLAG_FLOAT: TypeQualifier = (type.traits.numeric.scalar.width == 32 ? TEXT("f") : TEXT("h")); break;
-				}
-
-				if (type.type_flags & SPV_REFLECT_TYPE_FLAG_MATRIX)
-				{
-					TypeQualifier += FString::Printf(TEXT("%d%d"), type.traits.numeric.matrix.row_count, type.traits.numeric.matrix.column_count);
-				}
-				else if (type.type_flags & SPV_REFLECT_TYPE_FLAG_VECTOR)
-				{
-					TypeQualifier += FString::Printf(TEXT("%d"), type.traits.numeric.vector.component_count);
-				}
-				else
-				{
-					TypeQualifier += TEXT("1");
-				}
-
-				for (uint32 j = 0; j < ArrayCount; j++)
-				{
-					AssignedInputs |= (1 << (Location + j));
-				}
-
-				FString Name = ANSI_TO_TCHAR(Var->name);
-				Name.ReplaceInline(TEXT("."), TEXT("_"));
-				ReflectionOut.InputVarNames.Add(Name);
-				CCHeaderWriter.WriteInputAttribute(*Name, *TypeQualifier, Location, /*bLocationPrefix:*/ true, /*bLocationSuffix:*/ false);
-			}
-		}
-	}
-}
-
-static void ConvertToEmulatedUBs(std::string& GlslSource, const ReflectionData& ReflectData, const EShaderFrequency Frequency)
-{
-	const ANSICHAR* FrequencyPrefix = GetFrequencyPrefix(Frequency);
-	
-	for (const auto& PackedUBNamePair : ReflectData.PackedUBNames)
-	{
-		bool bIsLayout = true;
-		std::string UBSearchString = "layout\\(.*\\) uniform type_" + PackedUBNamePair.Value + "$";
-
-		std::smatch RegexMatch;
-		std::regex_search(GlslSource, RegexMatch, std::regex(UBSearchString));
-
-		for (auto Match : RegexMatch)
-		{
-			UBSearchString = Match;
-			break;
-		}
-
-		size_t UBPos = GlslSource.find(UBSearchString);
-
-		if (UBPos == std::string::npos)
-		{
-			UBSearchString = "struct type_" + PackedUBNamePair.Value;
-			UBPos = GlslSource.find(UBSearchString);
-			bIsLayout = false;
-		}
-
-		if (UBPos != std::string::npos)
-		{
-			std::string UBEndSearchString;
-			if (bIsLayout)
-			{
-				UBEndSearchString = "} " + PackedUBNamePair.Value + ";";
-			}
-			else
-			{
-				UBEndSearchString = "uniform type_" + PackedUBNamePair.Value + " " + PackedUBNamePair.Value + ";";
-			}
-
-			size_t UBEndPos = GlslSource.find(UBEndSearchString);
-
-			if (UBEndPos != std::string::npos)
-			{
-				GlslSource.erase(UBPos, UBEndPos - UBPos + UBEndSearchString.length());
-
-				size_t UBVarPos = 0;
-
-				for (const PackedUBMemberInfo& MemberInfo : ReflectData.PackedUBMemberInfos[PackedUBNamePair.Key])
-				{
-					std::string UBVarString = PackedUBNamePair.Value + "." + MemberInfo.Name;
-
-					UBVarPos = GlslSource.find(UBVarString);
-					while (UBVarPos != std::string::npos)
-					{
-						GlslSource.erase(UBVarPos, PackedUBNamePair.Value.length() + 1);
-						GlslSource.replace(UBVarPos, MemberInfo.Name.size(), MemberInfo.SanitizedName);
-
-						for (std::string const& SearchString : ReflectData.PackedUBArrays[PackedUBNamePair.Key])
-						{
-							// This is done in case the current SearchString is a substring of another
-							std::string SearchStringWithBraces = SearchString + "[";
-							if (!GlslSource.compare(UBVarPos, SearchStringWithBraces.length(), SearchStringWithBraces))
-							{
-								GlslSource.replace(UBVarPos + SearchString.length(), 1, "(");
-
-								size_t ClosingBrace = GlslSource.find("]", UBVarPos + SearchString.length());
-								if (ClosingBrace != std::string::npos)
-									GlslSource.replace(ClosingBrace, 1, ")");
-							}
-						}
-
-						UBVarPos = GlslSource.find(UBVarString);
-					}
-				}
-
-				for (auto const& Pair : ReflectData.PackedUBOffsets[PackedUBNamePair.Key])
-				{
-					if (Pair.Value > 0)
-					{
-						std::string NewUniforms;
-						std::string UniformPrefix = FrequencyPrefix + std::string("c") + std::to_string(PackedUBNamePair.Key);
-						GetPackedUniformString(NewUniforms, UniformPrefix, Pair.Key, Pair.Value);
-						GlslSource.insert(UBPos, NewUniforms);
-					}
-				}
-
-				for (std::string const& Define : ReflectData.PackedUBRemap[PackedUBNamePair.Key])
-				{
-					GlslSource.insert(UBPos, Define);
-				}
-			}
-		}
-	}
-}
-
-const ANSICHAR* GlslFrameBufferExtensions =
-"\n\n#ifdef GL_ARM_shader_framebuffer_fetch_depth_stencil\n"
-"\t#extension GL_ARM_shader_framebuffer_fetch_depth_stencil : enable\n"
-"#elif defined(GL_EXT_shader_framebuffer_fetch)\n"
-"\t#extension GL_EXT_shader_framebuffer_fetch : enable\n"
-"\t#define FBF_STORAGE_QUALIFIER inout\n"
-"#endif\n"
-"#extension GL_EXT_texture_buffer : enable\n"
-"// end extensions";
-
-// GLSL framebuffer macro definitions. Used to patch GLSL output source.
-const ANSICHAR* GlslFrameBufferDefines =
-"\n\n#ifdef UE_EXT_shader_framebuffer_fetch\n"
-"#define _Globals_ARM_shader_framebuffer_fetch 0\n"
-"#define FRAME_BUFFERFETCH_STORAGE_QUALIFIER inout\n"
-"#define _Globals_gl_FragColor out_var_SV_Target0\n"
-"#define _Globals_gl_LastFragColorARM vec4(0.0, 0.0, 0.0, 0.0)\n"
-"#elif defined( GL_ARM_shader_framebuffer_fetch)\n"
-"#define _Globals_ARM_shader_framebuffer_fetch 1\n"
-"#define FRAME_BUFFERFETCH_STORAGE_QUALIFIER out\n"
-"#define _Globals_gl_FragColor vec4(0.0, 0.0, 0.0, 0.0)\n"
-"#define _Globals_gl_LastFragColorARM gl_LastFragDepthARM\n"
-"#else\n"
-"#define FRAME_BUFFERFETCH_STORAGE_QUALIFIER out\n"
-"#define _Globals_ARM_shader_framebuffer_fetch 0\n"
-"#define _Globals_gl_FragColor vec4(0.0, 0.0, 0.0, 0.0)\n"
-"#define _Globals_gl_LastFragColorARM vec4(0.0, 0.0, 0.0, 0.0)\n"
-"#endif\n"
-"#ifdef GL_ARM_shader_framebuffer_fetch_depth_stencil\n"
-"#define _Globals_ARM_shader_framebuffer_fetch_depth_stencil 1u\n"
-"#else\n"
-"#define _Globals_ARM_shader_framebuffer_fetch_depth_stencil 0u\n"
-"#endif\n";
-
-struct GLSLCompileParameters
-{
-	CrossCompiler::FShaderConductorContext* CompilerContext;
-	CrossCompiler::FHlslccHeaderWriter* CCHeaderWriter;
-	CrossCompiler::FShaderConductorTarget* TargetDesc;
-	CrossCompiler::FShaderConductorOptions* Options;
-
-	FShaderCompilerOutput* Output;
-	TArray<uint32>* SpirvData;
-
-	EShaderFrequency Frequency;
-	const ANSICHAR* SPIRV_DummySamplerName;
-};
-
-bool GenerateGlslShader(std::string& OutString, GLSLCompileParameters& GLSLCompileParams, ReflectionData& ReflectData, bool bWriteToCCHeader, bool bIsDeferred, bool bEmulatedUBs)
-{
-	const bool bGlslSourceCompileSucceeded = GLSLCompileParams.CompilerContext->CompileSpirvToSourceBuffer(
-		*GLSLCompileParams.Options, *GLSLCompileParams.TargetDesc, GLSLCompileParams.SpirvData->GetData(), GLSLCompileParams.SpirvData->Num() * sizeof(uint32),
-		[&OutString](const void* Data, uint32 Size)
-		{
-			OutString = std::string(reinterpret_cast<const ANSICHAR*>(Data), Size);
-		}
-	);
-
-	if (!bGlslSourceCompileSucceeded)
-	{
-		GLSLCompileParams.CompilerContext->FlushErrors(GLSLCompileParams.Output->Errors);
-		return false;
-	}
-
-	const ANSICHAR* FrequencyPrefix = GetFrequencyPrefix(GLSLCompileParams.Frequency);
-
-	std::string LayoutString = "#extension ";
-	size_t LayoutPos = OutString.find(LayoutString);
-	if (LayoutPos != std::string::npos)
-	{
-		for (FString Name : ReflectData.InputVarNames)
-		{
-			std::string DefineString = "#define ";
-			DefineString += TCHAR_TO_ANSI(*Name);
-			DefineString += " ";
-			DefineString += TCHAR_TO_ANSI(*Name.Replace(TEXT("in_var_"), TEXT("in_")));
-			DefineString += "\n";
-
-			OutString.insert(LayoutPos, DefineString);
-		}
-		for (FString Name : ReflectData.OutputVarNames)
-		{
-			std::string DefineString = "#define ";
-			DefineString += TCHAR_TO_ANSI(*Name);
-			DefineString += " ";
-			DefineString += TCHAR_TO_ANSI(*Name.Replace(TEXT("out_var_SV_"), TEXT("out_")));
-			DefineString += "\n";
-
-			OutString.insert(LayoutPos, DefineString);
-		}
-	}
-
-	// Perform FBF replacements
-	{
-
-		size_t MainPos = OutString.find("#version 320 es");
-
-		// Fallback if the shader is 310 
-		if (MainPos == std::string::npos)
-		{
-			MainPos = OutString.find("#version 310 es");
-		}
-
-		if (MainPos != std::string::npos)
-		{
-			MainPos += strlen("#version 320 es");
-		}
-
-		// Framebuffer Depth Fetch
-		{
-			std::string FBDFString = "_Globals.ARM_shader_framebuffer_fetch_depth_stencil";
-			std::string FBDFReplaceString = "1u";
-
-			std::string FBFString = "_Globals.ARM_shader_framebuffer_fetch";
-			std::string FBFReplaceString = "_Globals_ARM_shader_framebuffer_fetch";
-
-			bool UsesFramebufferDepthFetch = GLSLCompileParams.Frequency == SF_Pixel && OutString.find(FBDFString) != std::string::npos;
-			bool UsesFramebufferFetch = GLSLCompileParams.Frequency == SF_Pixel && OutString.find(FBFString) != std::string::npos;
-
-			if (UsesFramebufferDepthFetch || UsesFramebufferFetch)
-			{
-				OutString.insert(MainPos, GlslFrameBufferDefines);
-				OutString.insert(MainPos, GlslFrameBufferExtensions);
-
-				size_t FramebufferDepthFetchPos = OutString.find(FBDFString);
-
-				OutString.erase(FramebufferDepthFetchPos, FBDFString.length());
-				OutString.insert(FramebufferDepthFetchPos, FBDFReplaceString);
-
-				std::string LastFragDepthARMString = "_Globals._RESERVED_IDENTIFIER_FIXUP_gl_LastFragDepthARM";
-				std::string LastFragDepthARMReplaceString = "GLFetchDepthBuffer()";
-
-				size_t LastFragDepthARMStringPos = OutString.find(LastFragDepthARMString);
-				
-				while (LastFragDepthARMStringPos != std::string::npos)
-				{
-					OutString.erase(LastFragDepthARMStringPos, LastFragDepthARMString.length());
-					OutString.insert(LastFragDepthARMStringPos, LastFragDepthARMReplaceString);
-
-					LastFragDepthARMStringPos = OutString.find(LastFragDepthARMString);
-				}
-
-				MainPos = OutString.find("void main()");
-
-				// Add support for framebuffer fetch depth when ARM extension is not supported
-				if (MainPos != std::string::npos)
-				{
-					std::string DepthBufferIndex = bIsDeferred ? "4" : "1";
-					std::string DepthBufferOutVarString = "out_var_SV_Target" + DepthBufferIndex;
-
-					// Insert function declaration to handle retrieving depth
-					OutString.insert(MainPos, "float GLFetchDepthBuffer()\n"
-						"{\n"
-						"\t#if defined(GL_ARM_shader_framebuffer_fetch_depth_stencil)\n"
-						"\treturn gl_LastFragDepthARM;\n"
-						"\t#elif defined(GL_EXT_shader_framebuffer_fetch)\n"
-						"\treturn " + DepthBufferOutVarString + ".x;\n"
-						"\t#else\n"
-						"\treturn 0.0f;\n"
-						"\t#endif\n"
-						"}\n");
-
-					
-					// If SceneDepthAux is not declared then declare it, otherwise modify so that we only enable it on devices that don't support
-					// GL_ARM_shader_framebuffer_fetch_depth_stencil and do support GL_EXT_shader_framebuffer_fetch
-					size_t DepthBufferOutVarPos = OutString.find(DepthBufferOutVarString + ";");
-
-					std::string DepthBufferDeclString = "layout(location = " + DepthBufferIndex + ") inout highp vec4 " + DepthBufferOutVarString + ";\n";
-					std::string DepthBufferOutString = "\n#if !defined(GL_ARM_shader_framebuffer_fetch_depth_stencil) && defined(GL_EXT_shader_framebuffer_fetch)\n" +
-														DepthBufferDeclString +
-														"#endif\n";
-
-					// If we cannot find a declararation of out_var_SV_Target(n) in the shader, insert one
-					if (DepthBufferOutVarPos == std::string::npos)
-					{
-						OutString.insert(MainPos, DepthBufferOutString);
-					}
-					else 
-					{
-						// If we have a declaration, replace with one that will be stripped if GL_ARM_shader_framebuffer_fetch_depth_stencil is enabled
-						size_t StringStartPos = OutString.rfind("layout", DepthBufferOutVarPos - 1);
-						size_t StringEndPos = OutString.find(";", StringStartPos);
-
-						OutString.erase(StringStartPos, (StringEndPos+1) - StringStartPos);
-						OutString.insert(StringStartPos, DepthBufferOutString);
-					}
-
-					// Make SceneDepthAux assignment conditional
-					// We only need to write the depth when we don't support GL_ARM_shader_framebuffer_fetch_depth_stencil
-					std::string DepthBufferAssignment = DepthBufferOutVarString + " =";
-					size_t DepthBufferAssignmentPos = OutString.find(DepthBufferAssignment);
-
-					if (DepthBufferAssignmentPos != std::string::npos)
-					{
-						size_t LineEnd = OutString.find_first_of(";", DepthBufferAssignmentPos);
-						uint32_t AssignmentValueStart = DepthBufferAssignmentPos + DepthBufferAssignment.size();
-						std::string AssignmentValue = OutString.substr(AssignmentValueStart + 1, LineEnd - AssignmentValueStart);
-
-						if (LineEnd != std::string::npos)
-						{
-							OutString.erase(DepthBufferAssignmentPos, LineEnd + 1 - DepthBufferAssignmentPos);
-							OutString.insert(DepthBufferAssignmentPos, std::string("#if !defined(GL_ARM_shader_framebuffer_fetch_depth_stencil) && defined(GL_EXT_shader_framebuffer_fetch)\n") + DepthBufferAssignment + AssignmentValue + std::string("\n#endif\n"));
-						}
-					}
-				}
-			}
-		}
-	}
-
-	// If we are rendering deferred, then we only need SceneDepthAux on devices that don't support framebuffer fetch depth
-	if (bIsDeferred)
-	{
-		std::string SceneDepthAux = "layout(location = 4) out highp float out_var_SV_Target4;";
-		size_t SceneDepthAuxPos = OutString.find(SceneDepthAux);
-		if (SceneDepthAuxPos != std::string::npos)
-		{
-			OutString.insert(SceneDepthAuxPos + SceneDepthAux.size(), "\n#endif\n");
-			OutString.insert(SceneDepthAuxPos, "\n#ifndef GL_ARM_shader_framebuffer_fetch_depth_stencil\n");
-
-			std::string SceneDepthAuxAssignment = "out_var_SV_Target4 =";
-			size_t SceneDepthAuxAssignmentPos = OutString.find(SceneDepthAuxAssignment);
-
-			if (SceneDepthAuxAssignmentPos != std::string::npos)
-			{
-				size_t LineEnd = OutString.find_first_of(";", SceneDepthAuxAssignmentPos);
-				uint32_t AssignmentValueStart = SceneDepthAuxAssignmentPos + SceneDepthAuxAssignment.size();
-				std::string AssignmentValue = OutString.substr(AssignmentValueStart + 1, LineEnd - AssignmentValueStart);
-
-				if (LineEnd != std::string::npos)
-				{
-					OutString.erase(SceneDepthAuxAssignmentPos, LineEnd + 1 - SceneDepthAuxAssignmentPos);
-					OutString.insert(SceneDepthAuxAssignmentPos, std::string("#ifndef GL_ARM_shader_framebuffer_fetch_depth_stencil\n") + SceneDepthAuxAssignment + AssignmentValue + std::string("\n#endif\n"));
-				}
-			}
-		}
-	}
-
-	// Fixup packed globals
-	{
-		bool bIsLayout = true;
-
-		std::string GlobalsSearchString = "layout\\(.*\\) uniform type_Globals$";
-
-		std::smatch RegexMatch;
-		std::regex_search(OutString, RegexMatch, std::regex(GlobalsSearchString));
-
-		for (auto Match : RegexMatch)
-		{
-			GlobalsSearchString = Match;
-			break;
-		}
-
-		size_t GlobalPos = OutString.find(GlobalsSearchString);
-
-		if (GlobalPos == std::string::npos)
-		{
-			GlobalsSearchString = "struct type_Globals";
-			GlobalPos = OutString.find(GlobalsSearchString);
-			bIsLayout = false;
-		}
-
-		if (GlobalPos != std::string::npos)
-		{
-			std::string GlobalsEndSearchString;
-			if (bIsLayout)
-			{
-				GlobalsEndSearchString = "} _Globals;";
-			}
-			else
-			{
-				GlobalsEndSearchString = "uniform type_Globals _Globals;";
-			}
-
-			size_t GlobalEndPos = OutString.find(GlobalsEndSearchString);
-
-			if (GlobalEndPos != std::string::npos)
-			{
-				OutString.erase(GlobalPos, GlobalEndPos - GlobalPos + GlobalsEndSearchString.length());
-
-				std::string GlobalVarString = "_Globals.";
-				size_t GlobalVarPos = 0;
-				do
-				{
-					GlobalVarPos = OutString.find(GlobalVarString, GlobalVarPos);
-					if (GlobalVarPos != std::string::npos)
-					{
-						OutString.replace(GlobalVarPos, GlobalVarString.length(), "_Globals_");
-						for (std::string const& SearchString : ReflectData.GlobalArrays)
-						{
-							// This is done in case the current SearchString is a substring of another
-							std::string SearchStringWithBraces = SearchString + "[";
-							if (!OutString.compare(GlobalVarPos, SearchStringWithBraces.length(), SearchStringWithBraces))
-							{
-								OutString.replace(GlobalVarPos + SearchString.length(), 1, "(");
-
-								size_t ClosingBrace = OutString.find("]", GlobalVarPos + SearchString.length());
-								if (ClosingBrace != std::string::npos)
-									OutString.replace(ClosingBrace, 1, ")");
-							}
-						}
-					}
-				} while (GlobalVarPos != std::string::npos);
-
-				for (auto const& Pair : ReflectData.GlobalOffsets)
-				{
-					if (Pair.Value > 0)
-					{
-						std::string NewUniforms;
-						GetPackedUniformString(NewUniforms, FrequencyPrefix + std::string("u"), Pair.Key, Pair.Value);
-						OutString.insert(GlobalPos, NewUniforms);
-					}
-				}
-
-				for (std::string const& Define : ReflectData.GlobalRemap)
-				{
-					OutString.insert(GlobalPos, Define);
-				}
-
-				bool UsesFramebufferFetch = GLSLCompileParams.Frequency == SF_Pixel && OutString.find("_Globals.ARM_shader_framebuffer_fetch") != std::string::npos;
-
-				if (UsesFramebufferFetch)
-				{
-					size_t OutColor = OutString.find("0) out ");
-					if (OutColor != std::string::npos)
-						OutString.replace(OutColor, 7, "0) FRAME_BUFFERFETCH_STORAGE_QUALIFIER ");
-				}
-			}
-		}
-	}
-
-	if (bEmulatedUBs)
-	{
-		ConvertToEmulatedUBs(OutString, ReflectData, GLSLCompileParams.Frequency);
-	}
-
-	const size_t GlslSourceLen = OutString.length();
-	if (GlslSourceLen > 0)
-	{
-		uint32 TextureIndex = 0;
-		for (const FString& Texture : ReflectData.Textures)
-		{
-			const size_t SamplerPos = OutString.find("\nuniform ");
-
-			TArray<FString> UsedSamplers;
-			FString SamplerString;
-			for (const FString& Sampler : ReflectData.Samplers)
-			{
-				std::string SamplerName = "SPIRV_Cross_Combined";
-				SamplerName += TCHAR_TO_ANSI(*(Texture + Sampler));
-				std::string SamplerNameDecl = SamplerName + ";";
-				size_t FindCombinedSampler = OutString.find(SamplerNameDecl.c_str());
-
-				if (FindCombinedSampler != std::string::npos)
-				{
-					checkf(SamplerPos != std::string::npos, TEXT("Generated GLSL shader is expected to have combined sampler '%s:%s' but no appropriate 'uniform' declaration could be found"), *Texture, *Sampler);
-
-					uint32 NewIndex = TextureIndex + UsedSamplers.Num();
-					std::string NewDefine = "#define ";
-					NewDefine += SamplerName;
-					NewDefine += " ";
-					NewDefine += FrequencyPrefix;
-					NewDefine += "s";
-					NewDefine += std::to_string(NewIndex);
-					NewDefine += "\n";
-					OutString.insert(SamplerPos + 1, NewDefine);
-
-					// Do not add an entry for the dummy sampler as it will throw errors in the runtime checks
-					if (Sampler != GLSLCompileParams.SPIRV_DummySamplerName)
-					{
-						UsedSamplers.Add(Sampler);
-					}
-
-					SamplerString += FString::Printf(TEXT("%s%s"), SamplerString.Len() ? TEXT(",") : TEXT(""), *Sampler);
-				}
-			}
-
-			// Rename texture buffers
-			std::string SamplerBufferName = std::string("samplerBuffer ") + TCHAR_TO_ANSI(*Texture);
-			size_t SamplerBufferPos = OutString.find(SamplerBufferName);
-
-			if (SamplerBufferPos != std::string::npos)
-			{
-				std::string NewSamplerBufferName = std::string(FrequencyPrefix) + "s" + std::to_string(TextureIndex);
-
-				OutString.erase(SamplerBufferPos + SamplerBufferName.size() - Texture.Len(), Texture.Len());
-				OutString.insert(SamplerBufferPos + SamplerBufferName.size() - Texture.Len(), NewSamplerBufferName);
-
-				std::string SamplerTexFetchExpression = std::string("texelFetch\\(\\s?") + TCHAR_TO_ANSI(*Texture) + "\\s?,";
-				std::regex SamplerTexFetchPattern(SamplerTexFetchExpression);
-				OutString = std::regex_replace(OutString, SamplerTexFetchPattern, std::string("texelFetch(") + NewSamplerBufferName + ",");
-			}
-
-			const uint32 SamplerCount = FMath::Max(1, UsedSamplers.Num());
-			if (bWriteToCCHeader)
-			{
-				GLSLCompileParams.CCHeaderWriter->WriteSRV(*Texture, TextureIndex, SamplerCount, UsedSamplers);
-			}
-			TextureIndex += SamplerCount;
-		}
-
-		// UAVS, rename as ci0 format
-		uint32_t UAVIndex = 0;
-		for (const std::string& UAV : ReflectData.UAVs)
-		{
-			std::string NewUAVName = FrequencyPrefix + std::string("i") + std::to_string(UAVIndex);
-
-			// Find instances of UAVs
-			std::string RegexExpression = "(?:^|\\W|\\S)" + UAV + "(?:$|\\W)";
-
-			std::cmatch RegexMatch;
-			std::vector<std::string> RegexMatches;
-
-			const char* TempString = OutString.c_str();
-			while (std::regex_search(TempString, RegexMatch, std::regex(RegexExpression)))
-			{
-				RegexMatches.push_back(RegexMatch.str());
-				TempString = RegexMatch.suffix().first;
-			}
-
-			for (const auto& Match : RegexMatches)
-			{
-				size_t MatchOffset = Match.find_first_of(UAV);
-				size_t MatchPos = OutString.find(Match);
-
-				OutString.replace(MatchPos + MatchOffset, UAV.size(), NewUAVName);
-			}
-
-			UAVIndex++;
-		}
-
-		// StructuredBuffers, rename as ci0 format
-		for (const std::string& SBuffer : ReflectData.StructuredBuffers)
-		{
-			std::string NewSBufferName = FrequencyPrefix + std::string("i") + std::to_string(UAVIndex);
-			std::string NewSBufferVarName = NewSBufferName + std::string("_VAR");
-
-			std::string SearchString = "} " + SBuffer;
-			size_t SBufferPos = OutString.find(SearchString);
-
-			size_t SBufferEndPos = OutString.find(";", SBufferPos);
-
-			std::string ReplacementSubStr = OutString.substr(SBufferPos + 2, SBufferEndPos - SBufferPos - 2);
-			OutString.erase(SBufferPos + 1, SBufferEndPos - SBufferPos - 1);
-
-			const std::string SBufferData = "_m0";
-			size_t SBufferDataPos = OutString.rfind(SBufferData, SBufferPos);
-			OutString.replace(SBufferDataPos, SBufferData.size(), NewSBufferName);
-
-			const std::string BufferString = " buffer ";
-			size_t BufferNamePos = OutString.rfind(BufferString, SBufferPos);
-			size_t BufferLineEndPos = OutString.find("\n", BufferNamePos);
-			size_t ReplacePos = BufferNamePos + BufferString.size();
-
-			OutString.replace(ReplacePos, BufferLineEndPos - ReplacePos, NewSBufferVarName);
-
-			// Replace the usage of StructuredBuffer with new name
-			size_t CurPos = OutString.find(ReplacementSubStr + ".");
-			while (CurPos != std::string::npos)
-			{
-				// Offset by 4 to account for ._m0
-				OutString.replace(CurPos, ReplacementSubStr.size() + 4, NewSBufferName);
-				CurPos = OutString.find(ReplacementSubStr + ".");
-			}
-
-			UAVIndex++;
-		}
-
-		for (const auto& pair : ReflectData.UniformVarNames)
-		{
-			std::string OldUniformTypeName = "uniform type_" + pair.first + " " + pair.first + ";";
-
-			size_t UniformTypePos = OutString.find(OldUniformTypeName);
-
-			if (UniformTypePos != std::string::npos)
-			{
-				OutString.erase(UniformTypePos, OldUniformTypeName.length());
-			}
-
-			// Replace struct type with layout, for compatibility 
-			std::string OldStructTypeName = "struct type_" + pair.first + "\n";
-			std::string NewStructTypeName = "layout(std140) uniform " + pair.second + "\n";
-
-			size_t StructTypePos = OutString.find(OldStructTypeName);
-
-			if (StructTypePos != std::string::npos)
-			{
-				OutString.erase(StructTypePos, OldStructTypeName.length());
-				OutString.insert(StructTypePos, NewStructTypeName);
-			}
-
-			// Append the uniform buffer name i.e. pb0 to ensure variable names are unique across shaders
-			std::vector<std::string>& MemberNames = ReflectData.UniformVarMemberNames[pair.first];
-			for (const std::string& uniform_member_name : MemberNames)
-			{
-				std::string OldVarName = uniform_member_name;
-				std::string NewVarName = uniform_member_name + pair.second;
-
-				size_t OldVarNamePos = OutString.find(OldVarName);
-
-				OutString.erase(OldVarNamePos, OldVarName.length());
-				OutString.insert(OldVarNamePos, NewVarName);
-			}
-
-			// Sort the member names by length so that we don't accidently replace a partial string
-			std::sort(MemberNames.begin(), MemberNames.end(), [](const std::string& a, const std::string& b) {
-				return a.length() > b.length();
-				});
-
-			// Replace uniform member names in the glsl
-			for (const std::string& uniform_member_name : MemberNames)
-			{
-				std::string OldUniformBufferAccessor = pair.first + "." + uniform_member_name;
-				std::string NewUniformBufferAccessor = uniform_member_name + pair.second;
-
-				size_t OldAccessorPos = OutString.find(OldUniformBufferAccessor);
-				while (OldAccessorPos != std::string::npos)
-				{
-					OutString.erase(OldAccessorPos, OldUniformBufferAccessor.length());
-					OutString.insert(OldAccessorPos, NewUniformBufferAccessor);
-
-					OldAccessorPos = OutString.find(OldUniformBufferAccessor);
-				}
-			}
-
-			// Rename the padding variables to stop conflicts between shaders
-			std::string OldPaddingName = "type_" + pair.first + "_pad";
-			std::string NewPaddingName = pair.second + "_pad";
-
-			size_t OldPaddingPos = OutString.find(OldPaddingName);
-			while (OldPaddingPos != std::string::npos)
-			{
-				OutString.erase(OldPaddingPos, OldPaddingName.length());
-				OutString.insert(OldPaddingPos, NewPaddingName);
-
-				OldPaddingPos = OutString.find(OldPaddingName);
-			}
-		}
-	}
-
-	return true;
-}
-
-enum EDecalBlendFlags
-{
-	DecalOut_MRT0  	= 1,
-	DecalOut_MRT1  	= 1 << 1,
-	DecalOut_MRT2  	= 1 << 2,
-	DecalOut_MRT3  	= 1 << 3,
-	Translucent		= 1 << 4,
-	AlphaComposite  = 1 << 5,
-	Modulate		= 1 << 6,
-};
-
-uint32_t GetDecalBlendFlags(const FShaderCompilerInput& Input)
-{
-	uint32_t Flags = 0;
-
-	if (Input.Environment.GetCompileArgument(TEXT("DECAL_OUT_MRT0"), false))
-	{
-		Flags |= EDecalBlendFlags::DecalOut_MRT0;
-	}
-	if (Input.Environment.GetCompileArgument(TEXT("DECAL_OUT_MRT1"), false))
-	{
-		Flags |= EDecalBlendFlags::DecalOut_MRT1;
-	}
-	if (Input.Environment.GetCompileArgument(TEXT("DECAL_OUT_MRT2"), false))
-	{
-		Flags |= EDecalBlendFlags::DecalOut_MRT2;
-	}
-	if (Input.Environment.GetCompileArgument(TEXT("DECAL_OUT_MRT3"), false))
-	{
-		Flags |= EDecalBlendFlags::DecalOut_MRT3;
-	}
-
-	if (!Flags)
-	{
-		return 0;
-	}
-
-	if (Input.Environment.GetCompileArgument(TEXT("MATERIALBLENDING_ALPHACOMPOSITE"), false))
-	{
-		Flags |= EDecalBlendFlags::AlphaComposite;
-	}
-	else if (Input.Environment.GetCompileArgument(TEXT("MATERIALBLENDING_MODULATE"), false))
-	{
-		Flags |= EDecalBlendFlags::Modulate;
-	}
-	else if (Input.Environment.GetCompileArgument(TEXT("MATERIALBLENDING_TRANSLUCENT"), false))
-	{
-		Flags |= EDecalBlendFlags::Translucent;
-	}
-
-	return Flags;
-}
-
-enum class EDecalBlendFunction
-{
-	SrcAlpha_One,
-	SrcAlpha_InvSrcAlpha,
-	DstColor_InvSrcAlpha,
-	One_InvSrcAlpha,
-	None
-};
-
-//																	Emissive,							Normal,										Metallic\Specular\Roughness,				BaseColor
-static const EDecalBlendFunction TranslucentBlendFunctions[]	= { EDecalBlendFunction::SrcAlpha_One,	EDecalBlendFunction::SrcAlpha_InvSrcAlpha,	EDecalBlendFunction::SrcAlpha_InvSrcAlpha,  EDecalBlendFunction::SrcAlpha_InvSrcAlpha };
-static const EDecalBlendFunction AlphaCompositeBlendFunctions[] = { EDecalBlendFunction::SrcAlpha_One,	EDecalBlendFunction::None,					EDecalBlendFunction::One_InvSrcAlpha,		EDecalBlendFunction::One_InvSrcAlpha };
-static const EDecalBlendFunction ModulateBlendFunctions[]		= { EDecalBlendFunction::SrcAlpha_One,	EDecalBlendFunction::SrcAlpha_InvSrcAlpha,	EDecalBlendFunction::SrcAlpha_InvSrcAlpha,  EDecalBlendFunction::DstColor_InvSrcAlpha };
-
-void GetDecalBlendFunctionString(const EDecalBlendFunction BlendFunction, const std::string& AttachmentString, const std::string& TempOutputName, std::string& OutputString)
-{
-	switch (BlendFunction)
-	{
-		case EDecalBlendFunction::SrcAlpha_One:
-		{
-			OutputString = AttachmentString + ".rgb = " + TempOutputName + ".a * " + TempOutputName + ".rgb + " + AttachmentString + ".rgb";
-			break;
-		}
-		case EDecalBlendFunction::SrcAlpha_InvSrcAlpha:
-		{
-			OutputString = AttachmentString + ".rgb = " + TempOutputName + ".a * " + TempOutputName + ".rgb + (1.0 - " + TempOutputName + ".a) * " + AttachmentString + ".rgb";
-			break;
-		}
-		case EDecalBlendFunction::DstColor_InvSrcAlpha:
-		{
-			OutputString = AttachmentString + ".rgb = " + TempOutputName + ".rgb * " + AttachmentString + ".rgb + (1.0 - " + TempOutputName + ".a) * " + AttachmentString + ".rgb";
-			break;
-		}
-		case EDecalBlendFunction::One_InvSrcAlpha:
-		{
-			OutputString = AttachmentString + ".rgb = " + TempOutputName + ".rgb + (1.0 - " + TempOutputName + ".a) * " + AttachmentString + ".rgb";
-			break;
-		}
-		case EDecalBlendFunction::None:
-		{
-			OutputString = "";
-			break;
-		}
-	}
-}
-
-void ModifyDecalBlending(std::string& SourceString, const uint32_t BlendFlags)
-{
-	for (uint32_t i = 0; i < 4; ++i)
-	{
-		std::string OutIndex = std::to_string(i);
-		std::string AttachmentString = "GENERATED_SubpassFetchAttachment" + OutIndex;
-		std::string AttachmentAssignmentString = AttachmentString + " =";
-
-		size_t AssignmentPos = SourceString.find(AttachmentAssignmentString);
-		if (AssignmentPos != std::string::npos)
-		{
-			size_t AssignmentEndPos = AssignmentPos + AttachmentAssignmentString.size();
-			size_t StringEndPos = SourceString.find(";", AssignmentEndPos);
-
-			std::string TempOutputName = "TempMulOut" + OutIndex;
-			std::string TempOut = "highp vec4 " + TempOutputName + " = " + SourceString.substr(AssignmentEndPos, StringEndPos - AssignmentEndPos) + "; \n";
-
-			SourceString.erase(AssignmentPos, StringEndPos - AssignmentPos);
-
-			if (1 << i & BlendFlags)
-			{
-				std::string BlendFnString;
-
-				if (BlendFlags & EDecalBlendFlags::Translucent)
-				{
-					GetDecalBlendFunctionString(TranslucentBlendFunctions[i], AttachmentString, TempOutputName, BlendFnString);
-				}
-				if (BlendFlags & EDecalBlendFlags::AlphaComposite)
-				{
-					GetDecalBlendFunctionString(AlphaCompositeBlendFunctions[i], AttachmentString, TempOutputName, BlendFnString);
-				}
-				if (BlendFlags & EDecalBlendFlags::Modulate)
-				{
-					GetDecalBlendFunctionString(ModulateBlendFunctions[i], AttachmentString, TempOutputName, BlendFnString);
-				}
-
-				TempOut += BlendFnString;
-
-				SourceString.insert(AssignmentPos, TempOut);
-			}			
-		}
-	}
-}
-
-bool GenerateDeferredMobileShaders(std::string& GlslSource, GLSLCompileParameters& GLSLCompileParams, const std::string& HlslString, ReflectionData& ReflectData,
-																		bool bWriteToCCHeader, bool bIsDeferred, bool bEmulatedUBs, uint32_t DecalBlendFlags)
-{
-	bool bHasGbufferTextures[4];
-	bHasGbufferTextures[0] = HlslString.find("GENERATED_SubpassFetchAttachment0") != std::string::npos;
-	bHasGbufferTextures[1] = HlslString.find("GENERATED_SubpassFetchAttachment1") != std::string::npos;
-	bHasGbufferTextures[2] = HlslString.find("GENERATED_SubpassFetchAttachment2") != std::string::npos;
-	bHasGbufferTextures[3] = HlslString.find("GENERATED_SubpassFetchAttachment3") != std::string::npos;
-
-	bool bHasGBufferOutputs[4];
-	bHasGBufferOutputs[0] = HlslString.find("OutProxy") != std::string::npos;
-	bHasGBufferOutputs[1] = HlslString.find("OutGBufferA") != std::string::npos;
-	bHasGBufferOutputs[2] = HlslString.find("OutGBufferB") != std::string::npos;
-	bHasGBufferOutputs[3] = HlslString.find("OutGBufferC") != std::string::npos;
-
-	bool bHasInputs = false;
-	bool bHasOutputs = false;
-
-	for (uint32_t i = 0; i < 4; ++i)
-	{
-		bHasInputs |= bHasGbufferTextures[i];
-		bHasOutputs |= bHasGBufferOutputs[i];
-	}
-
-	bool bHasInOut = (bHasInputs && bHasOutputs) || HlslString.find("OutTarget0") != std::string::npos;
-
-	if (bHasInputs || bHasOutputs)
-	{
-		std::string OutString;
-		std::string ESVersionString = "#version 320 es";
-		OutString += ESVersionString + "\n";
-		OutString += "#ifdef UE_MRT_FRAMEBUFFER_FETCH\n";
-
-		FShaderCompilerDefinitions CompileFlagsCopy = GLSLCompileParams.TargetDesc->CompileFlags;
-
-		// Add defines for FBF in spirv-glsl
-		for (uint32_t i = 1; i < 4; ++i)
-		{
-			if (bHasGbufferTextures[i])
-			{
-				FString DefineKey = FString::Printf(TEXT("remap_ext_framebuffer_fetch%d"), i);
-				FString DefineValue = FString::Printf(TEXT("%d %d"), i + 1, i);
-				GLSLCompileParams.TargetDesc->CompileFlags.SetDefine(*DefineKey, *DefineValue);
-			}
-		}
-
-		std::string FBFSourceString;
-		if (!GenerateGlslShader(FBFSourceString, GLSLCompileParams, ReflectData, true, true, bEmulatedUBs))
-		{
-			return false;
-		}
-
-		size_t VersionStringPos = FBFSourceString.find(ESVersionString);
-		if (VersionStringPos != std::string::npos)
-		{
-			FBFSourceString.replace(VersionStringPos, ESVersionString.length(), "");
-		}
-
-		GLSLCompileParams.TargetDesc->CompileFlags = CompileFlagsCopy;
-
-		OutString += FBFSourceString;
-
-		// Generate PLS shader
-		OutString += "#else\n";
-
-		// Using rgb10_a2ui because r11_g11_b10 has issues with swizzle from 4 to 3 components in DXC
-		static const FString GBufferOutputNames[] =
-		{
-			TEXT("rgb10_a2 out.var.SV_Target0"),
-			TEXT("rgba8 out.var.SV_Target1"),
-			TEXT("rgba8 out.var.SV_Target2"),
-			TEXT("rgba8 out.var.SV_Target3"),
-		};
-
-		static const FString GBufferInputNames[] =
-		{
-			TEXT("rgb10_a2 GENERATED_SubpassFetchAttachment0"),
-			TEXT("rgba8 GENERATED_SubpassFetchAttachment1"),
-			TEXT("rgba8 GENERATED_SubpassFetchAttachment2"),
-			TEXT("rgba8 GENERATED_SubpassFetchAttachment3"),
-		};
-
-		static const FString GBufferInOutNames[] =
-		{
-			TEXT("rgb10_a2 GENERATED_SubpassFetchAttachment0 out.var.SV_Target0"),
-			TEXT("rgba8 GENERATED_SubpassFetchAttachment1 out.var.SV_Target1"),
-			TEXT("rgba8 GENERATED_SubpassFetchAttachment2 out.var.SV_Target2"),
-			TEXT("rgba8 GENERATED_SubpassFetchAttachment3 out.var.SV_Target3"),
-		};
-
-		// Add defines for PLS in spirv-glsl
-		{
-			FString DefineKey = "";
-			FString DefineValue = "";
-
-			for (uint32_t i = 0; i < 4; ++i)
-			{
-				if (bHasInOut)
-				{
-					DefineKey = FString::Printf(TEXT("pls_io%d"), i);
-					DefineValue = GBufferInOutNames[i];
-				}
-				else if (bHasInputs)
-				{
-					DefineKey = FString::Printf(TEXT("pls_in%d"), i);
-					DefineValue = GBufferInputNames[i];
-				}
-				else
-				{
-					DefineKey = FString::Printf(TEXT("pls_out%d"), i);
-					DefineValue = GBufferOutputNames[i];
-				}
-
-				GLSLCompileParams.TargetDesc->CompileFlags.SetDefine(*DefineKey, *DefineValue);
-			}
-		}
-
-		std::string PLSSourceString;
-		if (!GenerateGlslShader(PLSSourceString, GLSLCompileParams, ReflectData, false, true, bEmulatedUBs))
-		{
-			return false;
-		}
-
-		// Replace assignment of output to buffer 0 to additive if the output proxy additive is used
-		if (HlslString.find("OutProxyAdditive") != std::string::npos)
-		{
-			std::string OutProxyString = "GENERATED_SubpassFetchAttachment0 =";
-			std::string OutProxyModifiedString = "GENERATED_SubpassFetchAttachment0 +=";
-
-			size_t OutProxyStringPos = PLSSourceString.find(OutProxyString);
-			while (OutProxyStringPos != std::string::npos)
-			{
-				PLSSourceString.replace(OutProxyStringPos, OutProxyString.size(), OutProxyModifiedString);
-				OutProxyStringPos = PLSSourceString.find(OutProxyString);
-			}
-		}
-
-		if (DecalBlendFlags)
-		{
-			ModifyDecalBlending(PLSSourceString, DecalBlendFlags);
-		}
-
-		// Strip version string
-		VersionStringPos = PLSSourceString.find(ESVersionString);
-		if (VersionStringPos != std::string::npos)
-		{
-			PLSSourceString.replace(VersionStringPos, ESVersionString.length(), "", 0);
-		}
-
-		OutString += PLSSourceString;
-
-		OutString += "#endif\n";
-		GlslSource = OutString;
-	}
-	else
-	{
-		if (!GenerateGlslShader(GlslSource, GLSLCompileParams, ReflectData, true, false, bEmulatedUBs))
-		{
-			return false;
-		}
-	}
-
-	return true;
-}
-
-static bool CompileToGlslWithShaderConductor(
-	const FShaderCompilerInput&	Input,
-	FShaderCompilerOutput&		Output,
-	const FString&				WorkingDirectory,
-	GLSLVersion					Version,
-	const EShaderFrequency		Frequency,
-	uint32						CCFlags,
-	const FString&				PreprocessedShader,
-	char*&						OutGlslShaderSource)
-{
-	CrossCompiler::FShaderConductorContext CompilerContext;
-
-	const bool bDumpDebugInfo = (Input.DumpDebugInfoPath != TEXT("") && IFileManager::Get().DirectoryExists(*Input.DumpDebugInfoPath));
-	const bool bRewriteHlslSource = true;
-
-	// Initialize compilation options for ShaderConductor
-	CrossCompiler::FShaderConductorOptions Options;
-	Options.bDisableScalarBlockLayout = true;
-	Options.bRemapAttributeLocations = true;
-	Options.bPreserveStorageInput = true;
-    Options.bForceStorageImageFormat = true;
-	
-	// Enable HLSL 2021 if specified
-	if (Input.Environment.CompilerFlags.Contains(CFLAG_HLSL2021))
-	{
-		Options.HlslVersion = 2021;
-	}
-
-	// Convert input strings from FString to ANSI strings
-	std::string SourceData(TCHAR_TO_UTF8(*PreprocessedShader));
-	std::string FileName(TCHAR_TO_UTF8(*Input.VirtualSourceFilePath));
-	std::string EntryPointName(TCHAR_TO_UTF8(*Input.EntryPointName));
-	
-	bool bEmulatedUBs = Input.Environment.CompilerFlags.Contains(CFLAG_UseEmulatedUB);
-
-	// HLSL framebuffer declarations. Used to modify HLSL input source.
-	const ANSICHAR* HlslFrameBufferDeclarations =
-		"float4 gl_FragColor;\n"
-		"float4 gl_LastFragColorARM;\n"
-		"float gl_LastFragDepthARM;\n"
-		"bool ARM_shader_framebuffer_fetch;\n"
-		"bool ARM_shader_framebuffer_fetch_depth_stencil;\n"
-		"float4 FramebufferFetchES2()\n"
-		"{\n"
-		"  if (!ARM_shader_framebuffer_fetch)\n"
-		"  {\n"
-		"    return gl_FragColor;\n"
-		"  }\n"
-		"  else\n"
-		"  {\n"
-		"    return gl_LastFragColorARM;\n"
-		"  }\n"
-		"}\n"
-		"float DepthbufferFetchES2()\n"
-		"{\n"
-		"  return (ARM_shader_framebuffer_fetch_depth_stencil == 0 ? 0.0 : gl_LastFragDepthARM);\n"
-		"}\n"
-		;
-
-	if (SourceData.find("DepthbufferFetchES2") != std::string::npos ||
-		SourceData.find("FramebufferFetchES2") != std::string::npos)
-	{
-		SourceData = HlslFrameBufferDeclarations + SourceData;
-	}
-	
-	// Inject additional macro definitions to circumvent missing features: external textures
-	FShaderCompilerDefinitions AdditionalDefines;
-	AdditionalDefines.SetDefine(TEXT("TextureExternal"), TEXT("Texture2D"));
-
-	UE::ShaderCompilerCommon::FDebugShaderDataOptions DebugDataOptions;
-	DebugDataOptions.HlslCCFlags = CCFlags;
-	UE::ShaderCompilerCommon::DumpDebugShaderData(Input, PreprocessedShader, DebugDataOptions);
-
-	uint32_t BlendFlags = GetDecalBlendFlags(Input);
-
-	// Load shader source into compiler context
-	CompilerContext.LoadSource(SourceData.c_str(), FileName.c_str(), EntryPointName.c_str(), Frequency, &AdditionalDefines);
-
-	bool bCompilationFailed = false;
-
-	if (bRewriteHlslSource)
-	{
-		// Rewrite HLSL source code to remove unused global resources and variables
-		Options.bRemoveUnusedGlobals = true;
-		if (CompilerContext.RewriteHlsl(Options))
-		{
-			// Adopt new rewritten shader source
-			SourceData = CompilerContext.GetSourceString();
-
-			if (bDumpDebugInfo)
-			{
-				DumpDebugShaderText(Input, ANSI_TO_TCHAR(SourceData.c_str()), TEXT("rewritten.hlsl"));
-			}
-		}
-		else
-		{
-			CompilerContext.FlushErrors(Output.Errors);
-			bCompilationFailed = true;
-		}
-		Options.bRemoveUnusedGlobals = false;
-	}
-
-	// Compile HLSL source to SPIR-V binary
-	TArray<uint32> SpirvData;
-	
-	if (!bCompilationFailed && !CompilerContext.CompileHlslToSpirv(Options, SpirvData))
-	{
-		// Flush compile errors
-		CompilerContext.FlushErrors(Output.Errors);
-		bCompilationFailed = true;
-	}
-
-	// Reduce arrays with const accessors to structs, which will then be packed to an array by GL cross compile
-	if(!bCompilationFailed && !Options.bDisableOptimizations && (Version == GLSL_ES3_1_ANDROID || Version == GLSL_150_ES3_1))
-	{
-		const char* OptArgs[] = { "--reduce-const-array-to-struct", "--convert-composite-to-op-access-chain-pass"};
-		if (!CompilerContext.OptimizeSpirv(SpirvData, OptArgs, UE_ARRAY_COUNT(OptArgs)))
-		{
-			UE_LOG(LogOpenGLShaderCompiler, Error, TEXT("Failed to apply reduce-const-array-to-struct for Android"));
-			return false;
-		} 
-	}
-
-	if (!bCompilationFailed)
-	{
-		ReflectionData ReflectData;
-		CrossCompiler::FHlslccHeaderWriter CCHeaderWriter;
-		
-		// Now perform reflection on the SPIRV and tweak any decorations that we need to.
-		// This used to be done via JSON, but that was slow and alloc happy so use SPIRV-Reflect instead.
-		spv_reflect::ShaderModule Reflection(SpirvData.Num() * sizeof(uint32), SpirvData.GetData());
-		check(Reflection.GetResult() == SPV_REFLECT_RESULT_SUCCESS);
-
-		const ANSICHAR* SPIRV_DummySamplerName = CrossCompiler::FShaderConductorContext::GetIdentifierTable().DummySampler;
-
->>>>>>> 4af6daef
 		ParseReflectionData(Input, CCHeaderWriter, ReflectData, SpirvData, Reflection, SPIRV_DummySamplerName, Frequency, bEmulatedUBs);
 		
 		const ANSICHAR* FrequencyPrefix = GetFrequencyPrefix(Frequency);
@@ -4904,13 +3146,8 @@
 			//TargetDesc.CompileFlags.SetDefine(TEXT("force_temporary"), 1);
 
 			// If we have mobile multiview define set then set the view count and enable extension
-<<<<<<< HEAD
-			const FString* MultiViewDefine = Input.Environment.GetDefinitions().Find(TEXT("MOBILE_MULTI_VIEW"));
-			if (Frequency == SF_Vertex && MultiViewDefine && *MultiViewDefine == "1")
-=======
 			const bool bMultiView = Input.Environment.GetCompileArgument(TEXT("MOBILE_MULTI_VIEW"), false);
 			if (Frequency == SF_Vertex && bMultiView)
->>>>>>> 4af6daef
 			{
 				TargetDesc.CompileFlags.SetDefine(TEXT("ovr_multiview_view_count"), 2);
 			}
@@ -4985,13 +3222,8 @@
 
 		// Handle PLS and FBF in OpenGL
 
-<<<<<<< HEAD
-		if (EnvironmentHasMatchingKeyValue(Input.Environment.GetDefinitions(), TEXT("SHADING_PATH_MOBILE"), TEXT("1")) &&
-			EnvironmentHasMatchingKeyValue(Input.Environment.GetDefinitions(), TEXT("MOBILE_DEFERRED_SHADING"), TEXT("1")) &&
-=======
 		if (Input.Environment.GetCompileArgument(TEXT("SHADING_PATH_MOBILE"), false) &&
 			Input.Environment.GetCompileArgument(TEXT("MOBILE_DEFERRED_SHADING"), false) &&
->>>>>>> 4af6daef
 			Version == GLSL_ES3_1_ANDROID)
 		{
 			bCompilationFailed = !GenerateDeferredMobileShaders(GlslSource, GLSLCompileParams, SourceData, ReflectData, true, false, bEmulatedUBs, BlendFlags);
@@ -5002,11 +3234,7 @@
 		}
 
 		// Generate meta data for CCHeader
-<<<<<<< HEAD
-		CCHeaderWriter.WriteSourceInfo(*Input.GetSourceFilename(), *Input.EntryPointName, *Input.DebugGroupName);
-=======
 		CCHeaderWriter.WriteSourceInfo(*Input.VirtualSourceFilePath, *Input.EntryPointName);
->>>>>>> 4af6daef
 		CCHeaderWriter.WriteCompilerInfo();
 
 		if (GlslSource.length() > 0)
@@ -5143,13 +3371,8 @@
 		return;
 	}
 
-<<<<<<< HEAD
-	FShaderParameterParser ShaderParameterParser;
-	if (!ShaderParameterParser.ParseAndModify(Input, Output, PreprocessedShader))
-=======
 	FShaderParameterParser ShaderParameterParser(Input.Environment.CompilerFlags);
 	if (!ShaderParameterParser.ParseAndModify(Input, Output.Errors, PreprocessedShader))
->>>>>>> 4af6daef
 	{
 		// The FShaderParameterParser will add any relevant errors.
 		return;
@@ -5194,11 +3417,6 @@
 		bool bDefaultPrecisionIsHalf = (CCFlags & HLSLCC_UseFullPrecisionInPS) == 0;
 		FGlslLanguageSpec* LanguageSpec = CreateLanguageSpec(Version, bDefaultPrecisionIsHalf);
 
-<<<<<<< HEAD
-		FHlslCrossCompilerContext CrossCompilerContext(CCFlags, HlslFrequency, HlslCompilerTarget);
-		if (CrossCompilerContext.Init(TCHAR_TO_ANSI(*Input.VirtualSourceFilePath), LanguageSpec))
-=======
->>>>>>> 4af6daef
 		{
 			FScopeLock HlslCcLock(CrossCompiler::GetCrossCompilerLock());
 			FHlslCrossCompilerContext CrossCompilerContext(CCFlags, HlslFrequency, HlslCompilerTarget);
