// Copyright Epic Games, Inc. All Rights Reserved.
// ..

#include "CoreMinimal.h"
#include "HAL/FileManager.h"
#include "Misc/FileHelper.h"
#include "Misc/Paths.h"
#include "Serialization/MemoryWriter.h"
#include "ShaderFormatOpenGL.h"

#if PLATFORM_WINDOWS
#include "Windows/AllowWindowsPlatformTypes.h"
	#include "Windows/PreWindowsApi.h"
	#include <objbase.h>
	#include <assert.h>
	#include <stdio.h>
	#include "Windows/PostWindowsApi.h"
	#include "Windows/MinWindows.h"
#include "Windows/HideWindowsPlatformTypes.h"
#endif
#include "ShaderCore.h"
#include "ShaderPreprocessor.h"
#include "ShaderCompilerCommon.h"
#include "GlslBackend.h"
#if PLATFORM_WINDOWS
#include "Windows/AllowWindowsPlatformTypes.h"
	#include <GL/glcorearb.h>
	#include <GL/glext.h>
	#include <GL/wglext.h>
#include "Windows/HideWindowsPlatformTypes.h"
#elif PLATFORM_LINUX
	#include <GL/glcorearb.h>
	#include <GL/glext.h>
	#include "SDL.h"
	#include <stdio.h>
	#include <wchar.h>
	typedef SDL_Window*		SDL_HWindow;
	typedef SDL_GLContext	SDL_HGLContext;
	struct FPlatformOpenGLContext
	{
		SDL_HWindow		hWnd;
		SDL_HGLContext	hGLContext;		//	this is a (void*) pointer
	};
#elif PLATFORM_MAC
	#include <OpenGL/OpenGL.h>
	#include <OpenGL/gl3.h>
	#include <OpenGL/gl3ext.h>
	#ifndef GL_COMPUTE_SHADER
	#define GL_COMPUTE_SHADER 0x91B9
	#endif
	#ifndef GL_TESS_EVALUATION_SHADER
	#define GL_TESS_EVALUATION_SHADER 0x8E87
	#endif
	#ifndef GL_TESS_CONTROL_SHADER
	#define GL_TESS_CONTROL_SHADER 0x8E88
	#endif
#endif
	#include "OpenGLUtil.h"
#include "OpenGLShaderResources.h"

#ifndef USE_DXC
	#define USE_DXC (PLATFORM_MAC || PLATFORM_WINDOWS) 
#endif

#if USE_DXC
THIRD_PARTY_INCLUDES_START
#include "ShaderConductor/ShaderConductor.hpp"
#include "spirv_reflect.h"
#include <map>
THIRD_PARTY_INCLUDES_END
#endif

DEFINE_LOG_CATEGORY_STATIC(LogOpenGLShaderCompiler, Log, All);

#define VALIDATE_GLSL_WITH_DRIVER		0
#define ENABLE_IMAGINATION_COMPILER		1
static FORCEINLINE bool IsPCESPlatform(GLSLVersion Version)
{
	return (Version == GLSL_150_ES3_1);
}

// This function should match OpenGLShaderPlatformSeparable
bool FOpenGLFrontend::SupportsSeparateShaderObjects(GLSLVersion Version)
{
	// Only desktop shader platforms can use separable shaders for now,
	// the generated code relies on macros supplied at runtime to determine whether
	// shaders may be separable and/or linked.
	return Version == GLSL_150_ES3_1;
}

/*------------------------------------------------------------------------------
	Shader compiling.
------------------------------------------------------------------------------*/

#if PLATFORM_WINDOWS
/** List all OpenGL entry points needed for shader compilation. */
#define ENUM_GL_ENTRYPOINTS(EnumMacro) \
	EnumMacro(PFNGLCOMPILESHADERPROC,glCompileShader) \
	EnumMacro(PFNGLCREATESHADERPROC,glCreateShader) \
	EnumMacro(PFNGLDELETESHADERPROC,glDeleteShader) \
	EnumMacro(PFNGLGETSHADERIVPROC,glGetShaderiv) \
	EnumMacro(PFNGLGETSHADERINFOLOGPROC,glGetShaderInfoLog) \
	EnumMacro(PFNGLSHADERSOURCEPROC,glShaderSource) \
	EnumMacro(PFNGLDELETEBUFFERSPROC,glDeleteBuffers)

/** Define all GL functions. */
#define DEFINE_GL_ENTRYPOINTS(Type,Func) static Type Func = NULL;
ENUM_GL_ENTRYPOINTS(DEFINE_GL_ENTRYPOINTS);

/** This function is handled separately because it is used to get a real context. */
static PFNWGLCREATECONTEXTATTRIBSARBPROC wglCreateContextAttribsARB;

/** Platform specific OpenGL context. */
struct FPlatformOpenGLContext
{
	HWND WindowHandle;
	HDC DeviceContext;
	HGLRC OpenGLContext;
};

/**
 * A dummy wndproc.
 */
static LRESULT CALLBACK PlatformDummyGLWndproc(HWND hWnd, uint32 Message, WPARAM wParam, LPARAM lParam)
{
	return DefWindowProc(hWnd, Message, wParam, lParam);
}

/**
 * Initialize a pixel format descriptor for the given window handle.
 */
static void PlatformInitPixelFormatForDevice(HDC DeviceContext)
{
	// Pixel format descriptor for the context.
	PIXELFORMATDESCRIPTOR PixelFormatDesc;
	FMemory::Memzero(PixelFormatDesc);
	PixelFormatDesc.nSize		= sizeof(PIXELFORMATDESCRIPTOR);
	PixelFormatDesc.nVersion	= 1;
	PixelFormatDesc.dwFlags		= PFD_DRAW_TO_WINDOW | PFD_SUPPORT_OPENGL | PFD_DOUBLEBUFFER;
	PixelFormatDesc.iPixelType	= PFD_TYPE_RGBA;
	PixelFormatDesc.cColorBits	= 32;
	PixelFormatDesc.cDepthBits	= 0;
	PixelFormatDesc.cStencilBits	= 0;
	PixelFormatDesc.iLayerType	= PFD_MAIN_PLANE;

	// Set the pixel format and create the context.
	int32 PixelFormat = ChoosePixelFormat(DeviceContext, &PixelFormatDesc);
	if (!PixelFormat || !SetPixelFormat(DeviceContext, PixelFormat, &PixelFormatDesc))
	{
		UE_LOG(LogOpenGLShaderCompiler, Fatal,TEXT("Failed to set pixel format for device context."));
	}
}

/**
 * Create a dummy window used to construct OpenGL contexts.
 */
static void PlatformCreateDummyGLWindow(FPlatformOpenGLContext* OutContext)
{
	const TCHAR* WindowClassName = TEXT("DummyGLToolsWindow");

	// Register a dummy window class.
	static bool bInitializedWindowClass = false;
	if (!bInitializedWindowClass)
	{
		WNDCLASS wc;

		bInitializedWindowClass = true;
		FMemory::Memzero(wc);
		wc.style = CS_OWNDC;
		wc.lpfnWndProc = PlatformDummyGLWndproc;
		wc.cbClsExtra = 0;
		wc.cbWndExtra = 0;
		wc.hInstance = NULL;
		wc.hIcon = NULL;
		wc.hCursor = NULL;
		wc.hbrBackground = (HBRUSH)(COLOR_MENUTEXT);
		wc.lpszMenuName = NULL;
		wc.lpszClassName = WindowClassName;
		ATOM ClassAtom = ::RegisterClass(&wc);
		check(ClassAtom);
	}

	// Create a dummy window.
	OutContext->WindowHandle = CreateWindowEx(
		WS_EX_WINDOWEDGE,
		WindowClassName,
		NULL,
		WS_POPUP,
		CW_USEDEFAULT, CW_USEDEFAULT, CW_USEDEFAULT, CW_USEDEFAULT,
		NULL, NULL, NULL, NULL);
	check(OutContext->WindowHandle);

	// Get the device context.
	OutContext->DeviceContext = GetDC(OutContext->WindowHandle);
	check(OutContext->DeviceContext);
	PlatformInitPixelFormatForDevice(OutContext->DeviceContext);
}

/**
 * Create a core profile OpenGL context.
 */
static void PlatformCreateOpenGLContextCore(FPlatformOpenGLContext* OutContext, int MajorVersion, int MinorVersion, HGLRC InParentContext)
{
	check(wglCreateContextAttribsARB);
	check(OutContext);
	check(OutContext->DeviceContext);

	int AttribList[] =
	{
		WGL_CONTEXT_MAJOR_VERSION_ARB, MajorVersion,
		WGL_CONTEXT_MINOR_VERSION_ARB, MinorVersion,
		WGL_CONTEXT_FLAGS_ARB, WGL_CONTEXT_FORWARD_COMPATIBLE_BIT_ARB | WGL_CONTEXT_DEBUG_BIT_ARB,
		WGL_CONTEXT_PROFILE_MASK_ARB, WGL_CONTEXT_CORE_PROFILE_BIT_ARB,
		0
	};

	OutContext->OpenGLContext = wglCreateContextAttribsARB(OutContext->DeviceContext, InParentContext, AttribList);
	check(OutContext->OpenGLContext);
}

/**
 * Make the context current.
 */
static void PlatformMakeGLContextCurrent(FPlatformOpenGLContext* Context)
{
	check(Context && Context->OpenGLContext && Context->DeviceContext);
	wglMakeCurrent(Context->DeviceContext, Context->OpenGLContext);
}

/**
 * Initialize an OpenGL context so that shaders can be compiled.
 */
static void PlatformInitOpenGL(void*& ContextPtr, void*& PrevContextPtr, int InMajorVersion, int InMinorVersion)
{
	static FPlatformOpenGLContext ShaderCompileContext = {0};

	ContextPtr = (void*)wglGetCurrentDC();
	PrevContextPtr = (void*)wglGetCurrentContext();

	if (ShaderCompileContext.OpenGLContext == NULL && InMajorVersion && InMinorVersion)
	{
		PlatformCreateDummyGLWindow(&ShaderCompileContext);

		// Disable warning C4191: 'type cast' : unsafe conversion from 'PROC' to 'XXX' while getting GL entry points.
		#pragma warning(push)
		#pragma warning(disable:4191)

		if (wglCreateContextAttribsARB == NULL)
		{
			// Create a dummy context so that wglCreateContextAttribsARB can be initialized.
			ShaderCompileContext.OpenGLContext = wglCreateContext(ShaderCompileContext.DeviceContext);
			check(ShaderCompileContext.OpenGLContext);
			PlatformMakeGLContextCurrent(&ShaderCompileContext);
			wglCreateContextAttribsARB = (PFNWGLCREATECONTEXTATTRIBSARBPROC)wglGetProcAddress("wglCreateContextAttribsARB");
			check(wglCreateContextAttribsARB);
			wglDeleteContext(ShaderCompileContext.OpenGLContext);
		}

		// Create a context so that remaining GL function pointers can be initialized.
		PlatformCreateOpenGLContextCore(&ShaderCompileContext, InMajorVersion, InMinorVersion, /*InParentContext=*/ NULL);
		check(ShaderCompileContext.OpenGLContext);
		PlatformMakeGLContextCurrent(&ShaderCompileContext);

		if (glCreateShader == NULL)
		{
			// Initialize all entry points.
			#define GET_GL_ENTRYPOINTS(Type,Func) Func = (Type)wglGetProcAddress(#Func);
			ENUM_GL_ENTRYPOINTS(GET_GL_ENTRYPOINTS);

			// Check that all of the entry points have been initialized.
			bool bFoundAllEntryPoints = true;
			#define CHECK_GL_ENTRYPOINTS(Type,Func) if (Func == NULL) { bFoundAllEntryPoints = false; UE_LOG(LogOpenGLShaderCompiler, Warning, TEXT("Failed to find entry point for %s"), TEXT(#Func)); }
			ENUM_GL_ENTRYPOINTS(CHECK_GL_ENTRYPOINTS);
			checkf(bFoundAllEntryPoints, TEXT("Failed to find all OpenGL entry points."));
		}

		// Restore warning C4191.
		#pragma warning(pop)
	}
	PlatformMakeGLContextCurrent(&ShaderCompileContext);
}
static void PlatformReleaseOpenGL(void* ContextPtr, void* PrevContextPtr)
{
	wglMakeCurrent((HDC)ContextPtr, (HGLRC)PrevContextPtr);
}
#elif PLATFORM_LINUX
/** List all OpenGL entry points needed for shader compilation. */
#define ENUM_GL_ENTRYPOINTS(EnumMacro) \
	EnumMacro(PFNGLCOMPILESHADERPROC,glCompileShader) \
	EnumMacro(PFNGLCREATESHADERPROC,glCreateShader) \
	EnumMacro(PFNGLDELETESHADERPROC,glDeleteShader) \
	EnumMacro(PFNGLGETSHADERIVPROC,glGetShaderiv) \
	EnumMacro(PFNGLGETSHADERINFOLOGPROC,glGetShaderInfoLog) \
	EnumMacro(PFNGLSHADERSOURCEPROC,glShaderSource) \
	EnumMacro(PFNGLDELETEBUFFERSPROC,glDeleteBuffers)

/** Define all GL functions. */
// We need to make pointer names different from GL functions otherwise we may end up getting
// addresses of those symbols when looking for extensions.
namespace GLFuncPointers
{
	#define DEFINE_GL_ENTRYPOINTS(Type,Func) static Type Func = NULL;
	ENUM_GL_ENTRYPOINTS(DEFINE_GL_ENTRYPOINTS);
};

using namespace GLFuncPointers;

static void _PlatformCreateDummyGLWindow(FPlatformOpenGLContext *OutContext)
{
	static bool bInitializedWindowClass = false;

	// Create a dummy window.
	OutContext->hWnd = SDL_CreateWindow(NULL,
		0, 0, 1, 1,
		SDL_WINDOW_OPENGL | SDL_WINDOW_BORDERLESS | SDL_WINDOW_HIDDEN | SDL_WINDOW_SKIP_TASKBAR );
}

static void _PlatformCreateOpenGLContextCore(FPlatformOpenGLContext* OutContext)
{
	check(OutContext);
	SDL_HWindow PrevWindow = SDL_GL_GetCurrentWindow();
	SDL_HGLContext PrevContext = SDL_GL_GetCurrentContext();

	OutContext->hGLContext = SDL_GL_CreateContext(OutContext->hWnd);
	SDL_GL_MakeCurrent(PrevWindow, PrevContext);
}

static void _ContextMakeCurrent(SDL_HWindow hWnd, SDL_HGLContext hGLDC)
{
	GLint Result = SDL_GL_MakeCurrent( hWnd, hGLDC );
	check(!Result);
}

static void PlatformInitOpenGL(void*& ContextPtr, void*& PrevContextPtr, int InMajorVersion, int InMinorVersion)
{
	static bool bInitialized = (SDL_GL_GetCurrentWindow() != NULL) && (SDL_GL_GetCurrentContext() != NULL);

	if (!bInitialized)
	{
		check(InMajorVersion > 3 || (InMajorVersion == 3 && InMinorVersion >= 2));
		if (SDL_WasInit(0) == 0)
		{
			SDL_Init(SDL_INIT_VIDEO);
		}
		else
		{
			Uint32 InitializedSubsystemsMask = SDL_WasInit(SDL_INIT_EVERYTHING);
			if ((InitializedSubsystemsMask & SDL_INIT_VIDEO) == 0)
			{
				SDL_InitSubSystem(SDL_INIT_VIDEO);
			}
		}

		if (SDL_GL_LoadLibrary(NULL))
		{
			UE_LOG(LogOpenGLShaderCompiler, Fatal, TEXT("Unable to dynamically load libGL: %s"), ANSI_TO_TCHAR(SDL_GetError()));
		}

		if (glCreateShader == nullptr)
		{
			// Initialize all entry points.
			#define GET_GL_ENTRYPOINTS(Type,Func) GLFuncPointers::Func = reinterpret_cast<Type>(SDL_GL_GetProcAddress(#Func));
			ENUM_GL_ENTRYPOINTS(GET_GL_ENTRYPOINTS);

			// Check that all of the entry points have been initialized.
			bool bFoundAllEntryPoints = true;
			#define CHECK_GL_ENTRYPOINTS(Type,Func) if (Func == nullptr) { bFoundAllEntryPoints = false; UE_LOG(LogOpenGLShaderCompiler, Warning, TEXT("Failed to find entry point for %s"), TEXT(#Func)); }
			ENUM_GL_ENTRYPOINTS(CHECK_GL_ENTRYPOINTS);
			checkf(bFoundAllEntryPoints, TEXT("Failed to find all OpenGL entry points."));
		}

		if	(SDL_GL_SetAttribute( SDL_GL_CONTEXT_MAJOR_VERSION, InMajorVersion))
		{
			UE_LOG(LogOpenGLShaderCompiler, Fatal, TEXT("Failed to set GL major version: %s"), ANSI_TO_TCHAR(SDL_GetError()));
		}

		if	(SDL_GL_SetAttribute( SDL_GL_CONTEXT_MINOR_VERSION, InMinorVersion))
		{
			UE_LOG(LogOpenGLShaderCompiler, Fatal, TEXT("Failed to set GL minor version: %s"), ANSI_TO_TCHAR(SDL_GetError()));
		}

		if	(SDL_GL_SetAttribute( SDL_GL_CONTEXT_FLAGS, SDL_GL_CONTEXT_FORWARD_COMPATIBLE_FLAG))
		{
			UE_LOG(LogOpenGLShaderCompiler, Fatal, TEXT("Failed to set GL flags: %s"), ANSI_TO_TCHAR(SDL_GetError()));
		}

		if	(SDL_GL_SetAttribute( SDL_GL_CONTEXT_PROFILE_MASK, SDL_GL_CONTEXT_PROFILE_CORE))
		{
			UE_LOG(LogOpenGLShaderCompiler, Fatal, TEXT("Failed to set GL mask/profile: %s"), ANSI_TO_TCHAR(SDL_GetError()));
		}

		// Create a dummy context to verify opengl support.
		FPlatformOpenGLContext DummyContext;
		_PlatformCreateDummyGLWindow(&DummyContext);
		_PlatformCreateOpenGLContextCore(&DummyContext);

		if (DummyContext.hGLContext)
		{
			_ContextMakeCurrent(DummyContext.hWnd, DummyContext.hGLContext);
		}
		else
		{
			UE_LOG(LogOpenGLShaderCompiler, Fatal, TEXT("OpenGL %d.%d not supported by driver"), InMajorVersion, InMinorVersion);
			return;
		}

		PrevContextPtr = NULL;
		ContextPtr = DummyContext.hGLContext;
		bInitialized = true;
	}

	PrevContextPtr = reinterpret_cast<void*>(SDL_GL_GetCurrentContext());
	SDL_HGLContext NewContext = SDL_GL_CreateContext(SDL_GL_GetCurrentWindow());
	SDL_GL_MakeCurrent(SDL_GL_GetCurrentWindow(), NewContext);
	ContextPtr = reinterpret_cast<void*>(NewContext);
}

static void PlatformReleaseOpenGL(void* ContextPtr, void* PrevContextPtr)
{
	SDL_GL_MakeCurrent(SDL_GL_GetCurrentWindow(), reinterpret_cast<SDL_HGLContext>(PrevContextPtr));
	SDL_GL_DeleteContext(reinterpret_cast<SDL_HGLContext>(ContextPtr));
}
#elif PLATFORM_MAC
static void PlatformInitOpenGL(void*& ContextPtr, void*& PrevContextPtr, int InMajorVersion, int InMinorVersion)
{
	check(InMajorVersion > 3 || (InMajorVersion == 3 && InMinorVersion >= 2));

	CGLPixelFormatAttribute AttribList[] =
	{
		kCGLPFANoRecovery,
		kCGLPFAAccelerated,
		kCGLPFAOpenGLProfile,
		(CGLPixelFormatAttribute)kCGLOGLPVersion_3_2_Core,
		(CGLPixelFormatAttribute)0
	};

	CGLPixelFormatObj PixelFormat;
	GLint NumFormats = 0;
	CGLError Error = CGLChoosePixelFormat(AttribList, &PixelFormat, &NumFormats);
	check(Error == kCGLNoError);

	CGLContextObj ShaderCompileContext;
	Error = CGLCreateContext(PixelFormat, NULL, &ShaderCompileContext);
	check(Error == kCGLNoError);

	Error = CGLDestroyPixelFormat(PixelFormat);
	check(Error == kCGLNoError);

	PrevContextPtr = (void*)CGLGetCurrentContext();

	Error = CGLSetCurrentContext(ShaderCompileContext);
	check(Error == kCGLNoError);

	ContextPtr = (void*)ShaderCompileContext;
}
static void PlatformReleaseOpenGL(void* ContextPtr, void* PrevContextPtr)
{
	CGLContextObj ShaderCompileContext = (CGLContextObj)ContextPtr;
	CGLContextObj PreviousShaderCompileContext = (CGLContextObj)PrevContextPtr;
	CGLError Error;

	Error = CGLSetCurrentContext(PreviousShaderCompileContext);
	check(Error == kCGLNoError);

	Error = CGLDestroyContext(ShaderCompileContext);
	check(Error == kCGLNoError);
}
#endif

/** Map shader frequency -> GL shader type. */
GLenum GLFrequencyTable[] =
{
	GL_VERTEX_SHADER,	// SF_Vertex
	GL_TESS_CONTROL_SHADER,	 // SF_Hull
	GL_TESS_EVALUATION_SHADER, // SF_Domain
	GL_FRAGMENT_SHADER, // SF_Pixel
	GL_GEOMETRY_SHADER,	// SF_Geometry
	GL_COMPUTE_SHADER,  // SF_Compute
	// Ray tracing shaders are not supported in OpenGL
	GLenum(0), // SF_RayGen
	GLenum(0), // SF_RayMiss
	GLenum(0), // SF_RayHitGroup (closest hit, any hit, intersection)
	GLenum(0), // SF_RayCallable
};

static_assert(UE_ARRAY_COUNT(GLFrequencyTable) == SF_NumFrequencies, "Frequency table size mismatch.");

static inline bool IsDigit(TCHAR Char)
{
	return Char >= '0' && Char <= '9';
}

/**
 * Parse a GLSL error.
 * @param OutErrors - Storage for shader compiler errors.
 * @param InLine - A single line from the compile error log.
 */
void ParseGlslError(TArray<FShaderCompilerError>& OutErrors, const FString& InLine)
{
	const TCHAR* ErrorPrefix = TEXT("error: 0:");
	const TCHAR* p = *InLine;
	if (FCString::Strnicmp(p, ErrorPrefix, 9) == 0)
	{
		FString ErrorMsg;
		int32 LineNumber = 0;
		p += FCString::Strlen(ErrorPrefix);

		// Skip to a number, take that to be the line number.
		while (*p && !IsDigit(*p)) { p++; }
		while (*p && IsDigit(*p))
		{
			LineNumber = 10 * LineNumber + (*p++ - TEXT('0'));
		}

		// Skip to the next alphanumeric value, treat that as the error message.
		while (*p && !FChar::IsAlnum(*p)) { p++; }
		ErrorMsg = p;

		// Generate a compiler error.
		if (ErrorMsg.Len() > 0)
		{
			// Note that no mapping exists from the GLSL source to the original
			// HLSL source.
			FShaderCompilerError* CompilerError = new(OutErrors) FShaderCompilerError;
			CompilerError->StrippedErrorMessage = FString::Printf(
				TEXT("driver compile error(%d): %s"),
				LineNumber,
				*ErrorMsg
				);
		}
	}
}

static TArray<ANSICHAR> ParseIdentifierANSI(const FString& Str)
{
	TArray<ANSICHAR> Result;
	Result.Reserve(Str.Len());
	for (int32 Index = 0; Index < Str.Len(); ++Index)
	{
		Result.Add(FChar::ToLower((ANSICHAR)Str[Index]));
	}
	Result.Add('\0');

	return Result;
}

static uint32 ParseNumber(const TCHAR* Str)
{
	uint32 Num = 0;
	while (*Str && IsDigit(*Str))
	{
		Num = Num * 10 + *Str++ - '0';
	}
	return Num;
}


static ANSICHAR TranslateFrequencyToCrossCompilerPrefix(int32 Frequency)
{
	switch (Frequency)
	{
		case SF_Vertex: return 'v';
		case SF_Pixel: return 'p';
		case SF_Hull: return 'h';
		case SF_Domain: return 'd';
		case SF_Geometry: return 'g';
		case SF_Compute: return 'c';
	}
	return '\0';
}

static TCHAR* SetIndex(TCHAR* Str, int32 Offset, int32 Index)
{
	check(Index >= 0 && Index < 100);

	Str += Offset;
	if (Index >= 10)
	{
		*Str++ = '0' + (TCHAR)(Index / 10);
	}
	*Str++ = '0' + (TCHAR)(Index % 10);
	*Str = '\0';
	return Str;
}



/**
 * Construct the final microcode from the compiled and verified shader source.
 * @param ShaderOutput - Where to store the microcode and parameter map.
 * @param InShaderSource - GLSL source with input/output signature.
 * @param SourceLen - The length of the GLSL source code.
 */
void FOpenGLFrontend::BuildShaderOutput(
	FShaderCompilerOutput& ShaderOutput,
	const FShaderCompilerInput& ShaderInput,
	const ANSICHAR* InShaderSource,
	int32 SourceLen,
	GLSLVersion Version
	)
{
	const ANSICHAR* USFSource = InShaderSource;
	CrossCompiler::FHlslccHeader CCHeader;
	if (!CCHeader.Read(USFSource, SourceLen))
	{
		UE_LOG(LogOpenGLShaderCompiler, Error, TEXT("Bad hlslcc header found"));
	}

	if (*USFSource != '#')
	{
		UE_LOG(LogOpenGLShaderCompiler, Error, TEXT("Bad hlslcc header found! Missing '#'!"));
	}

	FOpenGLCodeHeader Header = {0};
	FShaderParameterMap& ParameterMap = ShaderOutput.ParameterMap;
	EShaderFrequency Frequency = (EShaderFrequency)ShaderOutput.Target.Frequency;

	TBitArray<> UsedUniformBufferSlots;
	UsedUniformBufferSlots.Init(false, 32);

	// Write out the magic markers.
	Header.GlslMarker = 0x474c534c;
	switch (Frequency)
	{
	case SF_Vertex:
		Header.FrequencyMarker = 0x5653;
		break;
	case SF_Pixel:
		Header.FrequencyMarker = 0x5053;
		break;
	case SF_Geometry:
		Header.FrequencyMarker = 0x4753;
		break;
	case SF_Hull:
		Header.FrequencyMarker = 0x4853;
		break;
	case SF_Domain:
		Header.FrequencyMarker = 0x4453;
		break;
	case SF_Compute:
		Header.FrequencyMarker = 0x4353;
		break;
	default:
		UE_LOG(LogOpenGLShaderCompiler, Fatal, TEXT("Invalid shader frequency: %d"), (int32)Frequency);
	}

	static const FString AttributePrefix = TEXT("in_ATTRIBUTE");
	static const FString AttributeVarPrefix = TEXT("in_var_ATTRIBUTE");
	static const FString GL_Prefix = TEXT("gl_");
	for (auto& Input : CCHeader.Inputs)
	{
		// Only process attributes for vertex shaders.
		if (Frequency == SF_Vertex && Input.Name.StartsWith(AttributePrefix))
		{
			int32 AttributeIndex = ParseNumber(*Input.Name + AttributePrefix.Len());
			Header.Bindings.InOutMask |= (1 << AttributeIndex);
		}
		else if (Frequency == SF_Vertex && Input.Name.StartsWith(AttributeVarPrefix))
		{
			int32 AttributeIndex = ParseNumber(*Input.Name + AttributeVarPrefix.Len());
			Header.Bindings.InOutMask |= (1 << AttributeIndex);
		}
		// Record user-defined input varyings
		else if (!Input.Name.StartsWith(GL_Prefix))
		{
			FOpenGLShaderVarying Var;
			Var.Location = Input.Index;
			Var.Varying = ParseIdentifierANSI(Input.Name);
			Header.Bindings.InputVaryings.Add(Var);
		}
	}

	static const FString TargetPrefix = "out_Target";
	static const FString GL_FragDepth = "gl_FragDepth";
	for (auto& Output : CCHeader.Outputs)
	{
		// Only targets for pixel shaders must be tracked.
		if (Frequency == SF_Pixel && Output.Name.StartsWith(TargetPrefix))
		{
			uint8 TargetIndex = ParseNumber(*Output.Name + TargetPrefix.Len());
			Header.Bindings.InOutMask |= (1 << TargetIndex);
		}
		// Only depth writes for pixel shaders must be tracked.
		else if (Frequency == SF_Pixel && Output.Name.Equals(GL_FragDepth))
		{
			Header.Bindings.InOutMask |= 0x8000;
		}
		// Record user-defined output varyings
		else if (!Output.Name.StartsWith(GL_Prefix))
		{
			FOpenGLShaderVarying Var;
			Var.Location = Output.Index;
			Var.Varying = ParseIdentifierANSI(Output.Name);
			Header.Bindings.OutputVaryings.Add(Var);
		}
	}

	// general purpose binding name
	TCHAR BindingName[] = TEXT("XYZ\0\0\0\0\0\0\0\0");
	BindingName[0] = TranslateFrequencyToCrossCompilerPrefix(Frequency);

	TMap<FString, FString> BindingNameMap;

	// Then 'normal' uniform buffers.
	for (auto& UniformBlock : CCHeader.UniformBlocks)
	{
		uint16 UBIndex = UniformBlock.Index;
		check(UBIndex == Header.Bindings.NumUniformBuffers);
		UsedUniformBufferSlots[UBIndex] = true;
		if (OutputTrueParameterNames())
		{
			// make the final name this will be in the shader
			BindingName[1] = 'b';
			SetIndex(BindingName, 2, UBIndex);
			BindingNameMap.Add(BindingName, UniformBlock.Name);
		}
		else
		{
			ParameterMap.AddParameterAllocation(*UniformBlock.Name, Header.Bindings.NumUniformBuffers, 0, 0, EShaderParameterType::UniformBuffer);
		}
		Header.Bindings.NumUniformBuffers++;
	}

	const uint16 BytesPerComponent = 4;

	// Packed global uniforms
	TMap<ANSICHAR, uint16> PackedGlobalArraySize;
	for (auto& PackedGlobal : CCHeader.PackedGlobals)
	{
		ParameterMap.AddParameterAllocation(
			*PackedGlobal.Name,
			PackedGlobal.PackedType,
			PackedGlobal.Offset * BytesPerComponent,
			PackedGlobal.Count * BytesPerComponent,
			EShaderParameterType::LooseData
			);

		uint16& Size = PackedGlobalArraySize.FindOrAdd(PackedGlobal.PackedType);
		Size = FMath::Max<uint16>(BytesPerComponent * (PackedGlobal.Offset + PackedGlobal.Count), Size);
	}

	// Packed Uniform Buffers
	TMap<int, TMap<ANSICHAR, uint16> > PackedUniformBuffersSize;
	for (auto& PackedUB : CCHeader.PackedUBs)
	{
		checkf(OutputTrueParameterNames() == false, TEXT("Unexpected Packed UBs used with a shader format that needs true parameter names - If this is hit, we need to figure out how to handle them"));

		check(PackedUB.Attribute.Index == Header.Bindings.NumUniformBuffers);
		UsedUniformBufferSlots[PackedUB.Attribute.Index] = true;
		if (OutputTrueParameterNames())
		{
			BindingName[1] = 'b';
			// ???
		}
		else
		{
			ParameterMap.AddParameterAllocation(*PackedUB.Attribute.Name, Header.Bindings.NumUniformBuffers, 0, 0, EShaderParameterType::UniformBuffer);
		}
		Header.Bindings.NumUniformBuffers++;

		// Nothing else...
		//for (auto& Member : PackedUB.Members)
		//{
		//}
	}

	// Packed Uniform Buffers copy lists & setup sizes for each UB/Precision entry
	enum EFlattenUBState
	{
		Unknown,
		GroupedUBs,
		FlattenedUBs,
	};
	EFlattenUBState UBState = Unknown;
	for (auto& PackedUBCopy : CCHeader.PackedUBCopies)
	{
		CrossCompiler::FUniformBufferCopyInfo CopyInfo;
		CopyInfo.SourceUBIndex = PackedUBCopy.SourceUB;
		CopyInfo.SourceOffsetInFloats = PackedUBCopy.SourceOffset;
		CopyInfo.DestUBIndex = PackedUBCopy.DestUB;
		CopyInfo.DestUBTypeName = PackedUBCopy.DestPackedType;
		CopyInfo.DestUBTypeIndex = CrossCompiler::PackedTypeNameToTypeIndex(CopyInfo.DestUBTypeName);
		CopyInfo.DestOffsetInFloats = PackedUBCopy.DestOffset;
		CopyInfo.SizeInFloats = PackedUBCopy.Count;

		Header.UniformBuffersCopyInfo.Add(CopyInfo);

		auto& UniformBufferSize = PackedUniformBuffersSize.FindOrAdd(CopyInfo.DestUBIndex);
		uint16& Size = UniformBufferSize.FindOrAdd(CopyInfo.DestUBTypeName);
		Size = FMath::Max<uint16>(BytesPerComponent * (CopyInfo.DestOffsetInFloats + CopyInfo.SizeInFloats), Size);

		check(UBState == Unknown || UBState == GroupedUBs);
		UBState = GroupedUBs;
	}

	for (auto& PackedUBCopy : CCHeader.PackedUBGlobalCopies)
	{
		CrossCompiler::FUniformBufferCopyInfo CopyInfo;
		CopyInfo.SourceUBIndex = PackedUBCopy.SourceUB;
		CopyInfo.SourceOffsetInFloats = PackedUBCopy.SourceOffset;
		CopyInfo.DestUBIndex = PackedUBCopy.DestUB;
		CopyInfo.DestUBTypeName = PackedUBCopy.DestPackedType;
		CopyInfo.DestUBTypeIndex = CrossCompiler::PackedTypeNameToTypeIndex(CopyInfo.DestUBTypeName);
		CopyInfo.DestOffsetInFloats = PackedUBCopy.DestOffset;
		CopyInfo.SizeInFloats = PackedUBCopy.Count;

		Header.UniformBuffersCopyInfo.Add(CopyInfo);

		uint16& Size = PackedGlobalArraySize.FindOrAdd(CopyInfo.DestUBTypeName);
		Size = FMath::Max<uint16>(BytesPerComponent * (CopyInfo.DestOffsetInFloats + CopyInfo.SizeInFloats), Size);

		check(UBState == Unknown || UBState == FlattenedUBs);
		UBState = FlattenedUBs;
	}

	Header.Bindings.bFlattenUB = (UBState == FlattenedUBs);

	// Setup Packed Array info
	Header.Bindings.PackedGlobalArrays.Reserve(PackedGlobalArraySize.Num());
	for (auto Iterator = PackedGlobalArraySize.CreateIterator(); Iterator; ++Iterator)
	{
		ANSICHAR TypeName = Iterator.Key();
		uint16 Size = Iterator.Value();
		Size = (Size + 0xf) & (~0xf);
		CrossCompiler::FPackedArrayInfo Info;
		Info.Size = Size;
		Info.TypeName = TypeName;
		Info.TypeIndex = CrossCompiler::PackedTypeNameToTypeIndex(TypeName);
		Header.Bindings.PackedGlobalArrays.Add(Info);
	}

	// Setup Packed Uniform Buffers info
	Header.Bindings.PackedUniformBuffers.Reserve(PackedUniformBuffersSize.Num());
	for (auto Iterator = PackedUniformBuffersSize.CreateIterator(); Iterator; ++Iterator)
	{
		int BufferIndex = Iterator.Key();
		auto& ArraySizes = Iterator.Value();
		TArray<CrossCompiler::FPackedArrayInfo> InfoArray;
		InfoArray.Reserve(ArraySizes.Num());
		for (auto IterSizes = ArraySizes.CreateIterator(); IterSizes; ++IterSizes)
		{
			ANSICHAR TypeName = IterSizes.Key();
			uint16 Size = IterSizes.Value();
			Size = (Size + 0xf) & (~0xf);
			CrossCompiler::FPackedArrayInfo Info;
			Info.Size = Size;
			Info.TypeName = TypeName;
			Info.TypeIndex = CrossCompiler::PackedTypeNameToTypeIndex(TypeName);
			InfoArray.Add(Info);
		}
		
		// Sort by TypeIndex as expected by eUB uloading code
		InfoArray.Sort([](const CrossCompiler::FPackedArrayInfo& A, const CrossCompiler::FPackedArrayInfo& B)
		{ 
			return A.TypeIndex < B.TypeIndex; 
		});
		
		Header.Bindings.PackedUniformBuffers.Add(InfoArray);
	}

	// Then samplers.
	for (auto& Sampler : CCHeader.Samplers)
	{
		if (OutputTrueParameterNames())
		{
			BindingName[1] = 's';
			SetIndex(BindingName, 2, Sampler.Offset);
			BindingNameMap.Add(BindingName, Sampler.Name);
		}
		else
		{
		ParameterMap.AddParameterAllocation(
			*Sampler.Name,
			0,
			Sampler.Offset,
			Sampler.Count,
			EShaderParameterType::SRV
			);
		}

		Header.Bindings.NumSamplers = FMath::Max<uint8>(
			Header.Bindings.NumSamplers,
			Sampler.Offset + Sampler.Count
			);

		for (auto& SamplerState : Sampler.SamplerStates)
		{
			if (OutputTrueParameterNames())
			{
				// add an entry for the sampler parameter as well
				BindingNameMap.Add(FString(BindingName) + TEXT("_samp"), SamplerState);
			}
			else
			{
				ParameterMap.AddParameterAllocation(
					*SamplerState,
					0,
					Sampler.Offset,
					Sampler.Count,
					EShaderParameterType::Sampler
					);
			}
		}
	}

	// Then UAVs (images in GLSL)
	for (auto& UAV : CCHeader.UAVs)
	{
		if (OutputTrueParameterNames())
		{
			// make the final name this will be in the shader
			BindingName[1] = 'i';
			SetIndex(BindingName, 2, UAV.Offset);
			BindingNameMap.Add(BindingName, UAV.Name);
		}
		else
		{
		ParameterMap.AddParameterAllocation(
			*UAV.Name,
			0,
			UAV.Offset,
			UAV.Count,
			EShaderParameterType::UAV
			);
		}

		Header.Bindings.NumUAVs = FMath::Max<uint8>(
			Header.Bindings.NumSamplers,
			UAV.Offset + UAV.Count
			);
	}

	Header.ShaderName = CCHeader.Name;

	// perform any post processing this frontend class may need to do
	ShaderOutput.bSucceeded = PostProcessShaderSource(Version, Frequency, USFSource, SourceLen + 1 - (USFSource - InShaderSource), ParameterMap, BindingNameMap, ShaderOutput.Errors, ShaderInput);

	// Build the SRT for this shader.
	{
		// Build the generic SRT for this shader.
		FShaderCompilerResourceTable GenericSRT;
		BuildResourceTableMapping(ShaderInput.Environment.ResourceTableMap, ShaderInput.Environment.ResourceTableLayoutHashes, UsedUniformBufferSlots, ShaderOutput.ParameterMap, GenericSRT);
		CullGlobalUniformBuffers(ShaderInput.Environment.ResourceTableLayoutSlots, ShaderOutput.ParameterMap);

		// Copy over the bits indicating which resource tables are active.
		Header.Bindings.ShaderResourceTable.ResourceTableBits = GenericSRT.ResourceTableBits;

		Header.Bindings.ShaderResourceTable.ResourceTableLayoutHashes = GenericSRT.ResourceTableLayoutHashes;

		// Now build our token streams.
		BuildResourceTableTokenStream(GenericSRT.TextureMap, GenericSRT.MaxBoundResourceTable, Header.Bindings.ShaderResourceTable.TextureMap);
		BuildResourceTableTokenStream(GenericSRT.ShaderResourceViewMap, GenericSRT.MaxBoundResourceTable, Header.Bindings.ShaderResourceTable.ShaderResourceViewMap);
		BuildResourceTableTokenStream(GenericSRT.SamplerMap, GenericSRT.MaxBoundResourceTable, Header.Bindings.ShaderResourceTable.SamplerMap);
		BuildResourceTableTokenStream(GenericSRT.UnorderedAccessViewMap, GenericSRT.MaxBoundResourceTable, Header.Bindings.ShaderResourceTable.UnorderedAccessViewMap);
	}

	const int32 MaxSamplers = GetMaxSamplers(Version);

	if (Header.Bindings.NumSamplers > MaxSamplers)
	{
		ShaderOutput.bSucceeded = false;
		FShaderCompilerError* NewError = new(ShaderOutput.Errors) FShaderCompilerError();
		NewError->StrippedErrorMessage =
			FString::Printf(TEXT("shader uses %d samplers exceeding the limit of %d"),
				Header.Bindings.NumSamplers, MaxSamplers);
	}
	else if (ShaderOutput.bSucceeded)
	{
		// Write out the header
		FMemoryWriter Ar(ShaderOutput.ShaderCode.GetWriteAccess(), true);
		Ar << Header;

		if (OptionalSerializeOutputAndReturnIfSerialized(Ar) == false)
		{
			Ar.Serialize((void*)USFSource, SourceLen + 1 - (USFSource - InShaderSource));
			ShaderOutput.bSucceeded = true;
		}

		// store data we can pickup later with ShaderCode.FindOptionalData('n'), could be removed for shipping
		// Daniel L: This GenerateShaderName does not generate a deterministic output among shaders as the shader code can be shared.
		//			uncommenting this will cause the project to have non deterministic materials and will hurt patch sizes
		//ShaderOutput.ShaderCode.AddOptionalData('n', TCHAR_TO_UTF8(*ShaderInput.GenerateShaderName()));

		// extract final source code as requested by the Material Editor
		if (ShaderInput.ExtraSettings.bExtractShaderSource)
		{
			TArray<ANSICHAR> GlslCodeOriginal;
			GlslCodeOriginal.Append(USFSource, FCStringAnsi::Strlen(USFSource) + 1);
			ShaderOutput.OptionalFinalShaderSource = FString(GlslCodeOriginal.GetData());
		}

		// if available, attempt run an offline compilation and extract statistics
		if (ShaderInput.ExtraSettings.OfflineCompilerPath.Len() > 0)
		{
			CompileOffline(ShaderInput, ShaderOutput, Version, USFSource);
		}
		else
		{
			ShaderOutput.NumInstructions = 0;
		}

		ShaderOutput.NumTextureSamplers = Header.Bindings.NumSamplers;
	}
}

void FOpenGLFrontend::ConvertOpenGLVersionFromGLSLVersion(GLSLVersion InVersion, int& OutMajorVersion, int& OutMinorVersion)
{
	switch(InVersion)
	{
		case GLSL_150_ES3_1:
			OutMajorVersion = 3;
			OutMinorVersion = 2;
			break;
		case GLSL_ES3_1_ANDROID:
			OutMajorVersion = 0;
			OutMinorVersion = 0;
			break;
		default:
			// Invalid enum
			check(0);
			OutMajorVersion = 0;
			OutMinorVersion = 0;
			break;
	}
}

/**
 * Precompile a GLSL shader.
 * @param ShaderOutput - The precompiled shader.
 * @param ShaderInput - The shader input.
 * @param InPreprocessedShader - The preprocessed source code.
 */
void FOpenGLFrontend::PrecompileShader(FShaderCompilerOutput& ShaderOutput, const FShaderCompilerInput& ShaderInput, const ANSICHAR* ShaderSource, GLSLVersion Version, EHlslShaderFrequency Frequency)
{
	check(ShaderInput.Target.Frequency < SF_NumFrequencies);

	// Lookup the GL shader type.
	GLenum GLFrequency = GLFrequencyTable[ShaderInput.Target.Frequency];
	if (GLFrequency == GL_NONE)
	{
		ShaderOutput.bSucceeded = false;
		FShaderCompilerError* NewError = new(ShaderOutput.Errors) FShaderCompilerError();
		NewError->StrippedErrorMessage = FString::Printf(TEXT("%s shaders not supported for use in OpenGL."), CrossCompiler::GetFrequencyName((EShaderFrequency)ShaderInput.Target.Frequency));
		return;
	}


	// Create the shader with the preprocessed source code.
	void* ContextPtr;
	void* PrevContextPtr;
	int MajorVersion = 0;
	int MinorVersion = 0;
	ConvertOpenGLVersionFromGLSLVersion(Version, MajorVersion, MinorVersion);
	PlatformInitOpenGL(ContextPtr, PrevContextPtr, MajorVersion, MinorVersion);

	GLint SourceLen = FCStringAnsi::Strlen(ShaderSource);
	GLuint Shader = glCreateShader(GLFrequency);
	{
		const GLchar* SourcePtr = ShaderSource;
		glShaderSource(Shader, 1, &SourcePtr, &SourceLen);
	}

	// Compile and get results.
	glCompileShader(Shader);
	{
		GLint CompileStatus;
		glGetShaderiv(Shader, GL_COMPILE_STATUS, &CompileStatus);
		if (CompileStatus == GL_TRUE)
		{
			ShaderOutput.Target = ShaderInput.Target;
			BuildShaderOutput(
				ShaderOutput,
				ShaderInput,
				ShaderSource,
				(int32)SourceLen,
				Version
				);
		}
		else
		{
			GLint LogLength;
			glGetShaderiv(Shader, GL_INFO_LOG_LENGTH, &LogLength);
			if (LogLength > 1)
			{
				TArray<ANSICHAR> RawCompileLog;
				FString CompileLog;
				TArray<FString> LogLines;

				RawCompileLog.Empty(LogLength);
				RawCompileLog.AddZeroed(LogLength);
				glGetShaderInfoLog(Shader, LogLength, /*OutLength=*/ NULL, RawCompileLog.GetData());
				CompileLog = ANSI_TO_TCHAR(RawCompileLog.GetData());
				CompileLog.ParseIntoArray(LogLines, TEXT("\n"), true);

				for (int32 Line = 0; Line < LogLines.Num(); ++Line)
				{
					ParseGlslError(ShaderOutput.Errors, LogLines[Line]);
				}

				if (ShaderOutput.Errors.Num() == 0)
				{
					FShaderCompilerError* NewError = new(ShaderOutput.Errors) FShaderCompilerError();
					NewError->StrippedErrorMessage = FString::Printf(
						TEXT("GLSL source:\n%sGL compile log: %s\n"),
						ANSI_TO_TCHAR(ShaderSource),
						ANSI_TO_TCHAR(RawCompileLog.GetData())
						);
				}
			}
			else
			{
				FShaderCompilerError* NewError = new(ShaderOutput.Errors) FShaderCompilerError();
				NewError->StrippedErrorMessage = TEXT("Shader compile failed without errors.");
			}

			ShaderOutput.bSucceeded = false;
		}
	}
	glDeleteShader(Shader);
	PlatformReleaseOpenGL(ContextPtr, PrevContextPtr);
}

void FOpenGLFrontend::SetupPerVersionCompilationEnvironment(GLSLVersion Version, FShaderCompilerDefinitions& AdditionalDefines, EHlslCompileTarget& HlslCompilerTarget)
{
	switch (Version)
	{
		case GLSL_ES3_1_ANDROID:
			AdditionalDefines.SetDefine(TEXT("COMPILER_GLSL_ES3_1"), 1);
			AdditionalDefines.SetDefine(TEXT("ES3_1_PROFILE"), 1);
			HlslCompilerTarget = HCT_FeatureLevelES3_1;
			break;

		case GLSL_150_ES3_1:
			AdditionalDefines.SetDefine(TEXT("COMPILER_GLSL"), 1);
			AdditionalDefines.SetDefine(TEXT("ES3_1_PROFILE"), 1);
			HlslCompilerTarget = HCT_FeatureLevelES3_1;
			AdditionalDefines.SetDefine(TEXT("row_major"), TEXT(""));
			break;

		default:
			check(0);
	}

	AdditionalDefines.SetDefine(TEXT("OPENGL_PROFILE"), 1);
}

uint32 FOpenGLFrontend::GetMaxSamplers(GLSLVersion Version)
{
	return 16;
}

uint32 FOpenGLFrontend::CalculateCrossCompilerFlags(GLSLVersion Version, const TArray<uint32>& CompilerFlags)
{
	uint32  CCFlags = HLSLCC_NoPreprocess | HLSLCC_PackUniforms | HLSLCC_DX11ClipSpace | HLSLCC_RetainSizes;

	if (CompilerFlags.Contains(CFLAG_UseFullPrecisionInPS))
	{
		CCFlags |= HLSLCC_UseFullPrecisionInPS;
	}

	if (CompilerFlags.Contains(CFLAG_UseEmulatedUB))
	{
		CCFlags |= HLSLCC_FlattenUniformBuffers | HLSLCC_FlattenUniformBufferStructures;
		// Enabling HLSLCC_GroupFlattenedUniformBuffers, see FORT-159483.
		CCFlags |= HLSLCC_GroupFlattenedUniformBuffers;
		CCFlags |= HLSLCC_ExpandUBMemberArrays;
	}

	if (SupportsSeparateShaderObjects(Version))
	{
		CCFlags |= HLSLCC_SeparateShaderObjects;
	}

	if (CompilerFlags.Contains(CFLAG_UsesExternalTexture))
	{
		CCFlags |= HLSLCC_UsesExternalTexture;
	}

	return CCFlags;
}

FGlslCodeBackend* FOpenGLFrontend::CreateBackend(GLSLVersion Version, uint32 CCFlags, EHlslCompileTarget HlslCompilerTarget)
{
	return new FGlslCodeBackend(CCFlags, HlslCompilerTarget);
}

class FGlsl430LanguageSpec : public FGlslLanguageSpec
{
public:
<<<<<<< HEAD
	virtual bool EmulateStructuredWithTypedBuffers() const override { return false; }
};

FGlslLanguageSpec* FOpenGLFrontend::CreateLanguageSpec(GLSLVersion Version)
{	
	if (Version == GLSL_430)
	{
		return new FGlsl430LanguageSpec();
	}
	return new FGlslLanguageSpec();
=======
	FGlsl430LanguageSpec(bool bInDefaultPrecisionIsHalf)
		: FGlslLanguageSpec(bInDefaultPrecisionIsHalf)
	{}
	virtual bool EmulateStructuredWithTypedBuffers() const override { return false; }
};

FGlslLanguageSpec* FOpenGLFrontend::CreateLanguageSpec(GLSLVersion Version, bool bDefaultPrecisionIsHalf)
{
	return new FGlslLanguageSpec(bDefaultPrecisionIsHalf);
>>>>>>> 24776ab6
}

#if USE_DXC
static void CompileShaderDXC(FShaderCompilerInput const& Input, FShaderCompilerOutput& Output, const FString& WorkingDirectory, GLSLVersion Version, const EHlslShaderFrequency Frequency, uint32 CCFlags, FString const& PreprocessedShader, int32& Result, char*& GlslShaderSource, char*& ErrorLog)
{
	ShaderConductor::Compiler::Options Options;
	Options.removeUnusedGlobals = true;
	Options.packMatricesInRowMajor = false;
	Options.enableDebugInfo = false;
	Options.enable16bitTypes = false;
	Options.disableOptimizations = false;
	Options.globalsAsPushConstants = true;

	ShaderConductor::Compiler::SourceDesc SourceDesc;

	std::string SourceData(TCHAR_TO_UTF8(*PreprocessedShader));
	std::string FileName(TCHAR_TO_UTF8(*Input.VirtualSourceFilePath));
	std::string EntryPointName(TCHAR_TO_UTF8(*Input.EntryPointName));

	SourceData = "float4 gl_FragColor;\nfloat4 gl_LastFragColorARM;\nfloat gl_LastFragDepthARM;\nbool ARM_shader_framebuffer_fetch;\nbool ARM_shader_framebuffer_fetch_depth_stencil;\nfloat4 FramebufferFetchES2() { if(!ARM_shader_framebuffer_fetch) { return gl_FragColor; } else { return gl_LastFragColorARM; } }\nfloat DepthbufferFetchES2() { return (!ARM_shader_framebuffer_fetch_depth_stencil ? 0.0 : gl_LastFragDepthARM); }\n" + SourceData;


	std::string FrameBufferDefines = "#ifdef UE_EXT_shader_framebuffer_fetch\n"
	"#define _Globals_ARM_shader_framebuffer_fetch 0\n"
	"#define FRAME_BUFFERFETCH_STORAGE_QUALIFIER inout\n"
	"#define _Globals_gl_FragColor out_var_SV_Target0\n"
	"#define _Globals_gl_LastFragColorARM vec4(0.0, 0.0, 0.0, 0.0)\n"
	"#elif defined( GL_ARM_shader_framebuffer_fetch)\n"
	"#define _Globals_ARM_shader_framebuffer_fetch 1\n"
	"#define FRAME_BUFFERFETCH_STORAGE_QUALIFIER out\n"
	"#define _Globals_gl_FragColor vec4(0.0, 0.0, 0.0, 0.0)\n"
	"#define _Globals_gl_LastFragColorARM gl_LastFragDepthARM\n"
	"#else\n"
	"#define FRAME_BUFFERFETCH_STORAGE_QUALIFIER out\n"
	"#define _Globals_ARM_shader_framebuffer_fetch 0\n"
	"#define _Globals_gl_FragColor vec4(0.0, 0.0, 0.0, 0.0)\n"
	"#define _Globals_gl_LastFragColorARM vec4(0.0, 0.0, 0.0, 0.0)\n"
	"#endif\n"
	"#ifdef GL_ARM_shader_framebuffer_fetch_depth_stencil\n"
	"	#define _Globals_ARM_shader_framebuffer_fetch_depth_stencil 1\n"
	"#else\n"
	"	#define _Globals_ARM_shader_framebuffer_fetch_depth_stencil 0\n"
	"#endif\n";
	
	ShaderConductor::MacroDefine NewDefines[] = { {"TextureExternal", "Texture2D"} };

	SourceDesc.source = SourceData.c_str();
	SourceDesc.fileName = FileName.c_str();
	SourceDesc.entryPoint = EntryPointName.c_str();
	SourceDesc.numDefines = 1;
	SourceDesc.defines = NewDefines;

	const char* FrequencyPrefix = nullptr;
	switch (Frequency)
	{
	case HSF_VertexShader:
		SourceDesc.stage = ShaderConductor::ShaderStage::VertexShader;
		FrequencyPrefix = "v";
		break;
	case HSF_PixelShader:
		SourceDesc.stage = ShaderConductor::ShaderStage::PixelShader;
		FrequencyPrefix = "p";
		break;
	case HSF_GeometryShader:
		SourceDesc.stage = ShaderConductor::ShaderStage::GeometryShader;
		FrequencyPrefix = "g";
		break;
	case HSF_HullShader:
		SourceDesc.stage = ShaderConductor::ShaderStage::HullShader;
		FrequencyPrefix = "h";
		break;
	case HSF_DomainShader:
		SourceDesc.stage = ShaderConductor::ShaderStage::DomainShader;
		FrequencyPrefix = "d";
		break;
	case HSF_ComputeShader:
		SourceDesc.stage = ShaderConductor::ShaderStage::ComputeShader;
		FrequencyPrefix = "c";
		break;

	default:
		break;
	}

	ShaderConductor::Blob* RewriteBlob = nullptr;
	ShaderConductor::Compiler::ResultDesc Results = ShaderConductor::Compiler::Rewrite(SourceDesc, Options);
	RewriteBlob = Results.target;

	SourceData.clear();
	SourceData.resize(RewriteBlob->Size());
	FCStringAnsi::Strncpy(const_cast<char*>(SourceData.c_str()), (const char*)RewriteBlob->Data(), RewriteBlob->Size());

	SourceDesc.source = SourceData.c_str();

	const bool bDumpDebugInfo = (Input.DumpDebugInfoPath != TEXT("") && IFileManager::Get().DirectoryExists(*Input.DumpDebugInfoPath));
	if (bDumpDebugInfo)
	{
		FArchive* FileWriter = IFileManager::Get().CreateFileWriter(*(Input.DumpDebugInfoPath / Input.GetSourceFilename()));
		if (FileWriter)
		{
			auto AnsiSourceFile = StringCast<ANSICHAR>(*PreprocessedShader);
			FileWriter->Serialize((ANSICHAR*)AnsiSourceFile.Get(), AnsiSourceFile.Length());
			{
				FString Line = CrossCompiler::CreateResourceTableFromEnvironment(Input.Environment);

				Line += TEXT("#if 0 /*DIRECT COMPILE*/\n");
				Line += CreateShaderCompilerWorkerDirectCommandLine(Input, CCFlags);
				Line += TEXT("\n#endif /*DIRECT COMPILE*/\n");

				FileWriter->Serialize(TCHAR_TO_ANSI(*Line), Line.Len());
			}
			FileWriter->Close();
			delete FileWriter;
		}

		FArchive* HlslFileWriter = IFileManager::Get().CreateFileWriter(*((Input.DumpDebugInfoPath / Input.GetSourceFilename()) + TEXT(".dxc.hlsl")));
		if (HlslFileWriter)
		{
			HlslFileWriter->Serialize(const_cast<char*>(SourceData.c_str()), SourceData.length());
			HlslFileWriter->Close();
			delete HlslFileWriter;
		}

		if (Input.bGenerateDirectCompileFile)
		{
			FFileHelper::SaveStringToFile(CreateShaderCompilerWorkerDirectCommandLine(Input), *(Input.DumpDebugInfoPath / TEXT("DirectCompile.txt")));
		}
	}

	Options.removeUnusedGlobals = false;

	ShaderConductor::Compiler::TargetDesc TargetDesc;
	TargetDesc.language = ShaderConductor::ShadingLanguage::SpirV;
	ShaderConductor::Compiler::ResultDesc SpirvResults = ShaderConductor::Compiler::Compile(SourceDesc, Options, TargetDesc);

	if (SpirvResults.hasError && SpirvResults.errorWarningMsg)
	{
		std::string ErrorText((const char*)SpirvResults.errorWarningMsg->Data(), SpirvResults.errorWarningMsg->Size());
#if !PLATFORM_WINDOWS
		ErrorLog = strdup(ErrorText.c_str());
#else
		ErrorLog = _strdup(ErrorText.c_str());
#endif
		ShaderConductor::DestroyBlob(SpirvResults.errorWarningMsg);
	}
	else if (!SpirvResults.hasError)
	{
		FString MetaData;

		// Now perform reflection on the SPIRV and tweak any decorations that we need to.
		// This used to be done via JSON, but that was slow and alloc happy so use SPIRV-Reflect instead.
		spv_reflect::ShaderModule Reflection(SpirvResults.target->Size(), SpirvResults.target->Data());
		check(Reflection.GetResult() == SPV_REFLECT_RESULT_SUCCESS);

		SpvReflectResult SPVRResult = SPV_REFLECT_RESULT_NOT_READY;
		uint32 Count = 0;
		TArray<SpvReflectDescriptorBinding*> Bindings;
		TSet<SpvReflectDescriptorBinding*> Counters;
		TArray<SpvReflectInterfaceVariable*> InputVars;
		TArray<SpvReflectInterfaceVariable*> OutputVars;
		TArray<SpvReflectBlockVariable*> ConstantBindings;
		uint32 GlobalSetId = 32;
		FString SRVString;
		FString UAVString;
		FString UBOString;
		FString SMPString;
		FString INPString;
		FString OUTString;
		FString PAKString;
		TArray<FString> Textures;
		TArray<FString> Samplers;
		uint32 UAVIndices = 0xffffffff;
		uint32 BufferIndices = 0xffffffff;
		uint32 TextureIndices = 0xffffffff;
		uint32 UBOIndices = 0xffffffff;
		uint32 SamplerIndices = 0xffffffff;

		std::map<std::string, std::string> UniformVarNames;
		Count = 0;
		SPVRResult = Reflection.EnumerateDescriptorBindings(&Count, nullptr);
		check(SPVRResult == SPV_REFLECT_RESULT_SUCCESS);
		Bindings.SetNum(Count);
		SPVRResult = Reflection.EnumerateDescriptorBindings(&Count, Bindings.GetData());
		check(SPVRResult == SPV_REFLECT_RESULT_SUCCESS);
		if (Count > 0)
		{
			TArray<SpvReflectDescriptorBinding*> UniformBindings;
			TArray<SpvReflectDescriptorBinding*> SamplerBindings;
			TArray<SpvReflectDescriptorBinding*> TextureSRVBindings;
			TArray<SpvReflectDescriptorBinding*> TextureUAVBindings;
			TArray<SpvReflectDescriptorBinding*> TBufferSRVBindings;
			TArray<SpvReflectDescriptorBinding*> TBufferUAVBindings;
			TArray<SpvReflectDescriptorBinding*> SBufferSRVBindings;
			TArray<SpvReflectDescriptorBinding*> SBufferUAVBindings;

			// Extract all the bindings first so that we process them in order - this lets us assign UAVs before other resources
			// Which is necessary to match the D3D binding scheme.
			for (auto const& Binding : Bindings)
			{
				switch (Binding->resource_type)
				{
				case SPV_REFLECT_RESOURCE_FLAG_CBV:
				{
					check(Binding->descriptor_type == SPV_REFLECT_DESCRIPTOR_TYPE_UNIFORM_BUFFER);
					if (Binding->accessed)
					{
						UniformBindings.Add(Binding);
					}
					break;
				}
				case SPV_REFLECT_RESOURCE_FLAG_SAMPLER:
				{
					check(Binding->descriptor_type == SPV_REFLECT_DESCRIPTOR_TYPE_SAMPLER);
					if (Binding->accessed)
					{
						SamplerBindings.Add(Binding);
					}
					break;
				}
				case SPV_REFLECT_RESOURCE_FLAG_SRV:
				{
					switch (Binding->descriptor_type)
					{
					case SPV_REFLECT_DESCRIPTOR_TYPE_SAMPLED_IMAGE:
					{
						if (Binding->accessed)
						{
							TextureSRVBindings.Add(Binding);
						}
						break;
					}
					case SPV_REFLECT_DESCRIPTOR_TYPE_UNIFORM_TEXEL_BUFFER:
					{
						if (Binding->accessed)
						{
							TBufferSRVBindings.Add(Binding);
						}
						break;
					}
					case SPV_REFLECT_DESCRIPTOR_TYPE_STORAGE_BUFFER:
					{
						if (Binding->accessed)
						{
							SBufferSRVBindings.Add(Binding);
						}
						break;
					}
					default:
					{
						// check(false);
						break;
					}
					}
					break;
				}
				case SPV_REFLECT_RESOURCE_FLAG_UAV:
				{
					if (Binding->uav_counter_binding)
					{
						Counters.Add(Binding->uav_counter_binding);
					}

					switch (Binding->descriptor_type)
					{
					case SPV_REFLECT_DESCRIPTOR_TYPE_STORAGE_IMAGE:
					{
						TextureUAVBindings.Add(Binding);
						break;
					}
					case SPV_REFLECT_DESCRIPTOR_TYPE_STORAGE_TEXEL_BUFFER:
					{
						TBufferUAVBindings.Add(Binding);
						break;
					}
					case SPV_REFLECT_DESCRIPTOR_TYPE_STORAGE_BUFFER:
					{
						if (!Counters.Contains(Binding) || Binding->accessed)
						{
							SBufferUAVBindings.Add(Binding);
						}
						break;
					}
					default:
					{
						// check(false);
						break;
					}
					}
					break;
				}
				default:
				{
					// check(false);
					break;
				}
				}
			}

			for (auto const& Binding : TBufferUAVBindings)
			{
				check(UAVIndices);
				uint32 Index = FPlatformMath::CountTrailingZeros(UAVIndices);

				// UAVs always claim all slots so we don't have conflicts as D3D expects 0-7
				BufferIndices &= ~(1 << Index);
				TextureIndices &= ~(1llu << uint64(Index));
				UAVIndices &= ~(1 << Index);

				UAVString += FString::Printf(TEXT("%s%s(%u:%u)"), UAVString.Len() ? TEXT(",") : TEXT(""), UTF8_TO_TCHAR(Binding->name), Index, 1);

				SPVRResult = Reflection.ChangeDescriptorBindingNumbers(Binding, Index, GlobalSetId);
				check(SPVRResult == SPV_REFLECT_RESULT_SUCCESS);
			}

			for (auto const& Binding : SBufferUAVBindings)
			{
				check(UAVIndices);
				uint32 Index = FPlatformMath::CountTrailingZeros(UAVIndices);

				// UAVs always claim all slots so we don't have conflicts as D3D expects 0-7
				BufferIndices &= ~(1 << Index);
				TextureIndices &= ~(1llu << uint64(Index));
				UAVIndices &= ~(1 << Index);

				UAVString += FString::Printf(TEXT("%s%s(%u:%u)"), UAVString.Len() ? TEXT(",") : TEXT(""), UTF8_TO_TCHAR(Binding->name), Index, 1);

				SPVRResult = Reflection.ChangeDescriptorBindingNumbers(Binding, Index, GlobalSetId);
				check(SPVRResult == SPV_REFLECT_RESULT_SUCCESS);
			}

			for (auto const& Binding : TextureUAVBindings)
			{
				check(UAVIndices);
				uint32 Index = FPlatformMath::CountTrailingZeros(UAVIndices);

				// UAVs always claim all slots so we don't have conflicts as D3D expects 0-7
				// For texture2d this allows us to emulate atomics with buffers
				BufferIndices &= ~(1 << Index);
				TextureIndices &= ~(1llu << uint64(Index));
				UAVIndices &= ~(1 << Index);

				UAVString += FString::Printf(TEXT("%s%s(%u:%u)"), UAVString.Len() ? TEXT(",") : TEXT(""), UTF8_TO_TCHAR(Binding->name), Index, 1);

				SPVRResult = Reflection.ChangeDescriptorBindingNumbers(Binding, Index, GlobalSetId);
				check(SPVRResult == SPV_REFLECT_RESULT_SUCCESS);
			}

			for (auto const& Binding : TBufferSRVBindings)
			{
				check(TextureIndices);
				uint32 Index = FPlatformMath::CountTrailingZeros(TextureIndices);

				// No support for 3-component types in dxc/SPIRV/MSL - need to expose my workarounds there too
				BufferIndices &= ~(1 << Index);
				TextureIndices &= ~(1llu << uint64(Index));

				Textures.Add(UTF8_TO_TCHAR(Binding->name));

				SPVRResult = Reflection.ChangeDescriptorBindingNumbers(Binding, Index, GlobalSetId);
				check(SPVRResult == SPV_REFLECT_RESULT_SUCCESS);
			}

			for (auto const& Binding : SBufferSRVBindings)
			{
				check(BufferIndices);
				uint32 Index = FPlatformMath::CountTrailingZeros(BufferIndices);

				BufferIndices &= ~(1 << Index);

				SPVRResult = Reflection.ChangeDescriptorBindingNumbers(Binding, Index, GlobalSetId);
				check(SPVRResult == SPV_REFLECT_RESULT_SUCCESS);
			}

			for (auto const& Binding : UniformBindings)
			{
				check(UBOIndices);
				uint32 Index = FPlatformMath::CountTrailingZeros(UBOIndices);
				UBOIndices &= ~(1 << Index);

				// Global uniform buffer - handled specially as we care about the internal layout
				if (strstr(Binding->name, "$Globals"))
				{
					for (uint32 i = 0; i < Binding->block.member_count; i++)
					{
						SpvReflectBlockVariable& member = Binding->block.members[i];
						uint32 MbrOffset = member.absolute_offset / sizeof(float);
						uint32 MbrSize = member.size / sizeof(float);

						PAKString += FString::Printf(TEXT("%s%s(h:%u,%u)"), PAKString.Len() ? TEXT(",") : TEXT(""), UTF8_TO_TCHAR(member.name), MbrOffset, MbrSize);
					}
				}
				else
				{
					std::string OldName = "type_";
					OldName += Binding->name;
					std::string NewName = FrequencyPrefix;
					NewName += "b";
					NewName += std::to_string(Index);
					UniformVarNames[OldName] = NewName;
					// Regular uniform buffer - we only care about the binding index
					UBOString += FString::Printf(TEXT("%s%s(%u)"), UBOString.Len() ? TEXT(",") : TEXT(""), UTF8_TO_TCHAR(Binding->name), Index);
				}

				SPVRResult = Reflection.ChangeDescriptorBindingNumbers(Binding, Index, GlobalSetId);
				check(SPVRResult == SPV_REFLECT_RESULT_SUCCESS);
			}

			for (auto const& Binding : TextureSRVBindings)
			{
				check(TextureIndices);
				uint32 Index = FPlatformMath::CountTrailingZeros64(TextureIndices);
				TextureIndices &= ~(1llu << uint64(Index));

				Textures.Add(UTF8_TO_TCHAR(Binding->name));

				SPVRResult = Reflection.ChangeDescriptorBindingNumbers(Binding, Index, GlobalSetId);
				check(SPVRResult == SPV_REFLECT_RESULT_SUCCESS);
			}

			for (auto const& Binding : SamplerBindings)
			{
				check(SamplerIndices);
				uint32 Index = FPlatformMath::CountTrailingZeros(SamplerIndices);
				SamplerIndices &= ~(1 << Index);

				Samplers.Add(UTF8_TO_TCHAR(Binding->name));

				SPVRResult = Reflection.ChangeDescriptorBindingNumbers(Binding, Index, GlobalSetId);
				check(SPVRResult == SPV_REFLECT_RESULT_SUCCESS);
			}
		}

		TArray<std::string> GlobalRemap;
		TArray<std::string> GlobalArrays;
		TMap<FString, uint32> GlobalOffsets;

		{
			Count = 0;
			SPVRResult = Reflection.EnumeratePushConstantBlocks(&Count, nullptr);
			check(SPVRResult == SPV_REFLECT_RESULT_SUCCESS);
			ConstantBindings.SetNum(Count);
			SPVRResult = Reflection.EnumeratePushConstantBlocks(&Count, ConstantBindings.GetData());
			check(SPVRResult == SPV_REFLECT_RESULT_SUCCESS);
			if (Count > 0)
			{
				for (auto const& Var : ConstantBindings)
				{
					// Global uniform buffer - handled specially as we care about the internal layout
					if (strstr(Var->name, "$Globals"))
					{
						for (uint32 i = 0; i < Var->member_count; i++)
						{
							SpvReflectBlockVariable& member = Var->members[i];
							
							if(!strcmp(member.name, "gl_FragColor") || !strcmp(member.name, "gl_LastFragColorARM") || !strcmp(member.name, "gl_LastFragDepthARM") || !strcmp(member.name, "ARM_shader_framebuffer_fetch") || !strcmp(member.name, "ARM_shader_framebuffer_fetch_depth_stencil"))
							{
								continue;
							}
							auto const type = *member.type_description;

							uint32 MbrOffset = Align(member.absolute_offset / sizeof(float), 4);
							uint32 MbrSize = member.size / sizeof(float);

							FString TypeQualifier;

							uint32_t masked_type = type.type_flags & 0xF;

							switch (masked_type) {
							default: checkf(false, TEXT("unsupported component type %d"), masked_type); break;
							case SPV_REFLECT_TYPE_FLAG_BOOL:
							case SPV_REFLECT_TYPE_FLAG_INT: TypeQualifier = (type.traits.numeric.scalar.signedness ? TEXT("i") : TEXT("u")); break;
							case SPV_REFLECT_TYPE_FLAG_FLOAT: TypeQualifier = (TEXT("h")); break;
							}

							FString MemberName = UTF8_TO_TCHAR(member.name);

							uint32& Offset = GlobalOffsets.FindOrAdd(TypeQualifier);

							PAKString += FString::Printf(TEXT("%s%s(%s:%u,%u)"), PAKString.Len() ? TEXT(",") : TEXT(""), *MemberName, *TypeQualifier, Offset * 4, MbrSize);

							bool const bArray = type.traits.array.dims_count > 0;

							std::string Name = "#define _Globals_";
							std::string OffsetString = std::to_string(Offset);
							Name += member.name;
							if (bArray)
							{
								std::string ArrayName = "_Globals_";
								ArrayName += member.name;
								GlobalArrays.Add(ArrayName);
								Name += "(Offset)";
								if (type.op == SpvOpTypeMatrix)
									OffsetString += " + (Offset * 4)";
								else
									OffsetString += " + Offset";
							}
							Name += " (";
							if (type.op == SpvOpTypeMatrix)
							{
								check(type.traits.numeric.matrix.column_count == 4 && type.traits.numeric.matrix.row_count == 4);
								Name += "mat4(";
								Name += FrequencyPrefix;
								Name += "u_";
								Name += TCHAR_TO_UTF8(*TypeQualifier);
								Name += "[";
								Name += OffsetString;
								Name += "],";

								Name += FrequencyPrefix;
								Name += "u_";
								Name += TCHAR_TO_UTF8(*TypeQualifier);
								Name += "[";
								Name += OffsetString;
								Name += "+ 1],";

								Name += FrequencyPrefix;
								Name += "u_";
								Name += TCHAR_TO_UTF8(*TypeQualifier);
								Name += "[";
								Name += OffsetString;
								Name += " + 2],";

								Name += FrequencyPrefix;
								Name += "u_";
								Name += TCHAR_TO_UTF8(*TypeQualifier);
								Name += "[";
								Name += OffsetString;
								Name += " + 3]";
								Name += ")";
							}
							else
							{
								Name += FrequencyPrefix;
								Name += "u_";
								Name += TCHAR_TO_UTF8(*TypeQualifier);
								Name += "[";
								Name += OffsetString;
								Name += "].";
								switch (type.traits.numeric.vector.component_count)
								{
								case 0:
								case 1:
									Name += "x";
									break;
								case 2:
									Name += "xy";
									break;
								case 3:
									Name += "xyz";
									break;
								case 4:
								default:
									Name += "xyzw";
									break;
								}
							}
							Name += ")\n";

							GlobalRemap.Add(Name);

							Offset += Align(MbrSize, 4) / 4;
						}
					}
				}
			}
		}

		TArray<FString> OutputVarNames;

		{
			Count = 0;
			SPVRResult = Reflection.EnumerateOutputVariables(&Count, nullptr);
			check(SPVRResult == SPV_REFLECT_RESULT_SUCCESS);
			OutputVars.SetNum(Count);
			SPVRResult = Reflection.EnumerateOutputVariables(&Count, OutputVars.GetData());
			check(SPVRResult == SPV_REFLECT_RESULT_SUCCESS);
			if (Count > 0)
			{
				uint32 AssignedInputs = 0;

				for (auto const& Var : OutputVars)
				{
					if (Var->storage_class == SpvStorageClassOutput && Var->built_in == -1 && !CrossCompiler::FShaderConductorContext::IsIntermediateSpirvOutputVariable(Var->name))
					{
						if (Frequency == HSF_PixelShader && strstr(Var->name, "SV_Target"))
						{
							FString TypeQualifier;

							auto const type = *Var->type_description;
							uint32_t masked_type = type.type_flags & 0xF;

							switch (masked_type) {
							default: checkf(false, TEXT("unsupported component type %d"), masked_type); break;
							case SPV_REFLECT_TYPE_FLAG_BOOL: TypeQualifier = TEXT("b"); break;
							case SPV_REFLECT_TYPE_FLAG_INT: TypeQualifier = (type.traits.numeric.scalar.signedness ? TEXT("i") : TEXT("u")); break;
							case SPV_REFLECT_TYPE_FLAG_FLOAT: TypeQualifier = (type.traits.numeric.scalar.width == 32 ? TEXT("f") : TEXT("h")); break;
							}

							if (type.type_flags & SPV_REFLECT_TYPE_FLAG_MATRIX)
							{
								TypeQualifier += FString::Printf(TEXT("%d%d"), type.traits.numeric.matrix.row_count, type.traits.numeric.matrix.column_count);
							}
							else if (type.type_flags & SPV_REFLECT_TYPE_FLAG_VECTOR)
							{
								TypeQualifier += FString::Printf(TEXT("%d"), type.traits.numeric.vector.component_count);
							}
							else
							{
								TypeQualifier += TEXT("1");
							}

							FString Name = ANSI_TO_TCHAR(Var->name);
							Name.ReplaceInline(TEXT("."), TEXT("_"));
							OutputVarNames.Add(Name);
							OUTString += FString::Printf(TEXT("%s%s:out_Target%d"), OUTString.Len() ? TEXT(",") : TEXT(""), *TypeQualifier, Var->location);
						}
						else
						{
							unsigned Location = Var->location;
							unsigned SemanticIndex = Location;
							check(Var->semantic);
							unsigned i = (unsigned)strlen(Var->semantic);
							check(i);
							while (isdigit((unsigned char)(Var->semantic[i - 1])))
							{
								i--;
							}
							if (i < strlen(Var->semantic))
							{
								SemanticIndex = (unsigned)atoi(Var->semantic + i);
								if (Location != SemanticIndex)
								{
									Location = SemanticIndex;
								}
							}

							while ((1 << Location) & AssignedInputs)
							{
								Location++;
							}

							if (Location != Var->location)
							{
								SPVRResult = Reflection.ChangeOutputVariableLocation(Var, Location);
								check(SPVRResult == SPV_REFLECT_RESULT_SUCCESS);
							}

							uint32 ArrayCount = 1;
							for (uint32 Dim = 0; Dim < Var->array.dims_count; Dim++)
							{
								ArrayCount *= Var->array.dims[Dim];
							}

							FString TypeQualifier;

							auto const type = *Var->type_description;
							uint32_t masked_type = type.type_flags & 0xF;

							switch (masked_type) {
							default: checkf(false, TEXT("unsupported component type %d"), masked_type); break;
							case SPV_REFLECT_TYPE_FLAG_BOOL: TypeQualifier = TEXT("b"); break;
							case SPV_REFLECT_TYPE_FLAG_INT: TypeQualifier = (type.traits.numeric.scalar.signedness ? TEXT("i") : TEXT("u")); break;
							case SPV_REFLECT_TYPE_FLAG_FLOAT: TypeQualifier = (type.traits.numeric.scalar.width == 32 ? TEXT("f") : TEXT("h")); break;
							}

							if (type.type_flags & SPV_REFLECT_TYPE_FLAG_MATRIX)
							{
								TypeQualifier += FString::Printf(TEXT("%d%d"), type.traits.numeric.matrix.row_count, type.traits.numeric.matrix.column_count);
							}
							else if (type.type_flags & SPV_REFLECT_TYPE_FLAG_VECTOR)
							{
								TypeQualifier += FString::Printf(TEXT("%d"), type.traits.numeric.vector.component_count);
							}
							else
							{
								TypeQualifier += TEXT("1");
							}

							for (uint32 j = 0; j < ArrayCount; j++)
							{
								AssignedInputs |= (1 << (Location + j));
							}

							FString Name = ANSI_TO_TCHAR(Var->name);
							Name.ReplaceInline(TEXT("."), TEXT("_"));
							OUTString += FString::Printf(TEXT("%s%s;%d:%s"), OUTString.Len() ? TEXT(",") : TEXT(""), *TypeQualifier, Location, *Name);
						}
					}
				}
			}
		}

		TArray<FString> InputVarNames;

		{
			Count = 0;
			SPVRResult = Reflection.EnumerateInputVariables(&Count, nullptr);
			check(SPVRResult == SPV_REFLECT_RESULT_SUCCESS);
			InputVars.SetNum(Count);
			SPVRResult = Reflection.EnumerateInputVariables(&Count, InputVars.GetData());
			check(SPVRResult == SPV_REFLECT_RESULT_SUCCESS);
			if (Count > 0)
			{
				uint32 AssignedInputs = 0;

				for (auto const& Var : InputVars)
				{
					if (Var->storage_class == SpvStorageClassInput && Var->built_in == -1)
					{
						unsigned Location = Var->location;
						unsigned SemanticIndex = Location;
						check(Var->semantic);
						unsigned i = (unsigned)strlen(Var->semantic);
						check(i);
						while (isdigit((unsigned char)(Var->semantic[i - 1])))
						{
							i--;
						}
						if (i < strlen(Var->semantic))
						{
							SemanticIndex = (unsigned)atoi(Var->semantic + i);
							if (Location != SemanticIndex)
							{
								Location = SemanticIndex;
							}
						}

						while ((1 << Location) & AssignedInputs)
						{
							Location++;
						}

						if (Location != Var->location)
						{
							SPVRResult = Reflection.ChangeInputVariableLocation(Var, Location);
							check(SPVRResult == SPV_REFLECT_RESULT_SUCCESS);
						}

						uint32 ArrayCount = 1;
						for (uint32 Dim = 0; Dim < Var->array.dims_count; Dim++)
						{
							ArrayCount *= Var->array.dims[Dim];
						}

						FString TypeQualifier;

						auto const type = *Var->type_description;
						uint32_t masked_type = type.type_flags & 0xF;

						switch (masked_type) {
						default: checkf(false, TEXT("unsupported component type %d"), masked_type); break;
						case SPV_REFLECT_TYPE_FLAG_BOOL: TypeQualifier = TEXT("b"); break;
						case SPV_REFLECT_TYPE_FLAG_INT: TypeQualifier = (type.traits.numeric.scalar.signedness ? TEXT("i") : TEXT("u")); break;
						case SPV_REFLECT_TYPE_FLAG_FLOAT: TypeQualifier = (type.traits.numeric.scalar.width == 32 ? TEXT("f") : TEXT("h")); break;
						}

						if (type.type_flags & SPV_REFLECT_TYPE_FLAG_MATRIX)
						{
							TypeQualifier += FString::Printf(TEXT("%d%d"), type.traits.numeric.matrix.row_count, type.traits.numeric.matrix.column_count);
						}
						else if (type.type_flags & SPV_REFLECT_TYPE_FLAG_VECTOR)
						{
							TypeQualifier += FString::Printf(TEXT("%d"), type.traits.numeric.vector.component_count);
						}
						else
						{
							TypeQualifier += TEXT("1");
						}

						for (uint32 j = 0; j < ArrayCount; j++)
						{
							AssignedInputs |= (1 << (Location + j));
						}

						FString Name = ANSI_TO_TCHAR(Var->name);
						Name.ReplaceInline(TEXT("."), TEXT("_"));
						InputVarNames.Add(Name);
						INPString += FString::Printf(TEXT("%s%s;%d:%s"), INPString.Len() ? TEXT(",") : TEXT(""), *TypeQualifier, Location, *Name);
					}
				}
			}
		}


		ShaderConductor::Blob* OldData = SpirvResults.target;
		SpirvResults.target = ShaderConductor::CreateBlob(Reflection.GetCode(), Reflection.GetCodeSize());
		ShaderConductor::DestroyBlob(OldData);

		if (bDumpDebugInfo)
		{
			const FString GLSLFile = (Input.DumpDebugInfoPath / TEXT("Output.spirv"));

			size_t GlslSourceLen = SpirvResults.target->Size();
			const char* GlslSource = (char const*)SpirvResults.target->Data();
			if (GlslSourceLen > 0)
			{
				FArchive* FileWriter = IFileManager::Get().CreateFileWriter(*GLSLFile);
				if (FileWriter)
				{
					FileWriter->Serialize(const_cast<char*>(GlslSource), GlslSourceLen);
					FileWriter->Close();
					delete FileWriter;
				}
			}
		}

		switch (Version)
		{
		case GLSL_150_ES3_1:	// ES3.1 Emulation
			TargetDesc.version = "330";
			TargetDesc.language = ShaderConductor::ShadingLanguage::Glsl;
			break;
		case GLSL_SWITCH_FORWARD:
			TargetDesc.version = "320";
			TargetDesc.language = ShaderConductor::ShadingLanguage::Essl;
			break;
		case GLSL_SWITCH:
			TargetDesc.version = "430";
			TargetDesc.language = ShaderConductor::ShadingLanguage::Glsl;
			break;
		case GLSL_ES3_1_ANDROID:
		default:
			TargetDesc.version = "310";
			TargetDesc.language = ShaderConductor::ShadingLanguage::Essl;
			break;
		}


		TargetDesc.options = nullptr;
		TargetDesc.numOptions = 0;
		TSet<FString> ExternalTextures;
		int32 Pos = 0;
#if !PLATFORM_MAC
		TCHAR TextureExternalName[256];
#else
		ANSICHAR TextureExternalName[256];
#endif
		do
		{
			Pos = PreprocessedShader.Find(TEXT("TextureExternal"), ESearchCase::CaseSensitive, ESearchDir::FromStart, Pos + 15);
			if (Pos != INDEX_NONE)
			{
#if PLATFORM_WINDOWS
				if (swscanf_s(&PreprocessedShader[Pos], TEXT("TextureExternal %ls"), TextureExternalName, 256) == 1)
#elif PLATFORM_MAC
				if (sscanf(TCHAR_TO_ANSI(&PreprocessedShader[Pos]), "TextureExternal %s", TextureExternalName) == 1)
#else // PLATFORM_LINUX
				if (swscanf(TCHAR_TO_WCHAR(&PreprocessedShader[Pos]), L"TextureExternal %ls", TextureExternalName) == 1)
#endif
				{
					FString Name = TextureExternalName;
					if (Name.RemoveFromEnd(TEXT(";")))
					{
						ExternalTextures.Add(TEXT("SPIRV_Cross_Combined") + Name);
					}
				}
			}
		} while (Pos != INDEX_NONE);

		std::function<ShaderConductor::Blob*(char const*, char const*)> variableTypeRenameCallback([&ExternalTextures](char const* variableName, char const* typeName)
		{
			ShaderConductor::Blob* Blob = nullptr;
			for (FString const& ExternalTex : ExternalTextures)
			{
				if (FCStringWide::Strncmp(ANSI_TO_TCHAR(variableName), *ExternalTex, ExternalTex.Len()) == 0)
				{
					static ANSICHAR const* ExternalTexType = "samplerExternalOES";
					static SIZE_T ExternalTypeLen = FCStringAnsi::Strlen(ExternalTexType) + 1;
					Blob = ShaderConductor::CreateBlob(ExternalTexType, ExternalTypeLen);
					break;
				}
			}
			return Blob;
		});

		TargetDesc.variableTypeRenameCallback = variableTypeRenameCallback;
		ShaderConductor::Compiler::ResultDesc GlslResult = ShaderConductor::Compiler::ConvertBinary(SpirvResults, SourceDesc, TargetDesc);
		ShaderConductor::DestroyBlob(SpirvResults.target);

		if (GlslResult.hasError && GlslResult.errorWarningMsg)
		{
			if (ErrorLog)
				free(ErrorLog);

			std::string ErrorText((const char*)GlslResult.errorWarningMsg->Data(), GlslResult.errorWarningMsg->Size());
#if !PLATFORM_WINDOWS
			ErrorLog = strdup(ErrorText.c_str());
#else
			ErrorLog = _strdup(ErrorText.c_str());
#endif
			ShaderConductor::DestroyBlob(GlslResult.errorWarningMsg);
		}
		else if (!GlslResult.hasError)
		{
			Result = 1;

			std::string GlslSource((const char*)GlslResult.target->Data(), GlslResult.target->Size());

			std::string LayoutString = "#extension ";
			size_t LayoutPos = GlslSource.find(LayoutString);
			if (LayoutPos != std::string::npos)
			{
				for (FString Name : InputVarNames)
				{
					std::string DefineString = "#define ";
					DefineString += TCHAR_TO_ANSI(*Name);
					DefineString += " ";
					DefineString += TCHAR_TO_ANSI(*Name.Replace(TEXT("in_var_"), TEXT("in_")));
					DefineString += "\n";

					GlslSource.insert(LayoutPos, DefineString);
				}
				for (FString Name : OutputVarNames)
				{
					std::string DefineString = "#define ";
					DefineString += TCHAR_TO_ANSI(*Name);
					DefineString += " ";
					DefineString += TCHAR_TO_ANSI(*Name.Replace(TEXT("out_var_SV_"), TEXT("out_")));
					DefineString += "\n";

					GlslSource.insert(LayoutPos, DefineString);
				}
				for (auto const& Pair : UniformVarNames)
				{
					std::string DefineString = "#define ";
					DefineString += Pair.first;
					DefineString += " ";
					DefineString += Pair.second;
					DefineString += "\n";

					GlslSource.insert(LayoutPos, DefineString);
				}
			}

			std::string GlobalsSearchString = "uniform type_Globals _Globals;";
			std::string GlobalsString = "//";

			size_t GlobalPos = GlslSource.find(GlobalsSearchString);
			if (GlobalPos != std::string::npos)
			{
				GlslSource.insert(GlobalPos, GlobalsString);
				
				bool UsesFramebufferFetch = Frequency == HSF_PixelShader && GlslSource.find("_Globals.ARM_shader_framebuffer_fetch") != std::string::npos;

				std::string GlobalVarString = "_Globals.";
				size_t GlobalVarPos = 0;
				do
				{
					GlobalVarPos = GlslSource.find(GlobalVarString, GlobalVarPos);
					if (GlobalVarPos != std::string::npos)
					{
						GlslSource.replace(GlobalVarPos, GlobalVarString.length(), "_Globals_");
						for (std::string const& SearchString : GlobalArrays)
						{
							if (!GlslSource.compare(GlobalVarPos, SearchString.length(), SearchString))
							{
								GlslSource.replace(GlobalVarPos + SearchString.length(), 1, "(");

								size_t ClosingBrace = GlslSource.find("]", GlobalVarPos + SearchString.length());
								if (ClosingBrace != std::string::npos)
									GlslSource.replace(ClosingBrace, 1, ")");
							}
						}
					}
				} while (GlobalVarPos != std::string::npos);

				for (auto const& Pair : GlobalOffsets)
				{
					if (Pair.Value > 0)
					{
						std::string NewUniforms;
						if (Pair.Key == TEXT("u"))
						{
							NewUniforms = "uniform uvec4 ";
							NewUniforms += FrequencyPrefix;
							NewUniforms += "u_u[";
							NewUniforms += std::to_string(Pair.Value);
							NewUniforms += "];\n";
						}
						else if (Pair.Key == TEXT("i"))
						{
							NewUniforms = "uniform ivec4 ";
							NewUniforms += FrequencyPrefix;
							NewUniforms += "u_i[";
							NewUniforms += std::to_string(Pair.Value);
							NewUniforms += "];\n";
						}
						else if (Pair.Key == TEXT("h"))
						{
							NewUniforms = "uniform vec4 ";
							NewUniforms += FrequencyPrefix;
							NewUniforms += "u_h[";
							NewUniforms += std::to_string(Pair.Value);
							NewUniforms += "];\n";
						}
						GlslSource.insert(GlobalPos, NewUniforms);
					}
				}

				for (std::string const& Define : GlobalRemap)
				{
					GlslSource.insert(GlobalPos, Define);
				}
				
				if (UsesFramebufferFetch)
				{
					size_t MainPos = GlslSource.find("struct type_Globals");
					if (MainPos != std::string::npos)
						GlslSource.insert(MainPos, FrameBufferDefines);
					
					size_t OutColor = GlslSource.find("0) out ");
					if (OutColor != std::string::npos)
						GlslSource.replace(OutColor, 7, "0) FRAME_BUFFERFETCH_STORAGE_QUALIFIER ");
				}
			}

			size_t GlslSourceLen = GlslSource.length();
			if (GlslSourceLen > 0)
			{
				size_t SamplerPos = GlslSource.find("\nuniform ");

				uint32 TextureIndex = 0;
				for (FString& Texture : Textures)
				{
					TArray<FString> UsedSamplers;
					FString SamplerString;
					for (FString& Sampler : Samplers)
					{
						std::string SamplerName = TCHAR_TO_ANSI(*(Texture + Sampler));
						size_t FindCombinedSampler = GlslSource.find(SamplerName.c_str());
						if (FindCombinedSampler != std::string::npos)
						{
							uint32 NewIndex = TextureIndex + UsedSamplers.Num();
							std::string NewDefine = "#define SPIRV_Cross_Combined";
							NewDefine += SamplerName;
							NewDefine += " ";
							NewDefine += FrequencyPrefix;
							NewDefine += "s";
							NewDefine += std::to_string(NewIndex);
							NewDefine += "\n";
							GlslSource.insert(SamplerPos+1, NewDefine);

							UsedSamplers.Add(Sampler);
							SamplerString += FString::Printf(TEXT("%s%s"), SamplerString.Len() ? TEXT(",") : TEXT(""), *Sampler);
						}
					}
					if (UsedSamplers.Num() > 0)
					{
						SRVString += FString::Printf(TEXT("%s%s(%u:%u[%s])"), SRVString.Len() ? TEXT(",") : TEXT(""), *Texture, TextureIndex, UsedSamplers.Num(), *SamplerString);
						TextureIndex += UsedSamplers.Num();
					}
					else
					{
						SRVString += FString::Printf(TEXT("%s%s(%u:%u)"), SRVString.Len() ? TEXT(",") : TEXT(""), *Texture, TextureIndex++, 1);
					}
				}

				MetaData += TEXT("// Compiled by ShaderConductor\n");
				if (INPString.Len())
				{
					MetaData += FString::Printf(TEXT("// @Inputs: %s\n"), *INPString);
				}
				if (OUTString.Len())
				{
					MetaData += FString::Printf(TEXT("// @Outputs: %s\n"), *OUTString);
				}
				if (UBOString.Len())
				{
					MetaData += FString::Printf(TEXT("// @UniformBlocks: %s\n"), *UBOString);
				}
				if (PAKString.Len())
				{
					MetaData += FString::Printf(TEXT("// @PackedGlobals: %s\n"), *PAKString);
				}
				if (SRVString.Len())
				{
					MetaData += FString::Printf(TEXT("// @Samplers: %s\n"), *SRVString);
				}
				if (UAVString.Len())
				{
					MetaData += FString::Printf(TEXT("// @UAVs: %s\n"), *UAVString);
				}
				if (SMPString.Len())
				{
					MetaData += FString::Printf(TEXT("// @SamplerStates: %s\n"), *SMPString);
				}

				GlslSourceLen = GlslSource.length();

				uint32 Len = FCStringAnsi::Strlen(TCHAR_TO_ANSI(*MetaData)) + GlslSourceLen + 1;
				GlslShaderSource = (char*)malloc(Len);
				FCStringAnsi::Snprintf(GlslShaderSource, Len, "%s%s", (const char*)TCHAR_TO_ANSI(*MetaData), (const char*)GlslSource.c_str());
			}

			ShaderConductor::DestroyBlob(GlslResult.target);
		}
	}
}
#endif	// USE_DXC

/**
 * Compile a shader for OpenGL on Windows.
 * @param Input - The input shader code and environment.
 * @param Output - Contains shader compilation results upon return.
 */
void FOpenGLFrontend::CompileShader(const FShaderCompilerInput& Input,FShaderCompilerOutput& Output,const FString& WorkingDirectory, GLSLVersion Version)
{
	FString PreprocessedShader;
	FShaderCompilerDefinitions AdditionalDefines;
	EHlslCompileTarget HlslCompilerTarget = HCT_InvalidTarget;
	ECompilerFlags PlatformFlowControl = CFLAG_AvoidFlowControl;

	// set up compiler env based on version
	SetupPerVersionCompilationEnvironment(Version, AdditionalDefines, HlslCompilerTarget);

	bool const bUseSC = Input.Environment.CompilerFlags.Contains(CFLAG_ForceDXC);
	AdditionalDefines.SetDefine(TEXT("COMPILER_HLSLCC"), bUseSC ? 2 : 1);

	const bool bDumpDebugInfo = (Input.DumpDebugInfoPath != TEXT("") && IFileManager::Get().DirectoryExists(*Input.DumpDebugInfoPath));

	if(Input.Environment.CompilerFlags.Contains(CFLAG_AvoidFlowControl) || PlatformFlowControl == CFLAG_AvoidFlowControl)
	{
		AdditionalDefines.SetDefine(TEXT("COMPILER_SUPPORTS_ATTRIBUTES"), (uint32)1);
	}
	else
	{
		AdditionalDefines.SetDefine(TEXT("COMPILER_SUPPORTS_ATTRIBUTES"), (uint32)0);
	}

	if (Input.Environment.CompilerFlags.Contains(CFLAG_UseFullPrecisionInPS))
	{
		AdditionalDefines.SetDefine(TEXT("FORCE_FLOATS"), (uint32)1);
	}

	if (Input.bSkipPreprocessedCache)
	{
		if (!FFileHelper::LoadFileToString(PreprocessedShader, *Input.VirtualSourceFilePath))
		{
			return;
		}

		// Remove const as we are on debug-only mode
		CrossCompiler::CreateEnvironmentFromResourceTable(PreprocessedShader, (FShaderCompilerEnvironment&)Input.Environment);
	}
	else
	{
		if (!PreprocessShader(PreprocessedShader, Output, Input, AdditionalDefines))
		{
			// The preprocessing stage will add any relevant errors.
			return;
		}
	}

	char* GlslShaderSource = NULL;
	char* ErrorLog = NULL;
	int32 Result = 0;
	

	const bool bIsSM5 = IsSM5(Version);

	const EHlslShaderFrequency FrequencyTable[] =
	{
		HSF_VertexShader,
		bIsSM5 ? HSF_HullShader : HSF_InvalidFrequency,
		bIsSM5 ? HSF_DomainShader : HSF_InvalidFrequency,
		HSF_PixelShader,
		HSF_GeometryShader,
		RHISupportsComputeShaders(Input.Target.GetPlatform()) ? HSF_ComputeShader : HSF_InvalidFrequency
	};

	const EHlslShaderFrequency Frequency = FrequencyTable[Input.Target.Frequency];
	if (Frequency == HSF_InvalidFrequency)
	{
		Output.bSucceeded = false;
		FShaderCompilerError* NewError = new(Output.Errors) FShaderCompilerError();
		NewError->StrippedErrorMessage = FString::Printf(
			TEXT("%s shaders not supported for use in OpenGL."),
			CrossCompiler::GetFrequencyName((EShaderFrequency)Input.Target.Frequency)
			);
		return;
	}

	FShaderParameterParser ShaderParameterParser;
	if (!ShaderParameterParser.ParseAndMoveShaderParametersToRootConstantBuffer(
		Input, Output, PreprocessedShader, /* ConstantBufferType = */ nullptr))
	{
		// The FShaderParameterParser will add any relevant errors.
		return;
	}

	// This requires removing the HLSLCC_NoPreprocess flag later on!
	RemoveUniformBuffersFromSource(Input.Environment, PreprocessedShader);

	uint32 CCFlags = CalculateCrossCompilerFlags(Version, Input.Environment.CompilerFlags);

	// Required as we added the RemoveUniformBuffersFromSource() function (the cross-compiler won't be able to interpret comments w/o a preprocessor)
	CCFlags &= ~HLSLCC_NoPreprocess;

#if USE_DXC
	if (bUseSC)
	{
		CompileShaderDXC(Input, Output, WorkingDirectory, Version, Frequency, CCFlags, PreprocessedShader, Result, GlslShaderSource, ErrorLog);
	}
	else
#endif
	{
		// Write out the preprocessed file and a batch file to compile it if requested (DumpDebugInfoPath is valid)
		if (bDumpDebugInfo)
		{
			DumpDebugUSF(Input, PreprocessedShader, CCFlags);

			if (Input.bGenerateDirectCompileFile)
			{
				FFileHelper::SaveStringToFile(CreateShaderCompilerWorkerDirectCommandLine(Input), *(Input.DumpDebugInfoPath / TEXT("DirectCompile.txt")));
			}
		}

		FGlslCodeBackend* BackEnd = CreateBackend(Version, CCFlags, HlslCompilerTarget);

		bool bDefaultPrecisionIsHalf = (CCFlags & HLSLCC_UseFullPrecisionInPS) == 0;
		FGlslLanguageSpec* LanguageSpec = CreateLanguageSpec(Version, bDefaultPrecisionIsHalf);

		FHlslCrossCompilerContext CrossCompilerContext(CCFlags, Frequency, HlslCompilerTarget);
		if (CrossCompilerContext.Init(TCHAR_TO_ANSI(*Input.VirtualSourceFilePath), LanguageSpec))
		{
			Result = CrossCompilerContext.Run(
				TCHAR_TO_ANSI(*PreprocessedShader),
				TCHAR_TO_ANSI(*Input.EntryPointName),
				BackEnd,
				&GlslShaderSource,
				&ErrorLog
				) ? 1 : 0;
		}

		delete BackEnd;
		delete LanguageSpec;
	}

	if (Result != 0)
	{
		static const bool bDirectCompile = FParse::Param(FCommandLine::Get(), TEXT("directcompile"));
		if (bDirectCompile)
		{
			FPlatformMisc::LowLevelOutputDebugStringf(TEXT("%s\n"), ANSI_TO_TCHAR(GlslShaderSource));
		}

#if VALIDATE_GLSL_WITH_DRIVER
		PrecompileShader(Output, Input, GlslShaderSource, Version, Frequency);
#else // VALIDATE_GLSL_WITH_DRIVER
		int32 SourceLen = FCStringAnsi::Strlen(GlslShaderSource);
		Output.Target = Input.Target;
		BuildShaderOutput(Output, Input, GlslShaderSource, SourceLen, Version);
#endif // VALIDATE_GLSL_WITH_DRIVER
	}
	else
	{
		FString Tmp = ANSI_TO_TCHAR(ErrorLog);
		TArray<FString> ErrorLines;
		Tmp.ParseIntoArray(ErrorLines, TEXT("\n"), true);
		for (int32 LineIndex = 0; LineIndex < ErrorLines.Num(); ++LineIndex)
		{
			const FString& Line = ErrorLines[LineIndex];
			CrossCompiler::ParseHlslccError(Output.Errors, Line);
		}
	}

	if (GlslShaderSource)
	{
		free(GlslShaderSource);
	}
	if (ErrorLog)
	{
		free(ErrorLog);
	}

	// Do not validate as global halfN != UB's halfN
	//ShaderParameterParser.ValidateShaderParameterTypes(Input, Output);
}

enum class EPlatformType
{
	Android,
	IOS,
	Web,
	Desktop
};

struct FDeviceCapabilities
{
	EPlatformType TargetPlatform = EPlatformType::Android;
	bool bSupportsSeparateShaderObjects;
	bool bRequiresUEShaderFramebufferFetchDef;
};

void FOpenGLFrontend::FillDeviceCapsOfflineCompilation(struct FDeviceCapabilities& Capabilities, const GLSLVersion ShaderVersion) const
{
	FMemory::Memzero(Capabilities);

	if (ShaderVersion == GLSL_ES3_1_ANDROID)
	{
		Capabilities.TargetPlatform = EPlatformType::Android;
		Capabilities.bRequiresUEShaderFramebufferFetchDef = true;
	}
	else
	{
		Capabilities.TargetPlatform = EPlatformType::Desktop;
		Capabilities.bSupportsSeparateShaderObjects = true;
	}
}

static bool MoveHashLines(FString& Destination, FString &Source)
{
	int32 Index = 0;
	int32 LineStart = 0;

	bool bFound = false;
	while (Index != INDEX_NONE && !bFound)
	{
		LineStart = Index;
		Index = Source.Find(TEXT("\n"), ESearchCase::IgnoreCase, ESearchDir::FromStart, Index);

		for (int32 i = LineStart; i < Index; ++i)
		{
			const auto CharValue = Source[i];
			if (CharValue == '#')
			{
				break;
			}
			else if (!FChar::IsWhitespace(CharValue))
			{
				bFound = true;
				break;
			}
		}

		++Index;
	}

	if (bFound)
	{
		Destination.Append(Source.Left(LineStart));
		Source.RemoveAt(0, LineStart);
	}

	return bFound;
}

inline bool OpenGLShaderPlatformSeparable(const GLSLVersion InShaderPlatform)
{
	switch (InShaderPlatform)
	{
		case GLSL_150_ES3_1:
			return true;

		case GLSL_ES3_1_ANDROID:
			return false;

		default:
			return true;
		break;
	}
}

TSharedPtr<ANSICHAR> FOpenGLFrontend::PrepareCodeForOfflineCompilation(const GLSLVersion ShaderVersion, EShaderFrequency Frequency, const ANSICHAR* InShaderSource) const
{
	FString OriginalShaderSource(ANSI_TO_TCHAR(InShaderSource));
	FString StrOutSource;

	FDeviceCapabilities Capabilities;
	FillDeviceCapsOfflineCompilation(Capabilities, ShaderVersion);

	// Whether we need to emit mobile multi-view code or not.
	const bool bEmitMobileMultiView = OriginalShaderSource.Find(TEXT("gl_ViewID_OVR")) != INDEX_NONE;

	// Whether we need to emit texture external code or not.
	const bool bEmitTextureExternal = OriginalShaderSource.Find(TEXT("samplerExternalOES")) != INDEX_NONE;

	bool bNeedsExtDrawInstancedDefine = false;
	if (Capabilities.TargetPlatform == EPlatformType::Android || Capabilities.TargetPlatform == EPlatformType::Web)
	{
		const TCHAR *ES310Version = TEXT("#version 310 es");
		StrOutSource.Append(ES310Version);
		StrOutSource.Append(TEXT("\n"));
		OriginalShaderSource.RemoveFromStart(ES310Version);
	}

	const GLenum TypeEnum = GLFrequencyTable[Frequency];
	// The incoming glsl may have preprocessor code that is dependent on defines introduced via the engine.
	// This is the place to insert such engine preprocessor defines, immediately after the glsl version declaration.
	if (Capabilities.bRequiresUEShaderFramebufferFetchDef && TypeEnum == GL_FRAGMENT_SHADER)
	{
		// Mali offline shader compiler does not support GL_EXT_shader_framebuffer_fetch
		//StrOutSource.Append(TEXT("#define UE_EXT_shader_framebuffer_fetch 1\n"));
	}

	if (bEmitMobileMultiView)
	{
		MoveHashLines(StrOutSource, OriginalShaderSource);

		StrOutSource.Append(TEXT("\n\n"));
		StrOutSource.Append(TEXT("#extension GL_OVR_multiview2 : enable\n"));
		StrOutSource.Append(TEXT("\n\n"));
	}

	if (bEmitTextureExternal)
	{
		MoveHashLines(StrOutSource, OriginalShaderSource);
		StrOutSource.Append(TEXT("#define samplerExternalOES sampler2D\n"));
	}

	// Move version tag & extensions before beginning all other operations
	MoveHashLines(StrOutSource, OriginalShaderSource);

	// OpenGL SM5 shader platforms require location declarations for the layout, but don't necessarily use SSOs
	if (Capabilities.TargetPlatform == EPlatformType::Desktop)
	{
		StrOutSource.Append(TEXT("#extension GL_ARB_separate_shader_objects : enable\n"));
		StrOutSource.Append(TEXT("#define INTERFACE_BLOCK(Pos, Interp, Modifiers, Semantic, PreType, PostType) layout(location=Pos) Interp Modifiers struct { PreType PostType; }\n"));
	}
	else
	{
		StrOutSource.Append(TEXT("#define INTERFACE_BLOCK(Pos, Interp, Modifiers, Semantic, PreType, PostType) layout(location=Pos) Modifiers Semantic { PreType PostType; }\n"));
	}

	if (Capabilities.TargetPlatform == EPlatformType::Desktop)
	{
		// If we're running <= featurelevel es3.1 shaders then enable this extension which adds support for uintBitsToFloat etc.
		if (StrOutSource.Contains(TEXT("#version 150")))
		{
			StrOutSource.Append(TEXT("\n\n"));
			StrOutSource.Append(TEXT("#extension GL_ARB_gpu_shader5 : enable\n"));
			StrOutSource.Append(TEXT("\n\n"));
		}
	}

	StrOutSource.Append(TEXT("#define HLSLCC_DX11ClipSpace 1 \n"));

	// Append the possibly edited shader to the one we will compile.
	// This is to make it easier to debug as we can see the whole
	// shader source.
	StrOutSource.Append(TEXT("\n\n"));
	StrOutSource.Append(OriginalShaderSource);

	const int32 SourceLen = StrOutSource.Len();
	TSharedPtr<ANSICHAR> RetShaderSource = MakeShareable(new ANSICHAR[SourceLen + 1]);
	FCStringAnsi::Strcpy(RetShaderSource.Get(), SourceLen + 1, TCHAR_TO_ANSI(*StrOutSource));

	return RetShaderSource;
}

bool FOpenGLFrontend::PlatformSupportsOfflineCompilation(const GLSLVersion ShaderVersion) const
{
	switch (ShaderVersion)
	{
		// desktop
		case GLSL_150_ES3_1:
		// switch
		case GLSL_SWITCH:
		case GLSL_SWITCH_FORWARD:
			return false;
		break;
		case GLSL_ES3_1_ANDROID:
			return true;
		break;
	}

	return false;
}

void FOpenGLFrontend::CompileOffline(const FShaderCompilerInput& Input, FShaderCompilerOutput& Output, const GLSLVersion ShaderVersion, const ANSICHAR* InShaderSource)
{
	const bool bSupportsOfflineCompilation = PlatformSupportsOfflineCompilation(ShaderVersion);

	if (!bSupportsOfflineCompilation)
	{
		return;
	}

	TSharedPtr<ANSICHAR> ShaderSource = PrepareCodeForOfflineCompilation(ShaderVersion, (EShaderFrequency)Input.Target.Frequency, InShaderSource);

	PlatformCompileOffline(Input, Output, ShaderSource.Get(), ShaderVersion);
}

void FOpenGLFrontend::PlatformCompileOffline(const FShaderCompilerInput& Input, FShaderCompilerOutput& ShaderOutput, const ANSICHAR* ShaderSource, const GLSLVersion ShaderVersion)
{
	if (ShaderVersion == GLSL_ES3_1_ANDROID)
	{
		CompileOfflineMali(Input, ShaderOutput, ShaderSource, FPlatformString::Strlen(ShaderSource), false);
	}
}<|MERGE_RESOLUTION|>--- conflicted
+++ resolved
@@ -1187,18 +1187,6 @@
 class FGlsl430LanguageSpec : public FGlslLanguageSpec
 {
 public:
-<<<<<<< HEAD
-	virtual bool EmulateStructuredWithTypedBuffers() const override { return false; }
-};
-
-FGlslLanguageSpec* FOpenGLFrontend::CreateLanguageSpec(GLSLVersion Version)
-{	
-	if (Version == GLSL_430)
-	{
-		return new FGlsl430LanguageSpec();
-	}
-	return new FGlslLanguageSpec();
-=======
 	FGlsl430LanguageSpec(bool bInDefaultPrecisionIsHalf)
 		: FGlslLanguageSpec(bInDefaultPrecisionIsHalf)
 	{}
@@ -1208,7 +1196,6 @@
 FGlslLanguageSpec* FOpenGLFrontend::CreateLanguageSpec(GLSLVersion Version, bool bDefaultPrecisionIsHalf)
 {
 	return new FGlslLanguageSpec(bDefaultPrecisionIsHalf);
->>>>>>> 24776ab6
 }
 
 #if USE_DXC
