// Copyright Epic Games, Inc. All Rights Reserved.
// ..

#include "CoreMinimal.h"
#include "HAL/FileManager.h"
#include "Misc/FileHelper.h"
#include "Misc/Paths.h"
#include "Serialization/MemoryWriter.h"
#include "ShaderFormatOpenGL.h"
#include "HlslccHeaderWriter.h"
#include "SpirvReflectCommon.h"
#include "ShaderParameterParser.h"
#include <algorithm>
#include <regex>

#if PLATFORM_WINDOWS
#include "Windows/AllowWindowsPlatformTypes.h"
	#include "Windows/PreWindowsApi.h"
	#include <objbase.h>
	#include <assert.h>
	#include <stdio.h>
	#include "Windows/PostWindowsApi.h"
	#include "Windows/MinWindows.h"
#include "Windows/HideWindowsPlatformTypes.h"
#endif
#include "ShaderCore.h"
#include "ShaderPreprocessor.h"
#include "ShaderCompilerCommon.h"
#include "GlslBackend.h"
#if PLATFORM_WINDOWS
#include "Windows/AllowWindowsPlatformTypes.h"
	#include <GL/glcorearb.h>
	#include <GL/glext.h>
	#include <GL/wglext.h>
#include "Windows/HideWindowsPlatformTypes.h"
#elif PLATFORM_LINUX
	#include <GL/glcorearb.h>
	#include <GL/glext.h>
	#include "SDL.h"
	#include <stdio.h>
	#include <wchar.h>
	typedef SDL_Window*		SDL_HWindow;
	typedef SDL_GLContext	SDL_HGLContext;
	struct FPlatformOpenGLContext
	{
		SDL_HWindow		hWnd;
		SDL_HGLContext	hGLContext;		//	this is a (void*) pointer
	};
#elif PLATFORM_MAC
	#include <OpenGL/OpenGL.h>
	#include <OpenGL/gl3.h>
	#include <OpenGL/gl3ext.h>
	#ifndef GL_COMPUTE_SHADER
	#define GL_COMPUTE_SHADER 0x91B9
	#endif
	#ifndef GL_TESS_EVALUATION_SHADER
	#define GL_TESS_EVALUATION_SHADER 0x8E87
	#endif
	#ifndef GL_TESS_CONTROL_SHADER
	#define GL_TESS_CONTROL_SHADER 0x8E88
	#endif
#endif
	#include "OpenGLUtil.h"
#include "OpenGLShaderResources.h"

#ifndef DXC_SUPPORTED
	#define DXC_SUPPORTED (PLATFORM_MAC || PLATFORM_WINDOWS || PLATFORM_LINUX) 
#endif

#if DXC_SUPPORTED
THIRD_PARTY_INCLUDES_START
#include "spirv_reflect.h"
#include <map>
THIRD_PARTY_INCLUDES_END
#endif // DXC_SUPPORTED

DEFINE_LOG_CATEGORY_STATIC(LogOpenGLShaderCompiler, Log, All);

#define VALIDATE_GLSL_WITH_DRIVER		0
#define ENABLE_IMAGINATION_COMPILER		1
static FORCEINLINE bool IsPCESPlatform(GLSLVersion Version)
{
	return (Version == GLSL_150_ES3_1);
}

/*------------------------------------------------------------------------------
	Shader compiling.
------------------------------------------------------------------------------*/

#if PLATFORM_WINDOWS
/** List all OpenGL entry points needed for shader compilation. */
#define ENUM_GL_ENTRYPOINTS(EnumMacro) \
	EnumMacro(PFNGLCOMPILESHADERPROC,glCompileShader) \
	EnumMacro(PFNGLCREATESHADERPROC,glCreateShader) \
	EnumMacro(PFNGLDELETESHADERPROC,glDeleteShader) \
	EnumMacro(PFNGLGETSHADERIVPROC,glGetShaderiv) \
	EnumMacro(PFNGLGETSHADERINFOLOGPROC,glGetShaderInfoLog) \
	EnumMacro(PFNGLSHADERSOURCEPROC,glShaderSource) \
	EnumMacro(PFNGLDELETEBUFFERSPROC,glDeleteBuffers)

/** Define all GL functions. */
#define DEFINE_GL_ENTRYPOINTS(Type,Func) static Type Func = NULL;
ENUM_GL_ENTRYPOINTS(DEFINE_GL_ENTRYPOINTS);

/** This function is handled separately because it is used to get a real context. */
static PFNWGLCREATECONTEXTATTRIBSARBPROC wglCreateContextAttribsARB;

/** Platform specific OpenGL context. */
struct FPlatformOpenGLContext
{
	HWND WindowHandle;
	HDC DeviceContext;
	HGLRC OpenGLContext;
};

/**
 * A dummy wndproc.
 */
static LRESULT CALLBACK PlatformDummyGLWndproc(HWND hWnd, uint32 Message, WPARAM wParam, LPARAM lParam)
{
	return DefWindowProc(hWnd, Message, wParam, lParam);
}

/**
 * Initialize a pixel format descriptor for the given window handle.
 */
static void PlatformInitPixelFormatForDevice(HDC DeviceContext)
{
	// Pixel format descriptor for the context.
	PIXELFORMATDESCRIPTOR PixelFormatDesc;
	FMemory::Memzero(PixelFormatDesc);
	PixelFormatDesc.nSize		= sizeof(PIXELFORMATDESCRIPTOR);
	PixelFormatDesc.nVersion	= 1;
	PixelFormatDesc.dwFlags		= PFD_DRAW_TO_WINDOW | PFD_SUPPORT_OPENGL | PFD_DOUBLEBUFFER;
	PixelFormatDesc.iPixelType	= PFD_TYPE_RGBA;
	PixelFormatDesc.cColorBits	= 32;
	PixelFormatDesc.cDepthBits	= 0;
	PixelFormatDesc.cStencilBits	= 0;
	PixelFormatDesc.iLayerType	= PFD_MAIN_PLANE;

	// Set the pixel format and create the context.
	int32 PixelFormat = ChoosePixelFormat(DeviceContext, &PixelFormatDesc);
	if (!PixelFormat || !SetPixelFormat(DeviceContext, PixelFormat, &PixelFormatDesc))
	{
		UE_LOG(LogOpenGLShaderCompiler, Fatal,TEXT("Failed to set pixel format for device context."));
	}
}

/**
 * Create a dummy window used to construct OpenGL contexts.
 */
static void PlatformCreateDummyGLWindow(FPlatformOpenGLContext* OutContext)
{
	const TCHAR* WindowClassName = TEXT("DummyGLToolsWindow");

	// Register a dummy window class.
	static bool bInitializedWindowClass = false;
	if (!bInitializedWindowClass)
	{
		WNDCLASS wc;

		bInitializedWindowClass = true;
		FMemory::Memzero(wc);
		wc.style = CS_OWNDC;
		wc.lpfnWndProc = PlatformDummyGLWndproc;
		wc.cbClsExtra = 0;
		wc.cbWndExtra = 0;
		wc.hInstance = NULL;
		wc.hIcon = NULL;
		wc.hCursor = NULL;
		wc.hbrBackground = (HBRUSH)(COLOR_MENUTEXT);
		wc.lpszMenuName = NULL;
		wc.lpszClassName = WindowClassName;
		ATOM ClassAtom = ::RegisterClass(&wc);
		check(ClassAtom);
	}

	// Create a dummy window.
	OutContext->WindowHandle = CreateWindowEx(
		WS_EX_WINDOWEDGE,
		WindowClassName,
		NULL,
		WS_POPUP,
		CW_USEDEFAULT, CW_USEDEFAULT, CW_USEDEFAULT, CW_USEDEFAULT,
		NULL, NULL, NULL, NULL);
	check(OutContext->WindowHandle);

	// Get the device context.
	OutContext->DeviceContext = GetDC(OutContext->WindowHandle);
	check(OutContext->DeviceContext);
	PlatformInitPixelFormatForDevice(OutContext->DeviceContext);
}

/**
 * Create a core profile OpenGL context.
 */
static void PlatformCreateOpenGLContextCore(FPlatformOpenGLContext* OutContext, int MajorVersion, int MinorVersion, HGLRC InParentContext)
{
	check(wglCreateContextAttribsARB);
	check(OutContext);
	check(OutContext->DeviceContext);

	int AttribList[] =
	{
		WGL_CONTEXT_MAJOR_VERSION_ARB, MajorVersion,
		WGL_CONTEXT_MINOR_VERSION_ARB, MinorVersion,
		WGL_CONTEXT_FLAGS_ARB, WGL_CONTEXT_FORWARD_COMPATIBLE_BIT_ARB | WGL_CONTEXT_DEBUG_BIT_ARB,
		WGL_CONTEXT_PROFILE_MASK_ARB, WGL_CONTEXT_CORE_PROFILE_BIT_ARB,
		0
	};

	OutContext->OpenGLContext = wglCreateContextAttribsARB(OutContext->DeviceContext, InParentContext, AttribList);
	check(OutContext->OpenGLContext);
}

/**
 * Make the context current.
 */
static void PlatformMakeGLContextCurrent(FPlatformOpenGLContext* Context)
{
	check(Context && Context->OpenGLContext && Context->DeviceContext);
	wglMakeCurrent(Context->DeviceContext, Context->OpenGLContext);
}

/**
 * Initialize an OpenGL context so that shaders can be compiled.
 */
static void PlatformInitOpenGL(void*& ContextPtr, void*& PrevContextPtr, int InMajorVersion, int InMinorVersion)
{
	static FPlatformOpenGLContext ShaderCompileContext = {0};

	ContextPtr = (void*)wglGetCurrentDC();
	PrevContextPtr = (void*)wglGetCurrentContext();

	if (ShaderCompileContext.OpenGLContext == NULL && InMajorVersion && InMinorVersion)
	{
		PlatformCreateDummyGLWindow(&ShaderCompileContext);

		// Disable warning C4191: 'type cast' : unsafe conversion from 'PROC' to 'XXX' while getting GL entry points.
		#pragma warning(push)
		#pragma warning(disable:4191)

		if (wglCreateContextAttribsARB == NULL)
		{
			// Create a dummy context so that wglCreateContextAttribsARB can be initialized.
			ShaderCompileContext.OpenGLContext = wglCreateContext(ShaderCompileContext.DeviceContext);
			check(ShaderCompileContext.OpenGLContext);
			PlatformMakeGLContextCurrent(&ShaderCompileContext);
			wglCreateContextAttribsARB = (PFNWGLCREATECONTEXTATTRIBSARBPROC)wglGetProcAddress("wglCreateContextAttribsARB");
			check(wglCreateContextAttribsARB);
			wglDeleteContext(ShaderCompileContext.OpenGLContext);
		}

		// Create a context so that remaining GL function pointers can be initialized.
		PlatformCreateOpenGLContextCore(&ShaderCompileContext, InMajorVersion, InMinorVersion, /*InParentContext=*/ NULL);
		check(ShaderCompileContext.OpenGLContext);
		PlatformMakeGLContextCurrent(&ShaderCompileContext);

		if (glCreateShader == NULL)
		{
			// Initialize all entry points.
			#define GET_GL_ENTRYPOINTS(Type,Func) Func = (Type)wglGetProcAddress(#Func);
			ENUM_GL_ENTRYPOINTS(GET_GL_ENTRYPOINTS);

			// Check that all of the entry points have been initialized.
			bool bFoundAllEntryPoints = true;
			#define CHECK_GL_ENTRYPOINTS(Type,Func) if (Func == NULL) { bFoundAllEntryPoints = false; UE_LOG(LogOpenGLShaderCompiler, Warning, TEXT("Failed to find entry point for %s"), TEXT(#Func)); }
			ENUM_GL_ENTRYPOINTS(CHECK_GL_ENTRYPOINTS);
			checkf(bFoundAllEntryPoints, TEXT("Failed to find all OpenGL entry points."));
		}

		// Restore warning C4191.
		#pragma warning(pop)
	}
	PlatformMakeGLContextCurrent(&ShaderCompileContext);
}
static void PlatformReleaseOpenGL(void* ContextPtr, void* PrevContextPtr)
{
	wglMakeCurrent((HDC)ContextPtr, (HGLRC)PrevContextPtr);
}
#elif PLATFORM_LINUX
/** List all OpenGL entry points needed for shader compilation. */
#define ENUM_GL_ENTRYPOINTS(EnumMacro) \
	EnumMacro(PFNGLCOMPILESHADERPROC,glCompileShader) \
	EnumMacro(PFNGLCREATESHADERPROC,glCreateShader) \
	EnumMacro(PFNGLDELETESHADERPROC,glDeleteShader) \
	EnumMacro(PFNGLGETSHADERIVPROC,glGetShaderiv) \
	EnumMacro(PFNGLGETSHADERINFOLOGPROC,glGetShaderInfoLog) \
	EnumMacro(PFNGLSHADERSOURCEPROC,glShaderSource) \
	EnumMacro(PFNGLDELETEBUFFERSPROC,glDeleteBuffers)

/** Define all GL functions. */
// We need to make pointer names different from GL functions otherwise we may end up getting
// addresses of those symbols when looking for extensions.
namespace GLFuncPointers
{
	#define DEFINE_GL_ENTRYPOINTS(Type,Func) static Type Func = NULL;
	ENUM_GL_ENTRYPOINTS(DEFINE_GL_ENTRYPOINTS);
};

using namespace GLFuncPointers;

static void _PlatformCreateDummyGLWindow(FPlatformOpenGLContext *OutContext)
{
	static bool bInitializedWindowClass = false;

	// Create a dummy window.
	OutContext->hWnd = SDL_CreateWindow(NULL,
		0, 0, 1, 1,
		SDL_WINDOW_OPENGL | SDL_WINDOW_BORDERLESS | SDL_WINDOW_HIDDEN | SDL_WINDOW_SKIP_TASKBAR );
}

static void _PlatformCreateOpenGLContextCore(FPlatformOpenGLContext* OutContext)
{
	check(OutContext);
	SDL_HWindow PrevWindow = SDL_GL_GetCurrentWindow();
	SDL_HGLContext PrevContext = SDL_GL_GetCurrentContext();

	OutContext->hGLContext = SDL_GL_CreateContext(OutContext->hWnd);
	SDL_GL_MakeCurrent(PrevWindow, PrevContext);
}

static void _ContextMakeCurrent(SDL_HWindow hWnd, SDL_HGLContext hGLDC)
{
	GLint Result = SDL_GL_MakeCurrent( hWnd, hGLDC );
	check(!Result);
}

static void PlatformInitOpenGL(void*& ContextPtr, void*& PrevContextPtr, int InMajorVersion, int InMinorVersion)
{
	static bool bInitialized = (SDL_GL_GetCurrentWindow() != NULL) && (SDL_GL_GetCurrentContext() != NULL);

	if (!bInitialized)
	{
		check(InMajorVersion > 3 || (InMajorVersion == 3 && InMinorVersion >= 2));
		if (SDL_WasInit(0) == 0)
		{
			SDL_Init(SDL_INIT_VIDEO);
		}
		else
		{
			Uint32 InitializedSubsystemsMask = SDL_WasInit(SDL_INIT_EVERYTHING);
			if ((InitializedSubsystemsMask & SDL_INIT_VIDEO) == 0)
			{
				SDL_InitSubSystem(SDL_INIT_VIDEO);
			}
		}

		if (SDL_GL_LoadLibrary(NULL))
		{
			UE_LOG(LogOpenGLShaderCompiler, Fatal, TEXT("Unable to dynamically load libGL: %s"), ANSI_TO_TCHAR(SDL_GetError()));
		}

		if (glCreateShader == nullptr)
		{
			// Initialize all entry points.
			#define GET_GL_ENTRYPOINTS(Type,Func) GLFuncPointers::Func = reinterpret_cast<Type>(SDL_GL_GetProcAddress(#Func));
			ENUM_GL_ENTRYPOINTS(GET_GL_ENTRYPOINTS);

			// Check that all of the entry points have been initialized.
			bool bFoundAllEntryPoints = true;
			#define CHECK_GL_ENTRYPOINTS(Type,Func) if (Func == nullptr) { bFoundAllEntryPoints = false; UE_LOG(LogOpenGLShaderCompiler, Warning, TEXT("Failed to find entry point for %s"), TEXT(#Func)); }
			ENUM_GL_ENTRYPOINTS(CHECK_GL_ENTRYPOINTS);
			checkf(bFoundAllEntryPoints, TEXT("Failed to find all OpenGL entry points."));
		}

		if	(SDL_GL_SetAttribute( SDL_GL_CONTEXT_MAJOR_VERSION, InMajorVersion))
		{
			UE_LOG(LogOpenGLShaderCompiler, Fatal, TEXT("Failed to set GL major version: %s"), ANSI_TO_TCHAR(SDL_GetError()));
		}

		if	(SDL_GL_SetAttribute( SDL_GL_CONTEXT_MINOR_VERSION, InMinorVersion))
		{
			UE_LOG(LogOpenGLShaderCompiler, Fatal, TEXT("Failed to set GL minor version: %s"), ANSI_TO_TCHAR(SDL_GetError()));
		}

		if	(SDL_GL_SetAttribute( SDL_GL_CONTEXT_FLAGS, SDL_GL_CONTEXT_FORWARD_COMPATIBLE_FLAG))
		{
			UE_LOG(LogOpenGLShaderCompiler, Fatal, TEXT("Failed to set GL flags: %s"), ANSI_TO_TCHAR(SDL_GetError()));
		}

		if	(SDL_GL_SetAttribute( SDL_GL_CONTEXT_PROFILE_MASK, SDL_GL_CONTEXT_PROFILE_CORE))
		{
			UE_LOG(LogOpenGLShaderCompiler, Fatal, TEXT("Failed to set GL mask/profile: %s"), ANSI_TO_TCHAR(SDL_GetError()));
		}

		// Create a dummy context to verify opengl support.
		FPlatformOpenGLContext DummyContext;
		_PlatformCreateDummyGLWindow(&DummyContext);
		_PlatformCreateOpenGLContextCore(&DummyContext);

		if (DummyContext.hGLContext)
		{
			_ContextMakeCurrent(DummyContext.hWnd, DummyContext.hGLContext);
		}
		else
		{
			UE_LOG(LogOpenGLShaderCompiler, Fatal, TEXT("OpenGL %d.%d not supported by driver"), InMajorVersion, InMinorVersion);
			return;
		}

		PrevContextPtr = NULL;
		ContextPtr = DummyContext.hGLContext;
		bInitialized = true;
	}

	PrevContextPtr = reinterpret_cast<void*>(SDL_GL_GetCurrentContext());
	SDL_HGLContext NewContext = SDL_GL_CreateContext(SDL_GL_GetCurrentWindow());
	SDL_GL_MakeCurrent(SDL_GL_GetCurrentWindow(), NewContext);
	ContextPtr = reinterpret_cast<void*>(NewContext);
}

static void PlatformReleaseOpenGL(void* ContextPtr, void* PrevContextPtr)
{
	SDL_GL_MakeCurrent(SDL_GL_GetCurrentWindow(), reinterpret_cast<SDL_HGLContext>(PrevContextPtr));
	SDL_GL_DeleteContext(reinterpret_cast<SDL_HGLContext>(ContextPtr));
}
#elif PLATFORM_MAC
static void PlatformInitOpenGL(void*& ContextPtr, void*& PrevContextPtr, int InMajorVersion, int InMinorVersion)
{
	check(InMajorVersion > 3 || (InMajorVersion == 3 && InMinorVersion >= 2));

	CGLPixelFormatAttribute AttribList[] =
	{
		kCGLPFANoRecovery,
		kCGLPFAAccelerated,
		kCGLPFAOpenGLProfile,
		(CGLPixelFormatAttribute)kCGLOGLPVersion_3_2_Core,
		(CGLPixelFormatAttribute)0
	};

	CGLPixelFormatObj PixelFormat;
	GLint NumFormats = 0;
	CGLError Error = CGLChoosePixelFormat(AttribList, &PixelFormat, &NumFormats);
	check(Error == kCGLNoError);

	CGLContextObj ShaderCompileContext;
	Error = CGLCreateContext(PixelFormat, NULL, &ShaderCompileContext);
	check(Error == kCGLNoError);

	Error = CGLDestroyPixelFormat(PixelFormat);
	check(Error == kCGLNoError);

	PrevContextPtr = (void*)CGLGetCurrentContext();

	Error = CGLSetCurrentContext(ShaderCompileContext);
	check(Error == kCGLNoError);

	ContextPtr = (void*)ShaderCompileContext;
}
static void PlatformReleaseOpenGL(void* ContextPtr, void* PrevContextPtr)
{
	CGLContextObj ShaderCompileContext = (CGLContextObj)ContextPtr;
	CGLContextObj PreviousShaderCompileContext = (CGLContextObj)PrevContextPtr;
	CGLError Error;

	Error = CGLSetCurrentContext(PreviousShaderCompileContext);
	check(Error == kCGLNoError);

	Error = CGLDestroyContext(ShaderCompileContext);
	check(Error == kCGLNoError);
}
#endif

/** Map shader frequency -> GL shader type. */
GLenum GLFrequencyTable[] =
{
	GL_VERTEX_SHADER,	// SF_Vertex
	GLenum(0), // SF_Mesh
	GLenum(0), // SF_Amplification
	GL_FRAGMENT_SHADER, // SF_Pixel
	GL_GEOMETRY_SHADER,	// SF_Geometry
	GL_COMPUTE_SHADER,  // SF_Compute
	// Ray tracing shaders are not supported in OpenGL
	GLenum(0), // SF_RayGen
	GLenum(0), // SF_RayMiss
	GLenum(0), // SF_RayHitGroup (closest hit, any hit, intersection)
	GLenum(0), // SF_RayCallable
};

static_assert(UE_ARRAY_COUNT(GLFrequencyTable) == SF_NumFrequencies, "Frequency table size mismatch.");

static inline bool IsDigit(TCHAR Char)
{
	return Char >= '0' && Char <= '9';
}

/**
 * Parse a GLSL error.
 * @param OutErrors - Storage for shader compiler errors.
 * @param InLine - A single line from the compile error log.
 */
void ParseGlslError(TArray<FShaderCompilerError>& OutErrors, const FString& InLine)
{
	const TCHAR* ErrorPrefix = TEXT("error: 0:");
	const TCHAR* p = *InLine;
	if (FCString::Strnicmp(p, ErrorPrefix, 9) == 0)
	{
		FString ErrorMsg;
		int32 LineNumber = 0;
		p += FCString::Strlen(ErrorPrefix);

		// Skip to a number, take that to be the line number.
		while (*p && !IsDigit(*p)) { p++; }
		while (*p && IsDigit(*p))
		{
			LineNumber = 10 * LineNumber + (*p++ - TEXT('0'));
		}

		// Skip to the next alphanumeric value, treat that as the error message.
		while (*p && !FChar::IsAlnum(*p)) { p++; }
		ErrorMsg = p;

		// Generate a compiler error.
		if (ErrorMsg.Len() > 0)
		{
			// Note that no mapping exists from the GLSL source to the original
			// HLSL source.
			FShaderCompilerError* CompilerError = new(OutErrors) FShaderCompilerError;
			CompilerError->StrippedErrorMessage = FString::Printf(
				TEXT("driver compile error(%d): %s"),
				LineNumber,
				*ErrorMsg
				);
		}
	}
}

static TArray<ANSICHAR> ParseIdentifierANSI(const FString& Str)
{
	TArray<ANSICHAR> Result;
	Result.Reserve(Str.Len());
	for (int32 Index = 0; Index < Str.Len(); ++Index)
	{
		Result.Add(FChar::ToLower((ANSICHAR)Str[Index]));
	}
	Result.Add('\0');

	return Result;
}

static uint32 ParseNumber(const TCHAR* Str)
{
	uint32 Num = 0;
	while (*Str && IsDigit(*Str))
	{
		Num = Num * 10 + *Str++ - '0';
	}
	return Num;
}


static ANSICHAR TranslateFrequencyToCrossCompilerPrefix(int32 Frequency)
{
	switch (Frequency)
	{
		case SF_Vertex: return 'v';
		case SF_Pixel: return 'p';
		case SF_Geometry: return 'g';
		case SF_Compute: return 'c';
	}
	return '\0';
}

static TCHAR* SetIndex(TCHAR* Str, int32 Offset, int32 Index)
{
	check(Index >= 0 && Index < 100);

	Str += Offset;
	if (Index >= 10)
	{
		*Str++ = '0' + (TCHAR)(Index / 10);
	}
	*Str++ = '0' + (TCHAR)(Index % 10);
	*Str = '\0';
	return Str;
}



/**
 * Construct the final microcode from the compiled and verified shader source.
 * @param ShaderOutput - Where to store the microcode and parameter map.
 * @param InShaderSource - GLSL source with input/output signature.
 * @param SourceLen - The length of the GLSL source code.
 */
void FOpenGLFrontend::BuildShaderOutput(
	FShaderCompilerOutput& ShaderOutput,
	const FShaderCompilerInput& ShaderInput,
	const ANSICHAR* InShaderSource,
	int32 SourceLen,
	GLSLVersion Version
	)
{
	const ANSICHAR* USFSource = InShaderSource;
	CrossCompiler::FHlslccHeader CCHeader;
	if (!CCHeader.Read(USFSource, SourceLen))
	{
		UE_LOG(LogOpenGLShaderCompiler, Error, TEXT("Bad hlslcc header found"));
	}

	if (*USFSource != '#')
	{
		UE_LOG(LogOpenGLShaderCompiler, Error, TEXT("Bad hlslcc header found! Missing '#'!"));
	}

	FOpenGLCodeHeader Header = {0};
	FShaderParameterMap& ParameterMap = ShaderOutput.ParameterMap;
	EShaderFrequency Frequency = (EShaderFrequency)ShaderOutput.Target.Frequency;

	TBitArray<> UsedUniformBufferSlots;
	UsedUniformBufferSlots.Init(false, 32);

	// Write out the magic markers.
	Header.GlslMarker = 0x474c534c;
	switch (Frequency)
	{
	case SF_Vertex:
		Header.FrequencyMarker = 0x5653;
		break;
	case SF_Pixel:
		Header.FrequencyMarker = 0x5053;
		break;
	case SF_Geometry:
		Header.FrequencyMarker = 0x4753;
		break;
	case SF_Compute:
		Header.FrequencyMarker = 0x4353;
		break;
	default:
		UE_LOG(LogOpenGLShaderCompiler, Fatal, TEXT("Invalid shader frequency: %d"), (int32)Frequency);
	}

	static const FString AttributePrefix = TEXT("in_ATTRIBUTE");
	static const FString AttributeVarPrefix = TEXT("in_var_ATTRIBUTE");
	static const FString GL_Prefix = TEXT("gl_");
	for (auto& Input : CCHeader.Inputs)
	{
		// Only process attributes for vertex shaders.
		if (Frequency == SF_Vertex && Input.Name.StartsWith(AttributePrefix))
		{
			int32 AttributeIndex = ParseNumber(*Input.Name + AttributePrefix.Len());
			Header.Bindings.InOutMask.EnableField(AttributeIndex);
		}
		else if (Frequency == SF_Vertex && Input.Name.StartsWith(AttributeVarPrefix))
		{
			int32 AttributeIndex = ParseNumber(*Input.Name + AttributeVarPrefix.Len());
			Header.Bindings.InOutMask.EnableField(AttributeIndex);
		}
		// Record user-defined input varyings
		else if (!Input.Name.StartsWith(GL_Prefix))
		{
			FOpenGLShaderVarying Var;
			Var.Location = Input.Index;
			Var.Varying = ParseIdentifierANSI(Input.Name);
			Header.Bindings.InputVaryings.Add(Var);
		}
	}

	static const FString TargetPrefix = "out_Target";
	static const FString GL_FragDepth = "gl_FragDepth";
	for (auto& Output : CCHeader.Outputs)
	{
		// Only targets for pixel shaders must be tracked.
		if (Frequency == SF_Pixel && Output.Name.StartsWith(TargetPrefix))
		{
			uint8 TargetIndex = ParseNumber(*Output.Name + TargetPrefix.Len());
			Header.Bindings.InOutMask.EnableField(TargetIndex);
		}
		// Only depth writes for pixel shaders must be tracked.
		else if (Frequency == SF_Pixel && Output.Name.Equals(GL_FragDepth))
		{
			Header.Bindings.InOutMask.EnableField(CrossCompiler::FShaderBindingInOutMask::DepthStencilMaskIndex);
		}
		// Record user-defined output varyings
		else if (!Output.Name.StartsWith(GL_Prefix))
		{
			FOpenGLShaderVarying Var;
			Var.Location = Output.Index;
			Var.Varying = ParseIdentifierANSI(Output.Name);
			Header.Bindings.OutputVaryings.Add(Var);
		}
	}

	// general purpose binding name
	TCHAR BindingName[] = TEXT("XYZ\0\0\0\0\0\0\0\0");
	BindingName[0] = TranslateFrequencyToCrossCompilerPrefix(Frequency);

	TMap<FString, FString> BindingNameMap;

	// Then 'normal' uniform buffers.
	for (auto& UniformBlock : CCHeader.UniformBlocks)
	{
		uint16 UBIndex = UniformBlock.Index;

		UsedUniformBufferSlots[UBIndex] = true;
		
		if (OutputTrueParameterNames())
		{
			// make the final name this will be in the shader
			BindingName[1] = 'b';
			SetIndex(BindingName, 2, UBIndex);
			BindingNameMap.Add(BindingName, UniformBlock.Name);
		}
		else
		{
			HandleReflectedUniformBuffer(UniformBlock.Name, UBIndex, ShaderOutput);
		}
		Header.Bindings.NumUniformBuffers++;
	}

	const uint16 BytesPerComponent = 4;


	FString GlobalIgnoreStrings[] =
	{
		TEXT("gl_LastFragDepthARM"),
		TEXT("ARM_shader_framebuffer_fetch_depth_stencil"),
	};

	// Packed global uniforms
	TMap<ANSICHAR, uint16> PackedGlobalArraySize;
	for (auto& PackedGlobal : CCHeader.PackedGlobals)
	{
		bool bIgnore = false;
		for (uint32_t i = 0; i < UE_ARRAY_COUNT(GlobalIgnoreStrings); ++i)
		{
			if (PackedGlobal.Name.StartsWith(GlobalIgnoreStrings[i]))
			{
				bIgnore = true;
				break;
			}
		}

		if (bIgnore)
			continue;

		HandleReflectedGlobalConstantBufferMember(
			PackedGlobal.Name,
			PackedGlobal.PackedType,
			PackedGlobal.Offset* BytesPerComponent,
			PackedGlobal.Count* BytesPerComponent,
			ShaderOutput
		);

		uint16& Size = PackedGlobalArraySize.FindOrAdd(PackedGlobal.PackedType);
		Size = FMath::Max<uint16>(BytesPerComponent * (PackedGlobal.Offset + PackedGlobal.Count), Size);
	}

	// Packed Uniform Buffers
	TMap<int, TMap<ANSICHAR, uint16> > PackedUniformBuffersSize;
	for (auto& PackedUB : CCHeader.PackedUBs)
	{
		checkf(OutputTrueParameterNames() == false, TEXT("Unexpected Packed UBs used with a shader format that needs true parameter names - If this is hit, we need to figure out how to handle them"));

		UsedUniformBufferSlots[PackedUB.Attribute.Index] = true;
		if (OutputTrueParameterNames())
		{
			BindingName[1] = 'b';
			// ???
		}
		else
		{
			HandleReflectedUniformBuffer(PackedUB.Attribute.Name, PackedUB.Attribute.Index, ShaderOutput);
		}
		Header.Bindings.NumUniformBuffers++;

		// Nothing else...
		//for (auto& Member : PackedUB.Members)
		//{
		//}
	}

	// Packed Uniform Buffers copy lists & setup sizes for each UB/Precision entry
	enum EFlattenUBState
	{
		Unknown,
		GroupedUBs,
		FlattenedUBs,
	};
	EFlattenUBState UBState = Unknown;
	for (auto& PackedUBCopy : CCHeader.PackedUBCopies)
	{
		CrossCompiler::FUniformBufferCopyInfo CopyInfo;
		CopyInfo.SourceUBIndex = PackedUBCopy.SourceUB;
		CopyInfo.SourceOffsetInFloats = PackedUBCopy.SourceOffset;
		CopyInfo.DestUBIndex = PackedUBCopy.DestUB;
		CopyInfo.DestUBTypeName = PackedUBCopy.DestPackedType;
		CopyInfo.DestUBTypeIndex = CrossCompiler::PackedTypeNameToTypeIndex(CopyInfo.DestUBTypeName);
		CopyInfo.DestOffsetInFloats = PackedUBCopy.DestOffset;
		CopyInfo.SizeInFloats = PackedUBCopy.Count;

		Header.UniformBuffersCopyInfo.Add(CopyInfo);

		auto& UniformBufferSize = PackedUniformBuffersSize.FindOrAdd(CopyInfo.DestUBIndex);
		uint16& Size = UniformBufferSize.FindOrAdd(CopyInfo.DestUBTypeName);
		Size = FMath::Max<uint16>(BytesPerComponent * (CopyInfo.DestOffsetInFloats + CopyInfo.SizeInFloats), Size);

		check(UBState == Unknown || UBState == GroupedUBs);
		UBState = GroupedUBs;
	}

	for (auto& PackedUBCopy : CCHeader.PackedUBGlobalCopies)
	{
		CrossCompiler::FUniformBufferCopyInfo CopyInfo;
		CopyInfo.SourceUBIndex = PackedUBCopy.SourceUB;
		CopyInfo.SourceOffsetInFloats = PackedUBCopy.SourceOffset;
		CopyInfo.DestUBIndex = PackedUBCopy.DestUB;
		CopyInfo.DestUBTypeName = PackedUBCopy.DestPackedType;
		CopyInfo.DestUBTypeIndex = CrossCompiler::PackedTypeNameToTypeIndex(CopyInfo.DestUBTypeName);
		CopyInfo.DestOffsetInFloats = PackedUBCopy.DestOffset;
		CopyInfo.SizeInFloats = PackedUBCopy.Count;

		Header.UniformBuffersCopyInfo.Add(CopyInfo);

		uint16& Size = PackedGlobalArraySize.FindOrAdd(CopyInfo.DestUBTypeName);
		Size = FMath::Max<uint16>(BytesPerComponent * (CopyInfo.DestOffsetInFloats + CopyInfo.SizeInFloats), Size);

		check(UBState == Unknown || UBState == FlattenedUBs);
		UBState = FlattenedUBs;
	}

	Header.Bindings.bFlattenUB = (UBState == FlattenedUBs);

	// Setup Packed Array info
	Header.Bindings.PackedGlobalArrays.Reserve(PackedGlobalArraySize.Num());
	for (auto Iterator = PackedGlobalArraySize.CreateIterator(); Iterator; ++Iterator)
	{
		ANSICHAR TypeName = Iterator.Key();
		uint16 Size = Iterator.Value();
		Size = (Size + 0xf) & (~0xf);
		CrossCompiler::FPackedArrayInfo Info;
		Info.Size = Size;
		Info.TypeName = TypeName;
		Info.TypeIndex = CrossCompiler::PackedTypeNameToTypeIndex(TypeName);
		Header.Bindings.PackedGlobalArrays.Add(Info);
	}

	// Setup Packed Uniform Buffers info
	Header.Bindings.PackedUniformBuffers.Reserve(PackedUniformBuffersSize.Num());
	for (auto Iterator = PackedUniformBuffersSize.CreateIterator(); Iterator; ++Iterator)
	{
		int BufferIndex = Iterator.Key();
		auto& ArraySizes = Iterator.Value();
		TArray<CrossCompiler::FPackedArrayInfo> InfoArray;
		InfoArray.Reserve(ArraySizes.Num());
		for (auto IterSizes = ArraySizes.CreateIterator(); IterSizes; ++IterSizes)
		{
			ANSICHAR TypeName = IterSizes.Key();
			uint16 Size = IterSizes.Value();
			Size = (Size + 0xf) & (~0xf);
			CrossCompiler::FPackedArrayInfo Info;
			Info.Size = Size;
			Info.TypeName = TypeName;
			Info.TypeIndex = CrossCompiler::PackedTypeNameToTypeIndex(TypeName);
			InfoArray.Add(Info);
		}
		
		// Sort by TypeIndex as expected by eUB uloading code
		InfoArray.Sort([](const CrossCompiler::FPackedArrayInfo& A, const CrossCompiler::FPackedArrayInfo& B)
		{ 
			return A.TypeIndex < B.TypeIndex; 
		});
		
		Header.Bindings.PackedUniformBuffers.Add(InfoArray);
	}

	// Then samplers.
	for (auto& Sampler : CCHeader.Samplers)
	{
		if (OutputTrueParameterNames())
		{
			BindingName[1] = 's';
			SetIndex(BindingName, 2, Sampler.Offset);
			BindingNameMap.Add(BindingName, Sampler.Name);
		}
		else
		{
			HandleReflectedShaderResource(Sampler.Name, Sampler.Offset, Sampler.Count, ShaderOutput);
		}

		Header.Bindings.NumSamplers = FMath::Max<uint8>(
			Header.Bindings.NumSamplers,
			Sampler.Offset + Sampler.Count
			);

		for (auto& SamplerState : Sampler.SamplerStates)
		{
			if (OutputTrueParameterNames())
			{
				// add an entry for the sampler parameter as well
				BindingNameMap.Add(FString(BindingName) + TEXT("_samp"), SamplerState);
			}
			else
			{
				HandleReflectedShaderSampler(SamplerState, Sampler.Offset, Sampler.Count, ShaderOutput);
			}
		}
	}

	// Then UAVs (images in GLSL)
	for (auto& UAV : CCHeader.UAVs)
	{
		if (OutputTrueParameterNames())
		{
			// make the final name this will be in the shader
			BindingName[1] = 'i';
			SetIndex(BindingName, 2, UAV.Offset);
			BindingNameMap.Add(BindingName, UAV.Name);
		}
		else
		{
			HandleReflectedShaderUAV(UAV.Name, UAV.Offset, UAV.Count, ShaderOutput);
		}

		Header.Bindings.NumUAVs = FMath::Max<uint8>(
			Header.Bindings.NumSamplers,
			UAV.Offset + UAV.Count
			);
	}

	Header.ShaderName = CCHeader.Name;

	// perform any post processing this frontend class may need to do
	ShaderOutput.bSucceeded = PostProcessShaderSource(Version, Frequency, USFSource, SourceLen + 1 - (USFSource - InShaderSource), ParameterMap, BindingNameMap, ShaderOutput.Errors, ShaderInput);

	// Build the SRT for this shader.
	{
		// Build the generic SRT for this shader.
		FShaderCompilerResourceTable GenericSRT;
		BuildResourceTableMapping(ShaderInput.Environment.ResourceTableMap, ShaderInput.Environment.UniformBufferMap, UsedUniformBufferSlots, ShaderOutput.ParameterMap, GenericSRT);
		CullGlobalUniformBuffers(ShaderInput.Environment.UniformBufferMap, ShaderOutput.ParameterMap);

		// Copy over the bits indicating which resource tables are active.
		Header.Bindings.ShaderResourceTable.ResourceTableBits = GenericSRT.ResourceTableBits;

		Header.Bindings.ShaderResourceTable.ResourceTableLayoutHashes = GenericSRT.ResourceTableLayoutHashes;

		// Now build our token streams.
		BuildResourceTableTokenStream(GenericSRT.TextureMap, GenericSRT.MaxBoundResourceTable, Header.Bindings.ShaderResourceTable.TextureMap);
		BuildResourceTableTokenStream(GenericSRT.ShaderResourceViewMap, GenericSRT.MaxBoundResourceTable, Header.Bindings.ShaderResourceTable.ShaderResourceViewMap);
		BuildResourceTableTokenStream(GenericSRT.SamplerMap, GenericSRT.MaxBoundResourceTable, Header.Bindings.ShaderResourceTable.SamplerMap);
		BuildResourceTableTokenStream(GenericSRT.UnorderedAccessViewMap, GenericSRT.MaxBoundResourceTable, Header.Bindings.ShaderResourceTable.UnorderedAccessViewMap);
	}

	const int32 MaxSamplers = GetMaxSamplers(Version);

	if (Header.Bindings.NumSamplers > MaxSamplers)
	{
		ShaderOutput.bSucceeded = false;
		FShaderCompilerError* NewError = new(ShaderOutput.Errors) FShaderCompilerError();
		NewError->StrippedErrorMessage =
			FString::Printf(TEXT("shader uses %d samplers exceeding the limit of %d"),
				Header.Bindings.NumSamplers, MaxSamplers);
	}
	else if (ShaderOutput.bSucceeded)
	{
		// Write out the header
		FMemoryWriter Ar(ShaderOutput.ShaderCode.GetWriteAccess(), true);
		Ar << Header;

		if (OptionalSerializeOutputAndReturnIfSerialized(Ar) == false)
		{
			Ar.Serialize((void*)USFSource, SourceLen + 1 - (USFSource - InShaderSource));
			ShaderOutput.bSucceeded = true;
		}

		// extract final source code as requested by the Material Editor
		if (ShaderInput.ExtraSettings.bExtractShaderSource)
		{
			TArray<ANSICHAR> GlslCodeOriginal;
			GlslCodeOriginal.Append(USFSource, FCStringAnsi::Strlen(USFSource) + 1);
			ShaderOutput.OptionalFinalShaderSource = FString(GlslCodeOriginal.GetData());
		}

		if (ShaderInput.Environment.CompilerFlags.Contains(CFLAG_ExtraShaderData))
		{
			ShaderOutput.ShaderCode.AddOptionalData(FShaderCodeName::Key, TCHAR_TO_UTF8(*ShaderInput.GenerateShaderName()));
		}

		// if available, attempt run an offline compilation and extract statistics
		if (ShaderInput.ExtraSettings.OfflineCompilerPath.Len() > 0)
		{
			CompileOffline(ShaderInput, ShaderOutput, Version, USFSource);
		}
		else
		{
			ShaderOutput.NumInstructions = 0;
		}

		ShaderOutput.NumTextureSamplers = Header.Bindings.NumSamplers;
	}
}

void FOpenGLFrontend::ConvertOpenGLVersionFromGLSLVersion(GLSLVersion InVersion, int& OutMajorVersion, int& OutMinorVersion)
{
	switch(InVersion)
	{
		case GLSL_150_ES3_1:
			OutMajorVersion = 3;
			OutMinorVersion = 2;
			break;
		case GLSL_ES3_1_ANDROID:
			OutMajorVersion = 0;
			OutMinorVersion = 0;
			break;
		default:
			// Invalid enum
			check(0);
			OutMajorVersion = 0;
			OutMinorVersion = 0;
			break;
	}
}

/**
 * Precompile a GLSL shader.
 * @param ShaderOutput - The precompiled shader.
 * @param ShaderInput - The shader input.
 * @param InPreprocessedShader - The preprocessed source code.
 */
void FOpenGLFrontend::PrecompileShader(FShaderCompilerOutput& ShaderOutput, const FShaderCompilerInput& ShaderInput, const ANSICHAR* ShaderSource, GLSLVersion Version, EHlslShaderFrequency Frequency)
{
	check(ShaderInput.Target.Frequency < SF_NumFrequencies);

	// Lookup the GL shader type.
	GLenum GLFrequency = GLFrequencyTable[ShaderInput.Target.Frequency];
	if (GLFrequency == GL_NONE)
	{
		ShaderOutput.bSucceeded = false;
		FShaderCompilerError* NewError = new(ShaderOutput.Errors) FShaderCompilerError();
		NewError->StrippedErrorMessage = FString::Printf(TEXT("%s shaders not supported for use in OpenGL."), CrossCompiler::GetFrequencyName((EShaderFrequency)ShaderInput.Target.Frequency));
		return;
	}


	// Create the shader with the preprocessed source code.
	void* ContextPtr;
	void* PrevContextPtr;
	int MajorVersion = 0;
	int MinorVersion = 0;
	ConvertOpenGLVersionFromGLSLVersion(Version, MajorVersion, MinorVersion);
	PlatformInitOpenGL(ContextPtr, PrevContextPtr, MajorVersion, MinorVersion);

	GLint SourceLen = FCStringAnsi::Strlen(ShaderSource);
	GLuint Shader = glCreateShader(GLFrequency);
	{
		const GLchar* SourcePtr = ShaderSource;
		glShaderSource(Shader, 1, &SourcePtr, &SourceLen);
	}

	// Compile and get results.
	glCompileShader(Shader);
	{
		GLint CompileStatus;
		glGetShaderiv(Shader, GL_COMPILE_STATUS, &CompileStatus);
		if (CompileStatus == GL_TRUE)
		{
			ShaderOutput.Target = ShaderInput.Target;
			BuildShaderOutput(
				ShaderOutput,
				ShaderInput,
				ShaderSource,
				(int32)SourceLen,
				Version
				);
		}
		else
		{
			GLint LogLength;
			glGetShaderiv(Shader, GL_INFO_LOG_LENGTH, &LogLength);
			if (LogLength > 1)
			{
				TArray<ANSICHAR> RawCompileLog;
				FString CompileLog;
				TArray<FString> LogLines;

				RawCompileLog.Empty(LogLength);
				RawCompileLog.AddZeroed(LogLength);
				glGetShaderInfoLog(Shader, LogLength, /*OutLength=*/ NULL, RawCompileLog.GetData());
				CompileLog = ANSI_TO_TCHAR(RawCompileLog.GetData());
				CompileLog.ParseIntoArray(LogLines, TEXT("\n"), true);

				for (int32 Line = 0; Line < LogLines.Num(); ++Line)
				{
					ParseGlslError(ShaderOutput.Errors, LogLines[Line]);
				}

				if (ShaderOutput.Errors.Num() == 0)
				{
					FShaderCompilerError* NewError = new(ShaderOutput.Errors) FShaderCompilerError();
					NewError->StrippedErrorMessage = FString::Printf(
						TEXT("GLSL source:\n%sGL compile log: %s\n"),
						ANSI_TO_TCHAR(ShaderSource),
						ANSI_TO_TCHAR(RawCompileLog.GetData())
						);
				}
			}
			else
			{
				FShaderCompilerError* NewError = new(ShaderOutput.Errors) FShaderCompilerError();
				NewError->StrippedErrorMessage = TEXT("Shader compile failed without errors.");
			}

			ShaderOutput.bSucceeded = false;
		}
	}
	glDeleteShader(Shader);
	PlatformReleaseOpenGL(ContextPtr, PrevContextPtr);
}

void FOpenGLFrontend::SetupPerVersionCompilationEnvironment(GLSLVersion Version, FShaderCompilerDefinitions& AdditionalDefines, EHlslCompileTarget& HlslCompilerTarget)
{
	switch (Version)
	{
		case GLSL_ES3_1_ANDROID:
			AdditionalDefines.SetDefine(TEXT("COMPILER_GLSL_ES3_1"), 1);
			AdditionalDefines.SetDefine(TEXT("ES3_1_PROFILE"), 1);
			HlslCompilerTarget = HCT_FeatureLevelES3_1;
			break;

		case GLSL_150_ES3_1:
			AdditionalDefines.SetDefine(TEXT("COMPILER_GLSL"), 1);
			AdditionalDefines.SetDefine(TEXT("ES3_1_PROFILE"), 1);
			HlslCompilerTarget = HCT_FeatureLevelES3_1;
			AdditionalDefines.SetDefine(TEXT("row_major"), TEXT(""));
			break;

		default:
			check(0);
	}

	AdditionalDefines.SetDefine(TEXT("OPENGL_PROFILE"), 1);
}

uint32 FOpenGLFrontend::GetMaxSamplers(GLSLVersion Version)
{
	return 16;
}

uint32 FOpenGLFrontend::CalculateCrossCompilerFlags(GLSLVersion Version, const bool bFullPrecisionInPS, const FShaderCompilerFlags& CompilerFlags)
{
	uint32  CCFlags = HLSLCC_NoPreprocess | HLSLCC_PackUniforms | HLSLCC_DX11ClipSpace | HLSLCC_RetainSizes;

	if (bFullPrecisionInPS)
	{
		CCFlags |= HLSLCC_UseFullPrecisionInPS;
	}

	if (CompilerFlags.Contains(CFLAG_UseEmulatedUB))
	{
		CCFlags |= HLSLCC_FlattenUniformBuffers | HLSLCC_FlattenUniformBufferStructures;
		// Enabling HLSLCC_GroupFlattenedUniformBuffers, see FORT-159483.
		CCFlags |= HLSLCC_GroupFlattenedUniformBuffers;
		CCFlags |= HLSLCC_ExpandUBMemberArrays;
	}

	if (CompilerFlags.Contains(CFLAG_UsesExternalTexture))
	{
		CCFlags |= HLSLCC_UsesExternalTexture;
	}

	return CCFlags;
}

FGlslCodeBackend* FOpenGLFrontend::CreateBackend(GLSLVersion Version, uint32 CCFlags, EHlslCompileTarget HlslCompilerTarget)
{
	return new FGlslCodeBackend(CCFlags, HlslCompilerTarget);
}

class FGlsl430LanguageSpec : public FGlslLanguageSpec
{
public:
	FGlsl430LanguageSpec(bool bInDefaultPrecisionIsHalf)
		: FGlslLanguageSpec(bInDefaultPrecisionIsHalf)
	{}
	virtual bool EmulateStructuredWithTypedBuffers() const override { return false; }
};

FGlslLanguageSpec* FOpenGLFrontend::CreateLanguageSpec(GLSLVersion Version, bool bDefaultPrecisionIsHalf)
{
	return new FGlslLanguageSpec(bDefaultPrecisionIsHalf);
}

#if DXC_SUPPORTED

static const ANSICHAR* GetFrequencyPrefix(EShaderFrequency Frequency)
{
	switch (Frequency)
	{
	case SF_Vertex:		return "v";
	case SF_Pixel:		return "p";
	case SF_Geometry:	return "g";
	case SF_Compute:	return "c";
	default:			return "";
	}
}

struct PackedUBMemberInfo
{
	std::string Name;
	std::string SanitizedName;
	std::string TypeQualifier;
	uint32_t SrcOffset;
	uint32_t DestOffset;
	uint32_t SrcSizeInFloats;
	uint32_t DestSizeInFloats;
};

void WritePackedUBHeader(CrossCompiler::FHlslccHeaderWriter& CCHeaderWriter, const TMap<uint32_t, TArray<PackedUBMemberInfo>>& UBMemberInfo, const TMap<uint32, std::string>& UBNames)
{
	bool bFirst = true;

	bool bNeedsHeader = true;

	for (const auto & Pair : UBNames)
	{
		FString Name(Pair.Value.c_str());
		CCHeaderWriter.WritePackedUB(Name, Pair.Key);
	}

	for (const auto & Pair : UBMemberInfo)
	{
		FString UBName(UBNames[Pair.Key].c_str());
		
		for (const PackedUBMemberInfo& MemberInfo : UBMemberInfo[Pair.Key])
		{
			CCHeaderWriter.WritePackedUBField(UBName, UTF8_TO_TCHAR(MemberInfo.SanitizedName.c_str()), MemberInfo.SrcOffset, MemberInfo.DestSizeInFloats * sizeof(float));
			CCHeaderWriter.WritePackedUBCopy(Pair.Key, MemberInfo.SrcOffset / sizeof(float), Pair.Key, MemberInfo.TypeQualifier[0], MemberInfo.DestOffset / sizeof(float), MemberInfo.DestSizeInFloats, true);
		}
	}
}

void GetSpvVarQualifier(const SpvReflectBlockVariable& Member, FString & Out)
{
	auto const type = *Member.type_description;
	const uint32 MbrSize = Member.size / sizeof(float);

	FString TypeQualifier;

	uint32_t masked_type = type.type_flags & 0xF;

	switch (masked_type)
	{
	default: checkf(false, TEXT("unsupported component type %d"), masked_type); break;
	case SPV_REFLECT_TYPE_FLAG_BOOL:
	case SPV_REFLECT_TYPE_FLAG_INT: 
		Out = (type.traits.numeric.scalar.signedness ? TEXT("i") : TEXT("u"));
		break;
	case SPV_REFLECT_TYPE_FLAG_FLOAT: 
		if (Member.decoration_flags & SPV_REFLECT_DECORATION_RELAXED_PRECISION)
		{
			Out = TEXT("m");
		}
		else
		{
			Out = TEXT("h");
		}
		break;
	}
}

// Adds a member to ne included in the PackedUB structures and generates the #define for readability in glsl
void AddMemberToPackedUB(const std::string& FrequencyPrefix,
	const SpvReflectBlockVariable& Member,
	const std::string& UBName,
	int32_t Index,
	TMap<FString, uint32>& Offsets,
	TArray<PackedUBMemberInfo>& MemberInfos,
	TArray<std::string>& Remap,
	TArray<std::string>& Arrays)
{
	std::string ArrayName;
	const uint32 MbrSize = Member.size / sizeof(float);

	FString TypeQualifier;

	GetSpvVarQualifier(Member, TypeQualifier);

	std::string SanitizedName = Member.name;
	std::replace(SanitizedName.begin(), SanitizedName.end(), '.', '_');

	uint32& Offset = Offsets.FindOrAdd(TypeQualifier);

	auto const type = *Member.type_description;

	bool const bArray = type.traits.array.dims_count > 0;
	bool const bGlobals = Index == -1;

	std::string Name = "#define ";

	if (bGlobals)
	{
		Name += "_Globals_";
	}

	std::string OffsetString = std::to_string(Offset);
	Name += SanitizedName;

	PackedUBMemberInfo& MemberInfo = MemberInfos.AddDefaulted_GetRef();
	MemberInfo.Name = Member.name;
	MemberInfo.SanitizedName = SanitizedName;
	MemberInfo.TypeQualifier = TCHAR_TO_UTF8(*TypeQualifier);
	MemberInfo.SrcOffset = Member.offset;
	MemberInfo.DestOffset = Offset * 4 * sizeof(float);
	MemberInfo.SrcSizeInFloats = Member.size / sizeof(float);
	MemberInfo.DestSizeInFloats = Member.size / sizeof(float);

	if (bArray)
	{
		if (bGlobals)
		{
			ArrayName = UBName + SanitizedName;
		}
		else
		{
			ArrayName = SanitizedName;
		}

		Name += "(Offset)";
		if (type.op == SpvOpTypeMatrix || (type.traits.numeric.matrix.column_count == 4 && type.traits.numeric.matrix.row_count == 4))
		{
			OffsetString += " + (int(Offset) * 4)";
		}
		else
		{
			OffsetString += " + int(Offset)";
		}
	}

	Name += " (";

	std::string UniformPrefix = FrequencyPrefix;
	if (!bGlobals)
	{
		UniformPrefix += std::string("c") + std::to_string(Index);
	}
	else
	{
		UniformPrefix += "u";
	}

	if (type.op == SpvOpTypeMatrix || (type.traits.numeric.matrix.column_count == 4 && type.traits.numeric.matrix.row_count == 4))
	{
		if ((type.traits.numeric.matrix.column_count == 4 && type.traits.numeric.matrix.row_count == 4))
		{
			Name += "mat4(";
		}
		else
		{
			std::string Buff = "mat" + std::to_string(type.traits.numeric.matrix.column_count) + "x" + std::to_string(type.traits.numeric.matrix.row_count) + "(";
			Name += Buff;
		}

		for (uint32_t i = 0; i < type.traits.numeric.matrix.column_count; ++i)
		{
			if (i > 0)
			{
				Name += ",";
			}

			Name += UniformPrefix;
			Name += "_";
			Name += TCHAR_TO_UTF8(*TypeQualifier);

			std::string Buff = "[" + OffsetString + " + " + std::to_string(i) + "]";
			Name += Buff;

			switch (type.traits.numeric.matrix.row_count)
			{
			case 0:
			case 1:
				Name += ".x";
				break;
			case 2:
				Name += ".xy";
				break;
			case 3:
				Name += ".xyz";
				break;
			case 4:
			default:
				Name += ".xyzw";
				break;
			}
		}

		Name += ")";
	}
	else
	{
		Name += UniformPrefix;
		Name += "_";
		Name += TCHAR_TO_UTF8(*TypeQualifier);
		Name += "[";
		Name += OffsetString;
		Name += "]";
		switch (type.traits.numeric.vector.component_count)
		{
		case 0:
		case 1:
			Name += ".x";
			break;
		case 2:
			Name += ".xy";
			break;
		case 3:
			Name += ".xyz";
			break;
		case 4:
		default:
			break;
		}
	}
	Name += ")\n";

	if (bArray)
	{
		Arrays.Add(ArrayName);
	}

	Remap.Add(Name);

	Offset += Align(MbrSize, 4) / 4;
}

void GetPackedUniformString(std::string& OutputString, const std::string& UniformPrefix, const FString& Key, uint32_t Index)
{
	if (Key == TEXT("u"))
	{
		OutputString = "uniform uvec4 ";
		OutputString += UniformPrefix;
		OutputString += "_u[";
		OutputString += std::to_string(Index);
		OutputString += "];\n";
	}
	else if (Key == TEXT("i"))
	{
		OutputString = "uniform ivec4 ";
		OutputString += UniformPrefix;
		OutputString += "_i[";
		OutputString += std::to_string(Index);
		OutputString += "];\n";
	}
	else if (Key == TEXT("h"))
	{
		OutputString = "uniform highp vec4 ";
		OutputString += UniformPrefix;
		OutputString += "_h[";
		OutputString += std::to_string(Index);
		OutputString += "];\n";
	}
	else if (Key == TEXT("m"))
	{
		OutputString = "uniform mediump vec4 ";
		OutputString += UniformPrefix;
		OutputString += "_m[";
		OutputString += std::to_string(Index);
		OutputString += "];\n";
	}
}

struct ReflectionData
{
	TArray<FString> Textures;
	TArray<FString> Samplers;
	TArray<std::string> UAVs;
	TArray<std::string> StructuredBuffers;
	
	std::map<std::string, std::string> UniformVarNames;
	std::map<std::string, std::vector<std::string>> UniformVarMemberNames;

	TMap<FString, uint32> GlobalOffsets;
	TArray<std::string> GlobalRemap;
	TArray<std::string> GlobalArrays;
	TArray<PackedUBMemberInfo> GlobalMemberInfos;

	TMap<uint32, TMap<FString, uint32>> PackedUBOffsets;
	TMap<uint32, TArray<std::string>> PackedUBRemap;
	TMap<uint32, TArray<std::string>> PackedUBArrays;
	TMap<uint32, TArray<PackedUBMemberInfo>> PackedUBMemberInfos;
	TMap<uint32, std::string> PackedUBNames;

	TArray<FString> InputVarNames;
	TArray<FString> OutputVarNames;
};

void ParseReflectionData(const FShaderCompilerInput& ShaderInput, CrossCompiler::FHlslccHeaderWriter& CCHeaderWriter, ReflectionData& ReflectionOut, TArray<uint32>& SpirvData, 
							spv_reflect::ShaderModule& Reflection,	const ANSICHAR* SPIRV_DummySamplerName, const EShaderFrequency Frequency, bool bEmulatedUBs)
{
	const ANSICHAR* FrequencyPrefix = GetFrequencyPrefix(Frequency);

	check(Reflection.GetResult() == SPV_REFLECT_RESULT_SUCCESS);

	SpvReflectResult SPVRResult = SPV_REFLECT_RESULT_NOT_READY;
	TArray<SpvReflectBlockVariable*> ConstantBindings;
	const uint32 GlobalSetId = 32;

	FSpirvReflectBindings ReflectionBindings;
	ReflectionBindings.GatherDescriptorBindings(Reflection);

	uint32 BufferIndices = 0xffffffff;
	uint32 UAVIndices = 0xffffffff;
	uint32 TextureIndices = 0xffffffff;
	uint32 UBOIndices = 0xffffffff;
	uint32 SamplerIndices = 0xffffffff;
	uint32_t PackedUBIndex = 0;

	for (auto const& Binding : ReflectionBindings.TBufferUAVs)
	{
		check(UAVIndices);
		uint32 Index = FPlatformMath::CountTrailingZeros(UAVIndices);

		// UAVs always claim all slots so we don't have conflicts as D3D expects 0-7
		BufferIndices &= ~(1 << Index);
		TextureIndices &= ~(1llu << uint64(Index));
		UAVIndices &= ~(1 << Index);

		CCHeaderWriter.WriteUAV(UTF8_TO_TCHAR(Binding->name), Index);

		SPVRResult = Reflection.ChangeDescriptorBindingNumbers(Binding, Index, GlobalSetId);
		check(SPVRResult == SPV_REFLECT_RESULT_SUCCESS);

		ReflectionOut.UAVs.Add(Binding->name);
	}

	for (auto const& Binding : ReflectionBindings.SBufferUAVs)
	{
		check(UAVIndices);
		uint32 Index = FPlatformMath::CountTrailingZeros(UAVIndices);

		// UAVs always claim all slots so we don't have conflicts as D3D expects 0-7
		BufferIndices &= ~(1 << Index);
		TextureIndices &= ~(1llu << uint64(Index));
		UAVIndices &= ~(1 << Index);

		CCHeaderWriter.WriteUAV(UTF8_TO_TCHAR(Binding->name), Index);
		ReflectionOut.StructuredBuffers.Add(Binding->name);

		SPVRResult = Reflection.ChangeDescriptorBindingNumbers(Binding, Index, GlobalSetId);
		check(SPVRResult == SPV_REFLECT_RESULT_SUCCESS);
	}

	for (auto const& Binding : ReflectionBindings.TextureUAVs)
	{
		check(UAVIndices);
		uint32 Index = FPlatformMath::CountTrailingZeros(UAVIndices);

		// UAVs always claim all slots so we don't have conflicts as D3D expects 0-7
		// For texture2d this allows us to emulate atomics with buffers
		BufferIndices &= ~(1 << Index);
		TextureIndices &= ~(1llu << uint64(Index));
		UAVIndices &= ~(1 << Index);

		CCHeaderWriter.WriteUAV(UTF8_TO_TCHAR(Binding->name), Index);

		SPVRResult = Reflection.ChangeDescriptorBindingNumbers(Binding, Index, GlobalSetId);
		check(SPVRResult == SPV_REFLECT_RESULT_SUCCESS);

		ReflectionOut.UAVs.Add(Binding->name);
	}

	for (auto const& Binding : ReflectionBindings.TBufferSRVs)
	{
		check(TextureIndices);
		uint32 Index = FPlatformMath::CountTrailingZeros(TextureIndices);

		// No support for 3-component types in dxc/SPIRV/MSL - need to expose my workarounds there too
		TextureIndices &= ~(1llu << uint64(Index));

		ReflectionOut.Textures.Add(UTF8_TO_TCHAR(Binding->name));

		SPVRResult = Reflection.ChangeDescriptorBindingNumbers(Binding, Index, GlobalSetId);
		check(SPVRResult == SPV_REFLECT_RESULT_SUCCESS);
	}

	for (int32_t SBufferIndex = ReflectionBindings.SBufferSRVs.Num() - 1; SBufferIndex >= 0; SBufferIndex--)
	{
		auto Binding = ReflectionBindings.SBufferSRVs[SBufferIndex];
		check(BufferIndices);
		uint32 Index = FPlatformMath::CountTrailingZeros(BufferIndices);

		BufferIndices &= ~(1 << Index);

		SPVRResult = Reflection.ChangeDescriptorBindingNumbers(Binding, Index, GlobalSetId);
		check(SPVRResult == SPV_REFLECT_RESULT_SUCCESS);

		CCHeaderWriter.WriteUAV(UTF8_TO_TCHAR(Binding->name), Index);
		ReflectionOut.StructuredBuffers.Add(Binding->name);
	}

	TArray<const SpvReflectDescriptorBinding*> RealUniformBuffers;
	for (auto const& Binding : ReflectionBindings.UniformBuffers)
	{
		// Global uniform buffer - handled specially as we care about the internal layout
		if (strstr(Binding->name, "$Globals"))
		{
			TMap<FString, uint32_t> GlobalOffsetSizes;
			for (uint32 i = 0; i < Binding->block.member_count; i++)
			{
				SpvReflectBlockVariable& member = Binding->block.members[i];

				FString TypeQualifier;
				GetSpvVarQualifier(member, TypeQualifier);

				uint32_t& GlobalOffsetSize = GlobalOffsetSizes.FindOrAdd(TypeQualifier);

				if (strstr(member.name, "gl_") || !strcmp(member.name, "ARM_shader_framebuffer_fetch") || !strcmp(member.name, "ARM_shader_framebuffer_fetch_depth_stencil"))
				{
					continue;
				}

				bool bHalfPrecision = member.decoration_flags & SPV_REFLECT_DECORATION_RELAXED_PRECISION;
				CCHeaderWriter.WritePackedGlobal(ANSI_TO_TCHAR(member.name), CrossCompiler::FHlslccHeaderWriter::EncodePackedGlobalType(*(member.type_description), bHalfPrecision), GlobalOffsetSize, member.size);
				GlobalOffsetSize += Align(member.size, 16);

				AddMemberToPackedUB(FrequencyPrefix,
					member,
					"_Globals_",
					-1,
					ReflectionOut.GlobalOffsets,
					ReflectionOut.GlobalMemberInfos,
					ReflectionOut.GlobalRemap,
					ReflectionOut.GlobalArrays);
			}
		}
		else
		{
<<<<<<< HEAD
			if (bEmulatedUBs)
=======
			const FUniformBufferEntry* UniformBufferEntry = ShaderInput.Environment.UniformBufferMap.Find(Binding->name);

			if (bEmulatedUBs && (UniformBufferEntry == nullptr || !UniformBufferEntry->bNoEmulatedUniformBuffer))
>>>>>>> d731a049
			{
				check(UBOIndices);
				uint32 Index = FPlatformMath::CountTrailingZeros(UBOIndices);
				UBOIndices &= ~(1 << Index);

				ReflectionOut.PackedUBOffsets.Add(Index);
				ReflectionOut.PackedUBRemap.Add(Index);
				ReflectionOut.PackedUBArrays.Add(Index);
				ReflectionOut.PackedUBMemberInfos.Add(Index);
				ReflectionOut.PackedUBNames.Add(Index, std::string(Binding->name));

				for (uint32 i = 0; i < Binding->block.member_count; i++)
				{
					SpvReflectBlockVariable& member = Binding->block.members[i];

					std::string UBName = "_" + std::string(Binding->name) + "_";

					if (member.type_description->type_flags & SPV_REFLECT_TYPE_FLAG_STRUCT)
					{
						for (uint32 n = 0; n < member.member_count; n++)
						{
							// Clone struct member and rename it for struct
							SpvReflectBlockVariable StructMember = member.members[n];

							std::string StructMemberName = std::string(member.name) + "." + std::string(StructMember.name);
							StructMember.name = StructMemberName.c_str();

							AddMemberToPackedUB(FrequencyPrefix,
								StructMember,
								UBName,
								Index,
								ReflectionOut.PackedUBOffsets[Index],
								ReflectionOut.PackedUBMemberInfos[Index],
								ReflectionOut.PackedUBRemap[Index],
								ReflectionOut.PackedUBArrays[Index]);
						}
					}
					else
					{
						AddMemberToPackedUB(FrequencyPrefix,
							member,
							UBName,
							Index,
							ReflectionOut.PackedUBOffsets[Index],
							ReflectionOut.PackedUBMemberInfos[Index],
							ReflectionOut.PackedUBRemap[Index],
							ReflectionOut.PackedUBArrays[Index]);
					}
				}

				SPVRResult = Reflection.ChangeDescriptorBindingNumbers(Binding, Index, GlobalSetId);
				check(SPVRResult == SPV_REFLECT_RESULT_SUCCESS);
			}
			else
			{
				RealUniformBuffers.Add(Binding);
			}
		}
	}

	//Always write the real uniform buffers after the emulated because OpenGLShaders expects emulated to be in consecutive slots
	for (auto const& Binding : RealUniformBuffers)
	{
		uint32 Index = FPlatformMath::CountTrailingZeros(UBOIndices);
		UBOIndices &= ~(1 << Index);

		std::string OldName = Binding->name;
		std::string NewName = FrequencyPrefix;
		NewName += "b";
		NewName += std::to_string(Index);
		ReflectionOut.UniformVarNames[OldName] = NewName;
		// Regular uniform buffer - we only care about the binding index
		CCHeaderWriter.WriteUniformBlock(UTF8_TO_TCHAR(Binding->name), Index);

		ReflectionOut.UniformVarMemberNames.insert({ OldName, {} });
		for (uint32 i = 0; i < Binding->block.member_count; i++)
		{
			SpvReflectBlockVariable& member = Binding->block.members[i];
			ReflectionOut.UniformVarMemberNames[OldName].push_back(member.name);
		}

		SPVRResult = Reflection.ChangeDescriptorBindingNumbers(Binding, Index, GlobalSetId);
		check(SPVRResult == SPV_REFLECT_RESULT_SUCCESS);
	}

	WritePackedUBHeader(CCHeaderWriter, ReflectionOut.PackedUBMemberInfos, ReflectionOut.PackedUBNames);

	for (auto const& Binding : ReflectionBindings.TextureSRVs)
	{
		check(TextureIndices);
		uint32 Index = FPlatformMath::CountTrailingZeros64(TextureIndices);
		TextureIndices &= ~(1llu << uint64(Index));

		ReflectionOut.Textures.Add(UTF8_TO_TCHAR(Binding->name));

		SPVRResult = Reflection.ChangeDescriptorBindingNumbers(Binding, Index, GlobalSetId);
		check(SPVRResult == SPV_REFLECT_RESULT_SUCCESS);
	}

	for (auto const& Binding : ReflectionBindings.Samplers)
	{
		check(SamplerIndices);
		uint32 Index = FPlatformMath::CountTrailingZeros(SamplerIndices);
		SamplerIndices &= ~(1 << Index);

		ReflectionOut.Samplers.Add(UTF8_TO_TCHAR(Binding->name));

		SPVRResult = Reflection.ChangeDescriptorBindingNumbers(Binding, Index, GlobalSetId);
		check(SPVRResult == SPV_REFLECT_RESULT_SUCCESS);
	}

	// Spirv-cross can add a dummy sampler for glsl which isn't in the reflection bindings
	ReflectionOut.Samplers.Add(SPIRV_DummySamplerName);

	{
		uint32 Count = 0;
		SPVRResult = Reflection.EnumeratePushConstantBlocks(&Count, nullptr);
		check(SPVRResult == SPV_REFLECT_RESULT_SUCCESS);
		ConstantBindings.SetNum(Count);
		SPVRResult = Reflection.EnumeratePushConstantBlocks(&Count, ConstantBindings.GetData());
		check(SPVRResult == SPV_REFLECT_RESULT_SUCCESS);
		if (Count > 0)
		{
			for (auto const& Var : ConstantBindings)
			{
				// Global uniform buffer - handled specially as we care about the internal layout
				if (strstr(Var->name, "$Globals"))
				{
					TMap<FString, uint32_t> GlobalOffsetSizes;

					for (uint32 i = 0; i < Var->member_count; i++)
					{
						SpvReflectBlockVariable& member = Var->members[i];

						FString TypeQualifier;
						GetSpvVarQualifier(member, TypeQualifier);

						uint32_t& GlobalOffsetSize = GlobalOffsetSizes.FindOrAdd(TypeQualifier);

						if (!strcmp(member.name, "gl_FragColor") || !strcmp(member.name, "gl_LastFragColorARM") || !strcmp(member.name, "gl_LastFragDepthARM") || !strcmp(member.name, "ARM_shader_framebuffer_fetch") || !strcmp(member.name, "ARM_shader_framebuffer_fetch_depth_stencil"))
						{
							continue;
						}

						bool bHalfPrecision = member.decoration_flags & SPV_REFLECT_DECORATION_RELAXED_PRECISION;
						CCHeaderWriter.WritePackedGlobal(ANSI_TO_TCHAR(member.name), CrossCompiler::FHlslccHeaderWriter::EncodePackedGlobalType(*(member.type_description), bHalfPrecision), GlobalOffsetSize, member.size);
						GlobalOffsetSize += Align(member.size, 16);

						AddMemberToPackedUB(FrequencyPrefix,
							member,
							"_Globals_",
							-1,
							ReflectionOut.GlobalOffsets,
							ReflectionOut.GlobalMemberInfos,
							ReflectionOut.GlobalRemap,
							ReflectionOut.GlobalArrays);
					}
				}
			}
		}
	}

	{
		uint32 AssignedInputs = 0;

		ReflectionBindings.GatherOutputAttributes(Reflection);
		for (SpvReflectInterfaceVariable* Var : ReflectionBindings.OutputAttributes)
		{
			if (Var->storage_class == SpvStorageClassOutput && Var->built_in == -1 && !CrossCompiler::FShaderConductorContext::IsIntermediateSpirvOutputVariable(Var->name))
			{
				if (Frequency == SF_Pixel && strstr(Var->name, "SV_Target"))
				{
					FString TypeQualifier;

					auto const type = *Var->type_description;
					uint32_t masked_type = type.type_flags & 0xF;

					switch (masked_type) {
					default: checkf(false, TEXT("unsupported component type %d"), masked_type); break;
					case SPV_REFLECT_TYPE_FLAG_BOOL: TypeQualifier = TEXT("b"); break;
					case SPV_REFLECT_TYPE_FLAG_INT: TypeQualifier = (type.traits.numeric.scalar.signedness ? TEXT("i") : TEXT("u")); break;
					case SPV_REFLECT_TYPE_FLAG_FLOAT: TypeQualifier = (type.traits.numeric.scalar.width == 32 ? TEXT("f") : TEXT("h")); break;
					}

					if (type.type_flags & SPV_REFLECT_TYPE_FLAG_MATRIX)
					{
						TypeQualifier += FString::Printf(TEXT("%d%d"), type.traits.numeric.matrix.row_count, type.traits.numeric.matrix.column_count);
					}
					else if (type.type_flags & SPV_REFLECT_TYPE_FLAG_VECTOR)
					{
						TypeQualifier += FString::Printf(TEXT("%d"), type.traits.numeric.vector.component_count);
					}
					else
					{
						TypeQualifier += TEXT("1");
					}

					FString Name = ANSI_TO_TCHAR(Var->name);
					Name.ReplaceInline(TEXT("."), TEXT("_"));
					ReflectionOut.OutputVarNames.Add(Name);
					CCHeaderWriter.WriteOutputAttribute(TEXT("out_Target"), *TypeQualifier, Var->location, /*bLocationPrefix:*/ true, /*bLocationSuffix:*/ true);
				}
				else
				{
					unsigned Location = Var->location;
					unsigned SemanticIndex = Location;
					check(Var->semantic);
					unsigned i = (unsigned)strlen(Var->semantic);
					check(i);
					while (isdigit((unsigned char)(Var->semantic[i - 1])))
					{
						i--;
					}
					if (i < strlen(Var->semantic))
					{
						SemanticIndex = (unsigned)atoi(Var->semantic + i);
						if (Location != SemanticIndex)
						{
							Location = SemanticIndex;
						}
					}

					while ((1 << Location) & AssignedInputs)
					{
						Location++;
					}

					if (Location != Var->location)
					{
						SPVRResult = Reflection.ChangeOutputVariableLocation(Var, Location);
						check(SPVRResult == SPV_REFLECT_RESULT_SUCCESS);
					}

					uint32 ArrayCount = 1;
					for (uint32 Dim = 0; Dim < Var->array.dims_count; Dim++)
					{
						ArrayCount *= Var->array.dims[Dim];
					}

					FString TypeQualifier;

					auto const type = *Var->type_description;
					uint32_t masked_type = type.type_flags & 0xF;

					switch (masked_type) {
					default: checkf(false, TEXT("unsupported component type %d"), masked_type); break;
					case SPV_REFLECT_TYPE_FLAG_BOOL: TypeQualifier = TEXT("b"); break;
					case SPV_REFLECT_TYPE_FLAG_INT: TypeQualifier = (type.traits.numeric.scalar.signedness ? TEXT("i") : TEXT("u")); break;
					case SPV_REFLECT_TYPE_FLAG_FLOAT: TypeQualifier = (type.traits.numeric.scalar.width == 32 ? TEXT("f") : TEXT("h")); break;
					}

					if (type.type_flags & SPV_REFLECT_TYPE_FLAG_MATRIX)
					{
						TypeQualifier += FString::Printf(TEXT("%d%d"), type.traits.numeric.matrix.row_count, type.traits.numeric.matrix.column_count);
					}
					else if (type.type_flags & SPV_REFLECT_TYPE_FLAG_VECTOR)
					{
						TypeQualifier += FString::Printf(TEXT("%d"), type.traits.numeric.vector.component_count);
					}
					else
					{
						TypeQualifier += TEXT("1");
					}

					for (uint32 j = 0; j < ArrayCount; j++)
					{
						AssignedInputs |= (1 << (Location + j));
					}

					FString Name = ANSI_TO_TCHAR(Var->name);
					Name.ReplaceInline(TEXT("."), TEXT("_"));
					CCHeaderWriter.WriteOutputAttribute(*Name, *TypeQualifier, Location, /*bLocationPrefix:*/ true, /*bLocationSuffix:*/ false);
				}
			}
		}
	}

	{
		uint32 AssignedInputs = 0;

		ReflectionBindings.GatherInputAttributes(Reflection);
		for (SpvReflectInterfaceVariable* Var : ReflectionBindings.InputAttributes)
		{
			if (Var->storage_class == SpvStorageClassInput && Var->built_in == -1)
			{
				unsigned Location = Var->location;
				unsigned SemanticIndex = Location;
				check(Var->semantic);
				unsigned i = (unsigned)strlen(Var->semantic);
				check(i);
				while (isdigit((unsigned char)(Var->semantic[i - 1])))
				{
					i--;
				}
				if (i < strlen(Var->semantic))
				{
					SemanticIndex = (unsigned)atoi(Var->semantic + i);
					if (Location != SemanticIndex)
					{
						Location = SemanticIndex;
					}
				}

				while ((1 << Location) & AssignedInputs)
				{
					Location++;
				}

				if (Location != Var->location)
				{
					SPVRResult = Reflection.ChangeInputVariableLocation(Var, Location);
					check(SPVRResult == SPV_REFLECT_RESULT_SUCCESS);
				}

				uint32 ArrayCount = 1;
				for (uint32 Dim = 0; Dim < Var->array.dims_count; Dim++)
				{
					ArrayCount *= Var->array.dims[Dim];
				}

				FString TypeQualifier;

				auto const type = *Var->type_description;
				uint32_t masked_type = type.type_flags & 0xF;

				switch (masked_type) {
				default: checkf(false, TEXT("unsupported component type %d"), masked_type); break;
				case SPV_REFLECT_TYPE_FLAG_BOOL: TypeQualifier = TEXT("b"); break;
				case SPV_REFLECT_TYPE_FLAG_INT: TypeQualifier = (type.traits.numeric.scalar.signedness ? TEXT("i") : TEXT("u")); break;
				case SPV_REFLECT_TYPE_FLAG_FLOAT: TypeQualifier = (type.traits.numeric.scalar.width == 32 ? TEXT("f") : TEXT("h")); break;
				}

				if (type.type_flags & SPV_REFLECT_TYPE_FLAG_MATRIX)
				{
					TypeQualifier += FString::Printf(TEXT("%d%d"), type.traits.numeric.matrix.row_count, type.traits.numeric.matrix.column_count);
				}
				else if (type.type_flags & SPV_REFLECT_TYPE_FLAG_VECTOR)
				{
					TypeQualifier += FString::Printf(TEXT("%d"), type.traits.numeric.vector.component_count);
				}
				else
				{
					TypeQualifier += TEXT("1");
				}

				for (uint32 j = 0; j < ArrayCount; j++)
				{
					AssignedInputs |= (1 << (Location + j));
				}

				FString Name = ANSI_TO_TCHAR(Var->name);
				Name.ReplaceInline(TEXT("."), TEXT("_"));
				ReflectionOut.InputVarNames.Add(Name);
				CCHeaderWriter.WriteInputAttribute(*Name, *TypeQualifier, Location, /*bLocationPrefix:*/ true, /*bLocationSuffix:*/ false);
			}
		}
	}
}

static void ConvertToEmulatedUBs(std::string& GlslSource, const ReflectionData& ReflectData, const EShaderFrequency Frequency)
{
	const ANSICHAR* FrequencyPrefix = GetFrequencyPrefix(Frequency);
	
	for (const auto& PackedUBNamePair : ReflectData.PackedUBNames)
	{
		bool bIsLayout = true;
		std::string UBSearchString = "layout\\(.*\\) uniform type_" + PackedUBNamePair.Value + "$";

		std::smatch RegexMatch;
		std::regex_search(GlslSource, RegexMatch, std::regex(UBSearchString));

		for (auto Match : RegexMatch)
		{
			UBSearchString = Match;
			break;
		}

		size_t UBPos = GlslSource.find(UBSearchString);

		if (UBPos == std::string::npos)
		{
			UBSearchString = "struct type_" + PackedUBNamePair.Value;
			UBPos = GlslSource.find(UBSearchString);
			bIsLayout = false;
		}

		if (UBPos != std::string::npos)
		{
			std::string UBEndSearchString;
			if (bIsLayout)
			{
				UBEndSearchString = "} " + PackedUBNamePair.Value + ";";
			}
			else
			{
				UBEndSearchString = "uniform type_" + PackedUBNamePair.Value + " " + PackedUBNamePair.Value + ";";
			}

			size_t UBEndPos = GlslSource.find(UBEndSearchString);

			if (UBEndPos != std::string::npos)
			{
				GlslSource.erase(UBPos, UBEndPos - UBPos + UBEndSearchString.length());

				size_t UBVarPos = 0;

				for (const PackedUBMemberInfo& MemberInfo : ReflectData.PackedUBMemberInfos[PackedUBNamePair.Key])
				{
					std::string UBVarString = PackedUBNamePair.Value + "." + MemberInfo.Name;

					UBVarPos = GlslSource.find(UBVarString);
					while (UBVarPos != std::string::npos)
					{
						GlslSource.erase(UBVarPos, PackedUBNamePair.Value.length() + 1);
						GlslSource.replace(UBVarPos, MemberInfo.Name.size(), MemberInfo.SanitizedName);

						for (std::string const& SearchString : ReflectData.PackedUBArrays[PackedUBNamePair.Key])
						{
							if (!GlslSource.compare(UBVarPos, SearchString.length(), SearchString))
							{
								GlslSource.replace(UBVarPos + SearchString.length(), 1, "(");

								size_t ClosingBrace = GlslSource.find("]", UBVarPos + SearchString.length());
								if (ClosingBrace != std::string::npos)
									GlslSource.replace(ClosingBrace, 1, ")");
							}
						}

						UBVarPos = GlslSource.find(UBVarString);
					}
				}

				for (auto const& Pair : ReflectData.PackedUBOffsets[PackedUBNamePair.Key])
				{
					if (Pair.Value > 0)
					{
						std::string NewUniforms;
						std::string UniformPrefix = FrequencyPrefix + std::string("c") + std::to_string(PackedUBNamePair.Key);
						GetPackedUniformString(NewUniforms, UniformPrefix, Pair.Key, Pair.Value);
						GlslSource.insert(UBPos, NewUniforms);
					}
				}

				for (std::string const& Define : ReflectData.PackedUBRemap[PackedUBNamePair.Key])
				{
					GlslSource.insert(UBPos, Define);
				}
			}
		}
	}
}

const ANSICHAR* GlslFrameBufferExtensions =
"\n\n#ifdef GL_ARM_shader_framebuffer_fetch_depth_stencil\n"
"\t#extension GL_ARM_shader_framebuffer_fetch_depth_stencil : enable\n"
"#elif defined(GL_EXT_shader_framebuffer_fetch)\n"
"\t#extension GL_EXT_shader_framebuffer_fetch : enable\n"
"\t#define FBF_STORAGE_QUALIFIER inout\n"
"#endif\n"
"#extension GL_EXT_texture_buffer : enable\n"
"// end extensions";

// GLSL framebuffer macro definitions. Used to patch GLSL output source.
const ANSICHAR* GlslFrameBufferDefines =
"\n\n#ifdef UE_EXT_shader_framebuffer_fetch\n"
"#define _Globals_ARM_shader_framebuffer_fetch 0\n"
"#define FRAME_BUFFERFETCH_STORAGE_QUALIFIER inout\n"
"#define _Globals_gl_FragColor out_var_SV_Target0\n"
"#define _Globals_gl_LastFragColorARM vec4(0.0, 0.0, 0.0, 0.0)\n"
"#elif defined( GL_ARM_shader_framebuffer_fetch)\n"
"#define _Globals_ARM_shader_framebuffer_fetch 1\n"
"#define FRAME_BUFFERFETCH_STORAGE_QUALIFIER out\n"
"#define _Globals_gl_FragColor vec4(0.0, 0.0, 0.0, 0.0)\n"
"#define _Globals_gl_LastFragColorARM gl_LastFragDepthARM\n"
"#else\n"
"#define FRAME_BUFFERFETCH_STORAGE_QUALIFIER out\n"
"#define _Globals_ARM_shader_framebuffer_fetch 0\n"
"#define _Globals_gl_FragColor vec4(0.0, 0.0, 0.0, 0.0)\n"
"#define _Globals_gl_LastFragColorARM vec4(0.0, 0.0, 0.0, 0.0)\n"
"#endif\n"
"#ifdef GL_ARM_shader_framebuffer_fetch_depth_stencil\n"
"#define _Globals_ARM_shader_framebuffer_fetch_depth_stencil 1u\n"
"#else\n"
"#define _Globals_ARM_shader_framebuffer_fetch_depth_stencil 0u\n"
"#endif\n";

struct GLSLCompileParameters
{
	CrossCompiler::FShaderConductorContext* CompilerContext;
	CrossCompiler::FHlslccHeaderWriter* CCHeaderWriter;
	CrossCompiler::FShaderConductorTarget* TargetDesc;
	CrossCompiler::FShaderConductorOptions* Options;

	FShaderCompilerOutput* Output;
	TArray<uint32>* SpirvData;

	EShaderFrequency Frequency;
	const ANSICHAR* SPIRV_DummySamplerName;
};

bool GenerateGlslShader(std::string& OutString, GLSLCompileParameters& GLSLCompileParams, ReflectionData& ReflectData, bool bWriteToCCHeader, bool bIsDeferred, bool bEmulatedUBs)
{
	const bool bGlslSourceCompileSucceeded = GLSLCompileParams.CompilerContext->CompileSpirvToSourceBuffer(
		*GLSLCompileParams.Options, *GLSLCompileParams.TargetDesc, GLSLCompileParams.SpirvData->GetData(), GLSLCompileParams.SpirvData->Num() * sizeof(uint32),
		[&OutString](const void* Data, uint32 Size)
		{
			OutString = std::string(reinterpret_cast<const ANSICHAR*>(Data), Size);
		}
	);

	if (!bGlslSourceCompileSucceeded)
	{
		GLSLCompileParams.CompilerContext->FlushErrors(GLSLCompileParams.Output->Errors);
		return false;
	}

	const ANSICHAR* FrequencyPrefix = GetFrequencyPrefix(GLSLCompileParams.Frequency);

	std::string LayoutString = "#extension ";
	size_t LayoutPos = OutString.find(LayoutString);
	if (LayoutPos != std::string::npos)
	{
		for (FString Name : ReflectData.InputVarNames)
		{
			std::string DefineString = "#define ";
			DefineString += TCHAR_TO_ANSI(*Name);
			DefineString += " ";
			DefineString += TCHAR_TO_ANSI(*Name.Replace(TEXT("in_var_"), TEXT("in_")));
			DefineString += "\n";

			OutString.insert(LayoutPos, DefineString);
		}
		for (FString Name : ReflectData.OutputVarNames)
		{
			std::string DefineString = "#define ";
			DefineString += TCHAR_TO_ANSI(*Name);
			DefineString += " ";
			DefineString += TCHAR_TO_ANSI(*Name.Replace(TEXT("out_var_SV_"), TEXT("out_")));
			DefineString += "\n";

			OutString.insert(LayoutPos, DefineString);
		}
	}

	// Perform FBF replacements
	{

		size_t MainPos = OutString.find("#version 320 es");

		// Fallback if the shader is 310 
		if (MainPos == std::string::npos)
		{
			MainPos = OutString.find("#version 310 es");
		}

		if (MainPos != std::string::npos)
		{
			MainPos += strlen("#version 320 es");
		}

		// Framebuffer Depth Fetch
		{
			std::string FBDFString = "_Globals.ARM_shader_framebuffer_fetch_depth_stencil";
			std::string FBDFReplaceString = "1u";

			std::string FBFString = "_Globals.ARM_shader_framebuffer_fetch";
			std::string FBFReplaceString = "_Globals_ARM_shader_framebuffer_fetch";

			bool UsesFramebufferDepthFetch = GLSLCompileParams.Frequency == SF_Pixel && OutString.find(FBDFString) != std::string::npos;
			bool UsesFramebufferFetch = GLSLCompileParams.Frequency == SF_Pixel && OutString.find(FBFString) != std::string::npos;

			if (UsesFramebufferDepthFetch || UsesFramebufferFetch)
			{
				OutString.insert(MainPos, GlslFrameBufferDefines);
				OutString.insert(MainPos, GlslFrameBufferExtensions);

				size_t FramebufferDepthFetchPos = OutString.find(FBDFString);

				OutString.erase(FramebufferDepthFetchPos, FBDFString.length());
				OutString.insert(FramebufferDepthFetchPos, FBDFReplaceString);

				std::string LastFragDepthARMString = "_Globals._RESERVED_IDENTIFIER_FIXUP_gl_LastFragDepthARM";
				std::string LastFragDepthARMReplaceString = "GLFetchDepthBuffer()";

				size_t LastFragDepthARMStringPos = OutString.find(LastFragDepthARMString);
				
				while (LastFragDepthARMStringPos != std::string::npos)
				{
					OutString.erase(LastFragDepthARMStringPos, LastFragDepthARMString.length());
					OutString.insert(LastFragDepthARMStringPos, LastFragDepthARMReplaceString);

					LastFragDepthARMStringPos = OutString.find(LastFragDepthARMString);
				}

				MainPos = OutString.find("void main()");

				// Add support for framebuffer fetch depth when ARM extension is not supported
				if (MainPos != std::string::npos)
				{
					std::string DepthBufferIndex = bIsDeferred ? "4" : "1";
					std::string DepthBufferOutVarString = "out_var_SV_Target" + DepthBufferIndex;

					// Insert function declaration to handle retrieving depth
					OutString.insert(MainPos, "float GLFetchDepthBuffer()\n"
						"{\n"
						"\t#if defined(GL_ARM_shader_framebuffer_fetch_depth_stencil)\n"
						"\treturn gl_LastFragDepthARM;\n"
						"\t#elif defined(GL_EXT_shader_framebuffer_fetch)\n"
						"\treturn " + DepthBufferOutVarString + ".x;\n"
						"\t#else\n"
						"\treturn 0.0f;\n"
						"\t#endif\n"
						"}\n");

					
					// If SceneDepthAux is not declared then declare it, otherwise modify so that we only enable it on devices that don't support
					// GL_ARM_shader_framebuffer_fetch_depth_stencil and do support GL_EXT_shader_framebuffer_fetch
					size_t DepthBufferOutVarPos = OutString.find(DepthBufferOutVarString + ";");

					std::string DepthBufferDeclString = "layout(location = " + DepthBufferIndex + ") inout highp vec4 " + DepthBufferOutVarString + ";\n";
					std::string DepthBufferOutString = "\n#if !defined(GL_ARM_shader_framebuffer_fetch_depth_stencil) && defined(GL_EXT_shader_framebuffer_fetch)\n" +
														DepthBufferDeclString +
														"#endif\n";

					// If we cannot find a declararation of out_var_SV_Target(n) in the shader, insert one
					if (DepthBufferOutVarPos == std::string::npos)
					{
						OutString.insert(MainPos, DepthBufferOutString);
					}
					else 
					{
						// If we have a declaration, replace with one that will be stripped if GL_ARM_shader_framebuffer_fetch_depth_stencil is enabled
						size_t StringStartPos = OutString.rfind("layout", DepthBufferOutVarPos - 1);
						size_t StringEndPos = OutString.find(";", StringStartPos);

						OutString.erase(StringStartPos, (StringEndPos+1) - StringStartPos);
						OutString.insert(StringStartPos, DepthBufferOutString);
					}

					// Make SceneDepthAux assignment conditional
					// We only need to write the depth when we don't support GL_ARM_shader_framebuffer_fetch_depth_stencil
					std::string DepthBufferAssignment = DepthBufferOutVarString + " =";
					size_t DepthBufferAssignmentPos = OutString.find(DepthBufferAssignment);

					if (DepthBufferAssignmentPos != std::string::npos)
					{
						size_t LineEnd = OutString.find_first_of(";", DepthBufferAssignmentPos);
						uint32_t AssignmentValueStart = DepthBufferAssignmentPos + DepthBufferAssignment.size();
						std::string AssignmentValue = OutString.substr(AssignmentValueStart + 1, LineEnd - AssignmentValueStart);

						if (LineEnd != std::string::npos)
						{
							OutString.erase(DepthBufferAssignmentPos, LineEnd + 1 - DepthBufferAssignmentPos);
							OutString.insert(DepthBufferAssignmentPos, std::string("#if !defined(GL_ARM_shader_framebuffer_fetch_depth_stencil) && defined(GL_EXT_shader_framebuffer_fetch)\n") + DepthBufferAssignment + AssignmentValue + std::string("\n#endif\n"));
						}
					}
				}
			}
		}
	}

	// If we are rendering deferred, then we only need SceneDepthAux on devices that don't support framebuffer fetch depth
	if (bIsDeferred)
	{
		std::string SceneDepthAux = "layout(location = 4) out highp float out_var_SV_Target4;";
		size_t SceneDepthAuxPos = OutString.find(SceneDepthAux);
		if (SceneDepthAuxPos != std::string::npos)
		{
			OutString.insert(SceneDepthAuxPos + SceneDepthAux.size(), "\n#endif\n");
			OutString.insert(SceneDepthAuxPos, "\n#ifndef GL_ARM_shader_framebuffer_fetch_depth_stencil\n");

			std::string SceneDepthAuxAssignment = "out_var_SV_Target4 =";
			size_t SceneDepthAuxAssignmentPos = OutString.find(SceneDepthAuxAssignment);

			if (SceneDepthAuxAssignmentPos != std::string::npos)
			{
				size_t LineEnd = OutString.find_first_of(";", SceneDepthAuxAssignmentPos);
				uint32_t AssignmentValueStart = SceneDepthAuxAssignmentPos + SceneDepthAuxAssignment.size();
				std::string AssignmentValue = OutString.substr(AssignmentValueStart + 1, LineEnd - AssignmentValueStart);

				if (LineEnd != std::string::npos)
				{
					OutString.erase(SceneDepthAuxAssignmentPos, LineEnd + 1 - SceneDepthAuxAssignmentPos);
					OutString.insert(SceneDepthAuxAssignmentPos, std::string("#ifndef GL_ARM_shader_framebuffer_fetch_depth_stencil\n") + SceneDepthAuxAssignment + AssignmentValue + std::string("\n#endif\n"));
				}
			}
		}
	}

	// Fixup packed globals
	{
		bool bIsLayout = true;

		std::string GlobalsSearchString = "layout\\(.*\\) uniform type_Globals$";

		std::smatch RegexMatch;
		std::regex_search(OutString, RegexMatch, std::regex(GlobalsSearchString));

		for (auto Match : RegexMatch)
		{
			GlobalsSearchString = Match;
			break;
		}

		size_t GlobalPos = OutString.find(GlobalsSearchString);

		if (GlobalPos == std::string::npos)
		{
			GlobalsSearchString = "struct type_Globals";
			GlobalPos = OutString.find(GlobalsSearchString);
			bIsLayout = false;
		}

		if (GlobalPos != std::string::npos)
		{
			std::string GlobalsEndSearchString;
			if (bIsLayout)
			{
				GlobalsEndSearchString = "} _Globals;";
			}
			else
			{
				GlobalsEndSearchString = "uniform type_Globals _Globals;";
			}

			size_t GlobalEndPos = OutString.find(GlobalsEndSearchString);

			if (GlobalEndPos != std::string::npos)
			{
				OutString.erase(GlobalPos, GlobalEndPos - GlobalPos + GlobalsEndSearchString.length());

				std::string GlobalVarString = "_Globals.";
				size_t GlobalVarPos = 0;
				do
				{
					GlobalVarPos = OutString.find(GlobalVarString, GlobalVarPos);
					if (GlobalVarPos != std::string::npos)
					{
						OutString.replace(GlobalVarPos, GlobalVarString.length(), "_Globals_");
						for (std::string const& SearchString : ReflectData.GlobalArrays)
						{
							if (!OutString.compare(GlobalVarPos, SearchString.length(), SearchString))
							{
								OutString.replace(GlobalVarPos + SearchString.length(), 1, "(");

								size_t ClosingBrace = OutString.find("]", GlobalVarPos + SearchString.length());
								if (ClosingBrace != std::string::npos)
									OutString.replace(ClosingBrace, 1, ")");
							}
						}
					}
				} while (GlobalVarPos != std::string::npos);

				for (auto const& Pair : ReflectData.GlobalOffsets)
				{
					if (Pair.Value > 0)
					{
						std::string NewUniforms;
						GetPackedUniformString(NewUniforms, FrequencyPrefix + std::string("u"), Pair.Key, Pair.Value);
						OutString.insert(GlobalPos, NewUniforms);
					}
				}

				for (std::string const& Define : ReflectData.GlobalRemap)
				{
					OutString.insert(GlobalPos, Define);
				}

				bool UsesFramebufferFetch = GLSLCompileParams.Frequency == SF_Pixel && OutString.find("_Globals.ARM_shader_framebuffer_fetch") != std::string::npos;

				if (UsesFramebufferFetch)
				{
					size_t OutColor = OutString.find("0) out ");
					if (OutColor != std::string::npos)
						OutString.replace(OutColor, 7, "0) FRAME_BUFFERFETCH_STORAGE_QUALIFIER ");
				}
			}
		}
	}

	if (bEmulatedUBs)
	{
		ConvertToEmulatedUBs(OutString, ReflectData, GLSLCompileParams.Frequency);
	}

	const size_t GlslSourceLen = OutString.length();
	if (GlslSourceLen > 0)
	{
		uint32 TextureIndex = 0;
		for (const FString& Texture : ReflectData.Textures)
		{
			const size_t SamplerPos = OutString.find("\nuniform ");

			TArray<FString> UsedSamplers;
			FString SamplerString;
			for (const FString& Sampler : ReflectData.Samplers)
			{
				std::string SamplerName = "SPIRV_Cross_Combined";
				SamplerName += TCHAR_TO_ANSI(*(Texture + Sampler));
				size_t FindCombinedSampler = OutString.find(SamplerName.c_str());

				if (FindCombinedSampler != std::string::npos)
				{
					checkf(SamplerPos != std::string::npos, TEXT("Generated GLSL shader is expected to have combined sampler '%s:%s' but no appropriate 'uniform' declaration could be found"), *Texture, *Sampler);

					uint32 NewIndex = TextureIndex + UsedSamplers.Num();
					std::string NewDefine = "#define ";
					NewDefine += SamplerName;
					NewDefine += " ";
					NewDefine += FrequencyPrefix;
					NewDefine += "s";
					NewDefine += std::to_string(NewIndex);
					NewDefine += "\n";
					OutString.insert(SamplerPos + 1, NewDefine);

					// Do not add an entry for the dummy sampler as it will throw errors in the runtime checks
					if (Sampler != GLSLCompileParams.SPIRV_DummySamplerName)
					{
						UsedSamplers.Add(Sampler);
					}

					SamplerString += FString::Printf(TEXT("%s%s"), SamplerString.Len() ? TEXT(",") : TEXT(""), *Sampler);
				}
			}

			// Rename texture buffers
			std::string SamplerBufferName = std::string("samplerBuffer ") + TCHAR_TO_ANSI(*Texture);
			size_t SamplerBufferPos = OutString.find(SamplerBufferName);

			if (SamplerBufferPos != std::string::npos)
			{
				std::string NewSamplerBufferName = std::string(FrequencyPrefix) + "s" + std::to_string(TextureIndex);

				OutString.erase(SamplerBufferPos + SamplerBufferName.size() - Texture.Len(), Texture.Len());
				OutString.insert(SamplerBufferPos + SamplerBufferName.size() - Texture.Len(), NewSamplerBufferName);

				std::string SamplerTexFetchExpression = std::string("texelFetch\\(\\s?") + TCHAR_TO_ANSI(*Texture) + "\\s?,";
				std::regex SamplerTexFetchPattern(SamplerTexFetchExpression);
				OutString = std::regex_replace(OutString, SamplerTexFetchPattern, std::string("texelFetch(") + NewSamplerBufferName + ",");
			}

			const uint32 SamplerCount = FMath::Max(1, UsedSamplers.Num());
			if (bWriteToCCHeader)
			{
				GLSLCompileParams.CCHeaderWriter->WriteSRV(*Texture, TextureIndex, SamplerCount, UsedSamplers);
			}
			TextureIndex += SamplerCount;
		}

		// UAVS, rename as ci0 format
		uint32_t UAVIndex = 0;
		for (const std::string& UAV : ReflectData.UAVs)
		{
			std::string NewUAVName = FrequencyPrefix + std::string("i") + std::to_string(UAVIndex);

			// Find instances of UAVs
			std::string RegexExpression = "(?:^|\\W|\\S)" + UAV + "(?:$|\\W)";

			std::cmatch RegexMatch;
			std::vector<std::string> RegexMatches;

			const char* TempString = OutString.c_str();
			while (std::regex_search(TempString, RegexMatch, std::regex(RegexExpression)))
			{
				RegexMatches.push_back(RegexMatch.str());
				TempString = RegexMatch.suffix().first;
			}

			for (const auto& Match : RegexMatches)
			{
				size_t MatchOffset = Match.find_first_of(UAV);
				size_t MatchPos = OutString.find(Match);

				OutString.replace(MatchPos + MatchOffset, UAV.size(), NewUAVName);
			}

			UAVIndex++;
		}

		// StructuredBuffers, rename as ci0 format
		for (const std::string& SBuffer : ReflectData.StructuredBuffers)
		{
			std::string NewSBufferName = FrequencyPrefix + std::string("i") + std::to_string(UAVIndex);
			std::string NewSBufferVarName = NewSBufferName + std::string("_VAR");

			std::string SearchString = "} " + SBuffer;
			size_t SBufferPos = OutString.find(SearchString);

			size_t SBufferEndPos = OutString.find(";", SBufferPos);

			std::string ReplacementSubStr = OutString.substr(SBufferPos + 2, SBufferEndPos - SBufferPos - 2);
			OutString.erase(SBufferPos + 1, SBufferEndPos - SBufferPos - 1);

			const std::string SBufferData = "_m0";
			size_t SBufferDataPos = OutString.rfind(SBufferData, SBufferPos);
			OutString.replace(SBufferDataPos, SBufferData.size(), NewSBufferName);

			const std::string BufferString = " buffer ";
			size_t BufferNamePos = OutString.rfind(BufferString, SBufferPos);
			size_t BufferLineEndPos = OutString.find("\n", BufferNamePos);
			size_t ReplacePos = BufferNamePos + BufferString.size();

			OutString.replace(ReplacePos, BufferLineEndPos - ReplacePos, NewSBufferVarName);

			// Replace the usage of StructuredBuffer with new name
			size_t CurPos = OutString.find(ReplacementSubStr + ".");
			while (CurPos != std::string::npos)
			{
				// Offset by 4 to account for ._m0
				OutString.replace(CurPos, ReplacementSubStr.size() + 4, NewSBufferName);
				CurPos = OutString.find(ReplacementSubStr + ".");
			}

			UAVIndex++;
		}

		for (const auto& pair : ReflectData.UniformVarNames)
		{
			std::string OldUniformTypeName = "uniform type_" + pair.first + " " + pair.first + ";";

			size_t UniformTypePos = OutString.find(OldUniformTypeName);

			if (UniformTypePos != std::string::npos)
			{
				OutString.erase(UniformTypePos, OldUniformTypeName.length());
			}

			// Replace struct type with layout, for compatibility 
			std::string OldStructTypeName = "struct type_" + pair.first + "\n";
			std::string NewStructTypeName = "layout(std140) uniform " + pair.second + "\n";

			size_t StructTypePos = OutString.find(OldStructTypeName);

			if (StructTypePos != std::string::npos)
			{
				OutString.erase(StructTypePos, OldStructTypeName.length());
				OutString.insert(StructTypePos, NewStructTypeName);
			}

			// Append the uniform buffer name i.e. pb0 to ensure variable names are unique across shaders
			std::vector<std::string>& MemberNames = ReflectData.UniformVarMemberNames[pair.first];
			for (const std::string& uniform_member_name : MemberNames)
			{
				std::string OldVarName = uniform_member_name;
				std::string NewVarName = uniform_member_name + pair.second;

				size_t OldVarNamePos = OutString.find(OldVarName);

				OutString.erase(OldVarNamePos, OldVarName.length());
				OutString.insert(OldVarNamePos, NewVarName);
			}

			// Sort the member names by length so that we don't accidently replace a partial string
			std::sort(MemberNames.begin(), MemberNames.end(), [](const std::string& a, const std::string& b) {
				return a.length() > b.length();
				});

			// Replace uniform member names in the glsl
			for (const std::string& uniform_member_name : MemberNames)
			{
				std::string OldUniformBufferAccessor = pair.first + "." + uniform_member_name;
				std::string NewUniformBufferAccessor = uniform_member_name + pair.second;

				size_t OldAccessorPos = OutString.find(OldUniformBufferAccessor);
				while (OldAccessorPos != std::string::npos)
				{
					OutString.erase(OldAccessorPos, OldUniformBufferAccessor.length());
					OutString.insert(OldAccessorPos, NewUniformBufferAccessor);

					OldAccessorPos = OutString.find(OldUniformBufferAccessor);
				}
			}

			// Rename the padding variables to stop conflicts between shaders
			std::string OldPaddingName = "type_" + pair.first + "_pad";
			std::string NewPaddingName = pair.second + "_pad";

			size_t OldPaddingPos = OutString.find(OldPaddingName);
			while (OldPaddingPos != std::string::npos)
			{
				OutString.erase(OldPaddingPos, OldPaddingName.length());
				OutString.insert(OldPaddingPos, NewPaddingName);

				OldPaddingPos = OutString.find(OldPaddingName);
			}
		}
	}

	return true;
}

bool GenerateDeferredMobileShaders(std::string& GlslSource, GLSLCompileParameters& GLSLCompileParams, const std::string& HlslString, ReflectionData& ReflectData, bool bWriteToCCHeader, bool bIsDeferred, bool bEmulatedUBs)
{
	bool bHasGbufferTextures[4];
	bHasGbufferTextures[0] = HlslString.find("GENERATED_SubpassFetchAttachment0") != std::string::npos;
	bHasGbufferTextures[1] = HlslString.find("GENERATED_SubpassFetchAttachment1") != std::string::npos;
	bHasGbufferTextures[2] = HlslString.find("GENERATED_SubpassFetchAttachment2") != std::string::npos;
	bHasGbufferTextures[3] = HlslString.find("GENERATED_SubpassFetchAttachment3") != std::string::npos;

	bool bHasGBufferOutputs[4];
	bHasGBufferOutputs[0] = HlslString.find("OutProxy") != std::string::npos;
	bHasGBufferOutputs[1] = HlslString.find("OutGBufferA") != std::string::npos;
	bHasGBufferOutputs[2] = HlslString.find("OutGBufferB") != std::string::npos;
	bHasGBufferOutputs[3] = HlslString.find("OutGBufferC") != std::string::npos;

	bool bHasInputs = false;
	bool bHasOutputs = false;

	for (uint32_t i = 0; i < 4; ++i)
	{
		bHasInputs |= bHasGbufferTextures[i];
		bHasOutputs |= bHasGBufferOutputs[i];
	}

	bool bHasInOut = (bHasInputs && bHasOutputs) || HlslString.find("OutTarget0") != std::string::npos;

	if (bHasInputs || bHasOutputs)
	{
		std::string OutString;
		std::string ESVersionString = "#version 320 es";
		OutString += ESVersionString + "\n";
		OutString += "#ifdef UE_MRT_FRAMEBUFFER_FETCH\n";

		FShaderCompilerDefinitions CompileFlagsCopy = GLSLCompileParams.TargetDesc->CompileFlags;

		// Add defines for FBF in spirv-glsl
		for (uint32_t i = 1; i < 4; ++i)
		{
			if (bHasGbufferTextures[i])
			{
				FString DefineKey = FString::Printf(TEXT("remap_ext_framebuffer_fetch%d"), i);
				FString DefineValue = FString::Printf(TEXT("%d %d"), i + 1, i);
				GLSLCompileParams.TargetDesc->CompileFlags.SetDefine(*DefineKey, *DefineValue);
			}
		}

		std::string FBFSourceString;
		if (!GenerateGlslShader(FBFSourceString, GLSLCompileParams, ReflectData, true, true, bEmulatedUBs))
		{
			return false;
		}

		size_t VersionStringPos = FBFSourceString.find(ESVersionString);
		if (VersionStringPos != std::string::npos)
		{
			FBFSourceString.replace(VersionStringPos, ESVersionString.length(), "");
		}

		GLSLCompileParams.TargetDesc->CompileFlags = CompileFlagsCopy;

		OutString += FBFSourceString;

		// Generate PLS shader
		OutString += "#else\n";

		// Using rgb10_a2ui because r11_g11_b10 has issues with swizzle from 4 to 3 components in DXC
		static const FString GBufferOutputNames[] =
		{
			TEXT("rgb10_a2 out.var.SV_Target0"),
			TEXT("rgba8 out.var.SV_Target1"),
			TEXT("rgba8 out.var.SV_Target2"),
			TEXT("rgba8 out.var.SV_Target3"),
		};

		static const FString GBufferInputNames[] =
		{
			TEXT("rgb10_a2 GENERATED_SubpassFetchAttachment0"),
			TEXT("rgba8 GENERATED_SubpassFetchAttachment1"),
			TEXT("rgba8 GENERATED_SubpassFetchAttachment2"),
			TEXT("rgba8 GENERATED_SubpassFetchAttachment3"),
		};

		static const FString GBufferInOutNames[] =
		{
			TEXT("rgb10_a2 GENERATED_SubpassFetchAttachment0 out.var.SV_Target0"),
			TEXT("rgba8 GENERATED_SubpassFetchAttachment1 out.var.SV_Target1"),
			TEXT("rgba8 GENERATED_SubpassFetchAttachment2 out.var.SV_Target2"),
			TEXT("rgba8 GENERATED_SubpassFetchAttachment3 out.var.SV_Target3"),
		};

		// Add defines for PLS in spirv-glsl
		{
			FString DefineKey = "";
			FString DefineValue = "";

			for (uint32_t i = 0; i < 4; ++i)
			{
				if (bHasInOut)
				{
					DefineKey = FString::Printf(TEXT("pls_io%d"), i);
					DefineValue = GBufferInOutNames[i];
				}
				else if (bHasInputs)
				{
					DefineKey = FString::Printf(TEXT("pls_in%d"), i);
					DefineValue = GBufferInputNames[i];
				}
				else
				{
					DefineKey = FString::Printf(TEXT("pls_out%d"), i);
					DefineValue = GBufferOutputNames[i];
				}

				GLSLCompileParams.TargetDesc->CompileFlags.SetDefine(*DefineKey, *DefineValue);
			}
		}

		std::string PLSSourceString;
		if (!GenerateGlslShader(PLSSourceString, GLSLCompileParams, ReflectData, false, true, bEmulatedUBs))
		{
			return false;
		}

		// Replace assignment of output to buffer 0 to additive if the output proxy additive is used
		if (HlslString.find("OutProxyAdditive") != std::string::npos ||
			HlslString.find("OutTarget0") != std::string::npos)
		{
			std::string OutProxyString = "GENERATED_SubpassFetchAttachment0 =";
			std::string OutProxyModifiedString = "GENERATED_SubpassFetchAttachment0 +=";

			size_t OutProxyStringPos = PLSSourceString.find(OutProxyString);
			while (OutProxyStringPos != std::string::npos)
			{
				PLSSourceString.replace(OutProxyStringPos, OutProxyString.size(), OutProxyModifiedString);
				OutProxyStringPos = PLSSourceString.find(OutProxyString);
			}
		}

		// Strip version string
		VersionStringPos = PLSSourceString.find(ESVersionString);
		if (VersionStringPos != std::string::npos)
		{
			PLSSourceString.replace(VersionStringPos, ESVersionString.length(), "", 0);
		}

		OutString += PLSSourceString;

		OutString += "#endif\n";
		GlslSource = OutString;
	}
	else
	{
		if (!GenerateGlslShader(GlslSource, GLSLCompileParams, ReflectData, true, false, bEmulatedUBs))
		{
			return false;
		}
	}

	return true;
}

static bool CompileToGlslWithShaderConductor(
	const FShaderCompilerInput&	Input,
	FShaderCompilerOutput&		Output,
	const FString&				WorkingDirectory,
	GLSLVersion					Version,
	const EShaderFrequency		Frequency,
	uint32						CCFlags,
	const FString&				PreprocessedShader,
	char*&						OutGlslShaderSource)
{
	CrossCompiler::FShaderConductorContext CompilerContext;

	const bool bDumpDebugInfo = (Input.DumpDebugInfoPath != TEXT("") && IFileManager::Get().DirectoryExists(*Input.DumpDebugInfoPath));
	const bool bRewriteHlslSource = true;

	// Initialize compilation options for ShaderConductor
	CrossCompiler::FShaderConductorOptions Options;
	Options.bDisableScalarBlockLayout = true;
	Options.bRemapAttributeLocations = true;
	Options.bPreserveStorageInput = true;
	
	// Convert input strings from FString to ANSI strings
	std::string SourceData(TCHAR_TO_UTF8(*PreprocessedShader));
	std::string FileName(TCHAR_TO_UTF8(*Input.VirtualSourceFilePath));
	std::string EntryPointName(TCHAR_TO_UTF8(*Input.EntryPointName));
	
	bool bEmulatedUBs = Input.Environment.CompilerFlags.Contains(CFLAG_UseEmulatedUB);

	// HLSL framebuffer declarations. Used to modify HLSL input source.
	const ANSICHAR* HlslFrameBufferDeclarations =
		"float4 gl_FragColor;\n"
		"float4 gl_LastFragColorARM;\n"
		"float gl_LastFragDepthARM;\n"
		"bool ARM_shader_framebuffer_fetch;\n"
		"bool ARM_shader_framebuffer_fetch_depth_stencil;\n"
		"float4 FramebufferFetchES2()\n"
		"{\n"
		"  if (!ARM_shader_framebuffer_fetch)\n"
		"  {\n"
		"    return gl_FragColor;\n"
		"  }\n"
		"  else\n"
		"  {\n"
		"    return gl_LastFragColorARM;\n"
		"  }\n"
		"}\n"
		"float DepthbufferFetchES2()\n"
		"{\n"
		"  return (ARM_shader_framebuffer_fetch_depth_stencil == 0 ? 0.0 : gl_LastFragDepthARM);\n"
		"}\n"
		;

	if (SourceData.find("DepthbufferFetchES2") != std::string::npos ||
		SourceData.find("FramebufferFetchES2") != std::string::npos)
	{
		SourceData = HlslFrameBufferDeclarations + SourceData;
	}
	
	// Inject additional macro definitions to circumvent missing features: external textures
	FShaderCompilerDefinitions AdditionalDefines;
	AdditionalDefines.SetDefine(TEXT("TextureExternal"), TEXT("Texture2D"));

	if (bDumpDebugInfo)
	{
		FString DirectCompileLine = CrossCompiler::CreateResourceTableFromEnvironment(Input.Environment);

		DirectCompileLine += TEXT("#if 0 /*DIRECT COMPILE*/\n");
		DirectCompileLine += CreateShaderCompilerWorkerDirectCommandLine(Input, CCFlags);
		DirectCompileLine += TEXT("\n#endif /*DIRECT COMPILE*/\n");

		DumpDebugUSF(Input, (PreprocessedShader + DirectCompileLine), CCFlags);

		if (Input.bGenerateDirectCompileFile)
		{
			FFileHelper::SaveStringToFile(CreateShaderCompilerWorkerDirectCommandLine(Input), *(Input.DumpDebugInfoPath / TEXT("DirectCompile.txt")));
		}
	}

	// Load shader source into compiler context
	CompilerContext.LoadSource(SourceData.c_str(), FileName.c_str(), EntryPointName.c_str(), Frequency, &AdditionalDefines);

<<<<<<< HEAD
	bool bCompilationFailed = false;

	if (bRewriteHlslSource)
	{
		// Rewrite HLSL source code to remove unused global resources and variables
		Options.bRemoveUnusedGlobals = true;
		if (CompilerContext.RewriteHlsl(Options))
		{
			// Adopt new rewritten shader source
			SourceData = CompilerContext.GetSourceString();

=======
					if (type.type_flags & SPV_REFLECT_TYPE_FLAG_MATRIX)
					{
						TypeQualifier += FString::Printf(TEXT("%d%d"), type.traits.numeric.matrix.row_count, type.traits.numeric.matrix.column_count);
					}
					else if (type.type_flags & SPV_REFLECT_TYPE_FLAG_VECTOR)
					{
						TypeQualifier += FString::Printf(TEXT("%d"), type.traits.numeric.vector.component_count);
					}
					else
					{
						TypeQualifier += TEXT("1");
					}

					for (uint32 j = 0; j < ArrayCount; j++)
					{
						AssignedInputs |= (1 << (Location + j));
					}

					FString Name = ANSI_TO_TCHAR(Var->name);
					Name.ReplaceInline(TEXT("."), TEXT("_"));
					CCHeaderWriter.WriteOutputAttribute(*Name, *TypeQualifier, Location, /*bLocationPrefix:*/ true, /*bLocationSuffix:*/ false);
				}
			}
		}
	}

	{
		uint32 AssignedInputs = 0;

		ReflectionBindings.GatherInputAttributes(Reflection);
		for (SpvReflectInterfaceVariable* Var : ReflectionBindings.InputAttributes)
		{
			if (Var->storage_class == SpvStorageClassInput && Var->built_in == -1)
			{
				unsigned Location = Var->location;
				unsigned SemanticIndex = Location;
				check(Var->semantic);
				unsigned i = (unsigned)strlen(Var->semantic);
				check(i);
				while (isdigit((unsigned char)(Var->semantic[i - 1])))
				{
					i--;
				}
				if (i < strlen(Var->semantic))
				{
					SemanticIndex = (unsigned)atoi(Var->semantic + i);
					if (Location != SemanticIndex)
					{
						Location = SemanticIndex;
					}
				}

				while ((1 << Location) & AssignedInputs)
				{
					Location++;
				}

				if (Location != Var->location)
				{
					SPVRResult = Reflection.ChangeInputVariableLocation(Var, Location);
					check(SPVRResult == SPV_REFLECT_RESULT_SUCCESS);
				}

				uint32 ArrayCount = 1;
				for (uint32 Dim = 0; Dim < Var->array.dims_count; Dim++)
				{
					ArrayCount *= Var->array.dims[Dim];
				}

				FString TypeQualifier;

				auto const type = *Var->type_description;
				uint32_t masked_type = type.type_flags & 0xF;

				switch (masked_type) {
				default: checkf(false, TEXT("unsupported component type %d"), masked_type); break;
				case SPV_REFLECT_TYPE_FLAG_BOOL: TypeQualifier = TEXT("b"); break;
				case SPV_REFLECT_TYPE_FLAG_INT: TypeQualifier = (type.traits.numeric.scalar.signedness ? TEXT("i") : TEXT("u")); break;
				case SPV_REFLECT_TYPE_FLAG_FLOAT: TypeQualifier = (type.traits.numeric.scalar.width == 32 ? TEXT("f") : TEXT("h")); break;
				}

				if (type.type_flags & SPV_REFLECT_TYPE_FLAG_MATRIX)
				{
					TypeQualifier += FString::Printf(TEXT("%d%d"), type.traits.numeric.matrix.row_count, type.traits.numeric.matrix.column_count);
				}
				else if (type.type_flags & SPV_REFLECT_TYPE_FLAG_VECTOR)
				{
					TypeQualifier += FString::Printf(TEXT("%d"), type.traits.numeric.vector.component_count);
				}
				else
				{
					TypeQualifier += TEXT("1");
				}

				for (uint32 j = 0; j < ArrayCount; j++)
				{
					AssignedInputs |= (1 << (Location + j));
				}

				FString Name = ANSI_TO_TCHAR(Var->name);
				Name.ReplaceInline(TEXT("."), TEXT("_"));
				ReflectionOut.InputVarNames.Add(Name);
				CCHeaderWriter.WriteInputAttribute(*Name, *TypeQualifier, Location, /*bLocationPrefix:*/ true, /*bLocationSuffix:*/ false);
			}
		}
	}
}

static void ConvertToEmulatedUBs(std::string& GlslSource, const ReflectionData& ReflectData, const EShaderFrequency Frequency)
{
	const ANSICHAR* FrequencyPrefix = GetFrequencyPrefix(Frequency);
	
	for (const auto& PackedUBNamePair : ReflectData.PackedUBNames)
	{
		bool bIsLayout = true;
		std::string UBSearchString = "layout\\(.*\\) uniform type_" + PackedUBNamePair.Value + "$";

		std::smatch RegexMatch;
		std::regex_search(GlslSource, RegexMatch, std::regex(UBSearchString));

		for (auto Match : RegexMatch)
		{
			UBSearchString = Match;
			break;
		}

		size_t UBPos = GlslSource.find(UBSearchString);

		if (UBPos == std::string::npos)
		{
			UBSearchString = "struct type_" + PackedUBNamePair.Value;
			UBPos = GlslSource.find(UBSearchString);
			bIsLayout = false;
		}

		if (UBPos != std::string::npos)
		{
			std::string UBEndSearchString;
			if (bIsLayout)
			{
				UBEndSearchString = "} " + PackedUBNamePair.Value + ";";
			}
			else
			{
				UBEndSearchString = "uniform type_" + PackedUBNamePair.Value + " " + PackedUBNamePair.Value + ";";
			}

			size_t UBEndPos = GlslSource.find(UBEndSearchString);

			if (UBEndPos != std::string::npos)
			{
				GlslSource.erase(UBPos, UBEndPos - UBPos + UBEndSearchString.length());

				size_t UBVarPos = 0;

				for (const PackedUBMemberInfo& MemberInfo : ReflectData.PackedUBMemberInfos[PackedUBNamePair.Key])
				{
					std::string UBVarString = PackedUBNamePair.Value + "." + MemberInfo.Name;

					UBVarPos = GlslSource.find(UBVarString);
					while (UBVarPos != std::string::npos)
					{
						GlslSource.erase(UBVarPos, PackedUBNamePair.Value.length() + 1);
						GlslSource.replace(UBVarPos, MemberInfo.Name.size(), MemberInfo.SanitizedName);

						for (std::string const& SearchString : ReflectData.PackedUBArrays[PackedUBNamePair.Key])
						{
							if (!GlslSource.compare(UBVarPos, SearchString.length(), SearchString))
							{
								GlslSource.replace(UBVarPos + SearchString.length(), 1, "(");

								size_t ClosingBrace = GlslSource.find("]", UBVarPos + SearchString.length());
								if (ClosingBrace != std::string::npos)
									GlslSource.replace(ClosingBrace, 1, ")");
							}
						}

						UBVarPos = GlslSource.find(UBVarString);
					}
				}

				for (auto const& Pair : ReflectData.PackedUBOffsets[PackedUBNamePair.Key])
				{
					if (Pair.Value > 0)
					{
						std::string NewUniforms;
						std::string UniformPrefix = FrequencyPrefix + std::string("c") + std::to_string(PackedUBNamePair.Key);
						GetPackedUniformString(NewUniforms, UniformPrefix, Pair.Key, Pair.Value);
						GlslSource.insert(UBPos, NewUniforms);
					}
				}

				for (std::string const& Define : ReflectData.PackedUBRemap[PackedUBNamePair.Key])
				{
					GlslSource.insert(UBPos, Define);
				}
			}
		}
	}
}

const ANSICHAR* GlslFrameBufferExtensions =
"\n\n#ifdef GL_ARM_shader_framebuffer_fetch_depth_stencil\n"
"\t#extension GL_ARM_shader_framebuffer_fetch_depth_stencil : enable\n"
"#elif defined(GL_EXT_shader_framebuffer_fetch)\n"
"\t#extension GL_EXT_shader_framebuffer_fetch : enable\n"
"\t#define FBF_STORAGE_QUALIFIER inout\n"
"#endif\n"
"#extension GL_EXT_texture_buffer : enable\n"
"// end extensions";

// GLSL framebuffer macro definitions. Used to patch GLSL output source.
const ANSICHAR* GlslFrameBufferDefines =
"\n\n#ifdef UE_EXT_shader_framebuffer_fetch\n"
"#define _Globals_ARM_shader_framebuffer_fetch 0\n"
"#define FRAME_BUFFERFETCH_STORAGE_QUALIFIER inout\n"
"#define _Globals_gl_FragColor out_var_SV_Target0\n"
"#define _Globals_gl_LastFragColorARM vec4(0.0, 0.0, 0.0, 0.0)\n"
"#elif defined( GL_ARM_shader_framebuffer_fetch)\n"
"#define _Globals_ARM_shader_framebuffer_fetch 1\n"
"#define FRAME_BUFFERFETCH_STORAGE_QUALIFIER out\n"
"#define _Globals_gl_FragColor vec4(0.0, 0.0, 0.0, 0.0)\n"
"#define _Globals_gl_LastFragColorARM gl_LastFragDepthARM\n"
"#else\n"
"#define FRAME_BUFFERFETCH_STORAGE_QUALIFIER out\n"
"#define _Globals_ARM_shader_framebuffer_fetch 0\n"
"#define _Globals_gl_FragColor vec4(0.0, 0.0, 0.0, 0.0)\n"
"#define _Globals_gl_LastFragColorARM vec4(0.0, 0.0, 0.0, 0.0)\n"
"#endif\n"
"#ifdef GL_ARM_shader_framebuffer_fetch_depth_stencil\n"
"#define _Globals_ARM_shader_framebuffer_fetch_depth_stencil 1u\n"
"#else\n"
"#define _Globals_ARM_shader_framebuffer_fetch_depth_stencil 0u\n"
"#endif\n";

struct GLSLCompileParameters
{
	CrossCompiler::FShaderConductorContext* CompilerContext;
	CrossCompiler::FHlslccHeaderWriter* CCHeaderWriter;
	CrossCompiler::FShaderConductorTarget* TargetDesc;
	CrossCompiler::FShaderConductorOptions* Options;

	FShaderCompilerOutput* Output;
	TArray<uint32>* SpirvData;

	EShaderFrequency Frequency;
	const ANSICHAR* SPIRV_DummySamplerName;
};

bool GenerateGlslShader(std::string& OutString, GLSLCompileParameters& GLSLCompileParams, ReflectionData& ReflectData, bool bWriteToCCHeader, bool bIsDeferred, bool bEmulatedUBs)
{
	const bool bGlslSourceCompileSucceeded = GLSLCompileParams.CompilerContext->CompileSpirvToSourceBuffer(
		*GLSLCompileParams.Options, *GLSLCompileParams.TargetDesc, GLSLCompileParams.SpirvData->GetData(), GLSLCompileParams.SpirvData->Num() * sizeof(uint32),
		[&OutString](const void* Data, uint32 Size)
		{
			OutString = std::string(reinterpret_cast<const ANSICHAR*>(Data), Size);
		}
	);

	if (!bGlslSourceCompileSucceeded)
	{
		GLSLCompileParams.CompilerContext->FlushErrors(GLSLCompileParams.Output->Errors);
		return false;
	}

	const ANSICHAR* FrequencyPrefix = GetFrequencyPrefix(GLSLCompileParams.Frequency);

	std::string LayoutString = "#extension ";
	size_t LayoutPos = OutString.find(LayoutString);
	if (LayoutPos != std::string::npos)
	{
		for (FString Name : ReflectData.InputVarNames)
		{
			std::string DefineString = "#define ";
			DefineString += TCHAR_TO_ANSI(*Name);
			DefineString += " ";
			DefineString += TCHAR_TO_ANSI(*Name.Replace(TEXT("in_var_"), TEXT("in_")));
			DefineString += "\n";

			OutString.insert(LayoutPos, DefineString);
		}
		for (FString Name : ReflectData.OutputVarNames)
		{
			std::string DefineString = "#define ";
			DefineString += TCHAR_TO_ANSI(*Name);
			DefineString += " ";
			DefineString += TCHAR_TO_ANSI(*Name.Replace(TEXT("out_var_SV_"), TEXT("out_")));
			DefineString += "\n";

			OutString.insert(LayoutPos, DefineString);
		}
	}

	// Perform FBF replacements
	{

		size_t MainPos = OutString.find("#version 320 es");

		// Fallback if the shader is 310 
		if (MainPos == std::string::npos)
		{
			MainPos = OutString.find("#version 310 es");
		}

		if (MainPos != std::string::npos)
		{
			MainPos += strlen("#version 320 es");
		}

		// Framebuffer Depth Fetch
		{
			std::string FBDFString = "_Globals.ARM_shader_framebuffer_fetch_depth_stencil";
			std::string FBDFReplaceString = "1u";

			std::string FBFString = "_Globals.ARM_shader_framebuffer_fetch";
			std::string FBFReplaceString = "_Globals_ARM_shader_framebuffer_fetch";

			bool UsesFramebufferDepthFetch = GLSLCompileParams.Frequency == SF_Pixel && OutString.find(FBDFString) != std::string::npos;
			bool UsesFramebufferFetch = GLSLCompileParams.Frequency == SF_Pixel && OutString.find(FBFString) != std::string::npos;

			if (UsesFramebufferDepthFetch || UsesFramebufferFetch)
			{
				OutString.insert(MainPos, GlslFrameBufferDefines);
				OutString.insert(MainPos, GlslFrameBufferExtensions);

				size_t FramebufferDepthFetchPos = OutString.find(FBDFString);

				OutString.erase(FramebufferDepthFetchPos, FBDFString.length());
				OutString.insert(FramebufferDepthFetchPos, FBDFReplaceString);

				std::string LastFragDepthARMString = "_Globals._RESERVED_IDENTIFIER_FIXUP_gl_LastFragDepthARM";
				std::string LastFragDepthARMReplaceString = "GLFetchDepthBuffer()";

				size_t LastFragDepthARMStringPos = OutString.find(LastFragDepthARMString);
				
				while (LastFragDepthARMStringPos != std::string::npos)
				{
					OutString.erase(LastFragDepthARMStringPos, LastFragDepthARMString.length());
					OutString.insert(LastFragDepthARMStringPos, LastFragDepthARMReplaceString);

					LastFragDepthARMStringPos = OutString.find(LastFragDepthARMString);
				}

				MainPos = OutString.find("void main()");

				// Add support for framebuffer fetch depth when ARM extension is not supported
				if (MainPos != std::string::npos)
				{
					std::string DepthBufferIndex = bIsDeferred ? "4" : "1";
					std::string DepthBufferOutVarString = "out_var_SV_Target" + DepthBufferIndex;

					// Insert function declaration to handle retrieving depth
					OutString.insert(MainPos, "float GLFetchDepthBuffer()\n"
						"{\n"
						"\t#if defined(GL_ARM_shader_framebuffer_fetch_depth_stencil)\n"
						"\treturn gl_LastFragDepthARM;\n"
						"\t#elif defined(GL_EXT_shader_framebuffer_fetch)\n"
						"\treturn " + DepthBufferOutVarString + ".x;\n"
						"\t#else\n"
						"\treturn 0.0f;\n"
						"\t#endif\n"
						"}\n");

					
					// If SceneDepthAux is not declared then declare it, otherwise modify so that we only enable it on devices that don't support
					// GL_ARM_shader_framebuffer_fetch_depth_stencil and do support GL_EXT_shader_framebuffer_fetch
					size_t DepthBufferOutVarPos = OutString.find(DepthBufferOutVarString + ";");

					std::string DepthBufferDeclString = "layout(location = " + DepthBufferIndex + ") inout highp vec4 " + DepthBufferOutVarString + ";\n";
					std::string DepthBufferOutString = "\n#if !defined(GL_ARM_shader_framebuffer_fetch_depth_stencil) && defined(GL_EXT_shader_framebuffer_fetch)\n" +
														DepthBufferDeclString +
														"#endif\n";

					// If we cannot find a declararation of out_var_SV_Target(n) in the shader, insert one
					if (DepthBufferOutVarPos == std::string::npos)
					{
						OutString.insert(MainPos, DepthBufferOutString);
					}
					else 
					{
						// If we have a declaration, replace with one that will be stripped if GL_ARM_shader_framebuffer_fetch_depth_stencil is enabled
						size_t StringStartPos = OutString.rfind("layout", DepthBufferOutVarPos - 1);
						size_t StringEndPos = OutString.find(";", StringStartPos);

						OutString.erase(StringStartPos, (StringEndPos+1) - StringStartPos);
						OutString.insert(StringStartPos, DepthBufferOutString);
					}

					// Make SceneDepthAux assignment conditional
					// We only need to write the depth when we don't support GL_ARM_shader_framebuffer_fetch_depth_stencil
					std::string DepthBufferAssignment = DepthBufferOutVarString + " =";
					size_t DepthBufferAssignmentPos = OutString.find(DepthBufferAssignment);

					if (DepthBufferAssignmentPos != std::string::npos)
					{
						size_t LineEnd = OutString.find_first_of(";", DepthBufferAssignmentPos);
						uint32_t AssignmentValueStart = DepthBufferAssignmentPos + DepthBufferAssignment.size();
						std::string AssignmentValue = OutString.substr(AssignmentValueStart + 1, LineEnd - AssignmentValueStart);

						if (LineEnd != std::string::npos)
						{
							OutString.erase(DepthBufferAssignmentPos, LineEnd + 1 - DepthBufferAssignmentPos);
							OutString.insert(DepthBufferAssignmentPos, std::string("#if !defined(GL_ARM_shader_framebuffer_fetch_depth_stencil) && defined(GL_EXT_shader_framebuffer_fetch)\n") + DepthBufferAssignment + AssignmentValue + std::string("\n#endif\n"));
						}
					}
				}
			}
		}
	}

	// If we are rendering deferred, then we only need SceneDepthAux on devices that don't support framebuffer fetch depth
	if (bIsDeferred)
	{
		std::string SceneDepthAux = "layout(location = 4) out highp float out_var_SV_Target4;";
		size_t SceneDepthAuxPos = OutString.find(SceneDepthAux);
		if (SceneDepthAuxPos != std::string::npos)
		{
			OutString.insert(SceneDepthAuxPos + SceneDepthAux.size(), "\n#endif\n");
			OutString.insert(SceneDepthAuxPos, "\n#ifndef GL_ARM_shader_framebuffer_fetch_depth_stencil\n");

			std::string SceneDepthAuxAssignment = "out_var_SV_Target4 =";
			size_t SceneDepthAuxAssignmentPos = OutString.find(SceneDepthAuxAssignment);

			if (SceneDepthAuxAssignmentPos != std::string::npos)
			{
				size_t LineEnd = OutString.find_first_of(";", SceneDepthAuxAssignmentPos);
				uint32_t AssignmentValueStart = SceneDepthAuxAssignmentPos + SceneDepthAuxAssignment.size();
				std::string AssignmentValue = OutString.substr(AssignmentValueStart + 1, LineEnd - AssignmentValueStart);

				if (LineEnd != std::string::npos)
				{
					OutString.erase(SceneDepthAuxAssignmentPos, LineEnd + 1 - SceneDepthAuxAssignmentPos);
					OutString.insert(SceneDepthAuxAssignmentPos, std::string("#ifndef GL_ARM_shader_framebuffer_fetch_depth_stencil\n") + SceneDepthAuxAssignment + AssignmentValue + std::string("\n#endif\n"));
				}
			}
		}
	}

	// Fixup packed globals
	{
		bool bIsLayout = true;

		std::string GlobalsSearchString = "layout\\(.*\\) uniform type_Globals$";

		std::smatch RegexMatch;
		std::regex_search(OutString, RegexMatch, std::regex(GlobalsSearchString));

		for (auto Match : RegexMatch)
		{
			GlobalsSearchString = Match;
			break;
		}

		size_t GlobalPos = OutString.find(GlobalsSearchString);

		if (GlobalPos == std::string::npos)
		{
			GlobalsSearchString = "struct type_Globals";
			GlobalPos = OutString.find(GlobalsSearchString);
			bIsLayout = false;
		}

		if (GlobalPos != std::string::npos)
		{
			std::string GlobalsEndSearchString;
			if (bIsLayout)
			{
				GlobalsEndSearchString = "} _Globals;";
			}
			else
			{
				GlobalsEndSearchString = "uniform type_Globals _Globals;";
			}

			size_t GlobalEndPos = OutString.find(GlobalsEndSearchString);

			if (GlobalEndPos != std::string::npos)
			{
				OutString.erase(GlobalPos, GlobalEndPos - GlobalPos + GlobalsEndSearchString.length());

				std::string GlobalVarString = "_Globals.";
				size_t GlobalVarPos = 0;
				do
				{
					GlobalVarPos = OutString.find(GlobalVarString, GlobalVarPos);
					if (GlobalVarPos != std::string::npos)
					{
						OutString.replace(GlobalVarPos, GlobalVarString.length(), "_Globals_");
						for (std::string const& SearchString : ReflectData.GlobalArrays)
						{
							if (!OutString.compare(GlobalVarPos, SearchString.length(), SearchString))
							{
								OutString.replace(GlobalVarPos + SearchString.length(), 1, "(");

								size_t ClosingBrace = OutString.find("]", GlobalVarPos + SearchString.length());
								if (ClosingBrace != std::string::npos)
									OutString.replace(ClosingBrace, 1, ")");
							}
						}
					}
				} while (GlobalVarPos != std::string::npos);

				for (auto const& Pair : ReflectData.GlobalOffsets)
				{
					if (Pair.Value > 0)
					{
						std::string NewUniforms;
						GetPackedUniformString(NewUniforms, FrequencyPrefix + std::string("u"), Pair.Key, Pair.Value);
						OutString.insert(GlobalPos, NewUniforms);
					}
				}

				for (std::string const& Define : ReflectData.GlobalRemap)
				{
					OutString.insert(GlobalPos, Define);
				}

				bool UsesFramebufferFetch = GLSLCompileParams.Frequency == SF_Pixel && OutString.find("_Globals.ARM_shader_framebuffer_fetch") != std::string::npos;

				if (UsesFramebufferFetch)
				{
					size_t OutColor = OutString.find("0) out ");
					if (OutColor != std::string::npos)
						OutString.replace(OutColor, 7, "0) FRAME_BUFFERFETCH_STORAGE_QUALIFIER ");
				}
			}
		}
	}

	if (bEmulatedUBs)
	{
		ConvertToEmulatedUBs(OutString, ReflectData, GLSLCompileParams.Frequency);
	}

	const size_t GlslSourceLen = OutString.length();
	if (GlslSourceLen > 0)
	{
		uint32 TextureIndex = 0;
		for (const FString& Texture : ReflectData.Textures)
		{
			const size_t SamplerPos = OutString.find("\nuniform ");

			TArray<FString> UsedSamplers;
			FString SamplerString;
			for (const FString& Sampler : ReflectData.Samplers)
			{
				std::string SamplerName = "SPIRV_Cross_Combined";
				SamplerName += TCHAR_TO_ANSI(*(Texture + Sampler));
				size_t FindCombinedSampler = OutString.find(SamplerName.c_str());

				if (FindCombinedSampler != std::string::npos)
				{
					checkf(SamplerPos != std::string::npos, TEXT("Generated GLSL shader is expected to have combined sampler '%s:%s' but no appropriate 'uniform' declaration could be found"), *Texture, *Sampler);

					uint32 NewIndex = TextureIndex + UsedSamplers.Num();
					std::string NewDefine = "#define ";
					NewDefine += SamplerName;
					NewDefine += " ";
					NewDefine += FrequencyPrefix;
					NewDefine += "s";
					NewDefine += std::to_string(NewIndex);
					NewDefine += "\n";
					OutString.insert(SamplerPos + 1, NewDefine);

					// Do not add an entry for the dummy sampler as it will throw errors in the runtime checks
					if (Sampler != GLSLCompileParams.SPIRV_DummySamplerName)
					{
						UsedSamplers.Add(Sampler);
					}

					SamplerString += FString::Printf(TEXT("%s%s"), SamplerString.Len() ? TEXT(",") : TEXT(""), *Sampler);
				}
			}

			// Rename texture buffers
			std::string SamplerBufferName = std::string("samplerBuffer ") + TCHAR_TO_ANSI(*Texture);
			size_t SamplerBufferPos = OutString.find(SamplerBufferName);

			if (SamplerBufferPos != std::string::npos)
			{
				std::string NewSamplerBufferName = std::string(FrequencyPrefix) + "s" + std::to_string(TextureIndex);

				OutString.erase(SamplerBufferPos + SamplerBufferName.size() - Texture.Len(), Texture.Len());
				OutString.insert(SamplerBufferPos + SamplerBufferName.size() - Texture.Len(), NewSamplerBufferName);

				std::string SamplerTexFetchExpression = std::string("texelFetch\\(\\s?") + TCHAR_TO_ANSI(*Texture) + "\\s?,";
				std::regex SamplerTexFetchPattern(SamplerTexFetchExpression);
				OutString = std::regex_replace(OutString, SamplerTexFetchPattern, std::string("texelFetch(") + NewSamplerBufferName + ",");
			}

			const uint32 SamplerCount = FMath::Max(1, UsedSamplers.Num());
			if (bWriteToCCHeader)
			{
				GLSLCompileParams.CCHeaderWriter->WriteSRV(*Texture, TextureIndex, SamplerCount, UsedSamplers);
			}
			TextureIndex += SamplerCount;
		}

		// UAVS, rename as ci0 format
		uint32_t UAVIndex = 0;
		for (const std::string& UAV : ReflectData.UAVs)
		{
			std::string NewUAVName = FrequencyPrefix + std::string("i") + std::to_string(UAVIndex);

			// Find instances of UAVs
			std::string RegexExpression = "(?:^|\\W|\\S)" + UAV + "(?:$|\\W)";

			std::cmatch RegexMatch;
			std::vector<std::string> RegexMatches;

			const char* TempString = OutString.c_str();
			while (std::regex_search(TempString, RegexMatch, std::regex(RegexExpression)))
			{
				RegexMatches.push_back(RegexMatch.str());
				TempString = RegexMatch.suffix().first;
			}

			for (const auto& Match : RegexMatches)
			{
				size_t MatchOffset = Match.find_first_of(UAV);
				size_t MatchPos = OutString.find(Match);

				OutString.replace(MatchPos + MatchOffset, UAV.size(), NewUAVName);
			}

			UAVIndex++;
		}

		// StructuredBuffers, rename as ci0 format
		for (const std::string& SBuffer : ReflectData.StructuredBuffers)
		{
			std::string NewSBufferName = FrequencyPrefix + std::string("i") + std::to_string(UAVIndex);
			std::string NewSBufferVarName = NewSBufferName + std::string("_VAR");

			std::string SearchString = "} " + SBuffer;
			size_t SBufferPos = OutString.find(SearchString);

			size_t SBufferEndPos = OutString.find(";", SBufferPos);

			std::string ReplacementSubStr = OutString.substr(SBufferPos + 2, SBufferEndPos - SBufferPos - 2);
			OutString.erase(SBufferPos + 1, SBufferEndPos - SBufferPos - 1);

			const std::string SBufferData = "_m0";
			size_t SBufferDataPos = OutString.rfind(SBufferData, SBufferPos);
			OutString.replace(SBufferDataPos, SBufferData.size(), NewSBufferName);

			const std::string BufferString = " buffer ";
			size_t BufferNamePos = OutString.rfind(BufferString, SBufferPos);
			size_t BufferLineEndPos = OutString.find("\n", BufferNamePos);
			size_t ReplacePos = BufferNamePos + BufferString.size();

			OutString.replace(ReplacePos, BufferLineEndPos - ReplacePos, NewSBufferVarName);

			// Replace the usage of StructuredBuffer with new name
			size_t CurPos = OutString.find(ReplacementSubStr + ".");
			while (CurPos != std::string::npos)
			{
				// Offset by 4 to account for ._m0
				OutString.replace(CurPos, ReplacementSubStr.size() + 4, NewSBufferName);
				CurPos = OutString.find(ReplacementSubStr + ".");
			}

			UAVIndex++;
		}

		for (const auto& pair : ReflectData.UniformVarNames)
		{
			std::string OldUniformTypeName = "uniform type_" + pair.first + " " + pair.first + ";";

			size_t UniformTypePos = OutString.find(OldUniformTypeName);

			if (UniformTypePos != std::string::npos)
			{
				OutString.erase(UniformTypePos, OldUniformTypeName.length());
			}

			// Replace struct type with layout, for compatibility 
			std::string OldStructTypeName = "struct type_" + pair.first + "\n";
			std::string NewStructTypeName = "layout(std140) uniform " + pair.second + "\n";

			size_t StructTypePos = OutString.find(OldStructTypeName);

			if (StructTypePos != std::string::npos)
			{
				OutString.erase(StructTypePos, OldStructTypeName.length());
				OutString.insert(StructTypePos, NewStructTypeName);
			}

			// Append the uniform buffer name i.e. pb0 to ensure variable names are unique across shaders
			std::vector<std::string>& MemberNames = ReflectData.UniformVarMemberNames[pair.first];
			for (const std::string& uniform_member_name : MemberNames)
			{
				std::string OldVarName = uniform_member_name;
				std::string NewVarName = uniform_member_name + pair.second;

				size_t OldVarNamePos = OutString.find(OldVarName);

				OutString.erase(OldVarNamePos, OldVarName.length());
				OutString.insert(OldVarNamePos, NewVarName);
			}

			// Sort the member names by length so that we don't accidently replace a partial string
			std::sort(MemberNames.begin(), MemberNames.end(), [](const std::string& a, const std::string& b) {
				return a.length() > b.length();
				});

			// Replace uniform member names in the glsl
			for (const std::string& uniform_member_name : MemberNames)
			{
				std::string OldUniformBufferAccessor = pair.first + "." + uniform_member_name;
				std::string NewUniformBufferAccessor = uniform_member_name + pair.second;

				size_t OldAccessorPos = OutString.find(OldUniformBufferAccessor);
				while (OldAccessorPos != std::string::npos)
				{
					OutString.erase(OldAccessorPos, OldUniformBufferAccessor.length());
					OutString.insert(OldAccessorPos, NewUniformBufferAccessor);

					OldAccessorPos = OutString.find(OldUniformBufferAccessor);
				}
			}

			// Rename the padding variables to stop conflicts between shaders
			std::string OldPaddingName = "type_" + pair.first + "_pad";
			std::string NewPaddingName = pair.second + "_pad";

			size_t OldPaddingPos = OutString.find(OldPaddingName);
			while (OldPaddingPos != std::string::npos)
			{
				OutString.erase(OldPaddingPos, OldPaddingName.length());
				OutString.insert(OldPaddingPos, NewPaddingName);

				OldPaddingPos = OutString.find(OldPaddingName);
			}
		}
	}

	return true;
}

enum EDecalBlendFlags
{
	DecalOut_MRT0  	= 1,
	DecalOut_MRT1  	= 1 << 1,
	DecalOut_MRT2  	= 1 << 2,
	DecalOut_MRT3  	= 1 << 3,
	Translucent		= 1 << 4,
	AlphaComposite  = 1 << 5,
	Modulate		= 1 << 6,
};

uint32_t GetDecalBlendFlags(const std::string& SourceString)
{
	uint32_t Flags = 0;

	if (SourceString.find("DECAL_OUT_MRT0 1") != std::string::npos)
	{
		Flags |= EDecalBlendFlags::DecalOut_MRT0;
	}
	if (SourceString.find("DECAL_OUT_MRT1 1") != std::string::npos)
	{
		Flags |= EDecalBlendFlags::DecalOut_MRT1;
	}
	if (SourceString.find("DECAL_OUT_MRT2 1") != std::string::npos)
	{
		Flags |= EDecalBlendFlags::DecalOut_MRT2;
	}
	if (SourceString.find("DECAL_OUT_MRT3 1") != std::string::npos)
	{
		Flags |= EDecalBlendFlags::DecalOut_MRT3;
	}

	if (!Flags)
	{
		return 0;
	}

	if (SourceString.find("MATERIALBLENDING_ALPHACOMPOSITE 1") != std::string::npos)
	{
		Flags |= EDecalBlendFlags::AlphaComposite;
	}
	else if (SourceString.find("MATERIALBLENDING_MODULATE 1") != std::string::npos)
	{
		Flags |= EDecalBlendFlags::Modulate;
	}
	else if (SourceString.find("MATERIALBLENDING_TRANSLUCENT 1") != std::string::npos)
	{
		Flags |= EDecalBlendFlags::Translucent;
	}

	return Flags;
}

enum class EDecalBlendFunction
{
	SrcAlpha_One,
	SrcAlpha_InvSrcAlpha,
	DstColor_InvSrcAlpha,
	One_InvSrcAlpha,
	None
};

//																	Emissive,							Normal,										Metallic\Specular\Roughness,				BaseColor
static const EDecalBlendFunction TranslucentBlendFunctions[]	= { EDecalBlendFunction::SrcAlpha_One,	EDecalBlendFunction::SrcAlpha_InvSrcAlpha,	EDecalBlendFunction::SrcAlpha_InvSrcAlpha,  EDecalBlendFunction::SrcAlpha_InvSrcAlpha };
static const EDecalBlendFunction AlphaCompositeBlendFunctions[] = { EDecalBlendFunction::SrcAlpha_One,	EDecalBlendFunction::None,					EDecalBlendFunction::One_InvSrcAlpha,		EDecalBlendFunction::One_InvSrcAlpha };
static const EDecalBlendFunction ModulateBlendFunctions[]		= { EDecalBlendFunction::SrcAlpha_One,	EDecalBlendFunction::SrcAlpha_InvSrcAlpha,	EDecalBlendFunction::SrcAlpha_InvSrcAlpha,  EDecalBlendFunction::DstColor_InvSrcAlpha };

void GetDecalBlendFunctionString(const EDecalBlendFunction BlendFunction, const std::string& AttachmentString, const std::string& TempOutputName, std::string& OutputString)
{
	switch (BlendFunction)
	{
		case EDecalBlendFunction::SrcAlpha_One:
		{
			OutputString = AttachmentString + ".rgb = " + TempOutputName + ".a * " + TempOutputName + ".rgb + " + AttachmentString + ".rgb";
			break;
		}
		case EDecalBlendFunction::SrcAlpha_InvSrcAlpha:
		{
			OutputString = AttachmentString + ".rgb = " + TempOutputName + ".a * " + TempOutputName + ".rgb + (1.0 - " + TempOutputName + ".a) * " + AttachmentString + ".rgb";
			break;
		}
		case EDecalBlendFunction::DstColor_InvSrcAlpha:
		{
			OutputString = AttachmentString + ".rgb = " + TempOutputName + ".rgb * " + AttachmentString + ".rgb + (1.0 - " + TempOutputName + ".a) * " + AttachmentString + ".rgb";
			break;
		}
		case EDecalBlendFunction::One_InvSrcAlpha:
		{
			OutputString = AttachmentString + ".rgb = " + TempOutputName + ".rgb + (1.0 - " + TempOutputName + ".a) * " + AttachmentString + ".rgb";
			break;
		}
		case EDecalBlendFunction::None:
		{
			OutputString = "";
			break;
		}
	}
}

void ModifyDecalBlending(std::string& SourceString, const uint32_t BlendFlags)
{
	for (uint32_t i = 0; i < 4; ++i)
	{
		std::string OutIndex = std::to_string(i);
		std::string AttachmentString = "GENERATED_SubpassFetchAttachment" + OutIndex;
		std::string AttachmentAssignmentString = AttachmentString + " =";

		size_t AssignmentPos = SourceString.find(AttachmentAssignmentString);
		if (AssignmentPos != std::string::npos)
		{
			size_t AssignmentEndPos = AssignmentPos + AttachmentAssignmentString.size();
			size_t StringEndPos = SourceString.find(";", AssignmentEndPos);

			std::string TempOutputName = "TempMulOut" + OutIndex;
			std::string TempOut = "highp vec4 " + TempOutputName + " = " + SourceString.substr(AssignmentEndPos, StringEndPos - AssignmentEndPos) + "; \n";

			SourceString.erase(AssignmentPos, StringEndPos - AssignmentPos);

			if (1 << i & BlendFlags)
			{
				std::string BlendFnString;

				if (BlendFlags & EDecalBlendFlags::Translucent)
				{
					GetDecalBlendFunctionString(TranslucentBlendFunctions[i], AttachmentString, TempOutputName, BlendFnString);
				}
				if (BlendFlags & EDecalBlendFlags::AlphaComposite)
				{
					GetDecalBlendFunctionString(AlphaCompositeBlendFunctions[i], AttachmentString, TempOutputName, BlendFnString);
				}
				if (BlendFlags & EDecalBlendFlags::Modulate)
				{
					GetDecalBlendFunctionString(ModulateBlendFunctions[i], AttachmentString, TempOutputName, BlendFnString);
				}

				TempOut += BlendFnString;

				SourceString.insert(AssignmentPos, TempOut);
			}			
		}
	}
}

bool GenerateDeferredMobileShaders(std::string& GlslSource, GLSLCompileParameters& GLSLCompileParams, const std::string& HlslString, ReflectionData& ReflectData,
																		bool bWriteToCCHeader, bool bIsDeferred, bool bEmulatedUBs, uint32_t DecalBlendFlags)
{
	bool bHasGbufferTextures[4];
	bHasGbufferTextures[0] = HlslString.find("GENERATED_SubpassFetchAttachment0") != std::string::npos;
	bHasGbufferTextures[1] = HlslString.find("GENERATED_SubpassFetchAttachment1") != std::string::npos;
	bHasGbufferTextures[2] = HlslString.find("GENERATED_SubpassFetchAttachment2") != std::string::npos;
	bHasGbufferTextures[3] = HlslString.find("GENERATED_SubpassFetchAttachment3") != std::string::npos;

	bool bHasGBufferOutputs[4];
	bHasGBufferOutputs[0] = HlslString.find("OutProxy") != std::string::npos;
	bHasGBufferOutputs[1] = HlslString.find("OutGBufferA") != std::string::npos;
	bHasGBufferOutputs[2] = HlslString.find("OutGBufferB") != std::string::npos;
	bHasGBufferOutputs[3] = HlslString.find("OutGBufferC") != std::string::npos;

	bool bHasInputs = false;
	bool bHasOutputs = false;

	for (uint32_t i = 0; i < 4; ++i)
	{
		bHasInputs |= bHasGbufferTextures[i];
		bHasOutputs |= bHasGBufferOutputs[i];
	}

	bool bHasInOut = (bHasInputs && bHasOutputs) || HlslString.find("OutTarget0") != std::string::npos;

	if (bHasInputs || bHasOutputs)
	{
		std::string OutString;
		std::string ESVersionString = "#version 320 es";
		OutString += ESVersionString + "\n";
		OutString += "#ifdef UE_MRT_FRAMEBUFFER_FETCH\n";

		FShaderCompilerDefinitions CompileFlagsCopy = GLSLCompileParams.TargetDesc->CompileFlags;

		// Add defines for FBF in spirv-glsl
		for (uint32_t i = 1; i < 4; ++i)
		{
			if (bHasGbufferTextures[i])
			{
				FString DefineKey = FString::Printf(TEXT("remap_ext_framebuffer_fetch%d"), i);
				FString DefineValue = FString::Printf(TEXT("%d %d"), i + 1, i);
				GLSLCompileParams.TargetDesc->CompileFlags.SetDefine(*DefineKey, *DefineValue);
			}
		}

		std::string FBFSourceString;
		if (!GenerateGlslShader(FBFSourceString, GLSLCompileParams, ReflectData, true, true, bEmulatedUBs))
		{
			return false;
		}

		size_t VersionStringPos = FBFSourceString.find(ESVersionString);
		if (VersionStringPos != std::string::npos)
		{
			FBFSourceString.replace(VersionStringPos, ESVersionString.length(), "");
		}

		GLSLCompileParams.TargetDesc->CompileFlags = CompileFlagsCopy;

		OutString += FBFSourceString;

		// Generate PLS shader
		OutString += "#else\n";

		// Using rgb10_a2ui because r11_g11_b10 has issues with swizzle from 4 to 3 components in DXC
		static const FString GBufferOutputNames[] =
		{
			TEXT("rgb10_a2 out.var.SV_Target0"),
			TEXT("rgba8 out.var.SV_Target1"),
			TEXT("rgba8 out.var.SV_Target2"),
			TEXT("rgba8 out.var.SV_Target3"),
		};

		static const FString GBufferInputNames[] =
		{
			TEXT("rgb10_a2 GENERATED_SubpassFetchAttachment0"),
			TEXT("rgba8 GENERATED_SubpassFetchAttachment1"),
			TEXT("rgba8 GENERATED_SubpassFetchAttachment2"),
			TEXT("rgba8 GENERATED_SubpassFetchAttachment3"),
		};

		static const FString GBufferInOutNames[] =
		{
			TEXT("rgb10_a2 GENERATED_SubpassFetchAttachment0 out.var.SV_Target0"),
			TEXT("rgba8 GENERATED_SubpassFetchAttachment1 out.var.SV_Target1"),
			TEXT("rgba8 GENERATED_SubpassFetchAttachment2 out.var.SV_Target2"),
			TEXT("rgba8 GENERATED_SubpassFetchAttachment3 out.var.SV_Target3"),
		};

		// Add defines for PLS in spirv-glsl
		{
			FString DefineKey = "";
			FString DefineValue = "";

			for (uint32_t i = 0; i < 4; ++i)
			{
				if (bHasInOut)
				{
					DefineKey = FString::Printf(TEXT("pls_io%d"), i);
					DefineValue = GBufferInOutNames[i];
				}
				else if (bHasInputs)
				{
					DefineKey = FString::Printf(TEXT("pls_in%d"), i);
					DefineValue = GBufferInputNames[i];
				}
				else
				{
					DefineKey = FString::Printf(TEXT("pls_out%d"), i);
					DefineValue = GBufferOutputNames[i];
				}

				GLSLCompileParams.TargetDesc->CompileFlags.SetDefine(*DefineKey, *DefineValue);
			}
		}

		std::string PLSSourceString;
		if (!GenerateGlslShader(PLSSourceString, GLSLCompileParams, ReflectData, false, true, bEmulatedUBs))
		{
			return false;
		}

		// Replace assignment of output to buffer 0 to additive if the output proxy additive is used
		if (HlslString.find("OutProxyAdditive") != std::string::npos)
		{
			std::string OutProxyString = "GENERATED_SubpassFetchAttachment0 =";
			std::string OutProxyModifiedString = "GENERATED_SubpassFetchAttachment0 +=";

			size_t OutProxyStringPos = PLSSourceString.find(OutProxyString);
			while (OutProxyStringPos != std::string::npos)
			{
				PLSSourceString.replace(OutProxyStringPos, OutProxyString.size(), OutProxyModifiedString);
				OutProxyStringPos = PLSSourceString.find(OutProxyString);
			}
		}

		if (DecalBlendFlags)
		{
			ModifyDecalBlending(PLSSourceString, DecalBlendFlags);
		}

		// Strip version string
		VersionStringPos = PLSSourceString.find(ESVersionString);
		if (VersionStringPos != std::string::npos)
		{
			PLSSourceString.replace(VersionStringPos, ESVersionString.length(), "", 0);
		}

		OutString += PLSSourceString;

		OutString += "#endif\n";
		GlslSource = OutString;
	}
	else
	{
		if (!GenerateGlslShader(GlslSource, GLSLCompileParams, ReflectData, true, false, bEmulatedUBs))
		{
			return false;
		}
	}

	return true;
}

static bool CompileToGlslWithShaderConductor(
	const FShaderCompilerInput&	Input,
	FShaderCompilerOutput&		Output,
	const FString&				WorkingDirectory,
	GLSLVersion					Version,
	const EShaderFrequency		Frequency,
	uint32						CCFlags,
	const FString&				PreprocessedShader,
	char*&						OutGlslShaderSource)
{
	CrossCompiler::FShaderConductorContext CompilerContext;

	const bool bDumpDebugInfo = (Input.DumpDebugInfoPath != TEXT("") && IFileManager::Get().DirectoryExists(*Input.DumpDebugInfoPath));
	const bool bRewriteHlslSource = true;

	// Initialize compilation options for ShaderConductor
	CrossCompiler::FShaderConductorOptions Options;
	Options.bDisableScalarBlockLayout = true;
	Options.bRemapAttributeLocations = true;
	Options.bPreserveStorageInput = true;
	
	// Enable HLSL 2021 if specified
	if (Input.Environment.CompilerFlags.Contains(CFLAG_HLSL2021))
	{
		Options.HlslVersion = 2021;
	}

	// Convert input strings from FString to ANSI strings
	std::string SourceData(TCHAR_TO_UTF8(*PreprocessedShader));
	std::string FileName(TCHAR_TO_UTF8(*Input.VirtualSourceFilePath));
	std::string EntryPointName(TCHAR_TO_UTF8(*Input.EntryPointName));
	
	bool bEmulatedUBs = Input.Environment.CompilerFlags.Contains(CFLAG_UseEmulatedUB);

	// HLSL framebuffer declarations. Used to modify HLSL input source.
	const ANSICHAR* HlslFrameBufferDeclarations =
		"float4 gl_FragColor;\n"
		"float4 gl_LastFragColorARM;\n"
		"float gl_LastFragDepthARM;\n"
		"bool ARM_shader_framebuffer_fetch;\n"
		"bool ARM_shader_framebuffer_fetch_depth_stencil;\n"
		"float4 FramebufferFetchES2()\n"
		"{\n"
		"  if (!ARM_shader_framebuffer_fetch)\n"
		"  {\n"
		"    return gl_FragColor;\n"
		"  }\n"
		"  else\n"
		"  {\n"
		"    return gl_LastFragColorARM;\n"
		"  }\n"
		"}\n"
		"float DepthbufferFetchES2()\n"
		"{\n"
		"  return (ARM_shader_framebuffer_fetch_depth_stencil == 0 ? 0.0 : gl_LastFragDepthARM);\n"
		"}\n"
		;

	if (SourceData.find("DepthbufferFetchES2") != std::string::npos ||
		SourceData.find("FramebufferFetchES2") != std::string::npos)
	{
		SourceData = HlslFrameBufferDeclarations + SourceData;
	}
	
	// Inject additional macro definitions to circumvent missing features: external textures
	FShaderCompilerDefinitions AdditionalDefines;
	AdditionalDefines.SetDefine(TEXT("TextureExternal"), TEXT("Texture2D"));

	if (bDumpDebugInfo)
	{
		FString DirectCompileLine = CrossCompiler::CreateResourceTableFromEnvironment(Input.Environment);

		DirectCompileLine += TEXT("#if 0 /*DIRECT COMPILE*/\n");
		DirectCompileLine += CreateShaderCompilerWorkerDirectCommandLine(Input, CCFlags);
		DirectCompileLine += TEXT("\n#endif /*DIRECT COMPILE*/\n");

		DumpDebugUSF(Input, (PreprocessedShader + DirectCompileLine), CCFlags);

		if (Input.bGenerateDirectCompileFile)
		{
			FFileHelper::SaveStringToFile(CreateShaderCompilerWorkerDirectCommandLine(Input), *(Input.DumpDebugInfoPath / TEXT("DirectCompile.txt")));
		}
	}

	uint32_t BlendFlags = GetDecalBlendFlags(SourceData);

	// Load shader source into compiler context
	CompilerContext.LoadSource(SourceData.c_str(), FileName.c_str(), EntryPointName.c_str(), Frequency, &AdditionalDefines);

	bool bCompilationFailed = false;

	if (bRewriteHlslSource)
	{
		// Rewrite HLSL source code to remove unused global resources and variables
		Options.bRemoveUnusedGlobals = true;
		if (CompilerContext.RewriteHlsl(Options))
		{
			// Adopt new rewritten shader source
			SourceData = CompilerContext.GetSourceString();

>>>>>>> d731a049
			if (bDumpDebugInfo)
			{
				DumpDebugShaderText(Input, ANSI_TO_TCHAR(SourceData.c_str()), TEXT("rewritten.hlsl"));
			}
		}
		else
		{
			CompilerContext.FlushErrors(Output.Errors);
			bCompilationFailed = true;
		}
		Options.bRemoveUnusedGlobals = false;
	}

	// Compile HLSL source to SPIR-V binary
	TArray<uint32> SpirvData;
	
	if (!bCompilationFailed && !CompilerContext.CompileHlslToSpirv(Options, SpirvData))
	{
		// Flush compile errors
		CompilerContext.FlushErrors(Output.Errors);
		bCompilationFailed = true;
	}

<<<<<<< HEAD
=======
	// Reduce arrays with const accessors to structs, which will then be packed to an array by GL cross compile
	if(!bCompilationFailed && !Options.bDisableOptimizations && (Version == GLSL_ES3_1_ANDROID || Version == GLSL_150_ES3_1))
	{
		const char* OptArgs[] = { "--reduce-const-array-to-struct" };
		if (!CompilerContext.OptimizeSpirv(SpirvData, OptArgs, UE_ARRAY_COUNT(OptArgs)))
		{
			UE_LOG(LogOpenGLShaderCompiler, Error, TEXT("Failed to apply reduce-const-array-to-struct for Android"));
			return false;
		} 
	}

>>>>>>> d731a049
	if (!bCompilationFailed)
	{
		ReflectionData ReflectData;
		CrossCompiler::FHlslccHeaderWriter CCHeaderWriter;
		
		// Now perform reflection on the SPIRV and tweak any decorations that we need to.
		// This used to be done via JSON, but that was slow and alloc happy so use SPIRV-Reflect instead.
		spv_reflect::ShaderModule Reflection(SpirvData.Num() * sizeof(uint32), SpirvData.GetData());
		check(Reflection.GetResult() == SPV_REFLECT_RESULT_SUCCESS);
<<<<<<< HEAD

		const ANSICHAR* SPIRV_DummySamplerName = CrossCompiler::FShaderConductorContext::GetIdentifierTable().DummySampler;

=======

		const ANSICHAR* SPIRV_DummySamplerName = CrossCompiler::FShaderConductorContext::GetIdentifierTable().DummySampler;

>>>>>>> d731a049
		ParseReflectionData(Input, CCHeaderWriter, ReflectData, SpirvData, Reflection, SPIRV_DummySamplerName, Frequency, bEmulatedUBs);
		
		const ANSICHAR* FrequencyPrefix = GetFrequencyPrefix(Frequency);
		
		// Step 2 : End of reflection
		// 
		// Overwrite updated SPIRV code
		SpirvData = TArray<uint32>(Reflection.GetCode(), Reflection.GetCodeSize() / 4);

		if (bDumpDebugInfo)
		{
			// SPIR-V file (Binary)
			DumpDebugShaderBinary(Input, SpirvData.GetData(), SpirvData.Num() * sizeof(uint32), TEXT("spv"));
		}

		CrossCompiler::FShaderConductorTarget TargetDesc;

		switch (Version)
		{
		case GLSL_SWITCH_FORWARD:
			TargetDesc.Language = CrossCompiler::EShaderConductorLanguage::Essl;
			TargetDesc.Version = 320;
			break;
		case GLSL_SWITCH:
			TargetDesc.Language = CrossCompiler::EShaderConductorLanguage::Glsl;
			TargetDesc.Version = 430;
			break;
		case GLSL_150_ES3_1:
		case GLSL_ES3_1_ANDROID:
		default:
			TargetDesc.CompileFlags.SetDefine(TEXT("force_flattened_io_blocks"), 1);
			TargetDesc.CompileFlags.SetDefine(TEXT("emit_uniform_buffer_as_plain_uniforms"), 1);
<<<<<<< HEAD
=======
			TargetDesc.CompileFlags.SetDefine(TEXT("pad_ubo_blocks"), 1);
>>>>>>> d731a049
			// TODO: Currently disabled due to bug when assigning an array to temporary variable
			///TargetDesc.CompileFlags.SetDefine(TEXT("force_temporary"), 1);

			// If we have mobile multiview define set then set the view count and enable extension
			const FString* MultiViewDefine = Input.Environment.GetDefinitions().Find(TEXT("MOBILE_MULTI_VIEW"));
			if (Frequency == SF_Vertex && MultiViewDefine && *MultiViewDefine == "1")
			{
				TargetDesc.CompileFlags.SetDefine(TEXT("ovr_multiview_view_count"), 2);
			}

			if (Version == GLSL_150_ES3_1)
			{
				TargetDesc.CompileFlags.SetDefine(TEXT("force_glsl_clipspace"), 1);
			}
			TargetDesc.Language = CrossCompiler::EShaderConductorLanguage::Essl;
			TargetDesc.Version = 320;
			break;
		}

		TSet<FString> ExternalTextures;
		int32 Pos = 0;
#if !PLATFORM_MAC
		TCHAR TextureExternalName[256];
#else
		ANSICHAR TextureExternalName[256];
#endif
		do
		{
			Pos = PreprocessedShader.Find(TEXT("TextureExternal"), ESearchCase::CaseSensitive, ESearchDir::FromStart, Pos + 15);
			if (Pos != INDEX_NONE)
			{
#if PLATFORM_WINDOWS
				if (swscanf_s(&PreprocessedShader[Pos], TEXT("TextureExternal %ls"), TextureExternalName, 256) == 1)
#elif PLATFORM_MAC
				if (sscanf(TCHAR_TO_ANSI(&PreprocessedShader[Pos]), "TextureExternal %s", TextureExternalName) == 1)
#else // PLATFORM_LINUX
				if (swscanf(TCHAR_TO_WCHAR(&PreprocessedShader[Pos]), L"TextureExternal %ls", TextureExternalName) == 1)
#endif
				{
					FString Name = TextureExternalName;
					if (Name.RemoveFromEnd(TEXT(";")))
					{
						ExternalTextures.Add(TEXT("SPIRV_Cross_Combined") + Name + Name + TEXT("Sampler"));
					}
				}
			}
		}
		while (Pos != INDEX_NONE);

		// Define type renaming callback after all external texture types have been gathered
		TargetDesc.VariableTypeRenameCallback = [&ExternalTextures](const FAnsiStringView& VariableName, const FAnsiStringView& TypeName, FString& OutRenamedTypeName) -> bool
		{
			for (const FString& ExternalTex : ExternalTextures)
			{
				if (VariableName.Len() == ExternalTex.Len() && FCStringWide::Strncmp(ANSI_TO_TCHAR(VariableName.GetData()), *ExternalTex, ExternalTex.Len()) == 0)
				{
					OutRenamedTypeName = TEXT("samplerExternalOES");
					return true;
				}
			}
			return false;
		};

		GLSLCompileParameters GLSLCompileParams;

		GLSLCompileParams.CompilerContext = &CompilerContext;
		GLSLCompileParams.CCHeaderWriter = &CCHeaderWriter;
		GLSLCompileParams.TargetDesc = &TargetDesc;
		GLSLCompileParams.Options = &Options;

		GLSLCompileParams.Output = &Output;
		GLSLCompileParams.SpirvData = &SpirvData;

		GLSLCompileParams.Frequency = Frequency;
		GLSLCompileParams.SPIRV_DummySamplerName = SPIRV_DummySamplerName;

		std::string GlslSource;

		// Handle PLS and FBF in OpenGL
		if (Input.Environment.GetDefinitions().Contains("SHADING_PATH_MOBILE") && Input.Environment.GetDefinitions()["SHADING_PATH_MOBILE"] == "1" &&
			Input.Environment.GetDefinitions().Contains("MOBILE_DEFERRED_SHADING") && Input.Environment.GetDefinitions()["MOBILE_DEFERRED_SHADING"] == "1" &&
			Version == GLSL_ES3_1_ANDROID)
		{
<<<<<<< HEAD
			bCompilationFailed = !GenerateDeferredMobileShaders(GlslSource, GLSLCompileParams, SourceData, ReflectData, true, false, bEmulatedUBs);
=======
			bCompilationFailed = !GenerateDeferredMobileShaders(GlslSource, GLSLCompileParams, SourceData, ReflectData, true, false, bEmulatedUBs, BlendFlags);
>>>>>>> d731a049
		}
		else
		{
			bCompilationFailed = !GenerateGlslShader(GlslSource, GLSLCompileParams, ReflectData, true, false, bEmulatedUBs);
		}

		// Generate meta data for CCHeader
		CCHeaderWriter.WriteSourceInfo(*Input.GetSourceFilename(), *Input.EntryPointName, *Input.DebugGroupName);
		CCHeaderWriter.WriteCompilerInfo();

		if (GlslSource.length() > 0)
		{
			const FString MetaData = CCHeaderWriter.ToString();

			// Merge meta data and GLSL source to output string
			const int32 GlslShaderSourceLen = MetaData.Len() + static_cast<int32>(GlslSource.size()) + 1;
			OutGlslShaderSource = (char*)malloc(GlslShaderSourceLen);
			FCStringAnsi::Snprintf(OutGlslShaderSource, GlslShaderSourceLen, "%s%s", TCHAR_TO_ANSI(*MetaData), GlslSource.c_str());
		}
	}

	if (bDumpDebugInfo && OutGlslShaderSource != nullptr)
	{
		const TCHAR* ShaderFileExt = CrossCompiler::FShaderConductorContext::GetShaderFileExt(CrossCompiler::EShaderConductorLanguage::Essl, Frequency);
		DumpDebugShaderText(Input, OutGlslShaderSource, FCStringAnsi::Strlen(OutGlslShaderSource), ShaderFileExt);
	}

	return !bCompilationFailed;
}

#endif // DXC_SUPPORTED


static inline FString GetExtension(EHlslShaderFrequency Frequency, bool bAddDot = true)
{
	const TCHAR* Name = nullptr;
	switch (Frequency)
	{
	default:
		check(0);
		// fallthrough...

	case HSF_PixelShader:		Name = TEXT(".frag"); break;
	case HSF_VertexShader:		Name = TEXT(".vert"); break;
	case HSF_ComputeShader:		Name = TEXT(".comp"); break;
	case HSF_GeometryShader:	Name = TEXT(".geom"); break;
	case HSF_HullShader:		Name = TEXT(".tesc"); break;
	case HSF_DomainShader:		Name = TEXT(".tese"); break;
	}

	if (!bAddDot)
	{
		++Name;
	}
	return FString(Name);
}

/**
 * Compile a shader for OpenGL on Windows.
 * @param Input - The input shader code and environment.
 * @param Output - Contains shader compilation results upon return.
 */
void FOpenGLFrontend::CompileShader(const FShaderCompilerInput& Input, FShaderCompilerOutput& Output, const FString& WorkingDirectory, GLSLVersion Version)
{
	FString PreprocessedShader;
	FShaderCompilerDefinitions AdditionalDefines;
	EHlslCompileTarget HlslCompilerTarget = HCT_InvalidTarget;
	ECompilerFlags PlatformFlowControl = CFLAG_AvoidFlowControl;

	// set up compiler env based on version
	SetupPerVersionCompilationEnvironment(Version, AdditionalDefines, HlslCompilerTarget);

#if DXC_SUPPORTED
	const bool bUseSC = Input.Environment.CompilerFlags.Contains(CFLAG_ForceDXC);
#else
	const bool bUseSC = false;
#endif

	AdditionalDefines.SetDefine(TEXT("COMPILER_HLSLCC"), bUseSC ? 2 : 1);

	const bool bDumpDebugInfo = (Input.DumpDebugInfoPath != TEXT("") && IFileManager::Get().DirectoryExists(*Input.DumpDebugInfoPath));

	if (Input.Environment.CompilerFlags.Contains(CFLAG_AvoidFlowControl) || PlatformFlowControl == CFLAG_AvoidFlowControl)
	{
		AdditionalDefines.SetDefine(TEXT("COMPILER_SUPPORTS_ATTRIBUTES"), (uint32)1);
	}
	else
	{
		AdditionalDefines.SetDefine(TEXT("COMPILER_SUPPORTS_ATTRIBUTES"), (uint32)0);
	}

	if (Input.Environment.FullPrecisionInPS)
	{
		AdditionalDefines.SetDefine(TEXT("FORCE_FLOATS"), (uint32)1);
	}

	if (Input.bSkipPreprocessedCache)
	{
		if (!FFileHelper::LoadFileToString(PreprocessedShader, *Input.VirtualSourceFilePath))
		{
			return;
		}

		// Remove const as we are on debug-only mode
		CrossCompiler::CreateEnvironmentFromResourceTable(PreprocessedShader, (FShaderCompilerEnvironment&)Input.Environment);
	}
	else
	{
		if (!PreprocessShader(PreprocessedShader, Output, Input, AdditionalDefines))
		{
			// The preprocessing stage will add any relevant errors.
			return;
		}
	}

	char* GlslShaderSource = NULL;
	char* ErrorLog = NULL;
	const bool bIsSM5 = IsSM5(Version);

	const EHlslShaderFrequency FrequencyTable[] =
	{
		HSF_VertexShader,
		HSF_InvalidFrequency,
		HSF_InvalidFrequency,
		HSF_PixelShader,
		HSF_GeometryShader,
		HSF_ComputeShader
	};
	static_assert(SF_NumStandardFrequencies == UE_ARRAY_COUNT(FrequencyTable), "NumFrequencies changed. Please update tables.");

	const EShaderFrequency Frequency = (EShaderFrequency)Input.Target.Frequency;

	const EHlslShaderFrequency HlslFrequency = FrequencyTable[Frequency];
	if (HlslFrequency == HSF_InvalidFrequency)
	{
		Output.bSucceeded = false;
		FShaderCompilerError* NewError = new(Output.Errors) FShaderCompilerError();
		NewError->StrippedErrorMessage = FString::Printf(
			TEXT("%s shaders not supported for use in OpenGL."),
			CrossCompiler::GetFrequencyName(Frequency)
			);
		return;
	}

	FShaderParameterParser ShaderParameterParser;
	if (!ShaderParameterParser.ParseAndModify(Input, Output, PreprocessedShader, /* ConstantBufferType = */ nullptr))
	{
		// The FShaderParameterParser will add any relevant errors.
		return;
	}

	// This requires removing the HLSLCC_NoPreprocess flag later on!
	RemoveUniformBuffersFromSource(Input.Environment, PreprocessedShader);

<<<<<<< HEAD
=======
	// Process TEXT macro.
	TransformStringIntoCharacterArray(PreprocessedShader);

>>>>>>> d731a049
	uint32 CCFlags = CalculateCrossCompilerFlags(Version, Input.Environment.FullPrecisionInPS, Input.Environment.CompilerFlags);

	// Required as we added the RemoveUniformBuffersFromSource() function (the cross-compiler won't be able to interpret comments w/o a preprocessor)
	CCFlags &= ~HLSLCC_NoPreprocess;

	bool bCompilationSucceeded = false;

#if DXC_SUPPORTED
	if (bUseSC)
	{
		bCompilationSucceeded = CompileToGlslWithShaderConductor(Input, Output, WorkingDirectory, Version, Frequency, CCFlags, PreprocessedShader, GlslShaderSource);
	}
	else
#endif // DXC_SUPPORTED
	{
		// Write out the preprocessed file and a batch file to compile it if requested (DumpDebugInfoPath is valid)
		if (bDumpDebugInfo)
		{
			DumpDebugUSF(Input, PreprocessedShader, CCFlags);

			if (Input.bGenerateDirectCompileFile)
			{
				FFileHelper::SaveStringToFile(CreateShaderCompilerWorkerDirectCommandLine(Input), *(Input.DumpDebugInfoPath / TEXT("DirectCompile.txt")));
			}
		}

		CCFlags |= HLSLCC_NoValidation;
		FGlslCodeBackend* BackEnd = CreateBackend(Version, CCFlags, HlslCompilerTarget);

		bool bDefaultPrecisionIsHalf = (CCFlags & HLSLCC_UseFullPrecisionInPS) == 0;
		FGlslLanguageSpec* LanguageSpec = CreateLanguageSpec(Version, bDefaultPrecisionIsHalf);

		FHlslCrossCompilerContext CrossCompilerContext(CCFlags, HlslFrequency, HlslCompilerTarget);
		if (CrossCompilerContext.Init(TCHAR_TO_ANSI(*Input.VirtualSourceFilePath), LanguageSpec))
		{
			bCompilationSucceeded = CrossCompilerContext.Run(
				TCHAR_TO_ANSI(*PreprocessedShader),
				TCHAR_TO_ANSI(*Input.EntryPointName),
				BackEnd,
				&GlslShaderSource,
				&ErrorLog
			);
		}

		delete BackEnd;
		delete LanguageSpec;

		if (bDumpDebugInfo && bCompilationSucceeded && GlslShaderSource != nullptr)
		{
			const TCHAR* ShaderFileExt = CrossCompiler::FShaderConductorContext::GetShaderFileExt(CrossCompiler::EShaderConductorLanguage::Essl, Frequency);
			DumpDebugShaderText(Input, GlslShaderSource, FCStringAnsi::Strlen(GlslShaderSource), ShaderFileExt);
		}
	}

	static const bool bDirectCompile = FParse::Param(FCommandLine::Get(), TEXT("directcompile"));
	if (bCompilationSucceeded)
	{
		if (bDirectCompile)
		{
			FPlatformMisc::LowLevelOutputDebugStringf(TEXT("%s\n"), ANSI_TO_TCHAR(GlslShaderSource));
		}

#if VALIDATE_GLSL_WITH_DRIVER
		PrecompileShader(Output, Input, GlslShaderSource, Version, HlslFrequency);
#else // VALIDATE_GLSL_WITH_DRIVER
		int32 SourceLen = FCStringAnsi::Strlen(GlslShaderSource); //-V595
		Output.Target = Input.Target;
		BuildShaderOutput(Output, Input, GlslShaderSource, SourceLen, Version);
#endif // VALIDATE_GLSL_WITH_DRIVER

		if (bDumpDebugInfo && GlslShaderSource != nullptr)
		{
			const TCHAR* ShaderFileExt = CrossCompiler::FShaderConductorContext::GetShaderFileExt(CrossCompiler::EShaderConductorLanguage::Essl, Frequency);
			FString DumpedGlslFile = FString::Printf(TEXT("%s/Output.%s"), *Input.DumpDebugInfoPath, ShaderFileExt);
			if (TUniquePtr<FArchive> FileWriter = TUniquePtr<FArchive>(IFileManager::Get().CreateFileWriter(*DumpedGlslFile)))
			{
				FileWriter->Serialize(GlslShaderSource, FCStringAnsi::Strlen(GlslShaderSource));
				FileWriter->Close();
			}
		}
	}
	else if (!bUseSC)
	{
		const bool bUseAbsolutePaths = bDirectCompile;

		FString Tmp = ANSI_TO_TCHAR(ErrorLog);
		TArray<FString> ErrorLines;
		Tmp.ParseIntoArray(ErrorLines, TEXT("\n"), true);

		for (int32 LineIndex = 0; LineIndex < ErrorLines.Num(); ++LineIndex)
		{
			const FString& Line = ErrorLines[LineIndex];
			CrossCompiler::ParseHlslccError(Output.Errors, Line, bUseAbsolutePaths);
		}
	}

	if (GlslShaderSource)
	{
		free(GlslShaderSource);
	}
	if (ErrorLog)
	{
		free(ErrorLog);
	}

	// Do not validate as global halfN != UB's halfN
	//ShaderParameterParser.ValidateShaderParameterTypes(Input, Output);
}

enum class EPlatformType
{
	Android,
	IOS,
	Web,
	Desktop
};

struct FDeviceCapabilities
{
	EPlatformType TargetPlatform = EPlatformType::Android;
};

void FOpenGLFrontend::FillDeviceCapsOfflineCompilation(struct FDeviceCapabilities& Capabilities, const GLSLVersion ShaderVersion) const
{
	FMemory::Memzero(Capabilities);

	if (ShaderVersion == GLSL_ES3_1_ANDROID)
	{
		Capabilities.TargetPlatform = EPlatformType::Android;
	}
	else
	{
		Capabilities.TargetPlatform = EPlatformType::Desktop;
	}
}

static bool MoveHashLines(FString& Destination, FString &Source)
{
	int32 Index = 0;
	int32 LineStart = 0;

	bool bFound = false;
	while (Index != INDEX_NONE && !bFound)
	{
		LineStart = Index;
		Index = Source.Find(TEXT("\n"), ESearchCase::IgnoreCase, ESearchDir::FromStart, Index);

		for (int32 i = LineStart; i < Index; ++i)
		{
			const auto CharValue = Source[i];
			if (CharValue == '#')
			{
				break;
			}
			else if (!FChar::IsWhitespace(CharValue))
			{
				bFound = true;
				break;
			}
		}

		++Index;
	}

	if (bFound)
	{
		Destination.Append(Source.Left(LineStart));
		Source.RemoveAt(0, LineStart);
	}

	return bFound;
}

inline bool OpenGLShaderPlatformSeparable(const GLSLVersion InShaderPlatform)
{
	switch (InShaderPlatform)
	{
		case GLSL_150_ES3_1:
			return false;

		case GLSL_ES3_1_ANDROID:
			return false;

		default:
			return true;
		break;
	}
}

TSharedPtr<ANSICHAR> FOpenGLFrontend::PrepareCodeForOfflineCompilation(const GLSLVersion ShaderVersion, EShaderFrequency Frequency, const ANSICHAR* InShaderSource) const
{
	FString OriginalShaderSource(ANSI_TO_TCHAR(InShaderSource));
	FString StrOutSource;

	FDeviceCapabilities Capabilities;
	FillDeviceCapsOfflineCompilation(Capabilities, ShaderVersion);

	// Whether we need to emit mobile multi-view code or not.
	const bool bEmitMobileMultiView = OriginalShaderSource.Find(TEXT("gl_ViewID_OVR")) != INDEX_NONE;

	// Whether we need to emit texture external code or not.
	const bool bEmitTextureExternal = OriginalShaderSource.Find(TEXT("samplerExternalOES")) != INDEX_NONE;

	bool bNeedsExtDrawInstancedDefine = false;
	if (Capabilities.TargetPlatform == EPlatformType::Android || Capabilities.TargetPlatform == EPlatformType::Web)
	{
		const TCHAR *ES320Version = TEXT("#version 320 es");
		StrOutSource.Append(ES320Version);
		StrOutSource.Append(TEXT("\n"));
		OriginalShaderSource.RemoveFromStart(ES320Version);
	}

	const GLenum TypeEnum = GLFrequencyTable[Frequency];
	// The incoming glsl may have preprocessor code that is dependent on defines introduced via the engine.
	// This is the place to insert such engine preprocessor defines, immediately after the glsl version declarati

	if (bEmitMobileMultiView)
	{
		MoveHashLines(StrOutSource, OriginalShaderSource);

		StrOutSource.Append(TEXT("\n\n"));
		StrOutSource.Append(TEXT("#extension GL_OVR_multiview2 : enable\n"));
		StrOutSource.Append(TEXT("\n\n"));
	}

	if (bEmitTextureExternal)
	{
		MoveHashLines(StrOutSource, OriginalShaderSource);
		StrOutSource.Append(TEXT("#define samplerExternalOES sampler2D\n"));
	}

	// Move version tag & extensions before beginning all other operations
	MoveHashLines(StrOutSource, OriginalShaderSource);

	// OpenGL SM5 shader platforms require location declarations for the layout, but don't necessarily use SSOs
	if (Capabilities.TargetPlatform == EPlatformType::Desktop)
	{
		StrOutSource.Append(TEXT("#define INTERFACE_BLOCK(Pos, Interp, Modifiers, Semantic, PreType, PostType) layout(location=Pos) Interp Modifiers struct { PreType PostType; }\n"));
	}
	else
	{
		StrOutSource.Append(TEXT("#define INTERFACE_BLOCK(Pos, Interp, Modifiers, Semantic, PreType, PostType) layout(location=Pos) Modifiers Semantic { PreType PostType; }\n"));
	}

	if (Capabilities.TargetPlatform == EPlatformType::Desktop)
	{
		// If we're running <= featurelevel es3.1 shaders then enable this extension which adds support for uintBitsToFloat etc.
		if (StrOutSource.Contains(TEXT("#version 150")))
		{
			StrOutSource.Append(TEXT("\n\n"));
			StrOutSource.Append(TEXT("#extension GL_ARB_gpu_shader5 : enable\n"));
			StrOutSource.Append(TEXT("\n\n"));
		}
	}

	StrOutSource.Append(TEXT("#define HLSLCC_DX11ClipSpace 1 \n"));

	// Append the possibly edited shader to the one we will compile.
	// This is to make it easier to debug as we can see the whole
	// shader source.
	StrOutSource.Append(TEXT("\n\n"));
	StrOutSource.Append(OriginalShaderSource);

	const int32 SourceLen = StrOutSource.Len();
	TSharedPtr<ANSICHAR> RetShaderSource = MakeShareable(new ANSICHAR[SourceLen + 1]);
	FCStringAnsi::Strcpy(RetShaderSource.Get(), SourceLen + 1, TCHAR_TO_ANSI(*StrOutSource));

	return RetShaderSource;
}

bool FOpenGLFrontend::PlatformSupportsOfflineCompilation(const GLSLVersion ShaderVersion) const
{
	switch (ShaderVersion)
	{
		// desktop
		case GLSL_150_ES3_1:
		// switch
		case GLSL_SWITCH:
		case GLSL_SWITCH_FORWARD:
			return false;
		break;
		case GLSL_ES3_1_ANDROID:
			return true;
		break;
	}

	return false;
}

void FOpenGLFrontend::CompileOffline(const FShaderCompilerInput& Input, FShaderCompilerOutput& Output, const GLSLVersion ShaderVersion, const ANSICHAR* InShaderSource)
{
	const bool bSupportsOfflineCompilation = PlatformSupportsOfflineCompilation(ShaderVersion);

	if (!bSupportsOfflineCompilation)
	{
		return;
	}

	TSharedPtr<ANSICHAR> ShaderSource = PrepareCodeForOfflineCompilation(ShaderVersion, (EShaderFrequency)Input.Target.Frequency, InShaderSource);

	PlatformCompileOffline(Input, Output, ShaderSource.Get(), ShaderVersion);
}

void FOpenGLFrontend::PlatformCompileOffline(const FShaderCompilerInput& Input, FShaderCompilerOutput& ShaderOutput, const ANSICHAR* ShaderSource, const GLSLVersion ShaderVersion)
{
	if (ShaderVersion == GLSL_ES3_1_ANDROID)
	{
		CompileOfflineMali(Input, ShaderOutput, ShaderSource, FPlatformString::Strlen(ShaderSource), false);
	}
}<|MERGE_RESOLUTION|>--- conflicted
+++ resolved
@@ -1626,13 +1626,9 @@
 		}
 		else
 		{
-<<<<<<< HEAD
-			if (bEmulatedUBs)
-=======
 			const FUniformBufferEntry* UniformBufferEntry = ShaderInput.Environment.UniformBufferMap.Find(Binding->name);
 
 			if (bEmulatedUBs && (UniformBufferEntry == nullptr || !UniformBufferEntry->bNoEmulatedUniformBuffer))
->>>>>>> d731a049
 			{
 				check(UBOIndices);
 				uint32 Index = FPlatformMath::CountTrailingZeros(UBOIndices);
@@ -2624,7 +2620,151 @@
 	return true;
 }
 
-bool GenerateDeferredMobileShaders(std::string& GlslSource, GLSLCompileParameters& GLSLCompileParams, const std::string& HlslString, ReflectionData& ReflectData, bool bWriteToCCHeader, bool bIsDeferred, bool bEmulatedUBs)
+enum EDecalBlendFlags
+{
+	DecalOut_MRT0  	= 1,
+	DecalOut_MRT1  	= 1 << 1,
+	DecalOut_MRT2  	= 1 << 2,
+	DecalOut_MRT3  	= 1 << 3,
+	Translucent		= 1 << 4,
+	AlphaComposite  = 1 << 5,
+	Modulate		= 1 << 6,
+};
+
+uint32_t GetDecalBlendFlags(const std::string& SourceString)
+{
+	uint32_t Flags = 0;
+
+	if (SourceString.find("DECAL_OUT_MRT0 1") != std::string::npos)
+	{
+		Flags |= EDecalBlendFlags::DecalOut_MRT0;
+	}
+	if (SourceString.find("DECAL_OUT_MRT1 1") != std::string::npos)
+	{
+		Flags |= EDecalBlendFlags::DecalOut_MRT1;
+	}
+	if (SourceString.find("DECAL_OUT_MRT2 1") != std::string::npos)
+	{
+		Flags |= EDecalBlendFlags::DecalOut_MRT2;
+	}
+	if (SourceString.find("DECAL_OUT_MRT3 1") != std::string::npos)
+	{
+		Flags |= EDecalBlendFlags::DecalOut_MRT3;
+	}
+
+	if (!Flags)
+	{
+		return 0;
+	}
+
+	if (SourceString.find("MATERIALBLENDING_ALPHACOMPOSITE 1") != std::string::npos)
+	{
+		Flags |= EDecalBlendFlags::AlphaComposite;
+	}
+	else if (SourceString.find("MATERIALBLENDING_MODULATE 1") != std::string::npos)
+	{
+		Flags |= EDecalBlendFlags::Modulate;
+	}
+	else if (SourceString.find("MATERIALBLENDING_TRANSLUCENT 1") != std::string::npos)
+	{
+		Flags |= EDecalBlendFlags::Translucent;
+	}
+
+	return Flags;
+}
+
+enum class EDecalBlendFunction
+{
+	SrcAlpha_One,
+	SrcAlpha_InvSrcAlpha,
+	DstColor_InvSrcAlpha,
+	One_InvSrcAlpha,
+	None
+};
+
+//																	Emissive,							Normal,										Metallic\Specular\Roughness,				BaseColor
+static const EDecalBlendFunction TranslucentBlendFunctions[]	= { EDecalBlendFunction::SrcAlpha_One,	EDecalBlendFunction::SrcAlpha_InvSrcAlpha,	EDecalBlendFunction::SrcAlpha_InvSrcAlpha,  EDecalBlendFunction::SrcAlpha_InvSrcAlpha };
+static const EDecalBlendFunction AlphaCompositeBlendFunctions[] = { EDecalBlendFunction::SrcAlpha_One,	EDecalBlendFunction::None,					EDecalBlendFunction::One_InvSrcAlpha,		EDecalBlendFunction::One_InvSrcAlpha };
+static const EDecalBlendFunction ModulateBlendFunctions[]		= { EDecalBlendFunction::SrcAlpha_One,	EDecalBlendFunction::SrcAlpha_InvSrcAlpha,	EDecalBlendFunction::SrcAlpha_InvSrcAlpha,  EDecalBlendFunction::DstColor_InvSrcAlpha };
+
+void GetDecalBlendFunctionString(const EDecalBlendFunction BlendFunction, const std::string& AttachmentString, const std::string& TempOutputName, std::string& OutputString)
+{
+	switch (BlendFunction)
+	{
+		case EDecalBlendFunction::SrcAlpha_One:
+		{
+			OutputString = AttachmentString + ".rgb = " + TempOutputName + ".a * " + TempOutputName + ".rgb + " + AttachmentString + ".rgb";
+			break;
+		}
+		case EDecalBlendFunction::SrcAlpha_InvSrcAlpha:
+		{
+			OutputString = AttachmentString + ".rgb = " + TempOutputName + ".a * " + TempOutputName + ".rgb + (1.0 - " + TempOutputName + ".a) * " + AttachmentString + ".rgb";
+			break;
+		}
+		case EDecalBlendFunction::DstColor_InvSrcAlpha:
+		{
+			OutputString = AttachmentString + ".rgb = " + TempOutputName + ".rgb * " + AttachmentString + ".rgb + (1.0 - " + TempOutputName + ".a) * " + AttachmentString + ".rgb";
+			break;
+		}
+		case EDecalBlendFunction::One_InvSrcAlpha:
+		{
+			OutputString = AttachmentString + ".rgb = " + TempOutputName + ".rgb + (1.0 - " + TempOutputName + ".a) * " + AttachmentString + ".rgb";
+			break;
+		}
+		case EDecalBlendFunction::None:
+		{
+			OutputString = "";
+			break;
+		}
+	}
+}
+
+void ModifyDecalBlending(std::string& SourceString, const uint32_t BlendFlags)
+{
+	for (uint32_t i = 0; i < 4; ++i)
+	{
+		std::string OutIndex = std::to_string(i);
+		std::string AttachmentString = "GENERATED_SubpassFetchAttachment" + OutIndex;
+		std::string AttachmentAssignmentString = AttachmentString + " =";
+
+		size_t AssignmentPos = SourceString.find(AttachmentAssignmentString);
+		if (AssignmentPos != std::string::npos)
+		{
+			size_t AssignmentEndPos = AssignmentPos + AttachmentAssignmentString.size();
+			size_t StringEndPos = SourceString.find(";", AssignmentEndPos);
+
+			std::string TempOutputName = "TempMulOut" + OutIndex;
+			std::string TempOut = "highp vec4 " + TempOutputName + " = " + SourceString.substr(AssignmentEndPos, StringEndPos - AssignmentEndPos) + "; \n";
+
+			SourceString.erase(AssignmentPos, StringEndPos - AssignmentPos);
+
+			if (1 << i & BlendFlags)
+			{
+				std::string BlendFnString;
+
+				if (BlendFlags & EDecalBlendFlags::Translucent)
+				{
+					GetDecalBlendFunctionString(TranslucentBlendFunctions[i], AttachmentString, TempOutputName, BlendFnString);
+				}
+				if (BlendFlags & EDecalBlendFlags::AlphaComposite)
+				{
+					GetDecalBlendFunctionString(AlphaCompositeBlendFunctions[i], AttachmentString, TempOutputName, BlendFnString);
+				}
+				if (BlendFlags & EDecalBlendFlags::Modulate)
+				{
+					GetDecalBlendFunctionString(ModulateBlendFunctions[i], AttachmentString, TempOutputName, BlendFnString);
+				}
+
+				TempOut += BlendFnString;
+
+				SourceString.insert(AssignmentPos, TempOut);
+			}			
+		}
+	}
+}
+
+bool GenerateDeferredMobileShaders(std::string& GlslSource, GLSLCompileParameters& GLSLCompileParams, const std::string& HlslString, ReflectionData& ReflectData,
+																		bool bWriteToCCHeader, bool bIsDeferred, bool bEmulatedUBs, uint32_t DecalBlendFlags)
 {
 	bool bHasGbufferTextures[4];
 	bHasGbufferTextures[0] = HlslString.find("GENERATED_SubpassFetchAttachment0") != std::string::npos;
@@ -2747,8 +2887,7 @@
 		}
 
 		// Replace assignment of output to buffer 0 to additive if the output proxy additive is used
-		if (HlslString.find("OutProxyAdditive") != std::string::npos ||
-			HlslString.find("OutTarget0") != std::string::npos)
+		if (HlslString.find("OutProxyAdditive") != std::string::npos)
 		{
 			std::string OutProxyString = "GENERATED_SubpassFetchAttachment0 =";
 			std::string OutProxyModifiedString = "GENERATED_SubpassFetchAttachment0 +=";
@@ -2759,6 +2898,11 @@
 				PLSSourceString.replace(OutProxyStringPos, OutProxyString.size(), OutProxyModifiedString);
 				OutProxyStringPos = PLSSourceString.find(OutProxyString);
 			}
+		}
+
+		if (DecalBlendFlags)
+		{
+			ModifyDecalBlending(PLSSourceString, DecalBlendFlags);
 		}
 
 		// Strip version string
@@ -2805,6 +2949,12 @@
 	Options.bRemapAttributeLocations = true;
 	Options.bPreserveStorageInput = true;
 	
+	// Enable HLSL 2021 if specified
+	if (Input.Environment.CompilerFlags.Contains(CFLAG_HLSL2021))
+	{
+		Options.HlslVersion = 2021;
+	}
+
 	// Convert input strings from FString to ANSI strings
 	std::string SourceData(TCHAR_TO_UTF8(*PreprocessedShader));
 	std::string FileName(TCHAR_TO_UTF8(*Input.VirtualSourceFilePath));
@@ -2862,10 +3012,11 @@
 		}
 	}
 
+	uint32_t BlendFlags = GetDecalBlendFlags(SourceData);
+
 	// Load shader source into compiler context
 	CompilerContext.LoadSource(SourceData.c_str(), FileName.c_str(), EntryPointName.c_str(), Frequency, &AdditionalDefines);
 
-<<<<<<< HEAD
 	bool bCompilationFailed = false;
 
 	if (bRewriteHlslSource)
@@ -2877,1156 +3028,6 @@
 			// Adopt new rewritten shader source
 			SourceData = CompilerContext.GetSourceString();
 
-=======
-					if (type.type_flags & SPV_REFLECT_TYPE_FLAG_MATRIX)
-					{
-						TypeQualifier += FString::Printf(TEXT("%d%d"), type.traits.numeric.matrix.row_count, type.traits.numeric.matrix.column_count);
-					}
-					else if (type.type_flags & SPV_REFLECT_TYPE_FLAG_VECTOR)
-					{
-						TypeQualifier += FString::Printf(TEXT("%d"), type.traits.numeric.vector.component_count);
-					}
-					else
-					{
-						TypeQualifier += TEXT("1");
-					}
-
-					for (uint32 j = 0; j < ArrayCount; j++)
-					{
-						AssignedInputs |= (1 << (Location + j));
-					}
-
-					FString Name = ANSI_TO_TCHAR(Var->name);
-					Name.ReplaceInline(TEXT("."), TEXT("_"));
-					CCHeaderWriter.WriteOutputAttribute(*Name, *TypeQualifier, Location, /*bLocationPrefix:*/ true, /*bLocationSuffix:*/ false);
-				}
-			}
-		}
-	}
-
-	{
-		uint32 AssignedInputs = 0;
-
-		ReflectionBindings.GatherInputAttributes(Reflection);
-		for (SpvReflectInterfaceVariable* Var : ReflectionBindings.InputAttributes)
-		{
-			if (Var->storage_class == SpvStorageClassInput && Var->built_in == -1)
-			{
-				unsigned Location = Var->location;
-				unsigned SemanticIndex = Location;
-				check(Var->semantic);
-				unsigned i = (unsigned)strlen(Var->semantic);
-				check(i);
-				while (isdigit((unsigned char)(Var->semantic[i - 1])))
-				{
-					i--;
-				}
-				if (i < strlen(Var->semantic))
-				{
-					SemanticIndex = (unsigned)atoi(Var->semantic + i);
-					if (Location != SemanticIndex)
-					{
-						Location = SemanticIndex;
-					}
-				}
-
-				while ((1 << Location) & AssignedInputs)
-				{
-					Location++;
-				}
-
-				if (Location != Var->location)
-				{
-					SPVRResult = Reflection.ChangeInputVariableLocation(Var, Location);
-					check(SPVRResult == SPV_REFLECT_RESULT_SUCCESS);
-				}
-
-				uint32 ArrayCount = 1;
-				for (uint32 Dim = 0; Dim < Var->array.dims_count; Dim++)
-				{
-					ArrayCount *= Var->array.dims[Dim];
-				}
-
-				FString TypeQualifier;
-
-				auto const type = *Var->type_description;
-				uint32_t masked_type = type.type_flags & 0xF;
-
-				switch (masked_type) {
-				default: checkf(false, TEXT("unsupported component type %d"), masked_type); break;
-				case SPV_REFLECT_TYPE_FLAG_BOOL: TypeQualifier = TEXT("b"); break;
-				case SPV_REFLECT_TYPE_FLAG_INT: TypeQualifier = (type.traits.numeric.scalar.signedness ? TEXT("i") : TEXT("u")); break;
-				case SPV_REFLECT_TYPE_FLAG_FLOAT: TypeQualifier = (type.traits.numeric.scalar.width == 32 ? TEXT("f") : TEXT("h")); break;
-				}
-
-				if (type.type_flags & SPV_REFLECT_TYPE_FLAG_MATRIX)
-				{
-					TypeQualifier += FString::Printf(TEXT("%d%d"), type.traits.numeric.matrix.row_count, type.traits.numeric.matrix.column_count);
-				}
-				else if (type.type_flags & SPV_REFLECT_TYPE_FLAG_VECTOR)
-				{
-					TypeQualifier += FString::Printf(TEXT("%d"), type.traits.numeric.vector.component_count);
-				}
-				else
-				{
-					TypeQualifier += TEXT("1");
-				}
-
-				for (uint32 j = 0; j < ArrayCount; j++)
-				{
-					AssignedInputs |= (1 << (Location + j));
-				}
-
-				FString Name = ANSI_TO_TCHAR(Var->name);
-				Name.ReplaceInline(TEXT("."), TEXT("_"));
-				ReflectionOut.InputVarNames.Add(Name);
-				CCHeaderWriter.WriteInputAttribute(*Name, *TypeQualifier, Location, /*bLocationPrefix:*/ true, /*bLocationSuffix:*/ false);
-			}
-		}
-	}
-}
-
-static void ConvertToEmulatedUBs(std::string& GlslSource, const ReflectionData& ReflectData, const EShaderFrequency Frequency)
-{
-	const ANSICHAR* FrequencyPrefix = GetFrequencyPrefix(Frequency);
-	
-	for (const auto& PackedUBNamePair : ReflectData.PackedUBNames)
-	{
-		bool bIsLayout = true;
-		std::string UBSearchString = "layout\\(.*\\) uniform type_" + PackedUBNamePair.Value + "$";
-
-		std::smatch RegexMatch;
-		std::regex_search(GlslSource, RegexMatch, std::regex(UBSearchString));
-
-		for (auto Match : RegexMatch)
-		{
-			UBSearchString = Match;
-			break;
-		}
-
-		size_t UBPos = GlslSource.find(UBSearchString);
-
-		if (UBPos == std::string::npos)
-		{
-			UBSearchString = "struct type_" + PackedUBNamePair.Value;
-			UBPos = GlslSource.find(UBSearchString);
-			bIsLayout = false;
-		}
-
-		if (UBPos != std::string::npos)
-		{
-			std::string UBEndSearchString;
-			if (bIsLayout)
-			{
-				UBEndSearchString = "} " + PackedUBNamePair.Value + ";";
-			}
-			else
-			{
-				UBEndSearchString = "uniform type_" + PackedUBNamePair.Value + " " + PackedUBNamePair.Value + ";";
-			}
-
-			size_t UBEndPos = GlslSource.find(UBEndSearchString);
-
-			if (UBEndPos != std::string::npos)
-			{
-				GlslSource.erase(UBPos, UBEndPos - UBPos + UBEndSearchString.length());
-
-				size_t UBVarPos = 0;
-
-				for (const PackedUBMemberInfo& MemberInfo : ReflectData.PackedUBMemberInfos[PackedUBNamePair.Key])
-				{
-					std::string UBVarString = PackedUBNamePair.Value + "." + MemberInfo.Name;
-
-					UBVarPos = GlslSource.find(UBVarString);
-					while (UBVarPos != std::string::npos)
-					{
-						GlslSource.erase(UBVarPos, PackedUBNamePair.Value.length() + 1);
-						GlslSource.replace(UBVarPos, MemberInfo.Name.size(), MemberInfo.SanitizedName);
-
-						for (std::string const& SearchString : ReflectData.PackedUBArrays[PackedUBNamePair.Key])
-						{
-							if (!GlslSource.compare(UBVarPos, SearchString.length(), SearchString))
-							{
-								GlslSource.replace(UBVarPos + SearchString.length(), 1, "(");
-
-								size_t ClosingBrace = GlslSource.find("]", UBVarPos + SearchString.length());
-								if (ClosingBrace != std::string::npos)
-									GlslSource.replace(ClosingBrace, 1, ")");
-							}
-						}
-
-						UBVarPos = GlslSource.find(UBVarString);
-					}
-				}
-
-				for (auto const& Pair : ReflectData.PackedUBOffsets[PackedUBNamePair.Key])
-				{
-					if (Pair.Value > 0)
-					{
-						std::string NewUniforms;
-						std::string UniformPrefix = FrequencyPrefix + std::string("c") + std::to_string(PackedUBNamePair.Key);
-						GetPackedUniformString(NewUniforms, UniformPrefix, Pair.Key, Pair.Value);
-						GlslSource.insert(UBPos, NewUniforms);
-					}
-				}
-
-				for (std::string const& Define : ReflectData.PackedUBRemap[PackedUBNamePair.Key])
-				{
-					GlslSource.insert(UBPos, Define);
-				}
-			}
-		}
-	}
-}
-
-const ANSICHAR* GlslFrameBufferExtensions =
-"\n\n#ifdef GL_ARM_shader_framebuffer_fetch_depth_stencil\n"
-"\t#extension GL_ARM_shader_framebuffer_fetch_depth_stencil : enable\n"
-"#elif defined(GL_EXT_shader_framebuffer_fetch)\n"
-"\t#extension GL_EXT_shader_framebuffer_fetch : enable\n"
-"\t#define FBF_STORAGE_QUALIFIER inout\n"
-"#endif\n"
-"#extension GL_EXT_texture_buffer : enable\n"
-"// end extensions";
-
-// GLSL framebuffer macro definitions. Used to patch GLSL output source.
-const ANSICHAR* GlslFrameBufferDefines =
-"\n\n#ifdef UE_EXT_shader_framebuffer_fetch\n"
-"#define _Globals_ARM_shader_framebuffer_fetch 0\n"
-"#define FRAME_BUFFERFETCH_STORAGE_QUALIFIER inout\n"
-"#define _Globals_gl_FragColor out_var_SV_Target0\n"
-"#define _Globals_gl_LastFragColorARM vec4(0.0, 0.0, 0.0, 0.0)\n"
-"#elif defined( GL_ARM_shader_framebuffer_fetch)\n"
-"#define _Globals_ARM_shader_framebuffer_fetch 1\n"
-"#define FRAME_BUFFERFETCH_STORAGE_QUALIFIER out\n"
-"#define _Globals_gl_FragColor vec4(0.0, 0.0, 0.0, 0.0)\n"
-"#define _Globals_gl_LastFragColorARM gl_LastFragDepthARM\n"
-"#else\n"
-"#define FRAME_BUFFERFETCH_STORAGE_QUALIFIER out\n"
-"#define _Globals_ARM_shader_framebuffer_fetch 0\n"
-"#define _Globals_gl_FragColor vec4(0.0, 0.0, 0.0, 0.0)\n"
-"#define _Globals_gl_LastFragColorARM vec4(0.0, 0.0, 0.0, 0.0)\n"
-"#endif\n"
-"#ifdef GL_ARM_shader_framebuffer_fetch_depth_stencil\n"
-"#define _Globals_ARM_shader_framebuffer_fetch_depth_stencil 1u\n"
-"#else\n"
-"#define _Globals_ARM_shader_framebuffer_fetch_depth_stencil 0u\n"
-"#endif\n";
-
-struct GLSLCompileParameters
-{
-	CrossCompiler::FShaderConductorContext* CompilerContext;
-	CrossCompiler::FHlslccHeaderWriter* CCHeaderWriter;
-	CrossCompiler::FShaderConductorTarget* TargetDesc;
-	CrossCompiler::FShaderConductorOptions* Options;
-
-	FShaderCompilerOutput* Output;
-	TArray<uint32>* SpirvData;
-
-	EShaderFrequency Frequency;
-	const ANSICHAR* SPIRV_DummySamplerName;
-};
-
-bool GenerateGlslShader(std::string& OutString, GLSLCompileParameters& GLSLCompileParams, ReflectionData& ReflectData, bool bWriteToCCHeader, bool bIsDeferred, bool bEmulatedUBs)
-{
-	const bool bGlslSourceCompileSucceeded = GLSLCompileParams.CompilerContext->CompileSpirvToSourceBuffer(
-		*GLSLCompileParams.Options, *GLSLCompileParams.TargetDesc, GLSLCompileParams.SpirvData->GetData(), GLSLCompileParams.SpirvData->Num() * sizeof(uint32),
-		[&OutString](const void* Data, uint32 Size)
-		{
-			OutString = std::string(reinterpret_cast<const ANSICHAR*>(Data), Size);
-		}
-	);
-
-	if (!bGlslSourceCompileSucceeded)
-	{
-		GLSLCompileParams.CompilerContext->FlushErrors(GLSLCompileParams.Output->Errors);
-		return false;
-	}
-
-	const ANSICHAR* FrequencyPrefix = GetFrequencyPrefix(GLSLCompileParams.Frequency);
-
-	std::string LayoutString = "#extension ";
-	size_t LayoutPos = OutString.find(LayoutString);
-	if (LayoutPos != std::string::npos)
-	{
-		for (FString Name : ReflectData.InputVarNames)
-		{
-			std::string DefineString = "#define ";
-			DefineString += TCHAR_TO_ANSI(*Name);
-			DefineString += " ";
-			DefineString += TCHAR_TO_ANSI(*Name.Replace(TEXT("in_var_"), TEXT("in_")));
-			DefineString += "\n";
-
-			OutString.insert(LayoutPos, DefineString);
-		}
-		for (FString Name : ReflectData.OutputVarNames)
-		{
-			std::string DefineString = "#define ";
-			DefineString += TCHAR_TO_ANSI(*Name);
-			DefineString += " ";
-			DefineString += TCHAR_TO_ANSI(*Name.Replace(TEXT("out_var_SV_"), TEXT("out_")));
-			DefineString += "\n";
-
-			OutString.insert(LayoutPos, DefineString);
-		}
-	}
-
-	// Perform FBF replacements
-	{
-
-		size_t MainPos = OutString.find("#version 320 es");
-
-		// Fallback if the shader is 310 
-		if (MainPos == std::string::npos)
-		{
-			MainPos = OutString.find("#version 310 es");
-		}
-
-		if (MainPos != std::string::npos)
-		{
-			MainPos += strlen("#version 320 es");
-		}
-
-		// Framebuffer Depth Fetch
-		{
-			std::string FBDFString = "_Globals.ARM_shader_framebuffer_fetch_depth_stencil";
-			std::string FBDFReplaceString = "1u";
-
-			std::string FBFString = "_Globals.ARM_shader_framebuffer_fetch";
-			std::string FBFReplaceString = "_Globals_ARM_shader_framebuffer_fetch";
-
-			bool UsesFramebufferDepthFetch = GLSLCompileParams.Frequency == SF_Pixel && OutString.find(FBDFString) != std::string::npos;
-			bool UsesFramebufferFetch = GLSLCompileParams.Frequency == SF_Pixel && OutString.find(FBFString) != std::string::npos;
-
-			if (UsesFramebufferDepthFetch || UsesFramebufferFetch)
-			{
-				OutString.insert(MainPos, GlslFrameBufferDefines);
-				OutString.insert(MainPos, GlslFrameBufferExtensions);
-
-				size_t FramebufferDepthFetchPos = OutString.find(FBDFString);
-
-				OutString.erase(FramebufferDepthFetchPos, FBDFString.length());
-				OutString.insert(FramebufferDepthFetchPos, FBDFReplaceString);
-
-				std::string LastFragDepthARMString = "_Globals._RESERVED_IDENTIFIER_FIXUP_gl_LastFragDepthARM";
-				std::string LastFragDepthARMReplaceString = "GLFetchDepthBuffer()";
-
-				size_t LastFragDepthARMStringPos = OutString.find(LastFragDepthARMString);
-				
-				while (LastFragDepthARMStringPos != std::string::npos)
-				{
-					OutString.erase(LastFragDepthARMStringPos, LastFragDepthARMString.length());
-					OutString.insert(LastFragDepthARMStringPos, LastFragDepthARMReplaceString);
-
-					LastFragDepthARMStringPos = OutString.find(LastFragDepthARMString);
-				}
-
-				MainPos = OutString.find("void main()");
-
-				// Add support for framebuffer fetch depth when ARM extension is not supported
-				if (MainPos != std::string::npos)
-				{
-					std::string DepthBufferIndex = bIsDeferred ? "4" : "1";
-					std::string DepthBufferOutVarString = "out_var_SV_Target" + DepthBufferIndex;
-
-					// Insert function declaration to handle retrieving depth
-					OutString.insert(MainPos, "float GLFetchDepthBuffer()\n"
-						"{\n"
-						"\t#if defined(GL_ARM_shader_framebuffer_fetch_depth_stencil)\n"
-						"\treturn gl_LastFragDepthARM;\n"
-						"\t#elif defined(GL_EXT_shader_framebuffer_fetch)\n"
-						"\treturn " + DepthBufferOutVarString + ".x;\n"
-						"\t#else\n"
-						"\treturn 0.0f;\n"
-						"\t#endif\n"
-						"}\n");
-
-					
-					// If SceneDepthAux is not declared then declare it, otherwise modify so that we only enable it on devices that don't support
-					// GL_ARM_shader_framebuffer_fetch_depth_stencil and do support GL_EXT_shader_framebuffer_fetch
-					size_t DepthBufferOutVarPos = OutString.find(DepthBufferOutVarString + ";");
-
-					std::string DepthBufferDeclString = "layout(location = " + DepthBufferIndex + ") inout highp vec4 " + DepthBufferOutVarString + ";\n";
-					std::string DepthBufferOutString = "\n#if !defined(GL_ARM_shader_framebuffer_fetch_depth_stencil) && defined(GL_EXT_shader_framebuffer_fetch)\n" +
-														DepthBufferDeclString +
-														"#endif\n";
-
-					// If we cannot find a declararation of out_var_SV_Target(n) in the shader, insert one
-					if (DepthBufferOutVarPos == std::string::npos)
-					{
-						OutString.insert(MainPos, DepthBufferOutString);
-					}
-					else 
-					{
-						// If we have a declaration, replace with one that will be stripped if GL_ARM_shader_framebuffer_fetch_depth_stencil is enabled
-						size_t StringStartPos = OutString.rfind("layout", DepthBufferOutVarPos - 1);
-						size_t StringEndPos = OutString.find(";", StringStartPos);
-
-						OutString.erase(StringStartPos, (StringEndPos+1) - StringStartPos);
-						OutString.insert(StringStartPos, DepthBufferOutString);
-					}
-
-					// Make SceneDepthAux assignment conditional
-					// We only need to write the depth when we don't support GL_ARM_shader_framebuffer_fetch_depth_stencil
-					std::string DepthBufferAssignment = DepthBufferOutVarString + " =";
-					size_t DepthBufferAssignmentPos = OutString.find(DepthBufferAssignment);
-
-					if (DepthBufferAssignmentPos != std::string::npos)
-					{
-						size_t LineEnd = OutString.find_first_of(";", DepthBufferAssignmentPos);
-						uint32_t AssignmentValueStart = DepthBufferAssignmentPos + DepthBufferAssignment.size();
-						std::string AssignmentValue = OutString.substr(AssignmentValueStart + 1, LineEnd - AssignmentValueStart);
-
-						if (LineEnd != std::string::npos)
-						{
-							OutString.erase(DepthBufferAssignmentPos, LineEnd + 1 - DepthBufferAssignmentPos);
-							OutString.insert(DepthBufferAssignmentPos, std::string("#if !defined(GL_ARM_shader_framebuffer_fetch_depth_stencil) && defined(GL_EXT_shader_framebuffer_fetch)\n") + DepthBufferAssignment + AssignmentValue + std::string("\n#endif\n"));
-						}
-					}
-				}
-			}
-		}
-	}
-
-	// If we are rendering deferred, then we only need SceneDepthAux on devices that don't support framebuffer fetch depth
-	if (bIsDeferred)
-	{
-		std::string SceneDepthAux = "layout(location = 4) out highp float out_var_SV_Target4;";
-		size_t SceneDepthAuxPos = OutString.find(SceneDepthAux);
-		if (SceneDepthAuxPos != std::string::npos)
-		{
-			OutString.insert(SceneDepthAuxPos + SceneDepthAux.size(), "\n#endif\n");
-			OutString.insert(SceneDepthAuxPos, "\n#ifndef GL_ARM_shader_framebuffer_fetch_depth_stencil\n");
-
-			std::string SceneDepthAuxAssignment = "out_var_SV_Target4 =";
-			size_t SceneDepthAuxAssignmentPos = OutString.find(SceneDepthAuxAssignment);
-
-			if (SceneDepthAuxAssignmentPos != std::string::npos)
-			{
-				size_t LineEnd = OutString.find_first_of(";", SceneDepthAuxAssignmentPos);
-				uint32_t AssignmentValueStart = SceneDepthAuxAssignmentPos + SceneDepthAuxAssignment.size();
-				std::string AssignmentValue = OutString.substr(AssignmentValueStart + 1, LineEnd - AssignmentValueStart);
-
-				if (LineEnd != std::string::npos)
-				{
-					OutString.erase(SceneDepthAuxAssignmentPos, LineEnd + 1 - SceneDepthAuxAssignmentPos);
-					OutString.insert(SceneDepthAuxAssignmentPos, std::string("#ifndef GL_ARM_shader_framebuffer_fetch_depth_stencil\n") + SceneDepthAuxAssignment + AssignmentValue + std::string("\n#endif\n"));
-				}
-			}
-		}
-	}
-
-	// Fixup packed globals
-	{
-		bool bIsLayout = true;
-
-		std::string GlobalsSearchString = "layout\\(.*\\) uniform type_Globals$";
-
-		std::smatch RegexMatch;
-		std::regex_search(OutString, RegexMatch, std::regex(GlobalsSearchString));
-
-		for (auto Match : RegexMatch)
-		{
-			GlobalsSearchString = Match;
-			break;
-		}
-
-		size_t GlobalPos = OutString.find(GlobalsSearchString);
-
-		if (GlobalPos == std::string::npos)
-		{
-			GlobalsSearchString = "struct type_Globals";
-			GlobalPos = OutString.find(GlobalsSearchString);
-			bIsLayout = false;
-		}
-
-		if (GlobalPos != std::string::npos)
-		{
-			std::string GlobalsEndSearchString;
-			if (bIsLayout)
-			{
-				GlobalsEndSearchString = "} _Globals;";
-			}
-			else
-			{
-				GlobalsEndSearchString = "uniform type_Globals _Globals;";
-			}
-
-			size_t GlobalEndPos = OutString.find(GlobalsEndSearchString);
-
-			if (GlobalEndPos != std::string::npos)
-			{
-				OutString.erase(GlobalPos, GlobalEndPos - GlobalPos + GlobalsEndSearchString.length());
-
-				std::string GlobalVarString = "_Globals.";
-				size_t GlobalVarPos = 0;
-				do
-				{
-					GlobalVarPos = OutString.find(GlobalVarString, GlobalVarPos);
-					if (GlobalVarPos != std::string::npos)
-					{
-						OutString.replace(GlobalVarPos, GlobalVarString.length(), "_Globals_");
-						for (std::string const& SearchString : ReflectData.GlobalArrays)
-						{
-							if (!OutString.compare(GlobalVarPos, SearchString.length(), SearchString))
-							{
-								OutString.replace(GlobalVarPos + SearchString.length(), 1, "(");
-
-								size_t ClosingBrace = OutString.find("]", GlobalVarPos + SearchString.length());
-								if (ClosingBrace != std::string::npos)
-									OutString.replace(ClosingBrace, 1, ")");
-							}
-						}
-					}
-				} while (GlobalVarPos != std::string::npos);
-
-				for (auto const& Pair : ReflectData.GlobalOffsets)
-				{
-					if (Pair.Value > 0)
-					{
-						std::string NewUniforms;
-						GetPackedUniformString(NewUniforms, FrequencyPrefix + std::string("u"), Pair.Key, Pair.Value);
-						OutString.insert(GlobalPos, NewUniforms);
-					}
-				}
-
-				for (std::string const& Define : ReflectData.GlobalRemap)
-				{
-					OutString.insert(GlobalPos, Define);
-				}
-
-				bool UsesFramebufferFetch = GLSLCompileParams.Frequency == SF_Pixel && OutString.find("_Globals.ARM_shader_framebuffer_fetch") != std::string::npos;
-
-				if (UsesFramebufferFetch)
-				{
-					size_t OutColor = OutString.find("0) out ");
-					if (OutColor != std::string::npos)
-						OutString.replace(OutColor, 7, "0) FRAME_BUFFERFETCH_STORAGE_QUALIFIER ");
-				}
-			}
-		}
-	}
-
-	if (bEmulatedUBs)
-	{
-		ConvertToEmulatedUBs(OutString, ReflectData, GLSLCompileParams.Frequency);
-	}
-
-	const size_t GlslSourceLen = OutString.length();
-	if (GlslSourceLen > 0)
-	{
-		uint32 TextureIndex = 0;
-		for (const FString& Texture : ReflectData.Textures)
-		{
-			const size_t SamplerPos = OutString.find("\nuniform ");
-
-			TArray<FString> UsedSamplers;
-			FString SamplerString;
-			for (const FString& Sampler : ReflectData.Samplers)
-			{
-				std::string SamplerName = "SPIRV_Cross_Combined";
-				SamplerName += TCHAR_TO_ANSI(*(Texture + Sampler));
-				size_t FindCombinedSampler = OutString.find(SamplerName.c_str());
-
-				if (FindCombinedSampler != std::string::npos)
-				{
-					checkf(SamplerPos != std::string::npos, TEXT("Generated GLSL shader is expected to have combined sampler '%s:%s' but no appropriate 'uniform' declaration could be found"), *Texture, *Sampler);
-
-					uint32 NewIndex = TextureIndex + UsedSamplers.Num();
-					std::string NewDefine = "#define ";
-					NewDefine += SamplerName;
-					NewDefine += " ";
-					NewDefine += FrequencyPrefix;
-					NewDefine += "s";
-					NewDefine += std::to_string(NewIndex);
-					NewDefine += "\n";
-					OutString.insert(SamplerPos + 1, NewDefine);
-
-					// Do not add an entry for the dummy sampler as it will throw errors in the runtime checks
-					if (Sampler != GLSLCompileParams.SPIRV_DummySamplerName)
-					{
-						UsedSamplers.Add(Sampler);
-					}
-
-					SamplerString += FString::Printf(TEXT("%s%s"), SamplerString.Len() ? TEXT(",") : TEXT(""), *Sampler);
-				}
-			}
-
-			// Rename texture buffers
-			std::string SamplerBufferName = std::string("samplerBuffer ") + TCHAR_TO_ANSI(*Texture);
-			size_t SamplerBufferPos = OutString.find(SamplerBufferName);
-
-			if (SamplerBufferPos != std::string::npos)
-			{
-				std::string NewSamplerBufferName = std::string(FrequencyPrefix) + "s" + std::to_string(TextureIndex);
-
-				OutString.erase(SamplerBufferPos + SamplerBufferName.size() - Texture.Len(), Texture.Len());
-				OutString.insert(SamplerBufferPos + SamplerBufferName.size() - Texture.Len(), NewSamplerBufferName);
-
-				std::string SamplerTexFetchExpression = std::string("texelFetch\\(\\s?") + TCHAR_TO_ANSI(*Texture) + "\\s?,";
-				std::regex SamplerTexFetchPattern(SamplerTexFetchExpression);
-				OutString = std::regex_replace(OutString, SamplerTexFetchPattern, std::string("texelFetch(") + NewSamplerBufferName + ",");
-			}
-
-			const uint32 SamplerCount = FMath::Max(1, UsedSamplers.Num());
-			if (bWriteToCCHeader)
-			{
-				GLSLCompileParams.CCHeaderWriter->WriteSRV(*Texture, TextureIndex, SamplerCount, UsedSamplers);
-			}
-			TextureIndex += SamplerCount;
-		}
-
-		// UAVS, rename as ci0 format
-		uint32_t UAVIndex = 0;
-		for (const std::string& UAV : ReflectData.UAVs)
-		{
-			std::string NewUAVName = FrequencyPrefix + std::string("i") + std::to_string(UAVIndex);
-
-			// Find instances of UAVs
-			std::string RegexExpression = "(?:^|\\W|\\S)" + UAV + "(?:$|\\W)";
-
-			std::cmatch RegexMatch;
-			std::vector<std::string> RegexMatches;
-
-			const char* TempString = OutString.c_str();
-			while (std::regex_search(TempString, RegexMatch, std::regex(RegexExpression)))
-			{
-				RegexMatches.push_back(RegexMatch.str());
-				TempString = RegexMatch.suffix().first;
-			}
-
-			for (const auto& Match : RegexMatches)
-			{
-				size_t MatchOffset = Match.find_first_of(UAV);
-				size_t MatchPos = OutString.find(Match);
-
-				OutString.replace(MatchPos + MatchOffset, UAV.size(), NewUAVName);
-			}
-
-			UAVIndex++;
-		}
-
-		// StructuredBuffers, rename as ci0 format
-		for (const std::string& SBuffer : ReflectData.StructuredBuffers)
-		{
-			std::string NewSBufferName = FrequencyPrefix + std::string("i") + std::to_string(UAVIndex);
-			std::string NewSBufferVarName = NewSBufferName + std::string("_VAR");
-
-			std::string SearchString = "} " + SBuffer;
-			size_t SBufferPos = OutString.find(SearchString);
-
-			size_t SBufferEndPos = OutString.find(";", SBufferPos);
-
-			std::string ReplacementSubStr = OutString.substr(SBufferPos + 2, SBufferEndPos - SBufferPos - 2);
-			OutString.erase(SBufferPos + 1, SBufferEndPos - SBufferPos - 1);
-
-			const std::string SBufferData = "_m0";
-			size_t SBufferDataPos = OutString.rfind(SBufferData, SBufferPos);
-			OutString.replace(SBufferDataPos, SBufferData.size(), NewSBufferName);
-
-			const std::string BufferString = " buffer ";
-			size_t BufferNamePos = OutString.rfind(BufferString, SBufferPos);
-			size_t BufferLineEndPos = OutString.find("\n", BufferNamePos);
-			size_t ReplacePos = BufferNamePos + BufferString.size();
-
-			OutString.replace(ReplacePos, BufferLineEndPos - ReplacePos, NewSBufferVarName);
-
-			// Replace the usage of StructuredBuffer with new name
-			size_t CurPos = OutString.find(ReplacementSubStr + ".");
-			while (CurPos != std::string::npos)
-			{
-				// Offset by 4 to account for ._m0
-				OutString.replace(CurPos, ReplacementSubStr.size() + 4, NewSBufferName);
-				CurPos = OutString.find(ReplacementSubStr + ".");
-			}
-
-			UAVIndex++;
-		}
-
-		for (const auto& pair : ReflectData.UniformVarNames)
-		{
-			std::string OldUniformTypeName = "uniform type_" + pair.first + " " + pair.first + ";";
-
-			size_t UniformTypePos = OutString.find(OldUniformTypeName);
-
-			if (UniformTypePos != std::string::npos)
-			{
-				OutString.erase(UniformTypePos, OldUniformTypeName.length());
-			}
-
-			// Replace struct type with layout, for compatibility 
-			std::string OldStructTypeName = "struct type_" + pair.first + "\n";
-			std::string NewStructTypeName = "layout(std140) uniform " + pair.second + "\n";
-
-			size_t StructTypePos = OutString.find(OldStructTypeName);
-
-			if (StructTypePos != std::string::npos)
-			{
-				OutString.erase(StructTypePos, OldStructTypeName.length());
-				OutString.insert(StructTypePos, NewStructTypeName);
-			}
-
-			// Append the uniform buffer name i.e. pb0 to ensure variable names are unique across shaders
-			std::vector<std::string>& MemberNames = ReflectData.UniformVarMemberNames[pair.first];
-			for (const std::string& uniform_member_name : MemberNames)
-			{
-				std::string OldVarName = uniform_member_name;
-				std::string NewVarName = uniform_member_name + pair.second;
-
-				size_t OldVarNamePos = OutString.find(OldVarName);
-
-				OutString.erase(OldVarNamePos, OldVarName.length());
-				OutString.insert(OldVarNamePos, NewVarName);
-			}
-
-			// Sort the member names by length so that we don't accidently replace a partial string
-			std::sort(MemberNames.begin(), MemberNames.end(), [](const std::string& a, const std::string& b) {
-				return a.length() > b.length();
-				});
-
-			// Replace uniform member names in the glsl
-			for (const std::string& uniform_member_name : MemberNames)
-			{
-				std::string OldUniformBufferAccessor = pair.first + "." + uniform_member_name;
-				std::string NewUniformBufferAccessor = uniform_member_name + pair.second;
-
-				size_t OldAccessorPos = OutString.find(OldUniformBufferAccessor);
-				while (OldAccessorPos != std::string::npos)
-				{
-					OutString.erase(OldAccessorPos, OldUniformBufferAccessor.length());
-					OutString.insert(OldAccessorPos, NewUniformBufferAccessor);
-
-					OldAccessorPos = OutString.find(OldUniformBufferAccessor);
-				}
-			}
-
-			// Rename the padding variables to stop conflicts between shaders
-			std::string OldPaddingName = "type_" + pair.first + "_pad";
-			std::string NewPaddingName = pair.second + "_pad";
-
-			size_t OldPaddingPos = OutString.find(OldPaddingName);
-			while (OldPaddingPos != std::string::npos)
-			{
-				OutString.erase(OldPaddingPos, OldPaddingName.length());
-				OutString.insert(OldPaddingPos, NewPaddingName);
-
-				OldPaddingPos = OutString.find(OldPaddingName);
-			}
-		}
-	}
-
-	return true;
-}
-
-enum EDecalBlendFlags
-{
-	DecalOut_MRT0  	= 1,
-	DecalOut_MRT1  	= 1 << 1,
-	DecalOut_MRT2  	= 1 << 2,
-	DecalOut_MRT3  	= 1 << 3,
-	Translucent		= 1 << 4,
-	AlphaComposite  = 1 << 5,
-	Modulate		= 1 << 6,
-};
-
-uint32_t GetDecalBlendFlags(const std::string& SourceString)
-{
-	uint32_t Flags = 0;
-
-	if (SourceString.find("DECAL_OUT_MRT0 1") != std::string::npos)
-	{
-		Flags |= EDecalBlendFlags::DecalOut_MRT0;
-	}
-	if (SourceString.find("DECAL_OUT_MRT1 1") != std::string::npos)
-	{
-		Flags |= EDecalBlendFlags::DecalOut_MRT1;
-	}
-	if (SourceString.find("DECAL_OUT_MRT2 1") != std::string::npos)
-	{
-		Flags |= EDecalBlendFlags::DecalOut_MRT2;
-	}
-	if (SourceString.find("DECAL_OUT_MRT3 1") != std::string::npos)
-	{
-		Flags |= EDecalBlendFlags::DecalOut_MRT3;
-	}
-
-	if (!Flags)
-	{
-		return 0;
-	}
-
-	if (SourceString.find("MATERIALBLENDING_ALPHACOMPOSITE 1") != std::string::npos)
-	{
-		Flags |= EDecalBlendFlags::AlphaComposite;
-	}
-	else if (SourceString.find("MATERIALBLENDING_MODULATE 1") != std::string::npos)
-	{
-		Flags |= EDecalBlendFlags::Modulate;
-	}
-	else if (SourceString.find("MATERIALBLENDING_TRANSLUCENT 1") != std::string::npos)
-	{
-		Flags |= EDecalBlendFlags::Translucent;
-	}
-
-	return Flags;
-}
-
-enum class EDecalBlendFunction
-{
-	SrcAlpha_One,
-	SrcAlpha_InvSrcAlpha,
-	DstColor_InvSrcAlpha,
-	One_InvSrcAlpha,
-	None
-};
-
-//																	Emissive,							Normal,										Metallic\Specular\Roughness,				BaseColor
-static const EDecalBlendFunction TranslucentBlendFunctions[]	= { EDecalBlendFunction::SrcAlpha_One,	EDecalBlendFunction::SrcAlpha_InvSrcAlpha,	EDecalBlendFunction::SrcAlpha_InvSrcAlpha,  EDecalBlendFunction::SrcAlpha_InvSrcAlpha };
-static const EDecalBlendFunction AlphaCompositeBlendFunctions[] = { EDecalBlendFunction::SrcAlpha_One,	EDecalBlendFunction::None,					EDecalBlendFunction::One_InvSrcAlpha,		EDecalBlendFunction::One_InvSrcAlpha };
-static const EDecalBlendFunction ModulateBlendFunctions[]		= { EDecalBlendFunction::SrcAlpha_One,	EDecalBlendFunction::SrcAlpha_InvSrcAlpha,	EDecalBlendFunction::SrcAlpha_InvSrcAlpha,  EDecalBlendFunction::DstColor_InvSrcAlpha };
-
-void GetDecalBlendFunctionString(const EDecalBlendFunction BlendFunction, const std::string& AttachmentString, const std::string& TempOutputName, std::string& OutputString)
-{
-	switch (BlendFunction)
-	{
-		case EDecalBlendFunction::SrcAlpha_One:
-		{
-			OutputString = AttachmentString + ".rgb = " + TempOutputName + ".a * " + TempOutputName + ".rgb + " + AttachmentString + ".rgb";
-			break;
-		}
-		case EDecalBlendFunction::SrcAlpha_InvSrcAlpha:
-		{
-			OutputString = AttachmentString + ".rgb = " + TempOutputName + ".a * " + TempOutputName + ".rgb + (1.0 - " + TempOutputName + ".a) * " + AttachmentString + ".rgb";
-			break;
-		}
-		case EDecalBlendFunction::DstColor_InvSrcAlpha:
-		{
-			OutputString = AttachmentString + ".rgb = " + TempOutputName + ".rgb * " + AttachmentString + ".rgb + (1.0 - " + TempOutputName + ".a) * " + AttachmentString + ".rgb";
-			break;
-		}
-		case EDecalBlendFunction::One_InvSrcAlpha:
-		{
-			OutputString = AttachmentString + ".rgb = " + TempOutputName + ".rgb + (1.0 - " + TempOutputName + ".a) * " + AttachmentString + ".rgb";
-			break;
-		}
-		case EDecalBlendFunction::None:
-		{
-			OutputString = "";
-			break;
-		}
-	}
-}
-
-void ModifyDecalBlending(std::string& SourceString, const uint32_t BlendFlags)
-{
-	for (uint32_t i = 0; i < 4; ++i)
-	{
-		std::string OutIndex = std::to_string(i);
-		std::string AttachmentString = "GENERATED_SubpassFetchAttachment" + OutIndex;
-		std::string AttachmentAssignmentString = AttachmentString + " =";
-
-		size_t AssignmentPos = SourceString.find(AttachmentAssignmentString);
-		if (AssignmentPos != std::string::npos)
-		{
-			size_t AssignmentEndPos = AssignmentPos + AttachmentAssignmentString.size();
-			size_t StringEndPos = SourceString.find(";", AssignmentEndPos);
-
-			std::string TempOutputName = "TempMulOut" + OutIndex;
-			std::string TempOut = "highp vec4 " + TempOutputName + " = " + SourceString.substr(AssignmentEndPos, StringEndPos - AssignmentEndPos) + "; \n";
-
-			SourceString.erase(AssignmentPos, StringEndPos - AssignmentPos);
-
-			if (1 << i & BlendFlags)
-			{
-				std::string BlendFnString;
-
-				if (BlendFlags & EDecalBlendFlags::Translucent)
-				{
-					GetDecalBlendFunctionString(TranslucentBlendFunctions[i], AttachmentString, TempOutputName, BlendFnString);
-				}
-				if (BlendFlags & EDecalBlendFlags::AlphaComposite)
-				{
-					GetDecalBlendFunctionString(AlphaCompositeBlendFunctions[i], AttachmentString, TempOutputName, BlendFnString);
-				}
-				if (BlendFlags & EDecalBlendFlags::Modulate)
-				{
-					GetDecalBlendFunctionString(ModulateBlendFunctions[i], AttachmentString, TempOutputName, BlendFnString);
-				}
-
-				TempOut += BlendFnString;
-
-				SourceString.insert(AssignmentPos, TempOut);
-			}			
-		}
-	}
-}
-
-bool GenerateDeferredMobileShaders(std::string& GlslSource, GLSLCompileParameters& GLSLCompileParams, const std::string& HlslString, ReflectionData& ReflectData,
-																		bool bWriteToCCHeader, bool bIsDeferred, bool bEmulatedUBs, uint32_t DecalBlendFlags)
-{
-	bool bHasGbufferTextures[4];
-	bHasGbufferTextures[0] = HlslString.find("GENERATED_SubpassFetchAttachment0") != std::string::npos;
-	bHasGbufferTextures[1] = HlslString.find("GENERATED_SubpassFetchAttachment1") != std::string::npos;
-	bHasGbufferTextures[2] = HlslString.find("GENERATED_SubpassFetchAttachment2") != std::string::npos;
-	bHasGbufferTextures[3] = HlslString.find("GENERATED_SubpassFetchAttachment3") != std::string::npos;
-
-	bool bHasGBufferOutputs[4];
-	bHasGBufferOutputs[0] = HlslString.find("OutProxy") != std::string::npos;
-	bHasGBufferOutputs[1] = HlslString.find("OutGBufferA") != std::string::npos;
-	bHasGBufferOutputs[2] = HlslString.find("OutGBufferB") != std::string::npos;
-	bHasGBufferOutputs[3] = HlslString.find("OutGBufferC") != std::string::npos;
-
-	bool bHasInputs = false;
-	bool bHasOutputs = false;
-
-	for (uint32_t i = 0; i < 4; ++i)
-	{
-		bHasInputs |= bHasGbufferTextures[i];
-		bHasOutputs |= bHasGBufferOutputs[i];
-	}
-
-	bool bHasInOut = (bHasInputs && bHasOutputs) || HlslString.find("OutTarget0") != std::string::npos;
-
-	if (bHasInputs || bHasOutputs)
-	{
-		std::string OutString;
-		std::string ESVersionString = "#version 320 es";
-		OutString += ESVersionString + "\n";
-		OutString += "#ifdef UE_MRT_FRAMEBUFFER_FETCH\n";
-
-		FShaderCompilerDefinitions CompileFlagsCopy = GLSLCompileParams.TargetDesc->CompileFlags;
-
-		// Add defines for FBF in spirv-glsl
-		for (uint32_t i = 1; i < 4; ++i)
-		{
-			if (bHasGbufferTextures[i])
-			{
-				FString DefineKey = FString::Printf(TEXT("remap_ext_framebuffer_fetch%d"), i);
-				FString DefineValue = FString::Printf(TEXT("%d %d"), i + 1, i);
-				GLSLCompileParams.TargetDesc->CompileFlags.SetDefine(*DefineKey, *DefineValue);
-			}
-		}
-
-		std::string FBFSourceString;
-		if (!GenerateGlslShader(FBFSourceString, GLSLCompileParams, ReflectData, true, true, bEmulatedUBs))
-		{
-			return false;
-		}
-
-		size_t VersionStringPos = FBFSourceString.find(ESVersionString);
-		if (VersionStringPos != std::string::npos)
-		{
-			FBFSourceString.replace(VersionStringPos, ESVersionString.length(), "");
-		}
-
-		GLSLCompileParams.TargetDesc->CompileFlags = CompileFlagsCopy;
-
-		OutString += FBFSourceString;
-
-		// Generate PLS shader
-		OutString += "#else\n";
-
-		// Using rgb10_a2ui because r11_g11_b10 has issues with swizzle from 4 to 3 components in DXC
-		static const FString GBufferOutputNames[] =
-		{
-			TEXT("rgb10_a2 out.var.SV_Target0"),
-			TEXT("rgba8 out.var.SV_Target1"),
-			TEXT("rgba8 out.var.SV_Target2"),
-			TEXT("rgba8 out.var.SV_Target3"),
-		};
-
-		static const FString GBufferInputNames[] =
-		{
-			TEXT("rgb10_a2 GENERATED_SubpassFetchAttachment0"),
-			TEXT("rgba8 GENERATED_SubpassFetchAttachment1"),
-			TEXT("rgba8 GENERATED_SubpassFetchAttachment2"),
-			TEXT("rgba8 GENERATED_SubpassFetchAttachment3"),
-		};
-
-		static const FString GBufferInOutNames[] =
-		{
-			TEXT("rgb10_a2 GENERATED_SubpassFetchAttachment0 out.var.SV_Target0"),
-			TEXT("rgba8 GENERATED_SubpassFetchAttachment1 out.var.SV_Target1"),
-			TEXT("rgba8 GENERATED_SubpassFetchAttachment2 out.var.SV_Target2"),
-			TEXT("rgba8 GENERATED_SubpassFetchAttachment3 out.var.SV_Target3"),
-		};
-
-		// Add defines for PLS in spirv-glsl
-		{
-			FString DefineKey = "";
-			FString DefineValue = "";
-
-			for (uint32_t i = 0; i < 4; ++i)
-			{
-				if (bHasInOut)
-				{
-					DefineKey = FString::Printf(TEXT("pls_io%d"), i);
-					DefineValue = GBufferInOutNames[i];
-				}
-				else if (bHasInputs)
-				{
-					DefineKey = FString::Printf(TEXT("pls_in%d"), i);
-					DefineValue = GBufferInputNames[i];
-				}
-				else
-				{
-					DefineKey = FString::Printf(TEXT("pls_out%d"), i);
-					DefineValue = GBufferOutputNames[i];
-				}
-
-				GLSLCompileParams.TargetDesc->CompileFlags.SetDefine(*DefineKey, *DefineValue);
-			}
-		}
-
-		std::string PLSSourceString;
-		if (!GenerateGlslShader(PLSSourceString, GLSLCompileParams, ReflectData, false, true, bEmulatedUBs))
-		{
-			return false;
-		}
-
-		// Replace assignment of output to buffer 0 to additive if the output proxy additive is used
-		if (HlslString.find("OutProxyAdditive") != std::string::npos)
-		{
-			std::string OutProxyString = "GENERATED_SubpassFetchAttachment0 =";
-			std::string OutProxyModifiedString = "GENERATED_SubpassFetchAttachment0 +=";
-
-			size_t OutProxyStringPos = PLSSourceString.find(OutProxyString);
-			while (OutProxyStringPos != std::string::npos)
-			{
-				PLSSourceString.replace(OutProxyStringPos, OutProxyString.size(), OutProxyModifiedString);
-				OutProxyStringPos = PLSSourceString.find(OutProxyString);
-			}
-		}
-
-		if (DecalBlendFlags)
-		{
-			ModifyDecalBlending(PLSSourceString, DecalBlendFlags);
-		}
-
-		// Strip version string
-		VersionStringPos = PLSSourceString.find(ESVersionString);
-		if (VersionStringPos != std::string::npos)
-		{
-			PLSSourceString.replace(VersionStringPos, ESVersionString.length(), "", 0);
-		}
-
-		OutString += PLSSourceString;
-
-		OutString += "#endif\n";
-		GlslSource = OutString;
-	}
-	else
-	{
-		if (!GenerateGlslShader(GlslSource, GLSLCompileParams, ReflectData, true, false, bEmulatedUBs))
-		{
-			return false;
-		}
-	}
-
-	return true;
-}
-
-static bool CompileToGlslWithShaderConductor(
-	const FShaderCompilerInput&	Input,
-	FShaderCompilerOutput&		Output,
-	const FString&				WorkingDirectory,
-	GLSLVersion					Version,
-	const EShaderFrequency		Frequency,
-	uint32						CCFlags,
-	const FString&				PreprocessedShader,
-	char*&						OutGlslShaderSource)
-{
-	CrossCompiler::FShaderConductorContext CompilerContext;
-
-	const bool bDumpDebugInfo = (Input.DumpDebugInfoPath != TEXT("") && IFileManager::Get().DirectoryExists(*Input.DumpDebugInfoPath));
-	const bool bRewriteHlslSource = true;
-
-	// Initialize compilation options for ShaderConductor
-	CrossCompiler::FShaderConductorOptions Options;
-	Options.bDisableScalarBlockLayout = true;
-	Options.bRemapAttributeLocations = true;
-	Options.bPreserveStorageInput = true;
-	
-	// Enable HLSL 2021 if specified
-	if (Input.Environment.CompilerFlags.Contains(CFLAG_HLSL2021))
-	{
-		Options.HlslVersion = 2021;
-	}
-
-	// Convert input strings from FString to ANSI strings
-	std::string SourceData(TCHAR_TO_UTF8(*PreprocessedShader));
-	std::string FileName(TCHAR_TO_UTF8(*Input.VirtualSourceFilePath));
-	std::string EntryPointName(TCHAR_TO_UTF8(*Input.EntryPointName));
-	
-	bool bEmulatedUBs = Input.Environment.CompilerFlags.Contains(CFLAG_UseEmulatedUB);
-
-	// HLSL framebuffer declarations. Used to modify HLSL input source.
-	const ANSICHAR* HlslFrameBufferDeclarations =
-		"float4 gl_FragColor;\n"
-		"float4 gl_LastFragColorARM;\n"
-		"float gl_LastFragDepthARM;\n"
-		"bool ARM_shader_framebuffer_fetch;\n"
-		"bool ARM_shader_framebuffer_fetch_depth_stencil;\n"
-		"float4 FramebufferFetchES2()\n"
-		"{\n"
-		"  if (!ARM_shader_framebuffer_fetch)\n"
-		"  {\n"
-		"    return gl_FragColor;\n"
-		"  }\n"
-		"  else\n"
-		"  {\n"
-		"    return gl_LastFragColorARM;\n"
-		"  }\n"
-		"}\n"
-		"float DepthbufferFetchES2()\n"
-		"{\n"
-		"  return (ARM_shader_framebuffer_fetch_depth_stencil == 0 ? 0.0 : gl_LastFragDepthARM);\n"
-		"}\n"
-		;
-
-	if (SourceData.find("DepthbufferFetchES2") != std::string::npos ||
-		SourceData.find("FramebufferFetchES2") != std::string::npos)
-	{
-		SourceData = HlslFrameBufferDeclarations + SourceData;
-	}
-	
-	// Inject additional macro definitions to circumvent missing features: external textures
-	FShaderCompilerDefinitions AdditionalDefines;
-	AdditionalDefines.SetDefine(TEXT("TextureExternal"), TEXT("Texture2D"));
-
-	if (bDumpDebugInfo)
-	{
-		FString DirectCompileLine = CrossCompiler::CreateResourceTableFromEnvironment(Input.Environment);
-
-		DirectCompileLine += TEXT("#if 0 /*DIRECT COMPILE*/\n");
-		DirectCompileLine += CreateShaderCompilerWorkerDirectCommandLine(Input, CCFlags);
-		DirectCompileLine += TEXT("\n#endif /*DIRECT COMPILE*/\n");
-
-		DumpDebugUSF(Input, (PreprocessedShader + DirectCompileLine), CCFlags);
-
-		if (Input.bGenerateDirectCompileFile)
-		{
-			FFileHelper::SaveStringToFile(CreateShaderCompilerWorkerDirectCommandLine(Input), *(Input.DumpDebugInfoPath / TEXT("DirectCompile.txt")));
-		}
-	}
-
-	uint32_t BlendFlags = GetDecalBlendFlags(SourceData);
-
-	// Load shader source into compiler context
-	CompilerContext.LoadSource(SourceData.c_str(), FileName.c_str(), EntryPointName.c_str(), Frequency, &AdditionalDefines);
-
-	bool bCompilationFailed = false;
-
-	if (bRewriteHlslSource)
-	{
-		// Rewrite HLSL source code to remove unused global resources and variables
-		Options.bRemoveUnusedGlobals = true;
-		if (CompilerContext.RewriteHlsl(Options))
-		{
-			// Adopt new rewritten shader source
-			SourceData = CompilerContext.GetSourceString();
-
->>>>>>> d731a049
 			if (bDumpDebugInfo)
 			{
 				DumpDebugShaderText(Input, ANSI_TO_TCHAR(SourceData.c_str()), TEXT("rewritten.hlsl"));
@@ -4050,8 +3051,6 @@
 		bCompilationFailed = true;
 	}
 
-<<<<<<< HEAD
-=======
 	// Reduce arrays with const accessors to structs, which will then be packed to an array by GL cross compile
 	if(!bCompilationFailed && !Options.bDisableOptimizations && (Version == GLSL_ES3_1_ANDROID || Version == GLSL_150_ES3_1))
 	{
@@ -4063,7 +3062,6 @@
 		} 
 	}
 
->>>>>>> d731a049
 	if (!bCompilationFailed)
 	{
 		ReflectionData ReflectData;
@@ -4073,15 +3071,9 @@
 		// This used to be done via JSON, but that was slow and alloc happy so use SPIRV-Reflect instead.
 		spv_reflect::ShaderModule Reflection(SpirvData.Num() * sizeof(uint32), SpirvData.GetData());
 		check(Reflection.GetResult() == SPV_REFLECT_RESULT_SUCCESS);
-<<<<<<< HEAD
 
 		const ANSICHAR* SPIRV_DummySamplerName = CrossCompiler::FShaderConductorContext::GetIdentifierTable().DummySampler;
 
-=======
-
-		const ANSICHAR* SPIRV_DummySamplerName = CrossCompiler::FShaderConductorContext::GetIdentifierTable().DummySampler;
-
->>>>>>> d731a049
 		ParseReflectionData(Input, CCHeaderWriter, ReflectData, SpirvData, Reflection, SPIRV_DummySamplerName, Frequency, bEmulatedUBs);
 		
 		const ANSICHAR* FrequencyPrefix = GetFrequencyPrefix(Frequency);
@@ -4114,10 +3106,7 @@
 		default:
 			TargetDesc.CompileFlags.SetDefine(TEXT("force_flattened_io_blocks"), 1);
 			TargetDesc.CompileFlags.SetDefine(TEXT("emit_uniform_buffer_as_plain_uniforms"), 1);
-<<<<<<< HEAD
-=======
 			TargetDesc.CompileFlags.SetDefine(TEXT("pad_ubo_blocks"), 1);
->>>>>>> d731a049
 			// TODO: Currently disabled due to bug when assigning an array to temporary variable
 			///TargetDesc.CompileFlags.SetDefine(TEXT("force_temporary"), 1);
 
@@ -4201,11 +3190,7 @@
 			Input.Environment.GetDefinitions().Contains("MOBILE_DEFERRED_SHADING") && Input.Environment.GetDefinitions()["MOBILE_DEFERRED_SHADING"] == "1" &&
 			Version == GLSL_ES3_1_ANDROID)
 		{
-<<<<<<< HEAD
-			bCompilationFailed = !GenerateDeferredMobileShaders(GlslSource, GLSLCompileParams, SourceData, ReflectData, true, false, bEmulatedUBs);
-=======
 			bCompilationFailed = !GenerateDeferredMobileShaders(GlslSource, GLSLCompileParams, SourceData, ReflectData, true, false, bEmulatedUBs, BlendFlags);
->>>>>>> d731a049
 		}
 		else
 		{
@@ -4360,12 +3345,9 @@
 	// This requires removing the HLSLCC_NoPreprocess flag later on!
 	RemoveUniformBuffersFromSource(Input.Environment, PreprocessedShader);
 
-<<<<<<< HEAD
-=======
 	// Process TEXT macro.
 	TransformStringIntoCharacterArray(PreprocessedShader);
 
->>>>>>> d731a049
 	uint32 CCFlags = CalculateCrossCompilerFlags(Version, Input.Environment.FullPrecisionInPS, Input.Environment.CompilerFlags);
 
 	// Required as we added the RemoveUniformBuffersFromSource() function (the cross-compiler won't be able to interpret comments w/o a preprocessor)
