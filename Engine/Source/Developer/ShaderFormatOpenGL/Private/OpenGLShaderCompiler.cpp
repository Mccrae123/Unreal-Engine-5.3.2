--- conflicted
+++ resolved
@@ -1195,8 +1195,6 @@
 FGlslLanguageSpec* FOpenGLFrontend::CreateLanguageSpec(GLSLVersion Version, bool bDefaultPrecisionIsHalf)
 {
 	return new FGlslLanguageSpec(bDefaultPrecisionIsHalf);
-<<<<<<< HEAD
-=======
 }
 
 #if DXC_SUPPORTED
@@ -1213,7 +1211,6 @@
 	case HSF_ComputeShader:		return "c";
 	default:					return "";
 	}
->>>>>>> 3aae9151
 }
 
 static const TCHAR* GetFrequencyFileExt(EHlslShaderFrequency Frequency)
