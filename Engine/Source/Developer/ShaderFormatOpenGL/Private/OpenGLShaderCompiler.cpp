// Copyright Epic Games, Inc. All Rights Reserved.
// ..

#include "CoreMinimal.h"
#include "HAL/FileManager.h"
#include "Misc/FileHelper.h"
#include "Misc/Paths.h"
#include "Serialization/MemoryWriter.h"
#include "ShaderFormatOpenGL.h"
#include "HlslccHeaderWriter.h"
#include "SpirvReflectCommon.h"
#include <algorithm>
#include <regex>

#if PLATFORM_WINDOWS
#include "Windows/AllowWindowsPlatformTypes.h"
	#include "Windows/PreWindowsApi.h"
	#include <objbase.h>
	#include <assert.h>
	#include <stdio.h>
	#include "Windows/PostWindowsApi.h"
	#include "Windows/MinWindows.h"
#include "Windows/HideWindowsPlatformTypes.h"
#endif
#include "ShaderCore.h"
#include "ShaderPreprocessor.h"
#include "ShaderCompilerCommon.h"
#include "GlslBackend.h"
#if PLATFORM_WINDOWS
#include "Windows/AllowWindowsPlatformTypes.h"
	#include <GL/glcorearb.h>
	#include <GL/glext.h>
	#include <GL/wglext.h>
#include "Windows/HideWindowsPlatformTypes.h"
#elif PLATFORM_LINUX
	#include <GL/glcorearb.h>
	#include <GL/glext.h>
	#include "SDL.h"
	#include <stdio.h>
	#include <wchar.h>
	typedef SDL_Window*		SDL_HWindow;
	typedef SDL_GLContext	SDL_HGLContext;
	struct FPlatformOpenGLContext
	{
		SDL_HWindow		hWnd;
		SDL_HGLContext	hGLContext;		//	this is a (void*) pointer
	};
#elif PLATFORM_MAC
	#include <OpenGL/OpenGL.h>
	#include <OpenGL/gl3.h>
	#include <OpenGL/gl3ext.h>
	#ifndef GL_COMPUTE_SHADER
	#define GL_COMPUTE_SHADER 0x91B9
	#endif
	#ifndef GL_TESS_EVALUATION_SHADER
	#define GL_TESS_EVALUATION_SHADER 0x8E87
	#endif
	#ifndef GL_TESS_CONTROL_SHADER
	#define GL_TESS_CONTROL_SHADER 0x8E88
	#endif
#endif
	#include "OpenGLUtil.h"
#include "OpenGLShaderResources.h"

#ifndef DXC_SUPPORTED
	#define DXC_SUPPORTED (PLATFORM_MAC || PLATFORM_WINDOWS || PLATFORM_LINUX) 
#endif

#if DXC_SUPPORTED
THIRD_PARTY_INCLUDES_START
#include "spirv_reflect.h"
#include <map>
THIRD_PARTY_INCLUDES_END
#endif // DXC_SUPPORTED

DEFINE_LOG_CATEGORY_STATIC(LogOpenGLShaderCompiler, Log, All);

#define VALIDATE_GLSL_WITH_DRIVER		0
#define ENABLE_IMAGINATION_COMPILER		1
static FORCEINLINE bool IsPCESPlatform(GLSLVersion Version)
{
	return (Version == GLSL_150_ES3_1);
}

// This function should match OpenGLShaderPlatformSeparable
bool FOpenGLFrontend::SupportsSeparateShaderObjects(GLSLVersion Version)
{
	// Only desktop shader platforms can use separable shaders for now,
	// the generated code relies on macros supplied at runtime to determine whether
	// shaders may be separable and/or linked.
	return Version == GLSL_150_ES3_1;
}

/*------------------------------------------------------------------------------
	Shader compiling.
------------------------------------------------------------------------------*/

#if PLATFORM_WINDOWS
/** List all OpenGL entry points needed for shader compilation. */
#define ENUM_GL_ENTRYPOINTS(EnumMacro) \
	EnumMacro(PFNGLCOMPILESHADERPROC,glCompileShader) \
	EnumMacro(PFNGLCREATESHADERPROC,glCreateShader) \
	EnumMacro(PFNGLDELETESHADERPROC,glDeleteShader) \
	EnumMacro(PFNGLGETSHADERIVPROC,glGetShaderiv) \
	EnumMacro(PFNGLGETSHADERINFOLOGPROC,glGetShaderInfoLog) \
	EnumMacro(PFNGLSHADERSOURCEPROC,glShaderSource) \
	EnumMacro(PFNGLDELETEBUFFERSPROC,glDeleteBuffers)

/** Define all GL functions. */
#define DEFINE_GL_ENTRYPOINTS(Type,Func) static Type Func = NULL;
ENUM_GL_ENTRYPOINTS(DEFINE_GL_ENTRYPOINTS);

/** This function is handled separately because it is used to get a real context. */
static PFNWGLCREATECONTEXTATTRIBSARBPROC wglCreateContextAttribsARB;

/** Platform specific OpenGL context. */
struct FPlatformOpenGLContext
{
	HWND WindowHandle;
	HDC DeviceContext;
	HGLRC OpenGLContext;
};

/**
 * A dummy wndproc.
 */
static LRESULT CALLBACK PlatformDummyGLWndproc(HWND hWnd, uint32 Message, WPARAM wParam, LPARAM lParam)
{
	return DefWindowProc(hWnd, Message, wParam, lParam);
}

/**
 * Initialize a pixel format descriptor for the given window handle.
 */
static void PlatformInitPixelFormatForDevice(HDC DeviceContext)
{
	// Pixel format descriptor for the context.
	PIXELFORMATDESCRIPTOR PixelFormatDesc;
	FMemory::Memzero(PixelFormatDesc);
	PixelFormatDesc.nSize		= sizeof(PIXELFORMATDESCRIPTOR);
	PixelFormatDesc.nVersion	= 1;
	PixelFormatDesc.dwFlags		= PFD_DRAW_TO_WINDOW | PFD_SUPPORT_OPENGL | PFD_DOUBLEBUFFER;
	PixelFormatDesc.iPixelType	= PFD_TYPE_RGBA;
	PixelFormatDesc.cColorBits	= 32;
	PixelFormatDesc.cDepthBits	= 0;
	PixelFormatDesc.cStencilBits	= 0;
	PixelFormatDesc.iLayerType	= PFD_MAIN_PLANE;

	// Set the pixel format and create the context.
	int32 PixelFormat = ChoosePixelFormat(DeviceContext, &PixelFormatDesc);
	if (!PixelFormat || !SetPixelFormat(DeviceContext, PixelFormat, &PixelFormatDesc))
	{
		UE_LOG(LogOpenGLShaderCompiler, Fatal,TEXT("Failed to set pixel format for device context."));
	}
}

/**
 * Create a dummy window used to construct OpenGL contexts.
 */
static void PlatformCreateDummyGLWindow(FPlatformOpenGLContext* OutContext)
{
	const TCHAR* WindowClassName = TEXT("DummyGLToolsWindow");

	// Register a dummy window class.
	static bool bInitializedWindowClass = false;
	if (!bInitializedWindowClass)
	{
		WNDCLASS wc;

		bInitializedWindowClass = true;
		FMemory::Memzero(wc);
		wc.style = CS_OWNDC;
		wc.lpfnWndProc = PlatformDummyGLWndproc;
		wc.cbClsExtra = 0;
		wc.cbWndExtra = 0;
		wc.hInstance = NULL;
		wc.hIcon = NULL;
		wc.hCursor = NULL;
		wc.hbrBackground = (HBRUSH)(COLOR_MENUTEXT);
		wc.lpszMenuName = NULL;
		wc.lpszClassName = WindowClassName;
		ATOM ClassAtom = ::RegisterClass(&wc);
		check(ClassAtom);
	}

	// Create a dummy window.
	OutContext->WindowHandle = CreateWindowEx(
		WS_EX_WINDOWEDGE,
		WindowClassName,
		NULL,
		WS_POPUP,
		CW_USEDEFAULT, CW_USEDEFAULT, CW_USEDEFAULT, CW_USEDEFAULT,
		NULL, NULL, NULL, NULL);
	check(OutContext->WindowHandle);

	// Get the device context.
	OutContext->DeviceContext = GetDC(OutContext->WindowHandle);
	check(OutContext->DeviceContext);
	PlatformInitPixelFormatForDevice(OutContext->DeviceContext);
}

/**
 * Create a core profile OpenGL context.
 */
static void PlatformCreateOpenGLContextCore(FPlatformOpenGLContext* OutContext, int MajorVersion, int MinorVersion, HGLRC InParentContext)
{
	check(wglCreateContextAttribsARB);
	check(OutContext);
	check(OutContext->DeviceContext);

	int AttribList[] =
	{
		WGL_CONTEXT_MAJOR_VERSION_ARB, MajorVersion,
		WGL_CONTEXT_MINOR_VERSION_ARB, MinorVersion,
		WGL_CONTEXT_FLAGS_ARB, WGL_CONTEXT_FORWARD_COMPATIBLE_BIT_ARB | WGL_CONTEXT_DEBUG_BIT_ARB,
		WGL_CONTEXT_PROFILE_MASK_ARB, WGL_CONTEXT_CORE_PROFILE_BIT_ARB,
		0
	};

	OutContext->OpenGLContext = wglCreateContextAttribsARB(OutContext->DeviceContext, InParentContext, AttribList);
	check(OutContext->OpenGLContext);
}

/**
 * Make the context current.
 */
static void PlatformMakeGLContextCurrent(FPlatformOpenGLContext* Context)
{
	check(Context && Context->OpenGLContext && Context->DeviceContext);
	wglMakeCurrent(Context->DeviceContext, Context->OpenGLContext);
}

/**
 * Initialize an OpenGL context so that shaders can be compiled.
 */
static void PlatformInitOpenGL(void*& ContextPtr, void*& PrevContextPtr, int InMajorVersion, int InMinorVersion)
{
	static FPlatformOpenGLContext ShaderCompileContext = {0};

	ContextPtr = (void*)wglGetCurrentDC();
	PrevContextPtr = (void*)wglGetCurrentContext();

	if (ShaderCompileContext.OpenGLContext == NULL && InMajorVersion && InMinorVersion)
	{
		PlatformCreateDummyGLWindow(&ShaderCompileContext);

		// Disable warning C4191: 'type cast' : unsafe conversion from 'PROC' to 'XXX' while getting GL entry points.
		#pragma warning(push)
		#pragma warning(disable:4191)

		if (wglCreateContextAttribsARB == NULL)
		{
			// Create a dummy context so that wglCreateContextAttribsARB can be initialized.
			ShaderCompileContext.OpenGLContext = wglCreateContext(ShaderCompileContext.DeviceContext);
			check(ShaderCompileContext.OpenGLContext);
			PlatformMakeGLContextCurrent(&ShaderCompileContext);
			wglCreateContextAttribsARB = (PFNWGLCREATECONTEXTATTRIBSARBPROC)wglGetProcAddress("wglCreateContextAttribsARB");
			check(wglCreateContextAttribsARB);
			wglDeleteContext(ShaderCompileContext.OpenGLContext);
		}

		// Create a context so that remaining GL function pointers can be initialized.
		PlatformCreateOpenGLContextCore(&ShaderCompileContext, InMajorVersion, InMinorVersion, /*InParentContext=*/ NULL);
		check(ShaderCompileContext.OpenGLContext);
		PlatformMakeGLContextCurrent(&ShaderCompileContext);

		if (glCreateShader == NULL)
		{
			// Initialize all entry points.
			#define GET_GL_ENTRYPOINTS(Type,Func) Func = (Type)wglGetProcAddress(#Func);
			ENUM_GL_ENTRYPOINTS(GET_GL_ENTRYPOINTS);

			// Check that all of the entry points have been initialized.
			bool bFoundAllEntryPoints = true;
			#define CHECK_GL_ENTRYPOINTS(Type,Func) if (Func == NULL) { bFoundAllEntryPoints = false; UE_LOG(LogOpenGLShaderCompiler, Warning, TEXT("Failed to find entry point for %s"), TEXT(#Func)); }
			ENUM_GL_ENTRYPOINTS(CHECK_GL_ENTRYPOINTS);
			checkf(bFoundAllEntryPoints, TEXT("Failed to find all OpenGL entry points."));
		}

		// Restore warning C4191.
		#pragma warning(pop)
	}
	PlatformMakeGLContextCurrent(&ShaderCompileContext);
}
static void PlatformReleaseOpenGL(void* ContextPtr, void* PrevContextPtr)
{
	wglMakeCurrent((HDC)ContextPtr, (HGLRC)PrevContextPtr);
}
#elif PLATFORM_LINUX
/** List all OpenGL entry points needed for shader compilation. */
#define ENUM_GL_ENTRYPOINTS(EnumMacro) \
	EnumMacro(PFNGLCOMPILESHADERPROC,glCompileShader) \
	EnumMacro(PFNGLCREATESHADERPROC,glCreateShader) \
	EnumMacro(PFNGLDELETESHADERPROC,glDeleteShader) \
	EnumMacro(PFNGLGETSHADERIVPROC,glGetShaderiv) \
	EnumMacro(PFNGLGETSHADERINFOLOGPROC,glGetShaderInfoLog) \
	EnumMacro(PFNGLSHADERSOURCEPROC,glShaderSource) \
	EnumMacro(PFNGLDELETEBUFFERSPROC,glDeleteBuffers)

/** Define all GL functions. */
// We need to make pointer names different from GL functions otherwise we may end up getting
// addresses of those symbols when looking for extensions.
namespace GLFuncPointers
{
	#define DEFINE_GL_ENTRYPOINTS(Type,Func) static Type Func = NULL;
	ENUM_GL_ENTRYPOINTS(DEFINE_GL_ENTRYPOINTS);
};

using namespace GLFuncPointers;

static void _PlatformCreateDummyGLWindow(FPlatformOpenGLContext *OutContext)
{
	static bool bInitializedWindowClass = false;

	// Create a dummy window.
	OutContext->hWnd = SDL_CreateWindow(NULL,
		0, 0, 1, 1,
		SDL_WINDOW_OPENGL | SDL_WINDOW_BORDERLESS | SDL_WINDOW_HIDDEN | SDL_WINDOW_SKIP_TASKBAR );
}

static void _PlatformCreateOpenGLContextCore(FPlatformOpenGLContext* OutContext)
{
	check(OutContext);
	SDL_HWindow PrevWindow = SDL_GL_GetCurrentWindow();
	SDL_HGLContext PrevContext = SDL_GL_GetCurrentContext();

	OutContext->hGLContext = SDL_GL_CreateContext(OutContext->hWnd);
	SDL_GL_MakeCurrent(PrevWindow, PrevContext);
}

static void _ContextMakeCurrent(SDL_HWindow hWnd, SDL_HGLContext hGLDC)
{
	GLint Result = SDL_GL_MakeCurrent( hWnd, hGLDC );
	check(!Result);
}

static void PlatformInitOpenGL(void*& ContextPtr, void*& PrevContextPtr, int InMajorVersion, int InMinorVersion)
{
	static bool bInitialized = (SDL_GL_GetCurrentWindow() != NULL) && (SDL_GL_GetCurrentContext() != NULL);

	if (!bInitialized)
	{
		check(InMajorVersion > 3 || (InMajorVersion == 3 && InMinorVersion >= 2));
		if (SDL_WasInit(0) == 0)
		{
			SDL_Init(SDL_INIT_VIDEO);
		}
		else
		{
			Uint32 InitializedSubsystemsMask = SDL_WasInit(SDL_INIT_EVERYTHING);
			if ((InitializedSubsystemsMask & SDL_INIT_VIDEO) == 0)
			{
				SDL_InitSubSystem(SDL_INIT_VIDEO);
			}
		}

		if (SDL_GL_LoadLibrary(NULL))
		{
			UE_LOG(LogOpenGLShaderCompiler, Fatal, TEXT("Unable to dynamically load libGL: %s"), ANSI_TO_TCHAR(SDL_GetError()));
		}

		if (glCreateShader == nullptr)
		{
			// Initialize all entry points.
			#define GET_GL_ENTRYPOINTS(Type,Func) GLFuncPointers::Func = reinterpret_cast<Type>(SDL_GL_GetProcAddress(#Func));
			ENUM_GL_ENTRYPOINTS(GET_GL_ENTRYPOINTS);

			// Check that all of the entry points have been initialized.
			bool bFoundAllEntryPoints = true;
			#define CHECK_GL_ENTRYPOINTS(Type,Func) if (Func == nullptr) { bFoundAllEntryPoints = false; UE_LOG(LogOpenGLShaderCompiler, Warning, TEXT("Failed to find entry point for %s"), TEXT(#Func)); }
			ENUM_GL_ENTRYPOINTS(CHECK_GL_ENTRYPOINTS);
			checkf(bFoundAllEntryPoints, TEXT("Failed to find all OpenGL entry points."));
		}

		if	(SDL_GL_SetAttribute( SDL_GL_CONTEXT_MAJOR_VERSION, InMajorVersion))
		{
			UE_LOG(LogOpenGLShaderCompiler, Fatal, TEXT("Failed to set GL major version: %s"), ANSI_TO_TCHAR(SDL_GetError()));
		}

		if	(SDL_GL_SetAttribute( SDL_GL_CONTEXT_MINOR_VERSION, InMinorVersion))
		{
			UE_LOG(LogOpenGLShaderCompiler, Fatal, TEXT("Failed to set GL minor version: %s"), ANSI_TO_TCHAR(SDL_GetError()));
		}

		if	(SDL_GL_SetAttribute( SDL_GL_CONTEXT_FLAGS, SDL_GL_CONTEXT_FORWARD_COMPATIBLE_FLAG))
		{
			UE_LOG(LogOpenGLShaderCompiler, Fatal, TEXT("Failed to set GL flags: %s"), ANSI_TO_TCHAR(SDL_GetError()));
		}

		if	(SDL_GL_SetAttribute( SDL_GL_CONTEXT_PROFILE_MASK, SDL_GL_CONTEXT_PROFILE_CORE))
		{
			UE_LOG(LogOpenGLShaderCompiler, Fatal, TEXT("Failed to set GL mask/profile: %s"), ANSI_TO_TCHAR(SDL_GetError()));
		}

		// Create a dummy context to verify opengl support.
		FPlatformOpenGLContext DummyContext;
		_PlatformCreateDummyGLWindow(&DummyContext);
		_PlatformCreateOpenGLContextCore(&DummyContext);

		if (DummyContext.hGLContext)
		{
			_ContextMakeCurrent(DummyContext.hWnd, DummyContext.hGLContext);
		}
		else
		{
			UE_LOG(LogOpenGLShaderCompiler, Fatal, TEXT("OpenGL %d.%d not supported by driver"), InMajorVersion, InMinorVersion);
			return;
		}

		PrevContextPtr = NULL;
		ContextPtr = DummyContext.hGLContext;
		bInitialized = true;
	}

	PrevContextPtr = reinterpret_cast<void*>(SDL_GL_GetCurrentContext());
	SDL_HGLContext NewContext = SDL_GL_CreateContext(SDL_GL_GetCurrentWindow());
	SDL_GL_MakeCurrent(SDL_GL_GetCurrentWindow(), NewContext);
	ContextPtr = reinterpret_cast<void*>(NewContext);
}

static void PlatformReleaseOpenGL(void* ContextPtr, void* PrevContextPtr)
{
	SDL_GL_MakeCurrent(SDL_GL_GetCurrentWindow(), reinterpret_cast<SDL_HGLContext>(PrevContextPtr));
	SDL_GL_DeleteContext(reinterpret_cast<SDL_HGLContext>(ContextPtr));
}
#elif PLATFORM_MAC
static void PlatformInitOpenGL(void*& ContextPtr, void*& PrevContextPtr, int InMajorVersion, int InMinorVersion)
{
	check(InMajorVersion > 3 || (InMajorVersion == 3 && InMinorVersion >= 2));

	CGLPixelFormatAttribute AttribList[] =
	{
		kCGLPFANoRecovery,
		kCGLPFAAccelerated,
		kCGLPFAOpenGLProfile,
		(CGLPixelFormatAttribute)kCGLOGLPVersion_3_2_Core,
		(CGLPixelFormatAttribute)0
	};

	CGLPixelFormatObj PixelFormat;
	GLint NumFormats = 0;
	CGLError Error = CGLChoosePixelFormat(AttribList, &PixelFormat, &NumFormats);
	check(Error == kCGLNoError);

	CGLContextObj ShaderCompileContext;
	Error = CGLCreateContext(PixelFormat, NULL, &ShaderCompileContext);
	check(Error == kCGLNoError);

	Error = CGLDestroyPixelFormat(PixelFormat);
	check(Error == kCGLNoError);

	PrevContextPtr = (void*)CGLGetCurrentContext();

	Error = CGLSetCurrentContext(ShaderCompileContext);
	check(Error == kCGLNoError);

	ContextPtr = (void*)ShaderCompileContext;
}
static void PlatformReleaseOpenGL(void* ContextPtr, void* PrevContextPtr)
{
	CGLContextObj ShaderCompileContext = (CGLContextObj)ContextPtr;
	CGLContextObj PreviousShaderCompileContext = (CGLContextObj)PrevContextPtr;
	CGLError Error;

	Error = CGLSetCurrentContext(PreviousShaderCompileContext);
	check(Error == kCGLNoError);

	Error = CGLDestroyContext(ShaderCompileContext);
	check(Error == kCGLNoError);
}
#endif

/** Map shader frequency -> GL shader type. */
GLenum GLFrequencyTable[] =
{
	GL_VERTEX_SHADER,	// SF_Vertex
	GLenum(0), // SF_Mesh
	GLenum(0), // SF_Amplification
	GL_FRAGMENT_SHADER, // SF_Pixel
	GL_GEOMETRY_SHADER,	// SF_Geometry
	GL_COMPUTE_SHADER,  // SF_Compute
	// Ray tracing shaders are not supported in OpenGL
	GLenum(0), // SF_RayGen
	GLenum(0), // SF_RayMiss
	GLenum(0), // SF_RayHitGroup (closest hit, any hit, intersection)
	GLenum(0), // SF_RayCallable
};

static_assert(UE_ARRAY_COUNT(GLFrequencyTable) == SF_NumFrequencies, "Frequency table size mismatch.");

static inline bool IsDigit(TCHAR Char)
{
	return Char >= '0' && Char <= '9';
}

/**
 * Parse a GLSL error.
 * @param OutErrors - Storage for shader compiler errors.
 * @param InLine - A single line from the compile error log.
 */
void ParseGlslError(TArray<FShaderCompilerError>& OutErrors, const FString& InLine)
{
	const TCHAR* ErrorPrefix = TEXT("error: 0:");
	const TCHAR* p = *InLine;
	if (FCString::Strnicmp(p, ErrorPrefix, 9) == 0)
	{
		FString ErrorMsg;
		int32 LineNumber = 0;
		p += FCString::Strlen(ErrorPrefix);

		// Skip to a number, take that to be the line number.
		while (*p && !IsDigit(*p)) { p++; }
		while (*p && IsDigit(*p))
		{
			LineNumber = 10 * LineNumber + (*p++ - TEXT('0'));
		}

		// Skip to the next alphanumeric value, treat that as the error message.
		while (*p && !FChar::IsAlnum(*p)) { p++; }
		ErrorMsg = p;

		// Generate a compiler error.
		if (ErrorMsg.Len() > 0)
		{
			// Note that no mapping exists from the GLSL source to the original
			// HLSL source.
			FShaderCompilerError* CompilerError = new(OutErrors) FShaderCompilerError;
			CompilerError->StrippedErrorMessage = FString::Printf(
				TEXT("driver compile error(%d): %s"),
				LineNumber,
				*ErrorMsg
				);
		}
	}
}

static TArray<ANSICHAR> ParseIdentifierANSI(const FString& Str)
{
	TArray<ANSICHAR> Result;
	Result.Reserve(Str.Len());
	for (int32 Index = 0; Index < Str.Len(); ++Index)
	{
		Result.Add(FChar::ToLower((ANSICHAR)Str[Index]));
	}
	Result.Add('\0');

	return Result;
}

static uint32 ParseNumber(const TCHAR* Str)
{
	uint32 Num = 0;
	while (*Str && IsDigit(*Str))
	{
		Num = Num * 10 + *Str++ - '0';
	}
	return Num;
}


static ANSICHAR TranslateFrequencyToCrossCompilerPrefix(int32 Frequency)
{
	switch (Frequency)
	{
		case SF_Vertex: return 'v';
		case SF_Pixel: return 'p';
		case SF_Geometry: return 'g';
		case SF_Compute: return 'c';
	}
	return '\0';
}

static TCHAR* SetIndex(TCHAR* Str, int32 Offset, int32 Index)
{
	check(Index >= 0 && Index < 100);

	Str += Offset;
	if (Index >= 10)
	{
		*Str++ = '0' + (TCHAR)(Index / 10);
	}
	*Str++ = '0' + (TCHAR)(Index % 10);
	*Str = '\0';
	return Str;
}



/**
 * Construct the final microcode from the compiled and verified shader source.
 * @param ShaderOutput - Where to store the microcode and parameter map.
 * @param InShaderSource - GLSL source with input/output signature.
 * @param SourceLen - The length of the GLSL source code.
 */
void FOpenGLFrontend::BuildShaderOutput(
	FShaderCompilerOutput& ShaderOutput,
	const FShaderCompilerInput& ShaderInput,
	const ANSICHAR* InShaderSource,
	int32 SourceLen,
	GLSLVersion Version
	)
{
	const ANSICHAR* USFSource = InShaderSource;
	CrossCompiler::FHlslccHeader CCHeader;
	if (!CCHeader.Read(USFSource, SourceLen))
	{
		UE_LOG(LogOpenGLShaderCompiler, Error, TEXT("Bad hlslcc header found"));
	}

	if (*USFSource != '#')
	{
		UE_LOG(LogOpenGLShaderCompiler, Error, TEXT("Bad hlslcc header found! Missing '#'!"));
	}

	FOpenGLCodeHeader Header = {0};
	FShaderParameterMap& ParameterMap = ShaderOutput.ParameterMap;
	EShaderFrequency Frequency = (EShaderFrequency)ShaderOutput.Target.Frequency;

	TBitArray<> UsedUniformBufferSlots;
	UsedUniformBufferSlots.Init(false, 32);

	// Write out the magic markers.
	Header.GlslMarker = 0x474c534c;
	switch (Frequency)
	{
	case SF_Vertex:
		Header.FrequencyMarker = 0x5653;
		break;
	case SF_Pixel:
		Header.FrequencyMarker = 0x5053;
		break;
	case SF_Geometry:
		Header.FrequencyMarker = 0x4753;
		break;
	case SF_Compute:
		Header.FrequencyMarker = 0x4353;
		break;
	default:
		UE_LOG(LogOpenGLShaderCompiler, Fatal, TEXT("Invalid shader frequency: %d"), (int32)Frequency);
	}

	static const FString AttributePrefix = TEXT("in_ATTRIBUTE");
	static const FString AttributeVarPrefix = TEXT("in_var_ATTRIBUTE");
	static const FString GL_Prefix = TEXT("gl_");
	for (auto& Input : CCHeader.Inputs)
	{
		// Only process attributes for vertex shaders.
		if (Frequency == SF_Vertex && Input.Name.StartsWith(AttributePrefix))
		{
			int32 AttributeIndex = ParseNumber(*Input.Name + AttributePrefix.Len());
			Header.Bindings.InOutMask.EnableField(AttributeIndex);
		}
		else if (Frequency == SF_Vertex && Input.Name.StartsWith(AttributeVarPrefix))
		{
			int32 AttributeIndex = ParseNumber(*Input.Name + AttributeVarPrefix.Len());
			Header.Bindings.InOutMask.EnableField(AttributeIndex);
		}
		// Record user-defined input varyings
		else if (!Input.Name.StartsWith(GL_Prefix))
		{
			FOpenGLShaderVarying Var;
			Var.Location = Input.Index;
			Var.Varying = ParseIdentifierANSI(Input.Name);
			Header.Bindings.InputVaryings.Add(Var);
		}
	}

	static const FString TargetPrefix = "out_Target";
	static const FString GL_FragDepth = "gl_FragDepth";
	for (auto& Output : CCHeader.Outputs)
	{
		// Only targets for pixel shaders must be tracked.
		if (Frequency == SF_Pixel && Output.Name.StartsWith(TargetPrefix))
		{
			uint8 TargetIndex = ParseNumber(*Output.Name + TargetPrefix.Len());
			Header.Bindings.InOutMask.EnableField(TargetIndex);
		}
		// Only depth writes for pixel shaders must be tracked.
		else if (Frequency == SF_Pixel && Output.Name.Equals(GL_FragDepth))
		{
			Header.Bindings.InOutMask.EnableField(CrossCompiler::FShaderBindingInOutMask::DepthStencilMaskIndex);
		}
		// Record user-defined output varyings
		else if (!Output.Name.StartsWith(GL_Prefix))
		{
			FOpenGLShaderVarying Var;
			Var.Location = Output.Index;
			Var.Varying = ParseIdentifierANSI(Output.Name);
			Header.Bindings.OutputVaryings.Add(Var);
		}
	}

	// general purpose binding name
	TCHAR BindingName[] = TEXT("XYZ\0\0\0\0\0\0\0\0");
	BindingName[0] = TranslateFrequencyToCrossCompilerPrefix(Frequency);

	TMap<FString, FString> BindingNameMap;

	// Then 'normal' uniform buffers.
	for (auto& UniformBlock : CCHeader.UniformBlocks)
	{
		uint16 UBIndex = UniformBlock.Index;

		UsedUniformBufferSlots[UBIndex] = true;
		
		if (OutputTrueParameterNames())
		{
			// make the final name this will be in the shader
			BindingName[1] = 'b';
			SetIndex(BindingName, 2, UBIndex);
			BindingNameMap.Add(BindingName, UniformBlock.Name);
		}
		else
		{
			ParameterMap.AddParameterAllocation(*UniformBlock.Name, UBIndex, 0, 0, EShaderParameterType::UniformBuffer);
		}
		Header.Bindings.NumUniformBuffers++;
	}

	const uint16 BytesPerComponent = 4;


	FString GlobalIgnoreStrings[] =
	{
		TEXT("gl_LastFragDepthARM"),
		TEXT("ARM_shader_framebuffer_fetch_depth_stencil"),
	};

	// Packed global uniforms
	TMap<ANSICHAR, uint16> PackedGlobalArraySize;
	for (auto& PackedGlobal : CCHeader.PackedGlobals)
	{
		bool bIgnore = false;
		for (uint32_t i = 0; i < UE_ARRAY_COUNT(GlobalIgnoreStrings); ++i)
		{
			if (PackedGlobal.Name.StartsWith(GlobalIgnoreStrings[i]))
			{
				bIgnore = true;
				break;
			}
		}

		if (bIgnore)
			continue;

		ParameterMap.AddParameterAllocation(
			*PackedGlobal.Name,
			PackedGlobal.PackedType,
			PackedGlobal.Offset * BytesPerComponent,
			PackedGlobal.Count * BytesPerComponent,
			EShaderParameterType::LooseData
			);

		uint16& Size = PackedGlobalArraySize.FindOrAdd(PackedGlobal.PackedType);
		Size = FMath::Max<uint16>(BytesPerComponent * (PackedGlobal.Offset + PackedGlobal.Count), Size);
	}

	// Packed Uniform Buffers
	TMap<int, TMap<ANSICHAR, uint16> > PackedUniformBuffersSize;
	for (auto& PackedUB : CCHeader.PackedUBs)
	{
		checkf(OutputTrueParameterNames() == false, TEXT("Unexpected Packed UBs used with a shader format that needs true parameter names - If this is hit, we need to figure out how to handle them"));

		UsedUniformBufferSlots[PackedUB.Attribute.Index] = true;
		if (OutputTrueParameterNames())
		{
			BindingName[1] = 'b';
			// ???
		}
		else
		{
			ParameterMap.AddParameterAllocation(*PackedUB.Attribute.Name, PackedUB.Attribute.Index, 0, 0, EShaderParameterType::UniformBuffer);
		}
		Header.Bindings.NumUniformBuffers++;

		// Nothing else...
		//for (auto& Member : PackedUB.Members)
		//{
		//}
	}

	// Packed Uniform Buffers copy lists & setup sizes for each UB/Precision entry
	enum EFlattenUBState
	{
		Unknown,
		GroupedUBs,
		FlattenedUBs,
	};
	EFlattenUBState UBState = Unknown;
	for (auto& PackedUBCopy : CCHeader.PackedUBCopies)
	{
		CrossCompiler::FUniformBufferCopyInfo CopyInfo;
		CopyInfo.SourceUBIndex = PackedUBCopy.SourceUB;
		CopyInfo.SourceOffsetInFloats = PackedUBCopy.SourceOffset;
		CopyInfo.DestUBIndex = PackedUBCopy.DestUB;
		CopyInfo.DestUBTypeName = PackedUBCopy.DestPackedType;
		CopyInfo.DestUBTypeIndex = CrossCompiler::PackedTypeNameToTypeIndex(CopyInfo.DestUBTypeName);
		CopyInfo.DestOffsetInFloats = PackedUBCopy.DestOffset;
		CopyInfo.SizeInFloats = PackedUBCopy.Count;

		Header.UniformBuffersCopyInfo.Add(CopyInfo);

		auto& UniformBufferSize = PackedUniformBuffersSize.FindOrAdd(CopyInfo.DestUBIndex);
		uint16& Size = UniformBufferSize.FindOrAdd(CopyInfo.DestUBTypeName);
		Size = FMath::Max<uint16>(BytesPerComponent * (CopyInfo.DestOffsetInFloats + CopyInfo.SizeInFloats), Size);

		check(UBState == Unknown || UBState == GroupedUBs);
		UBState = GroupedUBs;
	}

	for (auto& PackedUBCopy : CCHeader.PackedUBGlobalCopies)
	{
		CrossCompiler::FUniformBufferCopyInfo CopyInfo;
		CopyInfo.SourceUBIndex = PackedUBCopy.SourceUB;
		CopyInfo.SourceOffsetInFloats = PackedUBCopy.SourceOffset;
		CopyInfo.DestUBIndex = PackedUBCopy.DestUB;
		CopyInfo.DestUBTypeName = PackedUBCopy.DestPackedType;
		CopyInfo.DestUBTypeIndex = CrossCompiler::PackedTypeNameToTypeIndex(CopyInfo.DestUBTypeName);
		CopyInfo.DestOffsetInFloats = PackedUBCopy.DestOffset;
		CopyInfo.SizeInFloats = PackedUBCopy.Count;

		Header.UniformBuffersCopyInfo.Add(CopyInfo);

		uint16& Size = PackedGlobalArraySize.FindOrAdd(CopyInfo.DestUBTypeName);
		Size = FMath::Max<uint16>(BytesPerComponent * (CopyInfo.DestOffsetInFloats + CopyInfo.SizeInFloats), Size);

		check(UBState == Unknown || UBState == FlattenedUBs);
		UBState = FlattenedUBs;
	}

	Header.Bindings.bFlattenUB = (UBState == FlattenedUBs);

	// Setup Packed Array info
	Header.Bindings.PackedGlobalArrays.Reserve(PackedGlobalArraySize.Num());
	for (auto Iterator = PackedGlobalArraySize.CreateIterator(); Iterator; ++Iterator)
	{
		ANSICHAR TypeName = Iterator.Key();
		uint16 Size = Iterator.Value();
		Size = (Size + 0xf) & (~0xf);
		CrossCompiler::FPackedArrayInfo Info;
		Info.Size = Size;
		Info.TypeName = TypeName;
		Info.TypeIndex = CrossCompiler::PackedTypeNameToTypeIndex(TypeName);
		Header.Bindings.PackedGlobalArrays.Add(Info);
	}

	// Setup Packed Uniform Buffers info
	Header.Bindings.PackedUniformBuffers.Reserve(PackedUniformBuffersSize.Num());
	for (auto Iterator = PackedUniformBuffersSize.CreateIterator(); Iterator; ++Iterator)
	{
		int BufferIndex = Iterator.Key();
		auto& ArraySizes = Iterator.Value();
		TArray<CrossCompiler::FPackedArrayInfo> InfoArray;
		InfoArray.Reserve(ArraySizes.Num());
		for (auto IterSizes = ArraySizes.CreateIterator(); IterSizes; ++IterSizes)
		{
			ANSICHAR TypeName = IterSizes.Key();
			uint16 Size = IterSizes.Value();
			Size = (Size + 0xf) & (~0xf);
			CrossCompiler::FPackedArrayInfo Info;
			Info.Size = Size;
			Info.TypeName = TypeName;
			Info.TypeIndex = CrossCompiler::PackedTypeNameToTypeIndex(TypeName);
			InfoArray.Add(Info);
		}
		
		// Sort by TypeIndex as expected by eUB uloading code
		InfoArray.Sort([](const CrossCompiler::FPackedArrayInfo& A, const CrossCompiler::FPackedArrayInfo& B)
		{ 
			return A.TypeIndex < B.TypeIndex; 
		});
		
		Header.Bindings.PackedUniformBuffers.Add(InfoArray);
	}

	// Then samplers.
	for (auto& Sampler : CCHeader.Samplers)
	{
		if (OutputTrueParameterNames())
		{
			BindingName[1] = 's';
			SetIndex(BindingName, 2, Sampler.Offset);
			BindingNameMap.Add(BindingName, Sampler.Name);
		}
		else
		{
		ParameterMap.AddParameterAllocation(
			*Sampler.Name,
			0,
			Sampler.Offset,
			Sampler.Count,
			EShaderParameterType::SRV
			);
		}

		Header.Bindings.NumSamplers = FMath::Max<uint8>(
			Header.Bindings.NumSamplers,
			Sampler.Offset + Sampler.Count
			);

		for (auto& SamplerState : Sampler.SamplerStates)
		{
			if (OutputTrueParameterNames())
			{
				// add an entry for the sampler parameter as well
				BindingNameMap.Add(FString(BindingName) + TEXT("_samp"), SamplerState);
			}
			else
			{
				ParameterMap.AddParameterAllocation(
					*SamplerState,
					0,
					Sampler.Offset,
					Sampler.Count,
					EShaderParameterType::Sampler
					);
			}
		}
	}

	// Then UAVs (images in GLSL)
	for (auto& UAV : CCHeader.UAVs)
	{
		if (OutputTrueParameterNames())
		{
			// make the final name this will be in the shader
			BindingName[1] = 'i';
			SetIndex(BindingName, 2, UAV.Offset);
			BindingNameMap.Add(BindingName, UAV.Name);
		}
		else
		{
		ParameterMap.AddParameterAllocation(
			*UAV.Name,
			0,
			UAV.Offset,
			UAV.Count,
			EShaderParameterType::UAV
			);
		}

		Header.Bindings.NumUAVs = FMath::Max<uint8>(
			Header.Bindings.NumSamplers,
			UAV.Offset + UAV.Count
			);
	}

	Header.ShaderName = CCHeader.Name;

	// perform any post processing this frontend class may need to do
	ShaderOutput.bSucceeded = PostProcessShaderSource(Version, Frequency, USFSource, SourceLen + 1 - (USFSource - InShaderSource), ParameterMap, BindingNameMap, ShaderOutput.Errors, ShaderInput);

	// Build the SRT for this shader.
	{
		// Build the generic SRT for this shader.
		FShaderCompilerResourceTable GenericSRT;
<<<<<<< HEAD
		BuildResourceTableMapping(ShaderInput.Environment.ResourceTableMap, ShaderInput.Environment.ResourceTableLayoutHashes, UsedUniformBufferSlots, ShaderOutput.ParameterMap, GenericSRT);
		CullGlobalUniformBuffers(ShaderInput.Environment.ResourceTableLayoutSlots, ShaderOutput.ParameterMap);
=======
		BuildResourceTableMapping(ShaderInput.Environment.ResourceTableMap, ShaderInput.Environment.UniformBufferMap, UsedUniformBufferSlots, ShaderOutput.ParameterMap, GenericSRT);
		CullGlobalUniformBuffers(ShaderInput.Environment.UniformBufferMap, ShaderOutput.ParameterMap);
>>>>>>> 6bbb88c8

		// Copy over the bits indicating which resource tables are active.
		Header.Bindings.ShaderResourceTable.ResourceTableBits = GenericSRT.ResourceTableBits;

		Header.Bindings.ShaderResourceTable.ResourceTableLayoutHashes = GenericSRT.ResourceTableLayoutHashes;

		// Now build our token streams.
		BuildResourceTableTokenStream(GenericSRT.TextureMap, GenericSRT.MaxBoundResourceTable, Header.Bindings.ShaderResourceTable.TextureMap);
		BuildResourceTableTokenStream(GenericSRT.ShaderResourceViewMap, GenericSRT.MaxBoundResourceTable, Header.Bindings.ShaderResourceTable.ShaderResourceViewMap);
		BuildResourceTableTokenStream(GenericSRT.SamplerMap, GenericSRT.MaxBoundResourceTable, Header.Bindings.ShaderResourceTable.SamplerMap);
		BuildResourceTableTokenStream(GenericSRT.UnorderedAccessViewMap, GenericSRT.MaxBoundResourceTable, Header.Bindings.ShaderResourceTable.UnorderedAccessViewMap);
	}

	const int32 MaxSamplers = GetMaxSamplers(Version);

	if (Header.Bindings.NumSamplers > MaxSamplers)
	{
		ShaderOutput.bSucceeded = false;
		FShaderCompilerError* NewError = new(ShaderOutput.Errors) FShaderCompilerError();
		NewError->StrippedErrorMessage =
			FString::Printf(TEXT("shader uses %d samplers exceeding the limit of %d"),
				Header.Bindings.NumSamplers, MaxSamplers);
	}
	else if (ShaderOutput.bSucceeded)
	{
		// Write out the header
		FMemoryWriter Ar(ShaderOutput.ShaderCode.GetWriteAccess(), true);
		Ar << Header;

		if (OptionalSerializeOutputAndReturnIfSerialized(Ar) == false)
		{
			Ar.Serialize((void*)USFSource, SourceLen + 1 - (USFSource - InShaderSource));
			ShaderOutput.bSucceeded = true;
		}

		// extract final source code as requested by the Material Editor
		if (ShaderInput.ExtraSettings.bExtractShaderSource)
		{
			TArray<ANSICHAR> GlslCodeOriginal;
			GlslCodeOriginal.Append(USFSource, FCStringAnsi::Strlen(USFSource) + 1);
			ShaderOutput.OptionalFinalShaderSource = FString(GlslCodeOriginal.GetData());
		}

		if (ShaderInput.Environment.CompilerFlags.Contains(CFLAG_ExtraShaderData))
		{
			ShaderOutput.ShaderCode.AddOptionalData(FShaderCodeName::Key, TCHAR_TO_UTF8(*ShaderInput.GenerateShaderName()));
		}

		// if available, attempt run an offline compilation and extract statistics
		if (ShaderInput.ExtraSettings.OfflineCompilerPath.Len() > 0)
		{
			CompileOffline(ShaderInput, ShaderOutput, Version, USFSource);
		}
		else
		{
			ShaderOutput.NumInstructions = 0;
		}

		ShaderOutput.NumTextureSamplers = Header.Bindings.NumSamplers;
	}
}

void FOpenGLFrontend::ConvertOpenGLVersionFromGLSLVersion(GLSLVersion InVersion, int& OutMajorVersion, int& OutMinorVersion)
{
	switch(InVersion)
	{
		case GLSL_150_ES3_1:
			OutMajorVersion = 3;
			OutMinorVersion = 2;
			break;
		case GLSL_ES3_1_ANDROID:
			OutMajorVersion = 0;
			OutMinorVersion = 0;
			break;
		default:
			// Invalid enum
			check(0);
			OutMajorVersion = 0;
			OutMinorVersion = 0;
			break;
	}
}

/**
 * Precompile a GLSL shader.
 * @param ShaderOutput - The precompiled shader.
 * @param ShaderInput - The shader input.
 * @param InPreprocessedShader - The preprocessed source code.
 */
void FOpenGLFrontend::PrecompileShader(FShaderCompilerOutput& ShaderOutput, const FShaderCompilerInput& ShaderInput, const ANSICHAR* ShaderSource, GLSLVersion Version, EHlslShaderFrequency Frequency)
{
	check(ShaderInput.Target.Frequency < SF_NumFrequencies);

	// Lookup the GL shader type.
	GLenum GLFrequency = GLFrequencyTable[ShaderInput.Target.Frequency];
	if (GLFrequency == GL_NONE)
	{
		ShaderOutput.bSucceeded = false;
		FShaderCompilerError* NewError = new(ShaderOutput.Errors) FShaderCompilerError();
		NewError->StrippedErrorMessage = FString::Printf(TEXT("%s shaders not supported for use in OpenGL."), CrossCompiler::GetFrequencyName((EShaderFrequency)ShaderInput.Target.Frequency));
		return;
	}


	// Create the shader with the preprocessed source code.
	void* ContextPtr;
	void* PrevContextPtr;
	int MajorVersion = 0;
	int MinorVersion = 0;
	ConvertOpenGLVersionFromGLSLVersion(Version, MajorVersion, MinorVersion);
	PlatformInitOpenGL(ContextPtr, PrevContextPtr, MajorVersion, MinorVersion);

	GLint SourceLen = FCStringAnsi::Strlen(ShaderSource);
	GLuint Shader = glCreateShader(GLFrequency);
	{
		const GLchar* SourcePtr = ShaderSource;
		glShaderSource(Shader, 1, &SourcePtr, &SourceLen);
	}

	// Compile and get results.
	glCompileShader(Shader);
	{
		GLint CompileStatus;
		glGetShaderiv(Shader, GL_COMPILE_STATUS, &CompileStatus);
		if (CompileStatus == GL_TRUE)
		{
			ShaderOutput.Target = ShaderInput.Target;
			BuildShaderOutput(
				ShaderOutput,
				ShaderInput,
				ShaderSource,
				(int32)SourceLen,
				Version
				);
		}
		else
		{
			GLint LogLength;
			glGetShaderiv(Shader, GL_INFO_LOG_LENGTH, &LogLength);
			if (LogLength > 1)
			{
				TArray<ANSICHAR> RawCompileLog;
				FString CompileLog;
				TArray<FString> LogLines;

				RawCompileLog.Empty(LogLength);
				RawCompileLog.AddZeroed(LogLength);
				glGetShaderInfoLog(Shader, LogLength, /*OutLength=*/ NULL, RawCompileLog.GetData());
				CompileLog = ANSI_TO_TCHAR(RawCompileLog.GetData());
				CompileLog.ParseIntoArray(LogLines, TEXT("\n"), true);

				for (int32 Line = 0; Line < LogLines.Num(); ++Line)
				{
					ParseGlslError(ShaderOutput.Errors, LogLines[Line]);
				}

				if (ShaderOutput.Errors.Num() == 0)
				{
					FShaderCompilerError* NewError = new(ShaderOutput.Errors) FShaderCompilerError();
					NewError->StrippedErrorMessage = FString::Printf(
						TEXT("GLSL source:\n%sGL compile log: %s\n"),
						ANSI_TO_TCHAR(ShaderSource),
						ANSI_TO_TCHAR(RawCompileLog.GetData())
						);
				}
			}
			else
			{
				FShaderCompilerError* NewError = new(ShaderOutput.Errors) FShaderCompilerError();
				NewError->StrippedErrorMessage = TEXT("Shader compile failed without errors.");
			}

			ShaderOutput.bSucceeded = false;
		}
	}
	glDeleteShader(Shader);
	PlatformReleaseOpenGL(ContextPtr, PrevContextPtr);
}

void FOpenGLFrontend::SetupPerVersionCompilationEnvironment(GLSLVersion Version, FShaderCompilerDefinitions& AdditionalDefines, EHlslCompileTarget& HlslCompilerTarget)
{
	switch (Version)
	{
		case GLSL_ES3_1_ANDROID:
			AdditionalDefines.SetDefine(TEXT("COMPILER_GLSL_ES3_1"), 1);
			AdditionalDefines.SetDefine(TEXT("ES3_1_PROFILE"), 1);
			HlslCompilerTarget = HCT_FeatureLevelES3_1;
			break;

		case GLSL_150_ES3_1:
			AdditionalDefines.SetDefine(TEXT("COMPILER_GLSL"), 1);
			AdditionalDefines.SetDefine(TEXT("ES3_1_PROFILE"), 1);
			HlslCompilerTarget = HCT_FeatureLevelES3_1;
			AdditionalDefines.SetDefine(TEXT("row_major"), TEXT(""));
			break;

		default:
			check(0);
	}

	AdditionalDefines.SetDefine(TEXT("OPENGL_PROFILE"), 1);
}

uint32 FOpenGLFrontend::GetMaxSamplers(GLSLVersion Version)
{
	return 16;
}

uint32 FOpenGLFrontend::CalculateCrossCompilerFlags(GLSLVersion Version, const bool bFullPrecisionInPS, const FShaderCompilerFlags& CompilerFlags)
{
	uint32  CCFlags = HLSLCC_NoPreprocess | HLSLCC_PackUniforms | HLSLCC_DX11ClipSpace | HLSLCC_RetainSizes;

	if (bFullPrecisionInPS)
	{
		CCFlags |= HLSLCC_UseFullPrecisionInPS;
	}

	if (CompilerFlags.Contains(CFLAG_UseEmulatedUB))
	{
		CCFlags |= HLSLCC_FlattenUniformBuffers | HLSLCC_FlattenUniformBufferStructures;
		// Enabling HLSLCC_GroupFlattenedUniformBuffers, see FORT-159483.
		CCFlags |= HLSLCC_GroupFlattenedUniformBuffers;
		CCFlags |= HLSLCC_ExpandUBMemberArrays;
	}

	if (SupportsSeparateShaderObjects(Version))
	{
		CCFlags |= HLSLCC_SeparateShaderObjects;
	}

	if (CompilerFlags.Contains(CFLAG_UsesExternalTexture))
	{
		CCFlags |= HLSLCC_UsesExternalTexture;
	}

	return CCFlags;
}

FGlslCodeBackend* FOpenGLFrontend::CreateBackend(GLSLVersion Version, uint32 CCFlags, EHlslCompileTarget HlslCompilerTarget)
{
	return new FGlslCodeBackend(CCFlags, HlslCompilerTarget);
}

class FGlsl430LanguageSpec : public FGlslLanguageSpec
{
public:
	FGlsl430LanguageSpec(bool bInDefaultPrecisionIsHalf)
		: FGlslLanguageSpec(bInDefaultPrecisionIsHalf)
	{}
	virtual bool EmulateStructuredWithTypedBuffers() const override { return false; }
};

FGlslLanguageSpec* FOpenGLFrontend::CreateLanguageSpec(GLSLVersion Version, bool bDefaultPrecisionIsHalf)
{
	return new FGlslLanguageSpec(bDefaultPrecisionIsHalf);
}

#if DXC_SUPPORTED

<<<<<<< HEAD
static const ANSICHAR* GetFrequencyPrefix(EHlslShaderFrequency Frequency)
{
	switch (Frequency)
	{
	case HSF_VertexShader:		return "v";
	case HSF_PixelShader:		return "p";
	case HSF_GeometryShader:	return "g";
	case HSF_HullShader:		return "h";
	case HSF_DomainShader:		return "d";
	case HSF_ComputeShader:		return "c";
	default:					return "";
	}
}

static const TCHAR* GetFrequencyFileExt(EHlslShaderFrequency Frequency)
{
	switch (Frequency)
	{
	case HSF_VertexShader:		return TEXT("vert");
	case HSF_PixelShader:		return TEXT("frag");
	case HSF_GeometryShader:	return TEXT("geom");
	case HSF_HullShader:		return TEXT("tesc");
	case HSF_DomainShader:		return TEXT("tese");
	case HSF_ComputeShader:		return TEXT("comp");
	default:					return TEXT("glsl");
	}
}

static bool CompileToGlslWithShaderConductor(
	const FShaderCompilerInput&	Input,
	FShaderCompilerOutput&		Output,
	const FString&				WorkingDirectory,
	GLSLVersion					Version,
	const EHlslShaderFrequency	Frequency,
	uint32						CCFlags,
	const FString&				PreprocessedShader,
	char*&						OutGlslShaderSource)
{
	CrossCompiler::FShaderConductorContext CompilerContext;

	const bool bDumpDebugInfo = (Input.DumpDebugInfoPath != TEXT("") && IFileManager::Get().DirectoryExists(*Input.DumpDebugInfoPath));
	const bool bRewriteHlslSource = true;

	// Initialize compilation options for ShaderConductor
	CrossCompiler::FShaderConductorOptions Options;
	Options.bGlobalsAsPushConstants = true;

	// Convert input strings from FString to ANSI strings
	std::string SourceData(TCHAR_TO_UTF8(*PreprocessedShader));
	std::string FileName(TCHAR_TO_UTF8(*Input.VirtualSourceFilePath));
	std::string EntryPointName(TCHAR_TO_UTF8(*Input.EntryPointName));

	// HLSL framebuffer declarations. Used to modify HLSL input source.
	const ANSICHAR* HlslFrameBufferDeclarations =
		"float4 gl_FragColor;\n"
		"float4 gl_LastFragColorARM;\n"
		"float gl_LastFragDepthARM;\n"
		"bool ARM_shader_framebuffer_fetch;\n"
		"bool ARM_shader_framebuffer_fetch_depth_stencil;\n"
		"float4 FramebufferFetchES2()\n"
		"{\n"
		"  if (!ARM_shader_framebuffer_fetch)\n"
		"  {\n"
		"    return gl_FragColor;\n"
		"  }\n"
		"  else\n"
		"  {\n"
		"    return gl_LastFragColorARM;\n"
		"  }\n"
		"}\n"
		"float DepthbufferFetchES2()\n"
		"{\n"
		"  return (!ARM_shader_framebuffer_fetch_depth_stencil ? 0.0 : gl_LastFragDepthARM);\n"
		"}\n"
		;

	SourceData = HlslFrameBufferDeclarations + SourceData;

	// GLSL framebuffer macro definitions. Used to patch GLSL output source.
	const ANSICHAR* GlslFrameBufferDefines =
		"#ifdef UE_EXT_shader_framebuffer_fetch\n"
		"#define _Globals_ARM_shader_framebuffer_fetch 0\n"
		"#define FRAME_BUFFERFETCH_STORAGE_QUALIFIER inout\n"
		"#define _Globals_gl_FragColor out_var_SV_Target0\n"
		"#define _Globals_gl_LastFragColorARM vec4(0.0, 0.0, 0.0, 0.0)\n"
		"#elif defined( GL_ARM_shader_framebuffer_fetch)\n"
		"#define _Globals_ARM_shader_framebuffer_fetch 1\n"
		"#define FRAME_BUFFERFETCH_STORAGE_QUALIFIER out\n"
		"#define _Globals_gl_FragColor vec4(0.0, 0.0, 0.0, 0.0)\n"
		"#define _Globals_gl_LastFragColorARM gl_LastFragDepthARM\n"
		"#else\n"
		"#define FRAME_BUFFERFETCH_STORAGE_QUALIFIER out\n"
		"#define _Globals_ARM_shader_framebuffer_fetch 0\n"
		"#define _Globals_gl_FragColor vec4(0.0, 0.0, 0.0, 0.0)\n"
		"#define _Globals_gl_LastFragColorARM vec4(0.0, 0.0, 0.0, 0.0)\n"
		"#endif\n"
		"#ifdef GL_ARM_shader_framebuffer_fetch_depth_stencil\n"
		"#define _Globals_ARM_shader_framebuffer_fetch_depth_stencil 1\n"
		"#else\n"
		"#define _Globals_ARM_shader_framebuffer_fetch_depth_stencil 0\n"
		"#endif\n"
		;
	
	// Inject additional macro definitions to circumvent missing features: external textures
	FShaderCompilerDefinitions AdditionalDefines;
	AdditionalDefines.SetDefine(TEXT("TextureExternal"), TEXT("Texture2D"));

	if (bDumpDebugInfo)
	{
		FString DirectCompileLine = CrossCompiler::CreateResourceTableFromEnvironment(Input.Environment);

		DirectCompileLine += TEXT("#if 0 /*DIRECT COMPILE*/\n");
		DirectCompileLine += CreateShaderCompilerWorkerDirectCommandLine(Input, CCFlags);
		DirectCompileLine += TEXT("\n#endif /*DIRECT COMPILE*/\n");

		DumpDebugUSF(Input, (PreprocessedShader + DirectCompileLine), CCFlags);

		if (Input.bGenerateDirectCompileFile)
		{
			FFileHelper::SaveStringToFile(CreateShaderCompilerWorkerDirectCommandLine(Input), *(Input.DumpDebugInfoPath / TEXT("DirectCompile.txt")));
		}
	}

	// Load shader source into compiler context
	CompilerContext.LoadSource(SourceData.c_str(), FileName.c_str(), EntryPointName.c_str(), Frequency, &AdditionalDefines);

	bool bCompilationFailed = false;

	if (bRewriteHlslSource)
	{
		// Rewrite HLSL source code to remove unused global resources and variables
		Options.bRemoveUnusedGlobals = true;
		if (CompilerContext.RewriteHlsl(Options))
		{
			// Adopt new rewritten shader source
			SourceData = CompilerContext.GetSourceString();

			if (bDumpDebugInfo)
			{
				DumpDebugShaderText(Input, ANSI_TO_TCHAR(SourceData.c_str()), TEXT("rewritten.hlsl"));
			}
		}
		else
		{
			CompilerContext.FlushErrors(Output.Errors);
			bCompilationFailed = true;
=======
static const ANSICHAR* GetFrequencyPrefix(EShaderFrequency Frequency)
{
	switch (Frequency)
	{
	case SF_Vertex:		return "v";
	case SF_Pixel:		return "p";
	case SF_Geometry:	return "g";
	case SF_Compute:	return "c";
	default:			return "";
	}
}

struct PackedUBMemberInfo
{
	std::string Name;
	std::string SanitizedName;
	std::string TypeQualifier;
	uint32_t SrcOffset;
	uint32_t DestOffset;
	uint32_t SrcSizeInFloats;
	uint32_t DestSizeInFloats;
};

void WritePackedUBHeader(CrossCompiler::FHlslccHeaderWriter& CCHeaderWriter, const TMap<uint32_t, TArray<PackedUBMemberInfo>>& UBMemberInfo, const TMap<uint32, std::string>& UBNames)
{
	bool bFirst = true;

	bool bNeedsHeader = true;

	for (const auto & Pair : UBNames)
	{
		FString Name(Pair.Value.c_str());
		CCHeaderWriter.WritePackedUB(Name, Pair.Key);
	}

	for (const auto & Pair : UBMemberInfo)
	{
		FString UBName(UBNames[Pair.Key].c_str());
		
		for (const PackedUBMemberInfo& MemberInfo : UBMemberInfo[Pair.Key])
		{
			CCHeaderWriter.WritePackedUBField(UBName, UTF8_TO_TCHAR(MemberInfo.SanitizedName.c_str()), MemberInfo.SrcOffset, MemberInfo.DestSizeInFloats * sizeof(float));
			CCHeaderWriter.WritePackedUBCopy(Pair.Key, MemberInfo.SrcOffset / sizeof(float), Pair.Key, MemberInfo.TypeQualifier[0], MemberInfo.DestOffset / sizeof(float), MemberInfo.DestSizeInFloats, true);
		}
	}
}

void GetSpvVarQualifier(const SpvReflectBlockVariable& Member, FString & Out)
{
	auto const type = *Member.type_description;
	const uint32 MbrSize = Member.size / sizeof(float);

	FString TypeQualifier;

	uint32_t masked_type = type.type_flags & 0xF;

	switch (masked_type)
	{
	default: checkf(false, TEXT("unsupported component type %d"), masked_type); break;
	case SPV_REFLECT_TYPE_FLAG_BOOL:
	case SPV_REFLECT_TYPE_FLAG_INT: 
		Out = (type.traits.numeric.scalar.signedness ? TEXT("i") : TEXT("u"));
		break;
	case SPV_REFLECT_TYPE_FLAG_FLOAT: 
		if (Member.decoration_flags & SPV_REFLECT_DECORATION_RELAXED_PRECISION)
		{
			Out = TEXT("m");
		}
		else
		{
			Out = TEXT("h");
		}
		break;
	}
}

// Adds a member to ne included in the PackedUB structures and generates the #define for readability in glsl
void AddMemberToPackedUB(const std::string& FrequencyPrefix,
	const SpvReflectBlockVariable& Member,
	const std::string& UBName,
	int32_t Index,
	TMap<FString, uint32>& Offsets,
	TArray<PackedUBMemberInfo>& MemberInfos,
	TArray<std::string>& Remap,
	TArray<std::string>& Arrays)
{
	std::string ArrayName;
	const uint32 MbrSize = Member.size / sizeof(float);

	FString TypeQualifier;

	GetSpvVarQualifier(Member, TypeQualifier);

	std::string SanitizedName = Member.name;
	std::replace(SanitizedName.begin(), SanitizedName.end(), '.', '_');

	uint32& Offset = Offsets.FindOrAdd(TypeQualifier);

	auto const type = *Member.type_description;

	bool const bArray = type.traits.array.dims_count > 0;
	bool const bGlobals = Index == -1;

	std::string Name = "#define ";

	if (bGlobals)
	{
		Name += "_Globals_";
	}

	std::string OffsetString = std::to_string(Offset);
	Name += SanitizedName;

	PackedUBMemberInfo& MemberInfo = MemberInfos.AddDefaulted_GetRef();
	MemberInfo.Name = Member.name;
	MemberInfo.SanitizedName = SanitizedName;
	MemberInfo.TypeQualifier = TCHAR_TO_UTF8(*TypeQualifier);
	MemberInfo.SrcOffset = Member.offset;
	MemberInfo.DestOffset = Offset * 4 * sizeof(float);
	MemberInfo.SrcSizeInFloats = Member.size / sizeof(float);
	MemberInfo.DestSizeInFloats = Member.size / sizeof(float);

	if (bArray)
	{
		if (bGlobals)
		{
			ArrayName = UBName + SanitizedName;
		}
		else
		{
			ArrayName = SanitizedName;
		}

		Name += "(Offset)";
		if (type.op == SpvOpTypeMatrix || (type.traits.numeric.matrix.column_count == 4 && type.traits.numeric.matrix.row_count == 4))
		{
			OffsetString += " + (int(Offset) * 4)";
		}
		else
		{
			OffsetString += " + int(Offset)";
>>>>>>> 6bbb88c8
		}
		Options.bRemoveUnusedGlobals = false;
	}

<<<<<<< HEAD
	// Compile HLSL source to SPIR-V binary
	TArray<uint32> SpirvData;
	if (!bCompilationFailed && !CompilerContext.CompileHlslToSpirv(Options, SpirvData))
	{
		// Flush compile errors
		CompilerContext.FlushErrors(Output.Errors);
		bCompilationFailed = true;
	}

	if (!bCompilationFailed)
=======
	Name += " (";

	std::string UniformPrefix = FrequencyPrefix;
	if (!bGlobals)
	{
		UniformPrefix += std::string("c") + std::to_string(Index);
	}
	else
>>>>>>> 6bbb88c8
	{
		UniformPrefix += "u";
	}

<<<<<<< HEAD
		const ANSICHAR* FrequencyPrefix = GetFrequencyPrefix(Frequency);

		// Now perform reflection on the SPIRV and tweak any decorations that we need to.
		// This used to be done via JSON, but that was slow and alloc happy so use SPIRV-Reflect instead.
		spv_reflect::ShaderModule Reflection(SpirvData.Num() * sizeof(uint32), SpirvData.GetData());
		check(Reflection.GetResult() == SPV_REFLECT_RESULT_SUCCESS);
=======
	if (type.op == SpvOpTypeMatrix || (type.traits.numeric.matrix.column_count == 4 && type.traits.numeric.matrix.row_count == 4))
	{
		if ((type.traits.numeric.matrix.column_count == 4 && type.traits.numeric.matrix.row_count == 4))
		{
			Name += "mat4(";
		}
		else
		{
			std::string Buff = "mat" + std::to_string(type.traits.numeric.matrix.column_count) + "x" + std::to_string(type.traits.numeric.matrix.row_count) + "(";
			Name += Buff;
		}
>>>>>>> 6bbb88c8

		for (uint32_t i = 0; i < type.traits.numeric.matrix.row_count; ++i)
		{
			if (i > 0)
			{
				Name += ",";
			}

			Name += UniformPrefix;
			Name += "_";
			Name += TCHAR_TO_UTF8(*TypeQualifier);

			std::string Buff = "[" + OffsetString + " + " + std::to_string(i) + "]";
			Name += Buff;

			switch (type.traits.numeric.matrix.column_count)
			{
			case 0:
			case 1:
				Name += ".x";
				break;
			case 2:
				Name += ".xy";
				break;
			case 3:
				Name += ".xyz";
				break;
			case 4:
			default:
				Name += ".xyzw";
				break;
			}
		}

		Name += ")";
	}
	else
	{
		Name += UniformPrefix;
		Name += "_";
		Name += TCHAR_TO_UTF8(*TypeQualifier);
		Name += "[";
		Name += OffsetString;
		Name += "]";
		switch (type.traits.numeric.vector.component_count)
		{
		case 0:
		case 1:
			Name += ".x";
			break;
		case 2:
			Name += ".xy";
			break;
		case 3:
			Name += ".xyz";
			break;
		case 4:
		default:
			break;
		}
	}
	Name += ")\n";

	if (bArray)
	{
		Arrays.Add(ArrayName);
	}

	Remap.Add(Name);

	Offset += Align(MbrSize, 4) / 4;
}

void GetPackedUniformString(std::string& OutputString, const std::string& UniformPrefix, const FString& Key, uint32_t Index)
{
	if (Key == TEXT("u"))
	{
		OutputString = "uniform uvec4 ";
		OutputString += UniformPrefix;
		OutputString += "_u[";
		OutputString += std::to_string(Index);
		OutputString += "];\n";
	}
	else if (Key == TEXT("i"))
	{
		OutputString = "uniform ivec4 ";
		OutputString += UniformPrefix;
		OutputString += "_i[";
		OutputString += std::to_string(Index);
		OutputString += "];\n";
	}
	else if (Key == TEXT("h"))
	{
		OutputString = "uniform highp vec4 ";
		OutputString += UniformPrefix;
		OutputString += "_h[";
		OutputString += std::to_string(Index);
		OutputString += "];\n";
	}
	else if (Key == TEXT("m"))
	{
		OutputString = "uniform mediump vec4 ";
		OutputString += UniformPrefix;
		OutputString += "_m[";
		OutputString += std::to_string(Index);
		OutputString += "];\n";
	}
}

struct ReflectionData
{
	TArray<FString> Textures;
	TArray<FString> Samplers;
	TArray<std::string> UAVs;
	TArray<std::string> StructuredBuffers;
	
	std::map<std::string, std::string> UniformVarNames;
	std::map<std::string, std::vector<std::string>> UniformVarMemberNames;

	TMap<FString, uint32> GlobalOffsets;
	TArray<std::string> GlobalRemap;
	TArray<std::string> GlobalArrays;
	TArray<PackedUBMemberInfo> GlobalMemberInfos;

	TMap<uint32, TMap<FString, uint32>> PackedUBOffsets;
	TMap<uint32, TArray<std::string>> PackedUBRemap;
	TMap<uint32, TArray<std::string>> PackedUBArrays;
	TMap<uint32, TArray<PackedUBMemberInfo>> PackedUBMemberInfos;
	TMap<uint32, std::string> PackedUBNames;

	TArray<FString> InputVarNames;
	TArray<FString> OutputVarNames;
};

void ParseReflectionData(const FShaderCompilerInput& ShaderInput, CrossCompiler::FHlslccHeaderWriter& CCHeaderWriter, ReflectionData& ReflectionOut, TArray<uint32>& SpirvData, 
							spv_reflect::ShaderModule& Reflection,	const ANSICHAR* SPIRV_DummySamplerName, const EShaderFrequency Frequency, bool bEmulatedUBs)
{
	const ANSICHAR* FrequencyPrefix = GetFrequencyPrefix(Frequency);

	check(Reflection.GetResult() == SPV_REFLECT_RESULT_SUCCESS);

	SpvReflectResult SPVRResult = SPV_REFLECT_RESULT_NOT_READY;
	TArray<SpvReflectBlockVariable*> ConstantBindings;
	const uint32 GlobalSetId = 32;

	FSpirvReflectBindings ReflectionBindings;
	ReflectionBindings.GatherDescriptorBindings(Reflection);

	uint32 BufferIndices = 0xffffffff;
	uint32 UAVIndices = 0xffffffff;
	uint32 TextureIndices = 0xffffffff;
	uint32 UBOIndices = 0xffffffff;
	uint32 SamplerIndices = 0xffffffff;
	uint32_t PackedUBIndex = 0;

	for (auto const& Binding : ReflectionBindings.TBufferUAVs)
	{
		check(UAVIndices);
		uint32 Index = FPlatformMath::CountTrailingZeros(UAVIndices);

		// UAVs always claim all slots so we don't have conflicts as D3D expects 0-7
		BufferIndices &= ~(1 << Index);
		TextureIndices &= ~(1llu << uint64(Index));
		UAVIndices &= ~(1 << Index);

		CCHeaderWriter.WriteUAV(UTF8_TO_TCHAR(Binding->name), Index);

		SPVRResult = Reflection.ChangeDescriptorBindingNumbers(Binding, Index, GlobalSetId);
		check(SPVRResult == SPV_REFLECT_RESULT_SUCCESS);

		ReflectionOut.UAVs.Add(Binding->name);
	}

	for (auto const& Binding : ReflectionBindings.SBufferUAVs)
	{
		check(UAVIndices);
		uint32 Index = FPlatformMath::CountTrailingZeros(UAVIndices);

		// UAVs always claim all slots so we don't have conflicts as D3D expects 0-7
		BufferIndices &= ~(1 << Index);
		TextureIndices &= ~(1llu << uint64(Index));
		UAVIndices &= ~(1 << Index);

		CCHeaderWriter.WriteUAV(UTF8_TO_TCHAR(Binding->name), Index);
		ReflectionOut.StructuredBuffers.Add(Binding->name);

		SPVRResult = Reflection.ChangeDescriptorBindingNumbers(Binding, Index, GlobalSetId);
		check(SPVRResult == SPV_REFLECT_RESULT_SUCCESS);
	}

	for (auto const& Binding : ReflectionBindings.TextureUAVs)
	{
		check(UAVIndices);
		uint32 Index = FPlatformMath::CountTrailingZeros(UAVIndices);

		// UAVs always claim all slots so we don't have conflicts as D3D expects 0-7
		// For texture2d this allows us to emulate atomics with buffers
		BufferIndices &= ~(1 << Index);
		TextureIndices &= ~(1llu << uint64(Index));
		UAVIndices &= ~(1 << Index);

		CCHeaderWriter.WriteUAV(UTF8_TO_TCHAR(Binding->name), Index);

		SPVRResult = Reflection.ChangeDescriptorBindingNumbers(Binding, Index, GlobalSetId);
		check(SPVRResult == SPV_REFLECT_RESULT_SUCCESS);

		ReflectionOut.UAVs.Add(Binding->name);
	}

	for (auto const& Binding : ReflectionBindings.TBufferSRVs)
	{
		check(TextureIndices);
		uint32 Index = FPlatformMath::CountTrailingZeros(TextureIndices);

		// No support for 3-component types in dxc/SPIRV/MSL - need to expose my workarounds there too
		TextureIndices &= ~(1llu << uint64(Index));

		ReflectionOut.Textures.Add(UTF8_TO_TCHAR(Binding->name));

		SPVRResult = Reflection.ChangeDescriptorBindingNumbers(Binding, Index, GlobalSetId);
		check(SPVRResult == SPV_REFLECT_RESULT_SUCCESS);
	}

	for (int32_t SBufferIndex = ReflectionBindings.SBufferSRVs.Num() - 1; SBufferIndex >= 0; SBufferIndex--)
	{
		auto Binding = ReflectionBindings.SBufferSRVs[SBufferIndex];
		check(BufferIndices);
		uint32 Index = FPlatformMath::CountTrailingZeros(BufferIndices);

		BufferIndices &= ~(1 << Index);

		SPVRResult = Reflection.ChangeDescriptorBindingNumbers(Binding, Index, GlobalSetId);
		check(SPVRResult == SPV_REFLECT_RESULT_SUCCESS);

		CCHeaderWriter.WriteUAV(UTF8_TO_TCHAR(Binding->name), Index);
		ReflectionOut.StructuredBuffers.Add(Binding->name);
	}

	TArray<const SpvReflectDescriptorBinding*> RealUniformBuffers;
	for (auto const& Binding : ReflectionBindings.UniformBuffers)
	{
		// Global uniform buffer - handled specially as we care about the internal layout
		if (strstr(Binding->name, "$Globals"))
		{
			TMap<FString, uint32_t> GlobalOffsetSizes;
			for (uint32 i = 0; i < Binding->block.member_count; i++)
			{
				SpvReflectBlockVariable& member = Binding->block.members[i];

				FString TypeQualifier;
				GetSpvVarQualifier(member, TypeQualifier);

				uint32_t& GlobalOffsetSize = GlobalOffsetSizes.FindOrAdd(TypeQualifier);

				if (strstr(member.name, "gl_") || !strcmp(member.name, "ARM_shader_framebuffer_fetch") || !strcmp(member.name, "ARM_shader_framebuffer_fetch_depth_stencil"))
				{
					continue;
				}

				bool bHalfPrecision = member.decoration_flags & SPV_REFLECT_DECORATION_RELAXED_PRECISION;
				CCHeaderWriter.WritePackedGlobal(ANSI_TO_TCHAR(member.name), CrossCompiler::FHlslccHeaderWriter::EncodePackedGlobalType(*(member.type_description), bHalfPrecision), GlobalOffsetSize, member.size);
				GlobalOffsetSize += Align(member.size, 16);

				AddMemberToPackedUB(FrequencyPrefix,
					member,
					"_Globals_",
					-1,
					ReflectionOut.GlobalOffsets,
					ReflectionOut.GlobalMemberInfos,
					ReflectionOut.GlobalRemap,
					ReflectionOut.GlobalArrays);
			}
		}
		else
		{
			if (bEmulatedUBs)
			{
				check(UBOIndices);
				uint32 Index = FPlatformMath::CountTrailingZeros(UBOIndices);
				UBOIndices &= ~(1 << Index);

				ReflectionOut.PackedUBOffsets.Add(Index);
				ReflectionOut.PackedUBRemap.Add(Index);
				ReflectionOut.PackedUBArrays.Add(Index);
				ReflectionOut.PackedUBMemberInfos.Add(Index);
				ReflectionOut.PackedUBNames.Add(Index, std::string(Binding->name));

				for (uint32 i = 0; i < Binding->block.member_count; i++)
				{
					SpvReflectBlockVariable& member = Binding->block.members[i];

					std::string UBName = "_" + std::string(Binding->name) + "_";

					if (member.type_description->type_flags & SPV_REFLECT_TYPE_FLAG_STRUCT)
					{
						for (uint32 n = 0; n < member.member_count; n++)
						{
							// Clone struct member and rename it for struct
							SpvReflectBlockVariable StructMember = member.members[n];

							std::string StructMemberName = std::string(member.name) + "." + std::string(StructMember.name);
							StructMember.name = StructMemberName.c_str();

							AddMemberToPackedUB(FrequencyPrefix,
								StructMember,
								UBName,
								Index,
								ReflectionOut.PackedUBOffsets[Index],
								ReflectionOut.PackedUBMemberInfos[Index],
								ReflectionOut.PackedUBRemap[Index],
								ReflectionOut.PackedUBArrays[Index]);
						}
					}
					else
					{
						AddMemberToPackedUB(FrequencyPrefix,
							member,
							UBName,
							Index,
							ReflectionOut.PackedUBOffsets[Index],
							ReflectionOut.PackedUBMemberInfos[Index],
							ReflectionOut.PackedUBRemap[Index],
							ReflectionOut.PackedUBArrays[Index]);
					}
				}

				SPVRResult = Reflection.ChangeDescriptorBindingNumbers(Binding, Index, GlobalSetId);
				check(SPVRResult == SPV_REFLECT_RESULT_SUCCESS);
			}
			else
			{
				RealUniformBuffers.Add(Binding);
			}
		}
	}

	//Always write the real uniform buffers after the emulated because OpenGLShaders expects emulated to be in consecutive slots
	for (auto const& Binding : RealUniformBuffers)
	{
		uint32 Index = FPlatformMath::CountTrailingZeros(UBOIndices);
		UBOIndices &= ~(1 << Index);

		std::string OldName = Binding->name;
		std::string NewName = FrequencyPrefix;
		NewName += "b";
		NewName += std::to_string(Index);
		ReflectionOut.UniformVarNames[OldName] = NewName;
		// Regular uniform buffer - we only care about the binding index
		CCHeaderWriter.WriteUniformBlock(UTF8_TO_TCHAR(Binding->name), Index);

		ReflectionOut.UniformVarMemberNames.insert({ OldName, {} });
		for (uint32 i = 0; i < Binding->block.member_count; i++)
		{
			SpvReflectBlockVariable& member = Binding->block.members[i];
			ReflectionOut.UniformVarMemberNames[OldName].push_back(member.name);
		}

		SPVRResult = Reflection.ChangeDescriptorBindingNumbers(Binding, Index, GlobalSetId);
		check(SPVRResult == SPV_REFLECT_RESULT_SUCCESS);
	}

	WritePackedUBHeader(CCHeaderWriter, ReflectionOut.PackedUBMemberInfos, ReflectionOut.PackedUBNames);

	for (auto const& Binding : ReflectionBindings.TextureSRVs)
	{
		check(TextureIndices);
		uint32 Index = FPlatformMath::CountTrailingZeros64(TextureIndices);
		TextureIndices &= ~(1llu << uint64(Index));

		ReflectionOut.Textures.Add(UTF8_TO_TCHAR(Binding->name));

		SPVRResult = Reflection.ChangeDescriptorBindingNumbers(Binding, Index, GlobalSetId);
		check(SPVRResult == SPV_REFLECT_RESULT_SUCCESS);
	}

	for (auto const& Binding : ReflectionBindings.Samplers)
	{
		check(SamplerIndices);
		uint32 Index = FPlatformMath::CountTrailingZeros(SamplerIndices);
		SamplerIndices &= ~(1 << Index);

		ReflectionOut.Samplers.Add(UTF8_TO_TCHAR(Binding->name));

		SPVRResult = Reflection.ChangeDescriptorBindingNumbers(Binding, Index, GlobalSetId);
		check(SPVRResult == SPV_REFLECT_RESULT_SUCCESS);
	}

	// Spirv-cross can add a dummy sampler for glsl which isn't in the reflection bindings
	ReflectionOut.Samplers.Add(SPIRV_DummySamplerName);

	{
		uint32 Count = 0;
		SPVRResult = Reflection.EnumeratePushConstantBlocks(&Count, nullptr);
		check(SPVRResult == SPV_REFLECT_RESULT_SUCCESS);
		ConstantBindings.SetNum(Count);
		SPVRResult = Reflection.EnumeratePushConstantBlocks(&Count, ConstantBindings.GetData());
		check(SPVRResult == SPV_REFLECT_RESULT_SUCCESS);
		if (Count > 0)
		{
			for (auto const& Var : ConstantBindings)
			{
				// Global uniform buffer - handled specially as we care about the internal layout
				if (strstr(Var->name, "$Globals"))
				{
					TMap<FString, uint32_t> GlobalOffsetSizes;

					for (uint32 i = 0; i < Var->member_count; i++)
					{
						SpvReflectBlockVariable& member = Var->members[i];

						FString TypeQualifier;
						GetSpvVarQualifier(member, TypeQualifier);

						uint32_t& GlobalOffsetSize = GlobalOffsetSizes.FindOrAdd(TypeQualifier);

						if (!strcmp(member.name, "gl_FragColor") || !strcmp(member.name, "gl_LastFragColorARM") || !strcmp(member.name, "gl_LastFragDepthARM") || !strcmp(member.name, "ARM_shader_framebuffer_fetch") || !strcmp(member.name, "ARM_shader_framebuffer_fetch_depth_stencil"))
						{
							continue;
						}

						bool bHalfPrecision = member.decoration_flags & SPV_REFLECT_DECORATION_RELAXED_PRECISION;
						CCHeaderWriter.WritePackedGlobal(ANSI_TO_TCHAR(member.name), CrossCompiler::FHlslccHeaderWriter::EncodePackedGlobalType(*(member.type_description), bHalfPrecision), GlobalOffsetSize, member.size);
						GlobalOffsetSize += Align(member.size, 16);

						AddMemberToPackedUB(FrequencyPrefix,
							member,
							"_Globals_",
							-1,
							ReflectionOut.GlobalOffsets,
							ReflectionOut.GlobalMemberInfos,
							ReflectionOut.GlobalRemap,
							ReflectionOut.GlobalArrays);
					}
				}
			}
		}
	}

	{
		uint32 AssignedInputs = 0;

		ReflectionBindings.GatherOutputAttributes(Reflection);
		for (SpvReflectInterfaceVariable* Var : ReflectionBindings.OutputAttributes)
		{
			if (Var->storage_class == SpvStorageClassOutput && Var->built_in == -1 && !CrossCompiler::FShaderConductorContext::IsIntermediateSpirvOutputVariable(Var->name))
			{
				if (Frequency == SF_Pixel && strstr(Var->name, "SV_Target"))
				{
					FString TypeQualifier;

					auto const type = *Var->type_description;
					uint32_t masked_type = type.type_flags & 0xF;

					switch (masked_type) {
					default: checkf(false, TEXT("unsupported component type %d"), masked_type); break;
					case SPV_REFLECT_TYPE_FLAG_BOOL: TypeQualifier = TEXT("b"); break;
					case SPV_REFLECT_TYPE_FLAG_INT: TypeQualifier = (type.traits.numeric.scalar.signedness ? TEXT("i") : TEXT("u")); break;
					case SPV_REFLECT_TYPE_FLAG_FLOAT: TypeQualifier = (type.traits.numeric.scalar.width == 32 ? TEXT("f") : TEXT("h")); break;
					}

					if (type.type_flags & SPV_REFLECT_TYPE_FLAG_MATRIX)
					{
						TypeQualifier += FString::Printf(TEXT("%d%d"), type.traits.numeric.matrix.row_count, type.traits.numeric.matrix.column_count);
					}
					else if (type.type_flags & SPV_REFLECT_TYPE_FLAG_VECTOR)
					{
						TypeQualifier += FString::Printf(TEXT("%d"), type.traits.numeric.vector.component_count);
					}
					else
					{
						TypeQualifier += TEXT("1");
					}

					FString Name = ANSI_TO_TCHAR(Var->name);
					Name.ReplaceInline(TEXT("."), TEXT("_"));
					ReflectionOut.OutputVarNames.Add(Name);
					CCHeaderWriter.WriteOutputAttribute(TEXT("out_Target"), *TypeQualifier, Var->location, /*bLocationPrefix:*/ true, /*bLocationSuffix:*/ true);
				}
				else
				{
					unsigned Location = Var->location;
					unsigned SemanticIndex = Location;
					check(Var->semantic);
					unsigned i = (unsigned)strlen(Var->semantic);
					check(i);
					while (isdigit((unsigned char)(Var->semantic[i - 1])))
					{
						i--;
					}
					if (i < strlen(Var->semantic))
					{
						SemanticIndex = (unsigned)atoi(Var->semantic + i);
						if (Location != SemanticIndex)
						{
							Location = SemanticIndex;
						}
					}

					while ((1 << Location) & AssignedInputs)
					{
						Location++;
					}

					if (Location != Var->location)
					{
						SPVRResult = Reflection.ChangeOutputVariableLocation(Var, Location);
						check(SPVRResult == SPV_REFLECT_RESULT_SUCCESS);
					}

					uint32 ArrayCount = 1;
					for (uint32 Dim = 0; Dim < Var->array.dims_count; Dim++)
					{
						ArrayCount *= Var->array.dims[Dim];
					}

					FString TypeQualifier;

					auto const type = *Var->type_description;
					uint32_t masked_type = type.type_flags & 0xF;

					switch (masked_type) {
					default: checkf(false, TEXT("unsupported component type %d"), masked_type); break;
					case SPV_REFLECT_TYPE_FLAG_BOOL: TypeQualifier = TEXT("b"); break;
					case SPV_REFLECT_TYPE_FLAG_INT: TypeQualifier = (type.traits.numeric.scalar.signedness ? TEXT("i") : TEXT("u")); break;
					case SPV_REFLECT_TYPE_FLAG_FLOAT: TypeQualifier = (type.traits.numeric.scalar.width == 32 ? TEXT("f") : TEXT("h")); break;
					}

					if (type.type_flags & SPV_REFLECT_TYPE_FLAG_MATRIX)
					{
						TypeQualifier += FString::Printf(TEXT("%d%d"), type.traits.numeric.matrix.row_count, type.traits.numeric.matrix.column_count);
					}
					else if (type.type_flags & SPV_REFLECT_TYPE_FLAG_VECTOR)
					{
						TypeQualifier += FString::Printf(TEXT("%d"), type.traits.numeric.vector.component_count);
					}
					else
					{
						TypeQualifier += TEXT("1");
					}

					for (uint32 j = 0; j < ArrayCount; j++)
					{
						AssignedInputs |= (1 << (Location + j));
					}

					FString Name = ANSI_TO_TCHAR(Var->name);
					Name.ReplaceInline(TEXT("."), TEXT("_"));
					CCHeaderWriter.WriteOutputAttribute(*Name, *TypeQualifier, Location, /*bLocationPrefix:*/ true, /*bLocationSuffix:*/ false);
				}
			}
		}
	}

	{
		uint32 AssignedInputs = 0;

		ReflectionBindings.GatherInputAttributes(Reflection);
		for (SpvReflectInterfaceVariable* Var : ReflectionBindings.InputAttributes)
		{
			if (Var->storage_class == SpvStorageClassInput && Var->built_in == -1)
			{
				unsigned Location = Var->location;
				unsigned SemanticIndex = Location;
				check(Var->semantic);
				unsigned i = (unsigned)strlen(Var->semantic);
				check(i);
				while (isdigit((unsigned char)(Var->semantic[i - 1])))
				{
<<<<<<< HEAD
					if (Var->storage_class == SpvStorageClassOutput && Var->built_in == -1 && !CrossCompiler::FShaderConductorContext::IsIntermediateSpirvOutputVariable(Var->name))
=======
					i--;
				}
				if (i < strlen(Var->semantic))
				{
					SemanticIndex = (unsigned)atoi(Var->semantic + i);
					if (Location != SemanticIndex)
>>>>>>> 6bbb88c8
					{
						Location = SemanticIndex;
					}
				}

				while ((1 << Location) & AssignedInputs)
				{
					Location++;
				}

				if (Location != Var->location)
				{
					SPVRResult = Reflection.ChangeInputVariableLocation(Var, Location);
					check(SPVRResult == SPV_REFLECT_RESULT_SUCCESS);
				}

				uint32 ArrayCount = 1;
				for (uint32 Dim = 0; Dim < Var->array.dims_count; Dim++)
				{
					ArrayCount *= Var->array.dims[Dim];
				}

<<<<<<< HEAD
							FString Name = ANSI_TO_TCHAR(Var->name);
							Name.ReplaceInline(TEXT("."), TEXT("_"));
							OutputVarNames.Add(Name);
							OUTString += FString::Printf(TEXT("%s%s;%d:out_Target%d"), OUTString.Len() ? TEXT(",") : TEXT(""), *TypeQualifier, Var->location, Var->location);
						}
						else
						{
							unsigned Location = Var->location;
							unsigned SemanticIndex = Location;
							check(Var->semantic);
							unsigned i = (unsigned)strlen(Var->semantic);
							check(i);
							while (isdigit((unsigned char)(Var->semantic[i - 1])))
							{
								i--;
							}
							if (i < strlen(Var->semantic))
							{
								SemanticIndex = (unsigned)atoi(Var->semantic + i);
								if (Location != SemanticIndex)
								{
									Location = SemanticIndex;
								}
							}
=======
				FString TypeQualifier;
>>>>>>> 6bbb88c8

				auto const type = *Var->type_description;
				uint32_t masked_type = type.type_flags & 0xF;

				switch (masked_type) {
				default: checkf(false, TEXT("unsupported component type %d"), masked_type); break;
				case SPV_REFLECT_TYPE_FLAG_BOOL: TypeQualifier = TEXT("b"); break;
				case SPV_REFLECT_TYPE_FLAG_INT: TypeQualifier = (type.traits.numeric.scalar.signedness ? TEXT("i") : TEXT("u")); break;
				case SPV_REFLECT_TYPE_FLAG_FLOAT: TypeQualifier = (type.traits.numeric.scalar.width == 32 ? TEXT("f") : TEXT("h")); break;
				}

				if (type.type_flags & SPV_REFLECT_TYPE_FLAG_MATRIX)
				{
					TypeQualifier += FString::Printf(TEXT("%d%d"), type.traits.numeric.matrix.row_count, type.traits.numeric.matrix.column_count);
				}
				else if (type.type_flags & SPV_REFLECT_TYPE_FLAG_VECTOR)
				{
					TypeQualifier += FString::Printf(TEXT("%d"), type.traits.numeric.vector.component_count);
				}
				else
				{
					TypeQualifier += TEXT("1");
				}

				for (uint32 j = 0; j < ArrayCount; j++)
				{
					AssignedInputs |= (1 << (Location + j));
				}

				FString Name = ANSI_TO_TCHAR(Var->name);
				Name.ReplaceInline(TEXT("."), TEXT("_"));
				ReflectionOut.InputVarNames.Add(Name);
				CCHeaderWriter.WriteInputAttribute(*Name, *TypeQualifier, Location, /*bLocationPrefix:*/ true, /*bLocationSuffix:*/ false);
			}
		}
	}
}

static void ConvertToEmulatedUBs(std::string& GlslSource, const ReflectionData& ReflectData, const EShaderFrequency Frequency)
{
	const ANSICHAR* FrequencyPrefix = GetFrequencyPrefix(Frequency);
	
	for (const auto& PackedUBNamePair : ReflectData.PackedUBNames)
	{
		bool bIsLayout = true;
		std::string UBSearchString = "layout\\(.*\\) uniform type_" + PackedUBNamePair.Value + "$";

		std::smatch RegexMatch;
		std::regex_search(GlslSource, RegexMatch, std::regex(UBSearchString));

		for (auto Match : RegexMatch)
		{
			UBSearchString = Match;
			break;
		}

		size_t UBPos = GlslSource.find(UBSearchString);

		if (UBPos == std::string::npos)
		{
			UBSearchString = "struct type_" + PackedUBNamePair.Value;
			UBPos = GlslSource.find(UBSearchString);
			bIsLayout = false;
		}

		if (UBPos != std::string::npos)
		{
			std::string UBEndSearchString;
			if (bIsLayout)
			{
				UBEndSearchString = "} " + PackedUBNamePair.Value + ";";
			}
			else
			{
				UBEndSearchString = "uniform type_" + PackedUBNamePair.Value + " " + PackedUBNamePair.Value + ";";
			}

			size_t UBEndPos = GlslSource.find(UBEndSearchString);

			if (UBEndPos != std::string::npos)
			{
				GlslSource.erase(UBPos, UBEndPos - UBPos + UBEndSearchString.length());

				size_t UBVarPos = 0;

				for (const PackedUBMemberInfo& MemberInfo : ReflectData.PackedUBMemberInfos[PackedUBNamePair.Key])
				{
					std::string UBVarString = PackedUBNamePair.Value + "." + MemberInfo.Name;

					UBVarPos = GlslSource.find(UBVarString);
					while (UBVarPos != std::string::npos)
					{
						GlslSource.erase(UBVarPos, PackedUBNamePair.Value.length() + 1);
						GlslSource.replace(UBVarPos, MemberInfo.Name.size(), MemberInfo.SanitizedName);

						for (std::string const& SearchString : ReflectData.PackedUBArrays[PackedUBNamePair.Key])
						{
							if (!GlslSource.compare(UBVarPos, SearchString.length(), SearchString))
							{
								GlslSource.replace(UBVarPos + SearchString.length(), 1, "(");

								size_t ClosingBrace = GlslSource.find("]", UBVarPos + SearchString.length());
								if (ClosingBrace != std::string::npos)
									GlslSource.replace(ClosingBrace, 1, ")");
							}
						}

						UBVarPos = GlslSource.find(UBVarString);
					}
				}

				for (auto const& Pair : ReflectData.PackedUBOffsets[PackedUBNamePair.Key])
				{
					if (Pair.Value > 0)
					{
						std::string NewUniforms;
						std::string UniformPrefix = FrequencyPrefix + std::string("c") + std::to_string(PackedUBNamePair.Key);
						GetPackedUniformString(NewUniforms, UniformPrefix, Pair.Key, Pair.Value);
						GlslSource.insert(UBPos, NewUniforms);
					}
				}

				for (std::string const& Define : ReflectData.PackedUBRemap[PackedUBNamePair.Key])
				{
					GlslSource.insert(UBPos, Define);
				}
			}
		}
	}
}

const ANSICHAR* GlslFrameBufferExtensions =
"\n\n#ifdef GL_ARM_shader_framebuffer_fetch_depth_stencil\n"
"\t#extension GL_ARM_shader_framebuffer_fetch_depth_stencil : enable\n"
"#elif defined(GL_EXT_shader_framebuffer_fetch)\n"
"\t#extension GL_EXT_shader_framebuffer_fetch : enable\n"
"\t#define FBF_STORAGE_QUALIFIER inout\n"
"#endif\n"
"#extension GL_EXT_texture_buffer : enable\n"
"// end extensions";

// GLSL framebuffer macro definitions. Used to patch GLSL output source.
const ANSICHAR* GlslFrameBufferDefines =
"\n\n#ifdef UE_EXT_shader_framebuffer_fetch\n"
"#define _Globals_ARM_shader_framebuffer_fetch 0\n"
"#define FRAME_BUFFERFETCH_STORAGE_QUALIFIER inout\n"
"#define _Globals_gl_FragColor out_var_SV_Target0\n"
"#define _Globals_gl_LastFragColorARM vec4(0.0, 0.0, 0.0, 0.0)\n"
"#elif defined( GL_ARM_shader_framebuffer_fetch)\n"
"#define _Globals_ARM_shader_framebuffer_fetch 1\n"
"#define FRAME_BUFFERFETCH_STORAGE_QUALIFIER out\n"
"#define _Globals_gl_FragColor vec4(0.0, 0.0, 0.0, 0.0)\n"
"#define _Globals_gl_LastFragColorARM gl_LastFragDepthARM\n"
"#else\n"
"#define FRAME_BUFFERFETCH_STORAGE_QUALIFIER out\n"
"#define _Globals_ARM_shader_framebuffer_fetch 0\n"
"#define _Globals_gl_FragColor vec4(0.0, 0.0, 0.0, 0.0)\n"
"#define _Globals_gl_LastFragColorARM vec4(0.0, 0.0, 0.0, 0.0)\n"
"#endif\n"
"#ifdef GL_ARM_shader_framebuffer_fetch_depth_stencil\n"
"#define _Globals_ARM_shader_framebuffer_fetch_depth_stencil 1u\n"
"#else\n"
"#define _Globals_ARM_shader_framebuffer_fetch_depth_stencil 0u\n"
"#endif\n";

struct GLSLCompileParameters
{
	CrossCompiler::FShaderConductorContext* CompilerContext;
	CrossCompiler::FHlslccHeaderWriter* CCHeaderWriter;
	CrossCompiler::FShaderConductorTarget* TargetDesc;
	CrossCompiler::FShaderConductorOptions* Options;

	FShaderCompilerOutput* Output;
	TArray<uint32>* SpirvData;

	EShaderFrequency Frequency;
	const ANSICHAR* SPIRV_DummySamplerName;
};

bool GenerateGlslShader(std::string& OutString, GLSLCompileParameters& GLSLCompileParams, ReflectionData& ReflectData, bool bWriteToCCHeader, bool bIsDeferred, bool bEmulatedUBs)
{
	const bool bGlslSourceCompileSucceeded = GLSLCompileParams.CompilerContext->CompileSpirvToSourceBuffer(
		*GLSLCompileParams.Options, *GLSLCompileParams.TargetDesc, GLSLCompileParams.SpirvData->GetData(), GLSLCompileParams.SpirvData->Num() * sizeof(uint32),
		[&OutString](const void* Data, uint32 Size)
		{
			OutString = std::string(reinterpret_cast<const ANSICHAR*>(Data), Size);
		}
	);

	if (!bGlslSourceCompileSucceeded)
	{
		GLSLCompileParams.CompilerContext->FlushErrors(GLSLCompileParams.Output->Errors);
		return false;
	}

	const ANSICHAR* FrequencyPrefix = GetFrequencyPrefix(GLSLCompileParams.Frequency);

	std::string LayoutString = "#extension ";
	size_t LayoutPos = OutString.find(LayoutString);
	if (LayoutPos != std::string::npos)
	{
		for (FString Name : ReflectData.InputVarNames)
		{
			std::string DefineString = "#define ";
			DefineString += TCHAR_TO_ANSI(*Name);
			DefineString += " ";
			DefineString += TCHAR_TO_ANSI(*Name.Replace(TEXT("in_var_"), TEXT("in_")));
			DefineString += "\n";

			OutString.insert(LayoutPos, DefineString);
		}
		for (FString Name : ReflectData.OutputVarNames)
		{
			std::string DefineString = "#define ";
			DefineString += TCHAR_TO_ANSI(*Name);
			DefineString += " ";
			DefineString += TCHAR_TO_ANSI(*Name.Replace(TEXT("out_var_SV_"), TEXT("out_")));
			DefineString += "\n";

			OutString.insert(LayoutPos, DefineString);
		}
	}

	// Perform FBF replacements
	{

		size_t MainPos = OutString.find("#version 320 es");

		// Fallback if the shader is 310 
		if (MainPos == std::string::npos)
		{
			MainPos = OutString.find("#version 310 es");
		}

		if (MainPos != std::string::npos)
		{
			MainPos += strlen("#version 320 es");
		}

		// Framebuffer Depth Fetch
		{
			std::string FBDFString = "_Globals.ARM_shader_framebuffer_fetch_depth_stencil";
			std::string FBDFReplaceString = "1u";

			std::string FBFString = "_Globals.ARM_shader_framebuffer_fetch";
			std::string FBFReplaceString = "_Globals_ARM_shader_framebuffer_fetch";

			bool UsesFramebufferDepthFetch = GLSLCompileParams.Frequency == SF_Pixel && OutString.find(FBDFString) != std::string::npos;
			bool UsesFramebufferFetch = GLSLCompileParams.Frequency == SF_Pixel && OutString.find(FBFString) != std::string::npos;

			if (UsesFramebufferDepthFetch || UsesFramebufferFetch)
			{
				OutString.insert(MainPos, GlslFrameBufferDefines);
				OutString.insert(MainPos, GlslFrameBufferExtensions);

				size_t FramebufferDepthFetchPos = OutString.find(FBDFString);

				OutString.erase(FramebufferDepthFetchPos, FBDFString.length());
				OutString.insert(FramebufferDepthFetchPos, FBDFReplaceString);

				std::string LastFragDepthARMString = "_Globals._RESERVED_IDENTIFIER_FIXUP_gl_LastFragDepthARM";
				std::string LastFragDepthARMReplaceString = "GLFetchDepthBuffer()";

				size_t LastFragDepthARMStringPos = OutString.find(LastFragDepthARMString);
				
				while (LastFragDepthARMStringPos != std::string::npos)
				{
					OutString.erase(LastFragDepthARMStringPos, LastFragDepthARMString.length());
					OutString.insert(LastFragDepthARMStringPos, LastFragDepthARMReplaceString);

					LastFragDepthARMStringPos = OutString.find(LastFragDepthARMString);
				}

				MainPos = OutString.find("void main()");

				// Add support for framebuffer fetch depth when ARM extension is not supported
				if (MainPos != std::string::npos)
				{
					std::string DepthBufferIndex = bIsDeferred ? "4" : "1";
					std::string DepthBufferOutVarString = "out_var_SV_Target" + DepthBufferIndex;

					// Insert function declaration to handle retrieving depth
					OutString.insert(MainPos, "float GLFetchDepthBuffer()\n"
						"{\n"
						"\t#if defined(GL_ARM_shader_framebuffer_fetch_depth_stencil)\n"
						"\treturn gl_LastFragDepthARM;\n"
						"\t#elif defined(GL_EXT_shader_framebuffer_fetch)\n"
						"\treturn " + DepthBufferOutVarString + ".x;\n"
						"\t#else\n"
						"\treturn 0.0f;\n"
						"\t#endif\n"
						"}\n");

					
					// If SceneDepthAux is not declared then declare it, otherwise modify so that we only enable it on devices that don't support
					// GL_ARM_shader_framebuffer_fetch_depth_stencil and do support GL_EXT_shader_framebuffer_fetch
					size_t DepthBufferOutVarPos = OutString.find(DepthBufferOutVarString + ";");

					std::string DepthBufferDeclString = "layout(location = " + DepthBufferIndex + ") inout highp vec4 " + DepthBufferOutVarString + ";\n";
					std::string DepthBufferOutString = "\n#if !defined(GL_ARM_shader_framebuffer_fetch_depth_stencil) && defined(GL_EXT_shader_framebuffer_fetch)\n" +
														DepthBufferDeclString +
														"#endif\n";

					// If we cannot find a declararation of out_var_SV_Target(n) in the shader, insert one
					if (DepthBufferOutVarPos == std::string::npos)
					{
						OutString.insert(MainPos, DepthBufferOutString);
					}
					else 
					{
						// If we have a declaration, replace with one that will be stripped if GL_ARM_shader_framebuffer_fetch_depth_stencil is enabled
						size_t StringStartPos = OutString.rfind("layout", DepthBufferOutVarPos - 1);
						size_t StringEndPos = OutString.find(";", StringStartPos);

						OutString.erase(StringStartPos, (StringEndPos+1) - StringStartPos);
						OutString.insert(StringStartPos, DepthBufferOutString);
					}

					// Make SceneDepthAux assignment conditional
					// We only need to write the depth when we don't support GL_ARM_shader_framebuffer_fetch_depth_stencil
					std::string DepthBufferAssignment = DepthBufferOutVarString + " =";
					size_t DepthBufferAssignmentPos = OutString.find(DepthBufferAssignment);

					if (DepthBufferAssignmentPos != std::string::npos)
					{
						size_t LineEnd = OutString.find_first_of(";", DepthBufferAssignmentPos);
						uint32_t AssignmentValueStart = DepthBufferAssignmentPos + DepthBufferAssignment.size();
						std::string AssignmentValue = OutString.substr(AssignmentValueStart + 1, LineEnd - AssignmentValueStart);

						if (LineEnd != std::string::npos)
						{
							OutString.erase(DepthBufferAssignmentPos, LineEnd + 1 - DepthBufferAssignmentPos);
							OutString.insert(DepthBufferAssignmentPos, std::string("#if !defined(GL_ARM_shader_framebuffer_fetch_depth_stencil) && defined(GL_EXT_shader_framebuffer_fetch)\n") + DepthBufferAssignment + AssignmentValue + std::string("\n#endif\n"));
						}
					}
				}
			}
		}
	}

	// If we are rendering deferred, then we only need SceneDepthAux on devices that don't support framebuffer fetch depth
	if (bIsDeferred)
	{
		std::string SceneDepthAux = "layout(location = 4) out highp float out_var_SV_Target4;";
		size_t SceneDepthAuxPos = OutString.find(SceneDepthAux);
		if (SceneDepthAuxPos != std::string::npos)
		{
			OutString.insert(SceneDepthAuxPos + SceneDepthAux.size(), "\n#endif\n");
			OutString.insert(SceneDepthAuxPos, "\n#ifndef GL_ARM_shader_framebuffer_fetch_depth_stencil\n");

			std::string SceneDepthAuxAssignment = "out_var_SV_Target4 =";
			size_t SceneDepthAuxAssignmentPos = OutString.find(SceneDepthAuxAssignment);

			if (SceneDepthAuxAssignmentPos != std::string::npos)
			{
				size_t LineEnd = OutString.find_first_of(";", SceneDepthAuxAssignmentPos);
				uint32_t AssignmentValueStart = SceneDepthAuxAssignmentPos + SceneDepthAuxAssignment.size();
				std::string AssignmentValue = OutString.substr(AssignmentValueStart + 1, LineEnd - AssignmentValueStart);

				if (LineEnd != std::string::npos)
				{
					OutString.erase(SceneDepthAuxAssignmentPos, LineEnd + 1 - SceneDepthAuxAssignmentPos);
					OutString.insert(SceneDepthAuxAssignmentPos, std::string("#ifndef GL_ARM_shader_framebuffer_fetch_depth_stencil\n") + SceneDepthAuxAssignment + AssignmentValue + std::string("\n#endif\n"));
				}
			}
		}
	}

	// Fixup packed globals
	{
		bool bIsLayout = true;

		std::string GlobalsSearchString = "layout\\(.*\\) uniform type_Globals$";

		std::smatch RegexMatch;
		std::regex_search(OutString, RegexMatch, std::regex(GlobalsSearchString));

		for (auto Match : RegexMatch)
		{
			GlobalsSearchString = Match;
			break;
		}

		size_t GlobalPos = OutString.find(GlobalsSearchString);

		if (GlobalPos == std::string::npos)
		{
			GlobalsSearchString = "struct type_Globals";
			GlobalPos = OutString.find(GlobalsSearchString);
			bIsLayout = false;
		}

		if (GlobalPos != std::string::npos)
		{
			std::string GlobalsEndSearchString;
			if (bIsLayout)
			{
				GlobalsEndSearchString = "} _Globals;";
			}
			else
			{
				GlobalsEndSearchString = "uniform type_Globals _Globals;";
			}

			size_t GlobalEndPos = OutString.find(GlobalsEndSearchString);

			if (GlobalEndPos != std::string::npos)
			{
				OutString.erase(GlobalPos, GlobalEndPos - GlobalPos + GlobalsEndSearchString.length());

				std::string GlobalVarString = "_Globals.";
				size_t GlobalVarPos = 0;
				do
				{
					GlobalVarPos = OutString.find(GlobalVarString, GlobalVarPos);
					if (GlobalVarPos != std::string::npos)
					{
						OutString.replace(GlobalVarPos, GlobalVarString.length(), "_Globals_");
						for (std::string const& SearchString : ReflectData.GlobalArrays)
						{
							if (!OutString.compare(GlobalVarPos, SearchString.length(), SearchString))
							{
								OutString.replace(GlobalVarPos + SearchString.length(), 1, "(");

								size_t ClosingBrace = OutString.find("]", GlobalVarPos + SearchString.length());
								if (ClosingBrace != std::string::npos)
									OutString.replace(ClosingBrace, 1, ")");
							}
						}
					}
				} while (GlobalVarPos != std::string::npos);

				for (auto const& Pair : ReflectData.GlobalOffsets)
				{
					if (Pair.Value > 0)
					{
						std::string NewUniforms;
						GetPackedUniformString(NewUniforms, FrequencyPrefix + std::string("u"), Pair.Key, Pair.Value);
						OutString.insert(GlobalPos, NewUniforms);
					}
				}

				for (std::string const& Define : ReflectData.GlobalRemap)
				{
					OutString.insert(GlobalPos, Define);
				}

				bool UsesFramebufferFetch = GLSLCompileParams.Frequency == SF_Pixel && OutString.find("_Globals.ARM_shader_framebuffer_fetch") != std::string::npos;

				if (UsesFramebufferFetch)
				{
					size_t OutColor = OutString.find("0) out ");
					if (OutColor != std::string::npos)
						OutString.replace(OutColor, 7, "0) FRAME_BUFFERFETCH_STORAGE_QUALIFIER ");
				}
			}
		}
	}

	if (bEmulatedUBs)
	{
		ConvertToEmulatedUBs(OutString, ReflectData, GLSLCompileParams.Frequency);
	}

	const size_t GlslSourceLen = OutString.length();
	if (GlslSourceLen > 0)
	{
		uint32 TextureIndex = 0;
		for (const FString& Texture : ReflectData.Textures)
		{
			const size_t SamplerPos = OutString.find("\nuniform ");

			TArray<FString> UsedSamplers;
			FString SamplerString;
			for (const FString& Sampler : ReflectData.Samplers)
			{
				std::string SamplerName = "SPIRV_Cross_Combined";
				SamplerName += TCHAR_TO_ANSI(*(Texture + Sampler));
				size_t FindCombinedSampler = OutString.find(SamplerName.c_str());

				if (FindCombinedSampler != std::string::npos)
				{
					checkf(SamplerPos != std::string::npos, TEXT("Generated GLSL shader is expected to have combined sampler '%s:%s' but no appropriate 'uniform' declaration could be found"), *Texture, *Sampler);

					uint32 NewIndex = TextureIndex + UsedSamplers.Num();
					std::string NewDefine = "#define ";
					NewDefine += SamplerName;
					NewDefine += " ";
					NewDefine += FrequencyPrefix;
					NewDefine += "s";
					NewDefine += std::to_string(NewIndex);
					NewDefine += "\n";
					OutString.insert(SamplerPos + 1, NewDefine);

					// Do not add an entry for the dummy sampler as it will throw errors in the runtime checks
					if (Sampler != GLSLCompileParams.SPIRV_DummySamplerName)
					{
						UsedSamplers.Add(Sampler);
					}

					SamplerString += FString::Printf(TEXT("%s%s"), SamplerString.Len() ? TEXT(",") : TEXT(""), *Sampler);
				}
			}

			// Rename texture buffers
			std::string SamplerBufferName = std::string("samplerBuffer ") + TCHAR_TO_ANSI(*Texture);
			size_t SamplerBufferPos = OutString.find(SamplerBufferName);

			if (SamplerBufferPos != std::string::npos)
			{
				std::string NewSamplerBufferName = std::string(FrequencyPrefix) + "s" + std::to_string(TextureIndex);

				OutString.erase(SamplerBufferPos + SamplerBufferName.size() - Texture.Len(), Texture.Len());
				OutString.insert(SamplerBufferPos + SamplerBufferName.size() - Texture.Len(), NewSamplerBufferName);

				std::string SamplerTexFetchExpression = std::string("texelFetch\\(\\s?") + TCHAR_TO_ANSI(*Texture) + "\\s?,";
				std::regex SamplerTexFetchPattern(SamplerTexFetchExpression);
				OutString = std::regex_replace(OutString, SamplerTexFetchPattern, std::string("texelFetch(") + NewSamplerBufferName + ",");
			}

			const uint32 SamplerCount = FMath::Max(1, UsedSamplers.Num());
			if (bWriteToCCHeader)
			{
				GLSLCompileParams.CCHeaderWriter->WriteSRV(*Texture, TextureIndex, SamplerCount, UsedSamplers);
			}
			TextureIndex += SamplerCount;
		}

		// UAVS, rename as ci0 format
		uint32_t UAVIndex = 0;
		for (const std::string& UAV : ReflectData.UAVs)
		{
			std::string NewUAVName = FrequencyPrefix + std::string("i") + std::to_string(UAVIndex);

			// Find instances of UAVs
			std::string RegexExpression = "(?:^|\\W|\\S)" + UAV + "(?:$|\\W)";

			std::cmatch RegexMatch;
			std::vector<std::string> RegexMatches;

			const char* TempString = OutString.c_str();
			while (std::regex_search(TempString, RegexMatch, std::regex(RegexExpression)))
			{
				RegexMatches.push_back(RegexMatch.str());
				TempString = RegexMatch.suffix().first;
			}

			for (const auto& Match : RegexMatches)
			{
				size_t MatchOffset = Match.find_first_of(UAV);
				size_t MatchPos = OutString.find(Match);

				OutString.replace(MatchPos + MatchOffset, UAV.size(), NewUAVName);
			}

			UAVIndex++;
		}

		// StructuredBuffers, rename as ci0 format
		for (const std::string& SBuffer : ReflectData.StructuredBuffers)
		{
			std::string NewSBufferName = FrequencyPrefix + std::string("i") + std::to_string(UAVIndex);
			std::string NewSBufferVarName = NewSBufferName + std::string("_VAR");

			std::string SearchString = "} " + SBuffer;
			size_t SBufferPos = OutString.find(SearchString);

			size_t SBufferEndPos = OutString.find(";", SBufferPos);

			std::string ReplacementSubStr = OutString.substr(SBufferPos + 2, SBufferEndPos - SBufferPos - 2);
			OutString.erase(SBufferPos + 1, SBufferEndPos - SBufferPos - 1);

			const std::string SBufferData = "_m0";
			size_t SBufferDataPos = OutString.rfind(SBufferData, SBufferPos);
			OutString.replace(SBufferDataPos, SBufferData.size(), NewSBufferName);

			const std::string BufferString = " buffer ";
			size_t BufferNamePos = OutString.rfind(BufferString, SBufferPos);
			size_t BufferLineEndPos = OutString.find("\n", BufferNamePos);
			size_t ReplacePos = BufferNamePos + BufferString.size();

			OutString.replace(ReplacePos, BufferLineEndPos - ReplacePos, NewSBufferVarName);

			// Replace the usage of StructuredBuffer with new name
			size_t CurPos = OutString.find(ReplacementSubStr + ".");
			while (CurPos != std::string::npos)
			{
				// Offset by 4 to account for ._m0
				OutString.replace(CurPos, ReplacementSubStr.size() + 4, NewSBufferName);
				CurPos = OutString.find(ReplacementSubStr + ".");
			}

			UAVIndex++;
		}

		for (const auto& pair : ReflectData.UniformVarNames)
		{
			std::string OldUniformTypeName = "uniform type_" + pair.first + " " + pair.first + ";";

			size_t UniformTypePos = OutString.find(OldUniformTypeName);

			if (UniformTypePos != std::string::npos)
			{
				OutString.erase(UniformTypePos, OldUniformTypeName.length());
			}

			// Replace struct type with layout, for compatibility 
			std::string OldStructTypeName = "struct type_" + pair.first + "\n";
			std::string NewStructTypeName = "layout(std140) uniform " + pair.second + "\n";

			size_t StructTypePos = OutString.find(OldStructTypeName);

			if (StructTypePos != std::string::npos)
			{
				OutString.erase(StructTypePos, OldStructTypeName.length());
				OutString.insert(StructTypePos, NewStructTypeName);
			}

			// Append the uniform buffer name i.e. pb0 to ensure variable names are unique across shaders
			std::vector<std::string>& MemberNames = ReflectData.UniformVarMemberNames[pair.first];
			for (const std::string& uniform_member_name : MemberNames)
			{
				std::string OldVarName = uniform_member_name;
				std::string NewVarName = uniform_member_name + pair.second;

				size_t OldVarNamePos = OutString.find(OldVarName);

				OutString.erase(OldVarNamePos, OldVarName.length());
				OutString.insert(OldVarNamePos, NewVarName);
			}

			// Sort the member names by length so that we don't accidently replace a partial string
			std::sort(MemberNames.begin(), MemberNames.end(), [](const std::string& a, const std::string& b) {
				return a.length() > b.length();
				});

			// Replace uniform member names in the glsl
			for (const std::string& uniform_member_name : MemberNames)
			{
				std::string OldUniformBufferAccessor = pair.first + "." + uniform_member_name;
				std::string NewUniformBufferAccessor = uniform_member_name + pair.second;

				size_t OldAccessorPos = OutString.find(OldUniformBufferAccessor);
				while (OldAccessorPos != std::string::npos)
				{
					OutString.erase(OldAccessorPos, OldUniformBufferAccessor.length());
					OutString.insert(OldAccessorPos, NewUniformBufferAccessor);

					OldAccessorPos = OutString.find(OldUniformBufferAccessor);
				}
			}

			// Rename the padding variables to stop conflicts between shaders
			std::string OldPaddingName = "type_" + pair.first + "_pad";
			std::string NewPaddingName = pair.second + "_pad";

			size_t OldPaddingPos = OutString.find(OldPaddingName);
			while (OldPaddingPos != std::string::npos)
			{
				OutString.erase(OldPaddingPos, OldPaddingName.length());
				OutString.insert(OldPaddingPos, NewPaddingName);

				OldPaddingPos = OutString.find(OldPaddingName);
			}
		}
	}

	return true;
}

bool GenerateDeferredMobileShaders(std::string& GlslSource, GLSLCompileParameters& GLSLCompileParams, const std::string& HlslString, ReflectionData& ReflectData, bool bWriteToCCHeader, bool bIsDeferred, bool bEmulatedUBs)
{
	bool bHasGbufferTextures[4];
	bHasGbufferTextures[0] = HlslString.find("GENERATED_SubpassFetchAttachment0") != std::string::npos;
	bHasGbufferTextures[1] = HlslString.find("GENERATED_SubpassFetchAttachment1") != std::string::npos;
	bHasGbufferTextures[2] = HlslString.find("GENERATED_SubpassFetchAttachment2") != std::string::npos;
	bHasGbufferTextures[3] = HlslString.find("GENERATED_SubpassFetchAttachment3") != std::string::npos;

	bool bHasGBufferOutputs[4];
	bHasGBufferOutputs[0] = HlslString.find("OutProxy") != std::string::npos;
	bHasGBufferOutputs[1] = HlslString.find("OutGBufferA") != std::string::npos;
	bHasGBufferOutputs[2] = HlslString.find("OutGBufferB") != std::string::npos;
	bHasGBufferOutputs[3] = HlslString.find("OutGBufferC") != std::string::npos;

	bool bHasInputs = false;
	bool bHasOutputs = false;

	for (uint32_t i = 0; i < 4; ++i)
	{
		bHasInputs |= bHasGbufferTextures[i];
		bHasOutputs |= bHasGBufferOutputs[i];
	}

	bool bHasInOut = (bHasInputs && bHasOutputs) || HlslString.find("OutTarget0") != std::string::npos;

	if (bHasInputs || bHasOutputs)
	{
		std::string OutString;
		std::string ESVersionString = "#version 320 es";
		OutString += ESVersionString + "\n";
		OutString += "#ifdef UE_MRT_FRAMEBUFFER_FETCH\n";

		FShaderCompilerDefinitions CompileFlagsCopy = GLSLCompileParams.TargetDesc->CompileFlags;

		// Add defines for FBF in spirv-glsl
		for (uint32_t i = 1; i < 4; ++i)
		{
			if (bHasGbufferTextures[i])
			{
				FString DefineKey = FString::Printf(TEXT("remap_ext_framebuffer_fetch%d"), i);
				FString DefineValue = FString::Printf(TEXT("%d %d"), i + 1, i);
				GLSLCompileParams.TargetDesc->CompileFlags.SetDefine(*DefineKey, *DefineValue);
			}
		}

		std::string FBFSourceString;
		if (!GenerateGlslShader(FBFSourceString, GLSLCompileParams, ReflectData, true, true, bEmulatedUBs))
		{
			return false;
		}

		size_t VersionStringPos = FBFSourceString.find(ESVersionString);
		if (VersionStringPos != std::string::npos)
		{
			FBFSourceString.replace(VersionStringPos, ESVersionString.length(), "");
		}

		GLSLCompileParams.TargetDesc->CompileFlags = CompileFlagsCopy;

		OutString += FBFSourceString;

		// Generate PLS shader
		OutString += "#else\n";

		// Using rgb10_a2ui because r11_g11_b10 has issues with swizzle from 4 to 3 components in DXC
		static const FString GBufferOutputNames[] =
		{
			TEXT("rgb10_a2 out.var.SV_Target0"),
			TEXT("rgba8 out.var.SV_Target1"),
			TEXT("rgba8 out.var.SV_Target2"),
			TEXT("rgba8 out.var.SV_Target3"),
		};

		static const FString GBufferInputNames[] =
		{
			TEXT("rgb10_a2 GENERATED_SubpassFetchAttachment0"),
			TEXT("rgba8 GENERATED_SubpassFetchAttachment1"),
			TEXT("rgba8 GENERATED_SubpassFetchAttachment2"),
			TEXT("rgba8 GENERATED_SubpassFetchAttachment3"),
		};

		static const FString GBufferInOutNames[] =
		{
			TEXT("rgb10_a2 GENERATED_SubpassFetchAttachment0 out.var.SV_Target0"),
			TEXT("rgba8 GENERATED_SubpassFetchAttachment1 out.var.SV_Target1"),
			TEXT("rgba8 GENERATED_SubpassFetchAttachment2 out.var.SV_Target2"),
			TEXT("rgba8 GENERATED_SubpassFetchAttachment3 out.var.SV_Target3"),
		};

		// Add defines for PLS in spirv-glsl
		{
			FString DefineKey = "";
			FString DefineValue = "";

			for (uint32_t i = 0; i < 4; ++i)
			{
				if (bHasInOut)
				{
					DefineKey = FString::Printf(TEXT("pls_io%d"), i);
					DefineValue = GBufferInOutNames[i];
				}
				else if (bHasInputs)
				{
					DefineKey = FString::Printf(TEXT("pls_in%d"), i);
					DefineValue = GBufferInputNames[i];
				}
				else
				{
					DefineKey = FString::Printf(TEXT("pls_out%d"), i);
					DefineValue = GBufferOutputNames[i];
				}

				GLSLCompileParams.TargetDesc->CompileFlags.SetDefine(*DefineKey, *DefineValue);
			}
		}

		std::string PLSSourceString;
		if (!GenerateGlslShader(PLSSourceString, GLSLCompileParams, ReflectData, false, true, bEmulatedUBs))
		{
			return false;
		}

		// Replace assignment of output to buffer 0 to additive if the output proxy additive is used
		if (HlslString.find("OutProxyAdditive") != std::string::npos ||
			HlslString.find("OutTarget0") != std::string::npos)
		{
			std::string OutProxyString = "GENERATED_SubpassFetchAttachment0 =";
			std::string OutProxyModifiedString = "GENERATED_SubpassFetchAttachment0 +=";

			size_t OutProxyStringPos = PLSSourceString.find(OutProxyString);
			while (OutProxyStringPos != std::string::npos)
			{
				PLSSourceString.replace(OutProxyStringPos, OutProxyString.size(), OutProxyModifiedString);
				OutProxyStringPos = PLSSourceString.find(OutProxyString);
			}
		}

		// Strip version string
		VersionStringPos = PLSSourceString.find(ESVersionString);
		if (VersionStringPos != std::string::npos)
		{
			PLSSourceString.replace(VersionStringPos, ESVersionString.length(), "", 0);
		}

		OutString += PLSSourceString;

		OutString += "#endif\n";
		GlslSource = OutString;
	}
	else
	{
		if (!GenerateGlslShader(GlslSource, GLSLCompileParams, ReflectData, true, false, bEmulatedUBs))
		{
			return false;
		}
	}

	return true;
}

static bool CompileToGlslWithShaderConductor(
	const FShaderCompilerInput&	Input,
	FShaderCompilerOutput&		Output,
	const FString&				WorkingDirectory,
	GLSLVersion					Version,
	const EShaderFrequency		Frequency,
	uint32						CCFlags,
	const FString&				PreprocessedShader,
	char*&						OutGlslShaderSource)
{
	CrossCompiler::FShaderConductorContext CompilerContext;

	const bool bDumpDebugInfo = (Input.DumpDebugInfoPath != TEXT("") && IFileManager::Get().DirectoryExists(*Input.DumpDebugInfoPath));
	const bool bRewriteHlslSource = true;

	// Initialize compilation options for ShaderConductor
	CrossCompiler::FShaderConductorOptions Options;
	Options.bDisableScalarBlockLayout = true;
	Options.bRemapAttributeLocations = true;
	Options.bPreserveStorageInput = true;
	
	// Convert input strings from FString to ANSI strings
	std::string SourceData(TCHAR_TO_UTF8(*PreprocessedShader));
	std::string FileName(TCHAR_TO_UTF8(*Input.VirtualSourceFilePath));
	std::string EntryPointName(TCHAR_TO_UTF8(*Input.EntryPointName));
	
	bool bEmulatedUBs = Input.Environment.CompilerFlags.Contains(CFLAG_UseEmulatedUB);

	// HLSL framebuffer declarations. Used to modify HLSL input source.
	const ANSICHAR* HlslFrameBufferDeclarations =
		"float4 gl_FragColor;\n"
		"float4 gl_LastFragColorARM;\n"
		"float gl_LastFragDepthARM;\n"
		"bool ARM_shader_framebuffer_fetch;\n"
		"bool ARM_shader_framebuffer_fetch_depth_stencil;\n"
		"float4 FramebufferFetchES2()\n"
		"{\n"
		"  if (!ARM_shader_framebuffer_fetch)\n"
		"  {\n"
		"    return gl_FragColor;\n"
		"  }\n"
		"  else\n"
		"  {\n"
		"    return gl_LastFragColorARM;\n"
		"  }\n"
		"}\n"
		"float DepthbufferFetchES2()\n"
		"{\n"
		"  return (ARM_shader_framebuffer_fetch_depth_stencil == 0 ? 0.0 : gl_LastFragDepthARM);\n"
		"}\n"
		;

	if (SourceData.find("DepthbufferFetchES2") != std::string::npos ||
		SourceData.find("FramebufferFetchES2") != std::string::npos)
	{
		SourceData = HlslFrameBufferDeclarations + SourceData;
	}
	
	// Inject additional macro definitions to circumvent missing features: external textures
	FShaderCompilerDefinitions AdditionalDefines;
	AdditionalDefines.SetDefine(TEXT("TextureExternal"), TEXT("Texture2D"));

	if (bDumpDebugInfo)
	{
		FString DirectCompileLine = CrossCompiler::CreateResourceTableFromEnvironment(Input.Environment);

		DirectCompileLine += TEXT("#if 0 /*DIRECT COMPILE*/\n");
		DirectCompileLine += CreateShaderCompilerWorkerDirectCommandLine(Input, CCFlags);
		DirectCompileLine += TEXT("\n#endif /*DIRECT COMPILE*/\n");

		DumpDebugUSF(Input, (PreprocessedShader + DirectCompileLine), CCFlags);

		if (Input.bGenerateDirectCompileFile)
		{
			FFileHelper::SaveStringToFile(CreateShaderCompilerWorkerDirectCommandLine(Input), *(Input.DumpDebugInfoPath / TEXT("DirectCompile.txt")));
		}
	}

	// Load shader source into compiler context
	CompilerContext.LoadSource(SourceData.c_str(), FileName.c_str(), EntryPointName.c_str(), Frequency, &AdditionalDefines);

	bool bCompilationFailed = false;

	if (bRewriteHlslSource)
	{
		// Rewrite HLSL source code to remove unused global resources and variables
		Options.bRemoveUnusedGlobals = true;
		if (CompilerContext.RewriteHlsl(Options))
		{
			// Adopt new rewritten shader source
			SourceData = CompilerContext.GetSourceString();

			if (bDumpDebugInfo)
			{
				DumpDebugShaderText(Input, ANSI_TO_TCHAR(SourceData.c_str()), TEXT("rewritten.hlsl"));
			}
		}
		else
		{
			CompilerContext.FlushErrors(Output.Errors);
			bCompilationFailed = true;
		}
		Options.bRemoveUnusedGlobals = false;
	}

	// Compile HLSL source to SPIR-V binary
	TArray<uint32> SpirvData;
	
	if (!bCompilationFailed && !CompilerContext.CompileHlslToSpirv(Options, SpirvData))
	{
		// Flush compile errors
		CompilerContext.FlushErrors(Output.Errors);
		bCompilationFailed = true;
	}

	if (!bCompilationFailed)
	{
		ReflectionData ReflectData;
		CrossCompiler::FHlslccHeaderWriter CCHeaderWriter;
		
		// Now perform reflection on the SPIRV and tweak any decorations that we need to.
		// This used to be done via JSON, but that was slow and alloc happy so use SPIRV-Reflect instead.
		spv_reflect::ShaderModule Reflection(SpirvData.Num() * sizeof(uint32), SpirvData.GetData());
		check(Reflection.GetResult() == SPV_REFLECT_RESULT_SUCCESS);

<<<<<<< HEAD
=======
		const ANSICHAR* SPIRV_DummySamplerName = CrossCompiler::FShaderConductorContext::GetIdentifierTable().DummySampler;

		ParseReflectionData(Input, CCHeaderWriter, ReflectData, SpirvData, Reflection, SPIRV_DummySamplerName, Frequency, bEmulatedUBs);
		
		const ANSICHAR* FrequencyPrefix = GetFrequencyPrefix(Frequency);
		
		// Step 2 : End of reflection
		// 
>>>>>>> 6bbb88c8
		// Overwrite updated SPIRV code
		SpirvData = TArray<uint32>(Reflection.GetCode(), Reflection.GetCodeSize() / 4);

		if (bDumpDebugInfo)
		{
			// SPIR-V file (Binary)
			DumpDebugShaderBinary(Input, SpirvData.GetData(), SpirvData.Num() * sizeof(uint32), TEXT("spv"));
		}

		CrossCompiler::FShaderConductorTarget TargetDesc;

		switch (Version)
		{
<<<<<<< HEAD
		case GLSL_150_ES3_1:	// ES3.1 Emulation
			TargetDesc.Language = CrossCompiler::EShaderConductorLanguage::Glsl;
			TargetDesc.Version = 330;
			break;
=======
>>>>>>> 6bbb88c8
		case GLSL_SWITCH_FORWARD:
			TargetDesc.Language = CrossCompiler::EShaderConductorLanguage::Essl;
			TargetDesc.Version = 320;
			break;
		case GLSL_SWITCH:
			TargetDesc.Language = CrossCompiler::EShaderConductorLanguage::Glsl;
			TargetDesc.Version = 430;
			break;
<<<<<<< HEAD
		case GLSL_ES3_1_ANDROID:
		default:
			TargetDesc.Language = CrossCompiler::EShaderConductorLanguage::Essl;
			TargetDesc.Version = 310;
=======
		case GLSL_150_ES3_1:
		case GLSL_ES3_1_ANDROID:
		default:
			TargetDesc.CompileFlags.SetDefine(TEXT("force_flattened_io_blocks"), 1);
			TargetDesc.CompileFlags.SetDefine(TEXT("emit_uniform_buffer_as_plain_uniforms"), 1);
			// TODO: Currently disabled due to bug when assigning an array to temporary variable
			///TargetDesc.CompileFlags.SetDefine(TEXT("force_temporary"), 1);

			// If we have mobile multiview define set then set the view count and enable extension
			const FString* MultiViewDefine = Input.Environment.GetDefinitions().Find(TEXT("MOBILE_MULTI_VIEW"));
			if (Frequency == SF_Vertex && MultiViewDefine && *MultiViewDefine == "1")
			{
				TargetDesc.CompileFlags.SetDefine(TEXT("ovr_multiview_view_count"), 2);
			}

			if (Version == GLSL_150_ES3_1)
			{
				TargetDesc.CompileFlags.SetDefine(TEXT("force_glsl_clipspace"), 1);
			}
			TargetDesc.Language = CrossCompiler::EShaderConductorLanguage::Essl;
			TargetDesc.Version = 320;
>>>>>>> 6bbb88c8
			break;
		}

		TSet<FString> ExternalTextures;
		int32 Pos = 0;
#if !PLATFORM_MAC
		TCHAR TextureExternalName[256];
#else
		ANSICHAR TextureExternalName[256];
#endif
		do
		{
			Pos = PreprocessedShader.Find(TEXT("TextureExternal"), ESearchCase::CaseSensitive, ESearchDir::FromStart, Pos + 15);
			if (Pos != INDEX_NONE)
			{
#if PLATFORM_WINDOWS
				if (swscanf_s(&PreprocessedShader[Pos], TEXT("TextureExternal %ls"), TextureExternalName, 256) == 1)
#elif PLATFORM_MAC
				if (sscanf(TCHAR_TO_ANSI(&PreprocessedShader[Pos]), "TextureExternal %s", TextureExternalName) == 1)
#else // PLATFORM_LINUX
				if (swscanf(TCHAR_TO_WCHAR(&PreprocessedShader[Pos]), L"TextureExternal %ls", TextureExternalName) == 1)
#endif
				{
					FString Name = TextureExternalName;
					if (Name.RemoveFromEnd(TEXT(";")))
					{
						ExternalTextures.Add(TEXT("SPIRV_Cross_Combined") + Name + Name + TEXT("Sampler"));
					}
				}
			}
		}
		while (Pos != INDEX_NONE);

		// Define type renaming callback after all external texture types have been gathered
		TargetDesc.VariableTypeRenameCallback = [&ExternalTextures](const FAnsiStringView& VariableName, const FAnsiStringView& TypeName, FString& OutRenamedTypeName) -> bool
		{
			for (const FString& ExternalTex : ExternalTextures)
			{
				if (VariableName.Len() == ExternalTex.Len() && FCStringWide::Strncmp(ANSI_TO_TCHAR(VariableName.GetData()), *ExternalTex, ExternalTex.Len()) == 0)
				{
					OutRenamedTypeName = TEXT("samplerExternalOES");
					return true;
				}
			}
			return false;
		};
<<<<<<< HEAD

		std::string GlslSource;
		const bool bGlslSourceCompileSucceeded = CompilerContext.CompileSpirvToSourceBuffer(
			Options, TargetDesc, SpirvData.GetData(), SpirvData.Num() * sizeof(uint32),
			[&GlslSource](const void* Data, uint32 Size)
			{
				GlslSource = std::string(reinterpret_cast<const ANSICHAR*>(Data), Size);
			}
		);

		if (!bGlslSourceCompileSucceeded)
		{
			CompilerContext.FlushErrors(Output.Errors);
			bCompilationFailed = true;
		}
		else
		{
			std::string LayoutString = "#extension ";
			size_t LayoutPos = GlslSource.find(LayoutString);
			if (LayoutPos != std::string::npos)
			{
				for (FString Name : InputVarNames)
				{
					std::string DefineString = "#define ";
					DefineString += TCHAR_TO_ANSI(*Name);
					DefineString += " ";
					DefineString += TCHAR_TO_ANSI(*Name.Replace(TEXT("in_var_"), TEXT("in_")));
					DefineString += "\n";
=======
>>>>>>> 6bbb88c8

		GLSLCompileParameters GLSLCompileParams;

		GLSLCompileParams.CompilerContext = &CompilerContext;
		GLSLCompileParams.CCHeaderWriter = &CCHeaderWriter;
		GLSLCompileParams.TargetDesc = &TargetDesc;
		GLSLCompileParams.Options = &Options;

		GLSLCompileParams.Output = &Output;
		GLSLCompileParams.SpirvData = &SpirvData;

<<<<<<< HEAD
			std::string GlobalsSearchString = "uniform type_Globals _Globals;";
			std::string GlobalsString = "//";
=======
		GLSLCompileParams.Frequency = Frequency;
		GLSLCompileParams.SPIRV_DummySamplerName = SPIRV_DummySamplerName;

		std::string GlslSource;
>>>>>>> 6bbb88c8

		// Handle PLS and FBF in OpenGL
		if (Input.Environment.GetDefinitions().Contains("SHADING_PATH_MOBILE") && Input.Environment.GetDefinitions()["SHADING_PATH_MOBILE"] == "1" &&
			Input.Environment.GetDefinitions().Contains("MOBILE_DEFERRED_SHADING") && Input.Environment.GetDefinitions()["MOBILE_DEFERRED_SHADING"] == "1" &&
			Version == GLSL_ES3_1_ANDROID)
		{
			bCompilationFailed = !GenerateDeferredMobileShaders(GlslSource, GLSLCompileParams, SourceData, ReflectData, true, false, bEmulatedUBs);
		}
		else
		{
			bCompilationFailed = !GenerateGlslShader(GlslSource, GLSLCompileParams, ReflectData, true, false, bEmulatedUBs);
		}

		// Generate meta data for CCHeader
		CCHeaderWriter.WriteSourceInfo(*Input.GetSourceFilename(), *Input.EntryPointName, *Input.DebugGroupName);
		CCHeaderWriter.WriteCompilerInfo();

		if (GlslSource.length() > 0)
		{
			const FString MetaData = CCHeaderWriter.ToString();

			// Merge meta data and GLSL source to output string
			const int32 GlslShaderSourceLen = MetaData.Len() + static_cast<int32>(GlslSource.size()) + 1;
			OutGlslShaderSource = (char*)malloc(GlslShaderSourceLen);
			FCStringAnsi::Snprintf(OutGlslShaderSource, GlslShaderSourceLen, "%s%s", TCHAR_TO_ANSI(*MetaData), GlslSource.c_str());
		}
	}

<<<<<<< HEAD
				for (std::string const& Define : GlobalRemap)
				{
					GlslSource.insert(GlobalPos, Define);
				}
				
				if (UsesFramebufferFetch)
				{
					size_t MainPos = GlslSource.find("struct type_Globals");
					if (MainPos != std::string::npos)
						GlslSource.insert(MainPos, GlslFrameBufferDefines);
					
					size_t OutColor = GlslSource.find("0) out ");
					if (OutColor != std::string::npos)
						GlslSource.replace(OutColor, 7, "0) FRAME_BUFFERFETCH_STORAGE_QUALIFIER ");
				}
			}
=======
	if (bDumpDebugInfo && OutGlslShaderSource != nullptr)
	{
		const TCHAR* ShaderFileExt = CrossCompiler::FShaderConductorContext::GetShaderFileExt(CrossCompiler::EShaderConductorLanguage::Essl, Frequency);
		DumpDebugShaderText(Input, OutGlslShaderSource, FCStringAnsi::Strlen(OutGlslShaderSource), ShaderFileExt);
	}
>>>>>>> 6bbb88c8

	return !bCompilationFailed;
}

#endif // DXC_SUPPORTED


<<<<<<< HEAD
				// Merge meta data and GLSL source to output string
				const int32 GlslShaderSourceLen = MetaData.Len() + static_cast<int32>(GlslSource.size()) + 1;
				OutGlslShaderSource = (char*)malloc(GlslShaderSourceLen);
				FCStringAnsi::Snprintf(OutGlslShaderSource, GlslShaderSourceLen, "%s%s", TCHAR_TO_ANSI(*MetaData), GlslSource.c_str());
			}
		}
	}

	if (bDumpDebugInfo && OutGlslShaderSource != nullptr)
	{
		DumpDebugShaderText(Input, OutGlslShaderSource, FCStringAnsi::Strlen(OutGlslShaderSource), GetFrequencyFileExt(Frequency));
	}

	return !bCompilationFailed;
}

#endif // DXC_SUPPORTED


static inline FString GetExtension(EHlslShaderFrequency Frequency, bool bAddDot = true)
{
	const TCHAR* Name = nullptr;
	switch (Frequency)
	{
	default:
		check(0);
		// fallthrough...

	case HSF_PixelShader:		Name = TEXT(".frag"); break;
	case HSF_VertexShader:		Name = TEXT(".vert"); break;
	case HSF_ComputeShader:		Name = TEXT(".comp"); break;
	case HSF_GeometryShader:	Name = TEXT(".geom"); break;
	case HSF_HullShader:		Name = TEXT(".tesc"); break;
	case HSF_DomainShader:		Name = TEXT(".tese"); break;
	}

	if (!bAddDot)
	{
		++Name;
	}
=======
static inline FString GetExtension(EHlslShaderFrequency Frequency, bool bAddDot = true)
{
	const TCHAR* Name = nullptr;
	switch (Frequency)
	{
	default:
		check(0);
		// fallthrough...

	case HSF_PixelShader:		Name = TEXT(".frag"); break;
	case HSF_VertexShader:		Name = TEXT(".vert"); break;
	case HSF_ComputeShader:		Name = TEXT(".comp"); break;
	case HSF_GeometryShader:	Name = TEXT(".geom"); break;
	case HSF_HullShader:		Name = TEXT(".tesc"); break;
	case HSF_DomainShader:		Name = TEXT(".tese"); break;
	}

	if (!bAddDot)
	{
		++Name;
	}
>>>>>>> 6bbb88c8
	return FString(Name);
}

/**
 * Compile a shader for OpenGL on Windows.
 * @param Input - The input shader code and environment.
 * @param Output - Contains shader compilation results upon return.
 */
void FOpenGLFrontend::CompileShader(const FShaderCompilerInput& Input, FShaderCompilerOutput& Output, const FString& WorkingDirectory, GLSLVersion Version)
{
	FString PreprocessedShader;
	FShaderCompilerDefinitions AdditionalDefines;
	EHlslCompileTarget HlslCompilerTarget = HCT_InvalidTarget;
	ECompilerFlags PlatformFlowControl = CFLAG_AvoidFlowControl;

	// set up compiler env based on version
	SetupPerVersionCompilationEnvironment(Version, AdditionalDefines, HlslCompilerTarget);

#if DXC_SUPPORTED
	const bool bUseSC = Input.Environment.CompilerFlags.Contains(CFLAG_ForceDXC);
#else
	const bool bUseSC = false;
#endif

	AdditionalDefines.SetDefine(TEXT("COMPILER_HLSLCC"), bUseSC ? 2 : 1);

	const bool bDumpDebugInfo = (Input.DumpDebugInfoPath != TEXT("") && IFileManager::Get().DirectoryExists(*Input.DumpDebugInfoPath));

	if (Input.Environment.CompilerFlags.Contains(CFLAG_AvoidFlowControl) || PlatformFlowControl == CFLAG_AvoidFlowControl)
	{
		AdditionalDefines.SetDefine(TEXT("COMPILER_SUPPORTS_ATTRIBUTES"), (uint32)1);
	}
	else
	{
		AdditionalDefines.SetDefine(TEXT("COMPILER_SUPPORTS_ATTRIBUTES"), (uint32)0);
	}

	if (Input.Environment.FullPrecisionInPS)
	{
		AdditionalDefines.SetDefine(TEXT("FORCE_FLOATS"), (uint32)1);
	}

	if (Input.bSkipPreprocessedCache)
	{
		if (!FFileHelper::LoadFileToString(PreprocessedShader, *Input.VirtualSourceFilePath))
		{
			return;
		}

		// Remove const as we are on debug-only mode
		CrossCompiler::CreateEnvironmentFromResourceTable(PreprocessedShader, (FShaderCompilerEnvironment&)Input.Environment);
	}
	else
	{
		if (!PreprocessShader(PreprocessedShader, Output, Input, AdditionalDefines))
		{
			// The preprocessing stage will add any relevant errors.
			return;
		}
	}

	char* GlslShaderSource = NULL;
	char* ErrorLog = NULL;
	const bool bIsSM5 = IsSM5(Version);

	const EHlslShaderFrequency FrequencyTable[] =
	{
		HSF_VertexShader,
		HSF_InvalidFrequency,
		HSF_InvalidFrequency,
		HSF_PixelShader,
		HSF_GeometryShader,
		HSF_ComputeShader
	};
	static_assert(SF_NumStandardFrequencies == UE_ARRAY_COUNT(FrequencyTable), "NumFrequencies changed. Please update tables.");

	const EShaderFrequency Frequency = (EShaderFrequency)Input.Target.Frequency;

	const EHlslShaderFrequency HlslFrequency = FrequencyTable[Frequency];
	if (HlslFrequency == HSF_InvalidFrequency)
	{
		Output.bSucceeded = false;
		FShaderCompilerError* NewError = new(Output.Errors) FShaderCompilerError();
		NewError->StrippedErrorMessage = FString::Printf(
			TEXT("%s shaders not supported for use in OpenGL."),
			CrossCompiler::GetFrequencyName(Frequency)
			);
		return;
	}

	FShaderParameterParser ShaderParameterParser;
	if (!ShaderParameterParser.ParseAndMoveShaderParametersToRootConstantBuffer(
		Input, Output, PreprocessedShader, /* ConstantBufferType = */ nullptr))
	{
		// The FShaderParameterParser will add any relevant errors.
		return;
	}

	// This requires removing the HLSLCC_NoPreprocess flag later on!
	RemoveUniformBuffersFromSource(Input.Environment, PreprocessedShader);

	uint32 CCFlags = CalculateCrossCompilerFlags(Version, Input.Environment.FullPrecisionInPS, Input.Environment.CompilerFlags);

	// Required as we added the RemoveUniformBuffersFromSource() function (the cross-compiler won't be able to interpret comments w/o a preprocessor)
	CCFlags &= ~HLSLCC_NoPreprocess;

	bool bCompilationSucceeded = false;

#if DXC_SUPPORTED
	if (bUseSC)
	{
		bCompilationSucceeded = CompileToGlslWithShaderConductor(Input, Output, WorkingDirectory, Version, Frequency, CCFlags, PreprocessedShader, GlslShaderSource);
	}
	else
#endif // DXC_SUPPORTED
	{
		// Write out the preprocessed file and a batch file to compile it if requested (DumpDebugInfoPath is valid)
		if (bDumpDebugInfo)
		{
			DumpDebugUSF(Input, PreprocessedShader, CCFlags);

			if (Input.bGenerateDirectCompileFile)
			{
				FFileHelper::SaveStringToFile(CreateShaderCompilerWorkerDirectCommandLine(Input), *(Input.DumpDebugInfoPath / TEXT("DirectCompile.txt")));
			}
		}

		FGlslCodeBackend* BackEnd = CreateBackend(Version, CCFlags, HlslCompilerTarget);

		bool bDefaultPrecisionIsHalf = (CCFlags & HLSLCC_UseFullPrecisionInPS) == 0;
		FGlslLanguageSpec* LanguageSpec = CreateLanguageSpec(Version, bDefaultPrecisionIsHalf);

		FHlslCrossCompilerContext CrossCompilerContext(CCFlags, HlslFrequency, HlslCompilerTarget);
		if (CrossCompilerContext.Init(TCHAR_TO_ANSI(*Input.VirtualSourceFilePath), LanguageSpec))
		{
			bCompilationSucceeded = CrossCompilerContext.Run(
				TCHAR_TO_ANSI(*PreprocessedShader),
				TCHAR_TO_ANSI(*Input.EntryPointName),
				BackEnd,
				&GlslShaderSource,
				&ErrorLog
			);
		}

		delete BackEnd;
		delete LanguageSpec;

		if (bDumpDebugInfo && bCompilationSucceeded && GlslShaderSource != nullptr)
		{
			const TCHAR* ShaderFileExt = CrossCompiler::FShaderConductorContext::GetShaderFileExt(CrossCompiler::EShaderConductorLanguage::Essl, Frequency);
			DumpDebugShaderText(Input, GlslShaderSource, FCStringAnsi::Strlen(GlslShaderSource), ShaderFileExt);
		}
	}

	static const bool bDirectCompile = FParse::Param(FCommandLine::Get(), TEXT("directcompile"));
	if (bCompilationSucceeded)
	{
		if (bDirectCompile)
		{
			FPlatformMisc::LowLevelOutputDebugStringf(TEXT("%s\n"), ANSI_TO_TCHAR(GlslShaderSource));
		}

#if VALIDATE_GLSL_WITH_DRIVER
		PrecompileShader(Output, Input, GlslShaderSource, Version, HlslFrequency);
#else // VALIDATE_GLSL_WITH_DRIVER
		int32 SourceLen = FCStringAnsi::Strlen(GlslShaderSource); //-V595
		Output.Target = Input.Target;
		BuildShaderOutput(Output, Input, GlslShaderSource, SourceLen, Version);
#endif // VALIDATE_GLSL_WITH_DRIVER

<<<<<<< HEAD
		if (bDumpDebugInfo)
		{
			FString DumpedGlslFile = *Input.DumpDebugInfoPath / (TEXT("Output") + GetExtension(Frequency));
=======
		if (bDumpDebugInfo && GlslShaderSource != nullptr)
		{
			const TCHAR* ShaderFileExt = CrossCompiler::FShaderConductorContext::GetShaderFileExt(CrossCompiler::EShaderConductorLanguage::Essl, Frequency);
			FString DumpedGlslFile = FString::Printf(TEXT("%s/Output.%s"), *Input.DumpDebugInfoPath, ShaderFileExt);
>>>>>>> 6bbb88c8
			if (TUniquePtr<FArchive> FileWriter = TUniquePtr<FArchive>(IFileManager::Get().CreateFileWriter(*DumpedGlslFile)))
			{
				FileWriter->Serialize(GlslShaderSource, FCStringAnsi::Strlen(GlslShaderSource));
				FileWriter->Close();
			}
		}
	}
	else if (!bUseSC)
	{
		const bool bUseAbsolutePaths = bDirectCompile;

		FString Tmp = ANSI_TO_TCHAR(ErrorLog);
		TArray<FString> ErrorLines;
		Tmp.ParseIntoArray(ErrorLines, TEXT("\n"), true);

		for (int32 LineIndex = 0; LineIndex < ErrorLines.Num(); ++LineIndex)
		{
			const FString& Line = ErrorLines[LineIndex];
			CrossCompiler::ParseHlslccError(Output.Errors, Line, bUseAbsolutePaths);
		}
	}

	if (GlslShaderSource)
	{
		free(GlslShaderSource);
	}
	if (ErrorLog)
	{
		free(ErrorLog);
	}

	// Do not validate as global halfN != UB's halfN
	//ShaderParameterParser.ValidateShaderParameterTypes(Input, Output);
}

enum class EPlatformType
{
	Android,
	IOS,
	Web,
	Desktop
};

struct FDeviceCapabilities
{
	EPlatformType TargetPlatform = EPlatformType::Android;
	bool bSupportsSeparateShaderObjects;
};

void FOpenGLFrontend::FillDeviceCapsOfflineCompilation(struct FDeviceCapabilities& Capabilities, const GLSLVersion ShaderVersion) const
{
	FMemory::Memzero(Capabilities);

	if (ShaderVersion == GLSL_ES3_1_ANDROID)
	{
		Capabilities.TargetPlatform = EPlatformType::Android;
	}
	else
	{
		Capabilities.TargetPlatform = EPlatformType::Desktop;
		Capabilities.bSupportsSeparateShaderObjects = true;
	}
}

static bool MoveHashLines(FString& Destination, FString &Source)
{
	int32 Index = 0;
	int32 LineStart = 0;

	bool bFound = false;
	while (Index != INDEX_NONE && !bFound)
	{
		LineStart = Index;
		Index = Source.Find(TEXT("\n"), ESearchCase::IgnoreCase, ESearchDir::FromStart, Index);

		for (int32 i = LineStart; i < Index; ++i)
		{
			const auto CharValue = Source[i];
			if (CharValue == '#')
			{
				break;
			}
			else if (!FChar::IsWhitespace(CharValue))
			{
				bFound = true;
				break;
			}
		}

		++Index;
	}

	if (bFound)
	{
		Destination.Append(Source.Left(LineStart));
		Source.RemoveAt(0, LineStart);
	}

	return bFound;
}

inline bool OpenGLShaderPlatformSeparable(const GLSLVersion InShaderPlatform)
{
	switch (InShaderPlatform)
	{
		case GLSL_150_ES3_1:
			return true;

		case GLSL_ES3_1_ANDROID:
			return false;

		default:
			return true;
		break;
	}
}

TSharedPtr<ANSICHAR> FOpenGLFrontend::PrepareCodeForOfflineCompilation(const GLSLVersion ShaderVersion, EShaderFrequency Frequency, const ANSICHAR* InShaderSource) const
{
	FString OriginalShaderSource(ANSI_TO_TCHAR(InShaderSource));
	FString StrOutSource;

	FDeviceCapabilities Capabilities;
	FillDeviceCapsOfflineCompilation(Capabilities, ShaderVersion);

	// Whether we need to emit mobile multi-view code or not.
	const bool bEmitMobileMultiView = OriginalShaderSource.Find(TEXT("gl_ViewID_OVR")) != INDEX_NONE;

	// Whether we need to emit texture external code or not.
	const bool bEmitTextureExternal = OriginalShaderSource.Find(TEXT("samplerExternalOES")) != INDEX_NONE;

	bool bNeedsExtDrawInstancedDefine = false;
	if (Capabilities.TargetPlatform == EPlatformType::Android || Capabilities.TargetPlatform == EPlatformType::Web)
	{
<<<<<<< HEAD
		const TCHAR *ES310Version = TEXT("#version 310 es");
		StrOutSource.Append(ES310Version);
		StrOutSource.Append(TEXT("\n"));
		OriginalShaderSource.RemoveFromStart(ES310Version);
=======
		const TCHAR *ES320Version = TEXT("#version 320 es");
		StrOutSource.Append(ES320Version);
		StrOutSource.Append(TEXT("\n"));
		OriginalShaderSource.RemoveFromStart(ES320Version);
>>>>>>> 6bbb88c8
	}

	const GLenum TypeEnum = GLFrequencyTable[Frequency];
	// The incoming glsl may have preprocessor code that is dependent on defines introduced via the engine.
<<<<<<< HEAD
	// This is the place to insert such engine preprocessor defines, immediately after the glsl version declaration.
=======
	// This is the place to insert such engine preprocessor defines, immediately after the glsl version declarati
>>>>>>> 6bbb88c8

	if (bEmitMobileMultiView)
	{
		MoveHashLines(StrOutSource, OriginalShaderSource);

		StrOutSource.Append(TEXT("\n\n"));
		StrOutSource.Append(TEXT("#extension GL_OVR_multiview2 : enable\n"));
		StrOutSource.Append(TEXT("\n\n"));
	}

	if (bEmitTextureExternal)
	{
		MoveHashLines(StrOutSource, OriginalShaderSource);
		StrOutSource.Append(TEXT("#define samplerExternalOES sampler2D\n"));
	}

	// Move version tag & extensions before beginning all other operations
	MoveHashLines(StrOutSource, OriginalShaderSource);

	// OpenGL SM5 shader platforms require location declarations for the layout, but don't necessarily use SSOs
	if (Capabilities.TargetPlatform == EPlatformType::Desktop)
	{
		StrOutSource.Append(TEXT("#extension GL_ARB_separate_shader_objects : enable\n"));
		StrOutSource.Append(TEXT("#define INTERFACE_BLOCK(Pos, Interp, Modifiers, Semantic, PreType, PostType) layout(location=Pos) Interp Modifiers struct { PreType PostType; }\n"));
	}
	else
	{
		StrOutSource.Append(TEXT("#define INTERFACE_BLOCK(Pos, Interp, Modifiers, Semantic, PreType, PostType) layout(location=Pos) Modifiers Semantic { PreType PostType; }\n"));
	}

	if (Capabilities.TargetPlatform == EPlatformType::Desktop)
	{
		// If we're running <= featurelevel es3.1 shaders then enable this extension which adds support for uintBitsToFloat etc.
		if (StrOutSource.Contains(TEXT("#version 150")))
		{
			StrOutSource.Append(TEXT("\n\n"));
			StrOutSource.Append(TEXT("#extension GL_ARB_gpu_shader5 : enable\n"));
			StrOutSource.Append(TEXT("\n\n"));
		}
	}

	StrOutSource.Append(TEXT("#define HLSLCC_DX11ClipSpace 1 \n"));

	// Append the possibly edited shader to the one we will compile.
	// This is to make it easier to debug as we can see the whole
	// shader source.
	StrOutSource.Append(TEXT("\n\n"));
	StrOutSource.Append(OriginalShaderSource);

	const int32 SourceLen = StrOutSource.Len();
	TSharedPtr<ANSICHAR> RetShaderSource = MakeShareable(new ANSICHAR[SourceLen + 1]);
	FCStringAnsi::Strcpy(RetShaderSource.Get(), SourceLen + 1, TCHAR_TO_ANSI(*StrOutSource));

	return RetShaderSource;
}

bool FOpenGLFrontend::PlatformSupportsOfflineCompilation(const GLSLVersion ShaderVersion) const
{
	switch (ShaderVersion)
	{
		// desktop
		case GLSL_150_ES3_1:
		// switch
		case GLSL_SWITCH:
		case GLSL_SWITCH_FORWARD:
			return false;
		break;
		case GLSL_ES3_1_ANDROID:
			return true;
		break;
	}

	return false;
}

void FOpenGLFrontend::CompileOffline(const FShaderCompilerInput& Input, FShaderCompilerOutput& Output, const GLSLVersion ShaderVersion, const ANSICHAR* InShaderSource)
{
	const bool bSupportsOfflineCompilation = PlatformSupportsOfflineCompilation(ShaderVersion);

	if (!bSupportsOfflineCompilation)
	{
		return;
	}

	TSharedPtr<ANSICHAR> ShaderSource = PrepareCodeForOfflineCompilation(ShaderVersion, (EShaderFrequency)Input.Target.Frequency, InShaderSource);

	PlatformCompileOffline(Input, Output, ShaderSource.Get(), ShaderVersion);
}

void FOpenGLFrontend::PlatformCompileOffline(const FShaderCompilerInput& Input, FShaderCompilerOutput& ShaderOutput, const ANSICHAR* ShaderSource, const GLSLVersion ShaderVersion)
{
	if (ShaderVersion == GLSL_ES3_1_ANDROID)
	{
		CompileOfflineMali(Input, ShaderOutput, ShaderSource, FPlatformString::Strlen(ShaderSource), false);
	}
}<|MERGE_RESOLUTION|>--- conflicted
+++ resolved
@@ -954,13 +954,8 @@
 	{
 		// Build the generic SRT for this shader.
 		FShaderCompilerResourceTable GenericSRT;
-<<<<<<< HEAD
-		BuildResourceTableMapping(ShaderInput.Environment.ResourceTableMap, ShaderInput.Environment.ResourceTableLayoutHashes, UsedUniformBufferSlots, ShaderOutput.ParameterMap, GenericSRT);
-		CullGlobalUniformBuffers(ShaderInput.Environment.ResourceTableLayoutSlots, ShaderOutput.ParameterMap);
-=======
 		BuildResourceTableMapping(ShaderInput.Environment.ResourceTableMap, ShaderInput.Environment.UniformBufferMap, UsedUniformBufferSlots, ShaderOutput.ParameterMap, GenericSRT);
 		CullGlobalUniformBuffers(ShaderInput.Environment.UniformBufferMap, ShaderOutput.ParameterMap);
->>>>>>> 6bbb88c8
 
 		// Copy over the bits indicating which resource tables are active.
 		Header.Bindings.ShaderResourceTable.ResourceTableBits = GenericSRT.ResourceTableBits;
@@ -1220,154 +1215,6 @@
 
 #if DXC_SUPPORTED
 
-<<<<<<< HEAD
-static const ANSICHAR* GetFrequencyPrefix(EHlslShaderFrequency Frequency)
-{
-	switch (Frequency)
-	{
-	case HSF_VertexShader:		return "v";
-	case HSF_PixelShader:		return "p";
-	case HSF_GeometryShader:	return "g";
-	case HSF_HullShader:		return "h";
-	case HSF_DomainShader:		return "d";
-	case HSF_ComputeShader:		return "c";
-	default:					return "";
-	}
-}
-
-static const TCHAR* GetFrequencyFileExt(EHlslShaderFrequency Frequency)
-{
-	switch (Frequency)
-	{
-	case HSF_VertexShader:		return TEXT("vert");
-	case HSF_PixelShader:		return TEXT("frag");
-	case HSF_GeometryShader:	return TEXT("geom");
-	case HSF_HullShader:		return TEXT("tesc");
-	case HSF_DomainShader:		return TEXT("tese");
-	case HSF_ComputeShader:		return TEXT("comp");
-	default:					return TEXT("glsl");
-	}
-}
-
-static bool CompileToGlslWithShaderConductor(
-	const FShaderCompilerInput&	Input,
-	FShaderCompilerOutput&		Output,
-	const FString&				WorkingDirectory,
-	GLSLVersion					Version,
-	const EHlslShaderFrequency	Frequency,
-	uint32						CCFlags,
-	const FString&				PreprocessedShader,
-	char*&						OutGlslShaderSource)
-{
-	CrossCompiler::FShaderConductorContext CompilerContext;
-
-	const bool bDumpDebugInfo = (Input.DumpDebugInfoPath != TEXT("") && IFileManager::Get().DirectoryExists(*Input.DumpDebugInfoPath));
-	const bool bRewriteHlslSource = true;
-
-	// Initialize compilation options for ShaderConductor
-	CrossCompiler::FShaderConductorOptions Options;
-	Options.bGlobalsAsPushConstants = true;
-
-	// Convert input strings from FString to ANSI strings
-	std::string SourceData(TCHAR_TO_UTF8(*PreprocessedShader));
-	std::string FileName(TCHAR_TO_UTF8(*Input.VirtualSourceFilePath));
-	std::string EntryPointName(TCHAR_TO_UTF8(*Input.EntryPointName));
-
-	// HLSL framebuffer declarations. Used to modify HLSL input source.
-	const ANSICHAR* HlslFrameBufferDeclarations =
-		"float4 gl_FragColor;\n"
-		"float4 gl_LastFragColorARM;\n"
-		"float gl_LastFragDepthARM;\n"
-		"bool ARM_shader_framebuffer_fetch;\n"
-		"bool ARM_shader_framebuffer_fetch_depth_stencil;\n"
-		"float4 FramebufferFetchES2()\n"
-		"{\n"
-		"  if (!ARM_shader_framebuffer_fetch)\n"
-		"  {\n"
-		"    return gl_FragColor;\n"
-		"  }\n"
-		"  else\n"
-		"  {\n"
-		"    return gl_LastFragColorARM;\n"
-		"  }\n"
-		"}\n"
-		"float DepthbufferFetchES2()\n"
-		"{\n"
-		"  return (!ARM_shader_framebuffer_fetch_depth_stencil ? 0.0 : gl_LastFragDepthARM);\n"
-		"}\n"
-		;
-
-	SourceData = HlslFrameBufferDeclarations + SourceData;
-
-	// GLSL framebuffer macro definitions. Used to patch GLSL output source.
-	const ANSICHAR* GlslFrameBufferDefines =
-		"#ifdef UE_EXT_shader_framebuffer_fetch\n"
-		"#define _Globals_ARM_shader_framebuffer_fetch 0\n"
-		"#define FRAME_BUFFERFETCH_STORAGE_QUALIFIER inout\n"
-		"#define _Globals_gl_FragColor out_var_SV_Target0\n"
-		"#define _Globals_gl_LastFragColorARM vec4(0.0, 0.0, 0.0, 0.0)\n"
-		"#elif defined( GL_ARM_shader_framebuffer_fetch)\n"
-		"#define _Globals_ARM_shader_framebuffer_fetch 1\n"
-		"#define FRAME_BUFFERFETCH_STORAGE_QUALIFIER out\n"
-		"#define _Globals_gl_FragColor vec4(0.0, 0.0, 0.0, 0.0)\n"
-		"#define _Globals_gl_LastFragColorARM gl_LastFragDepthARM\n"
-		"#else\n"
-		"#define FRAME_BUFFERFETCH_STORAGE_QUALIFIER out\n"
-		"#define _Globals_ARM_shader_framebuffer_fetch 0\n"
-		"#define _Globals_gl_FragColor vec4(0.0, 0.0, 0.0, 0.0)\n"
-		"#define _Globals_gl_LastFragColorARM vec4(0.0, 0.0, 0.0, 0.0)\n"
-		"#endif\n"
-		"#ifdef GL_ARM_shader_framebuffer_fetch_depth_stencil\n"
-		"#define _Globals_ARM_shader_framebuffer_fetch_depth_stencil 1\n"
-		"#else\n"
-		"#define _Globals_ARM_shader_framebuffer_fetch_depth_stencil 0\n"
-		"#endif\n"
-		;
-	
-	// Inject additional macro definitions to circumvent missing features: external textures
-	FShaderCompilerDefinitions AdditionalDefines;
-	AdditionalDefines.SetDefine(TEXT("TextureExternal"), TEXT("Texture2D"));
-
-	if (bDumpDebugInfo)
-	{
-		FString DirectCompileLine = CrossCompiler::CreateResourceTableFromEnvironment(Input.Environment);
-
-		DirectCompileLine += TEXT("#if 0 /*DIRECT COMPILE*/\n");
-		DirectCompileLine += CreateShaderCompilerWorkerDirectCommandLine(Input, CCFlags);
-		DirectCompileLine += TEXT("\n#endif /*DIRECT COMPILE*/\n");
-
-		DumpDebugUSF(Input, (PreprocessedShader + DirectCompileLine), CCFlags);
-
-		if (Input.bGenerateDirectCompileFile)
-		{
-			FFileHelper::SaveStringToFile(CreateShaderCompilerWorkerDirectCommandLine(Input), *(Input.DumpDebugInfoPath / TEXT("DirectCompile.txt")));
-		}
-	}
-
-	// Load shader source into compiler context
-	CompilerContext.LoadSource(SourceData.c_str(), FileName.c_str(), EntryPointName.c_str(), Frequency, &AdditionalDefines);
-
-	bool bCompilationFailed = false;
-
-	if (bRewriteHlslSource)
-	{
-		// Rewrite HLSL source code to remove unused global resources and variables
-		Options.bRemoveUnusedGlobals = true;
-		if (CompilerContext.RewriteHlsl(Options))
-		{
-			// Adopt new rewritten shader source
-			SourceData = CompilerContext.GetSourceString();
-
-			if (bDumpDebugInfo)
-			{
-				DumpDebugShaderText(Input, ANSI_TO_TCHAR(SourceData.c_str()), TEXT("rewritten.hlsl"));
-			}
-		}
-		else
-		{
-			CompilerContext.FlushErrors(Output.Errors);
-			bCompilationFailed = true;
-=======
 static const ANSICHAR* GetFrequencyPrefix(EShaderFrequency Frequency)
 {
 	switch (Frequency)
@@ -1509,23 +1356,9 @@
 		else
 		{
 			OffsetString += " + int(Offset)";
->>>>>>> 6bbb88c8
-		}
-		Options.bRemoveUnusedGlobals = false;
-	}
-
-<<<<<<< HEAD
-	// Compile HLSL source to SPIR-V binary
-	TArray<uint32> SpirvData;
-	if (!bCompilationFailed && !CompilerContext.CompileHlslToSpirv(Options, SpirvData))
-	{
-		// Flush compile errors
-		CompilerContext.FlushErrors(Output.Errors);
-		bCompilationFailed = true;
-	}
-
-	if (!bCompilationFailed)
-=======
+		}
+	}
+
 	Name += " (";
 
 	std::string UniformPrefix = FrequencyPrefix;
@@ -1534,19 +1367,10 @@
 		UniformPrefix += std::string("c") + std::to_string(Index);
 	}
 	else
->>>>>>> 6bbb88c8
 	{
 		UniformPrefix += "u";
 	}
 
-<<<<<<< HEAD
-		const ANSICHAR* FrequencyPrefix = GetFrequencyPrefix(Frequency);
-
-		// Now perform reflection on the SPIRV and tweak any decorations that we need to.
-		// This used to be done via JSON, but that was slow and alloc happy so use SPIRV-Reflect instead.
-		spv_reflect::ShaderModule Reflection(SpirvData.Num() * sizeof(uint32), SpirvData.GetData());
-		check(Reflection.GetResult() == SPV_REFLECT_RESULT_SUCCESS);
-=======
 	if (type.op == SpvOpTypeMatrix || (type.traits.numeric.matrix.column_count == 4 && type.traits.numeric.matrix.row_count == 4))
 	{
 		if ((type.traits.numeric.matrix.column_count == 4 && type.traits.numeric.matrix.row_count == 4))
@@ -1558,7 +1382,6 @@
 			std::string Buff = "mat" + std::to_string(type.traits.numeric.matrix.column_count) + "x" + std::to_string(type.traits.numeric.matrix.row_count) + "(";
 			Name += Buff;
 		}
->>>>>>> 6bbb88c8
 
 		for (uint32_t i = 0; i < type.traits.numeric.matrix.row_count; ++i)
 		{
@@ -2127,16 +1950,12 @@
 				check(i);
 				while (isdigit((unsigned char)(Var->semantic[i - 1])))
 				{
-<<<<<<< HEAD
-					if (Var->storage_class == SpvStorageClassOutput && Var->built_in == -1 && !CrossCompiler::FShaderConductorContext::IsIntermediateSpirvOutputVariable(Var->name))
-=======
 					i--;
 				}
 				if (i < strlen(Var->semantic))
 				{
 					SemanticIndex = (unsigned)atoi(Var->semantic + i);
 					if (Location != SemanticIndex)
->>>>>>> 6bbb88c8
 					{
 						Location = SemanticIndex;
 					}
@@ -2159,34 +1978,7 @@
 					ArrayCount *= Var->array.dims[Dim];
 				}
 
-<<<<<<< HEAD
-							FString Name = ANSI_TO_TCHAR(Var->name);
-							Name.ReplaceInline(TEXT("."), TEXT("_"));
-							OutputVarNames.Add(Name);
-							OUTString += FString::Printf(TEXT("%s%s;%d:out_Target%d"), OUTString.Len() ? TEXT(",") : TEXT(""), *TypeQualifier, Var->location, Var->location);
-						}
-						else
-						{
-							unsigned Location = Var->location;
-							unsigned SemanticIndex = Location;
-							check(Var->semantic);
-							unsigned i = (unsigned)strlen(Var->semantic);
-							check(i);
-							while (isdigit((unsigned char)(Var->semantic[i - 1])))
-							{
-								i--;
-							}
-							if (i < strlen(Var->semantic))
-							{
-								SemanticIndex = (unsigned)atoi(Var->semantic + i);
-								if (Location != SemanticIndex)
-								{
-									Location = SemanticIndex;
-								}
-							}
-=======
 				FString TypeQualifier;
->>>>>>> 6bbb88c8
 
 				auto const type = *Var->type_description;
 				uint32_t masked_type = type.type_flags & 0xF;
@@ -3142,8 +2934,6 @@
 		spv_reflect::ShaderModule Reflection(SpirvData.Num() * sizeof(uint32), SpirvData.GetData());
 		check(Reflection.GetResult() == SPV_REFLECT_RESULT_SUCCESS);
 
-<<<<<<< HEAD
-=======
 		const ANSICHAR* SPIRV_DummySamplerName = CrossCompiler::FShaderConductorContext::GetIdentifierTable().DummySampler;
 
 		ParseReflectionData(Input, CCHeaderWriter, ReflectData, SpirvData, Reflection, SPIRV_DummySamplerName, Frequency, bEmulatedUBs);
@@ -3152,7 +2942,6 @@
 		
 		// Step 2 : End of reflection
 		// 
->>>>>>> 6bbb88c8
 		// Overwrite updated SPIRV code
 		SpirvData = TArray<uint32>(Reflection.GetCode(), Reflection.GetCodeSize() / 4);
 
@@ -3166,13 +2955,6 @@
 
 		switch (Version)
 		{
-<<<<<<< HEAD
-		case GLSL_150_ES3_1:	// ES3.1 Emulation
-			TargetDesc.Language = CrossCompiler::EShaderConductorLanguage::Glsl;
-			TargetDesc.Version = 330;
-			break;
-=======
->>>>>>> 6bbb88c8
 		case GLSL_SWITCH_FORWARD:
 			TargetDesc.Language = CrossCompiler::EShaderConductorLanguage::Essl;
 			TargetDesc.Version = 320;
@@ -3181,12 +2963,6 @@
 			TargetDesc.Language = CrossCompiler::EShaderConductorLanguage::Glsl;
 			TargetDesc.Version = 430;
 			break;
-<<<<<<< HEAD
-		case GLSL_ES3_1_ANDROID:
-		default:
-			TargetDesc.Language = CrossCompiler::EShaderConductorLanguage::Essl;
-			TargetDesc.Version = 310;
-=======
 		case GLSL_150_ES3_1:
 		case GLSL_ES3_1_ANDROID:
 		default:
@@ -3208,7 +2984,6 @@
 			}
 			TargetDesc.Language = CrossCompiler::EShaderConductorLanguage::Essl;
 			TargetDesc.Version = 320;
->>>>>>> 6bbb88c8
 			break;
 		}
 
@@ -3255,37 +3030,6 @@
 			}
 			return false;
 		};
-<<<<<<< HEAD
-
-		std::string GlslSource;
-		const bool bGlslSourceCompileSucceeded = CompilerContext.CompileSpirvToSourceBuffer(
-			Options, TargetDesc, SpirvData.GetData(), SpirvData.Num() * sizeof(uint32),
-			[&GlslSource](const void* Data, uint32 Size)
-			{
-				GlslSource = std::string(reinterpret_cast<const ANSICHAR*>(Data), Size);
-			}
-		);
-
-		if (!bGlslSourceCompileSucceeded)
-		{
-			CompilerContext.FlushErrors(Output.Errors);
-			bCompilationFailed = true;
-		}
-		else
-		{
-			std::string LayoutString = "#extension ";
-			size_t LayoutPos = GlslSource.find(LayoutString);
-			if (LayoutPos != std::string::npos)
-			{
-				for (FString Name : InputVarNames)
-				{
-					std::string DefineString = "#define ";
-					DefineString += TCHAR_TO_ANSI(*Name);
-					DefineString += " ";
-					DefineString += TCHAR_TO_ANSI(*Name.Replace(TEXT("in_var_"), TEXT("in_")));
-					DefineString += "\n";
-=======
->>>>>>> 6bbb88c8
 
 		GLSLCompileParameters GLSLCompileParams;
 
@@ -3297,15 +3041,10 @@
 		GLSLCompileParams.Output = &Output;
 		GLSLCompileParams.SpirvData = &SpirvData;
 
-<<<<<<< HEAD
-			std::string GlobalsSearchString = "uniform type_Globals _Globals;";
-			std::string GlobalsString = "//";
-=======
 		GLSLCompileParams.Frequency = Frequency;
 		GLSLCompileParams.SPIRV_DummySamplerName = SPIRV_DummySamplerName;
 
 		std::string GlslSource;
->>>>>>> 6bbb88c8
 
 		// Handle PLS and FBF in OpenGL
 		if (Input.Environment.GetDefinitions().Contains("SHADING_PATH_MOBILE") && Input.Environment.GetDefinitions()["SHADING_PATH_MOBILE"] == "1" &&
@@ -3334,49 +3073,10 @@
 		}
 	}
 
-<<<<<<< HEAD
-				for (std::string const& Define : GlobalRemap)
-				{
-					GlslSource.insert(GlobalPos, Define);
-				}
-				
-				if (UsesFramebufferFetch)
-				{
-					size_t MainPos = GlslSource.find("struct type_Globals");
-					if (MainPos != std::string::npos)
-						GlslSource.insert(MainPos, GlslFrameBufferDefines);
-					
-					size_t OutColor = GlslSource.find("0) out ");
-					if (OutColor != std::string::npos)
-						GlslSource.replace(OutColor, 7, "0) FRAME_BUFFERFETCH_STORAGE_QUALIFIER ");
-				}
-			}
-=======
 	if (bDumpDebugInfo && OutGlslShaderSource != nullptr)
 	{
 		const TCHAR* ShaderFileExt = CrossCompiler::FShaderConductorContext::GetShaderFileExt(CrossCompiler::EShaderConductorLanguage::Essl, Frequency);
 		DumpDebugShaderText(Input, OutGlslShaderSource, FCStringAnsi::Strlen(OutGlslShaderSource), ShaderFileExt);
-	}
->>>>>>> 6bbb88c8
-
-	return !bCompilationFailed;
-}
-
-#endif // DXC_SUPPORTED
-
-
-<<<<<<< HEAD
-				// Merge meta data and GLSL source to output string
-				const int32 GlslShaderSourceLen = MetaData.Len() + static_cast<int32>(GlslSource.size()) + 1;
-				OutGlslShaderSource = (char*)malloc(GlslShaderSourceLen);
-				FCStringAnsi::Snprintf(OutGlslShaderSource, GlslShaderSourceLen, "%s%s", TCHAR_TO_ANSI(*MetaData), GlslSource.c_str());
-			}
-		}
-	}
-
-	if (bDumpDebugInfo && OutGlslShaderSource != nullptr)
-	{
-		DumpDebugShaderText(Input, OutGlslShaderSource, FCStringAnsi::Strlen(OutGlslShaderSource), GetFrequencyFileExt(Frequency));
 	}
 
 	return !bCompilationFailed;
@@ -3406,29 +3106,6 @@
 	{
 		++Name;
 	}
-=======
-static inline FString GetExtension(EHlslShaderFrequency Frequency, bool bAddDot = true)
-{
-	const TCHAR* Name = nullptr;
-	switch (Frequency)
-	{
-	default:
-		check(0);
-		// fallthrough...
-
-	case HSF_PixelShader:		Name = TEXT(".frag"); break;
-	case HSF_VertexShader:		Name = TEXT(".vert"); break;
-	case HSF_ComputeShader:		Name = TEXT(".comp"); break;
-	case HSF_GeometryShader:	Name = TEXT(".geom"); break;
-	case HSF_HullShader:		Name = TEXT(".tesc"); break;
-	case HSF_DomainShader:		Name = TEXT(".tese"); break;
-	}
-
-	if (!bAddDot)
-	{
-		++Name;
-	}
->>>>>>> 6bbb88c8
 	return FString(Name);
 }
 
@@ -3599,16 +3276,10 @@
 		BuildShaderOutput(Output, Input, GlslShaderSource, SourceLen, Version);
 #endif // VALIDATE_GLSL_WITH_DRIVER
 
-<<<<<<< HEAD
-		if (bDumpDebugInfo)
-		{
-			FString DumpedGlslFile = *Input.DumpDebugInfoPath / (TEXT("Output") + GetExtension(Frequency));
-=======
 		if (bDumpDebugInfo && GlslShaderSource != nullptr)
 		{
 			const TCHAR* ShaderFileExt = CrossCompiler::FShaderConductorContext::GetShaderFileExt(CrossCompiler::EShaderConductorLanguage::Essl, Frequency);
 			FString DumpedGlslFile = FString::Printf(TEXT("%s/Output.%s"), *Input.DumpDebugInfoPath, ShaderFileExt);
->>>>>>> 6bbb88c8
 			if (TUniquePtr<FArchive> FileWriter = TUniquePtr<FArchive>(IFileManager::Get().CreateFileWriter(*DumpedGlslFile)))
 			{
 				FileWriter->Serialize(GlslShaderSource, FCStringAnsi::Strlen(GlslShaderSource));
@@ -3743,26 +3414,15 @@
 	bool bNeedsExtDrawInstancedDefine = false;
 	if (Capabilities.TargetPlatform == EPlatformType::Android || Capabilities.TargetPlatform == EPlatformType::Web)
 	{
-<<<<<<< HEAD
-		const TCHAR *ES310Version = TEXT("#version 310 es");
-		StrOutSource.Append(ES310Version);
-		StrOutSource.Append(TEXT("\n"));
-		OriginalShaderSource.RemoveFromStart(ES310Version);
-=======
 		const TCHAR *ES320Version = TEXT("#version 320 es");
 		StrOutSource.Append(ES320Version);
 		StrOutSource.Append(TEXT("\n"));
 		OriginalShaderSource.RemoveFromStart(ES320Version);
->>>>>>> 6bbb88c8
 	}
 
 	const GLenum TypeEnum = GLFrequencyTable[Frequency];
 	// The incoming glsl may have preprocessor code that is dependent on defines introduced via the engine.
-<<<<<<< HEAD
-	// This is the place to insert such engine preprocessor defines, immediately after the glsl version declaration.
-=======
 	// This is the place to insert such engine preprocessor defines, immediately after the glsl version declarati
->>>>>>> 6bbb88c8
 
 	if (bEmitMobileMultiView)
 	{
