--- conflicted
+++ resolved
@@ -13,11 +13,6 @@
 			}
 			);
 
-<<<<<<< HEAD
-		AddEngineThirdPartyPrivateStaticDependencies(Target, "MCPP");
-
-=======
->>>>>>> 4af6daef
 		PrivateDefinitions.Add("STB_CONFIG=../StbConfig.h");
 
 		// TODO: Disable SN-DBS distribution until ../StbConfig.h include from STB_CONFIG can be resolved correctly
