// Copyright Epic Games, Inc. All Rights Reserved.

#include "ShaderPreprocessor.h"
#include "Misc/FileHelper.h"
#include "Misc/Paths.h"
#include "Misc/ScopeLock.h"
#include "Modules/ModuleManager.h"
#include "PreprocessorPrivate.h"

#include "stb_preprocess/preprocessor.h"
#include "stb_preprocess/stb_alloc.h"
#include "stb_preprocess/stb_ds.h"
<<<<<<< HEAD

namespace
{
	const FString PlatformHeader = TEXT("/Engine/Public/Platform.ush");
	const FString PlatformHeaderLowerCase = PlatformHeader.ToLower();
	void LogMandatoryHeaderError(const FShaderCompilerInput& Input, FShaderCompilerOutput& Output)
	{
		FShaderCompilerError Error;
		Error.ErrorVirtualFilePath = Input.VirtualSourceFilePath;
		Error.ErrorLineString = TEXT("1");
		Error.StrippedErrorMessage = FString::Printf(TEXT("Error: Shader is required to include %s"), *PlatformHeader);

		Output.Errors.Add(Error);
	}
}
=======
>>>>>>> 4af6daef

namespace
{
	const FString PlatformHeader = TEXT("/Engine/Public/Platform.ush");
	const FString PlatformHeaderLowerCase = PlatformHeader.ToLower();
	void LogMandatoryHeaderError(const FShaderCompilerInput& Input, FShaderPreprocessOutput& Output)
	{
<<<<<<< HEAD
		FString Argument(FString::Printf(TEXT("-D%s=%s"), *(It.Key()), *(It.Value())));
		FTCHARToUTF8 Converter(Argument.GetCharArray().GetData());
		OutOptions.Emplace((const ANSICHAR*)Converter.Get(), Converter.Length() + 1);
=======
		FString Path = Input.VirtualSourceFilePath;
		FString Message = FString::Printf(TEXT("Error: Shader is required to include %s"), *PlatformHeader);
		Output.LogError(MoveTemp(Path), MoveTemp(Message), 1);
>>>>>>> 4af6daef
	}
}

static void AddStbDefine(stb_arena* MacroArena, macro_definition**& StbDefines, const TCHAR* Name, const TCHAR* Value);
static void AddStbDefines(stb_arena* MacroArena, macro_definition**& StbDefines, TMap<FString, FString> DefinitionsMap);

class FShaderPreprocessorUtilities
{
public:
	static void DumpShaderDefinesAsCommentedCode(const FShaderCompilerEnvironment& Environment, FString* OutDefines)
	{
<<<<<<< HEAD
		FString InputShaderSource;
		if (LoadShaderSourceFile(*InShaderInput.VirtualSourceFilePath, InShaderInput.Target.GetPlatform(),  &InputShaderSource, nullptr, &InShaderInput.ShaderPlatformName))
		{
			InputShaderSource = FString::Printf(TEXT("#line 1\n%s"), *InputShaderSource);
			CachedFileContents.Add(InShaderInput.VirtualSourceFilePath, StringToArray<ANSICHAR>(*InputShaderSource, InputShaderSource.Len() + 1));
=======
		const TMap<FString, FString>& Definitions = Environment.Definitions.GetDefinitionMap();
		TArray<FString> Keys;
		Definitions.GetKeys(/* out */ Keys);
		Keys.Sort();

		FString Defines;
		for (const FString& Key : Keys)
		{
			Defines += FString::Printf(TEXT("// #define %s %s\n"), *Key, *Definitions[Key]);
>>>>>>> 4af6daef
		}

		*OutDefines += MakeInjectedShaderCodeBlock(TEXT("DumpShaderDefinesAsCommentedCode"), Defines);
	}

	static void PopulateDefines(const FShaderCompilerEnvironment& Environment, const FShaderCompilerDefinitions& AdditionalDefines, stb_arena* MacroArena, macro_definition**& OutDefines)
	{
		AddStbDefines(MacroArena, OutDefines, Environment.Definitions.GetDefinitionMap());
		AddStbDefines(MacroArena, OutDefines, AdditionalDefines.GetDefinitionMap());
	}
};

//////////////////////////////////////////////////////////////////////////
extern "C"
{
	// adapter functions for STB memory allocation
	void* StbMalloc(size_t Size) 
	{
<<<<<<< HEAD
		return CachedFileContents.Contains(PlatformHeader);
=======
		void* Alloc = FMemory::Malloc(Size);
		return Alloc; 
>>>>>>> 4af6daef
	}

	void* StbRealloc(void* Pointer, size_t Size) 
	{
		void* Alloc = FMemory::Realloc(Pointer, Size);
		return Alloc;
	}

	void StbFree(void* Pointer) 
	{
		return FMemory::Free(Pointer); 
	}

	ANSICHAR* StbStrDup(const ANSICHAR* InString)
	{
		if (InString)
		{
			int32 Len = FCStringAnsi::Strlen(InString) + 1;
			ANSICHAR* Result = reinterpret_cast<ANSICHAR*>(StbMalloc(Len));
			return FCStringAnsi::Strncpy(Result, InString, Len);
		}
		return nullptr;
	}
}

struct FStbPreprocessContext
{
	const FShaderCompilerInput& ShaderInput;
	const FShaderCompilerEnvironment& Environment;
	TMap<FString, TArray<ANSICHAR>> LoadedIncludesCache;
	TMap<FString, TUniquePtr<ANSICHAR[]>> SeenPathsLowerCase;

	bool HasIncludedMandatoryHeaders()
	{
		return SeenPathsLowerCase.Contains(PlatformHeaderLowerCase);
	}
};

<<<<<<< HEAD
		// Fixup autogen file
		ReplaceVirtualFilePathForShaderAutogen(VirtualFilePath, This->ShaderInput.Target.GetPlatform(), &This->ShaderInput.ShaderPlatformName);
=======
inline bool IsEndOfLine(TCHAR C)
{
	return C == TEXT('\r') || C == TEXT('\n');
}

inline bool CommentStripNeedsHandling(TCHAR C)
{
	return IsEndOfLine(C) || C == TEXT('/') || C == 0;
}
>>>>>>> 4af6daef

inline int NewlineCharCount(TCHAR First, TCHAR Second)
{
	return ((First + Second) == TEXT('\r') + TEXT('\n')) ? 2 : 1;
}

// Given an FString containing the contents of a shader source file, populates the given array with contents of
// that source file with all comments stripped. This is needed since the STB preprocessor itself does not strip 
// comments.
void ConvertAndStripComments(const FString& ShaderSource, TArray<ANSICHAR>& OutStripped)
{
	// STB preprocessor does not strip comments, so we do so here before returning the loaded source
	// Doing so is barely more costly than the memcopy we require anyways so has negligible overhead.
	// Reserve worst case (i.e. assuming there are no comments at all) to avoid reallocation
	int32 BufferSize = ShaderSource.Len() + 1; // +1 to append null terminator
	OutStripped.SetNumUninitialized(BufferSize);

	ANSICHAR* CurrentOut = OutStripped.GetData();

	const TCHAR* const End = ShaderSource.GetCharArray().GetData() + ShaderSource.Len();

	// We rely on null termination to avoid the need to check Current < End in some cases
	check(*End == TEXT('\0'));
	for (const TCHAR* Current = ShaderSource.GetCharArray().GetData(); Current < End;)
	{
		// sanity check that we're not overrunning the buffer
		check(CurrentOut < (OutStripped.GetData() + BufferSize));
		// CommentStripNeedsHandling returns true when *Current == '\0';
		while (!CommentStripNeedsHandling(*Current))
		{
			// straight cast to ansichar; since this is a character in hlsl source that's not in a comment
			// we assume that it must be valid to do so. if this assumption is not valid the shader source was
			// broken/corrupt anyways.
			*CurrentOut++ = (ANSICHAR)(*Current++);
		}

		if (IsEndOfLine(*Current))
		{
			*CurrentOut++ = '\n';
			Current += NewlineCharCount(Current[0], Current[1]);
		}
		else if (Current[0] == '/')
		{
			if (Current[1] == '/')
			{
				while (!IsEndOfLine(*Current) && Current < End)
				{
					++Current;
				}
			}
			else if (Current[1] == '*')
			{
				Current += 2;
				while (Current < End)
				{
					if (Current[0] == '*' && Current[1] == '/')
					{
						Current += 2;
						break;
					}
					else if (IsEndOfLine(*Current))
					{
						*CurrentOut++ = '\n';
						Current += NewlineCharCount(Current[0], Current[1]);
					}
					else
					{
						++Current;
					}
				}
			}
			else
			{
<<<<<<< HEAD
				CheckShaderHashCacheInclude(VirtualFilePath, This->ShaderInput.Target.GetPlatform(), This->ShaderInput.ShaderFormat.ToString());

				LoadShaderSourceFile(*VirtualFilePath, This->ShaderInput.Target.GetPlatform(), &FileContents, &This->ShaderOutput.Errors, &This->ShaderInput.ShaderPlatformName);
=======
				*CurrentOut++ = (ANSICHAR)(*Current++);
>>>>>>> 4af6daef
			}
		}
	}
	// Null terminate after comment-stripped copy
	check(CurrentOut < (OutStripped.GetData() + BufferSize));
	*CurrentOut++ = 0;

	// Set correct length after stripping but don't bother shrinking/reallocating, minor memory overhead to save time
	OutStripped.SetNum(CurrentOut - OutStripped.GetData(), /* bAllowShrinking */false);
}

const FString* FindInMemorySource(const FShaderCompilerEnvironment& Environment, const FString& FilenameConverted)
{
	const FString* InMemorySource = Environment.IncludeVirtualPathToContentsMap.Find(FilenameConverted);
	if (!InMemorySource)
	{
		const FThreadSafeSharedStringPtr* SharedPtr = Environment.IncludeVirtualPathToExternalContentsMap.Find(FilenameConverted);
		InMemorySource = SharedPtr ? SharedPtr->Get() : nullptr;
	}
	return InMemorySource;
}

static const ANSICHAR* StbLoadFile(const ANSICHAR* Filename, void* RawContext, size_t* OutLength)
{
	FStbPreprocessContext& Context = *reinterpret_cast<FStbPreprocessContext*>(RawContext);
	FString FilenameConverted = StringCast<TCHAR>(Filename).Get();
	TArray<ANSICHAR>* ContentsCached = Context.LoadedIncludesCache.Find(FilenameConverted);
	if (!ContentsCached)
	{
		ContentsCached = &Context.LoadedIncludesCache.Add(FilenameConverted);
		// Local FString used for the LoadShaderSourceFile path; we should consider retrieving source from the shader file cache as a reference
		// (avoid an extra alloc+copy)
		FString SourceCopy;

		const FString* InMemorySource = FindInMemorySource(Context.Environment, FilenameConverted);

		if (!InMemorySource)
		{
			CheckShaderHashCacheInclude(FilenameConverted, Context.ShaderInput.Target.GetPlatform(), Context.ShaderInput.ShaderFormat.ToString());
			LoadShaderSourceFile(*FilenameConverted, Context.ShaderInput.Target.GetPlatform(), &SourceCopy, nullptr);
			InMemorySource = &SourceCopy;
		}
		check(InMemorySource && !InMemorySource->IsEmpty());
		ConvertAndStripComments(*InMemorySource, *ContentsCached);
	}
	check(ContentsCached);
	*OutLength = ContentsCached->Num();
	return ContentsCached->GetData();
}

static void StbFreeFile(const ANSICHAR* Filename, const ANSICHAR* Contents, void* RawContext)
{
	// No-op; stripped/converted shader source will be freed from the cache in FStbPreprocessContext when it's destructed;
	// we want to keep it around until that point in case includes are loaded multiple times from different source locations
}

static const ANSICHAR* StbResolveInclude(const ANSICHAR* PathInSource, uint32 PathLen, const ANSICHAR* ParentPathAnsi, void* RawContext)
{
	FStbPreprocessContext& Context = *reinterpret_cast<FStbPreprocessContext*>(RawContext);
	FString PathModified(PathLen, PathInSource);
	FString ParentFolder(ParentPathAnsi);
	ParentFolder = FPaths::GetPath(ParentFolder);
	if (!PathModified.StartsWith(TEXT("/"))) // if path doesn't start with / it's relative, if so append the parent's folder and collapse any relative dirs
	{
		PathModified = ParentFolder / PathModified;
		FPaths::CollapseRelativeDirectories(PathModified);
	}

	FixupShaderFilePath(PathModified, Context.ShaderInput.Target.GetPlatform(), &Context.ShaderInput.ShaderPlatformName);

	FString PathModifiedLowerCase = PathModified.ToLower();
	const TUniquePtr<ANSICHAR[]>* SeenPath = Context.SeenPathsLowerCase.Find(PathModifiedLowerCase);
	// Keep track of previously resolved paths in a case insensitive manner so preprocessor will handle #pragma once with files included with inconsistent casing correctly
	// (we store the first correctly resolved path with original casing so we get "nice" line directives)
	if (SeenPath)
	{
		return SeenPath->Get();
	}

	bool bExists =
		Context.Environment.IncludeVirtualPathToContentsMap.Contains(PathModified) ||
		Context.Environment.IncludeVirtualPathToExternalContentsMap.Contains(PathModified) ||
		// LoadShaderSourceFile will load the file if it exists, but then cache it internally, so the next call in StbLoadFile will be cheap
		// (and hence this is not wasteful, just performs the loading earlier)
		LoadShaderSourceFile(*PathModified, Context.ShaderInput.Target.GetPlatform(), nullptr, nullptr);

	if (bExists)
	{
		int32 Length = FPlatformString::ConvertedLength<ANSICHAR>(*PathModified);
		TUniquePtr<ANSICHAR[]>& OutPath = Context.SeenPathsLowerCase.Add(PathModifiedLowerCase, MakeUnique<ANSICHAR[]>(Length));
		FPlatformString::Convert<TCHAR, ANSICHAR>(OutPath.Get(), Length, *PathModified);
		return OutPath.Get();
	}

	return nullptr;
}

class FShaderPreprocessorModule : public IModuleInterface
{
	virtual void StartupModule() override
	{
		init_preprocessor(&StbLoadFile, &StbFreeFile, &StbResolveInclude);
		// disable the "directive not at start of line" error; this allows a few things:
		// 1. #define'ing #pragma messages - consumed by the preprocessor (to handle UESHADERMETADATA hackery)
		// 2. #define'ing other #pragmas (those not processed explicitly by the preprocessor are copied into the preprocessed code
		// 3. handling the HLSL infinity constant (1.#INF); STB preprocessor interprets any use of # as a directive which is not the case here
		pp_set_warning_mode(PP_RESULT_directive_not_at_start_of_line, PP_RESULT_MODE_no_warning); 
	}
};
IMPLEMENT_MODULE(FShaderPreprocessorModule, ShaderPreprocessor);

static void AddStbDefine(stb_arena* MacroArena, macro_definition**& StbDefines, const TCHAR* Name, const TCHAR* Value)
{
	FString Define(FString::Printf(TEXT("%s %s"), Name, Value));
	auto ConvertedDefine = StringCast<ANSICHAR>(*Define);
	arrput(StbDefines, pp_define(MacroArena, (ANSICHAR*)ConvertedDefine.Get()));
}

static void AddStbDefines(stb_arena* MacroArena, macro_definition**& StbDefines, TMap<FString, FString> DefinitionsMap)
{
	for (TMap<FString, FString>::TConstIterator It(DefinitionsMap); It; ++It)
	{
		AddStbDefine(MacroArena, StbDefines, *It.Key(), *It.Value());
	}
}

bool InnerPreprocessShaderStb(
	FShaderPreprocessOutput& Output,
	const FShaderCompilerInput& Input,
	const FShaderCompilerEnvironment& Environment,
	const FShaderCompilerDefinitions& AdditionalDefines
)
{
	stb_arena MacroArena = { 0 };
	macro_definition** StbDefines = nullptr;
	FShaderPreprocessorUtilities::PopulateDefines(Environment, AdditionalDefines, &MacroArena, StbDefines);

	FStbPreprocessContext Context{ Input, Environment };

	auto InFilename = StringCast<ANSICHAR>(*Input.VirtualSourceFilePath);
	int NumDiagnostics = 0;
	pp_diagnostic* Diagnostics = nullptr;
	
	char* OutPreprocessedAnsi = preprocess_file(nullptr, InFilename.Get(), &Context, StbDefines, arrlen(StbDefines), &Diagnostics, &NumDiagnostics);
	bool HasError = false;
	if (Diagnostics != nullptr)
	{
		for (int DiagIndex = 0; DiagIndex < NumDiagnostics; ++DiagIndex)
		{
			pp_diagnostic* Diagnostic = &Diagnostics[DiagIndex];
			HasError |= (Diagnostic->error_level == PP_RESULT_MODE_error);
			
			FString Message = Diagnostic->message;
			// ignore stb warnings (for now?)
			if (Diagnostic->error_level == PP_RESULT_MODE_error)
			{
				FString Filename = Diagnostic->where->filename;
				Output.LogError(MoveTemp(Filename), MoveTemp(Message), Diagnostic->where->line_number);
			}
			else
			{
				EMessageType Type = FilterPreprocessorError(Message);
				if (Type == EMessageType::ShaderMetaData)
				{
					FString Directive;
					ExtractDirective(Directive, Message);
					Output.AddDirective(MoveTemp(Directive));
				}
			}
		}
	}

	if (!HasError)
	{
		Output.EditSource().Append(OutPreprocessedAnsi);
	}

	if (!HasError && !Context.HasIncludedMandatoryHeaders())
	{
		LogMandatoryHeaderError(Input, Output);
		HasError = true;
	}

	preprocessor_file_free(OutPreprocessedAnsi, Diagnostics);
	stbds_arrfree(StbDefines);
	stb_arena_free(&MacroArena);

	return !HasError;
}

bool PreprocessShader(
	FString& OutPreprocessedShader,
	FShaderCompilerOutput& ShaderOutput,
	const FShaderCompilerInput& ShaderInput,
	const FShaderCompilerDefinitions& AdditionalDefines,
	EDumpShaderDefines DefinesPolicy)
{
	FShaderPreprocessOutput Output;
	// when called via this overload, environment is assumed to be already merged in input struct
	const FShaderCompilerEnvironment& Environment = ShaderInput.Environment;
	bool bSucceeded = PreprocessShader(Output, ShaderInput, Environment, AdditionalDefines, DefinesPolicy);

	OutPreprocessedShader = MoveTemp(Output.EditSource());

<<<<<<< HEAD
	FString Defines;
	for (const FString& Key : Keys)
	{
		Defines += FString::Printf(TEXT("// #define %s %s\n"), *Key, *Definitions[Key]);
	}

	*OutDefines = MakeInjectedShaderCodeBlock(TEXT("DumpShaderDefinesAsCommentedCode"), Defines);
}

//////////////////////////////////////////////////////////////////////////

bool InnerPreprocessShaderMcpp(
	FString& OutPreprocessedShader,
	FShaderCompilerOutput& ShaderOutput,
	const FShaderCompilerInput& ShaderInput,
	const FShaderCompilerDefinitions& AdditionalDefines)
{
	int32 McppResult = 0;
	FString McppOutput, McppErrors;
=======
	Output.MoveDirectives(ShaderOutput.PragmaDirectives);
	for (FShaderCompilerError& Error : Output.EditErrors())
	{
		ShaderOutput.Errors.Add(MoveTemp(Error));
	}
	return bSucceeded;
}

/**
 * Preprocess a shader.
 * @param OutPreprocessedShader - Upon return contains the preprocessed source code.
 * @param ShaderOutput - ShaderOutput to which errors can be added.
 * @param ShaderInput - The shader compiler input.
 * @param AdditionalDefines - Additional defines with which to preprocess the shader.
 * @param DefinesPolicy - Whether to add shader definitions as comments.
 * @returns true if the shader is preprocessed without error.
 */
bool PreprocessShader(
	FShaderPreprocessOutput& Output,
	const FShaderCompilerInput& Input,
	const FShaderCompilerEnvironment& Environment,
	const FShaderCompilerDefinitions& AdditionalDefines,
	EDumpShaderDefines DefinesPolicy
)
{
	TRACE_CPUPROFILER_EVENT_SCOPE(PreprocessShader);

	// Skip the cache system and directly load the file path (used for debugging)
	if (Input.bSkipPreprocessedCache)
	{
		return FFileHelper::LoadFileToString(Output.EditSource(), *Input.VirtualSourceFilePath);
	}

	check(CheckVirtualShaderFilePath(Input.VirtualSourceFilePath));
>>>>>>> 4af6daef

	Output.EditSource().Empty();

	// List the defines used for compilation in the preprocessed shaders, especially to know which permutation vector this shader is.
	if (DefinesPolicy == EDumpShaderDefines::AlwaysIncludeDefines || (DefinesPolicy == EDumpShaderDefines::DontCare && Input.DumpDebugInfoPath.Len() > 0))
	{
<<<<<<< HEAD
		FMcppFileLoader FileLoader(ShaderInput, ShaderOutput);

		TArray<TArray<ANSICHAR>> McppOptions;
		AddMcppDefines(McppOptions, ShaderInput.Environment.GetDefinitions());
		AddMcppDefines(McppOptions, AdditionalDefines.GetDefinitionMap());

		// MCPP is not threadsafe.

		FScopeLock McppLock(&McppCriticalSection);

#if USE_UE_MALLOC_FOR_MCPP
		auto spp_malloc		= [](size_t sz)				{ return GMcppAlloc.Alloc(sz); };
		auto spp_realloc	= [](void* ptr, size_t sz)	{ return GMcppAlloc.Realloc(ptr, sz); };
		auto spp_free		= [](void* ptr)				{ GMcppAlloc.Free(ptr); };

		mcpp_setmalloc(spp_malloc, spp_realloc, spp_free);
#endif

		// Convert MCPP options to array of ANSI-C strings
		TArray<const ANSICHAR*> McppOptionsANSI;
		for (const TArray<ANSICHAR>& Option : McppOptions)
		{
			McppOptionsANSI.Add(Option.GetData());
		}

		// Append additional options as C-string literal
		McppOptionsANSI.Add("-V199901L");

		ANSICHAR* McppOutAnsi = NULL;
		ANSICHAR* McppErrAnsi = NULL;

		{
			TRACE_CPUPROFILER_EVENT_SCOPE(mcpp_run);
			McppResult = mcpp_run(
				McppOptionsANSI.GetData(),
				McppOptionsANSI.Num(),
				TCHAR_TO_ANSI(*ShaderInput.VirtualSourceFilePath),
				&McppOutAnsi,
				&McppErrAnsi,
				FileLoader.GetMcppInterface()
			);
		}

		McppOutput = McppOutAnsi;
		McppErrors = McppErrAnsi;

		bHasIncludedMandatoryHeaders = FileLoader.HasIncludedMandatoryHeaders();
	}

	if (!ParseMcppErrors(ShaderOutput.Errors, ShaderOutput.PragmaDirectives, McppErrors))
	{
		return false;
	}

	// Report unhandled mcpp failure that didn't generate any errors
	if (McppResult != 0)
	{
		FShaderCompilerError* CompilerError = new(ShaderOutput.Errors) FShaderCompilerError;
		CompilerError->ErrorVirtualFilePath = ShaderInput.VirtualSourceFilePath;
		CompilerError->ErrorLineString = TEXT("0");
		CompilerError->StrippedErrorMessage = FString::Printf(TEXT("PreprocessShader mcpp_run failed with error code %d"), McppResult);
		return false;
	}

	if (!bHasIncludedMandatoryHeaders)
	{
		LogMandatoryHeaderError(ShaderInput, ShaderOutput);
		return false;
	}

	OutPreprocessedShader += McppOutput;

	return true;
}

extern "C"
{
	// adapter functions for STB memory allocation
	void* StbMalloc(size_t Size) 
	{
		void* Alloc = FMemory::Malloc(Size);
		return Alloc; 
	}

	void* StbRealloc(void* Pointer, size_t Size) 
	{
		void* Alloc = FMemory::Realloc(Pointer, Size);
		return Alloc;
	}

	void StbFree(void* Pointer) 
	{
		return FMemory::Free(Pointer); 
	}

	ANSICHAR* StbStrDup(const ANSICHAR* InString)
	{
		if (InString)
		{
			int32 Len = FCStringAnsi::Strlen(InString) + 1;
			ANSICHAR* Result = reinterpret_cast<ANSICHAR*>(StbMalloc(Len));
			return FCStringAnsi::Strncpy(Result, InString, Len);
		}
		return nullptr;
	}
}

struct FStbPreprocessContext
{
	const FShaderCompilerInput& ShaderInput;
	TMap<FString, TArray<ANSICHAR>> LoadedIncludesCache;
	TMap<FString, TUniquePtr<ANSICHAR[]>> SeenPathsLowerCase;

	bool HasIncludedMandatoryHeaders()
	{
		return SeenPathsLowerCase.Contains(PlatformHeaderLowerCase);
	}
};

inline bool IsEndOfLine(ANSICHAR C)
{
	return C == '\r' || C == '\n';
}

inline bool CommentStripNeedsHandling(ANSICHAR C)
{
	return IsEndOfLine(C) || C == '/' || C == 0;
}

inline int NewlineCharCount(ANSICHAR First, ANSICHAR Second)
{
	return ((First + Second) == '\r' + '\n') ? 2 : 1;
}

void ConvertAndStripComments(const FString& ShaderSource, TArray<ANSICHAR>& OutStripped)
{
	auto ShaderSourceAnsiConvert = StringCast<ANSICHAR>(*ShaderSource);

	// STB preprocessor does not strip comments, so we do so here before returning the loaded source
	// Doing so is barely more costly than the memcopy we require anyways so has negligible overhead.
	// Reserve worst case (i.e. assuming there are no comments at all) to avoid reallocation
	// Note: there's a potential future optimization here if we convert and strip at the same time;
	// currently this is incurring an extra heap allocation and copy in the case where the StringCast
	// is not a straight pointer copy (one alloc for the conversion and another for the stripped char array).
	OutStripped.SetNumUninitialized(ShaderSourceAnsiConvert.Length() + 1); // +1 to append null terminator

	ANSICHAR* CurrentOut = OutStripped.GetData();

	const ANSICHAR* const End = ShaderSourceAnsiConvert.Get() + ShaderSourceAnsiConvert.Length();
	for (const ANSICHAR* Current = ShaderSourceAnsiConvert.Get(); Current < End;)
	{
		while (!CommentStripNeedsHandling(*Current))
		{
			*CurrentOut++ = *Current++;
		}

		if (IsEndOfLine(*Current))
		{
			*CurrentOut++ = '\n';
			Current += NewlineCharCount(Current[0], Current[1]);
		}
		else if (Current[0] == '/')
		{
			if (Current[1] == '/')
			{
				while (!IsEndOfLine(*Current) && Current < End)
				{
					++Current;
				}
			}
			else if (Current[1] == '*')
			{
				Current += 2;
				while (!(Current[0] == '*' && Current[1] == '/'))
				{
					if (IsEndOfLine(*Current))
					{
						*CurrentOut++ = '\n';
						Current += NewlineCharCount(Current[0], Current[1]);
					}
					else
					{
						++Current;
					}
				}
				Current += 2;
			}
			else
			{
				*CurrentOut++ = *Current++;
			}
		}
	}
	// Null terminate after comment-stripped copy
	*CurrentOut++ = 0;

	// Set correct length after stripping but don't bother shrinking/reallocating, minor memory overhead to save time
	OutStripped.SetNum(CurrentOut - OutStripped.GetData(), /* bAllowShrinking */false);
}

static const ANSICHAR* StbLoadFile(const ANSICHAR* Filename, void* RawContext, size_t* OutLength)
{
	FStbPreprocessContext& Context = *reinterpret_cast<FStbPreprocessContext*>(RawContext);
	FString FilenameConverted = StringCast<TCHAR>(Filename).Get();
	TArray<ANSICHAR>* ContentsCached = Context.LoadedIncludesCache.Find(FilenameConverted);
	if (!ContentsCached)
	{
		FString ShaderSource;

		if (Context.ShaderInput.Environment.IncludeVirtualPathToContentsMap.Contains(FilenameConverted))
		{
			ShaderSource = Context.ShaderInput.Environment.IncludeVirtualPathToContentsMap.FindRef(FilenameConverted);
		}
		else if (Context.ShaderInput.Environment.IncludeVirtualPathToExternalContentsMap.Contains(FilenameConverted))
		{
			ShaderSource = *Context.ShaderInput.Environment.IncludeVirtualPathToExternalContentsMap.FindRef(FilenameConverted);
		}
		else
		{
			CheckShaderHashCacheInclude(FilenameConverted, Context.ShaderInput.Target.GetPlatform(), Context.ShaderInput.ShaderFormat.ToString());
			LoadShaderSourceFile(*FilenameConverted, Context.ShaderInput.Target.GetPlatform(), &ShaderSource, nullptr);
		}
		check(!ShaderSource.IsEmpty());
		ContentsCached = &Context.LoadedIncludesCache.Add(FilenameConverted);
		ConvertAndStripComments(ShaderSource, *ContentsCached);
	}
	check(ContentsCached);
	*OutLength = ContentsCached->Num();
	return ContentsCached->GetData();
}

static void StbFreeFile(const ANSICHAR* Filename, const ANSICHAR* Contents, void* RawContext)
{
	FStbPreprocessContext& Context = *reinterpret_cast<FStbPreprocessContext*>(RawContext);
	FString FilenameConverted = StringCast<TCHAR>(Filename).Get();
	Context.LoadedIncludesCache.FindAndRemoveChecked(FilenameConverted);
}

static const ANSICHAR* StbResolveInclude(const ANSICHAR* PathInSource, uint32 PathLen, const ANSICHAR* ParentPathAnsi, void* RawContext)
{
	FStbPreprocessContext& Context = *reinterpret_cast<FStbPreprocessContext*>(RawContext);
	FString PathModified(PathLen, PathInSource);
	FString ParentFolder(ParentPathAnsi);
	ParentFolder = FPaths::GetPath(ParentFolder);
	if (!PathModified.StartsWith(TEXT("/"))) // if path doesn't start with / it's relative, if so append the parent's folder and collapse any relative dirs
	{
		PathModified = ParentFolder / PathModified;
		FPaths::CollapseRelativeDirectories(PathModified);
	}

	// Substitute virtual platform path here to make sure that #line directives refer to the platform-specific file.
	ReplaceVirtualFilePathForShaderPlatform(PathModified, Context.ShaderInput.Target.GetPlatform());

	// Fixup autogen file
	ReplaceVirtualFilePathForShaderAutogen(PathModified, Context.ShaderInput.Target.GetPlatform(), &Context.ShaderInput.ShaderPlatformName);

	FString PathModifiedLowerCase = PathModified.ToLower();
	const TUniquePtr<ANSICHAR[]>* SeenPath = Context.SeenPathsLowerCase.Find(PathModifiedLowerCase);
	// Keep track of previously resolved paths in a case insensitive manner so preprocessor will handle #pragma once with files included with inconsistent casing correctly
	// (we store the first correctly resolved path with original casing so we get "nice" line directives)
	if (SeenPath)
	{
		return SeenPath->Get();
	}

	bool bExists =
		Context.ShaderInput.Environment.IncludeVirtualPathToContentsMap.Contains(PathModified) ||
		Context.ShaderInput.Environment.IncludeVirtualPathToExternalContentsMap.Contains(PathModified) ||
		// LoadShaderSourceFile will load the file if it exists, but then cache it internally, so the next call in StbLoadFile will be cheap
		// (and hence this is not overly wasteful)
		LoadShaderSourceFile(*PathModified, Context.ShaderInput.Target.GetPlatform(), nullptr, nullptr);

	if (bExists)
	{
		int32 Length = FPlatformString::ConvertedLength<ANSICHAR>(*PathModified);
		TUniquePtr<ANSICHAR[]>& OutPath = Context.SeenPathsLowerCase.Add(PathModifiedLowerCase, MakeUnique<ANSICHAR[]>(Length));
		FPlatformString::Convert<TCHAR, ANSICHAR>(OutPath.Get(), Length, *PathModified);
		return OutPath.Get();
	}

	return nullptr;
}

class FShaderPreprocessorModule : public IModuleInterface
{
	virtual void StartupModule() override
	{
		init_preprocessor(&StbLoadFile, &StbFreeFile, &StbResolveInclude);
		// disable the "directive not at start of line" error; this allows a few things:
		// 1. #define'ing #pragma messages - consumed by the preprocessor (to handle UESHADERMETADATA hackery)
		// 2. #define'ing other #pragmas (those not processed explicitly by the preprocessor are copied into the preprocessed code
		// 3. handling the HLSL infinity constant (1.#INF); STB preprocessor interprets any use of # as a directive which is not the case here
		pp_set_warning_mode(PP_RESULT_directive_not_at_start_of_line, PP_RESULT_MODE_no_warning); 
	}
};
IMPLEMENT_MODULE(FShaderPreprocessorModule, ShaderPreprocessor);

static void AddStbDefine(stb_arena* MacroArena, macro_definition**& StbDefines, const TCHAR* Name, const TCHAR* Value)
{
	FString Define(FString::Printf(TEXT("%s %s"), Name, Value));
	auto ConvertedDefine = StringCast<ANSICHAR>(*Define);
	arrput(StbDefines, pp_define(MacroArena, (ANSICHAR*)ConvertedDefine.Get()));
}

static void AddStbDefines(stb_arena* MacroArena, macro_definition**& StbDefines, TMap<FString, FString> DefinitionsMap)
{
	for (TMap<FString, FString>::TConstIterator It(DefinitionsMap); It; ++It)
	{
		AddStbDefine(MacroArena, StbDefines, *It.Key(), *It.Value());
	}
}

bool InnerPreprocessShaderStb(
	FString& OutPreprocessedShader,
	FShaderCompilerOutput& ShaderOutput,
	const FShaderCompilerInput& ShaderInput,
	const FShaderCompilerDefinitions& AdditionalDefines
)
{
	stb_arena MacroArena = { 0 };
	macro_definition** StbDefines = nullptr;

	AddStbDefines(&MacroArena, StbDefines, ShaderInput.Environment.GetDefinitions());
	AddStbDefines(&MacroArena, StbDefines, AdditionalDefines.GetDefinitionMap());
	AddStbDefine(&MacroArena, StbDefines, TEXT("_STB_PREPROCESS"), TEXT("1"));

	FStbPreprocessContext Context{ ShaderInput };

	auto InFilename = StringCast<ANSICHAR>(*ShaderInput.VirtualSourceFilePath);
	int NumDiagnostics = 0;
	pp_diagnostic* Diagnostics = nullptr;
	
	char* OutPreprocessedAnsi = preprocess_file(nullptr, InFilename.Get(), &Context, StbDefines, arrlen(StbDefines), &Diagnostics, &NumDiagnostics);
	bool HasError = false;
	if (Diagnostics != nullptr)
	{
		for (int DiagIndex = 0; DiagIndex < NumDiagnostics; ++DiagIndex)
		{
			pp_diagnostic* Diagnostic = &Diagnostics[DiagIndex];
			HasError |= (Diagnostic->error_level == PP_RESULT_MODE_error);
			
			FString Message = Diagnostic->message;
			// as we do with MCPP, we are ignoring warnings (for now?)
			if (Diagnostic->error_level == PP_RESULT_MODE_error)
			{
				FShaderCompilerError* CompilerError = new(ShaderOutput.Errors) FShaderCompilerError;
				CompilerError->ErrorVirtualFilePath = Diagnostic->where->filename;
				CompilerError->ErrorLineString = FString::Printf(TEXT("%d"), Diagnostic->where->line_number);
				CompilerError->StrippedErrorMessage = Message;
			}
			else
			{
				EMessageType Type = FilterPreprocessorError(Message);
				if (Type == EMessageType::ShaderMetaData)
				{
					FString Directive;
					ExtractDirective(Directive, Message);
					ShaderOutput.PragmaDirectives.Add(Directive);
				}
			}
		}
	}

	OutPreprocessedShader = StringCast<TCHAR>(OutPreprocessedAnsi).Get();

	if (!HasError && !Context.HasIncludedMandatoryHeaders())
	{
		LogMandatoryHeaderError(ShaderInput, ShaderOutput);
		HasError = true;
	}

	preprocessor_file_free(OutPreprocessedAnsi, Diagnostics);
	stbds_arrfree(StbDefines);
	stb_arena_free(&MacroArena);

	return !HasError;
}

/**
 * Preprocess a shader.
 * @param OutPreprocessedShader - Upon return contains the preprocessed source code.
 * @param ShaderOutput - ShaderOutput to which errors can be added.
 * @param ShaderInput - The shader compiler input.
 * @param AdditionalDefines - Additional defines with which to preprocess the shader.
 * @param DefinesPolicy - Whether to add shader definitions as comments.
 * @returns true if the shader is preprocessed without error.
 */
bool PreprocessShader(
	FString& OutPreprocessedShader,
	FShaderCompilerOutput& ShaderOutput,
	const FShaderCompilerInput& ShaderInput,
	const FShaderCompilerDefinitions& AdditionalDefines,
	EDumpShaderDefines DefinesPolicy
)
{
	TRACE_CPUPROFILER_EVENT_SCOPE(PreprocessShader);

	// Skip the cache system and directly load the file path (used for debugging)
	if (ShaderInput.bSkipPreprocessedCache)
	{
		return FFileHelper::LoadFileToString(OutPreprocessedShader, *ShaderInput.VirtualSourceFilePath);
	}
	else
	{
		check(CheckVirtualShaderFilePath(ShaderInput.VirtualSourceFilePath));
	}

	bool bResult = false;
	bool bLegacyPreprocess = ShaderInput.Environment.CompilerFlags.Contains(CFLAG_UseLegacyPreprocessor);
	FString PreprocessorOutput;
	if (!bLegacyPreprocess)
	{
		bResult |= InnerPreprocessShaderStb(PreprocessorOutput, ShaderOutput, ShaderInput, AdditionalDefines);
	}
	else
	{
		bResult |= InnerPreprocessShaderMcpp(PreprocessorOutput, ShaderOutput, ShaderInput, AdditionalDefines);
	}

	// List the defines used for compilation in the preprocessed shaders, especially to know witch permutation vector this shader is.
	if (DefinesPolicy == EDumpShaderDefines::AlwaysIncludeDefines || (DefinesPolicy == EDumpShaderDefines::DontCare && ShaderInput.DumpDebugInfoPath.Len() > 0))
	{
		DumpShaderDefinesAsCommentedCode(ShaderInput, &OutPreprocessedShader);
	}

	OutPreprocessedShader += PreprocessorOutput;
	return bResult;
=======
		FShaderPreprocessorUtilities::DumpShaderDefinesAsCommentedCode(Environment, &Output.EditSource());
	}

	return InnerPreprocessShaderStb(Output, Input, Environment, AdditionalDefines);
>>>>>>> 4af6daef
}<|MERGE_RESOLUTION|>--- conflicted
+++ resolved
@@ -10,24 +10,6 @@
 #include "stb_preprocess/preprocessor.h"
 #include "stb_preprocess/stb_alloc.h"
 #include "stb_preprocess/stb_ds.h"
-<<<<<<< HEAD
-
-namespace
-{
-	const FString PlatformHeader = TEXT("/Engine/Public/Platform.ush");
-	const FString PlatformHeaderLowerCase = PlatformHeader.ToLower();
-	void LogMandatoryHeaderError(const FShaderCompilerInput& Input, FShaderCompilerOutput& Output)
-	{
-		FShaderCompilerError Error;
-		Error.ErrorVirtualFilePath = Input.VirtualSourceFilePath;
-		Error.ErrorLineString = TEXT("1");
-		Error.StrippedErrorMessage = FString::Printf(TEXT("Error: Shader is required to include %s"), *PlatformHeader);
-
-		Output.Errors.Add(Error);
-	}
-}
-=======
->>>>>>> 4af6daef
 
 namespace
 {
@@ -35,15 +17,9 @@
 	const FString PlatformHeaderLowerCase = PlatformHeader.ToLower();
 	void LogMandatoryHeaderError(const FShaderCompilerInput& Input, FShaderPreprocessOutput& Output)
 	{
-<<<<<<< HEAD
-		FString Argument(FString::Printf(TEXT("-D%s=%s"), *(It.Key()), *(It.Value())));
-		FTCHARToUTF8 Converter(Argument.GetCharArray().GetData());
-		OutOptions.Emplace((const ANSICHAR*)Converter.Get(), Converter.Length() + 1);
-=======
 		FString Path = Input.VirtualSourceFilePath;
 		FString Message = FString::Printf(TEXT("Error: Shader is required to include %s"), *PlatformHeader);
 		Output.LogError(MoveTemp(Path), MoveTemp(Message), 1);
->>>>>>> 4af6daef
 	}
 }
 
@@ -55,13 +31,6 @@
 public:
 	static void DumpShaderDefinesAsCommentedCode(const FShaderCompilerEnvironment& Environment, FString* OutDefines)
 	{
-<<<<<<< HEAD
-		FString InputShaderSource;
-		if (LoadShaderSourceFile(*InShaderInput.VirtualSourceFilePath, InShaderInput.Target.GetPlatform(),  &InputShaderSource, nullptr, &InShaderInput.ShaderPlatformName))
-		{
-			InputShaderSource = FString::Printf(TEXT("#line 1\n%s"), *InputShaderSource);
-			CachedFileContents.Add(InShaderInput.VirtualSourceFilePath, StringToArray<ANSICHAR>(*InputShaderSource, InputShaderSource.Len() + 1));
-=======
 		const TMap<FString, FString>& Definitions = Environment.Definitions.GetDefinitionMap();
 		TArray<FString> Keys;
 		Definitions.GetKeys(/* out */ Keys);
@@ -71,7 +40,6 @@
 		for (const FString& Key : Keys)
 		{
 			Defines += FString::Printf(TEXT("// #define %s %s\n"), *Key, *Definitions[Key]);
->>>>>>> 4af6daef
 		}
 
 		*OutDefines += MakeInjectedShaderCodeBlock(TEXT("DumpShaderDefinesAsCommentedCode"), Defines);
@@ -90,12 +58,8 @@
 	// adapter functions for STB memory allocation
 	void* StbMalloc(size_t Size) 
 	{
-<<<<<<< HEAD
-		return CachedFileContents.Contains(PlatformHeader);
-=======
 		void* Alloc = FMemory::Malloc(Size);
 		return Alloc; 
->>>>>>> 4af6daef
 	}
 
 	void* StbRealloc(void* Pointer, size_t Size) 
@@ -134,10 +98,6 @@
 	}
 };
 
-<<<<<<< HEAD
-		// Fixup autogen file
-		ReplaceVirtualFilePathForShaderAutogen(VirtualFilePath, This->ShaderInput.Target.GetPlatform(), &This->ShaderInput.ShaderPlatformName);
-=======
 inline bool IsEndOfLine(TCHAR C)
 {
 	return C == TEXT('\r') || C == TEXT('\n');
@@ -147,7 +107,6 @@
 {
 	return IsEndOfLine(C) || C == TEXT('/') || C == 0;
 }
->>>>>>> 4af6daef
 
 inline int NewlineCharCount(TCHAR First, TCHAR Second)
 {
@@ -221,13 +180,7 @@
 			}
 			else
 			{
-<<<<<<< HEAD
-				CheckShaderHashCacheInclude(VirtualFilePath, This->ShaderInput.Target.GetPlatform(), This->ShaderInput.ShaderFormat.ToString());
-
-				LoadShaderSourceFile(*VirtualFilePath, This->ShaderInput.Target.GetPlatform(), &FileContents, &This->ShaderOutput.Errors, &This->ShaderInput.ShaderPlatformName);
-=======
 				*CurrentOut++ = (ANSICHAR)(*Current++);
->>>>>>> 4af6daef
 			}
 		}
 	}
@@ -432,27 +385,6 @@
 
 	OutPreprocessedShader = MoveTemp(Output.EditSource());
 
-<<<<<<< HEAD
-	FString Defines;
-	for (const FString& Key : Keys)
-	{
-		Defines += FString::Printf(TEXT("// #define %s %s\n"), *Key, *Definitions[Key]);
-	}
-
-	*OutDefines = MakeInjectedShaderCodeBlock(TEXT("DumpShaderDefinesAsCommentedCode"), Defines);
-}
-
-//////////////////////////////////////////////////////////////////////////
-
-bool InnerPreprocessShaderMcpp(
-	FString& OutPreprocessedShader,
-	FShaderCompilerOutput& ShaderOutput,
-	const FShaderCompilerInput& ShaderInput,
-	const FShaderCompilerDefinitions& AdditionalDefines)
-{
-	int32 McppResult = 0;
-	FString McppOutput, McppErrors;
-=======
 	Output.MoveDirectives(ShaderOutput.PragmaDirectives);
 	for (FShaderCompilerError& Error : Output.EditErrors())
 	{
@@ -487,445 +419,14 @@
 	}
 
 	check(CheckVirtualShaderFilePath(Input.VirtualSourceFilePath));
->>>>>>> 4af6daef
 
 	Output.EditSource().Empty();
 
 	// List the defines used for compilation in the preprocessed shaders, especially to know which permutation vector this shader is.
 	if (DefinesPolicy == EDumpShaderDefines::AlwaysIncludeDefines || (DefinesPolicy == EDumpShaderDefines::DontCare && Input.DumpDebugInfoPath.Len() > 0))
 	{
-<<<<<<< HEAD
-		FMcppFileLoader FileLoader(ShaderInput, ShaderOutput);
-
-		TArray<TArray<ANSICHAR>> McppOptions;
-		AddMcppDefines(McppOptions, ShaderInput.Environment.GetDefinitions());
-		AddMcppDefines(McppOptions, AdditionalDefines.GetDefinitionMap());
-
-		// MCPP is not threadsafe.
-
-		FScopeLock McppLock(&McppCriticalSection);
-
-#if USE_UE_MALLOC_FOR_MCPP
-		auto spp_malloc		= [](size_t sz)				{ return GMcppAlloc.Alloc(sz); };
-		auto spp_realloc	= [](void* ptr, size_t sz)	{ return GMcppAlloc.Realloc(ptr, sz); };
-		auto spp_free		= [](void* ptr)				{ GMcppAlloc.Free(ptr); };
-
-		mcpp_setmalloc(spp_malloc, spp_realloc, spp_free);
-#endif
-
-		// Convert MCPP options to array of ANSI-C strings
-		TArray<const ANSICHAR*> McppOptionsANSI;
-		for (const TArray<ANSICHAR>& Option : McppOptions)
-		{
-			McppOptionsANSI.Add(Option.GetData());
-		}
-
-		// Append additional options as C-string literal
-		McppOptionsANSI.Add("-V199901L");
-
-		ANSICHAR* McppOutAnsi = NULL;
-		ANSICHAR* McppErrAnsi = NULL;
-
-		{
-			TRACE_CPUPROFILER_EVENT_SCOPE(mcpp_run);
-			McppResult = mcpp_run(
-				McppOptionsANSI.GetData(),
-				McppOptionsANSI.Num(),
-				TCHAR_TO_ANSI(*ShaderInput.VirtualSourceFilePath),
-				&McppOutAnsi,
-				&McppErrAnsi,
-				FileLoader.GetMcppInterface()
-			);
-		}
-
-		McppOutput = McppOutAnsi;
-		McppErrors = McppErrAnsi;
-
-		bHasIncludedMandatoryHeaders = FileLoader.HasIncludedMandatoryHeaders();
-	}
-
-	if (!ParseMcppErrors(ShaderOutput.Errors, ShaderOutput.PragmaDirectives, McppErrors))
-	{
-		return false;
-	}
-
-	// Report unhandled mcpp failure that didn't generate any errors
-	if (McppResult != 0)
-	{
-		FShaderCompilerError* CompilerError = new(ShaderOutput.Errors) FShaderCompilerError;
-		CompilerError->ErrorVirtualFilePath = ShaderInput.VirtualSourceFilePath;
-		CompilerError->ErrorLineString = TEXT("0");
-		CompilerError->StrippedErrorMessage = FString::Printf(TEXT("PreprocessShader mcpp_run failed with error code %d"), McppResult);
-		return false;
-	}
-
-	if (!bHasIncludedMandatoryHeaders)
-	{
-		LogMandatoryHeaderError(ShaderInput, ShaderOutput);
-		return false;
-	}
-
-	OutPreprocessedShader += McppOutput;
-
-	return true;
-}
-
-extern "C"
-{
-	// adapter functions for STB memory allocation
-	void* StbMalloc(size_t Size) 
-	{
-		void* Alloc = FMemory::Malloc(Size);
-		return Alloc; 
-	}
-
-	void* StbRealloc(void* Pointer, size_t Size) 
-	{
-		void* Alloc = FMemory::Realloc(Pointer, Size);
-		return Alloc;
-	}
-
-	void StbFree(void* Pointer) 
-	{
-		return FMemory::Free(Pointer); 
-	}
-
-	ANSICHAR* StbStrDup(const ANSICHAR* InString)
-	{
-		if (InString)
-		{
-			int32 Len = FCStringAnsi::Strlen(InString) + 1;
-			ANSICHAR* Result = reinterpret_cast<ANSICHAR*>(StbMalloc(Len));
-			return FCStringAnsi::Strncpy(Result, InString, Len);
-		}
-		return nullptr;
-	}
-}
-
-struct FStbPreprocessContext
-{
-	const FShaderCompilerInput& ShaderInput;
-	TMap<FString, TArray<ANSICHAR>> LoadedIncludesCache;
-	TMap<FString, TUniquePtr<ANSICHAR[]>> SeenPathsLowerCase;
-
-	bool HasIncludedMandatoryHeaders()
-	{
-		return SeenPathsLowerCase.Contains(PlatformHeaderLowerCase);
-	}
-};
-
-inline bool IsEndOfLine(ANSICHAR C)
-{
-	return C == '\r' || C == '\n';
-}
-
-inline bool CommentStripNeedsHandling(ANSICHAR C)
-{
-	return IsEndOfLine(C) || C == '/' || C == 0;
-}
-
-inline int NewlineCharCount(ANSICHAR First, ANSICHAR Second)
-{
-	return ((First + Second) == '\r' + '\n') ? 2 : 1;
-}
-
-void ConvertAndStripComments(const FString& ShaderSource, TArray<ANSICHAR>& OutStripped)
-{
-	auto ShaderSourceAnsiConvert = StringCast<ANSICHAR>(*ShaderSource);
-
-	// STB preprocessor does not strip comments, so we do so here before returning the loaded source
-	// Doing so is barely more costly than the memcopy we require anyways so has negligible overhead.
-	// Reserve worst case (i.e. assuming there are no comments at all) to avoid reallocation
-	// Note: there's a potential future optimization here if we convert and strip at the same time;
-	// currently this is incurring an extra heap allocation and copy in the case where the StringCast
-	// is not a straight pointer copy (one alloc for the conversion and another for the stripped char array).
-	OutStripped.SetNumUninitialized(ShaderSourceAnsiConvert.Length() + 1); // +1 to append null terminator
-
-	ANSICHAR* CurrentOut = OutStripped.GetData();
-
-	const ANSICHAR* const End = ShaderSourceAnsiConvert.Get() + ShaderSourceAnsiConvert.Length();
-	for (const ANSICHAR* Current = ShaderSourceAnsiConvert.Get(); Current < End;)
-	{
-		while (!CommentStripNeedsHandling(*Current))
-		{
-			*CurrentOut++ = *Current++;
-		}
-
-		if (IsEndOfLine(*Current))
-		{
-			*CurrentOut++ = '\n';
-			Current += NewlineCharCount(Current[0], Current[1]);
-		}
-		else if (Current[0] == '/')
-		{
-			if (Current[1] == '/')
-			{
-				while (!IsEndOfLine(*Current) && Current < End)
-				{
-					++Current;
-				}
-			}
-			else if (Current[1] == '*')
-			{
-				Current += 2;
-				while (!(Current[0] == '*' && Current[1] == '/'))
-				{
-					if (IsEndOfLine(*Current))
-					{
-						*CurrentOut++ = '\n';
-						Current += NewlineCharCount(Current[0], Current[1]);
-					}
-					else
-					{
-						++Current;
-					}
-				}
-				Current += 2;
-			}
-			else
-			{
-				*CurrentOut++ = *Current++;
-			}
-		}
-	}
-	// Null terminate after comment-stripped copy
-	*CurrentOut++ = 0;
-
-	// Set correct length after stripping but don't bother shrinking/reallocating, minor memory overhead to save time
-	OutStripped.SetNum(CurrentOut - OutStripped.GetData(), /* bAllowShrinking */false);
-}
-
-static const ANSICHAR* StbLoadFile(const ANSICHAR* Filename, void* RawContext, size_t* OutLength)
-{
-	FStbPreprocessContext& Context = *reinterpret_cast<FStbPreprocessContext*>(RawContext);
-	FString FilenameConverted = StringCast<TCHAR>(Filename).Get();
-	TArray<ANSICHAR>* ContentsCached = Context.LoadedIncludesCache.Find(FilenameConverted);
-	if (!ContentsCached)
-	{
-		FString ShaderSource;
-
-		if (Context.ShaderInput.Environment.IncludeVirtualPathToContentsMap.Contains(FilenameConverted))
-		{
-			ShaderSource = Context.ShaderInput.Environment.IncludeVirtualPathToContentsMap.FindRef(FilenameConverted);
-		}
-		else if (Context.ShaderInput.Environment.IncludeVirtualPathToExternalContentsMap.Contains(FilenameConverted))
-		{
-			ShaderSource = *Context.ShaderInput.Environment.IncludeVirtualPathToExternalContentsMap.FindRef(FilenameConverted);
-		}
-		else
-		{
-			CheckShaderHashCacheInclude(FilenameConverted, Context.ShaderInput.Target.GetPlatform(), Context.ShaderInput.ShaderFormat.ToString());
-			LoadShaderSourceFile(*FilenameConverted, Context.ShaderInput.Target.GetPlatform(), &ShaderSource, nullptr);
-		}
-		check(!ShaderSource.IsEmpty());
-		ContentsCached = &Context.LoadedIncludesCache.Add(FilenameConverted);
-		ConvertAndStripComments(ShaderSource, *ContentsCached);
-	}
-	check(ContentsCached);
-	*OutLength = ContentsCached->Num();
-	return ContentsCached->GetData();
-}
-
-static void StbFreeFile(const ANSICHAR* Filename, const ANSICHAR* Contents, void* RawContext)
-{
-	FStbPreprocessContext& Context = *reinterpret_cast<FStbPreprocessContext*>(RawContext);
-	FString FilenameConverted = StringCast<TCHAR>(Filename).Get();
-	Context.LoadedIncludesCache.FindAndRemoveChecked(FilenameConverted);
-}
-
-static const ANSICHAR* StbResolveInclude(const ANSICHAR* PathInSource, uint32 PathLen, const ANSICHAR* ParentPathAnsi, void* RawContext)
-{
-	FStbPreprocessContext& Context = *reinterpret_cast<FStbPreprocessContext*>(RawContext);
-	FString PathModified(PathLen, PathInSource);
-	FString ParentFolder(ParentPathAnsi);
-	ParentFolder = FPaths::GetPath(ParentFolder);
-	if (!PathModified.StartsWith(TEXT("/"))) // if path doesn't start with / it's relative, if so append the parent's folder and collapse any relative dirs
-	{
-		PathModified = ParentFolder / PathModified;
-		FPaths::CollapseRelativeDirectories(PathModified);
-	}
-
-	// Substitute virtual platform path here to make sure that #line directives refer to the platform-specific file.
-	ReplaceVirtualFilePathForShaderPlatform(PathModified, Context.ShaderInput.Target.GetPlatform());
-
-	// Fixup autogen file
-	ReplaceVirtualFilePathForShaderAutogen(PathModified, Context.ShaderInput.Target.GetPlatform(), &Context.ShaderInput.ShaderPlatformName);
-
-	FString PathModifiedLowerCase = PathModified.ToLower();
-	const TUniquePtr<ANSICHAR[]>* SeenPath = Context.SeenPathsLowerCase.Find(PathModifiedLowerCase);
-	// Keep track of previously resolved paths in a case insensitive manner so preprocessor will handle #pragma once with files included with inconsistent casing correctly
-	// (we store the first correctly resolved path with original casing so we get "nice" line directives)
-	if (SeenPath)
-	{
-		return SeenPath->Get();
-	}
-
-	bool bExists =
-		Context.ShaderInput.Environment.IncludeVirtualPathToContentsMap.Contains(PathModified) ||
-		Context.ShaderInput.Environment.IncludeVirtualPathToExternalContentsMap.Contains(PathModified) ||
-		// LoadShaderSourceFile will load the file if it exists, but then cache it internally, so the next call in StbLoadFile will be cheap
-		// (and hence this is not overly wasteful)
-		LoadShaderSourceFile(*PathModified, Context.ShaderInput.Target.GetPlatform(), nullptr, nullptr);
-
-	if (bExists)
-	{
-		int32 Length = FPlatformString::ConvertedLength<ANSICHAR>(*PathModified);
-		TUniquePtr<ANSICHAR[]>& OutPath = Context.SeenPathsLowerCase.Add(PathModifiedLowerCase, MakeUnique<ANSICHAR[]>(Length));
-		FPlatformString::Convert<TCHAR, ANSICHAR>(OutPath.Get(), Length, *PathModified);
-		return OutPath.Get();
-	}
-
-	return nullptr;
-}
-
-class FShaderPreprocessorModule : public IModuleInterface
-{
-	virtual void StartupModule() override
-	{
-		init_preprocessor(&StbLoadFile, &StbFreeFile, &StbResolveInclude);
-		// disable the "directive not at start of line" error; this allows a few things:
-		// 1. #define'ing #pragma messages - consumed by the preprocessor (to handle UESHADERMETADATA hackery)
-		// 2. #define'ing other #pragmas (those not processed explicitly by the preprocessor are copied into the preprocessed code
-		// 3. handling the HLSL infinity constant (1.#INF); STB preprocessor interprets any use of # as a directive which is not the case here
-		pp_set_warning_mode(PP_RESULT_directive_not_at_start_of_line, PP_RESULT_MODE_no_warning); 
-	}
-};
-IMPLEMENT_MODULE(FShaderPreprocessorModule, ShaderPreprocessor);
-
-static void AddStbDefine(stb_arena* MacroArena, macro_definition**& StbDefines, const TCHAR* Name, const TCHAR* Value)
-{
-	FString Define(FString::Printf(TEXT("%s %s"), Name, Value));
-	auto ConvertedDefine = StringCast<ANSICHAR>(*Define);
-	arrput(StbDefines, pp_define(MacroArena, (ANSICHAR*)ConvertedDefine.Get()));
-}
-
-static void AddStbDefines(stb_arena* MacroArena, macro_definition**& StbDefines, TMap<FString, FString> DefinitionsMap)
-{
-	for (TMap<FString, FString>::TConstIterator It(DefinitionsMap); It; ++It)
-	{
-		AddStbDefine(MacroArena, StbDefines, *It.Key(), *It.Value());
-	}
-}
-
-bool InnerPreprocessShaderStb(
-	FString& OutPreprocessedShader,
-	FShaderCompilerOutput& ShaderOutput,
-	const FShaderCompilerInput& ShaderInput,
-	const FShaderCompilerDefinitions& AdditionalDefines
-)
-{
-	stb_arena MacroArena = { 0 };
-	macro_definition** StbDefines = nullptr;
-
-	AddStbDefines(&MacroArena, StbDefines, ShaderInput.Environment.GetDefinitions());
-	AddStbDefines(&MacroArena, StbDefines, AdditionalDefines.GetDefinitionMap());
-	AddStbDefine(&MacroArena, StbDefines, TEXT("_STB_PREPROCESS"), TEXT("1"));
-
-	FStbPreprocessContext Context{ ShaderInput };
-
-	auto InFilename = StringCast<ANSICHAR>(*ShaderInput.VirtualSourceFilePath);
-	int NumDiagnostics = 0;
-	pp_diagnostic* Diagnostics = nullptr;
-	
-	char* OutPreprocessedAnsi = preprocess_file(nullptr, InFilename.Get(), &Context, StbDefines, arrlen(StbDefines), &Diagnostics, &NumDiagnostics);
-	bool HasError = false;
-	if (Diagnostics != nullptr)
-	{
-		for (int DiagIndex = 0; DiagIndex < NumDiagnostics; ++DiagIndex)
-		{
-			pp_diagnostic* Diagnostic = &Diagnostics[DiagIndex];
-			HasError |= (Diagnostic->error_level == PP_RESULT_MODE_error);
-			
-			FString Message = Diagnostic->message;
-			// as we do with MCPP, we are ignoring warnings (for now?)
-			if (Diagnostic->error_level == PP_RESULT_MODE_error)
-			{
-				FShaderCompilerError* CompilerError = new(ShaderOutput.Errors) FShaderCompilerError;
-				CompilerError->ErrorVirtualFilePath = Diagnostic->where->filename;
-				CompilerError->ErrorLineString = FString::Printf(TEXT("%d"), Diagnostic->where->line_number);
-				CompilerError->StrippedErrorMessage = Message;
-			}
-			else
-			{
-				EMessageType Type = FilterPreprocessorError(Message);
-				if (Type == EMessageType::ShaderMetaData)
-				{
-					FString Directive;
-					ExtractDirective(Directive, Message);
-					ShaderOutput.PragmaDirectives.Add(Directive);
-				}
-			}
-		}
-	}
-
-	OutPreprocessedShader = StringCast<TCHAR>(OutPreprocessedAnsi).Get();
-
-	if (!HasError && !Context.HasIncludedMandatoryHeaders())
-	{
-		LogMandatoryHeaderError(ShaderInput, ShaderOutput);
-		HasError = true;
-	}
-
-	preprocessor_file_free(OutPreprocessedAnsi, Diagnostics);
-	stbds_arrfree(StbDefines);
-	stb_arena_free(&MacroArena);
-
-	return !HasError;
-}
-
-/**
- * Preprocess a shader.
- * @param OutPreprocessedShader - Upon return contains the preprocessed source code.
- * @param ShaderOutput - ShaderOutput to which errors can be added.
- * @param ShaderInput - The shader compiler input.
- * @param AdditionalDefines - Additional defines with which to preprocess the shader.
- * @param DefinesPolicy - Whether to add shader definitions as comments.
- * @returns true if the shader is preprocessed without error.
- */
-bool PreprocessShader(
-	FString& OutPreprocessedShader,
-	FShaderCompilerOutput& ShaderOutput,
-	const FShaderCompilerInput& ShaderInput,
-	const FShaderCompilerDefinitions& AdditionalDefines,
-	EDumpShaderDefines DefinesPolicy
-)
-{
-	TRACE_CPUPROFILER_EVENT_SCOPE(PreprocessShader);
-
-	// Skip the cache system and directly load the file path (used for debugging)
-	if (ShaderInput.bSkipPreprocessedCache)
-	{
-		return FFileHelper::LoadFileToString(OutPreprocessedShader, *ShaderInput.VirtualSourceFilePath);
-	}
-	else
-	{
-		check(CheckVirtualShaderFilePath(ShaderInput.VirtualSourceFilePath));
-	}
-
-	bool bResult = false;
-	bool bLegacyPreprocess = ShaderInput.Environment.CompilerFlags.Contains(CFLAG_UseLegacyPreprocessor);
-	FString PreprocessorOutput;
-	if (!bLegacyPreprocess)
-	{
-		bResult |= InnerPreprocessShaderStb(PreprocessorOutput, ShaderOutput, ShaderInput, AdditionalDefines);
-	}
-	else
-	{
-		bResult |= InnerPreprocessShaderMcpp(PreprocessorOutput, ShaderOutput, ShaderInput, AdditionalDefines);
-	}
-
-	// List the defines used for compilation in the preprocessed shaders, especially to know witch permutation vector this shader is.
-	if (DefinesPolicy == EDumpShaderDefines::AlwaysIncludeDefines || (DefinesPolicy == EDumpShaderDefines::DontCare && ShaderInput.DumpDebugInfoPath.Len() > 0))
-	{
-		DumpShaderDefinesAsCommentedCode(ShaderInput, &OutPreprocessedShader);
-	}
-
-	OutPreprocessedShader += PreprocessorOutput;
-	return bResult;
-=======
 		FShaderPreprocessorUtilities::DumpShaderDefinesAsCommentedCode(Environment, &Output.EditSource());
 	}
 
 	return InnerPreprocessShaderStb(Output, Input, Environment, AdditionalDefines);
->>>>>>> 4af6daef
 }