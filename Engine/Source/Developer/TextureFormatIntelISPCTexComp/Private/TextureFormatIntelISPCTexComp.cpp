--- conflicted
+++ resolved
@@ -589,15 +589,6 @@
 		return BASE_ISPC_DX11_FORMAT_VERSION;
 	}
 
-<<<<<<< HEAD
-	// Since we want to have per texture [group] compression settings, we need to have the key based on the texture
-	virtual FString GetDerivedDataKeyString(const class UTexture& Texture, const FTextureBuildSettings* BuildSettings) const override
-	{
-		return TEXT("");
-	}
-
-=======
->>>>>>> 6bbb88c8
 	virtual void GetSupportedFormats(TArray<FName>& OutFormats) const override
 	{
 		for (int32 i = 0; i < UE_ARRAY_COUNT(GSupportedTextureFormatNames); ++i)
@@ -709,11 +700,7 @@
 		}
 	}
 
-<<<<<<< HEAD
-	virtual EPixelFormat GetPixelFormatForImage(const struct FTextureBuildSettings& BuildSettings, const struct FImage& Image, bool bImageHasAlphaChannel) const override
-=======
 	virtual EPixelFormat GetPixelFormatForImage(const FTextureBuildSettings& BuildSettings, const struct FImage& Image, bool bImageHasAlphaChannel) const override
->>>>>>> 6bbb88c8
 	{
 		if (BuildSettings.TextureFormatName == GTextureFormatNameBC6H)
 		{
@@ -733,11 +720,7 @@
 			bool bIsNormalMap = (BuildSettings.TextureFormatName == GTextureFormatNameASTC_NormalAG ||
 				BuildSettings.TextureFormatName == GTextureFormatNameASTC_NormalRG);
 
-<<<<<<< HEAD
-			return GetQualityFormat(_Width, _Height, bIsNormalMap ? FORCED_NORMAL_MAP_COMPRESSION_SIZE_VALUE : BuildSettings.CompressionQuality);
-=======
 			return GetQualityFormat(_Width, _Height, BuildSettings.FormatConfigOverride, bIsNormalMap ? FORCED_NORMAL_MAP_COMPRESSION_SIZE_VALUE : BuildSettings.CompressionQuality);
->>>>>>> 6bbb88c8
 		}
 	}
 
@@ -817,11 +800,7 @@
 			}
 			else
 			{
-<<<<<<< HEAD
-				 GetQualityFormat( BlockWidth, BlockHeight, bIsNormalMap ? FORCED_NORMAL_MAP_COMPRESSION_SIZE_VALUE : BuildSettings.CompressionQuality );
-=======
 				 GetQualityFormat( BlockWidth, BlockHeight, BuildSettings.FormatConfigOverride, bIsNormalMap ? FORCED_NORMAL_MAP_COMPRESSION_SIZE_VALUE : BuildSettings.CompressionQuality );
->>>>>>> 6bbb88c8
 			}
 			check(CompressedPixelFormat == PF_ASTC_4x4 || !BuildSettings.bVirtualStreamable);
 
