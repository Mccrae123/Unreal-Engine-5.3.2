// Copyright Epic Games, Inc. All Rights Reserved.

#pragma once

#include "CoreMinimal.h"

#include "RigVMModel/RigVMGraph.h"
#include "RigVMModel/Nodes/RigVMUnitNode.h"
#include "RigVMModel/Nodes/RigVMVariableNode.h"
#include "RigVMModel/Nodes/RigVMParameterNode.h"
#include "RigVMModel/Nodes/RigVMCommentNode.h"
#include "RigVMModel/Nodes/RigVMRerouteNode.h"
#include "RigVMCore/RigVM.h"
#include "RigVMCore/RigVMStruct.h"
#include "RigVMCompiler/RigVMAST.h"
#include "Logging/TokenizedMessage.h"

#include "RigVMCompiler.generated.h"

USTRUCT(BlueprintType)
struct RIGVMDEVELOPER_API FRigVMCompileSettings
{
	GENERATED_BODY()

public:

	FRigVMCompileSettings();

	UPROPERTY(EditAnywhere, BlueprintReadWrite, Category = FRigVMCompileSettings)
	bool SurpressInfoMessages;

	UPROPERTY(EditAnywhere, BlueprintReadWrite, Category = FRigVMCompileSettings)
	bool SurpressWarnings;

	UPROPERTY(EditAnywhere, BlueprintReadWrite, Category = FRigVMCompileSettings)
	bool SurpressErrors;

	UPROPERTY(EditAnywhere, BlueprintReadWrite, Category = FRigVMCompileSettings)
	bool EnablePinWatches;

<<<<<<< HEAD
	UPROPERTY(VisibleAnywhere, BlueprintReadOnly, Category = FRigVMCompileSettings)
	bool ConsolidateWorkRegisters;
=======
	UPROPERTY(Transient)
	bool IsPreprocessorPhase;
>>>>>>> 6bbb88c8

	UPROPERTY(EditAnywhere, Transient, BlueprintReadWrite, Category = FRigVMCompileSettings)
	FRigVMParserASTSettings ASTSettings;

	UPROPERTY()
	bool SetupNodeInstructionIndex;

	static FRigVMCompileSettings Fast()
	{
		FRigVMCompileSettings Settings;
<<<<<<< HEAD
		Settings.ConsolidateWorkRegisters = false;
		Settings.EnablePinWatches = true;
=======
		Settings.EnablePinWatches = true;
		Settings.IsPreprocessorPhase = false;
>>>>>>> 6bbb88c8
		Settings.ASTSettings = FRigVMParserASTSettings::Fast();
		return Settings;
	}

	static FRigVMCompileSettings Optimized()
	{
		FRigVMCompileSettings Settings;
<<<<<<< HEAD
		Settings.ConsolidateWorkRegisters = false;
		Settings.EnablePinWatches = false;
		Settings.ASTSettings = FRigVMParserASTSettings::Optimized();
		return Settings;
	}
=======
		Settings.EnablePinWatches = false;
		Settings.IsPreprocessorPhase = false;
		Settings.ASTSettings = FRigVMParserASTSettings::Optimized();
		return Settings;
	}

	void Report(EMessageSeverity::Type InSeverity, UObject* InSubject, const FString& InMessage) const
	{
		ASTSettings.Report(InSeverity, InSubject, InMessage);
	}

	template <typename FmtType, typename... Types>
	void Reportf(EMessageSeverity::Type InSeverity, UObject* InSubject, const FmtType& Fmt, Types... Args) const
	{
		Report(InSeverity, InSubject, FString::Printf(Fmt, Args...));
	}
>>>>>>> 6bbb88c8
};

struct RIGVMDEVELOPER_API FRigVMCompilerWorkData
{
public:
	bool bSetupMemory;
	URigVM* VM;
	FRigVMUserDataArray RigVMUserData;
	TMap<FString, FRigVMOperand>* PinPathToOperand;
	TMap<const FRigVMVarExprAST*, FRigVMOperand> ExprToOperand;
	TMap<const FRigVMExprAST*, bool> ExprComplete;
	TArray<const FRigVMExprAST*> ExprToSkip;
	TMap<FString, int32> ProcessedLinks;
	TArray<TSharedPtr<FStructOnScope>> DefaultStructs;
<<<<<<< HEAD
	TMap<int32, int32> RegisterRefCount;
	TArray<TPair<FName, int32>> RefCountSteps;
	TMap<int32, FRigVMOperand> IntegerLiterals;
	FRigVMOperand ComparisonLiteral;

	int32 IncRefRegister(int32 InRegister, int32 InIncrement = 1);
	int32 DecRefRegister(int32 InRegister, int32 InDecrement = 1);
	void RecordRefCountStep(int32  InRegister, int32 InRefCount);
=======
	TMap<int32, FRigVMOperand> IntegerLiterals;
	FRigVMOperand ComparisonOperand;

	using FRigVMASTProxyArray = TArray<FRigVMASTProxy, TInlineAllocator<3>>; 
	using FRigVMASTProxySourceMap = TMap<FRigVMASTProxy, FRigVMASTProxy>;
	using FRigVMASTProxyTargetsMap =
		TMap<FRigVMASTProxy, FRigVMASTProxyArray>;
	TMap<FRigVMASTProxy, FRigVMASTProxyArray> CachedProxiesWithSharedOperand;
	const FRigVMASTProxySourceMap* ProxySources;
	FRigVMASTProxyTargetsMap ProxyTargets;

#if !UE_RIGVM_UCLASS_BASED_STORAGE_DISABLED

	TArray<URigVMPin*> WatchedPins;
	
	TMap<ERigVMMemoryType, TArray<FRigVMPropertyPathDescription>> PropertyPathDescriptions;
	TMap<ERigVMMemoryType, TArray<FRigVMPropertyDescription>> PropertyDescriptions;

	FRigVMOperand AddProperty(ERigVMMemoryType InMemoryType, const FName& InName, const FString& InCPPType, UObject* InCPPTypeObject, const FString& InDefaultValue = FString());
	FRigVMOperand FindProperty(ERigVMMemoryType InMemoryType, const FName& InName);
	FRigVMPropertyDescription GetProperty(const FRigVMOperand& InOperand);
	int32 FindOrAddPropertyPath(const FRigVMOperand& InOperand, const FString& InHeadCPPType, const FString& InSegmentPath);
	
#endif

	TSharedPtr<FRigVMParserAST> AST;
	
	struct FCopyOpInfo
	{
		FRigVMCopyOp Op;
		const FRigVMAssignExprAST* AssignExpr;
		const FRigVMVarExprAST* SourceExpr;
		const FRigVMVarExprAST* TargetExpr;
	};

	// operators that have been delayed for injection into the bytecode
	TMap<FRigVMOperand, FCopyOpInfo> DeferredCopyOps;
>>>>>>> 6bbb88c8
};

UCLASS(BlueprintType)
class RIGVMDEVELOPER_API URigVMCompiler : public UObject
{
	GENERATED_BODY()

public:

	URigVMCompiler();

	UPROPERTY(BlueprintReadWrite, Category = FRigVMCompiler)
	FRigVMCompileSettings Settings;

	UFUNCTION(BlueprintCallable, Category = FRigVMCompiler)
		bool Compile(URigVMGraph* InGraph, URigVMController* InController, URigVM* OutVM)
	{
		return Compile(InGraph, InController, OutVM, TArray<FRigVMExternalVariable>(), TArray<FRigVMUserDataArray>(), nullptr);
	}

	bool Compile(URigVMGraph* InGraph, URigVMController* InController, URigVM* OutVM, const TArray<FRigVMExternalVariable>& InExternalVariables, const TArray<FRigVMUserDataArray>& InRigVMUserData, TMap<FString, FRigVMOperand>* OutOperands, TSharedPtr<FRigVMParserAST> InAST = TSharedPtr<FRigVMParserAST>());

	static UScriptStruct* GetScriptStructForCPPType(const FString& InCPPType);
	static FString GetPinHash(const URigVMPin* InPin, const FRigVMVarExprAST* InVarExpr, bool bIsDebugValue = false, const FRigVMASTProxy& InPinProxy = FRigVMASTProxy());

	// follows assignment expressions to find the source ref counted containers
	// since ref counted containers are not copied for assignments.
	// this is currently only used for arrays.
	static const FRigVMVarExprAST* GetSourceVarExpr(const FRigVMExprAST* InExpr);

#if UE_RIGVM_UCLASS_BASED_STORAGE_DISABLED
	
	void CreateDebugRegister(URigVMPin* InPin, URigVM* OutVM, TMap<FString, FRigVMOperand>* OutOperands, TSharedPtr<FRigVMParserAST> InRuntimeAST);
	void RemoveDebugRegister(URigVMPin* InPin, URigVM* OutVM, TMap<FString, FRigVMOperand>* OutOperands, TSharedPtr<FRigVMParserAST> InRuntimeAST);

#else

	void MarkDebugWatch(bool bRequired, URigVMPin* InPin, URigVM* OutVM, TMap<FString, FRigVMOperand>* OutOperands, TSharedPtr<FRigVMParserAST> InRuntimeAST);

#endif

private:

	TArray<URigVMPin*> GetLinkedPins(URigVMPin* InPin, bool bInputs = true, bool bOutputs = true, bool bRecursive = true);
	uint16 GetElementSizeFromCPPType(const FString& InCPPType, UScriptStruct* InScriptStruct);

	void TraverseExpression(const FRigVMExprAST* InExpr, FRigVMCompilerWorkData& WorkData);
	void TraverseChildren(const FRigVMExprAST* InExpr, FRigVMCompilerWorkData& WorkData);
	void TraverseBlock(const FRigVMBlockExprAST* InExpr, FRigVMCompilerWorkData& WorkData);
	void TraverseEntry(const FRigVMEntryExprAST* InExpr, FRigVMCompilerWorkData& WorkData);
	int32 TraverseCallExtern(const FRigVMCallExternExprAST* InExpr, FRigVMCompilerWorkData& WorkData);
	void TraverseForLoop(const FRigVMCallExternExprAST* InExpr, FRigVMCompilerWorkData& WorkData);
	void TraverseNoOp(const FRigVMNoOpExprAST* InExpr, FRigVMCompilerWorkData& WorkData);
	void TraverseVar(const FRigVMVarExprAST* InExpr, FRigVMCompilerWorkData& WorkData);
	void TraverseLiteral(const FRigVMVarExprAST* InExpr, FRigVMCompilerWorkData& WorkData);
	void TraverseExternalVar(const FRigVMExternalVarExprAST* InExpr, FRigVMCompilerWorkData& WorkData);
	void TraverseAssign(const FRigVMAssignExprAST* InExpr, FRigVMCompilerWorkData& WorkData);
	void TraverseCopy(const FRigVMCopyExprAST* InExpr, FRigVMCompilerWorkData& WorkData);
	void TraverseCachedValue(const FRigVMCachedValueExprAST* InExpr, FRigVMCompilerWorkData& WorkData);
	void TraverseExit(const FRigVMExitExprAST* InExpr, FRigVMCompilerWorkData& WorkData);
	void TraverseBranch(const FRigVMBranchExprAST* InExpr, FRigVMCompilerWorkData& WorkData);
	void TraverseIf(const FRigVMIfExprAST* InExpr, FRigVMCompilerWorkData& WorkData);
	void TraverseSelect(const FRigVMSelectExprAST* InExpr, FRigVMCompilerWorkData& WorkData);
<<<<<<< HEAD
=======
	void TraverseArray(const FRigVMArrayExprAST* InExpr, FRigVMCompilerWorkData& WorkData);

	void AddCopyOperator(
		const FRigVMCopyOp& InOp,
		const FRigVMAssignExprAST* InAssignExpr,
		const FRigVMVarExprAST* InSourceExpr,
		const FRigVMVarExprAST* InTargetExpr,
		FRigVMCompilerWorkData& WorkData,
		bool bDelayCopyOperations = true);

	void AddCopyOperator(
		const FRigVMCompilerWorkData::FCopyOpInfo& CopyOpInfo,
		FRigVMCompilerWorkData& WorkData,
		bool bDelayCopyOperations = true);

	void InitializeLocalVariables(const FRigVMExprAST* InExpr, FRigVMCompilerWorkData& WorkData);
>>>>>>> 6bbb88c8

	FRigVMOperand FindOrAddRegister(const FRigVMVarExprAST* InVarExpr, FRigVMCompilerWorkData& WorkData, bool bIsDebugValue = false);
	const FRigVMCompilerWorkData::FRigVMASTProxyArray& FindProxiesWithSharedOperand(const FRigVMVarExprAST* InVarExpr, FRigVMCompilerWorkData& WorkData);

	bool ValidateNode(URigVMNode* InNode);
	
	void ReportInfo(const FString& InMessage);
	void ReportWarning(const FString& InMessage);
	void ReportError(const FString& InMessage);

	template <typename FmtType, typename... Types>
	void ReportInfof(const FmtType& Fmt, Types... Args)
	{
		ReportInfo(FString::Printf(Fmt, Args...));
	}

	template <typename FmtType, typename... Types>
	void ReportWarningf(const FmtType& Fmt, Types... Args)
	{
		ReportWarning(FString::Printf(Fmt, Args...));
	}

	template <typename FmtType, typename... Types>
	void ReportErrorf(const FmtType& Fmt, Types... Args)
	{
		ReportError(FString::Printf(Fmt, Args...));
	}
	
	friend class FRigVMCompilerImportErrorContext;
};<|MERGE_RESOLUTION|>--- conflicted
+++ resolved
@@ -38,13 +38,8 @@
 	UPROPERTY(EditAnywhere, BlueprintReadWrite, Category = FRigVMCompileSettings)
 	bool EnablePinWatches;
 
-<<<<<<< HEAD
-	UPROPERTY(VisibleAnywhere, BlueprintReadOnly, Category = FRigVMCompileSettings)
-	bool ConsolidateWorkRegisters;
-=======
 	UPROPERTY(Transient)
 	bool IsPreprocessorPhase;
->>>>>>> 6bbb88c8
 
 	UPROPERTY(EditAnywhere, Transient, BlueprintReadWrite, Category = FRigVMCompileSettings)
 	FRigVMParserASTSettings ASTSettings;
@@ -55,13 +50,8 @@
 	static FRigVMCompileSettings Fast()
 	{
 		FRigVMCompileSettings Settings;
-<<<<<<< HEAD
-		Settings.ConsolidateWorkRegisters = false;
-		Settings.EnablePinWatches = true;
-=======
 		Settings.EnablePinWatches = true;
 		Settings.IsPreprocessorPhase = false;
->>>>>>> 6bbb88c8
 		Settings.ASTSettings = FRigVMParserASTSettings::Fast();
 		return Settings;
 	}
@@ -69,13 +59,6 @@
 	static FRigVMCompileSettings Optimized()
 	{
 		FRigVMCompileSettings Settings;
-<<<<<<< HEAD
-		Settings.ConsolidateWorkRegisters = false;
-		Settings.EnablePinWatches = false;
-		Settings.ASTSettings = FRigVMParserASTSettings::Optimized();
-		return Settings;
-	}
-=======
 		Settings.EnablePinWatches = false;
 		Settings.IsPreprocessorPhase = false;
 		Settings.ASTSettings = FRigVMParserASTSettings::Optimized();
@@ -92,7 +75,6 @@
 	{
 		Report(InSeverity, InSubject, FString::Printf(Fmt, Args...));
 	}
->>>>>>> 6bbb88c8
 };
 
 struct RIGVMDEVELOPER_API FRigVMCompilerWorkData
@@ -107,16 +89,6 @@
 	TArray<const FRigVMExprAST*> ExprToSkip;
 	TMap<FString, int32> ProcessedLinks;
 	TArray<TSharedPtr<FStructOnScope>> DefaultStructs;
-<<<<<<< HEAD
-	TMap<int32, int32> RegisterRefCount;
-	TArray<TPair<FName, int32>> RefCountSteps;
-	TMap<int32, FRigVMOperand> IntegerLiterals;
-	FRigVMOperand ComparisonLiteral;
-
-	int32 IncRefRegister(int32 InRegister, int32 InIncrement = 1);
-	int32 DecRefRegister(int32 InRegister, int32 InDecrement = 1);
-	void RecordRefCountStep(int32  InRegister, int32 InRefCount);
-=======
 	TMap<int32, FRigVMOperand> IntegerLiterals;
 	FRigVMOperand ComparisonOperand;
 
@@ -154,7 +126,6 @@
 
 	// operators that have been delayed for injection into the bytecode
 	TMap<FRigVMOperand, FCopyOpInfo> DeferredCopyOps;
->>>>>>> 6bbb88c8
 };
 
 UCLASS(BlueprintType)
@@ -218,8 +189,6 @@
 	void TraverseBranch(const FRigVMBranchExprAST* InExpr, FRigVMCompilerWorkData& WorkData);
 	void TraverseIf(const FRigVMIfExprAST* InExpr, FRigVMCompilerWorkData& WorkData);
 	void TraverseSelect(const FRigVMSelectExprAST* InExpr, FRigVMCompilerWorkData& WorkData);
-<<<<<<< HEAD
-=======
 	void TraverseArray(const FRigVMArrayExprAST* InExpr, FRigVMCompilerWorkData& WorkData);
 
 	void AddCopyOperator(
@@ -236,7 +205,6 @@
 		bool bDelayCopyOperations = true);
 
 	void InitializeLocalVariables(const FRigVMExprAST* InExpr, FRigVMCompilerWorkData& WorkData);
->>>>>>> 6bbb88c8
 
 	FRigVMOperand FindOrAddRegister(const FRigVMVarExprAST* InVarExpr, FRigVMCompilerWorkData& WorkData, bool bIsDebugValue = false);
 	const FRigVMCompilerWorkData::FRigVMASTProxyArray& FindProxiesWithSharedOperand(const FRigVMVarExprAST* InVarExpr, FRigVMCompilerWorkData& WorkData);
