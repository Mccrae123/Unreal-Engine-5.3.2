--- conflicted
+++ resolved
@@ -17,14 +17,10 @@
 #include "RigVMModel/Nodes/RigVMCollapseNode.h"
 #include "RigVMModel/Nodes/RigVMFunctionReferenceNode.h"
 #include "RigVMModel/Nodes/RigVMArrayNode.h"
-<<<<<<< HEAD
-#include "RigVMModel/RigVMBuildData.h"
-=======
 #include "RigVMModel/Nodes/RigVMInvokeEntryNode.h"
 #include "RigVMModel/RigVMBuildData.h"
 #include "RigVMCore/RigVMUserWorkflow.h"
 #include "UObject/Interface.h"
->>>>>>> d731a049
 #include "RigVMController.generated.h"
 
 #ifndef UE_RIGVM_ENABLE_TEMPLATE_NODES
@@ -857,15 +853,12 @@
 	// A delegate to inform the host / client about the progress during a bulk edit
 	FRigVMController_OnBulkEditProgressDelegate OnBulkEditProgressDelegate;
 
-<<<<<<< HEAD
-=======
 	// A delegate to request the client to follow a hyper link
 	FRigVMController_RequestJumpToHyperlinkDelegate RequestJumpToHyperlinkDelegate;
 
 	// A delegate to request to configure an options instance for a node workflow
 	FRigVMController_ConfigureWorkflowOptionsDelegate ConfigureWorkflowOptionsDelegate; 
 
->>>>>>> d731a049
 	// Returns the build data of the host
 	static URigVMBuildData* GetBuildData(bool bCreateIfNeeded = true);
 
@@ -921,11 +914,6 @@
 
 	const FRigVMByteCode* GetCurrentByteCode() const;
 
-<<<<<<< HEAD
-	void ReportWarning(const FString& InMessage) const;
-	void ReportError(const FString& InMessage) const;
-	void ReportAndNotifyError(const FString& InMessage) const;
-=======
 	void ReportInfo(const FString& InMessage) const;
 	void ReportWarning(const FString& InMessage) const;
 	void ReportError(const FString& InMessage) const;
@@ -939,7 +927,6 @@
 	{
 		ReportInfo(FString::Printf(Fmt, Args...));
 	}
->>>>>>> d731a049
 
 	template <typename FmtType, typename... Types>
 	void ReportWarningf(const FmtType& Fmt, Types... Args)
@@ -994,10 +981,7 @@
 
 	FString GetValidNodeName(const FString& InPrefix);
 	bool IsValidGraph() const;
-<<<<<<< HEAD
-=======
 	bool IsGraphEditable() const;
->>>>>>> d731a049
 	bool IsValidNodeForGraph(URigVMNode* InNode);
 	bool IsValidPinForGraph(URigVMPin* InPin);
 	bool IsValidLinkForGraph(URigVMLink* InLink);
@@ -1025,17 +1009,11 @@
 	URigVMInjectionInfo* InjectNodeIntoPin(const FString& InPinPath, bool bAsInput, const FName& InInputPinName, const FName& InOutputPinName, bool bSetupUndoRedo = true);
 	URigVMInjectionInfo* InjectNodeIntoPin(URigVMPin* InPin, bool bAsInput, const FName& InInputPinName, const FName& InOutputPinName, bool bSetupUndoRedo = true);
 	URigVMNode* EjectNodeFromPin(URigVMPin* InPin, bool bSetupUndoRedo = true, bool bPrintPythonCommands = false);
-<<<<<<< HEAD
-=======
 	bool EjectAllInjectedNodes(URigVMNode* InNode, bool bSetupUndoRedo = true, bool bPrintPythonCommands = false);
 
 	// try to reconnect source and target pins after a node deletion
 	void RelinkSourceAndTargetPins(URigVMNode* RigNode, bool bSetupUndoRedo = true);
->>>>>>> d731a049
-
-	// try to reconnect source and target pins after a node deletion
-	void RelinkSourceAndTargetPins(URigVMNode* RigNode, bool bSetupUndoRedo = true);
-	
+
 public:
 	bool AddLink(URigVMPin* OutputPin, URigVMPin* InputPin, bool bSetupUndoRedo = true, ERigVMPinDirection InUserDirection = ERigVMPinDirection::Invalid);
 	bool BreakLink(URigVMPin* OutputPin, URigVMPin* InputPin, bool bSetupUndoRedo = true);
@@ -1081,7 +1059,6 @@
 	static FLinearColor GetColorFromMetadata(const FString& InMetadata);
 	static void CreateDefaultValueForStructIfRequired(UScriptStruct* InStruct, FString& InOutDefaultValue);
 	static void PostProcessDefaultValue(URigVMPin* Pin, FString& OutDefaultValue);
-	static FString PostProcessCPPType(const FString& InCPPType, UObject* InCPPTypeObject);
 
 	void ResolveTemplateNodeMetaData(URigVMTemplateNode* InNode, bool bSetupUndoRedo);
 	
@@ -1160,9 +1137,6 @@
 	static FString GetSanitizedPinName(const FString& InName);
 	static FString GetSanitizedPinPath(const FString& InName);
 	static void SanitizeName(FString& InOutName, bool bAllowPeriod, bool bAllowSpace);
-<<<<<<< HEAD
-
-=======
 	static TArray<TPair<FString, FString>> GetLinkedPinPaths(URigVMNode* InNode, bool bIncludeInjectionNodes = false);
 	static TArray<TPair<FString, FString>> GetLinkedPinPaths(const TArray<URigVMNode*>& InNodes, bool bIncludeInjectionNodes = false);
 	bool BreakLinkedPaths(const TArray<TPair<FString, FString>>& InLinkedPaths, bool bSetupUndoRedo);
@@ -1191,7 +1165,6 @@
 	FRigVMTemplate::FTypeMap GetCommonlyUsedTypesForTemplate(const URigVMTemplateNode* InNode) const;
 #endif
 	
->>>>>>> d731a049
 private: 
 	UPROPERTY(transient)
 	TArray<TObjectPtr<URigVMGraph>> Graphs;
