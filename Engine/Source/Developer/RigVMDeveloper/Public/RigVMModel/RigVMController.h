// Copyright Epic Games, Inc. All Rights Reserved.

#pragma once

#include "RigVMGraph.h"
#include "RigVMFunctionLibrary.h"
#include "RigVMModel/Nodes/RigVMUnitNode.h"
#include "RigVMModel/Nodes/RigVMVariableNode.h"
#include "RigVMModel/Nodes/RigVMParameterNode.h"
#include "RigVMModel/Nodes/RigVMCommentNode.h"
#include "RigVMModel/Nodes/RigVMRerouteNode.h"
#include "RigVMModel/Nodes/RigVMBranchNode.h"
#include "RigVMModel/Nodes/RigVMIfNode.h"
#include "RigVMModel/Nodes/RigVMSelectNode.h"
#include "RigVMModel/Nodes/RigVMPrototypeNode.h"
#include "RigVMModel/Nodes/RigVMEnumNode.h"
<<<<<<< HEAD
=======
#include "RigVMModel/Nodes/RigVMCollapseNode.h"
#include "RigVMModel/Nodes/RigVMFunctionReferenceNode.h"
#include "RigVMModel/Nodes/RigVMArrayNode.h"
#include "RigVMModel/RigVMBuildData.h"
>>>>>>> 6bbb88c8
#include "RigVMController.generated.h"

class URigVMActionStack;

UENUM()
enum class ERigVMControllerBulkEditType : uint8
{
	AddExposedPin,
    RemoveExposedPin,
    RenameExposedPin,
    ChangeExposedPinType,
    AddVariable,
    RemoveVariable,
	RenameVariable,
    ChangeVariableType,
	RemoveFunction,
    Max UMETA(Hidden),
};

UENUM()
enum class ERigVMControllerBulkEditProgress : uint8
{
	BeginLoad,
    FinishedLoad,
	BeginEdit,
    FinishedEdit,
    Max UMETA(Hidden),
};

struct FRigVMController_BulkEditResult
{
	bool bCanceled;
	bool bSetupUndoRedo;

	FRigVMController_BulkEditResult()
		: bCanceled(false)
		, bSetupUndoRedo(true)
	{}
};

class RIGVMDEVELOPER_API FRigVMControllerCompileBracketScope
{
public:
   
	FRigVMControllerCompileBracketScope(URigVMController *InController);

	~FRigVMControllerCompileBracketScope();

private:

	URigVMGraph* Graph;
	bool bSuspendNotifications;
};

DECLARE_DELEGATE_RetVal_OneParam(bool, FRigVMController_ShouldStructUnfoldDelegate, const UStruct*)
DECLARE_DELEGATE_RetVal_OneParam(TArray<FRigVMExternalVariable>, FRigVMController_GetExternalVariablesDelegate, URigVMGraph*)
DECLARE_DELEGATE_RetVal(const FRigVMByteCode*, FRigVMController_GetByteCodeDelegate)
DECLARE_DELEGATE_RetVal_OneParam(bool, FRigVMController_IsFunctionAvailableDelegate, URigVMLibraryNode*)
DECLARE_DELEGATE_RetVal_OneParam(bool, FRigVMController_RequestLocalizeFunctionDelegate, URigVMLibraryNode*)
DECLARE_DELEGATE_RetVal_ThreeParams(FName, FRigVMController_RequestNewExternalVariableDelegate, FRigVMGraphVariableDescription, bool, bool);
DECLARE_DELEGATE_RetVal_TwoParams(bool, FRigVMController_IsDependencyCyclicDelegate, UObject*, UObject*)
DECLARE_DELEGATE_RetVal_TwoParams(FRigVMController_BulkEditResult, FRigVMController_RequestBulkEditDialogDelegate, URigVMLibraryNode*, ERigVMControllerBulkEditType)
DECLARE_DELEGATE_FiveParams(FRigVMController_OnBulkEditProgressDelegate, TSoftObjectPtr<URigVMFunctionReferenceNode>, ERigVMControllerBulkEditType, ERigVMControllerBulkEditProgress, int32, int32)

/**
 * The Controller is the sole authority to perform changes
 * on the Graph. The Controller itself is stateless.
 * The Controller offers a Modified event to subscribe to 
 * for user interface views - so they can be informed about
 * any change that's happening within the Graph.
 * The Controller routes all changes through the Graph itself,
 * so you can have N Controllers performing edits on 1 Graph,
 * and N Views subscribing to 1 Controller.
 * In Python you can also subscribe to this event to be 
 * able to react to topological changes of the Graph there.
 */
UCLASS(BlueprintType)
class RIGVMDEVELOPER_API URigVMController : public UObject
{
	GENERATED_UCLASS_BODY()

public:

	// Default constructor
	URigVMController();

	// Default destructor
	~URigVMController();

	// Returns the currently edited Graph of this controller.
	UFUNCTION(BlueprintCallable, Category = RigVMController)
	URigVMGraph* GetGraph() const;

	// Sets the currently edited Graph of this controller.
	// This causes a GraphChanged modified event.
	UFUNCTION(BlueprintCallable, Category = RigVMController)
	void SetGraph(URigVMGraph* InGraph);

	// Pushes a new graph to the stack
	// This causes a GraphChanged modified event.
	UFUNCTION(BlueprintCallable, Category = RigVMController)
	void PushGraph(URigVMGraph* InGraph, bool bSetupUndoRedo = true);

	// Pops the last graph off the stack
	// This causes a GraphChanged modified event.
	UFUNCTION(BlueprintCallable, Category = RigVMController)
	URigVMGraph* PopGraph(bool bSetupUndoRedo = true);
	
	// Returns the top level graph
	UFUNCTION(BlueprintCallable, Category = RigVMController)
	URigVMGraph* GetTopLevelGraph() const;

	// The Modified event used to subscribe to changes
	// happening within the Graph. This is broadcasted to 
	// for any change happening - not only the changes 
	// performed by this Controller - so it can be used
	// for UI Views to react accordingly.
	FRigVMGraphModifiedEvent& OnModified();

	// Submits an event to the graph for broadcasting.
	void Notify(ERigVMGraphNotifType InNotifType, UObject* InSubject) const;

	// Resends all notifications
	void ResendAllNotifications();

	// Enables or disables the error reporting of this Controller.
	UFUNCTION(BlueprintCallable, Category = RigVMController)
	void EnableReporting(bool bEnabled = true) { bReportWarningsAndErrors = bEnabled; }

	// Returns true if reporting is enabled
	UFUNCTION(BlueprintPure, Category = RigVMController)
	bool IsReportingEnabled() const { return bReportWarningsAndErrors; }

<<<<<<< HEAD
=======
	UFUNCTION(BlueprintCallable, Category = RigVMController)
	TArray<FString> GeneratePythonCommands();

	TArray<FString> GetAddNodePythonCommands(URigVMNode* Node) const;

>>>>>>> 6bbb88c8
#if WITH_EDITOR
	// Note: The functions below are scoped with WITH_EDITOR since we are considering
	// to move this code into the runtime in the future. Right now there's a dependency
	// on the metadata of the USTRUCT - which is only available in the editor.

	// Adds a Function / Struct Node to the edited Graph.
	// UnitNode represent a RIGVM_METHOD declaration on a USTRUCT.
	// This causes a NodeAdded modified event.
	UFUNCTION(BlueprintCallable, Category = RigVMController)
	URigVMUnitNode* AddUnitNode(UScriptStruct* InScriptStruct, const FName& InMethodName = TEXT("Execute"), const FVector2D& InPosition = FVector2D::ZeroVector, const FString& InNodeName = TEXT(""), bool bSetupUndoRedo = true, bool bPrintPythonCommand = false);

	// Adds a Function / Struct Node to the edited Graph given its struct object path name.
	// UnitNode represent a RIGVM_METHOD declaration on a USTRUCT.
	// This causes a NodeAdded modified event.
	UFUNCTION(BlueprintCallable, Category = RigVMController)
	URigVMUnitNode* AddUnitNodeFromStructPath(const FString& InScriptStructPath, const FName& InMethodName = TEXT("Execute"), const FVector2D& InPosition = FVector2D::ZeroVector, const FString& InNodeName = TEXT(""), bool bSetupUndoRedo = true, bool bPrintPythonCommand = false);

	// Adds a Variable Node to the edited Graph.
	// Variables represent local work state for the function and
	// can be read from and written to. 
	// This causes a NodeAdded modified event.
	UFUNCTION(BlueprintCallable, Category = RigVMController)
	URigVMVariableNode* AddVariableNode(const FName& InVariableName, const FString& InCPPType, UObject* InCPPTypeObject, bool bIsGetter, const FString& InDefaultValue, const FVector2D& InPosition = FVector2D::ZeroVector, const FString& InNodeName = TEXT(""), bool bSetupUndoRedo = true, bool bPrintPythonCommand = false);

	// Adds a Variable Node to the edited Graph given a struct object path name.
	// Variables represent local work state for the function and
	// can be read from (bIsGetter == true) or written to (bIsGetter == false). 
	// This causes a NodeAdded modified event.
	UFUNCTION(BlueprintCallable, Category = RigVMController)
	URigVMVariableNode* AddVariableNodeFromObjectPath(const FName& InVariableName, const FString& InCPPType, const FString& InCPPTypeObjectPath, bool bIsGetter, const FString& InDefaultValue, const FVector2D& InPosition = FVector2D::ZeroVector, const FString& InNodeName = TEXT(""), bool bSetupUndoRedo = true, bool bPrintPythonCommand = false);

	// Refreshes the variable node with the new data
	UFUNCTION(BlueprintCallable, Category = RigVMController)
	void RefreshVariableNode(const FName& InNodeName, const FName& InVariableName, const FString& InCPPType, UObject* InCPPTypeObject, bool bSetupUndoRedo, bool bSetupOrphanPins = true);

	// Removes all nodes related to a given variable
	UFUNCTION(BlueprintCallable, Category = RigVMController)
	void OnExternalVariableRemoved(const FName& InVarName, bool bSetupUndoRedo);

	// Renames the variable name in all relevant nodes
	UFUNCTION(BlueprintCallable, Category = RigVMController)
	void OnExternalVariableRenamed(const FName& InOldVarName, const FName& InNewVarName, bool bSetupUndoRedo);

	// Changes the data type of all nodes matching a given variable name
	UFUNCTION(BlueprintCallable, Category = RigVMController)
	void OnExternalVariableTypeChanged(const FName& InVarName, const FString& InCPPType, UObject* InCPPTypeObject, bool bSetupUndoRedo);
	UFUNCTION(BlueprintCallable, Category = RigVMController)
	void OnExternalVariableTypeChangedFromObjectPath(const FName& InVarName, const FString& InCPPType, const FString& InCPPTypeObjectPath, bool bSetupUndoRedo);

	// Refreshes the variable node with the new data
	UFUNCTION(BlueprintCallable, Category = RigVMController)
	URigVMVariableNode* ReplaceParameterNodeWithVariable(const FName& InNodeName, const FName& InVariableName, const FString& InCPPType, UObject* InCPPTypeObject, bool bSetupUndoRedo);

	// Refreshes the variable node with the new data
	UFUNCTION(BlueprintCallable, Category = RigVMController)
	void RefreshVariableNode(const FName& InNodeName, const FName& InVariableName, const FString& InCPPType, UObject* InCPPTypeObject, bool bUndo);

	// Removes all nodes related to a given variable
	UFUNCTION(BlueprintCallable, Category = RigVMController)
	void RemoveVariableNodes(const FName& InVarName, bool bUndo);

	// Renames the variable name in all relevant nodes
	UFUNCTION(BlueprintCallable, Category = RigVMController)
	void RenameVariableNodes(const FName& InOldVarName, const FName& InNewVarName, bool bUndo);

	// Changes the data type of all nodes matching a given variable name
	UFUNCTION(BlueprintCallable, Category = RigVMController)
	void ChangeVariableNodesType(const FName& InVarName, const FString& InCPPType, UObject* InCPPTypeObject, bool bUndo);

	// Refreshes the variable node with the new data
	UFUNCTION(BlueprintCallable, Category = RigVMController)
	URigVMVariableNode* ReplaceParameterNodeWithVariable(const FName& InNodeName, const FName& InVariableName, const FString& InCPPType, UObject* InCPPTypeObject, bool bUndo);

	// Adds a Parameter Node to the edited Graph.
	// Parameters represent input or output arguments to the Graph / Function.
	// Input Parameters are constant values / literals.
	// This causes a NodeAdded modified event.
	UFUNCTION(BlueprintCallable, Category = RigVMController)
	URigVMParameterNode* AddParameterNode(const FName& InParameterName, const FString& InCPPType, UObject* InCPPTypeObject, bool bIsInput, const FString& InDefaultValue, const FVector2D& InPosition = FVector2D::ZeroVector, const FString& InNodeName = TEXT(""), bool bSetupUndoRedo = true, bool bPrintPythonCommand = false);

	// Adds a Parameter Node to the edited Graph given a struct object path name.
	// Parameters represent input or output arguments to the Graph / Function.
	// Input Parameters are constant values / literals.
	// This causes a NodeAdded modified event.
	UFUNCTION(BlueprintCallable, Category = RigVMController)
	URigVMParameterNode* AddParameterNodeFromObjectPath(const FName& InParameterName, const FString& InCPPType, const FString& InCPPTypeObjectPath, bool bIsInput, const FString& InDefaultValue, const FVector2D& InPosition = FVector2D::ZeroVector, const FString& InNodeName = TEXT(""), bool bSetupUndoRedo = true, bool bPrintPythonCommand = false);

	// Adds a Comment Node to the edited Graph.
	// Comments can be used to annotate the Graph.
	// This causes a NodeAdded modified event.
	UFUNCTION(BlueprintCallable, Category = RigVMController)
	URigVMCommentNode* AddCommentNode(const FString& InCommentText, const FVector2D& InPosition = FVector2D::ZeroVector, const FVector2D& InSize = FVector2D(400.f, 300.f), const FLinearColor& InColor = FLinearColor::Black, const FString& InNodeName = TEXT(""), bool bSetupUndoRedo = true, bool bPrintPythonCommand = false);

	// Adds a Reroute Node on an existing Link to the edited Graph.
	// Reroute Nodes can be used to visually improve the data flow,
	// they don't require any additional memory though and are purely
	// cosmetic. This causes a NodeAdded modified event.
	UFUNCTION(BlueprintCallable, Category = RigVMController)
	URigVMRerouteNode* AddRerouteNodeOnLink(URigVMLink* InLink, bool bShowAsFullNode, const FVector2D& InPosition = FVector2D::ZeroVector, const FString& InNodeName = TEXT(""), bool bSetupUndoRedo = true, bool bPrintPythonCommand = false);

	// Adds a Reroute Node on an existing Link to the edited Graph given the Link's string representation.
	// Reroute Nodes can be used to visually improve the data flow,
	// they don't require any additional memory though and are purely
	// cosmetic. This causes a NodeAdded modified event.
	UFUNCTION(BlueprintCallable, Category = RigVMController)
	URigVMRerouteNode* AddRerouteNodeOnLinkPath(const FString& InLinkPinPathRepresentation, bool bShowAsFullNode, const FVector2D& InPosition = FVector2D::ZeroVector, const FString& InNodeName = TEXT(""), bool bSetupUndoRedo = true, bool bPrintPythonCommand = false);

	// Adds a Reroute Node on an existing Pin to the editor Graph.
	// Reroute Nodes can be used to visually improve the data flow,
	// they don't require any additional memory though and are purely
	// cosmetic. This causes a NodeAdded modified event.
	UFUNCTION(BlueprintCallable, Category = RigVMController)
	URigVMRerouteNode* AddRerouteNodeOnPin(const FString& InPinPath, bool bAsInput, bool bShowAsFullNode, const FVector2D& InPosition = FVector2D::ZeroVector, const FString& InNodeName = TEXT(""), bool bSetupUndoRedo = true, bool bPrintPythonCommand = false);

	// Adds a free Reroute Node
	UFUNCTION(BlueprintCallable, Category = RigVMController)
	URigVMRerouteNode* AddFreeRerouteNode(bool bShowAsFullNode, const FString& InCPPType, const FName& InCPPTypeObjectPath, bool bIsConstant, const FName& InCustomWidgetName, const FString& InDefaultValue, const FVector2D& InPosition = FVector2D::ZeroVector, const FString& InNodeName = TEXT(""), bool bSetupUndoRedo = true);

	// Adds a branch node to the graph.
	// Branch nodes can be used to split the execution of into multiple branches,
	// allowing to drive behavior by logic.
	UFUNCTION(BlueprintCallable, Category = RigVMController)
	URigVMBranchNode* AddBranchNode(const FVector2D& InPosition = FVector2D::ZeroVector, const FString& InNodeName = TEXT(""), bool bSetupUndoRedo = true, bool bPrintPythonCommand = false);

	// Adds an if node to the graph.
	// If nodes can be used to pick between two values based on a condition.
	UFUNCTION(BlueprintCallable, Category = RigVMController)
	URigVMIfNode* AddIfNode(const FString& InCPPType, const FName& InCPPTypeObjectPath, const FVector2D& InPosition = FVector2D::ZeroVector, const FString& InNodeName = TEXT(""), bool bSetupUndoRedo = true, bool bPrintPythonCommand = false);
	UFUNCTION(BlueprintCallable, Category = RigVMController)
	URigVMIfNode* AddIfNodeFromStruct(UScriptStruct* InScriptStruct, const FVector2D& InPosition = FVector2D::ZeroVector, const FString& InNodeName = TEXT(""), bool bSetupUndoRedo = true);

	// Adds a select node to the graph.
	// Select nodes can be used to pick between multiple values based on an index.
	UFUNCTION(BlueprintCallable, Category = RigVMController)
	URigVMSelectNode* AddSelectNode(const FString& InCPPType, const FName& InCPPTypeObjectPath, const FVector2D& InPosition = FVector2D::ZeroVector, const FString& InNodeName = TEXT(""), bool bSetupUndoRedo = true, bool bPrintPythonCommand = false);
	UFUNCTION(BlueprintCallable, Category = RigVMController)
	URigVMSelectNode* AddSelectNodeFromStruct(UScriptStruct* InScriptStruct, const FVector2D& InPosition = FVector2D::ZeroVector, const FString& InNodeName = TEXT(""), bool bSetupUndoRedo = true);


	// Adds a prototype node to the graph.
	UFUNCTION(BlueprintCallable, Category = RigVMController)
	URigVMPrototypeNode* AddPrototypeNode(const FName& InNotation, const FVector2D& InPosition = FVector2D::ZeroVector, const FString& InNodeName = TEXT(""), bool bSetupUndoRedo = true, bool bPrintPythonCommand = false);

	// Adds a branch node to the graph.
	// Branch nodes can be used to split the execution of into multiple branches,
	// allowing to drive behavior by logic.
	UFUNCTION(BlueprintCallable, Category = RigVMController)
	URigVMBranchNode* AddBranchNode(const FVector2D& InPosition = FVector2D::ZeroVector, const FString& InNodeName = TEXT(""), bool bUndo = true);

	// Adds an if node to the graph.
	// If nodes can be used to pick between two values based on a condition.
	UFUNCTION(BlueprintCallable, Category = RigVMController)
	URigVMIfNode* AddIfNode(const FString& InCPPType, const FName& InCPPTypeObjectPath, const FVector2D& InPosition = FVector2D::ZeroVector, const FString& InNodeName = TEXT(""), bool bUndo = true);

	// Adds a select node to the graph.
	// Select nodes can be used to pick between multiple values based on an index.
	UFUNCTION(BlueprintCallable, Category = RigVMController)
	URigVMSelectNode* AddSelectNode(const FString& InCPPType, const FName& InCPPTypeObjectPath, const FVector2D& InPosition = FVector2D::ZeroVector, const FString& InNodeName = TEXT(""), bool bUndo = true);

	// Adds a prototype node to the graph.
	UFUNCTION(BlueprintCallable, Category = RigVMController)
	URigVMPrototypeNode* AddPrototypeNode(const FName& InNotation, const FVector2D& InPosition = FVector2D::ZeroVector, const FString& InNodeName = TEXT(""), bool bUndo = true);

	// Adds a Function / Struct Node to the edited Graph as an injected node
	// UnitNode represent a RIGVM_METHOD declaration on a USTRUCT.
	// This causes a NodeAdded modified event.
	UFUNCTION(BlueprintCallable, Category = RigVMController)
	URigVMInjectionInfo* AddInjectedNode(const FString& InPinPath, bool bAsInput, UScriptStruct* InScriptStruct, const FName& InMethodName, const FName& InInputPinName, const FName& InOutputPinName, const FString& InNodeName = TEXT(""), bool bSetupUndoRedo = true, bool bPrintPythonCommand = false);

	// Adds a Function / Struct Node to the edited Graph as an injected node
	// UnitNode represent a RIGVM_METHOD declaration on a USTRUCT.
	// This causes a NodeAdded modified event.
	UFUNCTION(BlueprintCallable, Category = RigVMController)
	URigVMInjectionInfo* AddInjectedNodeFromStructPath(const FString& InPinPath, bool bAsInput, const FString& InScriptStructPath, const FName& InMethodName, const FName& InInputPinName, const FName& InOutputPinName, const FString& InNodeName = TEXT(""), bool bSetupUndoRedo = true);

	// Removes an injected node
	// This causes a NodeRemoved modified event.
	UFUNCTION(BlueprintCallable, Category = RigVMController)
	bool RemoveInjectedNode(const FString& InPinPath, bool bAsInput, bool bSetupUndoRedo = true, bool bPrintPythonCommand = false);

	// Ejects the last injected node on a pin
	UFUNCTION(BlueprintCallable, Category = RigVMController)
	URigVMNode* EjectNodeFromPin(const FString& InPinPath, bool bSetupUndoRedo = true, bool bPrintPythonCommand = false);

	// Adds an enum node to the graph
	// Enum nodes can be used to represent constant enum values within the graph
	UFUNCTION(BlueprintCallable, Category = RigVMController)
	URigVMEnumNode* AddEnumNode(const FName& InCPPTypeObjectPath, const FVector2D& InPosition = FVector2D::ZeroVector, const FString& InNodeName = TEXT(""), bool bSetupUndoRedo = true, bool bPrintPythonCommand = false);

	// Adds a Array Node to the edited Graph.
	// This causes a NodeAdded modified event.
	UFUNCTION(BlueprintCallable, Category = RigVMController)
	URigVMArrayNode* AddArrayNode(ERigVMOpCode InOpCode, const FString& InCPPType, UObject* InCPPTypeObject, const FVector2D& InPosition = FVector2D::ZeroVector, const FString& InNodeName = TEXT(""), bool bSetupUndoRedo = true, bool bPrintPythonCommand = false);

	// Adds a Array Node to the edited Graph given a struct object path name.
	// This causes a NodeAdded modified event.
	UFUNCTION(BlueprintCallable, Category = RigVMController)
	URigVMArrayNode* AddArrayNodeFromObjectPath(ERigVMOpCode InOpCode, const FString& InCPPType, const FString& InCPPTypeObjectPath, const FVector2D& InPosition = FVector2D::ZeroVector, const FString& InNodeName = TEXT(""), bool bSetupUndoRedo = true, bool bPrintPythonCommand = false);

	// Adds an enum node to the graph
	// Enum nodes can be used to represent constant enum values within the graph
	UFUNCTION(BlueprintCallable, Category = RigVMController)
	URigVMEnumNode* AddEnumNode(const FName& InCPPTypeObjectPath, const FVector2D& InPosition = FVector2D::ZeroVector, const FString& InNodeName = TEXT(""), bool bUndo = true);

	// Un-does the last action on the stack.
	// Note: This should really only be used for unit tests,
	// use the GEditor's main Undo method instead.
	UFUNCTION(BlueprintCallable, Category = RigVMController)
	bool Undo();

	// Re-does the last action on the stack.
	// Note: This should really only be used for unit tests,
	// use the GEditor's main Undo method instead.
	UFUNCTION(BlueprintCallable, Category = RigVMController)
	bool Redo();

	// Opens an undo bracket / scoped transaction for
	// a series of actions to be performed as one step on the 
	// Undo stack. This is primarily useful for Python.
	// This causes a UndoBracketOpened modified event.
	UFUNCTION(BlueprintCallable, Category = RigVMController)
	bool OpenUndoBracket(const FString& InTitle);

	// Closes an undo bracket / scoped transaction.
	// This is primarily useful for Python.
	// This causes a UndoBracketClosed modified event.
	UFUNCTION(BlueprintCallable, Category = RigVMController)
	bool CloseUndoBracket();

	// Cancels an undo bracket / scoped transaction.
	// This is primarily useful for Python.
	// This causes a UndoBracketCanceled modified event.
	UFUNCTION(BlueprintCallable, Category = RigVMController)
	bool CancelUndoBracket();

	// Exports the given nodes as text
	UFUNCTION(BlueprintCallable, Category = RigVMController)
	FString ExportNodesToText(const TArray<FName>& InNodeNames);

	// Exports the selected nodes as text
	UFUNCTION(BlueprintCallable, Category = RigVMController)
	FString ExportSelectedNodesToText();

	// Exports the given nodes as text
	UFUNCTION(BlueprintCallable, Category = RigVMController)
	bool CanImportNodesFromText(const FString& InText);

	// Exports the given nodes as text
	UFUNCTION(BlueprintCallable, Category = RigVMController)
	TArray<FName> ImportNodesFromText(const FString& InText, bool bSetupUndoRedo = true, bool bPrintPythonCommands = false);

	// Copies a function declaration into this graph's local function library
	UFUNCTION(BlueprintCallable, Category = RigVMController)
    URigVMLibraryNode* LocalizeFunction(
    	URigVMLibraryNode* InFunctionDefinition,
		bool bLocalizeDependentPrivateFunctions = true,
    	bool bSetupUndoRedo = true,
    	bool bPrintPythonCommand = false);

	// Copies a series of function declaratioms into this graph's local function library
	UFUNCTION(BlueprintCallable, Category = RigVMController)
    TMap<URigVMLibraryNode*, URigVMLibraryNode*> LocalizeFunctions(
        TArray<URigVMLibraryNode*> InFunctionDefinitions,
        bool bLocalizeDependentPrivateFunctions = true,
        bool bSetupUndoRedo = true,
        bool bPrintPythonCommand = false);

	// Returns a unique name
	static FName GetUniqueName(const FName& InName, TFunction<bool(const FName&)> IsNameAvailableFunction, bool bAllowPeriod, bool bAllowSpace);

	// Turns a series of nodes into a Collapse node
	UFUNCTION(BlueprintCallable, Category = RigVMController)
	URigVMCollapseNode* CollapseNodes(const TArray<FName>& InNodeNames, const FString& InCollapseNodeName = TEXT(""), bool bSetupUndoRedo = true, bool bPrintPythonCommand = false);

	// Turns a library node into its contained nodes
	UFUNCTION(BlueprintCallable, Category = RigVMController)
	TArray<URigVMNode*> ExpandLibraryNode(const FName& InNodeName, bool bSetupUndoRedo = true, bool bPrintPythonCommand = false);

	// Turns a collapse node into a function node
	UFUNCTION(BlueprintCallable, Category = RigVMController)
	FName PromoteCollapseNodeToFunctionReferenceNode(const FName& InNodeName, bool bSetupUndoRedo = true, bool bPrintPythonCommand = false, const FString& InExistingFunctionDefinitionPath = TEXT(""));

	// Turns a collapse node into a function node
	UFUNCTION(BlueprintCallable, Category = RigVMController)
	FName PromoteFunctionReferenceNodeToCollapseNode(const FName& InNodeName, bool bSetupUndoRedo = true, bool bPrintPythonCommand = false, bool bRemoveFunctionDefinition = false);

#endif

	// Removes a node from the graph
	// This causes a NodeRemoved modified event.
	UFUNCTION(BlueprintCallable, Category = RigVMController)
	bool RemoveNode(URigVMNode* InNode, bool bSetupUndoRedo = true, bool bRecursive = false, bool bPrintPythonCommand = false, bool bRelinkPins = false);

	// Removes a node from the graph given the node's name.
	// This causes a NodeRemoved modified event.
	UFUNCTION(BlueprintCallable, Category = RigVMController)
	bool RemoveNodeByName(const FName& InNodeName, bool bSetupUndoRedo = true, bool bRecursive = false, bool bPrintPythonCommand = false, bool bRelinkPins = false);
	
	// Renames a node in the graph
	// This causes a NodeRenamed modified event.
	UFUNCTION(BlueprintCallable, Category = RigVMController)
	bool RenameNode(URigVMNode* InNode, const FName& InNewName, bool bSetupUndoRedo = true, bool bPrintPythonCommand = false);

	// Selects a single node in the graph.
	// This causes a NodeSelected / NodeDeselected modified event.
	UFUNCTION(BlueprintCallable, Category = RigVMController)
	bool SelectNode(URigVMNode* InNode, bool bSelect = true, bool bSetupUndoRedo = true, bool bPrintPythonCommand = false);

	// Selects a single node in the graph by name.
	// This causes a NodeSelected / NodeDeselected modified event.
	UFUNCTION(BlueprintCallable, Category = RigVMController)
	bool SelectNodeByName(const FName& InNodeName, bool bSelect = true, bool bSetupUndoRedo = true);

	// Deselects all currently selected nodes in the graph.
	// This might cause several NodeDeselected modified event.
	UFUNCTION(BlueprintCallable, Category = RigVMController)
	bool ClearNodeSelection(bool bSetupUndoRedo = true, bool bPrintPythonCommand = false);

	// Selects the nodes given the selection
	// This might cause several NodeDeselected modified event.
	UFUNCTION(BlueprintCallable, Category = RigVMController)
	bool SetNodeSelection(const TArray<FName>& InNodeNames, bool bSetupUndoRedo = true, bool bPrintPythonCommand = false);

	// Sets the position of a node in the graph.
	// This causes a NodePositionChanged modified event.
	UFUNCTION(BlueprintCallable, Category = RigVMController)
	bool SetNodePosition(URigVMNode* InNode, const FVector2D& InPosition, bool bSetupUndoRedo = true, bool bMergeUndoAction = false, bool bPrintPythonCommand = false);

	// Sets the position of a node in the graph by name.
	// This causes a NodePositionChanged modified event.
	UFUNCTION(BlueprintCallable, Category = RigVMController)
	bool SetNodePositionByName(const FName& InNodeName, const FVector2D& InPosition, bool bSetupUndoRedo = true, bool bMergeUndoAction = false, bool bPrintPythonCommand = false);

	// Sets the size of a node in the graph.
	// This causes a NodeSizeChanged modified event.
	UFUNCTION(BlueprintCallable, Category = RigVMController)
	bool SetNodeSize(URigVMNode* InNode, const FVector2D& InSize, bool bSetupUndoRedo = true, bool bMergeUndoAction = false, bool bPrintPythonCommand = false);

	// Sets the size of a node in the graph by name.
	// This causes a NodeSizeChanged modified event.
	UFUNCTION(BlueprintCallable, Category = RigVMController)
	bool SetNodeSizeByName(const FName& InNodeName, const FVector2D& InSize, bool bSetupUndoRedo = true, bool bMergeUndoAction = false, bool bPrintPythonCommand = false);

	// Sets the color of a node in the graph.
	// This causes a NodeColorChanged modified event.
	UFUNCTION(BlueprintCallable, Category = RigVMController)
	bool SetNodeColor(URigVMNode* InNode, const FLinearColor& InColor, bool bSetupUndoRedo = true, bool bMergeUndoAction = false, bool bPrintPythonCommand = false);

	// Sets the color of a node in the graph by name.
	// This causes a NodeColorChanged modified event.
	UFUNCTION(BlueprintCallable, Category = RigVMController)
	bool SetNodeColorByName(const FName& InNodeName, const FLinearColor& InColor, bool bSetupUndoRedo = true, bool bMergeUndoAction = false);

	// Sets the category of a node in the graph.
	// This causes a NodeCategoryChanged modified event.
	UFUNCTION(BlueprintCallable, Category = RigVMController)
	bool SetNodeCategory(URigVMCollapseNode* InNode, const FString& InCategory, bool bSetupUndoRedo = true, bool bMergeUndoAction = false, bool bPrintPythonCommand = false);

	// Sets the category of a node in the graph.
	// This causes a NodeCategoryChanged modified event.
	UFUNCTION(BlueprintCallable, Category = RigVMController)
	bool SetNodeCategoryByName(const FName& InNodeName, const FString& InCategory, bool bSetupUndoRedo = true, bool bMergeUndoAction = false);

	// Sets the keywords of a node in the graph.
	// This causes a NodeKeywordsChanged modified event.
	UFUNCTION(BlueprintCallable, Category = RigVMController)
	bool SetNodeKeywords(URigVMCollapseNode* InNode, const FString& InKeywords, bool bSetupUndoRedo = true, bool bMergeUndoAction = false, bool bPrintPythonCommand = false);

	// Sets the keywords of a node in the graph.
	// This causes a NodeKeywordsChanged modified event.
	UFUNCTION(BlueprintCallable, Category = RigVMController)
	bool SetNodeKeywordsByName(const FName& InNodeName, const FString& InKeywords, bool bSetupUndoRedo = true, bool bMergeUndoAction = false);

	// Sets the function description of a node in the graph.
	// This causes a NodeDescriptionChanged modified event.
	UFUNCTION(BlueprintCallable, Category = RigVMController)
	bool SetNodeDescription(URigVMCollapseNode* InNode, const FString& InDescription, bool bSetupUndoRedo = true, bool bMergeUndoAction = false, bool bPrintPythonCommand = false);

	// Sets the keywords of a node in the graph.
	// This causes a NodeDescriptionChanged modified event.
	UFUNCTION(BlueprintCallable, Category = RigVMController)
	bool SetNodeDescriptionByName(const FName& InNodeName, const FString& InDescription, bool bSetupUndoRedo = true, bool bMergeUndoAction = false);

	// Sets the comment text and properties of a comment node in the graph.
	// This causes a CommentTextChanged modified event.
	UFUNCTION(BlueprintCallable, Category = RigVMController)
	bool SetCommentText(URigVMNode* InNode, const FString& InCommentText, const int32& InCommentFontSize, const bool& bInCommentBubbleVisible, const bool& bInCommentColorBubble, bool bSetupUndoRedo = true, bool bPrintPythonCommand = false);

	// Sets the comment text and properties of a comment node in the graph by name.
	// This causes a CommentTextChanged modified event.
	UFUNCTION(BlueprintCallable, Category = RigVMController)
	bool SetCommentTextByName(const FName& InNodeName, const FString& InCommentText, const int32& InCommentFontSize, const bool& bInCommentBubbleVisible, const bool& bInCommentColorBubble, bool bSetupUndoRedo = true, bool bPrintPythonCommand = false);

	// Sets the compactness of a reroute node in the graph.
	// This causes a RerouteCompactnessChanged modified event.
	UFUNCTION(BlueprintCallable, Category = RigVMController)
	bool SetRerouteCompactness(URigVMNode* InNode, bool bShowAsFullNode, bool bSetupUndoRedo = true, bool bPrintPythonCommand = false);

	// Sets the compactness of a reroute node in the graph by name.
	// This causes a RerouteCompactnessChanged modified event.
	UFUNCTION(BlueprintCallable, Category = RigVMController)
	bool SetRerouteCompactnessByName(const FName& InNodeName, bool bShowAsFullNode, bool bSetupUndoRedo = true);

	// Renames a variable in the graph.
	// This causes a VariableRenamed modified event.
	UFUNCTION(BlueprintCallable, Category = RigVMController)
	bool RenameVariable(const FName& InOldName, const FName& InNewName, bool bSetupUndoRedo = true);

	// Renames a parameter in the graph.
	// This causes a ParameterRenamed modified event.
	UFUNCTION(BlueprintCallable, Category = RigVMController)
	bool RenameParameter(const FName& InOldName, const FName& InNewName, bool bSetupUndoRedo = true);

	// Sets the pin to be expanded or not
	// This causes a PinExpansionChanged modified event.
	UFUNCTION(BlueprintCallable, Category = RigVMController)
	bool SetPinExpansion(const FString& InPinPath, bool bIsExpanded, bool bSetupUndoRedo = true, bool bPrintPythonCommand = false);

	// Sets the pin to be watched (or not)
	// This causes a PinWatchedChanged modified event.
	UFUNCTION(BlueprintCallable, Category = RigVMController)
	bool SetPinIsWatched(const FString& InPinPath, bool bIsWatched, bool bSetupUndoRedo = true);

	// Returns the default value of a pin given its pinpath.
	UFUNCTION(BlueprintCallable, Category = RigVMController)
	FString GetPinDefaultValue(const FString& InPinPath);

	// Sets the default value of a pin given its pinpath.
	// This causes a PinDefaultValueChanged modified event.
	UFUNCTION(BlueprintCallable, Category = RigVMController)
	bool SetPinDefaultValue(const FString& InPinPath, const FString& InDefaultValue, bool bResizeArrays = true, bool bSetupUndoRedo = true, bool bMergeUndoAction = false, bool bPrintPythonCommand = false);

	// Resets the default value of a pin given its pinpath.
	// This causes a PinDefaultValueChanged modified event.
	UFUNCTION(BlueprintCallable, Category = RigVMController)
	bool ResetPinDefaultValue(const FString& InPinPath, bool bSetupUndoRedo = true, bool bPrintPythonCommand = false);

	// Adds an array element pin to the end of an array pin.
	// This causes a PinArraySizeChanged modified event.
	UFUNCTION(BlueprintCallable, Category = RigVMController)
	FString AddArrayPin(const FString& InArrayPinPath, const FString& InDefaultValue = TEXT(""), bool bSetupUndoRedo = true, bool bPrintPythonCommand = false);

	// Duplicates an array element pin.
	// This causes a PinArraySizeChanged modified event.
	UFUNCTION(BlueprintCallable, Category = RigVMController)
	FString DuplicateArrayPin(const FString& InArrayElementPinPath, bool bSetupUndoRedo = true, bool bPrintPythonCommand = false);

	// Inserts an array element pin into an array pin.
	// This causes a PinArraySizeChanged modified event.
	UFUNCTION(BlueprintCallable, Category = RigVMController)
	FString InsertArrayPin(const FString& InArrayPinPath, int32 InIndex = -1, const FString& InDefaultValue = TEXT(""), bool bSetupUndoRedo = true, bool bPrintPythonCommand = false);

	// Removes an array element pin from an array pin.
	// This causes a PinArraySizeChanged modified event.
	UFUNCTION(BlueprintCallable, Category = RigVMController)
	bool RemoveArrayPin(const FString& InArrayElementPinPath, bool bSetupUndoRedo = true, bool bPrintPythonCommand = false);

	// Removes all (but one) array element pin from an array pin.
	// This causes a PinArraySizeChanged modified event.
	UFUNCTION(BlueprintCallable, Category = RigVMController)
	bool ClearArrayPin(const FString& InArrayPinPath, bool bSetupUndoRedo = true, bool bPrintPythonCommand = false);

	// Sets the size of the array pin
	// This causes a PinArraySizeChanged modified event.
	UFUNCTION(BlueprintCallable, Category = RigVMController)
	bool SetArrayPinSize(const FString& InArrayPinPath, int32 InSize, const FString& InDefaultValue = TEXT(""), bool bSetupUndoRedo = true, bool bPrintPythonCommand = false);

	// Binds a pin to a variable (or removes the binding given NAME_None)
	// This causes a PinBoundVariableChanged modified event.
	UFUNCTION(BlueprintCallable, Category = RigVMController)
	bool BindPinToVariable(const FString& InPinPath, const FString& InNewBoundVariablePath, bool bSetupUndoRedo = true, bool bPrintPythonCommand = false);

	// Removes the binging of a pin to a variable
	// This causes a PinBoundVariableChanged modified event.
	UFUNCTION(BlueprintCallable, Category = RigVMController)
	bool UnbindPinFromVariable(const FString& InPinPath, bool bSetupUndoRedo = true, bool bPrintPythonCommand = false);

	// Turns a variable node into one or more bindings
	UFUNCTION(BlueprintCallable, Category = RigVMController)
	bool MakeBindingsFromVariableNode(const FName& InNodeName, bool bSetupUndoRedo = true, bool bPrintPythonCommand = false);

	// Turns a binding to a variable node
	UFUNCTION(BlueprintCallable, Category = RigVMController)
	bool MakeVariableNodeFromBinding(const FString& InPinPath, const FVector2D& InNodePosition = FVector2D::ZeroVector, bool bSetupUndoRedo = true, bool bPrintPythonCommand = false);

	// Promotes a pin to a variable
	UFUNCTION(BlueprintCallable, Category = RigVMController)
	bool PromotePinToVariable(const FString& InPinPath, bool bCreateVariableNode, const FVector2D& InNodePosition = FVector2D::ZeroVector, bool bSetupUndoRedo = true, bool bPrintPythonCommand = false);

	// Adds a link to the graph.
	// This causes a LinkAdded modified event.
	UFUNCTION(BlueprintCallable, Category = RigVMController)
	bool AddLink(const FString& InOutputPinPath, const FString& InInputPinPath, bool bSetupUndoRedo = true, bool bPrintPythonCommand = false);

	// Removes a link from the graph.
	// This causes a LinkRemoved modified event.
	UFUNCTION(BlueprintCallable, Category = RigVMController)
	bool BreakLink(const FString& InOutputPinPath, const FString& InInputPinPath, bool bSetupUndoRedo = true, bool bPrintPythonCommand = false);

	// Removes all links on a given pin from the graph.
	// This might cause multiple LinkRemoved modified event.
	UFUNCTION(BlueprintCallable, Category = RigVMController)
	bool BreakAllLinks(const FString& InPinPath, bool bAsInput = true, bool bSetupUndoRedo = true, bool bPrintPythonCommand = false);

	// Adds an exposed pin to the graph controlled by this
	UFUNCTION(BlueprintCallable, Category = RigVMController)
	FName AddExposedPin(const FName& InPinName, ERigVMPinDirection InDirection, const FString& InCPPType, const FName& InCPPTypeObjectPath, const FString& InDefaultValue, bool bSetupUndoRedo = true, bool bPrintPythonCommand = false);

	// Removes an exposed pin from the graph controlled by this
	UFUNCTION(BlueprintCallable, Category = RigVMController)
	bool RemoveExposedPin(const FName& InPinName, bool bSetupUndoRedo = true, bool bPrintPythonCommand = false);

	// Renames an exposed pin in the graph controlled by this
	UFUNCTION(BlueprintCallable, Category = RigVMController)
	bool RenameExposedPin(const FName& InOldPinName, const FName& InNewPinName, bool bSetupUndoRedo = true, bool bPrintPythonCommand = false);

	// Changes the type of an exposed pin in the graph controlled by this
	UFUNCTION(BlueprintCallable, Category = RigVMController)
	bool ChangeExposedPinType(const FName& InPinName, const FString& InCPPType, const FName& InCPPTypeObjectPath, UPARAM(ref) bool& bSetupUndoRedo, bool bSetupOrphanPins = true, bool bPrintPythonCommand = false);

	// Sets the index for an exposed pin. This can be used to move the pin up and down on the node.
	UFUNCTION(BlueprintCallable, Category = RigVMController)
	bool SetExposedPinIndex(const FName& InPinName, int32 InNewIndex, bool bSetupUndoRedo = true, bool bPrintPythonCommand = false);

	// Adds a function reference / invocation to the graph
	UFUNCTION(BlueprintCallable, Category = RigVMController)
	URigVMFunctionReferenceNode* AddFunctionReferenceNode(URigVMLibraryNode* InFunctionDefinition, const FVector2D& InNodePosition = FVector2D::ZeroVector, const FString& InNodeName = TEXT(""), bool bSetupUndoRedo = true, bool bPrintPythonCommand = false);

	// Sets the remapped variable on a function reference node
	UFUNCTION(BlueprintCallable, Category = RigVMController)
    bool SetRemappedVariable(URigVMFunctionReferenceNode* InFunctionRefNode, const FName& InInnerVariableName, const FName& InOuterVariableName, bool bSetupUndoRedo = true);

	// Adds a function definition to a function library graph
	UFUNCTION(BlueprintCallable, Category = RigVMController)
	URigVMLibraryNode* AddFunctionToLibrary(const FName& InFunctionName, bool bMutable, const FVector2D& InNodePosition = FVector2D::ZeroVector, bool bSetupUndoRedo = true, bool bPrintPythonCommand = false);

	// Removes a function from a function library graph
	UFUNCTION(BlueprintCallable, Category = RigVMController)
	bool RemoveFunctionFromLibrary(const FName& InFunctionName, bool bSetupUndoRedo = true);

	// Renames a function in the function library
	UFUNCTION(BlueprintCallable, Category = RigVMController)
	bool RenameFunction(const FName& InOldFunctionName, const FName& InNewFunctionName, bool bSetupUndoRedo = true);

	// Add a local variable to the graph
	UFUNCTION(BlueprintCallable, Category = RigVMController)
	FRigVMGraphVariableDescription AddLocalVariable(const FName& InVariableName, const FString& InCPPType, UObject* InCPPTypeObject, const FString& InDefaultValue, bool bSetupUndoRedo = true, bool bPrintPythonCommand = false);

	// Add a local variable to the graph given a struct object path name.
	UFUNCTION(BlueprintCallable, Category = RigVMController)
	FRigVMGraphVariableDescription AddLocalVariableFromObjectPath(const FName& InVariableName, const FString& InCPPType, const FString& InCPPTypeObjectPath, const FString& InDefaultValue, bool bSetupUndoRedo = true);

	// Remove a local variable from the graph
	UFUNCTION(BlueprintCallable, Category = RigVMController)
	bool RemoveLocalVariable(const FName& InVariableName, bool bSetupUndoRedo = true, bool bPrintPythonCommand = false);

	// Rename a local variable from the graph
	UFUNCTION(BlueprintCallable, Category = RigVMController)
	bool RenameLocalVariable(const FName& InVariableName, const FName& InNewVariableName, bool bSetupUndoRedo = true, bool bPrintPythonCommand = false);

	// Sets the type of the local variable
	UFUNCTION(BlueprintCallable, Category = RigVMController)
	bool SetLocalVariableType(const FName& InVariableName, const FString& InCPPType, UObject* InCPPTypeObject, bool bSetupUndoRedo = true, bool bPrintPythonCommand = false);
	UFUNCTION(BlueprintCallable, Category = RigVMController)
	bool SetLocalVariableTypeFromObjectPath(const FName& InVariableName, const FString& InCPPType, const FString& InCPPTypeObjectPath, bool bSetupUndoRedo = true, bool bPrintPythonCommand = false);

	UFUNCTION(BlueprintCallable, Category = RigVMController)
	bool SetLocalVariableDefaultValue(const FName& InVariableName, const FString& InDefaultValue, bool bSetupUndoRedo = true, bool bPrintPythonCommand = false, bool bNotify = true);

	// Determine affected function references for a potential bulk edit on a library node
	TArray<TSoftObjectPtr<URigVMFunctionReferenceNode>> GetAffectedReferences(ERigVMControllerBulkEditType InEditType, bool bForceLoad = false, bool bNotify = true);

	// Determine affected assets for a potential bulk edit on a library node
	TArray<FAssetData> GetAffectedAssets(ERigVMControllerBulkEditType InEditType, bool bForceLoad = false, bool bNotify = true);

	// Sets the execute context struct type to use
	void SetExecuteContextStruct(UStruct* InExecuteContextStruct);

	// A delegate that can be set to change the struct unfolding behaviour
	FRigVMController_ShouldStructUnfoldDelegate UnfoldStructDelegate;

<<<<<<< HEAD
	int32 DetachLinksFromPinObjects();
	int32 ReattachLinksToPinObjects(bool bFollowCoreRedirectors = false);
=======
	// A delegate to retrieve the list of external variables
	FRigVMController_GetExternalVariablesDelegate GetExternalVariablesDelegate;

	// A delegate to retrieve the current bytecode of the graph
	FRigVMController_GetByteCodeDelegate GetCurrentByteCodeDelegate;

	// A delegate to determine if a function is public
	FRigVMController_IsFunctionAvailableDelegate IsFunctionAvailableDelegate;

	// A delegate to localize a function on demand
	FRigVMController_RequestLocalizeFunctionDelegate RequestLocalizeFunctionDelegate;

	// A delegate to create a new blueprint member variable
	FRigVMController_RequestNewExternalVariableDelegate RequestNewExternalVariableDelegate;
	
	// A delegate to validate if we are allowed to introduce a dependency between two objects
	FRigVMController_IsDependencyCyclicDelegate IsDependencyCyclicDelegate;

	// A delegate to ask the host / client for a dialog to confirm a bulk edit
	FRigVMController_RequestBulkEditDialogDelegate RequestBulkEditDialogDelegate;

	// A delegate to inform the host / client about the progress during a bulk edit
	FRigVMController_OnBulkEditProgressDelegate OnBulkEditProgressDelegate;

	// Returns the build data of the host
	static URigVMBuildData* GetBuildData(bool bCreateIfNeeded = true);

	int32 DetachLinksFromPinObjects(const TArray<URigVMLink*>* InLinks = nullptr, bool bNotify = false);
	int32 ReattachLinksToPinObjects(bool bFollowCoreRedirectors = false, const TArray<URigVMLink*>* InLinks = nullptr, bool bNotify = false, bool bSetupOrphanedPins = false);
>>>>>>> 6bbb88c8
	void AddPinRedirector(bool bInput, bool bOutput, const FString& OldPinPath, const FString& NewPinPath);

	// Removes nodes which went stale.
	void RemoveStaleNodes();

#if WITH_EDITOR
<<<<<<< HEAD

	bool ShouldRedirectPin(UScriptStruct* InOwningStruct, const FString& InOldRelativePinPath, FString& InOutNewRelativePinPath) const;
	bool ShouldRedirectPin(const FString& InOldPinPath, FString& InOutNewPinPath) const;

	void RepopulatePinsOnNode(URigVMNode* InNode);
=======
	bool ShouldRedirectPin(UScriptStruct* InOwningStruct, const FString& InOldRelativePinPath, FString& InOutNewRelativePinPath) const;
	bool ShouldRedirectPin(const FString& InOldPinPath, FString& InOutNewPinPath) const;

	void RepopulatePinsOnNode(URigVMNode* InNode, bool bFollowCoreRedirectors = true, bool bNotify = false, bool bSetupOrphanedPins = false);
	void RemovePinsDuringRepopulate(URigVMNode* InNode, TArray<URigVMPin*>& InPins, bool bNotify, bool bSetupOrphanedPins);

	// removes any orphan pins that no longer holds a link
	bool RemoveUnusedOrphanedPins(URigVMNode* InNode, bool bNotify);
	
>>>>>>> 6bbb88c8
#endif

	FRigVMUnitNodeCreatedContext& GetUnitNodeCreatedContext() { return UnitNodeCreatedContext; }

	// Wires the unit node delegates to the default controller delegates.
	// this is used only within the Control Rig Editor currently.
	void SetupDefaultUnitNodeDelegates(TDelegate<FName(FRigVMExternalVariable, FString)> InCreateExternalVariableDelegate);
	void ResetUnitNodeDelegates();

	// A flag that can be used to turn off pin default value validation if necessary
	bool bValidatePinDefaults;

	const FRigVMByteCode* GetCurrentByteCode() const;

	void ReportWarning(const FString& InMessage) const;
	void ReportError(const FString& InMessage) const;
	void ReportAndNotifyError(const FString& InMessage) const;

	template <typename FmtType, typename... Types>
	void ReportWarningf(const FmtType& Fmt, Types... Args)
	{
		ReportWarning(FString::Printf(Fmt, Args...));
	}

	template <typename FmtType, typename... Types>
	void ReportErrorf(const FmtType& Fmt, Types... Args)
	{
		ReportError(FString::Printf(Fmt, Args...));
	}

	template <typename FmtType, typename... Types>
	void ReportAndNotifyErrorf(const FmtType& Fmt, Types... Args)
	{
		ReportAndNotifyError(FString::Printf(Fmt, Args...));
	}

	/**
	 * Function to override the notification behavior and temporarily
	 * disable all notifications. Client code is responsible for calling
	 * SuspendNotifications(true) once all changes have been done.
	 */
	void SuspendNotifications(bool bSuspend) { bSuspendNotifications = bSuspend; }

	/**
	 * Helper function to disable a series of checks that can be ignored during a unit test
	 */
	UFUNCTION(BlueprintCallable, Category = RigVMController)
	void SetIsRunningUnitTest(bool bIsRunning);

private:

	UPROPERTY(BlueprintReadOnly, Category = RigVMController, meta = (ScriptName = "ModifiedEvent", AllowPrivateAccess = "true"))
	FRigVMGraphModifiedDynamicEvent ModifiedEventDynamic;

	FRigVMGraphModifiedEvent ModifiedEventStatic;
	void HandleModifiedEvent(ERigVMGraphNotifType InNotifType, URigVMGraph* InGraph, UObject* InSubject);

	FString GetValidNodeName(const FString& InPrefix);
	bool IsValidGraph() const;
	bool IsValidNodeForGraph(URigVMNode* InNode);
	bool IsValidPinForGraph(URigVMPin* InPin);
	bool IsValidLinkForGraph(URigVMLink* InLink);
	bool CanAddNode(URigVMNode* InNode, bool bReportErrors, bool bIgnoreFunctionEntryReturnNodes = false);
	TObjectPtr<URigVMNode> FindEventNode(const UScriptStruct* InScriptStruct) const;
	bool CanAddEventNode(UScriptStruct* InScriptStruct, const bool bReportErrors) const;
	bool CanAddFunctionRefForDefinition(URigVMLibraryNode* InFunctionDefinition, bool bReportErrors);
	void AddPinsForStruct(UStruct* InStruct, URigVMNode* InNode, URigVMPin* InParentPin, ERigVMPinDirection InPinDirection, const FString& InDefaultValue, bool bAutoExpandArrays, bool bNotify = false);
	void AddPinsForArray(FArrayProperty* InArrayProperty, URigVMNode* InNode, URigVMPin* InParentPin, ERigVMPinDirection InPinDirection, const TArray<FString>& InDefaultValues, bool bAutoExpandArrays);
	void ConfigurePinFromProperty(FProperty* InProperty, URigVMPin* InOutPin, ERigVMPinDirection InPinDirection = ERigVMPinDirection::Invalid);
	void ConfigurePinFromPin(URigVMPin* InOutPin, URigVMPin* InPin);
	virtual bool ShouldStructBeUnfolded(const UStruct* InStruct);
	virtual bool ShouldPinBeUnfolded(URigVMPin* InPin);
	bool SetPinDefaultValue(URigVMPin* InPin, const FString& InDefaultValue, bool bResizeArrays, bool bSetupUndoRedo, bool bMergeUndoAction, bool bNotify = true);
	bool ResetPinDefaultValue(URigVMPin* InPin, bool bSetupUndoRedo);
	static FString GetPinInitialDefaultValue(const URigVMPin* InPin);
	static FString GetPinInitialDefaultValueFromStruct(UScriptStruct* ScriptStruct, const URigVMPin* InPin, uint32 InOffset);
	URigVMPin* InsertArrayPin(URigVMPin* ArrayPin, int32 InIndex, const FString& InDefaultValue, bool bSetupUndoRedo);
	bool RemovePin(URigVMPin* InPinToRemove, bool bSetupUndoRedo, bool bNotify);
	FProperty* FindPropertyForPin(const FString& InPinPath);
	bool BindPinToVariable(URigVMPin* InPin, const FString& InNewBoundVariablePath, bool bSetupUndoRedo, const FString& InVariableNodeName = FString());
	bool UnbindPinFromVariable(URigVMPin* InPin, bool bSetupUndoRedo);
	bool MakeBindingsFromVariableNode(URigVMVariableNode* InNode, bool bSetupUndoRedo);
	bool PromotePinToVariable(URigVMPin* InPin, bool bCreateVariableNode, const FVector2D& InNodePosition, bool bSetupUndoRedo);
	URigVMInjectionInfo* InjectNodeIntoPin(const FString& InPinPath, bool bAsInput, const FName& InInputPinName, const FName& InOutputPinName, bool bSetupUndoRedo = true);
	URigVMInjectionInfo* InjectNodeIntoPin(URigVMPin* InPin, bool bAsInput, const FName& InInputPinName, const FName& InOutputPinName, bool bSetupUndoRedo = true);
	URigVMNode* EjectNodeFromPin(URigVMPin* InPin, bool bSetupUndoRedo = true, bool bPrintPythonCommands = false);

	// try to reconnect source and target pins after a node deletion
	void RelinkSourceAndTargetPins(URigVMNode* RigNode, bool bSetupUndoRedo = true);
	
public:
	bool AddLink(URigVMPin* OutputPin, URigVMPin* InputPin, bool bSetupUndoRedo = true);
	bool BreakLink(URigVMPin* OutputPin, URigVMPin* InputPin, bool bSetupUndoRedo = true);
	bool BreakAllLinks(URigVMPin* Pin, bool bAsInput, bool bSetupUndoRedo = true);

private:
	void BreakAllLinksRecursive(URigVMPin* Pin, bool bAsInput, bool bTowardsParent, bool bSetupUndoRedo);
	void UpdateRerouteNodeAfterChangingLinks(URigVMPin* PinChanged, bool bSetupUndoRedo = true);
	bool SetPinExpansion(URigVMPin* InPin, bool bIsExpanded, bool bSetupUndoRedo = true);
	void ExpandPinRecursively(URigVMPin* InPin, bool bSetupUndoRedo);
	bool SetPinIsWatched(URigVMPin* InPin, bool bIsWatched, bool bSetupUndoRedo);
	bool SetVariableName(URigVMVariableNode* InVariableNode, const FName& InVariableName, bool bSetupUndoRedo);
	bool SetParameterName(URigVMParameterNode* InParameterNode, const FName& InParameterName, bool bSetupUndoRedo);
	static void ForEveryPinRecursively(URigVMPin* InPin, TFunction<void(URigVMPin*)> OnEachPinFunction);
	static void ForEveryPinRecursively(URigVMNode* InNode, TFunction<void(URigVMPin*)> OnEachPinFunction);
	URigVMCollapseNode* CollapseNodes(const TArray<URigVMNode*>& InNodes, const FString& InCollapseNodeName, bool bSetupUndoRedo);
	TArray<URigVMNode*> ExpandLibraryNode(URigVMLibraryNode* InNode, bool bSetupUndoRedo);
	URigVMFunctionReferenceNode* PromoteCollapseNodeToFunctionReferenceNode(URigVMCollapseNode* InCollapseNode, bool bSetupUndoRedo, const FString& InExistingFunctionDefinitionPath);
	URigVMCollapseNode* PromoteFunctionReferenceNodeToCollapseNode(URigVMFunctionReferenceNode* InFunctionRefNode, bool bSetupUndoRedo, bool bRemoveFunctionDefinition);
	void SetReferencedFunction(URigVMFunctionReferenceNode* InFunctionRefNode, URigVMLibraryNode* InNewReferencedNode, bool bSetupUndoRedo);

	void RefreshFunctionPins(URigVMNode* InNode, bool bNotify = true);

	struct FPinState
	{
		ERigVMPinDirection Direction;
		FString CPPType;
		UObject* CPPTypeObject;
		FString DefaultValue;
		bool bIsExpanded;
		TArray<URigVMInjectionInfo*> InjectionInfos;
	};

	TMap<FString, FString> GetRedirectedPinPaths(URigVMNode* InNode) const;
	FPinState GetPinState(URigVMPin* InPin) const;
	TMap<FString, FPinState> GetPinStates(URigVMNode* InNode) const;
	void ApplyPinState(URigVMPin* InPin, const FPinState& InPinState);
	void ApplyPinStates(URigVMNode* InNode, const TMap<FString, FPinState>& InPinStates, const TMap<FString, FString>& InRedirectedPinPaths = TMap<FString, FString>());


	static FLinearColor GetColorFromMetadata(const FString& InMetadata);
	static void CreateDefaultValueForStructIfRequired(UScriptStruct* InStruct, FString& InOutDefaultValue);
	static void PostProcessDefaultValue(URigVMPin* Pin, FString& OutDefaultValue);
	static FString PostProcessCPPType(const FString& InCPPType, UObject* InCPPTypeObject);

	/*
	void PotentiallyResolvePrototypeNode(URigVMPrototypeNode* InNode, bool bSetupUndoRedo);
	void PotentiallyResolvePrototypeNode(URigVMPrototypeNode* InNode, bool bSetupUndoRedo, TArray<URigVMNode*>& NodesVisited);
	*/
	void ResolveUnknownTypePin(URigVMPin* InPinToResolve, const URigVMPin* InTemplatePin, bool bSetupUndoRedo, bool bTraverseNode = true, bool bTraverseParentPins = true, bool bTraverseLinks = true);
	bool ChangePinType(const FString& InPinPath, const FString& InCPPType, const FName& InCPPTypeObjectPath, bool bSetupUndoRedo, bool bSetupOrphanPins = true, bool bBreakLinks = true, bool bRemoveSubPins = true);
	bool ChangePinType(URigVMPin* InPin, const FString& InCPPType, const FName& InCPPTypeObjectPath, bool bSetupUndoRedo, bool bSetupOrphanPins = true, bool bBreakLinks = true, bool bRemoveSubPins = true);
	bool ChangePinType(URigVMPin* InPin, const FString& InCPPType,UObject* InCPPTypeObject, bool bSetupUndoRedo, bool bSetupOrphanPins = true, bool bBreakLinks = true, bool bRemoveSubPins = true);

	void PotentiallyResolvePrototypeNode(URigVMPrototypeNode* InNode, bool bUndo);
	void PotentiallyResolvePrototypeNode(URigVMPrototypeNode* InNode, bool bUndo, TArray<URigVMNode*>& NodesVisited);
	bool ChangePinType(const FString& InPinPath, const FString& InCPPType, const FName& InCPPTypeObjectPath, bool bUndo);
	bool ChangePinType(URigVMPin* InPin, const FString& InCPPType, const FName& InCPPTypeObjectPath, bool bUndo);

#if WITH_EDITOR
	void RewireLinks(URigVMPin* OldPin, URigVMPin* NewPin, bool bAsInput, bool bSetupUndoRedo, TArray<URigVMLink*> InLinks = TArray<URigVMLink*>());
#endif

<<<<<<< HEAD
	void DestroyObject(UObject* InObjectToDestroy);

=======

	bool RenameObject(UObject* InObjectToRename, const TCHAR* InNewName, UObject* InNewOuter = nullptr);
	void DestroyObject(UObject* InObjectToDestroy);
	static void AddNodePin(URigVMNode* InNode, URigVMPin* InPin);
	static void AddSubPin(URigVMPin* InParentPin, URigVMPin* InPin);
	static bool EnsurePinValidity(URigVMPin* InPin, bool bRecursive);
	static void ValidatePin(URigVMPin* InPin);

	// recreate the CPP type strings for variables that reference a type object
	// they can get out of sync when the variable references a user defined struct
	void EnsureLocalVariableValidity();
	
	FRigVMExternalVariable GetVariableByName(const FName& InExternalVariableName, const bool bIncludeInputArguments = false);
	TArray<FRigVMExternalVariable> GetAllVariables(const bool bIncludeInputArguments = false);

	void RefreshFunctionReferences(URigVMLibraryNode* InFunctionDefinition, bool bSetupUndoRedo);

	FString GetGraphOuterName() const;

public:
	static int32 GetMaxNameLength() { return 100; }
	static FString GetSanitizedName(const FString& InName, bool bAllowPeriod, bool bAllowSpace);
	static FString GetSanitizedGraphName(const FString& InName);
	static FString GetSanitizedNodeName(const FString& InName);
	static FString GetSanitizedVariableName(const FString& InName);
	static FString GetSanitizedPinName(const FString& InName);
	static FString GetSanitizedPinPath(const FString& InName);
	static void SanitizeName(FString& InOutName, bool bAllowPeriod, bool bAllowSpace);

private: 
>>>>>>> 6bbb88c8
	UPROPERTY(transient)
	TArray<TObjectPtr<URigVMGraph>> Graphs;

	UPROPERTY()
	TObjectPtr<UStruct> ExecuteContextStruct;

	UPROPERTY(transient)
	TObjectPtr<URigVMActionStack> ActionStack;

	bool bSuspendNotifications;
	bool bReportWarningsAndErrors;
	bool bIgnoreRerouteCompactnessChanges;

	// temporary maps used for pin redirection
	// only valid between Detach & ReattachLinksToPinObjects
	TMap<FString, FString> InputPinRedirectors;
	TMap<FString, FString> OutputPinRedirectors;

	struct FControlRigStructPinRedirectorKey
	{
		FControlRigStructPinRedirectorKey()
		{
		}

		FControlRigStructPinRedirectorKey(UScriptStruct* InScriptStruct, const FString& InPinPathInNode)
		: Struct(InScriptStruct)
		, PinPathInNode(InPinPathInNode)
		{
		}

		friend FORCEINLINE uint32 GetTypeHash(const FControlRigStructPinRedirectorKey& Cache)
		{
			return HashCombine(GetTypeHash(Cache.Struct), GetTypeHash(Cache.PinPathInNode));
		}

		FORCEINLINE bool operator ==(const FControlRigStructPinRedirectorKey& Other) const
		{
			return Struct == Other.Struct && PinPathInNode == Other.PinPathInNode;
		}

		FORCEINLINE bool operator !=(const FControlRigStructPinRedirectorKey& Other) const
		{
			return Struct != Other.Struct || PinPathInNode != Other.PinPathInNode;
		}

		UScriptStruct* Struct;
		FString PinPathInNode;
	};

	static TMap<FControlRigStructPinRedirectorKey, FString> PinPathCoreRedirectors;
	FCriticalSection PinPathCoreRedirectorsLock;

<<<<<<< HEAD
=======
	FRigVMUnitNodeCreatedContext UnitNodeCreatedContext;

	bool bIsRunningUnitTest;

>>>>>>> 6bbb88c8
	friend class URigVMGraph;
	friend class URigVMPin;
	friend class URigVMActionStack;
	friend class URigVMCompiler;
	friend struct FRigVMControllerObjectFactory;
	friend struct FRigVMAddRerouteNodeAction;
	friend struct FRigVMChangePinTypeAction;
<<<<<<< HEAD
	friend class FRigVMParserAST;
=======
	friend struct FRigVMInjectNodeIntoPinAction;
	friend class FRigVMParserAST;
	friend class FRigVMControllerCompileBracketScope;
>>>>>>> 6bbb88c8
};

class FRigVMControllerGraphGuard
{
public:

	FRigVMControllerGraphGuard(URigVMController* InController, URigVMGraph* InGraph, bool bSetupUndoRedo = true)
		: Controller(InController)
		, bUndo(bSetupUndoRedo)
	{
		Controller->PushGraph(InGraph, bUndo);
	}

	~FRigVMControllerGraphGuard()
	{
		Controller->PopGraph(bUndo);
	}

private:

	URigVMController* Controller;
	bool bUndo;
};<|MERGE_RESOLUTION|>--- conflicted
+++ resolved
@@ -14,13 +14,10 @@
 #include "RigVMModel/Nodes/RigVMSelectNode.h"
 #include "RigVMModel/Nodes/RigVMPrototypeNode.h"
 #include "RigVMModel/Nodes/RigVMEnumNode.h"
-<<<<<<< HEAD
-=======
 #include "RigVMModel/Nodes/RigVMCollapseNode.h"
 #include "RigVMModel/Nodes/RigVMFunctionReferenceNode.h"
 #include "RigVMModel/Nodes/RigVMArrayNode.h"
 #include "RigVMModel/RigVMBuildData.h"
->>>>>>> 6bbb88c8
 #include "RigVMController.generated.h"
 
 class URigVMActionStack;
@@ -154,14 +151,11 @@
 	UFUNCTION(BlueprintPure, Category = RigVMController)
 	bool IsReportingEnabled() const { return bReportWarningsAndErrors; }
 
-<<<<<<< HEAD
-=======
 	UFUNCTION(BlueprintCallable, Category = RigVMController)
 	TArray<FString> GeneratePythonCommands();
 
 	TArray<FString> GetAddNodePythonCommands(URigVMNode* Node) const;
 
->>>>>>> 6bbb88c8
 #if WITH_EDITOR
 	// Note: The functions below are scoped with WITH_EDITOR since we are considering
 	// to move this code into the runtime in the future. Right now there's a dependency
@@ -215,26 +209,6 @@
 	UFUNCTION(BlueprintCallable, Category = RigVMController)
 	URigVMVariableNode* ReplaceParameterNodeWithVariable(const FName& InNodeName, const FName& InVariableName, const FString& InCPPType, UObject* InCPPTypeObject, bool bSetupUndoRedo);
 
-	// Refreshes the variable node with the new data
-	UFUNCTION(BlueprintCallable, Category = RigVMController)
-	void RefreshVariableNode(const FName& InNodeName, const FName& InVariableName, const FString& InCPPType, UObject* InCPPTypeObject, bool bUndo);
-
-	// Removes all nodes related to a given variable
-	UFUNCTION(BlueprintCallable, Category = RigVMController)
-	void RemoveVariableNodes(const FName& InVarName, bool bUndo);
-
-	// Renames the variable name in all relevant nodes
-	UFUNCTION(BlueprintCallable, Category = RigVMController)
-	void RenameVariableNodes(const FName& InOldVarName, const FName& InNewVarName, bool bUndo);
-
-	// Changes the data type of all nodes matching a given variable name
-	UFUNCTION(BlueprintCallable, Category = RigVMController)
-	void ChangeVariableNodesType(const FName& InVarName, const FString& InCPPType, UObject* InCPPTypeObject, bool bUndo);
-
-	// Refreshes the variable node with the new data
-	UFUNCTION(BlueprintCallable, Category = RigVMController)
-	URigVMVariableNode* ReplaceParameterNodeWithVariable(const FName& InNodeName, const FName& InVariableName, const FString& InCPPType, UObject* InCPPTypeObject, bool bUndo);
-
 	// Adds a Parameter Node to the edited Graph.
 	// Parameters represent input or output arguments to the Graph / Function.
 	// Input Parameters are constant values / literals.
@@ -305,26 +279,6 @@
 	UFUNCTION(BlueprintCallable, Category = RigVMController)
 	URigVMPrototypeNode* AddPrototypeNode(const FName& InNotation, const FVector2D& InPosition = FVector2D::ZeroVector, const FString& InNodeName = TEXT(""), bool bSetupUndoRedo = true, bool bPrintPythonCommand = false);
 
-	// Adds a branch node to the graph.
-	// Branch nodes can be used to split the execution of into multiple branches,
-	// allowing to drive behavior by logic.
-	UFUNCTION(BlueprintCallable, Category = RigVMController)
-	URigVMBranchNode* AddBranchNode(const FVector2D& InPosition = FVector2D::ZeroVector, const FString& InNodeName = TEXT(""), bool bUndo = true);
-
-	// Adds an if node to the graph.
-	// If nodes can be used to pick between two values based on a condition.
-	UFUNCTION(BlueprintCallable, Category = RigVMController)
-	URigVMIfNode* AddIfNode(const FString& InCPPType, const FName& InCPPTypeObjectPath, const FVector2D& InPosition = FVector2D::ZeroVector, const FString& InNodeName = TEXT(""), bool bUndo = true);
-
-	// Adds a select node to the graph.
-	// Select nodes can be used to pick between multiple values based on an index.
-	UFUNCTION(BlueprintCallable, Category = RigVMController)
-	URigVMSelectNode* AddSelectNode(const FString& InCPPType, const FName& InCPPTypeObjectPath, const FVector2D& InPosition = FVector2D::ZeroVector, const FString& InNodeName = TEXT(""), bool bUndo = true);
-
-	// Adds a prototype node to the graph.
-	UFUNCTION(BlueprintCallable, Category = RigVMController)
-	URigVMPrototypeNode* AddPrototypeNode(const FName& InNotation, const FVector2D& InPosition = FVector2D::ZeroVector, const FString& InNodeName = TEXT(""), bool bUndo = true);
-
 	// Adds a Function / Struct Node to the edited Graph as an injected node
 	// UnitNode represent a RIGVM_METHOD declaration on a USTRUCT.
 	// This causes a NodeAdded modified event.
@@ -360,11 +314,6 @@
 	// This causes a NodeAdded modified event.
 	UFUNCTION(BlueprintCallable, Category = RigVMController)
 	URigVMArrayNode* AddArrayNodeFromObjectPath(ERigVMOpCode InOpCode, const FString& InCPPType, const FString& InCPPTypeObjectPath, const FVector2D& InPosition = FVector2D::ZeroVector, const FString& InNodeName = TEXT(""), bool bSetupUndoRedo = true, bool bPrintPythonCommand = false);
-
-	// Adds an enum node to the graph
-	// Enum nodes can be used to represent constant enum values within the graph
-	UFUNCTION(BlueprintCallable, Category = RigVMController)
-	URigVMEnumNode* AddEnumNode(const FName& InCPPTypeObjectPath, const FVector2D& InPosition = FVector2D::ZeroVector, const FString& InNodeName = TEXT(""), bool bUndo = true);
 
 	// Un-does the last action on the stack.
 	// Note: This should really only be used for unit tests,
@@ -743,10 +692,6 @@
 	// A delegate that can be set to change the struct unfolding behaviour
 	FRigVMController_ShouldStructUnfoldDelegate UnfoldStructDelegate;
 
-<<<<<<< HEAD
-	int32 DetachLinksFromPinObjects();
-	int32 ReattachLinksToPinObjects(bool bFollowCoreRedirectors = false);
-=======
 	// A delegate to retrieve the list of external variables
 	FRigVMController_GetExternalVariablesDelegate GetExternalVariablesDelegate;
 
@@ -776,20 +721,12 @@
 
 	int32 DetachLinksFromPinObjects(const TArray<URigVMLink*>* InLinks = nullptr, bool bNotify = false);
 	int32 ReattachLinksToPinObjects(bool bFollowCoreRedirectors = false, const TArray<URigVMLink*>* InLinks = nullptr, bool bNotify = false, bool bSetupOrphanedPins = false);
->>>>>>> 6bbb88c8
 	void AddPinRedirector(bool bInput, bool bOutput, const FString& OldPinPath, const FString& NewPinPath);
 
 	// Removes nodes which went stale.
 	void RemoveStaleNodes();
 
 #if WITH_EDITOR
-<<<<<<< HEAD
-
-	bool ShouldRedirectPin(UScriptStruct* InOwningStruct, const FString& InOldRelativePinPath, FString& InOutNewRelativePinPath) const;
-	bool ShouldRedirectPin(const FString& InOldPinPath, FString& InOutNewPinPath) const;
-
-	void RepopulatePinsOnNode(URigVMNode* InNode);
-=======
 	bool ShouldRedirectPin(UScriptStruct* InOwningStruct, const FString& InOldRelativePinPath, FString& InOutNewRelativePinPath) const;
 	bool ShouldRedirectPin(const FString& InOldPinPath, FString& InOutNewPinPath) const;
 
@@ -799,7 +736,6 @@
 	// removes any orphan pins that no longer holds a link
 	bool RemoveUnusedOrphanedPins(URigVMNode* InNode, bool bNotify);
 	
->>>>>>> 6bbb88c8
 #endif
 
 	FRigVMUnitNodeCreatedContext& GetUnitNodeCreatedContext() { return UnitNodeCreatedContext; }
@@ -944,19 +880,10 @@
 	bool ChangePinType(URigVMPin* InPin, const FString& InCPPType, const FName& InCPPTypeObjectPath, bool bSetupUndoRedo, bool bSetupOrphanPins = true, bool bBreakLinks = true, bool bRemoveSubPins = true);
 	bool ChangePinType(URigVMPin* InPin, const FString& InCPPType,UObject* InCPPTypeObject, bool bSetupUndoRedo, bool bSetupOrphanPins = true, bool bBreakLinks = true, bool bRemoveSubPins = true);
 
-	void PotentiallyResolvePrototypeNode(URigVMPrototypeNode* InNode, bool bUndo);
-	void PotentiallyResolvePrototypeNode(URigVMPrototypeNode* InNode, bool bUndo, TArray<URigVMNode*>& NodesVisited);
-	bool ChangePinType(const FString& InPinPath, const FString& InCPPType, const FName& InCPPTypeObjectPath, bool bUndo);
-	bool ChangePinType(URigVMPin* InPin, const FString& InCPPType, const FName& InCPPTypeObjectPath, bool bUndo);
-
 #if WITH_EDITOR
 	void RewireLinks(URigVMPin* OldPin, URigVMPin* NewPin, bool bAsInput, bool bSetupUndoRedo, TArray<URigVMLink*> InLinks = TArray<URigVMLink*>());
 #endif
 
-<<<<<<< HEAD
-	void DestroyObject(UObject* InObjectToDestroy);
-
-=======
 
 	bool RenameObject(UObject* InObjectToRename, const TCHAR* InNewName, UObject* InNewOuter = nullptr);
 	void DestroyObject(UObject* InObjectToDestroy);
@@ -987,7 +914,6 @@
 	static void SanitizeName(FString& InOutName, bool bAllowPeriod, bool bAllowSpace);
 
 private: 
->>>>>>> 6bbb88c8
 	UPROPERTY(transient)
 	TArray<TObjectPtr<URigVMGraph>> Graphs;
 
@@ -1040,13 +966,10 @@
 	static TMap<FControlRigStructPinRedirectorKey, FString> PinPathCoreRedirectors;
 	FCriticalSection PinPathCoreRedirectorsLock;
 
-<<<<<<< HEAD
-=======
 	FRigVMUnitNodeCreatedContext UnitNodeCreatedContext;
 
 	bool bIsRunningUnitTest;
 
->>>>>>> 6bbb88c8
 	friend class URigVMGraph;
 	friend class URigVMPin;
 	friend class URigVMActionStack;
@@ -1054,13 +977,9 @@
 	friend struct FRigVMControllerObjectFactory;
 	friend struct FRigVMAddRerouteNodeAction;
 	friend struct FRigVMChangePinTypeAction;
-<<<<<<< HEAD
-	friend class FRigVMParserAST;
-=======
 	friend struct FRigVMInjectNodeIntoPinAction;
 	friend class FRigVMParserAST;
 	friend class FRigVMControllerCompileBracketScope;
->>>>>>> 6bbb88c8
 };
 
 class FRigVMControllerGraphGuard
