// Copyright Epic Games, Inc. All Rights Reserved.

#pragma once

#include "RigVMCore/RigVMExternalVariable.h"
#include "RigVMModel/RigVMNode.h"
#include "RigVMModel/RigVMVariableDescription.h"
#include "RigVMVariableNode.generated.h"

/**
<<<<<<< HEAD
 * The variable description is used to convey information
 * about unique variables within a Graph. Multiple Variable
 * Nodes can share the same variable description.
 */
USTRUCT(BlueprintType)
struct FRigVMGraphVariableDescription
{
	GENERATED_BODY()

public:

	// comparison operator
	bool operator ==(const FRigVMGraphVariableDescription& Other) const
	{
		return Name == Other.Name;
	}

	// The name of the variable
	UPROPERTY(BlueprintReadOnly, Category = RigVMGraphVariableDescription)
	FName Name;

	// The C++ data type of the variable
	UPROPERTY(BlueprintReadOnly, Category = RigVMGraphVariableDescription)
	FString CPPType;

	// The Struct of the C++ data type of the variable (or nullptr)
	UPROPERTY(BlueprintReadOnly, Category = RigVMGraphVariableDescription)
	UObject* CPPTypeObject = nullptr;

	// The default value of the variable
	UPROPERTY(BlueprintReadOnly, Category = RigVMGraphVariableDescription)
	FString DefaultValue;

	// Returns nullptr external variable matching this description
	FORCEINLINE FRigVMExternalVariable ToExternalVariable() const
	{
		FRigVMExternalVariable ExternalVariable;
		ExternalVariable.Name = Name;

		if (CPPType.StartsWith(TEXT("TArray<")))
		{
			ExternalVariable.bIsArray = true;
			ExternalVariable.TypeName = *CPPType.Mid(7, CPPType.Len() - 8);
			ExternalVariable.TypeObject = CPPTypeObject;
		}
		else
		{
			ExternalVariable.bIsArray = false;
			ExternalVariable.TypeName = *CPPType;
			ExternalVariable.TypeObject = CPPTypeObject;
		}

		ExternalVariable.bIsPublic = false;
		ExternalVariable.bIsReadOnly = false;
		ExternalVariable.Memory = nullptr;
		return ExternalVariable;
	}
};

/**
=======
>>>>>>> 6bbb88c8
 * The Variable Node represents a mutable value / local state within the
 * the Function / Graph. Variable Node's can be a getter or a setter.
 * Getters are pure nodes with just an output value pin, while setters
 * are mutable nodes with an execute and input value pin.
 */
UCLASS(BlueprintType)
class RIGVMDEVELOPER_API URigVMVariableNode : public URigVMNode
{
	GENERATED_BODY()

public:

	// Default constructor
	URigVMVariableNode();

	// Override of node title
	virtual FString GetNodeTitle() const;

	// Returns the name of the variable
	UFUNCTION(BlueprintCallable, Category = RigVMVariableNode)
	FName GetVariableName() const;

	// Returns true if this node is a variable getter
	UFUNCTION(BlueprintCallable, Category = RigVMVariableNode)
	bool IsGetter() const;

	// Returns true if this variable is a local variable
	UFUNCTION(BlueprintCallable, Category = RigVMVariableNode)
	bool IsLocalVariable() const;

	// Returns true if this variable is an input argument
	UFUNCTION(BlueprintCallable, Category = RigVMVariableNode)
	bool IsInputArgument() const;

	// Returns the C++ data type of the variable
	UFUNCTION(BlueprintCallable, Category = RigVMVariableNode)
	FString GetCPPType() const;

	// Returns the C++ data type struct of the variable (or nullptr)
	UFUNCTION(BlueprintCallable, Category = RigVMVariableNode)
	UObject* GetCPPTypeObject() const;

	// Returns the default value of the variable as a string
	UFUNCTION(BlueprintCallable, Category = RigVMVariableNode)
	FString GetDefaultValue() const;

	// Returns this variable node's variable description
	UFUNCTION(BlueprintCallable, Category = RigVMVariableNode)
	FRigVMGraphVariableDescription GetVariableDescription() const;

	// Override of node title
	virtual FLinearColor GetNodeColor() const override { return FLinearColor::Blue; }
	virtual bool IsDefinedAsVarying() const override { return true; }

private:

	static const FString VariableName;
	static const FString ValueName;

	URigVMPin* GetVariableNamePin() const;
	URigVMPin* GetValuePin() const;
	

	friend class URigVMController;
	friend class UControlRigBlueprint;
	friend struct FRigVMRemoveNodeAction;
	friend class URigVMPin;
	friend class URigVMCompiler;
	friend class FRigVMVarExprAST;
	friend class FRigVMParserAST;
};
<|MERGE_RESOLUTION|>--- conflicted
+++ resolved
@@ -8,69 +8,6 @@
 #include "RigVMVariableNode.generated.h"
 
 /**
-<<<<<<< HEAD
- * The variable description is used to convey information
- * about unique variables within a Graph. Multiple Variable
- * Nodes can share the same variable description.
- */
-USTRUCT(BlueprintType)
-struct FRigVMGraphVariableDescription
-{
-	GENERATED_BODY()
-
-public:
-
-	// comparison operator
-	bool operator ==(const FRigVMGraphVariableDescription& Other) const
-	{
-		return Name == Other.Name;
-	}
-
-	// The name of the variable
-	UPROPERTY(BlueprintReadOnly, Category = RigVMGraphVariableDescription)
-	FName Name;
-
-	// The C++ data type of the variable
-	UPROPERTY(BlueprintReadOnly, Category = RigVMGraphVariableDescription)
-	FString CPPType;
-
-	// The Struct of the C++ data type of the variable (or nullptr)
-	UPROPERTY(BlueprintReadOnly, Category = RigVMGraphVariableDescription)
-	UObject* CPPTypeObject = nullptr;
-
-	// The default value of the variable
-	UPROPERTY(BlueprintReadOnly, Category = RigVMGraphVariableDescription)
-	FString DefaultValue;
-
-	// Returns nullptr external variable matching this description
-	FORCEINLINE FRigVMExternalVariable ToExternalVariable() const
-	{
-		FRigVMExternalVariable ExternalVariable;
-		ExternalVariable.Name = Name;
-
-		if (CPPType.StartsWith(TEXT("TArray<")))
-		{
-			ExternalVariable.bIsArray = true;
-			ExternalVariable.TypeName = *CPPType.Mid(7, CPPType.Len() - 8);
-			ExternalVariable.TypeObject = CPPTypeObject;
-		}
-		else
-		{
-			ExternalVariable.bIsArray = false;
-			ExternalVariable.TypeName = *CPPType;
-			ExternalVariable.TypeObject = CPPTypeObject;
-		}
-
-		ExternalVariable.bIsPublic = false;
-		ExternalVariable.bIsReadOnly = false;
-		ExternalVariable.Memory = nullptr;
-		return ExternalVariable;
-	}
-};
-
-/**
-=======
->>>>>>> 6bbb88c8
  * The Variable Node represents a mutable value / local state within the
  * the Function / Graph. Variable Node's can be a getter or a setter.
  * Getters are pure nodes with just an output value pin, while setters
