// Copyright Epic Games, Inc. All Rights Reserved.

#pragma once

#include "RigVMCore/RigVMExternalVariable.h"
#include "RigVMModel/RigVMNode.h"
#include "RigVMTypeUtils.h"
#include "RigVMParameterNode.generated.h"

/**
 * The parameter description is used to convey information
 * about unique parameters within a Graph. Multiple Parameter
 * Nodes can share the same parameter description.
 */
USTRUCT(BlueprintType)
struct FRigVMGraphParameterDescription
{
	GENERATED_BODY()

public:

	// comparison operator
	bool operator ==(const FRigVMGraphParameterDescription& Other) const
	{
		return Name == Other.Name;
	}

	// The name of the parameter
	UPROPERTY(BlueprintReadOnly, Category = RigVMGraphParameterDescription)
	FName Name;

	// True if the parameter is an input
	UPROPERTY(BlueprintReadOnly, Category = RigVMGraphParameterDescription)
	bool bIsInput = false;

	// The C++ data type of the parameter
	UPROPERTY(BlueprintReadOnly, Category = RigVMGraphParameterDescription)
	FString CPPType;

	// The Struct of the C++ data type of the parameter (or nullptr)
	UPROPERTY(BlueprintReadOnly, Category = RigVMGraphParameterDescription)
<<<<<<< HEAD
	UObject* CPPTypeObject = nullptr;
=======
	TObjectPtr<UObject> CPPTypeObject = nullptr;
>>>>>>> 6bbb88c8

	// The default value of the parameter
	UPROPERTY(BlueprintReadOnly, Category = RigVMGraphParameterDescription)
	FString DefaultValue;

	// Returns nullptr external variable matching this description
	FORCEINLINE FRigVMExternalVariable ToExternalVariable() const
	{
		FRigVMExternalVariable ExternalVariable;
		ExternalVariable.Name = Name;

<<<<<<< HEAD
		if (CPPType.StartsWith(TEXT("TArray<")))
=======
		if (RigVMTypeUtils::IsArrayType(CPPType))
>>>>>>> 6bbb88c8
		{
			ExternalVariable.bIsArray = true;
			ExternalVariable.TypeName = *CPPType.Mid(7, CPPType.Len() - 8);
			ExternalVariable.TypeObject = CPPTypeObject;
		}
		else
		{
			ExternalVariable.bIsArray = false;
			ExternalVariable.TypeName = *CPPType;
			ExternalVariable.TypeObject = CPPTypeObject;
		}

		ExternalVariable.bIsPublic = false;
		ExternalVariable.bIsReadOnly = false;
		ExternalVariable.Memory = nullptr;
		return ExternalVariable;
	}
};

/**
 * The Parameter Node represents an input or output argument / parameter
 * of the Function / Graph. Parameter Node have only a single value pin.
 */
UCLASS(BlueprintType)
class RIGVMDEVELOPER_API URigVMParameterNode : public URigVMNode
{
	GENERATED_BODY()

public:

	// Default constructor
	URigVMParameterNode();

	// Override of node title
	virtual FString GetNodeTitle() const;

	// Returns the name of the parameter
	UFUNCTION(BlueprintCallable, Category = RigVMParameterNode)
	FName GetParameterName() const;

	// Returns true if this node is an input
	UFUNCTION(BlueprintCallable, Category = RigVMParameterNode)
	bool IsInput() const;

	// Returns the C++ data type of the parameter
	UFUNCTION(BlueprintCallable, Category = RigVMParameterNode)
	FString GetCPPType() const;

	// Returns the C++ data type struct of the parameter (or nullptr)
	UFUNCTION(BlueprintCallable, Category = RigVMParameterNode)
	UObject* GetCPPTypeObject() const;

	// Returns the default value of the parameter as a string
	UFUNCTION(BlueprintCallable, Category = RigVMParameterNode)
	FString GetDefaultValue() const;

	// Returns this parameter node's parameter description
	UFUNCTION(BlueprintCallable, Category = RigVMParameterNode)
	FRigVMGraphParameterDescription GetParameterDescription() const;

	// Override of node title
	virtual FLinearColor GetNodeColor() const override { return FLinearColor::Green; }

	virtual bool IsDefinedAsVarying() const override { return true; }

private:

	virtual bool ContributesToResult() const override { return !IsInput(); }

	static const FString ParameterName;
	static const FString DefaultName;
	static const FString ValueName;

	friend class URigVMController;
	friend class URigVMCompiler;
};
<|MERGE_RESOLUTION|>--- conflicted
+++ resolved
@@ -39,11 +39,7 @@
 
 	// The Struct of the C++ data type of the parameter (or nullptr)
 	UPROPERTY(BlueprintReadOnly, Category = RigVMGraphParameterDescription)
-<<<<<<< HEAD
-	UObject* CPPTypeObject = nullptr;
-=======
 	TObjectPtr<UObject> CPPTypeObject = nullptr;
->>>>>>> 6bbb88c8
 
 	// The default value of the parameter
 	UPROPERTY(BlueprintReadOnly, Category = RigVMGraphParameterDescription)
@@ -55,11 +51,7 @@
 		FRigVMExternalVariable ExternalVariable;
 		ExternalVariable.Name = Name;
 
-<<<<<<< HEAD
-		if (CPPType.StartsWith(TEXT("TArray<")))
-=======
 		if (RigVMTypeUtils::IsArrayType(CPPType))
->>>>>>> 6bbb88c8
 		{
 			ExternalVariable.bIsArray = true;
 			ExternalVariable.TypeName = *CPPType.Mid(7, CPPType.Len() - 8);
