--- conflicted
+++ resolved
@@ -55,17 +55,6 @@
 	UFUNCTION(BlueprintCallable, Category = RigVMNode)
 	int32 GetNodeIndex() const;
 
-<<<<<<< HEAD
-	// Returns the current index of the instruction in the stack (or INDEX_NONE)
-	UFUNCTION(BlueprintCallable, Category = RigVMNode)
-	int32 GetInstructionIndex() const;
-
-	// Returns the index of the block this node belongs to
-	UFUNCTION(BlueprintCallable, Category = RigVMNode)
-	int32 GetBlockIndex() const;
-
-=======
->>>>>>> 6bbb88c8
 	// Returns all of the top-level Pins of this Node.
 	UFUNCTION(BlueprintCallable, Category = RigVMNode)
 	virtual const TArray<URigVMPin*>& GetPins() const;
@@ -198,17 +187,6 @@
 	UFUNCTION(BlueprintCallable, Category = RigVMNode)
 	TArray<URigVMNode*> GetLinkedTargetNodes() const;
 
-<<<<<<< HEAD
-	// Returns the name of the slice context for a pin
-	virtual FName GetSliceContextForPin(URigVMPin* InRootPin, const FRigVMUserDataArray& InUserData);
-
-	// returns the number of slices on this node
-	int32 GetNumSlices(const FRigVMUserDataArray& InUserData);
-
-	// Returns the number of slices for a given context
-	virtual int32 GetNumSlicesForContext(const FName& InContextName, const FRigVMUserDataArray& InUserData);
-
-=======
 	// Returns the name of the node prior to the renaming
 	UFUNCTION(BlueprintCallable, Category = RigVMNode)
 	FName GetPreviousFName() const { return PreviousName; }
@@ -236,7 +214,6 @@
 
 	UFUNCTION(BlueprintCallable, Category = RigVMNode)
 	void SetExecutionIsHaltedAtThisNode(const bool bValue) { bHaltedAtThisNode = bValue; }
->>>>>>> 6bbb88c8
 private:
 
 	static const FString NodeColorName;
@@ -273,16 +250,9 @@
 
 private:
 
-	UPROPERTY(transient)
-	int32 BlockIndex;
-
 	UPROPERTY()
 	TArray<TObjectPtr<URigVMPin>> Pins;
 
-<<<<<<< HEAD
-	int32 GetSliceContextBracket;
-
-=======
 	UPROPERTY()
 	TArray<TObjectPtr<URigVMPin>> OrphanedPins;
 
@@ -299,7 +269,6 @@
 	static TArray<int32> EmptyInstructionArray;
 #endif
 	
->>>>>>> 6bbb88c8
 	friend class URigVMController;
 	friend class URigVMGraph;
 	friend class URigVMPin;
