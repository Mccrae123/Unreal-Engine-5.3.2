// Copyright Epic Games, Inc. All Rights Reserved.

#pragma once

#include "UObject/PropertyPortFlags.h"
#include "RigVMController.h"
#if WITH_EDITOR
#include "ScopedTransaction.h"
#endif
#include "RigVMControllerActions.generated.h"

/**
 * ================================================================================
 * The RigVMController doesn't rely on the transaction system for performing,
 * tracking, undoing and redoing changes. Instead it uses an action stack which
 * stores small serialized structs for each occured action. The reason for this 
 * is the subscription model and Python support: We need the Graph to broadcast
 * events to all subscribers - independently from where the action is coming from.
 * This includes UI views, scripting or undo / redo.
 * Each action supports the concept of 'merging', so multiple color change actions
 * for example can be merged into a single action. This avoids the need for tracking
 * action scope - and makes the integration with UI code simple.
 * The Controller's ActionStack integrates into the editor's transaction stack
 * using the ActionIndex property: Transactions on that property cause the 
 * actionstack to consecutively undo or redo actions until the expected stack
 * size is reached.
 * ================================================================================
 */

struct FRigVMBaseAction;

/**
 * The action key is used for serializing and storing an action in the stack,
 * or within another action.
 */
USTRUCT()
struct FRigVMActionKey
{
	GENERATED_BODY()

	UPROPERTY()
	FString ScriptStructPath;

	UPROPERTY()
	FString ExportedText;

	template<class ActionType>
	void Set(const ActionType& InAction)
	{
		UScriptStruct* ScriptStruct = ActionType::StaticStruct();
		FRigVMActionKey Key;
		ScriptStructPath = ScriptStruct->GetPathName();
		
		TArray<uint8, TAlignedHeapAllocator<16>> DefaultStructData;
		DefaultStructData.AddZeroed(ScriptStruct->GetStructureSize());
		ScriptStruct->InitializeDefaultValue(DefaultStructData.GetData());
		
		ScriptStruct->ExportText(ExportedText, &InAction, DefaultStructData.GetData(), nullptr, PPF_None, nullptr);
	}
};

/**
 * The action wrapper is used to extract an action from a serialized key.
 */
struct FRigVMActionWrapper
{
public:
	FRigVMActionWrapper(const FRigVMActionKey& Key);
	~FRigVMActionWrapper();

	FRigVMBaseAction* GetAction();
	FString ExportText();

private:
	FRigVMActionWrapper(const FRigVMActionWrapper& Other) = delete;
	FRigVMActionWrapper& operator = (const FRigVMActionWrapper& Other) = delete;

	UScriptStruct* ScriptStruct;
	FRigVMByteArray Data;
};

/**
 * The base action is the base struct for all actions, and provides
 * access to sub actions, merge functionality as well as undo and redo
 * base implementations.
 */
USTRUCT()
struct FRigVMBaseAction
{
	GENERATED_BODY()

	// Default constructor
	FRigVMBaseAction()
		 : Title(TEXT("ACtion"))
	{
	}

	// Default destructor
	virtual ~FRigVMBaseAction() {};

	// Returns the title of the action - used for the Edit menu's undo / redo
	virtual FString GetTitle() const { return Title; }

	// Trys to merge the action with another action and 
	// returns true if successfull.
	virtual bool Merge(const FRigVMBaseAction* Other);

	// Un-does the action and returns true if successfull.
	virtual bool Undo(URigVMController* InController);

	// Re-does the action and returns true if successfull.
	virtual bool Redo(URigVMController* InController);

	// Adds a child / sub action to this one
	template<class ActionType>
	void AddAction(const ActionType& InAction)
	{
		FRigVMActionKey Key;
		Key.Set<ActionType>(InAction);
		SubActions.Add(Key);
	}

	UPROPERTY()
	FString Title;

	UPROPERTY()
	TArray<FRigVMActionKey> SubActions;
};

/**
 * The Action Stack can be used to track actions happening on a
 * Graph. Currently the only owner of the ActionStack is the Controller.
 * Actions can be added to the stack, or they can be understood as
 * scopes / brackets. For this you can use BeginAction / EndAction / CancelAction
 * to open / close a bracket. Open brackets automatically record additional
 * actions occuring during the bracket's lifetime.
 */
UCLASS()
class URigVMActionStack : public UObject
{
	GENERATED_BODY()

	virtual ~URigVMActionStack()
	{
		ensure(CurrentActions.IsEmpty());
	}

public:

	// Begins an action and opens a bracket / scope.
	template<class T>
	void BeginAction(T& InAction)
	{
		if (CurrentActions.Num() > 0)
		{
			// catch erroreous duplicate calls to begin action
			ensure(CurrentActions.Last() != &InAction);
		}
		CurrentActions.Add((FRigVMBaseAction*)&InAction);

		ModifiedEvent.Broadcast(ERigVMGraphNotifType::InteractionBracketOpened, nullptr, nullptr);
	}

	// Ends an action and closes a bracket / scope.
	template<class ActionType>
	void EndAction(ActionType& InAction, bool bPerformMerge = false)
	{
		ensure(CurrentActions.Num() > 0);
		ensure((FRigVMBaseAction*)&InAction == CurrentActions.Last());
		CurrentActions.Pop();
		AddAction(InAction, bPerformMerge);

		ModifiedEvent.Broadcast(ERigVMGraphNotifType::InteractionBracketClosed, nullptr, nullptr);
	}

	// Cancels an action, closes a bracket / scope and discards all 
	// actions to this point.
	template<class ActionType>
	void CancelAction(ActionType& InAction)
	{
		ensure(CurrentActions.Num() > 0);
		ensure((FRigVMBaseAction*)&InAction == CurrentActions.Last());
		CurrentActions.Pop();

		ModifiedEvent.Broadcast(ERigVMGraphNotifType::InteractionBracketCanceled, nullptr, nullptr);
	}

	// Adds an action to the stack. Optionally this can perform
	// a potential merge of this action with the previous action to
	// compact the stack.
	template<class ActionType>
	void AddAction(const ActionType& InAction, bool bPerformMerge = false)
	{
		TArray<FRigVMActionKey>* ActionList = &UndoActions;
		if (CurrentActions.Num() > 0)
		{
			ActionList = &CurrentActions[CurrentActions.Num()-1]->SubActions;
		}

		bool bMergeIfPossible = bPerformMerge;
		if (bMergeIfPossible)
		{
			bMergeIfPossible = false;
			if (ActionList->Num() > 0 && InAction.SubActions.Num() == 0)
			{
				if (ActionList->Last().ScriptStructPath == ActionType::StaticStruct()->GetPathName())
				{
					FRigVMActionWrapper Wrapper((*ActionList)[ActionList->Num() - 1]);
					if (Wrapper.GetAction()->SubActions.Num() == 0)
					{
						bMergeIfPossible = Wrapper.GetAction()->Merge(&InAction);
						if (bMergeIfPossible)
						{
							(*ActionList)[ActionList->Num()-1].ExportedText = Wrapper.ExportText();
						}
					}
				}
			}
		}

		if (!bMergeIfPossible)
		{
			FRigVMActionKey Key;
			Key.Set<ActionType>(InAction);

			ActionList->Add(Key);

			if (CurrentActions.Num() == 0)
			{
				RedoActions.Reset();

#if WITH_EDITOR
				const FScopedTransaction Transaction(FText::FromString(InAction.GetTitle()));
				SetFlags(RF_Transactional);
				Modify();
#endif

				ActionIndex = ActionIndex + 1;
			}
		}
	}

	// Opens an undo bracket / scope to record actions into.
	// This is primary useful for Python.
	UFUNCTION()
	bool OpenUndoBracket(const FString& InTitle);

	// Closes an undo bracket / scope.
	// This is primary useful for Python.
	UFUNCTION()
	bool CloseUndoBracket();

	// Cancels an undo bracket / scope.
	// This is primary useful for Python.
	UFUNCTION()
	bool CancelUndoBracket();

	// Pops the last action from the undo stack and perform undo on it.
	// Note: This should really only be used for unit tests,
	// use the GEditor's main Undo method instead.
	UFUNCTION()
	bool Undo(URigVMController* InController);

	// Pops the last action from the redo stack and perform redo on it.
	// Note: This should really only be used for unit tests,
	// use the GEditor's main Redo method instead.
	UFUNCTION()
	bool Redo(URigVMController* InController);

#if WITH_EDITOR
	virtual void PostTransacted(const FTransactionObjectEvent& TransactionEvent) override;
#endif

	FRigVMGraphModifiedEvent& OnModified() { return ModifiedEvent; }

private:

	UPROPERTY()
	int32 ActionIndex;

	UPROPERTY(NonTransactional)
	TArray<FRigVMActionKey> UndoActions;

	UPROPERTY(NonTransactional)
	TArray<FRigVMActionKey> RedoActions;

	TArray<FRigVMBaseAction*> CurrentActions;
	TArray<FRigVMBaseAction*> BracketActions;

	FRigVMGraphModifiedEvent ModifiedEvent;
};

/**
 * An action which inverses the child actions,
 * it performs undo on redo and vice versa.
 */
USTRUCT()
struct FRigVMInverseAction : public FRigVMBaseAction
{
	GENERATED_BODY()

	virtual ~FRigVMInverseAction() {};
	virtual bool Undo(URigVMController* InController);
	virtual bool Redo(URigVMController* InController);
};

/**
 * An action adding a unit node to the graph.
 */
USTRUCT()
struct FRigVMAddUnitNodeAction : public FRigVMBaseAction
{
	GENERATED_BODY()

public:

	FRigVMAddUnitNodeAction();
	FRigVMAddUnitNodeAction(URigVMUnitNode* InNode);
	virtual ~FRigVMAddUnitNodeAction() {};
	virtual bool Undo(URigVMController* InController) override;
	virtual bool Redo(URigVMController* InController) override;

	UPROPERTY()
	FString ScriptStructPath;

	UPROPERTY()
	FName MethodName;
	
	UPROPERTY()
	FVector2D Position;

	UPROPERTY()
	FString NodePath;
};

/**
 * An action adding a variable node to the graph.
 */
USTRUCT()
struct FRigVMAddVariableNodeAction : public FRigVMBaseAction
{
	GENERATED_BODY()

public:

	FRigVMAddVariableNodeAction();
	FRigVMAddVariableNodeAction(URigVMVariableNode* InNode);
	virtual ~FRigVMAddVariableNodeAction() {};
	virtual bool Undo(URigVMController* InController) override;
	virtual bool Redo(URigVMController* InController) override;

	UPROPERTY()
	FName VariableName;
	
	UPROPERTY()
	FString CPPType;

	UPROPERTY()
	FString CPPTypeObjectPath;

	UPROPERTY()
	bool bIsGetter;

	UPROPERTY()
	FString DefaultValue;

	UPROPERTY()
	FVector2D Position;

	UPROPERTY()
	FString NodePath;
};

/**
 * An action adding a parameter node to the graph.
 */
USTRUCT()
struct FRigVMAddParameterNodeAction : public FRigVMBaseAction
{
	GENERATED_BODY()

public:

	FRigVMAddParameterNodeAction();
	FRigVMAddParameterNodeAction(URigVMParameterNode* InNode);
	virtual ~FRigVMAddParameterNodeAction() {};
	virtual bool Undo(URigVMController* InController) override;
	virtual bool Redo(URigVMController* InController) override;

	UPROPERTY()
	FName ParameterName;
	
	UPROPERTY()
	FString CPPType;

	UPROPERTY()
	FString CPPTypeObjectPath;

	UPROPERTY()
	bool bIsInput;

	UPROPERTY()
	FString DefaultValue;

	UPROPERTY()
	FVector2D Position;

	UPROPERTY()
	FString NodePath;
};

/**
 * An action adding a comment node to the graph.
 */
USTRUCT()
struct FRigVMAddCommentNodeAction : public FRigVMBaseAction
{
	GENERATED_BODY()

public:

	FRigVMAddCommentNodeAction();
	FRigVMAddCommentNodeAction(URigVMCommentNode* InNode);
	virtual ~FRigVMAddCommentNodeAction() {};
	virtual bool Undo(URigVMController* InController) override;
	virtual bool Redo(URigVMController* InController) override;

	UPROPERTY()
	FString CommentText;

	UPROPERTY()
	FVector2D Position;

	UPROPERTY()
	FVector2D Size;

	UPROPERTY()
	FLinearColor Color;

	UPROPERTY()
	FString NodePath;
};

/**
 * An action adding a reroute node to the graph.
 */
USTRUCT()
struct FRigVMAddRerouteNodeAction : public FRigVMBaseAction
{
	GENERATED_BODY()

public:

	FRigVMAddRerouteNodeAction();
	FRigVMAddRerouteNodeAction(URigVMRerouteNode* InNode);
	virtual ~FRigVMAddRerouteNodeAction() {};
	virtual bool Undo(URigVMController* InController) override;
	virtual bool Redo(URigVMController* InController) override;

	UPROPERTY()
	bool bShowAsFullNode;

	UPROPERTY()
	FString CPPType;

	UPROPERTY()
	FName CPPTypeObjectPath;

	UPROPERTY()
	FString DefaultValue;

	UPROPERTY()
	bool bIsConstant;

	UPROPERTY()
	FName CustomWidgetName;

	UPROPERTY()
	FVector2D Position;

	UPROPERTY()
	FString NodePath;
};

/**
 * An action adding a branch node to the graph.
<<<<<<< HEAD
 */
USTRUCT()
struct FRigVMAddBranchNodeAction : public FRigVMBaseAction
{
	GENERATED_BODY()

public:

	FRigVMAddBranchNodeAction();
	FRigVMAddBranchNodeAction(URigVMBranchNode* InNode);
	virtual ~FRigVMAddBranchNodeAction() {};
	virtual bool Undo(URigVMController* InController) override;
	virtual bool Redo(URigVMController* InController) override;

	UPROPERTY()
	FVector2D Position;

	UPROPERTY()
	FString NodePath;
};

/**
 * An action adding an if node to the graph.
 */
USTRUCT()
struct FRigVMAddIfNodeAction : public FRigVMBaseAction
{
	GENERATED_BODY()

public:

	FRigVMAddIfNodeAction();
	FRigVMAddIfNodeAction(URigVMIfNode* InNode);
	virtual ~FRigVMAddIfNodeAction() {};
	virtual bool Undo(URigVMController* InController) override;
	virtual bool Redo(URigVMController* InController) override;

	UPROPERTY()
	FString CPPType;

	UPROPERTY()
	FName CPPTypeObjectPath;

	UPROPERTY()
	FVector2D Position;

	UPROPERTY()
	FString NodePath;
};

/**
 * An action adding a select node to the graph.
 */
USTRUCT()
struct FRigVMAddSelectNodeAction : public FRigVMBaseAction
{
	GENERATED_BODY()

public:

	FRigVMAddSelectNodeAction();
	FRigVMAddSelectNodeAction(URigVMSelectNode* InNode);
	virtual ~FRigVMAddSelectNodeAction() {};
	virtual bool Undo(URigVMController* InController) override;
	virtual bool Redo(URigVMController* InController) override;

	UPROPERTY()
	FString CPPType;

	UPROPERTY()
	FName CPPTypeObjectPath;

	UPROPERTY()
	FVector2D Position;

	UPROPERTY()
	FString NodePath;
};

/**
 * An action adding an enum node to the graph.
 */
USTRUCT()
struct FRigVMAddEnumNodeAction : public FRigVMBaseAction
{
	GENERATED_BODY()

public:

	FRigVMAddEnumNodeAction();
	FRigVMAddEnumNodeAction(URigVMEnumNode* InNode);
	virtual ~FRigVMAddEnumNodeAction() {};
	virtual bool Undo(URigVMController* InController) override;
	virtual bool Redo(URigVMController* InController) override;

	UPROPERTY()
	FString CPPType;

	UPROPERTY()
	FName CPPTypeObjectPath;

	UPROPERTY()
	FVector2D Position;

	UPROPERTY()
	FString NodePath;
};

/**
 * An action adding a prototype node to the graph.
 */
USTRUCT()
struct FRigVMAddPrototypeNodeAction : public FRigVMBaseAction
{
	GENERATED_BODY()

public:

	FRigVMAddPrototypeNodeAction();
	FRigVMAddPrototypeNodeAction(URigVMPrototypeNode* InNode);
	virtual ~FRigVMAddPrototypeNodeAction() {};
	virtual bool Undo(URigVMController* InController) override;
	virtual bool Redo(URigVMController* InController) override;

	UPROPERTY()
	FName PrototypeNotation;

	UPROPERTY()
	FVector2D Position;

	UPROPERTY()
	FString NodePath;
};

/**
 * An action adding an injected node to the graph.
=======
>>>>>>> 6bbb88c8
 */
USTRUCT()
struct FRigVMAddBranchNodeAction : public FRigVMBaseAction
{
	GENERATED_BODY()

public:

	FRigVMAddBranchNodeAction();
	FRigVMAddBranchNodeAction(URigVMBranchNode* InNode);
	virtual ~FRigVMAddBranchNodeAction() {};
	virtual bool Undo(URigVMController* InController) override;
	virtual bool Redo(URigVMController* InController) override;

	UPROPERTY()
	FVector2D Position;

	UPROPERTY()
	FString NodePath;
};

/**
 * An action adding an if node to the graph.
 */
USTRUCT()
struct FRigVMAddIfNodeAction : public FRigVMBaseAction
{
	GENERATED_BODY()

public:

	FRigVMAddIfNodeAction();
	FRigVMAddIfNodeAction(URigVMIfNode* InNode);
	virtual ~FRigVMAddIfNodeAction() {};
	virtual bool Undo(URigVMController* InController) override;
	virtual bool Redo(URigVMController* InController) override;

	UPROPERTY()
	FString CPPType;

	UPROPERTY()
	FName CPPTypeObjectPath;

	UPROPERTY()
	FVector2D Position;

	UPROPERTY()
	FString NodePath;
};

/**
 * An action adding a select node to the graph.
 */
USTRUCT()
struct FRigVMAddSelectNodeAction : public FRigVMBaseAction
{
	GENERATED_BODY()

public:

	FRigVMAddSelectNodeAction();
	FRigVMAddSelectNodeAction(URigVMSelectNode* InNode);
	virtual ~FRigVMAddSelectNodeAction() {};
	virtual bool Undo(URigVMController* InController) override;
	virtual bool Redo(URigVMController* InController) override;

	UPROPERTY()
	FString CPPType;

	UPROPERTY()
	FName CPPTypeObjectPath;

	UPROPERTY()
	FVector2D Position;

	UPROPERTY()
	FString NodePath;
};

/**
 * An action adding an enum node to the graph.
 */
USTRUCT()
struct FRigVMAddEnumNodeAction : public FRigVMBaseAction
{
	GENERATED_BODY()

public:

	FRigVMAddEnumNodeAction();
	FRigVMAddEnumNodeAction(URigVMEnumNode* InNode);
	virtual ~FRigVMAddEnumNodeAction() {};
	virtual bool Undo(URigVMController* InController) override;
	virtual bool Redo(URigVMController* InController) override;

	UPROPERTY()
	FString CPPType;

	UPROPERTY()
	FName CPPTypeObjectPath;

	UPROPERTY()
	FVector2D Position;

	UPROPERTY()
	FString NodePath;
};

/**
 * An action adding a prototype node to the graph.
 */
USTRUCT()
struct FRigVMAddPrototypeNodeAction : public FRigVMBaseAction
{
	GENERATED_BODY()

public:

	FRigVMAddPrototypeNodeAction();
	FRigVMAddPrototypeNodeAction(URigVMPrototypeNode* InNode);
	virtual ~FRigVMAddPrototypeNodeAction() {};
	virtual bool Undo(URigVMController* InController) override;
	virtual bool Redo(URigVMController* InController) override;

	UPROPERTY()
	FName PrototypeNotation;

	UPROPERTY()
	FVector2D Position;

	UPROPERTY()
	FString NodePath;
};

/**
 * An action injecting a node into a pin
 */
USTRUCT()
struct FRigVMInjectNodeIntoPinAction : public FRigVMBaseAction
{
	GENERATED_BODY()

public:

	FRigVMInjectNodeIntoPinAction();
	FRigVMInjectNodeIntoPinAction(URigVMInjectionInfo* InInjectionInfo);
	virtual ~FRigVMInjectNodeIntoPinAction() {};
	virtual bool Undo(URigVMController* InController) override;
	virtual bool Redo(URigVMController* InController) override;

	UPROPERTY()
	FString PinPath;

	UPROPERTY()
	bool bAsInput;

	UPROPERTY()
	FName InputPinName;

	UPROPERTY()
	FName OutputPinName;

	UPROPERTY()
	FString NodePath;
};

/**
 * An action removing a node from the graph.
 */
USTRUCT()
struct FRigVMRemoveNodeAction : public FRigVMBaseAction
{
	GENERATED_BODY()

public:

	FRigVMRemoveNodeAction() {}
	FRigVMRemoveNodeAction(URigVMNode* InNode, URigVMController* InController);
	virtual ~FRigVMRemoveNodeAction() {};
	virtual bool Undo(URigVMController* InController) override;
	virtual bool Redo(URigVMController* InController) override;

	UPROPERTY()
	FRigVMActionKey InverseActionKey;
};

/**
 * An action selecting or deselecting a node in the graph.
 */
USTRUCT()
struct FRigVMSetNodeSelectionAction : public FRigVMBaseAction
{
	GENERATED_BODY()

public:

	FRigVMSetNodeSelectionAction();
	FRigVMSetNodeSelectionAction(URigVMGraph* InGraph, TArray<FName> InNewSelection);
	virtual ~FRigVMSetNodeSelectionAction() {};
	virtual bool Undo(URigVMController* InController) override;
	virtual bool Redo(URigVMController* InController) override;

	UPROPERTY()
	TArray<FName> NewSelection;

	UPROPERTY()
	TArray<FName> OldSelection;
};

/**
 * An action setting a node's position in the graph.
 */
USTRUCT()
struct FRigVMSetNodePositionAction : public FRigVMBaseAction
{
	GENERATED_BODY()

public:

	FRigVMSetNodePositionAction()
	{
		OldPosition = NewPosition = FVector2D::ZeroVector;
	}
	FRigVMSetNodePositionAction(URigVMNode* InNode, const FVector2D& InNewPosition);
	virtual ~FRigVMSetNodePositionAction() {};
	virtual bool Merge(const FRigVMBaseAction* Other);
	virtual bool Undo(URigVMController* InController) override;
	virtual bool Redo(URigVMController* InController) override;

	UPROPERTY()
	FString NodePath;

	UPROPERTY()
	FVector2D OldPosition;

	UPROPERTY()
	FVector2D NewPosition;
};

/**
 * An action setting a node's size in the graph.
 */
USTRUCT()
struct FRigVMSetNodeSizeAction : public FRigVMBaseAction
{
	GENERATED_BODY()

public:

	FRigVMSetNodeSizeAction()
	{
		OldSize = NewSize = FVector2D::ZeroVector;
	}
	FRigVMSetNodeSizeAction(URigVMNode* InNode, const FVector2D& InNewSize);
	virtual ~FRigVMSetNodeSizeAction() {};
	virtual bool Merge(const FRigVMBaseAction* Other);
	virtual bool Undo(URigVMController* InController) override;
	virtual bool Redo(URigVMController* InController) override;

	UPROPERTY()
	FString NodePath;

	UPROPERTY()
	FVector2D OldSize;

	UPROPERTY()
	FVector2D NewSize;
};

/**
 * An action setting a node's color in the graph.
 */
USTRUCT()
struct FRigVMSetNodeColorAction : public FRigVMBaseAction
{
	GENERATED_BODY()

public:

	FRigVMSetNodeColorAction()
	{
		OldColor = NewColor = FLinearColor::Black;
	}
	FRigVMSetNodeColorAction(URigVMNode* InNode, const FLinearColor& InNewColor);
	virtual ~FRigVMSetNodeColorAction() {};
	virtual bool Merge(const FRigVMBaseAction* Other);
	virtual bool Undo(URigVMController* InController) override;
	virtual bool Redo(URigVMController* InController) override;

	UPROPERTY()
	FString NodePath;

	UPROPERTY()
	FLinearColor OldColor;

	UPROPERTY()
	FLinearColor NewColor;
};

/**
 * An action setting a node's category in the graph.
 */
USTRUCT()
struct FRigVMSetNodeCategoryAction : public FRigVMBaseAction
{
	GENERATED_BODY()

public:

	FRigVMSetNodeCategoryAction()
	{
		OldCategory = NewCategory = FString();
	}
	FRigVMSetNodeCategoryAction(URigVMCollapseNode* InNode, const FString& InNewCategory);
	virtual ~FRigVMSetNodeCategoryAction() {};
	virtual bool Merge(const FRigVMBaseAction* Other);
	virtual bool Undo(URigVMController* InController) override;
	virtual bool Redo(URigVMController* InController) override;

	UPROPERTY()
	FString NodePath;

	UPROPERTY()
	FString OldCategory;

	UPROPERTY()
	FString NewCategory;
};


/**
 * An action setting a node's keywords in the graph.
 */
USTRUCT()
struct FRigVMSetNodeKeywordsAction : public FRigVMBaseAction
{
	GENERATED_BODY()

public:

	FRigVMSetNodeKeywordsAction()
	{
		OldKeywords = NewKeywords = FString();
	}
	FRigVMSetNodeKeywordsAction(URigVMCollapseNode* InNode, const FString& InNewKeywords);
	virtual ~FRigVMSetNodeKeywordsAction() {};
	virtual bool Merge(const FRigVMBaseAction* Other);
	virtual bool Undo(URigVMController* InController) override;
	virtual bool Redo(URigVMController* InController) override;

	UPROPERTY()
	FString NodePath;

	UPROPERTY()
	FString OldKeywords;

	UPROPERTY()
	FString NewKeywords;
};

/**
* An action setting a node's description in the graph.
*/
USTRUCT()
struct FRigVMSetNodeDescriptionAction : public FRigVMBaseAction
{
	GENERATED_BODY()

public:

	FRigVMSetNodeDescriptionAction()
	{
		OldDescription = NewDescription = FString();
	}
	FRigVMSetNodeDescriptionAction(URigVMCollapseNode* InNode, const FString& InNewDescription);
	virtual ~FRigVMSetNodeDescriptionAction() {};
	virtual bool Merge(const FRigVMBaseAction* Other);
	virtual bool Undo(URigVMController* InController) override;
	virtual bool Redo(URigVMController* InController) override;

	UPROPERTY()
	FString NodePath;

	UPROPERTY()
	FString OldDescription;

	UPROPERTY()
	FString NewDescription;
};

/**
 * An action setting a comment node's text in the graph.
 */
USTRUCT()
struct FRigVMSetCommentTextAction : public FRigVMBaseAction
{
	GENERATED_BODY()

public:

	FRigVMSetCommentTextAction();
	FRigVMSetCommentTextAction(URigVMCommentNode* InNode, const FString& InNewText, const int32& InNewFontSize, const bool& bInNewBubbleVisible, const bool& bInNewColorBubble);
	virtual ~FRigVMSetCommentTextAction() {};
	virtual bool Undo(URigVMController* InController) override;
	virtual bool Redo(URigVMController* InController) override;

	UPROPERTY()
	FString NodePath;

	UPROPERTY()
	FString OldText;

	UPROPERTY()
	FString NewText;

	UPROPERTY()
	int32 OldFontSize;

	UPROPERTY()
	int32 NewFontSize;

	UPROPERTY()
	bool bOldBubbleVisible;

	UPROPERTY()
	bool bNewBubbleVisible;

	UPROPERTY()
	bool bOldColorBubble;

	UPROPERTY()
	bool bNewColorBubble;
};

/**
 * An action setting a reroute node's compactness in the graph.
 */
USTRUCT()
struct FRigVMSetRerouteCompactnessAction : public FRigVMBaseAction
{
	GENERATED_BODY()

public:

	FRigVMSetRerouteCompactnessAction();
	FRigVMSetRerouteCompactnessAction(URigVMRerouteNode* InNode, bool InShowAsFullNode);
	virtual ~FRigVMSetRerouteCompactnessAction() {};
	virtual bool Undo(URigVMController* InController) override;
	virtual bool Redo(URigVMController* InController) override;

	UPROPERTY()
	FString NodePath;

	UPROPERTY()
	bool OldShowAsFullNode;

	UPROPERTY()
	bool NewShowAsFullNode;
};

/**
 * An action renaming a variable in the graph.
 */
USTRUCT()
struct FRigVMRenameVariableAction : public FRigVMBaseAction
{
	GENERATED_BODY()

public:

	FRigVMRenameVariableAction() {}
	FRigVMRenameVariableAction(const FName& InOldVariableName, const FName& InNewVariableName);
	virtual ~FRigVMRenameVariableAction() {};
	virtual bool Undo(URigVMController* InController) override;
	virtual bool Redo(URigVMController* InController) override;

	UPROPERTY()
	FString OldVariableName;

	UPROPERTY()
	FString NewVariableName;
};

/**
 * An action renaming a parameter in the graph.
 */
USTRUCT()
struct FRigVMRenameParameterAction : public FRigVMBaseAction
{
	GENERATED_BODY()

public:

	FRigVMRenameParameterAction() {}
	FRigVMRenameParameterAction(const FName& InOldParameterName, const FName& InNewParameterName);
	virtual ~FRigVMRenameParameterAction() {};
	virtual bool Undo(URigVMController* InController) override;
	virtual bool Redo(URigVMController* InController) override;

	UPROPERTY()
	FString OldParameterName;

	UPROPERTY()
	FString NewParameterName;
};

/**
 * An action setting a pin's expansion state in the graph.
 */
USTRUCT()
struct FRigVMSetPinExpansionAction : public FRigVMBaseAction
{
	GENERATED_BODY()

public:

	FRigVMSetPinExpansionAction()
	{
		PinPath = FString();
		OldIsExpanded = NewIsExpanded = false;
	}

	FRigVMSetPinExpansionAction(URigVMPin* InPin, bool bNewIsExpanded);
	virtual ~FRigVMSetPinExpansionAction() {};
	virtual bool Undo(URigVMController* InController) override;
	virtual bool Redo(URigVMController* InController) override;

	UPROPERTY()
	FString PinPath;

	UPROPERTY()
	bool OldIsExpanded;

	UPROPERTY()
	bool NewIsExpanded;
};

/**
 * An action setting a pin's watch state in the graph.
 */
USTRUCT()
struct FRigVMSetPinWatchAction : public FRigVMBaseAction
{
	GENERATED_BODY()

public:

	FRigVMSetPinWatchAction()
	{
		OldIsWatched = NewIsWatched = false;
	}

	FRigVMSetPinWatchAction(URigVMPin* InPin, bool bNewIsWatched);
	virtual ~FRigVMSetPinWatchAction() {};
	virtual bool Undo(URigVMController* InController) override;
	virtual bool Redo(URigVMController* InController) override;

	UPROPERTY()
	FString PinPath;

	UPROPERTY()
	bool OldIsWatched;

	UPROPERTY()
	bool NewIsWatched;
};

/**
 * An action setting a pin's default value in the graph.
 */
USTRUCT()
struct FRigVMSetPinDefaultValueAction : public FRigVMBaseAction
{
	GENERATED_BODY()

public:

	FRigVMSetPinDefaultValueAction() {}
	FRigVMSetPinDefaultValueAction(URigVMPin* InPin, const FString& InNewDefaultValue);
	virtual ~FRigVMSetPinDefaultValueAction() {};
	virtual bool Merge(const FRigVMBaseAction* Other);
	virtual bool Undo(URigVMController* InController) override;
	virtual bool Redo(URigVMController* InController) override;

	UPROPERTY()
	FString PinPath;

	UPROPERTY()
	FString OldDefaultValue;

	UPROPERTY()
	FString NewDefaultValue;
};

/**
 * An action inserting a new array pin in the graph.
 */
USTRUCT()
struct FRigVMInsertArrayPinAction : public FRigVMBaseAction
{
	GENERATED_BODY()

public:

	FRigVMInsertArrayPinAction()
		: Index(0)
	{
	}
	FRigVMInsertArrayPinAction(URigVMPin* InArrayPin, int32 InIndex, const FString& InNewDefaultValue);
	virtual ~FRigVMInsertArrayPinAction() {};
	virtual bool Undo(URigVMController* InController) override;
	virtual bool Redo(URigVMController* InController) override;

	UPROPERTY()
	FString ArrayPinPath;

	UPROPERTY()
	int32 Index;

	UPROPERTY()
	FString NewDefaultValue;
};

/**
 * An action removing an array pin from the graph.
 */
USTRUCT()
struct FRigVMRemoveArrayPinAction : public FRigVMBaseAction
{
	GENERATED_BODY()

public:

	FRigVMRemoveArrayPinAction()
		: Index(0)
	{
	}
	FRigVMRemoveArrayPinAction(URigVMPin* InArrayElementPin);
	virtual ~FRigVMRemoveArrayPinAction() {};
	virtual bool Undo(URigVMController* InController) override;
	virtual bool Redo(URigVMController* InController) override;

	UPROPERTY()
	FString ArrayPinPath;

	UPROPERTY()
	int32 Index;

	UPROPERTY()
	FString DefaultValue;
};

/**
 * An action adding a new link to the graph.
 */
USTRUCT()
struct FRigVMAddLinkAction : public FRigVMBaseAction
{
	GENERATED_BODY()

public:

	FRigVMAddLinkAction() {}
	FRigVMAddLinkAction(URigVMPin* InOutputPin, URigVMPin* InInputPin);
	virtual ~FRigVMAddLinkAction() {};
	virtual bool Undo(URigVMController* InController) override;
	virtual bool Redo(URigVMController* InController) override;

	UPROPERTY()
	FString OutputPinPath;

	UPROPERTY()
	FString InputPinPath;
};

/**
 * An action removing a link from the graph.
 */
USTRUCT()
struct FRigVMBreakLinkAction : public FRigVMBaseAction
{
	GENERATED_BODY()

public:

	FRigVMBreakLinkAction() {}
	FRigVMBreakLinkAction(URigVMPin* InOutputPin, URigVMPin* InInputPin);
	virtual ~FRigVMBreakLinkAction() {};
	virtual bool Undo(URigVMController* InController) override;
	virtual bool Redo(URigVMController* InController) override;

	UPROPERTY()
	FString OutputPinPath;

	UPROPERTY()
	FString InputPinPath;
};

/**
 * An action changing a pin type
 */
USTRUCT()
struct FRigVMChangePinTypeAction : public FRigVMBaseAction
{
	GENERATED_BODY()

public:

<<<<<<< HEAD
	FRigVMChangePinTypeAction() {}
	FRigVMChangePinTypeAction(URigVMPin* InPin, const FString& InCppType, const FName& InCppTypeObjectPath);
=======
	FRigVMChangePinTypeAction();
	FRigVMChangePinTypeAction(URigVMPin* InPin, const FString& InCppType, const FName& InCppTypeObjectPath, bool InSetupOrphanPins, bool InBreakLinks, bool InRemoveSubPins);
>>>>>>> 6bbb88c8
	virtual ~FRigVMChangePinTypeAction() {};
	virtual bool Undo(URigVMController* InController) override;
	virtual bool Redo(URigVMController* InController) override;

	UPROPERTY()
	FString PinPath;

	UPROPERTY()
	FString OldCPPType;

	UPROPERTY()
	FName OldCPPTypeObjectPath;

	UPROPERTY()
	FString NewCPPType;

	UPROPERTY()
	FName NewCPPTypeObjectPath;
<<<<<<< HEAD
=======

	UPROPERTY()
	bool bSetupOrphanPins;

	UPROPERTY()
	bool bBreakLinks;

	UPROPERTY()
	bool bRemoveSubPins;
};

/**
 * An action to add a node from a text buffer
 */
USTRUCT()
struct FRigVMImportNodeFromTextAction : public FRigVMBaseAction
{
	GENERATED_BODY()

public:

	FRigVMImportNodeFromTextAction();
	FRigVMImportNodeFromTextAction(URigVMNode* InNode, URigVMController* InController);
	virtual ~FRigVMImportNodeFromTextAction() {};
	virtual bool Undo(URigVMController* InController) override;
	virtual bool Redo(URigVMController* InController) override;

	UPROPERTY()
	FVector2D Position;

	UPROPERTY()
	FString NodePath;

	UPROPERTY()
	FString ExportedText;
};

/**
 * An action to collapse a selection of nodes
 */
USTRUCT()
struct FRigVMCollapseNodesAction : public FRigVMBaseAction
{
	GENERATED_BODY()

public:

	FRigVMCollapseNodesAction();
	FRigVMCollapseNodesAction(URigVMController* InController, const TArray<URigVMNode*>& InNodes, const FString& InNodePath);
	virtual ~FRigVMCollapseNodesAction() {};
	virtual bool Undo(URigVMController* InController) override;
	virtual bool Redo(URigVMController* InController) override;

	UPROPERTY()
	FString LibraryNodePath;

	UPROPERTY()
	FString CollapsedNodesContent;

	UPROPERTY()
	TArray<FString> CollapsedNodesPaths;

	UPROPERTY()
	TArray<FString> CollapsedNodesLinks;
};

/**
 * An action to expand a library node into its content
 */
USTRUCT()
struct FRigVMExpandNodeAction : public FRigVMBaseAction
{
	GENERATED_BODY()

public:

	FRigVMExpandNodeAction();
	FRigVMExpandNodeAction(URigVMController* InController, URigVMLibraryNode* InLibraryNode);
	virtual ~FRigVMExpandNodeAction() {};
	virtual bool Undo(URigVMController* InController) override;
	virtual bool Redo(URigVMController* InController) override;

	UPROPERTY()
	FString LibraryNodePath;

	UPROPERTY()
	FString LibraryNodeContent;

	UPROPERTY()
	TArray<FString> LibraryNodeLinks;

	UPROPERTY()
	TArray<FString> ExpandedNodePaths;
};

/**
 * An action renaming a node in the graph.
 */
USTRUCT()
struct FRigVMRenameNodeAction : public FRigVMBaseAction
{
	GENERATED_BODY()

public:

	FRigVMRenameNodeAction() {}
	FRigVMRenameNodeAction(const FName& InOldNodeName, const FName& InNewNodeName);
	virtual ~FRigVMRenameNodeAction() {};
	virtual bool Undo(URigVMController* InController) override;
	virtual bool Redo(URigVMController* InController) override;

	UPROPERTY()
	FString OldNodeName;

	UPROPERTY()
	FString NewNodeName;
};

/**
 * An action pushing a graph to the graph stack of the controller
 */
USTRUCT()
struct FRigVMPushGraphAction : public FRigVMBaseAction
{
	GENERATED_BODY()

public:

	FRigVMPushGraphAction() {}
	FRigVMPushGraphAction(UObject* InGraph);
	virtual ~FRigVMPushGraphAction() {};
	virtual bool Undo(URigVMController* InController) override;
	virtual bool Redo(URigVMController* InController) override;

	UPROPERTY()
	FSoftObjectPath GraphPath;
};

/**
 * An action popping a graph from the graph stack of the controller
 */
USTRUCT()
struct FRigVMPopGraphAction : public FRigVMBaseAction
{
	GENERATED_BODY()

public:

	FRigVMPopGraphAction() {}
	FRigVMPopGraphAction(UObject* InGraph);
	virtual ~FRigVMPopGraphAction() {};
	virtual bool Undo(URigVMController* InController) override;
	virtual bool Redo(URigVMController* InController) override;

	UPROPERTY()
	FSoftObjectPath GraphPath;
};


/**
 * An action exposing a pin as a parameter
 */
USTRUCT()
struct FRigVMAddExposedPinAction : public FRigVMBaseAction
{
	GENERATED_BODY()

public:

	FRigVMAddExposedPinAction() {}
	FRigVMAddExposedPinAction(URigVMPin* InPin);
	virtual ~FRigVMAddExposedPinAction() {};
	virtual bool Undo(URigVMController* InController) override;
	virtual bool Redo(URigVMController* InController) override;

	UPROPERTY()
	FString PinName;
	
	UPROPERTY()
	ERigVMPinDirection Direction = ERigVMPinDirection::Input;

	UPROPERTY()
	FString CPPType;

	UPROPERTY()
	FString CPPTypeObjectPath;
	
	UPROPERTY()
	FString DefaultValue;
};

/**
 * An action exposing a pin as a parameter
 */
USTRUCT()
struct FRigVMRemoveExposedPinAction : public FRigVMBaseAction
{
	GENERATED_BODY()

public:

	FRigVMRemoveExposedPinAction() {}
	FRigVMRemoveExposedPinAction(URigVMPin* InPin);
	virtual ~FRigVMRemoveExposedPinAction() {};
	virtual bool Undo(URigVMController* InController) override;
	virtual bool Redo(URigVMController* InController) override;

	UPROPERTY()
	FString PinName;
	
	UPROPERTY()
	ERigVMPinDirection Direction = ERigVMPinDirection::Input;

	UPROPERTY()
	FString CPPType;

	UPROPERTY()
	FString CPPTypeObjectPath;

	UPROPERTY()
	FString DefaultValue;
};

/**
 * An action renaming an exposed in the graph.
 */
USTRUCT()
struct FRigVMRenameExposedPinAction : public FRigVMBaseAction
{
	GENERATED_BODY()

public:

	FRigVMRenameExposedPinAction() {}
	FRigVMRenameExposedPinAction(const FName& InOldPinName, const FName& InNewPinName);
	virtual ~FRigVMRenameExposedPinAction() {};
	virtual bool Undo(URigVMController* InController) override;
	virtual bool Redo(URigVMController* InController) override;

	UPROPERTY()
	FString OldPinName;

	UPROPERTY()
	FString NewPinName;
};

/**
 * An action to reorder pins on a node
 */
USTRUCT()
struct FRigVMSetPinIndexAction : public FRigVMBaseAction
{
	GENERATED_BODY()

public:

	FRigVMSetPinIndexAction();
	FRigVMSetPinIndexAction(URigVMPin* InPin, int32 InNewIndex);
	virtual ~FRigVMSetPinIndexAction() {};
	virtual bool Undo(URigVMController* InController) override;
	virtual bool Redo(URigVMController* InController) override;

	UPROPERTY()
	FString PinPath;

	UPROPERTY()
	int32 OldIndex;

	UPROPERTY()
	int32 NewIndex;
};

/**
* An action to remap a variable inside of a function reference node renaming a node in the graph.
*/
USTRUCT()
struct FRigVMSetRemappedVariableAction : public FRigVMBaseAction
{
	GENERATED_BODY()

public:

	FRigVMSetRemappedVariableAction() {}
	FRigVMSetRemappedVariableAction(URigVMFunctionReferenceNode* InFunctionRefNode, const FName& InInnerVariableName,
		const FName& InOldOuterVariableName, const FName& InNewOuterVariableName);
	virtual ~FRigVMSetRemappedVariableAction() {};
	virtual bool Undo(URigVMController* InController) override;
	virtual bool Redo(URigVMController* InController) override;

	UPROPERTY()
	FString NodePath;

	UPROPERTY()
	FName InnerVariableName;

	UPROPERTY()
	FName OldOuterVariableName;

	UPROPERTY()
	FName NewOuterVariableName;
};

/**
* An action to add a local variable.
*/
USTRUCT()
struct FRigVMAddLocalVariableAction : public FRigVMBaseAction
{
	GENERATED_BODY()

public:

	FRigVMAddLocalVariableAction() {}
	FRigVMAddLocalVariableAction(const FRigVMGraphVariableDescription& InLocalVariable);
	virtual ~FRigVMAddLocalVariableAction() {};
	virtual bool Undo(URigVMController* InController) override;
	virtual bool Redo(URigVMController* InController) override;

	UPROPERTY()
	FRigVMGraphVariableDescription LocalVariable;
};

/**
* An action to remove a local variable.
*/
USTRUCT()
struct FRigVMRemoveLocalVariableAction : public FRigVMBaseAction
{
	GENERATED_BODY()

public:

	FRigVMRemoveLocalVariableAction() {}
	FRigVMRemoveLocalVariableAction(const FRigVMGraphVariableDescription& InLocalVariable);
	virtual ~FRigVMRemoveLocalVariableAction() {};
	virtual bool Undo(URigVMController* InController) override;
	virtual bool Redo(URigVMController* InController) override;

	UPROPERTY()
	FRigVMGraphVariableDescription LocalVariable;
};

/**
* An action to rename a local variable.
*/
USTRUCT()
struct FRigVMRenameLocalVariableAction : public FRigVMBaseAction
{
	GENERATED_BODY()

public:

	FRigVMRenameLocalVariableAction() {}
	FRigVMRenameLocalVariableAction(const FName& InOldName, const FName& InNewName);
	virtual ~FRigVMRenameLocalVariableAction() {};
	virtual bool Undo(URigVMController* InController) override;
	virtual bool Redo(URigVMController* InController) override;

	UPROPERTY()
	FName OldVariableName;

	UPROPERTY()
	FName NewVariableName;
};

/**
* An action to change the type of a local variable.
*/
USTRUCT()
struct FRigVMChangeLocalVariableTypeAction : public FRigVMBaseAction
{
	GENERATED_BODY()

public:
	FRigVMChangeLocalVariableTypeAction();
	FRigVMChangeLocalVariableTypeAction(const FRigVMGraphVariableDescription& InLocalVariable, const FString& InCPPType, UObject* InCPPTypeObject);
	virtual ~FRigVMChangeLocalVariableTypeAction() {};
	virtual bool Undo(URigVMController* InController) override;
	virtual bool Redo(URigVMController* InController) override;

	UPROPERTY()
	FRigVMGraphVariableDescription LocalVariable;

	UPROPERTY()
	FString CPPType;

	UPROPERTY()
	TObjectPtr<UObject> CPPTypeObject;
};

/**
* An action to change the default value of a local variable.
*/
USTRUCT()
struct FRigVMChangeLocalVariableDefaultValueAction : public FRigVMBaseAction
{
	GENERATED_BODY()

public:
	FRigVMChangeLocalVariableDefaultValueAction();
	FRigVMChangeLocalVariableDefaultValueAction(const FRigVMGraphVariableDescription& InLocalVariable, const FString& InDefaultValue);
	virtual ~FRigVMChangeLocalVariableDefaultValueAction() {};
	virtual bool Undo(URigVMController* InController) override;
	virtual bool Redo(URigVMController* InController) override;

	UPROPERTY()
	FRigVMGraphVariableDescription LocalVariable;

	UPROPERTY()
	FString DefaultValue;
};

/**
* An action adding a array node to the graph.
*/
USTRUCT()
struct FRigVMAddArrayNodeAction : public FRigVMBaseAction
{
	GENERATED_BODY()

public:

	FRigVMAddArrayNodeAction();
	FRigVMAddArrayNodeAction(URigVMArrayNode* InNode);
	virtual ~FRigVMAddArrayNodeAction() {};
	virtual bool Undo(URigVMController* InController) override;
	virtual bool Redo(URigVMController* InController) override;

	UPROPERTY()
	ERigVMOpCode OpCode;
	
	UPROPERTY()
	FString CPPType;

	UPROPERTY()
	FString CPPTypeObjectPath;

	UPROPERTY()
	FVector2D Position;

	UPROPERTY()
	FString NodePath;
};

/**
 * An action to promote a function to collapse node or vice versa
 */
USTRUCT()
struct FRigVMPromoteNodeAction : public FRigVMBaseAction
{
	GENERATED_BODY()

public:

	FRigVMPromoteNodeAction();
	FRigVMPromoteNodeAction(const URigVMNode* InNodeToPromote, const FString& InNodePath, const FString& InFunctionDefinitionPath);
	virtual ~FRigVMPromoteNodeAction() {};
	virtual bool Undo(URigVMController* InController) override;
	virtual bool Redo(URigVMController* InController) override;

	UPROPERTY()
	FString LibraryNodePath;

	UPROPERTY()
	FString FunctionDefinitionPath;

	UPROPERTY()
	bool bFromFunctionToCollapseNode;
>>>>>>> 6bbb88c8
};<|MERGE_RESOLUTION|>--- conflicted
+++ resolved
@@ -76,7 +76,7 @@
 	FRigVMActionWrapper& operator = (const FRigVMActionWrapper& Other) = delete;
 
 	UScriptStruct* ScriptStruct;
-	FRigVMByteArray Data;
+	TArray<uint8> Data;
 };
 
 /**
@@ -484,145 +484,6 @@
 
 /**
  * An action adding a branch node to the graph.
-<<<<<<< HEAD
- */
-USTRUCT()
-struct FRigVMAddBranchNodeAction : public FRigVMBaseAction
-{
-	GENERATED_BODY()
-
-public:
-
-	FRigVMAddBranchNodeAction();
-	FRigVMAddBranchNodeAction(URigVMBranchNode* InNode);
-	virtual ~FRigVMAddBranchNodeAction() {};
-	virtual bool Undo(URigVMController* InController) override;
-	virtual bool Redo(URigVMController* InController) override;
-
-	UPROPERTY()
-	FVector2D Position;
-
-	UPROPERTY()
-	FString NodePath;
-};
-
-/**
- * An action adding an if node to the graph.
- */
-USTRUCT()
-struct FRigVMAddIfNodeAction : public FRigVMBaseAction
-{
-	GENERATED_BODY()
-
-public:
-
-	FRigVMAddIfNodeAction();
-	FRigVMAddIfNodeAction(URigVMIfNode* InNode);
-	virtual ~FRigVMAddIfNodeAction() {};
-	virtual bool Undo(URigVMController* InController) override;
-	virtual bool Redo(URigVMController* InController) override;
-
-	UPROPERTY()
-	FString CPPType;
-
-	UPROPERTY()
-	FName CPPTypeObjectPath;
-
-	UPROPERTY()
-	FVector2D Position;
-
-	UPROPERTY()
-	FString NodePath;
-};
-
-/**
- * An action adding a select node to the graph.
- */
-USTRUCT()
-struct FRigVMAddSelectNodeAction : public FRigVMBaseAction
-{
-	GENERATED_BODY()
-
-public:
-
-	FRigVMAddSelectNodeAction();
-	FRigVMAddSelectNodeAction(URigVMSelectNode* InNode);
-	virtual ~FRigVMAddSelectNodeAction() {};
-	virtual bool Undo(URigVMController* InController) override;
-	virtual bool Redo(URigVMController* InController) override;
-
-	UPROPERTY()
-	FString CPPType;
-
-	UPROPERTY()
-	FName CPPTypeObjectPath;
-
-	UPROPERTY()
-	FVector2D Position;
-
-	UPROPERTY()
-	FString NodePath;
-};
-
-/**
- * An action adding an enum node to the graph.
- */
-USTRUCT()
-struct FRigVMAddEnumNodeAction : public FRigVMBaseAction
-{
-	GENERATED_BODY()
-
-public:
-
-	FRigVMAddEnumNodeAction();
-	FRigVMAddEnumNodeAction(URigVMEnumNode* InNode);
-	virtual ~FRigVMAddEnumNodeAction() {};
-	virtual bool Undo(URigVMController* InController) override;
-	virtual bool Redo(URigVMController* InController) override;
-
-	UPROPERTY()
-	FString CPPType;
-
-	UPROPERTY()
-	FName CPPTypeObjectPath;
-
-	UPROPERTY()
-	FVector2D Position;
-
-	UPROPERTY()
-	FString NodePath;
-};
-
-/**
- * An action adding a prototype node to the graph.
- */
-USTRUCT()
-struct FRigVMAddPrototypeNodeAction : public FRigVMBaseAction
-{
-	GENERATED_BODY()
-
-public:
-
-	FRigVMAddPrototypeNodeAction();
-	FRigVMAddPrototypeNodeAction(URigVMPrototypeNode* InNode);
-	virtual ~FRigVMAddPrototypeNodeAction() {};
-	virtual bool Undo(URigVMController* InController) override;
-	virtual bool Redo(URigVMController* InController) override;
-
-	UPROPERTY()
-	FName PrototypeNotation;
-
-	UPROPERTY()
-	FVector2D Position;
-
-	UPROPERTY()
-	FString NodePath;
-};
-
-/**
- * An action adding an injected node to the graph.
-=======
->>>>>>> 6bbb88c8
  */
 USTRUCT()
 struct FRigVMAddBranchNodeAction : public FRigVMBaseAction
@@ -1331,13 +1192,8 @@
 
 public:
 
-<<<<<<< HEAD
-	FRigVMChangePinTypeAction() {}
-	FRigVMChangePinTypeAction(URigVMPin* InPin, const FString& InCppType, const FName& InCppTypeObjectPath);
-=======
 	FRigVMChangePinTypeAction();
 	FRigVMChangePinTypeAction(URigVMPin* InPin, const FString& InCppType, const FName& InCppTypeObjectPath, bool InSetupOrphanPins, bool InBreakLinks, bool InRemoveSubPins);
->>>>>>> 6bbb88c8
 	virtual ~FRigVMChangePinTypeAction() {};
 	virtual bool Undo(URigVMController* InController) override;
 	virtual bool Redo(URigVMController* InController) override;
@@ -1356,8 +1212,6 @@
 
 	UPROPERTY()
 	FName NewCPPTypeObjectPath;
-<<<<<<< HEAD
-=======
 
 	UPROPERTY()
 	bool bSetupOrphanPins;
@@ -1826,5 +1680,4 @@
 
 	UPROPERTY()
 	bool bFromFunctionToCollapseNode;
->>>>>>> 6bbb88c8
 };