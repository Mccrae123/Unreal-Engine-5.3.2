--- conflicted
+++ resolved
@@ -203,13 +203,10 @@
 	UFUNCTION(BlueprintCallable, Category = RigVMPin)
 	bool IsUObject() const;
 
-<<<<<<< HEAD
-=======
 	// Returns true if the data type of the Pin is a interface
 	UFUNCTION(BlueprintCallable, Category = RigVMPin)
 	bool IsInterface() const;
 
->>>>>>> d731a049
 	// Returns true if the data type of the Pin is an array
 	UFUNCTION(BlueprintCallable, Category = RigVMPin)
 	bool IsArray() const;
@@ -428,13 +425,6 @@
 	// Returns true if this pin is bound to an input argument
 	bool IsBoundToInputArgument() const;
 
-<<<<<<< HEAD
-#if UE_RIGVM_UCLASS_BASED_STORAGE_DISABLED
-	// Returns true if the pin can be bound to a given variable
-	bool CanBeBoundToVariable(const FRigVMExternalVariable& InExternalVariable, const FRigVMRegisterOffset& InOffset = FRigVMRegisterOffset()) const;
-#else
-=======
->>>>>>> d731a049
 	// Returns true if the pin can be bound to a given variable
 	bool CanBeBoundToVariable(const FRigVMExternalVariable& InExternalVariable, const FString& InSegmentPath = FString()) const;
 
@@ -525,12 +515,9 @@
 
 	UPROPERTY()
 	FString BoundVariablePath_DEPRECATED;
-<<<<<<< HEAD
-=======
 
 	mutable FString LastKnownCPPType;
 	mutable TRigVMTypeIndex LastKnownTypeIndex;
->>>>>>> d731a049
 
 	static const FString OrphanPinPrefix;
 
