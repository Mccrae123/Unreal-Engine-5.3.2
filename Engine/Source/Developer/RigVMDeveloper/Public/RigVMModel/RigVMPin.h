--- conflicted
+++ resolved
@@ -6,11 +6,8 @@
 #include "Containers/ArrayView.h"
 #include "UObject/ObjectMacros.h"
 #include "RigVMCore/RigVMRegistry.h"
-<<<<<<< HEAD
-=======
 #include "RigVMCore/RigVMByteCode.h"
 #include "RigVMCompiler/RigVMASTProxy.h"
->>>>>>> 6bbb88c8
 #include "RigVMPin.generated.h"
 
 class URigVMGraph;
@@ -18,10 +15,7 @@
 class URigVMUnitNode;
 class URigVMPin;
 class URigVMLink;
-<<<<<<< HEAD
-=======
 class URigVMVariableNode;
->>>>>>> 6bbb88c8
 
 /**
  * The Injected Info is used for injecting a node on a pin.
@@ -82,10 +76,6 @@
 
 public:
 
-<<<<<<< HEAD
-	// A map used to override pin default values
-	typedef TMap<URigVMPin*, FString> FDefaultValueOverride;
-=======
 	// A struct to store a pin override value
 	struct FPinOverrideValue 
 	{
@@ -109,7 +99,6 @@
 	typedef TPair<FRigVMASTProxy, const FPinOverrideMap&> FPinOverride;
 	static const URigVMPin::FPinOverrideMap EmptyPinOverrideMap;
 	static const FPinOverride EmptyPinOverride;
->>>>>>> 6bbb88c8
 
 	// Splits a PinPath at the start, so for example "Node.Color.R" becomes "Node" and "Color.R"
 	static bool SplitPinPathAtStart(const FString& InPinPath, FString& LeftMost, FString& Right);
@@ -197,13 +186,10 @@
 	UFUNCTION(BlueprintCallable, Category = RigVMPin)
 	bool IsDynamicArray() const;
 
-<<<<<<< HEAD
-=======
 	// Returns true if this data type is referenced counted
 	UFUNCTION(BlueprintCallable, Category = RigVMPin)
 	bool IsReferenceCountedContainer() const { return IsDynamicArray(); }
 
->>>>>>> 6bbb88c8
 	// Returns the index of the Pin within the node / parent Pin
 	UFUNCTION(BlueprintCallable, Category = RigVMPin)
 	int32 GetPinIndex() const;
@@ -241,9 +227,6 @@
 	FString GetDefaultValue() const;
 
 	// Returns the default value with an additional override ma
-<<<<<<< HEAD
-	FString GetDefaultValue(const FDefaultValueOverride& InDefaultValueOverride) const;
-=======
 	FString GetDefaultValue(const FPinOverride& InOverride) const;
 
 	// Returns true if the default value provided is valid
@@ -251,7 +234,6 @@
 
 	// Returns the default value clamped with the limit meta values defined by the UPROPERTY in URigVMUnitNodes 
 	FString ClampDefaultValueFromMetaData(const FString& InDefaultValue) const;
->>>>>>> 6bbb88c8
 
 	// Returns the name of a custom widget to be used
 	// for editing the Pin.
@@ -403,27 +385,15 @@
 		return Cast<T>(FindObjectFromCPPTypeObjectPath(InObjectPath));
 	}
 
-<<<<<<< HEAD
-	// Returns the name of the context this pin belongs to
-	FName GetSliceContext(const FRigVMUserDataArray& InUserData);
-
-	// Returns the number of slices in memory exist for this pin
-	int32 GetNumSlices(const FRigVMUserDataArray& InUserData);
-
 	// Returns true if the pin should not show up on a node, but in the details panel
 	bool ShowInDetailsPanelOnly() const;
 
-=======
-	// Returns true if the pin should not show up on a node, but in the details panel
-	bool ShowInDetailsPanelOnly() const;
-
 	// Returns an external variable matching this pin's type
 	FRigVMExternalVariable ToExternalVariable() const;
 
 	// Returns true if the pin has been orphaned
 	bool IsOrphanPin() const;
 
->>>>>>> 6bbb88c8
 private:
 
 	void UpdateTypeInformationIfRequired() const;
