// Copyright Epic Games, Inc. All Rights Reserved.

#include "RigVMCompiler/RigVMAST.h"
#include "RigVMCompiler/RigVMCompiler.h"
#include "RigVMModel/Nodes/RigVMUnitNode.h"
#include "RigVMModel/Nodes/RigVMParameterNode.h"
#include "RigVMModel/Nodes/RigVMVariableNode.h"
#include "RigVMModel/Nodes/RigVMCommentNode.h"
#include "RigVMModel/Nodes/RigVMRerouteNode.h"
#include "RigVMModel/Nodes/RigVMBranchNode.h"
#include "RigVMModel/Nodes/RigVMIfNode.h"
#include "RigVMModel/Nodes/RigVMSelectNode.h"
#include "RigVMModel/Nodes/RigVMEnumNode.h"
#include "RigVMModel/Nodes/RigVMFunctionReturnNode.h"
#include "RigVMModel/Nodes/RigVMFunctionEntryNode.h"
#include "RigVMModel/Nodes/RigVMArrayNode.h"
#include "RigVMModel/Nodes/RigVMInvokeEntryNode.h"
#include "RigVMModel/RigVMGraph.h"
#include "RigVMModel/RigVMController.h"
#include "RigVMCore/RigVMExecuteContext.h"
#include "Stats/StatsHierarchical.h"
#include "RigVMDeveloperModule.h"
#include "VisualGraphUtils.h"
<<<<<<< HEAD
=======
#include "UObject/FieldIterator.h"

#include UE_INLINE_GENERATED_CPP_BY_NAME(RigVMAST)
>>>>>>> d731a049

FRigVMExprAST::FRigVMExprAST(EType InType, const FRigVMASTProxy& InProxy)
	: Name(NAME_None)
	, Type(InType)
	, Index(INDEX_NONE)
{
}

FName FRigVMExprAST::GetTypeName() const
{
	switch (GetType())
	{
		case EType::Block:
		{
			return TEXT("[.Block.]");
		}
		case EType::Entry:
		{
			return TEXT("[.Entry.]");
		}
		case EType::CallExtern:
		{
			return TEXT("[.Call..]");
		}
		case EType::NoOp:
		{
			return TEXT("[.NoOp..]");
		}
		case EType::Var:
		{
			return TEXT("[.Var...]");
		}
		case EType::Literal:
		{
			return TEXT("[Literal]");
		}
		case EType::ExternalVar:
		{
			return TEXT("[ExtVar.]");
		}
		case EType::Assign:
		{
			return TEXT("[.Assign]");
		}
		case EType::Copy:
		{
			return TEXT("[.Copy..]");
		}
		case EType::CachedValue:
		{
			return TEXT("[.Cache.]");
		}
		case EType::Exit:
		{
			return TEXT("[.Exit..]");
		}
		case EType::Branch:
		{
			return TEXT("[Branch.]");
		}
		case EType::If:
		{
			return TEXT("[..If...]");
		}
		case EType::Select:
		{
			return TEXT("[Select.]");
		}
		case EType::Array:
		{
			return TEXT("[Array..]");
		}
		case EType::Invalid:
		{
			return TEXT("[Invalid]");
		}
		default:
		{
			ensure(false);
		}
	}
	return NAME_None;
}

const FRigVMExprAST* FRigVMExprAST::GetParent() const
{
	if (Parents.Num() > 0)
	{
		return ParentAt(0);
	}
	return nullptr;
}

const FRigVMExprAST* FRigVMExprAST::GetFirstParentOfType(EType InExprType) const
{
	for(const FRigVMExprAST* Parent : Parents)
	{
		if (Parent->IsA(InExprType))
		{
			return Parent;
		}
	}
	for (const FRigVMExprAST* Parent : Parents)
	{
		if (const FRigVMExprAST* GrandParent = Parent->GetFirstParentOfType(InExprType))
		{
			return GrandParent;
		}
	}
	return nullptr;
}

const FRigVMExprAST* FRigVMExprAST::GetFirstChildOfType(EType InExprType) const
{
	for (const FRigVMExprAST* Child : Children)
	{
		if (Child->IsA(InExprType))
		{
			return Child;
		}
	}
	for (const FRigVMExprAST* Child : Children)
	{
		if (const FRigVMExprAST* GrandChild = Child->GetFirstChildOfType(InExprType))
		{
			return GrandChild;
		}
	}
	return nullptr;
}

const FRigVMBlockExprAST* FRigVMExprAST::GetBlock() const
{
	if (Parents.Num() == 0)
	{
		if (IsA(EType::Block))
		{
			return To<FRigVMBlockExprAST>();
		}
		return ParserPtr->GetObsoleteBlock();
	}

	const FRigVMExprAST* Parent = GetParent();
	if (Parent->IsA(EType::Block))
	{
		return Parent->To<FRigVMBlockExprAST>();
	}

	return Parent->GetBlock();
}

const FRigVMBlockExprAST* FRigVMExprAST::GetRootBlock() const
{
	const FRigVMBlockExprAST* Block = GetBlock();

	if (IsA(EType::Block))
	{
		if (Block && NumParents() > 0)
		{
			return Block->GetRootBlock();
		}
		return To<FRigVMBlockExprAST>();
	}

	if (Block)
	{
		return Block->GetRootBlock();
	}

	return nullptr;
}

int32 FRigVMExprAST::GetMinChildIndexWithinParent(const FRigVMExprAST* InParentExpr) const
{
	int32 MinIndex = INDEX_NONE;

	const TTuple<const FRigVMExprAST*, const FRigVMExprAST*> MapKey(InParentExpr, this);

	const FRigVMParserAST* Parser = GetParser();
	if(Parser)
	{
		if(const int32* IndexPtr = Parser->MinIndexOfChildWithinParent.Find(MapKey))
		{
			return *IndexPtr;
		}
	}

	for (const FRigVMExprAST* Parent : Parents)
	{
		int32 ChildIndex = INDEX_NONE;

		if (Parent == InParentExpr)
		{
			Parent->Children.Find((FRigVMExprAST*)this, ChildIndex);
		}
		else
		{
			ChildIndex = Parent->GetMinChildIndexWithinParent(InParentExpr);
		}

		if (ChildIndex != INDEX_NONE)
		{
			if (ChildIndex < MinIndex || MinIndex == INDEX_NONE)
			{
				MinIndex = ChildIndex;
			}
		}
	}

	if(Parser)
	{
		Parser->MinIndexOfChildWithinParent.Add(MapKey, MinIndex);
	}
	return MinIndex;
}

void FRigVMExprAST::AddParent(FRigVMExprAST* InParent)
{
	ensure(IsValid());
	ensure(InParent->IsValid());
	ensure(InParent != this);
	
	if (Parents.Contains(InParent))
	{
		return;
	}

	InParent->Children.Add(this);
	Parents.Add(InParent);
}

void FRigVMExprAST::RemoveParent(FRigVMExprAST* InParent)
{
	ensure(IsValid());
	ensure(InParent->IsValid());
	
	if (Parents.Remove(InParent) > 0)
	{
		const int32 ExistingIndex = InParent->Children.Find(this);
		if(ExistingIndex != INDEX_NONE)
		{
			FName NameToRemove(NAME_None);
			for(TPair<FName, int32>& Pair: InParent->PinNameToChildIndex)
			{
				if(Pair.Value > ExistingIndex)
				{
					Pair.Value--;
				}
				else if(Pair.Value == ExistingIndex)
				{
					NameToRemove = Pair.Key;
				}
			}
			InParent->PinNameToChildIndex.Remove(NameToRemove);
		}
		InParent->Children.Remove(this);
	}
}

void FRigVMExprAST::RemoveChild(FRigVMExprAST* InChild)
{
	ensure(IsValid());
	ensure(InChild->IsValid());
	
	InChild->RemoveParent(this);
}

void FRigVMExprAST::ReplaceParent(FRigVMExprAST* InCurrentParent, FRigVMExprAST* InNewParent)
{
	ensure(IsValid());
	ensure(InCurrentParent->IsValid());
	ensure(InNewParent->IsValid());
	
	for (int32 ParentIndex = 0; ParentIndex < Parents.Num(); ParentIndex++)
	{
		if (Parents[ParentIndex] == InCurrentParent)
		{
			Parents[ParentIndex] = InNewParent;
			InCurrentParent->Children.Remove(this);
			InNewParent->Children.Add(this);
		}
	}
}

void FRigVMExprAST::ReplaceChild(FRigVMExprAST* InCurrentChild, FRigVMExprAST* InNewChild)
{
	ensure(IsValid());
	ensure(InCurrentChild->IsValid());
	ensure(InNewChild->IsValid());

	for (int32 ChildIndex = 0; ChildIndex < Children.Num(); ChildIndex++)
	{
		if (Children[ChildIndex] == InCurrentChild)
		{
			Children[ChildIndex] = InNewChild;
			InCurrentChild->Parents.Remove(this);
			InNewChild->Parents.Add(this);
		}
	}
}

void FRigVMExprAST::ReplaceBy(FRigVMExprAST* InReplacement)
{
	TArray<FRigVMExprAST*> PreviousParents;
	PreviousParents.Append(Parents);

	for (FRigVMExprAST* PreviousParent : PreviousParents)
	{
		PreviousParent->ReplaceChild(this, InReplacement);
	}
}

bool FRigVMExprAST::IsConstant() const
{
	for (FRigVMExprAST* ChildExpr : Children)
	{
		if (!ChildExpr->IsConstant())
		{
			return false;
		}
	}
	return true;
}

FString FRigVMExprAST::DumpText(const FString& InPrefix) const
{
	FString Result;
	if (Name.IsNone())
	{
		Result = FString::Printf(TEXT("%s%s"), *InPrefix, *GetTypeName().ToString());
	}
	else
	{
		Result = FString::Printf(TEXT("%s%s %s"), *InPrefix, *GetTypeName().ToString(), *Name.ToString());
	}

	if (Children.Num() > 0)
	{
		FString Prefix = InPrefix;
		if (Prefix.IsEmpty())
		{
			Prefix = TEXT("-- ");
		}
		else
		{
			Prefix = TEXT("---") + Prefix;
		}
		for (FRigVMExprAST* Child : Children)
		{
			Result += TEXT("\n") + Child->DumpText(Prefix);
		}
	}
	return Result;
}

bool FRigVMBlockExprAST::ShouldExecute() const
{
	return ContainsEntry();
}

bool FRigVMBlockExprAST::ContainsEntry() const
{
	if (IsA(FRigVMExprAST::EType::Entry))
	{
		return true;
	}
	for (FRigVMExprAST* Expression : *this)
	{
		if (Expression->IsA(EType::Entry))
		{
			return true;
		}
	}
	return false;
}

bool FRigVMBlockExprAST::Contains(const FRigVMExprAST* InExpression, TMap<const FRigVMExprAST*, bool>* ContainedExpressionsCache) const
{
	if (InExpression == this)
	{
		return true;
	}

	if (ContainedExpressionsCache)
	{
		if (bool* Result = ContainedExpressionsCache->Find(InExpression))
		{
			return *Result;
		}
	}

	for (int32 ParentIndex = 0; ParentIndex < InExpression->NumParents(); ParentIndex++)
	{
		const FRigVMExprAST* ParentExpr = InExpression->ParentAt(ParentIndex);
		if (Contains(ParentExpr, ContainedExpressionsCache))
		{
			if (ContainedExpressionsCache)
			{
				ContainedExpressionsCache->Add(InExpression, true);
			}
			return true;
		}
	}

	if (ContainedExpressionsCache)
	{
		ContainedExpressionsCache->Add(InExpression, false);
	}
	return false;
}

bool FRigVMNodeExprAST::IsConstant() const
{
	if (URigVMNode* CurrentNode = GetNode())
	{
		if (CurrentNode->IsDefinedAsConstant())
		{
			return true;
		}
		else if (CurrentNode->IsDefinedAsVarying())
		{
			return false;
		}

		TArray<URigVMPin*> AllPins = CurrentNode->GetAllPinsRecursively();
		for (URigVMPin* Pin : AllPins)
		{
			// don't flatten pins which have a watch
			if(Pin->RequiresWatch(false))
			{
				return false;
			}
		}
	}
	return FRigVMExprAST::IsConstant();
}

const FRigVMExprAST* FRigVMNodeExprAST::FindExprWithPinName(const FName& InPinName) const
{
	if(const int32* PinIndex = PinNameToChildIndex.Find(InPinName))
	{
		return ChildAt(*PinIndex);
	}
	
	if(URigVMNode* CurrentNode = GetNode())
	{
		if(const URigVMPin* Pin = CurrentNode->FindPin(InPinName.ToString()))
		{
			const int32 PinIndex = Pin->GetPinIndex();
			if(PinIndex <= NumChildren())
			{
				return ChildAt(PinIndex);
			}
		}
	}
	return nullptr;
}

const FRigVMVarExprAST* FRigVMNodeExprAST::FindVarWithPinName(const FName& InPinName) const
{
	const FRigVMExprAST* Child = FindExprWithPinName(InPinName);
	if (Child->IsA(FRigVMExprAST::Var))
	{
		return Child->To<FRigVMVarExprAST>();
	}
	return nullptr;
}

FRigVMNodeExprAST::FRigVMNodeExprAST(EType InType, const FRigVMASTProxy& InNodeProxy)
	: FRigVMBlockExprAST(InType)
	, Proxy(InNodeProxy)
{
}

FName FRigVMEntryExprAST::GetEventName() const
{
	if (URigVMNode* EventNode = GetNode())
	{
		return EventNode->GetEventName();
	}
	return NAME_None;
}

bool FRigVMVarExprAST::IsConstant() const
{
	if (GetPin()->IsExecuteContext())
	{
		return false;
	}

	if (GetPin()->IsDefinedAsConstant())
	{
		return true;
	}

	if (SupportsSoftLinks())
	{
		return false;
	}

	ERigVMPinDirection Direction = GetPin()->GetDirection();
	if (Direction == ERigVMPinDirection::Hidden)
	{
		if (Cast<URigVMVariableNode>(GetPin()->GetNode()))
		{
			if (GetPin()->GetName() == URigVMVariableNode::VariableName)
			{
				return true;
			}
		}
		return false;
	}

	if (GetPin()->GetDirection() == ERigVMPinDirection::IO ||
		GetPin()->GetDirection() == ERigVMPinDirection::Output)
	{
		if (GetPin()->GetNode()->IsDefinedAsVarying())
		{
			return false;
		}
	}

	return FRigVMExprAST::IsConstant();
}

FString FRigVMVarExprAST::GetCPPType() const
{
	return GetPin()->GetCPPType();
}

UObject* FRigVMVarExprAST::GetCPPTypeObject() const
{
	return GetPin()->GetCPPTypeObject();
}

ERigVMPinDirection FRigVMVarExprAST::GetPinDirection() const
{
	return GetPin()->GetDirection();
}

FString FRigVMVarExprAST::GetDefaultValue() const
{
	return GetPin()->GetDefaultValue(URigVMPin::FPinOverride(GetProxy(), GetParser()->GetPinOverrides()));
}

bool FRigVMVarExprAST::IsExecuteContext() const
{
	return GetPin()->IsExecuteContext();
}

bool FRigVMVarExprAST::IsGraphVariable() const
{
	if (Cast<URigVMVariableNode>(GetPin()->GetNode()))
	{
		return GetPin()->GetName() == URigVMVariableNode::ValueName;
	}
	return false;
}

bool FRigVMVarExprAST::IsEnumValue() const
{
	if (Cast<URigVMEnumNode>(GetPin()->GetNode()))
	{
		return GetPin()->GetName() == TEXT("EnumIndex");
	}
	return false;
}

bool FRigVMVarExprAST::SupportsSoftLinks() const
{
	if (URigVMUnitNode* UnitNode = Cast<URigVMUnitNode>(GetPin()->GetNode()))
	{
		if (UnitNode->IsLoopNode())
		{
			if (GetPin()->GetFName() != FRigVMStruct::ExecuteContextName &&
				GetPin()->GetFName() != FRigVMStruct::ForLoopCompletedPinName)
			{
				return true;
			}
		}
	}
	else if(URigVMArrayNode* ArrayNode = Cast<URigVMArrayNode>(GetPin()->GetNode()))
	{
		if(ArrayNode->IsLoopNode())
		{
			if (GetPin()->GetFName() != FRigVMStruct::ExecuteContextName &&
				GetPin()->GetName() != URigVMArrayNode::CompletedName)
			{
				return true;
			}
		}
	}
	return false;
}


bool FRigVMBranchExprAST::IsConstant() const
{
	if (IsAlwaysTrue())
	{
		return GetTrueExpr()->IsConstant();
	}
	else if(IsAlwaysFalse())
	{
		return GetFalseExpr()->IsConstant();
	}
	return FRigVMNodeExprAST::IsConstant();
}

bool FRigVMBranchExprAST::IsAlwaysTrue() const
{
	const FRigVMVarExprAST* ConditionExpr = GetConditionExpr();
	if (ConditionExpr->IsA(EType::Literal))
	{
		const FString& PinDefaultValue = ConditionExpr->GetDefaultValue();
		return PinDefaultValue == TEXT("True");
	}
	return false;
}

bool FRigVMBranchExprAST::IsAlwaysFalse() const
{
	const FRigVMVarExprAST* ConditionExpr = GetConditionExpr();
	if (ConditionExpr->IsA(EType::Literal))
	{
		const FString& PinDefaultValue = ConditionExpr->GetDefaultValue();
		return PinDefaultValue == TEXT("False") || PinDefaultValue.IsEmpty();
	}
	return false;
}

bool FRigVMIfExprAST::IsConstant() const
{
	if (IsAlwaysTrue())
	{
		return GetTrueExpr()->IsConstant();
	}
	else if (IsAlwaysFalse())
	{
		return GetFalseExpr()->IsConstant();
	}
	return FRigVMNodeExprAST::IsConstant();
}

bool FRigVMIfExprAST::IsAlwaysTrue() const
{
	const FRigVMVarExprAST* ConditionExpr = GetConditionExpr();
	if (ConditionExpr->IsA(EType::Literal))
	{
		const FString& PinDefaultValue = ConditionExpr->GetDefaultValue();
		return PinDefaultValue == TEXT("True");
	}
	return false;
}

bool FRigVMIfExprAST::IsAlwaysFalse() const
{
	const FRigVMVarExprAST* ConditionExpr = GetConditionExpr();
	if (ConditionExpr->IsA(EType::Literal))
	{
		const FString& PinDefaultValue = ConditionExpr->GetDefaultValue();
		return PinDefaultValue == TEXT("False") || PinDefaultValue.IsEmpty();
	}
	return false;
}

bool FRigVMSelectExprAST::IsConstant() const
{
	int32 ConstantCaseIndex = GetConstantValueIndex();
	if (ConstantCaseIndex != INDEX_NONE)
	{
		return GetValueExpr(ConstantCaseIndex)->IsConstant();
	}
	return FRigVMNodeExprAST::IsConstant();
}

int32 FRigVMSelectExprAST::GetConstantValueIndex() const
{
	const FRigVMVarExprAST* IndexExpr = GetIndexExpr();
	if (IndexExpr->IsA(EType::Literal))
	{
		int32 NumCases = NumValues();
		if (NumCases == 0)
		{
			return INDEX_NONE;
		}

		const FString& PinDefaultValue = IndexExpr->GetDefaultValue();
		int32 CaseIndex = 0;
		if (!PinDefaultValue.IsEmpty())
		{
			CaseIndex = FCString::Atoi(*PinDefaultValue);
		}

		return FMath::Clamp<int32>(CaseIndex, 0, NumCases - 1);
	}
	return INDEX_NONE;
}

int32 FRigVMSelectExprAST::NumValues() const
{
	return GetNode()->FindPin(URigVMSelectNode::ValueName)->GetArraySize();
}

void FRigVMParserASTSettings::Report(EMessageSeverity::Type InSeverity, UObject* InSubject, const FString& InMessage) const
{
	if (ReportDelegate.IsBound())
	{
		ReportDelegate.Execute(InSeverity, InSubject, InMessage);
	}
	else
	{
		if (InSeverity == EMessageSeverity::Error)
		{
			FScriptExceptionHandler::Get().HandleException(ELogVerbosity::Error, *InMessage, *FString());
		}
		else if (InSeverity == EMessageSeverity::Warning)
		{
			FScriptExceptionHandler::Get().HandleException(ELogVerbosity::Warning, *InMessage, *FString());
		}
		else
		{
			UE_LOG(LogRigVMDeveloper, Display, TEXT("%s"), *InMessage);
		}
	}
}

const TArray<FRigVMASTProxy> FRigVMParserAST::EmptyProxyArray;

FRigVMParserAST::FRigVMParserAST(TArray<URigVMGraph*> InGraphs, URigVMController* InController, const FRigVMParserASTSettings& InSettings, const TArray<FRigVMExternalVariable>& InExternalVariables, const TArray<FRigVMUserDataArray>& InRigVMUserData)
{
	DECLARE_SCOPE_HIERARCHICAL_COUNTER_FUNC()

	Settings = InSettings;
	ObsoleteBlock = nullptr;
	LastCycleCheckExpr = nullptr;
	LinksToSkip = InSettings.LinksToSkip;

	check(!InGraphs.IsEmpty());

	// construct the inlined nodes and links information
	Inline(InGraphs);

	for (const FRigVMASTProxy& NodeProxy : NodeProxies)
	{
		URigVMNode* Node = NodeProxy.GetSubjectChecked<URigVMNode>();
		if(Node->IsEvent())
		{
			TraverseMutableNode(NodeProxy, nullptr);
		}
	}

	// traverse all remaining mutable nodes,
	// followed by a pass for all remaining non-mutable nodes
	for (int32 PassIndex = 0; PassIndex < 2; PassIndex++)
	{
		const bool bTraverseMutable = PassIndex == 0;
		for (int32 NodeIndex = 0; NodeIndex < NodeProxies.Num(); NodeIndex++)
		{
			if (const int32* ExprIndex = NodeExpressionIndex.Find(NodeProxies[NodeIndex]))
			{
				if (*ExprIndex != INDEX_NONE)
				{
					continue;
				}
			}

			URigVMNode* Node = NodeProxies[NodeIndex].GetSubjectChecked<URigVMNode>();
			if (Node->IsMutable() == bTraverseMutable)
			{
				if (bTraverseMutable)
				{
					TraverseMutableNode(NodeProxies[NodeIndex], GetObsoleteBlock());
				}
				else
				{
					TraverseNode(NodeProxies[NodeIndex], GetObsoleteBlock());
				}
			}
		}
	}

	FoldEntries();
	InjectExitsToEntries();
	FoldNoOps();

	// keep folding constant branches and values while we can
	bool bContinueToFoldConstantBranches = InSettings.bFoldConstantBranches;
	while (bContinueToFoldConstantBranches)
	{
		bContinueToFoldConstantBranches = false;
		if (FoldConstantValuesToLiterals(InGraphs, InController, InExternalVariables, InRigVMUserData))
		{
			bContinueToFoldConstantBranches = true;
		}
		if (FoldUnreachableBranches(InGraphs))
		{
			bContinueToFoldConstantBranches = true;
		}
	}

	BubbleUpExpressions();

	if (InSettings.bFoldAssignments)
	{
		FoldAssignments();
	}

	if (InSettings.bFoldLiterals)
	{
		FoldLiterals();
	}
}

FRigVMParserAST::FRigVMParserAST(TArray<URigVMGraph*> InGraphs, const TArray<FRigVMASTProxy>& InNodesToCompute)
{
	check(!InGraphs.IsEmpty());

	LastCycleCheckExpr = nullptr;

	FRigVMBlockExprAST* Block = MakeExpr<FRigVMBlockExprAST>(FRigVMExprAST::EType::Block, FRigVMASTProxy());
	Block->Name = TEXT("NodesToCompute");
	RootExpressions.Add(Block);

	NodeProxies = InNodesToCompute;
	
	Inline(InGraphs, InNodesToCompute);

	for (const FRigVMASTProxy& NodeProxy : NodeProxies)
	{
		URigVMNode* Node = NodeProxy.GetSubjectChecked<URigVMNode>();
		if (Node->IsEvent())
		{
			continue;
		}
		if (Node->IsMutable())
		{
			continue;
		}
		TraverseNode(NodeProxy, Block);
	}

	FRigVMExprAST* ExitExpr = MakeExpr<FRigVMExitExprAST>(FRigVMASTProxy());
	ExitExpr->AddParent(Block);
}

FRigVMParserAST::~FRigVMParserAST()
{
	for (FRigVMExprAST* Expression : Expressions)
	{
		delete(Expression);
	}
	Expressions.Empty();

	for (FRigVMExprAST* Expression : DeletedExpressions)
	{
		delete(Expression);
	}
	DeletedExpressions.Empty();

	// root expressions are a subset of the
	// expressions array, so no cleanup necessary
	RootExpressions.Empty();
}

FRigVMExprAST* FRigVMParserAST::TraverseMutableNode(const FRigVMASTProxy& InNodeProxy, FRigVMExprAST* InParentExpr)
{
	if (SubjectToExpression.Contains(InNodeProxy))
	{
		return SubjectToExpression.FindChecked(InNodeProxy);
	}

	URigVMNode* Node = InNodeProxy.GetSubjectChecked<URigVMNode>();
	if(Node->HasOrphanedPins())
	{
		return nullptr;
	}

	FRigVMExprAST* NodeExpr = CreateExpressionForNode(InNodeProxy, InParentExpr);
	if (NodeExpr)
	{
		if (InParentExpr == nullptr)
		{
			InParentExpr = NodeExpr;
		}

		TraversePins(InNodeProxy, NodeExpr);

		for (URigVMPin* SourcePin : Node->GetPins())
		{
			if (SourcePin->GetDirection() == ERigVMPinDirection::Output || SourcePin->GetDirection() == ERigVMPinDirection::IO)
			{
				if (SourcePin->IsExecuteContext())
				{
					FRigVMASTProxy SourcePinProxy = InNodeProxy.GetSibling(SourcePin);

					FRigVMExprAST* ParentExpr = InParentExpr;
					if (NodeExpr->IsA(FRigVMExprAST::Branch) || Node->IsLoopNode())
					{
						if (FRigVMExprAST** PinExpr = SubjectToExpression.Find(SourcePinProxy))
						{
							FRigVMBlockExprAST* BlockExpr = MakeExpr<FRigVMBlockExprAST>(FRigVMExprAST::EType::Block, FRigVMASTProxy());
							BlockExpr->AddParent(*PinExpr);
							BlockExpr->Name = SourcePin->GetFName();
							ParentExpr = BlockExpr;
						}
					}

					const TArray<int32>& LinkIndices = GetTargetLinkIndices(SourcePinProxy);
					for(const int32 LinkIndex : LinkIndices)
					{
						const FRigVMASTLinkDescription& Link = Links[LinkIndex];
						if(ShouldLinkBeSkipped(Link))
						{
							continue;
						}

						URigVMNode* TargetNode = Link.TargetProxy.GetSubjectChecked<URigVMPin>()->GetNode();
						FRigVMASTProxy TargetNodeProxy = Link.TargetProxy.GetSibling(TargetNode);
						TraverseMutableNode(TargetNodeProxy, ParentExpr);
					}
				}
			}
		}
	}

	return NodeExpr;
}

FRigVMExprAST* FRigVMParserAST::TraverseNode(const FRigVMASTProxy& InNodeProxy, FRigVMExprAST* InParentExpr)
{
	URigVMNode* Node = InNodeProxy.GetSubjectChecked<URigVMNode>();
	if (Cast<URigVMCommentNode>(Node))
	{
		return nullptr;
	
	}

	if(Node->HasOrphanedPins())
	{
		return nullptr;
	}
	
	if (SubjectToExpression.Contains(InNodeProxy))
	{
		FRigVMExprAST* NodeExpr = SubjectToExpression.FindChecked(InNodeProxy);
		NodeExpr->AddParent(InParentExpr);
		return NodeExpr;
	}

	FRigVMExprAST* NodeExpr = CreateExpressionForNode(InNodeProxy, InParentExpr);
	if (NodeExpr)
	{
		TraversePins(InNodeProxy, NodeExpr);
	}

	return NodeExpr;
}

FRigVMExprAST* FRigVMParserAST::CreateExpressionForNode(const FRigVMASTProxy& InNodeProxy, FRigVMExprAST* InParentExpr)
{
	URigVMNode* Node = InNodeProxy.GetSubjectChecked<URigVMNode>();

	FRigVMExprAST* NodeExpr = nullptr;
	if (Node->IsEvent())
	{
		NodeExpr = MakeExpr<FRigVMEntryExprAST>(InNodeProxy);
		NodeExpr->Name = Node->GetEventName();
	}
	else
	{
		if (InNodeProxy.IsA<URigVMRerouteNode>() ||
			InNodeProxy.IsA<URigVMVariableNode>() ||
			InNodeProxy.IsA<URigVMEnumNode>() ||
			InNodeProxy.IsA<URigVMLibraryNode>() ||
			InNodeProxy.IsA<URigVMFunctionEntryNode>() ||
			InNodeProxy.IsA<URigVMFunctionReturnNode>())
		{
			NodeExpr = MakeExpr<FRigVMNoOpExprAST>(InNodeProxy);
		}
		else if (InNodeProxy.IsA<URigVMBranchNode>())
		{
			NodeExpr = MakeExpr<FRigVMBranchExprAST>(InNodeProxy);
		}
		else if (InNodeProxy.IsA<URigVMIfNode>())
		{
			NodeExpr = MakeExpr<FRigVMIfExprAST>(InNodeProxy);
		}
		else if (InNodeProxy.IsA<URigVMSelectNode>())
		{
			NodeExpr = MakeExpr<FRigVMSelectExprAST>(InNodeProxy);
		}
		else if (InNodeProxy.IsA<URigVMArrayNode>())
		{
			NodeExpr = MakeExpr<FRigVMArrayExprAST>(InNodeProxy);
		}
		else if (InNodeProxy.IsA<URigVMInvokeEntryNode>())
		{
			NodeExpr = MakeExpr<FRigVMInvokeEntryExprAST>(InNodeProxy);
		}
		else
		{
			NodeExpr = MakeExpr<FRigVMCallExternExprAST>(InNodeProxy);
		}
		NodeExpr->Name = Node->GetFName();
	}

	if (InParentExpr != nullptr)
	{
		NodeExpr->AddParent(InParentExpr);
	}
	else
	{
		RootExpressions.Add(NodeExpr);
	}
	SubjectToExpression.Add(InNodeProxy, NodeExpr);
	NodeExpressionIndex.Add(InNodeProxy, NodeExpr->GetIndex());

	return NodeExpr;
}

TArray<FRigVMExprAST*> FRigVMParserAST::TraversePins(const FRigVMASTProxy& InNodeProxy, FRigVMExprAST* InParentExpr)
{
	URigVMNode* Node = InNodeProxy.GetSubjectChecked<URigVMNode>();
	TArray<FRigVMExprAST*> PinExpressions;

	TArray<URigVMPin*> Pins;

	// traverse the pins on a unit node in the order of the property definitions
	if(const URigVMUnitNode* UnitNode = Cast<URigVMUnitNode>(Node))
	{
		if(UScriptStruct* ScriptStruct = UnitNode->GetScriptStruct())
		{
			TArray<UStruct*> Structs = FRigVMTemplate::GetSuperStructs(ScriptStruct, true);
			for(const UStruct* Struct : Structs)
			{
				for (TFieldIterator<FProperty> PropertyIt(Struct, EFieldIterationFlags::None); PropertyIt; ++PropertyIt)
				{
					if(URigVMPin* Pin = UnitNode->FindPin(PropertyIt->GetName()))
					{
						Pins.Add(Pin);
					}
				}
			}
		}
	}

	if(Pins.IsEmpty())
	{
		Pins = Node->GetPins();
	}

	for (URigVMPin* Pin : Pins)
	{
		FRigVMASTProxy PinProxy = InNodeProxy.GetSibling(Pin);

		if (InParentExpr &&
		    Pin->GetDirection() == ERigVMPinDirection::Input &&
		    InParentExpr->IsA(FRigVMExprAST::EType::Select))
		{
			if (Pin->GetName() == URigVMSelectNode::ValueName)
			{
				const TArray<URigVMPin*>& CasePins = Pin->GetSubPins();
				for (URigVMPin* CasePin : CasePins)
				{
					FRigVMASTProxy CasePinProxy = PinProxy.GetSibling(CasePin);

					PinExpressions.Add(TraversePin(CasePinProxy, InParentExpr));

					const FString PinName = FString::Printf(TEXT("%s_%s"), *Pin->GetName(), *CasePin->GetName());
					const int32 ChildIndex = InParentExpr->Children.Find(PinExpressions.Last());
					InParentExpr->PinNameToChildIndex.FindOrAdd(*PinName) = ChildIndex;
				}
				continue;
			}
		}

		PinExpressions.Add(TraversePin(PinProxy, InParentExpr));
		if(InParentExpr)
		{
			const int32 ChildIndex = InParentExpr->Children.Find(PinExpressions.Last());
			InParentExpr->PinNameToChildIndex.FindOrAdd(Pin->GetFName()) = ChildIndex;
		}
	}

	return PinExpressions;
}

FRigVMExprAST* FRigVMParserAST::TraversePin(const FRigVMASTProxy& InPinProxy, FRigVMExprAST* InParentExpr)
{
	ensure(!SubjectToExpression.Contains(InPinProxy));

	URigVMPin* Pin = InPinProxy.GetSubjectChecked<URigVMPin>();
	URigVMPin::FPinOverride PinOverride(InPinProxy, PinOverrides);

	TArray<int32> LinkIndices = GetSourceLinkIndices(InPinProxy, true);
	
	if (LinksToSkip.Num() > 0)
	{
		LinkIndices.RemoveAll([this](int32 LinkIndex)
			{
				return this->ShouldLinkBeSkipped(Links[LinkIndex]);
			}
		);
	}

	FRigVMExprAST* PinExpr = nullptr;

	if (Cast<URigVMVariableNode>(Pin->GetNode()))
	{
		if (Pin->GetName() == URigVMVariableNode::VariableName)
		{
			return nullptr;
		}
	}
	else if (Cast<URigVMEnumNode>(Pin->GetNode()))
	{
		if (Pin->GetDirection() == ERigVMPinDirection::Visible)
		{
			return nullptr;
		}
	}

	if ((Pin->GetDirection() == ERigVMPinDirection::Input ||
		Pin->GetDirection() == ERigVMPinDirection::Visible) &&
<<<<<<< HEAD
		Links.Num() == 0)
	{
		if (Cast<URigVMParameterNode>(Pin->GetNode()) ||
				 Cast<URigVMVariableNode>(Pin->GetNode()))
=======
		LinkIndices.Num() == 0)
	{
		if (Cast<URigVMVariableNode>(Pin->GetNode()))
>>>>>>> d731a049
		{
			PinExpr = MakeExpr<FRigVMVarExprAST>(FRigVMExprAST::EType::Var, InPinProxy);
			FRigVMExprAST* PinLiteralExpr = MakeExpr<FRigVMLiteralExprAST>(InPinProxy);
			PinLiteralExpr->Name = PinExpr->Name;
			const FRigVMASTLinkDescription LiteralLink(InPinProxy, InPinProxy, FString());
			FRigVMExprAST* PinCopyExpr = MakeExpr<FRigVMCopyExprAST>(LiteralLink);
			PinCopyExpr->AddParent(PinExpr);
			PinLiteralExpr->AddParent(PinCopyExpr);
		}
		else
		{
			PinExpr = MakeExpr<FRigVMLiteralExprAST>(InPinProxy);
		}
	}
	else if (Cast<URigVMEnumNode>(Pin->GetNode()))
	{
		PinExpr = MakeExpr<FRigVMLiteralExprAST>(InPinProxy);
	}
	else
	{
		PinExpr = MakeExpr<FRigVMVarExprAST>(FRigVMExprAST::EType::Var, InPinProxy);
	}

	PinExpr->AddParent(InParentExpr);
	PinExpr->Name = *Pin->GetPinPath();
	SubjectToExpression.Add(InPinProxy, PinExpr);

	if (Pin->IsExecuteContext())
	{
		return PinExpr;
	}

	if (PinExpr->IsA(FRigVMExprAST::ExternalVar))
	{
		return PinExpr;
	}

	if ((Pin->GetDirection() == ERigVMPinDirection::IO ||
		Pin->GetDirection() == ERigVMPinDirection::Input)
		&& !Pin->IsExecuteContext())
	{
		bool bHasSourceLinkToRoot = false;
		URigVMPin* RootPin = Pin->GetRootPin();
		for (const int32 LinkIndex : LinkIndices)
		{
			if (Links[LinkIndex].TargetProxy.GetSubject() == RootPin)
			{
				bHasSourceLinkToRoot = true;
				break;
			}
		}

		if (!bHasSourceLinkToRoot && 
<<<<<<< HEAD
			GetSourcePins(InPinProxy).Num() == 0 &&
			(Pin->GetDirection() == ERigVMPinDirection::IO || Links.Num() > 0))
=======
			GetSourceLinkIndices(InPinProxy, false).Num() == 0 &&
			(Pin->GetDirection() == ERigVMPinDirection::IO || LinkIndices.Num() > 0))
>>>>>>> d731a049
		{
			FRigVMLiteralExprAST* LiteralExpr = MakeExpr<FRigVMLiteralExprAST>(InPinProxy);
			const FRigVMASTLinkDescription LiteralLink(InPinProxy, InPinProxy, FString());
			FRigVMCopyExprAST* LiteralCopyExpr = MakeExpr<FRigVMCopyExprAST>(LiteralLink);
			LiteralCopyExpr->Name = *GetLinkAsString(LiteralCopyExpr->GetLink());
			LiteralCopyExpr->AddParent(PinExpr);
			LiteralExpr->AddParent(LiteralCopyExpr);
			LiteralExpr->Name = *Pin->GetPinPath();

			SubjectToExpression[InPinProxy] = LiteralExpr;
		}
	}

	FRigVMExprAST* ParentExprForLinks = PinExpr;

	if ((Pin->GetDirection() == ERigVMPinDirection::IO || Pin->GetDirection() == ERigVMPinDirection::Input) &&
		(InParentExpr->IsA(FRigVMExprAST::If) || InParentExpr->IsA(FRigVMExprAST::Select)) &&
		LinkIndices.Num() > 0)
	{
		FRigVMBlockExprAST* BlockExpr = MakeExpr<FRigVMBlockExprAST>(FRigVMExprAST::EType::Block, FRigVMASTProxy());
		BlockExpr->AddParent(PinExpr);
		BlockExpr->Name = Pin->GetFName();
		ParentExprForLinks = BlockExpr;
	}

<<<<<<< HEAD
	for (const FRigVMPinProxyPair& SourceLink : Links)
	{
		TraverseLink(SourceLink, ParentExprForLinks);
=======
	for (const int32 LinkIndex : LinkIndices)
	{
		TraverseLink(LinkIndex, ParentExprForLinks);
>>>>>>> d731a049
	}

	return PinExpr;
}

FRigVMExprAST* FRigVMParserAST::TraverseLink(int32 InLinkIndex, FRigVMExprAST* InParentExpr)
{
	const FRigVMASTLinkDescription& Link = Links[InLinkIndex];
	const FRigVMASTProxy& SourceProxy = Link.SourceProxy;
	const FRigVMASTProxy& TargetProxy = Link.TargetProxy;
	URigVMPin* SourcePin = SourceProxy.GetSubjectChecked<URigVMPin>();
	URigVMPin* TargetPin = TargetProxy.GetSubjectChecked<URigVMPin>();
	URigVMPin* SourceRootPin = SourcePin->GetRootPin();
	URigVMPin* TargetRootPin = TargetPin->GetRootPin();
	FRigVMASTProxy SourceNodeProxy = SourceProxy.GetSibling(SourcePin->GetNode());

	bool bRequiresCopy = SourceRootPin != SourcePin || TargetRootPin != TargetPin || !Link.SegmentPath.IsEmpty();
	if (!bRequiresCopy)
	{
		if(Cast<URigVMVariableNode>(TargetRootPin->GetNode()))
		{
			bRequiresCopy = true;
		}
	}

	FRigVMAssignExprAST* AssignExpr = nullptr;
	if (bRequiresCopy)
	{
		AssignExpr = MakeExpr<FRigVMCopyExprAST>(Link);
	}
	else
	{
		AssignExpr = MakeExpr<FRigVMAssignExprAST>(FRigVMExprAST::EType::Assign, Link);
	}

	AssignExpr->Name = *GetLinkAsString(Link);
	AssignExpr->AddParent(InParentExpr);

	FRigVMExprAST* NodeExpr = TraverseNode(SourceNodeProxy, AssignExpr);
	if (NodeExpr)
	{
		// if this is a copy expression - we should require the copy to use a ref instead
		if (NodeExpr->IsA(FRigVMExprAST::EType::CallExtern) ||
			NodeExpr->IsA(FRigVMExprAST::EType::If) ||
			NodeExpr->IsA(FRigVMExprAST::EType::Select) ||
			NodeExpr->IsA(FRigVMExprAST::EType::Array))
		{
			for (FRigVMExprAST* ChildExpr : *NodeExpr)
			{
				if (ChildExpr->IsA(FRigVMExprAST::EType::Var))
				{
					FRigVMVarExprAST* VarExpr = ChildExpr->To<FRigVMVarExprAST>();
					if (VarExpr->GetPin() == SourceRootPin)
					{
						if (VarExpr->SupportsSoftLinks())
						{
							AssignExpr->ReplaceChild(NodeExpr, VarExpr);
							return AssignExpr;
						}

						FRigVMCachedValueExprAST* CacheExpr = nullptr;
						for (FRigVMExprAST* VarExprParent : VarExpr->Parents)
						{
							if (VarExprParent->IsA(FRigVMExprAST::EType::CachedValue))
							{
								CacheExpr = VarExprParent->To<FRigVMCachedValueExprAST>();
								break;
							}
						}

						if (CacheExpr == nullptr)
						{
							CacheExpr = MakeExpr<FRigVMCachedValueExprAST>(FRigVMASTProxy());
							CacheExpr->Name = AssignExpr->GetName();
							VarExpr->AddParent(CacheExpr);
							NodeExpr->AddParent(CacheExpr);
						}

						AssignExpr->ReplaceChild(NodeExpr, CacheExpr);
						return AssignExpr;
					}
				}
			}
			checkNoEntry();
		}
	}

	return AssignExpr;
}

void FRigVMParserAST::FoldEntries()
{
	DECLARE_SCOPE_HIERARCHICAL_COUNTER_FUNC()

	TArray<FRigVMExprAST*> FoldRootExpressions;
	TArray<FRigVMExprAST*> ExpressionsToRemove;
	TMap<FName, FRigVMEntryExprAST*> EntryByName;

	for (FRigVMExprAST* RootExpr : RootExpressions)
	{
		if (RootExpr->IsA(FRigVMExprAST::EType::Entry))
		{
			FRigVMEntryExprAST* Entry = RootExpr->To<FRigVMEntryExprAST>();
			if (EntryByName.Contains(Entry->GetEventName()))
			{
				FRigVMEntryExprAST* FoldEntry = EntryByName.FindChecked(Entry->GetEventName());

				// replace the original entry with a noop
				FRigVMNoOpExprAST* NoOpExpr = MakeExpr<FRigVMNoOpExprAST>(Entry->GetProxy());
				NoOpExpr->AddParent(FoldEntry);
				NoOpExpr->Name = Entry->Name;
				SubjectToExpression.FindChecked(Entry->GetProxy()) = NoOpExpr;

				TArray<FRigVMExprAST*> Children = Entry->Children; // copy since the loop changes the array
				for (FRigVMExprAST* ChildExpr : Children)
				{
					ChildExpr->RemoveParent(Entry);
					if (ChildExpr->IsA(FRigVMExprAST::Var))
					{
						if (ChildExpr->To<FRigVMVarExprAST>()->IsExecuteContext())
						{
							ExpressionsToRemove.AddUnique(ChildExpr);
							continue;
						}
					}
					ChildExpr->AddParent(FoldEntry);
				}
				ExpressionsToRemove.AddUnique(Entry);
			}
			else
			{
				FoldRootExpressions.Add(Entry);
				EntryByName.Add(Entry->GetEventName(), Entry);
			}
		}
		else
		{
			FoldRootExpressions.Add(RootExpr);
		}
	}

	RootExpressions = FoldRootExpressions;

	RemoveExpressions(ExpressionsToRemove);
}

void FRigVMParserAST::InjectExitsToEntries()
{
	DECLARE_SCOPE_HIERARCHICAL_COUNTER_FUNC()

	for (FRigVMExprAST* RootExpr : RootExpressions)
	{
		if (RootExpr->IsA(FRigVMExprAST::EType::Entry))
		{
			bool bHasExit = false;
			if (RootExpr->Children.Num() > 0)
			{
				if (RootExpr->Children.Last()->IsA(FRigVMExprAST::EType::Exit))
				{
					bHasExit = true;
					break;
				}
			}

			if (!bHasExit)
			{
				FRigVMExprAST* ExitExpr = MakeExpr<FRigVMExitExprAST>(FRigVMASTProxy());
				ExitExpr->AddParent(RootExpr);
			}
		}
	}
}

void FRigVMParserAST::BubbleUpExpressions()
{
	for (int32 ExpressionIndex = 0; ExpressionIndex < Expressions.Num(); ExpressionIndex++)
	{
		FRigVMExprAST* Expression = Expressions[ExpressionIndex];
		if (!Expression->IsA(FRigVMExprAST::CachedValue))
		{
			continue;
		}

		if (Expression->NumParents() < 2)
		{
			continue;
		}

		// collect all of the blocks this is in and make sure it's bubbled up before that
		TArray<FRigVMBlockExprAST*> Blocks;
		for (int32 ParentIndex = 0; ParentIndex < Expression->NumParents(); ParentIndex++)
		{
			const FRigVMExprAST* ParentExpression = Expression->ParentAt(ParentIndex);
			if (ParentExpression->IsA(FRigVMExprAST::Block))
			{
				Blocks.AddUnique((FRigVMBlockExprAST*)ParentExpression->To<FRigVMBlockExprAST>());
			}
			else
			{
				Blocks.AddUnique((FRigVMBlockExprAST*)ParentExpression->GetBlock());
			}
		}

		if (Blocks.Num() > 1)
		{
			TArray<FRigVMBlockExprAST*> BlockCandidates;
			BlockCandidates.Append(Blocks);
			FRigVMBlockExprAST* OuterBlock = nullptr;

			// deal with a case where an expression is linked within both the true and false case of an "if" node
			if(Blocks.Num() == 2)
			{
				const FRigVMExprAST* Parent0 = Blocks[0]->GetParent();
				const FRigVMExprAST* Parent1 = Blocks[1]->GetParent();
				if(Parent0 && Parent1)
				{
					const FRigVMExprAST* GrandParent0 = Parent0->GetParent();
					const FRigVMExprAST* GrandParent1 = Parent1->GetParent();
					if(GrandParent0 && GrandParent1 && GrandParent0 == GrandParent1)
					{
						if(GrandParent0->IsA(FRigVMExprAST::EType::If))
						{
							const FRigVMIfExprAST* IfExpression = GrandParent0->To<FRigVMIfExprAST>();
							const FRigVMExprAST* ConditionBlockExpression = IfExpression->GetConditionExpr()->GetFirstChildOfType(FRigVMExprAST::Block);
							if(ConditionBlockExpression)
							{
								OuterBlock = (FRigVMBlockExprAST*)ConditionBlockExpression->To<FRigVMBlockExprAST>();
								OuterBlock->Children.Add(Expression);
								Expression->Parents.Insert(OuterBlock, 0);
								continue;
							}
						}
					}
				}
			}

			// this expression is part of multiple blocks, and it needs to be bubbled up.
			// for this we'll walk up the block tree and find the first block which contains all of them
			for (int32 BlockCandidateIndex = 0; BlockCandidateIndex < BlockCandidates.Num(); BlockCandidateIndex++)
			{
				FRigVMBlockExprAST* BlockCandidate = BlockCandidates[BlockCandidateIndex];

				bool bFoundCandidate = true;
				TMap<const FRigVMExprAST*, bool> ContainedExpressionsCache;
				for (int32 BlockIndex = 0; BlockIndex < Blocks.Num(); BlockIndex++)
				{
					FRigVMBlockExprAST* Block = Blocks[BlockIndex];
					if (!BlockCandidate->Contains(Block, &ContainedExpressionsCache))
					{
						bFoundCandidate = false;
						break;
					}
				}

				if (bFoundCandidate)
				{
					OuterBlock = BlockCandidate;
					break;
				}

				BlockCandidates.AddUnique((FRigVMBlockExprAST*)BlockCandidate->GetBlock());
			}

			// we found a block which contains all of our blocks.
			// we are now going to inject this block as the first parent
			// of the cached value, so that the traverser sees it earlier
			if (OuterBlock)
			{
				MinIndexOfChildWithinParent.Reset();
				int32 ChildIndex = Expression->GetMinChildIndexWithinParent(OuterBlock);
				if (ChildIndex != INDEX_NONE)
				{
					OuterBlock->Children.Insert(Expression, ChildIndex);
					Expression->Parents.Insert(OuterBlock, 0);
				}
			}
		}
	}
}

void FRigVMParserAST::RefreshExprIndices()
{
	for (int32 Index = 0; Index < Expressions.Num(); Index++)
	{
		Expressions[Index]->Index = Index;
	}
}

void FRigVMParserAST::FoldNoOps()
{
	DECLARE_SCOPE_HIERARCHICAL_COUNTER_FUNC()

	for (FRigVMExprAST* Expression : Expressions)
	{
		if (Expression->IsA(FRigVMExprAST::EType::NoOp))
		{
			if (URigVMNode* Node = Expression->To<FRigVMNoOpExprAST>()->GetNode())
			{
				if (URigVMVariableNode* VariableNode = Cast<URigVMVariableNode>(Node))
				{
					if (!VariableNode->IsGetter())
					{
						continue;
					}
				}
			}
			// copy since we are changing the content during iteration below
			TArray<FRigVMExprAST*> Children = Expression->Children;
			TArray<FRigVMExprAST*> Parents = Expression->Parents;

			for (FRigVMExprAST* Parent : Parents)
			{
				Expression->RemoveParent(Parent);
			}

			for (FRigVMExprAST* Child : Children)
			{
				Child->RemoveParent(Expression);
				for (FRigVMExprAST* Parent : Parents)
				{
					Child->AddParent(Parent);
				}
			}
		}
	}
}

void FRigVMParserAST::FoldAssignments()
{
	DECLARE_SCOPE_HIERARCHICAL_COUNTER_FUNC()

	TArray<FRigVMExprAST*> ExpressionsToRemove;

	// first - Fold all assignment chains
	for (FRigVMExprAST* Expression : Expressions)
	{
		if (Expression->Parents.Num() == 0)
		{
			continue;
		}

		if (Expression->GetType() != FRigVMExprAST::EType::Assign)
		{
			continue;
		}

		FRigVMAssignExprAST* AssignExpr = Expression->To<FRigVMAssignExprAST>();
		if (AssignExpr->Parents.Num() != 1 || AssignExpr->Children.Num() != 1)
		{
			continue;
		}

		URigVMPin* SourcePin = AssignExpr->GetSourcePin();
		URigVMPin* TargetPin = AssignExpr->GetTargetPin();

		// it's possible that we'll see copies from an element onto an array
		// here. we'll need to ignore these links and leave them since they
		// represent copies.
		if(SourcePin->IsArray() != TargetPin->IsArray())
		{
			continue;
		}

		// in case the assign has different types for left and right - we need to avoid folding
		// since this assign represents a cast operation
		if(SourcePin->GetCPPTypeObject() != TargetPin->GetCPPTypeObject())
		{
			continue;
		}
		else if(SourcePin->GetCPPTypeObject() == nullptr)
		{
			if(SourcePin->GetCPPType() != TargetPin->GetCPPType())
			{
				continue;
			}
		}
		
		// non-input pins on anything but a reroute / array node should be skipped
		if (TargetPin->GetDirection() != ERigVMPinDirection::Input &&
			(Cast<URigVMRerouteNode>(TargetPin->GetNode()) == nullptr))
		{
			continue;
		}

		// if this node is a loop node - let's skip the folding
		if (URigVMUnitNode* UnitNode = Cast<URigVMUnitNode>(TargetPin->GetNode()))
		{
			if (UnitNode->IsLoopNode())
			{
				continue;
			}
		}

		// if this node is a variable node and the pin requires a watch... skip this
		if (Cast<URigVMVariableNode>(SourcePin->GetNode()))
		{
			if(SourcePin->RequiresWatch(true))
			{
				continue;
			}
		}
		
		// if this node is an array iterator node - let's skip the folding
		if (URigVMArrayNode* ArrayNode = Cast<URigVMArrayNode>(TargetPin->GetNode()))
		{
			if (ArrayNode->IsLoopNode())
			{
				continue;
			}
		}

		FRigVMExprAST* Parent = AssignExpr->Parents[0];
		if (!Parent->IsA(FRigVMExprAST::EType::Var))
		{
			continue;
		}

		// To prevent bad assignments in LWC for VMs compiled in non LWC, we do not allow folding of assignments
		// to/from external variables of type float
		{
			if (SourcePin->GetCPPType() == TEXT("float") || SourcePin->GetCPPType() == TEXT("TArray<float>"))
			{
				if (URigVMVariableNode* SourceVariableNode = Cast<URigVMVariableNode>(SourcePin->GetNode()))
				{
					if (!SourceVariableNode->IsInputArgument() && !SourceVariableNode->IsLocalVariable())
					{
						continue;
					}
				}
			}
			if (TargetPin->GetCPPType() == TEXT("float") || TargetPin->GetCPPType() == TEXT("TArray<float>"))
			{
				if (URigVMVariableNode* TargetVariableNode = Cast<URigVMVariableNode>(TargetPin->GetNode()))
				{
					if (!TargetVariableNode->IsInputArgument() && !TargetVariableNode->IsLocalVariable())
					{
						continue;
					}
				}
			}
		}

		FRigVMExprAST* Child = AssignExpr->Children[0];
		AssignExpr->RemoveParent(Parent);
		Child->RemoveParent(AssignExpr);

		TArray<FRigVMExprAST*> GrandParents = Parent->Parents;
		for (FRigVMExprAST* GrandParent : GrandParents)
		{
			GrandParent->ReplaceChild(Parent, Child);
			if (GrandParent->IsA(FRigVMExprAST::EType::Assign))
			{
				FRigVMAssignExprAST* GrandParentAssign = GrandParent->To<FRigVMAssignExprAST>();
				GrandParentAssign->Link = FRigVMASTLinkDescription(AssignExpr->GetSourceProxy(),
					GrandParentAssign->GetTargetProxy(), FString());
				GrandParentAssign->Name = *GetLinkAsString(GrandParentAssign->GetLink());
			}
		}

		ExpressionsToRemove.AddUnique(AssignExpr);
		if (Parent->Parents.Num() == 0)
		{
			ExpressionsToRemove.AddUnique(Parent);
		}
	}

	RemoveExpressions(ExpressionsToRemove);
}
bool FRigVMParserAST::FoldConstantValuesToLiterals(TArray<URigVMGraph*> InGraphs, URigVMController* InController, const TArray<FRigVMExternalVariable>& InExternalVariables, const TArray<FRigVMUserDataArray>& InRigVMUserData)
{
	DECLARE_SCOPE_HIERARCHICAL_COUNTER_FUNC()

	if (InController == nullptr)
	{
		return false;
	}

	if (InRigVMUserData.Num() == 0)
	{
		return false;
	}

	// loop over all call externs and figure out if they are a non-const node
	// with one or more const pins. we then build a temporary VM to run the part of the 
	// graph, and pull out the required values - we then bake the value into a literal 
	// and remove the tree that created the value.

	TMap<FString, FString> ComputedDefaultValues;
	TArray<FRigVMASTProxy> PinsToUpdate;
	TArray<FRigVMASTProxy> RootPinsToUpdate;
	TArray<FRigVMASTProxy> PinsToCompute;
	TArray<FRigVMASTProxy> NodesToCompute;

	for (const FRigVMASTProxy& NodeProxy : NodeProxies)
	{
		if (NodeProxy.IsA<URigVMVariableNode>() ||
			NodeProxy.IsA<URigVMEnumNode>())
		{
			continue;
		}

		FRigVMExprAST** NodeExprPtr = SubjectToExpression.Find(NodeProxy);
		if(NodeExprPtr == nullptr)
		{
			continue;
		}

		FRigVMExprAST* NodeExpr = *NodeExprPtr;
		if (NodeExpr->IsConstant())
		{
			continue;
		}

		URigVMNode* Node = NodeProxy.GetSubjectChecked<URigVMNode>();
		const TArray<URigVMPin*> Pins = Node->GetPins();
		for (URigVMPin* Pin : Pins)
		{
			if (Pin->GetDirection() != ERigVMPinDirection::Input &&
				Pin->GetDirection() != ERigVMPinDirection::IO)
			{
				continue;
			}

			FRigVMASTProxy PinProxy = NodeProxy.GetSibling(Pin);
			FRigVMExprAST** PinExprPtr = SubjectToExpression.Find(PinProxy);
			if (PinExprPtr == nullptr)
			{
				continue;
			}
			FRigVMExprAST* PinExpr = *PinExprPtr;
			if (PinExpr->IsA(FRigVMExprAST::EType::Literal))
			{
				if (const FRigVMExprAST* VarPinExpr = PinExpr->GetFirstParentOfType(FRigVMExprAST::EType::Var))
				{
					if (VarPinExpr->GetName() == PinExpr->GetName())
					{
						PinExpr = (FRigVMExprAST*)VarPinExpr;
					}
				}

				// if we are still a literal, carry on
				if (PinExpr->IsA(FRigVMExprAST::EType::Literal))
				{
					continue;
				}
			}

			TArray<int32> LinkIndices = GetSourceLinkIndices(PinProxy, true);
			if (LinkIndices.Num() == 0)
			{
				continue;
			}

			if (!PinExpr->IsConstant())
			{
				continue;
			}

			bool bFoundValidSourcePin = false;
			for (const int32 LinkIndex : LinkIndices)
			{
				const FRigVMASTProxy& SourcePinProxy = Links[LinkIndex].SourceProxy;
				URigVMNode* SourceNode = SourcePinProxy.GetSubjectChecked<URigVMPin>()->GetNode();
				FRigVMASTProxy SourceNodeProxy = SourcePinProxy.GetSibling(SourceNode);

				check(SourceNodeProxy.IsValid());

				if (SourceNodeProxy.IsA<URigVMVariableNode>() ||
					SourceNodeProxy.IsA<URigVMRerouteNode>() ||
					SourceNodeProxy.IsA<URigVMEnumNode>())
				{
					continue;
				}

				PinsToCompute.AddUnique(SourcePinProxy);
				NodesToCompute.AddUnique(SourceNodeProxy);
				bFoundValidSourcePin = true;
			}

			if (bFoundValidSourcePin)
			{
				PinsToUpdate.Add(PinProxy);
				RootPinsToUpdate.AddUnique(PinProxy.GetSibling(Pin->GetRootPin()));
			}
		}
	}

	if (NodesToCompute.Num() == 0)
	{
		return false;
	}

	// add all of the additional nodes driving these
	for(int32 NodeToComputeIndex = 0; NodeToComputeIndex < NodesToCompute.Num(); NodeToComputeIndex++)
	{
		FRigVMASTProxy ProxyToCompute = NodesToCompute[NodeToComputeIndex];
		if(URigVMNode* NodeToCompute = ProxyToCompute.GetSubject<URigVMNode>())
		{
			// first find all of the source node of this node directly
			TArray<URigVMNode*> SourceNodes = NodeToCompute->GetLinkedSourceNodes();
			for(URigVMNode* SourceNode : SourceNodes)
			{
				FRigVMASTProxy SourceProxy = ProxyToCompute.GetSibling(SourceNode);
				NodesToCompute.AddUnique(SourceProxy);
			}

			// if the node is a library node - also add the return node
			if(URigVMLibraryNode* LibraryToCompute = Cast<URigVMLibraryNode>(NodeToCompute))
			{
				if(URigVMNode* ReturnNodeToCompute = LibraryToCompute->GetReturnNode())
				{
					const FRigVMASTProxy LibraryProxy = ProxyToCompute.GetSibling(LibraryToCompute);
					const FRigVMASTProxy ReturnProxy = LibraryProxy.GetChild(ReturnNodeToCompute);
					NodesToCompute.AddUnique(ReturnProxy);
				}
			}
      
			// if the node is an entry node - also add host library node
			if(NodeToCompute->IsA<URigVMFunctionEntryNode>())
			{
				check(ProxyToCompute.GetCallstack().Num() > 1);
				const FRigVMASTProxy LibraryProxy = ProxyToCompute.GetParent();
				NodesToCompute.AddUnique(LibraryProxy);
			}
		}
	}

	// we now know the node we need to run.
	// let's build an temporary AST which has only those nodes
	TSharedPtr<FRigVMParserAST> TempAST = MakeShareable(new FRigVMParserAST(InGraphs, NodesToCompute));

	// share the pin overrides with the constant folding AST to ensure
	// the complete view of default values across function references is available
	// in the subset AST.
	TempAST->PinOverrides = PinOverrides;

	// share the pin overrides with the constant folding AST to ensure
	// the complete view of default values across function references is available
	// in the subset AST.
	TempAST->PinOverrides = PinOverrides;

	// build the VM to run this AST
	TMap<FString, FRigVMOperand> Operands;
	check(!InGraphs.IsEmpty());
	URigVM* TempVM = NewObject<URigVM>(InGraphs[0]);
	
	URigVMCompiler* TempCompiler = NewObject<URigVMCompiler>(GetTransientPackage());
	TempCompiler->Settings.SetupNodeInstructionIndex = false;
	TempCompiler->Settings.IsPreprocessorPhase = true;
	TempCompiler->Settings.EnablePinWatches = false;
	TempCompiler->Settings.ASTSettings = FRigVMParserASTSettings::Fast();

	TempCompiler->Compile(InGraphs, InController, TempVM, InExternalVariables, InRigVMUserData, &Operands, TempAST);

	TArray<URigVMMemoryStorage*> Memory;
	Memory.Add(TempVM->GetWorkMemory());
	Memory.Add(TempVM->GetLiteralMemory());
	Memory.Add(TempVM->GetDebugMemory());
	for (const FRigVMUserDataArray& RigVMUserData : InRigVMUserData)
	{
		TempVM->Execute(Memory, RigVMUserData);
	}

	// copy the values out of the temp VM and set them on the cached value
	for (const FRigVMASTProxy& PinToComputeProxy : PinsToCompute)
	{
		TGuardValue<bool> GuardControllerNotifs(InController->bSuspendNotifications, true);

		URigVMPin* PinToCompute = PinToComputeProxy.GetSubjectChecked<URigVMPin>();
		URigVMPin* RootPin = PinToCompute->GetRootPin();
		FRigVMASTProxy RootPinProxy = PinToComputeProxy.GetSibling(RootPin);

		FRigVMVarExprAST* RootVarExpr = nullptr;
		FRigVMExprAST** RootPinExprPtr = SubjectToExpression.Find(RootPinProxy);
		if (RootPinExprPtr != nullptr)
		{
			FRigVMExprAST* RootPinExpr = *RootPinExprPtr;
			if (RootPinExpr->IsA(FRigVMExprAST::EType::Var))
			{
				RootVarExpr = RootPinExpr->To<FRigVMVarExprAST>();
			}
		}

		FString PinHash = URigVMCompiler::GetPinHash(RootPin, RootVarExpr, false);
		const FRigVMOperand* OperandPtr = Operands.Find(PinHash);
		if(OperandPtr == nullptr)
		{
			continue;
		}
		const FRigVMOperand& Operand = *OperandPtr;

		FString DefaultValue;
		if(Operand.GetMemoryType() == ERigVMMemoryType::Work)
		{
			DefaultValue = TempVM->GetWorkMemory()->GetDataAsString(Operand.GetRegisterIndex());
		}
		else if(Operand.GetMemoryType() == ERigVMMemoryType::Literal)
		{
			DefaultValue = TempVM->GetLiteralMemory()->GetDataAsString(Operand.GetRegisterIndex());
		}
		if(DefaultValue.IsEmpty())
		{
			continue;
		}

		// FString TempDefaultValue = FString::Printf(TEXT("(%s)"), *FString::Join(DefaultValues, TEXT(",")));
		// UE_LOG(LogRigVMDeveloper, Display, TEXT("Computed constant value '%s' = '%s'"), *PinHash, *TempDefaultValue);

		TArray<FString> SegmentNames;
		if (!URigVMPin::SplitPinPath(PinToCompute->GetSegmentPath(), SegmentNames))
		{
			SegmentNames.Add(PinToCompute->GetName());
		}

		URigVMPin* PinForDefaultValue = RootPin;
		while (PinForDefaultValue != PinToCompute && SegmentNames.Num() > 0)
		{
			TArray<FString> SplitDefaultValues = URigVMPin::SplitDefaultValue(DefaultValue);

			if (PinForDefaultValue->IsArray())
			{
				int32 ElementIndex = FCString::Atoi(*SegmentNames[0]);
				DefaultValue = SplitDefaultValues[ElementIndex];
				PinForDefaultValue = PinForDefaultValue->GetSubPins()[ElementIndex];
				URigVMController::PostProcessDefaultValue(PinForDefaultValue, DefaultValue);
				SegmentNames.RemoveAt(0);
			}
			else if (PinForDefaultValue->IsStruct())
			{
				if(SplitDefaultValues.IsEmpty())
				{
					break;
				}
				
				for (const FString& MemberNameValuePair : SplitDefaultValues)
				{
					FString MemberName, MemberValue;
					if (MemberNameValuePair.Split(TEXT("="), &MemberName, &MemberValue))
					{
						if (MemberName == SegmentNames[0])
						{
							URigVMPin* SubPin = PinForDefaultValue->FindSubPin(MemberName);
							if (SubPin == nullptr)
							{
								SegmentNames.Reset();
								break;
							}

							DefaultValue = MemberValue;
							PinForDefaultValue = SubPin;
							URigVMController::PostProcessDefaultValue(PinForDefaultValue, DefaultValue);
							SegmentNames.RemoveAt(0);
							break;
						}
					}
				}
			}
			else
			{
				checkNoEntry();
			}
		}

		const TArray<int32> LinkIndices = GetTargetLinkIndices(PinToComputeProxy);
		for (const int32 LinkIndex : LinkIndices)
		{
			URigVMPin::FPinOverrideValue OverrideValue;
			OverrideValue.DefaultValue = DefaultValue;
			PinOverrides.FindOrAdd(Links[LinkIndex].TargetProxy) = OverrideValue;
		}
	}

	// now remove all of the expressions no longer needed
	TArray<FRigVMExprAST*> ExpressionsToRemove;
	for (const FRigVMASTProxy& RootPinToUpdateProxy : RootPinsToUpdate)
	{
		FRigVMExprAST** PreviousExprPtr = SubjectToExpression.Find(RootPinToUpdateProxy);
		if (PreviousExprPtr)
		{
			FRigVMVarExprAST* PreviousVarExpr = (*PreviousExprPtr)->To<FRigVMVarExprAST>();

			// if the previous var expression is a literal used to initialize a var
			// (for example on an IO pin, or when we are driving sub pins)
			if (PreviousVarExpr->IsA(FRigVMExprAST::EType::Literal))
			{
				bool bRedirectedVar = false;
				for (int32 ParentIndex = 0; ParentIndex < PreviousVarExpr->NumParents(); ParentIndex++)
				{
					const FRigVMExprAST* ParentExpr = PreviousVarExpr->ParentAt(ParentIndex);
					if (ParentExpr->IsA(FRigVMExprAST::EType::Assign))
					{
						for (int32 GrandParentIndex = 0; GrandParentIndex < ParentExpr->NumParents(); GrandParentIndex++)
						{
							const FRigVMExprAST* GrandParentExpr = ParentExpr->ParentAt(GrandParentIndex);
							if (GrandParentExpr->IsA(FRigVMExprAST::EType::Block))
							{
								GrandParentExpr = GrandParentExpr->GetParent();
							}
							if (GrandParentExpr->IsA(FRigVMExprAST::EType::Var) && (GrandParentExpr->GetName() == PreviousVarExpr->GetName()))
							{
								PreviousVarExpr = (FRigVMVarExprAST*)GrandParentExpr->To<FRigVMVarExprAST>();
								bRedirectedVar = true;
								break;
							}
						}
					}

					if (bRedirectedVar)
					{
						break;
					}
				}
			}

			FRigVMLiteralExprAST* LiteralExpr = MakeExpr<FRigVMLiteralExprAST>(RootPinToUpdateProxy);
			LiteralExpr->Name = PreviousVarExpr->Name;
			SubjectToExpression[RootPinToUpdateProxy] = LiteralExpr;
			PreviousVarExpr->ReplaceBy(LiteralExpr);
			ExpressionsToRemove.Add(PreviousVarExpr);
		}
	}

	TempVM->Rename(nullptr, GetTransientPackage(), REN_ForceNoResetLoaders | REN_DoNotDirty | REN_DontCreateRedirectors | REN_NonTransactional);
	TempVM->MarkAsGarbage();

	RemoveExpressions(ExpressionsToRemove);

	return ExpressionsToRemove.Num() > 0;
}

bool FRigVMParserAST::FoldUnreachableBranches(TArray<URigVMGraph*> InGraphs)
{
	DECLARE_SCOPE_HIERARCHICAL_COUNTER_FUNC()

	TArray<FRigVMExprAST*> ExpressionsToRemove;

	for (const FRigVMASTProxy& NodeProxy : NodeProxies)
	{
		if (NodeProxy.IsA<URigVMVariableNode>())
		{
			continue;
		}

		//URigVMNode* Node = NodeProxy.GetSubjectChecked<URigVMNode>();

		FRigVMExprAST** NodeExprPtr = SubjectToExpression.Find(NodeProxy);
		if (NodeExprPtr == nullptr)
		{
			continue;
		}

		FRigVMExprAST* NodeExpr = *NodeExprPtr;
		if (NodeExpr->NumParents() == 0)
		{
			continue;
		}

		if (NodeExpr->IsA(FRigVMExprAST::EType::Branch))
		{
			const FRigVMBranchExprAST* BranchExpr = NodeExpr->To<FRigVMBranchExprAST>();
			FRigVMExprAST* ExprReplacement = nullptr;

			if (BranchExpr->IsAlwaysTrue())
			{
				ExprReplacement = (FRigVMExprAST*)BranchExpr->GetTrueExpr();
			}
			else if (BranchExpr->IsAlwaysFalse())
			{
				ExprReplacement = (FRigVMExprAST*)BranchExpr->GetFalseExpr();
			}

			if (ExprReplacement)
			{
				if (ExprReplacement->NumChildren() == 1)
				{
					ExprReplacement = (FRigVMExprAST*)ExprReplacement->ChildAt(0);
					if (ExprReplacement->IsA(FRigVMExprAST::EType::Block))
					{
						ExprReplacement->RemoveParent((FRigVMExprAST*)ExprReplacement->GetParent());
						NodeExpr->ReplaceBy(ExprReplacement);
						ExpressionsToRemove.Add(NodeExpr);
					}
				}
			}
		}
		else
		{
			FRigVMExprAST* CachedValueExpr = (FRigVMExprAST*)NodeExpr->GetParent();
			if (!CachedValueExpr->IsA(FRigVMExprAST::EType::CachedValue))
			{
				continue;
			}

			FRigVMExprAST* ExprReplacement = nullptr;
			if (NodeExpr->IsA(FRigVMExprAST::EType::If))
			{
				const FRigVMIfExprAST* IfExpr = NodeExpr->To<FRigVMIfExprAST>();
				if (IfExpr->IsAlwaysTrue())
				{
					ExprReplacement = (FRigVMExprAST*)IfExpr->GetTrueExpr();
				}
				else if (IfExpr->IsAlwaysFalse())
				{
					ExprReplacement = (FRigVMExprAST*)IfExpr->GetFalseExpr();
				}
			}
			else if (NodeExpr->IsA(FRigVMExprAST::EType::Select))
			{
				const FRigVMSelectExprAST* SelectExpr = NodeExpr->To<FRigVMSelectExprAST>();
				int32 ConstantCaseIndex = SelectExpr->GetConstantValueIndex();
				if (ConstantCaseIndex != INDEX_NONE)
				{
					ExprReplacement = (FRigVMExprAST*)SelectExpr->GetValueExpr(ConstantCaseIndex);
				}
			}

			if (ExprReplacement)
			{
				ExprReplacement->RemoveParent((FRigVMExprAST*)ExprReplacement->GetParent());
				CachedValueExpr->ReplaceBy(ExprReplacement);
				ExpressionsToRemove.Add(CachedValueExpr);
			}
		}
	}

	RemoveExpressions(ExpressionsToRemove);
	return ExpressionsToRemove.Num() > 0;
}

void FRigVMParserAST::FoldLiterals()
{
	DECLARE_SCOPE_HIERARCHICAL_COUNTER_FUNC()

	TMap<FString, FRigVMLiteralExprAST*> ValueToLiteral;
	TArray<FRigVMExprAST*> ExpressionsToRemove;

	for (int32 ExpressionIndex = 0; ExpressionIndex < Expressions.Num(); ExpressionIndex++)
	{
		FRigVMExprAST* Expression = Expressions[ExpressionIndex];
		if (Expression->Parents.Num() == 0)
		{
			continue;
		}

		if (Expression->GetType() == FRigVMExprAST::EType::Literal)
		{
			ensure(Expression->Children.Num() == 0);

			FRigVMLiteralExprAST* LiteralExpr = Expression->To<FRigVMLiteralExprAST>();
			FString DefaultValue = LiteralExpr->GetDefaultValue();
			if (DefaultValue.IsEmpty())
			{
				if (LiteralExpr->GetCPPType() == TEXT("bool"))
				{
					DefaultValue = TEXT("False");
				}
				else if (LiteralExpr->GetCPPType() == TEXT("float"))
				{
					DefaultValue = TEXT("0.000000");
				}
				else if (LiteralExpr->GetCPPType() == TEXT("double"))
				{
					DefaultValue = TEXT("0.000000");
				}
				else if (LiteralExpr->GetCPPType() == TEXT("int32"))
				{
					DefaultValue = TEXT("0");
				}
				else
				{
					continue;
				}
			}

			FString Hash = FString::Printf(TEXT("[%s] %s"), *LiteralExpr->GetCPPType(), *DefaultValue);

			FRigVMLiteralExprAST* const* MappedExpr = ValueToLiteral.Find(Hash);
			if (MappedExpr)
			{
				TArray<FRigVMExprAST*> Parents = Expression->Parents;
				for (FRigVMExprAST* Parent : Parents)
				{
					Parent->ReplaceChild(Expression, *MappedExpr);
				}
				ExpressionsToRemove.AddUnique(Expression);
			}
			else
			{
				ValueToLiteral.Add(Hash, LiteralExpr);
			}
		}
	}

	RemoveExpressions(ExpressionsToRemove);
}

const FRigVMExprAST* FRigVMParserAST::GetExprForSubject(const FRigVMASTProxy& InProxy) const
{
	if (FRigVMExprAST* const* ExpressionPtr = SubjectToExpression.Find(InProxy))
	{
		return *ExpressionPtr;
	}
	return nullptr;
}

TArray<const FRigVMExprAST*> FRigVMParserAST::GetExpressionsForSubject(UObject* InSubject) const
{
	TArray<const FRigVMExprAST*> ExpressionsForSubject;
	
	for (TPair<FRigVMASTProxy, FRigVMExprAST*> Pair : SubjectToExpression)
	{
		if(Pair.Key.GetCallstack().Last() == InSubject)
		{
			ExpressionsForSubject.Add(Pair.Value);
		}
	}

	return ExpressionsForSubject;
}

void FRigVMParserAST::PrepareCycleChecking(URigVMPin* InPin)
{
	if (InPin == nullptr)
	{
		LastCycleCheckExpr = nullptr;
		CycleCheckFlags.Reset();
		return;
	}
	FRigVMASTProxy NodeProxy = FRigVMASTProxy::MakeFromUObject(InPin->GetNode());

	const FRigVMExprAST* Expression = nullptr;
	if (FRigVMExprAST* const* ExpressionPtr = SubjectToExpression.Find(NodeProxy))
	{
		Expression = *ExpressionPtr;
	}
	else
	{
		return;
	}

	if (LastCycleCheckExpr != Expression)
	{
		LastCycleCheckExpr = Expression;
		CycleCheckFlags.SetNumZeroed(Expressions.Num());
		CycleCheckFlags[LastCycleCheckExpr->GetIndex()] = ETraverseRelationShip_Self;
	}
}

bool FRigVMParserAST::CanLink(URigVMPin* InSourcePin, URigVMPin* InTargetPin, FString* OutFailureReason)
{
	if (InSourcePin == nullptr || InTargetPin == nullptr || InSourcePin == InTargetPin)
	{
		if (OutFailureReason)
		{
			*OutFailureReason = FString(TEXT("Provided objects contain nullptr."));
		}
		return false;
	}

	URigVMNode* SourceNode = InSourcePin->GetNode();
	URigVMNode* TargetNode = InTargetPin->GetNode();
	if (SourceNode == TargetNode)
	{
		if (OutFailureReason)
		{
			*OutFailureReason = FString(TEXT("Source and Target Nodes are identical."));
		}
		return false;
	}

	if(SourceNode->IsA<URigVMRerouteNode>())
	{
		TArray<URigVMPin*> SourcePins;
		for (URigVMPin* Pin : SourceNode->GetPins())
		{
			SourcePins.Append(Pin->GetLinkedSourcePins(true));
		}
		
		for (URigVMPin* SourcePin : SourcePins)
		{
			if (!CanLink(SourcePin, InTargetPin, OutFailureReason))
			{
				return false;
			}
		}
		return true;
	}

	if(TargetNode->IsA<URigVMRerouteNode>())
	{
		TArray<URigVMPin*> TargetPins;
		for (URigVMPin* Pin : TargetNode->GetPins())
		{
			TargetPins.Append(Pin->GetLinkedTargetPins(true));
		}
		
		for (URigVMPin* TargetPin : TargetPins)
		{
			if (!CanLink(InSourcePin, TargetPin, OutFailureReason))
			{
				return false;
			}
		}
		return true;
	}

	FRigVMASTProxy SourceNodeProxy = FRigVMASTProxy::MakeFromUObject(SourceNode);
	FRigVMASTProxy TargetNodeProxy = FRigVMASTProxy::MakeFromUObject(TargetNode);

	const FRigVMExprAST* SourceExpression = nullptr;
	if (FRigVMExprAST* const* SourceExpressionPtr = SubjectToExpression.Find(SourceNodeProxy))
	{
		SourceExpression = *SourceExpressionPtr;
	}
	else
	{
		if (OutFailureReason)
		{
			*OutFailureReason = FString(TEXT("Source node is not part of AST."));
		}
		return false;
	}

	const FRigVMVarExprAST* SourceVarExpression = nullptr;
	if (FRigVMExprAST* const* SourceVarExpressionPtr = SubjectToExpression.Find(SourceNodeProxy.GetSibling(InSourcePin->GetRootPin())))
	{
		if ((*SourceVarExpressionPtr)->IsA(FRigVMExprAST::EType::Var))
		{
			SourceVarExpression = (*SourceVarExpressionPtr)->To<FRigVMVarExprAST>();
		}
	}

	const FRigVMExprAST* TargetExpression = nullptr;
	if (FRigVMExprAST* const* TargetExpressionPtr = SubjectToExpression.Find(TargetNodeProxy))
	{
		TargetExpression = *TargetExpressionPtr;
	}
	else
	{
		if (OutFailureReason)
		{
			*OutFailureReason = FString(TEXT("Target node is not part of AST."));
		}
		return false;
	}

	const FRigVMBlockExprAST* SourceBlock = SourceExpression->GetBlock();
	const FRigVMBlockExprAST* TargetBlock = TargetExpression->GetBlock();
	if (SourceBlock == nullptr || TargetBlock == nullptr)
	{
		return false;
	}

	if (SourceBlock == TargetBlock ||
		SourceBlock->Contains(TargetBlock) ||
		TargetBlock->Contains(SourceBlock) ||
		TargetBlock->GetRootBlock()->Contains(SourceBlock) ||
		SourceBlock->GetRootBlock()->Contains(TargetBlock))
	{
		if (SourceVarExpression)
		{
			if (SourceVarExpression->SupportsSoftLinks())
			{
				return true;
			}
		}

		if (LastCycleCheckExpr != SourceExpression && LastCycleCheckExpr != TargetExpression)
		{
			PrepareCycleChecking(InSourcePin);
		}

		TArray<ETraverseRelationShip>& Flags = CycleCheckFlags;
		TraverseParents(LastCycleCheckExpr, [&Flags](const FRigVMExprAST* InExpr) -> bool {
			if (Flags[InExpr->GetIndex()] == ETraverseRelationShip_Self)
			{
				return true;
			}
			if (Flags[InExpr->GetIndex()] != ETraverseRelationShip_Unknown)
			{
				return false;
			}
			if (InExpr->IsA(FRigVMExprAST::EType::Var))
			{
				if (InExpr->To<FRigVMVarExprAST>()->SupportsSoftLinks())
				{
					return false;
				}
			}
			Flags[InExpr->GetIndex()] = ETraverseRelationShip_Parent;
			return true;
		});

		TraverseChildren(LastCycleCheckExpr, [&Flags](const FRigVMExprAST* InExpr) -> bool {
			if (Flags[InExpr->GetIndex()] == ETraverseRelationShip_Self)
			{
				return true;
			}
			if (Flags[InExpr->GetIndex()] != ETraverseRelationShip_Unknown)
			{
				return false;
			}
			if (InExpr->IsA(FRigVMExprAST::EType::Var))
			{
				if (InExpr->To<FRigVMVarExprAST>()->SupportsSoftLinks())
				{
					return false;
				}
			}
			Flags[InExpr->GetIndex()] = ETraverseRelationShip_Child;
			return true;
		});

		bool bFoundCycle = false;
		if (LastCycleCheckExpr == SourceExpression)
		{
			bFoundCycle = Flags[TargetExpression->GetIndex()] == ETraverseRelationShip_Child;
		}
		else
		{
			bFoundCycle = Flags[SourceExpression->GetIndex()] == ETraverseRelationShip_Parent;
		}

		if (bFoundCycle)
		{
			if (OutFailureReason)
			{
				*OutFailureReason = FString(TEXT("Cycles are not allowed."));
			}
			return false;
		}
	}
	else
	{
		// if one of the blocks is not part of the current 
		// execution - that's fine.
		if (SourceBlock->GetRootBlock()->ContainsEntry() != 
			TargetBlock->GetRootBlock()->ContainsEntry())
		{
			return true;
		}

		if (OutFailureReason)
		{
			*OutFailureReason = FString::Printf(TEXT("You cannot combine nodes from \"%s\" and \"%s\"."), *SourceBlock->GetName().ToString(), *TargetBlock->GetName().ToString());
		}
		return false;
	}

	return true;
}

FString FRigVMParserAST::DumpText() const
{
	DECLARE_SCOPE_HIERARCHICAL_COUNTER_FUNC()

	FString Result;
	for (FRigVMExprAST* RootExpr : RootExpressions)
	{
		if(RootExpr == GetObsoleteBlock(false /* create */))
		{
			continue;
		}
		Result += TEXT("\n") + RootExpr->DumpText();
	}
	return Result;
}

FString FRigVMParserAST::DumpDot() const
{
	DECLARE_SCOPE_HIERARCHICAL_COUNTER_FUNC()

	TArray<bool> OutExpressionDefined;
	OutExpressionDefined.AddZeroed(Expressions.Num());

	FVisualGraph VisualGraph(TEXT("AST"));

	VisualGraph.AddSubGraph(TEXT("AST"), FName(TEXT("AST")));
	VisualGraph.AddSubGraph(TEXT("unused"), FName(TEXT("Unused")));

	struct Local
	{
		static TArray<int32> VisitChildren(const FRigVMExprAST* InExpr, int32 InSubGraphIndex, FVisualGraph& OutGraph)
		{
			TArray<int32> ChildNodeIndices;
			for (FRigVMExprAST* Child : InExpr->Children)
			{
				ChildNodeIndices.Add(VisitExpr(Child, InSubGraphIndex, OutGraph));
			}
			return ChildNodeIndices;
		}
		
		static int32 VisitExpr(const FRigVMExprAST* InExpr, int32 InSubGraphIndex, FVisualGraph& OutGraph)
		{
			const FName NodeName = *FString::Printf(TEXT("node_%d"), InExpr->GetIndex());

			int32 NodeIndex = OutGraph.FindNode(NodeName); 
			if(NodeIndex != INDEX_NONE)
			{
				return NodeIndex;
			}

			FString Label = InExpr->GetName().ToString();
			TOptional<EVisualGraphShape> Shape = EVisualGraphShape::Ellipse;
			int32 SubGraphIndex = InSubGraphIndex;
			
			switch (InExpr->GetType())
			{
				case FRigVMExprAST::EType::Literal:
				{
					Label = FString::Printf(TEXT("%s(Literal)"), *InExpr->To<FRigVMLiteralExprAST>()->GetPin()->GetName());
					break;
				}
				case FRigVMExprAST::EType::ExternalVar:
				{
					Label = FString::Printf(TEXT("%s(ExternalVar)"), *InExpr->To<FRigVMExternalVarExprAST>()->GetPin()->GetBoundVariableName());
					break;
				}
				case FRigVMExprAST::EType::Var:
				{
<<<<<<< HEAD
					if (InExpr->To<FRigVMVarExprAST>()->IsGraphParameter())
					{
						URigVMParameterNode* ParameterNode = Cast<URigVMParameterNode>(InExpr->To<FRigVMVarExprAST>()->GetPin()->GetNode());
						check(ParameterNode);
						Label = FString::Printf(TEXT("Param %s"), *ParameterNode->GetParameterName().ToString());
					}
					else if (InExpr->To<FRigVMVarExprAST>()->IsGraphVariable())
=======
					if (InExpr->To<FRigVMVarExprAST>()->IsGraphVariable())
>>>>>>> d731a049
					{
						URigVMVariableNode* VariableNode = Cast<URigVMVariableNode>(InExpr->To<FRigVMVarExprAST>()->GetPin()->GetNode());
						check(VariableNode);
						Label = FString::Printf(TEXT("Variable %s"), *VariableNode->GetVariableName().ToString());
					}
					else if (InExpr->To<FRigVMVarExprAST>()->IsEnumValue())
					{
						URigVMEnumNode* EnumNode = Cast<URigVMEnumNode>(InExpr->To<FRigVMVarExprAST>()->GetPin()->GetNode());
						check(EnumNode);
						Label = FString::Printf(TEXT("Enum %s"), *EnumNode->GetCPPType());
					}
					else
					{
<<<<<<< HEAD
						Label = InExpr->To<FRigVMVarExprAST>()->GetPin()->GetName();
=======
						Label = InExpr->To<FRigVMVarExprAST>()->GetPin()->GetPinPath(true);
>>>>>>> d731a049
					}
						
					if (InExpr->To<FRigVMVarExprAST>()->IsExecuteContext())
					{
						Shape = EVisualGraphShape::House;
					}
						
					break;
				}
				case FRigVMExprAST::EType::Block:
				{
					if (InExpr->GetParent() == nullptr)
					{
						Label = TEXT("Unused");
						SubGraphIndex = OutGraph.FindSubGraph(TEXT("unused"));;
					}
					else
					{
						Label = TEXT("Block");
					}
					break;
				}
				case FRigVMExprAST::EType::Assign:
				{
					Label = TEXT("=");
					break;
				}
				case FRigVMExprAST::EType::Copy:
				{
					Label = TEXT("Copy");
					break;
				}
				case FRigVMExprAST::EType::CachedValue:
				{
					Label = TEXT("Cache");
					break;
				}
				case FRigVMExprAST::EType::CallExtern:
				{
					if (URigVMUnitNode* Node = Cast<URigVMUnitNode>(InExpr->To<FRigVMCallExternExprAST>()->GetNode()))
					{
						Label = Node->GetScriptStruct()->GetName();
					}
					break;
				}
				case FRigVMExprAST::EType::NoOp:
				{
					Label = TEXT("NoOp");
					break;
				}
				case FRigVMExprAST::EType::Array:
				{
					ERigVMOpCode OpCode = CastChecked<URigVMArrayNode>(InExpr->To<FRigVMArrayExprAST>()->GetNode())->GetOpCode();
					Label = StaticEnum<ERigVMOpCode>()->GetDisplayNameTextByValue((int64)OpCode).ToString();
					break;
				}
				case FRigVMExprAST::EType::Exit:
				{
					Label = TEXT("Exit");
					break;
				}
				case FRigVMExprAST::EType::Entry:
				{
					SubGraphIndex = OutGraph.FindSubGraph(InExpr->GetName());
					if(SubGraphIndex == INDEX_NONE)
					{
						const int32 ASTGraphIndex = OutGraph.FindSubGraph(TEXT("AST"));
						SubGraphIndex = OutGraph.AddSubGraph(InExpr->GetName(), InExpr->GetName(), ASTGraphIndex);
					}
					break;
				}
				default:
				{
					break;
				}
			}

			switch (InExpr->GetType())
			{
				case FRigVMExprAST::EType::Entry:
				case FRigVMExprAST::EType::Exit:
				case FRigVMExprAST::EType::Branch:
				case FRigVMExprAST::EType::Block:
				{
					Shape = EVisualGraphShape::Diamond;
					break;
				}
				case FRigVMExprAST::EType::Assign:
				case FRigVMExprAST::EType::Copy:
				case FRigVMExprAST::EType::CallExtern:
				case FRigVMExprAST::EType::If:
				case FRigVMExprAST::EType::Select:
				case FRigVMExprAST::EType::NoOp:
				{
					Shape = EVisualGraphShape::Box;
					break;
				}
				default:
				{
					break;
				}
			}

			if (!Label.IsEmpty())
			{
				const TOptional<FName> DisplayName = FName(*Label);
				NodeIndex = OutGraph.AddNode(NodeName, DisplayName, TOptional<FLinearColor>(), Shape);
				OutGraph.AddNodeToSubGraph(NodeIndex, SubGraphIndex);
			}

			TArray<int32> ChildNodeIndices = VisitChildren(InExpr, SubGraphIndex, OutGraph);

			if(NodeIndex != INDEX_NONE)
			{
				for(const int32 ChildNodeIndex : ChildNodeIndices)
				{
					if(ChildNodeIndex != INDEX_NONE)
					{
						OutGraph.AddEdge(ChildNodeIndex, NodeIndex, EVisualGraphEdgeDirection::SourceToTarget);
					}
				}
			}

			return NodeIndex;
		}
	};

	for (FRigVMExprAST* Expr : RootExpressions)
	{
		if (Expr == GetObsoleteBlock(false))
		{
			continue;
		}

		Local::VisitExpr(Expr, INDEX_NONE, VisualGraph);
	}

	return VisualGraph.DumpDot();
}

FRigVMBlockExprAST* FRigVMParserAST::GetObsoleteBlock(bool bCreateIfMissing)
{
	if (ObsoleteBlock == nullptr && bCreateIfMissing)
	{
		ObsoleteBlock = MakeExpr<FRigVMBlockExprAST>(FRigVMExprAST::EType::Block, FRigVMASTProxy());
		ObsoleteBlock->bIsObsolete = true;
		RootExpressions.Add(ObsoleteBlock);
	}
	return ObsoleteBlock;
}

const FRigVMBlockExprAST* FRigVMParserAST::GetObsoleteBlock(bool bCreateIfMissing) const
{
	if (ObsoleteBlock == nullptr && bCreateIfMissing)
	{
		FRigVMParserAST* MutableThis = (FRigVMParserAST*)this;
		MutableThis->ObsoleteBlock = MutableThis->MakeExpr<FRigVMBlockExprAST>(FRigVMExprAST::EType::Block, FRigVMASTProxy());
		MutableThis->ObsoleteBlock->bIsObsolete = true;
		MutableThis->RootExpressions.Add(MutableThis->ObsoleteBlock);
	}
	return ObsoleteBlock;
}

void FRigVMParserAST::RemoveExpressions(TArray<FRigVMExprAST*> InExprs)
{
	DECLARE_SCOPE_HIERARCHICAL_COUNTER_FUNC()

	if(InExprs.IsEmpty())
	{
		return;
	}
	
	RefreshExprIndices();

	TArray<FRigVMExprAST*> ExpressionsToRemove;
	ExpressionsToRemove.Append(InExprs);

	TArray<int32> NumRemainingParents;
	NumRemainingParents.AddUninitialized(Expressions.Num());
	for(int32 ExpressionIndex = 0; ExpressionIndex < Expressions.Num(); ExpressionIndex++)
	{
		NumRemainingParents[ExpressionIndex] = Expressions[ExpressionIndex]->Parents.Num();
	}

	TArray<bool> bRemoveExpression;
	bRemoveExpression.AddZeroed(Expressions.Num());
	for(int32 ExpressionIndex = 0; ExpressionIndex < ExpressionsToRemove.Num(); ExpressionIndex++)
	{
		FRigVMExprAST* Expr = ExpressionsToRemove[ExpressionIndex];
		bRemoveExpression[Expr->GetIndex()] = true;

		for (FRigVMExprAST* Child : Expr->Children)
		{
			if(--NumRemainingParents[Child->GetIndex()] == 0)
			{
				ExpressionsToRemove.Add(Child);
			}
		}
	}

	TArray<FRigVMExprAST*> RemainingExpressions;
	RemainingExpressions.Reserve(Expressions.Num() - ExpressionsToRemove.Num());
	
	for(int32 ExpressionIndex = 0; ExpressionIndex < Expressions.Num(); ExpressionIndex++)
	{
		if(!bRemoveExpression[ExpressionIndex])
		{
			FRigVMExprAST* Expr = Expressions[ExpressionIndex];
			RemainingExpressions.Add(Expr);

			for(int32 ChildIndex = Expr->Children.Num() - 1; ChildIndex >= 0; ChildIndex--)
			{
				FRigVMExprAST* ChildExpr = Expr->Children[ChildIndex];
				if(bRemoveExpression[ChildExpr->GetIndex()])
				{
					Expr->Children.RemoveAt(ChildIndex);
				}
			}

			for(int32 ParentIndex = Expr->Parents.Num() - 1; ParentIndex >= 0; ParentIndex--)
			{
				FRigVMExprAST* ParentExpr = Expr->Parents[ParentIndex];
				if(bRemoveExpression[ParentExpr->GetIndex()])
				{
					Expr->Parents.RemoveAt(ParentIndex);
				}
			}
		}
	}

	Expressions = RemainingExpressions;

	TArray<FRigVMASTProxy> KeysToRemove;
	for (TPair<FRigVMASTProxy, FRigVMExprAST*> Pair : SubjectToExpression)
	{
		if (bRemoveExpression[Pair.Value->GetIndex()])
		{
			KeysToRemove.Add(Pair.Key);
		}
	}
	
	for (const FRigVMASTProxy& KeyToRemove : KeysToRemove)
	{
		SubjectToExpression.Remove(KeyToRemove);
	}

	for(int32 ExpressionIndex = ExpressionsToRemove.Num() - 1; ExpressionIndex >= 0; ExpressionIndex--)
	{
		ExpressionsToRemove[ExpressionIndex]->Index = INDEX_NONE;
		DeletedExpressions.Add(ExpressionsToRemove[ExpressionIndex]);
	}

	RefreshExprIndices();
}

void FRigVMParserAST::TraverseParents(const FRigVMExprAST* InExpr, TFunctionRef<bool(const FRigVMExprAST*)> InContinuePredicate)
{
	if (!InContinuePredicate(InExpr))
	{
		return;
	}
	for (const FRigVMExprAST* ParentExpr : InExpr->Parents)
	{
		TraverseParents(ParentExpr, InContinuePredicate);
	}
}

void FRigVMParserAST::TraverseChildren(const FRigVMExprAST* InExpr, TFunctionRef<bool(const FRigVMExprAST*)> InContinuePredicate)
{
	if (!InContinuePredicate(InExpr))
	{
		return;
	}
	for (const FRigVMExprAST* ChildExpr : InExpr->Children)
	{
		TraverseChildren(ChildExpr, InContinuePredicate);
	}
}

TArray<int32> FRigVMParserAST::GetSourceLinkIndices(const FRigVMASTProxy& InPinProxy, bool bRecursive) const
{
	return GetLinkIndices(InPinProxy, true, bRecursive);
}

TArray<int32> FRigVMParserAST::GetTargetLinkIndices(const FRigVMASTProxy& InPinProxy, bool bRecursive) const
{
	return GetLinkIndices(InPinProxy, false, bRecursive);
}

TArray<int32> FRigVMParserAST::GetLinkIndices(const FRigVMASTProxy& InPinProxy, bool bGetSource, bool bRecursive) const
{
	const static TArray<int32> EmptyIntArray;
	TArray<int32> LinkIndices;

	if(const TArray<int32>* LinkIndicesPtr = (bGetSource ? SourceLinkIndices : TargetLinkIndices).Find(InPinProxy))
	{
		LinkIndices = *LinkIndicesPtr;
	}

	if (bRecursive)
	{
		URigVMPin* Pin = InPinProxy.GetSubjectChecked<URigVMPin>();
		for (URigVMPin* SubPin : Pin->GetSubPins())
		{
			FRigVMASTProxy SubPinProxy = InPinProxy.GetSibling(SubPin);
			LinkIndices.Append(GetLinkIndices(SubPinProxy, bGetSource, true));
		}
	}

	return LinkIndices;
}


const FRigVMASTLinkDescription& FRigVMParserAST::GetLink(int32 InLinkIndex) const
{
	return Links[InLinkIndex];
}

void FRigVMParserAST::Inline(TArray<URigVMGraph*> InGraphs)
{
	TArray<FRigVMASTProxy> LocalNodeProxies;
	for(URigVMGraph* Graph : InGraphs)
	{
		for (URigVMNode* LocalNode : Graph->GetNodes())
		{
			LocalNodeProxies.Add(FRigVMASTProxy::MakeFromUObject(LocalNode));
		}
	}
	Inline(InGraphs, LocalNodeProxies);
}

void FRigVMParserAST::Inline(TArray<URigVMGraph*> InGraphs, const TArray<FRigVMASTProxy>& InNodeProxies)
{
	DECLARE_SCOPE_HIERARCHICAL_COUNTER_FUNC()

	struct LocalPinTraversalInfo
	{
		URigVMPin::FPinOverrideMap* PinOverrides;
		TMap<FRigVMASTProxy, FRigVMASTProxy>* SourcePins;
		TMap<FRigVMASTProxy, TArray<int32>>* TargetLinkIndices;
		TMap<FRigVMASTProxy, TArray<int32>>* SourceLinkIndices;
		TArray<FRigVMASTLinkDescription>* Links;
		TArray<FRigVMASTProxy> LibraryNodeCallstack;
		FRigVMParserASTSettings* Settings;

		static bool ShouldRecursePin(const FRigVMASTProxy& InPinProxy)
		{
			URigVMPin* Pin = InPinProxy.GetSubjectChecked<URigVMPin>();
			URigVMNode* Node = Pin->GetNode();
			if (URigVMVariableNode* VarNode = Cast<URigVMVariableNode>(Node))
			{
				return VarNode->IsInputArgument();
			}
			
			return Node->IsA<URigVMRerouteNode>() ||
				Node->IsA<URigVMLibraryNode>() ||
				Node->IsA<URigVMFunctionEntryNode>() ||
				Node->IsA<URigVMFunctionReturnNode>();
		}

		static bool IsValidPinForAST(const FRigVMASTProxy& InPinProxy)
		{
			return !ShouldRecursePin(InPinProxy);
		}

		static bool IsValidLinkForAST(const FRigVMASTProxy& InSourcePinProxy, const FRigVMASTProxy& InTargetPinProxy)
		{
			return IsValidPinForAST(InSourcePinProxy) && IsValidPinForAST(InTargetPinProxy);
		}

		static FRigVMASTProxy FindSourcePin(const FRigVMASTProxy& InPinProxy, LocalPinTraversalInfo& OutTraversalInfo)
		{
			return FindSourcePin(InPinProxy, InPinProxy, OutTraversalInfo);
		}

		static FRigVMASTProxy FindSourcePin(const FRigVMASTProxy& InPinProxy, const FRigVMASTProxy& InPinProxyForMap, LocalPinTraversalInfo& OutTraversalInfo)
		{
			URigVMPin* Pin = InPinProxy.GetSubjectChecked<URigVMPin>();
			const bool bStoreSourcePinOnMap = InPinProxy == InPinProxyForMap;

			// if this pin is a root on a library
			if (Pin->GetParentPin() == nullptr)
			{
				if (Pin->GetDirection() == ERigVMPinDirection::Output ||
					Pin->GetDirection() == ERigVMPinDirection::IO)
				{
					URigVMNode* Node = Pin->GetNode();
					if (URigVMLibraryNode* LibraryNode = Cast<URigVMLibraryNode>(Node))
					{
						FRigVMASTProxy LibraryNodeProxy = InPinProxy.GetSibling(LibraryNode);
						if (!OutTraversalInfo.LibraryNodeCallstack.Contains(LibraryNodeProxy))
						{
							if (URigVMFunctionReturnNode* ReturnNode = LibraryNode->GetReturnNode())
							{
								if (URigVMPin* ReturnPin = ReturnNode->FindPin(Pin->GetName()))
								{
									OutTraversalInfo.LibraryNodeCallstack.Push(LibraryNodeProxy);
									FRigVMASTProxy ReturnPinProxy = LibraryNodeProxy.GetChild(ReturnPin);
									FRigVMASTProxy SourcePinProxy = FindSourcePin(ReturnPinProxy, OutTraversalInfo);
									SourcePinProxy = SourcePinProxy.IsValid() ? SourcePinProxy : ReturnPinProxy;
									if(bStoreSourcePinOnMap)
									{
										OutTraversalInfo.SourcePins->FindOrAdd(InPinProxyForMap) = SourcePinProxy;
									}
									OutTraversalInfo.LibraryNodeCallstack.Pop();
									return SourcePinProxy;

								}
							}
						}
					}
					else if(URigVMVariableNode* VariableNode = Cast<URigVMVariableNode>(Node))
					{
						if (VariableNode->IsInputArgument())
						{
							if (URigVMFunctionEntryNode* EntryNode = VariableNode->GetGraph()->GetEntryNode())
							{
								if (URigVMPin* EntryPin = EntryNode->FindPin(VariableNode->GetVariableName().ToString()))
								{
									FRigVMASTProxy EntryPinProxy = InPinProxy.GetSibling(EntryPin);
									FRigVMASTProxy SourcePinProxy = FindSourcePin(EntryPinProxy, OutTraversalInfo);
									SourcePinProxy = SourcePinProxy.IsValid() ? SourcePinProxy : EntryPinProxy;
									if(bStoreSourcePinOnMap)
									{
										OutTraversalInfo.SourcePins->FindOrAdd(InPinProxyForMap) = SourcePinProxy;
									}
									return SourcePinProxy;
								} 
							}
						}
					}
					else if (URigVMFunctionEntryNode* EntryNode = Cast<URigVMFunctionEntryNode>(Node))
					{
						for (int32 LibraryNodeIndex = OutTraversalInfo.LibraryNodeCallstack.Num() - 1; LibraryNodeIndex >= 0; LibraryNodeIndex--)
						{
							FRigVMASTProxy LibraryNodeProxy = OutTraversalInfo.LibraryNodeCallstack[LibraryNodeIndex];
							URigVMLibraryNode* LastLibraryNode = LibraryNodeProxy.GetSubject<URigVMLibraryNode>();
							if (LastLibraryNode == nullptr)
							{
								continue;
							}

							if(LastLibraryNode->GetEntryNode() == EntryNode)
							{
								if (URigVMPin* LibraryPin = LastLibraryNode->FindPin(Pin->GetName()))
								{
									FRigVMASTProxy LibraryPinProxy = LibraryNodeProxy.GetSibling(LibraryPin);
									FRigVMASTProxy SourcePinProxy = FindSourcePin(LibraryPinProxy, OutTraversalInfo);
									SourcePinProxy = SourcePinProxy.IsValid() ? SourcePinProxy : LibraryPinProxy;
									if(bStoreSourcePinOnMap)
									{
										OutTraversalInfo.SourcePins->FindOrAdd(InPinProxyForMap) = SourcePinProxy;
									}
									return SourcePinProxy;
								}
							}
						}
					}
				}
			}

			if (Pin->GetDirection() != ERigVMPinDirection::Input &&
				Pin->GetDirection() != ERigVMPinDirection::IO &&
				Pin->GetDirection() != ERigVMPinDirection::Output)
			{
				return FRigVMASTProxy();
			}

			bool bIOPinOnLeftOfLibraryNode = false;
			if (Pin->GetDirection() == ERigVMPinDirection::IO)
			{
				if (URigVMLibraryNode* LibraryNode = Cast<URigVMLibraryNode>(Pin->GetNode()))
				{
					bIOPinOnLeftOfLibraryNode = OutTraversalInfo.LibraryNodeCallstack.Contains(InPinProxy.GetSibling(LibraryNode));
				}
			}

			if (!bIOPinOnLeftOfLibraryNode && bStoreSourcePinOnMap)
			{
				// note: this map isn't going to work for functions which are referenced.
				// (since the pin objects are shared between multiple invocation nodes)
				if (const FRigVMASTProxy* SourcePinProxy = OutTraversalInfo.SourcePins->Find(InPinProxyForMap))
				{
					return *SourcePinProxy;
				}
			}

			TArray<FString> SegmentPath;
			FRigVMASTProxy SourcePinProxy;

			URigVMPin* ChildPin = Pin;
			while (ChildPin != nullptr)
			{
				if (ChildPin->GetDirection() == ERigVMPinDirection::Output && ChildPin->GetParentPin() == nullptr)
				{
					if (URigVMFunctionEntryNode* EntryNode = Cast<URigVMFunctionEntryNode>(ChildPin->GetNode()))
					{
						// rather than relying on the other we are going to query what's in the call stack.
						// for collapse nodes that's not a different, but for function ref nodes the outer
						// node is the definition and not the reference node - which sits in the callstack.
						if (URigVMLibraryNode* OuterNode = (InPinProxy.GetParent().GetSubject<URigVMLibraryNode>()))
						{
							if (URigVMPin* OuterPin = OuterNode->FindPin(ChildPin->GetName()))
							{
								FRigVMASTProxy OuterPinProxy = InPinProxy.GetParent().GetSibling(OuterPin);
								SourcePinProxy = FindSourcePin(OuterPinProxy, OutTraversalInfo);
								SourcePinProxy = SourcePinProxy.IsValid() ? SourcePinProxy : OuterPinProxy;
								break;
							}
						}
					}
					else if(URigVMLibraryNode* LibraryNode = Cast<URigVMLibraryNode>(ChildPin->GetNode()))
					{
						if(ChildPin != InPinProxy.GetSubject<URigVMPin>())
						{
							const FRigVMASTProxy ChildPinProxy = InPinProxy.GetSibling(ChildPin); 
							if (ShouldRecursePin(ChildPinProxy))
							{
								FRigVMASTProxy SourceSourcePinProxy = FindSourcePin(ChildPinProxy, OutTraversalInfo);
								if(SourceSourcePinProxy.IsValid())
								{
									SourcePinProxy = SourceSourcePinProxy;
								}
							}
						}
					}
				}

				TArray<URigVMLink*> SourceLinks = ChildPin->GetSourceLinks(false /* recursive */);
				
				URigVMPin* SourcePin = nullptr;
				if (SourceLinks.Num() > 0)
				{
<<<<<<< HEAD
					URigVMPin* SourcePin = nullptr;
					if (SourceLinks.Num() > 0)
					{
						SourcePin = SourceLinks[0]->GetSourcePin();
					}
					else
=======
					SourcePin = SourceLinks[0]->GetSourcePin();
				}
				else if(ChildPin->IsBoundToInputArgument())
				{
					if (URigVMGraph* Graph = ChildPin->GetGraph())
					{
						if (URigVMFunctionEntryNode* EntryNode = Graph->GetEntryNode())
						{
							SourcePin = EntryNode->FindPin(ChildPin->GetBoundVariableName());
						}
					}
				}
				else if(URigVMVariableNode* VariableNode = Cast<URigVMVariableNode>(ChildPin->GetNode()))
				{
					if (VariableNode->IsInputArgument())
>>>>>>> d731a049
					{
						if (URigVMGraph* Graph = ChildPin->GetGraph())
						{
							if (URigVMFunctionEntryNode* EntryNode = Graph->GetEntryNode())
							{
<<<<<<< HEAD
								SourcePin = EntryNode->FindPin(ChildPin->GetBoundVariableName());
							}
						}
					}
					check(SourcePin);
=======
								SourcePin = EntryNode->FindPin(VariableNode->GetVariableName().ToString());
								if (ChildPin->GetParentPin())
								{									
									SourcePin = SourcePin->FindSubPin(ChildPin->GetSegmentPath());
								}
							}
						}
					}
				}
				
				if(SourcePin)
				{
>>>>>>> d731a049
					SourcePinProxy = InPinProxy.GetSibling(SourcePin);

					if (ShouldRecursePin(SourcePinProxy))
					{
						FRigVMASTProxy SourceSourcePinProxy = FindSourcePin(SourcePinProxy, OutTraversalInfo);
						if(SourceSourcePinProxy.IsValid())
						{
							SourcePinProxy = SourceSourcePinProxy;
						}
					}

					break;
				}

				URigVMPin* ParentPin = ChildPin->GetParentPin();
				if (ParentPin)
				{
					FRigVMASTProxy ParentPinProxy = InPinProxy.GetSibling(ParentPin);

					// if we found a parent pin which has a source that is not a reroute
					if (FRigVMASTProxy* ParentSourcePinProxyPtr = OutTraversalInfo.SourcePins->Find(ParentPinProxy))
					{
						FRigVMASTProxy& ParentSourcePinProxy = *ParentSourcePinProxyPtr;
						if (ParentSourcePinProxy.IsValid())
						{
							if (!ShouldRecursePin(ParentSourcePinProxy))
							{
								// only discard results here if we haven't crossed a collapse node boundary
								if(ParentSourcePinProxy.GetSubjectChecked<URigVMPin>()->GetGraph() == ChildPin->GetGraph())
								{
									SourcePinProxy = FRigVMASTProxy();
									break;
								}
							}
						}
					}

					SegmentPath.Push(ChildPin->GetName());
				}
				ChildPin = ParentPin;
			}
			
			if (SourcePinProxy.IsValid())
			{
				while (!SegmentPath.IsEmpty())
				{
					FString Segment = SegmentPath.Pop();

					URigVMPin* SourcePin = SourcePinProxy.GetSubjectChecked<URigVMPin>();
					if (URigVMPin* SourceSubPin = SourcePin->FindSubPin(Segment))
					{
						SourcePinProxy = SourcePinProxy.GetSibling(SourceSubPin);

						if (ShouldRecursePin(SourcePinProxy))
						{
							FRigVMASTProxy SourceSourceSubPinProxy = FindSourcePin(SourcePinProxy, OutTraversalInfo);
							if (SourceSourceSubPinProxy.IsValid())
							{
								SourcePinProxy = SourceSourceSubPinProxy;
							}
						}
					}
					else
					{
						SourcePinProxy = FRigVMASTProxy();
						break;
					}
				}
			}

			if (!bIOPinOnLeftOfLibraryNode && bStoreSourcePinOnMap)
			{
				OutTraversalInfo.SourcePins->FindOrAdd(InPinProxyForMap) = SourcePinProxy;
			}
			return SourcePinProxy;
		}

		static void VisitPin(const FRigVMASTProxy& InPinProxy, LocalPinTraversalInfo& OutTraversalInfo)
		{
			return VisitPin(InPinProxy, InPinProxy, OutTraversalInfo, FString());
		}

		static void VisitPin(const FRigVMASTProxy& InPinProxy, const FRigVMASTProxy& InPinProxyForMap,
			LocalPinTraversalInfo& OutTraversalInfo, const FString& InSegmentPath)
		{
			const FRigVMASTProxy SourcePinProxy = FindSourcePin(InPinProxy, InPinProxyForMap, OutTraversalInfo);
			if (SourcePinProxy.IsValid())
			{
				// The source pin is the final determined source pin, since
				// FindSourcePin is recursive.
				// If the source pin is on a reroute node, this means that
				// we only care about the default value - since it is a 
				// "hanging" reroute without any live input.
				// same goes for library nodes or return nodes - we'll 
				// just use the default pin value in that case.

				URigVMPin* SourcePin = SourcePinProxy.GetSubjectChecked<URigVMPin>();
				URigVMNode* SourceNode = SourcePin->GetNode();
				if (SourceNode->IsA<URigVMRerouteNode>() ||
					SourceNode->IsA<URigVMLibraryNode>() ||
					SourceNode->IsA<URigVMFunctionReturnNode>())
				{
					// for arrays - if there are sub-pins on the determined source, we need to walk those as well
					if(SourcePin->IsArray())
					{
						TArray<URigVMPin*> SourceSubPins = SourcePin->GetSubPins();
						for (int32 SourceSubPinIndex = 0; SourceSubPinIndex < SourceSubPins.Num(); SourceSubPinIndex++)
						{
							URigVMPin* SourceSubPin = SourceSubPins[SourceSubPinIndex];
							const FRigVMASTProxy SubPinProxy = SourcePinProxy.GetSibling(SourceSubPin);
							const FString SegmentPath = SourceSubPin->GetSubPinPath(SourcePin, false);
							VisitPin(SubPinProxy, InPinProxy, OutTraversalInfo, SegmentPath);
							SourceSubPins.Append(SourceSubPin->GetSubPins());
						}
					}

					// when asking for the default value of the array - we may need to get the previously stored override
					const URigVMPin::FPinOverride SourceOverride(SourcePinProxy, *OutTraversalInfo.PinOverrides);
						
					// we query the default value now since the potential array elements have been visited and their
					// potential default value override has been stored to the map.
					OutTraversalInfo.PinOverrides->FindOrAdd(InPinProxy) = URigVMPin::FPinOverrideValue(SourcePin, SourceOverride);
				}
				else
				{
					if (IsValidLinkForAST(SourcePinProxy, InPinProxyForMap))
					{
						FRigVMASTLinkDescription Link(SourcePinProxy, InPinProxyForMap, InSegmentPath);
						Link.LinkIndex = OutTraversalInfo.Links->Num();
						OutTraversalInfo.Links->Add(Link);
						OutTraversalInfo.SourceLinkIndices->FindOrAdd(InPinProxyForMap).Add(Link.LinkIndex);
						OutTraversalInfo.TargetLinkIndices->FindOrAdd(SourcePinProxy).Add(Link.LinkIndex);
					}
				}
			}

			// If the pin is an array, and it has a source pin, the subpins can be safely ignored
			URigVMPin* Pin = InPinProxy.GetSubjectChecked<URigVMPin>();
			if (!Pin->IsArray() || !SourcePinProxy.IsValid())
			{
				for (URigVMPin* SubPin : Pin->GetSubPins())
				{
					FRigVMASTProxy SubPinProxy = InPinProxy.GetSibling(SubPin);
					VisitPin(SubPinProxy, OutTraversalInfo);
				}
			}
		}

		static void VisitNode(const FRigVMASTProxy& InNodeProxy, LocalPinTraversalInfo& OutTraversalInfo)
		{
			if (InNodeProxy.IsA<URigVMRerouteNode>() ||
				InNodeProxy.IsA<URigVMFunctionEntryNode>() ||
				InNodeProxy.IsA<URigVMFunctionReturnNode>())
			{
				return;
			}

			if (URigVMLibraryNode* LibraryNode = InNodeProxy.GetSubject<URigVMLibraryNode>())
			{
				if (LibraryNode->GetContainedGraph() == nullptr)
				{
					if (URigVMFunctionReferenceNode* FunctionRef = Cast<URigVMFunctionReferenceNode>(LibraryNode))
					{
						FString FunctionPath = FunctionRef->ReferencedNodePtr.ToString();

						OutTraversalInfo.Settings->Reportf(
							EMessageSeverity::Error, 
							LibraryNode, 
							TEXT("Function Reference '%s' references a missing function (%s)."), 
							*LibraryNode->GetName(),
							*FunctionPath);
					}
					else
					{
						OutTraversalInfo.Settings->Reportf(
							EMessageSeverity::Error,
							LibraryNode,
							TEXT("Library Node '%s' doesn't contain a subgraph."),
							*LibraryNode->GetName());
					}
					return;
				}

				OutTraversalInfo.LibraryNodeCallstack.Push(InNodeProxy);
				TArray<URigVMNode*> ContainedNodes = LibraryNode->GetContainedNodes();
				for (URigVMNode* ContainedNode : ContainedNodes)
				{
					// create a proxy which uses the previous node as a callstack
					FRigVMASTProxy ContainedNodeProxy = InNodeProxy.GetChild(ContainedNode);
					VisitNode(ContainedNodeProxy, OutTraversalInfo);
				}
				OutTraversalInfo.LibraryNodeCallstack.Pop();
			}
			else
			{
				URigVMNode* Node = InNodeProxy.GetSubjectChecked<URigVMNode>();
				for (URigVMPin* Pin : Node->GetPins())
				{
					FRigVMASTProxy PinProxy = InNodeProxy.GetSibling(Pin);
					LocalPinTraversalInfo::VisitPin(PinProxy, OutTraversalInfo);
				}
			}
		}
	};

	NodeProxies.Reset();
	SourceLinkIndices.Reset();
	TargetLinkIndices.Reset();

	// a) find all of the relevant nodes,
	//    inline and traverse into library nodes
	NodeProxies = InNodeProxies;

	// c) flatten links from an entry node / to a return node
	//    also traverse links along reroutes and flatten them
	LocalPinTraversalInfo TraversalInfo;
	TraversalInfo.PinOverrides = &PinOverrides;
	TraversalInfo.SourcePins = &SharedOperandPins;
	TraversalInfo.TargetLinkIndices = &TargetLinkIndices;
	TraversalInfo.SourceLinkIndices = &SourceLinkIndices;
	TraversalInfo.Links = &Links;
	TraversalInfo.Settings = &Settings;

	for (const FRigVMASTProxy& NodeProxy : NodeProxies)
	{
		LocalPinTraversalInfo::VisitNode(NodeProxy, TraversalInfo);
	}

	// once we are done with the inlining we may need to clean up pin value overrides for pins
	// that also have overrides on sub pins
	TArray<FRigVMASTProxy> PinOverridesToRemove;
	for(const TPair<FRigVMASTProxy, URigVMPin::FPinOverrideValue>& Override : PinOverrides)
	{
		if(URigVMPin* Pin = Override.Key.GetSubject<URigVMPin>())
		{
			for(URigVMPin* SubPin : Pin->GetSubPins())
			{
				const FRigVMASTProxy SubPinProxy = Override.Key.GetSibling(SubPin);
				if(PinOverrides.Contains(SubPinProxy))
				{
					PinOverridesToRemove.Add(Override.Key);
				}
			}
		}
	}
	for(const FRigVMASTProxy& ProxyToRemove : PinOverridesToRemove)
	{
		PinOverrides.Remove(ProxyToRemove);
	}
}

bool FRigVMParserAST::ShouldLinkBeSkipped(const FRigVMASTLinkDescription& InLink) const
{
	const URigVMPin* SourcePin = InLink.SourceProxy.GetSubjectChecked<URigVMPin>();
	const URigVMPin* TargetPin = InLink.TargetProxy.GetSubjectChecked<URigVMPin>();

	for (URigVMLink* LinkToSkip : LinksToSkip)
	{
		if (LinkToSkip->GetSourcePin() == SourcePin &&
			LinkToSkip->GetTargetPin() == TargetPin)
		{
			return true;
		}
	}
	return false;
}

FString FRigVMParserAST::GetLinkAsString(const FRigVMASTLinkDescription& InLink)
{
	const URigVMPin* SourcePin = InLink.SourceProxy.GetSubjectChecked<URigVMPin>();
	const URigVMPin* TargetPin = InLink.TargetProxy.GetSubjectChecked<URigVMPin>();
	static const FString EmptyString;
	static const FString PeriodString = TEXT(".");

	return FString::Printf(TEXT("%s -> %s%s%s"), *SourcePin->GetPinPath(), *TargetPin->GetPinPath(),
		*(InLink.SegmentPath.IsEmpty() ? EmptyString : PeriodString), *InLink.SegmentPath);
}<|MERGE_RESOLUTION|>--- conflicted
+++ resolved
@@ -21,12 +21,9 @@
 #include "Stats/StatsHierarchical.h"
 #include "RigVMDeveloperModule.h"
 #include "VisualGraphUtils.h"
-<<<<<<< HEAD
-=======
 #include "UObject/FieldIterator.h"
 
 #include UE_INLINE_GENERATED_CPP_BY_NAME(RigVMAST)
->>>>>>> d731a049
 
 FRigVMExprAST::FRigVMExprAST(EType InType, const FRigVMASTProxy& InProxy)
 	: Name(NAME_None)
@@ -1152,16 +1149,9 @@
 
 	if ((Pin->GetDirection() == ERigVMPinDirection::Input ||
 		Pin->GetDirection() == ERigVMPinDirection::Visible) &&
-<<<<<<< HEAD
-		Links.Num() == 0)
-	{
-		if (Cast<URigVMParameterNode>(Pin->GetNode()) ||
-				 Cast<URigVMVariableNode>(Pin->GetNode()))
-=======
 		LinkIndices.Num() == 0)
 	{
 		if (Cast<URigVMVariableNode>(Pin->GetNode()))
->>>>>>> d731a049
 		{
 			PinExpr = MakeExpr<FRigVMVarExprAST>(FRigVMExprAST::EType::Var, InPinProxy);
 			FRigVMExprAST* PinLiteralExpr = MakeExpr<FRigVMLiteralExprAST>(InPinProxy);
@@ -1215,13 +1205,8 @@
 		}
 
 		if (!bHasSourceLinkToRoot && 
-<<<<<<< HEAD
-			GetSourcePins(InPinProxy).Num() == 0 &&
-			(Pin->GetDirection() == ERigVMPinDirection::IO || Links.Num() > 0))
-=======
 			GetSourceLinkIndices(InPinProxy, false).Num() == 0 &&
 			(Pin->GetDirection() == ERigVMPinDirection::IO || LinkIndices.Num() > 0))
->>>>>>> d731a049
 		{
 			FRigVMLiteralExprAST* LiteralExpr = MakeExpr<FRigVMLiteralExprAST>(InPinProxy);
 			const FRigVMASTLinkDescription LiteralLink(InPinProxy, InPinProxy, FString());
@@ -1247,15 +1232,9 @@
 		ParentExprForLinks = BlockExpr;
 	}
 
-<<<<<<< HEAD
-	for (const FRigVMPinProxyPair& SourceLink : Links)
-	{
-		TraverseLink(SourceLink, ParentExprForLinks);
-=======
 	for (const int32 LinkIndex : LinkIndices)
 	{
 		TraverseLink(LinkIndex, ParentExprForLinks);
->>>>>>> d731a049
 	}
 
 	return PinExpr;
@@ -1886,11 +1865,6 @@
 	// we now know the node we need to run.
 	// let's build an temporary AST which has only those nodes
 	TSharedPtr<FRigVMParserAST> TempAST = MakeShareable(new FRigVMParserAST(InGraphs, NodesToCompute));
-
-	// share the pin overrides with the constant folding AST to ensure
-	// the complete view of default values across function references is available
-	// in the subset AST.
-	TempAST->PinOverrides = PinOverrides;
 
 	// share the pin overrides with the constant folding AST to ensure
 	// the complete view of default values across function references is available
@@ -2576,17 +2550,7 @@
 				}
 				case FRigVMExprAST::EType::Var:
 				{
-<<<<<<< HEAD
-					if (InExpr->To<FRigVMVarExprAST>()->IsGraphParameter())
-					{
-						URigVMParameterNode* ParameterNode = Cast<URigVMParameterNode>(InExpr->To<FRigVMVarExprAST>()->GetPin()->GetNode());
-						check(ParameterNode);
-						Label = FString::Printf(TEXT("Param %s"), *ParameterNode->GetParameterName().ToString());
-					}
-					else if (InExpr->To<FRigVMVarExprAST>()->IsGraphVariable())
-=======
 					if (InExpr->To<FRigVMVarExprAST>()->IsGraphVariable())
->>>>>>> d731a049
 					{
 						URigVMVariableNode* VariableNode = Cast<URigVMVariableNode>(InExpr->To<FRigVMVarExprAST>()->GetPin()->GetNode());
 						check(VariableNode);
@@ -2600,11 +2564,7 @@
 					}
 					else
 					{
-<<<<<<< HEAD
-						Label = InExpr->To<FRigVMVarExprAST>()->GetPin()->GetName();
-=======
 						Label = InExpr->To<FRigVMVarExprAST>()->GetPin()->GetPinPath(true);
->>>>>>> d731a049
 					}
 						
 					if (InExpr->To<FRigVMVarExprAST>()->IsExecuteContext())
@@ -3138,14 +3098,6 @@
 				URigVMPin* SourcePin = nullptr;
 				if (SourceLinks.Num() > 0)
 				{
-<<<<<<< HEAD
-					URigVMPin* SourcePin = nullptr;
-					if (SourceLinks.Num() > 0)
-					{
-						SourcePin = SourceLinks[0]->GetSourcePin();
-					}
-					else
-=======
 					SourcePin = SourceLinks[0]->GetSourcePin();
 				}
 				else if(ChildPin->IsBoundToInputArgument())
@@ -3161,19 +3113,11 @@
 				else if(URigVMVariableNode* VariableNode = Cast<URigVMVariableNode>(ChildPin->GetNode()))
 				{
 					if (VariableNode->IsInputArgument())
->>>>>>> d731a049
 					{
 						if (URigVMGraph* Graph = ChildPin->GetGraph())
 						{
 							if (URigVMFunctionEntryNode* EntryNode = Graph->GetEntryNode())
 							{
-<<<<<<< HEAD
-								SourcePin = EntryNode->FindPin(ChildPin->GetBoundVariableName());
-							}
-						}
-					}
-					check(SourcePin);
-=======
 								SourcePin = EntryNode->FindPin(VariableNode->GetVariableName().ToString());
 								if (ChildPin->GetParentPin())
 								{									
@@ -3186,7 +3130,6 @@
 				
 				if(SourcePin)
 				{
->>>>>>> d731a049
 					SourcePinProxy = InPinProxy.GetSibling(SourcePin);
 
 					if (ShouldRecursePin(SourcePinProxy))
