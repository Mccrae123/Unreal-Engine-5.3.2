// Copyright Epic Games, Inc. All Rights Reserved.

#include "RigVMCompiler/RigVMAST.h"
#include "RigVMCompiler/RigVMCompiler.h"
#include "RigVMModel/Nodes/RigVMStructNode.h"
#include "RigVMModel/Nodes/RigVMParameterNode.h"
#include "RigVMModel/Nodes/RigVMVariableNode.h"
#include "RigVMModel/Nodes/RigVMCommentNode.h"
#include "RigVMModel/Nodes/RigVMRerouteNode.h"
#include "RigVMModel/Nodes/RigVMBranchNode.h"
#include "RigVMModel/Nodes/RigVMIfNode.h"
#include "RigVMModel/Nodes/RigVMSelectNode.h"
#include "RigVMModel/Nodes/RigVMEnumNode.h"
#include "RigVMModel/RigVMGraph.h"
#include "RigVMModel/RigVMController.h"
#include "RigVMCore/RigVMExecuteContext.h"
#include "Stats/StatsHierarchical.h"

FRigVMExprAST::FRigVMExprAST(EType InType, UObject* InSubject)
	: Name(NAME_None)
	, Type(InType)
	, Index(INDEX_NONE)
{
}

FName FRigVMExprAST::GetTypeName() const
{
	switch (GetType())
	{
		case EType::Block:
		{
			return TEXT("[.Block.]");
		}
		case EType::Entry:
		{
			return TEXT("[.Entry.]");
		}
		case EType::CallExtern:
		{
			return TEXT("[.Call..]");
		}
		case EType::NoOp:
		{
			return TEXT("[.NoOp..]");
		}
		case EType::Var:
		{
			return TEXT("[.Var...]");
		}
		case EType::Literal:
		{
			return TEXT("[Literal]");
		}
		case EType::Assign:
		{
			return TEXT("[.Assign]");
		}
		case EType::Copy:
		{
			return TEXT("[.Copy..]");
		}
		case EType::CachedValue:
		{
			return TEXT("[.Cache.]");
		}
		case EType::Exit:
		{
			return TEXT("[.Exit..]");
		}
		case EType::Branch:
		{
			return TEXT("[Branch.]");
		}
		case EType::If:
		{
			return TEXT("[..If...]");
		}
		case EType::Select:
		{
			return TEXT("[Select.]");
		}
		case EType::Invalid:
		{
			return TEXT("[Invalid]");
		}
		default:
		{
			ensure(false);
		}
	}
	return NAME_None;
}

const FRigVMExprAST* FRigVMExprAST::GetParent() const
{
	if (Parents.Num() > 0)
	{
		return ParentAt(0);
	}
	return nullptr;
}

const FRigVMExprAST* FRigVMExprAST::GetFirstParentOfType(EType InExprType) const
{
	for(const FRigVMExprAST* Parent : Parents)
	{
		if (Parent->IsA(InExprType))
		{
			return Parent;
		}
	}
	for (const FRigVMExprAST* Parent : Parents)
	{
		if (const FRigVMExprAST* GrandParent = Parent->GetFirstParentOfType(InExprType))
		{
			return GrandParent;
		}
	}
	return nullptr;
}

const FRigVMExprAST* FRigVMExprAST::GetFirstChildOfType(EType InExprType) const
{
	for (const FRigVMExprAST* Child : Children)
	{
		if (Child->IsA(InExprType))
		{
			return Child;
		}
	}
	for (const FRigVMExprAST* Child : Children)
	{
		if (const FRigVMExprAST* GrandChild = Child->GetFirstChildOfType(InExprType))
		{
			return GrandChild;
		}
	}
	return nullptr;
}

const FRigVMBlockExprAST* FRigVMExprAST::GetBlock() const
{
	if (Parents.Num() == 0)
	{
		if (IsA(EType::Block))
		{
			return To<FRigVMBlockExprAST>();
		}
		return ParserPtr->GetObsoleteBlock();
	}

	const FRigVMExprAST* Parent = GetParent();
	if (Parent->IsA(EType::Block))
	{
		return Parent->To<FRigVMBlockExprAST>();
	}

	return Parent->GetBlock();
}

const FRigVMBlockExprAST* FRigVMExprAST::GetRootBlock() const
{
	const FRigVMBlockExprAST* Block = GetBlock();

	if (IsA(EType::Block))
	{
		if (Block && NumParents() > 0)
		{
			return Block->GetRootBlock();
		}
		return To<FRigVMBlockExprAST>();
	}

	if (Block)
	{
		return Block->GetRootBlock();
	}

	return nullptr;
}

int32 FRigVMExprAST::GetMinChildIndexWithinParent(const FRigVMExprAST* InParentExpr) const
{
	int32 MinIndex = INDEX_NONE;

	for (const FRigVMExprAST* Parent : Parents)
	{
		int32 ChildIndex = INDEX_NONE;

		if (Parent == InParentExpr)
		{
			Parent->Children.Find((FRigVMExprAST*)this, ChildIndex);
		}
		else
		{
			ChildIndex = Parent->GetMinChildIndexWithinParent(InParentExpr);
		}

		if (ChildIndex < MinIndex || MinIndex == INDEX_NONE)
		{
			MinIndex = ChildIndex;
		}
	}

	return MinIndex;
}

void FRigVMExprAST::AddParent(FRigVMExprAST* InParent)
{
	ensure(InParent != this);
	if (Parents.Contains(InParent))
	{
		return;
	}

	InParent->Children.Add(this);
	Parents.Add(InParent);
}

void FRigVMExprAST::RemoveParent(FRigVMExprAST* InParent)
{
	if (Parents.Remove(InParent) > 0)
	{
		InParent->Children.Remove(this);
	}
}

void FRigVMExprAST::RemoveChild(FRigVMExprAST* InChild)
{
	InChild->RemoveParent(this);
}

void FRigVMExprAST::ReplaceParent(FRigVMExprAST* InCurrentParent, FRigVMExprAST* InNewParent)
{
	for (int32 ParentIndex = 0; ParentIndex < Parents.Num(); ParentIndex++)
	{
		if (Parents[ParentIndex] == InCurrentParent)
		{
			Parents[ParentIndex] = InNewParent;
			InCurrentParent->Children.Remove(this);
			InNewParent->Children.Add(this);
		}
	}
}

void FRigVMExprAST::ReplaceChild(FRigVMExprAST* InCurrentChild, FRigVMExprAST* InNewChild)
{
	for (int32 ChildIndex = 0; ChildIndex < Children.Num(); ChildIndex++)
	{
		if (Children[ChildIndex] == InCurrentChild)
		{
			Children[ChildIndex] = InNewChild;
			InCurrentChild->Parents.Remove(this);
			InNewChild->Parents.Add(this);
		}
	}
}

void FRigVMExprAST::ReplaceBy(FRigVMExprAST* InReplacement)
{
	TArray<FRigVMExprAST*> PreviousParents;
	PreviousParents.Append(Parents);

	for (FRigVMExprAST* PreviousParent : PreviousParents)
	{
		PreviousParent->ReplaceChild(this, InReplacement);
	}
}

bool FRigVMExprAST::IsConstant() const
{
	for (FRigVMExprAST* ChildExpr : Children)
	{
		if (!ChildExpr->IsConstant())
		{
			return false;
		}
	}
	return true;
}

FString FRigVMExprAST::DumpText(const FString& InPrefix) const
{
	FString Result;
	if (Name.IsNone())
	{
		Result = FString::Printf(TEXT("%s%s"), *InPrefix, *GetTypeName().ToString());
	}
	else
	{
		Result = FString::Printf(TEXT("%s%s %s"), *InPrefix, *GetTypeName().ToString(), *Name.ToString());
	}

	if (Children.Num() > 0)
	{
		FString Prefix = InPrefix;
		if (Prefix.IsEmpty())
		{
			Prefix = TEXT("-- ");
		}
		else
		{
			Prefix = TEXT("---") + Prefix;
		}
		for (FRigVMExprAST* Child : Children)
		{
			Result += TEXT("\n") + Child->DumpText(Prefix);
		}
	}
	return Result;
}

FString FRigVMExprAST::DumpDot(TArray<bool>& OutExpressionDefined, const FString& InPrefix) const
{
	FString Prefix = InPrefix;

	FString Result;
	bool bWasDefined = true;
	if (!OutExpressionDefined[GetIndex()])
	{
		bWasDefined = false;

		FString Label = GetName().ToString();
		FString AdditionalNodeSettings;
		switch (GetType())
		{
			case EType::Literal:
			{
				Label = FString::Printf(TEXT("%s(Literal)"), *To<FRigVMLiteralExprAST>()->GetPin()->GetName());
				break;
			}
			case EType::Var:
			{
				if (To<FRigVMVarExprAST>()->IsGraphParameter())
				{
					URigVMParameterNode* ParameterNode = Cast<URigVMParameterNode>(To<FRigVMVarExprAST>()->GetPin()->GetNode());
					check(ParameterNode);
					Label = FString::Printf(TEXT("Param %s"), *ParameterNode->GetParameterName().ToString());
				}
				else if (To<FRigVMVarExprAST>()->IsGraphVariable())
				{
					URigVMVariableNode* VariableNode = Cast<URigVMVariableNode>(To<FRigVMVarExprAST>()->GetPin()->GetNode());
					check(VariableNode);
					Label = FString::Printf(TEXT("Variable %s"), *VariableNode->GetVariableName().ToString());
				}
				else if (To<FRigVMVarExprAST>()->IsEnumValue())
				{
					URigVMEnumNode* EnumNode = Cast<URigVMEnumNode>(To<FRigVMVarExprAST>()->GetPin()->GetNode());
					check(EnumNode);
					Label = FString::Printf(TEXT("Enum %s"), *EnumNode->GetCPPType());
				}
				else
				{
					Label = To<FRigVMVarExprAST>()->GetPin()->GetName();
				}
				if (To<FRigVMVarExprAST>()->IsExecuteContext())
				{
					AdditionalNodeSettings += TEXT(", shape = cds");
				}
				break;
			}
			case EType::Block:
			{
				if (GetParent() == nullptr)
				{
					Label = TEXT("Unused");
					Result += FString::Printf(TEXT("\n%ssubgraph unused_%d {"), *Prefix, GetIndex());
					Prefix += TEXT("  ");
				}
				else
				{
					Label = TEXT("Block");
				}
				break;
			}
			case EType::Assign:
			{
				Label = TEXT("=");
				break;
			}
			case EType::Copy:
			{
				Label = TEXT("Copy");
				break;
			}
			case EType::CachedValue:
			{
				Label = TEXT("Cache");
				break;
			}
			case EType::CallExtern:
			{
				if (URigVMStructNode* Node = Cast<URigVMStructNode>(To<FRigVMCallExternExprAST>()->GetNode()))
				{
					Label = Node->GetScriptStruct()->GetName();
				}
				break;
			}
			case EType::NoOp:
			{
				Label = TEXT("NoOp");
				break;
			}
			case EType::Exit:
			{
				Label = TEXT("Exit");
				break;
			}
			case EType::Entry:
			{
				Result += FString::Printf(TEXT("\n%ssubgraph %s_%d {"), *Prefix, *GetName().ToString(), GetIndex());
				Prefix += TEXT("  ");
				break;
			}
			default:
			{
				break;
			}
		}

		if (!Label.IsEmpty())
		{
			Result += FString::Printf(TEXT("\n%snode_%d [label = \"%s\"%s];"), *Prefix, GetIndex(), *Label, *AdditionalNodeSettings);
		}

		switch (GetType())
		{
			case EType::Entry:
			case EType::Exit:
			case EType::Branch:
			case EType::Block:
			{
				Result += FString::Printf(TEXT("\n%snode_%d [shape = Mdiamond];"), *Prefix, GetIndex());
				break;
			}
			case EType::Assign:
			case EType::Copy:
			case EType::CallExtern:
			case EType::If:
			case EType::Select:
			case EType::NoOp:
			{
				Result += FString::Printf(TEXT("\n%snode_%d [shape = box];"), *Prefix, GetIndex());
				break;
			}
			default:
			{
				break;
			}
		}

	}

	for (FRigVMExprAST* Child : Children)
	{
		Result += Child->DumpDot(OutExpressionDefined, Prefix);
		if(!bWasDefined)
		{
			Result += FString::Printf(TEXT("\n%snode_%d -> node_%d;"), *Prefix, GetIndex(), Child->GetIndex());
		}
	}

	if (!OutExpressionDefined[GetIndex()])
	{
		switch (GetType())
		{
			case EType::Block:
			{
				if (GetParent() == nullptr)
				{
					Prefix = Prefix.LeftChop(2);
					Result += FString::Printf(TEXT("\n%s}"), *Prefix, *GetName().ToString(), GetIndex());
				}
				break;
			}
			case EType::Entry:
			{
				Prefix = Prefix.LeftChop(2);
				Result += FString::Printf(TEXT("\n%s}"), *Prefix, *GetName().ToString(), GetIndex());
				break;
			}
			default:
			{
				break;
			}
		}
	}

	OutExpressionDefined[GetIndex()] = true;

	return Result;
}

bool FRigVMBlockExprAST::ShouldExecute() const
{
	return ContainsEntry();
}

bool FRigVMBlockExprAST::ContainsEntry() const
{
	if (IsA(FRigVMExprAST::EType::Entry))
	{
		return true;
	}
	for (FRigVMExprAST* Expression : *this)
	{
		if (Expression->IsA(EType::Entry))
		{
			return true;
		}
	}
	return false;
}

bool FRigVMBlockExprAST::Contains(const FRigVMExprAST* InExpression) const
{
	if (InExpression == this)
	{
		return true;
	}

	for (int32 ParentIndex = 0; ParentIndex < InExpression->NumParents(); ParentIndex++)
	{
		const FRigVMExprAST* ParentExpr = InExpression->ParentAt(ParentIndex);
		if (Contains(ParentExpr))
		{
			return true;
		}
	}

	return false;
}

bool FRigVMNodeExprAST::IsConstant() const
{
	if (URigVMNode* CurrentNode = GetNode())
	{
		if (CurrentNode->IsDefinedAsConstant())
		{
			return true;
		}
		else if (CurrentNode->IsDefinedAsVarying())
		{
			return false;
		}
	}
	return FRigVMExprAST::IsConstant();
}

FRigVMNodeExprAST::FRigVMNodeExprAST(EType InType, UObject* InSubject /*= nullptr*/) 
	: FRigVMBlockExprAST(InType)
	, Node(Cast<URigVMNode>(InSubject))
{
	check(Node);
}

FName FRigVMEntryExprAST::GetEventName() const
{
	if (URigVMNode* EventNode = GetNode())
	{
		return EventNode->GetEventName();
	}
	return NAME_None;
}

bool FRigVMVarExprAST::IsConstant() const
{
	if (GetPin()->IsExecuteContext())
	{
		return false;
	}

	if (GetPin()->IsDefinedAsConstant())
	{
		return true;
	}

	if (SupportsSoftLinks())
	{
		return false;
	}

	ERigVMPinDirection Direction = GetPin()->GetDirection();
	if (Direction == ERigVMPinDirection::Hidden)
	{
		if (Cast<URigVMVariableNode>(GetPin()->GetNode()))
		{
			if (GetPin()->GetName() == URigVMVariableNode::VariableName)
			{
				return true;
			}
		}
		return false;
	}

	if (GetPin()->GetDirection() == ERigVMPinDirection::IO ||
		GetPin()->GetDirection() == ERigVMPinDirection::Output)
	{
		if (GetPin()->GetNode()->IsDefinedAsVarying())
		{
			return false;
		}
	}

	return FRigVMExprAST::IsConstant();
}

FString FRigVMVarExprAST::GetCPPType() const
{
	return Pin->GetCPPType();
}

UObject* FRigVMVarExprAST::GetCPPTypeObject() const
{
	return Pin->GetCPPTypeObject();
}

ERigVMPinDirection FRigVMVarExprAST::GetPinDirection() const
{
	return Pin->GetDirection();
}

FString FRigVMVarExprAST::GetDefaultValue() const
{
	return Pin->GetDefaultValue(GetParser()->GetPinDefaultOverrides());
}

bool FRigVMVarExprAST::IsExecuteContext() const
{
	return Pin->IsExecuteContext();
}

bool FRigVMVarExprAST::IsGraphParameter() const
{
	if (Cast<URigVMParameterNode>(Pin->GetNode()))
	{
		return Pin->GetName() == TEXT("Value");
	}
	return false;
}

bool FRigVMVarExprAST::IsGraphVariable() const
{
	if (Cast<URigVMVariableNode>(Pin->GetNode()))
	{
		return Pin->GetName() == URigVMVariableNode::ValueName;
	}
	return false;
}

bool FRigVMVarExprAST::IsEnumValue() const
{
	if (Cast<URigVMEnumNode>(Pin->GetNode()))
	{
		return Pin->GetName() == TEXT("EnumIndex");
	}
	return false;
}

bool FRigVMVarExprAST::SupportsSoftLinks() const
{
	if (URigVMStructNode* StructNode = Cast<URigVMStructNode>(Pin->GetNode()))
	{
		if (StructNode->IsLoopNode())
		{
			if (Pin->GetFName() != FRigVMStruct::ExecuteContextName &&
				Pin->GetFName() != FRigVMStruct::ForLoopCompletedPinName)
			{
				return true;
			}
		}
	}
	return false;
}


bool FRigVMBranchExprAST::IsConstant() const
{
	if (IsAlwaysTrue())
	{
		return GetTrueExpr()->IsConstant();
	}
	else if(IsAlwaysFalse())
	{
		return GetFalseExpr()->IsConstant();
	}
	return FRigVMNodeExprAST::IsConstant();
}

bool FRigVMBranchExprAST::IsAlwaysTrue() const
{
	const FRigVMVarExprAST* ConditionExpr = GetConditionExpr();
	if (ConditionExpr->IsA(EType::Literal))
	{
		const FString& PinDefaultValue = ConditionExpr->GetDefaultValue();
		return PinDefaultValue == TEXT("True");
	}
	return false;
}

bool FRigVMBranchExprAST::IsAlwaysFalse() const
{
	const FRigVMVarExprAST* ConditionExpr = GetConditionExpr();
	if (ConditionExpr->IsA(EType::Literal))
	{
		const FString& PinDefaultValue = ConditionExpr->GetDefaultValue();
		return PinDefaultValue == TEXT("False") || PinDefaultValue.IsEmpty();
	}
	return false;
}

bool FRigVMIfExprAST::IsConstant() const
{
	if (IsAlwaysTrue())
	{
		return GetTrueExpr()->IsConstant();
	}
	else if (IsAlwaysFalse())
	{
		return GetFalseExpr()->IsConstant();
	}
	return FRigVMNodeExprAST::IsConstant();
}

bool FRigVMIfExprAST::IsAlwaysTrue() const
{
	const FRigVMVarExprAST* ConditionExpr = GetConditionExpr();
	if (ConditionExpr->IsA(EType::Literal))
	{
		const FString& PinDefaultValue = ConditionExpr->GetDefaultValue();
		return PinDefaultValue == TEXT("True");
	}
	return false;
}

bool FRigVMIfExprAST::IsAlwaysFalse() const
{
	const FRigVMVarExprAST* ConditionExpr = GetConditionExpr();
	if (ConditionExpr->IsA(EType::Literal))
	{
		const FString& PinDefaultValue = ConditionExpr->GetDefaultValue();
		return PinDefaultValue == TEXT("False") || PinDefaultValue.IsEmpty();
	}
	return false;
}

bool FRigVMSelectExprAST::IsConstant() const
{
	int32 ConstantCaseIndex = GetConstantValueIndex();
	if (ConstantCaseIndex != INDEX_NONE)
	{
		return GetValueExpr(ConstantCaseIndex)->IsConstant();
	}
	return FRigVMNodeExprAST::IsConstant();
}

int32 FRigVMSelectExprAST::GetConstantValueIndex() const
{
	const FRigVMVarExprAST* IndexExpr = GetIndexExpr();
	if (IndexExpr->IsA(EType::Literal))
	{
		int32 NumCases = NumValues();
		if (NumCases == 0)
		{
			return INDEX_NONE;
		}

		const FString& PinDefaultValue = IndexExpr->GetDefaultValue();
		int32 CaseIndex = 0;
		if (!PinDefaultValue.IsEmpty())
		{
			CaseIndex = FCString::Atoi(*PinDefaultValue);
		}

		return FMath::Clamp<int32>(CaseIndex, 0, NumCases - 1);
	}
	return INDEX_NONE;
}

int32 FRigVMSelectExprAST::NumValues() const
{
	return GetNode()->FindPin(URigVMSelectNode::ValueName)->GetArraySize();
}

const FRigVMVarExprAST* FRigVMCallExternExprAST::FindVarWithPinName(const FName& InPinName) const
{
	for (int32 ChildIndex = 0; ChildIndex < NumChildren(); ChildIndex++)
	{
		const FRigVMExprAST* Child = ChildAt(ChildIndex);
		if (Child->IsA(FRigVMExprAST::Var))
		{
			const FRigVMVarExprAST* VarExpr = Child->To<FRigVMVarExprAST>();
			if (VarExpr->GetPin()->GetFName() == InPinName)
			{
				return VarExpr;
			}
		}
	}
	return nullptr;
}

FRigVMParserAST::FRigVMParserAST(URigVMGraph* InGraph, URigVMController* InController, const FRigVMParserASTSettings& InSettings, const TArray<FRigVMExternalVariable>& InExternalVariables, const TArray<FRigVMUserDataArray>& InRigVMUserData)
{
	DECLARE_SCOPE_HIERARCHICAL_COUNTER_FUNC()

	ObsoleteBlock = nullptr;
	LastCycleCheckExpr = nullptr;

	const TArray<URigVMNode*> Nodes = InGraph->GetNodes();
	for (URigVMNode* Node : Nodes)
	{
		if(Node->IsEvent())
		{
			TraverseMutableNode(Node, nullptr);
		}
	}

	// traverse all remaining mutable nodes,
	// followed by a pass for all remaining non-mutable nodes
	for (int32 PassIndex = 0; PassIndex < 2; PassIndex++)
	{
		const bool bTraverseMutable = PassIndex == 0;
		for (int32 NodeIndex = 0; NodeIndex < Nodes.Num(); NodeIndex++)
		{
			if (const int32* ExprIndex = NodeExpressionIndex.Find(Nodes[NodeIndex]))
			{
				if (*ExprIndex != INDEX_NONE)
				{
					continue;
				}
			}

			if (Nodes[NodeIndex]->IsMutable() == bTraverseMutable)
			{
				if (bTraverseMutable)
				{
					TraverseMutableNode(Nodes[NodeIndex], GetObsoleteBlock());
				}
				else
				{
					TraverseNode(Nodes[NodeIndex], GetObsoleteBlock());
				}
			}
		}
	}

	FoldEntries();
	InjectExitsToEntries();

	if (InSettings.bFoldReroutes || InSettings.bFoldAssignments)
	{
		FoldNoOps();
	}

	// keep folding constant branches and values while we can
	bool bContinueToFoldConstantBranches = InSettings.bFoldConstantBranches;
	while (bContinueToFoldConstantBranches)
	{
		bContinueToFoldConstantBranches = false;
		if (FoldConstantValuesToLiterals(InGraph, InController, InExternalVariables, InRigVMUserData))
		{
			bContinueToFoldConstantBranches = true;
		}
		if (FoldUnreachableBranches(InGraph))
		{
			bContinueToFoldConstantBranches = true;
		}
	}

	BubbleUpExpressions();

	if (InSettings.bFoldAssignments)
	{
		FoldAssignments();
	}

	if (InSettings.bFoldLiterals)
	{
		FoldLiterals();
	}
}

FRigVMParserAST::FRigVMParserAST(URigVMGraph* InGraph, const TArray<URigVMNode*>& InNodesToCompute)
{
	LastCycleCheckExpr = nullptr;

	FRigVMBlockExprAST* Block = MakeExpr<FRigVMBlockExprAST>(FRigVMExprAST::EType::Block);
	Block->Name = TEXT("NodesToCompute");
	RootExpressions.Add(Block);

	for (URigVMNode* Node : InNodesToCompute)
	{
		if (Node->IsEvent())
		{
			continue;
		}
		if (Node->IsMutable())
		{
			continue;
		}
		TraverseNode(Node, Block);
	}

	FRigVMExprAST* ExitExpr = MakeExpr<FRigVMExitExprAST>();
	ExitExpr->AddParent(Block);
}

FRigVMParserAST::~FRigVMParserAST()
{
	for (FRigVMExprAST* Expression : Expressions)
	{
		delete(Expression);
	}
	Expressions.Empty();

	// root expressions are a subset of the
	// expressions array, so no cleanup necessary
	RootExpressions.Empty();
}

FRigVMExprAST* FRigVMParserAST::TraverseMutableNode(URigVMNode* InNode, FRigVMExprAST* InParentExpr)
{
	if (SubjectToExpression.Contains(InNode))
	{
		return SubjectToExpression.FindChecked(InNode);
	}

	FRigVMExprAST* NodeExpr = CreateExpressionForNode(InNode, InParentExpr);
	if (NodeExpr)
	{
		if (InParentExpr == nullptr)
		{
			InParentExpr = NodeExpr;
		}

		TraversePins(InNode, NodeExpr);

		for (URigVMPin* SourcePin : InNode->GetPins())
		{
			if (SourcePin->GetDirection() == ERigVMPinDirection::Output || SourcePin->GetDirection() == ERigVMPinDirection::IO)
			{
				if (SourcePin->IsExecuteContext())
				{
					bool bIsForLoop = false;
					if (URigVMStructNode* StructNode = Cast<URigVMStructNode>(InNode))
					{
						bIsForLoop = StructNode->IsLoopNode();
					}

					FRigVMExprAST* ParentExpr = InParentExpr;
					if (NodeExpr->IsA(FRigVMExprAST::Branch) || bIsForLoop)
					{
						if (FRigVMExprAST** PinExpr = SubjectToExpression.Find(SourcePin))
						{
							FRigVMBlockExprAST* BlockExpr = MakeExpr<FRigVMBlockExprAST>(FRigVMExprAST::EType::Block);
							BlockExpr->AddParent(*PinExpr);
							BlockExpr->Name = SourcePin->GetFName();
							ParentExpr = BlockExpr;
						}
					}

					TArray<URigVMPin*> TargetPins = SourcePin->GetLinkedTargetPins();
					for (URigVMPin* TargetPin : TargetPins)
					{
						TraverseMutableNode(TargetPin->GetNode(), ParentExpr);
					}
				}
			}
		}
	}

	return NodeExpr;
}

FRigVMExprAST* FRigVMParserAST::TraverseNode(URigVMNode* InNode, FRigVMExprAST* InParentExpr)
{
	if (Cast<URigVMCommentNode>(InNode))
	{
		return nullptr;
	
	}
	if (SubjectToExpression.Contains(InNode))
	{
		FRigVMExprAST* NodeExpr = SubjectToExpression.FindChecked(InNode);
		NodeExpr->AddParent(InParentExpr);
		return NodeExpr;
	}

	FRigVMExprAST* NodeExpr = CreateExpressionForNode(InNode, InParentExpr);
	if (NodeExpr)
	{
		TraversePins(InNode, NodeExpr);
	}

	return NodeExpr;
}

FRigVMExprAST* FRigVMParserAST::CreateExpressionForNode(URigVMNode* InNode, FRigVMExprAST* InParentExpr)
{
	FRigVMExprAST* NodeExpr = nullptr;
	if (InNode->IsEvent())
	{
		NodeExpr = MakeExpr<FRigVMEntryExprAST>(InNode);
		NodeExpr->Name = InNode->GetEventName();
	}
	else
	{
		if (Cast<URigVMRerouteNode>(InNode) ||
			Cast<URigVMParameterNode>(InNode) ||
			Cast<URigVMVariableNode>(InNode) ||
			Cast<URigVMEnumNode>(InNode))
		{
			NodeExpr = MakeExpr<FRigVMNoOpExprAST>(InNode);
		}
		else if (Cast<URigVMBranchNode>(InNode))
		{
			NodeExpr = MakeExpr<FRigVMBranchExprAST>(InNode);
		}
		else if (Cast<URigVMIfNode>(InNode))
		{
			NodeExpr = MakeExpr<FRigVMIfExprAST>(InNode);
		}
		else if (Cast<URigVMSelectNode>(InNode))
		{
			NodeExpr = MakeExpr<FRigVMSelectExprAST>(InNode);
		}
		else
		{
			NodeExpr = MakeExpr<FRigVMCallExternExprAST>(InNode);
		}
		NodeExpr->Name = InNode->GetFName();
	}

	if (InParentExpr != nullptr)
	{
		NodeExpr->AddParent(InParentExpr);
	}
	else
	{
		RootExpressions.Add(NodeExpr);
	}
	SubjectToExpression.Add(InNode, NodeExpr);
	NodeExpressionIndex.Add(InNode, NodeExpr->GetIndex());

	return NodeExpr;
}

TArray<FRigVMExprAST*> FRigVMParserAST::TraversePins(URigVMNode* InNode, FRigVMExprAST* InParentExpr)
{
	TArray<FRigVMExprAST*> PinExpressions;

	for (URigVMPin* Pin : InNode->GetPins())
	{
		if (Pin->GetDirection() == ERigVMPinDirection::Input &&
			InParentExpr->IsA(FRigVMExprAST::EType::Select))
		{
			if (Pin->GetName() == URigVMSelectNode::ValueName)
			{
				const TArray<URigVMPin*>& CasePins = Pin->GetSubPins();
				for (URigVMPin* CasePin : CasePins)
				{
					PinExpressions.Add(TraversePin(CasePin, InParentExpr));
				}
				continue;
			}
		}

		PinExpressions.Add(TraversePin(Pin, InParentExpr));
	}

	return PinExpressions;
}

FRigVMExprAST* FRigVMParserAST::TraversePin(URigVMPin* InPin, FRigVMExprAST* InParentExpr)
{
	ensure(!SubjectToExpression.Contains(InPin));

	TArray<URigVMLink*> SourceLinks = InPin->GetSourceLinks(true);

	FRigVMExprAST* PinExpr = nullptr;

	if (Cast<URigVMVariableNode>(InPin->GetNode()))
	{
		if (InPin->GetName() == URigVMVariableNode::VariableName)
		{
			return nullptr;
		}
	}
	else if (Cast<URigVMParameterNode>(InPin->GetNode()) ||
		Cast<URigVMEnumNode>(InPin->GetNode()))
	{
		if (InPin->GetDirection() == ERigVMPinDirection::Visible)
		{
			return nullptr;
		}
	}

	if ((InPin->GetDirection() == ERigVMPinDirection::Input ||
		InPin->GetDirection() == ERigVMPinDirection::Visible) &&
		SourceLinks.Num() == 0)
	{
		if (Cast<URigVMParameterNode>(InPin->GetNode()) ||
			Cast<URigVMVariableNode>(InPin->GetNode()))
		{
			PinExpr = MakeExpr<FRigVMVarExprAST>(FRigVMExprAST::EType::Var, InPin);
			FRigVMExprAST* PinLiteralExpr = MakeExpr<FRigVMLiteralExprAST>(InPin);
			PinLiteralExpr->Name = PinExpr->Name;
			FRigVMExprAST* PinCopyExpr = MakeExpr<FRigVMCopyExprAST>(InPin, InPin);
			PinCopyExpr->AddParent(PinExpr);
			PinLiteralExpr->AddParent(PinCopyExpr);
		}
		else
		{
			PinExpr = MakeExpr<FRigVMLiteralExprAST>(InPin);
		}
	}
	else if (Cast<URigVMEnumNode>(InPin->GetNode()))
	{
		PinExpr = MakeExpr<FRigVMLiteralExprAST>(InPin);
	}
	else
	{
		PinExpr = MakeExpr<FRigVMVarExprAST>(FRigVMExprAST::EType::Var, InPin);
	}

	PinExpr->AddParent(InParentExpr);
	PinExpr->Name = *InPin->GetPinPath();
	SubjectToExpression.Add(InPin, PinExpr);

	if (InPin->IsExecuteContext())
	{
		return PinExpr;
	}

	if ((InPin->GetDirection() == ERigVMPinDirection::IO ||
		InPin->GetDirection() == ERigVMPinDirection::Input) 
		&& !InPin->IsExecuteContext())
	{
		bool bHasSourceLinkToRoot = false;
		URigVMPin* RootPin = InPin->GetRootPin();
		for (URigVMLink* SourceLink : SourceLinks)
		{
			if (SourceLink->GetTargetPin() == RootPin)
			{
				bHasSourceLinkToRoot = true;
				break;
			}
		}

		if (!bHasSourceLinkToRoot && 
			InPin->GetSourceLinks(false).Num() == 0 &&
			(InPin->GetDirection() == ERigVMPinDirection::IO || SourceLinks.Num() > 0))
		{
			FRigVMLiteralExprAST* LiteralExpr = MakeExpr<FRigVMLiteralExprAST>(InPin);
			FRigVMCopyExprAST* LiteralCopyExpr = MakeExpr<FRigVMCopyExprAST>(InPin, InPin);
			LiteralCopyExpr->Name = *FString::Printf(TEXT("%s -> %s"), *InPin->GetPinPath(), *InPin->GetPinPath());
			LiteralCopyExpr->AddParent(PinExpr);
			LiteralExpr->AddParent(LiteralCopyExpr);
			LiteralExpr->Name = *InPin->GetPinPath();

			SubjectToExpression[InPin] = LiteralExpr;
		}
	}

	FRigVMExprAST* ParentExprForLinks = PinExpr;

	if ((InPin->GetDirection() == ERigVMPinDirection::IO || InPin->GetDirection() == ERigVMPinDirection::Input) &&
		(InParentExpr->IsA(FRigVMExprAST::If) || InParentExpr->IsA(FRigVMExprAST::Select)) &&
		SourceLinks.Num() > 0)
	{
		FRigVMBlockExprAST* BlockExpr = MakeExpr<FRigVMBlockExprAST>(FRigVMExprAST::EType::Block);
		BlockExpr->AddParent(PinExpr);
		BlockExpr->Name = InPin->GetFName();
		ParentExprForLinks = BlockExpr;
	}

	for (URigVMLink* SourceLink : SourceLinks)
	{
		TraverseLink(SourceLink, ParentExprForLinks);
	}

	return PinExpr;
}

FRigVMExprAST* FRigVMParserAST::TraverseLink(URigVMLink* InLink, FRigVMExprAST* InParentExpr)
{
	ensure(!SubjectToExpression.Contains(InLink));

	URigVMPin* SourcePin = InLink->GetSourcePin();
	URigVMPin* TargetPin = InLink->GetTargetPin();
	URigVMPin* SourceRootPin = SourcePin->GetRootPin();
	URigVMPin* TargetRootPin = TargetPin->GetRootPin();

	bool bRequiresCopy = SourceRootPin != SourcePin || TargetRootPin != TargetPin;
	if (!bRequiresCopy)
	{
		if(Cast<URigVMParameterNode>(TargetRootPin->GetNode()) ||
			Cast<URigVMVariableNode>(TargetRootPin->GetNode()))
		{
			bRequiresCopy = true;
		}
	}

	FRigVMAssignExprAST* AssignExpr = nullptr;
	if (bRequiresCopy)
	{
		AssignExpr = MakeExpr<FRigVMCopyExprAST>(SourcePin, TargetPin);
	}
	else
	{
		AssignExpr = MakeExpr<FRigVMAssignExprAST>(FRigVMExprAST::EType::Assign, SourcePin, TargetPin);
	}

	AssignExpr->Name = *InLink->GetPinPathRepresentation();
	AssignExpr->AddParent(InParentExpr);
	SubjectToExpression.Add(InLink, AssignExpr);

	FRigVMExprAST* NodeExpr = TraverseNode(SourcePin->GetNode(), AssignExpr);
	if (NodeExpr)
	{
		// if this is a copy expression - we should require the copy to use a ref instead
		if (NodeExpr->IsA(FRigVMExprAST::EType::CallExtern) ||
			NodeExpr->IsA(FRigVMExprAST::EType::If) ||
			NodeExpr->IsA(FRigVMExprAST::EType::Select))
		{
			for (FRigVMExprAST* ChildExpr : *NodeExpr)
			{
				if (ChildExpr->IsA(FRigVMExprAST::EType::Var))
				{
					FRigVMVarExprAST* VarExpr = ChildExpr->To<FRigVMVarExprAST>();
					if (VarExpr->GetPin() == SourceRootPin)
					{
						if (VarExpr->SupportsSoftLinks())
						{
							AssignExpr->ReplaceChild(NodeExpr, VarExpr);
							return AssignExpr;
						}

						FRigVMCachedValueExprAST* CacheExpr = nullptr;
						for (FRigVMExprAST* VarExprParent : VarExpr->Parents)
						{
							if (VarExprParent->IsA(FRigVMExprAST::EType::CachedValue))
							{
								CacheExpr = VarExprParent->To<FRigVMCachedValueExprAST>();
								break;
							}
						}

						if (CacheExpr == nullptr)
						{
							CacheExpr = MakeExpr<FRigVMCachedValueExprAST>();
							CacheExpr->Name = AssignExpr->GetName();
							VarExpr->AddParent(CacheExpr);
							NodeExpr->AddParent(CacheExpr);
						}

						AssignExpr->ReplaceChild(NodeExpr, CacheExpr);
						return AssignExpr;
					}
				}
			}
			checkNoEntry();
		}
	}

	return AssignExpr;
}

void FRigVMParserAST::FoldEntries()
{
	DECLARE_SCOPE_HIERARCHICAL_COUNTER_FUNC()

	TArray<FRigVMExprAST*> FoldRootExpressions;
	TArray<FRigVMExprAST*> ExpressionsToRemove;
	TMap<FName, FRigVMEntryExprAST*> EntryByName;

	for (FRigVMExprAST* RootExpr : RootExpressions)
	{
		if (RootExpr->IsA(FRigVMExprAST::EType::Entry))
		{
			FRigVMEntryExprAST* Entry = RootExpr->To<FRigVMEntryExprAST>();
			if (EntryByName.Contains(Entry->GetEventName()))
			{
				FRigVMEntryExprAST* FoldEntry = EntryByName.FindChecked(Entry->GetEventName());

				// replace the original entry with a noop
				FRigVMNoOpExprAST* NoOpExpr = MakeExpr<FRigVMNoOpExprAST>(Entry->GetNode());
				NoOpExpr->AddParent(FoldEntry);
				NoOpExpr->Name = Entry->Name;
				SubjectToExpression.FindChecked(Entry->GetNode()) = NoOpExpr;

				TArray<FRigVMExprAST*> Children = Entry->Children; // copy since the loop changes the array
				for (FRigVMExprAST* ChildExpr : Children)
				{
					ChildExpr->RemoveParent(Entry);
					if (ChildExpr->IsA(FRigVMExprAST::Var))
					{
						if (ChildExpr->To<FRigVMVarExprAST>()->IsExecuteContext())
						{
							ExpressionsToRemove.AddUnique(ChildExpr);
							continue;
						}
					}
					ChildExpr->AddParent(FoldEntry);
				}
				ExpressionsToRemove.AddUnique(Entry);
			}
			else
			{
				FoldRootExpressions.Add(Entry);
				EntryByName.Add(Entry->GetEventName(), Entry);
			}
		}
		else
		{
			FoldRootExpressions.Add(RootExpr);
		}
	}

	RootExpressions = FoldRootExpressions;

	RemoveExpressions(ExpressionsToRemove);
}

void FRigVMParserAST::InjectExitsToEntries()
{
	DECLARE_SCOPE_HIERARCHICAL_COUNTER_FUNC()

	for (FRigVMExprAST* RootExpr : RootExpressions)
	{
		if (RootExpr->IsA(FRigVMExprAST::EType::Entry))
		{
			bool bHasExit = false;
			if (RootExpr->Children.Num() > 0)
			{
				if (RootExpr->Children.Last()->IsA(FRigVMExprAST::EType::Exit))
				{
					bHasExit = true;
					break;
				}
			}

			if (!bHasExit)
			{
				FRigVMExprAST* ExitExpr = MakeExpr<FRigVMExitExprAST>();
				ExitExpr->AddParent(RootExpr);
			}
		}
	}
}

void FRigVMParserAST::BubbleUpExpressions()
{
	for (int32 ExpressionIndex = 0; ExpressionIndex < Expressions.Num(); ExpressionIndex++)
	{
		FRigVMExprAST* Expression = Expressions[ExpressionIndex];
		if (!Expression->IsA(FRigVMExprAST::CachedValue))
		{
			continue;
		}

		if (Expression->NumParents() < 2)
		{
			continue;
		}

		// collect all of the blocks this is in and make sure it's bubbled up before that
		TArray<FRigVMBlockExprAST*> Blocks;
		for (int32 ParentIndex = 0; ParentIndex < Expression->NumParents(); ParentIndex++)
		{
			const FRigVMExprAST* ParentExpression = Expression->ParentAt(ParentIndex);
			if (ParentExpression->IsA(FRigVMExprAST::Block))
			{
				Blocks.AddUnique((FRigVMBlockExprAST*)ParentExpression->To<FRigVMBlockExprAST>());
			}
			else
			{
				Blocks.AddUnique((FRigVMBlockExprAST*)ParentExpression->GetBlock());
			}
		}

		if (Blocks.Num() > 1)
		{
			// this expression is part of multiple blocks, and it needs to be bubbled up.
			// for this we'll walk up the block tree and find the first block which contains all of them
			TArray<FRigVMBlockExprAST*> BlockCandidates;
			BlockCandidates.Append(Blocks);
			FRigVMBlockExprAST* OuterBlock = nullptr;

			for (int32 BlockCandidateIndex = 0; BlockCandidateIndex < BlockCandidates.Num(); BlockCandidateIndex++)
			{
				FRigVMBlockExprAST* BlockCandidate = BlockCandidates[BlockCandidateIndex];

				bool bFoundCandidate = true;
				for (int32 BlockIndex = 0; BlockIndex < Blocks.Num(); BlockIndex++)
				{
					FRigVMBlockExprAST* Block = Blocks[BlockIndex];
					if (!BlockCandidate->Contains(Block))
					{
						bFoundCandidate = false;
						break;
					}
				}

				if (bFoundCandidate)
				{
					OuterBlock = BlockCandidate;
					break;
				}

				BlockCandidates.AddUnique((FRigVMBlockExprAST*)BlockCandidate->GetBlock());
			}

			// we found a block which contains all of our blocks.
			// we are now going to inject this block as the first parent
			// of the cached value, so that the traverser sees it earlier
			if (OuterBlock)
			{
				int32 ChildIndex = Expression->GetMinChildIndexWithinParent(OuterBlock);
				if (ChildIndex != INDEX_NONE)
				{
					OuterBlock->Children.Insert(Expression, ChildIndex);
					Expression->Parents.Insert(OuterBlock, 0);
				}
			}
		}
	}
}

void FRigVMParserAST::RefreshExprIndices()
{
	for (int32 Index = 0; Index < Expressions.Num(); Index++)
	{
		Expressions[Index]->Index = Index;
	}
}

void FRigVMParserAST::FoldNoOps()
{
	DECLARE_SCOPE_HIERARCHICAL_COUNTER_FUNC()

	for (FRigVMExprAST* Expression : Expressions)
	{
		if (Expression->IsA(FRigVMExprAST::EType::NoOp))
		{
			if (URigVMNode* Node = Expression->To<FRigVMNoOpExprAST>()->GetNode())
			{
				if (URigVMParameterNode* ParameterNode = Cast<URigVMParameterNode>(Node))
				{
					if (!ParameterNode->IsInput())
					{
						continue;
					}
				}
				if(URigVMVariableNode* VariableNode = Cast<URigVMVariableNode>(Node))
				{
					if (!VariableNode->IsGetter())
					{
						continue;
					}
				}
			}
			// copy since we are changing the content during iteration below
			TArray<FRigVMExprAST*> Children = Expression->Children;
			TArray<FRigVMExprAST*> Parents = Expression->Parents;

			for (FRigVMExprAST* Parent : Parents)
			{
				Expression->RemoveParent(Parent);
			}

			for (FRigVMExprAST* Child : Children)
			{
				Child->RemoveParent(Expression);
				for (FRigVMExprAST* Parent : Parents)
				{
					Child->AddParent(Parent);
				}
			}
		}
	}
}

void FRigVMParserAST::FoldAssignments()
{
	DECLARE_SCOPE_HIERARCHICAL_COUNTER_FUNC()

	TArray<FRigVMExprAST*> ExpressionsToRemove;

	// first - Fold all assignment chains
	for (FRigVMExprAST* Expression : Expressions)
	{
		if (Expression->Parents.Num() == 0)
		{
			continue;
		}

		if (Expression->GetType() != FRigVMExprAST::EType::Assign)
		{
			continue;
		}

		FRigVMAssignExprAST* AssignExpr = Expression->To<FRigVMAssignExprAST>();
		ensure(AssignExpr->Parents.Num() == 1);
		ensure(AssignExpr->Children.Num() == 1);

		// non-input pins on anything but a reroute node should be skipped
		if (AssignExpr->GetTargetPin()->GetDirection() != ERigVMPinDirection::Input &&
			Cast<URigVMRerouteNode>(AssignExpr->GetTargetPin()->GetNode()) == nullptr)
		{
			continue;
		}

		// if this node is a loop node - let's skip the folding
		if (URigVMStructNode* StructNode = Cast<URigVMStructNode>(AssignExpr->GetTargetPin()->GetNode()))
		{
			if (StructNode->IsLoopNode())
			{
				continue;
			}
		}

		// if this node is a variable node and the pin requires a watch... skip this
		if (Cast<URigVMVariableNode>(AssignExpr->GetSourcePin()->GetNode()))
		{
			if(AssignExpr->GetSourcePin()->RequiresWatch())
			{
				continue;
			}
		}

		FRigVMExprAST* Parent = AssignExpr->Parents[0];
		if (!Parent->IsA(FRigVMExprAST::EType::Var))
		{
			continue;
		}

		FRigVMExprAST* Child = AssignExpr->Children[0];
		AssignExpr->RemoveParent(Parent);
		Child->RemoveParent(AssignExpr);

		TArray<FRigVMExprAST*> GrandParents = Parent->Parents;
		for (FRigVMExprAST* GrandParent : GrandParents)
		{
			GrandParent->ReplaceChild(Parent, Child);
			if (GrandParent->IsA(FRigVMExprAST::EType::Assign))
			{
				FRigVMAssignExprAST* GrandParentAssign = GrandParent->To<FRigVMAssignExprAST>();
				GrandParentAssign->SourcePin = AssignExpr->SourcePin;
				GrandParentAssign->Name = *FString::Printf(TEXT("%s -> %s"), *GrandParentAssign->SourcePin->GetPinPath(), *GrandParentAssign->TargetPin->GetPinPath());
			}
		}

		ExpressionsToRemove.AddUnique(AssignExpr);
		if (Parent->Parents.Num() == 0)
		{
			ExpressionsToRemove.AddUnique(Parent);
<<<<<<< HEAD
=======
		}
	}

	RemoveExpressions(ExpressionsToRemove);
}

bool FRigVMParserAST::FoldConstantValuesToLiterals(URigVMGraph* InGraph, URigVMController* InController, const TArray<FRigVMExternalVariable>& InExternalVariables, const TArray<FRigVMUserDataArray>& InRigVMUserData)
{
	DECLARE_SCOPE_HIERARCHICAL_COUNTER_FUNC()

	if (InController == nullptr)
	{
		return false;
	}

	if (InRigVMUserData.Num() == 0)
	{
		return false;
	}

	// loop over all call externs and figure out if they are a non-const node
	// with one or more const pins. we then build a temporary VM to run the part of the 
	// graph, and pull out the required values - we then bake the value into a literal 
	// and remove the tree that created the value.

	TMap<FString, FString> ComputedDefaultValues;
	TArray<URigVMPin*> PinsToUpdate;
	TArray<URigVMPin*> RootPinsToUpdate;
	TArray<URigVMPin*> PinsToCompute;
	TArray<URigVMNode*> NodesToCompute;

	const TArray<URigVMNode*> Nodes = InGraph->GetNodes();
	for (URigVMNode* Node : Nodes)
	{
		if (Cast<URigVMParameterNode>(Node) != nullptr ||
			Cast<URigVMVariableNode>(Node) != nullptr ||
			Cast<URigVMEnumNode>(Node) != nullptr)
		{
			continue;
		}

		FRigVMExprAST** NodeExprPtr = SubjectToExpression.Find(Node);
		if(NodeExprPtr == nullptr)
		{
			continue;
		}

		FRigVMExprAST* NodeExpr = *NodeExprPtr;
		if (NodeExpr->IsConstant())
		{
			continue;
		}

		const TArray<URigVMPin*> Pins = Node->GetPins();
		for (URigVMPin* Pin : Pins)
		{
			if (Pin->GetDirection() != ERigVMPinDirection::Input &&
				Pin->GetDirection() != ERigVMPinDirection::IO)
			{
				continue;
			}

			FRigVMExprAST** PinExprPtr = SubjectToExpression.Find(Pin);
			if (PinExprPtr == nullptr)
			{
				continue;
			}
			FRigVMExprAST* PinExpr = *PinExprPtr;
			if (PinExpr->IsA(FRigVMExprAST::EType::Literal))
			{
				if (const FRigVMExprAST* VarPinExpr = PinExpr->GetFirstParentOfType(FRigVMExprAST::EType::Var))
				{
					if (VarPinExpr->GetName() == PinExpr->GetName())
					{
						PinExpr = (FRigVMExprAST*)VarPinExpr;
					}
				}

				// if we are still a literal, carry on
				if (PinExpr->IsA(FRigVMExprAST::EType::Literal))
				{
					continue;
				}
			}

			TArray<URigVMPin*> SourcePins = Pin->GetLinkedSourcePins(true);
			if (SourcePins.Num() == 0)
			{
				continue;
			}

			if (!PinExpr->IsConstant())
			{
				continue;
			}

			bool bFoundValidSourcePin = false;
			for (URigVMPin* SourcePin : SourcePins)
			{
				URigVMNode* SourceNode = SourcePin->GetNode();
				check(SourceNode);

				if (Cast<URigVMParameterNode>(SourceNode) != nullptr ||
					Cast<URigVMVariableNode>(SourceNode) != nullptr ||
					Cast<URigVMRerouteNode>(SourceNode) != nullptr ||
					Cast<URigVMEnumNode>(SourceNode) != nullptr)
				{
					continue;
				}

				PinsToCompute.AddUnique(SourcePin);
				NodesToCompute.AddUnique(SourceNode);
				bFoundValidSourcePin = true;
			}

			if (bFoundValidSourcePin)
			{
				PinsToUpdate.Add(Pin);
				RootPinsToUpdate.AddUnique(Pin->GetRootPin());
			}
		}
	}

	if (NodesToCompute.Num() == 0)
	{
		return false;
	}

	// we now know the node we need to run.
	// let's build an temporary AST which has only those nodes
	TSharedPtr<FRigVMParserAST> TempAST = MakeShareable(new FRigVMParserAST(InGraph, NodesToCompute));

	// build the VM to run this AST
	TMap<FString, FRigVMOperand> Operands;
	URigVM* TempVM = NewObject<URigVM>(GetTransientPackage());
	
	URigVMCompiler* TempCompiler = NewObject<URigVMCompiler>(GetTransientPackage());
	TempCompiler->Settings.ConsolidateWorkRegisters = false;
	TempCompiler->Settings.SetupNodeInstructionIndex = false;

	TempCompiler->Compile(InGraph, InController, TempVM, InExternalVariables, InRigVMUserData, &Operands, TempAST);

	FRigVMMemoryContainer* Memory[] = { TempVM->WorkMemoryPtr, TempVM->LiteralMemoryPtr };

	for (const FRigVMUserDataArray& RigVMUserData : InRigVMUserData)
	{
		TempVM->Execute(FRigVMMemoryContainerPtrArray(Memory, 2), RigVMUserData);
	}

	// copy the values out of the temp VM and set them on the cached value
	for (URigVMPin* PinToCompute : PinsToCompute)
	{
		TGuardValue<bool> GuardControllerNotifs(InController->bSuspendNotifications, true);

		URigVMPin* RootPin = PinToCompute->GetRootPin();

		FRigVMVarExprAST* RootVarExpr = nullptr;
		FRigVMExprAST** RootPinExprPtr = SubjectToExpression.Find(RootPin);
		if (RootPinExprPtr != nullptr)
		{
			FRigVMExprAST* RootPinExpr = *RootPinExprPtr;
			if (RootPinExpr->IsA(FRigVMExprAST::EType::Var))
			{
				RootVarExpr = RootPinExpr->To<FRigVMVarExprAST>();
			}
		}

		FString PinHash = URigVMCompiler::GetPinHash(RootPin, RootVarExpr, false);
		const FRigVMOperand& Operand = Operands.FindChecked(PinHash);
		TArray<FString> DefaultValues = TempVM->GetWorkMemory().GetRegisterValueAsString(Operand, RootPin->GetCPPType(), RootPin->GetCPPTypeObject());
		if (DefaultValues.Num() == 0)
		{
			continue;
		}

		TArray<FString> SegmentNames;
		if (!URigVMPin::SplitPinPath(PinToCompute->GetSegmentPath(), SegmentNames))
		{
			SegmentNames.Add(PinToCompute->GetName());
		}

		FString DefaultValue = DefaultValues[0];
		if (RootPin->IsArray())
		{
			DefaultValue = FString::Printf(TEXT("(%s)"), *FString::Join(DefaultValues, TEXT(",")));
		}

		URigVMPin* PinForDefaultValue = RootPin;
		while (PinForDefaultValue != PinToCompute && SegmentNames.Num() > 0)
		{
			TArray<FString> SplitDefaultValues = URigVMController::SplitDefaultValue(DefaultValue);

			if (PinForDefaultValue->IsArray())
			{
				int32 ElementIndex = FCString::Atoi(*SegmentNames[0]);
				DefaultValue = SplitDefaultValues[ElementIndex];
				PinForDefaultValue = PinForDefaultValue->GetSubPins()[ElementIndex];
				URigVMController::PostProcessDefaultValue(PinForDefaultValue, DefaultValue);
				SegmentNames.RemoveAt(0);
			}
			else if (PinForDefaultValue->IsStruct())
			{
				for (const FString& MemberNameValuePair : SplitDefaultValues)
				{
					FString MemberName, MemberValue;
					if (MemberNameValuePair.Split(TEXT("="), &MemberName, &MemberValue))
					{
						if (MemberName == SegmentNames[0])
						{
							URigVMPin* SubPin = PinForDefaultValue->FindSubPin(MemberName);
							if (SubPin == nullptr)
							{
								SegmentNames.Reset();
								break;
							}

							DefaultValue = MemberValue;
							PinForDefaultValue = SubPin;
							URigVMController::PostProcessDefaultValue(PinForDefaultValue, DefaultValue);
							SegmentNames.RemoveAt(0);
							break;
						}
					}
				}
			}
			else
			{
				checkNoEntry();
			}
		}

		TArray<URigVMPin*> TargetPins = PinToCompute->GetLinkedTargetPins();
		for (URigVMPin* TargetPin : TargetPins)
		{
			PinDefaultValueOverrides.FindOrAdd(TargetPin, DefaultValue);
		}
	}

	// now remove all of the expressions no longer needed
	TArray<FRigVMExprAST*> ExpressionsToRemove;
	for (URigVMPin* RootPinToUpdate : RootPinsToUpdate)
	{
		FRigVMExprAST** PreviousExprPtr = SubjectToExpression.Find(RootPinToUpdate);
		if (PreviousExprPtr)
		{
			FRigVMVarExprAST* PreviousVarExpr = (*PreviousExprPtr)->To<FRigVMVarExprAST>();

			// if the previous var expression is a literal used to initialize a var
			// (for example on an IO pin, or when we are driving sub pins)
			if (PreviousVarExpr->IsA(FRigVMExprAST::EType::Literal))
			{
				bool bRedirectedVar = false;
				for (int32 ParentIndex = 0; ParentIndex < PreviousVarExpr->NumParents(); ParentIndex++)
				{
					const FRigVMExprAST* ParentExpr = PreviousVarExpr->ParentAt(ParentIndex);
					if (ParentExpr->IsA(FRigVMExprAST::EType::Assign))
					{
						for (int32 GrandParentIndex = 0; GrandParentIndex < ParentExpr->NumParents(); GrandParentIndex++)
						{
							const FRigVMExprAST* GrandParentExpr = ParentExpr->ParentAt(GrandParentIndex);
							if (GrandParentExpr->IsA(FRigVMExprAST::EType::Block))
							{
								GrandParentExpr = GrandParentExpr->GetParent();
							}
							if (GrandParentExpr->IsA(FRigVMExprAST::EType::Var) && (GrandParentExpr->GetName() == PreviousVarExpr->GetName()))
							{
								PreviousVarExpr = (FRigVMVarExprAST*)GrandParentExpr->To<FRigVMVarExprAST>();
								bRedirectedVar = true;
								break;
							}
						}
					}

					if (bRedirectedVar)
					{
						break;
					}
				}
			}

			FRigVMLiteralExprAST* LiteralExpr = MakeExpr<FRigVMLiteralExprAST>(RootPinToUpdate);
			LiteralExpr->Name = PreviousVarExpr->Name;
			SubjectToExpression[RootPinToUpdate] = LiteralExpr;
			PreviousVarExpr->ReplaceBy(LiteralExpr);
			ExpressionsToRemove.Add(PreviousVarExpr);
>>>>>>> 24776ab6
		}
	}

	RemoveExpressions(ExpressionsToRemove);

	return ExpressionsToRemove.Num() > 0;
}

bool FRigVMParserAST::FoldUnreachableBranches(URigVMGraph* InGraph)
{
	DECLARE_SCOPE_HIERARCHICAL_COUNTER_FUNC()

	TArray<FRigVMExprAST*> ExpressionsToRemove;

	const TArray<URigVMNode*> Nodes = InGraph->GetNodes();
	for (URigVMNode* Node : Nodes)
	{
		if (Cast<URigVMParameterNode>(Node) != nullptr ||
			Cast<URigVMVariableNode>(Node) != nullptr)
		{
			continue;
		}

		FRigVMExprAST** NodeExprPtr = SubjectToExpression.Find(Node);
		if (NodeExprPtr == nullptr)
		{
			continue;
		}

		FRigVMExprAST* NodeExpr = *NodeExprPtr;
		if (NodeExpr->NumParents() == 0)
		{
			continue;
		}

		if (NodeExpr->IsA(FRigVMExprAST::EType::Branch))
		{
			const FRigVMBranchExprAST* BranchExpr = NodeExpr->To<FRigVMBranchExprAST>();
			FRigVMExprAST* ExprReplacement = nullptr;

			if (BranchExpr->IsAlwaysTrue())
			{
				ExprReplacement = (FRigVMExprAST*)BranchExpr->GetTrueExpr();
			}
			else if (BranchExpr->IsAlwaysFalse())
			{
				ExprReplacement = (FRigVMExprAST*)BranchExpr->GetFalseExpr();
			}

			if (ExprReplacement)
			{
				if (ExprReplacement->NumChildren() == 1)
				{
					ExprReplacement = (FRigVMExprAST*)ExprReplacement->ChildAt(0);
					if (ExprReplacement->IsA(FRigVMExprAST::EType::Block))
					{
						ExprReplacement->RemoveParent((FRigVMExprAST*)ExprReplacement->GetParent());
						NodeExpr->ReplaceBy(ExprReplacement);
						ExpressionsToRemove.Add(NodeExpr);
					}
				}
			}
		}
		else
		{
			FRigVMExprAST* CachedValueExpr = (FRigVMExprAST*)NodeExpr->GetParent();
			if (!CachedValueExpr->IsA(FRigVMExprAST::EType::CachedValue))
			{
				continue;
			}

			FRigVMExprAST* ExprReplacement = nullptr;
			if (NodeExpr->IsA(FRigVMExprAST::EType::If))
			{
				const FRigVMIfExprAST* IfExpr = NodeExpr->To<FRigVMIfExprAST>();
				if (IfExpr->IsAlwaysTrue())
				{
					ExprReplacement = (FRigVMExprAST*)IfExpr->GetTrueExpr();
				}
				else if (IfExpr->IsAlwaysFalse())
				{
					ExprReplacement = (FRigVMExprAST*)IfExpr->GetFalseExpr();
				}
			}
			else if (NodeExpr->IsA(FRigVMExprAST::EType::Select))
			{
				const FRigVMSelectExprAST* SelectExpr = NodeExpr->To<FRigVMSelectExprAST>();
				int32 ConstantCaseIndex = SelectExpr->GetConstantValueIndex();
				if (ConstantCaseIndex != INDEX_NONE)
				{
					ExprReplacement = (FRigVMExprAST*)SelectExpr->GetValueExpr(ConstantCaseIndex);
				}
			}

			if (ExprReplacement)
			{
				ExprReplacement->RemoveParent((FRigVMExprAST*)ExprReplacement->GetParent());
				CachedValueExpr->ReplaceBy(ExprReplacement);
				ExpressionsToRemove.Add(CachedValueExpr);
			}
		}
	}

	RemoveExpressions(ExpressionsToRemove);
	return ExpressionsToRemove.Num() > 0;
}

void FRigVMParserAST::FoldLiterals()
{
	DECLARE_SCOPE_HIERARCHICAL_COUNTER_FUNC()

	TMap<FString, FRigVMLiteralExprAST*> ValueToLiteral;
	TArray<FRigVMExprAST*> ExpressionsToRemove;

	for (int32 ExpressionIndex = 0; ExpressionIndex < Expressions.Num(); ExpressionIndex++)
	{
		FRigVMExprAST* Expression = Expressions[ExpressionIndex];
		if (Expression->Parents.Num() == 0)
		{
			continue;
		}

		if (Expression->GetType() == FRigVMExprAST::EType::Literal)
		{
			ensure(Expression->Children.Num() == 0);

			FRigVMLiteralExprAST* LiteralExpr = Expression->To<FRigVMLiteralExprAST>();
			FString DefaultValue = LiteralExpr->GetDefaultValue();
			if (DefaultValue.IsEmpty())
			{
				continue;
			}

			FString Hash = FString::Printf(TEXT("[%s] %s"), *LiteralExpr->GetCPPType(), *DefaultValue);

			FRigVMLiteralExprAST* const* MappedExpr = ValueToLiteral.Find(Hash);
			if (MappedExpr)
			{
				TArray<FRigVMExprAST*> Parents = Expression->Parents;
				for (FRigVMExprAST* Parent : Parents)
				{
					Parent->ReplaceChild(Expression, *MappedExpr);
				}
				ExpressionsToRemove.AddUnique(Expression);
			}
			else
			{
				ValueToLiteral.Add(Hash, LiteralExpr);
			}
		}
	}

	RemoveExpressions(ExpressionsToRemove);
}

const FRigVMExprAST* FRigVMParserAST::GetExprForSubject(UObject* InSubject)
{
	if (FRigVMExprAST* const* ExpressionPtr = SubjectToExpression.Find(InSubject))
	{
		return *ExpressionPtr;
	}
	return nullptr;
}

void FRigVMParserAST::PrepareCycleChecking(URigVMPin* InPin)
{
	if (InPin == nullptr)
	{
		LastCycleCheckExpr = nullptr;
		CycleCheckFlags.Reset();
		return;
	}

	const FRigVMExprAST* Expression = nullptr;
	if (FRigVMExprAST* const* ExpressionPtr = SubjectToExpression.Find(InPin->GetNode()))
	{
		Expression = *ExpressionPtr;
	}
	else
	{
		return;
	}

	if (LastCycleCheckExpr != Expression)
	{
		LastCycleCheckExpr = Expression;
		CycleCheckFlags.SetNumZeroed(Expressions.Num());
		CycleCheckFlags[LastCycleCheckExpr->GetIndex()] = ETraverseRelationShip_Self;
	}
}

bool FRigVMParserAST::CanLink(URigVMPin* InSourcePin, URigVMPin* InTargetPin, FString* OutFailureReason)
{
	if (InSourcePin == nullptr || InTargetPin == nullptr || InSourcePin == InTargetPin)
	{
		if (OutFailureReason)
		{
			*OutFailureReason = FString(TEXT("Provided objects contain nullptr."));
		}
		return false;
	}

	URigVMNode* SourceNode = InSourcePin->GetNode();
	URigVMNode* TargetNode = InTargetPin->GetNode();
	if (SourceNode == TargetNode)
	{
		if (OutFailureReason)
		{
			*OutFailureReason = FString(TEXT("Source and Target Nodes are identical."));
		}
		return false;
	}

	const FRigVMExprAST* SourceExpression = nullptr;
	if (FRigVMExprAST* const* SourceExpressionPtr = SubjectToExpression.Find(SourceNode))
	{
		SourceExpression = *SourceExpressionPtr;
	}
	else
	{
		if (OutFailureReason)
		{
			*OutFailureReason = FString(TEXT("Source node is not part of AST."));
		}
		return false;
	}

	const FRigVMVarExprAST* SourceVarExpression = nullptr;
	if (FRigVMExprAST* const* SourceVarExpressionPtr = SubjectToExpression.Find(InSourcePin->GetRootPin()))
	{
		if ((*SourceVarExpressionPtr)->IsA(FRigVMExprAST::EType::Var))
		{
			SourceVarExpression = (*SourceVarExpressionPtr)->To<FRigVMVarExprAST>();
		}
	}

	const FRigVMExprAST* TargetExpression = nullptr;
	if (FRigVMExprAST* const* TargetExpressionPtr = SubjectToExpression.Find(TargetNode))
	{
		TargetExpression = *TargetExpressionPtr;
	}
	else
	{
		if (OutFailureReason)
		{
			*OutFailureReason = FString(TEXT("Target node is not part of AST."));
		}
		return false;
	}

	const FRigVMBlockExprAST* SourceBlock = SourceExpression->GetBlock();
	const FRigVMBlockExprAST* TargetBlock = TargetExpression->GetBlock();
	if (SourceBlock == nullptr || TargetBlock == nullptr)
	{
		return false;
	}

	if (SourceBlock == TargetBlock ||
		SourceBlock->Contains(TargetBlock) ||
		TargetBlock->Contains(SourceBlock) ||
		TargetBlock->GetRootBlock()->Contains(SourceBlock) ||
		SourceBlock->GetRootBlock()->Contains(TargetBlock))
	{
		if (SourceVarExpression)
		{
			if (SourceVarExpression->SupportsSoftLinks())
			{
				return true;
			}
		}

		if (LastCycleCheckExpr != SourceExpression && LastCycleCheckExpr != TargetExpression)
		{
			PrepareCycleChecking(InSourcePin);
		}

		TArray<ETraverseRelationShip>& Flags = CycleCheckFlags;
		TraverseParents(LastCycleCheckExpr, [&Flags](const FRigVMExprAST* InExpr) -> bool {
			if (Flags[InExpr->GetIndex()] == ETraverseRelationShip_Self)
			{
				return true;
			}
			if (Flags[InExpr->GetIndex()] != ETraverseRelationShip_Unknown)
			{
				return false;
			}
			if (InExpr->IsA(FRigVMExprAST::EType::Var))
			{
				if (InExpr->To<FRigVMVarExprAST>()->SupportsSoftLinks())
				{
					return false;
				}
			}
			Flags[InExpr->GetIndex()] = ETraverseRelationShip_Parent;
			return true;
		});

		TraverseChildren(LastCycleCheckExpr, [&Flags](const FRigVMExprAST* InExpr) -> bool {
			if (Flags[InExpr->GetIndex()] == ETraverseRelationShip_Self)
			{
				return true;
			}
			if (Flags[InExpr->GetIndex()] != ETraverseRelationShip_Unknown)
			{
				return false;
			}
			if (InExpr->IsA(FRigVMExprAST::EType::Var))
			{
				if (InExpr->To<FRigVMVarExprAST>()->SupportsSoftLinks())
				{
					return false;
				}
			}
			Flags[InExpr->GetIndex()] = ETraverseRelationShip_Child;
			return true;
		});

		bool bFoundCycle = false;
		if (LastCycleCheckExpr == SourceExpression)
		{
			bFoundCycle = Flags[TargetExpression->GetIndex()] == ETraverseRelationShip_Child;
		}
		else
		{
			bFoundCycle = Flags[SourceExpression->GetIndex()] == ETraverseRelationShip_Parent;
		}

		if (bFoundCycle)
		{
			if (OutFailureReason)
			{
				*OutFailureReason = FString(TEXT("Cycles are not allowed."));
			}
			return false;
		}
	}
	else
	{
		// if one of the blocks is not part of the current 
		// execution - that's fine.
		if (SourceBlock->GetRootBlock()->ContainsEntry() != 
			TargetBlock->GetRootBlock()->ContainsEntry())
		{
			return true;
		}

		if (OutFailureReason)
		{
			*OutFailureReason = FString::Printf(TEXT("You cannot combine nodes from \"%s\" and \"%s\"."), *SourceBlock->GetName().ToString(), *TargetBlock->GetName().ToString());
		}
		return false;
	}

	return true;
}

FString FRigVMParserAST::DumpText() const
{
	DECLARE_SCOPE_HIERARCHICAL_COUNTER_FUNC()

	FString Result;
	for (FRigVMExprAST* RootExpr : RootExpressions)
	{
		Result += TEXT("\n") + RootExpr->DumpText();
	}
	return Result;
}

FString FRigVMParserAST::DumpDot() const
{
	DECLARE_SCOPE_HIERARCHICAL_COUNTER_FUNC()

	TArray<bool> OutExpressionDefined;
	OutExpressionDefined.AddZeroed(Expressions.Num());

	FString Result = TEXT("digraph AST {\n  node [style=filled];\n  rankdir=\"LR\";");

	for (FRigVMExprAST* RootExpr : RootExpressions)
	{
		Result += RootExpr->DumpDot(OutExpressionDefined, TEXT("  "));
	}
	Result += TEXT("\n}");
	return Result;
}

FRigVMBlockExprAST* FRigVMParserAST::GetObsoleteBlock()
{
	if (ObsoleteBlock == nullptr)
	{
		ObsoleteBlock = MakeExpr<FRigVMBlockExprAST>(FRigVMExprAST::EType::Block);
		ObsoleteBlock->bIsObsolete = true;
		RootExpressions.Add(ObsoleteBlock);
	}
	return ObsoleteBlock;
}

const FRigVMBlockExprAST* FRigVMParserAST::GetObsoleteBlock() const
{
	if (ObsoleteBlock == nullptr)
	{
		FRigVMParserAST* MutableThis = (FRigVMParserAST*)this;
		MutableThis->ObsoleteBlock = MutableThis->MakeExpr<FRigVMBlockExprAST>(FRigVMExprAST::EType::Block);
		MutableThis->ObsoleteBlock->bIsObsolete = true;
		MutableThis->RootExpressions.Add(MutableThis->ObsoleteBlock);
	}
	return ObsoleteBlock;
}

void FRigVMParserAST::RemoveExpression(FRigVMExprAST* InExpr, bool bRefreshIndices, bool bRecurseToChildren)
{
	TArray<FRigVMExprAST*> Parents = InExpr->Parents;
	for (FRigVMExprAST* Parent : Parents)
	{
		InExpr->RemoveParent(Parent);
	}
	TArray<FRigVMExprAST*> Children = InExpr->Children;
	for (FRigVMExprAST* Child : Children)
	{
		Child->RemoveParent(InExpr);

		if (bRecurseToChildren && Child->NumParents() == 0)
		{
			RemoveExpression(Child, false, bRecurseToChildren);
		}
	}

	Expressions.Remove(InExpr);

	TArray<UObject*> KeysToRemove;
	for (TPair<UObject*, FRigVMExprAST*> Pair : SubjectToExpression)
	{
		if (Pair.Value == InExpr)
		{
			KeysToRemove.Add(Pair.Key);
		}
	}
	for (UObject* KeyToRemove : KeysToRemove)
	{
		SubjectToExpression.Remove(KeyToRemove);
	}

	delete InExpr;

	if (bRefreshIndices)
	{
		RefreshExprIndices();
	}
}

void FRigVMParserAST::RemoveExpressions(TArray<FRigVMExprAST*> InExprs, bool bRefreshIndices, bool bRecurseToChildren)
{
	for (FRigVMExprAST* InExpr : InExprs)
	{
		RemoveExpression(InExpr, false, bRecurseToChildren);
	}
	if (bRefreshIndices)
	{
		RefreshExprIndices();
	}
}

void FRigVMParserAST::TraverseParents(const FRigVMExprAST* InExpr, TFunctionRef<bool(const FRigVMExprAST*)> InContinuePredicate)
{
	if (!InContinuePredicate(InExpr))
	{
		return;
	}
	for (const FRigVMExprAST* ParentExpr : InExpr->Parents)
	{
		TraverseParents(ParentExpr, InContinuePredicate);
	}
}

void FRigVMParserAST::TraverseChildren(const FRigVMExprAST* InExpr, TFunctionRef<bool(const FRigVMExprAST*)> InContinuePredicate)
{
	if (!InContinuePredicate(InExpr))
	{
		return;
	}
	for (const FRigVMExprAST* ChildExpr : InExpr->Children)
	{
		TraverseChildren(ChildExpr, InContinuePredicate);
	}
}
<|MERGE_RESOLUTION|>--- conflicted
+++ resolved
@@ -1555,8 +1555,6 @@
 		if (Parent->Parents.Num() == 0)
 		{
 			ExpressionsToRemove.AddUnique(Parent);
-<<<<<<< HEAD
-=======
 		}
 	}
 
@@ -1842,7 +1840,6 @@
 			SubjectToExpression[RootPinToUpdate] = LiteralExpr;
 			PreviousVarExpr->ReplaceBy(LiteralExpr);
 			ExpressionsToRemove.Add(PreviousVarExpr);
->>>>>>> 24776ab6
 		}
 	}
 
