// Copyright Epic Games, Inc. All Rights Reserved.

#include "RigVMCompiler/RigVMCompiler.h"
#include "RigVMModel/RigVMController.h"
#include "RigVMCore/RigVMExecuteContext.h"
#include "RigVMDeveloperModule.h"
#include "UObject/PropertyPortFlags.h"
#include "Stats/StatsHierarchical.h"

class FRigVMCompilerImportErrorContext : public FOutputDevice
{
public:

	URigVMCompiler* Compiler;
	int32 NumErrors;

	FRigVMCompilerImportErrorContext(URigVMCompiler* InCompiler)
		: FOutputDevice()
		, Compiler(InCompiler)
		, NumErrors(0)
	{
	}

	virtual void Serialize(const TCHAR* V, ELogVerbosity::Type Verbosity, const class FName& Category) override
	{
		switch (Verbosity)
		{
		case ELogVerbosity::Error:
		case ELogVerbosity::Fatal:
		{
			Compiler->ReportError(V);
			break;
		}
		case ELogVerbosity::Warning:
		{
			Compiler->ReportWarning(V);
			break;
		}
		default:
		{
			Compiler->ReportInfo(V);
			break;
		}
		}
		NumErrors++;
	}
};

FRigVMCompileSettings::FRigVMCompileSettings()
	: SurpressInfoMessages(true)
	, SurpressWarnings(false)
	, SurpressErrors(false)
	, EnablePinWatches(true)
	, ConsolidateWorkRegisters(false)
	, ASTSettings(FRigVMParserASTSettings::Optimized())
	, SetupNodeInstructionIndex(true)
{
}

int32 FRigVMCompilerWorkData::IncRefRegister(int32 InRegister, int32 InIncrement)
{
	ensure(InIncrement > 0);
	if (int32* RefCountPtr = RegisterRefCount.Find(InRegister))
	{
		*RefCountPtr += InIncrement;
		RecordRefCountStep(InRegister, *RefCountPtr);
		return *RefCountPtr;
	}
	RegisterRefCount.Add(InRegister, InIncrement);
	RecordRefCountStep(InRegister, InIncrement);
	return InIncrement;
}

int32 FRigVMCompilerWorkData::DecRefRegister(int32 InRegister, int32 InDecrement)
{
	ensure(InDecrement > 0);
	if (int32* RefCountPtr = RegisterRefCount.Find(InRegister))
	{
		int32& RefCount = *RefCountPtr;
		RefCount = FMath::Max<int32>(0, RefCount - InDecrement);
		RecordRefCountStep(InRegister, RefCount);
		return RefCount;
	}
	return 0;
}

void FRigVMCompilerWorkData::RecordRefCountStep(int32  InRegister, int32 InRefCount)
{
	const FName& Name = VM->GetWorkMemory().Registers[InRegister].Name;
	RefCountSteps.Add(TPair<FName, int32>(Name, InRefCount));
}

URigVMCompiler::URigVMCompiler()
{
}

bool URigVMCompiler::Compile(URigVMGraph* InGraph, URigVMController* InController, URigVM* OutVM, const TArray<FRigVMExternalVariable>& InExternalVariables, const TArray<FRigVMUserDataArray>& InRigVMUserData, TMap<FString, FRigVMOperand>* OutOperands, TSharedPtr<FRigVMParserAST> InAST)
{
	if (InGraph == nullptr)
	{
		ReportError(TEXT("Provided graph is nullptr."));
		return false;
	}
	if (OutVM == nullptr)
	{
		ReportError(TEXT("Provided vm is nullptr."));
		return false;
	}

	DECLARE_SCOPE_HIERARCHICAL_COUNTER_FUNC()

	TArray<FRigVMUserDataArray> UserData = InRigVMUserData;
	if (UserData.Num() == 0)
	{
		UserData.Add(FRigVMUserDataArray());
	}

	OutVM->Reset();

	if (Settings.SetupNodeInstructionIndex)
	{
		for (URigVMNode* Node : InGraph->Nodes)
		{
			Node->InstructionIndex = INDEX_NONE;
		}
	}

	TMap<FString, FRigVMOperand> LocalOperands;
	if (OutOperands == nullptr)
	{
		OutOperands = &LocalOperands;
	}
	OutOperands->Reset();

	OutVM->ClearExternalVariables();
	for (const FRigVMExternalVariable& ExternalVariable : InExternalVariables)
	{
		FRigVMOperand Operand = OutVM->AddExternalVariable(ExternalVariable);
		FString Hash = FString::Printf(TEXT("Variable::%s"), *ExternalVariable.Name.ToString());
		OutOperands->Add(Hash, Operand);
	}

	TSharedPtr<FRigVMParserAST> AST = InAST;
	if (!AST.IsValid())
	{
		AST = MakeShareable(new FRigVMParserAST(InGraph, InController, Settings.ASTSettings, InExternalVariables, UserData));
		InGraph->RuntimeAST = AST;
		//UE_LOG(LogRigVMDeveloper, Display, TEXT("%s"), *AST->DumpDot());
	}
	ensure(AST.IsValid());

	FRigVMCompilerWorkData WorkData;
	WorkData.VM = OutVM;
	WorkData.PinPathToOperand = OutOperands;
	WorkData.RigVMUserData = UserData[0];
	WorkData.bSetupMemory = true;

	UE_LOG_RIGVMMEMORY(TEXT("RigVMCompiler: Begin '%s'..."), *InGraph->GetPathName());

	// define all parameters independent from sorted nodes
	for (const FRigVMExprAST* Expr : AST->Expressions)
	{
		if (Expr->IsA(FRigVMExprAST::EType::Var))
		{
			const FRigVMVarExprAST* VarExpr = Expr->To<FRigVMVarExprAST>();
			{
				if(Cast<URigVMParameterNode>(VarExpr->GetPin()->GetNode()))
				{
					if (VarExpr->GetPin()->GetName() == TEXT("Value"))
					{
						FindOrAddRegister(VarExpr, WorkData, false /* watchvalue */);
					}
				}
			}
		}
	}

	WorkData.ExprComplete.Reset();
	for (FRigVMExprAST* RootExpr : *AST)
	{
		TraverseExpression(RootExpr, WorkData);
	}

	// If a parameter node has no corresponding AST node, because it's not on the execution path,
	// then add a dummy parameter with no register index, so that we can properly add the pins on the 
	// ControlRig node later and not lose any existing external connections.
	for (URigVMNode* Node : InGraph->GetNodes())
	{
		if (URigVMParameterNode* ParameterNode = Cast<URigVMParameterNode>(Node))
		{
			const FRigVMExprAST* ParameterExpr = AST->GetExprForSubject(ParameterNode);
			if (!ParameterExpr || ParameterExpr->IsA(FRigVMExprAST::NoOp))
			{
				FName Name = ParameterNode->GetParameterName();

				if (!WorkData.VM->ParametersNameMap.Contains(Name))
				{
					ERigVMParameterType ParameterType = ParameterNode->IsInput() ? ERigVMParameterType::Input : ERigVMParameterType::Output;
					FRigVMParameter Parameter(ParameterType, Name, INDEX_NONE, ParameterNode->GetCPPType(), nullptr);
					WorkData.VM->ParametersNameMap.Add(Parameter.Name, WorkData.VM->Parameters.Add(Parameter));
				}
			}
		}
	}

	WorkData.bSetupMemory = false;
	WorkData.ExprComplete.Reset();
	for (FRigVMExprAST* RootExpr : *AST)
	{
		TraverseExpression(RootExpr, WorkData);
	}

	if (WorkData.VM->GetByteCode().GetInstructions().Num() == 0)
	{
		WorkData.VM->GetByteCode().AddExitOp();
	}

	WorkData.VM->GetByteCode().AlignByteCode();

	// loop over all nodes once more and setup the instruction index for reroute nodes
	if (Settings.SetupNodeInstructionIndex)
	{
		struct Local
		{
			static int32 GetInstructionIndex(URigVMNode* InNode, TMap<URigVMNode*, int32>& InOutKnownInstructionIndex)
			{
				if (InNode->GetInstructionIndex() != INDEX_NONE)
				{
					return InNode->GetInstructionIndex();
				}

				if (int32* InstructionIndexPtr = InOutKnownInstructionIndex.Find(InNode))
				{
					return *InstructionIndexPtr;
				}

				InOutKnownInstructionIndex.Add(InNode, INDEX_NONE);

				if (URigVMRerouteNode* RerouteNode = Cast<URigVMRerouteNode>(InNode))
				{
					TArray<URigVMNode*> TargetNodes = RerouteNode->GetLinkedTargetNodes();
					if (TargetNodes.Num() > 0)
					{
						TArray<URigVMNode*> SourceNodes = RerouteNode->GetLinkedSourceNodes();
						if (SourceNodes.Num() == 0)
						{
							for (URigVMNode* TargetNode : TargetNodes)
							{
								int32 InstructionIndex = GetInstructionIndex(TargetNode, InOutKnownInstructionIndex);
								InOutKnownInstructionIndex.FindOrAdd(TargetNode) = InstructionIndex;

								if (InstructionIndex != INDEX_NONE)
								{
									InOutKnownInstructionIndex.FindOrAdd(InNode) = InstructionIndex;
									return InstructionIndex;
								}
							}
						}
						else
						{
							for (URigVMNode* SourceNode : SourceNodes)
							{
								int32 InstructionIndex = GetInstructionIndex(SourceNode, InOutKnownInstructionIndex);
								InOutKnownInstructionIndex.FindOrAdd(SourceNode) = InstructionIndex;

								if (InstructionIndex != INDEX_NONE)
								{
									InOutKnownInstructionIndex.FindOrAdd(InNode) = InstructionIndex;
									return InstructionIndex;
								}
							}
						}
					}
				}

				return INDEX_NONE;
			}
		};

		TMap<URigVMNode*, int32> KnownInstructionIndex;
		for (URigVMNode* Node : InGraph->Nodes)
		{
			Node->InstructionIndex = Local::GetInstructionIndex(Node, KnownInstructionIndex);
		}
	}


	UE_LOG_RIGVMMEMORY(TEXT("RigVMCompiler: Finished '%s'."), *InGraph->GetPathName());

	return true;
}

void URigVMCompiler::TraverseExpression(const FRigVMExprAST* InExpr, FRigVMCompilerWorkData& WorkData)
{
	if (WorkData.ExprToSkip.Contains(InExpr))
	{
		return;
	}

	if (WorkData.ExprComplete.Contains(InExpr))
	{
		return;
	}
	WorkData.ExprComplete.Add(InExpr, true);

	switch (InExpr->GetType())
	{
		case FRigVMExprAST::EType::Block:
		{
			TraverseBlock(InExpr->To<FRigVMBlockExprAST>(), WorkData);
			break;
		}
		case FRigVMExprAST::EType::Entry:
		{
			TraverseEntry(InExpr->To<FRigVMEntryExprAST>(), WorkData);
			break;
		}
		case FRigVMExprAST::EType::CallExtern:
		{
			const FRigVMCallExternExprAST* CallExternExpr = InExpr->To<FRigVMCallExternExprAST>();
			if (URigVMStructNode* StructNode = Cast<URigVMStructNode>(CallExternExpr->GetNode()))
			{
				if (StructNode->IsLoopNode())
				{
					TraverseForLoop(CallExternExpr, WorkData);
					break;
				}
			}

			TraverseCallExtern(CallExternExpr, WorkData);
			break;
		}
		case FRigVMExprAST::EType::NoOp:
		{
			TraverseNoOp(InExpr->To<FRigVMNoOpExprAST>(), WorkData);
			break;
		}
		case FRigVMExprAST::EType::Var:
		{
			TraverseVar(InExpr->To<FRigVMVarExprAST>(), WorkData);
			break;
		}
		case FRigVMExprAST::EType::Literal:
		{
			TraverseLiteral(InExpr->To<FRigVMLiteralExprAST>(), WorkData);
			break;
		}
		case FRigVMExprAST::EType::Assign:
		{
			TraverseAssign(InExpr->To<FRigVMAssignExprAST>(), WorkData);
			break;
		}
		case FRigVMExprAST::EType::Copy:
		{
			TraverseCopy(InExpr->To<FRigVMCopyExprAST>(), WorkData);
			break;
		}
		case FRigVMExprAST::EType::CachedValue:
		{
			TraverseCachedValue(InExpr->To<FRigVMCachedValueExprAST>(), WorkData);
			break;
		}
		case FRigVMExprAST::EType::Exit:
		{
			TraverseExit(InExpr->To<FRigVMExitExprAST>(), WorkData);
			break;
		}
		case FRigVMExprAST::EType::Branch:
		{
			TraverseBranch(InExpr->To<FRigVMBranchExprAST>(), WorkData);
			break;
		}
		case FRigVMExprAST::EType::If:
		{
			TraverseIf(InExpr->To<FRigVMIfExprAST>(), WorkData);
			break;
		}
		case FRigVMExprAST::EType::Select:
		{
			TraverseSelect(InExpr->To<FRigVMSelectExprAST>(), WorkData);
			break;
		}
		default:
		{
			ensure(false);
			break;
		}
	}
}

void URigVMCompiler::TraverseChildren(const FRigVMExprAST* InExpr, FRigVMCompilerWorkData& WorkData)
{
	for (FRigVMExprAST* ChildExpr : *InExpr)
	{
		TraverseExpression(ChildExpr, WorkData);
	}
}

void URigVMCompiler::TraverseBlock(const FRigVMBlockExprAST* InExpr, FRigVMCompilerWorkData& WorkData)
{
	if (InExpr->IsObsolete())
	{
		return;
	}
	TraverseChildren(InExpr, WorkData);
}

void URigVMCompiler::TraverseEntry(const FRigVMEntryExprAST* InExpr, FRigVMCompilerWorkData& WorkData)
{
	URigVMStructNode* StructNode = Cast<URigVMStructNode>(InExpr->GetNode());

	if (WorkData.bSetupMemory)
	{
		TSharedPtr<FStructOnScope> DefaultStruct = StructNode->ConstructStructInstance();
		WorkData.DefaultStructs.Add(DefaultStruct);
		TraverseChildren(InExpr, WorkData);
		WorkData.DefaultStructs.Pop();
	}
	else
	{
		// todo: define the entry in the VM
		TArray<FRigVMOperand> Operands;
		for (FRigVMExprAST* ChildExpr : *InExpr)
		{
			if (ChildExpr->IsA(FRigVMExprAST::EType::Var))
			{
				Operands.Add(WorkData.ExprToOperand.FindChecked(ChildExpr->To<FRigVMVarExprAST>()));
			}
			else
			{
				break;
			}
		}

		// setup the instruction
		int32 FunctionIndex = WorkData.VM->AddRigVMFunction(StructNode->GetScriptStruct(), StructNode->GetMethodName());
		WorkData.VM->GetByteCode().AddExecuteOp(FunctionIndex, Operands);
		
		int32 EntryInstructionIndex = WorkData.VM->GetByteCode().GetNumInstructions() - 1;
		FName Entryname = StructNode->GetEventName();

		if (WorkData.VM->GetByteCode().FindEntryIndex(Entryname) == INDEX_NONE)
		{
			FRigVMByteCodeEntry Entry;
			Entry.Name = Entryname;
			Entry.InstructionIndex = EntryInstructionIndex;
			WorkData.VM->GetByteCode().Entries.Add(Entry);
		}

		if (Settings.SetupNodeInstructionIndex)
		{
			StructNode->InstructionIndex = EntryInstructionIndex;
		}

		TraverseChildren(InExpr, WorkData);
	}
}

int32 URigVMCompiler::TraverseCallExtern(const FRigVMCallExternExprAST* InExpr, FRigVMCompilerWorkData& WorkData)
{
	URigVMStructNode* StructNode = Cast<URigVMStructNode>(InExpr->GetNode());

	int32 InstructionIndex = INDEX_NONE;

	if (WorkData.bSetupMemory)
	{
		TSharedPtr<FStructOnScope> DefaultStruct = StructNode->ConstructStructInstance();
		WorkData.DefaultStructs.Add(DefaultStruct);
		TraverseChildren(InExpr, WorkData);
		WorkData.DefaultStructs.Pop();

		if (Settings.EnablePinWatches)
		{
			for (URigVMPin* Pin : StructNode->Pins)
			{
				if (Pin->RequiresWatch())
				{
					FRigVMVarExprAST TempVarExpr(FRigVMExprAST::EType::Var, Pin);
					TempVarExpr.ParserPtr = InExpr->GetParser();
					FindOrAddRegister(&TempVarExpr, WorkData, true);
				}
			}
		}

		if (Settings.ConsolidateWorkRegisters)
		{
			for (const FRigVMExprAST* Child : *InExpr)
			{
				const FRigVMExprAST* VarExpr = Child;
				if (VarExpr->IsA(FRigVMExprAST::EType::CachedValue))
				{
					VarExpr = VarExpr->To<FRigVMCachedValueExprAST>()->GetVarExpr();
				}
				if (VarExpr->IsA(FRigVMExprAST::EType::Var))
				{
					if (const FRigVMOperand* Operand = WorkData.ExprToOperand.Find(VarExpr->To<FRigVMVarExprAST>()))
					{
						if (Operand->GetMemoryType() != ERigVMMemoryType::Literal)
						{
							WorkData.DecRefRegister(Operand->GetRegisterIndex());
						}
					}
				}
			}
		}
	}
	else
	{
		TArray<FRigVMOperand> Operands;
		for (FRigVMExprAST* ChildExpr : *InExpr)
		{
			if (ChildExpr->GetType() == FRigVMExprAST::EType::CachedValue)
			{
				Operands.Add(WorkData.ExprToOperand.FindChecked(ChildExpr->To<FRigVMCachedValueExprAST>()->GetVarExpr()));
			}
			else if (ChildExpr->IsA(FRigVMExprAST::EType::Var))
			{
				Operands.Add(WorkData.ExprToOperand.FindChecked(ChildExpr->To<FRigVMVarExprAST>()));
			}
			else
			{
				break;
			}
		}

		TraverseChildren(InExpr, WorkData);

		// setup the instruction
		int32 FunctionIndex = WorkData.VM->AddRigVMFunction(StructNode->GetScriptStruct(), StructNode->GetMethodName());
		WorkData.VM->GetByteCode().AddExecuteOp(FunctionIndex, Operands);
		InstructionIndex = WorkData.VM->GetByteCode().GetNumInstructions() - 1;
		if (Settings.SetupNodeInstructionIndex)
		{
			StructNode->InstructionIndex = InstructionIndex;
		}

		ensure(InExpr->NumChildren() == StructNode->Pins.Num());
		for (int32 PinIndex = 0; PinIndex < StructNode->Pins.Num(); PinIndex++)
		{
			URigVMPin* Pin = StructNode->Pins[PinIndex];

			// ensure to copy the debug values
			if (Pin->RequiresWatch() && Settings.EnablePinWatches)
			{
				const FRigVMExprAST* PinExpr = InExpr->ChildAt(PinIndex);
				if (PinExpr->IsA(FRigVMExprAST::EType::CachedValue))
				{
					PinExpr = PinExpr->To<FRigVMCachedValueExprAST>()->GetVarExpr();
				}
				ensure(PinExpr->IsA(FRigVMExprAST::EType::Var));
				FRigVMOperand Source = WorkData.ExprToOperand.FindChecked(PinExpr->To<FRigVMVarExprAST>());
				FString PinHash = GetPinHash(Pin, PinExpr->To<FRigVMVarExprAST>(), true);
				if (const FRigVMOperand* Target = WorkData.PinPathToOperand->Find(PinHash))
				{
					FRigVMOperand SourceRootOperand(Source.GetMemoryType(), Source.GetRegisterIndex(), INDEX_NONE);
					WorkData.VM->GetByteCode().AddCopyOp(SourceRootOperand, *Target);
				}
			}
		}
	}

	return InstructionIndex;
}

void URigVMCompiler::TraverseForLoop(const FRigVMCallExternExprAST* InExpr, FRigVMCompilerWorkData& WorkData)
{
	if (WorkData.bSetupMemory)
	{
		TraverseCallExtern(InExpr, WorkData);
		return;
	}

	URigVMStructNode* StructNode = Cast<URigVMStructNode>(InExpr->GetNode());

	const FRigVMVarExprAST* CompletedExpr = InExpr->FindVarWithPinName(FRigVMStruct::ForLoopCompletedPinName);
	check(CompletedExpr);
	const FRigVMVarExprAST* ExecuteExpr = InExpr->FindVarWithPinName(FRigVMStruct::ExecuteContextName);
	check(ExecuteExpr);
	WorkData.ExprToSkip.AddUnique(CompletedExpr);
	WorkData.ExprToSkip.AddUnique(ExecuteExpr);

	// set the index to 0
	const FRigVMVarExprAST* IndexExpr = InExpr->FindVarWithPinName(FRigVMStruct::ForLoopIndexPinName);
	check(IndexExpr);
	FRigVMOperand IndexOperand = WorkData.ExprToOperand.FindChecked(IndexExpr);
	WorkData.VM->GetByteCode().AddZeroOp(IndexOperand);

	// call the for loop compute
	int32 ForLoopInstructionIndex = TraverseCallExtern(InExpr, WorkData);

	// set up the jump forward (jump out of the loop)
	const FRigVMVarExprAST* ContinueLoopExpr = InExpr->FindVarWithPinName(FRigVMStruct::ForLoopContinuePinName);
	check(ContinueLoopExpr);
	FRigVMOperand ContinueLoopOperand = WorkData.ExprToOperand.FindChecked(ContinueLoopExpr);

	uint64 JumpToEndByte = WorkData.VM->GetByteCode().AddJumpIfOp(ERigVMOpCode::JumpForwardIf, 0, ContinueLoopOperand, false);
	int32 JumpToEndInstruction = WorkData.VM->GetByteCode().GetNumInstructions() - 1;

	// begin the loop's block
	const FRigVMVarExprAST* CountExpr = InExpr->FindVarWithPinName(FRigVMStruct::ForLoopCountPinName);
	check(CountExpr);
	FRigVMOperand CountOperand = WorkData.ExprToOperand.FindChecked(CountExpr);
	WorkData.VM->GetByteCode().AddBeginBlockOp(CountOperand, IndexOperand);

	// traverse the body of the loop
	WorkData.ExprToSkip.Remove(ExecuteExpr);
	TraverseExpression(ExecuteExpr, WorkData);

	// end the loop's block
	WorkData.VM->GetByteCode().AddEndBlockOp();

	// increment the index
	WorkData.VM->GetByteCode().AddIncrementOp(IndexOperand);

	// jump to the beginning of the loop
	int32 JumpToStartInstruction = WorkData.VM->GetByteCode().GetNumInstructions();
	WorkData.VM->GetByteCode().AddJumpOp(ERigVMOpCode::JumpBackward, JumpToStartInstruction - ForLoopInstructionIndex);

	// update the jump operator with the right address
	int32 InstructionsToEnd = WorkData.VM->GetByteCode().GetNumInstructions() - JumpToEndInstruction;
	WorkData.VM->GetByteCode().GetOpAt<FRigVMJumpIfOp>(JumpToEndByte).InstructionIndex = InstructionsToEnd;

	// now traverse everything else connected to the completed pin
	WorkData.ExprToSkip.Remove(CompletedExpr);
	TraverseExpression(CompletedExpr, WorkData);
}

void URigVMCompiler::TraverseNoOp(const FRigVMNoOpExprAST* InExpr, FRigVMCompilerWorkData& WorkData)
{
	TraverseChildren(InExpr, WorkData);
}

void URigVMCompiler::TraverseVar(const FRigVMVarExprAST* InExpr, FRigVMCompilerWorkData& WorkData)
{
	TraverseChildren(InExpr, WorkData);

	if (WorkData.bSetupMemory)
	{
		FindOrAddRegister(InExpr, WorkData);
	}
}

void URigVMCompiler::TraverseLiteral(const FRigVMVarExprAST* InExpr, FRigVMCompilerWorkData& WorkData)
{
	TraverseVar(InExpr, WorkData);
}

void URigVMCompiler::TraverseAssign(const FRigVMAssignExprAST* InExpr, FRigVMCompilerWorkData& WorkData)
{
	TraverseChildren(InExpr, WorkData);

	ensure(InExpr->NumChildren() > 0);

	const FRigVMVarExprAST* SourceExpr = nullptr;

	const FRigVMExprAST* ChildExpr = InExpr->ChildAt(0);
	if (ChildExpr->IsA(FRigVMExprAST::EType::Var))
	{
		SourceExpr = ChildExpr->To<FRigVMVarExprAST>();
	}
	else if (ChildExpr->GetType() == FRigVMExprAST::EType::CachedValue)
	{
		SourceExpr = ChildExpr->To<FRigVMCachedValueExprAST>()->GetVarExpr();
	}
	else if (ChildExpr->GetType() == FRigVMExprAST::EType::NoOp)
	{
		ensure(ChildExpr->NumChildren() > 0);

		for (FRigVMExprAST* GrandChild : *ChildExpr)
		{
			if (GrandChild->IsA(FRigVMExprAST::EType::Var))
			{
				const FRigVMVarExprAST* VarExpr = GrandChild->To<FRigVMVarExprAST>();
				if (VarExpr->GetPin()->GetName() == TEXT("Value") ||
					VarExpr->GetPin()->GetName() == TEXT("EnumIndex"))
				{
					SourceExpr = VarExpr;
					break;
				}
			}
		}

		check(SourceExpr);
	}
	else
	{
		checkNoEntry();
	}

	FRigVMOperand Source = WorkData.ExprToOperand.FindChecked(SourceExpr);

	if (WorkData.bSetupMemory)
	{
		if (Settings.ConsolidateWorkRegisters)
		{
			if (Source.GetMemoryType() != ERigVMMemoryType::Literal)
			{
				WorkData.DecRefRegister(Source.GetRegisterIndex());
			}
		}
	}
	else
	{
		const FRigVMVarExprAST* TargetExpr = InExpr->GetFirstParentOfType(FRigVMVarExprAST::EType::Var)->To<FRigVMVarExprAST>();
		FRigVMOperand Target = WorkData.ExprToOperand.FindChecked(TargetExpr);

		// if this is a copy - we should check if operands need offsets
		if (InExpr->GetType() == FRigVMExprAST::EType::Copy)
		{
			struct Local
			{
				static void SetupRegisterOffset(URigVM* VM, URigVMPin* Pin, FRigVMOperand& Operand)
				{
					URigVMPin* RootPin = Pin->GetRootPin();
					if (Pin == RootPin)
					{
						return;
					}

					if (URigVMSelectNode* SelectNode = Cast<URigVMSelectNode>(RootPin->GetNode()))
					{
						if (Pin->GetParentPin() == RootPin && RootPin->GetName() == URigVMSelectNode::ValueName)
						{
							return;
						}
					}

					FString SegmentPath = Pin->GetSegmentPath();

					int32 ArrayIndex = INDEX_NONE;
					if (RootPin->IsArray())
					{
						FString SegmentArrayIndex = SegmentPath;
						int32 DotIndex = INDEX_NONE;
						if (SegmentPath.FindChar('.', DotIndex))
						{
							SegmentArrayIndex = SegmentPath.Left(DotIndex);
							SegmentPath = SegmentPath.Mid(DotIndex + 1);
						}
						else
						{
							SegmentPath = FString();
						}
						ArrayIndex = FCString::Atoi(*SegmentArrayIndex);
					}

					if (Operand.GetMemoryType() == ERigVMMemoryType::External)
					{
						const FRigVMExternalVariable& ExternalVariable = VM->GetExternalVariables()[Operand.GetRegisterIndex()];
						UScriptStruct* ScriptStruct = CastChecked<UScriptStruct>(ExternalVariable.TypeObject);
<<<<<<< HEAD
						int32 RegisterOffset = VM->GetWorkMemory().GetOrAddRegisterOffset(Operand.GetRegisterIndex(), ScriptStruct, SegmentPath, ArrayIndex == INDEX_NONE ? 0 : ArrayIndex);
=======
						int32 RegisterOffset = VM->GetWorkMemory().GetOrAddRegisterOffset(INDEX_NONE, ScriptStruct, SegmentPath, ArrayIndex == INDEX_NONE ? 0 : ArrayIndex, ExternalVariable.Size);
>>>>>>> 3aae9151
						Operand = FRigVMOperand(ERigVMMemoryType::External, Operand.GetRegisterIndex(), RegisterOffset);
					}
					else
					{
						FRigVMMemoryContainer& Memory = Operand.GetMemoryType() == ERigVMMemoryType::Literal ? VM->GetLiteralMemory() : VM->GetWorkMemory();
						Operand = Memory.GetOperand(Operand.GetRegisterIndex(), SegmentPath, ArrayIndex);
					}
				}
			};

			Local::SetupRegisterOffset(WorkData.VM, InExpr->GetSourcePin(), Source);
			Local::SetupRegisterOffset(WorkData.VM, InExpr->GetTargetPin(), Target);
		}

		WorkData.VM->GetByteCode().AddCopyOp(Source, Target);
		int32 InstructionIndex = WorkData.VM->GetByteCode().GetNumInstructions() - 1;

		if (Settings.SetupNodeInstructionIndex)
		{
			if (Source.GetMemoryType() == ERigVMMemoryType::External)
			{
				if (URigVMPin* SourcePin = InExpr->GetSourcePin())
				{
					if (URigVMVariableNode* VariableNode = Cast<URigVMVariableNode>(SourcePin->GetNode()))
					{
						VariableNode->InstructionIndex = InstructionIndex;
					}
				}
			}
			if (Target.GetMemoryType() == ERigVMMemoryType::External)
			{
				if (URigVMPin* TargetPin = InExpr->GetTargetPin())
				{
					if (URigVMVariableNode* VariableNode = Cast<URigVMVariableNode>(TargetPin->GetNode()))
					{
						VariableNode->InstructionIndex = InstructionIndex;
					}
				}
			}
		}

		if (Cast<URigVMVariableNode>(SourceExpr->GetPin()->GetNode()))
		{
			if (SourceExpr->GetPin()->RequiresWatch() && Settings.EnablePinWatches)
			{
				FRigVMOperand WatchOperand = FindOrAddRegister(SourceExpr, WorkData, true /*debug watch*/);
				if (WatchOperand.IsValid())
				{
					FRigVMOperand SourceRootOperand(Source.GetMemoryType(), Source.GetRegisterIndex(), INDEX_NONE);
					WorkData.VM->GetByteCode().AddCopyOp(SourceRootOperand, WatchOperand);
				}
			}
		}

		if (Cast<URigVMVariableNode>(TargetExpr->GetPin()->GetNode()))
		{
			if (TargetExpr->GetPin()->RequiresWatch() && Settings.EnablePinWatches)
			{
				FRigVMOperand WatchOperand = FindOrAddRegister(TargetExpr, WorkData, true /*debug watch*/);
				if (WatchOperand.IsValid())
				{
					FRigVMOperand TargetRootOperand(Target.GetMemoryType(), Target.GetRegisterIndex(), INDEX_NONE);
					WorkData.VM->GetByteCode().AddCopyOp(TargetRootOperand, WatchOperand);
				}
			}
		}
	}
}

void URigVMCompiler::TraverseCopy(const FRigVMCopyExprAST* InExpr, FRigVMCompilerWorkData& WorkData)
{
	TraverseAssign(InExpr->To<FRigVMAssignExprAST>(), WorkData);
}

void URigVMCompiler::TraverseCachedValue(const FRigVMCachedValueExprAST* InExpr, FRigVMCompilerWorkData& WorkData)
{
	TraverseChildren(InExpr, WorkData);
}

void URigVMCompiler::TraverseExit(const FRigVMExitExprAST* InExpr, FRigVMCompilerWorkData& WorkData)
{
	ensure(InExpr->NumChildren() == 0);
	if (!WorkData.bSetupMemory)
	{
		WorkData.VM->GetByteCode().AddExitOp();
	}
}

void URigVMCompiler::TraverseBranch(const FRigVMBranchExprAST* InExpr, FRigVMCompilerWorkData& WorkData)
{
	ensure(InExpr->NumChildren() == 4);

	if (WorkData.bSetupMemory)
	{
		TraverseChildren(InExpr, WorkData);
		return;
	}

	URigVMBranchNode* BranchNode = Cast<URigVMBranchNode>(InExpr->GetNode());

	const FRigVMVarExprAST* ExecuteContextExpr = InExpr->ChildAt<FRigVMVarExprAST>(0);
	const FRigVMVarExprAST* ConditionExpr = InExpr->ChildAt<FRigVMVarExprAST>(1);
	const FRigVMVarExprAST* TrueExpr = InExpr->ChildAt<FRigVMVarExprAST>(2);
	const FRigVMVarExprAST* FalseExpr = InExpr->ChildAt<FRigVMVarExprAST>(3);

	// traverse the condition first
	TraverseExpression(ConditionExpr, WorkData);

	if (ConditionExpr->IsA(FRigVMExprAST::CachedValue))
	{
		ConditionExpr = ConditionExpr->To<FRigVMCachedValueExprAST>()->GetVarExpr();
	}

	FRigVMOperand& ConditionOperand = WorkData.ExprToOperand.FindChecked(ConditionExpr);

	// setup the first jump
	uint64 JumpToFalseByte = WorkData.VM->GetByteCode().AddJumpIfOp(ERigVMOpCode::JumpForwardIf, 1, ConditionOperand, false);
	int32 JumpToFalseInstruction = WorkData.VM->GetByteCode().GetNumInstructions() - 1;
	if (Settings.SetupNodeInstructionIndex)
	{
		BranchNode->InstructionIndex = JumpToFalseInstruction;
	}

	// traverse the true case
	TraverseExpression(TrueExpr, WorkData);

	uint64 JumpToEndByte = WorkData.VM->GetByteCode().AddJumpOp(ERigVMOpCode::JumpForward, 1);
	int32 JumpToEndInstruction = WorkData.VM->GetByteCode().GetNumInstructions() - 1;

	// correct the jump to false instruction index
	int32 NumInstructionsInTrueCase = WorkData.VM->GetByteCode().GetNumInstructions() - JumpToFalseInstruction;
	WorkData.VM->GetByteCode().GetOpAt<FRigVMJumpIfOp>(JumpToFalseByte).InstructionIndex = NumInstructionsInTrueCase;

	// traverse the false case
	TraverseExpression(FalseExpr, WorkData);

	// correct the jump to end instruction index
	int32 NumInstructionsInFalseCase = WorkData.VM->GetByteCode().GetNumInstructions() - JumpToEndInstruction;
	WorkData.VM->GetByteCode().GetOpAt<FRigVMJumpOp>(JumpToEndByte).InstructionIndex = NumInstructionsInFalseCase;
}

void URigVMCompiler::TraverseIf(const FRigVMIfExprAST* InExpr, FRigVMCompilerWorkData& WorkData)
{
	ensure(InExpr->NumChildren() == 4);

	if (WorkData.bSetupMemory)
	{
		TraverseChildren(InExpr, WorkData);
		return;
	}

	URigVMIfNode* IfNode = Cast<URigVMIfNode>(InExpr->GetNode());

	const FRigVMVarExprAST* ConditionExpr = InExpr->ChildAt<FRigVMVarExprAST>(0);
	const FRigVMVarExprAST* TrueExpr = InExpr->ChildAt<FRigVMVarExprAST>(1);
	const FRigVMVarExprAST* FalseExpr = InExpr->ChildAt<FRigVMVarExprAST>(2);
	const FRigVMVarExprAST* ResultExpr = InExpr->ChildAt<FRigVMVarExprAST>(3);

	// traverse the condition first
	TraverseExpression(ConditionExpr, WorkData);

	if (ConditionExpr->IsA(FRigVMExprAST::CachedValue))
	{
		ConditionExpr = ConditionExpr->To<FRigVMCachedValueExprAST>()->GetVarExpr();
	}

	FRigVMOperand& ConditionOperand = WorkData.ExprToOperand.FindChecked(ConditionExpr);
	FRigVMOperand& ResultOperand = WorkData.ExprToOperand.FindChecked(ResultExpr);

	// setup the first jump
	uint64 JumpToFalseByte = WorkData.VM->GetByteCode().AddJumpIfOp(ERigVMOpCode::JumpForwardIf, 1, ConditionOperand, false);
	int32 JumpToFalseInstruction = WorkData.VM->GetByteCode().GetNumInstructions() - 1;
	if (Settings.SetupNodeInstructionIndex)
	{
		IfNode->InstructionIndex = JumpToFalseInstruction;
	}

	// traverse the true case
	TraverseExpression(TrueExpr, WorkData);

	if (TrueExpr->IsA(FRigVMExprAST::CachedValue))
	{
		TrueExpr = TrueExpr->To<FRigVMCachedValueExprAST>()->GetVarExpr();
	}

	FRigVMOperand& TrueOperand = WorkData.ExprToOperand.FindChecked(TrueExpr);

	WorkData.VM->GetByteCode().AddCopyOp(TrueOperand, ResultOperand);

	uint64 JumpToEndByte = WorkData.VM->GetByteCode().AddJumpOp(ERigVMOpCode::JumpForward, 1);
	int32 JumpToEndInstruction = WorkData.VM->GetByteCode().GetNumInstructions() - 1;

	// correct the jump to false instruction index
	int32 NumInstructionsInTrueCase = WorkData.VM->GetByteCode().GetNumInstructions() - JumpToFalseInstruction;
	WorkData.VM->GetByteCode().GetOpAt<FRigVMJumpIfOp>(JumpToFalseByte).InstructionIndex = NumInstructionsInTrueCase;

	// traverse the false case
	TraverseExpression(FalseExpr, WorkData);

	if (FalseExpr->IsA(FRigVMExprAST::CachedValue))
	{
		FalseExpr = FalseExpr->To<FRigVMCachedValueExprAST>()->GetVarExpr();
	}

	FRigVMOperand& FalseOperand = WorkData.ExprToOperand.FindChecked(FalseExpr);

	WorkData.VM->GetByteCode().AddCopyOp(FalseOperand, ResultOperand);

	// correct the jump to end instruction index
	int32 NumInstructionsInFalseCase = WorkData.VM->GetByteCode().GetNumInstructions() - JumpToEndInstruction;
	WorkData.VM->GetByteCode().GetOpAt<FRigVMJumpOp>(JumpToEndByte).InstructionIndex = NumInstructionsInFalseCase;
}

void URigVMCompiler::TraverseSelect(const FRigVMSelectExprAST* InExpr, FRigVMCompilerWorkData& WorkData)
{
	URigVMSelectNode* SelectNode = Cast<URigVMSelectNode>(InExpr->GetNode());
	int32 NumCases = SelectNode->FindPin(URigVMSelectNode::ValueName)->GetArraySize();

	if (WorkData.bSetupMemory)
	{
		TraverseChildren(InExpr, WorkData);

		// setup literals for each index (we don't need zero)
		for (int32 CaseIndex = 1; CaseIndex < NumCases; CaseIndex++)
		{
			if (!WorkData.IntegerLiterals.Contains(CaseIndex))
			{
				FName LiteralName = *FString::FromInt(CaseIndex);
				int32 Register = WorkData.VM->GetLiteralMemory().Add<int32>(LiteralName, CaseIndex);
				FRigVMOperand Operand = WorkData.VM->GetLiteralMemory().GetOperand(Register);
				WorkData.IntegerLiterals.Add(CaseIndex, Operand);
			}
		}

		if (!WorkData.ComparisonLiteral.IsValid())
		{
			int32 Register = WorkData.VM->GetLiteralMemory().Add<bool>(FName(TEXT("IntEquals")), false);
			WorkData.ComparisonLiteral = WorkData.VM->GetLiteralMemory().GetOperand(Register);
		}
		return;
	}

	const FRigVMVarExprAST* IndexExpr = InExpr->ChildAt<FRigVMVarExprAST>(0);
	TArray<const FRigVMVarExprAST*> CaseExpressions;
	for (int32 CaseIndex = 0; CaseIndex < NumCases; CaseIndex++)
	{
		CaseExpressions.Add(InExpr->ChildAt<FRigVMVarExprAST>(CaseIndex + 1));
	}

	const FRigVMVarExprAST* ResultExpr = InExpr->ChildAt<FRigVMVarExprAST>(InExpr->NumChildren() - 1);

	// traverse the condition first
	TraverseExpression(IndexExpr, WorkData);

	// this can happen if the optimizer doesn't remove it
	if (CaseExpressions.Num() == 0)
	{
		return;
	}

	if (IndexExpr->IsA(FRigVMExprAST::CachedValue))
	{
		IndexExpr = IndexExpr->To<FRigVMCachedValueExprAST>()->GetVarExpr();
	}

	FRigVMOperand& IndexOperand = WorkData.ExprToOperand.FindChecked(IndexExpr);
	FRigVMOperand& ResultOperand = WorkData.ExprToOperand.FindChecked(ResultExpr);

	// setup the jumps for each case
	TArray<uint64> JumpToCaseBytes;
	TArray<int32> JumpToCaseInstructions;
	JumpToCaseBytes.Add(0);
	JumpToCaseInstructions.Add(0);

	for (int32 CaseIndex = 1; CaseIndex < NumCases; CaseIndex++)
	{
		// compare and jump eventually
		WorkData.VM->GetByteCode().AddEqualsOp(IndexOperand, WorkData.IntegerLiterals.FindChecked(CaseIndex), WorkData.ComparisonLiteral);
		if (CaseIndex == 1 && Settings.SetupNodeInstructionIndex)
		{
			SelectNode->InstructionIndex = WorkData.VM->GetByteCode().GetNumInstructions() - 1;
		}

		uint64 JumpByte = WorkData.VM->GetByteCode().AddJumpIfOp(ERigVMOpCode::JumpForwardIf, 1, WorkData.ComparisonLiteral, true);
		int32 JumpInstruction = WorkData.VM->GetByteCode().GetNumInstructions() - 1;
		JumpToCaseBytes.Add(JumpByte);
		JumpToCaseInstructions.Add(JumpInstruction);
	}

	TArray<uint64> JumpToEndBytes;
	TArray<int32> JumpToEndInstructions;

	for (int32 CaseIndex = 0; CaseIndex < NumCases; CaseIndex++)
	{
		if (CaseIndex > 0)
		{
			int32 NumInstructionsInCase = WorkData.VM->GetByteCode().GetNumInstructions() - JumpToCaseInstructions[CaseIndex];
			WorkData.VM->GetByteCode().GetOpAt<FRigVMJumpIfOp>(JumpToCaseBytes[CaseIndex]).InstructionIndex = NumInstructionsInCase;
		}

		TraverseExpression(CaseExpressions[CaseIndex], WorkData);

		// add copy op to copy the result
		FRigVMOperand& CaseOperand = WorkData.ExprToOperand.FindChecked(CaseExpressions[CaseIndex]);
		WorkData.VM->GetByteCode().AddCopyOp(CaseOperand, ResultOperand);
		
		if (CaseIndex < NumCases - 1)
		{
			uint64 JumpByte = WorkData.VM->GetByteCode().AddJumpOp(ERigVMOpCode::JumpForward, 1);
			int32 JumpInstruction = WorkData.VM->GetByteCode().GetNumInstructions() - 1;
			JumpToEndBytes.Add(JumpByte);
			JumpToEndInstructions.Add(JumpInstruction);
		}
	}

	for (int32 CaseIndex = 0; CaseIndex < NumCases - 1; CaseIndex++)
	{
		int32 NumInstructionsToEnd = WorkData.VM->GetByteCode().GetNumInstructions() - JumpToEndInstructions[CaseIndex];
		WorkData.VM->GetByteCode().GetOpAt<FRigVMJumpOp>(JumpToEndBytes[CaseIndex]).InstructionIndex = NumInstructionsToEnd;
	}
}

FString URigVMCompiler::GetPinHash(URigVMPin* InPin, const FRigVMVarExprAST* InVarExpr, bool bIsDebugValue)
{
	FString Prefix = bIsDebugValue ? TEXT("DebugWatch:") : TEXT("");
	FString Suffix;

	if (InPin->IsExecuteContext())
	{
		return TEXT("ExecuteContext!");
	}

	URigVMNode* Node = InPin->GetNode();

	bool bIsExecutePin = false;
	bool bIsLiteral = false;
	bool bIsParameter = false;
	bool bIsVariable = false;

	if (InVarExpr != nullptr && !bIsDebugValue)
	{
		bIsExecutePin = InPin->IsExecuteContext();
		bIsLiteral = InVarExpr->GetType() == FRigVMExprAST::EType::Literal;

		bIsParameter = Cast<URigVMParameterNode>(Node) != nullptr;
		bIsVariable = Cast<URigVMVariableNode>(Node) != nullptr;

		// determine if this is an initialization for an IO pin
		if (!bIsLiteral && !bIsParameter && !bIsVariable &&
			!bIsExecutePin && (InPin->GetDirection() == ERigVMPinDirection::IO ||
			(InPin->GetDirection() == ERigVMPinDirection::Input && InPin->GetSourceLinks().Num() == 0)))
		{
			Suffix = TEXT("::IO");
		}
	}

	if (URigVMParameterNode* ParameterNode = Cast<URigVMParameterNode>(Node))
	{
		if (InPin->GetName() == TEXT("Value") && !bIsLiteral)
		{
			return FString::Printf(TEXT("%sParameter::%s%s"), *Prefix, *ParameterNode->GetParameterName().ToString(), *Suffix);
		}
	}
	else if (URigVMVariableNode* VariableNode = Cast<URigVMVariableNode>(Node))
	{
		if (InPin->GetName() == TEXT("Value") && !bIsLiteral && !bIsDebugValue)
		{
			return FString::Printf(TEXT("%sVariable::%s%s"), *Prefix, *VariableNode->GetVariableName().ToString(), *Suffix);
		}
	}
	return FString::Printf(TEXT("%s%s%s"), *Prefix, *InPin->GetPinPath(), *Suffix);
}

UScriptStruct* URigVMCompiler::GetScriptStructForCPPType(const FString& InCPPType)
{
	if (InCPPType == TEXT("FRotator"))
	{
		return TBaseStructure<FRotator>::Get();
	}
	if (InCPPType == TEXT("FQuat"))
	{
		return TBaseStructure<FQuat>::Get();
	}
	if (InCPPType == TEXT("FTransform"))
	{
		return TBaseStructure<FTransform>::Get();
	}
	if (InCPPType == TEXT("FLinearColor"))
	{
		return TBaseStructure<FLinearColor>::Get();
	}
	if (InCPPType == TEXT("FColor"))
	{
		return TBaseStructure<FColor>::Get();
	}
	if (InCPPType == TEXT("FPlane"))
	{
		return TBaseStructure<FPlane>::Get();
	}
	if (InCPPType == TEXT("FVector"))
	{
		return TBaseStructure<FVector>::Get();
	}
	if (InCPPType == TEXT("FVector2D"))
	{
		return TBaseStructure<FVector2D>::Get();
	}
	if (InCPPType == TEXT("FVector4"))
	{
		return TBaseStructure<FVector4>::Get();
	}
	return nullptr;
}

TArray<URigVMPin*> URigVMCompiler::GetLinkedPins(URigVMPin* InPin, bool bInputs, bool bOutputs, bool bRecursive)
{
	TArray<URigVMPin*> LinkedPins;
	for (URigVMLink* Link : InPin->GetLinks())
	{
		if (bInputs && Link->GetTargetPin() == InPin)
		{
			LinkedPins.Add(Link->GetSourcePin());
		}
		else if (bOutputs && Link->GetSourcePin() == InPin)
		{
			LinkedPins.Add(Link->GetTargetPin());
		}
	}

	if (bRecursive)
	{
		for (URigVMPin* SubPin : InPin->GetSubPins())
		{
			LinkedPins.Append(GetLinkedPins(SubPin, bInputs, bOutputs, bRecursive));
		}
	}

	return LinkedPins;
}

uint16 URigVMCompiler::GetElementSizeFromCPPType(const FString& InCPPType, UScriptStruct* InScriptStruct)
{
	if (InScriptStruct == nullptr)
	{
		InScriptStruct = GetScriptStructForCPPType(InCPPType);
	}
	if (InScriptStruct != nullptr)
	{
		return InScriptStruct->GetStructureSize();
	}
	if (InCPPType == TEXT("bool"))
	{
		return sizeof(bool);
	}
	else if (InCPPType == TEXT("int32"))
	{
		return sizeof(int32);
	}
	if (InCPPType == TEXT("float"))
	{
		return sizeof(float);
	}
	if (InCPPType == TEXT("FName"))
	{
		return sizeof(FName);
	}
	if (InCPPType == TEXT("FString"))
	{
		return sizeof(FString);
	}

	ensure(false);
	return 0;
}

FRigVMOperand URigVMCompiler::FindOrAddRegister(const FRigVMVarExprAST* InVarExpr, FRigVMCompilerWorkData& WorkData, bool bIsDebugValue)
{
	if (!bIsDebugValue)
	{
		FRigVMOperand const* ExistingOperand = WorkData.ExprToOperand.Find(InVarExpr);
		if (ExistingOperand)
		{
			return *ExistingOperand;
		}
	}

	const URigVMPin::FDefaultValueOverride& DefaultValueOverride = InVarExpr->GetParser()->GetPinDefaultOverrides();
	URigVMPin* Pin = InVarExpr->GetPin();
	FString BaseCPPType = Pin->IsArray() ? Pin->GetArrayElementCppType() : Pin->GetCPPType();
	FString Hash = GetPinHash(Pin, InVarExpr, bIsDebugValue);
	FRigVMOperand Operand;
	FString RegisterKey = Hash;

	bool bIsExecutePin = Pin->IsExecuteContext();
	bool bIsLiteral = InVarExpr->GetType() == FRigVMExprAST::EType::Literal;
	bool bIsParameter = InVarExpr->IsGraphParameter();

	FRigVMOperand const* ExistingOperand = WorkData.PinPathToOperand->Find(Hash);
	if (ExistingOperand)
	{
		if (!bIsDebugValue)
		{
			WorkData.ExprToOperand.Add(InVarExpr, *ExistingOperand);
		}
		return *ExistingOperand;
	}

	// create remaining operands / registers
	if (!Operand.IsValid())
	{
		FName RegisterName = *RegisterKey;

		TArray<FString> DefaultValues;
		if (Pin->IsArray())
		{
			if (Pin->GetDirection() == ERigVMPinDirection::Hidden)
			{
				ensure(WorkData.DefaultStructs.Num() > 0);
				TSharedPtr<FStructOnScope> DefaultStruct = WorkData.DefaultStructs.Last();
				FRigVMStruct* VMStruct = (FRigVMStruct *)DefaultStruct->GetStructMemory();

				int32 DesiredArraySize = VMStruct->GetArraySize(Pin->GetFName(), WorkData.RigVMUserData);

				DefaultValues = URigVMController::SplitDefaultValue(Pin->GetDefaultValue(DefaultValueOverride));

				if (DefaultValues.Num() != DesiredArraySize)
				{
					FString DefaultValue;
					if (Pin->GetArraySize() > 0)
					{
						DefaultValue = Pin->GetSubPins()[0]->GetDefaultValue(DefaultValueOverride);
					}

					DefaultValues.Reset();
					for (int32 Index = 0; Index < DesiredArraySize; Index++)
					{
						DefaultValues.Add(DefaultValue);
					}
				}
			}
			else
			{
				DefaultValues = URigVMController::SplitDefaultValue(Pin->GetDefaultValue(DefaultValueOverride));
			}

			while (DefaultValues.Num() < Pin->GetSubPins().Num())
			{
				DefaultValues.Add(FString());
			}
		}
		else if (URigVMEnumNode* EnumNode = Cast<URigVMEnumNode>(Pin->GetNode()))
		{
			FString EnumValueStr = EnumNode->GetDefaultValue(DefaultValueOverride);
			if (UEnum* Enum = EnumNode->GetEnum())
			{
				DefaultValues.Add(FString::FromInt((int32)Enum->GetValueByNameString(EnumValueStr)));
			}
			else
			{
				DefaultValues.Add(FString::FromInt(0));
			}
		}
		else
		{
			DefaultValues.Add(Pin->GetDefaultValue(DefaultValueOverride));
		}

		UScriptStruct* ScriptStruct = Pin->GetScriptStruct();
		if (ScriptStruct == nullptr)
		{
			ScriptStruct = GetScriptStructForCPPType(BaseCPPType);
		}

		FRigVMMemoryContainer& Memory = bIsLiteral ? WorkData.VM->GetLiteralMemory() : WorkData.VM->GetWorkMemory();

		bool bRegisterIsMultiUse = Settings.ConsolidateWorkRegisters;
		if (bRegisterIsMultiUse)
		{
			bRegisterIsMultiUse = !bIsLiteral && !bIsDebugValue;
		}
		if (bRegisterIsMultiUse)
		{
			bRegisterIsMultiUse = Pin->GetDirection() == ERigVMPinDirection::Output || Pin->GetDirection() == ERigVMPinDirection::IO;
		}
		if (bRegisterIsMultiUse)
		{
			bRegisterIsMultiUse = !bIsExecutePin && !Pin->IsDynamicArray();
		}
		if (bRegisterIsMultiUse)
		{
			if (URigVMStructNode* StructNode = Cast<URigVMStructNode>(Pin->GetNode()))
			{
				if (StructNode->IsLoopNode())
				{
					bRegisterIsMultiUse = false;
				}
			}
		}

		// look for a register to reuse
		if (bRegisterIsMultiUse)
		{
			for (TPair<int32, int32> Pair : WorkData.RegisterRefCount)
			{
				int32 ExistingRegisterIndex = Pair.Key;
				if (Pair.Value > 0)
				{
					continue;
				}

				if (Pin->IsArray())
				{
					if (!Memory[ExistingRegisterIndex].IsArray())
					{
						continue;
					}

					if (Pin->GetSubPins().Num() != Memory[ExistingRegisterIndex].ElementCount)
					{
						continue;
					}
				}

				if (ScriptStruct)
				{
					if (Memory[ExistingRegisterIndex].ScriptStructIndex == INDEX_NONE)
					{
						continue;
					}
					if (Memory.GetScriptStruct(ExistingRegisterIndex) != ScriptStruct)
					{
						continue;
					}
				}
				else if (Pin->GetCPPType() == TEXT("FString"))
				{
					if (Memory[ExistingRegisterIndex].Type != ERigVMRegisterType::String)
					{
						continue;
					}
				}
				else if (Pin->GetCPPType() == TEXT("FName"))
				{
					if (Memory[ExistingRegisterIndex].Type != ERigVMRegisterType::Name)
					{
						continue;
					}
				}
				else
				{
					if (Memory[ExistingRegisterIndex].Type != ERigVMRegisterType::Plain)
					{
						continue;
					}

					if (Pin->GetCPPType() == TEXT("bool"))
					{
						if (Memory[ExistingRegisterIndex].ElementSize != sizeof(bool))
						{
							continue;
						}
					}
					else if (Pin->GetCPPType() == TEXT("int32"))
					{
						if (Memory[ExistingRegisterIndex].ElementSize != sizeof(int32))
						{
							continue;
						}
					}
					else if (Pin->GetCPPType() == TEXT("float"))
					{
						if (Memory[ExistingRegisterIndex].ElementSize != sizeof(float))
						{
							continue;
						}
					}
					else if (UEnum* Enum = Pin->GetEnum())
					{
						if (Memory[ExistingRegisterIndex].ElementSize != sizeof(uint8))
						{
							continue;
						}
					}
					else
					{
						ensure(false);
					}
				}

				WorkData.IncRefRegister(ExistingRegisterIndex, 1 + Pin->GetLinkedTargetPins(true).Num());
				Operand = Memory.GetOperand(ExistingRegisterIndex);
				break;
			}
		}

		if (!Operand.IsValid())
		{
			int32 NumSlices = 1;
			if (Pin->GetDirection() == ERigVMPinDirection::Hidden)
			{
				NumSlices = Pin->GetNumSlices(WorkData.RigVMUserData);
				ensure(NumSlices >= 1);
			}

			if (ScriptStruct)
			{
				TArray<uint8, TAlignedHeapAllocator<16>> Data;
				Data.AddUninitialized(ScriptStruct->GetStructureSize() * DefaultValues.Num());
				uint8* Ptr = Data.GetData();

				for (FString DefaultValue : DefaultValues)
				{
					ScriptStruct->InitializeStruct(Ptr, 1);
					if (!DefaultValue.IsEmpty() && DefaultValue != TEXT("()"))
					{
						FRigVMCompilerImportErrorContext ErrorPipe(this);
						ScriptStruct->ImportText(*DefaultValue, Ptr, nullptr, PPF_None, &ErrorPipe, ScriptStruct->GetName());
					}
					Ptr = Ptr + ScriptStruct->GetStructureSize();
				}

				int32 Register = Memory.AddRegisterArray(!Pin->IsDynamicArray() && !bIsDebugValue, RegisterName, ScriptStruct->GetStructureSize(), DefaultValues.Num(), Pin->IsArray(), Data.GetData(), NumSlices, ERigVMRegisterType::Struct, ScriptStruct);
				ScriptStruct->DestroyStruct(Data.GetData(), DefaultValues.Num());

				Operand = Memory.GetOperand(Register);
			}
			else if (UEnum* Enum = Pin->GetEnum())
			{
				FRigVMByteArray Values;
				for (FString DefaultValue : DefaultValues)
				{
					if (DefaultValue.IsEmpty())
					{
						Values.Add((uint8)Enum->GetValueByIndex(0));
					}
					else
					{
						Values.Add((uint8)Enum->GetValueByNameString(DefaultValue));
					}
				}

				int32 Register = Memory.AddRegisterArray<uint8>(!Pin->IsDynamicArray() && !bIsDebugValue, RegisterName, Values.Num(), Pin->IsArray(), Values.GetData(), NumSlices, ERigVMRegisterType::Plain, nullptr);
				Operand = Memory.GetOperand(Register);
			}
			else if (BaseCPPType == TEXT("bool"))
			{
				TArray<bool> Values;
				for (FString DefaultValue : DefaultValues)
				{
					Values.Add((DefaultValue == TEXT("True")) || (DefaultValue == TEXT("true")) || (DefaultValue == TEXT("1")));
				}
				int32 Register = Memory.AddRegisterArray<bool>(!Pin->IsDynamicArray() && !bIsDebugValue, RegisterName, Values.Num(), Pin->IsArray(), (uint8*)Values.GetData(), NumSlices, ERigVMRegisterType::Plain, nullptr);
				Operand = Memory.GetOperand(Register);
			}
			else if (BaseCPPType == TEXT("int32"))
			{
				TArray<int32> Values;
				for (FString DefaultValue : DefaultValues)
				{
					if (DefaultValue.IsEmpty())
					{
						Values.Add(0);
					}
					else
					{
						Values.Add(FCString::Atoi(*DefaultValue));
					}
				}
				int32 Register = Memory.AddRegisterArray<int32>(!Pin->IsDynamicArray() && !bIsDebugValue, RegisterName, Values.Num(), Pin->IsArray(), (uint8*)Values.GetData(), NumSlices, ERigVMRegisterType::Plain, nullptr);
				Operand = Memory.GetOperand(Register);
			}
			else if (BaseCPPType == TEXT("float"))
			{
				TArray<float> Values;
				for (FString DefaultValue : DefaultValues)
				{
					if (DefaultValue.IsEmpty())
					{
						Values.Add(0.f);
					}
					else
					{
						Values.Add(FCString::Atof(*DefaultValue));
					}
				}
				int32 Register = Memory.AddRegisterArray<float>(!Pin->IsDynamicArray() && !bIsDebugValue, RegisterName, Values.Num(), Pin->IsArray(), (uint8*)Values.GetData(), NumSlices, ERigVMRegisterType::Plain, nullptr);
				Operand = Memory.GetOperand(Register);
			}
			else if (BaseCPPType == TEXT("FName"))
			{
				TArray<FName> Values;
				for (FString DefaultValue : DefaultValues)
				{
					Values.Add(*DefaultValue);
				}
				int32 Register = Memory.AddRegisterArray<FName>(!Pin->IsDynamicArray() && !bIsDebugValue, RegisterName, Values.Num(), Pin->IsArray(), (uint8*)Values.GetData(), NumSlices, ERigVMRegisterType::Name, nullptr);
				Operand = Memory.GetOperand(Register);
			}
			else if (BaseCPPType == TEXT("FString"))
			{
				int32 Register = Memory.AddRegisterArray<FString>(!Pin->IsDynamicArray() && !bIsDebugValue, RegisterName, DefaultValues.Num(), Pin->IsArray(), (uint8*)DefaultValues.GetData(), NumSlices, ERigVMRegisterType::String, nullptr);
				Operand = Memory.GetOperand(Register);
			}
			else
			{
				ensure(false);
			}

			Memory[Operand.GetRegisterIndex()].bIsArray = Pin->IsArray();

			if (!bIsParameter && !bIsLiteral && !bIsDebugValue && Settings.ConsolidateWorkRegisters && !bIsExecutePin && Pin->GetDirection() != ERigVMPinDirection::Hidden)
			{
				WorkData.IncRefRegister(Operand.GetRegisterIndex(), 1 + Pin->GetLinkedTargetPins(true).Num());
			}
		}

		if (bIsParameter)
		{
			URigVMParameterNode* ParameterNode = Cast<URigVMParameterNode>(Pin->GetNode());
			check(ParameterNode);
			FName Name = ParameterNode->GetParameterName();
			ERigVMParameterType ParameterType = ParameterNode->IsInput() ? ERigVMParameterType::Input : ERigVMParameterType::Output;
			FRigVMParameter Parameter(ParameterType, Name, Operand.GetRegisterIndex(), Pin->GetCPPType(), ScriptStruct);
			WorkData.VM->ParametersNameMap.FindOrAdd(Parameter.Name) = WorkData.VM->Parameters.Add(Parameter);
		}
	}
	ensure(Operand.IsValid());

	WorkData.PinPathToOperand->Add(Hash, Operand);
	WorkData.ExprToOperand.Add(InVarExpr, Operand);

	return Operand;
}

void URigVMCompiler::ReportInfo(const FString& InMessage)
{
	if (!Settings.SurpressInfoMessages)
	{
		UE_LOG(LogRigVMDeveloper, Display, TEXT("%s"), *InMessage);
	}
}

void URigVMCompiler::ReportWarning(const FString& InMessage)
{
	FScriptExceptionHandler::Get().HandleException(ELogVerbosity::Warning, *InMessage, *FString());
}

void URigVMCompiler::ReportError(const FString& InMessage)
{
	FScriptExceptionHandler::Get().HandleException(ELogVerbosity::Error, *InMessage, *FString());
}<|MERGE_RESOLUTION|>--- conflicted
+++ resolved
@@ -748,11 +748,7 @@
 					{
 						const FRigVMExternalVariable& ExternalVariable = VM->GetExternalVariables()[Operand.GetRegisterIndex()];
 						UScriptStruct* ScriptStruct = CastChecked<UScriptStruct>(ExternalVariable.TypeObject);
-<<<<<<< HEAD
-						int32 RegisterOffset = VM->GetWorkMemory().GetOrAddRegisterOffset(Operand.GetRegisterIndex(), ScriptStruct, SegmentPath, ArrayIndex == INDEX_NONE ? 0 : ArrayIndex);
-=======
 						int32 RegisterOffset = VM->GetWorkMemory().GetOrAddRegisterOffset(INDEX_NONE, ScriptStruct, SegmentPath, ArrayIndex == INDEX_NONE ? 0 : ArrayIndex, ExternalVariable.Size);
->>>>>>> 3aae9151
 						Operand = FRigVMOperand(ERigVMMemoryType::External, Operand.GetRegisterIndex(), RegisterOffset);
 					}
 					else
