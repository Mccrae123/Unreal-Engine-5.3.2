--- conflicted
+++ resolved
@@ -78,10 +78,7 @@
 	{
 		int32& RefCount = *RefCountPtr;
 		RefCount = FMath::Max<int32>(0, RefCount - InDecrement);
-<<<<<<< HEAD
-=======
 		RecordRefCountStep(InRegister, RefCount);
->>>>>>> 24776ab6
 		return RefCount;
 	}
 	return 0;
