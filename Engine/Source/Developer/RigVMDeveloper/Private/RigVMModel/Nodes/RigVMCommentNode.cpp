// Copyright Epic Games, Inc. All Rights Reserved.

#include "RigVMModel/Nodes/RigVMCommentNode.h"

#include UE_INLINE_GENERATED_CPP_BY_NAME(RigVMCommentNode)

URigVMCommentNode::URigVMCommentNode()
{
	Size = FVector2D(400.f, 300.f);
	FontSize = 18;
	bBubbleVisible = false;
	bColorBubble = false;
}

FString URigVMCommentNode::GetCommentText() const
{
	return CommentText;
}

int32 URigVMCommentNode::GetCommentFontSize() const
{
	return FontSize;
}

bool URigVMCommentNode::GetCommentBubbleVisible() const
{
	return bBubbleVisible;
}

bool URigVMCommentNode::GetCommentColorBubble() const
{
	return bColorBubble;
<<<<<<< HEAD
}
=======
}
>>>>>>> d731a049
<|MERGE_RESOLUTION|>--- conflicted
+++ resolved
@@ -30,8 +30,4 @@
 bool URigVMCommentNode::GetCommentColorBubble() const
 {
 	return bColorBubble;
-<<<<<<< HEAD
 }
-=======
-}
->>>>>>> d731a049
