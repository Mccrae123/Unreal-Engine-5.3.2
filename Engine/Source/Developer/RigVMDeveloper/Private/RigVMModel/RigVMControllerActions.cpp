--- conflicted
+++ resolved
@@ -45,17 +45,9 @@
 	FString ExportedText;
 	if (StructOnScope.IsValid() && StructOnScope->IsValid())
 	{
-<<<<<<< HEAD
-		TArray<uint8, TAlignedHeapAllocator<16>> DefaultStructData;
-		DefaultStructData.AddZeroed(ScriptStruct->GetStructureSize());
-		ScriptStruct->InitializeDefaultValue(DefaultStructData.GetData());
-		
-		ScriptStruct->ExportText(ExportedText, GetAction(), DefaultStructData.GetData(), nullptr, PPF_None, nullptr);
-=======
 		const UScriptStruct* ScriptStruct = GetScriptStruct();
 		FStructOnScope DefaultScope(ScriptStruct);
 		ScriptStruct->ExportText(ExportedText, GetAction(), DefaultScope.GetStructMemory(), nullptr, PPF_None, nullptr);
->>>>>>> d731a049
 	}
 	return ExportedText;
 }
@@ -730,11 +722,7 @@
 {
 	FRigVMInverseAction InverseAction;
 
-<<<<<<< HEAD
-	if (URigVMUnitNode* UnitNode = Cast<URigVMUnitNode>(InNode))
-=======
 	if (URigVMVariableNode* VariableNode = Cast<URigVMVariableNode>(InNode))
->>>>>>> d731a049
 	{
 		InverseAction.AddAction(FRigVMAddVariableNodeAction(VariableNode), InController);
 		URigVMPin* ValuePin = VariableNode->GetValuePin();
@@ -876,19 +864,6 @@
 				}
 			}
 		}
-
-		if (Pin->HasInjectedNodes())
-		{
-			if (URigVMVariableNode* VariableNode = Cast<URigVMVariableNode>(Pin->GetInjectedNodes()[0]->Node))
-			{
-				FRigVMAddVariableNodeAction AddVariableNodeAction(VariableNode);
-				FRigVMAddLinkAction AddLinkAction(VariableNode->GetValuePin(), Pin);
-				FRigVMInjectNodeIntoPinAction InjectAction(Pin->GetInjectedNodes()[0]);
-				InverseAction.AddAction(AddVariableNodeAction);
-				InverseAction.AddAction(AddLinkAction);
-				InverseAction.AddAction(InjectAction);
-			}
-		}
 	}
 
 	InverseActionKey.Set<FRigVMInverseAction>(InverseAction);
@@ -1741,8 +1716,6 @@
 			return InController->ChangePinType(Pin, OldTypeIndex, false, bSetupOrphanPins, bBreakLinks, bRemoveSubPins);
 		}
 	}
-<<<<<<< HEAD
-=======
 	return false;
 }
 
@@ -1766,7 +1739,6 @@
 	{
 		return false;
 	}
->>>>>>> d731a049
 	return FRigVMBaseAction::Redo(InController);
 }
 
@@ -1812,13 +1784,8 @@
 {
 }
 
-<<<<<<< HEAD
-FRigVMCollapseNodesAction::FRigVMCollapseNodesAction(URigVMController* InController, const TArray<URigVMNode*>& InNodes, const FString& InNodePath)
-	: LibraryNodePath(InNodePath)
-=======
 FRigVMCollapseNodesAction::FRigVMCollapseNodesAction(URigVMController* InController, const TArray<URigVMNode*>& InNodes, const FString& InNodePath, const bool bIsAggregate)
 	: LibraryNodePath(InNodePath), bIsAggregate(bIsAggregate)
->>>>>>> d731a049
 {
 	TArray<FName> NodesToExport;
 	for (URigVMNode* InNode : InNodes)
@@ -1924,7 +1891,6 @@
 		{
 			return false;
 		}
-<<<<<<< HEAD
 	}
 
 	const TArray<FName> RecoveredNodes = InController->ImportNodesFromText(LibraryNodeContent, false, false);
@@ -1942,25 +1908,6 @@
 		}
 	}
 
-=======
-	}
-
-	const TArray<FName> RecoveredNodes = InController->ImportNodesFromText(LibraryNodeContent, false, false);
-	if(RecoveredNodes.Num() != 1)
-	{
-		return false;
-	}
-
-	for(const FString& LibraryNodeLink : LibraryNodeLinks)
-	{
-		FString Source, Target;
-		if(URigVMLink::SplitPinPathRepresentation(LibraryNodeLink, Source, Target))
-		{
-			InController->AddLink(Source, Target, false, false);
-		}
-	}
-
->>>>>>> d731a049
 	return true;
 }
 
@@ -2438,9 +2385,6 @@
 	}
 	const FName FunctionRefNodeName = InController->PromoteCollapseNodeToFunctionReferenceNode(*LibraryNodePath, false, false);
 	return FunctionRefNodeName.ToString() == LibraryNodePath;
-<<<<<<< HEAD
-}
-=======
 }
 
 FRigVMAddInvokeEntryNodeAction::FRigVMAddInvokeEntryNodeAction()
@@ -2476,4 +2420,3 @@
 #endif
 	return false;
 }
->>>>>>> d731a049
