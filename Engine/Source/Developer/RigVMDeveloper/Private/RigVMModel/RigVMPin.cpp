// Copyright Epic Games, Inc. All Rights Reserved.

#include "RigVMModel/RigVMPin.h"
#include "RigVMModel/RigVMNode.h"
#include "RigVMModel/RigVMGraph.h"
#include "RigVMModel/RigVMLink.h"
<<<<<<< HEAD
=======
#include "RigVMModel/RigVMController.h"
>>>>>>> 6bbb88c8
#include "RigVMModel/Nodes/RigVMPrototypeNode.h"
#include "RigVMCompiler/RigVMCompiler.h"
#include "RigVMCore/RigVMExecuteContext.h"
#include "RigVMCore/RigVMUnknownType.h"
#include "UObject/Package.h"
#include "Misc/DefaultValueHelper.h"
#include "Misc/PackageName.h"
#include "Misc/OutputDevice.h"
#include "Misc/StringBuilder.h"
#include "Logging/LogScopedVerbosityOverride.h"
#include "RigVMModel/Nodes/RigVMCollapseNode.h"
#include "RigVMModel/Nodes/RigVMFunctionReferenceNode.h"
#include "RigVMModel/Nodes/RigVMFunctionEntryNode.h"
#include "RigVMModel/Nodes/RigVMFunctionReturnNode.h"

class FRigVMPinDefaultValueImportErrorContext : public FOutputDevice
{
public:

	int32 NumErrors;

	FRigVMPinDefaultValueImportErrorContext()
		: FOutputDevice()
		, NumErrors(0)
	{
	}

	virtual void Serialize(const TCHAR* V, ELogVerbosity::Type Verbosity, const class FName& Category) override
	{
		NumErrors++;
	}
};

URigVMGraph* URigVMInjectionInfo::GetGraph() const
{
	return GetPin()->GetGraph();
}

URigVMPin* URigVMInjectionInfo::GetPin() const
{
	return CastChecked<URigVMPin>(GetOuter());
}

const URigVMPin::FPinOverrideMap URigVMPin::EmptyPinOverrideMap;
const URigVMPin::FPinOverride URigVMPin::EmptyPinOverride = URigVMPin::FPinOverride(FRigVMASTProxy(), EmptyPinOverrideMap);
const FString URigVMPin::OrphanPinPrefix = TEXT("Orphan::");

bool URigVMPin::SplitPinPathAtStart(const FString& InPinPath, FString& LeftMost, FString& Right)
{
	return InPinPath.Split(TEXT("."), &LeftMost, &Right, ESearchCase::IgnoreCase, ESearchDir::FromStart);
}

bool URigVMPin::SplitPinPathAtEnd(const FString& InPinPath, FString& Left, FString& RightMost)
{
	return InPinPath.Split(TEXT("."), &Left, &RightMost, ESearchCase::IgnoreCase, ESearchDir::FromEnd);
}

bool URigVMPin::SplitPinPath(const FString& InPinPath, TArray<FString>& Parts)
{
	int32 OriginalPartsCount = Parts.Num();
	FString PinPathRemaining = InPinPath;
	FString Left, Right;
	while(SplitPinPathAtStart(PinPathRemaining, Left, Right))
	{
		Parts.Add(Left);
		Left.Empty();
		PinPathRemaining = Right;
	}

	if (!Right.IsEmpty())
	{
		Parts.Add(Right);
	}

	return Parts.Num() > OriginalPartsCount;
}

FString URigVMPin::JoinPinPath(const FString& Left, const FString& Right)
{
	ensure(!Left.IsEmpty() && !Right.IsEmpty());
	return Left + TEXT(".") + Right;
}

FString URigVMPin::JoinPinPath(const TArray<FString>& InParts)
{
	if (InParts.Num() == 0)
	{
		return FString();
	}

	FString Result = InParts[0];
	for (int32 PartIndex = 1; PartIndex < InParts.Num(); PartIndex++)
	{
		Result += TEXT(".") + InParts[PartIndex];
	}

	return Result;
}

TArray<FString> URigVMPin::SplitDefaultValue(const FString& InDefaultValue)
{
	TArray<FString> Parts;
	if (InDefaultValue.IsEmpty())
	{
		return Parts;
	}

	ensure(InDefaultValue[0] == TCHAR('('));
	ensure(InDefaultValue[InDefaultValue.Len() - 1] == TCHAR(')')); 

	FString Content = InDefaultValue.Mid(1, InDefaultValue.Len() - 2);
	int32 BraceCount = 0;
	int32 QuoteCount = 0;

	int32 LastPartStartIndex = 0;
	for (int32 CharIndex = 0; CharIndex < Content.Len(); CharIndex++)
	{
		TCHAR Char = Content[CharIndex];
		if (QuoteCount > 0)
		{
			if (Char == TCHAR('"'))
			{
				QuoteCount = 0;
			}
		}
		else if (Char == TCHAR('"'))
		{
			QuoteCount = 1;
		}

		if (Char == TCHAR('('))
		{
			if (QuoteCount == 0)
			{
				BraceCount++;
			}
		}
		else if (Char == TCHAR(')'))
		{
			if (QuoteCount == 0)
			{
				BraceCount--;
				BraceCount = FMath::Max<int32>(BraceCount, 0);
			}
		}
		else if (Char == TCHAR(',') && BraceCount == 0 && QuoteCount == 0)
		{
			// ignore whitespaces
			Parts.Add(Content.Mid(LastPartStartIndex, CharIndex - LastPartStartIndex).Replace(TEXT(" "), TEXT("")));
			LastPartStartIndex = CharIndex + 1;
		}
	}

	if (!Content.IsEmpty())
	{
		// ignore whitespaces
		Parts.Add(Content.Mid(LastPartStartIndex).Replace(TEXT(" "), TEXT("")));
	}
	return Parts;
}

FString URigVMPin::GetDefaultValueForArray(TConstArrayView<FString> DefaultValues)
{
	TStringBuilder<256> Builder;
	Builder << TCHAR('(');
	if (DefaultValues.Num())
	{
		Builder << DefaultValues[0];
		for (const FString& DefaultValue : DefaultValues.Slice(1, DefaultValues.Num() - 1))
		{
			Builder << TCHAR(',') << DefaultValue;
		}
	}
	Builder << TCHAR(')');
	return FString(Builder);
}

URigVMPin::URigVMPin()
	: Direction(ERigVMPinDirection::Invalid)
	, bIsExpanded(false)
	, bIsConstant(false)
	, bRequiresWatch(false)
	, bIsDynamicArray(false)
	, CPPType(FString())
	, CPPTypeObject(nullptr)
	, CPPTypeObjectPath(NAME_None)
	, DefaultValue(FString())
	, BoundVariablePath_DEPRECATED()
{
#if UE_BUILD_DEBUG
	CachedPinPath = GetPinPath();
#endif
}

FString URigVMPin::GetPinPath(bool bUseNodePath) const
{
	FString PinPath;

	URigVMPin* ParentPin = GetParentPin();
	if (ParentPin)
	{
		PinPath = FString::Printf(TEXT("%s.%s"), *ParentPin->GetPinPath(), *GetName());
	}
	else
	{
		URigVMNode* Node = GetNode();
		if (Node != nullptr)
		{
			PinPath = FString::Printf(TEXT("%s.%s"), *Node->GetNodePath(bUseNodePath), *GetName());
		}
	}
#if UE_BUILD_DEBUG
	if (!bUseNodePath)
	{
		CachedPinPath = PinPath;
	}
#endif
	return PinPath;
}

FString URigVMPin::GetSegmentPath(bool bIncludeRootPin) const
{
	URigVMPin* ParentPin = GetParentPin();
	if (ParentPin)
	{
		FString ParentSegmentPath = ParentPin->GetSegmentPath(bIncludeRootPin);
		if (ParentSegmentPath.IsEmpty())
		{
			return GetName();
		}
		return FString::Printf(TEXT("%s.%s"), *ParentSegmentPath, *GetName());
	}

	if(bIncludeRootPin)
	{
		return GetName();
	}
	
	return FString();
}

void URigVMPin::GetExposedPinChain(TArray<const URigVMPin*>& OutExposedPins) const
{
	TArray<const URigVMPin*> VisitedPins = {this};
	GetExposedPinChainImpl(OutExposedPins, VisitedPins);
}

void URigVMPin::GetExposedPinChainImpl(TArray<const URigVMPin*>& OutExposedPins, TArray<const URigVMPin*>& VisitedPins) const
{
	// Variable nodes do not share the operand with their source link
	if ((GetNode()->IsA<URigVMVariableNode>() || GetNode()->IsA<URigVMParameterNode>()) && GetDirection() == ERigVMPinDirection::Input)
	{
		OutExposedPins.Add(this);
		return;
	}
	
	// Find the first pin in the chain (source)
	for (URigVMLink* Link : GetSourceLinks())
	{
		URigVMPin* SourcePin = Link->GetSourcePin();
		check(SourcePin != nullptr);

		// Stop recursion when cycles are present
		if (VisitedPins.Contains(SourcePin))
		{
			return;
		}
		VisitedPins.Add(SourcePin);
		
		// If the source is on an entry node, add the pin and make a recursive call on the collapse node pin
		if (URigVMFunctionEntryNode* EntryNode = Cast<URigVMFunctionEntryNode>(SourcePin->GetNode()))
		{
			URigVMGraph* Graph = EntryNode->GetGraph();
			if (URigVMCollapseNode* CollapseNode = Cast<URigVMCollapseNode>(Graph->GetOuter()))
			{
				if(URigVMPin* CollapseNodePin = CollapseNode->FindPin(SourcePin->GetName()))
				{
					CollapseNodePin->GetExposedPinChainImpl(OutExposedPins, VisitedPins);
				}
			}
		}
		else if (URigVMFunctionReturnNode* ReturnNode = Cast<URigVMFunctionReturnNode>(SourcePin->GetNode()))
		{
			URigVMGraph* Graph = ReturnNode->GetGraph();
			if (URigVMCollapseNode* CollapseNode = Cast<URigVMCollapseNode>(Graph->GetOuter()))
			{
				if(URigVMPin* CollapseNodePin = CollapseNode->FindPin(SourcePin->GetName()))
				{
					CollapseNodePin->GetExposedPinChainImpl(OutExposedPins, VisitedPins);
				}
			}
		}
		// Variable nodes do not share the operand with their source link
		else if (SourcePin->GetNode()->IsA<URigVMVariableNode>() || SourcePin->GetNode()->IsA<URigVMParameterNode>())
		{
			continue;
		}
		else
		{
			SourcePin->GetExposedPinChainImpl(OutExposedPins, VisitedPins);
		}

		return;
	}

	// Add the pins in the OutExposedPins array in depth-first order
	TSet<const URigVMPin*> FoundPins;
	TArray<const URigVMPin*> ToProcess;
	ToProcess.Push(this);
	while (!ToProcess.IsEmpty())
	{
		const URigVMPin* Current = ToProcess.Pop();
		if (FoundPins.Contains(Current))
		{
			continue;
		}
		FoundPins.Add(Current);
		OutExposedPins.Add(Current);

		// Add target pins connected to the current pin
		for (URigVMLink* Link : Current->GetTargetLinks())
		{
			URigVMPin* TargetPin = Link->GetTargetPin();

			// Variable nodes do not share the operand with their source link
			if (TargetPin->GetNode()->IsA<URigVMVariableNode>() || TargetPin->GetNode()->IsA<URigVMParameterNode>())
			{
				continue;
			}
			ToProcess.Push(TargetPin);
		}

		// If pin is on a collapse node, add entry pin
		if (URigVMCollapseNode* CollapseNode = Cast<URigVMCollapseNode>(Current->GetNode()))
		{
			URigVMFunctionEntryNode* EntryNode = CollapseNode->GetEntryNode();
			URigVMPin* EntryPin = EntryNode->FindPin(Current->GetName());
			if (EntryPin)
			{
				ToProcess.Push(EntryPin);
			}
		}
		// If pin is on a return node, add parent pin on collapse node
		else if (URigVMFunctionReturnNode* ReturnNode = Cast<URigVMFunctionReturnNode>(Current->GetNode()))
		{
			URigVMGraph* Graph = ReturnNode->GetGraph();
			if (URigVMCollapseNode* ParentNode = Cast<URigVMCollapseNode>(Graph->GetOuter()))
			{
				URigVMPin* CollapseNodePin = ParentNode->FindPin(Current->GetName());
				if(CollapseNodePin)
				{
					ToProcess.Push(CollapseNodePin);
				}
			}
		}
	}		
}

FName URigVMPin::GetDisplayName() const
{
	if (DisplayName == NAME_None)
	{
		return GetFName();
	}

	if (InjectionInfos.Num() > 0)
	{
		FString ProcessedDisplayName = DisplayName.ToString();

		for (URigVMInjectionInfo* Injection : InjectionInfos)
		{
			if (URigVMUnitNode* InjectedUnitNode = Cast<URigVMUnitNode>(Injection->Node))
			{
				if (TSharedPtr<FStructOnScope> DefaultStructScope = InjectedUnitNode->ConstructStructInstance())
				{
					FRigVMStruct* DefaultStruct = (FRigVMStruct*)DefaultStructScope->GetStructMemory();
					ProcessedDisplayName = DefaultStruct->ProcessPinLabelForInjection(ProcessedDisplayName);
				}
			}
		}

		return *ProcessedDisplayName;
	}

	return DisplayName;
}

ERigVMPinDirection URigVMPin::GetDirection() const
{
	return Direction;
}

bool URigVMPin::IsExpanded() const
{
	return bIsExpanded;
}

bool URigVMPin::IsDefinedAsConstant() const
{
	if (IsArrayElement())
	{
		return GetParentPin()->IsDefinedAsConstant();
	}
	return bIsConstant;
}

bool URigVMPin::RequiresWatch(const bool bCheckExposedPinChain) const
{
	if (!bRequiresWatch && bCheckExposedPinChain)
	{
		TArray<const URigVMPin*> VirtualPins;
		GetExposedPinChain(VirtualPins);
		
		for (const URigVMPin* VirtualPin : VirtualPins)
		{
			if (VirtualPin->bRequiresWatch)
			{
				return true;
			}
		}		
	}
	
	return bRequiresWatch;
}

bool URigVMPin::IsStruct() const
{
	if (IsArray())
	{
		return false;
	}
	return GetScriptStruct() != nullptr;
}

bool URigVMPin::IsStructMember() const
{
	URigVMPin* ParentPin = GetParentPin();
	if (ParentPin == nullptr)
	{
		return false;
	}
	return ParentPin->IsStruct();
}

bool URigVMPin::IsUObject() const
{
	return RigVMTypeUtils::IsUObjectType(CPPType);
}

bool URigVMPin::IsArray() const
{
	return RigVMTypeUtils::IsArrayType(CPPType);
}

bool URigVMPin::IsArrayElement() const
{
	URigVMPin* ParentPin = GetParentPin();
	if (ParentPin == nullptr)
	{
		return false;
	}
	return ParentPin->IsArray();
}

bool URigVMPin::IsDynamicArray() const
{
	return bIsDynamicArray;
}

int32 URigVMPin::GetPinIndex() const
{
	int32 Index = INDEX_NONE;

	URigVMPin* ParentPin = GetParentPin();
	if (ParentPin != nullptr)
	{
		ParentPin->GetSubPins().Find((URigVMPin*)this, Index);
	}
	else
	{
		URigVMNode* Node = GetNode();
		if (Node != nullptr)
		{
			Node->GetPins().Find((URigVMPin*)this, Index);
		}
	}
	return Index;
}

void URigVMPin::SetNameFromIndex()
{
	LowLevelRename(*FString::FormatAsNumber(GetPinIndex()));
}

int32 URigVMPin::GetArraySize() const
{
	return SubPins.Num();
}

FString URigVMPin::GetCPPType() const
{
	return URigVMController::PostProcessCPPType(CPPType, GetCPPTypeObject());
}

FString URigVMPin::GetArrayElementCppType() const
{
	if (!IsArray())
	{
		return FString();
	}

	const FString ResolvedType = GetCPPType();
	return RigVMTypeUtils::BaseTypeFromArrayType(ResolvedType);
}

bool URigVMPin::IsStringType() const
{
	const FString ResolvedType = GetCPPType();
	return ResolvedType.Equals(TEXT("FString")) || ResolvedType.Equals(TEXT("FName"));
}

bool URigVMPin::IsExecuteContext() const
{
	if (const UScriptStruct* ScriptStruct = GetScriptStruct())
	{
		if (ScriptStruct->IsChildOf(FRigVMExecuteContext::StaticStruct()))
		{
			return true;
		}
	}
	return false;
}

<<<<<<< HEAD
FString URigVMPin::GetDefaultValue() const
{
	return GetDefaultValue(FDefaultValueOverride());
}

FString URigVMPin::GetDefaultValue(const FDefaultValueOverride& InDefaultValueOverride) const
{
	/*
	URigVMPin* PinForDefaultValue = URigVMCompiler::FollowPinForDefaultValue((URigVMPin*)this);
	if (PinForDefaultValue != this)
	{
		return PinForDefaultValue->GetDefaultValue(InDefaultValueOverride);
=======
bool URigVMPin::IsUnknownType() const
{
	if (const UScriptStruct* ScriptStruct = GetScriptStruct())
	{
		if (ScriptStruct->IsChildOf(FRigVMUnknownType::StaticStruct()))
		{
			return true;
		}
	}
	return false;
}

FString URigVMPin::GetDefaultValue() const
{
	return GetDefaultValue(EmptyPinOverride);
}

FString URigVMPin::GetDefaultValue(const URigVMPin::FPinOverride& InOverride) const
{
	if (FPinOverrideValue const* OverrideValuePtr = InOverride.Value.Find(InOverride.Key.GetSibling((URigVMPin*)this)))
	{
		return OverrideValuePtr->DefaultValue;
>>>>>>> 6bbb88c8
	}

	if (const FString* Override = InDefaultValueOverride.Find(this))
	{
		return *Override;
	}

	if (IsArray())
	{
		if (SubPins.Num() > 0)
		{
			TArray<FString> ElementDefaultValues;
			for (URigVMPin* SubPin : SubPins)
			{
<<<<<<< HEAD
				FString ElementDefaultValue = SubPin->GetDefaultValue(InDefaultValueOverride);
=======
				FString ElementDefaultValue = SubPin->GetDefaultValue(InOverride);
>>>>>>> 6bbb88c8
				if (SubPin->IsStringType())
				{
					ElementDefaultValue = TEXT("\"") + ElementDefaultValue + TEXT("\"");
				}

				// if default value is empty, VM may believe that the array is smaller than # of sub-pins 
				// since VM determines the array size by counting the number of element default values.
				// see URigVMCompiler::FindOrAddRegister() for how pin default values are put into VM memory
				ensure(!ElementDefaultValue.IsEmpty());

				ElementDefaultValues.Add(ElementDefaultValue);
			}
			if (ElementDefaultValues.Num() == 0)
			{
				return TEXT("()");
			}
			return FString::Printf(TEXT("(%s)"), *FString::Join(ElementDefaultValues, TEXT(",")));
		}

		return DefaultValue.IsEmpty() ? TEXT("()") : DefaultValue;
	}
	else if (IsStruct())
	{
		if (SubPins.Num() > 0)
		{
			TArray<FString> MemberDefaultValues;
			for (URigVMPin* SubPin : SubPins)
			{
<<<<<<< HEAD
				FString MemberDefaultValue = SubPin->GetDefaultValue(InDefaultValueOverride);
=======
				FString MemberDefaultValue = SubPin->GetDefaultValue(InOverride);
>>>>>>> 6bbb88c8
				if (SubPin->IsStringType())
				{
					MemberDefaultValue = TEXT("\"") + MemberDefaultValue + TEXT("\"");
				}
				else if (MemberDefaultValue.IsEmpty() || MemberDefaultValue == TEXT("()"))
				{
					continue;
				}
				MemberDefaultValues.Add(FString::Printf(TEXT("%s=%s"), *SubPin->GetName(), *MemberDefaultValue));
			}
			if (MemberDefaultValues.Num() == 0)
			{
				return TEXT("()");
			}
			return FString::Printf(TEXT("(%s)"), *FString::Join(MemberDefaultValues, TEXT(",")));
		}

		return DefaultValue.IsEmpty() ? TEXT("()") : DefaultValue;
	}
	else if (IsArrayElement() && DefaultValue.IsEmpty())
	{
		// array element cannot have an empty default value because when an array pin is
		// added as a property to a memory storage class, its default value needs to reflect 
		// the number of array elements in that array pin.
		// for example:
		// for an array pin of 1 float, the final default value should be "(0.0)" instead of "()".
		// This default value is used during URigVMCompiler::FindOrAddRegister(...)
		// Thus in this block, we have to return something like 0.0 instead of empty string

		return URigVMController::GetPinInitialDefaultValue(this);
	}

	return DefaultValue;
}

template< typename Type>
static FString ClampValue(const FString& InValueString, const FString& InMinValueString, const FString& InMaxValueString)
{
	FString RetValString = InValueString;
	Type RetVal;
	TTypeFromString<Type>::FromString(RetVal, *RetValString);

	// Enforce min
	if(!InMinValueString.IsEmpty())
	{
		checkSlow(InMinValueString.IsNumeric());
		Type MinValue;
		TTypeFromString<Type>::FromString(MinValue, *InMinValueString);
		RetVal = FMath::Max<Type>(MinValue, RetVal);
	}
	//Enforce max 
	if(!InMaxValueString.IsEmpty())
	{
		checkSlow(InMaxValueString.IsNumeric());
		Type MaxValue;
		TTypeFromString<Type>::FromString(MaxValue, *InMaxValueString);
		RetVal = FMath::Min<Type>(MaxValue, RetVal);
	}

	RetValString = TTypeToString<Type>::ToString(RetVal);
	return RetValString;
}

bool URigVMPin::IsValidDefaultValue(const FString& InDefaultValue) const
{
	TArray<FString> DefaultValues; 

	if (IsArray())
	{
		if(InDefaultValue.IsEmpty())
		{
			return false;
		}
		
		if(InDefaultValue[0] != TCHAR('('))
		{
			return false;
		}

		if(InDefaultValue[InDefaultValue.Len() - 1] != TCHAR(')'))
		{
			return false;
		}

		DefaultValues = URigVMPin::SplitDefaultValue(InDefaultValue);
	}
	else
	{
		DefaultValues.Add(InDefaultValue);
	}

	FString BaseCPPType = GetCPPType()
		.Replace(RigVMTypeUtils::TArrayPrefix, TEXT(""))
		.Replace(RigVMTypeUtils::TObjectPtrPrefix, TEXT(""))
		.Replace(TEXT(">"), TEXT(""));

	for (const FString& Value : DefaultValues)
	{
		// perform single value validation
		if (UClass* Class = Cast<UClass>(GetCPPTypeObject()))
		{
			if(Value.IsEmpty())
			{
				return true;
			}
			
			UObject* Object = FindObjectFromCPPTypeObjectPath(Value);
			if(Object == nullptr)
			{
				return false;
			}

			if(!Object->GetClass()->IsChildOf(Class))
			{
				return false;
			}
		} 
		else if (UScriptStruct* ScriptStruct = Cast<UScriptStruct>(GetCPPTypeObject()))
		{
			FRigVMPinDefaultValueImportErrorContext ErrorPipe;
			TArray<uint8> TempStructBuffer;
			TempStructBuffer.AddUninitialized(ScriptStruct->GetStructureSize());
			ScriptStruct->InitializeDefaultValue(TempStructBuffer.GetData());

			{
				// force logging to the error pipe for error detection
				LOG_SCOPE_VERBOSITY_OVERRIDE(LogExec, ELogVerbosity::Verbose); 
				ScriptStruct->ImportText(*Value, TempStructBuffer.GetData(), nullptr, PPF_None, &ErrorPipe, ScriptStruct->GetName()); 
			}

			ScriptStruct->DestroyStruct(TempStructBuffer.GetData());

			if (ErrorPipe.NumErrors > 0)
			{
				return false;
			}
		} 
		else if (UEnum* EnumType = Cast<UEnum>(GetCPPTypeObject()))
		{
			FName EnumName(EnumType->GenerateFullEnumName(*Value));
			if (!EnumType->IsValidEnumName(EnumName))
			{
				return false;
			}
			else
			{
				if (EnumType->HasMetaData(TEXT("Hidden"), EnumType->GetIndexByName(EnumName)))
				{
					return false;
				}
			}
		} 
		else if (BaseCPPType == TEXT("float"))
		{ 
			if (!FDefaultValueHelper::IsStringValidFloat(Value))
			{
				return false;
			}
		}
		else if (BaseCPPType == TEXT("double"))
		{ 
			if (!FDefaultValueHelper::IsStringValidFloat(Value))
			{
				return false;
			}
		}
		else if (BaseCPPType == TEXT("int32"))
		{ 
			if (!FDefaultValueHelper::IsStringValidInteger(Value))
			{
				return false;
			}
		}
		else if (BaseCPPType == TEXT("bool"))
		{
			if (Value != TEXT("True") && Value != TEXT("False"))
			{
				return false;
			}
		}
		else if (BaseCPPType == TEXT("FString"))
		{ 
			// anything is allowed
		}
		else if (BaseCPPType == TEXT("FName"))
		{
			// anything is allowed
		}
	}

	return true;
}

FString URigVMPin::ClampDefaultValueFromMetaData(const FString& InDefaultValue) const
{
	FString RetVal = InDefaultValue;
	if (URigVMUnitNode* UnitNode = Cast<URigVMUnitNode>(GetNode()))
	{
		TArray<FString> RetVals;
		TArray<FString> DefaultValues; 

		if (IsArray())
		{
			DefaultValues = URigVMPin::SplitDefaultValue(InDefaultValue);
		}
		else
		{
			DefaultValues.Add(InDefaultValue);
		}

		FString MinValue, MaxValue;	
		if (UScriptStruct* ScriptStruct = UnitNode->GetScriptStruct())
		{
			if (FProperty* Property = ScriptStruct->FindPropertyByName(*GetName()))
			{
				MinValue = Property->GetMetaData(TEXT("ClampMin"));
				MaxValue = Property->GetMetaData(TEXT("ClampMax"));
			}
		}
		

		FString BaseCPPType = GetCPPType()
			.Replace(RigVMTypeUtils::TArrayPrefix, TEXT(""))
			.Replace(RigVMTypeUtils::TObjectPtrPrefix, TEXT(""))
			.Replace(TEXT(">"), TEXT(""));

		RetVals.SetNumZeroed(DefaultValues.Num());
		for (int32 Index = 0; Index < DefaultValues.Num(); ++Index)
		{
			const FString& Value = DefaultValues[Index]; 

			if (!MinValue.IsEmpty() || !MaxValue.IsEmpty())
			{
				// perform single value validation
				if (BaseCPPType == TEXT("float"))
				{ 
					RetVals[Index] = ClampValue<float>(Value, MinValue, MaxValue);
				}
				else if (BaseCPPType == TEXT("double"))
				{ 
					RetVals[Index] = ClampValue<double>(Value, MinValue, MaxValue);
				}
				else if (BaseCPPType == TEXT("int32"))
				{ 
					RetVals[Index] = ClampValue<int32>(Value, MinValue, MaxValue);
				}
				else
				{
					RetVals[Index] = Value;
				}
			}
			else
			{
				RetVals[Index] = Value;
			}
		}

		if (IsArray())
		{
			RetVal = GetDefaultValueForArray(RetVals);
		}
		else
		{
			RetVal = RetVals[0];
		}
	}

	return RetVal;
}

FName URigVMPin::GetCustomWidgetName() const
{
	if (IsArrayElement())
	{
		return GetParentPin()->GetCustomWidgetName();
	}
	return CustomWidgetName;
}

FText URigVMPin::GetToolTipText() const
{
	if(URigVMNode* Node = GetNode())
	{
		return Node->GetToolTipTextForPin(this);
	}
	return FText();
}

UObject* URigVMPin::FindObjectFromCPPTypeObjectPath(const FString& InObjectPath)
{
	if (InObjectPath.IsEmpty())
	{
		return nullptr;
	}

	if (InObjectPath == FName(NAME_None).ToString())
	{
		return nullptr;
	}

	// we do this to avoid ambiguous searches for 
	// common names such as "transform" or "vector"
	UPackage* Package = ANY_PACKAGE;
	FString PackageName;
	FString CPPTypeObjectName = InObjectPath;
	if (InObjectPath.Split(TEXT("."), &PackageName, &CPPTypeObjectName))
	{
		Package = FindPackage(nullptr, *PackageName);
	}
	
	if (UObject* ObjectWithinPackage = FindObject<UObject>(Package, *CPPTypeObjectName))
	{
		return ObjectWithinPackage;
	}

	return FindObject<UObject>(ANY_PACKAGE, *InObjectPath);
}

<<<<<<< HEAD
FName URigVMPin::GetSliceContext(const FRigVMUserDataArray& InUserData)
{
	URigVMPin* RootPin = GetRootPin();
	if (RootPin != this)
	{
		return RootPin->GetSliceContext(InUserData);
	}
	return GetNode()->GetSliceContextForPin(this, InUserData);
}

int32 URigVMPin::GetNumSlices(const FRigVMUserDataArray& InUserData)
{
	URigVMPin* RootPin = GetRootPin();
	if(RootPin != this)
	{
		return RootPin->GetNumSlices(InUserData);
	}

	FName SliceContext = GetSliceContext(InUserData);
	return GetNode()->GetNumSlicesForContext(SliceContext, InUserData);
=======
URigVMVariableNode* URigVMPin::GetBoundVariableNode() const
{
	for (TObjectPtr<URigVMInjectionInfo> InjectionInfo : InjectionInfos)
	{
		if (URigVMVariableNode* VariableNode = Cast<URigVMVariableNode>(InjectionInfo->Node))
		{
			return VariableNode;
		}
	}
	
	return nullptr;
}

// Returns the variable bound to this pin (or NAME_None)
const FString URigVMPin::GetBoundVariablePath() const
{
	return GetBoundVariablePath(EmptyPinOverride);
}

// Returns the variable bound to this pin (or NAME_None)
const FString URigVMPin::GetBoundVariablePath(const URigVMPin::FPinOverride& InOverride) const
{
	if (FPinOverrideValue const* OverrideValuePtr = InOverride.Value.Find(InOverride.Key.GetSibling((URigVMPin*)this)))
	{
		return OverrideValuePtr->BoundVariablePath;
	}

	for (TObjectPtr<URigVMInjectionInfo> InjectionInfo : InjectionInfos)
	{
		if (URigVMVariableNode* VariableNode = Cast<URigVMVariableNode>(InjectionInfo->Node))
		{
			FString SegmentPath = InjectionInfo->OutputPin->GetSegmentPath(false);
			if (SegmentPath.IsEmpty())
			{
				return VariableNode->GetVariableName().ToString();
			}
			
			return VariableNode->GetVariableName().ToString() + TEXT(".") + SegmentPath;
		}
	}
	
	return FString();
}

// Returns the variable bound to this pin (or NAME_None)
FString URigVMPin::GetBoundVariableName() const
{
	if (URigVMVariableNode* VariableNode = GetBoundVariableNode())
	{
		return VariableNode->GetVariableName().ToString();
	}

	return FString();
}

// Returns true if this pin is bound to a variable
bool URigVMPin::IsBoundToVariable() const
{
	return IsBoundToVariable(EmptyPinOverride);
}

// Returns true if this pin is bound to a variable
bool URigVMPin::IsBoundToVariable(const URigVMPin::FPinOverride& InOverride) const
{
	return !GetBoundVariablePath(InOverride).IsEmpty();
}

bool URigVMPin::IsBoundToExternalVariable() const
{
	FString VariableName = GetBoundVariableName();
	if (VariableName.IsEmpty())
	{
		return false;
	}

	TArray<FRigVMGraphVariableDescription> LocalVariables = GetGraph()->GetLocalVariables(true);
	for (FRigVMGraphVariableDescription& LocalVariable : LocalVariables)
	{
		if (LocalVariable.Name == *VariableName)
		{
			return false;
		}
	}

	return true;
}

bool URigVMPin::IsBoundToLocalVariable() const
{
	FString VariableName = GetBoundVariableName();
	if (VariableName.IsEmpty())
	{
		return false;
	}

	TArray<FRigVMGraphVariableDescription> LocalVariables = GetGraph()->GetLocalVariables(false);
	for (FRigVMGraphVariableDescription& LocalVariable : LocalVariables)
	{
		if (LocalVariable.Name == *VariableName)
		{
			return true;
		}
	}

	return false;
}

bool URigVMPin::IsBoundToInputArgument() const
{
	FString VariableName = GetBoundVariableName();
	if (VariableName.IsEmpty())
	{
		return false;
	}

	if (URigVMFunctionEntryNode* EntryNode = GetGraph()->GetEntryNode())
	{
		if (EntryNode->FindPin(VariableName))
		{
			return true;
		}
	}
	
	return false;
}

#if UE_RIGVM_UCLASS_BASED_STORAGE_DISABLED
bool URigVMPin::CanBeBoundToVariable(const FRigVMExternalVariable& InExternalVariable, const FRigVMRegisterOffset& InOffset) const
#else
bool URigVMPin::CanBeBoundToVariable(const FRigVMExternalVariable& InExternalVariable, const FString& InSegmentPath) const
#endif
{
	if (!InExternalVariable.IsValid(true))
	{
		return false;
	}

	if (bIsConstant)
	{
		return false;
	}

	// only allow to bind variables to input pins for now
	if (Direction == ERigVMPinDirection::Output)
	{
		return false;
	}

	// check type validity
	// in the future we need to allow arrays as well
#if UE_RIGVM_UCLASS_BASED_STORAGE_DISABLED
	if (IsArray() && InOffset.IsValid())
#else
	if (IsArray() && !InSegmentPath.IsEmpty())
#endif
	{
		return false;
	}
	if (IsArray() != InExternalVariable.bIsArray)
	{
		return false;
	}

	FName ExternalCPPType = InExternalVariable.TypeName;
	UObject* ExternalCPPTypeObject = InExternalVariable.TypeObject;

#if UE_RIGVM_UCLASS_BASED_STORAGE_DISABLED
	if (InOffset.IsValid())
	{
		ExternalCPPType = InOffset.GetCPPType();
		ExternalCPPTypeObject = InOffset.GetScriptStruct();
	}
#else
	if(!InSegmentPath.IsEmpty())
	{
		check(InExternalVariable.Property);

		const FProperty* Property = InExternalVariable.Property;
		const FRigVMPropertyPath PropertyPath(Property, InSegmentPath);
		Property = PropertyPath.GetTailProperty();

		FRigVMExternalVariable::GetTypeFromProperty(Property, ExternalCPPType, ExternalCPPTypeObject);
	}
#endif

	const FString CPPBaseType = IsArray() ? GetArrayElementCppType() : GetCPPType();
	return RigVMTypeUtils::AreCompatible(CPPBaseType, GetCPPTypeObject(), ExternalCPPType.ToString(), ExternalCPPTypeObject);
>>>>>>> 6bbb88c8
}

bool URigVMPin::ShowInDetailsPanelOnly() const
{
#if WITH_EDITOR
<<<<<<< HEAD
	if (URigVMStructNode* StructNode = Cast<URigVMStructNode>(GetNode()))
	{
		if (GetParentPin() == nullptr)
		{
			if (UScriptStruct* ScriptStruct = StructNode->GetScriptStruct())
=======
	if (URigVMUnitNode* UnitNode = Cast<URigVMUnitNode>(GetNode()))
	{
		if (GetParentPin() == nullptr)
		{
			if (UScriptStruct* ScriptStruct = UnitNode->GetScriptStruct())
>>>>>>> 6bbb88c8
			{
				if (FProperty* Property = ScriptStruct->FindPropertyByName(GetFName()))
				{
					if (Property->HasMetaData(FRigVMStruct::DetailsOnlyMetaName))
					{
						return true;
					}
				}
			}
		}
	}
#endif
	return false;
}

<<<<<<< HEAD
void URigVMPin::UpdateCPPTypeObjectIfRequired() const
=======
// Returns nullptr external variable matching this description
FRigVMExternalVariable URigVMPin::ToExternalVariable() const
{
	FRigVMExternalVariable ExternalVariable;

	FString VariableName = GetBoundVariableName();
	if (VariableName.IsEmpty())
	{
		FString NodeName, PinPath;
		if (!SplitPinPathAtStart(GetPinPath(), NodeName, VariableName))
		{
			return ExternalVariable;
		}

		VariableName = VariableName.Replace(TEXT("."), TEXT("_"));
	}

	ExternalVariable = RigVMTypeUtils::ExternalVariableFromCPPType(*VariableName, CPPType, GetCPPTypeObject(), false, false);
	
	return ExternalVariable;
}

bool URigVMPin::IsOrphanPin() const
{
	if(URigVMPin* RootPin = GetRootPin())
	{
		if(RootPin != this)
		{
			return RootPin->IsOrphanPin();
		}
	}
	if(URigVMNode* Node = GetNode())
	{
		return Node->OrphanedPins.Contains(this);
	}
	return false;
}

void URigVMPin::UpdateTypeInformationIfRequired() const
>>>>>>> 6bbb88c8
{
	if (CPPTypeObject == nullptr)
	{
		if (CPPTypeObjectPath != NAME_None)
		{
			URigVMPin* MutableThis = (URigVMPin*)this;
			MutableThis->CPPTypeObject = FindObjectFromCPPTypeObjectPath(CPPTypeObjectPath.ToString());
		}
	}

	if (CPPTypeObject)
	{
		// refresh the type string 
		URigVMPin* MutableThis = (URigVMPin*)this;
		MutableThis->CPPType = URigVMController::PostProcessCPPType(CPPType, CPPTypeObject);
	}
}

UObject* URigVMPin::GetCPPTypeObject() const
{
	UpdateTypeInformationIfRequired();
	return CPPTypeObject;
}

UScriptStruct* URigVMPin::GetScriptStruct() const
{
	return Cast<UScriptStruct>(GetCPPTypeObject());
}

UEnum* URigVMPin::GetEnum() const
{
	return Cast<UEnum>(GetCPPTypeObject());
}

URigVMPin* URigVMPin::GetParentPin() const
{
	return Cast<URigVMPin>(GetOuter());
}

URigVMPin* URigVMPin::GetRootPin() const
{
	URigVMPin* ParentPin = GetParentPin();
	if (ParentPin == nullptr)
	{
		return const_cast<URigVMPin*>(this);
	}
	return ParentPin->GetRootPin();
}

bool URigVMPin::IsRootPin() const
{
	return GetParentPin() == nullptr;
}

URigVMPin* URigVMPin::GetPinForLink() const
{
	URigVMPin* RootPin = GetRootPin();

	if (!RootPin->HasInjectedUnitNodes())
	{
		return const_cast<URigVMPin*>(this);
	}

	URigVMPin* PinForLink =
		((Direction == ERigVMPinDirection::Input) || (Direction == ERigVMPinDirection::IO)) ?
		RootPin->InjectionInfos.Last()->InputPin :
		RootPin->InjectionInfos.Last()->OutputPin;

	if (RootPin != this)
	{
		FString SegmentPath = GetSegmentPath();
		return PinForLink->FindSubPin(SegmentPath);
	}

	return PinForLink;
}

URigVMPin* URigVMPin::GetOriginalPinFromInjectedNode() const
{
	if (URigVMInjectionInfo* Injection = GetNode()->GetInjectionInfo())
	{
		URigVMPin* RootPin = GetRootPin();
		URigVMPin* OriginalPin = nullptr;
		if (Injection->bInjectedAsInput && Injection->InputPin == RootPin && Injection->OutputPin)
		{
			TArray<URigVMPin*> LinkedPins = Injection->OutputPin->GetLinkedTargetPins();
			if (LinkedPins.Num() == 1)
			{
				OriginalPin = LinkedPins[0]->GetOriginalPinFromInjectedNode();
			}
		}
		else if (!Injection->bInjectedAsInput && Injection->OutputPin == RootPin && Injection->InputPin)
		{
			TArray<URigVMPin*> LinkedPins = Injection->InputPin->GetLinkedSourcePins();
			if (LinkedPins.Num() == 1)
			{
				OriginalPin = LinkedPins[0]->GetOriginalPinFromInjectedNode();
			}
		}

		if (OriginalPin)
		{
			if (this != RootPin)
			{
				OriginalPin = OriginalPin->FindSubPin(GetSegmentPath());
			}
			return OriginalPin;
		}
	}

	return const_cast<URigVMPin*>(this);
}

const TArray<URigVMPin*>& URigVMPin::GetSubPins() const
{
	return SubPins;
}

URigVMPin* URigVMPin::FindSubPin(const FString& InPinPath) const
{
	FString Left, Right;
	if (!URigVMPin::SplitPinPathAtStart(InPinPath, Left, Right))
	{
		Left = InPinPath;
	}

	for (URigVMPin* Pin : SubPins)
	{
		if (Pin->GetName() == Left)
		{
			if (Right.IsEmpty())
			{
				return Pin;
			}
			return Pin->FindSubPin(Right);
		}
	}
	return nullptr;
}

bool URigVMPin::IsLinkedTo(URigVMPin* InPin) const
{
	for (URigVMLink* Link : Links)
	{
		if (Link->GetSourcePin() == InPin || Link->GetTargetPin() == InPin)
		{
			return true;
		}
	}
	return false;
}

const TArray<URigVMLink*>& URigVMPin::GetLinks() const
{
	return Links;
}

TArray<URigVMPin*> URigVMPin::GetLinkedSourcePins(bool bRecursive) const
{
	TArray<URigVMPin*> Pins;
	for (URigVMLink* Link : Links)
	{
		if (Link->GetTargetPin() == this)
		{
			Pins.AddUnique(Link->GetSourcePin());
		}
	}

	if (bRecursive)
	{
		for (URigVMPin* SubPin : SubPins)
		{
			Pins.Append(SubPin->GetLinkedSourcePins(bRecursive));
		}
	}

	return Pins;
}

TArray<URigVMPin*> URigVMPin::GetLinkedTargetPins(bool bRecursive) const
{
	TArray<URigVMPin*> Pins;
	for (URigVMLink* Link : Links)
	{
		if (Link->GetSourcePin() == this)
		{
			Pins.AddUnique(Link->GetTargetPin());
		}
	}

	if (bRecursive)
	{
		for (URigVMPin* SubPin : SubPins)
		{
			Pins.Append(SubPin->GetLinkedTargetPins(bRecursive));
		}
	}

	return Pins;
}

TArray<URigVMLink*> URigVMPin::GetSourceLinks(bool bRecursive) const
{
	TArray<URigVMLink*> Results;
	for (URigVMLink* Link : Links)
	{
		if (Link->GetTargetPin() == this)
		{
			Results.Add(Link);
		}
	}

	if (bRecursive)
	{
		for (URigVMPin* SubPin : SubPins)
		{
			Results.Append(SubPin->GetSourceLinks(bRecursive));
		}
	}

	return Results;
}

TArray<URigVMLink*> URigVMPin::GetTargetLinks(bool bRecursive) const
{
	TArray<URigVMLink*> Results;
	for (URigVMLink* Link : Links)
	{
		if (Link->GetSourcePin() == this)
		{
			Results.Add(Link);
		}
	}

	if (bRecursive)
	{
		for (URigVMPin* SubPin : SubPins)
		{
			Results.Append(SubPin->GetTargetLinks(bRecursive));
		}
	}

	return Results;
}

URigVMNode* URigVMPin::GetNode() const
{
	URigVMPin* ParentPin = GetParentPin();
	if (ParentPin)
	{
		return ParentPin->GetNode();
	}

	URigVMNode* Node = Cast<URigVMNode>(GetOuter());
	if(Node)
	{
		return Node;
	}

	return nullptr;
}

URigVMGraph* URigVMPin::GetGraph() const
{
	URigVMNode* Node = GetNode();
	if(Node)
	{
		return Node->GetGraph();
	}

	return nullptr;
}

bool URigVMPin::CanLink(URigVMPin* InSourcePin, URigVMPin* InTargetPin, FString* OutFailureReason, const FRigVMByteCode* InByteCode)
{
	if (InSourcePin == nullptr || InTargetPin == nullptr)
	{
		if (OutFailureReason)
		{
			*OutFailureReason = TEXT("One of the pins is nullptr.");
		}
		return false;
	}

	if (InSourcePin == InTargetPin)
	{
		if (OutFailureReason)
		{
			*OutFailureReason = TEXT("Source and target pins are the same.");
		}
		return false;
	}
<<<<<<< HEAD

=======
	
>>>>>>> 6bbb88c8
	URigVMNode* SourceNode = InSourcePin->GetNode();
	URigVMNode* TargetNode = InTargetPin->GetNode();
	if (SourceNode == TargetNode)
	{
		if (OutFailureReason)
		{
			*OutFailureReason = TEXT("Source and target pins are on the same node.");
		}
		return false;
	}

	if (InSourcePin->GetGraph() != InTargetPin->GetGraph())
	{
		if (OutFailureReason)
		{
			*OutFailureReason = TEXT("Source and target pins are in different graphs.");
		}
		return false;
	}

	if (InSourcePin->Direction != ERigVMPinDirection::Output &&
		InSourcePin->Direction != ERigVMPinDirection::IO)
	{
		if (OutFailureReason)
		{
			*OutFailureReason = TEXT("Source pin is not an output.");
		}
		return false;
	}

	if (InTargetPin->Direction != ERigVMPinDirection::Input &&
		InTargetPin->Direction != ERigVMPinDirection::IO)
	{
		if (OutFailureReason)
		{
			*OutFailureReason = TEXT("Target pin is not an input.");
		}
		return false;
	}

	if (InTargetPin->IsDefinedAsConstant() && !InSourcePin->IsDefinedAsConstant())
	{
		if (OutFailureReason)
		{
			*OutFailureReason = TEXT("Cannot connect non-constants to constants.");
		}
		return false;
	}

	if (InSourcePin->CPPType != InTargetPin->CPPType)
	{
		bool bCPPTypesDiffer = true;
		static const FString Float = TEXT("float");
		static const FString Double = TEXT("double");
#if UE_RIGVM_UCLASS_BASED_STORAGE_DISABLED

		if((InSourcePin->CPPType == Float && InTargetPin->CPPType == Double) ||
			(InSourcePin->CPPType == Double && InTargetPin->CPPType == Float))
#else

		if (RigVMTypeUtils::AreCompatible(InSourcePin->CPPType, InSourcePin->CPPTypeObject, InTargetPin->CPPType, InTargetPin->CPPTypeObject))
#endif
		{
			bCPPTypesDiffer = false;
		}

		if (bCPPTypesDiffer)
		{
			if(InSourcePin->IsArray() == InTargetPin->IsArray())
			{
				if(InSourcePin->IsUnknownType() && !InTargetPin->IsExecuteContext())
				{
					
					return true;
				}
				else if(InTargetPin->IsUnknownType() && !InSourcePin->IsExecuteContext())
				{
					return true;
				}
			}
		}

		if (bCPPTypesDiffer)
		{
			if (OutFailureReason)
			{
				*OutFailureReason = TEXT("Source and target pin types are not compatible.");
			}

			// check if this might be a prototype node
			if (InSourcePin->CPPType.IsEmpty())
			{
				if (URigVMPrototypeNode* PrototypeNode = Cast<URigVMPrototypeNode>(SourceNode))
				{
					if (PrototypeNode->SupportsType(InSourcePin, InTargetPin->CPPType))
					{
						if (OutFailureReason)
						{
							*OutFailureReason = FString();
						}
					}
					else
					{
						return false;
					}
				}
				else
				{
					return false;
				}
			}
			else if (InTargetPin->CPPType.IsEmpty())
			{
				if (URigVMPrototypeNode* PrototypeNode = Cast<URigVMPrototypeNode>(TargetNode))
				{
					if (PrototypeNode->SupportsType(InTargetPin, InSourcePin->CPPType))
					{
						if (OutFailureReason)
						{
							*OutFailureReason = FString();
						}
					}
					else
					{
						return false;
					}
				}
				else
				{
					return false;
				}
			}
			else
			{
				return false;
			}
		}
	}

	if(!SourceNode->AllowsLinksOn(InSourcePin))
	{
		if (OutFailureReason)
		{
			*OutFailureReason = TEXT("Node doesn't allow links on this pin.");
		}
		return false;
	}

	if(!TargetNode->AllowsLinksOn(InTargetPin))
	{
		if (OutFailureReason)
		{
			*OutFailureReason = TEXT("Node doesn't allow links on this pin.");
		}

		// check if this might be a prototype node
		if (InSourcePin->CPPType.IsEmpty())
		{
			if (URigVMPrototypeNode* PrototypeNode = Cast<URigVMPrototypeNode>(SourceNode))
			{
				if (PrototypeNode->SupportsType(InSourcePin, InTargetPin->CPPType))
				{
					if (OutFailureReason)
					{
						*OutFailureReason = FString();
					}
				}
				else
				{
					return false;
				}
			}
			else
			{
				return false;
			}
		}
		else if (InTargetPin->CPPType.IsEmpty())
		{
			if (URigVMPrototypeNode* PrototypeNode = Cast<URigVMPrototypeNode>(TargetNode))
			{
				if (PrototypeNode->SupportsType(InTargetPin, InSourcePin->CPPType))
				{
					if (OutFailureReason)
					{
						*OutFailureReason = FString();
					}
				}
				else
				{
					return false;
				}
			}
			else
			{
				return false;
			}
		}
		else
		{
			return false;
		}
	}

	if(!SourceNode->AllowsLinksOn(InSourcePin))
	{
		if (OutFailureReason)
		{
			*OutFailureReason = TEXT("Node doesn't allow links on this pin.");
		}
		return false;
	}

	if(!TargetNode->AllowsLinksOn(InTargetPin))
	{
		if (OutFailureReason)
		{
			*OutFailureReason = TEXT("Node doesn't allow links on this pin.");
		}
		return false;
	}

	// only allow to link to specified input / output pins on an injected node
	if (URigVMInjectionInfo* SourceInjectionInfo = SourceNode->GetInjectionInfo())
	{
		if (SourceInjectionInfo->OutputPin != InSourcePin->GetRootPin())
		{
			if (OutFailureReason)
			{
				*OutFailureReason = TEXT("Cannot link to a non-exposed pin on an injected node.");
			}
			return false;
		}
	}

	// only allow to link to specified input / output pins on an injected node
	if (URigVMInjectionInfo* TargetInjectionInfo = TargetNode->GetInjectionInfo())
	{
		if (TargetInjectionInfo->InputPin != InTargetPin->GetRootPin())
		{
			if (OutFailureReason)
			{
				*OutFailureReason = TEXT("Cannot link to a non-exposed pin on an injected node.");
			}
			return false;
		}
	}

	if (InSourcePin->IsLinkedTo(InTargetPin))
	{
		if (OutFailureReason)
		{
			*OutFailureReason = TEXT("Source and target pins are already connected.");
		}
		return false;
	}

	TArray<URigVMNode*> SourceNodes;
	SourceNodes.Add(SourceNode);

<<<<<<< HEAD
	int32 TargetNodeInstructionIndex = TargetNode->GetInstructionIndex();
	if (TargetNodeInstructionIndex != INDEX_NONE)
	{
		for (int32 SourceNodeIndex = 0; SourceNodeIndex < SourceNodes.Num(); SourceNodeIndex++)
		{
			bool bNodeCanLinkAnywhere = SourceNodes[SourceNodeIndex]->IsA<URigVMRerouteNode>();
			if (!bNodeCanLinkAnywhere)
			{
				if (URigVMStructNode* StructNode = Cast<URigVMStructNode>(SourceNodes[SourceNodeIndex]))
				{
					// pure / immutable nodes can be connected to any input in any order.
					// since a new link is going to change the abstract syntax tree 
					if (!StructNode->IsMutable())
					{
						bNodeCanLinkAnywhere = true;
					}
				}
			}

			if (!bNodeCanLinkAnywhere)
			{
				int32 SourceNodeInstructionIndex = SourceNodes[SourceNodeIndex]->GetInstructionIndex();
				if (SourceNodeInstructionIndex != INDEX_NONE &&
					SourceNodeInstructionIndex > TargetNodeInstructionIndex)
				{
					return false;
				}
				SourceNodes.Append(SourceNodes[SourceNodeIndex]->GetLinkedSourceNodes());
=======
	if (InByteCode)
	{
		int32 TargetNodeInstructionIndex = InByteCode->GetFirstInstructionIndexForSubject(TargetNode);
		if (TargetNodeInstructionIndex != INDEX_NONE)
		{
			for (int32 SourceNodeIndex = 0; SourceNodeIndex < SourceNodes.Num(); SourceNodeIndex++)
			{
				bool bNodeCanLinkAnywhere = SourceNodes[SourceNodeIndex]->IsA<URigVMRerouteNode>();
				if (!bNodeCanLinkAnywhere)
				{
					if (URigVMUnitNode* UnitNode = Cast<URigVMUnitNode>(SourceNodes[SourceNodeIndex]))
					{
						// pure / immutable nodes can be connected to any input in any order.
						// since a new link is going to change the abstract syntax tree 
						if (!UnitNode->IsMutable())
						{
							bNodeCanLinkAnywhere = true;
						}
					}
				}

				if (!bNodeCanLinkAnywhere)
				{
					int32 SourceNodeInstructionIndex = InByteCode->GetFirstInstructionIndexForSubject(SourceNodes[SourceNodeIndex]);
					if (SourceNodeInstructionIndex != INDEX_NONE &&
						SourceNodeInstructionIndex > TargetNodeInstructionIndex)
					{
						return false;
					}
					SourceNodes.Append(SourceNodes[SourceNodeIndex]->GetLinkedSourceNodes());
				}
>>>>>>> 6bbb88c8
			}
		}
	}

	return true;
}

bool URigVMPin::HasInjectedUnitNodes() const
{
	for (URigVMInjectionInfo* Info : InjectionInfos)
	{
		if (Info->Node.IsA<URigVMUnitNode>())
		{
			return true;
		}
	}
	
	return false;
}<|MERGE_RESOLUTION|>--- conflicted
+++ resolved
@@ -4,10 +4,7 @@
 #include "RigVMModel/RigVMNode.h"
 #include "RigVMModel/RigVMGraph.h"
 #include "RigVMModel/RigVMLink.h"
-<<<<<<< HEAD
-=======
 #include "RigVMModel/RigVMController.h"
->>>>>>> 6bbb88c8
 #include "RigVMModel/Nodes/RigVMPrototypeNode.h"
 #include "RigVMCompiler/RigVMCompiler.h"
 #include "RigVMCore/RigVMExecuteContext.h"
@@ -541,34 +538,20 @@
 	return false;
 }
 
-<<<<<<< HEAD
+bool URigVMPin::IsUnknownType() const
+{
+	if (const UScriptStruct* ScriptStruct = GetScriptStruct())
+	{
+		if (ScriptStruct->IsChildOf(FRigVMUnknownType::StaticStruct()))
+		{
+			return true;
+		}
+	}
+	return false;
+}
+
 FString URigVMPin::GetDefaultValue() const
 {
-	return GetDefaultValue(FDefaultValueOverride());
-}
-
-FString URigVMPin::GetDefaultValue(const FDefaultValueOverride& InDefaultValueOverride) const
-{
-	/*
-	URigVMPin* PinForDefaultValue = URigVMCompiler::FollowPinForDefaultValue((URigVMPin*)this);
-	if (PinForDefaultValue != this)
-	{
-		return PinForDefaultValue->GetDefaultValue(InDefaultValueOverride);
-=======
-bool URigVMPin::IsUnknownType() const
-{
-	if (const UScriptStruct* ScriptStruct = GetScriptStruct())
-	{
-		if (ScriptStruct->IsChildOf(FRigVMUnknownType::StaticStruct()))
-		{
-			return true;
-		}
-	}
-	return false;
-}
-
-FString URigVMPin::GetDefaultValue() const
-{
 	return GetDefaultValue(EmptyPinOverride);
 }
 
@@ -577,12 +560,6 @@
 	if (FPinOverrideValue const* OverrideValuePtr = InOverride.Value.Find(InOverride.Key.GetSibling((URigVMPin*)this)))
 	{
 		return OverrideValuePtr->DefaultValue;
->>>>>>> 6bbb88c8
-	}
-
-	if (const FString* Override = InDefaultValueOverride.Find(this))
-	{
-		return *Override;
 	}
 
 	if (IsArray())
@@ -592,11 +569,7 @@
 			TArray<FString> ElementDefaultValues;
 			for (URigVMPin* SubPin : SubPins)
 			{
-<<<<<<< HEAD
-				FString ElementDefaultValue = SubPin->GetDefaultValue(InDefaultValueOverride);
-=======
 				FString ElementDefaultValue = SubPin->GetDefaultValue(InOverride);
->>>>>>> 6bbb88c8
 				if (SubPin->IsStringType())
 				{
 					ElementDefaultValue = TEXT("\"") + ElementDefaultValue + TEXT("\"");
@@ -625,11 +598,7 @@
 			TArray<FString> MemberDefaultValues;
 			for (URigVMPin* SubPin : SubPins)
 			{
-<<<<<<< HEAD
-				FString MemberDefaultValue = SubPin->GetDefaultValue(InDefaultValueOverride);
-=======
 				FString MemberDefaultValue = SubPin->GetDefaultValue(InOverride);
->>>>>>> 6bbb88c8
 				if (SubPin->IsStringType())
 				{
 					MemberDefaultValue = TEXT("\"") + MemberDefaultValue + TEXT("\"");
@@ -948,28 +917,6 @@
 	return FindObject<UObject>(ANY_PACKAGE, *InObjectPath);
 }
 
-<<<<<<< HEAD
-FName URigVMPin::GetSliceContext(const FRigVMUserDataArray& InUserData)
-{
-	URigVMPin* RootPin = GetRootPin();
-	if (RootPin != this)
-	{
-		return RootPin->GetSliceContext(InUserData);
-	}
-	return GetNode()->GetSliceContextForPin(this, InUserData);
-}
-
-int32 URigVMPin::GetNumSlices(const FRigVMUserDataArray& InUserData)
-{
-	URigVMPin* RootPin = GetRootPin();
-	if(RootPin != this)
-	{
-		return RootPin->GetNumSlices(InUserData);
-	}
-
-	FName SliceContext = GetSliceContext(InUserData);
-	return GetNode()->GetNumSlicesForContext(SliceContext, InUserData);
-=======
 URigVMVariableNode* URigVMPin::GetBoundVariableNode() const
 {
 	for (TObjectPtr<URigVMInjectionInfo> InjectionInfo : InjectionInfos)
@@ -1157,25 +1104,16 @@
 
 	const FString CPPBaseType = IsArray() ? GetArrayElementCppType() : GetCPPType();
 	return RigVMTypeUtils::AreCompatible(CPPBaseType, GetCPPTypeObject(), ExternalCPPType.ToString(), ExternalCPPTypeObject);
->>>>>>> 6bbb88c8
 }
 
 bool URigVMPin::ShowInDetailsPanelOnly() const
 {
 #if WITH_EDITOR
-<<<<<<< HEAD
-	if (URigVMStructNode* StructNode = Cast<URigVMStructNode>(GetNode()))
+	if (URigVMUnitNode* UnitNode = Cast<URigVMUnitNode>(GetNode()))
 	{
 		if (GetParentPin() == nullptr)
 		{
-			if (UScriptStruct* ScriptStruct = StructNode->GetScriptStruct())
-=======
-	if (URigVMUnitNode* UnitNode = Cast<URigVMUnitNode>(GetNode()))
-	{
-		if (GetParentPin() == nullptr)
-		{
 			if (UScriptStruct* ScriptStruct = UnitNode->GetScriptStruct())
->>>>>>> 6bbb88c8
 			{
 				if (FProperty* Property = ScriptStruct->FindPropertyByName(GetFName()))
 				{
@@ -1191,9 +1129,6 @@
 	return false;
 }
 
-<<<<<<< HEAD
-void URigVMPin::UpdateCPPTypeObjectIfRequired() const
-=======
 // Returns nullptr external variable matching this description
 FRigVMExternalVariable URigVMPin::ToExternalVariable() const
 {
@@ -1233,7 +1168,6 @@
 }
 
 void URigVMPin::UpdateTypeInformationIfRequired() const
->>>>>>> 6bbb88c8
 {
 	if (CPPTypeObject == nullptr)
 	{
@@ -1526,11 +1460,7 @@
 		}
 		return false;
 	}
-<<<<<<< HEAD
-
-=======
 	
->>>>>>> 6bbb88c8
 	URigVMNode* SourceNode = InSourcePin->GetNode();
 	URigVMNode* TargetNode = InTargetPin->GetNode();
 	if (SourceNode == TargetNode)
@@ -1685,71 +1615,6 @@
 		{
 			*OutFailureReason = TEXT("Node doesn't allow links on this pin.");
 		}
-
-		// check if this might be a prototype node
-		if (InSourcePin->CPPType.IsEmpty())
-		{
-			if (URigVMPrototypeNode* PrototypeNode = Cast<URigVMPrototypeNode>(SourceNode))
-			{
-				if (PrototypeNode->SupportsType(InSourcePin, InTargetPin->CPPType))
-				{
-					if (OutFailureReason)
-					{
-						*OutFailureReason = FString();
-					}
-				}
-				else
-				{
-					return false;
-				}
-			}
-			else
-			{
-				return false;
-			}
-		}
-		else if (InTargetPin->CPPType.IsEmpty())
-		{
-			if (URigVMPrototypeNode* PrototypeNode = Cast<URigVMPrototypeNode>(TargetNode))
-			{
-				if (PrototypeNode->SupportsType(InTargetPin, InSourcePin->CPPType))
-				{
-					if (OutFailureReason)
-					{
-						*OutFailureReason = FString();
-					}
-				}
-				else
-				{
-					return false;
-				}
-			}
-			else
-			{
-				return false;
-			}
-		}
-		else
-		{
-			return false;
-		}
-	}
-
-	if(!SourceNode->AllowsLinksOn(InSourcePin))
-	{
-		if (OutFailureReason)
-		{
-			*OutFailureReason = TEXT("Node doesn't allow links on this pin.");
-		}
-		return false;
-	}
-
-	if(!TargetNode->AllowsLinksOn(InTargetPin))
-	{
-		if (OutFailureReason)
-		{
-			*OutFailureReason = TEXT("Node doesn't allow links on this pin.");
-		}
 		return false;
 	}
 
@@ -1791,36 +1656,6 @@
 	TArray<URigVMNode*> SourceNodes;
 	SourceNodes.Add(SourceNode);
 
-<<<<<<< HEAD
-	int32 TargetNodeInstructionIndex = TargetNode->GetInstructionIndex();
-	if (TargetNodeInstructionIndex != INDEX_NONE)
-	{
-		for (int32 SourceNodeIndex = 0; SourceNodeIndex < SourceNodes.Num(); SourceNodeIndex++)
-		{
-			bool bNodeCanLinkAnywhere = SourceNodes[SourceNodeIndex]->IsA<URigVMRerouteNode>();
-			if (!bNodeCanLinkAnywhere)
-			{
-				if (URigVMStructNode* StructNode = Cast<URigVMStructNode>(SourceNodes[SourceNodeIndex]))
-				{
-					// pure / immutable nodes can be connected to any input in any order.
-					// since a new link is going to change the abstract syntax tree 
-					if (!StructNode->IsMutable())
-					{
-						bNodeCanLinkAnywhere = true;
-					}
-				}
-			}
-
-			if (!bNodeCanLinkAnywhere)
-			{
-				int32 SourceNodeInstructionIndex = SourceNodes[SourceNodeIndex]->GetInstructionIndex();
-				if (SourceNodeInstructionIndex != INDEX_NONE &&
-					SourceNodeInstructionIndex > TargetNodeInstructionIndex)
-				{
-					return false;
-				}
-				SourceNodes.Append(SourceNodes[SourceNodeIndex]->GetLinkedSourceNodes());
-=======
 	if (InByteCode)
 	{
 		int32 TargetNodeInstructionIndex = InByteCode->GetFirstInstructionIndexForSubject(TargetNode);
@@ -1852,7 +1687,6 @@
 					}
 					SourceNodes.Append(SourceNodes[SourceNodeIndex]->GetLinkedSourceNodes());
 				}
->>>>>>> 6bbb88c8
 			}
 		}
 	}
