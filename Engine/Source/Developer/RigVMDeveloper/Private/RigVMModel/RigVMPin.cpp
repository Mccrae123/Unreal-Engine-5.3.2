// Copyright Epic Games, Inc. All Rights Reserved.

#include "RigVMModel/RigVMPin.h"

#include "RigVMModel/RigVMNode.h"
#include "RigVMModel/RigVMGraph.h"
#include "RigVMModel/RigVMLink.h"
#include "RigVMModel/RigVMController.h"
<<<<<<< HEAD
#include "RigVMModel/Nodes/RigVMPrototypeNode.h"
=======
#include "RigVMModel/Nodes/RigVMTemplateNode.h"
>>>>>>> d731a049
#include "RigVMCompiler/RigVMCompiler.h"
#include "RigVMCore/RigVMExecuteContext.h"
#include "RigVMCore/RigVMUnknownType.h"
#include "UObject/Package.h"
#include "Misc/DefaultValueHelper.h"
#include "Misc/PackageName.h"
#include "Misc/OutputDevice.h"
#include "Misc/StringBuilder.h"
#include "Logging/LogScopedVerbosityOverride.h"
#include "RigVMModel/Nodes/RigVMCollapseNode.h"
#include "RigVMModel/Nodes/RigVMFunctionReferenceNode.h"
#include "RigVMModel/Nodes/RigVMFunctionEntryNode.h"
#include "RigVMModel/Nodes/RigVMFunctionReturnNode.h"
#include "RigVMModel/Nodes/RigVMInvokeEntryNode.h"

#include UE_INLINE_GENERATED_CPP_BY_NAME(RigVMPin)

#if WITH_EDITOR
#include "UObject/CoreRedirects.h"
#endif

URigVMGraph* URigVMInjectionInfo::GetGraph() const
{
	return GetPin()->GetGraph();
}

URigVMPin* URigVMInjectionInfo::GetPin() const
{
	return CastChecked<URigVMPin>(GetOuter());
}

URigVMInjectionInfo::FWeakInfo URigVMInjectionInfo::GetWeakInfo() const
{
	FWeakInfo Info;
	Info.bInjectedAsInput = bInjectedAsInput;
	Info.Node = Node;
	Info.InputPinName = InputPin != nullptr ? InputPin->GetFName() : NAME_None;
	Info.OutputPinName = OutputPin != nullptr ? OutputPin->GetFName() : NAME_None;
	return Info;
}

const URigVMPin::FPinOverrideMap URigVMPin::EmptyPinOverrideMap;
const URigVMPin::FPinOverride URigVMPin::EmptyPinOverride = URigVMPin::FPinOverride(FRigVMASTProxy(), EmptyPinOverrideMap);
const FString URigVMPin::OrphanPinPrefix = TEXT("Orphan::");

bool URigVMPin::SplitPinPathAtStart(const FString& InPinPath, FString& LeftMost, FString& Right)
{
	return InPinPath.Split(TEXT("."), &LeftMost, &Right, ESearchCase::IgnoreCase, ESearchDir::FromStart);
}

bool URigVMPin::SplitPinPathAtEnd(const FString& InPinPath, FString& Left, FString& RightMost)
{
	return InPinPath.Split(TEXT("."), &Left, &RightMost, ESearchCase::IgnoreCase, ESearchDir::FromEnd);
}

bool URigVMPin::SplitPinPath(const FString& InPinPath, TArray<FString>& Parts)
{
	int32 OriginalPartsCount = Parts.Num();
	FString PinPathRemaining = InPinPath;
	FString Left, Right;
	while(SplitPinPathAtStart(PinPathRemaining, Left, Right))
	{
		Parts.Add(Left);
		Left.Empty();
		PinPathRemaining = Right;
	}

	if (!Right.IsEmpty())
	{
		Parts.Add(Right);
	}

	return Parts.Num() > OriginalPartsCount;
}

FString URigVMPin::JoinPinPath(const FString& Left, const FString& Right)
{
	ensure(!Left.IsEmpty() && !Right.IsEmpty());
	return Left + TEXT(".") + Right;
}

FString URigVMPin::JoinPinPath(const TArray<FString>& InParts)
{
	if (InParts.Num() == 0)
	{
		return FString();
	}

	FString Result = InParts[0];
	for (int32 PartIndex = 1; PartIndex < InParts.Num(); PartIndex++)
	{
		Result += TEXT(".") + InParts[PartIndex];
	}

	return Result;
}

TArray<FString> URigVMPin::SplitDefaultValue(const FString& InDefaultValue)
{
	TArray<FString> Parts;
	if (InDefaultValue.IsEmpty())
	{
		return Parts;
	}

	ensure(InDefaultValue[0] == TCHAR('('));
	ensure(InDefaultValue[InDefaultValue.Len() - 1] == TCHAR(')')); 

	FString Content = InDefaultValue.Mid(1, InDefaultValue.Len() - 2);
	int32 BraceCount = 0;
	int32 QuoteCount = 0;

	int32 LastPartStartIndex = 0;
	for (int32 CharIndex = 0; CharIndex < Content.Len(); CharIndex++)
	{
		TCHAR Char = Content[CharIndex];
		if (QuoteCount > 0)
		{
			if (Char == TCHAR('"'))
			{
				QuoteCount = 0;
			}
		}
		else if (Char == TCHAR('"'))
		{
			QuoteCount = 1;
		}

		if (Char == TCHAR('('))
		{
			if (QuoteCount == 0)
			{
				BraceCount++;
			}
		}
		else if (Char == TCHAR(')'))
		{
			if (QuoteCount == 0)
			{
				BraceCount--;
				BraceCount = FMath::Max<int32>(BraceCount, 0);
			}
		}
		else if (Char == TCHAR(',') && BraceCount == 0 && QuoteCount == 0)
		{
			// ignore whitespaces
			Parts.Add(Content.Mid(LastPartStartIndex, CharIndex - LastPartStartIndex).Replace(TEXT(" "), TEXT("")));
			LastPartStartIndex = CharIndex + 1;
		}
	}

	if (!Content.IsEmpty())
	{
		// ignore whitespaces from the start and end of the string
		Parts.Add(Content.Mid(LastPartStartIndex).TrimStartAndEnd());
	}
	return Parts;
}

FString URigVMPin::GetDefaultValueForArray(TConstArrayView<FString> DefaultValues)
{
	TStringBuilder<256> Builder;
	Builder << TCHAR('(');
	if (DefaultValues.Num())
	{
		Builder << DefaultValues[0];
		for (const FString& DefaultValue : DefaultValues.Slice(1, DefaultValues.Num() - 1))
		{
			Builder << TCHAR(',') << DefaultValue;
		}
	}
	Builder << TCHAR(')');
	return FString(Builder);
}

URigVMPin::URigVMPin()
	: Direction(ERigVMPinDirection::Invalid)
	, bIsExpanded(false)
	, bIsConstant(false)
	, bRequiresWatch(false)
	, bIsDynamicArray(false)
	, CPPType(FString())
	, CPPTypeObject(nullptr)
	, CPPTypeObjectPath(NAME_None)
	, DefaultValue(FString())
	, BoundVariablePath_DEPRECATED()
<<<<<<< HEAD
=======
	, LastKnownTypeIndex(INDEX_NONE)
>>>>>>> d731a049
{
#if UE_BUILD_DEBUG
	CachedPinPath = GetPinPath();
#endif
}

bool URigVMPin::NameEquals(const FString& InName, bool bFollowCoreRedirectors) const
{
	if(InName.Equals(GetName()))
	{
		return true;
	}
#if WITH_EDITOR
	if(bFollowCoreRedirectors)
	{
		UScriptStruct* Struct = nullptr;
		if(const URigVMPin* ParentPin = GetParentPin())
		{
			Struct = ParentPin->GetScriptStruct();
		}
		else if(const URigVMUnitNode* UnitNode = Cast<URigVMUnitNode>(GetNode()))
		{
			Struct = UnitNode->GetScriptStruct();
		}

		if(Struct)
		{
			typedef TPair<FName, FString> FRedirectPinPair;
			const FRedirectPinPair Key(Struct->GetFName(), InName);
			static TMap<FRedirectPinPair, FName> RedirectedPinNames;

			if(const FName* RedirectedNamePtr = RedirectedPinNames.Find(Key))
			{
				if(RedirectedNamePtr->IsNone())
				{
					return false;
				}
				return NameEquals(*RedirectedNamePtr->ToString(), false);
			}

			const FCoreRedirectObjectName OldObjectName(*InName, Struct->GetFName(), *Struct->GetOutermost()->GetPathName());
			const FCoreRedirectObjectName NewObjectName = FCoreRedirects::GetRedirectedName(ECoreRedirectFlags::Type_Property, OldObjectName);
			if (OldObjectName != NewObjectName)
			{
				RedirectedPinNames.Add(Key, NewObjectName.ObjectName);
				
				const FString RedirectedName = NewObjectName.ObjectName.ToString();
				return NameEquals(RedirectedName, false);
			}

			RedirectedPinNames.Add(Key, NAME_None);
		}
	}
#endif
	return false;
}

FString URigVMPin::GetPinPath(bool bUseNodePath) const
{
	FString PinPath;

	URigVMPin* ParentPin = GetParentPin();
	if (ParentPin)
	{
		PinPath = JoinPinPath(ParentPin->GetPinPath(), GetName());
	}
	else
	{
		URigVMNode* Node = GetNode();
		if (Node != nullptr)
		{
			PinPath = JoinPinPath(Node->GetNodePath(bUseNodePath), GetName());
		}
	}
#if UE_BUILD_DEBUG
	if (!bUseNodePath)
	{
		CachedPinPath = PinPath;
	}
#endif
	return PinPath;
}

FString URigVMPin::GetSubPinPath(const URigVMPin* InParentPin, bool bIncludeParentPinName) const
{
	if (const URigVMPin* ParentPin = GetParentPin())
	{
		if(ParentPin == InParentPin)
		{
			if(bIncludeParentPinName)
			{
				return JoinPinPath(ParentPin->GetName(),GetName());
			}
		}
		else
		{
			return JoinPinPath(ParentPin->GetSubPinPath(InParentPin, bIncludeParentPinName), GetName());
		}
	}
	return GetName();
}

FString URigVMPin::GetSegmentPath(bool bIncludeRootPin) const
{
	URigVMPin* ParentPin = GetParentPin();
	if (ParentPin)
	{
		FString ParentSegmentPath = ParentPin->GetSegmentPath(bIncludeRootPin);
		if (ParentSegmentPath.IsEmpty())
		{
			return GetName();
		}
		return JoinPinPath(ParentSegmentPath, GetName());
	}

	if(bIncludeRootPin)
	{
		return GetName();
	}
	
	return FString();
}

void URigVMPin::GetExposedPinChain(TArray<const URigVMPin*>& OutExposedPins) const
{
	TArray<const URigVMPin*> VisitedPins = {this};
	GetExposedPinChainImpl(OutExposedPins, VisitedPins);
}

void URigVMPin::GetExposedPinChainImpl(TArray<const URigVMPin*>& OutExposedPins, TArray<const URigVMPin*>& VisitedPins) const
{
	// Variable nodes do not share the operand with their source link
	if (GetNode()->IsA<URigVMVariableNode>() && GetDirection() == ERigVMPinDirection::Input)
	{
		OutExposedPins.Add(this);
		return;
	}
	
	// Find the first pin in the chain (source)
	for (URigVMLink* Link : GetSourceLinks())
	{
		URigVMPin* SourcePin = Link->GetSourcePin();
		check(SourcePin != nullptr);

		// Stop recursion when cycles are present
		if (VisitedPins.Contains(SourcePin))
		{
			return;
		}
		VisitedPins.Add(SourcePin);
		
		// If the source is on an entry node, add the pin and make a recursive call on the collapse node pin
		if (URigVMFunctionEntryNode* EntryNode = Cast<URigVMFunctionEntryNode>(SourcePin->GetNode()))
		{
			URigVMGraph* Graph = EntryNode->GetGraph();
			if (URigVMCollapseNode* CollapseNode = Cast<URigVMCollapseNode>(Graph->GetOuter()))
			{
				if(URigVMPin* CollapseNodePin = CollapseNode->FindPin(SourcePin->GetName()))
				{
					CollapseNodePin->GetExposedPinChainImpl(OutExposedPins, VisitedPins);
				}
			}
		}
		else if (URigVMFunctionReturnNode* ReturnNode = Cast<URigVMFunctionReturnNode>(SourcePin->GetNode()))
		{
			URigVMGraph* Graph = ReturnNode->GetGraph();
			if (URigVMCollapseNode* CollapseNode = Cast<URigVMCollapseNode>(Graph->GetOuter()))
			{
				if(URigVMPin* CollapseNodePin = CollapseNode->FindPin(SourcePin->GetName()))
				{
					CollapseNodePin->GetExposedPinChainImpl(OutExposedPins, VisitedPins);
				}
			}
		}
		// Variable nodes do not share the operand with their source link
		else if (SourcePin->GetNode()->IsA<URigVMVariableNode>())
		{
			continue;
		}
		else
		{
			SourcePin->GetExposedPinChainImpl(OutExposedPins, VisitedPins);
		}

		return;
	}

	// Add the pins in the OutExposedPins array in depth-first order
	TSet<const URigVMPin*> FoundPins;
	TArray<const URigVMPin*> ToProcess;
	ToProcess.Push(this);
	while (!ToProcess.IsEmpty())
	{
		const URigVMPin* Current = ToProcess.Pop();
		if (FoundPins.Contains(Current))
		{
			continue;
		}
		FoundPins.Add(Current);
		OutExposedPins.Add(Current);

		// Add target pins connected to the current pin
		for (URigVMLink* Link : Current->GetTargetLinks())
		{
			URigVMPin* TargetPin = Link->GetTargetPin();

			// Variable nodes do not share the operand with their source link
			if (TargetPin->GetNode()->IsA<URigVMVariableNode>())
			{
				continue;
			}
			ToProcess.Push(TargetPin);
		}

		// If pin is on a collapse node, add entry pin
		if (URigVMCollapseNode* CollapseNode = Cast<URigVMCollapseNode>(Current->GetNode()))
		{
			URigVMFunctionEntryNode* EntryNode = CollapseNode->GetEntryNode();
			URigVMPin* EntryPin = EntryNode->FindPin(Current->GetName());
			if (EntryPin)
			{
				ToProcess.Push(EntryPin);
			}
		}
		// If pin is on a return node, add parent pin on collapse node
		else if (URigVMFunctionReturnNode* ReturnNode = Cast<URigVMFunctionReturnNode>(Current->GetNode()))
		{
			URigVMGraph* Graph = ReturnNode->GetGraph();
			if (URigVMCollapseNode* ParentNode = Cast<URigVMCollapseNode>(Graph->GetOuter()))
			{
				URigVMPin* CollapseNodePin = ParentNode->FindPin(Current->GetName());
				if(CollapseNodePin)
				{
					ToProcess.Push(CollapseNodePin);
				}
			}
		}
	}		
}

FName URigVMPin::GetDisplayName() const
{
	if (DisplayName == NAME_None)
	{
		return GetFName();
	}

	if (InjectionInfos.Num() > 0)
	{
		FString ProcessedDisplayName = DisplayName.ToString();

		for (URigVMInjectionInfo* Injection : InjectionInfos)
		{
			if (URigVMUnitNode* InjectedUnitNode = Cast<URigVMUnitNode>(Injection->Node))
			{
				if (TSharedPtr<FStructOnScope> DefaultStructScope = InjectedUnitNode->ConstructStructInstance())
				{
					FRigVMStruct* DefaultStruct = (FRigVMStruct*)DefaultStructScope->GetStructMemory();
					ProcessedDisplayName = DefaultStruct->ProcessPinLabelForInjection(ProcessedDisplayName);
				}
			}
		}

		return *ProcessedDisplayName;
	}

	return DisplayName;
}

ERigVMPinDirection URigVMPin::GetDirection() const
{
	return Direction;
}

bool URigVMPin::IsExpanded() const
{
	return bIsExpanded;
}

bool URigVMPin::IsDefinedAsConstant() const
{
	if (IsArrayElement())
	{
		return GetParentPin()->IsDefinedAsConstant();
	}
	return bIsConstant;
}

bool URigVMPin::RequiresWatch(const bool bCheckExposedPinChain) const
{
	if (!bRequiresWatch && bCheckExposedPinChain)
	{
		TArray<const URigVMPin*> VirtualPins;
		GetExposedPinChain(VirtualPins);
		
		for (const URigVMPin* VirtualPin : VirtualPins)
		{
			if (VirtualPin->bRequiresWatch)
			{
				return true;
			}
		}		
	}
	
	return bRequiresWatch;
}

bool URigVMPin::IsEnum() const
{
	if (IsArray())
	{
		return false;
	}
	return GetEnum() != nullptr;
}

bool URigVMPin::IsStruct() const
{
	if (IsArray())
	{
		return false;
	}
	return GetScriptStruct() != nullptr;
}

bool URigVMPin::IsStructMember() const
{
	URigVMPin* ParentPin = GetParentPin();
	if (ParentPin == nullptr)
	{
		return false;
	}
	return ParentPin->IsStruct();
}

bool URigVMPin::IsUObject() const
{
	return RigVMTypeUtils::IsUObjectType(CPPType);
}

<<<<<<< HEAD
=======
bool URigVMPin::IsInterface() const
{
	return RigVMTypeUtils::IsInterfaceType(CPPType);
}

>>>>>>> d731a049
bool URigVMPin::IsArray() const
{
	return RigVMTypeUtils::IsArrayType(CPPType);
}

bool URigVMPin::IsArrayElement() const
{
	URigVMPin* ParentPin = GetParentPin();
	if (ParentPin == nullptr)
	{
		return false;
	}
	return ParentPin->IsArray();
}

bool URigVMPin::IsDynamicArray() const
{
	return bIsDynamicArray;
}

int32 URigVMPin::GetPinIndex() const
{
	int32 Index = INDEX_NONE;

	URigVMPin* ParentPin = GetParentPin();
	if (ParentPin != nullptr)
	{
		ParentPin->GetSubPins().Find((URigVMPin*)this, Index);
	}
	else
	{
		URigVMNode* Node = GetNode();
		if (Node != nullptr)
		{
			Node->GetPins().Find((URigVMPin*)this, Index);
		}
	}
	return Index;
}

int32 URigVMPin::GetAbsolutePinIndex() const
{
	return GetNode()->GetAllPinsRecursively().Find((URigVMPin*)this);
}

void URigVMPin::SetNameFromIndex()
{
	LowLevelRename(*FString::FormatAsNumber(GetPinIndex()));
}

void URigVMPin::SetDisplayName(const FName& InDisplayName)
{
	if(InDisplayName == GetFName())
	{
		DisplayName = NAME_None;
	}
	else
	{
		DisplayName = InDisplayName;
	}
}

int32 URigVMPin::GetArraySize() const
{
	return SubPins.Num();
}

FString URigVMPin::GetCPPType() const
{
<<<<<<< HEAD
	return URigVMController::PostProcessCPPType(CPPType, GetCPPTypeObject());
=======
	return RigVMTypeUtils::PostProcessCPPType(CPPType, GetCPPTypeObject());
>>>>>>> d731a049
}

FString URigVMPin::GetArrayElementCppType() const
{
	if (!IsArray())
	{
		return FString();
	}

	const FString ResolvedType = GetCPPType();
	return RigVMTypeUtils::BaseTypeFromArrayType(ResolvedType);
<<<<<<< HEAD
=======
}

FRigVMTemplateArgumentType URigVMPin::GetTemplateArgumentType() const
{
	return FRigVMRegistry::Get().GetType(GetTypeIndex());
}

TRigVMTypeIndex URigVMPin::GetTypeIndex() const
{
	if(LastKnownCPPType != GetCPPType())
	{
		LastKnownTypeIndex = INDEX_NONE;
	}
	if(LastKnownTypeIndex == INDEX_NONE)
	{
		LastKnownCPPType = GetCPPType();
		// cpp type can be empty if it is an unsupported type such as a UObject type
		if (!LastKnownCPPType.IsEmpty())
		{
			const FRigVMTemplateArgumentType Type(*LastKnownCPPType, GetCPPTypeObject());
			LastKnownTypeIndex = FRigVMRegistry::Get().FindOrAddType(Type);
			// in rare cases LastKnowTypeIndex can still be NONE here because
			// we have nodes that has constant pin that references struct type like FRuntimeFloatCurve
			// which contains a object ptr member and is thus not registered in the registry
		}
	}
	return LastKnownTypeIndex;
>>>>>>> d731a049
}

bool URigVMPin::IsStringType() const
{
	const FString ResolvedType = GetCPPType();
	return ResolvedType.Equals(TEXT("FString")) || ResolvedType.Equals(TEXT("FName"));
}

bool URigVMPin::IsExecuteContext() const
{
	if (const UScriptStruct* ScriptStruct = GetScriptStruct())
	{
		if (ScriptStruct->IsChildOf(FRigVMExecuteContext::StaticStruct()))
		{
			return true;
		}
	}
	return false;
}

bool URigVMPin::IsWildCard() const
{
	if (const UScriptStruct* ScriptStruct = GetScriptStruct())
	{
		if (ScriptStruct->IsChildOf(FRigVMUnknownType::StaticStruct()))
		{
			return true;
		}
	}
	return false;
}

bool URigVMPin::ContainsWildCardSubPin() const
{
	for(const URigVMPin* SubPin : SubPins)
	{
		if(SubPin->IsWildCard() || SubPin->ContainsWildCardSubPin())
		{
			return true;
		}
	}
	return false;
}


FString URigVMPin::GetDefaultValue() const
{
	return GetDefaultValue(EmptyPinOverride);
}

FString URigVMPin::GetDefaultValue(const URigVMPin::FPinOverride& InOverride) const
{
	if (FPinOverrideValue const* OverrideValuePtr = InOverride.Value.Find(InOverride.Key.GetSibling((URigVMPin*)this)))
	{
		return OverrideValuePtr->DefaultValue;
	}

	if (IsArray())
	{
		if (SubPins.Num() > 0)
		{
			TArray<FString> ElementDefaultValues;
			for (URigVMPin* SubPin : SubPins)
			{
				FString ElementDefaultValue = SubPin->GetDefaultValue(InOverride);
				if (SubPin->IsStringType())
				{
					ElementDefaultValue = TEXT("\"") + ElementDefaultValue + TEXT("\"");
				}

				// if default value is empty, VM may believe that the array is smaller than # of sub-pins 
				// since VM determines the array size by counting the number of element default values.
				// see URigVMCompiler::FindOrAddRegister() for how pin default values are put into VM memory
				ensure(!ElementDefaultValue.IsEmpty());

				ElementDefaultValues.Add(ElementDefaultValue);
			}
			if (ElementDefaultValues.Num() == 0)
			{
				return TEXT("()");
			}
			return FString::Printf(TEXT("(%s)"), *FString::Join(ElementDefaultValues, TEXT(",")));
		}

		return DefaultValue.IsEmpty() ? TEXT("()") : DefaultValue;
	}
	else if (IsStruct())
	{
		if (SubPins.Num() > 0)
		{
			TArray<FString> MemberDefaultValues;
			for (const URigVMPin* SubPin : SubPins)
			{
				FString MemberDefaultValue = SubPin->GetDefaultValue(InOverride);
				if (SubPin->IsStringType() && !MemberDefaultValue.IsEmpty())
				{
					MemberDefaultValue = TEXT("\"") + MemberDefaultValue + TEXT("\"");
				}
				else if (MemberDefaultValue.IsEmpty() || MemberDefaultValue == TEXT("()"))
				{
					continue;
				}
				MemberDefaultValues.Add(FString::Printf(TEXT("%s=%s"), *SubPin->GetName(), *MemberDefaultValue));
			}
			if (MemberDefaultValues.Num() == 0)
			{
				return TEXT("()");
			}
			return FString::Printf(TEXT("(%s)"), *FString::Join(MemberDefaultValues, TEXT(",")));
		}

		return DefaultValue.IsEmpty() ? TEXT("()") : DefaultValue;
	}
	else if (IsArrayElement() && DefaultValue.IsEmpty())
	{
		// array element cannot have an empty default value because when an array pin is
		// added as a property to a memory storage class, its default value needs to reflect 
		// the number of array elements in that array pin.
		// for example:
		// for an array pin of 1 float, the final default value should be "(0.0)" instead of "()".
		// This default value is used during URigVMCompiler::FindOrAddRegister(...)
		// Thus in this block, we have to return something like 0.0 instead of empty string

		return URigVMController::GetPinInitialDefaultValue(this);
	}

	return DefaultValue;
}

template< typename Type>
static FString ClampValue(const FString& InValueString, const FString& InMinValueString, const FString& InMaxValueString)
{
	FString RetValString = InValueString;
	Type RetVal;
	TTypeFromString<Type>::FromString(RetVal, *RetValString);

	// Enforce min
	if(!InMinValueString.IsEmpty())
	{
		checkSlow(InMinValueString.IsNumeric());
		Type MinValue;
		TTypeFromString<Type>::FromString(MinValue, *InMinValueString);
		RetVal = FMath::Max<Type>(MinValue, RetVal);
	}
	//Enforce max 
	if(!InMaxValueString.IsEmpty())
	{
		checkSlow(InMaxValueString.IsNumeric());
		Type MaxValue;
		TTypeFromString<Type>::FromString(MaxValue, *InMaxValueString);
		RetVal = FMath::Min<Type>(MaxValue, RetVal);
	}

	RetValString = TTypeToString<Type>::ToString(RetVal);
	return RetValString;
}

bool URigVMPin::IsValidDefaultValue(const FString& InDefaultValue) const
{
	TArray<FString> DefaultValues; 

	if (IsArray())
	{
		if(InDefaultValue.IsEmpty())
		{
			return false;
		}
		
		if(InDefaultValue[0] != TCHAR('('))
		{
			return false;
		}

		if(InDefaultValue[InDefaultValue.Len() - 1] != TCHAR(')'))
		{
			return false;
		}

		DefaultValues = URigVMPin::SplitDefaultValue(InDefaultValue);
	}
	else
	{
		DefaultValues.Add(InDefaultValue);
	}

	FString BaseCPPType = GetCPPType()
		.Replace(RigVMTypeUtils::TArrayPrefix, TEXT(""))
		.Replace(RigVMTypeUtils::TObjectPtrPrefix, TEXT(""))
<<<<<<< HEAD
=======
		.Replace(RigVMTypeUtils::TScriptInterfacePrefix, TEXT(""))
>>>>>>> d731a049
		.Replace(TEXT(">"), TEXT(""));

	for (const FString& Value : DefaultValues)
	{
		// perform single value validation
		if (UClass* Class = Cast<UClass>(GetCPPTypeObject()))
		{
			if(Value.IsEmpty())
			{
				return true;
			}
			
			UObject* Object = FindObjectFromCPPTypeObjectPath(Value);
			if(Object == nullptr)
			{
				return false;
			}

			if(!Object->GetClass()->IsChildOf(Class))
			{
				return false;
			}
		} 
		else if (UScriptStruct* ScriptStruct = Cast<UScriptStruct>(GetCPPTypeObject()))
		{
			FRigVMPinDefaultValueImportErrorContext ErrorPipe;
			TArray<uint8> TempStructBuffer;
			TempStructBuffer.AddUninitialized(ScriptStruct->GetStructureSize());
			ScriptStruct->InitializeDefaultValue(TempStructBuffer.GetData());

			{
				// force logging to the error pipe for error detection
				LOG_SCOPE_VERBOSITY_OVERRIDE(LogExec, ELogVerbosity::Verbose); 
				ScriptStruct->ImportText(*Value, TempStructBuffer.GetData(), nullptr, PPF_None, &ErrorPipe, ScriptStruct->GetName()); 
			}

			ScriptStruct->DestroyStruct(TempStructBuffer.GetData());

			if (ErrorPipe.NumErrors > 0)
			{
				return false;
			}
		} 
		else if (UEnum* EnumType = Cast<UEnum>(GetCPPTypeObject()))
		{
			FName EnumName(EnumType->GenerateFullEnumName(*Value));
			if (!EnumType->IsValidEnumName(EnumName))
			{
				return false;
			}
			else
			{
				if (EnumType->HasMetaData(TEXT("Hidden"), EnumType->GetIndexByName(EnumName)))
				{
					return false;
				}
			}
		} 
		else if (BaseCPPType == TEXT("float"))
		{ 
			if (!FDefaultValueHelper::IsStringValidFloat(Value))
			{
				return false;
			}
		}
		else if (BaseCPPType == TEXT("double"))
		{ 
			if (!FDefaultValueHelper::IsStringValidFloat(Value))
			{
				return false;
			}
		}
		else if (BaseCPPType == TEXT("int32"))
		{ 
			if (!FDefaultValueHelper::IsStringValidInteger(Value))
			{
				return false;
			}
		}
		else if (BaseCPPType == TEXT("bool"))
		{
			if (Value != TEXT("True") && Value != TEXT("False"))
			{
				return false;
			}
		}
		else if (BaseCPPType == TEXT("FString"))
		{ 
			// anything is allowed
		}
		else if (BaseCPPType == TEXT("FName"))
		{
			// anything is allowed
		}
	}

	return true;
}

FString URigVMPin::ClampDefaultValueFromMetaData(const FString& InDefaultValue) const
{
	FString RetVal = InDefaultValue;
	if (URigVMUnitNode* UnitNode = Cast<URigVMUnitNode>(GetNode()))
	{
		TArray<FString> RetVals;
		TArray<FString> DefaultValues; 

		if (IsArray())
		{
			DefaultValues = URigVMPin::SplitDefaultValue(InDefaultValue);
		}
		else
		{
			DefaultValues.Add(InDefaultValue);
		}

		FString MinValue, MaxValue;	
		if (UScriptStruct* ScriptStruct = UnitNode->GetScriptStruct())
		{
			if (FProperty* Property = ScriptStruct->FindPropertyByName(*GetName()))
			{
				MinValue = Property->GetMetaData(TEXT("ClampMin"));
				MaxValue = Property->GetMetaData(TEXT("ClampMax"));
			}
		}
		

		FString BaseCPPType = GetCPPType()
			.Replace(RigVMTypeUtils::TArrayPrefix, TEXT(""))
			.Replace(RigVMTypeUtils::TObjectPtrPrefix, TEXT(""))
<<<<<<< HEAD
=======
			.Replace(RigVMTypeUtils::TScriptInterfacePrefix, TEXT(""))
>>>>>>> d731a049
			.Replace(TEXT(">"), TEXT(""));

		RetVals.SetNumZeroed(DefaultValues.Num());
		for (int32 Index = 0; Index < DefaultValues.Num(); ++Index)
		{
			const FString& Value = DefaultValues[Index]; 

			if (!MinValue.IsEmpty() || !MaxValue.IsEmpty())
			{
				// perform single value validation
				if (BaseCPPType == TEXT("float"))
				{ 
					RetVals[Index] = ClampValue<float>(Value, MinValue, MaxValue);
				}
				else if (BaseCPPType == TEXT("double"))
				{ 
					RetVals[Index] = ClampValue<double>(Value, MinValue, MaxValue);
				}
				else if (BaseCPPType == TEXT("int32"))
				{ 
					RetVals[Index] = ClampValue<int32>(Value, MinValue, MaxValue);
				}
				else
				{
					RetVals[Index] = Value;
				}
			}
			else
			{
				RetVals[Index] = Value;
			}
		}

		if (IsArray())
		{
			RetVal = GetDefaultValueForArray(RetVals);
		}
		else
		{
			RetVal = RetVals[0];
		}
	}

	return RetVal;
}

FName URigVMPin::GetCustomWidgetName() const
{
	if (IsArrayElement())
	{
		return GetParentPin()->GetCustomWidgetName();
	}

#if WITH_EDITOR
	if(CustomWidgetName.IsNone())
	{
		if(const URigVMUnitNode* UnitNode = Cast<URigVMUnitNode>(GetNode()))
		{
			if(const UScriptStruct* Struct = UnitNode->GetScriptStruct())
			{
				if(const FProperty* Property = Struct->FindPropertyByName(GetFName()))
				{
					const FString MetaData = Property->GetMetaData(FRigVMStruct::CustomWidgetMetaName);
					if(!MetaData.IsEmpty())
					{
						return *MetaData;
					}
				}
			}
		}
		else if(const URigVMTemplateNode* TemplateNode = Cast<URigVMTemplateNode>(GetNode()))
		{
			if(const FRigVMTemplate* Template = TemplateNode->GetTemplate())
			{
				const FString MetaData = Template->GetArgumentMetaData(GetFName(), FRigVMStruct::CustomWidgetMetaName);
				if(!MetaData.IsEmpty())
				{
					return *MetaData;
				}
			}
		}
	}
#endif
	
	return CustomWidgetName;
}

FText URigVMPin::GetToolTipText() const
{
	if(URigVMNode* Node = GetNode())
	{
		return Node->GetToolTipTextForPin(this);
	}
	return FText();
}

UObject* URigVMPin::FindObjectFromCPPTypeObjectPath(const FString& InObjectPath)
{
	if (InObjectPath.IsEmpty())
	{
		return nullptr;
	}

	if (InObjectPath == FName(NAME_None).ToString())
	{
		return nullptr;
	}

	// we do this to avoid ambiguous searches for 
	// common names such as "transform" or "vector"
	UPackage* Package = nullptr;
	FString PackageName;
	FString CPPTypeObjectName = InObjectPath;
	if (InObjectPath.Split(TEXT("."), &PackageName, &CPPTypeObjectName))
	{
		Package = FindPackage(nullptr, *PackageName);
	}
	
	if (UObject* ObjectWithinPackage = FindObject<UObject>(Package, *CPPTypeObjectName))
	{
		return ObjectWithinPackage;
	}

	return FindFirstObject<UObject>(*InObjectPath, EFindFirstObjectOptions::NativeFirst | EFindFirstObjectOptions::EnsureIfAmbiguous);
}

URigVMVariableNode* URigVMPin::GetBoundVariableNode() const
{
	for (TObjectPtr<URigVMInjectionInfo> InjectionInfo : InjectionInfos)
	{
		if (URigVMVariableNode* VariableNode = Cast<URigVMVariableNode>(InjectionInfo->Node))
		{
			return VariableNode;
		}
	}
	
	return nullptr;
}

URigVMVariableNode* URigVMPin::GetBoundVariableNode() const
{
	for (TObjectPtr<URigVMInjectionInfo> InjectionInfo : InjectionInfos)
	{
		if (URigVMVariableNode* VariableNode = Cast<URigVMVariableNode>(InjectionInfo->Node))
		{
			return VariableNode;
		}
	}
	
	return nullptr;
}

// Returns the variable bound to this pin (or NAME_None)
const FString URigVMPin::GetBoundVariablePath() const
{
	return GetBoundVariablePath(EmptyPinOverride);
}

// Returns the variable bound to this pin (or NAME_None)
const FString URigVMPin::GetBoundVariablePath(const URigVMPin::FPinOverride& InOverride) const
{
	if (FPinOverrideValue const* OverrideValuePtr = InOverride.Value.Find(InOverride.Key.GetSibling((URigVMPin*)this)))
	{
		return OverrideValuePtr->BoundVariablePath;
	}

	for (TObjectPtr<URigVMInjectionInfo> InjectionInfo : InjectionInfos)
	{
		if (URigVMVariableNode* VariableNode = Cast<URigVMVariableNode>(InjectionInfo->Node))
		{
			FString SegmentPath = InjectionInfo->OutputPin->GetSegmentPath(false);
			if (SegmentPath.IsEmpty())
			{
				return VariableNode->GetVariableName().ToString();
			}
			
			return VariableNode->GetVariableName().ToString() + TEXT(".") + SegmentPath;
		}
	}
	
	return FString();
}

// Returns the variable bound to this pin (or NAME_None)
FString URigVMPin::GetBoundVariableName() const
{
	if (URigVMVariableNode* VariableNode = GetBoundVariableNode())
	{
		return VariableNode->GetVariableName().ToString();
	}

	return FString();
}

// Returns true if this pin is bound to a variable
bool URigVMPin::IsBoundToVariable() const
{
	return IsBoundToVariable(EmptyPinOverride);
}

// Returns true if this pin is bound to a variable
bool URigVMPin::IsBoundToVariable(const URigVMPin::FPinOverride& InOverride) const
{
	return !GetBoundVariablePath(InOverride).IsEmpty();
}

bool URigVMPin::IsBoundToExternalVariable() const
{
	FString VariableName = GetBoundVariableName();
	if (VariableName.IsEmpty())
	{
		return false;
	}

	TArray<FRigVMGraphVariableDescription> LocalVariables = GetGraph()->GetLocalVariables(true);
	for (FRigVMGraphVariableDescription& LocalVariable : LocalVariables)
	{
		if (LocalVariable.Name == *VariableName)
		{
			return false;
		}
	}

	return true;
}

bool URigVMPin::IsBoundToLocalVariable() const
{
	FString VariableName = GetBoundVariableName();
	if (VariableName.IsEmpty())
	{
		return false;
	}

	TArray<FRigVMGraphVariableDescription> LocalVariables = GetGraph()->GetLocalVariables(false);
	for (FRigVMGraphVariableDescription& LocalVariable : LocalVariables)
	{
		if (LocalVariable.Name == *VariableName)
		{
			return true;
		}
	}

	return false;
}

bool URigVMPin::IsBoundToInputArgument() const
{
	FString VariableName = GetBoundVariableName();
	if (VariableName.IsEmpty())
	{
		return false;
	}

	if (URigVMFunctionEntryNode* EntryNode = GetGraph()->GetEntryNode())
	{
		if (EntryNode->FindPin(VariableName))
		{
			return true;
		}
	}
	
	return false;
}

<<<<<<< HEAD
#if UE_RIGVM_UCLASS_BASED_STORAGE_DISABLED
bool URigVMPin::CanBeBoundToVariable(const FRigVMExternalVariable& InExternalVariable, const FRigVMRegisterOffset& InOffset) const
#else
=======
>>>>>>> d731a049
bool URigVMPin::CanBeBoundToVariable(const FRigVMExternalVariable& InExternalVariable, const FString& InSegmentPath) const
{
	if (!InExternalVariable.IsValid(true))
	{
		return false;
	}

	if (bIsConstant)
	{
		return false;
	}

	// only allow to bind variables to input pins for now
	if (Direction == ERigVMPinDirection::Output)
	{
		return false;
	}

	// check type validity
	// in the future we need to allow arrays as well
	if (IsArray() && !InSegmentPath.IsEmpty())
	{
		return false;
	}
	if (IsArray() != InExternalVariable.bIsArray)
	{
		return false;
	}

	FName ExternalCPPType = InExternalVariable.TypeName;
	UObject* ExternalCPPTypeObject = InExternalVariable.TypeObject;

	if(!InSegmentPath.IsEmpty())
	{
		check(InExternalVariable.Property);

		const FProperty* Property = InExternalVariable.Property;
		const FRigVMPropertyPath PropertyPath(Property, InSegmentPath);
		Property = PropertyPath.GetTailProperty();

		FRigVMExternalVariable::GetTypeFromProperty(Property, ExternalCPPType, ExternalCPPTypeObject);
	}

	const FString CPPBaseType = IsArray() ? GetArrayElementCppType() : GetCPPType();
<<<<<<< HEAD
	return RigVMTypeUtils::AreCompatible(CPPBaseType, GetCPPTypeObject(), ExternalCPPType.ToString(), ExternalCPPTypeObject);
=======
	return RigVMTypeUtils::AreCompatible(*CPPBaseType, GetCPPTypeObject(), ExternalCPPType, ExternalCPPTypeObject);
>>>>>>> d731a049
}

bool URigVMPin::ShowInDetailsPanelOnly() const
{
#if WITH_EDITOR
	if (GetParentPin() == nullptr)
	{
		if (URigVMUnitNode* UnitNode = Cast<URigVMUnitNode>(GetNode()))
		{
			if (UScriptStruct* ScriptStruct = UnitNode->GetScriptStruct())
			{
				if (FProperty* Property = ScriptStruct->FindPropertyByName(GetFName()))
				{
					if (Property->HasMetaData(FRigVMStruct::DetailsOnlyMetaName))
					{
						return true;
					}
				}
			}
		}
		else if(const URigVMTemplateNode* TemplateNode = Cast<URigVMTemplateNode>(GetNode()))
		{
			if(const FRigVMTemplate* Template = TemplateNode->GetTemplate())
			{
				return !Template->GetArgumentMetaData(GetFName(), FRigVMStruct::DetailsOnlyMetaName).IsEmpty();
			}
		}
	}
#endif
	return false;
}

// Returns nullptr external variable matching this description
FRigVMExternalVariable URigVMPin::ToExternalVariable() const
{
	FRigVMExternalVariable ExternalVariable;

	FString VariableName = GetBoundVariableName();
	if (VariableName.IsEmpty())
	{
		FString NodeName, PinPath;
		if (!SplitPinPathAtStart(GetPinPath(), NodeName, VariableName))
		{
			return ExternalVariable;
		}

		VariableName = VariableName.Replace(TEXT("."), TEXT("_"));
	}

	ExternalVariable = RigVMTypeUtils::ExternalVariableFromCPPType(*VariableName, CPPType, GetCPPTypeObject(), false, false);
	
	return ExternalVariable;
}

bool URigVMPin::IsOrphanPin() const
{
	if(URigVMPin* RootPin = GetRootPin())
	{
		if(RootPin != this)
		{
			return RootPin->IsOrphanPin();
		}
	}
	if(URigVMNode* Node = GetNode())
	{
		return Node->OrphanedPins.Contains(this);
	}
	return false;
}

void URigVMPin::UpdateTypeInformationIfRequired() const
{
	if (CPPTypeObject == nullptr)
	{
		if (CPPTypeObjectPath != NAME_None)
		{
			URigVMPin* MutableThis = (URigVMPin*)this;
			MutableThis->CPPTypeObject = FindObjectFromCPPTypeObjectPath(CPPTypeObjectPath.ToString());
			MutableThis->CPPType = RigVMTypeUtils::PostProcessCPPType(CPPType, CPPTypeObject);
			MutableThis->LastKnownTypeIndex = FRigVMRegistry::Get().FindOrAddType(FRigVMTemplateArgumentType(*CPPType, CPPTypeObject));
			MutableThis->LastKnownCPPType = MutableThis->CPPType; 
		}
	}

	if (CPPTypeObject)
	{
		// refresh the type string 
		URigVMPin* MutableThis = (URigVMPin*)this;
<<<<<<< HEAD
		MutableThis->CPPType = URigVMController::PostProcessCPPType(CPPType, CPPTypeObject);
=======
		MutableThis->CPPType = RigVMTypeUtils::PostProcessCPPType(CPPType, CPPTypeObject);
>>>>>>> d731a049
	}
}

UObject* URigVMPin::GetCPPTypeObject() const
{
	UpdateTypeInformationIfRequired();
	return CPPTypeObject;
}

UScriptStruct* URigVMPin::GetScriptStruct() const
{
	return Cast<UScriptStruct>(GetCPPTypeObject());
}

UEnum* URigVMPin::GetEnum() const
{
	return Cast<UEnum>(GetCPPTypeObject());
}

URigVMPin* URigVMPin::GetParentPin() const
{
	return Cast<URigVMPin>(GetOuter());
}

URigVMPin* URigVMPin::GetRootPin() const
{
	URigVMPin* ParentPin = GetParentPin();
	if (ParentPin == nullptr)
	{
		return const_cast<URigVMPin*>(this);
	}
	return ParentPin->GetRootPin();
}

bool URigVMPin::IsRootPin() const
{
	return GetParentPin() == nullptr;
}

URigVMPin* URigVMPin::GetPinForLink() const
{
	URigVMPin* RootPin = GetRootPin();

	if (!RootPin->HasInjectedUnitNodes())
	{
		return const_cast<URigVMPin*>(this);
	}

	URigVMPin* PinForLink =
		((Direction == ERigVMPinDirection::Input) || (Direction == ERigVMPinDirection::IO)) ?
		RootPin->InjectionInfos.Last()->InputPin :
		RootPin->InjectionInfos.Last()->OutputPin;

	if (RootPin != this)
	{
		FString SegmentPath = GetSegmentPath();
		return PinForLink->FindSubPin(SegmentPath);
	}

	return PinForLink;
}

URigVMLink* URigVMPin::FindLinkForPin(const URigVMPin* InOtherPin) const
{
	for (URigVMLink* Link : Links)
	{
		if ((Link->GetSourcePin() == this && Link->GetTargetPin() == InOtherPin) ||
			(Link->GetSourcePin() == InOtherPin && Link->GetTargetPin() == this))
		{
			return Link;
		}
	}
	return nullptr;
}

URigVMPin* URigVMPin::GetOriginalPinFromInjectedNode() const
{
	if(GetNode() == nullptr)
	{
		return nullptr;
	}
	
	if (URigVMInjectionInfo* Injection = GetNode()->GetInjectionInfo())
	{
		URigVMPin* RootPin = GetRootPin();
		URigVMPin* OriginalPin = nullptr;
		if (Injection->bInjectedAsInput && Injection->InputPin == RootPin && Injection->OutputPin)
		{
			TArray<URigVMPin*> LinkedPins = Injection->OutputPin->GetLinkedTargetPins();
			if (LinkedPins.Num() == 1)
			{
				OriginalPin = LinkedPins[0]->GetOriginalPinFromInjectedNode();
			}
		}
		else if (!Injection->bInjectedAsInput && Injection->OutputPin == RootPin && Injection->InputPin)
		{
			TArray<URigVMPin*> LinkedPins = Injection->InputPin->GetLinkedSourcePins();
			if (LinkedPins.Num() == 1)
			{
				OriginalPin = LinkedPins[0]->GetOriginalPinFromInjectedNode();
			}
		}

		if (OriginalPin)
		{
			if (this != RootPin)
			{
				OriginalPin = OriginalPin->FindSubPin(GetSegmentPath());
			}
			return OriginalPin;
		}
	}

	return const_cast<URigVMPin*>(this);
}

const TArray<URigVMPin*>& URigVMPin::GetSubPins() const
{
	return SubPins;
}

URigVMPin* URigVMPin::FindSubPin(const FString& InPinPath) const
{
	FString Left, Right;
	if (!URigVMPin::SplitPinPathAtStart(InPinPath, Left, Right))
	{
		Left = InPinPath;
	}

	for (URigVMPin* Pin : SubPins)
	{
		if (Pin->NameEquals(Left, true))
		{
			if (Right.IsEmpty())
			{
				return Pin;
			}
			return Pin->FindSubPin(Right);
		}
	}
	return nullptr;
}

bool URigVMPin::IsLinkedTo(URigVMPin* InPin) const
{
	for (URigVMLink* Link : Links)
	{
		if (Link->GetSourcePin() == InPin || Link->GetTargetPin() == InPin)
		{
			return true;
		}
	}
	return false;
}

bool URigVMPin::IsLinked(bool bRecursive) const
{
	if(!GetLinks().IsEmpty())
	{
		return true;
	}

	if(bRecursive)
	{
		for (const URigVMPin* SubPin : SubPins)
		{
			if(SubPin->IsLinked(true))
			{
				return true;
			}
		}
	}

	return false;
}

const TArray<URigVMLink*>& URigVMPin::GetLinks() const
{
	return Links;
}

TArray<URigVMPin*> URigVMPin::GetLinkedSourcePins(bool bRecursive) const
{
	TArray<URigVMPin*> Pins;
	for (URigVMLink* Link : Links)
	{
		if (Link->GetTargetPin() == this)
		{
			Pins.AddUnique(Link->GetSourcePin());
		}
	}

	if (bRecursive)
	{
		for (URigVMPin* SubPin : SubPins)
		{
			Pins.Append(SubPin->GetLinkedSourcePins(bRecursive));
		}
	}

	return Pins;
}

TArray<URigVMPin*> URigVMPin::GetLinkedTargetPins(bool bRecursive) const
{
	TArray<URigVMPin*> Pins;
	for (URigVMLink* Link : Links)
	{
		if (Link->GetSourcePin() == this)
		{
			Pins.AddUnique(Link->GetTargetPin());
		}
	}

	if (bRecursive)
	{
		for (URigVMPin* SubPin : SubPins)
		{
			Pins.Append(SubPin->GetLinkedTargetPins(bRecursive));
		}
	}

	return Pins;
}

TArray<URigVMLink*> URigVMPin::GetSourceLinks(bool bRecursive) const
{
	TArray<URigVMLink*> Results;
	for (URigVMLink* Link : Links)
	{
		if (Link->GetTargetPin() == this)
		{
			Results.Add(Link);
		}
	}

	if (bRecursive)
	{
		for (URigVMPin* SubPin : SubPins)
		{
			Results.Append(SubPin->GetSourceLinks(bRecursive));
		}
	}

	return Results;
}

TArray<URigVMLink*> URigVMPin::GetTargetLinks(bool bRecursive) const
{
	TArray<URigVMLink*> Results;
	for (URigVMLink* Link : Links)
	{
		if (Link->GetSourcePin() == this)
		{
			Results.Add(Link);
		}
	}

	if (bRecursive)
	{
		for (URigVMPin* SubPin : SubPins)
		{
			Results.Append(SubPin->GetTargetLinks(bRecursive));
		}
	}

	return Results;
}

URigVMNode* URigVMPin::GetNode() const
{
	URigVMPin* ParentPin = GetParentPin();
	if (ParentPin)
	{
		return ParentPin->GetNode();
	}

	URigVMNode* Node = Cast<URigVMNode>(GetOuter());
	if(IsValid(Node))
	{
		return Node;
	}

	return nullptr;
}

URigVMGraph* URigVMPin::GetGraph() const
{
	URigVMNode* Node = GetNode();
	if(Node)
	{
		return Node->GetGraph();
	}

	return nullptr;
}

bool URigVMPin::CanLink(URigVMPin* InSourcePin, URigVMPin* InTargetPin, FString* OutFailureReason, const FRigVMByteCode* InByteCode, ERigVMPinDirection InUserLinkDirection, bool bInAllowNonArgumentPins)
{
	if (InSourcePin == nullptr || InTargetPin == nullptr)
	{
		if (OutFailureReason)
		{
			*OutFailureReason = TEXT("One of the pins is nullptr.");
		}
		return false;
	}

	if (InSourcePin == InTargetPin)
	{
		if (OutFailureReason)
		{
			*OutFailureReason = TEXT("Source and target pins are the same.");
		}
		return false;
	}
	
	URigVMNode* SourceNode = InSourcePin->GetNode();
	URigVMNode* TargetNode = InTargetPin->GetNode();
	if (SourceNode == TargetNode)
	{
		if (OutFailureReason)
		{
			*OutFailureReason = TEXT("Source and target pins are on the same node.");
		}
		return false;
	}

	if (InSourcePin->GetGraph() != InTargetPin->GetGraph())
	{
		if (OutFailureReason)
		{
			*OutFailureReason = TEXT("Source and target pins are in different graphs.");
		}
		return false;
	}

	if (InSourcePin->Direction != ERigVMPinDirection::Output &&
		InSourcePin->Direction != ERigVMPinDirection::IO)
	{
		if (OutFailureReason)
		{
			*OutFailureReason = TEXT("Source pin is not an output.");
		}
		return false;
	}

	if (InTargetPin->Direction != ERigVMPinDirection::Input &&
		InTargetPin->Direction != ERigVMPinDirection::IO)
	{
		if (OutFailureReason)
		{
			*OutFailureReason = TEXT("Target pin is not an input.");
		}
		return false;
	}

	if (InTargetPin->IsDefinedAsConstant() && !InSourcePin->IsDefinedAsConstant())
	{
		if (OutFailureReason)
		{
			*OutFailureReason = TEXT("Cannot connect non-constants to constants.");
		}
		return false;
	}

	if (InSourcePin->CPPType != InTargetPin->CPPType)
	{
		bool bCPPTypesDiffer = true;
		static const FString Float = TEXT("float");
		static const FString Double = TEXT("double");

<<<<<<< HEAD
		if (RigVMTypeUtils::AreCompatible(InSourcePin->CPPType, InSourcePin->CPPTypeObject, InTargetPin->CPPType, InTargetPin->CPPTypeObject))
#endif
=======
		if (FRigVMRegistry::Get().CanMatchTypes(InSourcePin->GetTypeIndex(), InTargetPin->GetTypeIndex(), true))
>>>>>>> d731a049
		{
			bCPPTypesDiffer = false;
		}

		if (bCPPTypesDiffer)
		{
			{
				auto TemplateNodeSupportsType = [](URigVMPin* InPin, const int32& InTypeIndex, FString* OutFailureReason) -> bool
				{
					if (URigVMTemplateNode* TemplateNode = Cast<URigVMTemplateNode>(InPin->GetNode()))
					{
						if (TemplateNode->SupportsType(InPin, InTypeIndex))
						{
							if (OutFailureReason)
							{
								*OutFailureReason = FString();
							}
						}
						else
						{
							return false;
						}
					}
					return true;

				};

				auto IsPinValidForTypeChange = [](URigVMPin* InPin, bool bIsInput, ERigVMPinDirection InDirection) -> bool
				{
					if(InPin->IsWildCard())
					{
						return true;
					}

					if(!InPin->GetNode()->IsA<URigVMTemplateNode>() || InDirection == ERigVMPinDirection::Invalid)
					{
						return false;
					}

					if((bIsInput && (InDirection != ERigVMPinDirection::Input)) ||
						(!bIsInput && (InDirection != ERigVMPinDirection::Output)))
					{
						if(InPin->IsRootPin() ||
							(InPin->GetParentPin()->IsRootPin() && InPin->IsArrayElement()))
						{
							return true;
						}
					}
					
					return false;
				};
				
				if(IsPinValidForTypeChange(InSourcePin, false, InUserLinkDirection))
				{
					bCPPTypesDiffer = !TemplateNodeSupportsType(InSourcePin, InTargetPin->GetTypeIndex(), OutFailureReason);
				}
				else if(IsPinValidForTypeChange(InTargetPin, true, InUserLinkDirection))
				{
					bCPPTypesDiffer = !TemplateNodeSupportsType(InTargetPin, InSourcePin->GetTypeIndex(), OutFailureReason);
				}
			}
		}

		if (bCPPTypesDiffer)
		{
			if (OutFailureReason)
			{
				*OutFailureReason = TEXT("Source and target pin types are not compatible.");
			}
			return false;
		}
	}

	if(!SourceNode->AllowsLinksOn(InSourcePin))
	{
		if (OutFailureReason)
		{
			*OutFailureReason = TEXT("Node doesn't allow links on this pin.");
		}
		return false;
	}

	if(!TargetNode->AllowsLinksOn(InTargetPin))
	{
		if (OutFailureReason)
		{
			*OutFailureReason = TEXT("Node doesn't allow links on this pin.");
		}
		return false;
	}

	if (!bInAllowNonArgumentPins)
	{
		if (URigVMTemplateNode* SourceTemplateNode = Cast<URigVMTemplateNode>(SourceNode))
		{
			if (!SourceNode->IsA<URigVMFunctionEntryNode>() && !SourceNode->IsA<URigVMFunctionReturnNode>())
			{
				if (const FRigVMTemplate* Template = SourceTemplateNode->GetTemplate())
				{
					URigVMPin* RootPin = InSourcePin->GetRootPin();
					if (!Template->FindArgument(RootPin->GetFName()))
					{
						if (OutFailureReason)
						{
							*OutFailureReason = FString::Printf(TEXT("Library pin %s supported types need to be reduced."), *RootPin->GetPinPath(true));
						}
						return false;
					}
				}
			}
		}
		if (URigVMTemplateNode* TargetTemplateNode = Cast<URigVMTemplateNode>(TargetNode))
		{
			if (!TargetNode->IsA<URigVMFunctionEntryNode>() && !TargetNode->IsA<URigVMFunctionReturnNode>())
			{
				if (const FRigVMTemplate* Template = TargetTemplateNode->GetTemplate())
				{
					URigVMPin* RootPin = InTargetPin->GetRootPin();
					if (!Template->FindArgument(RootPin->GetFName()))
					{
						if (OutFailureReason)
						{
							*OutFailureReason = FString::Printf(TEXT("Library pin %s supported types need to be reduced."), *RootPin->GetPinPath(true));
						}
						return false;
					}
				}
			}
		}
	}

	// only allow to link to specified input / output pins on an injected node
	if (URigVMInjectionInfo* SourceInjectionInfo = SourceNode->GetInjectionInfo())
	{
		if (SourceInjectionInfo->OutputPin != InSourcePin->GetRootPin())
		{
			if (OutFailureReason)
			{
				*OutFailureReason = TEXT("Cannot link to a non-exposed pin on an injected node.");
			}
			return false;
		}
	}

	// only allow to link to specified input / output pins on an injected node
	if (URigVMInjectionInfo* TargetInjectionInfo = TargetNode->GetInjectionInfo())
	{
		if (TargetInjectionInfo->InputPin != InTargetPin->GetRootPin())
		{
			if (OutFailureReason)
			{
				*OutFailureReason = TEXT("Cannot link to a non-exposed pin on an injected node.");
			}
			return false;
		}
	}

	if (InSourcePin->IsLinkedTo(InTargetPin))
	{
		if (OutFailureReason)
		{
			*OutFailureReason = TEXT("Source and target pins are already connected.");
		}
		return false;
	}

	TArray<URigVMNode*> SourceNodes;
	SourceNodes.Add(SourceNode);

	if (InByteCode)
	{
		int32 TargetNodeInstructionIndex = InByteCode->GetFirstInstructionIndexForSubject(TargetNode);
		if (TargetNodeInstructionIndex != INDEX_NONE)
		{
			for (int32 SourceNodeIndex = 0; SourceNodeIndex < SourceNodes.Num(); SourceNodeIndex++)
			{
				bool bNodeCanLinkAnywhere =
					SourceNodes[SourceNodeIndex]->IsA<URigVMRerouteNode>() ||
					SourceNodes[SourceNodeIndex]->IsA<URigVMVariableNode>();
				if (!bNodeCanLinkAnywhere)
				{
					if (URigVMUnitNode* UnitNode = Cast<URigVMUnitNode>(SourceNodes[SourceNodeIndex]))
					{
						// pure / immutable nodes can be connected to any input in any order.
						// since a new link is going to change the abstract syntax tree 
						if (!UnitNode->IsMutable())
						{
							bNodeCanLinkAnywhere = true;
						}
					}
				}

				if (!bNodeCanLinkAnywhere)
				{
					const int32 SourceNodeInstructionIndex = InByteCode->GetFirstInstructionIndexForSubject(SourceNodes[SourceNodeIndex]);
					if (SourceNodeInstructionIndex != INDEX_NONE &&
						SourceNodeInstructionIndex > TargetNodeInstructionIndex)
					{
						if (OutFailureReason)
						{
							static constexpr TCHAR IncorrectNodeOrderMessage[] = TEXT("Source node %s (%s) and target node %s (%s) are in the incorrect order.");
							*OutFailureReason = FString::Printf(
								IncorrectNodeOrderMessage,
								*SourceNodes[SourceNodeIndex]->GetName(),
								*SourceNodes[SourceNodeIndex]->GetNodeTitle(),
								*TargetNode->GetName(),
								*TargetNode->GetNodeTitle());
						}

						return false;
					}
					SourceNodes.Append(SourceNodes[SourceNodeIndex]->GetLinkedSourceNodes());
				}
			}
		}
	}

	return true;
}

bool URigVMPin::HasInjectedUnitNodes() const
{
	for (URigVMInjectionInfo* Info : InjectionInfos)
	{
		if (Info->Node.IsA<URigVMUnitNode>())
		{
			return true;
		}
	}
	
	return false;
<<<<<<< HEAD
}
=======
}
>>>>>>> d731a049
<|MERGE_RESOLUTION|>--- conflicted
+++ resolved
@@ -6,11 +6,7 @@
 #include "RigVMModel/RigVMGraph.h"
 #include "RigVMModel/RigVMLink.h"
 #include "RigVMModel/RigVMController.h"
-<<<<<<< HEAD
-#include "RigVMModel/Nodes/RigVMPrototypeNode.h"
-=======
 #include "RigVMModel/Nodes/RigVMTemplateNode.h"
->>>>>>> d731a049
 #include "RigVMCompiler/RigVMCompiler.h"
 #include "RigVMCore/RigVMExecuteContext.h"
 #include "RigVMCore/RigVMUnknownType.h"
@@ -197,10 +193,7 @@
 	, CPPTypeObjectPath(NAME_None)
 	, DefaultValue(FString())
 	, BoundVariablePath_DEPRECATED()
-<<<<<<< HEAD
-=======
 	, LastKnownTypeIndex(INDEX_NONE)
->>>>>>> d731a049
 {
 #if UE_BUILD_DEBUG
 	CachedPinPath = GetPinPath();
@@ -541,14 +534,11 @@
 	return RigVMTypeUtils::IsUObjectType(CPPType);
 }
 
-<<<<<<< HEAD
-=======
 bool URigVMPin::IsInterface() const
 {
 	return RigVMTypeUtils::IsInterfaceType(CPPType);
 }
 
->>>>>>> d731a049
 bool URigVMPin::IsArray() const
 {
 	return RigVMTypeUtils::IsArrayType(CPPType);
@@ -618,11 +608,7 @@
 
 FString URigVMPin::GetCPPType() const
 {
-<<<<<<< HEAD
-	return URigVMController::PostProcessCPPType(CPPType, GetCPPTypeObject());
-=======
 	return RigVMTypeUtils::PostProcessCPPType(CPPType, GetCPPTypeObject());
->>>>>>> d731a049
 }
 
 FString URigVMPin::GetArrayElementCppType() const
@@ -634,8 +620,6 @@
 
 	const FString ResolvedType = GetCPPType();
 	return RigVMTypeUtils::BaseTypeFromArrayType(ResolvedType);
-<<<<<<< HEAD
-=======
 }
 
 FRigVMTemplateArgumentType URigVMPin::GetTemplateArgumentType() const
@@ -663,7 +647,6 @@
 		}
 	}
 	return LastKnownTypeIndex;
->>>>>>> d731a049
 }
 
 bool URigVMPin::IsStringType() const
@@ -852,10 +835,7 @@
 	FString BaseCPPType = GetCPPType()
 		.Replace(RigVMTypeUtils::TArrayPrefix, TEXT(""))
 		.Replace(RigVMTypeUtils::TObjectPtrPrefix, TEXT(""))
-<<<<<<< HEAD
-=======
 		.Replace(RigVMTypeUtils::TScriptInterfacePrefix, TEXT(""))
->>>>>>> d731a049
 		.Replace(TEXT(">"), TEXT(""));
 
 	for (const FString& Value : DefaultValues)
@@ -986,10 +966,7 @@
 		FString BaseCPPType = GetCPPType()
 			.Replace(RigVMTypeUtils::TArrayPrefix, TEXT(""))
 			.Replace(RigVMTypeUtils::TObjectPtrPrefix, TEXT(""))
-<<<<<<< HEAD
-=======
 			.Replace(RigVMTypeUtils::TScriptInterfacePrefix, TEXT(""))
->>>>>>> d731a049
 			.Replace(TEXT(">"), TEXT(""));
 
 		RetVals.SetNumZeroed(DefaultValues.Num());
@@ -1129,19 +1106,6 @@
 	return nullptr;
 }
 
-URigVMVariableNode* URigVMPin::GetBoundVariableNode() const
-{
-	for (TObjectPtr<URigVMInjectionInfo> InjectionInfo : InjectionInfos)
-	{
-		if (URigVMVariableNode* VariableNode = Cast<URigVMVariableNode>(InjectionInfo->Node))
-		{
-			return VariableNode;
-		}
-	}
-	
-	return nullptr;
-}
-
 // Returns the variable bound to this pin (or NAME_None)
 const FString URigVMPin::GetBoundVariablePath() const
 {
@@ -1255,12 +1219,6 @@
 	return false;
 }
 
-<<<<<<< HEAD
-#if UE_RIGVM_UCLASS_BASED_STORAGE_DISABLED
-bool URigVMPin::CanBeBoundToVariable(const FRigVMExternalVariable& InExternalVariable, const FRigVMRegisterOffset& InOffset) const
-#else
-=======
->>>>>>> d731a049
 bool URigVMPin::CanBeBoundToVariable(const FRigVMExternalVariable& InExternalVariable, const FString& InSegmentPath) const
 {
 	if (!InExternalVariable.IsValid(true))
@@ -1305,11 +1263,7 @@
 	}
 
 	const FString CPPBaseType = IsArray() ? GetArrayElementCppType() : GetCPPType();
-<<<<<<< HEAD
-	return RigVMTypeUtils::AreCompatible(CPPBaseType, GetCPPTypeObject(), ExternalCPPType.ToString(), ExternalCPPTypeObject);
-=======
 	return RigVMTypeUtils::AreCompatible(*CPPBaseType, GetCPPTypeObject(), ExternalCPPType, ExternalCPPTypeObject);
->>>>>>> d731a049
 }
 
 bool URigVMPin::ShowInDetailsPanelOnly() const
@@ -1398,11 +1352,7 @@
 	{
 		// refresh the type string 
 		URigVMPin* MutableThis = (URigVMPin*)this;
-<<<<<<< HEAD
-		MutableThis->CPPType = URigVMController::PostProcessCPPType(CPPType, CPPTypeObject);
-=======
 		MutableThis->CPPType = RigVMTypeUtils::PostProcessCPPType(CPPType, CPPTypeObject);
->>>>>>> d731a049
 	}
 }
 
@@ -1775,12 +1725,7 @@
 		static const FString Float = TEXT("float");
 		static const FString Double = TEXT("double");
 
-<<<<<<< HEAD
-		if (RigVMTypeUtils::AreCompatible(InSourcePin->CPPType, InSourcePin->CPPTypeObject, InTargetPin->CPPType, InTargetPin->CPPTypeObject))
-#endif
-=======
 		if (FRigVMRegistry::Get().CanMatchTypes(InSourcePin->GetTypeIndex(), InTargetPin->GetTypeIndex(), true))
->>>>>>> d731a049
 		{
 			bCPPTypesDiffer = false;
 		}
@@ -2012,8 +1957,4 @@
 	}
 	
 	return false;
-<<<<<<< HEAD
-}
-=======
-}
->>>>>>> d731a049
+}
