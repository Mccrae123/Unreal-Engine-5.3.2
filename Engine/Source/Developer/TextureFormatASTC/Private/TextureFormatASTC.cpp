// Copyright Epic Games, Inc. All Rights Reserved.

#include "CoreMinimal.h"
#include "HAL/PlatformProcess.h"
#include "HAL/FileManager.h"
#include "Misc/CommandLine.h"
#include "Misc/FileHelper.h"
#include "Misc/Paths.h"
#include "Misc/Guid.h"
#include "Misc/ConfigCacheIni.h"
#include "ImageCore.h"
#include "IImageWrapper.h"
#include "IImageWrapperModule.h"
#include "Modules/ModuleManager.h"
#include "Interfaces/ITextureFormat.h"
#include "Interfaces/ITextureFormatModule.h"
#include "TextureCompressorModule.h"
#include "PixelFormat.h"
#include "Serialization/CompactBinary.h"
#include "Serialization/CompactBinaryWriter.h"
#include "TextureBuildFunction.h"
#include "DerivedDataBuildFunctionFactory.h"
#include "DerivedDataSharedString.h"
#include "HAL/IConsoleManager.h"

<<<<<<< HEAD
/****
* 
* TextureFormatASTC runs the ARM astcenc.exe command line tool
* 
* or (by default) redirects to Intel ISPC texcomp* 
=======
#include "astcenc.h"

/****
* 
* TextureFormatASTC runs the ARM astcenc
* 
* or redirects to Intel ISPC texcomp* 
>>>>>>> 4af6daef
* 
*****/

// when GASTCCompressor == 0 ,use TextureFormatIntelISPCTexComp instead of this
// @todo Oodle : GASTCCompressor global breaks DDC2.  Need to pass through so TBW can see.
<<<<<<< HEAD
int32 GASTCCompressor = 0;
=======
int32 GASTCCompressor = 1;
>>>>>>> 4af6daef
static FAutoConsoleVariableRef CVarASTCCompressor(
	TEXT("cook.ASTCTextureCompressor"),
	GASTCCompressor,
	TEXT("0: IntelISPC, 1: Arm"),
	ECVF_Default | ECVF_ReadOnly
);
<<<<<<< HEAD

// turn on to leave temp files in Intermediate/Cache for debugging
static int32 GASTCDebugLeaveTempFiles = 0;
static FAutoConsoleVariableRef CVarDebugLeaveTempFiles(
	TEXT("cook.ASTCDebugLeaveTempFiles"),
	GASTCDebugLeaveTempFiles,
	TEXT("0: default, 1: leave debug temp files in Intermediate/Cache"),
	ECVF_Default | ECVF_ReadOnly
);

// turn on to write decoded image in Intermediate/Cache for debugging
static int32 GASTCDebugWriteDecodedImage = 0;
static FAutoConsoleVariableRef CVarDebugWriteDecodedImage(
	TEXT("cook.ASTCDebugWriteDecodedImage"),
	GASTCDebugWriteDecodedImage,
	TEXT("0: default, 1: write decoded image in Intermediate/Cache"),
	ECVF_Default | ECVF_ReadOnly
);

=======
>>>>>>> 4af6daef

#if PLATFORM_WINDOWS || PLATFORM_LINUX || PLATFORM_MAC
	#define SUPPORTS_ISPC_ASTC	1
#else
	#define SUPPORTS_ISPC_ASTC	0
#endif

// increment this if you change anything that will affect compression in this file
<<<<<<< HEAD
#define BASE_ASTC_FORMAT_VERSION 46
=======
#define BASE_ASTC_FORMAT_VERSION 48
>>>>>>> 4af6daef

#define MAX_QUALITY_BY_SIZE 4
#define MAX_QUALITY_BY_SPEED 3


DEFINE_LOG_CATEGORY_STATIC(LogTextureFormatASTC, Log, All);

class FASTCTextureBuildFunction final : public FTextureBuildFunction
{
	const UE::DerivedData::FUtf8SharedString& GetName() const final
	{
		static const UE::DerivedData::FUtf8SharedString Name(UTF8TEXTVIEW("ASTCTexture"));
		return Name;
	}

	void GetVersion(UE::DerivedData::FBuildVersionBuilder& Builder, ITextureFormat*& OutTextureFormatVersioning) const final
	{
		static FGuid Version(TEXT("4788dab5-b99c-479f-bc34-6d7df1cf30e5"));
		Builder << Version;
		OutTextureFormatVersioning = FModuleManager::GetModuleChecked<ITextureFormatModule>(TEXT("TextureFormatASTC")).GetTextureFormat();
	}
};

/**
 * Macro trickery for supported format names.
 */
#define ENUM_SUPPORTED_FORMATS(op) \
	op(ASTC_RGB) \
	op(ASTC_RGBA) \
	op(ASTC_RGBAuto) \
	op(ASTC_RGBA_HQ) \
	op(ASTC_RGB_HDR) \
<<<<<<< HEAD
=======
	op(ASTC_NormalLA) \
>>>>>>> 4af6daef
	op(ASTC_NormalAG) \
	op(ASTC_NormalRG) \
	op(ASTC_NormalRG_Precise) // Encoded as LA for precision, mapped to RG at runtime. RHI needs to support PF_ASTC_*_NORM_RG formats (requires runtime swizzle)

	#define DECL_FORMAT_NAME(FormatName) static FName GTextureFormatName##FormatName = FName(TEXT(#FormatName));
		ENUM_SUPPORTED_FORMATS(DECL_FORMAT_NAME);
	#undef DECL_FORMAT_NAME

	#define DECL_FORMAT_NAME_ENTRY(FormatName) GTextureFormatName##FormatName ,
		static FName GSupportedTextureFormatNames[] =
		{
			ENUM_SUPPORTED_FORMATS(DECL_FORMAT_NAME_ENTRY)
		};
	#undef DECL_FORMAT_NAME_ENTRY
#undef ENUM_SUPPORTED_FORMATS

// ASTC file header format
#if PLATFORM_SUPPORTS_PRAGMA_PACK
	#pragma pack(push, 4)
#endif

	#define ASTC_MAGIC_CONSTANT 0x5CA1AB13
	struct FASTCHeader
	{
		uint32 Magic;
		uint8  BlockSizeX;
		uint8  BlockSizeY;
		uint8  BlockSizeZ;
		uint8  TexelCountX[3];
		uint8  TexelCountY[3];
		uint8  TexelCountZ[3];
	};

#if PLATFORM_SUPPORTS_PRAGMA_PACK
	#pragma pack(pop)
#endif

<<<<<<< HEAD
=======
static bool IsNormalMapFormat(FName TextureFormatName)
{
	return
		TextureFormatName == GTextureFormatNameASTC_NormalAG ||
		TextureFormatName == GTextureFormatNameASTC_NormalRG ||
		TextureFormatName == GTextureFormatNameASTC_NormalLA ||
		TextureFormatName == GTextureFormatNameASTC_NormalRG_Precise;
}
>>>>>>> 4af6daef

static int32 GetDefaultCompressionBySizeValue(FCbObjectView InFormatConfigOverride)
{
	// this is code duped between TextureFormatASTC and TextureFormatISPC
	if (InFormatConfigOverride)
	{
		// If we have an explicit format config, then use it directly
		FCbFieldView FieldView = InFormatConfigOverride.FindView("DefaultASTCQualityBySize");
		checkf(FieldView.HasValue(), TEXT("Missing DefaultASTCQualityBySize key from FormatConfigOverride"));
		int32 CompressionModeValue = FieldView.AsInt32();
		checkf(!FieldView.HasError(), TEXT("Failed to parse DefaultASTCQualityBySize value from FormatConfigOverride"));
		return CompressionModeValue;
	}
	else
	{
		// default of 0 == 12x12 ?
		// BaseEngine.ini sets DefaultASTCQualityBySize to 3 == 6x6

		auto GetCompressionModeValue = []() {
			// start at default quality, then lookup in .ini file
			int32 CompressionModeValue = 0;
			GConfig->GetInt(TEXT("/Script/UnrealEd.CookerSettings"), TEXT("DefaultASTCQualityBySize"), CompressionModeValue, GEngineIni);
	
			FParse::Value(FCommandLine::Get(), TEXT("-astcqualitybysize="), CompressionModeValue);
			
			return FMath::Min<uint32>(CompressionModeValue, MAX_QUALITY_BY_SIZE);
		};

		static int32 CompressionModeValue = GetCompressionModeValue();

		return CompressionModeValue;
	}
}

static int32 GetDefaultCompressionBySpeedValue(FCbObjectView InFormatConfigOverride)
{
	if (InFormatConfigOverride)
	{
		// If we have an explicit format config, then use it directly
		FCbFieldView FieldView = InFormatConfigOverride.FindView("DefaultASTCQualityBySpeed");
		checkf(FieldView.HasValue(), TEXT("Missing DefaultASTCQualityBySpeed key from FormatConfigOverride"));
		int32 CompressionModeValue = FieldView.AsInt32();
		checkf(!FieldView.HasError(), TEXT("Failed to parse DefaultASTCQualityBySpeed value from FormatConfigOverride"));
		return CompressionModeValue;
	}
	else
	{

		// default of 0 == "fastest"

		auto GetCompressionModeValue = []() {
			// start at default quality, then lookup in .ini file
			int32 CompressionModeValue = 0;
			GConfig->GetInt(TEXT("/Script/UnrealEd.CookerSettings"), TEXT("DefaultASTCQualityBySpeed"), CompressionModeValue, GEngineIni);
	
			FParse::Value(FCommandLine::Get(), TEXT("-astcqualitybyspeed="), CompressionModeValue);
			
			return FMath::Min<uint32>(CompressionModeValue, MAX_QUALITY_BY_SPEED);
		};

		static int32 CompressionModeValue = GetCompressionModeValue();

		return CompressionModeValue;
	}
}

<<<<<<< HEAD
static FString GetQualityString(EPixelFormat PixelFormat,const FCbObjectView& InFormatConfigOverride)
{
	// convert to a string
	FString CompressionMode;

	switch (PixelFormat)
	{
		case PF_ASTC_12x12:
		case PF_ASTC_12x12_HDR:
			CompressionMode = TEXT("12x12"); 
			break;
		case PF_ASTC_10x10:
		case PF_ASTC_10x10_HDR:
			CompressionMode = TEXT("10x10"); 
			break;
		case PF_ASTC_8x8:
		case PF_ASTC_8x8_HDR:
			CompressionMode = TEXT("8x8"); 
			break;
		case PF_ASTC_6x6:
		case PF_ASTC_6x6_HDR:
			CompressionMode = TEXT("6x6");
			break;
		case PF_ASTC_4x4:
		case PF_ASTC_4x4_HDR:
			CompressionMode = TEXT("4x4");
			break;
		default:
			UE_LOG(LogTextureFormatASTC, Fatal, TEXT("ASTC size quality higher than expected"));
	}
	
	switch ( GetDefaultCompressionBySpeedValue(InFormatConfigOverride) )
	{
		case 0:	CompressionMode += TEXT(" -fastest"); break;
		case 1:	CompressionMode += TEXT(" -fast"); break;
		case 2:	CompressionMode += TEXT(" -medium"); break;
		case 3:	CompressionMode += TEXT(" -thorough"); break;
		default: UE_LOG(LogTextureFormatASTC, Fatal, TEXT("ASTC speed quality higher than expected"));
=======
static EPixelFormat GetQualityFormat(const FTextureBuildSettings& BuildSettings)
{
	// code dupe between TextureFormatASTC  and TextureFormatISPC

	const FCbObjectView& InFormatConfigOverride = BuildSettings.FormatConfigOverride;
	int32 OverrideSizeValue= BuildSettings.CompressionQuality;

	bool bIsNormalMap = IsNormalMapFormat(BuildSettings.TextureFormatName);
	bool bIsHQ = BuildSettings.TextureFormatName == GTextureFormatNameASTC_RGBA_HQ;
	bool bHDRFormat = BuildSettings.TextureFormatName == GTextureFormatNameASTC_RGB_HDR;

	if ( bIsNormalMap )
	{
		if ( BuildSettings.TextureFormatName == GTextureFormatNameASTC_NormalRG_Precise )
		{
			return PF_ASTC_6x6_NORM_RG;
		}
		return PF_ASTC_6x6;
	}
	else if ( bIsHQ )
	{
		return PF_ASTC_4x4;
	}
	else if (BuildSettings.bVirtualStreamable)
	{
		return PF_ASTC_4x4;		
>>>>>>> 4af6daef
	}

	// CompressionQuality value here is ETextureCompressionQuality minus 1

<<<<<<< HEAD
static EPixelFormat GetQualityFormat(const FTextureBuildSettings& BuildSettings)
{
	// code dupe between TextureFormatASTC  and TextureFormatISPC

	const FCbObjectView& InFormatConfigOverride = BuildSettings.FormatConfigOverride;
	int32 OverrideSizeValue= BuildSettings.CompressionQuality;

	bool bIsNormalMap = (BuildSettings.TextureFormatName == GTextureFormatNameASTC_NormalAG || BuildSettings.TextureFormatName == GTextureFormatNameASTC_NormalRG);
	bool bIsHQ = BuildSettings.TextureFormatName == GTextureFormatNameASTC_RGBA_HQ;
	bool bHDRFormat = BuildSettings.TextureFormatName == GTextureFormatNameASTC_RGB_HDR;

	if ( bIsNormalMap )
	{
		return PF_ASTC_6x6;
	}
	else if ( bIsHQ )
	{
		return PF_ASTC_4x4;
	}
	else if (BuildSettings.bVirtualStreamable)
	{
		return PF_ASTC_4x4;		
	}

	// CompressionQuality value here is ETextureCompressionQuality minus 1

=======
>>>>>>> 4af6daef
	// convert to a string
	EPixelFormat Format = PF_Unknown;
	if (bHDRFormat)
	{
		switch (OverrideSizeValue >= 0 ? OverrideSizeValue : GetDefaultCompressionBySizeValue(InFormatConfigOverride))
		{
			case 0:	Format = PF_ASTC_12x12_HDR; break;
			case 1:	Format = PF_ASTC_10x10_HDR; break;
			case 2:	Format = PF_ASTC_8x8_HDR; break;
			case 3:	Format = PF_ASTC_6x6_HDR; break;
			case 4:	Format = PF_ASTC_4x4_HDR; break;
			default: UE_LOG(LogTextureFormatASTC, Fatal, TEXT("Max quality higher than expected"));
		}
	}
	else
	{
		switch (OverrideSizeValue >= 0 ? OverrideSizeValue : GetDefaultCompressionBySizeValue(InFormatConfigOverride))
		{
			case 0:	Format = PF_ASTC_12x12; break;
			case 1:	Format = PF_ASTC_10x10; break;
			case 2:	Format = PF_ASTC_8x8; break;
			case 3:	Format = PF_ASTC_6x6; break;
			case 4:	Format = PF_ASTC_4x4; break;
			default: UE_LOG(LogTextureFormatASTC, Fatal, TEXT("Max quality higher than expected"));
		}
	}
	return Format;
}

<<<<<<< HEAD
static bool CompressSliceToASTC(
	const FImageView & SourceImage,
	FString CompressionParameters,
	TArray64<uint8>& OutCompressedData,
	IImageWrapperModule& ImageWrapperModule,
	bool bSRGB
	)
{
	// at this point, SourceImage has been converted to RGBA8 or RGBA16F based on whether
	//	 the request TextureFormatName is "ASTC_RGB_HDR" or not, so we can ask if "source" is HDR :
	bool bHDR = ERawImageFormat::IsHDR(SourceImage.Format);
	
	EImageFormat FileFormat = bHDR ? EImageFormat::EXR : EImageFormat::PNG;
	TArray64<uint8> FileData;
	bool bCompressSucceeded = ImageWrapperModule.CompressImage(FileData,FileFormat,SourceImage,(int32)EImageCompressionQuality::Uncompressed);
	if ( ! bCompressSucceeded )
	{
		UE_LOG(LogTextureFormatASTC, Error, TEXT("CompressSliceToASTC CompressImage failed"));
		return false;
	}

	int64 FileDataSize = FileData.Num();

	// make a random file name to write the image :
	FGuid Guid;
	FPlatformMisc::CreateGuid(Guid);
	FString BaseFilePath = FPaths::ProjectIntermediateDir() + FString::Printf(TEXT("Cache/TFASTC-%08x-%08x-%08x-%08x-"), Guid.A, Guid.B, Guid.C, Guid.D);
	FString InputFilePath = BaseFilePath + TEXT("In.") + ImageWrapperModule.GetExtension(FileFormat);
	FString OutputFilePath = BaseFilePath + TEXT("Out.astc");

	// write to InputFilePath :
	{
		TRACE_CPUPROFILER_EVENT_SCOPE(ASTC.WriteFile);

		FArchive* PNGFile = IFileManager::Get().CreateFileWriter(*InputFilePath);
		while (!PNGFile)
		{
			// CreateFileWriter occasionally returns NULL due to error code ERROR_SHARING_VIOLATION
			// ... no choice but to wait for the file to become free to access
		
			UE_LOG(LogTextureFormatASTC, Display, TEXT("CreateFileWriter for %s failed, trying again..."), *InputFilePath);

			FPlatformProcess::Sleep(0.01f);                             
			PNGFile = IFileManager::Get().CreateFileWriter(*InputFilePath);   
		}
		PNGFile->Serialize((void*)&FileData[0], FileDataSize);
		delete PNGFile;
	}

	// FileData written, can free now :
	FileData.Reset();
	
	// Compress PNG file to ASTC (using the reference astcenc.exe from ARM)
	
	/*

	The modes available are:

		-cl : use the linear LDR color profile.
		-cs : use the sRGB LDR color profile.
		-ch : use the HDR color profile, tuned for HDR RGB and LDR A.
		-cH : use the HDR color profile, tuned for HDR RGBA.

	*/

	const TCHAR * CompressionMode;
	if ( bHDR )
	{
		CompressionMode = TEXT("-ch");
	}
	else if ( bSRGB )
	{	
		CompressionMode = TEXT("-cs");
	}
	else
	{
		CompressionMode = TEXT("-cl");
	}

	FString Params = FString::Printf(TEXT("%s \"%s\" \"%s\" %s -silent"),
		CompressionMode,
		*InputFilePath,
		*OutputFilePath,
		*CompressionParameters
	);
	
	// maybe?
	// could use -j option to set thread count ? when we're running lots of textures at the same time in a cook,
	//	 it might be better to limit the astcenc process to fewer threads?

	UE_LOG(LogTextureFormatASTC, Verbose, TEXT("Compressing to ASTC (astcenc %s)..."), *Params);

	// Start Compressor
	// @todo Oodle : check if we have sse4 and use those
#if PLATFORM_MAC_X86
	FString CompressorPath(FPaths::EngineDir() + TEXT("Binaries/ThirdParty/ARM/Mac/astcenc-sse2"));
	//FString CompressorPath(FPaths::EngineDir() + TEXT("Binaries/ThirdParty/ARM/Mac/astcenc-sse4.1"));
#elif PLATFORM_MAC_ARM64
	FString CompressorPath(FPaths::EngineDir() + TEXT("Binaries/ThirdParty/ARM/Mac/astcenc-neon"));
#elif PLATFORM_LINUX
	FString CompressorPath(FPaths::EngineDir() + TEXT("Binaries/ThirdParty/ARM/Linux64/astcenc-sse2"));
	//FString CompressorPath(FPaths::EngineDir() + TEXT("Binaries/ThirdParty/ARM/Linux64/astcenc-sse4.1"));
#elif PLATFORM_WINDOWS
	FString CompressorPath(FPaths::EngineDir() + TEXT("Binaries/ThirdParty/ARM/Win64/astcenc-sse2.exe"));
	//FString CompressorPath(FPaths::EngineDir() + TEXT("Binaries/ThirdParty/ARM/Win64/astcenc-sse4.1.exe"));

	// avx2 is no faster than sse4 , so just use the sse4 variant when possible
	//FString CompressorPath(FPaths::EngineDir() + TEXT("Binaries/ThirdParty/ARM/Win64/astcenc-avx2.exe"));
#else
#error Unsupported platform
#endif

	// run the astcenc process :
	{
		TRACE_CPUPROFILER_EVENT_SCOPE(ASTC.RunProc);

		FProcHandle Proc = FPlatformProcess::CreateProc(*CompressorPath, *Params, true, false, false, NULL, -1, NULL, NULL);

		// Failed to start the compressor process
		if (!Proc.IsValid())
		{
			UE_LOG(LogTextureFormatASTC, Error, TEXT("Failed to start astcenc for compressing images (%s)"), *CompressorPath);
			return false;
		}

		// Wait for the process to complete
		FPlatformProcess::WaitForProc(Proc);
		int ReturnCode = -1;
		FPlatformProcess::GetProcReturnCode(Proc, &ReturnCode);
		FPlatformProcess::CloseProc(Proc);
		
		// Did it work?
		if ( ReturnCode != 0)
		{
			UE_LOG(LogTextureFormatASTC, Error, TEXT("ASTC encoder failed with return code %d, mip size (%d, %d). Leaving '%s' for testing.  Full params = '%s'"), 
				ReturnCode, SourceImage.SizeX, SourceImage.SizeY, *InputFilePath, *Params);
			return false;
		}
	}

	// Open compressed file and put the data in OutCompressedImage
	{
		TRACE_CPUPROFILER_EVENT_SCOPE(ASTC.ReadFile);

		// Get raw file data
		TArray64<uint8> ASTCData;
		if ( ! FFileHelper::LoadFileToArray(ASTCData, *OutputFilePath) )
		{
			UE_LOG(LogTextureFormatASTC, Error, TEXT("Failed load output of astcenc (%s -> %s)"),*InputFilePath,*OutputFilePath);
			return false;
		}

		// Process it
		FASTCHeader* Header = (FASTCHeader*)ASTCData.GetData();
			
		// Fiddle with the texel count data to get the right value
		uint32 TexelCountX =
			(Header->TexelCountX[0] <<  0) + 
			(Header->TexelCountX[1] <<  8) + 
			(Header->TexelCountX[2] << 16);
		uint32 TexelCountY =
			(Header->TexelCountY[0] <<  0) + 
			(Header->TexelCountY[1] <<  8) + 
			(Header->TexelCountY[2] << 16);
		uint32 TexelCountZ =
			(Header->TexelCountZ[0] <<  0) + 
			(Header->TexelCountZ[1] <<  8) + 
			(Header->TexelCountZ[2] << 16);

		if ( TexelCountX != SourceImage.SizeX ||
			 TexelCountY != SourceImage.SizeY )
		{
			UE_LOG(LogTextureFormatASTC, Warning, TEXT("Unexpected image size mismatch : %d x %d != %d x %d"),
				TexelCountX,TexelCountY,SourceImage.SizeX,SourceImage.SizeY);
		}

		// Calculate size of this mip in blocks
		uint32 MipSizeX = (TexelCountX + Header->BlockSizeX - 1) / Header->BlockSizeX;
		uint32 MipSizeY = (TexelCountY + Header->BlockSizeY - 1) / Header->BlockSizeY;

		// TexelCountZ ignored

		// A block is always 16 bytes
		uint64 MipSize = (uint64)MipSizeX * MipSizeY * 16;

		// Copy the compressed data
		OutCompressedData.Empty(MipSize);
		OutCompressedData.AddUninitialized(MipSize);
		void* MipData = OutCompressedData.GetData();

		// Calculate the offset to get to the mip data
		check(sizeof(FASTCHeader) == 16);
		check(ASTCData.Num() == (sizeof(FASTCHeader) + MipSize));
		FMemory::Memcpy(MipData, ASTCData.GetData() + sizeof(FASTCHeader), MipSize);
	}

	if ( GASTCDebugWriteDecodedImage )
	{	
		FString DecodedFilePath = BaseFilePath + TEXT("Dec.") + ImageWrapperModule.GetExtension(FileFormat);

		// Params starts with -cl or -ch or -cs , grab that character and change to -dl etc :
		check( Params[0] == TEXT('-') );
		check( Params[1] == TEXT('c') );

		FString DecoderParams = TEXT("-d");
		DecoderParams += Params[2];
		DecoderParams += FString::Printf(TEXT(" \"%s\" \"%s\""),*OutputFilePath,*DecodedFilePath);
		
		UE_LOG(LogTextureFormatASTC, Verbose, TEXT("Decoding ASTC (encode options = '%s' , decode = '%s')..."), *CompressionParameters, *DecoderParams);

		FProcHandle Proc = FPlatformProcess::CreateProc(*CompressorPath, *DecoderParams, true, false, false, NULL, -1, NULL, NULL);

		// Failed to start the compressor process
		if (!Proc.IsValid())
		{
			UE_LOG(LogTextureFormatASTC, Error, TEXT("Failed to start astcenc for decompressing images (%s)"), *CompressorPath);
		}
		else
		{
			FPlatformProcess::WaitForProc(Proc);
			FPlatformProcess::CloseProc(Proc);

			// right after we make it, delete it to clean up
			// break point here to examine
			// or turn on GASTCDebugLeaveTempFiles

			if ( ! GASTCDebugLeaveTempFiles )
			{
				IFileManager::Get().Delete(*DecodedFilePath);
			}
		}
=======

static bool ASTCEnc_Compress(
	const FImage& InImage,
	const FTextureBuildSettings& BuildSettings,
	const FIntVector3& InMip0Dimensions,
	int32 InMip0NumSlicesNoDepth,
	FStringView DebugTexturePathName,
	bool bImageHasAlphaChannel,
	FCompressedImage2D& OutCompressedImage)
{
	bool bHDRImage = BuildSettings.TextureFormatName == GTextureFormatNameASTC_RGB_HDR;
	// DestGamma is how the texture will be bound to GPU
	bool bSRGB = BuildSettings.GetDestGammaSpace() == EGammaSpace::sRGB;
	check( !bHDRImage || !bSRGB );

	// Get Raw Image Data from passed in FImage & convert to BGRA8 or RGBA16F
	// note: wasteful, often copies image to same format
	FImage Image;
	InImage.CopyTo(Image, bHDRImage ? ERawImageFormat::RGBA16F : ERawImageFormat::BGRA8, BuildSettings.GetDestGammaSpace());

	if (bHDRImage)
	{
		// ASTC can encode floats that BC6H can't
		//  but still clamp as if we were BC6H, so that the same output is made
		// (eg. ASTC can encode A but BC6 can't; we stuff 1 in A here)
		FImageCore::SanitizeFloat16AndSetAlphaOpaqueForBC6H(Image);
	}

	bool bIsNormalMap = IsNormalMapFormat(BuildSettings.TextureFormatName);
		
	// Determine the compressed pixel format and compression parameters
	EPixelFormat CompressedPixelFormat = GetQualityFormat(BuildSettings);

	uint32 EncFlags = 0;
	if (bIsNormalMap)
	{
		EncFlags |= ASTCENC_FLG_MAP_NORMAL;
	}

	astcenc_profile EncProfile = (bHDRImage ? ASTCENC_PRF_HDR_RGB_LDR_A : (bSRGB ? ASTCENC_PRF_LDR_SRGB : ASTCENC_PRF_LDR));
	float EncQuality = ASTCENC_PRE_FAST;
	switch (GetDefaultCompressionBySpeedValue(BuildSettings.FormatConfigOverride))
	{
		case 0:	EncQuality = ASTCENC_PRE_FASTEST; break;
		case 1:	EncQuality = ASTCENC_PRE_FAST; break;
		case 2:	EncQuality = ASTCENC_PRE_MEDIUM; break;
		case 3:	EncQuality = ASTCENC_PRE_THOROUGH; break;
		default: UE_LOG(LogTextureFormatASTC, Fatal, TEXT("ASTC speed quality higher than expected"));
	}

	uint32 BlockSizeX = GPixelFormats[CompressedPixelFormat].BlockSizeX;
	uint32 BlockSizeY = GPixelFormats[CompressedPixelFormat].BlockSizeX;
	uint32 BlockSizeZ = 1;

	astcenc_config EncConfig;
	{
		astcenc_error EncStatus = astcenc_config_init(
			EncProfile,
			BlockSizeX,
			BlockSizeX,
			BlockSizeZ,
			EncQuality,
			EncFlags,
			&EncConfig);

		if (EncStatus != ASTCENC_SUCCESS)
		{
			UE_LOG(LogTextureFormatASTC, Error, TEXT("astcenc_config_init has failed: %s"), ANSI_TO_TCHAR(astcenc_get_error_string(EncStatus)));
			return false;
		}
	}

	astcenc_swizzle EncSwizzle { ASTCENC_SWZ_R, ASTCENC_SWZ_G, ASTCENC_SWZ_B, ASTCENC_SWZ_A };

	if (bHDRImage)
	{
		// BC6H does not support A
		EncSwizzle.a = ASTCENC_SWZ_1;
	}
	else if (BuildSettings.TextureFormatName == GTextureFormatNameASTC_RGB ||
		BuildSettings.TextureFormatName == GTextureFormatNameASTC_RGBA || 
		BuildSettings.TextureFormatName == GTextureFormatNameASTC_RGBAuto || 
		BuildSettings.TextureFormatName == GTextureFormatNameASTC_RGBA_HQ)
	{
		if (BuildSettings.TextureFormatName == GTextureFormatNameASTC_RGB || !bImageHasAlphaChannel)
		{
			// even if Name was RGBA we still use the RGB profile if !bImageHasAlphaChannel
			//	so that "Compress Without Alpha" can force us to opaque

			// we need to set alpha to opaque here
			// can do it using "1" in the bgra swizzle to astcenc
			EncSwizzle.a = ASTCENC_SWZ_1;
		}

		// source is BGRA
		EncSwizzle.r = ASTCENC_SWZ_B;
		EncSwizzle.b = ASTCENC_SWZ_R;
	}
	else if (BuildSettings.TextureFormatName == GTextureFormatNameASTC_NormalAG)
	{
		// note that DXT5n processing does "1g0r"
		EncSwizzle.r = ASTCENC_SWZ_1;
		EncSwizzle.g = ASTCENC_SWZ_G;
		EncSwizzle.b = ASTCENC_SWZ_0;
		EncSwizzle.a = ASTCENC_SWZ_B; // source is BGRA
		
		EncConfig.tune_db_limit = FMath::Max(60.f, EncConfig.tune_db_limit);
		EncConfig.cw_r_weight = 0.0f;
		EncConfig.cw_g_weight = 1.0f;
		EncConfig.cw_b_weight = 0.0f;
		EncConfig.cw_a_weight = 1.0f;
	}
	else if (BuildSettings.TextureFormatName == GTextureFormatNameASTC_NormalRG)
	{
		EncSwizzle.r = ASTCENC_SWZ_B; // source is BGRA
		EncSwizzle.g = ASTCENC_SWZ_G;
		EncSwizzle.b = ASTCENC_SWZ_0;
		EncSwizzle.a = ASTCENC_SWZ_1;

		EncConfig.tune_db_limit = FMath::Max(60.f, EncConfig.tune_db_limit);
		EncConfig.cw_r_weight = 1.0f;
		EncConfig.cw_g_weight = 1.0f;
		EncConfig.cw_b_weight = 0.0f;
		EncConfig.cw_a_weight = 0.0f;
	}
	else if (BuildSettings.TextureFormatName == GTextureFormatNameASTC_NormalLA || BuildSettings.TextureFormatName == GTextureFormatNameASTC_NormalRG_Precise)
	{
		// L+A mode: rrrg
		EncSwizzle.r = ASTCENC_SWZ_B;
		EncSwizzle.g = ASTCENC_SWZ_B;
		EncSwizzle.b = ASTCENC_SWZ_B;
		EncSwizzle.a = ASTCENC_SWZ_G;

		EncConfig.tune_db_limit = FMath::Max(60.f, EncConfig.tune_db_limit);
		EncConfig.cw_r_weight = 1.0f;
		EncConfig.cw_g_weight = 0.0f;
		EncConfig.cw_b_weight = 0.0f;
		EncConfig.cw_a_weight = 1.0f;
>>>>>>> 4af6daef
	}

	// Delete intermediate files
	if ( ! GASTCDebugLeaveTempFiles )
	{
<<<<<<< HEAD
		TRACE_CPUPROFILER_EVENT_SCOPE(ASTC.DeleteFiles);

		IFileManager::Get().Delete(*InputFilePath);
		IFileManager::Get().Delete(*OutputFilePath);
	}

	return true;
=======
		check(false);
	}

	astcenc_context* EncContext = nullptr;
	{
		uint32 EncThreadCount = 1;
		astcenc_error EncStatus = astcenc_context_alloc(&EncConfig, EncThreadCount, &EncContext);
		if (EncStatus != ASTCENC_SUCCESS)
		{
			UE_LOG(LogTextureFormatASTC, Error, TEXT("astcenc_context_alloc has failed: %s"), ANSI_TO_TCHAR(astcenc_get_error_string(EncStatus)));
			return false;
		}
	}

	const int AlignedSizeX = AlignArbitrary(Image.SizeX, BlockSizeX);
	const int AlignedSizeY = AlignArbitrary(Image.SizeY, BlockSizeY);
	const int WidthInBlocks = AlignedSizeX / BlockSizeX;
	const int HeightInBlocks = AlignedSizeY / BlockSizeY;
	const int64 SizePerSlice = (int64)WidthInBlocks * HeightInBlocks * 16;
	OutCompressedImage.RawData.AddUninitialized(SizePerSlice * Image.NumSlices);

	TArray<uint8*, TInlineAllocator<1>> ImageSrcData;
	ImageSrcData.Reserve(Image.NumSlices);

	for (int32 SliceIdx = 0; SliceIdx < Image.NumSlices; SliceIdx++)
	{
		FImageView Slice = Image.GetSlice(SliceIdx);
		uint8* SliceData;
		if (bHDRImage)
		{
			SliceData = (uint8*)Slice.AsRGBA16F().GetData();
		}
		else
		{
			SliceData = (uint8*)Slice.AsBGRA8().GetData();
		}
		ImageSrcData.Add(SliceData);
	}
	
	astcenc_image EncImage;
	EncImage.dim_x = Image.SizeX;
	EncImage.dim_y = Image.SizeY;
	EncImage.dim_z = Image.NumSlices;
	EncImage.data = (void**)ImageSrcData.GetData();
	EncImage.data_type = (bHDRImage ? ASTCENC_TYPE_F16 : ASTCENC_TYPE_U8);

	astcenc_error EncStatus = astcenc_compress_image(
			EncContext,
			&EncImage,
			&EncSwizzle,
			OutCompressedImage.RawData.GetData(),
			OutCompressedImage.RawData.Num(),
			0);
	
	astcenc_context_free(EncContext);

	if (EncStatus == ASTCENC_SUCCESS)
	{
		OutCompressedImage.SizeX = Image.SizeX;
		OutCompressedImage.SizeY = Image.SizeY;
		OutCompressedImage.SizeZ = (BuildSettings.bVolume || BuildSettings.bTextureArray) ? Image.NumSlices : 1;
		OutCompressedImage.PixelFormat = CompressedPixelFormat;
		return true;
	}
	else
	{
		
		UE_LOG(LogTextureFormatASTC, Error, TEXT("astcenc_compress_image has failed: %s"), ANSI_TO_TCHAR(astcenc_get_error_string(EncStatus)));
		return false;
	}
>>>>>>> 4af6daef
}


/**
 * ASTC texture format handler.
 */
class FTextureFormatASTC : public ITextureFormat
{
public:
	FTextureFormatASTC()
	:	IntelISPCTexCompFormat(*FModuleManager::LoadModuleChecked<ITextureFormatModule>(TEXT("TextureFormatIntelISPCTexComp")).GetTextureFormat()),
		ImageWrapperModule(FModuleManager::LoadModuleChecked<IImageWrapperModule>(FName("ImageWrapper")))
	{
		// LoadModule has to be done on Main thread
		// can't be done on-demand in the Compress call
	}

	virtual bool AllowParallelBuild() const override
	{
#if SUPPORTS_ISPC_ASTC
		if(GASTCCompressor == 0)
		{
			return IntelISPCTexCompFormat.AllowParallelBuild();
		}
#endif
		return true;
	}
	virtual FName GetEncoderName(FName Format) const override
	{
#if SUPPORTS_ISPC_ASTC
		if (GASTCCompressor == 0)
		{
			return IntelISPCTexCompFormat.GetEncoderName(Format);
		}
<<<<<<< HEAD
#endif
		static const FName ASTCName("ArmASTC");
		return ASTCName;
	}

	virtual FCbObject ExportGlobalFormatConfig(const FTextureBuildSettings& BuildSettings) const override
	{
#if SUPPORTS_ISPC_ASTC
		if(GASTCCompressor == 0)
		{
			return IntelISPCTexCompFormat.ExportGlobalFormatConfig(BuildSettings);
		}
#endif
=======
#endif
		static const FName ASTCName("ArmASTC");
		return ASTCName;
	}

	virtual FCbObject ExportGlobalFormatConfig(const FTextureBuildSettings& BuildSettings) const override
	{
#if SUPPORTS_ISPC_ASTC
		if(GASTCCompressor == 0)
		{
			return IntelISPCTexCompFormat.ExportGlobalFormatConfig(BuildSettings);
		}
#endif
>>>>>>> 4af6daef
		FCbWriter Writer;
		Writer.BeginObject("TextureFormatASTCSettings");
		Writer.AddInteger("DefaultASTCQualityBySize", GetDefaultCompressionBySizeValue(FCbObjectView()));
		Writer.AddInteger("DefaultASTCQualityBySpeed", GetDefaultCompressionBySpeedValue(FCbObjectView()));
		Writer.EndObject();
		return Writer.Save().AsObject();
	}

	// Version for all ASTC textures, whether it's handled by the ARM encoder or the ISPC encoder.
	virtual uint16 GetVersion(
		FName Format,
		const FTextureBuildSettings* BuildSettings = nullptr
	) const override
	{
#if SUPPORTS_ISPC_ASTC
		if(GASTCCompressor == 0)
		{
			// set high bit so version numbers of ISPC and ASTC don't overlap :
			check( BASE_ASTC_FORMAT_VERSION < 0x80 );
			return 0x80 | IntelISPCTexCompFormat.GetVersion(Format,BuildSettings);
		}
#endif

		return BASE_ASTC_FORMAT_VERSION;
	}

<<<<<<< HEAD
	virtual FString GetDerivedDataKeyString(const FTextureBuildSettings& BuildSettings) const override
=======
	virtual FString GetDerivedDataKeyString(const FTextureBuildSettings& InBuildSettings, int32 InMipCount, const FIntVector3& InMip0Dimensions) const override
>>>>>>> 4af6daef
	{
#if SUPPORTS_ISPC_ASTC
		if(GASTCCompressor == 0)
		{
<<<<<<< HEAD
			return IntelISPCTexCompFormat.GetDerivedDataKeyString(BuildSettings);
=======
			return IntelISPCTexCompFormat.GetDerivedDataKeyString(InBuildSettings, InMipCount, InMip0Dimensions);
>>>>>>> 4af6daef
		}
#endif

		// ASTC block size chosen is in PixelFormat
<<<<<<< HEAD
		EPixelFormat PixelFormat = GetQualityFormat(BuildSettings);
		int Speed = GetDefaultCompressionBySpeedValue(BuildSettings.FormatConfigOverride);
=======
		EPixelFormat PixelFormat = GetQualityFormat(InBuildSettings);
		int Speed = GetDefaultCompressionBySpeedValue(InBuildSettings.FormatConfigOverride);
>>>>>>> 4af6daef

 		return FString::Printf(TEXT("ASTC_%d_%d"), (int)PixelFormat,Speed);
	}

	virtual void GetSupportedFormats(TArray<FName>& OutFormats) const override
	{
		OutFormats.Append(GSupportedTextureFormatNames, sizeof(GSupportedTextureFormatNames)/sizeof(GSupportedTextureFormatNames[0]) ); 
	}

	virtual EPixelFormat GetEncodedPixelFormat(const FTextureBuildSettings& InBuildSettings, bool bInImageHasAlphaChannel) const override
	{
		return GetQualityFormat(InBuildSettings);
	}

	virtual bool CompressImage(
<<<<<<< HEAD
			FImage& InImage,
			const FTextureBuildSettings& BuildSettings,
			const FIntVector3& InMip0Dimensions,
			int32 InMip0NumSlicesNoDepth,
=======
			const FImage& InImage,
			const FTextureBuildSettings& BuildSettings,
			const FIntVector3& InMip0Dimensions,
			int32 InMip0NumSlicesNoDepth,
			int32 InMipIndex,
			int32 InMipCount,
>>>>>>> 4af6daef
			FStringView DebugTexturePathName,
			bool bImageHasAlphaChannel,
			FCompressedImage2D& OutCompressedImage
		) const override
	{
#if SUPPORTS_ISPC_ASTC
		if(GASTCCompressor == 0)
<<<<<<< HEAD
		{
			UE_CALL_ONCE( [&](){
				UE_LOG(LogTextureFormatASTC, Display, TEXT("TextureFormatASTC using ISPC"))
			} );

			// Route ASTC compression work to the ISPC module instead.
			// note: ISPC can't do HDR, will throw an error
			return IntelISPCTexCompFormat.CompressImage(InImage, BuildSettings, InMip0Dimensions, InMip0NumSlicesNoDepth, DebugTexturePathName, bImageHasAlphaChannel, OutCompressedImage);
		}
#endif

		TRACE_CPUPROFILER_EVENT_SCOPE(ASTC.CompressImage);

		UE_CALL_ONCE( [&](){
			UE_LOG(LogTextureFormatASTC, Display, TEXT("TextureFormatASTC using astcenc"))
		} );

		bool bHDRImage = BuildSettings.TextureFormatName == GTextureFormatNameASTC_RGB_HDR;
		// DestGamma is how the texture will be bound to GPU
		bool bSRGB = BuildSettings.GetDestGammaSpace() == EGammaSpace::sRGB;
		check( !bHDRImage || !bSRGB );

		// Get Raw Image Data from passed in FImage & convert to BGRA8 or RGBA16F
		// note: wasteful, often copies image to same format
		FImage Image;
		InImage.CopyTo(Image, bHDRImage ? ERawImageFormat::RGBA16F : ERawImageFormat::BGRA8, BuildSettings.GetDestGammaSpace());

		// Determine the compressed pixel format and compression parameters
		EPixelFormat CompressedPixelFormat = GetEncodedPixelFormat(BuildSettings, bImageHasAlphaChannel);

		FString CompressionParameters = TEXT("");

		FString QualityString = GetQualityString(CompressedPixelFormat,BuildSettings.FormatConfigOverride);
		
		if (bHDRImage)
		{
			CompressionParameters = QualityString;
			
			// ASTC can encode floats that BC6H can't
			//  but still clamp as if we were BC6H, so that the same output is made
			// (eg. ASTC can encode A but BC6 can't; we stuff 1 in A here)
			FImageCore::SanitizeFloat16AndSetAlphaOpaqueForBC6H(Image);
		}
		else if ( BuildSettings.TextureFormatName == GTextureFormatNameASTC_RGB ||
			BuildSettings.TextureFormatName == GTextureFormatNameASTC_RGBA || 
			BuildSettings.TextureFormatName == GTextureFormatNameASTC_RGBAuto || 
			BuildSettings.TextureFormatName == GTextureFormatNameASTC_RGBA_HQ )
		{
			// astcenc has "-perceptual" but it just does luma weighting so its not very interesting

			if ( BuildSettings.TextureFormatName == GTextureFormatNameASTC_RGB ||
				! bImageHasAlphaChannel )
			{
				// even if Name was RGBA we still use the RGB profile if !bImageHasAlphaChannel
				//	so that "Compress Without Alpha" can force us to opaque

				// we need to set alpha to opaque here
				// can do it using "1" in the bgra swizzle to astcenc
				
				CompressionParameters = FString::Printf(TEXT("%s -esw rgb1"), *QualityString );
			}
			else
			{
				CompressionParameters = QualityString;
			}
		}
		else if (BuildSettings.TextureFormatName == GTextureFormatNameASTC_NormalAG)
		{
			// or "gggr" ?
			// note that DXT5n processing does "1g0r"
			CompressionParameters = FString::Printf(TEXT("%s -esw 0g0r -cw 0 1 0 1 -dblimit 60"), *QualityString);
		}
		else if (BuildSettings.TextureFormatName == GTextureFormatNameASTC_NormalRG)
		{
			CompressionParameters = FString::Printf(TEXT("%s -esw rg00 -cw 1 1 0 0 -dblimit 60"), *QualityString);
		}
		else
		{
			check(false);
		}

		// Compress the image, slice by slice
		bool bCompressionSucceeded = true;

		for (int32 SliceIndex = 0; SliceIndex < Image.NumSlices; ++SliceIndex)
		{
			TArray64<uint8> CompressedSliceData;

			FImageView Slice = Image.GetSlice(SliceIndex);
			
			bCompressionSucceeded = CompressSliceToASTC(Slice,CompressionParameters,CompressedSliceData,ImageWrapperModule,bSRGB);

			if ( ! bCompressionSucceeded )
			{
				return false;
			}
			OutCompressedImage.RawData.Append(CompressedSliceData);
=======
		{
			UE_CALL_ONCE( [&](){
				UE_LOG(LogTextureFormatASTC, Display, TEXT("TextureFormatASTC using ISPC"))
			} );

			// Route ASTC compression work to the ISPC module instead.
			// note: ISPC can't do HDR, will throw an error
			return IntelISPCTexCompFormat.CompressImage(InImage, BuildSettings, InMip0Dimensions, InMip0NumSlicesNoDepth, InMipIndex, InMipCount, DebugTexturePathName, bImageHasAlphaChannel, OutCompressedImage);
>>>>>>> 4af6daef
		}
#endif

		TRACE_CPUPROFILER_EVENT_SCOPE(ASTC.CompressImage);

		UE_CALL_ONCE( [&](){
			UE_LOG(LogTextureFormatASTC, Display, TEXT("TextureFormatASTC using astcenc"))
		} );

		return ASTCEnc_Compress(InImage, BuildSettings, InMip0Dimensions, InMip0NumSlicesNoDepth, DebugTexturePathName, bImageHasAlphaChannel, OutCompressedImage);
	}

private:
	const ITextureFormat& IntelISPCTexCompFormat;
	
	IImageWrapperModule& ImageWrapperModule;
};

/**
 * Module for ASTC texture compression.
 */
static ITextureFormat* Singleton = NULL;

class FTextureFormatASTCModule : public ITextureFormatModule
{
public:
	FTextureFormatASTCModule()
	{
	}
	virtual ~FTextureFormatASTCModule()
	{
		delete Singleton;
		Singleton = NULL;
	}
	
	virtual void StartupModule() override
	{
	}

	virtual bool CanCallGetTextureFormats() override { return false; }

	virtual ITextureFormat* GetTextureFormat()
	{
		if (!Singleton)
		{
			Singleton = new FTextureFormatASTC();
		}
		return Singleton;
	}

	static inline UE::DerivedData::TBuildFunctionFactory<FASTCTextureBuildFunction> BuildFunctionFactory;
};

IMPLEMENT_MODULE(FTextureFormatASTCModule, TextureFormatASTC);<|MERGE_RESOLUTION|>--- conflicted
+++ resolved
@@ -23,13 +23,6 @@
 #include "DerivedDataSharedString.h"
 #include "HAL/IConsoleManager.h"
 
-<<<<<<< HEAD
-/****
-* 
-* TextureFormatASTC runs the ARM astcenc.exe command line tool
-* 
-* or (by default) redirects to Intel ISPC texcomp* 
-=======
 #include "astcenc.h"
 
 /****
@@ -37,45 +30,18 @@
 * TextureFormatASTC runs the ARM astcenc
 * 
 * or redirects to Intel ISPC texcomp* 
->>>>>>> 4af6daef
 * 
 *****/
 
 // when GASTCCompressor == 0 ,use TextureFormatIntelISPCTexComp instead of this
 // @todo Oodle : GASTCCompressor global breaks DDC2.  Need to pass through so TBW can see.
-<<<<<<< HEAD
-int32 GASTCCompressor = 0;
-=======
 int32 GASTCCompressor = 1;
->>>>>>> 4af6daef
 static FAutoConsoleVariableRef CVarASTCCompressor(
 	TEXT("cook.ASTCTextureCompressor"),
 	GASTCCompressor,
 	TEXT("0: IntelISPC, 1: Arm"),
 	ECVF_Default | ECVF_ReadOnly
 );
-<<<<<<< HEAD
-
-// turn on to leave temp files in Intermediate/Cache for debugging
-static int32 GASTCDebugLeaveTempFiles = 0;
-static FAutoConsoleVariableRef CVarDebugLeaveTempFiles(
-	TEXT("cook.ASTCDebugLeaveTempFiles"),
-	GASTCDebugLeaveTempFiles,
-	TEXT("0: default, 1: leave debug temp files in Intermediate/Cache"),
-	ECVF_Default | ECVF_ReadOnly
-);
-
-// turn on to write decoded image in Intermediate/Cache for debugging
-static int32 GASTCDebugWriteDecodedImage = 0;
-static FAutoConsoleVariableRef CVarDebugWriteDecodedImage(
-	TEXT("cook.ASTCDebugWriteDecodedImage"),
-	GASTCDebugWriteDecodedImage,
-	TEXT("0: default, 1: write decoded image in Intermediate/Cache"),
-	ECVF_Default | ECVF_ReadOnly
-);
-
-=======
->>>>>>> 4af6daef
 
 #if PLATFORM_WINDOWS || PLATFORM_LINUX || PLATFORM_MAC
 	#define SUPPORTS_ISPC_ASTC	1
@@ -84,11 +50,7 @@
 #endif
 
 // increment this if you change anything that will affect compression in this file
-<<<<<<< HEAD
-#define BASE_ASTC_FORMAT_VERSION 46
-=======
 #define BASE_ASTC_FORMAT_VERSION 48
->>>>>>> 4af6daef
 
 #define MAX_QUALITY_BY_SIZE 4
 #define MAX_QUALITY_BY_SPEED 3
@@ -121,10 +83,7 @@
 	op(ASTC_RGBAuto) \
 	op(ASTC_RGBA_HQ) \
 	op(ASTC_RGB_HDR) \
-<<<<<<< HEAD
-=======
 	op(ASTC_NormalLA) \
->>>>>>> 4af6daef
 	op(ASTC_NormalAG) \
 	op(ASTC_NormalRG) \
 	op(ASTC_NormalRG_Precise) // Encoded as LA for precision, mapped to RG at runtime. RHI needs to support PF_ASTC_*_NORM_RG formats (requires runtime swizzle)
@@ -162,8 +121,6 @@
 	#pragma pack(pop)
 #endif
 
-<<<<<<< HEAD
-=======
 static bool IsNormalMapFormat(FName TextureFormatName)
 {
 	return
@@ -172,7 +129,6 @@
 		TextureFormatName == GTextureFormatNameASTC_NormalLA ||
 		TextureFormatName == GTextureFormatNameASTC_NormalRG_Precise;
 }
->>>>>>> 4af6daef
 
 static int32 GetDefaultCompressionBySizeValue(FCbObjectView InFormatConfigOverride)
 {
@@ -239,46 +195,6 @@
 	}
 }
 
-<<<<<<< HEAD
-static FString GetQualityString(EPixelFormat PixelFormat,const FCbObjectView& InFormatConfigOverride)
-{
-	// convert to a string
-	FString CompressionMode;
-
-	switch (PixelFormat)
-	{
-		case PF_ASTC_12x12:
-		case PF_ASTC_12x12_HDR:
-			CompressionMode = TEXT("12x12"); 
-			break;
-		case PF_ASTC_10x10:
-		case PF_ASTC_10x10_HDR:
-			CompressionMode = TEXT("10x10"); 
-			break;
-		case PF_ASTC_8x8:
-		case PF_ASTC_8x8_HDR:
-			CompressionMode = TEXT("8x8"); 
-			break;
-		case PF_ASTC_6x6:
-		case PF_ASTC_6x6_HDR:
-			CompressionMode = TEXT("6x6");
-			break;
-		case PF_ASTC_4x4:
-		case PF_ASTC_4x4_HDR:
-			CompressionMode = TEXT("4x4");
-			break;
-		default:
-			UE_LOG(LogTextureFormatASTC, Fatal, TEXT("ASTC size quality higher than expected"));
-	}
-	
-	switch ( GetDefaultCompressionBySpeedValue(InFormatConfigOverride) )
-	{
-		case 0:	CompressionMode += TEXT(" -fastest"); break;
-		case 1:	CompressionMode += TEXT(" -fast"); break;
-		case 2:	CompressionMode += TEXT(" -medium"); break;
-		case 3:	CompressionMode += TEXT(" -thorough"); break;
-		default: UE_LOG(LogTextureFormatASTC, Fatal, TEXT("ASTC speed quality higher than expected"));
-=======
 static EPixelFormat GetQualityFormat(const FTextureBuildSettings& BuildSettings)
 {
 	// code dupe between TextureFormatASTC  and TextureFormatISPC
@@ -305,40 +221,10 @@
 	else if (BuildSettings.bVirtualStreamable)
 	{
 		return PF_ASTC_4x4;		
->>>>>>> 4af6daef
 	}
 
 	// CompressionQuality value here is ETextureCompressionQuality minus 1
 
-<<<<<<< HEAD
-static EPixelFormat GetQualityFormat(const FTextureBuildSettings& BuildSettings)
-{
-	// code dupe between TextureFormatASTC  and TextureFormatISPC
-
-	const FCbObjectView& InFormatConfigOverride = BuildSettings.FormatConfigOverride;
-	int32 OverrideSizeValue= BuildSettings.CompressionQuality;
-
-	bool bIsNormalMap = (BuildSettings.TextureFormatName == GTextureFormatNameASTC_NormalAG || BuildSettings.TextureFormatName == GTextureFormatNameASTC_NormalRG);
-	bool bIsHQ = BuildSettings.TextureFormatName == GTextureFormatNameASTC_RGBA_HQ;
-	bool bHDRFormat = BuildSettings.TextureFormatName == GTextureFormatNameASTC_RGB_HDR;
-
-	if ( bIsNormalMap )
-	{
-		return PF_ASTC_6x6;
-	}
-	else if ( bIsHQ )
-	{
-		return PF_ASTC_4x4;
-	}
-	else if (BuildSettings.bVirtualStreamable)
-	{
-		return PF_ASTC_4x4;		
-	}
-
-	// CompressionQuality value here is ETextureCompressionQuality minus 1
-
-=======
->>>>>>> 4af6daef
 	// convert to a string
 	EPixelFormat Format = PF_Unknown;
 	if (bHDRFormat)
@@ -368,239 +254,6 @@
 	return Format;
 }
 
-<<<<<<< HEAD
-static bool CompressSliceToASTC(
-	const FImageView & SourceImage,
-	FString CompressionParameters,
-	TArray64<uint8>& OutCompressedData,
-	IImageWrapperModule& ImageWrapperModule,
-	bool bSRGB
-	)
-{
-	// at this point, SourceImage has been converted to RGBA8 or RGBA16F based on whether
-	//	 the request TextureFormatName is "ASTC_RGB_HDR" or not, so we can ask if "source" is HDR :
-	bool bHDR = ERawImageFormat::IsHDR(SourceImage.Format);
-	
-	EImageFormat FileFormat = bHDR ? EImageFormat::EXR : EImageFormat::PNG;
-	TArray64<uint8> FileData;
-	bool bCompressSucceeded = ImageWrapperModule.CompressImage(FileData,FileFormat,SourceImage,(int32)EImageCompressionQuality::Uncompressed);
-	if ( ! bCompressSucceeded )
-	{
-		UE_LOG(LogTextureFormatASTC, Error, TEXT("CompressSliceToASTC CompressImage failed"));
-		return false;
-	}
-
-	int64 FileDataSize = FileData.Num();
-
-	// make a random file name to write the image :
-	FGuid Guid;
-	FPlatformMisc::CreateGuid(Guid);
-	FString BaseFilePath = FPaths::ProjectIntermediateDir() + FString::Printf(TEXT("Cache/TFASTC-%08x-%08x-%08x-%08x-"), Guid.A, Guid.B, Guid.C, Guid.D);
-	FString InputFilePath = BaseFilePath + TEXT("In.") + ImageWrapperModule.GetExtension(FileFormat);
-	FString OutputFilePath = BaseFilePath + TEXT("Out.astc");
-
-	// write to InputFilePath :
-	{
-		TRACE_CPUPROFILER_EVENT_SCOPE(ASTC.WriteFile);
-
-		FArchive* PNGFile = IFileManager::Get().CreateFileWriter(*InputFilePath);
-		while (!PNGFile)
-		{
-			// CreateFileWriter occasionally returns NULL due to error code ERROR_SHARING_VIOLATION
-			// ... no choice but to wait for the file to become free to access
-		
-			UE_LOG(LogTextureFormatASTC, Display, TEXT("CreateFileWriter for %s failed, trying again..."), *InputFilePath);
-
-			FPlatformProcess::Sleep(0.01f);                             
-			PNGFile = IFileManager::Get().CreateFileWriter(*InputFilePath);   
-		}
-		PNGFile->Serialize((void*)&FileData[0], FileDataSize);
-		delete PNGFile;
-	}
-
-	// FileData written, can free now :
-	FileData.Reset();
-	
-	// Compress PNG file to ASTC (using the reference astcenc.exe from ARM)
-	
-	/*
-
-	The modes available are:
-
-		-cl : use the linear LDR color profile.
-		-cs : use the sRGB LDR color profile.
-		-ch : use the HDR color profile, tuned for HDR RGB and LDR A.
-		-cH : use the HDR color profile, tuned for HDR RGBA.
-
-	*/
-
-	const TCHAR * CompressionMode;
-	if ( bHDR )
-	{
-		CompressionMode = TEXT("-ch");
-	}
-	else if ( bSRGB )
-	{	
-		CompressionMode = TEXT("-cs");
-	}
-	else
-	{
-		CompressionMode = TEXT("-cl");
-	}
-
-	FString Params = FString::Printf(TEXT("%s \"%s\" \"%s\" %s -silent"),
-		CompressionMode,
-		*InputFilePath,
-		*OutputFilePath,
-		*CompressionParameters
-	);
-	
-	// maybe?
-	// could use -j option to set thread count ? when we're running lots of textures at the same time in a cook,
-	//	 it might be better to limit the astcenc process to fewer threads?
-
-	UE_LOG(LogTextureFormatASTC, Verbose, TEXT("Compressing to ASTC (astcenc %s)..."), *Params);
-
-	// Start Compressor
-	// @todo Oodle : check if we have sse4 and use those
-#if PLATFORM_MAC_X86
-	FString CompressorPath(FPaths::EngineDir() + TEXT("Binaries/ThirdParty/ARM/Mac/astcenc-sse2"));
-	//FString CompressorPath(FPaths::EngineDir() + TEXT("Binaries/ThirdParty/ARM/Mac/astcenc-sse4.1"));
-#elif PLATFORM_MAC_ARM64
-	FString CompressorPath(FPaths::EngineDir() + TEXT("Binaries/ThirdParty/ARM/Mac/astcenc-neon"));
-#elif PLATFORM_LINUX
-	FString CompressorPath(FPaths::EngineDir() + TEXT("Binaries/ThirdParty/ARM/Linux64/astcenc-sse2"));
-	//FString CompressorPath(FPaths::EngineDir() + TEXT("Binaries/ThirdParty/ARM/Linux64/astcenc-sse4.1"));
-#elif PLATFORM_WINDOWS
-	FString CompressorPath(FPaths::EngineDir() + TEXT("Binaries/ThirdParty/ARM/Win64/astcenc-sse2.exe"));
-	//FString CompressorPath(FPaths::EngineDir() + TEXT("Binaries/ThirdParty/ARM/Win64/astcenc-sse4.1.exe"));
-
-	// avx2 is no faster than sse4 , so just use the sse4 variant when possible
-	//FString CompressorPath(FPaths::EngineDir() + TEXT("Binaries/ThirdParty/ARM/Win64/astcenc-avx2.exe"));
-#else
-#error Unsupported platform
-#endif
-
-	// run the astcenc process :
-	{
-		TRACE_CPUPROFILER_EVENT_SCOPE(ASTC.RunProc);
-
-		FProcHandle Proc = FPlatformProcess::CreateProc(*CompressorPath, *Params, true, false, false, NULL, -1, NULL, NULL);
-
-		// Failed to start the compressor process
-		if (!Proc.IsValid())
-		{
-			UE_LOG(LogTextureFormatASTC, Error, TEXT("Failed to start astcenc for compressing images (%s)"), *CompressorPath);
-			return false;
-		}
-
-		// Wait for the process to complete
-		FPlatformProcess::WaitForProc(Proc);
-		int ReturnCode = -1;
-		FPlatformProcess::GetProcReturnCode(Proc, &ReturnCode);
-		FPlatformProcess::CloseProc(Proc);
-		
-		// Did it work?
-		if ( ReturnCode != 0)
-		{
-			UE_LOG(LogTextureFormatASTC, Error, TEXT("ASTC encoder failed with return code %d, mip size (%d, %d). Leaving '%s' for testing.  Full params = '%s'"), 
-				ReturnCode, SourceImage.SizeX, SourceImage.SizeY, *InputFilePath, *Params);
-			return false;
-		}
-	}
-
-	// Open compressed file and put the data in OutCompressedImage
-	{
-		TRACE_CPUPROFILER_EVENT_SCOPE(ASTC.ReadFile);
-
-		// Get raw file data
-		TArray64<uint8> ASTCData;
-		if ( ! FFileHelper::LoadFileToArray(ASTCData, *OutputFilePath) )
-		{
-			UE_LOG(LogTextureFormatASTC, Error, TEXT("Failed load output of astcenc (%s -> %s)"),*InputFilePath,*OutputFilePath);
-			return false;
-		}
-
-		// Process it
-		FASTCHeader* Header = (FASTCHeader*)ASTCData.GetData();
-			
-		// Fiddle with the texel count data to get the right value
-		uint32 TexelCountX =
-			(Header->TexelCountX[0] <<  0) + 
-			(Header->TexelCountX[1] <<  8) + 
-			(Header->TexelCountX[2] << 16);
-		uint32 TexelCountY =
-			(Header->TexelCountY[0] <<  0) + 
-			(Header->TexelCountY[1] <<  8) + 
-			(Header->TexelCountY[2] << 16);
-		uint32 TexelCountZ =
-			(Header->TexelCountZ[0] <<  0) + 
-			(Header->TexelCountZ[1] <<  8) + 
-			(Header->TexelCountZ[2] << 16);
-
-		if ( TexelCountX != SourceImage.SizeX ||
-			 TexelCountY != SourceImage.SizeY )
-		{
-			UE_LOG(LogTextureFormatASTC, Warning, TEXT("Unexpected image size mismatch : %d x %d != %d x %d"),
-				TexelCountX,TexelCountY,SourceImage.SizeX,SourceImage.SizeY);
-		}
-
-		// Calculate size of this mip in blocks
-		uint32 MipSizeX = (TexelCountX + Header->BlockSizeX - 1) / Header->BlockSizeX;
-		uint32 MipSizeY = (TexelCountY + Header->BlockSizeY - 1) / Header->BlockSizeY;
-
-		// TexelCountZ ignored
-
-		// A block is always 16 bytes
-		uint64 MipSize = (uint64)MipSizeX * MipSizeY * 16;
-
-		// Copy the compressed data
-		OutCompressedData.Empty(MipSize);
-		OutCompressedData.AddUninitialized(MipSize);
-		void* MipData = OutCompressedData.GetData();
-
-		// Calculate the offset to get to the mip data
-		check(sizeof(FASTCHeader) == 16);
-		check(ASTCData.Num() == (sizeof(FASTCHeader) + MipSize));
-		FMemory::Memcpy(MipData, ASTCData.GetData() + sizeof(FASTCHeader), MipSize);
-	}
-
-	if ( GASTCDebugWriteDecodedImage )
-	{	
-		FString DecodedFilePath = BaseFilePath + TEXT("Dec.") + ImageWrapperModule.GetExtension(FileFormat);
-
-		// Params starts with -cl or -ch or -cs , grab that character and change to -dl etc :
-		check( Params[0] == TEXT('-') );
-		check( Params[1] == TEXT('c') );
-
-		FString DecoderParams = TEXT("-d");
-		DecoderParams += Params[2];
-		DecoderParams += FString::Printf(TEXT(" \"%s\" \"%s\""),*OutputFilePath,*DecodedFilePath);
-		
-		UE_LOG(LogTextureFormatASTC, Verbose, TEXT("Decoding ASTC (encode options = '%s' , decode = '%s')..."), *CompressionParameters, *DecoderParams);
-
-		FProcHandle Proc = FPlatformProcess::CreateProc(*CompressorPath, *DecoderParams, true, false, false, NULL, -1, NULL, NULL);
-
-		// Failed to start the compressor process
-		if (!Proc.IsValid())
-		{
-			UE_LOG(LogTextureFormatASTC, Error, TEXT("Failed to start astcenc for decompressing images (%s)"), *CompressorPath);
-		}
-		else
-		{
-			FPlatformProcess::WaitForProc(Proc);
-			FPlatformProcess::CloseProc(Proc);
-
-			// right after we make it, delete it to clean up
-			// break point here to examine
-			// or turn on GASTCDebugLeaveTempFiles
-
-			if ( ! GASTCDebugLeaveTempFiles )
-			{
-				IFileManager::Get().Delete(*DecodedFilePath);
-			}
-		}
-=======
 
 static bool ASTCEnc_Compress(
 	const FImage& InImage,
@@ -739,21 +392,9 @@
 		EncConfig.cw_g_weight = 0.0f;
 		EncConfig.cw_b_weight = 0.0f;
 		EncConfig.cw_a_weight = 1.0f;
->>>>>>> 4af6daef
-	}
-
-	// Delete intermediate files
-	if ( ! GASTCDebugLeaveTempFiles )
-	{
-<<<<<<< HEAD
-		TRACE_CPUPROFILER_EVENT_SCOPE(ASTC.DeleteFiles);
-
-		IFileManager::Get().Delete(*InputFilePath);
-		IFileManager::Get().Delete(*OutputFilePath);
-	}
-
-	return true;
-=======
+	}
+	else
+	{
 		check(false);
 	}
 
@@ -824,7 +465,6 @@
 		UE_LOG(LogTextureFormatASTC, Error, TEXT("astcenc_compress_image has failed: %s"), ANSI_TO_TCHAR(astcenc_get_error_string(EncStatus)));
 		return false;
 	}
->>>>>>> 4af6daef
 }
 
 
@@ -859,7 +499,6 @@
 		{
 			return IntelISPCTexCompFormat.GetEncoderName(Format);
 		}
-<<<<<<< HEAD
 #endif
 		static const FName ASTCName("ArmASTC");
 		return ASTCName;
@@ -873,21 +512,6 @@
 			return IntelISPCTexCompFormat.ExportGlobalFormatConfig(BuildSettings);
 		}
 #endif
-=======
-#endif
-		static const FName ASTCName("ArmASTC");
-		return ASTCName;
-	}
-
-	virtual FCbObject ExportGlobalFormatConfig(const FTextureBuildSettings& BuildSettings) const override
-	{
-#if SUPPORTS_ISPC_ASTC
-		if(GASTCCompressor == 0)
-		{
-			return IntelISPCTexCompFormat.ExportGlobalFormatConfig(BuildSettings);
-		}
-#endif
->>>>>>> 4af6daef
 		FCbWriter Writer;
 		Writer.BeginObject("TextureFormatASTCSettings");
 		Writer.AddInteger("DefaultASTCQualityBySize", GetDefaultCompressionBySizeValue(FCbObjectView()));
@@ -914,31 +538,18 @@
 		return BASE_ASTC_FORMAT_VERSION;
 	}
 
-<<<<<<< HEAD
-	virtual FString GetDerivedDataKeyString(const FTextureBuildSettings& BuildSettings) const override
-=======
 	virtual FString GetDerivedDataKeyString(const FTextureBuildSettings& InBuildSettings, int32 InMipCount, const FIntVector3& InMip0Dimensions) const override
->>>>>>> 4af6daef
 	{
 #if SUPPORTS_ISPC_ASTC
 		if(GASTCCompressor == 0)
 		{
-<<<<<<< HEAD
-			return IntelISPCTexCompFormat.GetDerivedDataKeyString(BuildSettings);
-=======
 			return IntelISPCTexCompFormat.GetDerivedDataKeyString(InBuildSettings, InMipCount, InMip0Dimensions);
->>>>>>> 4af6daef
 		}
 #endif
 
 		// ASTC block size chosen is in PixelFormat
-<<<<<<< HEAD
-		EPixelFormat PixelFormat = GetQualityFormat(BuildSettings);
-		int Speed = GetDefaultCompressionBySpeedValue(BuildSettings.FormatConfigOverride);
-=======
 		EPixelFormat PixelFormat = GetQualityFormat(InBuildSettings);
 		int Speed = GetDefaultCompressionBySpeedValue(InBuildSettings.FormatConfigOverride);
->>>>>>> 4af6daef
 
  		return FString::Printf(TEXT("ASTC_%d_%d"), (int)PixelFormat,Speed);
 	}
@@ -954,19 +565,12 @@
 	}
 
 	virtual bool CompressImage(
-<<<<<<< HEAD
-			FImage& InImage,
-			const FTextureBuildSettings& BuildSettings,
-			const FIntVector3& InMip0Dimensions,
-			int32 InMip0NumSlicesNoDepth,
-=======
 			const FImage& InImage,
 			const FTextureBuildSettings& BuildSettings,
 			const FIntVector3& InMip0Dimensions,
 			int32 InMip0NumSlicesNoDepth,
 			int32 InMipIndex,
 			int32 InMipCount,
->>>>>>> 4af6daef
 			FStringView DebugTexturePathName,
 			bool bImageHasAlphaChannel,
 			FCompressedImage2D& OutCompressedImage
@@ -974,7 +578,6 @@
 	{
 #if SUPPORTS_ISPC_ASTC
 		if(GASTCCompressor == 0)
-<<<<<<< HEAD
 		{
 			UE_CALL_ONCE( [&](){
 				UE_LOG(LogTextureFormatASTC, Display, TEXT("TextureFormatASTC using ISPC"))
@@ -982,106 +585,7 @@
 
 			// Route ASTC compression work to the ISPC module instead.
 			// note: ISPC can't do HDR, will throw an error
-			return IntelISPCTexCompFormat.CompressImage(InImage, BuildSettings, InMip0Dimensions, InMip0NumSlicesNoDepth, DebugTexturePathName, bImageHasAlphaChannel, OutCompressedImage);
-		}
-#endif
-
-		TRACE_CPUPROFILER_EVENT_SCOPE(ASTC.CompressImage);
-
-		UE_CALL_ONCE( [&](){
-			UE_LOG(LogTextureFormatASTC, Display, TEXT("TextureFormatASTC using astcenc"))
-		} );
-
-		bool bHDRImage = BuildSettings.TextureFormatName == GTextureFormatNameASTC_RGB_HDR;
-		// DestGamma is how the texture will be bound to GPU
-		bool bSRGB = BuildSettings.GetDestGammaSpace() == EGammaSpace::sRGB;
-		check( !bHDRImage || !bSRGB );
-
-		// Get Raw Image Data from passed in FImage & convert to BGRA8 or RGBA16F
-		// note: wasteful, often copies image to same format
-		FImage Image;
-		InImage.CopyTo(Image, bHDRImage ? ERawImageFormat::RGBA16F : ERawImageFormat::BGRA8, BuildSettings.GetDestGammaSpace());
-
-		// Determine the compressed pixel format and compression parameters
-		EPixelFormat CompressedPixelFormat = GetEncodedPixelFormat(BuildSettings, bImageHasAlphaChannel);
-
-		FString CompressionParameters = TEXT("");
-
-		FString QualityString = GetQualityString(CompressedPixelFormat,BuildSettings.FormatConfigOverride);
-		
-		if (bHDRImage)
-		{
-			CompressionParameters = QualityString;
-			
-			// ASTC can encode floats that BC6H can't
-			//  but still clamp as if we were BC6H, so that the same output is made
-			// (eg. ASTC can encode A but BC6 can't; we stuff 1 in A here)
-			FImageCore::SanitizeFloat16AndSetAlphaOpaqueForBC6H(Image);
-		}
-		else if ( BuildSettings.TextureFormatName == GTextureFormatNameASTC_RGB ||
-			BuildSettings.TextureFormatName == GTextureFormatNameASTC_RGBA || 
-			BuildSettings.TextureFormatName == GTextureFormatNameASTC_RGBAuto || 
-			BuildSettings.TextureFormatName == GTextureFormatNameASTC_RGBA_HQ )
-		{
-			// astcenc has "-perceptual" but it just does luma weighting so its not very interesting
-
-			if ( BuildSettings.TextureFormatName == GTextureFormatNameASTC_RGB ||
-				! bImageHasAlphaChannel )
-			{
-				// even if Name was RGBA we still use the RGB profile if !bImageHasAlphaChannel
-				//	so that "Compress Without Alpha" can force us to opaque
-
-				// we need to set alpha to opaque here
-				// can do it using "1" in the bgra swizzle to astcenc
-				
-				CompressionParameters = FString::Printf(TEXT("%s -esw rgb1"), *QualityString );
-			}
-			else
-			{
-				CompressionParameters = QualityString;
-			}
-		}
-		else if (BuildSettings.TextureFormatName == GTextureFormatNameASTC_NormalAG)
-		{
-			// or "gggr" ?
-			// note that DXT5n processing does "1g0r"
-			CompressionParameters = FString::Printf(TEXT("%s -esw 0g0r -cw 0 1 0 1 -dblimit 60"), *QualityString);
-		}
-		else if (BuildSettings.TextureFormatName == GTextureFormatNameASTC_NormalRG)
-		{
-			CompressionParameters = FString::Printf(TEXT("%s -esw rg00 -cw 1 1 0 0 -dblimit 60"), *QualityString);
-		}
-		else
-		{
-			check(false);
-		}
-
-		// Compress the image, slice by slice
-		bool bCompressionSucceeded = true;
-
-		for (int32 SliceIndex = 0; SliceIndex < Image.NumSlices; ++SliceIndex)
-		{
-			TArray64<uint8> CompressedSliceData;
-
-			FImageView Slice = Image.GetSlice(SliceIndex);
-			
-			bCompressionSucceeded = CompressSliceToASTC(Slice,CompressionParameters,CompressedSliceData,ImageWrapperModule,bSRGB);
-
-			if ( ! bCompressionSucceeded )
-			{
-				return false;
-			}
-			OutCompressedImage.RawData.Append(CompressedSliceData);
-=======
-		{
-			UE_CALL_ONCE( [&](){
-				UE_LOG(LogTextureFormatASTC, Display, TEXT("TextureFormatASTC using ISPC"))
-			} );
-
-			// Route ASTC compression work to the ISPC module instead.
-			// note: ISPC can't do HDR, will throw an error
 			return IntelISPCTexCompFormat.CompressImage(InImage, BuildSettings, InMip0Dimensions, InMip0NumSlicesNoDepth, InMipIndex, InMipCount, DebugTexturePathName, bImageHasAlphaChannel, OutCompressedImage);
->>>>>>> 4af6daef
 		}
 #endif
 
