// Copyright Epic Games, Inc. All Rights Reserved.

#include "CoreMinimal.h"
#include "HAL/PlatformProcess.h"
#include "HAL/FileManager.h"
#include "Misc/CommandLine.h"
#include "Misc/FileHelper.h"
#include "Misc/Paths.h"
#include "Misc/Guid.h"
#include "Misc/ConfigCacheIni.h"
#include "ImageCore.h"
#include "IImageWrapper.h"
#include "IImageWrapperModule.h"
#include "Modules/ModuleManager.h"
#include "Interfaces/ITextureFormat.h"
#include "Interfaces/ITextureFormatModule.h"
#include "TextureCompressorModule.h"
#include "PixelFormat.h"
#include "Serialization/CompactBinary.h"
#include "Serialization/CompactBinaryWriter.h"
#include "TextureBuildFunction.h"
#include "DerivedDataBuildFunctionFactory.h"
#include "DerivedDataSharedString.h"
#include "HAL/IConsoleManager.h"

/****
* 
* TextureFormatASTC runs the ARM astcenc.exe command line tool
* 
* or (by default) redirects to Intel ISPC texcomp* 
* 
*****/

// when GASTCCompressor == 0 ,use TextureFormatIntelISPCTexComp instead of this
// @todo Oodle : GASTCCompressor global breaks DDC2.  Need to pass through so TBW can see.
int32 GASTCCompressor = 0;
static FAutoConsoleVariableRef CVarASTCCompressor(
	TEXT("cook.ASTCTextureCompressor"),
	GASTCCompressor,
	TEXT("0: IntelISPC, 1: Arm"),
	ECVF_Default | ECVF_ReadOnly
);

// turn on to leave temp files in Intermediate/Cache for debugging
static int32 GASTCDebugLeaveTempFiles = 0;
static FAutoConsoleVariableRef CVarDebugLeaveTempFiles(
	TEXT("cook.ASTCDebugLeaveTempFiles"),
	GASTCDebugLeaveTempFiles,
	TEXT("0: default, 1: leave debug temp files in Intermediate/Cache"),
	ECVF_Default | ECVF_ReadOnly
);

// turn on to write decoded image in Intermediate/Cache for debugging
static int32 GASTCDebugWriteDecodedImage = 0;
static FAutoConsoleVariableRef CVarDebugWriteDecodedImage(
	TEXT("cook.ASTCDebugWriteDecodedImage"),
	GASTCDebugWriteDecodedImage,
	TEXT("0: default, 1: write decoded image in Intermediate/Cache"),
	ECVF_Default | ECVF_ReadOnly
);


#if PLATFORM_WINDOWS || PLATFORM_LINUX || PLATFORM_MAC
	#define SUPPORTS_ISPC_ASTC	1
#else
	#define SUPPORTS_ISPC_ASTC	0
#endif

// increment this if you change anything that will affect compression in this file
#define BASE_ASTC_FORMAT_VERSION 44

#define MAX_QUALITY_BY_SIZE 4
#define MAX_QUALITY_BY_SPEED 3


DEFINE_LOG_CATEGORY_STATIC(LogTextureFormatASTC, Log, All);

class FASTCTextureBuildFunction final : public FTextureBuildFunction
{
	const UE::DerivedData::FUtf8SharedString& GetName() const final
	{
		static const UE::DerivedData::FUtf8SharedString Name(UTF8TEXTVIEW("ASTCTexture"));
		return Name;
	}

	void GetVersion(UE::DerivedData::FBuildVersionBuilder& Builder, ITextureFormat*& OutTextureFormatVersioning) const final
	{
		static FGuid Version(TEXT("4788dab5-b99c-479f-bc34-6d7df1cf30e5"));
		Builder << Version;
		OutTextureFormatVersioning = FModuleManager::GetModuleChecked<ITextureFormatModule>(TEXT("TextureFormatASTC")).GetTextureFormat();
	}
};

/**
 * Macro trickery for supported format names.
 */
#define ENUM_SUPPORTED_FORMATS(op) \
	op(ASTC_RGB) \
	op(ASTC_RGBA) \
	op(ASTC_RGBAuto) \
	op(ASTC_RGBA_HQ) \
	op(ASTC_RGB_HDR) \
	op(ASTC_NormalAG) \
	op(ASTC_NormalRG)

	#define DECL_FORMAT_NAME(FormatName) static FName GTextureFormatName##FormatName = FName(TEXT(#FormatName));
		ENUM_SUPPORTED_FORMATS(DECL_FORMAT_NAME);
	#undef DECL_FORMAT_NAME

	#define DECL_FORMAT_NAME_ENTRY(FormatName) GTextureFormatName##FormatName ,
		static FName GSupportedTextureFormatNames[] =
		{
			ENUM_SUPPORTED_FORMATS(DECL_FORMAT_NAME_ENTRY)
		};
	#undef DECL_FORMAT_NAME_ENTRY
#undef ENUM_SUPPORTED_FORMATS

// ASTC file header format
#if PLATFORM_SUPPORTS_PRAGMA_PACK
	#pragma pack(push, 4)
#endif

	#define ASTC_MAGIC_CONSTANT 0x5CA1AB13
	struct FASTCHeader
	{
		uint32 Magic;
		uint8  BlockSizeX;
		uint8  BlockSizeY;
		uint8  BlockSizeZ;
		uint8  TexelCountX[3];
		uint8  TexelCountY[3];
		uint8  TexelCountZ[3];
	};

#if PLATFORM_SUPPORTS_PRAGMA_PACK
	#pragma pack(pop)
#endif


static int32 GetDefaultCompressionBySizeValue(FCbObjectView InFormatConfigOverride)
{
	// this is code duped between TextureFormatASTC and TextureFormatISPC
	if (InFormatConfigOverride)
	{
		// If we have an explicit format config, then use it directly
		FCbFieldView FieldView = InFormatConfigOverride.FindView("DefaultASTCQualityBySize");
		checkf(FieldView.HasValue(), TEXT("Missing DefaultASTCQualityBySize key from FormatConfigOverride"));
		int32 CompressionModeValue = FieldView.AsInt32();
		checkf(!FieldView.HasError(), TEXT("Failed to parse DefaultASTCQualityBySize value from FormatConfigOverride"));
		return CompressionModeValue;
	}
	else
	{
		// default of 0 == 12x12 ?
		// BaseEngine.ini sets DefaultASTCQualityBySize to 3 == 6x6

		auto GetCompressionModeValue = []() {
			// start at default quality, then lookup in .ini file
			int32 CompressionModeValue = 0;
			GConfig->GetInt(TEXT("/Script/UnrealEd.CookerSettings"), TEXT("DefaultASTCQualityBySize"), CompressionModeValue, GEngineIni);
	
			FParse::Value(FCommandLine::Get(), TEXT("-astcqualitybysize="), CompressionModeValue);
			
			return FMath::Min<uint32>(CompressionModeValue, MAX_QUALITY_BY_SIZE);
		};

		static int32 CompressionModeValue = GetCompressionModeValue();

		return CompressionModeValue;
	}
}

static int32 GetDefaultCompressionBySpeedValue(FCbObjectView InFormatConfigOverride)
{
	if (InFormatConfigOverride)
	{
		// If we have an explicit format config, then use it directly
		FCbFieldView FieldView = InFormatConfigOverride.FindView("DefaultASTCQualityBySpeed");
		checkf(FieldView.HasValue(), TEXT("Missing DefaultASTCQualityBySpeed key from FormatConfigOverride"));
		int32 CompressionModeValue = FieldView.AsInt32();
		checkf(!FieldView.HasError(), TEXT("Failed to parse DefaultASTCQualityBySpeed value from FormatConfigOverride"));
		return CompressionModeValue;
	}
	else
	{

		// default of 0 == "fastest"

		auto GetCompressionModeValue = []() {
			// start at default quality, then lookup in .ini file
			int32 CompressionModeValue = 0;
			GConfig->GetInt(TEXT("/Script/UnrealEd.CookerSettings"), TEXT("DefaultASTCQualityBySpeed"), CompressionModeValue, GEngineIni);
	
			FParse::Value(FCommandLine::Get(), TEXT("-astcqualitybyspeed="), CompressionModeValue);
			
			return FMath::Min<uint32>(CompressionModeValue, MAX_QUALITY_BY_SPEED);
		};

		static int32 CompressionModeValue = GetCompressionModeValue();

		return CompressionModeValue;
	}
}

static FString GetQualityString(EPixelFormat PixelFormat,const FCbObjectView& InFormatConfigOverride)
{
	// convert to a string
	FString CompressionMode;

	switch (PixelFormat)
	{
		case PF_ASTC_12x12:
		case PF_ASTC_12x12_HDR:
			CompressionMode = TEXT("12x12"); 
			break;
		case PF_ASTC_10x10:
		case PF_ASTC_10x10_HDR:
			CompressionMode = TEXT("10x10"); 
			break;
		case PF_ASTC_8x8:
		case PF_ASTC_8x8_HDR:
			CompressionMode = TEXT("8x8"); 
			break;
		case PF_ASTC_6x6:
		case PF_ASTC_6x6_HDR:
			CompressionMode = TEXT("6x6");
			break;
		case PF_ASTC_4x4:
		case PF_ASTC_4x4_HDR:
			CompressionMode = TEXT("4x4");
			break;
		default:
			UE_LOG(LogTextureFormatASTC, Fatal, TEXT("ASTC size quality higher than expected"));
	}
	
	switch ( GetDefaultCompressionBySpeedValue(InFormatConfigOverride) )
	{
		case 0:	CompressionMode += TEXT(" -fastest"); break;
		case 1:	CompressionMode += TEXT(" -fast"); break;
		case 2:	CompressionMode += TEXT(" -medium"); break;
		case 3:	CompressionMode += TEXT(" -thorough"); break;
		default: UE_LOG(LogTextureFormatASTC, Fatal, TEXT("ASTC speed quality higher than expected"));
	}

	return CompressionMode;
}

static EPixelFormat GetQualityFormat(const FTextureBuildSettings& BuildSettings)
{
	// code dupe between TextureFormatASTC  and TextureFormatISPC

	const FCbObjectView& InFormatConfigOverride = BuildSettings.FormatConfigOverride;
	int32 OverrideSizeValue= BuildSettings.CompressionQuality;

	bool bIsNormalMap = (BuildSettings.TextureFormatName == GTextureFormatNameASTC_NormalAG || BuildSettings.TextureFormatName == GTextureFormatNameASTC_NormalRG);
	bool bIsHQ = BuildSettings.TextureFormatName == GTextureFormatNameASTC_RGBA_HQ;
	bool bHDRFormat = BuildSettings.TextureFormatName == GTextureFormatNameASTC_RGB_HDR;

	if ( bIsNormalMap )
	{
		return PF_ASTC_6x6;
	}
	else if ( bIsHQ )
	{
		return PF_ASTC_4x4;
	}
	else if (BuildSettings.bVirtualStreamable)
	{
		return PF_ASTC_4x4;		
	}

	// CompressionQuality value here is ETextureCompressionQuality minus 1

	// convert to a string
	EPixelFormat Format = PF_Unknown;
	if (bHDRFormat)
	{
		switch (OverrideSizeValue >= 0 ? OverrideSizeValue : GetDefaultCompressionBySizeValue(InFormatConfigOverride))
		{
			case 0:	Format = PF_ASTC_12x12_HDR; break;
			case 1:	Format = PF_ASTC_10x10_HDR; break;
			case 2:	Format = PF_ASTC_8x8_HDR; break;
			case 3:	Format = PF_ASTC_6x6_HDR; break;
			case 4:	Format = PF_ASTC_4x4_HDR; break;
			default: UE_LOG(LogTextureFormatASTC, Fatal, TEXT("Max quality higher than expected"));
		}
	}
	else
	{
		switch (OverrideSizeValue >= 0 ? OverrideSizeValue : GetDefaultCompressionBySizeValue(InFormatConfigOverride))
		{
			case 0:	Format = PF_ASTC_12x12; break;
			case 1:	Format = PF_ASTC_10x10; break;
			case 2:	Format = PF_ASTC_8x8; break;
			case 3:	Format = PF_ASTC_6x6; break;
			case 4:	Format = PF_ASTC_4x4; break;
			default: UE_LOG(LogTextureFormatASTC, Fatal, TEXT("Max quality higher than expected"));
		}
	}
	return Format;
}

static bool CompressSliceToASTC(
	const FImageView & SourceImage,
	FString CompressionParameters,
	TArray64<uint8>& OutCompressedData,
	IImageWrapperModule& ImageWrapperModule
	)
{
	// at this point, SourceImage has been converted to RGBA8 or RGBA16F based on whether
	//	 the request TextureFormatName is "ASTC_RGB_HDR" or not, so we can ask if "source" is HDR :
	bool bHDR = ERawImageFormat::IsHDR(SourceImage.Format);
	
	EImageFormat FileFormat = bHDR ? EImageFormat::EXR : EImageFormat::PNG;
	TArray64<uint8> FileData;
	bool bCompressSucceeded = ImageWrapperModule.CompressImage(FileData,FileFormat,SourceImage,(int32)EImageCompressionQuality::Uncompressed);
	if ( ! bCompressSucceeded )
	{
		UE_LOG(LogTextureFormatASTC, Error, TEXT("CompressSliceToASTC CompressImage failed"));
		return false;
	}

	int64 FileDataSize = FileData.Num();

	// make a random file name to write the image :
	FGuid Guid;
	FPlatformMisc::CreateGuid(Guid);
	FString BaseFilePath = FPaths::ProjectIntermediateDir() + FString::Printf(TEXT("Cache/TFASTC-%08x-%08x-%08x-%08x-"), Guid.A, Guid.B, Guid.C, Guid.D);
	FString InputFilePath = BaseFilePath + TEXT("In.") + ImageWrapperModule.GetExtension(FileFormat);
	FString OutputFilePath = BaseFilePath + TEXT("Out.astc");

	// write to InputFilePath :
	{
		TRACE_CPUPROFILER_EVENT_SCOPE(ASTC.WriteFile);

		FArchive* PNGFile = IFileManager::Get().CreateFileWriter(*InputFilePath);
		while (!PNGFile)
		{
			// CreateFileWriter occasionally returns NULL due to error code ERROR_SHARING_VIOLATION
			// ... no choice but to wait for the file to become free to access
		
			UE_LOG(LogTextureFormatASTC, Display, TEXT("CreateFileWriter for %s failed, trying again..."), *InputFilePath);

			FPlatformProcess::Sleep(0.01f);                             
			PNGFile = IFileManager::Get().CreateFileWriter(*InputFilePath);   
		}
		PNGFile->Serialize((void*)&FileData[0], FileDataSize);
		delete PNGFile;
	}

	// FileData written, can free now :
	FileData.Reset();
	
	// @@CB @todo Oodle : why do we use -cl (LDR linear) and not -cs (LDR sRGB) ?

	// Compress PNG file to ASTC (using the reference astcenc.exe from ARM)
	// -j option to set thread count ? when we're running lots of textures at the same time in a cook,
	//	 it might be better to limit the astcenc process to fewer threads?
	FString Params = (bHDR ? TEXT("-ch ") : TEXT("-cl ")) + FString::Printf(TEXT("\"%s\" \"%s\" %s -silent"),
		*InputFilePath,
		*OutputFilePath,
		*CompressionParameters
	);

	UE_LOG(LogTextureFormatASTC, Verbose, TEXT("Compressing to ASTC (options = '%s')..."), *CompressionParameters);

	// Start Compressor
	// @todo Oodle : check if we have sse4 and use those
#if PLATFORM_MAC_X86
	FString CompressorPath(FPaths::EngineDir() + TEXT("Binaries/ThirdParty/ARM/Mac/astcenc-sse2"));
	//FString CompressorPath(FPaths::EngineDir() + TEXT("Binaries/ThirdParty/ARM/Mac/astcenc-sse4.1"));
#elif PLATFORM_MAC_ARM64
	FString CompressorPath(FPaths::EngineDir() + TEXT("Binaries/ThirdParty/ARM/Mac/astcenc-neon"));
#elif PLATFORM_LINUX
	FString CompressorPath(FPaths::EngineDir() + TEXT("Binaries/ThirdParty/ARM/Linux64/astcenc-sse2"));
	//FString CompressorPath(FPaths::EngineDir() + TEXT("Binaries/ThirdParty/ARM/Linux64/astcenc-sse4.1"));
#elif PLATFORM_WINDOWS
	FString CompressorPath(FPaths::EngineDir() + TEXT("Binaries/ThirdParty/ARM/Win64/astcenc-sse2.exe"));
	//FString CompressorPath(FPaths::EngineDir() + TEXT("Binaries/ThirdParty/ARM/Win64/astcenc-sse4.1.exe"));

	// avx2 is no faster than sse4 , so just use the sse4 variant when possible
	//FString CompressorPath(FPaths::EngineDir() + TEXT("Binaries/ThirdParty/ARM/Win64/astcenc-avx2.exe"));
#else
#error Unsupported platform
#endif

	// run the astcenc process :
	{
		TRACE_CPUPROFILER_EVENT_SCOPE(ASTC.RunProc);

		FProcHandle Proc = FPlatformProcess::CreateProc(*CompressorPath, *Params, true, false, false, NULL, -1, NULL, NULL);

		// Failed to start the compressor process
		if (!Proc.IsValid())
		{
			UE_LOG(LogTextureFormatASTC, Error, TEXT("Failed to start astcenc for compressing images (%s)"), *CompressorPath);
			return false;
		}

		// Wait for the process to complete
		FPlatformProcess::WaitForProc(Proc);
		int ReturnCode = -1;
		FPlatformProcess::GetProcReturnCode(Proc, &ReturnCode);
		FPlatformProcess::CloseProc(Proc);
		
		// Did it work?
		if ( ReturnCode != 0)
		{
			UE_LOG(LogTextureFormatASTC, Error, TEXT("ASTC encoder failed with return code %d, mip size (%d, %d). Leaving '%s' for testing.  Full params = '%s'"), 
				ReturnCode, SourceImage.SizeX, SourceImage.SizeY, *InputFilePath, *Params);
			return false;
		}
	}

	// Open compressed file and put the data in OutCompressedImage
	{
		TRACE_CPUPROFILER_EVENT_SCOPE(ASTC.ReadFile);

		// Get raw file data
		TArray64<uint8> ASTCData;
		if ( ! FFileHelper::LoadFileToArray(ASTCData, *OutputFilePath) )
		{
			UE_LOG(LogTextureFormatASTC, Error, TEXT("Failed load output of astcenc (%s -> %s)"),*InputFilePath,*OutputFilePath);
			return false;
		}

		// Process it
		FASTCHeader* Header = (FASTCHeader*)ASTCData.GetData();
			
		// Fiddle with the texel count data to get the right value
		uint32 TexelCountX =
			(Header->TexelCountX[0] <<  0) + 
			(Header->TexelCountX[1] <<  8) + 
			(Header->TexelCountX[2] << 16);
		uint32 TexelCountY =
			(Header->TexelCountY[0] <<  0) + 
			(Header->TexelCountY[1] <<  8) + 
			(Header->TexelCountY[2] << 16);
		uint32 TexelCountZ =
			(Header->TexelCountZ[0] <<  0) + 
			(Header->TexelCountZ[1] <<  8) + 
			(Header->TexelCountZ[2] << 16);

		if ( TexelCountX != SourceImage.SizeX ||
			 TexelCountY != SourceImage.SizeY )
		{
			UE_LOG(LogTextureFormatASTC, Warning, TEXT("Unexpected image size mismatch : %d x %d != %d x %d"),
				TexelCountX,TexelCountY,SourceImage.SizeX,SourceImage.SizeY);
		}

		// Calculate size of this mip in blocks
		uint32 MipSizeX = (TexelCountX + Header->BlockSizeX - 1) / Header->BlockSizeX;
		uint32 MipSizeY = (TexelCountY + Header->BlockSizeY - 1) / Header->BlockSizeY;

		// TexelCountZ ignored

		// A block is always 16 bytes
		uint64 MipSize = (uint64)MipSizeX * MipSizeY * 16;

		// Copy the compressed data
		OutCompressedData.Empty(MipSize);
		OutCompressedData.AddUninitialized(MipSize);
		void* MipData = OutCompressedData.GetData();

		// Calculate the offset to get to the mip data
		check(sizeof(FASTCHeader) == 16);
		check(ASTCData.Num() == (sizeof(FASTCHeader) + MipSize));
		FMemory::Memcpy(MipData, ASTCData.GetData() + sizeof(FASTCHeader), MipSize);
	}

	if ( GASTCDebugWriteDecodedImage )
	{	
		FString DecodedFilePath = BaseFilePath + TEXT("Dec.") + ImageWrapperModule.GetExtension(FileFormat);

		// Params starts with -cl or -ch or -cs , grab that character and change to -dl etc :
		check( Params[0] == TEXT('-') );
		check( Params[1] == TEXT('c') );

		FString DecoderParams = TEXT("-d");
		DecoderParams += Params[2];
		DecoderParams += FString::Printf(TEXT(" \"%s\" \"%s\""),*OutputFilePath,*DecodedFilePath);
		
		UE_LOG(LogTextureFormatASTC, Verbose, TEXT("Decoding ASTC (encode options = '%s' , decode = '%s')..."), *CompressionParameters, *DecoderParams);

		FProcHandle Proc = FPlatformProcess::CreateProc(*CompressorPath, *DecoderParams, true, false, false, NULL, -1, NULL, NULL);

		// Failed to start the compressor process
		if (!Proc.IsValid())
		{
			UE_LOG(LogTextureFormatASTC, Error, TEXT("Failed to start astcenc for decompressing images (%s)"), *CompressorPath);
		}
		else
		{
			FPlatformProcess::WaitForProc(Proc);
			FPlatformProcess::CloseProc(Proc);

			// right after we make it, delete it to clean up
			// break point here to examine
			// or turn on GASTCDebugLeaveTempFiles

			if ( ! GASTCDebugLeaveTempFiles )
			{
				IFileManager::Get().Delete(*DecodedFilePath);
			}
		}
	}

	// Delete intermediate files
	if ( ! GASTCDebugLeaveTempFiles )
	{
		TRACE_CPUPROFILER_EVENT_SCOPE(ASTC.DeleteFiles);

		IFileManager::Get().Delete(*InputFilePath);
		IFileManager::Get().Delete(*OutputFilePath);
	}

	return true;
}

/**
 * ASTC texture format handler.
 */
class FTextureFormatASTC : public ITextureFormat
{
public:
	FTextureFormatASTC()
	:	IntelISPCTexCompFormat(*FModuleManager::LoadModuleChecked<ITextureFormatModule>(TEXT("TextureFormatIntelISPCTexComp")).GetTextureFormat()),
		ImageWrapperModule(FModuleManager::LoadModuleChecked<IImageWrapperModule>(FName("ImageWrapper")))
	{
		// LoadModule has to be done on Main thread
		// can't be done on-demand in the Compress call
	}

	virtual bool AllowParallelBuild() const override
	{
#if SUPPORTS_ISPC_ASTC
		if(GASTCCompressor == 0)
		{
			return IntelISPCTexCompFormat.AllowParallelBuild();
		}
#endif
		return true;
	}
	virtual FName GetEncoderName(FName Format) const override
	{
#if SUPPORTS_ISPC_ASTC
		if (GASTCCompressor == 0)
		{
			return IntelISPCTexCompFormat.GetEncoderName(Format);
		}
#endif
		static const FName ASTCName("ArmASTC");
		return ASTCName;
	}

	virtual FCbObject ExportGlobalFormatConfig(const FTextureBuildSettings& BuildSettings) const override
	{
#if SUPPORTS_ISPC_ASTC
		if(GASTCCompressor == 0)
		{
			return IntelISPCTexCompFormat.ExportGlobalFormatConfig(BuildSettings);
		}
#endif
		FCbWriter Writer;
		Writer.BeginObject("TextureFormatASTCSettings");
		Writer.AddInteger("DefaultASTCQualityBySize", GetDefaultCompressionBySizeValue(FCbObjectView()));
		Writer.AddInteger("DefaultASTCQualityBySpeed", GetDefaultCompressionBySpeedValue(FCbObjectView()));
		Writer.EndObject();
		return Writer.Save().AsObject();
	}

	// Version for all ASTC textures, whether it's handled by the ARM encoder or the ISPC encoder.
	virtual uint16 GetVersion(
		FName Format,
		const FTextureBuildSettings* BuildSettings = nullptr
	) const override
	{
#if SUPPORTS_ISPC_ASTC
		if(GASTCCompressor == 0)
		{
			// set high bit so version numbers of ISPC and ASTC don't overlap :
			check( BASE_ASTC_FORMAT_VERSION < 0x80 );
			return 0x80 | IntelISPCTexCompFormat.GetVersion(Format,BuildSettings);
		}
#endif

		return BASE_ASTC_FORMAT_VERSION;
	}

	virtual FString GetDerivedDataKeyString(const FTextureBuildSettings& BuildSettings) const override
	{
#if SUPPORTS_ISPC_ASTC
		if(GASTCCompressor == 0)
		{
			return IntelISPCTexCompFormat.GetDerivedDataKeyString(BuildSettings);
		}
#endif

		// ASTC block size chosen is in PixelFormat
		EPixelFormat PixelFormat = GetQualityFormat(BuildSettings);
		int Speed = GetDefaultCompressionBySpeedValue(BuildSettings.FormatConfigOverride);

 		return FString::Printf(TEXT("ASTC_%d_%d"), (int)PixelFormat,Speed);
	}

	virtual void GetSupportedFormats(TArray<FName>& OutFormats) const override
	{
		OutFormats.Append(GSupportedTextureFormatNames, sizeof(GSupportedTextureFormatNames)/sizeof(GSupportedTextureFormatNames[0]) ); 
	}

	virtual EPixelFormat GetEncodedPixelFormat(const FTextureBuildSettings& InBuildSettings, bool bInImageHasAlphaChannel) const override
	{
		return GetQualityFormat(InBuildSettings);
	}

	virtual bool CompressImage(
			FImage& InImage,
			const FTextureBuildSettings& BuildSettings,
			FStringView DebugTexturePathName,
			bool bImageHasAlphaChannel,
			FCompressedImage2D& OutCompressedImage
		) const override
	{
#if SUPPORTS_ISPC_ASTC
		if(GASTCCompressor == 0)
		{
			UE_CALL_ONCE( [&](){
				UE_LOG(LogTextureFormatASTC, Display, TEXT("TextureFormatASTC using ISPC"))
			} );

			// Route ASTC compression work to the ISPC module instead.
<<<<<<< HEAD
=======
			// note: ISPC can't do HDR, will throw an error
>>>>>>> d731a049
			return IntelISPCTexCompFormat.CompressImage(InImage, BuildSettings, DebugTexturePathName, bImageHasAlphaChannel, OutCompressedImage);
		}
#endif

		TRACE_CPUPROFILER_EVENT_SCOPE(ASTC.CompressImage);

		UE_CALL_ONCE( [&](){
			UE_LOG(LogTextureFormatASTC, Display, TEXT("TextureFormatASTC using astcenc"))
		} );

		bool bHDRImage = BuildSettings.TextureFormatName == GTextureFormatNameASTC_RGB_HDR;

		// Get Raw Image Data from passed in FImage & convert to BGRA8 or RGBA16F
		// note: wasteful, often copies image to same format
		FImage Image;
		InImage.CopyTo(Image, bHDRImage ? ERawImageFormat::RGBA16F : ERawImageFormat::BGRA8, BuildSettings.GetDestGammaSpace());

		// Determine the compressed pixel format and compression parameters
		EPixelFormat CompressedPixelFormat = GetEncodedPixelFormat(BuildSettings, bImageHasAlphaChannel);

		FString CompressionParameters = TEXT("");

		FString QualityString = GetQualityString(CompressedPixelFormat,BuildSettings.FormatConfigOverride);
		
		/*

		The modes available are:

			-cl : use the linear LDR color profile.
			-cs : use the sRGB LDR color profile.
			-ch : use the HDR color profile, tuned for HDR RGB and LDR A.
			-cH : use the HDR color profile, tuned for HDR RGBA.

			-ch or -cl is added later in CompressSlice

		*/


		if (bHDRImage)
		{
			CompressionParameters = QualityString;
			
			// ASTC can encode floats that BC6H can't
			//  but still clamp as if we were BC6H, so that the same output is made
			// (eg. ASTC can encode A but BC6 can't; we stuff 1 in A here)
			FImageCore::SanitizeFloat16AndSetAlphaOpaqueForBC6H(Image);
		}
		else if ( BuildSettings.TextureFormatName == GTextureFormatNameASTC_RGB ||
			BuildSettings.TextureFormatName == GTextureFormatNameASTC_RGBA || 
			BuildSettings.TextureFormatName == GTextureFormatNameASTC_RGBAuto || 
			BuildSettings.TextureFormatName == GTextureFormatNameASTC_RGBA_HQ )
		{
			// astcenc has "-perceptual" but it just does luma weighting so its not very interesting

			if ( BuildSettings.TextureFormatName == GTextureFormatNameASTC_RGB ||
				! bImageHasAlphaChannel )
			{
				// even if Name was RGBA we still use the RGB profile if !bImageHasAlphaChannel
				//	so that "Compress Without Alpha" can force us to opaque

				// we need to set alpha to opaque here
				// can do it using "1" in the bgra swizzle to astcenc
				
				CompressionParameters = FString::Printf(TEXT("%s -esw rgb1"), *QualityString );
			}
			else
			{
				CompressionParameters = QualityString;
			}
		}
		else if (BuildSettings.TextureFormatName == GTextureFormatNameASTC_NormalAG)
		{
			// or "gggr" ?
			// note that DXT5n processing does "1g0r"
			CompressionParameters = FString::Printf(TEXT("%s -esw 0g0r -cw 0 1 0 1 -dblimit 60"), *QualityString);
		}
		else if (BuildSettings.TextureFormatName == GTextureFormatNameASTC_NormalRG)
		{
			CompressionParameters = FString::Printf(TEXT("%s -esw rg00 -cw 1 1 0 0 -dblimit 60"), *QualityString);
		}
		else
		{
			check(false);
		}

		// Compress the image, slice by slice
		bool bCompressionSucceeded = true;

		for (int32 SliceIndex = 0; SliceIndex < Image.NumSlices; ++SliceIndex)
		{
			TArray64<uint8> CompressedSliceData;

			FImageView Slice = Image.GetSlice(SliceIndex);
			
			bCompressionSucceeded = CompressSliceToASTC(Slice,CompressionParameters,CompressedSliceData,ImageWrapperModule);

			if ( ! bCompressionSucceeded )
			{
				return false;
			}
			OutCompressedImage.RawData.Append(CompressedSliceData);
		}

		if (bCompressionSucceeded)
		{
			OutCompressedImage.SizeX = Image.SizeX;
			OutCompressedImage.SizeY = Image.SizeY;
			OutCompressedImage.SizeZ = (BuildSettings.bVolume || BuildSettings.bTextureArray) ? Image.NumSlices : 1;
			OutCompressedImage.PixelFormat = CompressedPixelFormat;
		}
		return bCompressionSucceeded;
	}

private:
	const ITextureFormat& IntelISPCTexCompFormat;
	
	IImageWrapperModule& ImageWrapperModule;
};

/**
 * Module for ASTC texture compression.
 */
static ITextureFormat* Singleton = NULL;

class FTextureFormatASTCModule : public ITextureFormatModule
{
public:
	FTextureFormatASTCModule()
	{
	}
	virtual ~FTextureFormatASTCModule()
	{
		delete Singleton;
		Singleton = NULL;
	}
	
	virtual void StartupModule() override
	{
	}

	virtual bool CanCallGetTextureFormats() override { return false; }

	virtual ITextureFormat* GetTextureFormat()
	{
		if (!Singleton)
		{
			Singleton = new FTextureFormatASTC();
		}
		return Singleton;
	}

	static inline UE::DerivedData::TBuildFunctionFactory<FASTCTextureBuildFunction> BuildFunctionFactory;
};

IMPLEMENT_MODULE(FTextureFormatASTCModule, TextureFormatASTC);<|MERGE_RESOLUTION|>--- conflicted
+++ resolved
@@ -629,10 +629,7 @@
 			} );
 
 			// Route ASTC compression work to the ISPC module instead.
-<<<<<<< HEAD
-=======
 			// note: ISPC can't do HDR, will throw an error
->>>>>>> d731a049
 			return IntelISPCTexCompFormat.CompressImage(InImage, BuildSettings, DebugTexturePathName, bImageHasAlphaChannel, OutCompressedImage);
 		}
 #endif
