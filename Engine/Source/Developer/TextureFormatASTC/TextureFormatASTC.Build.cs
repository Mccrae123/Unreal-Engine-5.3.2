// Copyright Epic Games, Inc. All Rights Reserved.

using UnrealBuildTool;

public class TextureFormatASTC : ModuleRules
{
	public TextureFormatASTC(ReadOnlyTargetRules Target) : base(Target)
	{
		PrivateIncludePathModuleNames.AddRange(new string[]
<<<<<<< HEAD
		{
			"DerivedDataCache",
			"Engine",
			"TargetPlatform",
			"TextureCompressor",
		});
		
		PrivateDependencyModuleNames.AddRange(new string[]
		{
			"Core",
			"ImageCore",
			"ImageWrapper",
			"TextureBuild",
			"TextureFormatIntelISPCTexComp",
		});

		if (Target.Platform == UnrealTargetPlatform.Win64)
		{
			RuntimeDependencies.Add("$(EngineDir)/Binaries/ThirdParty/ARM/Win64/astcenc-sse2.exe");
			RuntimeDependencies.Add("$(EngineDir)/Binaries/ThirdParty/ARM/Win64/astcenc-sse4.1.exe");
		//	RuntimeDependencies.Add("$(EngineDir)/Binaries/ThirdParty/ARM/Win64/astcenc-avx2.exe");
		}
		else if (Target.Platform == UnrealTargetPlatform.Mac)
		{
			RuntimeDependencies.Add("$(EngineDir)/Binaries/ThirdParty/ARM/Mac/astcenc-sse2");
			RuntimeDependencies.Add("$(EngineDir)/Binaries/ThirdParty/ARM/Mac/astcenc-sse4.1");
			RuntimeDependencies.Add("$(EngineDir)/Binaries/ThirdParty/ARM/Mac/astcenc-neon");
		}
		else if (Target.IsInPlatformGroup(UnrealPlatformGroup.Linux))
		{
			RuntimeDependencies.Add("$(EngineDir)/Binaries/ThirdParty/ARM/Linux64/astcenc-sse2");
			RuntimeDependencies.Add("$(EngineDir)/Binaries/ThirdParty/ARM/Linux64/astcenc-sse4.1");
		}
=======
		{
			"DerivedDataCache",
			"TextureCompressor",
			"TextureFormat",
		});
		
		PrivateDependencyModuleNames.AddRange(new string[]
		{
			"Core",
			"ImageCore",
			"ImageWrapper",
			"TextureBuild",
			"TextureFormatIntelISPCTexComp",
			"astcenc",
		});
>>>>>>> 4af6daef
	}
}<|MERGE_RESOLUTION|>--- conflicted
+++ resolved
@@ -7,41 +7,6 @@
 	public TextureFormatASTC(ReadOnlyTargetRules Target) : base(Target)
 	{
 		PrivateIncludePathModuleNames.AddRange(new string[]
-<<<<<<< HEAD
-		{
-			"DerivedDataCache",
-			"Engine",
-			"TargetPlatform",
-			"TextureCompressor",
-		});
-		
-		PrivateDependencyModuleNames.AddRange(new string[]
-		{
-			"Core",
-			"ImageCore",
-			"ImageWrapper",
-			"TextureBuild",
-			"TextureFormatIntelISPCTexComp",
-		});
-
-		if (Target.Platform == UnrealTargetPlatform.Win64)
-		{
-			RuntimeDependencies.Add("$(EngineDir)/Binaries/ThirdParty/ARM/Win64/astcenc-sse2.exe");
-			RuntimeDependencies.Add("$(EngineDir)/Binaries/ThirdParty/ARM/Win64/astcenc-sse4.1.exe");
-		//	RuntimeDependencies.Add("$(EngineDir)/Binaries/ThirdParty/ARM/Win64/astcenc-avx2.exe");
-		}
-		else if (Target.Platform == UnrealTargetPlatform.Mac)
-		{
-			RuntimeDependencies.Add("$(EngineDir)/Binaries/ThirdParty/ARM/Mac/astcenc-sse2");
-			RuntimeDependencies.Add("$(EngineDir)/Binaries/ThirdParty/ARM/Mac/astcenc-sse4.1");
-			RuntimeDependencies.Add("$(EngineDir)/Binaries/ThirdParty/ARM/Mac/astcenc-neon");
-		}
-		else if (Target.IsInPlatformGroup(UnrealPlatformGroup.Linux))
-		{
-			RuntimeDependencies.Add("$(EngineDir)/Binaries/ThirdParty/ARM/Linux64/astcenc-sse2");
-			RuntimeDependencies.Add("$(EngineDir)/Binaries/ThirdParty/ARM/Linux64/astcenc-sse4.1");
-		}
-=======
 		{
 			"DerivedDataCache",
 			"TextureCompressor",
@@ -57,6 +22,5 @@
 			"TextureFormatIntelISPCTexComp",
 			"astcenc",
 		});
->>>>>>> 4af6daef
 	}
 }