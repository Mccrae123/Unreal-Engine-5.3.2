// Copyright Epic Games, Inc. All Rights Reserved.

#pragma once

#include "CoreMinimal.h"

#include "Containers/StringFwd.h"
#include "Memory/SharedBuffer.h"
#include "ISourceControlChangelist.h"
#include "SourceControlPreferences.h"
#include "SourceControlOperationBase.h"

#define LOCTEXT_NAMESPACE "SourceControl"

/**
 * Operation used to connect (or test a connection) to source control
 */
class FConnect : public FSourceControlOperationBase
{
public:
	// ISourceControlOperation interface
	virtual FName GetName() const override
	{
		return "Connect";
	}

	virtual FText GetInProgressString() const override
	{
		return LOCTEXT("SourceControl_Connecting", "Connecting to source control...");
	}

	const FString& GetPassword() const
	{
		return Password;
	}

	void SetPassword(const FString& InPassword)
	{
		Password = InPassword;
	}

	const FText& GetErrorText() const
	{
		return OutErrorText;
	}

	void SetErrorText(const FText& InErrorText)
	{
		OutErrorText = InErrorText;
	}

protected:
	/** Password we use for this operation */
	FString Password;

	/** Error text for easy diagnosis */
	FText OutErrorText;
};

/**
 * Operation used to check files into source control
 */
class FCheckIn : public FSourceControlOperationBase
{
public:
	// ISourceControlOperation interface
	virtual FName GetName() const override
	{
		return "CheckIn";
	}

	virtual FText GetInProgressString() const override
	{
		return LOCTEXT("SourceControl_CheckIn", "Checking file(s) into Source Control...");
	}

	void SetDescription( const FText& InDescription )
	{
		Description = InDescription;
	}

	const FText& GetDescription() const
	{
		return Description;
	}

	void SetSuccessMessage( const FText& InSuccessMessage )
	{
		SuccessMessage = InSuccessMessage;
	}

	const FText& GetSuccessMessage() const
	{
		return SuccessMessage;
	}

protected:
	/** Description of the checkin */
	FText Description;

	/** A short message listing changelist/revision we submitted, if successful */
	FText SuccessMessage;
};

/**
 * Operation used to check files out of source control
 */
class FCheckOut : public FSourceControlOperationBase
{
public:
	// ISourceControlOperation interface
	virtual FName GetName() const override
	{
		return "CheckOut";
	}

	virtual FText GetInProgressString() const override
	{
		return LOCTEXT("SourceControl_CheckOut", "Checking file(s) out of Source Control...");
	}
};

/**
 * Operation used to mark files for add in source control
 */
class FMarkForAdd : public FSourceControlOperationBase
{
public:
	// ISourceControlOperation interface
	virtual FName GetName() const override
	{
		return "MarkForAdd";
	}

	virtual FText GetInProgressString() const override
	{
		return LOCTEXT("SourceControl_Add", "Adding file(s) to Source Control...");
	}
};

/**
 * Operation used to mark files for delete in source control
 */
class FDelete : public FSourceControlOperationBase
{
public:
	// ISourceControlOperation interface
	virtual FName GetName() const override
	{
		return "Delete";
	}

	virtual FText GetInProgressString() const override
	{
		return LOCTEXT("SourceControl_Delete", "Deleting file(s) from Source Control...");
	}
};

/**
 * Operation used to revert changes made back to the state they are in source control
 */
class FRevert : public FSourceControlOperationBase
{
public:
	// ISourceControlOperation interface
	virtual FName GetName() const override
	{
		return "Revert";
	}

	virtual FText GetInProgressString() const override
	{
		return LOCTEXT("SourceControl_Revert", "Reverting file(s) in Source Control...");
	}

	void SetSoftRevert(const bool bInSoftRevert)
	{
		bIsSoftRevert = bInSoftRevert;
	}

	bool IsSoftRevert() const
	{
		return bIsSoftRevert;
	}

	bool ShouldDeleteNewFiles() const
	{
		return USourceControlPreferences::ShouldDeleteNewFilesOnRevert();
	}

	const TArray<FString>& GetDeletedFiles() const { return DeletedFiles; }

	void AddDeletedFile(const FString& InDeletedFile)
	{
		DeletedFiles.Add(InDeletedFile);
	}

protected:
	bool				bIsSoftRevert = false;
	TArray<FString>		DeletedFiles;
};

/**
 * Operation used to sync files to the state they are in source control
 */
class FSync : public FSourceControlOperationBase
{
public:
	// ISourceControlOperation interface
	virtual FName GetName() const override
	{
		return "Sync";
	}

	virtual FText GetInProgressString() const override
	{
		return LOCTEXT("SourceControl_Sync", "Syncing file(s) from source control...");
	}

	UE_DEPRECATED(4.26, "FSync::SetRevisionNumber(int32) has been deprecated. Please update to Fsync::SetRevision(const FString&).")
	void SetRevisionNumber(int32 InRevisionNumber)
<<<<<<< HEAD
	{
		SetRevision(FString::Printf(TEXT("%d"), InRevisionNumber));
	}
	void SetRevision( const FString& InRevision )
	{
=======
	{
		SetRevision(FString::Printf(TEXT("%d"), InRevisionNumber));
	}
	void SetRevision( const FString& InRevision )
	{
>>>>>>> 6bbb88c8
		Revision = InRevision;
	}

	const FString& GetRevision() const
	{
		return Revision;
<<<<<<< HEAD
=======
	}

	void SetHeadRevisionFlag(const bool bInHeadRevision)
	{
		bHeadRevision = bInHeadRevision;
	}

	bool IsHeadRevisionFlagSet() const
	{
		return bHeadRevision;
	}

	void SetForce(const bool bInForce)
	{
		bForce = bInForce;
	}

	bool IsForced() const
	{
		return bForce;
	}

	void SetLastSyncedFlag(const bool bInLastSynced)
	{
		bLastSynced = bInLastSynced;
	}

	bool IsLastSyncedFlagSet() const
	{
		return bLastSynced;
>>>>>>> 6bbb88c8
	}

protected:
	/** Revision to sync to */
	FString Revision;
<<<<<<< HEAD
=======

	/** Flag abstracting if the operation aims to sync to head */
	bool bHeadRevision = false;

	/** Flag abstracting if the operation aims to force sync to last synced revision */
	bool bLastSynced = false;

	/** Forces operation, even if the file is already at the wanted revision. */
	bool bForce = false;
>>>>>>> 6bbb88c8
};

/**
 * Operation used to update the source control status of files
 */
class FUpdateStatus : public FSourceControlOperationBase
{
public:
	FUpdateStatus()
		: bUpdateHistory(false)
		, bGetOpenedOnly(false)
		, bUpdateModifiedState(false)
		, bCheckingAllFiles(false)
		, bForceQuiet(false)
		, bForceUpdate(false)
	{
	}

	// ISourceControlOperation interface
	virtual FName GetName() const override
	{
		return "UpdateStatus";
	}

	virtual FText GetInProgressString() const override
	{
		return LOCTEXT("SourceControl_Update", "Updating file(s) source control status...");
	}

	void SetUpdateHistory( bool bInUpdateHistory )
	{
		bUpdateHistory = bInUpdateHistory;
	}

	void SetGetOpenedOnly( bool bInGetOpenedOnly )
	{
		bGetOpenedOnly = bInGetOpenedOnly;
	}

	void SetUpdateModifiedState( bool bInUpdateModifiedState )
	{
		bUpdateModifiedState = bInUpdateModifiedState;
	}

	void SetCheckingAllFiles( bool bInCheckingAllFiles )
	{
		bCheckingAllFiles = bInCheckingAllFiles;
	}

	void SetQuiet(bool bInQuiet)
	{
		bForceQuiet = bInQuiet;
	}

	void SetForceUpdate(const bool bInForceUpdate)
	{
		bForceUpdate = bInForceUpdate;
	}

	bool ShouldUpdateHistory() const
	{
		return bUpdateHistory;
	}

	bool ShouldGetOpenedOnly() const
	{
		return bGetOpenedOnly;
	}

	bool ShouldUpdateModifiedState() const
	{
		return bUpdateModifiedState;
	}

	bool ShouldCheckAllFiles() const
	{
		return bCheckingAllFiles;
	}

	bool ShouldBeQuiet() const
	{
		return bForceQuiet;
	}

	bool ShouldForceUpdate() const
	{
		return bForceUpdate;
	}

protected:
	/** Whether to update history */
	bool bUpdateHistory;

	/** Whether to just get files that are opened/edited */
	bool bGetOpenedOnly;

	/** Whether to update the modified state - expensive */
	bool bUpdateModifiedState;

	/** Hint that we are intending on checking all files in the project - some providers can optimize for this */
	bool bCheckingAllFiles;

	/** Controls whether the operation will trigger an update or not */
	bool bForceQuiet;

	/** Forces the verification for provided files - providers can ignore files not opened/edited without it */
	bool bForceUpdate;
};

/**
 * Operation used to copy a file or directory from one location to another
 */
class FCopy : public FSourceControlOperationBase
{
public:
	// ISourceControlOperation interface
	virtual FName GetName() const override
	{
		return "Copy";
	}

	virtual FText GetInProgressString() const override
	{
		return LOCTEXT("SourceControl_Copy", "Copying file(s) in Source Control...");
	}

	void SetDestination(const FString& InDestination)
	{
		Destination = InDestination;
	}

	const FString& GetDestination() const
	{
		return Destination;
	}

protected:
	/** Destination path of the copy operation */
	FString Destination;
};

/**
 * Operation used to resolve a file that is in a conflicted state.
 */
class FResolve : public FSourceControlOperationBase
{
public:
	// ISourceControlOperation interface
	virtual FName GetName() const override
	{
		  return "Resolve";
	}

	virtual FText GetInProgressString() const override
	{
		return LOCTEXT("SourceControl_Resolve", "Resolving file(s) in Source Control...");
	}
};

/**
 * Operation used to retrieve pending changelist(s).
 */
class FGetPendingChangelists : public FSourceControlOperationBase
{
public:
	// ISourceControlOperation interface
	virtual FName GetName() const override
	{
		return "GetPendingChangelists";
	}

	virtual FText GetInProgressString() const override
	{
		return LOCTEXT("SourceControl_GetPendingChangelists", "Retrieving pending changelist(s) from Source Control...");
	}
};

/**
 * Operation used to update the source control status of changelist(s)
 */
class FUpdatePendingChangelistsStatus : public FSourceControlOperationBase
{
public:
	void SetUpdateFilesStates(bool bInUpdateFilesStates)
	{
		bUpdateFilesStates = bInUpdateFilesStates;
	}

	bool ShouldUpdateFilesStates() const
	{
		return bUpdateFilesStates;
	}

	void SetUpdateShelvedFilesStates(bool bInUpdateShelvedFilesStates)
	{
		bUpdateShelvedFilesStates = bInUpdateShelvedFilesStates;
	}

	bool ShouldUpdateShelvedFilesStates() const
	{
		return bUpdateShelvedFilesStates;
	}

	void SetUpdateAllChangelists(bool bInUpdateAllChangelists)
	{
		bUpdateAllChangelists = bInUpdateAllChangelists;
		ChangelistsToUpdate.Empty();
	}

	bool ShouldUpdateAllChangelists() const
	{
		return bUpdateAllChangelists;
	}

	void SetChangelistsToUpdate(const TArray<FSourceControlChangelistRef>& InChangelistsToUpdate)
	{
		ChangelistsToUpdate = InChangelistsToUpdate;
		bUpdateAllChangelists = false;
	}

	const TArray<FSourceControlChangelistRef>& GetChangelistsToUpdate() const
	{
		return ChangelistsToUpdate;
	}

	// ISourceControlOperation interface
	virtual FName GetName() const override
	{
		return "UpdateChangelistsStatus";
	}

	virtual FText GetInProgressString() const override
	{
		return LOCTEXT("SourceControl_UpdateChangelistsStatus", "Updating changelist(s) status from Source Control...");
	}

private:
	bool bUpdateFilesStates = false;
	bool bUpdateShelvedFilesStates = false;
	bool bUpdateAllChangelists = false;

	TArray<FSourceControlChangelistRef> ChangelistsToUpdate;
};

/**
* Operation used to create a new changelist
*/
class FNewChangelist : public FSourceControlOperationBase
{
public:
	virtual FName GetName() const override
	{
		return "NewChangelist";
	}

	virtual FText GetInProgressString() const override
	{
		return LOCTEXT("SourceControl_NewChangelist", "Creating new changelist from Source Control...");
	}

	void SetDescription(const FText& InDescription)
	{
		Description = InDescription;
	}

	const FText& GetDescription() const
	{
		return Description;
	}

	void SetNewChangelist(FSourceControlChangelistPtr InNewChangelist)
	{
		NewChangelist = InNewChangelist;
	}

	const FSourceControlChangelistPtr& GetNewChangelist() const
	{
		return NewChangelist;
	}

protected:
	/** Description of the changelist */
	FText Description;
	FSourceControlChangelistPtr NewChangelist;
};

/**
 * Operation used to delete an empty changelist
 */
class FDeleteChangelist : public FSourceControlOperationBase
{
public:
	virtual FName GetName() const override
	{
		return "DeleteChangelist";
	}

	virtual FText GetInProgressString() const override
	{
		return LOCTEXT("SourceControl_DeleteChangelist", "Deleting a changelist from Source Control...");
	}
};

/**
 * Operation to change the description of a changelist
 */
class FEditChangelist : public FSourceControlOperationBase
{
public:
	virtual FName GetName() const override
	{
		return "EditChangelist";
	}

	virtual FText GetInProgressString() const override
	{
		return LOCTEXT("SourceControl_EditChangelist", "Editing a changelist from Source Control...");
	}

	void SetDescription(const FText& InDescription)
	{
		Description = InDescription;
	}

	const FText& GetDescription() const
	{
		return Description;
	}

protected:
	/** Description of the changelist */
	FText Description;
};

/**
 * Operation to revert unchanged file(s) or all unchanged files in a changelist
 */
class FRevertUnchanged : public FSourceControlOperationBase
{
public:
	virtual FName GetName() const override
	{
		return "RevertUnchanged";
	}

	virtual FText GetInProgressString() const override
	{
		return LOCTEXT("SourceControl_RevertUnchanged", "Reverting unchanged files from Source Control...");
	}
};

/**
 * Operation used to move files between changelists
 */
class FMoveToChangelist : public FSourceControlOperationBase
{
public:
	// ISourceControlOperation interface
	virtual FName GetName() const override
	{
		return "MoveToChangelist";
	}

	virtual FText GetInProgressString() const override
	{
		return LOCTEXT("SourceControl_MoveToChangelist", "Moving files to target changelist...");
	}
};

/**
 * Operation used to shelve files in a changelist
 */
class FShelve : public FSourceControlOperationBase
{
public:
	// ISourceControlOperation interface
	virtual FName GetName() const override
	{
		return "Shelve";
	}

	virtual FText GetInProgressString() const override
	{
		return LOCTEXT("SourceControl_ShelveOperation", "Shelving files in changelist...");
	}

	void SetDescription(const FText& InDescription)
	{
		Description = InDescription;
	}

	const FText& GetDescription() const
	{
		return Description;
	}

private:
	/** Description of the changelist, will be used only to create a new changelist when needed */
	FText Description;
};

/**
 * Operation used to unshelve files from a changelist
 */
class FUnshelve : public FSourceControlOperationBase
{
public:
	// ISourceControlOperation interface
	virtual FName GetName() const override 
	{
		return "Unshelve";
	}

	virtual FText GetInProgressString() const override
	{
		return LOCTEXT("SourceControl_UnshelveOperation", "Unshelving files from changelist...");
	}
};

/**
 * Operation used to delete shelved files from a changelist
 */
class FDeleteShelved : public FSourceControlOperationBase
{
public:
	// ISourceControlOperation interface
	virtual FName GetName() const override
	{
		return "DeleteShelved";
	}

	virtual FText GetInProgressString() const override
	{
		return LOCTEXT("SourceControl_DeleteShelvedOperation", "Deleting shelved files from changelist...");
	}
};

/**
 * Operation used to download a file from the source control server directly rather
 * than sync it. This should not change the state of anything locally on the client.
 */
class FDownloadFile : public FSourceControlOperationBase
{
public:
	enum class EVerbosity
	{
		/** No logging when the command is run. */
		None,
		/** Log the full cmdline when the command is run. */
		Full
	};

	/** 
	 * This constructor will download the files and keep them in memory, 
	 * which can then be accessed by calling XXX.
	 */
	FDownloadFile() = default;

	FDownloadFile( EVerbosity InVerbosity)
		: Verbosity(InVerbosity)
	{}
	
	/** This constructor will download the files to the given directory */
	SOURCECONTROL_API FDownloadFile(FStringView InTargetDirectory, EVerbosity InVerbosity);

	// ISourceControlOperation interface
	virtual FName GetName() const override
	{
		return "DownloadFile";
	}

	virtual FText GetInProgressString() const override
	{
		return LOCTEXT("SourceControl_PrintOperation", "Downloading file from server...");
	}

	virtual bool CanBeCalledFromBackgroundThreads() const
	{
		return true;
	}

	FString GetTargetDirectory() const
	{
		return TargetDirectory;
	}

	void AddFileData(const FString& Filename, FSharedBuffer FileData)
	{
		FileDataMap.Add(Filename, FileData);
	}

	FSharedBuffer GetFileData(const FStringView& Filename)
	{
		const uint32 Hash = GetTypeHash(Filename);
		FSharedBuffer* Buffer = FileDataMap.FindByHash(Hash, Filename);
		if (Buffer != nullptr)
		{
			return *Buffer;
		}
		else
		{
			return FSharedBuffer();
		}
	}

	bool ShouldLogToStdOutput() const
	{
		return Verbosity == EVerbosity::Full;
	}
private:
	EVerbosity Verbosity = EVerbosity::Full;

	FString TargetDirectory;
	TMap<FString, FSharedBuffer> FileDataMap;
};

/** 
 * Operation used to create a new workspace if the source control system supports this functionality.
 */
class FCreateWorkspace : public FSourceControlOperationBase
{
public:
	enum class EType
	{
		/* Default */
		Writeable = 0,
		/* Has a short life span and can only query/read/sync files */
		ReadOnly,
		/* Has a short life span but is allowed full functionality */
		Partitioned
	};

	using FClientViewMapping = TPair<FString,FString>;

	FCreateWorkspace() = delete;

	/**
	 * Constructor
	 * 
	 * @param InWorkspaceName	The name of the workspace to create
	 * @param InWorkspaceRoom	The file path to the workspace root (can be relative to the project)
	 */
	SOURCECONTROL_API FCreateWorkspace(FStringView InWorkspaceName, FStringView InWorkspaceRoot);
	
	/**
	 * Add a new mapping for the client spec in the native format of the current source control provider.
	 * These will be written to the client spec in the order that they are added.
	 * 
	 * @param DepotPath		The path in the source control depot to map from
	 * @param ClientPath	The path on the local client to map too
	 */
	void AddNativeClientViewMapping(FStringView DepotPath, FStringView ClientPath)
	{
		ClientView.Emplace(DepotPath, ClientPath);
	}

	void SetType(EType InType)
	{
		Type = InType;
	}

	const FString& GetWorkspaceName() const
	{
		return WorkspaceName;
	}

	const FString& GetWorkspaceRoot() const
	{
		return WorkspaceRoot;
	}

	const TArray<FClientViewMapping> GetClientView() const
	{
		return ClientView;
	}

	EType GetType() const
	{
		return Type;
	}

	// ISourceControlOperation interface

	virtual FName GetName() const override
	{
		return "CreateWorkspace";
	}

	virtual FText GetInProgressString() const override
	{
		return LOCTEXT("SourceControl_CreateWorkspaceOperation", "Creating a workspace...");
	}

protected:

	FString WorkspaceName;
	FString WorkspaceRoot;

	EType Type = EType::Writeable;

	TArray<FClientViewMapping> ClientView;
};

/** Operation used to delete a workspace */
class FDeleteWorkspace : public FSourceControlOperationBase
{
public:
	FDeleteWorkspace() = delete;

	/** 
	 * Constructor
	 * 
	 * @param InWorkspaceName The name of the workspace to be deleted
	 */
	FDeleteWorkspace(FStringView InWorkspaceName)
		: WorkspaceName(InWorkspaceName)
	{

	}

	const FString& GetWorkspaceName() const
	{
		return WorkspaceName;
	}

	// ISourceControlOperation interface

	virtual FName GetName() const override
	{
		return "DeleteWorkspace";
	}

	virtual FText GetInProgressString() const override
	{
		return LOCTEXT("SourceControl_DeleteWorkspaceOperation", "Deleting a workspace...");
	}

protected:

	FString WorkspaceName;
};

#undef LOCTEXT_NAMESPACE<|MERGE_RESOLUTION|>--- conflicted
+++ resolved
@@ -219,27 +219,17 @@
 
 	UE_DEPRECATED(4.26, "FSync::SetRevisionNumber(int32) has been deprecated. Please update to Fsync::SetRevision(const FString&).")
 	void SetRevisionNumber(int32 InRevisionNumber)
-<<<<<<< HEAD
 	{
 		SetRevision(FString::Printf(TEXT("%d"), InRevisionNumber));
 	}
 	void SetRevision( const FString& InRevision )
 	{
-=======
-	{
-		SetRevision(FString::Printf(TEXT("%d"), InRevisionNumber));
-	}
-	void SetRevision( const FString& InRevision )
-	{
->>>>>>> 6bbb88c8
 		Revision = InRevision;
 	}
 
 	const FString& GetRevision() const
 	{
 		return Revision;
-<<<<<<< HEAD
-=======
 	}
 
 	void SetHeadRevisionFlag(const bool bInHeadRevision)
@@ -270,14 +260,11 @@
 	bool IsLastSyncedFlagSet() const
 	{
 		return bLastSynced;
->>>>>>> 6bbb88c8
 	}
 
 protected:
 	/** Revision to sync to */
 	FString Revision;
-<<<<<<< HEAD
-=======
 
 	/** Flag abstracting if the operation aims to sync to head */
 	bool bHeadRevision = false;
@@ -287,7 +274,6 @@
 
 	/** Forces operation, even if the file is already at the wanted revision. */
 	bool bForce = false;
->>>>>>> 6bbb88c8
 };
 
 /**
