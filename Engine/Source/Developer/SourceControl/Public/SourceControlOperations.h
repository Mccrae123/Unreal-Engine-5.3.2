--- conflicted
+++ resolved
@@ -68,12 +68,12 @@
 		return LOCTEXT("SourceControl_CheckIn", "Checking file(s) into Source Control..."); 
 	}
 
-	void SetDescription( const FString& InDescription )
+	void SetDescription( const FText& InDescription )
 	{
 		Description = InDescription;
 	}
 
-	const FString& GetDescription() const
+	const FText& GetDescription() const
 	{
 		return Description;
 	}
@@ -90,14 +90,10 @@
 
 protected:
 	/** Description of the checkin */
-<<<<<<< HEAD
-	FString Description;
-=======
 	FText Description;
 
 	/** A short message listing changelist/revision we submitted, if successful */
 	FText SuccessMessage;
->>>>>>> 5338f086
 };
 
 /**
