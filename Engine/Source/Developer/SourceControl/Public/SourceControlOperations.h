--- conflicted
+++ resolved
@@ -36,11 +36,7 @@
 
 	virtual FText GetInProgressString() const override
 	{
-<<<<<<< HEAD
-		return LOCTEXT("SourceControl_Connecting", "Connecting to revision control...");
-=======
 		return LOCTEXT("SourceControl_Connecting", "Connecting to Revision Control...");
->>>>>>> 4af6daef
 	}
 
 	const FString& GetPassword() const
@@ -144,8 +140,6 @@
 	virtual FText GetInProgressString() const override
 	{
 		return LOCTEXT("SourceControl_CheckOut", "Checking file(s) out of Revision Control...");
-<<<<<<< HEAD
-=======
 	}
 };
 
@@ -194,7 +188,6 @@
 	void SetSearchPattern(const FString& InSearchPattern)
 	{
 		SearchPattern = InSearchPattern;
->>>>>>> 4af6daef
 	}
 
 protected:
@@ -206,51 +199,6 @@
 
 	/** The search pattern for the file list */
 	FString SearchPattern;
-};
-
-/**
- * Operation used to get the file list of a folder out of source control
- */
-class FGetFileList : public FSourceControlOperationBase
-{
-public:
-	// ISourceControlOperation interface
-	virtual FName GetName() const override
-	{
-		return "GetFileList";
-	}
-
-	virtual FText GetInProgressString() const override
-	{
-		return LOCTEXT("SourceControl_GetFileList", "Getting file list out of Revision Control...");
-	}
-
-	void SetIncludeDeleted( const bool bInIncludeDeleted )
-	{
-		bIncludeDeleted = bInIncludeDeleted;
-	}
-
-	bool GetIncludeDeleted()
-	{
-		return bIncludeDeleted;
-	}
-
-	const TArray<FString>& GetFilesList() const
-	{
-		return FilesList;
-	}
-
-	void SetFilesList(TArray<FString>&& InFilesList)
-	{
-		FilesList = MoveTemp(InFilesList);
-	}
-
-protected:
-	/** Include deleted files in the list. */
-	bool bIncludeDeleted = false;
-
-	/** Stored result of the operation */
-	TArray<FString> FilesList;
 };
 
 /**
@@ -358,11 +306,7 @@
 
 	virtual FText GetInProgressString() const override
 	{
-<<<<<<< HEAD
-		return LOCTEXT("SourceControl_SyncPreview", "Previewing File Sync from revision control...");
-=======
 		return LOCTEXT("SourceControl_SyncPreview", "Previewing sync file(s) from Revision Control...");
->>>>>>> 4af6daef
 	}
 
 	void SetRevision(const FString& InRevision)
@@ -385,8 +329,6 @@
 		return bHeadRevision;
 	}
 
-<<<<<<< HEAD
-=======
 	void SetTransferSize(const int64 InTransferSize)
 	{
 		TransferSize = InTransferSize;
@@ -397,7 +339,6 @@
 		return TransferSize;
 	}
 
->>>>>>> 4af6daef
 	void SetAffectedFiles(TArray<FString>&& InAffectedFiles)
 	{
 		AffectedFiles = MoveTemp(InAffectedFiles);
@@ -415,12 +356,9 @@
 	/** Flag abstracting if the operation aims to preview a sync to head */
 	bool bHeadRevision = false;
 
-<<<<<<< HEAD
-=======
 	/** Number of bytes that need to be transferred for the sync operation */
 	int64 TransferSize = 0;
 
->>>>>>> 4af6daef
 	/** Array of files that would be affected by the sync operation */
 	TArray<FString> AffectedFiles;
 };
@@ -439,11 +377,7 @@
 
 	virtual FText GetInProgressString() const override
 	{
-<<<<<<< HEAD
-		return LOCTEXT("SourceControl_Sync", "Syncing file(s) from revision control...");
-=======
 		return LOCTEXT("SourceControl_Sync", "Syncing file(s) from Revision Control...");
->>>>>>> 4af6daef
 	}
 
 	UE_DEPRECATED(4.26, "FSync::SetRevisionNumber(int32) has been deprecated. Please update to Fsync::SetRevision(const FString&).")
@@ -531,11 +465,7 @@
 
 	virtual FText GetInProgressString() const override
 	{
-<<<<<<< HEAD
-		return LOCTEXT("SourceControl_Update", "Updating file(s) revision control status...");
-=======
 		return LOCTEXT("SourceControl_Update", "Updating file(s) Revision Control status...");
->>>>>>> 4af6daef
 	}
 
 	void SetUpdateHistory( bool bInUpdateHistory )
@@ -1104,14 +1034,6 @@
 	 */
 	FDownloadFile() = default;
 
-<<<<<<< HEAD
-	FDownloadFile( EVerbosity InVerbosity)
-		: Verbosity(InVerbosity)
-	{}
-	
-	/** This constructor will download the files to the given directory */
-	SOURCECONTROL_API FDownloadFile(FStringView InTargetDirectory, EVerbosity InVerbosity);
-=======
 	/**
 	 * This version of FDownloadFile will download the files and keep them in memory,
 	 * which can then be accessed by calling ::GetFileData.
@@ -1119,7 +1041,6 @@
 	FDownloadFile(EVerbosity InVerbosity)
 		: Verbosity(InVerbosity)
 	{}
->>>>>>> 4af6daef
 
 	// ISourceControlOperation interface
 	virtual FName GetName() const override
@@ -1180,15 +1101,7 @@
 		__Internal_AddFileData(Filename, FileData);
 	}
 
-<<<<<<< HEAD
-	bool ShouldLogToStdOutput() const
-	{
-		return Verbosity == EVerbosity::Full;
-	}
-=======
->>>>>>> 4af6daef
 private:
-	EVerbosity Verbosity = EVerbosity::Full;
 
 	EVerbosity Verbosity = EVerbosity::Full;
 
@@ -1376,11 +1289,7 @@
 
 	virtual FText GetInProgressString() const override
 	{
-<<<<<<< HEAD
-		return LOCTEXT("SourceControl_GetFile", "Retrieving file from revision control...");
-=======
 		return LOCTEXT("SourceControl_GetFile", "Retrieving file from Revision Control...");
->>>>>>> 4af6daef
 	}
 
 	const FString& GetChangelistNumber() const { return ChangelistNumber; }
