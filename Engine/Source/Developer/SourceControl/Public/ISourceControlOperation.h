--- conflicted
+++ resolved
@@ -3,33 +3,7 @@
 #pragma once
 
 #include "CoreMinimal.h"
-<<<<<<< HEAD
-
-
-/** Accumulated error and info messages for a source control operation.  */
-struct FSourceControlResultInfo
-{
-	/** Append any messages from another FSourceControlResultInfo, ensuring to keep any already accumulated info. */
-	void Append(const FSourceControlResultInfo& InResultInfo)
-	{
-		InfoMessages.Append(InResultInfo.InfoMessages);
-		ErrorMessages.Append(InResultInfo.ErrorMessages);
-		Tags.Append(InResultInfo.Tags);
-	}
-
-	/** Info and/or warning message storage */
-	TArray<FText> InfoMessages;
-
-	/** Potential error message storage */
-	TArray<FText> ErrorMessages;
-
-	/** Additional arbitrary information attached to the command */
-	TArray<FString> Tags;
-};
-
-=======
 #include "SourceControlResultInfo.h"
->>>>>>> 4af6daef
 
 class ISourceControlOperation : public TSharedFromThis<ISourceControlOperation, ESPMode::ThreadSafe>
 {
