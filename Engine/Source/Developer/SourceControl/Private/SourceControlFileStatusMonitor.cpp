// Copyright Epic Games, Inc. All Rights Reserved.

#include "SourceControlFileStatusMonitor.h"

#include "Framework/Application/SlateApplication.h"
#include "HAL/PlatformTime.h"
#include "ISourceControlModule.h"
#include "ISourceControlProvider.h"
#include "Math/NumericLimits.h"
#include "SourceControlOperations.h"
#include "ProfilingDebugging/CpuProfilerTrace.h"

FSourceControlFileStatusMonitor::FSourceControlFileStatusMonitor()
: ProbationPeriodPolicy(FTimespan::FromSeconds(1))
, RefreshPeriodPolicy(FTimespan::FromMinutes(5))
{
	TickerHandle = FTSTicker::GetCoreTicker().AddTicker(FTickerDelegate::CreateRaw(this, &FSourceControlFileStatusMonitor::Tick));
	SetSuspendMonitoringPolicy([]()
	{
		// By default, suspend monitoring if the user didn't interact for the last 5 minutes.
		return FPlatformTime::Seconds() - FSlateApplication::Get().GetLastUserInteractionTime() > FTimespan::FromMinutes(5).GetTotalSeconds();
	});
}

FSourceControlFileStatusMonitor::~FSourceControlFileStatusMonitor()
{
	FTSTicker::GetCoreTicker().RemoveTicker(TickerHandle);
}

TSharedPtr<FSourceControlFileStatusMonitor::FSourceControlFileStatus> FSourceControlFileStatusMonitor::FindFileStatus(const FString& AbsPathname) const
{
	if (const TSharedPtr<FSourceControlFileStatus>* FileStatus = MonitoredFiles.Find(AbsPathname))
	{
		return *FileStatus;
	}
	return nullptr;
}

void FSourceControlFileStatusMonitor::OnSourceControlProviderChanged(ISourceControlProvider& OldProvider, ISourceControlProvider& NewProvider)
{
	ensure(IsInGameThread()); // Concurrency issues if invoked from a background thread.
		
	// Start new with the new provider.
	RequestedStatusFiles.Reset();
	for (const TPair<FString, TSharedPtr<FSourceControlFileStatus>>& Pair : MonitoredFiles)
	{
		if (Pair.Value->FileState)
		{
			for (TPair<uintptr_t, FOnSourceControlFileStatus>& OwnerDelegatePair : Pair.Value->OwnerDelegateMap)
			{
				OwnerDelegatePair.Value.ExecuteIfBound(Pair.Key, nullptr); // Passing 'nullptr' state means that the state is now unknown.
			}
			Pair.Value->LastStatusCheckTimestampSecs = 0.0;
			Pair.Value->FileState.Reset();
		}
	}
	NewAddedFileCount = MonitoredFiles.Num();
	LastAddedFileTimeSecs = FPlatformTime::Seconds();
	OldestFileStatusTimeSecs = 0.0;
}

void FSourceControlFileStatusMonitor::StartMonitoringFile(uintptr_t OwnerId, const FString& AbsPathname, FOnSourceControlFileStatus OnSourceControlFileStatus)
{
	ensure(IsInGameThread()); // Concurrency issues if invoked from a background thread.

	// If the file is already monitored.
	if (TSharedPtr<FSourceControlFileStatus> FileStatus = FindFileStatus(AbsPathname))
	{
		// Another 'client' is looking at this file (if the client already exit, override the callback with the new one).
		FOnSourceControlFileStatus& OnSourceControlFileStatusDelegate = FileStatus->OwnerDelegateMap.FindOrAdd(OwnerId);
		OnSourceControlFileStatusDelegate = OnSourceControlFileStatus;

		// The monitor already knows the status.
		if (FileStatus->FileState)
		{
			OnSourceControlFileStatusDelegate.ExecuteIfBound(AbsPathname, FileStatus->FileState.Get());
		}
	}
	else
	{
		MonitoredFiles.Emplace(AbsPathname, MakeShared<FSourceControlFileStatus>(OwnerId, MoveTemp(OnSourceControlFileStatus)));
		LastAddedFileTimeSecs = FPlatformTime::Seconds();
		++NewAddedFileCount;
	}

	if (!SourceControlProviderChangedDelegateHandle.IsValid())
	{
		SourceControlProviderChangedDelegateHandle = ISourceControlModule::Get().RegisterProviderChanged(
			FSourceControlProviderChanged::FDelegate::CreateSP(this, &FSourceControlFileStatusMonitor::OnSourceControlProviderChanged));
	}
}

void FSourceControlFileStatusMonitor::StartMonitoringFiles(uintptr_t OwnerId, const TArray<FString>& AbsPathnames, FOnSourceControlFileStatus OnSourceControlledFileStatus)
{
	for (const FString& AbsPathname : AbsPathnames)
	{
		StartMonitoringFile(OwnerId, AbsPathname, OnSourceControlledFileStatus);
	}
}

void FSourceControlFileStatusMonitor::StartMonitoringFiles(uintptr_t OwnerId, const TSet<FString>& AbsPathnames, FOnSourceControlFileStatus OnSourceControlledFileStatus)
{
	for (const FString& AbsPathname : AbsPathnames)
	{
		StartMonitoringFile(OwnerId, AbsPathname, OnSourceControlledFileStatus);
	}
}

void FSourceControlFileStatusMonitor::StopMonitoringFile(uintptr_t OwnerId, const FString& AbsPathname)
{
	ensure(IsInGameThread()); // Concurrency issues if the callback in invoked from a background thread.

<<<<<<< HEAD
	if (TSharedPtr<FSourceControlFileStatus> FileStatus = FindFileStatus(Pathname))
=======
	if (TSharedPtr<FSourceControlFileStatus> FileStatus = FindFileStatus(AbsPathname))
>>>>>>> 74d0b334
	{
		if (FileStatus->OwnerDelegateMap.Remove(OwnerId) > 0 && FileStatus->OwnerDelegateMap.IsEmpty())
		{
			MonitoredFiles.Remove(AbsPathname);
		}
	}
}

void FSourceControlFileStatusMonitor::StopMonitoringFiles(uintptr_t OwnerId, const TArray<FString>& AbsPathnames)
{
	for (const FString& AbsPathname : AbsPathnames)
	{
		StopMonitoringFile(OwnerId, AbsPathname);
	}
}

void FSourceControlFileStatusMonitor::StopMonitoringFiles(uintptr_t OwnerId, const TSet<FString>& AbsPathnames)
{
	for (const FString& AbsPathname : AbsPathnames)
	{
		StopMonitoringFile(OwnerId, AbsPathname);
	}
}

void FSourceControlFileStatusMonitor::StopMonitoringFiles(uintptr_t OwnerId)
{
	ensure(IsInGameThread()); // Concurrency issues if the callback in invoked from a background thread.

	for (auto It = MonitoredFiles.CreateIterator(); It; ++It)
	{
		if (It->Value->OwnerDelegateMap.Remove(OwnerId) > 0 && It->Value->OwnerDelegateMap.IsEmpty())
		{
			It.RemoveCurrent();
		}
	}
}

void FSourceControlFileStatusMonitor::SetMonitoringFiles(uintptr_t OwnerId, TSet<FString>&& AbsPathnames, FOnSourceControlFileStatus OnSourceControlledFileStatus)
{
	for (auto It = MonitoredFiles.CreateIterator(); It; ++It)
	{
		const FString& MonitoredAbsPathname = It->Key;
		TSharedPtr<FSourceControlFileStatus>& MonitoredFileInfo = It->Value;
		FOnSourceControlFileStatus* OwnerCallbackDelegate = MonitoredFileInfo->OwnerDelegateMap.Find(OwnerId);

		// If the caller wants to monitor that file.
		if (AbsPathnames.Contains(MonitoredAbsPathname))
		{
			// If the caller was already monitoring the file.
			if (OwnerCallbackDelegate)
			{
				// Replace the delegate with the new one.
				*OwnerCallbackDelegate = OnSourceControlledFileStatus;
			}
			else // The file was monitored, but not by this caller. Add this caller.
			{
				MonitoredFileInfo->OwnerDelegateMap.Add(OwnerId, OnSourceControlledFileStatus);

				// If the status is already known.
				if (MonitoredFileInfo->FileState)
				{
					OnSourceControlledFileStatus.ExecuteIfBound(MonitoredAbsPathname, MonitoredFileInfo->FileState.Get());
				}
			}

			// That file was resolved, remove it from the set.
			AbsPathnames.Remove(MonitoredAbsPathname);
		}
		else if (OwnerCallbackDelegate) // The caller used to monitor this file but doesn't want to monitor it anymore
		{
			if (MonitoredFileInfo->OwnerDelegateMap.Num() > 1)
			{
				// Just remove the caller, leaving the others.
				MonitoredFileInfo->OwnerDelegateMap.Remove(OwnerId);
			}
			else
			{
				// Remove the caller and the files since nobody else monitor the file.
				It.RemoveCurrent();
			}
		}
	}

	// What remains in the set are the files that weren't monitored yet, start monitoring them.
	for (const FString& AbsPathname : AbsPathnames)
	{
		StartMonitoringFile(OwnerId, AbsPathname, OnSourceControlledFileStatus);
	}
}

TSet<FString> FSourceControlFileStatusMonitor::GetMonitoredFiles(uintptr_t OwnerId)
{
	TSet<FString> Pathnames;
	for (const TPair<FString, TSharedPtr<FSourceControlFileStatus>>& Pair : MonitoredFiles)
	{
		if (!Pair.Value->OwnerDelegateMap.Contains(OwnerId))
		{
			Pathnames.Add(Pair.Key);
		}
	}
	return Pathnames;
}

TOptional<FTimespan> FSourceControlFileStatusMonitor::GetStatusAge(const FString& AbsPathname) const
{
	TOptional<FTimespan> Age;
	if (TSharedPtr<FSourceControlFileStatus> FileStatus = FindFileStatus(AbsPathname))
	{
		Age.Emplace(FTimespan::FromSeconds(FileStatus->FileState ? FPlatformTime::Seconds() - FileStatus->LastStatusCheckTimestampSecs : 0.0));
	}
	return Age;
}

bool FSourceControlFileStatusMonitor::Tick(float DeltaTime)
{
	ensure(IsInGameThread()); // Concurrency issues if the callback in invoked from a background thread.

	// Nothing to check or a request is already in-flight.
	if (!ISourceControlModule::Get().IsEnabled() || MonitoredFiles.IsEmpty() || HasOngoingRequest())
	{
		return true;
	}

	// Check if the monitor is suspended, not allowed to send requests.
	if (SuspendMonitoringPolicy && SuspendMonitoringPolicy())
	{
		return true;
	}

	double NowSecs = FPlatformTime::Seconds();

	// Throttle the source control status check when no new files need to be checked. Don't overload the source control server with too many requests.
	if (NewAddedFileCount == 0 && NowSecs - OldestFileStatusTimeSecs < RefreshPeriodPolicy.GetTotalSeconds())
	{
		return true; // Nothing to do this time around.
	}

	// Throttle the checks when new files are added. Batch new files edited close in time to be more efficient.
	if (NowSecs - LastAddedFileTimeSecs < ProbationPeriodPolicy.GetTotalSeconds() && NewAddedFileCount < MaxFileNumPerRequestPolicy)
	{
		return true; // Delay the request, give chance to capture more files.
	}

	TArray<const TPair<FString, TSharedPtr<FSourceControlFileStatus>>*> NewFiles;
	NewFiles.Reserve(NewAddedFileCount);

	TArray<const TPair<FString, TSharedPtr<FSourceControlFileStatus>>*> RefreshedFiles;
	RefreshedFiles.Reserve(MonitoredFiles.Num());

	// List all the files that are new and those that weren't updated recently.
	for (const TPair<FString, TSharedPtr<FSourceControlFileStatus>>& Pair : MonitoredFiles)
	{
		if (!Pair.Value->FileState.IsValid())
		{
			NewFiles.Add(&Pair);
		}
		else if (NowSecs - Pair.Value->LastStatusCheckTimestampSecs >= RefreshPeriodPolicy.GetTotalSeconds())
		{
			RefreshedFiles.Add(&Pair);
		}
	}

	// Too many status to query/refresh?
	if (NewFiles.Num() < MaxFileNumPerRequestPolicy && NewFiles.Num() + RefreshedFiles.Num() > MaxFileNumPerRequestPolicy)
	{
		// Get the status of all newly added files and refresh the ones that were less recently updated.
		RefreshedFiles.Sort([](const TPair<FString, TSharedPtr<FSourceControlFileStatus>>& Lhs, const TPair<FString, TSharedPtr<FSourceControlFileStatus>>& Rhs)
		{
			// Sort ascending as we are going to use Last()/Pop() later, so the oldest must be at the end.
			return Lhs.Value->LastStatusCheckTimestampSecs > Rhs.Value->LastStatusCheckTimestampSecs;
		});
	}

	RequestedStatusFiles.Reserve(MaxFileNumPerRequestPolicy);
	while (RequestedStatusFiles.Num() < MaxFileNumPerRequestPolicy)
	{
		if (NewFiles.Num() > 0)
		{
			RequestedStatusFiles.Emplace(NewFiles.Last()->Key);
			NewFiles.Pop(/*bAllowShrinking*/false);
		}
		else if (RefreshedFiles.Num())
		{
			RequestedStatusFiles.Emplace(RefreshedFiles.Last()->Key);
			RefreshedFiles.Pop(/*bAllowShrinking*/false);
		}
		else
		{
			break; // All files to query/refresh were added.
		}
	}

	// The remaining number of new files.
	NewAddedFileCount = NewFiles.Num();

	if (RequestedStatusFiles.Num())
	{
		LastSourceControlCheckSecs = NowSecs;

		TSharedRef<FUpdateStatus> UpdateStatusRequest = ISourceControlOperation::Create<FUpdateStatus>();
		UpdateStatusRequest->SetForceUpdate(true);

		ISourceControlModule::Get().GetProvider().Execute(UpdateStatusRequest, RequestedStatusFiles, EConcurrency::Asynchronous,
			FSourceControlOperationComplete::CreateSP(this, &FSourceControlFileStatusMonitor::OnSourceControlStatusUpdate));
	}

	return true;
}

void FSourceControlFileStatusMonitor::OnSourceControlStatusUpdate(const TSharedRef<ISourceControlOperation>& InOperation, ECommandResult::Type InResult)
{
	TRACE_CPUPROFILER_EVENT_SCOPE(FSourceControlFileStatusMonitor::OnSourceControlStatusUpdate);

	ensure(IsInGameThread()); // Concurrency issues if the callback in invoked from a background thread.

	double NowSecs = FPlatformTime::Seconds();

	ON_SCOPE_EXIT
	{
		RequestedStatusFiles.Reset();

		OldestFileStatusTimeSecs = NowSecs;
		for (const TPair<FString, TSharedPtr<FSourceControlFileStatus>>& Pair : MonitoredFiles)
		{
			OldestFileStatusTimeSecs = FMath::Min(OldestFileStatusTimeSecs, Pair.Value->LastStatusCheckTimestampSecs);
		}
	};

	if (InResult != ECommandResult::Succeeded)
	{
		return;
	}

	for (const FString& AbsPathname : RequestedStatusFiles)
	{
		// NOTE: The file and its status can be removed while exeucting OnFileStatusUpdateDelegate. Keep the shared pointer to avoid early destruction.
		if (TSharedPtr<FSourceControlFileStatus> FileStatus = FindFileStatus(AbsPathname))
		{
			if (TSharedPtr<ISourceControlState> FileState = ISourceControlModule::Get().GetProvider().GetState(AbsPathname, EStateCacheUsage::Use))
			{
				FileStatus->FileState = MoveTemp(FileState);
				FileStatus->LastStatusCheckTimestampSecs = NowSecs;

				for (TPair<uintptr_t, FOnSourceControlFileStatus>& OwnerDelegatePair : FileStatus->OwnerDelegateMap)
				{
					OwnerDelegatePair.Value.ExecuteIfBound(AbsPathname, FileStatus->FileState.Get());
				}
			}
		}
	}
}<|MERGE_RESOLUTION|>--- conflicted
+++ resolved
@@ -110,11 +110,7 @@
 {
 	ensure(IsInGameThread()); // Concurrency issues if the callback in invoked from a background thread.
 
-<<<<<<< HEAD
-	if (TSharedPtr<FSourceControlFileStatus> FileStatus = FindFileStatus(Pathname))
-=======
 	if (TSharedPtr<FSourceControlFileStatus> FileStatus = FindFileStatus(AbsPathname))
->>>>>>> 74d0b334
 	{
 		if (FileStatus->OwnerDelegateMap.Remove(OwnerId) > 0 && FileStatus->OwnerDelegateMap.IsEmpty())
 		{
