--- conflicted
+++ resolved
@@ -122,26 +122,6 @@
 			if (FPackageName::TryConvertLongPackageNameToFilename(SCFile, SCFile))
 			{
 				if (bAllowDirectories && FPaths::DirectoryExists(SCFile))
-<<<<<<< HEAD
-				{
-					// This path mapped to a known directory, so ensure it ends in a slash
-					SCFile /= FString();
-				}
-				else if (AssociatedExtension)
-				{
-					// Just use the requested extension
-					SCFile += AssociatedExtension;
-				}
-				else
-				{
-					// The package does not exist on disk, see if we can find it in memory and predict the file extension
-					UPackage* Package = FindPackage(nullptr, *SCFile);
-					SCFile += (Package && Package->ContainsMap() ? FPackageName::GetMapPackageExtension() : FPackageName::GetAssetPackageExtension());
-				}
-			}
-			else
-			{
-=======
 				{
 					// This path mapped to a known directory, so ensure it ends in a slash
 					SCFile /= FString();
@@ -160,7 +140,6 @@
 				}
 				else
 				{
->>>>>>> 3aae9151
 				bPackage = false;
 			}
 		}
