--- conflicted
+++ resolved
@@ -22,8 +22,6 @@
 FText FDefaultSourceControlProvider::GetStatusText() const
 {
 	return LOCTEXT("SourceControlDisabled", "Revision control is disabled");
-<<<<<<< HEAD
-=======
 }
 
 
@@ -33,7 +31,6 @@
 	Result.Add(EStatus::Enabled, IsEnabled() ? TEXT("Yes") : TEXT("No") );
 	Result.Add(EStatus::Connected, (IsEnabled() && IsAvailable()) ? TEXT("Yes") : TEXT("No") );
 	return Result;
->>>>>>> 4af6daef
 }
 
 bool FDefaultSourceControlProvider::IsAvailable() const
