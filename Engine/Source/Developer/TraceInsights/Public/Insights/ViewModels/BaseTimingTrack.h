// Copyright Epic Games, Inc. All Rights Reserved.

#pragma once

#include "CoreMinimal.h"
#include "Input/Events.h"
#include "Input/Reply.h"
#include "Misc/EnumClassFlags.h"

#include "Insights/Common/SimpleRtti.h"

////////////////////////////////////////////////////////////////////////////////////////////////////

class FMenuBuilder;
namespace TraceServices { class IAnalysisSession; };
namespace Insights { class FFilterConfigurator; }

class FTimingEventSearchParameters;
class FTimingTrackViewport;
class ITimingViewDrawHelper;
class FTooltipDrawState;
class ITimingEvent;
class ITimingEventRelation;
class ITimingEventFilter;

struct FDrawContext;
struct FGeometry;

////////////////////////////////////////////////////////////////////////////////////////////////////

enum class TRACEINSIGHTS_API ETimingTrackLocation : uint32
{
	None         = 0,
	Scrollable   = (1 << 0),
	TopDocked    = (1 << 1),
	BottomDocked = (1 << 2),
	Foreground   = (1 << 3),
	All          = Scrollable | TopDocked | BottomDocked | Foreground
};
ENUM_CLASS_FLAGS(ETimingTrackLocation);

////////////////////////////////////////////////////////////////////////////////////////////////////

struct TRACEINSIGHTS_API FTimingTrackOrder
{
	static constexpr int32 GroupRange = 100000;
	static constexpr int32 TimeRuler  = -2 * GroupRange;
	static constexpr int32 Markers    = -1 * GroupRange;
	static constexpr int32 First      = 0;
<<<<<<< HEAD
	static constexpr int32 Memory     = 1 * GroupRange;
	static constexpr int32 Gpu        = 2 * GroupRange;
	static constexpr int32 Cpu        = 3 * GroupRange;
	static constexpr int32 Last       = 4 * GroupRange;
=======
	static constexpr int32 Task       = 1 * GroupRange;
	static constexpr int32 Memory     = 2 * GroupRange;
	static constexpr int32 Gpu        = 3 * GroupRange;
	static constexpr int32 Cpu        = 4 * GroupRange;
	static constexpr int32 Last       = 5 * GroupRange;
>>>>>>> 6bbb88c8
};

////////////////////////////////////////////////////////////////////////////////////////////////////

enum class TRACEINSIGHTS_API ETimingTrackFlags : uint32
{
	None            = 0,
	IsVisible       = (1 << 0),
	IsDirty         = (1 << 1),
	IsSelected      = (1 << 2),
	IsHovered       = (1 << 3),
	IsHeaderHovered = (1 << 4),
};
ENUM_CLASS_FLAGS(ETimingTrackFlags);

////////////////////////////////////////////////////////////////////////////////////////////////////

enum class TRACEINSIGHTS_API EDrawEventMode : uint32
{
	None = 0,

	/** Draw the content of the event. This flag can be omitted in order to draw only the hovered/selected highlights. */
	Content = (1 << 0),

	/** Draw the highlights for a hovered event. */
	Hovered = (1 << 1),

	/** Draw the highlights for a selected event. */
	Selected = (1 << 2),

	/** Draw the highlights for an event that is both selected and hovered. */
	SelectedAndHovered = Hovered | Selected,
};
ENUM_CLASS_FLAGS(EDrawEventMode);

////////////////////////////////////////////////////////////////////////////////////////////////////

class TRACEINSIGHTS_API ITimingTrackUpdateContext
{
public:
<<<<<<< HEAD
=======
	virtual const FGeometry& GetGeometry() const = 0;
>>>>>>> 6bbb88c8
	virtual const FTimingTrackViewport& GetViewport() const = 0;
	virtual const FVector2D& GetMousePosition() const = 0;
	virtual const TSharedPtr<const ITimingEvent> GetHoveredEvent() const = 0;
	virtual const TSharedPtr<const ITimingEvent> GetSelectedEvent() const = 0;
	virtual const TSharedPtr<ITimingEventFilter> GetEventFilter() const = 0;
<<<<<<< HEAD
=======
	virtual const TArray<TUniquePtr<ITimingEventRelation>>& GetCurrentRelations() const = 0;
>>>>>>> 6bbb88c8
	virtual double GetCurrentTime() const = 0;
	virtual float GetDeltaTime() const = 0;
};

////////////////////////////////////////////////////////////////////////////////////////////////////

class TRACEINSIGHTS_API ITimingTrackDrawContext
{
public:
	virtual const FTimingTrackViewport& GetViewport() const = 0;
	virtual const FVector2D& GetMousePosition() const = 0;
	virtual const TSharedPtr<const ITimingEvent> GetHoveredEvent() const = 0;
	virtual const TSharedPtr<const ITimingEvent> GetSelectedEvent() const = 0;
	virtual const TSharedPtr<ITimingEventFilter> GetEventFilter() const = 0;
	virtual FDrawContext& GetDrawContext() const = 0;
	virtual const ITimingViewDrawHelper& GetHelper() const = 0;
};

////////////////////////////////////////////////////////////////////////////////////////////////////

class TRACEINSIGHTS_API FBaseTimingTrack : public TSharedFromThis<FBaseTimingTrack>
{
	friend class FTimingViewDrawHelper;

	INSIGHTS_DECLARE_RTTI_BASE(FBaseTimingTrack)

protected:
	explicit FBaseTimingTrack(const FString& InName = FString())
		: Id(GenerateId())
		, Name(InName)
		, ValidLocations(ETimingTrackLocation::Scrollable)
		, Location(ETimingTrackLocation::None)
		, Order(0)
		, PosY(0.0f)
		, Height(0.0f)
		, Flags(ETimingTrackFlags::IsVisible | ETimingTrackFlags::IsDirty)
	{}

	virtual ~FBaseTimingTrack()
	{}

public:
	virtual void Reset()
	{
		PosY = 0.0f;
		Height = 0.0f;
		Flags = ETimingTrackFlags::IsVisible | ETimingTrackFlags::IsDirty;
	}

	uint64 GetId() const { return Id; }

	const FString& GetName() const { return Name; }
	void SetName(const FString& InName) { Name = InName; }

	ETimingTrackLocation GetValidLocations() const { return ValidLocations; }
	ETimingTrackLocation GetLocation() const { return Location; }
	void SetLocation(ETimingTrackLocation InLocation) { Location = InLocation; OnLocationChanged(); }
	virtual void OnLocationChanged() { SetDirtyFlag(); }

	int32 GetOrder() const { return Order; }
	void SetOrder(int32 InOrder) { Order = InOrder; }

	float GetPosY() const { return PosY; }
	virtual void SetPosY(float InPosY) { PosY = InPosY; }

	float GetHeight() const { return Height; }
	virtual void SetHeight(float InHeight) { Height = InHeight; }

	bool IsVisible() const { return EnumHasAnyFlags(Flags, ETimingTrackFlags::IsVisible); }
	void Show() { Flags |= ETimingTrackFlags::IsVisible; OnVisibilityChanged(); }
	void Hide() { Flags &= ~ETimingTrackFlags::IsVisible; OnVisibilityChanged(); }
	void ToggleVisibility() { Flags ^= ETimingTrackFlags::IsVisible; OnVisibilityChanged(); }
	void SetVisibilityFlag(bool bIsVisible) { bIsVisible ? Show() : Hide(); }
	virtual void OnVisibilityChanged() { if (IsVisible()) SetDirtyFlag(); }

	bool IsDirty() const { return EnumHasAnyFlags(Flags, ETimingTrackFlags::IsDirty); }
	void SetDirtyFlag() { Flags |= ETimingTrackFlags::IsDirty; OnDirtyFlagChanged(); }
	void ClearDirtyFlag() { Flags &= ~ETimingTrackFlags::IsDirty; OnDirtyFlagChanged(); }
	virtual void OnDirtyFlagChanged() {}

	bool IsSelected() const { return EnumHasAnyFlags(Flags, ETimingTrackFlags::IsSelected); }
	void Select() { Flags |= ETimingTrackFlags::IsSelected; OnSelectedFlagChanged(); }
	void Unselect() { Flags &= ~ETimingTrackFlags::IsSelected; OnSelectedFlagChanged(); }
	void ToggleSelectedFlag() { Flags ^= ETimingTrackFlags::IsSelected; OnSelectedFlagChanged(); }
	void SetSelectedFlag(bool bIsSelected) { bIsSelected ? Select() : Unselect(); }
	virtual void OnSelectedFlagChanged() {}

	bool IsHovered() const { return EnumHasAnyFlags(Flags, ETimingTrackFlags::IsHovered); }
	void SetHoveredState(bool bIsHovered) { bIsHovered ? Flags |= ETimingTrackFlags::IsHovered : Flags &= ~ETimingTrackFlags::IsHovered; }
	bool IsHeaderHovered() const { return EnumHasAllFlags(Flags, ETimingTrackFlags::IsHovered | ETimingTrackFlags::IsHeaderHovered); }
	void SetHeaderHoveredState(bool bIsHeaderHovered) { bIsHeaderHovered ? Flags |= ETimingTrackFlags::IsHeaderHovered : Flags &= ~ETimingTrackFlags::IsHeaderHovered; }

	//////////////////////////////////////////////////

	// PreUpdate callback called each frame, but only if the track is visible.
	// In this update, neither the postion nor the size of the track is yet computed.
	// Track should update here its height.
	virtual void PreUpdate(const ITimingTrackUpdateContext& Context) {}

	// Update callback called each frame, but only if the track is visible.
	// In this update, it is assumed the track position and the track size are valid.
	virtual void Update(const ITimingTrackUpdateContext& Context) {}

	// PostUpdate callback called each frame, but only if the track is visible.
	// Track should update here its "hovered" state.
	virtual void PostUpdate(const ITimingTrackUpdateContext& Context) {}

	//////////////////////////////////////////////////

	// PreDraw callback (called from OnPaint) to draw something in the background.
	virtual void PreDraw(const ITimingTrackDrawContext& Context) const {}

	// Draw callback (called from OnPaint) to draw the track's content.
	virtual void Draw(const ITimingTrackDrawContext& Context) const {}

	// Draw a single event (can be used to draw only the highlight for a selected and/or hovered event).
	virtual void DrawEvent(const ITimingTrackDrawContext& Context, const ITimingEvent& InTimingEvent, EDrawEventMode InDrawMode) const {}

	// PostDraw callback (called from OnPaint) to draw something in the foreground.
	virtual void PostDraw(const ITimingTrackDrawContext& Context) const {}

	//////////////////////////////////////////////////

	virtual FReply OnMouseButtonDown(const FGeometry& MyGeometry, const FPointerEvent& MouseEvent) { return FReply::Unhandled(); }
	virtual FReply OnMouseButtonUp(const FGeometry& MyGeometry, const FPointerEvent& MouseEvent) { return FReply::Unhandled(); }
	virtual FReply OnMouseButtonDoubleClick(const FGeometry& MyGeometry, const FPointerEvent& MouseEvent) { return FReply::Unhandled(); }

	virtual void BuildContextMenu(FMenuBuilder& MenuBuilder);

	/**
	 * Gets the event at a specified position. Leaves the InOutEvent unchanged if no event is found at specified position.
	 * @param X The horizontal coordinate of the point tested; in Slate pixels (viewport coordinates).
	 * @param Y The vertical coordinate of the point tested; in Slate pixels (viewport coordinates).
	 * @param Viewport The timing viewport used to transform time in viewport coordinates.
	 * @return The event located at (PosX, PosY) coordinates, if any; nullptr ottherwise.
	 */
	virtual const TSharedPtr<const ITimingEvent> GetEvent(float InPosX, float InPosY, const FTimingTrackViewport& Viewport) const { return nullptr; }

	// Search for an event using custom parameters.
	virtual const TSharedPtr<const ITimingEvent> SearchEvent(const FTimingEventSearchParameters& InSearchParameters) const { return nullptr; }

	// Get the filter object for filtering all events similar with a specified event. Used when double clicked on an event.
	virtual TSharedPtr<ITimingEventFilter> GetFilterByEvent(const TSharedPtr<const ITimingEvent> InTimingEvent) const { return nullptr; }

	// Allows tracks to update event stats that are slower to compute (called at a lower frequency than GetEventAtPosition or Search or SearchTimingEvent).
	virtual void UpdateEventStats(ITimingEvent& InOutEvent) const {}

	// Called back from the timing view when an event is hovered by mouse.
	virtual void OnEventHovered(const ITimingEvent& InHoveredEvent) const {}

	// Called back from the timing view when an event is selected.
	virtual void OnEventSelected(const ITimingEvent& InSelectedEvent) const {}

	// Called to initialize the tooltip's content with info from a timing event.
	virtual void InitTooltip(FTooltipDrawState& InOutTooltip, const ITimingEvent& InTooltipEvent) const {}

	// Called back from the timing view when an event is copied to the clipboard with Ctrl+C.
	virtual void OnClipboardCopyEvent(const ITimingEvent& InSelectedEvent) const {}

	TSharedPtr<FBaseTimingTrack> GetChildTrack() const { return ChildTrack; }
	void SetChildTrack(TSharedPtr<FBaseTimingTrack> InTrack) { ChildTrack = InTrack; };

	void SetParentTrack(TWeakPtr<FBaseTimingTrack> InTrack) { ParentTrack = InTrack; }
	TWeakPtr<FBaseTimingTrack> GetParentTrack() const { return ParentTrack; }
	bool IsChildTrack() const { return ParentTrack.IsValid(); }

	virtual void SetFilterConfigurator(TSharedPtr<Insights::FFilterConfigurator> InFilterConfigurator) {}

	// Returns number of text lines needed to display the debug string.
	//TODO: virtual int GetDebugStringLineCount() const { return 0; }

	// Builds a string with debug text information.
	//TODO: virtual void BuildDebugString(FString& OutStr) const {}

protected:
	void SetValidLocations(ETimingTrackLocation InValidLocations) { ValidLocations = InValidLocations; }
	static uint64 GenerateId() { return IdGenerator++; }

protected:
	TSharedPtr<FBaseTimingTrack> ChildTrack;
	TWeakPtr<FBaseTimingTrack> ParentTrack;

private:
	const uint64 Id;
	FString Name;
	ETimingTrackLocation ValidLocations;
	ETimingTrackLocation Location;
	int32 Order;
	float PosY; // y position, in Slate units
	float Height; // height, in Slate units
	ETimingTrackFlags Flags;

	static uint64 IdGenerator;
};

////////////////////////////////////////////////////////////////////////////////////////////////////<|MERGE_RESOLUTION|>--- conflicted
+++ resolved
@@ -47,18 +47,11 @@
 	static constexpr int32 TimeRuler  = -2 * GroupRange;
 	static constexpr int32 Markers    = -1 * GroupRange;
 	static constexpr int32 First      = 0;
-<<<<<<< HEAD
-	static constexpr int32 Memory     = 1 * GroupRange;
-	static constexpr int32 Gpu        = 2 * GroupRange;
-	static constexpr int32 Cpu        = 3 * GroupRange;
-	static constexpr int32 Last       = 4 * GroupRange;
-=======
 	static constexpr int32 Task       = 1 * GroupRange;
 	static constexpr int32 Memory     = 2 * GroupRange;
 	static constexpr int32 Gpu        = 3 * GroupRange;
 	static constexpr int32 Cpu        = 4 * GroupRange;
 	static constexpr int32 Last       = 5 * GroupRange;
->>>>>>> 6bbb88c8
 };
 
 ////////////////////////////////////////////////////////////////////////////////////////////////////
@@ -99,19 +92,13 @@
 class TRACEINSIGHTS_API ITimingTrackUpdateContext
 {
 public:
-<<<<<<< HEAD
-=======
 	virtual const FGeometry& GetGeometry() const = 0;
->>>>>>> 6bbb88c8
 	virtual const FTimingTrackViewport& GetViewport() const = 0;
 	virtual const FVector2D& GetMousePosition() const = 0;
 	virtual const TSharedPtr<const ITimingEvent> GetHoveredEvent() const = 0;
 	virtual const TSharedPtr<const ITimingEvent> GetSelectedEvent() const = 0;
 	virtual const TSharedPtr<ITimingEventFilter> GetEventFilter() const = 0;
-<<<<<<< HEAD
-=======
 	virtual const TArray<TUniquePtr<ITimingEventRelation>>& GetCurrentRelations() const = 0;
->>>>>>> 6bbb88c8
 	virtual double GetCurrentTime() const = 0;
 	virtual float GetDeltaTime() const = 0;
 };
