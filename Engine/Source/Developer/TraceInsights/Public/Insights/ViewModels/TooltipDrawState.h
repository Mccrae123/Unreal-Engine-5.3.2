--- conflicted
+++ resolved
@@ -85,11 +85,8 @@
 	void SetFontScale(float InFontScale) { FontScale = InFontScale; }
 	float GetFontScale() const { return FontScale; }
 
-<<<<<<< HEAD
-=======
 	void SetImage(TSharedPtr<FSlateBrush> InImageBrush) { ImageBrush = InImageBrush; }
 
->>>>>>> d731a049
 private:
 	const FSlateBrush* WhiteBrush;
 	const FSlateFontInfo Font;
