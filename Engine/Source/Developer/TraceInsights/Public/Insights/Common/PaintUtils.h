// Copyright Epic Games, Inc. All Rights Reserved.

#pragma once

#include "CoreMinimal.h"
#include "Fonts/FontMeasure.h"
#include "Framework/Application/SlateApplication.h"
#include "Rendering/DrawElements.h"

#define MAKE_PAINT_GEOMETRY_PT(Geometry, X, Y)       Geometry.ToPaintGeometry(FSlateLayoutTransform(1.0f, FVector2D(X, Y)))
#define MAKE_PAINT_GEOMETRY_RC(Geometry, X, Y, W, H) Geometry.ToPaintGeometry(FVector2D(W, H), FSlateLayoutTransform(1.0f, FVector2D(X, Y)))

struct FGeometry;
class FSlateRect;
class WidgetStyle;
enum class ESlateDrawEffect : uint8;
class FSlateWindowElementList;

/**
 * Holds current state provided by OnPaint function, used to simplify drawing.
 */
struct TRACEINSIGHTS_API FDrawContext
{
	FDrawContext(const FGeometry& InGeometry,
				 const FSlateRect& InCullingRect,
				 const FWidgetStyle& InWidgetStyle,
				 const ESlateDrawEffect InDrawEffects,
				 FSlateWindowElementList& InOutElementList,
				 int32& InOutLayerId)
		: Geometry(InGeometry)
		, CullingRect(InCullingRect)
		, WidgetStyle(InWidgetStyle)
		, DrawEffects(InDrawEffects)
		, ElementList(InOutElementList)
		, LayerId(InOutLayerId)
	{}

	/**
	 * Non-copyable
	 */
	FDrawContext(const FDrawContext&) = delete;
	FDrawContext& operator=(const FDrawContext&) = delete;

	inline void DrawBox(const float X, const float Y, const float W, const float H, const FSlateBrush* Brush, const FLinearColor& Color) const
	{
		FSlateDrawElement::MakeBox(ElementList, LayerId, MAKE_PAINT_GEOMETRY_RC(Geometry, X, Y, W, H), Brush, DrawEffects, Color);
	}

	inline void DrawBox(const int32 InLayer, const float X, const float Y, const float W, const float H, const FSlateBrush* Brush, const FLinearColor& Color) const
	{
		FSlateDrawElement::MakeBox(ElementList, InLayer, MAKE_PAINT_GEOMETRY_RC(Geometry, X, Y, W, H), Brush, DrawEffects, Color);
	}

	inline void DrawRotatedBox(const float X, const float Y, const float W, const float H, const FSlateBrush* Brush, const FLinearColor& Color, float Angle, TOptional<FVector2D> RotationPoint) const
	{
		FSlateDrawElement::MakeRotatedBox(ElementList, LayerId, MAKE_PAINT_GEOMETRY_RC(Geometry, X, Y, W, H), Brush, DrawEffects, Angle, RotationPoint, FSlateDrawElement::RelativeToElement, Color);
	}

	inline void DrawText(const float X, const float Y, const FString& Text, const FSlateFontInfo& Font, const FLinearColor& Color) const
	{
		FSlateDrawElement::MakeText(ElementList, LayerId, MAKE_PAINT_GEOMETRY_PT(Geometry, X, Y), Text, Font, DrawEffects, Color);
	}

	inline void DrawText(const int32 InLayer, const float X, const float Y, const FString& Text, const FSlateFontInfo& Font, const FLinearColor& Color) const
	{
		FSlateDrawElement::MakeText(ElementList, InLayer, MAKE_PAINT_GEOMETRY_PT(Geometry, X, Y), Text, Font, DrawEffects, Color);
	}

	inline void DrawText(const float X, const float Y, const FString& Text, const int32 StartIndex, const int32 EndIndex, const FSlateFontInfo& Font, const FLinearColor& Color) const
	{
		FSlateDrawElement::MakeText(ElementList, LayerId, MAKE_PAINT_GEOMETRY_PT(Geometry, X, Y), Text, StartIndex, EndIndex, Font, DrawEffects, Color);
	}

	inline void DrawText(const int32 InLayer, const float X, const float Y, const FString& Text, const int32 StartIndex, const int32 EndIndex, const FSlateFontInfo& Font, const FLinearColor& Color) const
	{
		FSlateDrawElement::MakeText(ElementList, InLayer, MAKE_PAINT_GEOMETRY_PT(Geometry, X, Y), Text, StartIndex, EndIndex, Font, DrawEffects, Color);
	}

	inline void DrawTextAligned(EHorizontalAlignment HAlign, const float X, const float Y, const FString& Text, const FSlateFontInfo& Font, const FLinearColor& Color) const
	{
		float TextX = X;
		if (HAlign == HAlign_Right || HAlign == HAlign_Center)
		{
			const TSharedRef<FSlateFontMeasure> FontMeasureService = FSlateApplication::Get().GetRenderer()->GetFontMeasureService();
			const float FontScale = Geometry.Scale;
<<<<<<< HEAD
			const float TextWidth = FontMeasureService->Measure(Text, Font, FontScale).X / FontScale;
=======
			const float TextWidth = static_cast<float>(FontMeasureService->Measure(Text, Font, FontScale).X / FontScale);
>>>>>>> d731a049
			if (HAlign == HAlign_Right)
			{
				TextX -= TextWidth;
			}
			else
			{
				TextX -= TextWidth / 2;
			}
		}
		FSlateDrawElement::MakeText(ElementList, LayerId, MAKE_PAINT_GEOMETRY_PT(Geometry, TextX, Y), Text, Font, DrawEffects, Color);
	}

	inline void DrawSpline(uint32 InLayer, const float X, const float Y, const FVector2D& InStart, const FVector2D& InStartDir, const FVector2D& InEnd, const FVector2D& InEndDir, float InThickness = 0.0f, const FLinearColor& InTint=FLinearColor::White) const
	{
		FSlateDrawElement::MakeSpline(ElementList, InLayer, MAKE_PAINT_GEOMETRY_PT(Geometry, X, Y), InStart, InStartDir, InEnd, InEndDir, InThickness, DrawEffects, InTint);
	}

	inline void DrawLines(uint32 InLayer, const float X, const float Y, const TArray<FVector2D>& Points, ESlateDrawEffect InDrawEffects = ESlateDrawEffect::None, const FLinearColor& InTint = FLinearColor::White, bool bAntialias = true, float Thickness = 1.0f) const
	{
		FSlateDrawElement::MakeLines(ElementList, InLayer, MAKE_PAINT_GEOMETRY_PT(Geometry, X, Y), Points, InDrawEffects, InTint, bAntialias, Thickness);
	}

	//inline void IncrementLayer() const { ++LayerId; }

	// Accessors
	const FGeometry& Geometry;
	const FSlateRect& CullingRect;
	const FWidgetStyle& WidgetStyle;
	const ESlateDrawEffect DrawEffects;

	FSlateWindowElementList& ElementList;
	int32& LayerId;
};<|MERGE_RESOLUTION|>--- conflicted
+++ resolved
@@ -83,11 +83,7 @@
 		{
 			const TSharedRef<FSlateFontMeasure> FontMeasureService = FSlateApplication::Get().GetRenderer()->GetFontMeasureService();
 			const float FontScale = Geometry.Scale;
-<<<<<<< HEAD
-			const float TextWidth = FontMeasureService->Measure(Text, Font, FontScale).X / FontScale;
-=======
 			const float TextWidth = static_cast<float>(FontMeasureService->Measure(Text, Font, FontScale).X / FontScale);
->>>>>>> d731a049
 			if (HAlign == HAlign_Right)
 			{
 				TextX -= TextWidth;
