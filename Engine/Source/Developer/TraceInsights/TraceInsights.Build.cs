// Copyright Epic Games, Inc. All Rights Reserved.

using UnrealBuildTool;

public class TraceInsights : ModuleRules
{
	public TraceInsights(ReadOnlyTargetRules Target) : base(Target)
	{
		PrivateIncludePaths.AddRange
		(
			new string[] {
				"Developer/TraceInsights/Private",
			}
		);

		PublicDependencyModuleNames.AddRange
		(
			new string[] {
				"AppFramework", // for SColorPicker
				"ApplicationCore",
				"Cbor",
				"Core",
				"CoreUObject",
				"DesktopPlatform",
				"EditorStyle",
				"InputCore",
				"RenderCore",
				"RHI",
				"Slate",
				"Sockets",
<<<<<<< HEAD
=======
				"SourceCodeAccess",
>>>>>>> 6bbb88c8
				"TraceAnalysis",
				"TraceLog",
				"TraceServices",
				"WorkspaceMenuStructure",
				"XmlParser",
			}
		);

		//Modules required for running automation in stand alone Insights
		if (Target.Configuration != UnrealTargetConfiguration.Shipping && !Target.bBuildEditor)
		{
			PrivateDependencyModuleNames.AddRange(
				new string[] {
					"AutomationWorker",
					"AutomationController",
					"AutomationWindow",
					"SessionServices",
				}
			);
		}

		if (Target.bBuildEditor)
		{
			PrivateDependencyModuleNames.AddRange(
				new string[] {
					"Engine",
				}
			);
		}

		PrivateDependencyModuleNames.AddRange(
			new string[] {
				"SlateCore",
			}
		);

		PrivateIncludePathModuleNames.AddRange(
			new string[] {
				"Messaging",
			}
		);
	}
}<|MERGE_RESOLUTION|>--- conflicted
+++ resolved
@@ -28,10 +28,7 @@
 				"RHI",
 				"Slate",
 				"Sockets",
-<<<<<<< HEAD
-=======
 				"SourceCodeAccess",
->>>>>>> 6bbb88c8
 				"TraceAnalysis",
 				"TraceLog",
 				"TraceServices",
