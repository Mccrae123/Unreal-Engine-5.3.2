// Copyright Epic Games, Inc. All Rights Reserved.

#pragma once

#include "Containers/Ticker.h"
#include "CoreMinimal.h"
#include "Framework/Commands/UICommandList.h"
#include "Input/DragAndDrop.h"

// Insights
#include "Insights/Common/Stopwatch.h"
#include "Insights/InsightsCommands.h"
#include "Insights/InsightsSettings.h"
#include "Insights/IUnrealInsightsModule.h"

////////////////////////////////////////////////////////////////////////////////////////////////////

namespace UE
{
namespace Trace
{
	class FStoreClient;
}
}

namespace TraceServices
{
	class IAnalysisService;
	class IModuleService;
}

class STraceStoreWindow;
class SConnectionWindow;
class SLauncherWindow;
class SSessionInfoWindow;
class FInsightsTestRunner;
class FInsightsMenuBuilder;

/**
 * Utility class used by profiler managers to limit how often they check for availability conditions.
 */
class FAvailabilityCheck
{
public:
	/** Returns true if managers are allowed to do (slow) availability check during this tick. */
	bool Tick();

	/** Disables the "availability check" (i.e. Tick() calls will return false when disabled). */
	void Disable();

	/** Enables the "availability check" with a specified initial delay. */
	void Enable(double InWaitTime);

private:
	double WaitTime = 0.0;
	uint64 NextTimestamp = (uint64)-1;
};

/**
 * Struct that holds data about in progress async operations
 */
struct FAsyncTaskData
{
	FString Name;
	FGraphEventRef GraphEvent;

	FAsyncTaskData(FGraphEventRef InGraphEvent, const FString InName)
	{
		Name = InName;
		GraphEvent = InGraphEvent;
	}
};

////////////////////////////////////////////////////////////////////////////////////////////////////
/**
 * This class manages following areas:
 *     Connecting/disconnecting to source trace
 *     Global Unreal Insights application state and settings
 */
class FInsightsManager : public TSharedFromThis<FInsightsManager>, public IInsightsComponent
{
	friend class FInsightsActionManager;

public:
	/** Creates the main manager, only one instance can exist. */
	FInsightsManager(TSharedRef<TraceServices::IAnalysisService> TraceAnalysisService,
					 TSharedRef<TraceServices::IModuleService> TraceModuleService);

	/** Virtual destructor. */
	virtual ~FInsightsManager();

	/**
	 * Creates an instance of the main manager and initializes global instance with the previously created instance of the manager.
	 * @param TraceAnalysisService The trace analysis service
	 * @param TraceModuleService   The trace module service
	 */
	static TSharedPtr<FInsightsManager> CreateInstance(TSharedRef<TraceServices::IAnalysisService> TraceAnalysisService,
													   TSharedRef<TraceServices::IModuleService> TraceModuleService);

	/** @return the global instance of the main manager (FInsightsManager). */
	static TSharedPtr<FInsightsManager> Get();

	//////////////////////////////////////////////////
	// IInsightsComponent

	virtual void Initialize(IUnrealInsightsModule& InsightsModule) override;
	virtual void Shutdown() override;
	virtual void RegisterMajorTabs(IUnrealInsightsModule& InsightsModule) override;
	virtual void UnregisterMajorTabs() override;
	virtual bool Exec(const TCHAR* Cmd, FOutputDevice& Ar) override;

	//////////////////////////////////////////////////

	TSharedRef<TraceServices::IAnalysisService> GetAnalysisService() const { return AnalysisService; }
	TSharedRef<TraceServices::IModuleService> GetModuleService() const { return ModuleService; }

	FString GetStoreDir();

	bool ConnectToStore(const TCHAR* Host, uint32 Port=0);

	/**
	 * Attempt to reconnect to the store if the connection was severed, without recreating the store client.
	 * @return True on success, false on failure
	 */
	bool ReconnectToStore() const;

	const FString& GetLastStoreHost() const { return LastStoreHost; }

<<<<<<< HEAD
	bool ConnectToStore(const TCHAR* Host, uint32 Port=0);
=======
	const bool CanChangeStoreSettings() const { return bCanChangeStoreSettings; }
	
>>>>>>> 4af6daef
	UE::Trace::FStoreClient* GetStoreClient() const { return StoreClient.Get(); }
	FCriticalSection& GetStoreClientCriticalSection() const { return StoreClientCriticalSection; }

	/** @return an instance of the trace analysis session. */
	TSharedPtr<const TraceServices::IAnalysisSession> GetSession() const;

	/** @return the id of the trace being analyzed. */
	uint32 GetTraceId() const { return CurrentTraceId; }

	/** @return the filename of the trace being analyzed. */
	const FString& GetTraceFilename() const { return CurrentTraceFilename; }

	/** @return UI command list for the main manager. */
	const TSharedRef<FUICommandList> GetCommandList() const;

	/** @return an instance of the main commands. */
	static const FInsightsCommands& GetCommands();

	/** @return an instance of the main action manager. */
	static FInsightsActionManager& GetActionManager();

	/** @return an instance of the main settings. */
	static FInsightsSettings& GetSettings();

	//////////////////////////////////////////////////
	// Trace Store

	void AssignTraceStoreWindow(const TSharedRef<STraceStoreWindow>& InTraceStoreWindow)
	{
		TraceStoreWindow = InTraceStoreWindow;
	}

	void RemoveTraceStoreWindow()
	{
		TraceStoreWindow.Reset();
	}

	/**
	 * Converts Trace Store window weak pointer to a shared pointer and returns it.
	 * Make sure the returned pointer is valid before trying to dereference it.
	 */
	TSharedPtr<class STraceStoreWindow> GetTraceStoreWindow() const
	{
		return TraceStoreWindow.Pin();
	}

	//////////////////////////////////////////////////
	// Connection

	void AssignConnectionWindow(const TSharedRef<SConnectionWindow>& InConnectionWindow)
	{
		ConnectionWindow = InConnectionWindow;
	}

	void RemoveConnectionWindow()
	{
		ConnectionWindow.Reset();
	}

	/**
	 * Converts Connection window weak pointer to a shared pointer and returns it.
	 * Make sure the returned pointer is valid before trying to dereference it.
	 */
	TSharedPtr<class SConnectionWindow> GetConnectionWindow() const
	{
		return ConnectionWindow.Pin();
	}

	//////////////////////////////////////////////////
	// Launcher

	void AssignLauncherWindow(const TSharedRef<SLauncherWindow>& InLauncherWindow)
	{
		LauncherWindow = InLauncherWindow;
	}

	void RemoveLauncherWindow()
	{
		LauncherWindow.Reset();
	}

	/**
	 * Converts Launcher window weak pointer to a shared pointer and returns it.
	 * Make sure the returned pointer is valid before trying to dereference it.
	 */
	TSharedPtr<class SLauncherWindow> GetLauncherWindow() const
	{
		return LauncherWindow.Pin();
	}

	//////////////////////////////////////////////////
	// Session Info

	void AssignSessionInfoWindow(const TSharedRef<SSessionInfoWindow>& InSessionInfoWindow)
	{
		SessionInfoWindow = InSessionInfoWindow;
	}

	void RemoveSessionInfoWindow()
	{
		SessionInfoWindow.Reset();
	}

	/**
	 * Converts profiler window weak pointer to a shared pointer and returns it.
	 * Make sure the returned pointer is valid before trying to dereference it.
	 */
	TSharedPtr<class SSessionInfoWindow> GetSessionInfoWindow() const
	{
		return SessionInfoWindow.Pin();
	}

	////////////////////////////////////////////////////////////////////////////////////////////////////
	// Getters and setters used by Toggle Commands.

	/** @return true, if UI is allowed to display debug info. */
	const bool IsDebugInfoEnabled() const { return bIsDebugInfoEnabled; }
	void SetDebugInfo(const bool bDebugInfoEnabledState) { bIsDebugInfoEnabled = bDebugInfoEnabledState; }

	////////////////////////////////////////////////////////////////////////////////////////////////////

	/**
	 * Shows the open file dialog for choosing a trace file.
	 * @param OutTraceFile - The chosen trace file, if successful
	 * @return True, if successful.
	 */
	bool ShowOpenTraceFileDialog(FString& OutTraceFile) const;
<<<<<<< HEAD

	/**
	 * Starts a new Unreal Insights instance.
	 * @param CmdLine - The command line passed to the new UnrealInsights.exe process
	 */
	void OpenUnrealInsights(const TCHAR* CmdLine = nullptr) const;

	/**
=======

	/**
	 * Starts a new Unreal Insights instance.
	 * @param CmdLine - The command line passed to the new UnrealInsights.exe process
	 */
	void OpenUnrealInsights(const TCHAR* CmdLine = nullptr) const;

	/**
>>>>>>> 4af6daef
	 * Shows the open file dialog and starts analysis session for the chosen trace file, in a new Unreal Insights instance.
	 */
	void OpenTraceFile() const;

	/**
	 * Starts analysis session for the specified trace file, in a new Unreal Insights instance.
	 * @param TraceFilename - The trace file to analyze
	 */
	void OpenTraceFile(const FString& TraceFilename) const;

	void ToggleAutoLoadLiveSession() { bIsAutoLoadLiveSessionEnabled = !bIsAutoLoadLiveSessionEnabled; }
	bool IsAutoLoadLiveSessionEnabled() const { return bIsAutoLoadLiveSessionEnabled; }
	void AutoLoadLiveSession();

	/**
	 * Creates a new analysis session instance and loads the latest available trace that is live.
	 * Replaces the current analysis session.  On failure, if InRetryTime is > 0, will retry connecting every frame for RetryTime seconds 
	 * @param InRetryTime - On failure, how many seconds to retry connecting during FInsightsManager::Tick
	 */
	void LoadLastLiveSession(float InRetryTime = 1.0f);

	/**
	 * Creates a new analysis session instance using the specified trace id.
	 * Replaces the current analysis session.
	 * @param TraceId - The id of the trace to analyze
	 * @param InAutoQuit - The Application will close when session analysis is complete or fails to start
	 */
	void LoadTrace(uint32 TraceId, bool InAutoQuit = false);

	/**
	 * Shows the open file dialog and creates a new analysis session instance for the chosen trace file.
	 * Replaces the current analysis session.
	 */
	void LoadTraceFile();

	/**
	 * Creates a new analysis session instance and loads a trace file from the specified location.
	 * Replaces the current analysis session.
	 * @param TraceFilename - The trace file to analyze
	 * @param InAutoQuit - The Application will close when session analysis is complete or fails to start
	 */
	void LoadTraceFile(const FString& TraceFilename, bool InAutoQuit = false);

	bool OnDragOver(const FDragDropEvent& DragDropEvent);
	bool OnDrop(const FDragDropEvent& DragDropEvent);

	void UpdateAppTitle();

	/** Opens the Settings dialog. */
	void OpenSettings();

	void UpdateSessionDuration();
	void CheckMemoryUsage();

	bool IsAnalysisComplete() const { return bIsAnalysisComplete; }
	double GetSessionDuration() const { return SessionDuration; }
	double GetAnalysisDuration() const { return AnalysisDuration; }
	double GetAnalysisSpeedFactor() const { return AnalysisSpeedFactor; }

	TSharedPtr<FInsightsMenuBuilder> GetInsightsMenuBuilder() { return InsightsMenuBuilder; }

	const FName& GetLogListingName() const { return LogListingName; }

	void ScheduleCommand(const FString& InCmd);

<<<<<<< HEAD
	void AddInProgressAsyncOp(FGraphEventRef Event, const FString& Name);
	void RemoveInProgressAsyncOp(FGraphEventRef Event);
	void WaitOnInProgressAsyncOps();

=======
>>>>>>> 4af6daef
	////////////////////////////////////////////////////////////////////////////////////////////////////
	// SessionChangedEvent

public:
	/** The event to execute when the session has changed. */
	DECLARE_EVENT(FTimingProfilerManager, FSessionChangedEvent);
	FSessionChangedEvent& GetSessionChangedEvent() { return SessionChangedEvent; }
private:
	/** The event to execute when the session has changed. */
	FSessionChangedEvent SessionChangedEvent;

	////////////////////////////////////////////////////////////////////////////////////////////////////
	// SessionAnalysisCompletedEvent

public:
	/** The event to execute when session analysis is complete. */
	DECLARE_EVENT(FTimingProfilerManager, FSessionAnalysisCompletedEvent);
	FSessionAnalysisCompletedEvent& GetSessionAnalysisCompletedEvent() { return SessionAnalysisCompletedEvent; }
private:
	/** The event to execute when session analysis is completed. */
	FSessionAnalysisCompletedEvent SessionAnalysisCompletedEvent;

	////////////////////////////////////////////////////////////////////////////////////////////////////

private:
	/** Binds our UI commands to delegates. */
	void BindCommands();

	/** Called to spawn the Trace Store major tab. */
	TSharedRef<SDockTab> SpawnTraceStoreTab(const FSpawnTabArgs& Args);
<<<<<<< HEAD

	/** Callback called when the Trace Store major tab is closed. */
	void OnTraceStoreTabClosed(TSharedRef<SDockTab> TabBeingClosed);

	/** Called to spawn the Connection major tab. */
	TSharedRef<SDockTab> SpawnConnectionTab(const FSpawnTabArgs& Args);

	/** Callback called when the Connection major tab is closed. */
	void OnConnectionTabClosed(TSharedRef<SDockTab> TabBeingClosed);

=======

	/** Callback called when the Trace Store major tab is closed. */
	void OnTraceStoreTabClosed(TSharedRef<SDockTab> TabBeingClosed);

	/** Called to spawn the Connection major tab. */
	TSharedRef<SDockTab> SpawnConnectionTab(const FSpawnTabArgs& Args);

	/** Callback called when the Connection major tab is closed. */
	void OnConnectionTabClosed(TSharedRef<SDockTab> TabBeingClosed);

>>>>>>> 4af6daef
	/** Called to spawn the Launcher major tab. */
	TSharedRef<SDockTab> SpawnLauncherTab(const FSpawnTabArgs& Args);

	/** Callback called when the Launcher major tab is closed. */
	void OnLauncherTabClosed(TSharedRef<SDockTab> TabBeingClosed);

	/** Called to spawn the Session Info major tab. */
	TSharedRef<SDockTab> SpawnSessionInfoTab(const FSpawnTabArgs& Args);

	/** Callback called when the Session Info major tab is closed. */
	void OnSessionInfoTabClosed(TSharedRef<SDockTab> TabBeingClosed);

	/** Updates this manager, done through FCoreTicker. */
	bool Tick(float DeltaTime);

	/** Resets (closes) current session instance. */
	void ResetSession(bool bNotify = true);

	/** Extract messages from the session */
	void PollAnalysisInfo();

	void OnSessionChanged();
	void OnSessionAnalysisCompleted();

	void SpawnAndActivateTabs();

	void ActivateTimingInsightsTab();

	bool HandleResponseFileCmd(const TCHAR* ResponseFile, FOutputDevice& Ar);

private:
	bool bIsInitialized = false;

	/** If true, the "high system memory usage warning" will be disabled until the system memory usage first drops below a certain threshold. */
	bool bMemUsageLimitHysteresis = false;

	/** The timestamp when has occurred the last check for system memory usage. */
	uint64 MemUsageLimitLastTimestamp = 0;

	/** The name of the Unreal Insights log listing. */
	FName LogListingName;

	/** Name used for Analysis log in Message Log. */
	FName AnalysisLogListingName;

	/** The delegate to be invoked when this manager ticks. */
	FTickerDelegate OnTick;

	/** Handle to the registered OnTick. */
	FTSTicker::FDelegateHandle OnTickHandle;

	TSharedRef<TraceServices::IAnalysisService> AnalysisService;
	TSharedRef<TraceServices::IModuleService> ModuleService;

<<<<<<< HEAD
	/** The location of the trace files managed by the trace store. */
	FString StoreDir;

=======
>>>>>>> 4af6daef
	/** The client used to connect to the trace store. It is not thread safe! */
	TUniquePtr<UE::Trace::FStoreClient> StoreClient;

	/** CriticalSection for using the store client's API. */
	mutable FCriticalSection StoreClientCriticalSection;

	/** The trace analysis session. */
	TSharedPtr<const TraceServices::IAnalysisSession> Session;

	/** The id of the trace being analyzed. */
	uint32 CurrentTraceId = 0;

	/** The filename of the trace being analyzed. */
	FString CurrentTraceFilename;

	/** List of UI commands for this manager. This will be filled by this and corresponding classes. */
	TSharedRef<FUICommandList> CommandList;

	/** An instance of the main action manager. */
	FInsightsActionManager ActionManager;

	/** An instance of the main settings. */
	FInsightsSettings Settings;

	/** A weak pointer to the Trace Store window. */
	TWeakPtr<class STraceStoreWindow> TraceStoreWindow;

	/** A weak pointer to the Connection window. */
	TWeakPtr<class SConnectionWindow> ConnectionWindow;

	/** A weak pointer to the Launcher window. */
	TWeakPtr<class SLauncherWindow> LauncherWindow;

	/** A weak pointer to the Session Info window. */
	TWeakPtr<class SSessionInfoWindow> SessionInfoWindow;

	/** If enabled, UI can display additional info for debugging purposes. */
	bool bIsDebugInfoEnabled = false;

	bool bIsMainTabSet = false;
	bool bIsSessionInfoSet = false;

	bool bIsAnalysisComplete = false;
	bool bSessionAnalysisCompletedAutoQuit = false;

	float RetryLoadLastLiveSessionTimer = 0.0f;
	bool bIsAutoLoadLiveSessionEnabled = false;
	TSet<uint32> AutoLoadedTraceIds; // list of trace ids for the auto loaded live sessions

	FStopwatch AnalysisStopwatch;
	double SessionDuration = 0.0;
	double AnalysisDuration = 0.0;
	double AnalysisSpeedFactor = 0.0;

	TSharedPtr<FInsightsMenuBuilder> InsightsMenuBuilder;
	TSharedPtr<FInsightsTestRunner> TestRunner;

	FString SessionAnalysisCompletedCmd;

	static const TCHAR* AutoQuitMsg;
	static const TCHAR* AutoQuitMsgOnFail;

	TDoubleLinkedList<FAsyncTaskData> InProgressAsyncTasks;

	/** A shared pointer to the global instance of the main manager. */
	static TSharedPtr<FInsightsManager> Instance;

	FString LastStoreHost;
	uint32 LastStorePort = 0;
	bool bCanChangeStoreSettings = false;
};<|MERGE_RESOLUTION|>--- conflicted
+++ resolved
@@ -126,12 +126,8 @@
 
 	const FString& GetLastStoreHost() const { return LastStoreHost; }
 
-<<<<<<< HEAD
-	bool ConnectToStore(const TCHAR* Host, uint32 Port=0);
-=======
 	const bool CanChangeStoreSettings() const { return bCanChangeStoreSettings; }
 	
->>>>>>> 4af6daef
 	UE::Trace::FStoreClient* GetStoreClient() const { return StoreClient.Get(); }
 	FCriticalSection& GetStoreClientCriticalSection() const { return StoreClientCriticalSection; }
 
@@ -259,7 +255,6 @@
 	 * @return True, if successful.
 	 */
 	bool ShowOpenTraceFileDialog(FString& OutTraceFile) const;
-<<<<<<< HEAD
 
 	/**
 	 * Starts a new Unreal Insights instance.
@@ -268,16 +263,6 @@
 	void OpenUnrealInsights(const TCHAR* CmdLine = nullptr) const;
 
 	/**
-=======
-
-	/**
-	 * Starts a new Unreal Insights instance.
-	 * @param CmdLine - The command line passed to the new UnrealInsights.exe process
-	 */
-	void OpenUnrealInsights(const TCHAR* CmdLine = nullptr) const;
-
-	/**
->>>>>>> 4af6daef
 	 * Shows the open file dialog and starts analysis session for the chosen trace file, in a new Unreal Insights instance.
 	 */
 	void OpenTraceFile() const;
@@ -343,13 +328,6 @@
 
 	void ScheduleCommand(const FString& InCmd);
 
-<<<<<<< HEAD
-	void AddInProgressAsyncOp(FGraphEventRef Event, const FString& Name);
-	void RemoveInProgressAsyncOp(FGraphEventRef Event);
-	void WaitOnInProgressAsyncOps();
-
-=======
->>>>>>> 4af6daef
 	////////////////////////////////////////////////////////////////////////////////////////////////////
 	// SessionChangedEvent
 
@@ -380,7 +358,6 @@
 
 	/** Called to spawn the Trace Store major tab. */
 	TSharedRef<SDockTab> SpawnTraceStoreTab(const FSpawnTabArgs& Args);
-<<<<<<< HEAD
 
 	/** Callback called when the Trace Store major tab is closed. */
 	void OnTraceStoreTabClosed(TSharedRef<SDockTab> TabBeingClosed);
@@ -391,18 +368,6 @@
 	/** Callback called when the Connection major tab is closed. */
 	void OnConnectionTabClosed(TSharedRef<SDockTab> TabBeingClosed);
 
-=======
-
-	/** Callback called when the Trace Store major tab is closed. */
-	void OnTraceStoreTabClosed(TSharedRef<SDockTab> TabBeingClosed);
-
-	/** Called to spawn the Connection major tab. */
-	TSharedRef<SDockTab> SpawnConnectionTab(const FSpawnTabArgs& Args);
-
-	/** Callback called when the Connection major tab is closed. */
-	void OnConnectionTabClosed(TSharedRef<SDockTab> TabBeingClosed);
-
->>>>>>> 4af6daef
 	/** Called to spawn the Launcher major tab. */
 	TSharedRef<SDockTab> SpawnLauncherTab(const FSpawnTabArgs& Args);
 
@@ -457,12 +422,6 @@
 	TSharedRef<TraceServices::IAnalysisService> AnalysisService;
 	TSharedRef<TraceServices::IModuleService> ModuleService;
 
-<<<<<<< HEAD
-	/** The location of the trace files managed by the trace store. */
-	FString StoreDir;
-
-=======
->>>>>>> 4af6daef
 	/** The client used to connect to the trace store. It is not thread safe! */
 	TUniquePtr<UE::Trace::FStoreClient> StoreClient;
 
