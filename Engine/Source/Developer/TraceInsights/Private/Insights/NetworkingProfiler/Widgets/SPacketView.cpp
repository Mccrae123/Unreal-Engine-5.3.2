--- conflicted
+++ resolved
@@ -353,24 +353,12 @@
 							if ((!SamplePtr->bAtLeastOnePacketMatchesFilter || Filter.AggregationMode != TraceServices::ENetProfilerAggregationMode::None) && (Filter.bByNetId || Filter.bByEventType))
 							{
 								bool bFilterMatch = false;
-<<<<<<< HEAD
-=======
 								bool bOldEventMatchesFilter = false;
->>>>>>> 4af6daef
 								uint32 FilterMatchAggregatedEventSizeInBits = 0U;
 								uint32 FilterMatchMaxEventSizeBits = 0U;
 
 								// Filter all events in packet, including split data
 								const uint32 StartPos = 0;
-<<<<<<< HEAD
-								const uint32 EndPos = Packet.ContentSizeInBits;
-								NetProfilerProvider->EnumeratePacketContentEventsByPosition(ConnectionIndex, ConnectionMode, PacketIndex - 1, StartPos, EndPos, [this, &bFilterMatch, &Filter, NetProfilerProvider, &FilterMatchAggregatedEventSizeInBits,&FilterMatchMaxEventSizeBits,  &FilterMatchEventTypeIndex](const TraceServices::FNetProfilerContentEvent& Event)
-								{
-									bool bEventMatchesFilter = true;
-									if (!bFilterMatch || (Filter.AggregationMode != TraceServices::ENetProfilerAggregationMode::None))
-									{
-										if (Filter.bByEventType && Filter.EventTypeIndex != Event.EventTypeIndex)
-=======
 								const uint32 EndPos = ~0U;
 								uint32 EndNetIdMatchPos = ~0U;
 								uint32 EndEventTypeMatchPos = ~0U;
@@ -381,7 +369,6 @@
 									{
 										// Include events and sub-events matching event type
 										if (Filter.bByEventType)
->>>>>>> 4af6daef
 										{
 											if (Event.EndPos > EndEventTypeMatchPos)
 											{
@@ -415,13 +402,9 @@
 											}
 										}
 
-<<<<<<< HEAD
-										if (bEventMatchesFilter)
-=======
 										// Check if all conditions are fulfilled but only aggregate stats for top-level event.
 										const bool bEventMatchesFilter = (!Filter.bByNetId || EndNetIdMatchPos != ~0U) && (!Filter.bByEventType || EndEventTypeMatchPos != ~0U);
 										if (bEventMatchesFilter && !bOldEventMatchesFilter)
->>>>>>> 4af6daef
 										{
 											const uint32 EventSize = static_cast<uint32>(Event.EndPos - Event.StartPos);
 											FilterMatchAggregatedEventSizeInBits += EventSize;
