--- conflicted
+++ resolved
@@ -79,11 +79,6 @@
 		check(PacketView == nullptr);
 	}
 
-<<<<<<< HEAD
-	HideTab(FNetworkingProfilerTabs::ToolbarID);
-
-=======
->>>>>>> 6bbb88c8
 #if WITH_EDITOR
 	if (DurationActive > 0.0f && FEngineAnalytics::IsAvailable())
 	{
