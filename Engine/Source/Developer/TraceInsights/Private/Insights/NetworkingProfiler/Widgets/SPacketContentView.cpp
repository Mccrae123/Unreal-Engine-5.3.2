// Copyright Epic Games, Inc. All Rights Reserved.

#include "SPacketContentView.h"

#include "Fonts/FontMeasure.h"
#include "Fonts/SlateFontInfo.h"
#include "Framework/Application/SlateApplication.h"
#include "Framework/MultiBox/MultiBoxBuilder.h"
#include "HAL/PlatformApplicationMisc.h"
#include "Logging/MessageLog.h"
#include "MessageLogModule.h"
#include "Rendering/DrawElements.h"
#include "Styling/AppStyle.h"
#include "Widgets/Images/SImage.h"
#include "Widgets/Input/SCheckBox.h"
#include "Widgets/Input/SButton.h"
#include "Widgets/Input/SEditableTextBox.h"
#include "Widgets/Layout/SScrollBar.h"
#include "SlateOptMacros.h"
#include "Templates/SharedPointer.h"

// Insights
#include "Insights/Common/PaintUtils.h"
#include "Insights/Common/TimeUtils.h"
#include "Insights/Common/Stopwatch.h"
#include "Insights/InsightsManager.h"
#include "Insights/InsightsStyle.h"
#include "Insights/NetworkingProfiler/NetworkingProfilerManager.h"
#include "Insights/NetworkingProfiler/Widgets/SNetworkingProfilerWindow.h"
#include "Insights/NetworkingProfiler/Widgets/SPacketView.h"

////////////////////////////////////////////////////////////////////////////////////////////////////

#define LOCTEXT_NAMESPACE "SPacketContentView"

////////////////////////////////////////////////////////////////////////////////////////////////////

SPacketContentView::SPacketContentView()
	: ProfilerWindowWeakPtr()
	, DrawState(MakeShared<FPacketContentViewDrawState>())
	, FilteredDrawState(MakeShared<FPacketContentViewDrawState>())
	, AvailableAggregationModes()
	, SelectedAggregationMode(nullptr)
{
	Reset();
}

////////////////////////////////////////////////////////////////////////////////////////////////////

SPacketContentView::~SPacketContentView()
{
}

////////////////////////////////////////////////////////////////////////////////////////////////////

void SPacketContentView::Reset()
{
	//ProfilerWindowWeakPtr

	Viewport.Reset();
	//FAxisViewportDouble& ViewportX = Viewport.GetHorizontalAxisViewport();
	//ViewportX.SetScaleLimits(0.000001, 100000.0);
	//ViewportX.SetScale(1.0);
	bIsViewportDirty = true;

	GameInstanceIndex = 0;
	ConnectionIndex = 0;
	ConnectionMode = TraceServices::ENetProfilerConnectionMode::Outgoing;
	PacketIndex = 0;
	PacketSequence = 0;
	PacketBitSize = 0;

	bFilterByEventType = false;
	FilterEventTypeIndex = 0;
	FilterEventName = FText::GetEmpty();

	bFilterByNetId = false;
	FilterNetId = 0;

	bHighlightFilteredEvents = false;

	DrawState->Reset();
	FilteredDrawState->Reset();
	bIsStateDirty = true;

	MousePosition = FVector2D::ZeroVector;

	MousePositionOnButtonDown = FVector2D::ZeroVector;
	ViewportPosXOnButtonDown = 0.0f;

	MousePositionOnButtonUp = FVector2D::ZeroVector;

	bIsLMB_Pressed = false;
	bIsRMB_Pressed = false;

	bIsScrolling = false;

	HoveredEvent.Reset();
	SelectedEvent.Reset();
	Tooltip.Reset();

	//ThisGeometry

	CursorType = ECursorType::Default;

	UpdateDurationHistory.Reset();
	DrawDurationHistory.Reset();
	OnPaintDurationHistory.Reset();
	LastOnPaintTime = FPlatformTime::Cycles64();
}

////////////////////////////////////////////////////////////////////////////////////////////////////

BEGIN_SLATE_FUNCTION_BUILD_OPTIMIZATION
TSharedRef<SWidget> SPacketContentView::AggregationMode_OnGenerateWidget(TSharedPtr<FAggregationModeItem> InAggregationMode) const
{
	return SNew(STextBlock)
		.Text(InAggregationMode->GetText())
		.ToolTipText(InAggregationMode->GetTooltipText());
}
END_SLATE_FUNCTION_BUILD_OPTIMIZATION

////////////////////////////////////////////////////////////////////////////////////////////////////

void SPacketContentView::AggregationMode_OnSelectionChanged(TSharedPtr<FAggregationModeItem> NewAggregationMode, ESelectInfo::Type SelectInfo)
{
	const bool bSameValue = (!SelectedAggregationMode.IsValid() && !NewAggregationMode.IsValid()) ||
		(SelectedAggregationMode.IsValid() && NewAggregationMode.IsValid() &&
			SelectedAggregationMode->Mode == NewAggregationMode->Mode);

	SelectedAggregationMode = NewAggregationMode;

	// Need to refresh selection
	if (!bSameValue)
	{
		TSharedPtr<SNetworkingProfilerWindow> ProfilerWindow = ProfilerWindowWeakPtr.Pin();
		if (ProfilerWindow.IsValid())
		{
			const TSharedPtr<SPacketView> PacketView = ProfilerWindow->GetPacketView();
			if (PacketView.IsValid())
			{
				PacketView->InvalidateState();			
			}
		}
	}
}

////////////////////////////////////////////////////////////////////////////////////////////////////

FText SPacketContentView::AggregationMode_GetSelectedText() const
{
	return SelectedAggregationMode.IsValid() ? SelectedAggregationMode->GetText() : LOCTEXT("NoAggregationModeText", "None");
}

////////////////////////////////////////////////////////////////////////////////////////////////////

FText SPacketContentView::AggregationMode_GetSelectedTooltipText() const
{
	return SelectedAggregationMode.IsValid() ? SelectedAggregationMode->GetTooltipText() : FText();
}

////////////////////////////////////////////////////////////////////////////////////////////////////

FText SPacketContentView::FAggregationModeItem::GetText() const
{
	switch (Mode)
	{
	case TraceServices::ENetProfilerAggregationMode::Aggregate:
		return LOCTEXT("AggregationMode_Aggregate", "Aggregate");

	case TraceServices::ENetProfilerAggregationMode::InstanceMax:
		return LOCTEXT("AggregationMode_InstanceMax", "InstanceMax");

	default:
		return LOCTEXT("AggregationMode_None", "None");
	}
}

////////////////////////////////////////////////////////////////////////////////////////////////////

FText SPacketContentView::FAggregationModeItem::GetTooltipText() const
{
	return GetText();
}

////////////////////////////////////////////////////////////////////////////////////////////////////

BEGIN_SLATE_FUNCTION_BUILD_OPTIMIZATION
TSharedRef<SWidget> SPacketContentView::CreateAggregationModeComboBox()
{
	AggregationModeComboBox = SNew(SComboBox<TSharedPtr<FAggregationModeItem>>)
		.ToolTipText(this, &SPacketContentView::AggregationMode_GetSelectedTooltipText)
		.OptionsSource(&AvailableAggregationModes)
		.OnSelectionChanged(this, &SPacketContentView::AggregationMode_OnSelectionChanged)
		.OnGenerateWidget(this, &SPacketContentView::AggregationMode_OnGenerateWidget)
		[
			SNew(STextBlock)
			.Text(this, &SPacketContentView::AggregationMode_GetSelectedText)
		];

	return AggregationModeComboBox.ToSharedRef();
}
END_SLATE_FUNCTION_BUILD_OPTIMIZATION

void SPacketContentView::Construct(const FArguments& InArgs, TSharedRef<SNetworkingProfilerWindow> InProfilerWindow)
{
	ProfilerWindowWeakPtr = InProfilerWindow;

	AvailableAggregationModes.Add(MakeShared<FAggregationModeItem>(TraceServices::ENetProfilerAggregationMode::None));
	AvailableAggregationModes.Add(MakeShared<FAggregationModeItem>(TraceServices::ENetProfilerAggregationMode::Aggregate));
	AvailableAggregationModes.Add(MakeShared<FAggregationModeItem>(TraceServices::ENetProfilerAggregationMode::InstanceMax));
	SelectedAggregationMode = AvailableAggregationModes[1];

	TSharedRef<SWidget> AggregationModeWidget = CreateAggregationModeComboBox();

	FSlimHorizontalToolBarBuilder ToolbarBuilder(TSharedPtr<const FUICommandList>(), FMultiBoxCustomization::None);
	ToolbarBuilder.SetStyle(&FInsightsStyle::Get(), "SecondaryToolbar2");

	ToolbarBuilder.BeginSection("FindPacket");
	{
		ToolbarBuilder.AddWidget(
			SNew(SBox)
			.VAlign(VAlign_Center)
			.Padding(FMargin(4.0f, 0.0f, 2.0f, 0.0f))
			[
				SNew(STextBlock)
				.Text(LOCTEXT("FindPacketText", "Find Packet:"))
			]
		);

		ToolbarBuilder.AddToolBarButton(
			FUIAction(FExecuteAction::CreateSP(this, &SPacketContentView::FindPreviousPacket)),
			NAME_None,
			TAttribute<FText>(),
			LOCTEXT("PreviousPacketToolTip", "Previous Packet"),
			FSlateIcon(FInsightsStyle::GetStyleSetName(), "Icons.FindPrevious.ToolBar"),
			EUserInterfaceActionType::Button
		);

		ToolbarBuilder.AddWidget(
			SNew(SBox)
			.Padding(FMargin(0.0f, 0.0f, 0.0f, 0.0f))
			.VAlign(VAlign_Center)
			[
				SNew(SEditableTextBox)
				.RevertTextOnEscape(true)
				.SelectAllTextWhenFocused(true)
				.Text(this, &SPacketContentView::GetPacketText)
				.ToolTipText(LOCTEXT("SequenceNumber_Tooltip", "Sequence Number"))
				.OnTextCommitted(this, &SPacketContentView::Packet_OnTextCommitted)
				.MinDesiredWidth(40.0f)
			]
		);

		ToolbarBuilder.AddToolBarButton(
			FUIAction(FExecuteAction::CreateSP(this, &SPacketContentView::FindNextPacket)),
			NAME_None,
			TAttribute<FText>(),
			LOCTEXT("NextPacketToolTip", "Next Packet"),
			FSlateIcon(FInsightsStyle::GetStyleSetName(), "Icons.FindNext.ToolBar"),
			EUserInterfaceActionType::Button
		);
	}
	ToolbarBuilder.EndSection();

	ToolbarBuilder.BeginSection("FindEvent");
	{
		ToolbarBuilder.AddWidget(
			SNew(SBox)
			.VAlign(VAlign_Center)
			.Padding(FMargin(4.0f, 0.0f, 2.0f, 0.0f))
			[
				SNew(STextBlock)
				.Text(LOCTEXT("FindEventText", "Find Event:"))
			]
		);

		ToolbarBuilder.AddToolBarButton(
			FUIAction(FExecuteAction::CreateSP(this, &SPacketContentView::FindFirstEvent)),
			NAME_None,
			TAttribute<FText>(),
			LOCTEXT("FindFirstEventToolTip", "First Event"),
			FSlateIcon(FInsightsStyle::GetStyleSetName(), "Icons.FindFirst.ToolBar"),
			EUserInterfaceActionType::Button
		);

		ToolbarBuilder.AddToolBarButton(
			FUIAction(FExecuteAction::CreateSP(this, &SPacketContentView::FindPreviousEvent, EEventNavigationType::AnyLevel)),
			NAME_None,
			TAttribute<FText>(),
			LOCTEXT("FindPreviousEventToolTip", "Previous Event"),
			FSlateIcon(FInsightsStyle::GetStyleSetName(), "Icons.FindPrevious.ToolBar"),
			EUserInterfaceActionType::Button
		);

		ToolbarBuilder.AddToolBarButton(
			FUIAction(FExecuteAction::CreateSP(this, &SPacketContentView::FindNextEvent, EEventNavigationType::AnyLevel)),
			NAME_None,
			TAttribute<FText>(),
			LOCTEXT("FindNextEventToolTip", "Next Event"),
			FSlateIcon(FInsightsStyle::GetStyleSetName(), "Icons.FindNext.ToolBar"),
			EUserInterfaceActionType::Button
		);

		ToolbarBuilder.AddToolBarButton(
			FUIAction(FExecuteAction::CreateSP(this, &SPacketContentView::FindLastEvent)),
			NAME_None,
			TAttribute<FText>(),
			LOCTEXT("FindLastEventToolTip", "Last Event"),
			FSlateIcon(FInsightsStyle::GetStyleSetName(), "Icons.FindLast.ToolBar"),
			EUserInterfaceActionType::Button
		);
	}
	ToolbarBuilder.EndSection();

	ToolbarBuilder.BeginSection("FilterByNetId");
	{
		ToolbarBuilder.AddWidget(
			SNew(SHorizontalBox)
			+ SHorizontalBox::Slot()
			.Padding(FMargin(4.0f, 0.0f, 2.0f, 0.0f))
			.AutoWidth()
			[
				SNew(SCheckBox)
				.ToolTipText(LOCTEXT("FilterByNetId_Tooltip", "Filter events that have the specified NetId."))
				.IsChecked(this, &SPacketContentView::FilterByNetId_IsChecked)
				.OnCheckStateChanged(this, &SPacketContentView::FilterByNetId_OnCheckStateChanged)
				[
					SNew(SBox)
					.Padding(FMargin(2.0f, 0.0f, 0.0f, 0.0f))
					[
						SNew(STextBlock)
						.Text(LOCTEXT("FilterByNetId_Text", "By NetId:"))
					]
				]
			]
			+ SHorizontalBox::Slot()
			.Padding(FMargin(2.0f, 0.0f, 4.0f, 0.0f))
			.AutoWidth()
			.VAlign(VAlign_Center)
			[
				SNew(SEditableTextBox)
				.RevertTextOnEscape(true)
				.SelectAllTextWhenFocused(true)
				.Text(this, &SPacketContentView::GetFilterNetIdText)
				.ToolTipText(LOCTEXT("NetId_Tooltip", "NetId"))
				.OnTextCommitted(this, &SPacketContentView::FilterNetId_OnTextCommitted)
				.MinDesiredWidth(40.0f)
			]
		);
	}
	ToolbarBuilder.EndSection();

	ToolbarBuilder.BeginSection("FilterByEventType");
	{
		ToolbarBuilder.AddWidget(
			SNew(SHorizontalBox)
			+ SHorizontalBox::Slot()
			.Padding(FMargin(4.0f, 0.0f, 2.0f, 0.0f))
			.AutoWidth()
			[
				SNew(SCheckBox)
				.ToolTipText(LOCTEXT("FilterByEventType_Tooltip", "Filter events that have the specified type.\n\nTo set the event type:\n\tdouble click either an event in the Packet Content view\n\tor an event type in the NetStats tree view."))
				.IsChecked(this, &SPacketContentView::FilterByEventType_IsChecked)
				.OnCheckStateChanged(this, &SPacketContentView::FilterByEventType_OnCheckStateChanged)
				[
					SNew(SBox)
					.Padding(FMargin(2.0f, 0.0f, 0.0f, 0.0f))
					[
						SNew(STextBlock)
						.Text(LOCTEXT("FilterByEventType_Text", "By Type:"))
					]
				]
			]
			+ SHorizontalBox::Slot()
			.Padding(FMargin(2.0f, 0.0f, 4.0f, 0.0f))
			.AutoWidth()
			.VAlign(VAlign_Center)
			[
				SNew(SEditableTextBox)
				.Text(this, &SPacketContentView::GetFilterEventTypeText)
				.ToolTipText(LOCTEXT("EventType_Tooltip", "Event Type\n\nTo set the event type:\n\tdouble click either an event in the Packet Content view\n\tor an event type in the NetStats tree view."))
				.IsReadOnly(true)
				.MinDesiredWidth(120.0f)
			]
		);
	}
	ToolbarBuilder.EndSection();

	ToolbarBuilder.BeginSection("HighlightFilteredEvents");
	{
		ToolbarBuilder.AddWidget(
			SNew(SBox)
			.Padding(FMargin(4.0f, 0.0f, 4.0f, 0.0f))
			[
				SNew(SCheckBox)
				.ToolTipText(LOCTEXT("HighlightFilteredEvents_Tooltip", "Highlight filtered events."))
				.IsChecked(this, &SPacketContentView::HighlightFilteredEvents_IsChecked)
				.OnCheckStateChanged(this, &SPacketContentView::HighlightFilteredEvents_OnCheckStateChanged)
				[
					SNew(SBox)
					.Padding(FMargin(4.0f, 0.0f, 4.0f, 0.0f))
					[
						SNew(STextBlock)
						.Text(LOCTEXT("HighlightFilteredEvents_Text", "Highlight"))
					]
				]
			]
		);
	}
	ToolbarBuilder.EndSection();
	ToolbarBuilder.BeginSection("AggregationType");
	{
		ToolbarBuilder.AddWidget(
			SNew(SBox)
			.Padding(FMargin(12.0f, 0.0f, 0.0f, 0.0f))
			[
				AggregationModeWidget
			]
		);
	}
	ToolbarBuilder.EndSection();

	ChildSlot
	[
		SNew(SOverlay)
		.Visibility(EVisibility::SelfHitTestInvisible)

		+ SOverlay::Slot()
		.HAlign(HAlign_Fill)
		.VAlign(VAlign_Top)
		.Padding(FMargin(0.0f))
		[
			ToolbarBuilder.MakeWidget()
		]

		+ SOverlay::Slot()
		.VAlign(VAlign_Bottom)
		.Padding(FMargin(0.0f))
		[
			SAssignNew(HorizontalScrollBar, SScrollBar)
			.Orientation(Orient_Horizontal)
			.AlwaysShowScrollbar(false)
			.Visibility(EVisibility::Visible)
			.OnUserScrolled(this, &SPacketContentView::HorizontalScrollBar_OnUserScrolled)
		]
	];

	UpdateHorizontalScrollBar();

	BindCommands();
}

////////////////////////////////////////////////////////////////////////////////////////////////////

void SPacketContentView::FindPreviousPacket()
{
	TSharedPtr<SNetworkingProfilerWindow> ProfilerWindow = ProfilerWindowWeakPtr.Pin();
	if (ProfilerWindow.IsValid())
	{
		TSharedPtr<SPacketView> PacketView = ProfilerWindow->GetPacketView();
		if (PacketView.IsValid())
		{
			PacketView->SelectPreviousPacket();
		}
	}
}

////////////////////////////////////////////////////////////////////////////////////////////////////

void SPacketContentView::FindNextPacket()
{
	TSharedPtr<SNetworkingProfilerWindow> ProfilerWindow = ProfilerWindowWeakPtr.Pin();
	if (ProfilerWindow.IsValid())
	{
		TSharedPtr<SPacketView> PacketView = ProfilerWindow->GetPacketView();
		if (PacketView.IsValid())
		{
			PacketView->SelectNextPacket();
		}
	}
}

////////////////////////////////////////////////////////////////////////////////////////////////////

FText SPacketContentView::GetPacketText() const
{
	return FText::AsNumber(PacketSequence);
}

////////////////////////////////////////////////////////////////////////////////////////////////////

void SPacketContentView::Packet_OnTextCommitted(const FText& InNewText, ETextCommit::Type InTextCommit)
{
	if (InNewText.IsNumeric())
	{
		uint32 NewPacketSequence = 0;
		TTypeFromString<uint32>::FromString(NewPacketSequence, *InNewText.ToString());

		TSharedPtr<SNetworkingProfilerWindow> ProfilerWindow = ProfilerWindowWeakPtr.Pin();
		if (ProfilerWindow.IsValid())
		{
			TSharedPtr<SPacketView> PacketView = ProfilerWindow->GetPacketView();
			if (PacketView.IsValid())
			{
				PacketView->SelectPacketBySequenceNumber(NewPacketSequence);
			}
		}
	}
}

////////////////////////////////////////////////////////////////////////////////////////////////////

void SPacketContentView::FindFirstEvent()
{
	if (FilteredDrawState->Events.Num() > 0)
	{
		SelectedEvent.Set(FilteredDrawState->Events[0]);
		OnSelectedEventChanged();
		BringEventIntoView(SelectedEvent);
	}
	else
	{
		FMessageLog ReportMessageLog(FNetworkingProfilerManager::Get()->GetLogListingName());
		ReportMessageLog.Error(LOCTEXT("NoEventFound", "No event found!"));
		ReportMessageLog.Notify();
	}
}

////////////////////////////////////////////////////////////////////////////////////////////////////

void SPacketContentView::FindPreviousEvent(EEventNavigationType NavigationType)
{
	if (!SelectedEvent.IsValid())
	{
		FindFirstEvent();
		return;
	}

	FNetworkPacketEventRef PreviousSelectedEvent = SelectedEvent;

	const int32 EventCount = FilteredDrawState->Events.Num();
	for (int32 EventIndex = EventCount - 1; EventIndex >= 0; --EventIndex)
	{
		const FNetworkPacketEvent& Event = FilteredDrawState->Events[EventIndex];
		if (Event.Equals(SelectedEvent.Event))
		{
			if (EventIndex > 0)
			{
				switch (NavigationType)
				{
				case EEventNavigationType::AnyLevel:
					SelectedEvent.Set(FilteredDrawState->Events[EventIndex - 1]);
					OnSelectedEventChanged();
					break;
				case EEventNavigationType::SameLevel:
					for (int32 PrevEventIndex = EventIndex - 1; PrevEventIndex >= 0; --PrevEventIndex)
					{
						const FNetworkPacketEvent& PrevEvent = FilteredDrawState->Events[PrevEventIndex];
						if (Event.Level == PrevEvent.Level)
						{
							SelectedEvent.Set(FilteredDrawState->Events[PrevEventIndex]);
							OnSelectedEventChanged();
							break;
						}
					}
					break;
				default:
					break;
				}
				break;
			}
		}
		else if (Event.BitOffset <= SelectedEvent.Event.BitOffset)
		{
			if (Event.BitOffset < SelectedEvent.Event.BitOffset || Event.Level < SelectedEvent.Event.Level)
			{
				SelectedEvent.Set(Event);
				OnSelectedEventChanged();
				break;
			}
		}
	}

	BringEventIntoView(SelectedEvent);

	if (PreviousSelectedEvent.Equals(SelectedEvent))
	{
		FMessageLog ReportMessageLog(FNetworkingProfilerManager::Get()->GetLogListingName());
		ReportMessageLog.Error(LOCTEXT("NoEventFound", "No event found!"));
		ReportMessageLog.Notify();
	}
}

////////////////////////////////////////////////////////////////////////////////////////////////////

void SPacketContentView::FindNextEvent(EEventNavigationType NavigationType)
{
	if (!SelectedEvent.IsValid())
	{
		FindLastEvent();
		return;
	}

	FNetworkPacketEventRef PreviousSelectedEvent = SelectedEvent;

	const int32 EventCount = FilteredDrawState->Events.Num();
	for (int32 EventIndex = 0; EventIndex < EventCount; ++EventIndex)
	{
		const FNetworkPacketEvent& Event = FilteredDrawState->Events[EventIndex];
		if (Event.Equals(SelectedEvent.Event))
		{
			if (EventIndex < EventCount - 1)
			{
				switch (NavigationType)
				{
				case EEventNavigationType::AnyLevel:
					SelectedEvent.Set(FilteredDrawState->Events[EventIndex + 1]);
					OnSelectedEventChanged();
					break;
				case EEventNavigationType::SameLevel:
					for (int32 NextEventIndex = EventIndex + 1; NextEventIndex <= EventCount - 1; ++NextEventIndex)
					{
						const FNetworkPacketEvent& NextEvent = FilteredDrawState->Events[NextEventIndex];
						if (Event.Level == NextEvent.Level)
						{
							SelectedEvent.Set(FilteredDrawState->Events[NextEventIndex]);
							OnSelectedEventChanged();
							break;
						}
					}
					break;
				default:
					break;
				}
				break;
			}
		}
		else if (Event.BitOffset >= SelectedEvent.Event.BitOffset)
		{
			if (Event.BitOffset > SelectedEvent.Event.BitOffset || Event.Level > SelectedEvent.Event.Level)
			{
				SelectedEvent.Set(Event);
				OnSelectedEventChanged();
				break;
			}
		}
	}

	BringEventIntoView(SelectedEvent);

	if (PreviousSelectedEvent.Equals(SelectedEvent))
	{
		FMessageLog ReportMessageLog(FNetworkingProfilerManager::Get()->GetLogListingName());
		ReportMessageLog.Error(LOCTEXT("NoEventFound", "No event found!"));
		ReportMessageLog.Notify();
	}
}

////////////////////////////////////////////////////////////////////////////////////////////////////

void SPacketContentView::FindLastEvent()
{
	if (FilteredDrawState->Events.Num() > 0)
	{
		SelectedEvent.Set(FilteredDrawState->Events.Last());
		OnSelectedEventChanged();
		BringEventIntoView(SelectedEvent);
	}
	else
	{
		FMessageLog ReportMessageLog(FNetworkingProfilerManager::Get()->GetLogListingName());
		ReportMessageLog.Error(LOCTEXT("NoEventFound", "No event found!"));
		ReportMessageLog.Notify();
	}
}

////////////////////////////////////////////////////////////////////////////////////////////////////

void SPacketContentView::FindPreviousLevel()
{
	if (!SelectedEvent.IsValid())
	{
		FindFirstEvent();
		return;
	}

	const int32 EventCount = FilteredDrawState->Events.Num();
	for (int32 EventIndex = 0; EventIndex < EventCount; ++EventIndex)
	{
		const FNetworkPacketEvent& Event = FilteredDrawState->Events[EventIndex];
		if (Event.Equals(SelectedEvent.Event))
		{
			for (int32 PrevEventIndex = EventIndex - 1; PrevEventIndex > 0; --PrevEventIndex)
			{
				const FNetworkPacketEvent& PrevEvent = FilteredDrawState->Events[PrevEventIndex];
				if (PrevEvent.Level < Event.Level &&
					PrevEvent.BitOffset <= Event.BitOffset &&
					PrevEvent.BitSize + PrevEvent.BitOffset >= Event.BitSize + Event.BitOffset)
				{
					SelectedEvent.Set(FilteredDrawState->Events[PrevEventIndex]);
					OnSelectedEventChanged();
					break;
				}
			}
			break;
		}
	}

	BringEventIntoView(SelectedEvent);
}

////////////////////////////////////////////////////////////////////////////////////////////////////

void SPacketContentView::FindNextLevel()
{
	if (!SelectedEvent.IsValid())
	{
		FindLastEvent();
		return;
	}

	const int32 EventCount = FilteredDrawState->Events.Num();
	for (int32 EventIndex = 0; EventIndex < EventCount; ++EventIndex)
	{
		const FNetworkPacketEvent& Event = FilteredDrawState->Events[EventIndex];
		if (Event.Equals(SelectedEvent.Event))
		{
			for (int32 NextEventIndex = EventIndex + 1; NextEventIndex < EventCount; ++NextEventIndex)
			{
				const FNetworkPacketEvent& NextEvent = FilteredDrawState->Events[NextEventIndex];
				if (NextEvent.Level > Event.Level &&
					NextEvent.BitOffset >= Event.BitOffset &&
					NextEvent.BitSize + NextEvent.BitOffset <= Event.BitSize + Event.BitOffset)
				{
					SelectedEvent.Set(FilteredDrawState->Events[NextEventIndex]);
					OnSelectedEventChanged();
					break;
				}
			}
			break;
		}
	}

	BringEventIntoView(SelectedEvent);
}

////////////////////////////////////////////////////////////////////////////////////////////////////

ECheckBoxState SPacketContentView::FilterByNetId_IsChecked() const
{
	return bFilterByNetId ? ECheckBoxState::Checked : ECheckBoxState::Unchecked;
}

////////////////////////////////////////////////////////////////////////////////////////////////////

void SPacketContentView::FilterByNetId_OnCheckStateChanged(ECheckBoxState NewState)
{
	bFilterByNetId = (NewState == ECheckBoxState::Checked);
	bIsStateDirty = true;

	TSharedPtr<SNetworkingProfilerWindow> ProfilerWindow = ProfilerWindowWeakPtr.Pin();
	if (ProfilerWindow.IsValid())
	{
		TSharedPtr<SPacketView> PacketView = ProfilerWindow->GetPacketView();
		if (PacketView.IsValid())
		{
			PacketView->InvalidateState();
		}
	}
}

////////////////////////////////////////////////////////////////////////////////////////////////////

FText SPacketContentView::GetFilterNetIdText() const
{
	return FText::AsNumber(FilterNetId);
}

////////////////////////////////////////////////////////////////////////////////////////////////////

void SPacketContentView::FilterNetId_OnTextCommitted(const FText& InNewText, ETextCommit::Type InTextCommit)
{
	if (InNewText.IsNumeric())
	{
		uint64 NewNetId = 0;
		TTypeFromString<uint64>::FromString(NewNetId, *InNewText.ToString());
		SetFilterNetId(NewNetId);
	}
}

////////////////////////////////////////////////////////////////////////////////////////////////////

ECheckBoxState SPacketContentView::FilterByEventType_IsChecked() const
{
	return bFilterByEventType ? ECheckBoxState::Checked : ECheckBoxState::Unchecked;
}

////////////////////////////////////////////////////////////////////////////////////////////////////

void SPacketContentView::FilterByEventType_OnCheckStateChanged(ECheckBoxState NewState)
{
	bFilterByEventType = (NewState == ECheckBoxState::Checked);
	bIsStateDirty = true;

	TSharedPtr<SNetworkingProfilerWindow> ProfilerWindow = ProfilerWindowWeakPtr.Pin();
	if (ProfilerWindow.IsValid())
	{
		TSharedPtr<SPacketView> PacketView = ProfilerWindow->GetPacketView();
		if (PacketView.IsValid())
		{
			PacketView->InvalidateState();
		}
	}
}

////////////////////////////////////////////////////////////////////////////////////////////////////

ECheckBoxState SPacketContentView::HighlightFilteredEvents_IsChecked() const
{
	return bHighlightFilteredEvents ? ECheckBoxState::Checked : ECheckBoxState::Unchecked;
}

////////////////////////////////////////////////////////////////////////////////////////////////////

void SPacketContentView::HighlightFilteredEvents_OnCheckStateChanged(ECheckBoxState NewState)
{
	bHighlightFilteredEvents = (NewState == ECheckBoxState::Checked);
	bIsStateDirty = true;
}

////////////////////////////////////////////////////////////////////////////////////////////////////

void SPacketContentView::Tick(const FGeometry& AllottedGeometry, const double InCurrentTime, const float InDeltaTime)
{
	if (ThisGeometry != AllottedGeometry || bIsViewportDirty)
	{
		bIsViewportDirty = false;
		const float ViewWidth = static_cast<float>(AllottedGeometry.GetLocalSize().X);
		const float ViewHeight = static_cast<float>(AllottedGeometry.GetLocalSize().Y);
		Viewport.SetSize(ViewWidth, ViewHeight);
		bIsStateDirty = true;
	}

	ThisGeometry = AllottedGeometry;

	const float FontScale = AllottedGeometry.Scale;
	Tooltip.SetFontScale(FontScale);

	FAxisViewportDouble& ViewportX = Viewport.GetHorizontalAxisViewport();

	if (!bIsScrolling)
	{
		// Elastic snap to horizontal limits.
		if (ViewportX.UpdatePosWithinLimits())
		{
			bIsStateDirty = true;
		}
	}

	if (bIsStateDirty)
	{
		bIsStateDirty = false;
		UpdateState(FontScale);
		AdjustForSplitContent();
	}

	Tooltip.Update();
	if (!MousePosition.IsZero())
	{
		Tooltip.SetPosition(MousePosition, 0.0f, Viewport.GetWidth(), 0.0f, Viewport.GetHeight() - 12.0f);
	}
}

////////////////////////////////////////////////////////////////////////////////////////////////////

void SPacketContentView::ResetPacket()
{
	GameInstanceIndex = 0;
	ConnectionIndex = 0;
	ConnectionMode = TraceServices::ENetProfilerConnectionMode::Outgoing;
	PacketIndex = 0;
	PacketSequence = 0;
	PacketBitSize = 0;

	FAxisViewportDouble& ViewportX = Viewport.GetHorizontalAxisViewport();
	ViewportX.SetMinMaxValueInterval(0.0, 0.0);
	ViewportX.CenterOnValue(0.0);
	UpdateHorizontalScrollBar();

	DrawState->Reset();
	FilteredDrawState->Reset();
	bIsStateDirty = true;

	HoveredEvent.Reset();
	SelectedEvent.Reset();
}

////////////////////////////////////////////////////////////////////////////////////////////////////

void SPacketContentView::SetPacket(uint32 InGameInstanceIndex, uint32 InConnectionIndex, TraceServices::ENetProfilerConnectionMode InConnectionMode, uint32 InPacketIndex, int64 InPacketBitSize)
{
	GameInstanceIndex = InGameInstanceIndex;
	ConnectionIndex = InConnectionIndex;
	ConnectionMode = InConnectionMode;
	PacketIndex = InPacketIndex;
	PacketSequence = GetPacketSequence(InPacketIndex);
	PacketBitSize = InPacketBitSize;

	FAxisViewportDouble& ViewportX = Viewport.GetHorizontalAxisViewport();
	ViewportX.SetMinMaxValueInterval(0.0, static_cast<double>(InPacketBitSize));
	ViewportX.CenterOnValueInterval(0.0, static_cast<double>(InPacketBitSize));
	UpdateHorizontalScrollBar();

	DrawState->Reset();
	FilteredDrawState->Reset();
	bIsStateDirty = true;

	HoveredEvent.Reset();
	SelectedEvent.Reset();
}

////////////////////////////////////////////////////////////////////////////////////////////////////

void SPacketContentView::SetFilterNetId(const uint64 InNetId)
{
	FilterNetId = InNetId;

	if (bFilterByNetId)
	{
		bIsStateDirty = true;

		TSharedPtr<SNetworkingProfilerWindow> ProfilerWindow = ProfilerWindowWeakPtr.Pin();
		if (ProfilerWindow.IsValid())
		{
			TSharedPtr<SPacketView> PacketView = ProfilerWindow->GetPacketView();
			if (PacketView.IsValid())
			{
				PacketView->InvalidateState();
			}
		}
	}
}

////////////////////////////////////////////////////////////////////////////////////////////////////

void SPacketContentView::SetFilterEventType(const uint32 InEventTypeIndex, const FText& InEventName)
{
	FilterEventTypeIndex = InEventTypeIndex;
	FilterEventName = InEventName;

	if (bFilterByEventType)
	{
		bIsStateDirty = true;

		TSharedPtr<SNetworkingProfilerWindow> ProfilerWindow = ProfilerWindowWeakPtr.Pin();
		if (ProfilerWindow.IsValid())
		{
			TSharedPtr<SPacketView> PacketView = ProfilerWindow->GetPacketView();
			if (PacketView.IsValid())
			{
				PacketView->InvalidateState();
			}
		}
	}
}

////////////////////////////////////////////////////////////////////////////////////////////////////

void SPacketContentView::EnableFilterEventType(const uint32 InEventTypeIndex)
{
	FText EventName;

	TSharedPtr<const TraceServices::IAnalysisSession> Session = FInsightsManager::Get()->GetSession();
	if (Session.IsValid())
	{
		TraceServices::FAnalysisSessionReadScope SessionReadScope(*Session.Get());
		const TraceServices::INetProfilerProvider* NetProfilerProvider = TraceServices::ReadNetProfilerProvider(*Session.Get());
		if (NetProfilerProvider)
		{
			NetProfilerProvider->ReadEventType(InEventTypeIndex, [&EventName](const TraceServices::FNetProfilerEventType& EventType)
			{
				EventName = FText::FromString(EventType.Name);
			});
		}
	}

	bFilterByEventType = true;
	SetFilterEventType(InEventTypeIndex, EventName);
	bHighlightFilteredEvents = true;
	bIsStateDirty = true;
}

////////////////////////////////////////////////////////////////////////////////////////////////////

uint32 SPacketContentView::GetPacketSequence(int32 InPacketIndex) const
{
	uint32 NewSequenceNumber = 0U;

	TSharedPtr<const TraceServices::IAnalysisSession> Session = FInsightsManager::Get()->GetSession();
	if (Session.IsValid())
	{
		TraceServices::FAnalysisSessionReadScope SessionReadScope(*Session.Get());
		const TraceServices::INetProfilerProvider* NetProfilerProvider = TraceServices::ReadNetProfilerProvider(*Session.Get());
		if (NetProfilerProvider)
		{
			NetProfilerProvider->EnumeratePackets(ConnectionIndex, ConnectionMode, InPacketIndex, InPacketIndex, [&NewSequenceNumber](const TraceServices::FNetProfilerPacket& Packet)
			{
				NewSequenceNumber = Packet.SequenceNumber;
			});
		}
	}

	return NewSequenceNumber;
}

////////////////////////////////////////////////////////////////////////////////////////////////////

void SPacketContentView::DisableFilterEventType()
{
	bFilterByEventType = false;
	bHighlightFilteredEvents = false;
	bIsStateDirty = true;
}

////////////////////////////////////////////////////////////////////////////////////////////////////

void SPacketContentView::UpdateState(float FontScale)
{
	FStopwatch Stopwatch;
	Stopwatch.Start();

	if (PacketBitSize > 0)
	{
		FPacketContentViewDrawStateBuilder Builder(*DrawState, Viewport, FontScale);
		FPacketContentViewDrawStateBuilder FilteredDrawStateBuilder(*FilteredDrawState, Viewport, FontScale);

		TSharedPtr<const TraceServices::IAnalysisSession> Session = FInsightsManager::Get()->GetSession();
		if (Session.IsValid())
		{
			TraceServices::FAnalysisSessionReadScope SessionReadScope(*Session.Get());
			const TraceServices::INetProfilerProvider* NetProfilerProvider = TraceServices::ReadNetProfilerProvider(*Session.Get());
			if (NetProfilerProvider)
			{
				const FAxisViewportDouble& ViewportX = Viewport.GetHorizontalAxisViewport();
<<<<<<< HEAD

				//const int64 StartPos = static_cast<int64>(FMath::FloorToDouble(ViewportX.GetValueAtOffset(0.0f)));
				//const int64 EndPos = static_cast<int64>(FMath::CeilToDouble(ViewportX.GetValueAtOffset(ViewportX.GetSize())));
				const uint32 StartPos = 0;
				const uint32 EndPos = static_cast<uint32>(PacketBitSize);
				NetProfilerProvider->EnumeratePacketContentEventsByPosition(ConnectionIndex, ConnectionMode, PacketIndex, StartPos, EndPos, [this, &Builder, &FilteredDrawStateBuilder, NetProfilerProvider](const TraceServices::FNetProfilerContentEvent& Event)
				{
					const TCHAR* Name = nullptr;
					NetProfilerProvider->ReadName(Event.NameIndex, [&Name](const TraceServices::FNetProfilerName& NetProfilerName)
=======

				// Count all events in packet, including split data
				const uint32 StartPos = 0U;
				const uint32 EndPos = ~0U;
				uint32 EndNetIdMatchPos = ~0U;
				uint32 EndEventTypeMatchPos = ~0U;

				NetProfilerProvider->EnumeratePacketContentEventsByPosition(ConnectionIndex, ConnectionMode, PacketIndex, StartPos, EndPos, [this, &Builder, &FilteredDrawStateBuilder, NetProfilerProvider, &EndNetIdMatchPos, &EndEventTypeMatchPos](const TraceServices::FNetProfilerContentEvent& Event)
				{
					const TCHAR* Name = nullptr;

					uint32 NameIndex = Event.NameIndex;
					uint64 NetId = 0;
					if (Event.ObjectInstanceIndex != 0)
					{
						NetProfilerProvider->ReadObject(GameInstanceIndex, Event.ObjectInstanceIndex, [&NetId, &NameIndex](const TraceServices::FNetProfilerObjectInstance& ObjectInstance)
						{
							NameIndex = ObjectInstance.NameIndex;
							NetId = ObjectInstance.NetObjectId;
						});
					}

					NetProfilerProvider->ReadName(NameIndex, [&Name](const TraceServices::FNetProfilerName& NetProfilerName)
>>>>>>> 4af6daef
					{
						Name = NetProfilerName.Name;
					});

<<<<<<< HEAD
					uint32 NetId = 0;
					if (Event.ObjectInstanceIndex != 0)
					{
						NetProfilerProvider->ReadObject(GameInstanceIndex, Event.ObjectInstanceIndex, [&NetId](const TraceServices::FNetProfilerObjectInstance& ObjectInstance)
						{
							NetId = ObjectInstance.NetId;
						});
					}

					Builder.AddEvent(Event, Name, NetId);

					if ((!bFilterByEventType || FilterEventTypeIndex == Event.EventTypeIndex) &&
						(!bFilterByNetId || (Event.ObjectInstanceIndex != 0 && FilterNetId == NetId)))
=======
					Builder.AddEvent(Event, Name, NetId);

					// Include events and sub-events matching event type
					if (bFilterByEventType)
					{
						if (Event.EndPos > EndEventTypeMatchPos)
						{
							EndEventTypeMatchPos = ~0U;
						}
						if (EndEventTypeMatchPos == ~0U && FilterEventTypeIndex == Event.EventTypeIndex)
						{
							EndEventTypeMatchPos = Event.EndPos;
						}
					}

					// Include events and sub-events matching net id
					if (bFilterByNetId)
					{
						if (Event.EndPos > EndNetIdMatchPos)
						{
							EndNetIdMatchPos = ~0U;
						}
						if (EndNetIdMatchPos == ~0U && (Event.ObjectInstanceIndex != 0 && FilterNetId == NetId))
						{
							EndNetIdMatchPos = Event.EndPos;
						}
					}

					if ((!bFilterByNetId || EndNetIdMatchPos != ~0U) && (!bFilterByEventType || EndEventTypeMatchPos != ~0U))
>>>>>>> 4af6daef
					{
						FilteredDrawStateBuilder.AddEvent(Event, Name, NetId);
					}
				});
			}
		}

		Builder.Flush();
		FilteredDrawStateBuilder.Flush();
	}

	Stopwatch.Stop();
	UpdateDurationHistory.AddValue(Stopwatch.AccumulatedTime);
}

////////////////////////////////////////////////////////////////////////////////////////////////////

void SPacketContentView::UpdateHoveredEvent()
{
	HoveredEvent = GetEventAtMousePosition(static_cast<float>(MousePosition.X), static_cast<float>(MousePosition.Y));
	//if (!HoveredEvent.IsValid())
	//{
	//	HoveredEvent = GetEventAtMousePosition(MousePosition.X - 1.0f, MousePosition.Y);
	//}
	//if (!HoveredEvent.IsValid())
	//{
	//	HoveredEvent = GetEventAtMousePosition(MousePosition.X + 1.0f, MousePosition.Y);
	//}

	if (HoveredEvent.IsValid())
	{
		// Init the tooltip's content.
		Tooltip.ResetContent();

		const FNetworkPacketEvent& Event = HoveredEvent.Event;
		FString Name(TEXT("?"));
		TraceServices::FNetProfilerEventType EventType;
		TraceServices::FNetProfilerObjectInstance ObjectInstance;

		TSharedPtr<const TraceServices::IAnalysisSession> Session = FInsightsManager::Get()->GetSession();
		if (Session.IsValid())
		{
			TraceServices::FAnalysisSessionReadScope SessionReadScope(*Session.Get());
			const TraceServices::INetProfilerProvider* NetProfilerProvider = TraceServices::ReadNetProfilerProvider(*Session.Get());
			if (NetProfilerProvider)
			{
				NetProfilerProvider->ReadEventType(Event.EventTypeIndex, [&EventType](const TraceServices::FNetProfilerEventType& InEventType)
				{
					EventType = InEventType;
				});

				NetProfilerProvider->ReadName(EventType.NameIndex, [&Name](const TraceServices::FNetProfilerName& NetProfilerName)
				{
					Name = NetProfilerName.Name;
				});

				if (Event.ObjectInstanceIndex != 0)
				{
					NetProfilerProvider->ReadObject(GameInstanceIndex, Event.ObjectInstanceIndex, [&ObjectInstance](const TraceServices::FNetProfilerObjectInstance& InObjectInstance)
					{
						ObjectInstance = InObjectInstance;
					});
				}
			}
		}

		Tooltip.AddTitle(Name);

		if (Event.ObjectInstanceIndex != 0)
		{
<<<<<<< HEAD
			Tooltip.AddNameValueTextLine(TEXT("Net Id:"), FText::AsNumber(ObjectInstance.NetId).ToString());
=======
			Tooltip.AddNameValueTextLine(TEXT("Net Id:"), FText::AsNumber(ObjectInstance.NetObjectId).ToString());
>>>>>>> 4af6daef
			Tooltip.AddNameValueTextLine(TEXT("Type Id:"), FString::Printf(TEXT("0x%016" UINT64_x_FMT), ObjectInstance.TypeId));
			Tooltip.AddNameValueTextLine(TEXT("Obj. LifeTime:"), FString::Format(TEXT("from {0} to {1}"),
				{ TimeUtils::FormatTimeAuto(ObjectInstance.LifeTime.Begin), TimeUtils::FormatTimeAuto(ObjectInstance.LifeTime.End) }));
		}

		Tooltip.AddNameValueTextLine(TEXT("Offset:"), FString::Format(TEXT("bit {0}"), { FText::AsNumber(Event.BitOffset).ToString() }));
		if (Event.BitSize == 1)
		{
			Tooltip.AddNameValueTextLine(TEXT("Size:"), TEXT("1 bit"));
		}
		else
		{
			Tooltip.AddNameValueTextLine(TEXT("Size:"), FString::Format(TEXT("{0} bits"), { FText::AsNumber(Event.BitSize).ToString() }));
		}

		Tooltip.AddNameValueTextLine(TEXT("Level:"), FText::AsNumber(Event.Level).ToString());

		Tooltip.UpdateLayout();

		Tooltip.SetDesiredOpacity(1.0f);
	}
	else
	{
		Tooltip.SetDesiredOpacity(0.0f);
	}
}

////////////////////////////////////////////////////////////////////////////////////////////////////

void SPacketContentView::OnSelectedEventChanged()
{
	TSharedPtr<SNetworkingProfilerWindow> ProfilerWindow = ProfilerWindowWeakPtr.Pin();
	if (ProfilerWindow.IsValid())
	{
		if (SelectedEvent.IsValid())
		{
			// Select the node coresponding to net event type of selected net event instance.
			ProfilerWindow->SetSelectedEventTypeIndex(SelectedEvent.Event.EventTypeIndex);
		}
	}
}

////////////////////////////////////////////////////////////////////////////////////////////////////

void SPacketContentView::SelectHoveredEvent()
{
	SelectedEvent = HoveredEvent;
	OnSelectedEventChanged();
	BringEventIntoView(SelectedEvent);
}

////////////////////////////////////////////////////////////////////////////////////////////////////

FNetworkPacketEventRef SPacketContentView::GetEventAtMousePosition(float X, float Y)
{
	if (!bIsStateDirty)
	{
		for (const FNetworkPacketEvent& Event : DrawState->Events)
		{
			const FAxisViewportDouble& ViewportX = Viewport.GetHorizontalAxisViewport();

			const float EventX1 = ViewportX.GetRoundedOffsetForValue(static_cast<double>(Event.BitOffset));
			const float EventX2 = ViewportX.GetRoundedOffsetForValue(static_cast<double>(Event.BitOffset + Event.BitSize));

			const float EventY = Viewport.GetTopEventPosY() + (Viewport.GetEventHeight() + Viewport.GetEventDY()) * Event.Level;

			constexpr float ToleranceX = 1.0f;

			if (X >= EventX1 - ToleranceX && X <= EventX2 &&
				Y >= EventY - Viewport.GetEventDY() / 2 && Y < EventY + Viewport.GetEventHeight() + Viewport.GetEventDY() / 2)
			{
				return FNetworkPacketEventRef(Event);
			}
		}
	}
	return FNetworkPacketEventRef();
}

////////////////////////////////////////////////////////////////////////////////////////////////////

int32 SPacketContentView::OnPaint(const FPaintArgs& Args, const FGeometry& AllottedGeometry, const FSlateRect& MyCullingRect, FSlateWindowElementList& OutDrawElements, int32 LayerId, const FWidgetStyle& InWidgetStyle, bool bParentEnabled) const
{
	const bool bEnabled = ShouldBeEnabled(bParentEnabled);
	const ESlateDrawEffect DrawEffects = bEnabled ? ESlateDrawEffect::None : ESlateDrawEffect::DisabledEffect;
	FDrawContext DrawContext(AllottedGeometry, MyCullingRect, InWidgetStyle, DrawEffects, OutDrawElements, LayerId);

	const float ViewWidth = static_cast<float>(AllottedGeometry.Size.X);
	const float ViewHeight = static_cast<float>(AllottedGeometry.Size.Y);

	//////////////////////////////////////////////////
	{
		FStopwatch Stopwatch;
		Stopwatch.Start();

		FPacketContentViewDrawHelper Helper(DrawContext, Viewport);

		Helper.DrawBackground();

		if (bHighlightFilteredEvents && (bFilterByNetId || bFilterByEventType))
		{
			Helper.Draw(*DrawState, 0.1f);
			Helper.Draw(*FilteredDrawState);
		}
		else
		{
			// Draw the events contained by the network packet using the cached draw state.
			Helper.Draw(*DrawState);
		}

		if (!FNetworkPacketEventRef::AreEquals(SelectedEvent, HoveredEvent))
		{
			// Highlight the selected event (if any).
			if (SelectedEvent.IsValid())
			{
				Helper.DrawEventHighlight(SelectedEvent.Event, FPacketContentViewDrawHelper::EHighlightMode::Selected);
			}

			// Highlight the hovered event (if any).
			if (HoveredEvent.IsValid())
			{
				Helper.DrawEventHighlight(HoveredEvent.Event, FPacketContentViewDrawHelper::EHighlightMode::Hovered);
			}
		}
		else
		{
			// Highlight the selected and hovered event (if any).
			if (SelectedEvent.IsValid())
			{
				Helper.DrawEventHighlight(SelectedEvent.Event, FPacketContentViewDrawHelper::EHighlightMode::SelectedAndHovered);
			}
		}

		// Draw tooltip for hovered Event.
		Tooltip.Draw(DrawContext);

		Stopwatch.Stop();
		DrawDurationHistory.AddValue(Stopwatch.AccumulatedTime);
	}
	//////////////////////////////////////////////////

	const bool bShouldDisplayDebugInfo = FInsightsManager::Get()->IsDebugInfoEnabled();
	if (bShouldDisplayDebugInfo)
	{
		const FSlateBrush* WhiteBrush = FInsightsStyle::Get().GetBrush("WhiteBrush");
		FSlateFontInfo SummaryFont = FAppStyle::Get().GetFontStyle("SmallFont");

		const TSharedRef<FSlateFontMeasure> FontMeasureService = FSlateApplication::Get().GetRenderer()->GetFontMeasureService();
		const float FontScale = DrawContext.Geometry.Scale;
		const float MaxFontCharHeight = static_cast<float>(FontMeasureService->Measure(TEXT("!"), SummaryFont, FontScale).Y / FontScale);
		const float DbgDY = MaxFontCharHeight;

		const float DbgW = 280.0f;
		const float DbgH = DbgDY * 5 + 3.0f;
		const float DbgX = ViewWidth - DbgW - 20.0f;
		float DbgY = 7.0f;

		DrawContext.LayerId++;

		DrawContext.DrawBox(DbgX - 2.0f, DbgY - 2.0f, DbgW, DbgH, WhiteBrush, FLinearColor(1.0, 1.0, 1.0, 0.9));
		DrawContext.LayerId++;

		FLinearColor DbgTextColor(0.0, 0.0, 0.0, 0.9);

		// Time interval since last OnPaint call.
		const uint64 CurrentTime = FPlatformTime::Cycles64();
		const uint64 OnPaintDuration = CurrentTime - LastOnPaintTime;
		LastOnPaintTime = CurrentTime;
		OnPaintDurationHistory.AddValue(OnPaintDuration);
		const uint64 AvgOnPaintDuration = OnPaintDurationHistory.ComputeAverage();
		const uint64 AvgOnPaintDurationMs = FStopwatch::Cycles64ToMilliseconds(AvgOnPaintDuration);
		const double AvgOnPaintFps = AvgOnPaintDurationMs != 0 ? 1.0 / FStopwatch::Cycles64ToSeconds(AvgOnPaintDuration) : 0.0;

		const uint64 AvgUpdateDurationMs = FStopwatch::Cycles64ToMilliseconds(UpdateDurationHistory.ComputeAverage());
		const uint64 AvgDrawDurationMs = FStopwatch::Cycles64ToMilliseconds(DrawDurationHistory.ComputeAverage());

		// Draw performance info.
		DrawContext.DrawText
		(
			DbgX, DbgY,
			FString::Printf(TEXT("U: %llu ms    D: %llu ms + %llu ms = %llu ms (%d fps)"),
				AvgUpdateDurationMs, // average duration of UpdateState calls
				AvgDrawDurationMs, // drawing time
				AvgOnPaintDurationMs - AvgDrawDurationMs, // other overhead to OnPaint calls
				AvgOnPaintDurationMs, // average time between two OnPaint calls
				FMath::RoundToInt(AvgOnPaintFps)), // framerate of OnPaint calls
			SummaryFont, DbgTextColor
		);
		DbgY += DbgDY;

		// Draw "the update stats".
		DrawContext.DrawText
		(
			DbgX, DbgY,
			FString::Printf(TEXT("U: %s events"),
				*FText::AsNumber(DrawState->Events.Num()).ToString()),
			SummaryFont, DbgTextColor
		);
		DbgY += DbgDY;

		// Draw "the draw stats".
		DrawContext.DrawText
		(
			DbgX, DbgY,
			FString::Printf(TEXT("D: %s boxes, %s borders (%s merged), %s texts"),
				*FText::AsNumber(DrawState->Boxes.Num()).ToString(),
				*FText::AsNumber(DrawState->Borders.Num()).ToString(),
				*FText::AsNumber(DrawState->GetNumMergedBoxes()).ToString(),
				*FText::AsNumber(DrawState->Texts.Num()).ToString()),
			SummaryFont, DbgTextColor
		);
		DbgY += DbgDY;

		// Draw viewport's horizontal info.
		DrawContext.DrawText
		(
			DbgX, DbgY,
			Viewport.GetHorizontalAxisViewport().ToDebugString(TEXT("X")),
			SummaryFont, DbgTextColor
		);
		DbgY += DbgDY;

		// Draw packet info.
		DrawContext.DrawText
		(
			DbgX, DbgY,
			FString::Printf(TEXT("Game Instance %d, Connection %d (%s), Packet %d"),
				GameInstanceIndex,
				ConnectionIndex,
				(ConnectionMode == TraceServices::ENetProfilerConnectionMode::Outgoing) ? TEXT("Outgoing") : TEXT("Incoming"),
				PacketIndex),
			SummaryFont, DbgTextColor
		);
		DbgY += DbgDY;
	}

	return SCompoundWidget::OnPaint(Args, AllottedGeometry, MyCullingRect, OutDrawElements, LayerId, InWidgetStyle, bParentEnabled && IsEnabled());
}

////////////////////////////////////////////////////////////////////////////////////////////////////

FReply SPacketContentView::OnMouseButtonDown(const FGeometry& MyGeometry, const FPointerEvent& MouseEvent)
{
	FReply Reply = FReply::Unhandled();

	MousePosition = MyGeometry.AbsoluteToLocal(MouseEvent.GetScreenSpacePosition());
	MousePositionOnButtonDown = MousePosition;

	ViewportPosXOnButtonDown = Viewport.GetHorizontalAxisViewport().GetPos();

	if (MouseEvent.GetEffectingButton() == EKeys::LeftMouseButton)
	{
		bIsLMB_Pressed = true;

		// Capture mouse.
		Reply = FReply::Handled().CaptureMouse(SharedThis(this));
	}
	else if (MouseEvent.GetEffectingButton() == EKeys::RightMouseButton)
	{
		bIsRMB_Pressed = true;

		// Capture mouse, so we can drag outside this widget.
		Reply = FReply::Handled().CaptureMouse(SharedThis(this));
	}

	return Reply;
}

////////////////////////////////////////////////////////////////////////////////////////////////////

FReply SPacketContentView::OnMouseButtonUp(const FGeometry& MyGeometry, const FPointerEvent& MouseEvent)
{
	FReply Reply = FReply::Unhandled();

	MousePosition = MyGeometry.AbsoluteToLocal(MouseEvent.GetScreenSpacePosition());
	MousePositionOnButtonUp = MousePosition;

	const bool bIsValidForMouseClick = MousePositionOnButtonUp.Equals(MousePositionOnButtonDown, MOUSE_SNAP_DISTANCE);

	if (MouseEvent.GetEffectingButton() == EKeys::LeftMouseButton)
	{
		if (bIsLMB_Pressed)
		{
			if (bIsScrolling)
			{
				bIsScrolling = false;
				CursorType = ECursorType::Default;
			}
			else if (bIsValidForMouseClick)
			{
				// Select the hovered timing event (if any).
				UpdateHoveredEvent();
				SelectHoveredEvent();
			}

			// Release mouse as we no longer drag.
			Reply = FReply::Handled().ReleaseMouseCapture();

			bIsLMB_Pressed = false;
		}
	}
	else if (MouseEvent.GetEffectingButton() == EKeys::RightMouseButton)
	{
		if (bIsRMB_Pressed)
		{
			if (bIsScrolling)
			{
				bIsScrolling = false;
				CursorType = ECursorType::Default;
			}
			else if (bIsValidForMouseClick)
			{
				//ShowContextMenu(MouseEvent);
			}

			// Release mouse as we no longer drag.
			Reply = FReply::Handled().ReleaseMouseCapture();

			bIsRMB_Pressed = false;
		}
	}

	return Reply;
}

////////////////////////////////////////////////////////////////////////////////////////////////////

FReply SPacketContentView::OnMouseMove(const FGeometry& MyGeometry, const FPointerEvent& MouseEvent)
{
	FReply Reply = FReply::Unhandled();

	MousePosition = MyGeometry.AbsoluteToLocal(MouseEvent.GetScreenSpacePosition());

	if (!MouseEvent.GetCursorDelta().IsZero())
	{
		if (MouseEvent.IsMouseButtonDown(EKeys::LeftMouseButton) ||
			MouseEvent.IsMouseButtonDown(EKeys::RightMouseButton))
		{
			if (HasMouseCapture())
			{
				if (!bIsScrolling)
				{
					bIsScrolling = true;
					CursorType = ECursorType::Hand;

					HoveredEvent.Reset();
					Tooltip.SetDesiredOpacity(0.0f);
				}

				FAxisViewportDouble& ViewportX = Viewport.GetHorizontalAxisViewport();
				const float PosX = ViewportPosXOnButtonDown + static_cast<float>(MousePositionOnButtonDown.X - MousePosition.X);
				ViewportX.ScrollAtPos(PosX);
				UpdateHorizontalScrollBar();
				bIsStateDirty = true;
			}
		}
		else
		{
			UpdateHoveredEvent();
		}

		Reply = FReply::Handled();
	}

	return Reply;
}

////////////////////////////////////////////////////////////////////////////////////////////////////

void SPacketContentView::OnMouseEnter(const FGeometry& MyGeometry, const FPointerEvent& MouseEvent)
{
}

////////////////////////////////////////////////////////////////////////////////////////////////////

void SPacketContentView::OnMouseLeave(const FPointerEvent& MouseEvent)
{
	if (!HasMouseCapture())
	{
		// No longer dragging (unless we have mouse capture).
		bIsScrolling = false;

		bIsLMB_Pressed = false;
		bIsRMB_Pressed = false;

		MousePosition = FVector2D::ZeroVector;

		HoveredEvent.Reset();
		Tooltip.SetDesiredOpacity(0.0f);

		CursorType = ECursorType::Default;
	}
}

////////////////////////////////////////////////////////////////////////////////////////////////////

FReply SPacketContentView::OnMouseWheel(const FGeometry& MyGeometry, const FPointerEvent& MouseEvent)
{
	MousePosition = MyGeometry.AbsoluteToLocal(MouseEvent.GetScreenSpacePosition());

	//if (MouseEvent.GetModifierKeys().IsShiftDown())
	//{
	//}
	//else //if (MouseEvent.GetModifierKeys().IsControlDown())
	{
		// Zoom in/out horizontally.
		const float Delta = MouseEvent.GetWheelDelta();
		ZoomHorizontally(Delta, static_cast<float>(MousePosition.X));
	}

	return FReply::Handled();
}

////////////////////////////////////////////////////////////////////////////////////////////////////

FReply SPacketContentView::OnMouseButtonDoubleClick(const FGeometry& MyGeometry, const FPointerEvent& MouseEvent)
{
	// Select the hovered timing event (if any).
	UpdateHoveredEvent();
	SelectHoveredEvent();

	if (SelectedEvent.IsValid())
	{
		EnableFilterEventType(SelectedEvent.Event.EventTypeIndex);
	}
	else
	{
		DisableFilterEventType();
	}

	return FReply::Handled();
}

////////////////////////////////////////////////////////////////////////////////////////////////////

FCursorReply SPacketContentView::OnCursorQuery(const FGeometry& MyGeometry, const FPointerEvent& CursorEvent) const
{
	FCursorReply CursorReply = FCursorReply::Unhandled();

	if (CursorType == ECursorType::Arrow)
	{
		CursorReply = FCursorReply::Cursor(EMouseCursor::ResizeLeftRight);
	}
	else if (CursorType == ECursorType::Hand)
	{
		CursorReply = FCursorReply::Cursor(EMouseCursor::GrabHand);
	}

	return CursorReply;
}

////////////////////////////////////////////////////////////////////////////////////////////////////

FReply SPacketContentView::OnKeyDown(const FGeometry& MyGeometry, const FKeyEvent& InKeyEvent)
{
	if (InKeyEvent.GetKey() == EKeys::Left)
	{
		if (InKeyEvent.GetModifierKeys().IsShiftDown())
		{
			FindFirstEvent();
		}
		else if (InKeyEvent.GetModifierKeys().IsControlDown() ||
				 InKeyEvent.GetModifierKeys().IsCommandDown())
		{
			TSharedPtr<SNetworkingProfilerWindow> ProfilerWindow = ProfilerWindowWeakPtr.Pin();
			if (ProfilerWindow.IsValid())
			{
				const TSharedPtr<SPacketView> PacketView = ProfilerWindow->GetPacketView();
				if (PacketView.IsValid())
				{
					PacketView->SelectPreviousPacket();
				}
			}
		}
		else
		{
			FindPreviousEvent(EEventNavigationType::SameLevel);
		}
		return FReply::Handled();
	}
	else if (InKeyEvent.GetKey() == EKeys::Right)
	{
		if (InKeyEvent.GetModifierKeys().IsShiftDown())
		{
			FindLastEvent();
		}
		else if (InKeyEvent.GetModifierKeys().IsControlDown() ||
				 InKeyEvent.GetModifierKeys().IsCommandDown())
		{
			TSharedPtr<SNetworkingProfilerWindow> ProfilerWindow = ProfilerWindowWeakPtr.Pin();
			if (ProfilerWindow.IsValid())
			{
				const TSharedPtr<SPacketView> PacketView = ProfilerWindow->GetPacketView();
				if (PacketView.IsValid())
				{
					PacketView->SelectNextPacket();
				}
			}
		}
		else
		{
			FindNextEvent(EEventNavigationType::SameLevel);
		}
		return FReply::Handled();
	}
	else if (InKeyEvent.GetKey() == EKeys::Up)
	{
		FindPreviousLevel();
		return FReply::Handled();
	}
	else if (InKeyEvent.GetKey() == EKeys::Down)
	{
		FindNextLevel();
		return FReply::Handled();
	}
	else if (InKeyEvent.GetKey() == EKeys::Equals ||
			 InKeyEvent.GetKey() == EKeys::Add)
	{
		ZoomHorizontally(1.0f, static_cast<float>(MousePosition.X));
		return FReply::Handled();
	}
	else if (InKeyEvent.GetKey() == EKeys::Hyphen ||
			 InKeyEvent.GetKey() == EKeys::Subtract)
	{
		ZoomHorizontally(-1.0f, static_cast<float>(MousePosition.X));
		return FReply::Handled();
	}

	return SCompoundWidget::OnKeyDown(MyGeometry, InKeyEvent);
}

////////////////////////////////////////////////////////////////////////////////////////////////////

void SPacketContentView::BindCommands()
{
}

////////////////////////////////////////////////////////////////////////////////////////////////////

void SPacketContentView::HorizontalScrollBar_OnUserScrolled(float ScrollOffset)
{
	FAxisViewportDouble& ViewportX = Viewport.GetHorizontalAxisViewport();
	ViewportX.OnUserScrolled(HorizontalScrollBar, ScrollOffset);
	bIsStateDirty = true;
}

////////////////////////////////////////////////////////////////////////////////////////////////////

void SPacketContentView::UpdateHorizontalScrollBar()
{
	FAxisViewportDouble& ViewportX = Viewport.GetHorizontalAxisViewport();
	ViewportX.UpdateScrollBar(HorizontalScrollBar);
}

////////////////////////////////////////////////////////////////////////////////////////////////////

void SPacketContentView::ZoomHorizontally(const float Delta, const float X)
{
	FAxisViewportDouble& ViewportX = Viewport.GetHorizontalAxisViewport();
	ViewportX.RelativeZoomWithFixedOffset(Delta, X);
	UpdateHorizontalScrollBar();
	bIsStateDirty = true;
}

////////////////////////////////////////////////////////////////////////////////////////////////////

void SPacketContentView::BringIntoView(const float X1, const float X2)
{
	FAxisViewportDouble& ViewportX = Viewport.GetHorizontalAxisViewport();

	// Increase interval with 8% (of view size) on each side.
	const float DX = ViewportX.GetSize() * 0.08f;

	float NewPos = ViewportX.GetPos();

	const float MinPos = X2 + DX - ViewportX.GetSize();
	if (NewPos < MinPos)
	{
		NewPos = MinPos;
	}

	const float MaxPos = X1 - DX;
	if (NewPos > MaxPos)
	{
		NewPos = MaxPos;
	}

	if (NewPos != ViewportX.GetPos())
	{
		ViewportX.ScrollAtPos(NewPos);
		UpdateHorizontalScrollBar();
		bIsStateDirty = true;
	}
}

////////////////////////////////////////////////////////////////////////////////////////////////////

void SPacketContentView::BringEventIntoView(const FNetworkPacketEventRef& EventRef)
{
	if (EventRef.IsValid())
	{
		const FAxisViewportDouble& ViewportX = Viewport.GetHorizontalAxisViewport();
		const float X1 = ViewportX.GetPosForValue(static_cast<double>(EventRef.Event.BitOffset));
		const float X2 = ViewportX.GetPosForValue(static_cast<double>(EventRef.Event.BitOffset + SelectedEvent.Event.BitSize));
		BringIntoView(X1, X2);
	}
}

////////////////////////////////////////////////////////////////////////////////////////////////////

void SPacketContentView::AdjustForSplitContent()
{
	if (FilteredDrawState->Events.Num() > 0)
	{
		FAxisViewportDouble& ViewportX = Viewport.GetHorizontalAxisViewport();
		const FNetworkPacketEvent& LastEvent = FilteredDrawState->Events.Last();
		const uint32 LastBit = LastEvent.BitOffset + LastEvent.BitSize;
		if (LastBit > PacketBitSize)
		{
			PacketBitSize = LastBit;
			ViewportX.SetMinMaxValueInterval(0.0, static_cast<double>(PacketBitSize));
			ViewportX.CenterOnValueInterval(0.0, static_cast<double>(PacketBitSize));
			UpdateHorizontalScrollBar();
		}
	}
}

////////////////////////////////////////////////////////////////////////////////////////////////////

#undef LOCTEXT_NAMESPACE<|MERGE_RESOLUTION|>--- conflicted
+++ resolved
@@ -1043,17 +1043,6 @@
 			if (NetProfilerProvider)
 			{
 				const FAxisViewportDouble& ViewportX = Viewport.GetHorizontalAxisViewport();
-<<<<<<< HEAD
-
-				//const int64 StartPos = static_cast<int64>(FMath::FloorToDouble(ViewportX.GetValueAtOffset(0.0f)));
-				//const int64 EndPos = static_cast<int64>(FMath::CeilToDouble(ViewportX.GetValueAtOffset(ViewportX.GetSize())));
-				const uint32 StartPos = 0;
-				const uint32 EndPos = static_cast<uint32>(PacketBitSize);
-				NetProfilerProvider->EnumeratePacketContentEventsByPosition(ConnectionIndex, ConnectionMode, PacketIndex, StartPos, EndPos, [this, &Builder, &FilteredDrawStateBuilder, NetProfilerProvider](const TraceServices::FNetProfilerContentEvent& Event)
-				{
-					const TCHAR* Name = nullptr;
-					NetProfilerProvider->ReadName(Event.NameIndex, [&Name](const TraceServices::FNetProfilerName& NetProfilerName)
-=======
 
 				// Count all events in packet, including split data
 				const uint32 StartPos = 0U;
@@ -1077,26 +1066,10 @@
 					}
 
 					NetProfilerProvider->ReadName(NameIndex, [&Name](const TraceServices::FNetProfilerName& NetProfilerName)
->>>>>>> 4af6daef
 					{
 						Name = NetProfilerName.Name;
 					});
 
-<<<<<<< HEAD
-					uint32 NetId = 0;
-					if (Event.ObjectInstanceIndex != 0)
-					{
-						NetProfilerProvider->ReadObject(GameInstanceIndex, Event.ObjectInstanceIndex, [&NetId](const TraceServices::FNetProfilerObjectInstance& ObjectInstance)
-						{
-							NetId = ObjectInstance.NetId;
-						});
-					}
-
-					Builder.AddEvent(Event, Name, NetId);
-
-					if ((!bFilterByEventType || FilterEventTypeIndex == Event.EventTypeIndex) &&
-						(!bFilterByNetId || (Event.ObjectInstanceIndex != 0 && FilterNetId == NetId)))
-=======
 					Builder.AddEvent(Event, Name, NetId);
 
 					// Include events and sub-events matching event type
@@ -1126,7 +1099,6 @@
 					}
 
 					if ((!bFilterByNetId || EndNetIdMatchPos != ~0U) && (!bFilterByEventType || EndEventTypeMatchPos != ~0U))
->>>>>>> 4af6daef
 					{
 						FilteredDrawStateBuilder.AddEvent(Event, Name, NetId);
 					}
@@ -1197,11 +1169,7 @@
 
 		if (Event.ObjectInstanceIndex != 0)
 		{
-<<<<<<< HEAD
-			Tooltip.AddNameValueTextLine(TEXT("Net Id:"), FText::AsNumber(ObjectInstance.NetId).ToString());
-=======
 			Tooltip.AddNameValueTextLine(TEXT("Net Id:"), FText::AsNumber(ObjectInstance.NetObjectId).ToString());
->>>>>>> 4af6daef
 			Tooltip.AddNameValueTextLine(TEXT("Type Id:"), FString::Printf(TEXT("0x%016" UINT64_x_FMT), ObjectInstance.TypeId));
 			Tooltip.AddNameValueTextLine(TEXT("Obj. LifeTime:"), FString::Format(TEXT("from {0} to {1}"),
 				{ TimeUtils::FormatTimeAuto(ObjectInstance.LifeTime.Begin), TimeUtils::FormatTimeAuto(ObjectInstance.LifeTime.End) }));
