--- conflicted
+++ resolved
@@ -484,7 +484,6 @@
 				EUserInterfaceActionType::Button
 			);
 		}
-<<<<<<< HEAD
 
 		MenuBuilder.AddSubMenu
 		(
@@ -527,50 +526,6 @@
 	}
 	MenuBuilder.EndSection();
 
-=======
-
-		MenuBuilder.AddSubMenu
-		(
-			LOCTEXT("ContextMenu_ViewColumn_SubMenu", "View Column"),
-			LOCTEXT("ContextMenu_ViewColumn_SubMenu_Desc", "Hides or shows columns."),
-			FNewMenuDelegate::CreateSP(this, &SNetStatsView::TreeView_BuildViewColumnMenu),
-			false,
-			FSlateIcon(FInsightsStyle::GetStyleSetName(), "Icons.ViewColumn")
-		);
-
-		FUIAction Action_ShowAllColumns
-		(
-			FExecuteAction::CreateSP(this, &SNetStatsView::ContextMenu_ShowAllColumns_Execute),
-			FCanExecuteAction::CreateSP(this, &SNetStatsView::ContextMenu_ShowAllColumns_CanExecute)
-		);
-		MenuBuilder.AddMenuEntry
-		(
-			LOCTEXT("ContextMenu_ShowAllColumns", "Show All Columns"),
-			LOCTEXT("ContextMenu_ShowAllColumns_Desc", "Resets tree view to show all columns."),
-			FSlateIcon(FInsightsStyle::GetStyleSetName(), "Icons.ResetColumn"),
-			Action_ShowAllColumns,
-			NAME_None,
-			EUserInterfaceActionType::Button
-		);
-
-		FUIAction Action_ResetColumns
-		(
-			FExecuteAction::CreateSP(this, &SNetStatsView::ContextMenu_ResetColumns_Execute),
-			FCanExecuteAction::CreateSP(this, &SNetStatsView::ContextMenu_ResetColumns_CanExecute)
-		);
-		MenuBuilder.AddMenuEntry
-		(
-			LOCTEXT("ContextMenu_ResetColumns", "Reset Columns to Default"),
-			LOCTEXT("ContextMenu_ResetColumns_Desc", "Resets columns to default."),
-			FSlateIcon(FInsightsStyle::GetStyleSetName(), "Icons.ResetColumn"),
-			Action_ResetColumns,
-			NAME_None,
-			EUserInterfaceActionType::Button
-		);
-	}
-	MenuBuilder.EndSection();
-
->>>>>>> 4af6daef
 	return MenuBuilder.MakeWidget();
 }
 
@@ -1133,11 +1088,7 @@
 
 	for (Insights::FBaseTreeNodePtr ChildPtr : Node.GetChildren())
 	{
-<<<<<<< HEAD
-		if (ChildPtr->GetChildren().Num() > 0)
-=======
 		if (ChildPtr->GetChildrenCount() > 0)
->>>>>>> 4af6daef
 		{
 			SortTreeNodesRec(*StaticCastSharedPtr<FNetEventNode>(ChildPtr), Sorter);
 		}
