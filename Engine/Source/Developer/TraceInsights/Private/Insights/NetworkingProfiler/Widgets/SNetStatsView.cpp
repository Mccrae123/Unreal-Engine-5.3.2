--- conflicted
+++ resolved
@@ -493,7 +493,6 @@
 			false,
 			FSlateIcon(FInsightsStyle::GetStyleSetName(), "Icons.ViewColumn")
 		);
-<<<<<<< HEAD
 
 		FUIAction Action_ShowAllColumns
 		(
@@ -510,21 +509,6 @@
 			EUserInterfaceActionType::Button
 		);
 
-		FUIAction Action_ShowMinMaxMedColumns
-		(
-			FExecuteAction::CreateSP(this, &SNetStatsView::ContextMenu_ShowMinMaxMedColumns_Execute),
-			FCanExecuteAction::CreateSP(this, &SNetStatsView::ContextMenu_ShowMinMaxMedColumns_CanExecute)
-		);
-		MenuBuilder.AddMenuEntry
-		(
-			LOCTEXT("ContextMenu_ShowMinMaxMedColumns", "Reset Columns to Min/Max/Median Preset"),
-			LOCTEXT("ContextMenu_ShowMinMaxMedColumns_Desc", "Resets columns to Min/Max/Median preset."),
-			FSlateIcon(FInsightsStyle::GetStyleSetName(), "Icons.ResetColumn"),
-			Action_ShowMinMaxMedColumns,
-			NAME_None,
-			EUserInterfaceActionType::Button
-		);
-
 		FUIAction Action_ResetColumns
 		(
 			FExecuteAction::CreateSP(this, &SNetStatsView::ContextMenu_ResetColumns_Execute),
@@ -542,41 +526,6 @@
 	}
 	MenuBuilder.EndSection();
 
-=======
-
-		FUIAction Action_ShowAllColumns
-		(
-			FExecuteAction::CreateSP(this, &SNetStatsView::ContextMenu_ShowAllColumns_Execute),
-			FCanExecuteAction::CreateSP(this, &SNetStatsView::ContextMenu_ShowAllColumns_CanExecute)
-		);
-		MenuBuilder.AddMenuEntry
-		(
-			LOCTEXT("ContextMenu_ShowAllColumns", "Show All Columns"),
-			LOCTEXT("ContextMenu_ShowAllColumns_Desc", "Resets tree view to show all columns."),
-			FSlateIcon(FInsightsStyle::GetStyleSetName(), "Icons.ResetColumn"),
-			Action_ShowAllColumns,
-			NAME_None,
-			EUserInterfaceActionType::Button
-		);
-
-		FUIAction Action_ResetColumns
-		(
-			FExecuteAction::CreateSP(this, &SNetStatsView::ContextMenu_ResetColumns_Execute),
-			FCanExecuteAction::CreateSP(this, &SNetStatsView::ContextMenu_ResetColumns_CanExecute)
-		);
-		MenuBuilder.AddMenuEntry
-		(
-			LOCTEXT("ContextMenu_ResetColumns", "Reset Columns to Default"),
-			LOCTEXT("ContextMenu_ResetColumns_Desc", "Resets columns to default."),
-			FSlateIcon(FInsightsStyle::GetStyleSetName(), "Icons.ResetColumn"),
-			Action_ResetColumns,
-			NAME_None,
-			EUserInterfaceActionType::Button
-		);
-	}
-	MenuBuilder.EndSection();
-
->>>>>>> d731a049
 	return MenuBuilder.MakeWidget();
 }
 
