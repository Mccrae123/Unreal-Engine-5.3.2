--- conflicted
+++ resolved
@@ -68,15 +68,12 @@
 		"Toggles the visibility of the Net Stats view.",
 		EUserInterfaceActionType::ToggleButton,
 		FInputChord());
-<<<<<<< HEAD
-=======
 
 	UI_COMMAND(ToggleNetStatsCountersViewVisibility,
 		"Net Stats Counters",
 		"Toggles the visibility of the Net Stats view.",
 		EUserInterfaceActionType::ToggleButton,
 		FInputChord());
->>>>>>> d731a049
 }
 PRAGMA_ENABLE_OPTIMIZATION
 
