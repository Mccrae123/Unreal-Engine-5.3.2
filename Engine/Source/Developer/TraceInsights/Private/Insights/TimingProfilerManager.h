// Copyright Epic Games, Inc. All Rights Reserved.

#pragma once

#include "Containers/Ticker.h"
#include "CoreMinimal.h"
#include "Framework/Commands/UICommandList.h"

// Insights
#include "Insights/InsightsManager.h"
#include "Insights/IUnrealInsightsModule.h"
#include "Insights/TimingProfilerCommands.h"
#include "Insights/ViewModels/TimerNode.h"

namespace Insights
{
	class FTimerButterflyAggregator;
<<<<<<< HEAD
=======

	enum class ETimingEventsColoringMode : uint32
	{
		ByTimerName,
		ByTimerId,
		ByDuration,

		Count
	};
>>>>>>> 6bbb88c8
}

class STimingProfilerWindow;

////////////////////////////////////////////////////////////////////////////////////////////////////
/**
 * This class manages the Timing Profiler (Timing Insights) state and settings.
 */
class FTimingProfilerManager : public TSharedFromThis<FTimingProfilerManager>, public IInsightsComponent
{
	friend class FTimingProfilerActionManager;

public:
	static const uint32 UnlimitedEventDepth = 1000;

public:
	/** Creates the Timing Profiler manager, only one instance can exist. */
	FTimingProfilerManager(TSharedRef<FUICommandList> InCommandList);

	/** Virtual destructor. */
	virtual ~FTimingProfilerManager();

	/** Creates an instance of the Timing Profiler manager. */
	static TSharedPtr<FTimingProfilerManager> CreateInstance();

	/**
	 * @return the global instance of the Timing Profiler manager.
	 * This is an internal singleton and cannot be used outside TraceInsights.
	 * For external use:
	 *     IUnrealInsightsModule& Module = FModuleManager::Get().LoadModuleChecked<IUnrealInsightsModule>("TraceInsights");
	 *     Module.GetTimingProfiler();
	 */
	static TSharedPtr<FTimingProfilerManager> Get();

	//////////////////////////////////////////////////
	// IInsightsComponent

	virtual void Initialize(IUnrealInsightsModule& InsightsModule) override;
	virtual void Shutdown() override;
	virtual void RegisterMajorTabs(IUnrealInsightsModule& InsightsModule) override;
	virtual void UnregisterMajorTabs() override;
<<<<<<< HEAD

	//////////////////////////////////////////////////

	/** @returns UI command list for the Timing Profiler manager. */
=======
	virtual void OnWindowClosedEvent() override;

	//////////////////////////////////////////////////

	/** @return UI command list for the Timing Profiler manager. */
>>>>>>> 6bbb88c8
	const TSharedRef<FUICommandList> GetCommandList() const;

	/** @return an instance of the Timing Profiler commands. */
	static const FTimingProfilerCommands& GetCommands();

	/** @return an instance of the Timing Profiler action manager. */
	static FTimingProfilerActionManager& GetActionManager();

<<<<<<< HEAD
	void AssignProfilerWindow(const TSharedRef<STimingProfilerWindow>& InProfilerWindow)
	{
		ProfilerWindow = InProfilerWindow;
	}

	void RemoveProfilerWindow()
	{
		ProfilerWindow.Reset();
	}

=======
>>>>>>> 6bbb88c8
	/**
	 * Converts profiler window weak pointer to a shared pointer and returns it.
	 * Make sure the returned pointer is valid before trying to dereference it.
	 */
	TSharedPtr<STimingProfilerWindow> GetProfilerWindow() const
	{
		return ProfilerWindowWeakPtr.Pin();
	}

	////////////////////////////////////////////////////////////////////////////////////////////////////
	// Getters and setters used by Toggle Commands.

	/** @return true, if the Frames track/view is visible */
	const bool IsFramesTrackVisible() const { return bIsFramesTrackVisible; }
	void SetFramesTrackVisible(const bool bIsVisible) { bIsFramesTrackVisible = bIsVisible; }
	void ShowHideFramesTrack(const bool bIsVisible);

	/** @return true, if the Timing view is visible */
	const bool IsTimingViewVisible() const { return bIsTimingViewVisible; }
	void SetTimingViewVisible(const bool bIsVisible) { bIsTimingViewVisible = bIsVisible; }
	void ShowHideTimingView(const bool bIsVisible);

	/** @return true, if the Timers view is visible */
	const bool IsTimersViewVisible() const { return bIsTimersViewVisible; }
	void SetTimersViewVisible(const bool bIsVisible) { bIsTimersViewVisible = bIsVisible; }
	void ShowHideTimersView(const bool bIsVisible);

	/** @return true, if the Callers tree view is visible */
	const bool IsCallersTreeViewVisible() const { return bIsCallersTreeViewVisible; }
	void SetCallersTreeViewVisible(const bool bIsVisible) { bIsCallersTreeViewVisible = bIsVisible; }
	void ShowHideCallersTreeView(const bool bIsVisible);

	/** @return true, if the Callees tree view is visible */
	const bool IsCalleesTreeViewVisible() const { return bIsCalleesTreeViewVisible; }
	void SetCalleesTreeViewVisible(const bool bIsVisible) { bIsCalleesTreeViewVisible = bIsVisible; }
	void ShowHideCalleesTreeView(const bool bIsVisible);

	/** @return true, if the Counters view is visible */
	const bool IsStatsCountersViewVisible() const { return bIsStatsCountersViewVisible; }
	void SetStatsCountersViewVisible(const bool bIsVisible) { bIsStatsCountersViewVisible = bIsVisible; }
	void ShowHideStatsCountersView(const bool bIsVisible);

	/** @return true, if the Log view is visible */
	const bool IsLogViewVisible() const { return bIsLogViewVisible; }
	void SetLogViewVisible(const bool bIsVisible) { bIsLogViewVisible = bIsVisible; }
	void ShowHideLogView(const bool bIsVisible);

	////////////////////////////////////////////////////////////////////////////////////////////////////

	void OnSessionChanged();

	double GetSelectionStartTime() const { return SelectionStartTime; }
	double GetSelectionEndTime() const { return SelectionEndTime; }
	void SetSelectedTimeRange(double StartTime, double EndTime);

	FTimerNodePtr GetTimerNode(uint32 TimerId) const;
	uint32 GetSelectedTimer() const { return SelectedTimerId; }
	void SetSelectedTimer(uint32 TimerId);

	void OnThreadFilterChanged();

	void ResetCallersAndCallees();
	void UpdateCallersAndCallees();
	TSharedRef<Insights::FTimerButterflyAggregator> GetTimerButterflyAggregator() const { return TimerButterflyAggregator; }

	void UpdateAggregatedTimerStats();
	void UpdateAggregatedCounterStats();

<<<<<<< HEAD
=======
	const FName& GetLogListingName() const { return LogListingName; }

	Insights::ETimingEventsColoringMode GetColoringMode() const { return ColoringMode; }
	void SetColoringMode(Insights::ETimingEventsColoringMode InColoringMode) { ColoringMode = InColoringMode; }

	uint32 GetEventDepthLimit() const { return EventDepthLimit; }
	void SetEventDepthLimit(uint32 InEventDepthLimit) { EventDepthLimit = InEventDepthLimit; }

>>>>>>> 6bbb88c8
private:
	/** Binds our UI commands to delegates. */
	void BindCommands();

	/** Called to spawn the Timing Profiler major tab. */
	TSharedRef<SDockTab> SpawnTab(const FSpawnTabArgs& Args);

	bool CanSpawnTab(const FSpawnTabArgs& Args) const;

	/** Callback called when the Timing Profiler major tab is closed. */
	void OnTabClosed(TSharedRef<SDockTab> TabBeingClosed);

	/** Updates this manager, done through FCoreTicker. */
	bool Tick(float DeltaTime);

	void FinishTimerButterflyAggregation();

<<<<<<< HEAD
=======
	void AssignProfilerWindow(const TSharedRef<STimingProfilerWindow>& InProfilerWindow)
	{
		ProfilerWindowWeakPtr = InProfilerWindow;
	}

	void RemoveProfilerWindow()
	{
		ProfilerWindowWeakPtr.Reset();
	}

>>>>>>> 6bbb88c8
private:
	bool bIsInitialized;
	bool bIsAvailable;
	FAvailabilityCheck AvailabilityCheck;

	/** The delegate to be invoked when this manager ticks. */
	FTickerDelegate OnTick;

	/** Handle to the registered OnTick. */
	FTSTicker::FDelegateHandle OnTickHandle;

	/** List of UI commands for this manager. This will be filled by this and corresponding classes. */
	TSharedRef<FUICommandList> CommandList;

	/** An instance of the Timing Profiler action manager. */
	FTimingProfilerActionManager ActionManager;

	/** A weak pointer to the Timing Insights window. */
	TWeakPtr<STimingProfilerWindow> ProfilerWindowWeakPtr;

	/** If the Frames Track is visible or hidden. */
	bool bIsFramesTrackVisible;

	/** If the Timing View is visible or hidden. */
	bool bIsTimingViewVisible;

	/** If the Timers View is visible or hidden. */
	bool bIsTimersViewVisible;

	/** If the Callers Tree View is visible or hidden. */
	bool bIsCallersTreeViewVisible;

	/** If the Callees Tree View is visible or hidden. */
	bool bIsCalleesTreeViewVisible;

	/** If the Stats Counters View is visible or hidden. */
	bool bIsStatsCountersViewVisible;

	/** If the Log View is visible or hidden. */
	bool bIsLogViewVisible;

	//////////////////////////////////////////////////

	double SelectionStartTime;
	double SelectionEndTime;

	static constexpr uint32 InvalidTimerId = uint32(-1);
	uint32 SelectedTimerId;

	TSharedRef<Insights::FTimerButterflyAggregator> TimerButterflyAggregator;

<<<<<<< HEAD
=======
	/** The name of the Timing Insights log listing. */
	FName LogListingName;

	Insights::ETimingEventsColoringMode ColoringMode = Insights::ETimingEventsColoringMode::ByTimerName;
	uint32 EventDepthLimit = UnlimitedEventDepth;

>>>>>>> 6bbb88c8
	/** A shared pointer to the global instance of the Timing Profiler manager. */
	static TSharedPtr<FTimingProfilerManager> Instance;
};<|MERGE_RESOLUTION|>--- conflicted
+++ resolved
@@ -15,8 +15,6 @@
 namespace Insights
 {
 	class FTimerButterflyAggregator;
-<<<<<<< HEAD
-=======
 
 	enum class ETimingEventsColoringMode : uint32
 	{
@@ -26,7 +24,6 @@
 
 		Count
 	};
->>>>>>> 6bbb88c8
 }
 
 class STimingProfilerWindow;
@@ -68,18 +65,11 @@
 	virtual void Shutdown() override;
 	virtual void RegisterMajorTabs(IUnrealInsightsModule& InsightsModule) override;
 	virtual void UnregisterMajorTabs() override;
-<<<<<<< HEAD
+	virtual void OnWindowClosedEvent() override;
 
 	//////////////////////////////////////////////////
 
-	/** @returns UI command list for the Timing Profiler manager. */
-=======
-	virtual void OnWindowClosedEvent() override;
-
-	//////////////////////////////////////////////////
-
 	/** @return UI command list for the Timing Profiler manager. */
->>>>>>> 6bbb88c8
 	const TSharedRef<FUICommandList> GetCommandList() const;
 
 	/** @return an instance of the Timing Profiler commands. */
@@ -88,19 +78,6 @@
 	/** @return an instance of the Timing Profiler action manager. */
 	static FTimingProfilerActionManager& GetActionManager();
 
-<<<<<<< HEAD
-	void AssignProfilerWindow(const TSharedRef<STimingProfilerWindow>& InProfilerWindow)
-	{
-		ProfilerWindow = InProfilerWindow;
-	}
-
-	void RemoveProfilerWindow()
-	{
-		ProfilerWindow.Reset();
-	}
-
-=======
->>>>>>> 6bbb88c8
 	/**
 	 * Converts profiler window weak pointer to a shared pointer and returns it.
 	 * Make sure the returned pointer is valid before trying to dereference it.
@@ -169,8 +146,6 @@
 	void UpdateAggregatedTimerStats();
 	void UpdateAggregatedCounterStats();
 
-<<<<<<< HEAD
-=======
 	const FName& GetLogListingName() const { return LogListingName; }
 
 	Insights::ETimingEventsColoringMode GetColoringMode() const { return ColoringMode; }
@@ -179,7 +154,6 @@
 	uint32 GetEventDepthLimit() const { return EventDepthLimit; }
 	void SetEventDepthLimit(uint32 InEventDepthLimit) { EventDepthLimit = InEventDepthLimit; }
 
->>>>>>> 6bbb88c8
 private:
 	/** Binds our UI commands to delegates. */
 	void BindCommands();
@@ -197,8 +171,6 @@
 
 	void FinishTimerButterflyAggregation();
 
-<<<<<<< HEAD
-=======
 	void AssignProfilerWindow(const TSharedRef<STimingProfilerWindow>& InProfilerWindow)
 	{
 		ProfilerWindowWeakPtr = InProfilerWindow;
@@ -209,7 +181,6 @@
 		ProfilerWindowWeakPtr.Reset();
 	}
 
->>>>>>> 6bbb88c8
 private:
 	bool bIsInitialized;
 	bool bIsAvailable;
@@ -261,15 +232,12 @@
 
 	TSharedRef<Insights::FTimerButterflyAggregator> TimerButterflyAggregator;
 
-<<<<<<< HEAD
-=======
 	/** The name of the Timing Insights log listing. */
 	FName LogListingName;
 
 	Insights::ETimingEventsColoringMode ColoringMode = Insights::ETimingEventsColoringMode::ByTimerName;
 	uint32 EventDepthLimit = UnlimitedEventDepth;
 
->>>>>>> 6bbb88c8
 	/** A shared pointer to the global instance of the Timing Profiler manager. */
 	static TSharedPtr<FTimingProfilerManager> Instance;
 };