// Copyright Epic Games, Inc. All Rights Reserved.

#include "InsightsManager.h"

#include "DesktopPlatformModule.h"
#include "Framework/Application/SlateApplication.h"
#include "HAL/PlatformMemory.h"
#include "HAL/PlatformProcess.h"
#include "ISourceCodeAccessModule.h"
#include "ISourceCodeAccessor.h"
#include "Logging/MessageLog.h"
#include "MessageLogModule.h"
#include "Misc/CString.h"
#include "Misc/FileHelper.h"
#include "Misc/Paths.h"
#include "Modules/ModuleManager.h"
#include "Templates/UniquePtr.h"
#include "Trace/StoreClient.h"
#include "TraceServices/AnalysisService.h"
#include "TraceServices/Model/Diagnostics.h"
#include "TraceServices/Model/NetProfiler.h"
#include "WorkspaceMenuStructure.h"
#include "WorkspaceMenuStructureModule.h"

// Insights
#include "Insights/Common/InsightsMenuBuilder.h"
#include "Insights/Common/TimeUtils.h"
#include "Insights/InsightsStyle.h"
#include "Insights/IUnrealInsightsModule.h"
#include "Insights/LoadingProfiler/LoadingProfilerManager.h"
#include "Insights/Log.h"
#include "Insights/NetworkingProfiler/NetworkingProfilerManager.h"
#include "Insights/Tests/InsightsTestRunner.h"
#include "Insights/TimingProfilerManager.h"
#include "Insights/ViewModels/Filters.h"
#include "Insights/Widgets/SStartPageWindow.h"
#include "Insights/Widgets/SSessionInfoWindow.h"
#include "Insights/Widgets/STimingProfilerWindow.h"

////////////////////////////////////////////////////////////////////////////////////////////////////

/**
 * Special tab type, that cannot be dragged/undocked from the tab bar
 */
class SLockedTab : public SDockTab
{
	virtual FReply OnDragDetected(const FGeometry& MyGeometry, const FPointerEvent& MouseEvent) override
	{
		return FReply::Handled();
	}
};

////////////////////////////////////////////////////////////////////////////////////////////////////

#define LOCTEXT_NAMESPACE "InsightsManager"

const FName FInsightsManagerTabs::StartPageTabId(TEXT("TraceStore")); // DEPRECATED
const FName FInsightsManagerTabs::TraceStoreTabId(TEXT("TraceStore"));
const FName FInsightsManagerTabs::ConnectionTabId(TEXT("Connection"));
const FName FInsightsManagerTabs::LauncherTabId(TEXT("Launcher"));
const FName FInsightsManagerTabs::SessionInfoTabId(TEXT("SessionInfo"));
const FName FInsightsManagerTabs::TimingProfilerTabId(TEXT("TimingProfiler"));
const FName FInsightsManagerTabs::LoadingProfilerTabId(TEXT("LoadingProfiler"));
const FName FInsightsManagerTabs::NetworkingProfilerTabId(TEXT("NetworkingProfiler"));
const FName FInsightsManagerTabs::MemoryProfilerTabId(TEXT("MemoryProfiler"));
const FName FInsightsManagerTabs::AutomationWindowTabId(TEXT("AutomationWindow"));

////////////////////////////////////////////////////////////////////////////////////////////////////
// FAvailabilityCheck
////////////////////////////////////////////////////////////////////////////////////////////////////

bool FAvailabilityCheck::Tick()
{
	if (NextTimestamp != (uint64)-1)
	{
		const uint64 Time = FPlatformTime::Cycles64();
		if (Time > NextTimestamp)
		{
			// Increase wait time with 0.1s, but at no more than 3s.
			WaitTime = FMath::Min(WaitTime + 0.1, 3.0);
			const uint64 WaitTimeCycles64 = static_cast<uint64>(WaitTime / FPlatformTime::GetSecondsPerCycle64());
			NextTimestamp = Time + WaitTimeCycles64;

			return true; // yes, manager can check for (slow) availability conditions
		}
	}

	return false; // no, manager should not check for (slow) availability conditions during this tick
}

////////////////////////////////////////////////////////////////////////////////////////////////////

void FAvailabilityCheck::Disable()
{
	WaitTime = 0.0;
	NextTimestamp = (uint64)-1;
}

////////////////////////////////////////////////////////////////////////////////////////////////////

void FAvailabilityCheck::Enable(double InWaitTime)
{
	WaitTime = InWaitTime;
	const uint64 WaitTimeCycles64 = static_cast<uint64>(WaitTime / FPlatformTime::GetSecondsPerCycle64());
	NextTimestamp = FPlatformTime::Cycles64() + WaitTimeCycles64;
}

////////////////////////////////////////////////////////////////////////////////////////////////////
// FInsightsManager
////////////////////////////////////////////////////////////////////////////////////////////////////

const TCHAR* FInsightsManager::AutoQuitMsg = TEXT("Application is closing because it was started with the AutoQuit parameter and session analysis is complete.");
const TCHAR* FInsightsManager::AutoQuitMsgOnFail = TEXT("Application is closing because it was started with the AutoQuit parameter and session analysis failed to start.");

TSharedPtr<FInsightsManager> FInsightsManager::Instance = nullptr;

////////////////////////////////////////////////////////////////////////////////////////////////////

TSharedPtr<FInsightsManager> FInsightsManager::Get()
{
	return FInsightsManager::Instance;
}

////////////////////////////////////////////////////////////////////////////////////////////////////

TSharedPtr<FInsightsManager> FInsightsManager::CreateInstance(TSharedRef<TraceServices::IAnalysisService> TraceAnalysisService,
															  TSharedRef<TraceServices::IModuleService> TraceModuleService)
{
	ensure(!FInsightsManager::Instance.IsValid());
	if (FInsightsManager::Instance.IsValid())
	{
		FInsightsManager::Instance.Reset();
	}

	FInsightsManager::Instance = MakeShared<FInsightsManager>(TraceAnalysisService, TraceModuleService);

	return FInsightsManager::Instance;
}

////////////////////////////////////////////////////////////////////////////////////////////////////

FInsightsManager::FInsightsManager(TSharedRef<TraceServices::IAnalysisService> InTraceAnalysisService,
								   TSharedRef<TraceServices::IModuleService> InTraceModuleService)
	: LogListingName(TEXT("UnrealInsights"))
	, AnalysisService(InTraceAnalysisService)
	, ModuleService(InTraceModuleService)
	, CommandList(new FUICommandList())
	, ActionManager(this)
{
}

////////////////////////////////////////////////////////////////////////////////////////////////////

void FInsightsManager::Initialize(IUnrealInsightsModule& InsightsModule)
{
	ensure(!bIsInitialized);
	if (bIsInitialized)
	{
		return;
	}
	bIsInitialized = true;

	InsightsMenuBuilder = MakeShared<FInsightsMenuBuilder>();

	Insights::FFilterService::CreateInstance();

	FMessageLogModule& MessageLogModule = FModuleManager::LoadModuleChecked<FMessageLogModule>("MessageLog");
	MessageLogModule.RegisterLogListing(GetLogListingName(), LOCTEXT("UnrealInsights", "Unreal Insights"));
	MessageLogModule.EnableMessageLogDisplay(true);

	// Register tick functions.
	OnTick = FTickerDelegate::CreateSP(this, &FInsightsManager::Tick);
	OnTickHandle = FTSTicker::GetCoreTicker().AddTicker(OnTick, 0.0f);

	FInsightsCommands::Register();
	BindCommands();
}

////////////////////////////////////////////////////////////////////////////////////////////////////

void FInsightsManager::Shutdown()
{
	if (!bIsInitialized)
	{
		return;
	}
	bIsInitialized = false;

	ResetSession(false);

	FInsightsCommands::Unregister();

	// Unregister tick function.
	FTSTicker::GetCoreTicker().RemoveTicker(OnTickHandle);

	// If the MessageLog module was already unloaded as part of the global Shutdown process, do not load it again.
	if (FModuleManager::Get().IsModuleLoaded("MessageLog"))
	{
		FMessageLogModule& MessageLogModule = FModuleManager::LoadModuleChecked<FMessageLogModule>("MessageLog");
		if (MessageLogModule.IsRegisteredLogListing(GetLogListingName()))
		{
			MessageLogModule.UnregisterLogListing(GetLogListingName());
		}
	}

	FInsightsManager::Instance.Reset();
}

////////////////////////////////////////////////////////////////////////////////////////////////////

FInsightsManager::~FInsightsManager()
{
	ensure(!bIsInitialized);
}

////////////////////////////////////////////////////////////////////////////////////////////////////

void FInsightsManager::BindCommands()
{
	ActionManager.Map_InsightsManager_Load();
	ActionManager.Map_ToggleDebugInfo_Global();
	ActionManager.Map_OpenSettings_Global();
}

////////////////////////////////////////////////////////////////////////////////////////////////////

void FInsightsManager::RegisterMajorTabs(IUnrealInsightsModule& InsightsModule)
{
#if !WITH_EDITOR
	const FInsightsMajorTabConfig& TraceStoreConfig = InsightsModule.FindMajorTabConfig(FInsightsManagerTabs::TraceStoreTabId);
	if (TraceStoreConfig.bIsAvailable)
	{
		// Register tab spawner for the Trace Store tab.
		FTabSpawnerEntry& TabSpawnerEntry = FGlobalTabmanager::Get()->RegisterNomadTabSpawner(FInsightsManagerTabs::TraceStoreTabId,
			FOnSpawnTab::CreateRaw(this, &FInsightsManager::SpawnTraceStoreTab))
			.SetDisplayName(TraceStoreConfig.TabLabel.IsSet() ? TraceStoreConfig.TabLabel.GetValue() : LOCTEXT("TraceStoreTabTitle", "Trace Store"))
			.SetTooltipText(TraceStoreConfig.TabTooltip.IsSet() ? TraceStoreConfig.TabTooltip.GetValue() : LOCTEXT("TraceStoreTooltipText", "Open the Trace Store Browser."))
			.SetIcon(TraceStoreConfig.TabIcon.IsSet() ? TraceStoreConfig.TabIcon.GetValue() : FSlateIcon(FInsightsStyle::GetStyleSetName(), "Icons.TraceStore"));

		TSharedRef<FWorkspaceItem> Group = TraceStoreConfig.WorkspaceGroup.IsValid() ? TraceStoreConfig.WorkspaceGroup.ToSharedRef() : WorkspaceMenu::GetMenuStructure().GetDeveloperToolsProfilingCategory();
		TabSpawnerEntry.SetGroup(Group);
	}

	const FInsightsMajorTabConfig& ConnectionConfig = InsightsModule.FindMajorTabConfig(FInsightsManagerTabs::ConnectionTabId);
	if (ConnectionConfig.bIsAvailable)
	{
		// Register tab spawner for the Connection tab.
		FTabSpawnerEntry& TabSpawnerEntry = FGlobalTabmanager::Get()->RegisterNomadTabSpawner(FInsightsManagerTabs::ConnectionTabId,
			FOnSpawnTab::CreateRaw(this, &FInsightsManager::SpawnConnectionTab))
			.SetDisplayName(ConnectionConfig.TabLabel.IsSet() ? ConnectionConfig.TabLabel.GetValue() : LOCTEXT("ConnectionTabTitle", "Connection"))
			.SetTooltipText(ConnectionConfig.TabTooltip.IsSet() ? ConnectionConfig.TabTooltip.GetValue() : LOCTEXT("ConnectionTooltipText", "Open the Connection tab."))
			.SetIcon(ConnectionConfig.TabIcon.IsSet() ? ConnectionConfig.TabIcon.GetValue() : FSlateIcon(FInsightsStyle::GetStyleSetName(), "Icons.Connection"));

		TSharedRef<FWorkspaceItem> Group = ConnectionConfig.WorkspaceGroup.IsValid() ? ConnectionConfig.WorkspaceGroup.ToSharedRef() : WorkspaceMenu::GetMenuStructure().GetDeveloperToolsProfilingCategory();
		TabSpawnerEntry.SetGroup(Group);
	}

	const FInsightsMajorTabConfig& LauncherConfig = InsightsModule.FindMajorTabConfig(FInsightsManagerTabs::LauncherTabId);
	if (LauncherConfig.bIsAvailable)
	{
		// Register tab spawner for the Launcher tab.
		FTabSpawnerEntry& TabSpawnerEntry = FGlobalTabmanager::Get()->RegisterNomadTabSpawner(FInsightsManagerTabs::LauncherTabId,
			FOnSpawnTab::CreateRaw(this, &FInsightsManager::SpawnLauncherTab))
			.SetDisplayName(LauncherConfig.TabLabel.IsSet() ? LauncherConfig.TabLabel.GetValue() : LOCTEXT("LauncherTabTitle", "Launcher"))
			.SetTooltipText(LauncherConfig.TabTooltip.IsSet() ? LauncherConfig.TabTooltip.GetValue() : LOCTEXT("LauncherTooltipText", "Open the Launcher tab."))
			.SetIcon(LauncherConfig.TabIcon.IsSet() ? LauncherConfig.TabIcon.GetValue() : FSlateIcon(FInsightsStyle::GetStyleSetName(), "Icons.Launcher"));

		TSharedRef<FWorkspaceItem> Group = LauncherConfig.WorkspaceGroup.IsValid() ? LauncherConfig.WorkspaceGroup.ToSharedRef() : WorkspaceMenu::GetMenuStructure().GetDeveloperToolsProfilingCategory();
		TabSpawnerEntry.SetGroup(Group);
	}
#endif // !WITH_EDITOR

	const FInsightsMajorTabConfig& SessionInfoConfig = InsightsModule.FindMajorTabConfig(FInsightsManagerTabs::SessionInfoTabId);
	if (SessionInfoConfig.bIsAvailable)
	{
		// Register tab spawner for the Session Info.
		FTabSpawnerEntry& TabSpawnerEntry = FGlobalTabmanager::Get()->RegisterNomadTabSpawner(FInsightsManagerTabs::SessionInfoTabId,
			FOnSpawnTab::CreateRaw(this, &FInsightsManager::SpawnSessionInfoTab))
			.SetDisplayName(SessionInfoConfig.TabLabel.IsSet() ? SessionInfoConfig.TabLabel.GetValue() : LOCTEXT("SessionInfoTabTitle", "Session"))
			.SetTooltipText(SessionInfoConfig.TabTooltip.IsSet() ? SessionInfoConfig.TabTooltip.GetValue() : LOCTEXT("SessionInfoTooltipText", "Open the Session tab."))
			.SetIcon(SessionInfoConfig.TabIcon.IsSet() ? SessionInfoConfig.TabIcon.GetValue() : FSlateIcon(FInsightsStyle::GetStyleSetName(), "Icons.SessionInfo"));

		TSharedRef<FWorkspaceItem> Group = SessionInfoConfig.WorkspaceGroup.IsValid() ? SessionInfoConfig.WorkspaceGroup.ToSharedRef() : GetInsightsMenuBuilder()->GetInsightsToolsGroup();
		TabSpawnerEntry.SetGroup(Group);
	}

#if !WITH_EDITOR
	FMessageLogModule& MessageLogModule = FModuleManager::LoadModuleChecked<FMessageLogModule>("MessageLog");
	MessageLogModule.RegisterMessageLogSpawner(GetInsightsMenuBuilder()->GetWindowsGroup());
#endif
}

////////////////////////////////////////////////////////////////////////////////////////////////////

void FInsightsManager::UnregisterMajorTabs()
{
	FGlobalTabmanager::Get()->UnregisterNomadTabSpawner(FInsightsManagerTabs::SessionInfoTabId);

	FGlobalTabmanager::Get()->UnregisterNomadTabSpawner(FInsightsManagerTabs::TraceStoreTabId);
	FGlobalTabmanager::Get()->UnregisterNomadTabSpawner(FInsightsManagerTabs::ConnectionTabId);
	FGlobalTabmanager::Get()->UnregisterNomadTabSpawner(FInsightsManagerTabs::LauncherTabId);
}

////////////////////////////////////////////////////////////////////////////////////////////////////

TSharedRef<SDockTab> FInsightsManager::SpawnTraceStoreTab(const FSpawnTabArgs& Args)
{
	const TSharedRef<SDockTab> DockTab = SNew(SLockedTab)
		.TabRole(ETabRole::MajorTab);

	DockTab->SetOnTabClosed(SDockTab::FOnTabClosedCallback::CreateRaw(this, &FInsightsManager::OnTraceStoreTabClosed));

	TSharedRef<STraceStoreWindow> Window = SNew(STraceStoreWindow);
	DockTab->SetContent(Window);

	AssignTraceStoreWindow(Window);

	if (!bIsMainTabSet)
	{
		FGlobalTabmanager::Get()->SetMainTab(DockTab);
		bIsMainTabSet = true;
	}

	return DockTab;
}

////////////////////////////////////////////////////////////////////////////////////////////////////

void FInsightsManager::OnTraceStoreTabClosed(TSharedRef<SDockTab> TabBeingClosed)
{
	RemoveTraceStoreWindow();

	// Disable TabClosed delegate.
	TabBeingClosed->SetOnTabClosed(SDockTab::FOnTabClosedCallback());
}

////////////////////////////////////////////////////////////////////////////////////////////////////

TSharedRef<SDockTab> FInsightsManager::SpawnConnectionTab(const FSpawnTabArgs& Args)
{
	const TSharedRef<SDockTab> DockTab = SNew(SLockedTab)
		.TabRole(ETabRole::MajorTab)
		.OnCanCloseTab_Lambda([]() { return false; }); // can't close this tab

	DockTab->SetOnTabClosed(SDockTab::FOnTabClosedCallback::CreateRaw(this, &FInsightsManager::OnConnectionTabClosed));

	TSharedRef<SConnectionWindow> Window = SNew(SConnectionWindow);
	DockTab->SetContent(Window);

	AssignConnectionWindow(Window);

	//if (!bIsMainTabSet)
	//{
	//	FGlobalTabmanager::Get()->SetMainTab(DockTab);
	//	bIsMainTabSet = true;
	//}

	return DockTab;
}

////////////////////////////////////////////////////////////////////////////////////////////////////

void FInsightsManager::OnConnectionTabClosed(TSharedRef<SDockTab> TabBeingClosed)
{
	RemoveConnectionWindow();

	// Disable TabClosed delegate.
	TabBeingClosed->SetOnTabClosed(SDockTab::FOnTabClosedCallback());
}

////////////////////////////////////////////////////////////////////////////////////////////////////

TSharedRef<SDockTab> FInsightsManager::SpawnLauncherTab(const FSpawnTabArgs& Args)
{
	const TSharedRef<SDockTab> DockTab = SNew(SLockedTab)
		.TabRole(ETabRole::NomadTab)
		.OnCanCloseTab_Lambda([]() { return false; }); // can't close this tab

	DockTab->SetOnTabClosed(SDockTab::FOnTabClosedCallback::CreateRaw(this, &FInsightsManager::OnLauncherTabClosed));

	TSharedRef<SLauncherWindow> Window = SNew(SLauncherWindow);
	DockTab->SetContent(Window);

	AssignLauncherWindow(Window);

	//if (!bIsMainTabSet)
	//{
	//	FGlobalTabmanager::Get()->SetMainTab(DockTab);
	//	bIsMainTabSet = true;
	//}

	return DockTab;
}

////////////////////////////////////////////////////////////////////////////////////////////////////

void FInsightsManager::OnLauncherTabClosed(TSharedRef<SDockTab> TabBeingClosed)
{
	RemoveLauncherWindow();

	// Disable TabClosed delegate.
	TabBeingClosed->SetOnTabClosed(SDockTab::FOnTabClosedCallback());
}

////////////////////////////////////////////////////////////////////////////////////////////////////

TSharedRef<SDockTab> FInsightsManager::SpawnSessionInfoTab(const FSpawnTabArgs& Args)
{
	const TSharedRef<SDockTab> DockTab = SNew(SDockTab)
		.TabRole(ETabRole::NomadTab);

	DockTab->SetOnTabClosed(SDockTab::FOnTabClosedCallback::CreateRaw(this, &FInsightsManager::OnSessionInfoTabClosed));

	// Create the SSessionInfoWindow widget.
	TSharedRef<SSessionInfoWindow> Window = SNew(SSessionInfoWindow, DockTab, Args.GetOwnerWindow());
	DockTab->SetContent(Window);

	AssignSessionInfoWindow(Window);

	if (!bIsMainTabSet)
	{
		FGlobalTabmanager::Get()->SetMainTab(DockTab);
		bIsMainTabSet = true;
	}

	return DockTab;
}

////////////////////////////////////////////////////////////////////////////////////////////////////

void FInsightsManager::OnSessionInfoTabClosed(TSharedRef<SDockTab> TabBeingClosed)
{
	RemoveSessionInfoWindow();

	// Disable TabClosed delegate.
	TabBeingClosed->SetOnTabClosed(SDockTab::FOnTabClosedCallback());
}

////////////////////////////////////////////////////////////////////////////////////////////////////

bool FInsightsManager::ConnectToStore(const TCHAR* Host, uint32 Port)
{
	using namespace UE::Trace;
	FStoreClient* Client = FStoreClient::Connect(Host, Port);
	StoreClient = TUniquePtr<FStoreClient>(Client);
	if (!StoreClient.IsValid())
	{
		return false;
	}

	const FStoreClient::FStatus* Status = StoreClient->GetStatus();
	FString RemoteStoreDir(Status->GetStoreDir());
	if (RemoteStoreDir.Len() > 0)
	{
		SetStoreDir(RemoteStoreDir);
	}

	return true;
}

////////////////////////////////////////////////////////////////////////////////////////////////////

TSharedPtr<const TraceServices::IAnalysisSession> FInsightsManager::GetSession() const
{
	return Session;
}

////////////////////////////////////////////////////////////////////////////////////////////////////

const TSharedRef<FUICommandList> FInsightsManager::GetCommandList() const
{
	return CommandList;
}

////////////////////////////////////////////////////////////////////////////////////////////////////

const FInsightsCommands& FInsightsManager::GetCommands()
{
	return FInsightsCommands::Get();
}

////////////////////////////////////////////////////////////////////////////////////////////////////

FInsightsActionManager& FInsightsManager::GetActionManager()
{
	return FInsightsManager::Instance->ActionManager;
}

////////////////////////////////////////////////////////////////////////////////////////////////////

FInsightsSettings& FInsightsManager::GetSettings()
{
	return FInsightsManager::Instance->Settings;
}

////////////////////////////////////////////////////////////////////////////////////////////////////

bool FInsightsManager::Tick(float DeltaTime)
{
	AutoLoadLiveSession();

	UpdateSessionDuration();

#if !WITH_EDITOR
	if (!bIsSessionInfoSet && Session.IsValid())
	{
		{
			TraceServices::FAnalysisSessionReadScope SessionReadScope(*Session.Get());
			const TraceServices::IDiagnosticsProvider* DiagnosticsProvider = TraceServices::ReadDiagnosticsProvider(*Session.Get());
			if (DiagnosticsProvider && DiagnosticsProvider->IsSessionInfoAvailable())
			{
				bIsSessionInfoSet = true;
			}
		}
		if (bIsSessionInfoSet)
		{
			UpdateAppTitle();
		}
	}

	ISourceCodeAccessModule& SourceCodeAccessModule = FModuleManager::LoadModuleChecked<ISourceCodeAccessModule>("SourceCodeAccess");
	ISourceCodeAccessor& SourceCodeAccessor = SourceCodeAccessModule.GetAccessor();
	SourceCodeAccessor.Tick(DeltaTime);

	CheckMemoryUsage();
#endif // !WITH_EDITOR

	return true;
}

////////////////////////////////////////////////////////////////////////////////////////////////////

void FInsightsManager::UpdateSessionDuration()
{
	if (Session.IsValid())
	{
		bool bLocalIsAnalysisComplete = false;
		double LocalSessionDuration = 0.0;
		{
			TraceServices::FAnalysisSessionReadScope SessionReadScope(*Session.Get());
			bLocalIsAnalysisComplete = Session->IsAnalysisComplete();
			LocalSessionDuration = Session->GetDurationSeconds();
		}

		if (LocalSessionDuration != SessionDuration)
		{
			SessionDuration = LocalSessionDuration;
			AnalysisStopwatch.Update();
			AnalysisDuration = AnalysisStopwatch.GetAccumulatedTime();
			AnalysisSpeedFactor = SessionDuration / AnalysisDuration;
			if (bIsAnalysisComplete)
			{
				UE_LOG(TraceInsights, Warning, TEXT("The session duration was updated (%s) after the analysis has been completed."),
					*TimeUtils::FormatTimeAuto(GetSessionDuration(), 2));
			}
		}

		if (bLocalIsAnalysisComplete && !bIsAnalysisComplete)
		{
			bIsAnalysisComplete = true;
			SessionAnalysisCompletedEvent.Broadcast();

			UE_LOG(TraceInsights, Log, TEXT("Analysis has completed in %s (%.1fX speed; session duration: %s)."),
				*TimeUtils::FormatTimeAuto(AnalysisDuration, 2),
				AnalysisSpeedFactor,
				*TimeUtils::FormatTimeAuto(SessionDuration, 2));

			OnSessionAnalysisCompleted();
		}
	}
}

////////////////////////////////////////////////////////////////////////////////////////////////////

void FInsightsManager::CheckMemoryUsage()
{
	if (Session.IsValid()) // only check if we are in "viewer mode"
	{
		constexpr double MemUsageLimitPercent = 80.0;
		constexpr double MemUsageLimitHysteresisPercent = 50.0;

		const uint64 Time = FPlatformTime::Cycles64();
		const double DurationSeconds = (Time - MemUsageLimitLastTimestamp) * FPlatformTime::GetSecondsPerCycle64();
		if (DurationSeconds > 1.0) // only check once per second
		{
			MemUsageLimitLastTimestamp = Time;

			FPlatformMemoryStats Stats = FPlatformMemory::GetStats();

			constexpr double GiB = 1024.0 * 1024.0 * 1024.0;
			const double UsedGiB = (double)(Stats.TotalPhysical - Stats.AvailablePhysical) / GiB;
			const double TotalGiB = (double)(Stats.TotalPhysical) / GiB;
			const double UsedPercent = (UsedGiB * 100.0) / TotalGiB;

			if (!bMemUsageLimitHysteresis)
			{
				if (UsedPercent >= MemUsageLimitPercent)
				{
					bMemUsageLimitHysteresis = true;

					const FText MessageBoxTextFmt = LOCTEXT("MemUsageWarning_TextFmt", "High System Memory Usage Detected: {0} / {1} GiB ({2}%)!\nUnreal Insights might need more memory!");
					const FText MessageBoxText = FText::Format(MessageBoxTextFmt,
						FText::AsNumber((uint32)(UsedGiB + 0.5)),
						FText::AsNumber((uint32)(TotalGiB + 0.5)),
						FText::AsNumber((uint32)(UsedPercent + 0.5)));

					FMessageLog ReportMessageLog(GetLogListingName());
					TSharedRef<FTokenizedMessage> Message = FTokenizedMessage::Create(EMessageSeverity::Warning, MessageBoxText);
					ReportMessageLog.AddMessage(Message);
					ReportMessageLog.Notify();
				}
			}
			else
			{
				if (UsedPercent <= MemUsageLimitHysteresisPercent)
				{
					bMemUsageLimitHysteresis = false;
				}
			}
		}
	}
}

////////////////////////////////////////////////////////////////////////////////////////////////////

void FInsightsManager::ResetSession(bool bNotify)
{
	if (Session.IsValid())
	{
		Session->Stop(true);
		Session.Reset();

		CurrentTraceId = 0;
		CurrentTraceFilename.Reset();

		if (bNotify)
		{
			OnSessionChanged();
		}
	}

	bIsSessionInfoSet = false;
	bIsAnalysisComplete = false;
	SessionDuration = 0.0;
	AnalysisStopwatch.Restart();
	AnalysisDuration = 0.0;
	AnalysisSpeedFactor = 0.0;
}

////////////////////////////////////////////////////////////////////////////////////////////////////

void FInsightsManager::OnSessionChanged()
{
	SessionChangedEvent.Broadcast();
}

////////////////////////////////////////////////////////////////////////////////////////////////////

void FInsightsManager::SpawnAndActivateTabs()
{
	// Open Session Info tab.
	if (FGlobalTabmanager::Get()->HasTabSpawner(FInsightsManagerTabs::SessionInfoTabId))
	{
		FGlobalTabmanager::Get()->TryInvokeTab(FInsightsManagerTabs::SessionInfoTabId);
	}

	// Open Timing Insights tab.
	if (FGlobalTabmanager::Get()->HasTabSpawner(FInsightsManagerTabs::TimingProfilerTabId))
	{
		FGlobalTabmanager::Get()->TryInvokeTab(FInsightsManagerTabs::TimingProfilerTabId);
	}

	// Open Asset Loading Insights tab.
	if (FGlobalTabmanager::Get()->HasTabSpawner(FInsightsManagerTabs::LoadingProfilerTabId))
	{
		FGlobalTabmanager::Get()->TryInvokeTab(FInsightsManagerTabs::LoadingProfilerTabId);
	}

	// Close the existing Networking Insights tabs.
	//for (int32 ReservedId = 0; ReservedId < 10; ++ReservedId)
	{
		FName TabId = FInsightsManagerTabs::NetworkingProfilerTabId;
		//TabId.SetNumber(ReservedId);
		if (FGlobalTabmanager::Get()->HasTabSpawner(TabId))
		{
			TSharedPtr<SDockTab> NetworkingProfilerTab;
			while ((NetworkingProfilerTab = FGlobalTabmanager::Get()->FindExistingLiveTab(TabId)).IsValid())
			{
				NetworkingProfilerTab->RequestCloseTab();
			}
		}
	}

	ActivateTimingInsightsTab();
}

////////////////////////////////////////////////////////////////////////////////////////////////////

void FInsightsManager::ActivateTimingInsightsTab()
{
	// Ensure Timing Insights / Timing View is the active tab / view.
	if (TSharedPtr<SDockTab> TimingInsightsTab = FGlobalTabmanager::Get()->FindExistingLiveTab(FInsightsManagerTabs::TimingProfilerTabId))
	{
		TimingInsightsTab->ActivateInParent(ETabActivationCause::SetDirectly);

		//TODO: FTimingProfilerManager::Get()->ActivateWindow();
		TSharedPtr<class STimingProfilerWindow> Wnd = FTimingProfilerManager::Get()->GetProfilerWindow();
		if (Wnd)
		{
			TSharedPtr<FTabManager> TabManager = Wnd->GetTabManager();

			if (TSharedPtr<SDockTab> TimingViewTab = TabManager->FindExistingLiveTab(FTimingProfilerTabs::TimingViewID))
			{
				TimingViewTab->ActivateInParent(ETabActivationCause::SetDirectly);
				FSlateApplication::Get().SetKeyboardFocus(TimingViewTab->GetContent());
			}
		}
	}
}

////////////////////////////////////////////////////////////////////////////////////////////////////

bool FInsightsManager::ShowOpenTraceFileDialog(FString& OutTraceFile) const
{
	const FString ProfilingDirectory(FPaths::ConvertRelativePathToFull(FInsightsManager::Get()->GetStoreDir()));

	TArray<FString> OutFiles;
	bool bOpened = false;

	IDesktopPlatform* DesktopPlatform = FDesktopPlatformModule::Get();
	if (DesktopPlatform != nullptr)
	{
		FSlateApplication::Get().CloseToolTip();

		bOpened = DesktopPlatform->OpenFileDialog
		(
			FSlateApplication::Get().FindBestParentWindowHandleForDialogs(nullptr),
			LOCTEXT("LoadTrace_FileDesc", "Open trace file...").ToString(),
			ProfilingDirectory,
			TEXT(""),
			LOCTEXT("LoadTrace_FileFilter", "Trace files (*.utrace)|*.utrace|All files (*.*)|*.*").ToString(),
			EFileDialogFlags::None,
			OutFiles
		);
	}

	if (bOpened == true && OutFiles.Num() == 1)
	{
		OutTraceFile = OutFiles[0];
		return true;
	}

	return false;
}

////////////////////////////////////////////////////////////////////////////////////////////////////

void FInsightsManager::OpenUnrealInsights(const TCHAR* CmdLine) const
{
	if (CmdLine == nullptr)
	{
		CmdLine = TEXT("");
	}

	const TCHAR* ExecutablePath = FPlatformProcess::ExecutablePath();

	constexpr bool bLaunchDetached = true;
	constexpr bool bLaunchHidden = false;
	constexpr bool bLaunchReallyHidden = false;

	uint32 ProcessID = 0;
	const int32 PriorityModifier = 0;
	const TCHAR* OptionalWorkingDirectory = nullptr;

	void* PipeWriteChild = nullptr;
	void* PipeReadChild = nullptr;

	FProcHandle Handle = FPlatformProcess::CreateProc(ExecutablePath, CmdLine, bLaunchDetached, bLaunchHidden, bLaunchReallyHidden, &ProcessID, PriorityModifier, OptionalWorkingDirectory, PipeWriteChild, PipeReadChild);
	if (Handle.IsValid())
	{
		FPlatformProcess::CloseProc(Handle);
	}
}

////////////////////////////////////////////////////////////////////////////////////////////////////

void FInsightsManager::OpenTraceFile() const
{
	FString TraceFile;
	if (FInsightsManager::Get()->ShowOpenTraceFileDialog(TraceFile))
	{
		OpenTraceFile(TraceFile);
	}
}

////////////////////////////////////////////////////////////////////////////////////////////////////

void FInsightsManager::OpenTraceFile(const FString& InTraceFile) const
{
	FString CmdLine = TEXT("-OpenTraceFile=\"") + InTraceFile + TEXT("\"");
	OpenUnrealInsights(*CmdLine);
}

////////////////////////////////////////////////////////////////////////////////////////////////////

void FInsightsManager::AutoLoadLiveSession()
{
	if (!bIsAutoLoadLiveSessionEnabled)
	{
		return;
	}

	if (!StoreClient.IsValid())
	{
		return;
	}

	const uint32 SessionCount = StoreClient->GetSessionCount();
	for (uint32 SessionIndex = 0; SessionIndex < SessionCount; ++SessionIndex)
	{
		const UE::Trace::FStoreClient::FSessionInfo* SessionInfo = StoreClient->GetSessionInfo(SessionIndex);
		if (SessionInfo)
		{
			const uint32 TraceId = SessionInfo->GetTraceId();
			if (TraceId != CurrentTraceId && !AutoLoadedTraceIds.Contains(TraceId))
			{
				AutoLoadedTraceIds.Add(TraceId);
				LoadTrace(SessionInfo->GetTraceId());
				break;
			}
		}
	}
}

////////////////////////////////////////////////////////////////////////////////////////////////////

void FInsightsManager::LoadLastLiveSession()
{
	ResetSession();

	if (!StoreClient.IsValid())
	{
		return;
	}

	const uint32 SessionCount = StoreClient->GetSessionCount();
	if (SessionCount != 0)
	{
		const UE::Trace::FStoreClient::FSessionInfo* SessionInfo = StoreClient->GetSessionInfo(SessionCount - 1);
		if (SessionInfo)
		{
			LoadTrace(SessionInfo->GetTraceId());
		}
	}
}

////////////////////////////////////////////////////////////////////////////////////////////////////

void FInsightsManager::LoadTrace(uint32 InTraceId, bool InAutoQuit)
{
	ResetSession();

	if (!StoreClient.IsValid())
	{
		if (InAutoQuit)
		{
			RequestEngineExit(AutoQuitMsgOnFail);
		}
		return;
	}

	UE::Trace::FStoreClient::FTraceData TraceData = StoreClient->ReadTrace(InTraceId);
	if (!TraceData)
	{
		if (InAutoQuit)
		{
			RequestEngineExit(AutoQuitMsgOnFail);
		}
		return;
	}

	FString TraceName(StoreClient->GetStatus()->GetStoreDir());
	const UE::Trace::FStoreClient::FTraceInfo* TraceInfo = StoreClient->GetTraceInfoById(InTraceId);
	if (TraceInfo != nullptr)
	{
		const FUtf8StringView Utf8NameView = TraceInfo->GetName();
		FString Name(Utf8NameView);
		if (!Name.EndsWith(TEXT(".utrace")))
		{
			Name += TEXT(".utrace");
		}
		TraceName = FPaths::Combine(TraceName, Name);
		FPaths::NormalizeFilename(TraceName);
	}

	Session = AnalysisService->StartAnalysis(InTraceId, *TraceName, MoveTemp(TraceData));

	if (Session)
	{
		CurrentTraceId = InTraceId;
		CurrentTraceFilename = TraceName;
		bIsSessionInfoSet = false;
		OnSessionChanged();
		bSessionAnalysisCompletedAutoQuit = InAutoQuit;
	}
	else if (InAutoQuit)
	{
		RequestEngineExit(AutoQuitMsgOnFail);
	}
}

////////////////////////////////////////////////////////////////////////////////////////////////////

void FInsightsManager::LoadTraceFile()
{
	FString TraceFile;
	if (FInsightsManager::Get()->ShowOpenTraceFileDialog(TraceFile))
	{
		LoadTraceFile(TraceFile);
	}
}

////////////////////////////////////////////////////////////////////////////////////////////////////

void FInsightsManager::LoadTraceFile(const FString& InTraceFilename, bool InAutoQuit)
{
	IPlatformFile& PlatformFile = IPlatformFile::GetPlatformPhysical();
	if (!PlatformFile.FileExists(*InTraceFilename))
	{
		const uint32 TraceId = uint32(FCString::Strtoui64(*InTraceFilename, nullptr, 10));
		return LoadTrace(TraceId, InAutoQuit);
	}

	ResetSession();

	Session = AnalysisService->StartAnalysis(*InTraceFilename);

	if (Session)
	{
		CurrentTraceId = 0;
		CurrentTraceFilename = InTraceFilename;
		bIsSessionInfoSet = false;
		OnSessionChanged();
		bSessionAnalysisCompletedAutoQuit = InAutoQuit;
	}
	else if (InAutoQuit)
	{
		RequestEngineExit(AutoQuitMsgOnFail);
	}
}

////////////////////////////////////////////////////////////////////////////////////////////////////

bool FInsightsManager::OnDragOver(const FDragDropEvent& DragDropEvent)
{
	TSharedPtr<FExternalDragOperation> DragDropOp = DragDropEvent.GetOperationAs<FExternalDragOperation>();
	if (DragDropOp.IsValid())
	{
		if (DragDropOp->HasFiles())
		{
			const TArray<FString>& Files = DragDropOp->GetFiles();
			if (Files.Num() == 1)
			{
				const FString DraggedFileExtension = FPaths::GetExtension(Files[0], true);
				if (DraggedFileExtension == TEXT(".utrace"))
				{
					return true;
				}
			}
		}
	}

	return false;
}

////////////////////////////////////////////////////////////////////////////////////////////////////

bool FInsightsManager::OnDrop(const FDragDropEvent& DragDropEvent)
{
	TSharedPtr<FExternalDragOperation> DragDropOp = DragDropEvent.GetOperationAs<FExternalDragOperation>();
	if (DragDropOp.IsValid())
	{
		if (DragDropOp->HasFiles())
		{
			// For now, only allow a single file.
			const TArray<FString>& Files = DragDropOp->GetFiles();
			if (Files.Num() == 1)
			{
				const FString DraggedFileExtension = FPaths::GetExtension(Files[0], true);
				if (DraggedFileExtension == TEXT(".utrace"))
				{
					LoadTraceFile(Files[0]);
					UpdateAppTitle();
					return true;
				}
			}
		}
	}

	return false;
}

////////////////////////////////////////////////////////////////////////////////////////////////////

void FInsightsManager::UpdateAppTitle()
{
#if !WITH_EDITOR
	TSharedPtr<SWindow> RootWindow = FGlobalTabmanager::Get()->GetRootWindow();
	if (RootWindow)
	{
		if (CurrentTraceFilename.IsEmpty())
		{
			const FText AppTitle = LOCTEXT("UnrealInsightsAppName", "Unreal Insights");
			RootWindow->SetTitle(AppTitle);
		}
		else
		{
<<<<<<< HEAD
			const FString SessionName = FPaths::GetBaseFilename(CurrentTraceFilename);
			const FText AppTitle = FText::Format(LOCTEXT("UnrealInsightsAppNameFmt", "{0} - Unreal Insights"), FText::FromString(SessionName));
			RootWindow->SetTitle(AppTitle);
=======
			bool bWasAppTitleUpdated = false;
			if (Session.IsValid())
			{
				TraceServices::FAnalysisSessionReadScope SessionReadScope(*Session.Get());
				const TraceServices::IDiagnosticsProvider* DiagnosticsProvider = TraceServices::ReadDiagnosticsProvider(*Session.Get());
				if (DiagnosticsProvider && DiagnosticsProvider->IsSessionInfoAvailable())
				{
					TraceServices::FSessionInfo SessionInfo = DiagnosticsProvider->GetSessionInfo();

					const FString SessionName = FPaths::GetBaseFilename(CurrentTraceFilename);
					const FText AppTitle = FText::Format(LOCTEXT("UnrealInsightsAppNameFmt2", "{0} - {1} - {2} - {3} - {4} - Unreal Insights"),
						FText::FromString(SessionName),
						FText::FromString(SessionInfo.Platform),
						FText::FromString(SessionInfo.AppName),
						FText::FromString(LexToString(SessionInfo.ConfigurationType)),
						FText::FromString(LexToString(SessionInfo.TargetType)));
					RootWindow->SetTitle(AppTitle);

					bWasAppTitleUpdated = true;
				}
			}

			if (!bWasAppTitleUpdated)
			{
				const FString SessionName = FPaths::GetBaseFilename(CurrentTraceFilename);
				const FText AppTitle = FText::Format(LOCTEXT("UnrealInsightsAppNameFmt", "{0} - Unreal Insights"), FText::FromString(SessionName));
				RootWindow->SetTitle(AppTitle);
			}
>>>>>>> d731a049
		}
	}
#endif
}

////////////////////////////////////////////////////////////////////////////////////////////////////

void FInsightsManager::OpenSettings()
{
	TSharedPtr<STraceStoreWindow> Wnd = GetTraceStoreWindow();
	if (Wnd.IsValid())
	{
		Wnd->OpenSettings();
	}
}

////////////////////////////////////////////////////////////////////////////////////////////////////

void FInsightsManager::ScheduleCommand(const FString& InCmd)
{
	SessionAnalysisCompletedCmd = InCmd;
}

////////////////////////////////////////////////////////////////////////////////////////////////////

void FInsightsManager::OnSessionAnalysisCompleted()
{
	if (!SessionAnalysisCompletedCmd.IsEmpty())
	{
		FOutputDevice& Ar = *GLog;
		Ar.Logf(TEXT("Executing commands on analysis completed..."));
		FStopwatch Stopwatch;
		Stopwatch.Start();
		IUnrealInsightsModule& TraceInsightsModule = FModuleManager::LoadModuleChecked<IUnrealInsightsModule>("TraceInsights");
		TraceInsightsModule.Exec(*SessionAnalysisCompletedCmd, Ar);
		Stopwatch.Stop();
		Ar.Logf(TEXT("Commands executed in %.3fs."), Stopwatch.GetAccumulatedTime());
	}

#if !UE_BUILD_SHIPPING && !WITH_EDITOR
	if (FInsightsTestRunner::Get().IsValid())
	{
		// Don't quit now. Let the test runner to execute.
		bSessionAnalysisCompletedAutoQuit = false;
	}
#endif

	if (bSessionAnalysisCompletedAutoQuit)
	{
		bSessionAnalysisCompletedAutoQuit = false;
		RequestEngineExit(AutoQuitMsg);
	}
}

////////////////////////////////////////////////////////////////////////////////////////////////////

bool FInsightsManager::Exec(const TCHAR* Cmd, FOutputDevice& Ar)
{
	FString ResponseFile;
	if (FParse::Value(Cmd, TEXT("@="), ResponseFile))
	{
		HandleResponseFileCmd(*ResponseFile, Ar);
		return true;
	}

	return false;
}

////////////////////////////////////////////////////////////////////////////////////////////////////

bool FInsightsManager::HandleResponseFileCmd(const TCHAR* ResponseFile, FOutputDevice& Ar)
{
	Ar.Logf(TEXT("Executing commands using response file (%s)..."), ResponseFile);

	FString Contents;
	if (!FFileHelper::LoadFileToString(Contents, &IPlatformFile::GetPlatformPhysical(), ResponseFile))
	{
		Ar.Logf(ELogVerbosity::Error, TEXT("Failed to open the response file (%s)."), ResponseFile);
		return false;
	}

	if (Contents.IsEmpty())
	{
		return true;
	}

	IUnrealInsightsModule& TraceInsightsModule = FModuleManager::LoadModuleChecked<IUnrealInsightsModule>("TraceInsights");

	TCHAR* StartPos = &Contents[0];
	TCHAR* EndPos = StartPos + Contents.Len();
	TCHAR* CrtPos = StartPos;
	while (CrtPos != EndPos)
	{
		uint32 EndOfLine = 0;
		if (*CrtPos == TEXT('\r'))
		{
			if (*(CrtPos + 1) == '\n')
			{
				EndOfLine = 2;
			}
			else
			{
				EndOfLine = 1;
			}
		}
		else if (*CrtPos == TEXT('\n'))
		{
			EndOfLine = 1;
		}

		if (EndOfLine > 0)
		{
			const uint32 LineLen = uint32(CrtPos - StartPos);
			if (LineLen > 0 && *StartPos != TEXT('#'))
			{
				StartPos[LineLen] = TEXT('\0');
				TraceInsightsModule.Exec(StartPos, Ar);
			}

			CrtPos += EndOfLine;
			StartPos = CrtPos;
		}
		else
		{
			++CrtPos;
		}
	}
	const uint32 LineLen = uint32(CrtPos - StartPos);
	if (LineLen > 0 && *StartPos != TEXT('#'))
	{
		StartPos[LineLen] = TEXT('\0');
		TraceInsightsModule.Exec(StartPos, Ar);
	}

	return true;
}

////////////////////////////////////////////////////////////////////////////////////////////////////

void FInsightsManager::AddInProgressAsyncOp(FGraphEventRef Event, const FString& Name)
{
	check(IsInGameThread());
	if (Event.IsValid() && !Event->IsComplete())
	{
		InProgressAsyncTasks.AddTail(FAsyncTaskData(Event, Name));
	}
}

////////////////////////////////////////////////////////////////////////////////////////////////////

void FInsightsManager::RemoveInProgressAsyncOp(FGraphEventRef Event)
{
	check(IsInGameThread());
	if (Event.IsValid())
	{
		auto Element = InProgressAsyncTasks.GetHead();
		while (Element && Element->GetValue().GraphEvent != Event)
		{
			Element = Element->GetNextNode();
		}
		if (Element)
		{
			InProgressAsyncTasks.RemoveNode(Element);
		}
	}
}

////////////////////////////////////////////////////////////////////////////////////////////////////

void FInsightsManager::WaitOnInProgressAsyncOps()
{
	check(IsInGameThread());
	while(!InProgressAsyncTasks.IsEmpty())
	{
		auto Entry = InProgressAsyncTasks.GetHead();
		UE_LOG(TraceInsights, Log, TEXT("Waiting on task: %s."), *(Entry->GetValue().Name));
		FGraphEventRef Event = Entry->GetValue().GraphEvent;
		while (!Event->IsComplete())
		{
			FTaskGraphInterface::Get().ProcessThreadUntilIdle(ENamedThreads::GameThread);
			FPlatformProcess::Sleep(0.1f);
		}
	}
}

////////////////////////////////////////////////////////////////////////////////////////////////////

#undef LOCTEXT_NAMESPACE<|MERGE_RESOLUTION|>--- conflicted
+++ resolved
@@ -1015,11 +1015,6 @@
 		}
 		else
 		{
-<<<<<<< HEAD
-			const FString SessionName = FPaths::GetBaseFilename(CurrentTraceFilename);
-			const FText AppTitle = FText::Format(LOCTEXT("UnrealInsightsAppNameFmt", "{0} - Unreal Insights"), FText::FromString(SessionName));
-			RootWindow->SetTitle(AppTitle);
-=======
 			bool bWasAppTitleUpdated = false;
 			if (Session.IsValid())
 			{
@@ -1048,7 +1043,6 @@
 				const FText AppTitle = FText::Format(LOCTEXT("UnrealInsightsAppNameFmt", "{0} - Unreal Insights"), FText::FromString(SessionName));
 				RootWindow->SetTitle(AppTitle);
 			}
->>>>>>> d731a049
 		}
 	}
 #endif
