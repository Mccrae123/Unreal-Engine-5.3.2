// Copyright Epic Games, Inc. All Rights Reserved.

#pragma once

#include "CoreMinimal.h"
#include "Misc/EnumClassFlags.h"
#include "Misc/FilterCollection.h"
#include "Misc/TextFilter.h"
#include "SlateFwd.h"
#include "Widgets/DeclarativeSyntaxSupport.h"
#include "Widgets/Navigation/SBreadcrumbTrail.h"
#include "Widgets/SCompoundWidget.h"
#include "Widgets/SWidget.h"
#include "Widgets/Views/SHeaderRow.h"
#include "Widgets/Views/STableRow.h"
#include "Widgets/Views/STableViewBase.h"
#include "Widgets/Views/STreeView.h"

// Insights
#include "Insights/Common/InsightsAsyncWorkUtils.h"
#include "Insights/Common/Stopwatch.h"
#include "Insights/Table/ViewModels/TableColumn.h"
#include "Insights/Table/ViewModels/TableTreeNode.h"
#include "Insights/ViewModels/Filters.h"

#include <atomic>

class FMenuBuilder;
class FUICommandList;

namespace TraceServices
{
	class IAnalysisSession;
}

namespace Insights
{

class FTable;
class FTableColumn;
class FTreeNodeGrouping;
class ITableCellValueSorter;

////////////////////////////////////////////////////////////////////////////////////////////////////

/** The filter collection - used for updating the list of tree nodes. */
typedef TFilterCollection<const FTableTreeNodePtr&> FTableTreeNodeFilterCollection;

/** The text based filter - used for updating the list of tree nodes. */
typedef TTextFilter<const FTableTreeNodePtr&> FTableTreeNodeTextFilter;

////////////////////////////////////////////////////////////////////////////////////////////////////

enum class EAsyncOperationType : uint32
{
	FilteringOp = 1,
	SortingOp = 1 << 1,
	GroupingOp = 1 << 2,
};

ENUM_CLASS_FLAGS(EAsyncOperationType);

////////////////////////////////////////////////////////////////////////////////////////////////////
/**
 * A custom widget used to display the list of tree nodes.
 */
class STableTreeView : public SCompoundWidget, public IAsyncOperationStatusProvider
{
	friend class FTableTreeViewFilterAsyncTask;
	friend class FTableTreeViewSortAsyncTask;
	friend class FTableTreeViewGroupAsyncTask;

public:
	/** Default constructor. */
	STableTreeView();

	/** Virtual destructor. */
	virtual ~STableTreeView();

	SLATE_BEGIN_ARGS(STableTreeView) {}
	SLATE_END_ARGS()

	/**
	 * Construct this widget
	 * @param InArgs - The declaration data for this widget
	 */
	void Construct(const FArguments& InArgs, TSharedPtr<Insights::FTable> InTablePtr);

<<<<<<< HEAD
	TSharedPtr<Insights::FTable> GetTable() const { return Table; }
=======
	TSharedPtr<Insights::FTable>& GetTable() { return Table; }
	const TSharedPtr<Insights::FTable>& GetTable() const { return Table; }
>>>>>>> 6bbb88c8

	virtual void Reset();

	void RebuildColumns();

	/**
	 * Ticks this widget.  Override in derived classes, but always call the parent implementation.
	 *
	 * @param  AllottedGeometry The space allotted for this widget
	 * @param  InCurrentTime  Current absolute real time
	 * @param  InDeltaTime  Real time passed since last tick
	 */
	virtual void Tick(const FGeometry& AllottedGeometry, const double InCurrentTime, const float InDeltaTime) override;

	/**
	 * Rebuilds the tree (if necessary).
	 * @param bResync - If true, it forces a resync even if the list did not changed since last sync.
	 */
	virtual void RebuildTree(bool bResync);

	FTableTreeNodePtr GetNodeByTableRowIndex(int32 RowIndex) const;
	void SelectNodeByTableRowIndex(int32 RowIndex);
	bool IsRunningAsyncUpdate() { return bIsUpdateRunning;  }

	void OnClose();

	virtual FReply OnKeyDown(const FGeometry& MyGeometry, const FKeyEvent& InKeyEvent) override;

	////////////////////////////////////////////////////////////////////////////////////////////////////
	// IAsyncOperationStatusProvider implementation

	virtual bool IsRunning() const override { return bIsUpdateRunning; }

	virtual double GetAllOperationsDuration() override;
	virtual double GetCurrentOperationDuration() override { return 0.0; }
	virtual uint32 GetOperationCount() const override { return 1; }
	virtual FText GetCurrentOperationName() const override;

	////////////////////////////////////////////////////////////////////////////////////////////////////
	
	/** Set a log listing name to be used for any errors or warnings. Must be preregistered by the caller with the MessageLog module. */
	void SetLogListingName(const FName& InLogListingName) { LogListingName = InLogListingName; }
	const FName& GetLogListingName() { return LogListingName; }

protected:
<<<<<<< HEAD
	void ConstructWidget(TSharedPtr<FTable> InTablePtr);
=======
	void InitCommandList();

	void ConstructWidget(TSharedPtr<FTable> InTablePtr);
	virtual TSharedRef<SWidget> ConstructSearchBox();
	virtual TSharedRef<SWidget> ConstructAdvancedFiltersButton();
	virtual TSharedRef<SWidget> ConstructHierarchyBreadcrumbTrail();
	virtual TSharedPtr<SWidget> ConstructToolbar() { return nullptr; }
	virtual TSharedPtr<SWidget> ConstructFooter() { return nullptr; }
	virtual void ConstructHeaderArea(TSharedRef<SVerticalBox> InWidgetContent);
	virtual void ConstructFooterArea(TSharedRef<SVerticalBox> InWidgetContent);

>>>>>>> 6bbb88c8
	void UpdateTree();

	/** Called when the analysis session has changed. */
	void InsightsManager_OnSessionChanged();

	/**
	 * Populates OutSearchStrings with the strings that should be used in searching.
	 *
	 * @param GroupOrStatNodePtr - the group and stat node to get a text description from.
	 * @param OutSearchStrings   - an array of strings to use in searching.
	 *
	 */
	static void HandleItemToStringArray(const FTableTreeNodePtr& GroupOrStatNodePtr, TArray<FString>& OutSearchStrings);

	////////////////////////////////////////////////////////////////////////////////////////////////////
	// Tree View - Context Menu

	TSharedPtr<SWidget> TreeView_GetMenuContent();
	void TreeView_BuildSortByMenu(FMenuBuilder& MenuBuilder);
	void TreeView_BuildViewColumnMenu(FMenuBuilder& MenuBuilder);
	void TreeView_BuildExportMenu(FMenuBuilder& MenuBuilder);

	bool ContextMenu_CopySelectedToClipboard_CanExecute() const;
	void ContextMenu_CopySelectedToClipboard_Execute();
	bool ContextMenu_CopyColumnToClipboard_CanExecute() const;
	void ContextMenu_CopyColumnToClipboard_Execute();
	bool ContextMenu_CopyColumnTooltipToClipboard_CanExecute() const;
	void ContextMenu_CopyColumnTooltipToClipboard_Execute();
	bool ContextMenu_ExpandSubtree_CanExecute() const;
	void ContextMenu_ExpandSubtree_Execute();
	bool ContextMenu_ExpandCriticalPath_CanExecute() const;
	void ContextMenu_ExpandCriticalPath_Execute();
	bool ContextMenu_CollapseSubtree_CanExecute() const;
	void ContextMenu_CollapseSubtree_Execute();
	bool ContextMenu_ExportToFile_CanExecute() const;
	void ContextMenu_ExportToFile_Execute(bool bInExportCollapsed, bool InExportLeafs);

	////////////////////////////////////////////////////////////////////////////////////////////////////
	// Tree View - Columns' Header

	void InitializeAndShowHeaderColumns();

	FText GetColumnHeaderText(const FName ColumnId) const;

	TSharedRef<SWidget> TreeViewHeaderRow_GenerateColumnMenu(const FTableColumn& Column);

	////////////////////////////////////////////////////////////////////////////////////////////////////
	// Tree View - Misc

	void TreeView_Refresh();

	/**
	 * Called by STreeView to retrieves the children for the specified parent item.
	 * @param InParent    - The parent node to retrieve the children from.
	 * @param OutChildren - List of children for the parent node.
	 */
	void TreeView_OnGetChildren(FTableTreeNodePtr InParent, TArray<FTableTreeNodePtr>& OutChildren);

	/** Called by STreeView when selection has changed. */
	void TreeView_OnSelectionChanged(FTableTreeNodePtr SelectedItem, ESelectInfo::Type SelectInfo);

	/** Called by STreeView when a tree item is double clicked. */
	virtual void TreeView_OnMouseButtonDoubleClick(FTableTreeNodePtr TreeNode);

	////////////////////////////////////////////////////////////////////////////////////////////////////
	// Tree View - Table Row

	/** Called by STreeView to generate a table row for the specified item. */
	TSharedRef<ITableRow> TreeView_OnGenerateRow(FTableTreeNodePtr TreeNode, const TSharedRef<STableViewBase>& OwnerTable);

	bool TableRow_ShouldBeEnabled(FTableTreeNodePtr NodePtr) const;

	void TableRow_SetHoveredCell(TSharedPtr<FTable> TablePtr, TSharedPtr<FTableColumn> ColumnPtr, FTableTreeNodePtr NodePtr);
	EHorizontalAlignment TableRow_GetColumnOutlineHAlignment(const FName ColumnId) const;

	FText TableRow_GetHighlightText() const;
	FName TableRow_GetHighlightedNodeName() const;

	////////////////////////////////////////////////////////////////////////////////////////////////////
	// Filtering

	/** Populates the group and stat tree with items based on the current data. */
	void ApplyFiltering();

	bool ApplyAdvancedFiltersForNode(FTableTreeNodePtr NodePtr);

	bool ApplyHierarchicalFilterForNode(FTableTreeNodePtr NodePtr, bool bFilterIsEmpty);

	/** Set all the nodes belonging to a subtree as visible. Returns true if the caller node should be expanded. */
	bool MakeSubtreeVisible(FTableTreeNodePtr NodePtr, bool bFilterIsEmpty);

	bool SearchBox_IsEnabled() const;
	void SearchBox_OnTextChanged(const FText& InFilterText);

	FText SearchBox_GetTooltipText() const;

	////////////////////////////////////////////////////////////////////////////////////////////////////
	// Grouping

	void CreateGroupings();
	virtual void InternalCreateGroupings();

	void CreateGroups(const TArray<TSharedPtr<FTreeNodeGrouping>>& Groupings);
	void GroupNodesRec(const TArray<FTableTreeNodePtr>& Nodes, FTableTreeNode& ParentGroup, int32 GroupingDepth, const TArray<TSharedPtr<FTreeNodeGrouping>>& Groupings);

	void UpdateAggregatedValues(FTableTreeNode& GroupNode);
	
	template<typename T>
	static void UpdateAggregationRec(FTableColumn& Column, FTableTreeNode& GroupNode, T InitialAggregatedValue, bool bSetInitialValue, TFunctionRef<T(T, const FTableCellValue&)> ValueGetterFunc)
	{
		T AggregatedValue = InitialAggregatedValue;

		for (FBaseTreeNodePtr NodePtr : GroupNode.GetChildren())
		{
			if (NodePtr->IsFiltered())
			{
				continue;
			}
			
			if (!NodePtr->IsGroup())
			{
				const TOptional<FTableCellValue> NodeValue = Column.GetValue(*NodePtr);
				if (NodeValue.IsSet())
				{
					AggregatedValue = ValueGetterFunc(AggregatedValue, NodeValue.GetValue());
				}
			}
			else
			{
				FTableTreeNode& TableNode = *(FTableTreeNode*)NodePtr.Get();
				TableNode.ResetAggregatedValues(Column.GetId());
				UpdateAggregationRec(Column, TableNode, InitialAggregatedValue, bSetInitialValue, ValueGetterFunc);
				if (TableNode.HasAggregatedValue(Column.GetId()))
				{
					AggregatedValue = ValueGetterFunc(AggregatedValue, TableNode.GetAggregatedValue(Column.GetId()));
				}
			}
		}

		if (bSetInitialValue || InitialAggregatedValue != AggregatedValue)
		{
			GroupNode.AddAggregatedValue(Column.GetId(), FTableCellValue(AggregatedValue));
		}
	}

	void RebuildGroupingCrumbs();
	void OnGroupingCrumbClicked(const TSharedPtr<FTreeNodeGrouping>& InEntry);
	void BuildGroupingSubMenu_Change(FMenuBuilder& MenuBuilder, const TSharedPtr<FTreeNodeGrouping> CrumbGrouping);
	void BuildGroupingSubMenu_Add(FMenuBuilder& MenuBuilder, const TSharedPtr<FTreeNodeGrouping> CrumbGrouping);
	TSharedRef<SWidget> GetGroupingCrumbMenuContent(const TSharedPtr<FTreeNodeGrouping>& CrumbGrouping);

	void PreChangeGroupings();
	void PostChangeGroupings();
	int32 GetGroupingDepth(const TSharedPtr<FTreeNodeGrouping>& Grouping) const;

	void GroupingCrumbMenu_Reset_Execute();
	void GroupingCrumbMenu_Remove_Execute(const TSharedPtr<FTreeNodeGrouping> Grouping);
	void GroupingCrumbMenu_MoveLeft_Execute(const TSharedPtr<FTreeNodeGrouping> Grouping);
	void GroupingCrumbMenu_MoveRight_Execute(const TSharedPtr<FTreeNodeGrouping> Grouping);
	void GroupingCrumbMenu_Change_Execute(const TSharedPtr<FTreeNodeGrouping> OldGrouping, const TSharedPtr<FTreeNodeGrouping> NewGrouping);
	bool GroupingCrumbMenu_Change_CanExecute(const TSharedPtr<FTreeNodeGrouping> OldGrouping, const TSharedPtr<FTreeNodeGrouping> NewGrouping) const;
	void GroupingCrumbMenu_Add_Execute(const TSharedPtr<FTreeNodeGrouping> Grouping, const TSharedPtr<FTreeNodeGrouping> AfterGrouping);
	bool GroupingCrumbMenu_Add_CanExecute(const TSharedPtr<FTreeNodeGrouping> Grouping, const TSharedPtr<FTreeNodeGrouping> AfterGrouping) const;

	////////////////////////////////////////////////////////////////////////////////////////////////////
	// Sorting

	static const EColumnSortMode::Type GetDefaultColumnSortMode();
	static const FName GetDefaultColumnBeingSorted();

	void CreateSortings();

	void UpdateCurrentSortingByColumn();
	void SortTreeNodes(ITableCellValueSorter* InSorter, EColumnSortMode::Type InColumnSortMode);
	void SortTreeNodesRec(FTableTreeNode& GroupNode, const ITableCellValueSorter& Sorter, EColumnSortMode::Type InColumnSortMode);

	EColumnSortMode::Type GetSortModeForColumn(const FName ColumnId) const;
	void SetSortModeForColumn(const FName& ColumnId, EColumnSortMode::Type SortMode);
	void OnSortModeChanged(const EColumnSortPriority::Type SortPriority, const FName& ColumnId, const EColumnSortMode::Type SortMode);

	////////////////////////////////////////////////////////////////////////////////////////////////////
	// Sorting actions

	// SortMode (HeaderMenu)
	bool HeaderMenu_SortMode_IsChecked(const FName ColumnId, const EColumnSortMode::Type InSortMode);
	bool HeaderMenu_SortMode_CanExecute(const FName ColumnId, const EColumnSortMode::Type InSortMode) const;
	void HeaderMenu_SortMode_Execute(const FName ColumnId, const EColumnSortMode::Type InSortMode);

	// SortMode (ContextMenu)
	bool ContextMenu_SortMode_IsChecked(const EColumnSortMode::Type InSortMode);
	bool ContextMenu_SortMode_CanExecute(const EColumnSortMode::Type InSortMode) const;
	void ContextMenu_SortMode_Execute(const EColumnSortMode::Type InSortMode);

	// SortByColumn (ContextMenu)
	bool ContextMenu_SortByColumn_IsChecked(const FName ColumnId);
	bool ContextMenu_SortByColumn_CanExecute(const FName ColumnId) const;
	void ContextMenu_SortByColumn_Execute(const FName ColumnId);

	////////////////////////////////////////////////////////////////////////////////////////////////////
	// Column visibility actions

	// ShowColumn
	bool CanShowColumn(const FName ColumnId) const;
	void ShowColumn(const FName ColumnId);
	void ShowColumn(FTableColumn& Column);

	// HideColumn
	bool CanHideColumn(const FName ColumnId) const;
	void HideColumn(const FName ColumnId);
	void HideColumn(FTableColumn& Column);

	// ToggleColumnVisibility
	bool IsColumnVisible(const FName ColumnId);
	bool CanToggleColumnVisibility(const FName ColumnId) const;
	void ToggleColumnVisibility(const FName ColumnId);

	// ShowAllColumns (ContextMenu)
	bool ContextMenu_ShowAllColumns_CanExecute() const;
	void ContextMenu_ShowAllColumns_Execute();

	// ResetColumns (ContextMenu)
	bool ContextMenu_ResetColumns_CanExecute() const;
	void ContextMenu_ResetColumns_Execute();

	//Async
	virtual void OnPreAsyncUpdate();
	virtual void OnPostAsyncUpdate();

	FGraphEventRef StartSortTreeNodesTask(FGraphEventRef Prerequisite = nullptr);
	FGraphEventRef StartCreateGroupsTask(FGraphEventRef Prerequisite = nullptr);
	FGraphEventRef StartApplyFiltersTask(FGraphEventRef Prerequisite = nullptr);

	void AddInProgressAsyncOperation(EAsyncOperationType InType) { EnumAddFlags(InProgressAsyncOperations, InType); }
	bool HasInProgressAsyncOperation(EAsyncOperationType InType) const { return EnumHasAnyFlags(InProgressAsyncOperations, InType); }
	void ClearInProgressAsyncOperations() { InProgressAsyncOperations = static_cast<EAsyncOperationType>(0); }

	void StartPendingAsyncOperations();

	void CancelCurrentAsyncOp();

	FReply OnAdvancedFiltersClicked();
	bool AdvancedFilters_ShouldBeEnabled() const;
	FText AdvancedFilters_GetTooltipText() const;
	bool FilterConfigurator_HasFilters() const;
	void OnAdvancedFiltersChangesCommited();
	bool ApplyAdvancedFilters(const FTableTreeNodePtr& NodePtr);
	bool virtual ApplyCustomAdvancedFilters(const FTableTreeNodePtr& NodePtr) { return true; };
	virtual void AddCustomAdvancedFilters() {}

	////////////////////////////////////////////////////////////////////////////////////////////////////

	void SetExpandValueForChildGroups(FBaseTreeNode* InRoot, int32 InMaxExpandedNodes, int32 MaxDepthToExpand, bool InValue);
	void CountNumNodesPerDepthRec(FBaseTreeNode* InRoot, TArray<int32>& InOutNumNodesPerDepth, int32 InDepth, int32 InMaxDepth, int InMaxNodes) const;
	void SetExpandValueForChildGroupsRec(FBaseTreeNode* InRoot, int32 InDepth, int32 InMaxDepth, bool InValue);

	virtual void ExtendMenu(FMenuBuilder& Menu) {}

	typedef TFunctionRef<void(TArray<Insights::FBaseTreeNodePtr>& InNodes)> WriteToFileCallback;
	void ExportToFileRec(const FBaseTreeNodePtr& InGroupNode, TArray<Insights::FBaseTreeNodePtr>& InNodes, bool bInExportCollapsed, bool InExportLeafs, WriteToFileCallback Callback);

protected:
	/** Table view model. */
	TSharedPtr<Insights::FTable> Table;

	/** The analysis session used to populate this widget. */
	TSharedPtr<const TraceServices::IAnalysisSession> Session;

	//////////////////////////////////////////////////
	// Tree View, Columns

	/** The child STreeView widget. */
	TSharedPtr<STreeView<FTableTreeNodePtr>> TreeView;

	/** Holds the tree view header row widget which display all columns in the tree view. */
	TSharedPtr<SHeaderRow> TreeViewHeaderRow;

	/** External scrollbar used to synchronize tree view position. */
	TSharedPtr<SScrollBar> ExternalScrollbar;

	//////////////////////////////////////////////////
	// Hovered Column, Hovered Tree Node

	/** Name of the column currently being hovered by the mouse. */
	FName HoveredColumnId;

	/** A shared pointer to the tree node currently being hovered by the mouse. */
	FTableTreeNodePtr HoveredNodePtr;

	/** Name of the tree node that should be drawn as highlighted. */
	FName HighlightedNodeName;

	TSharedPtr<FUICommandList> CommandList;

	//////////////////////////////////////////////////
	// Tree Nodes

	static const FName RootNodeName;

	/** The root node of the tree. */
	FTableTreeNodePtr Root;

	/** Table (row) nodes. Each node corresponds to a table row. Index in this array corresponds to RowIndex in source table. */
	TArray<FTableTreeNodePtr> TableTreeNodes;

	/** A filtered array of group and nodes to be displayed in the tree widget. */
	TArray<FTableTreeNodePtr> FilteredGroupNodes;

	/** Currently expanded group nodes. */
	TSet<FTableTreeNodePtr> ExpandedNodes;

	/** If true, the expanded nodes have been saved before applying a text filter. */
	bool bExpansionSaved;

	//////////////////////////////////////////////////
	// Search box and filters

	/** The search box widget used to filter items displayed in the stats and groups tree. */
	TSharedPtr<SSearchBox> SearchBox;

	/** The text based filter. */
	TSharedPtr<FTableTreeNodeTextFilter> TextFilter;

	/** The filter collection. */
	TSharedPtr<FTableTreeNodeFilterCollection> Filters;

	//////////////////////////////////////////////////
	// Grouping

	TArray<TSharedPtr<FTreeNodeGrouping>> AvailableGroupings;

	/** How we group the tree nodes? */
	TArray<TSharedPtr<FTreeNodeGrouping>> CurrentGroupings;

	TSharedPtr<SBreadcrumbTrail<TSharedPtr<FTreeNodeGrouping>>> GroupingBreadcrumbTrail;

	//////////////////////////////////////////////////
	// Sorting

	/** All available sorters. */
	TArray<TSharedPtr<ITableCellValueSorter>> AvailableSorters;

	/** Current sorter. It is nullptr if sorting is disabled. */
	TSharedPtr<ITableCellValueSorter> CurrentSorter;

	/** Name of the column currently being sorted. Can be NAME_None if sorting is disabled (CurrentSorting == nullptr) or if a complex sorting is used (CurrentSorting != nullptr). */
	FName ColumnBeingSorted;

	/** How we sort the nodes? Ascending or Descending. */
	EColumnSortMode::Type ColumnSortMode;

	//////////////////////////////////////////////////
	// Async
	bool bRunInAsyncMode = false;
	bool bIsUpdateRunning = false;
	bool bIsCloseScheduled = false;

	TArray<FTableTreeNodePtr> DummyGroupNodes;
	FGraphEventRef InProgressAsyncOperationEvent;;
	EAsyncOperationType InProgressAsyncOperations = static_cast<EAsyncOperationType>(0);
	TSharedPtr<class SAsyncOperationStatus> AsyncOperationStatus;
	FStopwatch AsyncUpdateStopwatch;

	TArray<TSharedPtr<FTreeNodeGrouping>> CurrentAsyncOpGroupings;
	ITableCellValueSorter* CurrentAsyncOpSorter = nullptr;
	EColumnSortMode::Type CurrentAsyncOpColumnSortMode;
	TSharedPtr<FTableTreeNodeTextFilter> CurrentAsyncOpTextFilter;
	FFilterConfigurator* CurrentAsyncOpFilterConfigurator = nullptr;
	std::atomic<bool> bCancelCurrentAsyncOp { false };
	FGraphEventRef DispatchEvent;
	TArray<FTableTreeNodePtr> NodesToExpand;

	//////////////////////////////////////////////////
	TSharedPtr<FFilterConfigurator> FilterConfigurator;
	FDelegateHandle OnFilterChangesCommitedHandle;
	FFilterContext Context;

	double StatsStartTime;
	double StatsEndTime;

	static constexpr int32 MAX_NUMBER_OF_NODES_TO_EXPAND = 1000 * 1000;
	static constexpr int32 MAX_DEPTH_TO_EXPAND = 100;

	//////////////////////////////////////////////////
	// Logging

	/** A log listing name to be used for any errors or warnings. */
	FName LogListingName;
};

////////////////////////////////////////////////////////////////////////////////////////////////////

class FTableTreeViewFilterAsyncTask
{
public:
	FTableTreeViewFilterAsyncTask(STableTreeView* InPtr)
	{
		TableTreeViewPtr = InPtr;
	}

	FORCEINLINE TStatId GetStatId() const { RETURN_QUICK_DECLARE_CYCLE_STAT(FTableTreeViewFilterAsyncTask, STATGROUP_TaskGraphTasks); }
	ENamedThreads::Type GetDesiredThread() { return ENamedThreads::Type::AnyThread; }
	static ESubsequentsMode::Type GetSubsequentsMode() { return ESubsequentsMode::TrackSubsequents; }

	void DoTask(ENamedThreads::Type CurrentThread, const FGraphEventRef& MyCompletionGraphEvent)
	{
		if (TableTreeViewPtr)
		{
			TableTreeViewPtr->ApplyFiltering();
		}
	}

private:
	STableTreeView* TableTreeViewPtr = nullptr;
};

////////////////////////////////////////////////////////////////////////////////////////////////////

class FTableTreeViewSortAsyncTask
{
public:
	FTableTreeViewSortAsyncTask(STableTreeView* InPtr, ITableCellValueSorter* InSorter, EColumnSortMode::Type InColumnSortMode)
	{
		TableTreeViewPtr = InPtr;
		Sorter = InSorter;
		ColumnSortMode = InColumnSortMode;
	}

	FORCEINLINE TStatId GetStatId() const { RETURN_QUICK_DECLARE_CYCLE_STAT(FTableTreeViewSortAsyncTask, STATGROUP_TaskGraphTasks); }
	ENamedThreads::Type GetDesiredThread() { return ENamedThreads::Type::AnyThread; }
	static ESubsequentsMode::Type GetSubsequentsMode() { return ESubsequentsMode::TrackSubsequents; }

	void DoTask(ENamedThreads::Type CurrentThread, const FGraphEventRef& MyCompletionGraphEvent)
	{
		if (TableTreeViewPtr)
		{
			TableTreeViewPtr->SortTreeNodes(Sorter, ColumnSortMode);
		}
	}

private:
	STableTreeView* TableTreeViewPtr;
	ITableCellValueSorter* Sorter;
	EColumnSortMode::Type ColumnSortMode;
};

////////////////////////////////////////////////////////////////////////////////////////////////////

class FTableTreeViewGroupAsyncTask
{
public:
	FTableTreeViewGroupAsyncTask(STableTreeView* InPtr, TArray<TSharedPtr<FTreeNodeGrouping>>* InGroupings)
	{
		TableTreeViewPtr = InPtr;
		Groupings = InGroupings;
	}

	FORCEINLINE TStatId GetStatId() const { RETURN_QUICK_DECLARE_CYCLE_STAT(FTableTreeViewGroupAsyncTask, STATGROUP_TaskGraphTasks); }
	ENamedThreads::Type GetDesiredThread() { return ENamedThreads::Type::AnyThread; }
	static ESubsequentsMode::Type GetSubsequentsMode() { return ESubsequentsMode::TrackSubsequents; }

	void DoTask(ENamedThreads::Type CurrentThread, const FGraphEventRef& MyCompletionGraphEvent)
	{
		if (TableTreeViewPtr)
		{
			TableTreeViewPtr->CreateGroups(*Groupings);
		}
	}

private:
	STableTreeView* TableTreeViewPtr = nullptr;
	TArray<TSharedPtr<FTreeNodeGrouping>>* Groupings;
};

////////////////////////////////////////////////////////////////////////////////////////////////////

class FTableTreeViewAsyncCompleteTask
{
public:
	FTableTreeViewAsyncCompleteTask(TSharedPtr<STableTreeView> InPtr)
	{
		TableTreeViewPtr = InPtr;
	}

	FORCEINLINE TStatId GetStatId() const { RETURN_QUICK_DECLARE_CYCLE_STAT(FTableTreeViewAsyncCompleteTask, STATGROUP_TaskGraphTasks); }
	ENamedThreads::Type GetDesiredThread() { return ENamedThreads::Type::GameThread; }
	static ESubsequentsMode::Type GetSubsequentsMode() { return ESubsequentsMode::TrackSubsequents; }

	void DoTask(ENamedThreads::Type CurrentThread, const FGraphEventRef& MyCompletionGraphEvent)
	{
		// The role of this task is to keep the STableTreeView object alive until the task and it's prerequisits are completed and to destroy it on the game thread.
		if (TableTreeViewPtr.IsValid())
		{
			TableTreeViewPtr.Reset();
		}
	}

private:
	TSharedPtr<STableTreeView> TableTreeViewPtr;
};

} // namespace Insights<|MERGE_RESOLUTION|>--- conflicted
+++ resolved
@@ -86,12 +86,8 @@
 	 */
 	void Construct(const FArguments& InArgs, TSharedPtr<Insights::FTable> InTablePtr);
 
-<<<<<<< HEAD
-	TSharedPtr<Insights::FTable> GetTable() const { return Table; }
-=======
 	TSharedPtr<Insights::FTable>& GetTable() { return Table; }
 	const TSharedPtr<Insights::FTable>& GetTable() const { return Table; }
->>>>>>> 6bbb88c8
 
 	virtual void Reset();
 
@@ -137,9 +133,6 @@
 	const FName& GetLogListingName() { return LogListingName; }
 
 protected:
-<<<<<<< HEAD
-	void ConstructWidget(TSharedPtr<FTable> InTablePtr);
-=======
 	void InitCommandList();
 
 	void ConstructWidget(TSharedPtr<FTable> InTablePtr);
@@ -151,7 +144,6 @@
 	virtual void ConstructHeaderArea(TSharedRef<SVerticalBox> InWidgetContent);
 	virtual void ConstructFooterArea(TSharedRef<SVerticalBox> InWidgetContent);
 
->>>>>>> 6bbb88c8
 	void UpdateTree();
 
 	/** Called when the analysis session has changed. */
