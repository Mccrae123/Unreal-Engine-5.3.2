--- conflicted
+++ resolved
@@ -334,11 +334,7 @@
 			{
 				continue;
 			}
-<<<<<<< HEAD
-			
-=======
-
->>>>>>> d731a049
+
 			if (!NodePtr->IsGroup())
 			{
 				const TOptional<FTableCellValue> NodeValue = Column.GetValue(*NodePtr);
