// Copyright Epic Games, Inc. All Rights Reserved.

#include "STableTreeView.h"

#include "DesktopPlatformModule.h"
#include "Framework/Commands/Commands.h"
#include "Framework/Commands/UICommandList.h"
#include "Framework/Application/SlateApplication.h"
#include "Framework/MultiBox/MultiBoxBuilder.h"
#include "HAL/PlatformApplicationMisc.h"
#include "HAL/PlatformFileManager.h"
#include "Layout/WidgetPath.h"
#include "Logging/MessageLog.h"
#include "SlateOptMacros.h"
#include "TraceServices/AnalysisService.h"
#include "Widgets/Input/SCheckBox.h"
#include "Widgets/Layout/SScrollBox.h"
#include "Widgets/Input/SSearchBox.h"
#include "Widgets/Images/SImage.h"
#include "Widgets/Layout/SGridPanel.h"
#include "Widgets/Layout/SSeparator.h"
#include "Widgets/SToolTip.h"
#include "Widgets/Views/STableViewBase.h"

// Insights
#include "Insights/Common/Stopwatch.h"
#include "Insights/InsightsManager.h"
#include "Insights/InsightsStyle.h"
#include "Insights/Log.h"
#include "Insights/Table/ViewModels/Table.h"
#include "Insights/Table/ViewModels/TreeNodeGrouping.h"
#include "Insights/Table/ViewModels/TreeNodeSorting.h"
#include "Insights/Table/ViewModels/UntypedTable.h"
#include "Insights/Table/Widgets/STableTreeViewTooltip.h"
#include "Insights/Table/Widgets/STableTreeViewRow.h"
#include "Insights/TimingProfilerCommon.h"
<<<<<<< HEAD
=======
#include "Insights/ViewModels/FilterConfigurator.h"
#include "Insights/Widgets/SAsyncOperationStatus.h"

#include <limits>
>>>>>>> 6bbb88c8

#define LOCTEXT_NAMESPACE "STableTreeView"

namespace Insights
{

////////////////////////////////////////////////////////////////////////////////////////////////////
// FTableTreeViewCommands
////////////////////////////////////////////////////////////////////////////////////////////////////

class FTableTreeViewCommands : public TCommands<FTableTreeViewCommands>
{
public:
	FTableTreeViewCommands()
	: TCommands<FTableTreeViewCommands>(
		TEXT("TableTreeViewCommands"),
		NSLOCTEXT("Contexts", "TableTreeViewCommands", "Insights - Table Tree View"),
		NAME_None,
		FInsightsStyle::GetStyleSetName())
	{
	}

	virtual ~FTableTreeViewCommands()
	{
	}

	// UI_COMMAND takes long for the compiler to optimize
	PRAGMA_DISABLE_OPTIMIZATION
	virtual void RegisterCommands() override
	{
		UI_COMMAND(Command_CopyToClipboard, "Copy To Clipboard", "Copies the selection to clipboard.", EUserInterfaceActionType::Button, FInputChord(EModifierKey::Control, EKeys::C));
		UI_COMMAND(Command_CopyColumnToClipboard, "Copy Column Value To Clipboard", "Copies the value of the hovered column to clipboard.", EUserInterfaceActionType::Button, FInputChord(EModifierKey::Control | EModifierKey::Shift, EKeys::C));
		UI_COMMAND(Command_CopyColumnTooltipToClipboard, "Copy Column Tooltip To Clipboard", "Copies the value of the hovered column's tooltip to clipboard.", EUserInterfaceActionType::Button, FInputChord(EModifierKey::Control | EModifierKey::Alt, EKeys::C));
		UI_COMMAND(Command_ExpandSubtree, "Expand Subtree", "Expand the subtree that starts from the selected group node.", EUserInterfaceActionType::Button, FInputChord(EModifierKey::None, EKeys::E));
		UI_COMMAND(Command_ExpandCriticalPath, "Expand Critical Path", "Expand the first group child node recursively until a leaf nodes in reached.", EUserInterfaceActionType::Button, FInputChord(EModifierKey::None, EKeys::R));
		UI_COMMAND(Command_CollapseSubtree, "Collapse Subtree", "Collapse the subtree that starts from the selected group node.", EUserInterfaceActionType::Button, FInputChord(EModifierKey::None, EKeys::C));
		UI_COMMAND(Command_ExportToFile, "Export Visible Tree to File...", "Exports the tree/table content to a file. It exports only the tree nodes currently expanded in the tree, including leaf nodes.", EUserInterfaceActionType::Button, FInputChord(EModifierKey::Control, EKeys::E));
		UI_COMMAND(Command_ExportEntireTreeToFile, "Export Entire Tree to File...", "Exports the entire tree/table content to a file. It exports also the collapsed tree nodes, including the leaf nodes. Filtered out nodes are not exported.", EUserInterfaceActionType::Button, FInputChord(EModifierKey::Shift, EKeys::E));
		UI_COMMAND(Command_ExportEntireTreeToFileNoLeafs, "Export Entire Tree (No Leafs) to File...", "Exports the entire tree/table content to a file, but not the leaf nodes. It exports the collapsed tree nodes. Filtered out nodes are not exported.", EUserInterfaceActionType::Button, FInputChord(EModifierKey::Alt, EKeys::E));
	}
	PRAGMA_ENABLE_OPTIMIZATION

	TSharedPtr<FUICommandInfo> Command_CopyToClipboard;
	TSharedPtr<FUICommandInfo> Command_CopyColumnToClipboard;
	TSharedPtr<FUICommandInfo> Command_CopyColumnTooltipToClipboard;
	TSharedPtr<FUICommandInfo> Command_ExpandSubtree;
	TSharedPtr<FUICommandInfo> Command_ExpandCriticalPath;
	TSharedPtr<FUICommandInfo> Command_CollapseSubtree;
	TSharedPtr<FUICommandInfo> Command_ExportToFile;
	TSharedPtr<FUICommandInfo> Command_ExportEntireTreeToFile;
	TSharedPtr<FUICommandInfo> Command_ExportEntireTreeToFileNoLeafs;
};

////////////////////////////////////////////////////////////////////////////////////////////////////
// STableTreeView
////////////////////////////////////////////////////////////////////////////////////////////////////

const FName STableTreeView::RootNodeName(TEXT("Root"));

////////////////////////////////////////////////////////////////////////////////////////////////////

STableTreeView::STableTreeView()
	: Table()
	, TreeView(nullptr)
	, TreeViewHeaderRow(nullptr)
	, ExternalScrollbar(nullptr)
	, HoveredColumnId()
	, HoveredNodePtr(nullptr)
	, HighlightedNodeName()
	, Root(MakeShared<FTableTreeNode>(RootNodeName, Table))
	, TableTreeNodes()
	, FilteredGroupNodes()
	, ExpandedNodes()
	, bExpansionSaved(false)
	, SearchBox(nullptr)
	, TextFilter(nullptr)
	, Filters(nullptr)
	, AvailableGroupings()
	, CurrentGroupings()
	, GroupingBreadcrumbTrail(nullptr)
	, AvailableSorters()
	, CurrentSorter(nullptr)
	, ColumnBeingSorted(GetDefaultColumnBeingSorted())
	, ColumnSortMode(GetDefaultColumnSortMode())
	, StatsStartTime(0.0)
	, StatsEndTime(0.0)
{
}

////////////////////////////////////////////////////////////////////////////////////////////////////

STableTreeView::~STableTreeView()
{
	// Remove ourselves from the Insights manager.
	if (FInsightsManager::Get().IsValid())
	{
		FInsightsManager::Get()->GetSessionChangedEvent().RemoveAll(this);
	}

	if (CurrentAsyncOpFilterConfigurator)
	{
		delete CurrentAsyncOpFilterConfigurator;
		CurrentAsyncOpFilterConfigurator = nullptr;
	}

	//FTableTreeViewCommands::Unregister();

	Session.Reset();
}

////////////////////////////////////////////////////////////////////////////////////////////////////

void STableTreeView::InitCommandList()
{
	FTableTreeViewCommands::Register();
	CommandList = MakeShared<FUICommandList>();
	CommandList->MapAction(FTableTreeViewCommands::Get().Command_CopyToClipboard, FExecuteAction::CreateSP(this, &STableTreeView::ContextMenu_CopySelectedToClipboard_Execute), FCanExecuteAction::CreateSP(this, &STableTreeView::ContextMenu_CopySelectedToClipboard_CanExecute));
	CommandList->MapAction(FTableTreeViewCommands::Get().Command_CopyColumnToClipboard, FExecuteAction::CreateSP(this, &STableTreeView::ContextMenu_CopyColumnToClipboard_Execute), FCanExecuteAction::CreateSP(this, &STableTreeView::ContextMenu_CopyColumnToClipboard_CanExecute));
	CommandList->MapAction(FTableTreeViewCommands::Get().Command_CopyColumnTooltipToClipboard, FExecuteAction::CreateSP(this, &STableTreeView::ContextMenu_CopyColumnTooltipToClipboard_Execute), FCanExecuteAction::CreateSP(this, &STableTreeView::ContextMenu_CopyColumnTooltipToClipboard_CanExecute));
	CommandList->MapAction(FTableTreeViewCommands::Get().Command_ExpandSubtree, FExecuteAction::CreateSP(this, &STableTreeView::ContextMenu_ExpandSubtree_Execute), FCanExecuteAction::CreateSP(this, &STableTreeView::ContextMenu_ExpandSubtree_CanExecute));
	CommandList->MapAction(FTableTreeViewCommands::Get().Command_ExpandCriticalPath, FExecuteAction::CreateSP(this, &STableTreeView::ContextMenu_ExpandCriticalPath_Execute), FCanExecuteAction::CreateSP(this, &STableTreeView::ContextMenu_ExpandCriticalPath_CanExecute));
	CommandList->MapAction(FTableTreeViewCommands::Get().Command_CollapseSubtree, FExecuteAction::CreateSP(this, &STableTreeView::ContextMenu_CollapseSubtree_Execute), FCanExecuteAction::CreateSP(this, &STableTreeView::ContextMenu_CollapseSubtree_CanExecute));
	CommandList->MapAction(FTableTreeViewCommands::Get().Command_ExportToFile, FExecuteAction::CreateSP(this, &STableTreeView::ContextMenu_ExportToFile_Execute, false, true), FCanExecuteAction::CreateSP(this, &STableTreeView::ContextMenu_ExportToFile_CanExecute));
	CommandList->MapAction(FTableTreeViewCommands::Get().Command_ExportEntireTreeToFile, FExecuteAction::CreateSP(this, &STableTreeView::ContextMenu_ExportToFile_Execute, true, true), FCanExecuteAction::CreateSP(this, &STableTreeView::ContextMenu_ExportToFile_CanExecute));
	CommandList->MapAction(FTableTreeViewCommands::Get().Command_ExportEntireTreeToFileNoLeafs, FExecuteAction::CreateSP(this, &STableTreeView::ContextMenu_ExportToFile_Execute, true, false), FCanExecuteAction::CreateSP(this, &STableTreeView::ContextMenu_ExportToFile_CanExecute));
}

////////////////////////////////////////////////////////////////////////////////////////////////////

void STableTreeView::Construct(const FArguments& InArgs, TSharedPtr<FTable> InTablePtr)
{
	ConstructWidget(InTablePtr);
}

////////////////////////////////////////////////////////////////////////////////////////////////////

BEGIN_SLATE_FUNCTION_BUILD_OPTIMIZATION
void STableTreeView::ConstructWidget(TSharedPtr<FTable> InTablePtr)
{
	check(InTablePtr.IsValid());
	Table = InTablePtr;

	SAssignNew(ExternalScrollbar, SScrollBar)
	.AlwaysShowScrollbar(true);

	auto WidgetContent = SNew(SVerticalBox);

	ConstructHeaderArea(WidgetContent);

	// Tree view
	WidgetContent->AddSlot()
	.FillHeight(1.0f)
	.Padding(0.0f, 6.0f, 0.0f, 0.0f)
	[
		SNew(SHorizontalBox)

<<<<<<< HEAD
		+ SVerticalBox::Slot()
		.VAlign(VAlign_Center)
		.AutoHeight()
=======
		+ SHorizontalBox::Slot()
		.FillWidth(1.0f)
		.Padding(0.0f)
>>>>>>> 6bbb88c8
		[
			SNew(SOverlay)

			+ SOverlay::Slot()
			.HAlign(HAlign_Fill)
			.VAlign(VAlign_Fill)
			[
				SAssignNew(TreeView, STreeView<FTableTreeNodePtr>)
				.ExternalScrollbar(ExternalScrollbar)
				.SelectionMode(ESelectionMode::Multi)
				.TreeItemsSource(&FilteredGroupNodes)
				.OnGetChildren(this, &STableTreeView::TreeView_OnGetChildren)
				.OnGenerateRow(this, &STableTreeView::TreeView_OnGenerateRow)
				.OnSelectionChanged(this, &STableTreeView::TreeView_OnSelectionChanged)
				.OnMouseButtonDoubleClick(this, &STableTreeView::TreeView_OnMouseButtonDoubleClick)
				.OnContextMenuOpening(FOnContextMenuOpening::CreateSP(this, &STableTreeView::TreeView_GetMenuContent))
				.ItemHeight(16.0f)
				.HeaderRow
				(
					SAssignNew(TreeViewHeaderRow, SHeaderRow)
					.Visibility(EVisibility::Visible)
				)
			]

<<<<<<< HEAD
				// Search box
				+ SVerticalBox::Slot()
				.VAlign(VAlign_Center)
				.Padding(2.0f)
				.AutoHeight()
				[
					SAssignNew(SearchBox, SSearchBox)
					.HintText(LOCTEXT("SearchBoxHint", "Search"))
					.OnTextChanged(this, &STableTreeView::SearchBox_OnTextChanged)
					.IsEnabled(this, &STableTreeView::SearchBox_IsEnabled)
					.ToolTipText(LOCTEXT("FilterSearchHint", "Type here to search the tree hierarchy by item or group name"))
				]

				// Group by
				+ SVerticalBox::Slot()
				.VAlign(VAlign_Center)
				.Padding(2.0f)
				.AutoHeight()
				[
					SNew(SHorizontalBox)

					+ SHorizontalBox::Slot()
					.AutoWidth()
					.VAlign(VAlign_Center)
					[
						SNew(STextBlock)
						.Text(LOCTEXT("GroupByText", "Hierarchy:"))
						.Margin(FMargin(0.0f, 0.0f, 4.0f, 0.0f))
					]

					+ SHorizontalBox::Slot()
					.FillWidth(1.0f)
					.VAlign(VAlign_Center)
					[
						SAssignNew(GroupingBreadcrumbTrail, SBreadcrumbTrail<TSharedPtr<FTreeNodeGrouping>>)
						.ButtonContentPadding(FMargin(1.0f, 1.0f))
						//.DelimiterImage(FEditorStyle::GetBrush("SlateFileDialogs.PathDelimiter"))
						//.TextStyle(FEditorStyle::Get(), "Tutorials.Browser.PathText")
						//.ShowLeadingDelimiter(true)
						//.PersistentBreadcrumbs(true)
						.InvertTextColorOnHover(true)
						.OnCrumbClicked(this, &STableTreeView::OnGroupingCrumbClicked)
						.GetCrumbMenuContent(this, &STableTreeView::GetGroupingCrumbMenuContent)
					]
				]
=======
			+ SOverlay::Slot()
			.HAlign(HAlign_Right)
			.VAlign(VAlign_Bottom)
			.Padding(16.0f)
			[
				SAssignNew(AsyncOperationStatus, Insights::SAsyncOperationStatus, SharedThis(this))
			]
		]

		+ SHorizontalBox::Slot()
		.AutoWidth()
		.Padding(0.0f)
		[
			SNew(SBox)
			.WidthOverride(FOptionalSize(13.0f))
			[
				ExternalScrollbar.ToSharedRef()
>>>>>>> 6bbb88c8
			]
		]
	];

<<<<<<< HEAD
		// Tree view
		+ SVerticalBox::Slot()
		.FillHeight(1.0f)
		.Padding(0.0f, 6.0f, 0.0f, 0.0f)
=======
	ConstructFooterArea(WidgetContent);

	ChildSlot
	[
		WidgetContent
	];

	// Create the search filters: text based, type based etc.
	TextFilter = MakeShared<FTableTreeNodeTextFilter>(FTableTreeNodeTextFilter::FItemToStringArray::CreateStatic(&STableTreeView::HandleItemToStringArray));
	Filters = MakeShared<FTableTreeNodeFilterCollection>();
	if (bRunInAsyncMode)
	{
		CurrentAsyncOpTextFilter = MakeShared<FTableTreeNodeTextFilter>(FTableTreeNodeTextFilter::FItemToStringArray::CreateStatic(&STableTreeView::HandleItemToStringArray));
		Filters->Add(CurrentAsyncOpTextFilter);
	}
	else
	{
		Filters->Add(TextFilter);
	}

	InitializeAndShowHeaderColumns();

	InitCommandList();

	// Register ourselves with the Insights manager.
	FInsightsManager::Get()->GetSessionChangedEvent().AddSP(this, &STableTreeView::InsightsManager_OnSessionChanged);

	// Update the Session (i.e. when analysis session was already started).
	InsightsManager_OnSessionChanged();

	CreateGroupings();
	CreateSortings();
}
END_SLATE_FUNCTION_BUILD_OPTIMIZATION

////////////////////////////////////////////////////////////////////////////////////////////////////

BEGIN_SLATE_FUNCTION_BUILD_OPTIMIZATION
TSharedRef<SWidget> STableTreeView::ConstructSearchBox()
{
	SAssignNew(SearchBox, SSearchBox)
		.HintText(LOCTEXT("SearchBox_Hint", "Search"))
		.OnTextChanged(this, &STableTreeView::SearchBox_OnTextChanged)
		.IsEnabled(this, &STableTreeView::SearchBox_IsEnabled)
		.ToolTipText(this, &STableTreeView::SearchBox_GetTooltipText);

	return SearchBox.ToSharedRef();
}
END_SLATE_FUNCTION_BUILD_OPTIMIZATION

////////////////////////////////////////////////////////////////////////////////////////////////////

BEGIN_SLATE_FUNCTION_BUILD_OPTIMIZATION
TSharedRef<SWidget> STableTreeView::ConstructAdvancedFiltersButton()
{
	return SNew(SButton)
		.ContentPadding(FMargin(-2.0f, 2.0f, -2.0f, 2.0f))
		//.Text(LOCTEXT("AdvancedFiltersBtn_Text", "Advanced Filters"))
		.ToolTipText(this, &STableTreeView::AdvancedFilters_GetTooltipText)
		.OnClicked(this, &STableTreeView::OnAdvancedFiltersClicked)
		.IsEnabled(this, &STableTreeView::AdvancedFilters_ShouldBeEnabled)
		[
			SNew(SImage)
			.Image(FInsightsStyle::GetBrush("Icons.ClassicFilterConfig"))
		];
}
END_SLATE_FUNCTION_BUILD_OPTIMIZATION

////////////////////////////////////////////////////////////////////////////////////////////////////

BEGIN_SLATE_FUNCTION_BUILD_OPTIMIZATION
TSharedRef<SWidget> STableTreeView::ConstructHierarchyBreadcrumbTrail()
{
	return SNew(SHorizontalBox)

	+ SHorizontalBox::Slot()
	.AutoWidth()
	.VAlign(VAlign_Center)
	[
		SNew(STextBlock)
		.Text(LOCTEXT("GroupByText", "Hierarchy:"))
		.Margin(FMargin(0.0f, 0.0f, 4.0f, 0.0f))
	]

	+ SHorizontalBox::Slot()
	.FillWidth(1.0f)
	.VAlign(VAlign_Center)
	[
		SAssignNew(GroupingBreadcrumbTrail, SBreadcrumbTrail<TSharedPtr<FTreeNodeGrouping>>)
		.ButtonStyle(FAppStyle::Get(), "SimpleButton")
		.ButtonContentPadding(FMargin(3.0f, 2.0f))
		.TextStyle(FAppStyle::Get(), "NormalText")
		.DelimiterImage(FAppStyle::Get().GetBrush("Icons.ChevronRight"))
		.OnCrumbClicked(this, &STableTreeView::OnGroupingCrumbClicked)
		.GetCrumbMenuContent(this, &STableTreeView::GetGroupingCrumbMenuContent)
	];
}
END_SLATE_FUNCTION_BUILD_OPTIMIZATION

////////////////////////////////////////////////////////////////////////////////////////////////////

BEGIN_SLATE_FUNCTION_BUILD_OPTIMIZATION
void STableTreeView::ConstructHeaderArea(TSharedRef<SVerticalBox> InWidgetContent)
{
	InWidgetContent->AddSlot()
	.VAlign(VAlign_Center)
	.AutoHeight()
	.Padding(2.0f)
	[
		SNew(SHorizontalBox)

		+ SHorizontalBox::Slot()
		.FillWidth(1.0f)
		.VAlign(VAlign_Center)
		[
			ConstructSearchBox()
		]

		+ SHorizontalBox::Slot()
		.AutoWidth()
		.Padding(4.0f, 0.0f, 0.0f, 0.0f)
		.VAlign(VAlign_Center)
		[
			ConstructAdvancedFiltersButton()
		]
	];

	TSharedPtr<SWidget> ToolbarWidget = ConstructToolbar();
	if (ToolbarWidget)
	{
		InWidgetContent->AddSlot()
		.VAlign(VAlign_Center)
		.AutoHeight()
		.Padding(2.0f)
>>>>>>> 6bbb88c8
		[
			SNew(SHorizontalBox)

			+ SHorizontalBox::Slot()
			.FillWidth(1.0f)
			.VAlign(VAlign_Center)
			[
				ConstructHierarchyBreadcrumbTrail()
			]

			+ SHorizontalBox::Slot()
			.AutoWidth()
			.Padding(4.0f, 0.0f, 0.0f, 0.0f)
			.VAlign(VAlign_Center)
			[
				ToolbarWidget.ToSharedRef()
			]
		];
	}
	else
	{
		InWidgetContent->AddSlot()
		.VAlign(VAlign_Center)
		.AutoHeight()
		.Padding(2.0f)
		[
			ConstructHierarchyBreadcrumbTrail()
		];
	}
}
END_SLATE_FUNCTION_BUILD_OPTIMIZATION

////////////////////////////////////////////////////////////////////////////////////////////////////

BEGIN_SLATE_FUNCTION_BUILD_OPTIMIZATION
void STableTreeView::ConstructFooterArea(TSharedRef<SVerticalBox> InWidgetContent)
{
	TSharedPtr<SWidget> FooterWidget = ConstructFooter();
	if (FooterWidget.IsValid())
	{
		InWidgetContent->AddSlot()
		.AutoHeight()
		.Padding(0.0f, 6.0f, 0.0f, 0.0f)
		[
			FooterWidget.ToSharedRef()
		];
	}
}
END_SLATE_FUNCTION_BUILD_OPTIMIZATION

////////////////////////////////////////////////////////////////////////////////////////////////////

TSharedPtr<SWidget> STableTreeView::TreeView_GetMenuContent()
{
	const TArray<FTableTreeNodePtr> SelectedNodes = TreeView->GetSelectedItems();
	const int32 NumSelectedNodes = SelectedNodes.Num();
	FTableTreeNodePtr SelectedNode = NumSelectedNodes ? SelectedNodes[0] : nullptr;

	FText SelectionStr;
	if (NumSelectedNodes == 0)
	{
		SelectionStr = LOCTEXT("NothingSelected", "Nothing selected");
	}
	else if (NumSelectedNodes == 1)
	{
		FString ItemName = SelectedNode->GetName().ToString();
		const int32 MaxStringLen = 64;
		if (ItemName.Len() > MaxStringLen)
		{
			ItemName = ItemName.Left(MaxStringLen) + TEXT("...");
		}
<<<<<<< HEAD
		FString ItemName = SelectedNode->GetName().ToString();
		const int32 MaxStringLen = 64;
		if (ItemName.Len() > MaxStringLen)
		{
			ItemName = ItemName.Left(MaxStringLen) + TEXT("...");
		}
=======
>>>>>>> 6bbb88c8
		SelectionStr = FText::FromString(ItemName);
	}
	else
	{
		SelectionStr = FText::Format(LOCTEXT("MultipleSelection_Fmt", "{0} selected items"), FText::AsNumber(NumSelectedNodes));
	}

	const bool bShouldCloseWindowAfterMenuSelection = true;
	FMenuBuilder MenuBuilder(bShouldCloseWindowAfterMenuSelection, CommandList.ToSharedRef());

	// Selection menu
	MenuBuilder.BeginSection("Selection", LOCTEXT("ContextMenu_Section_Selection", "Selection"));
	{
		struct FLocal
		{
			static bool ReturnFalse()
			{
				return false;
			}
		};

		FUIAction DummyUIAction;
		DummyUIAction.CanExecuteAction = FCanExecuteAction::CreateStatic(&FLocal::ReturnFalse);
		MenuBuilder.AddMenuEntry
		(
			SelectionStr,
			LOCTEXT("ContextMenu_Selection", "Currently selected items"),
			FSlateIcon(),
			DummyUIAction,
			NAME_None,
			EUserInterfaceActionType::Button
		);
	}
	MenuBuilder.EndSection();

	MenuBuilder.BeginSection("Node", LOCTEXT("ContextMenu_Section_Node", "Node"));
	{
		MenuBuilder.AddMenuEntry
		(
			FTableTreeViewCommands::Get().Command_ExpandSubtree,
			NAME_None,
			TAttribute<FText>(),
			TAttribute<FText>(),
			FSlateIcon(FInsightsStyle::GetStyleSetName(), "Icons.ExpandSelection")
		);

		MenuBuilder.AddMenuEntry
		(
			FTableTreeViewCommands::Get().Command_ExpandCriticalPath,
			NAME_None,
			TAttribute<FText>(),
			TAttribute<FText>(),
			FSlateIcon(FInsightsStyle::GetStyleSetName(), "Icons.ExpandSelection")
		);

		MenuBuilder.AddMenuEntry
		(
			FTableTreeViewCommands::Get().Command_CollapseSubtree,
			NAME_None,
			TAttribute<FText>(),
			TAttribute<FText>(),
			FSlateIcon(FInsightsStyle::GetStyleSetName(), "Icons.CollapseSelection")
		);
	}

	MenuBuilder.EndSection();

	ExtendMenu(MenuBuilder);

	MenuBuilder.BeginSection("Misc", LOCTEXT("ContextMenu_Section_Misc", "Miscellaneous"));
	{
		MenuBuilder.AddMenuEntry
		(
			FTableTreeViewCommands::Get().Command_CopyToClipboard,
			NAME_None,
			TAttribute<FText>(),
			TAttribute<FText>(),
			FSlateIcon(FAppStyle::Get().GetStyleSetName(), "GenericCommands.Copy")
		);

		MenuBuilder.AddMenuEntry
		(
			FTableTreeViewCommands::Get().Command_CopyColumnToClipboard,
			NAME_None,
			TAttribute<FText>(),
			TAttribute<FText>(),
			FSlateIcon(FAppStyle::Get().GetStyleSetName(), "GenericCommands.Copy")
		);

		MenuBuilder.AddMenuEntry
		(
			FTableTreeViewCommands::Get().Command_CopyColumnTooltipToClipboard,
			NAME_None,
			TAttribute<FText>(),
			TAttribute<FText>(),
			FSlateIcon(FAppStyle::Get().GetStyleSetName(), "GenericCommands.Copy")
		);

		MenuBuilder.AddSubMenu
		(
			LOCTEXT("ContextMenu_Export_SubMenu", "Export"),
			LOCTEXT("ContextMenu_Export_SubMenu_Desc", "Exports to a file."),
			FNewMenuDelegate::CreateSP(this, &STableTreeView::TreeView_BuildExportMenu),
			false,
			FSlateIcon(FAppStyle::Get().GetStyleSetName(), "Icons.Save")
		);
	}
	MenuBuilder.EndSection();

	return MenuBuilder.MakeWidget();
}

////////////////////////////////////////////////////////////////////////////////////////////////////

void STableTreeView::TreeView_BuildSortByMenu(FMenuBuilder& MenuBuilder)
{
	MenuBuilder.BeginSection("SortColumn", LOCTEXT("ContextMenu_Section_SortColumn", "Sort Column"));

	//TODO: for (Sorting : AvailableSortings)
	for (const TSharedRef<FTableColumn>& ColumnRef : Table->GetColumns())
	{
		const FTableColumn& Column = ColumnRef.Get();
		if (Column.IsVisible() && Column.CanBeSorted())
		{
			FUIAction Action_SortByColumn
			(
				FExecuteAction::CreateSP(this, &STableTreeView::ContextMenu_SortByColumn_Execute, Column.GetId()),
				FCanExecuteAction::CreateSP(this, &STableTreeView::ContextMenu_SortByColumn_CanExecute, Column.GetId()),
				FIsActionChecked::CreateSP(this, &STableTreeView::ContextMenu_SortByColumn_IsChecked, Column.GetId())
			);
			MenuBuilder.AddMenuEntry
			(
				Column.GetTitleName(),
				Column.GetDescription(),
				FSlateIcon(),
				Action_SortByColumn,
				NAME_None,
				EUserInterfaceActionType::RadioButton
			);
		}
	}

	MenuBuilder.EndSection();

	MenuBuilder.BeginSection("SortMode", LOCTEXT("ContextMenu_Section_SortMode", "Sort Mode"));
	{
		FUIAction Action_SortAscending
		(
			FExecuteAction::CreateSP(this, &STableTreeView::ContextMenu_SortMode_Execute, EColumnSortMode::Ascending),
			FCanExecuteAction::CreateSP(this, &STableTreeView::ContextMenu_SortMode_CanExecute, EColumnSortMode::Ascending),
			FIsActionChecked::CreateSP(this, &STableTreeView::ContextMenu_SortMode_IsChecked, EColumnSortMode::Ascending)
		);
		MenuBuilder.AddMenuEntry
		(
			LOCTEXT("ContextMenu_SortAscending", "Sort Ascending"),
			LOCTEXT("ContextMenu_SortAscending_Desc", "Sorts ascending."),
			FSlateIcon(FAppStyle::Get().GetStyleSetName(), "Icons.SortUp"),
			Action_SortAscending,
			NAME_None,
			EUserInterfaceActionType::RadioButton
		);

		FUIAction Action_SortDescending
		(
			FExecuteAction::CreateSP(this, &STableTreeView::ContextMenu_SortMode_Execute, EColumnSortMode::Descending),
			FCanExecuteAction::CreateSP(this, &STableTreeView::ContextMenu_SortMode_CanExecute, EColumnSortMode::Descending),
			FIsActionChecked::CreateSP(this, &STableTreeView::ContextMenu_SortMode_IsChecked, EColumnSortMode::Descending)
		);
		MenuBuilder.AddMenuEntry
		(
			LOCTEXT("ContextMenu_SortDescending", "Sort Descending"),
			LOCTEXT("ContextMenu_SortDescending_Desc", "Sorts descending."),
			FSlateIcon(FAppStyle::Get().GetStyleSetName(), "Icons.SortDown"),
			Action_SortDescending,
			NAME_None,
			EUserInterfaceActionType::RadioButton
		);
	}
	MenuBuilder.EndSection();
}

////////////////////////////////////////////////////////////////////////////////////////////////////

void STableTreeView::TreeView_BuildViewColumnMenu(FMenuBuilder& MenuBuilder)
{
	MenuBuilder.BeginSection("Columns", LOCTEXT("ContextMenu_Section_Columns", "Columns"));

	for (const TSharedRef<FTableColumn>& ColumnRef : Table->GetColumns())
	{
		const FTableColumn& Column = ColumnRef.Get();

		FUIAction Action_ToggleColumn
		(
			FExecuteAction::CreateSP(this, &STableTreeView::ToggleColumnVisibility, Column.GetId()),
			FCanExecuteAction::CreateSP(this, &STableTreeView::CanToggleColumnVisibility, Column.GetId()),
			FIsActionChecked::CreateSP(this, &STableTreeView::IsColumnVisible, Column.GetId())
		);
		MenuBuilder.AddMenuEntry
		(
			Column.GetTitleName(),
			Column.GetDescription(),
			FSlateIcon(),
			Action_ToggleColumn,
			NAME_None,
			EUserInterfaceActionType::ToggleButton
		);
	}

	MenuBuilder.EndSection();
}

////////////////////////////////////////////////////////////////////////////////////////////////////

void STableTreeView::TreeView_BuildExportMenu(FMenuBuilder& MenuBuilder)
{
	MenuBuilder.BeginSection("Export", LOCTEXT("ContextMenu_Section_Export", "Export"));
	{
		MenuBuilder.AddMenuEntry
		(
			FTableTreeViewCommands::Get().Command_ExportToFile,
			NAME_None,
			TAttribute<FText>(),
			TAttribute<FText>(),
			FSlateIcon(FAppStyle::Get().GetStyleSetName(), "Icons.Save")
		);

		MenuBuilder.AddMenuEntry
		(
			FTableTreeViewCommands::Get().Command_ExportEntireTreeToFile,
			NAME_None,
			TAttribute<FText>(),
			TAttribute<FText>(),
			FSlateIcon(FAppStyle::Get().GetStyleSetName(), "Icons.Save")
		);

		MenuBuilder.AddMenuEntry
		(
			FTableTreeViewCommands::Get().Command_ExportEntireTreeToFileNoLeafs,
			NAME_None,
			TAttribute<FText>(),
			TAttribute<FText>(),
			FSlateIcon(FAppStyle::Get().GetStyleSetName(), "Icons.Save")
		);
	}
	MenuBuilder.EndSection();
}

////////////////////////////////////////////////////////////////////////////////////////////////////

void STableTreeView::InitializeAndShowHeaderColumns()
{
	for (const TSharedRef<FTableColumn>& ColumnRef : Table->GetColumns())
	{
		FTableColumn& Column = ColumnRef.Get();
		if (Column.ShouldBeVisible())
		{
			ShowColumn(Column);
		}
	}
}

////////////////////////////////////////////////////////////////////////////////////////////////////

void STableTreeView::RebuildColumns()
{
	TreeViewHeaderRow->ClearColumns();
	InitializeAndShowHeaderColumns();

	PreChangeGroupings();
	CreateGroupings();
	PostChangeGroupings();

	CreateSortings();
}

////////////////////////////////////////////////////////////////////////////////////////////////////

FText STableTreeView::GetColumnHeaderText(const FName ColumnId) const
{
	const FTableColumn& Column = *Table->FindColumnChecked(ColumnId);
	return Column.GetShortName();
}

////////////////////////////////////////////////////////////////////////////////////////////////////

TSharedRef<SWidget> STableTreeView::TreeViewHeaderRow_GenerateColumnMenu(const FTableColumn& Column)
{
	const bool bShouldCloseWindowAfterMenuSelection = true;
	FMenuBuilder MenuBuilder(bShouldCloseWindowAfterMenuSelection, NULL);

	MenuBuilder.BeginSection("Sorting", LOCTEXT("ContextMenu_Section_Sorting", "Sorting"));
	{
		if (Column.CanBeSorted())
		{
			FUIAction Action_SortAscending
			(
				FExecuteAction::CreateSP(this, &STableTreeView::HeaderMenu_SortMode_Execute, Column.GetId(), EColumnSortMode::Ascending),
				FCanExecuteAction::CreateSP(this, &STableTreeView::HeaderMenu_SortMode_CanExecute, Column.GetId(), EColumnSortMode::Ascending),
				FIsActionChecked::CreateSP(this, &STableTreeView::HeaderMenu_SortMode_IsChecked, Column.GetId(), EColumnSortMode::Ascending)
			);
			MenuBuilder.AddMenuEntry
			(
				FText::Format(LOCTEXT("ContextMenu_SortAscending_Fmt", "Sort Ascending (by {0})"), Column.GetTitleName()),
				FText::Format(LOCTEXT("ContextMenu_SortAscending_Desc_Fmt", "Sorts ascending by {0}."), Column.GetTitleName()),
				FSlateIcon(FAppStyle::Get().GetStyleSetName(), "Icons.SortUp"),
				Action_SortAscending,
				NAME_None,
				EUserInterfaceActionType::RadioButton
			);

			FUIAction Action_SortDescending
			(
				FExecuteAction::CreateSP(this, &STableTreeView::HeaderMenu_SortMode_Execute, Column.GetId(), EColumnSortMode::Descending),
				FCanExecuteAction::CreateSP(this, &STableTreeView::HeaderMenu_SortMode_CanExecute, Column.GetId(), EColumnSortMode::Descending),
				FIsActionChecked::CreateSP(this, &STableTreeView::HeaderMenu_SortMode_IsChecked, Column.GetId(), EColumnSortMode::Descending)
			);
			MenuBuilder.AddMenuEntry
			(
				FText::Format(LOCTEXT("ContextMenu_SortDescending_Fmt", "Sort Descending (by {0})"), Column.GetTitleName()),
				FText::Format(LOCTEXT("ContextMenu_SortDescending_Desc_Fmt", "Sorts descending by {0}."), Column.GetTitleName()),
				FSlateIcon(FAppStyle::Get().GetStyleSetName(), "Icons.SortDown"),
				Action_SortDescending,
				NAME_None,
				EUserInterfaceActionType::RadioButton
			);
		}

		MenuBuilder.AddSubMenu
		(
			LOCTEXT("ContextMenu_SortBy_SubMenu", "Sort By"),
			LOCTEXT("ContextMenu_SortBy_SubMenu_Desc", "Sorts by a column."),
			FNewMenuDelegate::CreateSP(this, &STableTreeView::TreeView_BuildSortByMenu),
			false,
			FSlateIcon(FInsightsStyle::GetStyleSetName(), "Icons.SortBy")
		);
	}
	MenuBuilder.EndSection();

	MenuBuilder.BeginSection("ColumnVisibility", LOCTEXT("ContextMenu_Section_ColumnVisibility", "Column Visibility"));
	{
		if (Column.CanBeHidden())
		{
			FUIAction Action_HideColumn
			(
				FExecuteAction::CreateSP(this, &STableTreeView::HideColumn, Column.GetId()),
				FCanExecuteAction::CreateSP(this, &STableTreeView::CanHideColumn, Column.GetId())
			);
			MenuBuilder.AddMenuEntry
			(
				LOCTEXT("ContextMenu_HideColumn", "Hide"),
				LOCTEXT("ContextMenu_HideColumn_Desc", "Hides the selected column."),
				FSlateIcon(),
				Action_HideColumn,
				NAME_None,
				EUserInterfaceActionType::Button
			);
		}

		MenuBuilder.AddSubMenu
		(
			LOCTEXT("ContextMenu_ViewColumn_SubMenu", "View Column"),
			LOCTEXT("ContextMenu_ViewColumn_SubMenu_Desc", "Hides or shows columns."),
			FNewMenuDelegate::CreateSP(this, &STableTreeView::TreeView_BuildViewColumnMenu),
			false,
			FSlateIcon(FInsightsStyle::GetStyleSetName(), "Icons.ViewColumn")
		);

		FUIAction Action_ShowAllColumns
		(
			FExecuteAction::CreateSP(this, &STableTreeView::ContextMenu_ShowAllColumns_Execute),
			FCanExecuteAction::CreateSP(this, &STableTreeView::ContextMenu_ShowAllColumns_CanExecute)
		);
		MenuBuilder.AddMenuEntry
		(
			LOCTEXT("ContextMenu_ShowAllColumns", "Show All Columns"),
			LOCTEXT("ContextMenu_ShowAllColumns_Desc", "Resets tree view to show all columns."),
			FSlateIcon(FInsightsStyle::GetStyleSetName(), "Icons.ResetColumn"),
			Action_ShowAllColumns,
			NAME_None,
			EUserInterfaceActionType::Button
		);

		FUIAction Action_ResetColumns
		(
			FExecuteAction::CreateSP(this, &STableTreeView::ContextMenu_ResetColumns_Execute),
			FCanExecuteAction::CreateSP(this, &STableTreeView::ContextMenu_ResetColumns_CanExecute)
		);
		MenuBuilder.AddMenuEntry
		(
			LOCTEXT("ContextMenu_ResetColumns", "Reset Columns to Default"),
			LOCTEXT("ContextMenu_ResetColumns_Desc", "Resets columns to default."),
			FSlateIcon(FInsightsStyle::GetStyleSetName(), "Icons.ResetColumn"),
			Action_ResetColumns,
			NAME_None,
			EUserInterfaceActionType::Button
		);
	}
	MenuBuilder.EndSection();

	return MenuBuilder.MakeWidget();
}

////////////////////////////////////////////////////////////////////////////////////////////////////

void STableTreeView::InsightsManager_OnSessionChanged()
{
	TSharedPtr<const TraceServices::IAnalysisSession> NewSession = FInsightsManager::Get()->GetSession();
	if (NewSession != Session)
	{
		Session = NewSession;
		Reset();
	}
	else
	{
		UpdateTree();
	}
}

////////////////////////////////////////////////////////////////////////////////////////////////////

void STableTreeView::Tick(const FGeometry& AllottedGeometry, const double InCurrentTime, const float InDeltaTime)
{
	if (bRunInAsyncMode && bIsUpdateRunning && !bIsCloseScheduled)
	{
		if (DispatchEvent.IsValid() && !DispatchEvent->IsComplete())
		{
			// We wait for the TreeView to be refreshed before dispatching the tasks.
			// This should make the TreeView release all of it's shared pointers to nodes to prevent
			// the TreeView (MainThread) and the tasks from accesing the non-thread safe shared pointers at the same time.
			if (!TreeView->IsPendingRefresh())
			{
				DispatchEvent->DispatchSubsequents();
			}
		}
		else
		{
			check(InProgressAsyncOperationEvent.IsValid());
			if (InProgressAsyncOperationEvent->IsComplete())
			{
				OnPostAsyncUpdate();
				StartPendingAsyncOperations();
			}
		}
	}
}

////////////////////////////////////////////////////////////////////////////////////////////////////

void STableTreeView::UpdateTree()
{
	FStopwatch Stopwatch;
	Stopwatch.Start();

	if (bRunInAsyncMode)
	{
		if (!bIsUpdateRunning)
		{
			OnPreAsyncUpdate();

			FGraphEventRef CompletedEvent = StartCreateGroupsTask();
			CompletedEvent = StartSortTreeNodesTask(CompletedEvent);
			InProgressAsyncOperationEvent = StartApplyFiltersTask(CompletedEvent);
		}
		else
		{
			CancelCurrentAsyncOp();
		}
	}
	else
	{
		CreateGroups(CurrentGroupings);
		if (CurrentSorter.IsValid())
		{
			SortTreeNodes(CurrentSorter.Get(), ColumnSortMode);
		}
		ApplyFiltering();
	}

	Stopwatch.Stop();
	const double TotalTime = Stopwatch.GetAccumulatedTime();
	if (TotalTime > 0.1)
	{
		UE_LOG(TraceInsights, Log, TEXT("[Tree - %s] Tree updated (grouping + sorting + filtering) in %.3fs."), *Table->GetDisplayName().ToString(), TotalTime);
	}
}

////////////////////////////////////////////////////////////////////////////////////////////////////

void STableTreeView::ApplyFiltering()
{
	FStopwatch Stopwatch;
	Stopwatch.Start();

	// Apply filter to all groups and its children.
	if (FilterConfigurator_HasFilters())
	{
		ApplyAdvancedFiltersForNode(Root);
	}
	else
	{
		const bool bFilterIsEmpty = bRunInAsyncMode ? CurrentAsyncOpTextFilter->GetRawFilterText().IsEmpty() : TextFilter->GetRawFilterText().IsEmpty();
		ApplyHierarchicalFilterForNode(Root, bFilterIsEmpty);
	}

	FilteredGroupNodes.Reset();
	const TArray<FBaseTreeNodePtr>& RootChildren = Root->GetFilteredChildren();
	const int32 NumRootChildren = RootChildren.Num();
	for (int32 Cx = 0; Cx < NumRootChildren; ++Cx)
	{
		// Add a child.
		const FTableTreeNodePtr& ChildNodePtr = StaticCastSharedPtr<FTableTreeNode>(RootChildren[Cx]);
		if (ChildNodePtr->IsGroup())
		{
			FilteredGroupNodes.Add(ChildNodePtr);
		}
	}

	Stopwatch.Update();
	const double Time1 = Stopwatch.GetAccumulatedTime();

	UpdateAggregatedValues(*Root);

	Stopwatch.Update();
	const double Time2 = Stopwatch.GetAccumulatedTime();

	// Cannot call TreeView functions from other threads than MainThread and SlateThread.
	if (!bRunInAsyncMode)
	{
		// Only expand nodes if we have a text filter.
		const bool bNonEmptyTextFilter = !TextFilter->GetRawFilterText().IsEmpty();
		if (bNonEmptyTextFilter)
		{
			if (!bExpansionSaved)
			{
				ExpandedNodes.Empty();
				TreeView->GetExpandedItems(ExpandedNodes);
				bExpansionSaved = true;
			}

			for (int32 Fx = 0; Fx < FilteredGroupNodes.Num(); Fx++)
			{
				const FTableTreeNodePtr& GroupPtr = FilteredGroupNodes[Fx];
				TreeView->SetItemExpansion(GroupPtr, GroupPtr->IsExpanded());
			}
		}
		else
		{
			if (bExpansionSaved)
			{
				// Restore previously expanded nodes when the text filter is disabled.
				TreeView->ClearExpandedItems();
				for (auto It = ExpandedNodes.CreateConstIterator(); It; ++It)
				{
					TreeView->SetItemExpansion(*It, true);
				}
				bExpansionSaved = false;
			}
		}

		// Request tree refresh
		TreeView->RequestTreeRefresh();
	}

	Stopwatch.Stop();
	const double TotalTime = Stopwatch.GetAccumulatedTime();
	if (TotalTime > 0.1)
	{
		UE_LOG(TraceInsights, Log, TEXT("[Tree - %s] Filtering completed in %.3fs (aggregation done in %.3fs)."), *Table->GetDisplayName().ToString(), TotalTime, Time2 - Time1);
	}
}

////////////////////////////////////////////////////////////////////////////////////////////////////

bool STableTreeView::ApplyHierarchicalFilterForNode(FTableTreeNodePtr NodePtr, bool bFilterIsEmpty)
{
	bool bIsNodeVisible = bFilterIsEmpty || Filters->PassesAllFilters(NodePtr);

	if (NodePtr->IsGroup())
	{
		// If a group node passes the filter, all child nodes will be shown
		if (bIsNodeVisible)
		{
			MakeSubtreeVisible(NodePtr, bFilterIsEmpty);
			return true;
		}

		NodePtr->ClearFilteredChildren();

		const TArray<FBaseTreeNodePtr>& GroupChildren = NodePtr->GetChildren();
		const int32 NumChildren = GroupChildren.Num();
		int32 NumVisibleChildren = 0;
		for (int32 Cx = 0; Cx < NumChildren; ++Cx)
		{
			if (bCancelCurrentAsyncOp)
			{
				break;
			}
			// Add a child.
			const FTableTreeNodePtr& ChildNodePtr = StaticCastSharedPtr<FTableTreeNode>(GroupChildren[Cx]);
			if (ApplyHierarchicalFilterForNode(ChildNodePtr, bFilterIsEmpty))
			{
				NodePtr->AddFilteredChild(ChildNodePtr);
				NumVisibleChildren++;
			}
		}

		const bool bIsGroupNodeVisible = bIsNodeVisible || NumVisibleChildren > 0;
		if (!bFilterIsEmpty && bIsGroupNodeVisible )
		{
			if (bRunInAsyncMode)
			{
				NodesToExpand.Add(NodePtr);
			}
			else
			{
				TreeView->SetItemExpansion(NodePtr, true);
			}
		}
		return bIsGroupNodeVisible;
	}
	else
	{
		NodePtr->SetIsFiltered(!bIsNodeVisible);
		return bIsNodeVisible;
	}
}

////////////////////////////////////////////////////////////////////////////////////////////////////

bool STableTreeView::ApplyAdvancedFiltersForNode(FTableTreeNodePtr NodePtr)
{
	if (NodePtr->IsGroup())
	{
		NodePtr->ClearFilteredChildren();

		const TArray<FBaseTreeNodePtr>& GroupChildren = NodePtr->GetChildren();
		const int32 NumChildren = GroupChildren.Num();
		int32 NumVisibleChildren = 0;
		for (int32 Cx = 0; Cx < NumChildren; ++Cx)
		{
			if (bCancelCurrentAsyncOp)
			{
				break;
			}
			// Add a child.
			const FTableTreeNodePtr& ChildNodePtr = StaticCastSharedPtr<FTableTreeNode>(GroupChildren[Cx]);
			if (ApplyAdvancedFiltersForNode(ChildNodePtr))
			{
				NodePtr->AddFilteredChild(ChildNodePtr);
				NumVisibleChildren++;
			}
		}

		const bool bIsGroupNodeVisible = NumVisibleChildren > 0;

		if (bIsGroupNodeVisible)
		{
			// Add a group.
			NodePtr->SetExpansion(true);
		}
		else
		{
			NodePtr->SetExpansion(false);
		}

		return bIsGroupNodeVisible;
	}
	else
	{
		bool bIsNodeVisible = ApplyAdvancedFilters(NodePtr);
		NodePtr->SetIsFiltered(!bIsNodeVisible);
		return bIsNodeVisible;
	}
}

////////////////////////////////////////////////////////////////////////////////////////////////////

bool STableTreeView::MakeSubtreeVisible(FTableTreeNodePtr NodePtr, bool bFilterIsEmpty)
{
	bool bPassesNonEmptyFilter = !bFilterIsEmpty && Filters->PassesAllFilters(NodePtr);
	if (NodePtr->IsGroup())
	{
		NodePtr->ClearFilteredChildren();

		const TArray<FBaseTreeNodePtr>& GroupChildren = NodePtr->GetChildren();
		const int32 NumChildren = GroupChildren.Num();
		int32 NumVisibleChildren = 0;
		bool bShouldExpand = false;
		for (int32 Cx = 0; Cx < NumChildren; ++Cx)
		{
			if (bCancelCurrentAsyncOp)
			{
				break;
			}

			const FTableTreeNodePtr& ChildNodePtr = StaticCastSharedPtr<FTableTreeNode>(GroupChildren[Cx]);
			bShouldExpand |= MakeSubtreeVisible(ChildNodePtr, bFilterIsEmpty);
			NodePtr->AddFilteredChild(ChildNodePtr);
			NodePtr->SetExpansion(true);

			if (bShouldExpand)
			{
				if (bRunInAsyncMode)
				{
					NodesToExpand.Add(NodePtr);
				}
				else
				{
					TreeView->SetItemExpansion(NodePtr, true);
				}
			}
		}

		return bShouldExpand || bPassesNonEmptyFilter;
	}

	NodePtr->SetIsFiltered(false);
	return bPassesNonEmptyFilter;
}

////////////////////////////////////////////////////////////////////////////////////////////////////

void STableTreeView::HandleItemToStringArray(const FTableTreeNodePtr& FTableTreeNodePtr, TArray<FString>& OutSearchStrings)
{
	OutSearchStrings.Add(FTableTreeNodePtr->GetName().ToString());
}

////////////////////////////////////////////////////////////////////////////////////////////////////
// TreeView
////////////////////////////////////////////////////////////////////////////////////////////////////

void STableTreeView::TreeView_Refresh()
{
	if (TreeView.IsValid())
	{
		TreeView->RequestTreeRefresh();
	}
}

////////////////////////////////////////////////////////////////////////////////////////////////////

void STableTreeView::TreeView_OnSelectionChanged(FTableTreeNodePtr SelectedItem, ESelectInfo::Type SelectInfo)
{
}

////////////////////////////////////////////////////////////////////////////////////////////////////

void STableTreeView::TreeView_OnGetChildren(FTableTreeNodePtr InParent, TArray<FTableTreeNodePtr>& OutChildren)
{
	const TArray<FBaseTreeNodePtr>& FilteredChildren = InParent->GetFilteredChildren();
	for (const FBaseTreeNodePtr& NodePtr : FilteredChildren)
	{
		OutChildren.Add(StaticCastSharedPtr<FTableTreeNode>(NodePtr));
	}
}

////////////////////////////////////////////////////////////////////////////////////////////////////

void STableTreeView::TreeView_OnMouseButtonDoubleClick(FTableTreeNodePtr NodePtr)
{
	if (NodePtr->IsGroup())
	{
		const bool bIsGroupExpanded = TreeView->IsItemExpanded(NodePtr);
		TreeView->SetItemExpansion(NodePtr, !bIsGroupExpanded);
	}
}

////////////////////////////////////////////////////////////////////////////////////////////////////
// Tree View's Table Row
////////////////////////////////////////////////////////////////////////////////////////////////////

TSharedRef<ITableRow> STableTreeView::TreeView_OnGenerateRow(FTableTreeNodePtr NodePtr, const TSharedRef<STableViewBase>& OwnerTable)
{
	TSharedRef<ITableRow> TableRow =
		SNew(STableTreeViewRow, OwnerTable)
		.OnShouldBeEnabled(this, &STableTreeView::TableRow_ShouldBeEnabled)
		.OnIsColumnVisible(this, &STableTreeView::IsColumnVisible)
		.OnSetHoveredCell(this, &STableTreeView::TableRow_SetHoveredCell)
		.OnGetColumnOutlineHAlignmentDelegate(this, &STableTreeView::TableRow_GetColumnOutlineHAlignment)
		.HighlightText(this, &STableTreeView::TableRow_GetHighlightText)
		.HighlightedNodeName(this, &STableTreeView::TableRow_GetHighlightedNodeName)
		.TablePtr(Table)
		.TableTreeNodePtr(NodePtr);

	return TableRow;
}

////////////////////////////////////////////////////////////////////////////////////////////////////

bool STableTreeView::TableRow_ShouldBeEnabled(FTableTreeNodePtr NodePtr) const
<<<<<<< HEAD
{
	return true;
}

////////////////////////////////////////////////////////////////////////////////////////////////////

void STableTreeView::TableRow_SetHoveredCell(TSharedPtr<FTable> InTablePtr, TSharedPtr<FTableColumn> InColumnPtr, FTableTreeNodePtr InNodePtr)
=======
>>>>>>> 6bbb88c8
{
	return true;
}

////////////////////////////////////////////////////////////////////////////////////////////////////

void STableTreeView::TableRow_SetHoveredCell(TSharedPtr<FTable> InTablePtr, TSharedPtr<FTableColumn> InColumnPtr, FTableTreeNodePtr InNodePtr)
{
	const bool bIsAnyMenusVisible = FSlateApplication::Get().AnyMenusVisible();
	if (!HasMouseCapture() && !bIsAnyMenusVisible)
	{
		HoveredColumnId = InColumnPtr ? InColumnPtr->GetId() : FName();
		HoveredNodePtr = InNodePtr;
	}
}

////////////////////////////////////////////////////////////////////////////////////////////////////

EHorizontalAlignment STableTreeView::TableRow_GetColumnOutlineHAlignment(const FName ColumnId) const
{
	const TIndirectArray<SHeaderRow::FColumn>& Columns = TreeViewHeaderRow->GetColumns();
	const int32 LastColumnIdx = Columns.Num() - 1;

	// First column
	if (Columns[0].ColumnId == ColumnId)
	{
		return HAlign_Left;
	}
	// Last column
	else if (Columns[LastColumnIdx].ColumnId == ColumnId)
	{
		return HAlign_Right;
	}
	// Middle columns
	{
		return HAlign_Center;
	}
}

////////////////////////////////////////////////////////////////////////////////////////////////////

FText STableTreeView::TableRow_GetHighlightText() const
{
	return SearchBox->GetText();
}

////////////////////////////////////////////////////////////////////////////////////////////////////

FName STableTreeView::TableRow_GetHighlightedNodeName() const
{
	return HighlightedNodeName;
}

////////////////////////////////////////////////////////////////////////////////////////////////////
// SearchBox
////////////////////////////////////////////////////////////////////////////////////////////////////

void STableTreeView::SearchBox_OnTextChanged(const FText& InFilterText)
{
	TextFilter->SetRawFilterText(InFilterText);
	SearchBox->SetError(TextFilter->GetFilterErrorText());

	if (bRunInAsyncMode)
	{
		if (!bIsUpdateRunning)
		{
			OnPreAsyncUpdate();

			InProgressAsyncOperationEvent = StartApplyFiltersTask();
		}
		else
		{
			CancelCurrentAsyncOp();
		}
	}
	else
	{
		ApplyFiltering();
	}
}

////////////////////////////////////////////////////////////////////////////////////////////////////

bool STableTreeView::SearchBox_IsEnabled() const
{
	return !FilterConfigurator_HasFilters();
}

////////////////////////////////////////////////////////////////////////////////////////////////////

FText STableTreeView::SearchBox_GetTooltipText() const
{
	if (SearchBox_IsEnabled())
	{
		return LOCTEXT("SearchBox_ToolTip", "Type here to search the tree hierarchy by item or group name.");
	}

	return LOCTEXT("SearchBox_Disabled_ToolTip", "Searching the tree hierarchy is disabled when advanced filters are set.");
}

////////////////////////////////////////////////////////////////////////////////////////////////////
// Grouping
////////////////////////////////////////////////////////////////////////////////////////////////////

void STableTreeView::CreateGroups(const TArray<TSharedPtr<FTreeNodeGrouping>>& Groupings)
{
	FStopwatch Stopwatch;
	Stopwatch.Start();

	GroupNodesRec(TableTreeNodes, *Root, 0, Groupings);

	Stopwatch.Update();
	const double Time1 = Stopwatch.GetAccumulatedTime();

	UpdateAggregatedValues(*Root);

	Stopwatch.Stop();
	const double TotalTime = Stopwatch.GetAccumulatedTime();
	if (TotalTime > 0.1)
	{
		UE_LOG(TraceInsights, Log, TEXT("[Tree - %s] Grouping completed in %.3fs (%.3fs + %.3fs)."), *Table->GetDisplayName().ToString(), TotalTime, Time1, TotalTime - Time1);
	}
}

////////////////////////////////////////////////////////////////////////////////////////////////////

void STableTreeView::GroupNodesRec(const TArray<FTableTreeNodePtr>& Nodes, FTableTreeNode& ParentGroup, int32 GroupingDepth, const TArray<TSharedPtr<FTreeNodeGrouping>>& Groupings)
{
	if (bIsUpdateRunning && bCancelCurrentAsyncOp)
	{
		return;
	}

	if (Groupings.Num() == 0)
	{
		return;
	}

	FTreeNodeGrouping& Grouping = *Groupings[GroupingDepth];

	Grouping.GroupNodes(Nodes, ParentGroup, Table, bCancelCurrentAsyncOp);

	for (FBaseTreeNodePtr GroupPtr : ParentGroup.GetChildren())
	{
		ensure(GroupPtr->IsGroup());
		FTableTreeNodePtr TableTreeGroupPtr = StaticCastSharedPtr<FTableTreeNode>(GroupPtr);
		if (!bRunInAsyncMode)
		{
			TreeView->SetItemExpansion(TableTreeGroupPtr, TableTreeGroupPtr->IsExpanded());
		}
	}

	if (GroupingDepth < Groupings.Num() - 1)
	{
		TArray<FTableTreeNodePtr> ChildNodes;

		for (FBaseTreeNodePtr GroupPtr : ParentGroup.GetChildren())
		{
			ensure(GroupPtr->IsGroup());
			FTableTreeNode& Group = *StaticCastSharedPtr<FTableTreeNode>(GroupPtr);

			// Make a copy of the child nodes.
			ChildNodes.Reset();
			for (FBaseTreeNodePtr ChildPtr : Group.GetChildren())
			{
				ChildNodes.Add(StaticCastSharedPtr<FTableTreeNode>(ChildPtr));
			}

			GroupNodesRec(ChildNodes, Group, GroupingDepth + 1, Groupings);
		}
	}
}

////////////////////////////////////////////////////////////////////////////////////////////////////

void STableTreeView::UpdateAggregatedValues(FTableTreeNode& GroupNode)
{
	for (const TSharedRef<FTableColumn>& ColumnRef : Table->GetColumns())
	{
		FTableColumn& Column = ColumnRef.Get();
		switch (Column.GetAggregation())
		{
			case ETableColumnAggregation::Sum:
				if (Column.GetDataType() == ETableCellDataType::Float || Column.GetDataType() == ETableCellDataType::Double)
				{
					STableTreeView::UpdateAggregationRec<double>(Column, GroupNode, 0, true, [](double InValue, const FTableCellValue& InTableCellValue)
					{
						return InValue + InTableCellValue.AsDouble();
					});
				}
				else
				{
					STableTreeView::UpdateAggregationRec<int64>(Column, GroupNode, 0, true, [](int64 InValue, const FTableCellValue& InTableCellValue)
					{
						return InValue + InTableCellValue.AsInt64();
					});
				}
				break;

			case ETableColumnAggregation::Min:
				if (Column.GetDataType() == ETableCellDataType::Float || Column.GetDataType() == ETableCellDataType::Double)
				{
					STableTreeView::UpdateAggregationRec<double>(Column, GroupNode, std::numeric_limits<double>::max(), false, [](double InValue, const FTableCellValue& InTableCellValue)
					{
						return FMath::Min(InValue, InTableCellValue.AsDouble());
					});
				}
				else
				{
					STableTreeView::UpdateAggregationRec<int64>(Column, GroupNode, std::numeric_limits<int64>::max(), false, [](int64 InValue, const FTableCellValue& InTableCellValue)
					{
						return FMath::Min(InValue, InTableCellValue.AsInt64());
					});
				}
				break;

			case ETableColumnAggregation::Max:
				if (Column.GetDataType() == ETableCellDataType::Float || Column.GetDataType() == ETableCellDataType::Double)
				{
					STableTreeView::UpdateAggregationRec<double>(Column, GroupNode, std::numeric_limits<double>::lowest(), false, [](double InValue, const FTableCellValue& InTableCellValue)
					{
						return FMath::Max(InValue, InTableCellValue.AsDouble());
					});
				}
				else
				{
					STableTreeView::UpdateAggregationRec<int64>(Column, GroupNode, std::numeric_limits<int64>::min(), false, [](int64 InValue, const FTableCellValue& InTableCellValue)
					{
						return FMath::Max(InValue, InTableCellValue.AsInt64());
					});
				}
				break;
		}
	}
}

////////////////////////////////////////////////////////////////////////////////////////////////////

void STableTreeView::CreateGroupings()
{
	AvailableGroupings.Reset();
	CurrentGroupings.Reset();

	InternalCreateGroupings();

	if (CurrentGroupings.IsEmpty() && AvailableGroupings.Num() > 0)
	{
		CurrentGroupings.Add(AvailableGroupings[0]);
	}

	RebuildGroupingCrumbs();
}

////////////////////////////////////////////////////////////////////////////////////////////////////

void STableTreeView::InternalCreateGroupings()
{
	AvailableGroupings.Add(MakeShared<FTreeNodeGroupingFlat>());
	//AvailableGroupings.Add(MakeShared<FTreeNodeGroupingByNameFirstLetter>());
	//AvailableGroupings.Add(MakeShared<FTreeNodeGroupingByType>());

	for (const TSharedRef<FTableColumn>& ColumnRef : Table->GetColumns())
	{
		const FTableColumn& Column = ColumnRef.Get();
		if (!Column.IsHierarchy())
		{
			switch (Column.GetDataType())
			{
				case ETableCellDataType::Bool:
					AvailableGroupings.Add(MakeShared<FTreeNodeGroupingByUniqueValueBool>(ColumnRef));
					break;

				case ETableCellDataType::Int64:
					AvailableGroupings.Add(MakeShared<FTreeNodeGroupingByUniqueValueInt64>(ColumnRef));
					break;

				case ETableCellDataType::Float:
					AvailableGroupings.Add(MakeShared<FTreeNodeGroupingByUniqueValueFloat>(ColumnRef));
					break;

				case ETableCellDataType::Double:
					AvailableGroupings.Add(MakeShared<FTreeNodeGroupingByUniqueValueDouble>(ColumnRef));
					break;

				case ETableCellDataType::CString:
					AvailableGroupings.Add(MakeShared<FTreeNodeGroupingByUniqueValueCString>(ColumnRef));
					break;

				default:
					AvailableGroupings.Add(MakeShared<FTreeNodeGroupingByUniqueValue>(ColumnRef));
			}
		}
	}
}

////////////////////////////////////////////////////////////////////////////////////////////////////

void STableTreeView::PreChangeGroupings()
{
	for (TSharedPtr<FTreeNodeGrouping>& GroupingPtr : CurrentGroupings)
	{
		const FName& ColumnId = GroupingPtr->GetColumnId();
		if (ColumnId != NAME_None)
		{
			// Show columns used in previous groupings.
			ShowColumn(ColumnId);
		}
	}
}

////////////////////////////////////////////////////////////////////////////////////////////////////

void STableTreeView::PostChangeGroupings()
{
	constexpr bool bAdjustHierarchyColumnWidth = false;
	constexpr bool bAdjustHierarchyColumnName = false;

	constexpr float HierarchyMinWidth = 60.0f;
	constexpr float HierarchyIndentation = 10.0f;
	constexpr float DefaultHierarchyColumnWidth = 90.0f;

	float HierarchyColumnWidth = DefaultHierarchyColumnWidth;
	FString GroupingStr;

	int32 GroupingDepth = 0;
	for (TSharedPtr<FTreeNodeGrouping>& GroupingPtr : CurrentGroupings)
	{
		const FName& ColumnId = GroupingPtr->GetColumnId();

		if (ColumnId != NAME_None)
		{
			if (bAdjustHierarchyColumnWidth)
			{
				// Compute width for Hierarchy column based on column used in grouping and its indentation.
				const int32 NumColumns = TreeViewHeaderRow->GetColumns().Num();
				for (int32 ColumnIndex = 0; ColumnIndex < NumColumns; ++ColumnIndex)
				{
					const SHeaderRow::FColumn& CurrentColumn = TreeViewHeaderRow->GetColumns()[ColumnIndex];
					if (CurrentColumn.ColumnId == ColumnId)
					{
						const float Width = HierarchyMinWidth + GroupingDepth * HierarchyIndentation + CurrentColumn.GetWidth();
						if (Width > HierarchyColumnWidth)
						{
							HierarchyColumnWidth = Width;
						}
						break;
					}
				}
			}

			// Hide columns used in groupings.
			HideColumn(ColumnId);
		}

		if (bAdjustHierarchyColumnName)
		{
			// Compute name of the Hierarchy column.
			if (!GroupingStr.IsEmpty())
			{
				GroupingStr.Append(TEXT(" / "));
			}
			GroupingStr.Append(GroupingPtr->GetShortName().ToString());
		}

		++GroupingDepth;
	}

	//////////////////////////////////////////////////

	if (TreeViewHeaderRow->GetColumns().Num() > 0)
	{
		if (bAdjustHierarchyColumnWidth)
		{
			// Set width for the Hierarchy column.
			SHeaderRow::FColumn& HierarchyColumn = const_cast<SHeaderRow::FColumn&>(TreeViewHeaderRow->GetColumns()[0]);
			HierarchyColumn.SetWidth(HierarchyColumnWidth);
		}

		if (bAdjustHierarchyColumnName)
		{
			// Set name for the Hierarchy column.
			SHeaderRow::FColumn& HierarchyColumn = const_cast<SHeaderRow::FColumn&>(TreeViewHeaderRow->GetColumns()[0]);
			FTableColumn& HierarchyTableColumn = *Table->FindColumnChecked(HierarchyColumn.ColumnId);
			if (!GroupingStr.IsEmpty())
			{
				const FText HierarchyColumnName = FText::Format(LOCTEXT("HierarchyShortNameFmt", "Hierarchy ({0})"), FText::FromString(GroupingStr));
				HierarchyTableColumn.SetShortName(HierarchyColumnName);
			}
			else
			{
				const FText HierarchyColumnName(LOCTEXT("HierarchyShortName", "Hierarchy"));
				HierarchyTableColumn.SetShortName(HierarchyColumnName);
			}
		}
	}

	//////////////////////////////////////////////////

	TreeViewHeaderRow->RefreshColumns();

	if (bRunInAsyncMode)
	{
		if (!bIsUpdateRunning)
		{
			OnPreAsyncUpdate();

			FGraphEventRef CompletedEvent = StartCreateGroupsTask();
			CompletedEvent = StartSortTreeNodesTask(CompletedEvent);
			InProgressAsyncOperationEvent = StartApplyFiltersTask(CompletedEvent);
		}
		else
		{
			CancelCurrentAsyncOp();
		}
	}
	else
	{
		CreateGroups(CurrentGroupings);
		if (CurrentSorter.IsValid())
		{
			SortTreeNodes(CurrentSorter.Get(), ColumnSortMode);
		}
		ApplyFiltering();
	}

	RebuildGroupingCrumbs();
}

////////////////////////////////////////////////////////////////////////////////////////////////////

void STableTreeView::RebuildGroupingCrumbs()
{
	GroupingBreadcrumbTrail->ClearCrumbs();

	for (const TSharedPtr<FTreeNodeGrouping>& Grouping : CurrentGroupings)
	{
		GroupingBreadcrumbTrail->PushCrumb(Grouping->GetShortName(), Grouping);
	}
}

////////////////////////////////////////////////////////////////////////////////////////////////////

int32 STableTreeView::GetGroupingDepth(const TSharedPtr<FTreeNodeGrouping>& Grouping) const
{
	for (int32 GroupingDepth = CurrentGroupings.Num() - 1; GroupingDepth >= 0; --GroupingDepth)
	{
		if (Grouping == CurrentGroupings[GroupingDepth])
		{
			return GroupingDepth;
		}
	}
	return -1;
}

////////////////////////////////////////////////////////////////////////////////////////////////////

void STableTreeView::OnGroupingCrumbClicked(const TSharedPtr<FTreeNodeGrouping>& CrumbGrouping)
{
	const int32 CrumbGroupingDepth = GetGroupingDepth(CrumbGrouping);
	if (CrumbGroupingDepth >= 0 && CrumbGroupingDepth < CurrentGroupings.Num() - 1)
	{
		PreChangeGroupings();

		CurrentGroupings.RemoveAt(CrumbGroupingDepth + 1, CurrentGroupings.Num() - CrumbGroupingDepth - 1);

		PostChangeGroupings();
	}
}

////////////////////////////////////////////////////////////////////////////////////////////////////

void STableTreeView::BuildGroupingSubMenu_Change(FMenuBuilder& MenuBuilder, const TSharedPtr<FTreeNodeGrouping> CrumbGrouping)
{
	MenuBuilder.BeginSection("ChangeGrouping");
	{
		for (const TSharedPtr<FTreeNodeGrouping>& Grouping : AvailableGroupings)
		{
			FUIAction Action_Change
			(
				FExecuteAction::CreateSP(this, &STableTreeView::GroupingCrumbMenu_Change_Execute, CrumbGrouping, Grouping),
				FCanExecuteAction::CreateSP(this, &STableTreeView::GroupingCrumbMenu_Change_CanExecute, CrumbGrouping, Grouping)
			);
			MenuBuilder.AddMenuEntry
			(
				Grouping->GetTitleName(),
				Grouping->GetDescription(),
				FSlateIcon(),
				Action_Change,
				NAME_None,
				EUserInterfaceActionType::Button
			);
		}
	}
	MenuBuilder.EndSection();
}

////////////////////////////////////////////////////////////////////////////////////////////////////

void STableTreeView::BuildGroupingSubMenu_Add(FMenuBuilder& MenuBuilder, const TSharedPtr<FTreeNodeGrouping> CrumbGrouping)
{
	MenuBuilder.BeginSection("AddGrouping");
	{
		for (const TSharedPtr<FTreeNodeGrouping>& Grouping : AvailableGroupings)
		{
			FUIAction Action_Add
			(
				FExecuteAction::CreateSP(this, &STableTreeView::GroupingCrumbMenu_Add_Execute, Grouping, CrumbGrouping),
				FCanExecuteAction::CreateSP(this, &STableTreeView::GroupingCrumbMenu_Add_CanExecute, Grouping, CrumbGrouping)
			);
			MenuBuilder.AddMenuEntry
			(
				Grouping->GetTitleName(),
				Grouping->GetDescription(),
				FSlateIcon(),
				Action_Add,
				NAME_None,
				EUserInterfaceActionType::Button
			);
		}
	}
	MenuBuilder.EndSection();
}

////////////////////////////////////////////////////////////////////////////////////////////////////

TSharedRef<SWidget> STableTreeView::GetGroupingCrumbMenuContent(const TSharedPtr<FTreeNodeGrouping>& CrumbGrouping)
{
	const bool bShouldCloseWindowAfterMenuSelection = true;
	FMenuBuilder MenuBuilder(bShouldCloseWindowAfterMenuSelection, NULL);

	const int32 CrumbGroupingDepth = GetGroupingDepth(CrumbGrouping);

	MenuBuilder.BeginSection("InsertOrAdd");
	{
		const FText AddGroupingText = (CrumbGroupingDepth == CurrentGroupings.Num() - 1) ? // after last one
			LOCTEXT("GroupingMenu_Add_SubMenu", "Add Grouping...") :
			LOCTEXT("GroupingMenu_Insert_SubMenu", "Insert Grouping...");
		MenuBuilder.AddSubMenu
		(
			AddGroupingText,
			LOCTEXT("GroupingMenu_AddOrInsert_SubMenu_Desc", "Adds or inserts a new grouping."),
			FNewMenuDelegate::CreateSP(this, &STableTreeView::BuildGroupingSubMenu_Add, CrumbGrouping),
			false,
			FSlateIcon()
		);
	}
	MenuBuilder.EndSection();

	auto CanExecute = []()
	{
		return true;
	};

	if (CrumbGroupingDepth >= 0)
	{
		MenuBuilder.BeginSection("CrumbGrouping", CrumbGrouping->GetTitleName());
		{
			MenuBuilder.AddSubMenu
			(
				LOCTEXT("GroupingMenu_Change_SubMenu", "Change To..."),
				LOCTEXT("GroupingMenu_Change_SubMenu_Desc", "Changes the selected grouping."),
				FNewMenuDelegate::CreateSP(this, &STableTreeView::BuildGroupingSubMenu_Change, CrumbGrouping),
				false,
				FSlateIcon()
			);

			if (CrumbGroupingDepth > 0)
			{
				FUIAction Action_MoveLeft
				(
					FExecuteAction::CreateSP(this, &STableTreeView::GroupingCrumbMenu_MoveLeft_Execute, CrumbGrouping),
					FCanExecuteAction::CreateLambda(CanExecute)
				);
				MenuBuilder.AddMenuEntry
				(
					LOCTEXT("GroupingMenu_MoveLeft", "Move Left"),
					LOCTEXT("GroupingMenu_MoveLeft_Desc", "Moves the selected grouping to the left."),
					FSlateIcon(),
					Action_MoveLeft,
					NAME_None,
					EUserInterfaceActionType::Button
				);
			}

			if (CrumbGroupingDepth < CurrentGroupings.Num() - 1)
			{
				FUIAction Action_MoveRight
				(
					FExecuteAction::CreateSP(this, &STableTreeView::GroupingCrumbMenu_MoveRight_Execute, CrumbGrouping),
					FCanExecuteAction::CreateLambda(CanExecute)
				);
				MenuBuilder.AddMenuEntry
				(
					LOCTEXT("GroupingMenu_MoveRight", "Move Right"),
					LOCTEXT("GroupingMenu_MoveRight_Desc", "Moves the selected grouping to the right."),
					FSlateIcon(),
					Action_MoveRight,
					NAME_None,
					EUserInterfaceActionType::Button
				);
			}

			if (CurrentGroupings.Num() > 1)
			{
				FUIAction Action_Remove
				(
					FExecuteAction::CreateSP(this, &STableTreeView::GroupingCrumbMenu_Remove_Execute, CrumbGrouping),
					FCanExecuteAction::CreateLambda(CanExecute)
				);
				MenuBuilder.AddMenuEntry
				(
					LOCTEXT("GroupingMenu_Remove", "Remove"),
					LOCTEXT("GroupingMenu_Remove_Desc", "Removes the selected grouping."),
					FSlateIcon(),
					Action_Remove,
					NAME_None,
					EUserInterfaceActionType::Button
				);
			}
		}
		MenuBuilder.EndSection();
	}

	if (CurrentGroupings.Num() > 1 || CurrentGroupings[0] != AvailableGroupings[0])
	{
		MenuBuilder.BeginSection("ResetGroupings");
		{
			FUIAction Action_Reset
			(
				FExecuteAction::CreateSP(this, &STableTreeView::GroupingCrumbMenu_Reset_Execute),
				FCanExecuteAction::CreateLambda(CanExecute)
			);
			MenuBuilder.AddMenuEntry
			(
				LOCTEXT("GroupingMenu_Reset", "Reset"),
				LOCTEXT("GroupingMenu_Reset_Desc", "Resets groupings to default."),
				FSlateIcon(),
				Action_Reset,
				NAME_None,
				EUserInterfaceActionType::Button
			);
		}
		MenuBuilder.EndSection();
	}

	return MenuBuilder.MakeWidget();
}

////////////////////////////////////////////////////////////////////////////////////////////////////

void STableTreeView::GroupingCrumbMenu_Reset_Execute()
{
	PreChangeGroupings();

	CurrentGroupings.Reset();
	CurrentGroupings.Add(AvailableGroupings[0]);

	PostChangeGroupings();
}

////////////////////////////////////////////////////////////////////////////////////////////////////

void STableTreeView::GroupingCrumbMenu_Remove_Execute(const TSharedPtr<FTreeNodeGrouping> Grouping)
{
	const int32 GroupingDepth = GetGroupingDepth(Grouping);
	if (GroupingDepth >= 0)
	{
		PreChangeGroupings();

		CurrentGroupings.RemoveAt(GroupingDepth);

		PostChangeGroupings();
	}
}

////////////////////////////////////////////////////////////////////////////////////////////////////

void STableTreeView::GroupingCrumbMenu_MoveLeft_Execute(const TSharedPtr<FTreeNodeGrouping> Grouping)
{
	const int32 GroupingDepth = GetGroupingDepth(Grouping);
	if (GroupingDepth > 0)
	{
		PreChangeGroupings();

		CurrentGroupings[GroupingDepth] = CurrentGroupings[GroupingDepth - 1];
		CurrentGroupings[GroupingDepth - 1] = Grouping;

		PostChangeGroupings();
	}
}

////////////////////////////////////////////////////////////////////////////////////////////////////

void STableTreeView::GroupingCrumbMenu_MoveRight_Execute(const TSharedPtr<FTreeNodeGrouping> Grouping)
{
	const int32 GroupingDepth = GetGroupingDepth(Grouping);
	if (GroupingDepth < CurrentGroupings.Num() - 1)
	{
		PreChangeGroupings();

		CurrentGroupings[GroupingDepth] = CurrentGroupings[GroupingDepth + 1];
		CurrentGroupings[GroupingDepth + 1] = Grouping;

		PostChangeGroupings();
	}
}

////////////////////////////////////////////////////////////////////////////////////////////////////

void STableTreeView::GroupingCrumbMenu_Change_Execute(const TSharedPtr<FTreeNodeGrouping> OldGrouping, const TSharedPtr<FTreeNodeGrouping> NewGrouping)
{
	const int32 OldGroupingDepth = GetGroupingDepth(OldGrouping);
	if (OldGroupingDepth >= 0)
	{
		PreChangeGroupings();

		const int32 NewGroupingDepth = GetGroupingDepth(NewGrouping);

		if (NewGroupingDepth >= 0 && NewGroupingDepth != OldGroupingDepth) // NewGrouping already exists
		{
			CurrentGroupings.RemoveAt(NewGroupingDepth);

			if (NewGroupingDepth < OldGroupingDepth)
			{
				CurrentGroupings[OldGroupingDepth - 1] = NewGrouping;
			}
			else
			{
				CurrentGroupings[OldGroupingDepth] = NewGrouping;
			}
		}
		else
		{
			CurrentGroupings[OldGroupingDepth] = NewGrouping;
		}

		PostChangeGroupings();
	}
}

////////////////////////////////////////////////////////////////////////////////////////////////////

bool STableTreeView::GroupingCrumbMenu_Change_CanExecute(const TSharedPtr<FTreeNodeGrouping> OldGrouping, const TSharedPtr<FTreeNodeGrouping> NewGrouping) const
{
	return NewGrouping != OldGrouping;
}

////////////////////////////////////////////////////////////////////////////////////////////////////

void STableTreeView::GroupingCrumbMenu_Add_Execute(const TSharedPtr<FTreeNodeGrouping> Grouping, const TSharedPtr<FTreeNodeGrouping> AfterGrouping)
{
	PreChangeGroupings();

	if (AfterGrouping.IsValid())
	{
		const int32 AfterGroupingDepth = GetGroupingDepth(AfterGrouping);
		ensure(AfterGroupingDepth >= 0);

		const int32 GroupingDepth = GetGroupingDepth(Grouping);

		if (GroupingDepth >= 0) // Grouping already exists
		{
			CurrentGroupings.RemoveAt(GroupingDepth);

			if (GroupingDepth <= AfterGroupingDepth)
			{
				CurrentGroupings.Insert(Grouping, AfterGroupingDepth);
			}
			else
			{
				CurrentGroupings.Insert(Grouping, AfterGroupingDepth + 1);
			}
		}
		else
		{
			CurrentGroupings.Insert(Grouping, AfterGroupingDepth + 1);
		}
	}
	else
	{
		CurrentGroupings.Remove(Grouping);
		CurrentGroupings.Add(Grouping);
	}

	PostChangeGroupings();
}

////////////////////////////////////////////////////////////////////////////////////////////////////

bool STableTreeView::GroupingCrumbMenu_Add_CanExecute(const TSharedPtr<FTreeNodeGrouping> Grouping, const TSharedPtr<FTreeNodeGrouping> AfterGrouping) const
{
	if (AfterGrouping.IsValid())
	{
		const int32 AfterGroupingDepth = GetGroupingDepth(AfterGrouping);
		ensure(AfterGroupingDepth >= 0);

		const int32 GroupingDepth = GetGroupingDepth(Grouping);

		return GroupingDepth < AfterGroupingDepth || GroupingDepth > AfterGroupingDepth + 1;
	}
	else
	{
		return Grouping != CurrentGroupings.Last();
	}
}

////////////////////////////////////////////////////////////////////////////////////////////////////
// Sorting
////////////////////////////////////////////////////////////////////////////////////////////////////

////////////////////////////////////////////////////////////////////////////////////////////////////

const EColumnSortMode::Type STableTreeView::GetDefaultColumnSortMode()
{
	return EColumnSortMode::Descending;
}

////////////////////////////////////////////////////////////////////////////////////////////////////

const FName STableTreeView::GetDefaultColumnBeingSorted()
{
	return NAME_None;
}

////////////////////////////////////////////////////////////////////////////////////////////////////

void STableTreeView::CreateSortings()
{
	AvailableSorters.Reset();
	CurrentSorter = nullptr;

	for (const TSharedRef<FTableColumn>& ColumnRef : Table->GetColumns())
	{
		const FTableColumn& Column = ColumnRef.Get();
		if (Column.CanBeSorted())
		{
			TSharedPtr<Insights::ITableCellValueSorter> SorterPtr = Column.GetValueSorter();
			if (ensure(SorterPtr.IsValid()))
			{
				AvailableSorters.Add(SorterPtr);
			}
		}
	}

	UpdateCurrentSortingByColumn();
}

////////////////////////////////////////////////////////////////////////////////////////////////////

void STableTreeView::UpdateCurrentSortingByColumn()
{
	TSharedPtr<Insights::FTableColumn> ColumnPtr = Table->FindColumn(ColumnBeingSorted);
	CurrentSorter = ColumnPtr.IsValid() ? ColumnPtr->GetValueSorter() : nullptr;
}

////////////////////////////////////////////////////////////////////////////////////////////////////

void STableTreeView::SortTreeNodes(ITableCellValueSorter* InSorter, EColumnSortMode::Type InColumnSortMode)
{
	FStopwatch Stopwatch;
	Stopwatch.Start();

	SortTreeNodesRec(*Root, *InSorter, InColumnSortMode);

	Stopwatch.Stop();
	const double TotalTime = Stopwatch.GetAccumulatedTime();
	if (TotalTime > 0.1)
	{
		UE_LOG(TraceInsights, Log, TEXT("[Tree - %s] Sorting completed in %.3fs."), *Table->GetDisplayName().ToString(), TotalTime);
	}
}

////////////////////////////////////////////////////////////////////////////////////////////////////

void STableTreeView::SortTreeNodesRec(FTableTreeNode& GroupNode, const ITableCellValueSorter& Sorter, EColumnSortMode::Type InColumnSortMode)
{
	if (InColumnSortMode == EColumnSortMode::Type::Descending)
	{
		GroupNode.SortChildrenDescending(Sorter);
	}
	else // if (ColumnSortMode == EColumnSortMode::Type::Ascending)
	{
		GroupNode.SortChildrenAscending(Sorter);
	}

	for (FBaseTreeNodePtr ChildPtr : GroupNode.GetChildren())
	{
		if (bCancelCurrentAsyncOp)
		{
			break;
		}
		if (ChildPtr->IsGroup())
		{
			SortTreeNodesRec(*StaticCastSharedPtr<FTableTreeNode>(ChildPtr), Sorter, InColumnSortMode);
		}
	}
}

////////////////////////////////////////////////////////////////////////////////////////////////////

EColumnSortMode::Type STableTreeView::GetSortModeForColumn(const FName ColumnId) const
{
	if (ColumnBeingSorted != ColumnId)
	{
		return EColumnSortMode::None;
	}

	return ColumnSortMode;
}

////////////////////////////////////////////////////////////////////////////////////////////////////

void STableTreeView::SetSortModeForColumn(const FName& ColumnId, const EColumnSortMode::Type SortMode)
{
	ColumnBeingSorted = ColumnId;
	ColumnSortMode = SortMode;
	UpdateCurrentSortingByColumn();

	if (bRunInAsyncMode)
	{
		if (!bIsUpdateRunning)
		{
			OnPreAsyncUpdate();

			FGraphEventRef CompletedEvent = StartSortTreeNodesTask();
			InProgressAsyncOperationEvent = StartApplyFiltersTask(CompletedEvent);
		}
		else
		{
			CancelCurrentAsyncOp();
		}
	}
	else
	{
		if (CurrentSorter.IsValid())
		{
			SortTreeNodes(CurrentSorter.Get(), ColumnSortMode);
		}
		ApplyFiltering();
	}
}

////////////////////////////////////////////////////////////////////////////////////////////////////

void STableTreeView::OnSortModeChanged(const EColumnSortPriority::Type SortPriority, const FName& ColumnId, const EColumnSortMode::Type SortMode)
{
	SetSortModeForColumn(ColumnId, SortMode);
	TreeView_Refresh();
}

////////////////////////////////////////////////////////////////////////////////////////////////////
// SortMode action (HeaderMenu)
////////////////////////////////////////////////////////////////////////////////////////////////////

bool STableTreeView::HeaderMenu_SortMode_IsChecked(const FName ColumnId, const EColumnSortMode::Type InSortMode)
{
	return ColumnBeingSorted == ColumnId && ColumnSortMode == InSortMode;
}

////////////////////////////////////////////////////////////////////////////////////////////////////

bool STableTreeView::HeaderMenu_SortMode_CanExecute(const FName ColumnId, const EColumnSortMode::Type InSortMode) const
{
	const FTableColumn& Column = *Table->FindColumnChecked(ColumnId);
	return Column.CanBeSorted();
}

////////////////////////////////////////////////////////////////////////////////////////////////////

void STableTreeView::HeaderMenu_SortMode_Execute(const FName ColumnId, const EColumnSortMode::Type InSortMode)
{
	SetSortModeForColumn(ColumnId, InSortMode);
	TreeView_Refresh();
}

////////////////////////////////////////////////////////////////////////////////////////////////////
// SortMode action (ContextMenu)
////////////////////////////////////////////////////////////////////////////////////////////////////

bool STableTreeView::ContextMenu_SortMode_IsChecked(const EColumnSortMode::Type InSortMode)
{
	return ColumnSortMode == InSortMode;
}

////////////////////////////////////////////////////////////////////////////////////////////////////

bool STableTreeView::ContextMenu_SortMode_CanExecute(const EColumnSortMode::Type InSortMode) const
{
	return true; //ColumnSortMode != InSortMode;
}

////////////////////////////////////////////////////////////////////////////////////////////////////

void STableTreeView::ContextMenu_SortMode_Execute(const EColumnSortMode::Type InSortMode)
{
	SetSortModeForColumn(ColumnBeingSorted, InSortMode);
	TreeView_Refresh();
}

////////////////////////////////////////////////////////////////////////////////////////////////////
// SortByColumn action (ContextMenu)
////////////////////////////////////////////////////////////////////////////////////////////////////

bool STableTreeView::ContextMenu_SortByColumn_IsChecked(const FName ColumnId)
{
	return ColumnId == ColumnBeingSorted;
}

////////////////////////////////////////////////////////////////////////////////////////////////////

bool STableTreeView::ContextMenu_SortByColumn_CanExecute(const FName ColumnId) const
{
	return true; //ColumnId != ColumnBeingSorted;
}

////////////////////////////////////////////////////////////////////////////////////////////////////

void STableTreeView::ContextMenu_SortByColumn_Execute(const FName ColumnId)
{
	SetSortModeForColumn(ColumnId, EColumnSortMode::Descending);
	TreeView_Refresh();
}

////////////////////////////////////////////////////////////////////////////////////////////////////
// ShowColumn action
////////////////////////////////////////////////////////////////////////////////////////////////////

bool STableTreeView::CanShowColumn(const FName ColumnId) const
{
	return true;
}

////////////////////////////////////////////////////////////////////////////////////////////////////

void STableTreeView::ShowColumn(const FName ColumnId)
{
	FTableColumn& Column = *Table->FindColumnChecked(ColumnId);
	ShowColumn(Column);
}

////////////////////////////////////////////////////////////////////////////////////////////////////

void STableTreeView::ShowColumn(FTableColumn& Column)
{
	if (!Column.IsVisible())
	{
		Column.Show();

		SHeaderRow::FColumn::FArguments ColumnArgs;
		ColumnArgs
			.ColumnId(Column.GetId())
			.DefaultLabel(Column.GetShortName())
			.ToolTip(STableTreeViewTooltip::GetColumnTooltip(Column))
			.HAlignHeader(Column.GetHorizontalAlignment())
			.VAlignHeader(VAlign_Center)
			.HAlignCell(HAlign_Fill)
			.VAlignCell(VAlign_Fill)
			.SortMode(this, &STableTreeView::GetSortModeForColumn, Column.GetId())
			.OnSort(this, &STableTreeView::OnSortModeChanged)
			.FillWidth(Column.GetInitialWidth())
			//.FixedWidth(Column.IsFixedWidth() ? Column.GetInitialWidth() : TOptional<float>())
			.HeaderContent()
			[
				SNew(SBox)
				.HeightOverride(24.0f)
				.Padding(FMargin(0.0f))
				.VAlign(VAlign_Center)
				[
					SNew(STextBlock)
					.Text(this, &STableTreeView::GetColumnHeaderText, Column.GetId())
				]
			]
			.MenuContent()
			[
				TreeViewHeaderRow_GenerateColumnMenu(Column)
			];

		int32 ColumnIndex = 0;
		const int32 NewColumnPosition = Table->GetColumnPositionIndex(Column.GetId());
		const int32 NumColumns = TreeViewHeaderRow->GetColumns().Num();
		for (; ColumnIndex < NumColumns; ColumnIndex++)
		{
			const SHeaderRow::FColumn& CurrentColumn = TreeViewHeaderRow->GetColumns()[ColumnIndex];
			const int32 CurrentColumnPosition = Table->GetColumnPositionIndex(CurrentColumn.ColumnId);
			if (NewColumnPosition < CurrentColumnPosition)
			{
				break;
			}
		}

		TreeViewHeaderRow->InsertColumn(ColumnArgs, ColumnIndex);
	}
}

////////////////////////////////////////////////////////////////////////////////////////////////////
// HideColumn action
////////////////////////////////////////////////////////////////////////////////////////////////////

bool STableTreeView::CanHideColumn(const FName ColumnId) const
{
	if (bIsUpdateRunning)
	{
		return false;
	}

	const FTableColumn& Column = *Table->FindColumnChecked(ColumnId);
	return Column.CanBeHidden();
}

////////////////////////////////////////////////////////////////////////////////////////////////////

void STableTreeView::HideColumn(const FName ColumnId)
{
	FTableColumn& Column = *Table->FindColumnChecked(ColumnId);
	HideColumn(Column);
}

////////////////////////////////////////////////////////////////////////////////////////////////////

void STableTreeView::HideColumn(FTableColumn& Column)
{
	if (Column.IsVisible())
	{
		Column.Hide();
		TreeViewHeaderRow->RemoveColumn(Column.GetId());
	}
}

////////////////////////////////////////////////////////////////////////////////////////////////////
// ToggleColumn action
////////////////////////////////////////////////////////////////////////////////////////////////////

bool STableTreeView::IsColumnVisible(const FName ColumnId)
{
	const FTableColumn& Column = *Table->FindColumnChecked(ColumnId);
	return Column.IsVisible();
}

////////////////////////////////////////////////////////////////////////////////////////////////////

bool STableTreeView::CanToggleColumnVisibility(const FName ColumnId) const
{
	if (bIsUpdateRunning)
	{
		return false;
	}

	const FTableColumn& Column = *Table->FindColumnChecked(ColumnId);
	return !Column.IsVisible() || Column.CanBeHidden();
}

////////////////////////////////////////////////////////////////////////////////////////////////////

void STableTreeView::ToggleColumnVisibility(const FName ColumnId)
{
	FTableColumn& Column = *Table->FindColumnChecked(ColumnId);
	if (Column.IsVisible())
	{
		HideColumn(Column);
	}
	else
	{
		ShowColumn(Column);
	}
}

////////////////////////////////////////////////////////////////////////////////////////////////////
// "Show All Columns" action (ContextMenu)
////////////////////////////////////////////////////////////////////////////////////////////////////

bool STableTreeView::ContextMenu_ShowAllColumns_CanExecute() const
{
	if (bIsUpdateRunning)
	{
		return false;
	}

	return true;
}

////////////////////////////////////////////////////////////////////////////////////////////////////

void STableTreeView::ContextMenu_ShowAllColumns_Execute()
{
	ColumnBeingSorted = GetDefaultColumnBeingSorted();
	ColumnSortMode = GetDefaultColumnSortMode();
	UpdateCurrentSortingByColumn();

	for (const TSharedRef<FTableColumn>& ColumnRef : Table->GetColumns())
	{
		FTableColumn& Column = ColumnRef.Get();
		if (!Column.IsVisible())
		{
			ShowColumn(Column);
		}
	}
}

////////////////////////////////////////////////////////////////////////////////////////////////////
// ResetColumns action (ContextMenu)
////////////////////////////////////////////////////////////////////////////////////////////////////

bool STableTreeView::ContextMenu_ResetColumns_CanExecute() const
{
	if (bIsUpdateRunning)
	{
		return false;
	}

	return true;
}

////////////////////////////////////////////////////////////////////////////////////////////////////

void STableTreeView::ContextMenu_ResetColumns_Execute()
{
	ColumnBeingSorted = GetDefaultColumnBeingSorted();
	ColumnSortMode = GetDefaultColumnSortMode();
	UpdateCurrentSortingByColumn();

	for (const TSharedRef<FTableColumn>& ColumnRef : Table->GetColumns())
	{
		FTableColumn& Column = ColumnRef.Get();
		if (Column.ShouldBeVisible() && !Column.IsVisible())
		{
			ShowColumn(Column);
		}
		else if (!Column.ShouldBeVisible() && Column.IsVisible())
		{
			HideColumn(Column);
		}
	}
}

////////////////////////////////////////////////////////////////////////////////////////////////////

void STableTreeView::Reset()
{
	StatsStartTime = 0.0;
	StatsEndTime = 0.0;

	RebuildTree(true);
}

////////////////////////////////////////////////////////////////////////////////////////////////////

void STableTreeView::RebuildTree(bool bResync)
<<<<<<< HEAD
{
	unimplemented();
}

////////////////////////////////////////////////////////////////////////////////////////////////////

FTableTreeNodePtr STableTreeView::GetNodeByTableRowIndex(int32 RowIndex) const
{
	return (RowIndex >= 0 && RowIndex < TableTreeNodes.Num()) ? TableTreeNodes[RowIndex] : nullptr;
=======
{
	unimplemented();
}

////////////////////////////////////////////////////////////////////////////////////////////////////

FTableTreeNodePtr STableTreeView::GetNodeByTableRowIndex(int32 RowIndex) const
{
	return (RowIndex >= 0 && RowIndex < TableTreeNodes.Num()) ? TableTreeNodes[RowIndex] : nullptr;
}

////////////////////////////////////////////////////////////////////////////////////////////////////

void STableTreeView::SelectNodeByTableRowIndex(int32 RowIndex)
{
	if (RowIndex >= 0 && RowIndex < TableTreeNodes.Num())
	{
		FTableTreeNodePtr NodePtr = TableTreeNodes[RowIndex];
		if (ensure(NodePtr))
		{
			TreeView->SetSelection(NodePtr);
			TreeView->RequestScrollIntoView(NodePtr);
		}
	}
}

////////////////////////////////////////////////////////////////////////////////////////////////////

void STableTreeView::OnPreAsyncUpdate()
{
	check(!bIsUpdateRunning);

	ClearInProgressAsyncOperations();

	AsyncUpdateStopwatch.Restart();
	bIsUpdateRunning = true;

	ExpandedNodes.Empty();
	TreeView->GetExpandedItems(ExpandedNodes);

	TreeView->SetTreeItemsSource(&DummyGroupNodes);
	TreeView_Refresh();

	DispatchEvent = FGraphEvent::CreateGraphEvent();
}

////////////////////////////////////////////////////////////////////////////////////////////////////

void STableTreeView::OnPostAsyncUpdate()
{
	check(bIsUpdateRunning);

	bIsUpdateRunning = false;

	if (!bCancelCurrentAsyncOp)
	{
		TreeView->SetTreeItemsSource(&FilteredGroupNodes);

		TreeView->ClearExpandedItems();

		// Grouping can result in old group nodes no longer existing in the tree, so we don't keep the expanded list.
		if (!HasInProgressAsyncOperation(EAsyncOperationType::GroupingOp))
		{
			for (auto It = ExpandedNodes.CreateConstIterator(); It; ++It)
			{
				TreeView->SetItemExpansion(*It, true);
			}
		}

		for (FTableTreeNodePtr& Node : NodesToExpand)
		{
			TreeView->SetItemExpansion(Node, true);
		}
		NodesToExpand.Empty();

		// Expand each group node on the first few depths (if it doesn't have too many children).
		SetExpandValueForChildGroups(Root.Get(), 1000, 4, true);

		ClearInProgressAsyncOperations();
		TreeView_Refresh();
	}

	bCancelCurrentAsyncOp = false;
	AsyncUpdateStopwatch.Stop();
}

////////////////////////////////////////////////////////////////////////////////////////////////////

void STableTreeView::SetExpandValueForChildGroups(FBaseTreeNode* InRoot, int32 InMaxExpandedNodes, int32 InMaxDepthToExpand, bool InValue)
{
	TArray<int32> NumNodesPerDepth;
	NumNodesPerDepth.AddDefaulted(InMaxDepthToExpand + 1);
	CountNumNodesPerDepthRec(InRoot, NumNodesPerDepth, 0, InMaxDepthToExpand, InMaxExpandedNodes);

	int32 MaxDepth = 0;
	for (int32 Depth = 0; Depth <= InMaxDepthToExpand; ++Depth)
	{
		if (Depth > 0)
		{
			NumNodesPerDepth[Depth] += NumNodesPerDepth[Depth - 1];
		}
		if (NumNodesPerDepth[Depth] > InMaxExpandedNodes)
		{
			break;
		}
		MaxDepth = Depth;
	}

	if (MaxDepth > 0)
	{
		SetExpandValueForChildGroupsRec(InRoot, 1, MaxDepth, InValue);
	}
}

////////////////////////////////////////////////////////////////////////////////////////////////////

void STableTreeView::CountNumNodesPerDepthRec(FBaseTreeNode* InRoot, TArray<int32>& InOutNumNodesPerDepth, int32 InDepth, int32 InMaxDepth, int32 InMaxNodes) const
{
	InOutNumNodesPerDepth[InDepth] += InRoot->GetChildren().Num();

	if (InDepth < InMaxDepth && InOutNumNodesPerDepth[InDepth] < InMaxNodes)
	{
		for (const FBaseTreeNodePtr& Node : InRoot->GetChildren())
		{
			if (Node->IsGroup())
			{
				CountNumNodesPerDepthRec(Node.Get(), InOutNumNodesPerDepth, InDepth + 1, InMaxDepth, InMaxNodes);
			}
		}
	}
}

////////////////////////////////////////////////////////////////////////////////////////////////////

void STableTreeView::SetExpandValueForChildGroupsRec(FBaseTreeNode* InRoot, int32 InDepth, int32 InMaxDepth, bool InValue)
{
	for (const FBaseTreeNodePtr& Node : InRoot->GetChildren())
	{
		if (Node->IsGroup())
		{
			Node->SetExpansion(InValue);
			TreeView->SetItemExpansion(StaticCastSharedPtr<FTableTreeNode>(Node), InValue);

			if (InDepth < InMaxDepth)
			{
				SetExpandValueForChildGroupsRec(Node.Get(), InDepth + 1, InMaxDepth, InValue);
			}
		}
	}
}

////////////////////////////////////////////////////////////////////////////////////////////////////

FGraphEventRef STableTreeView::StartSortTreeNodesTask(FGraphEventRef Prerequisite)
{
	if (!CurrentSorter.IsValid())
	{
		return Prerequisite;
	}

	AddInProgressAsyncOperation(EAsyncOperationType::SortingOp);

	CurrentAsyncOpSorter = CurrentSorter.Get();
	CurrentAsyncOpColumnSortMode = ColumnSortMode;

	FGraphEventArray Prerequisites;
	if (Prerequisite.IsValid())
	{
		Prerequisites.Add(Prerequisite);
	}
	else
	{
		Prerequisites.Add(DispatchEvent);
	}

	return TGraphTask<FTableTreeViewSortAsyncTask>::CreateTask(&Prerequisites).ConstructAndDispatchWhenReady(this, CurrentAsyncOpSorter, CurrentAsyncOpColumnSortMode);
>>>>>>> 6bbb88c8
}

////////////////////////////////////////////////////////////////////////////////////////////////////

FGraphEventRef STableTreeView::StartCreateGroupsTask(FGraphEventRef Prerequisite)
{
	AddInProgressAsyncOperation(EAsyncOperationType::GroupingOp);

	CurrentAsyncOpGroupings.Empty();
	CurrentAsyncOpGroupings.Insert(CurrentGroupings, 0);

	FGraphEventArray Prerequisites;
	if (Prerequisite.IsValid())
	{
<<<<<<< HEAD
		FTableTreeNodePtr NodePtr = TableTreeNodes[RowIndex];
		if (ensure(NodePtr))
		{
			TreeView->SetSelection(NodePtr);
			TreeView->RequestScrollIntoView(NodePtr);
=======
		Prerequisites.Add(Prerequisite);
	}
	else
	{
		Prerequisites.Add(DispatchEvent);
	}

	return TGraphTask<FTableTreeViewGroupAsyncTask>::CreateTask(&Prerequisites).ConstructAndDispatchWhenReady(this, &CurrentAsyncOpGroupings);
}

////////////////////////////////////////////////////////////////////////////////////////////////////

FGraphEventRef STableTreeView::StartApplyFiltersTask(FGraphEventRef Prerequisite)
{
	AddInProgressAsyncOperation(EAsyncOperationType::FilteringOp);

	CurrentAsyncOpTextFilter->SetRawFilterText(TextFilter->GetRawFilterText());
	if (FilterConfigurator.IsValid() && CurrentAsyncOpFilterConfigurator)
	{
		*CurrentAsyncOpFilterConfigurator = *FilterConfigurator;
	}

	FGraphEventArray Prerequisites;
	if (Prerequisite.IsValid())
	{
		Prerequisites.Add(Prerequisite);
	}
	else
	{
		Prerequisites.Add(DispatchEvent);
	}

	return TGraphTask<FTableTreeViewFilterAsyncTask>::CreateTask(&Prerequisites).ConstructAndDispatchWhenReady(this);
}

////////////////////////////////////////////////////////////////////////////////////////////////////

void STableTreeView::OnClose()
{
	if (bIsUpdateRunning && InProgressAsyncOperationEvent.IsValid() && !InProgressAsyncOperationEvent->IsComplete())
	{
		bIsCloseScheduled = true;
		CancelCurrentAsyncOp();

		FGraphEventArray Prerequisites;
		Prerequisites.Add(InProgressAsyncOperationEvent);
		TGraphTask<FTableTreeViewAsyncCompleteTask>::CreateTask(&Prerequisites).ConstructAndDispatchWhenReady(SharedThis(this));
	}
}

////////////////////////////////////////////////////////////////////////////////////////////////////

FText STableTreeView::GetCurrentOperationName() const
{
	return LOCTEXT("CurrentOperationName", "Updating Tree");
}

////////////////////////////////////////////////////////////////////////////////////////////////////

double STableTreeView::GetAllOperationsDuration()
{
	AsyncUpdateStopwatch.Update();
	return AsyncUpdateStopwatch.GetAccumulatedTime();
}

////////////////////////////////////////////////////////////////////////////////////////////////////

void STableTreeView::StartPendingAsyncOperations()
{
	// Check if grouping settings have changed. If they did, a full refresh (Grouping, Sorting and Filtering) is scheduled.
	bool bGroupingsHaveChanged = HasInProgressAsyncOperation(EAsyncOperationType::GroupingOp);
	bGroupingsHaveChanged |= CurrentGroupings.Num() != CurrentAsyncOpGroupings.Num();

	if (!bGroupingsHaveChanged)
	{
		for (int Index = 0; Index < CurrentGroupings.Num(); ++Index)
		{
			if (CurrentGroupings[Index] != CurrentAsyncOpGroupings[Index])
			{
				bGroupingsHaveChanged = true;
				break;
			}
		}
	}

	if (bGroupingsHaveChanged)
	{
		OnPreAsyncUpdate();

		FGraphEventRef CompletedEvent = StartCreateGroupsTask();
		CompletedEvent = StartSortTreeNodesTask(CompletedEvent);
		InProgressAsyncOperationEvent = StartApplyFiltersTask(CompletedEvent);

		return;
	}

	// Check if sorting settings have changed. If they did, a Sorting and Filtering Refresh is scheduled.
	bool bSortingHasChanged = HasInProgressAsyncOperation(EAsyncOperationType::SortingOp);
	bSortingHasChanged |= (CurrentSorter.IsValid() && CurrentAsyncOpSorter == nullptr) || (!CurrentSorter.IsValid() && CurrentAsyncOpSorter != nullptr);
	if (!bSortingHasChanged && CurrentSorter.IsValid())
	{
		bSortingHasChanged = CurrentSorter.Get() != CurrentAsyncOpSorter || ColumnSortMode != CurrentAsyncOpColumnSortMode;
	}

	if (bSortingHasChanged)
	{
		OnPreAsyncUpdate();

		FGraphEventRef CompletedEvent = StartSortTreeNodesTask();
		InProgressAsyncOperationEvent = StartApplyFiltersTask(CompletedEvent);

		return;
	}

	// Check if the text filter has changed. If it has, schedule a new Filtering Refresh.
	bool bFiltersHaveChanged = HasInProgressAsyncOperation(EAsyncOperationType::FilteringOp);
	bFiltersHaveChanged |= TextFilter->GetRawFilterText().CompareTo(CurrentAsyncOpTextFilter->GetRawFilterText()) != 0;
	if (FilterConfigurator.IsValid() && CurrentAsyncOpFilterConfigurator && !bFiltersHaveChanged)
	{
		bFiltersHaveChanged |= *FilterConfigurator != *CurrentAsyncOpFilterConfigurator;
	}

	if (bFiltersHaveChanged)
	{
		OnPreAsyncUpdate();

		InProgressAsyncOperationEvent = StartApplyFiltersTask();

		return;
	}
}

////////////////////////////////////////////////////////////////////////////////////////////////////

void STableTreeView::CancelCurrentAsyncOp()
{
	if (bIsUpdateRunning)
	{
		bCancelCurrentAsyncOp = true;
	}
}

////////////////////////////////////////////////////////////////////////////////////////////////////

FReply STableTreeView::OnAdvancedFiltersClicked()
{
	if (!FilterConfigurator.IsValid())
	{
		FilterConfigurator = MakeShared<FFilterConfigurator>();
		TSharedPtr<TArray<TSharedPtr<struct FFilter>>>& AvailableFilters = FilterConfigurator->GetAvailableFilters();

		for (const TSharedRef<FTableColumn>& Column : Table->GetColumns())
		{
			switch (Column->GetDataType())
			{
				case ETableCellDataType::Int64:
				{
					AvailableFilters->Add(MakeShared<FFilter>(Column->GetIndex(), Column->GetTitleName(), Column->GetDescription(), EFilterDataType::Int64, FFilterService::Get()->GetIntegerOperators()));
					AvailableFilters->Last()->Converter = Column->GetValueConverter();
					Context.AddFilterData<int64>(Column->GetIndex(), 0);
					break;
				}
				case ETableCellDataType::Double:
				{
					AvailableFilters->Add(MakeShared<FFilter>(Column->GetIndex(), Column->GetTitleName(), Column->GetDescription(), EFilterDataType::Double, FFilterService::Get()->GetDoubleOperators()));
					AvailableFilters->Last()->Converter = Column->GetValueConverter();
					Context.AddFilterData<double>(Column->GetIndex(), 0.0);
					break;
				}
				case ETableCellDataType::CString:
				case ETableCellDataType::Text:
				case ETableCellDataType::Custom:
				{
					if (!Column->IsHierarchy())
					{
						AvailableFilters->Add(MakeShared<FFilter>(Column->GetIndex(), Column->GetTitleName(), Column->GetDescription(), EFilterDataType::String, FFilterService::Get()->GetStringOperators()));
						AvailableFilters->Last()->Converter = Column->GetValueConverter();
						Context.AddFilterData<FString>(Column->GetIndex(), FString());
					}
					break;
				}
			}
		}

		AddCustomAdvancedFilters();

		CurrentAsyncOpFilterConfigurator = new FFilterConfigurator(*FilterConfigurator);
		OnFilterChangesCommitedHandle = FilterConfigurator->GetOnChangesCommitedEvent().AddSP(this, &STableTreeView::OnAdvancedFiltersChangesCommited);
	}

	FFilterService::Get()->CreateFilterConfiguratorWidget(FilterConfigurator);

	return FReply::Handled();
}

////////////////////////////////////////////////////////////////////////////////////////////////////

bool STableTreeView::ApplyAdvancedFilters(const FTableTreeNodePtr& NodePtr)
{
	FFilterConfigurator* FilterConfiguratorToUse = bRunInAsyncMode ? CurrentAsyncOpFilterConfigurator : FilterConfigurator.Get();

	if (FilterConfiguratorToUse == nullptr)
	{
		return true;
	}

	if (FilterConfiguratorToUse->GetRootNode()->GetChildren().Num() == 0)
	{
		return true;
	}

	for (const TSharedRef<FTableColumn>& Column : Table->GetColumns())
	{
		switch (Column->GetDataType())
		{
			case ETableCellDataType::Int64:
			{
				Context.SetFilterData<int64>(Column->GetIndex(), Column->GetValue(*NodePtr)->AsInt64());
				break;
			}
			case ETableCellDataType::Double:
			{
				Context.SetFilterData<double>(Column->GetIndex(), Column->GetValue(*NodePtr)->AsDouble());
				break;
			}
			case ETableCellDataType::CString:
			case ETableCellDataType::Text:
			case ETableCellDataType::Custom:
			{
				if (!Column->IsHierarchy())
				{
					// Converting string is heavy, check if the key is used for filtering before doing any conversion
					if (FilterConfiguratorToUse->IsKeyUsed(Column->GetIndex()))
					{
						Context.SetFilterData<FString>(Column->GetIndex(), Column->GetValue(*NodePtr)->AsString());
					}
				}
				break;
			}
		}
	}

	return ApplyCustomAdvancedFilters(NodePtr) && FilterConfiguratorToUse->ApplyFilters(Context);
}

////////////////////////////////////////////////////////////////////////////////////////////////////

void STableTreeView::OnAdvancedFiltersChangesCommited()
{
	if (bRunInAsyncMode)
	{
		if (!bIsUpdateRunning)
		{
			OnPreAsyncUpdate();
			InProgressAsyncOperationEvent = StartApplyFiltersTask();
		}
		else
		{
			CancelCurrentAsyncOp();
		}
	}
	else
	{
		ApplyFiltering();
	}
}

////////////////////////////////////////////////////////////////////////////////////////////////////

bool STableTreeView::AdvancedFilters_ShouldBeEnabled() const
{
	return TextFilter->GetRawFilterText().IsEmpty();
}

////////////////////////////////////////////////////////////////////////////////////////////////////

FText STableTreeView::AdvancedFilters_GetTooltipText() const
{
	if (AdvancedFilters_ShouldBeEnabled())
	{
		return LOCTEXT("AdvancedFiltersBtn_ToolTip", "Opens the filter configurator window.");
	}

	return LOCTEXT("AdvancedFiltersBtn_Disabled_ToolTip", "Advanced filters cannot be added when filters are already applied using the search box.");
}

////////////////////////////////////////////////////////////////////////////////////////////////////

bool STableTreeView::FilterConfigurator_HasFilters() const
{
	return FilterConfigurator.IsValid() && FilterConfigurator->GetRootNode()->GetChildren().Num() > 0;
}

////////////////////////////////////////////////////////////////////////////////////////////////////

FReply STableTreeView::OnKeyDown(const FGeometry& MyGeometry, const FKeyEvent& InKeyEvent)
{
	return CommandList->ProcessCommandBindings(InKeyEvent) == true ? FReply::Handled() : FReply::Unhandled();
}

////////////////////////////////////////////////////////////////////////////////////////////////////

bool STableTreeView::ContextMenu_CopySelectedToClipboard_CanExecute() const
{
	return TreeView->GetNumItemsSelected() > 0;
}

////////////////////////////////////////////////////////////////////////////////////////////////////

void STableTreeView::ContextMenu_CopySelectedToClipboard_Execute()
{
	if (!Table->IsValid())
	{
		return;
	}

	TArray<Insights::FBaseTreeNodePtr> SelectedNodes;
	for (FTableTreeNodePtr TimerPtr : TreeView->GetSelectedItems())
	{
		SelectedNodes.Add(TimerPtr);
	}

	if (SelectedNodes.Num() == 0)
	{
		return;
	}

	FString ClipboardText;

	if (CurrentSorter.IsValid())
	{
		CurrentSorter->Sort(SelectedNodes, ColumnSortMode == EColumnSortMode::Ascending ? Insights::ESortMode::Ascending : Insights::ESortMode::Descending);
	}

	Table->GetVisibleColumnsData(SelectedNodes, GetLogListingName(), TEXT('\t'), true, ClipboardText);

	if (ClipboardText.Len() > 0)
	{
		FPlatformApplicationMisc::ClipboardCopy(*ClipboardText);
	}
}

////////////////////////////////////////////////////////////////////////////////////////////////////

bool STableTreeView::ContextMenu_CopyColumnToClipboard_CanExecute() const
{
	const TSharedPtr<FTableColumn> HoveredColumnPtr = Table->FindColumn(HoveredColumnId);

	if (HoveredColumnPtr.IsValid() && TreeView->GetNumItemsSelected() == 1)
	{
		return true;
	}

	return false;
}

////////////////////////////////////////////////////////////////////////////////////////////////////

void STableTreeView::ContextMenu_CopyColumnToClipboard_Execute()
{
	if (TreeView->GetNumItemsSelected() > 0)
	{
		FTableTreeNodePtr SelectedNode = TreeView->GetSelectedItems()[0];
		const TSharedPtr<FTableColumn> HoveredColumnPtr = Table->FindColumn(HoveredColumnId);
		if (HoveredColumnPtr.IsValid())
		{
			FString Text = HoveredColumnPtr->GetValueAsText(*SelectedNode).ToString();
			FPlatformApplicationMisc::ClipboardCopy(*Text);
		}
	}
}

////////////////////////////////////////////////////////////////////////////////////////////////////

bool STableTreeView::ContextMenu_CopyColumnTooltipToClipboard_CanExecute() const
{
	const TSharedPtr<FTableColumn> HoveredColumnPtr = Table->FindColumn(HoveredColumnId);

	if (HoveredColumnPtr.IsValid() && TreeView->GetNumItemsSelected() == 1)
	{
		return true;
	}

	return false;
}

////////////////////////////////////////////////////////////////////////////////////////////////////

void STableTreeView::ContextMenu_CopyColumnTooltipToClipboard_Execute()
{
	if (TreeView->GetNumItemsSelected() > 0)
	{
		FTableTreeNodePtr SelectedNode = TreeView->GetSelectedItems()[0];
		const TSharedPtr<FTableColumn> HoveredColumnPtr = Table->FindColumn(HoveredColumnId);
		if (HoveredColumnPtr.IsValid())
		{
			FString Text = HoveredColumnPtr->GetValueAsTooltipText(*SelectedNode).ToString();
			FPlatformApplicationMisc::ClipboardCopy(*Text);
		}
	}
}

////////////////////////////////////////////////////////////////////////////////////////////////////

bool STableTreeView::ContextMenu_ExpandSubtree_CanExecute() const
{
	return true;
}

////////////////////////////////////////////////////////////////////////////////////////////////////

void STableTreeView::ContextMenu_ExpandSubtree_Execute()
{
	const TArray<FTableTreeNodePtr> SelectedNodes = TreeView->GetSelectedItems();
	for (const FTableTreeNodePtr& Node : SelectedNodes)
	{
		if (Node->IsGroup())
		{
			Node->SetExpansion(true);
			TreeView->SetItemExpansion(Node, true);
			SetExpandValueForChildGroups((FBaseTreeNode*)Node.Get(), MAX_NUMBER_OF_NODES_TO_EXPAND, MAX_DEPTH_TO_EXPAND, true);
		}
	}

	TreeView->RequestTreeRefresh();
}

////////////////////////////////////////////////////////////////////////////////////////////////////

bool STableTreeView::ContextMenu_CollapseSubtree_CanExecute() const
{
	const TArray<FTableTreeNodePtr> SelectedNodes = TreeView->GetSelectedItems();
	for (const FTableTreeNodePtr& Node : SelectedNodes)
	{
		if (Node->IsGroup() && Node->GetFilteredChildren().Num() > 0 && TreeView->IsItemExpanded(Node))
		{
			return true;
		}
	}

	return false;
}

////////////////////////////////////////////////////////////////////////////////////////////////////

void STableTreeView::ContextMenu_CollapseSubtree_Execute()
{
	const TArray<FTableTreeNodePtr> SelectedNodes = TreeView->GetSelectedItems();
	for (const FTableTreeNodePtr& Node : SelectedNodes)
	{
		if (Node->IsGroup() && TreeView->IsItemExpanded(Node))
		{
			Node->SetExpansion(false);
			TreeView->SetItemExpansion(Node, false);
			SetExpandValueForChildGroups((FBaseTreeNode*)Node.Get(), MAX_NUMBER_OF_NODES_TO_EXPAND, MAX_DEPTH_TO_EXPAND, false);
		}
	}

	TreeView->RequestTreeRefresh();
}

////////////////////////////////////////////////////////////////////////////////////////////////////

bool STableTreeView::ContextMenu_ExpandCriticalPath_CanExecute() const
{
	return true;
}

////////////////////////////////////////////////////////////////////////////////////////////////////

void STableTreeView::ContextMenu_ExpandCriticalPath_Execute()
{
	const TArray<FTableTreeNodePtr> SelectedNodes = TreeView->GetSelectedItems();
	for (const FTableTreeNodePtr& Node : SelectedNodes)
	{
		FTableTreeNodePtr CurrentNode = Node;
		while (CurrentNode->IsGroup())
		{
			check(CurrentNode.IsValid());
			if (!TreeView->IsItemExpanded(CurrentNode))
			{
				CurrentNode->SetExpansion(true);
				TreeView->SetItemExpansion(CurrentNode, true);
			}

			if (CurrentNode->GetFilteredChildren().Num() > 0)
			{
				CurrentNode = StaticCastSharedPtr<FTableTreeNode>(CurrentNode->GetFilteredChildren()[0]);
			}
			else
			{
				break;
			}
		}
	}

	TreeView->RequestTreeRefresh();
}

////////////////////////////////////////////////////////////////////////////////////////////////////

bool STableTreeView::ContextMenu_ExportToFile_CanExecute() const
{
	return !FilteredGroupNodes.IsEmpty();
}

////////////////////////////////////////////////////////////////////////////////////////////////////

void STableTreeView::ContextMenu_ExportToFile_Execute(bool bInExportCollapsed, bool InExportLeafs)
{
	FString DefaultFile = TEXT("Table.tsv");
	if (Table.IsValid() && !Table->GetDisplayName().IsEmpty())
	{
		DefaultFile = Table->GetDisplayName().ToString();
		DefaultFile.RemoveSpacesInline();
	}

	TArray<FString> SaveFilenames;
	bool bDialogResult = false;

	IDesktopPlatform* DesktopPlatform = FDesktopPlatformModule::Get();
	if (DesktopPlatform)
	{
		const FString DefaultPath = FPaths::ProjectSavedDir();
		bDialogResult = DesktopPlatform->SaveFileDialog(
			FSlateApplication::Get().FindBestParentWindowHandleForDialogs(nullptr),
			LOCTEXT("ExportFileTitle", "Export Table").ToString(),
			DefaultPath,
			DefaultFile,
			TEXT("Tab-Separated Values (*.tsv)|*.tsv|Text Files (*.txt)|*.txt|Comma-Separated Values (*.csv)|*.csv|All Files (*.*)|*.*"),
			EFileDialogFlags::None,
			SaveFilenames
		);
	}

	if (!bDialogResult || SaveFilenames.Num() == 0)
	{
		return;
	}

	FString& Path = SaveFilenames[0];
	TCHAR Separator = TEXT('\t');
	if (Path.EndsWith(TEXT(".csv")))
	{
		Separator = TEXT(',');
	}

	IFileHandle* ExportFileHandle = FPlatformFileManager::Get().GetPlatformFile().OpenWrite(*Path);

	if (ExportFileHandle == nullptr)
	{
		FMessageLog ReportMessageLog((LogListingName != NAME_None) ? LogListingName : TEXT("Other"));
		ReportMessageLog.Error(LOCTEXT("FailedToOpenFile", "Export failed. Failed to open file for write."));
		ReportMessageLog.Notify();
		return;
	}

	FStopwatch Stopwatch;
	Stopwatch.Start();

	UTF16CHAR BOM = UNICODE_BOM;
	ExportFileHandle->Write((uint8*)&BOM, sizeof(UTF16CHAR));

	bool bIncludeHeaders = true;
	auto WriteToFile = [this, &Path, &bIncludeHeaders, ExportFileHandle, Separator](TArray<Insights::FBaseTreeNodePtr>& InNodes)
	{
		FString Text;
		this->GetTable()->GetVisibleColumnsData(InNodes, GetLogListingName(), Separator, bIncludeHeaders, Text);
		// Only write the headers once, at the top of the file
		bIncludeHeaders = false;

		// Note: This is a no-op on platforms that are using a 16-bit TCHAR
		FTCHARToUTF16 UTF16String(*Text, Text.Len());
		ExportFileHandle->Write((const uint8*)UTF16String.Get(), UTF16String.Length() * sizeof(UTF16CHAR));

		InNodes.Empty(InNodes.Num());
	};

	TArray<Insights::FBaseTreeNodePtr> NodesBuffer;
	ExportToFileRec(Root, NodesBuffer, bInExportCollapsed, InExportLeafs, WriteToFile);

	// Write the remaining lines
	WriteToFile(NodesBuffer);

	ExportFileHandle->Flush();
	delete ExportFileHandle;
	ExportFileHandle = nullptr;

	Stopwatch.Stop();
	const double TotalTime = Stopwatch.GetAccumulatedTime();
	UE_LOG(TraceInsights, Log, TEXT("Exported table to file in %.3fs."), TotalTime);
}

////////////////////////////////////////////////////////////////////////////////////////////////////

void STableTreeView::ExportToFileRec(const FBaseTreeNodePtr& InGroupNode, TArray<Insights::FBaseTreeNodePtr>& InNodes, bool bInExportCollapsed, bool InExportLeafs, WriteToFileCallback Callback)
{
	constexpr int MaxBufferSize = 10000;

	for (const FBaseTreeNodePtr& Node : InGroupNode->GetFilteredChildren())
	{
		if (InNodes.Num() > MaxBufferSize)
		{
			// Flush the buffer to the file
			Callback(InNodes);
		}

		if (Node->IsGroup() || InExportLeafs)
		{
			InNodes.Add(Node);
		}

		if (Node->IsGroup() && (bInExportCollapsed || TreeView->IsItemExpanded(StaticCastSharedPtr<FTableTreeNode>(Node))))
		{
			ExportToFileRec(Node, InNodes, bInExportCollapsed, InExportLeafs, Callback);
>>>>>>> 6bbb88c8
		}
	}
}

////////////////////////////////////////////////////////////////////////////////////////////////////

} // namespace Insights

#undef LOCTEXT_NAMESPACE<|MERGE_RESOLUTION|>--- conflicted
+++ resolved
@@ -23,7 +23,6 @@
 #include "Widgets/Views/STableViewBase.h"
 
 // Insights
-#include "Insights/Common/Stopwatch.h"
 #include "Insights/InsightsManager.h"
 #include "Insights/InsightsStyle.h"
 #include "Insights/Log.h"
@@ -34,13 +33,10 @@
 #include "Insights/Table/Widgets/STableTreeViewTooltip.h"
 #include "Insights/Table/Widgets/STableTreeViewRow.h"
 #include "Insights/TimingProfilerCommon.h"
-<<<<<<< HEAD
-=======
 #include "Insights/ViewModels/FilterConfigurator.h"
 #include "Insights/Widgets/SAsyncOperationStatus.h"
 
 #include <limits>
->>>>>>> 6bbb88c8
 
 #define LOCTEXT_NAMESPACE "STableTreeView"
 
@@ -197,15 +193,9 @@
 	[
 		SNew(SHorizontalBox)
 
-<<<<<<< HEAD
-		+ SVerticalBox::Slot()
-		.VAlign(VAlign_Center)
-		.AutoHeight()
-=======
 		+ SHorizontalBox::Slot()
 		.FillWidth(1.0f)
 		.Padding(0.0f)
->>>>>>> 6bbb88c8
 		[
 			SNew(SOverlay)
 
@@ -230,53 +220,6 @@
 				)
 			]
 
-<<<<<<< HEAD
-				// Search box
-				+ SVerticalBox::Slot()
-				.VAlign(VAlign_Center)
-				.Padding(2.0f)
-				.AutoHeight()
-				[
-					SAssignNew(SearchBox, SSearchBox)
-					.HintText(LOCTEXT("SearchBoxHint", "Search"))
-					.OnTextChanged(this, &STableTreeView::SearchBox_OnTextChanged)
-					.IsEnabled(this, &STableTreeView::SearchBox_IsEnabled)
-					.ToolTipText(LOCTEXT("FilterSearchHint", "Type here to search the tree hierarchy by item or group name"))
-				]
-
-				// Group by
-				+ SVerticalBox::Slot()
-				.VAlign(VAlign_Center)
-				.Padding(2.0f)
-				.AutoHeight()
-				[
-					SNew(SHorizontalBox)
-
-					+ SHorizontalBox::Slot()
-					.AutoWidth()
-					.VAlign(VAlign_Center)
-					[
-						SNew(STextBlock)
-						.Text(LOCTEXT("GroupByText", "Hierarchy:"))
-						.Margin(FMargin(0.0f, 0.0f, 4.0f, 0.0f))
-					]
-
-					+ SHorizontalBox::Slot()
-					.FillWidth(1.0f)
-					.VAlign(VAlign_Center)
-					[
-						SAssignNew(GroupingBreadcrumbTrail, SBreadcrumbTrail<TSharedPtr<FTreeNodeGrouping>>)
-						.ButtonContentPadding(FMargin(1.0f, 1.0f))
-						//.DelimiterImage(FEditorStyle::GetBrush("SlateFileDialogs.PathDelimiter"))
-						//.TextStyle(FEditorStyle::Get(), "Tutorials.Browser.PathText")
-						//.ShowLeadingDelimiter(true)
-						//.PersistentBreadcrumbs(true)
-						.InvertTextColorOnHover(true)
-						.OnCrumbClicked(this, &STableTreeView::OnGroupingCrumbClicked)
-						.GetCrumbMenuContent(this, &STableTreeView::GetGroupingCrumbMenuContent)
-					]
-				]
-=======
 			+ SOverlay::Slot()
 			.HAlign(HAlign_Right)
 			.VAlign(VAlign_Bottom)
@@ -294,17 +237,10 @@
 			.WidthOverride(FOptionalSize(13.0f))
 			[
 				ExternalScrollbar.ToSharedRef()
->>>>>>> 6bbb88c8
 			]
 		]
 	];
 
-<<<<<<< HEAD
-		// Tree view
-		+ SVerticalBox::Slot()
-		.FillHeight(1.0f)
-		.Padding(0.0f, 6.0f, 0.0f, 0.0f)
-=======
 	ConstructFooterArea(WidgetContent);
 
 	ChildSlot
@@ -439,7 +375,6 @@
 		.VAlign(VAlign_Center)
 		.AutoHeight()
 		.Padding(2.0f)
->>>>>>> 6bbb88c8
 		[
 			SNew(SHorizontalBox)
 
@@ -511,15 +446,6 @@
 		{
 			ItemName = ItemName.Left(MaxStringLen) + TEXT("...");
 		}
-<<<<<<< HEAD
-		FString ItemName = SelectedNode->GetName().ToString();
-		const int32 MaxStringLen = 64;
-		if (ItemName.Len() > MaxStringLen)
-		{
-			ItemName = ItemName.Left(MaxStringLen) + TEXT("...");
-		}
-=======
->>>>>>> 6bbb88c8
 		SelectionStr = FText::FromString(ItemName);
 	}
 	else
@@ -1310,16 +1236,6 @@
 ////////////////////////////////////////////////////////////////////////////////////////////////////
 
 bool STableTreeView::TableRow_ShouldBeEnabled(FTableTreeNodePtr NodePtr) const
-<<<<<<< HEAD
-{
-	return true;
-}
-
-////////////////////////////////////////////////////////////////////////////////////////////////////
-
-void STableTreeView::TableRow_SetHoveredCell(TSharedPtr<FTable> InTablePtr, TSharedPtr<FTableColumn> InColumnPtr, FTableTreeNodePtr InNodePtr)
-=======
->>>>>>> 6bbb88c8
 {
 	return true;
 }
@@ -2567,17 +2483,6 @@
 ////////////////////////////////////////////////////////////////////////////////////////////////////
 
 void STableTreeView::RebuildTree(bool bResync)
-<<<<<<< HEAD
-{
-	unimplemented();
-}
-
-////////////////////////////////////////////////////////////////////////////////////////////////////
-
-FTableTreeNodePtr STableTreeView::GetNodeByTableRowIndex(int32 RowIndex) const
-{
-	return (RowIndex >= 0 && RowIndex < TableTreeNodes.Num()) ? TableTreeNodes[RowIndex] : nullptr;
-=======
 {
 	unimplemented();
 }
@@ -2754,7 +2659,6 @@
 	}
 
 	return TGraphTask<FTableTreeViewSortAsyncTask>::CreateTask(&Prerequisites).ConstructAndDispatchWhenReady(this, CurrentAsyncOpSorter, CurrentAsyncOpColumnSortMode);
->>>>>>> 6bbb88c8
 }
 
 ////////////////////////////////////////////////////////////////////////////////////////////////////
@@ -2769,13 +2673,6 @@
 	FGraphEventArray Prerequisites;
 	if (Prerequisite.IsValid())
 	{
-<<<<<<< HEAD
-		FTableTreeNodePtr NodePtr = TableTreeNodes[RowIndex];
-		if (ensure(NodePtr))
-		{
-			TreeView->SetSelection(NodePtr);
-			TreeView->RequestScrollIntoView(NodePtr);
-=======
 		Prerequisites.Add(Prerequisite);
 	}
 	else
@@ -3391,7 +3288,6 @@
 		if (Node->IsGroup() && (bInExportCollapsed || TreeView->IsItemExpanded(StaticCastSharedPtr<FTableTreeNode>(Node))))
 		{
 			ExportToFileRec(Node, InNodes, bInExportCollapsed, InExportLeafs, Callback);
->>>>>>> 6bbb88c8
 		}
 	}
 }
