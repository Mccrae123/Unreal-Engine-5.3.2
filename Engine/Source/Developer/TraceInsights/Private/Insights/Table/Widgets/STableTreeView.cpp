--- conflicted
+++ resolved
@@ -22,10 +22,6 @@
 #include "Widgets/Views/STableViewBase.h"
 
 // Insights
-<<<<<<< HEAD
-#include "Insights/InsightsManager.h"
-=======
->>>>>>> d731a049
 #include "Insights/InsightsStyle.h"
 #include "Insights/Log.h"
 #include "Insights/Table/ViewModels/Table.h"
@@ -376,7 +372,6 @@
 		.OnCrumbClicked(this, &STableTreeView::OnGroupingCrumbClicked)
 		.GetCrumbMenuContent(this, &STableTreeView::GetGroupingCrumbMenuContent)
 	];
-<<<<<<< HEAD
 }
 END_SLATE_FUNCTION_BUILD_OPTIMIZATION
 
@@ -464,95 +459,6 @@
 	}
 }
 END_SLATE_FUNCTION_BUILD_OPTIMIZATION
-=======
-}
-END_SLATE_FUNCTION_BUILD_OPTIMIZATION
-
-////////////////////////////////////////////////////////////////////////////////////////////////////
-
-BEGIN_SLATE_FUNCTION_BUILD_OPTIMIZATION
-void STableTreeView::ConstructHeaderArea(TSharedRef<SVerticalBox> InWidgetContent)
-{
-	InWidgetContent->AddSlot()
-	.VAlign(VAlign_Center)
-	.AutoHeight()
-	.Padding(2.0f)
-	[
-		SNew(SHorizontalBox)
-
-		+ SHorizontalBox::Slot()
-		.FillWidth(1.0f)
-		.VAlign(VAlign_Center)
-		[
-			ConstructSearchBox()
-		]
-
-		+ SHorizontalBox::Slot()
-		.AutoWidth()
-		.Padding(4.0f, 0.0f, 0.0f, 0.0f)
-		.VAlign(VAlign_Center)
-		[
-			ConstructAdvancedFiltersButton()
-		]
-	];
-
-	TSharedPtr<SWidget> ToolbarWidget = ConstructToolbar();
-	if (ToolbarWidget)
-	{
-		InWidgetContent->AddSlot()
-		.VAlign(VAlign_Center)
-		.AutoHeight()
-		.Padding(2.0f)
-		[
-			SNew(SHorizontalBox)
-
-			+ SHorizontalBox::Slot()
-			.FillWidth(1.0f)
-			.VAlign(VAlign_Center)
-			[
-				ConstructHierarchyBreadcrumbTrail()
-			]
-
-			+ SHorizontalBox::Slot()
-			.AutoWidth()
-			.Padding(4.0f, 0.0f, 0.0f, 0.0f)
-			.VAlign(VAlign_Center)
-			[
-				ToolbarWidget.ToSharedRef()
-			]
-		];
-	}
-	else
-	{
-		InWidgetContent->AddSlot()
-		.VAlign(VAlign_Center)
-		.AutoHeight()
-		.Padding(2.0f)
-		[
-			ConstructHierarchyBreadcrumbTrail()
-		];
-	}
-}
-END_SLATE_FUNCTION_BUILD_OPTIMIZATION
-
-////////////////////////////////////////////////////////////////////////////////////////////////////
-
-BEGIN_SLATE_FUNCTION_BUILD_OPTIMIZATION
-void STableTreeView::ConstructFooterArea(TSharedRef<SVerticalBox> InWidgetContent)
-{
-	TSharedPtr<SWidget> FooterWidget = ConstructFooter();
-	if (FooterWidget.IsValid())
-	{
-		InWidgetContent->AddSlot()
-		.AutoHeight()
-		.Padding(0.0f, 6.0f, 0.0f, 0.0f)
-		[
-			FooterWidget.ToSharedRef()
-		];
-	}
-}
-END_SLATE_FUNCTION_BUILD_OPTIMIZATION
->>>>>>> d731a049
 
 ////////////////////////////////////////////////////////////////////////////////////////////////////
 
@@ -924,38 +830,6 @@
 			);
 			MenuBuilder.AddMenuEntry
 			(
-<<<<<<< HEAD
-				FText::Format(LOCTEXT("ContextMenu_SortDescending_Fmt", "Sort Descending (by {0})"), Column.GetTitleName()),
-				FText::Format(LOCTEXT("ContextMenu_SortDescending_Desc_Fmt", "Sorts descending by {0}."), Column.GetTitleName()),
-				FSlateIcon(FAppStyle::Get().GetStyleSetName(), "Icons.SortDown"),
-				Action_SortDescending,
-				NAME_None,
-				EUserInterfaceActionType::RadioButton
-			);
-		}
-
-		MenuBuilder.AddSubMenu
-		(
-			LOCTEXT("ContextMenu_SortBy_SubMenu", "Sort By"),
-			LOCTEXT("ContextMenu_SortBy_SubMenu_Desc", "Sorts by a column."),
-			FNewMenuDelegate::CreateSP(this, &STableTreeView::TreeView_BuildSortByMenu),
-			false,
-			FSlateIcon(FInsightsStyle::GetStyleSetName(), "Icons.SortBy")
-		);
-	}
-	MenuBuilder.EndSection();
-
-	MenuBuilder.BeginSection("ColumnVisibility", LOCTEXT("ContextMenu_Section_ColumnVisibility", "Column Visibility"));
-	{
-		if (Column.CanBeHidden())
-		{
-			FUIAction Action_HideColumn
-			(
-				FExecuteAction::CreateSP(this, &STableTreeView::HideColumn, Column.GetId()),
-				FCanExecuteAction::CreateSP(this, &STableTreeView::CanHideColumn, Column.GetId())
-			);
-			MenuBuilder.AddMenuEntry
-			(
 				LOCTEXT("ContextMenu_HideColumn", "Hide"),
 				LOCTEXT("ContextMenu_HideColumn_Desc", "Hides the selected column."),
 				FSlateIcon(),
@@ -963,15 +837,6 @@
 				NAME_None,
 				EUserInterfaceActionType::Button
 			);
-=======
-				LOCTEXT("ContextMenu_HideColumn", "Hide"),
-				LOCTEXT("ContextMenu_HideColumn_Desc", "Hides the selected column."),
-				FSlateIcon(),
-				Action_HideColumn,
-				NAME_None,
-				EUserInterfaceActionType::Button
-			);
->>>>>>> d731a049
 		}
 
 		MenuBuilder.AddSubMenu
@@ -1145,16 +1010,6 @@
 		}
 	}
 
-<<<<<<< HEAD
-	Stopwatch.Update();
-	const double Time1 = Stopwatch.GetAccumulatedTime();
-
-	UpdateAggregatedValues(*Root);
-
-	Stopwatch.Update();
-	const double Time2 = Stopwatch.GetAccumulatedTime();
-
-=======
 	TreeViewBannerText = FText::GetEmpty();
 	if (Root->GetChildren().Num() == 0)
 	{
@@ -1174,7 +1029,6 @@
 
 	UpdateAggregatedValues(*Root);
 
->>>>>>> d731a049
 	// Cannot call TreeView functions from other threads than MainThread and SlateThread.
 	if (!bRunInAsyncMode)
 	{
@@ -1212,16 +1066,6 @@
 		// Request tree refresh
 		TreeView->RequestTreeRefresh();
 	}
-<<<<<<< HEAD
-
-	Stopwatch.Stop();
-	const double TotalTime = Stopwatch.GetAccumulatedTime();
-	if (TotalTime > 0.1)
-	{
-		UE_LOG(TraceInsights, Log, TEXT("[Tree - %s] Filtering completed in %.3fs (aggregation done in %.3fs)."), *Table->GetDisplayName().ToString(), TotalTime, Time2 - Time1);
-	}
-=======
->>>>>>> d731a049
 }
 
 ////////////////////////////////////////////////////////////////////////////////////////////////////
@@ -1605,19 +1449,10 @@
 		return;
 	}
 
-<<<<<<< HEAD
-	if (Groupings.Num() == 0)
+	if (!ensure(GroupingDepth < Groupings.Num()))
 	{
 		return;
 	}
-
-	FTreeNodeGrouping& Grouping = *Groupings[GroupingDepth];
-=======
-	if (!ensure(GroupingDepth < Groupings.Num()))
-	{
-		return;
-	}
->>>>>>> d731a049
 
 	TSet<FBaseTreeNode*> OldGroupNodes;
 
@@ -1836,15 +1671,8 @@
 					NodeValue.GetValue().DataType != ETableCellDataType::CString ||
 					AggregatedValue != NodeValue.GetValue().CString)
 				{
-<<<<<<< HEAD
-					STableTreeView::UpdateAggregationRec<double>(Column, GroupNode, 0, true, [](double InValue, const FTableCellValue& InTableCellValue)
-					{
-						return InValue + InTableCellValue.AsDouble();
-					});
-=======
 					AggregatedValue = nullptr;
 					break;
->>>>>>> d731a049
 				}
 			}
 			else
@@ -1852,48 +1680,6 @@
 				FTableTreeNode& TableNode = *(FTableTreeNode*)NodePtr.Get();
 				if (TableNode.HasAggregatedValue(Column.GetId()))
 				{
-<<<<<<< HEAD
-					STableTreeView::UpdateAggregationRec<int64>(Column, GroupNode, 0, true, [](int64 InValue, const FTableCellValue& InTableCellValue)
-					{
-						return InValue + InTableCellValue.AsInt64();
-					});
-				}
-				break;
-
-			case ETableColumnAggregation::Min:
-				if (Column.GetDataType() == ETableCellDataType::Float || Column.GetDataType() == ETableCellDataType::Double)
-				{
-					STableTreeView::UpdateAggregationRec<double>(Column, GroupNode, std::numeric_limits<double>::max(), false, [](double InValue, const FTableCellValue& InTableCellValue)
-					{
-						return FMath::Min(InValue, InTableCellValue.AsDouble());
-					});
-				}
-				else
-				{
-					STableTreeView::UpdateAggregationRec<int64>(Column, GroupNode, std::numeric_limits<int64>::max(), false, [](int64 InValue, const FTableCellValue& InTableCellValue)
-					{
-						return FMath::Min(InValue, InTableCellValue.AsInt64());
-					});
-				}
-				break;
-
-			case ETableColumnAggregation::Max:
-				if (Column.GetDataType() == ETableCellDataType::Float || Column.GetDataType() == ETableCellDataType::Double)
-				{
-					STableTreeView::UpdateAggregationRec<double>(Column, GroupNode, std::numeric_limits<double>::lowest(), false, [](double InValue, const FTableCellValue& InTableCellValue)
-					{
-						return FMath::Max(InValue, InTableCellValue.AsDouble());
-					});
-				}
-				else
-				{
-					STableTreeView::UpdateAggregationRec<int64>(Column, GroupNode, std::numeric_limits<int64>::min(), false, [](int64 InValue, const FTableCellValue& InTableCellValue)
-					{
-						return FMath::Max(InValue, InTableCellValue.AsInt64());
-					});
-				}
-				break;
-=======
 					const FTableCellValue& ChildGroupAggregatedValue = TableNode.GetAggregatedValue(Column.GetId());
 					if (ChildGroupAggregatedValue.DataType != ETableCellDataType::CString ||
 						AggregatedValue != ChildGroupAggregatedValue.CString)
@@ -1903,7 +1689,6 @@
 					}
 				}
 			}
->>>>>>> d731a049
 		}
 	}
 
@@ -3689,11 +3474,7 @@
 			LOCTEXT("ExportFileTitle", "Export Table").ToString(),
 			DefaultPath,
 			DefaultFile,
-<<<<<<< HEAD
-			TEXT("Tab-Separated Values (*.tsv)|*.tsv|Text Files (*.txt)|*.txt|Comma-Separated Values (*.csv)|*.csv|All Files (*.*)|*.*"),
-=======
 			TEXT("Comma-Separated Values (*.csv)|*.csv|Tab-Separated Values (*.tsv)|*.tsv|Text Files (*.txt)|*.txt|All Files (*.*)|*.*"),
->>>>>>> d731a049
 			EFileDialogFlags::None,
 			SaveFilenames
 		);
