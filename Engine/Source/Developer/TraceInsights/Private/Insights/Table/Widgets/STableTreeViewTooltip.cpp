// Copyright Epic Games, Inc. All Rights Reserved.

#include "STableTreeViewTooltip.h"

#include "SlateOptMacros.h"
#include "Widgets/Layout/SGridPanel.h"
#include "Widgets/Layout/SSeparator.h"
#include "Widgets/SBoxPanel.h"
#include "Widgets/SToolTip.h"
#include "Widgets/Text/STextBlock.h"

// Insights
#include "Insights/Common/TimeUtils.h"
#include "Insights/InsightsStyle.h"
#include "Insights/Table/ViewModels/Table.h"
#include "Insights/Table/ViewModels/TableColumn.h"
#include "Insights/Table/ViewModels/TableTreeNode.h"

#define LOCTEXT_NAMESPACE "Insights::STableTreeView"

namespace Insights
{

////////////////////////////////////////////////////////////////////////////////////////////////////

static const FTextBlockStyle* GetTableTreeViewTooltipHeaderTextStyle()
{
	return &FInsightsStyle::Get().GetWidgetStyle<FTextBlockStyle>(TEXT("TreeTable.TooltipBold"));
}

////////////////////////////////////////////////////////////////////////////////////////////////////

static const FTextBlockStyle* GetTableTreeViewTooltipNormalTextStyle()
{
	return &FInsightsStyle::Get().GetWidgetStyle<FTextBlockStyle>(TEXT("TreeTable.Tooltip"));
}

////////////////////////////////////////////////////////////////////////////////////////////////////

BEGIN_SLATE_FUNCTION_BUILD_OPTIMIZATION

TSharedPtr<SToolTip> STableTreeViewTooltip::GetTableTooltip(const FTable& Table)
{
	TSharedPtr<SToolTip> ColumnTooltip =
		SNew(SToolTip)
		[
			SNew(SVerticalBox)

			+ SVerticalBox::Slot()
			.AutoHeight()
			.Padding(2.0f)
			[
				SNew(STextBlock)
				.Text(Table.GetDisplayName())
<<<<<<< HEAD
				.TextStyle(FInsightsStyle::Get(), TEXT("TreeTable.TooltipBold"))
=======
				.TextStyle(GetTableTreeViewTooltipHeaderTextStyle())
>>>>>>> 4af6daef
			]

			+ SVerticalBox::Slot()
			.AutoHeight()
			.Padding(2.0f)
			[
				SNew(STextBlock)
				.Text(Table.GetDescription())
<<<<<<< HEAD
				.TextStyle(FInsightsStyle::Get(), TEXT("TreeTable.Tooltip"))
=======
				.TextStyle(GetTableTreeViewTooltipNormalTextStyle())
>>>>>>> 4af6daef
			]
		];

	return ColumnTooltip;
}

////////////////////////////////////////////////////////////////////////////////////////////////////

TSharedPtr<SToolTip> STableTreeViewTooltip::GetColumnTooltip(const FTableColumn& Column)
{
	TSharedPtr<SToolTip> ColumnTooltip =
		SNew(SToolTip)
		[
			SNew(SVerticalBox)

			+ SVerticalBox::Slot()
			.AutoHeight()
			.Padding(2.0f)
			[
				SNew(STextBlock)
				.Text(Column.GetTitleName())
<<<<<<< HEAD
				.TextStyle(FInsightsStyle::Get(), TEXT("TreeTable.TooltipBold"))
=======
				.TextStyle(GetTableTreeViewTooltipHeaderTextStyle())
>>>>>>> 4af6daef
			]

			+ SVerticalBox::Slot()
			.AutoHeight()
			.Padding(2.0f)
			[
				SNew(STextBlock)
				.Text(Column.GetDescription())
<<<<<<< HEAD
				.TextStyle(FInsightsStyle::Get(), TEXT("TreeTable.Tooltip"))
=======
				.TextStyle(GetTableTreeViewTooltipNormalTextStyle())
>>>>>>> 4af6daef
			]
		];

	return ColumnTooltip;
}

////////////////////////////////////////////////////////////////////////////////////////////////////

TSharedPtr<SToolTip> STableTreeViewTooltip::GetRowTooltip(const TSharedPtr<FTableTreeNode> TreeNodePtr)
{
	TSharedPtr<SGridPanel> GridPanel;
	TSharedPtr<SHorizontalBox> HBox;

	const FText NodeTooltip = TreeNodePtr->GetTooltipText();
	const EVisibility NodeTooltipVisibility = NodeTooltip.IsEmpty() ? EVisibility::Collapsed : EVisibility::Visible;

	TSharedPtr<SToolTip> TableCellTooltip =
		SNew(SToolTip)
		[
			SAssignNew(HBox, SHorizontalBox)

			+ SHorizontalBox::Slot()
			.AutoWidth()
			[
				SNew(SVerticalBox)

				+ SVerticalBox::Slot()
				.AutoHeight()
				.Padding(2.0f)
				[
					SNew(SSeparator)
					.Orientation(Orient_Horizontal)
				]

				+ SVerticalBox::Slot()
				.AutoHeight()
				.Padding(2.0f)
				[
					SNew(SGridPanel)

					// Row: [RowIndex]
					+ SGridPanel::Slot(0, 0)
					.Padding(2.0f)
					[
						SNew(STextBlock)
						.Text(LOCTEXT("TT_Id", "Row:"))
<<<<<<< HEAD
						.TextStyle(FInsightsStyle::Get(), TEXT("TreeTable.TooltipBold"))
=======
						.TextStyle(GetTableTreeViewTooltipHeaderTextStyle())
>>>>>>> 4af6daef
					]
					+ SGridPanel::Slot(1, 0)
					.Padding(2.0f)
					[
						SNew(STextBlock)
						.Text(FText::AsNumber(TreeNodePtr->GetRowIndex()))
<<<<<<< HEAD
						.TextStyle(FInsightsStyle::Get(), TEXT("TreeTable.Tooltip"))
=======
						.TextStyle(GetTableTreeViewTooltipNormalTextStyle())
>>>>>>> 4af6daef
					]

					// Item Type: [Type]
					+ SGridPanel::Slot(0, 1)
					.Padding(2.0f)
					[
						SNew(STextBlock)
						.Text(LOCTEXT("TT_Type", "Item Type:"))
<<<<<<< HEAD
						.TextStyle(FInsightsStyle::Get(), TEXT("TreeTable.TooltipBold"))
=======
						.TextStyle(GetTableTreeViewTooltipHeaderTextStyle())
>>>>>>> 4af6daef
					]
					+ SGridPanel::Slot(1, 1)
					.Padding(2.0f)
					[
						SNew(STextBlock)
						.Text(TreeNodePtr->IsGroup() ? LOCTEXT("TT_Type_Group", "Group Node") : LOCTEXT("TT_Type_TableRow", "Table Row"))
<<<<<<< HEAD
						.TextStyle(FInsightsStyle::Get(), TEXT("TreeTable.Tooltip"))
=======
						.TextStyle(GetTableTreeViewTooltipNormalTextStyle())
>>>>>>> 4af6daef
					]

					// Item Name: [Name]
					+ SGridPanel::Slot(0, 2)
					.Padding(2.0f)
					[
						SNew(STextBlock)
						.Text(LOCTEXT("TT_Name", "Item Name:"))
<<<<<<< HEAD
						.TextStyle(FInsightsStyle::Get(), TEXT("TreeTable.TooltipBold"))
=======
						.TextStyle(GetTableTreeViewTooltipHeaderTextStyle())
>>>>>>> 4af6daef
					]
					+ SGridPanel::Slot(1, 2)
					.Padding(2.0f)
					[
						SNew(STextBlock)
						.WrapTextAt(512.0f)
						.WrappingPolicy(ETextWrappingPolicy::AllowPerCharacterWrapping)
						.Text(FText::FromName(TreeNodePtr->GetName()))
<<<<<<< HEAD
						.TextStyle(FInsightsStyle::Get(), TEXT("TreeTable.Tooltip"))
=======
						.TextStyle(GetTableTreeViewTooltipNormalTextStyle())
>>>>>>> 4af6daef
					]
				]

				+ SVerticalBox::Slot()
				.AutoHeight()
				.Padding(2.0f)
				[
					SNew(SSeparator)
					.Visibility(NodeTooltipVisibility)
					.Orientation(Orient_Horizontal)
				]

				+ SVerticalBox::Slot()
				.AutoHeight()
				.Padding(2.0f)
				[
					SNew(STextBlock)
					.Visibility(NodeTooltipVisibility)
					.WrapTextAt(1024.0f)
					.WrappingPolicy(ETextWrappingPolicy::AllowPerCharacterWrapping)
					.Text(NodeTooltip)
<<<<<<< HEAD
					.TextStyle(FInsightsStyle::Get(), TEXT("TreeTable.Tooltip"))
=======
					.TextStyle(GetTableTreeViewTooltipNormalTextStyle())
>>>>>>> 4af6daef
					.ColorAndOpacity(FLinearColor(0.5f, 0.5f, 0.5f, 1.0f))
				]

				+ SVerticalBox::Slot()
				.AutoHeight()
				.Padding(2.0f)
				[
					SNew(SSeparator)
					.Orientation(Orient_Horizontal)
				]

				+ SVerticalBox::Slot()
				.AutoHeight()
				.Padding(2.0f)
				[
					SAssignNew(GridPanel, SGridPanel)

					// Values for each table column are added here.
				]

				+ SVerticalBox::Slot()
				.AutoHeight()
				.Padding(2.0f)
				[
					SNew(SSeparator)
					.Orientation(Orient_Horizontal)
				]
			]
		];

	TSharedPtr<FTable> Table = TreeNodePtr->GetParentTable().Pin();
	if (Table.IsValid())
	{
		int32 Row = 0;
		for (const TSharedRef<FTableColumn>& Column : Table->GetColumns())
		{
			if (!Column->IsHierarchy())
			{
				FText Name = FText::Format(LOCTEXT("TooltipValueFormat", "{0}:"), Column->GetTitleName());
				AddGridRow(GridPanel, Row, Name, Column->GetValueAsTooltipText(*TreeNodePtr));
			}
		}
	}

	return TableCellTooltip;
}

////////////////////////////////////////////////////////////////////////////////////////////////////

void STableTreeViewTooltip::AddGridRow(TSharedPtr<SGridPanel> Grid, int32& Row, const FText& Name, const FText& Value)
{
	Grid->AddSlot(0, Row)
		.Padding(2.0f)
		[
			SNew(STextBlock)
			.Text(Name)
<<<<<<< HEAD
			.TextStyle(FInsightsStyle::Get(), TEXT("TreeTable.TooltipBold"))
=======
			.TextStyle(GetTableTreeViewTooltipHeaderTextStyle())
>>>>>>> 4af6daef
		];

	Grid->AddSlot(1, Row)
		.Padding(2.0f)
		[
			SNew(STextBlock)
			.Text(Value)
<<<<<<< HEAD
			.TextStyle(FInsightsStyle::Get(), TEXT("TreeTable.Tooltip"))
=======
			.TextStyle(GetTableTreeViewTooltipNormalTextStyle())
>>>>>>> 4af6daef
		];

	Row++;
}

END_SLATE_FUNCTION_BUILD_OPTIMIZATION

////////////////////////////////////////////////////////////////////////////////////////////////////

} // namespace Insights

#undef LOCTEXT_NAMESPACE<|MERGE_RESOLUTION|>--- conflicted
+++ resolved
@@ -52,11 +52,7 @@
 			[
 				SNew(STextBlock)
 				.Text(Table.GetDisplayName())
-<<<<<<< HEAD
-				.TextStyle(FInsightsStyle::Get(), TEXT("TreeTable.TooltipBold"))
-=======
 				.TextStyle(GetTableTreeViewTooltipHeaderTextStyle())
->>>>>>> 4af6daef
 			]
 
 			+ SVerticalBox::Slot()
@@ -65,11 +61,7 @@
 			[
 				SNew(STextBlock)
 				.Text(Table.GetDescription())
-<<<<<<< HEAD
-				.TextStyle(FInsightsStyle::Get(), TEXT("TreeTable.Tooltip"))
-=======
 				.TextStyle(GetTableTreeViewTooltipNormalTextStyle())
->>>>>>> 4af6daef
 			]
 		];
 
@@ -91,11 +83,7 @@
 			[
 				SNew(STextBlock)
 				.Text(Column.GetTitleName())
-<<<<<<< HEAD
-				.TextStyle(FInsightsStyle::Get(), TEXT("TreeTable.TooltipBold"))
-=======
 				.TextStyle(GetTableTreeViewTooltipHeaderTextStyle())
->>>>>>> 4af6daef
 			]
 
 			+ SVerticalBox::Slot()
@@ -104,11 +92,7 @@
 			[
 				SNew(STextBlock)
 				.Text(Column.GetDescription())
-<<<<<<< HEAD
-				.TextStyle(FInsightsStyle::Get(), TEXT("TreeTable.Tooltip"))
-=======
 				.TextStyle(GetTableTreeViewTooltipNormalTextStyle())
->>>>>>> 4af6daef
 			]
 		];
 
@@ -155,22 +139,14 @@
 					[
 						SNew(STextBlock)
 						.Text(LOCTEXT("TT_Id", "Row:"))
-<<<<<<< HEAD
-						.TextStyle(FInsightsStyle::Get(), TEXT("TreeTable.TooltipBold"))
-=======
 						.TextStyle(GetTableTreeViewTooltipHeaderTextStyle())
->>>>>>> 4af6daef
 					]
 					+ SGridPanel::Slot(1, 0)
 					.Padding(2.0f)
 					[
 						SNew(STextBlock)
 						.Text(FText::AsNumber(TreeNodePtr->GetRowIndex()))
-<<<<<<< HEAD
-						.TextStyle(FInsightsStyle::Get(), TEXT("TreeTable.Tooltip"))
-=======
 						.TextStyle(GetTableTreeViewTooltipNormalTextStyle())
->>>>>>> 4af6daef
 					]
 
 					// Item Type: [Type]
@@ -179,22 +155,14 @@
 					[
 						SNew(STextBlock)
 						.Text(LOCTEXT("TT_Type", "Item Type:"))
-<<<<<<< HEAD
-						.TextStyle(FInsightsStyle::Get(), TEXT("TreeTable.TooltipBold"))
-=======
 						.TextStyle(GetTableTreeViewTooltipHeaderTextStyle())
->>>>>>> 4af6daef
 					]
 					+ SGridPanel::Slot(1, 1)
 					.Padding(2.0f)
 					[
 						SNew(STextBlock)
 						.Text(TreeNodePtr->IsGroup() ? LOCTEXT("TT_Type_Group", "Group Node") : LOCTEXT("TT_Type_TableRow", "Table Row"))
-<<<<<<< HEAD
-						.TextStyle(FInsightsStyle::Get(), TEXT("TreeTable.Tooltip"))
-=======
 						.TextStyle(GetTableTreeViewTooltipNormalTextStyle())
->>>>>>> 4af6daef
 					]
 
 					// Item Name: [Name]
@@ -203,11 +171,7 @@
 					[
 						SNew(STextBlock)
 						.Text(LOCTEXT("TT_Name", "Item Name:"))
-<<<<<<< HEAD
-						.TextStyle(FInsightsStyle::Get(), TEXT("TreeTable.TooltipBold"))
-=======
 						.TextStyle(GetTableTreeViewTooltipHeaderTextStyle())
->>>>>>> 4af6daef
 					]
 					+ SGridPanel::Slot(1, 2)
 					.Padding(2.0f)
@@ -216,11 +180,7 @@
 						.WrapTextAt(512.0f)
 						.WrappingPolicy(ETextWrappingPolicy::AllowPerCharacterWrapping)
 						.Text(FText::FromName(TreeNodePtr->GetName()))
-<<<<<<< HEAD
-						.TextStyle(FInsightsStyle::Get(), TEXT("TreeTable.Tooltip"))
-=======
 						.TextStyle(GetTableTreeViewTooltipNormalTextStyle())
->>>>>>> 4af6daef
 					]
 				]
 
@@ -242,11 +202,7 @@
 					.WrapTextAt(1024.0f)
 					.WrappingPolicy(ETextWrappingPolicy::AllowPerCharacterWrapping)
 					.Text(NodeTooltip)
-<<<<<<< HEAD
-					.TextStyle(FInsightsStyle::Get(), TEXT("TreeTable.Tooltip"))
-=======
 					.TextStyle(GetTableTreeViewTooltipNormalTextStyle())
->>>>>>> 4af6daef
 					.ColorAndOpacity(FLinearColor(0.5f, 0.5f, 0.5f, 1.0f))
 				]
 
@@ -303,11 +259,7 @@
 		[
 			SNew(STextBlock)
 			.Text(Name)
-<<<<<<< HEAD
-			.TextStyle(FInsightsStyle::Get(), TEXT("TreeTable.TooltipBold"))
-=======
 			.TextStyle(GetTableTreeViewTooltipHeaderTextStyle())
->>>>>>> 4af6daef
 		];
 
 	Grid->AddSlot(1, Row)
@@ -315,11 +267,7 @@
 		[
 			SNew(STextBlock)
 			.Text(Value)
-<<<<<<< HEAD
-			.TextStyle(FInsightsStyle::Get(), TEXT("TreeTable.Tooltip"))
-=======
 			.TextStyle(GetTableTreeViewTooltipNormalTextStyle())
->>>>>>> 4af6daef
 		];
 
 	Row++;
