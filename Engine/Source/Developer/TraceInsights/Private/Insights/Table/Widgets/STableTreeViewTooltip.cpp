// Copyright Epic Games, Inc. All Rights Reserved.

#include "STableTreeViewTooltip.h"

#include "SlateOptMacros.h"
#include "Widgets/Layout/SGridPanel.h"
#include "Widgets/Layout/SSeparator.h"
#include "Widgets/SBoxPanel.h"
#include "Widgets/SToolTip.h"
#include "Widgets/Text/STextBlock.h"

// Insights
#include "Insights/Common/TimeUtils.h"
#include "Insights/InsightsStyle.h"
#include "Insights/Table/ViewModels/Table.h"
#include "Insights/Table/ViewModels/TableColumn.h"
#include "Insights/Table/ViewModels/TableTreeNode.h"

#define LOCTEXT_NAMESPACE "STableTreeView"

namespace Insights
{

////////////////////////////////////////////////////////////////////////////////////////////////////

BEGIN_SLATE_FUNCTION_BUILD_OPTIMIZATION

TSharedPtr<SToolTip> STableTreeViewTooltip::GetTableTooltip(const FTable& Table)
{
	TSharedPtr<SToolTip> ColumnTooltip =
		SNew(SToolTip)
		[
			SNew(SVerticalBox)

			+ SVerticalBox::Slot()
			.AutoHeight()
			.Padding(2.0f)
			[
				SNew(STextBlock)
				.Text(Table.GetDisplayName())
				.TextStyle(FInsightsStyle::Get(), TEXT("TreeTable.TooltipBold"))
			]

			+ SVerticalBox::Slot()
			.AutoHeight()
			.Padding(2.0f)
			[
				SNew(STextBlock)
				.Text(Table.GetDescription())
				.TextStyle(FInsightsStyle::Get(), TEXT("TreeTable.Tooltip"))
			]
		];

	return ColumnTooltip;
}

////////////////////////////////////////////////////////////////////////////////////////////////////

TSharedPtr<SToolTip> STableTreeViewTooltip::GetColumnTooltip(const FTableColumn& Column)
{
	TSharedPtr<SToolTip> ColumnTooltip =
		SNew(SToolTip)
		[
			SNew(SVerticalBox)

			+ SVerticalBox::Slot()
			.AutoHeight()
			.Padding(2.0f)
			[
				SNew(STextBlock)
				.Text(Column.GetTitleName())
				.TextStyle(FInsightsStyle::Get(), TEXT("TreeTable.TooltipBold"))
			]

			+ SVerticalBox::Slot()
			.AutoHeight()
			.Padding(2.0f)
			[
				SNew(STextBlock)
				.Text(Column.GetDescription())
				.TextStyle(FInsightsStyle::Get(), TEXT("TreeTable.Tooltip"))
			]
		];

	return ColumnTooltip;
}

////////////////////////////////////////////////////////////////////////////////////////////////////

TSharedPtr<SToolTip> STableTreeViewTooltip::GetRowTooltip(const TSharedPtr<FTableTreeNode> TreeNodePtr)
{
	TSharedPtr<SGridPanel> GridPanel;
	TSharedPtr<SHorizontalBox> HBox;

	const FText NodeTooltip = TreeNodePtr->GetTooltip();
	const EVisibility NodeTooltipVisibility = NodeTooltip.IsEmpty() ? EVisibility::Collapsed : EVisibility::Visible;

	TSharedPtr<SToolTip> TableCellTooltip =
		SNew(SToolTip)
		[
			SAssignNew(HBox, SHorizontalBox)

			+ SHorizontalBox::Slot()
			.AutoWidth()
			[
				SNew(SVerticalBox)

				+ SVerticalBox::Slot()
				.AutoHeight()
				.Padding(2.0f)
				[
					SNew(SSeparator)
					.Orientation(Orient_Horizontal)
				]

				+ SVerticalBox::Slot()
				.AutoHeight()
				.Padding(2.0f)
				[
					SNew(SGridPanel)

					// Row: [RowIndex]
					+ SGridPanel::Slot(0, 0)
					.Padding(2.0f)
					[
						SNew(STextBlock)
						.Text(LOCTEXT("TT_Id", "Row:"))
<<<<<<< HEAD
						.TextStyle(FEditorStyle::Get(), TEXT("Profiler.TooltipBold"))
=======
						.TextStyle(FInsightsStyle::Get(), TEXT("TreeTable.TooltipBold"))
>>>>>>> 6bbb88c8
					]
					+ SGridPanel::Slot(1, 0)
					.Padding(2.0f)
					[
						SNew(STextBlock)
						.Text(FText::AsNumber(TreeNodePtr->GetRowIndex()))
<<<<<<< HEAD
						.TextStyle(FEditorStyle::Get(), TEXT("Profiler.Tooltip"))
=======
						.TextStyle(FInsightsStyle::Get(), TEXT("TreeTable.Tooltip"))
>>>>>>> 6bbb88c8
					]

					// Item Type: [Type]
					+ SGridPanel::Slot(0, 1)
					.Padding(2.0f)
					[
						SNew(STextBlock)
						.Text(LOCTEXT("TT_Type", "Item Type:"))
						.TextStyle(FInsightsStyle::Get(), TEXT("TreeTable.TooltipBold"))
					]
					+ SGridPanel::Slot(1, 1)
					.Padding(2.0f)
					[
						SNew(STextBlock)
						.Text(TreeNodePtr->IsGroup() ? LOCTEXT("TT_Type_Group", "Group Node") : LOCTEXT("TT_Type_TableRow", "Table Row"))
						.TextStyle(FInsightsStyle::Get(), TEXT("TreeTable.Tooltip"))
					]

					// Item Name: [Name]
					+ SGridPanel::Slot(0, 2)
					.Padding(2.0f)
					[
						SNew(STextBlock)
						.Text(LOCTEXT("TT_Name", "Item Name:"))
						.TextStyle(FInsightsStyle::Get(), TEXT("TreeTable.TooltipBold"))
					]
					+ SGridPanel::Slot(1, 2)
					.Padding(2.0f)
					[
						SNew(STextBlock)
						.WrapTextAt(512.0f)
						.WrappingPolicy(ETextWrappingPolicy::AllowPerCharacterWrapping)
						.Text(FText::FromName(TreeNodePtr->GetName()))
						.TextStyle(FInsightsStyle::Get(), TEXT("TreeTable.Tooltip"))
					]
				]

				+ SVerticalBox::Slot()
				.AutoHeight()
				.Padding(2.0f)
				[
					SNew(SSeparator)
					.Visibility(NodeTooltipVisibility)
					.Orientation(Orient_Horizontal)
				]

				+ SVerticalBox::Slot()
				.AutoHeight()
				.Padding(2.0f)
				[
					SNew(STextBlock)
					.Visibility(NodeTooltipVisibility)
					.WrapTextAt(512.0f)
					.WrappingPolicy(ETextWrappingPolicy::AllowPerCharacterWrapping)
					.Text(NodeTooltip)
					.TextStyle(FInsightsStyle::Get(), TEXT("TreeTable.Tooltip"))
					.ColorAndOpacity(FLinearColor(0.5f, 0.5f, 0.5f, 1.0f))
				]

				+ SVerticalBox::Slot()
				.AutoHeight()
				.Padding(2.0f)
				[
					SNew(SSeparator)
					.Orientation(Orient_Horizontal)
				]

				+ SVerticalBox::Slot()
				.AutoHeight()
				.Padding(2.0f)
				[
					SAssignNew(GridPanel, SGridPanel)

					// Values for each table column are added here.
				]

				+ SVerticalBox::Slot()
				.AutoHeight()
				.Padding(2.0f)
				[
					SNew(SSeparator)
					.Orientation(Orient_Horizontal)
				]
			]
		];

	TSharedPtr<FTable> Table = TreeNodePtr->GetParentTable().Pin();
	if (Table.IsValid())
	{
		int32 Row = 0;
		for (const TSharedRef<FTableColumn>& Column : Table->GetColumns())
		{
			if (!Column->IsHierarchy())
			{
				FText Name = FText::Format(LOCTEXT("TooltipValueFormat", "{0}:"), Column->GetTitleName());
				AddGridRow(GridPanel, Row, Name, Column->GetValueAsTooltipText(*TreeNodePtr));
			}
		}
	}

	return TableCellTooltip;
}

////////////////////////////////////////////////////////////////////////////////////////////////////

void STableTreeViewTooltip::AddGridRow(TSharedPtr<SGridPanel> Grid, int32& Row, const FText& Name, const FText& Value)
{
	Grid->AddSlot(0, Row)
		.Padding(2.0f)
		[
			SNew(STextBlock)
			.Text(Name)
			.TextStyle(FInsightsStyle::Get(), TEXT("TreeTable.TooltipBold"))
		];

	Grid->AddSlot(1, Row)
		.Padding(2.0f)
		[
			SNew(STextBlock)
			.Text(Value)
			.TextStyle(FInsightsStyle::Get(), TEXT("TreeTable.Tooltip"))
		];

	Row++;
}

END_SLATE_FUNCTION_BUILD_OPTIMIZATION

////////////////////////////////////////////////////////////////////////////////////////////////////

} // namespace Insights

#undef LOCTEXT_NAMESPACE<|MERGE_RESOLUTION|>--- conflicted
+++ resolved
@@ -125,22 +125,14 @@
 					[
 						SNew(STextBlock)
 						.Text(LOCTEXT("TT_Id", "Row:"))
-<<<<<<< HEAD
-						.TextStyle(FEditorStyle::Get(), TEXT("Profiler.TooltipBold"))
-=======
 						.TextStyle(FInsightsStyle::Get(), TEXT("TreeTable.TooltipBold"))
->>>>>>> 6bbb88c8
 					]
 					+ SGridPanel::Slot(1, 0)
 					.Padding(2.0f)
 					[
 						SNew(STextBlock)
 						.Text(FText::AsNumber(TreeNodePtr->GetRowIndex()))
-<<<<<<< HEAD
-						.TextStyle(FEditorStyle::Get(), TEXT("Profiler.Tooltip"))
-=======
 						.TextStyle(FInsightsStyle::Get(), TEXT("TreeTable.Tooltip"))
->>>>>>> 6bbb88c8
 					]
 
 					// Item Type: [Type]
