--- conflicted
+++ resolved
@@ -84,11 +84,7 @@
 	if (SourceTable.IsValid() && TableReader.IsValid())
 	{
 		const int32 TotalRowCount = static_cast<int32>(SourceTable->GetRowCount());
-<<<<<<< HEAD
-		if (TotalRowCount != TableTreeNodes.Num())
-=======
 		if (TotalRowCount != TableRowNodes.Num())
->>>>>>> 4af6daef
 		{
 			TableRowNodes.Empty(TotalRowCount);
 			FName BaseNodeName(TEXT("row"));
@@ -139,11 +135,7 @@
 	{
 		const double SyncTime = SyncStopwatch.GetAccumulatedTime();
 		UE_LOG(TraceInsights, Log, TEXT("[Table] Tree view rebuilt in %.4fs (sync: %.4fs + update: %.4fs) --> %d rows (%d added)"),
-<<<<<<< HEAD
-			TotalTime, SyncTime, TotalTime - SyncTime, TableTreeNodes.Num(), TableTreeNodes.Num() - PreviousNodeCount);
-=======
 			TotalTime, SyncTime, TotalTime - SyncTime, TableRowNodes.Num(), TableRowNodes.Num() - PreviousNodeCount);
->>>>>>> 4af6daef
 	}
 }
 
