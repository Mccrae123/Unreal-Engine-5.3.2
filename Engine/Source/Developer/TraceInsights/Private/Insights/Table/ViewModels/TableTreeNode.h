// Copyright Epic Games, Inc. All Rights Reserved.

#pragma once

#include "CoreMinimal.h"
#include "TraceServices/AnalysisService.h"

// Insights
#include "Insights/Table/ViewModels/BaseTreeNode.h"
#include "Insights/Table/ViewModels/TableCellValue.h"

namespace Insights
{

class FTable;

struct FTableRowId
{
	static constexpr int32 InvalidRowIndex = -1;

<<<<<<< HEAD
	FTableRowId(int32 InRowIndex) : RowIndex(InRowIndex), Flags(0) {}
=======
	FTableRowId(int32 InRowIndex) : RowIndex(InRowIndex) {}
>>>>>>> 6bbb88c8

	bool HasValidIndex() const { return RowIndex >= 0; }

	int32 RowIndex;
<<<<<<< HEAD
	uint32 Flags;
=======
>>>>>>> 6bbb88c8
};

////////////////////////////////////////////////////////////////////////////////////////////////////

class FTableTreeNode;

/** Type definition for shared pointers to instances of FTableTreeNode. */
typedef TSharedPtr<class FTableTreeNode> FTableTreeNodePtr;

/** Type definition for shared references to instances of FTableTreeNode. */
typedef TSharedRef<class FTableTreeNode> FTableTreeNodeRef;

/** Type definition for shared references to const instances of FTableTreeNode. */
typedef TSharedRef<const class FTableTreeNode> FTableTreeNodeRefConst;

/** Type definition for weak references to instances of FTableTreeNode. */
typedef TWeakPtr<class FTableTreeNode> FTableTreeNodeWeak;

////////////////////////////////////////////////////////////////////////////////////////////////////
/**
 * Table Tree Node View Model.
 * Class used to store information about a generic table tree node (used in STableTreeView).
 */
class FTableTreeNode : public FBaseTreeNode
{
public:
	static const FName TypeName;

public:
	/** Initialization constructor for a table record node. */
	FTableTreeNode(const FName InName, TWeakPtr<FTable> InParentTable, int32 InRowIndex)
		: FBaseTreeNode(InName, false)
		, ParentTable(InParentTable)
		, RowId(InRowIndex)
		, AggregatedValues(nullptr)
	{
	}

	/** Initialization constructor for a group node. */
	FTableTreeNode(const FName InGroupName, TWeakPtr<FTable> InParentTable)
		: FBaseTreeNode(InGroupName, true)
		, ParentTable(InParentTable)
		, RowId(FTableRowId::InvalidRowIndex)
		, AggregatedValues(nullptr)
	{
	}

	virtual ~FTableTreeNode()
	{
		CleanupAggregatedValues();
	}

	virtual const FName& GetTypeName() const override { return TypeName; }

	const TWeakPtr<FTable>& GetParentTable() const { return ParentTable; }
	FTableRowId GetRowId() const { return RowId; }
	int32 GetRowIndex() const { return RowId.RowIndex; }

	void InitAggregatedValues()
	{
		if (!AggregatedValues)
		{
			AggregatedValues = new TMap<FName, FTableCellValue>();
		}
	}

	void CleanupAggregatedValues()
	{
		if (AggregatedValues)
		{
			delete AggregatedValues;
			AggregatedValues = nullptr;
		}
	}

	void ResetAggregatedValues() { CleanupAggregatedValues(); }
	void ResetAggregatedValues(const FName& ColumnId) { if (AggregatedValues) { AggregatedValues->Remove(ColumnId); } }
	bool HasAggregatedValue(const FName& ColumnId) const { return AggregatedValues && AggregatedValues->Contains(ColumnId); }
	const FTableCellValue* FindAggregatedValue(const FName& ColumnId) const { return AggregatedValues ? AggregatedValues->Find(ColumnId) : nullptr; }
	const FTableCellValue& GetAggregatedValue(const FName& ColumnId) const { return AggregatedValues->FindChecked(ColumnId); }
	void AddAggregatedValue(const FName& ColumnId, const FTableCellValue& Value) { InitAggregatedValues(); AggregatedValues->Add(ColumnId, Value); }
	void SetAggregatedValue(const FName& ColumnId, const FTableCellValue& Value) { InitAggregatedValues(); (*AggregatedValues)[ColumnId] = Value; }

	virtual bool IsFiltered() const override { return bIsFiltered; }
	virtual void SetIsFiltered(bool InValue) { bIsFiltered = InValue; }

protected:
	TWeakPtr<FTable> ParentTable;
	FTableRowId RowId;

	TMap<FName, FTableCellValue>* AggregatedValues;

private:
	bool bIsFiltered = false;
};

////////////////////////////////////////////////////////////////////////////////////////////////////

} // namespace Insights<|MERGE_RESOLUTION|>--- conflicted
+++ resolved
@@ -18,19 +18,11 @@
 {
 	static constexpr int32 InvalidRowIndex = -1;
 
-<<<<<<< HEAD
-	FTableRowId(int32 InRowIndex) : RowIndex(InRowIndex), Flags(0) {}
-=======
 	FTableRowId(int32 InRowIndex) : RowIndex(InRowIndex) {}
->>>>>>> 6bbb88c8
 
 	bool HasValidIndex() const { return RowIndex >= 0; }
 
 	int32 RowIndex;
-<<<<<<< HEAD
-	uint32 Flags;
-=======
->>>>>>> 6bbb88c8
 };
 
 ////////////////////////////////////////////////////////////////////////////////////////////////////
