--- conflicted
+++ resolved
@@ -40,11 +40,6 @@
 	Sum,
 	Min,
 	Max,
-<<<<<<< HEAD
-	//Average,
-	//Median,
-=======
->>>>>>> 4af6daef
 	SameValue
 };
 
@@ -262,11 +257,7 @@
 	/** Initial sorting mode. */
 	EColumnSortMode::Type InitialSortMode;
 
-<<<<<<< HEAD
-	/** Used to convert in a custom way from string to column data type in FilterConfigurator */
-=======
 	/** Used in FilterConfigurator to convert from string to column's data type. */
->>>>>>> 4af6daef
 	TSharedPtr<IFilterValueConverter> ValueConverter;
 
 	/* Parent table. Only one table instance can own this column. */
