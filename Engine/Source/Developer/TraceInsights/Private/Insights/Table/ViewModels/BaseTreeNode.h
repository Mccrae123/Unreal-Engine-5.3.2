// Copyright Epic Games, Inc. All Rights Reserved.

#pragma once

#include "CoreMinimal.h"

namespace Insights
{

class ITableCellValueSorter;

////////////////////////////////////////////////////////////////////////////////////////////////////

class FBaseTreeNode;

/** Type definition for shared pointers to instances of FBaseTreeNode. */
typedef TSharedPtr<class FBaseTreeNode> FBaseTreeNodePtr;

/** Type definition for shared references to instances of FBaseTreeNode. */
typedef TSharedRef<class FBaseTreeNode> FBaseTreeNodeRef;

/** Type definition for shared references to const instances of FBaseTreeNode. */
typedef TSharedRef<const class FBaseTreeNode> FBaseTreeNodeRefConst;

/** Type definition for weak references to instances of FBaseTreeNode. */
typedef TWeakPtr<class FBaseTreeNode> FBaseTreeNodeWeak;

////////////////////////////////////////////////////////////////////////////////////////////////////

class FBaseTreeNode : public TSharedFromThis<FBaseTreeNode>
{
<<<<<<< HEAD
=======
protected:
	struct FGroupNodeData
	{
		/** Children of the group node. */
		TArray<FBaseTreeNodePtr> Children;

		/** Filtered children of the group node. */
		TArray<FBaseTreeNodePtr> FilteredChildren;

		/** Descriptive text for the group node to display in a tooltip. */
		FText Tooltip;

		/** A generic pointer to a data context for the group node. Can be nullptr. */
		void* Context = nullptr;

		/** Whether the group node should be expanded or not. */
		bool bIsExpanded = false;
	};

>>>>>>> 6bbb88c8
public:
	/** Initialization constructor for the node. */
	FBaseTreeNode(const FName InName, bool bInIsGroup)
		: DefaultSortOrder(0)
		, Name(InName)
		, GroupData(bInIsGroup ? new FGroupNodeData() : &DefaultGroupData)
	{
	}

	virtual ~FBaseTreeNode()
	{
		if (GroupData != &DefaultGroupData)
		{
			delete GroupData;
			GroupData = nullptr;
		}
	}

	virtual const FName& GetTypeName() const = 0;

	uint32 GetDefaultSortOrder() const { return DefaultSortOrder; }
	void SetDefaultSortOrder(uint32 Order) { DefaultSortOrder = Order; }

	/**
	 * @return a name of this node.
	 */
	const FName& GetName() const
	{
		return Name;
	}

	/**
	 * @return a name of this node to display in tree view.
	 */
	virtual const FText GetDisplayName() const;

	/**
	 * @return a name suffix for this node to display in tree view. Ex.: group nodes may include additional info, like the number of visible / total children.
	 */
	virtual const FText GetExtraDisplayName() const;

	virtual bool HasExtraDisplayName() const;

	/**
	 * @return a descriptive text for this node to display in a tooltip.
	 */
	virtual const FText GetTooltip() const { return IsGroup() ? GroupData->Tooltip : FText::GetEmpty(); }

	/**
	 * Sets a descriptive text for this node to display in a tooltip.
	 */
	virtual void SetTooltip(const FText& InTooltip) { if (IsGroup()) { GroupData->Tooltip = InTooltip; } }

	/**
	 * @return a pointer to a data context for this node.
	 */
	virtual void* GetContext() const { return IsGroup() ? GroupData->Context : nullptr; }

	/**
	 * Sets a pointer to a data context for this node.
	 */
	virtual void SetContext(void* InContext) { if (IsGroup()) { GroupData->Context = InContext; } }

	/**
	 * @return true, if this node is a group node.
	 */
	bool IsGroup() const
	{
		return GroupData != &DefaultGroupData;
	}

	/**
	 * @return a const reference to the child nodes of this group.
	 */
	FORCEINLINE_DEBUGGABLE const TArray<FBaseTreeNodePtr>& GetChildren() const
	{
		return GroupData->Children;
	}

	/**
	 * @return a const reference to the child nodes that should be visible to the UI based on filtering.
	 */
	FORCEINLINE_DEBUGGABLE const TArray<FBaseTreeNodePtr>& GetFilteredChildren() const
	{
		return GroupData->FilteredChildren;
	}

	/**
	 * @return a weak reference to the group of this node, may be invalid.
	 */
	FBaseTreeNodeWeak GetGroupPtr() const
	{
		return GroupPtr;
	}

	/**
	 * @return a name of the group node that this node belongs to.
	 */
	const FName& GetGroupName() const
	{
		return GroupPtr.Pin()->GetName();
	}

	virtual bool IsFiltered() const
	{
		return false;
	}

	void SortChildrenAscending(const ITableCellValueSorter& Sorter);
	void SortChildrenDescending(const ITableCellValueSorter& Sorter);

	template <class PREDICATE_CLASS>
	void SortChildren(const PREDICATE_CLASS& Predicate)
	{
		GroupData->Children.Sort(Predicate);
	}

	/** Adds specified child to the children and sets group for it. */
	FORCEINLINE_DEBUGGABLE void AddChildAndSetGroupPtr(const FBaseTreeNodePtr& ChildPtr)
	{
		ChildPtr->GroupPtr = AsShared();
		GroupData->Children.Add(ChildPtr);
	}

	/** Clears children. */
	void ClearChildren(int32 NewSize = 0)
	{
		for (FBaseTreeNodePtr& NodePtr : GroupData->Children)
		{
			NodePtr->GroupPtr = nullptr;
		}
		GroupData->Children.Reset(NewSize);
	}

	/** Adds specified child to the filtered children. */
	FORCEINLINE_DEBUGGABLE void AddFilteredChild(const FBaseTreeNodePtr& ChildPtr)
	{
		GroupData->FilteredChildren.Add(ChildPtr);
	}

	/** Clears filtered children. */
	void ClearFilteredChildren()
	{
		GroupData->FilteredChildren.Reset();
	}

	bool IsExpanded() const { return GroupData->bIsExpanded; }
	void SetExpansion(bool bOnOff) { GroupData->bIsExpanded = bOnOff; }

protected:
	/**
	 * @return a reference to the child nodes of this group.
	 */
	FORCEINLINE_DEBUGGABLE TArray<FBaseTreeNodePtr>& GetChildrenMutable()
	{
		return GroupData->Children;
	}

	void SetGroupPtr(FBaseTreeNodePtr InGroupPtr)
	{
		GroupPtr = InGroupPtr;
	}

private:
	/** The default sort order. Index used to optimize sorting. */
	int32 DefaultSortOrder;

	/** The name of this node. */
	const FName Name;

	/** A weak pointer to the group/parent of this node. */
	FBaseTreeNodeWeak GroupPtr;

	/** The struct containing properties of a group node. It is allocated only for group nodes. */
	FGroupNodeData* GroupData;

	/** The only group data for "not a group" nodes. */
	static FGroupNodeData DefaultGroupData;
};

////////////////////////////////////////////////////////////////////////////////////////////////////

} // namespace Insights<|MERGE_RESOLUTION|>--- conflicted
+++ resolved
@@ -29,8 +29,6 @@
 
 class FBaseTreeNode : public TSharedFromThis<FBaseTreeNode>
 {
-<<<<<<< HEAD
-=======
 protected:
 	struct FGroupNodeData
 	{
@@ -50,7 +48,6 @@
 		bool bIsExpanded = false;
 	};
 
->>>>>>> 6bbb88c8
 public:
 	/** Initialization constructor for the node. */
 	FBaseTreeNode(const FName InName, bool bInIsGroup)
