// Copyright Epic Games, Inc. All Rights Reserved.

#include "TableColumn.h"

#include "Insights/Table/ViewModels/TableCellValueFormatter.h"
#include "Insights/Table/ViewModels/TableCellValueGetter.h"
#include "Insights/Table/ViewModels/TableCellValueSorter.h"

#define LOCTEXT_NAMESPACE "TableColumn"

namespace Insights
{

////////////////////////////////////////////////////////////////////////////////////////////////////

TSharedRef<ITableCellValueGetter> FTableColumn::GetDefaultValueGetter()
{
	return MakeShared<FTableCellValueGetter>();
}

////////////////////////////////////////////////////////////////////////////////////////////////////

const TOptional<FTableCellValue> FTableColumn::GetValue(const FBaseTreeNode& InNode) const
{
	return ValueGetter->GetValue(*this, InNode);
}

////////////////////////////////////////////////////////////////////////////////////////////////////

uint64 FTableColumn::GetValueId(const FBaseTreeNode& InNode) const
{
	return ValueGetter->GetValueId(*this, InNode);
}

////////////////////////////////////////////////////////////////////////////////////////////////////

TSharedRef<ITableCellValueFormatter> FTableColumn::GetDefaultValueFormatter()
{
	return MakeShared<FTableCellValueFormatter>();
}

////////////////////////////////////////////////////////////////////////////////////////////////////

FText FTableColumn::GetValueAsText(const FBaseTreeNode& InNode) const
{
	return ValueFormatter->FormatValue(*this, InNode);
}

////////////////////////////////////////////////////////////////////////////////////////////////////

FText FTableColumn::GetValueAsTooltipText(const FBaseTreeNode& InNode) const
{
	return ValueFormatter->FormatValueForTooltip(*this, InNode);
}

////////////////////////////////////////////////////////////////////////////////////////////////////

<<<<<<< HEAD
=======
FText FTableColumn::GetValueAsGroupingText(const FBaseTreeNode& InNode) const
{
	return ValueFormatter->FormatValueForGrouping(*this, InNode);
}

////////////////////////////////////////////////////////////////////////////////////////////////////

>>>>>>> d731a049
inline void TrimEndingZero(FString& Str)
{
	const TCHAR* Start = *Str;
	const TCHAR* End = Start + Str.Len();
	const TCHAR* Data = End;
	while (Data != Start)
	{
		--Data;
		if (*Data != TEXT('0'))
		{
			break;
		}
	}
	if (Data != End)
	{
		if (*Data == TEXT('.'))
		{
			--Data;
		}
<<<<<<< HEAD
		Str.LeftInline(Data - Start + 1);
=======
		Str.LeftInline(static_cast<int32>(Data - Start + 1));
>>>>>>> d731a049
	}
}

FString FTableColumn::GetValueAsSerializableString(const FBaseTreeNode& InNode) const
{
	const TOptional<FTableCellValue> Value = GetValue(InNode);
	switch (Value->DataType)
	{
		case ETableCellDataType::Double:
		{
			FString Str = FString::Printf(TEXT("%.9f"), Value->AsDouble());
			TrimEndingZero(Str);
			return Str;
		}
		case ETableCellDataType::Float:
		{
			FString Str = FString::Printf(TEXT("%.6f"), Value->AsFloat());
			TrimEndingZero(Str);
			return Str;
		}
		case ETableCellDataType::Int64:
			return FString::Printf(TEXT("%lli"), Value->AsInt64());
		case ETableCellDataType::Bool:
			return Value->AsBool() ? TEXT("true") : TEXT("false");
		case ETableCellDataType::CString:
			return Value->AsString();
		case ETableCellDataType::Text:
			return Value->AsText().ToString();
		default:
			return GetValueAsText(InNode).ToString();
	}
}

////////////////////////////////////////////////////////////////////////////////////////////////////

} // namespace Insights

#undef LOCTEXT_NAMESPACE<|MERGE_RESOLUTION|>--- conflicted
+++ resolved
@@ -55,8 +55,6 @@
 
 ////////////////////////////////////////////////////////////////////////////////////////////////////
 
-<<<<<<< HEAD
-=======
 FText FTableColumn::GetValueAsGroupingText(const FBaseTreeNode& InNode) const
 {
 	return ValueFormatter->FormatValueForGrouping(*this, InNode);
@@ -64,7 +62,6 @@
 
 ////////////////////////////////////////////////////////////////////////////////////////////////////
 
->>>>>>> d731a049
 inline void TrimEndingZero(FString& Str)
 {
 	const TCHAR* Start = *Str;
@@ -84,11 +81,7 @@
 		{
 			--Data;
 		}
-<<<<<<< HEAD
-		Str.LeftInline(Data - Start + 1);
-=======
 		Str.LeftInline(static_cast<int32>(Data - Start + 1));
->>>>>>> d731a049
 	}
 }
 
