--- conflicted
+++ resolved
@@ -53,13 +53,9 @@
 
 	int32 GetColumnPositionIndex(const FName& ColumnId) const;
 
-<<<<<<< HEAD
-	void GetVisibleColumnsData(const TArray<TSharedPtr<class FBaseTreeNode>>& InNodes, FString& OutData) const;
-=======
 	void GetVisibleColumnsData(const TArray<TSharedPtr<class FBaseTreeNode>>& InNodes, const FName& LogListingName, TCHAR Separator, bool bIncludeHeaders, FString& OutData) const;
 
 	static const FName GetHierarchyColumnId();
->>>>>>> 6bbb88c8
 
 protected:
 	void ResetColumns() { Columns.Reset(); }
