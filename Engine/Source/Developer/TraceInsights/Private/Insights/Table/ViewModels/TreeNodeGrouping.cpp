--- conflicted
+++ resolved
@@ -152,15 +152,6 @@
 
 FName FTreeNodeGroupingByUniqueValueCString::GetGroupName(const TCHAR* Value)
 {
-<<<<<<< HEAD
-	if (Value == nullptr || *Value == TEXT('\0'))
-	{
-		static FName EmptyGroupName(TEXT("N/A"));
-		return EmptyGroupName;
-	}
-
-=======
->>>>>>> 4af6daef
 	FStringView StringView(Value);
 	if (StringView.Len() >= NAME_SIZE)
 	{
@@ -173,15 +164,10 @@
 
 void FTreeNodeGroupingByUniqueValueCString::GroupNodes(const TArray<FTableTreeNodePtr>& Nodes, FTableTreeNode& ParentGroup, TWeakPtr<FTable> InParentTable, IAsyncOperationProgress& InAsyncOperationProgress) const
 {
-<<<<<<< HEAD
-	TMap<const void*, FTableTreeNodePtr> GroupMap; // using void* as TMap<const TCHAR*, T> doesn't allow nullptr to be added
-	FTableTreeNodePtr UnsetGroupPtr = nullptr;
-=======
 	FTableTreeNodePtr UnsetGroupPtr = nullptr; // for unset FTableCellValue
 	FTableTreeNodePtr EmptyGroupPtr = nullptr; // for nullptr and empty strings
 	TMap<const TCHAR*, FTableTreeNodePtr, FDefaultSetAllocator, TStringPointerMapKeyFuncs_DEPRECATED<const TCHAR*, FTableTreeNodePtr>> GroupMap; // for valid strings
 	TMap<FName, FTableTreeNodePtr> GroupNameMap; // for valid strings
->>>>>>> 4af6daef
 
 	ParentGroup.ClearChildren();
 
@@ -194,11 +180,7 @@
 
 		if (NodePtr->IsGroup())
 		{
-<<<<<<< HEAD
-			ParentGroup.AddChildAndSetGroupPtr(NodePtr);
-=======
 			ParentGroup.AddChildAndSetParent(NodePtr);
->>>>>>> 4af6daef
 			continue;
 		}
 
@@ -209,21 +191,6 @@
 		if (CellValue.IsSet())
 		{
 			const TCHAR* Value = CellValue.GetValue().CString;
-<<<<<<< HEAD
-
-			FTableTreeNodePtr* GroupPtrPtr = GroupMap.Find(Value);
-			if (!GroupPtrPtr)
-			{
-				const FName GroupName = GetGroupName(Value);
-				GroupPtr = MakeShared<FTableTreeNode>(GroupName, InParentTable);
-				GroupPtr->SetExpansion(false);
-				ParentGroup.AddChildAndSetGroupPtr(GroupPtr);
-				GroupMap.Add(Value, GroupPtr);
-			}
-			else
-			{
-				GroupPtr = *GroupPtrPtr;
-=======
 			if (Value != nullptr && Value[0] != TEXT('\0'))
 			{
 				FTableTreeNodePtr* GroupPtrPtr = GroupMap.Find(Value);
@@ -258,7 +225,6 @@
 					ParentGroup.AddChildAndSetParent(EmptyGroupPtr);
 				}
 				GroupPtr = EmptyGroupPtr;
->>>>>>> 4af6daef
 			}
 		}
 		else
@@ -267,20 +233,12 @@
 			{
 				UnsetGroupPtr = MakeShared<FTableTreeNode>(FName(TEXT("<unset>")), InParentTable);
 				UnsetGroupPtr->SetExpansion(false);
-<<<<<<< HEAD
-				ParentGroup.AddChildAndSetGroupPtr(UnsetGroupPtr);
-=======
 				ParentGroup.AddChildAndSetParent(UnsetGroupPtr);
->>>>>>> 4af6daef
 			}
 			GroupPtr = UnsetGroupPtr;
 		}
 
-<<<<<<< HEAD
-		GroupPtr->AddChildAndSetGroupPtr(NodePtr);
-=======
 		GroupPtr->AddChildAndSetParent(NodePtr);
->>>>>>> 4af6daef
 	}
 }
 
@@ -385,11 +343,7 @@
 
 		if (NodePtr->IsGroup())
 		{
-<<<<<<< HEAD
-			ParentGroup.AddChildAndSetGroupPtr(NodePtr);
-=======
 			ParentGroup.AddChildAndSetParent(NodePtr);
->>>>>>> 4af6daef
 			continue;
 		}
 
@@ -428,11 +382,7 @@
 						{
 							FTableTreeNodePtr GroupPtr = MakeShared<FTableTreeNode>(DirName, InParentTable);
 							GroupPtr->SetExpansion(false);
-<<<<<<< HEAD
-							Directory->Node->AddChildAndSetGroupPtr(GroupPtr);
-=======
 							Directory->Node->AddChildAndSetParent(GroupPtr);
->>>>>>> 4af6daef
 							Directory = new FDirectory(DirName, Directory, GroupPtr.Get());
 							Directory->Parent->ChildrenMap.Add(DirName, Directory);
 							Directories.Add(Directory);
@@ -453,11 +403,7 @@
 
 		if (Directory != Root)
 		{
-<<<<<<< HEAD
-			Directory->Node->AddChildAndSetGroupPtr(NodePtr);
-=======
 			Directory->Node->AddChildAndSetParent(NodePtr);
->>>>>>> 4af6daef
 		}
 		else
 		{
@@ -466,17 +412,10 @@
 				static FName NotAvailableName(TEXT("N/A"));
 				FTableTreeNodePtr NotAvailableNode = MakeShared<FTableTreeNode>(NotAvailableName, InParentTable);
 				NotAvailableNode->SetExpansion(false);
-<<<<<<< HEAD
-				ParentGroup.AddChildAndSetGroupPtr(NotAvailableNode);
-				UnsetGroupPtr = NotAvailableNode.Get();
-			}
-			UnsetGroupPtr->AddChildAndSetGroupPtr(NodePtr);
-=======
 				ParentGroup.AddChildAndSetParent(NotAvailableNode);
 				UnsetGroupPtr = NotAvailableNode.Get();
 			}
 			UnsetGroupPtr->AddChildAndSetParent(NodePtr);
->>>>>>> 4af6daef
 		}
 	}
 
