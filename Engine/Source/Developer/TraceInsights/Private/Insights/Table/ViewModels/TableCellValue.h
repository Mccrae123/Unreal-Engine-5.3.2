// Copyright Epic Games, Inc. All Rights Reserved.

#pragma once

#include "CoreMinimal.h"

////////////////////////////////////////////////////////////////////////////////////////////////////

enum class ETableCellDataType : uint32
{
	Unknown,

	// Basic types.
	Bool,
	//Int32,
	Int64,
	Float,
	Double,
	CString,

	// Custom types.
	Custom,
<<<<<<< HEAD
	Custom_Text, // FTextCustomTableCellValue
	Text = Custom_Text,
=======
	Text, // FTextCustomTableCellValue
>>>>>>> 6bbb88c8

	/** Invalid enum type, may be used as a number of enumerations. */
	InvalidOrMax,
};

////////////////////////////////////////////////////////////////////////////////////////////////////

class ICustomTableCellValue
{
public:
	virtual bool AsBool() const = 0;
	virtual int64 AsInt64() const = 0;
	virtual double AsDouble() const = 0;
	virtual FText AsText() const = 0;
};

////////////////////////////////////////////////////////////////////////////////////////////////////

class FTextCustomTableCellValue : public ICustomTableCellValue
{
public:
	FTextCustomTableCellValue(const FText& InText) : Text(InText) {}
	virtual ~FTextCustomTableCellValue() {}

	virtual bool AsBool() const override { return false; }
	virtual int64 AsInt64() const override { return 0; }
	virtual double AsDouble() const override { return 0.0; }
	virtual FText AsText() const override { return Text; }

	const FText& GetText() const { return Text; }

private:
	const FText Text;
};

<<<<<<< HEAD

=======
>>>>>>> 6bbb88c8
////////////////////////////////////////////////////////////////////////////////////////////////////

struct FTableCellValue
{
public:
	FTableCellValue() : DataType(ETableCellDataType::Unknown) {}

<<<<<<< HEAD
	FTableCellValue(bool Value) : DataType(ETableCellDataType::Bool), Bool(Value) {}
	FTableCellValue(int64 Value) : DataType(ETableCellDataType::Int64), Int64(Value) {}
	FTableCellValue(float Value) : DataType(ETableCellDataType::Float), Float(Value) {}
	FTableCellValue(double Value) : DataType(ETableCellDataType::Double), Double(Value) {}
	FTableCellValue(const TCHAR* Value) : DataType(ETableCellDataType::CString), CString(Value) {}
	FTableCellValue(TSharedPtr<ICustomTableCellValue> Value) : DataType(ETableCellDataType::Custom), Custom(Value) {}
	FTableCellValue(const FText& Value) : DataType(ETableCellDataType::Custom_Text), Custom(MakeShared<FTextCustomTableCellValue>(Value)) {}
=======
	explicit FTableCellValue(bool Value) : DataType(ETableCellDataType::Bool), Bool(Value) {}
	explicit FTableCellValue(int64 Value) : DataType(ETableCellDataType::Int64), Int64(Value) {}
	explicit FTableCellValue(float Value) : DataType(ETableCellDataType::Float), Float(Value) {}
	explicit FTableCellValue(double Value) : DataType(ETableCellDataType::Double), Double(Value) {}
	explicit FTableCellValue(const TCHAR* Value) : DataType(ETableCellDataType::CString), CString(Value) {}
	explicit FTableCellValue(TSharedPtr<ICustomTableCellValue> Value) : DataType(ETableCellDataType::Custom), Custom(Value) {}
	explicit FTableCellValue(const FText& Value) : DataType(ETableCellDataType::Text), Custom(MakeShared<FTextCustomTableCellValue>(Value)) {}
>>>>>>> 6bbb88c8

	bool AsBool() const
	{
		switch (DataType)
		{
			case ETableCellDataType::Unknown:	return false;
			case ETableCellDataType::Bool:		return Bool;
			case ETableCellDataType::Int64:		return Int64 != 0;
			case ETableCellDataType::Float:		return Float != 0.0f;
			case ETableCellDataType::Double:	return Double != 0.0;
			case ETableCellDataType::CString:	return CString != nullptr;
			default:							return Custom.IsValid() ? Custom->AsBool() : false;
		}
	}

	int64 AsInt64() const
	{
		switch (DataType)
		{
			case ETableCellDataType::Unknown:	return 0;
			case ETableCellDataType::Bool:		return Bool ? 1 : 0;
			case ETableCellDataType::Int64:		return Int64;
			case ETableCellDataType::Float:		return static_cast<int64>(Float);
			case ETableCellDataType::Double:	return static_cast<int64>(Double);
			case ETableCellDataType::CString:	return FCString::Atoi64(CString);
			default:							return Custom.IsValid() ? Custom->AsInt64() : 0;
		}
	}

	float AsFloat() const
	{
		switch (DataType)
		{
			case ETableCellDataType::Unknown:	return 0.0f;
			case ETableCellDataType::Bool:		return Bool ? 1.0f : 0.0f;
			case ETableCellDataType::Int64:		return static_cast<float>(Int64);
			case ETableCellDataType::Float:		return Float;
			case ETableCellDataType::Double:	return static_cast<float>(Double);
			case ETableCellDataType::CString:	return FCString::Atof(CString);
			default:							return Custom.IsValid() ? static_cast<float>(Custom->AsDouble()) : 0.0f;
		}
	}

<<<<<<< HEAD
	float AsDouble() const
=======
	double AsDouble() const
>>>>>>> 6bbb88c8
	{
		switch (DataType)
		{
			case ETableCellDataType::Unknown:	return 0.0;
			case ETableCellDataType::Bool:		return Bool ? 1.0 : 0.0;
			case ETableCellDataType::Int64:		return static_cast<double>(Int64);
			case ETableCellDataType::Float:		return static_cast<double>(Float);
			case ETableCellDataType::Double:	return Double;
			case ETableCellDataType::CString:	return FCString::Atod(CString);
			default:							return Custom.IsValid() ? Custom->AsDouble() : 0.0;
		}
	}

	FString AsString() const
	{
		switch (DataType)
		{
			case ETableCellDataType::Unknown:	return FString();
			case ETableCellDataType::Bool:		return Bool ? FString(TEXT("True")) : FString(TEXT("False"));
			case ETableCellDataType::Int64:		return FString::Printf(TEXT("%lld"), Int64);
			case ETableCellDataType::Float:		return FString::Printf(TEXT("%f"), Float);
			case ETableCellDataType::Double:	return FString::Printf(TEXT("%f"), Double);
			case ETableCellDataType::CString:	return FString(CString);
			default:							return Custom.IsValid() ? Custom->AsText().ToString() : FString();
		}
		return FString();
	}

	FText AsText() const
	{
		switch (DataType)
		{
			case ETableCellDataType::Unknown:	return FText::GetEmpty();
			case ETableCellDataType::Bool:		return Bool ? NSLOCTEXT("Table", "Bool_True", "True") : NSLOCTEXT("Table", "Bool_False", "False");
			case ETableCellDataType::Int64:		return FText::AsNumber(Int64);
			case ETableCellDataType::Float:		return FText::AsNumber(Float);
			case ETableCellDataType::Double:	return FText::AsNumber(Double);
			case ETableCellDataType::CString:	return FText::FromString(FString(CString));
			default:							return Custom.IsValid() ? Custom->AsText() : FText::GetEmpty();
		}
	}

	const FText& GetText() const
	{
<<<<<<< HEAD
		if (DataType == ETableCellDataType::Custom_Text && Custom.IsValid())
=======
		if (DataType == ETableCellDataType::Text && Custom.IsValid())
>>>>>>> 6bbb88c8
		{
			return StaticCastSharedPtr<FTextCustomTableCellValue>(Custom)->GetText();
		}
		return FText::GetEmpty();
	}

public:
	ETableCellDataType DataType;

	union
	{
		bool Bool;
		int64 Int64;
		float Float;
		double Double;
		const TCHAR* CString; // should be valid for the lieftime of the owner table
	};

	TSharedPtr<ICustomTableCellValue> Custom;
};

////////////////////////////////////////////////////////////////////////////////////////////////////<|MERGE_RESOLUTION|>--- conflicted
+++ resolved
@@ -20,12 +20,7 @@
 
 	// Custom types.
 	Custom,
-<<<<<<< HEAD
-	Custom_Text, // FTextCustomTableCellValue
-	Text = Custom_Text,
-=======
 	Text, // FTextCustomTableCellValue
->>>>>>> 6bbb88c8
 
 	/** Invalid enum type, may be used as a number of enumerations. */
 	InvalidOrMax,
@@ -61,10 +56,6 @@
 	const FText Text;
 };
 
-<<<<<<< HEAD
-
-=======
->>>>>>> 6bbb88c8
 ////////////////////////////////////////////////////////////////////////////////////////////////////
 
 struct FTableCellValue
@@ -72,15 +63,6 @@
 public:
 	FTableCellValue() : DataType(ETableCellDataType::Unknown) {}
 
-<<<<<<< HEAD
-	FTableCellValue(bool Value) : DataType(ETableCellDataType::Bool), Bool(Value) {}
-	FTableCellValue(int64 Value) : DataType(ETableCellDataType::Int64), Int64(Value) {}
-	FTableCellValue(float Value) : DataType(ETableCellDataType::Float), Float(Value) {}
-	FTableCellValue(double Value) : DataType(ETableCellDataType::Double), Double(Value) {}
-	FTableCellValue(const TCHAR* Value) : DataType(ETableCellDataType::CString), CString(Value) {}
-	FTableCellValue(TSharedPtr<ICustomTableCellValue> Value) : DataType(ETableCellDataType::Custom), Custom(Value) {}
-	FTableCellValue(const FText& Value) : DataType(ETableCellDataType::Custom_Text), Custom(MakeShared<FTextCustomTableCellValue>(Value)) {}
-=======
 	explicit FTableCellValue(bool Value) : DataType(ETableCellDataType::Bool), Bool(Value) {}
 	explicit FTableCellValue(int64 Value) : DataType(ETableCellDataType::Int64), Int64(Value) {}
 	explicit FTableCellValue(float Value) : DataType(ETableCellDataType::Float), Float(Value) {}
@@ -88,7 +70,6 @@
 	explicit FTableCellValue(const TCHAR* Value) : DataType(ETableCellDataType::CString), CString(Value) {}
 	explicit FTableCellValue(TSharedPtr<ICustomTableCellValue> Value) : DataType(ETableCellDataType::Custom), Custom(Value) {}
 	explicit FTableCellValue(const FText& Value) : DataType(ETableCellDataType::Text), Custom(MakeShared<FTextCustomTableCellValue>(Value)) {}
->>>>>>> 6bbb88c8
 
 	bool AsBool() const
 	{
@@ -132,11 +113,7 @@
 		}
 	}
 
-<<<<<<< HEAD
-	float AsDouble() const
-=======
 	double AsDouble() const
->>>>>>> 6bbb88c8
 	{
 		switch (DataType)
 		{
@@ -181,11 +158,7 @@
 
 	const FText& GetText() const
 	{
-<<<<<<< HEAD
-		if (DataType == ETableCellDataType::Custom_Text && Custom.IsValid())
-=======
 		if (DataType == ETableCellDataType::Text && Custom.IsValid())
->>>>>>> 6bbb88c8
 		{
 			return StaticCastSharedPtr<FTextCustomTableCellValue>(Custom)->GetText();
 		}
