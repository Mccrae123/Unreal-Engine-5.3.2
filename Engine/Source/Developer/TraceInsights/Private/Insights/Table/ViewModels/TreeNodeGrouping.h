--- conflicted
+++ resolved
@@ -124,14 +124,7 @@
 
 private:
 	static Type GetValue(const FTableCellValue& CellValue);
-<<<<<<< HEAD
-	static FText GetValueAsText(const FTableColumn& Column, const FTableTreeNode& Node)
-	{
-		return Column.GetValueAsTooltipText(Node);
-	}
-=======
 	static FName GetGroupName(const FTableColumn& Column, const FTableTreeNode& Node);
->>>>>>> d731a049
 };
 
 template<typename Type>
@@ -185,18 +178,8 @@
 			FTableTreeNodePtr* GroupPtrPtr = GroupMap.Find(Value);
 			if (!GroupPtrPtr)
 			{
-<<<<<<< HEAD
-				FText ValueAsText = GetValueAsText(Column, *NodePtr);
-				FStringView GroupName(ValueAsText.ToString());
-				if (GroupName.Len() >= NAME_SIZE)
-				{
-					GroupName = FStringView(GroupName.GetData(), NAME_SIZE - 1);
-				}
-				GroupPtr = MakeShared<FTableTreeNode>(FName(GroupName, 0), InParentTable);
-=======
 				const FName GroupName = GetGroupName(Column, *NodePtr);
 				GroupPtr = MakeShared<FTableTreeNode>(GroupName, InParentTable);
->>>>>>> d731a049
 				GroupPtr->SetExpansion(false);
 				ParentGroup.AddChildAndSetGroupPtr(GroupPtr);
 				GroupMap.Add(Value, GroupPtr);
