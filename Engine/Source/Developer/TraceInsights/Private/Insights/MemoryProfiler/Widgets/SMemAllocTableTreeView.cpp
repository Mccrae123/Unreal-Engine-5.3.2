--- conflicted
+++ resolved
@@ -2,10 +2,7 @@
 
 #include "SMemAllocTableTreeView.h"
 
-<<<<<<< HEAD
-=======
 #include "Containers/Set.h"
->>>>>>> d731a049
 #include "Framework/MultiBox/MultiBoxBuilder.h"
 #include "GenericPlatform/GenericPlatformMisc.h"
 #include "ISourceCodeAccessModule.h"
@@ -13,28 +10,18 @@
 #include "Modules/ModuleManager.h"
 #include "SlateOptMacros.h"
 #include "Styling/AppStyle.h"
-<<<<<<< HEAD
-#include "TraceServices/AnalysisService.h"
-=======
 #include "Widgets/Images/SImage.h"
 #include "Widgets/Input/SCheckBox.h"
 #include "Widgets/SToolTip.h"
 
 // TraceServices
 #include "Common/ProviderLock.h"
->>>>>>> d731a049
 #include "TraceServices/Model/AllocationsProvider.h"
 #include "TraceServices/Model/Callstack.h"
 #include "TraceServices/Model/Definitions.h"
 #include "TraceServices/Model/MetadataProvider.h"
 #include "TraceServices/Model/Modules.h"
-<<<<<<< HEAD
-#include "Widgets/Images/SImage.h"
-#include "Widgets/Input/SCheckBox.h"
-#include "Widgets/SToolTip.h"
-=======
 #include "TraceServices/Model/Strings.h"
->>>>>>> d731a049
 
 // Insights
 #include "Insights/InsightsStyle.h"
@@ -68,7 +55,6 @@
 SMemAllocTableTreeView::SMemAllocTableTreeView()
 {
 	bRunInAsyncMode = true;
-	InitAvailableViewPresets();
 }
 
 ////////////////////////////////////////////////////////////////////////////////////////////////////
@@ -165,11 +151,7 @@
 						continue;
 					}
 
-<<<<<<< HEAD
-					FName NodeName(Alloc->bIsBlock ? BaseHeapName : BaseNodeName, Alloc->GetStartEventIndex() + 1);
-=======
 					FName NodeName(Alloc->bIsBlock ? BaseHeapName : BaseNodeName, static_cast<int32>(Alloc->GetStartEventIndex() + 1));
->>>>>>> d731a049
 					FMemAllocNodePtr NodePtr = MakeShared<FMemAllocNode>(NodeName, MemAllocTable, AllocIndex);
 					TableTreeNodes.Add(NodePtr);
 				}
@@ -403,28 +385,15 @@
 				{
 					const TraceServices::IAllocationsProvider::FAllocation* Allocation = Result->Get(AllocIndex);
 					FMemoryAlloc& Alloc = Allocs[AllocsDestIndex];
-<<<<<<< HEAD
+
 					Alloc.StartEventIndex = Allocation->GetStartEventIndex();
 					Alloc.EndEventIndex = Allocation->GetEndEventIndex();
-=======
-
-					Alloc.StartEventIndex = Allocation->GetStartEventIndex();
-					Alloc.EndEventIndex = Allocation->GetEndEventIndex();
-
->>>>>>> d731a049
+
 					Alloc.StartTime = Allocation->GetStartTime();
 					Alloc.EndTime = Allocation->GetEndTime();
 
 					Alloc.Address = Allocation->GetAddress();
 					Alloc.Size = int64(Allocation->GetSize());
-<<<<<<< HEAD
-					Alloc.Tag = Provider.GetTagName(Allocation->GetTag());
-					Alloc.Callstack = Allocation->GetCallstack();
-					Alloc.RootHeap = Allocation->GetRootHeap();
-					Alloc.bIsBlock = Allocation->IsHeap();
-					check(Alloc.Callstack != nullptr);
-
-=======
 
 					Alloc.TagId = Allocation->GetTag();
 					Alloc.Tag = Provider.GetTagFullPath(Allocation->GetTag());
@@ -478,7 +447,6 @@
 					Alloc.bIsBlock = Allocation->IsHeap();
 
 					Alloc.bIsDecline = false;
->>>>>>> d731a049
 					if (Rule->GetValue() == TraceServices::IAllocationsProvider::EQueryRule::aAfaBf)
 					{
 						if (Alloc.StartTime <= TimeMarkers[0] && Alloc.EndTime <= TimeMarkers[1]) // decline
@@ -590,15 +558,9 @@
 		.VAlign(VAlign_Center)
 		[
 			SNew(SBox)
-<<<<<<< HEAD
-			.MinDesiredWidth(150)
-			[
-				SAssignNew(PresetComboBox, SComboBox<TSharedRef<IViewPreset>>)
-=======
 			.MinDesiredWidth(150.0f)
 			[
 				SAssignNew(PresetComboBox, SComboBox<TSharedRef<ITableTreeViewPreset>>)
->>>>>>> d731a049
 				.ToolTipText(this, &SMemAllocTableTreeView::ViewPreset_GetSelectedToolTipText)
 				.OptionsSource(GetAvailableViewPresets())
 				.OnSelectionChanged(this, &SMemAllocTableTreeView::ViewPreset_OnSelectionChanged)
@@ -610,11 +572,7 @@
 			]
 		];
 
-<<<<<<< HEAD
-	//for (const TSharedRef<IViewPreset>& ViewPreset : AvailableViewPresets)
-=======
 	//for (const TSharedRef<ITableTreeViewPreset>& ViewPreset : AvailableViewPresets)
->>>>>>> d731a049
 	//{
 	//	Box->AddSlot()
 	//		.AutoWidth()
@@ -623,11 +581,7 @@
 	//			SNew(SButton)
 	//			.Text(ViewPreset->GetName())
 	//			.ToolTipText(ViewPreset->GetToolTip())
-<<<<<<< HEAD
-	//			.OnClicked(this, &SMemAllocTableTreeView::OnApplyViewPreset, (const IViewPreset*)&ViewPreset.Get())
-=======
 	//			.OnClicked(this, &SMemAllocTableTreeView::OnApplyViewPreset, (const ITableTreeViewPreset*)&ViewPreset.Get())
->>>>>>> d731a049
 	//		];
 	//}
 
@@ -648,9 +602,8 @@
 {
 	//////////////////////////////////////////////////
 	// Default View
-<<<<<<< HEAD
-
-	class FDefaultViewPreset : public IViewPreset
+
+	class FDefaultViewPreset : public ITableTreeViewPreset
 	{
 	public:
 		virtual FText GetName() const override
@@ -672,188 +625,6 @@
 		virtual void SetCurrentGroupings(const TArray<TSharedPtr<FTreeNodeGrouping>>& InAvailableGroupings, TArray<TSharedPtr<FTreeNodeGrouping>>& InOutCurrentGroupings) const override
 		{
 			InOutCurrentGroupings.Reset();
-
-			check(InAvailableGroupings[0]->Is<FTreeNodeGroupingFlat>());
-			InOutCurrentGroupings.Add(InAvailableGroupings[0]);
-		}
-		virtual void GetColumnConfigSet(TArray<FColumnConfig>& InOutConfigSet) const override
-		{
-			InOutConfigSet.Add({ FTable::GetHierarchyColumnId(),          true, 200.0f });
-			InOutConfigSet.Add({ FMemAllocTableColumns::CountColumnId,    true, 100.0f });
-			InOutConfigSet.Add({ FMemAllocTableColumns::SizeColumnId,     true, 100.0f });
-			InOutConfigSet.Add({ FMemAllocTableColumns::TagColumnId,      true, 120.0f });
-			InOutConfigSet.Add({ FMemAllocTableColumns::FunctionColumnId, true, 550.0f });
-		}
-	};
-	AvailableViewPresets.Add(MakeShared<FDefaultViewPreset>());
-
-	//////////////////////////////////////////////////
-	// Detailed View
-
-	class FDetailedViewPreset : public IViewPreset
-=======
-
-	class FDefaultViewPreset : public ITableTreeViewPreset
->>>>>>> d731a049
-	{
-	public:
-		virtual FText GetName() const override
-		{
-<<<<<<< HEAD
-			return LOCTEXT("Detailed_PresetName", "Detailed");
-		}
-		virtual FText GetToolTip() const override
-		{
-			return LOCTEXT("Detailed_PresetToolTip", "Detailed View\nConfigure the tree view to show detailed allocation info.");
-=======
-			return LOCTEXT("Default_PresetName", "Default");
-		}
-		virtual FText GetToolTip() const override
-		{
-			return LOCTEXT("Default_PresetToolTip", "Default View\nConfigure the tree view to show default allocation info.");
->>>>>>> d731a049
-		}
-		virtual FName GetSortColumn() const override
-		{
-			return FTable::GetHierarchyColumnId();
-		}
-		virtual EColumnSortMode::Type GetSortMode() const override
-		{
-			return EColumnSortMode::Type::Ascending;
-		}
-		virtual void SetCurrentGroupings(const TArray<TSharedPtr<FTreeNodeGrouping>>& InAvailableGroupings, TArray<TSharedPtr<FTreeNodeGrouping>>& InOutCurrentGroupings) const override
-		{
-			InOutCurrentGroupings.Reset();
-<<<<<<< HEAD
-
-			check(InAvailableGroupings[0]->Is<FTreeNodeGroupingFlat>());
-			InOutCurrentGroupings.Add(InAvailableGroupings[0]);
-		}
-		virtual void GetColumnConfigSet(TArray<FColumnConfig>& InOutConfigSet) const override
-		{
-			InOutConfigSet.Add({ FTable::GetHierarchyColumnId(),                 true, 200.0f });
-			InOutConfigSet.Add({ FMemAllocTableColumns::StartEventIndexColumnId, true, 100.0f });
-			InOutConfigSet.Add({ FMemAllocTableColumns::EndEventIndexColumnId,   true, 100.0f });
-			InOutConfigSet.Add({ FMemAllocTableColumns::EventDistanceColumnId,   true, 100.0f });
-			InOutConfigSet.Add({ FMemAllocTableColumns::StartTimeColumnId,       true, 100.0f });
-			InOutConfigSet.Add({ FMemAllocTableColumns::EndTimeColumnId,         true, 100.0f });
-			InOutConfigSet.Add({ FMemAllocTableColumns::DurationColumnId,        true, 100.0f });
-			InOutConfigSet.Add({ FMemAllocTableColumns::AddressColumnId,         true, 120.0f });
-			InOutConfigSet.Add({ FMemAllocTableColumns::MemoryPageColumnId,      true, 120.0f });
-			InOutConfigSet.Add({ FMemAllocTableColumns::CountColumnId,           true, 100.0f });
-			InOutConfigSet.Add({ FMemAllocTableColumns::SizeColumnId,            true, 100.0f });
-			InOutConfigSet.Add({ FMemAllocTableColumns::TagColumnId,             true, 120.0f });
-			InOutConfigSet.Add({ FMemAllocTableColumns::FunctionColumnId,        true, 550.0f });
-		}
-	};
-	AvailableViewPresets.Add(MakeShared<FDetailedViewPreset>());
-
-	//////////////////////////////////////////////////
-	// Heap Breakdown View
-
-	class FHeapViewPreset : public IViewPreset
-	{
-	public:
-		virtual FText GetName() const override
-		{
-			return LOCTEXT("Heap_PresetName", "Heap");
-		}
-		virtual FText GetToolTip() const override
-		{
-			return LOCTEXT("Heap_PresetToolTip", "Heap Breakdown View\nConfigure the tree view to show a breakdown of allocations by their parent heap type.");
-		}
-		virtual FName GetSortColumn() const override
-		{
-			return FMemAllocTableColumns::SizeColumnId;
-		}
-		virtual EColumnSortMode::Type GetSortMode() const override
-		{
-			return EColumnSortMode::Type::Descending;
-		}
-		virtual void SetCurrentGroupings(const TArray<TSharedPtr<FTreeNodeGrouping>>& InAvailableGroupings, TArray<TSharedPtr<FTreeNodeGrouping>>& InOutCurrentGroupings) const override
-		{
-			InOutCurrentGroupings.Reset();
-
-			//check(InAvailableGroupings[0]->Is<FTreeNodeGroupingFlat>());
-			//InOutCurrentGroupings.Add(InAvailableGroupings[0]);
-
-			const TSharedPtr<FTreeNodeGrouping>* HeapGrouping = InAvailableGroupings.FindByPredicate(
-				[](TSharedPtr<FTreeNodeGrouping>& Grouping)
-				{
-					return Grouping->Is<FMemAllocGroupingByHeap>();
-				});
-			if (HeapGrouping)
-			{
-				InOutCurrentGroupings.Add(*HeapGrouping);
-			}
-		}
-		virtual void GetColumnConfigSet(TArray<FColumnConfig>& InOutConfigSet) const override
-		{
-			InOutConfigSet.Add({ FTable::GetHierarchyColumnId(),          true, 400.0f });
-			InOutConfigSet.Add({ FMemAllocTableColumns::CountColumnId,    true, 100.0f });
-			InOutConfigSet.Add({ FMemAllocTableColumns::SizeColumnId,     true, 100.0f });
-			InOutConfigSet.Add({ FMemAllocTableColumns::TagColumnId,      true, 200.0f });
-			InOutConfigSet.Add({ FMemAllocTableColumns::FunctionColumnId, true, 200.0f });
-		}
-	};
-	AvailableViewPresets.Add(MakeShared<FHeapViewPreset>());
-
-	//////////////////////////////////////////////////
-	// Size Breakdown View
-
-	class FSizeViewPreset : public IViewPreset
-	{
-	public:
-		virtual FText GetName() const override
-		{
-			return LOCTEXT("Size_PresetName", "Size");
-		}
-		virtual FText GetToolTip() const override
-		{
-			return LOCTEXT("Size_PresetToolTip", "Size Breakdown View\nConfigure the tree view to show a breakdown of allocations by their size.");
-		}
-		virtual FName GetSortColumn() const override
-		{
-			return FMemAllocTableColumns::SizeColumnId;
-		}
-		virtual EColumnSortMode::Type GetSortMode() const override
-		{
-			return EColumnSortMode::Type::Descending;
-		}
-		virtual void SetCurrentGroupings(const TArray<TSharedPtr<FTreeNodeGrouping>>& InAvailableGroupings, TArray<TSharedPtr<FTreeNodeGrouping>>& InOutCurrentGroupings) const override
-		{
-			InOutCurrentGroupings.Reset();
-
-			check(InAvailableGroupings[0]->Is<FTreeNodeGroupingFlat>());
-			InOutCurrentGroupings.Add(InAvailableGroupings[0]);
-
-			const TSharedPtr<FTreeNodeGrouping>* SizeGrouping = InAvailableGroupings.FindByPredicate(
-				[](TSharedPtr<FTreeNodeGrouping>& Grouping)
-				{
-					return Grouping->Is<FMemAllocGroupingBySize>();
-				});
-			if (SizeGrouping)
-			{
-				InOutCurrentGroupings.Add(*SizeGrouping);
-			}
-		}
-		virtual void GetColumnConfigSet(TArray<FColumnConfig>& InOutConfigSet) const override
-		{
-			InOutConfigSet.Add({ FTable::GetHierarchyColumnId(),          true, 200.0f });
-			InOutConfigSet.Add({ FMemAllocTableColumns::AddressColumnId,  true, 120.0f });
-			InOutConfigSet.Add({ FMemAllocTableColumns::CountColumnId,    true, 100.0f });
-			InOutConfigSet.Add({ FMemAllocTableColumns::SizeColumnId,     true, 100.0f });
-			InOutConfigSet.Add({ FMemAllocTableColumns::TagColumnId,      true, 120.0f });
-			InOutConfigSet.Add({ FMemAllocTableColumns::FunctionColumnId, true, 400.0f });
-		}
-	};
-	AvailableViewPresets.Add(MakeShared<FSizeViewPreset>());
-
-	//////////////////////////////////////////////////
-	// Tag Breakdown View
-
-	class FTagViewPreset : public IViewPreset
-=======
 
 			check(InAvailableGroupings[0]->Is<FTreeNodeGroupingFlat>());
 			InOutCurrentGroupings.Add(InAvailableGroupings[0]);
@@ -924,12 +695,111 @@
 	// Heap Breakdown View
 
 	class FHeapViewPreset : public ITableTreeViewPreset
->>>>>>> d731a049
 	{
 	public:
 		virtual FText GetName() const override
 		{
-<<<<<<< HEAD
+			return LOCTEXT("Heap_PresetName", "Heap");
+		}
+		virtual FText GetToolTip() const override
+		{
+			return LOCTEXT("Heap_PresetToolTip", "Heap Breakdown View\nConfigure the tree view to show a breakdown of allocations by their parent heap type.");
+		}
+		virtual FName GetSortColumn() const override
+		{
+			return FMemAllocTableColumns::SizeColumnId;
+		}
+		virtual EColumnSortMode::Type GetSortMode() const override
+		{
+			return EColumnSortMode::Type::Descending;
+		}
+		virtual void SetCurrentGroupings(const TArray<TSharedPtr<FTreeNodeGrouping>>& InAvailableGroupings, TArray<TSharedPtr<FTreeNodeGrouping>>& InOutCurrentGroupings) const override
+		{
+			InOutCurrentGroupings.Reset();
+
+			//check(InAvailableGroupings[0]->Is<FTreeNodeGroupingFlat>());
+			//InOutCurrentGroupings.Add(InAvailableGroupings[0]);
+
+			const TSharedPtr<FTreeNodeGrouping>* HeapGrouping = InAvailableGroupings.FindByPredicate(
+				[](TSharedPtr<FTreeNodeGrouping>& Grouping)
+				{
+					return Grouping->Is<FMemAllocGroupingByHeap>();
+				});
+			if (HeapGrouping)
+			{
+				InOutCurrentGroupings.Add(*HeapGrouping);
+			}
+		}
+		virtual void GetColumnConfigSet(TArray<FTableColumnConfig>& InOutConfigSet) const override
+		{
+			InOutConfigSet.Add({ FTable::GetHierarchyColumnId(),          true, 400.0f });
+			InOutConfigSet.Add({ FMemAllocTableColumns::CountColumnId,    true, 100.0f });
+			InOutConfigSet.Add({ FMemAllocTableColumns::SizeColumnId,     true, 100.0f });
+			InOutConfigSet.Add({ FMemAllocTableColumns::TagColumnId,      true, 200.0f });
+			InOutConfigSet.Add({ FMemAllocTableColumns::FunctionColumnId, true, 200.0f });
+		}
+	};
+	AvailableViewPresets.Add(MakeShared<FHeapViewPreset>());
+
+	//////////////////////////////////////////////////
+	// Size Breakdown View
+
+	class FSizeViewPreset : public ITableTreeViewPreset
+	{
+	public:
+		virtual FText GetName() const override
+		{
+			return LOCTEXT("Size_PresetName", "Size");
+		}
+		virtual FText GetToolTip() const override
+		{
+			return LOCTEXT("Size_PresetToolTip", "Size Breakdown View\nConfigure the tree view to show a breakdown of allocations by their size.");
+		}
+		virtual FName GetSortColumn() const override
+		{
+			return FMemAllocTableColumns::SizeColumnId;
+		}
+		virtual EColumnSortMode::Type GetSortMode() const override
+		{
+			return EColumnSortMode::Type::Descending;
+		}
+		virtual void SetCurrentGroupings(const TArray<TSharedPtr<FTreeNodeGrouping>>& InAvailableGroupings, TArray<TSharedPtr<FTreeNodeGrouping>>& InOutCurrentGroupings) const override
+		{
+			InOutCurrentGroupings.Reset();
+
+			check(InAvailableGroupings[0]->Is<FTreeNodeGroupingFlat>());
+			InOutCurrentGroupings.Add(InAvailableGroupings[0]);
+
+			const TSharedPtr<FTreeNodeGrouping>* SizeGrouping = InAvailableGroupings.FindByPredicate(
+				[](TSharedPtr<FTreeNodeGrouping>& Grouping)
+				{
+					return Grouping->Is<FMemAllocGroupingBySize>();
+				});
+			if (SizeGrouping)
+			{
+				InOutCurrentGroupings.Add(*SizeGrouping);
+			}
+		}
+		virtual void GetColumnConfigSet(TArray<FTableColumnConfig>& InOutConfigSet) const override
+		{
+			InOutConfigSet.Add({ FTable::GetHierarchyColumnId(),          true, 200.0f });
+			InOutConfigSet.Add({ FMemAllocTableColumns::AddressColumnId,  true, 120.0f });
+			InOutConfigSet.Add({ FMemAllocTableColumns::CountColumnId,    true, 100.0f });
+			InOutConfigSet.Add({ FMemAllocTableColumns::SizeColumnId,     true, 100.0f });
+			InOutConfigSet.Add({ FMemAllocTableColumns::TagColumnId,      true, 120.0f });
+			InOutConfigSet.Add({ FMemAllocTableColumns::FunctionColumnId, true, 400.0f });
+		}
+	};
+	AvailableViewPresets.Add(MakeShared<FSizeViewPreset>());
+
+	//////////////////////////////////////////////////
+	// Tag Breakdown View
+
+	class FTagViewPreset : public ITableTreeViewPreset
+	{
+	public:
+		virtual FText GetName() const override
+		{
 			return LOCTEXT("Tag_PresetName", "Tags");
 		}
 		virtual FText GetToolTip() const override
@@ -943,42 +813,25 @@
 		virtual EColumnSortMode::Type GetSortMode() const override
 		{
 			return EColumnSortMode::Type::Ascending;
-=======
-			return LOCTEXT("Heap_PresetName", "Heap");
-		}
-		virtual FText GetToolTip() const override
-		{
-			return LOCTEXT("Heap_PresetToolTip", "Heap Breakdown View\nConfigure the tree view to show a breakdown of allocations by their parent heap type.");
-		}
-		virtual FName GetSortColumn() const override
-		{
-			return FMemAllocTableColumns::SizeColumnId;
-		}
-		virtual EColumnSortMode::Type GetSortMode() const override
-		{
-			return EColumnSortMode::Type::Descending;
->>>>>>> d731a049
 		}
 		virtual void SetCurrentGroupings(const TArray<TSharedPtr<FTreeNodeGrouping>>& InAvailableGroupings, TArray<TSharedPtr<FTreeNodeGrouping>>& InOutCurrentGroupings) const override
 		{
 			InOutCurrentGroupings.Reset();
 
-<<<<<<< HEAD
 			check(InAvailableGroupings[0]->Is<FTreeNodeGroupingFlat>());
 			InOutCurrentGroupings.Add(InAvailableGroupings[0]);
 
 			const TSharedPtr<FTreeNodeGrouping>* TagGrouping = InAvailableGroupings.FindByPredicate(
 				[](TSharedPtr<FTreeNodeGrouping>& Grouping)
 				{
-					return Grouping->Is<FTreeNodeGroupingByUniqueValue>() &&
-						   Grouping->As<FTreeNodeGroupingByUniqueValue>().GetColumnId() == FMemAllocTableColumns::TagColumnId;
+					return Grouping->Is<FMemAllocGroupingByTag>();
 				});
 			if (TagGrouping)
 			{
 				InOutCurrentGroupings.Add(*TagGrouping);
 			}
 		}
-		virtual void GetColumnConfigSet(TArray<FColumnConfig>& InOutConfigSet) const override
+		virtual void GetColumnConfigSet(TArray<FTableColumnConfig>& InOutConfigSet) const override
 		{
 			InOutConfigSet.Add({ FTable::GetHierarchyColumnId(),          true, 200.0f });
 			InOutConfigSet.Add({ FMemAllocTableColumns::CountColumnId,    true, 100.0f });
@@ -989,9 +842,122 @@
 	AvailableViewPresets.Add(MakeShared<FTagViewPreset>());
 
 	//////////////////////////////////////////////////
+	// Asset Breakdown View
+
+	class FAssetViewPreset : public ITableTreeViewPreset
+	{
+	public:
+		virtual FText GetName() const override
+		{
+			return LOCTEXT("Asset_PresetName", "Asset");
+		}
+		virtual FText GetToolTip() const override
+		{
+			return LOCTEXT("Asset_PresetToolTip", "Asset Breakdown View\nConfigure the tree view to show a breakdown of allocations by their Asset tag.");
+		}
+		virtual FName GetSortColumn() const override
+		{
+			return FTable::GetHierarchyColumnId();
+		}
+		virtual EColumnSortMode::Type GetSortMode() const override
+		{
+			return EColumnSortMode::Type::Ascending;
+		}
+		virtual void SetCurrentGroupings(const TArray<TSharedPtr<FTreeNodeGrouping>>& InAvailableGroupings, TArray<TSharedPtr<FTreeNodeGrouping>>& InOutCurrentGroupings) const override
+		{
+			InOutCurrentGroupings.Reset();
+
+			check(InAvailableGroupings[0]->Is<FTreeNodeGroupingFlat>());
+			InOutCurrentGroupings.Add(InAvailableGroupings[0]);
+
+			const TSharedPtr<FTreeNodeGrouping>* AssetGrouping = InAvailableGroupings.FindByPredicate(
+				[](TSharedPtr<FTreeNodeGrouping>& Grouping)
+				{
+					return Grouping->Is<FTreeNodeGroupingByPathBreakdown>() &&
+						   Grouping->As<FTreeNodeGroupingByPathBreakdown>().GetColumnId() == FMemAllocTableColumns::AssetColumnId;
+				});
+			if (AssetGrouping)
+			{
+				InOutCurrentGroupings.Add(*AssetGrouping);
+			}
+		}
+		virtual void GetColumnConfigSet(TArray<FTableColumnConfig>& InOutConfigSet) const override
+		{
+			InOutConfigSet.Add({ FTable::GetHierarchyColumnId(),          true, 200.0f });
+			InOutConfigSet.Add({ FMemAllocTableColumns::CountColumnId,    true, 100.0f });
+			InOutConfigSet.Add({ FMemAllocTableColumns::SizeColumnId,     true, 100.0f });
+			InOutConfigSet.Add({ FMemAllocTableColumns::TagColumnId,      true, 120.0f });
+			InOutConfigSet.Add({ FMemAllocTableColumns::FunctionColumnId, true, 400.0f });
+		}
+	};
+	AvailableViewPresets.Add(MakeShared<FAssetViewPreset>());
+
+	//////////////////////////////////////////////////
+	// Class Name Breakdown View
+
+	class FClassNameViewPreset : public ITableTreeViewPreset
+	{
+	public:
+		virtual FText GetName() const override
+		{
+			return LOCTEXT("ClassName_PresetName", "Class Name");
+		}
+		virtual FText GetToolTip() const override
+		{
+			return LOCTEXT("ClassName_PresetToolTip", "Class Breakdown View\nConfigure the tree view to show a breakdown of allocations by their Class name.");
+		}
+		virtual FName GetSortColumn() const override
+		{
+			return FTable::GetHierarchyColumnId();
+		}
+		virtual EColumnSortMode::Type GetSortMode() const override
+		{
+			return EColumnSortMode::Type::Ascending;
+		}
+		virtual void SetCurrentGroupings(const TArray<TSharedPtr<FTreeNodeGrouping>>& InAvailableGroupings, TArray<TSharedPtr<FTreeNodeGrouping>>& InOutCurrentGroupings) const override
+		{
+			InOutCurrentGroupings.Reset();
+
+			check(InAvailableGroupings[0]->Is<FTreeNodeGroupingFlat>());
+			InOutCurrentGroupings.Add(InAvailableGroupings[0]);
+
+			const TSharedPtr<FTreeNodeGrouping>* ClassNameGrouping = InAvailableGroupings.FindByPredicate(
+				[](TSharedPtr<FTreeNodeGrouping>& Grouping)
+				{
+					return Grouping->Is<FTreeNodeGroupingByUniqueValueCString>() &&
+						   Grouping->As<FTreeNodeGroupingByUniqueValueCString>().GetColumnId() == FMemAllocTableColumns::ClassNameColumnId;
+				});
+			if (ClassNameGrouping)
+			{
+				InOutCurrentGroupings.Add(*ClassNameGrouping);
+			}
+
+			const TSharedPtr<FTreeNodeGrouping>* AssetGrouping = InAvailableGroupings.FindByPredicate(
+				[](TSharedPtr<FTreeNodeGrouping>& Grouping)
+				{
+					return Grouping->Is<FTreeNodeGroupingByUniqueValueCString>() &&
+						   Grouping->As<FTreeNodeGroupingByUniqueValueCString>().GetColumnId() == FMemAllocTableColumns::AssetColumnId;
+				});
+			if (AssetGrouping)
+			{
+				InOutCurrentGroupings.Add(*AssetGrouping);
+			}
+		}
+		virtual void GetColumnConfigSet(TArray<FTableColumnConfig>& InOutConfigSet) const override
+		{
+			InOutConfigSet.Add({ FTable::GetHierarchyColumnId(),          true, 200.0f });
+			InOutConfigSet.Add({ FMemAllocTableColumns::CountColumnId,    true, 100.0f });
+			InOutConfigSet.Add({ FMemAllocTableColumns::SizeColumnId,     true, 100.0f });
+			InOutConfigSet.Add({ FMemAllocTableColumns::TagColumnId,      true, 120.0f });
+			InOutConfigSet.Add({ FMemAllocTableColumns::FunctionColumnId, true, 400.0f });
+		}
+	};
+	AvailableViewPresets.Add(MakeShared<FClassNameViewPreset>());
+
+	//////////////////////////////////////////////////
 	// (Inverted) Callstack Breakdown View
 
-	class FCallstackViewPreset : public IViewPreset
+	class FCallstackViewPreset : public ITableTreeViewPreset
 	{
 	public:
 		FCallstackViewPreset(bool bIsInverted)
@@ -1038,7 +1004,7 @@
 				InOutCurrentGroupings.Add(*CallstackGrouping);
 			}
 		}
-		virtual void GetColumnConfigSet(TArray<FColumnConfig>& InOutConfigSet) const override
+		virtual void GetColumnConfigSet(TArray<FTableColumnConfig>& InOutConfigSet) const override
 		{
 			InOutConfigSet.Add({ FTable::GetHierarchyColumnId(),          true, 400.0f });
 			InOutConfigSet.Add({ FMemAllocTableColumns::CountColumnId,    true, 100.0f });
@@ -1054,55 +1020,26 @@
 	AvailableViewPresets.Add(MakeShared<FCallstackViewPreset>(true));
 
 	//////////////////////////////////////////////////
-	// Memory Page Breakdown View
-
-	class FPageViewPreset : public IViewPreset
-=======
-			//check(InAvailableGroupings[0]->Is<FTreeNodeGroupingFlat>());
-			//InOutCurrentGroupings.Add(InAvailableGroupings[0]);
-
-			const TSharedPtr<FTreeNodeGrouping>* HeapGrouping = InAvailableGroupings.FindByPredicate(
-				[](TSharedPtr<FTreeNodeGrouping>& Grouping)
-				{
-					return Grouping->Is<FMemAllocGroupingByHeap>();
-				});
-			if (HeapGrouping)
-			{
-				InOutCurrentGroupings.Add(*HeapGrouping);
-			}
-		}
-		virtual void GetColumnConfigSet(TArray<FTableColumnConfig>& InOutConfigSet) const override
-		{
-			InOutConfigSet.Add({ FTable::GetHierarchyColumnId(),          true, 400.0f });
-			InOutConfigSet.Add({ FMemAllocTableColumns::CountColumnId,    true, 100.0f });
-			InOutConfigSet.Add({ FMemAllocTableColumns::SizeColumnId,     true, 100.0f });
-			InOutConfigSet.Add({ FMemAllocTableColumns::TagColumnId,      true, 200.0f });
-			InOutConfigSet.Add({ FMemAllocTableColumns::FunctionColumnId, true, 200.0f });
-		}
-	};
-	AvailableViewPresets.Add(MakeShared<FHeapViewPreset>());
-
-	//////////////////////////////////////////////////
-	// Size Breakdown View
-
-	class FSizeViewPreset : public ITableTreeViewPreset
+	// Address (4K Page) Breakdown View
+
+	class FPageViewPreset : public ITableTreeViewPreset
 	{
 	public:
 		virtual FText GetName() const override
 		{
-			return LOCTEXT("Size_PresetName", "Size");
+			return LOCTEXT("Page_PresetName", "Address (4K Page)");
 		}
 		virtual FText GetToolTip() const override
 		{
-			return LOCTEXT("Size_PresetToolTip", "Size Breakdown View\nConfigure the tree view to show a breakdown of allocations by their size.");
+			return LOCTEXT("Page_PresetToolTip", "4K Page Breakdown View\nConfigure the tree view to show a breakdown of allocations by their address.\nIt groups allocs into 4K aligned memory pages.");
 		}
 		virtual FName GetSortColumn() const override
 		{
-			return FMemAllocTableColumns::SizeColumnId;
+			return FTable::GetHierarchyColumnId();
 		}
 		virtual EColumnSortMode::Type GetSortMode() const override
 		{
-			return EColumnSortMode::Type::Descending;
+			return EColumnSortMode::Type::Ascending;
 		}
 		virtual void SetCurrentGroupings(const TArray<TSharedPtr<FTreeNodeGrouping>>& InAvailableGroupings, TArray<TSharedPtr<FTreeNodeGrouping>>& InOutCurrentGroupings) const override
 		{
@@ -1111,67 +1048,6 @@
 			check(InAvailableGroupings[0]->Is<FTreeNodeGroupingFlat>());
 			InOutCurrentGroupings.Add(InAvailableGroupings[0]);
 
-			const TSharedPtr<FTreeNodeGrouping>* SizeGrouping = InAvailableGroupings.FindByPredicate(
-				[](TSharedPtr<FTreeNodeGrouping>& Grouping)
-				{
-					return Grouping->Is<FMemAllocGroupingBySize>();
-				});
-			if (SizeGrouping)
-			{
-				InOutCurrentGroupings.Add(*SizeGrouping);
-			}
-		}
-		virtual void GetColumnConfigSet(TArray<FTableColumnConfig>& InOutConfigSet) const override
-		{
-			InOutConfigSet.Add({ FTable::GetHierarchyColumnId(),          true, 200.0f });
-			InOutConfigSet.Add({ FMemAllocTableColumns::AddressColumnId,  true, 120.0f });
-			InOutConfigSet.Add({ FMemAllocTableColumns::CountColumnId,    true, 100.0f });
-			InOutConfigSet.Add({ FMemAllocTableColumns::SizeColumnId,     true, 100.0f });
-			InOutConfigSet.Add({ FMemAllocTableColumns::TagColumnId,      true, 120.0f });
-			InOutConfigSet.Add({ FMemAllocTableColumns::FunctionColumnId, true, 400.0f });
-		}
-	};
-	AvailableViewPresets.Add(MakeShared<FSizeViewPreset>());
-
-	//////////////////////////////////////////////////
-	// Tag Breakdown View
-
-	class FTagViewPreset : public ITableTreeViewPreset
->>>>>>> d731a049
-	{
-	public:
-		virtual FText GetName() const override
-		{
-<<<<<<< HEAD
-			return LOCTEXT("Page_PresetName", "Address (4K Page)");
-		}
-		virtual FText GetToolTip() const override
-		{
-			return LOCTEXT("Page_PresetToolTip", "4K Page Breakdown View\nConfigure the tree view to show a breakdown of allocations by their address.\nIt groups allocs into 4K aligned memory pages.");
-=======
-			return LOCTEXT("Tag_PresetName", "Tags");
-		}
-		virtual FText GetToolTip() const override
-		{
-			return LOCTEXT("Tag_PresetToolTip", "Tag Breakdown View\nConfigure the tree view to show a breakdown of allocations by their LLM tag.");
->>>>>>> d731a049
-		}
-		virtual FName GetSortColumn() const override
-		{
-			return FTable::GetHierarchyColumnId();
-		}
-		virtual EColumnSortMode::Type GetSortMode() const override
-		{
-			return EColumnSortMode::Type::Ascending;
-		}
-		virtual void SetCurrentGroupings(const TArray<TSharedPtr<FTreeNodeGrouping>>& InAvailableGroupings, TArray<TSharedPtr<FTreeNodeGrouping>>& InOutCurrentGroupings) const override
-		{
-			InOutCurrentGroupings.Reset();
-
-			check(InAvailableGroupings[0]->Is<FTreeNodeGroupingFlat>());
-			InOutCurrentGroupings.Add(InAvailableGroupings[0]);
-
-<<<<<<< HEAD
 			const TSharedPtr<FTreeNodeGrouping>* MemoryPageGrouping = InAvailableGroupings.FindByPredicate(
 				[](TSharedPtr<FTreeNodeGrouping>& Grouping)
 				{
@@ -1183,345 +1059,6 @@
 				InOutCurrentGroupings.Add(*MemoryPageGrouping);
 			}
 		}
-		virtual void GetColumnConfigSet(TArray<FColumnConfig>& InOutConfigSet) const override
-		{
-			InOutConfigSet.Add({ FTable::GetHierarchyColumnId(),          true, 200.0f });
-			InOutConfigSet.Add({ FMemAllocTableColumns::AddressColumnId,  true, 120.0f });
-=======
-			const TSharedPtr<FTreeNodeGrouping>* TagGrouping = InAvailableGroupings.FindByPredicate(
-				[](TSharedPtr<FTreeNodeGrouping>& Grouping)
-				{
-					return Grouping->Is<FMemAllocGroupingByTag>();
-				});
-			if (TagGrouping)
-			{
-				InOutCurrentGroupings.Add(*TagGrouping);
-			}
-		}
-		virtual void GetColumnConfigSet(TArray<FTableColumnConfig>& InOutConfigSet) const override
-		{
-			InOutConfigSet.Add({ FTable::GetHierarchyColumnId(),          true, 200.0f });
->>>>>>> d731a049
-			InOutConfigSet.Add({ FMemAllocTableColumns::CountColumnId,    true, 100.0f });
-			InOutConfigSet.Add({ FMemAllocTableColumns::SizeColumnId,     true, 100.0f });
-			InOutConfigSet.Add({ FMemAllocTableColumns::FunctionColumnId, true, 400.0f });
-		}
-	};
-<<<<<<< HEAD
-	AvailableViewPresets.Add(MakeShared<FPageViewPreset>());
-
-	//////////////////////////////////////////////////
-
-	SelectedViewPreset = AvailableViewPresets[0];
-}
-
-////////////////////////////////////////////////////////////////////////////////////////////////////
-
-FReply SMemAllocTableTreeView::OnApplyViewPreset(const IViewPreset* InPreset)
-{
-	ApplyViewPreset(*InPreset);
-	return FReply::Handled();
-}
-=======
-	AvailableViewPresets.Add(MakeShared<FTagViewPreset>());
-
-	//////////////////////////////////////////////////
-	// Asset Breakdown View
-
-	class FAssetViewPreset : public ITableTreeViewPreset
-	{
-	public:
-		virtual FText GetName() const override
-		{
-			return LOCTEXT("Asset_PresetName", "Asset");
-		}
-		virtual FText GetToolTip() const override
-		{
-			return LOCTEXT("Asset_PresetToolTip", "Asset Breakdown View\nConfigure the tree view to show a breakdown of allocations by their Asset tag.");
-		}
-		virtual FName GetSortColumn() const override
-		{
-			return FTable::GetHierarchyColumnId();
-		}
-		virtual EColumnSortMode::Type GetSortMode() const override
-		{
-			return EColumnSortMode::Type::Ascending;
-		}
-		virtual void SetCurrentGroupings(const TArray<TSharedPtr<FTreeNodeGrouping>>& InAvailableGroupings, TArray<TSharedPtr<FTreeNodeGrouping>>& InOutCurrentGroupings) const override
-		{
-			InOutCurrentGroupings.Reset();
-
-			check(InAvailableGroupings[0]->Is<FTreeNodeGroupingFlat>());
-			InOutCurrentGroupings.Add(InAvailableGroupings[0]);
->>>>>>> d731a049
-
-			const TSharedPtr<FTreeNodeGrouping>* AssetGrouping = InAvailableGroupings.FindByPredicate(
-				[](TSharedPtr<FTreeNodeGrouping>& Grouping)
-				{
-					return Grouping->Is<FTreeNodeGroupingByPathBreakdown>() &&
-						   Grouping->As<FTreeNodeGroupingByPathBreakdown>().GetColumnId() == FMemAllocTableColumns::AssetColumnId;
-				});
-			if (AssetGrouping)
-			{
-				InOutCurrentGroupings.Add(*AssetGrouping);
-			}
-		}
-		virtual void GetColumnConfigSet(TArray<FTableColumnConfig>& InOutConfigSet) const override
-		{
-			InOutConfigSet.Add({ FTable::GetHierarchyColumnId(),          true, 200.0f });
-			InOutConfigSet.Add({ FMemAllocTableColumns::CountColumnId,    true, 100.0f });
-			InOutConfigSet.Add({ FMemAllocTableColumns::SizeColumnId,     true, 100.0f });
-			InOutConfigSet.Add({ FMemAllocTableColumns::TagColumnId,      true, 120.0f });
-			InOutConfigSet.Add({ FMemAllocTableColumns::FunctionColumnId, true, 400.0f });
-		}
-	};
-	AvailableViewPresets.Add(MakeShared<FAssetViewPreset>());
-
-<<<<<<< HEAD
-void SMemAllocTableTreeView::ApplyViewPreset(const IViewPreset& InPreset)
-{
-	ColumnBeingSorted = InPreset.GetSortColumn();
-	ColumnSortMode = InPreset.GetSortMode();
-	UpdateCurrentSortingByColumn();
-
-	PreChangeGroupings();
-	InPreset.SetCurrentGroupings(AvailableGroupings, CurrentGroupings);
-	PostChangeGroupings();
-
-	TArray<FColumnConfig> ColumnConfigSet;
-	InPreset.GetColumnConfigSet(ColumnConfigSet);
-	ApplyColumnConfig(ColumnConfigSet);
-}
-
-////////////////////////////////////////////////////////////////////////////////////////////////////
-
-void SMemAllocTableTreeView::ApplyColumnConfig(const TArrayView<FColumnConfig>& InColumnConfigSet)
-{
-	// TODO: Reorder columns as in the config set.
-	// Currenly we only apply visibility and column width.
-	for (const TSharedRef<FTableColumn>& ColumnRef : Table->GetColumns())
-	{
-		FTableColumn& Column = ColumnRef.Get();
-		const FName ColumnId = Column.GetId();
-		const FColumnConfig* ConfigPtr = InColumnConfigSet.FindByPredicate([ColumnId](const FColumnConfig& Config) { return ColumnId == Config.ColumnId; });
-		if (ConfigPtr && ConfigPtr->bIsVisible)
-		{
-			ShowColumn(Column);
-			if (ConfigPtr->Width > 0.0f)
-			{
-				TreeViewHeaderRow->SetColumnWidth(ColumnId, ConfigPtr->Width);
-			}
-		}
-		else
-		{
-			HideColumn(Column);
-		}
-	}
-}
-=======
-	//////////////////////////////////////////////////
-	// Class Name Breakdown View
-
-	class FClassNameViewPreset : public ITableTreeViewPreset
-	{
-	public:
-		virtual FText GetName() const override
-		{
-			return LOCTEXT("ClassName_PresetName", "Class Name");
-		}
-		virtual FText GetToolTip() const override
-		{
-			return LOCTEXT("ClassName_PresetToolTip", "Class Breakdown View\nConfigure the tree view to show a breakdown of allocations by their Class name.");
-		}
-		virtual FName GetSortColumn() const override
-		{
-			return FTable::GetHierarchyColumnId();
-		}
-		virtual EColumnSortMode::Type GetSortMode() const override
-		{
-			return EColumnSortMode::Type::Ascending;
-		}
-		virtual void SetCurrentGroupings(const TArray<TSharedPtr<FTreeNodeGrouping>>& InAvailableGroupings, TArray<TSharedPtr<FTreeNodeGrouping>>& InOutCurrentGroupings) const override
-		{
-			InOutCurrentGroupings.Reset();
-
-			check(InAvailableGroupings[0]->Is<FTreeNodeGroupingFlat>());
-			InOutCurrentGroupings.Add(InAvailableGroupings[0]);
-
-			const TSharedPtr<FTreeNodeGrouping>* ClassNameGrouping = InAvailableGroupings.FindByPredicate(
-				[](TSharedPtr<FTreeNodeGrouping>& Grouping)
-				{
-					return Grouping->Is<FTreeNodeGroupingByUniqueValueCString>() &&
-						   Grouping->As<FTreeNodeGroupingByUniqueValueCString>().GetColumnId() == FMemAllocTableColumns::ClassNameColumnId;
-				});
-			if (ClassNameGrouping)
-			{
-				InOutCurrentGroupings.Add(*ClassNameGrouping);
-			}
-
-			const TSharedPtr<FTreeNodeGrouping>* AssetGrouping = InAvailableGroupings.FindByPredicate(
-				[](TSharedPtr<FTreeNodeGrouping>& Grouping)
-				{
-					return Grouping->Is<FTreeNodeGroupingByUniqueValueCString>() &&
-						   Grouping->As<FTreeNodeGroupingByUniqueValueCString>().GetColumnId() == FMemAllocTableColumns::AssetColumnId;
-				});
-			if (AssetGrouping)
-			{
-				InOutCurrentGroupings.Add(*AssetGrouping);
-			}
-		}
-		virtual void GetColumnConfigSet(TArray<FTableColumnConfig>& InOutConfigSet) const override
-		{
-			InOutConfigSet.Add({ FTable::GetHierarchyColumnId(),          true, 200.0f });
-			InOutConfigSet.Add({ FMemAllocTableColumns::CountColumnId,    true, 100.0f });
-			InOutConfigSet.Add({ FMemAllocTableColumns::SizeColumnId,     true, 100.0f });
-			InOutConfigSet.Add({ FMemAllocTableColumns::TagColumnId,      true, 120.0f });
-			InOutConfigSet.Add({ FMemAllocTableColumns::FunctionColumnId, true, 400.0f });
-		}
-	};
-	AvailableViewPresets.Add(MakeShared<FClassNameViewPreset>());
->>>>>>> d731a049
-
-	//////////////////////////////////////////////////
-	// (Inverted) Callstack Breakdown View
-
-<<<<<<< HEAD
-void SMemAllocTableTreeView::ViewPreset_OnSelectionChanged(TSharedPtr<IViewPreset> InPreset, ESelectInfo::Type SelectInfo)
-{
-	SelectedViewPreset = InPreset;
-	if (InPreset.IsValid())
-	{
-		ApplyViewPreset(*InPreset);
-	}
-}
-
-////////////////////////////////////////////////////////////////////////////////////////////////////
-
-BEGIN_SLATE_FUNCTION_BUILD_OPTIMIZATION
-TSharedRef<SWidget> SMemAllocTableTreeView::ViewPreset_OnGenerateWidget(TSharedRef<IViewPreset> InPreset)
-{
-	return SNew(STextBlock)
-		.Text(InPreset->GetName())
-		.ToolTipText(InPreset->GetToolTip())
-		.Margin(2.0f);
-}
-END_SLATE_FUNCTION_BUILD_OPTIMIZATION
-
-////////////////////////////////////////////////////////////////////////////////////////////////////
-
-FText SMemAllocTableTreeView::ViewPreset_GetSelectedText() const
-{
-	return SelectedViewPreset ? SelectedViewPreset->GetName() : LOCTEXT("Custom_ToolTip", "Custom");
-}
-
-////////////////////////////////////////////////////////////////////////////////////////////////////
-
-FText SMemAllocTableTreeView::ViewPreset_GetSelectedToolTipText() const
-{
-	return SelectedViewPreset ? SelectedViewPreset->GetToolTip() : LOCTEXT("CustomPreset_ToolTip", "Custom Preset");
-=======
-	class FCallstackViewPreset : public ITableTreeViewPreset
-	{
-	public:
-		FCallstackViewPreset(bool bIsInverted)
-			: bIsInvertedCallstack(bIsInverted)
-		{
-		}
-
-		virtual FText GetName() const override
-		{
-			return bIsInvertedCallstack ?
-				LOCTEXT("InvertedCallstack_PresetName", "Inverted Callstack") :
-				LOCTEXT("Callstack_PresetName", "Callstack");
-		}
-		virtual FText GetToolTip() const override
-		{
-			return bIsInvertedCallstack ?
-				LOCTEXT("InvertedCallstack_PresetToolTip", "Inverted Callstack Breakdown View\nConfigure the tree view to show a breakdown of allocations by inverted callstack.") :
-				LOCTEXT("Callstack_PresetToolTip", "Callstack Breakdown View\nConfigure the tree view to show a breakdown of allocations by callstack.");
-		}
-		virtual FName GetSortColumn() const override
-		{
-			return FMemAllocTableColumns::SizeColumnId;
-		}
-		virtual EColumnSortMode::Type GetSortMode() const override
-		{
-			return EColumnSortMode::Type::Descending;
-		}
-		virtual void SetCurrentGroupings(const TArray<TSharedPtr<FTreeNodeGrouping>>& InAvailableGroupings, TArray<TSharedPtr<FTreeNodeGrouping>>& InOutCurrentGroupings) const override
-		{
-			InOutCurrentGroupings.Reset();
-
-			check(InAvailableGroupings[0]->Is<FTreeNodeGroupingFlat>());
-			InOutCurrentGroupings.Add(InAvailableGroupings[0]);
-
-			const bool bIsInverted = bIsInvertedCallstack;
-			const TSharedPtr<FTreeNodeGrouping>* CallstackGrouping = InAvailableGroupings.FindByPredicate(
-				[bIsInverted](TSharedPtr<FTreeNodeGrouping>& Grouping)
-				{
-					return Grouping->Is<FMemAllocGroupingByCallstack>() &&
-						   Grouping->As<FMemAllocGroupingByCallstack>().IsInverted() == bIsInverted;
-				});
-			if (CallstackGrouping)
-			{
-				InOutCurrentGroupings.Add(*CallstackGrouping);
-			}
-		}
-		virtual void GetColumnConfigSet(TArray<FTableColumnConfig>& InOutConfigSet) const override
-		{
-			InOutConfigSet.Add({ FTable::GetHierarchyColumnId(),          true, 400.0f });
-			InOutConfigSet.Add({ FMemAllocTableColumns::CountColumnId,    true, 100.0f });
-			InOutConfigSet.Add({ FMemAllocTableColumns::SizeColumnId,     true, 100.0f });
-			InOutConfigSet.Add({ FMemAllocTableColumns::TagColumnId,      true, 200.0f });
-			InOutConfigSet.Add({ FMemAllocTableColumns::FunctionColumnId, true, 200.0f });
-		}
-
-	private:
-		bool bIsInvertedCallstack;
-	};
-	AvailableViewPresets.Add(MakeShared<FCallstackViewPreset>(false));
-	AvailableViewPresets.Add(MakeShared<FCallstackViewPreset>(true));
-
-	//////////////////////////////////////////////////
-	// Address (4K Page) Breakdown View
-
-	class FPageViewPreset : public ITableTreeViewPreset
-	{
-	public:
-		virtual FText GetName() const override
-		{
-			return LOCTEXT("Page_PresetName", "Address (4K Page)");
-		}
-		virtual FText GetToolTip() const override
-		{
-			return LOCTEXT("Page_PresetToolTip", "4K Page Breakdown View\nConfigure the tree view to show a breakdown of allocations by their address.\nIt groups allocs into 4K aligned memory pages.");
-		}
-		virtual FName GetSortColumn() const override
-		{
-			return FTable::GetHierarchyColumnId();
-		}
-		virtual EColumnSortMode::Type GetSortMode() const override
-		{
-			return EColumnSortMode::Type::Ascending;
-		}
-		virtual void SetCurrentGroupings(const TArray<TSharedPtr<FTreeNodeGrouping>>& InAvailableGroupings, TArray<TSharedPtr<FTreeNodeGrouping>>& InOutCurrentGroupings) const override
-		{
-			InOutCurrentGroupings.Reset();
-
-			check(InAvailableGroupings[0]->Is<FTreeNodeGroupingFlat>());
-			InOutCurrentGroupings.Add(InAvailableGroupings[0]);
-
-			const TSharedPtr<FTreeNodeGrouping>* MemoryPageGrouping = InAvailableGroupings.FindByPredicate(
-				[](TSharedPtr<FTreeNodeGrouping>& Grouping)
-				{
-					return Grouping->Is<FTreeNodeGroupingByUniqueValueInt64>() &&
-						   Grouping->As<FTreeNodeGroupingByUniqueValueInt64>().GetColumnId() == FMemAllocTableColumns::MemoryPageColumnId;
-				});
-			if (MemoryPageGrouping)
-			{
-				InOutCurrentGroupings.Add(*MemoryPageGrouping);
-			}
-		}
 		virtual void GetColumnConfigSet(TArray<FTableColumnConfig>& InOutConfigSet) const override
 		{
 			InOutConfigSet.Add({ FTable::GetHierarchyColumnId(),          true, 200.0f });
@@ -1537,7 +1074,6 @@
 	//////////////////////////////////////////////////
 
 	SelectedViewPreset = AvailableViewPresets[0];
->>>>>>> d731a049
 }
 
 ////////////////////////////////////////////////////////////////////////////////////////////////////
@@ -1630,15 +1166,7 @@
 {
 	Insights::STableTreeView::InternalCreateGroupings();
 
-<<<<<<< HEAD
-	int32 Index = 1; // after the Flat ("All") grouping
-
-	AvailableGroupings.Insert(MakeShared<FMemAllocGroupingBySize>(), Index++);
-
-	TSharedPtr<FTreeNodeGrouping>* TagGroupingPtr = AvailableGroupings.FindByPredicate(
-=======
 	AvailableGroupings.RemoveAll(
->>>>>>> d731a049
 		[](TSharedPtr<FTreeNodeGrouping>& Grouping)
 		{
 			if (Grouping->Is<FTreeNodeGroupingByUniqueValue>())
@@ -1677,19 +1205,9 @@
 	AvailableGroupings.Insert(MakeShared<FMemAllocGroupingByCallstack>(false, bIsCallstackGroupingByFunction), Index++);
 	AvailableGroupings.Insert(MakeShared<FMemAllocGroupingByCallstack>(true, bIsCallstackGroupingByFunction), Index++);
 
-<<<<<<< HEAD
-	if (Session.IsValid())
-	{
-		const TraceServices::IAllocationsProvider* AllocationsProvider = TraceServices::ReadAllocationsProvider(*Session.Get());
-		if (AllocationsProvider)
-		{
-			AvailableGroupings.Insert(MakeShared<FMemAllocGroupingByHeap>(*AllocationsProvider), Index++);
-		}
-=======
 	if (AllocationsProvider)
 	{
 		AvailableGroupings.Insert(MakeShared<FMemAllocGroupingByHeap>(*AllocationsProvider), Index++);
->>>>>>> d731a049
 	}
 }
 
@@ -1736,15 +1254,12 @@
 		FMemAllocNodePtr MemNodePtr = StaticCastSharedPtr<FMemAllocNode>(NodePtr);
 		Context.SetFilterData<FString>(FullCallStackIndex, MemNodePtr->GetFullCallstack().ToString());
 	}
-<<<<<<< HEAD
-=======
 
 	if (FilterConfigurator && FilterConfigurator->IsKeyUsed(LLMFilterIndex))
 	{
 		FMemAllocNodePtr MemNodePtr = StaticCastSharedPtr<FMemAllocNode>(NodePtr);
 		Context.SetFilterData<FString>(LLMFilterIndex, MemNodePtr->GetMemAlloc()->GetTag());
 	}
->>>>>>> d731a049
 
 	return true;
 }
@@ -1908,15 +1423,11 @@
 
 void SMemAllocTableTreeView::ExtendMenu(FMenuBuilder& MenuBuilder)
 {
-<<<<<<< HEAD
-	MenuBuilder.BeginSection("CallstackFrame", LOCTEXT("ContextMenu_Section_CallstackFrame", "Callstack Frame"));
-=======
 	ISourceCodeAccessModule& SourceCodeAccessModule = FModuleManager::LoadModuleChecked<ISourceCodeAccessModule>("SourceCodeAccess");
 	ISourceCodeAccessor& SourceCodeAccessor = SourceCodeAccessModule.GetAccessor();
 
 	FMemAllocNodePtr SingleSelectedMemAllocNode = GetSingleSelectedMemAllocNode();
 	if (SingleSelectedMemAllocNode.IsValid() && CountSourceFiles(*SingleSelectedMemAllocNode) > 0)
->>>>>>> d731a049
 	{
 		MenuBuilder.BeginSection("Allocation", LOCTEXT("ContextMenu_Section_OpenSource", "Allocation"));
 		{
@@ -2089,26 +1600,6 @@
 			}
 		}
 
-<<<<<<< HEAD
-		FText ItemLabel = FText::Format(LOCTEXT("ContextMenu_Open", "Open in {0}"), SourceCodeAccessor.GetNameText());
-		FText FileName = GetSelectedCallstackFrameFileName();
-		FText ItemToolTip = FText::Format(LOCTEXT("ContextMenu_Open_Desc", "Open source file of selected callstack frame in {0}.\n{1}"), SourceCodeAccessor.GetNameText(), FileName);
-
-		FUIAction Action_OpenIDE
-		(
-			FExecuteAction::CreateSP(this, &SMemAllocTableTreeView::OpenCallstackFrameSourceFileInIDE),
-			FCanExecuteAction::CreateSP(this, &SMemAllocTableTreeView::CanOpenCallstackFrameSourceFileInIDE)
-		);
-		MenuBuilder.AddMenuEntry
-		(
-			ItemLabel,
-			ItemToolTip,
-			FSlateIcon(FAppStyle::GetAppStyleSetName(), SourceCodeAccessor.GetOpenIconName()),
-			Action_OpenIDE,
-			NAME_None,
-			EUserInterfaceActionType::Button
-		);
-=======
 		if (NumSourceFiles == 0)
 		{
 			struct FLocal
@@ -2132,7 +1623,6 @@
 				EUserInterfaceActionType::None
 			);
 		}
->>>>>>> d731a049
 	}
 	MenuBuilder.EndSection();
 }
@@ -2182,23 +1672,7 @@
 
 			if (Frame->Symbol && Frame->Symbol->File)
 			{
-<<<<<<< HEAD
-				const FString File = Frame->Symbol->File;
-				const uint32 Line = Frame->Symbol->Line;
-
-				ISourceCodeAccessModule& SourceCodeAccessModule = FModuleManager::LoadModuleChecked<ISourceCodeAccessModule>("SourceCodeAccess");
-				if (FPaths::FileExists(File))
-				{
-					ISourceCodeAccessor& SourceCodeAccessor = SourceCodeAccessModule.GetAccessor();
-					SourceCodeAccessor.OpenFileAtLine(File, Line);
-				}
-				else
-				{
-					SourceCodeAccessModule.OnOpenFileFailed().Broadcast(File);
-				}
-=======
 				OpenSourceFileInIDE(Frame->Symbol->File, Frame->Symbol->Line);
->>>>>>> d731a049
 			}
 		}
 	}
