--- conflicted
+++ resolved
@@ -5,13 +5,8 @@
 #include "CoreMinimal.h"
 
 // Insights
-<<<<<<< HEAD
-#include "Insights/InsightsManager.h"
-#include "Insights/ITimingViewSession.h"
-=======
 #include "Insights/ITimingViewSession.h" // for Insights::ETimeChangedFlags
 #include "Insights/Widgets/SMajorTabWindow.h"
->>>>>>> d731a049
 #include "Insights/Widgets/SModulesView.h"
 
 ////////////////////////////////////////////////////////////////////////////////////////////////////
@@ -55,11 +50,7 @@
 	SLATE_BEGIN_ARGS(SMemoryProfilerWindow) {}
 	SLATE_END_ARGS()
 
-<<<<<<< HEAD
-	void Reset();
-=======
 	virtual void Reset() override;
->>>>>>> d731a049
 
 	/** Constructs this widget. */
 	void Construct(const FArguments& InArgs, const TSharedRef<SDockTab>& ConstructUnderMajorTab, const TSharedPtr<SWindow>& ConstructUnderWindow);
@@ -88,9 +79,6 @@
 	virtual TSharedRef<FTabManager::FLayout> CreateDefaultTabLayout() const override;
 	virtual TSharedRef<SWidget> CreateToolbar(TSharedPtr<FExtender> Extender);
 
-	void OnMemoryRuleChanged();
-	void OnTimeMarkerChanged(Insights::ETimeChangedFlags InFlags, TSharedRef<Insights::ITimeMarker> InTimeMarker);
-
 private:
 	TSharedRef<SDockTab> SpawnTab_TimingView(const FSpawnTabArgs& Args);
 	void OnTimingViewTabClosed(TSharedRef<SDockTab> TabBeingClosed);
@@ -106,85 +94,6 @@
 
 	TSharedRef<SDockTab> SpawnTab_ModulesView(const FSpawnTabArgs& Args);
 	void OnModulesViewClosed(TSharedRef<SDockTab> TabBeingClosed);
-
-<<<<<<< HEAD
-	/**
-	 * Fill the main menu with menu items.
-	 *
-	 * @param MenuBuilder The multi-box builder that should be filled with content for this pull-down menu.
-	 * @param TabManager A Tab Manager from which to populate tab spawner menu items.
-	 */
-	static void FillMenu(FMenuBuilder& MenuBuilder, const TSharedPtr<FTabManager> TabManager);
-
-	/** Callback for determining the visibility of the 'Select a session' overlay. */
-	EVisibility IsSessionOverlayVisible() const;
-
-	/** Callback for getting the enabled state of the profiler window. */
-	bool IsProfilerEnabled() const;
-
-	/** Updates the amount of time the profiler has been active. */
-	EActiveTimerReturnType UpdateActiveDuration(double InCurrentTime, float InDeltaTime);
-
-	/**
-	 * Ticks this widget. Override in derived classes, but always call the parent implementation.
-	 *
-	 * @param  AllottedGeometry The space allotted for this widget
-	 * @param  InCurrentTime  Current absolute real time
-	 * @param  InDeltaTime  Real time passed since last tick
-	 */
-	//virtual void Tick(const FGeometry& AllottedGeometry, const double InCurrentTime, const float InDeltaTime) override;
-
-	/**
-	 * The system will use this event to notify a widget that the cursor has entered it. This event is NOT bubbled.
-	 *
-	 * @param MyGeometry The Geometry of the widget receiving the event
-	 * @param MouseEvent Information about the input event
-	 */
-	virtual void OnMouseEnter(const FGeometry& MyGeometry, const FPointerEvent& MouseEvent) override;
-
-	/**
-	 * The system will use this event to notify a widget that the cursor has left it. This event is NOT bubbled.
-	 *
-	 * @param MouseEvent Information about the input event
-	 */
-	virtual void OnMouseLeave(const FPointerEvent& MouseEvent) override;
-
-	/**
-	 * Called after a key is pressed when this widget has focus
-	 *
-	 * @param MyGeometry The Geometry of the widget receiving the event
-	 * @param  InKeyEvent  Key event
-	 *
-	 * @return  Returns whether the event was handled, along with other possible actions
-	 */
-	virtual FReply OnKeyDown(const FGeometry& MyGeometry, const FKeyEvent& InKeyEvent) override;
-
-	/**
-	 * Called when the user is dropping something onto a widget; terminates drag and drop.
-	 *
-	 * @param MyGeometry      The geometry of the widget receiving the event.
-	 * @param DragDropEvent   The drag and drop event.
-	 *
-	 * @return A reply that indicated whether this event was handled.
-	 */
-	virtual FReply OnDrop(const FGeometry& MyGeometry, const FDragDropEvent& DragDropEvent) override;
-
-	/**
-	 * Called during drag and drop when the the mouse is being dragged over a widget.
-	 *
-	 * @param MyGeometry      The geometry of the widget receiving the event.
-	 * @param DragDropEvent   The drag and drop event.
-	 *
-	 * @return A reply that indicated whether this event was handled.
-	 */
-	virtual FReply OnDragOver(const FGeometry& MyGeometry, const FDragDropEvent& DragDropEvent)  override;
-=======
-	void OnTimeSelectionChanged(Insights::ETimeChangedFlags InFlags, double InStartTime, double InEndTime);
-
-	void CreateTimingViewMarkers();
-	void ResetTimingViewMarkers();
-	void UpdateTimingViewMarkers();
->>>>>>> d731a049
 
 	void OnTimeSelectionChanged(Insights::ETimeChangedFlags InFlags, double InStartTime, double InEndTime);
 
