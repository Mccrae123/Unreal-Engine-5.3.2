--- conflicted
+++ resolved
@@ -104,11 +104,7 @@
 	FText GetSelectedCallstackFrameFileName() const;
 	void OpenSourceFileInIDE(const TCHAR* File, uint32 Line) const;
 	void ExportMemorySnapshot() const;
-<<<<<<< HEAD
-	bool IsExportMemorySnaphotAvailable() const;
-=======
 	bool IsExportMemorySnapshotAvailable() const;
->>>>>>> 4af6daef
 
 private:
 	void OnQueryInvalidated();
@@ -119,26 +115,17 @@
 
 	FText GetSymbolResolutionStatus() const;
 	FText GetSymbolResolutionTooltip() const;
-<<<<<<< HEAD
-=======
 	
 	void UpdateQueryInfo();
->>>>>>> 4af6daef
 	FText GetQueryInfo() const;
 	FText GetQueryInfoTooltip() const;
 	FText GetFooterLeftText() const;
 	FText GetFooterCenterText() const;
 
-<<<<<<< HEAD
-	void UpdateQueryInfo();
-	bool virtual ApplyCustomAdvancedFilters(const FTableTreeNodePtr& NodePtr) override;
-	virtual void AddCustomAdvancedFilters() override;
-=======
 	virtual void TreeView_OnSelectionChanged(Insights::FTableTreeNodePtr SelectedItem, ESelectInfo::Type SelectInfo) override;
 
 	virtual void UpdateFilterContext(const FFilterConfigurator& InFilterConfigurator, const FTableTreeNode& InNode) const override;
 	virtual void InitFilterConfigurator(FFilterConfigurator& InOutFilterConfigurator) override;
->>>>>>> 4af6daef
 
 	TSharedRef<SWidget> ConstructFunctionToggleButton();
 	void CallstackGroupingByFunction_OnCheckStateChanged(ECheckBoxState NewRadioState);
@@ -148,13 +135,8 @@
 	void PopulateLLMTagSuggestionList(const FString& Text, TArray<FString>& OutSuggestions);
 
 private:
-<<<<<<< HEAD
-	const static int FullCallStackIndex;
-	const static int LLMFilterIndex;
-=======
 	const static int32 FullCallStackIndex;
 	const static int32 LLMFilterIndex;
->>>>>>> 4af6daef
 	int32 TabIndex = -1;
 	TSharedPtr<FMemoryRuleSpec> Rule = nullptr;
 	double TimeMarkers[4];
