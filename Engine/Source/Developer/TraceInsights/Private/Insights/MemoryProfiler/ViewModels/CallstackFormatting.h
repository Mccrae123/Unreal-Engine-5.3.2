﻿// Copyright Epic Games, Inc. All Rights Reserved.

#pragma once

#include "Misc/EnumClassFlags.h"
#include "TraceServices/Model/Callstack.h"
#include "TraceServices/Model/Modules.h"

////////////////////////////////////////////////////////////////////////////////////////////////////

enum class EStackFrameFormatFlags : uint8
{
<<<<<<< HEAD
	Module  = 1 << 0,
	Symbol  = 1 << 1,
	File    = 1 << 2,
	Line    = 1 << 3,
=======
	Module    = 1 << 0, // include module name
	Symbol    = 1 << 1, // include symbol name
	File      = 1 << 2, // include source file name
	Line      = 1 << 3, // include source line number
	Multiline = 1 << 4, // allow formatting on multiple lines
>>>>>>> 4af6daef

	ModuleAndSymbol         = Module + Symbol,
	ModuleSymbolFileAndLine = Module + Symbol + File + Line,
	FileAndLine             = File + Line,
};
ENUM_CLASS_FLAGS(EStackFrameFormatFlags);

////////////////////////////////////////////////////////////////////////////////////////////////////

inline const TCHAR* GetCallstackNotAvailableString()
{
	return TEXT("Unknown Callstack");
}

////////////////////////////////////////////////////////////////////////////////////////////////////

inline const TCHAR* GetEmptyCallstackString()
{
	return TEXT("Empty Callstack");
}
<<<<<<< HEAD

////////////////////////////////////////////////////////////////////////////////////////////////////

=======

////////////////////////////////////////////////////////////////////////////////////////////////////

>>>>>>> 4af6daef
inline void FormatStackFrame(const TraceServices::FStackFrame& Frame, FStringBuilderBase& OutString, EStackFrameFormatFlags FormatFlags)
{
	using namespace TraceServices;
	const ESymbolQueryResult Result = Frame.Symbol->GetResult();
	switch (Result)
	{
		case ESymbolQueryResult::OK:
			if (EnumHasAnyFlags(FormatFlags, EStackFrameFormatFlags::Module))
<<<<<<< HEAD
			{
				OutString.Append(Frame.Symbol->Module);
				if (FormatFlags != EStackFrameFormatFlags::Module)
				{
					OutString.AppendChar(TEXT('!'));
				}
			}
			if (EnumHasAnyFlags(FormatFlags, EStackFrameFormatFlags::Symbol))
			{
				OutString.Append(Frame.Symbol->Name);
			}
			if (EnumHasAnyFlags(FormatFlags, EStackFrameFormatFlags::File))
			{
				if (EnumHasAnyFlags(FormatFlags, EStackFrameFormatFlags::Symbol))
				{
					OutString.AppendChar(TEXT(' '));
				}
				OutString.Append(Frame.Symbol->File);
			}
			if (EnumHasAnyFlags(FormatFlags, EStackFrameFormatFlags::Line))
			{
=======
			{
				OutString.Append(Frame.Symbol->Module);
				if (FormatFlags != EStackFrameFormatFlags::Module &&
					FormatFlags != (EStackFrameFormatFlags::Module | EStackFrameFormatFlags::Multiline))
				{
					OutString.AppendChar(EnumHasAnyFlags(FormatFlags, EStackFrameFormatFlags::Multiline) ? TEXT('\n') : TEXT('!'));
				}
			}
			if (EnumHasAnyFlags(FormatFlags, EStackFrameFormatFlags::Symbol))
			{
				OutString.Append(Frame.Symbol->Name);
			}
			if (EnumHasAnyFlags(FormatFlags, EStackFrameFormatFlags::Symbol) &&
				EnumHasAnyFlags(FormatFlags, EStackFrameFormatFlags::File | EStackFrameFormatFlags::Line))
			{
				OutString.AppendChar(EnumHasAnyFlags(FormatFlags, EStackFrameFormatFlags::Multiline) ? TEXT('\n') : TEXT(' '));
			}
			if (EnumHasAnyFlags(FormatFlags, EStackFrameFormatFlags::File))
			{
				OutString.Append(Frame.Symbol->File);
			}
			if (EnumHasAnyFlags(FormatFlags, EStackFrameFormatFlags::Line))
			{
>>>>>>> 4af6daef
				OutString.Appendf(TEXT("(%d)"), Frame.Symbol->Line);
			}
			break;

		case ESymbolQueryResult::Mismatch:
		case ESymbolQueryResult::NotFound:
		case ESymbolQueryResult::NotLoaded:
			if (EnumHasAnyFlags(FormatFlags, EStackFrameFormatFlags::Module))
			{
				OutString.Append(Frame.Symbol->Module);
<<<<<<< HEAD
				if (FormatFlags != EStackFrameFormatFlags::Module)
				{
					OutString.AppendChar(TEXT('!'));
=======
				if (FormatFlags != EStackFrameFormatFlags::Module &&
					FormatFlags != (EStackFrameFormatFlags::Module | EStackFrameFormatFlags::Multiline))
				{
					OutString.AppendChar(EnumHasAnyFlags(FormatFlags, EStackFrameFormatFlags::Multiline) ? TEXT('\n') : TEXT('!'));
>>>>>>> 4af6daef
				}
			}
			if (EnumHasAnyFlags(FormatFlags, EStackFrameFormatFlags::Symbol))
			{
				OutString.Appendf(TEXT("0x%08x"), Frame.Addr);
			}
			if (EnumHasAnyFlags(FormatFlags, EStackFrameFormatFlags::ModuleAndSymbol))
			{
<<<<<<< HEAD
				OutString.AppendChar(TEXT(' '));
=======
				OutString.AppendChar(EnumHasAnyFlags(FormatFlags, EStackFrameFormatFlags::Multiline) ? TEXT('\n') : TEXT(' '));
>>>>>>> 4af6daef
			}
			OutString.Appendf(TEXT("(%s)"), QueryResultToString((Result)));
			break;

		case ESymbolQueryResult::Pending:
		default:
			OutString.Append(QueryResultToString(Result));
			break;
	}
}

////////////////////////////////////////////////////////////////////////////////////////////////////<|MERGE_RESOLUTION|>--- conflicted
+++ resolved
@@ -10,18 +10,11 @@
 
 enum class EStackFrameFormatFlags : uint8
 {
-<<<<<<< HEAD
-	Module  = 1 << 0,
-	Symbol  = 1 << 1,
-	File    = 1 << 2,
-	Line    = 1 << 3,
-=======
 	Module    = 1 << 0, // include module name
 	Symbol    = 1 << 1, // include symbol name
 	File      = 1 << 2, // include source file name
 	Line      = 1 << 3, // include source line number
 	Multiline = 1 << 4, // allow formatting on multiple lines
->>>>>>> 4af6daef
 
 	ModuleAndSymbol         = Module + Symbol,
 	ModuleSymbolFileAndLine = Module + Symbol + File + Line,
@@ -42,15 +35,9 @@
 {
 	return TEXT("Empty Callstack");
 }
-<<<<<<< HEAD
 
 ////////////////////////////////////////////////////////////////////////////////////////////////////
 
-=======
-
-////////////////////////////////////////////////////////////////////////////////////////////////////
-
->>>>>>> 4af6daef
 inline void FormatStackFrame(const TraceServices::FStackFrame& Frame, FStringBuilderBase& OutString, EStackFrameFormatFlags FormatFlags)
 {
 	using namespace TraceServices;
@@ -59,29 +46,6 @@
 	{
 		case ESymbolQueryResult::OK:
 			if (EnumHasAnyFlags(FormatFlags, EStackFrameFormatFlags::Module))
-<<<<<<< HEAD
-			{
-				OutString.Append(Frame.Symbol->Module);
-				if (FormatFlags != EStackFrameFormatFlags::Module)
-				{
-					OutString.AppendChar(TEXT('!'));
-				}
-			}
-			if (EnumHasAnyFlags(FormatFlags, EStackFrameFormatFlags::Symbol))
-			{
-				OutString.Append(Frame.Symbol->Name);
-			}
-			if (EnumHasAnyFlags(FormatFlags, EStackFrameFormatFlags::File))
-			{
-				if (EnumHasAnyFlags(FormatFlags, EStackFrameFormatFlags::Symbol))
-				{
-					OutString.AppendChar(TEXT(' '));
-				}
-				OutString.Append(Frame.Symbol->File);
-			}
-			if (EnumHasAnyFlags(FormatFlags, EStackFrameFormatFlags::Line))
-			{
-=======
 			{
 				OutString.Append(Frame.Symbol->Module);
 				if (FormatFlags != EStackFrameFormatFlags::Module &&
@@ -105,7 +69,6 @@
 			}
 			if (EnumHasAnyFlags(FormatFlags, EStackFrameFormatFlags::Line))
 			{
->>>>>>> 4af6daef
 				OutString.Appendf(TEXT("(%d)"), Frame.Symbol->Line);
 			}
 			break;
@@ -116,16 +79,10 @@
 			if (EnumHasAnyFlags(FormatFlags, EStackFrameFormatFlags::Module))
 			{
 				OutString.Append(Frame.Symbol->Module);
-<<<<<<< HEAD
-				if (FormatFlags != EStackFrameFormatFlags::Module)
-				{
-					OutString.AppendChar(TEXT('!'));
-=======
 				if (FormatFlags != EStackFrameFormatFlags::Module &&
 					FormatFlags != (EStackFrameFormatFlags::Module | EStackFrameFormatFlags::Multiline))
 				{
 					OutString.AppendChar(EnumHasAnyFlags(FormatFlags, EStackFrameFormatFlags::Multiline) ? TEXT('\n') : TEXT('!'));
->>>>>>> 4af6daef
 				}
 			}
 			if (EnumHasAnyFlags(FormatFlags, EStackFrameFormatFlags::Symbol))
@@ -134,11 +91,7 @@
 			}
 			if (EnumHasAnyFlags(FormatFlags, EStackFrameFormatFlags::ModuleAndSymbol))
 			{
-<<<<<<< HEAD
-				OutString.AppendChar(TEXT(' '));
-=======
 				OutString.AppendChar(EnumHasAnyFlags(FormatFlags, EStackFrameFormatFlags::Multiline) ? TEXT('\n') : TEXT(' '));
->>>>>>> 4af6daef
 			}
 			OutString.Appendf(TEXT("(%s)"), QueryResultToString((Result)));
 			break;
