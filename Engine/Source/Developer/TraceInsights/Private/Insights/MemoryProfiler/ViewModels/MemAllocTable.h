// Copyright Epic Games, Inc. All Rights Reserved.

#pragma once

#include "CoreMinimal.h"

// Insights
#include "Insights/MemoryProfiler/ViewModels/MemoryAlloc.h"
#include "Insights/Table/ViewModels/Table.h"

namespace Insights
{

class FTableColumn;

////////////////////////////////////////////////////////////////////////////////////////////////////

// Column identifiers
struct FMemAllocTableColumns
{
	static const FName StartEventIndexColumnId;
	static const FName EndEventIndexColumnId;
	static const FName EventDistanceColumnId;
	static const FName StartTimeColumnId;
	static const FName EndTimeColumnId;
	static const FName DurationColumnId;
	static const FName AddressColumnId;
	static const FName MemoryPageColumnId;
	static const FName CountColumnId;
	static const FName SizeColumnId;
	static const FName TagColumnId;
	static const FName AssetColumnId;
<<<<<<< HEAD
=======
	static const FName PackageColumnId;
>>>>>>> 4af6daef
	static const FName ClassNameColumnId;
	static const FName FunctionColumnId;
	static const FName SourceFileColumnId;
	static const FName CallstackSizeColumnId;
};

////////////////////////////////////////////////////////////////////////////////////////////////////

class FMemAllocTable : public FTable
{
public:
	FMemAllocTable();
	virtual ~FMemAllocTable();

	virtual void Reset();

	TArray<FMemoryAlloc>& GetAllocs() { return Allocs; }
	const TArray<FMemoryAlloc>& GetAllocs() const { return Allocs; }

	bool IsValidRowIndex(int32 InIndex) const { return InIndex >= 0 && InIndex < Allocs.Num(); }
	const FMemoryAlloc* GetMemAlloc(int32 InIndex) const { return IsValidRowIndex(InIndex) ? &Allocs[InIndex] : nullptr; }
	const FMemoryAlloc& GetMemAllocChecked(int32 InIndex) const { check(IsValidRowIndex(InIndex)); return Allocs[InIndex]; }

private:
	void AddDefaultColumns();

private:
	TArray<FMemoryAlloc> Allocs;
};

////////////////////////////////////////////////////////////////////////////////////////////////////

} // namespace Insights<|MERGE_RESOLUTION|>--- conflicted
+++ resolved
@@ -30,10 +30,7 @@
 	static const FName SizeColumnId;
 	static const FName TagColumnId;
 	static const FName AssetColumnId;
-<<<<<<< HEAD
-=======
 	static const FName PackageColumnId;
->>>>>>> 4af6daef
 	static const FName ClassNameColumnId;
 	static const FName FunctionColumnId;
 	static const FName SourceFileColumnId;
