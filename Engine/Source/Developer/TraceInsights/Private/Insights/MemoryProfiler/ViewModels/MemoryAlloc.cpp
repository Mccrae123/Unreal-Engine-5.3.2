--- conflicted
+++ resolved
@@ -19,18 +19,11 @@
 	, TagId(0)
 	, Tag(nullptr)
 	, Asset(nullptr)
-<<<<<<< HEAD
-	, Callstack(nullptr)
-	, FreeCallstack(nullptr)
-	, RootHeap(0)
-	, bIsBlock(false)
-=======
 	, Package(nullptr)
 	, Callstack(nullptr)
 	, FreeCallstack(nullptr)
 	, RootHeap(0)
 	, bIsHeap(false)
->>>>>>> 4af6daef
 	, bIsDecline(false)
 {
 }
