// Copyright Epic Games, Inc. All Rights Reserved.

#include "MemAllocTable.h"
<<<<<<< HEAD
#include "CallstackFormatting.h"
#include "Containers/StringView.h"
#include "Internationalization/Regex.h"
=======
#include "Styling/StyleColors.h"
>>>>>>> d731a049
#include "Widgets/SBoxPanel.h"
#include "Widgets/SToolTip.h"
#include "Widgets/Text/STextBlock.h"

// Insights
#include "Insights/MemoryProfiler/ViewModels/CallstackFormatting.h"
#include "Insights/MemoryProfiler/ViewModels/MemAllocFilterValueConverter.h"
#include "Insights/MemoryProfiler/ViewModels/MemAllocNode.h"
#include "Insights/MemoryProfiler/ViewModels/MemAllocTable.h"
#include "Insights/Table/ViewModels/TableCellValueFormatter.h"
#include "Insights/Table/ViewModels/TableCellValueGetter.h"
#include "Insights/Table/ViewModels/TableCellValueSorter.h"
#include "Insights/Table/ViewModels/TableColumn.h"
#include "Insights/ViewModels/TimeFilterValueConverter.h"

#define LOCTEXT_NAMESPACE "Insights::FMemAllocTable"

namespace Insights
{

////////////////////////////////////////////////////////////////////////////////////////////////////
// Column identifiers

const FName FMemAllocTableColumns::StartEventIndexColumnId(TEXT("StartEventIndex"));
const FName FMemAllocTableColumns::EndEventIndexColumnId(TEXT("EndEventIndex"));
const FName FMemAllocTableColumns::EventDistanceColumnId(TEXT("EventDistance"));
const FName FMemAllocTableColumns::StartTimeColumnId(TEXT("StartTime"));
const FName FMemAllocTableColumns::EndTimeColumnId(TEXT("EndTime"));
const FName FMemAllocTableColumns::DurationColumnId(TEXT("Duration"));
const FName FMemAllocTableColumns::AddressColumnId(TEXT("Address"));
const FName FMemAllocTableColumns::MemoryPageColumnId(TEXT("MemoryPage"));
const FName FMemAllocTableColumns::CountColumnId(TEXT("Count"));
const FName FMemAllocTableColumns::SizeColumnId(TEXT("Size"));
const FName FMemAllocTableColumns::TagColumnId(TEXT("Tag"));
const FName FMemAllocTableColumns::AssetColumnId(TEXT("Asset"));
const FName FMemAllocTableColumns::ClassNameColumnId(TEXT("ClassName"));
const FName FMemAllocTableColumns::FunctionColumnId(TEXT("Function"));
const FName FMemAllocTableColumns::SourceFileColumnId(TEXT("SourceFile"));
const FName FMemAllocTableColumns::CallstackSizeColumnId(TEXT("CallstackSize"));

////////////////////////////////////////////////////////////////////////////////////////////////////
// FMemAllocTable
////////////////////////////////////////////////////////////////////////////////////////////////////

FMemAllocTable::FMemAllocTable()
{
}

////////////////////////////////////////////////////////////////////////////////////////////////////

FMemAllocTable::~FMemAllocTable()
{
}

////////////////////////////////////////////////////////////////////////////////////////////////////

void FMemAllocTable::Reset()
{
	//...

	FTable::Reset();

	AddDefaultColumns();
}

////////////////////////////////////////////////////////////////////////////////////////////////////

void FMemAllocTable::AddDefaultColumns()
{
	//////////////////////////////////////////////////
	// Hierarchy Column
	{
		const int32 HierarchyColumnIndex = -1;
		const TCHAR* HierarchyColumnName = nullptr;
		AddHierarchyColumn(HierarchyColumnIndex, HierarchyColumnName);

		const TSharedRef<FTableColumn>& ColumnRef = GetColumns()[0];
		ColumnRef->SetInitialWidth(200.0f);
		ColumnRef->SetShortName(LOCTEXT("AllocationColumnName", "Hierarchy"));
		ColumnRef->SetTitleName(LOCTEXT("AllocationColumnTitle", "Allocation Hierarchy"));
		ColumnRef->SetDescription(LOCTEXT("AllocationColumnDesc", "Hierarchy of the allocation's tree"));
	}

	int32 ColumnIndex = 0;

	//////////////////////////////////////////////////
	// Start Event Index Column
	{
		TSharedRef<FTableColumn> ColumnRef = MakeShared<FTableColumn>(FMemAllocTableColumns::StartEventIndexColumnId);
		FTableColumn& Column = *ColumnRef;

		Column.SetIndex(ColumnIndex++);

		Column.SetShortName(LOCTEXT("StartEventIndexColumnName", "Start Index"));
		Column.SetTitleName(LOCTEXT("StartEventIndexColumnTitle", "Start Event Index"));
		Column.SetDescription(LOCTEXT("StartEventIndexColumnDesc", "The event index when the allocation was allocated."));

		Column.SetFlags(ETableColumnFlags::CanBeHidden | ETableColumnFlags::CanBeFiltered);

		Column.SetHorizontalAlignment(HAlign_Left);
		Column.SetInitialWidth(100.0f);

		Column.SetDataType(ETableCellDataType::Int64);

		class FMemAllocStartEventIndexValueGetter : public FTableCellValueGetter
		{
		public:
			virtual const TOptional<FTableCellValue> GetValue(const FTableColumn& Column, const FBaseTreeNode& Node) const override
			{
				if (Node.IsGroup())
				{
					const FTableTreeNode& NodePtr = static_cast<const FTableTreeNode&>(Node);
					if (NodePtr.HasAggregatedValue(Column.GetId()))
					{
						return NodePtr.GetAggregatedValue(Column.GetId());
					}
				}
				else //if (Node->Is<FMemAllocNode>())
				{
					const FMemAllocNode& MemAllocNode = static_cast<const FMemAllocNode&>(Node);
					const FMemoryAlloc* Alloc = MemAllocNode.GetMemAlloc();
					if (Alloc)
					{
						return FTableCellValue(Alloc->GetStartEventIndex());
					}
				}

				return TOptional<FTableCellValue>();
			}
		};
		TSharedRef<ITableCellValueGetter> Getter = MakeShared<FMemAllocStartEventIndexValueGetter>();
		Column.SetValueGetter(Getter);

		TSharedRef<ITableCellValueFormatter> Formatter = MakeShared<FInt64ValueFormatterAsNumber>();
		Column.SetValueFormatter(Formatter);

		TSharedRef<ITableCellValueSorter> Sorter = MakeShared<FSorterByInt64Value>(ColumnRef);
		Column.SetValueSorter(Sorter);

		Column.SetAggregation(ETableColumnAggregation::Min);

		AddColumn(ColumnRef);
	}
	//////////////////////////////////////////////////
	// End Event Index Column
	{
		TSharedRef<FTableColumn> ColumnRef = MakeShared<FTableColumn>(FMemAllocTableColumns::EndEventIndexColumnId);
		FTableColumn& Column = *ColumnRef;

		Column.SetIndex(ColumnIndex++);

		Column.SetShortName(LOCTEXT("EndEventIndexColumnName", "End Index"));
		Column.SetTitleName(LOCTEXT("EndEventIndexColumnTitle", "End Event Index"));
		Column.SetDescription(LOCTEXT("EndEventIndexColumnDesc", "The event index when the allocation was freed."));

		Column.SetFlags(ETableColumnFlags::CanBeHidden | ETableColumnFlags::CanBeFiltered);

		Column.SetHorizontalAlignment(HAlign_Left);
		Column.SetInitialWidth(100.0f);

		Column.SetDataType(ETableCellDataType::Int64);

		class FMemAllocEndEventIndexValueGetter : public FTableCellValueGetter
		{
		public:
			virtual const TOptional<FTableCellValue> GetValue(const FTableColumn& Column, const FBaseTreeNode& Node) const override
			{
				if (Node.IsGroup())
				{
					const FTableTreeNode& NodePtr = static_cast<const FTableTreeNode&>(Node);
					if (NodePtr.HasAggregatedValue(Column.GetId()))
					{
						return NodePtr.GetAggregatedValue(Column.GetId());
					}
				}
				else //if (Node->Is<FMemAllocNode>())
				{
					const FMemAllocNode& MemAllocNode = static_cast<const FMemAllocNode&>(Node);
					const FMemoryAlloc* Alloc = MemAllocNode.GetMemAlloc();
					if (Alloc)
					{
						return FTableCellValue(Alloc->GetEndEventIndex());
					}
				}

				return TOptional<FTableCellValue>();
			}
		};
		TSharedRef<ITableCellValueGetter> Getter = MakeShared<FMemAllocEndEventIndexValueGetter>();
		Column.SetValueGetter(Getter);

<<<<<<< HEAD
		TSharedRef<ITableCellValueFormatter> Formatter = MakeShared<FInt64ValueFormatterAsNumber>();
=======
		TSharedRef<ITableCellValueFormatter> Formatter = MakeShared<FInt64ValueFormatterAsUInt32InfinteNumber>();
>>>>>>> d731a049
		Column.SetValueFormatter(Formatter);

		TSharedRef<ITableCellValueSorter> Sorter = MakeShared<FSorterByInt64Value>(ColumnRef);
		Column.SetValueSorter(Sorter);

		Column.SetAggregation(ETableColumnAggregation::Max);

		AddColumn(ColumnRef);
	}
	//////////////////////////////////////////////////
	// Event Distance Column
	{
		TSharedRef<FTableColumn> ColumnRef = MakeShared<FTableColumn>(FMemAllocTableColumns::EventDistanceColumnId);
		FTableColumn& Column = *ColumnRef;

		Column.SetIndex(ColumnIndex++);

		Column.SetShortName(LOCTEXT("EventDistanceColumnName", "Event Distance"));
		Column.SetTitleName(LOCTEXT("EventDistanceColumnTitle", "Event Distance"));
		Column.SetDescription(LOCTEXT("EventDistanceColumnDesc", "The event distance (index of free event minus index of alloc event)."));

		Column.SetFlags(ETableColumnFlags::CanBeHidden | ETableColumnFlags::CanBeFiltered);

		Column.SetHorizontalAlignment(HAlign_Left);
		Column.SetInitialWidth(100.0f);

		Column.SetDataType(ETableCellDataType::Int64);

		class FMemAllocEventDistanceValueGetter : public FTableCellValueGetter
		{
		public:
			virtual const TOptional<FTableCellValue> GetValue(const FTableColumn& Column, const FBaseTreeNode& Node) const override
			{
				if (Node.IsGroup())
				{
					const FTableTreeNode& NodePtr = static_cast<const FTableTreeNode&>(Node);
					if (NodePtr.HasAggregatedValue(Column.GetId()))
					{
						return NodePtr.GetAggregatedValue(Column.GetId());
					}
				}
				else //if (Node->Is<FMemAllocNode>())
				{
					const FMemAllocNode& MemAllocNode = static_cast<const FMemAllocNode&>(Node);
					const FMemoryAlloc* Alloc = MemAllocNode.GetMemAlloc();
					if (Alloc)
					{
						return FTableCellValue(Alloc->GetEventDistance());
					}
				}

				return TOptional<FTableCellValue>();
			}
		};
		TSharedRef<ITableCellValueGetter> Getter = MakeShared<FMemAllocEventDistanceValueGetter>();
		Column.SetValueGetter(Getter);

<<<<<<< HEAD
		TSharedRef<ITableCellValueFormatter> Formatter = MakeShared<FInt64ValueFormatterAsNumber>();
=======
		TSharedRef<ITableCellValueFormatter> Formatter = MakeShared<FInt64ValueFormatterAsUInt32InfinteNumber>();
>>>>>>> d731a049
		Column.SetValueFormatter(Formatter);

		TSharedRef<ITableCellValueSorter> Sorter = MakeShared<FSorterByInt64Value>(ColumnRef);
		Column.SetValueSorter(Sorter);

		Column.SetAggregation(ETableColumnAggregation::Max);

		AddColumn(ColumnRef);
	}
	//////////////////////////////////////////////////
	// Start Time Column
	{
		TSharedRef<FTableColumn> ColumnRef = MakeShared<FTableColumn>(FMemAllocTableColumns::StartTimeColumnId);
		FTableColumn& Column = *ColumnRef;

		Column.SetIndex(ColumnIndex++);

		Column.SetShortName(LOCTEXT("StartTimeColumnName", "Start Time"));
		Column.SetTitleName(LOCTEXT("StartTimeColumnTitle", "Start Time"));
		Column.SetDescription(LOCTEXT("StartTimeColumnDesc", "The time when the allocation was allocated."));

		Column.SetFlags(ETableColumnFlags::CanBeHidden | ETableColumnFlags::CanBeFiltered);

		Column.SetHorizontalAlignment(HAlign_Left);
		Column.SetInitialWidth(100.0f);

		Column.SetDataType(ETableCellDataType::Double);

		class FMemAllocStartTimeValueGetter : public FTableCellValueGetter
		{
		public:
			virtual const TOptional<FTableCellValue> GetValue(const FTableColumn& Column, const FBaseTreeNode& Node) const override
			{
				if (Node.IsGroup())
				{
					const FTableTreeNode& NodePtr = static_cast<const FTableTreeNode&>(Node);
					if (NodePtr.HasAggregatedValue(Column.GetId()))
					{
						return NodePtr.GetAggregatedValue(Column.GetId());
					}
				}
				else //if (Node->Is<FMemAllocNode>())
				{
					const FMemAllocNode& MemAllocNode = static_cast<const FMemAllocNode&>(Node);
					const FMemoryAlloc* Alloc = MemAllocNode.GetMemAlloc();
					if (Alloc)
					{
						return FTableCellValue(Alloc->GetStartTime());
					}
				}

				return TOptional<FTableCellValue>();
			}
		};
		TSharedRef<ITableCellValueGetter> Getter = MakeShared<FMemAllocStartTimeValueGetter>();
		Column.SetValueGetter(Getter);

		TSharedRef<ITableCellValueFormatter> Formatter = MakeShared<FDoubleValueFormatterAsTimeAuto>();
		Column.SetValueFormatter(Formatter);

		TSharedRef<ITableCellValueSorter> Sorter = MakeShared<FSorterByDoubleValue>(ColumnRef);
		Column.SetValueSorter(Sorter);

		TSharedRef<IFilterValueConverter> Converter = MakeShared<FTimeFilterValueConverter>();
		Column.SetValueConverter(Converter);

		Column.SetAggregation(ETableColumnAggregation::Min);

		AddColumn(ColumnRef);
	}
	//////////////////////////////////////////////////
	// End Time Column
	{
		TSharedRef<FTableColumn> ColumnRef = MakeShared<FTableColumn>(FMemAllocTableColumns::EndTimeColumnId);
		FTableColumn& Column = *ColumnRef;

		Column.SetIndex(ColumnIndex++);

		Column.SetShortName(LOCTEXT("EndTimeColumnName", "End Time"));
		Column.SetTitleName(LOCTEXT("EndTimeColumnTitle", "End Time"));
		Column.SetDescription(LOCTEXT("EndTimeColumnDesc", "The time when the allocation was freed."));

		Column.SetFlags(ETableColumnFlags::CanBeHidden | ETableColumnFlags::CanBeFiltered);

		Column.SetHorizontalAlignment(HAlign_Left);
		Column.SetInitialWidth(100.0f);

		Column.SetDataType(ETableCellDataType::Double);

		class FMemAllocEndTimeValueGetter : public FTableCellValueGetter
		{
		public:
			virtual const TOptional<FTableCellValue> GetValue(const FTableColumn& Column, const FBaseTreeNode& Node) const override
			{
				if (Node.IsGroup())
				{
					const FTableTreeNode& NodePtr = static_cast<const FTableTreeNode&>(Node);
					if (NodePtr.HasAggregatedValue(Column.GetId()))
					{
						return NodePtr.GetAggregatedValue(Column.GetId());
					}
				}
				else //if (Node->Is<FMemAllocNode>())
				{
					const FMemAllocNode& MemAllocNode = static_cast<const FMemAllocNode&>(Node);
					const FMemoryAlloc* Alloc = MemAllocNode.GetMemAlloc();
					if (Alloc)
					{
						return FTableCellValue(Alloc->GetEndTime());
					}
				}

				return TOptional<FTableCellValue>();
			}
		};
		TSharedRef<ITableCellValueGetter> Getter = MakeShared<FMemAllocEndTimeValueGetter>();
		Column.SetValueGetter(Getter);

		TSharedRef<ITableCellValueFormatter> Formatter = MakeShared<FDoubleValueFormatterAsTimeAuto>();
		Column.SetValueFormatter(Formatter);

		TSharedRef<ITableCellValueSorter> Sorter = MakeShared<FSorterByDoubleValue>(ColumnRef);
		Column.SetValueSorter(Sorter);

		TSharedRef<IFilterValueConverter> Converter = MakeShared<FTimeFilterValueConverter>();
		Column.SetValueConverter(Converter);

		Column.SetAggregation(ETableColumnAggregation::Max);

		AddColumn(ColumnRef);
	}
	//////////////////////////////////////////////////
	// Duration Column
	{
		TSharedRef<FTableColumn> ColumnRef = MakeShared<FTableColumn>(FMemAllocTableColumns::DurationColumnId);
		FTableColumn& Column = *ColumnRef;

		Column.SetIndex(ColumnIndex++);

		Column.SetShortName(LOCTEXT("DurationColumnName", "Duration"));
		Column.SetTitleName(LOCTEXT("DurationColumnTitle", "Duration"));
		Column.SetDescription(LOCTEXT("DurationColumnDesc", "The duration of the allocation's life."));

		Column.SetFlags(ETableColumnFlags::CanBeHidden | ETableColumnFlags::CanBeFiltered);

		Column.SetHorizontalAlignment(HAlign_Left);
		Column.SetInitialWidth(100.0f);

		Column.SetDataType(ETableCellDataType::Double);

		class FMemAllocDurationValueGetter : public FTableCellValueGetter
		{
		public:
			virtual const TOptional<FTableCellValue> GetValue(const FTableColumn& Column, const FBaseTreeNode& Node) const override
			{
				if (Node.IsGroup())
				{
					const FTableTreeNode& NodePtr = static_cast<const FTableTreeNode&>(Node);
					if (NodePtr.HasAggregatedValue(Column.GetId()))
					{
						return NodePtr.GetAggregatedValue(Column.GetId());
					}
				}
				else //if (Node->Is<FMemAllocNode>())
				{
					const FMemAllocNode& MemAllocNode = static_cast<const FMemAllocNode&>(Node);
					const FMemoryAlloc* Alloc = MemAllocNode.GetMemAlloc();
					if (Alloc)
					{
						return FTableCellValue(Alloc->GetDuration());
					}
				}

				return TOptional<FTableCellValue>();
			}
		};
		TSharedRef<ITableCellValueGetter> Getter = MakeShared<FMemAllocDurationValueGetter>();
		Column.SetValueGetter(Getter);

		TSharedRef<ITableCellValueFormatter> Formatter = MakeShared<FDoubleValueFormatterAsTimeAuto>();
		Column.SetValueFormatter(Formatter);

		TSharedRef<ITableCellValueSorter> Sorter = MakeShared<FSorterByDoubleValue>(ColumnRef);
		Column.SetValueSorter(Sorter);

		TSharedRef<IFilterValueConverter> Converter = MakeShared<FTimeFilterValueConverter>();
		Column.SetValueConverter(Converter);

		AddColumn(ColumnRef);
	}
	//////////////////////////////////////////////////
	// Address Column
	{
		TSharedRef<FTableColumn> ColumnRef = MakeShared<FTableColumn>(FMemAllocTableColumns::AddressColumnId);
		FTableColumn& Column = *ColumnRef;

		Column.SetIndex(ColumnIndex++);

		Column.SetShortName(LOCTEXT("AddressColumnName", "Address"));
		Column.SetTitleName(LOCTEXT("AddressColumnTitle", "Address"));
		Column.SetDescription(LOCTEXT("AddressColumnDesc", "Address of allocation"));

		Column.SetFlags(ETableColumnFlags::CanBeHidden | ETableColumnFlags::CanBeFiltered);

		Column.SetHorizontalAlignment(HAlign_Left);
		Column.SetInitialWidth(120.0f);

		Column.SetDataType(ETableCellDataType::Int64);

		class FMemAllocAddressValueGetter : public FTableCellValueGetter
		{
		public:
			virtual const TOptional<FTableCellValue> GetValue(const FTableColumn& Column, const FBaseTreeNode& Node) const override
			{
				if (Node.IsGroup())
				{
					const FTableTreeNode& NodePtr = static_cast<const FTableTreeNode&>(Node);
					if (NodePtr.HasAggregatedValue(Column.GetId()))
					{
						return NodePtr.GetAggregatedValue(Column.GetId());
					}
				}
				else //if (Node->Is<FMemAllocNode>())
				{
					const FMemAllocNode& MemAllocNode = static_cast<const FMemAllocNode&>(Node);
					const FMemoryAlloc* Alloc = MemAllocNode.GetMemAlloc();
					if (Alloc)
					{
						return FTableCellValue(static_cast<int64>(Alloc->GetAddress()));
					}
				}

				return TOptional<FTableCellValue>();
			}
		};
		TSharedRef<ITableCellValueGetter> Getter = MakeShared<FMemAllocAddressValueGetter>();
		Column.SetValueGetter(Getter);

		TSharedRef<ITableCellValueFormatter> Formatter = MakeShared<FInt64ValueFormatterAsHex64>();
		Column.SetValueFormatter(Formatter);

		TSharedRef<ITableCellValueSorter> Sorter = MakeShared<FSorterByInt64Value>(ColumnRef);
		Column.SetValueSorter(Sorter);

		AddColumn(ColumnRef);
	}
	//////////////////////////////////////////////////
	// Memory Page Column
	{
		TSharedRef<FTableColumn> ColumnRef = MakeShared<FTableColumn>(FMemAllocTableColumns::MemoryPageColumnId);
		FTableColumn& Column = *ColumnRef;

		Column.SetIndex(ColumnIndex++);

		Column.SetShortName(LOCTEXT("MemoryPageColumnName", "Memory Page"));
		Column.SetTitleName(LOCTEXT("MemoryPageColumnTitle", "Memory Page"));
		Column.SetDescription(LOCTEXT("MemoryPageColumnDesc", "Memory Page of allocation"));

		Column.SetFlags(ETableColumnFlags::CanBeHidden | ETableColumnFlags::CanBeFiltered);

		Column.SetHorizontalAlignment(HAlign_Left);
		Column.SetInitialWidth(120.0f);

		Column.SetDataType(ETableCellDataType::Int64);

		class FMemAllocPageValueGetter : public FTableCellValueGetter
		{
		public:
			virtual const TOptional<FTableCellValue> GetValue(const FTableColumn& Column, const FBaseTreeNode& Node) const override
			{
				if (Node.IsGroup())
				{
					const FTableTreeNode& NodePtr = static_cast<const FTableTreeNode&>(Node);
					if (NodePtr.HasAggregatedValue(Column.GetId()))
					{
						return NodePtr.GetAggregatedValue(Column.GetId());
					}
				}
				else
				{
					const FMemAllocNode& MemAllocNode = static_cast<const FMemAllocNode&>(Node);
					const FMemoryAlloc* Alloc = MemAllocNode.GetMemAlloc();
					if (Alloc)
					{
						return FTableCellValue(static_cast<int64>(Alloc->GetPage()));
					}
				}

				return TOptional<FTableCellValue>();
			}
		};
		TSharedRef<ITableCellValueGetter> Getter = MakeShared<FMemAllocPageValueGetter>();
		Column.SetValueGetter(Getter);

		TSharedRef<ITableCellValueFormatter> Formatter = MakeShared<FInt64ValueFormatterAsHex64>();
		Column.SetValueFormatter(Formatter);

		TSharedRef<ITableCellValueSorter> Sorter = MakeShared<FSorterByInt64Value>(ColumnRef);
		Column.SetValueSorter(Sorter);

		AddColumn(ColumnRef);
	}
	//////////////////////////////////////////////////
	// Alloc Count Column
	{
		TSharedRef<FTableColumn> ColumnRef = MakeShared<FTableColumn>(FMemAllocTableColumns::CountColumnId);
		FTableColumn& Column = *ColumnRef;

		Column.SetIndex(ColumnIndex++);

		Column.SetShortName(LOCTEXT("CountColumnName", "Count"));
		Column.SetTitleName(LOCTEXT("CountColumnTitle", "Allocation Count"));
		Column.SetDescription(LOCTEXT("CountColumnDesc", "Number of allocations"));

		Column.SetFlags(ETableColumnFlags::ShouldBeVisible | ETableColumnFlags::CanBeHidden | ETableColumnFlags::CanBeFiltered);

		Column.SetHorizontalAlignment(HAlign_Right);
		Column.SetInitialWidth(100.0f);

		Column.SetDataType(ETableCellDataType::Int64);

		class FMemAllocCountValueGetter : public FTableCellValueGetter
		{
		public:
			virtual const TOptional<FTableCellValue> GetValue(const FTableColumn& Column, const FBaseTreeNode& Node) const override
			{
				if (Node.IsGroup())
				{
					const FTableTreeNode& NodePtr = static_cast<const FTableTreeNode&>(Node);
					if (NodePtr.HasAggregatedValue(Column.GetId()))
					{
						return NodePtr.GetAggregatedValue(Column.GetId());
					}
				}
				else //if (Node->Is<FMemAllocNode>())
				{
					const FMemAllocNode& MemAllocNode = static_cast<const FMemAllocNode&>(Node);
					const FMemoryAlloc* Alloc = MemAllocNode.GetMemAlloc();
					if (Alloc)
					{
						return FTableCellValue(static_cast<int64>(1));
					}
				}

				return TOptional<FTableCellValue>();
			}
		};
		TSharedRef<ITableCellValueGetter> Getter = MakeShared<FMemAllocCountValueGetter>();
		Column.SetValueGetter(Getter);

		TSharedRef<ITableCellValueFormatter> Formatter = MakeShared<FInt64ValueFormatterAsNumber>();
		Column.SetValueFormatter(Formatter);

		TSharedRef<ITableCellValueSorter> Sorter = MakeShared<FSorterByInt64Value>(ColumnRef);
		Column.SetValueSorter(Sorter);
		Column.SetInitialSortMode(EColumnSortMode::Descending);

		Column.SetAggregation(ETableColumnAggregation::Sum);

		AddColumn(ColumnRef);
	}
	//////////////////////////////////////////////////
	// Size Column
	{
		TSharedRef<FTableColumn> ColumnRef = MakeShared<FTableColumn>(FMemAllocTableColumns::SizeColumnId);
		FTableColumn& Column = *ColumnRef;

		Column.SetIndex(ColumnIndex++);

		Column.SetShortName(LOCTEXT("SizeColumnName", "Size"));
		Column.SetTitleName(LOCTEXT("SizeColumnTitle", "Size"));
		Column.SetDescription(LOCTEXT("SizeColumnDesc", "Size of allocation"));

		Column.SetFlags(ETableColumnFlags::ShouldBeVisible | ETableColumnFlags::CanBeHidden | ETableColumnFlags::CanBeFiltered);

		Column.SetHorizontalAlignment(HAlign_Right);
		Column.SetInitialWidth(100.0f);

		Column.SetDataType(ETableCellDataType::Int64);

		class FMemAllocSizeValueGetter : public FTableCellValueGetter
		{
		public:
			virtual const TOptional<FTableCellValue> GetValue(const FTableColumn& Column, const FBaseTreeNode& Node) const override
			{
				if (Node.IsGroup())
				{
					const FTableTreeNode& NodePtr = static_cast<const FTableTreeNode&>(Node);
					if (NodePtr.HasAggregatedValue(Column.GetId()))
					{
						return NodePtr.GetAggregatedValue(Column.GetId());
					}
				}
				else //if (Node->Is<FMemAllocNode>())
				{
					const FMemAllocNode& MemAllocNode = static_cast<const FMemAllocNode&>(Node);
					const FMemoryAlloc* Alloc = MemAllocNode.GetMemAlloc();
					if (Alloc)
					{
						return FTableCellValue(static_cast<int64>(Alloc->GetSize()));
					}
				}

				return TOptional<FTableCellValue>();
			}
		};
		TSharedRef<ITableCellValueGetter> Getter = MakeShared<FMemAllocSizeValueGetter>();
		Column.SetValueGetter(Getter);

		TSharedRef<ITableCellValueFormatter> Formatter = MakeShared<FInt64ValueFormatterAsMemory>();
		Column.SetValueFormatter(Formatter);

		TSharedRef<ITableCellValueSorter> Sorter = MakeShared<FSorterByInt64Value>(ColumnRef);
		Column.SetValueSorter(Sorter);
		Column.SetInitialSortMode(EColumnSortMode::Descending);

		TSharedRef<IFilterValueConverter> Converter = MakeShared<FMemoryFilterValueConverter>();
		Column.SetValueConverter(Converter);

		Column.SetAggregation(ETableColumnAggregation::Sum);

		AddColumn(ColumnRef);
	}
	//////////////////////////////////////////////////
	// LLM Tag Column
	{
		TSharedRef<FTableColumn> ColumnRef = MakeShared<FTableColumn>(FMemAllocTableColumns::TagColumnId);
		FTableColumn& Column = *ColumnRef;

		Column.SetIndex(ColumnIndex++);

		Column.SetShortName(LOCTEXT("TagColumnName", "LLM Tag"));
		Column.SetTitleName(LOCTEXT("TagColumnTitle", "LLM Tag"));
		Column.SetDescription(LOCTEXT("TagColumnDesc", "LLM tag of allocation"));

		// This column is filtered with a custom filter with suggestions
		// so we do not mark it here as CanBeFiltered to prevent it from having a default string filter set.
		Column.SetFlags(ETableColumnFlags::ShouldBeVisible | ETableColumnFlags::CanBeHidden);

		Column.SetHorizontalAlignment(HAlign_Left);
		Column.SetInitialWidth(120.0f);

		Column.SetDataType(ETableCellDataType::CString);

		class FMemTagValueGetter : public FTableCellValueGetter
		{
		public:
			virtual const TOptional<FTableCellValue> GetValue(const FTableColumn& Column, const FBaseTreeNode& Node) const
			{
				if (Node.IsGroup())
				{
					const FTableTreeNode& NodePtr = static_cast<const FTableTreeNode&>(Node);
					if (NodePtr.HasAggregatedValue(Column.GetId()))
					{
						return NodePtr.GetAggregatedValue(Column.GetId());
					}
				}
				else //if (Node->Is<FMemAllocNode>())
				{
					const FMemAllocNode& MemAllocNode = static_cast<const FMemAllocNode&>(Node);
					const FMemoryAlloc* Alloc = MemAllocNode.GetMemAlloc();
					if (Alloc)
					{
						return FTableCellValue(Alloc->GetTag());
					}
				}

				return TOptional<FTableCellValue>();
			}
		};
		TSharedRef<ITableCellValueGetter> Getter = MakeShared<FMemTagValueGetter>();
		Column.SetValueGetter(Getter);

		TSharedRef<ITableCellValueFormatter> Formatter = MakeShared<FCStringValueFormatterAsText>();
		Column.SetValueFormatter(Formatter);

		TSharedRef<ITableCellValueSorter> Sorter = MakeShared<FSorterByCStringValue>(ColumnRef);
		Column.SetValueSorter(Sorter);

		Column.SetAggregation(ETableColumnAggregation::SameValue);

		AddColumn(ColumnRef);
	}
	//////////////////////////////////////////////////
	// Asset Column
	{
		TSharedRef<FTableColumn> ColumnRef = MakeShared<FTableColumn>(FMemAllocTableColumns::AssetColumnId);
		FTableColumn& Column = *ColumnRef;

		Column.SetIndex(ColumnIndex++);

		Column.SetShortName(LOCTEXT("AssetColumnName", "Asset"));
		Column.SetTitleName(LOCTEXT("AssetColumnTitle", "Asset"));
		Column.SetDescription(LOCTEXT("AssetColumnDesc", "Asset associated with allocation"));

		Column.SetFlags(ETableColumnFlags::CanBeHidden | ETableColumnFlags::CanBeFiltered);

		Column.SetHorizontalAlignment(HAlign_Left);
		Column.SetInitialWidth(320.0f);

		Column.SetDataType(ETableCellDataType::CString);

		class FAssetMetadataValueGetter : public FTableCellValueGetter
		{
		public:
			virtual const TOptional<FTableCellValue> GetValue(const FTableColumn& Column, const FBaseTreeNode& Node) const
			{
				if (Node.IsGroup())
				{
					const FTableTreeNode& NodePtr = static_cast<const FTableTreeNode&>(Node);
					if (NodePtr.HasAggregatedValue(Column.GetId()))
					{
						return NodePtr.GetAggregatedValue(Column.GetId());
					}
				}
				else //if (Node->Is<FMemAllocNode>())
				{
					const FMemAllocNode& MemAllocNode = static_cast<const FMemAllocNode&>(Node);
					const FMemoryAlloc* Alloc = MemAllocNode.GetMemAlloc();
					if (Alloc)
					{
						return FTableCellValue(Alloc->GetAsset());
					}
				}

				return TOptional<FTableCellValue>();
			}
		};
		TSharedRef<ITableCellValueGetter> Getter = MakeShared<FAssetMetadataValueGetter>();
		Column.SetValueGetter(Getter);

		TSharedRef<ITableCellValueFormatter> Formatter = MakeShared<FCStringValueFormatterAsText>();
		Column.SetValueFormatter(Formatter);

		TSharedRef<ITableCellValueSorter> Sorter = MakeShared<FSorterByCStringValue>(ColumnRef);
		Column.SetValueSorter(Sorter);

		Column.SetAggregation(ETableColumnAggregation::SameValue);

		AddColumn(ColumnRef);
	}
	//////////////////////////////////////////////////
	// Class Name Column
	{
		TSharedRef<FTableColumn> ColumnRef = MakeShared<FTableColumn>(FMemAllocTableColumns::ClassNameColumnId);
		FTableColumn& Column = *ColumnRef;

		Column.SetIndex(ColumnIndex++);

		Column.SetShortName(LOCTEXT("ClassNameColumnName", "Class Name"));
		Column.SetTitleName(LOCTEXT("ClassNameColumnTitle", "Class Name"));
		Column.SetDescription(LOCTEXT("ClassNameColumnDesc", "Class of asset associated with allocation"));

		Column.SetFlags(ETableColumnFlags::CanBeHidden | ETableColumnFlags::CanBeFiltered);

		Column.SetHorizontalAlignment(HAlign_Left);
		Column.SetInitialWidth(120.0f);

		Column.SetDataType(ETableCellDataType::CString);

		class FClassNameMetadataValueGetter : public FTableCellValueGetter
		{
		public:
			virtual const TOptional<FTableCellValue> GetValue(const FTableColumn& Column, const FBaseTreeNode& Node) const
			{
				if (Node.IsGroup())
				{
					const FTableTreeNode& NodePtr = static_cast<const FTableTreeNode&>(Node);
					if (NodePtr.HasAggregatedValue(Column.GetId()))
					{
						return NodePtr.GetAggregatedValue(Column.GetId());
					}
				}
				else //if (Node->Is<FMemAllocNode>())
				{
					const FMemAllocNode& MemAllocNode = static_cast<const FMemAllocNode&>(Node);
					const FMemoryAlloc* Alloc = MemAllocNode.GetMemAlloc();
					if (Alloc)
					{
						return FTableCellValue(Alloc->GetClassName());
					}
				}

				return TOptional<FTableCellValue>();
			}
		};
		TSharedRef<ITableCellValueGetter> Getter = MakeShared<FClassNameMetadataValueGetter>();
		Column.SetValueGetter(Getter);

		TSharedRef<ITableCellValueFormatter> Formatter = MakeShared<FCStringValueFormatterAsText>();
		Column.SetValueFormatter(Formatter);

		TSharedRef<ITableCellValueSorter> Sorter = MakeShared<FSorterByCStringValue>(ColumnRef);
		Column.SetValueSorter(Sorter);

		Column.SetAggregation(ETableColumnAggregation::SameValue);

		AddColumn(ColumnRef);
	}
	//////////////////////////////////////////////////
	// Top Function Column
	{
		TSharedRef<FTableColumn> ColumnRef = MakeShared<FTableColumn>(FMemAllocTableColumns::FunctionColumnId);
		FTableColumn& Column = *ColumnRef;

		Column.SetIndex(ColumnIndex++);

		Column.SetShortName(LOCTEXT("FunctionColumnName", "Function"));
		Column.SetTitleName(LOCTEXT("FunctionColumnTitle", "Top Function"));
		Column.SetDescription(LOCTEXT("FunctionColumnDesc", "Resolved top function from the callstack of allocation"));

		Column.SetFlags(ETableColumnFlags::ShouldBeVisible | ETableColumnFlags::CanBeHidden | ETableColumnFlags::CanBeFiltered);

		Column.SetHorizontalAlignment(HAlign_Left);
		Column.SetInitialWidth(550.0f);

		Column.SetDataType(ETableCellDataType::Text);

		Column.SetIsDynamic(true);

		class FFunctionValueGetter : public FTableCellValueGetter
		{
		public:
			virtual const TOptional<FTableCellValue> GetValue(const FTableColumn& Column, const FBaseTreeNode& Node) const override
			{
				if (Node.IsGroup())
				{
					const FTableTreeNode& NodePtr = static_cast<const FTableTreeNode&>(Node);
					if (NodePtr.HasAggregatedValue(Column.GetId()))
					{
						return NodePtr.GetAggregatedValue(Column.GetId());
					}
				}
				else //if (Node->Is<FMemAllocNode>())
				{
					const FMemAllocNode& MemAllocNode = static_cast<const FMemAllocNode&>(Node);
					const uint64 CallstackId = MemAllocNode.GetCallstackId();
					const FText CallstackText = MemAllocNode.GetTopFunction();
					return FTableCellValue(CallstackText, CallstackId);
				}

				return TOptional<FTableCellValue>();
			}

			virtual uint64 GetValueId(const FTableColumn& Column, const FBaseTreeNode& Node) const override
			{
				if (!Node.IsGroup()) //if (Node->Is<FMemAllocNode>())
				{
					const FMemAllocNode& MemAllocNode = static_cast<const FMemAllocNode&>(Node);
					return MemAllocNode.GetCallstackId();
				}

				return 0;
			}
		};
		TSharedRef<ITableCellValueGetter> Getter = MakeShared<FFunctionValueGetter>();
		Column.SetValueGetter(Getter);

		class FFunctionValueFormatter : public FTextValueFormatter
		{
		public:
			virtual TSharedPtr<IToolTip> GetCustomTooltip(const FTableColumn& Column, const FBaseTreeNode& Node) const override
			{
				const FMemAllocNode& MemAllocNode = static_cast<const FMemAllocNode&>(Node);

				return SNew(SToolTip)
					.Visibility(TAttribute<EVisibility>::Create(TAttribute<EVisibility>::FGetter::CreateStatic(&FTableCellValueFormatter::GetTooltipVisibility)))
					[
						SNew(SVerticalBox)
						+ SVerticalBox::Slot()
						.AutoHeight()
						.Padding(2.0f)
						[
							SNew(STextBlock)
							.Text(&MemAllocNode, &FMemAllocNode::GetTopFunction)
							.ColorAndOpacity(FSlateColor(EStyleColor::AccentBlue))
						]
						+ SVerticalBox::Slot()
						.AutoHeight()
						.Padding(2.0f, 6.0f, 2.0f, 2.0f)
						[
							SNew(STextBlock)
							.Text(&MemAllocNode, &FMemAllocNode::GetFullCallstack)
						]
					];
			}

			virtual FText FormatValueForTooltip(const FTableColumn& Column, const FBaseTreeNode& Node) const override
			{
				const FMemAllocNode& MemAllocNode = static_cast<const FMemAllocNode&>(Node);
				return MemAllocNode.GetTopFunction();
			}
		};

		TSharedRef<ITableCellValueFormatter> Formatter = MakeShared<FFunctionValueFormatter>();
		Column.SetValueFormatter(Formatter);

		TSharedRef<ITableCellValueSorter> Sorter = MakeShared<FSorterByTextValueWithId>(ColumnRef);
		Column.SetValueSorter(Sorter);

		AddColumn(ColumnRef);
	}
	//////////////////////////////////////////////////
	// Source File Column
	{
		TSharedRef<FTableColumn> ColumnRef = MakeShared<FTableColumn>(FMemAllocTableColumns::SourceFileColumnId);
		FTableColumn& Column = *ColumnRef;

		Column.SetIndex(ColumnIndex++);

		Column.SetShortName(LOCTEXT("SourceFileColumnName", "Source"));
		Column.SetTitleName(LOCTEXT("SourceFileColumnTitle", "Top Source File"));
		Column.SetDescription(LOCTEXT("SourceFileColumnDesc", "Source file of the top function from the callstack of allocation"));

		Column.SetFlags(ETableColumnFlags::CanBeHidden | ETableColumnFlags::CanBeFiltered);

		Column.SetHorizontalAlignment(HAlign_Left);
		Column.SetInitialWidth(550.0f);

		Column.SetDataType(ETableCellDataType::Text);

		Column.SetIsDynamic(true);

		class FSourceValueGetter : public FTableCellValueGetter
		{
		public:
			virtual const TOptional<FTableCellValue> GetValue(const FTableColumn& Column, const FBaseTreeNode& Node) const override
			{
				if (Node.IsGroup())
				{
					const FTableTreeNode& NodePtr = static_cast<const FTableTreeNode&>(Node);
					if (NodePtr.HasAggregatedValue(Column.GetId()))
					{
						return NodePtr.GetAggregatedValue(Column.GetId());
					}
				}
				else //if (Node->Is<FMemAllocNode>())
				{
					const FMemAllocNode& MemAllocNode = static_cast<const FMemAllocNode&>(Node);
					const uint64 CallstackId = MemAllocNode.GetCallstackId();
					const FText CallstackText = MemAllocNode.GetTopSourceFile();
					return FTableCellValue(CallstackText, CallstackId);
				}

				return TOptional<FTableCellValue>();
			}

			virtual uint64 GetValueId(const FTableColumn& Column, const FBaseTreeNode& Node) const override
			{
				if (!Node.IsGroup()) //if (Node->Is<FMemAllocNode>())
				{
					const FMemAllocNode& MemAllocNode = static_cast<const FMemAllocNode&>(Node);
					return MemAllocNode.GetCallstackId();
				}
				return 0;
			}
		};
		TSharedRef<ITableCellValueGetter> Getter = MakeShared<FSourceValueGetter>();
		Column.SetValueGetter(Getter);

		class FSourceValueFormatter : public FTextValueFormatter
		{
		public:
			virtual TSharedPtr<IToolTip> GetCustomTooltip(const FTableColumn& Column, const FBaseTreeNode& Node) const override
			{
				const FMemAllocNode& MemAllocNode = static_cast<const FMemAllocNode&>(Node);

				return SNew(SToolTip)
					.Visibility(TAttribute<EVisibility>::Create(TAttribute<EVisibility>::FGetter::CreateStatic(&FTableCellValueFormatter::GetTooltipVisibility)))
					[
						SNew(SVerticalBox)
						+ SVerticalBox::Slot()
						.AutoHeight()
						.Padding(2.0f)
						[
							SNew(STextBlock)
							.Text(&MemAllocNode, &FMemAllocNode::GetTopSourceFileEx)
							.ColorAndOpacity(FSlateColor(EStyleColor::AccentBlue))
						]
						+ SVerticalBox::Slot()
						.AutoHeight()
						.Padding(2.0f, 6.0f, 2.0f, 2.0f)
						[
							SNew(STextBlock)
							.Text(&MemAllocNode, &FMemAllocNode::GetFullCallstackSourceFiles)
						]
					];
			}

			virtual FText FormatValueForTooltip(const FTableColumn& Column, const FBaseTreeNode& Node) const override
			{
				const FMemAllocNode& MemAllocNode = static_cast<const FMemAllocNode&>(Node);
				return MemAllocNode.GetTopSourceFileEx();
			}
		};

		TSharedRef<ITableCellValueFormatter> Formatter = MakeShared<FSourceValueFormatter>();
		Column.SetValueFormatter(Formatter);

		TSharedRef<ITableCellValueSorter> Sorter = MakeShared<FSorterByTextValueWithId>(ColumnRef);
		Column.SetValueSorter(Sorter);

		AddColumn(ColumnRef);
	}
	//////////////////////////////////////////////////
	// Callstack Size Column
	{
		TSharedRef<FTableColumn> ColumnRef = MakeShared<FTableColumn>(FMemAllocTableColumns::CallstackSizeColumnId);
		FTableColumn& Column = *ColumnRef;

		Column.SetIndex(ColumnIndex++);

		Column.SetShortName(LOCTEXT("CallstackSizeColumnName", "Callstack Size"));
		Column.SetTitleName(LOCTEXT("CallstackSizeColumnTitle", "Callstack Size"));
		Column.SetDescription(LOCTEXT("CallstackSizeColumnDesc", "Number of callstack frames.\nTooltip shows entire callstack."));

		Column.SetFlags(ETableColumnFlags::ShouldBeVisible | ETableColumnFlags::CanBeHidden | ETableColumnFlags::CanBeFiltered);

		Column.SetHorizontalAlignment(HAlign_Left);
		Column.SetInitialWidth(100.0f);

		Column.SetDataType(ETableCellDataType::Int64);

		class FCallstackSizeValueGetter : public FTableCellValueGetter
		{
		public:
			virtual const TOptional<FTableCellValue> GetValue(const FTableColumn& Column, const FBaseTreeNode& Node) const override
			{
				if (Node.IsGroup())
				{
					const FTableTreeNode& NodePtr = static_cast<const FTableTreeNode&>(Node);
					if (NodePtr.HasAggregatedValue(Column.GetId()))
					{
						return NodePtr.GetAggregatedValue(Column.GetId());
					}
				}
				else //if (Node->Is<FMemAllocNode>())
				{
					const FMemAllocNode& MemAllocNode = static_cast<const FMemAllocNode&>(Node);
					const FMemoryAlloc* Alloc = MemAllocNode.GetMemAlloc();
					if (Alloc)
					{
						const TraceServices::FCallstack* Callstack = Alloc->GetCallstack();
<<<<<<< HEAD

						if (Callstack)
						{
							check(Callstack->Num() > 0);

							const TraceServices::FStackFrame* Frame = nullptr;
							const TraceServices::FStackFrame* FirstUnknownSymbol = nullptr;
							for (uint32 FrameIndex = 0; FrameIndex < Callstack->Num(); ++FrameIndex)
							{
								Frame = Callstack->Frame(FrameIndex);
								check(Frame != nullptr);

								if (!Frame->Symbol || !Frame->Symbol->Name)
								{
									if (FirstUnknownSymbol == nullptr)
									{
										FirstUnknownSymbol = Frame;
									}
									continue;
								}

								bool bIgnoreSymbol = false;

								// Ignore symbols by function prefix.
								FStringView IgnoreSymbolsByFunctionName[] =
								{
									TEXT("FMemory::"_SV),
									TEXT("FMallocWrapper::"_SV),
									TEXT("FMallocPoisonProxy::"_SV),
									TEXT("Malloc"_SV),
									TEXT("Realloc"_SV),
								};
								for (uint32 StringIndex = 0; StringIndex < UE_ARRAY_COUNT(IgnoreSymbolsByFunctionName); ++StringIndex)
								{
									if (FCString::Strnicmp(Frame->Symbol->Name, IgnoreSymbolsByFunctionName[StringIndex].GetData(), IgnoreSymbolsByFunctionName[StringIndex].Len()) == 0)
									{
										bIgnoreSymbol = true;
										break;
									}
								}

#if 1 // TODO: check perf impact
								if (!bIgnoreSymbol && Frame->Symbol->File)
								{
									// Ignore symbols by file, specified as RegexPattern strings.
									FStringView IgnoreSymbolsByFilePath[] =
									{
										TEXT(".*/Containers/.*"_SV),
									};
									for (uint32 StringIndex = 0; StringIndex < UE_ARRAY_COUNT(IgnoreSymbolsByFilePath); ++StringIndex)
									{
										const FString Pattern(IgnoreSymbolsByFilePath[StringIndex]);
										const FRegexPattern RegexPattern(Pattern);
										FString File(Frame->Symbol->File);
										File.ReplaceCharInline(TEXT('\\'), TEXT('/'), ESearchCase::CaseSensitive);
										FRegexMatcher RegexMatcher(RegexPattern, File);
										if (RegexMatcher.FindNext())
										{
											bIgnoreSymbol = true;
											break;
										}
									}
								}
#endif

								if (!bIgnoreSymbol)
								{
									break;
								}
							}
							if (!Frame)
							{
								check(FirstUnknownSymbol != nullptr);
								Frame = FirstUnknownSymbol;
							}

							TStringBuilder<1024> Str;
							FormatStackFrame(*Frame, Str, EStackFrameFormatFlags::Module);
							return FTableCellValue(FText::FromString(FString(Str)));
						}

						return FTableCellValue(FText::FromString(NotAvailable));
=======
						const int64 CallstackSize = (Callstack && (Callstack->Num() != 1 || Callstack->Addr(0) != 0)) ? Callstack->Num() : 0;
						return FTableCellValue(CallstackSize);
>>>>>>> d731a049
					}
				}

				return TOptional<FTableCellValue>();
			}

			virtual uint64 GetValueId(const FTableColumn& Column, const FBaseTreeNode& Node) const override
			{
				if (!Node.IsGroup()) //if (Node->Is<FMemAllocNode>())
				{
					const FMemAllocNode& MemAllocNode = static_cast<const FMemAllocNode&>(Node);
					return MemAllocNode.GetCallstackId();
				}
				return 0;
			}
		};
		TSharedRef<ITableCellValueGetter> Getter = MakeShared<FCallstackSizeValueGetter>();
		Column.SetValueGetter(Getter);

		class FCallstackValueFormatter : public FTableCellValueFormatter
		{
		public:
			virtual FText FormatValue(const TOptional<FTableCellValue>& InValue) const override
			{
				return InValue.IsSet() ? FText::AsNumber(InValue.GetValue().Int64) : FText::GetEmpty();
			}

			virtual TSharedPtr<IToolTip> GetCustomTooltip(const FTableColumn& Column, const FBaseTreeNode& Node) const override
			{
				const FMemAllocNode& MemAllocNode = static_cast<const FMemAllocNode&>(Node);

				return SNew(SToolTip)
					.Visibility(TAttribute<EVisibility>::Create(TAttribute<EVisibility>::FGetter::CreateStatic(&FTableCellValueFormatter::GetTooltipVisibility)))
					[
						SNew(SVerticalBox)
						+ SVerticalBox::Slot()
						.AutoHeight()
						.Padding(2.0f)
						[
							SNew(STextBlock)
							.Text(&MemAllocNode, &FMemAllocNode::GetFullCallstack)
						]
					];
			}

			virtual FText FormatValueForTooltip(const FTableColumn& Column, const FBaseTreeNode& Node) const override
			{
				const FMemAllocNode& MemAllocNode = static_cast<const FMemAllocNode&>(Node);
				return MemAllocNode.GetFullCallstack();
			}

			virtual FText FormatValueForGrouping(const FTableColumn& Column, const FBaseTreeNode& Node) const override
			{
				return FormatValue(Column.GetValue(Node));
			}
		};

		TSharedRef<ITableCellValueFormatter> Formatter = MakeShared<FCallstackValueFormatter>();
		Column.SetValueFormatter(Formatter);

		TSharedRef<ITableCellValueSorter> Sorter = MakeShared<FSorterByInt64Value>(ColumnRef);
		Column.SetValueSorter(Sorter);

		AddColumn(ColumnRef);
	}
	//////////////////////////////////////////////////
}

////////////////////////////////////////////////////////////////////////////////////////////////////

} // namespace Insights

#undef LOCTEXT_NAMESPACE<|MERGE_RESOLUTION|>--- conflicted
+++ resolved
@@ -1,13 +1,7 @@
 // Copyright Epic Games, Inc. All Rights Reserved.
 
 #include "MemAllocTable.h"
-<<<<<<< HEAD
-#include "CallstackFormatting.h"
-#include "Containers/StringView.h"
-#include "Internationalization/Regex.h"
-=======
 #include "Styling/StyleColors.h"
->>>>>>> d731a049
 #include "Widgets/SBoxPanel.h"
 #include "Widgets/SToolTip.h"
 #include "Widgets/Text/STextBlock.h"
@@ -199,11 +193,7 @@
 		TSharedRef<ITableCellValueGetter> Getter = MakeShared<FMemAllocEndEventIndexValueGetter>();
 		Column.SetValueGetter(Getter);
 
-<<<<<<< HEAD
-		TSharedRef<ITableCellValueFormatter> Formatter = MakeShared<FInt64ValueFormatterAsNumber>();
-=======
 		TSharedRef<ITableCellValueFormatter> Formatter = MakeShared<FInt64ValueFormatterAsUInt32InfinteNumber>();
->>>>>>> d731a049
 		Column.SetValueFormatter(Formatter);
 
 		TSharedRef<ITableCellValueSorter> Sorter = MakeShared<FSorterByInt64Value>(ColumnRef);
@@ -261,11 +251,7 @@
 		TSharedRef<ITableCellValueGetter> Getter = MakeShared<FMemAllocEventDistanceValueGetter>();
 		Column.SetValueGetter(Getter);
 
-<<<<<<< HEAD
-		TSharedRef<ITableCellValueFormatter> Formatter = MakeShared<FInt64ValueFormatterAsNumber>();
-=======
 		TSharedRef<ITableCellValueFormatter> Formatter = MakeShared<FInt64ValueFormatterAsUInt32InfinteNumber>();
->>>>>>> d731a049
 		Column.SetValueFormatter(Formatter);
 
 		TSharedRef<ITableCellValueSorter> Sorter = MakeShared<FSorterByInt64Value>(ColumnRef);
@@ -1109,93 +1095,8 @@
 					if (Alloc)
 					{
 						const TraceServices::FCallstack* Callstack = Alloc->GetCallstack();
-<<<<<<< HEAD
-
-						if (Callstack)
-						{
-							check(Callstack->Num() > 0);
-
-							const TraceServices::FStackFrame* Frame = nullptr;
-							const TraceServices::FStackFrame* FirstUnknownSymbol = nullptr;
-							for (uint32 FrameIndex = 0; FrameIndex < Callstack->Num(); ++FrameIndex)
-							{
-								Frame = Callstack->Frame(FrameIndex);
-								check(Frame != nullptr);
-
-								if (!Frame->Symbol || !Frame->Symbol->Name)
-								{
-									if (FirstUnknownSymbol == nullptr)
-									{
-										FirstUnknownSymbol = Frame;
-									}
-									continue;
-								}
-
-								bool bIgnoreSymbol = false;
-
-								// Ignore symbols by function prefix.
-								FStringView IgnoreSymbolsByFunctionName[] =
-								{
-									TEXT("FMemory::"_SV),
-									TEXT("FMallocWrapper::"_SV),
-									TEXT("FMallocPoisonProxy::"_SV),
-									TEXT("Malloc"_SV),
-									TEXT("Realloc"_SV),
-								};
-								for (uint32 StringIndex = 0; StringIndex < UE_ARRAY_COUNT(IgnoreSymbolsByFunctionName); ++StringIndex)
-								{
-									if (FCString::Strnicmp(Frame->Symbol->Name, IgnoreSymbolsByFunctionName[StringIndex].GetData(), IgnoreSymbolsByFunctionName[StringIndex].Len()) == 0)
-									{
-										bIgnoreSymbol = true;
-										break;
-									}
-								}
-
-#if 1 // TODO: check perf impact
-								if (!bIgnoreSymbol && Frame->Symbol->File)
-								{
-									// Ignore symbols by file, specified as RegexPattern strings.
-									FStringView IgnoreSymbolsByFilePath[] =
-									{
-										TEXT(".*/Containers/.*"_SV),
-									};
-									for (uint32 StringIndex = 0; StringIndex < UE_ARRAY_COUNT(IgnoreSymbolsByFilePath); ++StringIndex)
-									{
-										const FString Pattern(IgnoreSymbolsByFilePath[StringIndex]);
-										const FRegexPattern RegexPattern(Pattern);
-										FString File(Frame->Symbol->File);
-										File.ReplaceCharInline(TEXT('\\'), TEXT('/'), ESearchCase::CaseSensitive);
-										FRegexMatcher RegexMatcher(RegexPattern, File);
-										if (RegexMatcher.FindNext())
-										{
-											bIgnoreSymbol = true;
-											break;
-										}
-									}
-								}
-#endif
-
-								if (!bIgnoreSymbol)
-								{
-									break;
-								}
-							}
-							if (!Frame)
-							{
-								check(FirstUnknownSymbol != nullptr);
-								Frame = FirstUnknownSymbol;
-							}
-
-							TStringBuilder<1024> Str;
-							FormatStackFrame(*Frame, Str, EStackFrameFormatFlags::Module);
-							return FTableCellValue(FText::FromString(FString(Str)));
-						}
-
-						return FTableCellValue(FText::FromString(NotAvailable));
-=======
 						const int64 CallstackSize = (Callstack && (Callstack->Num() != 1 || Callstack->Addr(0) != 0)) ? Callstack->Num() : 0;
 						return FTableCellValue(CallstackSize);
->>>>>>> d731a049
 					}
 				}
 
