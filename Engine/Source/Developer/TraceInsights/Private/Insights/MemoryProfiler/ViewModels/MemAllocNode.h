// Copyright Epic Games, Inc. All Rights Reserved.

#pragma once

#include "CoreMinimal.h"
#include "TraceServices/Model/Memory.h"

// Insights
#include "Insights/MemoryProfiler/ViewModels/MemAllocTable.h"
#include "Insights/MemoryProfiler/ViewModels/MemoryAlloc.h"
#include "Insights/MemoryProfiler/ViewModels/MemorySharedState.h"
#include "Insights/Table/ViewModels/TableTreeNode.h"

////////////////////////////////////////////////////////////////////////////////////////////////////

namespace Insights
{

////////////////////////////////////////////////////////////////////////////////////////////////////

class FMemAllocNode;

/** Type definition for shared pointers to instances of FMemAllocNode. */
typedef TSharedPtr<class FMemAllocNode> FMemAllocNodePtr;

/** Type definition for shared references to instances of FMemAllocNode. */
typedef TSharedRef<class FMemAllocNode> FMemAllocNodeRef;

/** Type definition for shared references to const instances of FMemAllocNode. */
typedef TSharedRef<const class FMemAllocNode> FMemAllocNodeRefConst;

/** Type definition for weak references to instances of FMemAllocNode. */
typedef TWeakPtr<class FMemAllocNode> FMemAllocNodeWeak;

////////////////////////////////////////////////////////////////////////////////////////////////////
/**
 * Class used to store information about an allocation node (used in the SMemAllocTreeView).
 */
class FMemAllocNode : public FTableTreeNode
{
	INSIGHTS_DECLARE_RTTI(FMemAllocNode, FTableTreeNode)

public:
	/** Initialization constructor for the MemAlloc node. */
	explicit FMemAllocNode(const FName InName, TWeakPtr<FMemAllocTable> InParentTable, int32 InRowIndex)
		: FTableTreeNode(InName, InParentTable, InRowIndex)
		, MemAllocTable(InParentTable.Pin().Get())
	{
	}

	/** Initialization constructor for the group node. */
	explicit FMemAllocNode(const FName InGroupName, TWeakPtr<FMemAllocTable> InParentTable)
		: FTableTreeNode(InGroupName, InParentTable)
		, MemAllocTable(InParentTable.Pin().Get())
	{
	}

	FMemAllocTable& GetMemTableChecked() const { return *MemAllocTable; }

	bool IsValidMemAlloc() const { return GetMemTableChecked().IsValidRowIndex(GetRowIndex()); }
	const FMemoryAlloc* GetMemAlloc() const { return GetMemTableChecked().GetMemAlloc(GetRowIndex()); }
	const FMemoryAlloc& GetMemAllocChecked() const { return GetMemTableChecked().GetMemAllocChecked(GetRowIndex()); }

<<<<<<< HEAD
	uint64 GetCallstackId() const;
=======
	uint32 GetCallstackId() const;
	uint32 GetFreeCallstackId() const;

>>>>>>> 4af6daef
	FText GetFullCallstack() const;
	FText GetFullCallstackSourceFiles() const;
	FText GetTopFunction() const;
	FText GetTopFunctionEx() const;
	FText GetTopSourceFile() const;
	FText GetTopSourceFileEx() const;

private:
	FText GetTopFunctionOrSourceFile(uint8 Flags) const;

private:
	FMemAllocTable* MemAllocTable;
};

////////////////////////////////////////////////////////////////////////////////////////////////////

} // namespace Insights<|MERGE_RESOLUTION|>--- conflicted
+++ resolved
@@ -61,13 +61,9 @@
 	const FMemoryAlloc* GetMemAlloc() const { return GetMemTableChecked().GetMemAlloc(GetRowIndex()); }
 	const FMemoryAlloc& GetMemAllocChecked() const { return GetMemTableChecked().GetMemAllocChecked(GetRowIndex()); }
 
-<<<<<<< HEAD
-	uint64 GetCallstackId() const;
-=======
 	uint32 GetCallstackId() const;
 	uint32 GetFreeCallstackId() const;
 
->>>>>>> 4af6daef
 	FText GetFullCallstack() const;
 	FText GetFullCallstackSourceFiles() const;
 	FText GetTopFunction() const;
