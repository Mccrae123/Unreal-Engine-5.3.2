--- conflicted
+++ resolved
@@ -29,12 +29,6 @@
 	uint64 GetAddress() const { return Address; }
 	uint64 GetPage() const { return Address & ~(4llu*1024-1); }
 	int64 GetSize() const { return Size; }
-<<<<<<< HEAD
-	TraceServices::TagIdType GetTagId() const { return TagId; }
-	const TCHAR* GetTag() const { return Tag; }
-	const TCHAR* GetAsset() const { return Asset; }
-	const TCHAR* GetClassName() const { return ClassName; }
-=======
 	bool IsHeap() const { return bIsHeap; }
 	TraceServices::TagIdType GetTagId() const { return TagId; }
 	const TCHAR* GetTag() const { return Tag; }
@@ -43,7 +37,6 @@
 	const TCHAR* GetClassName() const { return ClassName; }
 	uint32 GetCallstackId() const { return CallstackId; }
 	uint32 GetFreeCallstackId() const { return FreeCallstackId; }
->>>>>>> 4af6daef
 	const TraceServices::FCallstack* GetCallstack() const { return Callstack; }
 	const TraceServices::FCallstack* GetFreeCallstack() const { return FreeCallstack; }
 	FText GetFullCallstack() const;
@@ -60,13 +53,6 @@
 	TraceServices::TagIdType TagId;
 	const TCHAR* Tag;
 	const TCHAR* Asset;
-<<<<<<< HEAD
-	const TCHAR* ClassName;
-	const TraceServices::FCallstack* Callstack;
-	const TraceServices::FCallstack* FreeCallstack;
-	HeapId RootHeap;
-	bool bIsBlock;
-=======
 	const TCHAR* Package;
 	const TCHAR* ClassName;
 	uint32 CallstackId;
@@ -75,7 +61,6 @@
 	const TraceServices::FCallstack* FreeCallstack;
 	HeapId RootHeap;
 	bool bIsHeap;
->>>>>>> 4af6daef
 	bool bIsDecline;
 };
 
