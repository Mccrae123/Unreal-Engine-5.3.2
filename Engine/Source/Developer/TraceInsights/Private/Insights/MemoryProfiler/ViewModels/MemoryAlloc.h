// Copyright Epic Games, Inc. All Rights Reserved.

#pragma once

#include "CoreMinimal.h"

#include "TraceServices/Model/AllocationsProvider.h"
#include "TraceServices/Model/Callstack.h"

namespace Insights
{

////////////////////////////////////////////////////////////////////////////////////////////////////

class FMemoryAlloc
{
	friend class SMemAllocTableTreeView;

public:
	FMemoryAlloc();
	~FMemoryAlloc();

	int64 GetStartEventIndex() const { return int64(StartEventIndex); }
	int64 GetEndEventIndex() const { return int64(EndEventIndex); }
<<<<<<< HEAD
	int64 GetEventDistance() const { return int64(EndEventIndex) - int64(StartEventIndex); }
=======
	int64 GetEventDistance() const { return EndEventIndex == ~0 ? int64(EndEventIndex) : int64(EndEventIndex) - int64(StartEventIndex); }
>>>>>>> d731a049
	double GetStartTime() const { return StartTime; }
	double GetEndTime() const { return EndTime; }
	double GetDuration() const { return EndTime - StartTime; }
	uint64 GetAddress() const { return Address; }
	uint64 GetPage() const { return Address & ~(4llu*1024-1); }
	int64 GetSize() const { return Size; }
<<<<<<< HEAD
=======
	TraceServices::TagIdType GetTagId() const { return TagId; }
>>>>>>> d731a049
	const TCHAR* GetTag() const { return Tag; }
	const TCHAR* GetAsset() const { return Asset; }
	const TCHAR* GetClassName() const { return ClassName; }
	const TraceServices::FCallstack* GetCallstack() const { return Callstack; }
	const TraceServices::FCallstack* GetFreeCallstack() const { return FreeCallstack; }
	FText GetFullCallstack() const;
	FText GetFullCallstackSourceFiles() const;
	HeapId GetRootHeap() const { return RootHeap; }

private:
	uint32 StartEventIndex;
	uint32 EndEventIndex;
	double StartTime;
	double EndTime;
	uint64 Address;
	int64 Size;
<<<<<<< HEAD
=======
	TraceServices::TagIdType TagId;
>>>>>>> d731a049
	const TCHAR* Tag;
	const TCHAR* Asset;
	const TCHAR* ClassName;
	const TraceServices::FCallstack* Callstack;
	const TraceServices::FCallstack* FreeCallstack;
	HeapId RootHeap;
	bool bIsBlock;
	bool bIsDecline;
};

////////////////////////////////////////////////////////////////////////////////////////////////////

} // namespace Insights<|MERGE_RESOLUTION|>--- conflicted
+++ resolved
@@ -22,21 +22,14 @@
 
 	int64 GetStartEventIndex() const { return int64(StartEventIndex); }
 	int64 GetEndEventIndex() const { return int64(EndEventIndex); }
-<<<<<<< HEAD
-	int64 GetEventDistance() const { return int64(EndEventIndex) - int64(StartEventIndex); }
-=======
 	int64 GetEventDistance() const { return EndEventIndex == ~0 ? int64(EndEventIndex) : int64(EndEventIndex) - int64(StartEventIndex); }
->>>>>>> d731a049
 	double GetStartTime() const { return StartTime; }
 	double GetEndTime() const { return EndTime; }
 	double GetDuration() const { return EndTime - StartTime; }
 	uint64 GetAddress() const { return Address; }
 	uint64 GetPage() const { return Address & ~(4llu*1024-1); }
 	int64 GetSize() const { return Size; }
-<<<<<<< HEAD
-=======
 	TraceServices::TagIdType GetTagId() const { return TagId; }
->>>>>>> d731a049
 	const TCHAR* GetTag() const { return Tag; }
 	const TCHAR* GetAsset() const { return Asset; }
 	const TCHAR* GetClassName() const { return ClassName; }
@@ -53,10 +46,7 @@
 	double EndTime;
 	uint64 Address;
 	int64 Size;
-<<<<<<< HEAD
-=======
 	TraceServices::TagIdType TagId;
->>>>>>> d731a049
 	const TCHAR* Tag;
 	const TCHAR* Asset;
 	const TCHAR* ClassName;
