--- conflicted
+++ resolved
@@ -50,18 +50,11 @@
 	virtual void Shutdown() override;
 	virtual void RegisterMajorTabs(IUnrealInsightsModule& InsightsModule) override;
 	virtual void UnregisterMajorTabs() override;
-<<<<<<< HEAD
-
-	//////////////////////////////////////////////////
-
-	/** @returns UI command list for the Loading Profiler manager. */
-=======
 	virtual void OnWindowClosedEvent() override;
 
 	//////////////////////////////////////////////////
 
 	/** @return UI command list for the Loading Profiler manager. */
->>>>>>> 6bbb88c8
 	const TSharedRef<FUICommandList> GetCommandList() const;
 
 	/** @return an instance of the Loading Profiler commands. */
@@ -70,19 +63,6 @@
 	/** @return an instance of the Loading Profiler action manager. */
 	static FLoadingProfilerActionManager& GetActionManager();
 
-<<<<<<< HEAD
-	void AssignProfilerWindow(const TSharedRef<SLoadingProfilerWindow>& InProfilerWindow)
-	{
-		ProfilerWindow = InProfilerWindow;
-	}
-
-	void RemoveProfilerWindow()
-	{
-		ProfilerWindow.Reset();
-	}
-
-=======
->>>>>>> 6bbb88c8
 	/**
 	 * Converts profiler window weak pointer to a shared pointer and returns it.
 	 * Make sure the returned pointer is valid before trying to dereference it.
@@ -129,11 +109,8 @@
 
 	void OnSessionChanged();
 
-<<<<<<< HEAD
-=======
 	const FName& GetLogListingName() const { return LogListingName; }
 
->>>>>>> 6bbb88c8
 private:
 	/** Binds our UI commands to delegates. */
 	void BindCommands();
@@ -149,8 +126,6 @@
 	/** Updates this manager, done through FCoreTicker. */
 	bool Tick(float DeltaTime);
 
-<<<<<<< HEAD
-=======
 	void AssignProfilerWindow(const TSharedRef<SLoadingProfilerWindow>& InProfilerWindow)
 	{
 		ProfilerWindowWeakPtr = InProfilerWindow;
@@ -161,7 +136,6 @@
 		ProfilerWindowWeakPtr.Reset();
 	}
 
->>>>>>> 6bbb88c8
 private:
 	bool bIsInitialized;
 	bool bIsAvailable;
@@ -200,12 +174,9 @@
 	/** If the Requests tree view is visible or hidden. */
 	bool bIsRequestsTreeViewVisible;
 
-<<<<<<< HEAD
-=======
 	/** The name of the Loading Insights log listing. */
 	FName LogListingName;
 
->>>>>>> 6bbb88c8
 	/** A shared pointer to the global instance of the Loading Profiler manager. */
 	static TSharedPtr<FLoadingProfilerManager> Instance;
 };