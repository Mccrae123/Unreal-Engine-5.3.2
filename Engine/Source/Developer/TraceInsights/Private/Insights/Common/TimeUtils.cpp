--- conflicted
+++ resolved
@@ -20,14 +20,11 @@
 		return TEXT("NaN");
 	}
 
-<<<<<<< HEAD
-=======
 	if (NumDigits <= 0)
 	{
 		return FString::Printf(TEXT("%.0f"), Duration);
 	}
 
->>>>>>> 6bbb88c8
 #if !PLATFORM_USE_GENERIC_STRING_IMPLEMENTATION
 	FString Str = FString::Printf(TEXT("%.*f"), NumDigits, Duration);
 #else
@@ -563,12 +560,6 @@
 	if (InTimeSplit.bIsNaN)
 	{
 		return TEXT("NaN");
-	}
-
-	if (InTimeSplit.bIsNaN)
-	{
-		Str = TEXT("NaN");
-		return Str;
 	}
 
 	if (InTimeSplit.bIsZero)
