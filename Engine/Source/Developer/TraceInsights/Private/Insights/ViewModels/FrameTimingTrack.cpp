// Copyright Epic Games, Inc. All Rights Reserved.

#include "FrameTimingTrack.h"

#include "Fonts/FontMeasure.h"
#include "Framework/Commands/Commands.h"
#include "Framework/Commands/UICommandList.h"
#include "Framework/MultiBox/MultiBoxBuilder.h"
#include "HAL/PlatformApplicationMisc.h"
#include "Styling/SlateBrush.h"

// Insights
#include "Insights/Common/PaintUtils.h"
#include "Insights/Common/TimeUtils.h"
#include "Insights/InsightsManager.h"
#include "Insights/InsightsStyle.h"
#include "Insights/ITimingViewSession.h"
#include "Insights/ViewModels/FrameTrackHelper.h"
#include "Insights/ViewModels/TimerNode.h"
#include "Insights/ViewModels/TimingEvent.h"
#include "Insights/ViewModels/TimingEventSearch.h"
#include "Insights/ViewModels/TimingTrackViewport.h"
#include "Insights/ViewModels/TooltipDrawState.h"
#include "Insights/Widgets/STimingView.h"

#define LOCTEXT_NAMESPACE "FrameTimingTrack"

////////////////////////////////////////////////////////////////////////////////////////////////////
// FFrameTimingViewCommands
////////////////////////////////////////////////////////////////////////////////////////////////////

FFrameTimingViewCommands::FFrameTimingViewCommands()
: TCommands<FFrameTimingViewCommands>(
	TEXT("FrameTimingViewCommands"),
	NSLOCTEXT("Contexts", "FrameTimingViewCommands", "Insights - Timing View - Frames"),
	NAME_None,
	FInsightsStyle::GetStyleSetName())
{
}

////////////////////////////////////////////////////////////////////////////////////////////////////

FFrameTimingViewCommands::~FFrameTimingViewCommands()
{
}

////////////////////////////////////////////////////////////////////////////////////////////////////

// UI_COMMAND takes long for the compiler to optimize
PRAGMA_DISABLE_OPTIMIZATION
void FFrameTimingViewCommands::RegisterCommands()
{
	UI_COMMAND(ShowHideAllFrameTracks,
		"Frame Tracks",
		"Shows/hides all Frame tracks.",
		EUserInterfaceActionType::ToggleButton,
		FInputChord(EKeys::R));
}
PRAGMA_ENABLE_OPTIMIZATION

////////////////////////////////////////////////////////////////////////////////////////////////////
// FFrameSharedState
////////////////////////////////////////////////////////////////////////////////////////////////////

TSharedPtr<FFrameTimingTrack> FFrameSharedState::GetFrameTrack(uint32 InFrameType)
{
	TSharedPtr<FFrameTimingTrack>*const TrackPtrPtr = FrameTracks.Find(InFrameType);
	return TrackPtrPtr ? *TrackPtrPtr : nullptr;
}

////////////////////////////////////////////////////////////////////////////////////////////////////

bool FFrameSharedState::IsFrameTrackVisible(uint32 InFrameType) const
{
	const TSharedPtr<FFrameTimingTrack>*const TrackPtrPtr = FrameTracks.Find(InFrameType);
	return TrackPtrPtr && (*TrackPtrPtr)->IsVisible();
}

////////////////////////////////////////////////////////////////////////////////////////////////////

void FFrameSharedState::OnBeginSession(Insights::ITimingViewSession& InSession)
{
	if (&InSession != TimingView)
	{
		return;
	}

	bShowHideAllFrameTracks = false;
	FrameTracks.Reset();
}

////////////////////////////////////////////////////////////////////////////////////////////////////

void FFrameSharedState::OnEndSession(Insights::ITimingViewSession& InSession)
{
	if (&InSession != TimingView)
	{
		return;
	}

	bShowHideAllFrameTracks = false;
	FrameTracks.Reset();
}

////////////////////////////////////////////////////////////////////////////////////////////////////

void FFrameSharedState::Tick(Insights::ITimingViewSession& InSession, const TraceServices::IAnalysisSession& InAnalysisSession)
{
	if (&InSession != TimingView)
	{
		return;
	}

	{
		bool bTracksOrderChanged = false;
		int32 Order = FTimingTrackOrder::First + 100;
		constexpr int32 OrderIncrement = 10;
		static_assert(FTimingTrackOrder::GroupRange > 100 + OrderIncrement * TraceFrameType_Count, "Order group range too small");

		// Create a track for each available frame type.
		for (uint32 FrameType = 0; FrameType < TraceFrameType_Count; ++FrameType)
		{
			TSharedPtr<FFrameTimingTrack>* TrackPtrPtr = FrameTracks.Find(FrameType);
			if (!TrackPtrPtr)
			{
				const FString TrackName = FString::Printf(TEXT("%s Frames"), FFrameTrackDrawHelper::FrameTypeToString(FrameType));
				TSharedPtr<FFrameTimingTrack> Track = MakeShared<FFrameTimingTrack>(*this, TrackName, FrameType);
				Track->SetOrder(Order);
				FrameTracks.Add(FrameType, Track);
				Track->SetVisibilityFlag(bShowHideAllFrameTracks);
				InSession.AddScrollableTrack(Track);
			}
			else
			{
				TSharedPtr<FFrameTimingTrack> Track = *TrackPtrPtr;
				if (Track->GetOrder() != Order)
				{
					Track->SetOrder(Order);
					bTracksOrderChanged = true;
				}
			}

			Order += OrderIncrement;
		}

		if (bTracksOrderChanged)
		{
			InSession.InvalidateScrollableTracksOrder();
		}
	}
}

////////////////////////////////////////////////////////////////////////////////////////////////////

void FFrameSharedState::ExtendOtherTracksFilterMenu(Insights::ITimingViewSession& InSession, FMenuBuilder& InOutMenuBuilder)
{
	if (&InSession != TimingView)
	{
		return;
	}

	InOutMenuBuilder.BeginSection("FrameTracks", LOCTEXT("ContextMenu_Section_FrameTracks", "Frames"));
	{
		InOutMenuBuilder.AddMenuEntry(FFrameTimingViewCommands::Get().ShowHideAllFrameTracks);
	}
	InOutMenuBuilder.EndSection();
}

////////////////////////////////////////////////////////////////////////////////////////////////////

void FFrameSharedState::BindCommands()
{
	FFrameTimingViewCommands::Register();

	TSharedPtr<FUICommandList> CommandList = TimingView->GetCommandList();
	ensure(CommandList.IsValid());

	CommandList->MapAction(
		FFrameTimingViewCommands::Get().ShowHideAllFrameTracks,
		FExecuteAction::CreateSP(this, &FFrameSharedState::ShowHideAllFrameTracks),
		FCanExecuteAction(),
		FIsActionChecked::CreateSP(this, &FFrameSharedState::IsAllFrameTracksToggleOn));
}

////////////////////////////////////////////////////////////////////////////////////////////////////

void FFrameSharedState::SetAllFrameTracksToggle(bool bOnOff)
{
	bShowHideAllFrameTracks = bOnOff;

	for (const auto& KV : FrameTracks)
	{
		FFrameTimingTrack& Track = *KV.Value;
		Track.SetVisibilityFlag(bShowHideAllFrameTracks);
	}

	if (TimingView)
	{
		TimingView->OnTrackVisibilityChanged();
	}
}

////////////////////////////////////////////////////////////////////////////////////////////////////
// FFrameTimingTrack
////////////////////////////////////////////////////////////////////////////////////////////////////

INSIGHTS_IMPLEMENT_RTTI(FFrameTimingTrack)

////////////////////////////////////////////////////////////////////////////////////////////////////

void FFrameTimingTrack::Reset()
{
	FTimingEventsTrack::Reset();

	Header.Reset();
	Header.SetCanBeCollapsed(true);
	Header.SetIsCollapsed(true);
	Header.UpdateSize();
}

////////////////////////////////////////////////////////////////////////////////////////////////////

void FFrameTimingTrack::BuildDrawState(ITimingEventsTrackDrawStateBuilder& Builder, const ITimingTrackUpdateContext& Context)
{
	TSharedPtr<const TraceServices::IAnalysisSession> Session = FInsightsManager::Get()->GetSession();
	if (Session.IsValid())
	{
		TraceServices::FAnalysisSessionReadScope SessionReadScope(*Session.Get());
		const TraceServices::IFrameProvider& FramesProvider = TraceServices::ReadFrameProvider(*Session.Get());
		const FTimingTrackViewport& Viewport = Context.GetViewport();

		const TArray64<double>& FrameStartTimes = FramesProvider.GetFrameStartTimes(static_cast<ETraceFrameType>(FrameType));

		const int64 StartLowerBound = Algo::LowerBound(FrameStartTimes, Viewport.GetStartTime());
		const uint64 StartIndex = (StartLowerBound > 0) ? StartLowerBound - 1 : 0;

		const int64 EndLowerBound = Algo::LowerBound(FrameStartTimes, Viewport.GetEndTime());
		const uint64 EndIndex = EndLowerBound;

		const uint32 Color = FFrameTrackDrawHelper::GetColor32ByFrameType(FrameType);

		FramesProvider.EnumerateFrames(static_cast<ETraceFrameType>(FrameType), StartIndex, EndIndex, [this, Color, &Builder](const TraceServices::FFrame& Frame)
		{
			constexpr uint32 Depth = 0;
			const FString FrameName = GetShortFrameName(Frame.Index);
			const uint64 IndexAsFrameType = Frame.Index;
			Builder.AddEvent(Frame.StartTime, Frame.EndTime, Depth, *FrameName, IndexAsFrameType, Color);
		});
	}
}

////////////////////////////////////////////////////////////////////////////////////////////////////

void FFrameTimingTrack::BuildFilteredDrawState(ITimingEventsTrackDrawStateBuilder& Builder, const ITimingTrackUpdateContext& Context)
{
	const TSharedPtr<ITimingEventFilter> EventFilterPtr = Context.GetEventFilter();
	if (EventFilterPtr.IsValid() && EventFilterPtr->FilterTrack(*this))
	{
		TSharedPtr<const TraceServices::IAnalysisSession> Session = FInsightsManager::Get()->GetSession();
		if (Session.IsValid())
		{
			TraceServices::FAnalysisSessionReadScope SessionReadScope(*Session.Get());
			const TraceServices::IFrameProvider& FramesProvider = TraceServices::ReadFrameProvider(*Session.Get());
			const FTimingTrackViewport& Viewport = Context.GetViewport();

			const TArray64<double>& FrameStartTimes = FramesProvider.GetFrameStartTimes(static_cast<ETraceFrameType>(FrameType));

			const int64 StartLowerBound = Algo::LowerBound(FrameStartTimes, Viewport.GetStartTime());
			const uint64 StartIndex = (StartLowerBound > 0) ? StartLowerBound - 1 : 0;

			const int64 EndLowerBound = Algo::LowerBound(FrameStartTimes, Viewport.GetEndTime());
			const uint64 EndIndex = EndLowerBound;

			const uint32 Color = FFrameTrackDrawHelper::GetColor32ByFrameType(FrameType);

			FramesProvider.EnumerateFrames(static_cast<ETraceFrameType>(FrameType), StartIndex, EndIndex, [this, Color, &Builder, &EventFilterPtr](const TraceServices::FFrame& Frame)
			{
				constexpr uint32 Depth = 0;
				const uint64 IndexAsEventType = Frame.Index;

				FTimingEvent TimingEvent(SharedThis(this), Frame.StartTime, Frame.EndTime, Depth, IndexAsEventType);

				if (EventFilterPtr->FilterEvent(TimingEvent))
				{
					const FString FrameName = GetShortFrameName(Frame.Index);
					Builder.AddEvent(Frame.StartTime, Frame.EndTime, Depth, *FrameName, IndexAsEventType, Color);
				}
			});
		}
	}
}

////////////////////////////////////////////////////////////////////////////////////////////////////

void FFrameTimingTrack::Update(const ITimingTrackUpdateContext& Context)
{
	FTimingEventsTrack::Update(Context);

	Header.SetFontScale(Context.GetGeometry().Scale);
	Header.UpdateSize();
	Header.Update(Context);
}

////////////////////////////////////////////////////////////////////////////////////////////////////

void FFrameTimingTrack::PostUpdate(const ITimingTrackUpdateContext& Context)
{
	FTimingEventsTrack::PostUpdate(Context);

	Header.PostUpdate(Context);
}

////////////////////////////////////////////////////////////////////////////////////////////////////

void FFrameTimingTrack::Draw(const ITimingTrackDrawContext& Context) const
{
	DrawEvents(Context, 1.0f);
	Header.Draw(Context);
}

////////////////////////////////////////////////////////////////////////////////////////////////////

void FFrameTimingTrack::PostDraw(const ITimingTrackDrawContext& Context) const
{
	if (!Header.IsCollapsed())
	{
		const FTimingTrackViewport& Viewport = Context.GetViewport();
		DrawMarkers(Context, Viewport.GetPosY(), Viewport.GetHeight());
	}

	const TSharedPtr<const ITimingEvent> SelectedEventPtr = Context.GetSelectedEvent();
	if (SelectedEventPtr.IsValid() &&
		SelectedEventPtr->CheckTrack(this) &&
		SelectedEventPtr->Is<FTimingEvent>())
	{
		const FTimingEvent& SelectedEvent = SelectedEventPtr->As<FTimingEvent>();
		const ITimingViewDrawHelper& Helper = Context.GetHelper();
		const float FontScale = Context.GetDrawContext().Geometry.Scale;
		DrawSelectedEventInfo(SelectedEvent, Context.GetViewport(), Context.GetDrawContext(), Helper.GetWhiteBrush(), Helper.GetEventFont());
	}

	Header.PostDraw(Context);
}

////////////////////////////////////////////////////////////////////////////////////////////////////

void FFrameTimingTrack::DrawSelectedEventInfo(const FTimingEvent& SelectedEvent, const FTimingTrackViewport& Viewport, const FDrawContext& DrawContext, const FSlateBrush* WhiteBrush, const FSlateFontInfo& Font) const
{
	FindFrame(SelectedEvent, [this, &SelectedEvent, &Font, &Viewport, &DrawContext, &WhiteBrush](double InFoundStartTime, double InFoundEndTime, uint32 InFoundDepth, const TraceServices::FFrame& InFoundFrame)
	{
		//const double Duration = SelectedEvent.GetDuration();
		const double Duration = InFoundFrame.EndTime - InFoundFrame.StartTime;
		const FString Str = GetCompleteFrameName(InFoundFrame.Index, Duration);

		const TSharedRef<FSlateFontMeasure> FontMeasureService = FSlateApplication::Get().GetRenderer()->GetFontMeasureService();
		const float FontScale = DrawContext.Geometry.Scale;
		const FVector2D Size = FontMeasureService->Measure(Str, Font, FontScale) / FontScale;
<<<<<<< HEAD
		const float X = Viewport.GetWidth() - Size.X - 23.0f;
		const float Y = Viewport.GetPosY() + Viewport.GetHeight() - Size.Y - 18.0f;
=======
		const float W = static_cast<float>(Size.X);
		const float H = static_cast<float>(Size.Y);
		const float X = Viewport.GetWidth() - W - 23.0f;
		const float Y = Viewport.GetPosY() + Viewport.GetHeight() - H - 18.0f;
>>>>>>> d731a049

		const FLinearColor BackgroundColor(0.05f, 0.05f, 0.05f, 1.0f);
		const FLinearColor TextColor(0.7f, 0.7f, 0.7f, 1.0f);

		DrawContext.DrawBox(X - 8.0f, Y - 2.0f, W + 16.0f, H + 4.0f, WhiteBrush, BackgroundColor);
		DrawContext.LayerId++;

		DrawContext.DrawText(X, Y, Str, Font, TextColor);
		DrawContext.LayerId++;
	});
}

////////////////////////////////////////////////////////////////////////////////////////////////////

FReply FFrameTimingTrack::OnMouseButtonDown(const FGeometry& MyGeometry, const FPointerEvent& MouseEvent)
{
	FReply Reply = FReply::Unhandled();

	if (MouseEvent.GetEffectingButton() == EKeys::LeftMouseButton)
	{
		if (IsVisible() && IsHeaderHovered())
		{
			ToggleCollapsed();
			Reply = FReply::Handled();
		}
	}

	return Reply;
}

////////////////////////////////////////////////////////////////////////////////////////////////////

FReply FFrameTimingTrack::OnMouseButtonDoubleClick(const FGeometry& MyGeometry, const FPointerEvent& MouseEvent)
{
	return OnMouseButtonDown(MyGeometry, MouseEvent);
}

////////////////////////////////////////////////////////////////////////////////////////////////////

void FFrameTimingTrack::InitTooltip(FTooltipDrawState& InOutTooltip, const ITimingEvent& InTooltipEvent) const
{
	if (InTooltipEvent.CheckTrack(this) && InTooltipEvent.Is<FTimingEvent>())
	{
		const FTimingEvent& TooltipEvent = InTooltipEvent.As<FTimingEvent>();

		FindFrame(TooltipEvent, [this, &InOutTooltip, &TooltipEvent](double InFoundStartTime, double InFoundEndTime, uint32 InFoundDepth, const TraceServices::FFrame& InFoundFrame)
		{
			InOutTooltip.ResetContent();

			const FString FrameName = GetFrameName(InFoundFrame.Index);
			InOutTooltip.AddTitle(FrameName);

			//const double Duration = TooltipEvent.GetDuration();
			const double Duration = InFoundFrame.EndTime - InFoundFrame.StartTime;
			InOutTooltip.AddNameValueTextLine(TEXT("Duration:"), TimeUtils::FormatTimeAuto(Duration));

			InOutTooltip.UpdateLayout();
		});
	}
}

////////////////////////////////////////////////////////////////////////////////////////////////////

const TSharedPtr<const ITimingEvent> FFrameTimingTrack::SearchEvent(const FTimingEventSearchParameters& InSearchParameters) const
{
	TSharedPtr<const ITimingEvent> FoundEvent;

	FindFrame(InSearchParameters, [this, &FoundEvent](double InFoundStartTime, double InFoundEndTime, uint32 InFoundDepth, const TraceServices::FFrame& InFoundFrame)
	{
		const uint64 IndexAsEventType = InFoundFrame.Index; // storing the frame index as event type
		FoundEvent = MakeShared<FTimingEvent>(SharedThis(this), InFoundStartTime, InFoundEndTime, InFoundDepth, IndexAsEventType);
	});

	return FoundEvent;
}

////////////////////////////////////////////////////////////////////////////////////////////////////

void FFrameTimingTrack::OnEventSelected(const ITimingEvent& InSelectedEvent) const
{
	//if (InSelectedEvent.CheckTrack(this) && InSelectedEvent.Is<FTimingEvent>())
	//{
	//	const FTimingEvent& TrackEvent = InSelectedEvent.As<FTimingEvent>();
	//	const uint64 FrameIndex = TrackEvent.GetType(); // the frame index was stored as event type
	//}
}

////////////////////////////////////////////////////////////////////////////////////////////////////

void FFrameTimingTrack::OnClipboardCopyEvent(const ITimingEvent& InSelectedEvent) const
{
	if (InSelectedEvent.CheckTrack(this) && InSelectedEvent.Is<FTimingEvent>())
	{
		const FTimingEvent& TrackEvent = InSelectedEvent.As<FTimingEvent>();

		const uint64 FrameIndex = TrackEvent.GetType(); // using event type as frame index
		const FString FrameName = GetFrameName(FrameIndex);

		// Copy name of selected frame to clipboard.
		FPlatformApplicationMisc::ClipboardCopy(*FrameName);
	}
}

////////////////////////////////////////////////////////////////////////////////////////////////////

void FFrameTimingTrack::BuildContextMenu(FMenuBuilder& MenuBuilder)
{
	MenuBuilder.BeginSection(TEXT("Misc"));
	{
		MenuBuilder.AddMenuEntry(
			LOCTEXT("ContextMenu_ToggleCollapsed", "Collapsed"),
			LOCTEXT("ContextMenu_ToggleCollapsed_Desc", "Whether the vertical marker lines (the start and the end of each frame) are collapsed or expanded."),
			FSlateIcon(),
			FUIAction(FExecuteAction::CreateSP(this, &FFrameTimingTrack::ToggleCollapsed),
				FCanExecuteAction(),
				FIsActionChecked::CreateSP(this, &FFrameTimingTrack::IsCollapsed)),
			NAME_None,
			EUserInterfaceActionType::ToggleButton
		);
	}
	MenuBuilder.EndSection();
}

////////////////////////////////////////////////////////////////////////////////////////////////////

bool FFrameTimingTrack::FindFrame(const FTimingEvent& InTimingEvent, TFunctionRef<void(double, double, uint32, const TraceServices::FFrame&)> InFoundPredicate) const
{
	auto MatchEvent = [&InTimingEvent](double InStartTime, double InEndTime, uint32 InDepth)
	{
		return InDepth == InTimingEvent.GetDepth()
			&& InStartTime == InTimingEvent.GetStartTime()
			&& InEndTime == InTimingEvent.GetEndTime();
	};

	FTimingEventSearchParameters SearchParameters(InTimingEvent.GetStartTime(), InTimingEvent.GetEndTime(), ETimingEventSearchFlags::StopAtFirstMatch, MatchEvent);
	SearchParameters.SearchHandle = &InTimingEvent.GetSearchHandle();
	return FindFrame(SearchParameters, InFoundPredicate);
}

////////////////////////////////////////////////////////////////////////////////////////////////////

bool FFrameTimingTrack::FindFrame(const FTimingEventSearchParameters& InParameters, TFunctionRef<void(double, double, uint32, const TraceServices::FFrame&)> InFoundPredicate) const
{
	return TTimingEventSearch<TraceServices::FFrame>::Search(
		InParameters,

		[this](TTimingEventSearch<TraceServices::FFrame>::FContext& InContext)
		{
			TSharedPtr<const TraceServices::IAnalysisSession> Session = FInsightsManager::Get()->GetSession();
			if (Session.IsValid())
			{
				TraceServices::FAnalysisSessionReadScope SessionReadScope(*Session.Get());
				const TraceServices::IFrameProvider& FramesProvider = TraceServices::ReadFrameProvider(*Session.Get());

				const TArray64<double>& FrameStartTimes = FramesProvider.GetFrameStartTimes(static_cast<ETraceFrameType>(FrameType));

				const int64 StartLowerBound = Algo::LowerBound(FrameStartTimes, InContext.GetParameters().StartTime);
				const uint64 StartIndex = (StartLowerBound > 0) ? StartLowerBound - 1 : 0;

				const int64 EndLowerBound = Algo::LowerBound(FrameStartTimes, InContext.GetParameters().EndTime);
				const uint64 EndIndex = EndLowerBound;

				FramesProvider.EnumerateFrames(static_cast<ETraceFrameType>(FrameType), StartIndex, EndIndex, [&InContext](const TraceServices::FFrame& Frame)
				{
					if (Frame.StartTime < InContext.GetParameters().EndTime &&
						Frame.EndTime > InContext.GetParameters().StartTime)
					{
						constexpr uint32 Depth = 0;
						InContext.Check(Frame.StartTime, Frame.EndTime, Depth, Frame);
					}
				});
			}
		},

		[&InFoundPredicate](double InFoundStartTime, double InFoundEndTime, uint32 InFoundDepth, const TraceServices::FFrame& InEvent)
		{
			InFoundPredicate(InFoundStartTime, InFoundEndTime, InFoundDepth, InEvent);
		},

		SearchCache);
}

////////////////////////////////////////////////////////////////////////////////////////////////////

const FString FFrameTimingTrack::GetShortFrameName(const uint64 InFrameIndex) const
{
	return FString::Printf(TEXT("%d"), InFrameIndex);
}

////////////////////////////////////////////////////////////////////////////////////////////////////

const FString FFrameTimingTrack::GetFrameName(const uint64 InFrameIndex) const
{
	return FString::Printf(TEXT("%s Frame %d"), FFrameTrackDrawHelper::FrameTypeToString(FrameType), InFrameIndex);
}

////////////////////////////////////////////////////////////////////////////////////////////////////

const FString FFrameTimingTrack::GetCompleteFrameName(const uint64 InFrameIndex, const double InFrameDuration) const
{
	return FString::Printf(TEXT("%s Frame %d (%s)"), FFrameTrackDrawHelper::FrameTypeToString(FrameType), InFrameIndex, *TimeUtils::FormatTimeAuto(InFrameDuration));
}

////////////////////////////////////////////////////////////////////////////////////////////////////

#undef LOCTEXT_NAMESPACE<|MERGE_RESOLUTION|>--- conflicted
+++ resolved
@@ -355,15 +355,10 @@
 		const TSharedRef<FSlateFontMeasure> FontMeasureService = FSlateApplication::Get().GetRenderer()->GetFontMeasureService();
 		const float FontScale = DrawContext.Geometry.Scale;
 		const FVector2D Size = FontMeasureService->Measure(Str, Font, FontScale) / FontScale;
-<<<<<<< HEAD
-		const float X = Viewport.GetWidth() - Size.X - 23.0f;
-		const float Y = Viewport.GetPosY() + Viewport.GetHeight() - Size.Y - 18.0f;
-=======
 		const float W = static_cast<float>(Size.X);
 		const float H = static_cast<float>(Size.Y);
 		const float X = Viewport.GetWidth() - W - 23.0f;
 		const float Y = Viewport.GetPosY() + Viewport.GetHeight() - H - 18.0f;
->>>>>>> d731a049
 
 		const FLinearColor BackgroundColor(0.05f, 0.05f, 0.05f, 1.0f);
 		const FLinearColor TextColor(0.7f, 0.7f, 0.7f, 1.0f);
