--- conflicted
+++ resolved
@@ -54,11 +54,8 @@
 
 	//////////////////////////////////////////////////
 
-<<<<<<< HEAD
-=======
 	void BindCommands();
 
->>>>>>> 6bbb88c8
 	bool IsAllFrameTracksToggleOn() const { return bShowHideAllFrameTracks; }
 	void SetAllFrameTracksToggle(bool bOnOff);
 	void ShowAllFrameTracks() { SetAllFrameTracksToggle(true); }
