--- conflicted
+++ resolved
@@ -107,11 +107,7 @@
 	if (AsyncTask)
 	{
 		UE_LOG(TimingProfiler, Log, TEXT("[%s] Cancel requested for async aggregation (op %d)..."), *LogName, OperationCount);
-<<<<<<< HEAD
-		bIsCancelRequested = true;
-=======
 		CancellationToken->Cancel();
->>>>>>> 4af6daef
 	}
 }
 
@@ -162,19 +158,11 @@
 	{
 		if (AsyncTask)
 		{
-<<<<<<< HEAD
-			if (!bIsCancelRequested)
-			{
-				// Cancel and wait for the previous async task to finish.
-				UE_LOG(TimingProfiler, Log, TEXT("[%s] Cancel previous async aggregation (op %d)..."), *LogName, OperationCount);
-				bIsCancelRequested = true;
-=======
 			if (!CancellationToken->ShouldCancel())
 			{
 				// Cancel and wait for the previous async task to finish.
 				UE_LOG(TimingProfiler, Log, TEXT("[%s] Cancel previous async aggregation (op %d)..."), *LogName, OperationCount);
 				CancellationToken->Cancel();
->>>>>>> 4af6daef
 			}
 		}
 		else
