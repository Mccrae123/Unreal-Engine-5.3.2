// Copyright Epic Games, Inc. All Rights Reserved.

#include "TimingViewDrawHelper.h"

#include "Fonts/FontMeasure.h"
#include "Framework/Application/SlateApplication.h"
#include "Rendering/DrawElements.h"
#include "Styling/AppStyle.h"
<<<<<<< HEAD
#include "TraceServices/AnalysisService.h"
=======
>>>>>>> d731a049

// Insights
#include "Insights/Common/PaintUtils.h"
#include "Insights/Common/TimeUtils.h"
#include "Insights/InsightsStyle.h"
#include "Insights/ViewModels/DrawHelpers.h"
#include "Insights/ViewModels/MarkersTimingTrack.h"
#include "Insights/ViewModels/TimingEvent.h"
#include "Insights/ViewModels/TimingEventsTrack.h"
#include "Insights/ViewModels/TimingTrackViewport.h"

#define INSIGHTS_USE_LEGACY_BORDER 0

////////////////////////////////////////////////////////////////////////////////////////////////////
// FTimingEventsTrackDrawStateBuilder
////////////////////////////////////////////////////////////////////////////////////////////////////

FTimingEventsTrackDrawStateBuilder::FTimingEventsTrackDrawStateBuilder(FTimingEventsTrackDrawState& InState, const FTimingTrackViewport& InViewport, float InFontScale)
	: DrawState(InState)
	, Viewport(InViewport)
	, MaxDepth(-1)
	, LastEventX2()
	, LastBox()
	, EventFont(FAppStyle::Get().GetFontStyle("SmallFont"))
	, FontScale(InFontScale)
{
	DrawState.Reset();
}

////////////////////////////////////////////////////////////////////////////////////////////////////

void FTimingEventsTrackDrawStateBuilder::AppendDurationToEventName(FString& InOutEventName, const double InDuration)
{
	InOutEventName += TEXT(" (");
	InOutEventName += TimeUtils::FormatTimeAuto(InDuration);
	InOutEventName += TEXT(")");
}

////////////////////////////////////////////////////////////////////////////////////////////////////

void FTimingEventsTrackDrawStateBuilder::AddEvent(double EventStartTime, double EventEndTime, uint32 EventDepth, const TCHAR* EventName, uint64 EventType, uint32 EventColor)
{
	if (EventColor == 0)
	{
		//EventColor = FTimingEvent::ComputeEventColor(static_cast<uint32>(EventType));
		EventColor = FTimingEvent::ComputeEventColor(EventName);
	}

	AddEvent(EventStartTime, EventEndTime, EventDepth, EventColor,
		[EventName, EventType, EventStartTime, EventEndTime](float Width)
		{
			//FString Name = FString::Printf(TEXT("%s [%llu]"), EventName, EventType);
			FString Name = EventName;

			if (Width > Name.Len() * 4.0f + 32.0f)
			{
				AppendDurationToEventName(Name, EventEndTime - EventStartTime);
			}

			return Name;
		});
}

////////////////////////////////////////////////////////////////////////////////////////////////////

void FTimingEventsTrackDrawStateBuilder::AddEvent(double EventStartTime, double EventEndTime, uint32 EventDepth, uint32 EventColor, GetEventNameCallback GetEventNameCallback)
{
	DrawState.NumEvents++;

	float EventX1 = Viewport.TimeToSlateUnitsRounded(EventStartTime);
	if (EventX1 > Viewport.GetWidth())
	{
		return;
	}

	const double RestrictedEndTime = Viewport.RestrictEndTime(EventEndTime);
	float EventX2 = Viewport.TimeToSlateUnitsRounded(RestrictedEndTime);
	if (EventX2 < 0)
	{
		return;
	}

	// Timing events are displayed with minimum 1px (including empty ones).
	if (EventX1 == EventX2)
	{
		EventX2 = EventX1 + 1.0f;
	}

	const int32 Depth = static_cast<int32>(EventDepth);
	if (Depth > MaxDepth)
	{
		MaxDepth = Depth;
	}

	// Ensure we have enough slots in array. See LastBox[Depth] usage.
	if (LastBox.Num() <= Depth)
	{
		LastBox.AddDefaulted(Depth + 1 - LastBox.Num());
	}

	// Ensure we have enough slots in array. See LastEventX2[Depth] usage.
	while (LastEventX2.Num() <= Depth)
	{
		LastEventX2.Add(-1.0f);
	}

	// Limit event width on the viewport's left side.
	// This also makes the text to be displayed in viewport, for very long events.
	const float MinX = -2.0f; // -2 allows event border to remain outside screen
	if (EventX1 < MinX)
	{
		EventX1 = MinX;
	}

	// Limit event width on the viewport's right side.
	const float MaxX = Viewport.GetWidth() + 2.0f; // +2 allows event border to remain outside screen
	if (EventX2 > MaxX)
	{
		EventX2 = MaxX;
	}

	const float EventW = EventX2 - EventX1;

	// Optimization...
	if (EventW == 1.0f && EventX1 == LastEventX2[Depth] - 1.0f)
	{
		// Do no draw 1 pixel event if the last event was ended on that pixel.
		return;
	}

	//////////////////////////////////////////////////
	// Coloring

	FLinearColor EventColorFill;
	EventColorFill.R = ((EventColor >> 16) & 0xFF) / 255.0f;
	EventColorFill.G = ((EventColor >>  8) & 0xFF) / 255.0f;
	EventColorFill.B = ((EventColor      ) & 0xFF) / 255.0f;
	EventColorFill.A = ((EventColor >> 24) & 0xFF) / 255.0f;

	//constexpr float BorderColorFactor = 0.75f; // darker border
	constexpr float BorderColorFactor = 1.25f; // brighter border

	//////////////////////////////////////////////////

	// Save X2, for current depth.
	LastEventX2[Depth] = EventX2;

	if (EventW > 2.0f)
	{
		FBoxData& Box = LastBox[Depth];
		if (Box.X1 < Box.X2)
		{
			FlushBox(Box, Depth);
			Box.Reset();
		}

		// Fill inside of the timing event box.
		DrawState.InsideBoxes.AddUninitialized();
		FTimingEventsTrackDrawState::FBoxPrimitive& InsideBox = DrawState.InsideBoxes.Last();
		InsideBox.Depth = Depth;
		InsideBox.X = EventX1 + 1.0f;
		InsideBox.W = EventW - 2.0f;
		InsideBox.Color = EventColorFill;

		// Add border around the timing event box.
		DrawState.Borders.AddUninitialized();
		FTimingEventsTrackDrawState::FBoxPrimitive& BorderBox = DrawState.Borders.Last();
		BorderBox.Depth = Depth;
		BorderBox.X = EventX1;
		BorderBox.W = EventW;
		BorderBox.Color = FLinearColor(EventColorFill.R * BorderColorFactor, EventColorFill.G * BorderColorFactor, EventColorFill.B * BorderColorFactor, EventColorFill.A);
	}
	else // 1px or 2px boxes
	{
		FBoxData& Box = LastBox[Depth];

		// Check if we can merge this box with previous one, if any.
		// Note: We are assuming events are processed in sorted order by X1.
		if (EventColor == Box.Color && // same color
			EventX1 <= Box.X2) // overlapping or adjacent
		{
			// Merge it with previous box.
			Box.X2 = EventX2;
			DrawState.NumMergedBoxes++;
		}
		else
		{
			// Flush previous box, if any.
			if (Box.X1 < Box.X2)
			{
				FlushBox(Box, Depth);
			}

			// Start new "merge box".
			Box.X1 = EventX1;
			Box.X2 = EventX2;
			Box.Color = EventColor;
			Box.LinearColor = FLinearColor(EventColorFill.R * BorderColorFactor, EventColorFill.G * BorderColorFactor, EventColorFill.B * BorderColorFactor, EventColorFill.A);
		}
	}

	// Draw the name of the timing event.
	if (EventW > 8.0f)
	{
		const FString Name = GetEventNameCallback(EventW);

		const TSharedRef<FSlateFontMeasure> FontMeasureService = FSlateApplication::Get().GetRenderer()->GetFontMeasureService();
		const int32 HorizontalOffset = FMath::RoundToInt((EventW - 2.0f) * FontScale);
		const int32 LastWholeCharacterIndex = FontMeasureService->FindLastWholeCharacterIndexBeforeOffset(Name, EventFont, HorizontalOffset, FontScale);

		if (LastWholeCharacterIndex >= 0)
		{
			// Grey threshold is shifted toward black (0.4 instead of 0.5 in test below) due to "area rule":
			// a large gray surface (background of a timing event in this case) is perceived lighter than a smaller area (text pixels).
			// Ref: https://books.google.ro/books?id=0pVr7dhmdWYC
			const bool bIsDarkColor = (EventColorFill.GetLuminance() < 0.4f);

			DrawState.Texts.AddDefaulted();
			FTimingEventsTrackDrawState::FTextPrimitive& DrawText = DrawState.Texts.Last();
			DrawText.Depth = Depth;
			DrawText.X = EventX1 + 2.0f;
			DrawText.Text = Name.Left(LastWholeCharacterIndex + 1);
			DrawText.bWhite = bIsDarkColor;
			DrawText.Color = FLinearColor(EventColorFill.R * BorderColorFactor, EventColorFill.G * BorderColorFactor, EventColorFill.B * BorderColorFactor, EventColorFill.A);
		}
	}
}

////////////////////////////////////////////////////////////////////////////////////////////////////

void FTimingEventsTrackDrawStateBuilder::FlushBox(const FBoxData& Box, const int32 Depth)
{
	DrawState.Boxes.AddUninitialized();
	FTimingEventsTrackDrawState::FBoxPrimitive& DrawBox = DrawState.Boxes.Last();
	DrawBox.Depth = Depth;
	DrawBox.X = Box.X1;
	DrawBox.W = Box.X2 - Box.X1;
	DrawBox.Color = Box.LinearColor;
}

////////////////////////////////////////////////////////////////////////////////////////////////////

void FTimingEventsTrackDrawStateBuilder::Flush()
{
	// Flush merged boxes.
	for (int32 Depth = 0; Depth <= MaxDepth; ++Depth)
	{
		const FBoxData& Box = LastBox[Depth];
		if (Box.X1 < Box.X2)
		{
			FlushBox(Box, Depth);
		}
	}
}

////////////////////////////////////////////////////////////////////////////////////////////////////
// FTimingViewDrawHelper
////////////////////////////////////////////////////////////////////////////////////////////////////

FTimingViewDrawHelper::FTimingViewDrawHelper(const FDrawContext& InDrawContext, const FTimingTrackViewport& InViewport)
	: DrawContext(InDrawContext)
	, Viewport(InViewport)
	, WhiteBrush(FInsightsStyle::Get().GetBrush("WhiteBrush"))
	, EventBorderBrush(FInsightsStyle::Get().GetBrush("EventBorder"))
	, HoveredEventBorderBrush(FInsightsStyle::Get().GetBrush("HoveredEventBorder"))
	, SelectedEventBorderBrush(FInsightsStyle::Get().GetBrush("SelectedEventBorder"))
	, BackgroundAreaBrush(WhiteBrush)
	, ValidAreaColor(0.07f, 0.07f, 0.07f, 1.0f)
	, InvalidAreaColor(0.1f, 0.07f, 0.07f, 1.0f)
	, EdgeColor(0.05f, 0.05f, 0.05f, 1.0f)
	, EventFont(FAppStyle::Get().GetFontStyle("SmallFont"))
	, ValidAreaX(0.0f)
	, ValidAreaW(0.0f)
	, NumEvents(0)
	, NumMergedBoxes(0)
	, NumDrawBoxes(0)
	, NumDrawBorders(0)
	, NumDrawTexts(0)
{
}

////////////////////////////////////////////////////////////////////////////////////////////////////

FTimingViewDrawHelper::~FTimingViewDrawHelper()
{
}

////////////////////////////////////////////////////////////////////////////////////////////////////

void FTimingViewDrawHelper::DrawBackground() const
{
	const float Y = Viewport.GetPosY();
	const float H = FMath::CeilToFloat(Viewport.GetHeight());
	FDrawHelpers::DrawBackground(DrawContext, BackgroundAreaBrush, Viewport, Y, H, ValidAreaX, ValidAreaW); // also computes ValidAreaX and ValidAreaW
}

////////////////////////////////////////////////////////////////////////////////////////////////////

void FTimingViewDrawHelper::DrawEvents(const FTimingEventsTrackDrawState& DrawState, const FTimingEventsTrack& Track, const float OffsetY) const
{
	const float TrackH = Track.GetHeight();
	if (TrackH > 0.0f)
	{
		const FTimingViewLayout& Layout = Viewport.GetLayout();

		NumEvents += DrawState.GetNumEvents();
		NumMergedBoxes += DrawState.GetNumMergedBoxes();

		float TopLaneY = Track.GetPosY();
		if (!Track.IsChildTrack())
		{
			TopLaneY += OffsetY + Layout.TimelineDY;
		}
		if (Track.GetChildTrack().IsValid() && Track.ChildTrack->GetHeight() > 0.0f)
		{
			TopLaneY += Track.ChildTrack->GetHeight() + Layout.ChildTimelineDY;
		}

		// Draw filled boxes (merged borders).
		//if (Layout.EventH > 0.0f)
		{
			const int32 EventFillLayerId = ReservedLayerId + ToInt32(EDrawLayer::EventFill);
			const float EventFillH = Layout.EventH;
			for (const FTimingEventsTrackDrawState::FBoxPrimitive& Box : DrawState.Boxes)
			{
				const float Y = TopLaneY + (Layout.EventH + Layout.EventDY) * Box.Depth;
				DrawContext.DrawBox(EventFillLayerId, Box.X, Y, Box.W, EventFillH, WhiteBrush, Box.Color);
			}
			NumDrawBoxes += DrawState.Boxes.Num();
		}

		// Draw filled boxes (event inside area).
		if (Layout.EventH > 2.0f)
		{
			const int32 EventFillLayerId = ReservedLayerId + ToInt32(EDrawLayer::EventFill);
			const float EventFillH = Layout.EventH - 2.0f;
			for (const FTimingEventsTrackDrawState::FBoxPrimitive& Box : DrawState.InsideBoxes)
			{
				const float Y = TopLaneY + (Layout.EventH + Layout.EventDY) * Box.Depth + 1.0f;
				DrawContext.DrawBox(EventFillLayerId, Box.X, Y, Box.W, EventFillH, WhiteBrush, Box.Color);
			}
			NumDrawBoxes += DrawState.InsideBoxes.Num();
		}

		// Draw borders.
		//if (Layout.EventH > 0.0f)
		{
			const int32 EventBorderLayerId = ReservedLayerId + ToInt32(EDrawLayer::EventBorder);
			const float EventBorderH = Layout.EventH;
			for (const FTimingEventsTrackDrawState::FBoxPrimitive& Box : DrawState.Borders)
			{
				const float Y = TopLaneY + (Layout.EventH + Layout.EventDY) * Box.Depth;
#if INSIGHTS_USE_LEGACY_BORDER
				DrawContext.DrawBox(EventBorderLayerId, Box.X, Y, Box.W, EventBorderH, EventBorderBrush, Box.Color);
#else
				DrawContext.DrawBox(EventBorderLayerId, Box.X, Y, Box.W, EventBorderH, WhiteBrush, Box.Color);
#endif
			}
			NumDrawBorders += DrawState.Borders.Num();
		}

		// Draw texts.
		constexpr float TextMinEventH = 7.0f;
		if (Layout.EventH > TextMinEventH)
		{
			float TextOpacity = 1.0f;
			if (Layout.EventH < FTimingViewLayout::NormalLayoutEventH)
			{
				TextOpacity = (Layout.EventH - TextMinEventH + 1.0f) / (FTimingViewLayout::NormalLayoutEventH - TextMinEventH + 1.0f);
			}
			const FLinearColor WhiteColor(1.0f, 1.0f, 1.0f, TextOpacity);
			const FLinearColor BlackColor(0.0f, 0.0f, 0.0f, TextOpacity);

			const float TextY0 = TopLaneY + 1.0f - (FTimingViewLayout::NormalLayoutEventH - Layout.EventH) / 2.0f;
			const float TextDY = Layout.EventH + Layout.EventDY;

			const int32 EventTextLayerId = ReservedLayerId + ToInt32(EDrawLayer::EventText);
			for (const FTimingEventsTrackDrawState::FTextPrimitive& Text : DrawState.Texts)
			{
				const float Y = TextY0 + TextDY * Text.Depth;
				DrawContext.DrawText(EventTextLayerId, Text.X, Y, Text.Text, EventFont, Text.bWhite ? WhiteColor : BlackColor);
			}
			NumDrawTexts += DrawState.Texts.Num();
		}
	}
}

////////////////////////////////////////////////////////////////////////////////////////////////////

void FTimingViewDrawHelper::DrawFadedEvents(const FTimingEventsTrackDrawState& DrawState, const FTimingEventsTrack& Track, const float OffsetY, const float Opacity) const
{
	const float TrackH = Track.GetHeight();
	if (TrackH > 0.0f)
	{
		const FTimingViewLayout& Layout = Viewport.GetLayout();

		NumEvents += DrawState.GetNumEvents();
		NumMergedBoxes += DrawState.GetNumMergedBoxes();

		float TopLaneY = Track.GetPosY();
		if (!Track.IsChildTrack())
		{
			TopLaneY += OffsetY + Layout.TimelineDY;
		}
		if (Track.GetChildTrack().IsValid() && Track.ChildTrack->GetHeight() > 0.0f)
		{
			TopLaneY += Track.ChildTrack->GetHeight() + Layout.ChildTimelineDY;
		}

		// Draw filled boxes (merged borders).
		//if (Layout.EventH > 0.0f)
		{
			const int32 EventFillLayerId = ReservedLayerId + ToInt32(EDrawLayer::EventFill);
			const float EventFillH = Layout.EventH;
			for (const FTimingEventsTrackDrawState::FBoxPrimitive& Box : DrawState.Boxes)
			{
				const float Y = TopLaneY + (Layout.EventH + Layout.EventDY) * Box.Depth;
				DrawContext.DrawBox(EventFillLayerId, Box.X, Y, Box.W, EventFillH, WhiteBrush, Box.Color.CopyWithNewOpacity(Opacity));
			}
			NumDrawBoxes += DrawState.Boxes.Num();
		}

		// Draw filled boxes (event inside area).
		if (Layout.EventH > 2.0f)
		{
			const int32 EventFillLayerId = ReservedLayerId + ToInt32(EDrawLayer::EventFill);
			const float EventFillH = Layout.EventH - 2.0f;
			for (const FTimingEventsTrackDrawState::FBoxPrimitive& Box : DrawState.InsideBoxes)
			{
				const float Y = TopLaneY + (Layout.EventH + Layout.EventDY) * Box.Depth + 1.0f;
				DrawContext.DrawBox(EventFillLayerId, Box.X, Y, Box.W, EventFillH, WhiteBrush, Box.Color.CopyWithNewOpacity(Opacity));
			}
			NumDrawBoxes += DrawState.InsideBoxes.Num();
		}

		// Draw borders.
		//if (Layout.EventH > 0.0f)
		{
			const int32 EventBorderLayerId = ReservedLayerId + ToInt32(EDrawLayer::EventBorder);
			const float EventBorderH = Layout.EventH;
			for (const FTimingEventsTrackDrawState::FBoxPrimitive& Box : DrawState.Borders)
			{
				const float Y = TopLaneY + (Layout.EventH + Layout.EventDY) * Box.Depth;
#if INSIGHTS_USE_LEGACY_BORDER
				DrawContext.DrawBox(EventBorderLayerId, Box.X, Y, Box.W, EventBorderH, EventBorderBrush, Box.Color.CopyWithNewOpacity(Opacity));
#else
				FSlateRoundedBoxBrush Brush(FLinearColor(0.0f, 0.0f, 0.0f, 0.0f), 0.0f, Box.Color.CopyWithNewOpacity(Opacity), 1.0f);
				DrawContext.DrawBox(EventBorderLayerId, Box.X, Y, Box.W, EventBorderH, &Brush, FLinearColor(0.0f, 0.0f, 0.0f, 0.0f));
#endif
			}
			NumDrawBorders += DrawState.Borders.Num();
		}

		// Draw texts.
		constexpr float TextMinEventH = 7.0f;
		if (Layout.EventH > TextMinEventH)
		{
			float TextOpacity = Opacity;
			if (Layout.EventH < FTimingViewLayout::NormalLayoutEventH)
			{
				TextOpacity *= (Layout.EventH - TextMinEventH + 1.0f) / (FTimingViewLayout::NormalLayoutEventH - TextMinEventH + 1.0f);
			}
			const FLinearColor WhiteColor(1.0f, 1.0f, 1.0f, TextOpacity);
			const FLinearColor BlackColor(0.0f, 0.0f, 0.0f, TextOpacity);

			const float TextY0 = TopLaneY + 1.0f - (FTimingViewLayout::NormalLayoutEventH - Layout.EventH) / 2.0f;
			const float TextDY = Layout.EventH + Layout.EventDY;

			const int32 EventTextLayerId = ReservedLayerId + ToInt32(EDrawLayer::EventText);
			for (const FTimingEventsTrackDrawState::FTextPrimitive& Text : DrawState.Texts)
			{
				const float Y = TextY0 + (TextDY) * Text.Depth;
				DrawContext.DrawText(EventTextLayerId, Text.X, Y, Text.Text, EventFont, Text.bWhite ? WhiteColor : BlackColor);
			}
			NumDrawTexts += DrawState.Texts.Num();
		}
	}
}

////////////////////////////////////////////////////////////////////////////////////////////////////

void FTimingViewDrawHelper::DrawLineEvents(const FTimingEventsTrackDrawState& DrawState, const FTimingEventsTrack& Track, const float OffsetY) const
{
	const float TrackH = Track.GetHeight();

	if (TrackH > 0.0f)
	{
		const FTimingViewLayout& Layout = Viewport.GetLayout();

		NumEvents += DrawState.GetNumEvents();
		NumMergedBoxes += DrawState.GetNumMergedBoxes();

		float TopLaneY = Track.GetPosY();
		if (!Track.IsChildTrack())
		{
			TopLaneY += OffsetY + Layout.TimelineDY;
		}
		if (Track.GetChildTrack().IsValid() && Track.ChildTrack->GetHeight() > 0.0f)
		{
			TopLaneY += Track.ChildTrack->GetHeight() + Layout.ChildTimelineDY;
		}

		constexpr float LineH = 3.0f;
		constexpr float LineEndsDH = 1.0f;
		constexpr float LineEndsH = LineH + 2 * LineEndsDH;

		// Draw filled boxes (merged borders).
		//if (Layout.EventH > 0.0f)
		{
			const int32 EventFillLayerId = ReservedLayerId + ToInt32(EDrawLayer::EventFill);
			const float Y = TopLaneY + Layout.EventH - LineEndsH + LineEndsDH + 1.0f;
			for (const FTimingEventsTrackDrawState::FBoxPrimitive& Box : DrawState.Boxes)
			{
				DrawContext.DrawBox(EventFillLayerId, Box.X, Y, Box.W, LineEndsH, WhiteBrush, Box.Color);
			}
			NumDrawBoxes += DrawState.Boxes.Num();
		}

		// Draw filled boxes (event inside area).
		if (Layout.EventH > 2.0f)
		{
			const int32 EventFillLayerId = ReservedLayerId + ToInt32(EDrawLayer::EventFill);
			const float Y = TopLaneY + Layout.EventH - LineEndsH + LineEndsDH + 2.0f;
			for (const FTimingEventsTrackDrawState::FBoxPrimitive& Box : DrawState.InsideBoxes)
			{
				DrawContext.DrawBox(EventFillLayerId, Box.X, Y, Box.W, LineH, WhiteBrush, Box.Color);
			}
			NumDrawBoxes += DrawState.InsideBoxes.Num();
		}

		// Draw borders (just two vertical lines at ends).
		//if (Layout.EventH > 0.0f)
		{
			const int32 EventBorderLayerId = ReservedLayerId + ToInt32(EDrawLayer::EventBorder);
			const float Y = TopLaneY + Layout.EventH - LineEndsH + LineEndsDH + 1.0f;
			for (const FTimingEventsTrackDrawState::FBoxPrimitive& Box : DrawState.Borders)
			{
				DrawContext.DrawBox(EventBorderLayerId, Box.X, Y, 1.0f, LineEndsH, WhiteBrush, Box.Color);
				DrawContext.DrawBox(EventBorderLayerId, Box.X + Box.W - 1.0f, Y, 1.0f, LineEndsH, WhiteBrush, Box.Color);
			}
			NumDrawBorders += DrawState.Borders.Num();
		}

		// Draw texts.
		constexpr float TextMinEventH = 7.0f;
		if (Layout.EventH > TextMinEventH)
		{
			float TextOpacity = 1.0f;
			if (Layout.EventH < FTimingViewLayout::NormalLayoutEventH)
			{
				TextOpacity *= (Layout.EventH - TextMinEventH + 1.0f) / (FTimingViewLayout::NormalLayoutEventH - TextMinEventH + 1.0f);
			}

			const float TextY = TopLaneY - (FTimingViewLayout::NormalLayoutEventH - Layout.EventH) / 2.0f;

			const int32 EventTextLayerId = ReservedLayerId + ToInt32(EDrawLayer::EventText);
			for (const FTimingEventsTrackDrawState::FTextPrimitive& Text : DrawState.Texts)
			{
				DrawContext.DrawText(EventTextLayerId, Text.X, TextY, Text.Text, EventFont, Text.Color.CopyWithNewOpacity(Text.Color.A * TextOpacity));
			}
			NumDrawTexts += DrawState.Texts.Num();
		}
	}
}

////////////////////////////////////////////////////////////////////////////////////////////////////

void FTimingViewDrawHelper::DrawFadedLineEvents(const FTimingEventsTrackDrawState& DrawState, const FTimingEventsTrack& Track, const float OffsetY, const float Opacity) const
{
	// TODO
	DrawLineEvents(DrawState, Track, OffsetY);
}

////////////////////////////////////////////////////////////////////////////////////////////////////

void FTimingViewDrawHelper::DrawContextSwitchMarkers(const FTimingEventsTrackDrawState& DrawState, float LineY, float LineH, float Opacity, bool bDrawOverlays, bool bDrawVerticalLines) const
{
	if (LineH > 0.0f)
	{
		const int32 LayerId = ReservedLayerId + ToInt32(EDrawLayer::EventHighlight);

		if (bDrawVerticalLines)
		{
			// Draw vertical lines (merged into large boxes).
			for (const FTimingEventsTrackDrawState::FBoxPrimitive& Box : DrawState.Boxes)
			{
				const FLinearColor Color = Box.Color.CopyWithNewOpacity(Opacity);
				DrawContext.DrawBox(LayerId, Box.X, LineY, Box.W, LineH, WhiteBrush, Color);
			}

			// Draw vertical lines (edges of larger events).
			for (const FTimingEventsTrackDrawState::FBoxPrimitive& Box : DrawState.Borders)
			{
				const FLinearColor Color = Box.Color.CopyWithNewOpacity(Opacity);
				DrawContext.DrawBox(LayerId, Box.X, LineY, 1.0f, LineH, WhiteBrush, Color);
				DrawContext.DrawBox(LayerId, Box.X + Box.W - 1.0f, LineY, 1.0f, LineH, WhiteBrush, Color);
			}
		}

		if (bDrawOverlays)
		{
			// Draw overlay for idle areas.
			const FSlateBrush* IdleBrush = WhiteBrush;
			const FLinearColor IdleColor(0.0f, 0.0f, 0.0f, 0.3f);
			const int32 Count1 = DrawState.Boxes.Num();
			const int32 Count2 = DrawState.Borders.Num();
			int32 Index1 = 0;
			int32 Index2 = 0;
			const float MinX = Viewport.TimeToSlateUnitsRounded(Viewport.GetMinValidTime());
			float CurrentX = FMath::Max(MinX, 0.0f);
			while (Index1 < Count1 || Index2 < Count2)
			{
				const float X1 = (Index1 < Count1) ? DrawState.Boxes[Index1].X : FLT_MAX;
				const float X2 = (Index2 < Count2) ? DrawState.Borders[Index2].X : FLT_MAX;
				if (X1 < X2)
				{
					if (X1 - CurrentX > 0.0f)
					{
						DrawContext.DrawBox(LayerId, CurrentX, LineY, X1 - CurrentX, LineH, IdleBrush, IdleColor);
					}
					CurrentX = FMath::Max(CurrentX, X1 + DrawState.Boxes[Index1].W);
					++Index1;
				}
				else
				{
					if (X2 - CurrentX > 0.0f)
					{
						DrawContext.DrawBox(LayerId, CurrentX, LineY, X2 - CurrentX, LineH, IdleBrush, IdleColor);
					}
					CurrentX = FMath::Max(CurrentX, X2 + DrawState.Borders[Index2].W);
					++Index2;
				}
			}
			const float MaxX = Viewport.TimeToSlateUnitsRounded(Viewport.GetMaxValidTime());
			const float LastAreaW = FMath::Min(MaxX, Viewport.GetWidth()) - CurrentX;
			if (LastAreaW > 0.0f)
			{
				DrawContext.DrawBox(LayerId, CurrentX, LineY, LastAreaW, LineH, IdleBrush, IdleColor);
			}
		}
	}
}

////////////////////////////////////////////////////////////////////////////////////////////////////

void FTimingViewDrawHelper::DrawMarkers(const FTimingEventsTrackDrawState& DrawState, float LineY, float LineH, float Opacity) const
{
	if (LineH > 0.0f)
	{
		const FTimingViewLayout& Layout = Viewport.GetLayout();

		// Draw markers from filled boxes (merged borders).
		for (const FTimingEventsTrackDrawState::FBoxPrimitive& Box : DrawState.Boxes)
		{
			DrawContext.DrawBox(Box.X, LineY, Box.W, LineH, WhiteBrush, Box.Color.CopyWithNewOpacity(Opacity));
		}

		// Draw markers from borders.
		for (const FTimingEventsTrackDrawState::FBoxPrimitive& Box : DrawState.Borders)
		{
			DrawContext.DrawBox(Box.X, LineY, 1.0f, LineH, WhiteBrush, Box.Color.CopyWithNewOpacity(Opacity));
			if (Box.W > 1.0f)
			{
				DrawContext.DrawBox(Box.X + Box.W - 1.0f, LineY, 1.0f, LineH, WhiteBrush, Box.Color.CopyWithNewOpacity(Opacity));
			}
		}

		DrawContext.LayerId++;
	}
}

////////////////////////////////////////////////////////////////////////////////////////////////////

void FTimingViewDrawHelper::DrawTrackHeader(const FBaseTimingTrack& Track) const
{
	const int32 HeaderLayerId = ReservedLayerId + ToInt32(EDrawLayer::HeaderBackground);
	const int32 HeaderTextLayerId = ReservedLayerId + ToInt32(EDrawLayer::HeaderText);

	DrawTrackHeader(Track, HeaderLayerId, HeaderTextLayerId);
}

////////////////////////////////////////////////////////////////////////////////////////////////////

void FTimingViewDrawHelper::DrawTrackHeader(const FBaseTimingTrack& Track, const int32 HeaderLayerId, const int32 HeaderTextLayerId) const
{
	const float TrackY = Track.GetPosY();
	const float TrackH = Track.GetHeight();

	if (TrackH > 0.0f)
	{
		// Draw a horizontal line between tracks (top line of a track).
		const int32 TrackBackgroundLayerId = HeaderLayerId - ToInt32(EDrawLayer::HeaderBackground) + ToInt32(EDrawLayer::TrackBackground);
		DrawContext.DrawBox(TrackBackgroundLayerId, 0.0f, TrackY, Viewport.GetWidth(), 1.0f, WhiteBrush, EdgeColor);

		// Draw header with name of tracks.
		if (TrackH > 4.0f)
		{
			const TSharedRef<FSlateFontMeasure> FontMeasureService = FSlateApplication::Get().GetRenderer()->GetFontMeasureService();
			const float FontScale = DrawContext.Geometry.Scale;
<<<<<<< HEAD
			float TextWidth = FontMeasureService->Measure(Track.GetName(), EventFont, FontScale).X / FontScale;
=======
			float TextWidth = static_cast<float>(FontMeasureService->Measure(Track.GetName(), EventFont, FontScale).X / FontScale);
>>>>>>> d731a049

			constexpr float PinWidth = 8.0f;
			if (Track.IsSelected())
			{
				TextWidth += PinWidth;
			}

			const float HeaderX = 0.0f;
			const float HeaderW = TextWidth + 4.0f;

			const float HeaderY = TrackY + 1.0f;
			const float HeaderH = FMath::Min(12.0f, Track.GetHeight() - 1.0f);

			if (HeaderH > 0)
			{
				DrawContext.DrawBox(HeaderLayerId, HeaderX, HeaderY, HeaderW, HeaderH, WhiteBrush, EdgeColor);

				const FLinearColor TextColor = GetTrackNameTextColor(Track);

				float TextX = HeaderX + 2.0f;
				const float TextY = HeaderY + HeaderH / 2.0f - 7.0f;

				if (Track.IsSelected())
				{
					// TODO: Use a "pin" image brush instead.
					DrawContext.DrawText(HeaderTextLayerId, TextX, TextY, TEXT("\u25CA"), EventFont, TextColor); // lozenge shape
					TextX += PinWidth;
				}

				DrawContext.DrawText(HeaderTextLayerId, TextX, TextY, Track.GetName(), EventFont, TextColor);
			}
		}
	}
}

////////////////////////////////////////////////////////////////////////////////////////////////////

void FTimingViewDrawHelper::BeginDrawTracks() const
{
	// Reserve layers.
	ReservedLayerId = DrawContext.LayerId;
	DrawContext.LayerId += ToInt32(EDrawLayer::Count);
}

////////////////////////////////////////////////////////////////////////////////////////////////////

void FTimingViewDrawHelper::EndDrawTracks() const
{
	if (Viewport.GetWidth() > 0.0f)
	{
		const int32 TrackBackgroundLayerId = ReservedLayerId + ToInt32(EDrawLayer::TrackBackground);

		const float TopY = Viewport.GetPosY() + Viewport.GetTopOffset();
		const float BottomY = Viewport.GetPosY() + Viewport.GetHeight() - Viewport.GetBottomOffset();

		if (TopY < BottomY)
		{
			// Y position of the first pixel below the last track.
			const float Y = TopY + Viewport.GetScrollHeight() - Viewport.GetScrollPosY() - 1.0f;

			if (Y >= TopY && Y < BottomY)
			{
				// Draw a last horizontal line.
				DrawContext.DrawBox(TrackBackgroundLayerId, 0.0f, Y, Viewport.GetWidth(), 1.0f, WhiteBrush, EdgeColor);
			}

			// Note: ValidAreaX and ValidAreaW are computed in DrawBackground.
			if (ValidAreaW > 0.0f)
			{
				const float TopInvalidAreaH = FMath::Min(0.0f - Viewport.GetScrollPosY(), Viewport.GetScrollableAreaHeight());
				if (TopInvalidAreaH > 0.0f)
				{
					// Draw invalid area (top).
					DrawContext.DrawBox(TrackBackgroundLayerId, ValidAreaX, TopY, ValidAreaW, TopInvalidAreaH, BackgroundAreaBrush, InvalidAreaColor);
				}

				const float BottomInvalidAreaH = FMath::Min(BottomY - Y - 1.0f, Viewport.GetScrollableAreaHeight());
				if (BottomInvalidAreaH > 0.0f)
				{
					// Draw invalid area (bottom).
					DrawContext.DrawBox(TrackBackgroundLayerId, ValidAreaX, BottomY - BottomInvalidAreaH, ValidAreaW, BottomInvalidAreaH, BackgroundAreaBrush, InvalidAreaColor);
				}
			}
		}
	}
}

////////////////////////////////////////////////////////////////////////////////////////////////////

void FTimingViewDrawHelper::DrawTimingEventHighlight(double StartTime, double EndTime, float Y, EDrawEventMode Mode) const
{
	float EventX1 = Viewport.TimeToSlateUnitsRounded(StartTime);
	if (EventX1 > Viewport.GetWidth())
	{
		return;
	}

	EndTime = Viewport.RestrictEndTime(EndTime);
	float EventX2 = Viewport.TimeToSlateUnitsRounded(EndTime);
	if (EventX2 < 0)
	{
		return;
	}

	// Timing events are displayed with minimum 1px (including empty ones).
	if (EventX1 == EventX2)
	{
		EventX2 = EventX1 + 1.0f;
	}

	// Limit event width on the viewport's left side.
	const float MinX = -2.0f; // -2 allows event border to remain outside screen
	if (EventX1 < MinX)
	{
		EventX1 = MinX;
	}

	// Limit event width on the viewport's right side.
	const float MaxX = Viewport.GetWidth() + 2.0f; // +2 allows event border to remain outside screen
	if (EventX2 > MaxX)
	{
		EventX2 = MaxX;
	}

	const float EventW = EventX2 - EventX1;

	const FTimingViewLayout& Layout = Viewport.GetLayout();

	const int32 LayerId = ReservedLayerId + ToInt32(EDrawLayer::EventHighlight);

#if INSIGHTS_USE_LEGACY_BORDER
	constexpr float BorderOffset = 1.0f;
#else
	constexpr float BorderOffset = 2.0f;
#endif

	if (Mode == EDrawEventMode::Hovered)
	{
		const FLinearColor Color(1.0f, 1.0f, 0.0f, 1.0f); // yellow

		// Draw border around the timing event box.
#if INSIGHTS_USE_LEGACY_BORDER
		DrawContext.DrawBox(LayerId, EventX1 - BorderOffset, Y - BorderOffset, EventW + 2 * BorderOffset, Layout.EventH + 2 * BorderOffset, HoveredEventBorderBrush, Color);
#else
		FSlateRoundedBoxBrush Brush(FLinearColor(0.0f, 0.0f, 0.0f, 0.0f), 2.0f, Color, 2.0f);
		DrawContext.DrawBox(LayerId, EventX1 - BorderOffset, Y - BorderOffset, EventW + 2 * BorderOffset, Layout.EventH + 2 * BorderOffset, &Brush, FLinearColor(0.0f, 0.0f, 0.0f, 0.0f));
#endif
	}
	else // EDrawEventMode::Selected or EDrawEventMode::SelectedAndHovered
	{
		// Animate color from white (if selected and hovered) or yellow (if only selected) to black, using a squared sine function.
		const double Time = static_cast<double>(FPlatformTime::Cycles64()) * FPlatformTime::GetSecondsPerCycle64();
		float Hue = static_cast<float>(FMath::Sin(2.0 * Time));
		Hue = Hue * Hue; // squared, to ensure only positive [0 - 1] values
		const float Blue = (Mode == EDrawEventMode::SelectedAndHovered) ? 0.0f : Hue;
		const FLinearColor Color(Hue, Hue, Blue, 1.0f);

		// Draw border around the timing event box.
#if INSIGHTS_USE_LEGACY_BORDER
		DrawContext.DrawBox(LayerId, EventX1 - BorderOffset, Y - BorderOffset, EventW + 2 * BorderOffset, Layout.EventH + 2 * BorderOffset, SelectedEventBorderBrush, Color);
#else
		FSlateRoundedBoxBrush Brush(FLinearColor(0.0f, 0.0f, 0.0f, 0.0f), 2.0f, Color, 2.0f);
		DrawContext.DrawBox(LayerId, EventX1 - BorderOffset, Y - BorderOffset, EventW + 2 * BorderOffset, Layout.EventH + 2 * BorderOffset, &Brush, FLinearColor(0.0f, 0.0f, 0.0f, 0.0f));
#endif
	}
}

////////////////////////////////////////////////////////////////////////////////////////////////////

FLinearColor FTimingViewDrawHelper::GetTrackNameTextColor(const FBaseTimingTrack& Track) const
{
	return  Track.IsHovered() ?  FLinearColor(1.0f, 1.0f, 0.0f, 1.0f) :
			Track.IsSelected() ? FLinearColor(1.0f, 1.0f, 0.5f, 1.0f) :
			                     FLinearColor(1.0f, 1.0f, 1.0f, 1.0f);
}

////////////////////////////////////////////////////////////////////////////////////////////////////

void FTimingViewDrawHelper::DrawRelations(const TArray<TUniquePtr<ITimingEventRelation>>& Relations, ITimingEventRelation::EDrawFilter Filter) const
{
	for (const TUniquePtr<ITimingEventRelation> &Relation : Relations)
	{
		Relation->Draw(DrawContext, Viewport, *this, Filter);
	}
}

////////////////////////////////////////////////////////////////////////////////////////////////////

#undef INSIGHTS_USE_LEGACY_BORDER<|MERGE_RESOLUTION|>--- conflicted
+++ resolved
@@ -6,10 +6,6 @@
 #include "Framework/Application/SlateApplication.h"
 #include "Rendering/DrawElements.h"
 #include "Styling/AppStyle.h"
-<<<<<<< HEAD
-#include "TraceServices/AnalysisService.h"
-=======
->>>>>>> d731a049
 
 // Insights
 #include "Insights/Common/PaintUtils.h"
@@ -709,11 +705,7 @@
 		{
 			const TSharedRef<FSlateFontMeasure> FontMeasureService = FSlateApplication::Get().GetRenderer()->GetFontMeasureService();
 			const float FontScale = DrawContext.Geometry.Scale;
-<<<<<<< HEAD
-			float TextWidth = FontMeasureService->Measure(Track.GetName(), EventFont, FontScale).X / FontScale;
-=======
 			float TextWidth = static_cast<float>(FontMeasureService->Measure(Track.GetName(), EventFont, FontScale).X / FontScale);
->>>>>>> d731a049
 
 			constexpr float PinWidth = 8.0f;
 			if (Track.IsSelected())
