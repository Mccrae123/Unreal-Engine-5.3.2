// Copyright Epic Games, Inc. All Rights Reserved.

#pragma once

#include "CoreMinimal.h"
<<<<<<< HEAD
#include "Insights/ViewModels/IFilterExecutor.h"
#include "Insights/ViewModels/Filters.h"
=======
>>>>>>> 4af6daef
#include "Insights/ViewModels/FilterConfiguratorNode.h"
#include "Insights/ViewModels/Filters.h"
#include "Insights/ViewModels/IFilterExecutor.h"

namespace Insights
{

////////////////////////////////////////////////////////////////////////////////////////////////////

class FFilterConfigurator : public IFilterExecutor
{
public:
	FFilterConfigurator();

	FFilterConfigurator(const FFilterConfigurator& Other);
	FFilterConfigurator& operator=(const FFilterConfigurator& Other);

	bool operator==(const FFilterConfigurator& Other) const;
	bool operator!=(const FFilterConfigurator& Other) const { return !(*this == Other); }

	virtual ~FFilterConfigurator();

<<<<<<< HEAD
	virtual ~FFilterConfigurator();
=======
	bool IsEmpty() const { return RootNode->GetChildrenCount() == 0; }
>>>>>>> 4af6daef

	virtual bool ApplyFilters(const FFilterContext& Context) const override;

	bool IsKeyUsed(int32 Key) const;

<<<<<<< HEAD
	virtual bool ApplyFilters(const FFilterContext& Context) const override;

	bool IsKeyUsed(int32 Key) const;
=======
	FFilterConfiguratorNodePtr GetRootNode() { return RootNode; }
	TSharedPtr<TArray<TSharedPtr<FFilter>>>& GetAvailableFilters() { return AvailableFilters; }
>>>>>>> 4af6daef

	void Add(TSharedPtr<FFilter> InFilter) { AvailableFilters->Add(InFilter); }

	////////////////////////////////////////////////////////////////////////////////////////////////////
	// OnDestroyedEvent

public:
	/** The event to execute when an instance is destroyed. */
	DECLARE_MULTICAST_DELEGATE(FOnDestroyedEvent);
	FOnDestroyedEvent& GetOnDestroyedEvent() { return OnDestroyedEvent; }

private:
	FOnDestroyedEvent OnDestroyedEvent;

	////////////////////////////////////////////////////////////////////////////////////////////////////
<<<<<<< HEAD
	// OnChangesCommitedEvent
=======
	// OnChangesCommittedEvent
>>>>>>> 4af6daef

public:
	/** The event to execute when the changes to the Filter Widget are saved by clicking on the OK Button. */
	DECLARE_MULTICAST_DELEGATE(FOnChangesCommittedEvent);
	FOnChangesCommittedEvent& GetOnChangesCommittedEvent() { return OnChangesCommittedEvent; }

private:
	FOnChangesCommittedEvent OnChangesCommittedEvent;

	////////////////////////////////////////////////////////////////////////////////////////////////////

private:
	void ComputeUsedKeys();

private:
	FFilterConfiguratorNodePtr RootNode;

<<<<<<< HEAD
	TSharedPtr<TArray<TSharedPtr<struct FFilter>>> AvailableFilters;
=======
	TSharedPtr<TArray<TSharedPtr<FFilter>>> AvailableFilters;
>>>>>>> 4af6daef

	TSet<int32> KeysUsed;
};

////////////////////////////////////////////////////////////////////////////////////////////////////

} // namespace Insights<|MERGE_RESOLUTION|>--- conflicted
+++ resolved
@@ -3,11 +3,6 @@
 #pragma once
 
 #include "CoreMinimal.h"
-<<<<<<< HEAD
-#include "Insights/ViewModels/IFilterExecutor.h"
-#include "Insights/ViewModels/Filters.h"
-=======
->>>>>>> 4af6daef
 #include "Insights/ViewModels/FilterConfiguratorNode.h"
 #include "Insights/ViewModels/Filters.h"
 #include "Insights/ViewModels/IFilterExecutor.h"
@@ -30,24 +25,14 @@
 
 	virtual ~FFilterConfigurator();
 
-<<<<<<< HEAD
-	virtual ~FFilterConfigurator();
-=======
 	bool IsEmpty() const { return RootNode->GetChildrenCount() == 0; }
->>>>>>> 4af6daef
 
 	virtual bool ApplyFilters(const FFilterContext& Context) const override;
 
 	bool IsKeyUsed(int32 Key) const;
 
-<<<<<<< HEAD
-	virtual bool ApplyFilters(const FFilterContext& Context) const override;
-
-	bool IsKeyUsed(int32 Key) const;
-=======
 	FFilterConfiguratorNodePtr GetRootNode() { return RootNode; }
 	TSharedPtr<TArray<TSharedPtr<FFilter>>>& GetAvailableFilters() { return AvailableFilters; }
->>>>>>> 4af6daef
 
 	void Add(TSharedPtr<FFilter> InFilter) { AvailableFilters->Add(InFilter); }
 
@@ -63,11 +48,7 @@
 	FOnDestroyedEvent OnDestroyedEvent;
 
 	////////////////////////////////////////////////////////////////////////////////////////////////////
-<<<<<<< HEAD
-	// OnChangesCommitedEvent
-=======
 	// OnChangesCommittedEvent
->>>>>>> 4af6daef
 
 public:
 	/** The event to execute when the changes to the Filter Widget are saved by clicking on the OK Button. */
@@ -85,11 +66,7 @@
 private:
 	FFilterConfiguratorNodePtr RootNode;
 
-<<<<<<< HEAD
-	TSharedPtr<TArray<TSharedPtr<struct FFilter>>> AvailableFilters;
-=======
 	TSharedPtr<TArray<TSharedPtr<FFilter>>> AvailableFilters;
->>>>>>> 4af6daef
 
 	TSet<int32> KeysUsed;
 };
