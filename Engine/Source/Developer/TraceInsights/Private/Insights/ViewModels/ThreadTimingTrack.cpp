--- conflicted
+++ resolved
@@ -3,12 +3,8 @@
 #include "ThreadTimingTrack.h"
 
 #include "CborReader.h"
-<<<<<<< HEAD
-#include "Fonts/FontMeasure.h"
-=======
 #include "Framework/Commands/Commands.h"
 #include "Framework/Commands/UICommandList.h"
->>>>>>> 6bbb88c8
 #include "Framework/MultiBox/MultiBoxBuilder.h"
 #include "HAL/PlatformApplicationMisc.h"
 #include "Serialization/MemoryReader.h"
@@ -357,220 +353,6 @@
 }
 
 ////////////////////////////////////////////////////////////////////////////////////////////////////
-
-static void AppendMetadataToTooltip(FTooltipDrawState& Tooltip, TArrayView<const uint8>& Metadata)
-{
-	FMemoryReaderView MemoryReader(Metadata);
-	FCborReader CborReader(&MemoryReader, ECborEndianness::StandardCompliant);
-	FCborContext Context;
-
-	if (!CborReader.ReadNext(Context) || Context.MajorType() != ECborCode::Map)
-	{
-		return;
-	}
-
-	Tooltip.AddTitle(TEXT("Metadata:"));
-
-	while (true)
-	{
-		// Read key
-		if (!CborReader.ReadNext(Context) || !Context.IsString())
-		{
-			break;
-		}
-
-		FString Key(Context.AsLength(), Context.AsCString());
-		Key += TEXT(":");
-
-		if (!CborReader.ReadNext(Context))
-		{
-			break;
-		}
-
-		switch (Context.MajorType())
-		{
-		case ECborCode::Int:
-		case ECborCode::Uint:
-			{
-				uint64 Value = Context.AsUInt();
-				FString ValueStr = FString::Printf(TEXT("%llu"), Value);
-				Tooltip.AddNameValueTextLine(Key, ValueStr);
-				continue;
-			}
-
-		case ECborCode::TextString:
-			{
-				FString Value = Context.AsString();
-				Tooltip.AddNameValueTextLine(Key, Value);
-				continue;
-			}
-
-		case ECborCode::ByteString:
-			{
-				FAnsiStringView Value(Context.AsCString(), Context.AsLength());
-				FString ValueStr(Value);
-				Tooltip.AddNameValueTextLine(Key, ValueStr);
-				continue;
-			}
-		}
-
-		if (Context.RawCode() == (ECborCode::Prim|ECborCode::Value_4Bytes))
-		{
-			float Value = Context.AsFloat();
-			FString ValueStr = FString::Printf(TEXT("%f"), Value);
-			Tooltip.AddNameValueTextLine(Key, ValueStr);
-			continue;
-		}
-
-		if (Context.RawCode() == (ECborCode::Prim|ECborCode::Value_8Bytes))
-		{
-			double Value = Context.AsDouble();
-			FString ValueStr = FString::Printf(TEXT("%g"), Value);
-			Tooltip.AddNameValueTextLine(Key, ValueStr);
-			continue;
-		}
-
-		if (Context.IsFiniteContainer())
-		{
-			CborReader.SkipContainer(ECborCode::Array);
-		}
-	}
-}
-
-////////////////////////////////////////////////////////////////////////////////////////////////////
-
-static void AppendMetadataToString(FString& Str, TArrayView<const uint8>& Metadata)
-{
-	FMemoryReaderView MemoryReader(Metadata);
-	FCborReader CborReader(&MemoryReader, ECborEndianness::StandardCompliant);
-	FCborContext Context;
-
-	if (!CborReader.ReadNext(Context) || Context.MajorType() != ECborCode::Map)
-	{
-		return;
-	}
-
-	bool bFirst = true;
-
-	while (true)
-	{
-		// Read key
-		if (!CborReader.ReadNext(Context) || !Context.IsString())
-		{
-			break;
-		}
-
-		if (bFirst)
-		{
-			bFirst = false;
-			Str += TEXT(" - ");
-		}
-		else
-		{
-			Str += TEXT(", ");
-		}
-
-		//FString Key(Context.AsLength(), Context.AsCString());
-		//Str += Key;
-		//Str += TEXT(":");
-
-		if (!CborReader.ReadNext(Context))
-		{
-			break;
-		}
-
-		switch (Context.MajorType())
-		{
-		case ECborCode::Int:
-		case ECborCode::Uint:
-			{
-				uint64 Value = Context.AsUInt();
-				Str += FString::Printf(TEXT("%llu"), Value);
-				continue;
-			}
-
-		case ECborCode::TextString:
-			{
-				Str += Context.AsString();
-				continue;
-			}
-
-		case ECborCode::ByteString:
-			{
-				Str.AppendChars(Context.AsCString(), Context.AsLength());
-				continue;
-			}
-		}
-
-		if (Context.RawCode() == (ECborCode::Prim | ECborCode::Value_4Bytes))
-		{
-			float Value = Context.AsFloat();
-			Str += FString::Printf(TEXT("%f"), Value);
-			continue;
-		}
-
-		if (Context.RawCode() == (ECborCode::Prim | ECborCode::Value_8Bytes))
-		{
-			double Value = Context.AsDouble();
-			Str += FString::Printf(TEXT("%g"), Value);
-			continue;
-		}
-
-		if (Context.IsFiniteContainer())
-		{
-			CborReader.SkipContainer(ECborCode::Array);
-		}
-	}
-}
-
-////////////////////////////////////////////////////////////////////////////////////////////////////
-
-static void AddTimingEventToBuilder(ITimingEventsTrackDrawStateBuilder& Builder,
-									double EventStartTime, double EventEndTime, uint32 EventDepth,
-									uint32 TimerIndex, const Trace::FTimingProfilerTimer* Timer)
-{
-	//const uint32 EventColor = FTimingEvent::ComputeEventColor(Timer->Id);
-	const uint32 EventColor = FTimingEvent::ComputeEventColor(Timer->Name);
-
-	Builder.AddEvent(EventStartTime, EventEndTime, EventDepth, EventColor,
-		[TimerIndex, Timer, EventStartTime, EventEndTime](float Width)
-		{
-			FString EventName = Timer->Name;
-
-			if (Width > EventName.Len() * 4.0f + 32.0f)
-			{
-				//EventName = TEXT("*") + EventName; // for debugging
-
-				const double Duration = EventEndTime - EventStartTime;
-				FTimingEventsTrackDrawStateBuilder::AppendDurationToEventName(EventName, Duration);
-
-				if (int32(TimerIndex) < 0) // has metadata?
-				{
-					//EventName = TEXT("!") + EventName; // for debugging
-
-					TSharedPtr<const Trace::IAnalysisSession> Session = FInsightsManager::Get()->GetSession();
-					check(Session.IsValid());
-
-					//Trace::FAnalysisSessionReadScope SessionReadScope(*Session.Get());
-
-					const Trace::ITimingProfilerProvider& TimingProfilerProvider = *Trace::ReadTimingProfilerProvider(*Session.Get());
-
-					const Trace::ITimingProfilerTimerReader* TimerReader;
-					TimingProfilerProvider.ReadTimers([&TimerReader](const Trace::ITimingProfilerTimerReader& Out) { TimerReader = &Out; });
-
-					TArrayView<const uint8> Metadata = TimerReader->GetMetadata(TimerIndex);
-					if (Metadata.Num() > 0)
-					{
-						AppendMetadataToString(EventName, Metadata);
-					}
-				}
-			}
-
-			return EventName;
-		});
-}
-
-////////////////////////////////////////////////////////////////////////////////////////////////////
 // FThreadTimingSharedState
 ////////////////////////////////////////////////////////////////////////////////////////////////////
 
@@ -669,13 +451,8 @@
 		return;
 	}
 
-<<<<<<< HEAD
-	const Trace::ITimingProfilerProvider* TimingProfilerProvider = Trace::ReadTimingProfilerProvider(InAnalysisSession);
-	const Trace::ILoadTimeProfilerProvider* LoadTimeProfilerProvider = Trace::ReadLoadTimeProfilerProvider(InAnalysisSession);
-=======
 	const TraceServices::ITimingProfilerProvider* TimingProfilerProvider = TraceServices::ReadTimingProfilerProvider(InAnalysisSession);
 	const TraceServices::ILoadTimeProfilerProvider* LoadTimeProfilerProvider = TraceServices::ReadLoadTimeProfilerProvider(InAnalysisSession);
->>>>>>> 6bbb88c8
 
 	if (TimingProfilerProvider)
 	{
@@ -689,19 +466,6 @@
 		{
 			TimingProfilerTimelineCount = CurrentTimingProfilerTimelineCount;
 			LoadTimeProfilerTimelineCount = CurrentLoadTimeProfilerTimelineCount;
-<<<<<<< HEAD
-
-			// Check if we have a GPU track.
-			if (!GpuTrack.IsValid())
-			{
-				uint32 GpuTimelineIndex;
-				if (TimingProfilerProvider->GetGpuTimelineIndex(GpuTimelineIndex))
-				{
-					GpuTrack = MakeShared<FGpuTimingTrack>(*this, TEXT("GPU"), nullptr, GpuTimelineIndex, 0);
-					GpuTrack->SetOrder(FTimingTrackOrder::Gpu);
-					GpuTrack->SetVisibilityFlag(bShowHideAllGpuTracks);
-					InSession.AddScrollableTrack(GpuTrack);
-=======
 
 			// Check if we have a GPU track.
 			if (!GpuTrack.IsValid())
@@ -749,44 +513,12 @@
 				{
 					// Note: The GroupName pointer should be valid for the duration of the session.
 					ThreadGroups.Add(GroupName, { GroupName, bIsGroupVisible, 0, Order });
->>>>>>> 6bbb88c8
-				}
-			}
-			if (!Gpu2Track.IsValid())
-			{
-				uint32 GpuTimelineIndex;
-				if (TimingProfilerProvider->GetGpu2TimelineIndex(GpuTimelineIndex))
-				{
-					Gpu2Track = MakeShared<FGpuTimingTrack>(*this, TEXT("GPU2"), nullptr, GpuTimelineIndex, 0);
-					Gpu2Track->SetOrder(FTimingTrackOrder::Gpu);
-					Gpu2Track->SetVisibilityFlag(bShowHideAllGpuTracks);
-					InSession.AddScrollableTrack(Gpu2Track);
-				}
-
-<<<<<<< HEAD
-			bool bTracksOrderChanged = false;
-			int32 Order = FTimingTrackOrder::Cpu;
-
-			// Iterate through threads.
-			const Trace::IThreadProvider& ThreadProvider = Trace::ReadThreadProvider(InAnalysisSession);
-			ThreadProvider.EnumerateThreads([this, &InSession, &bTracksOrderChanged, &Order, TimingProfilerProvider, LoadTimeProfilerProvider](const Trace::FThreadInfo& ThreadInfo)
-			{
-				// Check if this thread is part of a group?
-				bool bIsGroupVisible = bShowHideAllCpuTracks;
-				const TCHAR* const GroupName = ThreadInfo.GroupName ? ThreadInfo.GroupName : ThreadInfo.Name;
-				if (GroupName != nullptr)
-				{
-					if (!ThreadGroups.Contains(GroupName))
-					{
-						//UE_LOG(TimingProfiler, Log, TEXT("New CPU Thread Group (%d) : \"%s\""), ThreadGroups.Num() + 1, GroupName);
-						ThreadGroups.Add(GroupName, { GroupName, bIsGroupVisible, 0, Order });
-					}
-					else
-					{
-						FThreadGroup& ThreadGroup = ThreadGroups[GroupName];
-						bIsGroupVisible = ThreadGroup.bIsVisible;
-						ThreadGroup.Order = Order;
-					}
+				}
+				else
+				{
+					FThreadGroup& ThreadGroup = ThreadGroups[GroupName];
+					bIsGroupVisible = ThreadGroup.bIsVisible;
+					ThreadGroup.Order = Order;
 				}
 
 				// Check if there is an available Asset Loading track for this thread.
@@ -828,47 +560,6 @@
 					}
 					else
 					{
-=======
-				// Check if there is an available Asset Loading track for this thread.
-				bool bIsLoadingThread = false;
-				uint32 LoadingTimelineIndex;
-				if (LoadTimeProfilerProvider && LoadTimeProfilerProvider->GetCpuThreadTimelineIndex(ThreadInfo.Id, LoadingTimelineIndex))
-				{
-					bIsLoadingThread = true;
-				}
-
-				// Check if there is an available CPU track for this thread.
-				uint32 CpuTimelineIndex;
-				if (TimingProfilerProvider->GetCpuThreadTimelineIndex(ThreadInfo.Id, CpuTimelineIndex))
-				{
-					TSharedPtr<FCpuTimingTrack>* TrackPtrPtr = CpuTracks.Find(ThreadInfo.Id);
-					if (TrackPtrPtr == nullptr)
-					{
-						FString TrackName(ThreadInfo.Name && *ThreadInfo.Name ? ThreadInfo.Name : FString::Printf(TEXT("Thread %u"), ThreadInfo.Id));
-
-						// Create new Timing Events track for the CPU thread.
-						TSharedPtr<FCpuTimingTrack> Track = MakeShared<FCpuTimingTrack>(*this, TrackName, GroupName, CpuTimelineIndex, ThreadInfo.Id);
-						Track->SetOrder(Order);
-						CpuTracks.Add(ThreadInfo.Id, Track);
-
-						FThreadGroup& ThreadGroup = ThreadGroups[GroupName];
-						ThreadGroup.NumTimelines++;
-
-						if (TimingView && TimingView->IsAssetLoadingModeEnabled() && bIsLoadingThread)
-						{
-							Track->SetVisibilityFlag(true);
-							ThreadGroup.bIsVisible = true;
-						}
-						else
-						{
-							Track->SetVisibilityFlag(bIsGroupVisible);
-						}
-
-						InSession.AddScrollableTrack(Track);
-					}
-					else
-					{
->>>>>>> 6bbb88c8
 						TSharedPtr<FCpuTimingTrack> Track = *TrackPtrPtr;
 						if (Track->GetOrder() != Order)
 						{
@@ -902,31 +593,6 @@
 
 	InOutMenuBuilder.BeginSection("GpuTracks", LOCTEXT("ContextMenu_Section_GpuTracks", "GPU Tracks"));
 	{
-<<<<<<< HEAD
-		//TODO: MenuBuilder.AddMenuEntry(Commands.ShowAllGpuTracks);
-		InOutMenuBuilder.AddMenuEntry(
-			LOCTEXT("ShowAllGpuTracks", "GPU Track - Y"),
-			LOCTEXT("ShowAllGpuTracks_Tooltip", "Show/hide the GPU track"),
-			FSlateIcon(),
-			FUIAction(FExecuteAction::CreateSP(this, &FThreadTimingSharedState::ShowHideAllGpuTracks),
-					  FCanExecuteAction(),
-					  FIsActionChecked::CreateSP(this, &FThreadTimingSharedState::IsAllGpuTracksToggleOn)),
-			NAME_None, //"QuickFilterSeparator",
-			EUserInterfaceActionType::ToggleButton
-		);
-
-		//TODO: MenuBuilder.AddMenuEntry(Commands.ShowAllCpuTracks);
-		InOutMenuBuilder.AddMenuEntry(
-			LOCTEXT("ShowAllCpuTracks", "CPU Thread Tracks - U"),
-			LOCTEXT("ShowAllCpuTracks_Tooltip", "Show/hide all CPU tracks (and all CPU thread groups)"),
-			FSlateIcon(),
-			FUIAction(FExecuteAction::CreateSP(this, &FThreadTimingSharedState::ShowHideAllCpuTracks),
-					  FCanExecuteAction(),
-					  FIsActionChecked::CreateSP(this, &FThreadTimingSharedState::IsAllCpuTracksToggleOn)),
-			NAME_None, //"QuickFilterSeparator",
-			EUserInterfaceActionType::ToggleButton
-		);
-=======
 		InOutMenuBuilder.AddMenuEntry(FThreadTimingViewCommands::Get().ShowHideAllGpuTracks);
 	}
 	InOutMenuBuilder.EndSection();
@@ -944,7 +610,6 @@
 	InOutMenuBuilder.BeginSection("CpuTracks", LOCTEXT("ContextMenu_Section_CpuTracks", "CPU Tracks"));
 	{
 		InOutMenuBuilder.AddMenuEntry(FThreadTimingViewCommands::Get().ShowHideAllCpuTracks);
->>>>>>> 6bbb88c8
 	}
 	InOutMenuBuilder.EndSection();
 
@@ -1121,31 +786,18 @@
 		const TraceServices::ITimingProfilerTimerReader* TimerReader;
 		TimingProfilerProvider.ReadTimers([&TimerReader](const TraceServices::ITimingProfilerTimerReader& Out) { TimerReader = &Out; });
 
-		const Trace::ITimingProfilerTimerReader* TimerReader;
-		TimingProfilerProvider.ReadTimers([&TimerReader](const Trace::ITimingProfilerTimerReader& Out) { TimerReader = &Out; });
-
 		const FTimingTrackViewport& Viewport = Context.GetViewport();
 
 		TimingProfilerProvider.ReadTimeline(TimelineIndex,
-<<<<<<< HEAD
-			[&Viewport, this, &Builder, TimerReader](const Trace::ITimingProfilerProvider::Timeline& Timeline)
-=======
 			[&Viewport, this, &Builder, TimerReader](const TraceServices::ITimingProfilerProvider::Timeline& Timeline)
->>>>>>> 6bbb88c8
 			{
 				if (FTimingEventsTrack::bUseDownSampling)
 				{
 					const double SecondsPerPixel = 1.0 / Viewport.GetScaleX();
 					Timeline.EnumerateEventsDownSampled(Viewport.GetStartTime(), Viewport.GetEndTime(), SecondsPerPixel,
-<<<<<<< HEAD
-						[this, &Builder, TimerReader](double StartTime, double EndTime, uint32 Depth, const Trace::FTimingProfilerEvent& Event)
-						{
-							const Trace::FTimingProfilerTimer* Timer = TimerReader->GetTimer(Event.TimerIndex);
-=======
 						[this, &Builder, TimerReader](double StartTime, double EndTime, uint32 Depth, const TraceServices::FTimingProfilerEvent& Event)
 						{
 							const TraceServices::FTimingProfilerTimer* Timer = TimerReader->GetTimer(Event.TimerIndex);
->>>>>>> 6bbb88c8
 							if (ensure(Timer != nullptr))
 							{
 								AddTimingEventToBuilder(Builder, StartTime, EndTime, Depth, Event.TimerIndex, Timer);
@@ -1154,25 +806,15 @@
 							{
 								Builder.AddEvent(StartTime, EndTime, Depth, 0xFF000000, [&Event](float) { return FString::Printf(TEXT("[%u]"), Event.TimerIndex); });
 							}
-<<<<<<< HEAD
-							return Trace::EEventEnumerate::Continue;
-=======
 							return TraceServices::EEventEnumerate::Continue;
->>>>>>> 6bbb88c8
 						});
 				}
 				else
 				{
 					Timeline.EnumerateEvents(Viewport.GetStartTime(), Viewport.GetEndTime(),
-<<<<<<< HEAD
-						[this, &Builder, TimerReader](double StartTime, double EndTime, uint32 Depth, const Trace::FTimingProfilerEvent& Event)
-						{
-							const Trace::FTimingProfilerTimer* Timer = TimerReader->GetTimer(Event.TimerIndex);
-=======
 						[this, &Builder, TimerReader](double StartTime, double EndTime, uint32 Depth, const TraceServices::FTimingProfilerEvent& Event)
 						{
 							const TraceServices::FTimingProfilerTimer* Timer = TimerReader->GetTimer(Event.TimerIndex);
->>>>>>> 6bbb88c8
 							if (ensure(Timer != nullptr))
 							{
 								AddTimingEventToBuilder(Builder, StartTime, EndTime, Depth, Event.TimerIndex, Timer);
@@ -1181,11 +823,7 @@
 							{
 								Builder.AddEvent(StartTime, EndTime, Depth, 0xFF000000, [&Event](float) { return FString::Printf(TEXT("[%u]"), Event.TimerIndex); });
 							}
-<<<<<<< HEAD
-							return Trace::EEventEnumerate::Continue;
-=======
 							return TraceServices::EEventEnumerate::Continue;
->>>>>>> 6bbb88c8
 						});
 				}
 			});
@@ -1218,9 +856,6 @@
 			const TraceServices::ITimingProfilerTimerReader* TimerReader;
 			TimingProfilerProvider.ReadTimers([&TimerReader](const TraceServices::ITimingProfilerTimerReader& Out) { TimerReader = &Out; });
 
-			const Trace::ITimingProfilerTimerReader* TimerReader;
-			TimingProfilerProvider.ReadTimers([&TimerReader](const Trace::ITimingProfilerTimerReader& Out) { TimerReader = &Out; });
-
 			const FTimingTrackViewport& Viewport = Context.GetViewport();
 
 			if (bFilterOnlyByEventType)
@@ -1229,38 +864,21 @@
 				if (true)
 				{
 					TimingProfilerProvider.ReadTimeline(TimelineIndex,
-<<<<<<< HEAD
-						[&Viewport, this, &Builder, TimerReader, FilterEventType](const Trace::ITimingProfilerProvider::Timeline& Timeline)
-						{
-							TArray<TArray<FPendingEventInfo>> FilteredEvents;
-
-							Trace::ITimeline<Trace::FTimingProfilerEvent>::EnumerateAsyncParams Params;
-=======
 						[&Viewport, this, &Builder, TimerReader, FilterEventType](const TraceServices::ITimingProfilerProvider::Timeline& Timeline)
 						{
 							TArray<TArray<FPendingEventInfo>> FilteredEvents;
 
 							TraceServices::ITimeline<TraceServices::FTimingProfilerEvent>::EnumerateAsyncParams Params;
->>>>>>> 6bbb88c8
 							Params.IntervalStart = Viewport.GetStartTime();
 							Params.IntervalEnd = Viewport.GetEndTime();
 							Params.Resolution = 0.0;
 							Params.SetupCallback = [&FilteredEvents](uint32 NumTasks)
-<<<<<<< HEAD
-							{
-								FilteredEvents.AddDefaulted(NumTasks);
-							};
-							Params.Callback = [this, &Builder, TimerReader, FilterEventType, &FilteredEvents](double StartTime, double EndTime, uint32 Depth, const Trace::FTimingProfilerEvent& Event, uint32 TaskIndex)
-							{
-								const Trace::FTimingProfilerTimer* Timer = TimerReader->GetTimer(Event.TimerIndex);
-=======
 							{
 								FilteredEvents.AddDefaulted(NumTasks);
 							};
 							Params.Callback = [this, &Builder, TimerReader, FilterEventType, &FilteredEvents](double StartTime, double EndTime, uint32 Depth, const TraceServices::FTimingProfilerEvent& Event, uint32 TaskIndex)
 							{
 								const TraceServices::FTimingProfilerTimer* Timer = TimerReader->GetTimer(Event.TimerIndex);
->>>>>>> 6bbb88c8
 								if (ensure(Timer != nullptr))
 								{
 									if (Timer->Id == FilterEventType)
@@ -1273,11 +891,7 @@
 										FilteredEvents[TaskIndex].Add(TimelineEvent);
 									}
 								}
-<<<<<<< HEAD
-								return Trace::EEventEnumerate::Continue;
-=======
 								return TraceServices::EEventEnumerate::Continue;
->>>>>>> 6bbb88c8
 							};
 
 							// Note: Enumerating events for filtering should not use downsampling.
@@ -1287,11 +901,7 @@
 							{
 								for (FPendingEventInfo& TimelineEvent : Array)
 								{
-<<<<<<< HEAD
-									const Trace::FTimingProfilerTimer* Timer = TimerReader->GetTimer(TimelineEvent.TimerIndex);
-=======
 									const TraceServices::FTimingProfilerTimer* Timer = TimerReader->GetTimer(TimelineEvent.TimerIndex);
->>>>>>> 6bbb88c8
 									AddTimingEventToBuilder(Builder, TimelineEvent.StartTime, TimelineEvent.EndTime, TimelineEvent.Depth, TimelineEvent.TimerIndex, Timer);
 								}
 							}
@@ -1300,15 +910,6 @@
 				else
 				{
 					TimingProfilerProvider.ReadTimeline(TimelineIndex,
-<<<<<<< HEAD
-						[&Viewport, this, &Builder, TimerReader, FilterEventType](const Trace::ITimingProfilerProvider::Timeline& Timeline)
-						{
-							// Note: Enumerating events for filtering should not use downsampling.
-							Timeline.EnumerateEventsDownSampled(Viewport.GetStartTime(), Viewport.GetEndTime(), 0,
-								[this, &Builder, TimerReader, FilterEventType](double StartTime, double EndTime, uint32 Depth, const Trace::FTimingProfilerEvent& Event)
-								{
-									const Trace::FTimingProfilerTimer* Timer = TimerReader->GetTimer(Event.TimerIndex);
-=======
 						[&Viewport, this, &Builder, TimerReader, FilterEventType](const TraceServices::ITimingProfilerProvider::Timeline& Timeline)
 						{
 							// Note: Enumerating events for filtering should not use downsampling.
@@ -1316,7 +917,6 @@
 								[this, &Builder, TimerReader, FilterEventType](double StartTime, double EndTime, uint32 Depth, const TraceServices::FTimingProfilerEvent& Event)
 								{
 									const TraceServices::FTimingProfilerTimer* Timer = TimerReader->GetTimer(Event.TimerIndex);
->>>>>>> 6bbb88c8
 									if (ensure(Timer != nullptr))
 									{
 										if (Timer->Id == FilterEventType)
@@ -1324,11 +924,7 @@
 											AddTimingEventToBuilder(Builder, StartTime, EndTime, Depth, Event.TimerIndex, Timer);
 										}
 									}
-<<<<<<< HEAD
-									return Trace::EEventEnumerate::Continue;
-=======
 									return TraceServices::EEventEnumerate::Continue;
->>>>>>> 6bbb88c8
 								});
 						});
 				}
@@ -1336,36 +932,12 @@
 			else // generic filter
 			{
 				TimingProfilerProvider.ReadTimeline(TimelineIndex,
-<<<<<<< HEAD
-					[&Viewport, this, &Builder, TimerReader, &EventFilterPtr](const Trace::ITimingProfilerProvider::Timeline& Timeline)
-=======
 					[&Viewport, this, &Builder, TimerReader, &EventFilterPtr](const TraceServices::ITimingProfilerProvider::Timeline& Timeline)
->>>>>>> 6bbb88c8
 					{
 						// Note: Enumerating events for filtering should not use downsampling.
 						//const double SecondsPerPixel = 1.0 / Viewport.GetScaleX();
 						//Timeline.EnumerateEventsDownSampled(Viewport.GetStartTime(), Viewport.GetEndTime(), SecondsPerPixel,
 						Timeline.EnumerateEvents(Viewport.GetStartTime(), Viewport.GetEndTime(),
-<<<<<<< HEAD
-							[this, &Builder, TimerReader, &EventFilterPtr](double StartTime, double EndTime, uint32 Depth, const Trace::FTimingProfilerEvent& Event)
-							{
-								const Trace::FTimingProfilerTimer* Timer = TimerReader->GetTimer(Event.TimerIndex);
-								if (ensure(Timer != nullptr))
-								{
-									FThreadTrackEvent TimingEvent(SharedThis(this), StartTime, EndTime, Depth);
-									TimingEvent.SetTimerId(Timer->Id);
-									TimingEvent.SetTimerIndex(Event.TimerIndex);
-
-									if (EventFilterPtr->FilterEvent(TimingEvent))
-									{
-										AddTimingEventToBuilder(Builder, StartTime, EndTime, Depth, Event.TimerIndex, Timer);
-									}
-								}
-								return Trace::EEventEnumerate::Continue;
-							});
-					});
-			}
-=======
 							[this, &Builder, TimerReader, &EventFilterPtr](double StartTime, double EndTime, uint32 Depth, const TraceServices::FTimingProfilerEvent& Event)
 							{
 								const TraceServices::FTimingProfilerTimer* Timer = TimerReader->GetTimer(Event.TimerIndex);
@@ -1465,7 +1037,6 @@
 						}
 					}
 				});
->>>>>>> 6bbb88c8
 		}
 	}
 }
@@ -1490,41 +1061,6 @@
 		TSharedPtr<const TraceServices::IAnalysisSession> Session = FInsightsManager::Get()->GetSession();
 		check(Session.IsValid());
 
-<<<<<<< HEAD
-void FThreadTimingTrack::DrawSelectedEventInfo(const FThreadTrackEvent& SelectedEvent, const FTimingTrackViewport& Viewport, const FDrawContext& DrawContext, const FSlateBrush* WhiteBrush, const FSlateFontInfo& Font) const
-{
-	TSharedPtr<const Trace::IAnalysisSession> Session = FInsightsManager::Get()->GetSession();
-	check(Session.IsValid());
-
-	Trace::FAnalysisSessionReadScope SessionReadScope(*Session.Get());
-
-	const Trace::ITimingProfilerProvider& TimingProfilerProvider = *Trace::ReadTimingProfilerProvider(*Session.Get());
-
-	const Trace::ITimingProfilerTimerReader* TimerReader;
-	TimingProfilerProvider.ReadTimers([&TimerReader](const Trace::ITimingProfilerTimerReader& Out) { TimerReader = &Out; });
-
-	const Trace::FTimingProfilerTimer* Timer = TimerReader->GetTimer(SelectedEvent.GetTimerIndex());
-	if (Timer != nullptr)
-	{
-		FString Str = FString::Printf(TEXT("%s (Incl.: %s, Excl.: %s)"),
-			Timer->Name,
-			*TimeUtils::FormatTimeAuto(SelectedEvent.GetDuration()),
-			*TimeUtils::FormatTimeAuto(SelectedEvent.GetExclusiveTime()));
-
-		const TSharedRef<FSlateFontMeasure> FontMeasureService = FSlateApplication::Get().GetRenderer()->GetFontMeasureService();
-		const FVector2D Size = FontMeasureService->Measure(Str, Font);
-		const float X = Viewport.GetWidth() - Size.X - 23.0f;
-		const float Y = Viewport.GetHeight() - Size.Y - 18.0f;
-
-		const FLinearColor BackgroundColor(0.05f, 0.05f, 0.05f, 1.0f);
-		const FLinearColor TextColor(0.7f, 0.7f, 0.7f, 1.0f);
-
-		DrawContext.DrawBox(X - 8.0f, Y - 2.0f, Size.X + 16.0f, Size.Y + 4.0f, WhiteBrush, BackgroundColor);
-		DrawContext.LayerId++;
-
-		DrawContext.DrawText(X, Y, Str, Font, TextColor);
-		DrawContext.LayerId++;
-=======
 		TraceServices::FAnalysisSessionReadScope SessionReadScope(*Session.Get());
 
 		const TraceServices::ITimingProfilerProvider& TimingProfilerProvider = *TraceServices::ReadTimingProfilerProvider(*Session.Get());
@@ -1542,7 +1078,6 @@
 
 			DrawSelectedEventInfo(Str, Context.GetViewport(), Context.GetDrawContext(), Helper.GetWhiteBrush(), Helper.GetEventFont());
 		}
->>>>>>> 6bbb88c8
 	}
 }
 
@@ -1555,23 +1090,22 @@
 	if (InTooltipEvent.CheckTrack(this) && InTooltipEvent.Is<FThreadTrackEvent>())
 	{
 		const FThreadTrackEvent& TooltipEvent = InTooltipEvent.As<FThreadTrackEvent>();
-<<<<<<< HEAD
 
 		TSharedPtr<FThreadTrackEvent> ParentTimingEvent;
 		TSharedPtr<FThreadTrackEvent> RootTimingEvent;
 		GetParentAndRoot(TooltipEvent, ParentTimingEvent, RootTimingEvent);
 
-		TSharedPtr<const Trace::IAnalysisSession> Session = FInsightsManager::Get()->GetSession();
+		TSharedPtr<const TraceServices::IAnalysisSession> Session = FInsightsManager::Get()->GetSession();
 		check(Session.IsValid());
 
-		Trace::FAnalysisSessionReadScope SessionReadScope(*Session.Get());
-
-		const Trace::ITimingProfilerProvider& TimingProfilerProvider = *Trace::ReadTimingProfilerProvider(*Session.Get());
-
-		const Trace::ITimingProfilerTimerReader* TimerReader;
-		TimingProfilerProvider.ReadTimers([&TimerReader](const Trace::ITimingProfilerTimerReader& Out) { TimerReader = &Out; });
-
-		const Trace::FTimingProfilerTimer* Timer = TimerReader->GetTimer(TooltipEvent.GetTimerIndex());
+		TraceServices::FAnalysisSessionReadScope SessionReadScope(*Session.Get());
+
+		const TraceServices::ITimingProfilerProvider& TimingProfilerProvider = *TraceServices::ReadTimingProfilerProvider(*Session.Get());
+
+		const TraceServices::ITimingProfilerTimerReader* TimerReader;
+		TimingProfilerProvider.ReadTimers([&TimerReader](const TraceServices::ITimingProfilerTimerReader& Out) { TimerReader = &Out; });
+
+		const TraceServices::FTimingProfilerTimer* Timer = TimerReader->GetTimer(TooltipEvent.GetTimerIndex());
 		FString TimerName = (Timer != nullptr) ? Timer->Name : TEXT("N/A");
 		InOutTooltip.AddTitle(TimerName);
 
@@ -1597,62 +1131,6 @@
 
 		InOutTooltip.AddNameValueTextLine(TEXT("Inclusive Time:"), TimeUtils::FormatTimeAuto(TooltipEvent.GetDuration()));
 
-		{
-			FNumberFormattingOptions FormattingOptions;
-			FormattingOptions.MaximumFractionalDigits = 2;
-			const FString ExclStr = FString::Printf(TEXT("%s (%s)"), *TimeUtils::FormatTimeAuto(TooltipEvent.GetExclusiveTime()), *FText::AsPercent(TooltipEvent.GetExclusiveTime() / TooltipEvent.GetDuration(), &FormattingOptions).ToString());
-			InOutTooltip.AddNameValueTextLine(TEXT("Exclusive Time:"), ExclStr);
-		}
-
-		InOutTooltip.AddNameValueTextLine(TEXT("Depth:"), FString::Printf(TEXT("%d"), TooltipEvent.GetDepth()));
-
-		TArrayView<const uint8> Metadata = TimerReader->GetMetadata(TooltipEvent.GetTimerIndex());
-		if (Metadata.Num() > 0)
-		{
-			AppendMetadataToTooltip(InOutTooltip, Metadata);
-		}
-=======
-
-		TSharedPtr<FThreadTrackEvent> ParentTimingEvent;
-		TSharedPtr<FThreadTrackEvent> RootTimingEvent;
-		GetParentAndRoot(TooltipEvent, ParentTimingEvent, RootTimingEvent);
-
-		TSharedPtr<const TraceServices::IAnalysisSession> Session = FInsightsManager::Get()->GetSession();
-		check(Session.IsValid());
-
-		TraceServices::FAnalysisSessionReadScope SessionReadScope(*Session.Get());
-
-		const TraceServices::ITimingProfilerProvider& TimingProfilerProvider = *TraceServices::ReadTimingProfilerProvider(*Session.Get());
-
-		const TraceServices::ITimingProfilerTimerReader* TimerReader;
-		TimingProfilerProvider.ReadTimers([&TimerReader](const TraceServices::ITimingProfilerTimerReader& Out) { TimerReader = &Out; });
-
-		const TraceServices::FTimingProfilerTimer* Timer = TimerReader->GetTimer(TooltipEvent.GetTimerIndex());
-		FString TimerName = (Timer != nullptr) ? Timer->Name : TEXT("N/A");
-		InOutTooltip.AddTitle(TimerName);
-
-		if (ParentTimingEvent.IsValid() && TooltipEvent.GetDepth() > 0)
-		{
-			Timer = TimerReader->GetTimer(ParentTimingEvent->GetTimerIndex());
-			const TCHAR* ParentTimerName = (Timer != nullptr) ? Timer->Name : TEXT("N/A");
-			FNumberFormattingOptions FormattingOptions;
-			FormattingOptions.MaximumFractionalDigits = 2;
-			const FString ValueStr = FString::Printf(TEXT("%s %s"), *FText::AsPercent(TooltipEvent.GetDuration() / ParentTimingEvent->GetDuration(), &FormattingOptions).ToString(), ParentTimerName);
-			InOutTooltip.AddNameValueTextLine(TEXT("% of Parent:"), ValueStr);
-		}
-
-		if (RootTimingEvent.IsValid() && TooltipEvent.GetDepth() > 1)
-		{
-			Timer = TimerReader->GetTimer(RootTimingEvent->GetTimerIndex());
-			const TCHAR* RootTimerName = (Timer != nullptr) ? Timer->Name : TEXT("N/A");
-			FNumberFormattingOptions FormattingOptions;
-			FormattingOptions.MaximumFractionalDigits = 2;
-			const FString ValueStr = FString::Printf(TEXT("%s %s"), *FText::AsPercent(TooltipEvent.GetDuration() / RootTimingEvent->GetDuration(), &FormattingOptions).ToString(), RootTimerName);
-			InOutTooltip.AddNameValueTextLine(TEXT("% of Root:"), ValueStr);
-		}
-
-		InOutTooltip.AddNameValueTextLine(TEXT("Inclusive Time:"), TimeUtils::FormatTimeAuto(TooltipEvent.GetDuration()));
-
 		if (TooltipEvent.GetDuration() > 0.0)
 		{
 			const double ExclusiveTimePercent = TooltipEvent.GetExclusiveTime() / TooltipEvent.GetDuration();
@@ -1826,7 +1304,6 @@
 	else if (ChildTrack.IsValid())
 	{
 		ChildTrack->InitTooltip(InOutTooltip, InTooltipEvent);
->>>>>>> 6bbb88c8
 	}
 
 	InOutTooltip.UpdateLayout();
@@ -1847,11 +1324,7 @@
 			{
 				const TraceServices::ITimingProfilerProvider& TimingProfilerProvider = *TraceServices::ReadTimingProfilerProvider(*Session.Get());
 
-<<<<<<< HEAD
-				TimingProfilerProvider.ReadTimeline(GetTimelineIndex(), [&TimingEvent, &OutParentTimingEvent, &OutRootTimingEvent](const Trace::ITimingProfilerProvider::Timeline& Timeline)
-=======
 				TimingProfilerProvider.ReadTimeline(GetTimelineIndex(), [&TimingEvent, &OutParentTimingEvent, &OutRootTimingEvent](const TraceServices::ITimingProfilerProvider::Timeline& Timeline)
->>>>>>> 6bbb88c8
 					{
 						const double Time = (TimingEvent.GetStartTime() + TimingEvent.GetEndTime()) / 2;
 						TimelineEventInfo EventInfo;
@@ -1879,52 +1352,6 @@
 	TSharedPtr<FThreadTrackEvent> TimingEvent;
 
 	const FTimingViewLayout& Layout = Viewport.GetLayout();
-<<<<<<< HEAD
-	const float TopLaneY = GetPosY() + 1.0f + Layout.TimelineDY; // +1.0f is for horizontal line between timelines
-	const float DY = InPosY - TopLaneY;
-
-	// If mouse is not above first sub-track or below last sub-track...
-	if (DY >= 0 && DY < GetHeight() - 1.0f - 2 * Layout.TimelineDY)
-	{
-		const int32 Depth = DY / (Layout.EventH + Layout.EventDY);
-
-		const double SecondsPerPixel = 1.0 / Viewport.GetScaleX();
-
-		const double EventTime = Viewport.SlateUnitsToTime(InPosX);
-
-		TSharedPtr<const Trace::IAnalysisSession> Session = FInsightsManager::Get()->GetSession();
-		if (Session.IsValid())
-		{
-			Trace::FAnalysisSessionReadScope SessionReadScope(*Session.Get());
-
-			if (Trace::ReadTimingProfilerProvider(*Session.Get()))
-			{
-				const Trace::ITimingProfilerProvider& TimingProfilerProvider = *Trace::ReadTimingProfilerProvider(*Session.Get());
-
-				TimingProfilerProvider.ReadTimeline(GetTimelineIndex(), [this, &EventTime, &Depth, &TimingEvent, &SecondsPerPixel](const Trace::ITimingProfilerProvider::Timeline& Timeline)
-					{
-						TimelineEventInfo EventInfo;
-						bool IsFound = Timeline.GetEventInfo(EventTime, 2 * SecondsPerPixel, Depth, EventInfo);
-						if (IsFound)
-						{
-							CreateFThreadTrackEventFromInfo(EventInfo, SharedThis(this), Depth, TimingEvent);
-						}
-					});
-			}
-		}
-	}
-
-	return TimingEvent;
-}
-
-////////////////////////////////////////////////////////////////////////////////////////////////////
-
-const TSharedPtr<const ITimingEvent> FThreadTimingTrack::SearchEvent(const FTimingEventSearchParameters& InSearchParameters) const
-{
-	TSharedPtr<FThreadTrackEvent> FoundEvent;
-	FindTimingProfilerEvent(InSearchParameters, [this, &FoundEvent](double InFoundStartTime, double InFoundEndTime, uint32 InFoundDepth, const Trace::FTimingProfilerEvent& InFoundEvent)
-	{
-=======
 
 	float TopLaneY = 0.0f;
 	float TrackLanesHeight = 0.0f;
@@ -1995,7 +1422,6 @@
 	TSharedPtr<FThreadTrackEvent> FoundEvent;
 	FindTimingProfilerEvent(InSearchParameters, [this, &FoundEvent](double InFoundStartTime, double InFoundEndTime, uint32 InFoundDepth, const TraceServices::FTimingProfilerEvent& InFoundEvent)
 	{
->>>>>>> 6bbb88c8
 		FoundEvent = MakeShared<FThreadTrackEvent>(SharedThis(this), InFoundStartTime, InFoundEndTime, InFoundDepth);
 		FoundEvent->SetTimerIndex(InFoundEvent.TimerIndex);
 
@@ -2032,11 +1458,7 @@
 				const TraceServices::ITimingProfilerProvider& TimingProfilerProvider = *TraceServices::ReadTimingProfilerProvider(*Session.Get());
 
 				// Get Exclusive Time.
-<<<<<<< HEAD
-				TimingProfilerProvider.ReadTimeline(GetTimelineIndex(), [&TrackEvent](const Trace::ITimingProfilerProvider::Timeline& Timeline)
-=======
 				TimingProfilerProvider.ReadTimeline(GetTimelineIndex(), [&TrackEvent](const TraceServices::ITimingProfilerProvider::Timeline& Timeline)
->>>>>>> 6bbb88c8
 				{
 					TimelineEventInfo EventInfo;
 					bool bIsFound = Timeline.GetEventInfo(TrackEvent.GetStartTime(), 0.0, TrackEvent.GetDepth(), EventInfo);
@@ -2087,37 +1509,16 @@
 {
 	if (GetGroupName() != nullptr)
 	{
-<<<<<<< HEAD
-		MenuBuilder.BeginSection(TEXT("Misc"));
-		{
-			MenuBuilder.AddMenuEntry(
-				FText::Format(LOCTEXT("CpuThreadGroupFmt", "CPU Thread Group: {0}"), FText::FromString(GetGroupName())),
-=======
 		MenuBuilder.BeginSection("CpuThread", LOCTEXT("ContextMenu_Section_CpuThread", "CPU Thread"));
 		{
 			MenuBuilder.AddMenuEntry(
 				FText::Format(LOCTEXT("CpuThreadGroupFmt", "Group: {0}"), FText::FromString(GetGroupName())),
->>>>>>> 6bbb88c8
 				FText(),
 				FSlateIcon(),
 				FUIAction(FExecuteAction(), FCanExecuteAction::CreateLambda([]() { return false; })),
 				NAME_None,
 				EUserInterfaceActionType::Button
 			);
-<<<<<<< HEAD
-
-			const FString ThreadIdStr = FString::Printf(TEXT("%s%u (0x%X)"), ThreadId & 0x70000000 ? "*" : "", ThreadId & ~0x70000000, ThreadId);
-			MenuBuilder.AddMenuEntry(
-				FText::Format(LOCTEXT("CpuThreadIdFmt", "Thread Id: {0}"), FText::FromString(ThreadIdStr)),
-				FText(),
-				FSlateIcon(),
-				FUIAction(FExecuteAction(), FCanExecuteAction::CreateLambda([]() { return false; })),
-				NAME_None,
-				EUserInterfaceActionType::Button
-			);
-		}
-		MenuBuilder.EndSection();
-=======
 
 			const FString ThreadIdStr = FString::Printf(TEXT("%s%u (0x%X)"), ThreadId & 0x70000000 ? TEXT("*") : TEXT(""), ThreadId & ~0x70000000, ThreadId);
 			MenuBuilder.AddMenuEntry(
@@ -2150,17 +1551,13 @@
 			NAME_None,
 			EUserInterfaceActionType::Button
 		);
->>>>>>> 6bbb88c8
-	}
-}
-
-////////////////////////////////////////////////////////////////////////////////////////////////////
-
-<<<<<<< HEAD
-bool FThreadTimingTrack::FindTimingProfilerEvent(const FThreadTrackEvent& InTimingEvent, TFunctionRef<void(double, double, uint32, const Trace::FTimingProfilerEvent&)> InFoundPredicate) const
-=======
+	}
+	MenuBuilder.EndSection();
+}
+
+////////////////////////////////////////////////////////////////////////////////////////////////////
+
 bool FThreadTimingTrack::FindTimingProfilerEvent(const FThreadTrackEvent& InTimingEvent, TFunctionRef<void(double, double, uint32, const TraceServices::FTimingProfilerEvent&)> InFoundPredicate) const
->>>>>>> 6bbb88c8
 {
 	auto MatchEvent = [&InTimingEvent](double InStartTime, double InEndTime, uint32 InDepth)
 	{
@@ -2207,10 +1604,6 @@
 						auto Callback = [&InContext](double EventStartTime, double EventEndTime, uint32 EventDepth, const TraceServices::FTimingProfilerEvent& Event)
 						{
 							InContext.Check(EventStartTime, EventEndTime, EventDepth, Event);
-<<<<<<< HEAD
-							return InContext.ShouldContinueSearching() ? Trace::EEventEnumerate::Continue : Trace::EEventEnumerate::Stop;
-						});
-=======
 							return InContext.ShouldContinueSearching() ? TraceServices::EEventEnumerate::Continue : TraceServices::EEventEnumerate::Stop;
 						};
 
@@ -2222,7 +1615,6 @@
 						{
 							Timeline.EnumerateEventsBackwards(InContext.GetParameters().EndTime, InContext.GetParameters().StartTime, Callback);
 						}
->>>>>>> 6bbb88c8
 					});
 				}
 			}
@@ -2394,47 +1786,4 @@
 
 ////////////////////////////////////////////////////////////////////////////////////////////////////
 
-void FThreadTimingTrack::CreateFThreadTrackEventFromInfo(const TimelineEventInfo& InEventInfo, const TSharedRef<const FBaseTimingTrack> InTrack, int32 InDepth, TSharedPtr<FThreadTrackEvent> &OutTimingEvent)
-{
-	OutTimingEvent = MakeShared<FThreadTrackEvent>(InTrack, InEventInfo.StartTime, InEventInfo.EndTime, InDepth);
-	FThreadTrackEvent& Event = OutTimingEvent->As<FThreadTrackEvent>();
-	Event.SetExclusiveTime(InEventInfo.ExclTime);
-	Event.SetIsExclusiveTimeComputed(true);
-	Event.SetTimerIndex(InEventInfo.Event.TimerIndex);
-
-	uint32 TimerId = 0;
-	bool ret = FThreadTimingTrack::TimerIndexToTimerId(InEventInfo.Event.TimerIndex, TimerId);
-	if (ret)
-	{
-		Event.SetTimerId(TimerId);
-	}
-
-}
-
-////////////////////////////////////////////////////////////////////////////////////////////////////
-
-bool FThreadTimingTrack::TimerIndexToTimerId(uint32 InTimerIndex, uint32& OutTimerId)
-{
-	TSharedPtr<const Trace::IAnalysisSession> Session = FInsightsManager::Get()->GetSession();
-	check(Session.IsValid())
-
-	Trace::FAnalysisSessionReadScope SessionReadScope(*Session.Get());
-
-	const Trace::ITimingProfilerProvider& TimingProfilerProvider = *Trace::ReadTimingProfilerProvider(*Session.Get());
-
-	const Trace::ITimingProfilerTimerReader* TimerReader;
-	TimingProfilerProvider.ReadTimers([&TimerReader](const Trace::ITimingProfilerTimerReader& Out) { TimerReader = &Out; });
-
-	const Trace::FTimingProfilerTimer* Timer = TimerReader->GetTimer(InTimerIndex);
-	if (Timer == nullptr)
-	{
-		return false;
-	}
-
-	OutTimerId = Timer->Id;
-	return true;
-}
-
-////////////////////////////////////////////////////////////////////////////////////////////////////
-
 #undef LOCTEXT_NAMESPACE