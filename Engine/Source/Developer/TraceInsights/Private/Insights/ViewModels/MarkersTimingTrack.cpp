// Copyright Epic Games, Inc. All Rights Reserved.

#include "MarkersTimingTrack.h"

#include "Fonts/FontMeasure.h"
#include "Framework/Application/SlateApplication.h"
#include "Framework/MultiBox/MultiBoxBuilder.h"
<<<<<<< HEAD
#include "Styling/CoreStyle.h"
=======
#include "Styling/AppStyle.h"
>>>>>>> 6bbb88c8
#include "TraceServices/AnalysisService.h"

// Insights
#include "Insights/Common/PaintUtils.h"
#include "Insights/InsightsManager.h"
#include "Insights/InsightsStyle.h"
#include "Insights/TimingProfilerManager.h"
#include "Insights/ViewModels/TimingTrackViewport.h"

#include <limits>

////////////////////////////////////////////////////////////////////////////////////////////////////

#define LOCTEXT_NAMESPACE "MarkersTimingTrack"

////////////////////////////////////////////////////////////////////////////////////////////////////

INSIGHTS_IMPLEMENT_RTTI(FMarkersTimingTrack)

////////////////////////////////////////////////////////////////////////////////////////////////////

FMarkersTimingTrack::FMarkersTimingTrack()
	: FBaseTimingTrack(TEXT("Markers (Bookmarks / Logs)"))
	//, TimeMarkerBoxes()
	//, TimeMarkerTexts()
	, bUseOnlyBookmarks(true)
	, BookmarkCategory(nullptr)
	, Header(*this)
	, NumLogMessages(0)
	, NumDrawBoxes(0)
	, NumDrawTexts(0)
	, WhiteBrush(FInsightsStyle::Get().GetBrush("WhiteBrush"))
	, Font(FAppStyle::Get().GetFontStyle("SmallFont"))
{
	SetValidLocations(ETimingTrackLocation::TopDocked | ETimingTrackLocation::BottomDocked);
	SetOrder(FTimingTrackOrder::Markers);
}

////////////////////////////////////////////////////////////////////////////////////////////////////

FMarkersTimingTrack::~FMarkersTimingTrack()
{
}

////////////////////////////////////////////////////////////////////////////////////////////////////

void FMarkersTimingTrack::Reset()
{
	FBaseTimingTrack::Reset();

	TimeMarkerBoxes.Reset();
	TimeMarkerTexts.Reset();

	bUseOnlyBookmarks = true;
	BookmarkCategory = nullptr;

	Header.Reset();
	Header.SetIsInBackground(true);
	Header.SetCanBeCollapsed(true);

	NumLogMessages = 0;
	NumDrawBoxes = 0;
	NumDrawTexts = 0;

	UpdateTrackNameAndHeight();
}

////////////////////////////////////////////////////////////////////////////////////////////////////

void FMarkersTimingTrack::UpdateTrackNameAndHeight()
{
	if (bUseOnlyBookmarks)
	{
		const FString NameString = TEXT("Bookmarks");
		SetName(NameString);
		SetHeight(14.0f);
	}
	else
	{
		const FString NameString = TEXT("Logs");
		SetName(NameString);
		SetHeight(28.0f);
	}

	Header.UpdateSize();
}

////////////////////////////////////////////////////////////////////////////////////////////////////

void FMarkersTimingTrack::PreUpdate(const ITimingTrackUpdateContext& Context)
{
	if (!BookmarkCategory)
	{
		UpdateBookmarkCategory();
	}
}

////////////////////////////////////////////////////////////////////////////////////////////////////

void FMarkersTimingTrack::Update(const ITimingTrackUpdateContext& Context)
{
	Header.SetFontScale(Context.GetGeometry().Scale);
	Header.Update(Context);

	const FTimingTrackViewport& Viewport = Context.GetViewport();
	if (IsDirty() || Viewport.IsHorizontalViewportDirty())
	{
		ClearDirtyFlag();

		UpdateDrawState(Context);
	}
}

////////////////////////////////////////////////////////////////////////////////////////////////////

void FMarkersTimingTrack::PostUpdate(const ITimingTrackUpdateContext& Context)
{
	const float MouseY = Context.GetMousePosition().Y;
	SetHoveredState(MouseY >= GetPosY() && MouseY < GetPosY() + GetHeight());

	Header.PostUpdate(Context);
}

////////////////////////////////////////////////////////////////////////////////////////////////////

void FMarkersTimingTrack::UpdateDrawState(const ITimingTrackUpdateContext& Context)
{
	FTimeMarkerTrackBuilder Builder(*this, Context.GetViewport(), Context.GetGeometry().Scale);

	TSharedPtr<const TraceServices::IAnalysisSession> Session = FInsightsManager::Get()->GetSession();
	if (Session.IsValid())
	{
		TraceServices::FAnalysisSessionReadScope SessionReadScope(*Session.Get());

		const TraceServices::ILogProvider& LogProvider = TraceServices::ReadLogProvider(*Session.Get());
		Builder.BeginLog(LogProvider);

		LogProvider.EnumerateMessages(
			Builder.GetViewport().GetStartTime(),
			Builder.GetViewport().GetEndTime(),
			[&Builder](const TraceServices::FLogMessageInfo& Message) { Builder.AddLogMessage(Message); });

		Builder.EndLog();
	}
}

////////////////////////////////////////////////////////////////////////////////////////////////////

void FMarkersTimingTrack::Draw(const ITimingTrackDrawContext& Context) const
{
	FDrawContext& DrawContext = Context.GetDrawContext();
	const FTimingTrackViewport& Viewport = Context.GetViewport();

	// Draw background.
	const FLinearColor BackgroundColor(0.04f, 0.04f, 0.04f, 1.0f);
	DrawContext.DrawBox(0.0f, GetPosY(), Viewport.GetWidth(), GetHeight(), WhiteBrush, BackgroundColor);
	DrawContext.LayerId++;

	Header.Draw(Context);
}

////////////////////////////////////////////////////////////////////////////////////////////////////

void FMarkersTimingTrack::PostDraw(const ITimingTrackDrawContext& Context) const
{
	FDrawContext& DrawContext = Context.GetDrawContext();
	const FTimingTrackViewport& Viewport = Context.GetViewport();

	//////////////////////////////////////////////////
	// Draw vertical lines.
	// Multiple adjacent vertical lines with same color are merged into a single box.

	float BoxY, BoxH;
	if (IsCollapsed())
	{
		BoxY = GetPosY();
		BoxH = GetHeight();
	}
	else
	{
		BoxY = Viewport.GetPosY();
		BoxH = Viewport.GetHeight();
	}

	const int32 NumBoxes = TimeMarkerBoxes.Num();
	for (int32 BoxIndex = 0; BoxIndex < NumBoxes; BoxIndex++)
	{
		const FTimeMarkerBoxInfo& Box = TimeMarkerBoxes[BoxIndex];
		DrawContext.DrawBox(Box.X, BoxY, Box.W, BoxH, WhiteBrush, Box.Color);
	}
	DrawContext.LayerId++;
	NumDrawBoxes = NumBoxes;

	//////////////////////////////////////////////////
	// Draw texts (strings are already truncated).

	const float CategoryY = GetPosY() + 2.0f;
	const float MessageY = GetPosY() + (IsBookmarksTrack() ? 1.0f : 14.0f);

	const int32 NumTexts = TimeMarkerTexts.Num();
	for (int32 TextIndex = 0; TextIndex < NumTexts; TextIndex++)
	{
		const FTimeMarkerTextInfo& TextInfo = TimeMarkerTexts[TextIndex];

		if (!IsBookmarksTrack() && TextInfo.Category.Len() > 0)
		{
			DrawContext.DrawText(TextInfo.X, CategoryY, TextInfo.Category, Font, TextInfo.Color);
			NumDrawTexts++;
		}

		if (TextInfo.Message.Len() > 0)
		{
			DrawContext.DrawText(TextInfo.X, MessageY, TextInfo.Message, Font, TextInfo.Color);
			NumDrawTexts++;
		}
	}
	DrawContext.LayerId++;

	//////////////////////////////////////////////////

	Header.PostDraw(Context);
}

////////////////////////////////////////////////////////////////////////////////////////////////////

FReply FMarkersTimingTrack::OnMouseButtonDown(const FGeometry& MyGeometry, const FPointerEvent& MouseEvent)
{
	FReply Reply = FReply::Unhandled();

	if (MouseEvent.GetEffectingButton() == EKeys::LeftMouseButton)
	{
		if (IsVisible() && IsHeaderHovered())
		{
			ToggleCollapsed();
			Reply = FReply::Handled();
		}
	}

	return Reply;
}

////////////////////////////////////////////////////////////////////////////////////////////////////

FReply FMarkersTimingTrack::OnMouseButtonDoubleClick(const FGeometry& MyGeometry, const FPointerEvent& MouseEvent)
{
	return OnMouseButtonDown(MyGeometry, MouseEvent);
}


////////////////////////////////////////////////////////////////////////////////////////////////////

void FMarkersTimingTrack::BuildContextMenu(FMenuBuilder& MenuBuilder)
{
<<<<<<< HEAD
	MenuBuilder.BeginSection(TEXT("Misc"));
	{
		MenuBuilder.AddMenuEntry(
			LOCTEXT("ContextMenu_ToggleCollapsed", "Collapsed"),
			LOCTEXT("ContextMenu_ToggleCollapsed_Desc", "Whether the vertical marker lines are collapsed or expanded."),
			FSlateIcon(),
			FUIAction(FExecuteAction::CreateSP(this, &FMarkersTimingTrack::ToggleCollapsed),
					  FCanExecuteAction(),
					  FIsActionChecked::CreateSP(this, &FMarkersTimingTrack::IsCollapsed)),
			NAME_None,
			EUserInterfaceActionType::ToggleButton
		);

		MenuBuilder.AddMenuEntry(
			LOCTEXT("ContextMenu_Bookmarks", "Bookmarks"),
			LOCTEXT("ContextMenu_Bookmarks_Desc", "Change this track to show only the bookmarks."),
=======
	MenuBuilder.BeginSection(TEXT("Content"), LOCTEXT("ContextMenu_Section_Content", "Content"));
	{
		MenuBuilder.AddMenuEntry(
			LOCTEXT("ContextMenu_Bookmarks", "Bookmarks"),
			LOCTEXT("ContextMenu_Bookmarks_Desc", "Changes this track to show only the bookmarks."),
>>>>>>> 6bbb88c8
			FSlateIcon(),
			FUIAction(FExecuteAction::CreateSP(this, &FMarkersTimingTrack::SetBookmarksTrack),
						FCanExecuteAction(),
						FIsActionChecked::CreateSP(this, &FMarkersTimingTrack::IsBookmarksTrack)),
			NAME_None,
			EUserInterfaceActionType::RadioButton
		);

		MenuBuilder.AddMenuEntry(
			LOCTEXT("ContextMenu_Logs", "Logs"),
<<<<<<< HEAD
			LOCTEXT("ContextMenu_Logs_Desc", "Change this track to show all logs."),
=======
			LOCTEXT("ContextMenu_Logs_Desc", "Changes this track to show all logs."),
>>>>>>> 6bbb88c8
			FSlateIcon(),
			FUIAction(FExecuteAction::CreateSP(this, &FMarkersTimingTrack::SetLogsTrack),
					  FCanExecuteAction(),
					  FIsActionChecked::CreateSP(this, &FMarkersTimingTrack::IsLogsTrack)),
			NAME_None,
			EUserInterfaceActionType::RadioButton
		);
	}
	MenuBuilder.EndSection();
<<<<<<< HEAD
=======

	MenuBuilder.BeginSection(TEXT("MarkerLines"), LOCTEXT("ContextMenu_Section_MarkerLines", "Marker Lines"));
	{
		MenuBuilder.AddMenuEntry(
			LOCTEXT("ContextMenu_ToggleCollapsed", "Collapsed"),
			LOCTEXT("ContextMenu_ToggleCollapsed_Desc", "Whether the vertical marker lines are collapsed or expanded."),
			FSlateIcon(),
			FUIAction(FExecuteAction::CreateSP(this, &FMarkersTimingTrack::ToggleCollapsed),
				FCanExecuteAction(),
				FIsActionChecked::CreateSP(this, &FMarkersTimingTrack::IsCollapsed)),
			NAME_None,
			EUserInterfaceActionType::ToggleButton
		);
	}
	MenuBuilder.EndSection();
}

////////////////////////////////////////////////////////////////////////////////////////////////////

double FMarkersTimingTrack::Snap(double Time, const double SnapTolerance)
{
	if (bUseOnlyBookmarks && !BookmarkCategory)
	{
		return Time;
	}

	TSharedPtr<const TraceServices::IAnalysisSession> Session = FInsightsManager::Get()->GetSession();
	if (Session)
	{
		TraceServices::FAnalysisSessionReadScope SessionReadScope(*Session.Get());
		const TraceServices::ILogProvider& LogProvider = TraceServices::ReadLogProvider(*Session.Get());

		double SnapTime = std::numeric_limits<double>::infinity();
		double SnapDistance = std::numeric_limits<double>::infinity();

		if (bUseOnlyBookmarks)
		{
			LogProvider.EnumerateMessages(
				Time - SnapTolerance,
				Time + SnapTolerance,
				[&SnapTime, &SnapDistance, Time, this](const TraceServices::FLogMessageInfo& Message)
				{
					if (Message.Category == BookmarkCategory)
					{
						double Distance = FMath::Abs(Message.Time - Time);
						if (Distance < SnapDistance)
						{
							SnapDistance = Distance;
							SnapTime = Message.Time;
						}
					}
				});
		}
		else
		{
			LogProvider.EnumerateMessages(
				Time - SnapTolerance,
				Time + SnapTolerance,
				[&SnapTime, &SnapDistance, Time, this](const TraceServices::FLogMessageInfo& Message)
				{
					double Distance = FMath::Abs(Message.Time - Time);
					if (Distance < SnapDistance)
					{
						SnapDistance = Distance;
						SnapTime = Message.Time;
					}
				});
		}

		if (SnapDistance < SnapTolerance)
		{
			Time = SnapTime;
		}
	}

	return Time;
}

////////////////////////////////////////////////////////////////////////////////////////////////////

void FMarkersTimingTrack::UpdateBookmarkCategory()
{
	BookmarkCategory = nullptr;

	TSharedPtr<const TraceServices::IAnalysisSession> Session = FInsightsManager::Get()->GetSession();
	if (Session)
	{
		TraceServices::FAnalysisSessionReadScope SessionReadScope(*Session.Get());
		const TraceServices::ILogProvider& LogProvider = TraceServices::ReadLogProvider(*Session.Get());

		LogProvider.EnumerateCategories([this](const TraceServices::FLogCategoryInfo& Category)
		{
			if (Category.Name && FCString::Strcmp(Category.Name, TEXT("LogBookmark")) == 0)
			{
				BookmarkCategory = &Category;
			}
		});
	}
>>>>>>> 6bbb88c8
}

////////////////////////////////////////////////////////////////////////////////////////////////////
// FTimeMarkerTrackBuilder
////////////////////////////////////////////////////////////////////////////////////////////////////

FTimeMarkerTrackBuilder::FTimeMarkerTrackBuilder(FMarkersTimingTrack& InTrack, const FTimingTrackViewport& InViewport, float InFontScale)
	: Track(InTrack)
	, Viewport(InViewport)
	, FontMeasureService(FSlateApplication::Get().GetRenderer()->GetFontMeasureService())
	, Font(FAppStyle::Get().GetFontStyle("SmallFont"))
	, FontScale(InFontScale)
{
	Track.ResetCache();
	Track.NumLogMessages = 0;
}

////////////////////////////////////////////////////////////////////////////////////////////////////

void FTimeMarkerTrackBuilder::BeginLog(const TraceServices::ILogProvider& LogProvider)
{
	LogProviderPtr = &LogProvider;

	LastX1 = -1000.0f;
	LastX2 = -1000.0f;
	LastLogIndex = 0;
	LastVerbosity = ELogVerbosity::NoLogging;
	LastCategory = nullptr;
	LastMessage = nullptr;
}

////////////////////////////////////////////////////////////////////////////////////////////////////

void FTimeMarkerTrackBuilder::AddLogMessage(const TraceServices::FLogMessageInfo& Message)
{
	Track.NumLogMessages++;

	// Add also the log message imediately on the left of the screen (if any).
	if (Track.NumLogMessages == 1 && Message.Index > 0)
	{
		// Note: Reading message at Index-1 will not work as expected when using filter!
		//TODO: Search API like: LogProviderPtr->SearchMessage(StartIndex, ESearchDirection::Backward, LambdaPredicate, bResolveFormatString);
		LogProviderPtr->ReadMessage(
			Message.Index - 1,
			[this](const TraceServices::FLogMessageInfo& Message) { AddLogMessage(Message); });
	}

	check(Message.Category != nullptr);
	if (!Track.bUseOnlyBookmarks || Message.Category == Track.BookmarkCategory)
	{
		float X = Viewport.TimeToSlateUnitsRounded(Message.Time);
		if (X < 0.0f)
		{
			X = -1.0f;
		}

		const TCHAR* CategoryName = Message.Category->Name != nullptr ? Message.Category->Name : TEXT("");
		AddTimeMarker(X, Message.Index, Message.Verbosity, CategoryName, Message.Message);
	}
}

////////////////////////////////////////////////////////////////////////////////////////////////////

FLinearColor FTimeMarkerTrackBuilder::GetColorByCategory(const TCHAR* const Category)
{
	// Strip the "Log" prefix.
	FString CategoryStr(Category);
	if (CategoryStr.StartsWith(TEXT("Log")))
	{
		CategoryStr.RightChopInline(3, false);
	}

	uint32 Hash = 0;
	for (const TCHAR* c = *CategoryStr; *c; ++c)
	{
		Hash = (Hash + *c) * 0x2c2c57ed;
	}

	// Divided by 128.0 in order to force bright colors.
	return FLinearColor(((Hash >> 16) & 0xFF) / 128.0f, ((Hash >> 8) & 0xFF) / 128.0f, (Hash & 0xFF) / 128.0f, 1.0f);
}

////////////////////////////////////////////////////////////////////////////////////////////////////

FLinearColor FTimeMarkerTrackBuilder::GetColorByVerbosity(const ELogVerbosity::Type Verbosity)
{
	static FLinearColor Colors[] =
	{
		FLinearColor(0.0f, 0.0f, 0.0f, 1.0f), // NoLogging
		FLinearColor(1.0f, 0.0f, 0.0f, 1.0f), // Fatal
		FLinearColor(1.0f, 0.1f, 0.1f, 1.0f), // Error
		FLinearColor(0.7f, 0.5f, 0.0f, 1.0f), // Warning
		FLinearColor(0.0f, 0.7f, 0.0f, 1.0f), // Display
		FLinearColor(0.0f, 0.7f, 1.0f, 1.0f), // Log
		FLinearColor(0.7f, 0.7f, 0.7f, 1.0f), // Verbose
		FLinearColor(1.0f, 1.0f, 1.0f, 1.0f), // VeryVerbose
	};
	static_assert(sizeof(Colors) / sizeof(FLinearColor) == (int)ELogVerbosity::Type::All + 1, "ELogVerbosity::Type has changed!?");
	//return Colors[Verbosity & ELogVerbosity::VerbosityMask];
	return Colors[Verbosity & 7]; // using 7 instead of ELogVerbosity::VerbosityMask (15) to make static analyzer happy
}

////////////////////////////////////////////////////////////////////////////////////////////////////

void FTimeMarkerTrackBuilder::Flush(float AvailableTextW)
{
	// Is last marker valid?
	if (LastCategory != nullptr)
	{
		const FLinearColor Color = GetColorByCategory(LastCategory);

		bool bAddNewBox = true;
		if (Track.TimeMarkerBoxes.Num() > 0)
		{
			FTimeMarkerBoxInfo& PrevBox = Track.TimeMarkerBoxes.Last();
			if (PrevBox.X + PrevBox.W == LastX1 &&
				PrevBox.Color.R == Color.R &&
				PrevBox.Color.G == Color.G &&
				PrevBox.Color.B == Color.B)
			{
				// Extend previous box instead.
				PrevBox.W += LastX2 - LastX1;
				bAddNewBox = false;
			}
		}

		if (bAddNewBox)
		{
			// Add new Box info to cache.
			FTimeMarkerBoxInfo& Box = Track.TimeMarkerBoxes.AddDefaulted_GetRef();
			Box.X = LastX1;
			Box.W = LastX2 - LastX1;
			Box.Color = Color;
			Box.Color.A = 0.25f;
		}

		if (AvailableTextW > 6.0f)
		{
			// Strip the "Log" prefix.
			FString CategoryStr(LastCategory);
			if (CategoryStr.StartsWith(TEXT("Log")))
			{
				CategoryStr.RightChopInline(3, false);
			}

			const int32 HorizontalOffset = FMath::RoundToInt((AvailableTextW - 2.0f) * FontScale);
			const int32 LastWholeCharacterIndexCategory = FontMeasureService->FindLastWholeCharacterIndexBeforeOffset(CategoryStr, Font, HorizontalOffset, FontScale);
			const int32 LastWholeCharacterIndexMessage = FontMeasureService->FindLastWholeCharacterIndexBeforeOffset(LastMessage, Font, HorizontalOffset, FontScale);

			if (LastWholeCharacterIndexCategory >= 0 ||
				LastWholeCharacterIndexMessage >= 0)
			{
				// Add new Text info to cache.
				FTimeMarkerTextInfo& TextInfo = Track.TimeMarkerTexts.AddDefaulted_GetRef();
				TextInfo.X = LastX2 + 2.0f;
				TextInfo.Color = Color;
				if (LastWholeCharacterIndexCategory >= 0)
				{
					TextInfo.Category.AppendChars(*CategoryStr, LastWholeCharacterIndexCategory + 1);
				}
				if (LastWholeCharacterIndexMessage >= 0)
				{
					TextInfo.Message.AppendChars(LastMessage, LastWholeCharacterIndexMessage + 1);
				}
			}
		}
	}
}

////////////////////////////////////////////////////////////////////////////////////////////////////

void FTimeMarkerTrackBuilder::AddTimeMarker(const float X, const uint64 LogIndex, const ELogVerbosity::Type Verbosity, const TCHAR* const Category, const TCHAR* Message)
{
	const float W = X - LastX2;

	if (W > 0.0f) // There is at least 1px from previous box?
	{
		// Flush previous marker (if any).
		Flush(W);

		// Begin new marker info.
		LastX1 = X;
		LastX2 = X + 1.0f;
	}
	else if (W == 0.0f) // Adjacent to previous box?
	{
		// Same color as previous marker?
		if (Category == LastCategory)
		{
			// Extend previous box.
			LastX2++;
		}
		else
		{
			// Flush previous marker (if any).
			Flush(0.0f);

			// Begin new box.
			LastX1 = X;
			LastX2 = X + 1.0f;
		}
	}
	else // Overlaps previous box?
	{
		// Same color as previous marker?
		if (Category == LastCategory)
		{
			// Keep previous box.
		}
		else
		{
			// Shrink previous box.
			LastX2--;

			if (LastX2 > LastX1)
			{
				// Flush previous marker (if any).
				Flush(0.0f);
			}

			// Begin new box.
			LastX1 = X;
			LastX2 = X + 1.0f;
		}
	}

	// Save marker.
	LastCategory = Category;
	LastVerbosity = Verbosity;
	LastLogIndex = LogIndex;
	LastMessage = Message;
}

////////////////////////////////////////////////////////////////////////////////////////////////////

void FTimeMarkerTrackBuilder::EndLog()
{
	Flush(Viewport.GetWidth() - LastX2);
}

////////////////////////////////////////////////////////////////////////////////////////////////////

#undef LOCTEXT_NAMESPACE<|MERGE_RESOLUTION|>--- conflicted
+++ resolved
@@ -5,11 +5,7 @@
 #include "Fonts/FontMeasure.h"
 #include "Framework/Application/SlateApplication.h"
 #include "Framework/MultiBox/MultiBoxBuilder.h"
-<<<<<<< HEAD
-#include "Styling/CoreStyle.h"
-=======
 #include "Styling/AppStyle.h"
->>>>>>> 6bbb88c8
 #include "TraceServices/AnalysisService.h"
 
 // Insights
@@ -263,30 +259,11 @@
 
 void FMarkersTimingTrack::BuildContextMenu(FMenuBuilder& MenuBuilder)
 {
-<<<<<<< HEAD
-	MenuBuilder.BeginSection(TEXT("Misc"));
-	{
-		MenuBuilder.AddMenuEntry(
-			LOCTEXT("ContextMenu_ToggleCollapsed", "Collapsed"),
-			LOCTEXT("ContextMenu_ToggleCollapsed_Desc", "Whether the vertical marker lines are collapsed or expanded."),
-			FSlateIcon(),
-			FUIAction(FExecuteAction::CreateSP(this, &FMarkersTimingTrack::ToggleCollapsed),
-					  FCanExecuteAction(),
-					  FIsActionChecked::CreateSP(this, &FMarkersTimingTrack::IsCollapsed)),
-			NAME_None,
-			EUserInterfaceActionType::ToggleButton
-		);
-
-		MenuBuilder.AddMenuEntry(
-			LOCTEXT("ContextMenu_Bookmarks", "Bookmarks"),
-			LOCTEXT("ContextMenu_Bookmarks_Desc", "Change this track to show only the bookmarks."),
-=======
 	MenuBuilder.BeginSection(TEXT("Content"), LOCTEXT("ContextMenu_Section_Content", "Content"));
 	{
 		MenuBuilder.AddMenuEntry(
 			LOCTEXT("ContextMenu_Bookmarks", "Bookmarks"),
 			LOCTEXT("ContextMenu_Bookmarks_Desc", "Changes this track to show only the bookmarks."),
->>>>>>> 6bbb88c8
 			FSlateIcon(),
 			FUIAction(FExecuteAction::CreateSP(this, &FMarkersTimingTrack::SetBookmarksTrack),
 						FCanExecuteAction(),
@@ -297,11 +274,7 @@
 
 		MenuBuilder.AddMenuEntry(
 			LOCTEXT("ContextMenu_Logs", "Logs"),
-<<<<<<< HEAD
-			LOCTEXT("ContextMenu_Logs_Desc", "Change this track to show all logs."),
-=======
 			LOCTEXT("ContextMenu_Logs_Desc", "Changes this track to show all logs."),
->>>>>>> 6bbb88c8
 			FSlateIcon(),
 			FUIAction(FExecuteAction::CreateSP(this, &FMarkersTimingTrack::SetLogsTrack),
 					  FCanExecuteAction(),
@@ -311,8 +284,6 @@
 		);
 	}
 	MenuBuilder.EndSection();
-<<<<<<< HEAD
-=======
 
 	MenuBuilder.BeginSection(TEXT("MarkerLines"), LOCTEXT("ContextMenu_Section_MarkerLines", "Marker Lines"));
 	{
@@ -411,7 +382,6 @@
 			}
 		});
 	}
->>>>>>> 6bbb88c8
 }
 
 ////////////////////////////////////////////////////////////////////////////////////////////////////
