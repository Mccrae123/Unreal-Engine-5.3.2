// Copyright Epic Games, Inc. All Rights Reserved.

#pragma once

#include <functional>

#include "CoreMinimal.h"
#include "Misc/TVariant.h"

#include "Insights/Common/SimpleRtti.h"

#define LOCTEXT_NAMESPACE "Filters"

class FSpawnTabArgs;
class SDockTab;
class SWidget;

namespace Insights
{

////////////////////////////////////////////////////////////////////////////////////////////////////

enum class EFilterDataType : uint32
{
	Int64,
	Double,
	String,
	StringInt64Pair, // Displayed as a string but translates to a Int64 key.
};

////////////////////////////////////////////////////////////////////////////////////////////////////

enum class EFilterOperator : uint8
{
	Eq = 0, // Equals
	NotEq = 1, // Not Equals
	Lt = 2, // Less Than
	Lte = 3, // Less than or equal to
	Gt = 4, // Greater than
<<<<<<< HEAD
	Gte = 5, // Greater than or equal to 
=======
	Gte = 5, // Greater than or equal to
>>>>>>> d731a049
	Contains = 6,
	NotContains = 7,
};

////////////////////////////////////////////////////////////////////////////////////////////////////

class IFilterOperator
{
public:

	virtual EFilterOperator GetKey() = 0;
	virtual FString GetName() = 0;
};

////////////////////////////////////////////////////////////////////////////////////////////////////

template<typename T>
class FFilterOperator : public IFilterOperator
{
public:
	typedef TFunction<bool(T, T)> OperatorFunc;

	FFilterOperator(EFilterOperator InKey, FString InName, OperatorFunc InFunc)
		: Func(InFunc)
		, Key(InKey)
		, Name(InName)
	{
	}
	virtual ~FFilterOperator()
	{
	}

	virtual EFilterOperator GetKey() override { return Key; }
	virtual FString GetName() override { return Name; };

	OperatorFunc Func;

private:
	EFilterOperator Key;
	FString Name;
};

////////////////////////////////////////////////////////////////////////////////////////////////////

enum class EFilterGroupOperator
{
	And = 0,
	Or = 1,
};

////////////////////////////////////////////////////////////////////////////////////////////////////

struct FFilterGroupOperator
{
	FFilterGroupOperator(EFilterGroupOperator InType, FText InName, FText InDesc)
		: Type(InType)
		, Name(InName)
		, Desc(InDesc)
	{
	}

	EFilterGroupOperator Type;
	FText Name;
	FText Desc;
};

////////////////////////////////////////////////////////////////////////////////////////////////////

class IFilterValueConverter
{
public:
	virtual bool Convert(const FString& Input, int64& Output, FText& OutError) const { unimplemented(); return false; }
	virtual bool Convert(const FString& Input, double& Output, FText& OutError) const { unimplemented(); return false; }
	virtual FText GetTooltipText() const { return FText(); }
	virtual FText GetHintText() const { return FText(); }
};

////////////////////////////////////////////////////////////////////////////////////////////////////

typedef TSharedPtr<const TArray<TSharedPtr<IFilterOperator>>> SupportedOperatorsArrayPtr;

struct FFilter
{
	INSIGHTS_DECLARE_RTTI_BASE(FFilter)

public:
	FFilter(int32 InKey, FText InName, FText InDesc, EFilterDataType InDataType, SupportedOperatorsArrayPtr InSupportedOperators)
		: Key(InKey)
		, Name(InName)
		, Desc(InDesc)
		, DataType(InDataType)
		, SupportedOperators(InSupportedOperators)
	{
	}
	virtual ~FFilter()
	{
	}

	SupportedOperatorsArrayPtr GetSupportedOperators() const { return SupportedOperators; }

	int32 Key;
	FText Name;
	FText Desc;
	EFilterDataType DataType;
	TSharedPtr<IFilterValueConverter> Converter;
	SupportedOperatorsArrayPtr SupportedOperators;
};

////////////////////////////////////////////////////////////////////////////////////////////////////

struct FFilterWithSuggestions : FFilter
{
	typedef TFunction<void(const FString& /*Text*/, TArray<FString>& OutSuggestions)> GetSuggestionsCallback;

	INSIGHTS_DECLARE_RTTI(FFilterWithSuggestions, FFilter)

public:
	FFilterWithSuggestions(int32 InKey, FText InName, FText InDesc, EFilterDataType InDataType, SupportedOperatorsArrayPtr InSupportedOperators)
		: FFilter(InKey, InName, InDesc, InDataType, InSupportedOperators)
	{
	}

	virtual ~FFilterWithSuggestions()
	{
	}

	GetSuggestionsCallback Callback;
};

////////////////////////////////////////////////////////////////////////////////////////////////////

class FFilterStorage
{
public:
	FFilterStorage()
	{
		DoubleOperators = MakeShared<TArray<TSharedPtr<IFilterOperator>>>();
		DoubleOperators->Add(StaticCastSharedRef<IFilterOperator>(MakeShared<FFilterOperator<double>>(EFilterOperator::Lt, TEXT("<"), std::less<>{})));
		DoubleOperators->Add(StaticCastSharedRef<IFilterOperator>(MakeShared<FFilterOperator<double>>(EFilterOperator::Lte, TEXT("\u2264"), std::less_equal<>())));
		DoubleOperators->Add(StaticCastSharedRef<IFilterOperator>(MakeShared<FFilterOperator<double>>(EFilterOperator::Eq, TEXT("="), std::equal_to<>())));
		DoubleOperators->Add(StaticCastSharedRef<IFilterOperator>(MakeShared<FFilterOperator<double>>(EFilterOperator::Gt, TEXT(">"), std::greater<>())));
		DoubleOperators->Add(StaticCastSharedRef<IFilterOperator>(MakeShared<FFilterOperator<double>>(EFilterOperator::Gte, TEXT("\u2265"), std::greater_equal<>())));

		IntegerOperators = MakeShared<TArray<TSharedPtr<IFilterOperator>>>();
		IntegerOperators->Add(StaticCastSharedRef<IFilterOperator>(MakeShared<FFilterOperator<int64>>(EFilterOperator::Lt, TEXT("<"), std::less<>{})));
		IntegerOperators->Add(StaticCastSharedRef<IFilterOperator>(MakeShared<FFilterOperator<int64>>(EFilterOperator::Lte, TEXT("\u2264"), std::less_equal<>())));
		IntegerOperators->Add(StaticCastSharedRef<IFilterOperator>(MakeShared<FFilterOperator<int64>>(EFilterOperator::Eq, TEXT("="), std::equal_to<>())));
		IntegerOperators->Add(StaticCastSharedRef<IFilterOperator>(MakeShared<FFilterOperator<int64>>(EFilterOperator::Gt, TEXT(">"), std::greater<>())));
		IntegerOperators->Add(StaticCastSharedRef<IFilterOperator>(MakeShared<FFilterOperator<int64>>(EFilterOperator::Gte, TEXT("\u2265"), std::greater_equal<>())));

		StringOperators = MakeShared<TArray<TSharedPtr<IFilterOperator>>>();
		StringOperators->Add(StaticCastSharedRef<IFilterOperator>(MakeShared<FFilterOperator<FString>>(EFilterOperator::Eq, TEXT("IS"), [](const FString& lhs, const FString& rhs) { return lhs.Equals(rhs); })));
		StringOperators->Add(StaticCastSharedRef<IFilterOperator>(MakeShared<FFilterOperator<FString>>(EFilterOperator::NotEq, TEXT("IS NOT"), [](const FString& lhs, const FString& rhs) { return !lhs.Equals(rhs); })));
		StringOperators->Add(StaticCastSharedRef<IFilterOperator>(MakeShared<FFilterOperator<FString>>(EFilterOperator::Contains, TEXT("CONTAINS"), [](const FString& lhs, const FString& rhs) { return lhs.Contains(rhs); })));
		StringOperators->Add(StaticCastSharedRef<IFilterOperator>(MakeShared<FFilterOperator<FString>>(EFilterOperator::NotContains, TEXT("NOT CONTAINS"), [](const FString& lhs, const FString& rhs) { return !lhs.Contains(rhs); })));

		FilterGroupOperators.Add(MakeShared<FFilterGroupOperator>(EFilterGroupOperator::And, LOCTEXT("AllOf", "All Of (AND)"), LOCTEXT("AllOfDesc", "All of the children must be true for the group to return true. Equivalent to an AND operation.")));
		FilterGroupOperators.Add(MakeShared<FFilterGroupOperator>(EFilterGroupOperator::Or, LOCTEXT("AnyOf", "Any Of (OR)"), LOCTEXT("AnyOfDesc", "Any of the children must be true for the group to return true. Equivalent to an OR operation.")));
	}

	const TArray<TSharedPtr<FFilterGroupOperator>>& GetFilterGroupOperators() const { return FilterGroupOperators; }

	TSharedPtr<TArray<TSharedPtr<IFilterOperator>>> GetDoubleOperators() const { return DoubleOperators; }
	TSharedPtr<TArray<TSharedPtr<IFilterOperator>>> GetIntegerOperators() const { return IntegerOperators; }
	TSharedPtr<TArray<TSharedPtr<IFilterOperator>>> GetStringOperators() const { return StringOperators; }

private:
	TArray<TSharedPtr<FFilterGroupOperator>> FilterGroupOperators;

	TSharedPtr<TArray<TSharedPtr<IFilterOperator>>> DoubleOperators;
	TSharedPtr<TArray<TSharedPtr<IFilterOperator>>> IntegerOperators;
	TSharedPtr<TArray<TSharedPtr<IFilterOperator>>> StringOperators;
};

////////////////////////////////////////////////////////////////////////////////////////////////////

class FFilterService
{
public:
	FFilterService();
	~FFilterService();

	static void CreateInstance() { Instance = MakeShared<FFilterService>(); }
	static TSharedPtr<FFilterService> Get() { return Instance; }

	void RegisterTabSpawner();
	TSharedRef<SDockTab> SpawnTab(const FSpawnTabArgs& Args);

	const TArray<TSharedPtr<FFilterGroupOperator>>& GetFilterGroupOperators() const { return FilterStorage.GetFilterGroupOperators(); }

	TSharedPtr<TArray<TSharedPtr<IFilterOperator>>> GetDoubleOperators() const { return FilterStorage.GetDoubleOperators(); }
	TSharedPtr<TArray<TSharedPtr<IFilterOperator>>> GetIntegerOperators() const { return FilterStorage.GetIntegerOperators(); }
	TSharedPtr<TArray<TSharedPtr<IFilterOperator>>> GetStringOperators() const { return FilterStorage.GetStringOperators(); }

	TSharedPtr<SWidget> CreateFilterConfiguratorWidget(TSharedPtr<class FFilterConfigurator> FilterConfiguratorViewModel);

private:
	static const FName FilterConfiguratorTabId;

	static TSharedPtr<FFilterService> Instance;
	FFilterStorage FilterStorage;

	TSharedPtr<class SAdvancedFilter> PendingWidget;
};

////////////////////////////////////////////////////////////////////////////////////////////////////

class FFilterContext
{
public:
	typedef TVariant<double, int64, FString> ContextData;

	template<typename T>
	void AddFilterData(int32 Key, const T& InData)
	{
		ContextData VariantData;
		VariantData.Set<T>(InData);
		DataMap.Add(Key, VariantData);
	}

	template<typename T>
	void SetFilterData(int32 Key, const T& InData)
	{
		DataMap[Key].Set<T>(InData);
	}

	template<typename T>
	void GetFilterData(int32 Key, T& OutData) const
	{
		const ContextData* Data = DataMap.Find(Key);
		check(Data);

		check(Data->IsType<T>());
		OutData = Data->Get<T>();
	}

	bool HasFilterData(int32 Key) const
	{
		return DataMap.Contains(Key);
	}

<<<<<<< HEAD
	bool GetReturnValueForUnsetFilters() const { return bReturnValueForUnsetFilters;	}
=======
	bool GetReturnValueForUnsetFilters() const { return bReturnValueForUnsetFilters; }
>>>>>>> d731a049
	void SetReturnValueForUnsetFilters(bool InValue) { bReturnValueForUnsetFilters = InValue; }

private:
	TMap<int32, ContextData> DataMap;
	bool bReturnValueForUnsetFilters = true;
};

////////////////////////////////////////////////////////////////////////////////////////////////////

} // namespace Insights

#undef LOCTEXT_NAMESPACE<|MERGE_RESOLUTION|>--- conflicted
+++ resolved
@@ -37,11 +37,7 @@
 	Lt = 2, // Less Than
 	Lte = 3, // Less than or equal to
 	Gt = 4, // Greater than
-<<<<<<< HEAD
-	Gte = 5, // Greater than or equal to 
-=======
 	Gte = 5, // Greater than or equal to
->>>>>>> d731a049
 	Contains = 6,
 	NotContains = 7,
 };
@@ -283,11 +279,7 @@
 		return DataMap.Contains(Key);
 	}
 
-<<<<<<< HEAD
-	bool GetReturnValueForUnsetFilters() const { return bReturnValueForUnsetFilters;	}
-=======
 	bool GetReturnValueForUnsetFilters() const { return bReturnValueForUnsetFilters; }
->>>>>>> d731a049
 	void SetReturnValueForUnsetFilters(bool InValue) { bReturnValueForUnsetFilters = InValue; }
 
 private:
