// Copyright Epic Games, Inc. All Rights Reserved.

#include "TimeRulerTrack.h"

#include "Fonts/FontMeasure.h"
#include "Fonts/SlateFontInfo.h"
#include "Framework/Application/SlateApplication.h"
#include "Framework/MultiBox/MultiBoxBuilder.h"
#include "Rendering/DrawElements.h"
#include "Styling/AppStyle.h"
#include <limits>

// Insights
#include "Insights/Common/PaintUtils.h"
#include "Insights/Common/TimeUtils.h"
#include "Insights/InsightsStyle.h"
#include "Insights/ViewModels/DrawHelpers.h"
#include "Insights/ViewModels/TimingTrackViewport.h"

#define LOCTEXT_NAMESPACE "TimeRulerTrack"

////////////////////////////////////////////////////////////////////////////////////////////////////

INSIGHTS_IMPLEMENT_RTTI(FTimeRulerTrack)

////////////////////////////////////////////////////////////////////////////////////////////////////

FTimeRulerTrack::FTimeRulerTrack()
	: FBaseTimingTrack(TEXT("Time Ruler"))
	, WhiteBrush(FInsightsStyle::Get().GetBrush("WhiteBrush"))
	, Font(FAppStyle::Get().GetFontStyle("SmallFont"))
	, CrtMousePosTime(0.0)
	, CrtMousePosTextWidth(0.0f)
{
	SetValidLocations(ETimingTrackLocation::TopDocked);
	SetOrder(FTimingTrackOrder::TimeRuler);
}

////////////////////////////////////////////////////////////////////////////////////////////////////

FTimeRulerTrack::~FTimeRulerTrack()
{
}

////////////////////////////////////////////////////////////////////////////////////////////////////

void FTimeRulerTrack::Reset()
{
	FBaseTimingTrack::Reset();

	bIsSelecting = false;
	SelectionStartTime = 0.0;
	SelectionEndTime = 0.0;

	TimeMarkers.Reset();
	bIsScrubbing = false;

	constexpr float TimeRulerHeight = 24.0f;
	SetHeight(TimeRulerHeight);
}

////////////////////////////////////////////////////////////////////////////////////////////////////

void FTimeRulerTrack::SetSelection(const bool bInIsSelecting, const double InSelectionStartTime, const double InSelectionEndTime)
{
	bIsSelecting = bInIsSelecting;
	SelectionStartTime = InSelectionStartTime;
	SelectionEndTime = InSelectionEndTime;
}

////////////////////////////////////////////////////////////////////////////////////////////////////

void FTimeRulerTrack::AddTimeMarker(TSharedRef<Insights::FTimeMarker> InTimeMarker)
{
	TimeMarkers.Add(InTimeMarker);
}

////////////////////////////////////////////////////////////////////////////////////////////////////

void FTimeRulerTrack::RemoveTimeMarker(TSharedRef<Insights::FTimeMarker> InTimeMarker)
{
	TimeMarkers.Remove(InTimeMarker);
}

////////////////////////////////////////////////////////////////////////////////////////////////////

void FTimeRulerTrack::RemoveAllTimeMarkers()
{
	TimeMarkers.Reset();
}

////////////////////////////////////////////////////////////////////////////////////////////////////

TSharedPtr<Insights::FTimeMarker> FTimeRulerTrack::GetTimeMarkerByName(const FString& InTimeMarkerName)
{
	for (TSharedRef<Insights::FTimeMarker>& TimeMarker : TimeMarkers)
	{
		if (TimeMarker->GetName().Equals(InTimeMarkerName))
		{
			return TimeMarker;
		}
	}
	return nullptr;
}

////////////////////////////////////////////////////////////////////////////////////////////////////

TSharedPtr<Insights::FTimeMarker> FTimeRulerTrack::GetTimeMarkerAtPos(const FVector2D& InPosition, const FTimingTrackViewport& InViewport)
{
	TSharedPtr<Insights::FTimeMarker> ClosestTimeMarker = nullptr;

	constexpr float TimeMarkerBoxHeight = 12.0f;
	const float InPositionY = static_cast<float>(InPosition.Y);
	if (InPositionY >= GetPosY() && InPositionY < GetPosY() + TimeMarkerBoxHeight)
	{
		const float InPositionX = static_cast<float>(InPosition.X);
		float MinDX = 42.0f;
		for (TSharedRef<Insights::FTimeMarker>& TimeMarker : TimeMarkers)
		{
			if (TimeMarker->IsVisible())
			{
				const float MarkerX = InViewport.TimeToSlateUnitsRounded(TimeMarker->GetTime());
				const float DX = FMath::Abs(InPositionX - MarkerX);
				if (DX <= MinDX)
				{
					MinDX = DX;
					ClosestTimeMarker = TimeMarker;
				}
			}
		}
	}

	return ClosestTimeMarker;
}

////////////////////////////////////////////////////////////////////////////////////////////////////

void FTimeRulerTrack::StartScrubbing(TSharedRef<Insights::FTimeMarker> InTimeMarker)
{
	// Move the scrubbing time marker at the end of sorting list to be draw on top of other markers.
	TimeMarkers.Remove(InTimeMarker);
	TimeMarkers.Add(InTimeMarker);

	bIsScrubbing = true;
}

////////////////////////////////////////////////////////////////////////////////////////////////////

void FTimeRulerTrack::StopScrubbing()
{
	if (bIsScrubbing)
	{
		bIsScrubbing = false;
	}
}

////////////////////////////////////////////////////////////////////////////////////////////////////

void FTimeRulerTrack::PostUpdate(const ITimingTrackUpdateContext& Context)
{
	//constexpr float HeaderWidth = 100.0f;
	//constexpr float HeaderHeight = 14.0f;

	const float MouseY = static_cast<float>(Context.GetMousePosition().Y);
	if (MouseY >= GetPosY() && MouseY < GetPosY() + GetHeight())
	{
		SetHoveredState(true);
		//const float MouseX = static_cast<float>(Context.GetMousePosition().X);
		//SetHeaderHoveredState(MouseX < HeaderWidth && MouseY < GetPosY() + HeaderHeight);
	}
	else
	{
		SetHoveredState(false);
	}
}

////////////////////////////////////////////////////////////////////////////////////////////////////

void FTimeRulerTrack::Draw(const ITimingTrackDrawContext& Context) const
{
	FDrawContext& DrawContext = Context.GetDrawContext();
	const FTimingTrackViewport& Viewport = Context.GetViewport();

	const float MinorTickMark = 5.0f;
	const float MajorTickMark = 20 * MinorTickMark;

	const float MinorTickMarkHeight = 5.0f;
	const float MajorTickMarkHeight = 11.0f;

	const float TextY = GetPosY() + MajorTickMarkHeight;

	double MinorTickMarkTime = Viewport.GetDurationForViewportDX(MinorTickMark);
	double MajorTickMarkTime = Viewport.GetDurationForViewportDX(MajorTickMark);

	double VX = Viewport.GetStartTime() * Viewport.GetScaleX();
	double MinorN = FMath::FloorToDouble(VX / static_cast<double>(MinorTickMark));
	double MajorN = FMath::FloorToDouble(VX / static_cast<double>(MajorTickMark));
	float MinorOX = static_cast<float>(FMath::RoundToDouble(MinorN * static_cast<double>(MinorTickMark) - VX));
	float MajorOX = static_cast<float>(FMath::RoundToDouble(MajorN * static_cast<double>(MajorTickMark) - VX));

	// Draw the time ruler's background.
	FDrawHelpers::DrawBackground(DrawContext, WhiteBrush, Viewport, GetPosY(), GetHeight());

	// Draw the minor tick marks.
	for (float X = MinorOX; X < Viewport.GetWidth(); X += MinorTickMark)
	{
		const bool bIsTenth = ((int32)(((X - MajorOX) / MinorTickMark) + 0.4f) % 2 == 0);
		const float MinorTickH = bIsTenth ? MinorTickMarkHeight : MinorTickMarkHeight - 1.0f;
		DrawContext.DrawBox(X, GetPosY(), 1.0f, MinorTickH, WhiteBrush,
			bIsTenth ? FLinearColor(0.3f, 0.3f, 0.3f, 1.0f) : FLinearColor(0.25f, 0.25f, 0.25f, 1.0f));
	}
	// Draw the major tick marks.
	for (float X = MajorOX; X < Viewport.GetWidth(); X += MajorTickMark)
	{
		DrawContext.DrawBox(X, GetPosY(), 1.0f, MajorTickMarkHeight, WhiteBrush, FLinearColor(0.4f, 0.4f, 0.4f, 1.0f));
	}
	DrawContext.LayerId++;

	const double DT = static_cast<double>(MajorTickMark) / Viewport.GetScaleX();
	const double Precision = FMath::Max(DT / 10.0, TimeUtils::Nanosecond);

	const TSharedRef<FSlateFontMeasure> FontMeasureService = FSlateApplication::Get().GetRenderer()->GetFontMeasureService();
	const float FontScale = DrawContext.Geometry.Scale;

	// Draw the time at major tick marks.
	for (float X = MajorOX; X < Viewport.GetWidth() + MajorTickMark; X += MajorTickMark)
	{
		const double T = Viewport.SlateUnitsToTime(X);
		FString Text = TimeUtils::FormatTime(T, Precision);
<<<<<<< HEAD
		const float TextWidth = FontMeasureService->Measure(Text, Font, FontScale).X / FontScale;
=======
		const float TextWidth = static_cast<float>(FontMeasureService->Measure(Text, Font, FontScale).X / FontScale);
>>>>>>> d731a049
		DrawContext.DrawText(X - TextWidth / 2, TextY, Text, Font,
			(T < Viewport.GetMinValidTime() || T >= Viewport.GetMaxValidTime()) ? FLinearColor(0.7f, 0.5f, 0.5f, 1.0f) : FLinearColor(0.8f, 0.8f, 0.8f, 1.0f));
	}
	DrawContext.LayerId++;
}

////////////////////////////////////////////////////////////////////////////////////////////////////

void FTimeRulerTrack::PostDraw(const ITimingTrackDrawContext& Context) const
{
	FDrawContext& DrawContext = Context.GetDrawContext();
	const FTimingTrackViewport& Viewport = Context.GetViewport();
	const FVector2D& MousePosition = Context.GetMousePosition();

	const bool bShowMousePos = !MousePosition.IsZero() && !bIsScrubbing;
	const bool bIsMouseOver = bShowMousePos && MousePosition.Y >= GetPosY() && MousePosition.Y < GetPosY() + GetHeight();

	if (bShowMousePos)
	{
		const FLinearColor MousePosLineColor(0.9f, 0.9f, 0.9f, 0.1f);
		const FLinearColor MousePosTextBackgroundColor(0.9f, 0.9f, 0.9f, 1.0f);
		FLinearColor MousePosTextForegroundColor(0.1f, 0.1f, 0.1f, 1.0f);

		// Time at current mouse position.
		FString MousePosText;
		const double MousePosTime = Viewport.SlateUnitsToTime(static_cast<float>(MousePosition.X));
		CrtMousePosTime = MousePosTime;

		const double DT = 100.0 / Viewport.GetScaleX();
		const double MousePosPrecision = FMath::Max(DT / 100.0, TimeUtils::Nanosecond);
		if (bIsMouseOver)
		{
			// If mouse is hovering the time ruler, format time with a better precision (split seconds in ms, us, ns and ps).
			MousePosText = TimeUtils::FormatTimeSplit(MousePosTime, MousePosPrecision);
		}
		else
		{
			// Format current time with one more digit than the time at major tick marks.
			MousePosText = TimeUtils::FormatTime(MousePosTime, MousePosPrecision);
		}

		const TSharedRef<FSlateFontMeasure> FontMeasureService = FSlateApplication::Get().GetRenderer()->GetFontMeasureService();
		const float FontScale = DrawContext.Geometry.Scale;

<<<<<<< HEAD
		const float MousePosTextWidth = FMath::RoundToFloat(FontMeasureService->Measure(MousePosText, Font, FontScale).X / FontScale);
=======
		const float MousePosTextWidth = FMath::RoundToFloat(static_cast<float>(FontMeasureService->Measure(MousePosText, Font, FontScale).X / FontScale));
>>>>>>> d731a049

		if (!FMath::IsNearlyEqual(CrtMousePosTextWidth, MousePosTextWidth))
		{
			// Animate the box's width (to avoid flickering).
			CrtMousePosTextWidth = CrtMousePosTextWidth * 0.6f + MousePosTextWidth * 0.4f;
		}

		const float TextY = GetPosY() + 11.0f;

		float X = static_cast<float>(MousePosition.X);
		float W = CrtMousePosTextWidth + 4.0f;
		if (bIsSelecting && SelectionStartTime < SelectionEndTime)
		{
			// While selecting, display the current time on either left or right side of the selected time range (i.e. to not overlap the selection arrows).
			float SelectionX1 = Viewport.TimeToSlateUnitsRounded(SelectionStartTime);
			float SelectionX2 = Viewport.TimeToSlateUnitsRounded(SelectionEndTime);
			if (FMath::Abs(X - SelectionX1) > FMath::Abs(SelectionX2 - X))
			{
				X = SelectionX2 + W / 2.0f;
			}
			else
			{
				X = SelectionX1 - W / 2.0f;
			}
			MousePosTextForegroundColor = FLinearColor(0.01f, 0.05f, 0.2f, 1.0f);
		}
		else
		{
			// Draw horizontal line at mouse position.
			//DrawContext.DrawBox(0.0f, static_cast<float>(MousePosition.Y), Viewport.Width, 1.0f, WhiteBrush, MousePosLineColor);

			// Draw vertical line at mouse position.
			DrawContext.DrawBox(static_cast<float>(MousePosition.X), Viewport.GetPosY(), 1.0f, Viewport.GetHeight(), WhiteBrush, MousePosLineColor);

			// Stroke the vertical line above current time box.
			DrawContext.DrawBox(static_cast<float>(MousePosition.X), GetPosY(), 1.0f, TextY - GetPosY(), WhiteBrush, MousePosTextBackgroundColor);
		}

		// Fill the current time box.
		DrawContext.DrawBox(X - W / 2.0f, TextY, W, 12.0f, WhiteBrush, MousePosTextBackgroundColor);
		DrawContext.LayerId++;

		// Draw current time text.
		DrawContext.DrawText(X - MousePosTextWidth / 2.0f, TextY, MousePosText, Font, MousePosTextForegroundColor);
		DrawContext.LayerId++;
	}

	// Draw the time markers.
	for (const TSharedRef<Insights::FTimeMarker>& TimeMarker : TimeMarkers)
	{
		DrawTimeMarker(Context, *TimeMarker);
	}
}

////////////////////////////////////////////////////////////////////////////////////////////////////

void FTimeRulerTrack::DrawTimeMarker(const ITimingTrackDrawContext& Context, const Insights::FTimeMarker& TimeMarker) const
{
	if (!TimeMarker.IsVisible())
	{
		return;
	}

	const FTimingTrackViewport& Viewport = Context.GetViewport();

	const float TimeMarkerX = Viewport.TimeToSlateUnitsRounded(TimeMarker.GetTime());
	const float HalfWidth = TimeMarker.GetCrtTextWidth() / 2;

	if (TimeMarkerX < -HalfWidth || TimeMarkerX > Viewport.GetWidth() + HalfWidth)
	{
		return;
	}

	const float TimeMarkerY = GetPosY();
	constexpr float BoxHeight = 12.0f;

	FDrawContext& DrawContext = Context.GetDrawContext();

	// Draw the vertical line.
	DrawContext.DrawBox(TimeMarkerX, TimeMarkerY, 1.0f, Viewport.GetPosY() + Viewport.GetHeight() - TimeMarkerY, WhiteBrush, TimeMarker.GetColor());
	DrawContext.LayerId++;

	const FVector2D& MousePosition = Context.GetMousePosition();

	const bool bIsMouseOverTrack =  !MousePosition.IsZero() &&
									MousePosition.Y >= GetPosY() &&
									MousePosition.Y < GetPosY() + GetHeight();

	constexpr float FixedHalfWidth = 42.0f;
	const bool bIsMouseOverMarker = bIsMouseOverTrack &&
									MousePosition.Y >= GetPosY() + TimeMarkerY &&
									MousePosition.Y < GetPosY() + TimeMarkerY + BoxHeight &&
									MousePosition.X >= TimeMarkerX - FixedHalfWidth &&
									MousePosition.X < TimeMarkerX + FixedHalfWidth;

	// Decide what text to display.
	FString TimeMarkerText;
	if (bIsMouseOverTrack)
	{
		if (TimeMarker.GetName().Len() > 0)
		{
			TimeMarkerText = TimeMarker.GetName() + TEXT(": ");
		}

		// Format time value with one more digit than the time at major tick marks.
		const double DT = 100.0 / Viewport.GetScaleX();
		const double Precision = FMath::Max(DT / 100.0, TimeUtils::Nanosecond);

		if (bIsMouseOverMarker)
		{
			// If mouse is hovering the time marker, format time with a better precision (split seconds in ms, us, ns and ps).
			TimeMarkerText += TimeUtils::FormatTimeSplit(TimeMarker.GetTime(), Precision);
		}
		else
		{
			TimeMarkerText += TimeUtils::FormatTime(TimeMarker.GetTime(), Precision);
		}
	}
	else
	{
		if (TimeMarker.GetName().Len() > 0)
		{
			TimeMarkerText = TimeMarker.GetName();
		}
		else
		{
			TimeMarkerText = TEXT("T");
		}
	}

	const TSharedRef<FSlateFontMeasure> FontMeasureService = FSlateApplication::Get().GetRenderer()->GetFontMeasureService();
	const float FontScale = DrawContext.Geometry.Scale;

<<<<<<< HEAD
	const float TextWidth = FMath::RoundToFloat(FontMeasureService->Measure(TimeMarkerText, Font, FontScale).X / FontScale);
=======
	const float TextWidth = FMath::RoundToFloat(static_cast<float>(FontMeasureService->Measure(TimeMarkerText, Font, FontScale).X / FontScale));
>>>>>>> d731a049

	if (!FMath::IsNearlyEqual(TimeMarker.GetCrtTextWidth(), TextWidth))
	{
		// Animate the box's width (to avoid flickering).
		TimeMarker.SetCrtTextWidthAnimated(TextWidth);
	}

	const FLinearColor TextBackgroundColor(TimeMarker.GetColor().CopyWithNewOpacity(1.0f));
	const FLinearColor TextForegroundColor(0.07f, 0.07f, 0.07f, 1.0f);

	// Fill the time marker box.
	const float BoxWidth = TimeMarker.GetCrtTextWidth() + 4.0f;
	DrawContext.DrawBox(TimeMarkerX - BoxWidth / 2, TimeMarkerY, BoxWidth, BoxHeight, WhiteBrush, TextBackgroundColor);
	DrawContext.LayerId++;

	// Draw time marker text.
	DrawContext.DrawText(TimeMarkerX - TextWidth / 2, TimeMarkerY, TimeMarkerText, Font, TextForegroundColor);
	DrawContext.LayerId++;
}

////////////////////////////////////////////////////////////////////////////////////////////////////

void FTimeRulerTrack::BuildContextMenu(FMenuBuilder& MenuBuilder)
{
	TArray<TSharedRef<Insights::FTimeMarker>> VisibleTimeMarkers;
	for (TSharedRef<Insights::FTimeMarker>& TimeMarker : TimeMarkers)
	{
		if (TimeMarker->IsVisible())
		{
			VisibleTimeMarkers.Add(TimeMarker);
		}
	}

	if (VisibleTimeMarkers.Num() > 0)
	{
		// Sort TimeMarkers by name.
		VisibleTimeMarkers.Sort([](const TSharedRef<Insights::FTimeMarker>& A, const TSharedRef<Insights::FTimeMarker>& B) -> bool { return A->GetName().Compare(B->GetName()) <= 0; });

		MenuBuilder.BeginSection("TimeMarkers", LOCTEXT("ContextMenu_Section_TimeMarkers", "Time Markers"));

		for (TSharedRef<Insights::FTimeMarker>& TimeMarker : VisibleTimeMarkers)
		{
			FUIAction Action_MoveTimeMarker
			(
				FExecuteAction::CreateSP(this, &FTimeRulerTrack::ContextMenu_MoveTimeMarker_Execute, TimeMarker),
				FCanExecuteAction()
			);
			const FString& MarkerNameString = TimeMarker->GetName();
			const FText MarkerNameText = FText::FromString((MarkerNameString.Len() > 0) ? MarkerNameString : TEXT("T"));
			MenuBuilder.AddMenuEntry
			(
				FText::Format(LOCTEXT("ContextMenu_MoveTimeMerker", "Move Time Marker '{0}' Here"), MarkerNameText),
				FText::Format(LOCTEXT("ContextMenu_MoveTimeMerker_Desc", "Move the time marker '{0}' at the current mouse position."), MarkerNameText),
				FSlateIcon(),
				Action_MoveTimeMarker,
				NAME_None,
				EUserInterfaceActionType::Button
			);
		}

		MenuBuilder.EndSection();
	}
}

////////////////////////////////////////////////////////////////////////////////////////////////////

void FTimeRulerTrack::ContextMenu_MoveTimeMarker_Execute(TSharedRef<Insights::FTimeMarker> InTimeMarker)
{
	InTimeMarker->SetTime(CrtMousePosTime);
}

////////////////////////////////////////////////////////////////////////////////////////////////////

#undef LOCTEXT_NAMESPACE<|MERGE_RESOLUTION|>--- conflicted
+++ resolved
@@ -227,11 +227,7 @@
 	{
 		const double T = Viewport.SlateUnitsToTime(X);
 		FString Text = TimeUtils::FormatTime(T, Precision);
-<<<<<<< HEAD
-		const float TextWidth = FontMeasureService->Measure(Text, Font, FontScale).X / FontScale;
-=======
 		const float TextWidth = static_cast<float>(FontMeasureService->Measure(Text, Font, FontScale).X / FontScale);
->>>>>>> d731a049
 		DrawContext.DrawText(X - TextWidth / 2, TextY, Text, Font,
 			(T < Viewport.GetMinValidTime() || T >= Viewport.GetMaxValidTime()) ? FLinearColor(0.7f, 0.5f, 0.5f, 1.0f) : FLinearColor(0.8f, 0.8f, 0.8f, 1.0f));
 	}
@@ -276,11 +272,7 @@
 		const TSharedRef<FSlateFontMeasure> FontMeasureService = FSlateApplication::Get().GetRenderer()->GetFontMeasureService();
 		const float FontScale = DrawContext.Geometry.Scale;
 
-<<<<<<< HEAD
-		const float MousePosTextWidth = FMath::RoundToFloat(FontMeasureService->Measure(MousePosText, Font, FontScale).X / FontScale);
-=======
 		const float MousePosTextWidth = FMath::RoundToFloat(static_cast<float>(FontMeasureService->Measure(MousePosText, Font, FontScale).X / FontScale));
->>>>>>> d731a049
 
 		if (!FMath::IsNearlyEqual(CrtMousePosTextWidth, MousePosTextWidth))
 		{
@@ -414,11 +406,7 @@
 	const TSharedRef<FSlateFontMeasure> FontMeasureService = FSlateApplication::Get().GetRenderer()->GetFontMeasureService();
 	const float FontScale = DrawContext.Geometry.Scale;
 
-<<<<<<< HEAD
-	const float TextWidth = FMath::RoundToFloat(FontMeasureService->Measure(TimeMarkerText, Font, FontScale).X / FontScale);
-=======
 	const float TextWidth = FMath::RoundToFloat(static_cast<float>(FontMeasureService->Measure(TimeMarkerText, Font, FontScale).X / FontScale));
->>>>>>> d731a049
 
 	if (!FMath::IsNearlyEqual(TimeMarker.GetCrtTextWidth(), TextWidth))
 	{
