// Copyright Epic Games, Inc. All Rights Reserved.

#include "FileActivityTimingTrack.h"

#include "Algo/BinarySearch.h"
#include "Fonts/FontMeasure.h"
#include "Framework/Commands/Commands.h"
#include "Framework/Commands/UICommandList.h"
#include "Framework/MultiBox/MultiBoxBuilder.h"
#include "Styling/SlateBrush.h"
#include "TraceServices/AnalysisService.h"

// Insights
#include "Insights/Common/InsightsMenuBuilder.h"
#include "Insights/Common/PaintUtils.h"
#include "Insights/Common/Stopwatch.h"
#include "Insights/Common/TimeUtils.h"
#include "Insights/InsightsManager.h"
#include "Insights/InsightsStyle.h"
#include "Insights/ITimingViewSession.h"
#include "Insights/TimingProfilerCommon.h"
#include "Insights/ViewModels/TimingEvent.h"
#include "Insights/ViewModels/TimingTrackViewport.h"
#include "Insights/ViewModels/TooltipDrawState.h"
#include "Insights/ViewModels/TimingEventSearch.h"
#include "Insights/Widgets/STimingView.h"

#include <limits>

#define LOCTEXT_NAMESPACE "FileActivityTimingTrack"

////////////////////////////////////////////////////////////////////////////////////////////////////
// FFileActivityTimingViewCommands
////////////////////////////////////////////////////////////////////////////////////////////////////

FFileActivityTimingViewCommands::FFileActivityTimingViewCommands()
: TCommands<FFileActivityTimingViewCommands>(
	TEXT("FileActivityTimingViewCommands"),
	NSLOCTEXT("Contexts", "FileActivityTimingViewCommands", "Insights - Timing View - File Activity"),
	NAME_None,
	FInsightsStyle::GetStyleSetName())
{
}

////////////////////////////////////////////////////////////////////////////////////////////////////

FFileActivityTimingViewCommands::~FFileActivityTimingViewCommands()
{
}

////////////////////////////////////////////////////////////////////////////////////////////////////

// UI_COMMAND takes long for the compiler to optimize
PRAGMA_DISABLE_OPTIMIZATION
void FFileActivityTimingViewCommands::RegisterCommands()
{
	// This command is used only for its key binding (to toggle both ShowHideIoOverviewTrack and ShowHideIoActivityTrack in the same time).
	UI_COMMAND(ShowHideAllIoTracks,
		"File Activity Tracks",
		"Shows/hides the File Activity tracks.",
		EUserInterfaceActionType::ToggleButton,
		FInputChord(EKeys::I));

	UI_COMMAND(ShowHideIoOverviewTrack,
		"I/O Overview Track",
		"Shows/hides the I/O Overview track.",
		EUserInterfaceActionType::ToggleButton,
		FInputChord());

	UI_COMMAND(ToggleOnlyErrors,
		"Only Errors (I/O Overview Track)",
		"Shows only the events with errors, in the I/O Overview track.",
		EUserInterfaceActionType::ToggleButton,
		FInputChord());

	UI_COMMAND(ShowHideIoActivityTrack,
		"I/O Activity Track",
		"Shows/hides the I/O Activity track.",
		EUserInterfaceActionType::ToggleButton,
		FInputChord());

	UI_COMMAND(ToggleBackgroundEvents,
		"Background Events (I/O Activity Track)",
		"Shows/hides background events for file activities, in the I/O Activity track.",
		EUserInterfaceActionType::ToggleButton,
		FInputChord(EKeys::O));
}
PRAGMA_ENABLE_OPTIMIZATION

////////////////////////////////////////////////////////////////////////////////////////////////////
////////////////////////////////////////////////////////////////////////////////////////////////////

const TCHAR* GetFileActivityTypeName(TraceServices::EFileActivityType Type)
{
	static_assert(TraceServices::FileActivityType_Open == 0, "TraceServices::EFileActivityType enum has changed!?");
	static_assert(TraceServices::FileActivityType_ReOpen == 1, "TraceServices::EFileActivityType enum has changed!?");
	static_assert(TraceServices::FileActivityType_Close == 2, "TraceServices::EFileActivityType enum has changed!?");
	static_assert(TraceServices::FileActivityType_Read == 3, "TraceServices::EFileActivityType enum has changed!?");
	static_assert(TraceServices::FileActivityType_Write == 4, "TraceServices::EFileActivityType enum has changed!?");
	static_assert(TraceServices::FileActivityType_Count == 5, "TraceServices::EFileActivityType enum has changed!?");
	static const TCHAR* GFileActivityTypeNames[] =
	{
		TEXT("Open"),
		TEXT("ReOpen"),
		TEXT("Close"),
		TEXT("Read"),
		TEXT("Write"),
		TEXT("Idle"), // virtual events added for cases where Close event is more than 1s away from last Open/Read/Write event.
		TEXT("NotClosed") // virtual events added when an Open activity never closes
	};
	return GFileActivityTypeNames[Type];
}

////////////////////////////////////////////////////////////////////////////////////////////////////

uint32 GetFileActivityTypeColor(TraceServices::EFileActivityType Type)
{
	static const uint32 GFileActivityTypeColors[] =
	{
		0xFFCCAA33, // open
		0xFFBB9922, // reopen
		0xFF33AACC, // close
		0xFF33AA33, // read
		0xFFDD33CC, // write
		0x55333333, // idle
		0x55553333, // close
	};
	return GFileActivityTypeColors[Type];
}

////////////////////////////////////////////////////////////////////////////////////////////////////
// FFileActivitySharedState
////////////////////////////////////////////////////////////////////////////////////////////////////

const uint32 FFileActivitySharedState::MaxLanes = 10000;

void FFileActivitySharedState::OnBeginSession(Insights::ITimingViewSession& InSession)
{
	if (&InSession != TimingView)
	{
		return;
	}

	IoOverviewTrack.Reset();
	IoActivityTrack.Reset();

	bShowHideAllIoTracks = false;
	bForceIoEventsUpdate = false;
<<<<<<< HEAD
	bMergeIoLanes = true;
=======
>>>>>>> 6bbb88c8

	FileActivities.Reset();
	FileActivityMap.Reset();
	AllIoEvents.Reset();
}

////////////////////////////////////////////////////////////////////////////////////////////////////

void FFileActivitySharedState::OnEndSession(Insights::ITimingViewSession& InSession)
{
	if (&InSession != TimingView)
	{
		return;
	}

	IoOverviewTrack.Reset();
	IoActivityTrack.Reset();

	bShowHideAllIoTracks = false;
	bForceIoEventsUpdate = false;
<<<<<<< HEAD
	bMergeIoLanes = true;
=======
>>>>>>> 6bbb88c8

	FileActivities.Reset();
	FileActivityMap.Reset();
	AllIoEvents.Reset();
}

////////////////////////////////////////////////////////////////////////////////////////////////////

void FFileActivitySharedState::Tick(Insights::ITimingViewSession& InSession, const TraceServices::IAnalysisSession& InAnalysisSession)
{
	if (&InSession != TimingView)
	{
		return;
	}

	if (!TraceServices::ReadFileActivityProvider(InAnalysisSession))
	{
		return;
	}

	if (!IoOverviewTrack.IsValid())
	{
		IoOverviewTrack = MakeShared<FOverviewFileActivityTimingTrack>(*this);
		IoOverviewTrack->SetOrder(FTimingTrackOrder::First);
		IoOverviewTrack->SetVisibilityFlag(bShowHideAllIoTracks);
		InSession.AddScrollableTrack(IoOverviewTrack);
	}

	if (!IoActivityTrack.IsValid())
	{
		IoActivityTrack = MakeShared<FDetailedFileActivityTimingTrack>(*this);
		IoActivityTrack->SetOrder(FTimingTrackOrder::Last);
		IoActivityTrack->SetVisibilityFlag(bShowHideAllIoTracks);
		InSession.AddScrollableTrack(IoActivityTrack);
	}

	if (bForceIoEventsUpdate)
	{
		bForceIoEventsUpdate = false;

		FileActivities.Reset();
		FileActivityMap.Reset();
		AllIoEvents.Reset();

		FStopwatch Stopwatch;
		Stopwatch.Start();

		// Enumerate all IO events and cache them.
		{
			TraceServices::FAnalysisSessionReadScope SessionReadScope(InAnalysisSession);
			const TraceServices::IFileActivityProvider& FileActivityProvider = *TraceServices::ReadFileActivityProvider(InAnalysisSession);
			FileActivityProvider.EnumerateFileActivity([this](const TraceServices::FFileInfo& FileInfo, const TraceServices::IFileActivityProvider::Timeline& Timeline)
			{
				TSharedPtr<FIoFileActivity> Activity = MakeShared<FIoFileActivity>();

				Activity->Id = FileInfo.Id;
				Activity->Path = FileInfo.Path;
				Activity->StartTime = +std::numeric_limits<double>::infinity();
				Activity->EndTime = -std::numeric_limits<double>::infinity();
				Activity->CloseStartTime = +std::numeric_limits<double>::infinity();
				Activity->CloseEndTime = +std::numeric_limits<double>::infinity();
				Activity->EventCount = 0;
				Activity->Index = -1;
				Activity->MaxConcurrentEvents = 0;
				Activity->StartingDepth = 0;

				const int32 ActivityIndex = FileActivities.Num();
				FileActivities.Add(Activity);
				FileActivityMap.Add(FileInfo.Id, Activity);

				TArray<double> ConcurrentEvents;
				Timeline.EnumerateEvents(-std::numeric_limits<double>::infinity(), +std::numeric_limits<double>::infinity(),
				[this, &Activity, ActivityIndex, &FileInfo, &Timeline, &ConcurrentEvents](double EventStartTime, double EventEndTime, uint32 EventDepth, const TraceServices::FFileActivity* FileActivity)
				{
<<<<<<< HEAD
					//if (EventEndTime == std::numeric_limits<double>::infinity())
					//{
					//	EventEndTime = EventStartTime;
					//}

					TSharedPtr<FIoFileActivity> Activity = FileActivityMap.FindRef(FileInfo.Id);
					if (!Activity.IsValid())
					{
						Activity = MakeShared<FIoFileActivity>();

						Activity->Id = FileInfo.Id;
						Activity->Path = FileInfo.Path;
						Activity->StartTime = EventStartTime;
						Activity->EndTime = EventEndTime;
						Activity->CloseStartTime = EventStartTime;
						Activity->CloseEndTime = EventEndTime;
						Activity->EventCount = 1;
						Activity->Depth = -1;
=======
					if (FileActivity->ActivityType != TraceServices::FileActivityType_Close)
					{
						// events should be ordered by start time, but Activity->StartTime may not be initialized
						ensure(Activity->StartTime == +std::numeric_limits<double>::infinity() || EventStartTime >= Activity->StartTime);
						if (EventStartTime < Activity->StartTime)
						{
							Activity->StartTime = EventStartTime;
						}
>>>>>>> 6bbb88c8

						if (EventEndTime > Activity->EndTime)
						{
							Activity->EndTime = EventEndTime;
						}
					}
					else
					{
<<<<<<< HEAD
						if (FileActivity->ActivityType != Trace::FileActivityType_Close)
=======
						// The time range for the Close event is stored separated;
						// this allows us to insert lanes into the idle time between the last read from a file and when the file is actually closed
						Activity->CloseStartTime = EventStartTime;
						Activity->CloseEndTime = EventEndTime;
					}

					Activity->EventCount++;

					uint32 LocalDepth = MAX_uint32;
					for (int32 i = 0; i < ConcurrentEvents.Num(); ++i)
					{
						if (EventStartTime >= ConcurrentEvents[i])
>>>>>>> 6bbb88c8
						{
							LocalDepth = i;
							ConcurrentEvents[i] = EventEndTime;
							break;
						}
<<<<<<< HEAD
						else
						{
							// The time range for the Close event is stored separated;
							// for the purpose of avoiding lane collisions (overlaps) between activities.
							Activity->CloseStartTime = EventStartTime;
							Activity->CloseEndTime = EventEndTime;
						}

						Activity->EventCount++;
=======
>>>>>>> 6bbb88c8
					}

					if (LocalDepth == MAX_uint32)
					{
						LocalDepth = ConcurrentEvents.Num();
						ConcurrentEvents.Add(EventEndTime);
						Activity->MaxConcurrentEvents = ConcurrentEvents.Num();
					}

					uint32 Type = ((uint32)FileActivity->ActivityType & 0x0F) | (FileActivity->Failed ? 0x80 : 0);
<<<<<<< HEAD

					AllIoEvents.Add(FIoTimingEvent{ EventStartTime, EventEndTime, EventDepth, Type, FileActivity->Offset, FileActivity->Size, FileActivity->ActualSize, Activity });
					return Trace::EEventEnumerate::Continue;
=======
					AllIoEvents.Add(FIoTimingEvent{ EventStartTime, EventEndTime, LocalDepth, Type, FileActivity->Offset, FileActivity->Size, FileActivity->ActualSize, ActivityIndex, FileActivity->FileHandle, FileActivity->ReadWriteHandle });
					return TraceServices::EEventEnumerate::Continue;
>>>>>>> 6bbb88c8
				});

				return true;
			});
		}

		Stopwatch.Stop();
		UE_LOG(TimingProfiler, Log, TEXT("[IO] Enumerated %s events (%s file activities) in %s."),
			*FText::AsNumber(AllIoEvents.Num()).ToString(),
			*FText::AsNumber(FileActivities.Num()).ToString(),
			*TimeUtils::FormatTimeAuto(Stopwatch.GetAccumulatedTime()));
		Stopwatch.Restart();

		// Sort cached IO file activities by Start Time.
		FileActivities.Sort([](const TSharedPtr<FIoFileActivity>& A, const TSharedPtr<FIoFileActivity>& B) { return A->StartTime < B->StartTime; });

		// Sort cached IO events by Start Time.
		AllIoEvents.Sort([](const FIoTimingEvent& A, const FIoTimingEvent& B) { return A.StartTime < B.StartTime; });

		Stopwatch.Stop();
		UE_LOG(TimingProfiler, Log, TEXT("[IO] Sorted file activities and events in %s."), *TimeUtils::FormatTimeAuto(Stopwatch.GetAccumulatedTime()));

		if (FileActivities.Num() > 0)
		{
			//////////////////////////////////////////////////
			// Compute depth for file activities (avoids overlaps).

			Stopwatch.Restart();

			struct FLane
			{
				double EndTime = 0.0f;
				double CloseStartTime;
				double CloseEndTime;
			};

			TArray<FLane> Lanes; // one lane per event depth, a file activity occupies multiple lanes

			for (const TSharedPtr<FIoFileActivity>& FileActivityPtr : FileActivities)
			{
				FIoFileActivity& Activity = *FileActivityPtr;

				// Find lane (avoiding overlaps with other file activities).
				int32 Depth = 0;
				while (Depth < Lanes.Num())
				{
<<<<<<< HEAD
					TSharedPtr<FIoFileActivity> Lane = ActivityLanes[LaneIndex];

					if (FileActivity->StartTime >= Lane->EndTime &&
						(FileActivity->StartTime >= Lane->CloseEndTime || FileActivity->EndTime <= Lane->CloseStartTime)) // avoids overlaps with Close event
=======
					bool bOverlap = false;
					for (int32 LocalDepth = 0; LocalDepth < Activity.MaxConcurrentEvents; ++LocalDepth)
					{
						if (Depth + LocalDepth >= Lanes.Num())
						{
							break;
						}
						const FLane& Lane = Lanes[Depth + LocalDepth];
						if (Activity.StartTime < Lane.EndTime ||
							(Activity.StartTime < Lane.CloseEndTime && Activity.EndTime > Lane.CloseStartTime)) // overlaps with a Close event
						{
							bOverlap = true;
							Depth += LocalDepth;
							break;
						}
					}
					if (!bOverlap)
>>>>>>> 6bbb88c8
					{
						break;
					}
					++Depth;
				}

				int32 NewLaneNum = Depth + Activity.MaxConcurrentEvents;

				if (NewLaneNum > MaxLanes)
				{
					// Snap to the bottom; allows overlaps in this case.
					Activity.StartingDepth = MaxLanes - Activity.MaxConcurrentEvents;
				}
				else
				{
					if (NewLaneNum > Lanes.Num())
					{
						Lanes.AddDefaulted(NewLaneNum - Lanes.Num());
					}

					Activity.StartingDepth = Depth;

					// Set close event only for first lane of the activity.
					Lanes[Depth].CloseStartTime = Activity.CloseStartTime;
					Lanes[Depth].CloseEndTime = Activity.CloseEndTime;

					for (int32 LocalDepth = 0; LocalDepth < Activity.MaxConcurrentEvents; ++LocalDepth)
					{
						Lanes[Depth + LocalDepth].EndTime = Activity.EndTime;
					}
				}
			}

			Stopwatch.Stop();
			UE_LOG(TimingProfiler, Log, TEXT("[IO] Computed layout for file activities in %s."), *TimeUtils::FormatTimeAuto(Stopwatch.GetAccumulatedTime()));

			//////////////////////////////////////////////////

			Stopwatch.Restart();

			for (FIoTimingEvent& Event : AllIoEvents)
			{
				Event.Depth += FileActivities[Event.FileActivityIndex]->StartingDepth;
				ensure(Event.Depth < MaxLanes);
			}

			Stopwatch.Stop();
			UE_LOG(TimingProfiler, Log, TEXT("[IO] Updated depth for events in %s."), *TimeUtils::FormatTimeAuto(Stopwatch.GetAccumulatedTime()));
		}
	}
}

////////////////////////////////////////////////////////////////////////////////////////////////////
<<<<<<< HEAD

void FFileActivitySharedState::ExtendFilterMenu(Insights::ITimingViewSession& InSession, FMenuBuilder& InOutMenuBuilder)
{
	if (&InSession != TimingView)
	{
		return;
	}

	//InOutMenuBuilder.BeginSection("File Activity", LOCTEXT("FileActivityHeading", "File Activity"));
	//{
	//	InOutMenuBuilder.AddMenuEntry(
	//		LOCTEXT("ShowAllIoTracks", "I/O Tracks - I"),
	//		LOCTEXT("ShowAllIoTracks_Tooltip", "Show/hide the I/O (File Activity) tracks"),
	//		FSlateIcon(),
	//		FUIAction(FExecuteAction::CreateSP(this, &FFileActivitySharedState::ShowHideAllIoTracks),
	//				  FCanExecuteAction(),
	//				  FIsActionChecked::CreateSP(this, &FFileActivitySharedState::IsAllIoTracksToggleOn)),
	//		NAME_None, //"QuickFilterSeparator",
	//		EUserInterfaceActionType::ToggleButton
	//	);
	//}
	//InOutMenuBuilder.EndSection();

	InOutMenuBuilder.BeginSection("File Activity");
	{
		InOutMenuBuilder.AddSubMenu(
			LOCTEXT("FileActivity_SubMenu", "File Activity"),
			LOCTEXT("FileActivity_SubMenu_Desc", "File Activity track options"),
			FNewMenuDelegate::CreateSP(this, &FFileActivitySharedState::BuildSubMenu),
			false,
			FSlateIcon()
		);
	}
	InOutMenuBuilder.EndSection();
}

////////////////////////////////////////////////////////////////////////////////////////////////////

void FFileActivitySharedState::BuildSubMenu(FMenuBuilder& InOutMenuBuilder)
{
	InOutMenuBuilder.BeginSection("File Activity", LOCTEXT("FileActivityHeading", "File Activity"));
	{
		InOutMenuBuilder.AddMenuEntry(
			LOCTEXT("ShowIoOverviewTrack", "I/O Overview Track - I"),
			LOCTEXT("ShowIoOverviewTrack_Tooltip", "Show/hide the I/O Overview track"),
			FSlateIcon(),
			FUIAction(FExecuteAction::CreateSP(this, &FFileActivitySharedState::ShowHideIoOverviewTrack),
				FCanExecuteAction(),
				FIsActionChecked::CreateSP(this, &FFileActivitySharedState::IsIoOverviewTrackVisible)),
			NAME_None, //"QuickFilterSeparator",
			EUserInterfaceActionType::ToggleButton
		);

		InOutMenuBuilder.AddMenuEntry(
			LOCTEXT("ShowOnlyErrors", "Show Only Errors (I/O Overview Track)"),
			LOCTEXT("ShowOnlyErrors_Tooltip", "Show only the events with errors, in the I/O Overview track."),
			FSlateIcon(),
			FUIAction(FExecuteAction::CreateSP(this, &FFileActivitySharedState::ToggleOnlyErrors),
				FCanExecuteAction(),
				FIsActionChecked::CreateSP(this, &FFileActivitySharedState::IsOnlyErrorsToggleOn)),
			NAME_None, //"QuickFilterSeparator",
			EUserInterfaceActionType::ToggleButton
		);

		InOutMenuBuilder.AddMenuEntry(
			LOCTEXT("ShowIoActivityTrack", "I/O Activity Track - I"),
			LOCTEXT("ShowIoActivityTrack_Tooltip", "Show/hide the I/O Activity track"),
			FSlateIcon(),
			FUIAction(FExecuteAction::CreateSP(this, &FFileActivitySharedState::ShowHideIoActivityTrack),
				FCanExecuteAction(),
				FIsActionChecked::CreateSP(this, &FFileActivitySharedState::IsIoActivityTrackVisible)),
			NAME_None, //"QuickFilterSeparator",
			EUserInterfaceActionType::ToggleButton
		);

		InOutMenuBuilder.AddMenuEntry(
			LOCTEXT("ShowBackgroundEvents", "Show Background Events (I/O Activity Track) - O"),
			LOCTEXT("ShowBackgroundEvents_Tooltip", "Show background events for file activities, in the I/O Activity track."),
			FSlateIcon(),
			FUIAction(FExecuteAction::CreateSP(this, &FFileActivitySharedState::ToggleBackgroundEvents),
				FCanExecuteAction(),
				FIsActionChecked::CreateSP(this, &FFileActivitySharedState::AreBackgroundEventsVisible)),
			NAME_None, //"QuickFilterSeparator",
			EUserInterfaceActionType::ToggleButton
		);
=======

void FFileActivitySharedState::ExtendOtherTracksFilterMenu(Insights::ITimingViewSession& InSession, FMenuBuilder& InOutMenuBuilder)
{
	if (&InSession != TimingView)
	{
		return;
	}

	BuildSubMenu(InOutMenuBuilder);

	//InOutMenuBuilder.BeginSection("File Activity");
	//{
	//	InOutMenuBuilder.AddSubMenu(
	//		LOCTEXT("FileActivity_SubMenu", "File Activity"),
	//		LOCTEXT("FileActivity_SubMenu_Desc", "File Activity track options"),
	//		FNewMenuDelegate::CreateSP(this, &FFileActivitySharedState::BuildSubMenu),
	//		false,
	//		FSlateIcon()
	//	);
	//}
	//InOutMenuBuilder.EndSection();
}

////////////////////////////////////////////////////////////////////////////////////////////////////

void FFileActivitySharedState::BindCommands()
{
	FFileActivityTimingViewCommands::Register();

	TSharedPtr<FUICommandList> CommandList = TimingView->GetCommandList();
	ensure(CommandList.IsValid());

	// This command is used only for its key binding (to toggle both ShowHideIoOverviewTrack and ShowHideIoActivityTrack in the same time).
	CommandList->MapAction(
		FFileActivityTimingViewCommands::Get().ShowHideAllIoTracks,
		FExecuteAction::CreateSP(this, &FFileActivitySharedState::ShowHideAllIoTracks),
		FCanExecuteAction(),
		FIsActionChecked::CreateSP(this, &FFileActivitySharedState::IsAllIoTracksToggleOn));

	CommandList->MapAction(
		FFileActivityTimingViewCommands::Get().ShowHideIoOverviewTrack,
		FExecuteAction::CreateSP(this, &FFileActivitySharedState::ShowHideIoOverviewTrack),
		FCanExecuteAction(),
		FIsActionChecked::CreateSP(this, &FFileActivitySharedState::IsIoOverviewTrackVisible));

	CommandList->MapAction(
		FFileActivityTimingViewCommands::Get().ToggleOnlyErrors,
		FExecuteAction::CreateSP(this, &FFileActivitySharedState::ToggleOnlyErrors),
		FCanExecuteAction(),
		FIsActionChecked::CreateSP(this, &FFileActivitySharedState::IsOnlyErrorsToggleOn));

	CommandList->MapAction(
		FFileActivityTimingViewCommands::Get().ShowHideIoActivityTrack,
		FExecuteAction::CreateSP(this, &FFileActivitySharedState::ShowHideIoActivityTrack),
		FCanExecuteAction(),
		FIsActionChecked::CreateSP(this, &FFileActivitySharedState::IsIoActivityTrackVisible));

	CommandList->MapAction(
		FFileActivityTimingViewCommands::Get().ToggleBackgroundEvents,
		FExecuteAction::CreateSP(this, &FFileActivitySharedState::ToggleBackgroundEvents),
		FCanExecuteAction(),
		FIsActionChecked::CreateSP(this, &FFileActivitySharedState::AreBackgroundEventsVisible));
}

////////////////////////////////////////////////////////////////////////////////////////////////////

void FFileActivitySharedState::BuildSubMenu(FMenuBuilder& InOutMenuBuilder)
{
	InOutMenuBuilder.BeginSection("File Activity", LOCTEXT("ContextMenu_Section_FileActivity", "File Activity"));
	{
		// Note: We use the custom AddMenuEntry in order to set the same key binding text for multiple menu items.

		//InOutMenuBuilder.AddMenuEntry(FFileActivityTimingViewCommands::Get().ShowHideIoOverviewTrack);
		FInsightsMenuBuilder::AddMenuEntry(InOutMenuBuilder,
			FUIAction(
				FExecuteAction::CreateSP(this, &FFileActivitySharedState::ShowHideIoOverviewTrack),
				FCanExecuteAction(),
				FIsActionChecked::CreateSP(this, &FFileActivitySharedState::IsIoOverviewTrackVisible)),
			FFileActivityTimingViewCommands::Get().ShowHideIoOverviewTrack->GetLabel(),
			FFileActivityTimingViewCommands::Get().ShowHideIoOverviewTrack->GetDescription(),
			LOCTEXT("FileActivityTracksKeybinding", "I"),
			EUserInterfaceActionType::ToggleButton);

		InOutMenuBuilder.AddMenuEntry(FFileActivityTimingViewCommands::Get().ToggleOnlyErrors);

		//InOutMenuBuilder.AddMenuEntry(FFileActivityTimingViewCommands::Get().ShowHideIoActivityTrack);
		FInsightsMenuBuilder::AddMenuEntry(InOutMenuBuilder,
			FUIAction(
				FExecuteAction::CreateSP(this, &FFileActivitySharedState::ShowHideIoActivityTrack),
				FCanExecuteAction(),
				FIsActionChecked::CreateSP(this, &FFileActivitySharedState::IsIoActivityTrackVisible)),
			FFileActivityTimingViewCommands::Get().ShowHideIoActivityTrack->GetLabel(),
			FFileActivityTimingViewCommands::Get().ShowHideIoActivityTrack->GetDescription(),
			LOCTEXT("FileActivityTracksKeybinding", "I"),
			EUserInterfaceActionType::ToggleButton);

		InOutMenuBuilder.AddMenuEntry(FFileActivityTimingViewCommands::Get().ToggleBackgroundEvents);
>>>>>>> 6bbb88c8
	}
	InOutMenuBuilder.EndSection();
}

////////////////////////////////////////////////////////////////////////////////////////////////////

void FFileActivitySharedState::SetAllIoTracksToggle(bool bOnOff)
{
	bShowHideAllIoTracks = bOnOff;

	if (IoOverviewTrack.IsValid())
	{
		IoOverviewTrack->SetVisibilityFlag(bShowHideAllIoTracks);
	}
	if (IoActivityTrack.IsValid())
	{
		IoActivityTrack->SetVisibilityFlag(bShowHideAllIoTracks);
	}

	if (TimingView)
	{
		TimingView->OnTrackVisibilityChanged();
	}

	if (bShowHideAllIoTracks)
	{
		RequestUpdate();
	}
}

////////////////////////////////////////////////////////////////////////////////////////////////////

bool FFileActivitySharedState::IsIoOverviewTrackVisible() const
{
	return IoOverviewTrack && IoOverviewTrack->IsVisible();
}

////////////////////////////////////////////////////////////////////////////////////////////////////

void FFileActivitySharedState::ShowHideIoOverviewTrack()
{
	if (IoOverviewTrack.IsValid())
	{
		IoOverviewTrack->ToggleVisibility();
	}

	if (TimingView)
	{
		TimingView->OnTrackVisibilityChanged();
	}

	const bool bIsOverviewTrackVisible = IsIoOverviewTrackVisible();
	const bool bIsActivityTrackVisible = IsIoActivityTrackVisible();

	if (bIsOverviewTrackVisible == bIsActivityTrackVisible)
	{
		bShowHideAllIoTracks = bIsOverviewTrackVisible;
	}

	if (bIsOverviewTrackVisible)
	{
		RequestUpdate();
	}
}

////////////////////////////////////////////////////////////////////////////////////////////////////

bool FFileActivitySharedState::IsIoActivityTrackVisible() const
{
	return IoActivityTrack && IoActivityTrack->IsVisible();
}

////////////////////////////////////////////////////////////////////////////////////////////////////

void FFileActivitySharedState::ShowHideIoActivityTrack()
{
	if (IoActivityTrack.IsValid())
	{
		IoActivityTrack->ToggleVisibility();
	}

	if (TimingView)
	{
		TimingView->OnTrackVisibilityChanged();
	}

	const bool bIsOverviewTrackVisible = IsIoOverviewTrackVisible();
	const bool bIsActivityTrackVisible = IsIoActivityTrackVisible();

	if (bIsOverviewTrackVisible == bIsActivityTrackVisible)
	{
		bShowHideAllIoTracks = bIsOverviewTrackVisible;
	}

	if (bIsActivityTrackVisible)
	{
		RequestUpdate();
	}
}

////////////////////////////////////////////////////////////////////////////////////////////////////

bool FFileActivitySharedState::IsOnlyErrorsToggleOn() const
{
	return IoOverviewTrack && IoOverviewTrack->IsOnlyErrorsToggleOn();
}

////////////////////////////////////////////////////////////////////////////////////////////////////

void FFileActivitySharedState::ToggleOnlyErrors()
{
	if (IoOverviewTrack)
<<<<<<< HEAD
	{
		IoOverviewTrack->ToggleOnlyErrors();
	}
}

////////////////////////////////////////////////////////////////////////////////////////////////////

bool FFileActivitySharedState::AreBackgroundEventsVisible() const
{
	return IoActivityTrack && IoActivityTrack->AreBackgroundEventsVisible();
}

////////////////////////////////////////////////////////////////////////////////////////////////////

void FFileActivitySharedState::ToggleBackgroundEvents()
{
	if (IoActivityTrack)
	{
=======
	{
		IoOverviewTrack->ToggleOnlyErrors();
	}
}

////////////////////////////////////////////////////////////////////////////////////////////////////

bool FFileActivitySharedState::AreBackgroundEventsVisible() const
{
	return IoActivityTrack && IoActivityTrack->AreBackgroundEventsVisible();
}

////////////////////////////////////////////////////////////////////////////////////////////////////

void FFileActivitySharedState::ToggleBackgroundEvents()
{
	if (IoActivityTrack)
	{
>>>>>>> 6bbb88c8
		IoActivityTrack->ToggleBackgroundEvents();
	}
}

////////////////////////////////////////////////////////////////////////////////////////////////////
// FFileActivityTimingTrack
////////////////////////////////////////////////////////////////////////////////////////////////////

INSIGHTS_IMPLEMENT_RTTI(FFileActivityTimingTrack)

////////////////////////////////////////////////////////////////////////////////////////////////////

void FFileActivityTimingTrack::InitTooltip(FTooltipDrawState& InOutTooltip, const ITimingEvent& InTooltipEvent) const
{
	InOutTooltip.ResetContent();

	if (InTooltipEvent.CheckTrack(this) && InTooltipEvent.Is<FTimingEvent>())
	{
		const FTimingEvent& TooltipEvent = InTooltipEvent.As<FTimingEvent>();

		auto MatchEvent = [this, &TooltipEvent](double InStartTime, double InEndTime, uint32 InDepth)
		{
			return InDepth == TooltipEvent.GetDepth()
				&& InStartTime == TooltipEvent.GetStartTime()
				&& InEndTime == TooltipEvent.GetEndTime();
		};

		FTimingEventSearchParameters SearchParameters(TooltipEvent.GetStartTime(), TooltipEvent.GetEndTime(), ETimingEventSearchFlags::StopAtFirstMatch, MatchEvent);
		FindIoTimingEvent(SearchParameters, [this, &InOutTooltip, &TooltipEvent](double InFoundStartTime, double InFoundEndTime, uint32 InFoundDepth, const FFileActivitySharedState::FIoTimingEvent& InEvent)
		{
<<<<<<< HEAD
			const Trace::EFileActivityType ActivityType = static_cast<Trace::EFileActivityType>(InEvent.Type & 0x0F);
=======
			const TraceServices::EFileActivityType ActivityType = static_cast<TraceServices::EFileActivityType>(InEvent.Type & 0x0F);
>>>>>>> 6bbb88c8
			const bool bHasFailed = ((InEvent.Type & 0xF0) != 0);

			FString TypeStr;
			uint32 TypeColor;
			if (bHasFailed)
			{
				TypeStr = TEXT("Failed ");
				TypeStr += GetFileActivityTypeName(ActivityType);
				TypeColor = 0xFFFF3333;
			}
			else
			{
				TypeStr = GetFileActivityTypeName(ActivityType);
				TypeColor = GetFileActivityTypeColor(ActivityType);
			}
			if (InEvent.ActualSize != InEvent.Size)
			{
				TypeStr += TEXT(" [!]");
			}
			FLinearColor TypeLinearColor = FLinearColor(FColor(TypeColor));
			TypeLinearColor.R *= 2.0f;
			TypeLinearColor.G *= 2.0f;
			TypeLinearColor.B *= 2.0f;
			InOutTooltip.AddTitle(TypeStr, TypeLinearColor);

			if (ensure(InEvent.FileActivityIndex >= 0 && InEvent.FileActivityIndex < SharedState.FileActivities.Num()))
			{
				const TSharedPtr<FFileActivitySharedState::FIoFileActivity>& ActivityPtr = SharedState.FileActivities[InEvent.FileActivityIndex];
				check(ActivityPtr.IsValid());
				FFileActivitySharedState::FIoFileActivity& Activity = *ActivityPtr;

<<<<<<< HEAD
=======
				InOutTooltip.AddTitle(Activity.Path);
			}

			if (InEvent.FileHandle != uint64(-1))
			{
				const FString Value = FString::Printf(TEXT("0x%X"), InEvent.FileHandle);
				InOutTooltip.AddNameValueTextLine(TEXT("File Handle:"), Value);
			}

			if (InEvent.ReadWriteHandle != uint64(-1))
			{
				const FString Value = FString::Printf(TEXT("0x%X"), InEvent.ReadWriteHandle);
				InOutTooltip.AddNameValueTextLine(TEXT("Read/Write Handle:"), Value);
			}

>>>>>>> 6bbb88c8
			const double Duration = InEvent.EndTime - InEvent.StartTime;
			InOutTooltip.AddNameValueTextLine(TEXT("Duration:"), TimeUtils::FormatTimeAuto(Duration));

			if (ActivityType == TraceServices::FileActivityType_Read || ActivityType == TraceServices::FileActivityType_Write)
			{
				InOutTooltip.AddNameValueTextLine(TEXT("Offset:"), FText::AsNumber(InEvent.Offset).ToString() + TEXT(" bytes"));
				InOutTooltip.AddNameValueTextLine(TEXT("Size:"), FText::AsNumber(InEvent.Size).ToString() + TEXT(" bytes"));
				FString ActualSizeStr = FText::AsNumber(InEvent.ActualSize).ToString() + TEXT(" bytes");
				if (InEvent.ActualSize != InEvent.Size)
				{
					ActualSizeStr += TEXT(" [!]");
				}
				InOutTooltip.AddNameValueTextLine(TEXT("Actual Size:"), ActualSizeStr);
			}

			if (!bIgnoreEventDepth)
			{
				InOutTooltip.AddNameValueTextLine(TEXT("Depth:"), FString::Printf(TEXT("%d"), InEvent.Depth));
			}

			InOutTooltip.UpdateLayout();
		});
	}
}

////////////////////////////////////////////////////////////////////////////////////////////////////

bool FFileActivityTimingTrack::FindIoTimingEvent(const FTimingEventSearchParameters& InParameters, TFunctionRef<void(double, double, uint32, const FFileActivitySharedState::FIoTimingEvent&)> InFoundPredicate) const
{
	return TTimingEventSearch<FFileActivitySharedState::FIoTimingEvent>::Search(
		InParameters,

		// Search...
		[this](TTimingEventSearch<FFileActivitySharedState::FIoTimingEvent>::FContext& InContext)
		{
<<<<<<< HEAD
			if (bIgnoreDuration)
			{
				for (const FFileActivitySharedState::FIoTimingEvent& Event : SharedState.GetAllEvents())
				{
					if (bShowOnlyErrors && ((Event.Type & 0xF0) == 0))
					{
						continue;
					}

					if (Event.StartTime < InContext.GetParameters().StartTime)
					{
						continue;
					}

					if (!InContext.ShouldContinueSearching() || Event.StartTime > InContext.GetParameters().EndTime)
					{
						break;
					}

					InContext.Check(Event.StartTime, Event.StartTime, bIgnoreEventDepth ? 0 : Event.Depth, Event);
				}
			}
			else
			{
				for (const FFileActivitySharedState::FIoTimingEvent& Event : SharedState.GetAllEvents())
				{
					if (bShowOnlyErrors && ((Event.Type & 0xF0) == 0))
					{
						continue;
					}

					if (!bIgnoreDuration && Event.EndTime <= InContext.GetParameters().StartTime)
=======
			const TArray<FFileActivitySharedState::FIoTimingEvent>& Events = SharedState.GetAllEvents();

			if (bIgnoreDuration)
			{
				// Events are sorted by start time.
				// Find the first event with StartTime >= searched StartTime.
				int32 StartIndex = Algo::LowerBoundBy(Events, InContext.GetParameters().StartTime,
					[](const FFileActivitySharedState::FIoTimingEvent& Event) { return Event.StartTime; });

				for (int32 Index = StartIndex; Index < Events.Num(); ++Index)
				{
					const FFileActivitySharedState::FIoTimingEvent& Event = Events[Index];

					if (bShowOnlyErrors && ((Event.Type & 0xF0) == 0))
>>>>>>> 6bbb88c8
					{
						continue;
					}

					ensure(Event.StartTime >= InContext.GetParameters().StartTime);

					if (Event.StartTime > InContext.GetParameters().EndTime)
					{
						break;
					}

					InContext.Check(Event.StartTime, Event.StartTime, bIgnoreEventDepth ? 0 : Event.Depth, Event);

					if (!InContext.ShouldContinueSearching())
					{
						break;
					}
				}
			}
			else
			{
				// Events are sorted by start time.
				// Find the first event with StartTime >= searched EndTime.
				int32 StartIndex = Algo::LowerBoundBy(Events, InContext.GetParameters().EndTime,
					[](const FFileActivitySharedState::FIoTimingEvent& Event) { return Event.StartTime; });

				// Start at the last event with StartTime < searched EndTime.
				for (int32 Index = StartIndex - 1; Index >= 0; --Index)
				{
					const FFileActivitySharedState::FIoTimingEvent& Event = Events[Index];

					if (bShowOnlyErrors && ((Event.Type & 0xF0) == 0))
					{
						continue;
					}

					if (Event.EndTime <= InContext.GetParameters().StartTime ||
						Event.StartTime >= InContext.GetParameters().EndTime)
					{
						continue;
					}

					InContext.Check(Event.StartTime, Event.EndTime, bIgnoreEventDepth ? 0 : Event.Depth, Event);

					if (!InContext.ShouldContinueSearching())
					{
						break;
					}
				}
			}
		},

		// Found!
		[&InFoundPredicate](double InFoundStartTime, double InFoundEndTime, uint32 InFoundDepth, const FFileActivitySharedState::FIoTimingEvent& InEvent)
		{
			InFoundPredicate(InFoundStartTime, InFoundEndTime, InFoundDepth, InEvent);
		});
}

////////////////////////////////////////////////////////////////////////////////////////////////////
// FOverviewFileActivityTimingTrack
////////////////////////////////////////////////////////////////////////////////////////////////////

void FOverviewFileActivityTimingTrack::BuildDrawState(ITimingEventsTrackDrawStateBuilder& Builder, const ITimingTrackUpdateContext& Context)
{
	const FTimingTrackViewport& Viewport = Context.GetViewport();

	for (const FFileActivitySharedState::FIoTimingEvent& Event : SharedState.AllIoEvents)
	{
		const TraceServices::EFileActivityType ActivityType = static_cast<TraceServices::EFileActivityType>(Event.Type & 0x0F);
		const uint64 EventType = static_cast<uint64>(ActivityType);

		if (ActivityType >= TraceServices::FileActivityType_Count)
		{
			// Ignore "Idle" and "NotClosed" events.
			continue;
		}

		//const double EventEndTime = Event.EndTime; // keep duration of events
		const double EventEndTime = Event.StartTime; // make all 0 duration events

		if (EventEndTime <= Viewport.GetStartTime())
		{
			continue;
		}
		if (Event.StartTime >= Viewport.GetEndTime())
		{
			break;
		}

		const bool bHasFailed = ((Event.Type & 0xF0) != 0);

		if (bShowOnlyErrors && !bHasFailed)
		{
			continue;
		}

		uint32 Color = bHasFailed ? 0xFFAA0000 : GetFileActivityTypeColor(ActivityType);
		if (Event.ActualSize != Event.Size)
		{
			Color = (Color & 0xFF000000) | ((Color & 0xFEFEFE) >> 1);
		}

		Builder.AddEvent(Event.StartTime, EventEndTime, 0, Color,
			[&Event](float Width)
			{
				FString EventName;

				const bool bHasFailed = ((Event.Type & 0xF0) != 0);
				if (bHasFailed)
				{
					EventName += TEXT("Failed ");
				}

<<<<<<< HEAD
				const Trace::EFileActivityType ActivityType = static_cast<Trace::EFileActivityType>(Event.Type & 0x0F);
=======
				const TraceServices::EFileActivityType ActivityType = static_cast<TraceServices::EFileActivityType>(Event.Type & 0x0F);
>>>>>>> 6bbb88c8
				EventName += GetFileActivityTypeName(ActivityType);

				if (Event.ActualSize != Event.Size)
				{
					EventName += TEXT(" [!]");
				}

				if (Width > EventName.Len() * 4.0f + 32.0f)
				{
					const double Duration = Event.EndTime - Event.StartTime; // actual event duration
					FTimingEventsTrackDrawStateBuilder::AppendDurationToEventName(EventName, Duration);
				}

				return EventName;
			});
	}
}

////////////////////////////////////////////////////////////////////////////////////////////////////

const TSharedPtr<const ITimingEvent> FOverviewFileActivityTimingTrack::SearchEvent(const FTimingEventSearchParameters& InSearchParameters) const
{
	TSharedPtr<const ITimingEvent> FoundEvent;

	FindIoTimingEvent(InSearchParameters, [this, &FoundEvent](double InFoundStartTime, double InFoundEndTime, uint32 InFoundDepth, const FFileActivitySharedState::FIoTimingEvent& InEvent)
	{
		FoundEvent = MakeShared<FTimingEvent>(SharedThis(this), InFoundStartTime, InFoundEndTime, InFoundDepth);
	});

	return FoundEvent;
}

////////////////////////////////////////////////////////////////////////////////////////////////////

void FOverviewFileActivityTimingTrack::BuildContextMenu(FMenuBuilder& InOutMenuBuilder)
{
	InOutMenuBuilder.BeginSection(TEXT("Misc"));
	{
		InOutMenuBuilder.AddMenuEntry(
			LOCTEXT("OverviewTrack_ShowOnlyErrors", "Show Only Errors"),
			LOCTEXT("OverviewTrack_ShowOnlyErrors_Tooltip", "Show only the events with errors"),
			FSlateIcon(),
			FUIAction(FExecuteAction::CreateSP(this, &FOverviewFileActivityTimingTrack::ToggleOnlyErrors),
				FCanExecuteAction(),
				FIsActionChecked::CreateSP(this, &FOverviewFileActivityTimingTrack::IsOnlyErrorsToggleOn)),
<<<<<<< HEAD
			NAME_None, //"QuickFilterSeparator",
=======
			NAME_None,
>>>>>>> 6bbb88c8
			EUserInterfaceActionType::ToggleButton
		);
	}
	InOutMenuBuilder.EndSection();
}

////////////////////////////////////////////////////////////////////////////////////////////////////
// FDetailedFileActivityTimingTrack
////////////////////////////////////////////////////////////////////////////////////////////////////

void FDetailedFileActivityTimingTrack::BuildDrawState(ITimingEventsTrackDrawStateBuilder& Builder, const ITimingTrackUpdateContext& Context)
{
	const FTimingTrackViewport& Viewport = Context.GetViewport();

	// Add IO file activity background events.
	if (bShowBackgroundEvents)
	{
		for (const TSharedPtr<FFileActivitySharedState::FIoFileActivity>& Activity : SharedState.FileActivities)
		{
			if (Activity->EndTime <= Viewport.GetStartTime())
			{
				continue;
			}
			if (Activity->StartTime >= Viewport.GetEndTime())
			{
				break;
			}

			ensure(Activity->StartingDepth < FFileActivitySharedState::MaxLanes);

			Builder.AddEvent(Activity->StartTime, Activity->EndTime, Activity->StartingDepth, 0x55333333,
				[&Activity](float Width)
				{
					FString EventName = Activity->Path;

<<<<<<< HEAD
			Builder.AddEvent(Activity->StartTime, Activity->EndTime, Activity->Depth, 0x55333333,
				[&Activity](float Width)
				{
					FString EventName = Activity->Path;

=======
>>>>>>> 6bbb88c8
					if (Width > EventName.Len() * 4.0f + 32.0f)
					{
						const double Duration = Activity->EndTime - Activity->StartTime;
						FTimingEventsTrackDrawStateBuilder::AppendDurationToEventName(EventName, Duration);
					}

					return EventName;
				});
		}
	}

	// Add IO file activity foreground events.
	for (const FFileActivitySharedState::FIoTimingEvent& Event : SharedState.AllIoEvents)
	{
		if (Event.EndTime <= Viewport.GetStartTime())
		{
			continue;
		}
		if (Event.StartTime >= Viewport.GetEndTime())
		{
			break;
		}

<<<<<<< HEAD
		ensure(Event.Depth <= 10000);
		const Trace::EFileActivityType ActivityType = static_cast<Trace::EFileActivityType>(Event.Type & 0x0F);

		const bool bHasFailed = ((Event.Type & 0xF0) != 0);

=======
		ensure(Event.Depth < FFileActivitySharedState::MaxLanes);
		const TraceServices::EFileActivityType ActivityType = static_cast<TraceServices::EFileActivityType>(Event.Type & 0x0F);

		const bool bHasFailed = ((Event.Type & 0xF0) != 0);

>>>>>>> 6bbb88c8
		if (bShowOnlyErrors && !bHasFailed)
		{
			continue;
		}

		uint32 Color = bHasFailed ? 0xFFAA0000 : GetFileActivityTypeColor(ActivityType);
		if (Event.ActualSize != Event.Size)
		{
			Color = (Color & 0xFF000000) | ((Color & 0xFEFEFE) >> 1);
		}

		Builder.AddEvent(Event.StartTime, Event.EndTime, Event.Depth, Color,
<<<<<<< HEAD
			[&Event](float Width)
=======
			[&Event, FileActivity= SharedState.FileActivities[Event.FileActivityIndex]](float Width)
>>>>>>> 6bbb88c8
			{
				FString EventName;

				const bool bHasFailed = ((Event.Type & 0xF0) != 0);
				if (bHasFailed)
				{
					EventName += TEXT("Failed ");
				}

<<<<<<< HEAD
				const Trace::EFileActivityType ActivityType = static_cast<Trace::EFileActivityType>(Event.Type & 0x0F);
=======
				const TraceServices::EFileActivityType ActivityType = static_cast<TraceServices::EFileActivityType>(Event.Type & 0x0F);
>>>>>>> 6bbb88c8
				EventName += GetFileActivityTypeName(ActivityType);

				if (Event.ActualSize != Event.Size)
				{
					EventName += TEXT(" [!]");
				}

<<<<<<< HEAD
				if (ActivityType >= Trace::FileActivityType_Count)
				{
					EventName += " [";
					EventName += Event.FileActivity->Path;
=======
				if (ActivityType >= TraceServices::FileActivityType_Count)
				{
					EventName += " [";
					EventName += FileActivity->Path;
>>>>>>> 6bbb88c8
					EventName += "]";
				}

				if (Width > EventName.Len() * 4.0f + 32.0f)
				{
					const double Duration = Event.EndTime - Event.StartTime;
					FTimingEventsTrackDrawStateBuilder::AppendDurationToEventName(EventName, Duration);
				}

				return EventName;
			});
	}
}

////////////////////////////////////////////////////////////////////////////////////////////////////

const TSharedPtr<const ITimingEvent> FDetailedFileActivityTimingTrack::SearchEvent(const FTimingEventSearchParameters& InSearchParameters) const
{
	TSharedPtr<const ITimingEvent> FoundEvent;

	FindIoTimingEvent(InSearchParameters, [this, &FoundEvent](double InFoundStartTime, double InFoundEndTime, uint32 InFoundDepth, const FFileActivitySharedState::FIoTimingEvent& InEvent)
	{
		FoundEvent = MakeShared<FTimingEvent>(SharedThis(this), InFoundStartTime, InFoundEndTime, InFoundDepth);
	});

	return FoundEvent;
}

////////////////////////////////////////////////////////////////////////////////////////////////////

void FDetailedFileActivityTimingTrack::BuildContextMenu(FMenuBuilder& InOutMenuBuilder)
{
	InOutMenuBuilder.BeginSection(TEXT("Misc"));
	{
		InOutMenuBuilder.AddMenuEntry(
			LOCTEXT("ActivityTrack_ShowOnlyErrors", "Show Only Errors"),
			LOCTEXT("ActivityTrack_ShowOnlyErrors_Tooltip", "Show only the events with errors"),
			FSlateIcon(),
			FUIAction(FExecuteAction::CreateSP(this, &FDetailedFileActivityTimingTrack::ToggleOnlyErrors),
				FCanExecuteAction(),
				FIsActionChecked::CreateSP(this, &FDetailedFileActivityTimingTrack::IsOnlyErrorsToggleOn)),
<<<<<<< HEAD
			NAME_None, //"QuickFilterSeparator",
=======
			NAME_None,
>>>>>>> 6bbb88c8
			EUserInterfaceActionType::ToggleButton
		);

		InOutMenuBuilder.AddMenuEntry(
			LOCTEXT("ActivityTrack_ShowBackgroundEvents", "Show Background Events - O"),
			LOCTEXT("ActivityTrack_ShowBackgroundEvents_Tooltip", "Show background events for file activities."),
			FSlateIcon(),
			FUIAction(FExecuteAction::CreateSP(this, &FDetailedFileActivityTimingTrack::ToggleBackgroundEvents),
				FCanExecuteAction(),
				FIsActionChecked::CreateSP(this, &FDetailedFileActivityTimingTrack::AreBackgroundEventsVisible)),
<<<<<<< HEAD
			NAME_None, //"QuickFilterSeparator",
=======
			NAME_None,
>>>>>>> 6bbb88c8
			EUserInterfaceActionType::ToggleButton
		);
	}
	InOutMenuBuilder.EndSection();
}

////////////////////////////////////////////////////////////////////////////////////////////////////

#undef LOCTEXT_NAMESPACE<|MERGE_RESOLUTION|>--- conflicted
+++ resolved
@@ -146,10 +146,6 @@
 
 	bShowHideAllIoTracks = false;
 	bForceIoEventsUpdate = false;
-<<<<<<< HEAD
-	bMergeIoLanes = true;
-=======
->>>>>>> 6bbb88c8
 
 	FileActivities.Reset();
 	FileActivityMap.Reset();
@@ -170,10 +166,6 @@
 
 	bShowHideAllIoTracks = false;
 	bForceIoEventsUpdate = false;
-<<<<<<< HEAD
-	bMergeIoLanes = true;
-=======
->>>>>>> 6bbb88c8
 
 	FileActivities.Reset();
 	FileActivityMap.Reset();
@@ -248,26 +240,6 @@
 				Timeline.EnumerateEvents(-std::numeric_limits<double>::infinity(), +std::numeric_limits<double>::infinity(),
 				[this, &Activity, ActivityIndex, &FileInfo, &Timeline, &ConcurrentEvents](double EventStartTime, double EventEndTime, uint32 EventDepth, const TraceServices::FFileActivity* FileActivity)
 				{
-<<<<<<< HEAD
-					//if (EventEndTime == std::numeric_limits<double>::infinity())
-					//{
-					//	EventEndTime = EventStartTime;
-					//}
-
-					TSharedPtr<FIoFileActivity> Activity = FileActivityMap.FindRef(FileInfo.Id);
-					if (!Activity.IsValid())
-					{
-						Activity = MakeShared<FIoFileActivity>();
-
-						Activity->Id = FileInfo.Id;
-						Activity->Path = FileInfo.Path;
-						Activity->StartTime = EventStartTime;
-						Activity->EndTime = EventEndTime;
-						Activity->CloseStartTime = EventStartTime;
-						Activity->CloseEndTime = EventEndTime;
-						Activity->EventCount = 1;
-						Activity->Depth = -1;
-=======
 					if (FileActivity->ActivityType != TraceServices::FileActivityType_Close)
 					{
 						// events should be ordered by start time, but Activity->StartTime may not be initialized
@@ -276,7 +248,6 @@
 						{
 							Activity->StartTime = EventStartTime;
 						}
->>>>>>> 6bbb88c8
 
 						if (EventEndTime > Activity->EndTime)
 						{
@@ -285,9 +256,6 @@
 					}
 					else
 					{
-<<<<<<< HEAD
-						if (FileActivity->ActivityType != Trace::FileActivityType_Close)
-=======
 						// The time range for the Close event is stored separated;
 						// this allows us to insert lanes into the idle time between the last read from a file and when the file is actually closed
 						Activity->CloseStartTime = EventStartTime;
@@ -300,24 +268,11 @@
 					for (int32 i = 0; i < ConcurrentEvents.Num(); ++i)
 					{
 						if (EventStartTime >= ConcurrentEvents[i])
->>>>>>> 6bbb88c8
 						{
 							LocalDepth = i;
 							ConcurrentEvents[i] = EventEndTime;
 							break;
 						}
-<<<<<<< HEAD
-						else
-						{
-							// The time range for the Close event is stored separated;
-							// for the purpose of avoiding lane collisions (overlaps) between activities.
-							Activity->CloseStartTime = EventStartTime;
-							Activity->CloseEndTime = EventEndTime;
-						}
-
-						Activity->EventCount++;
-=======
->>>>>>> 6bbb88c8
 					}
 
 					if (LocalDepth == MAX_uint32)
@@ -328,14 +283,8 @@
 					}
 
 					uint32 Type = ((uint32)FileActivity->ActivityType & 0x0F) | (FileActivity->Failed ? 0x80 : 0);
-<<<<<<< HEAD
-
-					AllIoEvents.Add(FIoTimingEvent{ EventStartTime, EventEndTime, EventDepth, Type, FileActivity->Offset, FileActivity->Size, FileActivity->ActualSize, Activity });
-					return Trace::EEventEnumerate::Continue;
-=======
 					AllIoEvents.Add(FIoTimingEvent{ EventStartTime, EventEndTime, LocalDepth, Type, FileActivity->Offset, FileActivity->Size, FileActivity->ActualSize, ActivityIndex, FileActivity->FileHandle, FileActivity->ReadWriteHandle });
 					return TraceServices::EEventEnumerate::Continue;
->>>>>>> 6bbb88c8
 				});
 
 				return true;
@@ -382,12 +331,6 @@
 				int32 Depth = 0;
 				while (Depth < Lanes.Num())
 				{
-<<<<<<< HEAD
-					TSharedPtr<FIoFileActivity> Lane = ActivityLanes[LaneIndex];
-
-					if (FileActivity->StartTime >= Lane->EndTime &&
-						(FileActivity->StartTime >= Lane->CloseEndTime || FileActivity->EndTime <= Lane->CloseStartTime)) // avoids overlaps with Close event
-=======
 					bool bOverlap = false;
 					for (int32 LocalDepth = 0; LocalDepth < Activity.MaxConcurrentEvents; ++LocalDepth)
 					{
@@ -405,7 +348,6 @@
 						}
 					}
 					if (!bOverlap)
->>>>>>> 6bbb88c8
 					{
 						break;
 					}
@@ -459,93 +401,6 @@
 }
 
 ////////////////////////////////////////////////////////////////////////////////////////////////////
-<<<<<<< HEAD
-
-void FFileActivitySharedState::ExtendFilterMenu(Insights::ITimingViewSession& InSession, FMenuBuilder& InOutMenuBuilder)
-{
-	if (&InSession != TimingView)
-	{
-		return;
-	}
-
-	//InOutMenuBuilder.BeginSection("File Activity", LOCTEXT("FileActivityHeading", "File Activity"));
-	//{
-	//	InOutMenuBuilder.AddMenuEntry(
-	//		LOCTEXT("ShowAllIoTracks", "I/O Tracks - I"),
-	//		LOCTEXT("ShowAllIoTracks_Tooltip", "Show/hide the I/O (File Activity) tracks"),
-	//		FSlateIcon(),
-	//		FUIAction(FExecuteAction::CreateSP(this, &FFileActivitySharedState::ShowHideAllIoTracks),
-	//				  FCanExecuteAction(),
-	//				  FIsActionChecked::CreateSP(this, &FFileActivitySharedState::IsAllIoTracksToggleOn)),
-	//		NAME_None, //"QuickFilterSeparator",
-	//		EUserInterfaceActionType::ToggleButton
-	//	);
-	//}
-	//InOutMenuBuilder.EndSection();
-
-	InOutMenuBuilder.BeginSection("File Activity");
-	{
-		InOutMenuBuilder.AddSubMenu(
-			LOCTEXT("FileActivity_SubMenu", "File Activity"),
-			LOCTEXT("FileActivity_SubMenu_Desc", "File Activity track options"),
-			FNewMenuDelegate::CreateSP(this, &FFileActivitySharedState::BuildSubMenu),
-			false,
-			FSlateIcon()
-		);
-	}
-	InOutMenuBuilder.EndSection();
-}
-
-////////////////////////////////////////////////////////////////////////////////////////////////////
-
-void FFileActivitySharedState::BuildSubMenu(FMenuBuilder& InOutMenuBuilder)
-{
-	InOutMenuBuilder.BeginSection("File Activity", LOCTEXT("FileActivityHeading", "File Activity"));
-	{
-		InOutMenuBuilder.AddMenuEntry(
-			LOCTEXT("ShowIoOverviewTrack", "I/O Overview Track - I"),
-			LOCTEXT("ShowIoOverviewTrack_Tooltip", "Show/hide the I/O Overview track"),
-			FSlateIcon(),
-			FUIAction(FExecuteAction::CreateSP(this, &FFileActivitySharedState::ShowHideIoOverviewTrack),
-				FCanExecuteAction(),
-				FIsActionChecked::CreateSP(this, &FFileActivitySharedState::IsIoOverviewTrackVisible)),
-			NAME_None, //"QuickFilterSeparator",
-			EUserInterfaceActionType::ToggleButton
-		);
-
-		InOutMenuBuilder.AddMenuEntry(
-			LOCTEXT("ShowOnlyErrors", "Show Only Errors (I/O Overview Track)"),
-			LOCTEXT("ShowOnlyErrors_Tooltip", "Show only the events with errors, in the I/O Overview track."),
-			FSlateIcon(),
-			FUIAction(FExecuteAction::CreateSP(this, &FFileActivitySharedState::ToggleOnlyErrors),
-				FCanExecuteAction(),
-				FIsActionChecked::CreateSP(this, &FFileActivitySharedState::IsOnlyErrorsToggleOn)),
-			NAME_None, //"QuickFilterSeparator",
-			EUserInterfaceActionType::ToggleButton
-		);
-
-		InOutMenuBuilder.AddMenuEntry(
-			LOCTEXT("ShowIoActivityTrack", "I/O Activity Track - I"),
-			LOCTEXT("ShowIoActivityTrack_Tooltip", "Show/hide the I/O Activity track"),
-			FSlateIcon(),
-			FUIAction(FExecuteAction::CreateSP(this, &FFileActivitySharedState::ShowHideIoActivityTrack),
-				FCanExecuteAction(),
-				FIsActionChecked::CreateSP(this, &FFileActivitySharedState::IsIoActivityTrackVisible)),
-			NAME_None, //"QuickFilterSeparator",
-			EUserInterfaceActionType::ToggleButton
-		);
-
-		InOutMenuBuilder.AddMenuEntry(
-			LOCTEXT("ShowBackgroundEvents", "Show Background Events (I/O Activity Track) - O"),
-			LOCTEXT("ShowBackgroundEvents_Tooltip", "Show background events for file activities, in the I/O Activity track."),
-			FSlateIcon(),
-			FUIAction(FExecuteAction::CreateSP(this, &FFileActivitySharedState::ToggleBackgroundEvents),
-				FCanExecuteAction(),
-				FIsActionChecked::CreateSP(this, &FFileActivitySharedState::AreBackgroundEventsVisible)),
-			NAME_None, //"QuickFilterSeparator",
-			EUserInterfaceActionType::ToggleButton
-		);
-=======
 
 void FFileActivitySharedState::ExtendOtherTracksFilterMenu(Insights::ITimingViewSession& InSession, FMenuBuilder& InOutMenuBuilder)
 {
@@ -643,7 +498,6 @@
 			EUserInterfaceActionType::ToggleButton);
 
 		InOutMenuBuilder.AddMenuEntry(FFileActivityTimingViewCommands::Get().ToggleBackgroundEvents);
->>>>>>> 6bbb88c8
 	}
 	InOutMenuBuilder.EndSection();
 }
@@ -756,7 +610,6 @@
 void FFileActivitySharedState::ToggleOnlyErrors()
 {
 	if (IoOverviewTrack)
-<<<<<<< HEAD
 	{
 		IoOverviewTrack->ToggleOnlyErrors();
 	}
@@ -775,26 +628,6 @@
 {
 	if (IoActivityTrack)
 	{
-=======
-	{
-		IoOverviewTrack->ToggleOnlyErrors();
-	}
-}
-
-////////////////////////////////////////////////////////////////////////////////////////////////////
-
-bool FFileActivitySharedState::AreBackgroundEventsVisible() const
-{
-	return IoActivityTrack && IoActivityTrack->AreBackgroundEventsVisible();
-}
-
-////////////////////////////////////////////////////////////////////////////////////////////////////
-
-void FFileActivitySharedState::ToggleBackgroundEvents()
-{
-	if (IoActivityTrack)
-	{
->>>>>>> 6bbb88c8
 		IoActivityTrack->ToggleBackgroundEvents();
 	}
 }
@@ -825,11 +658,7 @@
 		FTimingEventSearchParameters SearchParameters(TooltipEvent.GetStartTime(), TooltipEvent.GetEndTime(), ETimingEventSearchFlags::StopAtFirstMatch, MatchEvent);
 		FindIoTimingEvent(SearchParameters, [this, &InOutTooltip, &TooltipEvent](double InFoundStartTime, double InFoundEndTime, uint32 InFoundDepth, const FFileActivitySharedState::FIoTimingEvent& InEvent)
 		{
-<<<<<<< HEAD
-			const Trace::EFileActivityType ActivityType = static_cast<Trace::EFileActivityType>(InEvent.Type & 0x0F);
-=======
 			const TraceServices::EFileActivityType ActivityType = static_cast<TraceServices::EFileActivityType>(InEvent.Type & 0x0F);
->>>>>>> 6bbb88c8
 			const bool bHasFailed = ((InEvent.Type & 0xF0) != 0);
 
 			FString TypeStr;
@@ -861,8 +690,6 @@
 				check(ActivityPtr.IsValid());
 				FFileActivitySharedState::FIoFileActivity& Activity = *ActivityPtr;
 
-<<<<<<< HEAD
-=======
 				InOutTooltip.AddTitle(Activity.Path);
 			}
 
@@ -878,7 +705,6 @@
 				InOutTooltip.AddNameValueTextLine(TEXT("Read/Write Handle:"), Value);
 			}
 
->>>>>>> 6bbb88c8
 			const double Duration = InEvent.EndTime - InEvent.StartTime;
 			InOutTooltip.AddNameValueTextLine(TEXT("Duration:"), TimeUtils::FormatTimeAuto(Duration));
 
@@ -914,40 +740,6 @@
 		// Search...
 		[this](TTimingEventSearch<FFileActivitySharedState::FIoTimingEvent>::FContext& InContext)
 		{
-<<<<<<< HEAD
-			if (bIgnoreDuration)
-			{
-				for (const FFileActivitySharedState::FIoTimingEvent& Event : SharedState.GetAllEvents())
-				{
-					if (bShowOnlyErrors && ((Event.Type & 0xF0) == 0))
-					{
-						continue;
-					}
-
-					if (Event.StartTime < InContext.GetParameters().StartTime)
-					{
-						continue;
-					}
-
-					if (!InContext.ShouldContinueSearching() || Event.StartTime > InContext.GetParameters().EndTime)
-					{
-						break;
-					}
-
-					InContext.Check(Event.StartTime, Event.StartTime, bIgnoreEventDepth ? 0 : Event.Depth, Event);
-				}
-			}
-			else
-			{
-				for (const FFileActivitySharedState::FIoTimingEvent& Event : SharedState.GetAllEvents())
-				{
-					if (bShowOnlyErrors && ((Event.Type & 0xF0) == 0))
-					{
-						continue;
-					}
-
-					if (!bIgnoreDuration && Event.EndTime <= InContext.GetParameters().StartTime)
-=======
 			const TArray<FFileActivitySharedState::FIoTimingEvent>& Events = SharedState.GetAllEvents();
 
 			if (bIgnoreDuration)
@@ -962,7 +754,6 @@
 					const FFileActivitySharedState::FIoTimingEvent& Event = Events[Index];
 
 					if (bShowOnlyErrors && ((Event.Type & 0xF0) == 0))
->>>>>>> 6bbb88c8
 					{
 						continue;
 					}
@@ -1077,11 +868,7 @@
 					EventName += TEXT("Failed ");
 				}
 
-<<<<<<< HEAD
-				const Trace::EFileActivityType ActivityType = static_cast<Trace::EFileActivityType>(Event.Type & 0x0F);
-=======
 				const TraceServices::EFileActivityType ActivityType = static_cast<TraceServices::EFileActivityType>(Event.Type & 0x0F);
->>>>>>> 6bbb88c8
 				EventName += GetFileActivityTypeName(ActivityType);
 
 				if (Event.ActualSize != Event.Size)
@@ -1127,11 +914,7 @@
 			FUIAction(FExecuteAction::CreateSP(this, &FOverviewFileActivityTimingTrack::ToggleOnlyErrors),
 				FCanExecuteAction(),
 				FIsActionChecked::CreateSP(this, &FOverviewFileActivityTimingTrack::IsOnlyErrorsToggleOn)),
-<<<<<<< HEAD
-			NAME_None, //"QuickFilterSeparator",
-=======
 			NAME_None,
->>>>>>> 6bbb88c8
 			EUserInterfaceActionType::ToggleButton
 		);
 	}
@@ -1167,14 +950,6 @@
 				{
 					FString EventName = Activity->Path;
 
-<<<<<<< HEAD
-			Builder.AddEvent(Activity->StartTime, Activity->EndTime, Activity->Depth, 0x55333333,
-				[&Activity](float Width)
-				{
-					FString EventName = Activity->Path;
-
-=======
->>>>>>> 6bbb88c8
 					if (Width > EventName.Len() * 4.0f + 32.0f)
 					{
 						const double Duration = Activity->EndTime - Activity->StartTime;
@@ -1198,19 +973,11 @@
 			break;
 		}
 
-<<<<<<< HEAD
-		ensure(Event.Depth <= 10000);
-		const Trace::EFileActivityType ActivityType = static_cast<Trace::EFileActivityType>(Event.Type & 0x0F);
-
-		const bool bHasFailed = ((Event.Type & 0xF0) != 0);
-
-=======
 		ensure(Event.Depth < FFileActivitySharedState::MaxLanes);
 		const TraceServices::EFileActivityType ActivityType = static_cast<TraceServices::EFileActivityType>(Event.Type & 0x0F);
 
 		const bool bHasFailed = ((Event.Type & 0xF0) != 0);
 
->>>>>>> 6bbb88c8
 		if (bShowOnlyErrors && !bHasFailed)
 		{
 			continue;
@@ -1223,11 +990,7 @@
 		}
 
 		Builder.AddEvent(Event.StartTime, Event.EndTime, Event.Depth, Color,
-<<<<<<< HEAD
-			[&Event](float Width)
-=======
 			[&Event, FileActivity= SharedState.FileActivities[Event.FileActivityIndex]](float Width)
->>>>>>> 6bbb88c8
 			{
 				FString EventName;
 
@@ -1237,11 +1000,7 @@
 					EventName += TEXT("Failed ");
 				}
 
-<<<<<<< HEAD
-				const Trace::EFileActivityType ActivityType = static_cast<Trace::EFileActivityType>(Event.Type & 0x0F);
-=======
 				const TraceServices::EFileActivityType ActivityType = static_cast<TraceServices::EFileActivityType>(Event.Type & 0x0F);
->>>>>>> 6bbb88c8
 				EventName += GetFileActivityTypeName(ActivityType);
 
 				if (Event.ActualSize != Event.Size)
@@ -1249,17 +1008,10 @@
 					EventName += TEXT(" [!]");
 				}
 
-<<<<<<< HEAD
-				if (ActivityType >= Trace::FileActivityType_Count)
-				{
-					EventName += " [";
-					EventName += Event.FileActivity->Path;
-=======
 				if (ActivityType >= TraceServices::FileActivityType_Count)
 				{
 					EventName += " [";
 					EventName += FileActivity->Path;
->>>>>>> 6bbb88c8
 					EventName += "]";
 				}
 
@@ -1301,11 +1053,7 @@
 			FUIAction(FExecuteAction::CreateSP(this, &FDetailedFileActivityTimingTrack::ToggleOnlyErrors),
 				FCanExecuteAction(),
 				FIsActionChecked::CreateSP(this, &FDetailedFileActivityTimingTrack::IsOnlyErrorsToggleOn)),
-<<<<<<< HEAD
-			NAME_None, //"QuickFilterSeparator",
-=======
 			NAME_None,
->>>>>>> 6bbb88c8
 			EUserInterfaceActionType::ToggleButton
 		);
 
@@ -1316,11 +1064,7 @@
 			FUIAction(FExecuteAction::CreateSP(this, &FDetailedFileActivityTimingTrack::ToggleBackgroundEvents),
 				FCanExecuteAction(),
 				FIsActionChecked::CreateSP(this, &FDetailedFileActivityTimingTrack::AreBackgroundEventsVisible)),
-<<<<<<< HEAD
-			NAME_None, //"QuickFilterSeparator",
-=======
 			NAME_None,
->>>>>>> 6bbb88c8
 			EUserInterfaceActionType::ToggleButton
 		);
 	}
