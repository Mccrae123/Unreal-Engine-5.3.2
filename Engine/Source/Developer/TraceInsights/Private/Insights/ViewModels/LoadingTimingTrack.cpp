// Copyright Epic Games, Inc. All Rights Reserved.

#include "LoadingTimingTrack.h"

#include "Fonts/FontMeasure.h"
#include "Framework/Commands/Commands.h"
#include "Framework/Commands/UICommandList.h"
#include "Framework/MultiBox/MultiBoxBuilder.h"
#include "Styling/SlateBrush.h"
#include "TraceServices/AnalysisService.h"

// Insights
#include "Insights/Common/PaintUtils.h"
#include "Insights/Common/TimeUtils.h"
#include "Insights/InsightsManager.h"
#include "Insights/InsightsStyle.h"
#include "Insights/ITimingViewSession.h"
#include "Insights/ViewModels/TimingEvent.h"
#include "Insights/ViewModels/TimingTrackViewport.h"
#include "Insights/ViewModels/TooltipDrawState.h"
#include "Insights/ViewModels/TimingEventSearch.h"
#include "Insights/Widgets/STimingView.h"

#define LOCTEXT_NAMESPACE "LoadingTimingTrack"

////////////////////////////////////////////////////////////////////////////////////////////////////
// FLoadingTimingViewCommands
////////////////////////////////////////////////////////////////////////////////////////////////////

FLoadingTimingViewCommands::FLoadingTimingViewCommands()
: TCommands<FLoadingTimingViewCommands>(
	TEXT("LoadingTimingViewCommands"),
	NSLOCTEXT("Contexts", "LoadingTimingViewCommands", "Insights - Timing View - Asset Loading"),
	NAME_None,
	FInsightsStyle::GetStyleSetName())
{
}

////////////////////////////////////////////////////////////////////////////////////////////////////

FLoadingTimingViewCommands::~FLoadingTimingViewCommands()
{
}

////////////////////////////////////////////////////////////////////////////////////////////////////

// UI_COMMAND takes long for the compiler to optimize
PRAGMA_DISABLE_OPTIMIZATION
void FLoadingTimingViewCommands::RegisterCommands()
{
	UI_COMMAND(ShowHideAllLoadingTracks,
		"Asset Loading Tracks",
		"Shows/hides the Asset Loading tracks.",
		EUserInterfaceActionType::ToggleButton,
		FInputChord(EKeys::L));
}
PRAGMA_ENABLE_OPTIMIZATION

////////////////////////////////////////////////////////////////////////////////////////////////////
// FLoadingSharedState
////////////////////////////////////////////////////////////////////////////////////////////////////

void FLoadingSharedState::OnBeginSession(Insights::ITimingViewSession& InSession)
{
	if (&InSession != TimingView)
	{
		return;
	}

	if (TimingView && TimingView->IsAssetLoadingModeEnabled())
	{
		bShowHideAllLoadingTracks = true;
	}
	else
	{
		bShowHideAllLoadingTracks = false;
	}

	LoadingTracks.Reset();

	LoadTimeProfilerTimelineCount = 0;

	SetColorSchema(3);
}

////////////////////////////////////////////////////////////////////////////////////////////////////

void FLoadingSharedState::OnEndSession(Insights::ITimingViewSession& InSession)
{
	if (&InSession != TimingView)
	{
		return;
	}

	bShowHideAllLoadingTracks = false;

	LoadingTracks.Reset();

	LoadTimeProfilerTimelineCount = 0;

	GetEventNameDelegate = nullptr;
}

////////////////////////////////////////////////////////////////////////////////////////////////////

void FLoadingSharedState::Tick(Insights::ITimingViewSession& InSession, const TraceServices::IAnalysisSession& InAnalysisSession)
{
	if (&InSession != TimingView)
	{
		return;
	}

	const TraceServices::ILoadTimeProfilerProvider* LoadTimeProfilerProvider = TraceServices::ReadLoadTimeProfilerProvider(InAnalysisSession);
	if (LoadTimeProfilerProvider)
	{
		TraceServices::FAnalysisSessionReadScope SessionReadScope(InAnalysisSession);

		const uint64 CurrentLoadTimeProfilerTimelineCount = LoadTimeProfilerProvider->GetTimelineCount();
		if (CurrentLoadTimeProfilerTimelineCount != LoadTimeProfilerTimelineCount)
		{
			LoadTimeProfilerTimelineCount = CurrentLoadTimeProfilerTimelineCount;

			// Iterate through threads.
<<<<<<< HEAD
			const Trace::IThreadProvider& ThreadProvider = Trace::ReadThreadProvider(InAnalysisSession);
			ThreadProvider.EnumerateThreads([this, &InSession, LoadTimeProfilerProvider](const Trace::FThreadInfo& ThreadInfo)
=======
			const TraceServices::IThreadProvider& ThreadProvider = TraceServices::ReadThreadProvider(InAnalysisSession);
			ThreadProvider.EnumerateThreads([this, &InSession, LoadTimeProfilerProvider](const TraceServices::FThreadInfo& ThreadInfo)
>>>>>>> 6bbb88c8
			{
				// Check available Asset Loading tracks.
				uint32 LoadingTimelineIndex;
				if (LoadTimeProfilerProvider->GetCpuThreadTimelineIndex(ThreadInfo.Id, LoadingTimelineIndex))
				{
					if (!LoadingTracks.Contains(LoadingTimelineIndex))
					{
						//const TCHAR* const GroupName = ThreadInfo.GroupName ? ThreadInfo.GroupName : ThreadInfo.Name;
						const FString TrackName(ThreadInfo.Name && *ThreadInfo.Name ? FString::Printf(TEXT("Loading - %s"), ThreadInfo.Name) : FString::Printf(TEXT("Loading - Thread %u"), ThreadInfo.Id));
						TSharedRef<FLoadingTimingTrack> LoadingThreadTrack = MakeShared<FLoadingTimingTrack>(*this, LoadingTimelineIndex, TrackName);
						static_assert(FTimingTrackOrder::GroupRange > 1000, "Order group range too small");
						LoadingThreadTrack->SetOrder(FTimingTrackOrder::Cpu - 1000 + LoadingTracks.Num() * 10);
						LoadingThreadTrack->SetVisibilityFlag(bShowHideAllLoadingTracks);
						InSession.AddScrollableTrack(LoadingThreadTrack);
						LoadingTracks.Add(LoadingTimelineIndex, LoadingThreadTrack);
					}
				}
			});
		}
	}
}

////////////////////////////////////////////////////////////////////////////////////////////////////

void FLoadingSharedState::ExtendOtherTracksFilterMenu(Insights::ITimingViewSession& InSession, FMenuBuilder& InOutMenuBuilder)
{
	if (&InSession != TimingView)
	{
		return;
	}

	InOutMenuBuilder.BeginSection("Asset Loading", LOCTEXT("ContextMenu_Section_AssetLoading", "Asset Loading"));
	{
<<<<<<< HEAD
		InOutMenuBuilder.AddMenuEntry(
			LOCTEXT("ShowAllLoadingTracks", "Asset Loading Tracks - L"),
			LOCTEXT("ShowAllLoadingTracks_Tooltip", "Show/hide the Asset Loading tracks"),
			FSlateIcon(),
			FUIAction(FExecuteAction::CreateSP(this, &FLoadingSharedState::ShowHideAllLoadingTracks),
					  FCanExecuteAction(),
					  FIsActionChecked::CreateSP(this, &FLoadingSharedState::IsAllLoadingTracksToggleOn)),
			NAME_None, //"QuickFilterSeparator",
			EUserInterfaceActionType::ToggleButton
		);
=======
		InOutMenuBuilder.AddMenuEntry(FLoadingTimingViewCommands::Get().ShowHideAllLoadingTracks);
>>>>>>> 6bbb88c8
	}
	InOutMenuBuilder.EndSection();
}

////////////////////////////////////////////////////////////////////////////////////////////////////

<<<<<<< HEAD
=======
void FLoadingSharedState::BindCommands()
{
	FLoadingTimingViewCommands::Register();

	TSharedPtr<FUICommandList> CommandList = TimingView->GetCommandList();
	ensure(CommandList.IsValid());

	CommandList->MapAction(
		FLoadingTimingViewCommands::Get().ShowHideAllLoadingTracks,
		FExecuteAction::CreateSP(this, &FLoadingSharedState::ShowHideAllLoadingTracks),
		FCanExecuteAction(),
		FIsActionChecked::CreateSP(this, &FLoadingSharedState::IsAllLoadingTracksToggleOn));
}

////////////////////////////////////////////////////////////////////////////////////////////////////

>>>>>>> 6bbb88c8
void FLoadingSharedState::SetAllLoadingTracksToggle(bool bOnOff)
{
	bShowHideAllLoadingTracks = bOnOff;

	for (const auto& KV : LoadingTracks)
	{
		FLoadingTimingTrack& Track = *KV.Value;
		Track.SetVisibilityFlag(bShowHideAllLoadingTracks);
	}

	if (TimingView)
	{
		TimingView->OnTrackVisibilityChanged();
	}
}

////////////////////////////////////////////////////////////////////////////////////////////////////

const TCHAR* FLoadingSharedState::GetEventNameByEventType(uint32 Depth, const TraceServices::FLoadTimeProfilerCpuEvent& Event) const
{
	return TraceServices::GetLoadTimeProfilerObjectEventTypeString(Event.EventType);
}

////////////////////////////////////////////////////////////////////////////////////////////////////

const TCHAR* FLoadingSharedState::GetEventNameByPackageName(uint32 Depth, const TraceServices::FLoadTimeProfilerCpuEvent& Event) const
{
	return Event.Package ? Event.Package->Name : TEXT("");
}

////////////////////////////////////////////////////////////////////////////////////////////////////

const TCHAR* FLoadingSharedState::GetEventNameByExportClassName(uint32 Depth, const TraceServices::FLoadTimeProfilerCpuEvent& Event) const
{
	return Event.Export && Event.Export->Class ? Event.Export->Class->Name : TEXT("");
}

////////////////////////////////////////////////////////////////////////////////////////////////////

const TCHAR* FLoadingSharedState::GetEventNameByPackageAndExportClassName(uint32 Depth, const TraceServices::FLoadTimeProfilerCpuEvent& Event) const
{
	if (Depth == 0)
	{
		if (Event.Package)
		{
			return Event.Package->Name;
		}
	}

	if (Event.Export && Event.Export->Class)
	{
		return Event.Export->Class->Name;
	}

	return TEXT("");
}

////////////////////////////////////////////////////////////////////////////////////////////////////

const TCHAR* FLoadingSharedState::GetEventName(uint32 Depth, const TraceServices::FLoadTimeProfilerCpuEvent& Event) const
{
	return GetEventNameDelegate.Execute(Depth, Event);
}

////////////////////////////////////////////////////////////////////////////////////////////////////

void FLoadingSharedState::SetColorSchema(int32 Schema)
{
	switch (Schema)
	{
		case 0: GetEventNameDelegate = FLoadingTrackGetEventNameDelegate::CreateRaw(this, &FLoadingSharedState::GetEventNameByEventType); break;
		case 1: GetEventNameDelegate = FLoadingTrackGetEventNameDelegate::CreateRaw(this, &FLoadingSharedState::GetEventNameByPackageName); break;
		case 2: GetEventNameDelegate = FLoadingTrackGetEventNameDelegate::CreateRaw(this, &FLoadingSharedState::GetEventNameByExportClassName); break;
		case 3: GetEventNameDelegate = FLoadingTrackGetEventNameDelegate::CreateRaw(this, &FLoadingSharedState::GetEventNameByPackageAndExportClassName); break;
	};

	for (const auto& KV : LoadingTracks)
	{
		FLoadingTimingTrack& Track = *KV.Value;
		Track.SetDirtyFlag();
	}
}

////////////////////////////////////////////////////////////////////////////////////////////////////
// FLoadingTimingTrack
////////////////////////////////////////////////////////////////////////////////////////////////////

INSIGHTS_IMPLEMENT_RTTI(FLoadingTimingTrack)

////////////////////////////////////////////////////////////////////////////////////////////////////

void FLoadingTimingTrack::BuildDrawState(ITimingEventsTrackDrawStateBuilder& Builder, const ITimingTrackUpdateContext& Context)
{
	TSharedPtr<const TraceServices::IAnalysisSession> Session = FInsightsManager::Get()->GetSession();
	if (Session.IsValid() && TraceServices::ReadLoadTimeProfilerProvider(*Session.Get()))
	{
		TraceServices::FAnalysisSessionReadScope SessionReadScope(*Session.Get());

		const TraceServices::ILoadTimeProfilerProvider& LoadTimeProfilerProvider = *TraceServices::ReadLoadTimeProfilerProvider(*Session.Get());

		const FTimingTrackViewport& Viewport = Context.GetViewport();

		LoadTimeProfilerProvider.ReadTimeline(TimelineIndex, [this, &Builder, &Viewport](const TraceServices::ILoadTimeProfilerProvider::CpuTimeline& Timeline)
		{
			if (FTimingEventsTrack::bUseDownSampling)
			{
				const double SecondsPerPixel = 1.0 / Viewport.GetScaleX();
				Timeline.EnumerateEventsDownSampled(Viewport.GetStartTime(), Viewport.GetEndTime(), SecondsPerPixel, [this, &Builder](double StartTime, double EndTime, uint32 Depth, const TraceServices::FLoadTimeProfilerCpuEvent& Event)
				{
					const TCHAR* Name = SharedState.GetEventName(Depth, Event);
					const uint64 Type = static_cast<uint64>(Event.EventType);
					const uint32 Color = 0;
					Builder.AddEvent(StartTime, EndTime, Depth, Name, Type, Color);
<<<<<<< HEAD
					return Trace::EEventEnumerate::Continue;
=======
					return TraceServices::EEventEnumerate::Continue;
>>>>>>> 6bbb88c8
				});
			}
			else
			{
				Timeline.EnumerateEvents(Viewport.GetStartTime(), Viewport.GetEndTime(), [this, &Builder](double StartTime, double EndTime, uint32 Depth, const TraceServices::FLoadTimeProfilerCpuEvent& Event)
				{
					const TCHAR* Name = SharedState.GetEventName(Depth, Event);
					const uint64 Type = static_cast<uint64>(Event.EventType);
					const uint32 Color = 0;
					Builder.AddEvent(StartTime, EndTime, Depth, Name, Type, Color);
<<<<<<< HEAD
					return Trace::EEventEnumerate::Continue;
=======
					return TraceServices::EEventEnumerate::Continue;
>>>>>>> 6bbb88c8
				});
			}
		});
	}
}

////////////////////////////////////////////////////////////////////////////////////////////////////

void FLoadingTimingTrack::InitTooltip(FTooltipDrawState& InOutTooltip, const ITimingEvent& InTooltipEvent) const
{
	if (InTooltipEvent.CheckTrack(this) && InTooltipEvent.Is<FTimingEvent>())
	{
		const FTimingEvent& TooltipEvent = InTooltipEvent.As<FTimingEvent>();

		auto MatchEvent = [&TooltipEvent](double InStartTime, double InEndTime, uint32 InDepth)
		{
			return InDepth == TooltipEvent.GetDepth()
				&& InStartTime == TooltipEvent.GetStartTime()
				&& InEndTime == TooltipEvent.GetEndTime();
		};

		FTimingEventSearchParameters SearchParameters(TooltipEvent.GetStartTime(), TooltipEvent.GetEndTime(), ETimingEventSearchFlags::StopAtFirstMatch, MatchEvent);
		FindLoadTimeProfilerCpuEvent(SearchParameters, [this, &InOutTooltip, &TooltipEvent](double InFoundStartTime, double InFoundEndTime, uint32 InFoundDepth, const TraceServices::FLoadTimeProfilerCpuEvent& InFoundEvent)
		{
			InOutTooltip.ResetContent();

			InOutTooltip.AddTitle(SharedState.GetEventName(TooltipEvent.GetDepth(), InFoundEvent));

			const TraceServices::FPackageInfo* Package = InFoundEvent.Package;
			const TraceServices::FPackageExportInfo* Export = InFoundEvent.Export;

			InOutTooltip.AddNameValueTextLine(TEXT("Duration:"), TimeUtils::FormatTimeAuto(TooltipEvent.GetDuration()));
			InOutTooltip.AddNameValueTextLine(TEXT("Depth:"), FString::Printf(TEXT("%d"), TooltipEvent.GetDepth()));

			if (Package)
			{
				InOutTooltip.AddNameValueTextLine(TEXT("Package Name:"), Package->Name);
				InOutTooltip.AddNameValueTextLine(TEXT("Header Size:"), FString::Printf(TEXT("%s bytes"), *FText::AsNumber(Package->Summary.TotalHeaderSize).ToString()));
				InOutTooltip.AddNameValueTextLine(TEXT("Package Summary:"), FString::Printf(TEXT("%d imports, %d exports"), Package->Summary.ImportCount, Package->Summary.ExportCount));
			}

			InOutTooltip.AddNameValueTextLine(TEXT("Export Event:"), FString::Printf(TEXT("%s"), TraceServices::GetLoadTimeProfilerObjectEventTypeString(InFoundEvent.EventType)));

			if (Export)
			{
				InOutTooltip.AddNameValueTextLine(TEXT("Export Class:"), Export->Class ? Export->Class->Name : TEXT("N/A"));
				InOutTooltip.AddNameValueTextLine(TEXT("Serial Size:"), FString::Printf(TEXT("%s bytes"), *FText::AsNumber(Export->SerialSize).ToString()));
			}

			InOutTooltip.UpdateLayout();
		});
	}
}

////////////////////////////////////////////////////////////////////////////////////////////////////

const TSharedPtr<const ITimingEvent> FLoadingTimingTrack::SearchEvent(const FTimingEventSearchParameters& InSearchParameters) const
{
	TSharedPtr<const ITimingEvent> FoundEvent;

	FindLoadTimeProfilerCpuEvent(InSearchParameters, [this, &FoundEvent](double InFoundStartTime, double InFoundEndTime, uint32 InFoundDepth, const TraceServices::FLoadTimeProfilerCpuEvent& InFoundEvent)
	{
		FoundEvent = MakeShared<FTimingEvent>(SharedThis(this), InFoundStartTime, InFoundEndTime, InFoundDepth);
	});

	return FoundEvent;
}

////////////////////////////////////////////////////////////////////////////////////////////////////

bool FLoadingTimingTrack::FindLoadTimeProfilerCpuEvent(const FTimingEventSearchParameters& InParameters, TFunctionRef<void(double, double, uint32, const TraceServices::FLoadTimeProfilerCpuEvent&)> InFoundPredicate) const
{
	return TTimingEventSearch<TraceServices::FLoadTimeProfilerCpuEvent>::Search(
		InParameters,

		[this](TTimingEventSearch<TraceServices::FLoadTimeProfilerCpuEvent>::FContext& InContext)
		{
			TSharedPtr<const TraceServices::IAnalysisSession> Session = FInsightsManager::Get()->GetSession();
			if (Session.IsValid())
			{
				TraceServices::FAnalysisSessionReadScope SessionReadScope(*Session.Get());

				if (TraceServices::ReadLoadTimeProfilerProvider(*Session.Get()))
				{
					const TraceServices::ILoadTimeProfilerProvider& LoadTimeProfilerProvider = *TraceServices::ReadLoadTimeProfilerProvider(*Session.Get());

					LoadTimeProfilerProvider.ReadTimeline(TimelineIndex, [&InContext](const TraceServices::ILoadTimeProfilerProvider::CpuTimeline& Timeline)
					{
						Timeline.EnumerateEvents(InContext.GetParameters().StartTime, InContext.GetParameters().EndTime, [&InContext](double EventStartTime, double EventEndTime, uint32 EventDepth, const TraceServices::FLoadTimeProfilerCpuEvent& Event)
						{
							InContext.Check(EventStartTime, EventEndTime, EventDepth, Event);
<<<<<<< HEAD
							return InContext.ShouldContinueSearching() ? Trace::EEventEnumerate::Continue : Trace::EEventEnumerate::Stop;
=======
							return InContext.ShouldContinueSearching() ? TraceServices::EEventEnumerate::Continue : TraceServices::EEventEnumerate::Stop;
>>>>>>> 6bbb88c8
						});
					});
				}
			}
		},

		[&InFoundPredicate](double InFoundStartTime, double InFoundEndTime, uint32 InFoundDepth, const TraceServices::FLoadTimeProfilerCpuEvent& InEvent)
		{
			InFoundPredicate(InFoundStartTime, InFoundEndTime, InFoundDepth, InEvent);
		});
}

////////////////////////////////////////////////////////////////////////////////////////////////////

#undef LOCTEXT_NAMESPACE<|MERGE_RESOLUTION|>--- conflicted
+++ resolved
@@ -121,13 +121,8 @@
 			LoadTimeProfilerTimelineCount = CurrentLoadTimeProfilerTimelineCount;
 
 			// Iterate through threads.
-<<<<<<< HEAD
-			const Trace::IThreadProvider& ThreadProvider = Trace::ReadThreadProvider(InAnalysisSession);
-			ThreadProvider.EnumerateThreads([this, &InSession, LoadTimeProfilerProvider](const Trace::FThreadInfo& ThreadInfo)
-=======
 			const TraceServices::IThreadProvider& ThreadProvider = TraceServices::ReadThreadProvider(InAnalysisSession);
 			ThreadProvider.EnumerateThreads([this, &InSession, LoadTimeProfilerProvider](const TraceServices::FThreadInfo& ThreadInfo)
->>>>>>> 6bbb88c8
 			{
 				// Check available Asset Loading tracks.
 				uint32 LoadingTimelineIndex;
@@ -161,28 +156,13 @@
 
 	InOutMenuBuilder.BeginSection("Asset Loading", LOCTEXT("ContextMenu_Section_AssetLoading", "Asset Loading"));
 	{
-<<<<<<< HEAD
-		InOutMenuBuilder.AddMenuEntry(
-			LOCTEXT("ShowAllLoadingTracks", "Asset Loading Tracks - L"),
-			LOCTEXT("ShowAllLoadingTracks_Tooltip", "Show/hide the Asset Loading tracks"),
-			FSlateIcon(),
-			FUIAction(FExecuteAction::CreateSP(this, &FLoadingSharedState::ShowHideAllLoadingTracks),
-					  FCanExecuteAction(),
-					  FIsActionChecked::CreateSP(this, &FLoadingSharedState::IsAllLoadingTracksToggleOn)),
-			NAME_None, //"QuickFilterSeparator",
-			EUserInterfaceActionType::ToggleButton
-		);
-=======
 		InOutMenuBuilder.AddMenuEntry(FLoadingTimingViewCommands::Get().ShowHideAllLoadingTracks);
->>>>>>> 6bbb88c8
 	}
 	InOutMenuBuilder.EndSection();
 }
 
 ////////////////////////////////////////////////////////////////////////////////////////////////////
 
-<<<<<<< HEAD
-=======
 void FLoadingSharedState::BindCommands()
 {
 	FLoadingTimingViewCommands::Register();
@@ -199,7 +179,6 @@
 
 ////////////////////////////////////////////////////////////////////////////////////////////////////
 
->>>>>>> 6bbb88c8
 void FLoadingSharedState::SetAllLoadingTracksToggle(bool bOnOff)
 {
 	bShowHideAllLoadingTracks = bOnOff;
@@ -313,11 +292,7 @@
 					const uint64 Type = static_cast<uint64>(Event.EventType);
 					const uint32 Color = 0;
 					Builder.AddEvent(StartTime, EndTime, Depth, Name, Type, Color);
-<<<<<<< HEAD
-					return Trace::EEventEnumerate::Continue;
-=======
 					return TraceServices::EEventEnumerate::Continue;
->>>>>>> 6bbb88c8
 				});
 			}
 			else
@@ -328,11 +303,7 @@
 					const uint64 Type = static_cast<uint64>(Event.EventType);
 					const uint32 Color = 0;
 					Builder.AddEvent(StartTime, EndTime, Depth, Name, Type, Color);
-<<<<<<< HEAD
-					return Trace::EEventEnumerate::Continue;
-=======
 					return TraceServices::EEventEnumerate::Continue;
->>>>>>> 6bbb88c8
 				});
 			}
 		});
@@ -424,11 +395,7 @@
 						Timeline.EnumerateEvents(InContext.GetParameters().StartTime, InContext.GetParameters().EndTime, [&InContext](double EventStartTime, double EventEndTime, uint32 EventDepth, const TraceServices::FLoadTimeProfilerCpuEvent& Event)
 						{
 							InContext.Check(EventStartTime, EventEndTime, EventDepth, Event);
-<<<<<<< HEAD
-							return InContext.ShouldContinueSearching() ? Trace::EEventEnumerate::Continue : Trace::EEventEnumerate::Stop;
-=======
 							return InContext.ShouldContinueSearching() ? TraceServices::EEventEnumerate::Continue : TraceServices::EEventEnumerate::Stop;
->>>>>>> 6bbb88c8
 						});
 					});
 				}
