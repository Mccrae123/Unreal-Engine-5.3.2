--- conflicted
+++ resolved
@@ -406,34 +406,6 @@
 		const double SecondsPerPixel = 1.0 / Viewport.GetScaleX();
 		const double TimeAtPosX = Viewport.SlateUnitsToTime(InPosX);
 
-<<<<<<< HEAD
-		auto EventFilter = [Depth](double, double, uint32 EventDepth)
-		{
-			return EventDepth == Depth;
-		};
-
-		const double SecondsPerPixel = 1.0 / Viewport.GetScaleX();
-
-		const double StartTime0 = Viewport.SlateUnitsToTime(InPosX);
-		const double EndTime0 = StartTime0;
-		TSharedPtr<const ITimingEvent> FoundEvent = SearchEvent(FTimingEventSearchParameters(StartTime0, EndTime0, ETimingEventSearchFlags::StopAtFirstMatch, EventFilter));
-
-		if (!FoundEvent.IsValid())
-		{
-			const double StartTime = StartTime0;
-			const double EndTime = StartTime0 + SecondsPerPixel; // +1px
-			FoundEvent = SearchEvent(FTimingEventSearchParameters(StartTime, EndTime, ETimingEventSearchFlags::StopAtFirstMatch, EventFilter));
-		}
-
-		if (!FoundEvent.IsValid())
-		{
-			const double StartTime = StartTime0 - SecondsPerPixel; // -1px
-			const double EndTime = StartTime0 + 2.0 * SecondsPerPixel; // +2px
-			FoundEvent = SearchEvent(FTimingEventSearchParameters(StartTime, EndTime, ETimingEventSearchFlags::StopAtFirstMatch, EventFilter));
-		}
-
-		return FoundEvent;
-=======
 		return GetEvent(TimeAtPosX, SecondsPerPixel, Depth);
 	}
 
@@ -459,7 +431,6 @@
 		const double StartTime = InTime;
 		const double EndTime = InTime + SecondsPerPixel; // +1px
 		FoundEvent = SearchEvent(FTimingEventSearchParameters(StartTime, EndTime, ETimingEventSearchFlags::StopAtFirstMatch, EventFilter));
->>>>>>> 6bbb88c8
 	}
 
 	if (!FoundEvent.IsValid())
