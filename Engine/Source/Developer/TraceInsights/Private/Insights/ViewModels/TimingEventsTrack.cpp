--- conflicted
+++ resolved
@@ -465,24 +465,15 @@
 	const TSharedRef<FSlateFontMeasure> FontMeasureService = FSlateApplication::Get().GetRenderer()->GetFontMeasureService();
 	const float FontScale = DrawContext.Geometry.Scale;
 	const FVector2D Size = FontMeasureService->Measure(InText, Font, FontScale) / FontScale;
-<<<<<<< HEAD
-	const float X = Viewport.GetWidth() - Size.X - 23.0f;
-	const float Y = Viewport.GetPosY() + Viewport.GetHeight() - Size.Y - 18.0f;
-=======
 	const float W = static_cast<float>(Size.X);
 	const float H = static_cast<float>(Size.Y);
 	const float X = Viewport.GetWidth() - W - 23.0f;
 	const float Y = Viewport.GetPosY() + Viewport.GetHeight() - H - 18.0f;
->>>>>>> d731a049
 
 	const FLinearColor BackgroundColor(0.05f, 0.05f, 0.05f, 1.0f);
 	const FLinearColor TextColor(0.7f, 0.7f, 0.7f, 1.0f);
 
-<<<<<<< HEAD
-	DrawContext.DrawBox(X - 8.0f, Y - 2.0f, Size.X + 16.0f, Size.Y + 4.0f, WhiteBrush, BackgroundColor);
-=======
 	DrawContext.DrawBox(X - 8.0f, Y - 2.0f, W + 16.0f, H + 4.0f, WhiteBrush, BackgroundColor);
->>>>>>> d731a049
 	DrawContext.LayerId++;
 
 	DrawContext.DrawText(X, Y, InText, Font, TextColor);
