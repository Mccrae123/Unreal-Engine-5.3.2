// Copyright Epic Games, Inc. All Rights Reserved.

#include "STimersViewTooltip.h"

#include "SlateOptMacros.h"
#include "TraceServices/Model/AnalysisSession.h"
#include "Widgets/Layout/SGridPanel.h"
#include "Widgets/Layout/SSeparator.h"
#include "Widgets/SBoxPanel.h"
#include "Widgets/SToolTip.h"
#include "Widgets/Text/STextBlock.h"

// Insights
#include "Insights/Common/TimeUtils.h"
#include "Insights/InsightsStyle.h"
#include "Insights/Table/ViewModels/Table.h"
#include "Insights/Table/ViewModels/TableColumn.h"
#include "Insights/TimingProfilerManager.h"
#include "Insights/ViewModels/TimerNode.h"
#include "Insights/ViewModels/TimerNodeHelper.h"
#include "Insights/ViewModels/TimersViewColumnFactory.h"
#include "Insights/Widgets/STimersView.h"
#include "Insights/Widgets/STimingProfilerWindow.h"

////////////////////////////////////////////////////////////////////////////////////////////////////

#define LOCTEXT_NAMESPACE "STimersView"

////////////////////////////////////////////////////////////////////////////////////////////////////

BEGIN_SLATE_FUNCTION_BUILD_OPTIMIZATION

TSharedPtr<SToolTip> STimersViewTooltip::GetTableTooltip(const Insights::FTable& Table)
{
	TSharedPtr<SToolTip> ColumnTooltip =
		SNew(SToolTip)
		[
			SNew(SVerticalBox)

			+ SVerticalBox::Slot()
			.AutoHeight()
			.Padding(2.0f)
			[
				SNew(STextBlock)
				.Text(Table.GetDisplayName())
				.TextStyle(FInsightsStyle::Get(), TEXT("TreeTable.TooltipBold"))
			]

			+ SVerticalBox::Slot()
			.AutoHeight()
			.Padding(2.0f)
			[
				SNew(STextBlock)
				.Text(Table.GetDescription())
				.TextStyle(FInsightsStyle::Get(), TEXT("TreeTable.Tooltip"))
			]
		];

	return ColumnTooltip;
}

////////////////////////////////////////////////////////////////////////////////////////////////////

TSharedPtr<SToolTip> STimersViewTooltip::GetColumnTooltip(const Insights::FTableColumn& Column)
{
	const FTimersTableColumn& TimersColumn = static_cast<const FTimersTableColumn&>(Column);
	FText InstanceDescription = TimersColumn.GetDescription(ETraceFrameType::TraceFrameType_Count);
	FText GameFrameDescription = TimersColumn.GetDescription(ETraceFrameType::TraceFrameType_Game);
	FText RenderingDescription = TimersColumn.GetDescription(ETraceFrameType::TraceFrameType_Rendering);

	auto GetDescriptionLamda = [InstanceDescription, GameFrameDescription, RenderingDescription]()
	{
		ETraceFrameType FrameType = ETraceFrameType::TraceFrameType_Count;
		TSharedPtr<STimingProfilerWindow> Window = FTimingProfilerManager::Get()->GetProfilerWindow();
		if (Window.IsValid())
		{
			TSharedPtr<STimersView> TimersView = Window->GetTimersView();
			if (TimersView.IsValid())
			{
				FrameType = TimersView->GetFrameTypeMode();
			}
		}

		switch (FrameType)
		{
		case TraceFrameType_Count:
			return InstanceDescription;
		case TraceFrameType_Game:
			return GameFrameDescription;
			break;
		case TraceFrameType_Rendering:
			return RenderingDescription;
			break;
		default:
			ensure(0);
		}

		return InstanceDescription;
	};

	TSharedPtr<SToolTip> ColumnTooltip =
		SNew(SToolTip)
		[
			SNew(SVerticalBox)

			+ SVerticalBox::Slot()
			.AutoHeight()
			.Padding(2.0f)
			[
				SNew(STextBlock)
				.Text(Column.GetTitleName())
				.TextStyle(FInsightsStyle::Get(), TEXT("TreeTable.TooltipBold"))
			]

			+ SVerticalBox::Slot()
			.AutoHeight()
			.Padding(2.0f)
			[
				SNew(STextBlock)
<<<<<<< HEAD
				.Text(Column.GetDescription())
=======
				.Text(TAttribute<FText>::CreateLambda(GetDescriptionLamda))
>>>>>>> 4af6daef
				.TextStyle(FInsightsStyle::Get(), TEXT("TreeTable.Tooltip"))
			]
		];

	return ColumnTooltip;
}

////////////////////////////////////////////////////////////////////////////////////////////////////

TSharedPtr<SToolTip> STimersViewTooltip::GetRowTooltip(const TSharedPtr<FTimerNode> TimerNodePtr)
{
	const TraceServices::FTimingProfilerAggregatedStats& Stats = TimerNodePtr->GetAggregatedStats();

	const FText InstanceCountText = FText::AsNumber(Stats.InstanceCount);

	const int32 NumDigits = 5;

	TCHAR FormatString[32];
	FCString::Snprintf(FormatString, sizeof(FormatString), TEXT("%%.%dfs (%%s)"), NumDigits);

	const FText TotalInclusiveTimeText = FText::FromString(FString::Printf(FormatString, Stats.TotalInclusiveTime, *TimeUtils::FormatTimeAuto(Stats.TotalInclusiveTime, 2)));
	const FText MinInclusiveTimeText = FText::FromString(TimeUtils::FormatTimeMs(Stats.MinInclusiveTime, NumDigits, true));
	const FText MaxInclusiveTimeText = FText::FromString(TimeUtils::FormatTimeMs(Stats.MaxInclusiveTime, NumDigits, true));
	const FText AvgInclusiveTimeText = FText::FromString(TimeUtils::FormatTimeMs(Stats.AverageInclusiveTime, NumDigits, true));
	const FText MedInclusiveTimeText = FText::FromString(TimeUtils::FormatTimeMs(Stats.MedianInclusiveTime, NumDigits, true));

	const FText TotalExclusiveTimeText = FText::FromString(FString::Printf(FormatString, Stats.TotalExclusiveTime, *TimeUtils::FormatTimeAuto(Stats.TotalExclusiveTime, 2)));
	const FText MinExclusiveTimeText = FText::FromString(TimeUtils::FormatTimeMs(Stats.MinExclusiveTime, NumDigits, true));
	const FText MaxExclusiveTimeText = FText::FromString(TimeUtils::FormatTimeMs(Stats.MaxExclusiveTime, NumDigits, true));
	const FText AvgExclusiveTimeText = FText::FromString(TimeUtils::FormatTimeMs(Stats.AverageExclusiveTime, NumDigits, true));
	const FText MedExclusiveTimeText = FText::FromString(TimeUtils::FormatTimeMs(Stats.MedianExclusiveTime, NumDigits, true));

	TSharedPtr<SGridPanel> GridPanel;
	TSharedPtr<SHorizontalBox> HBox;

	FText SourcePrefix;
	FText SourceSuffix;
	GetSource(TimerNodePtr, SourcePrefix, SourceSuffix);

	TSharedPtr<SVerticalBox> SourceWidget = SNew(SVerticalBox);
	if (!SourcePrefix.IsEmptyOrWhitespace())
	{
		SourceWidget->AddSlot()
			.AutoHeight()
			[
				SNew(STextBlock)
				.Text(SourcePrefix)
				.TextStyle(FInsightsStyle::Get(), TEXT("TreeTable.Tooltip"))
				.ColorAndOpacity(FSlateColor::UseSubduedForeground())
			];
	}
	if (!SourceSuffix.IsEmptyOrWhitespace())
	{
		SourceWidget->AddSlot()
			.AutoHeight()
			[
				SNew(STextBlock)
				.Text(SourceSuffix)
				.TextStyle(FInsightsStyle::Get(), TEXT("TreeTable.Tooltip"))
				.ColorAndOpacity(FSlateColor::UseForeground())
			];
	}

	TSharedPtr<SToolTip> TableCellTooltip =
		SNew(SToolTip)
		[
			SAssignNew(HBox, SHorizontalBox)

			+ SHorizontalBox::Slot()
			.AutoWidth()
			[
				SNew(SVerticalBox)

				+ SVerticalBox::Slot()
				.AutoHeight()
				.Padding(2.0f)
				[
					SNew(SSeparator)
					.Orientation(Orient_Horizontal)
				]

				+ SVerticalBox::Slot()
				.AutoHeight()
				.Padding(2.0f)
				[
					SNew(SGridPanel)

					// Id: [Id]
					+ SGridPanel::Slot(0, 0)
					.Padding(2.0f)
					[
						SNew(STextBlock)
						.Text(LOCTEXT("TT_Id", "Id:"))
						.TextStyle(FInsightsStyle::Get(), TEXT("TreeTable.TooltipBold"))
					]
					+ SGridPanel::Slot(1, 0)
					.Padding(2.0f)
					[
						SNew(STextBlock)
						.Text(FText::AsNumber(TimerNodePtr->GetTimerId()))
						.TextStyle(FInsightsStyle::Get(), TEXT("TreeTable.Tooltip"))
					]

					// Name: [Name]
					+ SGridPanel::Slot(0, 1)
					.Padding(2.0f)
					[
						SNew(STextBlock)
						.Text(LOCTEXT("TT_Name", "Name:"))
						.TextStyle(FInsightsStyle::Get(), TEXT("TreeTable.TooltipBold"))
					]
					+ SGridPanel::Slot(1, 1)
					.Padding(2.0f)
					[
						SNew(STextBlock)
						.WrapTextAt(1024.0f)
						.WrappingPolicy(ETextWrappingPolicy::AllowPerCharacterWrapping)
						.Text(FText::FromName(TimerNodePtr->GetName()))
						.TextStyle(FInsightsStyle::Get(), TEXT("TreeTable.Tooltip"))
					]

					// Timer Type: [Type]
					+ SGridPanel::Slot(0, 2)
					.Padding(2.0f)
					[
						SNew(STextBlock)
						.Text(LOCTEXT("TT_Type", "Type:"))
						.TextStyle(FInsightsStyle::Get(), TEXT("TreeTable.TooltipBold"))
					]
					+ SGridPanel::Slot(1, 2)
					.Padding(2.0f)
					[
						SNew(STextBlock)
						.Text(TimerNodeTypeHelper::ToText(TimerNodePtr->GetType()))
						.TextStyle(FInsightsStyle::Get(), TEXT("TreeTable.Tooltip"))
					]

					// Source: [Source]
					+ SGridPanel::Slot(0, 3)
					.Padding(2.0f)
					[
						SNew(STextBlock)
						.Text(LOCTEXT("TT_Source", "Source:"))
						.TextStyle(FInsightsStyle::Get(), TEXT("TreeTable.TooltipBold"))
					]
					+ SGridPanel::Slot(1, 3)
					.Padding(2.0f)
					[
						SourceWidget.ToSharedRef()
					]
				]

				+ SVerticalBox::Slot()
				.AutoHeight()
				.Padding(2.0f)
				[
					SNew(SSeparator)
					.Orientation(Orient_Horizontal)
				]

				+ SVerticalBox::Slot()
				.AutoHeight()
				.Padding(2.0f)
				[
					SNew(SGridPanel)

					+ SGridPanel::Slot(0, 0)
					.Padding(2.0f)
					[
						SNew(STextBlock)
						.Text(LOCTEXT("TT_NumInstances", "Num Instances:"))
						.TextStyle(FInsightsStyle::Get(), TEXT("TreeTable.TooltipBold"))
					]
					+ SGridPanel::Slot(1, 0)
					.Padding(2.0f)
					[
						SNew(STextBlock)
						.Text(InstanceCountText)
						.TextStyle(FInsightsStyle::Get(), TEXT("TreeTable.Tooltip"))
					]
				]

				+ SVerticalBox::Slot()
				.AutoHeight()
				.Padding(2.0f)
				[
					SNew(SSeparator)
					.Orientation(Orient_Horizontal)
				]

				+ SVerticalBox::Slot()
				.AutoHeight()
				.Padding(2.0f)
				[
					SAssignNew(GridPanel, SGridPanel)

					+ SGridPanel::Slot(1, 0)
					.Padding(2.0f)
					.HAlign(HAlign_Right)
					[
						SNew(STextBlock)
						.Text(LOCTEXT("TT_InclusiveTime", "Inclusive"))
						.TextStyle(FInsightsStyle::Get(), TEXT("TreeTable.TooltipBold"))
					]
					+ SGridPanel::Slot(2, 0)
					.Padding(FMargin(8.0f, 2.0f, 2.0f, 2.0f))
					.HAlign(HAlign_Right)
					[
						SNew(STextBlock)
						.Text(LOCTEXT("TT_ExclusiveTime", "Exclusive"))
						.TextStyle(FInsightsStyle::Get(), TEXT("TreeTable.TooltipBold"))
					]

					// Stats are added here.
				]

				+ SVerticalBox::Slot()
				.AutoHeight()
				.Padding(2.0f)
				[
					SNew(SSeparator)
					.Orientation(Orient_Horizontal)
				]
			]
		];

	int32 Row = 1;
	AddStatsRow(GridPanel, Row, LOCTEXT("TT_TotalTime",   "Total Time:"),   TotalInclusiveTimeText, TotalExclusiveTimeText);
	AddStatsRow(GridPanel, Row, LOCTEXT("TT_MaxTime",     "Max Time:"),     MaxInclusiveTimeText,   MaxExclusiveTimeText);
	AddStatsRow(GridPanel, Row, LOCTEXT("TT_AverageTime", "Average Time:"), AvgInclusiveTimeText,   AvgExclusiveTimeText);
	AddStatsRow(GridPanel, Row, LOCTEXT("TT_MedianTime",  "Median Time:"),  MedInclusiveTimeText,   MedExclusiveTimeText);
	AddStatsRow(GridPanel, Row, LOCTEXT("TT_MinTime",     "Min Time:"),     MinInclusiveTimeText,   MinExclusiveTimeText);

	return TableCellTooltip;
}

////////////////////////////////////////////////////////////////////////////////////////////////////

void STimersViewTooltip::AddStatsRow(TSharedPtr<SGridPanel> Grid, int32& Row, const FText& Name, const FText& Value1, const FText& Value2)
{
	Grid->AddSlot(0, Row)
		.Padding(2.0f)
		[
			SNew(STextBlock)
			.Text(Name)
			.TextStyle(FInsightsStyle::Get(), TEXT("TreeTable.TooltipBold"))
		];

	Grid->AddSlot(1, Row)
		.Padding(2.0f)
		.HAlign(HAlign_Right)
		[
			SNew(STextBlock)
			.Text(Value1)
			.TextStyle(FInsightsStyle::Get(), TEXT("TreeTable.Tooltip"))
		];

	Grid->AddSlot(2, Row)
		.Padding(FMargin(8.0f, 2.0f, 2.0f, 2.0f))
		.HAlign(HAlign_Right)
		[
			SNew(STextBlock)
			.Text(Value2)
			.TextStyle(FInsightsStyle::Get(), TEXT("TreeTable.Tooltip"))
		];

	Row++;
}

END_SLATE_FUNCTION_BUILD_OPTIMIZATION

////////////////////////////////////////////////////////////////////////////////////////////////////

bool STimersViewTooltip::GetSource(const TSharedPtr<FTimerNode> TreeNodePtr, FText& OutSourcePrefix, FText& OutSourceSuffix)
{
	bool bIsSourceFileValid = false;
	if (TreeNodePtr.IsValid())
	{
		FString File;
		uint32 Line;
		bIsSourceFileValid = TreeNodePtr->GetSourceFileAndLine(File, Line);
		if (bIsSourceFileValid)
		{
			int32 Index = -1;
			if (!File.FindLastChar('\\', Index))
			{
				File.FindLastChar('/', Index);
			}
			++Index;
			OutSourcePrefix = FText::FromString(*File.Left(Index));
			OutSourceSuffix = FText::FromString(*FString::Printf(TEXT("%s (%u)"), *File.RightChop(Index), Line));
		}
	}
	if (!bIsSourceFileValid)
	{
		OutSourcePrefix = LOCTEXT("Source_NA", "N/A");
		OutSourceSuffix = FText::GetEmpty();
	}
	return bIsSourceFileValid;
}

////////////////////////////////////////////////////////////////////////////////////////////////////

#undef LOCTEXT_NAMESPACE<|MERGE_RESOLUTION|>--- conflicted
+++ resolved
@@ -117,11 +117,7 @@
 			.Padding(2.0f)
 			[
 				SNew(STextBlock)
-<<<<<<< HEAD
-				.Text(Column.GetDescription())
-=======
 				.Text(TAttribute<FText>::CreateLambda(GetDescriptionLamda))
->>>>>>> 4af6daef
 				.TextStyle(FInsightsStyle::Get(), TEXT("TreeTable.Tooltip"))
 			]
 		];
