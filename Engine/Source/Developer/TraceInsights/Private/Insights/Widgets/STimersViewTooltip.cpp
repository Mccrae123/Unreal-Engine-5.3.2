--- conflicted
+++ resolved
@@ -179,11 +179,7 @@
 					[
 						SNew(STextBlock)
 						.Text(FText::AsNumber(TimerNodePtr->GetTimerId()))
-<<<<<<< HEAD
-						.TextStyle(FEditorStyle::Get(), TEXT("Profiler.Tooltip"))
-=======
 						.TextStyle(FInsightsStyle::Get(), TEXT("TreeTable.Tooltip"))
->>>>>>> 6bbb88c8
 					]
 
 					// Name: [Name]
@@ -198,37 +194,12 @@
 					.Padding(2.0f)
 					[
 						SNew(STextBlock)
-<<<<<<< HEAD
-						.WrapTextAt(512.0f)
-=======
 						.WrapTextAt(1024.0f)
->>>>>>> 6bbb88c8
 						.WrappingPolicy(ETextWrappingPolicy::AllowPerCharacterWrapping)
 						.Text(FText::FromName(TimerNodePtr->GetName()))
 						.TextStyle(FInsightsStyle::Get(), TEXT("TreeTable.Tooltip"))
 					]
 
-<<<<<<< HEAD
-					//// Group: [MetaGroupName]
-					//+ SGridPanel::Slot(0, 2)
-					//.Padding(2.0f)
-					//[
-					//	SNew(STextBlock)
-					//	.Text(LOCTEXT("TT_Group", "Group:"))
-					//	.TextStyle(FEditorStyle::Get(), TEXT("Profiler.TooltipBold"))
-					//]
-					//+ SGridPanel::Slot(1, 2)
-					//.Padding(2.0f)
-					//[
-					//	SNew(STextBlock)
-					//	.WrapTextAt(512.0f)
-					//	.WrappingPolicy(ETextWrappingPolicy::AllowPerCharacterWrapping)
-					//	.Text(FText::FromName(TimerNodePtr->GetMetaGroupName()))
-					//	.TextStyle(FEditorStyle::Get(), TEXT("Profiler.Tooltip"))
-					//]
-
-=======
->>>>>>> 6bbb88c8
 					// Timer Type: [Type]
 					+ SGridPanel::Slot(0, 2)
 					.Padding(2.0f)
