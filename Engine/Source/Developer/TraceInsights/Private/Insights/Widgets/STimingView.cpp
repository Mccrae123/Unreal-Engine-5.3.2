// Copyright Epic Games, Inc. All Rights Reserved.

#include "STimingView.h"

#include "Containers/ArrayBuilder.h"
#include "Containers/MapBuilder.h"
#include "Features/IModularFeatures.h"
#include "Fonts/FontMeasure.h"
#include "Fonts/SlateFontInfo.h"
#include "Framework/Application/MenuStack.h"
#include "Framework/Application/SlateApplication.h"
#include "Framework/Commands/Commands.h"
#include "Framework/Commands/UICommandList.h"
#include "Framework/MultiBox/MultiBoxBuilder.h"
#include "HAL/PlatformApplicationMisc.h"
#include "HAL/PlatformTime.h"
#include "Layout/WidgetPath.h"
#include "Logging/MessageLog.h"
#include "Misc/Paths.h"
#include "Rendering/DrawElements.h"
#include "SlateOptMacros.h"
#include "Styling/AppStyle.h"
#include "Styling/SlateBrush.h"
#include "Styling/StyleColors.h"
#include "Styling/ToolBarStyle.h"
#include "Widgets/Docking/SDockTab.h"
#include "Widgets/Input/SButton.h"
#include "Widgets/Input/SCheckBox.h"
#include "Widgets/Input/SComboButton.h"
#include "Widgets/Input/SEditableTextBox.h"
#include "Widgets/Input/SSegmentedControl.h"
#include "Widgets/Layout/SScrollBar.h"
#include "Widgets/Layout/SSpacer.h"
#include "Widgets/SOverlay.h"
#include "Widgets/Text/STextBlock.h"

// Insights
#include "Insights/Common/InsightsMenuBuilder.h"
#include "Insights/Common/PaintUtils.h"
#include "Insights/Common/Stopwatch.h"
#include "Insights/Common/TimeUtils.h"
#include "Insights/ITimingViewExtender.h"
#include "Insights/InsightsManager.h"
#include "Insights/InsightsStyle.h"
#include "Insights/LoadingProfiler/LoadingProfilerManager.h"
#include "Insights/LoadingProfiler/Widgets/SLoadingProfilerWindow.h"
#include "Insights/Log.h"
#include "Insights/Table/Widgets/STableTreeView.h"
#include "Insights/TaskGraphProfiler/TaskGraphProfilerManager.h"
#include "Insights/Tests/TimingProfilerTests.h"
#include "Insights/TimingProfilerCommon.h"
#include "Insights/TimingProfilerManager.h"
#include "Insights/ViewModels/BaseTimingTrack.h"
#include "Insights/ViewModels/DrawHelpers.h"
#include "Insights/ViewModels/EventNameFilterValueConverter.h"
#include "Insights/ViewModels/FileActivityTimingTrack.h"
#include "Insights/ViewModels/FilterConfigurator.h"
#include "Insights/ViewModels/FrameTimingTrack.h"
#include "Insights/ViewModels/GraphSeries.h"
#include "Insights/ViewModels/GraphTrack.h"
#include "Insights/ViewModels/LoadingTimingTrack.h"
#include "Insights/ViewModels/MarkersTimingTrack.h"
#include "Insights/ViewModels/RegionsTimingTrack.h"
#include "Insights/ViewModels/ThreadTimingTrack.h"
#include "Insights/ViewModels/TimeFilterValueConverter.h"
#include "Insights/ViewModels/TimeRulerTrack.h"
#include "Insights/ViewModels/TimingEventSearch.h"
#include "Insights/ViewModels/TimingGraphTrack.h"
#include "Insights/ViewModels/TimingViewDrawHelper.h"
#include "Insights/ViewModels/QuickFind.h"
#include "Insights/Widgets/SStatsView.h"
#include "Insights/Widgets/STimersView.h"
#include "Insights/Widgets/STimingProfilerWindow.h"
#include "Insights/Widgets/STimingViewTrackList.h"
#include "Insights/Widgets/SQuickFind.h"

#include <limits>


////////////////////////////////////////////////////////////////////////////////////////////////////

#define LOCTEXT_NAMESPACE "STimingView"

#define INSIGHTS_ACTIVATE_BENCHMARK 0

// start auto generated ids from a big number (MSB set to 1) to avoid collisions with ids for gpu/cpu tracks based on 32bit timeline index
uint64 FBaseTimingTrack::IdGenerator = (1ULL << 63);

uint32 STimingView::TimingViewId = 0;

const TCHAR* GetFileActivityTypeName(TraceServices::EFileActivityType Type);
uint32 GetFileActivityTypeColor(TraceServices::EFileActivityType Type);

namespace Insights { const FName TimingViewExtenderFeatureName(TEXT("TimingViewExtender")); }

////////////////////////////////////////////////////////////////////////////////////////////////////

STimingView::STimingView()
	: bScrollableTracksOrderIsDirty(false)
	, FrameSharedState(MakeShared<FFrameSharedState>(this))
	, ThreadTimingSharedState(MakeShared<FThreadTimingSharedState>(this))
	, LoadingSharedState(MakeShared<FLoadingSharedState>(this))
	, FileActivitySharedState(MakeShared<FFileActivitySharedState>(this))
	, TimingRegionsSharedState(MakeShared<Insights::FTimingRegionsSharedState>(this))
	, TimeRulerTrack(MakeShared<FTimeRulerTrack>())
	, DefaultTimeMarker(MakeShared<Insights::FTimeMarker>())
	, MarkersTrack(MakeShared<FMarkersTimingTrack>())
	, GraphTrack(MakeShared<FTimingGraphTrack>())
	, bAllowPanningOnScreenEdges(false)
	, DPIScaleFactor(1.0f)
	, EdgeFrameCountX(0)
	, EdgeFrameCountY(0)
	, WhiteBrush(FInsightsStyle::Get().GetBrush("WhiteBrush"))
	, MainFont(FAppStyle::Get().GetFontStyle("SmallFont"))
	, QuickFindTabId(TEXT("QuickFind"), TimingViewId++)
{
	DefaultTimeMarker->SetName(TEXT(""));
	DefaultTimeMarker->SetColor(FLinearColor(0.85f, 0.5f, 0.03f, 0.5f));

	GraphTrack->SetName(TEXT("Main Graph"));

	IModularFeatures::Get().RegisterModularFeature(Insights::TimingViewExtenderFeatureName, FrameSharedState.Get());
	IModularFeatures::Get().RegisterModularFeature(Insights::TimingViewExtenderFeatureName, ThreadTimingSharedState.Get());
	IModularFeatures::Get().RegisterModularFeature(Insights::TimingViewExtenderFeatureName, LoadingSharedState.Get());
	IModularFeatures::Get().RegisterModularFeature(Insights::TimingViewExtenderFeatureName, FileActivitySharedState.Get());
	IModularFeatures::Get().RegisterModularFeature(Insights::TimingViewExtenderFeatureName, TimingRegionsSharedState.Get());

	ExtensionOverlay = SNew(SOverlay).Visibility(EVisibility::SelfHitTestInvisible);
}

////////////////////////////////////////////////////////////////////////////////////////////////////

STimingView::~STimingView()
{
	AllTracks.Reset();
	TopDockedTracks.Reset();
	BottomDockedTracks.Reset();
	ScrollableTracks.Reset();
	ForegroundTracks.Reset();

	SelectedEvent.Reset();
	for (Insights::ITimingViewExtender* Extender : GetExtenders())
	{
		Extender->OnEndSession(*this);
	}

	IModularFeatures::Get().UnregisterModularFeature(Insights::TimingViewExtenderFeatureName, TimingRegionsSharedState.Get());
	IModularFeatures::Get().UnregisterModularFeature(Insights::TimingViewExtenderFeatureName, FileActivitySharedState.Get());
	IModularFeatures::Get().UnregisterModularFeature(Insights::TimingViewExtenderFeatureName, LoadingSharedState.Get());
	IModularFeatures::Get().UnregisterModularFeature(Insights::TimingViewExtenderFeatureName, ThreadTimingSharedState.Get());
	IModularFeatures::Get().UnregisterModularFeature(Insights::TimingViewExtenderFeatureName, FrameSharedState.Get());

	FGlobalTabmanager::Get()->UnregisterNomadTabSpawner(QuickFindTabId);
}

////////////////////////////////////////////////////////////////////////////////////////////////////

void STimingView::Construct(const FArguments& InArgs, FName InViewName)
{
	ViewName = InViewName;

	FSlimHorizontalToolBarBuilder LeftToolbar(nullptr, FMultiBoxCustomization::None);
	LeftToolbar.SetStyle(&FInsightsStyle::Get(), "SecondaryToolbar");

	LeftToolbar.BeginSection("Menus");
	LeftToolbar.AddComboButton(
		FUIAction(),
		FOnGetContent::CreateSP(this, &STimingView::MakeAllTracksMenu),
		LOCTEXT("AllTracksMenu", "All Tracks"),
		LOCTEXT("AllTracksMenuToolTip", "The list of all available tracks"),
		FSlateIcon(FInsightsStyle::GetStyleSetName(), "Icons.AllTracksMenu.ToolBar"));
	LeftToolbar.AddComboButton(
		FUIAction(),
		FOnGetContent::CreateSP(this, &STimingView::MakeCpuGpuTracksFilterMenu),
		LOCTEXT("CpuGpuTracksMenu", "CPU/GPU"),
		LOCTEXT("CpuGpuTracksMenuToolTip", "The CPU/GPU timing tracks"),
		FSlateIcon(FInsightsStyle::GetStyleSetName(), "Icons.CpuGpuTracksMenu.ToolBar"));
	LeftToolbar.AddComboButton(
		FUIAction(),
		FOnGetContent::CreateSP(this, &STimingView::MakeOtherTracksFilterMenu),
		LOCTEXT("OtherTracksMenu", "Other"),
		LOCTEXT("OtherTracksMenuToolTip", "Other type of tracks"),
		FSlateIcon(FInsightsStyle::GetStyleSetName(), "Icons.OtherTracksMenu.ToolBar"));
	LeftToolbar.AddComboButton(
		FUIAction(),
		FOnGetContent::CreateSP(this, &STimingView::MakePluginTracksFilterMenu),
		LOCTEXT("PluginTracksMenu", "Plugins"),
		LOCTEXT("PluginTracksMenuToolTip", "Tracks added by plugins"),
		FSlateIcon(FInsightsStyle::GetStyleSetName(), "Icons.PluginTracksMenu.ToolBar"));
	LeftToolbar.AddComboButton(
		FUIAction(),
		FOnGetContent::CreateSP(this, &STimingView::MakeViewModeMenu),
		LOCTEXT("ViewModeMenu", "View Mode"),
		LOCTEXT("ViewModeMenuToolTip", "Various options for the Timing view"),
		FSlateIcon(FInsightsStyle::GetStyleSetName(), "Icons.ViewModeMenu.ToolBar"));
	LeftToolbar.EndSection();

	//////////////////////////////////////////////////

	FSlimHorizontalToolBarBuilder RightToolbar(nullptr, FMultiBoxCustomization::None);
	RightToolbar.SetStyle(&FInsightsStyle::Get(), "SecondaryToolbar2");

	FUIAction AutoScrollToggleButtonAction;
	AutoScrollToggleButtonAction.GetActionCheckState.BindLambda([this]
	{
		return bAutoScroll ? ECheckBoxState::Checked : ECheckBoxState::Unchecked;
	});
	AutoScrollToggleButtonAction.ExecuteAction.BindLambda([this]
	{
<<<<<<< HEAD
		bAutoScroll = !bAutoScroll;
=======
		SetAutoScroll(!bAutoScroll);
>>>>>>> 4af6daef
		Viewport.AddDirtyFlags(ETimingTrackViewportDirtyFlags::HInvalidated);
	});

	RightToolbar.BeginSection("Auto-Scroll");
	RightToolbar.AddToolBarButton(
		AutoScrollToggleButtonAction,
		NAME_None,
		TAttribute<FText>(),
		LOCTEXT("AutoScrollToolTip", "Auto-Scroll"),
		FSlateIcon(FInsightsStyle::GetStyleSetName(),"Icons.AutoScroll"),
		EUserInterfaceActionType::ToggleButton);
	RightToolbar.AddComboButton(
		FUIAction(),
		FOnGetContent::CreateSP(this, &STimingView::MakeAutoScrollOptionsMenu),
		TAttribute<FText>(),
		LOCTEXT("AutoScrollOptionsToolTip", "Auto-Scroll Options"),
		TAttribute<FSlateIcon>(),
		true);
	RightToolbar.EndSection();

	//////////////////////////////////////////////////

	ChildSlot
	[
		SNew(SOverlay)
		.Visibility(EVisibility::SelfHitTestInvisible)

		+ SOverlay::Slot()
		.VAlign(VAlign_Bottom)
		.Padding(FMargin(0.0f, 0.0f, 8.0f, 0.0f))
		[
			SAssignNew(HorizontalScrollBar, SScrollBar)
			.Orientation(Orient_Horizontal)
			.AlwaysShowScrollbar(false)
			.Visibility(EVisibility::Visible)
			.OnUserScrolled(this, &STimingView::HorizontalScrollBar_OnUserScrolled)
		]

		+ SOverlay::Slot()
		.HAlign(HAlign_Right)
		.Padding(FMargin(0.0f, 0.0f, 2.0f, 0.0f))
		[
			SAssignNew(VerticalScrollBar, SScrollBar)
			.Orientation(Orient_Vertical)
			.AlwaysShowScrollbar(false)
			.Visibility(EVisibility::Visible)
			.OnUserScrolled(this, &STimingView::VerticalScrollBar_OnUserScrolled)
		]

		+ SOverlay::Slot()
		.HAlign(HAlign_Fill)
		.VAlign(VAlign_Top)
		.Padding(FMargin(0.0f))
		[
			SNew(SHorizontalBox)
			+ SHorizontalBox::Slot()
			.HAlign(HAlign_Left)
			.FillWidth(1.0f)
			[
				LeftToolbar.MakeWidget()
			]
			+ SHorizontalBox::Slot()
			.HAlign(HAlign_Right)
			.AutoWidth()
			[
				RightToolbar.MakeWidget()
			]
		]

		+ SOverlay::Slot()
		.HAlign(HAlign_Fill)
		.VAlign(VAlign_Fill)
		.Padding(FMargin(0.0f))
		[
			ExtensionOverlay.ToSharedRef()
		]
	];

	UpdateHorizontalScrollBar();
	UpdateVerticalScrollBar();

	BindCommands();

	FTabSpawnerEntry& TabSpawnerEntry = FGlobalTabmanager::Get()->RegisterNomadTabSpawner(QuickFindTabId,
		FOnSpawnTab::CreateSP(this, &STimingView::SpawnQuickFindTab))
		.SetDisplayName(LOCTEXT("QuickFindTabTitle", "Quick Find"))
		.SetMenuType(ETabSpawnerMenuType::Hidden)
		.SetIcon(FSlateIcon(FInsightsStyle::GetStyleSetName(), "Icons.Find"));
}

////////////////////////////////////////////////////////////////////////////////////////////////////

void STimingView::HideAllDefaultTracks()
{
	FrameSharedState->HideAllFrameTracks();
	ThreadTimingSharedState->HideAllGpuTracks();
	ThreadTimingSharedState->HideAllCpuTracks();
	LoadingSharedState->HideAllLoadingTracks();
	FileActivitySharedState->HideAllIoTracks();
}

////////////////////////////////////////////////////////////////////////////////////////////////////

void STimingView::Reset(bool bIsFirstReset)
{
	LLM_SCOPE_BYTAG(Insights);

	const FInsightsSettings& Settings = FInsightsManager::Get()->GetSettings();

	if (!bIsFirstReset)
	{
		for (Insights::ITimingViewExtender* Extender : GetExtenders())
		{
			Extender->OnEndSession(*this);
		}
	}

	//////////////////////////////////////////////////

	Viewport.Reset();

	if (IsAutoHideEmptyTracksEnabled() != Settings.IsAutoHideEmptyTracksEnabled())
	{
		ToggleAutoHideEmptyTracks();
	}

	Viewport.SetScaleX(100.0 / FMath::Clamp(Settings.GetDefaultZoomLevel(), 0.00000001, 3600.0));

	//////////////////////////////////////////////////

	for (auto& KV : AllTracks)
	{
		KV.Value->SetLocation(ETimingTrackLocation::None);
	}

	AllTracks.Reset();
	TopDockedTracks.Reset();
	BottomDockedTracks.Reset();
	ScrollableTracks.Reset();
	ForegroundTracks.Reset();

	bScrollableTracksOrderIsDirty = false;

	FTimingEventsTrack::bUseDownSampling = true;

	//////////////////////////////////////////////////

	TimeRulerTrack->Reset();
	AddTopDockedTrack(TimeRulerTrack);
	TimeRulerTrack->AddTimeMarker(DefaultTimeMarker);
	SetTimeMarker(std::numeric_limits<double>::infinity());

#if 0 // test for multiple time markers
	TSharedRef<Insights::FTimeMarker> TimeMarkerA = DefaultTimeMarker;
	TimeMarkerA->SetName(TEXT("A"));
	TimeMarkerA->SetColor(FLinearColor(0.85f, 0.5f, 0.03f, 0.5f));

	TSharedRef<Insights::FTimeMarker> TimeMarkerB = MakeShared<Insights::FTimeMarker>();
	TimeRulerTrack->AddTimeMarker(TimeMarkerB);
	TimeMarkerB->SetName(TEXT("B"));
	TimeMarkerB->SetColor(FLinearColor(0.03f, 0.85f, 0.5f, 0.5f));

	TSharedRef<Insights::FTimeMarker> TimeMarkerC = MakeShared<Insights::FTimeMarker>();
	TimeRulerTrack->AddTimeMarker(TimeMarkerC);
	TimeMarkerC->SetName(TEXT("C"));
	TimeMarkerC->SetColor(FLinearColor(0.03f, 0.5f, 0.85f, 0.5f));

	TimeMarkerA->SetTime(0.0f);
	TimeMarkerB->SetTime(1.0f);
	TimeMarkerC->SetTime(2.0f);
#endif

	MarkersTrack->Reset();
	AddTopDockedTrack(MarkersTrack);

	GraphTrack->Reset();
	GraphTrack->SetOrder(FTimingTrackOrder::First);
	constexpr double GraphTrackHeight = 200.0;
	GraphTrack->SetHeight(static_cast<float>(GraphTrackHeight));
	GraphTrack->GetSharedValueViewport().SetBaselineY(GraphTrackHeight - 1.0);
	GraphTrack->GetSharedValueViewport().SetScaleY(GraphTrackHeight / 0.1); // 100ms
	GraphTrack->AddDefaultFrameSeries();
	GraphTrack->SetVisibilityFlag(false);
	AddTopDockedTrack(GraphTrack);

	//////////////////////////////////////////////////

	ExtensionOverlay->ClearChildren();

	//////////////////////////////////////////////////

	MousePosition = FVector2D::ZeroVector;

	MousePositionOnButtonDown = FVector2D::ZeroVector;
	ViewportStartTimeOnButtonDown = 0.0;
	ViewportScrollPosYOnButtonDown = 0.0f;

	MousePositionOnButtonUp = FVector2D::ZeroVector;

	LastScrollPosY = 0.0f;

	bIsLMB_Pressed = false;
	bIsRMB_Pressed = false;

	bIsSpaceBarKeyPressed = false;
	bIsDragging = false;

	bAutoScroll = Settings.IsAutoScrollEnabled();
	AutoScrollFrameAlignment = Settings.GetAutoScrollFrameAlignment();
	AutoScrollViewportOffsetPercent = Settings.GetAutoScrollViewportOffsetPercent();
	AutoScrollMinDelay = Settings.GetAutoScrollMinDelay();
	LastAutoScrollTime = 0;

	bIsPanning = false;
	bAllowPanningOnScreenEdges = Settings.IsPanningOnScreenEdgesEnabled();
	DPIScaleFactor = 1.0f;
	EdgeFrameCountX = 0;
	EdgeFrameCountY = 0;
	PanningMode = EPanningMode::None;

	OverscrollLeft = 0.0f;
	OverscrollRight = 0.0f;
	OverscrollTop = 0.0f;
	OverscrollBottom = 0.0f;

	bIsSelecting = false;
	SelectionStartTime = 0.0;
	SelectionEndTime = 0.0;
	RaiseSelectionChanged();

	if (HoveredTrack.IsValid())
	{
		HoveredTrack.Reset();
		OnHoveredTrackChangedDelegate.Broadcast(HoveredTrack);
	}
	if (HoveredEvent.IsValid())
	{
		HoveredEvent.Reset();
		OnHoveredEventChangedDelegate.Broadcast(HoveredEvent);
	}

	if (SelectedTrack.IsValid())
	{
		SelectedTrack.Reset();
		OnSelectedTrackChangedDelegate.Broadcast(SelectedTrack);
	}
	if (SelectedEvent.IsValid())
	{
		SelectedEvent.Reset();
		OnSelectedEventChangedDelegate.Broadcast(SelectedEvent);
	}

	if (TimingEventFilter.IsValid())
	{
		TimingEventFilter.Reset();
	}

	bPreventThrottling = false;

	Tooltip.Reset();

	LastSelectionType = ESelectionType::None;

	//ThisGeometry

	bDrawTopSeparatorLine = false;
	bDrawBottomSeparatorLine = false;

	//////////////////////////////////////////////////

	NumUpdatedEvents = 0;
	PreUpdateTracksDurationHistory.Reset();
	PreUpdateTracksDurationHistory.AddValue(0);
	UpdateTracksDurationHistory.Reset();
	UpdateTracksDurationHistory.AddValue(0);
	PostUpdateTracksDurationHistory.Reset();
	PostUpdateTracksDurationHistory.AddValue(0);
	TickDurationHistory.Reset();
	TickDurationHistory.AddValue(0);
	PreDrawTracksDurationHistory.Reset();
	PreDrawTracksDurationHistory.AddValue(0);
	DrawTracksDurationHistory.Reset();
	DrawTracksDurationHistory.AddValue(0);
	PostDrawTracksDurationHistory.Reset();
	PostDrawTracksDurationHistory.AddValue(0);
	OnPaintDeltaTimeHistory.Reset();
	OnPaintDeltaTimeHistory.AddValue(0);
	LastOnPaintTime = FPlatformTime::Cycles64();

	//////////////////////////////////////////////////

	for (Insights::ITimingViewExtender* Extender : GetExtenders())
	{
		Extender->OnBeginSession(*this);
	}
}

////////////////////////////////////////////////////////////////////////////////////////////////////

bool STimingView::IsGpuTrackVisible() const
{
	return ThreadTimingSharedState && ThreadTimingSharedState->IsGpuTrackVisible();
}

////////////////////////////////////////////////////////////////////////////////////////////////////

bool STimingView::IsCpuTrackVisible(uint32 InThreadId) const
{
	return ThreadTimingSharedState && ThreadTimingSharedState->IsCpuTrackVisible(InThreadId);
}

////////////////////////////////////////////////////////////////////////////////////////////////////

void STimingView::Tick(const FGeometry& AllottedGeometry, const double InCurrentTime, const float InDeltaTime)
{
	//SCompoundWidget::Tick(AllottedGeometry, InCurrentTime, InDeltaTime);

	FStopwatch TickStopwatch;
	TickStopwatch.Start();

	LLM_SCOPE_BYTAG(Insights);

	ThisGeometry = AllottedGeometry;

	Tooltip.SetFontScale(AllottedGeometry.Scale);

	bPreventThrottling = false;

	constexpr float OverscrollFadeSpeed = 2.0f;
	if (OverscrollLeft > 0.0f)
	{
		OverscrollLeft = FMath::Max(0.0f, OverscrollLeft - InDeltaTime * OverscrollFadeSpeed);
	}
	if (OverscrollRight > 0.0f)
	{
		OverscrollRight = FMath::Max(0.0f, OverscrollRight - InDeltaTime * OverscrollFadeSpeed);
	}
	if (OverscrollTop > 0.0f)
	{
		OverscrollTop = FMath::Max(0.0f, OverscrollTop - InDeltaTime * OverscrollFadeSpeed);
	}
	if (OverscrollBottom > 0.0f)
	{
		OverscrollBottom = FMath::Max(0.0f, OverscrollBottom - InDeltaTime * OverscrollFadeSpeed);
	}

	const float ViewWidth = static_cast<float>(AllottedGeometry.GetLocalSize().X);
	const float ViewHeight = static_cast<float>(AllottedGeometry.GetLocalSize().Y);

	////////////////////////////////////////////////////////////////////////////////////////////////////
	// Update viewport.

	Viewport.SetPosY(32.0f); // height of toolbar
	Viewport.UpdateSize(FMath::RoundToFloat(ViewWidth), FMath::RoundToFloat(ViewHeight) - Viewport.GetPosY());

	if (!bIsPanning && !bAutoScroll)
	{
		// Elastic snap to horizontal time limits.
		if (Viewport.EnforceHorizontalScrollLimits(0.5)) // 0.5 is the interpolation factor
		{
			UpdateHorizontalScrollBar();
		}
	}

	////////////////////////////////////////////////////////////////////////////////////////////////////
	// Check the analysis session time.

	TSharedPtr<const TraceServices::IAnalysisSession> Session = FInsightsManager::Get()->GetSession();
	if (Session)
	{
		double SessionTime = 0.0;
		{
			TraceServices::FAnalysisSessionReadScope SessionReadScope(*Session.Get());
			SessionTime = Session->GetDurationSeconds();
		}

		// Check if horizontal scroll area has changed.
		if (SessionTime > Viewport.GetMaxValidTime() &&
			SessionTime != DBL_MAX &&
			SessionTime != std::numeric_limits<double>::infinity())
		{
			const double PreviousSessionTime = Viewport.GetMaxValidTime();
			if ((PreviousSessionTime >= Viewport.GetStartTime() && PreviousSessionTime <= Viewport.GetEndTime()) ||
				(SessionTime >= Viewport.GetStartTime() && SessionTime <= Viewport.GetEndTime()))
			{
				Viewport.AddDirtyFlags(ETimingTrackViewportDirtyFlags::HClippedSessionTimeChanged);
			}

			//UE_LOG(TimingProfiler, Log, TEXT("Session Duration: %g"), DT);
			Viewport.SetMaxValidTime(SessionTime);
			UpdateHorizontalScrollBar();
		}
	}

	////////////////////////////////////////////////////////////////////////////////////////////////////

	if (bIsPanning)
	{
		// Disable auto-scroll if user starts panning manually.
		SetAutoScroll(false);
	}

	if (bAutoScroll)
	{
		const uint64 CurrentTime = FPlatformTime::Cycles64();
		if (static_cast<double>(CurrentTime - LastAutoScrollTime) * FPlatformTime::GetSecondsPerCycle64() > AutoScrollMinDelay)
		{
			const double ViewportDuration = Viewport.GetEndTime() - Viewport.GetStartTime(); // width of the viewport in [seconds]
			const double AutoScrollViewportOffsetTime = ViewportDuration * AutoScrollViewportOffsetPercent;

			// By default, align the current session time with the offseted right side of the viewport.
			double MinStartTime = Viewport.GetMaxValidTime() - ViewportDuration + AutoScrollViewportOffsetTime;

			if (AutoScrollFrameAlignment >= 0)
			{
				if (Session.IsValid())
				{
					TraceServices::FAnalysisSessionReadScope SessionReadScope(*Session.Get());
					const TraceServices::IFrameProvider& FramesProvider = TraceServices::ReadFrameProvider(*Session.Get());

					const ETraceFrameType FrameTpe = static_cast<ETraceFrameType>(AutoScrollFrameAlignment);
					const uint64 FrameCount = FramesProvider.GetFrameCount(FrameTpe);

					if (FrameCount > 0)
					{
						// Search the last frame with EndTime <= SessionTime.
						uint64 FrameIndex = FrameCount;
						while (FrameIndex > 0)
						{
							const TraceServices::FFrame* FramePtr = FramesProvider.GetFrame(FrameTpe, --FrameIndex);
							if (FramePtr && FramePtr->EndTime <= Viewport.GetMaxValidTime())
							{
								// Align the start time of the frame with the right side of the viewport.
								MinStartTime = FramePtr->EndTime - ViewportDuration + AutoScrollViewportOffsetTime;
								break;
							}
						}

						// Get the frame at the center of the viewport.
						TraceServices::FFrame Frame;
						const double ViewportCenter = MinStartTime + ViewportDuration / 2;
						if (FramesProvider.GetFrameFromTime(FrameTpe, ViewportCenter, Frame))
						{
							if (Frame.EndTime > ViewportCenter)
							{
								// Align the start time of the frame with the center of the viewport.
								MinStartTime = Frame.StartTime - ViewportDuration / 2;
							}
						}
					}
				}
			}

			ScrollAtTime(MinStartTime);
			LastAutoScrollTime = CurrentTime;
		}
	}

	////////////////////////////////////////////////////////////////////////////////////////////////////

	if (Session)
	{
		// Tick plugin extenders.
		// Each extender can add/remove tracks and/or change order of tracks.
		for (Insights::ITimingViewExtender* Extender : GetExtenders())
		{
			Extender->Tick(*this, *Session.Get());
		}

		// Re-sort now (if we need to).
		UpdateScrollableTracksOrder();
	}

	////////////////////////////////////////////////////////////////////////////////////////////////////

	// Animate the (vertical) layout transition (i.e. compact mode <-> normal mode).
	Viewport.UpdateLayout();

	TimeRulerTrack->SetSelection(bIsSelecting, SelectionStartTime, SelectionEndTime);

	////////////////////////////////////////////////////////////////////////////////////////////////////

	class FTimingTrackUpdateContext : public ITimingTrackUpdateContext
	{
	public:
		explicit FTimingTrackUpdateContext(STimingView* InTimingView, const FGeometry& InGeometry, double InCurrentTime, float InDeltaTime)
			: TimingView(InTimingView)
			, Geometry(InGeometry)
			, CurrentTime(InCurrentTime)
			, DeltaTime(InDeltaTime)
		{}

		virtual const FGeometry& GetGeometry() const override { return Geometry; }
		virtual const FTimingTrackViewport& GetViewport() const override { return TimingView->GetViewport(); }
		virtual const FVector2D& GetMousePosition() const override { return TimingView->GetMousePosition(); }
		virtual const TSharedPtr<const ITimingEvent> GetHoveredEvent() const override { return TimingView->GetHoveredEvent(); }
		virtual const TSharedPtr<const ITimingEvent> GetSelectedEvent() const override { return TimingView->GetSelectedEvent(); }
		virtual const TSharedPtr<ITimingEventFilter> GetEventFilter() const override { return TimingView->GetEventFilter(); }
		virtual const TArray<TUniquePtr<ITimingEventRelation>>& GetCurrentRelations() const override { return TimingView->GetCurrentRelations(); }
		virtual double GetCurrentTime() const override { return CurrentTime; }
		virtual float GetDeltaTime() const override { return DeltaTime; }

	public:
		STimingView* TimingView;
		const FGeometry& Geometry;
		double CurrentTime;
		float DeltaTime;
	};

	FTimingTrackUpdateContext UpdateContext(this, AllottedGeometry, InCurrentTime, InDeltaTime);

	////////////////////////////////////////////////////////////////////////////////////////////////////
	// Pre-Update.
	// The tracks needs to update their size.

	{
		FStopwatch PreUpdateTracksStopwatch;
		PreUpdateTracksStopwatch.Start();

		for (TSharedPtr<FBaseTimingTrack>& TrackPtr : TopDockedTracks)
		{
			if (TrackPtr->IsVisible())
			{
				TrackPtr->PreUpdate(UpdateContext);
			}
		}

		for (TSharedPtr<FBaseTimingTrack>& TrackPtr : BottomDockedTracks)
		{
			if (TrackPtr->IsVisible())
			{
				TrackPtr->PreUpdate(UpdateContext);
			}
		}

		for (TSharedPtr<FBaseTimingTrack>& TrackPtr : ScrollableTracks)
		{
			if (TrackPtr->IsVisible())
			{
				TrackPtr->PreUpdate(UpdateContext);
			}
		}

		for (TSharedPtr<FBaseTimingTrack>& TrackPtr : ForegroundTracks)
		{
			if (TrackPtr->IsVisible())
			{
				TrackPtr->PreUpdate(UpdateContext);
			}
		}

		PreUpdateTracksStopwatch.Stop();
		PreUpdateTracksDurationHistory.AddValue(PreUpdateTracksStopwatch.AccumulatedTime);
	}

	////////////////////////////////////////////////////////////////////////////////////////////////////
	// Update Y position for the visible top docked tracks.
	// Compute the total height of top docked areas.

	int32 NumVisibleTopDockedTracks = 0;
	float TopOffset = 0.0f;
	for (TSharedPtr<FBaseTimingTrack>& TrackPtr : TopDockedTracks)
	{
		SetTrackPosY(TrackPtr, Viewport.GetPosY() + TopOffset);
		if (TrackPtr->IsVisible())
		{
			TopOffset += TrackPtr->GetHeight();
			NumVisibleTopDockedTracks++;
		}
	}
	if (NumVisibleTopDockedTracks > 0)
	{
		bDrawTopSeparatorLine = true;
		TopOffset += 2.0f;
	}
	else
	{
		bDrawTopSeparatorLine = false;
	}
	Viewport.SetTopOffset(TopOffset);

	////////////////////////////////////////////////////////////////////////////////////////////////////
	// Update Y position for the visible bottom docked tracks.
	// Compute the total height of bottom docked areas.

	float BottomOffset = 0.0f;
	int32 NumVisibleBottomDockedTracks = 0;
	for (TSharedPtr<FBaseTimingTrack>& TrackPtr : BottomDockedTracks)
	{
		if (TrackPtr->IsVisible())
		{
			BottomOffset += TrackPtr->GetHeight();
			NumVisibleBottomDockedTracks++;
		}
	}
	if (NumVisibleBottomDockedTracks > 0)
	{
		BottomOffset += 2.0f;
		if (Viewport.GetTopOffset() + BottomOffset > Viewport.GetHeight())
		{
			BottomOffset = Viewport.GetHeight() - Viewport.GetTopOffset();
		}
		float BottomDockedTrackPosY = Viewport.GetPosY() + Viewport.GetHeight() - BottomOffset + 2.0f;
		for (TSharedPtr<FBaseTimingTrack>& TrackPtr : BottomDockedTracks)
		{
			SetTrackPosY(TrackPtr, BottomDockedTrackPosY);
			if (TrackPtr->IsVisible())
			{
				BottomDockedTrackPosY += TrackPtr->GetHeight();
			}
		}
	}
	bDrawBottomSeparatorLine = (BottomOffset > 0.0f);
	Viewport.SetBottomOffset(BottomOffset);

	////////////////////////////////////////////////////////////////////////////////////////////////////
	// Compute the total height of visible scrollable tracks.

	float ScrollHeight = 0.0f;
	for (TSharedPtr<FBaseTimingTrack>& TrackPtr : ScrollableTracks)
	{
		if (TrackPtr->IsVisible())
		{
			ScrollHeight += TrackPtr->GetHeight();
		}
	}
	ScrollHeight += 1.0f; // allow 1 pixel at the bottom (for last horizontal line)

	////////////////////////////////////////////////////////////////////////////////////////////////////
	// Check if vertical scroll area has changed.

	bool bScrollHeightChanged = false;
	if (ScrollHeight != Viewport.GetScrollHeight())
	{
		bScrollHeightChanged = true;
		Viewport.SetScrollHeight(ScrollHeight);
		UpdateVerticalScrollBar();
	}

	// Set the VerticalScrollBar padding so it is limited to the scrollable area.
	VerticalScrollBar->SetPadding(FMargin(0.0f, Viewport.GetPosY() + TopOffset + 2.0f, 0.0f, FMath::Max(BottomOffset + 2.0f, 10.0f)));

	////////////////////////////////////////////////////////////////////////////////////////////////////

	const float InitialScrollPosY = Viewport.GetScrollPosY();

	TSharedPtr<FBaseTimingTrack> SelectedScrollableTrack;
	if (SelectedTrack.IsValid() && SelectedTrack->IsVisible())
	{
		if (ScrollableTracks.Contains(SelectedTrack))
		{
			SelectedScrollableTrack = SelectedTrack;
		}
	}

	const float InitialPinnedTrackPosY = SelectedScrollableTrack.IsValid() ? SelectedScrollableTrack->GetPosY() : 0.0f;

	// Update the Y position for visible scrollable tracks.
	UpdatePositionForScrollableTracks();

	// The selected track will be pinned (keeps Y pos fixed unless user scrolls vertically).
	if (SelectedScrollableTrack.IsValid())
	{
		const float ScrollingDY = LastScrollPosY - InitialScrollPosY;
		const float PinnedTrackPosY = SelectedScrollableTrack->GetPosY();
		const float AdjustmentDY = InitialPinnedTrackPosY - PinnedTrackPosY + ScrollingDY;

		if (!FMath::IsNearlyZero(AdjustmentDY, 0.5f))
		{
			ViewportScrollPosYOnButtonDown -= AdjustmentDY;
			ScrollAtPosY(InitialScrollPosY - AdjustmentDY);
			UpdatePositionForScrollableTracks();
		}
	}

	// Elastic snap to vertical scroll limits.
	if (!bIsPanning)
	{
		const float DY = Viewport.GetScrollHeight() - Viewport.GetScrollableAreaHeight();
		const float MinY = FMath::Min(DY, 0.0f);
		const float MaxY = DY - MinY;

		float ScrollPosY = Viewport.GetScrollPosY();

		if (ScrollPosY < MinY)
		{
			if (bScrollHeightChanged || Viewport.IsDirty(ETimingTrackViewportDirtyFlags::VLayoutChanged))
			{
				ScrollPosY = MinY;
			}
			else
			{
				constexpr float U = 0.5f;
				ScrollPosY = ScrollPosY * U + (1.0f - U) * MinY;
				if (FMath::IsNearlyEqual(ScrollPosY, MinY, 0.5f))
				{
					ScrollPosY = MinY;
				}
			}
		}
		else if (ScrollPosY > MaxY)
		{
			if (bScrollHeightChanged || Viewport.IsDirty(ETimingTrackViewportDirtyFlags::VLayoutChanged))
			{
				ScrollPosY = MaxY;
			}
			else
			{
				constexpr float U = 0.5f;
				ScrollPosY = ScrollPosY * U + (1.0f - U) * MaxY;
				if (FMath::IsNearlyEqual(ScrollPosY, MaxY, 0.5f))
				{
					ScrollPosY = MaxY;
				}
			}
			if (ScrollPosY < MinY)
			{
				ScrollPosY = MinY;
			}
		}

		if (ScrollPosY != Viewport.GetScrollPosY())
		{
			ScrollAtPosY(ScrollPosY);
			UpdatePositionForScrollableTracks();
		}
	}

	LastScrollPosY = Viewport.GetScrollPosY();

	////////////////////////////////////////////////////////////////////////////////////////////////////
	// At this point it is assumed all tracks have proper position and size.
	// Update.
	{
		FStopwatch UpdateTracksStopwatch;
		UpdateTracksStopwatch.Start();

		for (TSharedPtr<FBaseTimingTrack>& TrackPtr : TopDockedTracks)
		{
			if (TrackPtr->IsVisible())
			{
				TrackPtr->Update(UpdateContext);
			}
		}

		for (TSharedPtr<FBaseTimingTrack>& TrackPtr : BottomDockedTracks)
		{
			if (TrackPtr->IsVisible())
			{
				TrackPtr->Update(UpdateContext);
			}
		}

		for (TSharedPtr<FBaseTimingTrack>& TrackPtr : ScrollableTracks)
		{
			if (TrackPtr->IsVisible())
			{
				TrackPtr->Update(UpdateContext);
			}
		}

		for (TSharedPtr<FBaseTimingTrack>& TrackPtr : ForegroundTracks)
		{
			if (TrackPtr->IsVisible())
			{
				TrackPtr->Update(UpdateContext);
			}
		}

		UpdateTracksStopwatch.Stop();
		UpdateTracksDurationHistory.AddValue(UpdateTracksStopwatch.AccumulatedTime);
	}
	////////////////////////////////////////////////////////////////////////////////////////////////////
	// Post-Update.
	{
		FStopwatch PostUpdateTracksStopwatch;
		PostUpdateTracksStopwatch.Start();

		for (TSharedPtr<FBaseTimingTrack>& TrackPtr : TopDockedTracks)
		{
			if (TrackPtr->IsVisible())
			{
				TrackPtr->PostUpdate(UpdateContext);
			}
		}

		for (TSharedPtr<FBaseTimingTrack>& TrackPtr : BottomDockedTracks)
		{
			if (TrackPtr->IsVisible())
			{
				TrackPtr->PostUpdate(UpdateContext);
			}
		}

		for (TSharedPtr<FBaseTimingTrack>& TrackPtr : ScrollableTracks)
		{
			if (TrackPtr->IsVisible())
			{
				TrackPtr->PostUpdate(UpdateContext);
			}
		}

		for (TSharedPtr<FBaseTimingTrack>& TrackPtr : ForegroundTracks)
		{
			if (TrackPtr->IsVisible())
			{
				TrackPtr->PostUpdate(UpdateContext);
			}
		}

		PostUpdateTracksStopwatch.Stop();
		PostUpdateTracksDurationHistory.AddValue(PostUpdateTracksStopwatch.AccumulatedTime);
	}
	////////////////////////////////////////////////////////////////////////////////////////////////////

	Tooltip.Update();
	if (!MousePosition.IsZero())
	{
<<<<<<< HEAD
		Tooltip.SetPosition(MousePosition, 0.0f, Viewport.GetWidth() - 12.0f, Viewport.GetPosY(), Viewport.GetPosY() + Viewport.GetHeight() - 12.0f); // -12.0f is to avoid overlaping the scrollbars
=======
		Tooltip.SetPosition(MousePosition, 0.0f, Viewport.GetWidth() - 12.0f, Viewport.GetPosY(), Viewport.GetPosY() + Viewport.GetHeight() - 12.0f); // -12.0f is to avoid overlapping the scrollbars
>>>>>>> 4af6daef
	}

	////////////////////////////////////////////////////////////////////////////////////////////////////
	// Update "hovered" and "selected" flags for all visible tracks.
	//TODO: Move this before PreUpdate (so a track could adjust its size based on hovered/selected flags).

	// Reset hovered/selected flags for all tracks.
	for (TSharedPtr<FBaseTimingTrack>& TrackPtr : TopDockedTracks)
	{
		if (TrackPtr->IsVisible())
		{
			TrackPtr->SetHoveredState(false);
			TrackPtr->SetSelectedFlag(false);
		}
	}
	for (TSharedPtr<FBaseTimingTrack>& TrackPtr : BottomDockedTracks)
	{
		if (TrackPtr->IsVisible())
		{
			TrackPtr->SetHoveredState(false);
			TrackPtr->SetSelectedFlag(false);
		}
	}
	for (TSharedPtr<FBaseTimingTrack>& TrackPtr : ScrollableTracks)
	{
		if (TrackPtr->IsVisible())
		{
			TrackPtr->SetHoveredState(false);
			TrackPtr->SetSelectedFlag(false);
		}
	}
	for (TSharedPtr<FBaseTimingTrack>& TrackPtr : ForegroundTracks)
	{
		if (TrackPtr->IsVisible())
		{
			TrackPtr->SetHoveredState(false);
			TrackPtr->SetSelectedFlag(false);
		}
	}

	// Set the hovered flag for the actual hovered track, if any.
	if (HoveredTrack.IsValid())
	{
		HoveredTrack->SetHoveredState(true);
	}

	// Set the selected flag for the actual selected track, if any.
	if (SelectedTrack.IsValid())
	{
		SelectedTrack->SetSelectedFlag(true);
	}

	////////////////////////////////////////////////////////////////////////////////////////////////////

	Viewport.ResetDirtyFlags();

	TickStopwatch.Stop();
	TickDurationHistory.AddValue(TickStopwatch.AccumulatedTime);
}

////////////////////////////////////////////////////////////////////////////////////////////////////

void STimingView::UpdatePositionForScrollableTracks()
{
<<<<<<< HEAD
	// Update the Y postion for the visible scrollable tracks.
=======
	// Update the Y position for the visible scrollable tracks.
>>>>>>> 4af6daef
	float ScrollableTrackPosY = Viewport.GetPosY() + Viewport.GetTopOffset() - Viewport.GetScrollPosY();
	for (TSharedPtr<FBaseTimingTrack>& TrackPtr : ScrollableTracks)
	{
		SetTrackPosY(TrackPtr, ScrollableTrackPosY);
		if (TrackPtr->IsVisible())
		{
			ScrollableTrackPosY += TrackPtr->GetHeight();
		}
	}
}

////////////////////////////////////////////////////////////////////////////////////////////////////

void STimingView::SetTrackPosY(TSharedPtr<FBaseTimingTrack>& TrackPtr, float TrackPosY) const
{
	TrackPtr->SetPosY(TrackPosY);
	if (TrackPtr->GetChildTrack().IsValid())
	{
		TrackPtr->GetChildTrack()->SetPosY(TrackPosY + this->GetViewport().GetLayout().TimelineDY + 1.0f);
	}
}

////////////////////////////////////////////////////////////////////////////////////////////////////

int32 STimingView::OnPaint(const FPaintArgs& Args, const FGeometry& AllottedGeometry, const FSlateRect& MyCullingRect, FSlateWindowElementList& OutDrawElements, int32 LayerId, const FWidgetStyle& InWidgetStyle, bool bParentEnabled) const
{
	FStopwatch Stopwatch;
	Stopwatch.Start();

	const bool bEnabled = ShouldBeEnabled(bParentEnabled);
	const ESlateDrawEffect DrawEffects = bEnabled ? ESlateDrawEffect::None : ESlateDrawEffect::DisabledEffect;
	FDrawContext DrawContext(AllottedGeometry, MyCullingRect, InWidgetStyle, DrawEffects, OutDrawElements, LayerId);

#if 0 // Enabling this may further increase UI performance (TODO: profile if this is really needed again).
	// Avoids multiple resizes of Slate's draw elements buffers.
	OutDrawElements.GetRootDrawLayer().DrawElements.Reserve(50000);
#endif

	const TSharedRef<FSlateFontMeasure> FontMeasureService = FSlateApplication::Get().GetRenderer()->GetFontMeasureService();
	const float FontScale = AllottedGeometry.Scale;

	const float ViewWidth = static_cast<float>(AllottedGeometry.GetLocalSize().X);
	const float ViewHeight = static_cast<float>(AllottedGeometry.GetLocalSize().Y);

#if 0 // Enabling this may further increase UI performance (TODO: profile if this is really needed again).
	// Warm up Slate vertex/index buffers to avoid initial freezes due to multiple resizes of those buffers.
	static bool bWarmingUp = false;
	if (!bWarmingUp)
	{
		bWarmingUp = true;

		FRandomStream RandomStream(0);
		const int32 Count = 1'000'000;
		for (int32 Index = 0; Index < Count; ++Index)
		{
			float X = ViewWidth * RandomStream.GetFraction();
			float Y = ViewHeight * RandomStream.GetFraction();
			FLinearColor Color(RandomStream.GetFraction(), RandomStream.GetFraction(), RandomStream.GetFraction(), 1.0f);
			DrawContext.DrawBox(X, Y, 1.0f, 1.0f, WhiteBrush, Color);
		}
		LayerId++;
		LayerId++;
	}
#endif

	////////////////////////////////////////////////////////////////////////////////////////////////////

	class FTimingTrackDrawContext : public ITimingTrackDrawContext
	{
	public:
		explicit FTimingTrackDrawContext(const STimingView* InTimingView, FDrawContext& InDrawContext, const FTimingViewDrawHelper& InHelper)
			: TimingView(InTimingView)
			, DrawContext(InDrawContext)
			, Helper(InHelper)
		{}

		virtual const FTimingTrackViewport& GetViewport() const override { return TimingView->GetViewport(); }
		virtual const FVector2D& GetMousePosition() const override { return TimingView->GetMousePosition(); }
		virtual const TSharedPtr<const ITimingEvent> GetHoveredEvent() const override { return TimingView->GetHoveredEvent(); }
		virtual const TSharedPtr<const ITimingEvent> GetSelectedEvent() const override { return TimingView->GetSelectedEvent(); }
		virtual const TSharedPtr<ITimingEventFilter> GetEventFilter() const override { return TimingView->GetEventFilter(); }
		virtual FDrawContext& GetDrawContext() const override { return DrawContext; }
		virtual const ITimingViewDrawHelper& GetHelper() const override { return Helper; }

	public:
		const STimingView* TimingView;
		FDrawContext& DrawContext;
		const FTimingViewDrawHelper& Helper;
	};

	FTimingViewDrawHelper Helper(DrawContext, Viewport);
	FTimingTrackDrawContext TimingDrawContext(this, DrawContext, Helper);

	////////////////////////////////////////////////////////////////////////////////////////////////////

	// Draw background.
	Helper.DrawBackground();

	//////////////////////////////////////////////////
	// Pre-Draw
	{
		FStopwatch PreDrawTracksStopwatch;
		PreDrawTracksStopwatch.Start();

		for (const TSharedPtr<FBaseTimingTrack>& TrackPtr : ScrollableTracks)
		{
			if (TrackPtr->IsVisible())
			{
				TrackPtr->PreDraw(TimingDrawContext);
			}
		}

		for (const TSharedPtr<FBaseTimingTrack>& TrackPtr : TopDockedTracks)
		{
			if (TrackPtr->IsVisible())
			{
				TrackPtr->PreDraw(TimingDrawContext);
			}
		}

		for (const TSharedPtr<FBaseTimingTrack>& TrackPtr : BottomDockedTracks)
		{
			if (TrackPtr->IsVisible())
			{
				TrackPtr->PreDraw(TimingDrawContext);
			}
		}

		for (const TSharedPtr<FBaseTimingTrack>& TrackPtr : ForegroundTracks)
		{
			if (TrackPtr->IsVisible())
			{
				TrackPtr->PreDraw(TimingDrawContext);
			}
		}

		PreDrawTracksStopwatch.Stop();
		PreDrawTracksDurationHistory.AddValue(PreDrawTracksStopwatch.AccumulatedTime);
	}

	const FVector2f Position = FVector2f(AllottedGeometry.GetAbsolutePosition());
	const float Scale = AllottedGeometry.GetAccumulatedLayoutTransform().GetScale();

	//////////////////////////////////////////////////
	// Draw
	{
		FStopwatch DrawTracksStopwatch;
		DrawTracksStopwatch.Start();

		Helper.BeginDrawTracks();

		// Draw the scrollable tracks.
		{
			const float TopY = Viewport.GetPosY() + Viewport.GetTopOffset();
			const float BottomY = Viewport.GetPosY() + Viewport.GetHeight() - Viewport.GetBottomOffset();

			{
				const float L = Position.X;
				const float R = Position.X + Viewport.GetWidth() * Scale;
				const float T = Position.Y + TopY * Scale;
				const float B = Position.Y + BottomY * Scale;
				const FSlateClippingZone ClipZone(FSlateRect(L, T, R, B));
				DrawContext.ElementList.PushClip(ClipZone);
			}

			for (const TSharedPtr<FBaseTimingTrack>& TrackPtr : ScrollableTracks)
			{
				if (TrackPtr->IsVisible())
				{
					if (TrackPtr->GetPosY() + TrackPtr->GetHeight() <= TopY)
					{
						continue;
					}
					if (TrackPtr->GetPosY() >= BottomY)
					{
						break;
					}
					TrackPtr->Draw(TimingDrawContext);
				}
			}

			// Draw relations between scrollable tracks.
			const FTimingViewDrawHelper& TimingHelper = *static_cast<const FTimingViewDrawHelper*>(&TimingDrawContext.GetHelper());
			TimingHelper.DrawRelations(CurrentRelations, ITimingEventRelation::EDrawFilter::BetweenScrollableTracks);

			DrawContext.ElementList.PopClip();
		}

		// Draw the top docked tracks.
		{
			const float TopY = Viewport.GetPosY();
			const float BottomY = Viewport.GetPosY() + Viewport.GetTopOffset();

			{
				const float L = Position.X;
				const float R = Position.X + Viewport.GetWidth() * Scale;
				const float T = Position.Y + TopY * Scale;
				const float B = Position.Y + BottomY * Scale;
				const FSlateClippingZone ClipZone(FSlateRect(L, T, R, B));
				DrawContext.ElementList.PushClip(ClipZone);
			}

			for (const TSharedPtr<FBaseTimingTrack>& TrackPtr : TopDockedTracks)
			{
				if (TrackPtr->IsVisible())
				{
					TrackPtr->Draw(TimingDrawContext);
				}
			}

			if (bDrawTopSeparatorLine)
			{
				// Draw separator line between top docked tracks and scrollable tracks.
				DrawContext.DrawBox(0.0f, BottomY - 2.0f, Viewport.GetWidth(), 2.0f, WhiteBrush, FLinearColor(0.01f, 0.01f, 0.01f, 1.0f));
				++DrawContext.LayerId;
			}

			DrawContext.ElementList.PopClip();
		}

		// Draw the bottom docked tracks.
		{
			const float TopY = Viewport.GetPosY() + Viewport.GetHeight() - Viewport.GetBottomOffset();
			const float BottomY = Viewport.GetPosY() + Viewport.GetHeight();

			{
				const float L = Position.X;
				const float R = Position.X + Viewport.GetWidth() * Scale;
				const float T = Position.Y + TopY * Scale;
				const float B = Position.Y + BottomY * Scale;
				const FSlateClippingZone ClipZone(FSlateRect(L, T, R, B));
				DrawContext.ElementList.PushClip(ClipZone);
			}

			for (const TSharedPtr<FBaseTimingTrack>& TrackPtr : BottomDockedTracks)
			{
				if (TrackPtr->IsVisible())
				{
					TrackPtr->Draw(TimingDrawContext);
				}
			}

			if (bDrawBottomSeparatorLine)
			{
				// Draw separator line between top docked tracks and scrollable tracks.
				DrawContext.DrawBox(0.0f, TopY, Viewport.GetWidth(), 2.0f, WhiteBrush, FLinearColor(0.01f, 0.01f, 0.01f, 1.0f));
				++DrawContext.LayerId;
			}

			DrawContext.ElementList.PopClip();
		}

		// Draw the foreground tracks.
		for (const TSharedPtr<FBaseTimingTrack>& TrackPtr : ForegroundTracks)
		{
			if (TrackPtr->IsVisible())
			{
				TrackPtr->Draw(TimingDrawContext);
			}
		}

		Helper.EndDrawTracks();

		DrawTracksStopwatch.Stop();
		DrawTracksDurationHistory.AddValue(DrawTracksStopwatch.AccumulatedTime);
	}

	//////////////////////////////////////////////////
	// Draw the selected and/or hovered event.

	if (ITimingEvent::AreValidAndEquals(SelectedEvent, HoveredEvent))
	{
		const TSharedRef<const FBaseTimingTrack> TrackPtr = SelectedEvent->GetTrack();

		// Highlight the selected and hovered timing event (if any).
		if (TrackPtr->IsVisible())
		{
			SelectedEvent->GetTrack()->DrawEvent(TimingDrawContext, *SelectedEvent, EDrawEventMode::SelectedAndHovered);
		}
	}
	else
	{
		// Highlight the selected timing event (if any).
		if (SelectedEvent.IsValid())
		{
			const TSharedRef<const FBaseTimingTrack> TrackPtr = SelectedEvent->GetTrack();
			if (TrackPtr->IsVisible())
			{
				SelectedEvent->GetTrack()->DrawEvent(TimingDrawContext, *SelectedEvent, EDrawEventMode::Selected);
			}
		}

		// Highlight the hovered timing event (if any).
		if (HoveredEvent.IsValid())
		{
			const TSharedRef<const FBaseTimingTrack> TrackPtr = HoveredEvent->GetTrack();
			if (TrackPtr->IsVisible())
			{
				HoveredEvent->GetTrack()->DrawEvent(TimingDrawContext, *HoveredEvent, EDrawEventMode::Hovered);
			}
		}
	}

	// Draw the time range selection.
	FDrawHelpers::DrawTimeRangeSelection(DrawContext, Viewport, SelectionStartTime, SelectionEndTime, WhiteBrush, MainFont);

	//////////////////////////////////////////////////
	// Post-Draw
	{
		FStopwatch PostDrawTracksStopwatch;
		PostDrawTracksStopwatch.Start();

		for (const TSharedPtr<FBaseTimingTrack>& TrackPtr : ScrollableTracks)
		{
			if (TrackPtr->IsVisible())
			{
				TrackPtr->PostDraw(TimingDrawContext);
			}
		}

		for (const TSharedPtr<FBaseTimingTrack>& TrackPtr : TopDockedTracks)
		{
			if (TrackPtr->IsVisible())
			{
				TrackPtr->PostDraw(TimingDrawContext);
			}
		}

		for (const TSharedPtr<FBaseTimingTrack>& TrackPtr : BottomDockedTracks)
		{
			if (TrackPtr->IsVisible())
			{
				TrackPtr->PostDraw(TimingDrawContext);
			}
		}

		for (const TSharedPtr<FBaseTimingTrack>& TrackPtr : ForegroundTracks)
		{
			if (TrackPtr->IsVisible())
			{
				TrackPtr->PostDraw(TimingDrawContext);
			}
		}

		PostDrawTracksStopwatch.Stop();
		PostDrawTracksDurationHistory.AddValue(PostDrawTracksStopwatch.AccumulatedTime);
	}

	//////////////////////////////////////////////////
	// Draw relations between docked tracks.
	{
		bool bIsClipZoneSet = false;
		if (GraphTrack->IsVisible() &&
			GraphTrack->GetLocation() == ETimingTrackLocation::TopDocked)
		{
			// Avoid overlapping the Main Graph track (when top docked).
			const float TopY = GraphTrack->GetPosY() + GraphTrack->GetHeight();
			const float BottomY = Viewport.GetPosY() + Viewport.GetHeight();

			const float L = Position.X;
			const float R = Position.X + Viewport.GetWidth() * Scale;
			const float T = Position.Y + TopY * Scale;
			const float B = Position.Y + BottomY * Scale;
			const FSlateClippingZone ClipZone(FSlateRect(L, T, R, B));
			DrawContext.ElementList.PushClip(ClipZone);
			bIsClipZoneSet = true;
		}

		const FTimingViewDrawHelper& TimingHelper = *static_cast<const FTimingViewDrawHelper*>(&TimingDrawContext.GetHelper());
		TimingHelper.DrawRelations(CurrentRelations, ITimingEventRelation::EDrawFilter::BetweenDockedTracks);

		if (bIsClipZoneSet)
		{
			DrawContext.ElementList.PopClip();
		}
	}
	//////////////////////////////////////////////////

	// Draw tooltip with info about hovered event.
	Tooltip.Draw(DrawContext);

	// Fill the background of the toolbar.
	DrawContext.DrawBox(0.0f, 0.0f, ViewWidth, Viewport.GetPosY(), WhiteBrush, FSlateColor(EStyleColor::Panel).GetSpecifiedColor());

	// Fill the background of the vertical scrollbar.
	const float ScrollBarHeight = Viewport.GetScrollableAreaHeight();
	if (ScrollBarHeight > 0)
	{
		constexpr float ScrollBarWidth = 12.0f;
		DrawContext.DrawBox(ViewWidth - ScrollBarWidth, Viewport.GetPosY() + Viewport.GetTopOffset(), ScrollBarWidth, ScrollBarHeight, WhiteBrush, FSlateColor(EStyleColor::Panel).GetSpecifiedColor());
	}

	//////////////////////////////////////////////////
	// Draw the overscroll indication lines.

	constexpr float OverscrollLineSize = 1.0f;
	constexpr int32 OverscrollLineCount = 8;

	if (OverscrollLeft > 0.0f)
	{
		// TODO: single box with gradient opacity
		const float OverscrollLineY = Viewport.GetPosY();
		const float OverscrollLineH = Viewport.GetHeight();
		for (int32 LineIndex = 0; LineIndex < OverscrollLineCount; ++LineIndex)
		{
			const float Opacity = OverscrollLeft * static_cast<float>(OverscrollLineCount - LineIndex) / static_cast<float>(OverscrollLineCount);
			DrawContext.DrawBox(LineIndex * OverscrollLineSize, OverscrollLineY, OverscrollLineSize, OverscrollLineH, WhiteBrush, FLinearColor(1.0f, 0.1f, 0.1f, Opacity));
		}
	}
	if (OverscrollRight > 0.0f)
	{
		const float OverscrollLineY = Viewport.GetPosY();
		const float OverscrollLineH = Viewport.GetHeight();
		for (int32 LineIndex = 0; LineIndex < OverscrollLineCount; ++LineIndex)
		{
			const float Opacity = OverscrollRight * static_cast<float>(OverscrollLineCount - LineIndex) / static_cast<float>(OverscrollLineCount);
			DrawContext.DrawBox(ViewWidth - (1 + LineIndex) * OverscrollLineSize, OverscrollLineY, OverscrollLineSize, OverscrollLineH, WhiteBrush, FLinearColor(1.0f, 0.1f, 0.1f, Opacity));
		}
	}
	if (OverscrollTop > 0.0f)
	{
		const float OverscrollLineY = Viewport.GetPosY() + Viewport.GetTopOffset();
		for (int32 LineIndex = 0; LineIndex < OverscrollLineCount; ++LineIndex)
		{
			const float Opacity = OverscrollTop * static_cast<float>(OverscrollLineCount - LineIndex) / static_cast<float>(OverscrollLineCount);
			DrawContext.DrawBox(0.0f, OverscrollLineY + LineIndex * OverscrollLineSize, ViewWidth, OverscrollLineSize, WhiteBrush, FLinearColor(1.0f, 0.1f, 0.1f, Opacity));
		}
	}
	if (OverscrollBottom > 0.0f)
	{
		const float OverscrollLineY = Viewport.GetPosY() + Viewport.GetHeight() - Viewport.GetBottomOffset();
		for (int32 LineIndex = 0; LineIndex < OverscrollLineCount; ++LineIndex)
		{
			const float Opacity = OverscrollBottom * static_cast<float>(OverscrollLineCount - LineIndex) / static_cast<float>(OverscrollLineCount);
			DrawContext.DrawBox(0.0f, OverscrollLineY - (1 + LineIndex) * OverscrollLineSize, ViewWidth, OverscrollLineSize, WhiteBrush, FLinearColor(1.0f, 0.1f, 0.1f, Opacity));
		}
	}

	//////////////////////////////////////////////////

	const bool bShouldDisplayDebugInfo = FInsightsManager::Get()->IsDebugInfoEnabled();
	if (bShouldDisplayDebugInfo)
	{
		const FSlateFontInfo& SummaryFont = MainFont;

		const float MaxFontCharHeight = static_cast<float>(FontMeasureService->Measure(TEXT("!"), SummaryFont, FontScale).Y / FontScale);
		const float DbgDY = MaxFontCharHeight;

		const float DbgW = 320.0f;
		const float DbgH = DbgDY * 9 + 3.0f;
		const float DbgX = ViewWidth - DbgW - 20.0f;
		float DbgY = Viewport.GetPosY() + Viewport.GetTopOffset() + 10.0f;

		DrawContext.LayerId++;

		DrawContext.DrawBox(DbgX - 2.0f, DbgY - 2.0f, DbgW, DbgH, WhiteBrush, FLinearColor(1.0f, 1.0f, 1.0f, 0.9f));
		DrawContext.LayerId++;

		FLinearColor DbgTextColor(0.0f, 0.0f, 0.0f, 0.9f);

		//////////////////////////////////////////////////
		// Display the "Draw" performance info.

		// Time interval since last OnPaint call.
		const uint64 CurrentTime = FPlatformTime::Cycles64();
		const uint64 OnPaintDeltaTime = CurrentTime - LastOnPaintTime;
		LastOnPaintTime = CurrentTime;
		OnPaintDeltaTimeHistory.AddValue(OnPaintDeltaTime); // saved for last 32 OnPaint calls
		const uint64 AvgOnPaintDeltaTime = OnPaintDeltaTimeHistory.ComputeAverage();
		const uint64 AvgOnPaintDeltaTimeMs = FStopwatch::Cycles64ToMilliseconds(AvgOnPaintDeltaTime);
		const double AvgOnPaintFps = AvgOnPaintDeltaTimeMs != 0 ? 1.0 / FStopwatch::Cycles64ToSeconds(AvgOnPaintDeltaTime) : 0.0;

		const uint64 AvgPreDrawTracksDurationMs = FStopwatch::Cycles64ToMilliseconds(PreDrawTracksDurationHistory.ComputeAverage());
		const uint64 AvgDrawTracksDurationMs = FStopwatch::Cycles64ToMilliseconds(DrawTracksDurationHistory.ComputeAverage());
		const uint64 AvgPostDrawTracksDurationMs = FStopwatch::Cycles64ToMilliseconds(PostDrawTracksDurationHistory.ComputeAverage());
		const uint64 AvgTotalDrawDurationMs = FStopwatch::Cycles64ToMilliseconds(TotalDrawDurationHistory.ComputeAverage());

		DrawContext.DrawText
		(
			DbgX, DbgY,
			FString::Printf(TEXT("D: %llu ms + %llu ms + %llu ms + %llu ms = %llu ms | + %llu ms = %llu ms (%d fps)"),
				AvgPreDrawTracksDurationMs, // pre-draw tracks time
				AvgDrawTracksDurationMs, // draw tracks time
				AvgPostDrawTracksDurationMs, // post-draw tracks time
				AvgTotalDrawDurationMs - AvgPreDrawTracksDurationMs - AvgDrawTracksDurationMs - AvgPostDrawTracksDurationMs, // other draw code
				AvgTotalDrawDurationMs,
				AvgOnPaintDeltaTimeMs - AvgTotalDrawDurationMs, // other overhead to OnPaint calls
				AvgOnPaintDeltaTimeMs, // average time between two OnPaint calls
				FMath::RoundToInt(AvgOnPaintFps)), // framerate of OnPaint calls
			SummaryFont, DbgTextColor
		);
		DbgY += DbgDY;

		//////////////////////////////////////////////////
		// Display the "update" performance info.

		const uint64 AvgPreUpdateTracksDurationMs = FStopwatch::Cycles64ToMilliseconds(PreUpdateTracksDurationHistory.ComputeAverage());
		const uint64 AvgUpdateTracksDurationMs = FStopwatch::Cycles64ToMilliseconds(UpdateTracksDurationHistory.ComputeAverage());
		const uint64 AvgPostUpdateTracksDurationMs = FStopwatch::Cycles64ToMilliseconds(PostUpdateTracksDurationHistory.ComputeAverage());
		const uint64 AvgTickDurationMs = FStopwatch::Cycles64ToMilliseconds(TickDurationHistory.ComputeAverage());

		DrawContext.DrawText
		(
			DbgX, DbgY,
			FString::Printf(TEXT("U avg: %llu ms + %llu ms + %llu ms + %llu ms = %llu ms"),
				AvgPreUpdateTracksDurationMs,
				AvgUpdateTracksDurationMs,
				AvgPostUpdateTracksDurationMs,
				AvgTickDurationMs - AvgPreUpdateTracksDurationMs - AvgUpdateTracksDurationMs - AvgPostUpdateTracksDurationMs,
				AvgTickDurationMs),
			SummaryFont, DbgTextColor
		);
		DbgY += DbgDY;

		//////////////////////////////////////////////////
		// Display timing events stats.

		DrawContext.DrawText
		(
			DbgX, DbgY,
			FString::Format(TEXT("{0} events : {1} ({2}) boxes, {3} borders, {4} texts"),
			{
				FText::AsNumber(Helper.GetNumEvents()).ToString(),
				FText::AsNumber(Helper.GetNumDrawBoxes()).ToString(),
				FText::AsPercent((double)Helper.GetNumDrawBoxes() / (Helper.GetNumDrawBoxes() + Helper.GetNumMergedBoxes())).ToString(),
				FText::AsNumber(Helper.GetNumDrawBorders()).ToString(),
				FText::AsNumber(Helper.GetNumDrawTexts()).ToString(),
				//OutDrawElements.GetRootDrawLayer().GetElementCount(),
			}),
			SummaryFont, DbgTextColor
		);
		DbgY += DbgDY;

		//////////////////////////////////////////////////
		// Display time markers stats.

		if (MarkersTrack->IsVisible())
		{
			DrawContext.DrawText
			(
				DbgX, DbgY,
				FString::Format(TEXT("{0} logs : {1} boxes, {2} texts"),
				{
					FText::AsNumber(MarkersTrack->GetNumLogMessages()).ToString(),
					FText::AsNumber(MarkersTrack->GetNumBoxes()).ToString(),
					FText::AsNumber(MarkersTrack->GetNumTexts()).ToString(),
				}),
				SummaryFont, DbgTextColor
			);
			DbgY += DbgDY;
		}

		//////////////////////////////////////////////////
		// Display Graph track stats.

		if (GraphTrack)
		{
			DrawContext.DrawText
			(
				DbgX, DbgY,
				FString::Format(TEXT("{0} events : {1} points, {2} lines, {3} boxes"),
					{
						FText::AsNumber(GraphTrack->GetNumAddedEvents()).ToString(),
						FText::AsNumber(GraphTrack->GetNumDrawPoints()).ToString(),
						FText::AsNumber(GraphTrack->GetNumDrawLines()).ToString(),
						FText::AsNumber(GraphTrack->GetNumDrawBoxes()).ToString(),
					}),
					SummaryFont, DbgTextColor
			);
			DbgY += DbgDY;
		}

		//////////////////////////////////////////////////
		// Display viewport's horizontal info.

		DrawContext.DrawText
		(
			DbgX, DbgY,
			FString::Printf(TEXT("SX: %g, ST: %g, ET: %s"),
				Viewport.GetScaleX(),
				Viewport.GetStartTime(),
				*TimeUtils::FormatTimeAuto(Viewport.GetMaxValidTime())),
			SummaryFont, DbgTextColor
		);
		DbgY += DbgDY;

		//////////////////////////////////////////////////
		// Display viewport's vertical info.

		DrawContext.DrawText
		(
			DbgX, DbgY,
			FString::Printf(TEXT("Y: %.2f, H: %g, VH: %g"),
				Viewport.GetScrollPosY(),
				Viewport.GetScrollHeight(),
				Viewport.GetHeight()),
			SummaryFont, DbgTextColor
		);
		DbgY += DbgDY;

		//////////////////////////////////////////////////
		// Display input related debug info.

		FString InputStr = FString::Printf(TEXT("(%.0f, %.0f)"), MousePosition.X, MousePosition.Y);
		if (bIsSpaceBarKeyPressed) InputStr += " Space";
		if (bIsLMB_Pressed) InputStr += " LMB";
		if (bIsRMB_Pressed) InputStr += " RMB";
		if (bIsPanning) InputStr += " Panning";
		if (bIsSelecting) InputStr += " Selecting";
		if (bIsDragging) InputStr += " Dragging";
		if (TimeRulerTrack->IsScrubbing()) InputStr += " Scrubbing";
		DrawContext.DrawText(DbgX, DbgY, InputStr, SummaryFont, DbgTextColor);
		DbgY += DbgDY;
	}

	//////////////////////////////////////////////////

	Stopwatch.Stop();
	TotalDrawDurationHistory.AddValue(Stopwatch.AccumulatedTime);

	return SCompoundWidget::OnPaint(Args, AllottedGeometry, MyCullingRect, OutDrawElements, LayerId, InWidgetStyle, bParentEnabled && IsEnabled());
}

////////////////////////////////////////////////////////////////////////////////////////////////////

const TCHAR* STimingView::GetLocationName(ETimingTrackLocation Location)
{
	switch (Location)
	{
	case ETimingTrackLocation::TopDocked:		return TEXT("Top Docked");
	case ETimingTrackLocation::BottomDocked:	return TEXT("Bottom Docked");
	case ETimingTrackLocation::Scrollable:		return TEXT("Scrollable");
	case ETimingTrackLocation::Foreground:		return TEXT("Foreground");
	default:									return nullptr;
	}
}

////////////////////////////////////////////////////////////////////////////////////////////////////

void STimingView::AddTrack(TSharedPtr<FBaseTimingTrack> Track, ETimingTrackLocation Location)
{
	check(Track.IsValid());

	check(Location == ETimingTrackLocation::Scrollable ||
		  Location == ETimingTrackLocation::TopDocked ||
		  Location == ETimingTrackLocation::BottomDocked ||
		  Location == ETimingTrackLocation::Foreground);

	const TCHAR* LocationName = GetLocationName(Location);
	TArray<TSharedPtr<FBaseTimingTrack>>& TrackList = const_cast<TArray<TSharedPtr<FBaseTimingTrack>>&>(GetTrackList(Location));

	const int32 MaxNumTracks = 1000;
	if (TrackList.Num() >= MaxNumTracks)
	{
		UE_LOG(TimingProfiler, Warning, TEXT("Too many tracks already created (%d tracks)! Ignoring %s track : %s (\"%s\")"),
			TrackList.Num(),
			LocationName,
			*Track->GetTypeName().ToString(),
			*Track->GetName());
		return;
	}

#if 0
	UE_LOG(TimingProfiler, Log, TEXT("New %s Track (%d) : %s (\"%s\")"),
		LocationName,
		TrackList.Num() + 1,
		*Track->GetTypeName().ToString(),
		*Track->GetName());
#endif

	ensure(Track->GetLocation() == ETimingTrackLocation::None);
	Track->SetLocation(Location);

	check(!AllTracks.Contains(Track->GetId()));
	AllTracks.Add(Track->GetId(), Track);

	TrackList.Add(Track);
	Algo::SortBy(TrackList, &FBaseTimingTrack::GetOrder);

	if (Location == ETimingTrackLocation::Scrollable)
	{
		InvalidateScrollableTracksOrder();
	}

	OnTrackAddedDelegate.Broadcast(Track);
}

////////////////////////////////////////////////////////////////////////////////////////////////////

bool STimingView::RemoveTrack(TSharedPtr<FBaseTimingTrack> Track)
{
	check(Track.IsValid());

	if (AllTracks.Remove(Track->GetId()) > 0)
	{
		const ETimingTrackLocation Location = Track->GetLocation();
		check(Location == ETimingTrackLocation::Scrollable ||
			  Location == ETimingTrackLocation::TopDocked ||
			  Location == ETimingTrackLocation::BottomDocked ||
			  Location == ETimingTrackLocation::Foreground);

		Track->SetLocation(ETimingTrackLocation::None);

		const TCHAR* LocationName = GetLocationName(Location);
		TArray<TSharedPtr<FBaseTimingTrack>>& TrackList = const_cast<TArray<TSharedPtr<FBaseTimingTrack>>&>(GetTrackList(Location));

		TrackList.Remove(Track);

		if (Location == ETimingTrackLocation::Scrollable)
		{
			InvalidateScrollableTracksOrder();
		}

<<<<<<< HEAD
=======
		OnTrackRemovedDelegate.Broadcast(Track);

>>>>>>> 4af6daef
#if 0
		UE_LOG(TimingProfiler, Log, TEXT("Removed %s Track (%d) : %s (\"%s\")"),
			LocationName,
			TrackList.Num(),
			*Track->GetTypeName().ToString(),
			*Track->GetName());
#endif

		return true;
	}
	return false;
}

////////////////////////////////////////////////////////////////////////////////////////////////////

void STimingView::HideAllScrollableTracks()
{
	for (TSharedPtr<FBaseTimingTrack>& Track : ScrollableTracks)
	{
		Track->Hide();
	}
	HandleTrackVisibilityChanged();
}

////////////////////////////////////////////////////////////////////////////////////////////////////

void STimingView::InvalidateScrollableTracksOrder()
{
	bScrollableTracksOrderIsDirty = true;
}

////////////////////////////////////////////////////////////////////////////////////////////////////

void STimingView::UpdateScrollableTracksOrder()
{
	if (bScrollableTracksOrderIsDirty)
	{
		Algo::SortBy(ScrollableTracks, &FBaseTimingTrack::GetOrder);
		bScrollableTracksOrderIsDirty = false;
	}
}

////////////////////////////////////////////////////////////////////////////////////////////////////

int32 STimingView::GetFirstScrollableTrackOrder() const
{
	return (ScrollableTracks.Num() > 0) ? ScrollableTracks[0]->GetOrder() : 1;
}

////////////////////////////////////////////////////////////////////////////////////////////////////

int32 STimingView::GetLastScrollableTrackOrder() const
{
	return (ScrollableTracks.Num() > 0) ? ScrollableTracks.Last()->GetOrder() : -1;
}

////////////////////////////////////////////////////////////////////////////////////////////////////

FReply STimingView::AllowTracksToProcessOnMouseButtonDown(const FGeometry& MyGeometry, const FPointerEvent& MouseEvent)
{
	for (TSharedPtr<FBaseTimingTrack>& TrackPtr : TopDockedTracks)
	{
		if (TrackPtr->IsVisible())
		{
			FReply Reply = TrackPtr->OnMouseButtonDown(MyGeometry, MouseEvent);
			if (Reply.IsEventHandled())
			{
				return Reply;
			}
		}
	}

	for (TSharedPtr<FBaseTimingTrack>& TrackPtr : BottomDockedTracks)
	{
		if (TrackPtr->IsVisible())
		{
			FReply Reply = TrackPtr->OnMouseButtonDown(MyGeometry, MouseEvent);
			if (Reply.IsEventHandled())
			{
				return Reply;
			}
		}
	}

	for (TSharedPtr<FBaseTimingTrack>& TrackPtr : ScrollableTracks)
	{
		if (TrackPtr->IsVisible())
		{
			FReply Reply = TrackPtr->OnMouseButtonDown(MyGeometry, MouseEvent);
			if (Reply.IsEventHandled())
			{
				return Reply;
			}
		}
	}

	for (TSharedPtr<FBaseTimingTrack>& TrackPtr : ForegroundTracks)
	{
		if (TrackPtr->IsVisible())
		{
			FReply Reply = TrackPtr->OnMouseButtonDown(MyGeometry, MouseEvent);
			if (Reply.IsEventHandled())
			{
				return Reply;
			}
		}
	}

	return FReply::Unhandled();
}

////////////////////////////////////////////////////////////////////////////////////////////////////

FReply STimingView::OnMouseButtonDown(const FGeometry& MyGeometry, const FPointerEvent& MouseEvent)
{
	FReply Reply = AllowTracksToProcessOnMouseButtonDown(MyGeometry, MouseEvent);
	if (Reply.IsEventHandled())
	{
		return Reply;
	}

	MousePositionOnButtonDown = MyGeometry.AbsoluteToLocal(MouseEvent.GetScreenSpacePosition());
	MousePosition = MousePositionOnButtonDown;

	if (bAllowPanningOnScreenEdges)
	{
		const FVector2f ScreenSpacePosition = FVector2f(MouseEvent.GetScreenSpacePosition());
		DPIScaleFactor = FPlatformApplicationMisc::GetDPIScaleFactorAtPoint(ScreenSpacePosition.X, ScreenSpacePosition.Y);

		EdgeFrameCountX = 0;
		EdgeFrameCountY = 0;
	}

	bool bStartPanningSelectingOrScrubbing = false;
	bool bStartPanning = false;
	bool bStartSelecting = false;
	bool bStartScrubbing = false;

	if (MouseEvent.GetEffectingButton() == EKeys::LeftMouseButton)
	{
		if (!bIsRMB_Pressed)
		{
			bIsLMB_Pressed = true;
			bStartPanningSelectingOrScrubbing = true;
			SelectHoveredTimingTrack();
		}
	}
	else if (MouseEvent.GetEffectingButton() == EKeys::RightMouseButton)
	{
		if (!bIsLMB_Pressed)
		{
			bIsRMB_Pressed = true;
			bStartPanningSelectingOrScrubbing = true;
			SelectHoveredTimingTrack();
		}
	}

	TSharedPtr<Insights::FTimeMarker> ScrubbingTimeMarker = nullptr;

	if (bStartPanningSelectingOrScrubbing)
	{
		bool bIsHoveringTimeRulerTrack = false;
		if (TimeRulerTrack->IsVisible())
		{
			bIsHoveringTimeRulerTrack = MousePositionOnButtonDown.Y >= TimeRulerTrack->GetPosY() &&
										MousePositionOnButtonDown.Y < TimeRulerTrack->GetPosY() + TimeRulerTrack->GetHeight();
			if (bIsHoveringTimeRulerTrack)
			{
				if (MouseEvent.GetModifierKeys().IsControlDown())
				{
					ScrubbingTimeMarker = DefaultTimeMarker;
				}
				else
				{
					ScrubbingTimeMarker = TimeRulerTrack->GetTimeMarkerAtPos(MousePositionOnButtonDown, Viewport);
				}
			}
		}

		if (bIsSpaceBarKeyPressed)
		{
			bStartPanning = true;
		}
		else if (ScrubbingTimeMarker)
		{
			bStartScrubbing = true;
		}
		else if (bIsHoveringTimeRulerTrack || (MouseEvent.GetModifierKeys().IsControlDown() && MouseEvent.GetModifierKeys().IsShiftDown()))
		{
			bStartSelecting = true;
		}
		else
		{
			bStartPanning = true;
		}

		// Capture mouse, so we can drag outside this widget.
		if (bAllowPanningOnScreenEdges)
		{
			Reply = FReply::Handled().CaptureMouse(SharedThis(this)).UseHighPrecisionMouseMovement(SharedThis(this)).SetUserFocus(SharedThis(this), EFocusCause::Mouse);
		}
		else
		{
			Reply = FReply::Handled().CaptureMouse(SharedThis(this));
		}
	}

	if (bPreventThrottling)
	{
		Reply.PreventThrottling();
	}

	if (bStartScrubbing)
	{
		bIsPanning = false;
		bIsDragging = false;
		TimeRulerTrack->StartScrubbing(ScrubbingTimeMarker.ToSharedRef());
	}
	else if (bStartPanning)
	{
		bIsPanning = true;
		bIsDragging = false;
		TimeRulerTrack->StopScrubbing();

		ViewportStartTimeOnButtonDown = Viewport.GetStartTime();
		ViewportScrollPosYOnButtonDown = Viewport.GetScrollPosY();

		if (MouseEvent.GetModifierKeys().IsControlDown())
		{
			// Allow panning only horizontally.
			PanningMode = EPanningMode::Horizontal;
		}
		else if (MouseEvent.GetModifierKeys().IsShiftDown())
		{
			// Allow panning only vertically.
			PanningMode = EPanningMode::Vertical;
		}
		else
		{
			// Allow panning both horizontally and vertically.
			PanningMode = EPanningMode::HorizontalAndVertical;
		}
	}
	else if (bStartSelecting)
	{
		bIsSelecting = true;
		bIsDragging = false;
		TimeRulerTrack->StopScrubbing();

		SelectionStartTime = Viewport.SlateUnitsToTime(static_cast<float>(MousePositionOnButtonDown.X));
		SelectionEndTime = SelectionStartTime;
		LastSelectionType = ESelectionType::None;
		RaiseSelectionChanging();
	}

	return Reply;
}

////////////////////////////////////////////////////////////////////////////////////////////////////

FReply STimingView::AllowTracksToProcessOnMouseButtonUp(const FGeometry& MyGeometry, const FPointerEvent& MouseEvent)
{
	for (TSharedPtr<FBaseTimingTrack>& TrackPtr : TopDockedTracks)
	{
		if (TrackPtr->IsVisible())
		{
			FReply Reply = TrackPtr->OnMouseButtonUp(MyGeometry, MouseEvent);
			if (Reply.IsEventHandled())
			{
				return Reply;
			}
		}
	}

	for (TSharedPtr<FBaseTimingTrack>& TrackPtr : BottomDockedTracks)
	{
		if (TrackPtr->IsVisible())
		{
			FReply Reply = TrackPtr->OnMouseButtonUp(MyGeometry, MouseEvent);
			if (Reply.IsEventHandled())
			{
				return Reply;
			}
		}
	}

	for (TSharedPtr<FBaseTimingTrack>& TrackPtr : ScrollableTracks)
	{
		if (TrackPtr->IsVisible())
		{
			FReply Reply = TrackPtr->OnMouseButtonUp(MyGeometry, MouseEvent);
			if (Reply.IsEventHandled())
			{
				return Reply;
			}
		}
	}

	for (TSharedPtr<FBaseTimingTrack>& TrackPtr : ForegroundTracks)
	{
		if (TrackPtr->IsVisible())
		{
			FReply Reply = TrackPtr->OnMouseButtonUp(MyGeometry, MouseEvent);
			if (Reply.IsEventHandled())
			{
				return Reply;
			}
		}
	}

	return FReply::Unhandled();
}

////////////////////////////////////////////////////////////////////////////////////////////////////

FReply STimingView::OnMouseButtonUp(const FGeometry& MyGeometry, const FPointerEvent& MouseEvent)
{
	FReply Reply = AllowTracksToProcessOnMouseButtonUp(MyGeometry, MouseEvent);
	if (Reply.IsEventHandled())
	{
		return Reply;
	}

	MousePositionOnButtonUp = MyGeometry.AbsoluteToLocal(MouseEvent.GetScreenSpacePosition());
	MousePosition = MousePositionOnButtonUp;

	bool bIsMouseClick = MousePositionOnButtonUp.Equals(MousePositionOnButtonDown, 2.0f);

	if (MouseEvent.GetEffectingButton() == EKeys::LeftMouseButton)
	{
		if (bIsLMB_Pressed)
		{
			if (bIsPanning)
			{
				PanningMode = EPanningMode::None;
				bIsPanning = false;
			}
			else if (bIsSelecting)
			{
				SelectTimeInterval(SelectionStartTime, SelectionEndTime - SelectionStartTime);
				bIsSelecting = false;
				bIsMouseClick = false;
			}
			else if (TimeRulerTrack->IsScrubbing())
			{
				RaiseTimeMarkerChanged(TimeRulerTrack->GetScrubbingTimeMarker());
				TimeRulerTrack->StopScrubbing();
				bIsMouseClick = false;
			}

			if (bIsMouseClick)
			{
				UpdateHoveredTimingEvent(static_cast<float>(MousePositionOnButtonUp.X), static_cast<float>(MousePositionOnButtonUp.Y));

				if (MouseEvent.GetModifierKeys().IsControlDown())
				{
					if (SelectedEvent.IsValid() && HoveredEvent.IsValid())
					{
						// Select the time region that includes both the current selected event and the new event to be selected.
						const double RegionStartTime = FMath::Min(SelectedEvent->GetStartTime(), HoveredEvent->GetStartTime());
						const double RegionEndTime = FMath::Max(Viewport.RestrictEndTime(SelectedEvent->GetEndTime()), Viewport.RestrictEndTime(HoveredEvent->GetEndTime()));
						SelectTimeInterval(RegionStartTime, RegionEndTime - RegionStartTime);
					}
				}

				// Select the hovered timing event (if any).
<<<<<<< HEAD
				UpdateHoveredTimingEvent(static_cast<float>(MousePositionOnButtonUp.X), static_cast<float>(MousePositionOnButtonUp.Y));
=======
>>>>>>> 4af6daef
				SelectHoveredTimingTrack();
				SelectHoveredTimingEvent();

				// When clicking on an empty space...
				if (!SelectedEvent.IsValid())
				{
					// ...reset selection.
					SelectionEndTime = SelectionStartTime = 0.0;
					LastSelectionType = ESelectionType::None;
					RaiseSelectionChanged();
				}
			}

			bIsDragging = false;

			// Release mouse as we no longer drag.
			Reply = FReply::Handled().ReleaseMouseCapture();

			bIsLMB_Pressed = false;
		}
	}
	else if (MouseEvent.GetEffectingButton() == EKeys::RightMouseButton)
	{
		if (bIsRMB_Pressed)
		{
			if (bIsPanning)
			{
				PanningMode = EPanningMode::None;
				bIsPanning = false;
			}
			else if (bIsSelecting)
			{
				RaiseSelectionChanged();
				bIsSelecting = false;
			}
			else if (TimeRulerTrack->IsScrubbing())
			{
				RaiseTimeMarkerChanged(TimeRulerTrack->GetScrubbingTimeMarker());
				TimeRulerTrack->StopScrubbing();
				bIsMouseClick = false;
			}

			if (bIsMouseClick)
			{
				SelectHoveredTimingTrack();
				ShowContextMenu(MouseEvent);
			}

			bIsDragging = false;

			// Release mouse as we no longer drag.
			Reply = FReply::Handled().ReleaseMouseCapture();

			bIsRMB_Pressed = false;
		}
	}

	return Reply;
}

////////////////////////////////////////////////////////////////////////////////////////////////////

FReply STimingView::AllowTracksToProcessOnMouseButtonDoubleClick(const FGeometry& MyGeometry, const FPointerEvent& MouseEvent)
{
	for (TSharedPtr<FBaseTimingTrack>& TrackPtr : TopDockedTracks)
	{
		if (TrackPtr->IsVisible())
		{
			FReply Reply = TrackPtr->OnMouseButtonDoubleClick(MyGeometry, MouseEvent);
			if (Reply.IsEventHandled())
			{
				return Reply;
			}
		}
	}

	for (TSharedPtr<FBaseTimingTrack>& TrackPtr : BottomDockedTracks)
	{
		if (TrackPtr->IsVisible())
		{
			FReply Reply = TrackPtr->OnMouseButtonDoubleClick(MyGeometry, MouseEvent);
			if (Reply.IsEventHandled())
			{
				return Reply;
			}
		}
	}

	for (TSharedPtr<FBaseTimingTrack>& TrackPtr : ScrollableTracks)
	{
		if (TrackPtr->IsVisible())
		{
			FReply Reply = TrackPtr->OnMouseButtonDoubleClick(MyGeometry, MouseEvent);
			if (Reply.IsEventHandled())
			{
				return Reply;
			}
		}
	}

	for (TSharedPtr<FBaseTimingTrack>& TrackPtr : ForegroundTracks)
	{
		if (TrackPtr->IsVisible())
		{
			FReply Reply = TrackPtr->OnMouseButtonDoubleClick(MyGeometry, MouseEvent);
			if (Reply.IsEventHandled())
			{
				return Reply;
			}
		}
	}

	return FReply::Unhandled();
}

////////////////////////////////////////////////////////////////////////////////////////////////////

FReply STimingView::OnMouseButtonDoubleClick(const FGeometry& MyGeometry, const FPointerEvent& MouseEvent)
{
	FReply Reply = AllowTracksToProcessOnMouseButtonDoubleClick(MyGeometry, MouseEvent);
	if (Reply.IsEventHandled())
	{
		return Reply;
	}

	if (MouseEvent.GetEffectingButton() == EKeys::LeftMouseButton)
	{
		if (HoveredEvent.IsValid())
		{
			if (MouseEvent.GetModifierKeys().IsControlDown())
			{
				const double EndTime = Viewport.RestrictEndTime(HoveredEvent->GetEndTime());
				SelectTimeInterval(HoveredEvent->GetStartTime(), EndTime - HoveredEvent->GetStartTime());
			}
			else
			{
				if (HoveredEvent->Is<FTimingEvent>() &&
					IsFilterByEventType(HoveredEvent->As<FTimingEvent>().GetType()))
				{
					SetEventFilter(nullptr); // reset filter
				}
				else
				{
					SetEventFilter(HoveredEvent->GetTrack()->GetFilterByEvent(HoveredEvent));
				}
			}
		}
		else
		{
			if (TimingEventFilter.IsValid())
			{
				TimingEventFilter.Reset();
				Viewport.AddDirtyFlags(ETimingTrackViewportDirtyFlags::HInvalidated);
			}
		}

		Reply = FReply::Handled();
	}

	return Reply;
}

////////////////////////////////////////////////////////////////////////////////////////////////////

FReply STimingView::OnMouseMove(const FGeometry& MyGeometry, const FPointerEvent& MouseEvent)
{
	FReply Reply = FReply::Unhandled();

	MousePosition = MyGeometry.AbsoluteToLocal(MouseEvent.GetScreenSpacePosition());

	const FVector2D& CursorDelta = MouseEvent.GetCursorDelta();

	if (bIsPanning && bAllowPanningOnScreenEdges)
	{
		if (MouseEvent.GetScreenSpacePosition().X == MouseEvent.GetLastScreenSpacePosition().X)
		{
			++EdgeFrameCountX;
		}
		else
		{
			EdgeFrameCountX = 0;
		}

		if (EdgeFrameCountX > 10) // handle delay between high precision mouse movement and update of the actual cursor position
		{
			MousePositionOnButtonDown.X -= CursorDelta.X / DPIScaleFactor;
		}

		if (MouseEvent.GetScreenSpacePosition().Y == MouseEvent.GetLastScreenSpacePosition().Y)
		{
			++EdgeFrameCountY;
		}
		else
		{
			EdgeFrameCountY = 0;
		}

		if (EdgeFrameCountY > 10) // handle delay between high precision mouse movement and update of the actual cursor position
		{
			MousePositionOnButtonDown.Y -= CursorDelta.Y / DPIScaleFactor;
		}
	}

	if (!CursorDelta.IsZero())
	{
		if (bIsPanning)
		{
			if (HasMouseCapture())
			{
				bIsDragging = true;

				if ((int32)PanningMode & (int32)EPanningMode::Horizontal)
				{
					const double StartTime = ViewportStartTimeOnButtonDown + static_cast<double>(MousePositionOnButtonDown.X - MousePosition.X) / Viewport.GetScaleX();
					ScrollAtTime(StartTime);
				}

				if ((int32)PanningMode & (int32)EPanningMode::Vertical)
				{
					const float ScrollPosY = ViewportScrollPosYOnButtonDown + static_cast<float>(MousePositionOnButtonDown.Y - MousePosition.Y);
					ScrollAtPosY(ScrollPosY);
				}
			}
		}
		else if (bIsSelecting)
		{
			if (HasMouseCapture())
			{
				bIsDragging = true;

				SelectionStartTime = Viewport.SlateUnitsToTime(static_cast<float>(MousePositionOnButtonDown.X));
				SelectionEndTime = Viewport.SlateUnitsToTime(static_cast<float>(MousePosition.X));
				if (SelectionStartTime > SelectionEndTime)
				{
					double Temp = SelectionStartTime;
					SelectionStartTime = SelectionEndTime;
					SelectionEndTime = Temp;
				}
				LastSelectionType = ESelectionType::TimeRange;
				RaiseSelectionChanging();
			}
		}
		else if (TimeRulerTrack->IsScrubbing())
		{
			if (HasMouseCapture())
			{
				bIsDragging = true;
				double Time = Viewport.SlateUnitsToTime(static_cast<float>(MousePosition.X));

				// Snap to markers.
				const bool bSnapTimeMarkers = MarkersTrack->IsVisible();
				if (bSnapTimeMarkers)
				{
					const double SnapTolerance = 5.0 / Viewport.GetScaleX(); // +/- 5 pixels
					Time = MarkersTrack->Snap(Time, SnapTolerance);
				}

				TSharedRef<Insights::FTimeMarker> ScrubbingTimeMarker = TimeRulerTrack->GetScrubbingTimeMarker();
				ScrubbingTimeMarker->SetTime(Time);
				RaiseTimeMarkerChanging(ScrubbingTimeMarker);
			}
		}
		else
		{
			UpdateHoveredTimingEvent(static_cast<float>(MousePosition.X), static_cast<float>(MousePosition.Y));
		}

		Reply = FReply::Handled();
	}

	return Reply;
}

////////////////////////////////////////////////////////////////////////////////////////////////////

void STimingView::OnMouseEnter(const FGeometry& MyGeometry, const FPointerEvent& MouseEvent)
{
}

////////////////////////////////////////////////////////////////////////////////////////////////////

void STimingView::OnMouseLeave(const FPointerEvent& MouseEvent)
{
	if (!HasMouseCapture())
	{
		// No longer dragging (unless we have mouse capture).
		bIsDragging = false;
		bIsPanning = false;
		bIsSelecting = false;

		bIsLMB_Pressed = false;
		bIsRMB_Pressed = false;

		MousePosition = FVector2D::ZeroVector;

		if (HoveredTrack.IsValid())
		{
			HoveredTrack.Reset();
			OnHoveredTrackChangedDelegate.Broadcast(HoveredTrack);
		}
		if (HoveredEvent.IsValid())
		{
			HoveredEvent.Reset();
			OnHoveredEventChangedDelegate.Broadcast(HoveredEvent);
		}
		Tooltip.SetDesiredOpacity(0.0f);
	}
}

////////////////////////////////////////////////////////////////////////////////////////////////////

FReply STimingView::OnMouseWheel(const FGeometry& MyGeometry, const FPointerEvent& MouseEvent)
{
	if (MouseEvent.GetModifierKeys().IsShiftDown())
	{
		if (GraphTrack->IsVisible() &&
			MousePosition.Y >= GraphTrack->GetPosY() &&
			MousePosition.Y < GraphTrack->GetPosY() + GraphTrack->GetHeight())
		{
			// Zoom in/out vertically.
			const double Delta = MouseEvent.GetWheelDelta();
			constexpr double ZoomStep = 0.25; // as percent
			constexpr double MinScaleY = 0.0001;
			constexpr double MaxScaleY = 1.0e10;
			double ScaleY = GraphTrack->GetSharedValueViewport().GetScaleY();
			if (Delta > 0)
			{
				ScaleY *= FMath::Pow(1.0 + ZoomStep, Delta);
				if (ScaleY > MaxScaleY)
				{
					ScaleY = MaxScaleY;
				}
			}
			else
			{
				ScaleY *= FMath::Pow(1.0 / (1.0 + ZoomStep), -Delta);
				if (ScaleY < MinScaleY)
				{
					ScaleY = MinScaleY;
				}
			}
			GraphTrack->GetSharedValueViewport().SetScaleY(ScaleY);

			for (const TSharedPtr<FGraphSeries>& Series : GraphTrack->GetSeries())
			{
				if (Series->IsUsingSharedViewport())
				{
					Series->SetScaleY(ScaleY);
					Series->SetDirtyFlag();
				}
			}
		}
		else
		{
			// Scroll vertically.
			constexpr float ScrollSpeedY = 16.0f * 3;
			const float NewScrollPosY = Viewport.GetScrollPosY() - ScrollSpeedY * MouseEvent.GetWheelDelta();
			ScrollAtPosY(EnforceVerticalScrollLimits(NewScrollPosY));
		}
	}
	else if (MouseEvent.GetModifierKeys().IsControlDown())
	{
		if (HoveredTrack.IsValid())
		{
			SelectHoveredTimingTrack();
		}

		// Scroll horizontally.
		const double ScrollSpeedX = Viewport.GetDurationForViewportDX(16.0 * 3);
		const double NewStartTime = Viewport.GetStartTime() - ScrollSpeedX * MouseEvent.GetWheelDelta();
		ScrollAtTime(EnforceHorizontalScrollLimits(NewStartTime));
	}
	else
	{
		if (HoveredTrack.IsValid())
		{
			SelectHoveredTimingTrack();
		}

		// Zoom in/out horizontally.
		const float Delta = MouseEvent.GetWheelDelta();
		if (Viewport.RelativeZoomWithFixedX(Delta, static_cast<float>(MousePosition.X)))
		{
			UpdateHorizontalScrollBar();
		}
	}

	return FReply::Handled();
}

////////////////////////////////////////////////////////////////////////////////////////////////////

void STimingView::OnDragEnter(const FGeometry& MyGeometry, const FDragDropEvent& DragDropEvent)
{
	SCompoundWidget::OnDragEnter(MyGeometry, DragDropEvent);

	//TSharedPtr<FStatIDDragDropOp> Operation = DragDropEvent.GetOperationAs<FStatIDDragDropOp>();
	//if (Operation.IsValid())
	//{
	//	Operation->ShowOK();
	//}
}

////////////////////////////////////////////////////////////////////////////////////////////////////

void STimingView::OnDragLeave(const FDragDropEvent& DragDropEvent)
{
	SCompoundWidget::OnDragLeave(DragDropEvent);

	//TSharedPtr<FStatIDDragDropOp> Operation = DragDropEvent.GetOperationAs<FStatIDDragDropOp>();
	//if (Operation.IsValid())
	//{
	//	Operation->ShowError();
	//}
}

////////////////////////////////////////////////////////////////////////////////////////////////////

FReply STimingView::OnDragOver(const FGeometry& MyGeometry, const FDragDropEvent& DragDropEvent)
{
	return SCompoundWidget::OnDragOver(MyGeometry,DragDropEvent);
}

////////////////////////////////////////////////////////////////////////////////////////////////////

FReply STimingView::OnDrop(const FGeometry& MyGeometry, const FDragDropEvent& DragDropEvent)
{
	//TSharedPtr<FStatIDDragDropOp> Operation = DragDropEvent.GetOperationAs<FStatIDDragDropOp>();
	//if (Operation.IsValid())
	//{
	//	return FReply::Handled();
	//}

	return SCompoundWidget::OnDrop(MyGeometry,DragDropEvent);
}

////////////////////////////////////////////////////////////////////////////////////////////////////

FCursorReply STimingView::OnCursorQuery(const FGeometry& MyGeometry, const FPointerEvent& CursorEvent) const
{
	if (bIsPanning)
	{
		if (bIsDragging)
		{
			//return FCursorReply::Cursor(EMouseCursor::GrabHandClosed);
			return FCursorReply::Cursor(EMouseCursor::GrabHand);
		}
	}
	else if (bIsSelecting)
	{
		if (bIsDragging)
		{
			return FCursorReply::Cursor(EMouseCursor::ResizeLeftRight);
		}
	}
	else if (bIsSpaceBarKeyPressed)
	{
		return FCursorReply::Cursor(EMouseCursor::GrabHand);
	}

	return FCursorReply::Unhandled();
}

////////////////////////////////////////////////////////////////////////////////////////////////////

FReply STimingView::OnKeyDown(const FGeometry& MyGeometry, const FKeyEvent& InKeyEvent)
{
	if (InKeyEvent.GetKey() == EKeys::B)
	{
		if (!InKeyEvent.GetModifierKeys().IsControlDown() && !InKeyEvent.GetModifierKeys().IsShiftDown())
		{
			// Toggle Bookmarks.
			if (MarkersTrack->IsVisible())
			{
				if (!MarkersTrack->IsBookmarksTrack())
				{
					SetDrawOnlyBookmarks(true);
				}
				else
				{
					SetTimeMarkersVisible(false);
				}
			}
			else
			{
				SetTimeMarkersVisible(true);
				SetDrawOnlyBookmarks(true);
			}
			return FReply::Handled();
		}
	}
	else if (InKeyEvent.GetKey() == EKeys::M)
	{
		if (!InKeyEvent.GetModifierKeys().IsControlDown() && !InKeyEvent.GetModifierKeys().IsShiftDown())
		{
			// Toggle Time Markers.
			if (MarkersTrack->IsVisible())
			{
				if (MarkersTrack->IsBookmarksTrack())
				{
					SetDrawOnlyBookmarks(false);
				}
				else
				{
					SetTimeMarkersVisible(false);
				}
			}
			else
			{
				SetTimeMarkersVisible(true);
				SetDrawOnlyBookmarks(false);
			}

			return FReply::Handled();
		}
	}
	else if (InKeyEvent.GetKey() == EKeys::F)
	{
		if (!InKeyEvent.GetModifierKeys().IsControlDown() && !InKeyEvent.GetModifierKeys().IsShiftDown())
		{
			FrameSelection();
			return FReply::Handled();
		}
	}
	else if (InKeyEvent.GetKey() == EKeys::C)
	{
		if (InKeyEvent.GetModifierKeys().IsControlDown())
		{
			if (SelectedEvent.IsValid())
			{
				SelectedEvent->GetTrack()->OnClipboardCopyEvent(*SelectedEvent);
			}
			return FReply::Handled();
		}
	}
	else if (InKeyEvent.GetKey() == EKeys::Equals ||
			 InKeyEvent.GetKey() == EKeys::Add)
	{
		// Zoom In
		const double ScaleX = Viewport.GetScaleX() * 1.25;
		if (Viewport.ZoomWithFixedX(ScaleX, Viewport.GetWidth() / 2))
		{
			UpdateHorizontalScrollBar();
		}
		return FReply::Handled();
	}
	else if (InKeyEvent.GetKey() == EKeys::Hyphen ||
			 InKeyEvent.GetKey() == EKeys::Subtract)
	{
		// Zoom Out
		const double ScaleX = Viewport.GetScaleX() / 1.25;
		if (Viewport.ZoomWithFixedX(ScaleX, Viewport.GetWidth() / 2))
		{
			UpdateHorizontalScrollBar();
		}
		return FReply::Handled();
	}
	else if (InKeyEvent.GetKey() == EKeys::Left)
	{
		if (InKeyEvent.GetModifierKeys().IsControlDown())
		{
			// Scroll Left
			const double NewStartTime = Viewport.GetStartTime() - Viewport.GetDuration() * 0.05;
			ScrollAtTime(EnforceHorizontalScrollLimits(NewStartTime));
		}
		else
		{
			SelectLeftTimingEvent();
		}
		return FReply::Handled();
	}
	else if (InKeyEvent.GetKey() == EKeys::Right)
	{
		if (InKeyEvent.GetModifierKeys().IsControlDown())
		{
			// Scroll Right
			const double NewStartTime = Viewport.GetStartTime() + Viewport.GetDuration() * 0.05;
			ScrollAtTime(EnforceHorizontalScrollLimits(NewStartTime));
		}
		else
		{
			SelectRightTimingEvent();
		}
		return FReply::Handled();
	}
	else if (InKeyEvent.GetKey() == EKeys::Up)
	{
		if (InKeyEvent.GetModifierKeys().IsControlDown())
		{
			// Scroll Up
			const float NewScrollPosY = Viewport.GetScrollPosY() - 16.0f * 3;
			ScrollAtPosY(EnforceVerticalScrollLimits(NewScrollPosY));
		}
		else
		{
			SelectUpTimingEvent();
		}
		return FReply::Handled();
	}
	else if (InKeyEvent.GetKey() == EKeys::Down)
	{
		if (InKeyEvent.GetModifierKeys().IsControlDown())
		{
			// Scroll Down
			const float NewScrollPosY = Viewport.GetScrollPosY() + 16.0f * 3;
			ScrollAtPosY(EnforceVerticalScrollLimits(NewScrollPosY));
		}
		else
		{
			SelectDownTimingEvent();
		}
		return FReply::Handled();
	}
	else if (InKeyEvent.GetKey() == EKeys::Enter)
	{
		// Enter: Selects the time range of the currently selected timing event.
		if (SelectedEvent.IsValid())
		{
			const double Duration = Viewport.RestrictDuration(SelectedEvent->GetStartTime(), SelectedEvent->GetEndTime());
			SelectTimeInterval(SelectedEvent->GetStartTime(), Duration);
		}
		return FReply::Handled();
	}
	else if (InKeyEvent.GetKey() == EKeys::SpaceBar)
	{
		bIsSpaceBarKeyPressed = true;
		FSlateApplication::Get().QueryCursor();
		return FReply::Handled();
	}
	else if (InKeyEvent.GetKey() == EKeys::D)
	{
		if (InKeyEvent.GetModifierKeys().IsControlDown() && InKeyEvent.GetModifierKeys().IsShiftDown())
		{
			// Ctrl+Shift+D: Toggles down-sampling on/off (for debugging purposes only).
			FTimingEventsTrack::bUseDownSampling = !FTimingEventsTrack::bUseDownSampling;
			Viewport.AddDirtyFlags(ETimingTrackViewportDirtyFlags::HInvalidated);
			return FReply::Handled();
		}
	}
	else if (InKeyEvent.GetKey() == EKeys::A)
	{
		if (InKeyEvent.GetModifierKeys().IsControlDown())
		{
			// Ctrl+A: Selects the entire time range of session.
			SelectTimeInterval(0, Viewport.GetMaxValidTime());
			return FReply::Handled();
		}
	}
	else if (InKeyEvent.GetKey() == EKeys::One)
	{
		LoadingSharedState->SetColorSchema(0);
		Viewport.AddDirtyFlags(ETimingTrackViewportDirtyFlags::HInvalidated);
		return FReply::Handled();
	}
	else if (InKeyEvent.GetKey() == EKeys::Two)
	{
		LoadingSharedState->SetColorSchema(1);
		Viewport.AddDirtyFlags(ETimingTrackViewportDirtyFlags::HInvalidated);
		return FReply::Handled();
	}
	else if (InKeyEvent.GetKey() == EKeys::Three)
	{
		LoadingSharedState->SetColorSchema(2);
		Viewport.AddDirtyFlags(ETimingTrackViewportDirtyFlags::HInvalidated);
		return FReply::Handled();
	}
	else if (InKeyEvent.GetKey() == EKeys::Four)
	{
		LoadingSharedState->SetColorSchema(3);
		Viewport.AddDirtyFlags(ETimingTrackViewportDirtyFlags::HInvalidated);
		return FReply::Handled();
	}
	else if (InKeyEvent.GetKey() == EKeys::X)
	{
		ChooseNextEventDepthLimit();
		return FReply::Handled();
	}
#if INSIGHTS_ACTIVATE_BENCHMARK
	else if (InKeyEvent.GetKey() == EKeys::Z)
	{
		FTimingProfilerTests::FCheckValues CheckValues;
		FTimingProfilerTests::RunEnumerateBenchmark(FTimingProfilerTests::FEnumerateTestParams(), CheckValues);
		return FReply::Handled();
	}
#endif

	if (CommandList->ProcessCommandBindings(InKeyEvent))
	{
		return FReply::Handled();
	}

	return SCompoundWidget::OnKeyDown(MyGeometry, InKeyEvent);
}

////////////////////////////////////////////////////////////////////////////////////////////////////

FReply STimingView::OnKeyUp(const FGeometry& MyGeometry, const FKeyEvent& InKeyEvent)
{
	if (InKeyEvent.GetKey() == EKeys::SpaceBar)
	{
		bIsSpaceBarKeyPressed = false;
		FSlateApplication::Get().QueryCursor();
		return FReply::Handled();
	}

	return SCompoundWidget::OnKeyUp(MyGeometry, InKeyEvent);
}

////////////////////////////////////////////////////////////////////////////////////////////////////

void STimingView::ShowContextMenu(const FPointerEvent& MouseEvent)
{
	const FTimingViewCommands& Commands = FTimingViewCommands::Get();

	const bool bShouldCloseWindowAfterMenuSelection = true;
	FMenuBuilder MenuBuilder(bShouldCloseWindowAfterMenuSelection, CommandList);

	bool bHasAnyActions = false;

	if (HoveredTrack.IsValid())
	{
		MenuBuilder.BeginSection(TEXT("Track"), FText::FromString(HoveredTrack->GetName()));
		CreateTrackLocationMenu(MenuBuilder, HoveredTrack.ToSharedRef());
		MenuBuilder.EndSection();

		HoveredTrack->BuildContextMenu(MenuBuilder);
		MenuBuilder.AddSeparator();
		bHasAnyActions = true;
	}

	MenuBuilder.BeginSection(TEXT("Misc"));
	{
		MenuBuilder.AddMenuEntry(Commands.QuickFind,
			FName("QuickFind"),
			TAttribute<FText>(),
			TAttribute<FText>(),
			FSlateIcon(FInsightsStyle::GetStyleSetName(), "Icons.Find"));
<<<<<<< HEAD
=======

		if (HoveredEvent)
		{
			double RangeStart = HoveredEvent->GetStartTime();
			double RangeDuration = Viewport.RestrictEndTime(HoveredEvent->GetEndTime()) - RangeStart;

			MenuBuilder.AddMenuEntry(
				LOCTEXT("ContextMenu_SelectEventTimeRange", "Select Time Range of Event"),
				FText(),
				FSlateIcon(FInsightsStyle::GetStyleSetName(), "Icons.SelectEventRange"),
				FUIAction(FExecuteAction::CreateLambda([this, RangeStart, RangeDuration]()
					{
						SelectTimeInterval(RangeStart, RangeDuration);
					})),
				NAME_None,
				EUserInterfaceActionType::Button
			);

			MenuBuilder.AddMenuEntry(
				LOCTEXT("ContextMenu_Copy", "Copy"),
				FText(),
				FSlateIcon(FAppStyle::Get().GetStyleSetName(), "GenericCommands.Copy"),
				FUIAction(FExecuteAction::CreateLambda([Event=HoveredEvent]()
					{
						Event->GetTrack()->OnClipboardCopyEvent(*Event);
					})),
				NAME_None,
				EUserInterfaceActionType::Button
			);
		}

>>>>>>> 4af6daef
		bHasAnyActions = true;
	}
	MenuBuilder.EndSection();

	for (Insights::ITimingViewExtender* Extender : GetExtenders())
	{
		bHasAnyActions |= Extender->ExtendGlobalContextMenu(*this, MenuBuilder);
	}

	if (!bHasAnyActions)
	{
		MenuBuilder.BeginSection(TEXT("Empty"));
		{
			MenuBuilder.AddMenuEntry(
				LOCTEXT("ContextMenu_NA", "N/A"),
				LOCTEXT("ContextMenu_NA_Desc", "No action available."),
				FSlateIcon(),
				FUIAction(FExecuteAction(), FCanExecuteAction::CreateLambda([](){ return false; })),
				NAME_None,
				EUserInterfaceActionType::Button
			);
		}
		MenuBuilder.EndSection();
	}

	TSharedRef<SWidget> MenuWidget = MenuBuilder.MakeWidget();

	FWidgetPath EventPath = MouseEvent.GetEventPath() != nullptr ? *MouseEvent.GetEventPath() : FWidgetPath();
	const FVector2D ScreenSpacePosition = MouseEvent.GetScreenSpacePosition();
	FSlateApplication::Get().PushMenu(SharedThis(this), EventPath, MenuWidget, ScreenSpacePosition, FPopupTransitionEffect::ContextMenu);
}

////////////////////////////////////////////////////////////////////////////////////////////////////

void STimingView::CreateTrackLocationMenu(FMenuBuilder& MenuBuilder, TSharedRef<FBaseTimingTrack> Track)
{
	if (EnumHasAnyFlags(Track->GetValidLocations(), ETimingTrackLocation::TopDocked))
	{
		MenuBuilder.AddMenuEntry(
			LOCTEXT("TrackLocationMenu_DockToTop", "Top Docked"),
			LOCTEXT("TrackLocationMenu_DockToTop_Desc", "Dock this track to the top."),
			FSlateIcon(),
			FUIAction(
				FExecuteAction::CreateSP(this, &STimingView::ChangeTrackLocation, Track, ETimingTrackLocation::TopDocked),
				FCanExecuteAction::CreateSP(this, &STimingView::CanChangeTrackLocation, Track, ETimingTrackLocation::TopDocked),
				FIsActionChecked::CreateSP(this, &STimingView::CheckTrackLocation, Track, ETimingTrackLocation::TopDocked)),
			NAME_None,
			EUserInterfaceActionType::RadioButton
		);
	}

	if (EnumHasAnyFlags(Track->GetValidLocations(), ETimingTrackLocation::Scrollable))
	{
		MenuBuilder.AddMenuEntry(
			LOCTEXT("TrackLocationMenu_MoveToScrollable", "Scrollable"),
			LOCTEXT("TrackLocationMenu_MoveToScrollable_Desc", "Move this track to the list of scrollable tracks."),
			FSlateIcon(),
			FUIAction(
				FExecuteAction::CreateSP(this, &STimingView::ChangeTrackLocation, Track, ETimingTrackLocation::Scrollable),
				FCanExecuteAction::CreateSP(this, &STimingView::CanChangeTrackLocation, Track, ETimingTrackLocation::Scrollable),
				FIsActionChecked::CreateSP(this, &STimingView::CheckTrackLocation, Track, ETimingTrackLocation::Scrollable)),
			NAME_None,
			EUserInterfaceActionType::RadioButton
		);
	}

	if (EnumHasAnyFlags(Track->GetValidLocations(), ETimingTrackLocation::BottomDocked))
	{
		MenuBuilder.AddMenuEntry(
			LOCTEXT("TrackLocationMenu_DockToBottom", "Bottom Docked"),
			LOCTEXT("TrackLocationMenu_DockToBottom_Desc", "Dock this track to the bottom."),
			FSlateIcon(),
			FUIAction(
				FExecuteAction::CreateSP(this, &STimingView::ChangeTrackLocation, Track, ETimingTrackLocation::BottomDocked),
				FCanExecuteAction::CreateSP(this, &STimingView::CanChangeTrackLocation, Track, ETimingTrackLocation::BottomDocked),
				FIsActionChecked::CreateSP(this, &STimingView::CheckTrackLocation, Track, ETimingTrackLocation::BottomDocked)),
			NAME_None,
			EUserInterfaceActionType::RadioButton
		);
<<<<<<< HEAD
=======
	}

	if (EnumHasAnyFlags(Track->GetValidLocations(), ETimingTrackLocation::Foreground))
	{
		MenuBuilder.AddMenuEntry(
			LOCTEXT("TrackLocationMenu_MoveToForeground", "Foreground"),
			LOCTEXT("TrackLocationMenu_MoveToForeground_Desc", "Move this track to the list of foreground tracks."),
			FSlateIcon(),
			FUIAction(
				FExecuteAction::CreateSP(this, &STimingView::ChangeTrackLocation, Track, ETimingTrackLocation::Foreground),
				FCanExecuteAction::CreateSP(this, &STimingView::CanChangeTrackLocation, Track, ETimingTrackLocation::Foreground),
				FIsActionChecked::CreateSP(this, &STimingView::CheckTrackLocation, Track, ETimingTrackLocation::Foreground)),
			NAME_None,
			EUserInterfaceActionType::Button
		);
	}
}

////////////////////////////////////////////////////////////////////////////////////////////////////

void STimingView::EnumerateAllTracks(TFunctionRef<bool(TSharedPtr<FBaseTimingTrack>&)> Callback)
{
	for (TSharedPtr<FBaseTimingTrack>& TrackPtr : TopDockedTracks)
	{
		if (!Callback(TrackPtr))
		{
			return;
		}
	}
	for (TSharedPtr<FBaseTimingTrack>& TrackPtr : ScrollableTracks)
	{
		if (!Callback(TrackPtr))
		{
			return;
		}
>>>>>>> 4af6daef
	}
	for (TSharedPtr<FBaseTimingTrack>& TrackPtr : BottomDockedTracks)
	{
<<<<<<< HEAD
		MenuBuilder.AddMenuEntry(
			LOCTEXT("TrackLocationMenu_MoveToForeground", "Foreground"),
			LOCTEXT("TrackLocationMenu_MoveToForeground_Desc", "Move this track to the list of foreground tracks."),
			FSlateIcon(),
			FUIAction(
				FExecuteAction::CreateSP(this, &STimingView::ChangeTrackLocation, Track, ETimingTrackLocation::Foreground),
				FCanExecuteAction::CreateSP(this, &STimingView::CanChangeTrackLocation, Track, ETimingTrackLocation::Foreground),
				FIsActionChecked::CreateSP(this, &STimingView::CheckTrackLocation, Track, ETimingTrackLocation::Foreground)),
			NAME_None,
			EUserInterfaceActionType::Button
		);
	}
}

////////////////////////////////////////////////////////////////////////////////////////////////////

void STimingView::EnumerateAllTracks(TFunctionRef<bool(TSharedPtr<FBaseTimingTrack>&)> Callback)
{
	for (TSharedPtr<FBaseTimingTrack>& TrackPtr : TopDockedTracks)
	{
=======
>>>>>>> 4af6daef
		if (!Callback(TrackPtr))
		{
			return;
		}
	}
<<<<<<< HEAD
	for (TSharedPtr<FBaseTimingTrack>& TrackPtr : ScrollableTracks)
=======
	for (TSharedPtr<FBaseTimingTrack>& TrackPtr : ForegroundTracks)
>>>>>>> 4af6daef
	{
		if (!Callback(TrackPtr))
		{
			return;
<<<<<<< HEAD
		}
	}
	for (TSharedPtr<FBaseTimingTrack>& TrackPtr : BottomDockedTracks)
	{
		if (!Callback(TrackPtr))
		{
			return;
		}
	}
	for (TSharedPtr<FBaseTimingTrack>& TrackPtr : ForegroundTracks)
	{
		if (!Callback(TrackPtr))
		{
			return;
=======
>>>>>>> 4af6daef
		}
	}
}

////////////////////////////////////////////////////////////////////////////////////////////////////

void STimingView::ChangeTrackLocation(TSharedRef<FBaseTimingTrack> Track, ETimingTrackLocation NewLocation)
{
	if (EnumHasAnyFlags(Track->GetValidLocations(), NewLocation) &&
		Track->GetLocation() != NewLocation)
	{
		switch (Track->GetLocation())
		{
		case ETimingTrackLocation::Scrollable:
			ensure(RemoveScrollableTrack(Track));
			break;

		case ETimingTrackLocation::TopDocked:
			ensure(RemoveTopDockedTrack(Track));
			break;

		case ETimingTrackLocation::BottomDocked:
			ensure(RemoveBottomDockedTrack(Track));
			break;

		case ETimingTrackLocation::Foreground:
			ensure(RemoveForegroundTrack(Track));
			break;
		}

		switch (NewLocation)
		{
		case ETimingTrackLocation::Scrollable:
			AddScrollableTrack(Track);
			break;

		case ETimingTrackLocation::TopDocked:
			AddTopDockedTrack(Track);
			break;

		case ETimingTrackLocation::BottomDocked:
			AddBottomDockedTrack(Track);
			break;

		case ETimingTrackLocation::Foreground:
			AddForegroundTrack(Track);
			break;
		}

		HandleTrackVisibilityChanged();
	}
}

////////////////////////////////////////////////////////////////////////////////////////////////////

bool STimingView::CanChangeTrackLocation(TSharedRef<FBaseTimingTrack> Track, ETimingTrackLocation NewLocation) const
{
	return EnumHasAnyFlags(Track->GetValidLocations(), NewLocation);
}

////////////////////////////////////////////////////////////////////////////////////////////////////

bool STimingView::CheckTrackLocation(TSharedRef<FBaseTimingTrack> Track, ETimingTrackLocation Location) const
{
	return Track->GetLocation() == Location;
}

////////////////////////////////////////////////////////////////////////////////////////////////////

void STimingView::BindCommands()
{
	FTimingViewCommands::Register();

	const FTimingViewCommands& Commands = FTimingViewCommands::Get();

	CommandList = MakeShared<FUICommandList>();

	CommandList->MapAction(
		Commands.AutoHideEmptyTracks,
		FExecuteAction::CreateSP(this, &STimingView::ToggleAutoHideEmptyTracks),
		FCanExecuteAction(),
		FIsActionChecked::CreateSP(this, &STimingView::IsAutoHideEmptyTracksEnabled));

	CommandList->MapAction(
		Commands.PanningOnScreenEdges,
		FExecuteAction::CreateSP(this, &STimingView::TogglePanningOnScreenEdges),
		FCanExecuteAction(),
		FIsActionChecked::CreateSP(this, &STimingView::IsPanningOnScreenEdgesEnabled));

	CommandList->MapAction(
		Commands.ToggleCompactMode,
		FExecuteAction::CreateSP(this, &STimingView::ToggleCompactMode),
		FCanExecuteAction(),
		FIsActionChecked::CreateSP(this, &STimingView::IsCompactModeEnabled));

	CommandList->MapAction(
		Commands.ShowMainGraphTrack,
		FExecuteAction::CreateSP(this, &STimingView::ShowHideGraphTrack_Execute),
		//FCanExecuteAction(),
		FCanExecuteAction::CreateLambda([] { return true; }),
		FIsActionChecked::CreateSP(this, &STimingView::ShowHideGraphTrack_IsChecked));

	CommandList->MapAction(
		Commands.QuickFind,
		FExecuteAction::CreateSP(this, &STimingView::QuickFind_Execute),
		FCanExecuteAction::CreateSP(this, &STimingView::QuickFind_CanExecute));

	FrameSharedState->BindCommands();
	ThreadTimingSharedState->BindCommands();
	LoadingSharedState->BindCommands();
	FileActivitySharedState->BindCommands();
<<<<<<< HEAD
=======
	TimingRegionsSharedState->BindCommands();
}

////////////////////////////////////////////////////////////////////////////////////////////////////

void STimingView::SetAutoScroll(bool bOnOff)
{
	bAutoScroll = bOnOff;

	// Persistent option. Save it to the config file.
	FInsightsSettings& Settings = FInsightsManager::Get()->GetSettings();
	Settings.SetAndSaveAutoScroll(bAutoScroll);
>>>>>>> 4af6daef
}

////////////////////////////////////////////////////////////////////////////////////////////////////

void STimingView::AutoScroll_OnCheckStateChanged(ECheckBoxState NewRadioState)
{
	SetAutoScroll(NewRadioState == ECheckBoxState::Checked);
	Viewport.AddDirtyFlags(ETimingTrackViewportDirtyFlags::HInvalidated);
}

////////////////////////////////////////////////////////////////////////////////////////////////////

ECheckBoxState STimingView::AutoScroll_IsChecked() const
{
	return bAutoScroll ? ECheckBoxState::Checked : ECheckBoxState::Unchecked;
}

////////////////////////////////////////////////////////////////////////////////////////////////////

void STimingView::SetAutoScrollFrameAlignment(int32 FrameType)
{
	AutoScrollFrameAlignment = FrameType;

	// Persistent option. Save it to the config file.
	FInsightsSettings& Settings = FInsightsManager::Get()->GetSettings();
	Settings.SetAndSaveAutoScrollFrameAlignment(FrameType);
}

////////////////////////////////////////////////////////////////////////////////////////////////////

bool STimingView::CompareAutoScrollFrameAlignment(int32 FrameType) const
{
	return AutoScrollFrameAlignment == FrameType;
}

////////////////////////////////////////////////////////////////////////////////////////////////////

void STimingView::SetAutoScrollViewportOffset(double Percent)
{
	AutoScrollViewportOffsetPercent = Percent;

	// Persistent option. Save it to the config file.
	FInsightsSettings& Settings = FInsightsManager::Get()->GetSettings();
	Settings.SetAndSaveAutoScrollViewportOffsetPercent(Percent);
}

////////////////////////////////////////////////////////////////////////////////////////////////////

bool STimingView::CompareAutoScrollViewportOffset(double Percent) const
{
	return AutoScrollViewportOffsetPercent == Percent;
}

////////////////////////////////////////////////////////////////////////////////////////////////////

void STimingView::SetAutoScrollDelay(double Delay)
{
	AutoScrollMinDelay = Delay;

	// Persistent option. Save it to the config file.
	FInsightsSettings& Settings = FInsightsManager::Get()->GetSettings();
	Settings.SetAndSaveAutoScrollMinDelay(Delay);
}

////////////////////////////////////////////////////////////////////////////////////////////////////

bool STimingView::CompareAutoScrollDelay(double Delay) const
{
	return AutoScrollMinDelay == Delay;
}

////////////////////////////////////////////////////////////////////////////////////////////////////

double STimingView::EnforceHorizontalScrollLimits(const double InStartTime)
{
	double NewStartTime = InStartTime;

	double MinT, MaxT;
	Viewport.GetHorizontalScrollLimits(MinT, MaxT);

	if (NewStartTime > MaxT)
	{
		NewStartTime = MaxT;
		OverscrollRight = 1.0f;
	}

	if (NewStartTime < MinT)
	{
		NewStartTime = MinT;
		OverscrollLeft = 1.0f;
	}

	return NewStartTime;
}

////////////////////////////////////////////////////////////////////////////////////////////////////

float STimingView::EnforceVerticalScrollLimits(const float InScrollPosY)
{
	float NewScrollPosY = InScrollPosY;

	const float DY = Viewport.GetScrollHeight() - Viewport.GetScrollableAreaHeight();
	const float MinY = FMath::Min(DY, 0.0f);
	const float MaxY = DY - MinY;

	if (NewScrollPosY > MaxY)
	{
		NewScrollPosY = MaxY;
		OverscrollBottom = 1.0f;
	}

	if (NewScrollPosY < MinY)
	{
		NewScrollPosY = MinY;
		OverscrollTop = 1.0f;
	}

	return NewScrollPosY;
}

////////////////////////////////////////////////////////////////////////////////////////////////////

void STimingView::HorizontalScrollBar_OnUserScrolled(float ScrollOffset)
{
	// Disable auto-scroll if user starts scrolling with horizontal scrollbar.
	SetAutoScroll(false);

	Viewport.OnUserScrolled(HorizontalScrollBar, ScrollOffset);
}

////////////////////////////////////////////////////////////////////////////////////////////////////

void STimingView::UpdateHorizontalScrollBar()
{
	Viewport.UpdateScrollBar(HorizontalScrollBar);
}

////////////////////////////////////////////////////////////////////////////////////////////////////

void STimingView::VerticalScrollBar_OnUserScrolled(float ScrollOffset)
{
	Viewport.OnUserScrolledY(VerticalScrollBar, ScrollOffset);
}

////////////////////////////////////////////////////////////////////////////////////////////////////

void STimingView::UpdateVerticalScrollBar()
{
	Viewport.UpdateScrollBarY(VerticalScrollBar);
}

////////////////////////////////////////////////////////////////////////////////////////////////////

void STimingView::ScrollAtPosY(float ScrollPosY)
{
	if (ScrollPosY != Viewport.GetScrollPosY())
	{
		Viewport.SetScrollPosY(ScrollPosY);
		UpdateVerticalScrollBar();
	}
}

////////////////////////////////////////////////////////////////////////////////////////////////////

void STimingView::BringIntoViewY(float InTopScrollY, float InBottomScrollY)
{
	const float ScrollY = Viewport.GetScrollPosY();
	const float ScrollH = Viewport.GetScrollableAreaHeight();
	if (ScrollY > InTopScrollY)
	{
		ScrollAtPosY(InTopScrollY);
	}
	else if (ScrollY + ScrollH < InBottomScrollY)
	{
		ScrollAtPosY(FMath::Min(InTopScrollY, InBottomScrollY - ScrollH));
	}
}

////////////////////////////////////////////////////////////////////////////////////////////////////

void STimingView::BringScrollableTrackIntoView(const FBaseTimingTrack& InTrack)
{
	if (ensure(InTrack.GetLocation() == ETimingTrackLocation::Scrollable))
	{
		const float TopScrollY = InTrack.GetPosY() + Viewport.GetScrollPosY() - Viewport.GetTopOffset() - Viewport.GetPosY();
		BringIntoViewY(TopScrollY, TopScrollY + InTrack.GetHeight());
	}
}

////////////////////////////////////////////////////////////////////////////////////////////////////

void STimingView::ScrollAtTime(double StartTime)
{
	if (Viewport.ScrollAtTime(StartTime))
	{
		UpdateHorizontalScrollBar();
	}
}

////////////////////////////////////////////////////////////////////////////////////////////////////

void STimingView::CenterOnTimeInterval(double IntervalStartTime, double IntervalDuration)
{
	if (Viewport.CenterOnTimeInterval(IntervalStartTime, IntervalDuration))
	{
		Viewport.EnforceHorizontalScrollLimits(1.0); // 1.0 is to disable interpolation
		UpdateHorizontalScrollBar();
	}
}

////////////////////////////////////////////////////////////////////////////////////////////////////

void STimingView::ZoomOnTimeInterval(double IntervalStartTime, double IntervalDuration)
{
	if (Viewport.ZoomOnTimeInterval(IntervalStartTime, IntervalDuration))
	{
		Viewport.EnforceHorizontalScrollLimits(1.0); // 1.0 is to disable interpolation
		UpdateHorizontalScrollBar();
	}
}

////////////////////////////////////////////////////////////////////////////////////////////////////

void STimingView::BringIntoView(double StartTime, double EndTime)
{
	EndTime = Viewport.RestrictEndTime(EndTime);

	// Increase interval with 8% (of view size) on each side.
	const double DT = Viewport.GetDuration() * 0.08;
	StartTime -= DT;
	EndTime += DT;

	double NewStartTime = Viewport.GetStartTime();

	if (EndTime > Viewport.GetEndTime())
	{
		NewStartTime += EndTime - Viewport.GetEndTime();
	}

	if (StartTime < NewStartTime)
	{
		NewStartTime = StartTime;
	}

	ScrollAtTime(NewStartTime);
}

////////////////////////////////////////////////////////////////////////////////////////////////////

void STimingView::SelectTimeInterval(double IntervalStartTime, double IntervalDuration)
{
	SelectionStartTime = IntervalStartTime;
	SelectionEndTime = IntervalStartTime + IntervalDuration;

	if (GetFrameTypeToSnapTo() != ETraceFrameType::TraceFrameType_Count)
	{
		SnapToFrameBound(SelectionStartTime, SelectionEndTime);
	}

	LastSelectionType = ESelectionType::TimeRange;
	RaiseSelectionChanged();
}

////////////////////////////////////////////////////////////////////////////////////////////////////

void STimingView::SnapToFrameBound(double& StartTime, double& EndTime)
{
	TSharedPtr<const TraceServices::IAnalysisSession> Session = FInsightsManager::Get()->GetSession();

	if (!Session.IsValid())
	{
		return;
	}

	TraceServices::FAnalysisSessionReadScope SessionReadScope(*Session.Get());
	const TraceServices::IFrameProvider& FramesProvider = TraceServices::ReadFrameProvider(*Session.Get());

	ETraceFrameType FrameTypeToSnapTo = GetFrameTypeToSnapTo();
	uint32 FrameNum = FramesProvider.GetFrameNumberForTimestamp(FrameTypeToSnapTo, StartTime);
	const TraceServices::FFrame* StartFrame = FramesProvider.GetFrame(FrameTypeToSnapTo, FrameNum);

	if (StartFrame == nullptr)
	{
		return;
	}

	if (StartFrame->EndTime < StartTime)
	{
		if (FrameNum + 1 < FramesProvider.GetFrameCount(FrameTypeToSnapTo))
		{
			StartFrame = FramesProvider.GetFrame(FrameTypeToSnapTo, FrameNum + 1);
		}
	}

	FrameNum = FramesProvider.GetFrameNumberForTimestamp(FrameTypeToSnapTo, EndTime);
	const TraceServices::FFrame* EndFrame = FramesProvider.GetFrame(FrameTypeToSnapTo, FrameNum);

	if (EndFrame == nullptr)
	{
		EndFrame = FramesProvider.GetFrame(FrameTypeToSnapTo, FrameNum - 1);
		if (EndFrame == nullptr)
		{
			return;
		}
	}

	// If the interval is before the first frame or after the last frame.
	if (StartFrame->StartTime > EndTime || EndFrame->EndTime < StartTime)
	{
		return;
	}

	// If the interval is between frames.
	if (EndFrame->Index < StartFrame->Index)
	{
		return;
	}

	StartTime = StartFrame->StartTime;
	EndTime = FMath::Min(EndFrame->EndTime, Session->GetDurationSeconds());
}

////////////////////////////////////////////////////////////////////////////////////////////////////

void STimingView::RaiseSelectionChanging()
{
	OnSelectionChangedDelegate.Broadcast(Insights::ETimeChangedFlags::Interactive, SelectionStartTime, SelectionEndTime);
}

////////////////////////////////////////////////////////////////////////////////////////////////////

void STimingView::RaiseSelectionChanged()
{
	OnSelectionChangedDelegate.Broadcast(Insights::ETimeChangedFlags::None, SelectionStartTime, SelectionEndTime);
}

////////////////////////////////////////////////////////////////////////////////////////////////////

void STimingView::RaiseTimeMarkerChanging(TSharedRef<Insights::FTimeMarker> InTimeMarker)
{
	if (InTimeMarker == DefaultTimeMarker)
	{
		const double Time = DefaultTimeMarker->GetTime();
		OnTimeMarkerChangedDelegate.Broadcast(Insights::ETimeChangedFlags::Interactive, Time);
	}
	OnCustomTimeMarkerChangedDelegate.Broadcast(Insights::ETimeChangedFlags::Interactive, InTimeMarker);
}

////////////////////////////////////////////////////////////////////////////////////////////////////

void STimingView::RaiseTimeMarkerChanged(TSharedRef<Insights::FTimeMarker> InTimeMarker)
{
	if (InTimeMarker == DefaultTimeMarker)
	{
		const double Time = DefaultTimeMarker->GetTime();
		OnTimeMarkerChangedDelegate.Broadcast(Insights::ETimeChangedFlags::None, Time);
	}
	OnCustomTimeMarkerChangedDelegate.Broadcast(Insights::ETimeChangedFlags::None, InTimeMarker);
}

////////////////////////////////////////////////////////////////////////////////////////////////////

double STimingView::GetTimeMarker() const
{
	return DefaultTimeMarker->GetTime();
}

////////////////////////////////////////////////////////////////////////////////////////////////////

void STimingView::SetTimeMarker(double InMarkerTime)
{
	DefaultTimeMarker->SetTime(InMarkerTime);
	RaiseTimeMarkerChanged(DefaultTimeMarker);
}

////////////////////////////////////////////////////////////////////////////////////////////////////

void STimingView::AddOverlayWidget(const TSharedRef<SWidget>& InWidget)
{
	if (ExtensionOverlay.IsValid())
	{
		ExtensionOverlay->AddSlot()
		[
			InWidget
		];
	}
}

////////////////////////////////////////////////////////////////////////////////////////////////////

void STimingView::SetAndCenterOnTimeMarker(double Time)
{
	SetTimeMarker(Time);

	double MinT, MaxT;
	Viewport.GetHorizontalScrollLimits(MinT, MaxT);
	const double ViewportDuration = Viewport.GetDuration();
	MinT += ViewportDuration / 2;
	MaxT += ViewportDuration / 2;
	Time = FMath::Clamp<double>(Time, MinT, MaxT);

	Time = Viewport.AlignTimeToPixel(Time);
	CenterOnTimeInterval(Time, 0.0);
}

////////////////////////////////////////////////////////////////////////////////////////////////////

void STimingView::SelectToTimeMarker(double Time)
{
	const double TimeMarker = GetTimeMarker();
	if (TimeMarker < Time)
	{
		SelectTimeInterval(TimeMarker, Time - TimeMarker);
	}
	else
	{
		SelectTimeInterval(Time, TimeMarker - Time);
	}

	SetTimeMarker(Time);
}

////////////////////////////////////////////////////////////////////////////////////////////////////

void STimingView::SetTimeMarkersVisible(bool bIsMarkersTrackVisible)
{
	if (MarkersTrack->IsVisible() != bIsMarkersTrackVisible)
	{
		MarkersTrack->SetVisibilityFlag(bIsMarkersTrackVisible);

		if (MarkersTrack->IsVisible())
		{
			if (Viewport.GetScrollPosY() != 0.0f)
			{
				UE_LOG(TimingProfiler, Log, TEXT("SetTimeMarkersVisible!!!"));
				Viewport.SetScrollPosY(Viewport.GetScrollPosY() + MarkersTrack->GetHeight());
			}

			MarkersTrack->SetDirtyFlag();
		}
		else
		{
			UE_LOG(TimingProfiler, Log, TEXT("SetTimeMarkersVisible!!!"));
			Viewport.SetScrollPosY(Viewport.GetScrollPosY() - MarkersTrack->GetHeight());
		}
	}
}

////////////////////////////////////////////////////////////////////////////////////////////////////

void STimingView::SetDrawOnlyBookmarks(bool bIsBookmarksTrack)
{
	if (MarkersTrack->IsBookmarksTrack() != bIsBookmarksTrack)
	{
		const float PrevHeight = MarkersTrack->GetHeight();
		MarkersTrack->SetBookmarksTrackFlag(bIsBookmarksTrack);

		if (MarkersTrack->IsVisible())
		{
			if (Viewport.GetScrollPosY() != 0.0f)
			{
				UE_LOG(TimingProfiler, Log, TEXT("SetDrawOnlyBookmarks!!!"));
				Viewport.SetScrollPosY(Viewport.GetScrollPosY() + MarkersTrack->GetHeight() - PrevHeight);
			}

			MarkersTrack->SetDirtyFlag();
		}
	}
}

////////////////////////////////////////////////////////////////////////////////////////////////////

const TSharedPtr<FBaseTimingTrack> STimingView::GetTrackAt(float InPosX, float InPosY) const
{
	TSharedPtr<FBaseTimingTrack> FoundTrack;

	if (InPosY < Viewport.GetPosY())
	{
		// above viewport
	}
	else if (InPosY < Viewport.GetPosY() + Viewport.GetTopOffset())
	{
		// Top Docked Tracks
		for (const TSharedPtr<FBaseTimingTrack>& TrackPtr : TopDockedTracks)
		{
			const FBaseTimingTrack& Track = *TrackPtr;
			if (TrackPtr->IsVisible())
			{
				if (InPosY >= Track.GetPosY() && InPosY < Track.GetPosY() + Track.GetHeight())
				{
					FoundTrack = TrackPtr;
					break;
				}
			}
		}
	}
	else if (InPosY < Viewport.GetPosY() + Viewport.GetHeight() - Viewport.GetBottomOffset())
	{
		// Scrollable Tracks
		for (const TSharedPtr<FBaseTimingTrack>& TrackPtr : ScrollableTracks)
		{
			const FBaseTimingTrack& Track = *TrackPtr;
			if (Track.IsVisible())
			{
				if (InPosY >= Track.GetPosY() && InPosY < Track.GetPosY() + Track.GetHeight())
				{
					FoundTrack = TrackPtr;
					break;
				}
			}
		}
	}
	else if (InPosY < Viewport.GetPosY() + Viewport.GetHeight())
	{
		// Bottom Docked Tracks
		for (const TSharedPtr<FBaseTimingTrack>& TrackPtr : BottomDockedTracks)
		{
			const FBaseTimingTrack& Track = *TrackPtr;
			if (TrackPtr->IsVisible())
			{
				if (InPosY >= Track.GetPosY() && InPosY < Track.GetPosY() + Track.GetHeight())
				{
					FoundTrack = TrackPtr;
					break;
				}
			}
		}
	}
	else
	{
		// below viewport
	}

	return FoundTrack;
}

////////////////////////////////////////////////////////////////////////////////////////////////////

void STimingView::UpdateHoveredTimingEvent(float InMousePosX, float InMousePosY)
{
	TSharedPtr<FBaseTimingTrack> NewHoveredTrack = GetTrackAt(InMousePosX, InMousePosY);
	if (NewHoveredTrack != HoveredTrack)
	{
		HoveredTrack = NewHoveredTrack;
		OnHoveredTrackChangedDelegate.Broadcast(HoveredTrack);
	}

	TSharedPtr<const ITimingEvent> NewHoveredEvent;
	if (HoveredTrack.IsValid())
	{
		FStopwatch Stopwatch;
		Stopwatch.Start();

		NewHoveredEvent = HoveredTrack->GetEvent(InMousePosX, InMousePosY, Viewport);

		Stopwatch.Stop();
		const double DT = Stopwatch.GetAccumulatedTime();
		if (DT > 0.001)
		{
			UE_LOG(TimingProfiler, Log, TEXT("HoveredTrack [%g, %g] GetEvent: %.1f ms"), InMousePosX, InMousePosY, DT * 1000.0);
		}
	}

	if (NewHoveredEvent.IsValid())
	{
		if (!HoveredEvent.IsValid() || !NewHoveredEvent->Equals(*HoveredEvent))
		{
			FStopwatch Stopwatch;
			Stopwatch.Start();

			HoveredEvent = NewHoveredEvent;
			ensure(HoveredTrack == HoveredEvent->GetTrack() || HoveredTrack->GetChildTrack() == HoveredEvent->GetTrack());
			HoveredTrack->UpdateEventStats(const_cast<ITimingEvent&>(*HoveredEvent));

			Stopwatch.Update();
			const double T1 = Stopwatch.GetAccumulatedTime();

			HoveredTrack->InitTooltip(Tooltip, *HoveredEvent);

			Stopwatch.Update();
			const double T2 = Stopwatch.GetAccumulatedTime();

			OnHoveredEventChangedDelegate.Broadcast(HoveredEvent);

			Stopwatch.Update();
			const double T3 = Stopwatch.GetAccumulatedTime();
			if (T3 > 0.001)
			{
				UE_LOG(TimingProfiler, Log, TEXT("HoveredTrack [%g, %g] Tooltip: %.1f ms (%.1f + %.1f + %.1f)"),
					InMousePosX, InMousePosY, T3 * 1000.0, T1 * 1000.0, (T2 - T1) * 1000.0, (T3 - T2) * 1000.0);
			}
		}
		Tooltip.SetDesiredOpacity(1.0f);
	}
	else
	{
		if (HoveredEvent.IsValid())
		{
			HoveredEvent.Reset();
			OnHoveredEventChangedDelegate.Broadcast(HoveredEvent);
		}
		Tooltip.SetDesiredOpacity(0.0f);
	}
}

////////////////////////////////////////////////////////////////////////////////////////////////////

void STimingView::OnSelectedTimingEventChanged()
{
	if (SelectedEvent.IsValid())
	{
		SelectedEvent->GetTrack()->UpdateEventStats(const_cast<ITimingEvent&>(*SelectedEvent));
		SelectedEvent->GetTrack()->OnEventSelected(*SelectedEvent);
	}

	OnSelectedEventChangedDelegate.Broadcast(SelectedEvent);
}

////////////////////////////////////////////////////////////////////////////////////////////////////

void STimingView::SelectHoveredTimingTrack()
{
	SelectTimingTrack(HoveredTrack, false);
}

////////////////////////////////////////////////////////////////////////////////////////////////////

void STimingView::SelectHoveredTimingEvent()
{
	SelectTimingEvent(HoveredEvent, true);
}

////////////////////////////////////////////////////////////////////////////////////////////////////

void STimingView::SelectTimingTrack(const TSharedPtr<FBaseTimingTrack> InTrack, bool bBringTrackIntoView)
{
	if (SelectedTrack != InTrack)
	{
		SelectedTrack = InTrack;

		if (SelectedTrack.IsValid())
		{
			if (bBringTrackIntoView &&
				SelectedTrack->GetLocation() == ETimingTrackLocation::Scrollable)
			{
				TSharedPtr<FBaseTimingTrack> ParentTrack = SelectedTrack->GetParentTrack().Pin();
				if (ParentTrack.IsValid())
				{
					BringScrollableTrackIntoView(*ParentTrack);
				}
				else
				{
					BringScrollableTrackIntoView(*SelectedTrack);
				}
			}
		}

		OnSelectedTrackChangedDelegate.Broadcast(SelectedTrack);
	}
}

////////////////////////////////////////////////////////////////////////////////////////////////////

void STimingView::SelectTimingEvent(const TSharedPtr<const ITimingEvent> InEvent, bool bBringEventIntoView)
{
	if (SelectedEvent != InEvent)
	{
		SelectedEvent = InEvent;

		if (SelectedEvent.IsValid())
		{
			LastSelectionType = ESelectionType::TimingEvent;
			if (bBringEventIntoView)
			{
				BringIntoView(SelectedEvent->GetStartTime(), SelectedEvent->GetEndTime());
			}
		}

		OnSelectedTimingEventChanged();
	}
}

////////////////////////////////////////////////////////////////////////////////////////////////////

void STimingView::SelectLeftTimingEvent()
{
	if (SelectedEvent.IsValid())
	{
		const uint32 Depth = SelectedEvent->GetDepth();
		const double StartTime = SelectedEvent->GetStartTime();
		const double EndTime = SelectedEvent->GetEndTime();

		auto EventFilter = [Depth, StartTime, EndTime](double EventStartTime, double EventEndTime, uint32 EventDepth)
		{
			return EventDepth == Depth
				&& (EventStartTime < StartTime || EventEndTime < EndTime);
		};

		const TSharedPtr<const ITimingEvent> LeftEvent = SelectedEvent->GetTrack()->SearchEvent(
			FTimingEventSearchParameters(0.0, StartTime, ETimingEventSearchFlags::SearchAll, EventFilter));

		if (LeftEvent.IsValid())
		{
			SelectedEvent = LeftEvent;
			BringIntoView(SelectedEvent->GetStartTime(), SelectedEvent->GetEndTime());
			OnSelectedTimingEventChanged();
		}
	}
}

////////////////////////////////////////////////////////////////////////////////////////////////////

void STimingView::SelectRightTimingEvent()
{
	if (SelectedEvent.IsValid())
	{
		const uint32 Depth = SelectedEvent->GetDepth();
		const double StartTime = SelectedEvent->GetStartTime();
		const double EndTime = SelectedEvent->GetEndTime();

		auto EventFilter = [Depth, StartTime, EndTime](double EventStartTime, double EventEndTime, uint32 EventDepth)
		{
			return EventDepth == Depth
				&& (EventStartTime > StartTime || EventEndTime > EndTime);
		};

		const TSharedPtr<const ITimingEvent> RightEvent = SelectedEvent->GetTrack()->SearchEvent(
			FTimingEventSearchParameters(EndTime, Viewport.GetMaxValidTime(), ETimingEventSearchFlags::StopAtFirstMatch, EventFilter));

		if (RightEvent.IsValid())
		{
			SelectedEvent = RightEvent;
			BringIntoView(SelectedEvent->GetStartTime(), SelectedEvent->GetEndTime());
			OnSelectedTimingEventChanged();
		}
	}
}

////////////////////////////////////////////////////////////////////////////////////////////////////

void STimingView::SelectUpTimingEvent()
{
	if (SelectedEvent.IsValid() &&
		SelectedEvent->GetDepth() > 0)
	{
		const uint32 Depth = SelectedEvent->GetDepth() - 1;
		const double StartTime = SelectedEvent->GetStartTime();
		const double EndTime = SelectedEvent->GetEndTime();

		auto EventFilter = [Depth, StartTime, EndTime](double EventStartTime, double EventEndTime, uint32 EventDepth)
		{
			return EventDepth == Depth
				&& EventStartTime <= EndTime
				&& EventEndTime >= StartTime;
		};

		const TSharedPtr<const ITimingEvent> UpEvent = SelectedEvent->GetTrack()->SearchEvent(
			FTimingEventSearchParameters(StartTime, EndTime, ETimingEventSearchFlags::StopAtFirstMatch, EventFilter));

		if (UpEvent.IsValid())
		{
			SelectedEvent = UpEvent;
			BringIntoView(SelectedEvent->GetStartTime(), SelectedEvent->GetEndTime());
			OnSelectedTimingEventChanged();
		}
	}
}

////////////////////////////////////////////////////////////////////////////////////////////////////

void STimingView::SelectDownTimingEvent()
{
	if (SelectedEvent.IsValid())
	{
		const uint32 Depth = SelectedEvent->GetDepth() + 1;
		const double StartTime = SelectedEvent->GetStartTime();
		const double EndTime = SelectedEvent->GetEndTime();
		double LargestDuration = 0.0;

		auto EventFilter = [Depth, StartTime, EndTime, &LargestDuration](double EventStartTime, double EventEndTime, uint32 EventDepth)
		{
			const double Duration = EventEndTime - EventStartTime;
			return Duration > LargestDuration
				&& EventDepth == Depth
				&& EventStartTime <= EndTime
				&& EventEndTime >= StartTime;
		};

		auto EventMatched = [&LargestDuration](double EventStartTime, double EventEndTime, uint32 EventDepth)
		{
			const double Duration = EventEndTime - EventStartTime;
			LargestDuration = Duration;
		};

		const TSharedPtr<const ITimingEvent> DownEvent = SelectedEvent->GetTrack()->SearchEvent(
			FTimingEventSearchParameters(StartTime, EndTime, ETimingEventSearchFlags::SearchAll, EventFilter, EventMatched));

		if (DownEvent.IsValid())
		{
			SelectedEvent = DownEvent;
			BringIntoView(SelectedEvent->GetStartTime(), SelectedEvent->GetEndTime());
			OnSelectedTimingEventChanged();
		}
	}
}

////////////////////////////////////////////////////////////////////////////////////////////////////

void STimingView::FrameSelection()
{
	double StartTime, EndTime;

	ESelectionType Type = ESelectionType::None;

	if (LastSelectionType == ESelectionType::TimingEvent)
	{
		// Try framing the selected timing event.
		if (SelectedEvent.IsValid())
		{
			Type = ESelectionType::TimingEvent;
		}

		// Next time, try framing the selected time range.
		LastSelectionType = ESelectionType::TimeRange;
	}
	else if (LastSelectionType == ESelectionType::TimeRange)
	{
		// Try framing the selected time range.
		if (SelectionEndTime > SelectionStartTime)
		{
			Type = ESelectionType::TimeRange;
		}

		// Next time, try framing the selected timing event.
		LastSelectionType = ESelectionType::TimingEvent;
	}

	// If no last selection or last selection is empty...
	if (LastSelectionType == ESelectionType::None || Type == ESelectionType::None)
	{
		// First, try framing the selected timing event...
		if (SelectedEvent.IsValid())
		{
			Type = ESelectionType::TimingEvent;
		}
		else // ...otherwise, try framing the selected time range
		{
			Type = ESelectionType::TimeRange;
		}
	}

	if (Type == ESelectionType::TimingEvent)
	{
		// Frame the selected event.
		StartTime = SelectedEvent->GetStartTime();
		EndTime = Viewport.RestrictEndTime(SelectedEvent->GetEndTime());
		if (EndTime == StartTime)
		{
			EndTime += 1.0 / Viewport.GetScaleX(); // +1px
		}
		if (SelectedEvent->GetTrack()->GetLocation() == ETimingTrackLocation::Scrollable)
		{
			BringScrollableTrackIntoView(*SelectedEvent->GetTrack());
		}
	}
	else
	{
		// Frame the selected time range.
		StartTime = SelectionStartTime;
		EndTime = Viewport.RestrictEndTime(SelectionEndTime);
	}

	if (EndTime > StartTime)
	{
		const double Duration = EndTime - StartTime;
		if (Viewport.ZoomOnTimeInterval(StartTime - Duration * 0.1, Duration * 1.2))
		{
			UpdateHorizontalScrollBar();
		}
	}
}

////////////////////////////////////////////////////////////////////////////////////////////////////

void STimingView::SetEventFilter(const TSharedPtr<ITimingEventFilter> InEventFilter)
{
	TimingEventFilter = InEventFilter;
	Viewport.AddDirtyFlags(ETimingTrackViewportDirtyFlags::HInvalidated);
}

////////////////////////////////////////////////////////////////////////////////////////////////////

void STimingView::ToggleEventFilterByEventType(const uint64 EventType)
{
	if (IsFilterByEventType(EventType))
	{
		SetEventFilter(nullptr); // reset filter
	}
	else
	{
		LLM_SCOPE_BYTAG(Insights);
		TSharedRef<FTimingEventFilterByEventType> NewEventFilter = MakeShared<FTimingEventFilterByEventType>(EventType);
		NewEventFilter->SetFilterByTrackTypeName(true);
		NewEventFilter->SetTrackTypeName(FThreadTimingTrack::GetStaticTypeName());
		SetEventFilter(NewEventFilter); // set new filter
	}
}

////////////////////////////////////////////////////////////////////////////////////////////////////

bool STimingView::IsFilterByEventType(const uint64 EventType) const
{
	if (TimingEventFilter.IsValid() &&
		TimingEventFilter->Is<FTimingEventFilterByEventType>())
	{
		const FTimingEventFilterByEventType& EventFilterByEventType = TimingEventFilter->As<FTimingEventFilterByEventType>();
		return EventFilterByEventType.GetEventType() == EventType;
	}

	return false;
}

////////////////////////////////////////////////////////////////////////////////////////////////////

void STimingView::CreateCompactMenuLine(FMenuBuilder& MenuBuilder, FText Label, TSharedRef<SWidget> InnerWidget) const
{
	TSharedRef<SWidget> Widget =
		SNew(SHorizontalBox)
		+ SHorizontalBox::Slot()
		.Padding(FMargin(-8.0f, 0.0f, 0.0f, 0.0f))
		.AutoWidth()
		.HAlign(HAlign_Fill)
		.VAlign(VAlign_Center)
		[
			SNew(SBox)
			.WidthOverride(140.0f)
			.HAlign(HAlign_Right)
			.Padding(FMargin(0.0f, 0.0f, 4.0f, 0.0f))
			[
				SNew(STextBlock)
				.Text(Label)
			]
		]
		+ SHorizontalBox::Slot()
		.Padding(FMargin(0.0f, 1.0f, 8.0f, 1.0f))
		.HAlign(HAlign_Fill)
		.VAlign(VAlign_Center)
		[
			InnerWidget
		]
	;

	MenuBuilder.AddWidget(Widget, FText(), true);
}

////////////////////////////////////////////////////////////////////////////////////////////////////

TSharedRef<SWidget> STimingView::MakeCompactAutoScrollOptionsMenu()
{
	FMenuBuilder MenuBuilder(/*bInShouldCloseWindowAfterMenuSelection=*/true, CommandList);

	MenuBuilder.BeginSection("AutoScrollOptions", LOCTEXT("CompactAutoScrollOptionsMenu_Section", "Auto-Scroll Options"));
	{
		CreateCompactMenuLine(MenuBuilder,
			LOCTEXT("FrameAlignment", "Frame Alignment:"),
			SNew(SSegmentedControl<int32>)
			.OnValueChanged_Lambda([this](int32 InValue) { SetAutoScrollFrameAlignment(InValue); })
			.Value_Lambda([this] { return AutoScrollFrameAlignment; })
			+ SSegmentedControl<int32>::Slot(-1)
			.Text(LOCTEXT("None", "None"))
			.ToolTip(LOCTEXT("AutoScrollNoFrameAlignment_Tooltip", "Disables the frame alignment (when autoscrolling)."))
			+ SSegmentedControl<int32>::Slot((int32)TraceFrameType_Game)
			.Text(LOCTEXT("Game", "Game"))
			.ToolTip(LOCTEXT("AutoScrollNoFrameAlignment_Tooltip", "Disables the frame alignment (when autoscrolling)."))
			+ SSegmentedControl<int32>::Slot((int32)TraceFrameType_Rendering)
			.Text(LOCTEXT("Rendering", "Rendering"))
			.ToolTip(LOCTEXT("AutoScrollAlignWithGameFrames_Tooltip", "Aligns the viewport's center position with the start time of a Game frame (when autoscrolling)."))
		);

		CreateCompactMenuLine(MenuBuilder,
			LOCTEXT("ViewportOffset", "Viewport Offset:"),
			SNew(SHorizontalBox)
			+ SHorizontalBox::Slot()
			.AutoWidth()
			[
				SNew(SEditableTextBox)
				.MinDesiredWidth(40.0f)
				.HintText(LOCTEXT("ViewportOffsetCustomHint", "Custom"))
				.Text_Lambda([this]
				{
					const FString ValueStr = (AutoScrollViewportOffsetPercent == 0.0) ? FString(TEXT("0")) : FString::Printf(TEXT("%g%%"), AutoScrollViewportOffsetPercent * 100.0);
					return FText::FromString(ValueStr);
				})
				.OnTextChanged_Lambda([this](const FText& InText) { SetAutoScrollViewportOffset(atof(TCHAR_TO_ANSI(*InText.ToString())) * 0.01); })
			]
			+ SHorizontalBox::Slot()
			.FillWidth(1.0f)
			[
				SNew(SSegmentedControl<double>)
				.OnValueChanged_Lambda([this](double InValue) { SetAutoScrollViewportOffset(InValue); })
				.Value_Lambda([this] { return AutoScrollViewportOffsetPercent; })
				+ SSegmentedControl<double>::Slot(-0.1)
				.Text(LOCTEXT("AutoScrollViewportOffset-10", "-10%"))
				.ToolTip(LOCTEXT("AutoScrollViewportOffset-10_Tooltip", "Sets the viewport offset to -10% (i.e. backward) of the viewport's width (when autoscrolling).\nAvoids flickering as the end of the session will be outside of the viewport."))
				+ SSegmentedControl<double>::Slot(0.0)
				.Text(LOCTEXT("AutoScrollViewportOffset0", "0"))
				.ToolTip(LOCTEXT("AutoScrollViewportOffset0_Tooltip", "Sets the viewport offset to 0 (when autoscrolling).\nThe right side of the viewport will correspond to the current session time."))
				+ SSegmentedControl<double>::Slot(+0.1)
				.Text(LOCTEXT("AutoScrollViewportOffset+10", "+10%"))
				.ToolTip(LOCTEXT("AutoScrollViewportOffset+10_Tooltip", "Sets the viewport offset to +10% (i.e. forward) of the viewport's width (when autoscrolling).\nAllows 10% empty space on the right side of the viewport."))
			]
		);

		CreateCompactMenuLine(MenuBuilder,
			LOCTEXT("Delay", "Delay:"),
			SNew(SHorizontalBox)
			+ SHorizontalBox::Slot()
			.AutoWidth()
			[
				SNew(SEditableTextBox)
				.MinDesiredWidth(40.0f)
				.HintText(LOCTEXT("AutoScrollDelayCustomHint", "Custom"))
				.Text_Lambda([this]
				{
					const FString ValueStr = (AutoScrollMinDelay == 0.0) ? FString(TEXT("0")) : FString::Printf(TEXT("%gs"), AutoScrollMinDelay);
					return FText::FromString(ValueStr);
				})
				.OnTextChanged_Lambda([this](const FText& InText) { SetAutoScrollDelay(atof(TCHAR_TO_ANSI(*InText.ToString()))); })
			]
			+ SHorizontalBox::Slot()
			.FillWidth(1.0f)
			[
				SNew(SSegmentedControl<double>)
				.OnValueChanged_Lambda([this](double InValue) { SetAutoScrollDelay(InValue); })
				.Value_Lambda([this] { return AutoScrollMinDelay; })
				+ SSegmentedControl<double>::Slot(0.0)
				.Text(LOCTEXT("AutoScrollDelay0", "0"))
				.ToolTip(LOCTEXT("AutoScrollDelay0_Tooltip", "Sets the time delay of the auto-scroll update to 0."))
				+ SSegmentedControl<double>::Slot(0.3)
				.Text(LOCTEXT("AutoScrollDelay300ms", "300ms"))
				.ToolTip(LOCTEXT("AutoScrollDelay300ms_Tooltip", "Sets the time delay of the auto-scroll update to 300ms."))
				+ SSegmentedControl<double>::Slot(1.0)
				.Text(LOCTEXT("AutoScrollDelay1s", "1s"))
				.ToolTip(LOCTEXT("AutoScrollDelay1s_Tooltip", "Sets the time delay of the auto-scroll update to 1s."))
				+ SSegmentedControl<double>::Slot(3.0)
				.Text(LOCTEXT("AutoScrollDelay3s", "3s"))
				.ToolTip(LOCTEXT("AutoScrollDelay3s_Tooltip", "Sets the time delay of the auto-scroll update to 3s."))
			]
		);
	}
	MenuBuilder.EndSection();

	return MenuBuilder.MakeWidget();
}

////////////////////////////////////////////////////////////////////////////////////////////////////

TSharedRef<SWidget> STimingView::MakeAutoScrollOptionsMenu()
{
	FMenuBuilder MenuBuilder(/*bInShouldCloseWindowAfterMenuSelection=*/true, CommandList);

	MenuBuilder.BeginSection("Alignment", LOCTEXT("AutoScrollOptionsMenu_Section_Alignment", "Alignment"));
	{
		MenuBuilder.AddMenuEntry(
			LOCTEXT("AutoScrollNoFrameAlignment", "None"),
			LOCTEXT("AutoScrollNoFrameAlignment_Tooltip", "Disables the frame alignment (when autoscrolling)."),
			FSlateIcon(),
			FUIAction(FExecuteAction::CreateSP(this, &STimingView::SetAutoScrollFrameAlignment, -1),
				FCanExecuteAction(),
				FIsActionChecked::CreateSP(this, &STimingView::CompareAutoScrollFrameAlignment, -1)),
			NAME_None,
			EUserInterfaceActionType::RadioButton
		);

		MenuBuilder.AddMenuEntry(
			LOCTEXT("AutoScrollAlignWithGameFrames", "Game Frames"),
			LOCTEXT("AutoScrollAlignWithGameFrames_Tooltip", "Aligns the viewport's center position with the start time of a Game frame (when autoscrolling)."),
			FSlateIcon(),
			FUIAction(FExecuteAction::CreateSP(this, &STimingView::SetAutoScrollFrameAlignment, (int32)TraceFrameType_Game),
				FCanExecuteAction(),
				FIsActionChecked::CreateSP(this, &STimingView::CompareAutoScrollFrameAlignment, (int32)TraceFrameType_Game)),
			NAME_None,
			EUserInterfaceActionType::RadioButton
		);

		MenuBuilder.AddMenuEntry(
			LOCTEXT("AutoScrollAlignWithRenderingFrames", "Rendering Frames"),
			LOCTEXT("AutoScrollAlignWithRenderingFrames_Tooltip", "Aligns the viewport's center position with the start time of a Rendering frame (when autoscrolling)."),
			FSlateIcon(),
			FUIAction(FExecuteAction::CreateSP(this, &STimingView::SetAutoScrollFrameAlignment, (int32)TraceFrameType_Rendering),
				FCanExecuteAction(),
				FIsActionChecked::CreateSP(this, &STimingView::CompareAutoScrollFrameAlignment, (int32)TraceFrameType_Rendering)),
			NAME_None,
			EUserInterfaceActionType::RadioButton
		);
	}
	MenuBuilder.EndSection();

	MenuBuilder.BeginSection("ViewportOffset", LOCTEXT("AutoScrollOptionsMenu_Section_ViewportOffset", "Viewport Offset"));
	{
		MenuBuilder.AddMenuEntry(
			LOCTEXT("AutoScrollViewportOffset-10", "-10%"),
			LOCTEXT("AutoScrollViewportOffset-10_Tooltip", "Sets the viewport offset to -10% (i.e. backward) of the viewport's width (when autoscrolling).\nAvoids flickering as the end of the session will be outside of the viewport."),
			FSlateIcon(),
			FUIAction(FExecuteAction::CreateSP(this, &STimingView::SetAutoScrollViewportOffset, -0.1),
				FCanExecuteAction(),
				FIsActionChecked::CreateSP(this, &STimingView::CompareAutoScrollViewportOffset, -0.1)),
			NAME_None,
			EUserInterfaceActionType::RadioButton
		);

		MenuBuilder.AddMenuEntry(
			LOCTEXT("AutoScrollViewportOffset0", "0"),
			LOCTEXT("AutoScrollViewportOffset0_Tooltip", "Sets the viewport offset to 0 (when autoscrolling).\nThe right side of the viewport will correspond to the current session time."),
			FSlateIcon(),
			FUIAction(FExecuteAction::CreateSP(this, &STimingView::SetAutoScrollViewportOffset, 0.0),
				FCanExecuteAction(),
				FIsActionChecked::CreateSP(this, &STimingView::CompareAutoScrollViewportOffset, 0.0)),
			NAME_None,
			EUserInterfaceActionType::RadioButton
		);

		MenuBuilder.AddMenuEntry(
			LOCTEXT("AutoScrollViewportOffset+10", "+10%"),
			LOCTEXT("AutoScrollViewportOffset+10_Tooltip", "Sets the viewport offset to +10% (i.e. forward) of the viewport's width (when autoscrolling).\nAllows 10% empty space on the right side of the viewport."),
			FSlateIcon(),
			FUIAction(FExecuteAction::CreateSP(this, &STimingView::SetAutoScrollViewportOffset, +0.1),
				FCanExecuteAction(),
				FIsActionChecked::CreateSP(this, &STimingView::CompareAutoScrollViewportOffset, +0.1)),
			NAME_None,
			EUserInterfaceActionType::RadioButton
		);

<<<<<<< HEAD
		MenuBuilder.AddMenuEntry(
			FUIAction(FExecuteAction(), FCanExecuteAction(), FIsActionChecked::CreateLambda(
				[this]() -> bool
				{
					return	AutoScrollViewportOffsetPercent != 0.0 &&
							AutoScrollViewportOffsetPercent != -0.1 &&
							AutoScrollViewportOffsetPercent != +0.1;
				})),
			SNew(SBox)
			.Padding(FMargin(0.0f, 0.0f, 12.0f, 0.0f))
			[
				SNew(SEditableTextBox)
				.HintText(LOCTEXT("ViewportOffsetCustomHint", "Custom"))
				.Text_Lambda([this]
				{
					const FString ValueStr = (AutoScrollViewportOffsetPercent == 0.0) ? FString(TEXT("0")) : FString::Printf(TEXT("%g%%"), AutoScrollViewportOffsetPercent * 100.0);
					return FText::FromString(ValueStr);
				})
				.OnTextChanged_Lambda([this](const FText& InText) { SetAutoScrollViewportOffset(atof(TCHAR_TO_ANSI(*InText.ToString())) * 0.01); })
			],
			NAME_None,
			LOCTEXT("AutoScrollViewportOffsetCustom_Tooltip", "Sets a custom value for the viewport offset as percent from viewport's width (when autoscrolling)."),
			EUserInterfaceActionType::RadioButton
		);
	}
	MenuBuilder.EndSection();

	MenuBuilder.BeginSection("Delay", LOCTEXT("AutoScrollOptionsMenu_Section_Delay", "Delay"));
	{
		MenuBuilder.AddMenuEntry(
			LOCTEXT("AutoScrollDelay0", "0"),
			LOCTEXT("AutoScrollDelay0_Tooltip", "Sets the time delay of the auto-scroll update to 0."),
			FSlateIcon(),
			FUIAction(FExecuteAction::CreateSP(this, &STimingView::SetAutoScrollDelay, 0.0),
				FCanExecuteAction(),
				FIsActionChecked::CreateSP(this, &STimingView::CompareAutoScrollDelay, 0.0)),
=======
		MenuBuilder.AddMenuEntry(
			FUIAction(FExecuteAction(), FCanExecuteAction(), FIsActionChecked::CreateLambda(
				[this]() -> bool
				{
					return	AutoScrollViewportOffsetPercent != 0.0 &&
							AutoScrollViewportOffsetPercent != -0.1 &&
							AutoScrollViewportOffsetPercent != +0.1;
				})),
			SNew(SBox)
			.Padding(FMargin(0.0f, 0.0f, 12.0f, 0.0f))
			[
				SNew(SEditableTextBox)
				.HintText(LOCTEXT("ViewportOffsetCustomHint", "Custom"))
				.Text_Lambda([this]
				{
					const FString ValueStr = (AutoScrollViewportOffsetPercent == 0.0) ? FString(TEXT("0")) : FString::Printf(TEXT("%g%%"), AutoScrollViewportOffsetPercent * 100.0);
					return FText::FromString(ValueStr);
				})
				.OnTextChanged_Lambda([this](const FText& InText) { SetAutoScrollViewportOffset(atof(TCHAR_TO_ANSI(*InText.ToString())) * 0.01); })
			],
>>>>>>> 4af6daef
			NAME_None,
			LOCTEXT("AutoScrollViewportOffsetCustom_Tooltip", "Sets a custom value for the viewport offset as percent from viewport's width (when autoscrolling)."),
			EUserInterfaceActionType::RadioButton
		);
	}
	MenuBuilder.EndSection();

	MenuBuilder.BeginSection("Delay", LOCTEXT("AutoScrollOptionsMenu_Section_Delay", "Delay"));
	{
		MenuBuilder.AddMenuEntry(
<<<<<<< HEAD
=======
			LOCTEXT("AutoScrollDelay0", "0"),
			LOCTEXT("AutoScrollDelay0_Tooltip", "Sets the time delay of the auto-scroll update to 0."),
			FSlateIcon(),
			FUIAction(FExecuteAction::CreateSP(this, &STimingView::SetAutoScrollDelay, 0.0),
				FCanExecuteAction(),
				FIsActionChecked::CreateSP(this, &STimingView::CompareAutoScrollDelay, 0.0)),
			NAME_None,
			EUserInterfaceActionType::RadioButton
		);

		MenuBuilder.AddMenuEntry(
>>>>>>> 4af6daef
			LOCTEXT("AutoScrollDelay300ms", "300ms"),
			LOCTEXT("AutoScrollDelay300ms_Tooltip", "Sets the time delay of the auto-scroll update to 300ms."),
			FSlateIcon(),
			FUIAction(FExecuteAction::CreateSP(this, &STimingView::SetAutoScrollDelay, 0.3),
				FCanExecuteAction(),
				FIsActionChecked::CreateSP(this, &STimingView::CompareAutoScrollDelay, 0.3)),
			NAME_None,
			EUserInterfaceActionType::RadioButton
		);

		MenuBuilder.AddMenuEntry(
			LOCTEXT("AutoScrollDelay1s", "1s"),
			LOCTEXT("AutoScrollDelay1s_Tooltip", "Sets the time delay of the auto-scroll update to 1s."),
			FSlateIcon(),
			FUIAction(FExecuteAction::CreateSP(this, &STimingView::SetAutoScrollDelay, 1.0),
				FCanExecuteAction(),
				FIsActionChecked::CreateSP(this, &STimingView::CompareAutoScrollDelay, 1.0)),
			NAME_None,
			EUserInterfaceActionType::RadioButton
		);

		MenuBuilder.AddMenuEntry(
			LOCTEXT("AutoScrollDelay3s", "3s"),
			LOCTEXT("AutoScrollDelay3s_Tooltip", "Sets the time delay of the auto-scroll update to 3s."),
			FSlateIcon(),
			FUIAction(FExecuteAction::CreateSP(this, &STimingView::SetAutoScrollDelay, 3.0),
				FCanExecuteAction(),
				FIsActionChecked::CreateSP(this, &STimingView::CompareAutoScrollDelay, 3.0)),
			NAME_None,
			EUserInterfaceActionType::RadioButton
		);

		MenuBuilder.AddMenuEntry(
			FUIAction(FExecuteAction(), FCanExecuteAction(), FIsActionChecked::CreateLambda(
				[this]() -> bool
				{
					return AutoScrollMinDelay != 0.0 &&
						   AutoScrollMinDelay != 0.3 &&
						   AutoScrollMinDelay != 1.0 &&
						   AutoScrollMinDelay != 3.0;
				})),
			SNew(SBox)
			.Padding(FMargin(0.0f, 0.0f, 12.0f, 0.0f))
			[
				SNew(SEditableTextBox)
				.HintText(LOCTEXT("AutoScrollDelayCustomHint", "Custom"))
				.Text_Lambda([this]
				{
					const FString ValueStr = (AutoScrollMinDelay == 0.0) ? FString(TEXT("0")) : FString::Printf(TEXT("%gs"), AutoScrollMinDelay);
					return FText::FromString(ValueStr);
				})
				.OnTextChanged_Lambda([this](const FText& InText) { SetAutoScrollDelay(atof(TCHAR_TO_ANSI(*InText.ToString()))); })
			],
			NAME_None,
			LOCTEXT("AutoScrollDelayCustom_Tooltip", "Sets a custom time delay (in seconds) for the auto-scroll update."),
			EUserInterfaceActionType::RadioButton
		);
	}
	MenuBuilder.EndSection();

	return MenuBuilder.MakeWidget();
}

////////////////////////////////////////////////////////////////////////////////////////////////////

TSharedRef<SWidget> STimingView::MakeAllTracksMenu()
{
	FMenuBuilder MenuBuilder(/*bInShouldCloseWindowAfterMenuSelection=*/true, CommandList);

	CreateAllTracksMenu(MenuBuilder);

	return MenuBuilder.MakeWidget();
<<<<<<< HEAD
=======
}

////////////////////////////////////////////////////////////////////////////////////////////////////

void STimingView::CreateAllTracksMenu(FMenuBuilder& MenuBuilder)
{
	constexpr float MaxDesiredHeight = 24.0f + 8 * 18.0f;
	constexpr float MaxDesiredHeightScrollableTracks = 24.0f + 16 * 18.0f;
	constexpr float MinDesiredWidth = 300.0f;
	constexpr float MaxDesiredWidth = 300.0f;

	if (TopDockedTracks.Num() > 0)
	{
		MenuBuilder.BeginSection("TopDockedTracks", LOCTEXT("ContextMenu_Section_TopDockedTracks", "Top Docked Tracks"));
		//MenuBuilder.AddWidget(
		//	SNew(STextBlock)
		//	.Text(LOCTEXT("TopDockedTracks", "Top Docked Tracks")),
		//	FText(), true);

		MenuBuilder.AddWidget(
			SNew(SBox)
			.MaxDesiredHeight(MaxDesiredHeight)
			.MinDesiredWidth(MinDesiredWidth)
			.MaxDesiredWidth(MaxDesiredWidth)
			[
				SNew(STimingViewTrackList, SharedThis(this), ETimingTrackLocation::TopDocked)
			],
			FText(), true);

		MenuBuilder.EndSection();
	}

	if (ScrollableTracks.Num() > 0)
	{
		MenuBuilder.BeginSection("ScrollableTracks", LOCTEXT("ContextMenu_Section_ScrollableTracks", "Scrollable Tracks"));
		//MenuBuilder.AddWidget(
		//	SNew(STextBlock)
		//	.Text(LOCTEXT("ScrollableTracks", "Scrollable Tracks")),
		//	FText(), true);

		MenuBuilder.AddWidget(
			SNew(SBox)
			.Padding(FMargin(0.0f, 0.0f))
			.MaxDesiredHeight(MaxDesiredHeightScrollableTracks)
			.MinDesiredWidth(MinDesiredWidth)
			.MaxDesiredWidth(MaxDesiredWidth)
			[
				SNew(STimingViewTrackList, SharedThis(this), ETimingTrackLocation::Scrollable)
			],
			FText(), true);

		MenuBuilder.EndSection();
	}

	if (BottomDockedTracks.Num() > 0)
	{
		MenuBuilder.BeginSection("BottomDockedTracks", LOCTEXT("ContextMenu_Section_BottomDockedTracks", "Bottom Docked Tracks"));
		//MenuBuilder.AddWidget(
		//	SNew(STextBlock)
		//	.Text(LOCTEXT("BottomDockedTracks", "Bottom Docked Tracks")),
		//	FText(), true);

		MenuBuilder.AddWidget(
			SNew(SBox)
			.MaxDesiredHeight(MaxDesiredHeight)
			.MinDesiredWidth(MinDesiredWidth)
			.MaxDesiredWidth(MaxDesiredWidth)
			[
				SNew(STimingViewTrackList, SharedThis(this), ETimingTrackLocation::BottomDocked)
			],
			FText(), true);

		MenuBuilder.EndSection();
	}

	if (ForegroundTracks.Num() > 0)
	{
		MenuBuilder.BeginSection("ForegroundTracks", LOCTEXT("ContextMenu_Section_ForegroundTracks", "Foreground Tracks"));
		//MenuBuilder.AddWidget(
		//	SNew(STextBlock)
		//	.Text(LOCTEXT("ForegroundTracks", "Foreground Tracks")),
		//	FText(), true);

		MenuBuilder.AddWidget(
			SNew(SBox)
			.MaxDesiredHeight(MaxDesiredHeight)
			.MinDesiredWidth(MinDesiredWidth)
			.MaxDesiredWidth(MaxDesiredWidth)
			[
				SNew(STimingViewTrackList, SharedThis(this), ETimingTrackLocation::Foreground)
			],
			FText(), true);

		MenuBuilder.EndSection();
	}
>>>>>>> 4af6daef
}

////////////////////////////////////////////////////////////////////////////////////////////////////

TSharedRef<SWidget> STimingView::MakeCpuGpuTracksFilterMenu()
{
<<<<<<< HEAD
	constexpr float MaxDesiredHeight = 24.0f + 8 * 18.0f;
	constexpr float MaxDesiredHeightScrollableTracks = 24.0f + 16 * 18.0f;
	constexpr float MinDesiredWidth = 300.0f;
	constexpr float MaxDesiredWidth = 300.0f;
=======
	FMenuBuilder MenuBuilder(/*bInShouldCloseWindowAfterMenuSelection=*/true, CommandList);
>>>>>>> 4af6daef

	// Let any plugin extend the GPU Tracks Filter menu.
	for (Insights::ITimingViewExtender* Extender : GetExtenders())
	{
<<<<<<< HEAD
		MenuBuilder.BeginSection("TopDockedTracks", LOCTEXT("ContextMenu_Section_TopDockedTracks", "Top Docked Tracks"));
		//MenuBuilder.AddWidget(
		//	SNew(STextBlock)
		//	.Text(LOCTEXT("TopDockedTracks", "Top Docked Tracks")),
		//	FText(), true);

		MenuBuilder.AddWidget(
			SNew(SBox)
			.MaxDesiredHeight(MaxDesiredHeight)
			.MinDesiredWidth(MinDesiredWidth)
			.MaxDesiredWidth(MaxDesiredWidth)
			[
				SNew(STimingViewTrackList, SharedThis(this), ETimingTrackLocation::TopDocked)
			],
			FText(), true);

		MenuBuilder.EndSection();
	}

	if (ScrollableTracks.Num() > 0)
	{
		MenuBuilder.BeginSection("ScrollableTracks", LOCTEXT("ContextMenu_Section_ScrollableTracks", "Scrollable Tracks"));
		//MenuBuilder.AddWidget(
		//	SNew(STextBlock)
		//	.Text(LOCTEXT("ScrollableTracks", "Scrollable Tracks")),
		//	FText(), true);

		MenuBuilder.AddWidget(
			SNew(SBox)
			.Padding(FMargin(0.0f, 0.0f))
			.MaxDesiredHeight(MaxDesiredHeightScrollableTracks)
			.MinDesiredWidth(MinDesiredWidth)
			.MaxDesiredWidth(MaxDesiredWidth)
			[
				SNew(STimingViewTrackList, SharedThis(this), ETimingTrackLocation::Scrollable)
			],
			FText(), true);

		MenuBuilder.EndSection();
	}

	if (BottomDockedTracks.Num() > 0)
	{
		MenuBuilder.BeginSection("BottomDockedTracks", LOCTEXT("ContextMenu_Section_BottomDockedTracks", "Bottom Docked Tracks"));
		//MenuBuilder.AddWidget(
		//	SNew(STextBlock)
		//	.Text(LOCTEXT("BottomDockedTracks", "Bottom Docked Tracks")),
		//	FText(), true);

		MenuBuilder.AddWidget(
			SNew(SBox)
			.MaxDesiredHeight(MaxDesiredHeight)
			.MinDesiredWidth(MinDesiredWidth)
			.MaxDesiredWidth(MaxDesiredWidth)
			[
				SNew(STimingViewTrackList, SharedThis(this), ETimingTrackLocation::BottomDocked)
			],
			FText(), true);

		MenuBuilder.EndSection();
=======
		Extender->ExtendGpuTracksFilterMenu(*this, MenuBuilder);
	}

	// Let any plugin extend the CPU Tracks Filter menu.
	for (Insights::ITimingViewExtender* Extender : GetExtenders())
	{
		Extender->ExtendCpuTracksFilterMenu(*this, MenuBuilder);
	}

	return MenuBuilder.MakeWidget();
}

////////////////////////////////////////////////////////////////////////////////////////////////////

TSharedRef<SWidget> STimingView::MakeOtherTracksFilterMenu()
{
	FMenuBuilder MenuBuilder(/*bInShouldCloseWindowAfterMenuSelection=*/true, CommandList);

	const FTimingViewCommands& Commands = FTimingViewCommands::Get();

	MenuBuilder.BeginSection("GraphTracks", LOCTEXT("ContextMenu_Section_GraphTracks", "Main Graph Track"));
	{
		MenuBuilder.AddMenuEntry(Commands.ShowMainGraphTrack);
>>>>>>> 4af6daef
	}
	MenuBuilder.EndSection();

	// Let any plugin extend the Other Tracks Filter menu.
	for (Insights::ITimingViewExtender* Extender : GetExtenders())
	{
<<<<<<< HEAD
		MenuBuilder.BeginSection("ForegroundTracks", LOCTEXT("ContextMenu_Section_ForegroundTracks", "Foreground Tracks"));
		//MenuBuilder.AddWidget(
		//	SNew(STextBlock)
		//	.Text(LOCTEXT("ForegroundTracks", "Foreground Tracks")),
		//	FText(), true);

		MenuBuilder.AddWidget(
			SNew(SBox)
			.MaxDesiredHeight(MaxDesiredHeight)
			.MinDesiredWidth(MinDesiredWidth)
			.MaxDesiredWidth(MaxDesiredWidth)
			[
				SNew(STimingViewTrackList, SharedThis(this), ETimingTrackLocation::Foreground)
			],
			FText(), true);

		MenuBuilder.EndSection();
	}
=======
		Extender->ExtendOtherTracksFilterMenu(*this, MenuBuilder);
	}

	return MenuBuilder.MakeWidget();
>>>>>>> 4af6daef
}

////////////////////////////////////////////////////////////////////////////////////////////////////

TSharedRef<SWidget> STimingView::MakeCpuGpuTracksFilterMenu()
{
	FMenuBuilder MenuBuilder(/*bInShouldCloseWindowAfterMenuSelection=*/true, CommandList);

	// Let any plugin extend the GPU Tracks Filter menu.
	for (Insights::ITimingViewExtender* Extender : GetExtenders())
	{
		Extender->ExtendGpuTracksFilterMenu(*this, MenuBuilder);
	}

	// Let any plugin extend the CPU Tracks Filter menu.
	for (Insights::ITimingViewExtender* Extender : GetExtenders())
	{
		Extender->ExtendCpuTracksFilterMenu(*this, MenuBuilder);
	}

	return MenuBuilder.MakeWidget();
}

////////////////////////////////////////////////////////////////////////////////////////////////////

<<<<<<< HEAD
TSharedRef<SWidget> STimingView::MakeOtherTracksFilterMenu()
=======
TSharedRef<SWidget> STimingView::MakePluginTracksFilterMenu()
{
	FMenuBuilder MenuBuilder(/*bInShouldCloseWindowAfterMenuSelection=*/true, CommandList);

	// Let any plugin extend the filter menu.
	for (Insights::ITimingViewExtender* Extender : GetExtenders())
	{
		Extender->ExtendFilterMenu(*this, MenuBuilder);
	}

	return MenuBuilder.MakeWidget();
}

////////////////////////////////////////////////////////////////////////////////////////////////////

TSharedRef<SWidget> STimingView::MakeViewModeMenu()
{
	FMenuBuilder MenuBuilder(/*bInShouldCloseWindowAfterMenuSelection=*/true, CommandList);

	const FTimingViewCommands& Commands = FTimingViewCommands::Get();

	MenuBuilder.BeginSection("ViewMode", LOCTEXT("ContextMenu_Section_ViewMode", "View Mode"));
	{
		MenuBuilder.AddMenuEntry(Commands.ToggleCompactMode);
		MenuBuilder.AddMenuEntry(Commands.AutoHideEmptyTracks);
	}
	MenuBuilder.EndSection();

	CreateDepthLimitMenu(MenuBuilder);

	CreateCpuThreadTrackColoringModeMenu(MenuBuilder);

	MenuBuilder.BeginSection("Misc", LOCTEXT("ContextMenu_Section_Misc", "Misc Settings"));
	{
		MenuBuilder.AddMenuEntry(Commands.PanningOnScreenEdges);
	}
	MenuBuilder.EndSection();

	return MenuBuilder.MakeWidget();
}

////////////////////////////////////////////////////////////////////////////////////////////////////

bool STimingView::IsCompactModeEnabled() const
>>>>>>> 4af6daef
{
	FMenuBuilder MenuBuilder(/*bInShouldCloseWindowAfterMenuSelection=*/true, CommandList);

	const FTimingViewCommands& Commands = FTimingViewCommands::Get();

	MenuBuilder.BeginSection("GraphTracks", LOCTEXT("ContextMenu_Section_GraphTracks", "Main Graph Track"));
	{
		MenuBuilder.AddMenuEntry(Commands.ShowMainGraphTrack);
	}
	MenuBuilder.EndSection();

	// Let any plugin extend the Other Tracks Filter menu.
	for (Insights::ITimingViewExtender* Extender : GetExtenders())
	{
		Extender->ExtendOtherTracksFilterMenu(*this, MenuBuilder);
	}

	return MenuBuilder.MakeWidget();
}

////////////////////////////////////////////////////////////////////////////////////////////////////

bool STimingView::ShowHideGraphTrack_IsChecked() const
{
	return GraphTrack->IsVisible();
}

////////////////////////////////////////////////////////////////////////////////////////////////////

void STimingView::ShowHideGraphTrack_Execute()
{
	GraphTrack->ToggleVisibility();
}

////////////////////////////////////////////////////////////////////////////////////////////////////

TSharedRef<SWidget> STimingView::MakePluginTracksFilterMenu()
{
	FMenuBuilder MenuBuilder(/*bInShouldCloseWindowAfterMenuSelection=*/true, CommandList);

	// Let any plugin extend the filter menu.
	for (Insights::ITimingViewExtender* Extender : GetExtenders())
	{
		Extender->ExtendFilterMenu(*this, MenuBuilder);
	}

	return MenuBuilder.MakeWidget();
}

////////////////////////////////////////////////////////////////////////////////////////////////////

TSharedRef<SWidget> STimingView::MakeViewModeMenu()
{
	FMenuBuilder MenuBuilder(/*bInShouldCloseWindowAfterMenuSelection=*/true, CommandList);

	const FTimingViewCommands& Commands = FTimingViewCommands::Get();

	MenuBuilder.BeginSection("ViewMode", LOCTEXT("ContextMenu_Section_ViewMode", "View Mode"));
	{
		MenuBuilder.AddMenuEntry(Commands.ToggleCompactMode);
		MenuBuilder.AddMenuEntry(Commands.AutoHideEmptyTracks);
	}
	MenuBuilder.EndSection();

	CreateDepthLimitMenu(MenuBuilder);

	CreateCpuThreadTrackColoringModeMenu(MenuBuilder);

	MenuBuilder.BeginSection("Misc", LOCTEXT("ContextMenu_Section_Misc", "Misc Settings"));
	{
		MenuBuilder.AddMenuEntry(Commands.PanningOnScreenEdges);
	}
	MenuBuilder.EndSection();

	return MenuBuilder.MakeWidget();
}

////////////////////////////////////////////////////////////////////////////////////////////////////

bool STimingView::IsCompactModeEnabled() const
{
	return Viewport.IsLayoutCompactModeEnabled();
}

////////////////////////////////////////////////////////////////////////////////////////////////////

void STimingView::ToggleCompactMode()
{
	Viewport.SwitchLayoutCompactMode();
}

////////////////////////////////////////////////////////////////////////////////////////////////////

bool STimingView::IsAutoHideEmptyTracksEnabled() const
{
	return (Viewport.GetLayout().TargetMinTimelineH == 0.0f);
}

////////////////////////////////////////////////////////////////////////////////////////////////////

void STimingView::ToggleAutoHideEmptyTracks()
{
	Viewport.ToggleLayoutMinTrackHeight();

	for (const TSharedPtr<FBaseTimingTrack>& TrackPtr : ScrollableTracks)
	{
		if (TrackPtr->Is<FTimingEventsTrack>())
		{
			TrackPtr->SetHeight(0.0f);
		}
	}

	// Persistent option. Save it to the config file.
	FInsightsSettings& Settings = FInsightsManager::Get()->GetSettings();
	const bool bIsEnabled = IsAutoHideEmptyTracksEnabled();
	Settings.SetAndSaveAutoHideEmptyTracks(bIsEnabled);
}

////////////////////////////////////////////////////////////////////////////////////////////////////

bool STimingView::IsPanningOnScreenEdgesEnabled() const
{
	return bAllowPanningOnScreenEdges;
}

////////////////////////////////////////////////////////////////////////////////////////////////////

void STimingView::TogglePanningOnScreenEdges()
{
	bAllowPanningOnScreenEdges = !bAllowPanningOnScreenEdges;

	// Persistent option. Save it to the config file.
	FInsightsSettings& Settings = FInsightsManager::Get()->GetSettings();
	Settings.SetAndSavePanningOnScreenEdges(bAllowPanningOnScreenEdges);
}

////////////////////////////////////////////////////////////////////////////////////////////////////

void STimingView::CreateDepthLimitMenu(FMenuBuilder& MenuBuilder)
{
	MenuBuilder.BeginSection("DepthLimit", LOCTEXT("ContextMenu_Section_DepthLimit", "Depth Limit"));
	{
		// Note: We use the custom AddMenuEntry in order to set the same key binding text for multiple menu items.

		FInsightsMenuBuilder::AddMenuEntry(MenuBuilder,
			FUIAction(
				FExecuteAction::CreateSP(this, &STimingView::SetEventDepthLimit, FTimingProfilerManager::UnlimitedEventDepth),
				FCanExecuteAction(),
				FIsActionChecked::CreateSP(this, &STimingView::CheckEventDepthLimit, FTimingProfilerManager::UnlimitedEventDepth)),
			LOCTEXT("UnlimitedDepth", "Unlimited"),
			LOCTEXT("UnlimitedDepth_Desc", "Timing Events tracks (like the CPU Thread tracks) can have unlimited depth (lanes)."),
			TAttribute<FText>::Create(TAttribute<FText>::FGetter::CreateSP(this, &STimingView::GetEventDepthLimitKeybindingText, FTimingProfilerManager::UnlimitedEventDepth)),
			EUserInterfaceActionType::RadioButton);

		FInsightsMenuBuilder::AddMenuEntry(MenuBuilder,
			FUIAction(
				FExecuteAction::CreateSP(this, &STimingView::SetEventDepthLimit, (uint32)4),
				FCanExecuteAction(),
				FIsActionChecked::CreateSP(this, &STimingView::CheckEventDepthLimit, (uint32)4)),
			LOCTEXT("DepthLimit4", "4 Lanes"),
			LOCTEXT("DepthLimit4_Desc", "Timing Events tracks (like the CPU Thread tracks) can have maximum 4 lanes."),
			TAttribute<FText>::Create(TAttribute<FText>::FGetter::CreateSP(this, &STimingView::GetEventDepthLimitKeybindingText, (uint32)4)),
			EUserInterfaceActionType::RadioButton);

		FInsightsMenuBuilder::AddMenuEntry(MenuBuilder,
			FUIAction(
				FExecuteAction::CreateSP(this, &STimingView::SetEventDepthLimit, (uint32)1),
				FCanExecuteAction(),
				FIsActionChecked::CreateSP(this, &STimingView::CheckEventDepthLimit, (uint32)1)),
			LOCTEXT("DepthLimit1", "Single Lane"),
			LOCTEXT("DepthLimit1_Desc", "Timing Events tracks (like the CPU Thread tracks) can have a single lane."),
			TAttribute<FText>::Create(TAttribute<FText>::FGetter::CreateSP(this, &STimingView::GetEventDepthLimitKeybindingText, (uint32)1)),
			EUserInterfaceActionType::RadioButton);
	}
	MenuBuilder.EndSection();
}

////////////////////////////////////////////////////////////////////////////////////////////////////

FText STimingView::GetEventDepthLimitKeybindingText(uint32 DepthLimit) const
{
	uint32 CurrentDepthLimit = FTimingProfilerManager::Get()->GetEventDepthLimit();
	uint32 NextDepthLimit = GetNextEventDepthLimit(CurrentDepthLimit);
	return DepthLimit == NextDepthLimit ? LOCTEXT("DepthLimitKeybinding", "X") : FText::GetEmpty();
}

////////////////////////////////////////////////////////////////////////////////////////////////////

uint32 STimingView::GetNextEventDepthLimit(uint32 DepthLimit) const
{
	if (DepthLimit == 1)
	{
		return 4;
	}
	else if (DepthLimit == 4)
	{
		return FTimingProfilerManager::UnlimitedEventDepth;
	}
	else // Unlimited
	{
		return 1;
	}
}

////////////////////////////////////////////////////////////////////////////////////////////////////

void STimingView::ChooseNextEventDepthLimit()
{
	const uint32 CurrentDepthLimit = FTimingProfilerManager::Get()->GetEventDepthLimit();
	const uint32 NextDepthLimit = GetNextEventDepthLimit(CurrentDepthLimit);
	FTimingProfilerManager::Get()->SetEventDepthLimit(NextDepthLimit);
	Viewport.AddDirtyFlags(ETimingTrackViewportDirtyFlags::HInvalidated);
}

////////////////////////////////////////////////////////////////////////////////////////////////////

void STimingView::SetEventDepthLimit(uint32 DepthLimit)
{
	FTimingProfilerManager::Get()->SetEventDepthLimit(DepthLimit);
	Viewport.AddDirtyFlags(ETimingTrackViewportDirtyFlags::HInvalidated);
}

////////////////////////////////////////////////////////////////////////////////////////////////////

bool STimingView::CheckEventDepthLimit(uint32 DepthLimit) const
{
	return DepthLimit == FTimingProfilerManager::Get()->GetEventDepthLimit();
}

////////////////////////////////////////////////////////////////////////////////////////////////////

void STimingView::CreateCpuThreadTrackColoringModeMenu(FMenuBuilder& MenuBuilder)
{
	MenuBuilder.BeginSection("CpuThreadTrackColoringMode", LOCTEXT("ContextMenu_Section_CpuThreadTrackColoringMode", "Coloring Mode (CPU Thread Tracks)"));
	{
		MenuBuilder.AddMenuEntry(
			LOCTEXT("CpuThreadTrackColoringMode_ByTimerName", "By Timer Name"),
			LOCTEXT("CpuThreadTrackColoringMode_ByTimerName_Desc", "Assign a color to CPU/GPU timing events based on their timer name."),
			FSlateIcon(),
			FUIAction(
				FExecuteAction::CreateSP(this, &STimingView::SetCpuThreadTrackColoringMode, Insights::ETimingEventsColoringMode::ByTimerName),
				FCanExecuteAction(),
				FIsActionChecked::CreateSP(this, &STimingView::CheckCpuThreadTrackColoringMode, Insights::ETimingEventsColoringMode::ByTimerName)),
			NAME_None,
			EUserInterfaceActionType::RadioButton
		);
		MenuBuilder.AddMenuEntry(
			LOCTEXT("CpuThreadTrackColoringMode_ByTimerId", "By Timer Id"),
			LOCTEXT("CpuThreadTrackColoringMode_ByTimerId_Desc", "Assign a color to CPU/GPU timing events based on their timer id."),
			FSlateIcon(),
			FUIAction(
				FExecuteAction::CreateSP(this, &STimingView::SetCpuThreadTrackColoringMode, Insights::ETimingEventsColoringMode::ByTimerId),
				FCanExecuteAction(),
				FIsActionChecked::CreateSP(this, &STimingView::CheckCpuThreadTrackColoringMode, Insights::ETimingEventsColoringMode::ByTimerId)),
			NAME_None,
			EUserInterfaceActionType::RadioButton
		);
		MenuBuilder.AddMenuEntry(
			LOCTEXT("CpuThreadTrackColoringMode_ByDuration", "By Duration"),
			LOCTEXT("CpuThreadTrackColoringMode_ByDuration_Desc", "Assign a color to CPU/GPU timing events based on their duration (inclusive time).\n\t≥ 10ms : red\n\t≥ 1ms : yellow\n\t≥ 100μs : green\n\t≥ 10μs : cyan\n\t≥ 1μs : blue\n\t< 1μs : grey"),
			FSlateIcon(),
			FUIAction(
				FExecuteAction::CreateSP(this, &STimingView::SetCpuThreadTrackColoringMode, Insights::ETimingEventsColoringMode::ByDuration),
				FCanExecuteAction(),
				FIsActionChecked::CreateSP(this, &STimingView::CheckCpuThreadTrackColoringMode, Insights::ETimingEventsColoringMode::ByDuration)),
			NAME_None,
			EUserInterfaceActionType::RadioButton
		);
	}
	MenuBuilder.EndSection();
}

////////////////////////////////////////////////////////////////////////////////////////////////////

void STimingView::ChooseNextCpuThreadTrackColoringMode()
{
	uint32 Mode = (uint32)FTimingProfilerManager::Get()->GetColoringMode();
	Mode = (Mode + 1) % (uint32)Insights::ETimingEventsColoringMode::Count;
	FTimingProfilerManager::Get()->SetColoringMode((Insights::ETimingEventsColoringMode)Mode);
	Viewport.AddDirtyFlags(ETimingTrackViewportDirtyFlags::HInvalidated);
}

////////////////////////////////////////////////////////////////////////////////////////////////////

void STimingView::SetCpuThreadTrackColoringMode(Insights::ETimingEventsColoringMode Mode)
{
	FTimingProfilerManager::Get()->SetColoringMode(Mode);
	Viewport.AddDirtyFlags(ETimingTrackViewportDirtyFlags::HInvalidated);
}

////////////////////////////////////////////////////////////////////////////////////////////////////

bool STimingView::CheckCpuThreadTrackColoringMode(Insights::ETimingEventsColoringMode Mode)
{
	return Mode == FTimingProfilerManager::Get()->GetColoringMode();
}

////////////////////////////////////////////////////////////////////////////////////////////////////

bool STimingView::ToggleTrackVisibility_IsChecked(uint64 InTrackId) const
{
	const TSharedPtr<FBaseTimingTrack>* const TrackPtrPtr = AllTracks.Find(InTrackId);
	if (TrackPtrPtr)
	{
		return (*TrackPtrPtr)->IsVisible();
	}
	return false;
}

////////////////////////////////////////////////////////////////////////////////////////////////////

void STimingView::ToggleTrackVisibility_Execute(uint64 InTrackId)
{
	const TSharedPtr<FBaseTimingTrack>* TrackPtrPtr = AllTracks.Find(InTrackId);
	if (TrackPtrPtr)
	{
		(*TrackPtrPtr)->ToggleVisibility();
		HandleTrackVisibilityChanged();
	}
}

////////////////////////////////////////////////////////////////////////////////////////////////////

bool STimingView::QuickFind_CanExecute() const
{
	return true;
}

////////////////////////////////////////////////////////////////////////////////////////////////////

void STimingView::QuickFind_Execute()
{
	using namespace Insights;

	LLM_SCOPE_BYTAG(Insights);

	if (!QuickFindVm.IsValid())
	{
		TSharedPtr<FFilterConfigurator> NewFilterConfigurator = MakeShared<FFilterConfigurator>();

		NewFilterConfigurator->Add(MakeShared<FFilter>(
			static_cast<int32>(EFilterField::StartTime),
			LOCTEXT("StartTime", "Start Time"),
			LOCTEXT("StartTime", "Start Time"),
			EFilterDataType::Double,
			MakeShared<FTimeFilterValueConverter>(),
			FFilterService::Get()->GetDoubleOperators()));

		NewFilterConfigurator->Add(MakeShared<FFilter>(
			static_cast<int32>(EFilterField::EndTime),
			LOCTEXT("EndTime", "End Time"),
			LOCTEXT("EndTime", "End Time"),
			EFilterDataType::Double,
			MakeShared<FTimeFilterValueConverter>(),
			FFilterService::Get()->GetDoubleOperators()));

		NewFilterConfigurator->Add(MakeShared<FFilter>(
			static_cast<int32>(EFilterField::Duration),
			LOCTEXT("Duration", "Duration"),
			LOCTEXT("Duration", "Duration"),
			EFilterDataType::Double,
			MakeShared<FTimeFilterValueConverter>(),
			FFilterService::Get()->GetDoubleOperators()));

		TSharedRef<FFilterWithSuggestions> TrackFilter = MakeShared<FFilterWithSuggestions>(
			static_cast<int32>(EFilterField::TrackName),
			LOCTEXT("Track", "Track"),
			LOCTEXT("Track", "Track"),
			EFilterDataType::String,
			nullptr,
			FFilterService::Get()->GetStringOperators());
		TrackFilter->SetCallback([this](const FString& Text, TArray<FString>& OutSuggestions)
		{
			this->PopulateTrackSuggestionList(Text, OutSuggestions);
		});
		NewFilterConfigurator->Add(TrackFilter);

		NewFilterConfigurator->Add(MakeShared<FFilter>(
			static_cast<int32>(EFilterField::TimerId),
			LOCTEXT("TimerId", "Timer Id"),
			LOCTEXT("TimerId", "Timer Id"),
			EFilterDataType::Int64,
			nullptr,
			FFilterService::Get()->GetIntegerOperators()));

		TSharedPtr<TArray<TSharedPtr<IFilterOperator>>> EventNameFilterOperators = MakeShared<TArray<TSharedPtr<IFilterOperator>>>();
		EventNameFilterOperators->Add(StaticCastSharedRef<IFilterOperator>(MakeShared<FFilterOperator<int64>>(EFilterOperator::Eq, TEXT("Is"), [](int64 lhs, int64 rhs) { return lhs == rhs; })));
		TSharedRef<FFilterWithSuggestions> TimerNameFilter = MakeShared<FFilterWithSuggestions>(
			static_cast<int32>(EFilterField::TimerName),
			LOCTEXT("TimerName", "Timer Name"),
			LOCTEXT("TimerName", "Timer Name"),
			EFilterDataType::StringInt64Pair,
			MakeShared<FEventNameFilterValueConverter>(),
			EventNameFilterOperators);
		TimerNameFilter->SetCallback([this](const FString& Text, TArray<FString>& OutSuggestions)
		{
			this->PopulateTimerNameSuggestionList(Text, OutSuggestions);
		});
		NewFilterConfigurator->Add(TimerNameFilter);

		for (Insights::ITimingViewExtender* Extender : GetExtenders())
		{
			Extender->AddQuickFindFilters(NewFilterConfigurator);
		}

		QuickFindVm = MakeShared<FQuickFind>(NewFilterConfigurator);
		QuickFindVm->GetOnFindFirstEvent().AddSP(this, &STimingView::FindFirstEvent);
		QuickFindVm->GetOnFindPreviousEvent().AddSP(this, &STimingView::FindPrevEvent);
		QuickFindVm->GetOnFindNextEvent().AddSP(this, &STimingView::FindNextEvent);
		QuickFindVm->GetOnFindLastEvent().AddSP(this, &STimingView::FindLastEvent);
		QuickFindVm->GetOnFilterAllEvent().AddSP(this, &STimingView::FilterAllTracks);
		QuickFindVm->GetOnClearFiltersEvent().AddSP(this, &STimingView::ClearFilters);
	}

	SAssignNew(QuickFindWidgetSharedPtr, SQuickFind, QuickFindVm);

	if (FGlobalTabmanager::Get()->HasTabSpawner(QuickFindTabId))
	{
		FGlobalTabmanager::Get()->TryInvokeTab(QuickFindTabId);
	}
}

////////////////////////////////////////////////////////////////////////////////////////////////////

<<<<<<< HEAD
bool STimingView::QuickFind_CanExecute() const
{
	return true;
}

////////////////////////////////////////////////////////////////////////////////////////////////////

void STimingView::QuickFind_Execute()
{
	using namespace Insights;

	LLM_SCOPE_BYTAG(Insights);

	if (!QuickFindVm.IsValid())
	{
		TSharedPtr<FFilterConfigurator> NewFilterConfigurator = MakeShared<FFilterConfigurator>();
		TSharedPtr<TArray<TSharedPtr<struct FFilter>>>& AvailableFilters = NewFilterConfigurator->GetAvailableFilters();
		TSharedPtr<FFilter> CurrentFilter;

		CurrentFilter = AvailableFilters->Add_GetRef(MakeShared<FFilter>(static_cast<int32>(EFilterField::StartTime), LOCTEXT("StartTime", "Start Time"), LOCTEXT("StartTime", "Start Time"), EFilterDataType::Double, FFilterService::Get()->GetDoubleOperators()));
		CurrentFilter->Converter = MakeShared<FTimeFilterValueConverter>();

		CurrentFilter = AvailableFilters->Add_GetRef(MakeShared<FFilter>(static_cast<int32>(EFilterField::EndTime), LOCTEXT("EndTime", "End Time"), LOCTEXT("EndTime", "End Time"), EFilterDataType::Double, FFilterService::Get()->GetDoubleOperators()));
		CurrentFilter->Converter = MakeShared<FTimeFilterValueConverter>();

		CurrentFilter = AvailableFilters->Add_GetRef(MakeShared<FFilter>(static_cast<int32>(EFilterField::Duration), LOCTEXT("Duration", "Duration"), LOCTEXT("Duration", "Duration"), EFilterDataType::Double, FFilterService::Get()->GetDoubleOperators()));
		CurrentFilter->Converter = MakeShared<FTimeFilterValueConverter>();

		TSharedPtr<FFilterWithSuggestions> TrackFilter = MakeShared<FFilterWithSuggestions>(static_cast<int32>(EFilterField::TrackName), LOCTEXT("Track", "Track"), LOCTEXT("Track", "Track"), EFilterDataType::String, FFilterService::Get()->GetStringOperators());
		TrackFilter->Callback = [this](const FString& Text, TArray<FString>& OutSuggestions)
		{
			this->PopulateTrackSuggestionList(Text, OutSuggestions);
		};

		AvailableFilters->Add(TrackFilter);

		AvailableFilters->Add(MakeShared<FFilter>(static_cast<int32>(EFilterField::TimerId), LOCTEXT("TimerId", "Timer Id"), LOCTEXT("TimerId", "Timer Id"), EFilterDataType::Int64, FFilterService::Get()->GetIntegerOperators()));

		TSharedPtr<TArray<TSharedPtr<IFilterOperator>>> EventNameFilterOperators = MakeShared<TArray<TSharedPtr<IFilterOperator>>>();
		EventNameFilterOperators->Add(StaticCastSharedRef<IFilterOperator>(MakeShared<FFilterOperator<int64>>(EFilterOperator::Eq, TEXT("Is"), [](int64 lhs, int64 rhs) { return lhs == rhs; })));

		TSharedPtr<FFilterWithSuggestions> TimerNameFilter = MakeShared<FFilterWithSuggestions>(static_cast<int32>(EFilterField::TimerName), LOCTEXT("TimerName", "Timer Name"), LOCTEXT("TimerName", "Timer Name"), EFilterDataType::StringInt64Pair, EventNameFilterOperators);
		TimerNameFilter->Callback = [this](const FString& Text, TArray<FString>& OutSuggestions)
		{
			this->PopulateTimerNameSuggestionList(Text, OutSuggestions);
		};

		TimerNameFilter->Converter = MakeShared<FEventNameFilterValueConverter>();

		AvailableFilters->Add(TimerNameFilter);

		for (Insights::ITimingViewExtender* Extender : GetExtenders())
		{
			Extender->AddQuickFindFilters(NewFilterConfigurator);
		}

		QuickFindVm = MakeShared<FQuickFind>(NewFilterConfigurator);
		QuickFindVm->GetOnFindFirstEvent().AddSP(this, &STimingView::FindFirstEvent);
		QuickFindVm->GetOnFindPreviousEvent().AddSP(this, &STimingView::FindPrevEvent);
		QuickFindVm->GetOnFindNextEvent().AddSP(this, &STimingView::FindNextEvent);
		QuickFindVm->GetOnFindLastEvent().AddSP(this, &STimingView::FindLastEvent);
		QuickFindVm->GetOnFilterAllEvent().AddSP(this, &STimingView::FilterAllTracks);
		QuickFindVm->GetOnClearFiltersEvent().AddSP(this, &STimingView::ClearFilters);
	}

	SAssignNew(QuickFindWidgetSharedPtr, SQuickFind, QuickFindVm);

	if (FGlobalTabmanager::Get()->HasTabSpawner(QuickFindTabId))
	{
		FGlobalTabmanager::Get()->TryInvokeTab(QuickFindTabId);
	}
}

////////////////////////////////////////////////////////////////////////////////////////////////////

=======
>>>>>>> 4af6daef
TSharedRef<SDockTab> STimingView::SpawnQuickFindTab(const FSpawnTabArgs& Args)
{
	const TSharedRef<SDockTab> DockTab = SNew(SDockTab)
		.TabRole(ETabRole::NomadTab);

	const TSharedPtr<SWindow>& OwnerWindow = Args.GetOwnerWindow();
	if (OwnerWindow.IsValid() && OwnerWindow != FSlateApplication::Get().FindWidgetWindow(SharedThis(this)))
	{
		TSharedPtr<SWindow> TopmostAncestor = OwnerWindow->GetTopmostAncestor();
		const FVector2D DPIProbePoint = TopmostAncestor->GetPositionInScreen() + FVector2D(10.0, 10.0);
		const float LocalDPIScaleFactor = FPlatformApplicationMisc::GetDPIScaleFactorAtPoint(static_cast<float>(DPIProbePoint.X), static_cast<float>(DPIProbePoint.Y));
		OwnerWindow->Resize(FVector2D(600 * LocalDPIScaleFactor, 400 * LocalDPIScaleFactor));
	}

	if (!QuickFindWidgetSharedPtr.IsValid())
	{
		return DockTab;
	}

	DockTab->SetContent(QuickFindWidgetSharedPtr.ToSharedRef());
	QuickFindWidgetSharedPtr->SetParentTab(DockTab);
	QuickFindWidgetWeakPtr = QuickFindWidgetSharedPtr;
	QuickFindWidgetSharedPtr.Reset();
	return DockTab;
}

////////////////////////////////////////////////////////////////////////////////////////////////////

void STimingView::CloseQuickFindTab()
{
	TSharedPtr<Insights::SQuickFind> QuickFindWidget = QuickFindWidgetWeakPtr.Pin();
	if (QuickFindWidget)
	{
		TSharedPtr<SDockTab> QuickFindTab = QuickFindWidget->GetParentTab().Pin();
		if (QuickFindTab.IsValid())
		{
			QuickFindTab->RequestCloseTab();
		}
	}
}

////////////////////////////////////////////////////////////////////////////////////////////////////

<<<<<<< HEAD
void STimingView::OnTrackVisibilityChanged()
=======
void STimingView::HandleTrackVisibilityChanged()
>>>>>>> 4af6daef
{
	if (HoveredTrack.IsValid())
	{
		HoveredTrack.Reset();
		OnHoveredTrackChangedDelegate.Broadcast(HoveredTrack);
	}
	if (HoveredEvent.IsValid())
	{
		HoveredEvent.Reset();
		OnHoveredEventChangedDelegate.Broadcast(HoveredEvent);
	}
	if (SelectedTrack.IsValid())
	{
		SelectedTrack.Reset();
		OnSelectedTrackChangedDelegate.Broadcast(SelectedTrack);
	}
	if (SelectedEvent.IsValid())
	{
		SelectedEvent.Reset();
		OnSelectedEventChangedDelegate.Broadcast(SelectedEvent);
	}
	Tooltip.SetDesiredOpacity(0.0f);

<<<<<<< HEAD
	//TODO: TrackVisibilityChangedEvent.Broadcast();
=======
	OnTrackVisibilityChangedDelegate.Broadcast();
>>>>>>> 4af6daef
	FTimingProfilerManager::Get()->OnThreadFilterChanged();
}

////////////////////////////////////////////////////////////////////////////////////////////////////

void STimingView::PreventThrottling()
{
	bPreventThrottling = true;
}

////////////////////////////////////////////////////////////////////////////////////////////////////

TSharedPtr<FBaseTimingTrack> STimingView::FindTrack(uint64 InTrackId)
{
	TSharedPtr<FBaseTimingTrack>* TrackPtrPtr = AllTracks.Find(InTrackId);
	return TrackPtrPtr ? *TrackPtrPtr : nullptr;
}

////////////////////////////////////////////////////////////////////////////////////////////////////

TArray<Insights::ITimingViewExtender*> STimingView::GetExtenders() const
{
	return IModularFeatures::Get().GetModularFeatureImplementations<Insights::ITimingViewExtender>(Insights::TimingViewExtenderFeatureName);
}

////////////////////////////////////////////////////////////////////////////////////////////////////

void STimingView::ClearRelations()
{
	CurrentRelations.Empty();
}

////////////////////////////////////////////////////////////////////////////////////////////////////

void STimingView::FindFirstEvent()
{
	if (SelectedEvent.IsValid())
	{
		SelectedEvent.Reset();
		OnSelectedEventChangedDelegate.Broadcast(SelectedEvent);
	}
	FindNextEvent();
}

////////////////////////////////////////////////////////////////////////////////////////////////////

void STimingView::FindPrevEvent()
{
	TSharedPtr<const ITimingEvent> BestMatchEvent;
	double StartTime = SelectedEvent.IsValid() ? SelectedEvent->GetStartTime() : std::numeric_limits<double>::max();

	auto EventFilter = [StartTime](double EventStartTime, double EventEndTime, uint32 EventDepth)
	{
		return EventStartTime < StartTime;
	};
	FTimingEventSearchParameters Params(std::numeric_limits<double>::lowest(), StartTime, ETimingEventSearchFlags::StopAtFirstMatch, EventFilter);
	Params.FilterExecutor = QuickFindVm->GetFilterConfigurator();
	Params.SearchDirection = FTimingEventSearchParameters::ESearchDirection::Backward;

	EnumerateFilteredTracks(QuickFindVm->GetFilterConfigurator(), [&Params, &BestMatchEvent](TSharedPtr<FBaseTimingTrack>& Track)
	{
		if (!Track->IsVisible())
		{
			return;
		}

		Params.StartTime = BestMatchEvent.IsValid() ? BestMatchEvent->GetStartTime() : std::numeric_limits<double>::lowest();

		TSharedPtr<const ITimingEvent> FoundEvent = Track->SearchEvent(Params);
		if (FoundEvent.IsValid())
		{
			if (!BestMatchEvent.IsValid() || BestMatchEvent->GetStartTime() < FoundEvent->GetStartTime())
			{
				BestMatchEvent = FoundEvent;
			}
		}
	});

	if (BestMatchEvent)
	{
		SelectedEvent = BestMatchEvent;
		BringIntoView(SelectedEvent->GetStartTime(), SelectedEvent->GetEndTime());
		if (SelectedEvent->GetTrack()->GetLocation() == ETimingTrackLocation::Scrollable)
		{
			BringScrollableTrackIntoView(*SelectedEvent->GetTrack());
		}

		OnSelectedTimingEventChanged();
	}
	else
	{
		FMessageLog ReportMessageLog(FTimingProfilerManager::Get()->GetLogListingName());
		ReportMessageLog.Error(LOCTEXT("NoEventFound", "No event found!"));
		ReportMessageLog.Notify();
	}
}

////////////////////////////////////////////////////////////////////////////////////////////////////

void STimingView::FindNextEvent()
{
	TSharedPtr<const ITimingEvent> BestMatchEvent;
	double StartTime = SelectedEvent.IsValid() ? SelectedEvent->GetStartTime() : std::numeric_limits<double>::lowest();

	auto EventFilter = [StartTime](double EventStartTime, double EventEndTime, uint32 EventDepth)
	{
		return EventStartTime > StartTime;
	};
	FTimingEventSearchParameters Params(StartTime, std::numeric_limits<double>::max(), ETimingEventSearchFlags::StopAtFirstMatch, EventFilter);
	Params.FilterExecutor = QuickFindVm->GetFilterConfigurator();

	EnumerateFilteredTracks(QuickFindVm->GetFilterConfigurator(), [&Params, &BestMatchEvent](TSharedPtr<FBaseTimingTrack>& Track)
	{
		if (!Track->IsVisible())
		{
			return;
		}

		Params.EndTime = BestMatchEvent.IsValid() ? BestMatchEvent->GetStartTime() : std::numeric_limits<double>::max();

		TSharedPtr<const ITimingEvent> FoundEvent = Track->SearchEvent(Params);
		if (FoundEvent.IsValid())
		{
			if (BestMatchEvent.IsValid())
			{
				ensure(FoundEvent->GetStartTime() < BestMatchEvent->GetStartTime());
			}
			BestMatchEvent = FoundEvent;
		}
	});

	if (BestMatchEvent)
	{
		SelectedEvent = BestMatchEvent;
		BringIntoView(SelectedEvent->GetStartTime(), SelectedEvent->GetEndTime());
		if (SelectedEvent->GetTrack()->GetLocation() == ETimingTrackLocation::Scrollable)
		{
			BringScrollableTrackIntoView(*SelectedEvent->GetTrack());
		}

		OnSelectedTimingEventChanged();
	}
	else
	{
		FMessageLog ReportMessageLog(FTimingProfilerManager::Get()->GetLogListingName());
		ReportMessageLog.Error(LOCTEXT("NoEventFound", "No event found!"));
		ReportMessageLog.Notify();
	}
}

////////////////////////////////////////////////////////////////////////////////////////////////////

void STimingView::FindLastEvent()
{
	if (SelectedEvent.IsValid())
	{
		SelectedEvent.Reset();
		OnSelectedEventChangedDelegate.Broadcast(SelectedEvent);
	}
	FindPrevEvent();
}

////////////////////////////////////////////////////////////////////////////////////////////////////

void STimingView::FilterAllTracks()
{
	LLM_SCOPE_BYTAG(Insights);
	FilterConfigurator = MakeShared<Insights::FFilterConfigurator>(*QuickFindVm->GetFilterConfigurator());
	for (auto& Entry : AllTracks)
	{
		Entry.Value->SetFilterConfigurator(FilterConfigurator);
	}
}

////////////////////////////////////////////////////////////////////////////////////////////////////

void STimingView::ClearFilters()
{
	LLM_SCOPE_BYTAG(Insights);
	FilterConfigurator.Reset();
	for (auto& Entry : AllTracks)
	{
		Entry.Value->SetFilterConfigurator(nullptr);
	}
}

////////////////////////////////////////////////////////////////////////////////////////////////////

void STimingView::PopulateTrackSuggestionList(const FString& Text, TArray<FString>& OutSuggestions)
{
	for (auto& Entry : AllTracks)
	{
		if (Text.IsEmpty() || Entry.Value->GetName().Contains(Text))
		{
			OutSuggestions.Add(Entry.Value->GetName());
		}
	}
}

////////////////////////////////////////////////////////////////////////////////////////////////////

void STimingView::PopulateTimerNameSuggestionList(const FString& Text, TArray<FString>& OutSuggestions)
{
	TSharedPtr<const TraceServices::IAnalysisSession> Session = FInsightsManager::Get()->GetSession();
	if (Session.IsValid() && TraceServices::ReadTimingProfilerProvider(*Session.Get()))
	{
		TraceServices::FAnalysisSessionReadScope SessionReadScope(*Session.Get());

		const TraceServices::ITimingProfilerProvider& TimingProfilerProvider = *TraceServices::ReadTimingProfilerProvider(*Session.Get());

		const TraceServices::ITimingProfilerTimerReader* TimerReader;
		TimingProfilerProvider.ReadTimers([&TimerReader](const TraceServices::ITimingProfilerTimerReader& Out) { TimerReader = &Out; });

		uint32 TimerCount = TimerReader->GetTimerCount();
		for (uint32 TimerIndex = 0; TimerIndex < TimerCount; ++TimerIndex)
		{
			const TraceServices::FTimingProfilerTimer* Timer = TimerReader->GetTimer(TimerIndex);
			if (Timer && Timer->Name)
			{
				if (Text.IsEmpty())
				{
					OutSuggestions.Add(Timer->Name);
					continue;
				}
				const TCHAR* FoundString = FCString::Stristr(Timer->Name, *Text);
				if (FoundString)
				{
					OutSuggestions.Add(Timer->Name);
				}
			}
		}
	}
}

////////////////////////////////////////////////////////////////////////////////////////////////////

void STimingView::EnumerateFilteredTracks(TSharedPtr<Insights::FFilterConfigurator> InFilterConfigurator, EnumerateFilteredTracksCallback Callback)
{
	Insights::FFilterContext FilterContext;
	FilterContext.AddFilterData(static_cast<int32>(EFilterField::TrackName), FString());
	for (auto& Entry : AllTracks)
	{
		FilterContext.SetFilterData(static_cast<int32>(EFilterField::TrackName), Entry.Value->GetName());
		if (InFilterConfigurator->ApplyFilters(FilterContext))
		{
			Callback(Entry.Value);
		}
	}
}

////////////////////////////////////////////////////////////////////////////////////////////////////

<<<<<<< HEAD
=======
ETraceFrameType STimingView::GetFrameTypeToSnapTo()
{
	TSharedPtr<STimingProfilerWindow> Window = FTimingProfilerManager::Get()->GetProfilerWindow();
	if (Window.IsValid())
	{
		TSharedPtr<STimersView> TimersView = Window->GetTimersView();
		if (TimersView.IsValid())
		{
			return TimersView->GetFrameTypeMode();
		}
	}

	// TraceFrameType_Count is the Instance mode.
	return ETraceFrameType::TraceFrameType_Count;
}

////////////////////////////////////////////////////////////////////////////////////////////////////

>>>>>>> 4af6daef
#undef INSIGHTS_ACTIVATE_BENCHMARK
#undef LOCTEXT_NAMESPACE<|MERGE_RESOLUTION|>--- conflicted
+++ resolved
@@ -207,11 +207,7 @@
 	});
 	AutoScrollToggleButtonAction.ExecuteAction.BindLambda([this]
 	{
-<<<<<<< HEAD
-		bAutoScroll = !bAutoScroll;
-=======
 		SetAutoScroll(!bAutoScroll);
->>>>>>> 4af6daef
 		Viewport.AddDirtyFlags(ETimingTrackViewportDirtyFlags::HInvalidated);
 	});
 
@@ -1030,11 +1026,7 @@
 	Tooltip.Update();
 	if (!MousePosition.IsZero())
 	{
-<<<<<<< HEAD
-		Tooltip.SetPosition(MousePosition, 0.0f, Viewport.GetWidth() - 12.0f, Viewport.GetPosY(), Viewport.GetPosY() + Viewport.GetHeight() - 12.0f); // -12.0f is to avoid overlaping the scrollbars
-=======
 		Tooltip.SetPosition(MousePosition, 0.0f, Viewport.GetWidth() - 12.0f, Viewport.GetPosY(), Viewport.GetPosY() + Viewport.GetHeight() - 12.0f); // -12.0f is to avoid overlapping the scrollbars
->>>>>>> 4af6daef
 	}
 
 	////////////////////////////////////////////////////////////////////////////////////////////////////
@@ -1099,11 +1091,7 @@
 
 void STimingView::UpdatePositionForScrollableTracks()
 {
-<<<<<<< HEAD
-	// Update the Y postion for the visible scrollable tracks.
-=======
 	// Update the Y position for the visible scrollable tracks.
->>>>>>> 4af6daef
 	float ScrollableTrackPosY = Viewport.GetPosY() + Viewport.GetTopOffset() - Viewport.GetScrollPosY();
 	for (TSharedPtr<FBaseTimingTrack>& TrackPtr : ScrollableTracks)
 	{
@@ -1817,11 +1805,8 @@
 			InvalidateScrollableTracksOrder();
 		}
 
-<<<<<<< HEAD
-=======
 		OnTrackRemovedDelegate.Broadcast(Track);
 
->>>>>>> 4af6daef
 #if 0
 		UE_LOG(TimingProfiler, Log, TEXT("Removed %s Track (%d) : %s (\"%s\")"),
 			LocationName,
@@ -2188,10 +2173,6 @@
 				}
 
 				// Select the hovered timing event (if any).
-<<<<<<< HEAD
-				UpdateHoveredTimingEvent(static_cast<float>(MousePositionOnButtonUp.X), static_cast<float>(MousePositionOnButtonUp.Y));
-=======
->>>>>>> 4af6daef
 				SelectHoveredTimingTrack();
 				SelectHoveredTimingEvent();
 
@@ -2929,8 +2910,6 @@
 			TAttribute<FText>(),
 			TAttribute<FText>(),
 			FSlateIcon(FInsightsStyle::GetStyleSetName(), "Icons.Find"));
-<<<<<<< HEAD
-=======
 
 		if (HoveredEvent)
 		{
@@ -2962,7 +2941,6 @@
 			);
 		}
 
->>>>>>> 4af6daef
 		bHasAnyActions = true;
 	}
 	MenuBuilder.EndSection();
@@ -3042,8 +3020,6 @@
 			NAME_None,
 			EUserInterfaceActionType::RadioButton
 		);
-<<<<<<< HEAD
-=======
 	}
 
 	if (EnumHasAnyFlags(Track->GetValidLocations(), ETimingTrackLocation::Foreground))
@@ -3079,64 +3055,19 @@
 		{
 			return;
 		}
->>>>>>> 4af6daef
 	}
 	for (TSharedPtr<FBaseTimingTrack>& TrackPtr : BottomDockedTracks)
 	{
-<<<<<<< HEAD
-		MenuBuilder.AddMenuEntry(
-			LOCTEXT("TrackLocationMenu_MoveToForeground", "Foreground"),
-			LOCTEXT("TrackLocationMenu_MoveToForeground_Desc", "Move this track to the list of foreground tracks."),
-			FSlateIcon(),
-			FUIAction(
-				FExecuteAction::CreateSP(this, &STimingView::ChangeTrackLocation, Track, ETimingTrackLocation::Foreground),
-				FCanExecuteAction::CreateSP(this, &STimingView::CanChangeTrackLocation, Track, ETimingTrackLocation::Foreground),
-				FIsActionChecked::CreateSP(this, &STimingView::CheckTrackLocation, Track, ETimingTrackLocation::Foreground)),
-			NAME_None,
-			EUserInterfaceActionType::Button
-		);
-	}
-}
-
-////////////////////////////////////////////////////////////////////////////////////////////////////
-
-void STimingView::EnumerateAllTracks(TFunctionRef<bool(TSharedPtr<FBaseTimingTrack>&)> Callback)
-{
-	for (TSharedPtr<FBaseTimingTrack>& TrackPtr : TopDockedTracks)
-	{
-=======
->>>>>>> 4af6daef
 		if (!Callback(TrackPtr))
 		{
 			return;
 		}
 	}
-<<<<<<< HEAD
-	for (TSharedPtr<FBaseTimingTrack>& TrackPtr : ScrollableTracks)
-=======
 	for (TSharedPtr<FBaseTimingTrack>& TrackPtr : ForegroundTracks)
->>>>>>> 4af6daef
 	{
 		if (!Callback(TrackPtr))
 		{
 			return;
-<<<<<<< HEAD
-		}
-	}
-	for (TSharedPtr<FBaseTimingTrack>& TrackPtr : BottomDockedTracks)
-	{
-		if (!Callback(TrackPtr))
-		{
-			return;
-		}
-	}
-	for (TSharedPtr<FBaseTimingTrack>& TrackPtr : ForegroundTracks)
-	{
-		if (!Callback(TrackPtr))
-		{
-			return;
-=======
->>>>>>> 4af6daef
 		}
 	}
 }
@@ -3248,8 +3179,6 @@
 	ThreadTimingSharedState->BindCommands();
 	LoadingSharedState->BindCommands();
 	FileActivitySharedState->BindCommands();
-<<<<<<< HEAD
-=======
 	TimingRegionsSharedState->BindCommands();
 }
 
@@ -3262,7 +3191,6 @@
 	// Persistent option. Save it to the config file.
 	FInsightsSettings& Settings = FInsightsManager::Get()->GetSettings();
 	Settings.SetAndSaveAutoScroll(bAutoScroll);
->>>>>>> 4af6daef
 }
 
 ////////////////////////////////////////////////////////////////////////////////////////////////////
@@ -4396,7 +4324,6 @@
 			EUserInterfaceActionType::RadioButton
 		);
 
-<<<<<<< HEAD
 		MenuBuilder.AddMenuEntry(
 			FUIAction(FExecuteAction(), FCanExecuteAction(), FIsActionChecked::CreateLambda(
 				[this]() -> bool
@@ -4433,52 +4360,11 @@
 			FUIAction(FExecuteAction::CreateSP(this, &STimingView::SetAutoScrollDelay, 0.0),
 				FCanExecuteAction(),
 				FIsActionChecked::CreateSP(this, &STimingView::CompareAutoScrollDelay, 0.0)),
-=======
-		MenuBuilder.AddMenuEntry(
-			FUIAction(FExecuteAction(), FCanExecuteAction(), FIsActionChecked::CreateLambda(
-				[this]() -> bool
-				{
-					return	AutoScrollViewportOffsetPercent != 0.0 &&
-							AutoScrollViewportOffsetPercent != -0.1 &&
-							AutoScrollViewportOffsetPercent != +0.1;
-				})),
-			SNew(SBox)
-			.Padding(FMargin(0.0f, 0.0f, 12.0f, 0.0f))
-			[
-				SNew(SEditableTextBox)
-				.HintText(LOCTEXT("ViewportOffsetCustomHint", "Custom"))
-				.Text_Lambda([this]
-				{
-					const FString ValueStr = (AutoScrollViewportOffsetPercent == 0.0) ? FString(TEXT("0")) : FString::Printf(TEXT("%g%%"), AutoScrollViewportOffsetPercent * 100.0);
-					return FText::FromString(ValueStr);
-				})
-				.OnTextChanged_Lambda([this](const FText& InText) { SetAutoScrollViewportOffset(atof(TCHAR_TO_ANSI(*InText.ToString())) * 0.01); })
-			],
->>>>>>> 4af6daef
-			NAME_None,
-			LOCTEXT("AutoScrollViewportOffsetCustom_Tooltip", "Sets a custom value for the viewport offset as percent from viewport's width (when autoscrolling)."),
-			EUserInterfaceActionType::RadioButton
-		);
-	}
-	MenuBuilder.EndSection();
-
-	MenuBuilder.BeginSection("Delay", LOCTEXT("AutoScrollOptionsMenu_Section_Delay", "Delay"));
-	{
-		MenuBuilder.AddMenuEntry(
-<<<<<<< HEAD
-=======
-			LOCTEXT("AutoScrollDelay0", "0"),
-			LOCTEXT("AutoScrollDelay0_Tooltip", "Sets the time delay of the auto-scroll update to 0."),
-			FSlateIcon(),
-			FUIAction(FExecuteAction::CreateSP(this, &STimingView::SetAutoScrollDelay, 0.0),
-				FCanExecuteAction(),
-				FIsActionChecked::CreateSP(this, &STimingView::CompareAutoScrollDelay, 0.0)),
 			NAME_None,
 			EUserInterfaceActionType::RadioButton
 		);
 
 		MenuBuilder.AddMenuEntry(
->>>>>>> 4af6daef
 			LOCTEXT("AutoScrollDelay300ms", "300ms"),
 			LOCTEXT("AutoScrollDelay300ms_Tooltip", "Sets the time delay of the auto-scroll update to 300ms."),
 			FSlateIcon(),
@@ -4551,8 +4437,6 @@
 	CreateAllTracksMenu(MenuBuilder);
 
 	return MenuBuilder.MakeWidget();
-<<<<<<< HEAD
-=======
 }
 
 ////////////////////////////////////////////////////////////////////////////////////////////////////
@@ -4648,87 +4532,17 @@
 
 		MenuBuilder.EndSection();
 	}
->>>>>>> 4af6daef
 }
 
 ////////////////////////////////////////////////////////////////////////////////////////////////////
 
 TSharedRef<SWidget> STimingView::MakeCpuGpuTracksFilterMenu()
 {
-<<<<<<< HEAD
-	constexpr float MaxDesiredHeight = 24.0f + 8 * 18.0f;
-	constexpr float MaxDesiredHeightScrollableTracks = 24.0f + 16 * 18.0f;
-	constexpr float MinDesiredWidth = 300.0f;
-	constexpr float MaxDesiredWidth = 300.0f;
-=======
 	FMenuBuilder MenuBuilder(/*bInShouldCloseWindowAfterMenuSelection=*/true, CommandList);
->>>>>>> 4af6daef
 
 	// Let any plugin extend the GPU Tracks Filter menu.
 	for (Insights::ITimingViewExtender* Extender : GetExtenders())
 	{
-<<<<<<< HEAD
-		MenuBuilder.BeginSection("TopDockedTracks", LOCTEXT("ContextMenu_Section_TopDockedTracks", "Top Docked Tracks"));
-		//MenuBuilder.AddWidget(
-		//	SNew(STextBlock)
-		//	.Text(LOCTEXT("TopDockedTracks", "Top Docked Tracks")),
-		//	FText(), true);
-
-		MenuBuilder.AddWidget(
-			SNew(SBox)
-			.MaxDesiredHeight(MaxDesiredHeight)
-			.MinDesiredWidth(MinDesiredWidth)
-			.MaxDesiredWidth(MaxDesiredWidth)
-			[
-				SNew(STimingViewTrackList, SharedThis(this), ETimingTrackLocation::TopDocked)
-			],
-			FText(), true);
-
-		MenuBuilder.EndSection();
-	}
-
-	if (ScrollableTracks.Num() > 0)
-	{
-		MenuBuilder.BeginSection("ScrollableTracks", LOCTEXT("ContextMenu_Section_ScrollableTracks", "Scrollable Tracks"));
-		//MenuBuilder.AddWidget(
-		//	SNew(STextBlock)
-		//	.Text(LOCTEXT("ScrollableTracks", "Scrollable Tracks")),
-		//	FText(), true);
-
-		MenuBuilder.AddWidget(
-			SNew(SBox)
-			.Padding(FMargin(0.0f, 0.0f))
-			.MaxDesiredHeight(MaxDesiredHeightScrollableTracks)
-			.MinDesiredWidth(MinDesiredWidth)
-			.MaxDesiredWidth(MaxDesiredWidth)
-			[
-				SNew(STimingViewTrackList, SharedThis(this), ETimingTrackLocation::Scrollable)
-			],
-			FText(), true);
-
-		MenuBuilder.EndSection();
-	}
-
-	if (BottomDockedTracks.Num() > 0)
-	{
-		MenuBuilder.BeginSection("BottomDockedTracks", LOCTEXT("ContextMenu_Section_BottomDockedTracks", "Bottom Docked Tracks"));
-		//MenuBuilder.AddWidget(
-		//	SNew(STextBlock)
-		//	.Text(LOCTEXT("BottomDockedTracks", "Bottom Docked Tracks")),
-		//	FText(), true);
-
-		MenuBuilder.AddWidget(
-			SNew(SBox)
-			.MaxDesiredHeight(MaxDesiredHeight)
-			.MinDesiredWidth(MinDesiredWidth)
-			.MaxDesiredWidth(MaxDesiredWidth)
-			[
-				SNew(STimingViewTrackList, SharedThis(this), ETimingTrackLocation::BottomDocked)
-			],
-			FText(), true);
-
-		MenuBuilder.EndSection();
-=======
 		Extender->ExtendGpuTracksFilterMenu(*this, MenuBuilder);
 	}
 
@@ -4744,119 +4558,6 @@
 ////////////////////////////////////////////////////////////////////////////////////////////////////
 
 TSharedRef<SWidget> STimingView::MakeOtherTracksFilterMenu()
-{
-	FMenuBuilder MenuBuilder(/*bInShouldCloseWindowAfterMenuSelection=*/true, CommandList);
-
-	const FTimingViewCommands& Commands = FTimingViewCommands::Get();
-
-	MenuBuilder.BeginSection("GraphTracks", LOCTEXT("ContextMenu_Section_GraphTracks", "Main Graph Track"));
-	{
-		MenuBuilder.AddMenuEntry(Commands.ShowMainGraphTrack);
->>>>>>> 4af6daef
-	}
-	MenuBuilder.EndSection();
-
-	// Let any plugin extend the Other Tracks Filter menu.
-	for (Insights::ITimingViewExtender* Extender : GetExtenders())
-	{
-<<<<<<< HEAD
-		MenuBuilder.BeginSection("ForegroundTracks", LOCTEXT("ContextMenu_Section_ForegroundTracks", "Foreground Tracks"));
-		//MenuBuilder.AddWidget(
-		//	SNew(STextBlock)
-		//	.Text(LOCTEXT("ForegroundTracks", "Foreground Tracks")),
-		//	FText(), true);
-
-		MenuBuilder.AddWidget(
-			SNew(SBox)
-			.MaxDesiredHeight(MaxDesiredHeight)
-			.MinDesiredWidth(MinDesiredWidth)
-			.MaxDesiredWidth(MaxDesiredWidth)
-			[
-				SNew(STimingViewTrackList, SharedThis(this), ETimingTrackLocation::Foreground)
-			],
-			FText(), true);
-
-		MenuBuilder.EndSection();
-	}
-=======
-		Extender->ExtendOtherTracksFilterMenu(*this, MenuBuilder);
-	}
-
-	return MenuBuilder.MakeWidget();
->>>>>>> 4af6daef
-}
-
-////////////////////////////////////////////////////////////////////////////////////////////////////
-
-TSharedRef<SWidget> STimingView::MakeCpuGpuTracksFilterMenu()
-{
-	FMenuBuilder MenuBuilder(/*bInShouldCloseWindowAfterMenuSelection=*/true, CommandList);
-
-	// Let any plugin extend the GPU Tracks Filter menu.
-	for (Insights::ITimingViewExtender* Extender : GetExtenders())
-	{
-		Extender->ExtendGpuTracksFilterMenu(*this, MenuBuilder);
-	}
-
-	// Let any plugin extend the CPU Tracks Filter menu.
-	for (Insights::ITimingViewExtender* Extender : GetExtenders())
-	{
-		Extender->ExtendCpuTracksFilterMenu(*this, MenuBuilder);
-	}
-
-	return MenuBuilder.MakeWidget();
-}
-
-////////////////////////////////////////////////////////////////////////////////////////////////////
-
-<<<<<<< HEAD
-TSharedRef<SWidget> STimingView::MakeOtherTracksFilterMenu()
-=======
-TSharedRef<SWidget> STimingView::MakePluginTracksFilterMenu()
-{
-	FMenuBuilder MenuBuilder(/*bInShouldCloseWindowAfterMenuSelection=*/true, CommandList);
-
-	// Let any plugin extend the filter menu.
-	for (Insights::ITimingViewExtender* Extender : GetExtenders())
-	{
-		Extender->ExtendFilterMenu(*this, MenuBuilder);
-	}
-
-	return MenuBuilder.MakeWidget();
-}
-
-////////////////////////////////////////////////////////////////////////////////////////////////////
-
-TSharedRef<SWidget> STimingView::MakeViewModeMenu()
-{
-	FMenuBuilder MenuBuilder(/*bInShouldCloseWindowAfterMenuSelection=*/true, CommandList);
-
-	const FTimingViewCommands& Commands = FTimingViewCommands::Get();
-
-	MenuBuilder.BeginSection("ViewMode", LOCTEXT("ContextMenu_Section_ViewMode", "View Mode"));
-	{
-		MenuBuilder.AddMenuEntry(Commands.ToggleCompactMode);
-		MenuBuilder.AddMenuEntry(Commands.AutoHideEmptyTracks);
-	}
-	MenuBuilder.EndSection();
-
-	CreateDepthLimitMenu(MenuBuilder);
-
-	CreateCpuThreadTrackColoringModeMenu(MenuBuilder);
-
-	MenuBuilder.BeginSection("Misc", LOCTEXT("ContextMenu_Section_Misc", "Misc Settings"));
-	{
-		MenuBuilder.AddMenuEntry(Commands.PanningOnScreenEdges);
-	}
-	MenuBuilder.EndSection();
-
-	return MenuBuilder.MakeWidget();
-}
-
-////////////////////////////////////////////////////////////////////////////////////////////////////
-
-bool STimingView::IsCompactModeEnabled() const
->>>>>>> 4af6daef
 {
 	FMenuBuilder MenuBuilder(/*bInShouldCloseWindowAfterMenuSelection=*/true, CommandList);
 
@@ -5281,84 +4982,6 @@
 
 ////////////////////////////////////////////////////////////////////////////////////////////////////
 
-<<<<<<< HEAD
-bool STimingView::QuickFind_CanExecute() const
-{
-	return true;
-}
-
-////////////////////////////////////////////////////////////////////////////////////////////////////
-
-void STimingView::QuickFind_Execute()
-{
-	using namespace Insights;
-
-	LLM_SCOPE_BYTAG(Insights);
-
-	if (!QuickFindVm.IsValid())
-	{
-		TSharedPtr<FFilterConfigurator> NewFilterConfigurator = MakeShared<FFilterConfigurator>();
-		TSharedPtr<TArray<TSharedPtr<struct FFilter>>>& AvailableFilters = NewFilterConfigurator->GetAvailableFilters();
-		TSharedPtr<FFilter> CurrentFilter;
-
-		CurrentFilter = AvailableFilters->Add_GetRef(MakeShared<FFilter>(static_cast<int32>(EFilterField::StartTime), LOCTEXT("StartTime", "Start Time"), LOCTEXT("StartTime", "Start Time"), EFilterDataType::Double, FFilterService::Get()->GetDoubleOperators()));
-		CurrentFilter->Converter = MakeShared<FTimeFilterValueConverter>();
-
-		CurrentFilter = AvailableFilters->Add_GetRef(MakeShared<FFilter>(static_cast<int32>(EFilterField::EndTime), LOCTEXT("EndTime", "End Time"), LOCTEXT("EndTime", "End Time"), EFilterDataType::Double, FFilterService::Get()->GetDoubleOperators()));
-		CurrentFilter->Converter = MakeShared<FTimeFilterValueConverter>();
-
-		CurrentFilter = AvailableFilters->Add_GetRef(MakeShared<FFilter>(static_cast<int32>(EFilterField::Duration), LOCTEXT("Duration", "Duration"), LOCTEXT("Duration", "Duration"), EFilterDataType::Double, FFilterService::Get()->GetDoubleOperators()));
-		CurrentFilter->Converter = MakeShared<FTimeFilterValueConverter>();
-
-		TSharedPtr<FFilterWithSuggestions> TrackFilter = MakeShared<FFilterWithSuggestions>(static_cast<int32>(EFilterField::TrackName), LOCTEXT("Track", "Track"), LOCTEXT("Track", "Track"), EFilterDataType::String, FFilterService::Get()->GetStringOperators());
-		TrackFilter->Callback = [this](const FString& Text, TArray<FString>& OutSuggestions)
-		{
-			this->PopulateTrackSuggestionList(Text, OutSuggestions);
-		};
-
-		AvailableFilters->Add(TrackFilter);
-
-		AvailableFilters->Add(MakeShared<FFilter>(static_cast<int32>(EFilterField::TimerId), LOCTEXT("TimerId", "Timer Id"), LOCTEXT("TimerId", "Timer Id"), EFilterDataType::Int64, FFilterService::Get()->GetIntegerOperators()));
-
-		TSharedPtr<TArray<TSharedPtr<IFilterOperator>>> EventNameFilterOperators = MakeShared<TArray<TSharedPtr<IFilterOperator>>>();
-		EventNameFilterOperators->Add(StaticCastSharedRef<IFilterOperator>(MakeShared<FFilterOperator<int64>>(EFilterOperator::Eq, TEXT("Is"), [](int64 lhs, int64 rhs) { return lhs == rhs; })));
-
-		TSharedPtr<FFilterWithSuggestions> TimerNameFilter = MakeShared<FFilterWithSuggestions>(static_cast<int32>(EFilterField::TimerName), LOCTEXT("TimerName", "Timer Name"), LOCTEXT("TimerName", "Timer Name"), EFilterDataType::StringInt64Pair, EventNameFilterOperators);
-		TimerNameFilter->Callback = [this](const FString& Text, TArray<FString>& OutSuggestions)
-		{
-			this->PopulateTimerNameSuggestionList(Text, OutSuggestions);
-		};
-
-		TimerNameFilter->Converter = MakeShared<FEventNameFilterValueConverter>();
-
-		AvailableFilters->Add(TimerNameFilter);
-
-		for (Insights::ITimingViewExtender* Extender : GetExtenders())
-		{
-			Extender->AddQuickFindFilters(NewFilterConfigurator);
-		}
-
-		QuickFindVm = MakeShared<FQuickFind>(NewFilterConfigurator);
-		QuickFindVm->GetOnFindFirstEvent().AddSP(this, &STimingView::FindFirstEvent);
-		QuickFindVm->GetOnFindPreviousEvent().AddSP(this, &STimingView::FindPrevEvent);
-		QuickFindVm->GetOnFindNextEvent().AddSP(this, &STimingView::FindNextEvent);
-		QuickFindVm->GetOnFindLastEvent().AddSP(this, &STimingView::FindLastEvent);
-		QuickFindVm->GetOnFilterAllEvent().AddSP(this, &STimingView::FilterAllTracks);
-		QuickFindVm->GetOnClearFiltersEvent().AddSP(this, &STimingView::ClearFilters);
-	}
-
-	SAssignNew(QuickFindWidgetSharedPtr, SQuickFind, QuickFindVm);
-
-	if (FGlobalTabmanager::Get()->HasTabSpawner(QuickFindTabId))
-	{
-		FGlobalTabmanager::Get()->TryInvokeTab(QuickFindTabId);
-	}
-}
-
-////////////////////////////////////////////////////////////////////////////////////////////////////
-
-=======
->>>>>>> 4af6daef
 TSharedRef<SDockTab> STimingView::SpawnQuickFindTab(const FSpawnTabArgs& Args)
 {
 	const TSharedRef<SDockTab> DockTab = SNew(SDockTab)
@@ -5402,11 +5025,7 @@
 
 ////////////////////////////////////////////////////////////////////////////////////////////////////
 
-<<<<<<< HEAD
-void STimingView::OnTrackVisibilityChanged()
-=======
 void STimingView::HandleTrackVisibilityChanged()
->>>>>>> 4af6daef
 {
 	if (HoveredTrack.IsValid())
 	{
@@ -5430,11 +5049,7 @@
 	}
 	Tooltip.SetDesiredOpacity(0.0f);
 
-<<<<<<< HEAD
-	//TODO: TrackVisibilityChangedEvent.Broadcast();
-=======
 	OnTrackVisibilityChangedDelegate.Broadcast();
->>>>>>> 4af6daef
 	FTimingProfilerManager::Get()->OnThreadFilterChanged();
 }
 
@@ -5687,8 +5302,6 @@
 
 ////////////////////////////////////////////////////////////////////////////////////////////////////
 
-<<<<<<< HEAD
-=======
 ETraceFrameType STimingView::GetFrameTypeToSnapTo()
 {
 	TSharedPtr<STimingProfilerWindow> Window = FTimingProfilerManager::Get()->GetProfilerWindow();
@@ -5707,6 +5320,5 @@
 
 ////////////////////////////////////////////////////////////////////////////////////////////////////
 
->>>>>>> 4af6daef
 #undef INSIGHTS_ACTIVATE_BENCHMARK
 #undef LOCTEXT_NAMESPACE