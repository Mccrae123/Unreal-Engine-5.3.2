// Copyright Epic Games, Inc. All Rights Reserved.

#include "STimingView.h"

#include "Containers/ArrayBuilder.h"
#include "Containers/MapBuilder.h"
#include "Features/IModularFeatures.h"
#include "Fonts/FontMeasure.h"
#include "Fonts/SlateFontInfo.h"
#include "Framework/Application/MenuStack.h"
#include "Framework/Application/SlateApplication.h"
#include "Framework/Commands/Commands.h"
#include "Framework/Commands/UICommandList.h"
#include "Framework/MultiBox/MultiBoxBuilder.h"
#include "HAL/PlatformApplicationMisc.h"
#include "HAL/PlatformTime.h"
#include "Layout/WidgetPath.h"
#include "Logging/MessageLog.h"
#include "Misc/Paths.h"
#include "Rendering/DrawElements.h"
#include "SlateOptMacros.h"
#include "Styling/AppStyle.h"
#include "Styling/SlateBrush.h"
#include "Styling/StyleColors.h"
#include "Styling/ToolBarStyle.h"
#include "TraceServices/AnalysisService.h"
#include "Widgets/Docking/SDockTab.h"
#include "Widgets/Input/SButton.h"
#include "Widgets/Input/SCheckBox.h"
#include "Widgets/Input/SComboButton.h"
#include "Widgets/Input/SEditableTextBox.h"
#include "Widgets/Input/SSegmentedControl.h"
#include "Widgets/Layout/SScrollBar.h"
#include "Widgets/Layout/SSpacer.h"
#include "Widgets/SOverlay.h"
#include "Widgets/Text/STextBlock.h"

// Insights
#include "Insights/Common/InsightsMenuBuilder.h"
#include "Insights/Common/PaintUtils.h"
#include "Insights/Common/Stopwatch.h"
#include "Insights/Common/TimeUtils.h"
#include "Insights/ITimingViewExtender.h"
#include "Insights/InsightsManager.h"
#include "Insights/InsightsStyle.h"
#include "Insights/LoadingProfiler/LoadingProfilerManager.h"
#include "Insights/LoadingProfiler/Widgets/SLoadingProfilerWindow.h"
#include "Insights/Table/Widgets/STableTreeView.h"
<<<<<<< HEAD
=======
#include "Insights/TaskGraphProfiler/TaskGraphProfilerManager.h"
>>>>>>> 6bbb88c8
#include "Insights/Tests/TimingProfilerTests.h"
#include "Insights/TimingProfilerCommon.h"
#include "Insights/TimingProfilerManager.h"
#include "Insights/ViewModels/BaseTimingTrack.h"
#include "Insights/ViewModels/DrawHelpers.h"
#include "Insights/ViewModels/EventNameFilterValueConverter.h"
#include "Insights/ViewModels/FileActivityTimingTrack.h"
#include "Insights/ViewModels/FilterConfigurator.h"
#include "Insights/ViewModels/FrameTimingTrack.h"
#include "Insights/ViewModels/GraphSeries.h"
#include "Insights/ViewModels/GraphTrack.h"
#include "Insights/ViewModels/LoadingTimingTrack.h"
#include "Insights/ViewModels/MarkersTimingTrack.h"
#include "Insights/ViewModels/ThreadTimingTrack.h"
#include "Insights/ViewModels/TimeFilterValueConverter.h"
#include "Insights/ViewModels/TimeRulerTrack.h"
#include "Insights/ViewModels/TimingEventSearch.h"
#include "Insights/ViewModels/TimingGraphTrack.h"
#include "Insights/ViewModels/TimingViewDrawHelper.h"
#include "Insights/ViewModels/QuickFind.h"
#include "Insights/Widgets/SStatsView.h"
#include "Insights/Widgets/STimersView.h"
#include "Insights/Widgets/STimingProfilerWindow.h"
#include "Insights/Widgets/STimingViewTrackList.h"
<<<<<<< HEAD
=======
#include "Insights/Widgets/SQuickFind.h"
>>>>>>> 6bbb88c8

#include <limits>

////////////////////////////////////////////////////////////////////////////////////////////////////

#define LOCTEXT_NAMESPACE "STimingView"

#define ACTIVATE_BENCHMARK 0

// start auto generated ids from a big number (MSB set to 1) to avoid collisions with ids for gpu/cpu tracks based on 32bit timeline index
uint64 FBaseTimingTrack::IdGenerator = (1ULL << 63);

uint32 STimingView::TimingViewId = 0;

const TCHAR* GetFileActivityTypeName(TraceServices::EFileActivityType Type);
uint32 GetFileActivityTypeColor(TraceServices::EFileActivityType Type);

namespace Insights { const FName TimingViewExtenderFeatureName(TEXT("TimingViewExtender")); }

////////////////////////////////////////////////////////////////////////////////////////////////////

STimingView::STimingView()
	: bScrollableTracksOrderIsDirty(false)
	, FrameSharedState(MakeShared<FFrameSharedState>(this))
	, ThreadTimingSharedState(MakeShared<FThreadTimingSharedState>(this))
	, LoadingSharedState(MakeShared<FLoadingSharedState>(this))
	, bAssetLoadingMode(false)
	, FileActivitySharedState(MakeShared<FFileActivitySharedState>(this))
	, TimeRulerTrack(MakeShared<FTimeRulerTrack>())
	, DefaultTimeMarker(MakeShared<Insights::FTimeMarker>())
	, MarkersTrack(MakeShared<FMarkersTimingTrack>())
	, GraphTrack(MakeShared<FTimingGraphTrack>())
	, bAllowPanningOnScreenEdges(false)
	, DPIScaleFactor(1.0f)
	, EdgeFrameCountX(0)
	, EdgeFrameCountY(0)
	, WhiteBrush(FInsightsStyle::Get().GetBrush("WhiteBrush"))
	, MainFont(FAppStyle::Get().GetFontStyle("SmallFont"))
	, QuickFindTabId(TEXT("QuickFind"), TimingViewId++)
{
	DefaultTimeMarker->SetName(TEXT(""));
	DefaultTimeMarker->SetColor(FLinearColor(0.85f, 0.5f, 0.03f, 0.5f));

<<<<<<< HEAD
	GraphTrack->SetName(TEXT("Main Graph Track"));
=======
	GraphTrack->SetName(TEXT("Main Graph"));
>>>>>>> 6bbb88c8

	IModularFeatures::Get().RegisterModularFeature(Insights::TimingViewExtenderFeatureName, FrameSharedState.Get());
	IModularFeatures::Get().RegisterModularFeature(Insights::TimingViewExtenderFeatureName, ThreadTimingSharedState.Get());
	IModularFeatures::Get().RegisterModularFeature(Insights::TimingViewExtenderFeatureName, LoadingSharedState.Get());
	IModularFeatures::Get().RegisterModularFeature(Insights::TimingViewExtenderFeatureName, FileActivitySharedState.Get());

	ExtensionOverlay = SNew(SOverlay).Visibility(EVisibility::SelfHitTestInvisible);
}

////////////////////////////////////////////////////////////////////////////////////////////////////

STimingView::~STimingView()
{
	AllTracks.Reset();
	TopDockedTracks.Reset();
	BottomDockedTracks.Reset();
	ScrollableTracks.Reset();
	ForegroundTracks.Reset();

	SelectedEvent.Reset();
	for (Insights::ITimingViewExtender* Extender : GetExtenders())
	{
		Extender->OnEndSession(*this);
	}

	IModularFeatures::Get().UnregisterModularFeature(Insights::TimingViewExtenderFeatureName, FileActivitySharedState.Get());
	IModularFeatures::Get().UnregisterModularFeature(Insights::TimingViewExtenderFeatureName, LoadingSharedState.Get());
	IModularFeatures::Get().UnregisterModularFeature(Insights::TimingViewExtenderFeatureName, ThreadTimingSharedState.Get());
	IModularFeatures::Get().UnregisterModularFeature(Insights::TimingViewExtenderFeatureName, FrameSharedState.Get());

	FGlobalTabmanager::Get()->UnregisterNomadTabSpawner(QuickFindTabId);
}

////////////////////////////////////////////////////////////////////////////////////////////////////

void STimingView::Construct(const FArguments& InArgs)
{
	FSlimHorizontalToolBarBuilder LeftToolbar(nullptr, FMultiBoxCustomization::None);
	LeftToolbar.SetStyle(&FInsightsStyle::Get(), "SecondaryToolbar");

	LeftToolbar.BeginSection("Menus");
	LeftToolbar.AddComboButton(
		FUIAction(),
		FOnGetContent::CreateSP(this, &STimingView::MakeAllTracksMenu),
		LOCTEXT("AllTracksMenu", "All Tracks"),
		LOCTEXT("AllTracksMenuToolTip", "The list of all available tracks"),
		FSlateIcon(FInsightsStyle::GetStyleSetName(), "Icons.AllTracksMenu.ToolBar"));
	LeftToolbar.AddComboButton(
		FUIAction(),
		FOnGetContent::CreateSP(this, &STimingView::MakeCpuGpuTracksFilterMenu),
		LOCTEXT("CpuGpuTracksMenu", "CPU/GPU"),
		LOCTEXT("CpuGpuTracksMenuToolTip", "The CPU/GPU timing tracks"),
		FSlateIcon(FInsightsStyle::GetStyleSetName(), "Icons.CpuGpuTracksMenu.ToolBar"));
	LeftToolbar.AddComboButton(
		FUIAction(),
		FOnGetContent::CreateSP(this, &STimingView::MakeOtherTracksFilterMenu),
		LOCTEXT("OtherTracksMenu", "Other"),
		LOCTEXT("OtherTracksMenuToolTip", "Other type of tracks"),
		FSlateIcon(FInsightsStyle::GetStyleSetName(), "Icons.OtherTracksMenu.ToolBar"));
	LeftToolbar.AddComboButton(
		FUIAction(),
		FOnGetContent::CreateSP(this, &STimingView::MakePluginTracksFilterMenu),
		LOCTEXT("PluginTracksMenu", "Plugins"),
		LOCTEXT("PluginTracksMenuToolTip", "Tracks added by plugins"),
		FSlateIcon(FInsightsStyle::GetStyleSetName(), "Icons.PluginTracksMenu.ToolBar"));
	LeftToolbar.AddComboButton(
		FUIAction(),
		FOnGetContent::CreateSP(this, &STimingView::MakeViewModeMenu),
		LOCTEXT("ViewModeMenu", "View Mode"),
		LOCTEXT("ViewModeMenuToolTip", "Various options for the Timing view"),
		FSlateIcon(FInsightsStyle::GetStyleSetName(), "Icons.ViewModeMenu.ToolBar"));
	LeftToolbar.EndSection();

	//////////////////////////////////////////////////

	FSlimHorizontalToolBarBuilder RightToolbar(nullptr, FMultiBoxCustomization::None);
	RightToolbar.SetStyle(&FInsightsStyle::Get(), "SecondaryToolbar2");

	FUIAction AutoScrollToggleButtonAction;
	AutoScrollToggleButtonAction.GetActionCheckState.BindLambda([this]
	{
		return bAutoScroll ? ECheckBoxState::Checked : ECheckBoxState::Unchecked;
	});
	AutoScrollToggleButtonAction.ExecuteAction.BindLambda([this]
	{
		bAutoScroll = !bAutoScroll;
		Viewport.AddDirtyFlags(ETimingTrackViewportDirtyFlags::HInvalidated);
	});

	RightToolbar.BeginSection("Auto-Scroll");
	RightToolbar.AddToolBarButton(
		AutoScrollToggleButtonAction,
		NAME_None,
		TAttribute<FText>(),
		LOCTEXT("AutoScrollToolTip", "Auto-Scroll"),
		FSlateIcon(FInsightsStyle::GetStyleSetName(),"Icons.AutoScroll"),
		EUserInterfaceActionType::ToggleButton);
	RightToolbar.AddComboButton(
		FUIAction(),
		FOnGetContent::CreateSP(this, &STimingView::MakeAutoScrollOptionsMenu),
		TAttribute<FText>(),
		LOCTEXT("AutoScrollOptionsToolTip", "Auto-Scroll Options"),
		TAttribute<FSlateIcon>(),
		true);
	RightToolbar.EndSection();

	//////////////////////////////////////////////////

	ChildSlot
	[
		SNew(SOverlay)
		.Visibility(EVisibility::SelfHitTestInvisible)

		+ SOverlay::Slot()
		.VAlign(VAlign_Bottom)
		.Padding(FMargin(0.0f, 0.0f, 8.0f, 0.0f))
		[
			SAssignNew(HorizontalScrollBar, SScrollBar)
			.Orientation(Orient_Horizontal)
			.AlwaysShowScrollbar(false)
			.Visibility(EVisibility::Visible)
<<<<<<< HEAD
			.Thickness(FVector2D(5.0f, 5.0f))
=======
>>>>>>> 6bbb88c8
			.OnUserScrolled(this, &STimingView::HorizontalScrollBar_OnUserScrolled)
		]

		+ SOverlay::Slot()
		.HAlign(HAlign_Right)
<<<<<<< HEAD
		.Padding(FMargin(0.0f, 0.0f, 0.0f, 0.0f))
=======
		.Padding(FMargin(0.0f, 0.0f, 2.0f, 0.0f))
>>>>>>> 6bbb88c8
		[
			SAssignNew(VerticalScrollBar, SScrollBar)
			.Orientation(Orient_Vertical)
			.AlwaysShowScrollbar(false)
			.Visibility(EVisibility::Visible)
<<<<<<< HEAD
			.Thickness(FVector2D(5.0f, 5.0f))
=======
>>>>>>> 6bbb88c8
			.OnUserScrolled(this, &STimingView::VerticalScrollBar_OnUserScrolled)
		]

		+ SOverlay::Slot()
		.HAlign(HAlign_Fill)
		.VAlign(VAlign_Top)
		.Padding(FMargin(0.0f))
		[
			SNew(SHorizontalBox)
			+ SHorizontalBox::Slot()
			.HAlign(HAlign_Left)
			.FillWidth(1.0f)
			[
				LeftToolbar.MakeWidget()
			]
			+ SHorizontalBox::Slot()
			.HAlign(HAlign_Right)
			.AutoWidth()
			[
<<<<<<< HEAD
				SNew(SHorizontalBox)

				+ SHorizontalBox::Slot()
				.Padding(0.0f)
				.AutoWidth()
				[
					SNew(STextBlock)
					.TextStyle(FEditorStyle::Get(), "GenericFilters.TextStyle")
					.Font(FEditorStyle::Get().GetFontStyle("FontAwesome.9"))
					.Text(FText::FromString(FString(TEXT("\xf0b0"))) /*fa-filter*/)
				]

				+ SHorizontalBox::Slot()
				.Padding(FMargin(2.0f, 0.0f, 0.0f, 0.0f))
				.AutoWidth()
				[
					SNew(STextBlock)
					.TextStyle(FEditorStyle::Get(), "GenericFilters.TextStyle")
					.Text(LOCTEXT("TracksFilter", "Tracks"))
				]
			]
		]

		+ SOverlay::Slot()
		.HAlign(HAlign_Right)
		.VAlign(VAlign_Top)
		.Padding(FMargin(0.0f, 0.0f, 0.0f, 0.0f))
		[
			SNew(SHorizontalBox)

			+ SHorizontalBox::Slot()
			.Padding(0.0f)
			.AutoWidth()
			[
				SNew(SCheckBox)
				.Style(FEditorStyle::Get(), "ToggleButtonCheckbox")
				.HAlign(HAlign_Center)
				.Padding(FMargin(0.0f, 2.0f, 1.0f, 4.0f))
				.OnCheckStateChanged(this, &STimingView::AutoScroll_OnCheckStateChanged)
				.IsChecked(this, &STimingView::AutoScroll_IsChecked)
				.ToolTipText(LOCTEXT("AutoScroll_Tooltip", "Auto Scroll"))
				[
					SNew(STextBlock)
					.Text(LOCTEXT("AutoScroll_Button", " >> "))
					.TextStyle(FEditorStyle::Get(), TEXT("Profiler.Caption"))
				]
			]

			+ SHorizontalBox::Slot()
			.Padding(0.0f)
			.AutoWidth()
			[
				SNew(SComboButton)
				.ComboButtonStyle(FEditorStyle::Get(), "GenericFilters.ComboButtonStyle")
				.ForegroundColor(FLinearColor::White)
				//.ToolTipText(LOCTEXT("AutoScrollOptions_ToolTip", "Auto-scroll options"))
				.OnGetMenuContent(this, &STimingView::MakeAutoScrollOptionsMenu)
				.HasDownArrow(true)
				.ContentPadding(FMargin(0.0f, 0.0f, 0.0f, 0.0f))
				.ButtonContent()
				[
					SNew(SBorder)
					.Padding(0.0f)
				]
			]
		]

=======
				RightToolbar.MakeWidget()
			]
		]

>>>>>>> 6bbb88c8
		+ SOverlay::Slot()
		.HAlign(HAlign_Fill)
		.VAlign(VAlign_Fill)
		.Padding(FMargin(0.0f))
		[
			ExtensionOverlay.ToSharedRef()
		]
	];

	UpdateHorizontalScrollBar();
	UpdateVerticalScrollBar();

	BindCommands();

	FTabSpawnerEntry& TabSpawnerEntry = FGlobalTabmanager::Get()->RegisterNomadTabSpawner(QuickFindTabId,
		FOnSpawnTab::CreateSP(this, &STimingView::SpawnQuickFindTab))
		.SetDisplayName(LOCTEXT("QuickFindTabTitle", "Quick Find"))
		.SetMenuType(ETabSpawnerMenuType::Hidden)
		.SetIcon(FSlateIcon(FInsightsStyle::GetStyleSetName(), "Icons.Find"));
}

////////////////////////////////////////////////////////////////////////////////////////////////////

void STimingView::HideAllDefaultTracks()
{
	FrameSharedState->HideAllFrameTracks();
	ThreadTimingSharedState->HideAllGpuTracks();
	ThreadTimingSharedState->HideAllCpuTracks();
	LoadingSharedState->HideAllLoadingTracks();
	FileActivitySharedState->HideAllIoTracks();
}

////////////////////////////////////////////////////////////////////////////////////////////////////

void STimingView::Reset(bool bIsFirstReset)
{
<<<<<<< HEAD
=======
	const FInsightsSettings& Settings = FInsightsManager::Get()->GetSettings();

>>>>>>> 6bbb88c8
	if (!bIsFirstReset)
	{
		for (Insights::ITimingViewExtender* Extender : GetExtenders())
		{
			Extender->OnEndSession(*this);
		}
	}

	//////////////////////////////////////////////////

	Viewport.Reset();

	if (IsAutoHideEmptyTracksEnabled() != Settings.IsAutoHideEmptyTracksEnabled())
	{
		ToggleAutoHideEmptyTracks();
	}

	Viewport.SetScaleX(100.0 / FMath::Clamp(Settings.GetDefaultZoomLevel(), 0.00000001, 3600.0));

	//////////////////////////////////////////////////

	for (auto& KV : AllTracks)
	{
		KV.Value->SetLocation(ETimingTrackLocation::None);
	}

	AllTracks.Reset();
	TopDockedTracks.Reset();
	BottomDockedTracks.Reset();
	ScrollableTracks.Reset();
	ForegroundTracks.Reset();

	bScrollableTracksOrderIsDirty = false;

	FTimingEventsTrack::bUseDownSampling = true;

	//////////////////////////////////////////////////

	TimeRulerTrack->Reset();
	AddTopDockedTrack(TimeRulerTrack);
	TimeRulerTrack->AddTimeMarker(DefaultTimeMarker);
	SetTimeMarker(std::numeric_limits<double>::infinity());

#if 0 // test for multiple time markers
	TSharedRef<Insights::FTimeMarker> TimeMarkerA = DefaultTimeMarker;
	TimeMarkerA->SetName(TEXT("A"));
	TimeMarkerA->SetColor(FLinearColor(0.85f, 0.5f, 0.03f, 0.5f));

	TSharedRef<Insights::FTimeMarker> TimeMarkerB = MakeShared<Insights::FTimeMarker>();
	TimeRulerTrack->AddTimeMarker(TimeMarkerB);
	TimeMarkerB->SetName(TEXT("B"));
	TimeMarkerB->SetColor(FLinearColor(0.03f, 0.85f, 0.5f, 0.5f));

	TSharedRef<Insights::FTimeMarker> TimeMarkerC = MakeShared<Insights::FTimeMarker>();
	TimeRulerTrack->AddTimeMarker(TimeMarkerC);
	TimeMarkerC->SetName(TEXT("C"));
	TimeMarkerC->SetColor(FLinearColor(0.03f, 0.5f, 0.85f, 0.5f));

	TimeMarkerA->SetTime(0.0f);
	TimeMarkerB->SetTime(1.0f);
	TimeMarkerC->SetTime(2.0f);
#endif

	MarkersTrack->Reset();
	AddTopDockedTrack(MarkersTrack);

	GraphTrack->Reset();
	GraphTrack->SetOrder(FTimingTrackOrder::First);
	constexpr double GraphTrackHeight = 200.0;
	GraphTrack->SetHeight(static_cast<float>(GraphTrackHeight));
	GraphTrack->GetSharedValueViewport().SetBaselineY(GraphTrackHeight - 1.0);
	GraphTrack->GetSharedValueViewport().SetScaleY(GraphTrackHeight / 0.1); // 100ms
	GraphTrack->AddDefaultFrameSeries();
	GraphTrack->SetVisibilityFlag(false);
	AddTopDockedTrack(GraphTrack);

	//////////////////////////////////////////////////

	ExtensionOverlay->ClearChildren();

	//////////////////////////////////////////////////

	MousePosition = FVector2D::ZeroVector;

	MousePositionOnButtonDown = FVector2D::ZeroVector;
	ViewportStartTimeOnButtonDown = 0.0;
	ViewportScrollPosYOnButtonDown = 0.0f;

	MousePositionOnButtonUp = FVector2D::ZeroVector;

	LastScrollPosY = 0.0f;

	bIsLMB_Pressed = false;
	bIsRMB_Pressed = false;

	bIsSpaceBarKeyPressed = false;
	bIsDragging = false;

	bAutoScroll = false;
<<<<<<< HEAD
	bIsAutoScrollFrameAligned = true;
	AutoScrollFrameType = TraceFrameType_Game;
	AutoScrollViewportOffsetPercent = 0.1; // scrolls forward 10% of viewport's width
	AutoScrollMinDelay = 0.3; // [seconds]
=======
	AutoScrollFrameAlignment = Settings.GetAutoScrollFrameAlignment();
	AutoScrollViewportOffsetPercent = Settings.GetAutoScrollViewportOffsetPercent();
	AutoScrollMinDelay = Settings.GetAutoScrollMinDelay();
>>>>>>> 6bbb88c8
	LastAutoScrollTime = 0;

	bIsPanning = false;
	bAllowPanningOnScreenEdges = Settings.IsPanningOnScreenEdgesEnabled();
	DPIScaleFactor = 1.0f;
	EdgeFrameCountX = 0;
	EdgeFrameCountY = 0;
	PanningMode = EPanningMode::None;

	OverscrollLeft = 0.0f;
	OverscrollRight = 0.0f;
	OverscrollTop = 0.0f;
	OverscrollBottom = 0.0f;

	bIsSelecting = false;
	SelectionStartTime = 0.0;
	SelectionEndTime = 0.0;
	RaiseSelectionChanged();

	if (HoveredTrack.IsValid())
	{
		HoveredTrack.Reset();
		OnHoveredTrackChangedDelegate.Broadcast(HoveredTrack);
	}
	if (HoveredEvent.IsValid())
	{
		HoveredEvent.Reset();
		OnHoveredEventChangedDelegate.Broadcast(HoveredEvent);
	}

	if (SelectedTrack.IsValid())
	{
		SelectedTrack.Reset();
		OnSelectedTrackChangedDelegate.Broadcast(SelectedTrack);
	}
	if (SelectedEvent.IsValid())
	{
		SelectedEvent.Reset();
		OnSelectedEventChangedDelegate.Broadcast(SelectedEvent);
	}

	if (TimingEventFilter.IsValid())
	{
		TimingEventFilter.Reset();
	}

	bPreventThrottling = false;

	Tooltip.Reset();

	LastSelectionType = ESelectionType::None;

	//ThisGeometry

	bDrawTopSeparatorLine = false;
	bDrawBottomSeparatorLine = false;

	//////////////////////////////////////////////////

	NumUpdatedEvents = 0;
	PreUpdateTracksDurationHistory.Reset();
	PreUpdateTracksDurationHistory.AddValue(0);
	UpdateTracksDurationHistory.Reset();
	UpdateTracksDurationHistory.AddValue(0);
	PostUpdateTracksDurationHistory.Reset();
	PostUpdateTracksDurationHistory.AddValue(0);
	TickDurationHistory.Reset();
	TickDurationHistory.AddValue(0);
	PreDrawTracksDurationHistory.Reset();
	PreDrawTracksDurationHistory.AddValue(0);
	DrawTracksDurationHistory.Reset();
	DrawTracksDurationHistory.AddValue(0);
	PostDrawTracksDurationHistory.Reset();
	PostDrawTracksDurationHistory.AddValue(0);
	OnPaintDeltaTimeHistory.Reset();
	OnPaintDeltaTimeHistory.AddValue(0);
	LastOnPaintTime = FPlatformTime::Cycles64();

	//////////////////////////////////////////////////

	for (Insights::ITimingViewExtender* Extender : GetExtenders())
	{
		Extender->OnBeginSession(*this);
	}
}

////////////////////////////////////////////////////////////////////////////////////////////////////

bool STimingView::IsGpuTrackVisible() const
{
	return ThreadTimingSharedState && ThreadTimingSharedState->IsGpuTrackVisible();
}

////////////////////////////////////////////////////////////////////////////////////////////////////

bool STimingView::IsCpuTrackVisible(uint32 InThreadId) const
{
	return ThreadTimingSharedState && ThreadTimingSharedState->IsCpuTrackVisible(InThreadId);
}

////////////////////////////////////////////////////////////////////////////////////////////////////

void STimingView::Tick(const FGeometry& AllottedGeometry, const double InCurrentTime, const float InDeltaTime)
{
	//SCompoundWidget::Tick(AllottedGeometry, InCurrentTime, InDeltaTime);

	FStopwatch TickStopwatch;
	TickStopwatch.Start();

	ThisGeometry = AllottedGeometry;

	Tooltip.SetFontScale(AllottedGeometry.Scale);

	bPreventThrottling = false;

	constexpr float OverscrollFadeSpeed = 2.0f;
	if (OverscrollLeft > 0.0f)
	{
		OverscrollLeft = FMath::Max(0.0f, OverscrollLeft - InDeltaTime * OverscrollFadeSpeed);
	}
	if (OverscrollRight > 0.0f)
	{
		OverscrollRight = FMath::Max(0.0f, OverscrollRight - InDeltaTime * OverscrollFadeSpeed);
	}
	if (OverscrollTop > 0.0f)
	{
		OverscrollTop = FMath::Max(0.0f, OverscrollTop - InDeltaTime * OverscrollFadeSpeed);
	}
	if (OverscrollBottom > 0.0f)
	{
		OverscrollBottom = FMath::Max(0.0f, OverscrollBottom - InDeltaTime * OverscrollFadeSpeed);
	}

	const float ViewWidth = AllottedGeometry.GetLocalSize().X;
	const float ViewHeight = AllottedGeometry.GetLocalSize().Y;

	////////////////////////////////////////////////////////////////////////////////////////////////////
	// Update viewport.

	Viewport.SetPosY(32.0f); // height of toolbar
	Viewport.UpdateSize(FMath::RoundToFloat(ViewWidth), FMath::RoundToFloat(ViewHeight) - Viewport.GetPosY());

	if (!bIsPanning && !bAutoScroll)
	{
		// Elastic snap to horizontal time limits.
		if (Viewport.EnforceHorizontalScrollLimits(0.5)) // 0.5 is the interpolation factor
		{
			UpdateHorizontalScrollBar();
		}
	}

	////////////////////////////////////////////////////////////////////////////////////////////////////
	// Check the analysis session time.

	TSharedPtr<const TraceServices::IAnalysisSession> Session = FInsightsManager::Get()->GetSession();
	if (Session)
	{
		double SessionTime = 0.0;
		{
			TraceServices::FAnalysisSessionReadScope SessionReadScope(*Session.Get());
			SessionTime = Session->GetDurationSeconds();
		}

		// Check if horizontal scroll area has changed.
		if (SessionTime > Viewport.GetMaxValidTime() &&
			SessionTime != DBL_MAX &&
			SessionTime != std::numeric_limits<double>::infinity())
		{
			const double PreviousSessionTime = Viewport.GetMaxValidTime();
			if ((PreviousSessionTime >= Viewport.GetStartTime() && PreviousSessionTime <= Viewport.GetEndTime()) ||
				(SessionTime >= Viewport.GetStartTime() && SessionTime <= Viewport.GetEndTime()))
			{
				Viewport.AddDirtyFlags(ETimingTrackViewportDirtyFlags::HClippedSessionTimeChanged);
			}

			//UE_LOG(TimingProfiler, Log, TEXT("Session Duration: %g"), DT);
			Viewport.SetMaxValidTime(SessionTime);
			UpdateHorizontalScrollBar();
		}
	}

	////////////////////////////////////////////////////////////////////////////////////////////////////

	if (bIsPanning)
	{
		// Disable auto-scroll if user starts panning manually.
		bAutoScroll = false;
	}

	if (bAutoScroll)
	{
		const uint64 CurrentTime = FPlatformTime::Cycles64();
		if (static_cast<double>(CurrentTime - LastAutoScrollTime) * FPlatformTime::GetSecondsPerCycle64() > AutoScrollMinDelay)
		{
			const double ViewportDuration = Viewport.GetEndTime() - Viewport.GetStartTime(); // width of the viewport in [seconds]
			const double AutoScrollViewportOffsetTime = ViewportDuration * AutoScrollViewportOffsetPercent;

			// By default, align the current session time with the offseted right side of the viewport.
			double MinStartTime = Viewport.GetMaxValidTime() - ViewportDuration + AutoScrollViewportOffsetTime;

<<<<<<< HEAD
			if (bIsAutoScrollFrameAligned)
			{
				if (Session.IsValid())
				{
					Trace::FAnalysisSessionReadScope SessionReadScope(*Session.Get());
					const Trace::IFrameProvider& FramesProvider = Trace::ReadFrameProvider(*Session.Get());

					const uint64 FrameCount = FramesProvider.GetFrameCount(AutoScrollFrameType);
=======
			if (AutoScrollFrameAlignment >= 0)
			{
				if (Session.IsValid())
				{
					TraceServices::FAnalysisSessionReadScope SessionReadScope(*Session.Get());
					const TraceServices::IFrameProvider& FramesProvider = TraceServices::ReadFrameProvider(*Session.Get());

					const ETraceFrameType FrameTpe = static_cast<ETraceFrameType>(AutoScrollFrameAlignment);
					const uint64 FrameCount = FramesProvider.GetFrameCount(FrameTpe);
>>>>>>> 6bbb88c8

					if (FrameCount > 0)
					{
						// Search the last frame with EndTime <= SessionTime.
						uint64 FrameIndex = FrameCount;
						while (FrameIndex > 0)
						{
<<<<<<< HEAD
							const Trace::FFrame* FramePtr = FramesProvider.GetFrame(AutoScrollFrameType, --FrameIndex);
=======
							const TraceServices::FFrame* FramePtr = FramesProvider.GetFrame(FrameTpe, --FrameIndex);
>>>>>>> 6bbb88c8
							if (FramePtr && FramePtr->EndTime <= Viewport.GetMaxValidTime())
							{
								// Align the start time of the frame with the right side of the viewport.
								MinStartTime = FramePtr->EndTime - ViewportDuration + AutoScrollViewportOffsetTime;
								break;
							}
						}

						// Get the frame at the center of the viewport.
<<<<<<< HEAD
						Trace::FFrame Frame;
						const double ViewportCenter = MinStartTime + ViewportDuration / 2;
						if (FramesProvider.GetFrameFromTime(AutoScrollFrameType, ViewportCenter, Frame))
=======
						TraceServices::FFrame Frame;
						const double ViewportCenter = MinStartTime + ViewportDuration / 2;
						if (FramesProvider.GetFrameFromTime(FrameTpe, ViewportCenter, Frame))
>>>>>>> 6bbb88c8
						{
							if (Frame.EndTime > ViewportCenter)
							{
								// Align the start time of the frame with the center of the viewport.
								MinStartTime = Frame.StartTime - ViewportDuration / 2;
							}
						}
					}
				}
			}

			ScrollAtTime(MinStartTime);
			LastAutoScrollTime = CurrentTime;
		}
	}

	////////////////////////////////////////////////////////////////////////////////////////////////////

	if (Session)
	{
		// Tick plugin extenders.
		// Each extender can add/remove tracks and/or change order of tracks.
		for (Insights::ITimingViewExtender* Extender : GetExtenders())
		{
			Extender->Tick(*this, *Session.Get());
		}

		// Re-sort now (if we need to).
		UpdateScrollableTracksOrder();
	}

	////////////////////////////////////////////////////////////////////////////////////////////////////

	// Animate the (vertical) layout transition (i.e. compact mode <-> normal mode).
	Viewport.UpdateLayout();

	TimeRulerTrack->SetSelection(bIsSelecting, SelectionStartTime, SelectionEndTime);

	////////////////////////////////////////////////////////////////////////////////////////////////////

	class FTimingTrackUpdateContext : public ITimingTrackUpdateContext
	{
	public:
		explicit FTimingTrackUpdateContext(STimingView* InTimingView, const FGeometry& InGeometry, double InCurrentTime, float InDeltaTime)
			: TimingView(InTimingView)
			, Geometry(InGeometry)
			, CurrentTime(InCurrentTime)
			, DeltaTime(InDeltaTime)
		{}

		virtual const FGeometry& GetGeometry() const override { return Geometry; }
		virtual const FTimingTrackViewport& GetViewport() const override { return TimingView->GetViewport(); }
		virtual const FVector2D& GetMousePosition() const override { return TimingView->GetMousePosition(); }
		virtual const TSharedPtr<const ITimingEvent> GetHoveredEvent() const override { return TimingView->GetHoveredEvent(); }
		virtual const TSharedPtr<const ITimingEvent> GetSelectedEvent() const override { return TimingView->GetSelectedEvent(); }
		virtual const TSharedPtr<ITimingEventFilter> GetEventFilter() const override { return TimingView->GetEventFilter(); }
		virtual const TArray<TUniquePtr<ITimingEventRelation>>& GetCurrentRelations() const override { return TimingView->GetCurrentRelations(); }
		virtual double GetCurrentTime() const override { return CurrentTime; }
		virtual float GetDeltaTime() const override { return DeltaTime; }

	public:
		STimingView* TimingView;
		const FGeometry& Geometry;
		double CurrentTime;
		float DeltaTime;
	};

	FTimingTrackUpdateContext UpdateContext(this, AllottedGeometry, InCurrentTime, InDeltaTime);

	////////////////////////////////////////////////////////////////////////////////////////////////////
	// Pre-Update.
	// The tracks needs to update their size.

	{
		FStopwatch PreUpdateTracksStopwatch;
		PreUpdateTracksStopwatch.Start();

		for (TSharedPtr<FBaseTimingTrack>& TrackPtr : TopDockedTracks)
		{
			if (TrackPtr->IsVisible())
			{
				TrackPtr->PreUpdate(UpdateContext);
			}
		}

		for (TSharedPtr<FBaseTimingTrack>& TrackPtr : BottomDockedTracks)
		{
			if (TrackPtr->IsVisible())
			{
				TrackPtr->PreUpdate(UpdateContext);
			}
		}

		for (TSharedPtr<FBaseTimingTrack>& TrackPtr : ScrollableTracks)
		{
			if (TrackPtr->IsVisible())
			{
				TrackPtr->PreUpdate(UpdateContext);
			}
		}

		for (TSharedPtr<FBaseTimingTrack>& TrackPtr : ForegroundTracks)
		{
			if (TrackPtr->IsVisible())
			{
				TrackPtr->PreUpdate(UpdateContext);
			}
		}

		PreUpdateTracksStopwatch.Stop();
		PreUpdateTracksDurationHistory.AddValue(PreUpdateTracksStopwatch.AccumulatedTime);
	}

	////////////////////////////////////////////////////////////////////////////////////////////////////
	// Update Y postion for the visible top docked tracks.
	// Compute the total height of top docked areas.

	int32 NumVisibleTopDockedTracks = 0;
	float TopOffset = 0.0f;
	for (TSharedPtr<FBaseTimingTrack>& TrackPtr : TopDockedTracks)
	{
		SetTrackPosY(TrackPtr, Viewport.GetPosY() + TopOffset);
		if (TrackPtr->IsVisible())
		{
			TopOffset += TrackPtr->GetHeight();
			NumVisibleTopDockedTracks++;
		}
	}
	if (NumVisibleTopDockedTracks > 0)
	{
		bDrawTopSeparatorLine = true;
		TopOffset += 2.0f;
	}
	else
	{
		bDrawTopSeparatorLine = false;
	}
	Viewport.SetTopOffset(TopOffset);

	////////////////////////////////////////////////////////////////////////////////////////////////////
	// Update Y postion for the visible bottom docked tracks.
	// Compute the total height of bottom docked areas.

	float BottomOffset = 0.0f;
	int32 NumVisibleBottomDockedTracks = 0;
	for (TSharedPtr<FBaseTimingTrack>& TrackPtr : BottomDockedTracks)
	{
		if (TrackPtr->IsVisible())
		{
			BottomOffset += TrackPtr->GetHeight();
			NumVisibleBottomDockedTracks++;
		}
	}
<<<<<<< HEAD
	float BottomOffsetY = Viewport.GetHeight() - BottomOffset;
	int32 NumVisibleBottomDockedTracks = 0;
	for (TSharedPtr<FBaseTimingTrack>& TrackPtr : BottomDockedTracks)
=======
	if (NumVisibleBottomDockedTracks > 0)
>>>>>>> 6bbb88c8
	{
		BottomOffset += 2.0f;
		if (Viewport.GetTopOffset() + BottomOffset > Viewport.GetHeight())
		{
			BottomOffset = Viewport.GetHeight() - Viewport.GetTopOffset();
		}
		float BottomDockedTrackPosY = Viewport.GetPosY() + Viewport.GetHeight() - BottomOffset + 2.0f;
		for (TSharedPtr<FBaseTimingTrack>& TrackPtr : BottomDockedTracks)
		{
<<<<<<< HEAD
			BottomOffsetY += TrackPtr->GetHeight();
			NumVisibleBottomDockedTracks++;
		}
	}
	if (NumVisibleBottomDockedTracks > 0)
	{
		bDrawBottomSeparatorLine = true;
		BottomOffset += 2.0f;
	}
	else
	{
		bDrawBottomSeparatorLine = false;
	}
=======
			SetTrackPosY(TrackPtr, BottomDockedTrackPosY);
			if (TrackPtr->IsVisible())
			{
				BottomDockedTrackPosY += TrackPtr->GetHeight();
			}
		}
	}
	bDrawBottomSeparatorLine = (BottomOffset > 0.0f);
>>>>>>> 6bbb88c8
	Viewport.SetBottomOffset(BottomOffset);

	////////////////////////////////////////////////////////////////////////////////////////////////////
	// Compute the total height of visible scrollable tracks.

	float ScrollHeight = 0.0f;
	for (TSharedPtr<FBaseTimingTrack>& TrackPtr : ScrollableTracks)
	{
		if (TrackPtr->IsVisible())
		{
			ScrollHeight += TrackPtr->GetHeight();
		}
	}
	ScrollHeight += 1.0f; // allow 1 pixel at the bottom (for last horizontal line)

	////////////////////////////////////////////////////////////////////////////////////////////////////
	// Check if vertical scroll area has changed.

	bool bScrollHeightChanged = false;
	if (ScrollHeight != Viewport.GetScrollHeight())
	{
		bScrollHeightChanged = true;
		Viewport.SetScrollHeight(ScrollHeight);
		UpdateVerticalScrollBar();
	}

	// Set the VerticalScrollBar padding so it is limited to the scrollable area.
<<<<<<< HEAD
	VerticalScrollBar->SetPadding(FMargin(0.0f, TopOffset, 0.0f, FMath::Max(BottomOffset, 12.0f)));
=======
	VerticalScrollBar->SetPadding(FMargin(0.0f, Viewport.GetPosY() + TopOffset + 2.0f, 0.0f, FMath::Max(BottomOffset + 2.0f, 10.0f)));
>>>>>>> 6bbb88c8

	////////////////////////////////////////////////////////////////////////////////////////////////////

	const float InitialScrollPosY = Viewport.GetScrollPosY();

	TSharedPtr<FBaseTimingTrack> SelectedScrollableTrack;
	if (SelectedTrack.IsValid() && SelectedTrack->IsVisible())
	{
		if (ScrollableTracks.Contains(SelectedTrack))
		{
			SelectedScrollableTrack = SelectedTrack;
		}
	}

	const float InitialPinnedTrackPosY = SelectedScrollableTrack.IsValid() ? SelectedScrollableTrack->GetPosY() : 0.0f;

	// Update the Y position for visible scrollable tracks.
	UpdatePositionForScrollableTracks();

	// The selected track will be pinned (keeps Y pos fixed unless user scrolls vertically).
	if (SelectedScrollableTrack.IsValid())
	{
		const float ScrollingDY = LastScrollPosY - InitialScrollPosY;
		const float PinnedTrackPosY = SelectedScrollableTrack->GetPosY();
		const float AdjustmentDY = InitialPinnedTrackPosY - PinnedTrackPosY + ScrollingDY;

		if (!FMath::IsNearlyZero(AdjustmentDY, 0.5f))
		{
			ViewportScrollPosYOnButtonDown -= AdjustmentDY;
			ScrollAtPosY(InitialScrollPosY - AdjustmentDY);
			UpdatePositionForScrollableTracks();
		}
	}

	// Elastic snap to vertical scroll limits.
	if (!bIsPanning)
	{
		const float DY = Viewport.GetScrollHeight() - Viewport.GetScrollableAreaHeight();
		const float MinY = FMath::Min(DY, 0.0f);
		const float MaxY = DY - MinY;

		float ScrollPosY = Viewport.GetScrollPosY();

		if (ScrollPosY < MinY)
		{
			if (bScrollHeightChanged || Viewport.IsDirty(ETimingTrackViewportDirtyFlags::VLayoutChanged))
			{
				ScrollPosY = MinY;
			}
			else
			{
				constexpr float U = 0.5f;
				ScrollPosY = ScrollPosY * U + (1.0f - U) * MinY;
				if (FMath::IsNearlyEqual(ScrollPosY, MinY, 0.5f))
				{
					ScrollPosY = MinY;
				}
			}
		}
		else if (ScrollPosY > MaxY)
		{
			if (bScrollHeightChanged || Viewport.IsDirty(ETimingTrackViewportDirtyFlags::VLayoutChanged))
			{
				ScrollPosY = MaxY;
			}
			else
			{
				constexpr float U = 0.5f;
				ScrollPosY = ScrollPosY * U + (1.0f - U) * MaxY;
				if (FMath::IsNearlyEqual(ScrollPosY, MaxY, 0.5f))
				{
					ScrollPosY = MaxY;
				}
			}
			if (ScrollPosY < MinY)
			{
				ScrollPosY = MinY;
			}
		}

		if (ScrollPosY != Viewport.GetScrollPosY())
		{
			ScrollAtPosY(ScrollPosY);
			UpdatePositionForScrollableTracks();
		}
	}

	LastScrollPosY = Viewport.GetScrollPosY();

	////////////////////////////////////////////////////////////////////////////////////////////////////
	// At this point it is assumed all tracks have proper position and size.
	// Update.
	{
		FStopwatch UpdateTracksStopwatch;
		UpdateTracksStopwatch.Start();

		for (TSharedPtr<FBaseTimingTrack>& TrackPtr : TopDockedTracks)
		{
			if (TrackPtr->IsVisible())
			{
				TrackPtr->Update(UpdateContext);
			}
		}

		for (TSharedPtr<FBaseTimingTrack>& TrackPtr : BottomDockedTracks)
		{
			if (TrackPtr->IsVisible())
			{
				TrackPtr->Update(UpdateContext);
			}
		}

		for (TSharedPtr<FBaseTimingTrack>& TrackPtr : ScrollableTracks)
		{
			if (TrackPtr->IsVisible())
			{
				TrackPtr->Update(UpdateContext);
			}
		}

		for (TSharedPtr<FBaseTimingTrack>& TrackPtr : ForegroundTracks)
		{
			if (TrackPtr->IsVisible())
			{
				TrackPtr->Update(UpdateContext);
			}
		}

		UpdateTracksStopwatch.Stop();
		UpdateTracksDurationHistory.AddValue(UpdateTracksStopwatch.AccumulatedTime);
	}
	////////////////////////////////////////////////////////////////////////////////////////////////////
	// Post-Update.
	{
		FStopwatch PostUpdateTracksStopwatch;
		PostUpdateTracksStopwatch.Start();

		for (TSharedPtr<FBaseTimingTrack>& TrackPtr : TopDockedTracks)
		{
			if (TrackPtr->IsVisible())
			{
				TrackPtr->PostUpdate(UpdateContext);
			}
		}

		for (TSharedPtr<FBaseTimingTrack>& TrackPtr : BottomDockedTracks)
		{
			if (TrackPtr->IsVisible())
			{
				TrackPtr->PostUpdate(UpdateContext);
			}
		}

		for (TSharedPtr<FBaseTimingTrack>& TrackPtr : ScrollableTracks)
		{
			if (TrackPtr->IsVisible())
			{
				TrackPtr->PostUpdate(UpdateContext);
			}
		}

		for (TSharedPtr<FBaseTimingTrack>& TrackPtr : ForegroundTracks)
		{
			if (TrackPtr->IsVisible())
			{
				TrackPtr->PostUpdate(UpdateContext);
			}
		}

		PostUpdateTracksStopwatch.Stop();
		PostUpdateTracksDurationHistory.AddValue(PostUpdateTracksStopwatch.AccumulatedTime);
	}
	////////////////////////////////////////////////////////////////////////////////////////////////////

	Tooltip.Update();
	if (!MousePosition.IsZero())
	{
		Tooltip.SetPosition(MousePosition, 0.0f, Viewport.GetWidth() - 12.0f, Viewport.GetPosY(), Viewport.GetPosY() + Viewport.GetHeight() - 12.0f); // -12.0f is to avoid overlaping the scrollbars
	}

	////////////////////////////////////////////////////////////////////////////////////////////////////
	// Update "hovered" and "selected" flags for all visible tracks.
	//TODO: Move this before PreUpdate (so a track could adjust its size based on hovered/selected flags).

	// Reset hovered/selected flags for all tracks.
	for (TSharedPtr<FBaseTimingTrack>& TrackPtr : TopDockedTracks)
	{
		if (TrackPtr->IsVisible())
		{
			TrackPtr->SetHoveredState(false);
			TrackPtr->SetSelectedFlag(false);
		}
	}
	for (TSharedPtr<FBaseTimingTrack>& TrackPtr : BottomDockedTracks)
	{
		if (TrackPtr->IsVisible())
		{
			TrackPtr->SetHoveredState(false);
			TrackPtr->SetSelectedFlag(false);
		}
	}
	for (TSharedPtr<FBaseTimingTrack>& TrackPtr : ScrollableTracks)
	{
		if (TrackPtr->IsVisible())
		{
			TrackPtr->SetHoveredState(false);
			TrackPtr->SetSelectedFlag(false);
		}
	}
	for (TSharedPtr<FBaseTimingTrack>& TrackPtr : ForegroundTracks)
	{
		if (TrackPtr->IsVisible())
		{
			TrackPtr->SetHoveredState(false);
			TrackPtr->SetSelectedFlag(false);
		}
	}

	// Set the hovered flag for the actual hovered track, if any.
	if (HoveredTrack.IsValid())
	{
		HoveredTrack->SetHoveredState(true);
	}

	// Set the selected flag for the actual selected track, if any.
	if (SelectedTrack.IsValid())
	{
		SelectedTrack->SetSelectedFlag(true);
	}

	////////////////////////////////////////////////////////////////////////////////////////////////////

	Viewport.ResetDirtyFlags();

	TickStopwatch.Stop();
	TickDurationHistory.AddValue(TickStopwatch.AccumulatedTime);
}

////////////////////////////////////////////////////////////////////////////////////////////////////

void STimingView::UpdatePositionForScrollableTracks()
<<<<<<< HEAD
=======
{
	// Update the Y postion for the visible scrollable tracks.
	float ScrollableTrackPosY = Viewport.GetPosY() + Viewport.GetTopOffset() - Viewport.GetScrollPosY();
	for (TSharedPtr<FBaseTimingTrack>& TrackPtr : ScrollableTracks)
	{
		SetTrackPosY(TrackPtr, ScrollableTrackPosY);
		if (TrackPtr->IsVisible())
		{
			ScrollableTrackPosY += TrackPtr->GetHeight();
		}
	}
}

////////////////////////////////////////////////////////////////////////////////////////////////////

void STimingView::SetTrackPosY(TSharedPtr<FBaseTimingTrack>& TrackPtr, float TrackPosY) const
>>>>>>> 6bbb88c8
{
	TrackPtr->SetPosY(TrackPosY);
	if (TrackPtr->GetChildTrack().IsValid())
	{
		TrackPtr->GetChildTrack()->SetPosY(TrackPosY + this->GetViewport().GetLayout().TimelineDY + 1.0f);
	}
}

////////////////////////////////////////////////////////////////////////////////////////////////////

int32 STimingView::OnPaint(const FPaintArgs& Args, const FGeometry& AllottedGeometry, const FSlateRect& MyCullingRect, FSlateWindowElementList& OutDrawElements, int32 LayerId, const FWidgetStyle& InWidgetStyle, bool bParentEnabled) const
{
	FStopwatch Stopwatch;
	Stopwatch.Start();

	const bool bEnabled = ShouldBeEnabled(bParentEnabled);
	const ESlateDrawEffect DrawEffects = bEnabled ? ESlateDrawEffect::None : ESlateDrawEffect::DisabledEffect;
	FDrawContext DrawContext(AllottedGeometry, MyCullingRect, InWidgetStyle, DrawEffects, OutDrawElements, LayerId);

#if 0 // Enabling this may further increase UI performance (TODO: profile if this is really needed again).
	// Avoids multiple resizes of Slate's draw elements buffers.
	OutDrawElements.GetRootDrawLayer().DrawElements.Reserve(50000);
#endif

	const TSharedRef<FSlateFontMeasure> FontMeasureService = FSlateApplication::Get().GetRenderer()->GetFontMeasureService();
	const float FontScale = AllottedGeometry.Scale;

	const float ViewWidth = AllottedGeometry.GetLocalSize().X;
	const float ViewHeight = AllottedGeometry.GetLocalSize().Y;

#if 0 // Enabling this may further increase UI performance (TODO: profile if this is really needed again).
	// Warm up Slate vertex/index buffers to avoid initial freezes due to multiple resizes of those buffers.
	static bool bWarmingUp = false;
	if (!bWarmingUp)
	{
		bWarmingUp = true;

		FRandomStream RandomStream(0);
		const int32 Count = 1'000'000;
		for (int32 Index = 0; Index < Count; ++Index)
		{
			float X = ViewWidth * RandomStream.GetFraction();
			float Y = ViewHeight * RandomStream.GetFraction();
			FLinearColor Color(RandomStream.GetFraction(), RandomStream.GetFraction(), RandomStream.GetFraction(), 1.0f);
			DrawContext.DrawBox(X, Y, 1.0f, 1.0f, WhiteBrush, Color);
		}
		LayerId++;
		LayerId++;
	}
#endif

	////////////////////////////////////////////////////////////////////////////////////////////////////

	class FTimingTrackDrawContext : public ITimingTrackDrawContext
	{
	public:
		explicit FTimingTrackDrawContext(const STimingView* InTimingView, FDrawContext& InDrawContext, const FTimingViewDrawHelper& InHelper)
			: TimingView(InTimingView)
			, DrawContext(InDrawContext)
			, Helper(InHelper)
		{}

		virtual const FTimingTrackViewport& GetViewport() const override { return TimingView->GetViewport(); }
		virtual const FVector2D& GetMousePosition() const override { return TimingView->GetMousePosition(); }
		virtual const TSharedPtr<const ITimingEvent> GetHoveredEvent() const override { return TimingView->GetHoveredEvent(); }
		virtual const TSharedPtr<const ITimingEvent> GetSelectedEvent() const override { return TimingView->GetSelectedEvent(); }
		virtual const TSharedPtr<ITimingEventFilter> GetEventFilter() const override { return TimingView->GetEventFilter(); }
		virtual FDrawContext& GetDrawContext() const override { return DrawContext; }
		virtual const ITimingViewDrawHelper& GetHelper() const override { return Helper; }

	public:
		const STimingView* TimingView;
		FDrawContext& DrawContext;
		const FTimingViewDrawHelper& Helper;
	};

	FTimingViewDrawHelper Helper(DrawContext, Viewport);
	FTimingTrackDrawContext TimingDrawContext(this, DrawContext, Helper);

	////////////////////////////////////////////////////////////////////////////////////////////////////

	// Draw background.
	Helper.DrawBackground();

	//////////////////////////////////////////////////
	// Pre-Draw
	{
		FStopwatch PreDrawTracksStopwatch;
		PreDrawTracksStopwatch.Start();

		for (const TSharedPtr<FBaseTimingTrack>& TrackPtr : ScrollableTracks)
		{
			if (TrackPtr->IsVisible())
			{
				TrackPtr->PreDraw(TimingDrawContext);
			}
		}

		for (const TSharedPtr<FBaseTimingTrack>& TrackPtr : TopDockedTracks)
		{
			if (TrackPtr->IsVisible())
			{
				TrackPtr->PreDraw(TimingDrawContext);
			}
		}

		for (const TSharedPtr<FBaseTimingTrack>& TrackPtr : BottomDockedTracks)
		{
			if (TrackPtr->IsVisible())
			{
				TrackPtr->PreDraw(TimingDrawContext);
			}
		}

		for (const TSharedPtr<FBaseTimingTrack>& TrackPtr : ForegroundTracks)
		{
			if (TrackPtr->IsVisible())
			{
				TrackPtr->PreDraw(TimingDrawContext);
			}
		}

		PreDrawTracksStopwatch.Stop();
		PreDrawTracksDurationHistory.AddValue(PreDrawTracksStopwatch.AccumulatedTime);
	}

	const FVector2D Position = AllottedGeometry.GetAbsolutePosition();
	const float Scale = AllottedGeometry.GetAccumulatedLayoutTransform().GetScale();

	//////////////////////////////////////////////////
	// Draw
	{
		FStopwatch DrawTracksStopwatch;
		DrawTracksStopwatch.Start();

		Helper.BeginDrawTracks();

<<<<<<< HEAD
		const FVector2D Position = AllottedGeometry.GetAbsolutePosition();
		const float Scale = AllottedGeometry.GetAccumulatedLayoutTransform().GetScale();

		// Draw the scrollable tracks.
		{
			const float TopY = Viewport.GetTopOffset();
			const float BottomY = Viewport.GetHeight() - Viewport.GetBottomOffset();

			const float L = Position.X;
			const float R = Position.X + (Viewport.GetWidth() * Scale);
			const float T = Position.Y + (TopY * Scale);
			const float B = Position.Y + (BottomY * Scale);
=======
		// Draw the scrollable tracks.
		{
			const float TopY = Viewport.GetPosY() + Viewport.GetTopOffset();
			const float BottomY = Viewport.GetPosY() + Viewport.GetHeight() - Viewport.GetBottomOffset();

			const float L = Position.X;
			const float R = Position.X + Viewport.GetWidth() * Scale;
			const float T = Position.Y + TopY * Scale;
			const float B = Position.Y + BottomY * Scale;
>>>>>>> 6bbb88c8
			const FSlateClippingZone ClipZone(FVector2D(L, T), FVector2D(R, T), FVector2D(L, B), FVector2D(R, B));
			DrawContext.ElementList.PushClip(ClipZone);

			for (const TSharedPtr<FBaseTimingTrack>& TrackPtr : ScrollableTracks)
			{
				if (TrackPtr->IsVisible())
				{
					if (TrackPtr->GetPosY() + TrackPtr->GetHeight() <= TopY)
					{
						continue;
					}
					if (TrackPtr->GetPosY() >= BottomY)
					{
						break;
					}
					TrackPtr->Draw(TimingDrawContext);
				}
			}

			// Draw relations between scrollable tracks.
			const FTimingViewDrawHelper& TimingHelper = *static_cast<const FTimingViewDrawHelper*>(&TimingDrawContext.GetHelper());
			TimingHelper.DrawRelations(CurrentRelations, ITimingEventRelation::EDrawFilter::BetweenScrollableTracks);

			DrawContext.ElementList.PopClip();
		}

		// Draw the top docked tracks.
		{
			const float TopY = Viewport.GetPosY();
			const float BottomY = Viewport.GetPosY() + Viewport.GetTopOffset();

			const float L = Position.X;
			const float R = Position.X + Viewport.GetWidth() * Scale;
			const float T = Position.Y + TopY * Scale;
			const float B = Position.Y + BottomY * Scale;
			const FSlateClippingZone ClipZone(FVector2D(L, T), FVector2D(R, T), FVector2D(L, B), FVector2D(R, B));
			DrawContext.ElementList.PushClip(ClipZone);

			for (const TSharedPtr<FBaseTimingTrack>& TrackPtr : TopDockedTracks)
			{
				if (TrackPtr->IsVisible())
				{
					TrackPtr->Draw(TimingDrawContext);
				}
			}

			if (bDrawTopSeparatorLine)
			{
				// Draw separator line between top docked tracks and scrollable tracks.
<<<<<<< HEAD
				DrawContext.DrawBox(0.0f, Viewport.GetTopOffset() - 2.0f, Viewport.GetWidth(), 2.0f, WhiteBrush, FLinearColor(0.01f, 0.01f, 0.01f, 1.0f));
=======
				DrawContext.DrawBox(0.0f, BottomY - 2.0f, Viewport.GetWidth(), 2.0f, WhiteBrush, FLinearColor(0.01f, 0.01f, 0.01f, 1.0f));
>>>>>>> 6bbb88c8
				++DrawContext.LayerId;
			}

			DrawContext.ElementList.PopClip();
		}

		// Draw the bottom docked tracks.
		{
			const float TopY = Viewport.GetPosY() + Viewport.GetHeight() - Viewport.GetBottomOffset();
			const float BottomY = Viewport.GetPosY() + Viewport.GetHeight();

			const float L = Position.X;
			const float R = Position.X + Viewport.GetWidth() * Scale;
			const float T = Position.Y + TopY * Scale;
			const float B = Position.Y + BottomY * Scale;
			const FSlateClippingZone ClipZone(FVector2D(L, T), FVector2D(R, T), FVector2D(L, B), FVector2D(R, B));
			DrawContext.ElementList.PushClip(ClipZone);

			for (const TSharedPtr<FBaseTimingTrack>& TrackPtr : BottomDockedTracks)
			{
				if (TrackPtr->IsVisible())
				{
					TrackPtr->Draw(TimingDrawContext);
				}
			}

			if (bDrawBottomSeparatorLine)
			{
				// Draw separator line between top docked tracks and scrollable tracks.
<<<<<<< HEAD
				DrawContext.DrawBox(0.0f, Viewport.GetHeight() - Viewport.GetBottomOffset(), Viewport.GetWidth(), 2.0f, WhiteBrush, FLinearColor(0.01f, 0.01f, 0.01f, 1.0f));
=======
				DrawContext.DrawBox(0.0f, TopY, Viewport.GetWidth(), 2.0f, WhiteBrush, FLinearColor(0.01f, 0.01f, 0.01f, 1.0f));
>>>>>>> 6bbb88c8
				++DrawContext.LayerId;
			}

			DrawContext.ElementList.PopClip();
		}

		// Draw the foreground tracks.
		for (const TSharedPtr<FBaseTimingTrack>& TrackPtr : ForegroundTracks)
		{
			if (TrackPtr->IsVisible())
			{
				TrackPtr->Draw(TimingDrawContext);
			}
		}

		Helper.EndDrawTracks();

		DrawTracksStopwatch.Stop();
		DrawTracksDurationHistory.AddValue(DrawTracksStopwatch.AccumulatedTime);
	}

	//////////////////////////////////////////////////
	// Draw the selected and/or hovered event.

	if (ITimingEvent::AreValidAndEquals(SelectedEvent, HoveredEvent))
	{
		const TSharedRef<const FBaseTimingTrack> TrackPtr = SelectedEvent->GetTrack();

		// Highlight the selected and hovered timing event (if any).
		if (TrackPtr->IsVisible())
		{
			SelectedEvent->GetTrack()->DrawEvent(TimingDrawContext, *SelectedEvent, EDrawEventMode::SelectedAndHovered);
		}
	}
	else
	{
		// Highlight the selected timing event (if any).
		if (SelectedEvent.IsValid())
		{
			const TSharedRef<const FBaseTimingTrack> TrackPtr = SelectedEvent->GetTrack();
			if (TrackPtr->IsVisible())
			{
				SelectedEvent->GetTrack()->DrawEvent(TimingDrawContext, *SelectedEvent, EDrawEventMode::Selected);
			}
		}

		// Highlight the hovered timing event (if any).
		if (HoveredEvent.IsValid())
		{
			const TSharedRef<const FBaseTimingTrack> TrackPtr = HoveredEvent->GetTrack();
			if (TrackPtr->IsVisible())
			{
				HoveredEvent->GetTrack()->DrawEvent(TimingDrawContext, *HoveredEvent, EDrawEventMode::Hovered);
			}
		}
	}

	// Draw the time range selection.
	FDrawHelpers::DrawTimeRangeSelection(DrawContext, Viewport, SelectionStartTime, SelectionEndTime, WhiteBrush, MainFont);

	//////////////////////////////////////////////////
	// Post-Draw
	{
		FStopwatch PostDrawTracksStopwatch;
		PostDrawTracksStopwatch.Start();

		for (const TSharedPtr<FBaseTimingTrack>& TrackPtr : ScrollableTracks)
		{
			if (TrackPtr->IsVisible())
			{
				TrackPtr->PostDraw(TimingDrawContext);
			}
		}

		for (const TSharedPtr<FBaseTimingTrack>& TrackPtr : TopDockedTracks)
		{
			if (TrackPtr->IsVisible())
			{
				TrackPtr->PostDraw(TimingDrawContext);
			}
		}

		for (const TSharedPtr<FBaseTimingTrack>& TrackPtr : BottomDockedTracks)
		{
			if (TrackPtr->IsVisible())
			{
				TrackPtr->PostDraw(TimingDrawContext);
			}
		}

		for (const TSharedPtr<FBaseTimingTrack>& TrackPtr : ForegroundTracks)
		{
			if (TrackPtr->IsVisible())
			{
				TrackPtr->PostDraw(TimingDrawContext);
			}
		}

		PostDrawTracksStopwatch.Stop();
		PostDrawTracksDurationHistory.AddValue(PostDrawTracksStopwatch.AccumulatedTime);
	}

	//////////////////////////////////////////////////
	// Draw relations between docked tracks.
	{
		bool bIsClipZoneSet = false;
		if (GraphTrack->IsVisible() &&
			GraphTrack->GetLocation() == ETimingTrackLocation::TopDocked)
		{
			// Avoid overlapping the Main Graph track (when top docked).
			const float TopY = GraphTrack->GetPosY() + GraphTrack->GetHeight();
			const float BottomY = Viewport.GetPosY() + Viewport.GetHeight();

			const float L = Position.X;
			const float R = Position.X + Viewport.GetWidth() * Scale;
			const float T = Position.Y + TopY * Scale;
			const float B = Position.Y + BottomY * Scale;
			const FSlateClippingZone ClipZone(FVector2D(L, T), FVector2D(R, T), FVector2D(L, B), FVector2D(R, B));
			DrawContext.ElementList.PushClip(ClipZone);
			bIsClipZoneSet = true;
		}

		const FTimingViewDrawHelper& TimingHelper = *static_cast<const FTimingViewDrawHelper*>(&TimingDrawContext.GetHelper());
		TimingHelper.DrawRelations(CurrentRelations, ITimingEventRelation::EDrawFilter::BetweenDockedTracks);

		if (bIsClipZoneSet)
		{
			DrawContext.ElementList.PopClip();
		}
	}
	//////////////////////////////////////////////////

	// Draw tooltip with info about hovered event.
	Tooltip.Draw(DrawContext);

	// Fill the background of the toolbar.
	DrawContext.DrawBox(0.0f, 0.0f, ViewWidth, Viewport.GetPosY(), WhiteBrush, FSlateColor(EStyleColor::Panel).GetSpecifiedColor());

	// Fill the background of the vertical scrollbar.
	const float ScrollBarHeight = Viewport.GetScrollableAreaHeight();
	if (ScrollBarHeight > 0)
	{
		constexpr float ScrollBarWidth = 12.0f;
		DrawContext.DrawBox(ViewWidth - ScrollBarWidth, Viewport.GetPosY() + Viewport.GetTopOffset(), ScrollBarWidth, ScrollBarHeight, WhiteBrush, FSlateColor(EStyleColor::Panel).GetSpecifiedColor());
	}

	// Fill background for the "Auto-scroll" toggle button.
	DrawContext.DrawBox(ViewWidth - 40.0f, 0.0f, 40.0f, 24.0f, WhiteBrush, FLinearColor(0.05f, 0.05f, 0.05f, 1.0f));

	//////////////////////////////////////////////////
	// Draw the overscroll indication lines.

	constexpr float OverscrollLineSize = 1.0f;
	constexpr int32 OverscrollLineCount = 8;

	if (OverscrollLeft > 0.0f)
	{
		// TODO: single box with gradient opacity
		const float OverscrollLineY = Viewport.GetPosY();
		const float OverscrollLineH = Viewport.GetHeight();
		for (int32 LineIndex = 0; LineIndex < OverscrollLineCount; ++LineIndex)
		{
			const float Opacity = OverscrollLeft * static_cast<float>(OverscrollLineCount - LineIndex) / static_cast<float>(OverscrollLineCount);
			DrawContext.DrawBox(LineIndex * OverscrollLineSize, OverscrollLineY, OverscrollLineSize, OverscrollLineH, WhiteBrush, FLinearColor(1.0f, 0.1f, 0.1f, Opacity));
		}
	}
	if (OverscrollRight > 0.0f)
	{
		const float OverscrollLineY = Viewport.GetPosY();
		const float OverscrollLineH = Viewport.GetHeight();
		for (int32 LineIndex = 0; LineIndex < OverscrollLineCount; ++LineIndex)
		{
			const float Opacity = OverscrollRight * static_cast<float>(OverscrollLineCount - LineIndex) / static_cast<float>(OverscrollLineCount);
			DrawContext.DrawBox(ViewWidth - (1 + LineIndex) * OverscrollLineSize, OverscrollLineY, OverscrollLineSize, OverscrollLineH, WhiteBrush, FLinearColor(1.0f, 0.1f, 0.1f, Opacity));
		}
	}
	if (OverscrollTop > 0.0f)
	{
		const float OverscrollLineY = Viewport.GetPosY() + Viewport.GetTopOffset();
		for (int32 LineIndex = 0; LineIndex < OverscrollLineCount; ++LineIndex)
		{
			const float Opacity = OverscrollTop * static_cast<float>(OverscrollLineCount - LineIndex) / static_cast<float>(OverscrollLineCount);
			DrawContext.DrawBox(0.0f, OverscrollLineY + LineIndex * OverscrollLineSize, ViewWidth, OverscrollLineSize, WhiteBrush, FLinearColor(1.0f, 0.1f, 0.1f, Opacity));
		}
	}
	if (OverscrollBottom > 0.0f)
	{
		const float OverscrollLineY = Viewport.GetPosY() + Viewport.GetHeight() - Viewport.GetBottomOffset();
		for (int32 LineIndex = 0; LineIndex < OverscrollLineCount; ++LineIndex)
		{
			const float Opacity = OverscrollBottom * static_cast<float>(OverscrollLineCount - LineIndex) / static_cast<float>(OverscrollLineCount);
			DrawContext.DrawBox(0.0f, OverscrollLineY - (1 + LineIndex) * OverscrollLineSize, ViewWidth, OverscrollLineSize, WhiteBrush, FLinearColor(1.0f, 0.1f, 0.1f, Opacity));
		}
	}

	//////////////////////////////////////////////////

	const bool bShouldDisplayDebugInfo = FInsightsManager::Get()->IsDebugInfoEnabled();
	if (bShouldDisplayDebugInfo)
	{
		const FSlateFontInfo& SummaryFont = MainFont;

		const float MaxFontCharHeight = FontMeasureService->Measure(TEXT("!"), SummaryFont, FontScale).Y / FontScale;
		const float DbgDY = MaxFontCharHeight;

		const float DbgW = 320.0f;
		const float DbgH = DbgDY * 9 + 3.0f;
		const float DbgX = ViewWidth - DbgW - 20.0f;
		float DbgY = Viewport.GetPosY() + Viewport.GetTopOffset() + 10.0f;

		DrawContext.LayerId++;

		DrawContext.DrawBox(DbgX - 2.0f, DbgY - 2.0f, DbgW, DbgH, WhiteBrush, FLinearColor(1.0f, 1.0f, 1.0f, 0.9f));
		DrawContext.LayerId++;

		FLinearColor DbgTextColor(0.0f, 0.0f, 0.0f, 0.9f);

		//////////////////////////////////////////////////
		// Display the "Draw" performance info.

		// Time interval since last OnPaint call.
		const uint64 CurrentTime = FPlatformTime::Cycles64();
		const uint64 OnPaintDeltaTime = CurrentTime - LastOnPaintTime;
		LastOnPaintTime = CurrentTime;
		OnPaintDeltaTimeHistory.AddValue(OnPaintDeltaTime); // saved for last 32 OnPaint calls
		const uint64 AvgOnPaintDeltaTime = OnPaintDeltaTimeHistory.ComputeAverage();
		const uint64 AvgOnPaintDeltaTimeMs = FStopwatch::Cycles64ToMilliseconds(AvgOnPaintDeltaTime);
		const double AvgOnPaintFps = AvgOnPaintDeltaTimeMs != 0 ? 1.0 / FStopwatch::Cycles64ToSeconds(AvgOnPaintDeltaTime) : 0.0;

		const uint64 AvgPreDrawTracksDurationMs = FStopwatch::Cycles64ToMilliseconds(PreDrawTracksDurationHistory.ComputeAverage());
		const uint64 AvgDrawTracksDurationMs = FStopwatch::Cycles64ToMilliseconds(DrawTracksDurationHistory.ComputeAverage());
		const uint64 AvgPostDrawTracksDurationMs = FStopwatch::Cycles64ToMilliseconds(PostDrawTracksDurationHistory.ComputeAverage());
		const uint64 AvgTotalDrawDurationMs = FStopwatch::Cycles64ToMilliseconds(TotalDrawDurationHistory.ComputeAverage());

		DrawContext.DrawText
		(
			DbgX, DbgY,
			FString::Printf(TEXT("D: %llu ms + %llu ms + %llu ms + %llu ms = %llu ms | + %llu ms = %llu ms (%d fps)"),
				AvgPreDrawTracksDurationMs, // pre-draw tracks time
				AvgDrawTracksDurationMs, // draw tracks time
				AvgPostDrawTracksDurationMs, // post-draw tracks time
				AvgTotalDrawDurationMs - AvgPreDrawTracksDurationMs - AvgDrawTracksDurationMs - AvgPostDrawTracksDurationMs, // other draw code
				AvgTotalDrawDurationMs,
				AvgOnPaintDeltaTimeMs - AvgTotalDrawDurationMs, // other overhead to OnPaint calls
				AvgOnPaintDeltaTimeMs, // average time between two OnPaint calls
				FMath::RoundToInt(AvgOnPaintFps)), // framerate of OnPaint calls
			SummaryFont, DbgTextColor
		);
		DbgY += DbgDY;

		//////////////////////////////////////////////////
		// Display the "update" performance info.

		const uint64 AvgPreUpdateTracksDurationMs = FStopwatch::Cycles64ToMilliseconds(PreUpdateTracksDurationHistory.ComputeAverage());
		const uint64 AvgUpdateTracksDurationMs = FStopwatch::Cycles64ToMilliseconds(UpdateTracksDurationHistory.ComputeAverage());
		const uint64 AvgPostUpdateTracksDurationMs = FStopwatch::Cycles64ToMilliseconds(PostUpdateTracksDurationHistory.ComputeAverage());
		const uint64 AvgTickDurationMs = FStopwatch::Cycles64ToMilliseconds(TickDurationHistory.ComputeAverage());

		DrawContext.DrawText
		(
			DbgX, DbgY,
			FString::Printf(TEXT("U avg: %llu ms + %llu ms + %llu ms + %llu ms = %llu ms"),
				AvgPreUpdateTracksDurationMs,
				AvgUpdateTracksDurationMs,
				AvgPostUpdateTracksDurationMs,
				AvgTickDurationMs - AvgPreUpdateTracksDurationMs - AvgUpdateTracksDurationMs - AvgPostUpdateTracksDurationMs,
				AvgTickDurationMs),
			SummaryFont, DbgTextColor
		);
		DbgY += DbgDY;

		//////////////////////////////////////////////////
		// Display timing events stats.

		DrawContext.DrawText
		(
			DbgX, DbgY,
			FString::Format(TEXT("{0} events : {1} ({2}) boxes, {3} borders, {4} texts"),
			{
				FText::AsNumber(Helper.GetNumEvents()).ToString(),
				FText::AsNumber(Helper.GetNumDrawBoxes()).ToString(),
				FText::AsPercent((double)Helper.GetNumDrawBoxes() / (Helper.GetNumDrawBoxes() + Helper.GetNumMergedBoxes())).ToString(),
				FText::AsNumber(Helper.GetNumDrawBorders()).ToString(),
				FText::AsNumber(Helper.GetNumDrawTexts()).ToString(),
				//OutDrawElements.GetRootDrawLayer().GetElementCount(),
			}),
			SummaryFont, DbgTextColor
		);
		DbgY += DbgDY;

		//////////////////////////////////////////////////
		// Display time markers stats.

		if (MarkersTrack->IsVisible())
		{
			DrawContext.DrawText
			(
				DbgX, DbgY,
				FString::Format(TEXT("{0} logs : {1} boxes, {2} texts"),
				{
					FText::AsNumber(MarkersTrack->GetNumLogMessages()).ToString(),
					FText::AsNumber(MarkersTrack->GetNumBoxes()).ToString(),
					FText::AsNumber(MarkersTrack->GetNumTexts()).ToString(),
				}),
				SummaryFont, DbgTextColor
			);
			DbgY += DbgDY;
		}

		//////////////////////////////////////////////////
		// Display Graph track stats.

		if (GraphTrack)
		{
			DrawContext.DrawText
			(
				DbgX, DbgY,
				FString::Format(TEXT("{0} events : {1} points, {2} lines, {3} boxes"),
					{
						FText::AsNumber(GraphTrack->GetNumAddedEvents()).ToString(),
						FText::AsNumber(GraphTrack->GetNumDrawPoints()).ToString(),
						FText::AsNumber(GraphTrack->GetNumDrawLines()).ToString(),
						FText::AsNumber(GraphTrack->GetNumDrawBoxes()).ToString(),
					}),
					SummaryFont, DbgTextColor
			);
			DbgY += DbgDY;
		}

		//////////////////////////////////////////////////
		// Display viewport's horizontal info.

		DrawContext.DrawText
		(
			DbgX, DbgY,
			FString::Printf(TEXT("SX: %g, ST: %g, ET: %s"),
				Viewport.GetScaleX(),
				Viewport.GetStartTime(),
				*TimeUtils::FormatTimeAuto(Viewport.GetMaxValidTime())),
			SummaryFont, DbgTextColor
		);
		DbgY += DbgDY;

		//////////////////////////////////////////////////
		// Display viewport's vertical info.

		DrawContext.DrawText
		(
			DbgX, DbgY,
			FString::Printf(TEXT("Y: %.2f, H: %g, VH: %g"),
				Viewport.GetScrollPosY(),
				Viewport.GetScrollHeight(),
				Viewport.GetHeight()),
			SummaryFont, DbgTextColor
		);
		DbgY += DbgDY;

		//////////////////////////////////////////////////
		// Display input related debug info.

		FString InputStr = FString::Printf(TEXT("(%.0f, %.0f)"), MousePosition.X, MousePosition.Y);
		if (bIsSpaceBarKeyPressed) InputStr += " Space";
		if (bIsLMB_Pressed) InputStr += " LMB";
		if (bIsRMB_Pressed) InputStr += " RMB";
		if (bIsPanning) InputStr += " Panning";
		if (bIsSelecting) InputStr += " Selecting";
		if (bIsDragging) InputStr += " Dragging";
		if (TimeRulerTrack->IsScrubbing()) InputStr += " Scrubbing";
		DrawContext.DrawText(DbgX, DbgY, InputStr, SummaryFont, DbgTextColor);
		DbgY += DbgDY;
	}

	//////////////////////////////////////////////////

	Stopwatch.Stop();
	TotalDrawDurationHistory.AddValue(Stopwatch.AccumulatedTime);

	return SCompoundWidget::OnPaint(Args, AllottedGeometry, MyCullingRect, OutDrawElements, LayerId, InWidgetStyle, bParentEnabled && IsEnabled());
}

////////////////////////////////////////////////////////////////////////////////////////////////////

const TCHAR* STimingView::GetLocationName(ETimingTrackLocation Location)
{
	switch (Location)
	{
	case ETimingTrackLocation::TopDocked:		return TEXT("Top Docked");
	case ETimingTrackLocation::BottomDocked:	return TEXT("Bottom Docked");
	case ETimingTrackLocation::Scrollable:		return TEXT("Scrollable");
	case ETimingTrackLocation::Foreground:		return TEXT("Foreground");
	default:									return nullptr;
	}
}

////////////////////////////////////////////////////////////////////////////////////////////////////

void STimingView::AddTrack(TSharedPtr<FBaseTimingTrack> Track, ETimingTrackLocation Location)
{
	check(Track.IsValid());

	check(Location == ETimingTrackLocation::Scrollable ||
		  Location == ETimingTrackLocation::TopDocked ||
		  Location == ETimingTrackLocation::BottomDocked ||
		  Location == ETimingTrackLocation::Foreground);

	const TCHAR* LocationName = GetLocationName(Location);
	TArray<TSharedPtr<FBaseTimingTrack>>& TrackList = const_cast<TArray<TSharedPtr<FBaseTimingTrack>>&>(GetTrackList(Location));

	const int32 MaxNumTracks = 1000;
	if (TrackList.Num() >= MaxNumTracks)
	{
		UE_LOG(TimingProfiler, Warning, TEXT("Too many tracks already created (%d tracks)! Ignoring %s track : %s (\"%s\")"),
			TrackList.Num(),
			LocationName,
			*Track->GetTypeName().ToString(),
			*Track->GetName());
		return;
	}

<<<<<<< HEAD
=======
#if 0
>>>>>>> 6bbb88c8
	UE_LOG(TimingProfiler, Log, TEXT("New %s Track (%d) : %s (\"%s\")"),
		LocationName,
		TrackList.Num() + 1,
		*Track->GetTypeName().ToString(),
		*Track->GetName());
<<<<<<< HEAD
=======
#endif
>>>>>>> 6bbb88c8

	ensure(Track->GetLocation() == ETimingTrackLocation::None);
	Track->SetLocation(Location);

	check(!AllTracks.Contains(Track->GetId()));
	AllTracks.Add(Track->GetId(), Track);

	TrackList.Add(Track);
	Algo::SortBy(TrackList, &FBaseTimingTrack::GetOrder);

	if (Location == ETimingTrackLocation::Scrollable)
	{
		InvalidateScrollableTracksOrder();
	}
}

////////////////////////////////////////////////////////////////////////////////////////////////////

bool STimingView::RemoveTrack(TSharedPtr<FBaseTimingTrack> Track)
{
	check(Track.IsValid());

	if (AllTracks.Remove(Track->GetId()) > 0)
	{
		const ETimingTrackLocation Location = Track->GetLocation();
		check(Location == ETimingTrackLocation::Scrollable ||
			  Location == ETimingTrackLocation::TopDocked ||
			  Location == ETimingTrackLocation::BottomDocked ||
			  Location == ETimingTrackLocation::Foreground);

		Track->SetLocation(ETimingTrackLocation::None);

		const TCHAR* LocationName = GetLocationName(Location);
		TArray<TSharedPtr<FBaseTimingTrack>>& TrackList = const_cast<TArray<TSharedPtr<FBaseTimingTrack>>&>(GetTrackList(Location));

		TrackList.Remove(Track);

		if (Location == ETimingTrackLocation::Scrollable)
		{
			InvalidateScrollableTracksOrder();
		}

<<<<<<< HEAD
=======
#if 0
>>>>>>> 6bbb88c8
		UE_LOG(TimingProfiler, Log, TEXT("Removed %s Track (%d) : %s (\"%s\")"),
			LocationName,
			TrackList.Num(),
			*Track->GetTypeName().ToString(),
			*Track->GetName());
<<<<<<< HEAD
=======
#endif
>>>>>>> 6bbb88c8

		return true;
	}
	return false;
}

////////////////////////////////////////////////////////////////////////////////////////////////////

void STimingView::HideAllScrollableTracks()
{
	for (TSharedPtr<FBaseTimingTrack>& Track : ScrollableTracks)
	{
		Track->Hide();
	}
	OnTrackVisibilityChanged();
}

////////////////////////////////////////////////////////////////////////////////////////////////////

void STimingView::InvalidateScrollableTracksOrder()
{
	bScrollableTracksOrderIsDirty = true;
}

////////////////////////////////////////////////////////////////////////////////////////////////////

void STimingView::UpdateScrollableTracksOrder()
{
	if (bScrollableTracksOrderIsDirty)
	{
		Algo::SortBy(ScrollableTracks, &FBaseTimingTrack::GetOrder);
		bScrollableTracksOrderIsDirty = false;
	}
}

////////////////////////////////////////////////////////////////////////////////////////////////////

int32 STimingView::GetFirstScrollableTrackOrder() const
{
	return (ScrollableTracks.Num() > 0) ? ScrollableTracks[0]->GetOrder() : 1;
}

////////////////////////////////////////////////////////////////////////////////////////////////////

int32 STimingView::GetLastScrollableTrackOrder() const
{
	return (ScrollableTracks.Num() > 0) ? ScrollableTracks.Last()->GetOrder() : -1;
}

////////////////////////////////////////////////////////////////////////////////////////////////////

FReply STimingView::AllowTracksToProcessOnMouseButtonDown(const FGeometry& MyGeometry, const FPointerEvent& MouseEvent)
{
	for (TSharedPtr<FBaseTimingTrack>& TrackPtr : TopDockedTracks)
	{
		if (TrackPtr->IsVisible())
		{
			FReply Reply = TrackPtr->OnMouseButtonDown(MyGeometry, MouseEvent);
			if (Reply.IsEventHandled())
			{
				return Reply;
			}
		}
	}

	for (TSharedPtr<FBaseTimingTrack>& TrackPtr : BottomDockedTracks)
	{
		if (TrackPtr->IsVisible())
		{
			FReply Reply = TrackPtr->OnMouseButtonDown(MyGeometry, MouseEvent);
			if (Reply.IsEventHandled())
			{
				return Reply;
			}
		}
	}

	for (TSharedPtr<FBaseTimingTrack>& TrackPtr : ScrollableTracks)
	{
		if (TrackPtr->IsVisible())
		{
			FReply Reply = TrackPtr->OnMouseButtonDown(MyGeometry, MouseEvent);
			if (Reply.IsEventHandled())
			{
				return Reply;
			}
		}
	}

	for (TSharedPtr<FBaseTimingTrack>& TrackPtr : ForegroundTracks)
	{
		if (TrackPtr->IsVisible())
		{
			FReply Reply = TrackPtr->OnMouseButtonDown(MyGeometry, MouseEvent);
			if (Reply.IsEventHandled())
			{
				return Reply;
			}
		}
	}

	return FReply::Unhandled();
}

////////////////////////////////////////////////////////////////////////////////////////////////////

FReply STimingView::OnMouseButtonDown(const FGeometry& MyGeometry, const FPointerEvent& MouseEvent)
{
	FReply Reply = AllowTracksToProcessOnMouseButtonDown(MyGeometry, MouseEvent);
	if (Reply.IsEventHandled())
	{
		return Reply;
	}

	MousePositionOnButtonDown = MyGeometry.AbsoluteToLocal(MouseEvent.GetScreenSpacePosition());
	MousePosition = MousePositionOnButtonDown;

	if (bAllowPanningOnScreenEdges)
	{
		const FVector2D ScreenSpacePosition = MouseEvent.GetScreenSpacePosition();
		DPIScaleFactor = FPlatformApplicationMisc::GetDPIScaleFactorAtPoint(ScreenSpacePosition.X, ScreenSpacePosition.Y);

		EdgeFrameCountX = 0;
		EdgeFrameCountY = 0;
	}

	bool bStartPanningSelectingOrScrubbing = false;
	bool bStartPanning = false;
	bool bStartSelecting = false;
	bool bStartScrubbing = false;

	if (MouseEvent.GetEffectingButton() == EKeys::LeftMouseButton)
	{
		if (!bIsRMB_Pressed)
		{
			bIsLMB_Pressed = true;
			bStartPanningSelectingOrScrubbing = true;
			SelectHoveredTimingTrack();
		}
	}
	else if (MouseEvent.GetEffectingButton() == EKeys::RightMouseButton)
	{
		if (!bIsLMB_Pressed)
		{
			bIsRMB_Pressed = true;
			bStartPanningSelectingOrScrubbing = true;
			SelectHoveredTimingTrack();
		}
	}

	TSharedPtr<Insights::FTimeMarker> ScrubbingTimeMarker = nullptr;

	if (bStartPanningSelectingOrScrubbing)
	{
		bool bIsHoveringTimeRulerTrack = false;
		if (TimeRulerTrack->IsVisible())
		{
			bIsHoveringTimeRulerTrack = MousePositionOnButtonDown.Y >= TimeRulerTrack->GetPosY() &&
										MousePositionOnButtonDown.Y < TimeRulerTrack->GetPosY() + TimeRulerTrack->GetHeight();
			if (bIsHoveringTimeRulerTrack)
			{
				if (MouseEvent.GetModifierKeys().IsControlDown())
				{
					ScrubbingTimeMarker = DefaultTimeMarker;
				}
				else
				{
					ScrubbingTimeMarker = TimeRulerTrack->GetTimeMarkerAtPos(MousePositionOnButtonDown, Viewport);
				}
			}
		}

		if (bIsSpaceBarKeyPressed)
		{
			bStartPanning = true;
		}
		else if (ScrubbingTimeMarker)
		{
			bStartScrubbing = true;
		}
		else if (bIsHoveringTimeRulerTrack || (MouseEvent.GetModifierKeys().IsControlDown() && MouseEvent.GetModifierKeys().IsShiftDown()))
		{
			bStartSelecting = true;
		}
		else
		{
			bStartPanning = true;
		}

		// Capture mouse, so we can drag outside this widget.
		if (bAllowPanningOnScreenEdges)
		{
			Reply = FReply::Handled().CaptureMouse(SharedThis(this)).UseHighPrecisionMouseMovement(SharedThis(this)).SetUserFocus(SharedThis(this), EFocusCause::Mouse);
		}
		else
		{
			Reply = FReply::Handled().CaptureMouse(SharedThis(this));
		}
	}

	if (bPreventThrottling)
	{
		Reply.PreventThrottling();
	}

	if (bStartScrubbing)
	{
		bIsPanning = false;
		bIsDragging = false;
		TimeRulerTrack->StartScrubbing(ScrubbingTimeMarker.ToSharedRef());
	}
	else if (bStartPanning)
	{
		bIsPanning = true;
		bIsDragging = false;
		TimeRulerTrack->StopScrubbing();

		ViewportStartTimeOnButtonDown = Viewport.GetStartTime();
		ViewportScrollPosYOnButtonDown = Viewport.GetScrollPosY();

		if (MouseEvent.GetModifierKeys().IsControlDown())
		{
			// Allow panning only horizontally.
			PanningMode = EPanningMode::Horizontal;
		}
		else if (MouseEvent.GetModifierKeys().IsShiftDown())
		{
			// Allow panning only vertically.
			PanningMode = EPanningMode::Vertical;
		}
		else
		{
			// Allow panning both horizontally and vertically.
			PanningMode = EPanningMode::HorizontalAndVertical;
		}
	}
	else if (bStartSelecting)
	{
		bIsSelecting = true;
		bIsDragging = false;
		TimeRulerTrack->StopScrubbing();

		SelectionStartTime = Viewport.SlateUnitsToTime(MousePositionOnButtonDown.X);
		SelectionEndTime = SelectionStartTime;
		LastSelectionType = ESelectionType::None;
		RaiseSelectionChanging();
	}

	return Reply;
}

////////////////////////////////////////////////////////////////////////////////////////////////////

FReply STimingView::AllowTracksToProcessOnMouseButtonUp(const FGeometry& MyGeometry, const FPointerEvent& MouseEvent)
{
	for (TSharedPtr<FBaseTimingTrack>& TrackPtr : TopDockedTracks)
	{
		if (TrackPtr->IsVisible())
		{
			FReply Reply = TrackPtr->OnMouseButtonUp(MyGeometry, MouseEvent);
			if (Reply.IsEventHandled())
			{
				return Reply;
			}
		}
	}

	for (TSharedPtr<FBaseTimingTrack>& TrackPtr : BottomDockedTracks)
	{
		if (TrackPtr->IsVisible())
		{
			FReply Reply = TrackPtr->OnMouseButtonUp(MyGeometry, MouseEvent);
			if (Reply.IsEventHandled())
			{
				return Reply;
			}
		}
	}

	for (TSharedPtr<FBaseTimingTrack>& TrackPtr : ScrollableTracks)
	{
		if (TrackPtr->IsVisible())
		{
			FReply Reply = TrackPtr->OnMouseButtonUp(MyGeometry, MouseEvent);
			if (Reply.IsEventHandled())
			{
				return Reply;
			}
		}
	}

	for (TSharedPtr<FBaseTimingTrack>& TrackPtr : ForegroundTracks)
	{
		if (TrackPtr->IsVisible())
		{
			FReply Reply = TrackPtr->OnMouseButtonUp(MyGeometry, MouseEvent);
			if (Reply.IsEventHandled())
			{
				return Reply;
			}
		}
	}

	return FReply::Unhandled();
}

////////////////////////////////////////////////////////////////////////////////////////////////////

FReply STimingView::OnMouseButtonUp(const FGeometry& MyGeometry, const FPointerEvent& MouseEvent)
{
	FReply Reply = AllowTracksToProcessOnMouseButtonUp(MyGeometry, MouseEvent);
	if (Reply.IsEventHandled())
	{
		return Reply;
	}

	MousePositionOnButtonUp = MyGeometry.AbsoluteToLocal(MouseEvent.GetScreenSpacePosition());
	MousePosition = MousePositionOnButtonUp;

	const bool bIsValidForMouseClick = MousePositionOnButtonUp.Equals(MousePositionOnButtonDown, 2.0f);

	if (MouseEvent.GetEffectingButton() == EKeys::LeftMouseButton)
	{
		if (bIsLMB_Pressed)
		{
			if (bIsPanning)
			{
				PanningMode = EPanningMode::None;
				bIsPanning = false;
			}
			else if (bIsSelecting)
			{
				RaiseSelectionChanged();
				bIsSelecting = false;
			}
			else if (TimeRulerTrack->IsScrubbing())
			{
<<<<<<< HEAD
				RaiseTimeMarkerChanged();
=======
				RaiseTimeMarkerChanged(TimeRulerTrack->GetScrubbingTimeMarker());
>>>>>>> 6bbb88c8
				TimeRulerTrack->StopScrubbing();
			}

			if (bIsValidForMouseClick)
			{
				// Select the hovered timing event (if any).
				UpdateHoveredTimingEvent(MousePositionOnButtonUp.X, MousePositionOnButtonUp.Y);
				SelectHoveredTimingTrack();
				SelectHoveredTimingEvent();

				// When clicking on an empty space...
				if (!SelectedEvent.IsValid())
				{
					// ...reset selection.
					SelectionEndTime = SelectionStartTime = 0.0;
					LastSelectionType = ESelectionType::None;
					RaiseSelectionChanged();
				}
			}

			bIsDragging = false;

			// Release mouse as we no longer drag.
			Reply = FReply::Handled().ReleaseMouseCapture();

			bIsLMB_Pressed = false;
		}
	}
	else if (MouseEvent.GetEffectingButton() == EKeys::RightMouseButton)
	{
		if (bIsRMB_Pressed)
		{
			if (bIsPanning)
			{
				PanningMode = EPanningMode::None;
				bIsPanning = false;
			}
			else if (bIsSelecting)
			{
				RaiseSelectionChanged();
				bIsSelecting = false;
			}
			else if (TimeRulerTrack->IsScrubbing())
			{
<<<<<<< HEAD
				RaiseTimeMarkerChanged();
=======
				RaiseTimeMarkerChanged(TimeRulerTrack->GetScrubbingTimeMarker());
>>>>>>> 6bbb88c8
				TimeRulerTrack->StopScrubbing();
			}

			if (bIsValidForMouseClick)
			{
				SelectHoveredTimingTrack();
				ShowContextMenu(MouseEvent);
			}

			bIsDragging = false;

			// Release mouse as we no longer drag.
			Reply = FReply::Handled().ReleaseMouseCapture();

			bIsRMB_Pressed = false;
		}
	}

	return Reply;
}

////////////////////////////////////////////////////////////////////////////////////////////////////

FReply STimingView::AllowTracksToProcessOnMouseButtonDoubleClick(const FGeometry& MyGeometry, const FPointerEvent& MouseEvent)
{
	for (TSharedPtr<FBaseTimingTrack>& TrackPtr : TopDockedTracks)
	{
		if (TrackPtr->IsVisible())
		{
			FReply Reply = TrackPtr->OnMouseButtonDoubleClick(MyGeometry, MouseEvent);
			if (Reply.IsEventHandled())
			{
				return Reply;
			}
		}
	}

	for (TSharedPtr<FBaseTimingTrack>& TrackPtr : BottomDockedTracks)
	{
		if (TrackPtr->IsVisible())
		{
			FReply Reply = TrackPtr->OnMouseButtonDoubleClick(MyGeometry, MouseEvent);
			if (Reply.IsEventHandled())
			{
				return Reply;
			}
		}
	}

	for (TSharedPtr<FBaseTimingTrack>& TrackPtr : ScrollableTracks)
	{
		if (TrackPtr->IsVisible())
		{
			FReply Reply = TrackPtr->OnMouseButtonDoubleClick(MyGeometry, MouseEvent);
			if (Reply.IsEventHandled())
			{
				return Reply;
			}
		}
	}

	for (TSharedPtr<FBaseTimingTrack>& TrackPtr : ForegroundTracks)
	{
		if (TrackPtr->IsVisible())
		{
			FReply Reply = TrackPtr->OnMouseButtonDoubleClick(MyGeometry, MouseEvent);
			if (Reply.IsEventHandled())
			{
				return Reply;
			}
		}
	}

	return FReply::Unhandled();
}

////////////////////////////////////////////////////////////////////////////////////////////////////

FReply STimingView::OnMouseButtonDoubleClick(const FGeometry& MyGeometry, const FPointerEvent& MouseEvent)
{
	FReply Reply = AllowTracksToProcessOnMouseButtonDoubleClick(MyGeometry, MouseEvent);
	if (Reply.IsEventHandled())
	{
		return Reply;
	}

	if (MouseEvent.GetEffectingButton() == EKeys::LeftMouseButton)
	{
		if (HoveredEvent.IsValid())
		{
			if (MouseEvent.GetModifierKeys().IsControlDown())
			{
				const double EndTime = Viewport.RestrictEndTime(HoveredEvent->GetEndTime());
				SelectTimeInterval(HoveredEvent->GetStartTime(), EndTime - HoveredEvent->GetStartTime());
			}
			else
			{
				SetEventFilter(HoveredEvent->GetTrack()->GetFilterByEvent(HoveredEvent));
			}
		}
		else
		{
			if (TimingEventFilter.IsValid())
			{
				TimingEventFilter.Reset();
				Viewport.AddDirtyFlags(ETimingTrackViewportDirtyFlags::HInvalidated);
			}
		}

		Reply = FReply::Handled();
	}

	return Reply;
}

////////////////////////////////////////////////////////////////////////////////////////////////////

FReply STimingView::OnMouseMove(const FGeometry& MyGeometry, const FPointerEvent& MouseEvent)
{
	FReply Reply = FReply::Unhandled();

	MousePosition = MyGeometry.AbsoluteToLocal(MouseEvent.GetScreenSpacePosition());

	const FVector2D& CursorDelta = MouseEvent.GetCursorDelta();

	if (bIsPanning && bAllowPanningOnScreenEdges)
	{
		if (MouseEvent.GetScreenSpacePosition().X == MouseEvent.GetLastScreenSpacePosition().X)
		{
			++EdgeFrameCountX;
		}
		else
		{
			EdgeFrameCountX = 0;
		}

		if (EdgeFrameCountX > 10) // handle delay between high precision mouse movement and update of the actual cursor position
		{
			MousePositionOnButtonDown.X -= CursorDelta.X / DPIScaleFactor;
		}

		if (MouseEvent.GetScreenSpacePosition().Y == MouseEvent.GetLastScreenSpacePosition().Y)
		{
			++EdgeFrameCountY;
		}
		else
		{
			EdgeFrameCountY = 0;
		}

		if (EdgeFrameCountY > 10) // handle delay between high precision mouse movement and update of the actual cursor position
		{
			MousePositionOnButtonDown.Y -= CursorDelta.Y / DPIScaleFactor;
		}
	}

	if (!CursorDelta.IsZero())
	{
		if (bIsPanning)
		{
			if (HasMouseCapture())
			{
				bIsDragging = true;

				if ((int32)PanningMode & (int32)EPanningMode::Horizontal)
				{
					const double StartTime = ViewportStartTimeOnButtonDown + static_cast<double>(MousePositionOnButtonDown.X - MousePosition.X) / Viewport.GetScaleX();
					ScrollAtTime(StartTime);
				}

				if ((int32)PanningMode & (int32)EPanningMode::Vertical)
				{
					const float ScrollPosY = ViewportScrollPosYOnButtonDown + (MousePositionOnButtonDown.Y - MousePosition.Y);
					ScrollAtPosY(ScrollPosY);
				}
			}
		}
		else if (bIsSelecting)
		{
			if (HasMouseCapture())
			{
				bIsDragging = true;

				SelectionStartTime = Viewport.SlateUnitsToTime(MousePositionOnButtonDown.X);
				SelectionEndTime = Viewport.SlateUnitsToTime(MousePosition.X);
				if (SelectionStartTime > SelectionEndTime)
				{
					double Temp = SelectionStartTime;
					SelectionStartTime = SelectionEndTime;
					SelectionEndTime = Temp;
				}
				LastSelectionType = ESelectionType::TimeRange;
				RaiseSelectionChanging();
			}
		}
		else if (TimeRulerTrack->IsScrubbing())
		{
			if (HasMouseCapture())
			{
				bIsDragging = true;
				double Time = Viewport.SlateUnitsToTime(MousePosition.X);

				// Snap to markers.
				const bool bSnapTimeMarkers = MarkersTrack->IsVisible();
				if (bSnapTimeMarkers)
				{
					const double SnapTolerance = 5.0 / Viewport.GetScaleX(); // +/- 5 pixels
					Time = MarkersTrack->Snap(Time, SnapTolerance);
				}

				TSharedRef<Insights::FTimeMarker> ScrubbingTimeMarker = TimeRulerTrack->GetScrubbingTimeMarker();
<<<<<<< HEAD
				ScrubbingTimeMarker->SetTime(Viewport.SlateUnitsToTime(MousePosition.X));
				RaiseTimeMarkerChanging();
=======
				ScrubbingTimeMarker->SetTime(Time);
				RaiseTimeMarkerChanging(ScrubbingTimeMarker);
>>>>>>> 6bbb88c8
			}
		}
		else
		{
			UpdateHoveredTimingEvent(MousePosition.X, MousePosition.Y);
		}

		Reply = FReply::Handled();
	}

	return Reply;
}

////////////////////////////////////////////////////////////////////////////////////////////////////

void STimingView::OnMouseEnter(const FGeometry& MyGeometry, const FPointerEvent& MouseEvent)
{
}

////////////////////////////////////////////////////////////////////////////////////////////////////

void STimingView::OnMouseLeave(const FPointerEvent& MouseEvent)
{
	if (!HasMouseCapture())
	{
		// No longer dragging (unless we have mouse capture).
		bIsDragging = false;
		bIsPanning = false;
		bIsSelecting = false;

		bIsLMB_Pressed = false;
		bIsRMB_Pressed = false;

		MousePosition = FVector2D::ZeroVector;

		if (HoveredTrack.IsValid())
		{
			HoveredTrack.Reset();
			OnHoveredTrackChangedDelegate.Broadcast(HoveredTrack);
		}
		if (HoveredEvent.IsValid())
		{
			HoveredEvent.Reset();
			OnHoveredEventChangedDelegate.Broadcast(HoveredEvent);
		}
		Tooltip.SetDesiredOpacity(0.0f);
	}
}

////////////////////////////////////////////////////////////////////////////////////////////////////

FReply STimingView::OnMouseWheel(const FGeometry& MyGeometry, const FPointerEvent& MouseEvent)
{
	if (MouseEvent.GetModifierKeys().IsShiftDown())
	{
		if (GraphTrack->IsVisible() &&
			MousePosition.Y >= GraphTrack->GetPosY() &&
			MousePosition.Y < GraphTrack->GetPosY() + GraphTrack->GetHeight())
		{
			// Zoom in/out vertically.
			const double Delta = MouseEvent.GetWheelDelta();
			constexpr double ZoomStep = 0.25; // as percent
			constexpr double MinScaleY = 0.0001;
			constexpr double MaxScaleY = 1.0e10;
			double ScaleY = GraphTrack->GetSharedValueViewport().GetScaleY();
			if (Delta > 0)
			{
				ScaleY *= FMath::Pow(1.0 + ZoomStep, Delta);
				if (ScaleY > MaxScaleY)
				{
					ScaleY = MaxScaleY;
				}
			}
			else
			{
				ScaleY *= FMath::Pow(1.0 / (1.0 + ZoomStep), -Delta);
				if (ScaleY < MinScaleY)
				{
					ScaleY = MinScaleY;
				}
			}
			GraphTrack->GetSharedValueViewport().SetScaleY(ScaleY);

			for (const TSharedPtr<FGraphSeries>& Series : GraphTrack->GetSeries())
			{
				if (Series->IsUsingSharedViewport())
				{
					Series->SetScaleY(ScaleY);
					Series->SetDirtyFlag();
				}
			}
		}
		else
		{
			// Scroll vertically.
			constexpr float ScrollSpeedY = 16.0f * 3;
			const float NewScrollPosY = Viewport.GetScrollPosY() - ScrollSpeedY * MouseEvent.GetWheelDelta();
			ScrollAtPosY(EnforceVerticalScrollLimits(NewScrollPosY));
		}
	}
	else if (MouseEvent.GetModifierKeys().IsControlDown())
	{
		// Scroll horizontally.
		const double ScrollSpeedX = Viewport.GetDurationForViewportDX(16.0 * 3);
		const double NewStartTime = Viewport.GetStartTime() - ScrollSpeedX * MouseEvent.GetWheelDelta();
		ScrollAtTime(EnforceHorizontalScrollLimits(NewStartTime));
	}
	else
	{
		// Zoom in/out horizontally.
		const double Delta = MouseEvent.GetWheelDelta();
		if (Viewport.RelativeZoomWithFixedX(Delta, MousePosition.X))
		{
			UpdateHorizontalScrollBar();
		}
	}

	return FReply::Handled();
}

////////////////////////////////////////////////////////////////////////////////////////////////////

void STimingView::OnDragEnter(const FGeometry& MyGeometry, const FDragDropEvent& DragDropEvent)
{
	SCompoundWidget::OnDragEnter(MyGeometry, DragDropEvent);

	//TSharedPtr<FStatIDDragDropOp> Operation = DragDropEvent.GetOperationAs<FStatIDDragDropOp>();
	//if (Operation.IsValid())
	//{
	//	Operation->ShowOK();
	//}
}

////////////////////////////////////////////////////////////////////////////////////////////////////

void STimingView::OnDragLeave(const FDragDropEvent& DragDropEvent)
{
	SCompoundWidget::OnDragLeave(DragDropEvent);

	//TSharedPtr<FStatIDDragDropOp> Operation = DragDropEvent.GetOperationAs<FStatIDDragDropOp>();
	//if (Operation.IsValid())
	//{
	//	Operation->ShowError();
	//}
}

////////////////////////////////////////////////////////////////////////////////////////////////////

FReply STimingView::OnDragOver(const FGeometry& MyGeometry, const FDragDropEvent& DragDropEvent)
{
	return SCompoundWidget::OnDragOver(MyGeometry,DragDropEvent);
}

////////////////////////////////////////////////////////////////////////////////////////////////////

FReply STimingView::OnDrop(const FGeometry& MyGeometry, const FDragDropEvent& DragDropEvent)
{
	//TSharedPtr<FStatIDDragDropOp> Operation = DragDropEvent.GetOperationAs<FStatIDDragDropOp>();
	//if (Operation.IsValid())
	//{
	//	return FReply::Handled();
	//}

	return SCompoundWidget::OnDrop(MyGeometry,DragDropEvent);
}

////////////////////////////////////////////////////////////////////////////////////////////////////

FCursorReply STimingView::OnCursorQuery(const FGeometry& MyGeometry, const FPointerEvent& CursorEvent) const
{
	if (bIsPanning)
	{
		if (bIsDragging)
		{
			//return FCursorReply::Cursor(EMouseCursor::GrabHandClosed);
			return FCursorReply::Cursor(EMouseCursor::GrabHand);
		}
	}
	else if (bIsSelecting)
	{
		if (bIsDragging)
		{
			return FCursorReply::Cursor(EMouseCursor::ResizeLeftRight);
		}
	}
	else if (bIsSpaceBarKeyPressed)
	{
		return FCursorReply::Cursor(EMouseCursor::GrabHand);
	}

	return FCursorReply::Unhandled();
}

////////////////////////////////////////////////////////////////////////////////////////////////////

FReply STimingView::OnKeyDown(const FGeometry& MyGeometry, const FKeyEvent& InKeyEvent)
{
	if (InKeyEvent.GetKey() == EKeys::B)
	{
		if (!InKeyEvent.GetModifierKeys().IsControlDown() && !InKeyEvent.GetModifierKeys().IsShiftDown())
		{
			// Toggle Bookmarks.
			if (MarkersTrack->IsVisible())
			{
				if (!MarkersTrack->IsBookmarksTrack())
				{
					SetDrawOnlyBookmarks(true);
				}
				else
				{
					SetTimeMarkersVisible(false);
				}
			}
			else
			{
				SetTimeMarkersVisible(true);
				SetDrawOnlyBookmarks(true);
			}
			return FReply::Handled();
		}
	}
	else if (InKeyEvent.GetKey() == EKeys::M)
	{
		if (!InKeyEvent.GetModifierKeys().IsControlDown() && !InKeyEvent.GetModifierKeys().IsShiftDown())
		{
			// Toggle Time Markers.
			if (MarkersTrack->IsVisible())
			{
				if (MarkersTrack->IsBookmarksTrack())
				{
					SetDrawOnlyBookmarks(false);
				}
				else
				{
					SetTimeMarkersVisible(false);
				}
			}
			else
			{
				SetTimeMarkersVisible(true);
				SetDrawOnlyBookmarks(false);
			}

			return FReply::Handled();
		}
	}
	else if (InKeyEvent.GetKey() == EKeys::F)
	{
		if (!InKeyEvent.GetModifierKeys().IsControlDown() && !InKeyEvent.GetModifierKeys().IsShiftDown())
		{
			FrameSelection();
			return FReply::Handled();
		}
	}
	else if (InKeyEvent.GetKey() == EKeys::C)
	{
		if (InKeyEvent.GetModifierKeys().IsControlDown())
		{
			if (SelectedEvent.IsValid())
			{
				SelectedEvent->GetTrack()->OnClipboardCopyEvent(*SelectedEvent);
			}
			return FReply::Handled();
		}
	}
	else if (InKeyEvent.GetKey() == EKeys::Equals ||
			 InKeyEvent.GetKey() == EKeys::Add)
	{
		// Zoom In
		const double ScaleX = Viewport.GetScaleX() * 1.25;
		if (Viewport.ZoomWithFixedX(ScaleX, Viewport.GetWidth() / 2))
		{
			UpdateHorizontalScrollBar();
		}
		return FReply::Handled();
	}
	else if (InKeyEvent.GetKey() == EKeys::Hyphen ||
			 InKeyEvent.GetKey() == EKeys::Subtract)
	{
		// Zoom Out
		const double ScaleX = Viewport.GetScaleX() / 1.25;
		if (Viewport.ZoomWithFixedX(ScaleX, Viewport.GetWidth() / 2))
		{
			UpdateHorizontalScrollBar();
		}
		return FReply::Handled();
	}
	else if (InKeyEvent.GetKey() == EKeys::Left)
	{
		if (InKeyEvent.GetModifierKeys().IsControlDown())
		{
			// Scroll Left
			const double NewStartTime = Viewport.GetStartTime() - Viewport.GetDuration() * 0.05;
			ScrollAtTime(EnforceHorizontalScrollLimits(NewStartTime));
		}
		else
		{
			SelectLeftTimingEvent();
		}
		return FReply::Handled();
	}
	else if (InKeyEvent.GetKey() == EKeys::Right)
	{
		if (InKeyEvent.GetModifierKeys().IsControlDown())
		{
			// Scroll Right
			const double NewStartTime = Viewport.GetStartTime() + Viewport.GetDuration() * 0.05;
			ScrollAtTime(EnforceHorizontalScrollLimits(NewStartTime));
		}
		else
		{
			SelectRightTimingEvent();
		}
		return FReply::Handled();
	}
	else if (InKeyEvent.GetKey() == EKeys::Up)
	{
		if (InKeyEvent.GetModifierKeys().IsControlDown())
		{
			// Scroll Up
			const float NewScrollPosY = Viewport.GetScrollPosY() - 16.0f * 3;
			ScrollAtPosY(EnforceVerticalScrollLimits(NewScrollPosY));
		}
		else
		{
			SelectUpTimingEvent();
		}
		return FReply::Handled();
	}
	else if (InKeyEvent.GetKey() == EKeys::Down)
	{
		if (InKeyEvent.GetModifierKeys().IsControlDown())
		{
			// Scroll Down
			const float NewScrollPosY = Viewport.GetScrollPosY() + 16.0f * 3;
			ScrollAtPosY(EnforceVerticalScrollLimits(NewScrollPosY));
		}
		else
		{
			SelectDownTimingEvent();
		}
		return FReply::Handled();
	}
	else if (InKeyEvent.GetKey() == EKeys::Enter)
	{
		// Enter: Selects the time range of the currently selected timing event.
		if (SelectedEvent.IsValid())
		{
			const double Duration = Viewport.RestrictDuration(SelectedEvent->GetStartTime(), SelectedEvent->GetEndTime());
			SelectTimeInterval(SelectedEvent->GetStartTime(), Duration);
		}
		return FReply::Handled();
	}
	else if (InKeyEvent.GetKey() == EKeys::SpaceBar)
	{
		bIsSpaceBarKeyPressed = true;
		FSlateApplication::Get().QueryCursor();
		return FReply::Handled();
	}
<<<<<<< HEAD
	else if (InKeyEvent.GetKey() == EKeys::D) // debug: toggles down-sampling on/off
	{
		FTimingEventsTrack::bUseDownSampling = !FTimingEventsTrack::bUseDownSampling;
		Viewport.AddDirtyFlags(ETimingTrackViewportDirtyFlags::HInvalidated);
		return FReply::Handled();
	}
	else if (InKeyEvent.GetKey() == EKeys::G)
	{
		ShowHideGraphTrack_Execute();
		return FReply::Handled();
	}
	else if (InKeyEvent.GetKey() == EKeys::R)
	{
		FrameSharedState->ShowHideAllFrameTracks();
		return FReply::Handled();
	}
	else if (InKeyEvent.GetKey() == EKeys::Y)
	{
		ThreadTimingSharedState->ShowHideAllGpuTracks();
		return FReply::Handled();
	}
	else if (InKeyEvent.GetKey() == EKeys::U)
=======
	else if (InKeyEvent.GetKey() == EKeys::D)
	{
		if (InKeyEvent.GetModifierKeys().IsControlDown() && InKeyEvent.GetModifierKeys().IsShiftDown())
		{
			// Ctrl+Shift+D: Toggles down-sampling on/off (for debugging purposes only).
			FTimingEventsTrack::bUseDownSampling = !FTimingEventsTrack::bUseDownSampling;
			Viewport.AddDirtyFlags(ETimingTrackViewportDirtyFlags::HInvalidated);
			return FReply::Handled();
		}
	}
	else if (InKeyEvent.GetKey() == EKeys::A)
>>>>>>> 6bbb88c8
	{
		if (InKeyEvent.GetModifierKeys().IsControlDown())
		{
			// Ctrl+A: Selects the entire time range of session.
			SelectTimeInterval(0, Viewport.GetMaxValidTime());
			return FReply::Handled();
		}
	}
<<<<<<< HEAD
	else if (InKeyEvent.GetKey() == EKeys::L)
=======
	else if (InKeyEvent.GetKey() == EKeys::One)
>>>>>>> 6bbb88c8
	{
		LoadingSharedState->SetColorSchema(0);
		Viewport.AddDirtyFlags(ETimingTrackViewportDirtyFlags::HInvalidated);
		return FReply::Handled();
	}
<<<<<<< HEAD
	else if (InKeyEvent.GetKey() == EKeys::I)
=======
	else if (InKeyEvent.GetKey() == EKeys::Two)
>>>>>>> 6bbb88c8
	{
		LoadingSharedState->SetColorSchema(1);
		Viewport.AddDirtyFlags(ETimingTrackViewportDirtyFlags::HInvalidated);
		return FReply::Handled();
	}
<<<<<<< HEAD
	else if (InKeyEvent.GetKey() == EKeys::O)
	{
		FileActivitySharedState->ToggleBackgroundEvents();
=======
	else if (InKeyEvent.GetKey() == EKeys::Three)
	{
		LoadingSharedState->SetColorSchema(2);
		Viewport.AddDirtyFlags(ETimingTrackViewportDirtyFlags::HInvalidated);
>>>>>>> 6bbb88c8
		return FReply::Handled();
	}
	else if (InKeyEvent.GetKey() == EKeys::Four)
	{
		LoadingSharedState->SetColorSchema(3);
		Viewport.AddDirtyFlags(ETimingTrackViewportDirtyFlags::HInvalidated);
		return FReply::Handled();
	}
	else if (InKeyEvent.GetKey() == EKeys::X)
	{
		ChooseNextEventDepthLimit();
		return FReply::Handled();
	}
#if ACTIVATE_BENCHMARK
	else if (InKeyEvent.GetKey() == EKeys::Z)
	{
		FTimingProfilerTests::FCheckValues CheckValues;
		FTimingProfilerTests::RunEnumerateBenchmark(FTimingProfilerTests::FEnumerateTestParams(), CheckValues);
		return FReply::Handled();
	}
#endif

	if (CommandList->ProcessCommandBindings(InKeyEvent))
	{
		return FReply::Handled();
	}
#if ACTIVATE_BENCHMARK
	else if (InKeyEvent.GetKey() == EKeys::Z)
		{
			FTimingProfilerTests::FCheckValues CheckValues;
			FTimingProfilerTests::RunEnumerateBenchmark(FTimingProfilerTests::FEnumerateTestParams(), CheckValues);
			return FReply::Handled();
		}
#endif

	return SCompoundWidget::OnKeyDown(MyGeometry, InKeyEvent);
}

////////////////////////////////////////////////////////////////////////////////////////////////////

FReply STimingView::OnKeyUp(const FGeometry& MyGeometry, const FKeyEvent& InKeyEvent)
{
	if (InKeyEvent.GetKey() == EKeys::SpaceBar)
	{
		bIsSpaceBarKeyPressed = false;
		FSlateApplication::Get().QueryCursor();
		return FReply::Handled();
	}

	return SCompoundWidget::OnKeyUp(MyGeometry, InKeyEvent);
}

////////////////////////////////////////////////////////////////////////////////////////////////////

void STimingView::ShowContextMenu(const FPointerEvent& MouseEvent)
{
	const FTimingViewCommands& Commands = FTimingViewCommands::Get();

	const bool bShouldCloseWindowAfterMenuSelection = true;
	FMenuBuilder MenuBuilder(bShouldCloseWindowAfterMenuSelection, CommandList);

<<<<<<< HEAD
	if (HoveredTrack.IsValid())
	{
		MenuBuilder.BeginSection(TEXT("Track"), FText::FromString(HoveredTrack->GetName()));
		CreateTrackLocationMenu(MenuBuilder, HoveredTrack.ToSharedRef());
		MenuBuilder.EndSection();

		HoveredTrack->BuildContextMenu(MenuBuilder);
=======
	bool bHasAnyActions = false;

	if (HoveredTrack.IsValid())
	{
		MenuBuilder.BeginSection(TEXT("Track"), FText::FromString(HoveredTrack->GetName()));
		CreateTrackLocationMenu(MenuBuilder, HoveredTrack.ToSharedRef());
		MenuBuilder.EndSection();

		HoveredTrack->BuildContextMenu(MenuBuilder);
		MenuBuilder.AddSeparator();
		bHasAnyActions = true;
	}

	MenuBuilder.BeginSection(TEXT("Misc"));
	{
		MenuBuilder.AddMenuEntry(Commands.QuickFind,
			FName("QuickFind"),
			TAttribute<FText>(),
			TAttribute<FText>(),
			FSlateIcon(FInsightsStyle::GetStyleSetName(), "Icons.Find"));
		bHasAnyActions = true;
>>>>>>> 6bbb88c8
	}
	MenuBuilder.EndSection();

	for (Insights::ITimingViewExtender* Extender : GetExtenders())
	{
		bHasAnyActions |= Extender->ExtendGlobalContextMenu(*this, MenuBuilder);
	}

	if (!bHasAnyActions)
	{
		MenuBuilder.BeginSection(TEXT("Empty"));
		{
			MenuBuilder.AddMenuEntry(
				LOCTEXT("ContextMenu_NA", "N/A"),
				LOCTEXT("ContextMenu_NA_Desc", "No action available."),
				FSlateIcon(),
				FUIAction(FExecuteAction(), FCanExecuteAction::CreateLambda([](){ return false; })),
				NAME_None,
				EUserInterfaceActionType::Button
			);
		}
		MenuBuilder.EndSection();
	}

	TSharedRef<SWidget> MenuWidget = MenuBuilder.MakeWidget();

	FWidgetPath EventPath = MouseEvent.GetEventPath() != nullptr ? *MouseEvent.GetEventPath() : FWidgetPath();
	const FVector2D ScreenSpacePosition = MouseEvent.GetScreenSpacePosition();
	FSlateApplication::Get().PushMenu(SharedThis(this), EventPath, MenuWidget, ScreenSpacePosition, FPopupTransitionEffect::ContextMenu);
}

////////////////////////////////////////////////////////////////////////////////////////////////////

void STimingView::CreateTrackLocationMenu(FMenuBuilder& MenuBuilder, TSharedRef<FBaseTimingTrack> Track)
<<<<<<< HEAD
{
	if (EnumHasAnyFlags(Track->GetValidLocations(), ETimingTrackLocation::TopDocked))
	{
		if (Track->GetLocation() == ETimingTrackLocation::TopDocked)
		{
			MenuBuilder.AddMenuEntry(
				LOCTEXT("ContextMenu_LocationTopDocked", "Location: Top Docked Tracks"),
				LOCTEXT("ContextMenu_LocationTopDocked_Desc", "This track is in the list of top docked tracks."),
				FSlateIcon(),
				FUIAction(FExecuteAction(), FCanExecuteAction::CreateLambda([] { return false; })),
				NAME_None,
				EUserInterfaceActionType::Button
			);
		}
		else
		{
			MenuBuilder.AddMenuEntry(
				LOCTEXT("ContextMenu_DockToTop", "Dock To Top"),
				LOCTEXT("ContextMenu_DockToTop_Desc", "Dock this track to the top."),
				FSlateIcon(),
				FUIAction(FExecuteAction::CreateSP(this, &STimingView::ChangeTrackLocation, Track, ETimingTrackLocation::TopDocked),
						  FCanExecuteAction::CreateSP(this, &STimingView::CanChangeTrackLocation, Track, ETimingTrackLocation::TopDocked)),
				NAME_None,
				EUserInterfaceActionType::Button
			);
		}
	}

	if (EnumHasAnyFlags(Track->GetValidLocations(), ETimingTrackLocation::Scrollable))
	{
		if (Track->GetLocation() == ETimingTrackLocation::Scrollable)
		{
			MenuBuilder.AddMenuEntry(
				LOCTEXT("ContextMenu_LocationScrollable", "Location: Scrollable Tracks"),
				LOCTEXT("ContextMenu_LocationScrollable_Desc", "This track is in the list of scrollable tracks."),
				FSlateIcon(),
				FUIAction(FExecuteAction(), FCanExecuteAction::CreateLambda([] { return false; })),
				NAME_None,
				EUserInterfaceActionType::Button
			);
		}
		else
		{
			MenuBuilder.AddMenuEntry(
				LOCTEXT("ContextMenu_MoveToScrollable", "Move to Scrollable Tracks"),
				LOCTEXT("ContextMenu_MoveToScrollable_Desc", "Move this track to the list of scrollable tracks."),
				FSlateIcon(),
				FUIAction(FExecuteAction::CreateSP(this, &STimingView::ChangeTrackLocation, Track, ETimingTrackLocation::Scrollable),
						  FCanExecuteAction::CreateSP(this, &STimingView::CanChangeTrackLocation, Track, ETimingTrackLocation::Scrollable)),
				NAME_None,
				EUserInterfaceActionType::Button
			);
		}
	}

	if (EnumHasAnyFlags(Track->GetValidLocations(), ETimingTrackLocation::BottomDocked))
	{
		if (Track->GetLocation() == ETimingTrackLocation::BottomDocked)
		{
			MenuBuilder.AddMenuEntry(
				LOCTEXT("ContextMenu_LocationBottomDocked", "Location: Bottom Docked Tracks"),
				LOCTEXT("ContextMenu_LocationBottomDocked_Desc", "This track is in the list of bottom docked tracks."),
				FSlateIcon(),
				FUIAction(FExecuteAction(), FCanExecuteAction::CreateLambda([] { return false; })),
				NAME_None,
				EUserInterfaceActionType::Button
			);
		}
		else
		{
			MenuBuilder.AddMenuEntry(
				LOCTEXT("ContextMenu_DockToBottom", "Dock To Bottom"),
				LOCTEXT("ContextMenu_DockToBottom_Desc", "Dock this track to the bottom."),
				FSlateIcon(),
				FUIAction(FExecuteAction::CreateSP(this, &STimingView::ChangeTrackLocation, Track, ETimingTrackLocation::BottomDocked),
						  FCanExecuteAction::CreateSP(this, &STimingView::CanChangeTrackLocation, Track, ETimingTrackLocation::BottomDocked)),
				NAME_None,
				EUserInterfaceActionType::Button
			);
		}
	}

	if (EnumHasAnyFlags(Track->GetValidLocations(), ETimingTrackLocation::Foreground))
	{
		if (Track->GetLocation() == ETimingTrackLocation::Foreground)
		{
			MenuBuilder.AddMenuEntry(
				LOCTEXT("ContextMenu_LocationForeground", "Location: Foreground Tracks"),
				LOCTEXT("ContextMenu_LocationForeground_Desc", "This track is in the list of foreground tracks."),
				FSlateIcon(),
				FUIAction(FExecuteAction(), FCanExecuteAction::CreateLambda([] { return false; })),
				NAME_None,
				EUserInterfaceActionType::Button
			);
		}
		else
		{
			MenuBuilder.AddMenuEntry(
				LOCTEXT("ContextMenu_MoveToForeground", "Move to Foreground Tracks"),
				LOCTEXT("ContextMenu_MoveToForeground_Desc", "Move this track to the list of foreground tracks."),
				FSlateIcon(),
				FUIAction(FExecuteAction::CreateSP(this, &STimingView::ChangeTrackLocation, Track, ETimingTrackLocation::Foreground),
						  FCanExecuteAction::CreateSP(this, &STimingView::CanChangeTrackLocation, Track, ETimingTrackLocation::Foreground)),
				NAME_None,
				EUserInterfaceActionType::Button
			);
		}
	}
}

////////////////////////////////////////////////////////////////////////////////////////////////////

void STimingView::ChangeTrackLocation(TSharedRef<FBaseTimingTrack> Track, ETimingTrackLocation NewLocation)
{
	if (ensure(CanChangeTrackLocation(Track, NewLocation)))
	{
		switch (Track->GetLocation())
		{
		case ETimingTrackLocation::Scrollable:
			ensure(RemoveScrollableTrack(Track));
			break;

		case ETimingTrackLocation::TopDocked:
			ensure(RemoveTopDockedTrack(Track));
			break;

		case ETimingTrackLocation::BottomDocked:
			ensure(RemoveBottomDockedTrack(Track));
			break;

		case ETimingTrackLocation::Foreground:
			ensure(RemoveForegroundTrack(Track));
			break;
		}

		switch (NewLocation)
		{
		case ETimingTrackLocation::Scrollable:
			AddScrollableTrack(Track);
			break;

		case ETimingTrackLocation::TopDocked:
			AddTopDockedTrack(Track);
			break;

		case ETimingTrackLocation::BottomDocked:
			AddBottomDockedTrack(Track);
			break;

		case ETimingTrackLocation::Foreground:
			AddForegroundTrack(Track);
			break;
		}

		OnTrackVisibilityChanged();
	}
}

////////////////////////////////////////////////////////////////////////////////////////////////////

bool STimingView::CanChangeTrackLocation(TSharedRef<FBaseTimingTrack> Track, ETimingTrackLocation NewLocation) const
{
	return EnumHasAnyFlags(Track->GetValidLocations(), NewLocation) && Track->GetLocation() != NewLocation;
}

////////////////////////////////////////////////////////////////////////////////////////////////////

void STimingView::BindCommands()
=======
>>>>>>> 6bbb88c8
{
	if (EnumHasAnyFlags(Track->GetValidLocations(), ETimingTrackLocation::TopDocked))
	{
		MenuBuilder.AddMenuEntry(
			LOCTEXT("TrackLocationMenu_DockToTop", "Top Docked"),
			LOCTEXT("TrackLocationMenu_DockToTop_Desc", "Dock this track to the top."),
			FSlateIcon(),
			FUIAction(
				FExecuteAction::CreateSP(this, &STimingView::ChangeTrackLocation, Track, ETimingTrackLocation::TopDocked),
				FCanExecuteAction::CreateSP(this, &STimingView::CanChangeTrackLocation, Track, ETimingTrackLocation::TopDocked),
				FIsActionChecked::CreateSP(this, &STimingView::CheckTrackLocation, Track, ETimingTrackLocation::TopDocked)),
			NAME_None,
			EUserInterfaceActionType::RadioButton
		);
	}

	if (EnumHasAnyFlags(Track->GetValidLocations(), ETimingTrackLocation::Scrollable))
	{
		MenuBuilder.AddMenuEntry(
			LOCTEXT("TrackLocationMenu_MoveToScrollable", "Scrollable"),
			LOCTEXT("TrackLocationMenu_MoveToScrollable_Desc", "Move this track to the list of scrollable tracks."),
			FSlateIcon(),
			FUIAction(
				FExecuteAction::CreateSP(this, &STimingView::ChangeTrackLocation, Track, ETimingTrackLocation::Scrollable),
				FCanExecuteAction::CreateSP(this, &STimingView::CanChangeTrackLocation, Track, ETimingTrackLocation::Scrollable),
				FIsActionChecked::CreateSP(this, &STimingView::CheckTrackLocation, Track, ETimingTrackLocation::Scrollable)),
			NAME_None,
			EUserInterfaceActionType::RadioButton
		);
	}

	if (EnumHasAnyFlags(Track->GetValidLocations(), ETimingTrackLocation::BottomDocked))
	{
		MenuBuilder.AddMenuEntry(
			LOCTEXT("TrackLocationMenu_DockToBottom", "Bottom Docked"),
			LOCTEXT("TrackLocationMenu_DockToBottom_Desc", "Dock this track to the bottom."),
			FSlateIcon(),
			FUIAction(
				FExecuteAction::CreateSP(this, &STimingView::ChangeTrackLocation, Track, ETimingTrackLocation::BottomDocked),
				FCanExecuteAction::CreateSP(this, &STimingView::CanChangeTrackLocation, Track, ETimingTrackLocation::BottomDocked),
				FIsActionChecked::CreateSP(this, &STimingView::CheckTrackLocation, Track, ETimingTrackLocation::BottomDocked)),
			NAME_None,
			EUserInterfaceActionType::RadioButton
		);
	}

	if (EnumHasAnyFlags(Track->GetValidLocations(), ETimingTrackLocation::Foreground))
	{
		MenuBuilder.AddMenuEntry(
			LOCTEXT("TrackLocationMenu_MoveToForeground", "Foreground"),
			LOCTEXT("TrackLocationMenu_MoveToForeground_Desc", "Move this track to the list of foreground tracks."),
			FSlateIcon(),
			FUIAction(
				FExecuteAction::CreateSP(this, &STimingView::ChangeTrackLocation, Track, ETimingTrackLocation::Foreground),
				FCanExecuteAction::CreateSP(this, &STimingView::CanChangeTrackLocation, Track, ETimingTrackLocation::Foreground),
				FIsActionChecked::CreateSP(this, &STimingView::CheckTrackLocation, Track, ETimingTrackLocation::Foreground)),
			NAME_None,
			EUserInterfaceActionType::Button
		);
	}
}

////////////////////////////////////////////////////////////////////////////////////////////////////

<<<<<<< HEAD
void STimingView::AutoScroll_OnCheckStateChanged(ECheckBoxState NewRadioState)
{
	bAutoScroll = (NewRadioState == ECheckBoxState::Checked);
	Viewport.AddDirtyFlags(ETimingTrackViewportDirtyFlags::HInvalidated);
}

////////////////////////////////////////////////////////////////////////////////////////////////////

ECheckBoxState STimingView::AutoScroll_IsChecked() const
{
	return bAutoScroll ? ECheckBoxState::Checked : ECheckBoxState::Unchecked;
}

////////////////////////////////////////////////////////////////////////////////////////////////////

void STimingView::AutoScrollFrameAligned_Execute()
{
	bIsAutoScrollFrameAligned = !bIsAutoScrollFrameAligned;
}

////////////////////////////////////////////////////////////////////////////////////////////////////

bool STimingView::AutoScrollFrameAligned_IsChecked() const
{
	return bIsAutoScrollFrameAligned;
}

////////////////////////////////////////////////////////////////////////////////////////////////////

void STimingView::AutoScrollFrameType_Execute(ETraceFrameType FrameType)
{
	AutoScrollFrameType = FrameType;
}

////////////////////////////////////////////////////////////////////////////////////////////////////

bool STimingView::AutoScrollFrameType_CanExecute(ETraceFrameType FrameType) const
{
	return bIsAutoScrollFrameAligned;
}

////////////////////////////////////////////////////////////////////////////////////////////////////

bool STimingView::AutoScrollFrameType_IsChecked(ETraceFrameType FrameType) const
{
	return AutoScrollFrameType == FrameType;
}

////////////////////////////////////////////////////////////////////////////////////////////////////

void STimingView::AutoScrollViewportOffset_Execute(double Percent)
{
	AutoScrollViewportOffsetPercent = Percent;
}

////////////////////////////////////////////////////////////////////////////////////////////////////

bool STimingView::AutoScrollViewportOffset_IsChecked(double Percent) const
{
	return AutoScrollViewportOffsetPercent == Percent;
}

////////////////////////////////////////////////////////////////////////////////////////////////////

void STimingView::AutoScrollDelay_Execute(double Delay)
{
	AutoScrollMinDelay = Delay;
}

////////////////////////////////////////////////////////////////////////////////////////////////////

bool STimingView::AutoScrollDelay_IsChecked(double Delay) const
{
	return AutoScrollMinDelay == Delay;
}

////////////////////////////////////////////////////////////////////////////////////////////////////

double STimingView::EnforceHorizontalScrollLimits(const double InStartTime)
=======
void STimingView::EnumerateAllTracks(TFunctionRef<bool(TSharedPtr<FBaseTimingTrack>&)> Callback)
>>>>>>> 6bbb88c8
{
	for (TSharedPtr<FBaseTimingTrack>& TrackPtr : TopDockedTracks)
	{
		if (!Callback(TrackPtr))
		{
			return;
		}
	}
	for (TSharedPtr<FBaseTimingTrack>& TrackPtr : ScrollableTracks)
	{
		if (!Callback(TrackPtr))
		{
			return;
		}
	}
	for (TSharedPtr<FBaseTimingTrack>& TrackPtr : BottomDockedTracks)
	{
		if (!Callback(TrackPtr))
		{
			return;
		}
	}
	for (TSharedPtr<FBaseTimingTrack>& TrackPtr : ForegroundTracks)
	{
		if (!Callback(TrackPtr))
		{
			return;
		}
	}
}

////////////////////////////////////////////////////////////////////////////////////////////////////

void STimingView::ChangeTrackLocation(TSharedRef<FBaseTimingTrack> Track, ETimingTrackLocation NewLocation)
{
	if (EnumHasAnyFlags(Track->GetValidLocations(), NewLocation) &&
		Track->GetLocation() != NewLocation)
	{
		switch (Track->GetLocation())
		{
		case ETimingTrackLocation::Scrollable:
			ensure(RemoveScrollableTrack(Track));
			break;

		case ETimingTrackLocation::TopDocked:
			ensure(RemoveTopDockedTrack(Track));
			break;

		case ETimingTrackLocation::BottomDocked:
			ensure(RemoveBottomDockedTrack(Track));
			break;

		case ETimingTrackLocation::Foreground:
			ensure(RemoveForegroundTrack(Track));
			break;
		}

		switch (NewLocation)
		{
		case ETimingTrackLocation::Scrollable:
			AddScrollableTrack(Track);
			break;

		case ETimingTrackLocation::TopDocked:
			AddTopDockedTrack(Track);
			break;

		case ETimingTrackLocation::BottomDocked:
			AddBottomDockedTrack(Track);
			break;

		case ETimingTrackLocation::Foreground:
			AddForegroundTrack(Track);
			break;
		}

		OnTrackVisibilityChanged();
	}
}

////////////////////////////////////////////////////////////////////////////////////////////////////

bool STimingView::CanChangeTrackLocation(TSharedRef<FBaseTimingTrack> Track, ETimingTrackLocation NewLocation) const
{
<<<<<<< HEAD
	// Disable auto-scroll if user starts scrolling with horizontal scrollbar.
	bAutoScroll = false;

	Viewport.OnUserScrolled(HorizontalScrollBar, ScrollOffset);
=======
	return EnumHasAnyFlags(Track->GetValidLocations(), NewLocation);
>>>>>>> 6bbb88c8
}

////////////////////////////////////////////////////////////////////////////////////////////////////

bool STimingView::CheckTrackLocation(TSharedRef<FBaseTimingTrack> Track, ETimingTrackLocation Location) const
{
	return Track->GetLocation() == Location;
}

////////////////////////////////////////////////////////////////////////////////////////////////////

void STimingView::BindCommands()
{
	FTimingViewCommands::Register();

	const FTimingViewCommands& Commands = FTimingViewCommands::Get();

	CommandList = MakeShared<FUICommandList>();

	CommandList->MapAction(
		Commands.AutoHideEmptyTracks,
		FExecuteAction::CreateSP(this, &STimingView::ToggleAutoHideEmptyTracks),
		FCanExecuteAction(),
		FIsActionChecked::CreateSP(this, &STimingView::IsAutoHideEmptyTracksEnabled));

	CommandList->MapAction(
		Commands.PanningOnScreenEdges,
		FExecuteAction::CreateSP(this, &STimingView::TogglePanningOnScreenEdges),
		FCanExecuteAction(),
		FIsActionChecked::CreateSP(this, &STimingView::IsPanningOnScreenEdgesEnabled));

	CommandList->MapAction(
		Commands.ToggleCompactMode,
		FExecuteAction::CreateSP(this, &STimingView::ToggleCompactMode),
		FCanExecuteAction(),
		FIsActionChecked::CreateSP(this, &STimingView::IsCompactModeEnabled));

	CommandList->MapAction(
		Commands.ShowMainGraphTrack,
		FExecuteAction::CreateSP(this, &STimingView::ShowHideGraphTrack_Execute),
		//FCanExecuteAction(),
		FCanExecuteAction::CreateLambda([] { return true; }),
		FIsActionChecked::CreateSP(this, &STimingView::ShowHideGraphTrack_IsChecked));

	CommandList->MapAction(
		Commands.QuickFind,
		FExecuteAction::CreateSP(this, &STimingView::QuickFind_Execute),
		FCanExecuteAction::CreateSP(this, &STimingView::QuickFind_CanExecute));

	FrameSharedState->BindCommands();
	ThreadTimingSharedState->BindCommands();
	LoadingSharedState->BindCommands();
	FileActivitySharedState->BindCommands();
}

////////////////////////////////////////////////////////////////////////////////////////////////////

void STimingView::AutoScroll_OnCheckStateChanged(ECheckBoxState NewRadioState)
{
	bAutoScroll = (NewRadioState == ECheckBoxState::Checked);
	Viewport.AddDirtyFlags(ETimingTrackViewportDirtyFlags::HInvalidated);
}

////////////////////////////////////////////////////////////////////////////////////////////////////

ECheckBoxState STimingView::AutoScroll_IsChecked() const
{
	return bAutoScroll ? ECheckBoxState::Checked : ECheckBoxState::Unchecked;
}

////////////////////////////////////////////////////////////////////////////////////////////////////

void STimingView::SetAutoScrollFrameAlignment(int32 FrameType)
{
	AutoScrollFrameAlignment = FrameType;

	// Persistent option. Save it to the config file.
	FInsightsSettings& Settings = FInsightsManager::Get()->GetSettings();
	Settings.SetAndSaveAutoScrollFrameAlignment(FrameType);
}

////////////////////////////////////////////////////////////////////////////////////////////////////

bool STimingView::CompareAutoScrollFrameAlignment(int32 FrameType) const
{
	return AutoScrollFrameAlignment == FrameType;
}

////////////////////////////////////////////////////////////////////////////////////////////////////

void STimingView::SetAutoScrollViewportOffset(double Percent)
{
	AutoScrollViewportOffsetPercent = Percent;

	// Persistent option. Save it to the config file.
	FInsightsSettings& Settings = FInsightsManager::Get()->GetSettings();
	Settings.SetAndSaveAutoScrollViewportOffsetPercent(Percent);
}

////////////////////////////////////////////////////////////////////////////////////////////////////

bool STimingView::CompareAutoScrollViewportOffset(double Percent) const
{
	return AutoScrollViewportOffsetPercent == Percent;
}

////////////////////////////////////////////////////////////////////////////////////////////////////

void STimingView::SetAutoScrollDelay(double Delay)
{
	AutoScrollMinDelay = Delay;

	// Persistent option. Save it to the config file.
	FInsightsSettings& Settings = FInsightsManager::Get()->GetSettings();
	Settings.SetAndSaveAutoScrollMinDelay(Delay);
}

////////////////////////////////////////////////////////////////////////////////////////////////////

bool STimingView::CompareAutoScrollDelay(double Delay) const
{
	return AutoScrollMinDelay == Delay;
}

////////////////////////////////////////////////////////////////////////////////////////////////////

double STimingView::EnforceHorizontalScrollLimits(const double InStartTime)
{
	double NewStartTime = InStartTime;

	double MinT, MaxT;
	Viewport.GetHorizontalScrollLimits(MinT, MaxT);

	if (NewStartTime > MaxT)
	{
		NewStartTime = MaxT;
		OverscrollRight = 1.0f;
	}

	if (NewStartTime < MinT)
	{
		NewStartTime = MinT;
		OverscrollLeft = 1.0f;
	}

	return NewStartTime;
}

////////////////////////////////////////////////////////////////////////////////////////////////////

float STimingView::EnforceVerticalScrollLimits(const float InScrollPosY)
{
	float NewScrollPosY = InScrollPosY;

	const float DY = Viewport.GetScrollHeight() - Viewport.GetScrollableAreaHeight();
	const float MinY = FMath::Min(DY, 0.0f);
	const float MaxY = DY - MinY;

	if (NewScrollPosY > MaxY)
	{
		NewScrollPosY = MaxY;
		OverscrollBottom = 1.0f;
	}

	if (NewScrollPosY < MinY)
	{
		NewScrollPosY = MinY;
		OverscrollTop = 1.0f;
	}

	return NewScrollPosY;
}

////////////////////////////////////////////////////////////////////////////////////////////////////

void STimingView::HorizontalScrollBar_OnUserScrolled(float ScrollOffset)
{
	// Disable auto-scroll if user starts scrolling with horizontal scrollbar.
	bAutoScroll = false;

	Viewport.OnUserScrolled(HorizontalScrollBar, ScrollOffset);
}

////////////////////////////////////////////////////////////////////////////////////////////////////

void STimingView::UpdateHorizontalScrollBar()
{
	Viewport.UpdateScrollBar(HorizontalScrollBar);
}

////////////////////////////////////////////////////////////////////////////////////////////////////

void STimingView::VerticalScrollBar_OnUserScrolled(float ScrollOffset)
{
	Viewport.OnUserScrolledY(VerticalScrollBar, ScrollOffset);
}

////////////////////////////////////////////////////////////////////////////////////////////////////

void STimingView::UpdateVerticalScrollBar()
{
	Viewport.UpdateScrollBarY(VerticalScrollBar);
}

////////////////////////////////////////////////////////////////////////////////////////////////////

void STimingView::ScrollAtPosY(float ScrollPosY)
{
	if (ScrollPosY != Viewport.GetScrollPosY())
	{
		Viewport.SetScrollPosY(ScrollPosY);
		UpdateVerticalScrollBar();
	}
}

////////////////////////////////////////////////////////////////////////////////////////////////////

void STimingView::BringIntoViewY(float InTopScrollY, float InBottomScrollY)
{
	const float ScrollY = Viewport.GetScrollPosY();
	const float ScrollH = Viewport.GetScrollableAreaHeight();
	if (ScrollY > InTopScrollY)
	{
		ScrollAtPosY(InTopScrollY);
	}
	else if (ScrollY + ScrollH < InBottomScrollY)
	{
		ScrollAtPosY(FMath::Min(InTopScrollY, InBottomScrollY - ScrollH));
	}
}

////////////////////////////////////////////////////////////////////////////////////////////////////

void STimingView::BringScrollableTrackIntoView(const FBaseTimingTrack& InTrack)
{
	if (ensure(InTrack.GetLocation() == ETimingTrackLocation::Scrollable))
	{
		const float TopScrollY = InTrack.GetPosY() + Viewport.GetScrollPosY() - Viewport.GetTopOffset() - Viewport.GetPosY();
		BringIntoViewY(TopScrollY, TopScrollY + InTrack.GetHeight());
	}
}

////////////////////////////////////////////////////////////////////////////////////////////////////

void STimingView::ScrollAtTime(double StartTime)
{
	if (Viewport.ScrollAtTime(StartTime))
	{
		UpdateHorizontalScrollBar();
	}
}

////////////////////////////////////////////////////////////////////////////////////////////////////

void STimingView::CenterOnTimeInterval(double IntervalStartTime, double IntervalDuration)
{
	if (Viewport.CenterOnTimeInterval(IntervalStartTime, IntervalDuration))
	{
		Viewport.EnforceHorizontalScrollLimits(1.0); // 1.0 is to disable interpolation
		UpdateHorizontalScrollBar();
	}
}

////////////////////////////////////////////////////////////////////////////////////////////////////

void STimingView::ZoomOnTimeInterval(double IntervalStartTime, double IntervalDuration)
{
	if (Viewport.ZoomOnTimeInterval(IntervalStartTime, IntervalDuration))
	{
		Viewport.EnforceHorizontalScrollLimits(1.0); // 1.0 is to disable interpolation
		UpdateHorizontalScrollBar();
	}
}

////////////////////////////////////////////////////////////////////////////////////////////////////

void STimingView::BringIntoView(double StartTime, double EndTime)
{
	EndTime = Viewport.RestrictEndTime(EndTime);

	// Increase interval with 8% (of view size) on each side.
	const double DT = Viewport.GetDuration() * 0.08;
	StartTime -= DT;
	EndTime += DT;

	double NewStartTime = Viewport.GetStartTime();

	if (EndTime > Viewport.GetEndTime())
	{
		NewStartTime += EndTime - Viewport.GetEndTime();
	}

	if (StartTime < NewStartTime)
	{
		NewStartTime = StartTime;
	}

	ScrollAtTime(NewStartTime);
}

////////////////////////////////////////////////////////////////////////////////////////////////////

void STimingView::SelectTimeInterval(double IntervalStartTime, double IntervalDuration)
{
	SelectionStartTime = IntervalStartTime;
	SelectionEndTime = IntervalStartTime + IntervalDuration;
	LastSelectionType = ESelectionType::TimeRange;
	RaiseSelectionChanged();
}

////////////////////////////////////////////////////////////////////////////////////////////////////

void STimingView::RaiseSelectionChanging()
{
	OnSelectionChangedDelegate.Broadcast(Insights::ETimeChangedFlags::Interactive, SelectionStartTime, SelectionEndTime);
}

////////////////////////////////////////////////////////////////////////////////////////////////////

void STimingView::RaiseSelectionChanged()
{
	OnSelectionChangedDelegate.Broadcast(Insights::ETimeChangedFlags::None, SelectionStartTime, SelectionEndTime);
}

////////////////////////////////////////////////////////////////////////////////////////////////////

void STimingView::RaiseTimeMarkerChanging(TSharedRef<Insights::FTimeMarker> InTimeMarker)
{
	if (InTimeMarker == DefaultTimeMarker)
	{
		const double Time = DefaultTimeMarker->GetTime();
		OnTimeMarkerChangedDelegate.Broadcast(Insights::ETimeChangedFlags::Interactive, Time);
	}
	OnCustomTimeMarkerChangedDelegate.Broadcast(Insights::ETimeChangedFlags::Interactive, InTimeMarker);
}

////////////////////////////////////////////////////////////////////////////////////////////////////

void STimingView::RaiseTimeMarkerChanged(TSharedRef<Insights::FTimeMarker> InTimeMarker)
{
<<<<<<< HEAD
	const double TimeMarker = GetTimeMarker();
	OnTimeMarkerChangedDelegate.Broadcast(Insights::ETimeChangedFlags::Interactive, TimeMarker);
=======
	if (InTimeMarker == DefaultTimeMarker)
	{
		const double Time = DefaultTimeMarker->GetTime();
		OnTimeMarkerChangedDelegate.Broadcast(Insights::ETimeChangedFlags::None, Time);
	}
	OnCustomTimeMarkerChangedDelegate.Broadcast(Insights::ETimeChangedFlags::None, InTimeMarker);
>>>>>>> 6bbb88c8
}

////////////////////////////////////////////////////////////////////////////////////////////////////

double STimingView::GetTimeMarker() const
{
<<<<<<< HEAD
	const double TimeMarker = GetTimeMarker();
	OnTimeMarkerChangedDelegate.Broadcast(Insights::ETimeChangedFlags::None, TimeMarker);
}

////////////////////////////////////////////////////////////////////////////////////////////////////

double STimingView::GetTimeMarker() const
{
	return DefaultTimeMarker->GetTime();
}

////////////////////////////////////////////////////////////////////////////////////////////////////

void STimingView::SetTimeMarker(double InMarkerTime)
{
	DefaultTimeMarker->SetTime(InMarkerTime);
	RaiseTimeMarkerChanged();
=======
	return DefaultTimeMarker->GetTime();
}

////////////////////////////////////////////////////////////////////////////////////////////////////

void STimingView::SetTimeMarker(double InMarkerTime)
{
	DefaultTimeMarker->SetTime(InMarkerTime);
	RaiseTimeMarkerChanged(DefaultTimeMarker);
>>>>>>> 6bbb88c8
}

////////////////////////////////////////////////////////////////////////////////////////////////////

void STimingView::AddOverlayWidget(const TSharedRef<SWidget>& InWidget)
{
	if (ExtensionOverlay.IsValid())
	{
		ExtensionOverlay->AddSlot()
		[
			InWidget
		];
	}
}

////////////////////////////////////////////////////////////////////////////////////////////////////

void STimingView::SetAndCenterOnTimeMarker(double Time)
{
	SetTimeMarker(Time);

	double MinT, MaxT;
	Viewport.GetHorizontalScrollLimits(MinT, MaxT);
	const double ViewportDuration = Viewport.GetDuration();
	MinT += ViewportDuration / 2;
	MaxT += ViewportDuration / 2;
	Time = FMath::Clamp<double>(Time, MinT, MaxT);

	Time = Viewport.AlignTimeToPixel(Time);
	CenterOnTimeInterval(Time, 0.0);
}

////////////////////////////////////////////////////////////////////////////////////////////////////

void STimingView::SelectToTimeMarker(double Time)
{
	const double TimeMarker = GetTimeMarker();
	if (TimeMarker < Time)
	{
		SelectTimeInterval(TimeMarker, Time - TimeMarker);
	}
	else
	{
		SelectTimeInterval(Time, TimeMarker - Time);
	}

	SetTimeMarker(Time);
}

////////////////////////////////////////////////////////////////////////////////////////////////////

void STimingView::SetTimeMarkersVisible(bool bIsMarkersTrackVisible)
{
	if (MarkersTrack->IsVisible() != bIsMarkersTrackVisible)
	{
		MarkersTrack->SetVisibilityFlag(bIsMarkersTrackVisible);

		if (MarkersTrack->IsVisible())
		{
			if (Viewport.GetScrollPosY() != 0.0f)
			{
				UE_LOG(TimingProfiler, Log, TEXT("SetTimeMarkersVisible!!!"));
				Viewport.SetScrollPosY(Viewport.GetScrollPosY() + MarkersTrack->GetHeight());
			}

			MarkersTrack->SetDirtyFlag();
		}
		else
		{
			UE_LOG(TimingProfiler, Log, TEXT("SetTimeMarkersVisible!!!"));
			Viewport.SetScrollPosY(Viewport.GetScrollPosY() - MarkersTrack->GetHeight());
		}
	}
}

////////////////////////////////////////////////////////////////////////////////////////////////////

void STimingView::SetDrawOnlyBookmarks(bool bIsBookmarksTrack)
{
	if (MarkersTrack->IsBookmarksTrack() != bIsBookmarksTrack)
	{
		const float PrevHeight = MarkersTrack->GetHeight();
		MarkersTrack->SetBookmarksTrackFlag(bIsBookmarksTrack);

		if (MarkersTrack->IsVisible())
		{
			if (Viewport.GetScrollPosY() != 0.0f)
			{
				UE_LOG(TimingProfiler, Log, TEXT("SetDrawOnlyBookmarks!!!"));
				Viewport.SetScrollPosY(Viewport.GetScrollPosY() + MarkersTrack->GetHeight() - PrevHeight);
			}

			MarkersTrack->SetDirtyFlag();
		}
	}
}

////////////////////////////////////////////////////////////////////////////////////////////////////

const TSharedPtr<FBaseTimingTrack> STimingView::GetTrackAt(float InPosX, float InPosY) const
{
	TSharedPtr<FBaseTimingTrack> FoundTrack;

	if (InPosY < Viewport.GetPosY())
	{
		// above viewport
	}
	else if (InPosY < Viewport.GetPosY() + Viewport.GetTopOffset())
	{
		// Top Docked Tracks
		for (const TSharedPtr<FBaseTimingTrack>& TrackPtr : TopDockedTracks)
		{
			const FBaseTimingTrack& Track = *TrackPtr;
			if (TrackPtr->IsVisible())
			{
				if (InPosY >= Track.GetPosY() && InPosY < Track.GetPosY() + Track.GetHeight())
				{
					FoundTrack = TrackPtr;
					break;
				}
			}
		}
	}
	else if (InPosY < Viewport.GetPosY() + Viewport.GetHeight() - Viewport.GetBottomOffset())
	{
		// Scrollable Tracks
		for (const TSharedPtr<FBaseTimingTrack>& TrackPtr : ScrollableTracks)
		{
			const FBaseTimingTrack& Track = *TrackPtr;
			if (Track.IsVisible())
			{
				if (InPosY >= Track.GetPosY() && InPosY < Track.GetPosY() + Track.GetHeight())
				{
					FoundTrack = TrackPtr;
					break;
				}
			}
		}
	}
	else if (InPosY < Viewport.GetPosY() + Viewport.GetHeight())
	{
		// Bottom Docked Tracks
		for (const TSharedPtr<FBaseTimingTrack>& TrackPtr : BottomDockedTracks)
		{
			const FBaseTimingTrack& Track = *TrackPtr;
			if (TrackPtr->IsVisible())
			{
				if (InPosY >= Track.GetPosY() && InPosY < Track.GetPosY() + Track.GetHeight())
				{
					FoundTrack = TrackPtr;
					break;
				}
			}
		}
	}
	else
	{
		// below viewport
	}

	return FoundTrack;
}

////////////////////////////////////////////////////////////////////////////////////////////////////

void STimingView::UpdateHoveredTimingEvent(float InMousePosX, float InMousePosY)
{
	TSharedPtr<FBaseTimingTrack> NewHoveredTrack = GetTrackAt(InMousePosX, InMousePosY);
	if (NewHoveredTrack != HoveredTrack)
	{
		HoveredTrack = NewHoveredTrack;
		OnHoveredTrackChangedDelegate.Broadcast(HoveredTrack);
	}

	TSharedPtr<const ITimingEvent> NewHoveredEvent;
	if (HoveredTrack.IsValid())
	{
		FStopwatch Stopwatch;
		Stopwatch.Start();

		NewHoveredEvent = HoveredTrack->GetEvent(InMousePosX, InMousePosY, Viewport);

		Stopwatch.Stop();
		const double DT = Stopwatch.GetAccumulatedTime();
		if (DT > 0.001)
		{
			UE_LOG(TimingProfiler, Log, TEXT("HoveredTrack [%g, %g] GetEvent: %.1f ms"), InMousePosX, InMousePosY, DT * 1000.0);
		}
	}

	if (NewHoveredEvent.IsValid())
	{
		if (!HoveredEvent.IsValid() || !NewHoveredEvent->Equals(*HoveredEvent))
		{
			FStopwatch Stopwatch;
			Stopwatch.Start();

			HoveredEvent = NewHoveredEvent;
			ensure(HoveredTrack == HoveredEvent->GetTrack() || HoveredTrack->GetChildTrack() == HoveredEvent->GetTrack());
			HoveredTrack->UpdateEventStats(const_cast<ITimingEvent&>(*HoveredEvent));

			Stopwatch.Update();
			const double T1 = Stopwatch.GetAccumulatedTime();

			HoveredTrack->InitTooltip(Tooltip, *HoveredEvent);

			Stopwatch.Update();
			const double T2 = Stopwatch.GetAccumulatedTime();

			OnHoveredEventChangedDelegate.Broadcast(HoveredEvent);

			Stopwatch.Update();
			const double T3 = Stopwatch.GetAccumulatedTime();
			if (T3 > 0.001)
			{
				UE_LOG(TimingProfiler, Log, TEXT("HoveredTrack [%g, %g] Tooltip: %.1f ms (%.1f + %.1f + %.1f)"),
					InMousePosX, InMousePosY, T3 * 1000.0, T1 * 1000.0, (T2 - T1) * 1000.0, (T3 - T2) * 1000.0);
			}
		}
		Tooltip.SetDesiredOpacity(1.0f);
	}
	else
	{
		if (HoveredEvent.IsValid())
		{
			HoveredEvent.Reset();
			OnHoveredEventChangedDelegate.Broadcast(HoveredEvent);
		}
		Tooltip.SetDesiredOpacity(0.0f);
	}
}

////////////////////////////////////////////////////////////////////////////////////////////////////

void STimingView::OnSelectedTimingEventChanged()
{
	if (!bAssetLoadingMode)
	{
		if (SelectedEvent.IsValid())
		{
			SelectedEvent->GetTrack()->UpdateEventStats(const_cast<ITimingEvent&>(*SelectedEvent));
			SelectedEvent->GetTrack()->OnEventSelected(*SelectedEvent);
		}
	}

	OnSelectedEventChangedDelegate.Broadcast(SelectedEvent);
}

////////////////////////////////////////////////////////////////////////////////////////////////////

void STimingView::SelectHoveredTimingTrack()
{
	SelectTimingTrack(HoveredTrack, false);
}

////////////////////////////////////////////////////////////////////////////////////////////////////

void STimingView::SelectHoveredTimingEvent()
{
	SelectTimingEvent(HoveredEvent, true);
}

////////////////////////////////////////////////////////////////////////////////////////////////////

void STimingView::SelectTimingTrack(const TSharedPtr<FBaseTimingTrack> InTrack, bool bBringTrackIntoView)
{
	if (SelectedTrack != InTrack)
	{
		SelectedTrack = InTrack;

		if (SelectedTrack.IsValid())
		{
			if (bBringTrackIntoView &&
				SelectedTrack->GetLocation() == ETimingTrackLocation::Scrollable)
			{
				TSharedPtr<FBaseTimingTrack> ParentTrack = SelectedTrack->GetParentTrack().Pin();
				if (ParentTrack.IsValid())
				{
					BringScrollableTrackIntoView(*ParentTrack);
				}
				else
				{
					BringScrollableTrackIntoView(*SelectedTrack);
				}
			}
		}

		OnSelectedTrackChangedDelegate.Broadcast(SelectedTrack);
	}
}

////////////////////////////////////////////////////////////////////////////////////////////////////

void STimingView::SelectTimingEvent(const TSharedPtr<const ITimingEvent> InEvent, bool bBringEventIntoView)
{
	if (SelectedEvent != InEvent)
	{
		SelectedEvent = InEvent;

		if (SelectedEvent.IsValid())
		{
			LastSelectionType = ESelectionType::TimingEvent;
			if (bBringEventIntoView)
			{
				BringIntoView(SelectedEvent->GetStartTime(), SelectedEvent->GetEndTime());
			}
		}

		OnSelectedTimingEventChanged();
	}
}

////////////////////////////////////////////////////////////////////////////////////////////////////

void STimingView::SelectLeftTimingEvent()
{
	if (SelectedEvent.IsValid())
	{
		const uint32 Depth = SelectedEvent->GetDepth();
		const double StartTime = SelectedEvent->GetStartTime();
		const double EndTime = SelectedEvent->GetEndTime();

		auto EventFilter = [Depth, StartTime, EndTime](double EventStartTime, double EventEndTime, uint32 EventDepth)
		{
			return EventDepth == Depth
				&& (EventStartTime < StartTime || EventEndTime < EndTime);
		};

		const TSharedPtr<const ITimingEvent> LeftEvent = SelectedEvent->GetTrack()->SearchEvent(
			FTimingEventSearchParameters(0.0, StartTime, ETimingEventSearchFlags::SearchAll, EventFilter));

		if (LeftEvent.IsValid())
		{
			SelectedEvent = LeftEvent;
			BringIntoView(SelectedEvent->GetStartTime(), SelectedEvent->GetEndTime());
			OnSelectedTimingEventChanged();
		}
	}
}

////////////////////////////////////////////////////////////////////////////////////////////////////

void STimingView::SelectRightTimingEvent()
{
	if (SelectedEvent.IsValid())
	{
		const uint32 Depth = SelectedEvent->GetDepth();
		const double StartTime = SelectedEvent->GetStartTime();
		const double EndTime = SelectedEvent->GetEndTime();

		auto EventFilter = [Depth, StartTime, EndTime](double EventStartTime, double EventEndTime, uint32 EventDepth)
		{
			return EventDepth == Depth
				&& (EventStartTime > StartTime || EventEndTime > EndTime);
		};

		const TSharedPtr<const ITimingEvent> RightEvent = SelectedEvent->GetTrack()->SearchEvent(
			FTimingEventSearchParameters(EndTime, Viewport.GetMaxValidTime(), ETimingEventSearchFlags::StopAtFirstMatch, EventFilter));

		if (RightEvent.IsValid())
		{
			SelectedEvent = RightEvent;
			BringIntoView(SelectedEvent->GetStartTime(), SelectedEvent->GetEndTime());
			OnSelectedTimingEventChanged();
		}
	}
}

////////////////////////////////////////////////////////////////////////////////////////////////////

void STimingView::SelectUpTimingEvent()
{
	if (SelectedEvent.IsValid() &&
		SelectedEvent->GetDepth() > 0)
	{
		const uint32 Depth = SelectedEvent->GetDepth() - 1;
		const double StartTime = SelectedEvent->GetStartTime();
		const double EndTime = SelectedEvent->GetEndTime();

		auto EventFilter = [Depth, StartTime, EndTime](double EventStartTime, double EventEndTime, uint32 EventDepth)
		{
			return EventDepth == Depth
				&& EventStartTime <= EndTime
				&& EventEndTime >= StartTime;
		};

		const TSharedPtr<const ITimingEvent> UpEvent = SelectedEvent->GetTrack()->SearchEvent(
			FTimingEventSearchParameters(StartTime, EndTime, ETimingEventSearchFlags::StopAtFirstMatch, EventFilter));

		if (UpEvent.IsValid())
		{
			SelectedEvent = UpEvent;
			BringIntoView(SelectedEvent->GetStartTime(), SelectedEvent->GetEndTime());
			OnSelectedTimingEventChanged();
		}
	}
}

////////////////////////////////////////////////////////////////////////////////////////////////////

void STimingView::SelectDownTimingEvent()
{
	if (SelectedEvent.IsValid())
	{
		const uint32 Depth = SelectedEvent->GetDepth() + 1;
		const double StartTime = SelectedEvent->GetStartTime();
		const double EndTime = SelectedEvent->GetEndTime();
		double LargestDuration = 0.0;

		auto EventFilter = [Depth, StartTime, EndTime, &LargestDuration](double EventStartTime, double EventEndTime, uint32 EventDepth)
		{
			const double Duration = EventEndTime - EventStartTime;
			return Duration > LargestDuration
				&& EventDepth == Depth
				&& EventStartTime <= EndTime
				&& EventEndTime >= StartTime;
		};

		auto EventMatched = [&LargestDuration](double EventStartTime, double EventEndTime, uint32 EventDepth)
		{
			const double Duration = EventEndTime - EventStartTime;
			LargestDuration = Duration;
		};

		const TSharedPtr<const ITimingEvent> DownEvent = SelectedEvent->GetTrack()->SearchEvent(
			FTimingEventSearchParameters(StartTime, EndTime, ETimingEventSearchFlags::SearchAll, EventFilter, EventMatched));

		if (DownEvent.IsValid())
		{
			SelectedEvent = DownEvent;
			BringIntoView(SelectedEvent->GetStartTime(), SelectedEvent->GetEndTime());
			OnSelectedTimingEventChanged();
		}
	}
}

////////////////////////////////////////////////////////////////////////////////////////////////////

void STimingView::FrameSelection()
{
	double StartTime, EndTime;

	ESelectionType Type = ESelectionType::None;

	if (LastSelectionType == ESelectionType::TimingEvent)
	{
		// Try framing the selected timing event.
		if (SelectedEvent.IsValid())
		{
			Type = ESelectionType::TimingEvent;
		}

		// Next time, try framing the selected time range.
		LastSelectionType = ESelectionType::TimeRange;
	}
	else if (LastSelectionType == ESelectionType::TimeRange)
	{
		// Try framing the selected time range.
		if (SelectionEndTime > SelectionStartTime)
		{
			Type = ESelectionType::TimeRange;
		}

		// Next time, try framing the selected timing event.
		LastSelectionType = ESelectionType::TimingEvent;
	}

	// If no last selection or last selection is empty...
	if (LastSelectionType == ESelectionType::None || Type == ESelectionType::None)
	{
		// First, try framing the selected timing event...
		if (SelectedEvent.IsValid())
		{
			Type = ESelectionType::TimingEvent;
		}
		else // ...otherwise, try framing the selected time range
		{
			Type = ESelectionType::TimeRange;
		}
	}

	if (Type == ESelectionType::TimingEvent)
	{
		// Frame the selected event.
		StartTime = SelectedEvent->GetStartTime();
		EndTime = Viewport.RestrictEndTime(SelectedEvent->GetEndTime());
		if (EndTime == StartTime)
		{
			EndTime += 1.0 / Viewport.GetScaleX(); // +1px
		}
		if (SelectedEvent->GetTrack()->GetLocation() == ETimingTrackLocation::Scrollable)
		{
			BringScrollableTrackIntoView(*SelectedEvent->GetTrack());
		}
	}
	else
	{
		// Frame the selected time range.
		StartTime = SelectionStartTime;
		EndTime = Viewport.RestrictEndTime(SelectionEndTime);
	}

	if (EndTime > StartTime)
	{
		const double Duration = EndTime - StartTime;
		if (Viewport.ZoomOnTimeInterval(StartTime - Duration * 0.1, Duration * 1.2))
		{
			UpdateHorizontalScrollBar();
		}
	}
}

////////////////////////////////////////////////////////////////////////////////////////////////////

void STimingView::SetEventFilter(const TSharedPtr<ITimingEventFilter> InEventFilter)
{
	TimingEventFilter = InEventFilter;
	Viewport.AddDirtyFlags(ETimingTrackViewportDirtyFlags::HInvalidated);
}

////////////////////////////////////////////////////////////////////////////////////////////////////

void STimingView::ToggleEventFilterByEventType(const uint64 EventType)
<<<<<<< HEAD
{
	if(IsFilterByEventType(EventType))
	{
		SetEventFilter(nullptr); // reset filter
	}
	else
	{
		TSharedRef<FTimingEventFilterByEventType> NewEventFilter = MakeShared<FTimingEventFilterByEventType>(EventType);
		SetEventFilter(NewEventFilter); // set new filter
	}
}

////////////////////////////////////////////////////////////////////////////////////////////////////

bool STimingView::IsFilterByEventType(const uint64 EventType) const
{
	if (TimingEventFilter.IsValid() &&
		TimingEventFilter->Is<FTimingEventFilterByEventType>())
	{
		const FTimingEventFilterByEventType& EventFilterByEventType = TimingEventFilter->As<FTimingEventFilterByEventType>();
		return EventFilterByEventType.GetEventType() == EventType;
	}

	return false;
}

////////////////////////////////////////////////////////////////////////////////////////////////////

TSharedRef<SWidget> STimingView::MakeAutoScrollOptionsMenu()
{
	FMenuBuilder MenuBuilder(/*bInShouldCloseWindowAfterMenuSelection=*/true, nullptr);

	MenuBuilder.BeginSection("QuickFilter", LOCTEXT("AutoScrollHeading", "Auto Scroll Options"));
	{
		MenuBuilder.AddMenuEntry(
			LOCTEXT("AutoScrollFrameAligned", "Frame Aligned"),
			LOCTEXT("AutoScrollFrameAligned_Tooltip", "Align the viewport's center position with the start time of a frame."),
			FSlateIcon(),
			FUIAction(FExecuteAction::CreateSP(this, &STimingView::AutoScrollFrameAligned_Execute),
				FCanExecuteAction(),
				FIsActionChecked::CreateSP(this, &STimingView::AutoScrollFrameAligned_IsChecked)),
			NAME_None,
			EUserInterfaceActionType::ToggleButton
		);

		MenuBuilder.AddMenuEntry(
			LOCTEXT("AutoScrollFrameTypeGame", "Align with Game Frames"),
			LOCTEXT("AutoScrollFrameTypeGame_Tooltip", "Align the viewport's center position with the start time of a Game frame."),
			FSlateIcon(),
			FUIAction(FExecuteAction::CreateSP(this, &STimingView::AutoScrollFrameType_Execute, TraceFrameType_Game),
				FCanExecuteAction::CreateSP(this, &STimingView::AutoScrollFrameType_CanExecute, TraceFrameType_Game),
				FIsActionChecked::CreateSP(this, &STimingView::AutoScrollFrameType_IsChecked, TraceFrameType_Game)),
			NAME_None,
			EUserInterfaceActionType::RadioButton
		);

		MenuBuilder.AddMenuEntry(
			LOCTEXT("AutoScrollFrameTypeRendering", "Align with Rendering Frames"),
			LOCTEXT("AutoScrollFrameTypeRendering_Tooltip", "Align the viewport's center position with the start time of a Rendering frame."),
			FSlateIcon(),
			FUIAction(FExecuteAction::CreateSP(this, &STimingView::AutoScrollFrameType_Execute, TraceFrameType_Rendering),
				FCanExecuteAction::CreateSP(this, &STimingView::AutoScrollFrameType_CanExecute, TraceFrameType_Rendering),
				FIsActionChecked::CreateSP(this, &STimingView::AutoScrollFrameType_IsChecked, TraceFrameType_Rendering)),
			NAME_None,
			EUserInterfaceActionType::RadioButton
		);

		MenuBuilder.AddMenuSeparator();

		MenuBuilder.AddMenuEntry(
			LOCTEXT("AutoScrollViewportOffset-10", "Viewport Offset: -10%"),
			LOCTEXT("AutoScrollViewportOffset-10_Tooltip", "Set the viewport offset to -10% (i.e. backward) of the viewport's width.\nAvoids flickering as the end of session will be outside of the viewport."),
			FSlateIcon(),
			FUIAction(FExecuteAction::CreateSP(this, &STimingView::AutoScrollViewportOffset_Execute, -0.1),
				FCanExecuteAction(),
				FIsActionChecked::CreateSP(this, &STimingView::AutoScrollViewportOffset_IsChecked, -0.1)),
			NAME_None,
			EUserInterfaceActionType::RadioButton
		);

		MenuBuilder.AddMenuEntry(
			LOCTEXT("AutoScrollViewportOffset0", "Viewport Offset: 0"),
			LOCTEXT("AutoScrollViewportOffset0_Tooltip", "Set the viewport offset to 0."),
			FSlateIcon(),
			FUIAction(FExecuteAction::CreateSP(this, &STimingView::AutoScrollViewportOffset_Execute, 0.0),
				FCanExecuteAction(),
				FIsActionChecked::CreateSP(this, &STimingView::AutoScrollViewportOffset_IsChecked, 0.0)),
			NAME_None,
			EUserInterfaceActionType::RadioButton
		);

		MenuBuilder.AddMenuEntry(
			LOCTEXT("AutoScrollViewportOffset+10", "Viewport Offset: +10%"),
			LOCTEXT("AutoScrollViewportOffset+10_Tooltip", "Set the viewport offset to +10% (i.e. forward) of the viewport's width.\nAllows 10% empty space on the right side of the viewport."),
			FSlateIcon(),
			FUIAction(FExecuteAction::CreateSP(this, &STimingView::AutoScrollViewportOffset_Execute, +0.1),
				FCanExecuteAction(),
				FIsActionChecked::CreateSP(this, &STimingView::AutoScrollViewportOffset_IsChecked, +0.1)),
			NAME_None,
			EUserInterfaceActionType::RadioButton
		);

		MenuBuilder.AddMenuSeparator();

		MenuBuilder.AddMenuEntry(
			LOCTEXT("AutoScrollDelay0", "Delay: 0"),
			LOCTEXT("AutoScrollDelay0_Tooltip", "Set the time delay of the auto-scroll update to 0."),
			FSlateIcon(),
			FUIAction(FExecuteAction::CreateSP(this, &STimingView::AutoScrollDelay_Execute, 0.0),
				FCanExecuteAction(),
				FIsActionChecked::CreateSP(this, &STimingView::AutoScrollDelay_IsChecked, 0.0)),
			NAME_None,
			EUserInterfaceActionType::RadioButton
		);

		MenuBuilder.AddMenuEntry(
			LOCTEXT("AutoScrollDelay300ms", "Delay: 300ms"),
			LOCTEXT("AutoScrollDelay300ms_Tooltip", "Set the time delay of the auto-scroll update to 300ms."),
			FSlateIcon(),
			FUIAction(FExecuteAction::CreateSP(this, &STimingView::AutoScrollDelay_Execute, 0.3),
				FCanExecuteAction(),
				FIsActionChecked::CreateSP(this, &STimingView::AutoScrollDelay_IsChecked, 0.3)),
			NAME_None,
			EUserInterfaceActionType::RadioButton
		);

		MenuBuilder.AddMenuEntry(
			LOCTEXT("AutoScrollDelay1s", "Delay: 1s"),
			LOCTEXT("AutoScrollDelay1s_Tooltip", "Set the time delay of the auto-scroll update to 1s."),
			FSlateIcon(),
			FUIAction(FExecuteAction::CreateSP(this, &STimingView::AutoScrollDelay_Execute, 1.0),
				FCanExecuteAction(),
				FIsActionChecked::CreateSP(this, &STimingView::AutoScrollDelay_IsChecked, 1.0)),
			NAME_None,
			EUserInterfaceActionType::RadioButton
		);

		MenuBuilder.AddMenuEntry(
			LOCTEXT("AutoScrollDelay3s", "Delay: 3s"),
			LOCTEXT("AutoScrollDelay3s_Tooltip", "Set the time delay of the auto-scroll update to 3s."),
			FSlateIcon(),
			FUIAction(FExecuteAction::CreateSP(this, &STimingView::AutoScrollDelay_Execute, 3.0),
				FCanExecuteAction(),
				FIsActionChecked::CreateSP(this, &STimingView::AutoScrollDelay_IsChecked, 3.0)),
			NAME_None,
			EUserInterfaceActionType::RadioButton
		);
	}

	return MenuBuilder.MakeWidget();
}

////////////////////////////////////////////////////////////////////////////////////////////////////

TSharedRef<SWidget> STimingView::MakeTracksFilterMenu()
{
	FMenuBuilder MenuBuilder(/*bInShouldCloseWindowAfterMenuSelection=*/true, nullptr);

	CreateAllTracksMenu(MenuBuilder);

	MenuBuilder.BeginSection("QuickFilter", LOCTEXT("TracksFilterHeading", "Quick Filter"));
=======
{
	if (IsFilterByEventType(EventType))
>>>>>>> 6bbb88c8
	{
		SetEventFilter(nullptr); // reset filter
	}
<<<<<<< HEAD
	MenuBuilder.EndSection();

	// Let any plugin extend the filter menu.
	for (Insights::ITimingViewExtender* Extender : GetExtenders())
=======
	else
>>>>>>> 6bbb88c8
	{
		TSharedRef<FTimingEventFilterByEventType> NewEventFilter = MakeShared<FTimingEventFilterByEventType>(EventType);
		NewEventFilter->SetFilterByTrackTypeName(true);
		NewEventFilter->SetTrackTypeName(FThreadTimingTrack::GetStaticTypeName());
		SetEventFilter(NewEventFilter); // set new filter
	}
}

////////////////////////////////////////////////////////////////////////////////////////////////////

<<<<<<< HEAD
void STimingView::CreateAllTracksMenu(FMenuBuilder& MenuBuilder)
{
	MenuBuilder.BeginSection("AllTracks", LOCTEXT("AllTracksHeading", "All Tracks"));

	if (TopDockedTracks.Num() > 0)
	{
		MenuBuilder.AddSubMenu(
			LOCTEXT("TopDockedTracks", "Top Docked Tracks"),
			LOCTEXT("TopDockedTracks_Tooltip", "Show/hide individual top docked tracks"),
			FNewMenuDelegate::CreateLambda([this](FMenuBuilder& InSubMenuBuilder)
				{
					InSubMenuBuilder.AddWidget(
						SNew(SBox)
						.MaxDesiredHeight(300.0f)
						.MinDesiredWidth(300.0f)
						.MaxDesiredWidth(300.0f)
						[
							SNew(STimingViewTrackList, SharedThis(this), ETimingTrackLocation::TopDocked)
						],
						FText(), true);
				})
		);
	}

	if (BottomDockedTracks.Num() > 0)
	{
		MenuBuilder.AddSubMenu(
			LOCTEXT("BottomDockedTracks", "Bottom Docked Tracks"),
			LOCTEXT("BottomDockedTracks_Tooltip", "Show/hide individual bottom docked tracks"),
			FNewMenuDelegate::CreateLambda([this](FMenuBuilder& InSubMenuBuilder)
				{
					InSubMenuBuilder.AddWidget(
						SNew(SBox)
						.MaxDesiredHeight(300.0f)
						.MinDesiredWidth(300.0f)
						.MaxDesiredWidth(300.0f)
						[
							SNew(STimingViewTrackList, SharedThis(this), ETimingTrackLocation::BottomDocked)
						],
						FText(), true);
				})
		);
	}

	if (ScrollableTracks.Num() > 0)
	{
		MenuBuilder.AddSubMenu(
			LOCTEXT("ScrollableTracks", "Scrollable Tracks"),
			LOCTEXT("ScrollableTracks_Tooltip", "Show/hide individual scrollable tracks"),
			FNewMenuDelegate::CreateLambda([this](FMenuBuilder& InSubMenuBuilder)
				{
					InSubMenuBuilder.AddWidget(
						SNew(SBox)
						.MaxDesiredHeight(300.0f)
						.MinDesiredWidth(300.0f)
						.MaxDesiredWidth(300.0f)
						[
							SNew(STimingViewTrackList, SharedThis(this), ETimingTrackLocation::Scrollable)
						],
						FText(), true);
				})
		);
	}

	if (ForegroundTracks.Num() > 0)
	{
		MenuBuilder.AddSubMenu(
			LOCTEXT("ForegroundTracks", "Foreground Tracks"),
			LOCTEXT("ForegroundTracks_Tooltip", "Show/hide individual foreground tracks"),
			FNewMenuDelegate::CreateLambda([this](FMenuBuilder& InSubMenuBuilder)
				{
					InSubMenuBuilder.AddWidget(
						SNew(SBox)
						.MaxDesiredHeight(300.0f)
						.MinDesiredWidth(300.0f)
						.MaxDesiredWidth(300.0f)
						[
							SNew(STimingViewTrackList, SharedThis(this), ETimingTrackLocation::Foreground)
						],
						FText(), true);
				})
		);
	}

	MenuBuilder.EndSection();
=======
bool STimingView::IsFilterByEventType(const uint64 EventType) const
{
	if (TimingEventFilter.IsValid() &&
		TimingEventFilter->Is<FTimingEventFilterByEventType>())
	{
		const FTimingEventFilterByEventType& EventFilterByEventType = TimingEventFilter->As<FTimingEventFilterByEventType>();
		return EventFilterByEventType.GetEventType() == EventType;
	}

	return false;
>>>>>>> 6bbb88c8
}

////////////////////////////////////////////////////////////////////////////////////////////////////

void STimingView::CreateCompactMenuLine(FMenuBuilder& MenuBuilder, FText Label, TSharedRef<SWidget> InnerWidget) const
{
	TSharedRef<SWidget> Widget =
		SNew(SHorizontalBox)
		+ SHorizontalBox::Slot()
		.Padding(FMargin(-8.0f, 0.0f, 0.0f, 0.0f))
		.AutoWidth()
		.HAlign(HAlign_Fill)
		.VAlign(VAlign_Center)
		[
			SNew(SBox)
			.WidthOverride(140.0f)
			.HAlign(HAlign_Right)
			.Padding(FMargin(0.0f, 0.0f, 4.0f, 0.0f))
			[
				SNew(STextBlock)
				.Text(Label)
			]
		]
		+ SHorizontalBox::Slot()
		.Padding(FMargin(0.0f, 1.0f, 8.0f, 1.0f))
		.HAlign(HAlign_Fill)
		.VAlign(VAlign_Center)
		[
			InnerWidget
		]
	;

	MenuBuilder.AddWidget(Widget, FText(), true);
}

////////////////////////////////////////////////////////////////////////////////////////////////////

TSharedRef<SWidget> STimingView::MakeCompactAutoScrollOptionsMenu()
{
	FMenuBuilder MenuBuilder(/*bInShouldCloseWindowAfterMenuSelection=*/true, CommandList);

	MenuBuilder.BeginSection("AutoScrollOptions", LOCTEXT("CompactAutoScrollOptionsMenu_Section", "Auto-Scroll Options"));
	{
		CreateCompactMenuLine(MenuBuilder,
			LOCTEXT("FrameAlignment", "Frame Alignment:"),
			SNew(SSegmentedControl<int32>)
			.OnValueChanged_Lambda([this](int32 InValue) { SetAutoScrollFrameAlignment(InValue); })
			.Value_Lambda([this] { return AutoScrollFrameAlignment; })
			+ SSegmentedControl<int32>::Slot(-1)
			.Text(LOCTEXT("None", "None"))
			.ToolTip(LOCTEXT("AutoScrollNoFrameAlignment_Tooltip", "Disables the frame alignment (when autoscrolling)."))
			+ SSegmentedControl<int32>::Slot((int32)TraceFrameType_Game)
			.Text(LOCTEXT("Game", "Game"))
			.ToolTip(LOCTEXT("AutoScrollNoFrameAlignment_Tooltip", "Disables the frame alignment (when autoscrolling)."))
			+ SSegmentedControl<int32>::Slot((int32)TraceFrameType_Rendering)
			.Text(LOCTEXT("Rendering", "Rendering"))
			.ToolTip(LOCTEXT("AutoScrollAlignWithGameFrames_Tooltip", "Aligns the viewport's center position with the start time of a Game frame (when autoscrolling)."))
		);

		CreateCompactMenuLine(MenuBuilder,
			LOCTEXT("ViewportOffset", "Viewport Offset:"),
			SNew(SHorizontalBox)
			+ SHorizontalBox::Slot()
			.AutoWidth()
			[
				SNew(SEditableTextBox)
				.MinDesiredWidth(40.0f)
				.HintText(LOCTEXT("ViewportOffsetCustomHint", "Custom"))
				.Text_Lambda([this]
				{
					const FString ValueStr = (AutoScrollViewportOffsetPercent == 0.0) ? FString(TEXT("0")) : FString::Printf(TEXT("%g%%"), AutoScrollViewportOffsetPercent * 100.0);
					return FText::FromString(ValueStr);
				})
				.OnTextChanged_Lambda([this](const FText& InText) { SetAutoScrollViewportOffset(atof(TCHAR_TO_ANSI(*InText.ToString())) * 0.01); })
			]
			+ SHorizontalBox::Slot()
			.FillWidth(1.0f)
			[
				SNew(SSegmentedControl<double>)
				.OnValueChanged_Lambda([this](double InValue) { SetAutoScrollViewportOffset(InValue); })
				.Value_Lambda([this] { return AutoScrollViewportOffsetPercent; })
				+ SSegmentedControl<double>::Slot(-0.1)
				.Text(LOCTEXT("AutoScrollViewportOffset-10", "-10%"))
				.ToolTip(LOCTEXT("AutoScrollViewportOffset-10_Tooltip", "Sets the viewport offset to -10% (i.e. backward) of the viewport's width (when autoscrolling).\nAvoids flickering as the end of the session will be outside of the viewport."))
				+ SSegmentedControl<double>::Slot(0.0)
				.Text(LOCTEXT("AutoScrollViewportOffset0", "0"))
				.ToolTip(LOCTEXT("AutoScrollViewportOffset0_Tooltip", "Sets the viewport offset to 0 (when autoscrolling).\nThe right side of the viewport will correspond to the current session time."))
				+ SSegmentedControl<double>::Slot(+0.1)
				.Text(LOCTEXT("AutoScrollViewportOffset+10", "+10%"))
				.ToolTip(LOCTEXT("AutoScrollViewportOffset+10_Tooltip", "Sets the viewport offset to +10% (i.e. forward) of the viewport's width (when autoscrolling).\nAllows 10% empty space on the right side of the viewport."))
			]
		);

		CreateCompactMenuLine(MenuBuilder,
			LOCTEXT("Delay", "Delay:"),
			SNew(SHorizontalBox)
			+ SHorizontalBox::Slot()
			.AutoWidth()
			[
				SNew(SEditableTextBox)
				.MinDesiredWidth(40.0f)
				.HintText(LOCTEXT("AutoScrollDelayCustomHint", "Custom"))
				.Text_Lambda([this]
				{
					const FString ValueStr = (AutoScrollMinDelay == 0.0) ? FString(TEXT("0")) : FString::Printf(TEXT("%gs"), AutoScrollMinDelay);
					return FText::FromString(ValueStr);
				})
				.OnTextChanged_Lambda([this](const FText& InText) { SetAutoScrollDelay(atof(TCHAR_TO_ANSI(*InText.ToString()))); })
			]
			+ SHorizontalBox::Slot()
			.FillWidth(1.0f)
			[
				SNew(SSegmentedControl<double>)
				.OnValueChanged_Lambda([this](double InValue) { SetAutoScrollDelay(InValue); })
				.Value_Lambda([this] { return AutoScrollMinDelay; })
				+ SSegmentedControl<double>::Slot(0.0)
				.Text(LOCTEXT("AutoScrollDelay0", "0"))
				.ToolTip(LOCTEXT("AutoScrollDelay0_Tooltip", "Sets the time delay of the auto-scroll update to 0."))
				+ SSegmentedControl<double>::Slot(0.3)
				.Text(LOCTEXT("AutoScrollDelay300ms", "300ms"))
				.ToolTip(LOCTEXT("AutoScrollDelay300ms_Tooltip", "Sets the time delay of the auto-scroll update to 300ms."))
				+ SSegmentedControl<double>::Slot(1.0)
				.Text(LOCTEXT("AutoScrollDelay1s", "1s"))
				.ToolTip(LOCTEXT("AutoScrollDelay1s_Tooltip", "Sets the time delay of the auto-scroll update to 1s."))
				+ SSegmentedControl<double>::Slot(3.0)
				.Text(LOCTEXT("AutoScrollDelay3s", "3s"))
				.ToolTip(LOCTEXT("AutoScrollDelay3s_Tooltip", "Sets the time delay of the auto-scroll update to 3s."))
			]
		);
	}
	MenuBuilder.EndSection();

	return MenuBuilder.MakeWidget();
}

////////////////////////////////////////////////////////////////////////////////////////////////////

TSharedRef<SWidget> STimingView::MakeAutoScrollOptionsMenu()
{
	FMenuBuilder MenuBuilder(/*bInShouldCloseWindowAfterMenuSelection=*/true, CommandList);

	MenuBuilder.BeginSection("Alignment", LOCTEXT("AutoScrollOptionsMenu_Section_Alignment", "Alignment"));
	{
		MenuBuilder.AddMenuEntry(
			LOCTEXT("AutoScrollNoFrameAlignment", "None"),
			LOCTEXT("AutoScrollNoFrameAlignment_Tooltip", "Disables the frame alignment (when autoscrolling)."),
			FSlateIcon(),
			FUIAction(FExecuteAction::CreateSP(this, &STimingView::SetAutoScrollFrameAlignment, -1),
				FCanExecuteAction(),
				FIsActionChecked::CreateSP(this, &STimingView::CompareAutoScrollFrameAlignment, -1)),
			NAME_None,
			EUserInterfaceActionType::RadioButton
		);

		MenuBuilder.AddMenuEntry(
			LOCTEXT("AutoScrollAlignWithGameFrames", "Game Frames"),
			LOCTEXT("AutoScrollAlignWithGameFrames_Tooltip", "Aligns the viewport's center position with the start time of a Game frame (when autoscrolling)."),
			FSlateIcon(),
			FUIAction(FExecuteAction::CreateSP(this, &STimingView::SetAutoScrollFrameAlignment, (int32)TraceFrameType_Game),
				FCanExecuteAction(),
				FIsActionChecked::CreateSP(this, &STimingView::CompareAutoScrollFrameAlignment, (int32)TraceFrameType_Game)),
			NAME_None,
			EUserInterfaceActionType::RadioButton
		);

		MenuBuilder.AddMenuEntry(
			LOCTEXT("AutoScrollAlignWithRenderingFrames", "Rendering Frames"),
			LOCTEXT("AutoScrollAlignWithRenderingFrames_Tooltip", "Aligns the viewport's center position with the start time of a Rendering frame (when autoscrolling)."),
			FSlateIcon(),
			FUIAction(FExecuteAction::CreateSP(this, &STimingView::SetAutoScrollFrameAlignment, (int32)TraceFrameType_Rendering),
				FCanExecuteAction(),
				FIsActionChecked::CreateSP(this, &STimingView::CompareAutoScrollFrameAlignment, (int32)TraceFrameType_Rendering)),
			NAME_None,
			EUserInterfaceActionType::RadioButton
		);
	}
	MenuBuilder.EndSection();

	MenuBuilder.BeginSection("ViewportOffset", LOCTEXT("AutoScrollOptionsMenu_Section_ViewportOffset", "Viewport Offset"));
	{
		MenuBuilder.AddMenuEntry(
			LOCTEXT("AutoScrollViewportOffset-10", "-10%"),
			LOCTEXT("AutoScrollViewportOffset-10_Tooltip", "Sets the viewport offset to -10% (i.e. backward) of the viewport's width (when autoscrolling).\nAvoids flickering as the end of the session will be outside of the viewport."),
			FSlateIcon(),
			FUIAction(FExecuteAction::CreateSP(this, &STimingView::SetAutoScrollViewportOffset, -0.1),
				FCanExecuteAction(),
				FIsActionChecked::CreateSP(this, &STimingView::CompareAutoScrollViewportOffset, -0.1)),
			NAME_None,
			EUserInterfaceActionType::RadioButton
		);

		MenuBuilder.AddMenuEntry(
			LOCTEXT("AutoScrollViewportOffset0", "0"),
			LOCTEXT("AutoScrollViewportOffset0_Tooltip", "Sets the viewport offset to 0 (when autoscrolling).\nThe right side of the viewport will correspond to the current session time."),
			FSlateIcon(),
			FUIAction(FExecuteAction::CreateSP(this, &STimingView::SetAutoScrollViewportOffset, 0.0),
				FCanExecuteAction(),
				FIsActionChecked::CreateSP(this, &STimingView::CompareAutoScrollViewportOffset, 0.0)),
			NAME_None,
			EUserInterfaceActionType::RadioButton
		);

		MenuBuilder.AddMenuEntry(
			LOCTEXT("AutoScrollViewportOffset+10", "+10%"),
			LOCTEXT("AutoScrollViewportOffset+10_Tooltip", "Sets the viewport offset to +10% (i.e. forward) of the viewport's width (when autoscrolling).\nAllows 10% empty space on the right side of the viewport."),
			FSlateIcon(),
			FUIAction(FExecuteAction::CreateSP(this, &STimingView::SetAutoScrollViewportOffset, +0.1),
				FCanExecuteAction(),
				FIsActionChecked::CreateSP(this, &STimingView::CompareAutoScrollViewportOffset, +0.1)),
			NAME_None,
			EUserInterfaceActionType::RadioButton
		);

		MenuBuilder.AddMenuEntry(
			FUIAction(FExecuteAction(), FCanExecuteAction(), FIsActionChecked::CreateLambda(
				[this]() -> bool
				{
					return	AutoScrollViewportOffsetPercent != 0.0 &&
							AutoScrollViewportOffsetPercent != -0.1 &&
							AutoScrollViewportOffsetPercent != +0.1;
				})),
			SNew(SBox)
			.Padding(FMargin(0.0f, 0.0f, 12.0f, 0.0f))
			[
				SNew(SEditableTextBox)
				.HintText(LOCTEXT("ViewportOffsetCustomHint", "Custom"))
				.Text_Lambda([this]
				{
					const FString ValueStr = (AutoScrollViewportOffsetPercent == 0.0) ? FString(TEXT("0")) : FString::Printf(TEXT("%g%%"), AutoScrollViewportOffsetPercent * 100.0);
					return FText::FromString(ValueStr);
				})
				.OnTextChanged_Lambda([this](const FText& InText) { SetAutoScrollViewportOffset(atof(TCHAR_TO_ANSI(*InText.ToString())) * 0.01); })
			],
			NAME_None,
			LOCTEXT("AutoScrollViewportOffsetCustom_Tooltip", "Sets a custom value for the viewport offset as percent from viewport's width (when autoscrolling)."),
			EUserInterfaceActionType::RadioButton
		);
	}
	MenuBuilder.EndSection();

	MenuBuilder.BeginSection("Delay", LOCTEXT("AutoScrollOptionsMenu_Section_Delay", "Delay"));
	{
		MenuBuilder.AddMenuEntry(
			LOCTEXT("AutoScrollDelay0", "0"),
			LOCTEXT("AutoScrollDelay0_Tooltip", "Sets the time delay of the auto-scroll update to 0."),
			FSlateIcon(),
			FUIAction(FExecuteAction::CreateSP(this, &STimingView::SetAutoScrollDelay, 0.0),
				FCanExecuteAction(),
				FIsActionChecked::CreateSP(this, &STimingView::CompareAutoScrollDelay, 0.0)),
			NAME_None,
			EUserInterfaceActionType::RadioButton
		);

		MenuBuilder.AddMenuEntry(
			LOCTEXT("AutoScrollDelay300ms", "300ms"),
			LOCTEXT("AutoScrollDelay300ms_Tooltip", "Sets the time delay of the auto-scroll update to 300ms."),
			FSlateIcon(),
			FUIAction(FExecuteAction::CreateSP(this, &STimingView::SetAutoScrollDelay, 0.3),
				FCanExecuteAction(),
				FIsActionChecked::CreateSP(this, &STimingView::CompareAutoScrollDelay, 0.3)),
			NAME_None,
			EUserInterfaceActionType::RadioButton
		);

		MenuBuilder.AddMenuEntry(
			LOCTEXT("AutoScrollDelay1s", "1s"),
			LOCTEXT("AutoScrollDelay1s_Tooltip", "Sets the time delay of the auto-scroll update to 1s."),
			FSlateIcon(),
			FUIAction(FExecuteAction::CreateSP(this, &STimingView::SetAutoScrollDelay, 1.0),
				FCanExecuteAction(),
				FIsActionChecked::CreateSP(this, &STimingView::CompareAutoScrollDelay, 1.0)),
			NAME_None,
			EUserInterfaceActionType::RadioButton
		);

		MenuBuilder.AddMenuEntry(
			LOCTEXT("AutoScrollDelay3s", "3s"),
			LOCTEXT("AutoScrollDelay3s_Tooltip", "Sets the time delay of the auto-scroll update to 3s."),
			FSlateIcon(),
			FUIAction(FExecuteAction::CreateSP(this, &STimingView::SetAutoScrollDelay, 3.0),
				FCanExecuteAction(),
				FIsActionChecked::CreateSP(this, &STimingView::CompareAutoScrollDelay, 3.0)),
			NAME_None,
			EUserInterfaceActionType::RadioButton
		);

		MenuBuilder.AddMenuEntry(
			FUIAction(FExecuteAction(), FCanExecuteAction(), FIsActionChecked::CreateLambda(
				[this]() -> bool
				{
					return AutoScrollMinDelay != 0.0 &&
						   AutoScrollMinDelay != 0.3 &&
						   AutoScrollMinDelay != 1.0 &&
						   AutoScrollMinDelay != 3.0;
				})),
			SNew(SBox)
			.Padding(FMargin(0.0f, 0.0f, 12.0f, 0.0f))
			[
				SNew(SEditableTextBox)
				.HintText(LOCTEXT("AutoScrollDelayCustomHint", "Custom"))
				.Text_Lambda([this]
				{
					const FString ValueStr = (AutoScrollMinDelay == 0.0) ? FString(TEXT("0")) : FString::Printf(TEXT("%gs"), AutoScrollMinDelay);
					return FText::FromString(ValueStr);
				})
				.OnTextChanged_Lambda([this](const FText& InText) { SetAutoScrollDelay(atof(TCHAR_TO_ANSI(*InText.ToString()))); })
			],
			NAME_None,
			LOCTEXT("AutoScrollDelayCustom_Tooltip", "Sets a custom time delay (in seconds) for the auto-scroll update."),
			EUserInterfaceActionType::RadioButton
		);
	}
	MenuBuilder.EndSection();

	return MenuBuilder.MakeWidget();
}

////////////////////////////////////////////////////////////////////////////////////////////////////

TSharedRef<SWidget> STimingView::MakeAllTracksMenu()
{
	FMenuBuilder MenuBuilder(/*bInShouldCloseWindowAfterMenuSelection=*/true, CommandList);

	CreateAllTracksMenu(MenuBuilder);

	return MenuBuilder.MakeWidget();
}

////////////////////////////////////////////////////////////////////////////////////////////////////

void STimingView::CreateAllTracksMenu(FMenuBuilder& MenuBuilder)
{
	constexpr float MaxDesiredHeight = 24.0f + 8 * 18.0f;
	constexpr float MaxDesiredHeightScrollableTracks = 24.0f + 16 * 18.0f;
	constexpr float MinDesiredWidth = 300.0f;
	constexpr float MaxDesiredWidth = 300.0f;

	if (TopDockedTracks.Num() > 0)
	{
		MenuBuilder.BeginSection("TopDockedTracks", LOCTEXT("ContextMenu_Section_TopDockedTracks", "Top Docked Tracks"));
		//MenuBuilder.AddWidget(
		//	SNew(STextBlock)
		//	.Text(LOCTEXT("TopDockedTracks", "Top Docked Tracks")),
		//	FText(), true);

		MenuBuilder.AddWidget(
			SNew(SBox)
			.MaxDesiredHeight(MaxDesiredHeight)
			.MinDesiredWidth(MinDesiredWidth)
			.MaxDesiredWidth(MaxDesiredWidth)
			[
				SNew(STimingViewTrackList, SharedThis(this), ETimingTrackLocation::TopDocked)
			],
			FText(), true);

		MenuBuilder.EndSection();
	}

	if (ScrollableTracks.Num() > 0)
	{
		MenuBuilder.BeginSection("ScrollableTracks", LOCTEXT("ContextMenu_Section_ScrollableTracks", "Scrollable Tracks"));
		//MenuBuilder.AddWidget(
		//	SNew(STextBlock)
		//	.Text(LOCTEXT("ScrollableTracks", "Scrollable Tracks")),
		//	FText(), true);

		MenuBuilder.AddWidget(
			SNew(SBox)
			.Padding(FMargin(0.0f, 0.0f))
			.MaxDesiredHeight(MaxDesiredHeightScrollableTracks)
			.MinDesiredWidth(MinDesiredWidth)
			.MaxDesiredWidth(MaxDesiredWidth)
			[
				SNew(STimingViewTrackList, SharedThis(this), ETimingTrackLocation::Scrollable)
			],
			FText(), true);

		MenuBuilder.EndSection();
	}

	if (BottomDockedTracks.Num() > 0)
	{
		MenuBuilder.BeginSection("BottomDockedTracks", LOCTEXT("ContextMenu_Section_BottomDockedTracks", "Bottom Docked Tracks"));
		//MenuBuilder.AddWidget(
		//	SNew(STextBlock)
		//	.Text(LOCTEXT("BottomDockedTracks", "Bottom Docked Tracks")),
		//	FText(), true);

		MenuBuilder.AddWidget(
			SNew(SBox)
			.MaxDesiredHeight(MaxDesiredHeight)
			.MinDesiredWidth(MinDesiredWidth)
			.MaxDesiredWidth(MaxDesiredWidth)
			[
				SNew(STimingViewTrackList, SharedThis(this), ETimingTrackLocation::BottomDocked)
			],
			FText(), true);

		MenuBuilder.EndSection();
	}

	if (ForegroundTracks.Num() > 0)
	{
		MenuBuilder.BeginSection("ForegroundTracks", LOCTEXT("ContextMenu_Section_ForegroundTracks", "Foreground Tracks"));
		//MenuBuilder.AddWidget(
		//	SNew(STextBlock)
		//	.Text(LOCTEXT("ForegroundTracks", "Foreground Tracks")),
		//	FText(), true);

		MenuBuilder.AddWidget(
			SNew(SBox)
			.MaxDesiredHeight(MaxDesiredHeight)
			.MinDesiredWidth(MinDesiredWidth)
			.MaxDesiredWidth(MaxDesiredWidth)
			[
				SNew(STimingViewTrackList, SharedThis(this), ETimingTrackLocation::Foreground)
			],
			FText(), true);

		MenuBuilder.EndSection();
	}
}

////////////////////////////////////////////////////////////////////////////////////////////////////

TSharedRef<SWidget> STimingView::MakeCpuGpuTracksFilterMenu()
{
	FMenuBuilder MenuBuilder(/*bInShouldCloseWindowAfterMenuSelection=*/true, CommandList);

	// Let any plugin extend the GPU Tracks Filter menu.
	for (Insights::ITimingViewExtender* Extender : GetExtenders())
	{
		Extender->ExtendGpuTracksFilterMenu(*this, MenuBuilder);
	}

	// Let any plugin extend the CPU Tracks Filter menu.
	for (Insights::ITimingViewExtender* Extender : GetExtenders())
	{
		Extender->ExtendCpuTracksFilterMenu(*this, MenuBuilder);
	}

	return MenuBuilder.MakeWidget();
}

////////////////////////////////////////////////////////////////////////////////////////////////////

TSharedRef<SWidget> STimingView::MakeOtherTracksFilterMenu()
{
	FMenuBuilder MenuBuilder(/*bInShouldCloseWindowAfterMenuSelection=*/true, CommandList);

	const FTimingViewCommands& Commands = FTimingViewCommands::Get();

	MenuBuilder.BeginSection("GraphTracks", LOCTEXT("ContextMenu_Section_GraphTracks", "Main Graph Track"));
	{
		MenuBuilder.AddMenuEntry(Commands.ShowMainGraphTrack);
	}
	MenuBuilder.EndSection();

	// Let any plugin extend the Other Tracks Filter menu.
	for (Insights::ITimingViewExtender* Extender : GetExtenders())
	{
		Extender->ExtendOtherTracksFilterMenu(*this, MenuBuilder);
	}

	return MenuBuilder.MakeWidget();
}

////////////////////////////////////////////////////////////////////////////////////////////////////

bool STimingView::ShowHideGraphTrack_IsChecked() const
{
	return GraphTrack->IsVisible();
}

////////////////////////////////////////////////////////////////////////////////////////////////////

void STimingView::ShowHideGraphTrack_Execute()
{
	GraphTrack->ToggleVisibility();
}

////////////////////////////////////////////////////////////////////////////////////////////////////

TSharedRef<SWidget> STimingView::MakePluginTracksFilterMenu()
{
	FMenuBuilder MenuBuilder(/*bInShouldCloseWindowAfterMenuSelection=*/true, CommandList);

	// Let any plugin extend the filter menu.
	for (Insights::ITimingViewExtender* Extender : GetExtenders())
	{
		Extender->ExtendFilterMenu(*this, MenuBuilder);
	}

	return MenuBuilder.MakeWidget();
}

////////////////////////////////////////////////////////////////////////////////////////////////////

TSharedRef<SWidget> STimingView::MakeViewModeMenu()
{
	FMenuBuilder MenuBuilder(/*bInShouldCloseWindowAfterMenuSelection=*/true, CommandList);

	const FTimingViewCommands& Commands = FTimingViewCommands::Get();

	MenuBuilder.BeginSection("ViewMode", LOCTEXT("ContextMenu_Section_ViewMode", "View Mode"));
	{
		MenuBuilder.AddMenuEntry(Commands.ToggleCompactMode);
		MenuBuilder.AddMenuEntry(Commands.AutoHideEmptyTracks);
	}
	MenuBuilder.EndSection();

	CreateDepthLimitMenu(MenuBuilder);

	CreateCpuThreadTrackColoringModeMenu(MenuBuilder);

	MenuBuilder.BeginSection("Misc", LOCTEXT("ContextMenu_Section_Misc", "Misc Settings"));
	{
		MenuBuilder.AddMenuEntry(Commands.PanningOnScreenEdges);
	}
	MenuBuilder.EndSection();

	return MenuBuilder.MakeWidget();
}

////////////////////////////////////////////////////////////////////////////////////////////////////

bool STimingView::IsCompactModeEnabled() const
{
	return Viewport.IsLayoutCompactModeEnabled();
}

////////////////////////////////////////////////////////////////////////////////////////////////////

void STimingView::ToggleCompactMode()
{
	Viewport.SwitchLayoutCompactMode();
}

////////////////////////////////////////////////////////////////////////////////////////////////////

bool STimingView::IsAutoHideEmptyTracksEnabled() const
{
	return (Viewport.GetLayout().TargetMinTimelineH == 0.0f);
}

////////////////////////////////////////////////////////////////////////////////////////////////////

void STimingView::ToggleAutoHideEmptyTracks()
{
	Viewport.ToggleLayoutMinTrackHeight();

	for (const TSharedPtr<FBaseTimingTrack>& TrackPtr : ScrollableTracks)
	{
		if (TrackPtr->Is<FTimingEventsTrack>())
		{
			TrackPtr->SetHeight(0.0f);
		}
	}

	// Persistent option. Save it to the config file.
	FInsightsSettings& Settings = FInsightsManager::Get()->GetSettings();
	const bool bIsEnabled = IsAutoHideEmptyTracksEnabled();
	Settings.SetAndSaveAutoHideEmptyTracks(bIsEnabled);
}

////////////////////////////////////////////////////////////////////////////////////////////////////

bool STimingView::IsPanningOnScreenEdgesEnabled() const
{
	return bAllowPanningOnScreenEdges;
}

////////////////////////////////////////////////////////////////////////////////////////////////////

void STimingView::TogglePanningOnScreenEdges()
{
	bAllowPanningOnScreenEdges = !bAllowPanningOnScreenEdges;

	// Persistent option. Save it to the config file.
	FInsightsSettings& Settings = FInsightsManager::Get()->GetSettings();
	Settings.SetAndSavePanningOnScreenEdges(bAllowPanningOnScreenEdges);
}

////////////////////////////////////////////////////////////////////////////////////////////////////

void STimingView::CreateDepthLimitMenu(FMenuBuilder& MenuBuilder)
{
	MenuBuilder.BeginSection("DepthLimit", LOCTEXT("ContextMenu_Section_DepthLimit", "Depth Limit"));
	{
		// Note: We use the custom AddMenuEntry in order to set the same key binding text for multiple menu items.

		FInsightsMenuBuilder::AddMenuEntry(MenuBuilder,
			FUIAction(
				FExecuteAction::CreateSP(this, &STimingView::SetEventDepthLimit, FTimingProfilerManager::UnlimitedEventDepth),
				FCanExecuteAction(),
				FIsActionChecked::CreateSP(this, &STimingView::CheckEventDepthLimit, FTimingProfilerManager::UnlimitedEventDepth)),
			LOCTEXT("UnlimitedDepth", "Unlimited"),
			LOCTEXT("UnlimitedDepth_Desc", "Timing Events tracks (like the CPU Thread tracks) can have unlimited depth (lanes)."),
			TAttribute<FText>::Create(TAttribute<FText>::FGetter::CreateSP(this, &STimingView::GetEventDepthLimitKeybindingText, FTimingProfilerManager::UnlimitedEventDepth)),
			EUserInterfaceActionType::RadioButton);

		FInsightsMenuBuilder::AddMenuEntry(MenuBuilder,
			FUIAction(
				FExecuteAction::CreateSP(this, &STimingView::SetEventDepthLimit, (uint32)4),
				FCanExecuteAction(),
				FIsActionChecked::CreateSP(this, &STimingView::CheckEventDepthLimit, (uint32)4)),
			LOCTEXT("DepthLimit4", "4 Lanes"),
			LOCTEXT("DepthLimit4_Desc", "Timing Events tracks (like the CPU Thread tracks) can have maximum 4 lanes."),
			TAttribute<FText>::Create(TAttribute<FText>::FGetter::CreateSP(this, &STimingView::GetEventDepthLimitKeybindingText, (uint32)4)),
			EUserInterfaceActionType::RadioButton);

		FInsightsMenuBuilder::AddMenuEntry(MenuBuilder,
			FUIAction(
				FExecuteAction::CreateSP(this, &STimingView::SetEventDepthLimit, (uint32)1),
				FCanExecuteAction(),
				FIsActionChecked::CreateSP(this, &STimingView::CheckEventDepthLimit, (uint32)1)),
			LOCTEXT("DepthLimit1", "Single Lane"),
			LOCTEXT("DepthLimit1_Desc", "Timing Events tracks (like the CPU Thread tracks) can have a single lane."),
			TAttribute<FText>::Create(TAttribute<FText>::FGetter::CreateSP(this, &STimingView::GetEventDepthLimitKeybindingText, (uint32)1)),
			EUserInterfaceActionType::RadioButton);
	}
	MenuBuilder.EndSection();
}

////////////////////////////////////////////////////////////////////////////////////////////////////

FText STimingView::GetEventDepthLimitKeybindingText(uint32 DepthLimit) const
{
	uint32 CurrentDepthLimit = FTimingProfilerManager::Get()->GetEventDepthLimit();
	uint32 NextDepthLimit = GetNextEventDepthLimit(CurrentDepthLimit);
	return DepthLimit == NextDepthLimit ? LOCTEXT("DepthLimitKeybinding", "X") : FText::GetEmpty();
}

////////////////////////////////////////////////////////////////////////////////////////////////////

uint32 STimingView::GetNextEventDepthLimit(uint32 DepthLimit) const
{
	if (DepthLimit == 1)
	{
		return 4;
	}
	else if (DepthLimit == 4)
	{
		return FTimingProfilerManager::UnlimitedEventDepth;
	}
	else // Unlimited
	{
		return 1;
	}
}

////////////////////////////////////////////////////////////////////////////////////////////////////

void STimingView::ChooseNextEventDepthLimit()
{
	const uint32 CurrentDepthLimit = FTimingProfilerManager::Get()->GetEventDepthLimit();
	const uint32 NextDepthLimit = GetNextEventDepthLimit(CurrentDepthLimit);
	FTimingProfilerManager::Get()->SetEventDepthLimit(NextDepthLimit);
	Viewport.AddDirtyFlags(ETimingTrackViewportDirtyFlags::HInvalidated);
}

////////////////////////////////////////////////////////////////////////////////////////////////////

void STimingView::SetEventDepthLimit(uint32 DepthLimit)
{
	FTimingProfilerManager::Get()->SetEventDepthLimit(DepthLimit);
	Viewport.AddDirtyFlags(ETimingTrackViewportDirtyFlags::HInvalidated);
}

////////////////////////////////////////////////////////////////////////////////////////////////////

bool STimingView::CheckEventDepthLimit(uint32 DepthLimit) const
{
	return DepthLimit == FTimingProfilerManager::Get()->GetEventDepthLimit();
}

////////////////////////////////////////////////////////////////////////////////////////////////////

void STimingView::CreateCpuThreadTrackColoringModeMenu(FMenuBuilder& MenuBuilder)
{
	MenuBuilder.BeginSection("CpuThreadTrackColoringMode", LOCTEXT("ContextMenu_Section_CpuThreadTrackColoringMode", "Coloring Mode (CPU Thread Tracks)"));
	{
		MenuBuilder.AddMenuEntry(
			LOCTEXT("CpuThreadTrackColoringMode_ByTimerName", "By Timer Name"),
			LOCTEXT("CpuThreadTrackColoringMode_ByTimerName_Desc", "Assign a color to CPU/GPU timing events based on their timer name."),
			FSlateIcon(),
			FUIAction(
				FExecuteAction::CreateSP(this, &STimingView::SetCpuThreadTrackColoringMode, Insights::ETimingEventsColoringMode::ByTimerName),
				FCanExecuteAction(),
				FIsActionChecked::CreateSP(this, &STimingView::CheckCpuThreadTrackColoringMode, Insights::ETimingEventsColoringMode::ByTimerName)),
			NAME_None,
			EUserInterfaceActionType::RadioButton
		);
		MenuBuilder.AddMenuEntry(
			LOCTEXT("CpuThreadTrackColoringMode_ByTimerId", "By Timer Id"),
			LOCTEXT("CpuThreadTrackColoringMode_ByTimerId_Desc", "Assign a color to CPU/GPU timing events based on their timer id."),
			FSlateIcon(),
			FUIAction(
				FExecuteAction::CreateSP(this, &STimingView::SetCpuThreadTrackColoringMode, Insights::ETimingEventsColoringMode::ByTimerId),
				FCanExecuteAction(),
				FIsActionChecked::CreateSP(this, &STimingView::CheckCpuThreadTrackColoringMode, Insights::ETimingEventsColoringMode::ByTimerId)),
			NAME_None,
			EUserInterfaceActionType::RadioButton
		);
		MenuBuilder.AddMenuEntry(
			LOCTEXT("CpuThreadTrackColoringMode_ByDuration", "By Duration"),
			LOCTEXT("CpuThreadTrackColoringMode_ByDuration_Desc", "Assign a color to CPU/GPU timing events based on their duration (inclusive time).\n\t≥ 10ms : red\n\t≥ 1ms : yellow\n\t≥ 100μs : green\n\t≥ 10μs : cyan\n\t≥ 1μs : blue\n\t< 1μs : grey"),
			FSlateIcon(),
			FUIAction(
				FExecuteAction::CreateSP(this, &STimingView::SetCpuThreadTrackColoringMode, Insights::ETimingEventsColoringMode::ByDuration),
				FCanExecuteAction(),
				FIsActionChecked::CreateSP(this, &STimingView::CheckCpuThreadTrackColoringMode, Insights::ETimingEventsColoringMode::ByDuration)),
			NAME_None,
			EUserInterfaceActionType::RadioButton
		);
	}
	MenuBuilder.EndSection();
}

////////////////////////////////////////////////////////////////////////////////////////////////////

void STimingView::ChooseNextCpuThreadTrackColoringMode()
{
	uint32 Mode = (uint32)FTimingProfilerManager::Get()->GetColoringMode();
	Mode = (Mode + 1) % (uint32)Insights::ETimingEventsColoringMode::Count;
	FTimingProfilerManager::Get()->SetColoringMode((Insights::ETimingEventsColoringMode)Mode);
	Viewport.AddDirtyFlags(ETimingTrackViewportDirtyFlags::HInvalidated);
}

////////////////////////////////////////////////////////////////////////////////////////////////////

void STimingView::SetCpuThreadTrackColoringMode(Insights::ETimingEventsColoringMode Mode)
{
	FTimingProfilerManager::Get()->SetColoringMode(Mode);
	Viewport.AddDirtyFlags(ETimingTrackViewportDirtyFlags::HInvalidated);
}

////////////////////////////////////////////////////////////////////////////////////////////////////

bool STimingView::CheckCpuThreadTrackColoringMode(Insights::ETimingEventsColoringMode Mode)
{
	return Mode == FTimingProfilerManager::Get()->GetColoringMode();
}

////////////////////////////////////////////////////////////////////////////////////////////////////

bool STimingView::ToggleTrackVisibility_IsChecked(uint64 InTrackId) const
{
	const TSharedPtr<FBaseTimingTrack>* const TrackPtrPtr = AllTracks.Find(InTrackId);
	if (TrackPtrPtr)
	{
		return (*TrackPtrPtr)->IsVisible();
	}
	return false;
}

////////////////////////////////////////////////////////////////////////////////////////////////////

void STimingView::ToggleTrackVisibility_Execute(uint64 InTrackId)
{
	const TSharedPtr<FBaseTimingTrack>* TrackPtrPtr = AllTracks.Find(InTrackId);
	if (TrackPtrPtr)
	{
		(*TrackPtrPtr)->ToggleVisibility();
		OnTrackVisibilityChanged();
	}
}

////////////////////////////////////////////////////////////////////////////////////////////////////

bool STimingView::QuickFind_CanExecute() const
{
	return true;
}

////////////////////////////////////////////////////////////////////////////////////////////////////

void STimingView::QuickFind_Execute()
{
	using namespace Insights;

	if (!QuickFindVm.IsValid())
	{
		TSharedPtr<FFilterConfigurator> NewFilterConfigurator = MakeShared<FFilterConfigurator>();
		TSharedPtr<TArray<TSharedPtr<struct FFilter>>>& AvailableFilters = NewFilterConfigurator->GetAvailableFilters();
		TSharedPtr<FFilter> CurrentFilter;

		CurrentFilter = AvailableFilters->Add_GetRef(MakeShared<FFilter>(static_cast<int32>(EFilterField::StartTime), LOCTEXT("StartTime", "Start Time"), LOCTEXT("StartTime", "Start Time"), EFilterDataType::Double, FFilterService::Get()->GetDoubleOperators()));
		CurrentFilter->Converter = MakeShared<FTimeFilterValueConverter>();

		CurrentFilter = AvailableFilters->Add_GetRef(MakeShared<FFilter>(static_cast<int32>(EFilterField::EndTime), LOCTEXT("EndTime", "End Time"), LOCTEXT("EndTime", "End Time"), EFilterDataType::Double, FFilterService::Get()->GetDoubleOperators()));
		CurrentFilter->Converter = MakeShared<FTimeFilterValueConverter>();

		CurrentFilter = AvailableFilters->Add_GetRef(MakeShared<FFilter>(static_cast<int32>(EFilterField::Duration), LOCTEXT("Duration", "Duration"), LOCTEXT("Duration", "Duration"), EFilterDataType::Double, FFilterService::Get()->GetDoubleOperators()));
		CurrentFilter->Converter = MakeShared<FTimeFilterValueConverter>();

		TSharedPtr<FFilterWithSuggestions> TrackFilter = MakeShared<FFilterWithSuggestions>(static_cast<int32>(EFilterField::TrackName), LOCTEXT("Track", "Track"), LOCTEXT("Track", "Track"), EFilterDataType::String, FFilterService::Get()->GetStringOperators());
		TrackFilter->Callback = [this](const FString& Text, TArray<FString>& OutSuggestions)
		{
			this->PopulateTrackSuggestionList(Text, OutSuggestions);
		};

		AvailableFilters->Add(TrackFilter);

		AvailableFilters->Add(MakeShared<FFilter>(static_cast<int32>(EFilterField::TimerId), LOCTEXT("TimerId", "Timer Id"), LOCTEXT("TimerId", "Timer Id"), EFilterDataType::Int64, FFilterService::Get()->GetIntegerOperators()));

		TSharedPtr<TArray<TSharedPtr<IFilterOperator>>> EventNameFilterOperators = MakeShared<TArray<TSharedPtr<IFilterOperator>>>();
		EventNameFilterOperators->Add(StaticCastSharedRef<IFilterOperator>(MakeShared<FFilterOperator<int64>>(EFilterOperator::Eq, TEXT("Is"), [](int64 lhs, int64 rhs) { return lhs == rhs; })));

		TSharedPtr<FFilterWithSuggestions> TimerNameFilter = MakeShared<FFilterWithSuggestions>(static_cast<int32>(EFilterField::TimerName), LOCTEXT("TimerName", "Timer Name"), LOCTEXT("TimerName", "Timer Name"), EFilterDataType::StringInt64Pair, EventNameFilterOperators);
		TimerNameFilter->Callback = [this](const FString& Text, TArray<FString>& OutSuggestions)
		{
			this->PopulateTimerNameSuggestionList(Text, OutSuggestions);
		};

		TimerNameFilter->Converter = MakeShared<FEventNameFilterValueConverter>();

		AvailableFilters->Add(TimerNameFilter);

		for (Insights::ITimingViewExtender* Extender : GetExtenders())
		{
			Extender->AddQuickFindFilters(NewFilterConfigurator);
		}

		QuickFindVm = MakeShared<FQuickFind>(NewFilterConfigurator);
		QuickFindVm->GetOnFindFirstEvent().AddSP(this, &STimingView::FindFirstEvent);
		QuickFindVm->GetOnFindPreviousEvent().AddSP(this, &STimingView::FindPrevEvent);
		QuickFindVm->GetOnFindNextEvent().AddSP(this, &STimingView::FindNextEvent);
		QuickFindVm->GetOnFindLastEvent().AddSP(this, &STimingView::FindLastEvent);
		QuickFindVm->GetOnFilterAllEvent().AddSP(this, &STimingView::FilterAllTracks);
		QuickFindVm->GetOnClearFiltersEvent().AddSP(this, &STimingView::ClearFilters);
	}

	SAssignNew(QuickFindWidgetSharedPtr, SQuickFind, QuickFindVm);

	if (FGlobalTabmanager::Get()->HasTabSpawner(QuickFindTabId))
	{
		FGlobalTabmanager::Get()->TryInvokeTab(QuickFindTabId);
	}
}

////////////////////////////////////////////////////////////////////////////////////////////////////

TSharedRef<SDockTab> STimingView::SpawnQuickFindTab(const FSpawnTabArgs& Args)
{
	const TSharedRef<SDockTab> DockTab = SNew(SDockTab)
		.TabRole(ETabRole::NomadTab);

	const TSharedPtr<SWindow>& OwnerWindow = Args.GetOwnerWindow();
	if (OwnerWindow.IsValid() && OwnerWindow != FSlateApplication::Get().FindWidgetWindow(SharedThis(this)))
	{
		TSharedPtr<SWindow> TopmostAncestor = OwnerWindow->GetTopmostAncestor();
		const FVector2D DPIProbePoint = TopmostAncestor->GetPositionInScreen() + FVector2D(10.0f, 10.0f);
		const float LocalDPIScaleFactor = FPlatformApplicationMisc::GetDPIScaleFactorAtPoint(DPIProbePoint.X, DPIProbePoint.Y);
		OwnerWindow->Resize(FVector2D(600 * LocalDPIScaleFactor, 400 * LocalDPIScaleFactor));
	}

	if (!QuickFindWidgetSharedPtr.IsValid())
	{
		return DockTab;
	}

	DockTab->SetContent(QuickFindWidgetSharedPtr.ToSharedRef());
	QuickFindWidgetSharedPtr->SetParentTab(DockTab);
	QuickFindWidgetWeakPtr = QuickFindWidgetSharedPtr;
	QuickFindWidgetSharedPtr.Reset();
	return DockTab;
}

////////////////////////////////////////////////////////////////////////////////////////////////////

void STimingView::CloseQuickFindTab()
{
	TSharedPtr<Insights::SQuickFind> QuickFindWidget = QuickFindWidgetWeakPtr.Pin();
	if (QuickFindWidget)
	{
		TSharedPtr<SDockTab> QuickFindTab = QuickFindWidget->GetParentTab().Pin();
		if (QuickFindTab.IsValid())
		{
			QuickFindTab->RequestCloseTab();
		}
	}
}

////////////////////////////////////////////////////////////////////////////////////////////////////

void STimingView::OnTrackVisibilityChanged()
{
	if (HoveredTrack.IsValid())
	{
		HoveredTrack.Reset();
		OnHoveredTrackChangedDelegate.Broadcast(HoveredTrack);
	}
	if (HoveredEvent.IsValid())
	{
		HoveredEvent.Reset();
		OnHoveredEventChangedDelegate.Broadcast(HoveredEvent);
	}
	if (SelectedTrack.IsValid())
	{
		SelectedTrack.Reset();
		OnSelectedTrackChangedDelegate.Broadcast(SelectedTrack);
	}
	if (SelectedEvent.IsValid())
	{
		SelectedEvent.Reset();
		OnSelectedEventChangedDelegate.Broadcast(SelectedEvent);
	}
	Tooltip.SetDesiredOpacity(0.0f);

	//TODO: TrackVisibilityChangedEvent.Broadcast();
	FTimingProfilerManager::Get()->OnThreadFilterChanged();
}

////////////////////////////////////////////////////////////////////////////////////////////////////

void STimingView::PreventThrottling()
{
	bPreventThrottling = true;
}

////////////////////////////////////////////////////////////////////////////////////////////////////

TSharedPtr<FBaseTimingTrack> STimingView::FindTrack(uint64 InTrackId)
{
	TSharedPtr<FBaseTimingTrack>* TrackPtrPtr = AllTracks.Find(InTrackId);
	return TrackPtrPtr ? *TrackPtrPtr : nullptr;
}

////////////////////////////////////////////////////////////////////////////////////////////////////

TArray<Insights::ITimingViewExtender*> STimingView::GetExtenders() const
{
	return IModularFeatures::Get().GetModularFeatureImplementations<Insights::ITimingViewExtender>(Insights::TimingViewExtenderFeatureName);
}

////////////////////////////////////////////////////////////////////////////////////////////////////

<<<<<<< HEAD
=======
void STimingView::ClearRelations()
{
	CurrentRelations.Empty();
}

////////////////////////////////////////////////////////////////////////////////////////////////////

void STimingView::FindFirstEvent()
{
	SelectedEvent.Reset();
	FindNextEvent();
}

////////////////////////////////////////////////////////////////////////////////////////////////////

void STimingView::FindPrevEvent()
{
	TSharedPtr<const ITimingEvent> BestMatchEvent;
	double StartTime = SelectedEvent.IsValid() ? SelectedEvent->GetStartTime() : std::numeric_limits<double>::max();

	auto EventFilter = [StartTime](double EventStartTime, double EventEndTime, uint32 EventDepth)
	{
		return EventStartTime < StartTime;
	};
	FTimingEventSearchParameters Params(std::numeric_limits<double>::lowest(), StartTime, ETimingEventSearchFlags::StopAtFirstMatch, EventFilter);
	Params.FilterExecutor = QuickFindVm->GetFilterConfigurator();
	Params.SearchDirection = FTimingEventSearchParameters::ESearchDirection::Backward;

	EnumerateFilteredTracks(QuickFindVm->GetFilterConfigurator(), [&Params, &BestMatchEvent](TSharedPtr<FBaseTimingTrack>& Track)
	{
		if (!Track->IsVisible())
		{
			return;
		}

		Params.StartTime = BestMatchEvent.IsValid() ? BestMatchEvent->GetStartTime() : std::numeric_limits<double>::lowest();

		TSharedPtr<const ITimingEvent> FoundEvent = Track->SearchEvent(Params);
		if (FoundEvent.IsValid())
		{
			if (!BestMatchEvent.IsValid() || BestMatchEvent->GetStartTime() < FoundEvent->GetStartTime())
			{
				BestMatchEvent = FoundEvent;
			}
		}
	});

	if (BestMatchEvent)
	{
		SelectedEvent = BestMatchEvent;
		BringIntoView(SelectedEvent->GetStartTime(), SelectedEvent->GetEndTime());
		if (SelectedEvent->GetTrack()->GetLocation() == ETimingTrackLocation::Scrollable)
		{
			BringScrollableTrackIntoView(*SelectedEvent->GetTrack());
		}

		OnSelectedTimingEventChanged();
	}
	else
	{
		FMessageLog ReportMessageLog(FTimingProfilerManager::Get()->GetLogListingName());
		ReportMessageLog.Error(LOCTEXT("NoEventFound", "No event found!"));
		ReportMessageLog.Notify();
	}
}

////////////////////////////////////////////////////////////////////////////////////////////////////

void STimingView::FindNextEvent()
{
	TSharedPtr<const ITimingEvent> BestMatchEvent;
	double StartTime = SelectedEvent.IsValid() ? SelectedEvent->GetStartTime() : std::numeric_limits<double>::lowest();

	auto EventFilter = [StartTime](double EventStartTime, double EventEndTime, uint32 EventDepth)
	{
		return EventStartTime > StartTime;
	};
	FTimingEventSearchParameters Params(StartTime, std::numeric_limits<double>::max(), ETimingEventSearchFlags::StopAtFirstMatch, EventFilter);
	Params.FilterExecutor = QuickFindVm->GetFilterConfigurator();

	EnumerateFilteredTracks(QuickFindVm->GetFilterConfigurator(), [&Params, &BestMatchEvent](TSharedPtr<FBaseTimingTrack>& Track)
	{
		if (!Track->IsVisible())
		{
			return;
		}

		Params.EndTime = BestMatchEvent.IsValid() ? BestMatchEvent->GetStartTime() : std::numeric_limits<double>::max();

		TSharedPtr<const ITimingEvent> FoundEvent = Track->SearchEvent(Params);
		if (FoundEvent.IsValid())
		{
			if (BestMatchEvent.IsValid())
			{
				ensure(FoundEvent->GetStartTime() < BestMatchEvent->GetStartTime());
			}
			BestMatchEvent = FoundEvent;
		}
	});

	if (BestMatchEvent)
	{
		SelectedEvent = BestMatchEvent;
		BringIntoView(SelectedEvent->GetStartTime(), SelectedEvent->GetEndTime());
		if (SelectedEvent->GetTrack()->GetLocation() == ETimingTrackLocation::Scrollable)
		{
			BringScrollableTrackIntoView(*SelectedEvent->GetTrack());
		}

		OnSelectedTimingEventChanged();
	}
	else
	{
		FMessageLog ReportMessageLog(FTimingProfilerManager::Get()->GetLogListingName());
		ReportMessageLog.Error(LOCTEXT("NoEventFound", "No event found!"));
		ReportMessageLog.Notify();
	}
}

////////////////////////////////////////////////////////////////////////////////////////////////////

void STimingView::FindLastEvent()
{
	SelectedEvent.Reset();
	FindPrevEvent();
}

////////////////////////////////////////////////////////////////////////////////////////////////////

void STimingView::FilterAllTracks()
{
	for (auto& Entry : AllTracks)
	{
		FilterConfigurator = MakeShared<Insights::FFilterConfigurator>(*QuickFindVm->GetFilterConfigurator());
		Entry.Value->SetFilterConfigurator(QuickFindVm->GetFilterConfigurator());
		Entry.Value->SetDirtyFlag();
	}
}

////////////////////////////////////////////////////////////////////////////////////////////////////

void STimingView::ClearFilters()
{
	for (auto& Entry : AllTracks)
	{
		FilterConfigurator.Reset();
		Entry.Value->SetFilterConfigurator(nullptr);
		Entry.Value->SetDirtyFlag();
	}
}

////////////////////////////////////////////////////////////////////////////////////////////////////

void STimingView::PopulateTrackSuggestionList(const FString& Text, TArray<FString>& OutSuggestions)
{
	for (auto& Entry : AllTracks)
	{
		if (Entry.Value->GetName().Contains(Text))
		{
			OutSuggestions.Add(Entry.Value->GetName());
		}
	}
}

////////////////////////////////////////////////////////////////////////////////////////////////////

void STimingView::PopulateTimerNameSuggestionList(const FString& Text, TArray<FString>& OutSuggestions)
{
	TSharedPtr<const TraceServices::IAnalysisSession> Session = FInsightsManager::Get()->GetSession();
	if (Session.IsValid() && TraceServices::ReadTimingProfilerProvider(*Session.Get()))
	{
		TraceServices::FAnalysisSessionReadScope SessionReadScope(*Session.Get());

		const TraceServices::ITimingProfilerProvider& TimingProfilerProvider = *TraceServices::ReadTimingProfilerProvider(*Session.Get());

		const TraceServices::ITimingProfilerTimerReader* TimerReader;
		TimingProfilerProvider.ReadTimers([&TimerReader](const TraceServices::ITimingProfilerTimerReader& Out) { TimerReader = &Out; });

		uint32 TimerCount = TimerReader->GetTimerCount();
		for (uint32 TimerIndex = 0; TimerIndex < TimerCount; ++TimerIndex)
		{
			const TraceServices::FTimingProfilerTimer* Timer = TimerReader->GetTimer(TimerIndex);
			if (Timer && Timer->Name)
			{
				const TCHAR* FoundString = FCString::Stristr(Timer->Name, *Text);
				if (FoundString)
				{
					OutSuggestions.Add(Timer->Name);
				}
			}
		}
	}
}

////////////////////////////////////////////////////////////////////////////////////////////////////

void STimingView::EnumerateFilteredTracks(TSharedPtr<Insights::FFilterConfigurator> InFilterConfigurator, EnumerateFilteredTracksCallback Callback)
{
	Insights::FFilterContext FilterContext;
	FilterContext.AddFilterData(static_cast<int32>(EFilterField::TrackName), FString());
	for (auto& Entry : AllTracks)
	{
		FilterContext.SetFilterData(static_cast<int32>(EFilterField::TrackName), Entry.Value->GetName());
		if (InFilterConfigurator->ApplyFilters(FilterContext))
		{
			Callback(Entry.Value);
		}
	}
}

////////////////////////////////////////////////////////////////////////////////////////////////////

>>>>>>> 6bbb88c8
#undef ACTIVATE_BENCHMARK
#undef LOCTEXT_NAMESPACE<|MERGE_RESOLUTION|>--- conflicted
+++ resolved
@@ -46,10 +46,7 @@
 #include "Insights/LoadingProfiler/LoadingProfilerManager.h"
 #include "Insights/LoadingProfiler/Widgets/SLoadingProfilerWindow.h"
 #include "Insights/Table/Widgets/STableTreeView.h"
-<<<<<<< HEAD
-=======
 #include "Insights/TaskGraphProfiler/TaskGraphProfilerManager.h"
->>>>>>> 6bbb88c8
 #include "Insights/Tests/TimingProfilerTests.h"
 #include "Insights/TimingProfilerCommon.h"
 #include "Insights/TimingProfilerManager.h"
@@ -74,10 +71,7 @@
 #include "Insights/Widgets/STimersView.h"
 #include "Insights/Widgets/STimingProfilerWindow.h"
 #include "Insights/Widgets/STimingViewTrackList.h"
-<<<<<<< HEAD
-=======
 #include "Insights/Widgets/SQuickFind.h"
->>>>>>> 6bbb88c8
 
 #include <limits>
 
@@ -121,11 +115,7 @@
 	DefaultTimeMarker->SetName(TEXT(""));
 	DefaultTimeMarker->SetColor(FLinearColor(0.85f, 0.5f, 0.03f, 0.5f));
 
-<<<<<<< HEAD
-	GraphTrack->SetName(TEXT("Main Graph Track"));
-=======
 	GraphTrack->SetName(TEXT("Main Graph"));
->>>>>>> 6bbb88c8
 
 	IModularFeatures::Get().RegisterModularFeature(Insights::TimingViewExtenderFeatureName, FrameSharedState.Get());
 	IModularFeatures::Get().RegisterModularFeature(Insights::TimingViewExtenderFeatureName, ThreadTimingSharedState.Get());
@@ -247,29 +237,17 @@
 			.Orientation(Orient_Horizontal)
 			.AlwaysShowScrollbar(false)
 			.Visibility(EVisibility::Visible)
-<<<<<<< HEAD
-			.Thickness(FVector2D(5.0f, 5.0f))
-=======
->>>>>>> 6bbb88c8
 			.OnUserScrolled(this, &STimingView::HorizontalScrollBar_OnUserScrolled)
 		]
 
 		+ SOverlay::Slot()
 		.HAlign(HAlign_Right)
-<<<<<<< HEAD
-		.Padding(FMargin(0.0f, 0.0f, 0.0f, 0.0f))
-=======
 		.Padding(FMargin(0.0f, 0.0f, 2.0f, 0.0f))
->>>>>>> 6bbb88c8
 		[
 			SAssignNew(VerticalScrollBar, SScrollBar)
 			.Orientation(Orient_Vertical)
 			.AlwaysShowScrollbar(false)
 			.Visibility(EVisibility::Visible)
-<<<<<<< HEAD
-			.Thickness(FVector2D(5.0f, 5.0f))
-=======
->>>>>>> 6bbb88c8
 			.OnUserScrolled(this, &STimingView::VerticalScrollBar_OnUserScrolled)
 		]
 
@@ -289,80 +267,10 @@
 			.HAlign(HAlign_Right)
 			.AutoWidth()
 			[
-<<<<<<< HEAD
-				SNew(SHorizontalBox)
-
-				+ SHorizontalBox::Slot()
-				.Padding(0.0f)
-				.AutoWidth()
-				[
-					SNew(STextBlock)
-					.TextStyle(FEditorStyle::Get(), "GenericFilters.TextStyle")
-					.Font(FEditorStyle::Get().GetFontStyle("FontAwesome.9"))
-					.Text(FText::FromString(FString(TEXT("\xf0b0"))) /*fa-filter*/)
-				]
-
-				+ SHorizontalBox::Slot()
-				.Padding(FMargin(2.0f, 0.0f, 0.0f, 0.0f))
-				.AutoWidth()
-				[
-					SNew(STextBlock)
-					.TextStyle(FEditorStyle::Get(), "GenericFilters.TextStyle")
-					.Text(LOCTEXT("TracksFilter", "Tracks"))
-				]
-			]
-		]
-
-		+ SOverlay::Slot()
-		.HAlign(HAlign_Right)
-		.VAlign(VAlign_Top)
-		.Padding(FMargin(0.0f, 0.0f, 0.0f, 0.0f))
-		[
-			SNew(SHorizontalBox)
-
-			+ SHorizontalBox::Slot()
-			.Padding(0.0f)
-			.AutoWidth()
-			[
-				SNew(SCheckBox)
-				.Style(FEditorStyle::Get(), "ToggleButtonCheckbox")
-				.HAlign(HAlign_Center)
-				.Padding(FMargin(0.0f, 2.0f, 1.0f, 4.0f))
-				.OnCheckStateChanged(this, &STimingView::AutoScroll_OnCheckStateChanged)
-				.IsChecked(this, &STimingView::AutoScroll_IsChecked)
-				.ToolTipText(LOCTEXT("AutoScroll_Tooltip", "Auto Scroll"))
-				[
-					SNew(STextBlock)
-					.Text(LOCTEXT("AutoScroll_Button", " >> "))
-					.TextStyle(FEditorStyle::Get(), TEXT("Profiler.Caption"))
-				]
-			]
-
-			+ SHorizontalBox::Slot()
-			.Padding(0.0f)
-			.AutoWidth()
-			[
-				SNew(SComboButton)
-				.ComboButtonStyle(FEditorStyle::Get(), "GenericFilters.ComboButtonStyle")
-				.ForegroundColor(FLinearColor::White)
-				//.ToolTipText(LOCTEXT("AutoScrollOptions_ToolTip", "Auto-scroll options"))
-				.OnGetMenuContent(this, &STimingView::MakeAutoScrollOptionsMenu)
-				.HasDownArrow(true)
-				.ContentPadding(FMargin(0.0f, 0.0f, 0.0f, 0.0f))
-				.ButtonContent()
-				[
-					SNew(SBorder)
-					.Padding(0.0f)
-				]
-			]
-		]
-
-=======
 				RightToolbar.MakeWidget()
 			]
 		]
 
->>>>>>> 6bbb88c8
 		+ SOverlay::Slot()
 		.HAlign(HAlign_Fill)
 		.VAlign(VAlign_Fill)
@@ -399,11 +307,8 @@
 
 void STimingView::Reset(bool bIsFirstReset)
 {
-<<<<<<< HEAD
-=======
 	const FInsightsSettings& Settings = FInsightsManager::Get()->GetSettings();
 
->>>>>>> 6bbb88c8
 	if (!bIsFirstReset)
 	{
 		for (Insights::ITimingViewExtender* Extender : GetExtenders())
@@ -503,16 +408,9 @@
 	bIsDragging = false;
 
 	bAutoScroll = false;
-<<<<<<< HEAD
-	bIsAutoScrollFrameAligned = true;
-	AutoScrollFrameType = TraceFrameType_Game;
-	AutoScrollViewportOffsetPercent = 0.1; // scrolls forward 10% of viewport's width
-	AutoScrollMinDelay = 0.3; // [seconds]
-=======
 	AutoScrollFrameAlignment = Settings.GetAutoScrollFrameAlignment();
 	AutoScrollViewportOffsetPercent = Settings.GetAutoScrollViewportOffsetPercent();
 	AutoScrollMinDelay = Settings.GetAutoScrollMinDelay();
->>>>>>> 6bbb88c8
 	LastAutoScrollTime = 0;
 
 	bIsPanning = false;
@@ -713,16 +611,6 @@
 			// By default, align the current session time with the offseted right side of the viewport.
 			double MinStartTime = Viewport.GetMaxValidTime() - ViewportDuration + AutoScrollViewportOffsetTime;
 
-<<<<<<< HEAD
-			if (bIsAutoScrollFrameAligned)
-			{
-				if (Session.IsValid())
-				{
-					Trace::FAnalysisSessionReadScope SessionReadScope(*Session.Get());
-					const Trace::IFrameProvider& FramesProvider = Trace::ReadFrameProvider(*Session.Get());
-
-					const uint64 FrameCount = FramesProvider.GetFrameCount(AutoScrollFrameType);
-=======
 			if (AutoScrollFrameAlignment >= 0)
 			{
 				if (Session.IsValid())
@@ -732,7 +620,6 @@
 
 					const ETraceFrameType FrameTpe = static_cast<ETraceFrameType>(AutoScrollFrameAlignment);
 					const uint64 FrameCount = FramesProvider.GetFrameCount(FrameTpe);
->>>>>>> 6bbb88c8
 
 					if (FrameCount > 0)
 					{
@@ -740,11 +627,7 @@
 						uint64 FrameIndex = FrameCount;
 						while (FrameIndex > 0)
 						{
-<<<<<<< HEAD
-							const Trace::FFrame* FramePtr = FramesProvider.GetFrame(AutoScrollFrameType, --FrameIndex);
-=======
 							const TraceServices::FFrame* FramePtr = FramesProvider.GetFrame(FrameTpe, --FrameIndex);
->>>>>>> 6bbb88c8
 							if (FramePtr && FramePtr->EndTime <= Viewport.GetMaxValidTime())
 							{
 								// Align the start time of the frame with the right side of the viewport.
@@ -754,15 +637,9 @@
 						}
 
 						// Get the frame at the center of the viewport.
-<<<<<<< HEAD
-						Trace::FFrame Frame;
-						const double ViewportCenter = MinStartTime + ViewportDuration / 2;
-						if (FramesProvider.GetFrameFromTime(AutoScrollFrameType, ViewportCenter, Frame))
-=======
 						TraceServices::FFrame Frame;
 						const double ViewportCenter = MinStartTime + ViewportDuration / 2;
 						if (FramesProvider.GetFrameFromTime(FrameTpe, ViewportCenter, Frame))
->>>>>>> 6bbb88c8
 						{
 							if (Frame.EndTime > ViewportCenter)
 							{
@@ -916,13 +793,7 @@
 			NumVisibleBottomDockedTracks++;
 		}
 	}
-<<<<<<< HEAD
-	float BottomOffsetY = Viewport.GetHeight() - BottomOffset;
-	int32 NumVisibleBottomDockedTracks = 0;
-	for (TSharedPtr<FBaseTimingTrack>& TrackPtr : BottomDockedTracks)
-=======
 	if (NumVisibleBottomDockedTracks > 0)
->>>>>>> 6bbb88c8
 	{
 		BottomOffset += 2.0f;
 		if (Viewport.GetTopOffset() + BottomOffset > Viewport.GetHeight())
@@ -932,21 +803,6 @@
 		float BottomDockedTrackPosY = Viewport.GetPosY() + Viewport.GetHeight() - BottomOffset + 2.0f;
 		for (TSharedPtr<FBaseTimingTrack>& TrackPtr : BottomDockedTracks)
 		{
-<<<<<<< HEAD
-			BottomOffsetY += TrackPtr->GetHeight();
-			NumVisibleBottomDockedTracks++;
-		}
-	}
-	if (NumVisibleBottomDockedTracks > 0)
-	{
-		bDrawBottomSeparatorLine = true;
-		BottomOffset += 2.0f;
-	}
-	else
-	{
-		bDrawBottomSeparatorLine = false;
-	}
-=======
 			SetTrackPosY(TrackPtr, BottomDockedTrackPosY);
 			if (TrackPtr->IsVisible())
 			{
@@ -955,7 +811,6 @@
 		}
 	}
 	bDrawBottomSeparatorLine = (BottomOffset > 0.0f);
->>>>>>> 6bbb88c8
 	Viewport.SetBottomOffset(BottomOffset);
 
 	////////////////////////////////////////////////////////////////////////////////////////////////////
@@ -983,11 +838,7 @@
 	}
 
 	// Set the VerticalScrollBar padding so it is limited to the scrollable area.
-<<<<<<< HEAD
-	VerticalScrollBar->SetPadding(FMargin(0.0f, TopOffset, 0.0f, FMath::Max(BottomOffset, 12.0f)));
-=======
 	VerticalScrollBar->SetPadding(FMargin(0.0f, Viewport.GetPosY() + TopOffset + 2.0f, 0.0f, FMath::Max(BottomOffset + 2.0f, 10.0f)));
->>>>>>> 6bbb88c8
 
 	////////////////////////////////////////////////////////////////////////////////////////////////////
 
@@ -1229,8 +1080,6 @@
 ////////////////////////////////////////////////////////////////////////////////////////////////////
 
 void STimingView::UpdatePositionForScrollableTracks()
-<<<<<<< HEAD
-=======
 {
 	// Update the Y postion for the visible scrollable tracks.
 	float ScrollableTrackPosY = Viewport.GetPosY() + Viewport.GetTopOffset() - Viewport.GetScrollPosY();
@@ -1247,7 +1096,6 @@
 ////////////////////////////////////////////////////////////////////////////////////////////////////
 
 void STimingView::SetTrackPosY(TSharedPtr<FBaseTimingTrack>& TrackPtr, float TrackPosY) const
->>>>>>> 6bbb88c8
 {
 	TrackPtr->SetPosY(TrackPosY);
 	if (TrackPtr->GetChildTrack().IsValid())
@@ -1385,20 +1233,6 @@
 
 		Helper.BeginDrawTracks();
 
-<<<<<<< HEAD
-		const FVector2D Position = AllottedGeometry.GetAbsolutePosition();
-		const float Scale = AllottedGeometry.GetAccumulatedLayoutTransform().GetScale();
-
-		// Draw the scrollable tracks.
-		{
-			const float TopY = Viewport.GetTopOffset();
-			const float BottomY = Viewport.GetHeight() - Viewport.GetBottomOffset();
-
-			const float L = Position.X;
-			const float R = Position.X + (Viewport.GetWidth() * Scale);
-			const float T = Position.Y + (TopY * Scale);
-			const float B = Position.Y + (BottomY * Scale);
-=======
 		// Draw the scrollable tracks.
 		{
 			const float TopY = Viewport.GetPosY() + Viewport.GetTopOffset();
@@ -1408,7 +1242,6 @@
 			const float R = Position.X + Viewport.GetWidth() * Scale;
 			const float T = Position.Y + TopY * Scale;
 			const float B = Position.Y + BottomY * Scale;
->>>>>>> 6bbb88c8
 			const FSlateClippingZone ClipZone(FVector2D(L, T), FVector2D(R, T), FVector2D(L, B), FVector2D(R, B));
 			DrawContext.ElementList.PushClip(ClipZone);
 
@@ -1458,11 +1291,7 @@
 			if (bDrawTopSeparatorLine)
 			{
 				// Draw separator line between top docked tracks and scrollable tracks.
-<<<<<<< HEAD
-				DrawContext.DrawBox(0.0f, Viewport.GetTopOffset() - 2.0f, Viewport.GetWidth(), 2.0f, WhiteBrush, FLinearColor(0.01f, 0.01f, 0.01f, 1.0f));
-=======
 				DrawContext.DrawBox(0.0f, BottomY - 2.0f, Viewport.GetWidth(), 2.0f, WhiteBrush, FLinearColor(0.01f, 0.01f, 0.01f, 1.0f));
->>>>>>> 6bbb88c8
 				++DrawContext.LayerId;
 			}
 
@@ -1492,11 +1321,7 @@
 			if (bDrawBottomSeparatorLine)
 			{
 				// Draw separator line between top docked tracks and scrollable tracks.
-<<<<<<< HEAD
-				DrawContext.DrawBox(0.0f, Viewport.GetHeight() - Viewport.GetBottomOffset(), Viewport.GetWidth(), 2.0f, WhiteBrush, FLinearColor(0.01f, 0.01f, 0.01f, 1.0f));
-=======
 				DrawContext.DrawBox(0.0f, TopY, Viewport.GetWidth(), 2.0f, WhiteBrush, FLinearColor(0.01f, 0.01f, 0.01f, 1.0f));
->>>>>>> 6bbb88c8
 				++DrawContext.LayerId;
 			}
 
@@ -1642,9 +1467,6 @@
 		constexpr float ScrollBarWidth = 12.0f;
 		DrawContext.DrawBox(ViewWidth - ScrollBarWidth, Viewport.GetPosY() + Viewport.GetTopOffset(), ScrollBarWidth, ScrollBarHeight, WhiteBrush, FSlateColor(EStyleColor::Panel).GetSpecifiedColor());
 	}
-
-	// Fill background for the "Auto-scroll" toggle button.
-	DrawContext.DrawBox(ViewWidth - 40.0f, 0.0f, 40.0f, 24.0f, WhiteBrush, FLinearColor(0.05f, 0.05f, 0.05f, 1.0f));
 
 	//////////////////////////////////////////////////
 	// Draw the overscroll indication lines.
@@ -1916,19 +1738,13 @@
 		return;
 	}
 
-<<<<<<< HEAD
-=======
 #if 0
->>>>>>> 6bbb88c8
 	UE_LOG(TimingProfiler, Log, TEXT("New %s Track (%d) : %s (\"%s\")"),
 		LocationName,
 		TrackList.Num() + 1,
 		*Track->GetTypeName().ToString(),
 		*Track->GetName());
-<<<<<<< HEAD
-=======
 #endif
->>>>>>> 6bbb88c8
 
 	ensure(Track->GetLocation() == ETimingTrackLocation::None);
 	Track->SetLocation(Location);
@@ -1971,19 +1787,13 @@
 			InvalidateScrollableTracksOrder();
 		}
 
-<<<<<<< HEAD
-=======
 #if 0
->>>>>>> 6bbb88c8
 		UE_LOG(TimingProfiler, Log, TEXT("Removed %s Track (%d) : %s (\"%s\")"),
 			LocationName,
 			TrackList.Num(),
 			*Track->GetTypeName().ToString(),
 			*Track->GetName());
-<<<<<<< HEAD
-=======
 #endif
->>>>>>> 6bbb88c8
 
 		return true;
 	}
@@ -2321,11 +2131,7 @@
 			}
 			else if (TimeRulerTrack->IsScrubbing())
 			{
-<<<<<<< HEAD
-				RaiseTimeMarkerChanged();
-=======
 				RaiseTimeMarkerChanged(TimeRulerTrack->GetScrubbingTimeMarker());
->>>>>>> 6bbb88c8
 				TimeRulerTrack->StopScrubbing();
 			}
 
@@ -2370,11 +2176,7 @@
 			}
 			else if (TimeRulerTrack->IsScrubbing())
 			{
-<<<<<<< HEAD
-				RaiseTimeMarkerChanged();
-=======
 				RaiseTimeMarkerChanged(TimeRulerTrack->GetScrubbingTimeMarker());
->>>>>>> 6bbb88c8
 				TimeRulerTrack->StopScrubbing();
 			}
 
@@ -2586,13 +2388,8 @@
 				}
 
 				TSharedRef<Insights::FTimeMarker> ScrubbingTimeMarker = TimeRulerTrack->GetScrubbingTimeMarker();
-<<<<<<< HEAD
-				ScrubbingTimeMarker->SetTime(Viewport.SlateUnitsToTime(MousePosition.X));
-				RaiseTimeMarkerChanging();
-=======
 				ScrubbingTimeMarker->SetTime(Time);
 				RaiseTimeMarkerChanging(ScrubbingTimeMarker);
->>>>>>> 6bbb88c8
 			}
 		}
 		else
@@ -2952,30 +2749,6 @@
 		FSlateApplication::Get().QueryCursor();
 		return FReply::Handled();
 	}
-<<<<<<< HEAD
-	else if (InKeyEvent.GetKey() == EKeys::D) // debug: toggles down-sampling on/off
-	{
-		FTimingEventsTrack::bUseDownSampling = !FTimingEventsTrack::bUseDownSampling;
-		Viewport.AddDirtyFlags(ETimingTrackViewportDirtyFlags::HInvalidated);
-		return FReply::Handled();
-	}
-	else if (InKeyEvent.GetKey() == EKeys::G)
-	{
-		ShowHideGraphTrack_Execute();
-		return FReply::Handled();
-	}
-	else if (InKeyEvent.GetKey() == EKeys::R)
-	{
-		FrameSharedState->ShowHideAllFrameTracks();
-		return FReply::Handled();
-	}
-	else if (InKeyEvent.GetKey() == EKeys::Y)
-	{
-		ThreadTimingSharedState->ShowHideAllGpuTracks();
-		return FReply::Handled();
-	}
-	else if (InKeyEvent.GetKey() == EKeys::U)
-=======
 	else if (InKeyEvent.GetKey() == EKeys::D)
 	{
 		if (InKeyEvent.GetModifierKeys().IsControlDown() && InKeyEvent.GetModifierKeys().IsShiftDown())
@@ -2987,7 +2760,6 @@
 		}
 	}
 	else if (InKeyEvent.GetKey() == EKeys::A)
->>>>>>> 6bbb88c8
 	{
 		if (InKeyEvent.GetModifierKeys().IsControlDown())
 		{
@@ -2996,36 +2768,22 @@
 			return FReply::Handled();
 		}
 	}
-<<<<<<< HEAD
-	else if (InKeyEvent.GetKey() == EKeys::L)
-=======
 	else if (InKeyEvent.GetKey() == EKeys::One)
->>>>>>> 6bbb88c8
 	{
 		LoadingSharedState->SetColorSchema(0);
 		Viewport.AddDirtyFlags(ETimingTrackViewportDirtyFlags::HInvalidated);
 		return FReply::Handled();
 	}
-<<<<<<< HEAD
-	else if (InKeyEvent.GetKey() == EKeys::I)
-=======
 	else if (InKeyEvent.GetKey() == EKeys::Two)
->>>>>>> 6bbb88c8
 	{
 		LoadingSharedState->SetColorSchema(1);
 		Viewport.AddDirtyFlags(ETimingTrackViewportDirtyFlags::HInvalidated);
 		return FReply::Handled();
 	}
-<<<<<<< HEAD
-	else if (InKeyEvent.GetKey() == EKeys::O)
-	{
-		FileActivitySharedState->ToggleBackgroundEvents();
-=======
 	else if (InKeyEvent.GetKey() == EKeys::Three)
 	{
 		LoadingSharedState->SetColorSchema(2);
 		Viewport.AddDirtyFlags(ETimingTrackViewportDirtyFlags::HInvalidated);
->>>>>>> 6bbb88c8
 		return FReply::Handled();
 	}
 	else if (InKeyEvent.GetKey() == EKeys::Four)
@@ -3052,14 +2810,6 @@
 	{
 		return FReply::Handled();
 	}
-#if ACTIVATE_BENCHMARK
-	else if (InKeyEvent.GetKey() == EKeys::Z)
-		{
-			FTimingProfilerTests::FCheckValues CheckValues;
-			FTimingProfilerTests::RunEnumerateBenchmark(FTimingProfilerTests::FEnumerateTestParams(), CheckValues);
-			return FReply::Handled();
-		}
-#endif
 
 	return SCompoundWidget::OnKeyDown(MyGeometry, InKeyEvent);
 }
@@ -3087,15 +2837,6 @@
 	const bool bShouldCloseWindowAfterMenuSelection = true;
 	FMenuBuilder MenuBuilder(bShouldCloseWindowAfterMenuSelection, CommandList);
 
-<<<<<<< HEAD
-	if (HoveredTrack.IsValid())
-	{
-		MenuBuilder.BeginSection(TEXT("Track"), FText::FromString(HoveredTrack->GetName()));
-		CreateTrackLocationMenu(MenuBuilder, HoveredTrack.ToSharedRef());
-		MenuBuilder.EndSection();
-
-		HoveredTrack->BuildContextMenu(MenuBuilder);
-=======
 	bool bHasAnyActions = false;
 
 	if (HoveredTrack.IsValid())
@@ -3117,7 +2858,6 @@
 			TAttribute<FText>(),
 			FSlateIcon(FInsightsStyle::GetStyleSetName(), "Icons.Find"));
 		bHasAnyActions = true;
->>>>>>> 6bbb88c8
 	}
 	MenuBuilder.EndSection();
 
@@ -3152,177 +2892,6 @@
 ////////////////////////////////////////////////////////////////////////////////////////////////////
 
 void STimingView::CreateTrackLocationMenu(FMenuBuilder& MenuBuilder, TSharedRef<FBaseTimingTrack> Track)
-<<<<<<< HEAD
-{
-	if (EnumHasAnyFlags(Track->GetValidLocations(), ETimingTrackLocation::TopDocked))
-	{
-		if (Track->GetLocation() == ETimingTrackLocation::TopDocked)
-		{
-			MenuBuilder.AddMenuEntry(
-				LOCTEXT("ContextMenu_LocationTopDocked", "Location: Top Docked Tracks"),
-				LOCTEXT("ContextMenu_LocationTopDocked_Desc", "This track is in the list of top docked tracks."),
-				FSlateIcon(),
-				FUIAction(FExecuteAction(), FCanExecuteAction::CreateLambda([] { return false; })),
-				NAME_None,
-				EUserInterfaceActionType::Button
-			);
-		}
-		else
-		{
-			MenuBuilder.AddMenuEntry(
-				LOCTEXT("ContextMenu_DockToTop", "Dock To Top"),
-				LOCTEXT("ContextMenu_DockToTop_Desc", "Dock this track to the top."),
-				FSlateIcon(),
-				FUIAction(FExecuteAction::CreateSP(this, &STimingView::ChangeTrackLocation, Track, ETimingTrackLocation::TopDocked),
-						  FCanExecuteAction::CreateSP(this, &STimingView::CanChangeTrackLocation, Track, ETimingTrackLocation::TopDocked)),
-				NAME_None,
-				EUserInterfaceActionType::Button
-			);
-		}
-	}
-
-	if (EnumHasAnyFlags(Track->GetValidLocations(), ETimingTrackLocation::Scrollable))
-	{
-		if (Track->GetLocation() == ETimingTrackLocation::Scrollable)
-		{
-			MenuBuilder.AddMenuEntry(
-				LOCTEXT("ContextMenu_LocationScrollable", "Location: Scrollable Tracks"),
-				LOCTEXT("ContextMenu_LocationScrollable_Desc", "This track is in the list of scrollable tracks."),
-				FSlateIcon(),
-				FUIAction(FExecuteAction(), FCanExecuteAction::CreateLambda([] { return false; })),
-				NAME_None,
-				EUserInterfaceActionType::Button
-			);
-		}
-		else
-		{
-			MenuBuilder.AddMenuEntry(
-				LOCTEXT("ContextMenu_MoveToScrollable", "Move to Scrollable Tracks"),
-				LOCTEXT("ContextMenu_MoveToScrollable_Desc", "Move this track to the list of scrollable tracks."),
-				FSlateIcon(),
-				FUIAction(FExecuteAction::CreateSP(this, &STimingView::ChangeTrackLocation, Track, ETimingTrackLocation::Scrollable),
-						  FCanExecuteAction::CreateSP(this, &STimingView::CanChangeTrackLocation, Track, ETimingTrackLocation::Scrollable)),
-				NAME_None,
-				EUserInterfaceActionType::Button
-			);
-		}
-	}
-
-	if (EnumHasAnyFlags(Track->GetValidLocations(), ETimingTrackLocation::BottomDocked))
-	{
-		if (Track->GetLocation() == ETimingTrackLocation::BottomDocked)
-		{
-			MenuBuilder.AddMenuEntry(
-				LOCTEXT("ContextMenu_LocationBottomDocked", "Location: Bottom Docked Tracks"),
-				LOCTEXT("ContextMenu_LocationBottomDocked_Desc", "This track is in the list of bottom docked tracks."),
-				FSlateIcon(),
-				FUIAction(FExecuteAction(), FCanExecuteAction::CreateLambda([] { return false; })),
-				NAME_None,
-				EUserInterfaceActionType::Button
-			);
-		}
-		else
-		{
-			MenuBuilder.AddMenuEntry(
-				LOCTEXT("ContextMenu_DockToBottom", "Dock To Bottom"),
-				LOCTEXT("ContextMenu_DockToBottom_Desc", "Dock this track to the bottom."),
-				FSlateIcon(),
-				FUIAction(FExecuteAction::CreateSP(this, &STimingView::ChangeTrackLocation, Track, ETimingTrackLocation::BottomDocked),
-						  FCanExecuteAction::CreateSP(this, &STimingView::CanChangeTrackLocation, Track, ETimingTrackLocation::BottomDocked)),
-				NAME_None,
-				EUserInterfaceActionType::Button
-			);
-		}
-	}
-
-	if (EnumHasAnyFlags(Track->GetValidLocations(), ETimingTrackLocation::Foreground))
-	{
-		if (Track->GetLocation() == ETimingTrackLocation::Foreground)
-		{
-			MenuBuilder.AddMenuEntry(
-				LOCTEXT("ContextMenu_LocationForeground", "Location: Foreground Tracks"),
-				LOCTEXT("ContextMenu_LocationForeground_Desc", "This track is in the list of foreground tracks."),
-				FSlateIcon(),
-				FUIAction(FExecuteAction(), FCanExecuteAction::CreateLambda([] { return false; })),
-				NAME_None,
-				EUserInterfaceActionType::Button
-			);
-		}
-		else
-		{
-			MenuBuilder.AddMenuEntry(
-				LOCTEXT("ContextMenu_MoveToForeground", "Move to Foreground Tracks"),
-				LOCTEXT("ContextMenu_MoveToForeground_Desc", "Move this track to the list of foreground tracks."),
-				FSlateIcon(),
-				FUIAction(FExecuteAction::CreateSP(this, &STimingView::ChangeTrackLocation, Track, ETimingTrackLocation::Foreground),
-						  FCanExecuteAction::CreateSP(this, &STimingView::CanChangeTrackLocation, Track, ETimingTrackLocation::Foreground)),
-				NAME_None,
-				EUserInterfaceActionType::Button
-			);
-		}
-	}
-}
-
-////////////////////////////////////////////////////////////////////////////////////////////////////
-
-void STimingView::ChangeTrackLocation(TSharedRef<FBaseTimingTrack> Track, ETimingTrackLocation NewLocation)
-{
-	if (ensure(CanChangeTrackLocation(Track, NewLocation)))
-	{
-		switch (Track->GetLocation())
-		{
-		case ETimingTrackLocation::Scrollable:
-			ensure(RemoveScrollableTrack(Track));
-			break;
-
-		case ETimingTrackLocation::TopDocked:
-			ensure(RemoveTopDockedTrack(Track));
-			break;
-
-		case ETimingTrackLocation::BottomDocked:
-			ensure(RemoveBottomDockedTrack(Track));
-			break;
-
-		case ETimingTrackLocation::Foreground:
-			ensure(RemoveForegroundTrack(Track));
-			break;
-		}
-
-		switch (NewLocation)
-		{
-		case ETimingTrackLocation::Scrollable:
-			AddScrollableTrack(Track);
-			break;
-
-		case ETimingTrackLocation::TopDocked:
-			AddTopDockedTrack(Track);
-			break;
-
-		case ETimingTrackLocation::BottomDocked:
-			AddBottomDockedTrack(Track);
-			break;
-
-		case ETimingTrackLocation::Foreground:
-			AddForegroundTrack(Track);
-			break;
-		}
-
-		OnTrackVisibilityChanged();
-	}
-}
-
-////////////////////////////////////////////////////////////////////////////////////////////////////
-
-bool STimingView::CanChangeTrackLocation(TSharedRef<FBaseTimingTrack> Track, ETimingTrackLocation NewLocation) const
-{
-	return EnumHasAnyFlags(Track->GetValidLocations(), NewLocation) && Track->GetLocation() != NewLocation;
-}
-
-////////////////////////////////////////////////////////////////////////////////////////////////////
-
-void STimingView::BindCommands()
-=======
->>>>>>> 6bbb88c8
 {
 	if (EnumHasAnyFlags(Track->GetValidLocations(), ETimingTrackLocation::TopDocked))
 	{
@@ -3387,89 +2956,7 @@
 
 ////////////////////////////////////////////////////////////////////////////////////////////////////
 
-<<<<<<< HEAD
-void STimingView::AutoScroll_OnCheckStateChanged(ECheckBoxState NewRadioState)
-{
-	bAutoScroll = (NewRadioState == ECheckBoxState::Checked);
-	Viewport.AddDirtyFlags(ETimingTrackViewportDirtyFlags::HInvalidated);
-}
-
-////////////////////////////////////////////////////////////////////////////////////////////////////
-
-ECheckBoxState STimingView::AutoScroll_IsChecked() const
-{
-	return bAutoScroll ? ECheckBoxState::Checked : ECheckBoxState::Unchecked;
-}
-
-////////////////////////////////////////////////////////////////////////////////////////////////////
-
-void STimingView::AutoScrollFrameAligned_Execute()
-{
-	bIsAutoScrollFrameAligned = !bIsAutoScrollFrameAligned;
-}
-
-////////////////////////////////////////////////////////////////////////////////////////////////////
-
-bool STimingView::AutoScrollFrameAligned_IsChecked() const
-{
-	return bIsAutoScrollFrameAligned;
-}
-
-////////////////////////////////////////////////////////////////////////////////////////////////////
-
-void STimingView::AutoScrollFrameType_Execute(ETraceFrameType FrameType)
-{
-	AutoScrollFrameType = FrameType;
-}
-
-////////////////////////////////////////////////////////////////////////////////////////////////////
-
-bool STimingView::AutoScrollFrameType_CanExecute(ETraceFrameType FrameType) const
-{
-	return bIsAutoScrollFrameAligned;
-}
-
-////////////////////////////////////////////////////////////////////////////////////////////////////
-
-bool STimingView::AutoScrollFrameType_IsChecked(ETraceFrameType FrameType) const
-{
-	return AutoScrollFrameType == FrameType;
-}
-
-////////////////////////////////////////////////////////////////////////////////////////////////////
-
-void STimingView::AutoScrollViewportOffset_Execute(double Percent)
-{
-	AutoScrollViewportOffsetPercent = Percent;
-}
-
-////////////////////////////////////////////////////////////////////////////////////////////////////
-
-bool STimingView::AutoScrollViewportOffset_IsChecked(double Percent) const
-{
-	return AutoScrollViewportOffsetPercent == Percent;
-}
-
-////////////////////////////////////////////////////////////////////////////////////////////////////
-
-void STimingView::AutoScrollDelay_Execute(double Delay)
-{
-	AutoScrollMinDelay = Delay;
-}
-
-////////////////////////////////////////////////////////////////////////////////////////////////////
-
-bool STimingView::AutoScrollDelay_IsChecked(double Delay) const
-{
-	return AutoScrollMinDelay == Delay;
-}
-
-////////////////////////////////////////////////////////////////////////////////////////////////////
-
-double STimingView::EnforceHorizontalScrollLimits(const double InStartTime)
-=======
 void STimingView::EnumerateAllTracks(TFunctionRef<bool(TSharedPtr<FBaseTimingTrack>&)> Callback)
->>>>>>> 6bbb88c8
 {
 	for (TSharedPtr<FBaseTimingTrack>& TrackPtr : TopDockedTracks)
 	{
@@ -3554,14 +3041,7 @@
 
 bool STimingView::CanChangeTrackLocation(TSharedRef<FBaseTimingTrack> Track, ETimingTrackLocation NewLocation) const
 {
-<<<<<<< HEAD
-	// Disable auto-scroll if user starts scrolling with horizontal scrollbar.
-	bAutoScroll = false;
-
-	Viewport.OnUserScrolled(HorizontalScrollBar, ScrollOffset);
-=======
 	return EnumHasAnyFlags(Track->GetValidLocations(), NewLocation);
->>>>>>> 6bbb88c8
 }
 
 ////////////////////////////////////////////////////////////////////////////////////////////////////
@@ -3902,42 +3382,18 @@
 
 void STimingView::RaiseTimeMarkerChanged(TSharedRef<Insights::FTimeMarker> InTimeMarker)
 {
-<<<<<<< HEAD
-	const double TimeMarker = GetTimeMarker();
-	OnTimeMarkerChangedDelegate.Broadcast(Insights::ETimeChangedFlags::Interactive, TimeMarker);
-=======
 	if (InTimeMarker == DefaultTimeMarker)
 	{
 		const double Time = DefaultTimeMarker->GetTime();
 		OnTimeMarkerChangedDelegate.Broadcast(Insights::ETimeChangedFlags::None, Time);
 	}
 	OnCustomTimeMarkerChangedDelegate.Broadcast(Insights::ETimeChangedFlags::None, InTimeMarker);
->>>>>>> 6bbb88c8
 }
 
 ////////////////////////////////////////////////////////////////////////////////////////////////////
 
 double STimingView::GetTimeMarker() const
 {
-<<<<<<< HEAD
-	const double TimeMarker = GetTimeMarker();
-	OnTimeMarkerChangedDelegate.Broadcast(Insights::ETimeChangedFlags::None, TimeMarker);
-}
-
-////////////////////////////////////////////////////////////////////////////////////////////////////
-
-double STimingView::GetTimeMarker() const
-{
-	return DefaultTimeMarker->GetTime();
-}
-
-////////////////////////////////////////////////////////////////////////////////////////////////////
-
-void STimingView::SetTimeMarker(double InMarkerTime)
-{
-	DefaultTimeMarker->SetTime(InMarkerTime);
-	RaiseTimeMarkerChanged();
-=======
 	return DefaultTimeMarker->GetTime();
 }
 
@@ -3947,7 +3403,6 @@
 {
 	DefaultTimeMarker->SetTime(InMarkerTime);
 	RaiseTimeMarkerChanged(DefaultTimeMarker);
->>>>>>> 6bbb88c8
 }
 
 ////////////////////////////////////////////////////////////////////////////////////////////////////
@@ -4471,183 +3926,12 @@
 ////////////////////////////////////////////////////////////////////////////////////////////////////
 
 void STimingView::ToggleEventFilterByEventType(const uint64 EventType)
-<<<<<<< HEAD
-{
-	if(IsFilterByEventType(EventType))
+{
+	if (IsFilterByEventType(EventType))
 	{
 		SetEventFilter(nullptr); // reset filter
 	}
 	else
-	{
-		TSharedRef<FTimingEventFilterByEventType> NewEventFilter = MakeShared<FTimingEventFilterByEventType>(EventType);
-		SetEventFilter(NewEventFilter); // set new filter
-	}
-}
-
-////////////////////////////////////////////////////////////////////////////////////////////////////
-
-bool STimingView::IsFilterByEventType(const uint64 EventType) const
-{
-	if (TimingEventFilter.IsValid() &&
-		TimingEventFilter->Is<FTimingEventFilterByEventType>())
-	{
-		const FTimingEventFilterByEventType& EventFilterByEventType = TimingEventFilter->As<FTimingEventFilterByEventType>();
-		return EventFilterByEventType.GetEventType() == EventType;
-	}
-
-	return false;
-}
-
-////////////////////////////////////////////////////////////////////////////////////////////////////
-
-TSharedRef<SWidget> STimingView::MakeAutoScrollOptionsMenu()
-{
-	FMenuBuilder MenuBuilder(/*bInShouldCloseWindowAfterMenuSelection=*/true, nullptr);
-
-	MenuBuilder.BeginSection("QuickFilter", LOCTEXT("AutoScrollHeading", "Auto Scroll Options"));
-	{
-		MenuBuilder.AddMenuEntry(
-			LOCTEXT("AutoScrollFrameAligned", "Frame Aligned"),
-			LOCTEXT("AutoScrollFrameAligned_Tooltip", "Align the viewport's center position with the start time of a frame."),
-			FSlateIcon(),
-			FUIAction(FExecuteAction::CreateSP(this, &STimingView::AutoScrollFrameAligned_Execute),
-				FCanExecuteAction(),
-				FIsActionChecked::CreateSP(this, &STimingView::AutoScrollFrameAligned_IsChecked)),
-			NAME_None,
-			EUserInterfaceActionType::ToggleButton
-		);
-
-		MenuBuilder.AddMenuEntry(
-			LOCTEXT("AutoScrollFrameTypeGame", "Align with Game Frames"),
-			LOCTEXT("AutoScrollFrameTypeGame_Tooltip", "Align the viewport's center position with the start time of a Game frame."),
-			FSlateIcon(),
-			FUIAction(FExecuteAction::CreateSP(this, &STimingView::AutoScrollFrameType_Execute, TraceFrameType_Game),
-				FCanExecuteAction::CreateSP(this, &STimingView::AutoScrollFrameType_CanExecute, TraceFrameType_Game),
-				FIsActionChecked::CreateSP(this, &STimingView::AutoScrollFrameType_IsChecked, TraceFrameType_Game)),
-			NAME_None,
-			EUserInterfaceActionType::RadioButton
-		);
-
-		MenuBuilder.AddMenuEntry(
-			LOCTEXT("AutoScrollFrameTypeRendering", "Align with Rendering Frames"),
-			LOCTEXT("AutoScrollFrameTypeRendering_Tooltip", "Align the viewport's center position with the start time of a Rendering frame."),
-			FSlateIcon(),
-			FUIAction(FExecuteAction::CreateSP(this, &STimingView::AutoScrollFrameType_Execute, TraceFrameType_Rendering),
-				FCanExecuteAction::CreateSP(this, &STimingView::AutoScrollFrameType_CanExecute, TraceFrameType_Rendering),
-				FIsActionChecked::CreateSP(this, &STimingView::AutoScrollFrameType_IsChecked, TraceFrameType_Rendering)),
-			NAME_None,
-			EUserInterfaceActionType::RadioButton
-		);
-
-		MenuBuilder.AddMenuSeparator();
-
-		MenuBuilder.AddMenuEntry(
-			LOCTEXT("AutoScrollViewportOffset-10", "Viewport Offset: -10%"),
-			LOCTEXT("AutoScrollViewportOffset-10_Tooltip", "Set the viewport offset to -10% (i.e. backward) of the viewport's width.\nAvoids flickering as the end of session will be outside of the viewport."),
-			FSlateIcon(),
-			FUIAction(FExecuteAction::CreateSP(this, &STimingView::AutoScrollViewportOffset_Execute, -0.1),
-				FCanExecuteAction(),
-				FIsActionChecked::CreateSP(this, &STimingView::AutoScrollViewportOffset_IsChecked, -0.1)),
-			NAME_None,
-			EUserInterfaceActionType::RadioButton
-		);
-
-		MenuBuilder.AddMenuEntry(
-			LOCTEXT("AutoScrollViewportOffset0", "Viewport Offset: 0"),
-			LOCTEXT("AutoScrollViewportOffset0_Tooltip", "Set the viewport offset to 0."),
-			FSlateIcon(),
-			FUIAction(FExecuteAction::CreateSP(this, &STimingView::AutoScrollViewportOffset_Execute, 0.0),
-				FCanExecuteAction(),
-				FIsActionChecked::CreateSP(this, &STimingView::AutoScrollViewportOffset_IsChecked, 0.0)),
-			NAME_None,
-			EUserInterfaceActionType::RadioButton
-		);
-
-		MenuBuilder.AddMenuEntry(
-			LOCTEXT("AutoScrollViewportOffset+10", "Viewport Offset: +10%"),
-			LOCTEXT("AutoScrollViewportOffset+10_Tooltip", "Set the viewport offset to +10% (i.e. forward) of the viewport's width.\nAllows 10% empty space on the right side of the viewport."),
-			FSlateIcon(),
-			FUIAction(FExecuteAction::CreateSP(this, &STimingView::AutoScrollViewportOffset_Execute, +0.1),
-				FCanExecuteAction(),
-				FIsActionChecked::CreateSP(this, &STimingView::AutoScrollViewportOffset_IsChecked, +0.1)),
-			NAME_None,
-			EUserInterfaceActionType::RadioButton
-		);
-
-		MenuBuilder.AddMenuSeparator();
-
-		MenuBuilder.AddMenuEntry(
-			LOCTEXT("AutoScrollDelay0", "Delay: 0"),
-			LOCTEXT("AutoScrollDelay0_Tooltip", "Set the time delay of the auto-scroll update to 0."),
-			FSlateIcon(),
-			FUIAction(FExecuteAction::CreateSP(this, &STimingView::AutoScrollDelay_Execute, 0.0),
-				FCanExecuteAction(),
-				FIsActionChecked::CreateSP(this, &STimingView::AutoScrollDelay_IsChecked, 0.0)),
-			NAME_None,
-			EUserInterfaceActionType::RadioButton
-		);
-
-		MenuBuilder.AddMenuEntry(
-			LOCTEXT("AutoScrollDelay300ms", "Delay: 300ms"),
-			LOCTEXT("AutoScrollDelay300ms_Tooltip", "Set the time delay of the auto-scroll update to 300ms."),
-			FSlateIcon(),
-			FUIAction(FExecuteAction::CreateSP(this, &STimingView::AutoScrollDelay_Execute, 0.3),
-				FCanExecuteAction(),
-				FIsActionChecked::CreateSP(this, &STimingView::AutoScrollDelay_IsChecked, 0.3)),
-			NAME_None,
-			EUserInterfaceActionType::RadioButton
-		);
-
-		MenuBuilder.AddMenuEntry(
-			LOCTEXT("AutoScrollDelay1s", "Delay: 1s"),
-			LOCTEXT("AutoScrollDelay1s_Tooltip", "Set the time delay of the auto-scroll update to 1s."),
-			FSlateIcon(),
-			FUIAction(FExecuteAction::CreateSP(this, &STimingView::AutoScrollDelay_Execute, 1.0),
-				FCanExecuteAction(),
-				FIsActionChecked::CreateSP(this, &STimingView::AutoScrollDelay_IsChecked, 1.0)),
-			NAME_None,
-			EUserInterfaceActionType::RadioButton
-		);
-
-		MenuBuilder.AddMenuEntry(
-			LOCTEXT("AutoScrollDelay3s", "Delay: 3s"),
-			LOCTEXT("AutoScrollDelay3s_Tooltip", "Set the time delay of the auto-scroll update to 3s."),
-			FSlateIcon(),
-			FUIAction(FExecuteAction::CreateSP(this, &STimingView::AutoScrollDelay_Execute, 3.0),
-				FCanExecuteAction(),
-				FIsActionChecked::CreateSP(this, &STimingView::AutoScrollDelay_IsChecked, 3.0)),
-			NAME_None,
-			EUserInterfaceActionType::RadioButton
-		);
-	}
-
-	return MenuBuilder.MakeWidget();
-}
-
-////////////////////////////////////////////////////////////////////////////////////////////////////
-
-TSharedRef<SWidget> STimingView::MakeTracksFilterMenu()
-{
-	FMenuBuilder MenuBuilder(/*bInShouldCloseWindowAfterMenuSelection=*/true, nullptr);
-
-	CreateAllTracksMenu(MenuBuilder);
-
-	MenuBuilder.BeginSection("QuickFilter", LOCTEXT("TracksFilterHeading", "Quick Filter"));
-=======
-{
-	if (IsFilterByEventType(EventType))
->>>>>>> 6bbb88c8
-	{
-		SetEventFilter(nullptr); // reset filter
-	}
-<<<<<<< HEAD
-	MenuBuilder.EndSection();
-
-	// Let any plugin extend the filter menu.
-	for (Insights::ITimingViewExtender* Extender : GetExtenders())
-=======
-	else
->>>>>>> 6bbb88c8
 	{
 		TSharedRef<FTimingEventFilterByEventType> NewEventFilter = MakeShared<FTimingEventFilterByEventType>(EventType);
 		NewEventFilter->SetFilterByTrackTypeName(true);
@@ -4658,93 +3942,6 @@
 
 ////////////////////////////////////////////////////////////////////////////////////////////////////
 
-<<<<<<< HEAD
-void STimingView::CreateAllTracksMenu(FMenuBuilder& MenuBuilder)
-{
-	MenuBuilder.BeginSection("AllTracks", LOCTEXT("AllTracksHeading", "All Tracks"));
-
-	if (TopDockedTracks.Num() > 0)
-	{
-		MenuBuilder.AddSubMenu(
-			LOCTEXT("TopDockedTracks", "Top Docked Tracks"),
-			LOCTEXT("TopDockedTracks_Tooltip", "Show/hide individual top docked tracks"),
-			FNewMenuDelegate::CreateLambda([this](FMenuBuilder& InSubMenuBuilder)
-				{
-					InSubMenuBuilder.AddWidget(
-						SNew(SBox)
-						.MaxDesiredHeight(300.0f)
-						.MinDesiredWidth(300.0f)
-						.MaxDesiredWidth(300.0f)
-						[
-							SNew(STimingViewTrackList, SharedThis(this), ETimingTrackLocation::TopDocked)
-						],
-						FText(), true);
-				})
-		);
-	}
-
-	if (BottomDockedTracks.Num() > 0)
-	{
-		MenuBuilder.AddSubMenu(
-			LOCTEXT("BottomDockedTracks", "Bottom Docked Tracks"),
-			LOCTEXT("BottomDockedTracks_Tooltip", "Show/hide individual bottom docked tracks"),
-			FNewMenuDelegate::CreateLambda([this](FMenuBuilder& InSubMenuBuilder)
-				{
-					InSubMenuBuilder.AddWidget(
-						SNew(SBox)
-						.MaxDesiredHeight(300.0f)
-						.MinDesiredWidth(300.0f)
-						.MaxDesiredWidth(300.0f)
-						[
-							SNew(STimingViewTrackList, SharedThis(this), ETimingTrackLocation::BottomDocked)
-						],
-						FText(), true);
-				})
-		);
-	}
-
-	if (ScrollableTracks.Num() > 0)
-	{
-		MenuBuilder.AddSubMenu(
-			LOCTEXT("ScrollableTracks", "Scrollable Tracks"),
-			LOCTEXT("ScrollableTracks_Tooltip", "Show/hide individual scrollable tracks"),
-			FNewMenuDelegate::CreateLambda([this](FMenuBuilder& InSubMenuBuilder)
-				{
-					InSubMenuBuilder.AddWidget(
-						SNew(SBox)
-						.MaxDesiredHeight(300.0f)
-						.MinDesiredWidth(300.0f)
-						.MaxDesiredWidth(300.0f)
-						[
-							SNew(STimingViewTrackList, SharedThis(this), ETimingTrackLocation::Scrollable)
-						],
-						FText(), true);
-				})
-		);
-	}
-
-	if (ForegroundTracks.Num() > 0)
-	{
-		MenuBuilder.AddSubMenu(
-			LOCTEXT("ForegroundTracks", "Foreground Tracks"),
-			LOCTEXT("ForegroundTracks_Tooltip", "Show/hide individual foreground tracks"),
-			FNewMenuDelegate::CreateLambda([this](FMenuBuilder& InSubMenuBuilder)
-				{
-					InSubMenuBuilder.AddWidget(
-						SNew(SBox)
-						.MaxDesiredHeight(300.0f)
-						.MinDesiredWidth(300.0f)
-						.MaxDesiredWidth(300.0f)
-						[
-							SNew(STimingViewTrackList, SharedThis(this), ETimingTrackLocation::Foreground)
-						],
-						FText(), true);
-				})
-		);
-	}
-
-	MenuBuilder.EndSection();
-=======
 bool STimingView::IsFilterByEventType(const uint64 EventType) const
 {
 	if (TimingEventFilter.IsValid() &&
@@ -4755,7 +3952,6 @@
 	}
 
 	return false;
->>>>>>> 6bbb88c8
 }
 
 ////////////////////////////////////////////////////////////////////////////////////////////////////
@@ -5694,8 +4890,6 @@
 
 ////////////////////////////////////////////////////////////////////////////////////////////////////
 
-<<<<<<< HEAD
-=======
 void STimingView::ClearRelations()
 {
 	CurrentRelations.Empty();
@@ -5908,6 +5102,5 @@
 
 ////////////////////////////////////////////////////////////////////////////////////////////////////
 
->>>>>>> 6bbb88c8
 #undef ACTIVATE_BENCHMARK
 #undef LOCTEXT_NAMESPACE