// Copyright Epic Games, Inc. All Rights Reserved.

#include "STimersView.h"

#include "DesktopPlatformModule.h"
#include "Framework/Commands/Commands.h"
#include "Framework/Commands/UICommandList.h"
#include "Framework/MultiBox/MultiBoxBuilder.h"
#include "HAL/PlatformApplicationMisc.h"
#include "HAL/PlatformFileManager.h"
#include "ISourceCodeAccessModule.h"
#include "ISourceCodeAccessor.h"
#include "Logging/MessageLog.h"
#include "Modules/ModuleManager.h"
#include "SlateOptMacros.h"
#include "Styling/AppStyle.h"
#include "TraceServices/Model/Threads.h"
#include "TraceServices/Model/TimingProfiler.h"
#include "Widgets/Input/SCheckBox.h"
#include "Widgets/Layout/SScrollBox.h"
#include "Widgets/Input/SSearchBox.h"
#include "Widgets/Images/SImage.h"
#include "Widgets/Layout/SGridPanel.h"
#include "Widgets/Layout/SSeparator.h"
#include "Widgets/SToolTip.h"
#include "Widgets/Views/STableViewBase.h"

// Insights
#include "Insights/Common/Stopwatch.h"
#include "Insights/Common/TimeUtils.h"
#include "Insights/InsightsStyle.h"
#include "Insights/Log.h"
#include "Insights/Table/ViewModels/Table.h"
#include "Insights/Table/ViewModels/TableColumn.h"
#include "Insights/TimingProfilerCommon.h"
#include "Insights/TimingProfilerManager.h"
#include "Insights/ViewModels/ThreadTimingTrack.h"
#include "Insights/ViewModels/TimerAggregation.h"
#include "Insights/ViewModels/TimerNodeHelper.h"
#include "Insights/ViewModels/TimersViewColumnFactory.h"
#include "Insights/ViewModels/TimingExporter.h"
#include "Insights/ViewModels/TimingGraphTrack.h"
#include "Insights/Widgets/SAsyncOperationStatus.h"
#include "Insights/Widgets/SFrameTrack.h"
#include "Insights/Widgets/STimersViewTooltip.h"
#include "Insights/Widgets/STimerTableRow.h"
#include "Insights/Widgets/STimingProfilerWindow.h"
#include "Insights/Widgets/STimingView.h"

#include <limits>

#define LOCTEXT_NAMESPACE "STimersView"

////////////////////////////////////////////////////////////////////////////////////////////////////
// FTimersViewCommands
////////////////////////////////////////////////////////////////////////////////////////////////////

class FTimersViewCommands : public TCommands<FTimersViewCommands>
{
public:
	FTimersViewCommands()
	: TCommands<FTimersViewCommands>(
		TEXT("TimersViewCommands"),
		NSLOCTEXT("Contexts", "TimersViewCommands", "Insights - Timers View"),
		NAME_None,
		FInsightsStyle::Get().GetStyleSetName())
	{
	}

	virtual ~FTimersViewCommands()
	{
	}

	// UI_COMMAND takes long for the compiler to optimize
	UE_DISABLE_OPTIMIZATION_SHIP
	virtual void RegisterCommands() override
	{
		UI_COMMAND(Command_CopyToClipboard,
			"Copy To Clipboard",
			"Copies the selection (timers and their aggregated statistics) to clipboard.",
			EUserInterfaceActionType::Button,
			FInputChord(EModifierKey::Control, EKeys::C));

		UI_COMMAND(Command_Export,
			"Export...",
			"Exports the selection (timers and their aggregated statistics) to a text file (tab-separated values or comma-separated values).",
			EUserInterfaceActionType::Button,
			FInputChord(EModifierKey::Control, EKeys::S));

		UI_COMMAND(Command_ExportTimingEventsSelection,
			"Export Timing Events (Selection)...",
			"Exports the timing events to a text file (tab-separated values or comma-separated values).\nOnly exports the timing events of the selected timer(s), for the visible CPU/GPU Thread tracks and in the selected time region (if any).",
			EUserInterfaceActionType::Button,
			FInputChord());

		UI_COMMAND(Command_ExportTimingEvents,
			"Export Timing Events (All)...",
			"Exports all the timing events (for all CPU/GPU threads) to a text file (tab-separated values or comma-separated values).",
			EUserInterfaceActionType::Button,
			FInputChord());

		UI_COMMAND(Command_ExportThreads,
			"Export Threads...",
			"Exports the list of threads to a text file (tab-separated values or comma-separated values).",
			EUserInterfaceActionType::Button,
			FInputChord());

		UI_COMMAND(Command_ExportTimers,
			"Export Timers...",
			"Exports the list of timers to a text file (tab-separated values or comma-separated values).",
			EUserInterfaceActionType::Button,
			FInputChord());

		UI_COMMAND(Command_OpenSource,
			"Open Source",
			"Opens the source file of the selected timer in the registered IDE.",
			EUserInterfaceActionType::Button,
			FInputChord());
	}
	UE_ENABLE_OPTIMIZATION_SHIP

	TSharedPtr<FUICommandInfo> Command_CopyToClipboard;
	TSharedPtr<FUICommandInfo> Command_Export;
	TSharedPtr<FUICommandInfo> Command_ExportTimingEventsSelection;
	TSharedPtr<FUICommandInfo> Command_ExportTimingEvents;
	TSharedPtr<FUICommandInfo> Command_ExportThreads;
	TSharedPtr<FUICommandInfo> Command_ExportTimers;
	TSharedPtr<FUICommandInfo> Command_OpenSource;
};

////////////////////////////////////////////////////////////////////////////////////////////////////
// STimersView
////////////////////////////////////////////////////////////////////////////////////////////////////

STimersView::STimersView()
	: Table(MakeShared<Insights::FTable>())
	, bExpansionSaved(false)
	, bFilterOutZeroCountTimers(false)
	, GroupingMode(ETimerGroupingMode::ByType)
	, AvailableSorters()
	, CurrentSorter(nullptr)
	, ColumnBeingSorted(GetDefaultColumnBeingSorted())
	, ColumnSortMode(GetDefaultColumnSortMode())
	, Aggregator(MakeShared<Insights::FTimerAggregator>())
{
	FMemory::Memset(bTimerTypeIsVisible, 1);
}

////////////////////////////////////////////////////////////////////////////////////////////////////

STimersView::~STimersView()
{
	SaveSettings();
	SaveVisibleColumnsSettings();

	// Remove ourselves from the Insights manager.
	if (FInsightsManager::Get().IsValid())
	{
		FInsightsManager::Get()->GetSessionChangedEvent().RemoveAll(this);
		FInsightsManager::Get()->GetSessionAnalysisCompletedEvent().RemoveAll(this);
	}

	FTimersViewCommands::Unregister();

	Session.Reset();
}

////////////////////////////////////////////////////////////////////////////////////////////////////

void STimersView::InitCommandList()
{
	FTimersViewCommands::Register();
	CommandList = MakeShared<FUICommandList>();
	CommandList->MapAction(FTimersViewCommands::Get().Command_CopyToClipboard, FExecuteAction::CreateSP(this, &STimersView::ContextMenu_CopyToClipboard_Execute), FCanExecuteAction::CreateSP(this, &STimersView::ContextMenu_CopyToClipboard_CanExecute));
	CommandList->MapAction(FTimersViewCommands::Get().Command_Export, FExecuteAction::CreateSP(this, &STimersView::ContextMenu_Export_Execute), FCanExecuteAction::CreateSP(this, &STimersView::ContextMenu_Export_CanExecute));
	CommandList->MapAction(FTimersViewCommands::Get().Command_ExportTimingEventsSelection, FExecuteAction::CreateSP(this, &STimersView::ContextMenu_ExportTimingEventsSelection_Execute), FCanExecuteAction::CreateSP(this, &STimersView::ContextMenu_ExportTimingEventsSelection_CanExecute));
	CommandList->MapAction(FTimersViewCommands::Get().Command_ExportTimingEvents, FExecuteAction::CreateSP(this, &STimersView::ContextMenu_ExportTimingEvents_Execute), FCanExecuteAction::CreateSP(this, &STimersView::ContextMenu_ExportTimingEvents_CanExecute));
	CommandList->MapAction(FTimersViewCommands::Get().Command_ExportThreads, FExecuteAction::CreateSP(this, &STimersView::ContextMenu_ExportThreads_Execute), FCanExecuteAction::CreateSP(this, &STimersView::ContextMenu_ExportThreads_CanExecute));
	CommandList->MapAction(FTimersViewCommands::Get().Command_ExportTimers, FExecuteAction::CreateSP(this, &STimersView::ContextMenu_ExportTimers_Execute), FCanExecuteAction::CreateSP(this, &STimersView::ContextMenu_ExportTimers_CanExecute));
	CommandList->MapAction(FTimersViewCommands::Get().Command_OpenSource, FExecuteAction::CreateSP(this, &STimersView::ContextMenu_OpenSource_Execute), FCanExecuteAction::CreateSP(this, &STimersView::ContextMenu_OpenSource_CanExecute));
}

////////////////////////////////////////////////////////////////////////////////////////////////////

BEGIN_SLATE_FUNCTION_BUILD_OPTIMIZATION
void STimersView::Construct(const FArguments& InArgs)
{
	SAssignNew(ExternalScrollbar, SScrollBar)
	.AlwaysShowScrollbar(true);

	ChildSlot
	[
		SNew(SVerticalBox)

		+ SVerticalBox::Slot()
		.VAlign(VAlign_Center)
		.AutoHeight()
		.Padding(2.0f, 2.0f, 2.0f, 2.0f)
		[
			SNew(SVerticalBox)

			+ SVerticalBox::Slot()
			.VAlign(VAlign_Center)
			.Padding(2.0f)
			.AutoHeight()
			[
				SNew(SHorizontalBox)

				// Search box
				+ SHorizontalBox::Slot()
				.Padding(2.0f)
				.FillWidth(1.0f)
				.VAlign(VAlign_Center)
				[
					SAssignNew(SearchBox, SSearchBox)
					.HintText(LOCTEXT("SearchBoxHint", "Search timers or groups"))
					.OnTextChanged(this, &STimersView::SearchBox_OnTextChanged)
					.IsEnabled(this, &STimersView::SearchBox_IsEnabled)
					.ToolTipText(LOCTEXT("FilterSearchHint", "Type here to search timer or group."))
				]

				// Filter by type (Gpu)
				+ SHorizontalBox::Slot()
				.Padding(4.0f, 0.0f, 4.0f, 0.0f)
				.AutoWidth()
				.VAlign(VAlign_Center)
				[
					GetToggleButtonForTimerType(ETimerNodeType::GpuScope)
				]

				// Filter by type (Compute)
				//+ SHorizontalBox::Slot()
				//.Padding(4.0f, 0.0f, 4.0f, 0.0f)
				//.AutoWidth()
				//.VAlign(VAlign_Center)
				//[
				//	GetToggleButtonForTimerType(ETimerNodeType::ComputeScope)
				//]

				// Filter by type (Cpu)
				+ SHorizontalBox::Slot()
				.Padding(4.0f, 0.0f, 4.0f, 0.0f)
				.AutoWidth()
				.VAlign(VAlign_Center)
				[
					GetToggleButtonForTimerType(ETimerNodeType::CpuScope)
				]

				// Filter out timers with zero instance count
				+ SHorizontalBox::Slot()
				.Padding(2.0f)
				.AutoWidth()
				.VAlign(VAlign_Center)
				[
					SNew(SCheckBox)
					.Style(FAppStyle::Get(), "ToggleButtonCheckbox")
					.HAlign(HAlign_Center)
					.Padding(3.0f)
					.OnCheckStateChanged(this, &STimersView::FilterOutZeroCountTimers_OnCheckStateChanged)
					.IsChecked(this, &STimersView::FilterOutZeroCountTimers_IsChecked)
					.ToolTipText(LOCTEXT("FilterOutZeroCountTimers_Tooltip", "Filter out the timers having zero total instance count (aggregated stats)."))
					[
						SNew(SImage)
						.Image(FInsightsStyle::Get().GetBrush("Icons.ZeroCountFilter"))
					]
				]
			]

			// Group by
			+ SVerticalBox::Slot()
			.VAlign(VAlign_Center)
			.Padding(2.0f)
			.AutoHeight()
			[
				SNew(SHorizontalBox)

				+ SHorizontalBox::Slot()
				.AutoWidth()
				.Padding(0.0f, 0.0f, 4.0f, 0.0f)
				.VAlign(VAlign_Center)
				[
					SNew(STextBlock)
					.Text(LOCTEXT("GroupByText", "Group by"))
				]

				+ SHorizontalBox::Slot()
				.AutoWidth()
				.VAlign(VAlign_Center)
				[
					SNew(SBox)
					.MinDesiredWidth(128.0f)
					[
						SAssignNew(GroupByComboBox, SComboBox<TSharedPtr<ETimerGroupingMode>>)
						.ToolTipText(this, &STimersView::GroupBy_GetSelectedTooltipText)
						.OptionsSource(&GroupByOptionsSource)
						.OnSelectionChanged(this, &STimersView::GroupBy_OnSelectionChanged)
						.OnGenerateWidget(this, &STimersView::GroupBy_OnGenerateWidget)
						[
							SNew(STextBlock)
							.Text(this, &STimersView::GroupBy_GetSelectedText)
						]
					]
				]

				+ SHorizontalBox::Slot()
				.FillWidth(1.0f)
				.Padding(0.0f, 0.0f, 4.0f, 0.0f)
				.VAlign(VAlign_Center)
				.HAlign(HAlign_Right)
				[
					SNew(SHorizontalBox)

					+ SHorizontalBox::Slot()
					.AutoWidth()
					.Padding(0.0f, 0.0f, 4.0f, 0.0f)
					.VAlign(VAlign_Center)
					[
						SNew(STextBlock)
						.Text(LOCTEXT("Mode", "Mode"))
					]

					+ SHorizontalBox::Slot()
					.AutoWidth()
					.VAlign(VAlign_Center)
					[
						SNew(SBox)
						.MinDesiredWidth(128.0f)
						[
							SAssignNew(ModeComboBox, SComboBox<TSharedPtr<ETraceFrameType>>)
							.ToolTipText(this, &STimersView::Mode_GetSelectedTooltipText)
							.OptionsSource(&ModeOptionsSource)
							.OnSelectionChanged(this, &STimersView::Mode_OnSelectionChanged)
							.OnGenerateWidget(this, &STimersView::Mode_OnGenerateWidget)
							[
								SNew(STextBlock)
								.Text(this, &STimersView::Mode_GetSelectedText)
							]
						]
					]
				]
			]
		]

		// Tree view
		+ SVerticalBox::Slot()
		.FillHeight(1.0f)
		.Padding(0.0f, 2.0f, 0.0f, 0.0f)
		[
			SNew(SHorizontalBox)

			+ SHorizontalBox::Slot()
			.FillWidth(1.0f)
			.Padding(0.0f)
			[
				SNew(SOverlay)

				+ SOverlay::Slot()
				.HAlign(HAlign_Fill)
				.VAlign(VAlign_Fill)
				[
					SAssignNew(TreeView, STreeView<FTimerNodePtr>)
					.ExternalScrollbar(ExternalScrollbar)
					.SelectionMode(ESelectionMode::Multi)
					.TreeItemsSource(&FilteredGroupNodes)
					.OnGetChildren(this, &STimersView::TreeView_OnGetChildren)
					.OnGenerateRow(this, &STimersView::TreeView_OnGenerateRow)
					.OnSelectionChanged(this, &STimersView::TreeView_OnSelectionChanged)
					.OnMouseButtonDoubleClick(this, &STimersView::TreeView_OnMouseButtonDoubleClick)
					.OnContextMenuOpening(FOnContextMenuOpening::CreateSP(this, &STimersView::TreeView_GetMenuContent))
					.ItemHeight(16.0f)
					.HeaderRow
					(
						SAssignNew(TreeViewHeaderRow, SHeaderRow)
						.Visibility(EVisibility::Visible)
					)
				]

				+ SOverlay::Slot()
				.HAlign(HAlign_Right)
				.VAlign(VAlign_Bottom)
				.Padding(16.0f)
				[
					SAssignNew(AsyncOperationStatus, Insights::SAsyncOperationStatus, Aggregator)
				]
			]

			+ SHorizontalBox::Slot()
			.AutoWidth()
			.Padding(0.0f)
			[
				SNew(SBox)
				.WidthOverride(FOptionalSize(13.0f))
				[
					ExternalScrollbar.ToSharedRef()
				]
			]
		]

		// Status bar
		+ SVerticalBox::Slot()
		.AutoHeight()
		.HAlign(HAlign_Fill)
		.Padding(0.0f)
		[
			SNew(SBorder)
			.BorderImage(FInsightsStyle::Get().GetBrush("WhiteBrush"))
			.BorderBackgroundColor(FLinearColor(0.05f, 0.1f, 0.2f, 1.0f))
			.HAlign(HAlign_Center)
			[
				SNew(STextBlock)
				.Margin(FMargin(4.0f, 1.0f, 4.0f, 1.0f))
				.Text(LOCTEXT("EmptyAggregationNote", "-- Select a time region to update the aggregated statistics! --"))
				.ColorAndOpacity(FLinearColor(1.0f, 0.75f, 0.5f, 1.0f))
				.Visibility_Lambda([this]() { return Aggregator->IsEmptyTimeInterval() && !Aggregator->IsRunning() ? EVisibility::Visible : EVisibility::Collapsed; })
			]
		]
	];

	InitializeAndShowHeaderColumns();
<<<<<<< HEAD
=======
	LoadSettings();

	Aggregator->SetFrameType(ModeFrameType);
	SetTimingViewFrameType();
>>>>>>> 4af6daef

	// Create the search filters: text based, type based etc.
	TextFilter = MakeShared<FTimerNodeTextFilter>(FTimerNodeTextFilter::FItemToStringArray::CreateSP(this, &STimersView::HandleItemToStringArray));
	Filters = MakeShared<FTimerNodeFilterCollection>();
	Filters->Add(TextFilter);

	CreateGroupByOptionsSources();
	CreateModeOptionsSources();
	CreateSortings();

	InitCommandList();

	// Register ourselves with the Insights manager.
	FInsightsManager::Get()->GetSessionChangedEvent().AddSP(this, &STimersView::InsightsManager_OnSessionChanged);
	FInsightsManager::Get()->GetSessionAnalysisCompletedEvent().AddSP(this, &STimersView::InsightsManager_OnSessionAnalysisCompleted);

	// Update the Session (i.e. when analysis session was already started).
	InsightsManager_OnSessionChanged();
}
END_SLATE_FUNCTION_BUILD_OPTIMIZATION

////////////////////////////////////////////////////////////////////////////////////////////////////

TSharedPtr<SWidget> STimersView::TreeView_GetMenuContent()
{
	const TArray<FTimerNodePtr> SelectedNodes = TreeView->GetSelectedItems();
	const int32 NumSelectedNodes = SelectedNodes.Num();
	FTimerNodePtr SelectedNode = NumSelectedNodes ? SelectedNodes[0] : nullptr;

	FText SelectionStr;
	if (NumSelectedNodes == 0)
	{
		SelectionStr = LOCTEXT("NothingSelected", "Nothing selected");
	}
	else if (NumSelectedNodes == 1)
	{
		FString ItemName = SelectedNode->GetName().ToString();
		const int32 MaxStringLen = 64;
		if (ItemName.Len() > MaxStringLen)
		{
			ItemName = ItemName.Left(MaxStringLen) + TEXT("...");
		}
		SelectionStr = FText::FromString(ItemName);
	}
	else
	{
		SelectionStr = FText::Format(LOCTEXT("MultipleSelection_Fmt", "{0} selected items"), FText::AsNumber(NumSelectedNodes));
	}

	const bool bShouldCloseWindowAfterMenuSelection = true;
	FMenuBuilder MenuBuilder(bShouldCloseWindowAfterMenuSelection, CommandList.ToSharedRef());

	// Selection menu
	MenuBuilder.BeginSection("Selection", LOCTEXT("ContextMenu_Section_Selection", "Selection"));
	{
		struct FLocal
		{
			static bool ReturnFalse()
			{
				return false;
			}
		};

		FUIAction DummyUIAction;
		DummyUIAction.CanExecuteAction = FCanExecuteAction::CreateStatic(&FLocal::ReturnFalse);
		MenuBuilder.AddMenuEntry
		(
			SelectionStr,
			LOCTEXT("ContextMenu_Selection", "Currently selected items"),
			FSlateIcon(),
			DummyUIAction,
			NAME_None,
			EUserInterfaceActionType::Button
		);
	}
	MenuBuilder.EndSection();

	// Timer options section
	MenuBuilder.BeginSection("TimerOptions", LOCTEXT("ContextMenu_Section_TimerOptions", "Timer Options"));
	{
		auto CanExecute = [NumSelectedNodes, SelectedNode]()
		{
			TSharedPtr<STimingProfilerWindow> Wnd = FTimingProfilerManager::Get()->GetProfilerWindow();
			TSharedPtr<STimingView> TimingView = Wnd.IsValid() ? Wnd->GetTimingView() : nullptr;
			return TimingView.IsValid() && NumSelectedNodes == 1 && SelectedNode.IsValid() && SelectedNode->GetType() != ETimerNodeType::Group;
		};

		// Highlight event
		{
			FUIAction Action_ToggleHighlight;
			Action_ToggleHighlight.CanExecuteAction = FCanExecuteAction::CreateLambda(CanExecute);
			Action_ToggleHighlight.ExecuteAction = FExecuteAction::CreateSP(this, &STimersView::ToggleTimingViewEventFilter, SelectedNode);

			TSharedPtr<STimingProfilerWindow> Wnd = FTimingProfilerManager::Get()->GetProfilerWindow();
			TSharedPtr<STimingView> TimingView = Wnd.IsValid() ? Wnd->GetTimingView() : nullptr;

			if (SelectedNode.IsValid() &&
				SelectedNode->GetType() != ETimerNodeType::Group &&
				TimingView.IsValid() &&
				TimingView->IsFilterByEventType(SelectedNode->GetTimerId()))
			{
				MenuBuilder.AddMenuEntry
				(
					LOCTEXT("ContextMenu_StopHighlightEvent", "Stop Highlighting Event"),
					LOCTEXT("ContextMenu_StopHighlightEvent_Desc", "Stops highlighting timing event instances for the selected timer."),
					FSlateIcon(FAppStyle::Get().GetStyleSetName(), "Icons.Visible"),
					Action_ToggleHighlight,
					NAME_None,
					EUserInterfaceActionType::Button
				);
			}
			else
			{
				MenuBuilder.AddMenuEntry
				(
					LOCTEXT("ContextMenu_HighlightEvent", "Highlight Event"),
					LOCTEXT("ContextMenu_HighlightEvent_Desc", "Highlights all timing event instances for the selected timer."),
					FSlateIcon(FAppStyle::Get().GetStyleSetName(), "Icons.Visible"),
					Action_ToggleHighlight,
					NAME_None,
					EUserInterfaceActionType::Button
				);
			}
		}

<<<<<<< HEAD
		// Add/remove series to/from graph track
=======
		MenuBuilder.AddSubMenu
		(
			LOCTEXT("ContextMenu_PlotTimer_SubMenu", "Plot Timer"),
			LOCTEXT("ContextMenu_PlotTimer_SubMenu_Desc", "Options to add the timer series to graph or frame tracks."),
			FNewMenuDelegate::CreateSP(this, &STimersView::TreeView_BuildPlotTimerMenu),
			false,
			FSlateIcon(FAppStyle::Get().GetStyleSetName(), "Icons.AddGraphSeries")
		);

		// Open Source in IDE
>>>>>>> 4af6daef
		{
			ISourceCodeAccessModule& SourceCodeAccessModule = FModuleManager::LoadModuleChecked<ISourceCodeAccessModule>("SourceCodeAccess");
			ISourceCodeAccessor& SourceCodeAccessor = SourceCodeAccessModule.GetAccessor();

			FString File;
			uint32 Line = 0;
			bool bIsValidSource = false;
			if (NumSelectedNodes == 1 && SelectedNode.IsValid() && SelectedNode->GetType() != ETimerNodeType::Group)
			{
<<<<<<< HEAD
				MenuBuilder.AddMenuEntry
				(
					LOCTEXT("ContextMenu_RemoveFromGraphTrack", "Remove series from graph track"),
					LOCTEXT("ContextMenu_RemoveFromGraphTrack_Desc", "Removes the series containing event instances of the selected timer from the Main Graph track."),
					FSlateIcon(FInsightsStyle::GetStyleSetName(), "Icons.RemoveGraphSeries"),
					Action_ToggleTimerInGraphTrack,
					NAME_None,
					EUserInterfaceActionType::Button
				);
			}
			else
			{
				MenuBuilder.AddMenuEntry
				(
					LOCTEXT("ContextMenu_AddToGraphTrack", "Add series to graph track"),
					LOCTEXT("ContextMenu_AddToGraphTrack_Desc", "Adds a series containing event instances of the selected timer to the Main Graph track."),
					FSlateIcon(FInsightsStyle::GetStyleSetName(), "Icons.AddGraphSeries"),
					Action_ToggleTimerInGraphTrack,
					NAME_None,
					EUserInterfaceActionType::Button
				);
=======
				bIsValidSource = SelectedNode->GetSourceFileAndLine(File, Line);
			}

			FText ItemLabel = FText::Format(LOCTEXT("ContextMenu_OpenSource", "Open Source in {0}"), SourceCodeAccessor.GetNameText());

			FText ItemToolTip;
			if (bIsValidSource)
			{
				ItemToolTip = FText::Format(LOCTEXT("ContextMenu_OpenSource_Desc1", "Opens the source file of the selected timer in {0}.\n{1} ({2})"),
					SourceCodeAccessor.GetNameText(), FText::FromString(File), FText::AsNumber(Line, &FNumberFormattingOptions::DefaultNoGrouping()));
			}
			else
			{
				ItemToolTip = FText::Format(LOCTEXT("ContextMenu_OpenSource_Desc2", "Opens the source file of the selected timer in {0}."),
					SourceCodeAccessor.GetNameText());
>>>>>>> 4af6daef
			}

			MenuBuilder.AddMenuEntry(
				FTimersViewCommands::Get().Command_OpenSource,
				NAME_None,
				ItemLabel,
				ItemToolTip,
				FSlateIcon(FAppStyle::GetAppStyleSetName(), SourceCodeAccessor.GetOpenIconName())
			);
		}

		// Open Source in IDE
		{
			ISourceCodeAccessModule& SourceCodeAccessModule = FModuleManager::LoadModuleChecked<ISourceCodeAccessModule>("SourceCodeAccess");
			ISourceCodeAccessor& SourceCodeAccessor = SourceCodeAccessModule.GetAccessor();

			FString File;
			uint32 Line = 0;
			bool bIsValidSource = false;
			if (NumSelectedNodes == 1 && SelectedNode.IsValid() && SelectedNode->GetType() != ETimerNodeType::Group)
			{
				bIsValidSource = SelectedNode->GetSourceFileAndLine(File, Line);
			}

			FText ItemLabel = FText::Format(LOCTEXT("ContextMenu_OpenSource", "Open Source in {0}"), SourceCodeAccessor.GetNameText());

			FText ItemToolTip;
			if (bIsValidSource)
			{
				ItemToolTip = FText::Format(LOCTEXT("ContextMenu_OpenSource_Desc1", "Opens the source file of the selected timer in {0}.\n{1} ({2})"),
					SourceCodeAccessor.GetNameText(), FText::FromString(File), FText::AsNumber(Line, &FNumberFormattingOptions::DefaultNoGrouping()));
			}
			else
			{
				ItemToolTip = FText::Format(LOCTEXT("ContextMenu_OpenSource_Desc2", "Opens the source file of the selected timer in {0}."),
					SourceCodeAccessor.GetNameText());
			}

			MenuBuilder.AddMenuEntry(
				FTimersViewCommands::Get().Command_OpenSource,
				NAME_None,
				ItemLabel,
				ItemToolTip,
				FSlateIcon(FAppStyle::GetAppStyleSetName(), SourceCodeAccessor.GetOpenIconName())
			);
		}
	}
	MenuBuilder.EndSection();

	MenuBuilder.BeginSection("Misc", LOCTEXT("ContextMenu_Section_Misc", "Miscellaneous"));
	{
		MenuBuilder.AddMenuEntry
		(
			FTimersViewCommands::Get().Command_CopyToClipboard,
			NAME_None,
			TAttribute<FText>(),
			TAttribute<FText>(),
			FSlateIcon(FAppStyle::Get().GetStyleSetName(), "GenericCommands.Copy")
		);

		MenuBuilder.AddMenuEntry
		(
			FTimersViewCommands::Get().Command_Export,
			NAME_None,
			TAttribute<FText>(),
			TAttribute<FText>(),
			FSlateIcon(FAppStyle::Get().GetStyleSetName(), "Icons.Save")
		);

		MenuBuilder.AddMenuEntry
		(
			FTimersViewCommands::Get().Command_ExportTimingEventsSelection,
			NAME_None,
			TAttribute<FText>(),
			TAttribute<FText>(),
			FSlateIcon(FAppStyle::Get().GetStyleSetName(), "Icons.Save")
		);

		MenuBuilder.AddSubMenu
		(
			LOCTEXT("ContextMenu_ExportOptions_SubMenu", "More Export Options"),
			LOCTEXT("ContextMenu_ExportOptions_SubMenu_Desc", "Exports threads, timers and timing events to text files."),
			FNewMenuDelegate::CreateSP(this, &STimersView::TreeView_BuildExportMenu),
			false,
			FSlateIcon(FAppStyle::Get().GetStyleSetName(), "Icons.Save")
		);
	}
	MenuBuilder.EndSection();

	return MenuBuilder.MakeWidget();
}

////////////////////////////////////////////////////////////////////////////////////////////////////

void STimersView::TreeView_BuildSortByMenu(FMenuBuilder& MenuBuilder)
{
	MenuBuilder.BeginSection("SortColumn", LOCTEXT("ContextMenu_Section_SortColumn", "Sort Column"));

	for (const TSharedRef<Insights::FTableColumn>& ColumnRef : Table->GetColumns())
	{
		const Insights::FTableColumn& Column = *ColumnRef;

		if (Column.IsVisible() && Column.CanBeSorted())
		{
			FUIAction Action_SortByColumn
			(
				FExecuteAction::CreateSP(this, &STimersView::ContextMenu_SortByColumn_Execute, Column.GetId()),
				FCanExecuteAction::CreateSP(this, &STimersView::ContextMenu_SortByColumn_CanExecute, Column.GetId()),
				FIsActionChecked::CreateSP(this, &STimersView::ContextMenu_SortByColumn_IsChecked, Column.GetId())
			);
			MenuBuilder.AddMenuEntry
			(
				Column.GetTitleName(),
				Column.GetDescription(),
				FSlateIcon(),
				Action_SortByColumn,
				NAME_None,
				EUserInterfaceActionType::RadioButton
			);
		}
	}

	MenuBuilder.EndSection();

	MenuBuilder.BeginSection("SortMode", LOCTEXT("ContextMenu_Section_SortMode", "Sort Mode"));
	{
		FUIAction Action_SortAscending
		(
			FExecuteAction::CreateSP(this, &STimersView::ContextMenu_SortMode_Execute, EColumnSortMode::Ascending),
			FCanExecuteAction::CreateSP(this, &STimersView::ContextMenu_SortMode_CanExecute, EColumnSortMode::Ascending),
			FIsActionChecked::CreateSP(this, &STimersView::ContextMenu_SortMode_IsChecked, EColumnSortMode::Ascending)
		);
		MenuBuilder.AddMenuEntry
		(
			LOCTEXT("ContextMenu_SortAscending", "Sort Ascending"),
			LOCTEXT("ContextMenu_SortAscending_Desc", "Sorts ascending."),
			FSlateIcon(FAppStyle::Get().GetStyleSetName(), "Icons.SortUp"),
			Action_SortAscending,
			NAME_None,
			EUserInterfaceActionType::RadioButton
		);

		FUIAction Action_SortDescending
		(
			FExecuteAction::CreateSP(this, &STimersView::ContextMenu_SortMode_Execute, EColumnSortMode::Descending),
			FCanExecuteAction::CreateSP(this, &STimersView::ContextMenu_SortMode_CanExecute, EColumnSortMode::Descending),
			FIsActionChecked::CreateSP(this, &STimersView::ContextMenu_SortMode_IsChecked, EColumnSortMode::Descending)
		);
		MenuBuilder.AddMenuEntry
		(
			LOCTEXT("ContextMenu_SortDescending", "Sort Descending"),
			LOCTEXT("ContextMenu_SortDescending_Desc", "Sorts descending."),
			FSlateIcon(FAppStyle::Get().GetStyleSetName(), "Icons.SortDown"),
			Action_SortDescending,
			NAME_None,
			EUserInterfaceActionType::RadioButton
		);
	}
	MenuBuilder.EndSection();
}

////////////////////////////////////////////////////////////////////////////////////////////////////

void STimersView::TreeView_BuildViewColumnMenu(FMenuBuilder& MenuBuilder)
{
	MenuBuilder.BeginSection("Columns", LOCTEXT("ContextMenu_Section_Columns", "Columns"));

	for (const TSharedRef<Insights::FTableColumn>& ColumnRef : Table->GetColumns())
	{
		const Insights::FTableColumn& Column = *ColumnRef;

		FUIAction Action_ToggleColumn
		(
			FExecuteAction::CreateSP(this, &STimersView::ToggleColumnVisibility, Column.GetId()),
			FCanExecuteAction::CreateSP(this, &STimersView::CanToggleColumnVisibility, Column.GetId()),
			FIsActionChecked::CreateSP(this, &STimersView::IsColumnVisible, Column.GetId())
		);
		MenuBuilder.AddMenuEntry
		(
			Column.GetTitleName(),
			Column.GetDescription(),
			FSlateIcon(),
			Action_ToggleColumn,
			NAME_None,
			EUserInterfaceActionType::ToggleButton
		);
	}

	MenuBuilder.EndSection();
}

////////////////////////////////////////////////////////////////////////////////////////////////////

void STimersView::TreeView_BuildExportMenu(FMenuBuilder& MenuBuilder)
{
	MenuBuilder.BeginSection("Export", LOCTEXT("ContextMenu_Section_Export", "Export"));
	{
		MenuBuilder.AddMenuEntry
		(
			FTimersViewCommands::Get().Command_ExportThreads,
			NAME_None,
			TAttribute<FText>(),
			TAttribute<FText>(),
			FSlateIcon(FAppStyle::Get().GetStyleSetName(), "Icons.Save")
		);

		MenuBuilder.AddMenuEntry
		(
			FTimersViewCommands::Get().Command_ExportTimers,
			NAME_None,
			TAttribute<FText>(),
			TAttribute<FText>(),
			FSlateIcon(FAppStyle::Get().GetStyleSetName(), "Icons.Save")
		);

		MenuBuilder.AddMenuEntry
		(
			FTimersViewCommands::Get().Command_ExportTimingEvents,
			NAME_None,
			TAttribute<FText>(),
			TAttribute<FText>(),
			FSlateIcon(FAppStyle::Get().GetStyleSetName(), "Icons.Save")
		);
	}
	MenuBuilder.EndSection();
}

////////////////////////////////////////////////////////////////////////////////////////////////////

<<<<<<< HEAD
=======
void STimersView::TreeView_BuildPlotTimerMenu(FMenuBuilder& MenuBuilder)
{
	const TArray<FTimerNodePtr> SelectedNodes = TreeView->GetSelectedItems();
	const int32 NumSelectedNodes = SelectedNodes.Num();
	FTimerNodePtr SelectedNode = NumSelectedNodes ? SelectedNodes[0] : nullptr;

	auto CanExecute = [NumSelectedNodes, SelectedNode]()
	{
		TSharedPtr<STimingProfilerWindow> Wnd = FTimingProfilerManager::Get()->GetProfilerWindow();
		TSharedPtr<STimingView> TimingView = Wnd.IsValid() ? Wnd->GetTimingView() : nullptr;
		return TimingView.IsValid() && NumSelectedNodes == 1 && SelectedNode.IsValid() && SelectedNode->GetType() != ETimerNodeType::Group;
	};

	MenuBuilder.BeginSection("Instance", LOCTEXT("Plot_Series_Instance_Section", "Instance"));

	// Add/remove series to/from graph track
	{
		FUIAction Action_ToggleTimerInGraphTrack;
		Action_ToggleTimerInGraphTrack.CanExecuteAction = FCanExecuteAction::CreateLambda(CanExecute);
		Action_ToggleTimerInGraphTrack.ExecuteAction = FExecuteAction::CreateSP(this, &STimersView::ToggleTimingViewMainGraphEventSeries, SelectedNode);

		if (SelectedNode.IsValid() &&
			SelectedNode->GetType() != ETimerNodeType::Group &&
			IsSeriesInTimingViewMainGraph(SelectedNode))
		{
			MenuBuilder.AddMenuEntry
			(
				LOCTEXT("ContextMenu_RemoveFromGraphTrack", "Remove instance series from graph track"),
				LOCTEXT("ContextMenu_RemoveFromGraphTrack_Desc", "Removes the series containing event instances of the selected timer from the Main Graph track."),
				FSlateIcon(FInsightsStyle::GetStyleSetName(), "Icons.RemoveGraphSeries"),
				Action_ToggleTimerInGraphTrack,
				NAME_None,
				EUserInterfaceActionType::Button
			);
		}
		else
		{
			MenuBuilder.AddMenuEntry
			(
				LOCTEXT("ContextMenu_AddToGraphTrack", "Add instance series to graph track"),
				LOCTEXT("ContextMenu_AddToGraphTrack_Desc", "Adds a series containing event instances of the selected timer to the Main Graph track."),
				FSlateIcon(FInsightsStyle::GetStyleSetName(), "Icons.AddGraphSeries"),
				Action_ToggleTimerInGraphTrack,
				NAME_None,
				EUserInterfaceActionType::Button
			);
		}
	}

	MenuBuilder.EndSection();
	
	MenuBuilder.BeginSection("Game Frame", LOCTEXT("Plot_Series_GameFrame_Section", "Game Frame"));

	// Add/remove game frame stats series to/from graph track
	{
		FUIAction Action_ToggleFrameStatsTimerInGraphTrack;
		Action_ToggleFrameStatsTimerInGraphTrack.CanExecuteAction = FCanExecuteAction::CreateLambda(CanExecute);
		Action_ToggleFrameStatsTimerInGraphTrack.ExecuteAction = FExecuteAction::CreateSP(this, &STimersView::ToggleTimingViewMainGraphEventFrameStatsSeries, SelectedNode, ETraceFrameType::TraceFrameType_Game);

		if (SelectedNode.IsValid() &&
			SelectedNode->GetType() != ETimerNodeType::Group &&
			IsFrameStatsSeriesInTimingViewMainGraph(SelectedNode, ETraceFrameType::TraceFrameType_Game))
		{
			MenuBuilder.AddMenuEntry
			(
				LOCTEXT("ContextMenu_RemoveGameFrameStatsFromGraphTrack", "Remove game frame stats series from graph track"),
				LOCTEXT("ContextMenu_RemoveGameFrameStatsFromGraphTrack_Desc", "Remove the game frame stats series for this timer."),
				FSlateIcon(FInsightsStyle::GetStyleSetName(), "Icons.RemoveGraphSeries"),
				Action_ToggleFrameStatsTimerInGraphTrack,
				NAME_None,
				EUserInterfaceActionType::Button
			);
		}
		else
		{
			MenuBuilder.AddMenuEntry
			(
				LOCTEXT("ContextMenu_AddGameFrameStatsSeriesToGraphTrack", "Add game frame stats series to graph track"),
				LOCTEXT("ContextMenu_AddGameFrameStatsSeriesToGraphTrack_Desc", "Adds a game frame stats series for this timer. Each data entry is computed as the sum of all instances of this timer in a game frame."),
				FSlateIcon(FInsightsStyle::GetStyleSetName(), "Icons.AddGraphSeries"),
				Action_ToggleFrameStatsTimerInGraphTrack,
				NAME_None,
				EUserInterfaceActionType::Button
			);
		}
	}

	// Add/remove game frame stats series to/from frame track
	{
		FUIAction Action_ToggleFrameStatsTimerInFrameTrack;
		Action_ToggleFrameStatsTimerInFrameTrack.CanExecuteAction = FCanExecuteAction::CreateLambda(CanExecute);
		Action_ToggleFrameStatsTimerInFrameTrack.ExecuteAction = FExecuteAction::CreateSP(this, &STimersView::ToggleFrameTrackSeries, SelectedNode, ETraceFrameType::TraceFrameType_Game);

		if (SelectedNode.IsValid() &&
			SelectedNode->GetType() != ETimerNodeType::Group &&
			IsSeriesInFrameTrack(SelectedNode, ETraceFrameType::TraceFrameType_Game))
		{
			MenuBuilder.AddMenuEntry
			(
				LOCTEXT("ContextMenu_RemoveGameFrameStatsSeriesFromFrameTrack", "Remove game frame stats series from frame track"),
				LOCTEXT("ContextMenu_RemoveGameFrameStatsSeriesFromFrameTrack_Desc", "Remove the game frame stats series for this timer from the frame track."),
				FSlateIcon(FInsightsStyle::GetStyleSetName(), "Icons.RemoveGraphSeries"),
				Action_ToggleFrameStatsTimerInFrameTrack,
				NAME_None,
				EUserInterfaceActionType::Button
			);
		}
		else
		{
			MenuBuilder.AddMenuEntry
			(
				LOCTEXT("ContextMenu_AddGameFrameStatsSeriesToFrameTrack", "Add game frame stats series to the frame track"),
				LOCTEXT("ContextMenu_AddGameFrameStatsSeriesToFrameTrack_Desc", "Adds a game frame stats series for this timer to the frame track. Each data entry is computed as the sum of all instances of this timer in a game frame."),
				FSlateIcon(FInsightsStyle::GetStyleSetName(), "Icons.AddGraphSeries"),
				Action_ToggleFrameStatsTimerInFrameTrack,
				NAME_None,
				EUserInterfaceActionType::Button
			);
		}
	}

	MenuBuilder.EndSection();

	MenuBuilder.BeginSection("Rendering Frame", LOCTEXT("Plot_Series_RenderingFrame_Section", "Rendering frame"));

	// Add/remove rendering frame stats series to/from graph track
	{
		FUIAction Action_ToggleFrameStatsTimerInGraphTrack;
		Action_ToggleFrameStatsTimerInGraphTrack.CanExecuteAction = FCanExecuteAction::CreateLambda(CanExecute);
		Action_ToggleFrameStatsTimerInGraphTrack.ExecuteAction = FExecuteAction::CreateSP(this, &STimersView::ToggleTimingViewMainGraphEventFrameStatsSeries, SelectedNode, ETraceFrameType::TraceFrameType_Rendering);

		if (SelectedNode.IsValid() &&
			SelectedNode->GetType() != ETimerNodeType::Group &&
			IsFrameStatsSeriesInTimingViewMainGraph(SelectedNode, ETraceFrameType::TraceFrameType_Rendering))
		{
			MenuBuilder.AddMenuEntry
			(
				LOCTEXT("ContextMenu_RemoveRenderingFrameStatsFromGraphTrack", "Remove rendering frame stats series from graph track"),
				LOCTEXT("ContextMenu_RemoveRenderingFrameStatsFromGraphTrack_Desc", "Remove the rendering frame stats series for this timer."),
				FSlateIcon(FInsightsStyle::GetStyleSetName(), "Icons.RemoveGraphSeries"),
				Action_ToggleFrameStatsTimerInGraphTrack,
				NAME_None,
				EUserInterfaceActionType::Button
			);
		}
		else
		{
			MenuBuilder.AddMenuEntry
			(
				LOCTEXT("ContextMenu_AddRenderingFrameStatsSeriesToGraphTrack", "Add rendering frame stats series to graph track"),
				LOCTEXT("ContextMenu_AddRenderingFrameStatsSeriesToGraphTrack_Desc", "Adds a rendering frame stats series for this timer. Each data entry is computed as the sum of all instances of this timer in a rendering frame."),
				FSlateIcon(FInsightsStyle::GetStyleSetName(), "Icons.AddGraphSeries"),
				Action_ToggleFrameStatsTimerInGraphTrack,
				NAME_None,
				EUserInterfaceActionType::Button
			);
		}
	}

	// Add/remove rendering frame stats series to/from frame track
	{
		FUIAction Action_ToggleFrameStatsTimerInFrameTrack;
		Action_ToggleFrameStatsTimerInFrameTrack.CanExecuteAction = FCanExecuteAction::CreateLambda(CanExecute);
		Action_ToggleFrameStatsTimerInFrameTrack.ExecuteAction = FExecuteAction::CreateSP(this, &STimersView::ToggleFrameTrackSeries, SelectedNode, ETraceFrameType::TraceFrameType_Rendering);

		if (SelectedNode.IsValid() &&
			SelectedNode->GetType() != ETimerNodeType::Group &&
			IsSeriesInFrameTrack(SelectedNode, ETraceFrameType::TraceFrameType_Rendering))
		{
			MenuBuilder.AddMenuEntry
			(
				LOCTEXT("ContextMenu_RemoveRenderingFrameStatsFromFrameTrac", "Remove rendering frame stats series from frame track"),
				LOCTEXT("ContextMenu_RemoveRenderingFrameStatsFromFrameTrack_Desc", "Remove the rendering frame stats series for this timer from the frame track."),
				FSlateIcon(FInsightsStyle::GetStyleSetName(), "Icons.RemoveGraphSeries"),
				Action_ToggleFrameStatsTimerInFrameTrack,
				NAME_None,
				EUserInterfaceActionType::Button
			);
		}
		else
		{
			MenuBuilder.AddMenuEntry
			(
				LOCTEXT("ContextMenu_AddRenderingFrameStatsSeriesToFrameTrack", "Add rendering frame stats series to the frame track"),
				LOCTEXT("ContextMenu_AddRenderingFrameStatsSeriesToFrameTrack_Desc", "Adds a rendering frame stats series for this timer to the frame track. Each data entry is computed as the sum of all instances of this timer in a rendering frame."),
				FSlateIcon(FInsightsStyle::GetStyleSetName(), "Icons.AddGraphSeries"),
				Action_ToggleFrameStatsTimerInFrameTrack,
				NAME_None,
				EUserInterfaceActionType::Button
			);
		}
	}

	MenuBuilder.EndSection();
}

////////////////////////////////////////////////////////////////////////////////////////////////////

>>>>>>> 4af6daef
void STimersView::InitializeAndShowHeaderColumns()
{
	// Create columns.
	TArray<TSharedRef<Insights::FTableColumn>> Columns;
	FTimersViewColumnFactory::CreateTimersViewColumns(Columns);
	Table->SetColumns(Columns);

	// Show columns.
	for (const TSharedRef<Insights::FTableColumn>& ColumnRef : Table->GetColumns())
	{
		if (ColumnRef->ShouldBeVisible())
		{
			ShowColumn(ColumnRef->GetId());
		}
	}
}

////////////////////////////////////////////////////////////////////////////////////////////////////

FText STimersView::GetColumnHeaderText(const FName ColumnId) const
{
	const Insights::FTableColumn& Column = *Table->FindColumnChecked(ColumnId);
	return Column.GetShortName();
}

////////////////////////////////////////////////////////////////////////////////////////////////////

TSharedRef<SWidget> STimersView::TreeViewHeaderRow_GenerateColumnMenu(const Insights::FTableColumn& Column)
{
	const bool bShouldCloseWindowAfterMenuSelection = true;
	FMenuBuilder MenuBuilder(bShouldCloseWindowAfterMenuSelection, NULL);

	MenuBuilder.BeginSection("Sorting", LOCTEXT("ContextMenu_Section_Sorting", "Sorting"));
	{
		if (Column.CanBeSorted())
		{
			FUIAction Action_SortAscending
			(
				FExecuteAction::CreateSP(this, &STimersView::HeaderMenu_SortMode_Execute, Column.GetId(), EColumnSortMode::Ascending),
				FCanExecuteAction::CreateSP(this, &STimersView::HeaderMenu_SortMode_CanExecute, Column.GetId(), EColumnSortMode::Ascending),
				FIsActionChecked::CreateSP(this, &STimersView::HeaderMenu_SortMode_IsChecked, Column.GetId(), EColumnSortMode::Ascending)
			);
			MenuBuilder.AddMenuEntry
			(
				FText::Format(LOCTEXT("ContextMenu_SortAscending_Fmt", "Sort Ascending (by {0})"), Column.GetTitleName()),
				FText::Format(LOCTEXT("ContextMenu_SortAscending_Desc_Fmt", "Sorts ascending by {0}."), Column.GetTitleName()),
				FSlateIcon(FAppStyle::Get().GetStyleSetName(), "Icons.SortUp"),
				Action_SortAscending,
				NAME_None,
				EUserInterfaceActionType::RadioButton
			);

			FUIAction Action_SortDescending
			(
				FExecuteAction::CreateSP(this, &STimersView::HeaderMenu_SortMode_Execute, Column.GetId(), EColumnSortMode::Descending),
				FCanExecuteAction::CreateSP(this, &STimersView::HeaderMenu_SortMode_CanExecute, Column.GetId(), EColumnSortMode::Descending),
				FIsActionChecked::CreateSP(this, &STimersView::HeaderMenu_SortMode_IsChecked, Column.GetId(), EColumnSortMode::Descending)
			);
			MenuBuilder.AddMenuEntry
			(
				FText::Format(LOCTEXT("ContextMenu_SortDescending_Fmt", "Sort Descending (by {0})"), Column.GetTitleName()),
				FText::Format(LOCTEXT("ContextMenu_SortDescending_Desc_Fmt", "Sorts descending by {0}."), Column.GetTitleName()),
				FSlateIcon(FAppStyle::Get().GetStyleSetName(), "Icons.SortDown"),
				Action_SortDescending,
				NAME_None,
				EUserInterfaceActionType::RadioButton
			);
		}

		MenuBuilder.AddSubMenu
		(
			LOCTEXT("ContextMenu_SortBy_SubMenu", "Sort By"),
			LOCTEXT("ContextMenu_SortBy_SubMenu_Desc", "Sorts by a column."),
			FNewMenuDelegate::CreateSP(this, &STimersView::TreeView_BuildSortByMenu),
			false,
			FSlateIcon(FInsightsStyle::GetStyleSetName(), "Icons.SortBy")
		);
	}
	MenuBuilder.EndSection();

	MenuBuilder.BeginSection("ColumnVisibility", LOCTEXT("ContextMenu_Section_ColumnVisibility", "Column Visibility"));
<<<<<<< HEAD
	{
		if (Column.CanBeHidden())
		{
			FUIAction Action_HideColumn
			(
				FExecuteAction::CreateSP(this, &STimersView::HideColumn, Column.GetId()),
				FCanExecuteAction::CreateSP(this, &STimersView::CanHideColumn, Column.GetId())
			);
			MenuBuilder.AddMenuEntry
			(
				LOCTEXT("ContextMenu_HideColumn", "Hide"),
				LOCTEXT("ContextMenu_HideColumn_Desc", "Hides the selected column."),
				FSlateIcon(),
				Action_HideColumn,
				NAME_None,
				EUserInterfaceActionType::Button
			);
		}

		MenuBuilder.AddSubMenu
		(
			LOCTEXT("ContextMenu_ViewColumn_SubMenu", "View Column"),
			LOCTEXT("ContextMenu_ViewColumn_SubMenu_Desc", "Hides or shows columns."),
			FNewMenuDelegate::CreateSP(this, &STimersView::TreeView_BuildViewColumnMenu),
			false,
			FSlateIcon(FInsightsStyle::GetStyleSetName(), "Icons.ViewColumn")
		);

		FUIAction Action_ShowAllColumns
		(
			FExecuteAction::CreateSP(this, &STimersView::ContextMenu_ShowAllColumns_Execute),
			FCanExecuteAction::CreateSP(this, &STimersView::ContextMenu_ShowAllColumns_CanExecute)
		);
		MenuBuilder.AddMenuEntry
		(
			LOCTEXT("ContextMenu_ShowAllColumns", "Show All Columns"),
			LOCTEXT("ContextMenu_ShowAllColumns_Desc", "Resets tree view to show all columns."),
			FSlateIcon(FInsightsStyle::GetStyleSetName(), "Icons.ResetColumn"),
			Action_ShowAllColumns,
			NAME_None,
			EUserInterfaceActionType::Button
		);

		FUIAction Action_ShowMinMaxMedColumns
		(
			FExecuteAction::CreateSP(this, &STimersView::ContextMenu_ShowMinMaxMedColumns_Execute),
			FCanExecuteAction::CreateSP(this, &STimersView::ContextMenu_ShowMinMaxMedColumns_CanExecute)
		);
		MenuBuilder.AddMenuEntry
		(
			LOCTEXT("ContextMenu_ShowMinMaxMedColumns", "Reset Columns to Min/Max/Median Preset"),
			LOCTEXT("ContextMenu_ShowMinMaxMedColumns_Desc", "Resets columns to Min/Max/Median preset."),
			FSlateIcon(FInsightsStyle::GetStyleSetName(), "Icons.ResetColumn"),
			Action_ShowMinMaxMedColumns,
			NAME_None,
			EUserInterfaceActionType::Button
		);

		FUIAction Action_ResetColumns
		(
			FExecuteAction::CreateSP(this, &STimersView::ContextMenu_ResetColumns_Execute),
			FCanExecuteAction::CreateSP(this, &STimersView::ContextMenu_ResetColumns_CanExecute)
		);
		MenuBuilder.AddMenuEntry
		(
			LOCTEXT("ContextMenu_ResetColumns", "Reset Columns to Default"),
			LOCTEXT("ContextMenu_ResetColumns_Desc", "Resets columns to default."),
			FSlateIcon(FInsightsStyle::GetStyleSetName(), "Icons.ResetColumn"),
			Action_ResetColumns,
			NAME_None,
			EUserInterfaceActionType::Button
		);
	}
	MenuBuilder.EndSection();

	return MenuBuilder.MakeWidget();
}

////////////////////////////////////////////////////////////////////////////////////////////////////

void STimersView::InsightsManager_OnSessionChanged()
{
	TSharedPtr<const TraceServices::IAnalysisSession> NewSession = FInsightsManager::Get()->GetSession();
	if (NewSession != Session)
=======
>>>>>>> 4af6daef
	{
		if (Column.CanBeHidden())
		{
			FUIAction Action_HideColumn
			(
				FExecuteAction::CreateSP(this, &STimersView::HideColumn, Column.GetId()),
				FCanExecuteAction::CreateSP(this, &STimersView::CanHideColumn, Column.GetId())
			);
			MenuBuilder.AddMenuEntry
			(
				LOCTEXT("ContextMenu_HideColumn", "Hide"),
				LOCTEXT("ContextMenu_HideColumn_Desc", "Hides the selected column."),
				FSlateIcon(),
				Action_HideColumn,
				NAME_None,
				EUserInterfaceActionType::Button
			);
		}

		MenuBuilder.AddSubMenu
		(
			LOCTEXT("ContextMenu_ViewColumn_SubMenu", "View Column"),
			LOCTEXT("ContextMenu_ViewColumn_SubMenu_Desc", "Hides or shows columns."),
			FNewMenuDelegate::CreateSP(this, &STimersView::TreeView_BuildViewColumnMenu),
			false,
			FSlateIcon(FInsightsStyle::GetStyleSetName(), "Icons.ViewColumn")
		);

		FUIAction Action_ShowAllColumns
		(
			FExecuteAction::CreateSP(this, &STimersView::ContextMenu_ShowAllColumns_Execute),
			FCanExecuteAction::CreateSP(this, &STimersView::ContextMenu_ShowAllColumns_CanExecute)
		);
		MenuBuilder.AddMenuEntry
		(
			LOCTEXT("ContextMenu_ShowAllColumns", "Show All Columns"),
			LOCTEXT("ContextMenu_ShowAllColumns_Desc", "Resets tree view to show all columns."),
			FSlateIcon(FInsightsStyle::GetStyleSetName(), "Icons.ResetColumn"),
			Action_ShowAllColumns,
			NAME_None,
			EUserInterfaceActionType::Button
		);

		FUIAction Action_ShowMinMaxMedColumns
		(
			FExecuteAction::CreateSP(this, &STimersView::ContextMenu_ShowMinMaxMedColumns_Execute),
			FCanExecuteAction::CreateSP(this, &STimersView::ContextMenu_ShowMinMaxMedColumns_CanExecute)
		);
		MenuBuilder.AddMenuEntry
		(
			LOCTEXT("ContextMenu_ShowMinMaxMedColumns", "Reset Columns to Min/Max/Median Preset"),
			LOCTEXT("ContextMenu_ShowMinMaxMedColumns_Desc", "Resets columns to Min/Max/Median preset."),
			FSlateIcon(FInsightsStyle::GetStyleSetName(), "Icons.ResetColumn"),
			Action_ShowMinMaxMedColumns,
			NAME_None,
			EUserInterfaceActionType::Button
		);

		FUIAction Action_ResetColumns
		(
			FExecuteAction::CreateSP(this, &STimersView::ContextMenu_ResetColumns_Execute),
			FCanExecuteAction::CreateSP(this, &STimersView::ContextMenu_ResetColumns_CanExecute)
		);
		MenuBuilder.AddMenuEntry
		(
			LOCTEXT("ContextMenu_ResetColumns", "Reset Columns to Default"),
			LOCTEXT("ContextMenu_ResetColumns_Desc", "Resets columns to default."),
			FSlateIcon(FInsightsStyle::GetStyleSetName(), "Icons.ResetColumn"),
			Action_ResetColumns,
			NAME_None,
			EUserInterfaceActionType::Button
		);
	}
	MenuBuilder.EndSection();

	return MenuBuilder.MakeWidget();
}

////////////////////////////////////////////////////////////////////////////////////////////////////

void STimersView::InsightsManager_OnSessionChanged()
{
	TSharedPtr<const TraceServices::IAnalysisSession> NewSession = FInsightsManager::Get()->GetSession();
	if (NewSession != Session)
	{
		Session = NewSession;
		Reset();
	}
	else
	{
		UpdateTree();
	}
}

////////////////////////////////////////////////////////////////////////////////////////////////////

void STimersView::InsightsManager_OnSessionAnalysisCompleted()
{
	// Re-sync the list of timers to update the "<unknown>" timer names.
	RebuildTree(true);

	// Aggregate stats automatically for the entire session (but only if user didn't made a time selection yet).
	if (Aggregator->IsEmptyTimeInterval() && !Aggregator->IsRunning())
	{
		TSharedPtr<FInsightsManager> InsightsManager = FInsightsManager::Get();
		InsightsManager->UpdateSessionDuration();
		const double SessionDuration = InsightsManager->GetSessionDuration();

		constexpr double Delta = 0.0; // session padding

		Aggregator->Cancel();
		Aggregator->SetFrameType(ModeFrameType);
		Aggregator->SetTimeInterval(0.0 - Delta, SessionDuration + Delta);
		Aggregator->Start();

		if (ColumnBeingSorted == NAME_None)
		{
			// Restore sorting...
			SetSortModeForColumn(GetDefaultColumnBeingSorted(), GetDefaultColumnSortMode());
			TreeView_Refresh();
		}
	}
}

////////////////////////////////////////////////////////////////////////////////////////////////////

void STimersView::UpdateTree()
{
	CreateGroups();
	SortTreeNodes();
	ApplyFiltering();
}

////////////////////////////////////////////////////////////////////////////////////////////////////

void STimersView::ApplyFiltering()
{
	FStopwatch Stopwatch;
	Stopwatch.Start();

	FilteredGroupNodes.Reset();

	// Apply filter to all groups and its children.
	const int32 NumGroups = GroupNodes.Num();
	for (int32 GroupIndex = 0; GroupIndex < NumGroups; ++GroupIndex)
	{
		FTimerNodePtr& GroupPtr = GroupNodes[GroupIndex];
		GroupPtr->ClearFilteredChildren();
		const bool bIsGroupVisible = Filters->PassesAllFilters(GroupPtr);

		const TArray<Insights::FBaseTreeNodePtr>& GroupChildren = GroupPtr->GetChildren();
		int32 NumVisibleChildren = 0;
		for (const Insights::FBaseTreeNodePtr& ChildPtr : GroupChildren)
		{
			const FTimerNodePtr& NodePtr = StaticCastSharedPtr<FTimerNode, Insights::FBaseTreeNode>(ChildPtr);

			const bool bIsChildVisible = (!bFilterOutZeroCountTimers || NodePtr->GetAggregatedStats().InstanceCount > 0)
									  && bTimerTypeIsVisible[static_cast<int>(NodePtr->GetType())]
									  && Filters->PassesAllFilters(NodePtr);
			if (bIsChildVisible)
			{
				// Add a child.
				GroupPtr->AddFilteredChild(NodePtr);
				NumVisibleChildren++;
			}
		}

		if (bIsGroupVisible || NumVisibleChildren > 0)
		{
			// Add a group.
			FilteredGroupNodes.Add(GroupPtr);
			GroupPtr->SetExpansion(true);
		}
		else
		{
			GroupPtr->SetExpansion(false);
		}
	}

	// Only expand tree nodes if we have a text filter.
	const bool bNonEmptyTextFilter = !TextFilter->GetRawFilterText().IsEmpty();
	if (bNonEmptyTextFilter)
	{
		if (!bExpansionSaved)
		{
			ExpandedNodes.Empty();
			TreeView->GetExpandedItems(ExpandedNodes);
			bExpansionSaved = true;
		}

		for (const FTimerNodePtr& GroupPtr : FilteredGroupNodes)
		{
			TreeView->SetItemExpansion(GroupPtr, GroupPtr->IsExpanded());
		}
	}
	else
	{
		if (bExpansionSaved)
		{
			// Restore previously expanded nodes when the text filter is disabled.
			TreeView->ClearExpandedItems();
			for (auto It = ExpandedNodes.CreateConstIterator(); It; ++It)
			{
				TreeView->SetItemExpansion(*It, true);
			}
			bExpansionSaved = false;
		}
	}

	// Update aggregations for groups.
	for (FTimerNodePtr& GroupPtr : FilteredGroupNodes)
	{
		TraceServices::FTimingProfilerAggregatedStats& AggregatedStats = GroupPtr->GetAggregatedStats();

		GroupPtr->ResetAggregatedStats();

		constexpr double NanTimeValue = std::numeric_limits<double>::quiet_NaN();
		AggregatedStats.AverageInclusiveTime = NanTimeValue;
		AggregatedStats.MedianInclusiveTime = NanTimeValue;
		AggregatedStats.AverageExclusiveTime = NanTimeValue;
		AggregatedStats.MedianExclusiveTime = NanTimeValue;

		const TArray<Insights::FBaseTreeNodePtr>& GroupChildren = GroupPtr->GetFilteredChildren();
		for (const Insights::FBaseTreeNodePtr& ChildPtr : GroupChildren)
		{
			const FTimerNodePtr& NodePtr = StaticCastSharedPtr<FTimerNode, Insights::FBaseTreeNode>(ChildPtr);
			const TraceServices::FTimingProfilerAggregatedStats& NodeAggregatedStats = NodePtr->GetAggregatedStats();

			if (NodeAggregatedStats.InstanceCount > 0)
			{
				AggregatedStats.InstanceCount += NodeAggregatedStats.InstanceCount;
				AggregatedStats.TotalInclusiveTime += NodeAggregatedStats.TotalInclusiveTime;
				AggregatedStats.MinInclusiveTime = FMath::Min(AggregatedStats.MinInclusiveTime, NodeAggregatedStats.MinInclusiveTime);
				AggregatedStats.MaxInclusiveTime = FMath::Max(AggregatedStats.MaxInclusiveTime, NodeAggregatedStats.MaxInclusiveTime);
				AggregatedStats.TotalExclusiveTime += NodeAggregatedStats.TotalExclusiveTime;
				AggregatedStats.MinExclusiveTime = FMath::Min(AggregatedStats.MinExclusiveTime, NodeAggregatedStats.MinExclusiveTime);
				AggregatedStats.MaxExclusiveTime = FMath::Max(AggregatedStats.MaxExclusiveTime, NodeAggregatedStats.MaxExclusiveTime);
			}
		}
	}

	// Request tree refresh
	TreeView->RequestTreeRefresh();

	Stopwatch.Stop();
	const double TotalTime = Stopwatch.GetAccumulatedTime();
	if (TotalTime > 0.1)
	{
		UE_LOG(TimingProfiler, Log, TEXT("[Timers] Tree view filtered in %.3fs (%d timers)"),
			TotalTime, TimerNodes.Num());
	}
}

////////////////////////////////////////////////////////////////////////////////////////////////////

void STimersView::HandleItemToStringArray(const FTimerNodePtr& FTimerNodePtr, TArray<FString>& OutSearchStrings) const
{
	OutSearchStrings.Add(FTimerNodePtr->GetName().GetPlainNameString());
}

////////////////////////////////////////////////////////////////////////////////////////////////////

TSharedRef<SWidget> STimersView::GetToggleButtonForTimerType(const ETimerNodeType NodeType)
{
	return SNew(SCheckBox)
		.Style(FAppStyle::Get(), "ToggleButtonCheckbox")
		.Padding(FMargin(4.0f, 2.0f, 4.0f, 2.0f))
		.HAlign(HAlign_Center)
		.OnCheckStateChanged(this, &STimersView::FilterByTimerType_OnCheckStateChanged, NodeType)
		.IsChecked(this, &STimersView::FilterByTimerType_IsChecked, NodeType)
		.ToolTipText(TimerNodeTypeHelper::ToDescription(NodeType))
		[
			SNew(SHorizontalBox)

			//+ SHorizontalBox::Slot()
			//.Padding(0.0f, 0.0f, 2.0f, 0.0f)
			//.AutoWidth()
			//.VAlign(VAlign_Center)
			//[
			//	SNew(SImage)
			//	.Image(TimerNodeTypeHelper::GetIconForTimerNodeType(NodeType))
			//]

			+ SHorizontalBox::Slot()
			.VAlign(VAlign_Center)
			[
				SNew(STextBlock)
				.Text(TimerNodeTypeHelper::ToText(NodeType))
			]
		];
}

////////////////////////////////////////////////////////////////////////////////////////////////////

void STimersView::FilterOutZeroCountTimers_OnCheckStateChanged(ECheckBoxState NewRadioState)
{
	bFilterOutZeroCountTimers = (NewRadioState == ECheckBoxState::Checked);
	ApplyFiltering();
}

////////////////////////////////////////////////////////////////////////////////////////////////////

ECheckBoxState STimersView::FilterOutZeroCountTimers_IsChecked() const
{
	return bFilterOutZeroCountTimers ? ECheckBoxState::Checked : ECheckBoxState::Unchecked;
}

////////////////////////////////////////////////////////////////////////////////////////////////////

void STimersView::FilterByTimerType_OnCheckStateChanged(ECheckBoxState NewRadioState, const ETimerNodeType InStatType)
{
	bTimerTypeIsVisible[static_cast<int>(InStatType)] = (NewRadioState == ECheckBoxState::Checked);
	ApplyFiltering();
}

////////////////////////////////////////////////////////////////////////////////////////////////////

ECheckBoxState STimersView::FilterByTimerType_IsChecked(const ETimerNodeType InStatType) const
{
	return bTimerTypeIsVisible[static_cast<int>(InStatType)] ? ECheckBoxState::Checked : ECheckBoxState::Unchecked;
}

////////////////////////////////////////////////////////////////////////////////////////////////////
// TreeView
////////////////////////////////////////////////////////////////////////////////////////////////////

void STimersView::TreeView_Refresh()
{
	if (TreeView.IsValid())
	{
		TreeView->RequestTreeRefresh();
	}
}

////////////////////////////////////////////////////////////////////////////////////////////////////

void STimersView::TreeView_OnSelectionChanged(FTimerNodePtr SelectedItem, ESelectInfo::Type SelectInfo)
{
	if (SelectInfo != ESelectInfo::Direct)
	{
		TArray<FTimerNodePtr> SelectedItems = TreeView->GetSelectedItems();
		if (SelectedItems.Num() == 1 && SelectedItems[0]->GetType() != ETimerNodeType::Group)
		{
			FTimingProfilerManager::Get()->SetSelectedTimer(SelectedItems[0]->GetTimerId());
		}
	}
}

////////////////////////////////////////////////////////////////////////////////////////////////////

void STimersView::TreeView_OnGetChildren(FTimerNodePtr InParent, TArray<FTimerNodePtr>& OutChildren)
{
	const TArray<Insights::FBaseTreeNodePtr>& Children = InParent->GetFilteredChildren();
	OutChildren.Reset(Children.Num());
	for (const Insights::FBaseTreeNodePtr& Child : Children)
	{
		OutChildren.Add(StaticCastSharedPtr<FTimerNode, Insights::FBaseTreeNode>(Child));
	}
}

////////////////////////////////////////////////////////////////////////////////////////////////////

void STimersView::TreeView_OnMouseButtonDoubleClick(FTimerNodePtr NodePtr)
{
	if (NodePtr->GetType() == ETimerNodeType::Group)
	{
		const bool bIsGroupExpanded = TreeView->IsItemExpanded(NodePtr);
		TreeView->SetItemExpansion(NodePtr, !bIsGroupExpanded);
	}
	else
	{
		if (FSlateApplication::Get().GetModifierKeys().IsControlDown())
		{
			ToggleTimingViewEventFilter(NodePtr);
		}
		else
		{
			switch (ModeFrameType)
			{
				case ETraceFrameType::TraceFrameType_Count:
				{
					// Instance graph
					ToggleTimingViewMainGraphEventSeries(NodePtr);
					break;
				}
				case ETraceFrameType::TraceFrameType_Game:
				case ETraceFrameType::TraceFrameType_Rendering:
				{
					ToggleTimingViewMainGraphEventFrameStatsSeries(NodePtr, ModeFrameType);
					break;
				}
				default:
				{
					ensure(0);
				}
			}
		}
	}
}

////////////////////////////////////////////////////////////////////////////////////////////////////
// Tree View's Table Row
////////////////////////////////////////////////////////////////////////////////////////////////////

TSharedRef<ITableRow> STimersView::TreeView_OnGenerateRow(FTimerNodePtr NodePtr, const TSharedRef<STableViewBase>& OwnerTable)
{
	TSharedRef<ITableRow> TableRow =
		SNew(STimerTableRow, OwnerTable)
		.OnShouldBeEnabled(this, &STimersView::TableRow_ShouldBeEnabled)
		.OnIsColumnVisible(this, &STimersView::IsColumnVisible)
		.OnSetHoveredCell(this, &STimersView::TableRow_SetHoveredCell)
		.OnGetColumnOutlineHAlignmentDelegate(this, &STimersView::TableRow_GetColumnOutlineHAlignment)
		.HighlightText(this, &STimersView::TableRow_GetHighlightText)
		.HighlightedNodeName(this, &STimersView::TableRow_GetHighlightedNodeName)
		.TablePtr(Table)
		.TimerNodePtr(NodePtr);

	return TableRow;
}

////////////////////////////////////////////////////////////////////////////////////////////////////

bool STimersView::TableRow_ShouldBeEnabled(FTimerNodePtr NodePtr) const
{
	return true;
}

////////////////////////////////////////////////////////////////////////////////////////////////////

void STimersView::TableRow_SetHoveredCell(TSharedPtr<Insights::FTable> InTablePtr, TSharedPtr<Insights::FTableColumn> InColumnPtr, FTimerNodePtr InNodePtr)
{
	HoveredColumnId = InColumnPtr ? InColumnPtr->GetId() : FName();

	const bool bIsAnyMenusVisible = FSlateApplication::Get().AnyMenusVisible();
	if (!HasMouseCapture() && !bIsAnyMenusVisible)
	{
		HoveredNodePtr = InNodePtr;
	}
}

////////////////////////////////////////////////////////////////////////////////////////////////////

EHorizontalAlignment STimersView::TableRow_GetColumnOutlineHAlignment(const FName ColumnId) const
{
	const TIndirectArray<SHeaderRow::FColumn>& Columns = TreeViewHeaderRow->GetColumns();
	const int32 LastColumnIdx = Columns.Num() - 1;

	// First column
	if (Columns[0].ColumnId == ColumnId)
	{
		return HAlign_Left;
	}
	// Last column
	else if (Columns[LastColumnIdx].ColumnId == ColumnId)
	{
		return HAlign_Right;
	}
	// Middle columns
	{
		return HAlign_Center;
	}
}

////////////////////////////////////////////////////////////////////////////////////////////////////

FText STimersView::TableRow_GetHighlightText() const
{
	return SearchBox->GetText();
}

////////////////////////////////////////////////////////////////////////////////////////////////////

FName STimersView::TableRow_GetHighlightedNodeName() const
{
	return HighlightedNodeName;
}

////////////////////////////////////////////////////////////////////////////////////////////////////
// SearchBox
////////////////////////////////////////////////////////////////////////////////////////////////////

void STimersView::SearchBox_OnTextChanged(const FText& InFilterText)
{
	TextFilter->SetRawFilterText(InFilterText);
	SearchBox->SetError(TextFilter->GetFilterErrorText());
	ApplyFiltering();
}

////////////////////////////////////////////////////////////////////////////////////////////////////

bool STimersView::SearchBox_IsEnabled() const
{
	return TimerNodes.Num() > 0;
}

////////////////////////////////////////////////////////////////////////////////////////////////////
// Grouping
////////////////////////////////////////////////////////////////////////////////////////////////////

void STimersView::CreateGroups()
{
	FStopwatch Stopwatch;
	Stopwatch.Start();

	if (GroupingMode == ETimerGroupingMode::Flat)
	{
		GroupNodes.Reset();

		const FName GroupName(TEXT("All"));
		FTimerNodePtr GroupPtr = MakeShared<FTimerNode>(GroupName);
		GroupNodes.Add(GroupPtr);

		for (const FTimerNodePtr& NodePtr : TimerNodes)
		{
			GroupPtr->AddChildAndSetParent(NodePtr);
		}
		TreeView->SetItemExpansion(GroupPtr, true);
	}
	// Creates groups based on stat metadata groups.
	else if (GroupingMode == ETimerGroupingMode::ByMetaGroupName)
	{
		TMap<FName, FTimerNodePtr> GroupNodeSet;
		for (const FTimerNodePtr& NodePtr : TimerNodes)
		{
			const FName GroupName = NodePtr->GetMetaGroupName();
			FTimerNodePtr GroupPtr = GroupNodeSet.FindRef(GroupName);
			if (!GroupPtr)
			{
				GroupPtr = GroupNodeSet.Add(GroupName, MakeShared<FTimerNode>(GroupName));
			}
			GroupPtr->AddChildAndSetParent(NodePtr);
			TreeView->SetItemExpansion(GroupPtr, true);
		}
		GroupNodeSet.KeySort([](const FName& A, const FName& B) { return A.Compare(B) < 0; }); // sort groups by name
		GroupNodeSet.GenerateValueArray(GroupNodes);
	}
	// Creates one group for each stat type.
	else if (GroupingMode == ETimerGroupingMode::ByType)
	{
		TMap<ETimerNodeType, FTimerNodePtr> GroupNodeSet;
		for (const FTimerNodePtr& NodePtr : TimerNodes)
		{
			const ETimerNodeType NodeType = NodePtr->GetType();
			FTimerNodePtr GroupPtr = GroupNodeSet.FindRef(NodeType);
			if (!GroupPtr)
			{
				const FName GroupName = *TimerNodeTypeHelper::ToText(NodeType).ToString();
				GroupPtr = GroupNodeSet.Add(NodeType, MakeShared<FTimerNode>(GroupName));
			}
			GroupPtr->AddChildAndSetParent(NodePtr);
			TreeView->SetItemExpansion(GroupPtr, true);
		}
		GroupNodeSet.KeySort([](const ETimerNodeType& A, const ETimerNodeType& B) { return A < B; }); // sort groups by type
		GroupNodeSet.GenerateValueArray(GroupNodes);
	}
	// Creates one group for one letter.
	else if (GroupingMode == ETimerGroupingMode::ByName)
	{
		TMap<TCHAR, FTimerNodePtr> GroupNodeSet;
		for (const FTimerNodePtr& NodePtr : TimerNodes)
		{
			FString FirstLetterStr(NodePtr->GetName().GetPlainNameString().Left(1).ToUpper());
			const TCHAR FirstLetter = FirstLetterStr[0];
			FTimerNodePtr GroupPtr = GroupNodeSet.FindRef(FirstLetter);
			if (!GroupPtr)
			{
				const FName GroupName(FirstLetterStr);
				GroupPtr = GroupNodeSet.Add(FirstLetter, MakeShared<FTimerNode>(GroupName));
			}
			GroupPtr->AddChildAndSetParent(NodePtr);
		}
		GroupNodeSet.KeySort([](const TCHAR& A, const TCHAR& B) { return A < B; }); // sort groups alphabetically
		GroupNodeSet.GenerateValueArray(GroupNodes);
	}
	// Creates one group for each logarithmic range ie. 0, [1 .. 10), [10 .. 100), [100 .. 1K), etc.
	else if (GroupingMode == ETimerGroupingMode::ByInstanceCount)
	{
		const TCHAR* Orders[] =
		{
			TEXT("1"), TEXT("10"), TEXT("100"),
			TEXT("1K"), TEXT("10K"), TEXT("100K"),
			TEXT("1M"), TEXT("10M"), TEXT("100M"),
			TEXT("1G"), TEXT("10G"), TEXT("100G"),
			TEXT("1T")
		};
		const uint32 MaxOrder = UE_ARRAY_COUNT(Orders);
		TMap<uint32, FTimerNodePtr> GroupNodeSet;
		for (const FTimerNodePtr& NodePtr : TimerNodes)
		{
			uint64 InstanceCount = NodePtr->GetAggregatedStats().InstanceCount;
			uint32 Order = 0;
			while (InstanceCount)
			{
				InstanceCount /= 10;
				Order++;
			}
			FTimerNodePtr GroupPtr = GroupNodeSet.FindRef(Order);
			if (!GroupPtr)
			{
				const FName GroupName =
				    (Order == 0) ?          FName(TEXT("Count == 0")) :
				    (Order < MaxOrder) ?    FName(FString::Printf(TEXT("Count: [%s .. %s)"), Orders[Order - 1], Orders[Order])) :
				                            FName(FString::Printf(TEXT("Count >= %s"), Orders[MaxOrder - 1]));
				GroupPtr = GroupNodeSet.Add(Order, MakeShared<FTimerNode>(GroupName));
			}
			GroupPtr->AddChildAndSetParent(NodePtr);
		}
		GroupNodeSet.KeySort([](const uint32& A, const uint32& B) { return A > B; }); // sort groups by order
		GroupNodeSet.GenerateValueArray(GroupNodes);
	}
	// Creates one group for each logarithmic range ie. 0.001 - 0.01, 0.01 - 0.1, 0.1 - 1.0, 1.0 - 10.0, etc.
	else if (GroupingMode == ETimerGroupingMode::ByTotalInclusiveTime)
	{
		//im:TODO:
	}
	// Creates one group for each logarithmic range ie. 0.001 - 0.01, 0.01 - 0.1, 0.1 - 1.0, 1.0 - 10.0, etc.
	else if (GroupingMode == ETimerGroupingMode::ByTotalExclusiveTime)
	{
		//im:TODO:
	}

	Stopwatch.Stop();
	const double TotalTime = Stopwatch.GetAccumulatedTime();
	if (TotalTime > 0.1)
	{
		UE_LOG(TimingProfiler, Log, TEXT("[Timers] Tree view grouping updated in %.3fs (%d timers)"),
			TotalTime, TimerNodes.Num());
	}
}

////////////////////////////////////////////////////////////////////////////////////////////////////

void STimersView::CreateGroupByOptionsSources()
{
	GroupByOptionsSource.Reset(3);

	// Must be added in order of elements in the ETimerGroupingMode.
	GroupByOptionsSource.Add(MakeShared<ETimerGroupingMode>(ETimerGroupingMode::Flat));
	GroupByOptionsSource.Add(MakeShared<ETimerGroupingMode>(ETimerGroupingMode::ByName));
	//GroupByOptionsSource.Add(MakeShared<ETimerGroupingMode>(ETimerGroupingMode::ByMetaGroupName));
	GroupByOptionsSource.Add(MakeShared<ETimerGroupingMode>(ETimerGroupingMode::ByType));
	GroupByOptionsSource.Add(MakeShared<ETimerGroupingMode>(ETimerGroupingMode::ByInstanceCount));

	ETimerGroupingModePtr* GroupingModePtrPtr = GroupByOptionsSource.FindByPredicate([&](const ETimerGroupingModePtr InGroupingModePtr) { return *InGroupingModePtr == GroupingMode; });
	if (GroupingModePtrPtr != nullptr)
	{
		GroupByComboBox->SetSelectedItem(*GroupingModePtrPtr);
	}

	GroupByComboBox->RefreshOptions();
}

////////////////////////////////////////////////////////////////////////////////////////////////////

void STimersView::GroupBy_OnSelectionChanged(TSharedPtr<ETimerGroupingMode> NewGroupingMode, ESelectInfo::Type SelectInfo)
{
	if (SelectInfo != ESelectInfo::Direct && *NewGroupingMode != GroupingMode)
	{
		GroupingMode = *NewGroupingMode;

		CreateGroups();
		SortTreeNodes();
		ApplyFiltering();
	}
}

////////////////////////////////////////////////////////////////////////////////////////////////////

TSharedRef<SWidget> STimersView::GroupBy_OnGenerateWidget(TSharedPtr<ETimerGroupingMode> InGroupingMode) const
{
	return SNew(STextBlock)
		.Text(TimerNodeGroupingHelper::ToText(*InGroupingMode))
		.ToolTipText(TimerNodeGroupingHelper::ToDescription(*InGroupingMode));
}

////////////////////////////////////////////////////////////////////////////////////////////////////

FText STimersView::GroupBy_GetSelectedText() const
{
	return TimerNodeGroupingHelper::ToText(GroupingMode);
}

////////////////////////////////////////////////////////////////////////////////////////////////////

FText STimersView::GroupBy_GetSelectedTooltipText() const
{
	return TimerNodeGroupingHelper::ToDescription(GroupingMode);
}


////////////////////////////////////////////////////////////////////////////////////////////////////
// Frame Type
////////////////////////////////////////////////////////////////////////////////////////////////////

void STimersView::CreateModeOptionsSources()
{
	ModeOptionsSource.Reset(3);

	ModeOptionsSource.Add(MakeShared<ETraceFrameType>(ETraceFrameType::TraceFrameType_Count));
	ModeOptionsSource.Add(MakeShared<ETraceFrameType>(ETraceFrameType::TraceFrameType_Game));
	ModeOptionsSource.Add(MakeShared<ETraceFrameType>(ETraceFrameType::TraceFrameType_Rendering));

	for (TSharedPtr<ETraceFrameType> Option : ModeOptionsSource)
	{
		if (*Option == ModeFrameType)
		{
			ModeComboBox->SetSelectedItem(Option);
		}
	}

	ModeComboBox->RefreshOptions();
}

////////////////////////////////////////////////////////////////////////////////////////////////////

void STimersView::Mode_OnSelectionChanged(TSharedPtr<ETraceFrameType> NewFrameType, ESelectInfo::Type SelectInfo)
{
	if (*NewFrameType == ModeFrameType)
	{
		return;
	}

	SaveVisibleColumnsSettings();
	ModeFrameType = *NewFrameType;
	LoadVisibleColumnsSettings();

	SetTimingViewFrameType();

	Aggregator->SetFrameType(ModeFrameType);
	Aggregator->Cancel();
	Aggregator->Start();
}

////////////////////////////////////////////////////////////////////////////////////////////////////

TSharedRef<SWidget> STimersView::Mode_OnGenerateWidget(TSharedPtr<ETraceFrameType> InFrameTypeMode) const
{
	return SNew(STextBlock)
	.Text(Mode_GetText(*InFrameTypeMode))
	.ToolTipText(Mode_GetTooltipText(*InFrameTypeMode));
}

////////////////////////////////////////////////////////////////////////////////////////////////////

FText STimersView::Mode_GetSelectedText() const
{
	return Mode_GetText(ModeFrameType);
}

////////////////////////////////////////////////////////////////////////////////////////////////////

FText STimersView::Mode_GetText(ETraceFrameType InFrameType) const
{
	switch (InFrameType)
	{
	case ETraceFrameType::TraceFrameType_Count:
		return LOCTEXT("InstanceMode", "Instance");
		break;
	case ETraceFrameType::TraceFrameType_Game:
		return LOCTEXT("GameFrameMode", "Game Frame");
		break;
	case ETraceFrameType::TraceFrameType_Rendering:
		return LOCTEXT("RenderingFrameMode", "Rendering Frame");
		break;
	}

	return FText();
}

////////////////////////////////////////////////////////////////////////////////////////////////////

FText STimersView::Mode_GetSelectedTooltipText() const
{
	return Mode_GetTooltipText(ModeFrameType);
}

////////////////////////////////////////////////////////////////////////////////////////////////////

FText STimersView::Mode_GetTooltipText(ETraceFrameType InFrameType) const
{
	switch (InFrameType)
	{
	case ETraceFrameType::TraceFrameType_Count:
		return LOCTEXT("ModeInstanceTooltip", "Calculate the stats per event instance.");
		break;
	case ETraceFrameType::TraceFrameType_Game:
		return LOCTEXT("ModeGameFrameTooltip", "Calculate the timer stats per game frame.");
		break;
	case ETraceFrameType::TraceFrameType_Rendering:
		return LOCTEXT("ModeRenderingFrameTooltip", "Calculate the timer stats per rendering frame.");
		break;
	}

	return FText();
}
 
////////////////////////////////////////////////////////////////////////////////////////////////////
// Sorting
////////////////////////////////////////////////////////////////////////////////////////////////////

const FName STimersView::GetDefaultColumnBeingSorted()
{
	return FTimersViewColumns::TotalInclusiveTimeColumnID;
}

////////////////////////////////////////////////////////////////////////////////////////////////////

const EColumnSortMode::Type STimersView::GetDefaultColumnSortMode()
{
	return EColumnSortMode::Descending;
}

////////////////////////////////////////////////////////////////////////////////////////////////////

void STimersView::CreateSortings()
{
	AvailableSorters.Reset();
	CurrentSorter = nullptr;

	for (const TSharedRef<Insights::FTableColumn>& ColumnRef : Table->GetColumns())
	{
		if (ColumnRef->CanBeSorted())
		{
			TSharedPtr<Insights::ITableCellValueSorter> SorterPtr = ColumnRef->GetValueSorter();
			if (ensure(SorterPtr.IsValid()))
			{
				AvailableSorters.Add(SorterPtr);
			}
		}
	}

	UpdateCurrentSortingByColumn();
}

////////////////////////////////////////////////////////////////////////////////////////////////////

void STimersView::UpdateCurrentSortingByColumn()
{
	TSharedPtr<Insights::FTableColumn> ColumnPtr = Table->FindColumn(ColumnBeingSorted);
	CurrentSorter = ColumnPtr.IsValid() ? ColumnPtr->GetValueSorter() : nullptr;
}

////////////////////////////////////////////////////////////////////////////////////////////////////

void STimersView::SortTreeNodes()
{
	FStopwatch Stopwatch;
	Stopwatch.Start();

	if (CurrentSorter.IsValid())
	{
		for (FTimerNodePtr& Root : GroupNodes)
		{
			SortTreeNodesRec(*Root, *CurrentSorter);
		}
	}

	Stopwatch.Stop();
	const double TotalTime = Stopwatch.GetAccumulatedTime();
	if (TotalTime > 0.1)
	{
		UE_LOG(TimingProfiler, Log, TEXT("[Timers] Tree view sorted (%s, %c) in %.3fs (%d timers)"),
			CurrentSorter.IsValid() ? *CurrentSorter->GetShortName().ToString() : TEXT("N/A"),
			(ColumnSortMode == EColumnSortMode::Type::Descending) ? TEXT('D') : TEXT('A'),
			TotalTime, TimerNodes.Num());
	}
}

////////////////////////////////////////////////////////////////////////////////////////////////////

void STimersView::SortTreeNodesRec(FTimerNode& Node, const Insights::ITableCellValueSorter& Sorter)
{
	Insights::ESortMode SortMode = (ColumnSortMode == EColumnSortMode::Type::Descending) ? Insights::ESortMode::Descending : Insights::ESortMode::Ascending;
	Node.SortChildren(Sorter, SortMode);

#if 0 // Current groupings creates only one level.
	for (Insights::FBaseTreeNodePtr ChildPtr : Node.GetChildren())
	{
		if (ChildPtr->GetChildrenCount() > 0)
		{
			SortTreeNodesRec(*StaticCastSharedPtr<FTimerNode>(ChildPtr), Sorter);
		}
	}
<<<<<<< HEAD

#if 0 // Current groupings creates only one level.
	for (Insights::FBaseTreeNodePtr ChildPtr : Node.GetChildren())
	{
		if (ChildPtr->GetChildren().Num() > 0)
		{
			SortTreeNodesRec(*StaticCastSharedPtr<FTimerNode>(ChildPtr), Sorter);
		}
	}
=======
>>>>>>> 4af6daef
#endif
}

////////////////////////////////////////////////////////////////////////////////////////////////////

EColumnSortMode::Type STimersView::GetSortModeForColumn(const FName ColumnId) const
{
	if (ColumnBeingSorted != ColumnId)
	{
		return EColumnSortMode::None;
	}

	return ColumnSortMode;
}

////////////////////////////////////////////////////////////////////////////////////////////////////

void STimersView::SetSortModeForColumn(const FName& ColumnId, const EColumnSortMode::Type SortMode)
{
	ColumnBeingSorted = ColumnId;
	ColumnSortMode = SortMode;
	UpdateCurrentSortingByColumn();

	SortTreeNodes();
	ApplyFiltering();
}

////////////////////////////////////////////////////////////////////////////////////////////////////

void STimersView::OnSortModeChanged(const EColumnSortPriority::Type SortPriority, const FName& ColumnId, const EColumnSortMode::Type SortMode)
{
	SetSortModeForColumn(ColumnId, SortMode);
	TreeView_Refresh();
}

////////////////////////////////////////////////////////////////////////////////////////////////////
// SortMode action (HeaderMenu)
////////////////////////////////////////////////////////////////////////////////////////////////////

bool STimersView::HeaderMenu_SortMode_IsChecked(const FName ColumnId, const EColumnSortMode::Type InSortMode)
{
	return ColumnBeingSorted == ColumnId && ColumnSortMode == InSortMode;
}

////////////////////////////////////////////////////////////////////////////////////////////////////

bool STimersView::HeaderMenu_SortMode_CanExecute(const FName ColumnId, const EColumnSortMode::Type InSortMode) const
{
	const Insights::FTableColumn& Column = *Table->FindColumnChecked(ColumnId);
	return Column.CanBeSorted();
}

////////////////////////////////////////////////////////////////////////////////////////////////////

void STimersView::HeaderMenu_SortMode_Execute(const FName ColumnId, const EColumnSortMode::Type InSortMode)
{
	SetSortModeForColumn(ColumnId, InSortMode);
	TreeView_Refresh();
}

////////////////////////////////////////////////////////////////////////////////////////////////////
// SortMode action (ContextMenu)
////////////////////////////////////////////////////////////////////////////////////////////////////

bool STimersView::ContextMenu_SortMode_IsChecked(const EColumnSortMode::Type InSortMode)
{
	return ColumnSortMode == InSortMode;
}

////////////////////////////////////////////////////////////////////////////////////////////////////

bool STimersView::ContextMenu_SortMode_CanExecute(const EColumnSortMode::Type InSortMode) const
{
	return true; //ColumnSortMode != InSortMode;
}

////////////////////////////////////////////////////////////////////////////////////////////////////

void STimersView::ContextMenu_SortMode_Execute(const EColumnSortMode::Type InSortMode)
{
	SetSortModeForColumn(ColumnBeingSorted, InSortMode);
	TreeView_Refresh();
}

////////////////////////////////////////////////////////////////////////////////////////////////////
// SortByColumn action (ContextMenu)
////////////////////////////////////////////////////////////////////////////////////////////////////

bool STimersView::ContextMenu_SortByColumn_IsChecked(const FName ColumnId)
{
	return ColumnId == ColumnBeingSorted;
}

////////////////////////////////////////////////////////////////////////////////////////////////////

bool STimersView::ContextMenu_SortByColumn_CanExecute(const FName ColumnId) const
{
	return true; //ColumnId != ColumnBeingSorted;
}

////////////////////////////////////////////////////////////////////////////////////////////////////

void STimersView::ContextMenu_SortByColumn_Execute(const FName ColumnId)
{
	SetSortModeForColumn(ColumnId, EColumnSortMode::Descending);
	TreeView_Refresh();
}

////////////////////////////////////////////////////////////////////////////////////////////////////
// ShowColumn action
////////////////////////////////////////////////////////////////////////////////////////////////////

bool STimersView::CanShowColumn(const FName ColumnId) const
{
	return true;
}

////////////////////////////////////////////////////////////////////////////////////////////////////

void STimersView::ShowColumn(const FName ColumnId)
{
	Insights::FTableColumn& Column = *Table->FindColumnChecked(ColumnId);
	Column.Show();

	SHeaderRow::FColumn::FArguments ColumnArgs;
	ColumnArgs
		.ColumnId(Column.GetId())
		.DefaultLabel(Column.GetShortName())
		.ToolTip(STimersViewTooltip::GetColumnTooltip(Column))
		.HAlignHeader(Column.GetHorizontalAlignment())
		.VAlignHeader(VAlign_Center)
		.HAlignCell(HAlign_Fill)
		.VAlignCell(VAlign_Fill)
		.InitialSortMode(Column.GetInitialSortMode())
		.SortMode(this, &STimersView::GetSortModeForColumn, Column.GetId())
		.OnSort(this, &STimersView::OnSortModeChanged)
		.FillWidth(Column.GetInitialWidth())
		//.FixedWidth(Column.IsFixedWidth() ? Column.GetInitialWidth() : TOptional<float>())
		.HeaderContent()
		[
			SNew(SBox)
			.HeightOverride(24.0f)
			.Padding(FMargin(0.0f))
			.VAlign(VAlign_Center)
			[
				SNew(STextBlock)
				.Text(this, &STimersView::GetColumnHeaderText, Column.GetId())
			]
		]
		.MenuContent()
		[
			TreeViewHeaderRow_GenerateColumnMenu(Column)
		];

	int32 ColumnIndex = 0;
	const int32 NewColumnPosition = Table->GetColumnPositionIndex(ColumnId);
	const int32 NumColumns = TreeViewHeaderRow->GetColumns().Num();
	for (; ColumnIndex < NumColumns; ColumnIndex++)
	{
		const SHeaderRow::FColumn& CurrentColumn = TreeViewHeaderRow->GetColumns()[ColumnIndex];
		const int32 CurrentColumnPosition = Table->GetColumnPositionIndex(CurrentColumn.ColumnId);
		if (NewColumnPosition < CurrentColumnPosition)
		{
			break;
		}
	}

	TreeViewHeaderRow->InsertColumn(ColumnArgs, ColumnIndex);
}

////////////////////////////////////////////////////////////////////////////////////////////////////
// HideColumn action
////////////////////////////////////////////////////////////////////////////////////////////////////

bool STimersView::CanHideColumn(const FName ColumnId) const
{
	const Insights::FTableColumn& Column = *Table->FindColumnChecked(ColumnId);
	return Column.CanBeHidden();
}

////////////////////////////////////////////////////////////////////////////////////////////////////

void STimersView::HideColumn(const FName ColumnId)
{
	Insights::FTableColumn& Column = *Table->FindColumnChecked(ColumnId);
	Column.Hide();

	TreeViewHeaderRow->RemoveColumn(ColumnId);
}

////////////////////////////////////////////////////////////////////////////////////////////////////
// ToggleColumn action
////////////////////////////////////////////////////////////////////////////////////////////////////

bool STimersView::IsColumnVisible(const FName ColumnId) const
{
	const Insights::FTableColumn& Column = *Table->FindColumnChecked(ColumnId);
	return Column.IsVisible();
}

////////////////////////////////////////////////////////////////////////////////////////////////////

bool STimersView::CanToggleColumnVisibility(const FName ColumnId) const
{
	const Insights::FTableColumn& Column = *Table->FindColumnChecked(ColumnId);
	return !Column.IsVisible() || Column.CanBeHidden();
}

////////////////////////////////////////////////////////////////////////////////////////////////////

void STimersView::ToggleColumnVisibility(const FName ColumnId)
{
	const Insights::FTableColumn& Column = *Table->FindColumnChecked(ColumnId);
	if (Column.IsVisible())
	{
		HideColumn(ColumnId);
	}
	else
	{
		ShowColumn(ColumnId);
	}
}

////////////////////////////////////////////////////////////////////////////////////////////////////
// "Show All Columns" action (ContextMenu)
////////////////////////////////////////////////////////////////////////////////////////////////////

bool STimersView::ContextMenu_ShowAllColumns_CanExecute() const
{
	return true;
}

////////////////////////////////////////////////////////////////////////////////////////////////////

void STimersView::ContextMenu_ShowAllColumns_Execute()
{
	ColumnBeingSorted = GetDefaultColumnBeingSorted();
	ColumnSortMode = GetDefaultColumnSortMode();
	UpdateCurrentSortingByColumn();

	for (const TSharedRef<Insights::FTableColumn>& ColumnRef : Table->GetColumns())
	{
		const Insights::FTableColumn& Column = *ColumnRef;

		if (!Column.IsVisible())
		{
			ShowColumn(Column.GetId());
		}
	}
}

////////////////////////////////////////////////////////////////////////////////////////////////////
// "Show Min/Max/Median Columns" action (ContextMenu)
////////////////////////////////////////////////////////////////////////////////////////////////////

bool STimersView::ContextMenu_ShowMinMaxMedColumns_CanExecute() const
{
	return true;
}

////////////////////////////////////////////////////////////////////////////////////////////////////

void STimersView::ContextMenu_ShowMinMaxMedColumns_Execute()
{
	TSet<FName> Preset =
	{
		FTimersViewColumns::NameColumnID,
		//FTimersViewColumns::MetaGroupNameColumnID,
		//FTimersViewColumns::TypeColumnID,
		FTimersViewColumns::InstanceCountColumnID,

		FTimersViewColumns::TotalInclusiveTimeColumnID,
		FTimersViewColumns::MaxInclusiveTimeColumnID,
		FTimersViewColumns::MedianInclusiveTimeColumnID,
		FTimersViewColumns::MinInclusiveTimeColumnID,

		FTimersViewColumns::TotalExclusiveTimeColumnID,
		FTimersViewColumns::MaxExclusiveTimeColumnID,
		FTimersViewColumns::MedianExclusiveTimeColumnID,
		FTimersViewColumns::MinExclusiveTimeColumnID,
	};

	ColumnBeingSorted = FTimersViewColumns::TotalInclusiveTimeColumnID;
	ColumnSortMode = EColumnSortMode::Descending;
	UpdateCurrentSortingByColumn();

	for (const TSharedRef<Insights::FTableColumn>& ColumnRef : Table->GetColumns())
	{
		const Insights::FTableColumn& Column = *ColumnRef;

		const bool bShouldBeVisible = Preset.Contains(Column.GetId());

		if (bShouldBeVisible && !Column.IsVisible())
		{
			ShowColumn(Column.GetId());
		}
		else if (!bShouldBeVisible && Column.IsVisible())
		{
			HideColumn(Column.GetId());
		}
	}
}

////////////////////////////////////////////////////////////////////////////////////////////////////
// ResetColumns action (ContextMenu)
////////////////////////////////////////////////////////////////////////////////////////////////////

bool STimersView::ContextMenu_ResetColumns_CanExecute() const
{
	return true;
}

////////////////////////////////////////////////////////////////////////////////////////////////////

void STimersView::ContextMenu_ResetColumns_Execute()
{
	ColumnBeingSorted = GetDefaultColumnBeingSorted();
	ColumnSortMode = GetDefaultColumnSortMode();
	UpdateCurrentSortingByColumn();

	for (const TSharedRef<Insights::FTableColumn>& ColumnRef : Table->GetColumns())
	{
		const Insights::FTableColumn& Column = *ColumnRef;

		if (Column.ShouldBeVisible() && !Column.IsVisible())
		{
			ShowColumn(Column.GetId());
		}
		else if (!Column.ShouldBeVisible() && Column.IsVisible())
		{
			HideColumn(Column.GetId());
		}
	}
}

////////////////////////////////////////////////////////////////////////////////////////////////////

void STimersView::Reset()
{
	Aggregator->Cancel();
	Aggregator->SetTimeInterval(0.0, 0.0);

	RebuildTree(true);
}

////////////////////////////////////////////////////////////////////////////////////////////////////

void STimersView::Tick(const FGeometry& AllottedGeometry, const double InCurrentTime, const float InDeltaTime)
{
	// Check if we need to update the lists of timers, but not too often.
	static uint64 NextTimestamp = 0;
	const uint64 Time = FPlatformTime::Cycles64();
	if (Time > NextTimestamp)
	{
		RebuildTree(false);

		// 1000 timers --> check each 150ms
		// 10000 timers --> check each 600ms
		// 100000 timers --> check each 5.1s
		const double WaitTimeSec = 0.1 + TimerNodes.Num() / 20000.0;
		const uint64 WaitTime = static_cast<uint64>(WaitTimeSec / FPlatformTime::GetSecondsPerCycle64());
		NextTimestamp = Time + WaitTime;
	}

	Aggregator->Tick(Session, InCurrentTime, InDeltaTime, [this]() { FinishAggregation(); });
}

////////////////////////////////////////////////////////////////////////////////////////////////////

void STimersView::RebuildTree(bool bResync)
{
	FStopwatch Stopwatch;
	Stopwatch.Start();

	FStopwatch SyncStopwatch;
	SyncStopwatch.Start();

	if (bResync)
	{
		TimerNodes.Empty();
	}

	const uint32 PreviousNodeCount = TimerNodes.Num();

	if (Session.IsValid() && TraceServices::ReadTimingProfilerProvider(*Session.Get()))
	{
		TraceServices::FAnalysisSessionReadScope SessionReadScope(*Session.Get());

		const TraceServices::ITimingProfilerProvider& TimingProfilerProvider = *TraceServices::ReadTimingProfilerProvider(*Session.Get());

		const TraceServices::ITimingProfilerTimerReader* TimerReader;
		TimingProfilerProvider.ReadTimers([&TimerReader](const TraceServices::ITimingProfilerTimerReader& Out) { TimerReader = &Out; });

		const uint32 TimerCount = TimerReader->GetTimerCount();
		if (TimerCount != PreviousNodeCount)
		{
			check(TimerCount > PreviousNodeCount);
			TimerNodes.Reserve(TimerCount);

			// Add nodes only for new timers.
			for (uint32 TimerIndex = PreviousNodeCount; TimerIndex < TimerCount; ++TimerIndex)
			{
				const TraceServices::FTimingProfilerTimer& Timer = *(TimerReader->GetTimer(TimerIndex));
				ensure(Timer.Id == TimerIndex);
				const ETimerNodeType Type = Timer.IsGpuTimer ? ETimerNodeType::GpuScope : ETimerNodeType::CpuScope;
				FTimerNodePtr TimerNodePtr = MakeShared<FTimerNode>(Timer.Id, Timer.Name, Type);
				TimerNodePtr->SetDefaultSortOrder(TimerIndex + 1);
				TimerNodes.Add(TimerNodePtr);
			}
			ensure(TimerNodes.Num() == TimerCount);
		}
	}

	SyncStopwatch.Stop();

	if (bResync || TimerNodes.Num() != PreviousNodeCount)
	{
		// Disable sorting if too many items.
		if (TimerNodes.Num() > 10000)
		{
			ColumnBeingSorted = NAME_None;
			ColumnSortMode = GetDefaultColumnSortMode();
			UpdateCurrentSortingByColumn();
		}

		UpdateTree();
		Aggregator->Cancel();
		Aggregator->Start();

		// Save selection.
		TArray<FTimerNodePtr> SelectedItems;
		TreeView->GetSelectedItems(SelectedItems);

		TreeView->RebuildList();

		// Restore selection.
		if (SelectedItems.Num() > 0)
		{
			TreeView->ClearSelection();
			for (FTimerNodePtr& NodePtr : SelectedItems)
			{
				NodePtr = GetTimerNode(NodePtr->GetTimerId());
			}
			SelectedItems.RemoveAll([](const FTimerNodePtr& NodePtr) { return !NodePtr.IsValid(); });
			if (SelectedItems.Num() > 0)
			{
				TreeView->SetItemSelection(SelectedItems, true);
				TreeView->RequestScrollIntoView(SelectedItems.Last());
			}
		}
	}

	Stopwatch.Stop();
	const double TotalTime = Stopwatch.GetAccumulatedTime();
	if (TotalTime > 0.01)
	{
		const double SyncTime = SyncStopwatch.GetAccumulatedTime();
		UE_LOG(TimingProfiler, Log, TEXT("[Timers] Tree view rebuilt in %.4fs (sync: %.4fs + update: %.4fs) --> %d timers (%d added)"),
			TotalTime, SyncTime, TotalTime - SyncTime, TimerNodes.Num(), TimerNodes.Num() - PreviousNodeCount);
	}
}

////////////////////////////////////////////////////////////////////////////////////////////////////

void STimersView::ResetStats()
{
	Aggregator->Cancel();
	Aggregator->SetTimeInterval(0.0, 0.0);
}

////////////////////////////////////////////////////////////////////////////////////////////////////

void STimersView::UpdateStats(double StartTime, double EndTime)
{
	if (Aggregator->GetIntervalStartTime() != StartTime || Aggregator->GetIntervalEndTime() != EndTime)
	{
		Aggregator->Cancel();
		Aggregator->SetTimeInterval(StartTime, EndTime);
		Aggregator->Start();
	}
}

////////////////////////////////////////////////////////////////////////////////////////////////////

void STimersView::FinishAggregation()
{
	for (const FTimerNodePtr& NodePtr : TimerNodes)
	{
		NodePtr->ResetAggregatedStats();
	}

	ApplyAggregation(Aggregator->GetResultTable());
	Aggregator->ResetResults();

	// Invalidate all tree table rows.
	for (const FTimerNodePtr& NodePtr : TimerNodes)
	{
		TSharedPtr<ITableRow> TableRowPtr = TreeView->WidgetFromItem(NodePtr);
		if (TableRowPtr.IsValid())
		{
			TSharedPtr<STimerTableRow> RowPtr = StaticCastSharedPtr<STimerTableRow, ITableRow>(TableRowPtr);
			RowPtr->InvalidateContent();
		}
	}

	UpdateTree(); // grouping + sorting + filtering

	// Ensure the last selected item is visible.
	const TArray<FTimerNodePtr> SelectedNodes = TreeView->GetSelectedItems();
	if (SelectedNodes.Num() > 0)
	{
		TreeView->RequestScrollIntoView(SelectedNodes.Last());
	}
}

////////////////////////////////////////////////////////////////////////////////////////////////////

void STimersView::ApplyAggregation(TraceServices::ITable<TraceServices::FTimingProfilerAggregatedStats>* AggregatedStatsTable)
{
	if (AggregatedStatsTable)
	{
		TUniquePtr<TraceServices::ITableReader<TraceServices::FTimingProfilerAggregatedStats>> TableReader(AggregatedStatsTable->CreateReader());
		while (TableReader->IsValid())
		{
			const TraceServices::FTimingProfilerAggregatedStats* Row = TableReader->GetCurrentRow();
			FTimerNodePtr TimerNodePtr = GetTimerNode(Row->Timer->Id);
			if (TimerNodePtr)
			{
				TimerNodePtr->SetAggregatedStats(*Row);
			}
			TableReader->NextRow();
		}
	}
}

////////////////////////////////////////////////////////////////////////////////////////////////////

FTimerNodePtr STimersView::GetTimerNode(uint32 TimerId) const
{
	return (TimerId < (uint32)TimerNodes.Num()) ? TimerNodes[TimerId] : nullptr;
}

////////////////////////////////////////////////////////////////////////////////////////////////////

void STimersView::SelectTimerNode(uint32 TimerId)
{
	FTimerNodePtr NodePtr = GetTimerNode(TimerId);
	if (NodePtr)
	{
		TreeView->SetSelection(NodePtr);
		TreeView->RequestScrollIntoView(NodePtr);
	}
}

////////////////////////////////////////////////////////////////////////////////////////////////////

void STimersView::ToggleTimingViewEventFilter(FTimerNodePtr TimerNode) const
{
	TSharedPtr<STimingProfilerWindow> Wnd = FTimingProfilerManager::Get()->GetProfilerWindow();
	TSharedPtr<STimingView> TimingView = Wnd.IsValid() ? Wnd->GetTimingView() : nullptr;

	if (TimingView.IsValid())
	{
		const uint64 EventType = static_cast<uint64>(TimerNode->GetTimerId());
		TimingView->ToggleEventFilterByEventType(EventType);
	}
}

////////////////////////////////////////////////////////////////////////////////////////////////////

TSharedPtr<FTimingGraphTrack> STimersView::GetTimingViewMainGraphTrack() const
{
	TSharedPtr<STimingProfilerWindow> Wnd = FTimingProfilerManager::Get()->GetProfilerWindow();
	TSharedPtr<STimingView> TimingView = Wnd.IsValid() ? Wnd->GetTimingView() : nullptr;

	return TimingView.IsValid() ? TimingView->GetMainTimingGraphTrack() : nullptr;
}

////////////////////////////////////////////////////////////////////////////////////////////////////

TSharedPtr<SFrameTrack> STimersView::GetFrameTrack() const
{
	TSharedPtr<STimingProfilerWindow> Wnd = FTimingProfilerManager::Get()->GetProfilerWindow();
	return Wnd.IsValid() ? Wnd->GetFrameView() : nullptr;
}

////////////////////////////////////////////////////////////////////////////////////////////////////

void STimersView::ToggleGraphSeries(TSharedRef<FTimingGraphTrack> GraphTrack, FTimerNodeRef NodePtr) const
{
	const uint32 TimerId = NodePtr->GetTimerId();
	TSharedPtr<FTimingGraphSeries> Series = GraphTrack->GetTimerSeries(TimerId);
	if (Series.IsValid())
	{
		GraphTrack->RemoveTimerSeries(TimerId);
		GraphTrack->SetDirtyFlag();
		NodePtr->OnRemovedFromGraph();
	}
	else
	{
		GraphTrack->Show();
		Series = GraphTrack->AddTimerSeries(TimerId, NodePtr->GetColor());
		Series->SetName(FText::FromName(NodePtr->GetName()));
		GraphTrack->SetDirtyFlag();
		NodePtr->OnAddedToGraph();
	}
}

////////////////////////////////////////////////////////////////////////////////////////////////////

bool STimersView::IsSeriesInTimingViewMainGraph(FTimerNodePtr TimerNode) const
{
	TSharedPtr<FTimingGraphTrack> GraphTrack = GetTimingViewMainGraphTrack();

	if (GraphTrack.IsValid())
	{
		const uint32 TimerId = TimerNode->GetTimerId();
		TSharedPtr<FTimingGraphSeries> Series = GraphTrack->GetTimerSeries(TimerId);

		return Series.IsValid();
	}

	return false;
}

////////////////////////////////////////////////////////////////////////////////////////////////////

void STimersView::ToggleTimingViewMainGraphEventSeries(FTimerNodePtr TimerNode) const
{
	TSharedPtr<FTimingGraphTrack> GraphTrack = GetTimingViewMainGraphTrack();
	if (GraphTrack.IsValid())
	{
		ToggleGraphSeries(GraphTrack.ToSharedRef(), TimerNode.ToSharedRef());
	}
}

////////////////////////////////////////////////////////////////////////////////////////////////////

<<<<<<< HEAD
bool STimersView::ContextMenu_CopyToClipboard_CanExecute() const
=======
void STimersView::ToggleGraphFrameStatsSeries(TSharedRef<FTimingGraphTrack> GraphTrack, FTimerNodeRef NodePtr, ETraceFrameType FrameType) const
>>>>>>> 4af6daef
{
	const uint32 TimerId = NodePtr->GetTimerId();
	TSharedPtr<FTimingGraphSeries> Series = GraphTrack->GetFrameStatsTimerSeries(TimerId, FrameType);
	if (Series.IsValid())
	{
		GraphTrack->RemoveFrameStatsTimerSeries(TimerId, FrameType);
		GraphTrack->SetDirtyFlag();
		NodePtr->OnRemovedFromGraph();
	}
	else
	{
		GraphTrack->Show();
		Series = GraphTrack->AddFrameStatsTimerSeries(TimerId, FrameType, NodePtr->GetColor());
		FText NameText = FText::FromName(NodePtr->GetName());

		if (FrameType == ETraceFrameType::TraceFrameType_Game)
		{
			NameText = FText::Format((LOCTEXT("GameFrameSeriesName", "{0} Game Frame")), NameText);
		}
		else if (FrameType == ETraceFrameType::TraceFrameType_Rendering)
		{
			NameText = FText::Format((LOCTEXT("RenderingFrameSeriesName", "{0} Rendering Frame")), NameText);
		}

		Series->SetName(NameText);
		GraphTrack->SetDirtyFlag();
		NodePtr->OnAddedToGraph();
	}
}

////////////////////////////////////////////////////////////////////////////////////////////////////

<<<<<<< HEAD
void STimersView::ContextMenu_CopyToClipboard_Execute()
=======
bool STimersView::IsFrameStatsSeriesInTimingViewMainGraph(FTimerNodePtr TimerNode, ETraceFrameType FrameType) const
>>>>>>> 4af6daef
{
	TSharedPtr<FTimingGraphTrack> GraphTrack = GetTimingViewMainGraphTrack();

	if (GraphTrack.IsValid())
	{
		const uint32 TimerId = TimerNode->GetTimerId();
		TSharedPtr<FTimingGraphSeries> Series = GraphTrack->GetFrameStatsTimerSeries(TimerId, FrameType);

		return Series.IsValid();
	}

	return false;
}

////////////////////////////////////////////////////////////////////////////////////////////////////

void STimersView::ToggleTimingViewMainGraphEventFrameStatsSeries(FTimerNodePtr TimerNode, ETraceFrameType FrameType) const
{
	TSharedPtr<FTimingGraphTrack> GraphTrack = GetTimingViewMainGraphTrack();
	if (GraphTrack.IsValid())
	{
		ToggleGraphFrameStatsSeries(GraphTrack.ToSharedRef(), TimerNode.ToSharedRef(), FrameType);
	}
}

////////////////////////////////////////////////////////////////////////////////////////////////////

bool STimersView::IsSeriesInFrameTrack(FTimerNodePtr TimerNode, ETraceFrameType FrameType) const
{
	TSharedPtr<SFrameTrack> FrameTrack = GetFrameTrack();

	if (!FrameTrack.IsValid())
	{
		return false;
	}

	return FrameTrack->HasFrameStatSeries(FrameType, TimerNode->GetTimerId());
}

////////////////////////////////////////////////////////////////////////////////////////////////////

void STimersView::ToggleFrameTrackSeries(FTimerNodePtr TimerNode, ETraceFrameType FrameType) const
{
	TSharedPtr<SFrameTrack> FrameTrack = GetFrameTrack();

	if (!FrameTrack.IsValid())
	{
		return;
	}

<<<<<<< HEAD
	Table->GetVisibleColumnsData(SelectedNodes, FTimingProfilerManager::Get()->GetLogListingName(), TEXT('\t'), true, ClipboardText);

	if (ClipboardText.Len() > 0)
=======
	if (FrameTrack->HasFrameStatSeries(FrameType, TimerNode->GetTimerId()))
>>>>>>> 4af6daef
	{
		FrameTrack->RemoveTimerFrameStatSeries(FrameType, TimerNode->GetTimerId());
		TimerNode->OnRemovedFromGraph();
	}
	else
	{
		FText SeriesName = FText::Format(LOCTEXT("FrameTrackSeriesName_Format", "{0} {1} {2}"), TimerNode->GetDisplayName(), FText::FromString(FFrameTrackDrawHelper::FrameTypeToString(FrameType)), LOCTEXT("Frame", "Frame"));
		TSharedPtr<FTimerFrameStatsTrackSeries> Series = FrameTrack->AddTimerFrameStatSeries(FrameType, TimerNode->GetTimerId(), TimerNode->GetColor(), SeriesName);
		TimerNode->OnAddedToGraph();
	}
}

////////////////////////////////////////////////////////////////////////////////////////////////////

<<<<<<< HEAD
bool STimersView::ContextMenu_Export_CanExecute() const
{
	const TArray<FTimerNodePtr> SelectedNodes = TreeView->GetSelectedItems();
	return SelectedNodes.Num() > 0;
}

////////////////////////////////////////////////////////////////////////////////////////////////////

void STimersView::ContextMenu_Export_Execute()
{
	if (!Table->IsValid())
	{
		return;
	}

	TArray<Insights::FBaseTreeNodePtr> SelectedNodes;
	for (FTimerNodePtr TimerPtr : TreeView->GetSelectedItems())
	{
		SelectedNodes.Add(TimerPtr);
	}

	if (SelectedNodes.Num() == 0)
	{
		return;
	}

	const FString DialogTitle = LOCTEXT("Export_Title", "Export Aggregated Timer Stats").ToString();
	const FString DefaultFile = TEXT("TimerStats.tsv");
	FString Filename;
	if (!OpenSaveTextFileDialog(DialogTitle, DefaultFile, Filename))
	{
		return;
	}

	IFileHandle* ExportFileHandle = OpenExportFile(*Filename);
	if (!ExportFileHandle)
	{
		return;
	}

	FStopwatch Stopwatch;
	Stopwatch.Start();

	UTF16CHAR BOM = UNICODE_BOM;
	ExportFileHandle->Write((uint8*)&BOM, sizeof(UTF16CHAR));

	TCHAR Separator = TEXT('\t');
	if (Filename.EndsWith(TEXT(".csv")))
	{
		Separator = TEXT(',');
	}
	constexpr TCHAR LineEnd = TEXT('\n');
	constexpr TCHAR QuotationMarkBegin = TEXT('\"');
	constexpr TCHAR QuotationMarkEnd = TEXT('\"');

	TStringBuilder<1024> StringBuilder;

	TArray<TSharedRef<Insights::FTableColumn>> VisibleColumns;
	Table->GetVisibleColumns(VisibleColumns);

	// Write header.
	{
		bool bIsFirstColumn = true;
		for (const TSharedRef<Insights::FTableColumn>& ColumnRef : VisibleColumns)
		{
			if (bIsFirstColumn)
			{
				bIsFirstColumn = false;
			}
			else
			{
				StringBuilder.AppendChar(Separator);
			}
			FString Value = ColumnRef->GetShortName().ToString().ReplaceCharWithEscapedChar();
			int32 CharIndex;
			if (Value.FindChar(Separator, CharIndex))
			{
				StringBuilder.AppendChar(QuotationMarkBegin);
				StringBuilder.Append(Value);
				StringBuilder.AppendChar(QuotationMarkEnd);
			}
			else
			{
				StringBuilder.Append(Value);
			}
		}
		StringBuilder.AppendChar(LineEnd);
		ExportFileHandle->Write((const uint8*)StringBuilder.ToString(), StringBuilder.Len() * sizeof(TCHAR));
	}

	if (CurrentSorter.IsValid())
	{
		CurrentSorter->Sort(SelectedNodes, ColumnSortMode == EColumnSortMode::Ascending ? Insights::ESortMode::Ascending : Insights::ESortMode::Descending);
	}

	const int32 NodeCount = SelectedNodes.Num();
	for (int32 Index = 0; Index < NodeCount; Index++)
	{
		const Insights::FBaseTreeNodePtr& Node = SelectedNodes[Index];

		StringBuilder.Reset();

		bool bIsFirstColumn = true;
		for (const TSharedRef<Insights::FTableColumn>& ColumnRef : VisibleColumns)
		{
			if (bIsFirstColumn)
			{
				bIsFirstColumn = false;
			}
			else
			{
				StringBuilder.AppendChar(Separator);
			}

			FString Value = ColumnRef->GetValueAsSerializableString(*Node).ReplaceCharWithEscapedChar();
			int32 CharIndex;
			if (Value.FindChar(Separator, CharIndex))
			{
				StringBuilder.AppendChar(QuotationMarkBegin);
				StringBuilder.Append(Value);
				StringBuilder.AppendChar(QuotationMarkEnd);
			}
			else
			{
				StringBuilder.Append(Value);
			}
		}
		StringBuilder.AppendChar(LineEnd);
		ExportFileHandle->Write((const uint8*)StringBuilder.ToString(), StringBuilder.Len() * sizeof(TCHAR));
	}

	ExportFileHandle->Flush();
	delete ExportFileHandle;
	ExportFileHandle = nullptr;

	Stopwatch.Stop();
	const double TotalTime = Stopwatch.GetAccumulatedTime();
	UE_LOG(TraceInsights, Log, TEXT("Exported aggregated timer stats to file in %.3fs (\"%s\")."), TotalTime, *Filename);
}

////////////////////////////////////////////////////////////////////////////////////////////////////

bool STimersView::ContextMenu_ExportTimingEventsSelection_CanExecute() const
{
	const TArray<FTimerNodePtr> SelectedNodes = TreeView->GetSelectedItems();

	return SelectedNodes.Num() > 0;
}

////////////////////////////////////////////////////////////////////////////////////////////////////

void STimersView::AddTimerNodeRecursive(FTimerNodePtr InNode, TSet<uint32>& InOutIncludedTimers) const
{
	if (InNode->GetType() == ETimerNodeType::Group)
	{
		for (Insights::FBaseTreeNodePtr ChildNode : InNode->GetFilteredChildren())
		{
			AddTimerNodeRecursive(StaticCastSharedPtr<FTimerNode>(ChildNode), InOutIncludedTimers);
		}
	}
	else
	{
		InOutIncludedTimers.Add(InNode->GetTimerId());
	}
}

////////////////////////////////////////////////////////////////////////////////////////////////////

void STimersView::ContextMenu_ExportTimingEventsSelection_Execute() const
{
	if (!Session.IsValid())
	{
		return;
	}

	const FString DialogTitle = LOCTEXT("ExportTimingEventsSelection_Title", "Export Timing Events (Selection)").ToString();
	const FString DefaultFile = TEXT("TimingEvents.tsv");
	FString Filename;
	if (!OpenSaveTextFileDialog(DialogTitle, DefaultFile, Filename))
	{
		return;
	}

	Insights::FTimingExporter Exporter(*Session.Get());
	Insights::FTimingExporter::FExportTimingEventsParams Params; // default columns, all timing events

	////////////////////////////////////////////////////////////////////////////////////////////////////

	TSharedPtr<STimingProfilerWindow> Wnd = FTimingProfilerManager::Get()->GetProfilerWindow();
	TSharedPtr<STimingView> TimingView = Wnd.IsValid() ? Wnd->GetTimingView() : nullptr;

	////////////////////////////////////////////////////////////////////////////////////////////////////
	// Filter by thread (visible Gpu/Cpu tracks in TimingView).

	// These variables needs to be in the same scope with the call to Exporter.ExportTimingEventsAsText()
	// (becasue they are referenced in the ThreadFilter lambda function).
	TSet<uint32> IncludedThreads;
	TSet<uint32> ExcludedThreads;

	if (TimingView.IsValid())
	{
		// Add available Gpu threads to the ExcludedThreads list.
		ExcludedThreads.Add(FGpuTimingTrack::Gpu1ThreadId);
		ExcludedThreads.Add(FGpuTimingTrack::Gpu2ThreadId);

		// Add available Cpu threads to the ExcludedThreads list.
		{
			TraceServices::FAnalysisSessionReadScope SessionReadScope(*Session.Get());
			const TraceServices::IThreadProvider& ThreadProvider = TraceServices::ReadThreadProvider(*Session.Get());
			ThreadProvider.EnumerateThreads(
				[&ExcludedThreads](const TraceServices::FThreadInfo& ThreadInfo)
				{
					ExcludedThreads.Add(ThreadInfo.Id);
				});
		}

		// Move the threads corresponding to visible Cpu/Gpu tracks to the IncludedThreads list.
		TimingView->EnumerateAllTracks([&IncludedThreads, &ExcludedThreads](TSharedPtr<FBaseTimingTrack>& Track) -> bool
			{
				if (Track->IsVisible() && Track->Is<FThreadTimingTrack>())
				{
					const uint32 ThreadId = Track->As<FThreadTimingTrack>().GetThreadId();
					ExcludedThreads.Remove(ThreadId);
					IncludedThreads.Add(ThreadId);
				}
				return true;
			});

		if (IncludedThreads.Num() < ExcludedThreads.Num())
		{
			Params.ThreadFilter = Insights::FTimingExporter::MakeThreadFilterInclusive(IncludedThreads);
		}
		else
		{
			Params.ThreadFilter = Insights::FTimingExporter::MakeThreadFilterExclusive(ExcludedThreads);
		}
	}

	// Debug/test filters.
	//Params.ThreadFilter = [](uint32 ThreadId) -> bool { return ThreadId == 2; };

	////////////////////////////////////////////////////////////////////////////////////////////////////
	// Filter by timing event (e.g.: by timer, by duration, by depth).

	// This variable needs to be in the same scope with the call to Exporter.ExportTimingEventsAsText()
	// (becasue it is referenced in the TimingEventFilter lambda function).
	TSet<uint32> IncludedTimers;

	TArray<FTimerNodePtr> SelectedNodes = TreeView->GetSelectedItems();
	for (FTimerNodePtr Node : SelectedNodes)
	{
		AddTimerNodeRecursive(Node, IncludedTimers);
	}

	Params.TimingEventFilter = Insights::FTimingExporter::MakeTimingEventFilterByTimersInclusive(IncludedTimers);

	// Debug/test filters.
	//Params.TimingEventFilter = [](double EventStartTime, double EventEndTime, uint32 EventDepth, const TraceServices::FTimingProfilerEvent& Event) -> bool { return Event.TimerIndex < 100; };
	//Params.TimingEventFilter = [](double EventStartTime, double EventEndTime, uint32 EventDepth, const TraceServices::FTimingProfilerEvent& Event) -> bool { return EventEndTime - EventStartTime > 0.001; };

	////////////////////////////////////////////////////////////////////////////////////////////////////
	// Limit the time interval for enumeration (if a time range selection is made in Timing view).

	Params.IntervalStartTime = -std::numeric_limits<double>::infinity();
	Params.IntervalEndTime = +std::numeric_limits<double>::infinity();
	if (TimingView.IsValid())
	{
		const double SelectionStartTime = TimingView->GetSelectionStartTime();
		const double SelectionEndTime = TimingView->GetSelectionEndTime();
		if (SelectionStartTime < SelectionEndTime)
		{
			Params.IntervalStartTime = SelectionStartTime;
			Params.IntervalEndTime = SelectionEndTime;
		}
	}

	////////////////////////////////////////////////////////////////////////////////////////////////////

	Exporter.ExportTimingEventsAsText(*Filename, Params);
}

////////////////////////////////////////////////////////////////////////////////////////////////////

bool STimersView::ContextMenu_ExportTimingEvents_CanExecute() const
{
	return true;
}

////////////////////////////////////////////////////////////////////////////////////////////////////

void STimersView::ContextMenu_ExportTimingEvents_Execute() const
{
	if (!Session.IsValid())
	{
		return;
	}

	const FString DialogTitle = LOCTEXT("ExportTimingEvents_Title", "Export Timing Events (All)").ToString();
	const FString DefaultFile = TEXT("TimingEvents.tsv");
	FString Filename;
	if (!OpenSaveTextFileDialog(DialogTitle, DefaultFile, Filename))
	{
		return;
	}

	Insights::FTimingExporter Exporter(*Session.Get());
	Insights::FTimingExporter::FExportTimingEventsParams Params; // default columns, all timing events
	Exporter.ExportTimingEventsAsText(*Filename, Params);
}

////////////////////////////////////////////////////////////////////////////////////////////////////

bool STimersView::ContextMenu_ExportThreads_CanExecute() const
{
	return true;
}

////////////////////////////////////////////////////////////////////////////////////////////////////

void STimersView::ContextMenu_ExportThreads_Execute() const
{
	if (!Session.IsValid())
	{
		return;
	}

	const FString DialogTitle = LOCTEXT("ExportThreads_Title", "Export Threads").ToString();
	const FString DefaultFile = TEXT("Threads.tsv");
	FString Filename;
	if (!OpenSaveTextFileDialog(DialogTitle, DefaultFile, Filename))
	{
		return;
	}

	Insights::FTimingExporter Exporter(*Session.Get());
	Insights::FTimingExporter::FExportThreadsParams Params; // default
	Exporter.ExportThreadsAsText(*Filename, Params);
}

////////////////////////////////////////////////////////////////////////////////////////////////////

bool STimersView::ContextMenu_ExportTimers_CanExecute() const
{
	return true;
}

////////////////////////////////////////////////////////////////////////////////////////////////////

void STimersView::ContextMenu_ExportTimers_Execute() const
{
	if (!Session.IsValid())
	{
		return;
	}

	const FString DialogTitle = LOCTEXT("ExportTimers_Title", "Export Timers").ToString();
	const FString DefaultFile = TEXT("Timers.tsv");
	FString Filename;
	if (!OpenSaveTextFileDialog(DialogTitle, DefaultFile, Filename))
	{
		return;
	}

	Insights::FTimingExporter Exporter(*Session.Get());
	Insights::FTimingExporter::FExportTimersParams Params; // default
	Exporter.ExportTimersAsText(*Filename, Params);
}

////////////////////////////////////////////////////////////////////////////////////////////////////

bool STimersView::OpenSaveTextFileDialog(const FString& InDialogTitle, const FString& InDefaultFile, FString& OutFilename) const
{
	TArray<FString> SaveFilenames;
	bool bDialogResult = false;

	IDesktopPlatform* DesktopPlatform = FDesktopPlatformModule::Get();
	if (DesktopPlatform)
	{
		const FString DefaultPath = FPaths::ProjectSavedDir();
		bDialogResult = DesktopPlatform->SaveFileDialog(
			FSlateApplication::Get().FindBestParentWindowHandleForDialogs(nullptr),
			InDialogTitle,
			DefaultPath,
			InDefaultFile,
			TEXT("Comma-Separated Values (*.csv)|*.csv|Tab-Separated Values (*.tsv)|*.tsv|Text Files (*.txt)|*.txt|All Files (*.*)|*.*"),
			EFileDialogFlags::None,
			SaveFilenames
		);
	}

	if (!bDialogResult || SaveFilenames.Num() == 0)
	{
		return false;
	}

	OutFilename = SaveFilenames[0];
	return true;
}

////////////////////////////////////////////////////////////////////////////////////////////////////

IFileHandle* STimersView::OpenExportFile(const TCHAR* InFilename) const
{
	IFileHandle* ExportFileHandle = FPlatformFileManager::Get().GetPlatformFile().OpenWrite(InFilename);

	if (ExportFileHandle == nullptr)
	{
		FName LogListingName = FTimingProfilerManager::Get()->GetLogListingName();
		FMessageLog ReportMessageLog((LogListingName != NAME_None) ? LogListingName : TEXT("Other"));
		ReportMessageLog.Error(LOCTEXT("FailedToOpenFile", "Export failed. Failed to open file for write."));
		ReportMessageLog.Notify();
		return nullptr;
	}

	return ExportFileHandle;
}

////////////////////////////////////////////////////////////////////////////////////////////////////

bool STimersView::ContextMenu_OpenSource_CanExecute() const
{
	const TArray<FTimerNodePtr> SelectedNodes = TreeView->GetSelectedItems();
	const int32 NumSelectedNodes = SelectedNodes.Num();
	if (NumSelectedNodes == 1)
	{
		FTimerNodePtr SelectedNode = SelectedNodes[0];
		if (SelectedNode.IsValid() && SelectedNode->GetType() != ETimerNodeType::Group)
		{
			FString File;
			uint32 Line = 0;
			return SelectedNode->GetSourceFileAndLine(File, Line);
		}
	}
	return false;
}

////////////////////////////////////////////////////////////////////////////////////////////////////

void STimersView::ContextMenu_OpenSource_Execute() const
{
	const TArray<FTimerNodePtr> SelectedNodes = TreeView->GetSelectedItems();
	const int32 NumSelectedNodes = SelectedNodes.Num();
	if (NumSelectedNodes == 1)
	{
		OpenSourceFileInIDE(SelectedNodes[0]);
	}
}

////////////////////////////////////////////////////////////////////////////////////////////////////

void STimersView::OpenSourceFileInIDE(FTimerNodePtr InNode) const
{
	if (InNode.IsValid() && InNode->GetType() != ETimerNodeType::Group)
	{
		FString File;
		uint32 Line = 0;
		bool bIsValidSource = InNode->GetSourceFileAndLine(File, Line);
		if (bIsValidSource)
		{
			ISourceCodeAccessModule& SourceCodeAccessModule = FModuleManager::LoadModuleChecked<ISourceCodeAccessModule>("SourceCodeAccess");
			if (FPaths::FileExists(File))
			{
				ISourceCodeAccessor& SourceCodeAccessor = SourceCodeAccessModule.GetAccessor();
				SourceCodeAccessor.OpenFileAtLine(File, Line);
			}
			else
			{
				SourceCodeAccessModule.OnOpenFileFailed().Broadcast(File);
			}
		}
	}
}

////////////////////////////////////////////////////////////////////////////////////////////////////

FReply STimersView::OnKeyDown(const FGeometry& MyGeometry, const FKeyEvent& InKeyEvent)
=======
bool STimersView::ContextMenu_CopyToClipboard_CanExecute() const
>>>>>>> 4af6daef
{
	const TArray<FTimerNodePtr> SelectedNodes = TreeView->GetSelectedItems();

	return SelectedNodes.Num() > 0;
}

////////////////////////////////////////////////////////////////////////////////////////////////////

void STimersView::ContextMenu_CopyToClipboard_Execute()
{
	if (!Table->IsValid())
	{
		return;
	}

	TArray<Insights::FBaseTreeNodePtr> SelectedNodes;
	for (FTimerNodePtr TimerPtr : TreeView->GetSelectedItems())
	{
		SelectedNodes.Add(TimerPtr);
	}

	if (SelectedNodes.Num() == 0)
	{
		return;
	}

	FString ClipboardText;

	if (CurrentSorter.IsValid())
	{
		CurrentSorter->Sort(SelectedNodes, ColumnSortMode == EColumnSortMode::Ascending ? Insights::ESortMode::Ascending : Insights::ESortMode::Descending);
	}

	Table->GetVisibleColumnsData(SelectedNodes, FTimingProfilerManager::Get()->GetLogListingName(), TEXT('\t'), true, ClipboardText);

	if (ClipboardText.Len() > 0)
	{
		FPlatformApplicationMisc::ClipboardCopy(*ClipboardText);
	}
}

////////////////////////////////////////////////////////////////////////////////////////////////////

bool STimersView::ContextMenu_Export_CanExecute() const
{
	const TArray<FTimerNodePtr> SelectedNodes = TreeView->GetSelectedItems();
	return SelectedNodes.Num() > 0;
}

////////////////////////////////////////////////////////////////////////////////////////////////////

void STimersView::ContextMenu_Export_Execute()
{
	if (!Table->IsValid())
	{
		return;
	}

	TArray<Insights::FBaseTreeNodePtr> SelectedNodes;
	for (FTimerNodePtr TimerPtr : TreeView->GetSelectedItems())
	{
		SelectedNodes.Add(TimerPtr);
	}

	if (SelectedNodes.Num() == 0)
	{
		return;
	}

	const FString DialogTitle = LOCTEXT("Export_Title", "Export Aggregated Timer Stats").ToString();
	const FString DefaultFile = TEXT("TimerStats.tsv");
	FString Filename;
	if (!OpenSaveTextFileDialog(DialogTitle, DefaultFile, Filename))
	{
		return;
	}

	IFileHandle* ExportFileHandle = OpenExportFile(*Filename);
	if (!ExportFileHandle)
	{
		return;
	}

	FStopwatch Stopwatch;
	Stopwatch.Start();

	UTF16CHAR BOM = UNICODE_BOM;
	ExportFileHandle->Write((uint8*)&BOM, sizeof(UTF16CHAR));

	TCHAR Separator = TEXT('\t');
	if (Filename.EndsWith(TEXT(".csv")))
	{
		Separator = TEXT(',');
	}
	constexpr TCHAR LineEnd = TEXT('\n');
	constexpr TCHAR QuotationMarkBegin = TEXT('\"');
	constexpr TCHAR QuotationMarkEnd = TEXT('\"');

	TStringBuilder<1024> StringBuilder;

	TArray<TSharedRef<Insights::FTableColumn>> VisibleColumns;
	Table->GetVisibleColumns(VisibleColumns);

	// Write header.
	{
		bool bIsFirstColumn = true;
		for (const TSharedRef<Insights::FTableColumn>& ColumnRef : VisibleColumns)
		{
			if (bIsFirstColumn)
			{
				bIsFirstColumn = false;
			}
			else
			{
				StringBuilder.AppendChar(Separator);
			}
			FString Value = ColumnRef->GetShortName().ToString().ReplaceCharWithEscapedChar();
			int32 CharIndex;
			if (Value.FindChar(Separator, CharIndex))
			{
				StringBuilder.AppendChar(QuotationMarkBegin);
				StringBuilder.Append(Value);
				StringBuilder.AppendChar(QuotationMarkEnd);
			}
			else
			{
				StringBuilder.Append(Value);
			}
		}
		StringBuilder.AppendChar(LineEnd);
		ExportFileHandle->Write((const uint8*)StringBuilder.ToString(), StringBuilder.Len() * sizeof(TCHAR));
	}

	if (CurrentSorter.IsValid())
	{
		CurrentSorter->Sort(SelectedNodes, ColumnSortMode == EColumnSortMode::Ascending ? Insights::ESortMode::Ascending : Insights::ESortMode::Descending);
	}

	const int32 NodeCount = SelectedNodes.Num();
	for (int32 Index = 0; Index < NodeCount; Index++)
	{
		const Insights::FBaseTreeNodePtr& Node = SelectedNodes[Index];

		StringBuilder.Reset();

		bool bIsFirstColumn = true;
		for (const TSharedRef<Insights::FTableColumn>& ColumnRef : VisibleColumns)
		{
			if (bIsFirstColumn)
			{
				bIsFirstColumn = false;
			}
			else
			{
				StringBuilder.AppendChar(Separator);
			}

			FString Value = ColumnRef->GetValueAsSerializableString(*Node).ReplaceCharWithEscapedChar();
			int32 CharIndex;
			if (Value.FindChar(Separator, CharIndex))
			{
				StringBuilder.AppendChar(QuotationMarkBegin);
				StringBuilder.Append(Value);
				StringBuilder.AppendChar(QuotationMarkEnd);
			}
			else
			{
				StringBuilder.Append(Value);
			}
		}
		StringBuilder.AppendChar(LineEnd);
		ExportFileHandle->Write((const uint8*)StringBuilder.ToString(), StringBuilder.Len() * sizeof(TCHAR));
	}

	ExportFileHandle->Flush();
	delete ExportFileHandle;
	ExportFileHandle = nullptr;

	Stopwatch.Stop();
	const double TotalTime = Stopwatch.GetAccumulatedTime();
	UE_LOG(TraceInsights, Log, TEXT("Exported aggregated timer stats to file in %.3fs (\"%s\")."), TotalTime, *Filename);
}

////////////////////////////////////////////////////////////////////////////////////////////////////

bool STimersView::ContextMenu_ExportTimingEventsSelection_CanExecute() const
{
	const TArray<FTimerNodePtr> SelectedNodes = TreeView->GetSelectedItems();

	return SelectedNodes.Num() > 0;
}

////////////////////////////////////////////////////////////////////////////////////////////////////

void STimersView::AddTimerNodeRecursive(FTimerNodePtr InNode, TSet<uint32>& InOutIncludedTimers) const
{
	if (InNode->GetType() == ETimerNodeType::Group)
	{
		for (Insights::FBaseTreeNodePtr ChildNode : InNode->GetFilteredChildren())
		{
			AddTimerNodeRecursive(StaticCastSharedPtr<FTimerNode>(ChildNode), InOutIncludedTimers);
		}
	}
	else
	{
		InOutIncludedTimers.Add(InNode->GetTimerId());
	}
}

////////////////////////////////////////////////////////////////////////////////////////////////////

void STimersView::ContextMenu_ExportTimingEventsSelection_Execute() const
{
	if (!Session.IsValid())
	{
		return;
	}

	const FString DialogTitle = LOCTEXT("ExportTimingEventsSelection_Title", "Export Timing Events (Selection)").ToString();
	const FString DefaultFile = TEXT("TimingEvents.tsv");
	FString Filename;
	if (!OpenSaveTextFileDialog(DialogTitle, DefaultFile, Filename))
	{
		return;
	}

	Insights::FTimingExporter Exporter(*Session.Get());
	Insights::FTimingExporter::FExportTimingEventsParams Params; // default columns, all timing events

	////////////////////////////////////////////////////////////////////////////////////////////////////

	TSharedPtr<STimingProfilerWindow> Wnd = FTimingProfilerManager::Get()->GetProfilerWindow();
	TSharedPtr<STimingView> TimingView = Wnd.IsValid() ? Wnd->GetTimingView() : nullptr;

	////////////////////////////////////////////////////////////////////////////////////////////////////
	// Filter by thread (visible Gpu/Cpu tracks in TimingView).

	// These variables needs to be in the same scope with the call to Exporter.ExportTimingEventsAsText()
	// (because they are referenced in the ThreadFilter lambda function).
	TSet<uint32> IncludedThreads;
	TSet<uint32> ExcludedThreads;

	if (TimingView.IsValid())
	{
		// Add available Gpu threads to the ExcludedThreads list.
		ExcludedThreads.Add(FGpuTimingTrack::Gpu1ThreadId);
		ExcludedThreads.Add(FGpuTimingTrack::Gpu2ThreadId);

		// Add available Cpu threads to the ExcludedThreads list.
		{
			TraceServices::FAnalysisSessionReadScope SessionReadScope(*Session.Get());
			const TraceServices::IThreadProvider& ThreadProvider = TraceServices::ReadThreadProvider(*Session.Get());
			ThreadProvider.EnumerateThreads(
				[&ExcludedThreads](const TraceServices::FThreadInfo& ThreadInfo)
				{
					ExcludedThreads.Add(ThreadInfo.Id);
				});
		}

		// Move the threads corresponding to visible Cpu/Gpu tracks to the IncludedThreads list.
		TimingView->EnumerateAllTracks([&IncludedThreads, &ExcludedThreads](TSharedPtr<FBaseTimingTrack>& Track) -> bool
			{
				if (Track->IsVisible() && Track->Is<FThreadTimingTrack>())
				{
					const uint32 ThreadId = Track->As<FThreadTimingTrack>().GetThreadId();
					ExcludedThreads.Remove(ThreadId);
					IncludedThreads.Add(ThreadId);
				}
				return true;
			});

		if (IncludedThreads.Num() < ExcludedThreads.Num())
		{
			Params.ThreadFilter = Insights::FTimingExporter::MakeThreadFilterInclusive(IncludedThreads);
		}
		else
		{
			Params.ThreadFilter = Insights::FTimingExporter::MakeThreadFilterExclusive(ExcludedThreads);
		}
	}

	// Debug/test filters.
	//Params.ThreadFilter = [](uint32 ThreadId) -> bool { return ThreadId == 2; };

	////////////////////////////////////////////////////////////////////////////////////////////////////
	// Filter by timing event (e.g.: by timer, by duration, by depth).

	// This variable needs to be in the same scope with the call to Exporter.ExportTimingEventsAsText()
	// (because it is referenced in the TimingEventFilter lambda function).
	TSet<uint32> IncludedTimers;

	TArray<FTimerNodePtr> SelectedNodes = TreeView->GetSelectedItems();
	for (FTimerNodePtr Node : SelectedNodes)
	{
		AddTimerNodeRecursive(Node, IncludedTimers);
	}

	Params.TimingEventFilter = Insights::FTimingExporter::MakeTimingEventFilterByTimersInclusive(IncludedTimers);

	// Debug/test filters.
	//Params.TimingEventFilter = [](double EventStartTime, double EventEndTime, uint32 EventDepth, const TraceServices::FTimingProfilerEvent& Event) -> bool { return Event.TimerIndex < 100; };
	//Params.TimingEventFilter = [](double EventStartTime, double EventEndTime, uint32 EventDepth, const TraceServices::FTimingProfilerEvent& Event) -> bool { return EventEndTime - EventStartTime > 0.001; };

	////////////////////////////////////////////////////////////////////////////////////////////////////
	// Limit the time interval for enumeration (if a time range selection is made in Timing view).

	Params.IntervalStartTime = -std::numeric_limits<double>::infinity();
	Params.IntervalEndTime = +std::numeric_limits<double>::infinity();
	if (TimingView.IsValid())
	{
		const double SelectionStartTime = TimingView->GetSelectionStartTime();
		const double SelectionEndTime = TimingView->GetSelectionEndTime();
		if (SelectionStartTime < SelectionEndTime)
		{
			Params.IntervalStartTime = SelectionStartTime;
			Params.IntervalEndTime = SelectionEndTime;
		}
	}

	////////////////////////////////////////////////////////////////////////////////////////////////////

	Exporter.ExportTimingEventsAsText(*Filename, Params);
}

////////////////////////////////////////////////////////////////////////////////////////////////////

bool STimersView::ContextMenu_ExportTimingEvents_CanExecute() const
{
	return true;
}

////////////////////////////////////////////////////////////////////////////////////////////////////

void STimersView::ContextMenu_ExportTimingEvents_Execute() const
{
	if (!Session.IsValid())
	{
		return;
	}

	const FString DialogTitle = LOCTEXT("ExportTimingEvents_Title", "Export Timing Events (All)").ToString();
	const FString DefaultFile = TEXT("TimingEvents.tsv");
	FString Filename;
	if (!OpenSaveTextFileDialog(DialogTitle, DefaultFile, Filename))
	{
		return;
	}

	Insights::FTimingExporter Exporter(*Session.Get());
	Insights::FTimingExporter::FExportTimingEventsParams Params; // default columns, all timing events
	Exporter.ExportTimingEventsAsText(*Filename, Params);
}

////////////////////////////////////////////////////////////////////////////////////////////////////

bool STimersView::ContextMenu_ExportThreads_CanExecute() const
{
	return true;
}

////////////////////////////////////////////////////////////////////////////////////////////////////

void STimersView::ContextMenu_ExportThreads_Execute() const
{
	if (!Session.IsValid())
	{
		return;
	}

	const FString DialogTitle = LOCTEXT("ExportThreads_Title", "Export Threads").ToString();
	const FString DefaultFile = TEXT("Threads.tsv");
	FString Filename;
	if (!OpenSaveTextFileDialog(DialogTitle, DefaultFile, Filename))
	{
		return;
	}

	Insights::FTimingExporter Exporter(*Session.Get());
	Insights::FTimingExporter::FExportThreadsParams Params; // default
	Exporter.ExportThreadsAsText(*Filename, Params);
}

////////////////////////////////////////////////////////////////////////////////////////////////////

bool STimersView::ContextMenu_ExportTimers_CanExecute() const
{
	return true;
}

////////////////////////////////////////////////////////////////////////////////////////////////////

void STimersView::ContextMenu_ExportTimers_Execute() const
{
	if (!Session.IsValid())
	{
		return;
	}

	const FString DialogTitle = LOCTEXT("ExportTimers_Title", "Export Timers").ToString();
	const FString DefaultFile = TEXT("Timers.tsv");
	FString Filename;
	if (!OpenSaveTextFileDialog(DialogTitle, DefaultFile, Filename))
	{
		return;
	}

	Insights::FTimingExporter Exporter(*Session.Get());
	Insights::FTimingExporter::FExportTimersParams Params; // default
	Exporter.ExportTimersAsText(*Filename, Params);
}

////////////////////////////////////////////////////////////////////////////////////////////////////

bool STimersView::OpenSaveTextFileDialog(const FString& InDialogTitle, const FString& InDefaultFile, FString& OutFilename) const
{
	TArray<FString> SaveFilenames;
	bool bDialogResult = false;

	IDesktopPlatform* DesktopPlatform = FDesktopPlatformModule::Get();
	if (DesktopPlatform)
	{
		const FString DefaultPath = FPaths::ProjectSavedDir();
		bDialogResult = DesktopPlatform->SaveFileDialog(
			FSlateApplication::Get().FindBestParentWindowHandleForDialogs(nullptr),
			InDialogTitle,
			DefaultPath,
			InDefaultFile,
			TEXT("Comma-Separated Values (*.csv)|*.csv|Tab-Separated Values (*.tsv)|*.tsv|Text Files (*.txt)|*.txt|All Files (*.*)|*.*"),
			EFileDialogFlags::None,
			SaveFilenames
		);
	}

	if (!bDialogResult || SaveFilenames.Num() == 0)
	{
		return false;
	}

	OutFilename = SaveFilenames[0];
	return true;
}

////////////////////////////////////////////////////////////////////////////////////////////////////

IFileHandle* STimersView::OpenExportFile(const TCHAR* InFilename) const
{
	IFileHandle* ExportFileHandle = FPlatformFileManager::Get().GetPlatformFile().OpenWrite(InFilename);

	if (ExportFileHandle == nullptr)
	{
		FName LogListingName = FTimingProfilerManager::Get()->GetLogListingName();
		FMessageLog ReportMessageLog((LogListingName != NAME_None) ? LogListingName : TEXT("Other"));
		ReportMessageLog.Error(LOCTEXT("FailedToOpenFile", "Export failed. Failed to open file for write."));
		ReportMessageLog.Notify();
		return nullptr;
	}

	return ExportFileHandle;
}

////////////////////////////////////////////////////////////////////////////////////////////////////

bool STimersView::ContextMenu_OpenSource_CanExecute() const
{
	const TArray<FTimerNodePtr> SelectedNodes = TreeView->GetSelectedItems();
	const int32 NumSelectedNodes = SelectedNodes.Num();
	if (NumSelectedNodes == 1)
	{
		FTimerNodePtr SelectedNode = SelectedNodes[0];
		if (SelectedNode.IsValid() && SelectedNode->GetType() != ETimerNodeType::Group)
		{
			FString File;
			uint32 Line = 0;
			return SelectedNode->GetSourceFileAndLine(File, Line);
		}
	}
	return false;
}

////////////////////////////////////////////////////////////////////////////////////////////////////

void STimersView::ContextMenu_OpenSource_Execute() const
{
	const TArray<FTimerNodePtr> SelectedNodes = TreeView->GetSelectedItems();
	const int32 NumSelectedNodes = SelectedNodes.Num();
	if (NumSelectedNodes == 1)
	{
		OpenSourceFileInIDE(SelectedNodes[0]);
	}
}

////////////////////////////////////////////////////////////////////////////////////////////////////

void STimersView::OpenSourceFileInIDE(FTimerNodePtr InNode) const
{
	if (InNode.IsValid() && InNode->GetType() != ETimerNodeType::Group)
	{
		FString File;
		uint32 Line = 0;
		bool bIsValidSource = InNode->GetSourceFileAndLine(File, Line);
		if (bIsValidSource)
		{
			ISourceCodeAccessModule& SourceCodeAccessModule = FModuleManager::LoadModuleChecked<ISourceCodeAccessModule>("SourceCodeAccess");
			if (FPaths::FileExists(File))
			{
				ISourceCodeAccessor& SourceCodeAccessor = SourceCodeAccessModule.GetAccessor();
				SourceCodeAccessor.OpenFileAtLine(File, Line);
			}
			else
			{
				SourceCodeAccessModule.OnOpenFileFailed().Broadcast(File);
			}
		}
	}
}

////////////////////////////////////////////////////////////////////////////////////////////////////

FReply STimersView::OnKeyDown(const FGeometry& MyGeometry, const FKeyEvent& InKeyEvent)
{
	return CommandList->ProcessCommandBindings(InKeyEvent) == true ? FReply::Handled() : FReply::Unhandled();
}

////////////////////////////////////////////////////////////////////////////////////////////////////

void STimersView::SetTimingViewFrameType()
{
	TSharedPtr<STimingProfilerWindow> Window = FTimingProfilerManager::Get()->GetProfilerWindow();
	if (Window.IsValid())
	{
		TSharedPtr<STimingView> TimingView = Window->GetTimingView();
		if (TimingView.IsValid())
		{
			TimingView->SelectTimeInterval(TimingView->GetSelectionStartTime(), TimingView->GetSelectionEndTime() - TimingView->GetSelectionStartTime());
		}
	}
}

////////////////////////////////////////////////////////////////////////////////////////////////////

void STimersView::SaveVisibleColumnsSettings()
{
	FInsightsSettings& Settings = FInsightsManager::Get()->GetSettings();

	TArray<FString> Columns;
	for (const TSharedRef<Insights::FTableColumn>& ColumnRef : Table->GetColumns())
	{
		if (ColumnRef->IsVisible() && ColumnRef->CanBeHidden())
		{
			Columns.Add(ColumnRef->GetId().ToString());
		}
	}

	switch (ModeFrameType)
	{
		case ETraceFrameType::TraceFrameType_Count:
		{
			Settings.SetTimersViewInstanceVisibleColumns(Columns);
			break;
		}
		case ETraceFrameType::TraceFrameType_Game:
		{
			Settings.SetTimersViewGameFrameVisibleColumns(Columns);
			break;
		}
		case ETraceFrameType::TraceFrameType_Rendering:
		{
			Settings.SetTimersViewRenderingFrameVisibleColumns(Columns);
			break;
		}
	}

	Settings.SaveToConfig();
}

////////////////////////////////////////////////////////////////////////////////////////////////////

void STimersView::SaveSettings()
{
	FInsightsSettings& Settings = FInsightsManager::Get()->GetSettings();

	Settings.SetTimersViewMode(static_cast<int32>(ModeFrameType));
	Settings.SetTimersViewGroupingMode(static_cast<int32>(GroupingMode));
	Settings.SetTimersViewShowCpuEvents(static_cast<int32>(bTimerTypeIsVisible[static_cast<int32>(ETimerNodeType::CpuScope)]));
	Settings.SetTimersViewShowGpuEvents(static_cast<int32>(bTimerTypeIsVisible[static_cast<int32>(ETimerNodeType::GpuScope)]));
	Settings.SetTimersViewShowZeroCountTimers(!bFilterOutZeroCountTimers);

	Settings.SaveToConfig();
}

////////////////////////////////////////////////////////////////////////////////////////////////////

void STimersView::LoadVisibleColumnsSettings()
{
	FInsightsSettings& Settings = FInsightsManager::Get()->GetSettings();
	TArray<FString> Columns;

	switch (ModeFrameType)
	{
		case ETraceFrameType::TraceFrameType_Count:
		{
			Columns = Settings.GetTimersViewInstanceVisibleColumns();
			break;
		}
		case ETraceFrameType::TraceFrameType_Game:
		{
			Columns = Settings.GetTimersViewGameFrameVisibleColumns();
			break;
		}
		case ETraceFrameType::TraceFrameType_Rendering:
		{
			Columns = Settings.GetTimersViewRenderingFrameVisibleColumns();
			break;
		}
	}

	for (const TSharedRef<Insights::FTableColumn>& ColumnRef : Table->GetColumns())
	{
		if (ColumnRef->CanBeHidden())
		{
			HideColumn(ColumnRef->GetId());
		}
	}

	for (const FString& Column : Columns)
	{
		ShowColumn(FName(Column));
	}
}

////////////////////////////////////////////////////////////////////////////////////////////////////

void STimersView::LoadSettings()
{
	FInsightsSettings& Settings = FInsightsManager::Get()->GetSettings();

	ModeFrameType = static_cast<ETraceFrameType>(Settings.GetTimersViewMode());
	GroupingMode = static_cast<ETimerGroupingMode>(Settings.GetTimersViewGroupingMode());
	bTimerTypeIsVisible[static_cast<int32>(ETimerNodeType::CpuScope)] = Settings.GetTimersViewShowCpuEvents();
	bTimerTypeIsVisible[static_cast<int32>(ETimerNodeType::GpuScope)] = Settings.GetTimersViewShowGpuEvents();
	bFilterOutZeroCountTimers = !Settings.GetTimersViewShowZeroCountTimers();

	LoadVisibleColumnsSettings();
}

////////////////////////////////////////////////////////////////////////////////////////////////////

#undef LOCTEXT_NAMESPACE<|MERGE_RESOLUTION|>--- conflicted
+++ resolved
@@ -417,13 +417,10 @@
 	];
 
 	InitializeAndShowHeaderColumns();
-<<<<<<< HEAD
-=======
 	LoadSettings();
 
 	Aggregator->SetFrameType(ModeFrameType);
 	SetTimingViewFrameType();
->>>>>>> 4af6daef
 
 	// Create the search filters: text based, type based etc.
 	TextFilter = MakeShared<FTimerNodeTextFilter>(FTimerNodeTextFilter::FItemToStringArray::CreateSP(this, &STimersView::HandleItemToStringArray));
@@ -549,9 +546,6 @@
 			}
 		}
 
-<<<<<<< HEAD
-		// Add/remove series to/from graph track
-=======
 		MenuBuilder.AddSubMenu
 		(
 			LOCTEXT("ContextMenu_PlotTimer_SubMenu", "Plot Timer"),
@@ -560,67 +554,6 @@
 			false,
 			FSlateIcon(FAppStyle::Get().GetStyleSetName(), "Icons.AddGraphSeries")
 		);
-
-		// Open Source in IDE
->>>>>>> 4af6daef
-		{
-			ISourceCodeAccessModule& SourceCodeAccessModule = FModuleManager::LoadModuleChecked<ISourceCodeAccessModule>("SourceCodeAccess");
-			ISourceCodeAccessor& SourceCodeAccessor = SourceCodeAccessModule.GetAccessor();
-
-			FString File;
-			uint32 Line = 0;
-			bool bIsValidSource = false;
-			if (NumSelectedNodes == 1 && SelectedNode.IsValid() && SelectedNode->GetType() != ETimerNodeType::Group)
-			{
-<<<<<<< HEAD
-				MenuBuilder.AddMenuEntry
-				(
-					LOCTEXT("ContextMenu_RemoveFromGraphTrack", "Remove series from graph track"),
-					LOCTEXT("ContextMenu_RemoveFromGraphTrack_Desc", "Removes the series containing event instances of the selected timer from the Main Graph track."),
-					FSlateIcon(FInsightsStyle::GetStyleSetName(), "Icons.RemoveGraphSeries"),
-					Action_ToggleTimerInGraphTrack,
-					NAME_None,
-					EUserInterfaceActionType::Button
-				);
-			}
-			else
-			{
-				MenuBuilder.AddMenuEntry
-				(
-					LOCTEXT("ContextMenu_AddToGraphTrack", "Add series to graph track"),
-					LOCTEXT("ContextMenu_AddToGraphTrack_Desc", "Adds a series containing event instances of the selected timer to the Main Graph track."),
-					FSlateIcon(FInsightsStyle::GetStyleSetName(), "Icons.AddGraphSeries"),
-					Action_ToggleTimerInGraphTrack,
-					NAME_None,
-					EUserInterfaceActionType::Button
-				);
-=======
-				bIsValidSource = SelectedNode->GetSourceFileAndLine(File, Line);
-			}
-
-			FText ItemLabel = FText::Format(LOCTEXT("ContextMenu_OpenSource", "Open Source in {0}"), SourceCodeAccessor.GetNameText());
-
-			FText ItemToolTip;
-			if (bIsValidSource)
-			{
-				ItemToolTip = FText::Format(LOCTEXT("ContextMenu_OpenSource_Desc1", "Opens the source file of the selected timer in {0}.\n{1} ({2})"),
-					SourceCodeAccessor.GetNameText(), FText::FromString(File), FText::AsNumber(Line, &FNumberFormattingOptions::DefaultNoGrouping()));
-			}
-			else
-			{
-				ItemToolTip = FText::Format(LOCTEXT("ContextMenu_OpenSource_Desc2", "Opens the source file of the selected timer in {0}."),
-					SourceCodeAccessor.GetNameText());
->>>>>>> 4af6daef
-			}
-
-			MenuBuilder.AddMenuEntry(
-				FTimersViewCommands::Get().Command_OpenSource,
-				NAME_None,
-				ItemLabel,
-				ItemToolTip,
-				FSlateIcon(FAppStyle::GetAppStyleSetName(), SourceCodeAccessor.GetOpenIconName())
-			);
-		}
 
 		// Open Source in IDE
 		{
@@ -840,8 +773,6 @@
 
 ////////////////////////////////////////////////////////////////////////////////////////////////////
 
-<<<<<<< HEAD
-=======
 void STimersView::TreeView_BuildPlotTimerMenu(FMenuBuilder& MenuBuilder)
 {
 	const TArray<FTimerNodePtr> SelectedNodes = TreeView->GetSelectedItems();
@@ -1040,7 +971,6 @@
 
 ////////////////////////////////////////////////////////////////////////////////////////////////////
 
->>>>>>> 4af6daef
 void STimersView::InitializeAndShowHeaderColumns()
 {
 	// Create columns.
@@ -1122,93 +1052,6 @@
 	MenuBuilder.EndSection();
 
 	MenuBuilder.BeginSection("ColumnVisibility", LOCTEXT("ContextMenu_Section_ColumnVisibility", "Column Visibility"));
-<<<<<<< HEAD
-	{
-		if (Column.CanBeHidden())
-		{
-			FUIAction Action_HideColumn
-			(
-				FExecuteAction::CreateSP(this, &STimersView::HideColumn, Column.GetId()),
-				FCanExecuteAction::CreateSP(this, &STimersView::CanHideColumn, Column.GetId())
-			);
-			MenuBuilder.AddMenuEntry
-			(
-				LOCTEXT("ContextMenu_HideColumn", "Hide"),
-				LOCTEXT("ContextMenu_HideColumn_Desc", "Hides the selected column."),
-				FSlateIcon(),
-				Action_HideColumn,
-				NAME_None,
-				EUserInterfaceActionType::Button
-			);
-		}
-
-		MenuBuilder.AddSubMenu
-		(
-			LOCTEXT("ContextMenu_ViewColumn_SubMenu", "View Column"),
-			LOCTEXT("ContextMenu_ViewColumn_SubMenu_Desc", "Hides or shows columns."),
-			FNewMenuDelegate::CreateSP(this, &STimersView::TreeView_BuildViewColumnMenu),
-			false,
-			FSlateIcon(FInsightsStyle::GetStyleSetName(), "Icons.ViewColumn")
-		);
-
-		FUIAction Action_ShowAllColumns
-		(
-			FExecuteAction::CreateSP(this, &STimersView::ContextMenu_ShowAllColumns_Execute),
-			FCanExecuteAction::CreateSP(this, &STimersView::ContextMenu_ShowAllColumns_CanExecute)
-		);
-		MenuBuilder.AddMenuEntry
-		(
-			LOCTEXT("ContextMenu_ShowAllColumns", "Show All Columns"),
-			LOCTEXT("ContextMenu_ShowAllColumns_Desc", "Resets tree view to show all columns."),
-			FSlateIcon(FInsightsStyle::GetStyleSetName(), "Icons.ResetColumn"),
-			Action_ShowAllColumns,
-			NAME_None,
-			EUserInterfaceActionType::Button
-		);
-
-		FUIAction Action_ShowMinMaxMedColumns
-		(
-			FExecuteAction::CreateSP(this, &STimersView::ContextMenu_ShowMinMaxMedColumns_Execute),
-			FCanExecuteAction::CreateSP(this, &STimersView::ContextMenu_ShowMinMaxMedColumns_CanExecute)
-		);
-		MenuBuilder.AddMenuEntry
-		(
-			LOCTEXT("ContextMenu_ShowMinMaxMedColumns", "Reset Columns to Min/Max/Median Preset"),
-			LOCTEXT("ContextMenu_ShowMinMaxMedColumns_Desc", "Resets columns to Min/Max/Median preset."),
-			FSlateIcon(FInsightsStyle::GetStyleSetName(), "Icons.ResetColumn"),
-			Action_ShowMinMaxMedColumns,
-			NAME_None,
-			EUserInterfaceActionType::Button
-		);
-
-		FUIAction Action_ResetColumns
-		(
-			FExecuteAction::CreateSP(this, &STimersView::ContextMenu_ResetColumns_Execute),
-			FCanExecuteAction::CreateSP(this, &STimersView::ContextMenu_ResetColumns_CanExecute)
-		);
-		MenuBuilder.AddMenuEntry
-		(
-			LOCTEXT("ContextMenu_ResetColumns", "Reset Columns to Default"),
-			LOCTEXT("ContextMenu_ResetColumns_Desc", "Resets columns to default."),
-			FSlateIcon(FInsightsStyle::GetStyleSetName(), "Icons.ResetColumn"),
-			Action_ResetColumns,
-			NAME_None,
-			EUserInterfaceActionType::Button
-		);
-	}
-	MenuBuilder.EndSection();
-
-	return MenuBuilder.MakeWidget();
-}
-
-////////////////////////////////////////////////////////////////////////////////////////////////////
-
-void STimersView::InsightsManager_OnSessionChanged()
-{
-	TSharedPtr<const TraceServices::IAnalysisSession> NewSession = FInsightsManager::Get()->GetSession();
-	if (NewSession != Session)
-=======
->>>>>>> 4af6daef
 	{
 		if (Column.CanBeHidden())
 		{
@@ -2092,18 +1935,6 @@
 			SortTreeNodesRec(*StaticCastSharedPtr<FTimerNode>(ChildPtr), Sorter);
 		}
 	}
-<<<<<<< HEAD
-
-#if 0 // Current groupings creates only one level.
-	for (Insights::FBaseTreeNodePtr ChildPtr : Node.GetChildren())
-	{
-		if (ChildPtr->GetChildren().Num() > 0)
-		{
-			SortTreeNodesRec(*StaticCastSharedPtr<FTimerNode>(ChildPtr), Sorter);
-		}
-	}
-=======
->>>>>>> 4af6daef
 #endif
 }
 
@@ -2742,11 +2573,7 @@
 
 ////////////////////////////////////////////////////////////////////////////////////////////////////
 
-<<<<<<< HEAD
-bool STimersView::ContextMenu_CopyToClipboard_CanExecute() const
-=======
 void STimersView::ToggleGraphFrameStatsSeries(TSharedRef<FTimingGraphTrack> GraphTrack, FTimerNodeRef NodePtr, ETraceFrameType FrameType) const
->>>>>>> 4af6daef
 {
 	const uint32 TimerId = NodePtr->GetTimerId();
 	TSharedPtr<FTimingGraphSeries> Series = GraphTrack->GetFrameStatsTimerSeries(TimerId, FrameType);
@@ -2779,11 +2606,7 @@
 
 ////////////////////////////////////////////////////////////////////////////////////////////////////
 
-<<<<<<< HEAD
-void STimersView::ContextMenu_CopyToClipboard_Execute()
-=======
 bool STimersView::IsFrameStatsSeriesInTimingViewMainGraph(FTimerNodePtr TimerNode, ETraceFrameType FrameType) const
->>>>>>> 4af6daef
 {
 	TSharedPtr<FTimingGraphTrack> GraphTrack = GetTimingViewMainGraphTrack();
 
@@ -2834,13 +2657,7 @@
 		return;
 	}
 
-<<<<<<< HEAD
-	Table->GetVisibleColumnsData(SelectedNodes, FTimingProfilerManager::Get()->GetLogListingName(), TEXT('\t'), true, ClipboardText);
-
-	if (ClipboardText.Len() > 0)
-=======
 	if (FrameTrack->HasFrameStatSeries(FrameType, TimerNode->GetTimerId()))
->>>>>>> 4af6daef
 	{
 		FrameTrack->RemoveTimerFrameStatSeries(FrameType, TimerNode->GetTimerId());
 		TimerNode->OnRemovedFromGraph();
@@ -2855,7 +2672,50 @@
 
 ////////////////////////////////////////////////////////////////////////////////////////////////////
 
-<<<<<<< HEAD
+bool STimersView::ContextMenu_CopyToClipboard_CanExecute() const
+{
+	const TArray<FTimerNodePtr> SelectedNodes = TreeView->GetSelectedItems();
+
+	return SelectedNodes.Num() > 0;
+}
+
+////////////////////////////////////////////////////////////////////////////////////////////////////
+
+void STimersView::ContextMenu_CopyToClipboard_Execute()
+{
+	if (!Table->IsValid())
+	{
+		return;
+	}
+
+	TArray<Insights::FBaseTreeNodePtr> SelectedNodes;
+	for (FTimerNodePtr TimerPtr : TreeView->GetSelectedItems())
+	{
+		SelectedNodes.Add(TimerPtr);
+	}
+
+	if (SelectedNodes.Num() == 0)
+	{
+		return;
+	}
+
+	FString ClipboardText;
+
+	if (CurrentSorter.IsValid())
+	{
+		CurrentSorter->Sort(SelectedNodes, ColumnSortMode == EColumnSortMode::Ascending ? Insights::ESortMode::Ascending : Insights::ESortMode::Descending);
+	}
+
+	Table->GetVisibleColumnsData(SelectedNodes, FTimingProfilerManager::Get()->GetLogListingName(), TEXT('\t'), true, ClipboardText);
+
+	if (ClipboardText.Len() > 0)
+	{
+		FPlatformApplicationMisc::ClipboardCopy(*ClipboardText);
+	}
+}
+
+////////////////////////////////////////////////////////////////////////////////////////////////////
+
 bool STimersView::ContextMenu_Export_CanExecute() const
 {
 	const TArray<FTimerNodePtr> SelectedNodes = TreeView->GetSelectedItems();
@@ -3051,7 +2911,7 @@
 	// Filter by thread (visible Gpu/Cpu tracks in TimingView).
 
 	// These variables needs to be in the same scope with the call to Exporter.ExportTimingEventsAsText()
-	// (becasue they are referenced in the ThreadFilter lambda function).
+	// (because they are referenced in the ThreadFilter lambda function).
 	TSet<uint32> IncludedThreads;
 	TSet<uint32> ExcludedThreads;
 
@@ -3101,7 +2961,7 @@
 	// Filter by timing event (e.g.: by timer, by duration, by depth).
 
 	// This variable needs to be in the same scope with the call to Exporter.ExportTimingEventsAsText()
-	// (becasue it is referenced in the TimingEventFilter lambda function).
+	// (because it is referenced in the TimingEventFilter lambda function).
 	TSet<uint32> IncludedTimers;
 
 	TArray<FTimerNodePtr> SelectedNodes = TreeView->GetSelectedItems();
@@ -3332,528 +3192,6 @@
 ////////////////////////////////////////////////////////////////////////////////////////////////////
 
 FReply STimersView::OnKeyDown(const FGeometry& MyGeometry, const FKeyEvent& InKeyEvent)
-=======
-bool STimersView::ContextMenu_CopyToClipboard_CanExecute() const
->>>>>>> 4af6daef
-{
-	const TArray<FTimerNodePtr> SelectedNodes = TreeView->GetSelectedItems();
-
-	return SelectedNodes.Num() > 0;
-}
-
-////////////////////////////////////////////////////////////////////////////////////////////////////
-
-void STimersView::ContextMenu_CopyToClipboard_Execute()
-{
-	if (!Table->IsValid())
-	{
-		return;
-	}
-
-	TArray<Insights::FBaseTreeNodePtr> SelectedNodes;
-	for (FTimerNodePtr TimerPtr : TreeView->GetSelectedItems())
-	{
-		SelectedNodes.Add(TimerPtr);
-	}
-
-	if (SelectedNodes.Num() == 0)
-	{
-		return;
-	}
-
-	FString ClipboardText;
-
-	if (CurrentSorter.IsValid())
-	{
-		CurrentSorter->Sort(SelectedNodes, ColumnSortMode == EColumnSortMode::Ascending ? Insights::ESortMode::Ascending : Insights::ESortMode::Descending);
-	}
-
-	Table->GetVisibleColumnsData(SelectedNodes, FTimingProfilerManager::Get()->GetLogListingName(), TEXT('\t'), true, ClipboardText);
-
-	if (ClipboardText.Len() > 0)
-	{
-		FPlatformApplicationMisc::ClipboardCopy(*ClipboardText);
-	}
-}
-
-////////////////////////////////////////////////////////////////////////////////////////////////////
-
-bool STimersView::ContextMenu_Export_CanExecute() const
-{
-	const TArray<FTimerNodePtr> SelectedNodes = TreeView->GetSelectedItems();
-	return SelectedNodes.Num() > 0;
-}
-
-////////////////////////////////////////////////////////////////////////////////////////////////////
-
-void STimersView::ContextMenu_Export_Execute()
-{
-	if (!Table->IsValid())
-	{
-		return;
-	}
-
-	TArray<Insights::FBaseTreeNodePtr> SelectedNodes;
-	for (FTimerNodePtr TimerPtr : TreeView->GetSelectedItems())
-	{
-		SelectedNodes.Add(TimerPtr);
-	}
-
-	if (SelectedNodes.Num() == 0)
-	{
-		return;
-	}
-
-	const FString DialogTitle = LOCTEXT("Export_Title", "Export Aggregated Timer Stats").ToString();
-	const FString DefaultFile = TEXT("TimerStats.tsv");
-	FString Filename;
-	if (!OpenSaveTextFileDialog(DialogTitle, DefaultFile, Filename))
-	{
-		return;
-	}
-
-	IFileHandle* ExportFileHandle = OpenExportFile(*Filename);
-	if (!ExportFileHandle)
-	{
-		return;
-	}
-
-	FStopwatch Stopwatch;
-	Stopwatch.Start();
-
-	UTF16CHAR BOM = UNICODE_BOM;
-	ExportFileHandle->Write((uint8*)&BOM, sizeof(UTF16CHAR));
-
-	TCHAR Separator = TEXT('\t');
-	if (Filename.EndsWith(TEXT(".csv")))
-	{
-		Separator = TEXT(',');
-	}
-	constexpr TCHAR LineEnd = TEXT('\n');
-	constexpr TCHAR QuotationMarkBegin = TEXT('\"');
-	constexpr TCHAR QuotationMarkEnd = TEXT('\"');
-
-	TStringBuilder<1024> StringBuilder;
-
-	TArray<TSharedRef<Insights::FTableColumn>> VisibleColumns;
-	Table->GetVisibleColumns(VisibleColumns);
-
-	// Write header.
-	{
-		bool bIsFirstColumn = true;
-		for (const TSharedRef<Insights::FTableColumn>& ColumnRef : VisibleColumns)
-		{
-			if (bIsFirstColumn)
-			{
-				bIsFirstColumn = false;
-			}
-			else
-			{
-				StringBuilder.AppendChar(Separator);
-			}
-			FString Value = ColumnRef->GetShortName().ToString().ReplaceCharWithEscapedChar();
-			int32 CharIndex;
-			if (Value.FindChar(Separator, CharIndex))
-			{
-				StringBuilder.AppendChar(QuotationMarkBegin);
-				StringBuilder.Append(Value);
-				StringBuilder.AppendChar(QuotationMarkEnd);
-			}
-			else
-			{
-				StringBuilder.Append(Value);
-			}
-		}
-		StringBuilder.AppendChar(LineEnd);
-		ExportFileHandle->Write((const uint8*)StringBuilder.ToString(), StringBuilder.Len() * sizeof(TCHAR));
-	}
-
-	if (CurrentSorter.IsValid())
-	{
-		CurrentSorter->Sort(SelectedNodes, ColumnSortMode == EColumnSortMode::Ascending ? Insights::ESortMode::Ascending : Insights::ESortMode::Descending);
-	}
-
-	const int32 NodeCount = SelectedNodes.Num();
-	for (int32 Index = 0; Index < NodeCount; Index++)
-	{
-		const Insights::FBaseTreeNodePtr& Node = SelectedNodes[Index];
-
-		StringBuilder.Reset();
-
-		bool bIsFirstColumn = true;
-		for (const TSharedRef<Insights::FTableColumn>& ColumnRef : VisibleColumns)
-		{
-			if (bIsFirstColumn)
-			{
-				bIsFirstColumn = false;
-			}
-			else
-			{
-				StringBuilder.AppendChar(Separator);
-			}
-
-			FString Value = ColumnRef->GetValueAsSerializableString(*Node).ReplaceCharWithEscapedChar();
-			int32 CharIndex;
-			if (Value.FindChar(Separator, CharIndex))
-			{
-				StringBuilder.AppendChar(QuotationMarkBegin);
-				StringBuilder.Append(Value);
-				StringBuilder.AppendChar(QuotationMarkEnd);
-			}
-			else
-			{
-				StringBuilder.Append(Value);
-			}
-		}
-		StringBuilder.AppendChar(LineEnd);
-		ExportFileHandle->Write((const uint8*)StringBuilder.ToString(), StringBuilder.Len() * sizeof(TCHAR));
-	}
-
-	ExportFileHandle->Flush();
-	delete ExportFileHandle;
-	ExportFileHandle = nullptr;
-
-	Stopwatch.Stop();
-	const double TotalTime = Stopwatch.GetAccumulatedTime();
-	UE_LOG(TraceInsights, Log, TEXT("Exported aggregated timer stats to file in %.3fs (\"%s\")."), TotalTime, *Filename);
-}
-
-////////////////////////////////////////////////////////////////////////////////////////////////////
-
-bool STimersView::ContextMenu_ExportTimingEventsSelection_CanExecute() const
-{
-	const TArray<FTimerNodePtr> SelectedNodes = TreeView->GetSelectedItems();
-
-	return SelectedNodes.Num() > 0;
-}
-
-////////////////////////////////////////////////////////////////////////////////////////////////////
-
-void STimersView::AddTimerNodeRecursive(FTimerNodePtr InNode, TSet<uint32>& InOutIncludedTimers) const
-{
-	if (InNode->GetType() == ETimerNodeType::Group)
-	{
-		for (Insights::FBaseTreeNodePtr ChildNode : InNode->GetFilteredChildren())
-		{
-			AddTimerNodeRecursive(StaticCastSharedPtr<FTimerNode>(ChildNode), InOutIncludedTimers);
-		}
-	}
-	else
-	{
-		InOutIncludedTimers.Add(InNode->GetTimerId());
-	}
-}
-
-////////////////////////////////////////////////////////////////////////////////////////////////////
-
-void STimersView::ContextMenu_ExportTimingEventsSelection_Execute() const
-{
-	if (!Session.IsValid())
-	{
-		return;
-	}
-
-	const FString DialogTitle = LOCTEXT("ExportTimingEventsSelection_Title", "Export Timing Events (Selection)").ToString();
-	const FString DefaultFile = TEXT("TimingEvents.tsv");
-	FString Filename;
-	if (!OpenSaveTextFileDialog(DialogTitle, DefaultFile, Filename))
-	{
-		return;
-	}
-
-	Insights::FTimingExporter Exporter(*Session.Get());
-	Insights::FTimingExporter::FExportTimingEventsParams Params; // default columns, all timing events
-
-	////////////////////////////////////////////////////////////////////////////////////////////////////
-
-	TSharedPtr<STimingProfilerWindow> Wnd = FTimingProfilerManager::Get()->GetProfilerWindow();
-	TSharedPtr<STimingView> TimingView = Wnd.IsValid() ? Wnd->GetTimingView() : nullptr;
-
-	////////////////////////////////////////////////////////////////////////////////////////////////////
-	// Filter by thread (visible Gpu/Cpu tracks in TimingView).
-
-	// These variables needs to be in the same scope with the call to Exporter.ExportTimingEventsAsText()
-	// (because they are referenced in the ThreadFilter lambda function).
-	TSet<uint32> IncludedThreads;
-	TSet<uint32> ExcludedThreads;
-
-	if (TimingView.IsValid())
-	{
-		// Add available Gpu threads to the ExcludedThreads list.
-		ExcludedThreads.Add(FGpuTimingTrack::Gpu1ThreadId);
-		ExcludedThreads.Add(FGpuTimingTrack::Gpu2ThreadId);
-
-		// Add available Cpu threads to the ExcludedThreads list.
-		{
-			TraceServices::FAnalysisSessionReadScope SessionReadScope(*Session.Get());
-			const TraceServices::IThreadProvider& ThreadProvider = TraceServices::ReadThreadProvider(*Session.Get());
-			ThreadProvider.EnumerateThreads(
-				[&ExcludedThreads](const TraceServices::FThreadInfo& ThreadInfo)
-				{
-					ExcludedThreads.Add(ThreadInfo.Id);
-				});
-		}
-
-		// Move the threads corresponding to visible Cpu/Gpu tracks to the IncludedThreads list.
-		TimingView->EnumerateAllTracks([&IncludedThreads, &ExcludedThreads](TSharedPtr<FBaseTimingTrack>& Track) -> bool
-			{
-				if (Track->IsVisible() && Track->Is<FThreadTimingTrack>())
-				{
-					const uint32 ThreadId = Track->As<FThreadTimingTrack>().GetThreadId();
-					ExcludedThreads.Remove(ThreadId);
-					IncludedThreads.Add(ThreadId);
-				}
-				return true;
-			});
-
-		if (IncludedThreads.Num() < ExcludedThreads.Num())
-		{
-			Params.ThreadFilter = Insights::FTimingExporter::MakeThreadFilterInclusive(IncludedThreads);
-		}
-		else
-		{
-			Params.ThreadFilter = Insights::FTimingExporter::MakeThreadFilterExclusive(ExcludedThreads);
-		}
-	}
-
-	// Debug/test filters.
-	//Params.ThreadFilter = [](uint32 ThreadId) -> bool { return ThreadId == 2; };
-
-	////////////////////////////////////////////////////////////////////////////////////////////////////
-	// Filter by timing event (e.g.: by timer, by duration, by depth).
-
-	// This variable needs to be in the same scope with the call to Exporter.ExportTimingEventsAsText()
-	// (because it is referenced in the TimingEventFilter lambda function).
-	TSet<uint32> IncludedTimers;
-
-	TArray<FTimerNodePtr> SelectedNodes = TreeView->GetSelectedItems();
-	for (FTimerNodePtr Node : SelectedNodes)
-	{
-		AddTimerNodeRecursive(Node, IncludedTimers);
-	}
-
-	Params.TimingEventFilter = Insights::FTimingExporter::MakeTimingEventFilterByTimersInclusive(IncludedTimers);
-
-	// Debug/test filters.
-	//Params.TimingEventFilter = [](double EventStartTime, double EventEndTime, uint32 EventDepth, const TraceServices::FTimingProfilerEvent& Event) -> bool { return Event.TimerIndex < 100; };
-	//Params.TimingEventFilter = [](double EventStartTime, double EventEndTime, uint32 EventDepth, const TraceServices::FTimingProfilerEvent& Event) -> bool { return EventEndTime - EventStartTime > 0.001; };
-
-	////////////////////////////////////////////////////////////////////////////////////////////////////
-	// Limit the time interval for enumeration (if a time range selection is made in Timing view).
-
-	Params.IntervalStartTime = -std::numeric_limits<double>::infinity();
-	Params.IntervalEndTime = +std::numeric_limits<double>::infinity();
-	if (TimingView.IsValid())
-	{
-		const double SelectionStartTime = TimingView->GetSelectionStartTime();
-		const double SelectionEndTime = TimingView->GetSelectionEndTime();
-		if (SelectionStartTime < SelectionEndTime)
-		{
-			Params.IntervalStartTime = SelectionStartTime;
-			Params.IntervalEndTime = SelectionEndTime;
-		}
-	}
-
-	////////////////////////////////////////////////////////////////////////////////////////////////////
-
-	Exporter.ExportTimingEventsAsText(*Filename, Params);
-}
-
-////////////////////////////////////////////////////////////////////////////////////////////////////
-
-bool STimersView::ContextMenu_ExportTimingEvents_CanExecute() const
-{
-	return true;
-}
-
-////////////////////////////////////////////////////////////////////////////////////////////////////
-
-void STimersView::ContextMenu_ExportTimingEvents_Execute() const
-{
-	if (!Session.IsValid())
-	{
-		return;
-	}
-
-	const FString DialogTitle = LOCTEXT("ExportTimingEvents_Title", "Export Timing Events (All)").ToString();
-	const FString DefaultFile = TEXT("TimingEvents.tsv");
-	FString Filename;
-	if (!OpenSaveTextFileDialog(DialogTitle, DefaultFile, Filename))
-	{
-		return;
-	}
-
-	Insights::FTimingExporter Exporter(*Session.Get());
-	Insights::FTimingExporter::FExportTimingEventsParams Params; // default columns, all timing events
-	Exporter.ExportTimingEventsAsText(*Filename, Params);
-}
-
-////////////////////////////////////////////////////////////////////////////////////////////////////
-
-bool STimersView::ContextMenu_ExportThreads_CanExecute() const
-{
-	return true;
-}
-
-////////////////////////////////////////////////////////////////////////////////////////////////////
-
-void STimersView::ContextMenu_ExportThreads_Execute() const
-{
-	if (!Session.IsValid())
-	{
-		return;
-	}
-
-	const FString DialogTitle = LOCTEXT("ExportThreads_Title", "Export Threads").ToString();
-	const FString DefaultFile = TEXT("Threads.tsv");
-	FString Filename;
-	if (!OpenSaveTextFileDialog(DialogTitle, DefaultFile, Filename))
-	{
-		return;
-	}
-
-	Insights::FTimingExporter Exporter(*Session.Get());
-	Insights::FTimingExporter::FExportThreadsParams Params; // default
-	Exporter.ExportThreadsAsText(*Filename, Params);
-}
-
-////////////////////////////////////////////////////////////////////////////////////////////////////
-
-bool STimersView::ContextMenu_ExportTimers_CanExecute() const
-{
-	return true;
-}
-
-////////////////////////////////////////////////////////////////////////////////////////////////////
-
-void STimersView::ContextMenu_ExportTimers_Execute() const
-{
-	if (!Session.IsValid())
-	{
-		return;
-	}
-
-	const FString DialogTitle = LOCTEXT("ExportTimers_Title", "Export Timers").ToString();
-	const FString DefaultFile = TEXT("Timers.tsv");
-	FString Filename;
-	if (!OpenSaveTextFileDialog(DialogTitle, DefaultFile, Filename))
-	{
-		return;
-	}
-
-	Insights::FTimingExporter Exporter(*Session.Get());
-	Insights::FTimingExporter::FExportTimersParams Params; // default
-	Exporter.ExportTimersAsText(*Filename, Params);
-}
-
-////////////////////////////////////////////////////////////////////////////////////////////////////
-
-bool STimersView::OpenSaveTextFileDialog(const FString& InDialogTitle, const FString& InDefaultFile, FString& OutFilename) const
-{
-	TArray<FString> SaveFilenames;
-	bool bDialogResult = false;
-
-	IDesktopPlatform* DesktopPlatform = FDesktopPlatformModule::Get();
-	if (DesktopPlatform)
-	{
-		const FString DefaultPath = FPaths::ProjectSavedDir();
-		bDialogResult = DesktopPlatform->SaveFileDialog(
-			FSlateApplication::Get().FindBestParentWindowHandleForDialogs(nullptr),
-			InDialogTitle,
-			DefaultPath,
-			InDefaultFile,
-			TEXT("Comma-Separated Values (*.csv)|*.csv|Tab-Separated Values (*.tsv)|*.tsv|Text Files (*.txt)|*.txt|All Files (*.*)|*.*"),
-			EFileDialogFlags::None,
-			SaveFilenames
-		);
-	}
-
-	if (!bDialogResult || SaveFilenames.Num() == 0)
-	{
-		return false;
-	}
-
-	OutFilename = SaveFilenames[0];
-	return true;
-}
-
-////////////////////////////////////////////////////////////////////////////////////////////////////
-
-IFileHandle* STimersView::OpenExportFile(const TCHAR* InFilename) const
-{
-	IFileHandle* ExportFileHandle = FPlatformFileManager::Get().GetPlatformFile().OpenWrite(InFilename);
-
-	if (ExportFileHandle == nullptr)
-	{
-		FName LogListingName = FTimingProfilerManager::Get()->GetLogListingName();
-		FMessageLog ReportMessageLog((LogListingName != NAME_None) ? LogListingName : TEXT("Other"));
-		ReportMessageLog.Error(LOCTEXT("FailedToOpenFile", "Export failed. Failed to open file for write."));
-		ReportMessageLog.Notify();
-		return nullptr;
-	}
-
-	return ExportFileHandle;
-}
-
-////////////////////////////////////////////////////////////////////////////////////////////////////
-
-bool STimersView::ContextMenu_OpenSource_CanExecute() const
-{
-	const TArray<FTimerNodePtr> SelectedNodes = TreeView->GetSelectedItems();
-	const int32 NumSelectedNodes = SelectedNodes.Num();
-	if (NumSelectedNodes == 1)
-	{
-		FTimerNodePtr SelectedNode = SelectedNodes[0];
-		if (SelectedNode.IsValid() && SelectedNode->GetType() != ETimerNodeType::Group)
-		{
-			FString File;
-			uint32 Line = 0;
-			return SelectedNode->GetSourceFileAndLine(File, Line);
-		}
-	}
-	return false;
-}
-
-////////////////////////////////////////////////////////////////////////////////////////////////////
-
-void STimersView::ContextMenu_OpenSource_Execute() const
-{
-	const TArray<FTimerNodePtr> SelectedNodes = TreeView->GetSelectedItems();
-	const int32 NumSelectedNodes = SelectedNodes.Num();
-	if (NumSelectedNodes == 1)
-	{
-		OpenSourceFileInIDE(SelectedNodes[0]);
-	}
-}
-
-////////////////////////////////////////////////////////////////////////////////////////////////////
-
-void STimersView::OpenSourceFileInIDE(FTimerNodePtr InNode) const
-{
-	if (InNode.IsValid() && InNode->GetType() != ETimerNodeType::Group)
-	{
-		FString File;
-		uint32 Line = 0;
-		bool bIsValidSource = InNode->GetSourceFileAndLine(File, Line);
-		if (bIsValidSource)
-		{
-			ISourceCodeAccessModule& SourceCodeAccessModule = FModuleManager::LoadModuleChecked<ISourceCodeAccessModule>("SourceCodeAccess");
-			if (FPaths::FileExists(File))
-			{
-				ISourceCodeAccessor& SourceCodeAccessor = SourceCodeAccessModule.GetAccessor();
-				SourceCodeAccessor.OpenFileAtLine(File, Line);
-			}
-			else
-			{
-				SourceCodeAccessModule.OnOpenFileFailed().Broadcast(File);
-			}
-		}
-	}
-}
-
-////////////////////////////////////////////////////////////////////////////////////////////////////
-
-FReply STimersView::OnKeyDown(const FGeometry& MyGeometry, const FKeyEvent& InKeyEvent)
 {
 	return CommandList->ProcessCommandBindings(InKeyEvent) == true ? FReply::Handled() : FReply::Unhandled();
 }
