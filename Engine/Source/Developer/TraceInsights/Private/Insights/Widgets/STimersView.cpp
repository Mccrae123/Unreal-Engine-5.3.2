// Copyright Epic Games, Inc. All Rights Reserved.

#include "STimersView.h"

#include "DesktopPlatformModule.h"
#include "Framework/Commands/Commands.h"
#include "Framework/Commands/UICommandList.h"
#include "Framework/MultiBox/MultiBoxBuilder.h"
#include "HAL/PlatformApplicationMisc.h"
#include "HAL/PlatformFileManager.h"
#include "ISourceCodeAccessModule.h"
#include "ISourceCodeAccessor.h"
#include "Logging/MessageLog.h"
#include "Modules/ModuleManager.h"
#include "SlateOptMacros.h"
#include "Styling/AppStyle.h"
<<<<<<< HEAD
#include "TraceServices/AnalysisService.h"
=======
#include "TraceServices/Model/Threads.h"
>>>>>>> d731a049
#include "TraceServices/Model/TimingProfiler.h"
#include "Widgets/Input/SCheckBox.h"
#include "Widgets/Layout/SScrollBox.h"
#include "Widgets/Input/SSearchBox.h"
#include "Widgets/Images/SImage.h"
#include "Widgets/Layout/SGridPanel.h"
#include "Widgets/Layout/SSeparator.h"
#include "Widgets/SToolTip.h"
#include "Widgets/Views/STableViewBase.h"

// Insights
#include "Insights/Common/Stopwatch.h"
#include "Insights/Common/TimeUtils.h"
#include "Insights/InsightsStyle.h"
#include "Insights/Log.h"
#include "Insights/Table/ViewModels/Table.h"
#include "Insights/Table/ViewModels/TableColumn.h"
#include "Insights/TimingProfilerCommon.h"
#include "Insights/TimingProfilerManager.h"
#include "Insights/ViewModels/ThreadTimingTrack.h"
#include "Insights/ViewModels/TimerAggregation.h"
#include "Insights/ViewModels/TimerNodeHelper.h"
#include "Insights/ViewModels/TimersViewColumnFactory.h"
#include "Insights/ViewModels/TimingExporter.h"
#include "Insights/ViewModels/TimingGraphTrack.h"
#include "Insights/Widgets/SAsyncOperationStatus.h"
#include "Insights/Widgets/STimersViewTooltip.h"
#include "Insights/Widgets/STimerTableRow.h"
#include "Insights/Widgets/STimingProfilerWindow.h"
#include "Insights/Widgets/STimingView.h"

#include <limits>

#define LOCTEXT_NAMESPACE "STimersView"

////////////////////////////////////////////////////////////////////////////////////////////////////
// FTimersViewCommands
////////////////////////////////////////////////////////////////////////////////////////////////////

class FTimersViewCommands : public TCommands<FTimersViewCommands>
{
public:
	FTimersViewCommands()
	: TCommands<FTimersViewCommands>(
		TEXT("TimersViewCommands"),
		NSLOCTEXT("Contexts", "TimersViewCommands", "Insights - Timers View"),
		NAME_None,
		FInsightsStyle::Get().GetStyleSetName())
	{
	}

	virtual ~FTimersViewCommands()
	{
	}

	// UI_COMMAND takes long for the compiler to optimize
	PRAGMA_DISABLE_OPTIMIZATION
	virtual void RegisterCommands() override
	{
		UI_COMMAND(Command_CopyToClipboard, "Copy To Clipboard", "Copies the selection (timers and their aggregated statistics) to clipboard.", EUserInterfaceActionType::Button, FInputChord(EModifierKey::Control, EKeys::C));
		UI_COMMAND(Command_Export, "Export...", "Exports the selection (timers and their aggregated statistics) to a text file (tab-separated values or comma-separated values).", EUserInterfaceActionType::Button, FInputChord(EModifierKey::Control, EKeys::S));
		UI_COMMAND(Command_ExportTimingEventsSelection, "Export Timing Events (Selection)...", "Exports the timing events to a text file (tab-separated values or comma-separated values).\nOnly exports the timing events of the selected timer(s), for the visible CPU/GPU Thread tracks and in the selected time region (if any).", EUserInterfaceActionType::Button, FInputChord());
		UI_COMMAND(Command_ExportTimingEvents, "Export Timing Events (All)...", "Exports all the timing events (for all CPU/GPU threads) to a text file (tab-separated values or comma-separated values).", EUserInterfaceActionType::Button, FInputChord());
		UI_COMMAND(Command_ExportThreads, "Export Threads...", "Exports the list of threads to a text file (tab-separated values or comma-separated values).", EUserInterfaceActionType::Button, FInputChord());
		UI_COMMAND(Command_ExportTimers, "Export Timers...", "Exports the list of timers to a text file (tab-separated values or comma-separated values).", EUserInterfaceActionType::Button, FInputChord());
		UI_COMMAND(Command_OpenSource, "Open Source", "Opens the source file of the selected timer in the registered IDE.", EUserInterfaceActionType::Button, FInputChord());
	}
	PRAGMA_ENABLE_OPTIMIZATION

	TSharedPtr<FUICommandInfo> Command_CopyToClipboard;
	TSharedPtr<FUICommandInfo> Command_Export;
	TSharedPtr<FUICommandInfo> Command_ExportTimingEventsSelection;
	TSharedPtr<FUICommandInfo> Command_ExportTimingEvents;
	TSharedPtr<FUICommandInfo> Command_ExportThreads;
	TSharedPtr<FUICommandInfo> Command_ExportTimers;
	TSharedPtr<FUICommandInfo> Command_OpenSource;
};

////////////////////////////////////////////////////////////////////////////////////////////////////
// STimersView
////////////////////////////////////////////////////////////////////////////////////////////////////

STimersView::STimersView()
	: Table(MakeShared<Insights::FTable>())
	, bExpansionSaved(false)
	, bFilterOutZeroCountTimers(false)
	, GroupingMode(ETimerGroupingMode::ByType)
	, AvailableSorters()
	, CurrentSorter(nullptr)
	, ColumnBeingSorted(GetDefaultColumnBeingSorted())
	, ColumnSortMode(GetDefaultColumnSortMode())
	, Aggregator(MakeShared<Insights::FTimerAggregator>())
{
	FMemory::Memset(bTimerTypeIsVisible, 1);
}

////////////////////////////////////////////////////////////////////////////////////////////////////

STimersView::~STimersView()
{
	// Remove ourselves from the Insights manager.
	if (FInsightsManager::Get().IsValid())
	{
		FInsightsManager::Get()->GetSessionChangedEvent().RemoveAll(this);
		FInsightsManager::Get()->GetSessionAnalysisCompletedEvent().RemoveAll(this);
	}

	FTimersViewCommands::Unregister();

	Session.Reset();
}

////////////////////////////////////////////////////////////////////////////////////////////////////

void STimersView::InitCommandList()
{
	FTimersViewCommands::Register();
	CommandList = MakeShared<FUICommandList>();
	CommandList->MapAction(FTimersViewCommands::Get().Command_CopyToClipboard, FExecuteAction::CreateSP(this, &STimersView::ContextMenu_CopyToClipboard_Execute), FCanExecuteAction::CreateSP(this, &STimersView::ContextMenu_CopyToClipboard_CanExecute));
	CommandList->MapAction(FTimersViewCommands::Get().Command_Export, FExecuteAction::CreateSP(this, &STimersView::ContextMenu_Export_Execute), FCanExecuteAction::CreateSP(this, &STimersView::ContextMenu_Export_CanExecute));
	CommandList->MapAction(FTimersViewCommands::Get().Command_ExportTimingEventsSelection, FExecuteAction::CreateSP(this, &STimersView::ContextMenu_ExportTimingEventsSelection_Execute), FCanExecuteAction::CreateSP(this, &STimersView::ContextMenu_ExportTimingEventsSelection_CanExecute));
	CommandList->MapAction(FTimersViewCommands::Get().Command_ExportTimingEvents, FExecuteAction::CreateSP(this, &STimersView::ContextMenu_ExportTimingEvents_Execute), FCanExecuteAction::CreateSP(this, &STimersView::ContextMenu_ExportTimingEvents_CanExecute));
	CommandList->MapAction(FTimersViewCommands::Get().Command_ExportThreads, FExecuteAction::CreateSP(this, &STimersView::ContextMenu_ExportThreads_Execute), FCanExecuteAction::CreateSP(this, &STimersView::ContextMenu_ExportThreads_CanExecute));
	CommandList->MapAction(FTimersViewCommands::Get().Command_ExportTimers, FExecuteAction::CreateSP(this, &STimersView::ContextMenu_ExportTimers_Execute), FCanExecuteAction::CreateSP(this, &STimersView::ContextMenu_ExportTimers_CanExecute));
	CommandList->MapAction(FTimersViewCommands::Get().Command_OpenSource, FExecuteAction::CreateSP(this, &STimersView::ContextMenu_OpenSource_Execute), FCanExecuteAction::CreateSP(this, &STimersView::ContextMenu_OpenSource_CanExecute));
}

////////////////////////////////////////////////////////////////////////////////////////////////////

BEGIN_SLATE_FUNCTION_BUILD_OPTIMIZATION
void STimersView::Construct(const FArguments& InArgs)
{
	SAssignNew(ExternalScrollbar, SScrollBar)
	.AlwaysShowScrollbar(true);

	ChildSlot
	[
		SNew(SVerticalBox)

		+ SVerticalBox::Slot()
		.VAlign(VAlign_Center)
		.AutoHeight()
		.Padding(2.0f, 2.0f, 2.0f, 2.0f)
		[
			SNew(SVerticalBox)

			+ SVerticalBox::Slot()
			.VAlign(VAlign_Center)
			.Padding(2.0f)
			.AutoHeight()
			[
				SNew(SHorizontalBox)

				// Search box
				+ SHorizontalBox::Slot()
				.Padding(2.0f)
				.FillWidth(1.0f)
				.VAlign(VAlign_Center)
				[
					SAssignNew(SearchBox, SSearchBox)
					.HintText(LOCTEXT("SearchBoxHint", "Search timers or groups"))
					.OnTextChanged(this, &STimersView::SearchBox_OnTextChanged)
					.IsEnabled(this, &STimersView::SearchBox_IsEnabled)
					.ToolTipText(LOCTEXT("FilterSearchHint", "Type here to search timer or group."))
				]

				// Filter by type (Gpu)
				+ SHorizontalBox::Slot()
				.Padding(4.0f, 0.0f, 4.0f, 0.0f)
				.AutoWidth()
				.VAlign(VAlign_Center)
				[
					GetToggleButtonForTimerType(ETimerNodeType::GpuScope)
				]

				// Filter by type (Compute)
				//+ SHorizontalBox::Slot()
				//.Padding(4.0f, 0.0f, 4.0f, 0.0f)
				//.AutoWidth()
				//.VAlign(VAlign_Center)
				//[
				//	GetToggleButtonForTimerType(ETimerNodeType::ComputeScope)
				//]

				// Filter by type (Cpu)
				+ SHorizontalBox::Slot()
				.Padding(4.0f, 0.0f, 4.0f, 0.0f)
				.AutoWidth()
				.VAlign(VAlign_Center)
				[
					GetToggleButtonForTimerType(ETimerNodeType::CpuScope)
				]

				// Filter out timers with zero instance count
				+ SHorizontalBox::Slot()
				.Padding(2.0f)
				.AutoWidth()
				.VAlign(VAlign_Center)
				[
					SNew(SCheckBox)
					.Style(FAppStyle::Get(), "ToggleButtonCheckbox")
					.HAlign(HAlign_Center)
					.Padding(3.0f)
					.OnCheckStateChanged(this, &STimersView::FilterOutZeroCountTimers_OnCheckStateChanged)
					.IsChecked(this, &STimersView::FilterOutZeroCountTimers_IsChecked)
					.ToolTipText(LOCTEXT("FilterOutZeroCountTimers_Tooltip", "Filter out the timers having zero total instance count (aggregated stats)."))
					[
						SNew(SImage)
						.Image(FInsightsStyle::Get().GetBrush("Icons.ZeroCountFilter"))
					]
				]
			]

			// Group by
			+ SVerticalBox::Slot()
			.VAlign(VAlign_Center)
			.Padding(2.0f)
			.AutoHeight()
			[
				SNew(SHorizontalBox)

				+ SHorizontalBox::Slot()
				.AutoWidth()
				.Padding(0.0f, 0.0f, 4.0f, 0.0f)
				.VAlign(VAlign_Center)
				[
					SNew(STextBlock)
					.Text(LOCTEXT("GroupByText", "Group by"))
				]

				+ SHorizontalBox::Slot()
				.AutoWidth()
				.VAlign(VAlign_Center)
				[
					SNew(SBox)
					.MinDesiredWidth(128.0f)
					[
						SAssignNew(GroupByComboBox, SComboBox<TSharedPtr<ETimerGroupingMode>>)
						.ToolTipText(this, &STimersView::GroupBy_GetSelectedTooltipText)
						.OptionsSource(&GroupByOptionsSource)
						.OnSelectionChanged(this, &STimersView::GroupBy_OnSelectionChanged)
						.OnGenerateWidget(this, &STimersView::GroupBy_OnGenerateWidget)
						[
							SNew(STextBlock)
							.Text(this, &STimersView::GroupBy_GetSelectedText)
						]
					]
				]
			]
		]

		// Tree view
		+ SVerticalBox::Slot()
		.FillHeight(1.0f)
		.Padding(0.0f, 2.0f, 0.0f, 0.0f)
		[
			SNew(SHorizontalBox)

			+ SHorizontalBox::Slot()
			.FillWidth(1.0f)
			.Padding(0.0f)
			[
				SNew(SOverlay)

				+ SOverlay::Slot()
				.HAlign(HAlign_Fill)
				.VAlign(VAlign_Fill)
				[
					SAssignNew(TreeView, STreeView<FTimerNodePtr>)
					.ExternalScrollbar(ExternalScrollbar)
					.SelectionMode(ESelectionMode::Multi)
					.TreeItemsSource(&FilteredGroupNodes)
					.OnGetChildren(this, &STimersView::TreeView_OnGetChildren)
					.OnGenerateRow(this, &STimersView::TreeView_OnGenerateRow)
					.OnSelectionChanged(this, &STimersView::TreeView_OnSelectionChanged)
					.OnMouseButtonDoubleClick(this, &STimersView::TreeView_OnMouseButtonDoubleClick)
					.OnContextMenuOpening(FOnContextMenuOpening::CreateSP(this, &STimersView::TreeView_GetMenuContent))
					.ItemHeight(16.0f)
					.HeaderRow
					(
						SAssignNew(TreeViewHeaderRow, SHeaderRow)
						.Visibility(EVisibility::Visible)
					)
				]

				+ SOverlay::Slot()
				.HAlign(HAlign_Right)
				.VAlign(VAlign_Bottom)
				.Padding(16.0f)
				[
					SAssignNew(AsyncOperationStatus, Insights::SAsyncOperationStatus, Aggregator)
				]
			]

			+ SHorizontalBox::Slot()
			.AutoWidth()
			.Padding(0.0f)
			[
				SNew(SBox)
				.WidthOverride(FOptionalSize(13.0f))
				[
					ExternalScrollbar.ToSharedRef()
				]
			]
		]

		// Status bar
		+ SVerticalBox::Slot()
		.AutoHeight()
		.HAlign(HAlign_Fill)
		.Padding(0.0f)
		[
			SNew(SBorder)
			.BorderImage(FInsightsStyle::Get().GetBrush("WhiteBrush"))
			.BorderBackgroundColor(FLinearColor(0.05f, 0.1f, 0.2f, 1.0f))
			.HAlign(HAlign_Center)
			[
				SNew(STextBlock)
				.Margin(FMargin(4.0f, 1.0f, 4.0f, 1.0f))
				.Text(LOCTEXT("EmptyAggregationNote", "-- Select a time region to update the aggregated statistics! --"))
				.ColorAndOpacity(FLinearColor(1.0f, 0.75f, 0.5f, 1.0f))
				.Visibility_Lambda([this]() { return Aggregator->IsEmptyTimeInterval() && !Aggregator->IsRunning() ? EVisibility::Visible : EVisibility::Collapsed; })
			]
		]
	];

	InitializeAndShowHeaderColumns();

	// Create the search filters: text based, type based etc.
	TextFilter = MakeShared<FTimerNodeTextFilter>(FTimerNodeTextFilter::FItemToStringArray::CreateSP(this, &STimersView::HandleItemToStringArray));
	Filters = MakeShared<FTimerNodeFilterCollection>();
	Filters->Add(TextFilter);

	CreateGroupByOptionsSources();
	CreateSortings();

	InitCommandList();

	// Register ourselves with the Insights manager.
	FInsightsManager::Get()->GetSessionChangedEvent().AddSP(this, &STimersView::InsightsManager_OnSessionChanged);
	FInsightsManager::Get()->GetSessionAnalysisCompletedEvent().AddSP(this, &STimersView::InsightsManager_OnSessionAnalysisCompleted);

	// Update the Session (i.e. when analysis session was already started).
	InsightsManager_OnSessionChanged();
}
END_SLATE_FUNCTION_BUILD_OPTIMIZATION

////////////////////////////////////////////////////////////////////////////////////////////////////

TSharedPtr<SWidget> STimersView::TreeView_GetMenuContent()
{
	const TArray<FTimerNodePtr> SelectedNodes = TreeView->GetSelectedItems();
	const int32 NumSelectedNodes = SelectedNodes.Num();
	FTimerNodePtr SelectedNode = NumSelectedNodes ? SelectedNodes[0] : nullptr;

	FText SelectionStr;
	if (NumSelectedNodes == 0)
	{
		SelectionStr = LOCTEXT("NothingSelected", "Nothing selected");
	}
	else if (NumSelectedNodes == 1)
	{
		FString ItemName = SelectedNode->GetName().ToString();
		const int32 MaxStringLen = 64;
		if (ItemName.Len() > MaxStringLen)
		{
			ItemName = ItemName.Left(MaxStringLen) + TEXT("...");
		}
		SelectionStr = FText::FromString(ItemName);
	}
	else
	{
		SelectionStr = FText::Format(LOCTEXT("MultipleSelection_Fmt", "{0} selected items"), FText::AsNumber(NumSelectedNodes));
	}

	const bool bShouldCloseWindowAfterMenuSelection = true;
	FMenuBuilder MenuBuilder(bShouldCloseWindowAfterMenuSelection, CommandList.ToSharedRef());

	// Selection menu
	MenuBuilder.BeginSection("Selection", LOCTEXT("ContextMenu_Section_Selection", "Selection"));
	{
		struct FLocal
		{
			static bool ReturnFalse()
			{
				return false;
			}
		};

		FUIAction DummyUIAction;
		DummyUIAction.CanExecuteAction = FCanExecuteAction::CreateStatic(&FLocal::ReturnFalse);
		MenuBuilder.AddMenuEntry
		(
			SelectionStr,
			LOCTEXT("ContextMenu_Selection", "Currently selected items"),
			FSlateIcon(),
			DummyUIAction,
			NAME_None,
			EUserInterfaceActionType::Button
		);
	}
	MenuBuilder.EndSection();

	// Timer options section
	MenuBuilder.BeginSection("TimerOptions", LOCTEXT("ContextMenu_Section_TimerOptions", "Timer Options"));
	{
		auto CanExecute = [NumSelectedNodes, SelectedNode]()
		{
			TSharedPtr<STimingProfilerWindow> Wnd = FTimingProfilerManager::Get()->GetProfilerWindow();
			TSharedPtr<STimingView> TimingView = Wnd.IsValid() ? Wnd->GetTimingView() : nullptr;
			return TimingView.IsValid() && NumSelectedNodes == 1 && SelectedNode.IsValid() && SelectedNode->GetType() != ETimerNodeType::Group;
		};

		// Highlight event
		{
			FUIAction Action_ToggleHighlight;
			Action_ToggleHighlight.CanExecuteAction = FCanExecuteAction::CreateLambda(CanExecute);
			Action_ToggleHighlight.ExecuteAction = FExecuteAction::CreateSP(this, &STimersView::ToggleTimingViewEventFilter, SelectedNode);

			TSharedPtr<STimingProfilerWindow> Wnd = FTimingProfilerManager::Get()->GetProfilerWindow();
			TSharedPtr<STimingView> TimingView = Wnd.IsValid() ? Wnd->GetTimingView() : nullptr;

			if (SelectedNode.IsValid() &&
				SelectedNode->GetType() != ETimerNodeType::Group &&
				TimingView.IsValid() &&
				TimingView->IsFilterByEventType(SelectedNode->GetTimerId()))
			{
				MenuBuilder.AddMenuEntry
				(
					LOCTEXT("ContextMenu_StopHighlightEvent", "Stop Highlighting Event"),
					LOCTEXT("ContextMenu_StopHighlightEvent_Desc", "Stops highlighting timing event instances for the selected timer."),
					FSlateIcon(FAppStyle::Get().GetStyleSetName(), "Icons.Visible"),
					Action_ToggleHighlight,
					NAME_None,
					EUserInterfaceActionType::Button
				);
			}
			else
			{
				MenuBuilder.AddMenuEntry
				(
					LOCTEXT("ContextMenu_HighlightEvent", "Highlight Event"),
					LOCTEXT("ContextMenu_HighlightEvent_Desc", "Highlights all timing event instances for the selected timer."),
					FSlateIcon(FAppStyle::Get().GetStyleSetName(), "Icons.Visible"),
					Action_ToggleHighlight,
					NAME_None,
					EUserInterfaceActionType::Button
				);
			}
		}

		// Add/remove series to/from graph track
		{
			FUIAction Action_ToggleTimerInGraphTrack;
			Action_ToggleTimerInGraphTrack.CanExecuteAction = FCanExecuteAction::CreateLambda(CanExecute);
			Action_ToggleTimerInGraphTrack.ExecuteAction = FExecuteAction::CreateSP(this, &STimersView::ToggleTimingViewMainGraphEventSeries, SelectedNode);

			if (SelectedNode.IsValid() &&
				SelectedNode->GetType() != ETimerNodeType::Group &&
				IsSeriesInTimingViewMainGraph(SelectedNode))
			{
				MenuBuilder.AddMenuEntry
				(
					LOCTEXT("ContextMenu_RemoveFromGraphTrack", "Remove series from graph track"),
<<<<<<< HEAD
					LOCTEXT("ContextMenu_RemoveFromGraphTrack_Desc", "Remove the series containing event instances of the selected timer from the timing graph track."),
					FSlateIcon(FInsightsStyle::GetStyleSetName(), "Icons.ToggleShowGraphSeries"),
=======
					LOCTEXT("ContextMenu_RemoveFromGraphTrack_Desc", "Removes the series containing event instances of the selected timer from the Main Graph track."),
					FSlateIcon(FInsightsStyle::GetStyleSetName(), "Icons.RemoveGraphSeries"),
>>>>>>> d731a049
					Action_ToggleTimerInGraphTrack,
					NAME_None,
					EUserInterfaceActionType::Button
				);
			}
			else
			{
				MenuBuilder.AddMenuEntry
				(
					LOCTEXT("ContextMenu_AddToGraphTrack", "Add series to graph track"),
<<<<<<< HEAD
					LOCTEXT("ContextMenu_AddToGraphTrack_Desc", "Add a series containing event instances of the selected timer to the timing graph track."),
					FSlateIcon(FInsightsStyle::GetStyleSetName(), "Icons.ToggleShowGraphSeries"),
=======
					LOCTEXT("ContextMenu_AddToGraphTrack_Desc", "Adds a series containing event instances of the selected timer to the Main Graph track."),
					FSlateIcon(FInsightsStyle::GetStyleSetName(), "Icons.AddGraphSeries"),
>>>>>>> d731a049
					Action_ToggleTimerInGraphTrack,
					NAME_None,
					EUserInterfaceActionType::Button
				);
			}
		}

		// Open Source in IDE
		{
			ISourceCodeAccessModule& SourceCodeAccessModule = FModuleManager::LoadModuleChecked<ISourceCodeAccessModule>("SourceCodeAccess");
			ISourceCodeAccessor& SourceCodeAccessor = SourceCodeAccessModule.GetAccessor();

			FString File;
			uint32 Line = 0;
			bool bIsValidSource = false;
			if (NumSelectedNodes == 1 && SelectedNode.IsValid() && SelectedNode->GetType() != ETimerNodeType::Group)
			{
				bIsValidSource = SelectedNode->GetSourceFileAndLine(File, Line);
			}

			FText ItemLabel = FText::Format(LOCTEXT("ContextMenu_OpenSource", "Open Source in {0}"), SourceCodeAccessor.GetNameText());

			FText ItemToolTip;
			if (bIsValidSource)
			{
				ItemToolTip = FText::Format(LOCTEXT("ContextMenu_OpenSource_Desc1", "Opens the source file of the selected timer in {0}.\n{1} ({2})"),
					SourceCodeAccessor.GetNameText(), FText::FromString(File), FText::AsNumber(Line, &FNumberFormattingOptions::DefaultNoGrouping()));
			}
			else
			{
				ItemToolTip = FText::Format(LOCTEXT("ContextMenu_OpenSource_Desc2", "Opens the source file of the selected timer in {0}."),
					SourceCodeAccessor.GetNameText());
			}

			MenuBuilder.AddMenuEntry(
				FTimersViewCommands::Get().Command_OpenSource,
				NAME_None,
				ItemLabel,
				ItemToolTip,
				FSlateIcon(FAppStyle::GetAppStyleSetName(), SourceCodeAccessor.GetOpenIconName())
			);
		}
	}
	MenuBuilder.EndSection();

	MenuBuilder.BeginSection("Misc", LOCTEXT("ContextMenu_Section_Misc", "Miscellaneous"));
	{
		MenuBuilder.AddMenuEntry
		(
			FTimersViewCommands::Get().Command_CopyToClipboard,
			NAME_None,
			TAttribute<FText>(),
			TAttribute<FText>(),
			FSlateIcon(FAppStyle::Get().GetStyleSetName(), "GenericCommands.Copy")
		);

		MenuBuilder.AddMenuEntry
		(
			FTimersViewCommands::Get().Command_Export,
			NAME_None,
			TAttribute<FText>(),
			TAttribute<FText>(),
			FSlateIcon(FAppStyle::Get().GetStyleSetName(), "Icons.Save")
		);

		MenuBuilder.AddMenuEntry
		(
			FTimersViewCommands::Get().Command_ExportTimingEventsSelection,
			NAME_None,
			TAttribute<FText>(),
			TAttribute<FText>(),
			FSlateIcon(FAppStyle::Get().GetStyleSetName(), "Icons.Save")
		);

		MenuBuilder.AddSubMenu
		(
			LOCTEXT("ContextMenu_ExportOptions_SubMenu", "More Export Options"),
			LOCTEXT("ContextMenu_ExportOptions_SubMenu_Desc", "Exports threads, timers and timing events to text files."),
			FNewMenuDelegate::CreateSP(this, &STimersView::TreeView_BuildExportMenu),
			false,
			FSlateIcon(FAppStyle::Get().GetStyleSetName(), "Icons.Save")
		);
	}
	MenuBuilder.EndSection();

	return MenuBuilder.MakeWidget();
}

////////////////////////////////////////////////////////////////////////////////////////////////////

void STimersView::TreeView_BuildSortByMenu(FMenuBuilder& MenuBuilder)
{
	MenuBuilder.BeginSection("SortColumn", LOCTEXT("ContextMenu_Section_SortColumn", "Sort Column"));

	for (const TSharedRef<Insights::FTableColumn>& ColumnRef : Table->GetColumns())
	{
		const Insights::FTableColumn& Column = *ColumnRef;

		if (Column.IsVisible() && Column.CanBeSorted())
		{
			FUIAction Action_SortByColumn
			(
				FExecuteAction::CreateSP(this, &STimersView::ContextMenu_SortByColumn_Execute, Column.GetId()),
				FCanExecuteAction::CreateSP(this, &STimersView::ContextMenu_SortByColumn_CanExecute, Column.GetId()),
				FIsActionChecked::CreateSP(this, &STimersView::ContextMenu_SortByColumn_IsChecked, Column.GetId())
			);
			MenuBuilder.AddMenuEntry
			(
				Column.GetTitleName(),
				Column.GetDescription(),
				FSlateIcon(),
				Action_SortByColumn,
				NAME_None,
				EUserInterfaceActionType::RadioButton
			);
		}
	}

	MenuBuilder.EndSection();

	MenuBuilder.BeginSection("SortMode", LOCTEXT("ContextMenu_Section_SortMode", "Sort Mode"));
	{
		FUIAction Action_SortAscending
		(
			FExecuteAction::CreateSP(this, &STimersView::ContextMenu_SortMode_Execute, EColumnSortMode::Ascending),
			FCanExecuteAction::CreateSP(this, &STimersView::ContextMenu_SortMode_CanExecute, EColumnSortMode::Ascending),
			FIsActionChecked::CreateSP(this, &STimersView::ContextMenu_SortMode_IsChecked, EColumnSortMode::Ascending)
		);
		MenuBuilder.AddMenuEntry
		(
			LOCTEXT("ContextMenu_SortAscending", "Sort Ascending"),
			LOCTEXT("ContextMenu_SortAscending_Desc", "Sorts ascending."),
			FSlateIcon(FAppStyle::Get().GetStyleSetName(), "Icons.SortUp"),
			Action_SortAscending,
			NAME_None,
			EUserInterfaceActionType::RadioButton
		);

		FUIAction Action_SortDescending
		(
			FExecuteAction::CreateSP(this, &STimersView::ContextMenu_SortMode_Execute, EColumnSortMode::Descending),
			FCanExecuteAction::CreateSP(this, &STimersView::ContextMenu_SortMode_CanExecute, EColumnSortMode::Descending),
			FIsActionChecked::CreateSP(this, &STimersView::ContextMenu_SortMode_IsChecked, EColumnSortMode::Descending)
		);
		MenuBuilder.AddMenuEntry
		(
			LOCTEXT("ContextMenu_SortDescending", "Sort Descending"),
			LOCTEXT("ContextMenu_SortDescending_Desc", "Sorts descending."),
			FSlateIcon(FAppStyle::Get().GetStyleSetName(), "Icons.SortDown"),
			Action_SortDescending,
			NAME_None,
			EUserInterfaceActionType::RadioButton
		);
	}
	MenuBuilder.EndSection();
}

////////////////////////////////////////////////////////////////////////////////////////////////////

void STimersView::TreeView_BuildViewColumnMenu(FMenuBuilder& MenuBuilder)
{
	MenuBuilder.BeginSection("Columns", LOCTEXT("ContextMenu_Section_Columns", "Columns"));

	for (const TSharedRef<Insights::FTableColumn>& ColumnRef : Table->GetColumns())
	{
		const Insights::FTableColumn& Column = *ColumnRef;

		FUIAction Action_ToggleColumn
		(
			FExecuteAction::CreateSP(this, &STimersView::ToggleColumnVisibility, Column.GetId()),
			FCanExecuteAction::CreateSP(this, &STimersView::CanToggleColumnVisibility, Column.GetId()),
			FIsActionChecked::CreateSP(this, &STimersView::IsColumnVisible, Column.GetId())
		);
		MenuBuilder.AddMenuEntry
		(
			Column.GetTitleName(),
			Column.GetDescription(),
			FSlateIcon(),
			Action_ToggleColumn,
			NAME_None,
			EUserInterfaceActionType::ToggleButton
		);
	}

	MenuBuilder.EndSection();
}

////////////////////////////////////////////////////////////////////////////////////////////////////

void STimersView::TreeView_BuildExportMenu(FMenuBuilder& MenuBuilder)
{
	MenuBuilder.BeginSection("Export", LOCTEXT("ContextMenu_Section_Export", "Export"));
	{
		MenuBuilder.AddMenuEntry
		(
			FTimersViewCommands::Get().Command_ExportThreads,
			NAME_None,
			TAttribute<FText>(),
			TAttribute<FText>(),
			FSlateIcon(FAppStyle::Get().GetStyleSetName(), "Icons.Save")
		);

		MenuBuilder.AddMenuEntry
		(
			FTimersViewCommands::Get().Command_ExportTimers,
			NAME_None,
			TAttribute<FText>(),
			TAttribute<FText>(),
			FSlateIcon(FAppStyle::Get().GetStyleSetName(), "Icons.Save")
		);

		MenuBuilder.AddMenuEntry
		(
			FTimersViewCommands::Get().Command_ExportTimingEvents,
			NAME_None,
			TAttribute<FText>(),
			TAttribute<FText>(),
			FSlateIcon(FAppStyle::Get().GetStyleSetName(), "Icons.Save")
		);
	}
	MenuBuilder.EndSection();
}

////////////////////////////////////////////////////////////////////////////////////////////////////

void STimersView::InitializeAndShowHeaderColumns()
{
	// Create columns.
	TArray<TSharedRef<Insights::FTableColumn>> Columns;
	FTimersViewColumnFactory::CreateTimersViewColumns(Columns);
	Table->SetColumns(Columns);

	// Show columns.
	for (const TSharedRef<Insights::FTableColumn>& ColumnRef : Table->GetColumns())
	{
		if (ColumnRef->ShouldBeVisible())
		{
			ShowColumn(ColumnRef->GetId());
		}
	}
}

////////////////////////////////////////////////////////////////////////////////////////////////////

FText STimersView::GetColumnHeaderText(const FName ColumnId) const
{
	const Insights::FTableColumn& Column = *Table->FindColumnChecked(ColumnId);
	return Column.GetShortName();
}

////////////////////////////////////////////////////////////////////////////////////////////////////

TSharedRef<SWidget> STimersView::TreeViewHeaderRow_GenerateColumnMenu(const Insights::FTableColumn& Column)
{
	const bool bShouldCloseWindowAfterMenuSelection = true;
	FMenuBuilder MenuBuilder(bShouldCloseWindowAfterMenuSelection, NULL);

	MenuBuilder.BeginSection("Sorting", LOCTEXT("ContextMenu_Section_Sorting", "Sorting"));
	{
		if (Column.CanBeSorted())
		{
			FUIAction Action_SortAscending
			(
				FExecuteAction::CreateSP(this, &STimersView::HeaderMenu_SortMode_Execute, Column.GetId(), EColumnSortMode::Ascending),
				FCanExecuteAction::CreateSP(this, &STimersView::HeaderMenu_SortMode_CanExecute, Column.GetId(), EColumnSortMode::Ascending),
				FIsActionChecked::CreateSP(this, &STimersView::HeaderMenu_SortMode_IsChecked, Column.GetId(), EColumnSortMode::Ascending)
			);
			MenuBuilder.AddMenuEntry
			(
				FText::Format(LOCTEXT("ContextMenu_SortAscending_Fmt", "Sort Ascending (by {0})"), Column.GetTitleName()),
				FText::Format(LOCTEXT("ContextMenu_SortAscending_Desc_Fmt", "Sorts ascending by {0}."), Column.GetTitleName()),
				FSlateIcon(FAppStyle::Get().GetStyleSetName(), "Icons.SortUp"),
				Action_SortAscending,
				NAME_None,
				EUserInterfaceActionType::RadioButton
			);

			FUIAction Action_SortDescending
			(
				FExecuteAction::CreateSP(this, &STimersView::HeaderMenu_SortMode_Execute, Column.GetId(), EColumnSortMode::Descending),
				FCanExecuteAction::CreateSP(this, &STimersView::HeaderMenu_SortMode_CanExecute, Column.GetId(), EColumnSortMode::Descending),
				FIsActionChecked::CreateSP(this, &STimersView::HeaderMenu_SortMode_IsChecked, Column.GetId(), EColumnSortMode::Descending)
			);
			MenuBuilder.AddMenuEntry
			(
				FText::Format(LOCTEXT("ContextMenu_SortDescending_Fmt", "Sort Descending (by {0})"), Column.GetTitleName()),
				FText::Format(LOCTEXT("ContextMenu_SortDescending_Desc_Fmt", "Sorts descending by {0}."), Column.GetTitleName()),
				FSlateIcon(FAppStyle::Get().GetStyleSetName(), "Icons.SortDown"),
				Action_SortDescending,
				NAME_None,
				EUserInterfaceActionType::RadioButton
			);
		}

		MenuBuilder.AddSubMenu
		(
			LOCTEXT("ContextMenu_SortBy_SubMenu", "Sort By"),
			LOCTEXT("ContextMenu_SortBy_SubMenu_Desc", "Sorts by a column."),
			FNewMenuDelegate::CreateSP(this, &STimersView::TreeView_BuildSortByMenu),
			false,
			FSlateIcon(FInsightsStyle::GetStyleSetName(), "Icons.SortBy")
		);
	}
	MenuBuilder.EndSection();

	MenuBuilder.BeginSection("ColumnVisibility", LOCTEXT("ContextMenu_Section_ColumnVisibility", "Column Visibility"));
	{
		if (Column.CanBeHidden())
		{
			FUIAction Action_HideColumn
			(
				FExecuteAction::CreateSP(this, &STimersView::HideColumn, Column.GetId()),
				FCanExecuteAction::CreateSP(this, &STimersView::CanHideColumn, Column.GetId())
			);
			MenuBuilder.AddMenuEntry
			(
				LOCTEXT("ContextMenu_HideColumn", "Hide"),
				LOCTEXT("ContextMenu_HideColumn_Desc", "Hides the selected column."),
				FSlateIcon(),
				Action_HideColumn,
				NAME_None,
				EUserInterfaceActionType::Button
			);
		}

		MenuBuilder.AddSubMenu
		(
			LOCTEXT("ContextMenu_ViewColumn_SubMenu", "View Column"),
			LOCTEXT("ContextMenu_ViewColumn_SubMenu_Desc", "Hides or shows columns."),
			FNewMenuDelegate::CreateSP(this, &STimersView::TreeView_BuildViewColumnMenu),
			false,
			FSlateIcon(FInsightsStyle::GetStyleSetName(), "Icons.ViewColumn")
		);

		FUIAction Action_ShowAllColumns
		(
			FExecuteAction::CreateSP(this, &STimersView::ContextMenu_ShowAllColumns_Execute),
			FCanExecuteAction::CreateSP(this, &STimersView::ContextMenu_ShowAllColumns_CanExecute)
		);
		MenuBuilder.AddMenuEntry
		(
			LOCTEXT("ContextMenu_ShowAllColumns", "Show All Columns"),
			LOCTEXT("ContextMenu_ShowAllColumns_Desc", "Resets tree view to show all columns."),
			FSlateIcon(FInsightsStyle::GetStyleSetName(), "Icons.ResetColumn"),
			Action_ShowAllColumns,
			NAME_None,
			EUserInterfaceActionType::Button
		);

		FUIAction Action_ShowMinMaxMedColumns
		(
			FExecuteAction::CreateSP(this, &STimersView::ContextMenu_ShowMinMaxMedColumns_Execute),
			FCanExecuteAction::CreateSP(this, &STimersView::ContextMenu_ShowMinMaxMedColumns_CanExecute)
		);
		MenuBuilder.AddMenuEntry
		(
			LOCTEXT("ContextMenu_ShowMinMaxMedColumns", "Reset Columns to Min/Max/Median Preset"),
			LOCTEXT("ContextMenu_ShowMinMaxMedColumns_Desc", "Resets columns to Min/Max/Median preset."),
			FSlateIcon(FInsightsStyle::GetStyleSetName(), "Icons.ResetColumn"),
			Action_ShowMinMaxMedColumns,
			NAME_None,
			EUserInterfaceActionType::Button
		);

		FUIAction Action_ResetColumns
		(
			FExecuteAction::CreateSP(this, &STimersView::ContextMenu_ResetColumns_Execute),
			FCanExecuteAction::CreateSP(this, &STimersView::ContextMenu_ResetColumns_CanExecute)
		);
		MenuBuilder.AddMenuEntry
		(
			LOCTEXT("ContextMenu_ResetColumns", "Reset Columns to Default"),
			LOCTEXT("ContextMenu_ResetColumns_Desc", "Resets columns to default."),
			FSlateIcon(FInsightsStyle::GetStyleSetName(), "Icons.ResetColumn"),
			Action_ResetColumns,
			NAME_None,
			EUserInterfaceActionType::Button
		);
	}
	MenuBuilder.EndSection();

	return MenuBuilder.MakeWidget();
}

////////////////////////////////////////////////////////////////////////////////////////////////////

void STimersView::InsightsManager_OnSessionChanged()
{
	TSharedPtr<const TraceServices::IAnalysisSession> NewSession = FInsightsManager::Get()->GetSession();
	if (NewSession != Session)
	{
		Session = NewSession;
		Reset();
	}
	else
	{
		UpdateTree();
	}
}

////////////////////////////////////////////////////////////////////////////////////////////////////

void STimersView::InsightsManager_OnSessionAnalysisCompleted()
{
	// Re-sync the list of timers to update the "<unknown>" timer names.
	RebuildTree(true);

	// Aggregate stats automatically for the entire session (but only if user didn't made a time selection yet).
	if (Aggregator->IsEmptyTimeInterval() && !Aggregator->IsRunning())
	{
		TSharedPtr<FInsightsManager> InsightsManager = FInsightsManager::Get();
		InsightsManager->UpdateSessionDuration();
		const double SessionDuration = InsightsManager->GetSessionDuration();

		constexpr double Delta = 0.0; // session padding

		Aggregator->Cancel();
		Aggregator->SetTimeInterval(0.0 - Delta, SessionDuration + Delta);
		Aggregator->Start();

		if (ColumnBeingSorted == NAME_None)
		{
			// Restore sorting...
			SetSortModeForColumn(GetDefaultColumnBeingSorted(), GetDefaultColumnSortMode());
			TreeView_Refresh();
		}
	}
}

////////////////////////////////////////////////////////////////////////////////////////////////////

void STimersView::UpdateTree()
{
	CreateGroups();
	SortTreeNodes();
	ApplyFiltering();
}

////////////////////////////////////////////////////////////////////////////////////////////////////

void STimersView::ApplyFiltering()
{
	FStopwatch Stopwatch;
	Stopwatch.Start();

	FilteredGroupNodes.Reset();

	// Apply filter to all groups and its children.
	const int32 NumGroups = GroupNodes.Num();
	for (int32 GroupIndex = 0; GroupIndex < NumGroups; ++GroupIndex)
	{
		FTimerNodePtr& GroupPtr = GroupNodes[GroupIndex];
		GroupPtr->ClearFilteredChildren();
		const bool bIsGroupVisible = Filters->PassesAllFilters(GroupPtr);

		const TArray<Insights::FBaseTreeNodePtr>& GroupChildren = GroupPtr->GetChildren();
		int32 NumVisibleChildren = 0;
		for (const Insights::FBaseTreeNodePtr& ChildPtr : GroupChildren)
		{
			const FTimerNodePtr& NodePtr = StaticCastSharedPtr<FTimerNode, Insights::FBaseTreeNode>(ChildPtr);

			const bool bIsChildVisible = (!bFilterOutZeroCountTimers || NodePtr->GetAggregatedStats().InstanceCount > 0)
									  && bTimerTypeIsVisible[static_cast<int>(NodePtr->GetType())]
									  && Filters->PassesAllFilters(NodePtr);
			if (bIsChildVisible)
			{
				// Add a child.
				GroupPtr->AddFilteredChild(NodePtr);
				NumVisibleChildren++;
			}
		}

		if (bIsGroupVisible || NumVisibleChildren > 0)
		{
			// Add a group.
			FilteredGroupNodes.Add(GroupPtr);
			GroupPtr->SetExpansion(true);
		}
		else
		{
			GroupPtr->SetExpansion(false);
		}
	}

	// Only expand tree nodes if we have a text filter.
	const bool bNonEmptyTextFilter = !TextFilter->GetRawFilterText().IsEmpty();
	if (bNonEmptyTextFilter)
	{
		if (!bExpansionSaved)
		{
			ExpandedNodes.Empty();
			TreeView->GetExpandedItems(ExpandedNodes);
			bExpansionSaved = true;
		}

		for (const FTimerNodePtr& GroupPtr : FilteredGroupNodes)
		{
			TreeView->SetItemExpansion(GroupPtr, GroupPtr->IsExpanded());
		}
	}
	else
	{
		if (bExpansionSaved)
		{
			// Restore previously expanded nodes when the text filter is disabled.
			TreeView->ClearExpandedItems();
			for (auto It = ExpandedNodes.CreateConstIterator(); It; ++It)
			{
				TreeView->SetItemExpansion(*It, true);
			}
			bExpansionSaved = false;
		}
	}

	// Update aggregations for groups.
	for (FTimerNodePtr& GroupPtr : FilteredGroupNodes)
	{
		TraceServices::FTimingProfilerAggregatedStats& AggregatedStats = GroupPtr->GetAggregatedStats();

		GroupPtr->ResetAggregatedStats();

		constexpr double NanTimeValue = std::numeric_limits<double>::quiet_NaN();
		AggregatedStats.AverageInclusiveTime = NanTimeValue;
		AggregatedStats.MedianInclusiveTime = NanTimeValue;
		AggregatedStats.AverageExclusiveTime = NanTimeValue;
		AggregatedStats.MedianExclusiveTime = NanTimeValue;

		const TArray<Insights::FBaseTreeNodePtr>& GroupChildren = GroupPtr->GetFilteredChildren();
		for (const Insights::FBaseTreeNodePtr& ChildPtr : GroupChildren)
		{
			const FTimerNodePtr& NodePtr = StaticCastSharedPtr<FTimerNode, Insights::FBaseTreeNode>(ChildPtr);
			const TraceServices::FTimingProfilerAggregatedStats& NodeAggregatedStats = NodePtr->GetAggregatedStats();

			if (NodeAggregatedStats.InstanceCount > 0)
			{
				AggregatedStats.InstanceCount += NodeAggregatedStats.InstanceCount;
				AggregatedStats.TotalInclusiveTime += NodeAggregatedStats.TotalInclusiveTime;
				AggregatedStats.MinInclusiveTime = FMath::Min(AggregatedStats.MinInclusiveTime, NodeAggregatedStats.MinInclusiveTime);
				AggregatedStats.MaxInclusiveTime = FMath::Max(AggregatedStats.MaxInclusiveTime, NodeAggregatedStats.MaxInclusiveTime);
				AggregatedStats.TotalExclusiveTime += NodeAggregatedStats.TotalExclusiveTime;
				AggregatedStats.MinExclusiveTime = FMath::Min(AggregatedStats.MinExclusiveTime, NodeAggregatedStats.MinExclusiveTime);
				AggregatedStats.MaxExclusiveTime = FMath::Max(AggregatedStats.MaxExclusiveTime, NodeAggregatedStats.MaxExclusiveTime);
			}
		}
	}

	// Request tree refresh
	TreeView->RequestTreeRefresh();

	Stopwatch.Stop();
	const double TotalTime = Stopwatch.GetAccumulatedTime();
	if (TotalTime > 0.1)
	{
		UE_LOG(TimingProfiler, Log, TEXT("[Timers] Tree view filtered in %.3fs (%d timers)"),
			TotalTime, TimerNodes.Num());
	}
}

////////////////////////////////////////////////////////////////////////////////////////////////////

void STimersView::HandleItemToStringArray(const FTimerNodePtr& FTimerNodePtr, TArray<FString>& OutSearchStrings) const
{
	OutSearchStrings.Add(FTimerNodePtr->GetName().GetPlainNameString());
}

////////////////////////////////////////////////////////////////////////////////////////////////////

TSharedRef<SWidget> STimersView::GetToggleButtonForTimerType(const ETimerNodeType NodeType)
{
	return SNew(SCheckBox)
		.Style(FAppStyle::Get(), "ToggleButtonCheckbox")
		.Padding(FMargin(4.0f, 2.0f, 4.0f, 2.0f))
		.HAlign(HAlign_Center)
		.OnCheckStateChanged(this, &STimersView::FilterByTimerType_OnCheckStateChanged, NodeType)
		.IsChecked(this, &STimersView::FilterByTimerType_IsChecked, NodeType)
		.ToolTipText(TimerNodeTypeHelper::ToDescription(NodeType))
		[
			SNew(SHorizontalBox)

			//+ SHorizontalBox::Slot()
			//.Padding(0.0f, 0.0f, 2.0f, 0.0f)
			//.AutoWidth()
			//.VAlign(VAlign_Center)
			//[
			//	SNew(SImage)
			//	.Image(TimerNodeTypeHelper::GetIconForTimerNodeType(NodeType))
			//]

			+ SHorizontalBox::Slot()
			.VAlign(VAlign_Center)
			[
				SNew(STextBlock)
				.Text(TimerNodeTypeHelper::ToText(NodeType))
			]
		];
}

////////////////////////////////////////////////////////////////////////////////////////////////////

void STimersView::FilterOutZeroCountTimers_OnCheckStateChanged(ECheckBoxState NewRadioState)
{
	bFilterOutZeroCountTimers = (NewRadioState == ECheckBoxState::Checked);
	ApplyFiltering();
}

////////////////////////////////////////////////////////////////////////////////////////////////////

ECheckBoxState STimersView::FilterOutZeroCountTimers_IsChecked() const
{
	return bFilterOutZeroCountTimers ? ECheckBoxState::Checked : ECheckBoxState::Unchecked;
}

////////////////////////////////////////////////////////////////////////////////////////////////////

void STimersView::FilterByTimerType_OnCheckStateChanged(ECheckBoxState NewRadioState, const ETimerNodeType InStatType)
{
	bTimerTypeIsVisible[static_cast<int>(InStatType)] = (NewRadioState == ECheckBoxState::Checked);
	ApplyFiltering();
}

////////////////////////////////////////////////////////////////////////////////////////////////////

ECheckBoxState STimersView::FilterByTimerType_IsChecked(const ETimerNodeType InStatType) const
{
	return bTimerTypeIsVisible[static_cast<int>(InStatType)] ? ECheckBoxState::Checked : ECheckBoxState::Unchecked;
}

////////////////////////////////////////////////////////////////////////////////////////////////////
// TreeView
////////////////////////////////////////////////////////////////////////////////////////////////////

void STimersView::TreeView_Refresh()
{
	if (TreeView.IsValid())
	{
		TreeView->RequestTreeRefresh();
	}
}

////////////////////////////////////////////////////////////////////////////////////////////////////

void STimersView::TreeView_OnSelectionChanged(FTimerNodePtr SelectedItem, ESelectInfo::Type SelectInfo)
{
	if (SelectInfo != ESelectInfo::Direct)
	{
		TArray<FTimerNodePtr> SelectedItems = TreeView->GetSelectedItems();
		if (SelectedItems.Num() == 1 && SelectedItems[0]->GetType() != ETimerNodeType::Group)
		{
			FTimingProfilerManager::Get()->SetSelectedTimer(SelectedItems[0]->GetTimerId());
		}
	}
}

////////////////////////////////////////////////////////////////////////////////////////////////////

void STimersView::TreeView_OnGetChildren(FTimerNodePtr InParent, TArray<FTimerNodePtr>& OutChildren)
{
	const TArray<Insights::FBaseTreeNodePtr>& Children = InParent->GetFilteredChildren();
	OutChildren.Reset(Children.Num());
	for (const Insights::FBaseTreeNodePtr& Child : Children)
	{
		OutChildren.Add(StaticCastSharedPtr<FTimerNode, Insights::FBaseTreeNode>(Child));
	}
}

////////////////////////////////////////////////////////////////////////////////////////////////////

void STimersView::TreeView_OnMouseButtonDoubleClick(FTimerNodePtr NodePtr)
{
	if (NodePtr->GetType() == ETimerNodeType::Group)
	{
		const bool bIsGroupExpanded = TreeView->IsItemExpanded(NodePtr);
		TreeView->SetItemExpansion(NodePtr, !bIsGroupExpanded);
	}
	else
	{
		if (FSlateApplication::Get().GetModifierKeys().IsControlDown())
		{
			ToggleTimingViewEventFilter(NodePtr);
		}
		else
		{
			ToggleTimingViewMainGraphEventSeries(NodePtr);
		}
	}
}

////////////////////////////////////////////////////////////////////////////////////////////////////
// Tree View's Table Row
////////////////////////////////////////////////////////////////////////////////////////////////////

TSharedRef<ITableRow> STimersView::TreeView_OnGenerateRow(FTimerNodePtr NodePtr, const TSharedRef<STableViewBase>& OwnerTable)
{
	TSharedRef<ITableRow> TableRow =
		SNew(STimerTableRow, OwnerTable)
		.OnShouldBeEnabled(this, &STimersView::TableRow_ShouldBeEnabled)
		.OnIsColumnVisible(this, &STimersView::IsColumnVisible)
		.OnSetHoveredCell(this, &STimersView::TableRow_SetHoveredCell)
		.OnGetColumnOutlineHAlignmentDelegate(this, &STimersView::TableRow_GetColumnOutlineHAlignment)
		.HighlightText(this, &STimersView::TableRow_GetHighlightText)
		.HighlightedNodeName(this, &STimersView::TableRow_GetHighlightedNodeName)
		.TablePtr(Table)
		.TimerNodePtr(NodePtr);

	return TableRow;
}

////////////////////////////////////////////////////////////////////////////////////////////////////

bool STimersView::TableRow_ShouldBeEnabled(FTimerNodePtr NodePtr) const
{
	return true;
}

////////////////////////////////////////////////////////////////////////////////////////////////////

void STimersView::TableRow_SetHoveredCell(TSharedPtr<Insights::FTable> InTablePtr, TSharedPtr<Insights::FTableColumn> InColumnPtr, FTimerNodePtr InNodePtr)
{
	HoveredColumnId = InColumnPtr ? InColumnPtr->GetId() : FName();

	const bool bIsAnyMenusVisible = FSlateApplication::Get().AnyMenusVisible();
	if (!HasMouseCapture() && !bIsAnyMenusVisible)
	{
		HoveredNodePtr = InNodePtr;
	}
}

////////////////////////////////////////////////////////////////////////////////////////////////////

EHorizontalAlignment STimersView::TableRow_GetColumnOutlineHAlignment(const FName ColumnId) const
{
	const TIndirectArray<SHeaderRow::FColumn>& Columns = TreeViewHeaderRow->GetColumns();
	const int32 LastColumnIdx = Columns.Num() - 1;

	// First column
	if (Columns[0].ColumnId == ColumnId)
	{
		return HAlign_Left;
	}
	// Last column
	else if (Columns[LastColumnIdx].ColumnId == ColumnId)
	{
		return HAlign_Right;
	}
	// Middle columns
	{
		return HAlign_Center;
	}
}

////////////////////////////////////////////////////////////////////////////////////////////////////

FText STimersView::TableRow_GetHighlightText() const
{
	return SearchBox->GetText();
}

////////////////////////////////////////////////////////////////////////////////////////////////////

FName STimersView::TableRow_GetHighlightedNodeName() const
{
	return HighlightedNodeName;
}

////////////////////////////////////////////////////////////////////////////////////////////////////
// SearchBox
////////////////////////////////////////////////////////////////////////////////////////////////////

void STimersView::SearchBox_OnTextChanged(const FText& InFilterText)
{
	TextFilter->SetRawFilterText(InFilterText);
	SearchBox->SetError(TextFilter->GetFilterErrorText());
	ApplyFiltering();
}

////////////////////////////////////////////////////////////////////////////////////////////////////

bool STimersView::SearchBox_IsEnabled() const
{
	return TimerNodes.Num() > 0;
}

////////////////////////////////////////////////////////////////////////////////////////////////////
// Grouping
////////////////////////////////////////////////////////////////////////////////////////////////////

void STimersView::CreateGroups()
{
	FStopwatch Stopwatch;
	Stopwatch.Start();

	if (GroupingMode == ETimerGroupingMode::Flat)
	{
		GroupNodes.Reset();

		const FName GroupName(TEXT("All"));
		FTimerNodePtr GroupPtr = MakeShared<FTimerNode>(GroupName);
		GroupNodes.Add(GroupPtr);

		for (const FTimerNodePtr& NodePtr : TimerNodes)
		{
			GroupPtr->AddChildAndSetGroupPtr(NodePtr);
		}
		TreeView->SetItemExpansion(GroupPtr, true);
	}
	// Creates groups based on stat metadata groups.
	else if (GroupingMode == ETimerGroupingMode::ByMetaGroupName)
	{
		TMap<FName, FTimerNodePtr> GroupNodeSet;
		for (const FTimerNodePtr& NodePtr : TimerNodes)
		{
			const FName GroupName = NodePtr->GetMetaGroupName();
			FTimerNodePtr GroupPtr = GroupNodeSet.FindRef(GroupName);
			if (!GroupPtr)
			{
				GroupPtr = GroupNodeSet.Add(GroupName, MakeShared<FTimerNode>(GroupName));
			}
			GroupPtr->AddChildAndSetGroupPtr(NodePtr);
			TreeView->SetItemExpansion(GroupPtr, true);
		}
		GroupNodeSet.KeySort([](const FName& A, const FName& B) { return A.Compare(B) < 0; }); // sort groups by name
		GroupNodeSet.GenerateValueArray(GroupNodes);
	}
	// Creates one group for each stat type.
	else if (GroupingMode == ETimerGroupingMode::ByType)
	{
		TMap<ETimerNodeType, FTimerNodePtr> GroupNodeSet;
		for (const FTimerNodePtr& NodePtr : TimerNodes)
		{
			const ETimerNodeType NodeType = NodePtr->GetType();
			FTimerNodePtr GroupPtr = GroupNodeSet.FindRef(NodeType);
			if (!GroupPtr)
			{
				const FName GroupName = *TimerNodeTypeHelper::ToText(NodeType).ToString();
				GroupPtr = GroupNodeSet.Add(NodeType, MakeShared<FTimerNode>(GroupName));
			}
			GroupPtr->AddChildAndSetGroupPtr(NodePtr);
			TreeView->SetItemExpansion(GroupPtr, true);
		}
		GroupNodeSet.KeySort([](const ETimerNodeType& A, const ETimerNodeType& B) { return A < B; }); // sort groups by type
		GroupNodeSet.GenerateValueArray(GroupNodes);
	}
	// Creates one group for one letter.
	else if (GroupingMode == ETimerGroupingMode::ByName)
	{
		TMap<TCHAR, FTimerNodePtr> GroupNodeSet;
		for (const FTimerNodePtr& NodePtr : TimerNodes)
		{
			FString FirstLetterStr(NodePtr->GetName().GetPlainNameString().Left(1).ToUpper());
			const TCHAR FirstLetter = FirstLetterStr[0];
			FTimerNodePtr GroupPtr = GroupNodeSet.FindRef(FirstLetter);
			if (!GroupPtr)
			{
				const FName GroupName(FirstLetterStr);
				GroupPtr = GroupNodeSet.Add(FirstLetter, MakeShared<FTimerNode>(GroupName));
			}
			GroupPtr->AddChildAndSetGroupPtr(NodePtr);
		}
		GroupNodeSet.KeySort([](const TCHAR& A, const TCHAR& B) { return A < B; }); // sort groups alphabetically
		GroupNodeSet.GenerateValueArray(GroupNodes);
	}
	// Creates one group for each logarithmic range ie. 0, [1 .. 10), [10 .. 100), [100 .. 1K), etc.
	else if (GroupingMode == ETimerGroupingMode::ByInstanceCount)
	{
		const TCHAR* Orders[] =
		{
			TEXT("1"), TEXT("10"), TEXT("100"),
			TEXT("1K"), TEXT("10K"), TEXT("100K"),
			TEXT("1M"), TEXT("10M"), TEXT("100M"),
			TEXT("1G"), TEXT("10G"), TEXT("100G"),
			TEXT("1T")
		};
		const uint32 MaxOrder = UE_ARRAY_COUNT(Orders);
		TMap<uint32, FTimerNodePtr> GroupNodeSet;
		for (const FTimerNodePtr& NodePtr : TimerNodes)
		{
			uint64 InstanceCount = NodePtr->GetAggregatedStats().InstanceCount;
			uint32 Order = 0;
			while (InstanceCount)
			{
				InstanceCount /= 10;
				Order++;
			}
			FTimerNodePtr GroupPtr = GroupNodeSet.FindRef(Order);
			if (!GroupPtr)
			{
				const FName GroupName =
				    (Order == 0) ?          FName(TEXT("Count == 0")) :
				    (Order < MaxOrder) ?    FName(FString::Printf(TEXT("Count: [%s .. %s)"), Orders[Order - 1], Orders[Order])) :
				                            FName(FString::Printf(TEXT("Count >= %s"), Orders[MaxOrder - 1]));
				GroupPtr = GroupNodeSet.Add(Order, MakeShared<FTimerNode>(GroupName));
			}
			GroupPtr->AddChildAndSetGroupPtr(NodePtr);
		}
		GroupNodeSet.KeySort([](const uint32& A, const uint32& B) { return A > B; }); // sort groups by order
		GroupNodeSet.GenerateValueArray(GroupNodes);
	}
	// Creates one group for each logarithmic range ie. 0.001 - 0.01, 0.01 - 0.1, 0.1 - 1.0, 1.0 - 10.0, etc.
	else if (GroupingMode == ETimerGroupingMode::ByTotalInclusiveTime)
	{
		//im:TODO:
	}
	// Creates one group for each logarithmic range ie. 0.001 - 0.01, 0.01 - 0.1, 0.1 - 1.0, 1.0 - 10.0, etc.
	else if (GroupingMode == ETimerGroupingMode::ByTotalExclusiveTime)
	{
		//im:TODO:
	}

	Stopwatch.Stop();
	const double TotalTime = Stopwatch.GetAccumulatedTime();
	if (TotalTime > 0.1)
	{
		UE_LOG(TimingProfiler, Log, TEXT("[Timers] Tree view grouping updated in %.3fs (%d timers)"),
			TotalTime, TimerNodes.Num());
	}
}

////////////////////////////////////////////////////////////////////////////////////////////////////

void STimersView::CreateGroupByOptionsSources()
{
	GroupByOptionsSource.Reset(3);

	// Must be added in order of elements in the ETimerGroupingMode.
	GroupByOptionsSource.Add(MakeShared<ETimerGroupingMode>(ETimerGroupingMode::Flat));
	GroupByOptionsSource.Add(MakeShared<ETimerGroupingMode>(ETimerGroupingMode::ByName));
	//GroupByOptionsSource.Add(MakeShared<ETimerGroupingMode>(ETimerGroupingMode::ByMetaGroupName));
	GroupByOptionsSource.Add(MakeShared<ETimerGroupingMode>(ETimerGroupingMode::ByType));
	GroupByOptionsSource.Add(MakeShared<ETimerGroupingMode>(ETimerGroupingMode::ByInstanceCount));

	ETimerGroupingModePtr* GroupingModePtrPtr = GroupByOptionsSource.FindByPredicate([&](const ETimerGroupingModePtr InGroupingModePtr) { return *InGroupingModePtr == GroupingMode; });
	if (GroupingModePtrPtr != nullptr)
	{
		GroupByComboBox->SetSelectedItem(*GroupingModePtrPtr);
	}

	GroupByComboBox->RefreshOptions();
}

////////////////////////////////////////////////////////////////////////////////////////////////////

void STimersView::GroupBy_OnSelectionChanged(TSharedPtr<ETimerGroupingMode> NewGroupingMode, ESelectInfo::Type SelectInfo)
{
	if (SelectInfo != ESelectInfo::Direct)
	{
		GroupingMode = *NewGroupingMode;

		CreateGroups();
		SortTreeNodes();
		ApplyFiltering();
	}
}

////////////////////////////////////////////////////////////////////////////////////////////////////

TSharedRef<SWidget> STimersView::GroupBy_OnGenerateWidget(TSharedPtr<ETimerGroupingMode> InGroupingMode) const
{
	return SNew(STextBlock)
		.Text(TimerNodeGroupingHelper::ToText(*InGroupingMode))
		.ToolTipText(TimerNodeGroupingHelper::ToDescription(*InGroupingMode));
}

////////////////////////////////////////////////////////////////////////////////////////////////////

FText STimersView::GroupBy_GetSelectedText() const
{
	return TimerNodeGroupingHelper::ToText(GroupingMode);
}

////////////////////////////////////////////////////////////////////////////////////////////////////

FText STimersView::GroupBy_GetSelectedTooltipText() const
{
	return TimerNodeGroupingHelper::ToDescription(GroupingMode);
}

////////////////////////////////////////////////////////////////////////////////////////////////////
// Sorting
////////////////////////////////////////////////////////////////////////////////////////////////////

const FName STimersView::GetDefaultColumnBeingSorted()
{
	return FTimersViewColumns::TotalInclusiveTimeColumnID;
}

////////////////////////////////////////////////////////////////////////////////////////////////////

const EColumnSortMode::Type STimersView::GetDefaultColumnSortMode()
{
	return EColumnSortMode::Descending;
}

////////////////////////////////////////////////////////////////////////////////////////////////////

void STimersView::CreateSortings()
{
	AvailableSorters.Reset();
	CurrentSorter = nullptr;

	for (const TSharedRef<Insights::FTableColumn>& ColumnRef : Table->GetColumns())
	{
		if (ColumnRef->CanBeSorted())
		{
			TSharedPtr<Insights::ITableCellValueSorter> SorterPtr = ColumnRef->GetValueSorter();
			if (ensure(SorterPtr.IsValid()))
			{
				AvailableSorters.Add(SorterPtr);
			}
		}
	}

	UpdateCurrentSortingByColumn();
}

////////////////////////////////////////////////////////////////////////////////////////////////////

void STimersView::UpdateCurrentSortingByColumn()
{
	TSharedPtr<Insights::FTableColumn> ColumnPtr = Table->FindColumn(ColumnBeingSorted);
	CurrentSorter = ColumnPtr.IsValid() ? ColumnPtr->GetValueSorter() : nullptr;
}

////////////////////////////////////////////////////////////////////////////////////////////////////

void STimersView::SortTreeNodes()
{
	FStopwatch Stopwatch;
	Stopwatch.Start();

	if (CurrentSorter.IsValid())
	{
		for (FTimerNodePtr& Root : GroupNodes)
		{
			SortTreeNodesRec(*Root, *CurrentSorter);
		}
	}

	Stopwatch.Stop();
	const double TotalTime = Stopwatch.GetAccumulatedTime();
	if (TotalTime > 0.1)
	{
		UE_LOG(TimingProfiler, Log, TEXT("[Timers] Tree view sorted (%s, %c) in %.3fs (%d timers)"),
			CurrentSorter.IsValid() ? *CurrentSorter->GetShortName().ToString() : TEXT("N/A"),
			(ColumnSortMode == EColumnSortMode::Type::Descending) ? TEXT('D') : TEXT('A'),
			TotalTime, TimerNodes.Num());
	}
}

////////////////////////////////////////////////////////////////////////////////////////////////////

void STimersView::SortTreeNodesRec(FTimerNode& Node, const Insights::ITableCellValueSorter& Sorter)
{
	if (ColumnSortMode == EColumnSortMode::Type::Descending)
	{
		Node.SortChildrenDescending(Sorter);
	}
	else // if (ColumnSortMode == EColumnSortMode::Type::Ascending)
	{
		Node.SortChildrenAscending(Sorter);
	}
<<<<<<< HEAD
/*
=======

#if 0 // Current groupings creates only one level.
>>>>>>> d731a049
	for (Insights::FBaseTreeNodePtr ChildPtr : Node.GetChildren())
	{
		if (ChildPtr->GetChildren().Num() > 0)
		{
			SortTreeNodesRec(*StaticCastSharedPtr<FTimerNode>(ChildPtr), Sorter);
		}
	}
<<<<<<< HEAD
*/
=======
#endif
>>>>>>> d731a049
}

////////////////////////////////////////////////////////////////////////////////////////////////////

EColumnSortMode::Type STimersView::GetSortModeForColumn(const FName ColumnId) const
{
	if (ColumnBeingSorted != ColumnId)
	{
		return EColumnSortMode::None;
	}

	return ColumnSortMode;
}

////////////////////////////////////////////////////////////////////////////////////////////////////

void STimersView::SetSortModeForColumn(const FName& ColumnId, const EColumnSortMode::Type SortMode)
{
	ColumnBeingSorted = ColumnId;
	ColumnSortMode = SortMode;
	UpdateCurrentSortingByColumn();

	SortTreeNodes();
	ApplyFiltering();
}

////////////////////////////////////////////////////////////////////////////////////////////////////

void STimersView::OnSortModeChanged(const EColumnSortPriority::Type SortPriority, const FName& ColumnId, const EColumnSortMode::Type SortMode)
{
	SetSortModeForColumn(ColumnId, SortMode);
	TreeView_Refresh();
}

////////////////////////////////////////////////////////////////////////////////////////////////////
// SortMode action (HeaderMenu)
////////////////////////////////////////////////////////////////////////////////////////////////////

bool STimersView::HeaderMenu_SortMode_IsChecked(const FName ColumnId, const EColumnSortMode::Type InSortMode)
{
	return ColumnBeingSorted == ColumnId && ColumnSortMode == InSortMode;
}

////////////////////////////////////////////////////////////////////////////////////////////////////

bool STimersView::HeaderMenu_SortMode_CanExecute(const FName ColumnId, const EColumnSortMode::Type InSortMode) const
{
	const Insights::FTableColumn& Column = *Table->FindColumnChecked(ColumnId);
	return Column.CanBeSorted();
}

////////////////////////////////////////////////////////////////////////////////////////////////////

void STimersView::HeaderMenu_SortMode_Execute(const FName ColumnId, const EColumnSortMode::Type InSortMode)
{
	SetSortModeForColumn(ColumnId, InSortMode);
	TreeView_Refresh();
}

////////////////////////////////////////////////////////////////////////////////////////////////////
// SortMode action (ContextMenu)
////////////////////////////////////////////////////////////////////////////////////////////////////

bool STimersView::ContextMenu_SortMode_IsChecked(const EColumnSortMode::Type InSortMode)
{
	return ColumnSortMode == InSortMode;
}

////////////////////////////////////////////////////////////////////////////////////////////////////

bool STimersView::ContextMenu_SortMode_CanExecute(const EColumnSortMode::Type InSortMode) const
{
	return true; //ColumnSortMode != InSortMode;
}

////////////////////////////////////////////////////////////////////////////////////////////////////

void STimersView::ContextMenu_SortMode_Execute(const EColumnSortMode::Type InSortMode)
{
	SetSortModeForColumn(ColumnBeingSorted, InSortMode);
	TreeView_Refresh();
}

////////////////////////////////////////////////////////////////////////////////////////////////////
// SortByColumn action (ContextMenu)
////////////////////////////////////////////////////////////////////////////////////////////////////

bool STimersView::ContextMenu_SortByColumn_IsChecked(const FName ColumnId)
{
	return ColumnId == ColumnBeingSorted;
}

////////////////////////////////////////////////////////////////////////////////////////////////////

bool STimersView::ContextMenu_SortByColumn_CanExecute(const FName ColumnId) const
{
	return true; //ColumnId != ColumnBeingSorted;
}

////////////////////////////////////////////////////////////////////////////////////////////////////

void STimersView::ContextMenu_SortByColumn_Execute(const FName ColumnId)
{
	SetSortModeForColumn(ColumnId, EColumnSortMode::Descending);
	TreeView_Refresh();
}

////////////////////////////////////////////////////////////////////////////////////////////////////
// ShowColumn action
////////////////////////////////////////////////////////////////////////////////////////////////////

bool STimersView::CanShowColumn(const FName ColumnId) const
{
	return true;
}

////////////////////////////////////////////////////////////////////////////////////////////////////

void STimersView::ShowColumn(const FName ColumnId)
{
	Insights::FTableColumn& Column = *Table->FindColumnChecked(ColumnId);
	Column.Show();

	SHeaderRow::FColumn::FArguments ColumnArgs;
	ColumnArgs
		.ColumnId(Column.GetId())
		.DefaultLabel(Column.GetShortName())
		.ToolTip(STimersViewTooltip::GetColumnTooltip(Column))
		.HAlignHeader(Column.GetHorizontalAlignment())
		.VAlignHeader(VAlign_Center)
		.HAlignCell(HAlign_Fill)
		.VAlignCell(VAlign_Fill)
		.InitialSortMode(Column.GetInitialSortMode())
		.SortMode(this, &STimersView::GetSortModeForColumn, Column.GetId())
		.OnSort(this, &STimersView::OnSortModeChanged)
		.FillWidth(Column.GetInitialWidth())
		//.FixedWidth(Column.IsFixedWidth() ? Column.GetInitialWidth() : TOptional<float>())
		.HeaderContent()
		[
			SNew(SBox)
			.HeightOverride(24.0f)
			.Padding(FMargin(0.0f))
			.VAlign(VAlign_Center)
			[
				SNew(STextBlock)
				.Text(this, &STimersView::GetColumnHeaderText, Column.GetId())
			]
		]
		.MenuContent()
		[
			TreeViewHeaderRow_GenerateColumnMenu(Column)
		];

	int32 ColumnIndex = 0;
	const int32 NewColumnPosition = Table->GetColumnPositionIndex(ColumnId);
	const int32 NumColumns = TreeViewHeaderRow->GetColumns().Num();
	for (; ColumnIndex < NumColumns; ColumnIndex++)
	{
		const SHeaderRow::FColumn& CurrentColumn = TreeViewHeaderRow->GetColumns()[ColumnIndex];
		const int32 CurrentColumnPosition = Table->GetColumnPositionIndex(CurrentColumn.ColumnId);
		if (NewColumnPosition < CurrentColumnPosition)
		{
			break;
		}
	}

	TreeViewHeaderRow->InsertColumn(ColumnArgs, ColumnIndex);
}

////////////////////////////////////////////////////////////////////////////////////////////////////
// HideColumn action
////////////////////////////////////////////////////////////////////////////////////////////////////

bool STimersView::CanHideColumn(const FName ColumnId) const
{
	const Insights::FTableColumn& Column = *Table->FindColumnChecked(ColumnId);
	return Column.CanBeHidden();
}

////////////////////////////////////////////////////////////////////////////////////////////////////

void STimersView::HideColumn(const FName ColumnId)
{
	Insights::FTableColumn& Column = *Table->FindColumnChecked(ColumnId);
	Column.Hide();

	TreeViewHeaderRow->RemoveColumn(ColumnId);
}

////////////////////////////////////////////////////////////////////////////////////////////////////
// ToggleColumn action
////////////////////////////////////////////////////////////////////////////////////////////////////

bool STimersView::IsColumnVisible(const FName ColumnId) const
{
	const Insights::FTableColumn& Column = *Table->FindColumnChecked(ColumnId);
	return Column.IsVisible();
}

////////////////////////////////////////////////////////////////////////////////////////////////////

bool STimersView::CanToggleColumnVisibility(const FName ColumnId) const
{
	const Insights::FTableColumn& Column = *Table->FindColumnChecked(ColumnId);
	return !Column.IsVisible() || Column.CanBeHidden();
}

////////////////////////////////////////////////////////////////////////////////////////////////////

void STimersView::ToggleColumnVisibility(const FName ColumnId)
{
	const Insights::FTableColumn& Column = *Table->FindColumnChecked(ColumnId);
	if (Column.IsVisible())
	{
		HideColumn(ColumnId);
	}
	else
	{
		ShowColumn(ColumnId);
	}
}

////////////////////////////////////////////////////////////////////////////////////////////////////
// "Show All Columns" action (ContextMenu)
////////////////////////////////////////////////////////////////////////////////////////////////////

bool STimersView::ContextMenu_ShowAllColumns_CanExecute() const
{
	return true;
}

////////////////////////////////////////////////////////////////////////////////////////////////////

void STimersView::ContextMenu_ShowAllColumns_Execute()
{
	ColumnBeingSorted = GetDefaultColumnBeingSorted();
	ColumnSortMode = GetDefaultColumnSortMode();
	UpdateCurrentSortingByColumn();

	for (const TSharedRef<Insights::FTableColumn>& ColumnRef : Table->GetColumns())
	{
		const Insights::FTableColumn& Column = *ColumnRef;

		if (!Column.IsVisible())
		{
			ShowColumn(Column.GetId());
		}
	}
}

////////////////////////////////////////////////////////////////////////////////////////////////////
// "Show Min/Max/Median Columns" action (ContextMenu)
////////////////////////////////////////////////////////////////////////////////////////////////////

bool STimersView::ContextMenu_ShowMinMaxMedColumns_CanExecute() const
{
	return true;
}

////////////////////////////////////////////////////////////////////////////////////////////////////

void STimersView::ContextMenu_ShowMinMaxMedColumns_Execute()
{
	TSet<FName> Preset =
	{
		FTimersViewColumns::NameColumnID,
		//FTimersViewColumns::MetaGroupNameColumnID,
		//FTimersViewColumns::TypeColumnID,
		FTimersViewColumns::InstanceCountColumnID,

		FTimersViewColumns::TotalInclusiveTimeColumnID,
		FTimersViewColumns::MaxInclusiveTimeColumnID,
		FTimersViewColumns::MedianInclusiveTimeColumnID,
		FTimersViewColumns::MinInclusiveTimeColumnID,

		FTimersViewColumns::TotalExclusiveTimeColumnID,
		FTimersViewColumns::MaxExclusiveTimeColumnID,
		FTimersViewColumns::MedianExclusiveTimeColumnID,
		FTimersViewColumns::MinExclusiveTimeColumnID,
	};

	ColumnBeingSorted = FTimersViewColumns::TotalInclusiveTimeColumnID;
	ColumnSortMode = EColumnSortMode::Descending;
	UpdateCurrentSortingByColumn();

	for (const TSharedRef<Insights::FTableColumn>& ColumnRef : Table->GetColumns())
	{
		const Insights::FTableColumn& Column = *ColumnRef;

		const bool bShouldBeVisible = Preset.Contains(Column.GetId());

		if (bShouldBeVisible && !Column.IsVisible())
		{
			ShowColumn(Column.GetId());
		}
		else if (!bShouldBeVisible && Column.IsVisible())
		{
			HideColumn(Column.GetId());
		}
	}
}

////////////////////////////////////////////////////////////////////////////////////////////////////
// ResetColumns action (ContextMenu)
////////////////////////////////////////////////////////////////////////////////////////////////////

bool STimersView::ContextMenu_ResetColumns_CanExecute() const
{
	return true;
}

////////////////////////////////////////////////////////////////////////////////////////////////////

void STimersView::ContextMenu_ResetColumns_Execute()
{
	ColumnBeingSorted = GetDefaultColumnBeingSorted();
	ColumnSortMode = GetDefaultColumnSortMode();
	UpdateCurrentSortingByColumn();

	for (const TSharedRef<Insights::FTableColumn>& ColumnRef : Table->GetColumns())
	{
		const Insights::FTableColumn& Column = *ColumnRef;

		if (Column.ShouldBeVisible() && !Column.IsVisible())
		{
			ShowColumn(Column.GetId());
		}
		else if (!Column.ShouldBeVisible() && Column.IsVisible())
		{
			HideColumn(Column.GetId());
		}
	}
}

////////////////////////////////////////////////////////////////////////////////////////////////////

void STimersView::Reset()
{
	Aggregator->Cancel();
	Aggregator->SetTimeInterval(0.0, 0.0);

	RebuildTree(true);
}

////////////////////////////////////////////////////////////////////////////////////////////////////

void STimersView::Tick(const FGeometry& AllottedGeometry, const double InCurrentTime, const float InDeltaTime)
{
	// Check if we need to update the lists of timers, but not too often.
	static uint64 NextTimestamp = 0;
	const uint64 Time = FPlatformTime::Cycles64();
	if (Time > NextTimestamp)
	{
		RebuildTree(false);

		// 1000 timers --> check each 150ms
		// 10000 timers --> check each 600ms
		// 100000 timers --> check each 5.1s
		const double WaitTimeSec = 0.1 + TimerNodes.Num() / 20000.0;
		const uint64 WaitTime = static_cast<uint64>(WaitTimeSec / FPlatformTime::GetSecondsPerCycle64());
		NextTimestamp = Time + WaitTime;
	}

	Aggregator->Tick(Session, InCurrentTime, InDeltaTime, [this]() { FinishAggregation(); });
}

////////////////////////////////////////////////////////////////////////////////////////////////////

void STimersView::RebuildTree(bool bResync)
{
	FStopwatch Stopwatch;
	Stopwatch.Start();

	FStopwatch SyncStopwatch;
	SyncStopwatch.Start();

	if (bResync)
	{
		TimerNodes.Empty();
	}

	const uint32 PreviousNodeCount = TimerNodes.Num();

	if (Session.IsValid() && TraceServices::ReadTimingProfilerProvider(*Session.Get()))
	{
		TraceServices::FAnalysisSessionReadScope SessionReadScope(*Session.Get());

		const TraceServices::ITimingProfilerProvider& TimingProfilerProvider = *TraceServices::ReadTimingProfilerProvider(*Session.Get());

		const TraceServices::ITimingProfilerTimerReader* TimerReader;
		TimingProfilerProvider.ReadTimers([&TimerReader](const TraceServices::ITimingProfilerTimerReader& Out) { TimerReader = &Out; });

		const uint32 TimerCount = TimerReader->GetTimerCount();
		if (TimerCount != PreviousNodeCount)
		{
			check(TimerCount > PreviousNodeCount);
			TimerNodes.Reserve(TimerCount);

			// Add nodes only for new timers.
			for (uint32 TimerIndex = PreviousNodeCount; TimerIndex < TimerCount; ++TimerIndex)
			{
				const TraceServices::FTimingProfilerTimer& Timer = *(TimerReader->GetTimer(TimerIndex));
				ensure(Timer.Id == TimerIndex);
				const ETimerNodeType Type = Timer.IsGpuTimer ? ETimerNodeType::GpuScope : ETimerNodeType::CpuScope;
				FTimerNodePtr TimerNodePtr = MakeShared<FTimerNode>(Timer.Id, Timer.Name, Type);
				TimerNodePtr->SetDefaultSortOrder(TimerIndex + 1);
				TimerNodes.Add(TimerNodePtr);
			}
			ensure(TimerNodes.Num() == TimerCount);
		}
	}

	SyncStopwatch.Stop();

	if (bResync || TimerNodes.Num() != PreviousNodeCount)
	{
		// Disable sorting if too many items.
		if (TimerNodes.Num() > 10000)
		{
			ColumnBeingSorted = NAME_None;
			ColumnSortMode = GetDefaultColumnSortMode();
			UpdateCurrentSortingByColumn();
		}

		UpdateTree();
		Aggregator->Cancel();
		Aggregator->Start();

		// Save selection.
		TArray<FTimerNodePtr> SelectedItems;
		TreeView->GetSelectedItems(SelectedItems);

		TreeView->RebuildList();

		// Restore selection.
		if (SelectedItems.Num() > 0)
		{
			TreeView->ClearSelection();
			for (FTimerNodePtr& NodePtr : SelectedItems)
			{
				NodePtr = GetTimerNode(NodePtr->GetTimerId());
			}
			SelectedItems.RemoveAll([](const FTimerNodePtr& NodePtr) { return !NodePtr.IsValid(); });
			if (SelectedItems.Num() > 0)
			{
				TreeView->SetItemSelection(SelectedItems, true);
				TreeView->RequestScrollIntoView(SelectedItems.Last());
			}
		}
	}

	Stopwatch.Stop();
	const double TotalTime = Stopwatch.GetAccumulatedTime();
	if (TotalTime > 0.01)
	{
		const double SyncTime = SyncStopwatch.GetAccumulatedTime();
		UE_LOG(TimingProfiler, Log, TEXT("[Timers] Tree view rebuilt in %.4fs (sync: %.4fs + update: %.4fs) --> %d timers (%d added)"),
			TotalTime, SyncTime, TotalTime - SyncTime, TimerNodes.Num(), TimerNodes.Num() - PreviousNodeCount);
	}
}

////////////////////////////////////////////////////////////////////////////////////////////////////

void STimersView::ResetStats()
{
	Aggregator->Cancel();
	Aggregator->SetTimeInterval(0.0, 0.0);
}

////////////////////////////////////////////////////////////////////////////////////////////////////

void STimersView::UpdateStats(double StartTime, double EndTime)
{
	Aggregator->Cancel();
	Aggregator->SetTimeInterval(StartTime, EndTime);
	Aggregator->Start();
}

////////////////////////////////////////////////////////////////////////////////////////////////////

void STimersView::FinishAggregation()
{
	for (const FTimerNodePtr& NodePtr : TimerNodes)
	{
		NodePtr->ResetAggregatedStats();
	}

	ApplyAggregation(Aggregator->GetResultTable());
	Aggregator->ResetResults();

	// Invalidate all tree table rows.
	for (const FTimerNodePtr& NodePtr : TimerNodes)
	{
		TSharedPtr<ITableRow> TableRowPtr = TreeView->WidgetFromItem(NodePtr);
		if (TableRowPtr.IsValid())
		{
			TSharedPtr<STimerTableRow> RowPtr = StaticCastSharedPtr<STimerTableRow, ITableRow>(TableRowPtr);
			RowPtr->InvalidateContent();
		}
	}

	UpdateTree(); // grouping + sorting + filtering

	// Ensure the last selected item is visible.
	const TArray<FTimerNodePtr> SelectedNodes = TreeView->GetSelectedItems();
	if (SelectedNodes.Num() > 0)
	{
		TreeView->RequestScrollIntoView(SelectedNodes.Last());
	}
}

////////////////////////////////////////////////////////////////////////////////////////////////////

void STimersView::ApplyAggregation(TraceServices::ITable<TraceServices::FTimingProfilerAggregatedStats>* AggregatedStatsTable)
{
	if (AggregatedStatsTable)
	{
		TUniquePtr<TraceServices::ITableReader<TraceServices::FTimingProfilerAggregatedStats>> TableReader(AggregatedStatsTable->CreateReader());
		while (TableReader->IsValid())
		{
			const TraceServices::FTimingProfilerAggregatedStats* Row = TableReader->GetCurrentRow();
			FTimerNodePtr TimerNodePtr = GetTimerNode(Row->Timer->Id);
			if (TimerNodePtr)
			{
				TimerNodePtr->SetAggregatedStats(*Row);
			}
			TableReader->NextRow();
		}
	}
}

////////////////////////////////////////////////////////////////////////////////////////////////////

FTimerNodePtr STimersView::GetTimerNode(uint32 TimerId) const
{
	return (TimerId < (uint32)TimerNodes.Num()) ? TimerNodes[TimerId] : nullptr;
}

////////////////////////////////////////////////////////////////////////////////////////////////////

void STimersView::SelectTimerNode(uint32 TimerId)
{
	FTimerNodePtr NodePtr = GetTimerNode(TimerId);
	if (NodePtr)
	{
		TreeView->SetSelection(NodePtr);
		TreeView->RequestScrollIntoView(NodePtr);
	}
}

////////////////////////////////////////////////////////////////////////////////////////////////////

void STimersView::ToggleTimingViewEventFilter(FTimerNodePtr TimerNode) const
{
	TSharedPtr<STimingProfilerWindow> Wnd = FTimingProfilerManager::Get()->GetProfilerWindow();
	TSharedPtr<STimingView> TimingView = Wnd.IsValid() ? Wnd->GetTimingView() : nullptr;

	if (TimingView.IsValid())
	{
		const uint64 EventType = static_cast<uint64>(TimerNode->GetTimerId());
		TimingView->ToggleEventFilterByEventType(EventType);
	}
}

////////////////////////////////////////////////////////////////////////////////////////////////////

TSharedPtr<FTimingGraphTrack> STimersView::GetTimingViewMainGraphTrack() const
{
	TSharedPtr<STimingProfilerWindow> Wnd = FTimingProfilerManager::Get()->GetProfilerWindow();
	TSharedPtr<STimingView> TimingView = Wnd.IsValid() ? Wnd->GetTimingView() : nullptr;

	return TimingView.IsValid() ? TimingView->GetMainTimingGraphTrack() : nullptr;
}

////////////////////////////////////////////////////////////////////////////////////////////////////

void STimersView::ToggleGraphSeries(TSharedRef<FTimingGraphTrack> GraphTrack, FTimerNodeRef NodePtr) const
{
	const uint32 TimerId = NodePtr->GetTimerId();
	TSharedPtr<FTimingGraphSeries> Series = GraphTrack->GetTimerSeries(TimerId);
	if (Series.IsValid())
	{
		GraphTrack->RemoveTimerSeries(TimerId);
		GraphTrack->SetDirtyFlag();
		NodePtr->SetAddedToGraphFlag(false);
	}
	else
	{
		GraphTrack->Show();
		Series = GraphTrack->AddTimerSeries(TimerId, NodePtr->GetColor());
		Series->SetName(FText::FromName(NodePtr->GetName()));
		GraphTrack->SetDirtyFlag();
		NodePtr->SetAddedToGraphFlag(true);
	}
}

////////////////////////////////////////////////////////////////////////////////////////////////////

bool STimersView::IsSeriesInTimingViewMainGraph(FTimerNodePtr TimerNode) const
{
	TSharedPtr<FTimingGraphTrack> GraphTrack = GetTimingViewMainGraphTrack();

	if (GraphTrack.IsValid())
	{
		const uint32 TimerId = TimerNode->GetTimerId();
		TSharedPtr<FTimingGraphSeries> Series = GraphTrack->GetTimerSeries(TimerId);

		return Series.IsValid();
	}

	return false;
}

////////////////////////////////////////////////////////////////////////////////////////////////////

void STimersView::ToggleTimingViewMainGraphEventSeries(FTimerNodePtr TimerNode) const
{
	TSharedPtr<FTimingGraphTrack> GraphTrack = GetTimingViewMainGraphTrack();
	if (GraphTrack.IsValid())
	{
		ToggleGraphSeries(GraphTrack.ToSharedRef(), TimerNode.ToSharedRef());
	}
}

////////////////////////////////////////////////////////////////////////////////////////////////////

bool STimersView::ContextMenu_CopyToClipboard_CanExecute() const
{
	const TArray<FTimerNodePtr> SelectedNodes = TreeView->GetSelectedItems();

	return SelectedNodes.Num() > 0;
}

////////////////////////////////////////////////////////////////////////////////////////////////////

void STimersView::ContextMenu_CopyToClipboard_Execute()
{
	if (!Table->IsValid())
	{
		return;
	}

	TArray<Insights::FBaseTreeNodePtr> SelectedNodes;
	for (FTimerNodePtr TimerPtr : TreeView->GetSelectedItems())
	{
		SelectedNodes.Add(TimerPtr);
	}

	if (SelectedNodes.Num() == 0)
	{
		return;
	}

	FString ClipboardText;

	if (CurrentSorter.IsValid())
	{
		CurrentSorter->Sort(SelectedNodes, ColumnSortMode == EColumnSortMode::Ascending ? Insights::ESortMode::Ascending : Insights::ESortMode::Descending);
	}

	Table->GetVisibleColumnsData(SelectedNodes, FTimingProfilerManager::Get()->GetLogListingName(), TEXT('\t'), true, ClipboardText);

	if (ClipboardText.Len() > 0)
	{
		FPlatformApplicationMisc::ClipboardCopy(*ClipboardText);
	}
}

////////////////////////////////////////////////////////////////////////////////////////////////////

bool STimersView::ContextMenu_Export_CanExecute() const
{
	return true;
}

////////////////////////////////////////////////////////////////////////////////////////////////////

void STimersView::ContextMenu_Export_Execute()
{
	if (!Table->IsValid())
	{
		return;
	}

	TArray<Insights::FBaseTreeNodePtr> SelectedNodes;
	for (FTimerNodePtr TimerPtr : TreeView->GetSelectedItems())
	{
		SelectedNodes.Add(TimerPtr);
	}

	if (SelectedNodes.Num() == 0)
	{
		return;
	}

	const FString DialogTitle = LOCTEXT("Export_Title", "Export Aggregated Timer Stats").ToString();
	const FString DefaultFile = TEXT("TimerStats.tsv");
	FString Filename;
<<<<<<< HEAD
	IFileHandle* ExportFileHandle = OpenSaveTextFileDialog(DialogTitle, DefaultFile, Filename);

=======
	if (!OpenSaveTextFileDialog(DialogTitle, DefaultFile, Filename))
	{
		return;
	}

	IFileHandle* ExportFileHandle = OpenExportFile(*Filename);
>>>>>>> d731a049
	if (!ExportFileHandle)
	{
		return;
	}

	FStopwatch Stopwatch;
	Stopwatch.Start();

	UTF16CHAR BOM = UNICODE_BOM;
	ExportFileHandle->Write((uint8*)&BOM, sizeof(UTF16CHAR));

	TCHAR Separator = TEXT('\t');
	if (Filename.EndsWith(TEXT(".csv")))
	{
		Separator = TEXT(',');
	}
	constexpr TCHAR LineEnd = TEXT('\n');
	constexpr TCHAR QuotationMarkBegin = TEXT('\"');
	constexpr TCHAR QuotationMarkEnd = TEXT('\"');

<<<<<<< HEAD
	TStringBuilder<512> StringBuilder;
=======
	TStringBuilder<1024> StringBuilder;
>>>>>>> d731a049

	TArray<TSharedRef<Insights::FTableColumn>> VisibleColumns;
	Table->GetVisibleColumns(VisibleColumns);

	// Write header.
	{
		bool bIsFirstColumn = true;
		for (const TSharedRef<Insights::FTableColumn>& ColumnRef : VisibleColumns)
		{
			if (bIsFirstColumn)
			{
				bIsFirstColumn = false;
			}
			else
			{
				StringBuilder.AppendChar(Separator);
			}
			FString Value = ColumnRef->GetShortName().ToString().ReplaceCharWithEscapedChar();
			int32 CharIndex;
			if (Value.FindChar(Separator, CharIndex))
			{
				StringBuilder.AppendChar(QuotationMarkBegin);
				StringBuilder.Append(Value);
				StringBuilder.AppendChar(QuotationMarkEnd);
			}
			else
			{
				StringBuilder.Append(Value);
			}
		}
		StringBuilder.AppendChar(LineEnd);
		ExportFileHandle->Write((const uint8*)StringBuilder.ToString(), StringBuilder.Len() * sizeof(TCHAR));
	}

	if (CurrentSorter.IsValid())
	{
		CurrentSorter->Sort(SelectedNodes, ColumnSortMode == EColumnSortMode::Ascending ? Insights::ESortMode::Ascending : Insights::ESortMode::Descending);
	}

	const int32 NodeCount = SelectedNodes.Num();
	for (int32 Index = 0; Index < NodeCount; Index++)
	{
		const Insights::FBaseTreeNodePtr& Node = SelectedNodes[Index];

		StringBuilder.Reset();

		bool bIsFirstColumn = true;
		for (const TSharedRef<Insights::FTableColumn>& ColumnRef : VisibleColumns)
		{
			if (bIsFirstColumn)
			{
				bIsFirstColumn = false;
			}
			else
			{
				StringBuilder.AppendChar(Separator);
			}

			FString Value = ColumnRef->GetValueAsSerializableString(*Node).ReplaceCharWithEscapedChar();
			int32 CharIndex;
			if (Value.FindChar(Separator, CharIndex))
			{
				StringBuilder.AppendChar(QuotationMarkBegin);
				StringBuilder.Append(Value);
				StringBuilder.AppendChar(QuotationMarkEnd);
			}
			else
			{
				StringBuilder.Append(Value);
			}
		}
		StringBuilder.AppendChar(LineEnd);
		ExportFileHandle->Write((const uint8*)StringBuilder.ToString(), StringBuilder.Len() * sizeof(TCHAR));
	}

	ExportFileHandle->Flush();
	delete ExportFileHandle;
	ExportFileHandle = nullptr;

	Stopwatch.Stop();
	const double TotalTime = Stopwatch.GetAccumulatedTime();
	UE_LOG(TraceInsights, Log, TEXT("Exported aggregated timer stats to file in %.3fs (\"%s\")."), TotalTime, *Filename);
}

////////////////////////////////////////////////////////////////////////////////////////////////////

<<<<<<< HEAD
namespace Insights {

struct FExportTimingEventsHeaderParams
{
	IFileHandle* ExportFileHandle;
	const UTF8CHAR Separator;
	const UTF8CHAR LineEnd;
	TUtf8StringBuilder<512>& StringBuilder;
};

void ExportTimingEventsHeader(FExportTimingEventsHeaderParams& Params)
{
	Params.StringBuilder.Append(UTF8TEXT("ThreadId"));
	Params.StringBuilder.AppendChar(Params.Separator);
	Params.StringBuilder.Append(UTF8TEXT("TimerId"));
	Params.StringBuilder.AppendChar(Params.Separator);
	Params.StringBuilder.Append(UTF8TEXT("StartTime"));
	Params.StringBuilder.AppendChar(Params.Separator);
	Params.StringBuilder.Append(UTF8TEXT("EndTime"));
	Params.StringBuilder.AppendChar(Params.Separator);
	Params.StringBuilder.Append(UTF8TEXT("Depth"));
	Params.StringBuilder.AppendChar(Params.LineEnd);

	Params.ExportFileHandle->Write((const uint8*)Params.StringBuilder.ToString(), Params.StringBuilder.Len() * sizeof(UTF8CHAR));
}

struct FExportTimingEventsEnumerateParams
{
	TSharedPtr<const TraceServices::IAnalysisSession> Session;
	IFileHandle* ExportFileHandle;
	const UTF8CHAR Separator;
	const UTF8CHAR LineEnd;
	TUtf8StringBuilder<512>& StringBuilder;
	double IntervalStartTime;
	double IntervalEndTime;
	TFunction<bool(uint32 ThreadId)> ThreadFilter;
	TFunction<bool(double EventStartTime, double EventEndTime, uint32 EventDepth, const TraceServices::FTimingProfilerEvent& Event)> TimingEventFilter;
	uint32 ThreadId;
};

void ExportTimingEventsEnumerate(FExportTimingEventsEnumerateParams& Params)
{
	if (Params.Session.IsValid() && TraceServices::ReadTimingProfilerProvider(*Params.Session.Get()))
	{
		TraceServices::FAnalysisSessionReadScope SessionReadScope(*Params.Session.Get());

		const TraceServices::ITimingProfilerProvider& TimingProfilerProvider = *TraceServices::ReadTimingProfilerProvider(*Params.Session.Get());

		auto TimelineEnumerator = [&Params](const TraceServices::ITimingProfilerProvider::Timeline& Timeline)
		{
			// Iterate timing events.
			Timeline.EnumerateEvents(Params.IntervalStartTime, Params.IntervalEndTime,
				[&Params](double EventStartTime, double EventEndTime, uint32 EventDepth, const TraceServices::FTimingProfilerEvent& Event)
				{
					if (!Params.TimingEventFilter || Params.TimingEventFilter(EventStartTime, EventEndTime, EventDepth, Event))
					{
						Params.StringBuilder.Reset();
						Params.StringBuilder.Appendf(UTF8TEXT("%u"), Params.ThreadId);
						Params.StringBuilder.AppendChar(Params.Separator);
						Params.StringBuilder.Appendf(UTF8TEXT("%u"), Event.TimerIndex);
						Params.StringBuilder.AppendChar(Params.Separator);
						Params.StringBuilder.Appendf(UTF8TEXT("%.9g"), EventStartTime);
						Params.StringBuilder.AppendChar(Params.Separator);
						Params.StringBuilder.Appendf(UTF8TEXT("%.9g"), EventEndTime);
						Params.StringBuilder.AppendChar(Params.Separator);
						Params.StringBuilder.Appendf(UTF8TEXT("%u"), EventDepth);
						Params.StringBuilder.AppendChar(Params.LineEnd);

						Params.ExportFileHandle->Write((const uint8*)Params.StringBuilder.ToString(), Params.StringBuilder.Len() * sizeof(UTF8CHAR));
					}

					return TraceServices::EEventEnumerate::Continue;
				});
		};

		// Iterate the GPU timelines.
		{
			if (!Params.ThreadFilter || Params.ThreadFilter(FGpuTimingTrack::Gpu1ThreadId))
			{
				Params.ThreadId = FGpuTimingTrack::Gpu1ThreadId;
				uint32 GpuTimelineIndex1 = 0;
				TimingProfilerProvider.GetGpuTimelineIndex(GpuTimelineIndex1);
				TimingProfilerProvider.ReadTimeline(GpuTimelineIndex1, TimelineEnumerator);
			}

			if (!Params.ThreadFilter || Params.ThreadFilter(FGpuTimingTrack::Gpu2ThreadId))
			{
				Params.ThreadId = FGpuTimingTrack::Gpu2ThreadId;
				uint32 GpuTimelineIndex2 = 0;
				TimingProfilerProvider.GetGpu2TimelineIndex(GpuTimelineIndex2);
				TimingProfilerProvider.ReadTimeline(GpuTimelineIndex2, TimelineEnumerator);
			}
		}

		// Iterate the CPU threads and their corresponding timelines.
		const TraceServices::IThreadProvider& ThreadProvider = TraceServices::ReadThreadProvider(*Params.Session.Get());
		ThreadProvider.EnumerateThreads(
			[&TimelineEnumerator, &Params, &TimingProfilerProvider](const TraceServices::FThreadInfo& ThreadInfo)
			{
				if (!Params.ThreadFilter || Params.ThreadFilter(ThreadInfo.Id))
				{
					Params.ThreadId = ThreadInfo.Id;
					uint32 CpuTimelineIndex = 0;
					TimingProfilerProvider.GetCpuThreadTimelineIndex(ThreadInfo.Id, CpuTimelineIndex);
					TimingProfilerProvider.ReadTimeline(CpuTimelineIndex, TimelineEnumerator);
				}
			});
	}
}

} // namespace Insights

////////////////////////////////////////////////////////////////////////////////////////////////////

=======
>>>>>>> d731a049
bool STimersView::ContextMenu_ExportTimingEventsSelection_CanExecute() const
{
	const TArray<FTimerNodePtr> SelectedNodes = TreeView->GetSelectedItems();

	return SelectedNodes.Num() > 0;
}

////////////////////////////////////////////////////////////////////////////////////////////////////

void STimersView::AddTimerNodeRecursive(FTimerNodePtr InNode, TSet<uint32>& InOutIncludedTimers) const
{
	if (InNode->GetType() == ETimerNodeType::Group)
	{
		for (Insights::FBaseTreeNodePtr ChildNode : InNode->GetFilteredChildren())
		{
			AddTimerNodeRecursive(StaticCastSharedPtr<FTimerNode>(ChildNode), InOutIncludedTimers);
		}
	}
	else
	{
		InOutIncludedTimers.Add(InNode->GetTimerId());
	}
}

////////////////////////////////////////////////////////////////////////////////////////////////////

void STimersView::ContextMenu_ExportTimingEventsSelection_Execute() const
{
<<<<<<< HEAD
	const FString DialogTitle = LOCTEXT("ExportTimingEventsSelection_Title", "Export Timing Events (Selection)").ToString();
	const FString DefaultFile = TEXT("TimingEvents.tsv");
	FString Filename;
	IFileHandle* ExportFileHandle = OpenSaveTextFileDialog(DialogTitle, DefaultFile, Filename);

	if (!ExportFileHandle)
=======
	if (!Session.IsValid())
>>>>>>> d731a049
	{
		return;
	}

<<<<<<< HEAD
	FStopwatch Stopwatch;
	Stopwatch.Start();

	UTF8CHAR Separator = UTF8CHAR('\t');
	if (Filename.EndsWith(TEXT(".csv")))
	{
		Separator = UTF8CHAR(',');
	}
	const UTF8CHAR LineEnd = UTF8CHAR('\n');

	TUtf8StringBuilder<512> StringBuilder;

	// Write header.
	{
		Insights::FExportTimingEventsHeaderParams HeaderParams = { ExportFileHandle, Separator, LineEnd, StringBuilder };
		Insights::ExportTimingEventsHeader(HeaderParams);
	}

	// Write values.
	if (Session.IsValid())
	{
		TSharedPtr<STimingProfilerWindow> Wnd = FTimingProfilerManager::Get()->GetProfilerWindow();
		TSharedPtr<STimingView> TimingView = Wnd.IsValid() ? Wnd->GetTimingView() : nullptr;

		Insights::FExportTimingEventsEnumerateParams EnumerateParams = { Session, ExportFileHandle, Separator, LineEnd, StringBuilder, 0.0, 0.0, nullptr, nullptr, 0 };

		////////////////////////////////////////////////////////////////////////////////////////////////////
		// Filter by thread (visible Gpu/Cpu tracks in TimingView).

		// Filter sets to be used in ExportTimingEventsEnumerate.
		// It needs to be in the same scope (as it is referenced in the lambda filter)!
		TSet<uint32> IncludedThreads;
		TSet<uint32> ExcludedThreads;

		if (TimingView.IsValid())
		{
			// Add available Gpu threads to the ExcludedThreads list.
			ExcludedThreads.Add(FGpuTimingTrack::Gpu1ThreadId);
			ExcludedThreads.Add(FGpuTimingTrack::Gpu2ThreadId);

			// Add available Cpu threads to the ExcludedThreads list.
			{
				TraceServices::FAnalysisSessionReadScope SessionReadScope(*Session.Get());
				const TraceServices::IThreadProvider& ThreadProvider = TraceServices::ReadThreadProvider(*Session.Get());
				ThreadProvider.EnumerateThreads(
					[&ExcludedThreads](const TraceServices::FThreadInfo& ThreadInfo)
					{
						ExcludedThreads.Add(ThreadInfo.Id);
					});
			}

			// Move the threads corresponding to visible Cpu/Gpu tracks to the IncludedThreads list.
			TimingView->EnumerateAllTracks([&IncludedThreads, &ExcludedThreads](TSharedPtr<FBaseTimingTrack>& Track) -> bool
				{
					if (Track->IsVisible() && Track->Is<FThreadTimingTrack>())
					{
						const uint32 ThreadId = Track->As<FThreadTimingTrack>().GetThreadId();
						ExcludedThreads.Remove(ThreadId);
						IncludedThreads.Add(ThreadId);
					}
					return true;
				});

			if (IncludedThreads.Num() < ExcludedThreads.Num())
			{
				if (IncludedThreads.Num() == 1)
				{
					const uint32 IncludedThreadId = IncludedThreads[FSetElementId::FromInteger(0)];
					EnumerateParams.ThreadFilter = [IncludedThreadId](uint32 ThreadId) -> bool
					{
						return ThreadId == IncludedThreadId;
					};
				}
				else
				{
					EnumerateParams.ThreadFilter = [&IncludedThreads](uint32 ThreadId) -> bool
					{
						return IncludedThreads.Contains(ThreadId);
					};
				}
			}
			else
			{
				if (ExcludedThreads.Num() == 1)
				{
					const uint32 ExcludedThreadId = ExcludedThreads[FSetElementId::FromInteger(0)];
					EnumerateParams.ThreadFilter = [ExcludedThreadId](uint32 ThreadId) -> bool
					{
						return ThreadId != ExcludedThreadId;
					};
				}
				else
				{
					EnumerateParams.ThreadFilter = [&ExcludedThreads](uint32 ThreadId) -> bool
					{
						return !ExcludedThreads.Contains(ThreadId);
					};
				}
			}
		}

		// Debug/test filters.
		//EnumerateParams.ThreadFilter = [](uint32 ThreadId) -> bool { return ThreadId == 2; };

		////////////////////////////////////////////////////////////////////////////////////////////////////
		// Filter by timing event (e.g.: by timer, by duration, by depth).

		// Filter set to be used in ExportTimingEventsEnumerate.
		// It needs to be in the same scope (as it is referenced in the lambda filter)!
		TSet<uint32> IncludedTimers;

		TArray<FTimerNodePtr> SelectedNodes = TreeView->GetSelectedItems();
		for (FTimerNodePtr Node : SelectedNodes)
		{
			AddTimerNodeRecursive(Node, IncludedTimers);
		}

		if (IncludedTimers.Num() == 1)
		{
			const uint32 IncludedTimerId = IncludedTimers[FSetElementId::FromInteger(0)];
			EnumerateParams.TimingEventFilter = [IncludedTimerId](double EventStartTime, double EventEndTime, uint32 EventDepth, const TraceServices::FTimingProfilerEvent& Event) -> bool
			{
				return Event.TimerIndex == IncludedTimerId;
			};
		}
		else
		{
			EnumerateParams.TimingEventFilter = [&IncludedTimers](double EventStartTime, double EventEndTime, uint32 EventDepth, const TraceServices::FTimingProfilerEvent& Event) -> bool
			{
				return IncludedTimers.Contains(Event.TimerIndex);
			};
		}

		// Debug/test filters.
		//EnumerateParams.TimingEventFilter = [](double EventStartTime, double EventEndTime, uint32 EventDepth, const TraceServices::FTimingProfilerEvent& Event) -> bool { return Event.TimerIndex < 100; };
		//EnumerateParams.TimingEventFilter = [](double EventStartTime, double EventEndTime, uint32 EventDepth, const TraceServices::FTimingProfilerEvent& Event) -> bool { return EventEndTime - EventStartTime > 0.001; };

		////////////////////////////////////////////////////////////////////////////////////////////////////
		// Limit the time interval for enumeration (if a time range selection is made in Timing view).

		EnumerateParams.IntervalStartTime = -std::numeric_limits<double>::infinity();
		EnumerateParams.IntervalEndTime = +std::numeric_limits<double>::infinity();
		if (TimingView.IsValid())
		{
			const double SelectionStartTime = TimingView->GetSelectionStartTime();
			const double SelectionEndTime = TimingView->GetSelectionEndTime();
			if (SelectionStartTime < SelectionEndTime)
			{
				EnumerateParams.IntervalStartTime = SelectionStartTime;
				EnumerateParams.IntervalEndTime = SelectionEndTime;
			}
		}

		////////////////////////////////////////////////////////////////////////////////////////////////////

		ExportTimingEventsEnumerate(EnumerateParams);
	}

	ExportFileHandle->Flush();
	delete ExportFileHandle;
	ExportFileHandle = nullptr;

	Stopwatch.Stop();
	const double TotalTime = Stopwatch.GetAccumulatedTime();
	UE_LOG(TraceInsights, Log, TEXT("Exported selected timing events to file in %.3fs (\"%s\")."), TotalTime, *Filename);
=======
	const FString DialogTitle = LOCTEXT("ExportTimingEventsSelection_Title", "Export Timing Events (Selection)").ToString();
	const FString DefaultFile = TEXT("TimingEvents.tsv");
	FString Filename;
	if (!OpenSaveTextFileDialog(DialogTitle, DefaultFile, Filename))
	{
		return;
	}

	Insights::FTimingExporter Exporter(*Session.Get());
	Insights::FTimingExporter::FExportTimingEventsParams Params; // default columns, all timing events

	////////////////////////////////////////////////////////////////////////////////////////////////////

	TSharedPtr<STimingProfilerWindow> Wnd = FTimingProfilerManager::Get()->GetProfilerWindow();
	TSharedPtr<STimingView> TimingView = Wnd.IsValid() ? Wnd->GetTimingView() : nullptr;

	////////////////////////////////////////////////////////////////////////////////////////////////////
	// Filter by thread (visible Gpu/Cpu tracks in TimingView).

	// These variables needs to be in the same scope with the call to Exporter.ExportTimingEventsAsText()
	// (becasue they are referenced in the ThreadFilter lambda function).
	TSet<uint32> IncludedThreads;
	TSet<uint32> ExcludedThreads;

	if (TimingView.IsValid())
	{
		// Add available Gpu threads to the ExcludedThreads list.
		ExcludedThreads.Add(FGpuTimingTrack::Gpu1ThreadId);
		ExcludedThreads.Add(FGpuTimingTrack::Gpu2ThreadId);

		// Add available Cpu threads to the ExcludedThreads list.
		{
			TraceServices::FAnalysisSessionReadScope SessionReadScope(*Session.Get());
			const TraceServices::IThreadProvider& ThreadProvider = TraceServices::ReadThreadProvider(*Session.Get());
			ThreadProvider.EnumerateThreads(
				[&ExcludedThreads](const TraceServices::FThreadInfo& ThreadInfo)
				{
					ExcludedThreads.Add(ThreadInfo.Id);
				});
		}

		// Move the threads corresponding to visible Cpu/Gpu tracks to the IncludedThreads list.
		TimingView->EnumerateAllTracks([&IncludedThreads, &ExcludedThreads](TSharedPtr<FBaseTimingTrack>& Track) -> bool
			{
				if (Track->IsVisible() && Track->Is<FThreadTimingTrack>())
				{
					const uint32 ThreadId = Track->As<FThreadTimingTrack>().GetThreadId();
					ExcludedThreads.Remove(ThreadId);
					IncludedThreads.Add(ThreadId);
				}
				return true;
			});

		if (IncludedThreads.Num() < ExcludedThreads.Num())
		{
			Params.ThreadFilter = Insights::FTimingExporter::MakeThreadFilterInclusive(IncludedThreads);
		}
		else
		{
			Params.ThreadFilter = Insights::FTimingExporter::MakeThreadFilterExclusive(ExcludedThreads);
		}
	}

	// Debug/test filters.
	//Params.ThreadFilter = [](uint32 ThreadId) -> bool { return ThreadId == 2; };

	////////////////////////////////////////////////////////////////////////////////////////////////////
	// Filter by timing event (e.g.: by timer, by duration, by depth).

	// This variable needs to be in the same scope with the call to Exporter.ExportTimingEventsAsText()
	// (becasue it is referenced in the TimingEventFilter lambda function).
	TSet<uint32> IncludedTimers;

	TArray<FTimerNodePtr> SelectedNodes = TreeView->GetSelectedItems();
	for (FTimerNodePtr Node : SelectedNodes)
	{
		AddTimerNodeRecursive(Node, IncludedTimers);
	}

	Params.TimingEventFilter = Insights::FTimingExporter::MakeTimingEventFilterByTimersInclusive(IncludedTimers);

	// Debug/test filters.
	//Params.TimingEventFilter = [](double EventStartTime, double EventEndTime, uint32 EventDepth, const TraceServices::FTimingProfilerEvent& Event) -> bool { return Event.TimerIndex < 100; };
	//Params.TimingEventFilter = [](double EventStartTime, double EventEndTime, uint32 EventDepth, const TraceServices::FTimingProfilerEvent& Event) -> bool { return EventEndTime - EventStartTime > 0.001; };

	////////////////////////////////////////////////////////////////////////////////////////////////////
	// Limit the time interval for enumeration (if a time range selection is made in Timing view).

	Params.IntervalStartTime = -std::numeric_limits<double>::infinity();
	Params.IntervalEndTime = +std::numeric_limits<double>::infinity();
	if (TimingView.IsValid())
	{
		const double SelectionStartTime = TimingView->GetSelectionStartTime();
		const double SelectionEndTime = TimingView->GetSelectionEndTime();
		if (SelectionStartTime < SelectionEndTime)
		{
			Params.IntervalStartTime = SelectionStartTime;
			Params.IntervalEndTime = SelectionEndTime;
		}
	}

	////////////////////////////////////////////////////////////////////////////////////////////////////

	Exporter.ExportTimingEventsAsText(*Filename, Params);
>>>>>>> d731a049
}

////////////////////////////////////////////////////////////////////////////////////////////////////

bool STimersView::ContextMenu_ExportTimingEvents_CanExecute() const
{
	return true;
}

////////////////////////////////////////////////////////////////////////////////////////////////////

void STimersView::ContextMenu_ExportTimingEvents_Execute() const
{
<<<<<<< HEAD
	const FString DialogTitle = LOCTEXT("ExportTimingEvents_Title", "Export Timing Events (All)").ToString();
	const FString DefaultFile = TEXT("TimingEvents.tsv");
	FString Filename;
	IFileHandle* ExportFileHandle = OpenSaveTextFileDialog(DialogTitle, DefaultFile, Filename);

	if (!ExportFileHandle)
=======
	if (!Session.IsValid())
>>>>>>> d731a049
	{
		return;
	}

<<<<<<< HEAD
	FStopwatch Stopwatch;
	Stopwatch.Start();

	UTF8CHAR Separator = UTF8CHAR('\t');
	if (Filename.EndsWith(TEXT(".csv")))
	{
		Separator = UTF8CHAR(',');
	}
	const UTF8CHAR LineEnd = UTF8CHAR('\n');

	TUtf8StringBuilder<512> StringBuilder;

	// Write header.
	{
		Insights::FExportTimingEventsHeaderParams HeaderParams = { ExportFileHandle, Separator, LineEnd, StringBuilder };
		Insights::ExportTimingEventsHeader(HeaderParams);
	}

	// Write values.
	if (Session.IsValid())
	{
		Insights::FExportTimingEventsEnumerateParams EnumerateParams = { Session, ExportFileHandle, Separator, LineEnd, StringBuilder, 0.0, 0.0, nullptr, nullptr, 0 };

		EnumerateParams.IntervalStartTime = -std::numeric_limits<double>::infinity();
		EnumerateParams.IntervalEndTime = +std::numeric_limits<double>::infinity();

		Insights::ExportTimingEventsEnumerate(EnumerateParams);
	}

	ExportFileHandle->Flush();
	delete ExportFileHandle;
	ExportFileHandle = nullptr;

	Stopwatch.Stop();
	const double TotalTime = Stopwatch.GetAccumulatedTime();
	UE_LOG(TraceInsights, Log, TEXT("Exported all timing events to file in %.3fs (\"%s\")."), TotalTime, *Filename);
=======
	const FString DialogTitle = LOCTEXT("ExportTimingEvents_Title", "Export Timing Events (All)").ToString();
	const FString DefaultFile = TEXT("TimingEvents.tsv");
	FString Filename;
	if (!OpenSaveTextFileDialog(DialogTitle, DefaultFile, Filename))
	{
		return;
	}

	Insights::FTimingExporter Exporter(*Session.Get());
	Insights::FTimingExporter::FExportTimingEventsParams Params; // default columns, all timing events
	Exporter.ExportTimingEventsAsText(*Filename, Params);
>>>>>>> d731a049
}

////////////////////////////////////////////////////////////////////////////////////////////////////

bool STimersView::ContextMenu_ExportThreads_CanExecute() const
{
	return true;
}

////////////////////////////////////////////////////////////////////////////////////////////////////

void STimersView::ContextMenu_ExportThreads_Execute() const
{
<<<<<<< HEAD
	const FString DialogTitle = LOCTEXT("ExportThreads_Title", "Export Threads").ToString();
	const FString DefaultFile = TEXT("Threads.tsv");
	FString Filename;
	IFileHandle* ExportFileHandle = OpenSaveTextFileDialog(DialogTitle, DefaultFile, Filename);

	if (!ExportFileHandle)
=======
	if (!Session.IsValid())
>>>>>>> d731a049
	{
		return;
	}

<<<<<<< HEAD
	FStopwatch Stopwatch;
	Stopwatch.Start();

	UTF8CHAR Separator = UTF8CHAR('\t');
	if (Filename.EndsWith(TEXT(".csv")))
	{
		Separator = UTF8CHAR(',');
	}
	const UTF8CHAR LineEnd = UTF8CHAR('\n');

	TUtf8StringBuilder<512> StringBuilder;

	// Write header.
	{
		StringBuilder.Append(UTF8TEXT("ThreadId"));
		StringBuilder.AppendChar(Separator);
		StringBuilder.Append(UTF8TEXT("Name"));
		StringBuilder.AppendChar(Separator);
		StringBuilder.Append(UTF8TEXT("GroupName"));
		StringBuilder.AppendChar(LineEnd);

		ExportFileHandle->Write((const uint8*)StringBuilder.ToString(), StringBuilder.Len() * sizeof(UTF8CHAR));
	}

	// Write values.
	if (Session.IsValid())
	{
		StringBuilder.Reset();
		StringBuilder.Appendf(UTF8TEXT("%u"), FGpuTimingTrack::Gpu1ThreadId);
		StringBuilder.AppendChar(Separator);
		StringBuilder.Append(UTF8TEXT("GPU1"));
		StringBuilder.AppendChar(Separator);
		StringBuilder.Append(UTF8TEXT("GPU"));
		StringBuilder.AppendChar(LineEnd);
		ExportFileHandle->Write((const uint8*)StringBuilder.ToString(), StringBuilder.Len() * sizeof(UTF8CHAR));

		StringBuilder.Reset();
		StringBuilder.Appendf(UTF8TEXT("%u"), FGpuTimingTrack::Gpu2ThreadId);
		StringBuilder.AppendChar(Separator);
		StringBuilder.Append(UTF8TEXT("GPU2"));
		StringBuilder.AppendChar(Separator);
		StringBuilder.Append(UTF8TEXT("GPU"));
		StringBuilder.AppendChar(LineEnd);
		ExportFileHandle->Write((const uint8*)StringBuilder.ToString(), StringBuilder.Len() * sizeof(UTF8CHAR));

		// Iterate the CPU threads.
		{
			TraceServices::FAnalysisSessionReadScope SessionReadScope(*Session.Get());
			const TraceServices::IThreadProvider& ThreadProvider = TraceServices::ReadThreadProvider(*Session.Get());
			ThreadProvider.EnumerateThreads(
				[&](const TraceServices::FThreadInfo& ThreadInfo)
				{
					StringBuilder.Reset();
					StringBuilder.Appendf(UTF8TEXT("%u"), ThreadInfo.Id);
					StringBuilder.AppendChar(Separator);
					StringBuilder.Append(TCHAR_TO_UTF8(ThreadInfo.Name));
					StringBuilder.AppendChar(Separator);
					StringBuilder.Append(TCHAR_TO_UTF8(ThreadInfo.GroupName));
					StringBuilder.AppendChar(LineEnd);
					ExportFileHandle->Write((const uint8*)StringBuilder.ToString(), StringBuilder.Len() * sizeof(UTF8CHAR));
				});
		}
	}

	ExportFileHandle->Flush();
	delete ExportFileHandle;
	ExportFileHandle = nullptr;

	Stopwatch.Stop();
	const double TotalTime = Stopwatch.GetAccumulatedTime();
	UE_LOG(TraceInsights, Log, TEXT("Exported the thread list to file in %.3fs (\"%s\")."), TotalTime, *Filename);
=======
	const FString DialogTitle = LOCTEXT("ExportThreads_Title", "Export Threads").ToString();
	const FString DefaultFile = TEXT("Threads.tsv");
	FString Filename;
	if (!OpenSaveTextFileDialog(DialogTitle, DefaultFile, Filename))
	{
		return;
	}

	Insights::FTimingExporter Exporter(*Session.Get());
	Insights::FTimingExporter::FExportThreadsParams Params; // default
	Exporter.ExportThreadsAsText(*Filename, Params);
>>>>>>> d731a049
}

////////////////////////////////////////////////////////////////////////////////////////////////////

bool STimersView::ContextMenu_ExportTimers_CanExecute() const
{
	return true;
}

////////////////////////////////////////////////////////////////////////////////////////////////////

void STimersView::ContextMenu_ExportTimers_Execute() const
{
<<<<<<< HEAD
	const FString DialogTitle = LOCTEXT("ExportTimers_Title", "Export Timers").ToString();
	const FString DefaultFile = TEXT("Timers.tsv");
	FString Filename;
	IFileHandle* ExportFileHandle = OpenSaveTextFileDialog(DialogTitle, DefaultFile, Filename);

	if (!ExportFileHandle)
=======
	if (!Session.IsValid())
>>>>>>> d731a049
	{
		return;
	}

<<<<<<< HEAD
	FStopwatch Stopwatch;
	Stopwatch.Start();

	UTF8CHAR Separator = UTF8CHAR('\t');
	if (Filename.EndsWith(TEXT(".csv")))
	{
		Separator = UTF8CHAR(',');
	}
	const UTF8CHAR LineEnd = UTF8CHAR('\n');

	TUtf8StringBuilder<512> StringBuilder;

	// Write header.
	{
		StringBuilder.Append(UTF8TEXT("TimerId"));
		StringBuilder.AppendChar(Separator);
		StringBuilder.Append(UTF8TEXT("Type"));
		StringBuilder.AppendChar(Separator);
		StringBuilder.Append(UTF8TEXT("Name"));
		StringBuilder.AppendChar(Separator);
		StringBuilder.Append(UTF8TEXT("File"));
		StringBuilder.AppendChar(Separator);
		StringBuilder.Append(UTF8TEXT("Line"));
		StringBuilder.AppendChar(LineEnd);

		ExportFileHandle->Write((const uint8*)StringBuilder.ToString(), StringBuilder.Len() * sizeof(UTF8CHAR));
	}

	// Write values.
	if (Session.IsValid() && TraceServices::ReadTimingProfilerProvider(*Session.Get()))
	{
		TraceServices::FAnalysisSessionReadScope SessionReadScope(*Session.Get());

		const TraceServices::ITimingProfilerProvider& TimingProfilerProvider = *TraceServices::ReadTimingProfilerProvider(*Session.Get());

		const TraceServices::ITimingProfilerTimerReader* TimerReader;
		TimingProfilerProvider.ReadTimers([&TimerReader](const TraceServices::ITimingProfilerTimerReader& Out) { TimerReader = &Out; });

		const uint32 TimerCount = TimerReader->GetTimerCount();
		for (uint32 TimerIndex = 0; TimerIndex < TimerCount; ++TimerIndex)
		{
			const TraceServices::FTimingProfilerTimer& Timer = *(TimerReader->GetTimer(TimerIndex));
			StringBuilder.Reset();
			StringBuilder.Appendf(UTF8TEXT("%u"), Timer.Id);
			StringBuilder.AppendChar(Separator);
			StringBuilder.Append(Timer.IsGpuTimer ? UTF8TEXT("GPU") : UTF8TEXT("CPU"));
			StringBuilder.AppendChar(Separator);
			StringBuilder.Append(TCHAR_TO_UTF8(Timer.Name));
			StringBuilder.AppendChar(Separator);
			StringBuilder.Append(Timer.File ? (const UTF8CHAR*)TCHAR_TO_UTF8(Timer.File) : UTF8TEXT(""));
			StringBuilder.AppendChar(Separator);
			StringBuilder.Appendf(UTF8TEXT("%u"), Timer.Line);
			StringBuilder.AppendChar(LineEnd);
			ExportFileHandle->Write((const uint8*)StringBuilder.ToString(), StringBuilder.Len() * sizeof(UTF8CHAR));
		}
	}

	ExportFileHandle->Flush();
	delete ExportFileHandle;
	ExportFileHandle = nullptr;

	Stopwatch.Stop();
	const double TotalTime = Stopwatch.GetAccumulatedTime();
	UE_LOG(TraceInsights, Log, TEXT("Exported the timers list to file in %.3fs (\"%s\")."), TotalTime, *Filename);
}

////////////////////////////////////////////////////////////////////////////////////////////////////

IFileHandle* STimersView::OpenSaveTextFileDialog(const FString& InDialogTitle, const FString& InDefaultFile, FString& OutFilename) const
=======
	const FString DialogTitle = LOCTEXT("ExportTimers_Title", "Export Timers").ToString();
	const FString DefaultFile = TEXT("Timers.tsv");
	FString Filename;
	if (!OpenSaveTextFileDialog(DialogTitle, DefaultFile, Filename))
	{
		return;
	}

	Insights::FTimingExporter Exporter(*Session.Get());
	Insights::FTimingExporter::FExportTimersParams Params; // default
	Exporter.ExportTimersAsText(*Filename, Params);
}

////////////////////////////////////////////////////////////////////////////////////////////////////

bool STimersView::OpenSaveTextFileDialog(const FString& InDialogTitle, const FString& InDefaultFile, FString& OutFilename) const
>>>>>>> d731a049
{
	TArray<FString> SaveFilenames;
	bool bDialogResult = false;

	IDesktopPlatform* DesktopPlatform = FDesktopPlatformModule::Get();
	if (DesktopPlatform)
	{
		const FString DefaultPath = FPaths::ProjectSavedDir();
		bDialogResult = DesktopPlatform->SaveFileDialog(
			FSlateApplication::Get().FindBestParentWindowHandleForDialogs(nullptr),
			InDialogTitle,
			DefaultPath,
			InDefaultFile,
<<<<<<< HEAD
			TEXT("Tab-Separated Values (*.tsv)|*.tsv|Text Files (*.txt)|*.txt|Comma-Separated Values (*.csv)|*.csv|All Files (*.*)|*.*"),
=======
			TEXT("Comma-Separated Values (*.csv)|*.csv|Tab-Separated Values (*.tsv)|*.tsv|Text Files (*.txt)|*.txt|All Files (*.*)|*.*"),
>>>>>>> d731a049
			EFileDialogFlags::None,
			SaveFilenames
		);
	}

	if (!bDialogResult || SaveFilenames.Num() == 0)
	{
<<<<<<< HEAD
		return nullptr;
	}

	OutFilename = SaveFilenames[0];

	IFileHandle* ExportFileHandle = FPlatformFileManager::Get().GetPlatformFile().OpenWrite(*OutFilename);
=======
		return false;
	}

	OutFilename = SaveFilenames[0];
	return true;
}

////////////////////////////////////////////////////////////////////////////////////////////////////

IFileHandle* STimersView::OpenExportFile(const TCHAR* InFilename) const
{
	IFileHandle* ExportFileHandle = FPlatformFileManager::Get().GetPlatformFile().OpenWrite(InFilename);
>>>>>>> d731a049

	if (ExportFileHandle == nullptr)
	{
		FName LogListingName = FTimingProfilerManager::Get()->GetLogListingName();
		FMessageLog ReportMessageLog((LogListingName != NAME_None) ? LogListingName : TEXT("Other"));
		ReportMessageLog.Error(LOCTEXT("FailedToOpenFile", "Export failed. Failed to open file for write."));
		ReportMessageLog.Notify();
		return nullptr;
	}

	return ExportFileHandle;
}

////////////////////////////////////////////////////////////////////////////////////////////////////

bool STimersView::ContextMenu_OpenSource_CanExecute() const
{
	const TArray<FTimerNodePtr> SelectedNodes = TreeView->GetSelectedItems();
	const int32 NumSelectedNodes = SelectedNodes.Num();
	if (NumSelectedNodes == 1)
	{
		FTimerNodePtr SelectedNode = SelectedNodes[0];
		if (SelectedNode.IsValid() && SelectedNode->GetType() != ETimerNodeType::Group)
		{
			FString File;
			uint32 Line = 0;
			return SelectedNode->GetSourceFileAndLine(File, Line);
		}
	}
	return false;
}

////////////////////////////////////////////////////////////////////////////////////////////////////

void STimersView::ContextMenu_OpenSource_Execute() const
{
	const TArray<FTimerNodePtr> SelectedNodes = TreeView->GetSelectedItems();
	const int32 NumSelectedNodes = SelectedNodes.Num();
	if (NumSelectedNodes == 1)
	{
		OpenSourceFileInIDE(SelectedNodes[0]);
	}
}

////////////////////////////////////////////////////////////////////////////////////////////////////

void STimersView::OpenSourceFileInIDE(FTimerNodePtr InNode) const
{
	if (InNode.IsValid() && InNode->GetType() != ETimerNodeType::Group)
	{
		FString File;
		uint32 Line = 0;
		bool bIsValidSource = InNode->GetSourceFileAndLine(File, Line);
		if (bIsValidSource)
		{
			ISourceCodeAccessModule& SourceCodeAccessModule = FModuleManager::LoadModuleChecked<ISourceCodeAccessModule>("SourceCodeAccess");
			if (FPaths::FileExists(File))
			{
				ISourceCodeAccessor& SourceCodeAccessor = SourceCodeAccessModule.GetAccessor();
				SourceCodeAccessor.OpenFileAtLine(File, Line);
			}
			else
			{
				SourceCodeAccessModule.OnOpenFileFailed().Broadcast(File);
			}
		}
	}
}

////////////////////////////////////////////////////////////////////////////////////////////////////

FReply STimersView::OnKeyDown(const FGeometry& MyGeometry, const FKeyEvent& InKeyEvent)
{
	return CommandList->ProcessCommandBindings(InKeyEvent) == true ? FReply::Handled() : FReply::Unhandled();
}

////////////////////////////////////////////////////////////////////////////////////////////////////

#undef LOCTEXT_NAMESPACE<|MERGE_RESOLUTION|>--- conflicted
+++ resolved
@@ -14,11 +14,7 @@
 #include "Modules/ModuleManager.h"
 #include "SlateOptMacros.h"
 #include "Styling/AppStyle.h"
-<<<<<<< HEAD
-#include "TraceServices/AnalysisService.h"
-=======
 #include "TraceServices/Model/Threads.h"
->>>>>>> d731a049
 #include "TraceServices/Model/TimingProfiler.h"
 #include "Widgets/Input/SCheckBox.h"
 #include "Widgets/Layout/SScrollBox.h"
@@ -483,13 +479,8 @@
 				MenuBuilder.AddMenuEntry
 				(
 					LOCTEXT("ContextMenu_RemoveFromGraphTrack", "Remove series from graph track"),
-<<<<<<< HEAD
-					LOCTEXT("ContextMenu_RemoveFromGraphTrack_Desc", "Remove the series containing event instances of the selected timer from the timing graph track."),
-					FSlateIcon(FInsightsStyle::GetStyleSetName(), "Icons.ToggleShowGraphSeries"),
-=======
 					LOCTEXT("ContextMenu_RemoveFromGraphTrack_Desc", "Removes the series containing event instances of the selected timer from the Main Graph track."),
 					FSlateIcon(FInsightsStyle::GetStyleSetName(), "Icons.RemoveGraphSeries"),
->>>>>>> d731a049
 					Action_ToggleTimerInGraphTrack,
 					NAME_None,
 					EUserInterfaceActionType::Button
@@ -500,13 +491,8 @@
 				MenuBuilder.AddMenuEntry
 				(
 					LOCTEXT("ContextMenu_AddToGraphTrack", "Add series to graph track"),
-<<<<<<< HEAD
-					LOCTEXT("ContextMenu_AddToGraphTrack_Desc", "Add a series containing event instances of the selected timer to the timing graph track."),
-					FSlateIcon(FInsightsStyle::GetStyleSetName(), "Icons.ToggleShowGraphSeries"),
-=======
 					LOCTEXT("ContextMenu_AddToGraphTrack_Desc", "Adds a series containing event instances of the selected timer to the Main Graph track."),
 					FSlateIcon(FInsightsStyle::GetStyleSetName(), "Icons.AddGraphSeries"),
->>>>>>> d731a049
 					Action_ToggleTimerInGraphTrack,
 					NAME_None,
 					EUserInterfaceActionType::Button
@@ -1567,12 +1553,8 @@
 	{
 		Node.SortChildrenAscending(Sorter);
 	}
-<<<<<<< HEAD
-/*
-=======
 
 #if 0 // Current groupings creates only one level.
->>>>>>> d731a049
 	for (Insights::FBaseTreeNodePtr ChildPtr : Node.GetChildren())
 	{
 		if (ChildPtr->GetChildren().Num() > 0)
@@ -1580,11 +1562,7 @@
 			SortTreeNodesRec(*StaticCastSharedPtr<FTimerNode>(ChildPtr), Sorter);
 		}
 	}
-<<<<<<< HEAD
-*/
-=======
 #endif
->>>>>>> d731a049
 }
 
 ////////////////////////////////////////////////////////////////////////////////////////////////////
@@ -2283,17 +2261,12 @@
 	const FString DialogTitle = LOCTEXT("Export_Title", "Export Aggregated Timer Stats").ToString();
 	const FString DefaultFile = TEXT("TimerStats.tsv");
 	FString Filename;
-<<<<<<< HEAD
-	IFileHandle* ExportFileHandle = OpenSaveTextFileDialog(DialogTitle, DefaultFile, Filename);
-
-=======
 	if (!OpenSaveTextFileDialog(DialogTitle, DefaultFile, Filename))
 	{
 		return;
 	}
 
 	IFileHandle* ExportFileHandle = OpenExportFile(*Filename);
->>>>>>> d731a049
 	if (!ExportFileHandle)
 	{
 		return;
@@ -2314,11 +2287,7 @@
 	constexpr TCHAR QuotationMarkBegin = TEXT('\"');
 	constexpr TCHAR QuotationMarkEnd = TEXT('\"');
 
-<<<<<<< HEAD
-	TStringBuilder<512> StringBuilder;
-=======
 	TStringBuilder<1024> StringBuilder;
->>>>>>> d731a049
 
 	TArray<TSharedRef<Insights::FTableColumn>> VisibleColumns;
 	Table->GetVisibleColumns(VisibleColumns);
@@ -2405,123 +2374,6 @@
 
 ////////////////////////////////////////////////////////////////////////////////////////////////////
 
-<<<<<<< HEAD
-namespace Insights {
-
-struct FExportTimingEventsHeaderParams
-{
-	IFileHandle* ExportFileHandle;
-	const UTF8CHAR Separator;
-	const UTF8CHAR LineEnd;
-	TUtf8StringBuilder<512>& StringBuilder;
-};
-
-void ExportTimingEventsHeader(FExportTimingEventsHeaderParams& Params)
-{
-	Params.StringBuilder.Append(UTF8TEXT("ThreadId"));
-	Params.StringBuilder.AppendChar(Params.Separator);
-	Params.StringBuilder.Append(UTF8TEXT("TimerId"));
-	Params.StringBuilder.AppendChar(Params.Separator);
-	Params.StringBuilder.Append(UTF8TEXT("StartTime"));
-	Params.StringBuilder.AppendChar(Params.Separator);
-	Params.StringBuilder.Append(UTF8TEXT("EndTime"));
-	Params.StringBuilder.AppendChar(Params.Separator);
-	Params.StringBuilder.Append(UTF8TEXT("Depth"));
-	Params.StringBuilder.AppendChar(Params.LineEnd);
-
-	Params.ExportFileHandle->Write((const uint8*)Params.StringBuilder.ToString(), Params.StringBuilder.Len() * sizeof(UTF8CHAR));
-}
-
-struct FExportTimingEventsEnumerateParams
-{
-	TSharedPtr<const TraceServices::IAnalysisSession> Session;
-	IFileHandle* ExportFileHandle;
-	const UTF8CHAR Separator;
-	const UTF8CHAR LineEnd;
-	TUtf8StringBuilder<512>& StringBuilder;
-	double IntervalStartTime;
-	double IntervalEndTime;
-	TFunction<bool(uint32 ThreadId)> ThreadFilter;
-	TFunction<bool(double EventStartTime, double EventEndTime, uint32 EventDepth, const TraceServices::FTimingProfilerEvent& Event)> TimingEventFilter;
-	uint32 ThreadId;
-};
-
-void ExportTimingEventsEnumerate(FExportTimingEventsEnumerateParams& Params)
-{
-	if (Params.Session.IsValid() && TraceServices::ReadTimingProfilerProvider(*Params.Session.Get()))
-	{
-		TraceServices::FAnalysisSessionReadScope SessionReadScope(*Params.Session.Get());
-
-		const TraceServices::ITimingProfilerProvider& TimingProfilerProvider = *TraceServices::ReadTimingProfilerProvider(*Params.Session.Get());
-
-		auto TimelineEnumerator = [&Params](const TraceServices::ITimingProfilerProvider::Timeline& Timeline)
-		{
-			// Iterate timing events.
-			Timeline.EnumerateEvents(Params.IntervalStartTime, Params.IntervalEndTime,
-				[&Params](double EventStartTime, double EventEndTime, uint32 EventDepth, const TraceServices::FTimingProfilerEvent& Event)
-				{
-					if (!Params.TimingEventFilter || Params.TimingEventFilter(EventStartTime, EventEndTime, EventDepth, Event))
-					{
-						Params.StringBuilder.Reset();
-						Params.StringBuilder.Appendf(UTF8TEXT("%u"), Params.ThreadId);
-						Params.StringBuilder.AppendChar(Params.Separator);
-						Params.StringBuilder.Appendf(UTF8TEXT("%u"), Event.TimerIndex);
-						Params.StringBuilder.AppendChar(Params.Separator);
-						Params.StringBuilder.Appendf(UTF8TEXT("%.9g"), EventStartTime);
-						Params.StringBuilder.AppendChar(Params.Separator);
-						Params.StringBuilder.Appendf(UTF8TEXT("%.9g"), EventEndTime);
-						Params.StringBuilder.AppendChar(Params.Separator);
-						Params.StringBuilder.Appendf(UTF8TEXT("%u"), EventDepth);
-						Params.StringBuilder.AppendChar(Params.LineEnd);
-
-						Params.ExportFileHandle->Write((const uint8*)Params.StringBuilder.ToString(), Params.StringBuilder.Len() * sizeof(UTF8CHAR));
-					}
-
-					return TraceServices::EEventEnumerate::Continue;
-				});
-		};
-
-		// Iterate the GPU timelines.
-		{
-			if (!Params.ThreadFilter || Params.ThreadFilter(FGpuTimingTrack::Gpu1ThreadId))
-			{
-				Params.ThreadId = FGpuTimingTrack::Gpu1ThreadId;
-				uint32 GpuTimelineIndex1 = 0;
-				TimingProfilerProvider.GetGpuTimelineIndex(GpuTimelineIndex1);
-				TimingProfilerProvider.ReadTimeline(GpuTimelineIndex1, TimelineEnumerator);
-			}
-
-			if (!Params.ThreadFilter || Params.ThreadFilter(FGpuTimingTrack::Gpu2ThreadId))
-			{
-				Params.ThreadId = FGpuTimingTrack::Gpu2ThreadId;
-				uint32 GpuTimelineIndex2 = 0;
-				TimingProfilerProvider.GetGpu2TimelineIndex(GpuTimelineIndex2);
-				TimingProfilerProvider.ReadTimeline(GpuTimelineIndex2, TimelineEnumerator);
-			}
-		}
-
-		// Iterate the CPU threads and their corresponding timelines.
-		const TraceServices::IThreadProvider& ThreadProvider = TraceServices::ReadThreadProvider(*Params.Session.Get());
-		ThreadProvider.EnumerateThreads(
-			[&TimelineEnumerator, &Params, &TimingProfilerProvider](const TraceServices::FThreadInfo& ThreadInfo)
-			{
-				if (!Params.ThreadFilter || Params.ThreadFilter(ThreadInfo.Id))
-				{
-					Params.ThreadId = ThreadInfo.Id;
-					uint32 CpuTimelineIndex = 0;
-					TimingProfilerProvider.GetCpuThreadTimelineIndex(ThreadInfo.Id, CpuTimelineIndex);
-					TimingProfilerProvider.ReadTimeline(CpuTimelineIndex, TimelineEnumerator);
-				}
-			});
-	}
-}
-
-} // namespace Insights
-
-////////////////////////////////////////////////////////////////////////////////////////////////////
-
-=======
->>>>>>> d731a049
 bool STimersView::ContextMenu_ExportTimingEventsSelection_CanExecute() const
 {
 	const TArray<FTimerNodePtr> SelectedNodes = TreeView->GetSelectedItems();
@@ -2550,187 +2402,11 @@
 
 void STimersView::ContextMenu_ExportTimingEventsSelection_Execute() const
 {
-<<<<<<< HEAD
-	const FString DialogTitle = LOCTEXT("ExportTimingEventsSelection_Title", "Export Timing Events (Selection)").ToString();
-	const FString DefaultFile = TEXT("TimingEvents.tsv");
-	FString Filename;
-	IFileHandle* ExportFileHandle = OpenSaveTextFileDialog(DialogTitle, DefaultFile, Filename);
-
-	if (!ExportFileHandle)
-=======
 	if (!Session.IsValid())
->>>>>>> d731a049
 	{
 		return;
 	}
 
-<<<<<<< HEAD
-	FStopwatch Stopwatch;
-	Stopwatch.Start();
-
-	UTF8CHAR Separator = UTF8CHAR('\t');
-	if (Filename.EndsWith(TEXT(".csv")))
-	{
-		Separator = UTF8CHAR(',');
-	}
-	const UTF8CHAR LineEnd = UTF8CHAR('\n');
-
-	TUtf8StringBuilder<512> StringBuilder;
-
-	// Write header.
-	{
-		Insights::FExportTimingEventsHeaderParams HeaderParams = { ExportFileHandle, Separator, LineEnd, StringBuilder };
-		Insights::ExportTimingEventsHeader(HeaderParams);
-	}
-
-	// Write values.
-	if (Session.IsValid())
-	{
-		TSharedPtr<STimingProfilerWindow> Wnd = FTimingProfilerManager::Get()->GetProfilerWindow();
-		TSharedPtr<STimingView> TimingView = Wnd.IsValid() ? Wnd->GetTimingView() : nullptr;
-
-		Insights::FExportTimingEventsEnumerateParams EnumerateParams = { Session, ExportFileHandle, Separator, LineEnd, StringBuilder, 0.0, 0.0, nullptr, nullptr, 0 };
-
-		////////////////////////////////////////////////////////////////////////////////////////////////////
-		// Filter by thread (visible Gpu/Cpu tracks in TimingView).
-
-		// Filter sets to be used in ExportTimingEventsEnumerate.
-		// It needs to be in the same scope (as it is referenced in the lambda filter)!
-		TSet<uint32> IncludedThreads;
-		TSet<uint32> ExcludedThreads;
-
-		if (TimingView.IsValid())
-		{
-			// Add available Gpu threads to the ExcludedThreads list.
-			ExcludedThreads.Add(FGpuTimingTrack::Gpu1ThreadId);
-			ExcludedThreads.Add(FGpuTimingTrack::Gpu2ThreadId);
-
-			// Add available Cpu threads to the ExcludedThreads list.
-			{
-				TraceServices::FAnalysisSessionReadScope SessionReadScope(*Session.Get());
-				const TraceServices::IThreadProvider& ThreadProvider = TraceServices::ReadThreadProvider(*Session.Get());
-				ThreadProvider.EnumerateThreads(
-					[&ExcludedThreads](const TraceServices::FThreadInfo& ThreadInfo)
-					{
-						ExcludedThreads.Add(ThreadInfo.Id);
-					});
-			}
-
-			// Move the threads corresponding to visible Cpu/Gpu tracks to the IncludedThreads list.
-			TimingView->EnumerateAllTracks([&IncludedThreads, &ExcludedThreads](TSharedPtr<FBaseTimingTrack>& Track) -> bool
-				{
-					if (Track->IsVisible() && Track->Is<FThreadTimingTrack>())
-					{
-						const uint32 ThreadId = Track->As<FThreadTimingTrack>().GetThreadId();
-						ExcludedThreads.Remove(ThreadId);
-						IncludedThreads.Add(ThreadId);
-					}
-					return true;
-				});
-
-			if (IncludedThreads.Num() < ExcludedThreads.Num())
-			{
-				if (IncludedThreads.Num() == 1)
-				{
-					const uint32 IncludedThreadId = IncludedThreads[FSetElementId::FromInteger(0)];
-					EnumerateParams.ThreadFilter = [IncludedThreadId](uint32 ThreadId) -> bool
-					{
-						return ThreadId == IncludedThreadId;
-					};
-				}
-				else
-				{
-					EnumerateParams.ThreadFilter = [&IncludedThreads](uint32 ThreadId) -> bool
-					{
-						return IncludedThreads.Contains(ThreadId);
-					};
-				}
-			}
-			else
-			{
-				if (ExcludedThreads.Num() == 1)
-				{
-					const uint32 ExcludedThreadId = ExcludedThreads[FSetElementId::FromInteger(0)];
-					EnumerateParams.ThreadFilter = [ExcludedThreadId](uint32 ThreadId) -> bool
-					{
-						return ThreadId != ExcludedThreadId;
-					};
-				}
-				else
-				{
-					EnumerateParams.ThreadFilter = [&ExcludedThreads](uint32 ThreadId) -> bool
-					{
-						return !ExcludedThreads.Contains(ThreadId);
-					};
-				}
-			}
-		}
-
-		// Debug/test filters.
-		//EnumerateParams.ThreadFilter = [](uint32 ThreadId) -> bool { return ThreadId == 2; };
-
-		////////////////////////////////////////////////////////////////////////////////////////////////////
-		// Filter by timing event (e.g.: by timer, by duration, by depth).
-
-		// Filter set to be used in ExportTimingEventsEnumerate.
-		// It needs to be in the same scope (as it is referenced in the lambda filter)!
-		TSet<uint32> IncludedTimers;
-
-		TArray<FTimerNodePtr> SelectedNodes = TreeView->GetSelectedItems();
-		for (FTimerNodePtr Node : SelectedNodes)
-		{
-			AddTimerNodeRecursive(Node, IncludedTimers);
-		}
-
-		if (IncludedTimers.Num() == 1)
-		{
-			const uint32 IncludedTimerId = IncludedTimers[FSetElementId::FromInteger(0)];
-			EnumerateParams.TimingEventFilter = [IncludedTimerId](double EventStartTime, double EventEndTime, uint32 EventDepth, const TraceServices::FTimingProfilerEvent& Event) -> bool
-			{
-				return Event.TimerIndex == IncludedTimerId;
-			};
-		}
-		else
-		{
-			EnumerateParams.TimingEventFilter = [&IncludedTimers](double EventStartTime, double EventEndTime, uint32 EventDepth, const TraceServices::FTimingProfilerEvent& Event) -> bool
-			{
-				return IncludedTimers.Contains(Event.TimerIndex);
-			};
-		}
-
-		// Debug/test filters.
-		//EnumerateParams.TimingEventFilter = [](double EventStartTime, double EventEndTime, uint32 EventDepth, const TraceServices::FTimingProfilerEvent& Event) -> bool { return Event.TimerIndex < 100; };
-		//EnumerateParams.TimingEventFilter = [](double EventStartTime, double EventEndTime, uint32 EventDepth, const TraceServices::FTimingProfilerEvent& Event) -> bool { return EventEndTime - EventStartTime > 0.001; };
-
-		////////////////////////////////////////////////////////////////////////////////////////////////////
-		// Limit the time interval for enumeration (if a time range selection is made in Timing view).
-
-		EnumerateParams.IntervalStartTime = -std::numeric_limits<double>::infinity();
-		EnumerateParams.IntervalEndTime = +std::numeric_limits<double>::infinity();
-		if (TimingView.IsValid())
-		{
-			const double SelectionStartTime = TimingView->GetSelectionStartTime();
-			const double SelectionEndTime = TimingView->GetSelectionEndTime();
-			if (SelectionStartTime < SelectionEndTime)
-			{
-				EnumerateParams.IntervalStartTime = SelectionStartTime;
-				EnumerateParams.IntervalEndTime = SelectionEndTime;
-			}
-		}
-
-		////////////////////////////////////////////////////////////////////////////////////////////////////
-
-		ExportTimingEventsEnumerate(EnumerateParams);
-	}
-
-	ExportFileHandle->Flush();
-	delete ExportFileHandle;
-	ExportFileHandle = nullptr;
-
-	Stopwatch.Stop();
-	const double TotalTime = Stopwatch.GetAccumulatedTime();
-	UE_LOG(TraceInsights, Log, TEXT("Exported selected timing events to file in %.3fs (\"%s\")."), TotalTime, *Filename);
-=======
 	const FString DialogTitle = LOCTEXT("ExportTimingEventsSelection_Title", "Export Timing Events (Selection)").ToString();
 	const FString DefaultFile = TEXT("TimingEvents.tsv");
 	FString Filename;
@@ -2835,7 +2511,6 @@
 	////////////////////////////////////////////////////////////////////////////////////////////////////
 
 	Exporter.ExportTimingEventsAsText(*Filename, Params);
->>>>>>> d731a049
 }
 
 ////////////////////////////////////////////////////////////////////////////////////////////////////
@@ -2849,58 +2524,11 @@
 
 void STimersView::ContextMenu_ExportTimingEvents_Execute() const
 {
-<<<<<<< HEAD
-	const FString DialogTitle = LOCTEXT("ExportTimingEvents_Title", "Export Timing Events (All)").ToString();
-	const FString DefaultFile = TEXT("TimingEvents.tsv");
-	FString Filename;
-	IFileHandle* ExportFileHandle = OpenSaveTextFileDialog(DialogTitle, DefaultFile, Filename);
-
-	if (!ExportFileHandle)
-=======
 	if (!Session.IsValid())
->>>>>>> d731a049
 	{
 		return;
 	}
 
-<<<<<<< HEAD
-	FStopwatch Stopwatch;
-	Stopwatch.Start();
-
-	UTF8CHAR Separator = UTF8CHAR('\t');
-	if (Filename.EndsWith(TEXT(".csv")))
-	{
-		Separator = UTF8CHAR(',');
-	}
-	const UTF8CHAR LineEnd = UTF8CHAR('\n');
-
-	TUtf8StringBuilder<512> StringBuilder;
-
-	// Write header.
-	{
-		Insights::FExportTimingEventsHeaderParams HeaderParams = { ExportFileHandle, Separator, LineEnd, StringBuilder };
-		Insights::ExportTimingEventsHeader(HeaderParams);
-	}
-
-	// Write values.
-	if (Session.IsValid())
-	{
-		Insights::FExportTimingEventsEnumerateParams EnumerateParams = { Session, ExportFileHandle, Separator, LineEnd, StringBuilder, 0.0, 0.0, nullptr, nullptr, 0 };
-
-		EnumerateParams.IntervalStartTime = -std::numeric_limits<double>::infinity();
-		EnumerateParams.IntervalEndTime = +std::numeric_limits<double>::infinity();
-
-		Insights::ExportTimingEventsEnumerate(EnumerateParams);
-	}
-
-	ExportFileHandle->Flush();
-	delete ExportFileHandle;
-	ExportFileHandle = nullptr;
-
-	Stopwatch.Stop();
-	const double TotalTime = Stopwatch.GetAccumulatedTime();
-	UE_LOG(TraceInsights, Log, TEXT("Exported all timing events to file in %.3fs (\"%s\")."), TotalTime, *Filename);
-=======
 	const FString DialogTitle = LOCTEXT("ExportTimingEvents_Title", "Export Timing Events (All)").ToString();
 	const FString DefaultFile = TEXT("TimingEvents.tsv");
 	FString Filename;
@@ -2912,7 +2540,6 @@
 	Insights::FTimingExporter Exporter(*Session.Get());
 	Insights::FTimingExporter::FExportTimingEventsParams Params; // default columns, all timing events
 	Exporter.ExportTimingEventsAsText(*Filename, Params);
->>>>>>> d731a049
 }
 
 ////////////////////////////////////////////////////////////////////////////////////////////////////
@@ -2926,93 +2553,11 @@
 
 void STimersView::ContextMenu_ExportThreads_Execute() const
 {
-<<<<<<< HEAD
-	const FString DialogTitle = LOCTEXT("ExportThreads_Title", "Export Threads").ToString();
-	const FString DefaultFile = TEXT("Threads.tsv");
-	FString Filename;
-	IFileHandle* ExportFileHandle = OpenSaveTextFileDialog(DialogTitle, DefaultFile, Filename);
-
-	if (!ExportFileHandle)
-=======
 	if (!Session.IsValid())
->>>>>>> d731a049
 	{
 		return;
 	}
 
-<<<<<<< HEAD
-	FStopwatch Stopwatch;
-	Stopwatch.Start();
-
-	UTF8CHAR Separator = UTF8CHAR('\t');
-	if (Filename.EndsWith(TEXT(".csv")))
-	{
-		Separator = UTF8CHAR(',');
-	}
-	const UTF8CHAR LineEnd = UTF8CHAR('\n');
-
-	TUtf8StringBuilder<512> StringBuilder;
-
-	// Write header.
-	{
-		StringBuilder.Append(UTF8TEXT("ThreadId"));
-		StringBuilder.AppendChar(Separator);
-		StringBuilder.Append(UTF8TEXT("Name"));
-		StringBuilder.AppendChar(Separator);
-		StringBuilder.Append(UTF8TEXT("GroupName"));
-		StringBuilder.AppendChar(LineEnd);
-
-		ExportFileHandle->Write((const uint8*)StringBuilder.ToString(), StringBuilder.Len() * sizeof(UTF8CHAR));
-	}
-
-	// Write values.
-	if (Session.IsValid())
-	{
-		StringBuilder.Reset();
-		StringBuilder.Appendf(UTF8TEXT("%u"), FGpuTimingTrack::Gpu1ThreadId);
-		StringBuilder.AppendChar(Separator);
-		StringBuilder.Append(UTF8TEXT("GPU1"));
-		StringBuilder.AppendChar(Separator);
-		StringBuilder.Append(UTF8TEXT("GPU"));
-		StringBuilder.AppendChar(LineEnd);
-		ExportFileHandle->Write((const uint8*)StringBuilder.ToString(), StringBuilder.Len() * sizeof(UTF8CHAR));
-
-		StringBuilder.Reset();
-		StringBuilder.Appendf(UTF8TEXT("%u"), FGpuTimingTrack::Gpu2ThreadId);
-		StringBuilder.AppendChar(Separator);
-		StringBuilder.Append(UTF8TEXT("GPU2"));
-		StringBuilder.AppendChar(Separator);
-		StringBuilder.Append(UTF8TEXT("GPU"));
-		StringBuilder.AppendChar(LineEnd);
-		ExportFileHandle->Write((const uint8*)StringBuilder.ToString(), StringBuilder.Len() * sizeof(UTF8CHAR));
-
-		// Iterate the CPU threads.
-		{
-			TraceServices::FAnalysisSessionReadScope SessionReadScope(*Session.Get());
-			const TraceServices::IThreadProvider& ThreadProvider = TraceServices::ReadThreadProvider(*Session.Get());
-			ThreadProvider.EnumerateThreads(
-				[&](const TraceServices::FThreadInfo& ThreadInfo)
-				{
-					StringBuilder.Reset();
-					StringBuilder.Appendf(UTF8TEXT("%u"), ThreadInfo.Id);
-					StringBuilder.AppendChar(Separator);
-					StringBuilder.Append(TCHAR_TO_UTF8(ThreadInfo.Name));
-					StringBuilder.AppendChar(Separator);
-					StringBuilder.Append(TCHAR_TO_UTF8(ThreadInfo.GroupName));
-					StringBuilder.AppendChar(LineEnd);
-					ExportFileHandle->Write((const uint8*)StringBuilder.ToString(), StringBuilder.Len() * sizeof(UTF8CHAR));
-				});
-		}
-	}
-
-	ExportFileHandle->Flush();
-	delete ExportFileHandle;
-	ExportFileHandle = nullptr;
-
-	Stopwatch.Stop();
-	const double TotalTime = Stopwatch.GetAccumulatedTime();
-	UE_LOG(TraceInsights, Log, TEXT("Exported the thread list to file in %.3fs (\"%s\")."), TotalTime, *Filename);
-=======
 	const FString DialogTitle = LOCTEXT("ExportThreads_Title", "Export Threads").ToString();
 	const FString DefaultFile = TEXT("Threads.tsv");
 	FString Filename;
@@ -3024,7 +2569,6 @@
 	Insights::FTimingExporter Exporter(*Session.Get());
 	Insights::FTimingExporter::FExportThreadsParams Params; // default
 	Exporter.ExportThreadsAsText(*Filename, Params);
->>>>>>> d731a049
 }
 
 ////////////////////////////////////////////////////////////////////////////////////////////////////
@@ -3038,91 +2582,11 @@
 
 void STimersView::ContextMenu_ExportTimers_Execute() const
 {
-<<<<<<< HEAD
-	const FString DialogTitle = LOCTEXT("ExportTimers_Title", "Export Timers").ToString();
-	const FString DefaultFile = TEXT("Timers.tsv");
-	FString Filename;
-	IFileHandle* ExportFileHandle = OpenSaveTextFileDialog(DialogTitle, DefaultFile, Filename);
-
-	if (!ExportFileHandle)
-=======
 	if (!Session.IsValid())
->>>>>>> d731a049
 	{
 		return;
 	}
 
-<<<<<<< HEAD
-	FStopwatch Stopwatch;
-	Stopwatch.Start();
-
-	UTF8CHAR Separator = UTF8CHAR('\t');
-	if (Filename.EndsWith(TEXT(".csv")))
-	{
-		Separator = UTF8CHAR(',');
-	}
-	const UTF8CHAR LineEnd = UTF8CHAR('\n');
-
-	TUtf8StringBuilder<512> StringBuilder;
-
-	// Write header.
-	{
-		StringBuilder.Append(UTF8TEXT("TimerId"));
-		StringBuilder.AppendChar(Separator);
-		StringBuilder.Append(UTF8TEXT("Type"));
-		StringBuilder.AppendChar(Separator);
-		StringBuilder.Append(UTF8TEXT("Name"));
-		StringBuilder.AppendChar(Separator);
-		StringBuilder.Append(UTF8TEXT("File"));
-		StringBuilder.AppendChar(Separator);
-		StringBuilder.Append(UTF8TEXT("Line"));
-		StringBuilder.AppendChar(LineEnd);
-
-		ExportFileHandle->Write((const uint8*)StringBuilder.ToString(), StringBuilder.Len() * sizeof(UTF8CHAR));
-	}
-
-	// Write values.
-	if (Session.IsValid() && TraceServices::ReadTimingProfilerProvider(*Session.Get()))
-	{
-		TraceServices::FAnalysisSessionReadScope SessionReadScope(*Session.Get());
-
-		const TraceServices::ITimingProfilerProvider& TimingProfilerProvider = *TraceServices::ReadTimingProfilerProvider(*Session.Get());
-
-		const TraceServices::ITimingProfilerTimerReader* TimerReader;
-		TimingProfilerProvider.ReadTimers([&TimerReader](const TraceServices::ITimingProfilerTimerReader& Out) { TimerReader = &Out; });
-
-		const uint32 TimerCount = TimerReader->GetTimerCount();
-		for (uint32 TimerIndex = 0; TimerIndex < TimerCount; ++TimerIndex)
-		{
-			const TraceServices::FTimingProfilerTimer& Timer = *(TimerReader->GetTimer(TimerIndex));
-			StringBuilder.Reset();
-			StringBuilder.Appendf(UTF8TEXT("%u"), Timer.Id);
-			StringBuilder.AppendChar(Separator);
-			StringBuilder.Append(Timer.IsGpuTimer ? UTF8TEXT("GPU") : UTF8TEXT("CPU"));
-			StringBuilder.AppendChar(Separator);
-			StringBuilder.Append(TCHAR_TO_UTF8(Timer.Name));
-			StringBuilder.AppendChar(Separator);
-			StringBuilder.Append(Timer.File ? (const UTF8CHAR*)TCHAR_TO_UTF8(Timer.File) : UTF8TEXT(""));
-			StringBuilder.AppendChar(Separator);
-			StringBuilder.Appendf(UTF8TEXT("%u"), Timer.Line);
-			StringBuilder.AppendChar(LineEnd);
-			ExportFileHandle->Write((const uint8*)StringBuilder.ToString(), StringBuilder.Len() * sizeof(UTF8CHAR));
-		}
-	}
-
-	ExportFileHandle->Flush();
-	delete ExportFileHandle;
-	ExportFileHandle = nullptr;
-
-	Stopwatch.Stop();
-	const double TotalTime = Stopwatch.GetAccumulatedTime();
-	UE_LOG(TraceInsights, Log, TEXT("Exported the timers list to file in %.3fs (\"%s\")."), TotalTime, *Filename);
-}
-
-////////////////////////////////////////////////////////////////////////////////////////////////////
-
-IFileHandle* STimersView::OpenSaveTextFileDialog(const FString& InDialogTitle, const FString& InDefaultFile, FString& OutFilename) const
-=======
 	const FString DialogTitle = LOCTEXT("ExportTimers_Title", "Export Timers").ToString();
 	const FString DefaultFile = TEXT("Timers.tsv");
 	FString Filename;
@@ -3139,7 +2603,6 @@
 ////////////////////////////////////////////////////////////////////////////////////////////////////
 
 bool STimersView::OpenSaveTextFileDialog(const FString& InDialogTitle, const FString& InDefaultFile, FString& OutFilename) const
->>>>>>> d731a049
 {
 	TArray<FString> SaveFilenames;
 	bool bDialogResult = false;
@@ -3153,11 +2616,7 @@
 			InDialogTitle,
 			DefaultPath,
 			InDefaultFile,
-<<<<<<< HEAD
-			TEXT("Tab-Separated Values (*.tsv)|*.tsv|Text Files (*.txt)|*.txt|Comma-Separated Values (*.csv)|*.csv|All Files (*.*)|*.*"),
-=======
 			TEXT("Comma-Separated Values (*.csv)|*.csv|Tab-Separated Values (*.tsv)|*.tsv|Text Files (*.txt)|*.txt|All Files (*.*)|*.*"),
->>>>>>> d731a049
 			EFileDialogFlags::None,
 			SaveFilenames
 		);
@@ -3165,14 +2624,6 @@
 
 	if (!bDialogResult || SaveFilenames.Num() == 0)
 	{
-<<<<<<< HEAD
-		return nullptr;
-	}
-
-	OutFilename = SaveFilenames[0];
-
-	IFileHandle* ExportFileHandle = FPlatformFileManager::Get().GetPlatformFile().OpenWrite(*OutFilename);
-=======
 		return false;
 	}
 
@@ -3185,7 +2636,6 @@
 IFileHandle* STimersView::OpenExportFile(const TCHAR* InFilename) const
 {
 	IFileHandle* ExportFileHandle = FPlatformFileManager::Get().GetPlatformFile().OpenWrite(InFilename);
->>>>>>> d731a049
 
 	if (ExportFileHandle == nullptr)
 	{
