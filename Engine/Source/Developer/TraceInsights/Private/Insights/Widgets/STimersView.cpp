// Copyright Epic Games, Inc. All Rights Reserved.

#include "STimersView.h"

<<<<<<< HEAD
#include "EditorStyleSet.h"
=======
#include "DesktopPlatformModule.h"
>>>>>>> 6bbb88c8
#include "Framework/Commands/Commands.h"
#include "Framework/Commands/UICommandList.h"
#include "Framework/MultiBox/MultiBoxBuilder.h"
#include "HAL/PlatformApplicationMisc.h"
<<<<<<< HEAD
#include "SlateOptMacros.h"
=======
#include "HAL/PlatformFileManager.h"
#include "ISourceCodeAccessModule.h"
#include "ISourceCodeAccessor.h"
#include "Logging/MessageLog.h"
#include "Modules/ModuleManager.h"
#include "SlateOptMacros.h"
#include "Styling/AppStyle.h"
>>>>>>> 6bbb88c8
#include "TraceServices/AnalysisService.h"
#include "TraceServices/Model/TimingProfiler.h"
#include "Widgets/Input/SCheckBox.h"
#include "Widgets/Layout/SScrollBox.h"
#include "Widgets/Input/SSearchBox.h"
#include "Widgets/Images/SImage.h"
#include "Widgets/Layout/SGridPanel.h"
#include "Widgets/Layout/SSeparator.h"
#include "Widgets/SToolTip.h"
#include "Widgets/Views/STableViewBase.h"

// Insights
#include "Insights/Common/Stopwatch.h"
#include "Insights/Common/TimeUtils.h"
<<<<<<< HEAD
=======
#include "Insights/InsightsStyle.h"
#include "Insights/Log.h"
>>>>>>> 6bbb88c8
#include "Insights/Table/ViewModels/Table.h"
#include "Insights/Table/ViewModels/TableColumn.h"
#include "Insights/TimingProfilerCommon.h"
#include "Insights/TimingProfilerManager.h"
#include "Insights/ViewModels/ThreadTimingTrack.h"
#include "Insights/ViewModels/TimerAggregation.h"
#include "Insights/ViewModels/TimerNodeHelper.h"
#include "Insights/ViewModels/TimersViewColumnFactory.h"
#include "Insights/ViewModels/TimingGraphTrack.h"
<<<<<<< HEAD
#include "Insights/Widgets/SAggregatorStatus.h"
=======
#include "Insights/Widgets/SAsyncOperationStatus.h"
>>>>>>> 6bbb88c8
#include "Insights/Widgets/STimersViewTooltip.h"
#include "Insights/Widgets/STimerTableRow.h"
#include "Insights/Widgets/STimingProfilerWindow.h"
#include "Insights/Widgets/STimingView.h"

#include <limits>

#define LOCTEXT_NAMESPACE "STimersView"

////////////////////////////////////////////////////////////////////////////////////////////////////
// FTimersViewCommands
////////////////////////////////////////////////////////////////////////////////////////////////////

class FTimersViewCommands : public TCommands<FTimersViewCommands>
{
public:
	FTimersViewCommands()
	: TCommands<FTimersViewCommands>(
		TEXT("TimersViewCommands"),
		NSLOCTEXT("Contexts", "TimersViewCommands", "Insights - Timers View"),
		NAME_None,
		FInsightsStyle::Get().GetStyleSetName())
	{
	}

	virtual ~FTimersViewCommands()
	{
	}

	// UI_COMMAND takes long for the compiler to optimize
	PRAGMA_DISABLE_OPTIMIZATION
	virtual void RegisterCommands() override
	{
		UI_COMMAND(Command_CopyToClipboard, "Copy To Clipboard", "Copies the selection (timers and their aggregated statistics) to clipboard.", EUserInterfaceActionType::Button, FInputChord(EModifierKey::Control, EKeys::C));
		UI_COMMAND(Command_Export, "Export...", "Exports the selection (timers and their aggregated statistics) to a text file (tab-separated values or comma-separated values).", EUserInterfaceActionType::Button, FInputChord(EModifierKey::Control, EKeys::S));
		UI_COMMAND(Command_ExportTimingEventsSelection, "Export Timing Events (Selection)...", "Exports the timing events to a text file (tab-separated values or comma-separated values).\nOnly exports the timing events of the selected timer(s), for the visible CPU/GPU Thread tracks and in the selected time region (if any).", EUserInterfaceActionType::Button, FInputChord());
		UI_COMMAND(Command_ExportTimingEvents, "Export Timing Events (All)...", "Exports all the timing events (for all CPU/GPU threads) to a text file (tab-separated values or comma-separated values).", EUserInterfaceActionType::Button, FInputChord());
		UI_COMMAND(Command_ExportThreads, "Export Threads...", "Exports the list of threads to a text file (tab-separated values or comma-separated values).", EUserInterfaceActionType::Button, FInputChord());
		UI_COMMAND(Command_ExportTimers, "Export Timers...", "Exports the list of timers to a text file (tab-separated values or comma-separated values).", EUserInterfaceActionType::Button, FInputChord());
		UI_COMMAND(Command_OpenSource, "Open Source", "Opens the source file of the selected timer in the registered IDE.", EUserInterfaceActionType::Button, FInputChord());
	}
	PRAGMA_ENABLE_OPTIMIZATION

	TSharedPtr<FUICommandInfo> Command_CopyToClipboard;
	TSharedPtr<FUICommandInfo> Command_Export;
	TSharedPtr<FUICommandInfo> Command_ExportTimingEventsSelection;
	TSharedPtr<FUICommandInfo> Command_ExportTimingEvents;
	TSharedPtr<FUICommandInfo> Command_ExportThreads;
	TSharedPtr<FUICommandInfo> Command_ExportTimers;
	TSharedPtr<FUICommandInfo> Command_OpenSource;
};

////////////////////////////////////////////////////////////////////////////////////////////////////
// STimersView
////////////////////////////////////////////////////////////////////////////////////////////////////

STimersView::STimersView()
	: Table(MakeShared<Insights::FTable>())
	, bExpansionSaved(false)
	, bFilterOutZeroCountTimers(false)
	, GroupingMode(ETimerGroupingMode::ByType)
	, AvailableSorters()
	, CurrentSorter(nullptr)
	, ColumnBeingSorted(GetDefaultColumnBeingSorted())
	, ColumnSortMode(GetDefaultColumnSortMode())
	, Aggregator(MakeShared<Insights::FTimerAggregator>())
{
	FMemory::Memset(bTimerTypeIsVisible, 1);
}


////////////////////////////////////////////////////////////////////////////////////////////////////

class FTimersViewCommands : public TCommands<FTimersViewCommands>
{
public:
	FTimersViewCommands()
		: TCommands<FTimersViewCommands>(TEXT("STimersViewCommands"), NSLOCTEXT("STimersViewCommands", "Timer View Commands", "Timer View Commands"), NAME_None, FEditorStyle::Get().GetStyleSetName())
	{
	}

	virtual ~FTimersViewCommands()
	{
	}

	// UI_COMMAND takes long for the compiler to optimize
	PRAGMA_DISABLE_OPTIMIZATION
	virtual void RegisterCommands() override
	{
		UI_COMMAND(Command_CopyToClipboard, "Copy To Clipboard", "Copies selection to clipboard", EUserInterfaceActionType::Button, FInputChord(EModifierKey::Control, EKeys::C));
	}
	PRAGMA_ENABLE_OPTIMIZATION

	TSharedPtr<FUICommandInfo> Command_CopyToClipboard;
};

void STimersView::InitCommandList()
{
	FTimersViewCommands::Register();
	CommandList = MakeShared<FUICommandList>();
	CommandList->MapAction(FTimersViewCommands::Get().Command_CopyToClipboard, FExecuteAction::CreateSP(this, &STimersView::ContextMenu_CopySelectedToClipboard_Execute), FCanExecuteAction::CreateSP(this, &STimersView::ContextMenu_CopySelectedToClipboard_CanExecute));
}

////////////////////////////////////////////////////////////////////////////////////////////////////

STimersView::~STimersView()
{
	// Remove ourselves from the Insights manager.
	if (FInsightsManager::Get().IsValid())
	{
		FInsightsManager::Get()->GetSessionChangedEvent().RemoveAll(this);
		FInsightsManager::Get()->GetSessionAnalysisCompletedEvent().RemoveAll(this);
	}

	FTimersViewCommands::Unregister();
<<<<<<< HEAD
=======

	Session.Reset();
}

////////////////////////////////////////////////////////////////////////////////////////////////////

void STimersView::InitCommandList()
{
	FTimersViewCommands::Register();
	CommandList = MakeShared<FUICommandList>();
	CommandList->MapAction(FTimersViewCommands::Get().Command_CopyToClipboard, FExecuteAction::CreateSP(this, &STimersView::ContextMenu_CopyToClipboard_Execute), FCanExecuteAction::CreateSP(this, &STimersView::ContextMenu_CopyToClipboard_CanExecute));
	CommandList->MapAction(FTimersViewCommands::Get().Command_Export, FExecuteAction::CreateSP(this, &STimersView::ContextMenu_Export_Execute), FCanExecuteAction::CreateSP(this, &STimersView::ContextMenu_Export_CanExecute));
	CommandList->MapAction(FTimersViewCommands::Get().Command_ExportTimingEventsSelection, FExecuteAction::CreateSP(this, &STimersView::ContextMenu_ExportTimingEventsSelection_Execute), FCanExecuteAction::CreateSP(this, &STimersView::ContextMenu_ExportTimingEventsSelection_CanExecute));
	CommandList->MapAction(FTimersViewCommands::Get().Command_ExportTimingEvents, FExecuteAction::CreateSP(this, &STimersView::ContextMenu_ExportTimingEvents_Execute), FCanExecuteAction::CreateSP(this, &STimersView::ContextMenu_ExportTimingEvents_CanExecute));
	CommandList->MapAction(FTimersViewCommands::Get().Command_ExportThreads, FExecuteAction::CreateSP(this, &STimersView::ContextMenu_ExportThreads_Execute), FCanExecuteAction::CreateSP(this, &STimersView::ContextMenu_ExportThreads_CanExecute));
	CommandList->MapAction(FTimersViewCommands::Get().Command_ExportTimers, FExecuteAction::CreateSP(this, &STimersView::ContextMenu_ExportTimers_Execute), FCanExecuteAction::CreateSP(this, &STimersView::ContextMenu_ExportTimers_CanExecute));
	CommandList->MapAction(FTimersViewCommands::Get().Command_OpenSource, FExecuteAction::CreateSP(this, &STimersView::ContextMenu_OpenSource_Execute), FCanExecuteAction::CreateSP(this, &STimersView::ContextMenu_OpenSource_CanExecute));
>>>>>>> 6bbb88c8
}

////////////////////////////////////////////////////////////////////////////////////////////////////

BEGIN_SLATE_FUNCTION_BUILD_OPTIMIZATION
void STimersView::Construct(const FArguments& InArgs)
{
	SAssignNew(ExternalScrollbar, SScrollBar)
	.AlwaysShowScrollbar(true);

	ChildSlot
	[
		SNew(SVerticalBox)

		+ SVerticalBox::Slot()
		.VAlign(VAlign_Center)
		.AutoHeight()
		.Padding(2.0f, 2.0f, 2.0f, 2.0f)
		[
			SNew(SVerticalBox)

			+ SVerticalBox::Slot()
			.VAlign(VAlign_Center)
			.Padding(2.0f)
			.AutoHeight()
			[
				SNew(SHorizontalBox)

				// Search box
				+ SHorizontalBox::Slot()
				.Padding(2.0f)
				.FillWidth(1.0f)
				.VAlign(VAlign_Center)
				[
					SAssignNew(SearchBox, SSearchBox)
					.HintText(LOCTEXT("SearchBoxHint", "Search timers or groups"))
					.OnTextChanged(this, &STimersView::SearchBox_OnTextChanged)
					.IsEnabled(this, &STimersView::SearchBox_IsEnabled)
					.ToolTipText(LOCTEXT("FilterSearchHint", "Type here to search timer or group."))
				]

				// Filter by type (Gpu)
				+ SHorizontalBox::Slot()
				.Padding(4.0f, 0.0f, 4.0f, 0.0f)
				.AutoWidth()
				.VAlign(VAlign_Center)
				[
					GetToggleButtonForTimerType(ETimerNodeType::GpuScope)
				]

				// Filter by type (Compute)
				//+ SHorizontalBox::Slot()
				//.Padding(4.0f, 0.0f, 4.0f, 0.0f)
				//.AutoWidth()
				//.VAlign(VAlign_Center)
				//[
				//	GetToggleButtonForTimerType(ETimerNodeType::ComputeScope)
				//]

				// Filter by type (Cpu)
				+ SHorizontalBox::Slot()
				.Padding(4.0f, 0.0f, 4.0f, 0.0f)
				.AutoWidth()
				.VAlign(VAlign_Center)
				[
					GetToggleButtonForTimerType(ETimerNodeType::CpuScope)
				]

				// Filter out timers with zero instance count
				+ SHorizontalBox::Slot()
				.Padding(2.0f)
				.AutoWidth()
				.VAlign(VAlign_Center)
				[
					SNew(SCheckBox)
					.Style(FAppStyle::Get(), "ToggleButtonCheckbox")
					.HAlign(HAlign_Center)
					.Padding(3.0f)
					.OnCheckStateChanged(this, &STimersView::FilterOutZeroCountTimers_OnCheckStateChanged)
					.IsChecked(this, &STimersView::FilterOutZeroCountTimers_IsChecked)
					.ToolTipText(LOCTEXT("FilterOutZeroCountTimers_Tooltip", "Filter out the timers having zero total instance count (aggregated stats)."))
					[
						SNew(SImage)
						.Image(FInsightsStyle::Get().GetBrush("Icons.ZeroCountFilter"))
					]
				]
			]

			// Group by
			+ SVerticalBox::Slot()
			.VAlign(VAlign_Center)
			.Padding(2.0f)
			.AutoHeight()
			[
				SNew(SHorizontalBox)

				+ SHorizontalBox::Slot()
				.AutoWidth()
				.Padding(0.0f, 0.0f, 4.0f, 0.0f)
				.VAlign(VAlign_Center)
				[
					SNew(STextBlock)
					.Text(LOCTEXT("GroupByText", "Group by"))
				]

				+ SHorizontalBox::Slot()
				.AutoWidth()
				.VAlign(VAlign_Center)
				[
					SNew(SBox)
					.MinDesiredWidth(128.0f)
					[
						SAssignNew(GroupByComboBox, SComboBox<TSharedPtr<ETimerGroupingMode>>)
						.ToolTipText(this, &STimersView::GroupBy_GetSelectedTooltipText)
						.OptionsSource(&GroupByOptionsSource)
						.OnSelectionChanged(this, &STimersView::GroupBy_OnSelectionChanged)
						.OnGenerateWidget(this, &STimersView::GroupBy_OnGenerateWidget)
						[
							SNew(STextBlock)
							.Text(this, &STimersView::GroupBy_GetSelectedText)
						]
					]
				]
			]
		]

		// Tree view
		+ SVerticalBox::Slot()
		.FillHeight(1.0f)
		.Padding(0.0f, 2.0f, 0.0f, 0.0f)
		[
			SNew(SHorizontalBox)

			+ SHorizontalBox::Slot()
			.FillWidth(1.0f)
			.Padding(0.0f)
			[
				SNew(SOverlay)

				+ SOverlay::Slot()
				.HAlign(HAlign_Fill)
				.VAlign(VAlign_Fill)
				[
<<<<<<< HEAD
					SNew(SOverlay)

					+ SOverlay::Slot()
					.HAlign(HAlign_Fill)
					.VAlign(VAlign_Fill)
					[
					//SNew(SBorder)
					//.BorderImage(FEditorStyle::GetBrush("ToolPanel.GroupBorder"))
					//.Padding(0.0f)
					//[
						SAssignNew(TreeView, STreeView<FTimerNodePtr>)
						.ExternalScrollbar(ExternalScrollbar)
						.SelectionMode(ESelectionMode::Multi)
						.TreeItemsSource(&FilteredGroupNodes)
						.OnGetChildren(this, &STimersView::TreeView_OnGetChildren)
						.OnGenerateRow(this, &STimersView::TreeView_OnGenerateRow)
						.OnSelectionChanged(this, &STimersView::TreeView_OnSelectionChanged)
						.OnMouseButtonDoubleClick(this, &STimersView::TreeView_OnMouseButtonDoubleClick)
						.OnContextMenuOpening(FOnContextMenuOpening::CreateSP(this, &STimersView::TreeView_GetMenuContent))
						.ItemHeight(12.0f)
						.HeaderRow
						(
							SAssignNew(TreeViewHeaderRow, SHeaderRow)
							.Visibility(EVisibility::Visible)
						)
					//]
					]

					+ SOverlay::Slot()
					.HAlign(HAlign_Right)
					.VAlign(VAlign_Bottom)
					.Padding(16.0f)
					[
						SAssignNew(AggregatorStatus, Insights::SAggregatorStatus, Aggregator)
					]
=======
					SAssignNew(TreeView, STreeView<FTimerNodePtr>)
					.ExternalScrollbar(ExternalScrollbar)
					.SelectionMode(ESelectionMode::Multi)
					.TreeItemsSource(&FilteredGroupNodes)
					.OnGetChildren(this, &STimersView::TreeView_OnGetChildren)
					.OnGenerateRow(this, &STimersView::TreeView_OnGenerateRow)
					.OnSelectionChanged(this, &STimersView::TreeView_OnSelectionChanged)
					.OnMouseButtonDoubleClick(this, &STimersView::TreeView_OnMouseButtonDoubleClick)
					.OnContextMenuOpening(FOnContextMenuOpening::CreateSP(this, &STimersView::TreeView_GetMenuContent))
					.ItemHeight(16.0f)
					.HeaderRow
					(
						SAssignNew(TreeViewHeaderRow, SHeaderRow)
						.Visibility(EVisibility::Visible)
					)
				]

				+ SOverlay::Slot()
				.HAlign(HAlign_Right)
				.VAlign(VAlign_Bottom)
				.Padding(16.0f)
				[
					SAssignNew(AsyncOperationStatus, Insights::SAsyncOperationStatus, Aggregator)
>>>>>>> 6bbb88c8
				]
			]

			+ SHorizontalBox::Slot()
			.AutoWidth()
			.Padding(0.0f)
			[
				SNew(SBox)
				.WidthOverride(FOptionalSize(13.0f))
				[
					ExternalScrollbar.ToSharedRef()
				]
			]
		]

		// Status bar
		+ SVerticalBox::Slot()
		.AutoHeight()
		.HAlign(HAlign_Fill)
		.Padding(0.0f)
		[
			SNew(SBorder)
			.BorderImage(FInsightsStyle::Get().GetBrush("WhiteBrush"))
			.BorderBackgroundColor(FLinearColor(0.05f, 0.1f, 0.2f, 1.0f))
			.HAlign(HAlign_Center)
			[
				SNew(STextBlock)
				.Margin(FMargin(4.0f, 1.0f, 4.0f, 1.0f))
				.Text(LOCTEXT("EmptyAggregationNote", "-- Select a time region to update the aggregated statistics! --"))
				.ColorAndOpacity(FLinearColor(1.0f, 0.75f, 0.5f, 1.0f))
				.Visibility_Lambda([this]() { return Aggregator->IsEmptyTimeInterval() && !Aggregator->IsRunning() ? EVisibility::Visible : EVisibility::Collapsed; })
			]
		]
	];

	InitializeAndShowHeaderColumns();

	// Create the search filters: text based, type based etc.
	TextFilter = MakeShared<FTimerNodeTextFilter>(FTimerNodeTextFilter::FItemToStringArray::CreateSP(this, &STimersView::HandleItemToStringArray));
	Filters = MakeShared<FTimerNodeFilterCollection>();
	Filters->Add(TextFilter);

	CreateGroupByOptionsSources();
	CreateSortings();

	InitCommandList();

	// Register ourselves with the Insights manager.
	FInsightsManager::Get()->GetSessionChangedEvent().AddSP(this, &STimersView::InsightsManager_OnSessionChanged);
	FInsightsManager::Get()->GetSessionAnalysisCompletedEvent().AddSP(this, &STimersView::InsightsManager_OnSessionAnalysisCompleted);

	// Update the Session (i.e. when analysis session was already started).
	InsightsManager_OnSessionChanged();
}
END_SLATE_FUNCTION_BUILD_OPTIMIZATION

////////////////////////////////////////////////////////////////////////////////////////////////////

TSharedPtr<SWidget> STimersView::TreeView_GetMenuContent()
{
	const TArray<FTimerNodePtr> SelectedNodes = TreeView->GetSelectedItems();
	const int32 NumSelectedNodes = SelectedNodes.Num();
	FTimerNodePtr SelectedNode = NumSelectedNodes ? SelectedNodes[0] : nullptr;

	FText SelectionStr;
	if (NumSelectedNodes == 0)
	{
		SelectionStr = LOCTEXT("NothingSelected", "Nothing selected");
	}
	else if (NumSelectedNodes == 1)
	{
		FString ItemName = SelectedNode->GetName().ToString();
		const int32 MaxStringLen = 64;
		if (ItemName.Len() > MaxStringLen)
		{
			ItemName = ItemName.Left(MaxStringLen) + TEXT("...");
		}
<<<<<<< HEAD
		FString ItemName = SelectedNode->GetName().ToString();
		const int32 MaxStringLen = 64;
		if (ItemName.Len() > MaxStringLen)
		{
			ItemName = ItemName.Left(MaxStringLen) + TEXT("...");
		}
=======
>>>>>>> 6bbb88c8
		SelectionStr = FText::FromString(ItemName);
	}
	else
	{
		SelectionStr = FText::Format(LOCTEXT("MultipleSelection_Fmt", "{0} selected items"), FText::AsNumber(NumSelectedNodes));
	}

	const bool bShouldCloseWindowAfterMenuSelection = true;
	FMenuBuilder MenuBuilder(bShouldCloseWindowAfterMenuSelection, CommandList.ToSharedRef());

	// Selection menu
	MenuBuilder.BeginSection("Selection", LOCTEXT("ContextMenu_Section_Selection", "Selection"));
	{
		struct FLocal
		{
			static bool ReturnFalse()
			{
				return false;
			}
		};

		FUIAction DummyUIAction;
		DummyUIAction.CanExecuteAction = FCanExecuteAction::CreateStatic(&FLocal::ReturnFalse);
		MenuBuilder.AddMenuEntry
		(
			SelectionStr,
			LOCTEXT("ContextMenu_Selection", "Currently selected items"),
			FSlateIcon(),
			DummyUIAction,
			NAME_None,
			EUserInterfaceActionType::Button
		);
	}
	MenuBuilder.EndSection();

	// Timer options section
<<<<<<< HEAD
	MenuBuilder.BeginSection("TimerOptions", LOCTEXT("ContextMenu_Header_TimerOptions", "Timer Options"));
	{
		auto CanExecute = [NumSelectedNodes, SelectedNode]()
		{
			TSharedPtr<STimingProfilerWindow> Wnd = FTimingProfilerManager::Get()->GetProfilerWindow();
			TSharedPtr<STimingView> TimingView = Wnd.IsValid() ? Wnd->GetTimingView() : nullptr;
			return TimingView.IsValid() && NumSelectedNodes == 1 && SelectedNode.IsValid() && !SelectedNode->IsGroup();
		};

		/*Highlight event*/
		{
			FUIAction Action_ToggleHighlight;
			Action_ToggleHighlight.CanExecuteAction = FCanExecuteAction::CreateLambda(CanExecute);
			Action_ToggleHighlight.ExecuteAction = FExecuteAction::CreateSP(this, &STimersView::ToggleTimingViewEventFilter, SelectedNode);

			TSharedPtr<STimingProfilerWindow> Wnd = FTimingProfilerManager::Get()->GetProfilerWindow();
			TSharedPtr<STimingView> TimingView = Wnd.IsValid() ? Wnd->GetTimingView() : nullptr;

			if (SelectedNode.IsValid() && !SelectedNode->IsGroup() && TimingView.IsValid() && TimingView->IsFilterByEventType(SelectedNode->GetTimerId()))
			{
				MenuBuilder.AddMenuEntry
				(
					LOCTEXT("ContextMenu_Header_TimerOptions_StopHighlightEvent", "Stop Highlighting Event"),
					LOCTEXT("ContextMenu_Header_TimerOptions_StopHighlightEvent_Desc", "Stops highlighting timing event instances of this timer."),
					FSlateIcon(FEditorStyle::GetStyleSetName(), "Profiler.EventGraph.FilteredEvent"), Action_ToggleHighlight, NAME_None, EUserInterfaceActionType::Button
				);
			}
			else
			{
				MenuBuilder.AddMenuEntry
				(
					LOCTEXT("ContextMenu_Header_TimerOptions_HighlightEvent", "Highlight Event"),
					LOCTEXT("ContextMenu_Header_TimerOptions_HighlightEvent_Desc", "Highlights all timing event instances of this timer."),
					FSlateIcon(FEditorStyle::GetStyleSetName(), "Profiler.EventGraph.FilteredEvent"), Action_ToggleHighlight, NAME_None, EUserInterfaceActionType::Button
				);
			}
		}

		/*Add series to timing view graph track*/
		{
			FUIAction Action_ToggleTimerInGraphTrack;
			Action_ToggleTimerInGraphTrack.CanExecuteAction = FCanExecuteAction::CreateLambda(CanExecute);
			Action_ToggleTimerInGraphTrack.ExecuteAction = FExecuteAction::CreateSP(this, &STimersView::ToggleTimingViewMainGraphEventSeries, SelectedNode);

			if (SelectedNode.IsValid() && !SelectedNode->IsGroup() && IsSeriesInTimingViewMainGraph(SelectedNode))
			{
				MenuBuilder.AddMenuEntry
				(
					LOCTEXT("ContextMenu_Header_TimerOptions_RemoveFromGraphTrack", "Remove series from graph track"),
					LOCTEXT("ContextMenu_Header_TimerOptions_RemoveFromGraphTrack_Desc", "Remove the series containing event instances of this timer from the timing graph track."),
					FSlateIcon(FEditorStyle::GetStyleSetName(), "ProfilerCommand.ToggleShowDataGraph"), Action_ToggleTimerInGraphTrack, NAME_None, EUserInterfaceActionType::Button
				);
			}
			else
			{
				MenuBuilder.AddMenuEntry
				(
					LOCTEXT("ContextMenu_Header_TimerOptions_AddToGraphTrack", "Add series to graph track"),
					LOCTEXT("ContextMenu_Header_TimerOptions_AddToGraphTrack_Desc", "Add a series containing event instances of this timer to the timing graph track."),
					FSlateIcon(FEditorStyle::GetStyleSetName(), "ProfilerCommand.ToggleShowDataGraph"), Action_ToggleTimerInGraphTrack, NAME_None, EUserInterfaceActionType::Button
				);
			}
		}
	}
	MenuBuilder.EndSection();

	MenuBuilder.BeginSection("Misc", LOCTEXT("ContextMenu_Header_Misc", "Miscellaneous"));
	{
		MenuBuilder.AddMenuEntry
		(
			FTimersViewCommands::Get().Command_CopyToClipboard,
			NAME_None,
			TAttribute<FText>(),
			TAttribute<FText>(),
			FSlateIcon(FEditorStyle::GetStyleSetName(), "Profiler.Misc.CopyToClipboard")
		);
=======
	MenuBuilder.BeginSection("TimerOptions", LOCTEXT("ContextMenu_Section_TimerOptions", "Timer Options"));
	{
		auto CanExecute = [NumSelectedNodes, SelectedNode]()
		{
			TSharedPtr<STimingProfilerWindow> Wnd = FTimingProfilerManager::Get()->GetProfilerWindow();
			TSharedPtr<STimingView> TimingView = Wnd.IsValid() ? Wnd->GetTimingView() : nullptr;
			return TimingView.IsValid() && NumSelectedNodes == 1 && SelectedNode.IsValid() && SelectedNode->GetType() != ETimerNodeType::Group;
		};
>>>>>>> 6bbb88c8

		// Highlight event
		{
			FUIAction Action_ToggleHighlight;
			Action_ToggleHighlight.CanExecuteAction = FCanExecuteAction::CreateLambda(CanExecute);
			Action_ToggleHighlight.ExecuteAction = FExecuteAction::CreateSP(this, &STimersView::ToggleTimingViewEventFilter, SelectedNode);

			TSharedPtr<STimingProfilerWindow> Wnd = FTimingProfilerManager::Get()->GetProfilerWindow();
			TSharedPtr<STimingView> TimingView = Wnd.IsValid() ? Wnd->GetTimingView() : nullptr;

			if (SelectedNode.IsValid() &&
				SelectedNode->GetType() != ETimerNodeType::Group &&
				TimingView.IsValid() &&
				TimingView->IsFilterByEventType(SelectedNode->GetTimerId()))
			{
				MenuBuilder.AddMenuEntry
				(
					LOCTEXT("ContextMenu_StopHighlightEvent", "Stop Highlighting Event"),
					LOCTEXT("ContextMenu_StopHighlightEvent_Desc", "Stops highlighting timing event instances for the selected timer."),
					FSlateIcon(FAppStyle::Get().GetStyleSetName(), "Icons.Visible"),
					Action_ToggleHighlight,
					NAME_None,
					EUserInterfaceActionType::Button
				);
			}
			else
			{
				MenuBuilder.AddMenuEntry
				(
					LOCTEXT("ContextMenu_HighlightEvent", "Highlight Event"),
					LOCTEXT("ContextMenu_HighlightEvent_Desc", "Highlights all timing event instances for the selected timer."),
					FSlateIcon(FAppStyle::Get().GetStyleSetName(), "Icons.Visible"),
					Action_ToggleHighlight,
					NAME_None,
					EUserInterfaceActionType::Button
				);
			}
		}

		// Add/remove series to/from graph track
		{
			FUIAction Action_ToggleTimerInGraphTrack;
			Action_ToggleTimerInGraphTrack.CanExecuteAction = FCanExecuteAction::CreateLambda(CanExecute);
			Action_ToggleTimerInGraphTrack.ExecuteAction = FExecuteAction::CreateSP(this, &STimersView::ToggleTimingViewMainGraphEventSeries, SelectedNode);

			if (SelectedNode.IsValid() &&
				SelectedNode->GetType() != ETimerNodeType::Group &&
				IsSeriesInTimingViewMainGraph(SelectedNode))
			{
				MenuBuilder.AddMenuEntry
				(
					LOCTEXT("ContextMenu_RemoveFromGraphTrack", "Remove series from graph track"),
					LOCTEXT("ContextMenu_RemoveFromGraphTrack_Desc", "Remove the series containing event instances of the selected timer from the timing graph track."),
					FSlateIcon(FInsightsStyle::GetStyleSetName(), "Icons.ToggleShowGraphSeries"),
					Action_ToggleTimerInGraphTrack,
					NAME_None,
					EUserInterfaceActionType::Button
				);
			}
			else
			{
				MenuBuilder.AddMenuEntry
				(
					LOCTEXT("ContextMenu_AddToGraphTrack", "Add series to graph track"),
					LOCTEXT("ContextMenu_AddToGraphTrack_Desc", "Add a series containing event instances of the selected timer to the timing graph track."),
					FSlateIcon(FInsightsStyle::GetStyleSetName(), "Icons.ToggleShowGraphSeries"),
					Action_ToggleTimerInGraphTrack,
					NAME_None,
					EUserInterfaceActionType::Button
				);
			}
		}

		// Open Source in IDE
		{
			ISourceCodeAccessModule& SourceCodeAccessModule = FModuleManager::LoadModuleChecked<ISourceCodeAccessModule>("SourceCodeAccess");
			ISourceCodeAccessor& SourceCodeAccessor = SourceCodeAccessModule.GetAccessor();

			FString File;
			uint32 Line = 0;
			bool bIsValidSource = false;
			if (NumSelectedNodes == 1 && SelectedNode.IsValid() && SelectedNode->GetType() != ETimerNodeType::Group)
			{
				bIsValidSource = SelectedNode->GetSourceFileAndLine(File, Line);
			}

			FText ItemLabel = FText::Format(LOCTEXT("ContextMenu_OpenSource", "Open Source in {0}"), SourceCodeAccessor.GetNameText());

			FText ItemToolTip;
			if (bIsValidSource)
			{
				ItemToolTip = FText::Format(LOCTEXT("ContextMenu_OpenSource_Desc1", "Opens the source file of the selected timer in {0}.\n{1} ({2})"),
					SourceCodeAccessor.GetNameText(), FText::FromString(File), FText::AsNumber(Line, &FNumberFormattingOptions::DefaultNoGrouping()));
			}
			else
			{
				ItemToolTip = FText::Format(LOCTEXT("ContextMenu_OpenSource_Desc2", "Opens the source file of the selected timer in {0}."),
					SourceCodeAccessor.GetNameText());
			}

			MenuBuilder.AddMenuEntry(
				FTimersViewCommands::Get().Command_OpenSource,
				NAME_None,
				ItemLabel,
				ItemToolTip,
				FSlateIcon(FAppStyle::GetAppStyleSetName(), SourceCodeAccessor.GetOpenIconName())
			);
		}
	}
	MenuBuilder.EndSection();

	MenuBuilder.BeginSection("Misc", LOCTEXT("ContextMenu_Section_Misc", "Miscellaneous"));
	{
		MenuBuilder.AddMenuEntry
		(
<<<<<<< HEAD
			LOCTEXT("ContextMenu_Header_Columns_View", "View Column"),
			LOCTEXT("ContextMenu_Header_Columns_View_Desc", "Hides or shows columns."),
			FNewMenuDelegate::CreateSP(this, &STimersView::TreeView_BuildViewColumnMenu),
			false,
			FSlateIcon(FEditorStyle::GetStyleSetName(), "Profiler.EventGraph.ViewColumn")
=======
			FTimersViewCommands::Get().Command_CopyToClipboard,
			NAME_None,
			TAttribute<FText>(),
			TAttribute<FText>(),
			FSlateIcon(FAppStyle::Get().GetStyleSetName(), "GenericCommands.Copy")
>>>>>>> 6bbb88c8
		);

		MenuBuilder.AddMenuEntry
		(
<<<<<<< HEAD
			LOCTEXT("ContextMenu_Header_Columns_ShowAllColumns", "Show All Columns"),
			LOCTEXT("ContextMenu_Header_Columns_ShowAllColumns_Desc", "Resets tree view to show all columns."),
			FSlateIcon(FEditorStyle::GetStyleSetName(), "Profiler.EventGraph.ResetColumn"), Action_ShowAllColumns, NAME_None, EUserInterfaceActionType::Button
=======
			FTimersViewCommands::Get().Command_Export,
			NAME_None,
			TAttribute<FText>(),
			TAttribute<FText>(),
			FSlateIcon(FAppStyle::Get().GetStyleSetName(), "Icons.Save")
>>>>>>> 6bbb88c8
		);

		MenuBuilder.AddMenuEntry
		(
<<<<<<< HEAD
			LOCTEXT("ContextMenu_Header_Columns_ShowMinMaxMedColumns", "Reset Columns to Min/Max/Median Preset"),
			LOCTEXT("ContextMenu_Header_Columns_ShowMinMaxMedColumns_Desc", "Resets columns to Min/Max/Median preset."),
			FSlateIcon(FEditorStyle::GetStyleSetName(), "Profiler.EventGraph.ResetColumn"), Action_ShowMinMaxMedColumns, NAME_None, EUserInterfaceActionType::Button
=======
			FTimersViewCommands::Get().Command_ExportTimingEventsSelection,
			NAME_None,
			TAttribute<FText>(),
			TAttribute<FText>(),
			FSlateIcon(FAppStyle::Get().GetStyleSetName(), "Icons.Save")
>>>>>>> 6bbb88c8
		);

		MenuBuilder.AddSubMenu
		(
<<<<<<< HEAD
			LOCTEXT("ContextMenu_Header_Columns_ResetColumns", "Reset Columns to Default"),
			LOCTEXT("ContextMenu_Header_Columns_ResetColumns_Desc", "Resets columns to default."),
			FSlateIcon(FEditorStyle::GetStyleSetName(), "Profiler.EventGraph.ResetColumn"), Action_ResetColumns, NAME_None, EUserInterfaceActionType::Button
=======
			LOCTEXT("ContextMenu_ExportOptions_SubMenu", "More Export Options"),
			LOCTEXT("ContextMenu_ExportOptions_SubMenu_Desc", "Exports threads, timers and timing events to text files."),
			FNewMenuDelegate::CreateSP(this, &STimersView::TreeView_BuildExportMenu),
			false,
			FSlateIcon(FAppStyle::Get().GetStyleSetName(), "Icons.Save")
>>>>>>> 6bbb88c8
		);
	}
	MenuBuilder.EndSection();

	return MenuBuilder.MakeWidget();
}

////////////////////////////////////////////////////////////////////////////////////////////////////

void STimersView::TreeView_BuildSortByMenu(FMenuBuilder& MenuBuilder)
{
	MenuBuilder.BeginSection("SortColumn", LOCTEXT("ContextMenu_Section_SortColumn", "Sort Column"));

	for (const TSharedRef<Insights::FTableColumn>& ColumnRef : Table->GetColumns())
	{
		const Insights::FTableColumn& Column = *ColumnRef;

		if (Column.IsVisible() && Column.CanBeSorted())
		{
			FUIAction Action_SortByColumn
			(
				FExecuteAction::CreateSP(this, &STimersView::ContextMenu_SortByColumn_Execute, Column.GetId()),
				FCanExecuteAction::CreateSP(this, &STimersView::ContextMenu_SortByColumn_CanExecute, Column.GetId()),
				FIsActionChecked::CreateSP(this, &STimersView::ContextMenu_SortByColumn_IsChecked, Column.GetId())
			);
			MenuBuilder.AddMenuEntry
			(
				Column.GetTitleName(),
				Column.GetDescription(),
				FSlateIcon(),
				Action_SortByColumn,
				NAME_None,
				EUserInterfaceActionType::RadioButton
			);
		}
	}

	MenuBuilder.EndSection();

	MenuBuilder.BeginSection("SortMode", LOCTEXT("ContextMenu_Section_SortMode", "Sort Mode"));
	{
		FUIAction Action_SortAscending
		(
			FExecuteAction::CreateSP(this, &STimersView::ContextMenu_SortMode_Execute, EColumnSortMode::Ascending),
			FCanExecuteAction::CreateSP(this, &STimersView::ContextMenu_SortMode_CanExecute, EColumnSortMode::Ascending),
			FIsActionChecked::CreateSP(this, &STimersView::ContextMenu_SortMode_IsChecked, EColumnSortMode::Ascending)
		);
		MenuBuilder.AddMenuEntry
		(
			LOCTEXT("ContextMenu_SortAscending", "Sort Ascending"),
			LOCTEXT("ContextMenu_SortAscending_Desc", "Sorts ascending."),
			FSlateIcon(FAppStyle::Get().GetStyleSetName(), "Icons.SortUp"),
			Action_SortAscending,
			NAME_None,
			EUserInterfaceActionType::RadioButton
		);

		FUIAction Action_SortDescending
		(
			FExecuteAction::CreateSP(this, &STimersView::ContextMenu_SortMode_Execute, EColumnSortMode::Descending),
			FCanExecuteAction::CreateSP(this, &STimersView::ContextMenu_SortMode_CanExecute, EColumnSortMode::Descending),
			FIsActionChecked::CreateSP(this, &STimersView::ContextMenu_SortMode_IsChecked, EColumnSortMode::Descending)
		);
		MenuBuilder.AddMenuEntry
		(
			LOCTEXT("ContextMenu_SortDescending", "Sort Descending"),
			LOCTEXT("ContextMenu_SortDescending_Desc", "Sorts descending."),
			FSlateIcon(FAppStyle::Get().GetStyleSetName(), "Icons.SortDown"),
			Action_SortDescending,
			NAME_None,
			EUserInterfaceActionType::RadioButton
		);
	}
	MenuBuilder.EndSection();
}

////////////////////////////////////////////////////////////////////////////////////////////////////

void STimersView::TreeView_BuildViewColumnMenu(FMenuBuilder& MenuBuilder)
{
	MenuBuilder.BeginSection("Columns", LOCTEXT("ContextMenu_Section_Columns", "Columns"));

	for (const TSharedRef<Insights::FTableColumn>& ColumnRef : Table->GetColumns())
	{
		const Insights::FTableColumn& Column = *ColumnRef;

		FUIAction Action_ToggleColumn
		(
			FExecuteAction::CreateSP(this, &STimersView::ToggleColumnVisibility, Column.GetId()),
			FCanExecuteAction::CreateSP(this, &STimersView::CanToggleColumnVisibility, Column.GetId()),
			FIsActionChecked::CreateSP(this, &STimersView::IsColumnVisible, Column.GetId())
		);
		MenuBuilder.AddMenuEntry
		(
			Column.GetTitleName(),
			Column.GetDescription(),
			FSlateIcon(),
			Action_ToggleColumn,
			NAME_None,
			EUserInterfaceActionType::ToggleButton
		);
	}

	MenuBuilder.EndSection();
}

////////////////////////////////////////////////////////////////////////////////////////////////////

void STimersView::TreeView_BuildExportMenu(FMenuBuilder& MenuBuilder)
{
	MenuBuilder.BeginSection("Export", LOCTEXT("ContextMenu_Section_Export", "Export"));
	{
		MenuBuilder.AddMenuEntry
		(
			FTimersViewCommands::Get().Command_ExportThreads,
			NAME_None,
			TAttribute<FText>(),
			TAttribute<FText>(),
			FSlateIcon(FAppStyle::Get().GetStyleSetName(), "Icons.Save")
		);

		MenuBuilder.AddMenuEntry
		(
			FTimersViewCommands::Get().Command_ExportTimers,
			NAME_None,
			TAttribute<FText>(),
			TAttribute<FText>(),
			FSlateIcon(FAppStyle::Get().GetStyleSetName(), "Icons.Save")
		);

		MenuBuilder.AddMenuEntry
		(
			FTimersViewCommands::Get().Command_ExportTimingEvents,
			NAME_None,
			TAttribute<FText>(),
			TAttribute<FText>(),
			FSlateIcon(FAppStyle::Get().GetStyleSetName(), "Icons.Save")
		);
	}
	MenuBuilder.EndSection();
}

////////////////////////////////////////////////////////////////////////////////////////////////////

void STimersView::InitializeAndShowHeaderColumns()
{
	// Create columns.
	TArray<TSharedRef<Insights::FTableColumn>> Columns;
	FTimersViewColumnFactory::CreateTimersViewColumns(Columns);
	Table->SetColumns(Columns);

	// Show columns.
	for (const TSharedRef<Insights::FTableColumn>& ColumnRef : Table->GetColumns())
	{
		if (ColumnRef->ShouldBeVisible())
		{
			ShowColumn(ColumnRef->GetId());
		}
	}
}

////////////////////////////////////////////////////////////////////////////////////////////////////

FText STimersView::GetColumnHeaderText(const FName ColumnId) const
{
	const Insights::FTableColumn& Column = *Table->FindColumnChecked(ColumnId);
	return Column.GetShortName();
}

////////////////////////////////////////////////////////////////////////////////////////////////////

TSharedRef<SWidget> STimersView::TreeViewHeaderRow_GenerateColumnMenu(const Insights::FTableColumn& Column)
{
	const bool bShouldCloseWindowAfterMenuSelection = true;
	FMenuBuilder MenuBuilder(bShouldCloseWindowAfterMenuSelection, NULL);
<<<<<<< HEAD
	{
		if (Column.CanBeHidden())
		{
			MenuBuilder.BeginSection("Column", LOCTEXT("TreeViewHeaderRow_Header_Column", "Column"));

			FUIAction Action_HideColumn
			(
				FExecuteAction::CreateSP(this, &STimersView::HideColumn, Column.GetId()),
				FCanExecuteAction::CreateSP(this, &STimersView::CanHideColumn, Column.GetId())
			);
			MenuBuilder.AddMenuEntry
			(
				LOCTEXT("TreeViewHeaderRow_HideColumn", "Hide"),
				LOCTEXT("TreeViewHeaderRow_HideColumn_Desc", "Hides the selected column"),
				FSlateIcon(), Action_HideColumn, NAME_None, EUserInterfaceActionType::Button
			);

			bIsMenuVisible = true;
			MenuBuilder.EndSection();
		}
=======
>>>>>>> 6bbb88c8

	MenuBuilder.BeginSection("Sorting", LOCTEXT("ContextMenu_Section_Sorting", "Sorting"));
	{
		if (Column.CanBeSorted())
		{
			FUIAction Action_SortAscending
			(
				FExecuteAction::CreateSP(this, &STimersView::HeaderMenu_SortMode_Execute, Column.GetId(), EColumnSortMode::Ascending),
				FCanExecuteAction::CreateSP(this, &STimersView::HeaderMenu_SortMode_CanExecute, Column.GetId(), EColumnSortMode::Ascending),
				FIsActionChecked::CreateSP(this, &STimersView::HeaderMenu_SortMode_IsChecked, Column.GetId(), EColumnSortMode::Ascending)
			);
			MenuBuilder.AddMenuEntry
			(
				FText::Format(LOCTEXT("ContextMenu_SortAscending_Fmt", "Sort Ascending (by {0})"), Column.GetTitleName()),
				FText::Format(LOCTEXT("ContextMenu_SortAscending_Desc_Fmt", "Sorts ascending by {0}."), Column.GetTitleName()),
				FSlateIcon(FAppStyle::Get().GetStyleSetName(), "Icons.SortUp"),
				Action_SortAscending,
				NAME_None,
				EUserInterfaceActionType::RadioButton
			);

			FUIAction Action_SortDescending
			(
				FExecuteAction::CreateSP(this, &STimersView::HeaderMenu_SortMode_Execute, Column.GetId(), EColumnSortMode::Descending),
				FCanExecuteAction::CreateSP(this, &STimersView::HeaderMenu_SortMode_CanExecute, Column.GetId(), EColumnSortMode::Descending),
				FIsActionChecked::CreateSP(this, &STimersView::HeaderMenu_SortMode_IsChecked, Column.GetId(), EColumnSortMode::Descending)
			);
			MenuBuilder.AddMenuEntry
			(
				FText::Format(LOCTEXT("ContextMenu_SortDescending_Fmt", "Sort Descending (by {0})"), Column.GetTitleName()),
				FText::Format(LOCTEXT("ContextMenu_SortDescending_Desc_Fmt", "Sorts descending by {0}."), Column.GetTitleName()),
				FSlateIcon(FAppStyle::Get().GetStyleSetName(), "Icons.SortDown"),
				Action_SortDescending,
				NAME_None,
				EUserInterfaceActionType::RadioButton
			);
<<<<<<< HEAD

			bIsMenuVisible = true;
			MenuBuilder.EndSection();
=======
>>>>>>> 6bbb88c8
		}

		MenuBuilder.AddSubMenu
		(
			LOCTEXT("ContextMenu_SortBy_SubMenu", "Sort By"),
			LOCTEXT("ContextMenu_SortBy_SubMenu_Desc", "Sorts by a column."),
			FNewMenuDelegate::CreateSP(this, &STimersView::TreeView_BuildSortByMenu),
			false,
			FSlateIcon(FInsightsStyle::GetStyleSetName(), "Icons.SortBy")
		);
	}
	MenuBuilder.EndSection();

	MenuBuilder.BeginSection("ColumnVisibility", LOCTEXT("ContextMenu_Section_ColumnVisibility", "Column Visibility"));
	{
		if (Column.CanBeHidden())
		{
			FUIAction Action_HideColumn
			(
				FExecuteAction::CreateSP(this, &STimersView::HideColumn, Column.GetId()),
				FCanExecuteAction::CreateSP(this, &STimersView::CanHideColumn, Column.GetId())
			);
			MenuBuilder.AddMenuEntry
			(
				LOCTEXT("ContextMenu_HideColumn", "Hide"),
				LOCTEXT("ContextMenu_HideColumn_Desc", "Hides the selected column."),
				FSlateIcon(),
				Action_HideColumn,
				NAME_None,
				EUserInterfaceActionType::Button
			);
		}

		MenuBuilder.AddSubMenu
		(
			LOCTEXT("ContextMenu_ViewColumn_SubMenu", "View Column"),
			LOCTEXT("ContextMenu_ViewColumn_SubMenu_Desc", "Hides or shows columns."),
			FNewMenuDelegate::CreateSP(this, &STimersView::TreeView_BuildViewColumnMenu),
			false,
			FSlateIcon(FInsightsStyle::GetStyleSetName(), "Icons.ViewColumn")
		);

		FUIAction Action_ShowAllColumns
		(
			FExecuteAction::CreateSP(this, &STimersView::ContextMenu_ShowAllColumns_Execute),
			FCanExecuteAction::CreateSP(this, &STimersView::ContextMenu_ShowAllColumns_CanExecute)
		);
		MenuBuilder.AddMenuEntry
		(
			LOCTEXT("ContextMenu_ShowAllColumns", "Show All Columns"),
			LOCTEXT("ContextMenu_ShowAllColumns_Desc", "Resets tree view to show all columns."),
			FSlateIcon(FInsightsStyle::GetStyleSetName(), "Icons.ResetColumn"),
			Action_ShowAllColumns,
			NAME_None,
			EUserInterfaceActionType::Button
		);

		FUIAction Action_ShowMinMaxMedColumns
		(
			FExecuteAction::CreateSP(this, &STimersView::ContextMenu_ShowMinMaxMedColumns_Execute),
			FCanExecuteAction::CreateSP(this, &STimersView::ContextMenu_ShowMinMaxMedColumns_CanExecute)
		);
		MenuBuilder.AddMenuEntry
		(
			LOCTEXT("ContextMenu_ShowMinMaxMedColumns", "Reset Columns to Min/Max/Median Preset"),
			LOCTEXT("ContextMenu_ShowMinMaxMedColumns_Desc", "Resets columns to Min/Max/Median preset."),
			FSlateIcon(FInsightsStyle::GetStyleSetName(), "Icons.ResetColumn"),
			Action_ShowMinMaxMedColumns,
			NAME_None,
			EUserInterfaceActionType::Button
		);

		FUIAction Action_ResetColumns
		(
			FExecuteAction::CreateSP(this, &STimersView::ContextMenu_ResetColumns_Execute),
			FCanExecuteAction::CreateSP(this, &STimersView::ContextMenu_ResetColumns_CanExecute)
		);
		MenuBuilder.AddMenuEntry
		(
			LOCTEXT("ContextMenu_ResetColumns", "Reset Columns to Default"),
			LOCTEXT("ContextMenu_ResetColumns_Desc", "Resets columns to default."),
			FSlateIcon(FInsightsStyle::GetStyleSetName(), "Icons.ResetColumn"),
			Action_ResetColumns,
			NAME_None,
			EUserInterfaceActionType::Button
		);
	}
	MenuBuilder.EndSection();

	return MenuBuilder.MakeWidget();
}

////////////////////////////////////////////////////////////////////////////////////////////////////

void STimersView::InsightsManager_OnSessionChanged()
{
	TSharedPtr<const TraceServices::IAnalysisSession> NewSession = FInsightsManager::Get()->GetSession();
	if (NewSession != Session)
	{
		Session = NewSession;
		Reset();
	}
	else
	{
		UpdateTree();
	}
}

////////////////////////////////////////////////////////////////////////////////////////////////////

void STimersView::InsightsManager_OnSessionAnalysisCompleted()
{
<<<<<<< HEAD
=======
	// Re-sync the list of timers to update the "<unknown>" timer names.
	RebuildTree(true);

	// Aggregate stats automatically for the entire session (but only if user didn't made a time selection yet).
	if (Aggregator->IsEmptyTimeInterval() && !Aggregator->IsRunning())
	{
		TSharedPtr<FInsightsManager> InsightsManager = FInsightsManager::Get();
		InsightsManager->UpdateSessionDuration();
		const double SessionDuration = InsightsManager->GetSessionDuration();

		constexpr double Delta = 0.0; // session padding

		Aggregator->Cancel();
		Aggregator->SetTimeInterval(0.0 - Delta, SessionDuration + Delta);
		Aggregator->Start();

		if (ColumnBeingSorted == NAME_None)
		{
			// Restore sorting...
			SetSortModeForColumn(GetDefaultColumnBeingSorted(), GetDefaultColumnSortMode());
			TreeView_Refresh();
		}
	}
}

////////////////////////////////////////////////////////////////////////////////////////////////////

void STimersView::UpdateTree()
{
>>>>>>> 6bbb88c8
	FStopwatch Stopwatch;
	Stopwatch.Start();

	CreateGroups();

	Stopwatch.Update();
	const double Time1 = Stopwatch.GetAccumulatedTime();

	SortTreeNodes();

	Stopwatch.Update();
	const double Time2 = Stopwatch.GetAccumulatedTime();

	ApplyFiltering();

	Stopwatch.Stop();
	const double TotalTime = Stopwatch.GetAccumulatedTime();
	if (TotalTime > 0.1)
	{
		UE_LOG(TimingProfiler, Log, TEXT("[Timers] Tree view updated in %.3fs (%d timers) --> G:%.3fs + S:%.3fs + F:%.3fs"),
			TotalTime, TimerNodes.Num(), Time1, Time2 - Time1, TotalTime - Time2);
	}
}

////////////////////////////////////////////////////////////////////////////////////////////////////

void STimersView::ApplyFiltering()
{
	FilteredGroupNodes.Reset();

	// Apply filter to all groups and its children.
	const int32 NumGroups = GroupNodes.Num();
	for (int32 GroupIndex = 0; GroupIndex < NumGroups; ++GroupIndex)
	{
		FTimerNodePtr& GroupPtr = GroupNodes[GroupIndex];
		GroupPtr->ClearFilteredChildren();
		const bool bIsGroupVisible = Filters->PassesAllFilters(GroupPtr);

		const TArray<Insights::FBaseTreeNodePtr>& GroupChildren = GroupPtr->GetChildren();
		int32 NumVisibleChildren = 0;
		for (const Insights::FBaseTreeNodePtr& ChildPtr : GroupChildren)
		{
			const FTimerNodePtr& NodePtr = StaticCastSharedPtr<FTimerNode, Insights::FBaseTreeNode>(ChildPtr);

			const bool bIsChildVisible = (!bFilterOutZeroCountTimers || NodePtr->GetAggregatedStats().InstanceCount > 0)
									  && bTimerTypeIsVisible[static_cast<int>(NodePtr->GetType())]
									  && Filters->PassesAllFilters(NodePtr);
			if (bIsChildVisible)
			{
				// Add a child.
				GroupPtr->AddFilteredChild(NodePtr);
				NumVisibleChildren++;
			}
		}

		if (bIsGroupVisible || NumVisibleChildren > 0)
		{
			// Add a group.
			FilteredGroupNodes.Add(GroupPtr);
			GroupPtr->SetExpansion(true);
		}
		else
		{
			GroupPtr->SetExpansion(false);
		}
	}

	// Only expand tree nodes if we have a text filter.
	const bool bNonEmptyTextFilter = !TextFilter->GetRawFilterText().IsEmpty();
	if (bNonEmptyTextFilter)
	{
		if (!bExpansionSaved)
		{
			ExpandedNodes.Empty();
			TreeView->GetExpandedItems(ExpandedNodes);
			bExpansionSaved = true;
		}

		for (const FTimerNodePtr& GroupPtr : FilteredGroupNodes)
		{
			TreeView->SetItemExpansion(GroupPtr, GroupPtr->IsExpanded());
		}
	}
	else
	{
		if (bExpansionSaved)
		{
			// Restore previously expanded nodes when the text filter is disabled.
			TreeView->ClearExpandedItems();
			for (auto It = ExpandedNodes.CreateConstIterator(); It; ++It)
			{
				TreeView->SetItemExpansion(*It, true);
			}
			bExpansionSaved = false;
		}
	}

	// Update aggregations for groups.
	for (FTimerNodePtr& GroupPtr : FilteredGroupNodes)
	{
<<<<<<< HEAD
		Trace::FTimingProfilerAggregatedStats& AggregatedStats = GroupPtr->GetAggregatedStats();
=======
		TraceServices::FTimingProfilerAggregatedStats& AggregatedStats = GroupPtr->GetAggregatedStats();
>>>>>>> 6bbb88c8

		GroupPtr->ResetAggregatedStats();

		constexpr double NanTimeValue = std::numeric_limits<double>::quiet_NaN();
		AggregatedStats.AverageInclusiveTime = NanTimeValue;
		AggregatedStats.MedianInclusiveTime = NanTimeValue;
		AggregatedStats.AverageExclusiveTime = NanTimeValue;
		AggregatedStats.MedianExclusiveTime = NanTimeValue;

		const TArray<Insights::FBaseTreeNodePtr>& GroupChildren = GroupPtr->GetFilteredChildren();
		for (const Insights::FBaseTreeNodePtr& ChildPtr : GroupChildren)
		{
			const FTimerNodePtr& NodePtr = StaticCastSharedPtr<FTimerNode, Insights::FBaseTreeNode>(ChildPtr);
<<<<<<< HEAD
			Trace::FTimingProfilerAggregatedStats& NodeAggregatedStats = NodePtr->GetAggregatedStats();
=======
			const TraceServices::FTimingProfilerAggregatedStats& NodeAggregatedStats = NodePtr->GetAggregatedStats();
>>>>>>> 6bbb88c8

			if (NodeAggregatedStats.InstanceCount > 0)
			{
				AggregatedStats.InstanceCount += NodeAggregatedStats.InstanceCount;
				AggregatedStats.TotalInclusiveTime += NodeAggregatedStats.TotalInclusiveTime;
				AggregatedStats.MinInclusiveTime = FMath::Min(AggregatedStats.MinInclusiveTime, NodeAggregatedStats.MinInclusiveTime);
				AggregatedStats.MaxInclusiveTime = FMath::Max(AggregatedStats.MaxInclusiveTime, NodeAggregatedStats.MaxInclusiveTime);
				AggregatedStats.TotalExclusiveTime += NodeAggregatedStats.TotalExclusiveTime;
				AggregatedStats.MinExclusiveTime = FMath::Min(AggregatedStats.MinExclusiveTime, NodeAggregatedStats.MinExclusiveTime);
				AggregatedStats.MaxExclusiveTime = FMath::Max(AggregatedStats.MaxExclusiveTime, NodeAggregatedStats.MaxExclusiveTime);
			}
		}
	}

	// Request tree refresh
	TreeView->RequestTreeRefresh();
}

////////////////////////////////////////////////////////////////////////////////////////////////////

void STimersView::HandleItemToStringArray(const FTimerNodePtr& FTimerNodePtr, TArray<FString>& OutSearchStrings) const
{
	OutSearchStrings.Add(FTimerNodePtr->GetName().GetPlainNameString());
}

////////////////////////////////////////////////////////////////////////////////////////////////////

TSharedRef<SWidget> STimersView::GetToggleButtonForTimerType(const ETimerNodeType NodeType)
{
	return SNew(SCheckBox)
		.Style(FAppStyle::Get(), "ToggleButtonCheckbox")
		.Padding(FMargin(4.0f, 2.0f, 4.0f, 2.0f))
		.HAlign(HAlign_Center)
		.OnCheckStateChanged(this, &STimersView::FilterByTimerType_OnCheckStateChanged, NodeType)
		.IsChecked(this, &STimersView::FilterByTimerType_IsChecked, NodeType)
		.ToolTipText(TimerNodeTypeHelper::ToDescription(NodeType))
		[
			SNew(SHorizontalBox)

			//+ SHorizontalBox::Slot()
			//.Padding(0.0f, 0.0f, 2.0f, 0.0f)
			//.AutoWidth()
			//.VAlign(VAlign_Center)
			//[
			//	SNew(SImage)
			//	.Image(TimerNodeTypeHelper::GetIconForTimerNodeType(NodeType))
			//]

			+ SHorizontalBox::Slot()
			.VAlign(VAlign_Center)
			[
				SNew(STextBlock)
				.Text(TimerNodeTypeHelper::ToText(NodeType))
			]
		];
}

////////////////////////////////////////////////////////////////////////////////////////////////////

void STimersView::FilterOutZeroCountTimers_OnCheckStateChanged(ECheckBoxState NewRadioState)
{
	bFilterOutZeroCountTimers = (NewRadioState == ECheckBoxState::Checked);
	ApplyFiltering();
}

////////////////////////////////////////////////////////////////////////////////////////////////////

ECheckBoxState STimersView::FilterOutZeroCountTimers_IsChecked() const
{
	return bFilterOutZeroCountTimers ? ECheckBoxState::Checked : ECheckBoxState::Unchecked;
}

////////////////////////////////////////////////////////////////////////////////////////////////////

void STimersView::FilterByTimerType_OnCheckStateChanged(ECheckBoxState NewRadioState, const ETimerNodeType InStatType)
{
	bTimerTypeIsVisible[static_cast<int>(InStatType)] = (NewRadioState == ECheckBoxState::Checked);
	ApplyFiltering();
}

////////////////////////////////////////////////////////////////////////////////////////////////////

ECheckBoxState STimersView::FilterByTimerType_IsChecked(const ETimerNodeType InStatType) const
{
	return bTimerTypeIsVisible[static_cast<int>(InStatType)] ? ECheckBoxState::Checked : ECheckBoxState::Unchecked;
}

////////////////////////////////////////////////////////////////////////////////////////////////////
// TreeView
////////////////////////////////////////////////////////////////////////////////////////////////////

void STimersView::TreeView_Refresh()
{
	if (TreeView.IsValid())
	{
		TreeView->RequestTreeRefresh();
	}
}

////////////////////////////////////////////////////////////////////////////////////////////////////

void STimersView::TreeView_OnSelectionChanged(FTimerNodePtr SelectedItem, ESelectInfo::Type SelectInfo)
{
	if (SelectInfo != ESelectInfo::Direct)
	{
		TArray<FTimerNodePtr> SelectedItems = TreeView->GetSelectedItems();
		if (SelectedItems.Num() == 1 && SelectedItems[0]->GetType() != ETimerNodeType::Group)
		{
			FTimingProfilerManager::Get()->SetSelectedTimer(SelectedItems[0]->GetTimerId());
		}
	}
}

////////////////////////////////////////////////////////////////////////////////////////////////////

void STimersView::TreeView_OnGetChildren(FTimerNodePtr InParent, TArray<FTimerNodePtr>& OutChildren)
{
	const TArray<Insights::FBaseTreeNodePtr>& Children = InParent->GetFilteredChildren();
	OutChildren.Reset(Children.Num());
	for (const Insights::FBaseTreeNodePtr& Child : Children)
	{
		OutChildren.Add(StaticCastSharedPtr<FTimerNode, Insights::FBaseTreeNode>(Child));
	}
}

////////////////////////////////////////////////////////////////////////////////////////////////////

void STimersView::TreeView_OnMouseButtonDoubleClick(FTimerNodePtr NodePtr)
{
<<<<<<< HEAD
	if (NodePtr->IsGroup())
=======
	if (NodePtr->GetType() == ETimerNodeType::Group)
>>>>>>> 6bbb88c8
	{
		const bool bIsGroupExpanded = TreeView->IsItemExpanded(NodePtr);
		TreeView->SetItemExpansion(NodePtr, !bIsGroupExpanded);
	}
	else
	{
		if (FSlateApplication::Get().GetModifierKeys().IsControlDown())
		{
			ToggleTimingViewEventFilter(NodePtr);
		}
		else
		{
			ToggleTimingViewMainGraphEventSeries(NodePtr);
		}
	}
}

////////////////////////////////////////////////////////////////////////////////////////////////////
// Tree View's Table Row
////////////////////////////////////////////////////////////////////////////////////////////////////

TSharedRef<ITableRow> STimersView::TreeView_OnGenerateRow(FTimerNodePtr NodePtr, const TSharedRef<STableViewBase>& OwnerTable)
{
	TSharedRef<ITableRow> TableRow =
		SNew(STimerTableRow, OwnerTable)
		.OnShouldBeEnabled(this, &STimersView::TableRow_ShouldBeEnabled)
		.OnIsColumnVisible(this, &STimersView::IsColumnVisible)
		.OnSetHoveredCell(this, &STimersView::TableRow_SetHoveredCell)
		.OnGetColumnOutlineHAlignmentDelegate(this, &STimersView::TableRow_GetColumnOutlineHAlignment)
		.HighlightText(this, &STimersView::TableRow_GetHighlightText)
		.HighlightedNodeName(this, &STimersView::TableRow_GetHighlightedNodeName)
		.TablePtr(Table)
		.TimerNodePtr(NodePtr);

	return TableRow;
}

////////////////////////////////////////////////////////////////////////////////////////////////////

bool STimersView::TableRow_ShouldBeEnabled(FTimerNodePtr NodePtr) const
{
	return true;
}

////////////////////////////////////////////////////////////////////////////////////////////////////

void STimersView::TableRow_SetHoveredCell(TSharedPtr<Insights::FTable> InTablePtr, TSharedPtr<Insights::FTableColumn> InColumnPtr, FTimerNodePtr InNodePtr)
{
	HoveredColumnId = InColumnPtr ? InColumnPtr->GetId() : FName();

	const bool bIsAnyMenusVisible = FSlateApplication::Get().AnyMenusVisible();
	if (!HasMouseCapture() && !bIsAnyMenusVisible)
	{
		HoveredNodePtr = InNodePtr;
	}
}

////////////////////////////////////////////////////////////////////////////////////////////////////

EHorizontalAlignment STimersView::TableRow_GetColumnOutlineHAlignment(const FName ColumnId) const
{
	const TIndirectArray<SHeaderRow::FColumn>& Columns = TreeViewHeaderRow->GetColumns();
	const int32 LastColumnIdx = Columns.Num() - 1;

	// First column
	if (Columns[0].ColumnId == ColumnId)
	{
		return HAlign_Left;
	}
	// Last column
	else if (Columns[LastColumnIdx].ColumnId == ColumnId)
	{
		return HAlign_Right;
	}
	// Middle columns
	{
		return HAlign_Center;
	}
}

////////////////////////////////////////////////////////////////////////////////////////////////////

FText STimersView::TableRow_GetHighlightText() const
{
	return SearchBox->GetText();
}

////////////////////////////////////////////////////////////////////////////////////////////////////

FName STimersView::TableRow_GetHighlightedNodeName() const
{
	return HighlightedNodeName;
}

////////////////////////////////////////////////////////////////////////////////////////////////////
// SearchBox
////////////////////////////////////////////////////////////////////////////////////////////////////

void STimersView::SearchBox_OnTextChanged(const FText& InFilterText)
{
	TextFilter->SetRawFilterText(InFilterText);
	SearchBox->SetError(TextFilter->GetFilterErrorText());
	ApplyFiltering();
}

////////////////////////////////////////////////////////////////////////////////////////////////////

bool STimersView::SearchBox_IsEnabled() const
{
	return TimerNodes.Num() > 0;
}

////////////////////////////////////////////////////////////////////////////////////////////////////
// Grouping
////////////////////////////////////////////////////////////////////////////////////////////////////

void STimersView::CreateGroups()
{
	if (GroupingMode == ETimerGroupingMode::Flat)
	{
		GroupNodes.Reset();

		const FName GroupName(TEXT("All"));
		FTimerNodePtr GroupPtr = MakeShared<FTimerNode>(GroupName);
		GroupNodes.Add(GroupPtr);

		for (const FTimerNodePtr& NodePtr : TimerNodes)
		{
			GroupPtr->AddChildAndSetGroupPtr(NodePtr);
		}
		TreeView->SetItemExpansion(GroupPtr, true);
	}
	// Creates groups based on stat metadata groups.
	else if (GroupingMode == ETimerGroupingMode::ByMetaGroupName)
	{
		TMap<FName, FTimerNodePtr> GroupNodeSet;
		for (const FTimerNodePtr& NodePtr : TimerNodes)
		{
			const FName GroupName = NodePtr->GetMetaGroupName();
			FTimerNodePtr GroupPtr = GroupNodeSet.FindRef(GroupName);
			if (!GroupPtr)
			{
				GroupPtr = GroupNodeSet.Add(GroupName, MakeShared<FTimerNode>(GroupName));
			}
			GroupPtr->AddChildAndSetGroupPtr(NodePtr);
			TreeView->SetItemExpansion(GroupPtr, true);
		}
		GroupNodeSet.KeySort([](const FName& A, const FName& B) { return A.Compare(B) < 0; }); // sort groups by name
		GroupNodeSet.GenerateValueArray(GroupNodes);
	}
	// Creates one group for each stat type.
	else if (GroupingMode == ETimerGroupingMode::ByType)
	{
		TMap<ETimerNodeType, FTimerNodePtr> GroupNodeSet;
		for (const FTimerNodePtr& NodePtr : TimerNodes)
		{
			const ETimerNodeType NodeType = NodePtr->GetType();
			FTimerNodePtr GroupPtr = GroupNodeSet.FindRef(NodeType);
			if (!GroupPtr)
			{
				const FName GroupName = *TimerNodeTypeHelper::ToText(NodeType).ToString();
				GroupPtr = GroupNodeSet.Add(NodeType, MakeShared<FTimerNode>(GroupName));
			}
			GroupPtr->AddChildAndSetGroupPtr(NodePtr);
			TreeView->SetItemExpansion(GroupPtr, true);
		}
		GroupNodeSet.KeySort([](const ETimerNodeType& A, const ETimerNodeType& B) { return A < B; }); // sort groups by type
		GroupNodeSet.GenerateValueArray(GroupNodes);
	}
	// Creates one group for one letter.
	else if (GroupingMode == ETimerGroupingMode::ByName)
	{
		TMap<TCHAR, FTimerNodePtr> GroupNodeSet;
		for (const FTimerNodePtr& NodePtr : TimerNodes)
		{
			FString FirstLetterStr(NodePtr->GetName().GetPlainNameString().Left(1).ToUpper());
			const TCHAR FirstLetter = FirstLetterStr[0];
			FTimerNodePtr GroupPtr = GroupNodeSet.FindRef(FirstLetter);
			if (!GroupPtr)
			{
				const FName GroupName(FirstLetterStr);
				GroupPtr = GroupNodeSet.Add(FirstLetter, MakeShared<FTimerNode>(GroupName));
			}
			GroupPtr->AddChildAndSetGroupPtr(NodePtr);
		}
		GroupNodeSet.KeySort([](const TCHAR& A, const TCHAR& B) { return A < B; }); // sort groups alphabetically
		GroupNodeSet.GenerateValueArray(GroupNodes);
	}
	// Creates one group for each logarithmic range ie. 0, [1 .. 10), [10 .. 100), [100 .. 1K), etc.
	else if (GroupingMode == ETimerGroupingMode::ByInstanceCount)
	{
		const TCHAR* Orders[] =
		{
			TEXT("1"), TEXT("10"), TEXT("100"),
			TEXT("1K"), TEXT("10K"), TEXT("100K"),
			TEXT("1M"), TEXT("10M"), TEXT("100M"),
			TEXT("1G"), TEXT("10G"), TEXT("100G"),
			TEXT("1T")
		};
		const uint32 MaxOrder = UE_ARRAY_COUNT(Orders);
		TMap<uint32, FTimerNodePtr> GroupNodeSet;
		for (const FTimerNodePtr& NodePtr : TimerNodes)
		{
			uint64 InstanceCount = NodePtr->GetAggregatedStats().InstanceCount;
			uint32 Order = 0;
			while (InstanceCount)
			{
				InstanceCount /= 10;
				Order++;
			}
			FTimerNodePtr GroupPtr = GroupNodeSet.FindRef(Order);
			if (!GroupPtr)
			{
				const FName GroupName =
<<<<<<< HEAD
					(Order == 0) ?			FName(TEXT("Count == 0")) :
					(Order < MaxOrder) ?	FName(FString::Printf(TEXT("Count: [%s .. %s)"), Orders[Order - 1], Orders[Order])) :
											FName(FString::Printf(TEXT("Count >= %s"), Orders[MaxOrder - 1]));
=======
				    (Order == 0) ?          FName(TEXT("Count == 0")) :
				    (Order < MaxOrder) ?    FName(FString::Printf(TEXT("Count: [%s .. %s)"), Orders[Order - 1], Orders[Order])) :
				                            FName(FString::Printf(TEXT("Count >= %s"), Orders[MaxOrder - 1]));
>>>>>>> 6bbb88c8
				GroupPtr = GroupNodeSet.Add(Order, MakeShared<FTimerNode>(GroupName));
			}
			GroupPtr->AddChildAndSetGroupPtr(NodePtr);
		}
		GroupNodeSet.KeySort([](const uint32& A, const uint32& B) { return A > B; }); // sort groups by order
		GroupNodeSet.GenerateValueArray(GroupNodes);
	}
	// Creates one group for each logarithmic range ie. 0.001 - 0.01, 0.01 - 0.1, 0.1 - 1.0, 1.0 - 10.0, etc.
	else if (GroupingMode == ETimerGroupingMode::ByTotalInclusiveTime)
	{
		//im:TODO:
	}
	// Creates one group for each logarithmic range ie. 0.001 - 0.01, 0.01 - 0.1, 0.1 - 1.0, 1.0 - 10.0, etc.
	else if (GroupingMode == ETimerGroupingMode::ByTotalExclusiveTime)
	{
		//im:TODO:
	}
}

////////////////////////////////////////////////////////////////////////////////////////////////////

void STimersView::CreateGroupByOptionsSources()
{
	GroupByOptionsSource.Reset(3);

	// Must be added in order of elements in the ETimerGroupingMode.
	GroupByOptionsSource.Add(MakeShared<ETimerGroupingMode>(ETimerGroupingMode::Flat));
	GroupByOptionsSource.Add(MakeShared<ETimerGroupingMode>(ETimerGroupingMode::ByName));
	//GroupByOptionsSource.Add(MakeShared<ETimerGroupingMode>(ETimerGroupingMode::ByMetaGroupName));
	GroupByOptionsSource.Add(MakeShared<ETimerGroupingMode>(ETimerGroupingMode::ByType));
	GroupByOptionsSource.Add(MakeShared<ETimerGroupingMode>(ETimerGroupingMode::ByInstanceCount));

	ETimerGroupingModePtr* GroupingModePtrPtr = GroupByOptionsSource.FindByPredicate([&](const ETimerGroupingModePtr InGroupingModePtr) { return *InGroupingModePtr == GroupingMode; });
	if (GroupingModePtrPtr != nullptr)
	{
		GroupByComboBox->SetSelectedItem(*GroupingModePtrPtr);
	}

	GroupByComboBox->RefreshOptions();
}

////////////////////////////////////////////////////////////////////////////////////////////////////

void STimersView::GroupBy_OnSelectionChanged(TSharedPtr<ETimerGroupingMode> NewGroupingMode, ESelectInfo::Type SelectInfo)
{
	if (SelectInfo != ESelectInfo::Direct)
	{
		GroupingMode = *NewGroupingMode;

		CreateGroups();
		SortTreeNodes();
		ApplyFiltering();
	}
}

////////////////////////////////////////////////////////////////////////////////////////////////////

TSharedRef<SWidget> STimersView::GroupBy_OnGenerateWidget(TSharedPtr<ETimerGroupingMode> InGroupingMode) const
{
	return SNew(STextBlock)
		.Text(TimerNodeGroupingHelper::ToText(*InGroupingMode))
		.ToolTipText(TimerNodeGroupingHelper::ToDescription(*InGroupingMode));
}

////////////////////////////////////////////////////////////////////////////////////////////////////

FText STimersView::GroupBy_GetSelectedText() const
{
	return TimerNodeGroupingHelper::ToText(GroupingMode);
}

////////////////////////////////////////////////////////////////////////////////////////////////////

FText STimersView::GroupBy_GetSelectedTooltipText() const
{
	return TimerNodeGroupingHelper::ToDescription(GroupingMode);
}

////////////////////////////////////////////////////////////////////////////////////////////////////
// Sorting
////////////////////////////////////////////////////////////////////////////////////////////////////

const FName STimersView::GetDefaultColumnBeingSorted()
{
	return FTimersViewColumns::TotalInclusiveTimeColumnID;
}

////////////////////////////////////////////////////////////////////////////////////////////////////

const EColumnSortMode::Type STimersView::GetDefaultColumnSortMode()
{
	return EColumnSortMode::Descending;
}

////////////////////////////////////////////////////////////////////////////////////////////////////

void STimersView::CreateSortings()
{
	AvailableSorters.Reset();
	CurrentSorter = nullptr;

	for (const TSharedRef<Insights::FTableColumn>& ColumnRef : Table->GetColumns())
	{
		if (ColumnRef->CanBeSorted())
		{
			TSharedPtr<Insights::ITableCellValueSorter> SorterPtr = ColumnRef->GetValueSorter();
			if (ensure(SorterPtr.IsValid()))
			{
				AvailableSorters.Add(SorterPtr);
			}
		}
	}

	UpdateCurrentSortingByColumn();
}

////////////////////////////////////////////////////////////////////////////////////////////////////

void STimersView::UpdateCurrentSortingByColumn()
{
	TSharedPtr<Insights::FTableColumn> ColumnPtr = Table->FindColumn(ColumnBeingSorted);
	CurrentSorter = ColumnPtr.IsValid() ? ColumnPtr->GetValueSorter() : nullptr;
}

////////////////////////////////////////////////////////////////////////////////////////////////////

void STimersView::SortTreeNodes()
{
	if (CurrentSorter.IsValid())
	{
		for (FTimerNodePtr& Root : GroupNodes)
		{
			SortTreeNodesRec(*Root, *CurrentSorter);
		}
	}
}

////////////////////////////////////////////////////////////////////////////////////////////////////

void STimersView::SortTreeNodesRec(FTimerNode& Node, const Insights::ITableCellValueSorter& Sorter)
{
	if (ColumnSortMode == EColumnSortMode::Type::Descending)
	{
		Node.SortChildrenDescending(Sorter);
	}
	else // if (ColumnSortMode == EColumnSortMode::Type::Ascending)
	{
		Node.SortChildrenAscending(Sorter);
	}
<<<<<<< HEAD

	//for (Insights::FBaseTreeNodePtr ChildPtr : Node.GetChildren())
	//{
	//	//if (ChildPtr->IsGroup())
	//	if (ChildPtr->GetChildren().Num() > 0)
	//	{
	//		SortTreeNodesRec(*StaticCastSharedPtr<FTimerNode>(ChildPtr), Sorter);
	//	}
	//}
=======
/*
	for (Insights::FBaseTreeNodePtr ChildPtr : Node.GetChildren())
	{
		if (ChildPtr->GetChildren().Num() > 0)
		{
			SortTreeNodesRec(*StaticCastSharedPtr<FTimerNode>(ChildPtr), Sorter);
		}
	}
*/
>>>>>>> 6bbb88c8
}

////////////////////////////////////////////////////////////////////////////////////////////////////

EColumnSortMode::Type STimersView::GetSortModeForColumn(const FName ColumnId) const
{
	if (ColumnBeingSorted != ColumnId)
	{
		return EColumnSortMode::None;
	}

	return ColumnSortMode;
}

////////////////////////////////////////////////////////////////////////////////////////////////////

void STimersView::SetSortModeForColumn(const FName& ColumnId, const EColumnSortMode::Type SortMode)
{
	ColumnBeingSorted = ColumnId;
	ColumnSortMode = SortMode;
	UpdateCurrentSortingByColumn();

	SortTreeNodes();
	ApplyFiltering();
}

////////////////////////////////////////////////////////////////////////////////////////////////////

void STimersView::OnSortModeChanged(const EColumnSortPriority::Type SortPriority, const FName& ColumnId, const EColumnSortMode::Type SortMode)
{
	SetSortModeForColumn(ColumnId, SortMode);
	TreeView_Refresh();
}

////////////////////////////////////////////////////////////////////////////////////////////////////
// SortMode action (HeaderMenu)
////////////////////////////////////////////////////////////////////////////////////////////////////

bool STimersView::HeaderMenu_SortMode_IsChecked(const FName ColumnId, const EColumnSortMode::Type InSortMode)
{
	return ColumnBeingSorted == ColumnId && ColumnSortMode == InSortMode;
}

////////////////////////////////////////////////////////////////////////////////////////////////////

bool STimersView::HeaderMenu_SortMode_CanExecute(const FName ColumnId, const EColumnSortMode::Type InSortMode) const
{
	const Insights::FTableColumn& Column = *Table->FindColumnChecked(ColumnId);
	return Column.CanBeSorted();
}

////////////////////////////////////////////////////////////////////////////////////////////////////

void STimersView::HeaderMenu_SortMode_Execute(const FName ColumnId, const EColumnSortMode::Type InSortMode)
{
	SetSortModeForColumn(ColumnId, InSortMode);
	TreeView_Refresh();
}

////////////////////////////////////////////////////////////////////////////////////////////////////
// SortMode action (ContextMenu)
////////////////////////////////////////////////////////////////////////////////////////////////////

bool STimersView::ContextMenu_SortMode_IsChecked(const EColumnSortMode::Type InSortMode)
{
	return ColumnSortMode == InSortMode;
}

////////////////////////////////////////////////////////////////////////////////////////////////////

bool STimersView::ContextMenu_SortMode_CanExecute(const EColumnSortMode::Type InSortMode) const
{
	return true; //ColumnSortMode != InSortMode;
}

////////////////////////////////////////////////////////////////////////////////////////////////////

void STimersView::ContextMenu_SortMode_Execute(const EColumnSortMode::Type InSortMode)
{
	SetSortModeForColumn(ColumnBeingSorted, InSortMode);
	TreeView_Refresh();
}

////////////////////////////////////////////////////////////////////////////////////////////////////
// SortByColumn action (ContextMenu)
////////////////////////////////////////////////////////////////////////////////////////////////////

bool STimersView::ContextMenu_SortByColumn_IsChecked(const FName ColumnId)
{
	return ColumnId == ColumnBeingSorted;
}

////////////////////////////////////////////////////////////////////////////////////////////////////

bool STimersView::ContextMenu_SortByColumn_CanExecute(const FName ColumnId) const
{
	return true; //ColumnId != ColumnBeingSorted;
}

////////////////////////////////////////////////////////////////////////////////////////////////////

void STimersView::ContextMenu_SortByColumn_Execute(const FName ColumnId)
{
	SetSortModeForColumn(ColumnId, EColumnSortMode::Descending);
	TreeView_Refresh();
}

////////////////////////////////////////////////////////////////////////////////////////////////////
// ShowColumn action
////////////////////////////////////////////////////////////////////////////////////////////////////

bool STimersView::CanShowColumn(const FName ColumnId) const
{
	return true;
}

////////////////////////////////////////////////////////////////////////////////////////////////////

void STimersView::ShowColumn(const FName ColumnId)
{
	Insights::FTableColumn& Column = *Table->FindColumnChecked(ColumnId);
	Column.Show();

	SHeaderRow::FColumn::FArguments ColumnArgs;
	ColumnArgs
		.ColumnId(Column.GetId())
		.DefaultLabel(Column.GetShortName())
		.ToolTip(STimersViewTooltip::GetColumnTooltip(Column))
		.HAlignHeader(Column.GetHorizontalAlignment())
		.VAlignHeader(VAlign_Center)
		.HAlignCell(HAlign_Fill)
		.VAlignCell(VAlign_Fill)
		.SortMode(this, &STimersView::GetSortModeForColumn, Column.GetId())
		.OnSort(this, &STimersView::OnSortModeChanged)
		.FillWidth(Column.GetInitialWidth())
		//.FixedWidth(Column.IsFixedWidth() ? Column.GetInitialWidth() : TOptional<float>())
		.HeaderContent()
		[
			SNew(SBox)
			.HeightOverride(24.0f)
			.Padding(FMargin(0.0f))
			.VAlign(VAlign_Center)
			[
				SNew(STextBlock)
				.Text(this, &STimersView::GetColumnHeaderText, Column.GetId())
			]
		]
		.MenuContent()
		[
			TreeViewHeaderRow_GenerateColumnMenu(Column)
		];

	int32 ColumnIndex = 0;
	const int32 NewColumnPosition = Table->GetColumnPositionIndex(ColumnId);
	const int32 NumColumns = TreeViewHeaderRow->GetColumns().Num();
	for (; ColumnIndex < NumColumns; ColumnIndex++)
	{
		const SHeaderRow::FColumn& CurrentColumn = TreeViewHeaderRow->GetColumns()[ColumnIndex];
		const int32 CurrentColumnPosition = Table->GetColumnPositionIndex(CurrentColumn.ColumnId);
		if (NewColumnPosition < CurrentColumnPosition)
		{
			break;
		}
	}

	TreeViewHeaderRow->InsertColumn(ColumnArgs, ColumnIndex);
}

////////////////////////////////////////////////////////////////////////////////////////////////////
// HideColumn action
////////////////////////////////////////////////////////////////////////////////////////////////////

bool STimersView::CanHideColumn(const FName ColumnId) const
{
	const Insights::FTableColumn& Column = *Table->FindColumnChecked(ColumnId);
	return Column.CanBeHidden();
}

////////////////////////////////////////////////////////////////////////////////////////////////////

void STimersView::HideColumn(const FName ColumnId)
{
	Insights::FTableColumn& Column = *Table->FindColumnChecked(ColumnId);
	Column.Hide();

	TreeViewHeaderRow->RemoveColumn(ColumnId);
}

////////////////////////////////////////////////////////////////////////////////////////////////////
// ToggleColumn action
////////////////////////////////////////////////////////////////////////////////////////////////////

bool STimersView::IsColumnVisible(const FName ColumnId) const
{
	const Insights::FTableColumn& Column = *Table->FindColumnChecked(ColumnId);
	return Column.IsVisible();
}

////////////////////////////////////////////////////////////////////////////////////////////////////

bool STimersView::CanToggleColumnVisibility(const FName ColumnId) const
{
	const Insights::FTableColumn& Column = *Table->FindColumnChecked(ColumnId);
	return !Column.IsVisible() || Column.CanBeHidden();
}

////////////////////////////////////////////////////////////////////////////////////////////////////

void STimersView::ToggleColumnVisibility(const FName ColumnId)
{
	const Insights::FTableColumn& Column = *Table->FindColumnChecked(ColumnId);
	if (Column.IsVisible())
	{
		HideColumn(ColumnId);
	}
	else
	{
		ShowColumn(ColumnId);
	}
}

////////////////////////////////////////////////////////////////////////////////////////////////////
// "Show All Columns" action (ContextMenu)
////////////////////////////////////////////////////////////////////////////////////////////////////

bool STimersView::ContextMenu_ShowAllColumns_CanExecute() const
{
	return true;
}

////////////////////////////////////////////////////////////////////////////////////////////////////

void STimersView::ContextMenu_ShowAllColumns_Execute()
{
	ColumnBeingSorted = GetDefaultColumnBeingSorted();
	ColumnSortMode = GetDefaultColumnSortMode();
	UpdateCurrentSortingByColumn();

	for (const TSharedRef<Insights::FTableColumn>& ColumnRef : Table->GetColumns())
	{
		const Insights::FTableColumn& Column = *ColumnRef;

		if (!Column.IsVisible())
		{
			ShowColumn(Column.GetId());
		}
	}
}

////////////////////////////////////////////////////////////////////////////////////////////////////
// "Show Min/Max/Median Columns" action (ContextMenu)
////////////////////////////////////////////////////////////////////////////////////////////////////

bool STimersView::ContextMenu_ShowMinMaxMedColumns_CanExecute() const
{
	return true;
}

////////////////////////////////////////////////////////////////////////////////////////////////////

void STimersView::ContextMenu_ShowMinMaxMedColumns_Execute()
{
	TSet<FName> Preset =
	{
		FTimersViewColumns::NameColumnID,
		//FTimersViewColumns::MetaGroupNameColumnID,
		//FTimersViewColumns::TypeColumnID,
		FTimersViewColumns::InstanceCountColumnID,

		FTimersViewColumns::TotalInclusiveTimeColumnID,
		FTimersViewColumns::MaxInclusiveTimeColumnID,
		FTimersViewColumns::MedianInclusiveTimeColumnID,
		FTimersViewColumns::MinInclusiveTimeColumnID,

		FTimersViewColumns::TotalExclusiveTimeColumnID,
		FTimersViewColumns::MaxExclusiveTimeColumnID,
		FTimersViewColumns::MedianExclusiveTimeColumnID,
		FTimersViewColumns::MinExclusiveTimeColumnID,
	};

	ColumnBeingSorted = FTimersViewColumns::TotalInclusiveTimeColumnID;
	ColumnSortMode = EColumnSortMode::Descending;
	UpdateCurrentSortingByColumn();

	for (const TSharedRef<Insights::FTableColumn>& ColumnRef : Table->GetColumns())
	{
		const Insights::FTableColumn& Column = *ColumnRef;

		const bool bShouldBeVisible = Preset.Contains(Column.GetId());

		if (bShouldBeVisible && !Column.IsVisible())
		{
			ShowColumn(Column.GetId());
		}
		else if (!bShouldBeVisible && Column.IsVisible())
		{
			HideColumn(Column.GetId());
		}
	}
}

////////////////////////////////////////////////////////////////////////////////////////////////////
// ResetColumns action (ContextMenu)
////////////////////////////////////////////////////////////////////////////////////////////////////

bool STimersView::ContextMenu_ResetColumns_CanExecute() const
{
	return true;
}

////////////////////////////////////////////////////////////////////////////////////////////////////

void STimersView::ContextMenu_ResetColumns_Execute()
{
	ColumnBeingSorted = GetDefaultColumnBeingSorted();
	ColumnSortMode = GetDefaultColumnSortMode();
	UpdateCurrentSortingByColumn();

	for (const TSharedRef<Insights::FTableColumn>& ColumnRef : Table->GetColumns())
	{
		const Insights::FTableColumn& Column = *ColumnRef;

		if (Column.ShouldBeVisible() && !Column.IsVisible())
		{
			ShowColumn(Column.GetId());
		}
		else if (!Column.ShouldBeVisible() && Column.IsVisible())
		{
			HideColumn(Column.GetId());
		}
	}
}

////////////////////////////////////////////////////////////////////////////////////////////////////

void STimersView::Reset()
{
	Aggregator->Cancel();
	Aggregator->SetTimeInterval(0.0, 0.0);

	RebuildTree(true);
}

////////////////////////////////////////////////////////////////////////////////////////////////////

void STimersView::Tick(const FGeometry& AllottedGeometry, const double InCurrentTime, const float InDeltaTime)
{
	// Check if we need to update the lists of timers, but not too often.
	static uint64 NextTimestamp = 0;
	const uint64 Time = FPlatformTime::Cycles64();
	if (Time > NextTimestamp)
	{
		RebuildTree(false);

		// 1000 timers --> check each 150ms
		// 10000 timers --> check each 600ms
		// 100000 timers --> check each 5.1s
		const double WaitTimeSec = 0.1 + TimerNodes.Num() / 20000.0;
		const uint64 WaitTime = static_cast<uint64>(WaitTimeSec / FPlatformTime::GetSecondsPerCycle64());
		NextTimestamp = Time + WaitTime;
	}

	Aggregator->Tick(Session, InCurrentTime, InDeltaTime, [this]() { FinishAggregation(); });
}

////////////////////////////////////////////////////////////////////////////////////////////////////

void STimersView::RebuildTree(bool bResync)
{
<<<<<<< HEAD
	FStopwatch SyncStopwatch;
	FStopwatch Stopwatch;
	Stopwatch.Start();
=======
	FStopwatch Stopwatch;
	Stopwatch.Start();

	FStopwatch SyncStopwatch;
	SyncStopwatch.Start();
>>>>>>> 6bbb88c8

	if (bResync)
	{
		TimerNodes.Empty();
	}

	const uint32 PreviousNodeCount = TimerNodes.Num();

<<<<<<< HEAD
	SyncStopwatch.Start();
	if (Session.IsValid() && Trace::ReadTimingProfilerProvider(*Session.Get()))
=======
	if (Session.IsValid() && TraceServices::ReadTimingProfilerProvider(*Session.Get()))
>>>>>>> 6bbb88c8
	{
		TraceServices::FAnalysisSessionReadScope SessionReadScope(*Session.Get());

		const TraceServices::ITimingProfilerProvider& TimingProfilerProvider = *TraceServices::ReadTimingProfilerProvider(*Session.Get());

		const TraceServices::ITimingProfilerTimerReader* TimerReader;
		TimingProfilerProvider.ReadTimers([&TimerReader](const TraceServices::ITimingProfilerTimerReader& Out) { TimerReader = &Out; });

<<<<<<< HEAD
		const Trace::ITimingProfilerTimerReader* TimerReader;
		TimingProfilerProvider.ReadTimers([&TimerReader](const Trace::ITimingProfilerTimerReader& Out) { TimerReader = &Out; });

=======
>>>>>>> 6bbb88c8
		const uint32 TimerCount = TimerReader->GetTimerCount();
		if (TimerCount != PreviousNodeCount)
		{
			check(TimerCount > PreviousNodeCount);
			TimerNodes.Reserve(TimerCount);

			// Add nodes only for new timers.
			for (uint32 TimerIndex = PreviousNodeCount; TimerIndex < TimerCount; ++TimerIndex)
			{
<<<<<<< HEAD
				const Trace::FTimingProfilerTimer& Timer = *(TimerReader->GetTimer(TimerIndex));
=======
				const TraceServices::FTimingProfilerTimer& Timer = *(TimerReader->GetTimer(TimerIndex));
>>>>>>> 6bbb88c8
				ensure(Timer.Id == TimerIndex);
				const ETimerNodeType Type = Timer.IsGpuTimer ? ETimerNodeType::GpuScope : ETimerNodeType::CpuScope;
				FTimerNodePtr TimerNodePtr = MakeShared<FTimerNode>(Timer.Id, Timer.Name, Type);
				TimerNodes.Add(TimerNodePtr);
			}
			ensure(TimerNodes.Num() == TimerCount);
		}
	}
	SyncStopwatch.Stop();

<<<<<<< HEAD
=======
	SyncStopwatch.Stop();

>>>>>>> 6bbb88c8
	if (bResync || TimerNodes.Num() != PreviousNodeCount)
	{
		// Disable sorting if too many items.
		if (TimerNodes.Num() > 10000)
		{
			ColumnBeingSorted = NAME_None;
			ColumnSortMode = GetDefaultColumnSortMode();
			UpdateCurrentSortingByColumn();
		}

		UpdateTree();
		Aggregator->Cancel();
		Aggregator->Start();

		// Save selection.
		TArray<FTimerNodePtr> SelectedItems;
		TreeView->GetSelectedItems(SelectedItems);

		TreeView->RebuildList();

		// Restore selection.
		if (SelectedItems.Num() > 0)
		{
			TreeView->ClearSelection();
			for (FTimerNodePtr& NodePtr : SelectedItems)
			{
				NodePtr = GetTimerNode(NodePtr->GetTimerId());
			}
			SelectedItems.RemoveAll([](const FTimerNodePtr& NodePtr) { return !NodePtr.IsValid(); });
			if (SelectedItems.Num() > 0)
			{
				TreeView->SetItemSelection(SelectedItems, true);
				TreeView->RequestScrollIntoView(SelectedItems.Last());
			}
		}
	}

	Stopwatch.Stop();
	const double TotalTime = Stopwatch.GetAccumulatedTime();
	if (TotalTime > 0.01)
	{
		const double SyncTime = SyncStopwatch.GetAccumulatedTime();
<<<<<<< HEAD
		UE_LOG(TimingProfiler, Log, TEXT("[Timers] Tree view rebuilt in %.4fs (%.4fs + %.4fs) --> %d timers (%d added)"),
=======
		UE_LOG(TimingProfiler, Log, TEXT("[Timers] Tree view rebuilt in %.4fs (sync: %.4fs + update: %.4fs) --> %d timers (%d added)"),
>>>>>>> 6bbb88c8
			TotalTime, SyncTime, TotalTime - SyncTime, TimerNodes.Num(), TimerNodes.Num() - PreviousNodeCount);
	}
}

////////////////////////////////////////////////////////////////////////////////////////////////////

void STimersView::ResetStats()
{
	Aggregator->Cancel();
	Aggregator->SetTimeInterval(0.0, 0.0);
}

////////////////////////////////////////////////////////////////////////////////////////////////////

void STimersView::UpdateStats(double StartTime, double EndTime)
{
	Aggregator->Cancel();
	Aggregator->SetTimeInterval(StartTime, EndTime);
	Aggregator->Start();
}

////////////////////////////////////////////////////////////////////////////////////////////////////

void STimersView::FinishAggregation()
{
	for (const FTimerNodePtr& NodePtr : TimerNodes)
	{
		NodePtr->ResetAggregatedStats();
	}

	ApplyAggregation(Aggregator->GetResultTable());
	Aggregator->ResetResults();

	// Invalidate all tree table rows.
	for (const FTimerNodePtr& NodePtr : TimerNodes)
	{
		TSharedPtr<ITableRow> TableRowPtr = TreeView->WidgetFromItem(NodePtr);
		if (TableRowPtr.IsValid())
		{
			TSharedPtr<STimerTableRow> RowPtr = StaticCastSharedPtr<STimerTableRow, ITableRow>(TableRowPtr);
			RowPtr->InvalidateContent();
		}
	}

	UpdateTree(); // grouping + sorting + filtering

	// Ensure the last selected item is visible.
	const TArray<FTimerNodePtr> SelectedNodes = TreeView->GetSelectedItems();
	if (SelectedNodes.Num() > 0)
	{
		TreeView->RequestScrollIntoView(SelectedNodes.Last());
	}
}

////////////////////////////////////////////////////////////////////////////////////////////////////

<<<<<<< HEAD
void STimersView::ApplyAggregation(Trace::ITable<Trace::FTimingProfilerAggregatedStats>* AggregatedStatsTable)
{
	if (AggregatedStatsTable)
	{
		TUniquePtr<Trace::ITableReader<Trace::FTimingProfilerAggregatedStats>> TableReader(AggregatedStatsTable->CreateReader());
		while (TableReader->IsValid())
		{
			const Trace::FTimingProfilerAggregatedStats* Row = TableReader->GetCurrentRow();
=======
void STimersView::ApplyAggregation(TraceServices::ITable<TraceServices::FTimingProfilerAggregatedStats>* AggregatedStatsTable)
{
	if (AggregatedStatsTable)
	{
		TUniquePtr<TraceServices::ITableReader<TraceServices::FTimingProfilerAggregatedStats>> TableReader(AggregatedStatsTable->CreateReader());
		while (TableReader->IsValid())
		{
			const TraceServices::FTimingProfilerAggregatedStats* Row = TableReader->GetCurrentRow();
>>>>>>> 6bbb88c8
			FTimerNodePtr TimerNodePtr = GetTimerNode(Row->Timer->Id);
			if (TimerNodePtr)
			{
				TimerNodePtr->SetAggregatedStats(*Row);
			}
			TableReader->NextRow();
		}
	}
}

////////////////////////////////////////////////////////////////////////////////////////////////////

FTimerNodePtr STimersView::GetTimerNode(uint32 TimerId) const
{
	return (TimerId < (uint32)TimerNodes.Num()) ? TimerNodes[TimerId] : nullptr;
}

////////////////////////////////////////////////////////////////////////////////////////////////////

void STimersView::SelectTimerNode(uint32 TimerId)
{
	FTimerNodePtr NodePtr = GetTimerNode(TimerId);
	if (NodePtr)
<<<<<<< HEAD
	{
		TreeView->SetSelection(NodePtr);
		TreeView->RequestScrollIntoView(NodePtr);
	}
}

////////////////////////////////////////////////////////////////////////////////////////////////////

void STimersView::ToggleTimingViewEventFilter(FTimerNodePtr TimerNode) const
=======
	{
		TreeView->SetSelection(NodePtr);
		TreeView->RequestScrollIntoView(NodePtr);
	}
}

////////////////////////////////////////////////////////////////////////////////////////////////////

void STimersView::ToggleTimingViewEventFilter(FTimerNodePtr TimerNode) const
{
	TSharedPtr<STimingProfilerWindow> Wnd = FTimingProfilerManager::Get()->GetProfilerWindow();
	TSharedPtr<STimingView> TimingView = Wnd.IsValid() ? Wnd->GetTimingView() : nullptr;

	if (TimingView.IsValid())
	{
		const uint64 EventType = static_cast<uint64>(TimerNode->GetTimerId());
		TimingView->ToggleEventFilterByEventType(EventType);
	}
}

////////////////////////////////////////////////////////////////////////////////////////////////////

TSharedPtr<FTimingGraphTrack> STimersView::GetTimingViewMainGraphTrack() const
>>>>>>> 6bbb88c8
{
	TSharedPtr<STimingProfilerWindow> Wnd = FTimingProfilerManager::Get()->GetProfilerWindow();
	TSharedPtr<STimingView> TimingView = Wnd.IsValid() ? Wnd->GetTimingView() : nullptr;

<<<<<<< HEAD
	if (TimingView.IsValid())
	{
		const uint64 EventType = static_cast<uint64>(TimerNode->GetTimerId());
		TimingView->ToggleEventFilterByEventType(EventType);
	}
}

////////////////////////////////////////////////////////////////////////////////////////////////////

TSharedPtr<FTimingGraphTrack> STimersView::GetTimingViewMainGraphTrack() const
{
	TSharedPtr<STimingProfilerWindow> Wnd = FTimingProfilerManager::Get()->GetProfilerWindow();
	TSharedPtr<STimingView> TimingView = Wnd.IsValid() ? Wnd->GetTimingView() : nullptr;

	return TimingView.IsValid() ? TimingView->GetMainTimingGraphTrack() : nullptr;
}

////////////////////////////////////////////////////////////////////////////////////////////////////

void STimersView::ToggleGraphSeries(TSharedRef<FTimingGraphTrack> GraphTrack, FTimerNodeRef NodePtr) const
{
	const uint32 TimerId = NodePtr->GetTimerId();
	TSharedPtr<FTimingGraphSeries> Series = GraphTrack->GetTimerSeries(TimerId);
	if (Series.IsValid())
	{
		GraphTrack->RemoveTimerSeries(TimerId);
		GraphTrack->SetDirtyFlag();
		NodePtr->SetAddedToGraphFlag(false);
	}
	else
	{
		GraphTrack->Show();
		Series = GraphTrack->AddTimerSeries(TimerId, NodePtr->GetColor());
		Series->SetName(FText::FromName(NodePtr->GetName()));
		GraphTrack->SetDirtyFlag();
		NodePtr->SetAddedToGraphFlag(true);
	}
}

////////////////////////////////////////////////////////////////////////////////////////////////////

bool STimersView::IsSeriesInTimingViewMainGraph(FTimerNodePtr TimerNode) const
{
	TSharedPtr<FTimingGraphTrack> GraphTrack = GetTimingViewMainGraphTrack();

	if (GraphTrack.IsValid())
	{
		const uint32 TimerId = TimerNode->GetTimerId();
		TSharedPtr<FTimingGraphSeries> Series = GraphTrack->GetTimerSeries(TimerId);

=======
	return TimingView.IsValid() ? TimingView->GetMainTimingGraphTrack() : nullptr;
}

////////////////////////////////////////////////////////////////////////////////////////////////////

void STimersView::ToggleGraphSeries(TSharedRef<FTimingGraphTrack> GraphTrack, FTimerNodeRef NodePtr) const
{
	const uint32 TimerId = NodePtr->GetTimerId();
	TSharedPtr<FTimingGraphSeries> Series = GraphTrack->GetTimerSeries(TimerId);
	if (Series.IsValid())
	{
		GraphTrack->RemoveTimerSeries(TimerId);
		GraphTrack->SetDirtyFlag();
		NodePtr->SetAddedToGraphFlag(false);
	}
	else
	{
		GraphTrack->Show();
		Series = GraphTrack->AddTimerSeries(TimerId, NodePtr->GetColor());
		Series->SetName(FText::FromName(NodePtr->GetName()));
		GraphTrack->SetDirtyFlag();
		NodePtr->SetAddedToGraphFlag(true);
	}
}

////////////////////////////////////////////////////////////////////////////////////////////////////

bool STimersView::IsSeriesInTimingViewMainGraph(FTimerNodePtr TimerNode) const
{
	TSharedPtr<FTimingGraphTrack> GraphTrack = GetTimingViewMainGraphTrack();

	if (GraphTrack.IsValid())
	{
		const uint32 TimerId = TimerNode->GetTimerId();
		TSharedPtr<FTimingGraphSeries> Series = GraphTrack->GetTimerSeries(TimerId);

>>>>>>> 6bbb88c8
		return Series.IsValid();
	}

	return false;
}

////////////////////////////////////////////////////////////////////////////////////////////////////

void STimersView::ToggleTimingViewMainGraphEventSeries(FTimerNodePtr TimerNode) const
{
	TSharedPtr<FTimingGraphTrack> GraphTrack = GetTimingViewMainGraphTrack();
	if (GraphTrack.IsValid())
	{
		ToggleGraphSeries(GraphTrack.ToSharedRef(), TimerNode.ToSharedRef());
	}
}

////////////////////////////////////////////////////////////////////////////////////////////////////

<<<<<<< HEAD
bool STimersView::ContextMenu_CopySelectedToClipboard_CanExecute() const
=======
bool STimersView::ContextMenu_CopyToClipboard_CanExecute() const
>>>>>>> 6bbb88c8
{
	const TArray<FTimerNodePtr> SelectedNodes = TreeView->GetSelectedItems();

	return SelectedNodes.Num() > 0;
}

////////////////////////////////////////////////////////////////////////////////////////////////////

<<<<<<< HEAD
void STimersView::ContextMenu_CopySelectedToClipboard_Execute()
=======
void STimersView::ContextMenu_CopyToClipboard_Execute()
>>>>>>> 6bbb88c8
{
	if (!Table->IsValid())
	{
		return;
	}

	TArray<Insights::FBaseTreeNodePtr> SelectedNodes;
	for (FTimerNodePtr TimerPtr : TreeView->GetSelectedItems())
	{
		SelectedNodes.Add(TimerPtr);
	}

	if (SelectedNodes.Num() == 0)
	{
		return;
	}

	FString ClipboardText;

	if (CurrentSorter.IsValid())
	{
		CurrentSorter->Sort(SelectedNodes, ColumnSortMode == EColumnSortMode::Ascending ? Insights::ESortMode::Ascending : Insights::ESortMode::Descending);
	}

<<<<<<< HEAD
	Table->GetVisibleColumnsData(SelectedNodes, ClipboardText);
=======
	Table->GetVisibleColumnsData(SelectedNodes, FTimingProfilerManager::Get()->GetLogListingName(), TEXT('\t'), true, ClipboardText);
>>>>>>> 6bbb88c8

	if (ClipboardText.Len() > 0)
	{
		FPlatformApplicationMisc::ClipboardCopy(*ClipboardText);
<<<<<<< HEAD
=======
	}
}

////////////////////////////////////////////////////////////////////////////////////////////////////

bool STimersView::ContextMenu_Export_CanExecute() const
{
	return true;
}

////////////////////////////////////////////////////////////////////////////////////////////////////

void STimersView::ContextMenu_Export_Execute()
{
	if (!Table->IsValid())
	{
		return;
>>>>>>> 6bbb88c8
	}

	TArray<Insights::FBaseTreeNodePtr> SelectedNodes;
	for (FTimerNodePtr TimerPtr : TreeView->GetSelectedItems())
	{
		SelectedNodes.Add(TimerPtr);
	}

	if (SelectedNodes.Num() == 0)
	{
		return;
	}

	const FString DialogTitle = LOCTEXT("Export_Title", "Export Aggregated Timer Stats").ToString();
	const FString DefaultFile = TEXT("TimerStats.tsv");
	FString Filename;
	IFileHandle* ExportFileHandle = OpenSaveTextFileDialog(DialogTitle, DefaultFile, Filename);

	if (!ExportFileHandle)
	{
		return;
	}

	FStopwatch Stopwatch;
	Stopwatch.Start();

	UTF16CHAR BOM = UNICODE_BOM;
	ExportFileHandle->Write((uint8*)&BOM, sizeof(UTF16CHAR));

	TCHAR Separator = TEXT('\t');
	if (Filename.EndsWith(TEXT(".csv")))
	{
		Separator = TEXT(',');
	}
	constexpr TCHAR LineEnd = TEXT('\n');
	constexpr TCHAR QuotationMarkBegin = TEXT('\"');
	constexpr TCHAR QuotationMarkEnd = TEXT('\"');

	TStringBuilder<512> StringBuilder;

	TArray<TSharedRef<Insights::FTableColumn>> VisibleColumns;
	Table->GetVisibleColumns(VisibleColumns);

	// Write header.
	{
		bool bIsFirstColumn = true;
		for (const TSharedRef<Insights::FTableColumn>& ColumnRef : VisibleColumns)
		{
			if (bIsFirstColumn)
			{
				bIsFirstColumn = false;
			}
			else
			{
				StringBuilder.AppendChar(Separator);
			}
			FString Value = ColumnRef->GetShortName().ToString().ReplaceCharWithEscapedChar();
			int32 CharIndex;
			if (Value.FindChar(Separator, CharIndex))
			{
				StringBuilder.AppendChar(QuotationMarkBegin);
				StringBuilder.Append(Value);
				StringBuilder.AppendChar(QuotationMarkEnd);
			}
			else
			{
				StringBuilder.Append(Value);
			}
		}
		StringBuilder.AppendChar(LineEnd);
		ExportFileHandle->Write((const uint8*)StringBuilder.ToString(), StringBuilder.Len() * sizeof(TCHAR));
	}

	if (CurrentSorter.IsValid())
	{
		CurrentSorter->Sort(SelectedNodes, ColumnSortMode == EColumnSortMode::Ascending ? Insights::ESortMode::Ascending : Insights::ESortMode::Descending);
	}

	const int32 NodeCount = SelectedNodes.Num();
	for (int32 Index = 0; Index < NodeCount; Index++)
	{
		const Insights::FBaseTreeNodePtr& Node = SelectedNodes[Index];

		StringBuilder.Reset();

		bool bIsFirstColumn = true;
		for (const TSharedRef<Insights::FTableColumn>& ColumnRef : VisibleColumns)
		{
			if (bIsFirstColumn)
			{
				bIsFirstColumn = false;
			}
			else
			{
				StringBuilder.AppendChar(Separator);
			}

			FString Value = ColumnRef->GetValueAsSerializableString(*Node).ReplaceCharWithEscapedChar();
			int32 CharIndex;
			if (Value.FindChar(Separator, CharIndex))
			{
				StringBuilder.AppendChar(QuotationMarkBegin);
				StringBuilder.Append(Value);
				StringBuilder.AppendChar(QuotationMarkEnd);
			}
			else
			{
				StringBuilder.Append(Value);
			}
		}
		StringBuilder.AppendChar(LineEnd);
		ExportFileHandle->Write((const uint8*)StringBuilder.ToString(), StringBuilder.Len() * sizeof(TCHAR));
	}

	ExportFileHandle->Flush();
	delete ExportFileHandle;
	ExportFileHandle = nullptr;

	Stopwatch.Stop();
	const double TotalTime = Stopwatch.GetAccumulatedTime();
	UE_LOG(TraceInsights, Log, TEXT("Exported aggregated timer stats to file in %.3fs (\"%s\")."), TotalTime, *Filename);
}

////////////////////////////////////////////////////////////////////////////////////////////////////

namespace Insights {

struct FExportTimingEventsHeaderParams
{
	IFileHandle* ExportFileHandle;
	const UTF8CHAR Separator;
	const UTF8CHAR LineEnd;
	TUtf8StringBuilder<512>& StringBuilder;
};

void ExportTimingEventsHeader(FExportTimingEventsHeaderParams& Params)
{
	Params.StringBuilder.Append(UTF8TEXT("ThreadId"));
	Params.StringBuilder.AppendChar(Params.Separator);
	Params.StringBuilder.Append(UTF8TEXT("TimerId"));
	Params.StringBuilder.AppendChar(Params.Separator);
	Params.StringBuilder.Append(UTF8TEXT("StartTime"));
	Params.StringBuilder.AppendChar(Params.Separator);
	Params.StringBuilder.Append(UTF8TEXT("EndTime"));
	Params.StringBuilder.AppendChar(Params.Separator);
	Params.StringBuilder.Append(UTF8TEXT("Depth"));
	Params.StringBuilder.AppendChar(Params.LineEnd);

	Params.ExportFileHandle->Write((const uint8*)Params.StringBuilder.ToString(), Params.StringBuilder.Len() * sizeof(UTF8CHAR));
}

struct FExportTimingEventsEnumerateParams
{
	TSharedPtr<const TraceServices::IAnalysisSession> Session;
	IFileHandle* ExportFileHandle;
	const UTF8CHAR Separator;
	const UTF8CHAR LineEnd;
	TUtf8StringBuilder<512>& StringBuilder;
	double IntervalStartTime;
	double IntervalEndTime;
	TFunction<bool(uint32 ThreadId)> ThreadFilter;
	TFunction<bool(double EventStartTime, double EventEndTime, uint32 EventDepth, const TraceServices::FTimingProfilerEvent& Event)> TimingEventFilter;
	uint32 ThreadId;
};

void ExportTimingEventsEnumerate(FExportTimingEventsEnumerateParams& Params)
{
	if (Params.Session.IsValid() && TraceServices::ReadTimingProfilerProvider(*Params.Session.Get()))
	{
		TraceServices::FAnalysisSessionReadScope SessionReadScope(*Params.Session.Get());

		const TraceServices::ITimingProfilerProvider& TimingProfilerProvider = *TraceServices::ReadTimingProfilerProvider(*Params.Session.Get());

		auto TimelineEnumerator = [&Params](const TraceServices::ITimingProfilerProvider::Timeline& Timeline)
		{
			// Iterate timing events.
			Timeline.EnumerateEvents(Params.IntervalStartTime, Params.IntervalEndTime,
				[&Params](double EventStartTime, double EventEndTime, uint32 EventDepth, const TraceServices::FTimingProfilerEvent& Event)
				{
					if (!Params.TimingEventFilter || Params.TimingEventFilter(EventStartTime, EventEndTime, EventDepth, Event))
					{
						Params.StringBuilder.Reset();
						Params.StringBuilder.Appendf(UTF8TEXT("%u"), Params.ThreadId);
						Params.StringBuilder.AppendChar(Params.Separator);
						Params.StringBuilder.Appendf(UTF8TEXT("%u"), Event.TimerIndex);
						Params.StringBuilder.AppendChar(Params.Separator);
						Params.StringBuilder.Appendf(UTF8TEXT("%.9g"), EventStartTime);
						Params.StringBuilder.AppendChar(Params.Separator);
						Params.StringBuilder.Appendf(UTF8TEXT("%.9g"), EventEndTime);
						Params.StringBuilder.AppendChar(Params.Separator);
						Params.StringBuilder.Appendf(UTF8TEXT("%u"), EventDepth);
						Params.StringBuilder.AppendChar(Params.LineEnd);

						Params.ExportFileHandle->Write((const uint8*)Params.StringBuilder.ToString(), Params.StringBuilder.Len() * sizeof(UTF8CHAR));
					}

					return TraceServices::EEventEnumerate::Continue;
				});
		};

		// Iterate the GPU timelines.
		{
			if (!Params.ThreadFilter || Params.ThreadFilter(FGpuTimingTrack::Gpu1ThreadId))
			{
				Params.ThreadId = FGpuTimingTrack::Gpu1ThreadId;
				uint32 GpuTimelineIndex1 = 0;
				TimingProfilerProvider.GetGpuTimelineIndex(GpuTimelineIndex1);
				TimingProfilerProvider.ReadTimeline(GpuTimelineIndex1, TimelineEnumerator);
			}

			if (!Params.ThreadFilter || Params.ThreadFilter(FGpuTimingTrack::Gpu2ThreadId))
			{
				Params.ThreadId = FGpuTimingTrack::Gpu2ThreadId;
				uint32 GpuTimelineIndex2 = 0;
				TimingProfilerProvider.GetGpu2TimelineIndex(GpuTimelineIndex2);
				TimingProfilerProvider.ReadTimeline(GpuTimelineIndex2, TimelineEnumerator);
			}
		}

		// Iterate the CPU threads and their corresponding timelines.
		const TraceServices::IThreadProvider& ThreadProvider = TraceServices::ReadThreadProvider(*Params.Session.Get());
		ThreadProvider.EnumerateThreads(
			[&TimelineEnumerator, &Params, &TimingProfilerProvider](const TraceServices::FThreadInfo& ThreadInfo)
			{
				if (!Params.ThreadFilter || Params.ThreadFilter(ThreadInfo.Id))
				{
					Params.ThreadId = ThreadInfo.Id;
					uint32 CpuTimelineIndex = 0;
					TimingProfilerProvider.GetCpuThreadTimelineIndex(ThreadInfo.Id, CpuTimelineIndex);
					TimingProfilerProvider.ReadTimeline(CpuTimelineIndex, TimelineEnumerator);
				}
			});
	}
}

} // namespace Insights

////////////////////////////////////////////////////////////////////////////////////////////////////

bool STimersView::ContextMenu_ExportTimingEventsSelection_CanExecute() const
{
	const TArray<FTimerNodePtr> SelectedNodes = TreeView->GetSelectedItems();

	return SelectedNodes.Num() > 0;
}

////////////////////////////////////////////////////////////////////////////////////////////////////

void STimersView::AddTimerNodeRecursive(FTimerNodePtr InNode, TSet<uint32>& InOutIncludedTimers) const
{
	if (InNode->GetType() == ETimerNodeType::Group)
	{
		for (Insights::FBaseTreeNodePtr ChildNode : InNode->GetFilteredChildren())
		{
			AddTimerNodeRecursive(StaticCastSharedPtr<FTimerNode>(ChildNode), InOutIncludedTimers);
		}
	}
	else
	{
		InOutIncludedTimers.Add(InNode->GetTimerId());
	}
}

////////////////////////////////////////////////////////////////////////////////////////////////////

void STimersView::ContextMenu_ExportTimingEventsSelection_Execute() const
{
	const FString DialogTitle = LOCTEXT("ExportTimingEventsSelection_Title", "Export Timing Events (Selection)").ToString();
	const FString DefaultFile = TEXT("TimingEvents.tsv");
	FString Filename;
	IFileHandle* ExportFileHandle = OpenSaveTextFileDialog(DialogTitle, DefaultFile, Filename);

	if (!ExportFileHandle)
	{
		return;
	}

	FStopwatch Stopwatch;
	Stopwatch.Start();

	UTF8CHAR Separator = UTF8CHAR('\t');
	if (Filename.EndsWith(TEXT(".csv")))
	{
		Separator = UTF8CHAR(',');
	}
	const UTF8CHAR LineEnd = UTF8CHAR('\n');

	TUtf8StringBuilder<512> StringBuilder;

	// Write header.
	{
		Insights::FExportTimingEventsHeaderParams HeaderParams = { ExportFileHandle, Separator, LineEnd, StringBuilder };
		Insights::ExportTimingEventsHeader(HeaderParams);
	}

	// Write values.
	if (Session.IsValid())
	{
		TSharedPtr<STimingProfilerWindow> Wnd = FTimingProfilerManager::Get()->GetProfilerWindow();
		TSharedPtr<STimingView> TimingView = Wnd.IsValid() ? Wnd->GetTimingView() : nullptr;

		Insights::FExportTimingEventsEnumerateParams EnumerateParams = { Session, ExportFileHandle, Separator, LineEnd, StringBuilder, 0.0, 0.0, nullptr, nullptr, 0 };

		////////////////////////////////////////////////////////////////////////////////////////////////////
		// Filter by thread (visible Gpu/Cpu tracks in TimingView).

		// Filter sets to be used in ExportTimingEventsEnumerate.
		// It needs to be in the same scope (as it is referenced in the lambda filter)!
		TSet<uint32> IncludedThreads;
		TSet<uint32> ExcludedThreads;

		if (TimingView.IsValid())
		{
			// Add available Gpu threads to the ExcludedThreads list.
			ExcludedThreads.Add(FGpuTimingTrack::Gpu1ThreadId);
			ExcludedThreads.Add(FGpuTimingTrack::Gpu2ThreadId);

			// Add available Cpu threads to the ExcludedThreads list.
			{
				TraceServices::FAnalysisSessionReadScope SessionReadScope(*Session.Get());
				const TraceServices::IThreadProvider& ThreadProvider = TraceServices::ReadThreadProvider(*Session.Get());
				ThreadProvider.EnumerateThreads(
					[&ExcludedThreads](const TraceServices::FThreadInfo& ThreadInfo)
					{
						ExcludedThreads.Add(ThreadInfo.Id);
					});
			}

			// Move the threads corresponding to visible Cpu/Gpu tracks to the IncludedThreads list.
			TimingView->EnumerateAllTracks([&IncludedThreads, &ExcludedThreads](TSharedPtr<FBaseTimingTrack>& Track) -> bool
				{
					if (Track->IsVisible() && Track->Is<FThreadTimingTrack>())
					{
						const uint32 ThreadId = Track->As<FThreadTimingTrack>().GetThreadId();
						ExcludedThreads.Remove(ThreadId);
						IncludedThreads.Add(ThreadId);
					}
					return true;
				});

			if (IncludedThreads.Num() < ExcludedThreads.Num())
			{
				if (IncludedThreads.Num() == 1)
				{
					const uint32 IncludedThreadId = IncludedThreads[FSetElementId::FromInteger(0)];
					EnumerateParams.ThreadFilter = [IncludedThreadId](uint32 ThreadId) -> bool
					{
						return ThreadId == IncludedThreadId;
					};
				}
				else
				{
					EnumerateParams.ThreadFilter = [&IncludedThreads](uint32 ThreadId) -> bool
					{
						return IncludedThreads.Contains(ThreadId);
					};
				}
			}
			else
			{
				if (ExcludedThreads.Num() == 1)
				{
					const uint32 ExcludedThreadId = ExcludedThreads[FSetElementId::FromInteger(0)];
					EnumerateParams.ThreadFilter = [ExcludedThreadId](uint32 ThreadId) -> bool
					{
						return ThreadId != ExcludedThreadId;
					};
				}
				else
				{
					EnumerateParams.ThreadFilter = [&ExcludedThreads](uint32 ThreadId) -> bool
					{
						return !ExcludedThreads.Contains(ThreadId);
					};
				}
			}
		}

		// Debug/test filters.
		//EnumerateParams.ThreadFilter = [](uint32 ThreadId) -> bool { return ThreadId == 2; };

		////////////////////////////////////////////////////////////////////////////////////////////////////
		// Filter by timing event (e.g.: by timer, by duration, by depth).

		// Filter set to be used in ExportTimingEventsEnumerate.
		// It needs to be in the same scope (as it is referenced in the lambda filter)!
		TSet<uint32> IncludedTimers;

		TArray<FTimerNodePtr> SelectedNodes = TreeView->GetSelectedItems();
		for (FTimerNodePtr Node : SelectedNodes)
		{
			AddTimerNodeRecursive(Node, IncludedTimers);
		}

		if (IncludedTimers.Num() == 1)
		{
			const uint32 IncludedTimerId = IncludedTimers[FSetElementId::FromInteger(0)];
			EnumerateParams.TimingEventFilter = [IncludedTimerId](double EventStartTime, double EventEndTime, uint32 EventDepth, const TraceServices::FTimingProfilerEvent& Event) -> bool
			{
				return Event.TimerIndex == IncludedTimerId;
			};
		}
		else
		{
			EnumerateParams.TimingEventFilter = [&IncludedTimers](double EventStartTime, double EventEndTime, uint32 EventDepth, const TraceServices::FTimingProfilerEvent& Event) -> bool
			{
				return IncludedTimers.Contains(Event.TimerIndex);
			};
		}

		// Debug/test filters.
		//EnumerateParams.TimingEventFilter = [](double EventStartTime, double EventEndTime, uint32 EventDepth, const TraceServices::FTimingProfilerEvent& Event) -> bool { return Event.TimerIndex < 100; };
		//EnumerateParams.TimingEventFilter = [](double EventStartTime, double EventEndTime, uint32 EventDepth, const TraceServices::FTimingProfilerEvent& Event) -> bool { return EventEndTime - EventStartTime > 0.001; };

		////////////////////////////////////////////////////////////////////////////////////////////////////
		// Limit the time interval for enumeration (if a time range selection is made in Timing view).

		EnumerateParams.IntervalStartTime = -std::numeric_limits<double>::infinity();
		EnumerateParams.IntervalEndTime = +std::numeric_limits<double>::infinity();
		if (TimingView.IsValid())
		{
			const double SelectionStartTime = TimingView->GetSelectionStartTime();
			const double SelectionEndTime = TimingView->GetSelectionEndTime();
			if (SelectionStartTime < SelectionEndTime)
			{
				EnumerateParams.IntervalStartTime = SelectionStartTime;
				EnumerateParams.IntervalEndTime = SelectionEndTime;
			}
		}

		////////////////////////////////////////////////////////////////////////////////////////////////////

		ExportTimingEventsEnumerate(EnumerateParams);
	}

	ExportFileHandle->Flush();
	delete ExportFileHandle;
	ExportFileHandle = nullptr;

	Stopwatch.Stop();
	const double TotalTime = Stopwatch.GetAccumulatedTime();
	UE_LOG(TraceInsights, Log, TEXT("Exported selected timing events to file in %.3fs (\"%s\")."), TotalTime, *Filename);
}

////////////////////////////////////////////////////////////////////////////////////////////////////

bool STimersView::ContextMenu_ExportTimingEvents_CanExecute() const
{
	return true;
}

////////////////////////////////////////////////////////////////////////////////////////////////////

void STimersView::ContextMenu_ExportTimingEvents_Execute() const
{
	const FString DialogTitle = LOCTEXT("ExportTimingEvents_Title", "Export Timing Events (All)").ToString();
	const FString DefaultFile = TEXT("TimingEvents.tsv");
	FString Filename;
	IFileHandle* ExportFileHandle = OpenSaveTextFileDialog(DialogTitle, DefaultFile, Filename);

	if (!ExportFileHandle)
	{
		return;
	}

	FStopwatch Stopwatch;
	Stopwatch.Start();

	UTF8CHAR Separator = UTF8CHAR('\t');
	if (Filename.EndsWith(TEXT(".csv")))
	{
		Separator = UTF8CHAR(',');
	}
	const UTF8CHAR LineEnd = UTF8CHAR('\n');

	TUtf8StringBuilder<512> StringBuilder;

	// Write header.
	{
		Insights::FExportTimingEventsHeaderParams HeaderParams = { ExportFileHandle, Separator, LineEnd, StringBuilder };
		Insights::ExportTimingEventsHeader(HeaderParams);
	}

	// Write values.
	if (Session.IsValid())
	{
		Insights::FExportTimingEventsEnumerateParams EnumerateParams = { Session, ExportFileHandle, Separator, LineEnd, StringBuilder, 0.0, 0.0, nullptr, nullptr, 0 };

		EnumerateParams.IntervalStartTime = -std::numeric_limits<double>::infinity();
		EnumerateParams.IntervalEndTime = +std::numeric_limits<double>::infinity();

		Insights::ExportTimingEventsEnumerate(EnumerateParams);
	}

	ExportFileHandle->Flush();
	delete ExportFileHandle;
	ExportFileHandle = nullptr;

	Stopwatch.Stop();
	const double TotalTime = Stopwatch.GetAccumulatedTime();
	UE_LOG(TraceInsights, Log, TEXT("Exported all timing events to file in %.3fs (\"%s\")."), TotalTime, *Filename);
}

////////////////////////////////////////////////////////////////////////////////////////////////////

bool STimersView::ContextMenu_ExportThreads_CanExecute() const
{
	return true;
}

////////////////////////////////////////////////////////////////////////////////////////////////////

void STimersView::ContextMenu_ExportThreads_Execute() const
{
	const FString DialogTitle = LOCTEXT("ExportThreads_Title", "Export Threads").ToString();
	const FString DefaultFile = TEXT("Threads.tsv");
	FString Filename;
	IFileHandle* ExportFileHandle = OpenSaveTextFileDialog(DialogTitle, DefaultFile, Filename);

	if (!ExportFileHandle)
	{
		return;
	}

	FStopwatch Stopwatch;
	Stopwatch.Start();

	UTF8CHAR Separator = UTF8CHAR('\t');
	if (Filename.EndsWith(TEXT(".csv")))
	{
		Separator = UTF8CHAR(',');
	}
	const UTF8CHAR LineEnd = UTF8CHAR('\n');

	TUtf8StringBuilder<512> StringBuilder;

	// Write header.
	{
		StringBuilder.Append(UTF8TEXT("ThreadId"));
		StringBuilder.AppendChar(Separator);
		StringBuilder.Append(UTF8TEXT("Name"));
		StringBuilder.AppendChar(Separator);
		StringBuilder.Append(UTF8TEXT("GroupName"));
		StringBuilder.AppendChar(LineEnd);

		ExportFileHandle->Write((const uint8*)StringBuilder.ToString(), StringBuilder.Len() * sizeof(UTF8CHAR));
	}

	// Write values.
	if (Session.IsValid())
	{
		StringBuilder.Reset();
		StringBuilder.Appendf(UTF8TEXT("%u"), FGpuTimingTrack::Gpu1ThreadId);
		StringBuilder.AppendChar(Separator);
		StringBuilder.Append(UTF8TEXT("GPU1"));
		StringBuilder.AppendChar(Separator);
		StringBuilder.Append(UTF8TEXT("GPU"));
		StringBuilder.AppendChar(LineEnd);
		ExportFileHandle->Write((const uint8*)StringBuilder.ToString(), StringBuilder.Len() * sizeof(UTF8CHAR));

		StringBuilder.Reset();
		StringBuilder.Appendf(UTF8TEXT("%u"), FGpuTimingTrack::Gpu2ThreadId);
		StringBuilder.AppendChar(Separator);
		StringBuilder.Append(UTF8TEXT("GPU2"));
		StringBuilder.AppendChar(Separator);
		StringBuilder.Append(UTF8TEXT("GPU"));
		StringBuilder.AppendChar(LineEnd);
		ExportFileHandle->Write((const uint8*)StringBuilder.ToString(), StringBuilder.Len() * sizeof(UTF8CHAR));

		// Iterate the CPU threads.
		{
			TraceServices::FAnalysisSessionReadScope SessionReadScope(*Session.Get());
			const TraceServices::IThreadProvider& ThreadProvider = TraceServices::ReadThreadProvider(*Session.Get());
			ThreadProvider.EnumerateThreads(
				[&](const TraceServices::FThreadInfo& ThreadInfo)
				{
					StringBuilder.Reset();
					StringBuilder.Appendf(UTF8TEXT("%u"), ThreadInfo.Id);
					StringBuilder.AppendChar(Separator);
					StringBuilder.Append(TCHAR_TO_UTF8(ThreadInfo.Name));
					StringBuilder.AppendChar(Separator);
					StringBuilder.Append(TCHAR_TO_UTF8(ThreadInfo.GroupName));
					StringBuilder.AppendChar(LineEnd);
					ExportFileHandle->Write((const uint8*)StringBuilder.ToString(), StringBuilder.Len() * sizeof(UTF8CHAR));
				});
		}
	}

	ExportFileHandle->Flush();
	delete ExportFileHandle;
	ExportFileHandle = nullptr;

	Stopwatch.Stop();
	const double TotalTime = Stopwatch.GetAccumulatedTime();
	UE_LOG(TraceInsights, Log, TEXT("Exported the thread list to file in %.3fs (\"%s\")."), TotalTime, *Filename);
}

////////////////////////////////////////////////////////////////////////////////////////////////////

bool STimersView::ContextMenu_ExportTimers_CanExecute() const
{
	return true;
}

////////////////////////////////////////////////////////////////////////////////////////////////////

void STimersView::ContextMenu_ExportTimers_Execute() const
{
	const FString DialogTitle = LOCTEXT("ExportTimers_Title", "Export Timers").ToString();
	const FString DefaultFile = TEXT("Timers.tsv");
	FString Filename;
	IFileHandle* ExportFileHandle = OpenSaveTextFileDialog(DialogTitle, DefaultFile, Filename);

	if (!ExportFileHandle)
	{
		return;
	}

	FStopwatch Stopwatch;
	Stopwatch.Start();

	UTF8CHAR Separator = UTF8CHAR('\t');
	if (Filename.EndsWith(TEXT(".csv")))
	{
		Separator = UTF8CHAR(',');
	}
	const UTF8CHAR LineEnd = UTF8CHAR('\n');

	TUtf8StringBuilder<512> StringBuilder;

	// Write header.
	{
		StringBuilder.Append(UTF8TEXT("TimerId"));
		StringBuilder.AppendChar(Separator);
		StringBuilder.Append(UTF8TEXT("Type"));
		StringBuilder.AppendChar(Separator);
		StringBuilder.Append(UTF8TEXT("Name"));
		StringBuilder.AppendChar(Separator);
		StringBuilder.Append(UTF8TEXT("File"));
		StringBuilder.AppendChar(Separator);
		StringBuilder.Append(UTF8TEXT("Line"));
		StringBuilder.AppendChar(LineEnd);

		ExportFileHandle->Write((const uint8*)StringBuilder.ToString(), StringBuilder.Len() * sizeof(UTF8CHAR));
	}

	// Write values.
	if (Session.IsValid() && TraceServices::ReadTimingProfilerProvider(*Session.Get()))
	{
		TraceServices::FAnalysisSessionReadScope SessionReadScope(*Session.Get());

		const TraceServices::ITimingProfilerProvider& TimingProfilerProvider = *TraceServices::ReadTimingProfilerProvider(*Session.Get());

		const TraceServices::ITimingProfilerTimerReader* TimerReader;
		TimingProfilerProvider.ReadTimers([&TimerReader](const TraceServices::ITimingProfilerTimerReader& Out) { TimerReader = &Out; });

		const uint32 TimerCount = TimerReader->GetTimerCount();
		for (uint32 TimerIndex = 0; TimerIndex < TimerCount; ++TimerIndex)
		{
			const TraceServices::FTimingProfilerTimer& Timer = *(TimerReader->GetTimer(TimerIndex));
			StringBuilder.Reset();
			StringBuilder.Appendf(UTF8TEXT("%u"), Timer.Id);
			StringBuilder.AppendChar(Separator);
			StringBuilder.Append(Timer.IsGpuTimer ? UTF8TEXT("GPU") : UTF8TEXT("CPU"));
			StringBuilder.AppendChar(Separator);
			StringBuilder.Append(TCHAR_TO_UTF8(Timer.Name));
			StringBuilder.AppendChar(Separator);
			StringBuilder.Append(Timer.File ? (const UTF8CHAR*)TCHAR_TO_UTF8(Timer.File) : UTF8TEXT(""));
			StringBuilder.AppendChar(Separator);
			StringBuilder.Appendf(UTF8TEXT("%u"), Timer.Line);
			StringBuilder.AppendChar(LineEnd);
			ExportFileHandle->Write((const uint8*)StringBuilder.ToString(), StringBuilder.Len() * sizeof(UTF8CHAR));
		}
	}

	ExportFileHandle->Flush();
	delete ExportFileHandle;
	ExportFileHandle = nullptr;

	Stopwatch.Stop();
	const double TotalTime = Stopwatch.GetAccumulatedTime();
	UE_LOG(TraceInsights, Log, TEXT("Exported the timers list to file in %.3fs (\"%s\")."), TotalTime, *Filename);
}

////////////////////////////////////////////////////////////////////////////////////////////////////

IFileHandle* STimersView::OpenSaveTextFileDialog(const FString& InDialogTitle, const FString& InDefaultFile, FString& OutFilename) const
{
	TArray<FString> SaveFilenames;
	bool bDialogResult = false;

	IDesktopPlatform* DesktopPlatform = FDesktopPlatformModule::Get();
	if (DesktopPlatform)
	{
		const FString DefaultPath = FPaths::ProjectSavedDir();
		bDialogResult = DesktopPlatform->SaveFileDialog(
			FSlateApplication::Get().FindBestParentWindowHandleForDialogs(nullptr),
			InDialogTitle,
			DefaultPath,
			InDefaultFile,
			TEXT("Tab-Separated Values (*.tsv)|*.tsv|Text Files (*.txt)|*.txt|Comma-Separated Values (*.csv)|*.csv|All Files (*.*)|*.*"),
			EFileDialogFlags::None,
			SaveFilenames
		);
	}

	if (!bDialogResult || SaveFilenames.Num() == 0)
	{
		return nullptr;
	}

	OutFilename = SaveFilenames[0];

	IFileHandle* ExportFileHandle = FPlatformFileManager::Get().GetPlatformFile().OpenWrite(*OutFilename);

	if (ExportFileHandle == nullptr)
	{
		FName LogListingName = FTimingProfilerManager::Get()->GetLogListingName();
		FMessageLog ReportMessageLog((LogListingName != NAME_None) ? LogListingName : TEXT("Other"));
		ReportMessageLog.Error(LOCTEXT("FailedToOpenFile", "Export failed. Failed to open file for write."));
		ReportMessageLog.Notify();
		return nullptr;
	}

	return ExportFileHandle;
}

////////////////////////////////////////////////////////////////////////////////////////////////////

bool STimersView::ContextMenu_OpenSource_CanExecute() const
{
	const TArray<FTimerNodePtr> SelectedNodes = TreeView->GetSelectedItems();
	const int32 NumSelectedNodes = SelectedNodes.Num();
	if (NumSelectedNodes == 1)
	{
		FTimerNodePtr SelectedNode = SelectedNodes[0];
		if (SelectedNode.IsValid() && SelectedNode->GetType() != ETimerNodeType::Group)
		{
			FString File;
			uint32 Line = 0;
			return SelectedNode->GetSourceFileAndLine(File, Line);
		}
	}
	return false;
}

////////////////////////////////////////////////////////////////////////////////////////////////////

void STimersView::ContextMenu_OpenSource_Execute() const
{
	const TArray<FTimerNodePtr> SelectedNodes = TreeView->GetSelectedItems();
	const int32 NumSelectedNodes = SelectedNodes.Num();
	if (NumSelectedNodes == 1)
	{
		OpenSourceFileInIDE(SelectedNodes[0]);
	}
}

////////////////////////////////////////////////////////////////////////////////////////////////////

void STimersView::OpenSourceFileInIDE(FTimerNodePtr InNode) const
{
	if (InNode.IsValid() && InNode->GetType() != ETimerNodeType::Group)
	{
		FString File;
		uint32 Line = 0;
		bool bIsValidSource = InNode->GetSourceFileAndLine(File, Line);
		if (bIsValidSource)
		{
			ISourceCodeAccessModule& SourceCodeAccessModule = FModuleManager::LoadModuleChecked<ISourceCodeAccessModule>("SourceCodeAccess");
			if (FPaths::FileExists(File))
			{
				ISourceCodeAccessor& SourceCodeAccessor = SourceCodeAccessModule.GetAccessor();
				SourceCodeAccessor.OpenFileAtLine(File, Line);
			}
			else
			{
				SourceCodeAccessModule.OnOpenFileFailed().Broadcast(File);
			}
		}
	}
}

////////////////////////////////////////////////////////////////////////////////////////////////////

FReply STimersView::OnKeyDown(const FGeometry& MyGeometry, const FKeyEvent& InKeyEvent)
{
	return CommandList->ProcessCommandBindings(InKeyEvent) == true ? FReply::Handled() : FReply::Unhandled();
}

////////////////////////////////////////////////////////////////////////////////////////////////////

FReply STimersView::OnKeyDown(const FGeometry& MyGeometry, const FKeyEvent& InKeyEvent)
{
	return CommandList->ProcessCommandBindings(InKeyEvent) == true ? FReply::Handled() : FReply::Unhandled();
}

////////////////////////////////////////////////////////////////////////////////////////////////////

#undef LOCTEXT_NAMESPACE<|MERGE_RESOLUTION|>--- conflicted
+++ resolved
@@ -2,18 +2,11 @@
 
 #include "STimersView.h"
 
-<<<<<<< HEAD
-#include "EditorStyleSet.h"
-=======
 #include "DesktopPlatformModule.h"
->>>>>>> 6bbb88c8
 #include "Framework/Commands/Commands.h"
 #include "Framework/Commands/UICommandList.h"
 #include "Framework/MultiBox/MultiBoxBuilder.h"
 #include "HAL/PlatformApplicationMisc.h"
-<<<<<<< HEAD
-#include "SlateOptMacros.h"
-=======
 #include "HAL/PlatformFileManager.h"
 #include "ISourceCodeAccessModule.h"
 #include "ISourceCodeAccessor.h"
@@ -21,7 +14,6 @@
 #include "Modules/ModuleManager.h"
 #include "SlateOptMacros.h"
 #include "Styling/AppStyle.h"
->>>>>>> 6bbb88c8
 #include "TraceServices/AnalysisService.h"
 #include "TraceServices/Model/TimingProfiler.h"
 #include "Widgets/Input/SCheckBox.h"
@@ -36,11 +28,8 @@
 // Insights
 #include "Insights/Common/Stopwatch.h"
 #include "Insights/Common/TimeUtils.h"
-<<<<<<< HEAD
-=======
 #include "Insights/InsightsStyle.h"
 #include "Insights/Log.h"
->>>>>>> 6bbb88c8
 #include "Insights/Table/ViewModels/Table.h"
 #include "Insights/Table/ViewModels/TableColumn.h"
 #include "Insights/TimingProfilerCommon.h"
@@ -50,11 +39,7 @@
 #include "Insights/ViewModels/TimerNodeHelper.h"
 #include "Insights/ViewModels/TimersViewColumnFactory.h"
 #include "Insights/ViewModels/TimingGraphTrack.h"
-<<<<<<< HEAD
-#include "Insights/Widgets/SAggregatorStatus.h"
-=======
 #include "Insights/Widgets/SAsyncOperationStatus.h"
->>>>>>> 6bbb88c8
 #include "Insights/Widgets/STimersViewTooltip.h"
 #include "Insights/Widgets/STimerTableRow.h"
 #include "Insights/Widgets/STimingProfilerWindow.h"
@@ -125,39 +110,6 @@
 	FMemory::Memset(bTimerTypeIsVisible, 1);
 }
 
-
-////////////////////////////////////////////////////////////////////////////////////////////////////
-
-class FTimersViewCommands : public TCommands<FTimersViewCommands>
-{
-public:
-	FTimersViewCommands()
-		: TCommands<FTimersViewCommands>(TEXT("STimersViewCommands"), NSLOCTEXT("STimersViewCommands", "Timer View Commands", "Timer View Commands"), NAME_None, FEditorStyle::Get().GetStyleSetName())
-	{
-	}
-
-	virtual ~FTimersViewCommands()
-	{
-	}
-
-	// UI_COMMAND takes long for the compiler to optimize
-	PRAGMA_DISABLE_OPTIMIZATION
-	virtual void RegisterCommands() override
-	{
-		UI_COMMAND(Command_CopyToClipboard, "Copy To Clipboard", "Copies selection to clipboard", EUserInterfaceActionType::Button, FInputChord(EModifierKey::Control, EKeys::C));
-	}
-	PRAGMA_ENABLE_OPTIMIZATION
-
-	TSharedPtr<FUICommandInfo> Command_CopyToClipboard;
-};
-
-void STimersView::InitCommandList()
-{
-	FTimersViewCommands::Register();
-	CommandList = MakeShared<FUICommandList>();
-	CommandList->MapAction(FTimersViewCommands::Get().Command_CopyToClipboard, FExecuteAction::CreateSP(this, &STimersView::ContextMenu_CopySelectedToClipboard_Execute), FCanExecuteAction::CreateSP(this, &STimersView::ContextMenu_CopySelectedToClipboard_CanExecute));
-}
-
 ////////////////////////////////////////////////////////////////////////////////////////////////////
 
 STimersView::~STimersView()
@@ -170,8 +122,6 @@
 	}
 
 	FTimersViewCommands::Unregister();
-<<<<<<< HEAD
-=======
 
 	Session.Reset();
 }
@@ -189,7 +139,6 @@
 	CommandList->MapAction(FTimersViewCommands::Get().Command_ExportThreads, FExecuteAction::CreateSP(this, &STimersView::ContextMenu_ExportThreads_Execute), FCanExecuteAction::CreateSP(this, &STimersView::ContextMenu_ExportThreads_CanExecute));
 	CommandList->MapAction(FTimersViewCommands::Get().Command_ExportTimers, FExecuteAction::CreateSP(this, &STimersView::ContextMenu_ExportTimers_Execute), FCanExecuteAction::CreateSP(this, &STimersView::ContextMenu_ExportTimers_CanExecute));
 	CommandList->MapAction(FTimersViewCommands::Get().Command_OpenSource, FExecuteAction::CreateSP(this, &STimersView::ContextMenu_OpenSource_Execute), FCanExecuteAction::CreateSP(this, &STimersView::ContextMenu_OpenSource_CanExecute));
->>>>>>> 6bbb88c8
 }
 
 ////////////////////////////////////////////////////////////////////////////////////////////////////
@@ -333,43 +282,6 @@
 				.HAlign(HAlign_Fill)
 				.VAlign(VAlign_Fill)
 				[
-<<<<<<< HEAD
-					SNew(SOverlay)
-
-					+ SOverlay::Slot()
-					.HAlign(HAlign_Fill)
-					.VAlign(VAlign_Fill)
-					[
-					//SNew(SBorder)
-					//.BorderImage(FEditorStyle::GetBrush("ToolPanel.GroupBorder"))
-					//.Padding(0.0f)
-					//[
-						SAssignNew(TreeView, STreeView<FTimerNodePtr>)
-						.ExternalScrollbar(ExternalScrollbar)
-						.SelectionMode(ESelectionMode::Multi)
-						.TreeItemsSource(&FilteredGroupNodes)
-						.OnGetChildren(this, &STimersView::TreeView_OnGetChildren)
-						.OnGenerateRow(this, &STimersView::TreeView_OnGenerateRow)
-						.OnSelectionChanged(this, &STimersView::TreeView_OnSelectionChanged)
-						.OnMouseButtonDoubleClick(this, &STimersView::TreeView_OnMouseButtonDoubleClick)
-						.OnContextMenuOpening(FOnContextMenuOpening::CreateSP(this, &STimersView::TreeView_GetMenuContent))
-						.ItemHeight(12.0f)
-						.HeaderRow
-						(
-							SAssignNew(TreeViewHeaderRow, SHeaderRow)
-							.Visibility(EVisibility::Visible)
-						)
-					//]
-					]
-
-					+ SOverlay::Slot()
-					.HAlign(HAlign_Right)
-					.VAlign(VAlign_Bottom)
-					.Padding(16.0f)
-					[
-						SAssignNew(AggregatorStatus, Insights::SAggregatorStatus, Aggregator)
-					]
-=======
 					SAssignNew(TreeView, STreeView<FTimerNodePtr>)
 					.ExternalScrollbar(ExternalScrollbar)
 					.SelectionMode(ESelectionMode::Multi)
@@ -393,7 +305,6 @@
 				.Padding(16.0f)
 				[
 					SAssignNew(AsyncOperationStatus, Insights::SAsyncOperationStatus, Aggregator)
->>>>>>> 6bbb88c8
 				]
 			]
 
@@ -471,15 +382,6 @@
 		{
 			ItemName = ItemName.Left(MaxStringLen) + TEXT("...");
 		}
-<<<<<<< HEAD
-		FString ItemName = SelectedNode->GetName().ToString();
-		const int32 MaxStringLen = 64;
-		if (ItemName.Len() > MaxStringLen)
-		{
-			ItemName = ItemName.Left(MaxStringLen) + TEXT("...");
-		}
-=======
->>>>>>> 6bbb88c8
 		SelectionStr = FText::FromString(ItemName);
 	}
 	else
@@ -516,84 +418,6 @@
 	MenuBuilder.EndSection();
 
 	// Timer options section
-<<<<<<< HEAD
-	MenuBuilder.BeginSection("TimerOptions", LOCTEXT("ContextMenu_Header_TimerOptions", "Timer Options"));
-	{
-		auto CanExecute = [NumSelectedNodes, SelectedNode]()
-		{
-			TSharedPtr<STimingProfilerWindow> Wnd = FTimingProfilerManager::Get()->GetProfilerWindow();
-			TSharedPtr<STimingView> TimingView = Wnd.IsValid() ? Wnd->GetTimingView() : nullptr;
-			return TimingView.IsValid() && NumSelectedNodes == 1 && SelectedNode.IsValid() && !SelectedNode->IsGroup();
-		};
-
-		/*Highlight event*/
-		{
-			FUIAction Action_ToggleHighlight;
-			Action_ToggleHighlight.CanExecuteAction = FCanExecuteAction::CreateLambda(CanExecute);
-			Action_ToggleHighlight.ExecuteAction = FExecuteAction::CreateSP(this, &STimersView::ToggleTimingViewEventFilter, SelectedNode);
-
-			TSharedPtr<STimingProfilerWindow> Wnd = FTimingProfilerManager::Get()->GetProfilerWindow();
-			TSharedPtr<STimingView> TimingView = Wnd.IsValid() ? Wnd->GetTimingView() : nullptr;
-
-			if (SelectedNode.IsValid() && !SelectedNode->IsGroup() && TimingView.IsValid() && TimingView->IsFilterByEventType(SelectedNode->GetTimerId()))
-			{
-				MenuBuilder.AddMenuEntry
-				(
-					LOCTEXT("ContextMenu_Header_TimerOptions_StopHighlightEvent", "Stop Highlighting Event"),
-					LOCTEXT("ContextMenu_Header_TimerOptions_StopHighlightEvent_Desc", "Stops highlighting timing event instances of this timer."),
-					FSlateIcon(FEditorStyle::GetStyleSetName(), "Profiler.EventGraph.FilteredEvent"), Action_ToggleHighlight, NAME_None, EUserInterfaceActionType::Button
-				);
-			}
-			else
-			{
-				MenuBuilder.AddMenuEntry
-				(
-					LOCTEXT("ContextMenu_Header_TimerOptions_HighlightEvent", "Highlight Event"),
-					LOCTEXT("ContextMenu_Header_TimerOptions_HighlightEvent_Desc", "Highlights all timing event instances of this timer."),
-					FSlateIcon(FEditorStyle::GetStyleSetName(), "Profiler.EventGraph.FilteredEvent"), Action_ToggleHighlight, NAME_None, EUserInterfaceActionType::Button
-				);
-			}
-		}
-
-		/*Add series to timing view graph track*/
-		{
-			FUIAction Action_ToggleTimerInGraphTrack;
-			Action_ToggleTimerInGraphTrack.CanExecuteAction = FCanExecuteAction::CreateLambda(CanExecute);
-			Action_ToggleTimerInGraphTrack.ExecuteAction = FExecuteAction::CreateSP(this, &STimersView::ToggleTimingViewMainGraphEventSeries, SelectedNode);
-
-			if (SelectedNode.IsValid() && !SelectedNode->IsGroup() && IsSeriesInTimingViewMainGraph(SelectedNode))
-			{
-				MenuBuilder.AddMenuEntry
-				(
-					LOCTEXT("ContextMenu_Header_TimerOptions_RemoveFromGraphTrack", "Remove series from graph track"),
-					LOCTEXT("ContextMenu_Header_TimerOptions_RemoveFromGraphTrack_Desc", "Remove the series containing event instances of this timer from the timing graph track."),
-					FSlateIcon(FEditorStyle::GetStyleSetName(), "ProfilerCommand.ToggleShowDataGraph"), Action_ToggleTimerInGraphTrack, NAME_None, EUserInterfaceActionType::Button
-				);
-			}
-			else
-			{
-				MenuBuilder.AddMenuEntry
-				(
-					LOCTEXT("ContextMenu_Header_TimerOptions_AddToGraphTrack", "Add series to graph track"),
-					LOCTEXT("ContextMenu_Header_TimerOptions_AddToGraphTrack_Desc", "Add a series containing event instances of this timer to the timing graph track."),
-					FSlateIcon(FEditorStyle::GetStyleSetName(), "ProfilerCommand.ToggleShowDataGraph"), Action_ToggleTimerInGraphTrack, NAME_None, EUserInterfaceActionType::Button
-				);
-			}
-		}
-	}
-	MenuBuilder.EndSection();
-
-	MenuBuilder.BeginSection("Misc", LOCTEXT("ContextMenu_Header_Misc", "Miscellaneous"));
-	{
-		MenuBuilder.AddMenuEntry
-		(
-			FTimersViewCommands::Get().Command_CopyToClipboard,
-			NAME_None,
-			TAttribute<FText>(),
-			TAttribute<FText>(),
-			FSlateIcon(FEditorStyle::GetStyleSetName(), "Profiler.Misc.CopyToClipboard")
-		);
-=======
 	MenuBuilder.BeginSection("TimerOptions", LOCTEXT("ContextMenu_Section_TimerOptions", "Timer Options"));
 	{
 		auto CanExecute = [NumSelectedNodes, SelectedNode]()
@@ -602,7 +426,6 @@
 			TSharedPtr<STimingView> TimingView = Wnd.IsValid() ? Wnd->GetTimingView() : nullptr;
 			return TimingView.IsValid() && NumSelectedNodes == 1 && SelectedNode.IsValid() && SelectedNode->GetType() != ETimerNodeType::Group;
 		};
->>>>>>> 6bbb88c8
 
 		// Highlight event
 		{
@@ -718,64 +541,38 @@
 	{
 		MenuBuilder.AddMenuEntry
 		(
-<<<<<<< HEAD
-			LOCTEXT("ContextMenu_Header_Columns_View", "View Column"),
-			LOCTEXT("ContextMenu_Header_Columns_View_Desc", "Hides or shows columns."),
-			FNewMenuDelegate::CreateSP(this, &STimersView::TreeView_BuildViewColumnMenu),
-			false,
-			FSlateIcon(FEditorStyle::GetStyleSetName(), "Profiler.EventGraph.ViewColumn")
-=======
 			FTimersViewCommands::Get().Command_CopyToClipboard,
 			NAME_None,
 			TAttribute<FText>(),
 			TAttribute<FText>(),
 			FSlateIcon(FAppStyle::Get().GetStyleSetName(), "GenericCommands.Copy")
->>>>>>> 6bbb88c8
 		);
 
 		MenuBuilder.AddMenuEntry
 		(
-<<<<<<< HEAD
-			LOCTEXT("ContextMenu_Header_Columns_ShowAllColumns", "Show All Columns"),
-			LOCTEXT("ContextMenu_Header_Columns_ShowAllColumns_Desc", "Resets tree view to show all columns."),
-			FSlateIcon(FEditorStyle::GetStyleSetName(), "Profiler.EventGraph.ResetColumn"), Action_ShowAllColumns, NAME_None, EUserInterfaceActionType::Button
-=======
 			FTimersViewCommands::Get().Command_Export,
 			NAME_None,
 			TAttribute<FText>(),
 			TAttribute<FText>(),
 			FSlateIcon(FAppStyle::Get().GetStyleSetName(), "Icons.Save")
->>>>>>> 6bbb88c8
 		);
 
 		MenuBuilder.AddMenuEntry
 		(
-<<<<<<< HEAD
-			LOCTEXT("ContextMenu_Header_Columns_ShowMinMaxMedColumns", "Reset Columns to Min/Max/Median Preset"),
-			LOCTEXT("ContextMenu_Header_Columns_ShowMinMaxMedColumns_Desc", "Resets columns to Min/Max/Median preset."),
-			FSlateIcon(FEditorStyle::GetStyleSetName(), "Profiler.EventGraph.ResetColumn"), Action_ShowMinMaxMedColumns, NAME_None, EUserInterfaceActionType::Button
-=======
 			FTimersViewCommands::Get().Command_ExportTimingEventsSelection,
 			NAME_None,
 			TAttribute<FText>(),
 			TAttribute<FText>(),
 			FSlateIcon(FAppStyle::Get().GetStyleSetName(), "Icons.Save")
->>>>>>> 6bbb88c8
 		);
 
 		MenuBuilder.AddSubMenu
 		(
-<<<<<<< HEAD
-			LOCTEXT("ContextMenu_Header_Columns_ResetColumns", "Reset Columns to Default"),
-			LOCTEXT("ContextMenu_Header_Columns_ResetColumns_Desc", "Resets columns to default."),
-			FSlateIcon(FEditorStyle::GetStyleSetName(), "Profiler.EventGraph.ResetColumn"), Action_ResetColumns, NAME_None, EUserInterfaceActionType::Button
-=======
 			LOCTEXT("ContextMenu_ExportOptions_SubMenu", "More Export Options"),
 			LOCTEXT("ContextMenu_ExportOptions_SubMenu_Desc", "Exports threads, timers and timing events to text files."),
 			FNewMenuDelegate::CreateSP(this, &STimersView::TreeView_BuildExportMenu),
 			false,
 			FSlateIcon(FAppStyle::Get().GetStyleSetName(), "Icons.Save")
->>>>>>> 6bbb88c8
 		);
 	}
 	MenuBuilder.EndSection();
@@ -951,29 +748,6 @@
 {
 	const bool bShouldCloseWindowAfterMenuSelection = true;
 	FMenuBuilder MenuBuilder(bShouldCloseWindowAfterMenuSelection, NULL);
-<<<<<<< HEAD
-	{
-		if (Column.CanBeHidden())
-		{
-			MenuBuilder.BeginSection("Column", LOCTEXT("TreeViewHeaderRow_Header_Column", "Column"));
-
-			FUIAction Action_HideColumn
-			(
-				FExecuteAction::CreateSP(this, &STimersView::HideColumn, Column.GetId()),
-				FCanExecuteAction::CreateSP(this, &STimersView::CanHideColumn, Column.GetId())
-			);
-			MenuBuilder.AddMenuEntry
-			(
-				LOCTEXT("TreeViewHeaderRow_HideColumn", "Hide"),
-				LOCTEXT("TreeViewHeaderRow_HideColumn_Desc", "Hides the selected column"),
-				FSlateIcon(), Action_HideColumn, NAME_None, EUserInterfaceActionType::Button
-			);
-
-			bIsMenuVisible = true;
-			MenuBuilder.EndSection();
-		}
-=======
->>>>>>> 6bbb88c8
 
 	MenuBuilder.BeginSection("Sorting", LOCTEXT("ContextMenu_Section_Sorting", "Sorting"));
 	{
@@ -1010,12 +784,6 @@
 				NAME_None,
 				EUserInterfaceActionType::RadioButton
 			);
-<<<<<<< HEAD
-
-			bIsMenuVisible = true;
-			MenuBuilder.EndSection();
-=======
->>>>>>> 6bbb88c8
 		}
 
 		MenuBuilder.AddSubMenu
@@ -1128,8 +896,6 @@
 
 void STimersView::InsightsManager_OnSessionAnalysisCompleted()
 {
-<<<<<<< HEAD
-=======
 	// Re-sync the list of timers to update the "<unknown>" timer names.
 	RebuildTree(true);
 
@@ -1159,7 +925,6 @@
 
 void STimersView::UpdateTree()
 {
->>>>>>> 6bbb88c8
 	FStopwatch Stopwatch;
 	Stopwatch.Start();
 
@@ -1260,11 +1025,7 @@
 	// Update aggregations for groups.
 	for (FTimerNodePtr& GroupPtr : FilteredGroupNodes)
 	{
-<<<<<<< HEAD
-		Trace::FTimingProfilerAggregatedStats& AggregatedStats = GroupPtr->GetAggregatedStats();
-=======
 		TraceServices::FTimingProfilerAggregatedStats& AggregatedStats = GroupPtr->GetAggregatedStats();
->>>>>>> 6bbb88c8
 
 		GroupPtr->ResetAggregatedStats();
 
@@ -1278,11 +1039,7 @@
 		for (const Insights::FBaseTreeNodePtr& ChildPtr : GroupChildren)
 		{
 			const FTimerNodePtr& NodePtr = StaticCastSharedPtr<FTimerNode, Insights::FBaseTreeNode>(ChildPtr);
-<<<<<<< HEAD
-			Trace::FTimingProfilerAggregatedStats& NodeAggregatedStats = NodePtr->GetAggregatedStats();
-=======
 			const TraceServices::FTimingProfilerAggregatedStats& NodeAggregatedStats = NodePtr->GetAggregatedStats();
->>>>>>> 6bbb88c8
 
 			if (NodeAggregatedStats.InstanceCount > 0)
 			{
@@ -1412,11 +1169,7 @@
 
 void STimersView::TreeView_OnMouseButtonDoubleClick(FTimerNodePtr NodePtr)
 {
-<<<<<<< HEAD
-	if (NodePtr->IsGroup())
-=======
 	if (NodePtr->GetType() == ETimerNodeType::Group)
->>>>>>> 6bbb88c8
 	{
 		const bool bIsGroupExpanded = TreeView->IsItemExpanded(NodePtr);
 		TreeView->SetItemExpansion(NodePtr, !bIsGroupExpanded);
@@ -1631,15 +1384,9 @@
 			if (!GroupPtr)
 			{
 				const FName GroupName =
-<<<<<<< HEAD
-					(Order == 0) ?			FName(TEXT("Count == 0")) :
-					(Order < MaxOrder) ?	FName(FString::Printf(TEXT("Count: [%s .. %s)"), Orders[Order - 1], Orders[Order])) :
-											FName(FString::Printf(TEXT("Count >= %s"), Orders[MaxOrder - 1]));
-=======
 				    (Order == 0) ?          FName(TEXT("Count == 0")) :
 				    (Order < MaxOrder) ?    FName(FString::Printf(TEXT("Count: [%s .. %s)"), Orders[Order - 1], Orders[Order])) :
 				                            FName(FString::Printf(TEXT("Count >= %s"), Orders[MaxOrder - 1]));
->>>>>>> 6bbb88c8
 				GroupPtr = GroupNodeSet.Add(Order, MakeShared<FTimerNode>(GroupName));
 			}
 			GroupPtr->AddChildAndSetGroupPtr(NodePtr);
@@ -1789,17 +1536,6 @@
 	{
 		Node.SortChildrenAscending(Sorter);
 	}
-<<<<<<< HEAD
-
-	//for (Insights::FBaseTreeNodePtr ChildPtr : Node.GetChildren())
-	//{
-	//	//if (ChildPtr->IsGroup())
-	//	if (ChildPtr->GetChildren().Num() > 0)
-	//	{
-	//		SortTreeNodesRec(*StaticCastSharedPtr<FTimerNode>(ChildPtr), Sorter);
-	//	}
-	//}
-=======
 /*
 	for (Insights::FBaseTreeNodePtr ChildPtr : Node.GetChildren())
 	{
@@ -1809,7 +1545,6 @@
 		}
 	}
 */
->>>>>>> 6bbb88c8
 }
 
 ////////////////////////////////////////////////////////////////////////////////////////////////////
@@ -2179,17 +1914,11 @@
 
 void STimersView::RebuildTree(bool bResync)
 {
-<<<<<<< HEAD
-	FStopwatch SyncStopwatch;
 	FStopwatch Stopwatch;
 	Stopwatch.Start();
-=======
-	FStopwatch Stopwatch;
-	Stopwatch.Start();
 
 	FStopwatch SyncStopwatch;
 	SyncStopwatch.Start();
->>>>>>> 6bbb88c8
 
 	if (bResync)
 	{
@@ -2198,12 +1927,7 @@
 
 	const uint32 PreviousNodeCount = TimerNodes.Num();
 
-<<<<<<< HEAD
-	SyncStopwatch.Start();
-	if (Session.IsValid() && Trace::ReadTimingProfilerProvider(*Session.Get()))
-=======
 	if (Session.IsValid() && TraceServices::ReadTimingProfilerProvider(*Session.Get()))
->>>>>>> 6bbb88c8
 	{
 		TraceServices::FAnalysisSessionReadScope SessionReadScope(*Session.Get());
 
@@ -2212,12 +1936,6 @@
 		const TraceServices::ITimingProfilerTimerReader* TimerReader;
 		TimingProfilerProvider.ReadTimers([&TimerReader](const TraceServices::ITimingProfilerTimerReader& Out) { TimerReader = &Out; });
 
-<<<<<<< HEAD
-		const Trace::ITimingProfilerTimerReader* TimerReader;
-		TimingProfilerProvider.ReadTimers([&TimerReader](const Trace::ITimingProfilerTimerReader& Out) { TimerReader = &Out; });
-
-=======
->>>>>>> 6bbb88c8
 		const uint32 TimerCount = TimerReader->GetTimerCount();
 		if (TimerCount != PreviousNodeCount)
 		{
@@ -2227,11 +1945,7 @@
 			// Add nodes only for new timers.
 			for (uint32 TimerIndex = PreviousNodeCount; TimerIndex < TimerCount; ++TimerIndex)
 			{
-<<<<<<< HEAD
-				const Trace::FTimingProfilerTimer& Timer = *(TimerReader->GetTimer(TimerIndex));
-=======
 				const TraceServices::FTimingProfilerTimer& Timer = *(TimerReader->GetTimer(TimerIndex));
->>>>>>> 6bbb88c8
 				ensure(Timer.Id == TimerIndex);
 				const ETimerNodeType Type = Timer.IsGpuTimer ? ETimerNodeType::GpuScope : ETimerNodeType::CpuScope;
 				FTimerNodePtr TimerNodePtr = MakeShared<FTimerNode>(Timer.Id, Timer.Name, Type);
@@ -2240,13 +1954,9 @@
 			ensure(TimerNodes.Num() == TimerCount);
 		}
 	}
+
 	SyncStopwatch.Stop();
 
-<<<<<<< HEAD
-=======
-	SyncStopwatch.Stop();
-
->>>>>>> 6bbb88c8
 	if (bResync || TimerNodes.Num() != PreviousNodeCount)
 	{
 		// Disable sorting if too many items.
@@ -2289,11 +1999,7 @@
 	if (TotalTime > 0.01)
 	{
 		const double SyncTime = SyncStopwatch.GetAccumulatedTime();
-<<<<<<< HEAD
-		UE_LOG(TimingProfiler, Log, TEXT("[Timers] Tree view rebuilt in %.4fs (%.4fs + %.4fs) --> %d timers (%d added)"),
-=======
 		UE_LOG(TimingProfiler, Log, TEXT("[Timers] Tree view rebuilt in %.4fs (sync: %.4fs + update: %.4fs) --> %d timers (%d added)"),
->>>>>>> 6bbb88c8
 			TotalTime, SyncTime, TotalTime - SyncTime, TimerNodes.Num(), TimerNodes.Num() - PreviousNodeCount);
 	}
 }
@@ -2350,16 +2056,6 @@
 
 ////////////////////////////////////////////////////////////////////////////////////////////////////
 
-<<<<<<< HEAD
-void STimersView::ApplyAggregation(Trace::ITable<Trace::FTimingProfilerAggregatedStats>* AggregatedStatsTable)
-{
-	if (AggregatedStatsTable)
-	{
-		TUniquePtr<Trace::ITableReader<Trace::FTimingProfilerAggregatedStats>> TableReader(AggregatedStatsTable->CreateReader());
-		while (TableReader->IsValid())
-		{
-			const Trace::FTimingProfilerAggregatedStats* Row = TableReader->GetCurrentRow();
-=======
 void STimersView::ApplyAggregation(TraceServices::ITable<TraceServices::FTimingProfilerAggregatedStats>* AggregatedStatsTable)
 {
 	if (AggregatedStatsTable)
@@ -2368,7 +2064,6 @@
 		while (TableReader->IsValid())
 		{
 			const TraceServices::FTimingProfilerAggregatedStats* Row = TableReader->GetCurrentRow();
->>>>>>> 6bbb88c8
 			FTimerNodePtr TimerNodePtr = GetTimerNode(Row->Timer->Id);
 			if (TimerNodePtr)
 			{
@@ -2392,7 +2087,6 @@
 {
 	FTimerNodePtr NodePtr = GetTimerNode(TimerId);
 	if (NodePtr)
-<<<<<<< HEAD
 	{
 		TreeView->SetSelection(NodePtr);
 		TreeView->RequestScrollIntoView(NodePtr);
@@ -2402,36 +2096,10 @@
 ////////////////////////////////////////////////////////////////////////////////////////////////////
 
 void STimersView::ToggleTimingViewEventFilter(FTimerNodePtr TimerNode) const
-=======
-	{
-		TreeView->SetSelection(NodePtr);
-		TreeView->RequestScrollIntoView(NodePtr);
-	}
-}
-
-////////////////////////////////////////////////////////////////////////////////////////////////////
-
-void STimersView::ToggleTimingViewEventFilter(FTimerNodePtr TimerNode) const
 {
 	TSharedPtr<STimingProfilerWindow> Wnd = FTimingProfilerManager::Get()->GetProfilerWindow();
 	TSharedPtr<STimingView> TimingView = Wnd.IsValid() ? Wnd->GetTimingView() : nullptr;
 
-	if (TimingView.IsValid())
-	{
-		const uint64 EventType = static_cast<uint64>(TimerNode->GetTimerId());
-		TimingView->ToggleEventFilterByEventType(EventType);
-	}
-}
-
-////////////////////////////////////////////////////////////////////////////////////////////////////
-
-TSharedPtr<FTimingGraphTrack> STimersView::GetTimingViewMainGraphTrack() const
->>>>>>> 6bbb88c8
-{
-	TSharedPtr<STimingProfilerWindow> Wnd = FTimingProfilerManager::Get()->GetProfilerWindow();
-	TSharedPtr<STimingView> TimingView = Wnd.IsValid() ? Wnd->GetTimingView() : nullptr;
-
-<<<<<<< HEAD
 	if (TimingView.IsValid())
 	{
 		const uint64 EventType = static_cast<uint64>(TimerNode->GetTimerId());
@@ -2482,44 +2150,6 @@
 		const uint32 TimerId = TimerNode->GetTimerId();
 		TSharedPtr<FTimingGraphSeries> Series = GraphTrack->GetTimerSeries(TimerId);
 
-=======
-	return TimingView.IsValid() ? TimingView->GetMainTimingGraphTrack() : nullptr;
-}
-
-////////////////////////////////////////////////////////////////////////////////////////////////////
-
-void STimersView::ToggleGraphSeries(TSharedRef<FTimingGraphTrack> GraphTrack, FTimerNodeRef NodePtr) const
-{
-	const uint32 TimerId = NodePtr->GetTimerId();
-	TSharedPtr<FTimingGraphSeries> Series = GraphTrack->GetTimerSeries(TimerId);
-	if (Series.IsValid())
-	{
-		GraphTrack->RemoveTimerSeries(TimerId);
-		GraphTrack->SetDirtyFlag();
-		NodePtr->SetAddedToGraphFlag(false);
-	}
-	else
-	{
-		GraphTrack->Show();
-		Series = GraphTrack->AddTimerSeries(TimerId, NodePtr->GetColor());
-		Series->SetName(FText::FromName(NodePtr->GetName()));
-		GraphTrack->SetDirtyFlag();
-		NodePtr->SetAddedToGraphFlag(true);
-	}
-}
-
-////////////////////////////////////////////////////////////////////////////////////////////////////
-
-bool STimersView::IsSeriesInTimingViewMainGraph(FTimerNodePtr TimerNode) const
-{
-	TSharedPtr<FTimingGraphTrack> GraphTrack = GetTimingViewMainGraphTrack();
-
-	if (GraphTrack.IsValid())
-	{
-		const uint32 TimerId = TimerNode->GetTimerId();
-		TSharedPtr<FTimingGraphSeries> Series = GraphTrack->GetTimerSeries(TimerId);
-
->>>>>>> 6bbb88c8
 		return Series.IsValid();
 	}
 
@@ -2539,11 +2169,7 @@
 
 ////////////////////////////////////////////////////////////////////////////////////////////////////
 
-<<<<<<< HEAD
-bool STimersView::ContextMenu_CopySelectedToClipboard_CanExecute() const
-=======
 bool STimersView::ContextMenu_CopyToClipboard_CanExecute() const
->>>>>>> 6bbb88c8
 {
 	const TArray<FTimerNodePtr> SelectedNodes = TreeView->GetSelectedItems();
 
@@ -2552,11 +2178,7 @@
 
 ////////////////////////////////////////////////////////////////////////////////////////////////////
 
-<<<<<<< HEAD
-void STimersView::ContextMenu_CopySelectedToClipboard_Execute()
-=======
 void STimersView::ContextMenu_CopyToClipboard_Execute()
->>>>>>> 6bbb88c8
 {
 	if (!Table->IsValid())
 	{
@@ -2581,17 +2203,11 @@
 		CurrentSorter->Sort(SelectedNodes, ColumnSortMode == EColumnSortMode::Ascending ? Insights::ESortMode::Ascending : Insights::ESortMode::Descending);
 	}
 
-<<<<<<< HEAD
-	Table->GetVisibleColumnsData(SelectedNodes, ClipboardText);
-=======
 	Table->GetVisibleColumnsData(SelectedNodes, FTimingProfilerManager::Get()->GetLogListingName(), TEXT('\t'), true, ClipboardText);
->>>>>>> 6bbb88c8
 
 	if (ClipboardText.Len() > 0)
 	{
 		FPlatformApplicationMisc::ClipboardCopy(*ClipboardText);
-<<<<<<< HEAD
-=======
 	}
 }
 
@@ -2609,7 +2225,6 @@
 	if (!Table->IsValid())
 	{
 		return;
->>>>>>> 6bbb88c8
 	}
 
 	TArray<Insights::FBaseTreeNodePtr> SelectedNodes;
@@ -3402,11 +3017,4 @@
 
 ////////////////////////////////////////////////////////////////////////////////////////////////////
 
-FReply STimersView::OnKeyDown(const FGeometry& MyGeometry, const FKeyEvent& InKeyEvent)
-{
-	return CommandList->ProcessCommandBindings(InKeyEvent) == true ? FReply::Handled() : FReply::Unhandled();
-}
-
-////////////////////////////////////////////////////////////////////////////////////////////////////
-
 #undef LOCTEXT_NAMESPACE