--- conflicted
+++ resolved
@@ -764,19 +764,6 @@
 			];
 
 		SGridPanel::FSlot* Slot1 = nullptr;
-<<<<<<< HEAD
-		Grid->AddSlot(1, Row)
-			.Expose(Slot1)
-			.Padding(2.0f)
-			.HAlign(HAlign_Left)
-			[
-				SNew(STextBlock)
-				.Text(this, InValueTextFn)
-				.WrapTextAt(1024.0f)
-				.WrappingPolicy(ETextWrappingPolicy::AllowPerCharacterWrapping)
-				.ColorAndOpacity(FSlateColor(EStyleColor::Foreground))
-			];
-=======
 
 		if (InHighlightTextFn)
 		{
@@ -808,7 +795,6 @@
 					.ColorAndOpacity(FSlateColor(EStyleColor::Foreground))
 				];
 		}
->>>>>>> d731a049
 
 		if (InVisibilityFn)
 		{
@@ -2105,11 +2091,7 @@
 			LOCTEXT("OpenFileButtonLabel", "Open File..."),
 			LOCTEXT("OpenFileButtonTooltip", "Start analysis for a specified trace file."),
 			FSlateIcon(FAppStyle::Get().GetStyleSetName(), "Icons.FolderOpen"),
-<<<<<<< HEAD
-			FUIAction(FExecuteAction::CreateSP(this, &STraceStoreWindow::OpenFileDialog)),
-=======
 			FUIAction(FExecuteAction::CreateSP(this, &STraceStoreWindow::OpenTraceFile)),
->>>>>>> d731a049
 			NAME_None,
 			EUserInterfaceActionType::Button
 		);
@@ -2252,22 +2234,7 @@
 
 void STraceStoreWindow::BuildPlatformFilterSubMenu(FMenuBuilder& InMenuBuilder)
 {
-<<<<<<< HEAD
-	MainContentPanel->SetEnabled(false);
-	(*OverlaySettingsSlot)
-	[
-		SNew(SBorder)
-		.BorderImage(FAppStyle::Get().GetBrush("PopupText.Background"))
-		.Padding(8.0f)
-		[
-			SNew(SInsightsSettings)
-			.OnClose(this, &STraceStoreWindow::CloseSettings)
-			.SettingPtr(&FInsightsManager::GetSettings())
-		]
-	];
-=======
 	FilterByPlatform->BuildMenu(InMenuBuilder, *this);
->>>>>>> d731a049
 }
 
 ////////////////////////////////////////////////////////////////////////////////////////////////////
