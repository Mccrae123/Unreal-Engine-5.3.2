// Copyright Epic Games, Inc. All Rights Reserved.

#include "SStartPageWindow.h"

#include "DesktopPlatformModule.h"
#include "Framework/Application/SlateApplication.h"
#include "Framework/MultiBox/MultiBoxBuilder.h"
#include "Internationalization/Text.h"
#include "IPAddress.h"
#include "SlateOptMacros.h"
#include "SocketSubsystem.h"
#include "Styling/AppStyle.h"
#include "Styling/StyleColors.h"
#include "Trace/ControlClient.h"
#include "Trace/StoreClient.h"
#include "Widgets/Images/SImage.h"
#include "Widgets/Input/SButton.h"
#include "Widgets/Input/SEditableTextBox.h"
#include "Widgets/Input/SComboButton.h"
#include "Widgets/Input/SCheckBox.h"
#include "Widgets/Input/SSearchBox.h"
#include "Widgets/Layout/SBorder.h"
#include "Widgets/Layout/SBox.h"
#include "Widgets/Layout/SGridPanel.h"
#include "Widgets/Notifications/SNotificationList.h"
#include "Widgets/SBoxPanel.h"
#include "Widgets/SToolTip.h"
#include "Widgets/Testing/SStarshipSuite.h"
#include "Widgets/Text/STextBlock.h"

#if WITH_EDITOR
	#include "EngineAnalytics.h"
	#include "Runtime/Analytics/Analytics/Public/AnalyticsEventAttribute.h"
	#include "Runtime/Analytics/Analytics/Public/Interfaces/IAnalyticsProvider.h"
#endif // WITH_EDITOR

// Insights
#include "Insights/Common/Stopwatch.h"
#include "Insights/InsightsManager.h"
#include "Insights/Log.h"
#include "Insights/StoreService/StoreBrowser.h"
#include "Insights/InsightsStyle.h"
#include "Insights/Version.h"
#include "Insights/Widgets/SInsightsSettings.h"
#include "Insights/Widgets/SLazyToolTip.h"

////////////////////////////////////////////////////////////////////////////////////////////////////

#define LOCTEXT_NAMESPACE "STraceStoreWindow"

////////////////////////////////////////////////////////////////////////////////////////////////////
// STraceListRow
////////////////////////////////////////////////////////////////////////////////////////////////////

class STraceListRow : public SMultiColumnTableRow<TSharedPtr<FTraceViewModel>>, public ILazyToolTipCreator
{
	SLATE_BEGIN_ARGS(STraceListRow) {}
	SLATE_END_ARGS()

public:
	/**
	 * Constructs the widget.
	 *
	 * @param InArgs The construction arguments.
	 * @param InTrace The trace displayed by this row.
	 * @param InOwnerTableView The table to which the row must be added.
	 */
	void Construct(const FArguments& InArgs, TSharedPtr<FTraceViewModel> InTrace, TSharedRef<STraceStoreWindow> InParentWidget, const TSharedRef<STableViewBase>& InOwnerTableView)
	{
		WeakTrace = MoveTemp(InTrace);
		WeakParentWidget = InParentWidget;

		SMultiColumnTableRow<TSharedPtr<FTraceViewModel>>::Construct(FSuperRowType::FArguments(), InOwnerTableView);
	}

	virtual TSharedRef<SWidget> GenerateWidgetForColumn(const FName& ColumnName) override
	{
		if (ColumnName == FName(TEXT("Name")))
		{
			return SNew(SBox)
				.Padding(FMargin(4.0, 0.0))
				[
					SNew(STextBlock)
					.Text(this, &STraceListRow::GetTraceName)
					.ToolTip(STraceListRow::GetTraceTooltip())
				];
		}
		else if (ColumnName == FName(TEXT("Uri")))
		{
			return SNew(SBox)
				.Padding(FMargin(4.0, 0.0))
				[
					SNew(STextBlock)
					.Text(this, &STraceListRow::GetTraceUri)
					.ToolTip(STraceListRow::GetTraceTooltip())
				];
		}
		else if (ColumnName == FName(TEXT("Platform")))
		{
			return SNew(SBox)
				.Padding(FMargin(4.0, 0.0))
				[
					SNew(STextBlock)
					.Text(this, &STraceListRow::GetTracePlatform)
					.ToolTip(STraceListRow::GetTraceTooltip())
				];
		}
		else if (ColumnName == FName(TEXT("AppName")))
		{
			return SNew(SBox)
				.Padding(FMargin(4.0, 0.0))
				[
					SNew(STextBlock)
					.Text(this, &STraceListRow::GetTraceAppName)
					.ToolTip(STraceListRow::GetTraceTooltip())
				];
		}
		else if (ColumnName == FName(TEXT("BuildConfig")))
		{
			return SNew(SBox)
				.Padding(FMargin(4.0, 0.0))
				[
					SNew(STextBlock)
					.Text(this, &STraceListRow::GetTraceBuildConfiguration)
					.ToolTip(STraceListRow::GetTraceTooltip())
				];
		}
		else if (ColumnName == FName(TEXT("BuildTarget")))
		{
			return SNew(SBox)
				.Padding(FMargin(4.0, 0.0))
				[
					SNew(STextBlock)
					.Text(this, &STraceListRow::GetTraceBuildTarget)
					.ToolTip(STraceListRow::GetTraceTooltip())
				];
		}
		else if (ColumnName == FName(TEXT("Size")))
		{
			return SNew(SBox)
				.Padding(FMargin(4.0, 0.0))
				[
					SNew(STextBlock)
					.Text(this, &STraceListRow::GetTraceSize)
					.ColorAndOpacity(this, &STraceListRow::GetColorBySize)
					.ToolTip(STraceListRow::GetTraceTooltip())
				];
		}
		else if (ColumnName == FName(TEXT("Status")))
		{
			return SNew(SBox)
				.Padding(FMargin(4.0, 0.0))
				[
					SNew(STextBlock)
					.Text(this, &STraceListRow::GetTraceStatus)
					.ToolTip(STraceListRow::GetTraceTooltip())
				];
		}
		else
		{
			return SNew(STextBlock).Text(LOCTEXT("UnknownColumn", "Unknown Column"));
		}
	}

	FText GetTraceIndexAndId() const
	{
		TSharedPtr<FTraceViewModel> TracePin = WeakTrace.Pin();
		if (TracePin.IsValid())
		{
			const FString TraceIdStr = FString::Printf(TEXT("%d (0x%08X)"), TracePin->TraceIndex, TracePin->TraceId);
			return FText::FromString(TraceIdStr);
		}
		else
		{
			return FText::GetEmpty();
		}
	}

	FText GetTraceName() const
	{
		TSharedPtr<FTraceViewModel> TracePin = WeakTrace.Pin();
		if (TracePin.IsValid())
		{
			return TracePin->Name;
		}
		else
		{
			return FText::GetEmpty();
		}
	}

	FText GetTraceUri() const
	{
		TSharedPtr<FTraceViewModel> TracePin = WeakTrace.Pin();
		if (TracePin.IsValid())
		{
			return TracePin->Uri;
		}
		else
		{
			return FText::GetEmpty();
		}
	}

	FText GetTracePlatform() const
	{
		TSharedPtr<FTraceViewModel> TracePin = WeakTrace.Pin();
		if (TracePin.IsValid())
		{
			return TracePin->Platform;
		}
		else
		{
			return FText::GetEmpty();
		}
	}

	FText GetTraceAppName() const
	{
		TSharedPtr<FTraceViewModel> TracePin = WeakTrace.Pin();
		if (TracePin.IsValid())
		{
			return TracePin->AppName;
		}
		else
		{
			return FText::GetEmpty();
		}
	}

	FText GetTraceCommandLine() const
	{
		TSharedPtr<FTraceViewModel> TracePin = WeakTrace.Pin();
		if (TracePin.IsValid())
		{
			return TracePin->CommandLine;
		}
		else
		{
			return FText::GetEmpty();
		}
	}

	FText GetTraceBranch() const
	{
		TSharedPtr<FTraceViewModel> TracePin = WeakTrace.Pin();
		if (TracePin.IsValid())
		{
			return TracePin->Branch;
		}
		else
		{
			return FText::GetEmpty();
		}
	}

	FText GetTraceBuildVersion() const
	{
		TSharedPtr<FTraceViewModel> TracePin = WeakTrace.Pin();
		if (TracePin.IsValid())
		{
			return TracePin->BuildVersion;
		}
		else
		{
			return FText::GetEmpty();
		}
	}

	FText GetTraceChangelist() const
	{
		TSharedPtr<FTraceViewModel> TracePin = WeakTrace.Pin();
		if (TracePin.IsValid())
		{
			return FText::AsNumber(TracePin->Changelist, &FNumberFormattingOptions::DefaultNoGrouping());
		}
		else
		{
			return FText::GetEmpty();
		}
	}

	EVisibility TraceChangelistVisibility() const
	{
		TSharedPtr<FTraceViewModel> TracePin = WeakTrace.Pin();
		if (TracePin.IsValid())
		{
			return TracePin->Changelist != 0 ? EVisibility::Visible : EVisibility::Collapsed;
		}
		else
		{
			return EVisibility::Collapsed;
		}
	}

	FText GetTraceBuildConfiguration() const
	{
		TSharedPtr<FTraceViewModel> TracePin = WeakTrace.Pin();
		if (TracePin.IsValid())
		{
			if (TracePin->ConfigurationType != EBuildConfiguration::Unknown)
			{
				return EBuildConfigurations::ToText(TracePin->ConfigurationType);
			}
		}
		return FText::GetEmpty();
	}

	FText GetTraceBuildTarget() const
	{
		TSharedPtr<FTraceViewModel> TracePin = WeakTrace.Pin();
		if (TracePin.IsValid())
		{
			if (TracePin->TargetType != EBuildTargetType::Unknown)
			{
				return FText::FromString(LexToString(TracePin->TargetType));
			}
		}
		return FText::GetEmpty();
	}

	FText GetTraceTimestamp() const
	{
		TSharedPtr<FTraceViewModel> TracePin = WeakTrace.Pin();
		if (TracePin.IsValid())
		{
			return FText::AsDate(TracePin->Timestamp);
		}
		else
		{
			return FText::GetEmpty();
		}
	}

	FText GetTraceTimestampForTooltip() const
	{
		TSharedPtr<FTraceViewModel> TracePin = WeakTrace.Pin();
		if (TracePin.IsValid())
		{
			return FText::AsDateTime(TracePin->Timestamp);
		}
		else
		{
			return FText::GetEmpty();
		}
	}

	FText GetTraceSize() const
	{
		TSharedPtr<FTraceViewModel> TracePin = WeakTrace.Pin();
		if (TracePin.IsValid())
		{
			//FNumberFormattingOptions FormattingOptions;
			//FormattingOptions.MinimumFractionalDigits = 1;
			//FormattingOptions.MaximumFractionalDigits = 1;
			//return FText::AsMemory(TracePin->Size, &FormattingOptions);
			return FText::Format(LOCTEXT("SessionFileSizeFormatKiB", "{0} KiB"), TracePin->Size / 1024);
		}
		else
		{
			return FText::GetEmpty();
		}
	}

	FText GetTraceSizeForTooltip() const
	{
		TSharedPtr<FTraceViewModel> TracePin = WeakTrace.Pin();
		if (TracePin.IsValid())
		{
			if (TracePin->Size > 1024)
			{
				return FText::Format(LOCTEXT("TraceTooltip_FileSize2", "{0} bytes ({1})"), FText::AsNumber(TracePin->Size), FText::AsMemory(TracePin->Size));
			}
			else
			{
				return FText::Format(LOCTEXT("TraceTooltip_FileSize1", "{0} bytes"), FText::AsNumber(TracePin->Size));
			}
		}
		else
		{
			return FText::GetEmpty();
		}
	}

	FSlateColor GetColorBySize() const
	{
		TSharedPtr<FTraceViewModel> TracePin = WeakTrace.Pin();
		if (TracePin.IsValid())
		{
			if (TracePin->Size < 1024ULL * 1024ULL)
			{
				// < 1 MiB
				TSharedRef<ITypedTableView<TSharedPtr<FTraceViewModel>>> OwnerWidget = OwnerTablePtr.Pin().ToSharedRef();
				const TSharedPtr<FTraceViewModel>* MyItem = OwnerWidget->Private_ItemFromWidget(this);
				const bool IsSelected = OwnerWidget->Private_IsItemSelected(*MyItem);
				if (IsSelected)
				{
					return FSlateColor(FLinearColor(0.75f, 0.75f, 0.75f, 1.0f));
				}
				else
				{
					return FSlateColor(FLinearColor(0.5f, 0.5f, 0.5f, 1.0f));
				}
			}
			else if (TracePin->Size < 1024ULL * 1024ULL * 1024ULL)
			{
				// [1 MiB  .. 1 GiB)
				return FSlateColor(FLinearColor(1.0f, 1.0f, 1.0f, 1.0f));
			}
			else
			{
				// > 1 GiB
				return FSlateColor(FLinearColor(1.0f, 0.5f, 0.5f, 1.0f));
			}
		}
		else
		{
			return FSlateColor(FLinearColor(0.0f, 0.0f, 0.0f, 1.0f));
		}
	}

	FText GetTraceStatus() const
	{
		TSharedPtr<FTraceViewModel> TracePin = WeakTrace.Pin();
		if (TracePin.IsValid())
		{
			if (TracePin->bIsLive)
			{
				return LOCTEXT("LiveTraceStatus", "LIVE");
			}
		}
		return FText::GetEmpty();
	}

	FText GetTraceStatusForTooltip() const
	{
		TSharedPtr<FTraceViewModel> TracePin = WeakTrace.Pin();
		if (TracePin.IsValid())
		{
			if (TracePin->bIsLive)
			{
				FString Ip = FString::Printf(TEXT("%d.%d.%d.%d"),
					(TracePin->IpAddress >> 24) & 0xFF,
					(TracePin->IpAddress >> 16) & 0xFF,
					(TracePin->IpAddress >> 8) & 0xFF,
					TracePin->IpAddress & 0xFF);
				return FText::Format(LOCTEXT("LiveTraceStatusFmt", "LIVE ({0})"), FText::FromString(Ip));
			}
			else
			{
				return LOCTEXT("OfflineTraceStatus", "Offline");
			}
		}
		return FText::GetEmpty();
	}

	TSharedPtr<IToolTip> GetTraceTooltip() const
	{
		return SNew(SLazyToolTip, SharedThis(this));
	}

	// ILazyToolTipCreator
	virtual TSharedPtr<SToolTip> CreateTooltip() const override
	{
		TSharedPtr<FTraceViewModel> TracePin = WeakTrace.Pin();
		if (TracePin.IsValid())
		{
			TSharedPtr<SGridPanel> GridPanel;
			TSharedPtr<SToolTip> TraceTooltip =
			SNew(SToolTip)
			[
				SNew(SVerticalBox)

				+ SVerticalBox::Slot()
				.Padding(FMargin(-7.0f, -7.0f, -7.0f, 0.0f))
				.AutoHeight()
				[
					SNew(SBorder)
					.Padding(FMargin(6.0f, 6.0f, 6.0f, 6.0f))
					.BorderImage(FInsightsStyle::Get().GetBrush("WhiteBrush"))
					.BorderBackgroundColor(FSlateColor(EStyleColor::Panel))
					[
						SNew(SHorizontalBox)

						+ SHorizontalBox::Slot()
						.Padding(FMargin(2.0f, 2.0f, 2.0f, 2.0f))
						.FillWidth(1.0f)
						[
							SNew(STextBlock)
							.Text(this, &STraceListRow::GetTraceName)
							//.Font(FAppStyle::Get().GetFontStyle("Font.Large")) // 14
							.Font(FCoreStyle::GetDefaultFontStyle("Regular", 12))
							.ColorAndOpacity(FSlateColor(EStyleColor::Foreground))
						]

						+ SHorizontalBox::Slot()
						.Padding(FMargin(2.0f, 2.0f, 2.0f, 2.0f))
						.AutoWidth()
						[
							SNew(STextBlock)
							//.Font(FAppStyle::Get().GetFontStyle("Font.Large")) // 14
							.Font(FCoreStyle::GetDefaultFontStyle("Regular", 12))
							.Text(this, &STraceListRow::GetTraceIndexAndId)
							.ColorAndOpacity(FSlateColor(EStyleColor::White25))
						]
					]
				]

				+ SVerticalBox::Slot()
				.Padding(FMargin(-7.0f, 1.0f, -7.0f, 0.0f))
				.AutoHeight()
				[
					SNew(SBorder)
					.Padding(FMargin(6.0f, 6.0f, 6.0f, 4.0f))
					.BorderImage(FInsightsStyle::Get().GetBrush("WhiteBrush"))
					.BorderBackgroundColor(FSlateColor(EStyleColor::Panel))
					[
						SNew(STextBlock)
						.Text(this, &STraceListRow::GetTraceUri)
						//.Font(FAppStyle::Get().GetFontStyle("SmallFont")) // 8
						.Font(FCoreStyle::GetDefaultFontStyle("Regular", 9))
						.ColorAndOpacity(FSlateColor(EStyleColor::Foreground))
					]
				]

				+ SVerticalBox::Slot()
				.AutoHeight()
				.Padding(FMargin(-7.0f, 0.0f, -7.0f, -7.0f))
				[
					SNew(SBorder)
					.Padding(FMargin(6.0f, 0.0f, 6.0f, 4.0f))
					.BorderImage(FInsightsStyle::Get().GetBrush("WhiteBrush"))
					.BorderBackgroundColor(FSlateColor(EStyleColor::Panel))
					[
						SAssignNew(GridPanel, SGridPanel)
					]
				]
			];

			int32 Row = 0;
			AddGridPanelRow(GridPanel, Row++, LOCTEXT("TraceTooltip_Platform", "Platform:"), &STraceListRow::GetTracePlatform);
			AddGridPanelRow(GridPanel, Row++, LOCTEXT("TraceTooltip_AppName", "App Name:"), &STraceListRow::GetTraceAppName);
			AddGridPanelRow(GridPanel, Row++, LOCTEXT("TraceTooltip_CommandLine", "Command Line:"), &STraceListRow::GetTraceCommandLine);
			AddGridPanelRow(GridPanel, Row++, LOCTEXT("TraceTooltip_Branch", "Branch:"), &STraceListRow::GetTraceBranch);
			AddGridPanelRow(GridPanel, Row++, LOCTEXT("TraceTooltip_BuildVersion", "Build Version:"), &STraceListRow::GetTraceBuildVersion);
			AddGridPanelRow(GridPanel, Row++, LOCTEXT("TraceTooltip_Changelist", "Changelist:"), &STraceListRow::GetTraceChangelist, &STraceListRow::TraceChangelistVisibility);
			AddGridPanelRow(GridPanel, Row++, LOCTEXT("TraceTooltip_BuildConfig", "Build Config:"), &STraceListRow::GetTraceBuildConfiguration);
			AddGridPanelRow(GridPanel, Row++, LOCTEXT("TraceTooltip_BuildTarget", "Build Target:"), &STraceListRow::GetTraceBuildTarget);
			AddGridPanelRow(GridPanel, Row++, LOCTEXT("TraceTooltip_Timestamp", "Timestamp:"), &STraceListRow::GetTraceTimestampForTooltip);
			AddGridPanelRow(GridPanel, Row++, LOCTEXT("TraceTooltip_Size", "File Size:"), &STraceListRow::GetTraceSizeForTooltip);
			AddGridPanelRow(GridPanel, Row++, LOCTEXT("TraceTooltip_Status", "Status:"), &STraceListRow::GetTraceStatusForTooltip);

			return TraceTooltip;
		}
		else
		{
			TSharedPtr<SToolTip> TraceTooltip =
				SNew(SToolTip)
				[
					SNew(STextBlock)
					.Text(LOCTEXT("TraceTooltip_NA", "N/A"))
				];

			return TraceTooltip;
		}
	}

private:
	void AddGridPanelRow(TSharedPtr<SGridPanel> Grid, int32 Row, const FText& InHeaderText,
		typename TAttribute<FText>::FGetter::template TConstMethodPtr<STraceListRow> InValueTextFn,
		typename TAttribute<EVisibility>::FGetter::template TConstMethodPtr<STraceListRow> InVisibilityFn = nullptr) const
	{
		SGridPanel::FSlot* Slot0 = nullptr;
		Grid->AddSlot(0, Row)
			.Expose(Slot0)
			.Padding(2.0f)
			.HAlign(HAlign_Right)
			[
				SNew(STextBlock)
				.Text(InHeaderText)
				.ColorAndOpacity(FSlateColor(EStyleColor::White25))
			];

		SGridPanel::FSlot* Slot1 = nullptr;
		Grid->AddSlot(1, Row)
			.Expose(Slot1)
			.Padding(2.0f)
			.HAlign(HAlign_Left)
			[
				SNew(STextBlock)
<<<<<<< HEAD
				.Text(this, Value)
				.WrapTextAt(512.0f)
				.WrappingPolicy(ETextWrappingPolicy::AllowPerCharacterWrapping)
				.ColorAndOpacity(FLinearColor::White)
=======
				.Text(this, InValueTextFn)
				.WrapTextAt(1024.0f)
				.WrappingPolicy(ETextWrappingPolicy::AllowPerCharacterWrapping)
				.ColorAndOpacity(FSlateColor(EStyleColor::Foreground))
>>>>>>> 6bbb88c8
			];

		if (InVisibilityFn)
		{
			Slot0->GetWidget()->SetVisibility(MakeAttributeSP(this, InVisibilityFn));
			Slot1->GetWidget()->SetVisibility(MakeAttributeSP(this, InVisibilityFn));
		}
		else
		{
			auto Fn = MakeAttributeSP(this, InValueTextFn);
			Slot0->GetWidget()->SetVisibility(MakeAttributeLambda([this, Fn]() { return Fn.Get().IsEmpty() ? EVisibility::Collapsed : EVisibility::Visible; }));
			Slot1->GetWidget()->SetVisibility(MakeAttributeLambda([this, Fn]() { return Fn.Get().IsEmpty() ? EVisibility::Collapsed : EVisibility::Visible; }));
		}
	}

private:
	TWeakPtr<FTraceViewModel> WeakTrace;
	TWeakPtr<STraceStoreWindow> WeakParentWidget;
};

////////////////////////////////////////////////////////////////////////////////////////////////////
// STraceStoreWindow
////////////////////////////////////////////////////////////////////////////////////////////////////

STraceStoreWindow::STraceStoreWindow()
	: NotificationList()
	, ActiveNotifications()
	, OverlaySettingsSlot(nullptr)
	, DurationActive(0.0f)
	, ActiveTimerHandle()
	, MainContentPanel()
	, LiveSessionCount(0)
	, bAutoStartAnalysisForLiveSessions(false)
	, AutoStartedSessions()
	, AutoStartPlatformFilter()
	, AutoStartAppNameFilter()
	, AutoStartConfigurationTypeFilter(EBuildConfiguration::Unknown)
	, AutoStartTargetTypeFilter(EBuildTargetType::Unknown)
	, StoreBrowser(new Insights::FStoreBrowser())
	, TracesChangeSerial(0)
	, TraceViewModels()
	, TraceViewModelMap()
	, TraceListView()
	, SelectedTrace()
	, SplashScreenOverlayFadeTime(0.0f)
{
}

////////////////////////////////////////////////////////////////////////////////////////////////////

STraceStoreWindow::~STraceStoreWindow()
{
#if WITH_EDITOR
	if (DurationActive > 0.0f && FEngineAnalytics::IsAvailable())
	{
		FEngineAnalytics::GetProvider().RecordEvent(TEXT("Insights.Usage.SessionBrowser"), FAnalyticsEventAttribute(TEXT("Duration"), DurationActive));
	}
#endif // WITH_EDITOR
}

////////////////////////////////////////////////////////////////////////////////////////////////////

BEGIN_SLATE_FUNCTION_BUILD_OPTIMIZATION

void STraceStoreWindow::Construct(const FArguments& InArgs)
{
	ChildSlot
	[
		SNew(SOverlay)

		// Version
		+ SOverlay::Slot()
		.HAlign(HAlign_Right)
		.VAlign(VAlign_Top)
		.Padding(0.0f, -16.0f, 4.0f, 0.0f)
		[
			SNew(STextBlock)
			.Clipping(EWidgetClipping::ClipToBoundsWithoutIntersecting)
			.Text(LOCTEXT("UnrealInsightsVersion", UNREAL_INSIGHTS_VERSION_STRING_EX))
			.ColorAndOpacity(FLinearColor(0.15f, 0.15f, 0.15f, 1.0f))
		]

		+ SOverlay::Slot()
		.HAlign(HAlign_Fill)
		.VAlign(VAlign_Fill)
		.Padding(0.0f, 0.0f, 0.0f, 0.0f)
		[
			SNew(SBox)
			[
				SNew(SBorder)
				.HAlign(HAlign_Fill)
				.VAlign(VAlign_Fill)
				.Padding(0.0f)
				.BorderImage(FAppStyle::Get().GetBrush("WhiteBrush"))
				.BorderBackgroundColor(FSlateColor(EStyleColor::Panel))
			]
		]

		// Overlay slot for the main window area
		+ SOverlay::Slot()
		.HAlign(HAlign_Fill)
		.VAlign(VAlign_Fill)
		[
			SAssignNew(MainContentPanel, SVerticalBox)

			+ SVerticalBox::Slot()
			.HAlign(HAlign_Fill)
			.AutoHeight()
			.Padding(12.0f, 8.0f, 12.0f, 4.0f)
			[
				ConstructTraceStoreDirectoryPanel()
			]

			+ SVerticalBox::Slot()
			.HAlign(HAlign_Fill)
			.VAlign(VAlign_Fill)
			.FillHeight(1.0f)
			.Padding(3.0f, 4.0f)
			[
				ConstructSessionsPanel()
			]

			+ SVerticalBox::Slot()
			.HAlign(HAlign_Fill)
			.VAlign(VAlign_Fill)
			.AutoHeight()
			.Padding(12.0f, 4.0f, 12.0f, 8.0f)
			[
				ConstructLoadPanel()
			]
		]

		// Overlay for fake splashscreen.
		+ SOverlay::Slot()
		.HAlign(HAlign_Fill)
		.VAlign(VAlign_Fill)
		.Padding(0.0f)
		[
			SNew(SBox)
			.Visibility(this, &STraceStoreWindow::SplashScreenOverlay_Visibility)
			[
				SNew(SBorder)
				.BorderImage(FAppStyle::Get().GetBrush("PopupText.Background"))
				.BorderBackgroundColor(this, &STraceStoreWindow::SplashScreenOverlay_ColorAndOpacity)
				.Padding(0.0f)
				.HAlign(HAlign_Fill)
				.VAlign(VAlign_Fill)
				[
					SNew(SBox)
					.HAlign(HAlign_Center)
					.VAlign(VAlign_Center)
					[
						SNew(STextBlock)
						.Text(this, &STraceStoreWindow::GetSplashScreenOverlayText)
						.Font(FAppStyle::Get().GetFontStyle("NormalFontBold"))
						.ColorAndOpacity(this, &STraceStoreWindow::SplashScreenOverlay_TextColorAndOpacity)
					]
				]
			]
		]

		// Notification area overlay
		+ SOverlay::Slot()
		.HAlign(HAlign_Right)
		.VAlign(VAlign_Bottom)
		.Padding(16.0f)
		[
			SAssignNew(NotificationList, SNotificationList)
		]

		// Settings dialog overlay
		+ SOverlay::Slot()
		.HAlign(HAlign_Center)
		.VAlign(VAlign_Center)
		.Expose(OverlaySettingsSlot)
	];

	RefreshTraceList();

	FSlateApplication::Get().SetKeyboardFocus(TraceListView);
	FSlateApplication::Get().SetUserFocus(0, TraceListView);
}

////////////////////////////////////////////////////////////////////////////////////////////////////

TSharedRef<SWidget> STraceStoreWindow::ConstructSessionsPanel()
{
	TSharedRef<SWidget> Widget = SAssignNew(TraceListView, SListView<TSharedPtr<FTraceViewModel>>)
		.IsFocusable(true)
		.ItemHeight(20.0f)
		.SelectionMode(ESelectionMode::Single)
		.OnSelectionChanged(this, &STraceStoreWindow::TraceList_OnSelectionChanged)
		.OnMouseButtonDoubleClick(this, &STraceStoreWindow::TraceList_OnMouseButtonDoubleClick)
		.ListItemsSource(&TraceViewModels)
		.OnGenerateRow(this, &STraceStoreWindow::TraceList_OnGenerateRow)
		.ConsumeMouseWheel(EConsumeMouseWheel::Always)
		//.OnContextMenuOpening(FOnContextMenuOpening::CreateSP(this, &STraceStoreWindow::TraceList_GetContextMenu))
		.HeaderRow
		(
			SNew(SHeaderRow)

			+ SHeaderRow::Column(FName(TEXT("Name")))
			.FillWidth(0.25f)
			.DefaultLabel(LOCTEXT("NameColumn", "Name"))

			+ SHeaderRow::Column(FName(TEXT("Platform")))
			.FillWidth(0.1f)
			.DefaultLabel(LOCTEXT("PlatformColumn", "Platform"))

			+ SHeaderRow::Column(FName(TEXT("AppName")))
			.FillWidth(0.1f)
			.DefaultLabel(LOCTEXT("AppNameColumn", "App Name"))

			+ SHeaderRow::Column(FName(TEXT("BuildConfig")))
			.FillWidth(0.1f)
			.DefaultLabel(LOCTEXT("BuildConfigColumn", "Build Config"))

			+ SHeaderRow::Column(FName(TEXT("BuildTarget")))
			.FillWidth(0.1f)
			.DefaultLabel(LOCTEXT("BuildTargetColumn", "Build Target"))

			+ SHeaderRow::Column(FName(TEXT("Size")))
			.FixedWidth(100.0f)
			.HAlignHeader(HAlign_Right)
			.HAlignCell(HAlign_Right)
			.DefaultLabel(LOCTEXT("SizeColumn", "File Size"))

			+ SHeaderRow::Column(FName(TEXT("Status")))
			.FixedWidth(60.0f)
			.HAlignHeader(HAlign_Right)
			.HAlignCell(HAlign_Right)
			.DefaultLabel(LOCTEXT("StatusColumn", "Status"))
		);

	return Widget;
}

////////////////////////////////////////////////////////////////////////////////////////////////////

TSharedRef<SWidget> STraceStoreWindow::ConstructLoadPanel()
{
	TSharedRef<SWidget> Widget = SNew(SHorizontalBox)

	+ SHorizontalBox::Slot()
	.FillWidth(1.0f)
	[
		SNew(SBox)
		.HAlign(HAlign_Left)
		[
			ConstructAutoStartPanel()
		]
	]

	+ SHorizontalBox::Slot()
	.AutoWidth()
	[
		SNew(SButton)
		.ButtonStyle(&FAppStyle::Get().GetWidgetStyle<FButtonStyle>("PrimaryButton"))
		.IsEnabled(this, &STraceStoreWindow::Open_IsEnabled)
		.OnClicked(this, &STraceStoreWindow::Open_OnClicked)
		.ToolTipText(LOCTEXT("OpenButtonTooltip", "Start analysis for selected trace session."))
		.ContentPadding(FMargin(0.0f, 0.0f, 0.0f, 0.0f))
		.Content()
		[
			SNew(SBox)
			.VAlign(VAlign_Center)
			[
				SNew(STextBlock)
				.TextStyle(&FAppStyle::Get().GetWidgetStyle<FTextBlockStyle>("DialogButtonText"))
				.Justification(ETextJustify::Center)
				.Text(LOCTEXT("OpenButtonText", "Open Trace"))
			]
		]
	]

	+ SHorizontalBox::Slot()
	.Padding(FMargin(6.0f, 0.0f, 0.0f, 0.0f))
	.AutoWidth()
	[
		SNew(SComboButton)
		.ToolTipText(LOCTEXT("MRU_Tooltip", "Open a trace file or choose a trace session."))
		.OnGetMenuContent(this, &STraceStoreWindow::MakeTraceListMenu)
		.HasDownArrow(true)
	];

	return Widget;
}

////////////////////////////////////////////////////////////////////////////////////////////////////

TSharedRef<SWidget> STraceStoreWindow::ConstructTraceStoreDirectoryPanel()
{
	TSharedRef<SWidget> Widget =

		SNew(SHorizontalBox)

		+ SHorizontalBox::Slot()
		.AutoWidth()
		.Padding(0.0f, 0.0f)
		.VAlign(VAlign_Center)
		[
			SNew(STextBlock)
			.Text(LOCTEXT("TraceStoreDirText", "Trace Store Directory"))
		]

		+ SHorizontalBox::Slot()
		.FillWidth(1.0f)
		.Padding(4.0f, 0.0f, 0.0f, 0.0f)
		.VAlign(VAlign_Center)
		[
			SNew(SEditableTextBox)
			.IsReadOnly(true)
			.BackgroundColor(FSlateColor(EStyleColor::Background))
			.Text(this, &STraceStoreWindow::GetTraceStoreDirectory)
		]

		+ SHorizontalBox::Slot()
		.AutoWidth()
		.Padding(4.0f, 0.0f, 0.0f, 0.0f)
		.VAlign(VAlign_Center)
		[
			SNew(SButton)
			.ButtonStyle(&FAppStyle::Get().GetWidgetStyle<FButtonStyle>("SimpleButton"))
			.ToolTipText(LOCTEXT("ExploreTraceStoreDirButtonToolTip", "Explore the Trace Store Directory"))
			.OnClicked(this, &STraceStoreWindow::ExploreTraceStoreDirectory_OnClicked)
			[
				SNew(SImage)
				.Image(FInsightsStyle::Get().GetBrush("Icons.FolderExplore"))
				.ColorAndOpacity(FSlateColor::UseForeground())
			]
		];

	return Widget;
}

////////////////////////////////////////////////////////////////////////////////////////////////////

TSharedRef<SWidget> STraceStoreWindow::ConstructAutoStartPanel()
{
	TSharedRef<SWidget> Widget = SNew(SHorizontalBox)

	+ SHorizontalBox::Slot()
	.AutoWidth()
	.Padding(0.0f, 0.0f, 0.0f, 0.0f)
	.HAlign(HAlign_Left)
	.VAlign(VAlign_Center)
	[
		SNew(SCheckBox)
		.ToolTipText(LOCTEXT("AutoStart_Tooltip", "Enable auto-start analysis for LIVE trace sessions."))
		.IsChecked(this, &STraceStoreWindow::AutoStart_IsChecked)
		.OnCheckStateChanged(this, &STraceStoreWindow::AutoStart_OnCheckStateChanged)
		[
			SNew(STextBlock)
			.Text(LOCTEXT("AutoStart_Text", "Auto-start analysis for LIVE trace sessions"))
		]
	]

	+ SHorizontalBox::Slot()
	.AutoWidth()
	.Padding(6.0f, 0.0f, 0.0f, 0.0f)
	.HAlign(HAlign_Left)
	.VAlign(VAlign_Center)
	[
		SAssignNew(AutoStartPlatformFilter, SSearchBox)
		.HintText(LOCTEXT("AutoStartPlatformFilter_Hint", "Platform"))
		.ToolTipText(LOCTEXT("AutoStartPlatformFilter_Tooltip", "Type here to specify the Platform filter.\nAuto-start analysis will be enabled only for live trace sessions with this specified Platform."))
	]

	+ SHorizontalBox::Slot()
	.AutoWidth()
	.Padding(6.0f, 0.0f, 0.0f, 0.0f)
	.HAlign(HAlign_Left)
	.VAlign(VAlign_Center)
	[
		SAssignNew(AutoStartAppNameFilter, SSearchBox)
		.HintText(LOCTEXT("AutoStartAppNameFilter_Hint", "AppName"))
		.ToolTipText(LOCTEXT("AutoStartAppNameFilter_Tooltip", "Type here to specify the AppName filter.\nAuto-start analysis will be enabled only for live trace sessions with this specified AppName."))
	];

	return Widget;
}

////////////////////////////////////////////////////////////////////////////////////////////////////

TSharedRef<ITableRow> STraceStoreWindow::TraceList_OnGenerateRow(TSharedPtr<FTraceViewModel> InTrace, const TSharedRef<STableViewBase>& OwnerTable)
{
	return SNew(STraceListRow, InTrace, SharedThis(this), OwnerTable);
}

END_SLATE_FUNCTION_BUILD_OPTIMIZATION

////////////////////////////////////////////////////////////////////////////////////////////////////

void STraceStoreWindow::ShowSplashScreenOverlay()
{
	SplashScreenOverlayFadeTime = 3.5f;
}

////////////////////////////////////////////////////////////////////////////////////////////////////

void STraceStoreWindow::TickSplashScreenOverlay(const float InDeltaTime)
{
	if (SplashScreenOverlayFadeTime > 0.0f)
	{
		SplashScreenOverlayFadeTime = FMath::Max(0.0f, SplashScreenOverlayFadeTime - InDeltaTime);
	}
}

////////////////////////////////////////////////////////////////////////////////////////////////////

float STraceStoreWindow::SplashScreenOverlayOpacity() const
{
	constexpr float FadeInStartTime = 3.5f;
	constexpr float FadeInEndTime = 3.0f;
	constexpr float FadeOutStartTime = 1.0f;
	constexpr float FadeOutEndTime = 0.0f;

	const float Opacity =
		SplashScreenOverlayFadeTime > FadeInStartTime ? 0.0f :
		SplashScreenOverlayFadeTime > FadeInEndTime ? 1.0f - (SplashScreenOverlayFadeTime - FadeInEndTime) / (FadeInStartTime - FadeInEndTime) :
		SplashScreenOverlayFadeTime > FadeOutStartTime ? 1.0f :
		SplashScreenOverlayFadeTime > FadeOutEndTime ? (SplashScreenOverlayFadeTime - FadeOutEndTime) / (FadeOutStartTime - FadeOutEndTime) : 0.0f;

	return Opacity;
}

////////////////////////////////////////////////////////////////////////////////////////////////////

EVisibility STraceStoreWindow::SplashScreenOverlay_Visibility() const
{
	return SplashScreenOverlayFadeTime > 0.0f ? EVisibility::Visible : EVisibility::Collapsed;
}

////////////////////////////////////////////////////////////////////////////////////////////////////

FSlateColor STraceStoreWindow::SplashScreenOverlay_ColorAndOpacity() const
{
	return FSlateColor(FLinearColor(0.7f, 0.7f, 0.7f, SplashScreenOverlayOpacity()));
}

////////////////////////////////////////////////////////////////////////////////////////////////////

FSlateColor STraceStoreWindow::SplashScreenOverlay_TextColorAndOpacity() const
{
	return FSlateColor(FLinearColor(0.8f, 0.8f, 0.8f, SplashScreenOverlayOpacity()));
}

////////////////////////////////////////////////////////////////////////////////////////////////////

FText STraceStoreWindow::GetSplashScreenOverlayText() const
{
	return FText::Format(LOCTEXT("StartAnalysis", "Starting analysis...\n{0}"), FText::FromString(SplashScreenOverlayTraceFile));
}

////////////////////////////////////////////////////////////////////////////////////////////////////

FReply STraceStoreWindow::RefreshTraces_OnClicked()
{
	RefreshTraceList();
	return FReply::Handled();
}

////////////////////////////////////////////////////////////////////////////////////////////////////

void STraceStoreWindow::RefreshTraceList()
{
	UE::Trace::FStoreClient* StoreClient = FInsightsManager::Get()->GetStoreClient();
	if (StoreClient == nullptr)
	{
		return;
	}

	FStopwatch StopwatchTotal;
	StopwatchTotal.Start();

	int32 AddedTraces = 0;
	int32 RemovedTraces = 0;
	int32 UpdatedTraces = 0;

	{
		StoreBrowser->Lock();

		const uint64 NewChangeSerial = StoreBrowser->GetLockedTracesChangeSerial();
		if (NewChangeSerial != TracesChangeSerial)
		{
			TracesChangeSerial = NewChangeSerial;

			//UE_LOG(TraceInsights, Log, TEXT("[TraceStore] Synching the trace list with StoreBrowser..."));

			const TArray<TSharedPtr<Insights::FStoreBrowserTraceInfo>>& InTraces = StoreBrowser->GetLockedTraces();
			const TMap<uint32, TSharedPtr<Insights::FStoreBrowserTraceInfo>>& InTraceMap = StoreBrowser->GetLockedTraceMap();

			// Check for removed traces.
			{
				int32 TraceViewModelCount = TraceViewModels.Num();
				for (int32 TraceIndex = 0; TraceIndex < TraceViewModelCount; ++TraceIndex)
				{
					FTraceViewModel& Trace = *TraceViewModels[TraceIndex];
					const TSharedPtr<Insights::FStoreBrowserTraceInfo>* InTracePtrPtr = InTraceMap.Find(Trace.TraceId);
					if (!InTracePtrPtr)
					{
						// This trace was removed.
						RemovedTraces++;
						TraceViewModelMap.Remove(Trace.TraceId);
						TraceViewModels.RemoveAtSwap(TraceIndex);
						TraceIndex--;
						TraceViewModelCount--;
					}
				}
			}

			// Check for added traces and for updated traces.
			for (const TSharedPtr<Insights::FStoreBrowserTraceInfo>& InTracePtr : InTraces)
			{
				const Insights::FStoreBrowserTraceInfo& SourceTrace = *InTracePtr;
				TSharedPtr<FTraceViewModel>* TracePtrPtr = TraceViewModelMap.Find(SourceTrace.TraceId);
				if (TracePtrPtr)
				{
					FTraceViewModel& Trace = **TracePtrPtr;
					if (Trace.ChangeSerial != SourceTrace.ChangeSerial)
					{
						// This trace was updated.
						UpdatedTraces++;
						UpdateTrace(Trace, SourceTrace);
					}
				}
				else
				{
					// This trace was added.
					AddedTraces++;
					TSharedPtr<FTraceViewModel> TracePtr = MakeShared<FTraceViewModel>();
					FTraceViewModel& Trace = *TracePtr;
					Trace.TraceId = SourceTrace.TraceId;
					Trace.Name = FText::FromString(SourceTrace.Name);
					Trace.Uri = FText::FromString(FInsightsManager::Get()->GetStoreDir() + TEXT("/") + SourceTrace.Name + TEXT(".utrace"));
					UpdateTrace(Trace, SourceTrace);
					TraceViewModels.Add(TracePtr);
					TraceViewModelMap.Add(SourceTrace.TraceId, TracePtr);
				}
			}
		}

		StoreBrowser->Unlock();
	}

	if (AddedTraces > 0 || RemovedTraces > 0)
	{
		// If we have new or removed traces we need to rebuild the list view.
		OnTraceListChanged();
	}

	StopwatchTotal.Stop();
	const double Duration = StopwatchTotal.GetAccumulatedTime();
	if ((Duration > 0.0001) && (UpdatedTraces > 0 || AddedTraces > 0 || RemovedTraces > 0))
	{
		UE_LOG(TraceInsights, Log, TEXT("[TraceStore] The trace list refreshed in %.0f ms (%d traces : %d updated, %d added, %d removed)."),
			Duration * 1000.0, TraceViewModels.Num(), UpdatedTraces, AddedTraces, RemovedTraces);
	}
}

////////////////////////////////////////////////////////////////////////////////////////////////////

void STraceStoreWindow::UpdateTrace(FTraceViewModel& InOutTrace, const Insights::FStoreBrowserTraceInfo& InSourceTrace)
{
	//TraceId -- no need to update

	InOutTrace.ChangeSerial = InSourceTrace.ChangeSerial;
	InOutTrace.TraceIndex = InSourceTrace.TraceIndex;

	//Name -- no need to update
	//Uri -- no need to update

	InOutTrace.Timestamp = InSourceTrace.Timestamp;
	InOutTrace.Size = InSourceTrace.Size;

	InOutTrace.bIsLive = InSourceTrace.bIsLive;
	InOutTrace.IpAddress = InSourceTrace.IpAddress;

	// Is metadata updated?
	if (!InOutTrace.bIsMetadataUpdated && InSourceTrace.bIsMetadataUpdated)
	{
		InOutTrace.bIsMetadataUpdated = true;
		InOutTrace.Platform = FText::FromString(InSourceTrace.Platform);
		InOutTrace.AppName = FText::FromString(InSourceTrace.AppName);
		InOutTrace.CommandLine = FText::FromString(InSourceTrace.CommandLine);
		InOutTrace.Branch = FText::FromString(InSourceTrace.Branch);
		InOutTrace.BuildVersion = FText::FromString(InSourceTrace.BuildVersion);
		InOutTrace.Changelist = InSourceTrace.Changelist;
		InOutTrace.ConfigurationType = InSourceTrace.ConfigurationType;
		InOutTrace.TargetType = InSourceTrace.TargetType;
	}

	// Auto start analysis for a live trace session.
	if (InOutTrace.bIsLive &&
		InOutTrace.bIsMetadataUpdated &&
		bAutoStartAnalysisForLiveSessions && // is auto start enabled?
		!AutoStartedSessions.Contains(InOutTrace.TraceId)) // is not already auto-started?
	{
		const FString AutoStartPlatformFilterStr = AutoStartPlatformFilter->GetText().ToString();
		const FString AutoStartAppNameFilterStr = AutoStartAppNameFilter->GetText().ToString();

		// matches filter?
		if ((AutoStartPlatformFilterStr.IsEmpty() || FCString::Strcmp(*AutoStartPlatformFilterStr, *InOutTrace.Platform.ToString()) == 0) &&
			(AutoStartAppNameFilterStr.IsEmpty() || FCString::Strcmp(*AutoStartAppNameFilterStr, *InOutTrace.AppName.ToString()) == 0) &&
			(AutoStartConfigurationTypeFilter == EBuildConfiguration::Unknown || AutoStartConfigurationTypeFilter == InOutTrace.ConfigurationType) &&
			(AutoStartTargetTypeFilter == EBuildTargetType::Unknown || AutoStartTargetTypeFilter == InOutTrace.TargetType))
		{
			UE_LOG(TraceInsights, Log, TEXT("[TraceStore] Auto starting analysis for trace with id 0x%08X..."), InOutTrace.TraceId);
			AutoStartedSessions.Add(InOutTrace.TraceId);
			LoadTrace(InOutTrace.TraceId);
		}
	}
}

////////////////////////////////////////////////////////////////////////////////////////////////////

void STraceStoreWindow::OnTraceListChanged()
{
	Algo::SortBy(TraceViewModels, &FTraceViewModel::Timestamp);

	//////////////////////////////////////////////////
	// TraceViewModels array has changed.
	// Now we need to rebuild the list in the ListView.

	TSharedPtr<FTraceViewModel> NewSelectedTrace;
	if (SelectedTrace)
	{
		// Identify the previously selected trace (if stil available) to ensure selection remains unchanged.
		TSharedPtr<FTraceViewModel>* TracePtrPtr = TraceViewModelMap.Find(SelectedTrace->TraceId);
		NewSelectedTrace = TracePtrPtr ? *TracePtrPtr : nullptr;
	}

	TraceListView->RebuildList();

	// If no selection, auto select the last (newest) trace.
	if (!NewSelectedTrace.IsValid() && TraceViewModels.Num() > 0)
	{
		NewSelectedTrace = TraceViewModels.Last();
	}

	TraceListView->ScrollToBottom();

	// Restore selection and ensure it is visible.
	if (NewSelectedTrace.IsValid())
	{
		TraceListView->SetItemSelection(NewSelectedTrace, true);
		TraceListView->RequestScrollIntoView(NewSelectedTrace);
	}
}

////////////////////////////////////////////////////////////////////////////////////////////////////

void STraceStoreWindow::TraceList_OnSelectionChanged(TSharedPtr<FTraceViewModel> TraceSession, ESelectInfo::Type SelectInfo)
{
	SelectedTrace = TraceSession;
}

////////////////////////////////////////////////////////////////////////////////////////////////////

void STraceStoreWindow::TraceList_OnMouseButtonDoubleClick(TSharedPtr<FTraceViewModel> TraceSession)
{
	LoadTraceSession(TraceSession);
}

////////////////////////////////////////////////////////////////////////////////////////////////////

ECheckBoxState STraceStoreWindow::AutoStart_IsChecked() const
{
	return bAutoStartAnalysisForLiveSessions ? ECheckBoxState::Checked : ECheckBoxState::Unchecked;
}

////////////////////////////////////////////////////////////////////////////////////////////////////

void STraceStoreWindow::AutoStart_OnCheckStateChanged(ECheckBoxState NewState)
{
	bAutoStartAnalysisForLiveSessions = (NewState == ECheckBoxState::Checked);
}

////////////////////////////////////////////////////////////////////////////////////////////////////

void STraceStoreWindow::Tick(const FGeometry& AllottedGeometry, const double InCurrentTime, const float InDeltaTime)
{
	// We need to update the trace list, but not too often.
	static uint64 NextTimestamp = 0;
	uint64 Time = FPlatformTime::Cycles64();
	if (Time > NextTimestamp)
	{
		const uint64 WaitTime = static_cast<uint64>(0.5 / FPlatformTime::GetSecondsPerCycle64()); // 500ms
		NextTimestamp = Time + WaitTime;
		RefreshTraceList();
	}

	TickSplashScreenOverlay(InDeltaTime);
}

////////////////////////////////////////////////////////////////////////////////////////////////////

EActiveTimerReturnType STraceStoreWindow::UpdateActiveDuration(double InCurrentTime, float InDeltaTime)
{
	DurationActive += InDeltaTime;

	// The window will explicitly unregister this active timer when the mouse leaves.
	return EActiveTimerReturnType::Continue;
}

////////////////////////////////////////////////////////////////////////////////////////////////////

void STraceStoreWindow::OnMouseEnter(const FGeometry& MyGeometry, const FPointerEvent& MouseEvent)
{
	SCompoundWidget::OnMouseEnter(MyGeometry, MouseEvent);

	if (!ActiveTimerHandle.IsValid())
	{
		ActiveTimerHandle = RegisterActiveTimer(0.f, FWidgetActiveTimerDelegate::CreateSP(this, &STraceStoreWindow::UpdateActiveDuration));
	}
}

////////////////////////////////////////////////////////////////////////////////////////////////////

void STraceStoreWindow::OnMouseLeave(const FPointerEvent& MouseEvent)
{
	SCompoundWidget::OnMouseLeave(MouseEvent);

	auto PinnedActiveTimerHandle = ActiveTimerHandle.Pin();
	if (PinnedActiveTimerHandle.IsValid())
	{
		UnRegisterActiveTimer(PinnedActiveTimerHandle.ToSharedRef());
	}
}

////////////////////////////////////////////////////////////////////////////////////////////////////

FReply STraceStoreWindow::OnKeyDown(const FGeometry& MyGeometry, const FKeyEvent& InKeyEvent)
{
	return FReply::Unhandled();
}

////////////////////////////////////////////////////////////////////////////////////////////////////

FReply STraceStoreWindow::OnDragOver(const FGeometry& MyGeometry, const FDragDropEvent& DragDropEvent)
{
	TSharedPtr<FExternalDragOperation> DragDropOp = DragDropEvent.GetOperationAs<FExternalDragOperation>();
	if (DragDropOp.IsValid())
	{
		if (DragDropOp->HasFiles())
		{
			const TArray<FString>& Files = DragDropOp->GetFiles();
			if (Files.Num() == 1)
			{
				const FString DraggedFileExtension = FPaths::GetExtension(Files[0], true);
				if (DraggedFileExtension == TEXT(".utrace"))
				{
					return FReply::Handled();
				}
			}
		}
	}

	return SCompoundWidget::OnDragOver(MyGeometry, DragDropEvent);
}

////////////////////////////////////////////////////////////////////////////////////////////////////

FReply STraceStoreWindow::OnDrop(const FGeometry& MyGeometry, const FDragDropEvent& DragDropEvent)
{
	TSharedPtr<FExternalDragOperation> DragDropOp = DragDropEvent.GetOperationAs<FExternalDragOperation>();
	if (DragDropOp.IsValid())
	{
		if (DragDropOp->HasFiles())
		{
			// For now, only allow a single file.
			const TArray<FString>& Files = DragDropOp->GetFiles();
			if (Files.Num() == 1)
			{
				const FString DraggedFileExtension = FPaths::GetExtension(Files[0], true);
				if (DraggedFileExtension == TEXT(".utrace"))
				{
					LoadTraceFile(Files[0]);
					return FReply::Handled();
				}
			}
		}
	}

	return SCompoundWidget::OnDrop(MyGeometry, DragDropEvent);
}

////////////////////////////////////////////////////////////////////////////////////////////////////

bool STraceStoreWindow::Open_IsEnabled() const
{
	return TraceViewModels.Num() > 0;
}

////////////////////////////////////////////////////////////////////////////////////////////////////

FReply STraceStoreWindow::Open_OnClicked()
{
	LoadTraceSession(SelectedTrace);
	return FReply::Handled();
}

////////////////////////////////////////////////////////////////////////////////////////////////////

void STraceStoreWindow::OpenFileDialog()
{
	const FString ProfilingDirectory(FPaths::ConvertRelativePathToFull(FInsightsManager::Get()->GetStoreDir()));

	TArray<FString> OutFiles;
	bool bOpened = false;

	IDesktopPlatform* DesktopPlatform = FDesktopPlatformModule::Get();
	if (DesktopPlatform != nullptr)
	{
		FSlateApplication::Get().CloseToolTip();

		bOpened = DesktopPlatform->OpenFileDialog
		(
			FSlateApplication::Get().FindBestParentWindowHandleForDialogs(nullptr),
			LOCTEXT("LoadTrace_FileDesc", "Open trace file...").ToString(),
			ProfilingDirectory,
			TEXT(""),
			LOCTEXT("LoadTrace_FileFilter", "Trace files (*.utrace)|*.utrace|All files (*.*)|*.*").ToString(),
			EFileDialogFlags::None,
			OutFiles
		);
	}

	if (bOpened == true)
	{
		if (OutFiles.Num() == 1)
		{
			LoadTraceFile(OutFiles[0]);
		}
	}
}

////////////////////////////////////////////////////////////////////////////////////////////////////

void STraceStoreWindow::LoadTraceSession(TSharedPtr<FTraceViewModel> InTraceSession)
{
	if (InTraceSession.IsValid())
	{
		LoadTrace(InTraceSession->TraceId);
	}
}

////////////////////////////////////////////////////////////////////////////////////////////////////

void STraceStoreWindow::LoadTraceFile(const FString& InTraceFile)
{
	UE_LOG(TraceInsights, Log, TEXT("[TraceStore] Start analysis (in separate process) for trace file: \"%s\""), *InTraceFile);

	const TCHAR* ExecutablePath = FPlatformProcess::ExecutablePath();

	FString CmdLine = TEXT("-OpenTraceFile=\"") + InTraceFile + TEXT("\"");

	FString ExtraCmdParams;
	GetExtraCommandLineParams(ExtraCmdParams);
	CmdLine += ExtraCmdParams;

	constexpr bool bLaunchDetached = true;
	constexpr bool bLaunchHidden = false;
	constexpr bool bLaunchReallyHidden = false;

	uint32 ProcessID = 0;
	const int32 PriorityModifier = 0;
	const TCHAR* OptionalWorkingDirectory = nullptr;

	void* PipeWriteChild = nullptr;
	void* PipeReadChild = nullptr;

	FProcHandle Handle = FPlatformProcess::CreateProc(ExecutablePath, *CmdLine, bLaunchDetached, bLaunchHidden, bLaunchReallyHidden, &ProcessID, PriorityModifier, OptionalWorkingDirectory, PipeWriteChild, PipeReadChild);
	if (Handle.IsValid())
	{
		FPlatformProcess::CloseProc(Handle);
	}

	SplashScreenOverlayTraceFile = FPaths::GetBaseFilename(InTraceFile);
	ShowSplashScreenOverlay();
}

////////////////////////////////////////////////////////////////////////////////////////////////////

void STraceStoreWindow::LoadTrace(uint32 InTraceId)
{
	UE_LOG(TraceInsights, Log, TEXT("[TraceStore] Start analysis (in separate process) for trace id: 0x%08X"), InTraceId);

	const TCHAR* ExecutablePath = FPlatformProcess::ExecutablePath();

	const uint32 StorePort = FInsightsManager::Get()->GetStoreClient()->GetStorePort();
	FString CmdLine = FString::Printf(TEXT("-OpenTraceId=%d -StorePort=%d"), InTraceId, StorePort);

	FString ExtraCmdParams;
	GetExtraCommandLineParams(ExtraCmdParams);
	CmdLine += ExtraCmdParams;

	constexpr bool bLaunchDetached = true;
	constexpr bool bLaunchHidden = false;
	constexpr bool bLaunchReallyHidden = false;

	uint32 ProcessID = 0;
	const int32 PriorityModifier = 0;
	const TCHAR* OptionalWorkingDirectory = nullptr;

	void* PipeWriteChild = nullptr;
	void* PipeReadChild = nullptr;

	FProcHandle Handle = FPlatformProcess::CreateProc(ExecutablePath, *CmdLine, bLaunchDetached, bLaunchHidden, bLaunchReallyHidden, &ProcessID, PriorityModifier, OptionalWorkingDirectory, PipeWriteChild, PipeReadChild);
	if (Handle.IsValid())
	{
		FPlatformProcess::CloseProc(Handle);
	}

	TSharedPtr<FTraceViewModel>* TraceSessionPtrPtr = TraceViewModelMap.Find(InTraceId);
	if (TraceSessionPtrPtr)
	{
		FTraceViewModel& TraceSession = **TraceSessionPtrPtr;
		SplashScreenOverlayTraceFile = FPaths::GetBaseFilename(TraceSession.Uri.ToString());
	}
	ShowSplashScreenOverlay();
}

////////////////////////////////////////////////////////////////////////////////////////////////////

TSharedRef<SWidget> STraceStoreWindow::MakeTraceListMenu()
{
	RefreshTraceList();

	FMenuBuilder MenuBuilder(/*bInShouldCloseWindowAfterMenuSelection=*/true, nullptr);

	MenuBuilder.BeginSection("Misc", LOCTEXT("TraceListMenu_Section_Misc", "Misc"));
	{
		MenuBuilder.AddMenuEntry(
			LOCTEXT("OpenFileButtonLabel", "Open File..."),
			LOCTEXT("OpenFileButtonTooltip", "Start analysis for a specified trace file."),
			FSlateIcon(FAppStyle::Get().GetStyleSetName(), "Icons.FolderOpen"),
			FUIAction(FExecuteAction::CreateSP(this, &STraceStoreWindow::OpenFileDialog)),
			NAME_None,
			EUserInterfaceActionType::Button
		);
	}
	MenuBuilder.EndSection();

	MenuBuilder.BeginSection("AvailableTraces", LOCTEXT("TraceListMenu_Section_AvailableTraces", "Top Most Recently Created Traces"));
	{
		UE::Trace::FStoreClient* StoreClient = FInsightsManager::Get()->GetStoreClient();
		if (StoreClient != nullptr)
		{
			// Make a copy of the trace list (to allow list view to be sorted by other criteria).
			TArray<TSharedPtr<FTraceViewModel>> SortedTraces(TraceViewModels);
			Algo::SortBy(SortedTraces, &FTraceViewModel::Timestamp);

			int32 TraceCountLimit = 10; // top 10

			// Iterate in reverse order as we want most recently created traces first.
			for (int32 TraceIndex = SortedTraces.Num() - 1; TraceIndex >= 0 && TraceCountLimit > 0; --TraceIndex, --TraceCountLimit)
			{
				const FTraceViewModel& Trace = *SortedTraces[TraceIndex];

				FText Label = Trace.Name;
				if (Trace.bIsLive)
				{
					Label = FText::Format(LOCTEXT("LiveTraceTextFmt", "{0} (LIVE!)"), Label);
				}

				MenuBuilder.AddMenuEntry(
					Label,
					TAttribute<FText>(), // no tooltip
					FSlateIcon(),
					FUIAction(FExecuteAction::CreateSP(this, &STraceStoreWindow::LoadTrace, Trace.TraceId)),
					NAME_None,
					EUserInterfaceActionType::Button
				);
			}
		}
	}
	MenuBuilder.EndSection();

	MenuBuilder.BeginSection("DebugOptions", LOCTEXT("TraceListMenu_Section_DebugOptions", "Debug Options"));

	// Enable Automation Tests Option.
	{
		FUIAction ToogleAutomationTestsAction;
		ToogleAutomationTestsAction.ExecuteAction = FExecuteAction::CreateLambda([this]()
			{
				this->SetEnableAutomaticTesting(!this->GetEnableAutomaticTesting());
			});
		ToogleAutomationTestsAction.GetActionCheckState = FGetActionCheckState::CreateLambda([this]()
			{
				return this->GetEnableAutomaticTesting() ? ECheckBoxState::Checked : ECheckBoxState::Unchecked;
			});

		MenuBuilder.AddMenuEntry(
			LOCTEXT("EnableAutomatedTesting", "Enable Automation Testing"),
			LOCTEXT("EnableAutomatedTestingDesc", "Activates the automatic test system for new sessions opened from this window."),
			FSlateIcon(FInsightsStyle::GetStyleSetName(), "Icons.TestAutomation"),
			ToogleAutomationTestsAction,
			NAME_None,
			EUserInterfaceActionType::ToggleButton
		);
	}

	// Enable Debug Tools Option.
	{
		FUIAction ToogleDebugToolsAction;
		ToogleDebugToolsAction.ExecuteAction = FExecuteAction::CreateLambda([this]()
			{
				this->SetEnableDebugTools(!this->GetEnableDebugTools());
			});
		ToogleDebugToolsAction.GetActionCheckState = FGetActionCheckState::CreateLambda([this]()
			{
				return this->GetEnableDebugTools() ? ECheckBoxState::Checked : ECheckBoxState::Unchecked;
			});

		MenuBuilder.AddMenuEntry(
			LOCTEXT("EnableDebugTools", "Enable Debug Tools"),
			LOCTEXT("EnableDebugToolsDesc", "Enables debug tools for new sessions opened from this window."),
			FSlateIcon(FInsightsStyle::GetStyleSetName(), "Icons.Debug"),
			ToogleDebugToolsAction,
			NAME_None,
			EUserInterfaceActionType::ToggleButton
		);
	}

#if !UE_BUILD_SHIPPING
	// Open Starship Test Suite
	{
		FUIAction OpenStarshipSuiteAction;
		OpenStarshipSuiteAction.ExecuteAction = FExecuteAction::CreateLambda([this]()
			{
				RestoreStarshipSuite();
			});

		MenuBuilder.AddMenuEntry(
			LOCTEXT("OpenStarshipSuite", "Starship Test Suite"),
			LOCTEXT("OpenStarshipSuiteDesc", "Opens the Starship UX test suite."),
			FSlateIcon(FInsightsStyle::GetStyleSetName(), "Icons.Test"),
			OpenStarshipSuiteAction,
			NAME_None,
			EUserInterfaceActionType::Button
		);
	}
#endif // !UE_BUILD_SHIPPING

	MenuBuilder.EndSection();

	return MenuBuilder.MakeWidget();
}

////////////////////////////////////////////////////////////////////////////////////////////////////

FText STraceStoreWindow::GetTraceStoreDirectory() const
{
	return FText::FromString(FPaths::ConvertRelativePathToFull(FInsightsManager::Get()->GetStoreDir()));
}

////////////////////////////////////////////////////////////////////////////////////////////////////

FReply STraceStoreWindow::ExploreTraceStoreDirectory_OnClicked()
{
	FString FullPath(FPaths::ConvertRelativePathToFull(FInsightsManager::Get()->GetStoreDir()));
	FPlatformProcess::ExploreFolder(*FullPath);
	return FReply::Handled();
}

////////////////////////////////////////////////////////////////////////////////////////////////////

void STraceStoreWindow::OpenSettings()
{
	MainContentPanel->SetEnabled(false);
	(*OverlaySettingsSlot)
	[
		SNew(SBorder)
		.BorderImage(FAppStyle::Get().GetBrush("PopupText.Background"))
		.Padding(8.0f)
		[
			SNew(SInsightsSettings)
			.OnClose(this, &STraceStoreWindow::CloseSettings)
			.SettingPtr(&FInsightsManager::GetSettings())
		]
	];
}

////////////////////////////////////////////////////////////////////////////////////////////////////

void STraceStoreWindow::CloseSettings()
{
	// Close the profiler settings by simply replacing widget with a null one.
	(*OverlaySettingsSlot)
	[
		SNullWidget::NullWidget
	];
	MainContentPanel->SetEnabled(true);
}

////////////////////////////////////////////////////////////////////////////////////////////////////

void STraceStoreWindow::GetExtraCommandLineParams(FString& OutParams) const
{
	if (bEnableAutomaticTesting)
	{
		OutParams.Append(TEXT(" -InsightsTest"));
	}
	if (bEnableDebugTools)
	{
		OutParams.Append(TEXT(" -DebugTools"));
	}
	if (bStartProcessWithStompMalloc)
	{
		OutParams.Append(TEXT(" -stompmalloc"));
	}
}

////////////////////////////////////////////////////////////////////////////////////////////////////

#undef LOCTEXT_NAMESPACE
#define LOCTEXT_NAMESPACE "SConnectionWindow"

////////////////////////////////////////////////////////////////////////////////////////////////////
// SConnectionWindow
////////////////////////////////////////////////////////////////////////////////////////////////////

SConnectionWindow::SConnectionWindow()
: NotificationList()
, ActiveNotifications()
, ConnectTask()
, bIsConnecting(false)
, bIsConnectedSuccessfully(false)
{
}

////////////////////////////////////////////////////////////////////////////////////////////////////

SConnectionWindow::~SConnectionWindow()
{
	if (ConnectTask && !ConnectTask->IsComplete())
	{
		FTaskGraphInterface::Get().WaitUntilTaskCompletes(ConnectTask);
		ConnectTask = nullptr;
	}
}

////////////////////////////////////////////////////////////////////////////////////////////////////

BEGIN_SLATE_FUNCTION_BUILD_OPTIMIZATION

void SConnectionWindow::Construct(const FArguments& InArgs)
{
	ChildSlot
	[
		SNew(SOverlay)

		// Version
		+ SOverlay::Slot()
		.HAlign(HAlign_Right)
		.VAlign(VAlign_Top)
		.Padding(0.0f, -16.0f, 4.0f, 0.0f)
		[
			SNew(STextBlock)
			.Clipping(EWidgetClipping::ClipToBoundsWithoutIntersecting)
			.Text(LOCTEXT("UnrealInsightsVersion", UNREAL_INSIGHTS_VERSION_STRING_EX))
			.ColorAndOpacity(FLinearColor(0.15f, 0.15f, 0.15f, 1.0f))
		]

		+ SOverlay::Slot()
		.HAlign(HAlign_Fill)
		.VAlign(VAlign_Fill)
		.Padding(0.0f, 0.0f, 0.0f, 0.0f)
		[
			SNew(SBox)
			[
				SNew(SBorder)
				.HAlign(HAlign_Fill)
				.VAlign(VAlign_Fill)
				.Padding(0.0f)
				.BorderImage(FAppStyle::Get().GetBrush("WhiteBrush"))
				.BorderBackgroundColor(FSlateColor(EStyleColor::Panel))
			]
		]

		// Overlay slot for the main window area
		+ SOverlay::Slot()
		.HAlign(HAlign_Fill)
		.VAlign(VAlign_Fill)
		[
			SAssignNew(MainContentPanel, SVerticalBox)

			+ SVerticalBox::Slot()
			.HAlign(HAlign_Fill)
			.AutoHeight()
			.Padding(3.0f, 3.0f)
			[
				ConstructConnectPanel()
			]
		]
	];
}

////////////////////////////////////////////////////////////////////////////////////////////////////

TSharedRef<SWidget> SConnectionWindow::ConstructConnectPanel()
{
	TSharedRef<SWidget> Widget = SNew(SVerticalBox)

		+ SVerticalBox::Slot()
		.AutoHeight()
		.HAlign(HAlign_Fill)
		.Padding(12.0f, 12.0f, 12.0f, 0.0f)
		[
			SNew(SHorizontalBox)

			+ SHorizontalBox::Slot()
			.AutoWidth()
			.VAlign(VAlign_Center)
			[
				SNew(SBox)
				.MinDesiredWidth(180.0f)
				.HAlign(HAlign_Right)
				[
					SNew(STextBlock)
					.Text(LOCTEXT("TraceRecorderAddressText", "Trace recorder IP address"))
				]
			]

			+ SHorizontalBox::Slot()
			.FillWidth(1.0f)
			.VAlign(VAlign_Center)
			.Padding(6.0f, 0.0f, 0.0f, 0.0f)
			[
				SNew(SBox)
				.MinDesiredWidth(120.0f)
				[
					SAssignNew(TraceRecorderAddressTextBox, SEditableTextBox)
				]
			]
		]

		+ SVerticalBox::Slot()
		.AutoHeight()
		.HAlign(HAlign_Fill)
		.Padding(12.0f, 8.0f, 12.0f, 0.0f)
		[
			SNew(SHorizontalBox)

			+ SHorizontalBox::Slot()
			.AutoWidth()
			.VAlign(VAlign_Center)
			[
				SNew(SBox)
				.MinDesiredWidth(180.0f)
				.HAlign(HAlign_Right)
				[
					SNew(STextBlock)
					.Text(LOCTEXT("RunningInstanceAddressText", "Running instance IP address"))
				]
			]

			+ SHorizontalBox::Slot()
			.FillWidth(1.0f)
			.VAlign(VAlign_Center)
			.Padding(6.0f, 0.0f, 0.0f, 0.0f)
			[
				SNew(SBox)
				.MinDesiredWidth(120.0f)
				[
					SAssignNew(RunningInstanceAddressTextBox, SEditableTextBox)
				]
			]
		]

		+ SVerticalBox::Slot()
		.AutoHeight()
		.HAlign(HAlign_Fill)
		.Padding(12.0f, 8.0f, 12.0f, 0.0f)
		[
			SNew(SHorizontalBox)

			+ SHorizontalBox::Slot()
			.AutoWidth()
			.VAlign(VAlign_Center)
			[
				SNew(SBox)
				.MinDesiredWidth(180.0f)
				.HAlign(HAlign_Right)
				[
					SNew(STextBlock)
					.Text(LOCTEXT("InitialChannelsText", "Initial channels"))
				]
			]

			+ SHorizontalBox::Slot()
			.FillWidth(1.0f)
			.VAlign(VAlign_Center)
			.Padding(6.0f, 0.0f, 0.0f, 0.0f)
			[
				SNew(SBox)
				.MinDesiredWidth(120.0f)
				[
					SAssignNew(ChannelsTextBox, SEditableTextBox)
				]
			]
		]

		+ SVerticalBox::Slot()
		.AutoHeight()
		.HAlign(HAlign_Fill)
		.Padding(198.0f, 4.0f, 12.0f, 0.0f)
		[
			SNew(STextBlock)
			.Text(LOCTEXT("InitialChannelsNoteText", "Comma-separated list of channel names (or \"default\"=cpu,gpu,frame,log,bookmark) to enable when connected."))
		]

		+ SVerticalBox::Slot()
		.AutoHeight()
		.HAlign(HAlign_Fill)
		.Padding(12.0f, 8.0f, 12.0f, 12.0f)
		[
			SNew(SBox)
			.HAlign(HAlign_Right)
			[
				SNew(SButton)
				.ButtonStyle(&FAppStyle::Get().GetWidgetStyle<FButtonStyle>("PrimaryButton"))
				.Text(LOCTEXT("Connect", "Connect"))
				.ToolTipText(LOCTEXT("ConnectToolTip", "Connect the running instance at specified ip with the local trace recorder."))
				.OnClicked(this, &SConnectionWindow::Connect_OnClicked)
				.IsEnabled_Lambda([this]() { return !bIsConnecting; })
			]
		]

		// Notification area overlay
		+ SVerticalBox::Slot()
		.FillHeight(1.0f)
		.HAlign(HAlign_Right)
		.VAlign(VAlign_Bottom)
		.Padding(16.0f)
		[
			SAssignNew(NotificationList, SNotificationList)
		];

	const FText LocalHost = FText::FromString(TEXT("127.0.0.1"));

	TSharedPtr<FInternetAddr> RecorderAddr;
	if (ISocketSubsystem* Sockets = ISocketSubsystem::Get())
	{
		bool bCanBindAll = false;
		RecorderAddr = Sockets->GetLocalHostAddr(*GLog, bCanBindAll);
	}
	if (RecorderAddr.IsValid())
	{
		const FString RecorderAddrStr = RecorderAddr->ToString(false);
		TraceRecorderAddressTextBox->SetText(FText::FromString(RecorderAddrStr));
	}
	else
	{
		TraceRecorderAddressTextBox->SetText(LocalHost);
	}

	RunningInstanceAddressTextBox->SetText(LocalHost);
	ChannelsTextBox->SetText(FText::FromStringView(TEXT("default")));

	return Widget;
}

END_SLATE_FUNCTION_BUILD_OPTIMIZATION

////////////////////////////////////////////////////////////////////////////////////////////////////

FReply SConnectionWindow::Connect_OnClicked()
{
	FText TraceRecorderAddressText = TraceRecorderAddressTextBox->GetText();
	if (TraceRecorderAddressText.IsEmptyOrWhitespace())
	{
		// nothing to do
		return FReply::Handled();
	}
	const FString& TraceRecorderAddressStr = TraceRecorderAddressText.ToString();

	FText RunningInstanceAddressText = RunningInstanceAddressTextBox->GetText();
	if (RunningInstanceAddressText.IsEmptyOrWhitespace())
	{
		// nothing to do
		return FReply::Handled();
	}
	const FString& RunningInstanceAddressStr = RunningInstanceAddressText.ToString();

	FGraphEventArray Prerequisites;
	FGraphEventArray* PrerequisitesPtr = nullptr;
	if (ConnectTask.IsValid())
	{
		Prerequisites.Add(ConnectTask);
		PrerequisitesPtr = &Prerequisites;
	}

	const FString ChannelsExpandedStr = ChannelsTextBox->GetText().ToString().Replace(TEXT("default"), TEXT("cpu,gpu,frame,log,bookmark"));

	FGraphEventRef PreConnectTask = FFunctionGraphTask::CreateAndDispatchWhenReady(
		[this, TraceRecorderAddressStr, RunningInstanceAddressStr, ChannelsExpandedStr]
		{
			bIsConnecting = true;

			UE_LOG(TraceInsights, Log, TEXT("[Connection] Try connecting to \"%s\"..."), *RunningInstanceAddressStr);

			UE::Trace::FControlClient ControlClient;
			if (ControlClient.Connect(*RunningInstanceAddressStr))
			{
				UE_LOG(TraceInsights, Log, TEXT("[Connection] SendSendTo(\"%s\")..."), *TraceRecorderAddressStr);
				ControlClient.SendSendTo(*TraceRecorderAddressStr);
				UE_LOG(TraceInsights, Log, TEXT("[Connection] ToggleChannel(\"%s\")..."), *ChannelsExpandedStr);
				ControlClient.SendToggleChannel(*ChannelsExpandedStr, true);
				bIsConnectedSuccessfully = true;
			}
			else
			{
				bIsConnectedSuccessfully = false;
			}
		},
		TStatId{}, PrerequisitesPtr, ENamedThreads::AnyBackgroundThreadNormalTask);

	ConnectTask = FFunctionGraphTask::CreateAndDispatchWhenReady(
		[this, RunningInstanceAddressStr]
		{
			if (bIsConnectedSuccessfully)
			{
				UE_LOG(TraceInsights, Log, TEXT("[Connection] Successfully connected."));

				FNotificationInfo NotificationInfo(FText::Format(LOCTEXT("ConnectSuccess", "Successfully connected to \"{0}\"!"), FText::FromString(RunningInstanceAddressStr)));
				NotificationInfo.bFireAndForget = false;
				NotificationInfo.bUseLargeFont = false;
				NotificationInfo.bUseSuccessFailIcons = true;
				NotificationInfo.ExpireDuration = 10.0f;
				SNotificationItemWeak NotificationItem = NotificationList->AddNotification(NotificationInfo);
				NotificationItem.Pin()->SetCompletionState(SNotificationItem::CS_Success);
				NotificationItem.Pin()->ExpireAndFadeout();
				ActiveNotifications.Add(TEXT("ConnectSuccess"), NotificationItem);
			}
			else
			{
				UE_LOG(TraceInsights, Warning, TEXT("[Connection] Failed to connect to \"%s\"!"), *RunningInstanceAddressStr);

				FNotificationInfo NotificationInfo(FText::Format(LOCTEXT("ConnectFailed", "Failed to connect to \"{0}\"!"), FText::FromString(RunningInstanceAddressStr)));
				NotificationInfo.bFireAndForget = false;
				NotificationInfo.bUseLargeFont = false;
				NotificationInfo.bUseSuccessFailIcons = true;
				NotificationInfo.ExpireDuration = 10.0f;
				SNotificationItemWeak NotificationItem = NotificationList->AddNotification(NotificationInfo);
				NotificationItem.Pin()->SetCompletionState(SNotificationItem::CS_Fail);
				NotificationItem.Pin()->ExpireAndFadeout();
				ActiveNotifications.Add(TEXT("ConnectFailed"), NotificationItem);
			}

			bIsConnecting = false;
		},
		TStatId{}, PreConnectTask, ENamedThreads::GameThread);

	return FReply::Handled();
}

////////////////////////////////////////////////////////////////////////////////////////////////////

#undef LOCTEXT_NAMESPACE
#define LOCTEXT_NAMESPACE "SLauncherWindow"

////////////////////////////////////////////////////////////////////////////////////////////////////
// SLauncherWindow
////////////////////////////////////////////////////////////////////////////////////////////////////

SLauncherWindow::SLauncherWindow()
{
}

////////////////////////////////////////////////////////////////////////////////////////////////////

SLauncherWindow::~SLauncherWindow()
{
}

////////////////////////////////////////////////////////////////////////////////////////////////////

BEGIN_SLATE_FUNCTION_BUILD_OPTIMIZATION
void SLauncherWindow::Construct(const FArguments& InArgs)
{
	ChildSlot
	[
		SNew(STextBlock)
		.Text(LOCTEXT("Launcher", "Launcher"))
	];
}
END_SLATE_FUNCTION_BUILD_OPTIMIZATION

////////////////////////////////////////////////////////////////////////////////////////////////////

#undef LOCTEXT_NAMESPACE<|MERGE_RESOLUTION|>--- conflicted
+++ resolved
@@ -588,17 +588,10 @@
 			.HAlign(HAlign_Left)
 			[
 				SNew(STextBlock)
-<<<<<<< HEAD
-				.Text(this, Value)
-				.WrapTextAt(512.0f)
-				.WrappingPolicy(ETextWrappingPolicy::AllowPerCharacterWrapping)
-				.ColorAndOpacity(FLinearColor::White)
-=======
 				.Text(this, InValueTextFn)
 				.WrapTextAt(1024.0f)
 				.WrappingPolicy(ETextWrappingPolicy::AllowPerCharacterWrapping)
 				.ColorAndOpacity(FSlateColor(EStyleColor::Foreground))
->>>>>>> 6bbb88c8
 			];
 
 		if (InVisibilityFn)
