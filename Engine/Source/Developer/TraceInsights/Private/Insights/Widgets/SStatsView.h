// Copyright Epic Games, Inc. All Rights Reserved.

#pragma once

#include "CoreMinimal.h"
#include "Misc/FilterCollection.h"
#include "Misc/TextFilter.h"
#include "SlateFwd.h"
#include "Widgets/DeclarativeSyntaxSupport.h"
#include "Widgets/Input/SComboBox.h"
#include "Widgets/SCompoundWidget.h"
#include "Widgets/SWidget.h"
#include "Widgets/Views/SHeaderRow.h"
#include "Widgets/Views/STableRow.h"
#include "Widgets/Views/STableViewBase.h"
#include "Widgets/Views/STreeView.h"

// Insights
#include "Insights/ViewModels/StatsGroupingAndSorting.h"
#include "Insights/ViewModels/StatsNode.h"

////////////////////////////////////////////////////////////////////////////////////////////////////

class FMenuBuilder;
class FTimingGraphTrack;
class FUICommandList;

namespace TraceServices
{
	class IAnalysisSession;
}

namespace Insights
{
	class FTable;
	class FTableColumn;
	class ITableCellValueSorter;

	class FCounterAggregator;
<<<<<<< HEAD
	class SAggregatorStatus;
=======
	class SAsyncOperationStatus;
>>>>>>> 6bbb88c8
}

////////////////////////////////////////////////////////////////////////////////////////////////////

/** The filter collection - used for updating the list of counter nodes. */
typedef TFilterCollection<const FStatsNodePtr&> FStatsNodeFilterCollection;

/** The text based filter - used for updating the list of counter nodes. */
typedef TTextFilter<const FStatsNodePtr&> FStatsNodeTextFilter;

////////////////////////////////////////////////////////////////////////////////////////////////////
/**
 * A custom widget used to display the list of counters.
 */
class SStatsView : public SCompoundWidget
{
public:
	/** Default constructor. */
	SStatsView();

	/** Virtual destructor. */
	virtual ~SStatsView();

	SLATE_BEGIN_ARGS(SStatsView) {}
	SLATE_END_ARGS()

	/**
	 * Construct this widget
	 * @param InArgs - The declaration data for this widget
	 */
	void Construct(const FArguments& InArgs);

	TSharedPtr<Insights::FTable> GetTable() const { return Table; }

	void Reset();

	/**
	 * Rebuilds the tree (if necessary).
	 * @param bResync - If true, it forces a resync with list of counters from Analysis, even if the list did not changed since last sync.
	 */
	void RebuildTree(bool bResync);

	void ResetStats();
	void UpdateStats(double StartTime, double EndTime);

<<<<<<< HEAD
	void ToggleGraphSeries(TSharedRef<FTimingGraphTrack> GraphTrack, FStatsNodeRef NodePtr);

=======
>>>>>>> 6bbb88c8
	FStatsNodePtr GetCounterNode(uint32 CounterId) const;
	void SelectCounterNode(uint32 CounterId);

	virtual FReply OnKeyDown(const FGeometry& MyGeometry, const FKeyEvent& InKeyEvent) override;

private:
	void InitCommandList();

	void UpdateTree();

	void UpdateNode(FStatsNodePtr NodePtr);

	void FinishAggregation();

<<<<<<< HEAD
	/** Called when the analysis session has changed. */
=======
	/** Called when the session has changed. */
>>>>>>> 6bbb88c8
	void InsightsManager_OnSessionChanged();

	/** Called when the analysis was completed. */
	void InsightsManager_OnSessionAnalysisCompleted();

	/**
	 * Populates OutSearchStrings with the strings that should be used in searching.
	 *
	 * @param GroupOrStatNodePtr - the group and stat node to get a text description from.
	 * @param OutSearchStrings   - an array of strings to use in searching.
	 *
	 */
	void HandleItemToStringArray(const FStatsNodePtr& GroupOrStatNodePtr, TArray<FString>& OutSearchStrings) const;

	////////////////////////////////////////////////////////////////////////////////////////////////////
	// Tree View - Context Menu

	TSharedPtr<SWidget> TreeView_GetMenuContent();
	void TreeView_BuildSortByMenu(FMenuBuilder& MenuBuilder);
	void TreeView_BuildViewColumnMenu(FMenuBuilder& MenuBuilder);

	bool ContextMenu_CopySelectedToClipboard_CanExecute() const;
	void ContextMenu_CopySelectedToClipboard_Execute();

	////////////////////////////////////////////////////////////////////////////////////////////////////
	// Tree View - Columns' Header

	void InitializeAndShowHeaderColumns();

	FText GetColumnHeaderText(const FName ColumnId) const;

	TSharedRef<SWidget> TreeViewHeaderRow_GenerateColumnMenu(const Insights::FTableColumn& Column);

	////////////////////////////////////////////////////////////////////////////////////////////////////
	// Tree View - Misc

	void TreeView_Refresh();

	/**
	 * Called by STreeView to retrieves the children for the specified parent item.
	 * @param InParent    - The parent node to retrieve the children from.
	 * @param OutChildren - List of children for the parent node.
	 */
	void TreeView_OnGetChildren(FStatsNodePtr InParent, TArray<FStatsNodePtr>& OutChildren);

	/** Called by STreeView when selection has changed. */
	void TreeView_OnSelectionChanged(FStatsNodePtr SelectedItem, ESelectInfo::Type SelectInfo);

	/** Called by STreeView when a tree item is double clicked. */
	void TreeView_OnMouseButtonDoubleClick(FStatsNodePtr TreeNode);

	////////////////////////////////////////////////////////////////////////////////////////////////////
	// Tree View - Table Row

	/** Called by STreeView to generate a table row for the specified item. */
	TSharedRef<ITableRow> TreeView_OnGenerateRow(FStatsNodePtr TreeNode, const TSharedRef<STableViewBase>& OwnerTable);

	bool TableRow_ShouldBeEnabled(FStatsNodePtr NodePtr) const;

	void TableRow_SetHoveredCell(TSharedPtr<Insights::FTable> TablePtr, TSharedPtr<Insights::FTableColumn> ColumnPtr, FStatsNodePtr NodePtr);
	EHorizontalAlignment TableRow_GetColumnOutlineHAlignment(const FName ColumnId) const;

	FText TableRow_GetHighlightText() const;
	FName TableRow_GetHighlightedNodeName() const;

	////////////////////////////////////////////////////////////////////////////////////////////////////
	// Filtering

	/** Populates the group and stat tree with items based on the current data. */
	void ApplyFiltering();

	void FilterOutZeroCountStats_OnCheckStateChanged(ECheckBoxState NewRadioState);
	ECheckBoxState FilterOutZeroCountStats_IsChecked() const;

	TSharedRef<SWidget> GetToggleButtonForNodeType(const EStatsNodeType InNodeType);
	void FilterByStatsType_OnCheckStateChanged(ECheckBoxState NewRadioState, const EStatsNodeType InNodeType);
	ECheckBoxState FilterByStatsType_IsChecked(const EStatsNodeType InNodeType) const;

	TSharedRef<SWidget> GetToggleButtonForDataType(const EStatsNodeDataType InDataType);
	void FilterByStatsDataType_OnCheckStateChanged(ECheckBoxState NewRadioState, const EStatsNodeDataType InDataType);
	ECheckBoxState FilterByStatsDataType_IsChecked(const EStatsNodeDataType InDataType) const;

	bool SearchBox_IsEnabled() const;
	void SearchBox_OnTextChanged(const FText& InFilterText);

	////////////////////////////////////////////////////////////////////////////////////////////////////
	// Grouping

	void CreateGroups();
	void CreateGroupByOptionsSources();

	void GroupBy_OnSelectionChanged(TSharedPtr<EStatsGroupingMode> NewGroupingMode, ESelectInfo::Type SelectInfo);

	TSharedRef<SWidget> GroupBy_OnGenerateWidget(TSharedPtr<EStatsGroupingMode> InGroupingMode) const;

	FText GroupBy_GetSelectedText() const;

	FText GroupBy_GetSelectedTooltipText() const;

	////////////////////////////////////////////////////////////////////////////////////////////////////
	// Sorting

	static const FName GetDefaultColumnBeingSorted();
	static const EColumnSortMode::Type GetDefaultColumnSortMode();
<<<<<<< HEAD

	void CreateSortings();

=======

	void CreateSortings();

>>>>>>> 6bbb88c8
	void UpdateCurrentSortingByColumn();
	void SortTreeNodes();
	void SortTreeNodesRec(FStatsNode& Node, const Insights::ITableCellValueSorter& Sorter);

	EColumnSortMode::Type GetSortModeForColumn(const FName ColumnId) const;
	void SetSortModeForColumn(const FName& ColumnId, EColumnSortMode::Type SortMode);
	void OnSortModeChanged(const EColumnSortPriority::Type SortPriority, const FName& ColumnId, const EColumnSortMode::Type SortMode);

	////////////////////////////////////////////////////////////////////////////////////////////////////
	// Sorting actions

	// SortMode (HeaderMenu)
	bool HeaderMenu_SortMode_IsChecked(const FName ColumnId, const EColumnSortMode::Type InSortMode);
	bool HeaderMenu_SortMode_CanExecute(const FName ColumnId, const EColumnSortMode::Type InSortMode) const;
	void HeaderMenu_SortMode_Execute(const FName ColumnId, const EColumnSortMode::Type InSortMode);

	// SortMode (ContextMenu)
	bool ContextMenu_SortMode_IsChecked(const EColumnSortMode::Type InSortMode);
	bool ContextMenu_SortMode_CanExecute(const EColumnSortMode::Type InSortMode) const;
	void ContextMenu_SortMode_Execute(const EColumnSortMode::Type InSortMode);

	// SortByColumn (ContextMenu)
	bool ContextMenu_SortByColumn_IsChecked(const FName ColumnId);
	bool ContextMenu_SortByColumn_CanExecute(const FName ColumnId) const;
	void ContextMenu_SortByColumn_Execute(const FName ColumnId);

	////////////////////////////////////////////////////////////////////////////////////////////////////
	// Column visibility actions

	// ShowColumn
	bool CanShowColumn(const FName ColumnId) const;
	void ShowColumn(const FName ColumnId);

	// HideColumn
	bool CanHideColumn(const FName ColumnId) const;
	void HideColumn(const FName ColumnId);

	// ToggleColumnVisibility
	bool IsColumnVisible(const FName ColumnId) const;
	bool CanToggleColumnVisibility(const FName ColumnId) const;
	void ToggleColumnVisibility(const FName ColumnId);

	// ShowAllColumns (ContextMenu)
	bool ContextMenu_ShowAllColumns_CanExecute() const;
	void ContextMenu_ShowAllColumns_Execute();

	// MinMaxMedColumns (ContextMenu)
	bool ContextMenu_ShowMinMaxMedColumns_CanExecute() const;
	void ContextMenu_ShowMinMaxMedColumns_Execute();

	// ResetColumns (ContextMenu)
	bool ContextMenu_ResetColumns_CanExecute() const;
	void ContextMenu_ResetColumns_Execute();

	////////////////////////////////////////////////////////////////////////////////////////////////////

<<<<<<< HEAD
=======
	TSharedPtr<FTimingGraphTrack> GetTimingViewMainGraphTrack() const;
	void ToggleGraphSeries(TSharedRef<FTimingGraphTrack> GraphTrack, FStatsNodeRef NodePtr) const;
	bool IsSeriesInTimingViewMainGraph(FStatsNodePtr CounterNode) const;
	void ToggleTimingViewMainGraphEventSeries(FStatsNodePtr CounterNode) const;

	////////////////////////////////////////////////////////////////////////////////////////////////////

>>>>>>> 6bbb88c8
	/**
	 * Ticks this widget.  Override in derived classes, but always call the parent implementation.
	 *
	 * @param  AllottedGeometry The space allotted for this widget
	 * @param  InCurrentTime  Current absolute real time
	 * @param  InDeltaTime  Real time passed since last tick
	 */
	virtual void Tick(const FGeometry& AllottedGeometry, const double InCurrentTime, const float InDeltaTime) override;

private:
	/** Table view model. */
	TSharedPtr<Insights::FTable> Table;

<<<<<<< HEAD
	/** A weak pointer to the profiler session used to populate this widget. */
	TSharedPtr<const Trace::IAnalysisSession>/*Weak*/ Session;
=======
	/** The analysis session used to populate this widget. */
	TSharedPtr<const TraceServices::IAnalysisSession> Session;

	TSharedPtr<FUICommandList> CommandList;
>>>>>>> 6bbb88c8

	TSharedPtr<FUICommandList> CommandList;

	//////////////////////////////////////////////////
	// Tree View, Columns

	/** The tree widget which holds the list of groups and counter corresponding with each group. */
	TSharedPtr<STreeView<FStatsNodePtr>> TreeView;

	/** Holds the tree view header row widget which display all columns in the tree view. */
	TSharedPtr<SHeaderRow> TreeViewHeaderRow;

	/** External scrollbar used to synchronize tree view position. */
	TSharedPtr<SScrollBar> ExternalScrollbar;

	//////////////////////////////////////////////////
	// Hovered Column, Hovered Counter Node

	/** Name of the column currently being hovered by the mouse. */
	FName HoveredColumnId;

	/** A shared pointer to the counter node currently being hovered by the mouse. */
	FStatsNodePtr HoveredNodePtr;

	/** Name of the counter that should be drawn as highlighted. */
	FName HighlightedNodeName;

	//////////////////////////////////////////////////
	// Stats Nodes

	/** An array of group and counter nodes generated from the metadata. */
	TArray<FStatsNodePtr> GroupNodes;

	/** A filtered array of group and counter nodes to be displayed in the tree widget. */
	TArray<FStatsNodePtr> FilteredGroupNodes;

	/** All counter nodes. */
	TArray<FStatsNodePtr> StatsNodes;

	/** All counter nodes, stored as CounterId -> FStatsNodePtr. */
	TMap<uint32, FStatsNodePtr> StatsNodesIdMap;

	/** Currently expanded group nodes. */
	TSet<FStatsNodePtr> ExpandedNodes;

	/** If true, the expanded nodes have been saved before applying a text filter. */
	bool bExpansionSaved;

	//////////////////////////////////////////////////
	// Search box and filters

	/** The search box widget used to filter items displayed in the tree. */
	TSharedPtr<SSearchBox> SearchBox;

	/** The text based filter. */
	TSharedPtr<FStatsNodeTextFilter> TextFilter;

	/** The filter collection. */
	TSharedPtr<FStatsNodeFilterCollection> Filters;

	/** The on/off filter flag for each node type. */
	bool FilterByNodeType[static_cast<int>(EStatsNodeType::InvalidOrMax)];

	/** The on/off filter flag for each data type. */
	bool FilterByDataType[static_cast<int>(EStatsNodeDataType::InvalidOrMax)];

	/** Filter out the counters having zero total instance count (aggregated stats). */
	bool bFilterOutZeroCountStats;

	//////////////////////////////////////////////////
	// Grouping

	TArray<TSharedPtr<EStatsGroupingMode>> GroupByOptionsSource;

	TSharedPtr<SComboBox<TSharedPtr<EStatsGroupingMode>>> GroupByComboBox;

	/** How we group the counters? */
	EStatsGroupingMode GroupingMode;

	//////////////////////////////////////////////////
	// Sorting

	/** All available sorters. */
	TArray<TSharedPtr<Insights::ITableCellValueSorter>> AvailableSorters;

	/** Current sorter. It is nullptr if sorting is disabled. */
	TSharedPtr<Insights::ITableCellValueSorter> CurrentSorter;

	/** Name of the column currently being sorted. Can be NAME_None if sorting is disabled (CurrentSorting == nullptr) or if a complex sorting is used (CurrentSorting != nullptr). */
	FName ColumnBeingSorted;

	/** How we sort the nodes? Ascending or Descending. */
	EColumnSortMode::Type ColumnSortMode;

	//////////////////////////////////////////////////

	TSharedRef<Insights::FCounterAggregator> Aggregator;
<<<<<<< HEAD
	TSharedPtr<Insights::SAggregatorStatus> AggregatorStatus;
=======
	TSharedPtr<Insights::SAsyncOperationStatus> AsyncOperationStatus;
>>>>>>> 6bbb88c8
};

////////////////////////////////////////////////////////////////////////////////////////////////////<|MERGE_RESOLUTION|>--- conflicted
+++ resolved
@@ -37,11 +37,7 @@
 	class ITableCellValueSorter;
 
 	class FCounterAggregator;
-<<<<<<< HEAD
-	class SAggregatorStatus;
-=======
 	class SAsyncOperationStatus;
->>>>>>> 6bbb88c8
 }
 
 ////////////////////////////////////////////////////////////////////////////////////////////////////
@@ -87,11 +83,6 @@
 	void ResetStats();
 	void UpdateStats(double StartTime, double EndTime);
 
-<<<<<<< HEAD
-	void ToggleGraphSeries(TSharedRef<FTimingGraphTrack> GraphTrack, FStatsNodeRef NodePtr);
-
-=======
->>>>>>> 6bbb88c8
 	FStatsNodePtr GetCounterNode(uint32 CounterId) const;
 	void SelectCounterNode(uint32 CounterId);
 
@@ -106,11 +97,7 @@
 
 	void FinishAggregation();
 
-<<<<<<< HEAD
-	/** Called when the analysis session has changed. */
-=======
 	/** Called when the session has changed. */
->>>>>>> 6bbb88c8
 	void InsightsManager_OnSessionChanged();
 
 	/** Called when the analysis was completed. */
@@ -215,15 +202,9 @@
 
 	static const FName GetDefaultColumnBeingSorted();
 	static const EColumnSortMode::Type GetDefaultColumnSortMode();
-<<<<<<< HEAD
 
 	void CreateSortings();
 
-=======
-
-	void CreateSortings();
-
->>>>>>> 6bbb88c8
 	void UpdateCurrentSortingByColumn();
 	void SortTreeNodes();
 	void SortTreeNodesRec(FStatsNode& Node, const Insights::ITableCellValueSorter& Sorter);
@@ -280,8 +261,6 @@
 
 	////////////////////////////////////////////////////////////////////////////////////////////////////
 
-<<<<<<< HEAD
-=======
 	TSharedPtr<FTimingGraphTrack> GetTimingViewMainGraphTrack() const;
 	void ToggleGraphSeries(TSharedRef<FTimingGraphTrack> GraphTrack, FStatsNodeRef NodePtr) const;
 	bool IsSeriesInTimingViewMainGraph(FStatsNodePtr CounterNode) const;
@@ -289,7 +268,6 @@
 
 	////////////////////////////////////////////////////////////////////////////////////////////////////
 
->>>>>>> 6bbb88c8
 	/**
 	 * Ticks this widget.  Override in derived classes, but always call the parent implementation.
 	 *
@@ -303,17 +281,10 @@
 	/** Table view model. */
 	TSharedPtr<Insights::FTable> Table;
 
-<<<<<<< HEAD
-	/** A weak pointer to the profiler session used to populate this widget. */
-	TSharedPtr<const Trace::IAnalysisSession>/*Weak*/ Session;
-=======
 	/** The analysis session used to populate this widget. */
 	TSharedPtr<const TraceServices::IAnalysisSession> Session;
 
 	TSharedPtr<FUICommandList> CommandList;
->>>>>>> 6bbb88c8
-
-	TSharedPtr<FUICommandList> CommandList;
 
 	//////////////////////////////////////////////////
 	// Tree View, Columns
@@ -409,11 +380,7 @@
 	//////////////////////////////////////////////////
 
 	TSharedRef<Insights::FCounterAggregator> Aggregator;
-<<<<<<< HEAD
-	TSharedPtr<Insights::SAggregatorStatus> AggregatorStatus;
-=======
 	TSharedPtr<Insights::SAsyncOperationStatus> AsyncOperationStatus;
->>>>>>> 6bbb88c8
 };
 
 ////////////////////////////////////////////////////////////////////////////////////////////////////