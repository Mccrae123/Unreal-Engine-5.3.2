// Copyright Epic Games, Inc. All Rights Reserved.

#pragma once

#include "CoreMinimal.h"
#include "Framework/Docking/TabManager.h"
#include "GenericPlatform/GenericPlatformMisc.h"
#include "Input/Reply.h"
#include "Layout/Visibility.h"
#include "Misc/Guid.h"
#include "SlateFwd.h"
#include "TraceServices/ModuleService.h"
#include "Widgets/DeclarativeSyntaxSupport.h"
#include "Widgets/Docking/SDockTab.h"
#include "Widgets/Layout/SSplitter.h"
#include "Widgets/SCompoundWidget.h"
#include "Widgets/SOverlay.h"
#include "Widgets/Views/SListView.h"

// Insights
#include "Insights/InsightsManager.h"

////////////////////////////////////////////////////////////////////////////////////////////////////

class FActiveTimerHandle;
class SVerticalBox;
class SEditableTextBox;

////////////////////////////////////////////////////////////////////////////////////////////////////

struct FSessionInfoTabs
{
	// Tab identifiers
	static const FName SessionInfoID;
};

////////////////////////////////////////////////////////////////////////////////////////////////////

/** Implements the Start Page window. */
class SSessionInfoWindow : public SCompoundWidget
{
public:
	/** Default constructor. */
	SSessionInfoWindow();

	/** Virtual destructor. */
	virtual ~SSessionInfoWindow();

	SLATE_BEGIN_ARGS(SSessionInfoWindow) {}
	SLATE_END_ARGS()

	/** Constructs this widget. */
	void Construct(const FArguments& InArgs, const TSharedRef<SDockTab>& ConstructUnderMajorTab, const TSharedPtr<SWindow>& ConstructUnderWindow);

private:
	/** Updates the amount of time the profiler has been active. */
	EActiveTimerReturnType UpdateActiveDuration(double InCurrentTime, float InDeltaTime);

	/**
	 * Ticks this widget.  Override in derived classes, but always call the parent implementation.
	 *
	 * @param  AllottedGeometry The space allotted for this widget
	 * @param  InCurrentTime  Current absolute real time
	 * @param  InDeltaTime  Real time passed since last tick
	 */
	virtual void Tick(const FGeometry& AllottedGeometry, const double InCurrentTime, const float InDeltaTime) override;

	/**
	 * The system will use this event to notify a widget that the cursor has entered it. This event is NOT bubbled.
	 *
	 * @param MyGeometry The Geometry of the widget receiving the event
	 * @param MouseEvent Information about the input event
	 */
	virtual void OnMouseEnter(const FGeometry& MyGeometry, const FPointerEvent& MouseEvent) override;

	/**
	 * The system will use this event to notify a widget that the cursor has left it. This event is NOT bubbled.
	 *
	 * @param MouseEvent Information about the input event
	 */
	virtual void OnMouseLeave(const FPointerEvent& MouseEvent) override;

	/**
	 * Called after a key is pressed when this widget has focus
	 *
	 * @param MyGeometry The Geometry of the widget receiving the event
	 * @param  InKeyEvent  Key event
	 *
	 * @return  Returns whether the event was handled, along with other possible actions
	 */
	virtual FReply OnKeyDown(const FGeometry& MyGeometry, const FKeyEvent& InKeyEvent) override;

	/**
	 * Called when the user is dropping something onto a widget; terminates drag and drop.
	 *
	 * @param MyGeometry      The geometry of the widget receiving the event.
	 * @param DragDropEvent   The drag and drop event.
	 *
	 * @return A reply that indicated whether this event was handled.
	 */
	virtual FReply OnDrop(const FGeometry& MyGeometry, const FDragDropEvent& DragDropEvent) override;

	/**
	 * Called during drag and drop when the the mouse is being dragged over a widget.
	 *
	 * @param MyGeometry      The geometry of the widget receiving the event.
	 * @param DragDropEvent   The drag and drop event.
	 *
	 * @return A reply that indicated whether this event was handled.
	 */
	virtual FReply OnDragOver(const FGeometry& MyGeometry, const FDragDropEvent& DragDropEvent)  override;

	/**
	 * Fill the main menu with menu items.
	 *
	 * @param MenuBuilder The multi-box builder that should be filled with content for this pull-down menu.
	 * @param TabManager A Tab Manager from which to populate tab spawner menu items.
	 */
	static void FillMenu(FMenuBuilder& MenuBuilder, const TSharedPtr<FTabManager> TabManager);

private:
	void BeginSection(TSharedPtr<SVerticalBox> InVerticalBox, const FText& InSectionName) const;
	void EndSection(TSharedPtr<SVerticalBox> InVerticalBox) const;
	TSharedRef<SWidget> CreateTextBox(const TAttribute<FText>& InText, bool bMultiLine) const;
<<<<<<< HEAD
	void AddInfoLine(TSharedPtr<SVerticalBox> InVerticalBox, const FText& InHeader, const TAttribute<FText>& InValue, bool bMultiLine = false) const;
=======
	void AddInfoLine(TSharedPtr<SVerticalBox> InVerticalBox,
					 const FText& InHeader,
					 FText(SSessionInfoWindow::* InGetTextMethodPtr)() const,
					 EVisibility(SSessionInfoWindow::* InVisibilityMethodPtr)() const,
					 bool bMultiLine = false) const;
>>>>>>> 4af6daef
	void AddSimpleInfoLine(TSharedPtr<SVerticalBox> InVerticalBox, const TAttribute<FText>& InValue, bool bMultiLine = false) const;

	TSharedRef<SDockTab> SpawnTab_SessionInfo(const FSpawnTabArgs& Args);
	void OnSessionInfoTabClosed(TSharedRef<SDockTab> TabBeingClosed);

	FText GetSessionNameText() const { return SessionNameText; }
	FText GetUriText() const { return UriText; }

	FText GetPlatformText() const { return PlatformText; }
	FText GetAppNameText() const { return AppNameText; }
	FText GetProjectNameText() const { return ProjectNameText; }
	FText GetBranchText() const { return BranchText; }
	FText GetBuildVersionText() const { return BuildVersionText; }
	FText GetChangelistText() const { return ChangelistText; }
	FText GetBuildConfigText() const { return BuildConfigurationTypeText; }
	FText GetBuildTargetText() const { return BuildTargetTypeText; }
	FText GetCommandLineText() const { return CommandLineText; }
	FText GetOtherMetadataText() const { return OtherMetadataText; }

	EVisibility IsAlwaysVisible() const { return EVisibility::Visible; }

	EVisibility IsVisiblePlatformText() const { return PlatformText.IsEmpty() ? EVisibility::Collapsed : EVisibility::Visible; }
	EVisibility IsVisibleAppNameText() const { return AppNameText.IsEmpty() ? EVisibility::Collapsed : EVisibility::Visible; }
	EVisibility IsVisibleProjectNameText() const { return ProjectNameText.IsEmpty() ? EVisibility::Collapsed : EVisibility::Visible; }
	EVisibility IsVisibleBranchText() const { return BranchText.IsEmpty() ? EVisibility::Collapsed : EVisibility::Visible; }
	EVisibility IsVisibleBuildVersionText() const { return BuildVersionText.IsEmpty() ? EVisibility::Collapsed : EVisibility::Visible; }
	EVisibility IsVisibleChangelistText() const { return ChangelistText.IsEmpty() ? EVisibility::Collapsed : EVisibility::Visible; }
	EVisibility IsVisibleBuildConfigText() const { return BuildConfigurationTypeText.IsEmpty() ? EVisibility::Collapsed : EVisibility::Visible; }
	EVisibility IsVisibleBuildTargetText() const { return BuildTargetTypeText.IsEmpty() ? EVisibility::Collapsed : EVisibility::Visible; }
	EVisibility IsVisibleCommandLineText() const { return CommandLineText.IsEmpty() ? EVisibility::Collapsed : EVisibility::Visible; }
	EVisibility IsVisibleOtherMetadataText() const { return OtherMetadataText.IsEmpty() ? EVisibility::Collapsed : EVisibility::Visible; }

	FText GetFileSizeText() const;
	FText GetStatusText() const;

	FText GetModulesText() const;

public:
	/** The number of seconds the profiler has been active */
	float DurationActive;

private:
	/** The handle to the active update duration tick */
	TWeakPtr<FActiveTimerHandle> ActiveTimerHandle;

	/** Holds the tab manager that manages the front-end's tabs. */
	TSharedPtr<FTabManager> TabManager;

	FText SessionNameText;
	FText UriText;

	FText PlatformText;
	FText AppNameText;
	FText ProjectNameText;
	FText BranchText;
	FText BuildVersionText;
	FText ChangelistText;
	FText BuildConfigurationTypeText;
	FText BuildTargetTypeText;
	FText CommandLineText;
<<<<<<< HEAD
=======
	FText OtherMetadataText;
>>>>>>> 4af6daef

	TSharedPtr<const TraceServices::IAnalysisSession> AnalysisSession;
	bool bIsSessionInfoSet = false;
};<|MERGE_RESOLUTION|>--- conflicted
+++ resolved
@@ -122,15 +122,11 @@
 	void BeginSection(TSharedPtr<SVerticalBox> InVerticalBox, const FText& InSectionName) const;
 	void EndSection(TSharedPtr<SVerticalBox> InVerticalBox) const;
 	TSharedRef<SWidget> CreateTextBox(const TAttribute<FText>& InText, bool bMultiLine) const;
-<<<<<<< HEAD
-	void AddInfoLine(TSharedPtr<SVerticalBox> InVerticalBox, const FText& InHeader, const TAttribute<FText>& InValue, bool bMultiLine = false) const;
-=======
 	void AddInfoLine(TSharedPtr<SVerticalBox> InVerticalBox,
 					 const FText& InHeader,
 					 FText(SSessionInfoWindow::* InGetTextMethodPtr)() const,
 					 EVisibility(SSessionInfoWindow::* InVisibilityMethodPtr)() const,
 					 bool bMultiLine = false) const;
->>>>>>> 4af6daef
 	void AddSimpleInfoLine(TSharedPtr<SVerticalBox> InVerticalBox, const TAttribute<FText>& InValue, bool bMultiLine = false) const;
 
 	TSharedRef<SDockTab> SpawnTab_SessionInfo(const FSpawnTabArgs& Args);
@@ -191,10 +187,7 @@
 	FText BuildConfigurationTypeText;
 	FText BuildTargetTypeText;
 	FText CommandLineText;
-<<<<<<< HEAD
-=======
 	FText OtherMetadataText;
->>>>>>> 4af6daef
 
 	TSharedPtr<const TraceServices::IAnalysisSession> AnalysisSession;
 	bool bIsSessionInfoSet = false;
