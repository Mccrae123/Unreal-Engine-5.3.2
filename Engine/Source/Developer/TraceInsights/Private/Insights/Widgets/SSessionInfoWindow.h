--- conflicted
+++ resolved
@@ -118,31 +118,16 @@
 	 */
 	static void FillMenu(FMenuBuilder& MenuBuilder, const TSharedPtr<FTabManager> TabManager);
 
-<<<<<<< HEAD
-
-private:
-	void AddInfoLine(TSharedPtr<SVerticalBox> InVerticalBox, const FText& InHeader, const TAttribute<FText>& InValue) const;
-=======
 private:
 	void BeginSection(TSharedPtr<SVerticalBox> InVerticalBox, const FText& InSectionName) const;
 	void EndSection(TSharedPtr<SVerticalBox> InVerticalBox) const;
 	TSharedRef<SWidget> CreateTextBox(const TAttribute<FText>& InText, bool bMultiLine) const;
 	void AddInfoLine(TSharedPtr<SVerticalBox> InVerticalBox, const FText& InHeader, const TAttribute<FText>& InValue, bool bMultiLine = false) const;
 	void AddSimpleInfoLine(TSharedPtr<SVerticalBox> InVerticalBox, const TAttribute<FText>& InValue, bool bMultiLine = false) const;
->>>>>>> 6bbb88c8
 
 	TSharedRef<SDockTab> SpawnTab_SessionInfo(const FSpawnTabArgs& Args);
 	void OnSessionInfoTabClosed(TSharedRef<SDockTab> TabBeingClosed);
 
-<<<<<<< HEAD
-	FText GetSessionNameText() const;
-	FText GetUriText() const;
-	FText GetPlatformText() const;
-	FText GetAppNameText() const;
-	FText GetBuildConfigText() const;
-	FText GetBuildTargetText() const;
-	FText GetCommandLineText() const;
-=======
 	FText GetSessionNameText() const { return SessionNameText; }
 	FText GetUriText() const { return UriText; }
 
@@ -155,7 +140,6 @@
 	FText GetBuildTargetText() const { return BuildTargetTypeText; }
 	FText GetCommandLineText() const { return CommandLineText; }
 
->>>>>>> 6bbb88c8
 	FText GetFileSizeText() const;
 	FText GetStatusText() const;
 
@@ -171,15 +155,6 @@
 
 	/** Holds the tab manager that manages the front-end's tabs. */
 	TSharedPtr<FTabManager> TabManager;
-<<<<<<< HEAD
-
-	FText PlatformText;
-	FText AppNameText;
-	FText CommandLineText;
-	FText BuildConfigurationTypeText;
-	FText BuildTargetTypeText;
-	bool bIsSessionInfoSet = false;
-=======
 
 	FText SessionNameText;
 	FText UriText;
@@ -192,7 +167,6 @@
 	FText BuildConfigurationTypeText;
 	FText BuildTargetTypeText;
 	FText CommandLineText;
->>>>>>> 6bbb88c8
 
 	TSharedPtr<const TraceServices::IAnalysisSession> AnalysisSession;
 	bool bIsSessionInfoSet = false;
