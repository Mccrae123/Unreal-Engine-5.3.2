// Copyright Epic Games, Inc. All Rights Reserved.

#include "SStatsViewTooltip.h"

#include "SlateOptMacros.h"
#include "TraceServices/Model/AnalysisSession.h"
#include "Widgets/Layout/SGridPanel.h"
#include "Widgets/Layout/SSeparator.h"
#include "Widgets/SBoxPanel.h"
#include "Widgets/SToolTip.h"
#include "Widgets/Text/STextBlock.h"

// Insights
#include "Insights/Common/TimeUtils.h"
<<<<<<< HEAD
=======
#include "Insights/InsightsStyle.h"
>>>>>>> 6bbb88c8
#include "Insights/Table/ViewModels/Table.h"
#include "Insights/Table/ViewModels/TableColumn.h"
#include "Insights/ViewModels/StatsNode.h"
#include "Insights/ViewModels/StatsNodeHelper.h"

////////////////////////////////////////////////////////////////////////////////////////////////////

#define LOCTEXT_NAMESPACE "SStatsView"

////////////////////////////////////////////////////////////////////////////////////////////////////

BEGIN_SLATE_FUNCTION_BUILD_OPTIMIZATION

TSharedPtr<SToolTip> SStatsViewTooltip::GetTableTooltip(const Insights::FTable& Table)
{
	TSharedPtr<SToolTip> ColumnTooltip =
		SNew(SToolTip)
		[
			SNew(SVerticalBox)

			+ SVerticalBox::Slot()
			.AutoHeight()
			.Padding(2.0f)
			[
				SNew(STextBlock)
				.Text(Table.GetDisplayName())
<<<<<<< HEAD
				.TextStyle(FEditorStyle::Get(), TEXT("Profiler.TooltipBold"))
=======
				.TextStyle(FInsightsStyle::Get(), TEXT("TreeTable.TooltipBold"))
>>>>>>> 6bbb88c8
			]

			+ SVerticalBox::Slot()
			.AutoHeight()
			.Padding(2.0f)
			[
				SNew(STextBlock)
				.Text(Table.GetDescription())
<<<<<<< HEAD
				.TextStyle(FEditorStyle::Get(), TEXT("Profiler.Tooltip"))
=======
				.TextStyle(FInsightsStyle::Get(), TEXT("TreeTable.Tooltip"))
>>>>>>> 6bbb88c8
			]
		];

	return ColumnTooltip;
}

////////////////////////////////////////////////////////////////////////////////////////////////////

TSharedPtr<SToolTip> SStatsViewTooltip::GetColumnTooltip(const Insights::FTableColumn& Column)
{
	TSharedPtr<SToolTip> ColumnTooltip =
		SNew(SToolTip)
		[
			SNew(SVerticalBox)

			+ SVerticalBox::Slot()
			.AutoHeight()
			.Padding(2.0f)
			[
				SNew(STextBlock)
				.Text(Column.GetTitleName())
<<<<<<< HEAD
				.TextStyle(FEditorStyle::Get(), TEXT("Profiler.TooltipBold"))
=======
				.TextStyle(FInsightsStyle::Get(), TEXT("TreeTable.TooltipBold"))
>>>>>>> 6bbb88c8
			]

			+ SVerticalBox::Slot()
			.AutoHeight()
			.Padding(2.0f)
			[
				SNew(STextBlock)
				.Text(Column.GetDescription())
<<<<<<< HEAD
				.TextStyle(FEditorStyle::Get(), TEXT("Profiler.Tooltip"))
=======
				.TextStyle(FInsightsStyle::Get(), TEXT("TreeTable.Tooltip"))
>>>>>>> 6bbb88c8
			]
		];

	return ColumnTooltip;
}

////////////////////////////////////////////////////////////////////////////////////////////////////

TSharedPtr<SToolTip> SStatsViewTooltip::GetRowTooltip(const TSharedPtr<FStatsNode> StatsNodePtr)
{
	const FText InstanceCountText = FText::AsNumber(StatsNodePtr->GetAggregatedStats().Count);

	FText SumText = StatsNodePtr->GetTextForAggregatedStatsSum(true);
	FText MinText = StatsNodePtr->GetTextForAggregatedStatsMin(true);
	FText MaxText = StatsNodePtr->GetTextForAggregatedStatsMax(true);
	FText AvgText = StatsNodePtr->GetTextForAggregatedStatsAverage(true);
	FText MedText = StatsNodePtr->GetTextForAggregatedStatsMedian(true);
	//FText LowText = StatsNodePtr->GetTextForAggregatedStatsLowerQuartile(true);
	//FText UppText = StatsNodePtr->GetTextForAggregatedStatsUpperQuartile(true);

	TSharedPtr<SGridPanel> GridPanel;
	TSharedPtr<SHorizontalBox> HBox;

	TSharedPtr<SToolTip> TableCellTooltip =
		SNew(SToolTip)
		[
			SAssignNew(HBox, SHorizontalBox)

			+ SHorizontalBox::Slot()
			.AutoWidth()
			[
				SNew(SVerticalBox)

				+ SVerticalBox::Slot()
				.AutoHeight()
				.Padding(2.0f)
				[
					SNew(SSeparator)
					.Orientation(Orient_Horizontal)
				]

				+ SVerticalBox::Slot()
				.AutoHeight()
				.Padding(2.0f)
				[
					SNew(SGridPanel)

					// Id: [Id]
					+ SGridPanel::Slot(0, 0)
					.Padding(2.0f)
					[
						SNew(STextBlock)
						.Text(LOCTEXT("TT_Id", "Id:"))
						.TextStyle(FInsightsStyle::Get(), TEXT("TreeTable.TooltipBold"))
					]
					+ SGridPanel::Slot(1, 0)
					.Padding(2.0f)
					[
						SNew(STextBlock)
						.Text(FText::AsNumber(StatsNodePtr->GetCounterId()))
<<<<<<< HEAD
						.TextStyle(FEditorStyle::Get(), TEXT("Profiler.Tooltip"))
=======
						.TextStyle(FInsightsStyle::Get(), TEXT("TreeTable.Tooltip"))
>>>>>>> 6bbb88c8
					]

					// Name: [Name]
					+ SGridPanel::Slot(0, 1)
					.Padding(2.0f)
					[
						SNew(STextBlock)
						.Text(LOCTEXT("TT_Name", "Name:"))
						.TextStyle(FInsightsStyle::Get(), TEXT("TreeTable.TooltipBold"))
					]
					+ SGridPanel::Slot(1, 1)
					.Padding(2.0f)
					[
						SNew(STextBlock)
						.WrapTextAt(512.0f)
						.WrappingPolicy(ETextWrappingPolicy::AllowPerCharacterWrapping)
						.Text(FText::FromName(StatsNodePtr->GetName()))
						.TextStyle(FInsightsStyle::Get(), TEXT("TreeTable.Tooltip"))
					]

					// Counter Type: [Type]
					+ SGridPanel::Slot(0, 3)
					.Padding(2.0f)
					[
						SNew(STextBlock)
						.Text(LOCTEXT("TT_Type", "Node Type:"))
<<<<<<< HEAD
						.TextStyle(FEditorStyle::Get(), TEXT("Profiler.TooltipBold"))
=======
						.TextStyle(FInsightsStyle::Get(), TEXT("TreeTable.TooltipBold"))
>>>>>>> 6bbb88c8
					]
					+ SGridPanel::Slot(1, 3)
					.Padding(2.0f)
					[
						SNew(STextBlock)
						.Text(StatsNodeTypeHelper::ToText(StatsNodePtr->GetType()))
<<<<<<< HEAD
						.TextStyle(FEditorStyle::Get(), TEXT("Profiler.Tooltip"))
=======
						.TextStyle(FInsightsStyle::Get(), TEXT("TreeTable.Tooltip"))
>>>>>>> 6bbb88c8
					]

					// Data Type: [DataType]
					+ SGridPanel::Slot(0, 4)
					.Padding(2.0f)
					[
						SNew(STextBlock)
						.Text(LOCTEXT("TT_DataType", "Data Type:"))
<<<<<<< HEAD
						.TextStyle(FEditorStyle::Get(), TEXT("Profiler.TooltipBold"))
=======
						.TextStyle(FInsightsStyle::Get(), TEXT("TreeTable.TooltipBold"))
>>>>>>> 6bbb88c8
					]
					+ SGridPanel::Slot(1, 4)
					.Padding(2.0f)
					[
						SNew(STextBlock)
						.Text(StatsNodeDataTypeHelper::ToText(StatsNodePtr->GetDataType()))
<<<<<<< HEAD
						.TextStyle(FEditorStyle::Get(), TEXT("Profiler.Tooltip"))
=======
						.TextStyle(FInsightsStyle::Get(), TEXT("TreeTable.Tooltip"))
>>>>>>> 6bbb88c8
					]
				]

				+ SVerticalBox::Slot()
				.AutoHeight()
				.Padding(2.0f)
				[
					SNew(SSeparator)
					.Orientation(Orient_Horizontal)
				]

				+ SVerticalBox::Slot()
				.AutoHeight()
				.Padding(2.0f)
				[
					SNew(SGridPanel)

					+ SGridPanel::Slot(0, 0)
					.Padding(2.0f)
					[
						SNew(STextBlock)
						.Text(LOCTEXT("TT_NumInstances", "Num Instances:"))
						.TextStyle(FInsightsStyle::Get(), TEXT("TreeTable.TooltipBold"))
					]
					+ SGridPanel::Slot(1, 0)
					.Padding(2.0f)
					[
						SNew(STextBlock)
						.Text(InstanceCountText)
						.TextStyle(FInsightsStyle::Get(), TEXT("TreeTable.Tooltip"))
					]
				]

				+ SVerticalBox::Slot()
				.AutoHeight()
				.Padding(2.0f)
				[
					SNew(SSeparator)
					.Orientation(Orient_Horizontal)
				]

				+ SVerticalBox::Slot()
				.AutoHeight()
				.Padding(2.0f)
				[
					SAssignNew(GridPanel, SGridPanel)

					// Aggregated stats are added here.
				]

				+ SVerticalBox::Slot()
				.AutoHeight()
				.Padding(2.0f)
				[
					SNew(SSeparator)
					.Orientation(Orient_Horizontal)
				]
			]
		];

	int32 Row = 1;
	AddAggregatedStatsRow(GridPanel, Row, LOCTEXT("TT_Sum",     "Sum:"),            SumText);
	AddAggregatedStatsRow(GridPanel, Row, LOCTEXT("TT_Max",     "Max:"),            MaxText);
	//AddAggregatedStatsRow(GridPanel, Row, LOCTEXT("TT_UpperQ",  "Upper Quartile:"), UppText);
	AddAggregatedStatsRow(GridPanel, Row, LOCTEXT("TT_Average", "Average:"),        AvgText);
	AddAggregatedStatsRow(GridPanel, Row, LOCTEXT("TT_Median",  "Median:"),         MedText);
	//AddAggregatedStatsRow(GridPanel, Row, LOCTEXT("TT_LowerQ",  "Lower Quartile:"), LowText);
	AddAggregatedStatsRow(GridPanel, Row, LOCTEXT("TT_Min",     "Min:"),            MinText);

	return TableCellTooltip;
}

////////////////////////////////////////////////////////////////////////////////////////////////////

void SStatsViewTooltip::AddAggregatedStatsRow(TSharedPtr<SGridPanel> Grid, int32& Row, const FText& Name, const FText& Value)
{
	Grid->AddSlot(0, Row)
		.Padding(2.0f)
		[
			SNew(STextBlock)
			.Text(Name)
			.TextStyle(FInsightsStyle::Get(), TEXT("TreeTable.TooltipBold"))
		];

	Grid->AddSlot(1, Row)
		.Padding(2.0f)
		.HAlign(HAlign_Left)
		[
			SNew(STextBlock)
			.Text(Value)
			.TextStyle(FInsightsStyle::Get(), TEXT("TreeTable.Tooltip"))
			.ColorAndOpacity(Row == 1 ? FLinearColor::Gray : FLinearColor::White)
		];

	Row++;
}

END_SLATE_FUNCTION_BUILD_OPTIMIZATION

////////////////////////////////////////////////////////////////////////////////////////////////////

#undef LOCTEXT_NAMESPACE<|MERGE_RESOLUTION|>--- conflicted
+++ resolved
@@ -12,10 +12,7 @@
 
 // Insights
 #include "Insights/Common/TimeUtils.h"
-<<<<<<< HEAD
-=======
 #include "Insights/InsightsStyle.h"
->>>>>>> 6bbb88c8
 #include "Insights/Table/ViewModels/Table.h"
 #include "Insights/Table/ViewModels/TableColumn.h"
 #include "Insights/ViewModels/StatsNode.h"
@@ -42,11 +39,7 @@
 			[
 				SNew(STextBlock)
 				.Text(Table.GetDisplayName())
-<<<<<<< HEAD
-				.TextStyle(FEditorStyle::Get(), TEXT("Profiler.TooltipBold"))
-=======
 				.TextStyle(FInsightsStyle::Get(), TEXT("TreeTable.TooltipBold"))
->>>>>>> 6bbb88c8
 			]
 
 			+ SVerticalBox::Slot()
@@ -55,11 +48,7 @@
 			[
 				SNew(STextBlock)
 				.Text(Table.GetDescription())
-<<<<<<< HEAD
-				.TextStyle(FEditorStyle::Get(), TEXT("Profiler.Tooltip"))
-=======
 				.TextStyle(FInsightsStyle::Get(), TEXT("TreeTable.Tooltip"))
->>>>>>> 6bbb88c8
 			]
 		];
 
@@ -81,11 +70,7 @@
 			[
 				SNew(STextBlock)
 				.Text(Column.GetTitleName())
-<<<<<<< HEAD
-				.TextStyle(FEditorStyle::Get(), TEXT("Profiler.TooltipBold"))
-=======
 				.TextStyle(FInsightsStyle::Get(), TEXT("TreeTable.TooltipBold"))
->>>>>>> 6bbb88c8
 			]
 
 			+ SVerticalBox::Slot()
@@ -94,11 +79,7 @@
 			[
 				SNew(STextBlock)
 				.Text(Column.GetDescription())
-<<<<<<< HEAD
-				.TextStyle(FEditorStyle::Get(), TEXT("Profiler.Tooltip"))
-=======
 				.TextStyle(FInsightsStyle::Get(), TEXT("TreeTable.Tooltip"))
->>>>>>> 6bbb88c8
 			]
 		];
 
@@ -159,11 +140,7 @@
 					[
 						SNew(STextBlock)
 						.Text(FText::AsNumber(StatsNodePtr->GetCounterId()))
-<<<<<<< HEAD
-						.TextStyle(FEditorStyle::Get(), TEXT("Profiler.Tooltip"))
-=======
-						.TextStyle(FInsightsStyle::Get(), TEXT("TreeTable.Tooltip"))
->>>>>>> 6bbb88c8
+						.TextStyle(FInsightsStyle::Get(), TEXT("TreeTable.Tooltip"))
 					]
 
 					// Name: [Name]
@@ -190,22 +167,14 @@
 					[
 						SNew(STextBlock)
 						.Text(LOCTEXT("TT_Type", "Node Type:"))
-<<<<<<< HEAD
-						.TextStyle(FEditorStyle::Get(), TEXT("Profiler.TooltipBold"))
-=======
-						.TextStyle(FInsightsStyle::Get(), TEXT("TreeTable.TooltipBold"))
->>>>>>> 6bbb88c8
+						.TextStyle(FInsightsStyle::Get(), TEXT("TreeTable.TooltipBold"))
 					]
 					+ SGridPanel::Slot(1, 3)
 					.Padding(2.0f)
 					[
 						SNew(STextBlock)
 						.Text(StatsNodeTypeHelper::ToText(StatsNodePtr->GetType()))
-<<<<<<< HEAD
-						.TextStyle(FEditorStyle::Get(), TEXT("Profiler.Tooltip"))
-=======
-						.TextStyle(FInsightsStyle::Get(), TEXT("TreeTable.Tooltip"))
->>>>>>> 6bbb88c8
+						.TextStyle(FInsightsStyle::Get(), TEXT("TreeTable.Tooltip"))
 					]
 
 					// Data Type: [DataType]
@@ -214,22 +183,14 @@
 					[
 						SNew(STextBlock)
 						.Text(LOCTEXT("TT_DataType", "Data Type:"))
-<<<<<<< HEAD
-						.TextStyle(FEditorStyle::Get(), TEXT("Profiler.TooltipBold"))
-=======
-						.TextStyle(FInsightsStyle::Get(), TEXT("TreeTable.TooltipBold"))
->>>>>>> 6bbb88c8
+						.TextStyle(FInsightsStyle::Get(), TEXT("TreeTable.TooltipBold"))
 					]
 					+ SGridPanel::Slot(1, 4)
 					.Padding(2.0f)
 					[
 						SNew(STextBlock)
 						.Text(StatsNodeDataTypeHelper::ToText(StatsNodePtr->GetDataType()))
-<<<<<<< HEAD
-						.TextStyle(FEditorStyle::Get(), TEXT("Profiler.Tooltip"))
-=======
-						.TextStyle(FInsightsStyle::Get(), TEXT("TreeTable.Tooltip"))
->>>>>>> 6bbb88c8
+						.TextStyle(FInsightsStyle::Get(), TEXT("TreeTable.Tooltip"))
 					]
 				]
 
