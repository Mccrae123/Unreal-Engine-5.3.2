// Copyright Epic Games, Inc. All Rights Reserved.

#include "STimingProfilerToolbar.h"

#include "Framework/MultiBox/MultiBoxExtender.h"
#include "Framework/MultiBox/MultiBoxBuilder.h"
#include "Widgets/SBoxPanel.h"

// Insights
#include "Insights/InsightsCommands.h"
#include "Insights/InsightsManager.h"
#include "Insights/InsightsStyle.h"
#include "Insights/TimingProfilerCommands.h"

////////////////////////////////////////////////////////////////////////////////////////////////////

#define LOCTEXT_NAMESPACE "STimingProfilerToolbar"

////////////////////////////////////////////////////////////////////////////////////////////////////

STimingProfilerToolbar::STimingProfilerToolbar()
{
}

////////////////////////////////////////////////////////////////////////////////////////////////////

STimingProfilerToolbar::~STimingProfilerToolbar()
{
}

////////////////////////////////////////////////////////////////////////////////////////////////////

void STimingProfilerToolbar::Construct(const FArguments& InArgs)
{
	struct Local
	{
		static void FillViewToolbar(FToolBarBuilder& ToolbarBuilder, const FArguments &InArgs)
		{
			ToolbarBuilder.BeginSection("View");
			{
				ToolbarBuilder.AddToolBarButton(FTimingProfilerCommands::Get().ToggleFramesTrackVisibility,
					NAME_None, TAttribute<FText>(), TAttribute<FText>(),
					FSlateIcon(FInsightsStyle::GetStyleSetName(), "Icons.FramesTrack.ToolBar"));
				ToolbarBuilder.AddToolBarButton(FTimingProfilerCommands::Get().ToggleTimingViewVisibility,
					NAME_None, TAttribute<FText>(), TAttribute<FText>(),
					FSlateIcon(FInsightsStyle::GetStyleSetName(), "Icons.TimingView.ToolBar"));
				ToolbarBuilder.AddToolBarButton(FTimingProfilerCommands::Get().ToggleTimersViewVisibility,
					NAME_None, TAttribute<FText>(), TAttribute<FText>(),
					FSlateIcon(FInsightsStyle::GetStyleSetName(), "Icons.TimersView.ToolBar"));
				ToolbarBuilder.AddToolBarButton(FTimingProfilerCommands::Get().ToggleCallersTreeViewVisibility,
					NAME_None, TAttribute<FText>(), TAttribute<FText>(),
					FSlateIcon(FInsightsStyle::GetStyleSetName(), "Icons.CallersView.ToolBar"));
				ToolbarBuilder.AddToolBarButton(FTimingProfilerCommands::Get().ToggleCalleesTreeViewVisibility,
					NAME_None, TAttribute<FText>(), TAttribute<FText>(),
					FSlateIcon(FInsightsStyle::GetStyleSetName(), "Icons.CalleesView.ToolBar"));
				ToolbarBuilder.AddToolBarButton(FTimingProfilerCommands::Get().ToggleStatsCountersViewVisibility,
					NAME_None, TAttribute<FText>(), TAttribute<FText>(),
					FSlateIcon(FInsightsStyle::GetStyleSetName(), "Icons.CountersView.ToolBar"));
				ToolbarBuilder.AddToolBarButton(FTimingProfilerCommands::Get().ToggleLogViewVisibility,
					NAME_None, TAttribute<FText>(), TAttribute<FText>(),
					FSlateIcon(FInsightsStyle::GetStyleSetName(), "Icons.LogView.ToolBar"));
<<<<<<< HEAD

				if (InArgs._ToolbarExtender.IsValid())
				{
					InArgs._ToolbarExtender->Apply("MainToolbar", EExtensionHook::First, ToolbarBuilder);
				}

=======
>>>>>>> d731a049
			}
			ToolbarBuilder.EndSection();

			if (InArgs._ToolbarExtender.IsValid())
			{
				InArgs._ToolbarExtender->Apply("MainToolbar", EExtensionHook::First, ToolbarBuilder);
			}
		}

		static void FillRightSideToolbar(FToolBarBuilder& ToolbarBuilder, const FArguments &InArgs)
		{
			ToolbarBuilder.BeginSection("Debug");
			{
				ToolbarBuilder.AddToolBarButton(FInsightsCommands::Get().ToggleDebugInfo,
					NAME_None, FText(), TAttribute<FText>(),
					FSlateIcon(FInsightsStyle::GetStyleSetName(), "Icons.Debug.ToolBar"));
			}
			ToolbarBuilder.EndSection();

			if (InArgs._ToolbarExtender.IsValid())
			{
				InArgs._ToolbarExtender->Apply("RightSideToolbar", EExtensionHook::First, ToolbarBuilder);
			}
		}
	};

	TSharedPtr<FUICommandList> CommandList = FInsightsManager::Get()->GetCommandList();

	FSlimHorizontalToolBarBuilder ToolbarBuilder(CommandList.ToSharedRef(), FMultiBoxCustomization::None);
	ToolbarBuilder.SetStyle(&FInsightsStyle::Get(), "PrimaryToolbar");
	Local::FillViewToolbar(ToolbarBuilder, InArgs);

	FSlimHorizontalToolBarBuilder RightSideToolbarBuilder(CommandList.ToSharedRef(), FMultiBoxCustomization::None);
	RightSideToolbarBuilder.SetStyle(&FInsightsStyle::Get(), "PrimaryToolbar");
	Local::FillRightSideToolbar(RightSideToolbarBuilder, InArgs);

	ChildSlot
	[
		SNew(SHorizontalBox)

		+ SHorizontalBox::Slot()
		.HAlign(HAlign_Fill)
		.VAlign(VAlign_Center)
		.FillWidth(1.0)
		.Padding(0.0f)
		[
			ToolbarBuilder.MakeWidget()
		]

		+ SHorizontalBox::Slot()
		.HAlign(HAlign_Right)
		.VAlign(VAlign_Center)
		.AutoWidth()
		.Padding(0.0f)
		[
			RightSideToolbarBuilder.MakeWidget()
		]
	];
}

////////////////////////////////////////////////////////////////////////////////////////////////////

#undef LOCTEXT_NAMESPACE<|MERGE_RESOLUTION|>--- conflicted
+++ resolved
@@ -59,15 +59,6 @@
 				ToolbarBuilder.AddToolBarButton(FTimingProfilerCommands::Get().ToggleLogViewVisibility,
 					NAME_None, TAttribute<FText>(), TAttribute<FText>(),
 					FSlateIcon(FInsightsStyle::GetStyleSetName(), "Icons.LogView.ToolBar"));
-<<<<<<< HEAD
-
-				if (InArgs._ToolbarExtender.IsValid())
-				{
-					InArgs._ToolbarExtender->Apply("MainToolbar", EExtensionHook::First, ToolbarBuilder);
-				}
-
-=======
->>>>>>> d731a049
 			}
 			ToolbarBuilder.EndSection();
 
