--- conflicted
+++ resolved
@@ -143,11 +143,7 @@
 	void DrawVerticalAxisGrid(FDrawContext& DrawContext, const FSlateBrush* Brush, const FSlateFontInfo& Font) const;
 
 	FFrameTrackSampleRef GetSampleAtMousePosition(double X, double Y);
-<<<<<<< HEAD
-	void SelectFrameAtMousePosition(double X, double Y);
-=======
 	void SelectFrameAtMousePosition(double X, double Y, bool JoinCurrentSelection);
->>>>>>> 4af6daef
 
 	void ShowContextMenu(const FPointerEvent& MouseEvent);
 
