--- conflicted
+++ resolved
@@ -2,10 +2,6 @@
 
 #include "SStatsView.h"
 
-<<<<<<< HEAD
-#include "EditorStyleSet.h"
-=======
->>>>>>> 6bbb88c8
 #include "Framework/Commands/Commands.h"
 #include "Framework/Commands/UICommandList.h"
 #include "Framework/MultiBox/MultiBoxBuilder.h"
@@ -25,10 +21,7 @@
 // Insights
 #include "Insights/Common/Stopwatch.h"
 #include "Insights/Common/TimeUtils.h"
-<<<<<<< HEAD
-=======
 #include "Insights/InsightsStyle.h"
->>>>>>> 6bbb88c8
 #include "Insights/Table/ViewModels/Table.h"
 #include "Insights/Table/ViewModels/TableColumn.h"
 #include "Insights/TimingProfilerCommon.h"
@@ -37,11 +30,7 @@
 #include "Insights/ViewModels/StatsNodeHelper.h"
 #include "Insights/ViewModels/StatsViewColumnFactory.h"
 #include "Insights/ViewModels/TimingGraphTrack.h"
-<<<<<<< HEAD
-#include "Insights/Widgets/SAggregatorStatus.h"
-=======
 #include "Insights/Widgets/SAsyncOperationStatus.h"
->>>>>>> 6bbb88c8
 #include "Insights/Widgets/SStatsViewTooltip.h"
 #include "Insights/Widgets/SStatsTableRow.h"
 #include "Insights/Widgets/STimingProfilerWindow.h"
@@ -59,15 +48,11 @@
 {
 public:
 	FStatsViewCommands()
-<<<<<<< HEAD
-		: TCommands<FStatsViewCommands>(TEXT("FStatsViewCommands"), NSLOCTEXT("FStatsViewCommands", "Stats View Commands", "Stats View Commands"), NAME_None, FEditorStyle::Get().GetStyleSetName())
-=======
 	: TCommands<FStatsViewCommands>(
 		TEXT("CountersViewCommands"),
 		NSLOCTEXT("Contexts", "CountersViewCommands", "Insights - Counters View"),
 		NAME_None,
 		FInsightsStyle::GetStyleSetName())
->>>>>>> 6bbb88c8
 	{
 	}
 
@@ -79,15 +64,11 @@
 	PRAGMA_DISABLE_OPTIMIZATION
 	virtual void RegisterCommands() override
 	{
-<<<<<<< HEAD
-		UI_COMMAND(Command_CopyToClipboard, "Copy To Clipboard", "Copies selection to clipboard", EUserInterfaceActionType::Button, FInputChord(EModifierKey::Control, EKeys::C));
-=======
 		UI_COMMAND(Command_CopyToClipboard,
 			"Copy To Clipboard",
 			"Copies the selection (counters and their aggregated statistics) to clipboard.",
 			EUserInterfaceActionType::Button,
 			FInputChord(EModifierKey::Control, EKeys::C));
->>>>>>> 6bbb88c8
 	}
 	PRAGMA_ENABLE_OPTIMIZATION
 
@@ -127,15 +108,6 @@
 	FStatsViewCommands::Unregister();
 
 	Session.Reset();
-}
-
-////////////////////////////////////////////////////////////////////////////////////////////////////
-
-void SStatsView::InitCommandList()
-{
-	FStatsViewCommands::Register();
-	CommandList = MakeShared<FUICommandList>();
-	CommandList->MapAction(FStatsViewCommands::Get().Command_CopyToClipboard, FExecuteAction::CreateSP(this, &SStatsView::ContextMenu_CopySelectedToClipboard_Execute), FCanExecuteAction::CreateSP(this, &SStatsView::ContextMenu_CopySelectedToClipboard_CanExecute));
 }
 
 ////////////////////////////////////////////////////////////////////////////////////////////////////
@@ -259,32 +231,6 @@
 						]
 					]
 				]
-<<<<<<< HEAD
-
-				// Check boxes for: Int64, Float
-				+ SVerticalBox::Slot()
-				.VAlign(VAlign_Center)
-				.Padding(2.0f)
-				.AutoHeight()
-				[
-					SNew(SHorizontalBox)
-
-					+ SHorizontalBox::Slot()
-					.Padding(FMargin(0.0f,0.0f,1.0f,0.0f))
-					.FillWidth(1.0f)
-					[
-						GetToggleButtonForDataType(EStatsNodeDataType::Int64)
-					]
-
-					+ SHorizontalBox::Slot()
-					.Padding(FMargin(1.0f,0.0f,1.0f,0.0f))
-					.FillWidth(1.0f)
-					[
-						GetToggleButtonForDataType(EStatsNodeDataType::Double)
-					]
-				]
-=======
->>>>>>> 6bbb88c8
 			]
 		]
 
@@ -305,43 +251,6 @@
 				.HAlign(HAlign_Fill)
 				.VAlign(VAlign_Fill)
 				[
-<<<<<<< HEAD
-					SNew(SOverlay)
-
-					+ SOverlay::Slot()
-					.HAlign(HAlign_Fill)
-					.VAlign(VAlign_Fill)
-					[
-					//SNew(SBorder)
-					//.BorderImage(FEditorStyle::GetBrush("ToolPanel.GroupBorder"))
-					//.Padding(0.0f)
-					//[
-						SAssignNew(TreeView, STreeView<FStatsNodePtr>)
-						.ExternalScrollbar(ExternalScrollbar)
-						.SelectionMode(ESelectionMode::Multi)
-						.TreeItemsSource(&FilteredGroupNodes)
-						.OnGetChildren(this, &SStatsView::TreeView_OnGetChildren)
-						.OnGenerateRow(this, &SStatsView::TreeView_OnGenerateRow)
-						.OnSelectionChanged(this, &SStatsView::TreeView_OnSelectionChanged)
-						.OnMouseButtonDoubleClick(this, &SStatsView::TreeView_OnMouseButtonDoubleClick)
-						.OnContextMenuOpening(FOnContextMenuOpening::CreateSP(this, &SStatsView::TreeView_GetMenuContent))
-						.ItemHeight(12.0f)
-						.HeaderRow
-						(
-							SAssignNew(TreeViewHeaderRow, SHeaderRow)
-							.Visibility(EVisibility::Visible)
-						)
-					//]
-					]
-
-					+ SOverlay::Slot()
-					.HAlign(HAlign_Right)
-					.VAlign(VAlign_Bottom)
-					.Padding(16.0f)
-					[
-						SAssignNew(AggregatorStatus, Insights::SAggregatorStatus, Aggregator)
-					]
-=======
 					SAssignNew(TreeView, STreeView<FStatsNodePtr>)
 					.ExternalScrollbar(ExternalScrollbar)
 					.SelectionMode(ESelectionMode::Multi)
@@ -365,7 +274,6 @@
 				.Padding(16.0f)
 				[
 					SAssignNew(AsyncOperationStatus, Insights::SAsyncOperationStatus, Aggregator)
->>>>>>> 6bbb88c8
 				]
 			]
 
@@ -429,32 +337,14 @@
 	const TArray<FStatsNodePtr> SelectedNodes = TreeView->GetSelectedItems();
 	const int32 NumSelectedNodes = SelectedNodes.Num();
 	FStatsNodePtr SelectedNode = NumSelectedNodes ? SelectedNodes[0] : nullptr;
-<<<<<<< HEAD
-
-	const TSharedPtr<Insights::FTableColumn> HoveredColumnPtr = Table->FindColumn(HoveredColumnId);
 
 	FText SelectionStr;
-	FText PropertyName;
-	FText PropertyValue;
-
-=======
-
-	FText SelectionStr;
->>>>>>> 6bbb88c8
 	if (NumSelectedNodes == 0)
 	{
 		SelectionStr = LOCTEXT("NothingSelected", "Nothing selected");
 	}
 	else if (NumSelectedNodes == 1)
 	{
-<<<<<<< HEAD
-		if (HoveredColumnPtr != nullptr)
-		{
-			PropertyName = HoveredColumnPtr->GetShortName();
-			PropertyValue = HoveredColumnPtr->GetValueAsTooltipText(*SelectedNode);
-		}
-=======
->>>>>>> 6bbb88c8
 		FString ItemName = SelectedNode->GetName().ToString();
 		const int32 MaxStringLen = 64;
 		if (ItemName.Len() > MaxStringLen)
@@ -499,23 +389,12 @@
 	// Counter options section
 	MenuBuilder.BeginSection("CounterOptions", LOCTEXT("ContextMenu_Section_CounterOptions", "Counter Options"));
 	{
-<<<<<<< HEAD
-		MenuBuilder.AddMenuEntry
-		(
-			FStatsViewCommands::Get().Command_CopyToClipboard,
-			NAME_None,
-			TAttribute<FText>(),
-			TAttribute<FText>(),
-			FSlateIcon(FEditorStyle::GetStyleSetName(), "Profiler.Misc.CopyToClipboard")
-		);
-=======
 		auto CanExecute = [NumSelectedNodes, SelectedNode]()
 		{
 			TSharedPtr<STimingProfilerWindow> Wnd = FTimingProfilerManager::Get()->GetProfilerWindow();
 			TSharedPtr<STimingView> TimingView = Wnd.IsValid() ? Wnd->GetTimingView() : nullptr;
 			return TimingView.IsValid() && NumSelectedNodes == 1 && SelectedNode.IsValid() && SelectedNode->GetType() != EStatsNodeType::Group;
 		};
->>>>>>> 6bbb88c8
 
 		// Add/remove series to/from graph track
 		{
@@ -575,11 +454,6 @@
 {
 	MenuBuilder.BeginSection("SortColumn", LOCTEXT("ContextMenu_Section_SortColumn", "Sort Column"));
 
-<<<<<<< HEAD
-	MenuBuilder.BeginSection("ColumnName", LOCTEXT("ContextMenu_Header_Misc_ColumnName", "Column Name"));
-
-=======
->>>>>>> 6bbb88c8
 	for (const TSharedRef<Insights::FTableColumn>& ColumnRef : Table->GetColumns())
 	{
 		const Insights::FTableColumn& Column = *ColumnRef;
@@ -596,14 +470,10 @@
 			(
 				Column.GetTitleName(),
 				Column.GetDescription(),
-<<<<<<< HEAD
-				FSlateIcon(), Action_SortByColumn, NAME_None, EUserInterfaceActionType::RadioButton
-=======
 				FSlateIcon(),
 				Action_SortByColumn,
 				NAME_None,
 				EUserInterfaceActionType::RadioButton
->>>>>>> 6bbb88c8
 			);
 		}
 	}
@@ -665,18 +535,12 @@
 		);
 		MenuBuilder.AddMenuEntry
 		(
-<<<<<<< HEAD
-			Column.GetTitleName() ,
-			Column.GetDescription(),
-			FSlateIcon(), Action_ToggleColumn, NAME_None, EUserInterfaceActionType::ToggleButton
-=======
 			Column.GetTitleName(),
 			Column.GetDescription(),
 			FSlateIcon(),
 			Action_ToggleColumn,
 			NAME_None,
 			EUserInterfaceActionType::ToggleButton
->>>>>>> 6bbb88c8
 		);
 	}
 
@@ -719,22 +583,13 @@
 
 	MenuBuilder.BeginSection("Sorting", LOCTEXT("ContextMenu_Section_Sorting", "Sorting"));
 	{
-<<<<<<< HEAD
-		if (Column.CanBeHidden())
-=======
 		if (Column.CanBeSorted())
->>>>>>> 6bbb88c8
 		{
 			FUIAction Action_SortAscending
 			(
-<<<<<<< HEAD
-				FExecuteAction::CreateSP(this, &SStatsView::HideColumn, Column.GetId()),
-				FCanExecuteAction::CreateSP(this, &SStatsView::CanHideColumn, Column.GetId())
-=======
 				FExecuteAction::CreateSP(this, &SStatsView::HeaderMenu_SortMode_Execute, Column.GetId(), EColumnSortMode::Ascending),
 				FCanExecuteAction::CreateSP(this, &SStatsView::HeaderMenu_SortMode_CanExecute, Column.GetId(), EColumnSortMode::Ascending),
 				FIsActionChecked::CreateSP(this, &SStatsView::HeaderMenu_SortMode_IsChecked, Column.GetId(), EColumnSortMode::Ascending)
->>>>>>> 6bbb88c8
 			);
 			MenuBuilder.AddMenuEntry
 			(
@@ -745,29 +600,12 @@
 				NAME_None,
 				EUserInterfaceActionType::RadioButton
 			);
-<<<<<<< HEAD
-
-			bIsMenuVisible = true;
-			MenuBuilder.EndSection();
-		}
-
-		if (Column.CanBeSorted())
-		{
-			MenuBuilder.BeginSection("SortMode", LOCTEXT("ContextMenu_Header_Misc_Sort_SortMode", "Sort Mode"));
-
-			FUIAction Action_SortAscending
-			(
-				FExecuteAction::CreateSP(this, &SStatsView::HeaderMenu_SortMode_Execute, Column.GetId(), EColumnSortMode::Ascending),
-				FCanExecuteAction::CreateSP(this, &SStatsView::HeaderMenu_SortMode_CanExecute, Column.GetId(), EColumnSortMode::Ascending),
-				FIsActionChecked::CreateSP(this, &SStatsView::HeaderMenu_SortMode_IsChecked, Column.GetId(), EColumnSortMode::Ascending)
-=======
 
 			FUIAction Action_SortDescending
 			(
 				FExecuteAction::CreateSP(this, &SStatsView::HeaderMenu_SortMode_Execute, Column.GetId(), EColumnSortMode::Descending),
 				FCanExecuteAction::CreateSP(this, &SStatsView::HeaderMenu_SortMode_CanExecute, Column.GetId(), EColumnSortMode::Descending),
 				FIsActionChecked::CreateSP(this, &SStatsView::HeaderMenu_SortMode_IsChecked, Column.GetId(), EColumnSortMode::Descending)
->>>>>>> 6bbb88c8
 			);
 			MenuBuilder.AddMenuEntry
 			(
@@ -797,14 +635,8 @@
 		{
 			FUIAction Action_HideColumn
 			(
-<<<<<<< HEAD
-				FExecuteAction::CreateSP(this, &SStatsView::HeaderMenu_SortMode_Execute, Column.GetId(), EColumnSortMode::Descending),
-				FCanExecuteAction::CreateSP(this, &SStatsView::HeaderMenu_SortMode_CanExecute, Column.GetId(), EColumnSortMode::Descending),
-				FIsActionChecked::CreateSP(this, &SStatsView::HeaderMenu_SortMode_IsChecked, Column.GetId(), EColumnSortMode::Descending)
-=======
 				FExecuteAction::CreateSP(this, &SStatsView::HideColumn, Column.GetId()),
 				FCanExecuteAction::CreateSP(this, &SStatsView::CanHideColumn, Column.GetId())
->>>>>>> 6bbb88c8
 			);
 			MenuBuilder.AddMenuEntry
 			(
@@ -815,20 +647,6 @@
 				NAME_None,
 				EUserInterfaceActionType::Button
 			);
-<<<<<<< HEAD
-
-			bIsMenuVisible = true;
-			MenuBuilder.EndSection();
-		}
-
-		//if (Column.CanBeFiltered())
-		//{
-		//	MenuBuilder.BeginSection("FilterMode", LOCTEXT("ContextMenu_Header_Misc_Filter_FilterMode", "Filter Mode"));
-		//	bIsMenuVisible = true;
-		//	MenuBuilder.EndSection();
-		//}
-	}
-=======
 		}
 
 		MenuBuilder.AddSubMenu
@@ -839,7 +657,6 @@
 			false,
 			FSlateIcon(FInsightsStyle::GetStyleSetName(), "Icons.ViewColumn")
 		);
->>>>>>> 6bbb88c8
 
 		FUIAction Action_ShowAllColumns
 		(
@@ -1135,23 +952,6 @@
 			SNew(SHorizontalBox)
 
 			+ SHorizontalBox::Slot()
-<<<<<<< HEAD
-				.AutoWidth()
-				.VAlign(VAlign_Center)
-				[
-					SNew(SImage)
-						.Image(StatsNodeTypeHelper::GetIcon(NodeType))
-				]
-
-			+ SHorizontalBox::Slot()
-				.Padding(2.0f, 0.0f, 0.0f, 0.0f)
-				.VAlign(VAlign_Center)
-				[
-					SNew(STextBlock)
-						.Text(StatsNodeTypeHelper::ToText(NodeType))
-						.TextStyle(FEditorStyle::Get(), TEXT("Profiler.Caption"))
-				]
-=======
 			.AutoWidth()
 			.VAlign(VAlign_Center)
 			.Padding(0.0f, 0.0f, 2.0f, 0.0f)
@@ -1166,7 +966,6 @@
 				SNew(STextBlock)
 				.Text(StatsNodeTypeHelper::ToText(NodeType))
 			]
->>>>>>> 6bbb88c8
 		];
 }
 
@@ -1175,39 +974,15 @@
 TSharedRef<SWidget> SStatsView::GetToggleButtonForDataType(const EStatsNodeDataType DataType)
 {
 	return SNew(SCheckBox)
-<<<<<<< HEAD
-		.Style(FEditorStyle::Get(), "ToggleButtonCheckbox")
-		.HAlign(HAlign_Center)
-		.Padding(2.0f)
-=======
 		.Style(FAppStyle::Get(), "ToggleButtonCheckbox")
 		.Padding(FMargin(4.0f, 2.0f, 4.0f, 2.0f))
 		.HAlign(HAlign_Center)
->>>>>>> 6bbb88c8
 		.OnCheckStateChanged(this, &SStatsView::FilterByStatsDataType_OnCheckStateChanged, DataType)
 		.IsChecked(this, &SStatsView::FilterByStatsDataType_IsChecked, DataType)
 		.ToolTipText(StatsNodeDataTypeHelper::ToDescription(DataType))
 		[
 			SNew(SHorizontalBox)
 
-<<<<<<< HEAD
-			+ SHorizontalBox::Slot()
-				.AutoWidth()
-				.VAlign(VAlign_Center)
-				[
-					SNew(SImage)
-						.Image(StatsNodeDataTypeHelper::GetIcon(DataType))
-				]
-
-			+ SHorizontalBox::Slot()
-				.Padding(2.0f, 0.0f, 0.0f, 0.0f)
-				.VAlign(VAlign_Center)
-				[
-					SNew(STextBlock)
-						.Text(StatsNodeDataTypeHelper::ToText(DataType))
-						.TextStyle(FEditorStyle::Get(), TEXT("Profiler.Caption"))
-				]
-=======
 			//+ SHorizontalBox::Slot()
 			//.Padding(0.0f, 0.0f, 2.0f, 0.0f)
 			//.AutoWidth()
@@ -1223,7 +998,6 @@
 				SNew(STextBlock)
 				.Text(StatsNodeDataTypeHelper::ToText(DataType))
 			]
->>>>>>> 6bbb88c8
 		];
 }
 
@@ -1253,7 +1027,6 @@
 ////////////////////////////////////////////////////////////////////////////////////////////////////
 
 ECheckBoxState SStatsView::FilterByStatsType_IsChecked(const EStatsNodeType InNodeType) const
-<<<<<<< HEAD
 {
 	return FilterByNodeType[static_cast<int>(InNodeType)] ? ECheckBoxState::Checked : ECheckBoxState::Unchecked;
 }
@@ -1262,16 +1035,6 @@
 
 void SStatsView::FilterByStatsDataType_OnCheckStateChanged(ECheckBoxState NewRadioState, const EStatsNodeDataType InDataType)
 {
-=======
-{
-	return FilterByNodeType[static_cast<int>(InNodeType)] ? ECheckBoxState::Checked : ECheckBoxState::Unchecked;
-}
-
-////////////////////////////////////////////////////////////////////////////////////////////////////
-
-void SStatsView::FilterByStatsDataType_OnCheckStateChanged(ECheckBoxState NewRadioState, const EStatsNodeDataType InDataType)
-{
->>>>>>> 6bbb88c8
 	FilterByDataType[static_cast<int>(InDataType)] = (NewRadioState == ECheckBoxState::Checked);
 	ApplyFiltering();
 }
@@ -1302,11 +1065,7 @@
 	if (SelectInfo != ESelectInfo::Direct)
 	{
 		//TArray<FStatsNodePtr> SelectedItems = TreeView->GetSelectedItems();
-<<<<<<< HEAD
-		//if (SelectedItems.Num() == 1 && !SelectedItems[0]->IsGroup())
-=======
 		//if (SelectedItems.Num() == 1 && SelectedItems[0]->GetType() != EStatsNodeType::Group)
->>>>>>> 6bbb88c8
 		//{
 		//	FTimingProfilerManager::Get()->SetSelectedCounter(SelectedItems[0]->GetCounterId());
 		//}
@@ -1328,57 +1087,15 @@
 ////////////////////////////////////////////////////////////////////////////////////////////////////
 
 void SStatsView::TreeView_OnMouseButtonDoubleClick(FStatsNodePtr NodePtr)
-<<<<<<< HEAD
-{
-	if (NodePtr->IsGroup())
+{
+	if (NodePtr->GetType() == EStatsNodeType::Group)
 	{
 		const bool bIsGroupExpanded = TreeView->IsItemExpanded(NodePtr);
 		TreeView->SetItemExpansion(NodePtr, !bIsGroupExpanded);
 	}
 	else
 	{
-		TSharedPtr<STimingProfilerWindow> Wnd = FTimingProfilerManager::Get()->GetProfilerWindow();
-		TSharedPtr<STimingView> TimingView = Wnd.IsValid() ? Wnd->GetTimingView() : nullptr;
-		if (TimingView.IsValid())
-		{
-			TSharedPtr<FTimingGraphTrack> GraphTrack = TimingView->GetMainTimingGraphTrack();
-			if (GraphTrack.IsValid())
-			{
-				ToggleGraphSeries(GraphTrack.ToSharedRef(), NodePtr.ToSharedRef());
-			}
-		}
-	}
-}
-
-////////////////////////////////////////////////////////////////////////////////////////////////////
-
-void SStatsView::ToggleGraphSeries(TSharedRef<FTimingGraphTrack> GraphTrack, FStatsNodeRef NodePtr)
-{
-	const uint32 CounterId = NodePtr->GetCounterId();
-	TSharedPtr<FTimingGraphSeries> Series = GraphTrack->GetStatsCounterSeries(CounterId);
-	if (Series.IsValid())
-	{
-		GraphTrack->RemoveStatsCounterSeries(CounterId);
-		GraphTrack->SetDirtyFlag();
-		NodePtr->SetAddedToGraphFlag(false);
-	}
-	else
-	{
-		GraphTrack->Show();
-		Series = GraphTrack->AddStatsCounterSeries(CounterId, NodePtr->GetColor());
-		GraphTrack->SetDirtyFlag();
-		NodePtr->SetAddedToGraphFlag(true);
-=======
-{
-	if (NodePtr->GetType() == EStatsNodeType::Group)
-	{
-		const bool bIsGroupExpanded = TreeView->IsItemExpanded(NodePtr);
-		TreeView->SetItemExpansion(NodePtr, !bIsGroupExpanded);
-	}
-	else
-	{
 		ToggleTimingViewMainGraphEventSeries(NodePtr);
->>>>>>> 6bbb88c8
 	}
 }
 
@@ -1549,10 +1266,6 @@
 			}
 			GroupPtr->AddChildAndSetGroupPtr(NodePtr);
 			TreeView->SetItemExpansion(GroupPtr, true);
-<<<<<<< HEAD
-		}
-		GroupNodeSet.KeySort([](const EStatsNodeDataType& A, const EStatsNodeDataType& B) { return A < B; }); // sort groups by data type
-=======
 		}
 		GroupNodeSet.KeySort([](const EStatsNodeDataType& A, const EStatsNodeDataType& B) { return A < B; }); // sort groups by data type
 		GroupNodeSet.GenerateValueArray(GroupNodes);
@@ -1574,63 +1287,11 @@
 			GroupPtr->AddChildAndSetGroupPtr(NodePtr);
 		}
 		GroupNodeSet.KeySort([](const TCHAR& A, const TCHAR& B) { return A < B; }); // sort groups alphabetically
->>>>>>> 6bbb88c8
 		GroupNodeSet.GenerateValueArray(GroupNodes);
 	}
 	// Creates one group for each logarithmic range ie. 0, [1 .. 10), [10 .. 100), [100 .. 1K), etc.
 	else if (GroupingMode == EStatsGroupingMode::ByCount)
 	{
-<<<<<<< HEAD
-		TMap<TCHAR, FStatsNodePtr> GroupNodeSet;
-		for (const FStatsNodePtr& NodePtr : StatsNodes)
-		{
-			FString FirstLetterStr(NodePtr->GetName().GetPlainNameString().Left(1).ToUpper());
-			const TCHAR FirstLetter = FirstLetterStr[0];
-			FStatsNodePtr GroupPtr = GroupNodeSet.FindRef(FirstLetter);
-			if (!GroupPtr)
-			{
-				const FName GroupName(FirstLetterStr);
-				GroupPtr = GroupNodeSet.Add(FirstLetter, MakeShared<FStatsNode>(GroupName));
-			}
-			GroupPtr->AddChildAndSetGroupPtr(NodePtr);
-		}
-		GroupNodeSet.KeySort([](const TCHAR& A, const TCHAR& B) { return A < B; }); // sort groups alphabetically
-		GroupNodeSet.GenerateValueArray(GroupNodes);
-	}
-	// Creates one group for each logarithmic range ie. 0, [1 .. 10), [10 .. 100), [100 .. 1K), etc.
-	else if (GroupingMode == EStatsGroupingMode::ByCount)
-	{
-		const TCHAR* Orders[] =
-		{
-			TEXT("1"), TEXT("10"), TEXT("100"),
-			TEXT("1K"), TEXT("10K"), TEXT("100K"),
-			TEXT("1M"), TEXT("10M"), TEXT("100M"),
-			TEXT("1G"), TEXT("10G"), TEXT("100G"),
-			TEXT("1T")
-		};
-		const uint32 MaxOrder = UE_ARRAY_COUNT(Orders);
-		TMap<uint32, FStatsNodePtr> GroupNodeSet;
-		for (const FStatsNodePtr& NodePtr : StatsNodes)
-		{
-			uint64 InstanceCount = NodePtr->GetAggregatedStats().Count;
-			uint32 Order = 0;
-			while (InstanceCount)
-			{
-				InstanceCount /= 10;
-				Order++;
-			}
-			FStatsNodePtr GroupPtr = GroupNodeSet.FindRef(Order);
-			if (!GroupPtr)
-			{
-				const FName GroupName =
-					(Order == 0) ? FName(TEXT("Count == 0")) :
-					(Order < MaxOrder) ? FName(FString::Printf(TEXT("Count: [%s .. %s)"), Orders[Order - 1], Orders[Order])) :
-					FName(FString::Printf(TEXT("Count >= %s"), Orders[MaxOrder - 1]));
-				GroupPtr = GroupNodeSet.Add(Order, MakeShared<FStatsNode>(GroupName));
-			}
-			GroupPtr->AddChildAndSetGroupPtr(NodePtr);
-		}
-=======
 		const TCHAR* Orders[] =
 		{
 			TEXT("1"), TEXT("10"), TEXT("100"),
@@ -1661,7 +1322,6 @@
 			}
 			GroupPtr->AddChildAndSetGroupPtr(NodePtr);
 		}
->>>>>>> 6bbb88c8
 		GroupNodeSet.KeySort([](const uint32& A, const uint32& B) { return A > B; }); // sort groups by order
 		GroupNodeSet.GenerateValueArray(GroupNodes);
 	}
@@ -1749,7 +1409,6 @@
 {
 	AvailableSorters.Reset();
 	CurrentSorter = nullptr;
-<<<<<<< HEAD
 
 	for (const TSharedRef<Insights::FTableColumn>& ColumnRef : Table->GetColumns())
 	{
@@ -1799,66 +1458,6 @@
 	{
 		Node.SortChildrenAscending(Sorter);
 	}
-
-	//for (Insights::FBaseTreeNodePtr ChildPtr : Node.GetChildren())
-	//{
-	//	//if (ChildPtr->IsGroup())
-	//	if (ChildPtr->GetChildren().Num() > 0)
-	//	{
-	//		SortTreeNodesRec(*StaticCastSharedPtr<FStatsNode>(ChildPtr), Sorter);
-	//	}
-	//}
-=======
-
-	for (const TSharedRef<Insights::FTableColumn>& ColumnRef : Table->GetColumns())
-	{
-		if (ColumnRef->CanBeSorted())
-		{
-			TSharedPtr<Insights::ITableCellValueSorter> SorterPtr = ColumnRef->GetValueSorter();
-			if (ensure(SorterPtr.IsValid()))
-			{
-				AvailableSorters.Add(SorterPtr);
-			}
-		}
-	}
-
-	UpdateCurrentSortingByColumn();
-}
-
-////////////////////////////////////////////////////////////////////////////////////////////////////
-
-void SStatsView::UpdateCurrentSortingByColumn()
-{
-	TSharedPtr<Insights::FTableColumn> ColumnPtr = Table->FindColumn(ColumnBeingSorted);
-	CurrentSorter = ColumnPtr.IsValid() ? ColumnPtr->GetValueSorter() : nullptr;
-}
-
-////////////////////////////////////////////////////////////////////////////////////////////////////
-
-void SStatsView::SortTreeNodes()
-{
-	if (CurrentSorter.IsValid())
-	{
-		for (FStatsNodePtr& Root : GroupNodes)
-		{
-			SortTreeNodesRec(*Root, *CurrentSorter);
-		}
-	}
-}
-
-////////////////////////////////////////////////////////////////////////////////////////////////////
-
-void SStatsView::SortTreeNodesRec(FStatsNode& Node, const Insights::ITableCellValueSorter& Sorter)
-{
-	if (ColumnSortMode == EColumnSortMode::Type::Descending)
-	{
-		Node.SortChildrenDescending(Sorter);
-	}
-	else // if (ColumnSortMode == EColumnSortMode::Type::Ascending)
-	{
-		Node.SortChildrenAscending(Sorter);
-	}
->>>>>>> 6bbb88c8
 }
 
 ////////////////////////////////////////////////////////////////////////////////////////////////////
@@ -1986,28 +1585,13 @@
 	ColumnArgs
 		.ColumnId(Column.GetId())
 		.DefaultLabel(Column.GetShortName())
-<<<<<<< HEAD
-		.HAlignHeader(HAlign_Fill)
-		.VAlignHeader(VAlign_Fill)
-		.HeaderContentPadding(FMargin(2.0f))
-=======
 		.ToolTip(SStatsViewTooltip::GetColumnTooltip(Column))
 		.HAlignHeader(Column.GetHorizontalAlignment())
 		.VAlignHeader(VAlign_Center)
->>>>>>> 6bbb88c8
 		.HAlignCell(HAlign_Fill)
 		.VAlignCell(VAlign_Fill)
 		.SortMode(this, &SStatsView::GetSortModeForColumn, Column.GetId())
 		.OnSort(this, &SStatsView::OnSortModeChanged)
-<<<<<<< HEAD
-		.ManualWidth(Column.GetInitialWidth())
-		.FixedWidth(Column.IsFixedWidth() ? Column.GetInitialWidth() : TOptional<float>())
-		.HeaderContent()
-		[
-			SNew(SBox)
-			.ToolTip(SStatsViewTooltip::GetColumnTooltip(Column))
-			.HAlign(Column.GetHorizontalAlignment())
-=======
 		.FillWidth(Column.GetInitialWidth())
 		//.FixedWidth(Column.IsFixedWidth() ? Column.GetInitialWidth() : TOptional<float>())
 		.HeaderContent()
@@ -2015,7 +1599,6 @@
 			SNew(SBox)
 			.HeightOverride(24.0f)
 			.Padding(FMargin(0.0f))
->>>>>>> 6bbb88c8
 			.VAlign(VAlign_Center)
 			[
 				SNew(STextBlock)
@@ -2160,15 +1743,9 @@
 	for (const TSharedRef<Insights::FTableColumn>& ColumnRef : Table->GetColumns())
 	{
 		const Insights::FTableColumn& Column = *ColumnRef;
-<<<<<<< HEAD
 
 		const bool bShouldBeVisible = Preset.Contains(Column.GetId());
 
-=======
-
-		const bool bShouldBeVisible = Preset.Contains(Column.GetId());
-
->>>>>>> 6bbb88c8
 		if (bShouldBeVisible && !Column.IsVisible())
 		{
 			ShowColumn(Column.GetId());
@@ -2248,17 +1825,11 @@
 
 void SStatsView::RebuildTree(bool bResync)
 {
-<<<<<<< HEAD
-	FStopwatch SyncStopwatch;
 	FStopwatch Stopwatch;
 	Stopwatch.Start();
-=======
-	FStopwatch Stopwatch;
-	Stopwatch.Start();
 
 	FStopwatch SyncStopwatch;
 	SyncStopwatch.Start();
->>>>>>> 6bbb88c8
 
 	if (bResync)
 	{
@@ -2268,10 +1839,6 @@
 
 	const uint32 PreviousNodeCount = StatsNodes.Num();
 
-<<<<<<< HEAD
-	SyncStopwatch.Start();
-=======
->>>>>>> 6bbb88c8
 	if (Session.IsValid())
 	{
 		TraceServices::FAnalysisSessionReadScope SessionReadScope(*Session.Get());
@@ -2291,21 +1858,13 @@
 			const FName MiscInt64Group(TEXT("Misc_int64"));
 
 			// Add nodes only for new counters.
-<<<<<<< HEAD
-			CountersProvider.EnumerateCounters([this, MemoryGroup, MiscFloatGroup, MiscInt64Group](uint32 CounterId, const Trace::ICounter& Counter)
-=======
 			CountersProvider.EnumerateCounters([this, MemoryGroup, MiscFloatGroup, MiscInt64Group](uint32 CounterId, const TraceServices::ICounter& Counter)
->>>>>>> 6bbb88c8
 			{
 				FStatsNodePtr NodePtr = StatsNodesIdMap.FindRef(CounterId);
 				if (!NodePtr)
 				{
 					FName Name(Counter.GetName());
-<<<<<<< HEAD
-					const FName Group = ((Counter.GetDisplayHint() == Trace::CounterDisplayHint_Memory) ? MemoryGroup :
-=======
 					const FName Group = ((Counter.GetDisplayHint() == TraceServices::CounterDisplayHint_Memory) ? MemoryGroup :
->>>>>>> 6bbb88c8
 										  Counter.IsFloatingPoint() ? MiscFloatGroup : MiscInt64Group);
 					const EStatsNodeType Type = EStatsNodeType::Counter;
 					const EStatsNodeDataType DataType = Counter.IsFloatingPoint() ? EStatsNodeDataType::Double : EStatsNodeDataType::Int64;
@@ -2318,13 +1877,9 @@
 			ensure(StatsNodes.Num() == CounterCount);
 		}
 	}
+
 	SyncStopwatch.Stop();
 
-<<<<<<< HEAD
-=======
-	SyncStopwatch.Stop();
-
->>>>>>> 6bbb88c8
 	if (bResync || StatsNodes.Num() != PreviousNodeCount)
 	{
 		// Disable sorting if too many items.
@@ -2365,10 +1920,9 @@
 	Stopwatch.Stop();
 	const double TotalTime = Stopwatch.GetAccumulatedTime();
 	if (TotalTime > 0.01)
-<<<<<<< HEAD
 	{
 		const double SyncTime = SyncStopwatch.GetAccumulatedTime();
-		UE_LOG(TimingProfiler, Log, TEXT("[Counters] Tree view rebuilt in %.4fs (%.4fs + %.4fs) --> %d counters (%d added)"),
+		UE_LOG(TimingProfiler, Log, TEXT("[Counters] Tree view rebuilt in %.4fs (sync: %.4fs + update: %.4fs) --> %d counters (%d added)"),
 			TotalTime, SyncTime, TotalTime - SyncTime, StatsNodes.Num(), StatsNodes.Num() - PreviousNodeCount);
 	}
 }
@@ -2424,65 +1978,6 @@
 	for (const FStatsNodePtr& NodePtr : StatsNodes)
 	{
 		NodePtr->ResetAggregatedStats();
-=======
-	{
-		const double SyncTime = SyncStopwatch.GetAccumulatedTime();
-		UE_LOG(TimingProfiler, Log, TEXT("[Counters] Tree view rebuilt in %.4fs (sync: %.4fs + update: %.4fs) --> %d counters (%d added)"),
-			TotalTime, SyncTime, TotalTime - SyncTime, StatsNodes.Num(), StatsNodes.Num() - PreviousNodeCount);
-	}
-}
-
-////////////////////////////////////////////////////////////////////////////////////////////////////
-
-void SStatsView::UpdateNode(FStatsNodePtr NodePtr)
-{
-	bool bAddedToGraphFlag = false;
-
-	if (!NodePtr->IsGroup())
-	{
-		TSharedPtr<STimingProfilerWindow> Wnd = FTimingProfilerManager::Get()->GetProfilerWindow();
-		if (Wnd.IsValid())
-		{
-			TSharedPtr<STimingView> TimingView = Wnd->GetTimingView();
-			if (TimingView.IsValid())
-			{
-				TSharedPtr<FTimingGraphTrack> GraphTrack = TimingView->GetMainTimingGraphTrack();
-				if (GraphTrack.IsValid())
-				{
-					TSharedPtr<FTimingGraphSeries> Series = GraphTrack->GetStatsCounterSeries(NodePtr->GetCounterId());
-					bAddedToGraphFlag = Series.IsValid();
-				}
-			}
-		}
-	}
-
-	NodePtr->SetAddedToGraphFlag(bAddedToGraphFlag);
-}
-
-////////////////////////////////////////////////////////////////////////////////////////////////////
-
-void SStatsView::ResetStats()
-{
-	Aggregator->Cancel();
-	Aggregator->SetTimeInterval(0.0, 0.0);
-}
-
-////////////////////////////////////////////////////////////////////////////////////////////////////
-
-void SStatsView::UpdateStats(double StartTime, double EndTime)
-{
-	Aggregator->Cancel();
-	Aggregator->SetTimeInterval(StartTime, EndTime);
-	Aggregator->Start();
-}
-
-////////////////////////////////////////////////////////////////////////////////////////////////////
-
-void SStatsView::FinishAggregation()
-{
-	for (const FStatsNodePtr& NodePtr : StatsNodes)
-	{
-		NodePtr->ResetAggregatedStats();
 	}
 
 	Aggregator->ApplyResultsTo(StatsNodesIdMap);
@@ -2525,24 +2020,9 @@
 	{
 		TreeView->SetSelection(NodePtr);
 		TreeView->RequestScrollIntoView(NodePtr);
->>>>>>> 6bbb88c8
-	}
-
-<<<<<<< HEAD
-	Aggregator->ApplyResultsTo(StatsNodesIdMap);
-	Aggregator->ResetResults();
-
-	// Invalidate all tree table rows.
-	for (const FStatsNodePtr& NodePtr : StatsNodes)
-	{
-		TSharedPtr<ITableRow> TableRowPtr = TreeView->WidgetFromItem(NodePtr);
-		if (TableRowPtr.IsValid())
-		{
-			TSharedPtr<SStatsTableRow> RowPtr = StaticCastSharedPtr<SStatsTableRow, ITableRow>(TableRowPtr);
-			RowPtr->InvalidateContent();
-		}
-	}
-=======
+	}
+}
+
 ////////////////////////////////////////////////////////////////////////////////////////////////////
 
 TSharedPtr<FTimingGraphTrack> SStatsView::GetTimingViewMainGraphTrack() const
@@ -2552,36 +2032,9 @@
 
 	return TimingView.IsValid() ? TimingView->GetMainTimingGraphTrack() : nullptr;
 }
->>>>>>> 6bbb88c8
-
-	UpdateTree(); // grouping + sorting + filtering
-
-<<<<<<< HEAD
-	// Ensure the last selected item is visible.
-	const TArray<FStatsNodePtr> SelectedNodes = TreeView->GetSelectedItems();
-	if (SelectedNodes.Num() > 0)
-	{
-		TreeView->RequestScrollIntoView(SelectedNodes.Last());
-	}
-}
-
-////////////////////////////////////////////////////////////////////////////////////////////////////
-
-FStatsNodePtr SStatsView::GetCounterNode(uint32 CounterId) const
-{
-	return StatsNodesIdMap.FindRef(CounterId);
-}
-
-////////////////////////////////////////////////////////////////////////////////////////////////////
-
-void SStatsView::SelectCounterNode(uint32 CounterId)
-{
-	FStatsNodePtr NodePtr = GetCounterNode(CounterId);
-	if (NodePtr)
-	{
-		TreeView->SetSelection(NodePtr);
-		TreeView->RequestScrollIntoView(NodePtr);
-=======
+
+////////////////////////////////////////////////////////////////////////////////////////////////////
+
 void SStatsView::ToggleGraphSeries(TSharedRef<FTimingGraphTrack> GraphTrack, FStatsNodeRef NodePtr) const
 {
 	const uint32 CounterId = NodePtr->GetCounterId();
@@ -2626,7 +2079,6 @@
 	if (GraphTrack.IsValid())
 	{
 		ToggleGraphSeries(GraphTrack.ToSharedRef(), CounterNode.ToSharedRef());
->>>>>>> 6bbb88c8
 	}
 }
 
@@ -2649,15 +2101,9 @@
 	}
 
 	TArray<Insights::FBaseTreeNodePtr> SelectedNodes;
-<<<<<<< HEAD
-	for (FStatsNodePtr TimerPtr : TreeView->GetSelectedItems())
-	{
-		SelectedNodes.Add(TimerPtr);
-=======
 	for (FStatsNodePtr CounterPtr : TreeView->GetSelectedItems())
 	{
 		SelectedNodes.Add(CounterPtr);
->>>>>>> 6bbb88c8
 	}
 
 	if (SelectedNodes.Num() == 0)
@@ -2672,11 +2118,7 @@
 		CurrentSorter->Sort(SelectedNodes, ColumnSortMode == EColumnSortMode::Ascending ? Insights::ESortMode::Ascending : Insights::ESortMode::Descending);
 	}
 
-<<<<<<< HEAD
-	Table->GetVisibleColumnsData(SelectedNodes, ClipboardText);
-=======
 	Table->GetVisibleColumnsData(SelectedNodes, FTimingProfilerManager::Get()->GetLogListingName(), TEXT('\t'), true, ClipboardText);
->>>>>>> 6bbb88c8
 
 	if (ClipboardText.Len() > 0)
 	{
