// Copyright Epic Games, Inc. All Rights Reserved.

#include "Insights/TaskGraphProfiler/ViewModels/TaskTrackEvent.h"

namespace Insights
{

////////////////////////////////////////////////////////////////////////////////////////////////////

INSIGHTS_IMPLEMENT_RTTI(FTaskTrackEvent)

////////////////////////////////////////////////////////////////////////////////////////////////////

FTaskTrackEvent::FTaskTrackEvent(const TSharedRef<const FBaseTimingTrack> InTrack, double InStartTime, double InEndTime, uint32 InDepth, ETaskEventType InType)
	: FTimingEvent(InTrack, InStartTime, InEndTime, InDepth)
	, TaskEventType(InType)
{}

////////////////////////////////////////////////////////////////////////////////////////////////////

FString FTaskTrackEvent::GetStartLabel() const
{
	switch (TaskEventType)
	{
	case ETaskEventType::Created:
		return TEXT("Created Time:");
	case ETaskEventType::Launched:
		return TEXT("Launched Time");
	case ETaskEventType::Scheduled:
		return TEXT("Scheduled Time:");
	case ETaskEventType::Started:
	case ETaskEventType::PrerequisiteStarted:
<<<<<<< HEAD
=======
	case ETaskEventType::ParentStarted:
>>>>>>> d731a049
	case ETaskEventType::NestedStarted:
	case ETaskEventType::SubsequentStarted:
		return TEXT("Started Time:");
	case ETaskEventType::Finished:
		return TEXT("Finished Time:");
	case ETaskEventType::Completed:
		return TEXT("Completed Time:");
	default:
		checkf(false, TEXT("Unknown task event type"));
		break;
	}

	return TEXT("");
}

////////////////////////////////////////////////////////////////////////////////////////////////////

FString FTaskTrackEvent::GetEndLabel() const
{
	switch (TaskEventType)
	{
	case ETaskEventType::Created:
		return TEXT("Launched Time:");
	case ETaskEventType::Launched:
		return TEXT("Scheduled Time");
	case ETaskEventType::Scheduled:
		return TEXT("Started Time:");
	case ETaskEventType::Started:
	case ETaskEventType::PrerequisiteStarted:
<<<<<<< HEAD
=======
	case ETaskEventType::ParentStarted:
>>>>>>> d731a049
	case ETaskEventType::NestedStarted:
	case ETaskEventType::SubsequentStarted:
		return TEXT("Finished Time:");
	case ETaskEventType::Finished:
		return TEXT("Completed Time:");
	case ETaskEventType::Completed:
		return TEXT("Destroyed Time:");
	default:
		checkf(false, TEXT("Unknown task event type"));
		break;
	}

	return TEXT("");
}

////////////////////////////////////////////////////////////////////////////////////////////////////

FString FTaskTrackEvent::GetEventName() const
{
	switch (TaskEventType)
	{
	case ETaskEventType::Created:
		return TEXT("Created");
	case ETaskEventType::Launched:
		return TEXT("Launched");
	case ETaskEventType::Scheduled:
		return TEXT("Scheduled");
	case ETaskEventType::Started:
		return TEXT("Executing");
	case ETaskEventType::Finished:
		return TEXT("Finished");
<<<<<<< HEAD
	case ETaskEventType::PrerequisiteStarted:
		return FString::Printf(TEXT("Prerequisite Task %d Executing"), GetTaskId());	
=======
	case ETaskEventType::Completed:
		return TEXT("Completed");
	case ETaskEventType::PrerequisiteStarted:
		return FString::Printf(TEXT("Prerequisite Task %d Executing"), GetTaskId());	
	case ETaskEventType::ParentStarted:
		return FString::Printf(TEXT("Parent Task %d Executing"), GetTaskId());
>>>>>>> d731a049
	case ETaskEventType::NestedStarted:
		return FString::Printf(TEXT("Nested Task %d Executing"), GetTaskId());
	case ETaskEventType::SubsequentStarted:
		return FString::Printf(TEXT("Subsequent Task %d Executing"), GetTaskId());

	default:
		checkf(false, TEXT("Unknown task event type"));
		break;
	}

	return TEXT("");
}

////////////////////////////////////////////////////////////////////////////////////////////////////
////////////////////////////////////////////////////////////////////////////////////////////////////

} // namespace Insights<|MERGE_RESOLUTION|>--- conflicted
+++ resolved
@@ -30,10 +30,7 @@
 		return TEXT("Scheduled Time:");
 	case ETaskEventType::Started:
 	case ETaskEventType::PrerequisiteStarted:
-<<<<<<< HEAD
-=======
 	case ETaskEventType::ParentStarted:
->>>>>>> d731a049
 	case ETaskEventType::NestedStarted:
 	case ETaskEventType::SubsequentStarted:
 		return TEXT("Started Time:");
@@ -63,10 +60,7 @@
 		return TEXT("Started Time:");
 	case ETaskEventType::Started:
 	case ETaskEventType::PrerequisiteStarted:
-<<<<<<< HEAD
-=======
 	case ETaskEventType::ParentStarted:
->>>>>>> d731a049
 	case ETaskEventType::NestedStarted:
 	case ETaskEventType::SubsequentStarted:
 		return TEXT("Finished Time:");
@@ -98,17 +92,12 @@
 		return TEXT("Executing");
 	case ETaskEventType::Finished:
 		return TEXT("Finished");
-<<<<<<< HEAD
-	case ETaskEventType::PrerequisiteStarted:
-		return FString::Printf(TEXT("Prerequisite Task %d Executing"), GetTaskId());	
-=======
 	case ETaskEventType::Completed:
 		return TEXT("Completed");
 	case ETaskEventType::PrerequisiteStarted:
 		return FString::Printf(TEXT("Prerequisite Task %d Executing"), GetTaskId());	
 	case ETaskEventType::ParentStarted:
 		return FString::Printf(TEXT("Parent Task %d Executing"), GetTaskId());
->>>>>>> d731a049
 	case ETaskEventType::NestedStarted:
 		return FString::Printf(TEXT("Nested Task %d Executing"), GetTaskId());
 	case ETaskEventType::SubsequentStarted:
