// Copyright Epic Games, Inc. All Rights Reserved.

#pragma once

#include "CoreMinimal.h"

// Insights
#include "Insights/TaskGraphProfiler/ViewModels/TaskEntry.h"
#include "Insights/Table/ViewModels/Table.h"

namespace Insights
{

class FTableColumn;

////////////////////////////////////////////////////////////////////////////////////////////////////

// Column identifiers
struct FTaskTableColumns
{
	static const FName DebugNameColumnId;
	static const FName CreatedTimestampColumnId;
	static const FName CreatedThreadIdColumnId;
	static const FName LaunchedTimestampColumnId;
	static const FName LaunchedThreadIdColumnId;
	static const FName ScheduledTimestampColumnId;
	static const FName ScheduledThreadIdColumnId;
	static const FName StartedTimestampColumnId;
	static const FName StartedThreadIdColumnId;
	static const FName FinishedTimestampColumnId;
	static const FName CompletedTimestampColumnId;
	static const FName CompletedThreadIdColumnId;
	static const FName DestroyedTimestampColumnId;
	static const FName DestroyedThreadIdColumnId;
<<<<<<< HEAD
=======
	static const FName TaskSizeColumnId;
>>>>>>> 4af6daef
	static const FName NumParentColumnId;
	static const FName NumNestedColumnId;
	static const FName NumSubsequentsColumnId;
	static const FName NumPrerequisitesColumnId;
};

////////////////////////////////////////////////////////////////////////////////////////////////////

class FTaskTable : public FTable
{
public:
	FTaskTable();
	virtual ~FTaskTable();

	virtual void Reset();

	TArray<FTaskEntry>& GetTaskEntries() { return TaskEntries; }
	const TArray<FTaskEntry>& GetTaskEntries() const { return TaskEntries; }

	bool IsValidRowIndex(int32 InIndex) const { return InIndex >= 0 && InIndex < TaskEntries.Num(); }
	const FTaskEntry* GetTask(int32 InIndex) const { return IsValidRowIndex(InIndex) ? &TaskEntries[InIndex] : nullptr; }
	const FTaskEntry& GetTaskChecked(int32 InIndex) const { check(IsValidRowIndex(InIndex)); return TaskEntries[InIndex]; }

	void SwitchToAbsoluteTimestamps();
	void SwitchToRelativeToPreviousTimestamps();
	void SwitchToRelativeToCreatedTimestamps();

private:
	void AddDefaultColumns();

private:
	TArray<FTaskEntry> TaskEntries;
};

////////////////////////////////////////////////////////////////////////////////////////////////////

} // namespace Insights<|MERGE_RESOLUTION|>--- conflicted
+++ resolved
@@ -32,10 +32,7 @@
 	static const FName CompletedThreadIdColumnId;
 	static const FName DestroyedTimestampColumnId;
 	static const FName DestroyedThreadIdColumnId;
-<<<<<<< HEAD
-=======
 	static const FName TaskSizeColumnId;
->>>>>>> 4af6daef
 	static const FName NumParentColumnId;
 	static const FName NumNestedColumnId;
 	static const FName NumSubsequentsColumnId;
