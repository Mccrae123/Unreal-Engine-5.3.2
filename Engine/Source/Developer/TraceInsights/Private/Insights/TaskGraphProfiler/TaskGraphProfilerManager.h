// Copyright Epic Games, Inc. All Rights Reserved.

#pragma once

#include "Async/TaskTrace.h"
#include "Containers/Ticker.h"
#include "CoreMinimal.h"
#include "Framework/Commands/UICommandList.h"

// Insights
#include "Insights/InsightsManager.h"
#include "Insights/IUnrealInsightsModule.h"

namespace TraceServices
{
	struct FTaskInfo;
	class ITasksProvider;
}

class FThreadTimingTrack;
class FThreadTrackEvent;

namespace Insights
{

class FTaskGraphRelation;
class FTaskTimingSharedState;
class STaskTableTreeView;

struct FTaskGraphProfilerTabs
{
	// Tab identifiers
	static const FName TaskTableTreeViewTabID;
};

////////////////////////////////////////////////////////////////////////////////////////////////////

enum class ETaskEventType : uint32
{
	Created,
	Launched,
	Scheduled,
	Started,
	Finished,
<<<<<<< HEAD
	PrerequisiteStarted,
=======
	Completed,
	PrerequisiteStarted,
	ParentStarted,
>>>>>>> d731a049
	NestedStarted,
	NestedCompleted,
	SubsequentStarted,
	CriticalPath,
	
	NumTaskEventTypes,
};

////////////////////////////////////////////////////////////////////////////////////////////////////
/**
 * This class manages the Task Graph Profiler state and settings.
 */
class FTaskGraphProfilerManager : public TSharedFromThis<FTaskGraphProfilerManager>, public IInsightsComponent
{
public:
	typedef TFunctionRef<void(double /*SourceTimestamp*/, uint32 /*SourceThreadId*/, double /*TargetTimestamp*/, uint32 /*TargetThreadId*/, ETaskEventType /*Type*/)> FAddRelationCallback;

	/** Creates the Task Graph Profiler manager, only one instance can exist. */
	FTaskGraphProfilerManager(TSharedRef<FUICommandList> InCommandList);

	/** Virtual destructor. */
	virtual ~FTaskGraphProfilerManager();

	/** Creates an instance of the Task Graph Profiler manager. */
	static TSharedPtr<FTaskGraphProfilerManager> CreateInstance();

	/**
	 * @return the global instance of the Task Graph Profiler manager.
	 * This is an internal singleton and cannot be used outside TraceInsights.
	 * For external use:
	 *     IUnrealInsightsModule& Module = FModuleManager::Get().LoadModuleChecked<IUnrealInsightsModule>("TraceInsights");
	 *     Module.GetTaskGraphProfilerManager();
	 */
	static TSharedPtr<FTaskGraphProfilerManager> Get();

	//////////////////////////////////////////////////
	// IInsightsComponent

	virtual void Initialize(IUnrealInsightsModule& InsightsModule) override;
	virtual void Shutdown() override;
	virtual void RegisterMajorTabs(IUnrealInsightsModule& InsightsModule) override;
	virtual void UnregisterMajorTabs() override;
	virtual void OnWindowClosedEvent() override;

	TSharedRef<SDockTab> SpawnTab_TaskTableTreeView(const FSpawnTabArgs& Args);
	bool CanSpawnTab_TaskTableTreeView(const FSpawnTabArgs& Args);
	void OnTaskTableTreeViewTabClosed(TSharedRef<SDockTab> TabBeingClosed);

	//////////////////////////////////////////////////
	bool GetIsAvailable() { return bIsAvailable; }

	void OnSessionChanged();

	void ShowTaskRelations(const FThreadTrackEvent* InSelectedEvent, uint32 ThreadId);
	void ShowTaskRelations(TaskTrace::FId TaskId);
	void AddRelation(const FThreadTrackEvent* InSelectedEvent, double SourceTimestamp, uint32 SourceThreadId, double TargetTimestamp, uint32 TargetThreadId, ETaskEventType Type);
	void AddRelation(const FThreadTrackEvent* InSelectedEvent, double SourceTimestamp, uint32 SourceThreadId, int32 SourceDepth, double TargetTimestamp, uint32 TargetThreadId, int32 TargetDepth, ETaskEventType Type);
	void ClearTaskRelations();
	FLinearColor GetColorForTaskEvent(ETaskEventType InEvent);
	uint32 GetColorForTaskEventAsPackedARGB(ETaskEventType InEvent);

	TSharedPtr<Insights::FTaskTimingSharedState> GetTaskTimingSharedState() { return TaskTimingSharedState;	}

<<<<<<< HEAD
=======
	bool GetShowCriticalPath() const { return bShowCriticalPath; }
	void SetShowCriticalPath(bool bInValue) { bShowCriticalPath = bInValue; }

>>>>>>> d731a049
	bool GetShowTransitions() const { return bShowTransitions; }
	void SetShowTransitions(bool bInValue) { bShowTransitions = bInValue; }

	bool GetShowConnections() const { return bShowConnections; }
	void SetShowConnections(bool bInValue) { bShowConnections = bInValue; }

	bool GetShowPrerequisites() const { return bShowPrerequisites; }
	void SetShowPrerequisites(bool bInValue) { bShowPrerequisites = bInValue; }

	bool GetShowSubsequents() const { return bShowSubsequents; }
	void SetShowSubsequents(bool bInValue) { bShowSubsequents = bInValue; }

	bool GetShowParentTasks() const { return bShowParentTasks; }
	void SetShowParentTasks(bool bInValue) { bShowParentTasks = bInValue; }

	bool GetShowNestedTasks() const { return bShowNestedTasks; }
	void SetShowNestedTasks(bool bInValue) { bShowNestedTasks = bInValue; }
	
<<<<<<< HEAD
	bool GetShowCriticalPath() const { return bShowCriticalPath; }
	void SetShowCriticalPath(bool bInValue) { bShowCriticalPath = bInValue; }

	bool GetShowAnyRelations() const { return GetShowTransitions() || GetShowConnections() || GetShowPrerequisites() || GetShowSubsequents() || GetShowNestedTasks() || GetShowCriticalPath(); }
=======
	bool GetShowAnyRelations() const { return GetShowCriticalPath() || GetShowTransitions() || GetShowConnections() || GetShowPrerequisites() || GetShowSubsequents() || GetShowParentTasks() || GetShowNestedTasks(); }
>>>>>>> d731a049

	int32 GetDepthOfTaskExecution(double TaskStartedTime, double TaskFinishedTime, uint32 ThreadId);

	void SelectTaskInTaskTable(TaskTrace::FId);

private:
	/** Updates this manager, done through FCoreTicker. */
	bool Tick(float DeltaTime);

	void RegisterTimingProfilerLayoutExtensions(FInsightsMajorTabExtender& InOutExtender);

	void ShowTaskRelations(const TraceServices::FTaskInfo* Task, const TraceServices::ITasksProvider* TasksProvider, const FThreadTrackEvent* InSelectedEvent);
	void GetSingleTaskTransitions(const TraceServices::FTaskInfo* Task, const TraceServices::ITasksProvider* TasksProvider, const FThreadTrackEvent* InSelectedEvent);
	void GetSingleTaskConnections(const TraceServices::FTaskInfo* Task, const TraceServices::ITasksProvider* TasksProvider, const FThreadTrackEvent* InSelectedEvent);
	void GetRelationsOnCriticalPath(const TraceServices::FTaskInfo* Task);

	double GetRelationsOnCriticalPathAscendingRec(const TraceServices::FTaskInfo* Task, const TraceServices::ITasksProvider* TasksProvider, TArray<FTaskGraphRelation>& Relations);
	double GetRelationsOnCriticalPathDescendingRec(const TraceServices::FTaskInfo* Task, const TraceServices::ITasksProvider* TasksProvider, TArray<FTaskGraphRelation>& Relations);

	void InitializeColorCode();
	int32 GetRelationDisplayDepth(TSharedPtr<const FThreadTimingTrack> Track, double Time, int32 KnownDepth);

private:
	bool bIsInitialized;
	bool bIsAvailable;
	FAvailabilityCheck AvailabilityCheck;

	/** The delegate to be invoked when this manager ticks. */
	FTickerDelegate OnTick;

	/** Handle to the registered OnTick. */
	FTSTicker::FDelegateHandle OnTickHandle;

	/** A shared pointer to the global instance of the Task Graph Profiler manager. */
	static TSharedPtr<FTaskGraphProfilerManager> Instance;

	/** Shared state for task tracks */
	TSharedPtr<FTaskTimingSharedState> TaskTimingSharedState;

	TWeakPtr<FTabManager> TimingTabManager;

	TSharedPtr<Insights::STaskTableTreeView> TaskTableTreeView;
	FLinearColor ColorCode[static_cast<uint32>(ETaskEventType::NumTaskEventTypes)];
<<<<<<< HEAD
=======
	bool bShowCriticalPath = false;
>>>>>>> d731a049
	bool bShowTransitions = true;
	bool bShowConnections = true;
	bool bShowPrerequisites = false;
	bool bShowSubsequents = false;
	bool bShowParentTasks = false;
	bool bShowNestedTasks = false;
	bool bShowCriticalPath = false;
};

} // namespace Insights
<|MERGE_RESOLUTION|>--- conflicted
+++ resolved
@@ -42,13 +42,9 @@
 	Scheduled,
 	Started,
 	Finished,
-<<<<<<< HEAD
-	PrerequisiteStarted,
-=======
 	Completed,
 	PrerequisiteStarted,
 	ParentStarted,
->>>>>>> d731a049
 	NestedStarted,
 	NestedCompleted,
 	SubsequentStarted,
@@ -112,12 +108,9 @@
 
 	TSharedPtr<Insights::FTaskTimingSharedState> GetTaskTimingSharedState() { return TaskTimingSharedState;	}
 
-<<<<<<< HEAD
-=======
 	bool GetShowCriticalPath() const { return bShowCriticalPath; }
 	void SetShowCriticalPath(bool bInValue) { bShowCriticalPath = bInValue; }
 
->>>>>>> d731a049
 	bool GetShowTransitions() const { return bShowTransitions; }
 	void SetShowTransitions(bool bInValue) { bShowTransitions = bInValue; }
 
@@ -136,14 +129,7 @@
 	bool GetShowNestedTasks() const { return bShowNestedTasks; }
 	void SetShowNestedTasks(bool bInValue) { bShowNestedTasks = bInValue; }
 	
-<<<<<<< HEAD
-	bool GetShowCriticalPath() const { return bShowCriticalPath; }
-	void SetShowCriticalPath(bool bInValue) { bShowCriticalPath = bInValue; }
-
-	bool GetShowAnyRelations() const { return GetShowTransitions() || GetShowConnections() || GetShowPrerequisites() || GetShowSubsequents() || GetShowNestedTasks() || GetShowCriticalPath(); }
-=======
 	bool GetShowAnyRelations() const { return GetShowCriticalPath() || GetShowTransitions() || GetShowConnections() || GetShowPrerequisites() || GetShowSubsequents() || GetShowParentTasks() || GetShowNestedTasks(); }
->>>>>>> d731a049
 
 	int32 GetDepthOfTaskExecution(double TaskStartedTime, double TaskFinishedTime, uint32 ThreadId);
 
@@ -187,17 +173,13 @@
 
 	TSharedPtr<Insights::STaskTableTreeView> TaskTableTreeView;
 	FLinearColor ColorCode[static_cast<uint32>(ETaskEventType::NumTaskEventTypes)];
-<<<<<<< HEAD
-=======
 	bool bShowCriticalPath = false;
->>>>>>> d731a049
 	bool bShowTransitions = true;
 	bool bShowConnections = true;
 	bool bShowPrerequisites = false;
 	bool bShowSubsequents = false;
 	bool bShowParentTasks = false;
 	bool bShowNestedTasks = false;
-	bool bShowCriticalPath = false;
 };
 
 } // namespace Insights
