// Copyright Epic Games, Inc. All Rights Reserved.

#include "STaskTableTreeView.h"

#include "Framework/MultiBox/MultiBoxBuilder.h"
#include "Internationalization/Regex.h"
#include "ISourceCodeAccessModule.h"
#include "ISourceCodeAccessor.h"
#include "Misc/Paths.h"
#include "Modules/ModuleManager.h"
#include "SlateOptMacros.h"
#include "TraceServices/Model/TasksProfiler.h"
#include "Widgets/Input/SComboBox.h"

// Insights
#include "Insights/InsightsStyle.h"
#include "Insights/TaskGraphProfiler/TaskGraphProfilerManager.h"
#include "Insights/TaskGraphProfiler/ViewModels/TaskEntry.h"
#include "Insights/TaskGraphProfiler/ViewModels/TaskGraphRelation.h"
#include "Insights/TaskGraphProfiler/ViewModels/TaskNode.h"
#include "Insights/TaskGraphProfiler/ViewModels/TaskTimingTrack.h"
#include "Insights/Table/ViewModels/TableColumn.h"
#include "Insights/TimingProfilerManager.h"
#include "Insights/ViewModels/FilterConfigurator.h"
#include "Insights/ViewModels/ThreadTimingTrack.h"
#include "Insights/Widgets/STimingProfilerWindow.h"
#include "Insights/Widgets/STimingView.h"

#include <limits>

#define LOCTEXT_NAMESPACE "STaskTableTreeView"

using namespace TraceServices;

namespace Insights
{

////////////////////////////////////////////////////////////////////////////////////////////////////
// FTaskTableTreeViewCommands
////////////////////////////////////////////////////////////////////////////////////////////////////

class FTaskTableTreeViewCommands : public TCommands<FTaskTableTreeViewCommands>
{
public:
	FTaskTableTreeViewCommands()
	: TCommands<FTaskTableTreeViewCommands>(
		TEXT("TaskTableTreeViewCommands"),
		NSLOCTEXT("Contexts", "TaskTableTreeViewCommands", "Insights - Task Table Tree View"),
		NAME_None,
		FInsightsStyle::GetStyleSetName())
	{
	}

	virtual ~FTaskTableTreeViewCommands()
	{
	}

	// UI_COMMAND takes long for the compiler to optimize
	UE_DISABLE_OPTIMIZATION_SHIP
	virtual void RegisterCommands() override
	{
		UI_COMMAND(Command_GoToTask, "Go To Task", "Pan and zoom to the task in Timing View.", EUserInterfaceActionType::Button, FInputChord());
		UI_COMMAND(Command_OpenInIDE, "Open in IDE", "Open the source location where the selected task was launched in IDE.", EUserInterfaceActionType::Button, FInputChord());
	}
	UE_ENABLE_OPTIMIZATION_SHIP

	TSharedPtr<FUICommandInfo> Command_GoToTask;
	TSharedPtr<FUICommandInfo> Command_OpenInIDE;
};

////////////////////////////////////////////////////////////////////////////////////////////////////

STaskTableTreeView::STaskTableTreeView()
{
	bRunInAsyncMode = true;
}

////////////////////////////////////////////////////////////////////////////////////////////////////

STaskTableTreeView::~STaskTableTreeView()
{
}

////////////////////////////////////////////////////////////////////////////////////////////////////

void STaskTableTreeView::Construct(const FArguments& InArgs, TSharedPtr<Insights::FTaskTable> InTablePtr)
{
	ConstructWidget(InTablePtr);

	AddCommmands();

	// Make sure the default value is applied.
	TimestampOptions_OnSelectionChanged(SelectedTimestampOption);
}

////////////////////////////////////////////////////////////////////////////////////////////////////

void STaskTableTreeView::ExtendMenu(FMenuBuilder& MenuBuilder)
{
	ISourceCodeAccessModule& SourceCodeAccessModule = FModuleManager::LoadModuleChecked<ISourceCodeAccessModule>("SourceCodeAccess");
	ISourceCodeAccessor& SourceCodeAccessor = SourceCodeAccessModule.GetAccessor();

	MenuBuilder.BeginSection("Node", LOCTEXT("ContextMenu_Section_Task", "Task"));

	{
		MenuBuilder.AddMenuEntry
		(
			FTaskTableTreeViewCommands::Get().Command_GoToTask,
			NAME_None,
			TAttribute<FText>(),
			TAttribute<FText>(),
			FSlateIcon(FInsightsStyle::GetStyleSetName(), "Icons.GoToTask")
		);
	}
	{
		MenuBuilder.AddMenuEntry
		(
			FTaskTableTreeViewCommands::Get().Command_OpenInIDE,
			NAME_None,
			TAttribute<FText>(),
			TAttribute<FText>(),
			FSlateIcon(FAppStyle::GetAppStyleSetName(), SourceCodeAccessor.GetOpenIconName())
		);
	}

	MenuBuilder.EndSection();
}

void STaskTableTreeView::AddCommmands()
{
	FTaskTableTreeViewCommands::Register();

	CommandList->MapAction(FTaskTableTreeViewCommands::Get().Command_GoToTask, FExecuteAction::CreateSP(this, &STaskTableTreeView::ContextMenu_GoToTask_Execute), FCanExecuteAction::CreateSP(this, &STaskTableTreeView::ContextMenu_GoToTask_CanExecute));
	CommandList->MapAction(FTaskTableTreeViewCommands::Get().Command_OpenInIDE, FExecuteAction::CreateSP(this, &STaskTableTreeView::ContextMenu_OpenInIDE_Execute), FCanExecuteAction::CreateSP(this, &STaskTableTreeView::ContextMenu_OpenInIDE_CanExecute));
}

////////////////////////////////////////////////////////////////////////////////////////////////////

void STaskTableTreeView::Reset()
{
	STableTreeView::Reset();
}

////////////////////////////////////////////////////////////////////////////////////////////////////

void STaskTableTreeView::Tick(const FGeometry& AllottedGeometry, const double InCurrentTime, const float InDeltaTime)
{
	STableTreeView::Tick(AllottedGeometry, InCurrentTime, InDeltaTime);

	if (!bIsUpdateRunning)
	{
		RebuildTree(false);
	}
}

////////////////////////////////////////////////////////////////////////////////////////////////////

void STaskTableTreeView::RebuildTree(bool bResync)
{
	double NewQueryStartTime = FTimingProfilerManager::Get()->GetSelectionStartTime();
	double NewQueryEndTime = FTimingProfilerManager::Get()->GetSelectionEndTime();

	if (NewQueryStartTime >= NewQueryEndTime)
	{
		return;
	}

	if (bResync || NewQueryStartTime != QueryStartTime || NewQueryEndTime != QueryEndTime)
	{
		StopAllTableDataTasks();

		QueryStartTime = NewQueryStartTime;
		QueryEndTime = NewQueryEndTime;
		TSharedPtr<FTaskTable> TaskTable = GetTaskTable();
		TArray<FTaskEntry>& Tasks = TaskTable->GetTaskEntries();
		Tasks.Empty();
<<<<<<< HEAD
		TableTreeNodes.Empty();
=======
		TableRowNodes.Empty();
>>>>>>> 4af6daef

		if (QueryStartTime < QueryEndTime && Session.IsValid())
		{
			TraceServices::FAnalysisSessionReadScope SessionReadScope(*Session.Get());

			const TraceServices::ITasksProvider* TasksProvider = TraceServices::ReadTasksProvider(*Session.Get());

			if (TasksProvider)
			{
				FName BaseNodeName(TEXT("task"));

<<<<<<< HEAD
				TArray<FTableTreeNodePtr>* Nodes = &TableTreeNodes;

				TasksProvider->EnumerateTasks(QueryStartTime, QueryEndTime, [&Tasks, &TaskTable, &BaseNodeName, Nodes](const TraceServices::FTaskInfo& TaskInfo)
					{
						Tasks.Emplace(TaskInfo);
						uint32 Index = Tasks.Num() - 1;
						FName NodeName(BaseNodeName, static_cast<int32>(TaskInfo.Id + 1));
						FTaskNodePtr NodePtr = MakeShared<FTaskNode>(NodeName, TaskTable, Index);
						Nodes->Add(NodePtr);
						return TraceServices::ETaskEnumerationResult::Continue;
					});
=======
				TArray<FTableTreeNodePtr>* Nodes = &TableRowNodes;

				TasksProvider->EnumerateTasks(QueryStartTime, QueryEndTime, SelectedTasksSelectionOption, [&Tasks, &TaskTable, &BaseNodeName, Nodes](const TraceServices::FTaskInfo& TaskInfo)
				{
					Tasks.Emplace(TaskInfo);
					uint32 Index = Tasks.Num() - 1;
					FName NodeName(BaseNodeName, static_cast<int32>(TaskInfo.Id + 1));
					FTaskNodePtr NodePtr = MakeShared<FTaskNode>(NodeName, TaskTable, Index);
					Nodes->Add(NodePtr);
					return TraceServices::ETaskEnumerationResult::Continue;
				});
>>>>>>> 4af6daef
			}
		}

		UpdateTree();
		TreeView->RebuildList();
	}
}

////////////////////////////////////////////////////////////////////////////////////////////////////

bool STaskTableTreeView::IsRunning() const
{
	return STableTreeView::IsRunning();
}

////////////////////////////////////////////////////////////////////////////////////////////////////

double STaskTableTreeView::GetAllOperationsDuration()
{
	return STableTreeView::GetAllOperationsDuration();
}

////////////////////////////////////////////////////////////////////////////////////////////////////

FText STaskTableTreeView::GetCurrentOperationName() const
{
	return STableTreeView::GetCurrentOperationName();
}

////////////////////////////////////////////////////////////////////////////////////////////////////

BEGIN_SLATE_FUNCTION_BUILD_OPTIMIZATION
void STaskTableTreeView::ConstructHeaderArea(TSharedRef<SVerticalBox> InWidgetContent)
{
	InWidgetContent->AddSlot()
	.VAlign(VAlign_Center)
	.AutoHeight()
	.Padding(2.0f)
	[
		SNew(SHorizontalBox)

		+ SHorizontalBox::Slot()
		.FillWidth(1.0f)
		.VAlign(VAlign_Center)
		[
			ConstructSearchBox()
		]

		+ SHorizontalBox::Slot()
		.AutoWidth()
		.Padding(4.0f, 0.0f, 0.0f, 0.0f)
		.VAlign(VAlign_Center)
		[
			ConstructFilterConfiguratorButton()
		]
	];

	InWidgetContent->AddSlot()
	.VAlign(VAlign_Center)
	.AutoHeight()
	.Padding(2.0f)
	[
		SNew(SHorizontalBox)
		+ SHorizontalBox::Slot()
		.AutoWidth()
		.HAlign(HAlign_Left)
		.Padding(0.0f, 0.0f, 4.0f, 0.0f)
		.VAlign(VAlign_Center)
		[
			SNew(STextBlock)
			.Text(LOCTEXT("Tasks", "Tasks"))
		]

		+ SHorizontalBox::Slot()
		.AutoWidth()
		.HAlign(HAlign_Left)
		.Padding(4.0f, 0.0f, 10.0f, 0.0f)
		[
			SNew(SBox)
			.MinDesiredWidth(160.0f)
			[
				SNew(SComboBox<TSharedPtr<ETaskEnumerationOption>>)
				.OptionsSource(GetAvailableTasksSelectionOptions())
				.OnSelectionChanged(this, &STaskTableTreeView::TasksSelectionOptions_OnSelectionChanged)
				.OnGenerateWidget(this, &STaskTableTreeView::TasksSelectionOptions_OnGenerateWidget)
				.IsEnabled(this, &STaskTableTreeView::TasksSelectionOptions_IsEnabled)
				[
					SNew(STextBlock)
					.Text(this, &STaskTableTreeView::TasksSelectionOptions_GetSelectionText)
				]
			]
		]

		+ SHorizontalBox::Slot()
		.FillWidth(1.0f)
		.Padding(0.0f, 0.0f, 4.0f, 0.0f)
		.VAlign(VAlign_Center)
		.HAlign(HAlign_Right)
		[
			SNew(SHorizontalBox)

			+ SHorizontalBox::Slot()
			.Padding(0.0f, 0.0f, 4.0f, 0.0f)
			.VAlign(VAlign_Center)
			[
				SNew(STextBlock)
				.Text(LOCTEXT("Timestamps", "Timestamps"))
			]

			+ SHorizontalBox::Slot()
			.AutoWidth()
			.HAlign(HAlign_Right)
			.Padding(4.0f, 0.0f, 0.0f, 0.0f)
			[
				SNew(SBox)
				.MinDesiredWidth(160.0f)
				[
					SNew(SComboBox<TSharedPtr<ETimestampOptions>>)
					.OptionsSource(GetAvailableTimestampOptions())
					.OnSelectionChanged(this, &STaskTableTreeView::TimestampOptions_OnSelectionChanged)
					.OnGenerateWidget(this, &STaskTableTreeView::TimestampOptions_OnGenerateWidget)
					.IsEnabled(this, &STaskTableTreeView::TimestampOptions_IsEnabled)
					[
						SNew(STextBlock)
						.Text(this, &STaskTableTreeView::TimestampOptions_GetSelectionText)
					]
				]
			]
		]
	];

	InWidgetContent->AddSlot()
	.VAlign(VAlign_Center)
	.AutoHeight()
	.Padding(2.0f)
	[
		SNew(SHorizontalBox)

		+ SHorizontalBox::Slot()
		.FillWidth(1.0f)
		.VAlign(VAlign_Center)
		[
			ConstructHierarchyBreadcrumbTrail()
		]
	];
}

////////////////////////////////////////////////////////////////////////////////////////////////////

TSharedPtr<SWidget> STaskTableTreeView::ConstructFooter()
{
	return nullptr;
}

////////////////////////////////////////////////////////////////////////////////////////////////////

TSharedRef<SWidget> STaskTableTreeView::TimestampOptions_OnGenerateWidget(TSharedPtr<ETimestampOptions> InOption)
{
	auto GetTooltipText = [](ETimestampOptions InOption)
	{
		switch (InOption)
		{
			case ETimestampOptions::Absolute:
			{
				return LOCTEXT("AbsoluteValueTooltip", "The timestamps for all columns will show absolute values.");
			}
			case ETimestampOptions::RelativeToPrevious:
			{
				return LOCTEXT("RelativeToPreviousTooltip", "The timestamps for all columns will show values relative to the previous stage. Ex: Scheduled will be relative to Launched.");
			}
			case ETimestampOptions::RelativeToCreated:
			{
				return LOCTEXT("RelativeToCreatedTooltip", "The timestamps for all columns will show values relative to the created time.");
			}
		}

		return FText();
	};

	TSharedRef<SHorizontalBox> Widget = SNew(SHorizontalBox);
	Widget->AddSlot()
		.AutoWidth()
		[
			SNew(STextBlock)
			.Text(TimestampOptions_GetText(*InOption))
			.ToolTipText(GetTooltipText(*InOption))
			.Margin(2.0f)
		];

	return Widget;
}

////////////////////////////////////////////////////////////////////////////////////////////////////

<<<<<<< HEAD
=======
TSharedRef<SWidget> STaskTableTreeView::TasksSelectionOptions_OnGenerateWidget(TSharedPtr<ETaskEnumerationOption> InOption)
{
	auto GetTooltipText = [](ETaskEnumerationOption InOption)
	{
		switch (InOption)
		{
		case ETaskEnumerationOption::Alive:
		{
			return LOCTEXT("AliveTooltip", "Tasks that were created before the selection and destroyed after.");
		}
		case ETaskEnumerationOption::Launched:
		{
			return LOCTEXT("LaunchedTooltip", "Tasks that were launched during the selection.");
		}
		case ETaskEnumerationOption::Active:
		{
			return LOCTEXT("ActiveTooltip", "Tasks that were active (being executed) at any moment of the selection.");
		}
		case ETaskEnumerationOption::WaitingForPrerequisites:
		{
			return LOCTEXT("WaitingForPrerequisitesTooltip", "Tasks that are blocked by prerequisites for the entire duration of the selection.");
		}
		case ETaskEnumerationOption::Queued:
		{
			return LOCTEXT("QueuedTooltip", "Tasks that for the entire duration of the selection are waiting in the scheduler queue.");
		}
		case ETaskEnumerationOption::Executing:
		{
			return LOCTEXT("ExecutingTooltip", "Tasks that for the entire duration of the selection have been executed.");
		}
		case ETaskEnumerationOption::WaitingForNested:
		{
			return LOCTEXT("WaitingForNestedTooltip", "Tasks that for the entire duration of the selection have been waiting for nested tasks.");
		}
		case ETaskEnumerationOption::Completed:
		{
			return LOCTEXT("CompletedTooltip", "Tasks that for the entire duration of the selection have been already completed but not destroyed.");
		}
		}

		return FText();
	};

	TSharedRef<SHorizontalBox> Widget = SNew(SHorizontalBox);
	Widget->AddSlot()
		.AutoWidth()
		[
			SNew(STextBlock)
			.Text(TasksSelectionOptions_GetText(*InOption))
			.ToolTipText(GetTooltipText(*InOption))
			.Margin(2.0f)
		];

	return Widget;
}
END_SLATE_FUNCTION_BUILD_OPTIMIZATION

////////////////////////////////////////////////////////////////////////////////////////////////////

>>>>>>> 4af6daef
void STaskTableTreeView::InternalCreateGroupings()
{
	STableTreeView::InternalCreateGroupings();
}

////////////////////////////////////////////////////////////////////////////////////////////////////

const TArray<TSharedPtr<STaskTableTreeView::ETimestampOptions>>* STaskTableTreeView::GetAvailableTimestampOptions()
{
	if (AvailableTimestampOptions.Num() == 0)
	{
		AvailableTimestampOptions.Add(MakeShared<ETimestampOptions>(ETimestampOptions::Absolute));
		AvailableTimestampOptions.Add(MakeShared<ETimestampOptions>(ETimestampOptions::RelativeToPrevious));
		AvailableTimestampOptions.Add(MakeShared<ETimestampOptions>(ETimestampOptions::RelativeToCreated));
	}

	return &AvailableTimestampOptions;
}

////////////////////////////////////////////////////////////////////////////////////////////////////

const TArray<TSharedPtr<ETaskEnumerationOption>>* STaskTableTreeView::GetAvailableTasksSelectionOptions()
{
	if (AvailableTasksSelectionOptions.Num() == 0)
	{
		AvailableTasksSelectionOptions.Add(MakeShared<ETaskEnumerationOption>(ETaskEnumerationOption::Alive));
		AvailableTasksSelectionOptions.Add(MakeShared<ETaskEnumerationOption>(ETaskEnumerationOption::Launched));
		AvailableTasksSelectionOptions.Add(MakeShared<ETaskEnumerationOption>(ETaskEnumerationOption::Active));
		AvailableTasksSelectionOptions.Add(MakeShared<ETaskEnumerationOption>(ETaskEnumerationOption::WaitingForPrerequisites));
		AvailableTasksSelectionOptions.Add(MakeShared<ETaskEnumerationOption>(ETaskEnumerationOption::Queued));
		AvailableTasksSelectionOptions.Add(MakeShared<ETaskEnumerationOption>(ETaskEnumerationOption::Executing));
		AvailableTasksSelectionOptions.Add(MakeShared<ETaskEnumerationOption>(ETaskEnumerationOption::WaitingForNested));
		AvailableTasksSelectionOptions.Add(MakeShared<ETaskEnumerationOption>(ETaskEnumerationOption::Completed));
	}

	return &AvailableTasksSelectionOptions;
}

////////////////////////////////////////////////////////////////////////////////////////////////////

void STaskTableTreeView::TimestampOptions_OnSelectionChanged(TSharedPtr<ETimestampOptions> InOption, ESelectInfo::Type SelectInfo)
{
	TimestampOptions_OnSelectionChanged(*InOption);
}

////////////////////////////////////////////////////////////////////////////////////////////////////

void STaskTableTreeView::TimestampOptions_OnSelectionChanged(ETimestampOptions InOption)
{
	SelectedTimestampOption = InOption;

	switch (SelectedTimestampOption)
	{
	case ETimestampOptions::Absolute:
	{
		GetTaskTable()->SwitchToAbsoluteTimestamps();
		break;
	}
	case ETimestampOptions::RelativeToPrevious:
	{
		GetTaskTable()->SwitchToRelativeToPreviousTimestamps();
		break;
	}
	case ETimestampOptions::RelativeToCreated:
	{
		GetTaskTable()->SwitchToRelativeToCreatedTimestamps();
		break;
	}
	}

	UpdateTree();
}

////////////////////////////////////////////////////////////////////////////////////////////////////

void STaskTableTreeView::TasksSelectionOptions_OnSelectionChanged(TSharedPtr<ETaskEnumerationOption> InOption, ESelectInfo::Type SelectInfo)
{
	TasksSelectionOptions_OnSelectionChanged(*InOption);
}

////////////////////////////////////////////////////////////////////////////////////////////////////

void STaskTableTreeView::TasksSelectionOptions_OnSelectionChanged(ETaskEnumerationOption InOption)
{
	SelectedTasksSelectionOption = InOption;
	RebuildTree(true);
}

////////////////////////////////////////////////////////////////////////////////////////////////////

FText STaskTableTreeView::TimestampOptions_GetSelectionText() const
{
	return TimestampOptions_GetText(SelectedTimestampOption);
}

////////////////////////////////////////////////////////////////////////////////////////////////////

FText STaskTableTreeView::TimestampOptions_GetText(ETimestampOptions InOption) const
{
	switch (InOption)
	{
		case ETimestampOptions::Absolute:
		{
			return LOCTEXT("Absolute", "Absolute");
		}
		case ETimestampOptions::RelativeToPrevious:
		{
			return LOCTEXT("RelativeToPrevious", "Relative To Previous");
		}
		case ETimestampOptions::RelativeToCreated:
		{
			return LOCTEXT("RelativeToCreated", "Relative To Created");
		}
	}

	return FText();
}

////////////////////////////////////////////////////////////////////////////////////////////////////

FText STaskTableTreeView::TasksSelectionOptions_GetSelectionText() const
{
	return TasksSelectionOptions_GetText(SelectedTasksSelectionOption);
}

////////////////////////////////////////////////////////////////////////////////////////////////////

FText STaskTableTreeView::TasksSelectionOptions_GetText(ETaskEnumerationOption InOption) const
{
	switch (InOption)
	{
	case ETaskEnumerationOption::Alive:
	{
		return LOCTEXT("Alive", "Alive");
	}
	case ETaskEnumerationOption::Launched:
	{
		return LOCTEXT("Launched", "Launched");
	}
	case ETaskEnumerationOption::Active:
	{
		return LOCTEXT("Active", "Active");
	}
	case ETaskEnumerationOption::WaitingForPrerequisites:
	{
		return LOCTEXT("WaitingForPrerequisites", "Waiting for prerequisites");
	}
	case ETaskEnumerationOption::Queued:
	{
		return LOCTEXT("Queued", "Queued");
	}
	case ETaskEnumerationOption::Executing:
	{
		return LOCTEXT("Executing", "Executing");
	}
	case ETaskEnumerationOption::WaitingForNested:
	{
		return LOCTEXT("WaitingForNested", "Waiting for nested");
	}
	case ETaskEnumerationOption::Completed:
	{
		return LOCTEXT("Completed", "Completed");
	}
	}

	return FText();
}

////////////////////////////////////////////////////////////////////////////////////////////////////

bool STaskTableTreeView::TimestampOptions_IsEnabled() const
{
	return !bIsUpdateRunning;
}

////////////////////////////////////////////////////////////////////////////////////////////////////

bool STaskTableTreeView::TasksSelectionOptions_IsEnabled() const
{
	return !bIsUpdateRunning;
}

////////////////////////////////////////////////////////////////////////////////////////////////////

bool STaskTableTreeView::ContextMenu_GoToTask_CanExecute() const
{
	TArray<FTableTreeNodePtr> SelectedItems;
	TreeView->GetSelectedItems(SelectedItems);

	if (SelectedItems.Num() != 1)
	{
		return false;
	}

	FTaskNodePtr SelectedTask = StaticCastSharedPtr<FTaskNode>(SelectedItems[0]);

	if (!SelectedTask.IsValid() || SelectedTask->IsGroup())
	{
		return false;
	}

	return true;
}

////////////////////////////////////////////////////////////////////////////////////////////////////

void STaskTableTreeView::ContextMenu_GoToTask_Execute()
{
	TArray<FTableTreeNodePtr> SelectedItems;
	TreeView->GetSelectedItems(SelectedItems);

	if (SelectedItems.Num() != 1)
	{
		return;
	}

	FTaskNodePtr SelectedTask = StaticCastSharedPtr<FTaskNode>(SelectedItems[0]);
	const FTaskEntry* TaskEntry = SelectedTask.IsValid() ? SelectedTask->GetTask() : nullptr;

	if (TaskEntry == nullptr)
	{
		return;
	}

	TSharedPtr<STimingProfilerWindow> TimingWindow = FTimingProfilerManager::Get()->GetProfilerWindow();
	if (!TimingWindow.IsValid())
	{
		return;
	}

	TSharedPtr<STimingView> TimingView = TimingWindow->GetTimingView();
	if (!TimingView.IsValid())
	{
		return;
	}

	FTaskGraphProfilerManager::Get()->ShowTaskRelations(TaskEntry->GetId());

	double Duration = (TaskEntry->GetFinishedTimestamp() - TaskEntry->GetCreatedTimestamp()) * 1.5;
	TimingView->ZoomOnTimeInterval(TaskEntry->GetCreatedTimestamp() - Duration * 0.15, Duration);

	TSharedPtr<FTaskTimingSharedState> TaskSharedState = FTaskGraphProfilerManager::Get()->GetTaskTimingSharedState();

	if (TaskSharedState.IsValid() && FTaskGraphProfilerManager::Get()->GetShowAnyRelations())
<<<<<<< HEAD
	{
		TaskSharedState->SetTaskId(TaskEntry->GetId());
	}

	TSharedPtr<FThreadTimingSharedState> ThreadTimingState = TimingView->GetThreadTimingSharedState();
	if (!ThreadTimingState.IsValid())
	{
		return;
	}

	TSharedPtr<FCpuTimingTrack> Track = ThreadTimingState->GetCpuTrack(TaskEntry->GetStartedThreadId());
	if (!Track.IsValid())
	{
		return;
	}

	TimingView->SelectTimingTrack(Track, true);

	auto SearchFilter = [TaskEntry](double StartTime, double EndTime, uint32 Depth)
	{
		if (StartTime >= TaskEntry->GetStartedTimestamp() && EndTime <= TaskEntry->GetFinishedTimestamp())
		{
			return true;
		}

		return false;
	};

	FTimingEventSearchParameters SearchParams(TaskEntry->StartedTimestamp, TaskEntry->FinishedTimestamp, ETimingEventSearchFlags::StopAtFirstMatch, SearchFilter);


	const TSharedPtr<const ITimingEvent> FoundEvent = Track->SearchEvent(SearchParams);
	TimingView->SelectTimingEvent(FoundEvent, true);
}

////////////////////////////////////////////////////////////////////////////////////////////////////

bool STaskTableTreeView::ContextMenu_OpenInIDE_CanExecute() const
{
	TArray<FTableTreeNodePtr> SelectedItems;
	TreeView->GetSelectedItems(SelectedItems);

	if (SelectedItems.Num() != 1)
	{
		return false;
	}

	FTaskNodePtr SelectedTask = StaticCastSharedPtr<FTaskNode>(SelectedItems[0]);
	const FTaskEntry* TaskEntry = SelectedTask.IsValid() ? SelectedTask->GetTask() : nullptr;

	if (!SelectedTask.IsValid() || SelectedTask->IsGroup() || TaskEntry == nullptr || TaskEntry->DebugName == nullptr || TaskEntry->DebugName[FCString::Strlen(TaskEntry->DebugName) - 1] != TEXT(')'))
	{
		return false;
	}

	return true;
}

////////////////////////////////////////////////////////////////////////////////////////////////////

void STaskTableTreeView::ContextMenu_OpenInIDE_Execute()
{
	TArray<FTableTreeNodePtr> SelectedItems;
	TreeView->GetSelectedItems(SelectedItems);

	if (SelectedItems.Num() != 1)
	{
		return;
	}

	FTaskNodePtr SelectedTask = StaticCastSharedPtr<FTaskNode>(SelectedItems[0]);
	const FTaskEntry* TaskEntry = SelectedTask.IsValid() ? SelectedTask->GetTask() : nullptr;

	if (TaskEntry == nullptr || TaskEntry->DebugName == nullptr)
	{
		return;
	}

	const FString DebugName = TaskEntry->DebugName;
	int32 OpenBracketPos;
	if (DebugName[DebugName.Len() - 1] != TEXT(')') || !DebugName.FindChar(TEXT('('), OpenBracketPos) || OpenBracketPos > DebugName.Len() - 3)
	{
		return;
	}
=======
	{
		TaskSharedState->SetTaskId(TaskEntry->GetId());
	}

	TSharedPtr<FThreadTimingSharedState> ThreadTimingState = TimingView->GetThreadTimingSharedState();
	if (!ThreadTimingState.IsValid())
	{
		return;
	}

	TSharedPtr<FCpuTimingTrack> Track = ThreadTimingState->GetCpuTrack(TaskEntry->GetStartedThreadId());
	if (!Track.IsValid())
	{
		return;
	}

	TimingView->SelectTimingTrack(Track, true);

	auto SearchFilter = [TaskEntry](double StartTime, double EndTime, uint32 Depth)
	{
		if (StartTime >= TaskEntry->GetStartedTimestamp() && EndTime <= TaskEntry->GetFinishedTimestamp())
		{
			return true;
		}

		return false;
	};

	FTimingEventSearchParameters SearchParams(TaskEntry->StartedTimestamp, TaskEntry->FinishedTimestamp, ETimingEventSearchFlags::StopAtFirstMatch, SearchFilter);


	const TSharedPtr<const ITimingEvent> FoundEvent = Track->SearchEvent(SearchParams);
	TimingView->SelectTimingEvent(FoundEvent, true);
}

////////////////////////////////////////////////////////////////////////////////////////////////////

bool STaskTableTreeView::ContextMenu_OpenInIDE_CanExecute() const
{
	TArray<FTableTreeNodePtr> SelectedItems;
	TreeView->GetSelectedItems(SelectedItems);

	if (SelectedItems.Num() != 1)
	{
		return false;
	}

	FTaskNodePtr SelectedTask = StaticCastSharedPtr<FTaskNode>(SelectedItems[0]);
	const FTaskEntry* TaskEntry = SelectedTask.IsValid() ? SelectedTask->GetTask() : nullptr;

	if (!SelectedTask.IsValid() || SelectedTask->IsGroup() || TaskEntry == nullptr || TaskEntry->DebugName == nullptr || TaskEntry->DebugName[FCString::Strlen(TaskEntry->DebugName) - 1] != TEXT(')'))
	{
		return false;
	}

	return true;
}

////////////////////////////////////////////////////////////////////////////////////////////////////

void STaskTableTreeView::ContextMenu_OpenInIDE_Execute()
{
	TArray<FTableTreeNodePtr> SelectedItems;
	TreeView->GetSelectedItems(SelectedItems);

	if (SelectedItems.Num() != 1)
	{
		return;
	}

	FTaskNodePtr SelectedTask = StaticCastSharedPtr<FTaskNode>(SelectedItems[0]);
	const FTaskEntry* TaskEntry = SelectedTask.IsValid() ? SelectedTask->GetTask() : nullptr;

	if (TaskEntry == nullptr || TaskEntry->DebugName == nullptr)
	{
		return;
	}

	const FString DebugName = TaskEntry->DebugName;
	int32 OpenBracketPos;
	if (DebugName[DebugName.Len() - 1] != TEXT(')') || !DebugName.FindChar(TEXT('('), OpenBracketPos) || OpenBracketPos > DebugName.Len() - 3)
	{
		return;
	}
>>>>>>> 4af6daef
	FString Filename = DebugName.Left(OpenBracketPos);
	if (!FPaths::FileExists(Filename))
	{
		return;
	}
	FString LineStr = DebugName.Mid(OpenBracketPos + 1, DebugName.Len() - OpenBracketPos - 2);
	int32 Line = FCString::Atoi(*LineStr);

	ISourceCodeAccessModule& SourceCodeAccessModule = FModuleManager::LoadModuleChecked<ISourceCodeAccessModule>("SourceCodeAccess");
	ISourceCodeAccessor& SourceCodeAccessor = SourceCodeAccessModule.GetAccessor();
	SourceCodeAccessor.OpenFileAtLine(Filename, Line);
}

////////////////////////////////////////////////////////////////////////////////////////////////////

void STaskTableTreeView::TreeView_OnMouseButtonDoubleClick(FTableTreeNodePtr TreeNode)
{
	if (!TreeNode->IsGroup())
	{
		ContextMenu_GoToTask_Execute();
	}

	STableTreeView::TreeView_OnMouseButtonDoubleClick(TreeNode);
}

////////////////////////////////////////////////////////////////////////////////////////////////////

void STaskTableTreeView::SelectTaskEntry(TaskTrace::FId InId)
{
	TaskIdToSelect = InId;
	StartTableDataTask<FSearchForItemToSelectTask>(SharedThis(this));
}

////////////////////////////////////////////////////////////////////////////////////////////////////

void STaskTableTreeView::SearchForItem(TSharedPtr<FTableTaskCancellationToken> CancellationToken)
{
	TSharedPtr<FTaskTable> TaskTable = GetTaskTable();
	TArray<FTaskEntry>& Tasks = TaskTable->GetTaskEntries();
	
	uint32 NumEntries = (uint32)Tasks.Num();
	for (uint32 Index = 0; Index < NumEntries; ++Index)
	{
		if (CancellationToken->ShouldCancel())
		{
			break;
		}

		if (Tasks[Index].Id == TaskIdToSelect)
		{
			TGraphTask<FSelectNodeByTableRowIndexTask>::CreateTask().ConstructAndDispatchWhenReady(CancellationToken, SharedThis(this), Index);
			break;
		}
	}
}

////////////////////////////////////////////////////////////////////////////////////////////////////

} // namespace Insights

#undef LOCTEXT_NAMESPACE<|MERGE_RESOLUTION|>--- conflicted
+++ resolved
@@ -174,11 +174,7 @@
 		TSharedPtr<FTaskTable> TaskTable = GetTaskTable();
 		TArray<FTaskEntry>& Tasks = TaskTable->GetTaskEntries();
 		Tasks.Empty();
-<<<<<<< HEAD
-		TableTreeNodes.Empty();
-=======
 		TableRowNodes.Empty();
->>>>>>> 4af6daef
 
 		if (QueryStartTime < QueryEndTime && Session.IsValid())
 		{
@@ -190,19 +186,6 @@
 			{
 				FName BaseNodeName(TEXT("task"));
 
-<<<<<<< HEAD
-				TArray<FTableTreeNodePtr>* Nodes = &TableTreeNodes;
-
-				TasksProvider->EnumerateTasks(QueryStartTime, QueryEndTime, [&Tasks, &TaskTable, &BaseNodeName, Nodes](const TraceServices::FTaskInfo& TaskInfo)
-					{
-						Tasks.Emplace(TaskInfo);
-						uint32 Index = Tasks.Num() - 1;
-						FName NodeName(BaseNodeName, static_cast<int32>(TaskInfo.Id + 1));
-						FTaskNodePtr NodePtr = MakeShared<FTaskNode>(NodeName, TaskTable, Index);
-						Nodes->Add(NodePtr);
-						return TraceServices::ETaskEnumerationResult::Continue;
-					});
-=======
 				TArray<FTableTreeNodePtr>* Nodes = &TableRowNodes;
 
 				TasksProvider->EnumerateTasks(QueryStartTime, QueryEndTime, SelectedTasksSelectionOption, [&Tasks, &TaskTable, &BaseNodeName, Nodes](const TraceServices::FTaskInfo& TaskInfo)
@@ -214,7 +197,6 @@
 					Nodes->Add(NodePtr);
 					return TraceServices::ETaskEnumerationResult::Continue;
 				});
->>>>>>> 4af6daef
 			}
 		}
 
@@ -409,8 +391,6 @@
 
 ////////////////////////////////////////////////////////////////////////////////////////////////////
 
-<<<<<<< HEAD
-=======
 TSharedRef<SWidget> STaskTableTreeView::TasksSelectionOptions_OnGenerateWidget(TSharedPtr<ETaskEnumerationOption> InOption)
 {
 	auto GetTooltipText = [](ETaskEnumerationOption InOption)
@@ -470,7 +450,6 @@
 
 ////////////////////////////////////////////////////////////////////////////////////////////////////
 
->>>>>>> 4af6daef
 void STaskTableTreeView::InternalCreateGroupings()
 {
 	STableTreeView::InternalCreateGroupings();
@@ -715,7 +694,6 @@
 	TSharedPtr<FTaskTimingSharedState> TaskSharedState = FTaskGraphProfilerManager::Get()->GetTaskTimingSharedState();
 
 	if (TaskSharedState.IsValid() && FTaskGraphProfilerManager::Get()->GetShowAnyRelations())
-<<<<<<< HEAD
 	{
 		TaskSharedState->SetTaskId(TaskEntry->GetId());
 	}
@@ -800,92 +778,6 @@
 	{
 		return;
 	}
-=======
-	{
-		TaskSharedState->SetTaskId(TaskEntry->GetId());
-	}
-
-	TSharedPtr<FThreadTimingSharedState> ThreadTimingState = TimingView->GetThreadTimingSharedState();
-	if (!ThreadTimingState.IsValid())
-	{
-		return;
-	}
-
-	TSharedPtr<FCpuTimingTrack> Track = ThreadTimingState->GetCpuTrack(TaskEntry->GetStartedThreadId());
-	if (!Track.IsValid())
-	{
-		return;
-	}
-
-	TimingView->SelectTimingTrack(Track, true);
-
-	auto SearchFilter = [TaskEntry](double StartTime, double EndTime, uint32 Depth)
-	{
-		if (StartTime >= TaskEntry->GetStartedTimestamp() && EndTime <= TaskEntry->GetFinishedTimestamp())
-		{
-			return true;
-		}
-
-		return false;
-	};
-
-	FTimingEventSearchParameters SearchParams(TaskEntry->StartedTimestamp, TaskEntry->FinishedTimestamp, ETimingEventSearchFlags::StopAtFirstMatch, SearchFilter);
-
-
-	const TSharedPtr<const ITimingEvent> FoundEvent = Track->SearchEvent(SearchParams);
-	TimingView->SelectTimingEvent(FoundEvent, true);
-}
-
-////////////////////////////////////////////////////////////////////////////////////////////////////
-
-bool STaskTableTreeView::ContextMenu_OpenInIDE_CanExecute() const
-{
-	TArray<FTableTreeNodePtr> SelectedItems;
-	TreeView->GetSelectedItems(SelectedItems);
-
-	if (SelectedItems.Num() != 1)
-	{
-		return false;
-	}
-
-	FTaskNodePtr SelectedTask = StaticCastSharedPtr<FTaskNode>(SelectedItems[0]);
-	const FTaskEntry* TaskEntry = SelectedTask.IsValid() ? SelectedTask->GetTask() : nullptr;
-
-	if (!SelectedTask.IsValid() || SelectedTask->IsGroup() || TaskEntry == nullptr || TaskEntry->DebugName == nullptr || TaskEntry->DebugName[FCString::Strlen(TaskEntry->DebugName) - 1] != TEXT(')'))
-	{
-		return false;
-	}
-
-	return true;
-}
-
-////////////////////////////////////////////////////////////////////////////////////////////////////
-
-void STaskTableTreeView::ContextMenu_OpenInIDE_Execute()
-{
-	TArray<FTableTreeNodePtr> SelectedItems;
-	TreeView->GetSelectedItems(SelectedItems);
-
-	if (SelectedItems.Num() != 1)
-	{
-		return;
-	}
-
-	FTaskNodePtr SelectedTask = StaticCastSharedPtr<FTaskNode>(SelectedItems[0]);
-	const FTaskEntry* TaskEntry = SelectedTask.IsValid() ? SelectedTask->GetTask() : nullptr;
-
-	if (TaskEntry == nullptr || TaskEntry->DebugName == nullptr)
-	{
-		return;
-	}
-
-	const FString DebugName = TaskEntry->DebugName;
-	int32 OpenBracketPos;
-	if (DebugName[DebugName.Len() - 1] != TEXT(')') || !DebugName.FindChar(TEXT('('), OpenBracketPos) || OpenBracketPos > DebugName.Len() - 3)
-	{
-		return;
-	}
->>>>>>> 4af6daef
 	FString Filename = DebugName.Left(OpenBracketPos);
 	if (!FPaths::FileExists(Filename))
 	{
