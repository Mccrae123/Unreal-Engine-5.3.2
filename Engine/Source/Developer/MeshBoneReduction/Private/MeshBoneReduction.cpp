// Copyright Epic Games, Inc. All Rights Reserved.

#include "MeshBoneReduction.h"
#include "Modules/ModuleManager.h"
#include "GPUSkinPublicDefs.h"
#include "ReferenceSkeleton.h"
#include "Engine/SkeletalMesh.h"
#include "Engine/SkinnedAssetCommon.h"
#include "Components/SkinnedMeshComponent.h"
#include "UObject/UObjectHash.h"
#include "ComponentReregisterContext.h"
#include "Templates/UniquePtr.h"
#include "Rendering/SkeletalMeshModel.h"
#include "Rendering/SkeletalMeshRenderData.h"
#include "AnimationBlueprintLibrary.h"
#include "BoneWeights.h"
#include "Async/ParallelFor.h"
#include "Animation/AnimSequence.h"
#include "Animation/AnimSequenceHelpers.h"
#include "Templates/UnrealTemplate.h"

class FMeshBoneReductionModule : public IMeshBoneReductionModule
{
public:
	// IModuleInterface interface.
	virtual void StartupModule() override;
	virtual void ShutdownModule() override;

	// IMeshBoneReductionModule interface.
	virtual class IMeshBoneReduction* GetMeshBoneReductionInterface() override;
};

DEFINE_LOG_CATEGORY_STATIC(LogMeshBoneReduction, Log, All);
IMPLEMENT_MODULE(FMeshBoneReductionModule, MeshBoneReduction);

class FMeshBoneReduction : public IMeshBoneReduction
{
public:

	virtual ~FMeshBoneReduction()
	{
	}

	void EnsureChildrenPresents(int32 BoneIndex, const TArray<FMeshBoneInfo>& RefBoneInfo, TArray<int32>& OutBoneIndicesToRemove)
	{
		// just look for direct parent, we could look for RefBoneInfo->Ischild, but more expensive, and no reason to do that all the work
		for (int32 ChildBoneIndex = 0; ChildBoneIndex < static_cast<int32>( RefBoneInfo.Num()); ++ChildBoneIndex)
		{
			if (RefBoneInfo[ChildBoneIndex].ParentIndex == BoneIndex)
			{
				OutBoneIndicesToRemove.AddUnique(ChildBoneIndex);
				EnsureChildrenPresents(ChildBoneIndex, RefBoneInfo, OutBoneIndicesToRemove);
			}
		}
	}

	bool GetBoneReductionData(const USkeletalMesh* SkeletalMesh, int32 DesiredLOD, TMap<FBoneIndexType, FBoneIndexType>& OutBonesToReplace, const TArray<FName>* BoneNamesToRemove = nullptr) override
	{
		if (!SkeletalMesh)
		{
			return false;
		}

		if (!SkeletalMesh->IsValidLODIndex(DesiredLOD))
		{
			return false;
		}

		const TArray<FMeshBoneInfo> & RefBoneInfo = SkeletalMesh->GetRefSkeleton().GetRawRefBoneInfo();
		TArray<int32> BoneIndicesToRemove;

		// originally this code was accumulating from LOD 0->DesiredLOd, but that should be done outside of tool if they want to
		// removing it, and just include DesiredLOD
		{
			// if name is entered, use them instead of setting
			const TArray<FName>& BonesToRemoveSetting = [BoneNamesToRemove, SkeletalMesh, DesiredLOD]()
			{
				if (BoneNamesToRemove)
				{
					return *BoneNamesToRemove;
				}
				else
				{
					TArray<FName> RetrievedNames;
					const FSkeletalMeshLODInfo* LODInfo = SkeletalMesh->GetLODInfo(DesiredLOD);
					for (const FBoneReference& BoneReference : LODInfo->BonesToRemove)
					{
						RetrievedNames.AddUnique(BoneReference.BoneName);
					}
					RetrievedNames.Remove(NAME_None);

					return RetrievedNames;
				}
			}();

			// first gather indices. we don't want to add bones to replace if that "to-be-replace" will be removed as well
			for (int32 Index = 0; Index < BonesToRemoveSetting.Num(); ++Index)
			{
				if (BonesToRemoveSetting[Index] != NAME_None)
				{
					int32 BoneIndex = SkeletalMesh->GetRefSkeleton().FindRawBoneIndex(BonesToRemoveSetting[Index]);

					// we don't allow root to be removed
					if (BoneIndex > 0)
					{
						BoneIndicesToRemove.AddUnique(BoneIndex);
						// make sure all children for this joint is included
						EnsureChildrenPresents(BoneIndex, RefBoneInfo, BoneIndicesToRemove);
					}
				}
			
			}
		}

		if (BoneIndicesToRemove.Num() <= 0)
		{
			return false;
		}

		// now make sure the parent isn't the one to be removed, find the one that won't be removed
		for (int32 Index = 0; Index < BoneIndicesToRemove.Num(); ++Index)
		{
			int32 BoneIndex = BoneIndicesToRemove[Index];
			int32 ParentIndex = RefBoneInfo[BoneIndex].ParentIndex;

			while (BoneIndicesToRemove.Contains(ParentIndex))
			{
				ParentIndex = RefBoneInfo[ParentIndex].ParentIndex;
			}

			OutBonesToReplace.Add(IntCastChecked<FBoneIndexType>(BoneIndex), IntCastChecked<FBoneIndexType>(ParentIndex));
		}

		return ( OutBonesToReplace.Num() > 0 );
	}

	void FixUpSectionBoneMaps( FSkelMeshSection & Section, const TMap<FBoneIndexType, FBoneIndexType> &BonesToRepair, TMap<FName, FImportedSkinWeightProfileData>& SkinWeightProfiles) override
	{
		// now you have list of bones, remove them from vertex influences
		{
			// FBoneIndexType/uint16 max range
			const int32 FBoneIndexTypeMax = 65536;
			TMap<FBoneIndexType, FBoneIndexType> BoneMapRemapTable;
			// first go through bone map and see if this contains BonesToRemove
			int32 BoneMapSize = Section.BoneMap.Num();
			int32 AdjustIndex=0;

			for (int32 BoneMapIndex=0; BoneMapIndex < BoneMapSize; ++BoneMapIndex )
			{
				// look for this bone to be removed or not?
				const FBoneIndexType* ParentBoneIndex = BonesToRepair.Find(Section.BoneMap[BoneMapIndex]);
				if ( ParentBoneIndex  )
				{
					// this should not happen, I don't ever remove root
					check (*ParentBoneIndex!=INDEX_NONE);

					// if Parent already exists in the current BoneMap, we just have to fix up the mapping
					int32 ParentBoneMapIndex = Section.BoneMap.Find(*ParentBoneIndex);

					// if it exists
					if (ParentBoneMapIndex != INDEX_NONE)
					{
						// if parent index is higher, we have to decrease it to match to new index
						if (ParentBoneMapIndex > BoneMapIndex)
						{
							--ParentBoneMapIndex;
						}

						// remove current section count, will replace with parent
						Section.BoneMap.RemoveAt(BoneMapIndex);
					}
					else
					{
						// if parent doesn't exist, we have to add one
						// this doesn't change bone map size 
						Section.BoneMap.RemoveAt(BoneMapIndex);
						ParentBoneMapIndex = Section.BoneMap.Add(*ParentBoneIndex);
					}

					// first fix up all indices of BoneMapRemapTable for the indices higher than BoneMapIndex, since BoneMapIndex is being removed
					for (auto Iter = BoneMapRemapTable.CreateIterator(); Iter; ++Iter)
					{
						FBoneIndexType& Value = Iter.Value();

						check (Value != BoneMapIndex);
						if (Value > BoneMapIndex)
						{
							--Value;
						}
					}

					int32 OldIndex = BoneMapIndex+AdjustIndex;
					int32 NewIndex = ParentBoneMapIndex;
					// you still have to add no matter what even if same since indices might change after added
					{
						// add to remap table
						check (OldIndex < FBoneIndexTypeMax && OldIndex >= 0);
						check (NewIndex < FBoneIndexTypeMax && NewIndex >= 0);
						check (BoneMapRemapTable.Contains((FBoneIndexType)OldIndex) == false);
						BoneMapRemapTable.Add((FBoneIndexType)OldIndex, (FBoneIndexType)NewIndex);
					}

					// reduce index since the item is removed
					--BoneMapIndex;
					--BoneMapSize;

					// this is to adjust the later indices. We need to refix their indices
					++AdjustIndex;
				}
				else if (AdjustIndex > 0)
				{
					int32 OldIndex = BoneMapIndex+AdjustIndex;
					int32 NewIndex = BoneMapIndex;
					check (OldIndex < FBoneIndexTypeMax && OldIndex >= 0);
					check (NewIndex < FBoneIndexTypeMax && NewIndex >= 0);
					check (BoneMapRemapTable.Contains((FBoneIndexType)OldIndex) == false);
					BoneMapRemapTable.Add((FBoneIndexType)OldIndex, (FBoneIndexType)NewIndex);
				}
			}

			if ( BoneMapRemapTable.Num() > 0 )
			{
				int32 BaseVertexIndex = Section.BaseVertexIndex;
				// fix up soft verts
				for (int32 VertIndex=0; VertIndex < Section.SoftVertices.Num(); ++VertIndex)
				{
					FSoftSkinVertex & Vert = Section.SoftVertices[VertIndex];

					auto RemapBoneInfluenceVertexIndex = [&BoneMapRemapTable](FBoneIndexType InfluenceBones[MAX_TOTAL_INFLUENCES], uint16 InfluenceWeights[MAX_TOTAL_INFLUENCES])
					{
						bool ShouldRenormalize = false;

						for (int32 InfluenceIndex = 0; InfluenceIndex < MAX_TOTAL_INFLUENCES; InfluenceIndex++)
						{
							FBoneIndexType *RemappedBone = BoneMapRemapTable.Find(InfluenceBones[InfluenceIndex]);
							if (RemappedBone)
							{
								InfluenceBones[InfluenceIndex] = *RemappedBone;
								ShouldRenormalize = true;
							}
						}

						if (ShouldRenormalize)
						{
							// should see if same bone exists
							for (int32 InfluenceIndex = 0; InfluenceIndex < MAX_TOTAL_INFLUENCES; InfluenceIndex++)
							{
								for (int32 InfluenceIndex2 = InfluenceIndex + 1; InfluenceIndex2 < MAX_TOTAL_INFLUENCES; InfluenceIndex2++)
								{
									// cannot be 0 because we don't allow removing root
									if (InfluenceBones[InfluenceIndex] != 0 && InfluenceBones[InfluenceIndex] == InfluenceBones[InfluenceIndex2])
									{
										InfluenceWeights[InfluenceIndex] += InfluenceWeights[InfluenceIndex2];
										// reset
										InfluenceBones[InfluenceIndex2] = 0;
										InfluenceWeights[InfluenceIndex2] = 0;
									}
								}
							}
						}
					};

					RemapBoneInfluenceVertexIndex(Vert.InfluenceBones, Vert.InfluenceWeights);

					int32 RealVertexIndex = BaseVertexIndex + VertIndex;
					//Remap the alternate weights
					for (auto Kvp : SkinWeightProfiles)
					{
						FImportedSkinWeightProfileData& SkinWeightProfile = SkinWeightProfiles.FindChecked(Kvp.Key);
						//If the vertex index is not handle by the runtime skin weight profile, the next skeletal mesh build will fix the runtime skin weight profile amount of vertices.
						if (SkinWeightProfile.SkinWeights.IsValidIndex(RealVertexIndex))
						{
							RemapBoneInfluenceVertexIndex(SkinWeightProfile.SkinWeights[RealVertexIndex].InfluenceBones, SkinWeightProfile.SkinWeights[RealVertexIndex].InfluenceWeights);
						}
					}
				}
			}
		}
	}

	void RetrieveBoneMatrices(USkeletalMesh* SkeletalMesh, const int32 LODIndex, const TArray<int32>& BonesToRemove, TArray<FMatrix>& InOutMatrices) const
	{
		if (!SkeletalMesh->IsValidLODIndex(LODIndex))
		{
			return;
		}

		// Retrieve all bone names in skeleton
		TArray<FName> BoneNames;
		const int32 NumBones = SkeletalMesh->GetRefSkeleton().GetNum();
		for (int32 BoneIndex = 0; BoneIndex < NumBones; ++BoneIndex)
		{
			BoneNames.Add(SkeletalMesh->GetRefSkeleton().GetBoneName(BoneIndex));
		}

		// get the relative to ref pose matrices
		TArray<FMatrix> RelativeToRefPoseMatrices;
		RelativeToRefPoseMatrices.AddDefaulted(NumBones);

		// Set initial matrices to identity
		for (int32 Index = 0; Index < NumBones; ++Index)
		{
			RelativeToRefPoseMatrices[Index] = FMatrix::Identity;
		}

		// if it has bake pose, gets ref to local matrices using bake pose
		if (const UAnimSequence* BakePoseAnim = SkeletalMesh->GetBakePose(LODIndex))
		{
			FMemMark Mark(FMemStack::Get());
<<<<<<< HEAD

			const FReferenceSkeleton& RefSkeleton = SkeletalMesh->GetRefSkeleton();

=======

			const FReferenceSkeleton& RefSkeleton = SkeletalMesh->GetRefSkeleton();

>>>>>>> 4af6daef

			// Setup BoneContainer and CompactPose
			TArray<FBoneIndexType> RequiredBoneIndexArray;
			RequiredBoneIndexArray.AddUninitialized(RefSkeleton.GetNum());
			{
				FBoneIndexType RequiredBoneIndexNum = IntCastChecked<FBoneIndexType>(RequiredBoneIndexArray.Num());
				for (FBoneIndexType BoneIndex = 0; BoneIndex < RequiredBoneIndexNum; ++BoneIndex)
				{
					RequiredBoneIndexArray[BoneIndex] = BoneIndex;
				}
			}
<<<<<<< HEAD
			FBoneContainer RequiredBones(RequiredBoneIndexArray, false, *SkeletalMesh);
=======
			FBoneContainer RequiredBones(RequiredBoneIndexArray, UE::Anim::ECurveFilterMode::DisallowAll, *SkeletalMesh);
>>>>>>> 4af6daef
			RequiredBones.SetUseRAWData(true);

			FCompactPose Pose;
			Pose.SetBoneContainer(&RequiredBones);
			Pose.ResetToRefPose();

			FBlendedCurve TempCurve;
			TempCurve.InitFrom(RequiredBones);
			UE::Anim::FStackAttributeContainer TempAttributes;

			FAnimationPoseData AnimPoseData(Pose, TempCurve, TempAttributes);

			// Get component space retarget base pose, will be equivalent of ref-pose if not edited
			TArray<FTransform> ComponentSpaceRefPose;
			FAnimationRuntime::FillUpComponentSpaceTransforms(SkeletalMesh->GetRefSkeleton(), SkeletalMesh->GetRefSkeleton().GetRefBonePose(), ComponentSpaceRefPose);
			
			// Retrieve animated pose from anim sequence (including retargeting)
			const USkeleton* Skeleton = SkeletalMesh->GetSkeleton();
			const FName RetargetSource = Skeleton->GetRetargetSourceForMesh(SkeletalMesh);
			UE::Anim::BuildPoseFromModel(BakePoseAnim->GetDataModel(), AnimPoseData, 0.0, EAnimInterpolationType::Step, RetargetSource, Skeleton->GetRefLocalPoses(RetargetSource));
			
			// Calculate component space animated pose matrices
			TArray<FMatrix> ComponentSpaceAnimatedPose;
			ComponentSpaceAnimatedPose.AddDefaulted(NumBones);

			for (int32 BoneIndex = 0; BoneIndex < NumBones; ++BoneIndex)
			{
				const FCompactPoseBoneIndex PoseBoneIndex(BoneIndex);
				const int32 ParentIndex = RefSkeleton.GetParentIndex(BoneIndex);
				if (ParentIndex != INDEX_NONE)
				{
					// If the bone will be removed, get the local-space retarget-ed animation bone transform
					if (BonesToRemove.Contains(BoneIndex))
					{
						ComponentSpaceAnimatedPose[BoneIndex] = Pose[PoseBoneIndex].ToMatrixWithScale() * ComponentSpaceAnimatedPose[ParentIndex];
					}
					// Otherwise use the component-space retarget base pose transform
					else
					{
						ComponentSpaceAnimatedPose[BoneIndex] = ComponentSpaceRefPose[BoneIndex].ToMatrixWithScale();
					}
				}
				else
				{
					// If the bone will be removed, get the retarget-ed animation bone transform
					if (BonesToRemove.Contains(BoneIndex))
					{
						ComponentSpaceAnimatedPose[BoneIndex] = Pose[PoseBoneIndex].ToMatrixWithScale();
					}
					// Otherwise use the retarget base pose transform
					else
					{
						ComponentSpaceAnimatedPose[BoneIndex] = ComponentSpaceRefPose[BoneIndex].ToMatrixWithScale();
					}
				}
			}

			// Calculate relative to retarget base (ref) pose matrix
			for (int32 BoneIndex = 0; BoneIndex < NumBones; ++BoneIndex)
			{
				RelativeToRefPoseMatrices[BoneIndex] = ComponentSpaceRefPose[BoneIndex].ToMatrixWithScale().Inverse() * ComponentSpaceAnimatedPose[BoneIndex];
			}
		}
		
		// Add bone transforms we're interested in
		InOutMatrices.Reset(BonesToRemove.Num());
		for (const int32 Index : BonesToRemove)
		{
			InOutMatrices.Add(RelativeToRefPoseMatrices[Index]);
		}
	}

	bool ReduceBoneCounts(USkeletalMesh* SkeletalMesh, int32 DesiredLOD, const TArray<FName>* BoneNamesToRemove, bool bCallPostEditChange /*= true*/) override
	{
		if (!SkeletalMesh)
		{
			UE_LOG(LogMeshBoneReduction, Error, TEXT("Failed to remove Skeletal Mesh LOD %i bones, as the Skeletal Mesh is invalid."), DesiredLOD);
			return false;
		}

		if(!SkeletalMesh->GetSkeleton())
		{
			UE_LOG(LogMeshBoneReduction, Error, TEXT("Failed to remove bones from LOD %i in %s, as its Skeleton is invalid."), DesiredLOD, *SkeletalMesh->GetPathName());
			return false;
		}

		// find all the bones to remove from Skeleton settings
		TMap<FBoneIndexType, FBoneIndexType> BonesToRemove;

		bool bNeedsRemoval = GetBoneReductionData(SkeletalMesh, DesiredLOD, BonesToRemove, BoneNamesToRemove);
		// Always restore all previously removed bones if not contained by BonesToRemove
		SkeletalMesh->CalculateRequiredBones(SkeletalMesh->GetImportedModel()->LODModels[DesiredLOD], SkeletalMesh->GetRefSkeleton(), &BonesToRemove);
		
		if (IsInGameThread())
		{
			SkeletalMesh->ReleaseResources();
			SkeletalMesh->ReleaseResourcesFence.Wait();
		}
		else
		{
			// When building async, make sure the release resource has been made before starting the async task
			FSkeletalMeshRenderData* RenderData = SkeletalMesh->GetResourceForRendering();
			ensureMsgf(!RenderData || !RenderData->IsInitialized(), TEXT("Release Resource of async SkeletalMesh build must be done before going async!"));
		}

		FSkeletalMeshModel* SkeletalMeshResource = SkeletalMesh->GetImportedModel();
		check(SkeletalMeshResource);

		FSkeletalMeshLODModel** LODModels = SkeletalMeshResource->LODModels.GetData();
		FSkeletalMeshLODModel* SrcModel = LODModels[DesiredLOD];
		FSkeletalMeshLODModel* NewModel = nullptr;
				
		if (bNeedsRemoval)
		{
			NewModel = new FSkeletalMeshLODModel();
			LODModels[DesiredLOD] = NewModel;

			FSkeletalMeshLODModel::CopyStructure(NewModel, SrcModel);

			TArray<int32> BoneIndices;
			TArray<FMatrix> RemovedBoneMatrices;
			const bool bBakePoseToRemovedInfluences = (SkeletalMesh->GetBakePose(DesiredLOD) != nullptr);
			if (bBakePoseToRemovedInfluences)
			{
				for (const FBoneReference& BoneReference : SkeletalMesh->GetLODInfo(DesiredLOD)->BonesToRemove)
				{
					const int32 BoneIndex = SkeletalMesh->GetRefSkeleton().FindRawBoneIndex(BoneReference.BoneName);
					if (BoneIndex != INDEX_NONE)
					{
						BoneIndices.AddUnique(BoneIndex);
					}
				}

				for (const TPair<FBoneIndexType, FBoneIndexType>& BonePair : BonesToRemove)
				{
					if (BonePair.Key != INDEX_NONE)
					{
						BoneIndices.AddUnique(BonePair.Key);
					}
				}

				RetrieveBoneMatrices(SkeletalMesh, DesiredLOD, BoneIndices, RemovedBoneMatrices);
			}

			// fix up chunks
			ParallelFor(NewModel->Sections.Num(), [this, NewModel, bBakePoseToRemovedInfluences, &RemovedBoneMatrices, &BoneIndices, &BonesToRemove](const int32 SectionIndex)
			{
				FSkelMeshSection& Section = NewModel->Sections[SectionIndex];
				if (bBakePoseToRemovedInfluences)
				{
					using UE::AnimationCore::InvMaxRawBoneWeightFloat;
					
					for (FSoftSkinVertex& Vertex : Section.SoftVertices)
					{
						FVector TangentX = (FVector)Vertex.TangentX;
						FVector TangentY = (FVector)Vertex.TangentY;
						FVector TangentZ = (FVector)Vertex.TangentZ;
						FVector Position = (FVector)Vertex.Position;
						for (uint8 InfluenceIndex = 0; InfluenceIndex < MAX_TOTAL_INFLUENCES; ++InfluenceIndex)
				        {
							if (Vertex.InfluenceWeights[InfluenceIndex] > 0)
							{
								const int32 ArrayIndex = BoneIndices.IndexOfByKey(Section.BoneMap[Vertex.InfluenceBones[InfluenceIndex]]);
								if (ArrayIndex != INDEX_NONE)
								{
									Position += (FVector(RemovedBoneMatrices[ArrayIndex].TransformPosition((FVector)Vertex.Position)) - FVector(Vertex.Position)) * ((float)Vertex.InfluenceWeights[InfluenceIndex] * InvMaxRawBoneWeightFloat);

									TangentX += (FVector(RemovedBoneMatrices[ArrayIndex].TransformVector((FVector)Vertex.TangentX)) - FVector(Vertex.TangentX)) * ((float)Vertex.InfluenceWeights[InfluenceIndex] * InvMaxRawBoneWeightFloat);
									TangentY += (FVector(RemovedBoneMatrices[ArrayIndex].TransformVector((FVector)Vertex.TangentY)) - FVector(Vertex.TangentY)) * ((float)Vertex.InfluenceWeights[InfluenceIndex] * InvMaxRawBoneWeightFloat);
									TangentZ += (FVector(RemovedBoneMatrices[ArrayIndex].TransformVector((FVector)Vertex.TangentZ)) - FVector(Vertex.TangentZ)) * ((float)Vertex.InfluenceWeights[InfluenceIndex] * InvMaxRawBoneWeightFloat);
								}
							}
				        }

						Vertex.Position = (FVector3f)Position;
						Vertex.TangentX = (FVector3f)TangentX.GetSafeNormal();
						Vertex.TangentY = (FVector3f)TangentY.GetSafeNormal();
						const uint8 WComponent = static_cast<uint8>(Vertex.TangentZ.W);
						Vertex.TangentZ = (FVector3f)TangentZ.GetSafeNormal();
						Vertex.TangentZ.W = WComponent;
					}
				}
				FixUpSectionBoneMaps(Section, BonesToRemove, NewModel->SkinWeightProfiles);
			});

			// fix up RequiredBones/ActiveBoneIndices
			for (auto Iter = BonesToRemove.CreateIterator(); Iter; ++Iter)
			{
				FBoneIndexType BoneIndex = Iter.Key();
				FBoneIndexType MappingIndex = Iter.Value();
				NewModel->ActiveBoneIndices.Remove(BoneIndex);
				NewModel->RequiredBones.Remove(BoneIndex);

				NewModel->ActiveBoneIndices.AddUnique(MappingIndex);
				NewModel->RequiredBones.AddUnique(MappingIndex);
			}

			delete SrcModel;
		}
		else
		{
			NewModel = SrcModel;
		}		

		NewModel->ActiveBoneIndices.Sort();
		NewModel->RequiredBones.Sort();

		// Call post edit change and re-register skeletal mesh component
		if (bCallPostEditChange)
		{
			FScopedSkeletalMeshPostEditChange ScopedSkeletalMeshPostEditChange(SkeletalMesh);
		}

		if (IsInGameThread())
		{
			SkeletalMesh->MarkPackageDirty();
		}

		return true;
	}
};

TUniquePtr<FMeshBoneReduction> GMeshBoneReduction;

void FMeshBoneReductionModule::StartupModule()
{
	GMeshBoneReduction = MakeUnique<FMeshBoneReduction>();
}

void FMeshBoneReductionModule::ShutdownModule()
{
	GMeshBoneReduction = nullptr;
}

IMeshBoneReduction* FMeshBoneReductionModule::GetMeshBoneReductionInterface()
{
	return GMeshBoneReduction.Get();
}<|MERGE_RESOLUTION|>--- conflicted
+++ resolved
@@ -307,15 +307,9 @@
 		if (const UAnimSequence* BakePoseAnim = SkeletalMesh->GetBakePose(LODIndex))
 		{
 			FMemMark Mark(FMemStack::Get());
-<<<<<<< HEAD
 
 			const FReferenceSkeleton& RefSkeleton = SkeletalMesh->GetRefSkeleton();
 
-=======
-
-			const FReferenceSkeleton& RefSkeleton = SkeletalMesh->GetRefSkeleton();
-
->>>>>>> 4af6daef
 
 			// Setup BoneContainer and CompactPose
 			TArray<FBoneIndexType> RequiredBoneIndexArray;
@@ -327,11 +321,7 @@
 					RequiredBoneIndexArray[BoneIndex] = BoneIndex;
 				}
 			}
-<<<<<<< HEAD
-			FBoneContainer RequiredBones(RequiredBoneIndexArray, false, *SkeletalMesh);
-=======
 			FBoneContainer RequiredBones(RequiredBoneIndexArray, UE::Anim::ECurveFilterMode::DisallowAll, *SkeletalMesh);
->>>>>>> 4af6daef
 			RequiredBones.SetUseRAWData(true);
 
 			FCompactPose Pose;
