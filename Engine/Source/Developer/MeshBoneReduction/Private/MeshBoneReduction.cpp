--- conflicted
+++ resolved
@@ -281,11 +281,7 @@
 
 		// Retrieve all bone names in skeleton
 		TArray<FName> BoneNames;
-<<<<<<< HEAD
-		const int32 NumBones = SkeletalMesh->GetRefSkeleton().GetRawBoneNum();
-=======
 		const int32 NumBones = SkeletalMesh->GetRefSkeleton().GetNum();
->>>>>>> 6bbb88c8
 		for (int32 BoneIndex = 0; BoneIndex < NumBones; ++BoneIndex)
 		{
 			BoneNames.Add(SkeletalMesh->GetRefSkeleton().GetBoneName(BoneIndex));
@@ -298,31 +294,8 @@
 		// Set initial matrices to identity
 		for (int32 Index = 0; Index < NumBones; ++Index)
 		{
-<<<<<<< HEAD
-			// Retrieve posed bone transforms
-			TArray<FTransform> BonePoses;
-			UAnimationBlueprintLibrary::GetBonePosesForFrame(BakePose, BoneNames, 0, true, BonePoses);
-			MultipliedBonePoses.AddDefaulted(BonePoses.Num());
-
-			// Retrieve ref pose bone transforms
-			TArray<FTransform> RefBonePoses = SkeletalMesh->GetRefSkeleton().GetRawRefBonePose();
-			TArray<FMatrix> MultipliedRefBonePoses;
-			MultipliedRefBonePoses.AddDefaulted(RefBonePoses.Num());
-
-			const bool bDebugBonePoses = false;
-
-			TArray<int32> Processed;
-			Processed.SetNumZeroed(RefBonePoses.Num());
-			// Multiply out parent to child transforms for ref-pose
-			for (int32 BonePoseIndex = 0; BonePoseIndex < RefBonePoses.Num(); BonePoseIndex++)
-			{
-				const int32 BoneIndex = SkeletalMesh->GetRefSkeleton().FindRawBoneIndex(BoneNames[BonePoseIndex]);
-				const int32 ParentIndex = SkeletalMesh->GetRefSkeleton().GetParentIndex(BoneIndex);
-				MultipliedRefBonePoses[BoneIndex] = RefBonePoses[BoneIndex].ToMatrixWithScale();
-=======
 			RelativeToRefPoseMatrices[Index] = FMatrix::Identity;
 		}
->>>>>>> 6bbb88c8
 
 		// if it has bake pose, gets ref to local matrices using bake pose
 		if (const UAnimSequence* BakePoseAnim = SkeletalMesh->GetBakePose(LODIndex))
@@ -362,14 +335,8 @@
 
 			for (int32 BoneIndex = 0; BoneIndex < NumBones; ++BoneIndex)
 			{
-<<<<<<< HEAD
-				const int32 BoneIndex = SkeletalMesh->GetRefSkeleton().FindRawBoneIndex(BoneNames[BonePoseIndex]);
-				const int32 ParentIndex = SkeletalMesh->GetRefSkeleton().GetParentIndex(BoneIndex);
-				MultipliedBonePoses[BoneIndex] = BonePoses[BoneIndex].ToMatrixWithScale();
-=======
 				const FCompactPoseBoneIndex PoseBoneIndex(BoneIndex);
 				const int32 ParentIndex = RefSkeleton.GetParentIndex(BoneIndex);
->>>>>>> 6bbb88c8
 				if (ParentIndex != INDEX_NONE)
 				{
 					// If the bone will be removed, get the local-space retarget-ed animation bone transform
@@ -415,11 +382,6 @@
 
 	bool ReduceBoneCounts(USkeletalMesh* SkeletalMesh, int32 DesiredLOD, const TArray<FName>* BoneNamesToRemove, bool bCallPostEditChange /*= true*/) override
 	{
-<<<<<<< HEAD
-		check (SkeletalMesh);
-		USkeleton* Skeleton = SkeletalMesh->GetSkeleton();
-		check (Skeleton);
-=======
 		if (!SkeletalMesh)
 		{
 			UE_LOG(LogMeshBoneReduction, Error, TEXT("Failed to remove Skeletal Mesh LOD %i bones, as the Skeletal Mesh is invalid."), DesiredLOD);
@@ -431,7 +393,6 @@
 			UE_LOG(LogMeshBoneReduction, Error, TEXT("Failed to remove bones from LOD %i in %s, as its Skeleton is invalid."), DesiredLOD, *SkeletalMesh->GetPathName());
 			return false;
 		}
->>>>>>> 6bbb88c8
 
 		// find all the bones to remove from Skeleton settings
 		TMap<FBoneIndexType, FBoneIndexType> BonesToRemove;
@@ -473,11 +434,7 @@
 			{
 				for (const FBoneReference& BoneReference : SkeletalMesh->GetLODInfo(DesiredLOD)->BonesToRemove)
 				{
-<<<<<<< HEAD
-					int32 BoneIndex = SkeletalMesh->GetRefSkeleton().FindRawBoneIndex(BoneReference.BoneName);
-=======
 					const int32 BoneIndex = SkeletalMesh->GetRefSkeleton().FindRawBoneIndex(BoneReference.BoneName);
->>>>>>> 6bbb88c8
 					if (BoneIndex != INDEX_NONE)
 					{
 						BoneIndices.AddUnique(BoneIndex);
@@ -504,16 +461,6 @@
 					const float InfluenceMultiplier = 1.0f / 255.0f;
 					for (FSoftSkinVertex& Vertex : Section.SoftVertices)
 					{
-<<<<<<< HEAD
-						FVector TangentX = Vertex.TangentX;
-						FVector TangentY = Vertex.TangentY;
-						FVector TangentZ = Vertex.TangentZ;
-						FVector Position = Vertex.Position;
-						for (uint8 InfluenceIndex = 0; InfluenceIndex < MAX_TOTAL_INFLUENCES; ++InfluenceIndex)
-						{
-							const int32 ArrayIndex = BoneIndices.IndexOfByKey(Section.BoneMap[Vertex.InfluenceBones[InfluenceIndex]]);
-							if (ArrayIndex != INDEX_NONE)
-=======
 						FVector TangentX = (FVector)Vertex.TangentX;
 						FVector TangentY = (FVector)Vertex.TangentY;
 						FVector TangentZ = (FVector)Vertex.TangentZ;
@@ -521,7 +468,6 @@
 						for (uint8 InfluenceIndex = 0; InfluenceIndex < MAX_TOTAL_INFLUENCES; ++InfluenceIndex)
 				        {
 							if (Vertex.InfluenceWeights[InfluenceIndex] > 0)
->>>>>>> 6bbb88c8
 							{
 								const int32 ArrayIndex = BoneIndices.IndexOfByKey(Section.BoneMap[Vertex.InfluenceBones[InfluenceIndex]]);
 								if (ArrayIndex != INDEX_NONE)
