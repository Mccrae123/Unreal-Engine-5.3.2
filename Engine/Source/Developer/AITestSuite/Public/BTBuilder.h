--- conflicted
+++ resolved
@@ -290,23 +290,15 @@
 		return *ServiceOb;
 	}
 
-<<<<<<< HEAD
-	static void WithServiceLog(UBTCompositeNode& ParentNode, int32 ActivationIndex, int32 DeactivationIndex, int32 TickIndex = INDEX_NONE, FName BoolKeyName = NAME_None, bool bCallTickOnSearchStart = false)
-=======
 	static void WithServiceLog(UBTCompositeNode& ParentNode, int32 ActivationIndex, int32 DeactivationIndex, int32 TickIndex = INDEX_NONE, FName TickBoolKeyName = NAME_None, bool bCallTickOnSearchStart = false, FName BecomeRelevantBoolKeyName = NAME_None, FName CeaseRelevantBoolKeyName = NAME_None)
->>>>>>> 6bbb88c8
 	{
 		UTestBTService_Log& LogService = WithService<UTestBTService_Log>(ParentNode);
 		LogService.LogActivation = ActivationIndex;
 		LogService.LogDeactivation = DeactivationIndex;
 		LogService.LogTick = TickIndex;
-<<<<<<< HEAD
-		LogService.SetFlagOnTick(BoolKeyName, bCallTickOnSearchStart);
-=======
 		LogService.SetFlagOnTick(TickBoolKeyName, bCallTickOnSearchStart);
 		LogService.KeyNameBecomeRelevant = BecomeRelevantBoolKeyName;
 		LogService.KeyNameCeaseRelevant = CeaseRelevantBoolKeyName;
->>>>>>> 6bbb88c8
 	}
 
 	template<class T>
@@ -321,22 +313,14 @@
 		return *ServiceOb;
 	}
 
-<<<<<<< HEAD
-	static void WithTaskServiceLog(UBTCompositeNode& ParentNode, int32 ActivationIndex, int32 DeactivationIndex, int32 TickIndex = INDEX_NONE, FName BoolKeyName = NAME_None, bool bCallTickOnSearchStart = false)
-=======
 	static void WithTaskServiceLog(UBTCompositeNode& ParentNode, int32 ActivationIndex, int32 DeactivationIndex, int32 TickIndex = INDEX_NONE, FName TickBoolKeyName = NAME_None, bool bCallTickOnSearchStart = false, FName BecomeRelevantBoolKeyName = NAME_None, FName CeaseRelevantBoolKeyName = NAME_None)
->>>>>>> 6bbb88c8
 	{
 		UTestBTService_Log& LogService = WithTaskService<UTestBTService_Log>(ParentNode);
 		LogService.LogActivation = ActivationIndex;
 		LogService.LogDeactivation = DeactivationIndex;
 		LogService.LogTick = TickIndex;
-<<<<<<< HEAD
-		LogService.SetFlagOnTick(BoolKeyName, bCallTickOnSearchStart);
-=======
 		LogService.SetFlagOnTick(TickBoolKeyName, bCallTickOnSearchStart);
 		LogService.KeyNameBecomeRelevant = BecomeRelevantBoolKeyName;
 		LogService.KeyNameCeaseRelevant = CeaseRelevantBoolKeyName;
->>>>>>> 6bbb88c8
 	}
 };