--- conflicted
+++ resolved
@@ -67,15 +67,12 @@
 	/** Allows overriding asset activation to perform asset type specific activation for the supplied assets. This happens when the user double clicks, presses enter, or presses space. Return true if you have overridden the behavior. */
 	virtual bool AssetsActivatedOverride(const TArray<UObject*>& InObjects, EAssetTypeActivationMethod::Type ActivationType) = 0;
 
-<<<<<<< HEAD
-=======
 	/** Returns true if this asset can be renamed */
 	virtual bool CanRename(const FAssetData& InAsset, FText* OutErrorMsg) const = 0;
 
 	/** Returns true if this asset can be duplicated */
 	virtual bool CanDuplicate(const FAssetData& InAsset, FText* OutErrorMsg) const = 0;
 
->>>>>>> 6bbb88c8
 	/** Returns the set of asset data that is valid to load. */
 	virtual TArray<FAssetData> GetValidAssetsForPreviewOrEdit(TArrayView<const FAssetData> InAssetDatas, bool bIsPreview) = 0;
 
