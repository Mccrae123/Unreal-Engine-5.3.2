--- conflicted
+++ resolved
@@ -141,13 +141,6 @@
 	virtual void SetSupported(bool bInSupported) final { ensureMsgf(false, TEXT("Deprecated")); };
 
 	/** Is this asset type supported in the current session? */
-<<<<<<< HEAD
-	virtual bool IsSupported() const = 0;
-
-	/** Returns class path name as a package + class FName pair */
-	virtual FTopLevelAssetPath GetClassPathName() const = 0;
-
-=======
 	UE_DEPRECATED(5.2, "Use IAssetTools::IsAssetClassSupported")
 	virtual bool IsSupported() const final { ensureMsgf(false, TEXT("Deprecated")); return true; }
 	
@@ -158,7 +151,6 @@
 	/** Does this asset support edit or view methods? */
 	virtual bool SupportsOpenedMethod(const EAssetTypeActivationOpenedMethod OpenedMethod) const = 0;
 
->>>>>>> 74d0b334
 	/** Returns thumbnail brush unique for the given asset data.  Returning null falls back to class thumbnail brush. */
 	virtual const FSlateBrush* GetThumbnailBrush(const FAssetData& InAssetData, const FName InClassName) const = 0;
 
