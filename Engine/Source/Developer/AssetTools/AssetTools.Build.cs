--- conflicted
+++ resolved
@@ -32,11 +32,8 @@
 				"Landscape",
                 "Foliage",
                 "Projects",
-<<<<<<< HEAD
-=======
 				"RHI",
 				"MaterialEditor"
->>>>>>> 9ba46998
             }
 		);
 
