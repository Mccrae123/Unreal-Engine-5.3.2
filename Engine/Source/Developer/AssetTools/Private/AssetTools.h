// Copyright Epic Games, Inc. All Rights Reserved.

#pragma once

#include "CoreMinimal.h"
#include "IAssetTools.h"
#include "IAssetTypeActions.h"
#include "AssetRegistry/AssetData.h"
#include "AssetRenameManager.h"
#include "Misc/NamePermissionList.h"
#include "UObject/StrongObjectPtr.h"
#include "Factories/Factory.h"
#include "AssetTools.generated.h"

class FAssetFixUpRedirectors;
class UToolMenu;
class IClassTypeActions;
class UAutomatedAssetImportData;
class UAssetImportTask;
struct ReportPackageData;

/** Parameters for importing specific set of files */
struct FAssetImportParams
{
	FAssetImportParams()
		: SpecifiedFactory(nullptr)
		, ImportData(nullptr)
		, AssetImportTask(nullptr)
		, bSyncToBrowser(true)
		, bForceOverrideExisting(false)
		, bAutomated(false)
		, bAllowAsyncImport(false)
<<<<<<< HEAD
=======
		, bSceneImport(false)
>>>>>>> d731a049
	{}

	/** Factory to use for importing files */
	TStrongObjectPtr<UFactory> SpecifiedFactory;
	/** Data used to determine rules for importing assets through the automated command line interface */
	const UAutomatedAssetImportData* ImportData;
	/** Script exposed rules and state for importing assets */
	UAssetImportTask* AssetImportTask;
	/** Whether or not to sync the content browser to the assets after import */
	bool bSyncToBrowser : 1;
	/** Whether or not we are forcing existing assets to be overriden without asking */
	bool bForceOverrideExisting : 1;
	/** Whether or not this is an automated import */
	bool bAutomated : 1;
	/** Temporary setting to enable the async import. (We will figure a better solution in a later release) */
	bool bAllowAsyncImport : 1;
<<<<<<< HEAD
=======
	/** Whether or not this is a scene import */
	bool bSceneImport : 1;
>>>>>>> d731a049
};


/** For backwards compatibility */
typedef class UAssetToolsImpl FAssetTools;

PRAGMA_DISABLE_DEPRECATION_WARNINGS

UCLASS(transient)
class UAssetToolsImpl : public UObject, public IAssetTools
{
	GENERATED_BODY() 
public:
	UAssetToolsImpl(const FObjectInitializer& ObjectInitializer);

	// IAssetTools implementation
	virtual void RegisterAssetTypeActions(const TSharedRef<IAssetTypeActions>& NewActions) override;
	virtual void UnregisterAssetTypeActions(const TSharedRef<IAssetTypeActions>& ActionsToRemove) override;
	virtual void GetAssetTypeActionsList( TArray<TWeakPtr<IAssetTypeActions>>& OutAssetTypeActionsList ) const override;
	virtual TWeakPtr<IAssetTypeActions> GetAssetTypeActionsForClass(const UClass* Class) const override;
	virtual TArray<TWeakPtr<IAssetTypeActions>> GetAssetTypeActionsListForClass(const UClass* Class) const override;
	virtual EAssetTypeCategories::Type RegisterAdvancedAssetCategory(FName CategoryKey, FText CategoryDisplayName) override;
	virtual EAssetTypeCategories::Type FindAdvancedAssetCategory(FName CategoryKey) const override;
	virtual void GetAllAdvancedAssetCategories(TArray<FAdvancedAssetCategory>& OutCategoryList) const override;
	virtual void RegisterClassTypeActions(const TSharedRef<IClassTypeActions>& NewActions) override;
	virtual void UnregisterClassTypeActions(const TSharedRef<IClassTypeActions>& ActionsToRemove) override;
	virtual void GetClassTypeActionsList( TArray<TWeakPtr<IClassTypeActions>>& OutClassTypeActionsList ) const override;
	virtual TWeakPtr<IClassTypeActions> GetClassTypeActionsForClass( UClass* Class ) const override;
	virtual UObject* CreateAsset(const FString& AssetName, const FString& PackagePath, UClass* AssetClass, UFactory* Factory, FName CallingContext = NAME_None) override;
	virtual UObject* CreateAssetWithDialog(UClass* AssetClass, UFactory* Factory, FName CallingContext = NAME_None) override;
	virtual UObject* CreateAssetWithDialog(const FString& AssetName, const FString& PackagePath, UClass* AssetClass, UFactory* Factory, FName CallingContext = NAME_None, const bool bCallConfigureProperties = true) override;
	virtual UObject* DuplicateAsset(const FString& AssetName, const FString& PackagePath, UObject* OriginalObject) override;
	virtual UObject* DuplicateAssetWithDialog(const FString& AssetName, const FString& PackagePath, UObject* OriginalObject) override;
	virtual UObject* DuplicateAssetWithDialogAndTitle(const FString& AssetName, const FString& PackagePath, UObject* OriginalObject, FText DialogTitle) override;
	virtual void SetCreateAssetsAsExternallyReferenceable(bool bValue) override;
	virtual bool GetCreateAssetsAsExternallyReferenceable() override;
	virtual bool RenameAssets(const TArray<FAssetRenameData>& AssetsAndNames) override;
	virtual EAssetRenameResult RenameAssetsWithDialog(const TArray<FAssetRenameData>& AssetsAndNames, bool bAutoCheckout = false) override;
	virtual void FindSoftReferencesToObject(FSoftObjectPath TargetObject, TArray<UObject*>& ReferencingObjects) override;
	virtual void FindSoftReferencesToObjects(const TArray<FSoftObjectPath>& TargetObjects, TMap<FSoftObjectPath, TArray<UObject*>>& ReferencingObjects) override;
	virtual void RenameReferencingSoftObjectPaths(const TArray<UPackage *> PackagesToCheck, const TMap<FSoftObjectPath, FSoftObjectPath>& AssetRedirectorMap) override;
	virtual TArray<UObject*> ImportAssetsWithDialog(const FString& DestinationPath) override;
	virtual void ImportAssetsWithDialogAsync(const FString& DestinationPath) override;
<<<<<<< HEAD
	virtual TArray<UObject*> ImportAssets(const TArray<FString>& Files, const FString& DestinationPath, UFactory* ChosenFactory, bool bSyncToBrowser = true, TArray<TPair<FString, FString>>* FilesAndDestinations = nullptr, bool bAllowAsyncImport = false) const override;
=======
	virtual TArray<UObject*> ImportAssets(const TArray<FString>& Files, const FString& DestinationPath, UFactory* ChosenFactory, bool bSyncToBrowser = true, TArray<TPair<FString, FString>>* FilesAndDestinations = nullptr, bool bAllowAsyncImport = false, bool bSceneImport = false) const override;
>>>>>>> d731a049
	virtual TArray<UObject*> ImportAssetsAutomated(const UAutomatedAssetImportData* ImportData) override;
	virtual void ImportAssetTasks(const TArray<UAssetImportTask*>& ImportTasks) override;
	virtual void ExportAssets(const TArray<FString>& AssetsToExport, const FString& ExportPath) override;
	virtual void ExportAssets(const TArray<UObject*>& AssetsToExport, const FString& ExportPath) const override;
	virtual void ExportAssetsWithDialog(const TArray<UObject*>& AssetsToExport, bool bPromptForIndividualFilenames) override;
	virtual void ExportAssetsWithDialog(const TArray<FString>& AssetsToExport, bool bPromptForIndividualFilenames) override;
	virtual void CreateUniqueAssetName(const FString& InBasePackageName, const FString& InSuffix, FString& OutPackageName, FString& OutAssetName) override;
	virtual bool AssetUsesGenericThumbnail( const FAssetData& AssetData ) const override;
	virtual void DiffAgainstDepot(UObject* InObject, const FString& InPackagePath, const FString& InPackageName) const override;
	virtual void DiffAssets(UObject* OldAsset1, UObject* NewAsset, const struct FRevisionInfo& OldRevision, const struct FRevisionInfo& NewRevision) const override;
	virtual FString DumpAssetToTempFile(UObject* Asset) const override;
	virtual bool CreateDiffProcess(const FString& DiffCommand, const FString& OldTextFilename, const FString& NewTextFilename, const FString& DiffArgs = FString("")) const override;
	virtual void MigratePackages(const TArray<FName>& PackageNamesToMigrate) const override;
	virtual void MigratePackages(const TArray<FName>& PackageNamesToMigrate, const FString& TargetPath, const struct FMigrationOptions& Options = FMigrationOptions()) const override;
	virtual UE::AssetTools::FOnPackageMigration& GetOnPackageMigration() override;
	virtual void BeginAdvancedCopyPackages(const TArray<FName>& InputNamesToCopy, const FString& TargetPath) const override;
	virtual void FixupReferencers(const TArray<UObjectRedirector*>& Objects, bool bCheckoutDialogPrompt = true, ERedirectFixupMode FixupMode = ERedirectFixupMode::DeleteFixedUpRedirectors) const override;
	virtual bool IsFixupReferencersInProgress() const override;
	virtual FAssetPostRenameEvent& OnAssetPostRename() override { return AssetRenameManager->OnAssetPostRenameEvent(); }
	virtual void ExpandDirectories(const TArray<FString>& Files, const FString& DestinationPath, TArray<TPair<FString, FString>>& FilesAndDestinations) const override;
	virtual bool AdvancedCopyPackages(const FAdvancedCopyParams& CopyParams, const TArray<TMap<FString, FString>> PackagesAndDestinations) const override;
	virtual bool AdvancedCopyPackages(const TMap<FString, FString>& SourceAndDestPackages, const bool bForceAutosave, const bool bCopyOverAllDestinationOverlaps, FDuplicatedObjects* OutDuplicatedObjects, EMessageSeverity::Type NotificationSeverityFilter) const override;
	virtual void GenerateAdvancedCopyDestinations(FAdvancedCopyParams& InParams, const TArray<FName>& InPackageNamesToCopy, const class UAdvancedCopyCustomization* CopyCustomization, TMap<FString, FString>& OutPackagesAndDestinations) const override;
	virtual bool FlattenAdvancedCopyDestinations(const TArray<TMap<FString, FString>> PackagesAndDestinations, TMap<FString, FString>& FlattenedPackagesAndDestinations) const override;
	virtual bool ValidateFlattenedAdvancedCopyDestinations(const TMap<FString, FString>& FlattenedPackagesAndDestinations) const override;
	virtual void GetAllAdvancedCopySources(FName SelectedPackage, FAdvancedCopyParams& CopyParams, TArray<FName>& OutPackageNamesToCopy, TMap<FName, FName>& DependencyMap, const class UAdvancedCopyCustomization* CopyCustomization) const override;
	virtual void InitAdvancedCopyFromCopyParams(FAdvancedCopyParams CopyParams) const override;
	virtual void OpenEditorForAssets(const TArray<UObject*>& Assets) override;

	virtual void ConvertVirtualTextures(const TArray<UTexture2D*>& Textures, bool bConvertBackToNonVirtual, const TArray<UMaterial*>* RelatedMaterials = nullptr) const override;
	virtual bool IsAssetClassSupported(const UClass* AssetClass) const override;
	virtual TArray<UFactory*> GetNewAssetFactories() const override;
<<<<<<< HEAD
	virtual TSharedRef<FNamePermissionList>& GetAssetClassPermissionList() override;
=======
	UE_DEPRECATED(5.1, "Class names are now represented by path names. Please use GetAssetClassPathPermissionList.")
	virtual TSharedRef<FNamePermissionList>& GetAssetClassPermissionList() override;
	UE_DEPRECATED(5.1, "Class names are now represented by path names. Please use GetAssetClassPathPermissionList.")
	TSharedRef<FNamePermissionList>& GetAssetClassPermissionList(EAssetClassAction AssetClassAction);
	virtual TSharedRef<FPathPermissionList>& GetAssetClassPathPermissionList(EAssetClassAction AssetClassAction) override;
	virtual TSet<EBlueprintType>& GetAllowedBlueprintTypes() override;
>>>>>>> d731a049
	virtual TSharedRef<FPathPermissionList>& GetFolderPermissionList() override;
	virtual TSharedRef<FPathPermissionList>& GetWritableFolderPermissionList() override;
	virtual bool AllPassWritableFolderFilter(const TArray<FString>& InPaths) const override;
	virtual void NotifyBlockedByWritableFolderFilter() const;
	virtual bool IsNameAllowed(const FString& Name, FText* OutErrorMessage = nullptr) const override;
	virtual void RegisterIsNameAllowedDelegate(const FName OwnerName, FIsNameAllowed Delegate) override;
	virtual void UnregisterIsNameAllowedDelegate(const FName OwnerName) override;
	
	virtual void SyncBrowserToAssets(const TArray<UObject*>& AssetsToSync) override;
	virtual void SyncBrowserToAssets(const TArray<FAssetData>& AssetsToSync) override;
public:
	/** Gets the asset tools singleton as a FAssetTools for asset tools module use */
	static UAssetToolsImpl& Get();

	/** The manager to handle renaming assets */
	TSharedPtr<FAssetRenameManager> AssetRenameManager;

	/** The manager to handle fixing up redirectors */
	TSharedPtr<FAssetFixUpRedirectors> AssetFixUpRedirectors;
private:
	static FString GenerateAdvancedCopyDestinationPackageName(const FString& SourcePackage, const FString& SourcePath, const FString& DestinationFolder);

	/** Checks to see if a package is marked for delete, then asks the user if they would like to check in the deleted file before they can continue. Returns true when it is safe to proceed. */
	bool CheckForDeletedPackage(const UPackage* Package) const;

	/** Returns true if the supplied Asset name and package are currently valid for creation. */
	bool CanCreateAsset(const FString& AssetName, const FString& PackageName, const FText& OperationText) const;

	/** Begins the package migration, after assets have been discovered */
	void PerformMigratePackages(TArray<FName> PackageNamesToMigrate, const FString DestinationPath, const FMigrationOptions Options) const;

	TArray<FName> ExpandAssetsAndFoldersToJustAssets(TArray<FName> SelectedAssetAndFolderNames) const;

	/** Begins the package advanced copy, after assets have been discovered */
	void PerformAdvancedCopyPackages(TArray<FName> SelectedPackageNames, FString TargetPath) const;

	/** Copies files after the final list was confirmed */
	void MigratePackages_ReportConfirmed(TSharedPtr<TArray<ReportPackageData>> PackageDataToMigrate, const FString DestinationPath, const FMigrationOptions Options) const;

	/** Copies files after the final list was confirmed */
	void AdvancedCopyPackages_ReportConfirmed(FAdvancedCopyParams CopyParam, TArray<TMap<FString, FString>> DestinationMap) const;

	/** Gets the dependencies of the specified package recursively */
	void RecursiveGetDependencies(const FName& PackageName, TSet<FName>& AllDependencies, TSet<FString>& ExternalObjectsPaths) const;

	/** Gets the dependencies of the specified package recursively while omitting things that don't pass the FARFilter passed in from FAdvancedCopyParams */
	void RecursiveGetDependenciesAdvanced(const FName& PackageName, FAdvancedCopyParams& CopyParams, TArray<FName>& AllDependencies, TMap<FName, FName>& DependencyMap, const class UAdvancedCopyCustomization* CopyCustomization, TArray<FAssetData>& OptionalAssetData) const;

	/** Records the time taken for an import and reports it to engine analytics, if available */
	static void OnNewImportRecord(UClass* AssetType, const FString& FileExtension, bool bSucceeded, bool bWasCancelled, const FDateTime& StartTime);

	/** Records what assets users are creating */
	static void OnNewCreateRecord(UClass* AssetType, bool bDuplicated);

	/** Internal method that performs the actual asset importing */
	TArray<UObject*> ImportAssetsInternal(const TArray<FString>& Files, const FString& RootDestinationPath, TArray<TPair<FString, FString>> *FilesAndDestinationsPtr, const FAssetImportParams& ImportParams) const;

	/** Internal method to export assets.  If no export path is created a user will be prompted for one.  if bPromptIndividualFilenames is true a user will be asked per file */
	void ExportAssetsInternal(const TArray<UObject*>& ObjectsToExport, bool bPromptIndividualFilenames, const FString& ExportPath) const;

	UObject* PerformDuplicateAsset(const FString& AssetName, const FString& PackagePath, UObject* OriginalObject, bool bWithDialog);

<<<<<<< HEAD
	/** Internal method that performs actions when asset class blacklist filter changes */
	void AssetClassPermissionListChanged();
=======
	/** Internal method that performs actions when asset class deny list filter changes */
	void AssetClassPermissionListChanged(EAssetClassAction AssetClassAction);
>>>>>>> d731a049

	/**
	 * Add sub content deny list filter for a new mount point
	 * @param InMount The mount point
	 */
	void AddSubContentDenyList(const FString& InMount);

	/** Called when a new mount is added to add the proper sub content deny list to it. */
	void OnContentPathMounted(const FString& InAssetPath, const FString& FileSystemPath);

	/** Implementation for the import with dialog functions */
	TArray<UObject*> ImportAssetsWithDialogImplementation(const FString& DestinationPath, bool bAllowAsyncImport);

private:
	/** The list of all registered AssetTypeActions */
	TArray<TSharedRef<IAssetTypeActions>> AssetTypeActionsList;

	/** The list of all registered ClassTypeActions */
	TArray<TSharedRef<IClassTypeActions>> ClassTypeActionsList;

	/** The categories that have been allocated already */
	TMap<FName, FAdvancedAssetCategory> AllocatedCategoryBits;
	
	/** The next user category bit to allocate (set to 0 when there are no more bits left) */
	uint32 NextUserCategoryBit;

<<<<<<< HEAD
	/** Permission list of assets by class name */
	TSharedRef<FNamePermissionList> AssetClassPermissionList;
=======
	/** This should be removed with the removal of GetAssetClassPermissionList functions */
	TSharedRef<FNamePermissionList> AssetClassPermissionList_DEPRECATED;

	/** Permission lists of assets by class path name, one for each EAssetClassAction */
	TArray<TSharedRef<FPathPermissionList>> AssetClassPermissionList;

	/** Which types of BlueprintFactories are allowed to be returned through GetNewAssetFactories. Empty set allows all types. */
	TSet<EBlueprintType> AllowedBlueprintTypes;
>>>>>>> d731a049

	/** Permission list of folder paths */
	TSharedRef<FPathPermissionList> FolderPermissionList;

	/** Permission list of folder paths to write to */
	TSharedRef<FPathPermissionList> WritableFolderPermissionList;

	/** List of sub content paths denied for every mount. */
	TArray<FString> SubContentDenyListPaths;

	bool CreateAssetsAsExternallyReferenceable;

	TMap<FName, FIsNameAllowed> IsNameAllowedDelegates;

	UE::AssetTools::FOnPackageMigration OnPackageMigration;
};

PRAGMA_ENABLE_DEPRECATION_WARNINGS<|MERGE_RESOLUTION|>--- conflicted
+++ resolved
@@ -30,10 +30,7 @@
 		, bForceOverrideExisting(false)
 		, bAutomated(false)
 		, bAllowAsyncImport(false)
-<<<<<<< HEAD
-=======
 		, bSceneImport(false)
->>>>>>> d731a049
 	{}
 
 	/** Factory to use for importing files */
@@ -50,11 +47,8 @@
 	bool bAutomated : 1;
 	/** Temporary setting to enable the async import. (We will figure a better solution in a later release) */
 	bool bAllowAsyncImport : 1;
-<<<<<<< HEAD
-=======
 	/** Whether or not this is a scene import */
 	bool bSceneImport : 1;
->>>>>>> d731a049
 };
 
 
@@ -98,11 +92,7 @@
 	virtual void RenameReferencingSoftObjectPaths(const TArray<UPackage *> PackagesToCheck, const TMap<FSoftObjectPath, FSoftObjectPath>& AssetRedirectorMap) override;
 	virtual TArray<UObject*> ImportAssetsWithDialog(const FString& DestinationPath) override;
 	virtual void ImportAssetsWithDialogAsync(const FString& DestinationPath) override;
-<<<<<<< HEAD
-	virtual TArray<UObject*> ImportAssets(const TArray<FString>& Files, const FString& DestinationPath, UFactory* ChosenFactory, bool bSyncToBrowser = true, TArray<TPair<FString, FString>>* FilesAndDestinations = nullptr, bool bAllowAsyncImport = false) const override;
-=======
 	virtual TArray<UObject*> ImportAssets(const TArray<FString>& Files, const FString& DestinationPath, UFactory* ChosenFactory, bool bSyncToBrowser = true, TArray<TPair<FString, FString>>* FilesAndDestinations = nullptr, bool bAllowAsyncImport = false, bool bSceneImport = false) const override;
->>>>>>> d731a049
 	virtual TArray<UObject*> ImportAssetsAutomated(const UAutomatedAssetImportData* ImportData) override;
 	virtual void ImportAssetTasks(const TArray<UAssetImportTask*>& ImportTasks) override;
 	virtual void ExportAssets(const TArray<FString>& AssetsToExport, const FString& ExportPath) override;
@@ -135,16 +125,12 @@
 	virtual void ConvertVirtualTextures(const TArray<UTexture2D*>& Textures, bool bConvertBackToNonVirtual, const TArray<UMaterial*>* RelatedMaterials = nullptr) const override;
 	virtual bool IsAssetClassSupported(const UClass* AssetClass) const override;
 	virtual TArray<UFactory*> GetNewAssetFactories() const override;
-<<<<<<< HEAD
-	virtual TSharedRef<FNamePermissionList>& GetAssetClassPermissionList() override;
-=======
 	UE_DEPRECATED(5.1, "Class names are now represented by path names. Please use GetAssetClassPathPermissionList.")
 	virtual TSharedRef<FNamePermissionList>& GetAssetClassPermissionList() override;
 	UE_DEPRECATED(5.1, "Class names are now represented by path names. Please use GetAssetClassPathPermissionList.")
 	TSharedRef<FNamePermissionList>& GetAssetClassPermissionList(EAssetClassAction AssetClassAction);
 	virtual TSharedRef<FPathPermissionList>& GetAssetClassPathPermissionList(EAssetClassAction AssetClassAction) override;
 	virtual TSet<EBlueprintType>& GetAllowedBlueprintTypes() override;
->>>>>>> d731a049
 	virtual TSharedRef<FPathPermissionList>& GetFolderPermissionList() override;
 	virtual TSharedRef<FPathPermissionList>& GetWritableFolderPermissionList() override;
 	virtual bool AllPassWritableFolderFilter(const TArray<FString>& InPaths) const override;
@@ -207,13 +193,8 @@
 
 	UObject* PerformDuplicateAsset(const FString& AssetName, const FString& PackagePath, UObject* OriginalObject, bool bWithDialog);
 
-<<<<<<< HEAD
-	/** Internal method that performs actions when asset class blacklist filter changes */
-	void AssetClassPermissionListChanged();
-=======
 	/** Internal method that performs actions when asset class deny list filter changes */
 	void AssetClassPermissionListChanged(EAssetClassAction AssetClassAction);
->>>>>>> d731a049
 
 	/**
 	 * Add sub content deny list filter for a new mount point
@@ -240,10 +221,6 @@
 	/** The next user category bit to allocate (set to 0 when there are no more bits left) */
 	uint32 NextUserCategoryBit;
 
-<<<<<<< HEAD
-	/** Permission list of assets by class name */
-	TSharedRef<FNamePermissionList> AssetClassPermissionList;
-=======
 	/** This should be removed with the removal of GetAssetClassPermissionList functions */
 	TSharedRef<FNamePermissionList> AssetClassPermissionList_DEPRECATED;
 
@@ -252,7 +229,6 @@
 
 	/** Which types of BlueprintFactories are allowed to be returned through GetNewAssetFactories. Empty set allows all types. */
 	TSet<EBlueprintType> AllowedBlueprintTypes;
->>>>>>> d731a049
 
 	/** Permission list of folder paths */
 	TSharedRef<FPathPermissionList> FolderPermissionList;
