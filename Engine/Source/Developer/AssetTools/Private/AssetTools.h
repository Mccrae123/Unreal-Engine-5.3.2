// Copyright Epic Games, Inc. All Rights Reserved.

#pragma once

#include "CoreMinimal.h"
#include "IAssetTools.h"
#include "IAssetTypeActions.h"
#include "AssetData.h"
#include "AssetRenameManager.h"
#include "Misc/BlacklistNames.h"
#include "AssetTools.generated.h"

class FAssetFixUpRedirectors;
class UToolMenu;
class IClassTypeActions;
class UAutomatedAssetImportData;
class UFactory;
class UAssetImportTask;
struct ReportPackageData;

/** Parameters for importing specific set of files */
struct FAssetImportParams
{
	FAssetImportParams()
		: SpecifiedFactory(nullptr)
		, ImportData(nullptr)
		, AssetImportTask(nullptr)
		, bSyncToBrowser(true)
		, bForceOverrideExisting(false)
		, bAutomated(false)
	{}

	/** Factory to use for importing files */
	UFactory* SpecifiedFactory;
	/** Data used to determine rules for importing assets through the automated command line interface */
	const UAutomatedAssetImportData* ImportData;
	/** Script exposed rules and state for importing assets */
	UAssetImportTask* AssetImportTask;
	/** Whether or not to sync the content browser to the assets after import */
	bool bSyncToBrowser : 1;
	/** Whether or not we are forcing existing assets to be overriden without asking */
	bool bForceOverrideExisting : 1;
	/** Whether or not this is an automated import */
	bool bAutomated : 1;
};


/** For backwards compatibility */
typedef class UAssetToolsImpl FAssetTools;

PRAGMA_DISABLE_DEPRECATION_WARNINGS

UCLASS(transient)
class UAssetToolsImpl : public UObject, public IAssetTools
{
	GENERATED_BODY() 
public:
	UAssetToolsImpl(const FObjectInitializer& ObjectInitializer);

	// UObject implementation
	virtual bool IsDestructionThreadSafe() const override { return false; }

	// IAssetTools implementation
	virtual void RegisterAssetTypeActions(const TSharedRef<IAssetTypeActions>& NewActions) override;
	virtual void UnregisterAssetTypeActions(const TSharedRef<IAssetTypeActions>& ActionsToRemove) override;
	virtual void GetAssetTypeActionsList( TArray<TWeakPtr<IAssetTypeActions>>& OutAssetTypeActionsList ) const override;
	virtual TWeakPtr<IAssetTypeActions> GetAssetTypeActionsForClass(const UClass* Class) const override;
	virtual TArray<TWeakPtr<IAssetTypeActions>> GetAssetTypeActionsListForClass(const UClass* Class) const override;
	virtual EAssetTypeCategories::Type RegisterAdvancedAssetCategory(FName CategoryKey, FText CategoryDisplayName) override;
	virtual EAssetTypeCategories::Type FindAdvancedAssetCategory(FName CategoryKey) const override;
	virtual void GetAllAdvancedAssetCategories(TArray<FAdvancedAssetCategory>& OutCategoryList) const override;
	virtual void RegisterClassTypeActions(const TSharedRef<IClassTypeActions>& NewActions) override;
	virtual void UnregisterClassTypeActions(const TSharedRef<IClassTypeActions>& ActionsToRemove) override;
	virtual void GetClassTypeActionsList( TArray<TWeakPtr<IClassTypeActions>>& OutClassTypeActionsList ) const override;
	virtual TWeakPtr<IClassTypeActions> GetClassTypeActionsForClass( UClass* Class ) const override;
	virtual UObject* CreateAsset(const FString& AssetName, const FString& PackagePath, UClass* AssetClass, UFactory* Factory, FName CallingContext = NAME_None) override;
	virtual UObject* CreateAsset(UClass* AssetClass, UFactory* Factory, FName CallingContext = NAME_None) override;
	virtual UObject* CreateAssetWithDialog(UClass* AssetClass, UFactory* Factory, FName CallingContext = NAME_None) override;
	virtual UObject* CreateAssetWithDialog(const FString& AssetName, const FString& PackagePath, UClass* AssetClass, UFactory* Factory, FName CallingContext = NAME_None) override;
	virtual UObject* DuplicateAsset(const FString& AssetName, const FString& PackagePath, UObject* OriginalObject) override;
	virtual UObject* DuplicateAssetWithDialog(const FString& AssetName, const FString& PackagePath, UObject* OriginalObject) override;
	virtual UObject* DuplicateAssetWithDialogAndTitle(const FString& AssetName, const FString& PackagePath, UObject* OriginalObject, FText DialogTitle) override;
	virtual bool RenameAssets(const TArray<FAssetRenameData>& AssetsAndNames) override;
	virtual void RenameAssetsWithDialog(const TArray<FAssetRenameData>& AssetsAndNames, bool bAutoCheckout = false) override;
	virtual void FindSoftReferencesToObject(FSoftObjectPath TargetObject, TArray<UObject*>& ReferencingObjects) override;
	virtual void FindSoftReferencesToObjects(const TArray<FSoftObjectPath>& TargetObjects, TMap<FSoftObjectPath, TArray<UObject*>>& ReferencingObjects) override;
	virtual void RenameReferencingSoftObjectPaths(const TArray<UPackage *> PackagesToCheck, const TMap<FSoftObjectPath, FSoftObjectPath>& AssetRedirectorMap) override;
	virtual TArray<UObject*> ImportAssets(const FString& DestinationPath) override;
	virtual TArray<UObject*> ImportAssetsWithDialog(const FString& DestinationPath) override;
	virtual TArray<UObject*> ImportAssets(const TArray<FString>& Files, const FString& DestinationPath, UFactory* ChosenFactory, bool bSyncToBrowser = true, TArray<TPair<FString, FString>>* FilesAndDestinations = nullptr) const override;
	virtual TArray<UObject*> ImportAssetsAutomated(const UAutomatedAssetImportData* ImportData) override;
	virtual void ImportAssetTasks(const TArray<UAssetImportTask*>& ImportTasks) override;
	virtual void ExportAssets(const TArray<FString>& AssetsToExport, const FString& ExportPath) override;
	virtual void ExportAssets(const TArray<UObject*>& AssetsToExport, const FString& ExportPath) const override;
	virtual void ExportAssetsWithDialog(const TArray<UObject*>& AssetsToExport, bool bPromptForIndividualFilenames) override;
	virtual void ExportAssetsWithDialog(const TArray<FString>& AssetsToExport, bool bPromptForIndividualFilenames) override;
	virtual void CreateUniqueAssetName(const FString& InBasePackageName, const FString& InSuffix, FString& OutPackageName, FString& OutAssetName) override;
	virtual bool AssetUsesGenericThumbnail( const FAssetData& AssetData ) const override;
	virtual void DiffAgainstDepot(UObject* InObject, const FString& InPackagePath, const FString& InPackageName) const override;
	virtual void DiffAssets(UObject* OldAsset1, UObject* NewAsset, const struct FRevisionInfo& OldRevision, const struct FRevisionInfo& NewRevision) const override;
	virtual FString DumpAssetToTempFile(UObject* Asset) const override;
	virtual bool CreateDiffProcess(const FString& DiffCommand, const FString& OldTextFilename, const FString& NewTextFilename, const FString& DiffArgs = FString("")) const override;
	virtual void MigratePackages(const TArray<FName>& PackageNamesToMigrate) const override;
	virtual void BeginAdvancedCopyPackages(const TArray<FName>& InputNamesToCopy, const FString& TargetPath) const override;
	virtual void FixupReferencers(const TArray<UObjectRedirector*>& Objects) const override;
	virtual bool IsFixupReferencersInProgress() const override;
	virtual FAssetPostRenameEvent& OnAssetPostRename() override { return AssetRenameManager->OnAssetPostRenameEvent(); }
	virtual void ExpandDirectories(const TArray<FString>& Files, const FString& DestinationPath, TArray<TPair<FString, FString>>& FilesAndDestinations) const override;
	virtual bool AdvancedCopyPackages(const FAdvancedCopyParams& CopyParams, const TArray<TMap<FString, FString>> PackagesAndDestinations) const override;
	virtual bool AdvancedCopyPackages(const TMap<FString, FString>& SourceAndDestPackages, const bool bForceAutosave, const bool bCopyOverAllDestinationOverlaps) const override;
	virtual void GenerateAdvancedCopyDestinations(FAdvancedCopyParams& InParams, const TArray<FName>& InPackageNamesToCopy, const class UAdvancedCopyCustomization* CopyCustomization, TMap<FString, FString>& OutPackagesAndDestinations) const override;
	virtual bool FlattenAdvancedCopyDestinations(const TArray<TMap<FString, FString>> PackagesAndDestinations, TMap<FString, FString>& FlattenedPackagesAndDestinations) const override;
	virtual bool ValidateFlattenedAdvancedCopyDestinations(const TMap<FString, FString>& FlattenedPackagesAndDestinations) const override;
	virtual void GetAllAdvancedCopySources(FName SelectedPackage, FAdvancedCopyParams& CopyParams, TArray<FName>& OutPackageNamesToCopy, TMap<FName, FName>& DependencyMap, const class UAdvancedCopyCustomization* CopyCustomization) const override;
	virtual void InitAdvancedCopyFromCopyParams(FAdvancedCopyParams CopyParams) const override;
	virtual void OpenEditorForAssets(const TArray<UObject*>& Assets) override;

	virtual void ConvertVirtualTextures(const TArray<UTexture2D*>& Textures, bool bConvertBackToNonVirtual, const TArray<UMaterial*>* RelatedMaterials = nullptr) const override;
	virtual bool IsAssetClassSupported(const UClass* AssetClass) const override;
	virtual TArray<UFactory*> GetNewAssetFactories() const override;
	virtual TSharedRef<FBlacklistNames>& GetAssetClassBlacklist() override;
	virtual TSharedRef<FBlacklistPaths>& GetFolderBlacklist() override;
<<<<<<< HEAD
=======
	virtual TSharedRef<FBlacklistPaths>& GetWritableFolderBlacklist() override;
	virtual bool AllPassWritableFolderFilter(const TArray<FString>& InPaths) const override;
	virtual void NotifyBlockedByWritableFolderFilter() const;
>>>>>>> 421d6516

public:
	/** Gets the asset tools singleton as a FAssetTools for asset tools module use */
	static UAssetToolsImpl& Get();

	/** Syncs the primary content browser to the specified assets, whether or not it is locked. Most syncs that come from AssetTools -feel- like they came from the content browser, so this is okay. */
	void SyncBrowserToAssets(const TArray<UObject*>& AssetsToSync);
	void SyncBrowserToAssets(const TArray<FAssetData>& AssetsToSync);

	/** The manager to handle renaming assets */
	TSharedPtr<FAssetRenameManager> AssetRenameManager;

	/** The manager to handle fixing up redirectors */
	TSharedPtr<FAssetFixUpRedirectors> AssetFixUpRedirectors;
private:
	/** Checks to see if a package is marked for delete then ask the user if he would like to check in the deleted file before he can continue. Returns true when it is safe to proceed. */
	bool CheckForDeletedPackage(const UPackage* Package) const;

	/** Returns true if the supplied Asset name and package are currently valid for creation. */
	bool CanCreateAsset(const FString& AssetName, const FString& PackageName, const FText& OperationText) const;

	/** Begins the package migration, after assets have been discovered */
	void PerformMigratePackages(TArray<FName> PackageNamesToMigrate) const;

	/** Begins the package advanced copy, after assets have been discovered */
	void PerformAdvancedCopyPackages(TArray<FName> SelectedPackageNames, FString TargetPath) const;

	/** Copies files after the final list was confirmed */
	void MigratePackages_ReportConfirmed(TSharedPtr<TArray<ReportPackageData>> PackageDataToMigrate) const;

	/** Copies files after the final list was confirmed */
	void AdvancedCopyPackages_ReportConfirmed(FAdvancedCopyParams CopyParam, TArray<TMap<FString, FString>> DestinationMap) const;

	/** Gets the dependencies of the specified package recursively */
	void RecursiveGetDependencies(const FName& PackageName, TSet<FName>& AllDependencies, const FString& OriginalRoot) const;

	/** Gets the dependencies of the specified package recursively while omitting things that don't pass the FARFilter passed in from FAdvancedCopyParams */
	void RecursiveGetDependenciesAdvanced(const FName& PackageName, FAdvancedCopyParams& CopyParams, TArray<FName>& AllDependencies, TMap<FName, FName>& DependencyMap, const class UAdvancedCopyCustomization* CopyCustomization, TArray<FAssetData>& OptionalAssetData) const;

	/** Records the time taken for an import and reports it to engine analytics, if available */
	static void OnNewImportRecord(UClass* AssetType, const FString& FileExtension, bool bSucceeded, bool bWasCancelled, const FDateTime& StartTime);

	/** Records what assets users are creating */
	static void OnNewCreateRecord(UClass* AssetType, bool bDuplicated);

	/** Internal method that performs the actual asset importing */
	TArray<UObject*> ImportAssetsInternal(const TArray<FString>& Files, const FString& RootDestinationPath, TArray<TPair<FString, FString>> *FilesAndDestinationsPtr, const FAssetImportParams& ImportParams) const;

	/** Internal method to export assets.  If no export path is created a user will be prompted for one.  if bPromptIndividualFilenames is true a user will be asked per file */
	void ExportAssetsInternal(const TArray<UObject*>& ObjectsToExport, bool bPromptIndividualFilenames, const FString& ExportPath) const;

	UObject* PerformDuplicateAsset(const FString& AssetName, const FString& PackagePath, UObject* OriginalObject, bool bWithDialog);

	/** Internal method that performs actions when asset class blacklist filter changes */
	void AssetClassBlacklistChanged();

private:
	/** The list of all registered AssetTypeActions */
	TArray<TSharedRef<IAssetTypeActions>> AssetTypeActionsList;

	/** The list of all registered ClassTypeActions */
	TArray<TSharedRef<IClassTypeActions>> ClassTypeActionsList;

	/** The categories that have been allocated already */
	TMap<FName, FAdvancedAssetCategory> AllocatedCategoryBits;
	
	/** The next user category bit to allocate (set to 0 when there are no more bits left) */
	uint32 NextUserCategoryBit;

	/** Blacklist of assets by class name */
	TSharedRef<FBlacklistNames> AssetClassBlacklist;

	/** Blacklist of folder paths */
	TSharedRef<FBlacklistPaths> FolderBlacklist;
<<<<<<< HEAD
=======

	/** Blacklist of folder paths to write to */
	TSharedRef<FBlacklistPaths> WritableFolderBlacklist;
>>>>>>> 421d6516
};

PRAGMA_ENABLE_DEPRECATION_WARNINGS<|MERGE_RESOLUTION|>--- conflicted
+++ resolved
@@ -120,12 +120,9 @@
 	virtual TArray<UFactory*> GetNewAssetFactories() const override;
 	virtual TSharedRef<FBlacklistNames>& GetAssetClassBlacklist() override;
 	virtual TSharedRef<FBlacklistPaths>& GetFolderBlacklist() override;
-<<<<<<< HEAD
-=======
 	virtual TSharedRef<FBlacklistPaths>& GetWritableFolderBlacklist() override;
 	virtual bool AllPassWritableFolderFilter(const TArray<FString>& InPaths) const override;
 	virtual void NotifyBlockedByWritableFolderFilter() const;
->>>>>>> 421d6516
 
 public:
 	/** Gets the asset tools singleton as a FAssetTools for asset tools module use */
@@ -200,12 +197,9 @@
 
 	/** Blacklist of folder paths */
 	TSharedRef<FBlacklistPaths> FolderBlacklist;
-<<<<<<< HEAD
-=======
 
 	/** Blacklist of folder paths to write to */
 	TSharedRef<FBlacklistPaths> WritableFolderBlacklist;
->>>>>>> 421d6516
 };
 
 PRAGMA_ENABLE_DEPRECATION_WARNINGS