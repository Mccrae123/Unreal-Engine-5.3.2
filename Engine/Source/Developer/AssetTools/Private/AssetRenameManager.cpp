// Copyright Epic Games, Inc. All Rights Reserved.


#include "AssetRenameManager.h"
#include "Serialization/ArchiveUObject.h"
#include "UObject/Class.h"
#include "Misc/PackageName.h"
#include "Misc/MessageDialog.h"
#include "HAL/FileManager.h"
#include "Misc/FeedbackContext.h"
#include "Modules/ModuleManager.h"
#include "UObject/UObjectHash.h"
#include "UObject/UObjectIterator.h"
#include "UObject/UnrealType.h"
#include "Layout/Margin.h"
#include "Input/Reply.h"
#include "Widgets/DeclarativeSyntaxSupport.h"
#include "Widgets/SCompoundWidget.h"
#include "Widgets/SBoxPanel.h"
#include "Widgets/SWindow.h"
#include "Layout/WidgetPath.h"
#include "SlateOptMacros.h"
#include "Framework/Application/SlateApplication.h"
#include "Widgets/Layout/SBorder.h"
#include "Widgets/Text/STextBlock.h"
#include "Widgets/Input/SButton.h"
#include "Widgets/Views/STableViewBase.h"
#include "Widgets/Views/STableRow.h"
#include "Widgets/Views/SListView.h"
#include "EditorStyleSet.h"
#include "SourceControlOperations.h"
#include "ISourceControlModule.h"
#include "SourceControlHelpers.h"
#include "FileHelpers.h"
#include "SDiscoveringAssetsDialog.h"
#include "AssetRegistryModule.h"
#include "CollectionManagerTypes.h"
#include "ICollectionManager.h"
#include "CollectionManagerModule.h"
#include "ObjectTools.h"
#include "Interfaces/IMainFrameModule.h"
#include "Kismet2/KismetEditorUtilities.h"
#include "Kismet2/BlueprintEditorUtils.h"
#include "Misc/RedirectCollector.h"
#include "Settings/EditorProjectSettings.h"
#include "AssetToolsLog.h"
#include "Settings/EditorProjectSettings.h"
#include "Engine/World.h"
#include "Engine/MapBuildDataRegistry.h"

#define LOCTEXT_NAMESPACE "AssetRenameManager"

namespace AssetRenameManagerImpl
{
	// Same as CheckSubPath.IsEmpty() || SubPath == CheckSubPath || SubPath.StartsWith(CheckSubPath + TEXT("."))
	// but with early outs and without having to concatenate a string for comparison
	static bool IsSubPath(const FString& SubPath, const FString& CheckSubPath)
	{
		const int32 CheckSubPathLen = CheckSubPath.Len();
		if (CheckSubPathLen == 0)
		{
			return true;
		}

		const int32 SubPathLen = SubPath.Len();
		if (SubPathLen == CheckSubPathLen)
		{
			if (SubPathLen)
			{
				// Checking the last character first should skip most string compare since lots of paths might have the same beginning
				return (*SubPath)[SubPathLen - 1] == (*CheckSubPath)[SubPathLen - 1] && SubPath == CheckSubPath;
			}
			else
			{
				// Both strings are empty
				return true;
			}
		}
		else
		{
			//Checking for the . at the exact position first should eliminate most of the StartsWith comparison.
			return SubPathLen > CheckSubPathLen && (*SubPath)[CheckSubPathLen] == TEXT('.') && SubPath.StartsWith(CheckSubPath);
		}
	}
}

struct FAssetRenameDataWithReferencers : public FAssetRenameData
{
	TArray<FName> ReferencingPackageNames;
	FText FailureReason;
	bool bCreateRedirector;
	bool bRenameFailed;

	FAssetRenameDataWithReferencers(const FAssetRenameData& InRenameData)
		: FAssetRenameData(InRenameData)
		, bCreateRedirector(false)
		, bRenameFailed(false)
	{
		if (Asset.IsValid() && !OldObjectPath.IsValid())
		{
			OldObjectPath = FSoftObjectPath(Asset.Get());
		}
		else if (OldObjectPath.IsValid() && !Asset.IsValid())
		{
			Asset = OldObjectPath.ResolveObject();
		}

		if (!NewName.IsEmpty() && !NewObjectPath.IsValid())
		{
			NewObjectPath = FSoftObjectPath(FString::Printf(TEXT("%s/%s.%s"), *NewPackagePath, *NewName, *NewName));
		}
		else if (NewObjectPath.IsValid() && NewName.IsEmpty())
		{
			NewName = NewObjectPath.GetAssetName();
			NewPackagePath = FPackageName::GetLongPackagePath(NewObjectPath.GetLongPackageName());
		}
	}
};

class SRenameFailures : public SCompoundWidget
{
public:
	SLATE_BEGIN_ARGS(SRenameFailures){}

		SLATE_ARGUMENT(TArray<FText>, FailedRenames)

	SLATE_END_ARGS()

	BEGIN_SLATE_FUNCTION_BUILD_OPTIMIZATION
	void Construct( const FArguments& InArgs )
	{
		for (const FText& RenameText : InArgs._FailedRenames)
		{
			FailedRenames.Add( MakeShareable( new FText(RenameText) ) );
		}

		ChildSlot
		[
			SNew(SBorder)
			.BorderImage( FEditorStyle::GetBrush("Docking.Tab.ContentAreaBrush") )
			.Padding(FMargin(4, 8, 4, 4))
			[
				SNew(SVerticalBox)

				// Title text
				+SVerticalBox::Slot()
				.AutoHeight()
				[
					SNew(STextBlock) .Text( LOCTEXT("RenameFailureTitle", "The following assets could not be renamed.") )
				]

				// Failure list
				+SVerticalBox::Slot()
				.Padding(0, 8)
				.FillHeight(1.f)
				[
					SNew(SBorder)
					.BorderImage( FEditorStyle::GetBrush("ToolPanel.GroupBorder") )
					[
						SNew(SListView<TSharedRef<FText>>)
						.ListItemsSource(&FailedRenames)
						.SelectionMode(ESelectionMode::None)
						.OnGenerateRow(this, &SRenameFailures::MakeListViewWidget)
					]
				]

				// Close button
				+SVerticalBox::Slot()
				.AutoHeight()
				.Padding(0, 4)
				.HAlign(HAlign_Right)
				[
					SNew(SButton)
					.OnClicked(this, &SRenameFailures::CloseClicked)
					.Text(LOCTEXT("RenameFailuresCloseButton", "Close"))
				]
			]
		];
	}
	END_SLATE_FUNCTION_BUILD_OPTIMIZATION

	static void OpenRenameFailuresDialog(const TArray<FText>& InFailedRenames)
	{
		TSharedRef<SWindow> RenameWindow = SNew(SWindow)
			.Title(LOCTEXT("FailedRenamesDialog", "Failed Renames"))
			.ClientSize(FVector2D(800,400))
			.SupportsMaximize(false)
			.SupportsMinimize(false)
			[
				SNew(SRenameFailures).FailedRenames(InFailedRenames)
			];

		IMainFrameModule& MainFrameModule = FModuleManager::LoadModuleChecked<IMainFrameModule>(TEXT("MainFrame"));

		if (MainFrameModule.GetParentWindow().IsValid())
		{
			FSlateApplication::Get().AddWindowAsNativeChild(RenameWindow, MainFrameModule.GetParentWindow().ToSharedRef());
		}
		else
		{
			FSlateApplication::Get().AddWindow(RenameWindow);
		}
	}

private:
	TSharedRef<ITableRow> MakeListViewWidget(TSharedRef<FText> Item, const TSharedRef<STableViewBase>& OwnerTable)
	{
		return
			SNew(STableRow< TSharedRef<FText> >, OwnerTable)
			[
				SNew(STextBlock).Text(Item.Get())
			];
	}

	FReply CloseClicked()
	{
		TSharedPtr<SWindow> Window = FSlateApplication::Get().FindWidgetWindow(AsShared());

		if (Window.IsValid())
		{
			Window->RequestDestroyWindow();
		}

		return FReply::Handled();
	}

private:
	TArray< TSharedRef<FText> > FailedRenames;
};


///////////////////////////
// FAssetRenameManager
///////////////////////////

/** Renames assets using the specified names. */
bool FAssetRenameManager::RenameAssets(const TArray<FAssetRenameData>& AssetsAndNames) const
{
	// If the asset registry is still loading assets, we cant check for referencers, so we must open the rename dialog
	FAssetRegistryModule& AssetRegistryModule = FModuleManager::LoadModuleChecked<FAssetRegistryModule>("AssetRegistry");
	if (AssetRegistryModule.Get().IsLoadingAssets())
	{
		UE_LOG(LogAssetTools, Warning, TEXT("Unable To Rename While Discovering Assets"));
		return false;
	}
	const bool bAutoCheckout = true;
	const bool bWithDialog = false;
	return FixReferencesAndRename(AssetsAndNames, bAutoCheckout, bWithDialog);
}

void FAssetRenameManager::RenameAssetsWithDialog(const TArray<FAssetRenameData>& AssetsAndNames, bool bAutoCheckout) const
{
	bool bWithDialog = true;

	// If the asset registry is still loading assets, we cant check for referencers, so we must open the rename dialog
	FAssetRegistryModule& AssetRegistryModule = FModuleManager::LoadModuleChecked<FAssetRegistryModule>("AssetRegistry");
	if (AssetRegistryModule.Get().IsLoadingAssets())
	{
		// Open a dialog asking the user to wait while assets are being discovered
		SDiscoveringAssetsDialog::OpenDiscoveringAssetsDialog(
			SDiscoveringAssetsDialog::FOnAssetsDiscovered::CreateSP(this, &FAssetRenameManager::FixReferencesAndRenameCallback, AssetsAndNames, bAutoCheckout, bWithDialog)
		);
	}
	else
	{
		// No need to wait, attempt to fix references and rename now.
		FixReferencesAndRename(AssetsAndNames, bAutoCheckout, bWithDialog);
	}
}

void FAssetRenameManager::FindSoftReferencesToObject(FSoftObjectPath TargetObject, TArray<UObject*>& ReferencingObjects) const
{
	TArray<FAssetRenameDataWithReferencers> AssetsToRename;
	AssetsToRename.Emplace(FAssetRenameDataWithReferencers(FAssetRenameData(TargetObject, TargetObject, true)));

	// Fill out referencers from asset registry
	PopulateAssetReferencers(AssetsToRename);

	// Load all referencing objects and find for referencing objects
	TMap<FSoftObjectPath, TArray<UObject*>> ReferencingObjectsMap;

	GatherReferencingObjects(AssetsToRename, ReferencingObjectsMap);

	// Build an array out of the map results.
	for (const auto& It : ReferencingObjectsMap)
	{
		for (UObject* Obj : It.Value)
		{
			ReferencingObjects.AddUnique(Obj);
		}
	}
}

void FAssetRenameManager::FindSoftReferencesToObjects(const TArray<FSoftObjectPath>& TargetObjects, TMap<FSoftObjectPath, TArray<UObject*>>& ReferencingObjects) const
{
	TArray<FAssetRenameDataWithReferencers> AssetsToRename;
	for (const FSoftObjectPath& TargetObject : TargetObjects)
	{
		AssetsToRename.Emplace(FAssetRenameDataWithReferencers(FAssetRenameData(TargetObject, TargetObject, true)));
	}

	// Fill out referencers from asset registry
	PopulateAssetReferencers(AssetsToRename);

	// Load all referencing objects and find for referencing objects
	GatherReferencingObjects(AssetsToRename, ReferencingObjects);
}

void FAssetRenameManager::FixReferencesAndRenameCallback(TArray<FAssetRenameData> AssetsAndNames, bool bAutoCheckout, bool bWithDialog) const
{
	FixReferencesAndRename(AssetsAndNames, bAutoCheckout, bWithDialog);
}

bool FAssetRenameManager::FixReferencesAndRename(const TArray<FAssetRenameData>& AssetsAndNames, bool bAutoCheckout, bool bWithDialog) const
{
	bool bSoftReferencesOnly = true;
	// Prep a list of assets to rename with an extra boolean to determine if they should leave a redirector or not
	TArray<FAssetRenameDataWithReferencers> AssetsToRename;
	AssetsToRename.Reset(AssetsAndNames.Num());
	// Avoid duplicates when adding MapBuildData to list
	TSet<UObject*> AssetsToRenameLookup;
	for (const FAssetRenameData& AssetRenameData : AssetsAndNames)
	{
		AssetsToRenameLookup.Add(AssetRenameData.Asset.Get());
	}
	for (const FAssetRenameData& AssetRenameData : AssetsAndNames)
	{
		if (!AssetRenameData.OldObjectPath.IsValid() && !AssetRenameData.NewObjectPath.IsValid())
		{
			// Rename MapBuildData when renaming world
			UWorld* World = Cast<UWorld>(AssetRenameData.Asset.Get());
			if (World && World->PersistentLevel && World->PersistentLevel->MapBuildData && !AssetsToRenameLookup.Contains(World->PersistentLevel->MapBuildData))
			{
				// Leave MapBuildData inside the map's package
				if (World->PersistentLevel->MapBuildData->GetOutermost() != World->GetOutermost())
				{
					FString NewMapBuildDataName = AssetRenameData.NewName + TEXT("_BuiltData");
					// Perform rename of MapBuildData before world otherwise original files left behind
					AssetsToRename.EmplaceAt(0, FAssetRenameDataWithReferencers(FAssetRenameData(World->PersistentLevel->MapBuildData, AssetRenameData.NewPackagePath, NewMapBuildDataName)));
					AssetsToRename[0].bOnlyFixSoftReferences = AssetRenameData.bOnlyFixSoftReferences;
					AssetsToRenameLookup.Add(World->PersistentLevel->MapBuildData);
				}
			}
		}

		// Perform rename of MapBuildData before world otherwise original files left behind
		UMapBuildDataRegistry* MapBuildData = Cast<UMapBuildDataRegistry>(AssetRenameData.Asset.Get());
		if (MapBuildData)
		{
			AssetsToRename.EmplaceAt(0, FAssetRenameDataWithReferencers(AssetRenameData));
		}
		else
		{
			AssetsToRename.Emplace(FAssetRenameDataWithReferencers(AssetRenameData));
		}

		if (!AssetRenameData.bOnlyFixSoftReferences)
		{
			bSoftReferencesOnly = false;
		}
	}

	// Warn the user if they are about to rename an asset that is referenced by a CDO
	TArray<TWeakObjectPtr<UObject>> CDOAssets = FindCDOReferencedAssets(AssetsToRename);

	// Warn the user if there were any references
	if (CDOAssets.Num())
	{
		FString AssetNames;
		for (auto AssetIt = CDOAssets.CreateConstIterator(); AssetIt; ++AssetIt)
		{
			UObject* Asset = (*AssetIt).Get();
			if (Asset)
			{
				AssetNames += FString("\n") + Asset->GetName();
			}
		}

		const FText MessageText = FText::Format(LOCTEXT("RenameCDOReferences", "The following assets are referenced by one or more Class Default Objects: \n{0}\n\nContinuing with the rename may require code changes to fix these references. Do you wish to continue?"), FText::FromString(AssetNames));
		if (FMessageDialog::Open(EAppMsgType::YesNo, EAppReturnType::No, MessageText) == EAppReturnType::No)
		{
			return false;
		}
	}

	// Fill out the referencers for the assets we are renaming
	PopulateAssetReferencers(AssetsToRename);

	// Update the source control state for the packages containing the assets we are renaming if source control is enabled. If source control is enabled and this fails we can not continue.
	if (bSoftReferencesOnly || UpdatePackageStatus(AssetsToRename))
	{
		// Detect whether the assets are being referenced by a collection. Assets within a collection must leave a redirector to avoid the collection losing its references.
		DetectReferencingCollections(AssetsToRename);

		// Load all referencing packages and mark any assets that must have redirectors.
		TArray<UPackage*> ReferencingPackagesToSave;
		TArray<UObject*> SoftReferencingObjects;
		LoadReferencingPackages(AssetsToRename, bSoftReferencesOnly, true, ReferencingPackagesToSave, SoftReferencingObjects);

		// Prompt to check out source package and all referencing packages, leave redirectors for assets referenced by packages that are not checked out and remove those packages from the save list.
		const bool bUserAcceptedCheckout = CheckOutPackages(AssetsToRename, ReferencingPackagesToSave, bAutoCheckout);

		if (bUserAcceptedCheckout || bSoftReferencesOnly)
		{
			// If any referencing packages are left read-only, the checkout failed or SCC was not enabled. Trim them from the save list and leave redirectors.
			DetectReadOnlyPackages(AssetsToRename, ReferencingPackagesToSave);

			if (bSoftReferencesOnly)
			{
				if (ReferencingPackagesToSave.Num() > 0)
				{
					// Only do the rename if there are actually packages with references
					PerformAssetRename(AssetsToRename);

					for (const FAssetRenameDataWithReferencers& RenameData : AssetsToRename)
					{
						// Add source and destination packages so those get saved at the same time
						UPackage* OldPackage = FindPackage(nullptr, *RenameData.OldObjectPath.GetLongPackageName());
						UPackage* NewPackage = FindPackage(nullptr, *RenameData.NewObjectPath.GetLongPackageName());

						ReferencingPackagesToSave.AddUnique(OldPackage);
						ReferencingPackagesToSave.AddUnique(NewPackage);
					}

					FString AssetNames;
					for (UPackage* PackageToSave : ReferencingPackagesToSave)
					{
						AssetNames += FString("\n") + PackageToSave->GetName();
					}

					// Warn user before saving referencing packages
					bool bAgreedToSaveReferencingPackages = bAutoCheckout;
					if (!bAgreedToSaveReferencingPackages)
					{
						const FText MessageText = FText::Format(LOCTEXT("SoftReferenceFixedUp", "The following packages were fixed up because they have soft references to a renamed object: \n{0}\n\nDo you want to save them now?\nIf you quit without saving references will be broken!"), FText::FromString(AssetNames));
						bAgreedToSaveReferencingPackages = FMessageDialog::Open(EAppMsgType::YesNo, EAppReturnType::Yes, MessageText) == EAppReturnType::Yes;
					}

					if (bAgreedToSaveReferencingPackages)
					{
						SaveReferencingPackages(ReferencingPackagesToSave);
					}
				}
			}
			else
			{
				// Perform the rename, leaving redirectors only for assets which need them
				PerformAssetRename(AssetsToRename);

				// Save all packages that were referencing any of the assets that were moved without redirectors
				SaveReferencingPackages(ReferencingPackagesToSave);

				// Issue post rename event
				AssetPostRenameEvent.Broadcast(AssetsAndNames);
			}
		}
	}

	// Finally, report any failures that happened during the rename
	return ReportFailures(AssetsToRename, bWithDialog) == 0;
}

TArray<TWeakObjectPtr<UObject>> FAssetRenameManager::FindCDOReferencedAssets(const TArray<FAssetRenameDataWithReferencers>& AssetsToRename) const
{
	TArray<TWeakObjectPtr<UObject>> CDOAssets, LocalAssetsToRename;
	for (const FAssetRenameDataWithReferencers& AssetToRename : AssetsToRename)
	{
		if (AssetToRename.Asset.IsValid())
		{
			LocalAssetsToRename.Push(AssetToRename.Asset);
		}
	}

	// Run over all CDOs and check for any references to the assets
	for (TObjectIterator<UClass> ClassDefaultObjectIt; ClassDefaultObjectIt; ++ClassDefaultObjectIt)
	{
		UClass* Cls = (*ClassDefaultObjectIt);
		UObject* CDO = Cls->ClassDefaultObject;

		if (!CDO || !CDO->HasAllFlags(RF_ClassDefaultObject) || Cls->ClassGeneratedBy != nullptr)
		{
			continue;
		}

		// Ignore deprecated and temporary trash classes.
		if (Cls->HasAnyClassFlags(CLASS_Deprecated | CLASS_NewerVersionExists) || FKismetEditorUtilities::IsClassABlueprintSkeleton(Cls))
		{
			continue;
		}

		for (TFieldIterator<FObjectProperty> PropertyIt(Cls); PropertyIt; ++PropertyIt)
		{
			const UObject* Object = PropertyIt->GetPropertyValue(PropertyIt->ContainerPtrToValuePtr<UObject>(CDO));
			for (const TWeakObjectPtr<UObject> Asset : LocalAssetsToRename)
			{
				if (Object == Asset.Get())
				{
					CDOAssets.Push(Asset);
					LocalAssetsToRename.Remove(Asset);

					if (LocalAssetsToRename.Num() == 0)
					{
						// No more assets to check
						return MoveTemp(CDOAssets);
					}
					else
					{
						break;
					}
				}
			}
		}
	}

	return MoveTemp(CDOAssets);
}

void FAssetRenameManager::PopulateAssetReferencers(TArray<FAssetRenameDataWithReferencers>& AssetsToPopulate) const
{
	FAssetRegistryModule& AssetRegistryModule = FModuleManager::LoadModuleChecked<FAssetRegistryModule>("AssetRegistry");
	TSet<FName> RenamingAssetPackageNames;

	// Get the names of all the packages containing the assets we are renaming so they arent added to the referencing packages list
	for (FAssetRenameDataWithReferencers& AssetToRename : AssetsToPopulate)
	{
		// If we're only fixing soft references we want to check for references inside the original package as we don't save the original package automatically
		if (!AssetToRename.bOnlyFixSoftReferences)
		{
			RenamingAssetPackageNames.Add(FName(*AssetToRename.OldObjectPath.GetLongPackageName()));
		}
	}

	TMap<FName, TArray<FName>> SoftReferencers;
	TMap<FName, TArray<FName>> PackageReferencers;

	TArray<UPackage*> ExtraPackagesToCheckForSoftReferences;
	FEditorFileUtils::GetDirtyWorldPackages(ExtraPackagesToCheckForSoftReferences);
	FEditorFileUtils::GetDirtyContentPackages(ExtraPackagesToCheckForSoftReferences);

	// Gather all referencing packages for all assets that are being renamed
	for (FAssetRenameDataWithReferencers& AssetToRename : AssetsToPopulate)
	{
		AssetToRename.ReferencingPackageNames.Empty();

		FName OldPackageName = FName(*AssetToRename.OldObjectPath.GetLongPackageName());

		TMap<FName, TArray<FName>>& ReferencersMap = AssetToRename.bOnlyFixSoftReferences ? SoftReferencers : PackageReferencers;
		if (!ReferencersMap.Contains(OldPackageName))
		{
			TArray<FName>& Referencers = ReferencersMap.Add(OldPackageName);
			AssetRegistryModule.Get().GetReferencers(OldPackageName, Referencers, AssetToRename.bOnlyFixSoftReferences ? EAssetRegistryDependencyType::Soft : EAssetRegistryDependencyType::Packages);
		}

		for (const FName& ReferencingPackageName : ReferencersMap.FindChecked(OldPackageName))
		{
			if (!RenamingAssetPackageNames.Contains(ReferencingPackageName))
			{
				AssetToRename.ReferencingPackageNames.AddUnique(ReferencingPackageName);
			}
		}

		if (AssetToRename.bOnlyFixSoftReferences)
		{
			AssetToRename.ReferencingPackageNames.AddUnique(FName(*AssetToRename.OldObjectPath.GetLongPackageName()));
			AssetToRename.ReferencingPackageNames.AddUnique(FName(*AssetToRename.NewObjectPath.GetLongPackageName()));

			// Add dirty packages and the package that owns the reference. They will get filtered out in LoadReferencingPackages if they aren't valid
			for (UPackage* Package : ExtraPackagesToCheckForSoftReferences)
			{
				AssetToRename.ReferencingPackageNames.AddUnique(Package->GetFName());
			}
		}
	}
}

bool FAssetRenameManager::UpdatePackageStatus(const TArray<FAssetRenameDataWithReferencers>& AssetsToRename) const
{
	if (ISourceControlModule::Get().IsEnabled())
	{
		ISourceControlProvider& SourceControlProvider = ISourceControlModule::Get().GetProvider();

		// Update the source control server availability to make sure we can do the rename operation
		SourceControlProvider.Login();
		if (!SourceControlProvider.IsAvailable())
		{
			FMessageDialog::Open(EAppMsgType::Ok, NSLOCTEXT("UnrealEd", "SourceControl_ServerUnresponsive", "Source Control is unresponsive. Please check your connection and try again."));
			return false;
		}

		// Gather asset package names to update SCC states in a single SCC request
		TArray<UPackage*> PackagesToUpdate;
		for (auto AssetIt = AssetsToRename.CreateConstIterator(); AssetIt; ++AssetIt)
		{
			UObject* Asset = (*AssetIt).Asset.Get();
			if (Asset)
			{
				PackagesToUpdate.AddUnique(Asset->GetOutermost());
			}
		}

		SourceControlProvider.Execute(ISourceControlOperation::Create<FUpdateStatus>(), PackagesToUpdate);
	}

	return true;
}

void FAssetRenameManager::LoadReferencingPackages(TArray<FAssetRenameDataWithReferencers>& AssetsToRename, bool bLoadAllPackages, bool bCheckStatus, TArray<UPackage*>& OutReferencingPackagesToSave, TArray<UObject*>& OutSoftReferencingObjects) const
{
	const UBlueprintEditorProjectSettings* EditorProjectSettings = GetDefault<UBlueprintEditorProjectSettings>();
	bool bLoadPackagesForSoftReferences = EditorProjectSettings->bValidateUnloadedSoftActorReferences;
	bool bStartedSlowTask = false;
	const FText ReferenceUpdateSlowTask = LOCTEXT("ReferenceUpdateSlowTask", "Updating Asset References");

	ISourceControlProvider& SourceControlProvider = ISourceControlModule::Get().GetProvider();

	for (int32 AssetIdx = 0; AssetIdx < AssetsToRename.Num(); ++AssetIdx)
	{
		if (bStartedSlowTask)
		{
			GWarn->StatusUpdate(AssetIdx, AssetsToRename.Num(), ReferenceUpdateSlowTask);
		}
		
		FAssetRenameDataWithReferencers& RenameData = AssetsToRename[AssetIdx];

		UObject* Asset = RenameData.Asset.Get();
		if (Asset)
		{
			// Make sure this asset is local. Only local assets should be renamed without a redirector
			if (bCheckStatus)
			{
				FSourceControlStatePtr SourceControlState = SourceControlProvider.GetState(Asset->GetOutermost(), EStateCacheUsage::ForceUpdate);
				const bool bLocalFile = !SourceControlState.IsValid() || SourceControlState->IsLocal();
				if (!bLocalFile)
				{
					if (SourceControlState->IsSourceControlled())
					{
						// If this asset is locked or not current, mark it failed to prevent it from being renamed
						if (SourceControlState->IsCheckedOutOther())
						{
							RenameData.bRenameFailed = true;
							RenameData.FailureReason = LOCTEXT("RenameFailedCheckedOutByOther", "Checked out by another user.");
						}
						else if (!SourceControlState->IsCurrent())
						{
							RenameData.bRenameFailed = true;
							RenameData.FailureReason = LOCTEXT("RenameFailedNotCurrent", "Out of date.");
						}
					}

					// This asset is not local. It is not safe to rename it without leaving a redirector
					RenameData.bCreateRedirector = true;
					if (!bLoadAllPackages)
					{
						continue;
					}
				}
			}
		}
		else
		{
			// The asset for this rename must have been GCed or is otherwise invalid. Skip it unless this is a soft reference only fix
			if (!bLoadAllPackages)
			{
				continue;
			}
		}

		TMap<FSoftObjectPath, FSoftObjectPath> ModifiedPaths;
		ModifiedPaths.Add(RenameData.OldObjectPath, RenameData.NewObjectPath);

		TArray<UPackage*> PackagesToSaveForThisAsset;
		bool bAllPackagesLoadedForThisAsset = true;
		for (int32 i = 0; i < RenameData.ReferencingPackageNames.Num(); i++)
		{
			FName PackageName = RenameData.ReferencingPackageNames[i];
			// Check if the package is a map before loading it!
			if (!bLoadAllPackages && FEditorFileUtils::IsMapPackageAsset(PackageName.ToString()))
			{
				// This reference was a map package, don't load it and leave a redirector for this asset
				// For subobjects we want to load maps packages and treat them normally
				RenameData.bCreateRedirector = true;
				bAllPackagesLoadedForThisAsset = false;
				break;
			}
			UPackage* Package = FindPackage(nullptr, *PackageName.ToString());

			// Don't load package if this is a soft reference fix and the project settings say not to
			if (!Package && (!RenameData.bOnlyFixSoftReferences || bLoadPackagesForSoftReferences))
			{
				if(!bStartedSlowTask)
				{
					bStartedSlowTask = true;
					GWarn->BeginSlowTask(ReferenceUpdateSlowTask, true);
				}
				Package = LoadPackage(nullptr, *PackageName.ToString(), LOAD_None);
			}

			if (Package)
			{				
				bool bFoundSoftReference = CheckPackageForSoftObjectReferences(Package, ModifiedPaths, OutSoftReferencingObjects);

				// Only add to list if we're doing a hard reference fixup or we found a soft reference
				bool bAdd = !RenameData.bOnlyFixSoftReferences || bFoundSoftReference;

				if (bAdd)
				{
					PackagesToSaveForThisAsset.Add(Package);
				}
				else
				{
					// This package does not actually reference the asset, so remove it
					RenameData.ReferencingPackageNames.RemoveAt(i);
					i--;
				}
			}
			else
			{
				RenameData.bCreateRedirector = true;
				if (!bLoadAllPackages)
				{
					bAllPackagesLoadedForThisAsset = false;
					break;
				}
			}
		}

		if (bAllPackagesLoadedForThisAsset)
		{
			for (UPackage* Package : PackagesToSaveForThisAsset)
			{
				OutReferencingPackagesToSave.AddUnique(Package);
			}
		}
	}

	if (bStartedSlowTask)
	{
		GWarn->EndSlowTask();
	}
}

void FAssetRenameManager::GatherReferencingObjects(TArray<FAssetRenameDataWithReferencers>& AssetsToRename, TMap<FSoftObjectPath, TArray<UObject*>>& OutSoftReferencingObjects) const
{
	const UBlueprintEditorProjectSettings* EditorProjectSettings = GetDefault<UBlueprintEditorProjectSettings>();
	bool bLoadPackagesForSoftReferences = EditorProjectSettings->bValidateUnloadedSoftActorReferences;

	TMap<UPackage*, TMap<FSoftObjectPath, FSoftObjectPath>> ReferencingPackages;

	for (int32 AssetIdx = 0; AssetIdx < AssetsToRename.Num(); ++AssetIdx)
	{
		FAssetRenameDataWithReferencers& RenameData = AssetsToRename[AssetIdx];

		UObject* Asset = RenameData.Asset.Get();
		if (!Asset)
		{
			// The asset for this rename must have been GCed or is otherwise invalid. Skip it unless this is a soft reference only fix
			continue;
		}

		for (FName PackageName : RenameData.ReferencingPackageNames)
		{
			UPackage* Package = FindPackage(nullptr, *PackageName.ToString());

			// Don't load package if this is a soft reference fix and the project settings say not to
			if (!Package && (!RenameData.bOnlyFixSoftReferences || bLoadPackagesForSoftReferences))
			{
				Package = LoadPackage(nullptr, *PackageName.ToString(), LOAD_None);
			}

			if (Package)
			{
				ReferencingPackages.FindOrAdd(Package).Add(RenameData.OldObjectPath, RenameData.NewObjectPath);
			}
		}
	}

	TArray<UPackage*> PackagesToSaveForThisAsset;
	bool bAllPackagesLoadedForThisAsset = true;
	for (const auto& ReferencingPackage : ReferencingPackages)
	{
		CheckPackageForSoftObjectReferences(ReferencingPackage.Key, ReferencingPackage.Value, OutSoftReferencingObjects);
	}
}

bool FAssetRenameManager::CheckOutPackages(TArray<FAssetRenameDataWithReferencers>& AssetsToRename, TArray<UPackage*>& InOutReferencingPackagesToSave, bool bAutoCheckout) const
{
	bool bUserAcceptedCheckout = true;

	// Build list of packages to check out: the source package and any referencing packages (in the case that we do not create a redirector)
	TArray<UPackage*> PackagesToCheckOut;
	PackagesToCheckOut.Reset(AssetsToRename.Num() + InOutReferencingPackagesToSave.Num());

	for (const FAssetRenameDataWithReferencers& AssetToRename : AssetsToRename)
	{
		if (!AssetToRename.bRenameFailed && AssetToRename.Asset.IsValid())
		{
			PackagesToCheckOut.Add(AssetToRename.Asset->GetOutermost());
		}
	}

	for (UPackage* ReferencingPackage : InOutReferencingPackagesToSave)
	{
		PackagesToCheckOut.Add(ReferencingPackage);
	}

	// Check out the packages
	if (PackagesToCheckOut.Num() > 0)
	{
		if (ISourceControlModule::Get().IsEnabled())
		{
			TArray<UPackage*> PackagesCheckedOutOrMadeWritable;
			TArray<UPackage*> PackagesNotNeedingCheckout;
			bUserAcceptedCheckout = bAutoCheckout ? AutoCheckOut(PackagesToCheckOut) : FEditorFileUtils::PromptToCheckoutPackages(false, PackagesToCheckOut, &PackagesCheckedOutOrMadeWritable, &PackagesNotNeedingCheckout);
			if (bUserAcceptedCheckout)
			{
				// Make a list of any packages in the list which weren't checked out for some reason
				TArray<UPackage*> PackagesThatCouldNotBeCheckedOut = PackagesToCheckOut;

				for (UPackage* Package : PackagesCheckedOutOrMadeWritable)
				{
					PackagesThatCouldNotBeCheckedOut.RemoveSwap(Package);
				}

				for (UPackage* Package : PackagesNotNeedingCheckout)
				{
					PackagesThatCouldNotBeCheckedOut.RemoveSwap(Package);
				}

				// If there's anything which couldn't be checked out, abort the operation.
				if (PackagesThatCouldNotBeCheckedOut.Num() > 0)
				{
					bUserAcceptedCheckout = false;
				}
			}
		}
		else
		{
			TArray<FString> PackageFilenames = USourceControlHelpers::PackageFilenames(PackagesToCheckOut);
			for (const FString& PackageFilename : PackageFilenames)
			{
				// If the file exist but readonly, do not allow the rename.
				if (IFileManager::Get().FileExists(*PackageFilename) && IFileManager::Get().IsReadOnly(*PackageFilename))
				{
					bUserAcceptedCheckout = false;
					break;
				}
			}
		}
	}

	return bUserAcceptedCheckout;
}

bool FAssetRenameManager::AutoCheckOut(TArray<UPackage*>& PackagesToCheckOut) const
{
	bool bSomethingFailed = false;
	if (PackagesToCheckOut.Num() > 0)
	{
		ISourceControlProvider& SourceControlProvider = ISourceControlModule::Get().GetProvider();
		ECommandResult::Type StatusResult = SourceControlProvider.Execute(ISourceControlOperation::Create<FUpdateStatus>(), PackagesToCheckOut);

		if (StatusResult != ECommandResult::Succeeded)
		{
			bSomethingFailed = true;
		}
		else
		{
			for (int32 Index = PackagesToCheckOut.Num() - 1; Index >= 0; --Index)
			{
				UPackage* Package = PackagesToCheckOut[Index];
				FSourceControlStatePtr SourceControlState = SourceControlProvider.GetState(Package, EStateCacheUsage::Use);
				if (SourceControlState->IsCheckedOutOther())
				{
					UE_LOG(LogAssetTools, Warning, TEXT("FAssetRenameManager::AutoCheckOut: package %s is already checked out by someone, will not check out"), *SourceControlState->GetFilename());
					bSomethingFailed = true;
				}
				else if (!SourceControlState->IsCurrent())
				{
					UE_LOG(LogAssetTools, Warning, TEXT("FAssetRenameManager::AutoCheckOut: package %s is not at head, will not check out"), *SourceControlState->GetFilename());
					bSomethingFailed = true;
				}
				else if (!SourceControlState->IsSourceControlled() || SourceControlState->CanEdit())
				{
					PackagesToCheckOut.RemoveAtSwap(Index);
				}
			}

			if (!bSomethingFailed && PackagesToCheckOut.Num() > 0)
			{
				bSomethingFailed = (SourceControlProvider.Execute(ISourceControlOperation::Create<FCheckOut>(), PackagesToCheckOut) != ECommandResult::Succeeded);
				if (!bSomethingFailed)
				{
					UE_LOG(LogAssetTools, Warning, TEXT("FAssetRenameManager::AutoCheckOut: was not not able to auto checkout."));
					PackagesToCheckOut.Empty();
				}
			}
		}
	}

	return !bSomethingFailed;
}

void FAssetRenameManager::DetectReferencingCollections(TArray<FAssetRenameDataWithReferencers>& AssetsToRename) const
{
	FCollectionManagerModule& CollectionManagerModule = FCollectionManagerModule::GetModule();

	for (FAssetRenameDataWithReferencers& AssetToRename : AssetsToRename)
	{
		if (AssetToRename.Asset.IsValid())
		{
			TArray<FCollectionNameType> ReferencingCollections;
			CollectionManagerModule.Get().GetCollectionsContainingObject(*AssetToRename.Asset->GetPathName(), ReferencingCollections);

			if (ReferencingCollections.Num() > 0)
			{
				AssetToRename.bCreateRedirector = true;
			}
		}
	}
}

void FAssetRenameManager::DetectReadOnlyPackages(TArray<FAssetRenameDataWithReferencers>& AssetsToRename, TArray<UPackage*>& InOutReferencingPackagesToSave) const
{
	// For each valid package...
	for (int32 PackageIdx = InOutReferencingPackagesToSave.Num() - 1; PackageIdx >= 0; --PackageIdx)
	{
		UPackage* Package = InOutReferencingPackagesToSave[PackageIdx];

		if (Package)
		{
			// Find the package filename
			FString Filename;
			if (FPackageName::DoesPackageExist(Package->GetName(), nullptr, &Filename))
			{
				// If the file is read only
				if (IFileManager::Get().IsReadOnly(*Filename))
				{
					FName PackageName = Package->GetFName();

					// Find all assets that were referenced by this package to create a redirector when named
					for (FAssetRenameDataWithReferencers& RenameData : AssetsToRename)
					{
						if (RenameData.ReferencingPackageNames.Contains(PackageName))
						{
							RenameData.bCreateRedirector = true;
						}
					}

					// Remove the package from the save list
					InOutReferencingPackagesToSave.RemoveAt(PackageIdx);
				}
			}
		}
	}
}

struct FSoftObjectPathRenameSerializer : public FArchiveUObject
{
	void StartSerializingObject(UObject* InCurrentObject)
	{ 
		CurrentObject = InCurrentObject;
		bFoundReference = false; 
	}
	bool HasFoundReference() const 
	{ 
		return bFoundReference; 
	}

	FSoftObjectPathRenameSerializer(const TMap<FSoftObjectPath, FSoftObjectPath>& InRedirectorMap, bool bInCheckOnly, TMap<FSoftObjectPath, TSet<FWeakObjectPtr>>* InCachedObjectPaths, const FName InPackageName = NAME_None)
		: RedirectorMap(InRedirectorMap)
		, CachedObjectPaths(InCachedObjectPaths)
		, CurrentObject(nullptr)
		, PackageName(InPackageName)
		, bSearchOnly(bInCheckOnly)
		, bFoundReference(false)
	{
		if (InCachedObjectPaths)
		{
			DirtyDelegateHandle = UPackage::PackageMarkedDirtyEvent.AddRaw(this, &FSoftObjectPathRenameSerializer::OnMarkPackageDirty);
		}

<<<<<<< HEAD
=======
		this->ArIsObjectReferenceCollector = true;

>>>>>>> 90fae962
		// Mark it as saving to correctly process all references
		this->SetIsSaving(true);
	}

	virtual ~FSoftObjectPathRenameSerializer()
	{
		UPackage::PackageMarkedDirtyEvent.Remove(DirtyDelegateHandle);
	}

<<<<<<< HEAD
	virtual bool ShouldSkipProperty(const UProperty* InProperty) const override
=======
	virtual bool ShouldSkipProperty(const FProperty* InProperty) const override
>>>>>>> 90fae962
	{
		if (InProperty->HasAnyPropertyFlags(CPF_Transient | CPF_Deprecated | CPF_IsPlainOldData))
		{
			return true;
		}

		FFieldClass* PropertyClass = InProperty->GetClass();
		if (PropertyClass->GetCastFlags() & (CASTCLASS_FBoolProperty | CASTCLASS_FNameProperty | CASTCLASS_FStrProperty | CASTCLASS_FMulticastDelegateProperty))
		{
			return true;
		}

		if (PropertyClass->GetCastFlags() & (CASTCLASS_FArrayProperty | CASTCLASS_FMapProperty | CASTCLASS_FSetProperty))
		{
			if (const FArrayProperty* ArrayProperty = CastField<FArrayProperty>(InProperty))
			{
				return ShouldSkipProperty(ArrayProperty->Inner);
			}
			else if (const FMapProperty* MapProperty = CastField<FMapProperty>(InProperty))
			{
				return ShouldSkipProperty(MapProperty->KeyProp) && ShouldSkipProperty(MapProperty->ValueProp);
			}
			else if (const FSetProperty* SetProperty = CastField<FSetProperty>(InProperty))
			{
				return ShouldSkipProperty(SetProperty->ElementProp);
			}
		}

		return false;
	}

	FArchive& operator<<(FSoftObjectPath& Value)
	{
		using namespace AssetRenameManagerImpl;

		// Ignore untracked references if just doing a search only. We still want to fix them up if they happen to be there
		if (bSearchOnly)
		{
			FSoftObjectPathThreadContext& ThreadContext = FSoftObjectPathThreadContext::Get();
			FName ReferencingPackageName, ReferencingPropertyName;
			ESoftObjectPathCollectType CollectType = ESoftObjectPathCollectType::AlwaysCollect;
			ESoftObjectPathSerializeType SerializeType = ESoftObjectPathSerializeType::AlwaysSerialize;

			ThreadContext.GetSerializationOptions(ReferencingPackageName, ReferencingPropertyName, CollectType, SerializeType, this);

			if (CollectType == ESoftObjectPathCollectType::NeverCollect)
			{
				return *this;
			}
		}

		if (CachedObjectPaths)
		{
			TSet<FWeakObjectPtr>* ObjectSet = CachedObjectPaths->Find(Value);
			if (ObjectSet == nullptr)
			{
				ObjectSet = &CachedObjectPaths->Add(Value);
			}
			ObjectSet->Add(CurrentObject);
		}

		const FString& SubPath = Value.GetSubPathString();
		for (const TPair<FSoftObjectPath, FSoftObjectPath>& Pair : RedirectorMap)
		{
			if (Pair.Key.GetAssetPathName() == Value.GetAssetPathName())
			{
				// Same asset, fix sub path. Asset will be fixed by normal serializePath call below
				const FString& CheckSubPath = Pair.Key.GetSubPathString();

				if (IsSubPath(SubPath, CheckSubPath))
				{
					bFoundReference = true;

					if (!bSearchOnly)
					{
						if (CurrentObject)
						{
							check(!CachedObjectPaths); // Modify can invalidate the object paths map, not allowed to be modifying and using the cache at the same time
							CurrentObject->Modify(true);
						}

						FString NewSubPath(SubPath);
						NewSubPath.ReplaceInline(*CheckSubPath, *Pair.Value.GetSubPathString());
						Value = FSoftObjectPath(Pair.Value.GetAssetPathName(), NewSubPath);
					}
					break;
				}
			}
		}

		return *this;
	}

	void OnMarkPackageDirty(UPackage* Pkg, bool bWasDirty)
	{
		UPackage::PackageMarkedDirtyEvent.Remove(DirtyDelegateHandle);

		if (CachedObjectPaths && Pkg && Pkg->GetFName() == PackageName)
		{
			UE_LOG(LogAssetTools, VeryVerbose, TEXT("Performance: Package unexpectedly modified during serialization by FSoftObjectPathRenameSerializer: %s"), *Pkg->GetFullName());
		}
	}

private:
	const TMap<FSoftObjectPath, FSoftObjectPath>& RedirectorMap;
	TMap<FSoftObjectPath, TSet<FWeakObjectPtr>>* CachedObjectPaths;
	FDelegateHandle DirtyDelegateHandle;
	UObject* CurrentObject;
	FName PackageName;
	bool bSearchOnly;
	bool bFoundReference;

};

void FAssetRenameManager::RenameReferencingSoftObjectPaths(const TArray<UPackage *> PackagesToCheck, const TMap<FSoftObjectPath, FSoftObjectPath>& AssetRedirectorMap) const
{
	// Add redirects as needed
	for (const TPair<FSoftObjectPath, FSoftObjectPath>& Pair : AssetRedirectorMap)
	{
		if (Pair.Key.IsAsset())
		{
			GRedirectCollector.AddAssetPathRedirection(Pair.Key.GetAssetPathName(), Pair.Value.GetAssetPathName());
		}
	}

	FSoftObjectPathRenameSerializer RenameSerializer(AssetRedirectorMap, false, nullptr);

	for (UPackage* Package : PackagesToCheck)
	{
		TArray<UObject*> ObjectsInPackage;
		GetObjectsWithOuter(Package, ObjectsInPackage);

		for (UObject* Object : ObjectsInPackage)
		{
			if (Object->IsPendingKill())
			{
				continue;
			}

			RenameSerializer.StartSerializingObject(Object);
			Object->Serialize(RenameSerializer);

			if (UBlueprint* Blueprint = Cast<UBlueprint>(Object))
			{
				// Serialize may have dirtied the BP bytecode in some way
				FBlueprintEditorUtils::MarkBlueprintAsModified(Blueprint);
			}
		}
	}

	// Invalidate the soft object tag as we have created new valid paths
	FSoftObjectPath::InvalidateTag();
}

void FAssetRenameManager::OnMarkPackageDirty(UPackage* Pkg, bool bWasDirty)
{
	// Remove from cache
	CachedSoftReferences.Remove(Pkg->GetFName());
}

bool FAssetRenameManager::CheckPackageForSoftObjectReferences(UPackage* Package, const TMap<FSoftObjectPath, FSoftObjectPath>& AssetRedirectorMap, TArray<UObject*>& OutReferencingObjects) const
{	
	TMap<FSoftObjectPath, TArray<UObject*>> ReferencingObjectsMap;
	
	CheckPackageForSoftObjectReferences(Package, AssetRedirectorMap, ReferencingObjectsMap);

	// Build an array out of the map results.
	for (const auto& It : ReferencingObjectsMap)
	{
		for (UObject* Obj : It.Value)
		{
			OutReferencingObjects.AddUnique(Obj);
		}
	}
	return OutReferencingObjects.Num() != 0;
}

bool FAssetRenameManager::CheckPackageForSoftObjectReferences(UPackage* Package, const TMap<FSoftObjectPath, FSoftObjectPath>& AssetRedirectorMap, TMap<FSoftObjectPath, TArray<UObject*>>& OutReferencingObjects) const
{
	using namespace AssetRenameManagerImpl;

	bool bFoundReference = false;

	// First check cache
	FCachedSoftReference* CachedReferences = CachedSoftReferences.Find(Package->GetFName());

	if (CachedReferences == nullptr)
	{
		// Bind to dirty callback if we aren't already
		if (!DirtyDelegateHandle.IsValid())
		{
			DirtyDelegateHandle = UPackage::PackageMarkedDirtyEvent.AddSP(const_cast<FAssetRenameManager*>(this), &FAssetRenameManager::OnMarkPackageDirty);
		}

		//Extract all objects soft references along with their referencer and cache them to avoid having to serialize again
		TMap<FSoftObjectPath, FSoftObjectPath> EmptyMap;
		TMap<FSoftObjectPath, TSet<FWeakObjectPtr>> MapForCache;
		FSoftObjectPathRenameSerializer CheckSerializer(EmptyMap, true, &MapForCache, Package->GetFName());

		TArray<UObject*> ObjectsInPackage;
		GetObjectsWithOuter(Package, ObjectsInPackage);

		for (UObject* Object : ObjectsInPackage)
		{
			if (Object->IsPendingKill())
			{
				continue;
			}

			CheckSerializer.StartSerializingObject(Object);
			Object->Serialize(CheckSerializer);
		}

		CachedReferences = &CachedSoftReferences.Add(Package->GetFName());
		CachedReferences->Map = MoveTemp(MapForCache);

		CachedReferences->Map.GenerateKeyArray(CachedReferences->Keys);
		
		// Keys need to be sorted for binary search
		CachedReferences->Keys.Sort(FSoftObjectPathFastLess());
	}

	for (const TPair<FSoftObjectPath, FSoftObjectPath>& Pair : AssetRedirectorMap)
	{
		const FString& CheckSubPath = Pair.Key.GetSubPathString();

		// Find where we're going to start iterating
		int32 Index = Algo::LowerBound(CachedReferences->Keys, Pair.Key, FSoftObjectPathFastLess());
		for (int32 Num = CachedReferences->Keys.Num(); Index < Num; ++Index)
		{
			const FSoftObjectPath& CachedKey = CachedReferences->Keys[Index];
			const FString& SubPath = CachedKey.GetSubPathString();

			// Stop as soon as we're not anymore in the range we're searching
			if (Pair.Key.GetAssetPathName() != CachedKey.GetAssetPathName())
			{
				break;
			}

			// Check if CheckSubPath is included in SubPath first to handle this case:
			//
			// SubPath:      PersistentLevel.Level_1_4__Head_Level_300.Level_1_4__Head_Level_300
			//    which is >
			// CheckSubPath: PersistentLevel.Level_1_4__Head_Level_300
			//
			if (IsSubPath(SubPath, CheckSubPath))
			{
				bFoundReference = true;
				for (const FWeakObjectPtr& WeakPtr : *CachedReferences->Map.Find(CachedKey))
				{
					UObject* ObjectPtr = WeakPtr.Get();
					if (ObjectPtr)
					{
						OutReferencingObjects.FindOrAdd(CachedKey).AddUnique(ObjectPtr);
					}
				}
			}
			else if (SubPath > CheckSubPath)
			{
				// Stop once CheckSubPath is not included in SubPath anymore and we're out of search range
				break;
			}
		}
	}

	return bFoundReference;
}

void FAssetRenameManager::PerformAssetRename(TArray<FAssetRenameDataWithReferencers>& AssetsToRename) const
{
	const FText AssetRenameSlowTask = LOCTEXT("AssetRenameSlowTask", "Renaming Assets");
	GWarn->BeginSlowTask(AssetRenameSlowTask, true);

	/**
	 * We need to collect and check those cause dependency graph is only
	 * representing on-disk state and we want to support rename for in-memory
	 * objects. It is only needed for string references as in memory references
	 * for other objects are pointers, so renames doesn't apply to those.
	 */
	TArray<UPackage *> DirtyPackagesToCheckForSoftReferences;

	FEditorFileUtils::GetDirtyWorldPackages(DirtyPackagesToCheckForSoftReferences);
	FEditorFileUtils::GetDirtyContentPackages(DirtyPackagesToCheckForSoftReferences);

	TArray<UPackage*> PackagesToSave;
	TArray<UPackage*> PotentialPackagesToDelete;
	for (int32 AssetIdx = 0; AssetIdx < AssetsToRename.Num(); ++AssetIdx)
	{
		GWarn->StatusUpdate(AssetIdx, AssetsToRename.Num(), AssetRenameSlowTask);

		FAssetRenameDataWithReferencers& RenameData = AssetsToRename[AssetIdx];

		if (RenameData.bRenameFailed)
		{
			// The rename failed at some earlier step, skip this asset
			continue;
		}

		UObject* Asset = RenameData.Asset.Get();
		TArray<UPackage *> PackagesToCheckForSoftReferences;

		if (!RenameData.bOnlyFixSoftReferences)
		{
			// If bOnlyFixSoftReferences was set these got appended in find references
			PackagesToCheckForSoftReferences.Append(DirtyPackagesToCheckForSoftReferences);

			if (!Asset)
			{
				// This asset was invalid or GCed before the rename could occur
				RenameData.bRenameFailed = true;
				continue;
			}

			ObjectTools::FPackageGroupName PGN;
			PGN.ObjectName = RenameData.NewName;
			PGN.GroupName = TEXT("");
			PGN.PackageName = RenameData.NewPackagePath / PGN.ObjectName;
			const bool bLeaveRedirector = RenameData.bCreateRedirector;

			UPackage* OldPackage = Asset->GetOutermost();
			bool bOldPackageAddedToRootSet = false;
			if (!bLeaveRedirector && !OldPackage->IsRooted())
			{
				bOldPackageAddedToRootSet = true;
				OldPackage->AddToRoot();
			}

			TSet<UPackage*> ObjectsUserRefusedToFullyLoad;
			FText ErrorMessage;
			if (ObjectTools::RenameSingleObject(Asset, PGN, ObjectsUserRefusedToFullyLoad, ErrorMessage, nullptr, bLeaveRedirector))
			{
				PackagesToSave.AddUnique(Asset->GetOutermost());

				// Automatically save renamed assets
				if (bLeaveRedirector)
				{
					PackagesToSave.AddUnique(OldPackage);
				}
				else if (bOldPackageAddedToRootSet)
				{
					// Since we did not leave a redirector and the old package wasnt already rooted, attempt to delete it when we are done. 
					PotentialPackagesToDelete.AddUnique(OldPackage);
				}
			}
			else
			{
				// No need to keep the old package rooted, the asset was never renamed out of it
				if (bOldPackageAddedToRootSet)
				{
					OldPackage->RemoveFromRoot();
				}

				// Mark the rename as a failure to report it later
				RenameData.bRenameFailed = true;
				RenameData.FailureReason = ErrorMessage;
			}
		}

		for (FName PackageName : RenameData.ReferencingPackageNames)
		{
			UPackage* PackageToCheck = FindPackage(nullptr, *PackageName.ToString());
			if (PackageToCheck)
			{
				PackagesToCheckForSoftReferences.Add(PackageToCheck);
			}
		}

		TMap<FSoftObjectPath, FSoftObjectPath> RedirectorMap;
		RedirectorMap.Add(RenameData.OldObjectPath, RenameData.NewObjectPath);

		if (UBlueprint* Blueprint = Cast<UBlueprint>(Asset))
		{
			// Add redirect for class and default as well
			RedirectorMap.Add(FString::Printf(TEXT("%s_C"), *RenameData.OldObjectPath.ToString()), FString::Printf(TEXT("%s_C"), *RenameData.NewObjectPath.ToString()));
			RedirectorMap.Add(FString::Printf(TEXT("%s.Default__%s_C"), *RenameData.OldObjectPath.GetLongPackageName(), *RenameData.OldObjectPath.GetAssetName()), FString::Printf(TEXT("%s.Default__%s_C"), *RenameData.NewObjectPath.GetLongPackageName(), *RenameData.NewObjectPath.GetAssetName()));
		}

		RenameReferencingSoftObjectPaths(PackagesToCheckForSoftReferences, RedirectorMap);
	}

	GWarn->EndSlowTask();

	// Save all renamed assets and any redirectors that were left behind
	if (PackagesToSave.Num() > 0)
	{
		const bool bCheckDirty = false;
		const bool bPromptToSave = false;
		const bool bAlreadyCheckedOut = true;
		FEditorFileUtils::PromptForCheckoutAndSave(PackagesToSave, bCheckDirty, bPromptToSave, nullptr, bAlreadyCheckedOut);

		ISourceControlModule::Get().QueueStatusUpdate(PackagesToSave);
	}

	// Now branch the files in source control if possible
	for (const FAssetRenameDataWithReferencers& RenameData : AssetsToRename)
	{
		UPackage* OldPackage = FindPackage(nullptr, *RenameData.OldObjectPath.GetLongPackageName());
		UPackage* NewPackage = FindPackage(nullptr, *RenameData.NewObjectPath.GetLongPackageName());

		// If something went wrong when saving and the new asset does not exist on disk, don't branch it
		// as it will just create a copy and any attempt to load it will result in crashes.
		if (!RenameData.bOnlyFixSoftReferences && NewPackage && FPackageName::DoesPackageExist(NewPackage->GetName()))
		{
			if (ISourceControlModule::Get().IsEnabled())
			{
				ISourceControlProvider& SourceControlProvider = ISourceControlModule::Get().GetProvider();
				const FString SourceFilename = USourceControlHelpers::PackageFilename(OldPackage);
				FSourceControlStatePtr SourceControlState = SourceControlProvider.GetState(SourceFilename, EStateCacheUsage::ForceUpdate);
				if (SourceControlState.IsValid() && SourceControlState->IsSourceControlled())
				{
					// Do not attempt to branch if the old file was open for add
					if (!SourceControlState->IsAdded())
					{
						SourceControlHelpers::BranchPackage(NewPackage, OldPackage);
					}
				}
			}
		}
	}

	// Clean up all packages that were left empty
	if (PotentialPackagesToDelete.Num() > 0)
	{
		for (UPackage* Package : PotentialPackagesToDelete)
		{
			Package->RemoveFromRoot();
		}

		ObjectTools::CleanupAfterSuccessfulDelete(PotentialPackagesToDelete);
	}
}

void FAssetRenameManager::SaveReferencingPackages(const TArray<UPackage*>& ReferencingPackagesToSave) const
{
	if (ReferencingPackagesToSave.Num() > 0)
	{
		const bool bCheckDirty = false;
		const bool bPromptToSave = false;
		FEditorFileUtils::PromptForCheckoutAndSave(ReferencingPackagesToSave, bCheckDirty, bPromptToSave);

		ISourceControlModule::Get().QueueStatusUpdate(ReferencingPackagesToSave);
	}
}

int32 FAssetRenameManager::ReportFailures(const TArray<FAssetRenameDataWithReferencers>& AssetsToRename, bool bWithDialog) const
{
	TArray<FText> FailedRenames;
	for (const FAssetRenameDataWithReferencers& RenameData : AssetsToRename)
	{
		if (RenameData.bRenameFailed)
		{
			UObject* Asset = RenameData.Asset.Get();
			if (Asset)
			{
				FFormatNamedArguments Args;
				Args.Add(TEXT("FailureReason"), RenameData.FailureReason);
				Args.Add(TEXT("AssetName"), FText::FromString(Asset->GetOutermost()->GetName()));

				FailedRenames.Add(FText::Format(LOCTEXT("AssetRenameFailure", "{AssetName} - {FailureReason}"), Args));
			}
			else
			{
				FailedRenames.Add(LOCTEXT("InvalidAssetText", "Invalid Asset"));
			}
		}
	}

	if (FailedRenames.Num() > 0)
	{
		if (bWithDialog)
		{
			SRenameFailures::OpenRenameFailuresDialog(FailedRenames);
		}
		else
		{
			for (const FText FailedRename : FailedRenames)
			{
				UE_LOG(LogAssetTools, Error, TEXT("%s"), *FailedRename.ToString());
			}
		}
	}

	return FailedRenames.Num();
}

#undef LOCTEXT_NAMESPACE<|MERGE_RESOLUTION|>--- conflicted
+++ resolved
@@ -979,11 +979,8 @@
 			DirtyDelegateHandle = UPackage::PackageMarkedDirtyEvent.AddRaw(this, &FSoftObjectPathRenameSerializer::OnMarkPackageDirty);
 		}
 
-<<<<<<< HEAD
-=======
 		this->ArIsObjectReferenceCollector = true;
 
->>>>>>> 90fae962
 		// Mark it as saving to correctly process all references
 		this->SetIsSaving(true);
 	}
@@ -993,11 +990,7 @@
 		UPackage::PackageMarkedDirtyEvent.Remove(DirtyDelegateHandle);
 	}
 
-<<<<<<< HEAD
-	virtual bool ShouldSkipProperty(const UProperty* InProperty) const override
-=======
 	virtual bool ShouldSkipProperty(const FProperty* InProperty) const override
->>>>>>> 90fae962
 	{
 		if (InProperty->HasAnyPropertyFlags(CPF_Transient | CPF_Deprecated | CPF_IsPlainOldData))
 		{
