--- conflicted
+++ resolved
@@ -20,9 +20,6 @@
 	virtual bool CanLocalize() const override { return false; }
 	virtual class UThumbnailInfo* GetThumbnailInfo(UObject* Asset) const override;
 	virtual TArray<FAssetData> GetValidAssetsForPreviewOrEdit(TArrayView<const FAssetData> InAssetDatas, bool bIsPreview) override;
-<<<<<<< HEAD
-=======
 	virtual bool CanRename(const FAssetData& InAsset, FText* OutErrorMsg) const override;
 	virtual bool CanDuplicate(const FAssetData& InAsset, FText* OutErrorMsg) const override;
->>>>>>> 6bbb88c8
 };