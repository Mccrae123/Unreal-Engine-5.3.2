--- conflicted
+++ resolved
@@ -610,13 +610,8 @@
 	UObject* Obj = AssetData.GetAsset();
 	if(USkeletalMesh* SkeletalMesh = Cast<USkeletalMesh>(Obj))
 	{
-<<<<<<< HEAD
-		UAssetImportData* GenericImportData = SkeletalMesh->GetAssetImportData();
-		if (GenericImportData != nullptr)
-=======
 		// Don't block on asset compilation just for overlay, the thumbnail is refreshed anyway once the compilation is complete.
 		if (!SkeletalMesh->IsCompiling())
->>>>>>> 6bbb88c8
 		{
 			UAssetImportData* GenericImportData = SkeletalMesh->GetAssetImportData();
 			if (GenericImportData != nullptr)
