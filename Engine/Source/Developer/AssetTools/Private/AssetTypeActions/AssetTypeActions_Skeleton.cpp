--- conflicted
+++ resolved
@@ -476,468 +476,6 @@
 	}
 }
 
-<<<<<<< HEAD
-/** Handler for when Create Rig is selected */
-void FAssetTypeActions_Skeleton::ExecuteCreateRig(TArray<TWeakObjectPtr<USkeleton>> Skeletons)
-{
-	if (Skeletons.Num() == 1)
-	{
-		CreateRig(Skeletons[0]);
-	}
-}
-
-void FAssetTypeActions_Skeleton::CreateRig(const TWeakObjectPtr<USkeleton> Skeleton)
-{
-	if(Skeleton.IsValid())
-	{
-		FCreateRigDlg CreateRigDlg(Skeleton.Get());
-		if(CreateRigDlg.ShowModal() == FCreateRigDlg::Confirm)
-		{
-			check(CreateRigDlg.RequiredBones.Num() > 0);
-
-			// Determine an appropriate name
-			FString Name;
-			FString PackageName;
-			CreateUniqueAssetName(Skeleton->GetOutermost()->GetName(), TEXT("Rig"), PackageName, Name);
-
-			// Create the asset, and assign its skeleton
-			FAssetToolsModule& AssetToolsModule = FModuleManager::GetModuleChecked<FAssetToolsModule>("AssetTools");
-			URig* NewAsset = Cast<URig>(AssetToolsModule.Get().CreateAsset(Name, FPackageName::GetLongPackagePath(PackageName), URig::StaticClass(), NULL));
-
-			if(NewAsset)
-			{
-				NewAsset->CreateFromSkeleton(Skeleton.Get(), CreateRigDlg.RequiredBones);
-				NewAsset->MarkPackageDirty();
-
-
-				TArray<UObject*> ObjectsToSync;
-				ObjectsToSync.Add(NewAsset);
-				FAssetTools::Get().SyncBrowserToAssets(ObjectsToSync);
-			}
-		}
-	}
-}
-
-void FAssetTypeActions_Skeleton::RetargetAnimationHandler(USkeleton* OldSkeleton, USkeleton* NewSkeleton, bool bRemapReferencedAssets, bool bAllowRemapToExisting, bool bConvertSpaces, const EditorAnimUtils::FNameDuplicationRule* NameRule)
-{
-	if(OldSkeleton == nullptr || OldSkeleton->GetPreviewMesh(true) == nullptr)
-	{
-		FFormatNamedArguments Args;
-		Args.Add(TEXT("OldSkeletonName"), FText::FromString(GetNameSafe(OldSkeleton)));
-		Args.Add(TEXT("NewSkeletonName"), FText::FromString(GetNameSafe(NewSkeleton)));
-		FNotificationInfo Info(FText::Format(LOCTEXT("Retarget Failed", "Old Skeleton {OldSkeletonName} and New Skeleton {NewSkeletonName} need to have Preview Mesh set up to convert animation"), Args));
-		Info.ExpireDuration = 5.0f;
-		Info.bUseLargeFont = false;
-		TSharedPtr<SNotificationItem> Notification = FSlateNotificationManager::Get().AddNotification(Info);
-		if(Notification.IsValid())
-		{
-			Notification->SetCompletionState(SNotificationItem::CS_Fail);
-		}
-
-		return;
-	}
-
-	// namerule should be null
-	// find all assets who references old skeleton
-	TArray<FName> Packages;
-
-	// If the asset registry is still loading assets, we cant check for referencers, so we must open the rename dialog
-	FAssetRegistryModule& AssetRegistryModule = FModuleManager::LoadModuleChecked<FAssetRegistryModule>("AssetRegistry");
-	AssetRegistryModule.Get().GetReferencers(OldSkeleton->GetOutermost()->GetFName(), Packages);
-
-	if(AssetRegistryModule.Get().IsLoadingAssets())
-	{
-		// Open a dialog asking the user to wait while assets are being discovered
-		SDiscoveringAssetsDialog::OpenDiscoveringAssetsDialog(
-			SDiscoveringAssetsDialog::FOnAssetsDiscovered::CreateSP(this, &FAssetTypeActions_Skeleton::PerformRetarget, OldSkeleton, NewSkeleton, Packages, bConvertSpaces)
-			);
-	}
-	else
-	{
-		PerformRetarget(OldSkeleton, NewSkeleton, Packages, bConvertSpaces);
-	}
-}
-void FAssetTypeActions_Skeleton::ExecuteRetargetSkeleton(TArray<TWeakObjectPtr<USkeleton>> Skeletons)
-{
-	TArray<UObject*> AllEditedAssets;
-#if WITH_EDITOR
-	AllEditedAssets = GEditor->GetEditorSubsystem<UAssetEditorSubsystem>()->GetAllEditedAssets();
-#endif
-
-	for (auto SkelIt = Skeletons.CreateConstIterator(); SkelIt; ++SkelIt)
-	{	
-		USkeleton* OldSkeleton = (*SkelIt).Get();
-
-		// Close any assets that reference this skeleton
-		for(UObject* EditedAsset : AllEditedAssets)
-		{
-			bool bCloseAssetEditor = false;
-			if (USkeleton* Skeleton = Cast<USkeleton>(EditedAsset))
-			{
-				bCloseAssetEditor = OldSkeleton == Skeleton;
-			}
-			else if (UAnimationAsset* AnimationAsset = Cast<UAnimationAsset>(EditedAsset))
-			{
-				bCloseAssetEditor = OldSkeleton == AnimationAsset->GetSkeleton();
-			}
-			else if (USkeletalMesh* SkeletalMesh = Cast<USkeletalMesh>(EditedAsset))
-			{
-				bCloseAssetEditor = OldSkeleton == SkeletalMesh->GetSkeleton();
-			}
-			else if (UAnimBlueprint* AnimBlueprint = Cast<UAnimBlueprint>(EditedAsset))
-			{
-				bCloseAssetEditor = OldSkeleton == AnimBlueprint->TargetSkeleton;
-			}
-			else if (UPhysicsAsset* PhysicsAsset = Cast<UPhysicsAsset>(EditedAsset))
-			{
-				USkeletalMesh* PhysicsSkeletalMesh = PhysicsAsset->PreviewSkeletalMesh.LoadSynchronous();
-				if(PhysicsSkeletalMesh != nullptr)
-				{
-					bCloseAssetEditor = OldSkeleton == PhysicsSkeletalMesh->GetSkeleton();
-				}
-			}
-
-			if(bCloseAssetEditor)
-			{
-#if WITH_EDITOR
-				GEditor->GetEditorSubsystem<UAssetEditorSubsystem>()->CloseAllEditorsForAsset(EditedAsset);
-#endif
-			}
-		}
-
-		const FText Message = LOCTEXT("RetargetSkeleton_Warning", "This only converts animation data -i.e. animation assets and Anim Blueprints. \nIf you'd like to convert SkeletalMesh, use the context menu (Assign Skeleton) for each mesh. \n\nIf you'd like to convert mesh as well, please do so before converting animation data. \nOtherwise you will lose any extra track that is in the new mesh.");
-		// ask user what they'd like to change to 
-		SAnimationRemapSkeleton::ShowWindow(OldSkeleton, Message, false, FOnRetargetAnimation::CreateSP(this, &FAssetTypeActions_Skeleton::RetargetAnimationHandler));
-	}
-}
-
-void FAssetTypeActions_Skeleton::PerformRetarget(USkeleton *OldSkeleton, USkeleton *NewSkeleton, TArray<FName> Packages, bool bConvertSpaces) const
-{
-	TArray<FAssetToRemapSkeleton> AssetsToRemap;
-
-	// populate AssetsToRemap
-	AssetsToRemap.Empty(Packages.Num());
-
-	for ( int32 AssetIndex=0; AssetIndex<Packages.Num(); ++AssetIndex)
-	{
-		AssetsToRemap.Add( FAssetToRemapSkeleton(Packages[AssetIndex]) );
-	}
-
-	// Load all packages 
-	TArray<UPackage*> PackagesToSave;
-	LoadPackages(AssetsToRemap, PackagesToSave);
-
-	// Update the source control state for the packages containing the assets we are remapping
-	ISourceControlProvider& SourceControlProvider = ISourceControlModule::Get().GetProvider();
-	if ( ISourceControlModule::Get().IsEnabled() )
-	{
-		SourceControlProvider.Execute(ISourceControlOperation::Create<FUpdateStatus>(), PackagesToSave);
-	}
-
-	// Prompt to check out all referencing packages, leave redirectors for assets referenced by packages that are not checked out and remove those packages from the save list.
-	const bool bUserAcceptedCheckout = CheckOutPackages(AssetsToRemap, PackagesToSave);
-
-	if ( bUserAcceptedCheckout )
-	{
-		// If any referencing packages are left read-only, the checkout failed or SCC was not enabled. Trim them from the save list and leave redirectors.
-		DetectReadOnlyPackages(AssetsToRemap, PackagesToSave);
-
-		// retarget skeleton
-		RetargetSkeleton(AssetsToRemap, OldSkeleton, NewSkeleton, bConvertSpaces);
-
-		// Save all packages that were referencing any of the assets that were moved without redirectors
-		SavePackages(PackagesToSave);
-
-		// Finally, report any failures that happened during the rename
-		ReportFailures(AssetsToRemap);
-	}
-}
-
-void FAssetTypeActions_Skeleton::LoadPackages(TArray<FAssetToRemapSkeleton>& AssetsToRemap, TArray<UPackage*>& OutPackagesToSave) const
-{
-	const FText StatusUpdate = LOCTEXT("RemapSkeleton_LoadPackage", "Loading Packages");
-	GWarn->BeginSlowTask( StatusUpdate, true );
-
-	FAssetToolsModule& AssetToolsModule = FModuleManager::GetModuleChecked<FAssetToolsModule>("AssetTools");
-	// go through all assets try load
-	for ( int32 AssetIdx = 0; AssetIdx < AssetsToRemap.Num(); ++AssetIdx )
-	{
-		GWarn->StatusUpdate( AssetIdx, AssetsToRemap.Num(), StatusUpdate );
-
-		FAssetToRemapSkeleton& RemapData = AssetsToRemap[AssetIdx];
-
-		const FString PackageName = RemapData.PackageName.ToString();
-
-		// load package
-		UPackage* Package = LoadPackage(NULL, *PackageName, LOAD_None);
-		if ( !Package )
-		{
-			RemapData.ReportFailed( LOCTEXT("RemapSkeletonFailed_LoadPackage", "Could not load the package."));
-			continue;
-		}
-
-		// get all the objects
-		TArray<UObject*> Objects;
-		GetObjectsWithOuter(Package, Objects);
-
-		// see if we have skeletalmesh
-		bool bSkeletalMeshPackage = false;
-		for (auto Iter=Objects.CreateIterator(); Iter; ++Iter)
-		{
-			// we only care animation asset or animation blueprint
-			if ((*Iter)->GetClass()->IsChildOf(UAnimationAsset::StaticClass()) ||
-				(*Iter)->GetClass()->IsChildOf(UAnimBlueprint::StaticClass()))
-			{
-				// add to asset 
-				RemapData.Asset = (*Iter);
-				break;
-			}
-			else if ((*Iter)->GetClass()->IsChildOf(USkeletalMesh::StaticClass()) )
-			{
-				bSkeletalMeshPackage = true;
-				break;
-			}
-		}
-
-		// if we have skeletalmesh, we ignore this package, do not report as error
-		if ( bSkeletalMeshPackage )
-		{
-			continue;
-		}
-
-		// if none was relevant - skeletal mesh is going to get here
-		if ( !RemapData.Asset.IsValid() )
-		{
-			RemapData.ReportFailed( LOCTEXT("RemapSkeletonFailed_LoadObject", "Could not load any related object."));
-			continue;
-		}
-
-		OutPackagesToSave.Add(Package);
-	}
-
-	GWarn->EndSlowTask();
-}
-
-bool FAssetTypeActions_Skeleton::CheckOutPackages(TArray<FAssetToRemapSkeleton>& AssetsToRemap, TArray<UPackage*>& InOutPackagesToSave) const
-{
-	bool bUserAcceptedCheckout = true;
-	
-	if ( InOutPackagesToSave.Num() > 0 )
-	{
-		if ( ISourceControlModule::Get().IsEnabled() )
-		{
-			TArray<UPackage*> PackagesCheckedOutOrMadeWritable;
-			TArray<UPackage*> PackagesNotNeedingCheckout;
-			bUserAcceptedCheckout = FEditorFileUtils::PromptToCheckoutPackages( false, InOutPackagesToSave, &PackagesCheckedOutOrMadeWritable, &PackagesNotNeedingCheckout );
-			if ( bUserAcceptedCheckout )
-			{
-				TArray<UPackage*> PackagesThatCouldNotBeCheckedOut = InOutPackagesToSave;
-
-				for ( auto PackageIt = PackagesCheckedOutOrMadeWritable.CreateConstIterator(); PackageIt; ++PackageIt )
-				{
-					PackagesThatCouldNotBeCheckedOut.Remove(*PackageIt);
-				}
-
-				for ( auto PackageIt = PackagesNotNeedingCheckout.CreateConstIterator(); PackageIt; ++PackageIt )
-				{
-					PackagesThatCouldNotBeCheckedOut.Remove(*PackageIt);
-				}
-
-				for ( auto PackageIt = PackagesThatCouldNotBeCheckedOut.CreateConstIterator(); PackageIt; ++PackageIt )
-				{
-					const FName NonCheckedOutPackageName = (*PackageIt)->GetFName();
-
-					for ( auto RenameDataIt = AssetsToRemap.CreateIterator(); RenameDataIt; ++RenameDataIt )
-					{
-						FAssetToRemapSkeleton& RemapData = *RenameDataIt;
-
-						if (RemapData.Asset.IsValid() && RemapData.Asset.Get()->GetOutermost() == *PackageIt)
-						{
-							RemapData.ReportFailed( LOCTEXT("RemapSkeletonFailed_CheckOutFailed", "Check out failed"));
-						}
-					}
-
-					InOutPackagesToSave.Remove(*PackageIt);
-				}
-			}
-		}
-	}
-
-	return bUserAcceptedCheckout;
-}
-
-void FAssetTypeActions_Skeleton::DetectReadOnlyPackages(TArray<FAssetToRemapSkeleton>& AssetsToRemap, TArray<UPackage*>& InOutPackagesToSave) const
-{
-	// For each valid package...
-	for ( int32 PackageIdx = InOutPackagesToSave.Num() - 1; PackageIdx >= 0; --PackageIdx )
-	{
-		UPackage* Package = InOutPackagesToSave[PackageIdx];
-
-		if ( Package )
-		{
-			// Find the package filename
-			FString Filename;
-			if ( FPackageName::DoesPackageExist(Package->GetName(), NULL, &Filename) )
-			{
-				// If the file is read only
-				if ( IFileManager::Get().IsReadOnly(*Filename) )
-				{
-					FName PackageName = Package->GetFName();
-
-					for ( auto RenameDataIt = AssetsToRemap.CreateIterator(); RenameDataIt; ++RenameDataIt )
-					{
-						FAssetToRemapSkeleton& RenameData = *RenameDataIt;
-
-						if (RenameData.Asset.IsValid() && RenameData.Asset.Get()->GetOutermost() == Package)
-						{
-							RenameData.ReportFailed( LOCTEXT("RemapSkeletonFailed_FileReadOnly", "File still read only"));
-						}
-					}				
-
-					// Remove the package from the save list
-					InOutPackagesToSave.RemoveAt(PackageIdx);
-				}
-			}
-		}
-	}
-}
-
-void FAssetTypeActions_Skeleton::SavePackages(const TArray<UPackage*> PackagesToSave) const
-{
-	if ( PackagesToSave.Num() > 0 )
-	{
-		const bool bCheckDirty = false;
-		const bool bPromptToSave = false;
-		FEditorFileUtils::PromptForCheckoutAndSave(PackagesToSave, bCheckDirty, bPromptToSave);
-
-		ISourceControlModule::Get().QueueStatusUpdate(PackagesToSave);
-	}
-}
-
-void FAssetTypeActions_Skeleton::ReportFailures(const TArray<FAssetToRemapSkeleton>& AssetsToRemap) const
-{
-	TArray<FText> FailedToRemap;
-	for ( auto RenameIt = AssetsToRemap.CreateConstIterator(); RenameIt; ++RenameIt )
-	{
-		const FAssetToRemapSkeleton& RemapData = *RenameIt;
-		if ( RemapData.bRemapFailed )
-		{
-			UObject* Asset = RemapData.Asset.Get();
-			if ( Asset )
-			{
-				FFormatNamedArguments Args;
-				Args.Add(TEXT("FailureReason"), RemapData.FailureReason);
-				Args.Add(TEXT("AssetName"), FText::FromString(Asset->GetOutermost()->GetName()));
-
-				FailedToRemap.Add(FText::Format(LOCTEXT("AssetRemapFailure", "{AssetName} - {FailureReason}"), Args));
-			}
-			else
-			{
-				FailedToRemap.Add(LOCTEXT("RemapSkeletonFailed_InvalidAssetText", "Invalid Asset"));
-			}
-		}
-	}
-
-	if ( FailedToRemap.Num() > 0 )
-	{
-		SRemapFailures::OpenRemapFailuresDialog(FailedToRemap);
-	}
-}
-
-void FAssetTypeActions_Skeleton::RetargetSkeleton(TArray<FAssetToRemapSkeleton>& AssetsToRemap, USkeleton* OldSkeleton, USkeleton* NewSkeleton, bool bConvertSpaces) const
-{
-	TArray<UAnimBlueprint*>	AnimBlueprints;
-
-	// first we convert all individual assets
-	for ( auto RenameIt = AssetsToRemap.CreateIterator(); RenameIt; ++RenameIt )
-	{
-		FAssetToRemapSkeleton& RenameData = *RenameIt;
-		if ( RenameData.bRemapFailed == false  )
-		{
-			UObject* Asset = RenameData.Asset.Get();
-			if ( Asset )
-			{
-				if ( UAnimationAsset * AnimAsset = Cast<UAnimationAsset>(Asset) )
-				{
-					UAnimSequenceBase * SequenceBase = Cast<UAnimSequenceBase>(AnimAsset);
-					if (SequenceBase)
-					{
-						EditorAnimUtils::CopyAnimCurves(OldSkeleton, NewSkeleton, SequenceBase, USkeleton::AnimCurveMappingName, ERawCurveTrackTypes::RCT_Float);
-						
-						if (UAnimSequence * Sequence = Cast<UAnimSequence>(SequenceBase))
-						{
-							EditorAnimUtils::CopyAnimCurves(OldSkeleton, NewSkeleton, Sequence, USkeleton::AnimTrackCurveMappingName, ERawCurveTrackTypes::RCT_Transform);
-						}
-					}
-					
-					AnimAsset->ReplaceSkeleton(NewSkeleton, bConvertSpaces);
-				}
-				else if ( UAnimBlueprint * AnimBlueprint = Cast<UAnimBlueprint>(Asset) )
-				{
-					AnimBlueprints.Add(AnimBlueprint);
-				}
-			}
-		}
-	}
-
-	// convert all Animation Blueprints and compile 
-	for ( auto AnimBPIter = AnimBlueprints.CreateIterator(); AnimBPIter; ++AnimBPIter )
-	{
-		UAnimBlueprint * AnimBlueprint = (*AnimBPIter);
-		AnimBlueprint->TargetSkeleton = NewSkeleton;
-		
-		FBlueprintEditorUtils::RefreshAllNodes(AnimBlueprint);
-		FKismetEditorUtilities::CompileBlueprint(AnimBlueprint, EBlueprintCompileOptions::SkipGarbageCollection);
-	}
-
-	// Copy sockets IF the socket doesn't exists on target skeleton and if the joint exists
-	if (OldSkeleton && OldSkeleton->Sockets.Num() > 0 && NewSkeleton)
-	{
-		const FReferenceSkeleton& NewRefSkeleton = NewSkeleton->GetReferenceSkeleton();
-		// if we have sockets from old skeleton, see if we can trasnfer
-		for (const auto& OldSocket : OldSkeleton->Sockets)
-		{
-			bool bExistingOnNewSkeleton = false;
-
-			for (auto& NewSocket : NewSkeleton->Sockets)
-			{
-				if (OldSocket->SocketName == NewSocket->SocketName)
-				{
-					// if name is same, we can't copy over
-					bExistingOnNewSkeleton = true;
-				}
-			}
-
-			if (!bExistingOnNewSkeleton)
-			{
-				// make sure the joint still exists
-				if (NewRefSkeleton.FindBoneIndex(OldSocket->BoneName) != INDEX_NONE)
-				{
-					USkeletalMeshSocket* NewSocketInst = NewObject<USkeletalMeshSocket>(NewSkeleton);
-					if (NewSocketInst)
-					{
-						NewSocketInst->CopyFrom(OldSocket);
-						NewSkeleton->Sockets.Add(NewSocketInst);
-						NewSkeleton->MarkPackageDirty();
-					}
-				}
-			}
-		}
-	}
-
-	// now update any running instance
-	for (FThreadSafeObjectIterator Iter(USkeletalMeshComponent::StaticClass()); Iter; ++Iter)
-	{
-		USkeletalMeshComponent * MeshComponent = Cast<USkeletalMeshComponent>(*Iter);
-		if (MeshComponent->SkeletalMesh && MeshComponent->SkeletalMesh->GetSkeleton() == OldSkeleton)
-		{
-			MeshComponent->InitAnim(true);
-		}
-	}
-}
-
-=======
->>>>>>> 6bbb88c8
 bool FAssetTypeActions_Skeleton::OnAssetCreated(TArray<UObject*> NewAssets) const
 {
 	if(NewAssets.Num() > 1)
