--- conflicted
+++ resolved
@@ -13,8 +13,6 @@
 	{
 		if (ULevel::GetIsLevelPartitionedFromAsset(InAsset))
 		{
-<<<<<<< HEAD
-=======
 			for (const FWorldContext& WorldContext : GEditor->GetWorldContexts())
 			{
 				if (const UWorld* World = WorldContext.World(); WorldContext.World() && InAsset.PackageName == World->GetPackage()->GetFName())
@@ -39,7 +37,6 @@
 		UWorld* World = Cast<UWorld>(*ObjIt);
 		if (World != nullptr && ensureMsgf(World->GetTypedOuter<UPackage>(), TEXT("World(%s) is not in a package and cannot be opened"), *World->GetFullName()))
 		{
->>>>>>> 6bbb88c8
 			const FString FileToOpen = FPackageName::LongPackageNameToFilename(World->GetOutermost()->GetName(), FPackageName::GetMapPackageExtension());
 			const bool bLoadAsTemplate = false;
 			const bool bShowProgress = true;
@@ -85,8 +82,6 @@
 	return MoveTemp(AssetsToOpen);
 }
 
-<<<<<<< HEAD
-=======
 bool FAssetTypeActions_World::CanRename(const FAssetData& InAsset, FText* OutErrorMsg) const
 {
 	return AssetTypeActions_World::CanRenameOrDuplicate(InAsset, OutErrorMsg);
@@ -97,5 +92,4 @@
 	return AssetTypeActions_World::CanRenameOrDuplicate(InAsset, OutErrorMsg);
 }
 
->>>>>>> 6bbb88c8
 #undef LOCTEXT_NAMESPACE