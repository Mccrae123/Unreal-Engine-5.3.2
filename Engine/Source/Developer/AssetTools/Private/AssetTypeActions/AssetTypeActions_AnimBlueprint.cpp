// Copyright Epic Games, Inc. All Rights Reserved.

#include "AssetTypeActions/AssetTypeActions_AnimBlueprint.h"
#include "ToolMenus.h"
#include "Widgets/Layout/SBorder.h"
#include "Misc/MessageDialog.h"
#include "Widgets/Images/SImage.h"
#include "Styling/AppStyle.h"
#include "Animation/AnimInstance.h"
#include "Factories/AnimBlueprintFactory.h"
#include "ThumbnailRendering/SceneThumbnailInfo.h"
#include "AssetTools.h"
#include "ContentBrowserModule.h"
#include "PersonaModule.h"
#include "Framework/Notifications/NotificationManager.h"
#include "SBlueprintDiff.h"
#include "Widgets/Notifications/SNotificationList.h"
#include "SSkeletonWidget.h"
#include "Styling/SlateIconFinder.h"
#include "IAnimationBlueprintEditorModule.h"
#include "IContentBrowserSingleton.h"
#include "Kismet2/KismetEditorUtilities.h"
#include "Preferences/PersonaOptions.h"
#if WITH_EDITOR
#include "Subsystems/AssetEditorSubsystem.h"
#include "Editor.h"
#endif

#define LOCTEXT_NAMESPACE "AssetTypeActions"

void FAssetTypeActions_AnimBlueprint::GetActions(const TArray<UObject*>& InObjects, FToolMenuSection& Section)
{
<<<<<<< HEAD
	FAssetTypeActions_Blueprint::GetActions(InObjects, Section);

=======
>>>>>>> d731a049
	TArray<TWeakObjectPtr<UAnimBlueprint>> AnimBlueprints = GetTypedWeakObjectPtrs<UAnimBlueprint>(InObjects);

	if (AnimBlueprints.Num() == 1 && CanCreateNewDerivedBlueprint())
	{
		UAnimBlueprint* AnimBlueprint = AnimBlueprints[0].Get();

<<<<<<< HEAD
		// Accept (non-interface) template anim BPs or anim BPs with compatible skeletons
		if(AnimBlueprint && AnimBlueprint->BlueprintType != BPTYPE_Interface && ((AnimBlueprint->TargetSkeleton == nullptr && AnimBlueprint->bIsTemplate) || (AnimBlueprint->TargetSkeleton != nullptr && AnimBlueprint->TargetSkeleton->GetCompatibleSkeletons().Num() > 0)))
		{
=======
		if(AnimBlueprint && AnimBlueprint->BlueprintType != BPTYPE_Interface)
		{
			// Call base class for the regular 'create child blueprint' option
			FAssetTypeActions_Blueprint::GetActions(InObjects, Section);
		}
		
		// Accept (non-interface) template anim BPs or anim BPs with compatible skeletons
		if(AnimBlueprint && AnimBlueprint->BlueprintType != BPTYPE_Interface && ((AnimBlueprint->TargetSkeleton == nullptr && AnimBlueprint->bIsTemplate) || (AnimBlueprint->TargetSkeleton != nullptr && AnimBlueprint->TargetSkeleton->GetCompatibleSkeletons().Num() > 0)))
		{
>>>>>>> d731a049
			Section.AddSubMenu(
				"AnimBlueprint_NewSkeletonChildBlueprint",
				LOCTEXT("AnimBlueprint_NewSkeletonChildBlueprint", "Create Child Anim Blueprint with Skeleton"),
				LOCTEXT("AnimBlueprint_NewSkeletonChildBlueprint_Tooltip", "Create a child Anim Blueprint that uses a different compatible skeleton"),
				FNewToolMenuDelegate::CreateLambda([this, WeakAnimBlueprint = TWeakObjectPtr<UAnimBlueprint>(AnimBlueprint)](UToolMenu* CompatibleSkeletonMenu)
				{
					auto HandleAssetSelected = [this, WeakAnimBlueprint](const FAssetData& InAssetData)
					{
						FSlateApplication::Get().DismissAllMenus();
						
						if(UAnimBlueprint* TargetParentBP = WeakAnimBlueprint.Get())
						{
							USkeleton* TargetSkeleton = CastChecked<USkeleton>(InAssetData.GetAsset());
							UClass* TargetParentClass = TargetParentBP->GeneratedClass;

							if (!FKismetEditorUtilities::CanCreateBlueprintOfClass(TargetParentClass))
							{
								FMessageDialog::Open( EAppMsgType::Ok, LOCTEXT("InvalidClassToMakeBlueprintFrom", "Invalid class with which to make a Blueprint."));
								return;
							}

							FString Name;
							FString PackageName;
							CreateUniqueAssetName(TargetParentBP->GetOutermost()->GetName(), TEXT("_Child"), PackageName, Name);
							const FString PackagePath = FPackageName::GetLongPackagePath(PackageName);

							UAnimBlueprintFactory* AnimBlueprintFactory = NewObject<UAnimBlueprintFactory>();
							AnimBlueprintFactory->ParentClass = TSubclassOf<UAnimInstance>(*TargetParentBP->GeneratedClass);
							AnimBlueprintFactory->TargetSkeleton = TargetSkeleton;
							AnimBlueprintFactory->bTemplate = false;

							FContentBrowserModule& ContentBrowserModule = FModuleManager::LoadModuleChecked<FContentBrowserModule>("ContentBrowser");
							ContentBrowserModule.Get().CreateNewAsset(Name, PackagePath, TargetParentBP->GetClass(), AnimBlueprintFactory);
						}
					};

					FAssetPickerConfig AssetPickerConfig;
					AssetPickerConfig.OnAssetEnterPressed = FOnAssetEnterPressed::CreateLambda([HandleAssetSelected](const TArray<FAssetData>& SelectedAssetData)
					{
						if (SelectedAssetData.Num() == 1)
						{
							HandleAssetSelected(SelectedAssetData[0]);
						}
					});
					AssetPickerConfig.OnAssetSelected = FOnAssetSelected::CreateLambda(HandleAssetSelected);
					AssetPickerConfig.bAllowNullSelection = false;
					AssetPickerConfig.InitialAssetViewType = EAssetViewType::List;
					AssetPickerConfig.Filter.bRecursiveClasses = false;
<<<<<<< HEAD
					AssetPickerConfig.Filter.ClassNames.Add(USkeleton::StaticClass()->GetFName());
=======
					AssetPickerConfig.Filter.ClassPaths.Add(USkeleton::StaticClass()->GetClassPathName());
>>>>>>> d731a049
					AssetPickerConfig.OnShouldFilterAsset = FOnShouldFilterAsset::CreateLambda([WeakAnimBlueprint](const FAssetData& AssetData)
					{
						if(UAnimBlueprint* LocalAnimBlueprint = WeakAnimBlueprint.Get())
						{
							if(LocalAnimBlueprint->TargetSkeleton == nullptr && LocalAnimBlueprint->bIsTemplate)
							{
								// Template anim BP - do not filter
								return false;
							}
							else if(LocalAnimBlueprint->TargetSkeleton != nullptr)
							{
								// Filter on compatible skeletons
								const FString ExportTextName = AssetData.GetExportTextName();
								return !LocalAnimBlueprint->TargetSkeleton->IsCompatibleSkeletonByAssetString(ExportTextName);
							}
						}
						
						return true;
					});
					
					FContentBrowserModule& ContentBrowserModule = FModuleManager::Get().LoadModuleChecked<FContentBrowserModule>(TEXT("ContentBrowser"));

					FToolMenuSection& InSection = CompatibleSkeletonMenu->AddSection("CompatibleSkeletonMenu", LOCTEXT("CompatibleSkeletonHeader", "Compatible Skeletons"));
					InSection.AddEntry(
						FToolMenuEntry::InitWidget("CompatibleSkeletonPicker",
							SNew(SBox)
							.WidthOverride(300.0f)
							.HeightOverride(300.0f)
							[
								ContentBrowserModule.Get().CreateAssetPicker(AssetPickerConfig)
							],
							FText::GetEmpty())
					);
				}),
				false,
				FSlateIcon(FAppStyle::GetAppStyleSetName(), "Icons.Blueprint"));
		}
	}

<<<<<<< HEAD
	if(AreAnyNonTemplateAnimBlueprintsSelected(AnimBlueprints))
=======
	if(AreOnlyNonTemplateAnimBlueprintsSelected(AnimBlueprints) && AreOnlyNonInterfaceAnimBlueprintsSelected(AnimBlueprints))
>>>>>>> d731a049
	{
		Section.AddMenuEntry(
			"AnimBlueprint_FindSkeleton",
			LOCTEXT("AnimBlueprint_FindSkeleton", "Find Skeleton"),
			LOCTEXT("AnimBlueprint_FindSkeletonTooltip", "Finds the skeleton used by the selected Anim Blueprints in the content browser."),
			FSlateIcon(FAppStyle::GetAppStyleSetName(), "Icons.Find"),
			FUIAction(
				FExecuteAction::CreateSP( this, &FAssetTypeActions_AnimBlueprint::ExecuteFindSkeleton, AnimBlueprints ),
				FCanExecuteAction()
				)
			);
<<<<<<< HEAD
=======

		Section.AddMenuEntry(
			"AnimBlueprint_AssignSkeleton",
			LOCTEXT("AnimBlueprint_AssignSkeleton", "Assign Skeleton"),
			LOCTEXT("AnimBlueprint_AssignSkeletonTooltip", "Assigns a skeleton to the selected Animation Blueprint(s)."),
			FSlateIcon(FAppStyle::GetAppStyleSetName(), "Persona.AssetActions.AssignSkeleton"),
			FUIAction(
				FExecuteAction::CreateSP(this, &FAssetTypeActions_AnimBlueprint::ExecuteAssignSkeleton, AnimBlueprints),
				FCanExecuteAction()
			)
		);

>>>>>>> d731a049
	}
}

UThumbnailInfo* FAssetTypeActions_AnimBlueprint::GetThumbnailInfo(UObject* Asset) const
{
	UAnimBlueprint* AnimBlueprint = CastChecked<UAnimBlueprint>(Asset);
	UThumbnailInfo* ThumbnailInfo = AnimBlueprint->ThumbnailInfo;
	if (ThumbnailInfo == NULL)
	{
		ThumbnailInfo = NewObject<USceneThumbnailInfo>(AnimBlueprint, NAME_None, RF_Transactional);
		AnimBlueprint->ThumbnailInfo = ThumbnailInfo;
	}

	return ThumbnailInfo;
}

UFactory* FAssetTypeActions_AnimBlueprint::GetFactoryForBlueprintType(UBlueprint* InBlueprint) const
{
	UAnimBlueprint* AnimBlueprint = CastChecked<UAnimBlueprint>(InBlueprint);

	if(InBlueprint->BlueprintType == BPTYPE_Interface)
	{
		return NewObject<UAnimLayerInterfaceFactory>();
	}
	else
	{
		UAnimBlueprintFactory* AnimBlueprintFactory = NewObject<UAnimBlueprintFactory>();
		AnimBlueprintFactory->ParentClass = TSubclassOf<UAnimInstance>(*InBlueprint->GeneratedClass);
		AnimBlueprintFactory->TargetSkeleton = AnimBlueprint->TargetSkeleton;
		AnimBlueprintFactory->bTemplate = AnimBlueprint->bIsTemplate;
		return AnimBlueprintFactory;
	}
}

void FAssetTypeActions_AnimBlueprint::OpenAssetEditor( const TArray<UObject*>& InObjects, TSharedPtr<IToolkitHost> EditWithinLevelEditor )
{
	EToolkitMode::Type Mode = EditWithinLevelEditor.IsValid() ? EToolkitMode::WorldCentric : EToolkitMode::Standalone;

	for (auto ObjIt = InObjects.CreateConstIterator(); ObjIt; ++ObjIt)
	{
		auto AnimBlueprint = Cast<UAnimBlueprint>(*ObjIt);
		if (AnimBlueprint != NULL && AnimBlueprint->SkeletonGeneratedClass && AnimBlueprint->GeneratedClass)
		{
			if(AnimBlueprint->BlueprintType != BPTYPE_Interface && !AnimBlueprint->TargetSkeleton && !AnimBlueprint->bIsTemplate)
			{
				FText ShouldRetargetMessage = LOCTEXT("ShouldRetarget_Message", "Could not find the skeleton for Anim Blueprint '{BlueprintName}' Would you like to choose a new one?");
				
				FFormatNamedArguments Arguments;
				Arguments.Add( TEXT("BlueprintName"), FText::FromString(AnimBlueprint->GetName()));

				if (FMessageDialog::Open(EAppMsgType::YesNo, FText::Format(ShouldRetargetMessage, Arguments)) == EAppReturnType::Yes)
				{
					TArray<TObjectPtr<UObject>> AssetsToRetarget;
					AssetsToRetarget.Add(AnimBlueprint);
					const bool bSkeletonReplaced = ReplaceMissingSkeleton(AssetsToRetarget);
					if (!bSkeletonReplaced)
					{
						return; // Persona will crash if trying to load asset without a skeleton
					}
				}
				else
				{
					return;
				}
			}
			const bool bBringToFrontIfOpen = true;
#if WITH_EDITOR
			if (IAssetEditorInstance* EditorInstance = GEditor->GetEditorSubsystem<UAssetEditorSubsystem>()->FindEditorForAsset(AnimBlueprint, bBringToFrontIfOpen))
			{
				EditorInstance->FocusWindow(AnimBlueprint);
			}
			else
#endif
			{
				IAnimationBlueprintEditorModule& AnimationBlueprintEditorModule = FModuleManager::LoadModuleChecked<IAnimationBlueprintEditorModule>("AnimationBlueprintEditor");
				AnimationBlueprintEditorModule.CreateAnimationBlueprintEditor(Mode, EditWithinLevelEditor, AnimBlueprint);
			}
		}
		else
		{
			FMessageDialog::Open( EAppMsgType::Ok, LOCTEXT("FailedToLoadCorruptAnimBlueprint", "The Anim Blueprint could not be loaded because it is corrupt."));
		}
	}
}

void FAssetTypeActions_AnimBlueprint::PerformAssetDiff(UObject* Asset1, UObject* Asset2, const struct FRevisionInfo& OldRevision, const struct FRevisionInfo& NewRevision) const
{
	UBlueprint* OldBlueprint = CastChecked<UBlueprint>(Asset1);
	UBlueprint* NewBlueprint = CastChecked<UBlueprint>(Asset2);

	// sometimes we're comparing different revisions of one single asset (other 
	// times we're comparing two completely separate assets altogether)
	bool bIsSingleAsset = (NewBlueprint->GetName() == OldBlueprint->GetName());

	FText WindowTitle = LOCTEXT("NamelessAnimationBlueprintDiff", "Animation Blueprint Diff");
	// if we're diffing one asset against itself 
	if (bIsSingleAsset)
	{
		// identify the assumed single asset in the window's title
		WindowTitle = FText::Format(LOCTEXT("AnimationBlueprintDiff", "{0} - Animation Blueprint Diff"), FText::FromString(NewBlueprint->GetName()));
	}

	SBlueprintDiff::CreateDiffWindow(WindowTitle, OldBlueprint, NewBlueprint, OldRevision, NewRevision);
}

<<<<<<< HEAD
bool FAssetTypeActions_AnimBlueprint::AreAnyNonTemplateAnimBlueprintsSelected(TArray<TWeakObjectPtr<UAnimBlueprint>> Objects) const
{
	for(TWeakObjectPtr<UAnimBlueprint> WeakAnimBlueprint : Objects)
	{
		if(!WeakAnimBlueprint->bIsTemplate)
		{
			return true; 
		}
	}

	return false;
=======
bool FAssetTypeActions_AnimBlueprint::AreOnlyNonTemplateAnimBlueprintsSelected(TArray<TWeakObjectPtr<UAnimBlueprint>> Objects) const
{
	for(TWeakObjectPtr<UAnimBlueprint> WeakAnimBlueprint : Objects)
	{
		if(WeakAnimBlueprint->bIsTemplate)
		{
			return false; 
		}
	}

	return true;
}

bool FAssetTypeActions_AnimBlueprint::AreOnlyNonInterfaceAnimBlueprintsSelected(TArray<TWeakObjectPtr<UAnimBlueprint>> Objects) const
{
	for(TWeakObjectPtr<UAnimBlueprint> WeakAnimBlueprint : Objects)
	{
		if(WeakAnimBlueprint->BlueprintType == BPTYPE_Interface)
		{
			return false; 
		}
	}

	return true;
>>>>>>> d731a049
}

void FAssetTypeActions_AnimBlueprint::ExecuteFindSkeleton(TArray<TWeakObjectPtr<UAnimBlueprint>> Objects)
{
	TArray<UObject*> ObjectsToSync;
	for (auto ObjIt = Objects.CreateConstIterator(); ObjIt; ++ObjIt)
	{
		auto Object = (*ObjIt).Get();
		if ( Object )
		{
			USkeleton* Skeleton = Object->TargetSkeleton;
			if (Skeleton)
			{
				ObjectsToSync.AddUnique(Skeleton);
			}
		}
	}

	if ( ObjectsToSync.Num() > 0 )
	{
		FAssetTools::Get().SyncBrowserToAssets(ObjectsToSync);
	}
	else
	{
		FText ShouldRetargetMessage = LOCTEXT("NoSkeletonFound", "Could not find the skeleton");
		FMessageDialog::Open(EAppMsgType::Ok, ShouldRetargetMessage);
<<<<<<< HEAD
=======
	}
}

void FAssetTypeActions_AnimBlueprint::ExecuteAssignSkeleton(TArray<TWeakObjectPtr<UAnimBlueprint>> Objects)
{
	if (Objects.Num() > 0)
	{
		TSharedRef<SWindow> WidgetWindow = SNew(SWindow)
			.Title(LOCTEXT("ChooseSkeletonWindowTitle", "Choose Skeleton"))
			.ClientSize(FVector2D(400, 600));

		TSharedPtr<SSkeletonSelectorWindow> SkeletonSelectorWindow;
		WidgetWindow->SetContent
		(
			SNew(SBorder)
			.BorderImage(FAppStyle::GetBrush("ToolPanel.GroupBorder"))
			[
				SAssignNew(SkeletonSelectorWindow, SSkeletonSelectorWindow)
				.Object(Objects[0].Get())
			.WidgetWindow(WidgetWindow)
			]
		);

		GEditor->EditorAddModalWindow(WidgetWindow);
		USkeleton* SelectedSkeleton = SkeletonSelectorWindow->GetSelectedSkeleton();

		// only do this if not same
		if (SelectedSkeleton)
		{
			for (TWeakObjectPtr<UAnimBlueprint>& AnimBP : Objects)
			{
				AnimBP->TargetSkeleton = SelectedSkeleton;
			}
		}
>>>>>>> d731a049
	}
}

bool FAssetTypeActions_AnimBlueprint::ReplaceMissingSkeleton(TArray<UObject*> InAnimBlueprints) const
{
	// record anim assets that need skeleton replaced
	const TArray<TWeakObjectPtr<UObject>> ABPsToFix = GetTypedWeakObjectPtrs<UObject>(InAnimBlueprints);
	// get a skeleton from the user and replace it
	const TSharedPtr<SReplaceMissingSkeletonDialog> PickSkeletonWindow = SNew(SReplaceMissingSkeletonDialog).AnimAssets(ABPsToFix);
	const bool bWasSkeletonReplaced = PickSkeletonWindow.Get()->ShowModal();
	return bWasSkeletonReplaced;
}

TSharedPtr<SWidget> FAssetTypeActions_AnimBlueprint::GetThumbnailOverlay(const FAssetData& AssetData) const
{
	const FSlateBrush* Icon = FSlateIconFinder::FindIconBrushForClass(UAnimBlueprint::StaticClass());

	return SNew(SBorder)
		.BorderImage(FAppStyle::GetNoBrush())
		.Visibility(EVisibility::HitTestInvisible)
		.Padding(FMargin(0.0f, 0.0f, 0.0f, 3.0f))
		.HAlign(HAlign_Right)
		.VAlign(VAlign_Bottom)
		[
			SNew(SImage)
			.Image(Icon)
		];
}

FText FAssetTypeActions_AnimBlueprint::GetDisplayNameFromAssetData(const FAssetData& AssetData) const
{
	FString BlueprintTypeValue;
	AssetData.GetTagValue("BlueprintType", BlueprintTypeValue);
	if(BlueprintTypeValue.Equals(TEXT("BPTYPE_Normal")))
	{
		return LOCTEXT("AssetTypeActions_AnimBlueprint", "Animation Blueprint");
	}
	else if(BlueprintTypeValue.Equals(TEXT("BPTYPE_Interface")))
	{
		return LOCTEXT("AssetTypeActions_AnimLayerInterface", "Animation Layer Interface");
	}

	return GetName();
}

#undef LOCTEXT_NAMESPACE<|MERGE_RESOLUTION|>--- conflicted
+++ resolved
@@ -30,22 +30,12 @@
 
 void FAssetTypeActions_AnimBlueprint::GetActions(const TArray<UObject*>& InObjects, FToolMenuSection& Section)
 {
-<<<<<<< HEAD
-	FAssetTypeActions_Blueprint::GetActions(InObjects, Section);
-
-=======
->>>>>>> d731a049
 	TArray<TWeakObjectPtr<UAnimBlueprint>> AnimBlueprints = GetTypedWeakObjectPtrs<UAnimBlueprint>(InObjects);
 
 	if (AnimBlueprints.Num() == 1 && CanCreateNewDerivedBlueprint())
 	{
 		UAnimBlueprint* AnimBlueprint = AnimBlueprints[0].Get();
 
-<<<<<<< HEAD
-		// Accept (non-interface) template anim BPs or anim BPs with compatible skeletons
-		if(AnimBlueprint && AnimBlueprint->BlueprintType != BPTYPE_Interface && ((AnimBlueprint->TargetSkeleton == nullptr && AnimBlueprint->bIsTemplate) || (AnimBlueprint->TargetSkeleton != nullptr && AnimBlueprint->TargetSkeleton->GetCompatibleSkeletons().Num() > 0)))
-		{
-=======
 		if(AnimBlueprint && AnimBlueprint->BlueprintType != BPTYPE_Interface)
 		{
 			// Call base class for the regular 'create child blueprint' option
@@ -55,7 +45,6 @@
 		// Accept (non-interface) template anim BPs or anim BPs with compatible skeletons
 		if(AnimBlueprint && AnimBlueprint->BlueprintType != BPTYPE_Interface && ((AnimBlueprint->TargetSkeleton == nullptr && AnimBlueprint->bIsTemplate) || (AnimBlueprint->TargetSkeleton != nullptr && AnimBlueprint->TargetSkeleton->GetCompatibleSkeletons().Num() > 0)))
 		{
->>>>>>> d731a049
 			Section.AddSubMenu(
 				"AnimBlueprint_NewSkeletonChildBlueprint",
 				LOCTEXT("AnimBlueprint_NewSkeletonChildBlueprint", "Create Child Anim Blueprint with Skeleton"),
@@ -104,11 +93,7 @@
 					AssetPickerConfig.bAllowNullSelection = false;
 					AssetPickerConfig.InitialAssetViewType = EAssetViewType::List;
 					AssetPickerConfig.Filter.bRecursiveClasses = false;
-<<<<<<< HEAD
-					AssetPickerConfig.Filter.ClassNames.Add(USkeleton::StaticClass()->GetFName());
-=======
 					AssetPickerConfig.Filter.ClassPaths.Add(USkeleton::StaticClass()->GetClassPathName());
->>>>>>> d731a049
 					AssetPickerConfig.OnShouldFilterAsset = FOnShouldFilterAsset::CreateLambda([WeakAnimBlueprint](const FAssetData& AssetData)
 					{
 						if(UAnimBlueprint* LocalAnimBlueprint = WeakAnimBlueprint.Get())
@@ -148,11 +133,7 @@
 		}
 	}
 
-<<<<<<< HEAD
-	if(AreAnyNonTemplateAnimBlueprintsSelected(AnimBlueprints))
-=======
 	if(AreOnlyNonTemplateAnimBlueprintsSelected(AnimBlueprints) && AreOnlyNonInterfaceAnimBlueprintsSelected(AnimBlueprints))
->>>>>>> d731a049
 	{
 		Section.AddMenuEntry(
 			"AnimBlueprint_FindSkeleton",
@@ -164,8 +145,6 @@
 				FCanExecuteAction()
 				)
 			);
-<<<<<<< HEAD
-=======
 
 		Section.AddMenuEntry(
 			"AnimBlueprint_AssignSkeleton",
@@ -178,7 +157,6 @@
 			)
 		);
 
->>>>>>> d731a049
 	}
 }
 
@@ -284,44 +262,30 @@
 	SBlueprintDiff::CreateDiffWindow(WindowTitle, OldBlueprint, NewBlueprint, OldRevision, NewRevision);
 }
 
-<<<<<<< HEAD
-bool FAssetTypeActions_AnimBlueprint::AreAnyNonTemplateAnimBlueprintsSelected(TArray<TWeakObjectPtr<UAnimBlueprint>> Objects) const
+bool FAssetTypeActions_AnimBlueprint::AreOnlyNonTemplateAnimBlueprintsSelected(TArray<TWeakObjectPtr<UAnimBlueprint>> Objects) const
 {
 	for(TWeakObjectPtr<UAnimBlueprint> WeakAnimBlueprint : Objects)
 	{
-		if(!WeakAnimBlueprint->bIsTemplate)
-		{
-			return true; 
-		}
-	}
-
-	return false;
-=======
-bool FAssetTypeActions_AnimBlueprint::AreOnlyNonTemplateAnimBlueprintsSelected(TArray<TWeakObjectPtr<UAnimBlueprint>> Objects) const
+		if(WeakAnimBlueprint->bIsTemplate)
+		{
+			return false; 
+		}
+	}
+
+	return true;
+}
+
+bool FAssetTypeActions_AnimBlueprint::AreOnlyNonInterfaceAnimBlueprintsSelected(TArray<TWeakObjectPtr<UAnimBlueprint>> Objects) const
 {
 	for(TWeakObjectPtr<UAnimBlueprint> WeakAnimBlueprint : Objects)
 	{
-		if(WeakAnimBlueprint->bIsTemplate)
+		if(WeakAnimBlueprint->BlueprintType == BPTYPE_Interface)
 		{
 			return false; 
 		}
 	}
 
 	return true;
-}
-
-bool FAssetTypeActions_AnimBlueprint::AreOnlyNonInterfaceAnimBlueprintsSelected(TArray<TWeakObjectPtr<UAnimBlueprint>> Objects) const
-{
-	for(TWeakObjectPtr<UAnimBlueprint> WeakAnimBlueprint : Objects)
-	{
-		if(WeakAnimBlueprint->BlueprintType == BPTYPE_Interface)
-		{
-			return false; 
-		}
-	}
-
-	return true;
->>>>>>> d731a049
 }
 
 void FAssetTypeActions_AnimBlueprint::ExecuteFindSkeleton(TArray<TWeakObjectPtr<UAnimBlueprint>> Objects)
@@ -348,8 +312,6 @@
 	{
 		FText ShouldRetargetMessage = LOCTEXT("NoSkeletonFound", "Could not find the skeleton");
 		FMessageDialog::Open(EAppMsgType::Ok, ShouldRetargetMessage);
-<<<<<<< HEAD
-=======
 	}
 }
 
@@ -384,7 +346,6 @@
 				AnimBP->TargetSkeleton = SelectedSkeleton;
 			}
 		}
->>>>>>> d731a049
 	}
 }
 
