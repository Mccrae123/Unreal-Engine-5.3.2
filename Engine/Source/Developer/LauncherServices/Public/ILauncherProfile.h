--- conflicted
+++ resolved
@@ -1319,8 +1319,6 @@
 	virtual bool IsUsingIoStore() const = 0;
 
 	/**
-<<<<<<< HEAD
-=======
 	 * Sets whether to use the Zen storage server
 	 * @param bUseZenStore Whether to use the Zen storage server
 	 */
@@ -1334,7 +1332,6 @@
 	virtual bool IsUsingZenStore() const = 0;
 
 	/**
->>>>>>> 6bbb88c8
 	 * Sets whether to make a binary config file during packaging
 	 * @param bMakeBinaryConfig Whether to make a binary config file during staging
 	 */
@@ -1346,8 +1343,6 @@
 	 */
 	virtual bool MakeBinaryConfig() const = 0;
 
-<<<<<<< HEAD
-=======
 	/**
 	 * Sets whether or not the flash image/software on the device should attempt to be updated before running
 	 */
@@ -1358,7 +1353,6 @@
 	 */
 	virtual bool ShouldUpdateDeviceFlash() const = 0;
 
->>>>>>> 6bbb88c8
 public:
 
 	/** Virtual destructor. */
