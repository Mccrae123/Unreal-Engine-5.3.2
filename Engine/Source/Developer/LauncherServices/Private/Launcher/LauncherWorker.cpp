--- conflicted
+++ resolved
@@ -468,15 +468,12 @@
 		UATCommand += TEXT(" -iterativecooking");
 	}
 
-<<<<<<< HEAD
-=======
 
 	if ( InProfile->IsCompressed() )
 	{
 		UATCommand += TEXT(" -compressed");
 	}
 
->>>>>>> cce8678d
 	// stage/package/deploy
 	if (InProfile->GetDeploymentMode() != ELauncherProfileDeploymentModes::DoNotDeploy)
 	{
