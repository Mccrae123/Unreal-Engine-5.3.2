--- conflicted
+++ resolved
@@ -20,10 +20,7 @@
 #include "PlatformInfo.h"
 #include "Misc/ConfigCacheIni.h"
 #include "Profiles/LauncherProfile.h"
-<<<<<<< HEAD
-=======
 #include "DerivedDataCache/Public/DerivedDataCacheInterface.h"
->>>>>>> 6bbb88c8
 
 
 #define LOCTEXT_NAMESPACE "LauncherWorker"
@@ -754,8 +751,6 @@
 		UATCommand += MapList;
 		UATCommand += CultureList;
 		UATCommand += TEXT(" -skipcook -CookInEditor"); // don't cook anything the editor is doing it ;)
-<<<<<<< HEAD
-=======
 		if (InProfile->IsUsingZenStore())
 		{
 			// TODO: launch the zen server from the client once the external CBTB is done
@@ -763,18 +758,14 @@
 			// -skipserver prevents UAT from launching a COTF server for this CBTB scenario
 			UATCommand += TEXT(" -zenstore -fileserver -skipserver");
 		}
->>>>>>> 6bbb88c8
 		if (InProfile->IsPackingWithUnrealPak())
 		{
 			UATCommand += TEXT(" -pak");
 		}
-<<<<<<< HEAD
-=======
 		if (InProfile->IsUsingIoStore())
 		{
 			UATCommand += TEXT(" -iostore");
 		}
->>>>>>> 6bbb88c8
 		break;
 	case ELauncherProfileCookModes::DoNotCook:
 		UATCommand += TEXT(" -skipcook");
