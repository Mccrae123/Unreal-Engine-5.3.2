--- conflicted
+++ resolved
@@ -455,13 +455,8 @@
 		}
 	}
 
-<<<<<<< HEAD
-	// If both Client and Server are desired to be built avoid Server causing clients to not be built PlatformInfo wise
-	if (OptionalParams.Contains(TEXT("-client")) && OptionalParams.Contains(TEXT("-noclient")))
-=======
 	// If both Client/Game and Server are desired to be built avoid Server causing clients/game to not be built PlatformInfo wise
 	if (ServerPlatforms.Len() > 0 && Platforms.Len() > 0 && OptionalParams.Contains(TEXT("-noclient")))
->>>>>>> 4af6daef
 	{
 		OptionalParams = OptionalParams.Replace(TEXT("-noclient"), TEXT(""));
 	}
@@ -581,14 +576,6 @@
 		*InProfile->GetAdditionalCommandLineParameters());
 
 	// map list
-<<<<<<< HEAD
-	FString MapList = TEXT(" -map=");
-	const TArray<FString>& CookedMaps = InProfile->GetCookedMaps();
-	if (CookedMaps.Num() > 0 && (InProfile->GetCookMode() == ELauncherProfileCookModes::ByTheBook || InProfile->GetCookMode() == ELauncherProfileCookModes::ByTheBookInEditor))
-	{
-		MapList += InitialMap;
-		MapList += TEXT("+");
-=======
 	FString MapList;
 	const TArray<FString>& CookedMaps = InProfile->GetCookedMaps();
 	if (CookedMaps.Num() > 0 && (InProfile->GetCookMode() == ELauncherProfileCookModes::ByTheBook || InProfile->GetCookMode() == ELauncherProfileCookModes::ByTheBookInEditor))
@@ -598,20 +585,15 @@
 			MapList += InitialMap;
 			MapList += TEXT("+");
 		}
->>>>>>> 4af6daef
 		MapList += FString::Join(CookedMaps, TEXT("+"));
 	}
 	else
 	{
-<<<<<<< HEAD
-		MapList += InitialMap;
-=======
 		MapList = InitialMap;
 	}
 	if (!MapList.IsEmpty())
 	{
 		MapList = FString(TEXT(" -map=")) + MapList;
->>>>>>> 4af6daef
 	}
 
 	// culture list
