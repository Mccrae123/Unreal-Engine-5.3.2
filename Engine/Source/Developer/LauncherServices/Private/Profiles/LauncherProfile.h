// Copyright 1998-2015 Epic Games, Inc. All Rights Reserved.

#pragma once

#define LAUNCHERSERVICES_ADDEDINCREMENTALDEPLOYVERSION 11
#define LAUNCHERSERVICES_ADDEDPATCHSOURCECONTENTPATH 12
#define LAUNCHERSERVICES_ADDEDRELEASEVERSION 13
#define LAUNCHERSERVICES_REMOVEDPATCHSOURCECONTENTPATH 14
#define LAUNCHERSERVICES_ADDEDDLCINCLUDEENGINECONTENT 15
#define LAUNCHERSERVICES_ADDEDGENERATECHUNKS 16

/**
* Implements a simple profile which controls the desired output of the Launcher for simple
*/
class FLauncherSimpleProfile
	: public ILauncherSimpleProfile
{
public:

	FLauncherSimpleProfile(const FString& InDeviceName)
		: DeviceName(InDeviceName)
	{
		SetDefaults();
	}

	// Begin ILauncherSimpleProfile interface

	virtual const FString& GetDeviceName() const override
	{
		return DeviceName;
	}

	virtual FName GetDeviceVariant() const  override
	{
		return Variant;
	}

	virtual EBuildConfigurations::Type GetBuildConfiguration() const override
	{
		return BuildConfiguration;
	}

	virtual ELauncherProfileCookModes::Type GetCookMode() const override
	{
		return CookMode;
	}

	virtual void SetDeviceName(const FString& InDeviceName) override
	{
		if (DeviceName != InDeviceName)
		{
			DeviceName = InDeviceName;
		}
	}

	virtual void SetDeviceVariant(FName InVariant) override
	{
		Variant = InVariant;
	}

	virtual void SetBuildConfiguration(EBuildConfigurations::Type InConfiguration) override
	{
		BuildConfiguration = InConfiguration;
	}

	virtual void SetCookMode(ELauncherProfileCookModes::Type InMode) override
	{
		CookMode = InMode;
	}

	virtual bool Serialize(FArchive& Archive) override
	{
		int32 Version = LAUNCHERSERVICES_SIMPLEPROFILEVERSION;

		Archive << Version;

		if (Version != LAUNCHERSERVICES_SIMPLEPROFILEVERSION)
		{
			return false;
		}

		// IMPORTANT: make sure to bump LAUNCHERSERVICES_SIMPLEPROFILEVERSION when modifying this!
		Archive << DeviceName
			<< Variant
			<< BuildConfiguration
			<< CookMode;

		return true;
	}

	virtual void SetDefaults() override
	{
		// None will mean the preferred Variant for the device is used.
		Variant = NAME_None;
		
		// I don't use FApp::GetBuildConfiguration() because i don't want the act of running in debug the first time to cause the simple
		// profiles created for your persistent devices to be in debug. The user might not see this if they don't expand the Advanced options.
		BuildConfiguration = EBuildConfigurations::Development;
		
		CookMode = ELauncherProfileCookModes::OnTheFly;
	}

private:

	// Holds the name of the device this simple profile is for
	FString DeviceName;

	// Holds the name of the device variant.
	FName Variant;

	// Holds the desired build configuration (only used if creating new builds).
	TEnumAsByte<EBuildConfigurations::Type> BuildConfiguration;

	// Holds the cooking mode.
	TEnumAsByte<ELauncherProfileCookModes::Type> CookMode;
};


/**
 * Implements a profile which controls the desired output of the Launcher
 */
class FLauncherProfile
	: public ILauncherProfile
{
public:

	/**
	 * Default constructor.
	 */
	FLauncherProfile(ILauncherProfileManagerRef ProfileManager)
		: LauncherProfileManager(ProfileManager)
		, DefaultLaunchRole(MakeShareable(new FLauncherProfileLaunchRole()))
	{ }

	/**
	 * Creates and initializes a new instance.
	 *
	 * @param InProfileName - The name of the profile.
	 */
	FLauncherProfile(ILauncherProfileManagerRef ProfileManager, FGuid InId, const FString& InProfileName)
		: LauncherProfileManager(ProfileManager)
		, DefaultLaunchRole(MakeShareable(new FLauncherProfileLaunchRole()))
		, Id(InId)
		, Name(InProfileName)
	{
		SetDefaults();
	}

	/**
	 * Destructor.
	 */
	~FLauncherProfile( ) { }

public:

	/**
	 * Gets the identifier of the device group to deploy to.
	 *
	 * This method is used internally by the profile manager to read the device group identifier after
	 * loading this profile from a file. The profile manager will use this identifier to locate the
	 * actual device group to deploy to.
	 *
	 * @return The device group identifier, or an invalid GUID if no group was set or deployment is disabled.
	 */
	const FGuid& GetDeployedDeviceGroupId( ) const
	{
		return DeployedDeviceGroupId;
	}

public:

	// Begin ILauncherProfile interface

	virtual void AddCookedCulture( const FString& CultureName ) override
	{
		CookedCultures.AddUnique(CultureName);

		Validate();
	}

	virtual void AddCookedMap( const FString& MapName ) override
	{
		CookedMaps.AddUnique(MapName);

		Validate();
	}

	virtual void AddCookedPlatform( const FString& PlatformName ) override
	{
		CookedPlatforms.AddUnique(PlatformName);

		Validate();
	}

	virtual void ClearCookedCultures( ) override
	{
		if (CookedCultures.Num() > 0)
		{
			CookedCultures.Reset();

			Validate();
		}
	}

	virtual void ClearCookedMaps( ) override
	{
		if (CookedMaps.Num() > 0)
		{
			CookedMaps.Reset();

			Validate();
		}
	}

	virtual void ClearCookedPlatforms( ) override
	{
		if (CookedPlatforms.Num() > 0)
		{
			CookedPlatforms.Reset();

			Validate();
		}
	}

	virtual ILauncherProfileLaunchRolePtr CreateLaunchRole( ) override
	{
		ILauncherProfileLaunchRolePtr Role = MakeShareable(new FLauncherProfileLaunchRole());
			
		LaunchRoles.Add(Role);

		Validate();

		return Role;
	}

	virtual EBuildConfigurations::Type GetBuildConfiguration( ) const override
	{
		return BuildConfiguration;
	}

	virtual EBuildConfigurations::Type GetCookConfiguration( ) const override
	{
		return CookConfiguration;
	}

	virtual ELauncherProfileCookModes::Type GetCookMode( ) const override
	{
		return CookMode;
	}

	virtual const FString& GetCookOptions( ) const override
	{
		return CookOptions;
	}

	virtual const TArray<FString>& GetCookedCultures( ) const override
	{
		return CookedCultures;
	}

	virtual const TArray<FString>& GetCookedMaps( ) const override
	{
		return CookedMaps;
	}

	virtual const TArray<FString>& GetCookedPlatforms( ) const override
	{
		return CookedPlatforms;
	}

	virtual const ILauncherProfileLaunchRoleRef& GetDefaultLaunchRole( ) const override
	{
		return DefaultLaunchRole;
	}

	virtual ILauncherDeviceGroupPtr GetDeployedDeviceGroup( ) const override
	{
		return DeployedDeviceGroup;
	}

	virtual bool IsGeneratingPatch() const override
	{
		return GeneratePatch;
	}


	virtual bool IsCreatingDLC() const override
	{
		return CreateDLC;
	}
	virtual void SetCreateDLC(bool InBuildDLC) override
	{
		CreateDLC = InBuildDLC;
	}

	virtual FString GetDLCName() const override
	{
		return DLCName;
	}
	virtual void SetDLCName(const FString& InDLCName) override
	{
		DLCName = InDLCName;
	}

	virtual bool IsDLCIncludingEngineContent() const
	{
		return DLCIncludeEngineContent;
	}
	virtual void SetDLCIncludeEngineContent(bool InDLCIncludeEngineContent)
	{
		DLCIncludeEngineContent = InDLCIncludeEngineContent;
	}



	virtual bool IsCreatingReleaseVersion() const override
	{
		return CreateReleaseVersion;
	}

	virtual void SetCreateReleaseVersion(bool InCreateReleaseVersion) override
	{
		CreateReleaseVersion = InCreateReleaseVersion;
	}

	virtual FString GetCreateReleaseVersionName() const override
	{
		return CreateReleaseVersionName;
	}

	virtual void SetCreateReleaseVersionName(const FString& InCreateReleaseVersionName) override
	{
		CreateReleaseVersionName = InCreateReleaseVersionName;
	}


	virtual FString GetBasedOnReleaseVersionName() const override
	{
		return BasedOnReleaseVersionName;
	}

	virtual void SetBasedOnReleaseVersionName(const FString& InBasedOnReleaseVersionName) override
	{
		BasedOnReleaseVersionName = InBasedOnReleaseVersionName;
	}



	virtual ELauncherProfileDeploymentModes::Type GetDeploymentMode( ) const override
	{
		return DeploymentMode;
	}

    virtual bool GetForceClose() const override
    {
        return ForceClose;
    }
    
	virtual FGuid GetId( ) const override
	{
		return Id;
	}

	virtual ELauncherProfileLaunchModes::Type GetLaunchMode( ) const override
	{
		return LaunchMode;
	}

	virtual const TArray<ILauncherProfileLaunchRolePtr>& GetLaunchRoles( ) const override
	{
		return LaunchRoles;
	}

	virtual const int32 GetLaunchRolesFor( const FString& DeviceId, TArray<ILauncherProfileLaunchRolePtr>& OutRoles ) override
	{
		OutRoles.Empty();

		if (LaunchMode == ELauncherProfileLaunchModes::CustomRoles)
		{
			for (TArray<ILauncherProfileLaunchRolePtr>::TConstIterator It(LaunchRoles); It; ++It)
			{
				ILauncherProfileLaunchRolePtr Role = *It;

				if (Role->GetAssignedDevice() == DeviceId)
				{
					OutRoles.Add(Role);
				}
			}
		}
		else if (LaunchMode == ELauncherProfileLaunchModes::DefaultRole)
		{
			OutRoles.Add(DefaultLaunchRole);
		}

		return OutRoles.Num();
	}

	virtual FString GetName( ) const override
	{
		return Name;
	}

	virtual FString GetDescription() const override
	{
		return Description;
	}

	virtual ELauncherProfilePackagingModes::Type GetPackagingMode( ) const override
	{
		return PackagingMode;
	}

	virtual FString GetPackageDirectory( ) const override
	{
		return PackageDir;
	}

	virtual bool HasProjectSpecified() const override
	{
		return ProjectSpecified;
	}

	virtual FString GetProjectName() const override
	{
		if (ProjectSpecified)
		{
			FString Path = FLauncherProjectPath::GetProjectName(ProjectPath);
			return Path;
		}
		return LauncherProfileManager->GetProjectName();
	}

	virtual FString GetProjectBasePath() const override
	{
		if (ProjectSpecified)
		{
			return FLauncherProjectPath::GetProjectBasePath(ProjectPath);
		}
		return LauncherProfileManager->GetProjectBasePath();
	}

	virtual FString GetProjectPath() const override
	{
		if (ProjectSpecified)
		{
			return ProjectPath;
		}
		return LauncherProfileManager->GetProjectPath();
	}

    virtual uint32 GetTimeout() const override
    {
        return Timeout;
    }

	virtual bool HasValidationError() const override
	{
		return ValidationErrors.Num() > 0;
	}
    
	virtual bool HasValidationError( ELauncherProfileValidationErrors::Type Error ) const override
	{
		return ValidationErrors.Contains(Error);
	}

	virtual FString GetInvalidPlatform() const override
	{
		return InvalidPlatform;
	}

	virtual bool IsBuilding() const override
	{
		return BuildGame;
	}

	virtual bool IsBuildingUAT() const override
	{
		return BuildUAT;
	}

	virtual bool IsCookingIncrementally( ) const override
	{
		if ( CookMode != ELauncherProfileCookModes::DoNotCook )
		{
			return CookIncremental;
		}
		return false;
<<<<<<< HEAD
=======
	}

	virtual bool IsCompressed() const override
	{
		return Compressed;
>>>>>>> cce8678d
	}

	virtual bool IsCookingUnversioned( ) const override
	{
		return CookUnversioned;
	}

	virtual bool IsDeployablePlatform( const FString& PlatformName ) override
	{
		if (CookMode == ELauncherProfileCookModes::ByTheBook || CookMode == ELauncherProfileCookModes::ByTheBookInEditor)
		{
			return CookedPlatforms.Contains(PlatformName);
		}

		return true;
	}

	virtual bool IsDeployingIncrementally( ) const override
	{
		return DeployIncremental;
	}

	virtual bool IsFileServerHidden( ) const override
	{
		return HideFileServerWindow;
	}

	virtual bool IsFileServerStreaming( ) const override
	{
		return DeployStreamingServer;
	}

	virtual bool IsPackingWithUnrealPak( ) const  override
	{
		return DeployWithUnrealPak;
	}

	virtual bool IsGeneratingChunks() const override
	{
		return bGenerateChunks;
	}

	virtual bool IsGenerateHttpChunkData() const override
	{
		return bGenerateHttpChunkData;
	}

	virtual FString GetHttpChunkDataDirectory() const override
	{
		return HttpChunkDataDirectory;
	}

	virtual FString GetHttpChunkDataReleaseName() const override
	{
		return HttpChunkDataReleaseName;
	}

	virtual bool IsValidForLaunch( ) override
	{
		return (ValidationErrors.Num() == 0);
	}

	virtual void RemoveCookedCulture( const FString& CultureName ) override
	{
		CookedCultures.Remove(CultureName);

		Validate();
	}

	virtual void RemoveCookedMap( const FString& MapName ) override
	{
		CookedMaps.Remove(MapName);

		Validate();
	}

	virtual void RemoveCookedPlatform( const FString& PlatformName ) override
	{
		CookedPlatforms.Remove(PlatformName);

		Validate();
	}

	virtual void RemoveLaunchRole( const ILauncherProfileLaunchRoleRef& Role ) override
	{
		LaunchRoles.Remove(Role);

		Validate();
	}

	virtual bool Serialize( FArchive& Archive ) override
	{
		int32 Version = LAUNCHERSERVICES_PROFILEVERSION;

		Archive	<< Version;

		if (Version < LAUNCHERSERVICES_MINPROFILEVERSION)
		{
			return false;
		}

		if (Archive.IsSaving())
		{
			if (DeployedDeviceGroup.IsValid())
			{
				DeployedDeviceGroupId = DeployedDeviceGroup->GetId();
			}
			else
			{
				DeployedDeviceGroupId = FGuid();
			}
		}

		// IMPORTANT: make sure to bump LAUNCHERSERVICES_PROFILEVERSION when modifying this!
		Archive << Id
				<< Name
				<< Description
				<< BuildConfiguration
				<< ProjectSpecified
				<< ProjectPath
				<< CookConfiguration
				<< CookIncremental
				<< CookOptions
				<< CookMode
				<< CookUnversioned
				<< CookedCultures
				<< CookedMaps
				<< CookedPlatforms
				<< DeployStreamingServer
				<< DeployWithUnrealPak
				<< DeployedDeviceGroupId
				<< DeploymentMode
				<< HideFileServerWindow
				<< LaunchMode
				<< PackagingMode
				<< PackageDir
				<< BuildGame
                << ForceClose
                << Timeout;

		if (Version >= LAUNCHERSERVICES_ADDEDINCREMENTALDEPLOYVERSION)
		{
			Archive << DeployIncremental;
		}

		if ( Version >= LAUNCHERSERVICES_REMOVEDPATCHSOURCECONTENTPATH )
		{
			Archive << GeneratePatch;
		}
		else if ( Version >= LAUNCHERSERVICES_ADDEDPATCHSOURCECONTENTPATH)
		{
			FString Temp;
			Archive << Temp;
			Archive << GeneratePatch;
		}
		else if ( Archive.IsLoading() )
		{
			GeneratePatch = false;
		}

		if (Version >= LAUNCHERSERVICES_ADDEDDLCINCLUDEENGINECONTENT)
		{
			Archive << DLCIncludeEngineContent;
		}
		else if (Archive.IsLoading())
		{
			DLCIncludeEngineContent = false;
		}
		

		if ( Version >= LAUNCHERSERVICES_ADDEDRELEASEVERSION )
		{
			Archive << CreateReleaseVersion;
			Archive << CreateReleaseVersionName;
			Archive << BasedOnReleaseVersionName;
			
			Archive << CreateDLC;
			Archive << DLCName;
		}
		else if ( Archive.IsLoading() )
		{
			CreateReleaseVersion = false;
			CreateDLC = false;
		}

		if (Version >= LAUNCHERSERVICES_ADDEDGENERATECHUNKS)
		{
			Archive << bGenerateChunks;
			Archive << bGenerateHttpChunkData;
			Archive << HttpChunkDataDirectory;
			Archive << HttpChunkDataReleaseName;
		}
		else if (Archive.IsLoading())
		{
			bGenerateChunks = false;
			bGenerateHttpChunkData = false;
			HttpChunkDataDirectory = TEXT("");
			HttpChunkDataReleaseName = TEXT("");
		}

		DefaultLaunchRole->Serialize(Archive);

		// serialize launch roles
		if (Archive.IsLoading())
		{
			DeployedDeviceGroup.Reset();
			LaunchRoles.Reset();
		}

		int32 NumLaunchRoles = LaunchRoles.Num();

		Archive << NumLaunchRoles;

		for (int32 RoleIndex = 0; RoleIndex < NumLaunchRoles; ++RoleIndex)
		{
			if (Archive.IsLoading())
			{
				LaunchRoles.Add(MakeShareable(new FLauncherProfileLaunchRole(Archive)));				
			}
			else
			{
				LaunchRoles[RoleIndex]->Serialize(Archive);
			}
		}

		Validate();

		return true;
	}

	virtual void SetDefaults( ) override
	{
		ProjectSpecified = false;

		// default project settings
		if (FPaths::IsProjectFilePathSet())
		{
			ProjectPath = FPaths::GetProjectFilePath();
		}
		else if (FGameProjectHelper::IsGameAvailable(FApp::GetGameName()))
		{
			ProjectPath = FPaths::RootDir() / FApp::GetGameName() / FApp::GetGameName() + TEXT(".uproject");
		}
		else
		{
			ProjectPath = FString();
		}

		// Use the locally specified project path is resolving through the root isn't working
		ProjectSpecified = GetProjectPath().IsEmpty();
		
		// I don't use FApp::GetBuildConfiguration() because i don't want the act of running in debug the first time to cause 
		// profiles the user creates to be in debug. This will keep consistency.
		BuildConfiguration = EBuildConfigurations::Development;

		FInternationalization& I18N = FInternationalization::Get();

		// default build settings
		BuildGame = false;
		BuildUAT = false;

		// default cook settings
		CookConfiguration = FApp::GetBuildConfiguration();
		CookMode = ELauncherProfileCookModes::OnTheFly;
		CookOptions = FString();
		CookIncremental = false;
		CookUnversioned = true;
		Compressed = false;
		CookedCultures.Reset();
		CookedCultures.Add(I18N.GetCurrentCulture()->GetName());
		CookedMaps.Reset();
		CookedPlatforms.Reset();
        ForceClose = true;
        Timeout = 60;

/*		if (GetTargetPlatformManager()->GetRunningTargetPlatform() != NULL)
		{
			CookedPlatforms.Add(GetTargetPlatformManager()->GetRunningTargetPlatform()->PlatformName());
		}*/	

		// default deploy settings
		DeployedDeviceGroup.Reset();
		DeploymentMode = ELauncherProfileDeploymentModes::CopyToDevice;
		DeployStreamingServer = false;
		DeployWithUnrealPak = false;
		DeployedDeviceGroupId = FGuid();
		HideFileServerWindow = false;
		DeployIncremental = false;

		CreateReleaseVersion = false;
		GeneratePatch = false;
		CreateDLC = false;
		DLCIncludeEngineContent = false;

		bGenerateChunks = false;
		bGenerateHttpChunkData = false;
		HttpChunkDataDirectory = TEXT("");
		HttpChunkDataReleaseName = TEXT("");

		// default launch settings
		LaunchMode = ELauncherProfileLaunchModes::DefaultRole;
		DefaultLaunchRole->SetCommandLine(FString());
		DefaultLaunchRole->SetInitialCulture(I18N.GetCurrentCulture()->GetName());
		DefaultLaunchRole->SetInitialMap(FString());
		DefaultLaunchRole->SetName(TEXT("Default Role"));
		DefaultLaunchRole->SetInstanceType(ELauncherProfileRoleInstanceTypes::StandaloneClient);
		DefaultLaunchRole->SetVsyncEnabled(false);
		LaunchRoles.Reset();

		// default packaging settings
		PackagingMode = ELauncherProfilePackagingModes::DoNotPackage;

		// default UAT settings
		EditorExe.Empty();

		Validate();
	}

	virtual void SetBuildGame(bool Build) override
	{
		if (BuildGame != Build)
		{
			BuildGame = Build;

			Validate();
		}
	}

	virtual void SetBuildUAT(bool Build) override
	{
		if (BuildUAT != Build)
		{
			BuildUAT = Build;

			Validate();
		}
	}

	virtual void SetBuildConfiguration( EBuildConfigurations::Type Configuration ) override
	{
		if (BuildConfiguration != Configuration)
		{
			BuildConfiguration = Configuration;

			Validate();
		}
	}

	virtual void SetCookConfiguration( EBuildConfigurations::Type Configuration ) override
	{
		if (CookConfiguration != Configuration)
		{
			CookConfiguration = Configuration;

			Validate();
		}
	}

	virtual void SetCookMode( ELauncherProfileCookModes::Type Mode ) override
	{
		if (CookMode != Mode)
		{
			CookMode = Mode;

			Validate();
		}
	}

	virtual void SetCookOptions(const FString& Options) override
	{
		if (CookOptions != Options)
		{
			CookOptions = Options;

			Validate();
		}
	}

	virtual void SetDeployWithUnrealPak( bool UseUnrealPak ) override
	{
		if (DeployWithUnrealPak != UseUnrealPak)
		{
			DeployWithUnrealPak = UseUnrealPak;

			Validate();
		}
	}

	virtual void SetGenerateChunks(bool bInGenerateChunks) override
	{
		if (bGenerateChunks != bInGenerateChunks)
		{
			bGenerateChunks = bInGenerateChunks;
			Validate();
		}
	}

	virtual void SetGenerateHttpChunkData(bool bInGenerateHttpChunkData) override
	{
		if (bGenerateHttpChunkData != bInGenerateHttpChunkData)
		{
			bGenerateHttpChunkData = bInGenerateHttpChunkData;
			Validate();
		}
	}

	virtual void SetHttpChunkDataDirectory(const FString& InHttpChunkDataDirectory) override
	{
		if (HttpChunkDataDirectory != InHttpChunkDataDirectory)
		{
			HttpChunkDataDirectory = InHttpChunkDataDirectory;
			Validate();
		}
	}

	virtual void SetHttpChunkDataReleaseName(const FString& InHttpChunkDataReleaseName) override
	{
		if (HttpChunkDataReleaseName != InHttpChunkDataReleaseName)
		{
			HttpChunkDataReleaseName = InHttpChunkDataReleaseName;
			Validate();
		}
	}

	virtual void SetDeployedDeviceGroup( const ILauncherDeviceGroupPtr& DeviceGroup ) override
	{
		if(DeployedDeviceGroup.IsValid())
		{
			DeployedDeviceGroup->OnDeviceAdded().Remove(OnLauncherDeviceGroupDeviceAddedDelegateHandle);
			DeployedDeviceGroup->OnDeviceRemoved().Remove(OnLauncherDeviceGroupDeviceRemoveDelegateHandle);
		}
		DeployedDeviceGroup = DeviceGroup;
		if (DeployedDeviceGroup.IsValid())
		{
			OnLauncherDeviceGroupDeviceAddedDelegateHandle   = DeployedDeviceGroup->OnDeviceAdded().AddRaw(this, &FLauncherProfile::OnLauncherDeviceGroupDeviceAdded);
			OnLauncherDeviceGroupDeviceRemoveDelegateHandle  = DeployedDeviceGroup->OnDeviceRemoved().AddRaw(this, &FLauncherProfile::OnLauncherDeviceGroupDeviceRemove);
			DeployedDeviceGroupId = DeployedDeviceGroup->GetId();
		}
		else
		{
			DeployedDeviceGroupId = FGuid();
		}

		Validate();
	}

	virtual FIsCookFinishedDelegate& OnIsCookFinished() override
	{
		return IsCookFinishedDelegate;
	}

	virtual FCookCanceledDelegate& OnCookCanceled() override
	{
		return CookCanceledDelegate;
	}

	virtual void SetDeploymentMode( ELauncherProfileDeploymentModes::Type Mode ) override
	{
		if (DeploymentMode != Mode)
		{
			DeploymentMode = Mode;

			Validate();
		}
	}

    virtual void SetForceClose( bool Close ) override
    {
        if (ForceClose != Close)
        {
            ForceClose = Close;
            Validate();
        }
    }
    
	virtual void SetHideFileServerWindow( bool Hide ) override
	{
		HideFileServerWindow = Hide;
	}

	virtual void SetIncrementalCooking( bool Incremental ) override
	{
		if (CookIncremental != Incremental)
		{
			CookIncremental = Incremental;

			Validate();
		}
	}

	virtual void SetCompressed( bool Enabled ) override
	{
		if (Compressed != Enabled)
		{
			Compressed = Enabled;

			Validate();
		}
	}

	virtual void SetIncrementalDeploying( bool Incremental ) override
	{
		if (DeployIncremental != Incremental)
		{
			DeployIncremental = Incremental;

			Validate();
		}
	}

	virtual void SetLaunchMode( ELauncherProfileLaunchModes::Type Mode ) override
	{
		if (LaunchMode != Mode)
		{
			LaunchMode = Mode;

			Validate();
		}
	}

	virtual void SetName( const FString& NewName ) override
	{
		if (Name != NewName)
		{
			Name = NewName;

			Validate();
		}
	}

	virtual void SetDescription(const FString& NewDescription) override
	{
		if (Description != NewDescription)
		{
			Description = NewDescription;

			Validate();
		}
	}

	virtual void SetPackagingMode( ELauncherProfilePackagingModes::Type Mode ) override
	{
		if (PackagingMode != Mode)
		{
			PackagingMode = Mode;

			Validate();
		}
	}

	virtual void SetPackageDirectory( const FString& Dir ) override
	{
		if (PackageDir != Dir)
		{
			PackageDir = Dir;

			Validate();
		}
	}

	virtual void SetProjectSpecified(bool Specified) override
	{
		if (ProjectSpecified != Specified)
		{
			ProjectSpecified = Specified;

			Validate();

			ProjectChangedDelegate.Broadcast();
		}
	}

	virtual void FallbackProjectUpdated() override
	{
		if (!HasProjectSpecified())
		{
			Validate();

			ProjectChangedDelegate.Broadcast();
		}
	}

	virtual void SetProjectPath( const FString& Path ) override
	{
		if (ProjectPath != Path)
		{
			if(Path.IsEmpty())
			{
				ProjectPath = Path;
			}
			else
			{
				ProjectPath = FPaths::ConvertRelativePathToFull(Path);
			}
			CookedMaps.Reset();

			Validate();

			ProjectChangedDelegate.Broadcast();
		}
	}

	virtual void SetStreamingFileServer( bool Streaming ) override
	{
		if (DeployStreamingServer != Streaming)
		{
			DeployStreamingServer = Streaming;

			Validate();
		}
	}

    virtual void SetTimeout( uint32 InTime ) override
    {
        if (Timeout != InTime)
        {
            Timeout = InTime;
            
            Validate();
        }
    }
    
	virtual void SetUnversionedCooking( bool Unversioned ) override
	{
		if (CookUnversioned != Unversioned)
		{
			CookUnversioned = Unversioned;

			Validate();
		}
	}

	virtual void SetGeneratePatch( bool InGeneratePatch ) override
	{
		GeneratePatch = InGeneratePatch;
	}

	virtual bool SupportsEngineMaps( ) const override
	{
		return false;
	}

	virtual FOnProfileProjectChanged& OnProjectChanged() override
	{
		return ProjectChangedDelegate;
	}

	virtual void SetEditorExe( const FString& InEditorExe ) override
	{
		EditorExe = InEditorExe;
	}

	virtual FString GetEditorExe( ) const override
	{
		return EditorExe;
	}

	// End ILauncherProfile interface

protected:

	/**
	 * Validates the profile's current settings.
	 *
	 * Possible validation errors and warnings can be retrieved using the HasValidationError() method.
	 *
	 * @return true if the profile passed validation, false otherwise.
	 */
	void Validate( )
	{
		ValidationErrors.Reset();

		// Build: a build configuration must be selected
		if (BuildConfiguration == EBuildConfigurations::Unknown)
		{
			ValidationErrors.Add(ELauncherProfileValidationErrors::NoBuildConfigurationSelected);
		}

		// Build: a project must be selected
		if (GetProjectPath().IsEmpty())
		{
			ValidationErrors.Add(ELauncherProfileValidationErrors::NoProjectSelected);
		}

		// Cook: at least one platform must be selected when cooking by the book
		if ((CookMode == ELauncherProfileCookModes::ByTheBook) && (CookedPlatforms.Num() == 0))
		{
			ValidationErrors.Add(ELauncherProfileValidationErrors::NoPlatformSelected);
		}

		// Cook: at least one culture must be selected when cooking by the book
		if ((CookMode == ELauncherProfileCookModes::ByTheBook) && (CookedCultures.Num() == 0))
		{
			ValidationErrors.Add(ELauncherProfileValidationErrors::NoCookedCulturesSelected);
		}

		// Deploy: a device group must be selected when deploying builds
		if ((DeploymentMode == ELauncherProfileDeploymentModes::CopyToDevice) && !DeployedDeviceGroupId.IsValid())
		{
			ValidationErrors.Add(ELauncherProfileValidationErrors::DeployedDeviceGroupRequired);
		}

		// Deploy: deployment by copying to devices requires cooking by the book
		if ((DeploymentMode == ELauncherProfileDeploymentModes::CopyToDevice) && ((CookMode != ELauncherProfileCookModes::ByTheBook)&&(CookMode!=ELauncherProfileCookModes::ByTheBookInEditor)))
		{
			ValidationErrors.Add(ELauncherProfileValidationErrors::CopyToDeviceRequiresCookByTheBook);
		}

		// Deploy: deployment by copying a packaged build to devices requires a package dir
		if ((DeploymentMode == ELauncherProfileDeploymentModes::CopyRepository) && (PackageDir == TEXT("")))
		{
			ValidationErrors.Add(ELauncherProfileValidationErrors::NoPackageDirectorySpecified);
		}

		// Launch: custom launch roles are not supported yet
		if (LaunchMode == ELauncherProfileLaunchModes::CustomRoles)
		{
			ValidationErrors.Add(ELauncherProfileValidationErrors::CustomRolesNotSupportedYet);
		}

		// Launch: when using custom launch roles, all roles must have a device assigned
		if (LaunchMode == ELauncherProfileLaunchModes::CustomRoles)
		{
			for (int32 RoleIndex = 0; RoleIndex < LaunchRoles.Num(); ++RoleIndex)
			{
				if (LaunchRoles[RoleIndex]->GetAssignedDevice().IsEmpty())
				{
					ValidationErrors.Add(ELauncherProfileValidationErrors::NoLaunchRoleDeviceAssigned);
				
					break;
				}
			}
		}

		if ( CookUnversioned && CookIncremental )
		{
			ValidationErrors.Add(ELauncherProfileValidationErrors::UnversionedAndIncrimental);
		}


		if ( IsGeneratingPatch() && (CookMode != ELauncherProfileCookModes::ByTheBook) )
		{
			ValidationErrors.Add(ELauncherProfileValidationErrors::GeneratingPatchesCanOnlyRunFromByTheBookCookMode);
		}

		if ( IsGeneratingChunks() && (CookMode != ELauncherProfileCookModes::ByTheBook) )
		{
			ValidationErrors.Add(ELauncherProfileValidationErrors::GeneratingChunksRequiresCookByTheBook);
		}

		if (IsGeneratingChunks() && !IsPackingWithUnrealPak())
		{
			ValidationErrors.Add(ELauncherProfileValidationErrors::GeneratingChunksRequiresUnrealPak);
		}

		if (IsGenerateHttpChunkData() && !IsGeneratingChunks())
		{
			ValidationErrors.Add(ELauncherProfileValidationErrors::GeneratingHttpChunkDataRequiresGeneratingChunks);
		}

		if (IsGenerateHttpChunkData() && (GetHttpChunkDataReleaseName().IsEmpty() || !FPaths::DirectoryExists(*GetHttpChunkDataDirectory())))
		{
			ValidationErrors.Add(ELauncherProfileValidationErrors::GeneratingHttpChunkDataRequiresValidDirectoryAndName);
		}

		// Launch: when launching, all devices that the build is launched on must have content cooked for their platform
		if ((LaunchMode != ELauncherProfileLaunchModes::DoNotLaunch) && (CookMode != ELauncherProfileCookModes::OnTheFly || CookMode != ELauncherProfileCookModes::OnTheFlyInEditor))
		{
			// @todo ensure that launched devices have cooked content
		}
		
		ValidatePlatformSDKs();
	}
	
	void ValidatePlatformSDKs(void)
	{
		ValidationErrors.Remove(ELauncherProfileValidationErrors::NoPlatformSDKInstalled);
		
		// Cook: ensure that all platform SDKs are installed
		if (CookedPlatforms.Num() > 0)
		{
			bool bProjectHasCode = false; // @todo: Does the project have any code?
			FString NotInstalledDocLink;
			for (auto PlatformName : CookedPlatforms)
			{
				const ITargetPlatform* Platform = GetTargetPlatformManager()->FindTargetPlatform(PlatformName);
				if(!Platform || !Platform->IsSdkInstalled(bProjectHasCode, NotInstalledDocLink))
				{
					ValidationErrors.Add(ELauncherProfileValidationErrors::NoPlatformSDKInstalled);
					ILauncherServicesModule& LauncherServicesModule = FModuleManager::GetModuleChecked<ILauncherServicesModule>(TEXT("LauncherServices"));
					LauncherServicesModule.BroadcastLauncherServicesSDKNotInstalled(PlatformName, NotInstalledDocLink);
					if (!Platform)
					{
						CookedPlatforms.Remove(PlatformName);
					}
					else
					{
						InvalidPlatform = PlatformName;
					}
					return;
				}
			}
		}
		
		// Deploy: ensure that all the target device SDKs are installed
		if ((DeploymentMode != ELauncherProfileDeploymentModes::DoNotDeploy) && DeployedDeviceGroup.IsValid())
		{
			const TArray<FString>& Devices = DeployedDeviceGroup->GetDeviceIDs();
			for(auto DeviceId : Devices)
			{
				TSharedPtr<ITargetDeviceServicesModule> TargetDeviceServicesModule = StaticCastSharedPtr<ITargetDeviceServicesModule>(FModuleManager::Get().LoadModule(TEXT("TargetDeviceServices")));
				
				if (TargetDeviceServicesModule.IsValid())
				{
					ITargetDeviceProxyPtr DeviceProxy = TargetDeviceServicesModule->GetDeviceProxyManager()->FindProxy(DeviceId);
					
					if(DeviceProxy.IsValid())
					{
						FString const& PlatformName = DeviceProxy->GetTargetPlatformName(DeviceProxy->GetTargetDeviceVariant(DeviceId));
						bool bProjectHasCode = false; // @todo: Does the project have any code?
						FString NotInstalledDocLink;
						const ITargetPlatform* Platform = GetTargetPlatformManager()->FindTargetPlatform(PlatformName);
						if(!Platform || !Platform->IsSdkInstalled(bProjectHasCode, NotInstalledDocLink))
						{
							ValidationErrors.Add(ELauncherProfileValidationErrors::NoPlatformSDKInstalled);
							ILauncherServicesModule& LauncherServicesModule = FModuleManager::GetModuleChecked<ILauncherServicesModule>(TEXT("LauncherServices"));
							LauncherServicesModule.BroadcastLauncherServicesSDKNotInstalled(PlatformName, NotInstalledDocLink);
							DeployedDeviceGroup->RemoveDevice(DeviceId);
							return;
						}
					}
				}
			}
		}
	}
	
	void OnLauncherDeviceGroupDeviceAdded(const ILauncherDeviceGroupRef& DeviceGroup, const FString& DeviceId)
	{
		if( DeviceGroup == DeployedDeviceGroup )
		{
			ValidatePlatformSDKs();
		}
	}
	
	void OnLauncherDeviceGroupDeviceRemove(const ILauncherDeviceGroupRef& DeviceGroup, const FString& DeviceId)
	{
		if( DeviceGroup == DeployedDeviceGroup )
		{
			ValidatePlatformSDKs();
		}
	}

private:

	//  Holds a reference to the launcher profile manager.
	ILauncherProfileManagerRef LauncherProfileManager;

	// Holds the desired build configuration (only used if creating new builds).
	TEnumAsByte<EBuildConfigurations::Type> BuildConfiguration;

	// Holds the build mode.
	// Holds the build configuration name of the cooker.
	TEnumAsByte<EBuildConfigurations::Type> CookConfiguration;

	// Holds additional cooker command line options.
	FString CookOptions;

	// Holds the cooking mode.
	TEnumAsByte<ELauncherProfileCookModes::Type> CookMode;

	// Holds a flag indicating whether the game should be built
	bool BuildGame;

	// Holds a flag indicating whether UAT should be built
	bool BuildUAT;

	// Generate compressed content
	bool Compressed;

	// Holds a flag indicating whether only modified content should be cooked.
	bool CookIncremental;

	// Holds a flag indicating whether packages should be saved without a version.
	bool CookUnversioned;

	// This setting is used only if cooking by the book (only used if cooking by the book).
	TArray<FString> CookedCultures;

	// Holds the collection of maps to cook (only used if cooking by the book).
	TArray<FString> CookedMaps;

	// Holds the platforms to include in the build (only used if creating new builds).
	TArray<FString> CookedPlatforms;

	// Holds the default role (only used if launch mode is DefaultRole).
	ILauncherProfileLaunchRoleRef DefaultLaunchRole;

	// Holds a flag indicating whether a streaming file server should be used.
	bool DeployStreamingServer;

	// Holds a flag indicating whether content should be packaged with UnrealPak.
	bool DeployWithUnrealPak;

	// Flag indicating if content should be split into chunks
	bool bGenerateChunks;
	
	// Flag indicating if chunked content should be used to generate HTTPChunkInstall data
	bool bGenerateHttpChunkData;
	
	// Where to store HTTPChunkInstall data
	FString HttpChunkDataDirectory;
	
	// Version name of the HTTPChunkInstall data
	FString HttpChunkDataReleaseName;

	// create a release version of the content (this can be used to base dlc / patches from)
	bool CreateReleaseVersion;

	// name of the release version
	FString CreateReleaseVersionName;

	// name of the release version to base this dlc / patch on
	FString BasedOnReleaseVersionName;

	// This build generate a patch based on some source content seealso PatchSourceContentPath
	bool GeneratePatch;

	// This build will cook content for dlc See also DLCName
	bool CreateDLC;

	// name of the dlc we are going to build (the name of the dlc plugin)
	FString DLCName;

	// should the dlc include engine content in the current dlc 
	//  engine content which was not referenced by original release
	//  otherwise error on any access of engine content during dlc cook
	bool DLCIncludeEngineContent;

	// Holds a flag indicating whether to use incremental deployment
	bool DeployIncremental;

	// Holds the device group to deploy to.
	ILauncherDeviceGroupPtr DeployedDeviceGroup;

	// Delegate handles for registered DeployedDeviceGroup event handlers.
	FDelegateHandle OnLauncherDeviceGroupDeviceAddedDelegateHandle;
	FDelegateHandle OnLauncherDeviceGroupDeviceRemoveDelegateHandle;

	// Holds the identifier of the deployed device group.
	FGuid DeployedDeviceGroupId;

	// Holds the deployment mode.
	TEnumAsByte<ELauncherProfileDeploymentModes::Type> DeploymentMode;

	// Holds a flag indicating whether the file server's console window should be hidden.
	bool HideFileServerWindow;

	// Holds the profile's unique identifier.
	FGuid Id;

	// Holds the launch mode.
	TEnumAsByte<ELauncherProfileLaunchModes::Type> LaunchMode;

	// Holds the launch roles (only used if launch mode is UsingRoles).
	TArray<ILauncherProfileLaunchRolePtr> LaunchRoles;

	// Holds the profile's name.
	FString Name;

	// Holds the profile's description.
	FString Description;

	// Holds the packaging mode.
	TEnumAsByte<ELauncherProfilePackagingModes::Type> PackagingMode;

	// Holds the package directory
	FString PackageDir;

	// Holds a flag indicating whether the project is specified by this profile.
	bool ProjectSpecified;

	// Holds the path to the Unreal project used by this profile.
	FString ProjectPath;

	// Holds the collection of validation errors.
	TArray<ELauncherProfileValidationErrors::Type> ValidationErrors;
	FString InvalidPlatform;

    // Holds the time out time for the cook on the fly server
    uint32 Timeout;

    // Holds the close value for the cook on the fly server
    bool ForceClose;

	// Path to the editor executable to pass to UAT, for cooking, etc... May be empty.
	FString EditorExe;

private:

	// cook in the editor callbacks (not valid for any other cook mode)
	FIsCookFinishedDelegate IsCookFinishedDelegate;
	FCookCanceledDelegate CookCanceledDelegate;

	// Holds a delegate to be invoked when changing the device group to deploy to.
	FOnLauncherProfileDeployedDeviceGroupChanged DeployedDeviceGroupChangedDelegate;

	// Holds a delegate to be invoked when the project has changed
	FOnProfileProjectChanged ProjectChangedDelegate;
};<|MERGE_RESOLUTION|>--- conflicted
+++ resolved
@@ -485,14 +485,11 @@
 			return CookIncremental;
 		}
 		return false;
-<<<<<<< HEAD
-=======
 	}
 
 	virtual bool IsCompressed() const override
 	{
 		return Compressed;
->>>>>>> cce8678d
 	}
 
 	virtual bool IsCookingUnversioned( ) const override
