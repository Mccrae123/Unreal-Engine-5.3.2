// Copyright Epic Games, Inc. All Rights Reserved.

#pragma once

#include "CoreMinimal.h"
#include "Misc/Guid.h"
#include "Modules/ModuleManager.h"
#include "ILauncherProfile.h"
#include "ILauncherServicesModule.h"
#include "Misc/Paths.h"
#include "Launcher/LauncherProjectPath.h"
#include "Misc/CommandLine.h"
#include "Internationalization/Culture.h"
#include "Misc/App.h"
#include "Interfaces/ITargetPlatform.h"
#include "Interfaces/ITargetPlatformManagerModule.h"
#include "ITargetDeviceProxy.h"
#include "ITargetDeviceServicesModule.h"
#include "GameProjectHelper.h"
#include "Profiles/LauncherProfileLaunchRole.h"
#include "PlatformInfo.h"
#include "TargetReceipt.h"
#include "DesktopPlatformModule.h"
#include "GameProjectHelper.h"

DEFINE_LOG_CATEGORY_STATIC(LogLauncherProfile, Log, All);

class Error;

enum ELauncherVersion
{
	LAUNCHERSERVICES_MINPROFILEVERSION=10,
	LAUNCHERSERVICES_ADDEDINCREMENTALDEPLOYVERSION=11,
	LAUNCHERSERVICES_ADDEDPATCHSOURCECONTENTPATH=12,
	LAUNCHERSERVICES_ADDEDRELEASEVERSION=13,
	LAUNCHERSERVICES_REMOVEDPATCHSOURCECONTENTPATH=14,
	LAUNCHERSERVICES_ADDEDDLCINCLUDEENGINECONTENT=15,
	LAUNCHERSERVICES_ADDEDGENERATECHUNKS=16,
	LAUNCHERSERVICES_ADDEDNUMCOOKERSTOSPAWN=17,
	LAUNCHERSERVICES_ADDEDSKIPCOOKINGEDITORCONTENT=18,
	LAUNCHERSERVICES_ADDEDDEFAULTDEPLOYPLATFORM=19,
	LAUNCHERSERVICES_FIXCOMPRESSIONSERIALIZE=20,
	LAUNCHERSERVICES_SHAREABLEPROJECTPATHS = 21,
	LAUNCHERSERVICES_FILEFORMATCHANGE = 22,
	LAUNCHERSERVICES_ADDARCHIVE = 23,
	LAUNCHERSERVICES_ADDEDENCRYPTINIFILES = 24,
	LAUNCHERSERVICES_ADDEDMULTILEVELPATCHING = 25,
	LAUNCHERSERVICES_ADDEDADDITIONALCOMMANDLINE = 26,
	LAUNCHERSERVICES_ADDEDINCLUDEPREREQUISITES = 27,
	LAUNCHERSERVICES_ADDEDBUILDMODE = 28,
	LAUNCHERSERVICES_ADDEDUSEIOSTORE = 29,
	LAUNCHERSERVICES_ADDEDMAKEBINARYCONFIG = 30,
	LAUNCHERSERVICES_ADDEDREFERENCECONTAINERS = 31,
	LAUNCHERSERVICES_REMOVEDNUMCOOKERSTOSPAWN = 32,
	LAUNCHERSERVICES_ADDEDORIGINALRELEASEVERSION = 33,
	LAUNCHERSERVICES_ADDBUILDTARGETNAME = 34,
	LAUNCHERSERVICED_ADDEDRETAINSTAGEDDIRECTORY = 35,
	//ADD NEW STUFF HERE


	LAUNCHERSERVICES_FINALPLUSONE,
	LAUNCHERSERVICES_FINAL = LAUNCHERSERVICES_FINALPLUSONE-1,
};

enum ESimpleLauncherVersion
{
	LAUNCHERSERVICES_SIMPLEPROFILEVERSION=1,
	LAUNCHERSERVICES_SIMPLEFILEFORMATCHANGE = 2,
};

LAUNCHERSERVICES_API bool HasPromotedTarget(const TCHAR* BaseDir, const TCHAR* TargetName, const TCHAR* Platform, EBuildConfiguration Configuration, const TCHAR* Architecture);

inline bool TryGetDefaultTargetName(const FString& ProjectFile, EBuildTargetType TargetType, FString& OutTargetName)
{
	const TArray<FTargetInfo>& Targets = FDesktopPlatformModule::Get()->GetTargetsForProject(ProjectFile);
	for (const FTargetInfo& Target : Targets)
	{
		if (Target.Type == TargetType)
		{
			OutTargetName = Target.Name;
			return true;
		}
	}
	return false;
}

/**
* Implements a simple profile which controls the desired output of the Launcher for simple
*/
class FLauncherSimpleProfile final
	: public ILauncherSimpleProfile
{
public:

	FLauncherSimpleProfile(const FString& InDeviceName)
		: DeviceName(InDeviceName)
	{
		SetDefaults();
	}

	//~ Begin ILauncherSimpleProfile Interface

	virtual const FString& GetDeviceName() const override
	{
		return DeviceName;
	}

	virtual FName GetDeviceVariant() const  override
	{
		return Variant;
	}

	virtual EBuildConfiguration GetBuildConfiguration() const override
	{
		return BuildConfiguration;
	}

	virtual ELauncherProfileCookModes::Type GetCookMode() const override
	{
		return CookMode;
	}

	virtual void SetDeviceName(const FString& InDeviceName) override
	{
		if (DeviceName != InDeviceName)
		{
			DeviceName = InDeviceName;
		}
	}

	virtual void SetDeviceVariant(FName InVariant) override
	{
		Variant = InVariant;
	}

	virtual void SetBuildConfiguration(EBuildConfiguration InConfiguration) override
	{
		BuildConfiguration = InConfiguration;
	}

	virtual void SetCookMode(ELauncherProfileCookModes::Type InMode) override
	{
		CookMode = InMode;
	}

	virtual bool Serialize(FArchive& Archive) override
	{
		int32 Version = LAUNCHERSERVICES_SIMPLEPROFILEVERSION;

		Archive << Version;

		if (Version != LAUNCHERSERVICES_SIMPLEPROFILEVERSION)
		{
			return false;
		}

		// IMPORTANT: make sure to bump LAUNCHERSERVICES_SIMPLEPROFILEVERSION when modifying this!
		Archive << DeviceName
			<< Variant
			<< BuildConfiguration
			<< CookMode;

		return true;
	}

	virtual void Save(TJsonWriter<>& Writer) override
	{
		int32 Version = LAUNCHERSERVICES_SIMPLEFILEFORMATCHANGE;

		Writer.WriteObjectStart();
		Writer.WriteValue("Version", Version);
		Writer.WriteValue("DeviceName", DeviceName);
		Writer.WriteValue("Variant", Variant.ToString());
		Writer.WriteValue("BuildConfiguration", (int32)BuildConfiguration);
		Writer.WriteValue("CookMode", CookMode);
		Writer.WriteObjectEnd();
	}

	virtual bool Load(const FJsonObject& Object) override
	{
		int32 Version = (int32)Object.GetNumberField("Version");
		if (Version < LAUNCHERSERVICES_SIMPLEFILEFORMATCHANGE)
		{
			return false;
		}

		DeviceName = Object.GetStringField("DeviceName");
		Variant = *(Object.GetStringField("Variant"));
		BuildConfiguration = (EBuildConfiguration)((int32)Object.GetNumberField("BuildConfiguration"));
		CookMode = (TEnumAsByte<ELauncherProfileCookModes::Type>)((int32)Object.GetNumberField("CookMode"));

		return true;
	}

	virtual void SetDefaults() override
	{
		// None will mean the preferred Variant for the device is used.
		Variant = NAME_None;
		
		// I don't use FApp::GetBuildConfiguration() because i don't want the act of running in debug the first time to cause the simple
		// profiles created for your persistent devices to be in debug. The user might not see this if they don't expand the Advanced options.
		BuildConfiguration = EBuildConfiguration::Development;
		
		CookMode = ELauncherProfileCookModes::OnTheFly;
	}

private:

	// Holds the name of the device this simple profile is for
	FString DeviceName;

	// Holds the name of the device variant.
	FName Variant;

	// Holds the desired build configuration (only used if creating new builds).
	EBuildConfiguration BuildConfiguration;

	// Holds the cooking mode.
	TEnumAsByte<ELauncherProfileCookModes::Type> CookMode;
};


/**
 * Implements a profile which controls the desired output of the Launcher
 */
class FLauncherProfile final
	: public ILauncherProfile
{
public:

	/**
	* Gets the folder in which profile files are stored.
	*
	* @return The folder path.
	*/
	static FString GetProfileFolder(bool bNotForLicensees)
	{
		if (bNotForLicensees)
		{
			return FPaths::EngineDir() / TEXT("Restricted/NotForLicensees/Programs/UnrealFrontend/Profiles");
		}
		return FPaths::EngineDir() / TEXT("Programs/UnrealFrontend/Profiles");
	}

	/**
	 * Default constructor.
	 */
	FLauncherProfile(ILauncherProfileManagerRef ProfileManager)
		: LauncherProfileManager(ProfileManager)
		, DefaultLaunchRole(MakeShareable(new FLauncherProfileLaunchRole()))
	{ 
		SetDefaults();
		ProjectChangedDelegate.AddRaw(this, &FLauncherProfile::OnSelectedProjectChanged);
	}

	/**
	 * Creates and initializes a new instance.
	 *
	 * @param InProfileName - The name of the profile.
	 */
	FLauncherProfile(ILauncherProfileManagerRef ProfileManager, FGuid InId, const FString& InProfileName)
		: LauncherProfileManager(ProfileManager)
		, DefaultLaunchRole(MakeShareable(new FLauncherProfileLaunchRole()))
		, Id(InId)
		, Name(InProfileName)
	{
		SetDefaults();
		ProjectChangedDelegate.AddRaw(this, &FLauncherProfile::OnSelectedProjectChanged);
	}

	/**
	 * Destructor.
	 */
	~FLauncherProfile( ) 
	{
		if (DeployedDeviceGroup.IsValid())
		{
			DeployedDeviceGroup->OnDeviceAdded().Remove(OnLauncherDeviceGroupDeviceAddedDelegateHandle);
			DeployedDeviceGroup->OnDeviceRemoved().Remove(OnLauncherDeviceGroupDeviceRemoveDelegateHandle);
		}
	}

	/**
	 * Gets the identifier of the device group to deploy to.
	 *
	 * This method is used internally by the profile manager to read the device group identifier after
	 * loading this profile from a file. The profile manager will use this identifier to locate the
	 * actual device group to deploy to.
	 *
	 * @return The device group identifier, or an invalid GUID if no group was set or deployment is disabled.
	 */
	const FGuid& GetDeployedDeviceGroupId( ) const
	{
		return DeployedDeviceGroupId;
	}

	//~ Begin ILauncherProfile Interface

	virtual void AddCookedCulture( const FString& CultureName ) override
	{
		CookedCultures.AddUnique(CultureName);

		Validate();
	}

	virtual void AddCookedMap( const FString& MapName ) override
	{
		CookedMaps.AddUnique(MapName);

		Validate();
	}

	virtual void AddCookedPlatform( const FString& PlatformName ) override
	{
		CookedPlatforms.AddUnique(PlatformName);

		RefreshValidBuildTargets();
		Validate();
	}

	virtual void SetDefaultDeployPlatform(const FName PlatformName) override
	{
		
		DefaultDeployPlatform = PlatformName;	

		if (DeployedDeviceGroup.IsValid())
		{
			DeployedDeviceGroup->RemoveAllDevices();

			if (DefaultDeployPlatform != NAME_None)
			{
				TArray<TSharedPtr<ITargetDeviceProxy>> PlatformDeviceProxies;
				ITargetDeviceServicesModule& TargetDeviceServicesModule = FModuleManager::LoadModuleChecked<ITargetDeviceServicesModule>("TargetDeviceServices");
				const TSharedRef<ITargetDeviceProxyManager>& InDeviceProxyManager = TargetDeviceServicesModule.GetDeviceProxyManager();

				InDeviceProxyManager->GetProxies(NAME_None, true, PlatformDeviceProxies);

				TSharedPtr<ITargetDeviceProxy> DefaultPlatformDevice;
				for (int32 ProxyIndex = 0; ProxyIndex < PlatformDeviceProxies.Num(); ++ProxyIndex)
				{
					TSharedPtr<ITargetDeviceProxy> DeviceProxy = PlatformDeviceProxies[ProxyIndex];

					if (DeviceProxy->GetVanillaPlatformId(NAME_None) == DefaultDeployPlatform)
					{
						DefaultPlatformDevice = DeviceProxy;
						break;
					}
				}

				if (DefaultPlatformDevice.IsValid())
				{
					DeployedDeviceGroup->AddDevice(DefaultPlatformDevice->GetTargetDeviceId(NAME_None));
				}
			}
		}

		Validate();
	}

	virtual void ClearCookedCultures( ) override
	{
		if (CookedCultures.Num() > 0)
		{
			CookedCultures.Reset();

			Validate();
		}
	}

	virtual void ClearCookedMaps( ) override
	{
		if (CookedMaps.Num() > 0)
		{
			CookedMaps.Reset();

			Validate();
		}
	}

	virtual void ClearCookedPlatforms( ) override
	{
		if (CookedPlatforms.Num() > 0)
		{
			CookedPlatforms.Reset();

			RefreshValidBuildTargets();
			Validate();
		}
	}

	virtual ILauncherProfileLaunchRolePtr CreateLaunchRole( ) override
	{
		ILauncherProfileLaunchRolePtr Role = MakeShareable(new FLauncherProfileLaunchRole());
			
		LaunchRoles.Add(Role);

		Validate();

		return Role;
	}

	virtual EBuildConfiguration GetBuildConfiguration( ) const override
	{
		return BuildConfiguration;
	}

	virtual bool HasBuildTargetSpecified() const override
	{
		return BuildTargetSpecified;
	}

	virtual FString GetBuildTarget() const override
	{
		if (BuildTargetSpecified)
		{
			return BuildTargetName;
		}
		else
		{
			return LauncherProfileManager->GetBuildTarget();
		}
	}

	virtual EBuildConfiguration GetCookConfiguration( ) const override
	{
		return CookConfiguration;
	}

	virtual ELauncherProfileCookModes::Type GetCookMode( ) const override
	{
		return CookMode;
	}

	virtual const FString& GetCookOptions( ) const override
	{
		return CookOptions;
	}

	virtual const TArray<FString>& GetCookedCultures( ) const override
	{
		return CookedCultures;
	}

	virtual const bool GetSkipCookingEditorContent() const override
	{
		return bSkipCookingEditorContent;
	}

	virtual const TArray<FString>& GetCookedMaps( ) const override
	{
		return CookedMaps;
	}

	virtual const TArray<FString>& GetCookedPlatforms( ) const override
	{
		return CookedPlatforms;
	}

	virtual const ILauncherProfileLaunchRoleRef& GetDefaultLaunchRole( ) const override
	{
		return DefaultLaunchRole;
	}

	virtual ILauncherDeviceGroupPtr GetDeployedDeviceGroup( ) override
	{
		// setting the default platform will update the device group.  always do this when getting the group because
		// devices come in lazily through messages and can't be added properly at profile load.
		if (DefaultDeployPlatform != NAME_None)
		{
			SetDefaultDeployPlatform(DefaultDeployPlatform);
		}
		return DeployedDeviceGroup;
	}

	virtual const FName GetDefaultDeployPlatform() const override
	{
		return DefaultDeployPlatform;
	}

	virtual bool IsGeneratingPatch() const override
	{
		return GeneratePatch;
	}

	virtual bool ShouldAddPatchLevel() const override
	{
		return AddPatchLevel;
	}

	virtual bool ShouldStageBaseReleasePaks() const override
	{
		return StageBaseReleasePaks;
	}

	virtual bool IsCreatingDLC() const override
	{
		return CreateDLC;
	}
	virtual void SetCreateDLC(bool InBuildDLC) override
	{
		CreateDLC = InBuildDLC;
	}

	virtual FString GetDLCName() const override
	{
		return DLCName;
	}
	virtual void SetDLCName(const FString& InDLCName) override
	{
		DLCName = InDLCName;
	}

	virtual bool IsDLCIncludingEngineContent() const
	{
		return DLCIncludeEngineContent;
	}
	virtual void SetDLCIncludeEngineContent(bool InDLCIncludeEngineContent)
	{
		DLCIncludeEngineContent = InDLCIncludeEngineContent;
	}



	virtual bool IsCreatingReleaseVersion() const override
	{
		return CreateReleaseVersion;
	}

	virtual void SetCreateReleaseVersion(bool InCreateReleaseVersion) override
	{
		CreateReleaseVersion = InCreateReleaseVersion;
	}

	virtual FString GetCreateReleaseVersionName() const override
	{
		return CreateReleaseVersionName;
	}

	virtual void SetCreateReleaseVersionName(const FString& InCreateReleaseVersionName) override
	{
		CreateReleaseVersionName = InCreateReleaseVersionName;
	}


	virtual FString GetBasedOnReleaseVersionName() const override
	{
		return BasedOnReleaseVersionName;
	}

	virtual void SetBasedOnReleaseVersionName(const FString& InBasedOnReleaseVersionName) override
	{
		BasedOnReleaseVersionName = InBasedOnReleaseVersionName;
	}

	virtual FString GetOriginalReleaseVersionName() const override
	{
		return OriginalReleaseVersionName; 
	}

	virtual void SetOriginalReleaseVersionName(const FString& InOriginalReleaseVersionName) override
	{
		OriginalReleaseVersionName = InOriginalReleaseVersionName;
	}

	virtual FString GetReferenceContainerGlobalFileName() const override
	{
		return ReferenceContainerGlobalFileName;
	}
	virtual void SetReferenceContainerGlobalFileName(const FString& InReferenceContainerGlobalFileName) override
	{
		ReferenceContainerGlobalFileName = InReferenceContainerGlobalFileName;
	}
	virtual FString GetReferenceContainerCryptoKeysFileName() const override
	{
		return ReferenceContainerCryptoKeysFileName;
	}
	virtual void SetReferenceContainerCryptoKeysFileName(const FString& InReferenceContainerCryptoKeysFileName) override
	{
		ReferenceContainerCryptoKeysFileName = InReferenceContainerCryptoKeysFileName;
	}
	virtual bool IsRetainStagedDirectory() const override
	{
		return bRetainStagedDirectory;
	}
	virtual void SetRetainStagedDirectory(bool bInRetainStagedDirectory) override
	{
		bRetainStagedDirectory = bInRetainStagedDirectory;
	}

	virtual ELauncherProfileDeploymentModes::Type GetDeploymentMode( ) const override
	{
		return DeploymentMode;
	}

    virtual bool GetForceClose() const override
    {
        return ForceClose;
    }
    
	virtual FGuid GetId( ) const override
	{
		return Id;
	}

	virtual FString GetFileName() const override
	{
		//toupper for filename so that filepaths can be compared the same on case sensitive and case-insensitive platforms
		return GetName().ToUpper() + TEXT("_") + GetId().ToString() + TEXT(".ulp2");
	}

	virtual FString GetFilePath() const override
	{
		return GetProfileFolder(bNotForLicensees) / GetFileName();
	}

	virtual ELauncherProfileLaunchModes::Type GetLaunchMode( ) const override
	{
		return LaunchMode;
	}

	virtual const TArray<ILauncherProfileLaunchRolePtr>& GetLaunchRoles( ) const override
	{
		return LaunchRoles;
	}

	virtual const int32 GetLaunchRolesFor( const FString& DeviceId, TArray<ILauncherProfileLaunchRolePtr>& OutRoles ) override
	{
		OutRoles.Empty();

		if (LaunchMode == ELauncherProfileLaunchModes::CustomRoles)
		{
			for (TArray<ILauncherProfileLaunchRolePtr>::TConstIterator It(LaunchRoles); It; ++It)
			{
				ILauncherProfileLaunchRolePtr Role = *It;

				if (Role->GetAssignedDevice() == DeviceId)
				{
					OutRoles.Add(Role);
				}
			}
		}
		else if (LaunchMode == ELauncherProfileLaunchModes::DefaultRole)
		{
			OutRoles.Add(DefaultLaunchRole);
		}

		return OutRoles.Num();
	}

	virtual FString GetName( ) const override
	{
		return Name;
	}

	virtual FString GetDescription() const override
	{
		return Description;
	}

	virtual ELauncherProfilePackagingModes::Type GetPackagingMode( ) const override
	{
		return PackagingMode;
	}

	virtual FString GetPackageDirectory( ) const override
	{
		return PackageDir;
	}

	virtual bool IsArchiving( ) const override
	{
		return bArchive;
	}

	virtual FString GetArchiveDirectory( ) const override
	{
		return ArchiveDir;
	}

	virtual bool HasProjectSpecified() const override
	{
		return ProjectSpecified;
	}

	virtual FString GetProjectName() const override
	{
		if (ProjectSpecified)
		{
			FString Path = FLauncherProjectPath::GetProjectName(FullProjectPath);
			return Path;
		}
		return LauncherProfileManager->GetProjectName();
	}

	virtual FString GetProjectBasePath() const override
	{
		if (ProjectSpecified)
		{
			return FLauncherProjectPath::GetProjectBasePath(FullProjectPath);
		}
		return LauncherProfileManager->GetProjectBasePath();
	}

	virtual FString GetProjectPath() const override
	{
		if (ProjectSpecified)
		{
			return FullProjectPath;
		}
		return LauncherProfileManager->GetProjectPath();
	}

    virtual uint32 GetTimeout() const override
    {
        return Timeout;
    }

	virtual bool HasValidationError() const override
	{
		return ValidationErrors.Num() > 0;
	}
    
	virtual bool HasValidationError( ELauncherProfileValidationErrors::Type Error ) const override
	{
		return ValidationErrors.Contains(Error);
	}

	virtual FString GetInvalidPlatform() const override
	{
		return InvalidPlatform;
	}

	virtual ELauncherProfileBuildModes::Type GetBuildMode() const override
	{
		return BuildMode;
	}

	virtual bool ShouldBuild() override
	{
		bool bBuild = true;
		if (BuildMode == ELauncherProfileBuildModes::DoNotBuild)
		{
			bBuild = false;
		}
		else if (BuildMode == ELauncherProfileBuildModes::Auto)
		{
			if (FApp::GetEngineIsPromotedBuild())
			{
				bBuild = false;

				TArray<FString> TargetPlatformNames = FindPlatforms();
				for (const FString& TargetPlatformName : TargetPlatformNames)
				{
					// Get the target we're building for
					const ITargetPlatform* TargetPlatform = GetTargetPlatformManager()->FindTargetPlatform(TargetPlatformName);
					const PlatformInfo::FTargetPlatformInfo& PlatformInfo = TargetPlatform->GetTargetPlatformInfo();

					// Figure out which target we're building
					FString ReceiptDir;
					FString TargetName;
					if (TryGetDefaultTargetName(FPaths::GetProjectFilePath(), PlatformInfo.PlatformType, TargetName))
					{
						ReceiptDir = FPaths::GetPath(FPaths::GetProjectFilePath());
					}
					else if (TryGetDefaultTargetName(FString(), PlatformInfo.PlatformType, TargetName))
					{
						FText Reason;
						if (TargetPlatform->RequiresTempTarget(false, BuildConfiguration, false, Reason))
						{
							UE_LOG(LogLauncherProfile, Log, TEXT("Project requires temp target (%s)"), *Reason.ToString());
							ReceiptDir = FPaths::GetPath(FPaths::GetProjectFilePath());
						}
						else
						{
							UE_LOG(LogLauncherProfile, Log, TEXT("Project does not require temp target"));
							ReceiptDir = FPaths::EngineDir();
						}
					}
					else
					{
						UE_LOG(LogLauncherProfile, Log, TEXT("Unable to find any targets for platform %s - forcing build"), *TargetPlatformName);
						bBuild = true;
						break;
					}

					// Check if the existing target is valid
					FString BuildPlatform = PlatformInfo.DataDrivenPlatformInfo->UBTPlatformString;
					if (!HasPromotedTarget(*ReceiptDir, *TargetName, *BuildPlatform, BuildConfiguration, nullptr))
					{
						bBuild = true;
						break;
					}
				}
			}
		}
		return bBuild;
	}

	virtual bool IsBuildingUAT() const override
	{
		return BuildUAT;
	}

	virtual FString GetAdditionalCommandLineParameters() const override
	{
		return AdditionalCommandLineParameters;
	}

	virtual bool IsCookingIncrementally( ) const override
	{
		if ( CookMode != ELauncherProfileCookModes::DoNotCook )
		{
			return CookIncremental;
		}
		return false;
	}

	virtual bool IsIterateSharedCookedBuild() const override
	{
		if ( CookMode != ELauncherProfileCookModes::DoNotCook )
		{
			return IterateSharedCookedBuild;
		}
		return false;
	}

	virtual bool IsCompressed() const override
	{
		return Compressed;
	}

	virtual bool IsEncryptingIniFiles() const override
	{
		return EncryptIniFiles;
	}

	virtual bool IsForDistribution() const override
	{
		return ForDistribution;
	}

	virtual bool IsCookingUnversioned( ) const override
	{
		return CookUnversioned;
	}

	virtual bool IsDeployablePlatform( const FString& PlatformName ) override
	{
		if (CookMode == ELauncherProfileCookModes::ByTheBook || CookMode == ELauncherProfileCookModes::ByTheBookInEditor)
		{
			return CookedPlatforms.Contains(PlatformName);
		}

		return true;
	}

	virtual bool IsDeployingIncrementally( ) const override
	{
		return DeployIncremental;
	}

	virtual bool IsFileServerHidden( ) const override
	{
		return HideFileServerWindow;
	}

	virtual bool IsFileServerStreaming( ) const override
	{
		return DeployStreamingServer;
	}

	virtual bool IsPackingWithUnrealPak( ) const  override
	{
		return DeployWithUnrealPak;
	}

	virtual bool IsIncludingPrerequisites() const override
	{
		return IncludePrerequisites;
	}

	virtual bool IsGeneratingChunks() const override
	{
		return bGenerateChunks;
	}

	virtual bool IsGenerateHttpChunkData() const override
	{
		return bGenerateHttpChunkData;
	}

	virtual FString GetHttpChunkDataDirectory() const override
	{
		return HttpChunkDataDirectory;
	}

	virtual FString GetHttpChunkDataReleaseName() const override
	{
		return HttpChunkDataReleaseName;
	}

	virtual bool IsValidForLaunch( ) override
	{
		return (ValidationErrors.Num() == 0);
	}

	virtual void RemoveCookedCulture( const FString& CultureName ) override
	{
		CookedCultures.Remove(CultureName);

		Validate();
	}

	virtual void RemoveCookedMap( const FString& MapName ) override
	{
		CookedMaps.Remove(MapName);

		Validate();
	}

	virtual void RemoveCookedPlatform( const FString& PlatformName ) override
	{
		CookedPlatforms.Remove(PlatformName);

		RefreshValidBuildTargets();
		Validate();
	}

	virtual void RemoveLaunchRole( const ILauncherProfileLaunchRoleRef& Role ) override
	{
		LaunchRoles.Remove(Role);

		Validate();
	}

	virtual bool Serialize( FArchive& Archive ) override
	{
		int32 Version = LAUNCHERSERVICES_FINAL;

		Archive	<< Version;

		if (Version < LAUNCHERSERVICES_MINPROFILEVERSION)
		{
			return false;
		}

		if (Version > LAUNCHERSERVICES_FINAL)
		{
			return false;
		}

		if (Archive.IsSaving())
		{
			if (DeployedDeviceGroup.IsValid())
			{
				DeployedDeviceGroupId = DeployedDeviceGroup->GetId();
			}
			else
			{
				DeployedDeviceGroupId = FGuid();
			}
		}

		// IMPORTANT: make sure to bump LAUNCHERSERVICES_PROFILEVERSION when modifying this!
		bool BuildGame = false;
		Archive << Id
				<< Name
				<< Description
				<< BuildConfiguration
				<< ProjectSpecified
				<< ShareableProjectPath
				<< CookConfiguration
				<< CookIncremental
				<< CookOptions
				<< CookMode
				<< CookUnversioned
				<< CookedCultures
				<< CookedMaps
				<< CookedPlatforms
				<< DeployStreamingServer
				<< DeployWithUnrealPak
				<< DeployedDeviceGroupId
				<< DeploymentMode
				<< HideFileServerWindow
				<< LaunchMode
				<< PackagingMode
				<< PackageDir
				<< BuildGame
                << ForceClose
                << Timeout;

		if (Version >= LAUNCHERSERVICES_SHAREABLEPROJECTPATHS)
		{
			FullProjectPath = FPaths::ConvertRelativePathToFull(FPaths::RootDir(), ShareableProjectPath);
		}

		FString DeployPlatformString = DefaultDeployPlatform.ToString();
		if (Version >= LAUNCHERSERVICES_FIXCOMPRESSIONSERIALIZE)
		{
			Archive << Compressed;
		}
		if ( Version>= LAUNCHERSERVICES_ADDEDENCRYPTINIFILES)
		{
			Archive << EncryptIniFiles;
			Archive << ForDistribution;
		}
		if (Version >= LAUNCHERSERVICES_ADDEDDEFAULTDEPLOYPLATFORM)
		{
			Archive << DeployPlatformString;
		}		
		if (Version >= LAUNCHERSERVICES_ADDEDNUMCOOKERSTOSPAWN && Version < LAUNCHERSERVICES_REMOVEDNUMCOOKERSTOSPAWN)
		{
			int32 OldNumCookersToSpawn;
			Archive << OldNumCookersToSpawn;
		}
		if (Version >= LAUNCHERSERVICES_ADDEDSKIPCOOKINGEDITORCONTENT)
		{
			Archive << bSkipCookingEditorContent;
		}
		if (Version >= LAUNCHERSERVICES_ADDEDINCREMENTALDEPLOYVERSION)
		{
			Archive << DeployIncremental;
		}
		if ( Version >= LAUNCHERSERVICES_REMOVEDPATCHSOURCECONTENTPATH )
		{
			Archive << GeneratePatch;
		}
		if ( Version >= LAUNCHERSERVICES_ADDEDMULTILEVELPATCHING )
		{
			Archive << AddPatchLevel;
			Archive << StageBaseReleasePaks;
		}
		else if ( Version >= LAUNCHERSERVICES_ADDEDPATCHSOURCECONTENTPATH)
		{
			FString Temp;
			Archive << Temp;
			Archive << GeneratePatch;
		}
		if (Version >= LAUNCHERSERVICES_ADDEDDLCINCLUDEENGINECONTENT)
		{
			Archive << DLCIncludeEngineContent;
		}
		
		if ( Version >= LAUNCHERSERVICES_ADDEDRELEASEVERSION )
		{
			Archive << CreateReleaseVersion;
			Archive << CreateReleaseVersionName;
			Archive << BasedOnReleaseVersionName;
			
			Archive << CreateDLC;
			Archive << DLCName;
		}
		if (Version >= LAUNCHERSERVICES_ADDEDGENERATECHUNKS)
		{
			Archive << bGenerateChunks;
			Archive << bGenerateHttpChunkData;
			Archive << HttpChunkDataDirectory;
			Archive << HttpChunkDataReleaseName;
		}
		if (Version >= LAUNCHERSERVICES_ADDARCHIVE)
		{
			Archive << bArchive;
			Archive << ArchiveDir;
		}
		if (Version >= LAUNCHERSERVICES_ADDEDADDITIONALCOMMANDLINE)
		{
			Archive << AdditionalCommandLineParameters;
		}
		if (Version >= LAUNCHERSERVICES_ADDEDINCLUDEPREREQUISITES)
		{
			Archive << IncludePrerequisites;
		}

		if (Version >= LAUNCHERSERVICES_ADDEDBUILDMODE)
		{
			Archive << BuildMode;
		}
		else if(Archive.IsLoading())
		{
			BuildMode = BuildGame ? ELauncherProfileBuildModes::Build : ELauncherProfileBuildModes::DoNotBuild;
		}

		if (Version >= LAUNCHERSERVICES_ADDEDUSEIOSTORE)
		{
			Archive << bUseIoStore;
		}

		if (Version >= LAUNCHERSERVICES_ADDEDMAKEBINARYCONFIG)
		{
			Archive << bMakeBinaryConfig;
		}

		if (Version >= LAUNCHERSERVICES_ADDEDREFERENCECONTAINERS)
		{
			Archive << ReferenceContainerGlobalFileName;
			Archive << ReferenceContainerCryptoKeysFileName;
		}
		if (Version >= LAUNCHERSERVICES_ADDEDORIGINALRELEASEVERSION)
		{
			Archive << OriginalReleaseVersionName;
		}

		if (Version >= LAUNCHERSERVICES_ADDBUILDTARGETNAME)
		{
			Archive << BuildTargetSpecified;
			Archive << BuildTargetName;
		}

		if (Version >= LAUNCHERSERVICED_ADDEDRETAINSTAGEDDIRECTORY)
		{
			Archive << bRetainStagedDirectory;
		}		

		DefaultLaunchRole->Serialize(Archive);

		// serialize launch roles
		if (Archive.IsLoading())
		{
			DeployedDeviceGroup.Reset();
			LaunchRoles.Reset();
		}

		int32 NumLaunchRoles = LaunchRoles.Num();

		Archive << NumLaunchRoles;

		for (int32 RoleIndex = 0; RoleIndex < NumLaunchRoles; ++RoleIndex)
		{
			if (Archive.IsLoading())
			{
				LaunchRoles.Add(MakeShareable(new FLauncherProfileLaunchRole(Archive)));				
			}
			else
			{
				LaunchRoles[RoleIndex]->Serialize(Archive);
			}
		}

		if (Archive.IsLoading())
		{
			DefaultDeployPlatform = FName(*DeployPlatformString);
		}

		if (DefaultDeployPlatform != NAME_None)
		{
			SetDefaultDeployPlatform(DefaultDeployPlatform);
		}

		if (Archive.IsLoading())
		{
			RefreshValidBuildTargets();
		}
		Validate();

		return true;
	}

	virtual void Save(TJsonWriter<>& Writer) override
	{
		int32 Version = LAUNCHERSERVICES_FINAL;

		if (DeployedDeviceGroup.IsValid())
		{
			DeployedDeviceGroupId = DeployedDeviceGroup->GetId();
		}
		else
		{
			DeployedDeviceGroupId = FGuid();
		}

		Writer.WriteObjectStart();
		Writer.WriteValue("Version", Version);
		Writer.WriteValue("Id", Id.ToString());
		Writer.WriteValue("Name", Name);
		Writer.WriteValue("Description", Description);
		Writer.WriteValue("BuildConfiguration", (int32)BuildConfiguration);
		Writer.WriteValue("ProjectSpecified", ProjectSpecified);
		Writer.WriteValue("ShareableProjectPath", ShareableProjectPath);
		Writer.WriteValue("CookConfiguration", (int32)CookConfiguration);
		Writer.WriteValue("CookIncremental", CookIncremental);
		Writer.WriteValue("CookOptions", CookOptions);
		Writer.WriteValue("CookMode", CookMode);
		Writer.WriteValue("CookUnversioned", CookUnversioned);

		// write the cultures
		if (CookedCultures.Num() > 0)
		{
			Writer.WriteArrayStart("CookedCultures");
			for (auto Value : CookedCultures)
			{
				Writer.WriteValue(Value);
			}
			Writer.WriteArrayEnd();
		}

		// write the maps
		if (CookedMaps.Num() > 0)
		{
			Writer.WriteArrayStart("CookedMaps");
			for (auto Value : CookedMaps)
			{
				Writer.WriteValue(Value);
			}
			Writer.WriteArrayEnd();
		}

		// write the platforms
		if (CookedPlatforms.Num() > 0)
		{
			Writer.WriteArrayStart("CookedPlatforms");
			for (auto Value : CookedPlatforms)
			{
				Writer.WriteValue(Value);
			}
			Writer.WriteArrayEnd();
		}

		Writer.WriteValue("DeployStreamingServer", DeployStreamingServer);
		Writer.WriteValue("DeployWithUnrealPak", DeployWithUnrealPak);
		Writer.WriteValue("DeployedDeviceGroupId", DeployedDeviceGroupId.ToString());
		Writer.WriteValue("DeploymentMode", DeploymentMode);
		Writer.WriteValue("HideFileServerWindow", HideFileServerWindow);
		Writer.WriteValue("LaunchMode", LaunchMode);
		Writer.WriteValue("PackagingMode", PackagingMode);
		Writer.WriteValue("PackageDir", PackageDir);
		Writer.WriteValue("BuildMode", BuildMode);
		Writer.WriteValue("ForceClose", ForceClose);
		Writer.WriteValue("Timeout", (int32)Timeout);
		Writer.WriteValue("Compressed", Compressed);
		Writer.WriteValue("EncryptIniFiles", EncryptIniFiles);
		Writer.WriteValue("ForDistribution", ForDistribution);
		Writer.WriteValue("DeployPlatform", DefaultDeployPlatform.ToString());
		Writer.WriteValue("SkipCookingEditorContent", bSkipCookingEditorContent);
		Writer.WriteValue("DeployIncremental", DeployIncremental);
		Writer.WriteValue("GeneratePatch", GeneratePatch);
		Writer.WriteValue("AddPatchLevel", AddPatchLevel);
		Writer.WriteValue("StageBaseReleasePaks", StageBaseReleasePaks);
		Writer.WriteValue("DLCIncludeEngineContent", DLCIncludeEngineContent);
		Writer.WriteValue("CreateReleaseVersion", CreateReleaseVersion);
		Writer.WriteValue("CreateReleaseVersionName", CreateReleaseVersionName);
		Writer.WriteValue("BasedOnReleaseVersionName", BasedOnReleaseVersionName);
		Writer.WriteValue("ReferenceContainerGlobalFileName", ReferenceContainerGlobalFileName);
		Writer.WriteValue("ReferenceContainerCryptoKeysFileName", ReferenceContainerCryptoKeysFileName);
		Writer.WriteValue("RetainStagedDirectory", bRetainStagedDirectory);
		Writer.WriteValue("OriginalReleaseVersionName", OriginalReleaseVersionName);
		Writer.WriteValue("CreateDLC", CreateDLC);
		Writer.WriteValue("DLCName", DLCName);
		Writer.WriteValue("GenerateChunks", bGenerateChunks);
		Writer.WriteValue("GenerateHttpChunkData", bGenerateHttpChunkData);
		Writer.WriteValue("HttpChunkDataDirectory", HttpChunkDataDirectory);
		Writer.WriteValue("HttpChunkDataReleaseName", HttpChunkDataReleaseName);
		Writer.WriteValue("Archive", bArchive);
		Writer.WriteValue("ArchiveDirectory", ArchiveDir);
		Writer.WriteValue("AdditionalCommandLineParameters", AdditionalCommandLineParameters);
		Writer.WriteValue("IncludePrerequisites", IncludePrerequisites);
		Writer.WriteValue("UseIoStore", bUseIoStore);
		Writer.WriteValue("MakeBinaryConfig", bMakeBinaryConfig);
		Writer.WriteValue("BuildTargetSpecified", BuildTargetSpecified);
		Writer.WriteValue("BuildTargetName", BuildTargetName);

		// serialize the default launch role
		DefaultLaunchRole->Save(Writer, TEXT("DefaultRole"));

		// serialize the launch roles
		if (LaunchRoles.Num())
		{
			Writer.WriteArrayStart("LaunchRoles");
			for (auto Value : LaunchRoles)
			{
				Value->Save(Writer);
			}
			Writer.WriteArrayEnd();
		}

		// write out the UAT project params
		SaveUATParams(Writer);
		Writer.WriteObjectEnd();
	}

	void SaveUATParams(TJsonWriter<>& Writer)
	{
		Writer.WriteArrayStart("scripts");
		Writer.WriteObjectStart();

		TArray<FString> Platforms = FindPlatforms();

		// script to run
		Writer.WriteValue("script", TEXT("BuildCookRun"));

		// project to operate on
		Writer.WriteValue("project", ProjectSpecified ? ShareableProjectPath : "");

		// ancillary arguments
		Writer.WriteValue("noP4", true);
		Writer.WriteValue("nocompile", !IsBuildingUAT());
		Writer.WriteValue("nocompileeditor", FApp::IsEngineInstalled());
		Writer.WriteValue("unrealexe", GetEditorExe());
		Writer.WriteValue("utf8output", true);

		// client configurations
		Writer.WriteArrayStart("clientconfig");
		Writer.WriteValue(LexToString(BuildConfiguration));
		Writer.WriteArrayEnd();

		// server configurations
		Writer.WriteArrayStart("serverconfig");
		Writer.WriteValue(LexToString(BuildConfiguration));
		Writer.WriteArrayEnd();

		// platforms
		TArray<FString> ServerPlatforms;
		TArray<FString> ClientPlatforms;
		FString OptionalParams;
		bool ClosesAfterLaunch = FindAllPlatforms(ServerPlatforms, ClientPlatforms, OptionalParams);
		if (ServerPlatforms.Num() > 0)
		{
			Writer.WriteValue("server", true);
			Writer.WriteArrayStart("serverplatform");
			for (int32 Idx = 0; Idx < ServerPlatforms.Num(); Idx++)
			{
				Writer.WriteValue(ServerPlatforms[Idx]);
			}
			Writer.WriteArrayEnd();
		}

		if (ClientPlatforms.Num() > 0)
		{
			Writer.WriteArrayStart("platform");
			for (int32 Idx = 0; Idx < ClientPlatforms.Num(); Idx++)
			{
				Writer.WriteValue(ClientPlatforms[Idx]);
			}
			Writer.WriteArrayEnd();
		}

		// optional params
		TMap<FString, FString> OptionalCommands = ParseCommands(OptionalParams);
		for (TMap<FString, FString>::TIterator Iter = OptionalCommands.CreateIterator(); Iter; ++Iter)
		{
			Writer.WriteValue(Iter.Key(), Iter.Value());
		}

		// game command line
		FString InitialMap = GetDefaultLaunchRole()->GetInitialMap();
		if (InitialMap.IsEmpty() && GetCookedMaps().Num() == 1)
		{
			InitialMap = GetCookedMaps()[0];
		}
		Writer.WriteObjectStart("cmdline");
		Writer.WriteValue("", InitialMap);
		Writer.WriteValue("messaging", true);
		Writer.WriteObjectEnd();

		// devices
		ITargetDeviceServicesModule& DeviceServiceModule = FModuleManager::LoadModuleChecked<ITargetDeviceServicesModule>(TEXT("TargetDeviceServices"));
		TSharedRef<ITargetDeviceProxyManager> DeviceProxyManager = DeviceServiceModule.GetDeviceProxyManager();
		ILauncherDeviceGroupPtr DeviceGroup = GetDeployedDeviceGroup();
		TMap<FString, FString> RoleCommands;
		FString CommandLine = GetDefaultLaunchRole()->GetUATCommandLine();
		if (CommandLine.Len() > 0)
		{
			// parse out the commands
			TMap<FString, FString> Commands = ParseCommands(CommandLine);
			RoleCommands.Append(Commands);
		}
		if (DeviceGroup.IsValid())
		{
			const TArray<FString>& Devices = DeviceGroup->GetDeviceIDs();
			bool bUseVsync = false;

			Writer.WriteArrayStart("device");

			// for each deployed device...
			for (int32 DeviceIndex = 0; DeviceIndex < Devices.Num(); ++DeviceIndex)
			{
				const FString& DeviceId = Devices[DeviceIndex];
				TSharedPtr<ITargetDeviceProxy> DeviceProxy = DeviceProxyManager->FindProxyDeviceForTargetDevice(DeviceId);
				Writer.WriteValue(DeviceId);
				if (DeviceProxy.IsValid())
				{
					TArray<ILauncherProfileLaunchRolePtr> Roles;
					if (GetLaunchRolesFor(DeviceId, Roles) > 0)
					{
						for (int32 RoleIndex = 0; RoleIndex < Roles.Num(); RoleIndex++)
						{
							if (!bUseVsync && Roles[RoleIndex]->IsVsyncEnabled())
							{
								bUseVsync = true;
							}
							CommandLine = Roles[RoleIndex]->GetUATCommandLine();
							TMap<FString, FString> Commands = ParseCommands(CommandLine);
							RoleCommands.Append(Commands);
						}
					}
				}
			}
			Writer.WriteArrayEnd();
		}

		// write out the additional command-line arguments
		static FGuid SessionId(FGuid::NewGuid());
		Writer.WriteObjectStart("addcmdline");
		Writer.WriteValue("sessionid", SessionId.ToString());
		Writer.WriteValue("sessionowner", FPlatformProcess::UserName(true));
		Writer.WriteValue("sessionname", GetName());
		for (TMap<FString, FString>::TIterator Iter = RoleCommands.CreateIterator(); Iter; ++Iter)
		{
			Writer.WriteValue(Iter.Key(), Iter.Value());
		}
		Writer.WriteObjectEnd();

		// map list
		Writer.WriteArrayStart("map");
		const TArray<FString>& CookedMapsArray = GetCookedMaps();
		if (CookedMapsArray.Num() > 0 && (GetCookMode() == ELauncherProfileCookModes::ByTheBook || GetCookMode() == ELauncherProfileCookModes::ByTheBookInEditor))
		{
			for (int32 MapIndex = 0; MapIndex < CookedMapsArray.Num(); ++MapIndex)
			{
				Writer.WriteValue(CookedMapsArray[MapIndex]);
			}
		}
		else
		{
			Writer.WriteValue(InitialMap);
		}
		Writer.WriteArrayEnd();

		// staging directory
		auto PackageDirectory = GetPackageDirectory();
		if (PackageDirectory.Len() > 0)
		{
			Writer.WriteValue("stagingdirectory", PackageDirectory);
		}

		// build
		Writer.WriteValue("build", ShouldBuild());

		// cook
		switch (GetCookMode())
		{
		case ELauncherProfileCookModes::ByTheBook:
			{
				Writer.WriteValue("cook", true);
				Writer.WriteValue("unversionedcookedcontent", IsCookingUnversioned());
				Writer.WriteValue("pak", IsPackingWithUnrealPak());

				if (IsCreatingReleaseVersion())
				{
					Writer.WriteValue("createreleaseversion", GetCreateReleaseVersionName());
				}

				if (IsCreatingDLC())
				{
					Writer.WriteValue("dlcname", GetDLCName());
				}

				Writer.WriteValue("generatepatch", IsGeneratingPatch());

				if (IsGeneratingPatch() || IsCreatingReleaseVersion() || IsCreatingDLC())
				{
					if (GetBasedOnReleaseVersionName().IsEmpty() == false)
					{
						Writer.WriteValue("basedonreleaseversion", GetBasedOnReleaseVersionName());
						Writer.WriteValue("stagebasereleasepaks", ShouldStageBaseReleasePaks());
					}

					if (GetOriginalReleaseVersionName().IsEmpty() == false)
					{
						Writer.WriteValue("originalreleaseversion", GetOriginalReleaseVersionName());
					}
				}

				if (IsGeneratingPatch())
				{
					Writer.WriteValue("addpatchlevel", ShouldAddPatchLevel());
				}

				Writer.WriteValue("manifests", IsGeneratingChunks());

				if (IsGenerateHttpChunkData())
				{
					Writer.WriteValue("createchunkinstall", true);
					Writer.WriteValue("chunkinstalldirectory", GetHttpChunkDataDirectory());
					Writer.WriteValue("chunkinstallversion", GetHttpChunkDataReleaseName());
				}

				if (IsArchiving())
				{
					Writer.WriteValue("archive", true);
					Writer.WriteValue("archivedirectory", GetArchiveDirectory());
				}

				TMap<FString, FString> CookCommands = ParseCommands(GetCookOptions());
				for (TMap<FString, FString>::TIterator Iter = CookCommands.CreateIterator(); Iter; ++Iter)
				{
					Writer.WriteValue(Iter.Key(), Iter.Value());
				}
			}
			break;
		case ELauncherProfileCookModes::OnTheFly:
			{
				Writer.WriteValue("cookonthefly", true);

				//if UAT doesn't stick around as long as the process we are going to run, then we can't kill the COTF server when UAT goes down because the program
				//will still need it.  If UAT DOES stick around with the process then we DO want the COTF server to die with UAT so the next time we launch we don't end up
				//with two COTF servers.
				if (ClosesAfterLaunch)
				{
					Writer.WriteValue("nokill", true);
				}
			}
			break;
		case ELauncherProfileCookModes::OnTheFlyInEditor:
			Writer.WriteValue("skipcook", true);
			Writer.WriteValue("cookonthefly", true);
			break;
		case ELauncherProfileCookModes::ByTheBookInEditor:
			Writer.WriteValue("skipcook", true);
			break;
		case ELauncherProfileCookModes::DoNotCook:
			Writer.WriteValue("skipcook", true);
			break;
		}

		Writer.WriteValue("iterativecooking", IsCookingIncrementally());
		Writer.WriteValue("iteratesharedcookedbuild", IsIterateSharedCookedBuild() );
		Writer.WriteValue("skipcookingeditorcontent", GetSkipCookingEditorContent());
		Writer.WriteValue("compressed", IsCompressed());
		Writer.WriteValue("EncryptIniFiles", IsEncryptingIniFiles());
		Writer.WriteValue("ForDistribution", IsForDistribution());

		// stage/package/deploy
		bool bIsStaging = false;
		if (GetDeploymentMode() != ELauncherProfileDeploymentModes::DoNotDeploy)
		{
			switch (GetDeploymentMode())
			{
			case ELauncherProfileDeploymentModes::CopyRepository:
				{
					Writer.WriteValue("skipstage", true);
					Writer.WriteValue("deploy", true);
				}
				break;

			case ELauncherProfileDeploymentModes::CopyToDevice:
				{
					Writer.WriteValue("iterativedeploy", IsDeployingIncrementally());
				}
			case ELauncherProfileDeploymentModes::FileServer:
				{
					Writer.WriteValue("stage", true);
					bIsStaging = true;
					Writer.WriteValue("deploy", true);
				}
				break;
			}

			// run
			if (GetLaunchMode() != ELauncherProfileLaunchModes::DoNotLaunch)
			{
				Writer.WriteValue("run", true);
			}
		}
		else
		{
			if (GetPackagingMode() == ELauncherProfilePackagingModes::Locally)
			{
				Writer.WriteValue("stage", true);
				bIsStaging = true;
				Writer.WriteValue("package", true);
			}
		}

		if (bIsStaging &&
			GetReferenceContainerGlobalFileName().Len())
		{
<<<<<<< HEAD
			// (only iostore uses this) - pass reference block database
=======
			// (only iostore uses this) - pass reference chunk database
>>>>>>> 4af6daef
			Writer.WriteValue("ReferenceContainerGlobalFileName", GetReferenceContainerGlobalFileName());
			if (GetReferenceContainerCryptoKeysFileName().Len())
			{
				Writer.WriteValue("ReferenceContainerCryptoKeys", GetReferenceContainerCryptoKeysFileName());
			}
		}

		if (bIsStaging)
		{
			// (only iostore uses this)
			Writer.WriteValue("RetainStagedDirectory", IsRetainStagedDirectory());
		}

		/*
		"script", ""
		"project", ""
		"i18npreset", ""
		"cookcultures", ["", "", ""]
		"targetplatform, ["". "", ""]
		"servertargetplatform, ["", "", ""]
		"build", "true/false"
		"run", "true/false"
		"cook, "true/false"
		"cookflavor, ""
		"createreleaseversionroot", ""
		"basedonreleaseversionroot", ""
		"createreleaseversion", ""
		"baseonreleaseversion", ""
		"generatepatch", "true/false"
		"additionalcookeroptions", ["","",""]
		"dlcname", ""
		"diffcookedcontentpath", ""
		"dlcincludeengine", "true/false"
		"skipcook", "true/false"
		"clean", "true/false"
		"signpak", ""
		"signedpak", "true/false"
		"pak", "true/false"
		"skippak", "true/false"
		"noxge", "true/false"
		"cookonthefly", "true/false"
		"cookontheflystreaming", "true/false"
		"unversionedcookcontent", "true/false"
		"skipcookingeditorcontent", "true/false"
		"compressed", "true/false"
		"iterativecooking", "true/false"
		"skipcookonthefly", "true/false"
		"cookall", "true/false"
		"cookmapsonly", "true/false"
		"fileserver", "true/false"
		"dedicatedserver", "true/false"
		"client", "true/false"
		"noclient", "true/false"
		"logwindow", "true/false"
		"stage", "true/false"
		"skipstage", "true/false"
		"stagingdirectory", ""
		"stagenonmonolithic", "true/false"
		"codesign", "true/false"
		"manifests", "true/false"
		"createchunkinstall", "true/false"
		"chunkinstalldirectory", ""
		"chunkinstallversion", ""
		"archive", "true/false"
		"archivedirectory", ""
		"archivemetadata", "true/false"
		"distrbution", "true/false"
		"prereqs", "true/false"
		"nobootstrapexe", "true/false"
		"prebuilt", "true/false"
		"nodebuginfo", "true/false"
		"nocleanstage", "true/false"
		"maptorun", ""
		"additionalservermapparams", ["", "", ""]
		"foreign", "true/false"
		"foreigncode", "true/false"
		"cmdline", ["", "", ""]
		"bundlename", ""
		"addcmdline", ["", "", ""]
		"package", "true/false"
		"deploy", "true/false"
		"iterativedeploy", "true/false"
		"fastcook", "true/false"
		"ignorecookerrors", "true/false"
		"uploadsymbols", "true/false"
		"device", ""
		"serverdevice", ""
		"nullrhi", "true/false"
		"fakeclient", "true/false"
		"editortests", "true/false"
		"runautomationtest", ""
		"runautomationtests", "true/false"
		"skipserver", "true/false"
		"unrealexe", ""
		"unattended", "true/false"
		"deviceuser", ""
		"devicepass", ""
		"crashreporter", "true/false"
		"specifiedarchitecture", ""
		"clientconfig", ["", "", ""]
		"serverconfig", ["", "", ""]
		"port", ["", "", ""]
		"mapstocook", ["", "", ""]
		"numclients", "8"
		"crashindex", "8"
		"runtimeoutseconds", "8"
		*/
		Writer.WriteObjectEnd();
		Writer.WriteArrayEnd();
	}

	TMap<FString, FString> ParseCommands(FString CommandLine)
	{
		TMap<FString, FString> RoleCommands;
		FString Left;
		FString Right;
		while (CommandLine.Split(TEXT(" "), &Left, &Right))
		{
			if(Left.Len() > 0)
			{
				FString Key;
				FString Value;
				if (!Left.Split(TEXT("="), &Key, &Value))
				{
					Key = Left;
					Value = TEXT("true");
				}
				Key.RemoveFromStart(TEXT("-"));
				RoleCommands.Add(Key, Value);
			}
			CommandLine = Right;
		}
		if (CommandLine.Len() > 0)
		{
			if (!CommandLine.Split(TEXT("="), &Left, &Right))
			{
				Right = TEXT("true");
			}
			Left.RemoveFromStart(TEXT("-"));
			RoleCommands.Add(Left, Right);
		}

		return RoleCommands;
	}

	TArray<FString> FindPlatforms()
	{
		TArray<FString> Platforms;
		if (GetCookMode() == ELauncherProfileCookModes::ByTheBook)
		{
			Platforms = GetCookedPlatforms();
		}

		// determine deployment platforms
		ILauncherDeviceGroupPtr DeviceGroup = GetDeployedDeviceGroup();
		FName Variant = NAME_None;

		// Loading the Device Proxy Manager to get the needed Device Manager.
		ITargetDeviceServicesModule& DeviceServiceModule = FModuleManager::LoadModuleChecked<ITargetDeviceServicesModule>(TEXT("TargetDeviceServices"));
		TSharedRef<ITargetDeviceProxyManager> DeviceProxyManager = DeviceServiceModule.GetDeviceProxyManager();

		if (DeviceGroup.IsValid() && Platforms.Num() < 1)
		{
			const TArray<FString>& Devices = DeviceGroup->GetDeviceIDs();
			// for each deployed device...
			for (int32 DeviceIndex = 0; DeviceIndex < Devices.Num(); ++DeviceIndex)
			{
				const FString& DeviceId = Devices[DeviceIndex];

				TSharedPtr<ITargetDeviceProxy> DeviceProxy = DeviceProxyManager->FindProxyDeviceForTargetDevice(DeviceId);

				if (DeviceProxy.IsValid())
				{
					// add the platform
					Variant = DeviceProxy->GetTargetDeviceVariant(DeviceId);
					Platforms.AddUnique(DeviceProxy->GetTargetPlatformName(Variant));
				}
			}
		}

		return Platforms;
	}

	bool FindAllPlatforms(TArray<FString>& ServerPlatforms, TArray<FString>& ClientPlatforms, FString& OptionalParams)
	{
		bool bUATClosesAfterLaunch = false;
		TArray<FString> InPlatforms = FindPlatforms();
		for (int32 PlatformIndex = 0; PlatformIndex < InPlatforms.Num(); ++PlatformIndex)
		{
			// Platform info for the given platform
			const PlatformInfo::FTargetPlatformInfo* PlatformInfo = PlatformInfo::FindPlatformInfo(FName(*InPlatforms[PlatformIndex]));
			if (PlatformInfo == nullptr)
			{
				return false;
			}

			// add the UBT platform name to the appropriate list
			TArray<FString>& Platforms = PlatformInfo->PlatformType == EBuildTargetType::Server ? ServerPlatforms : ClientPlatforms;
			Platforms.Add(PlatformInfo->DataDrivenPlatformInfo->UBTPlatformName.ToString());

			// Append any extra UAT flags specified for this platform flavor
			if (!PlatformInfo->UATCommandLine.IsEmpty())
			{
				OptionalParams += PlatformInfo->UATCommandLine;
			}

			bUATClosesAfterLaunch |= PlatformInfo->DataDrivenPlatformInfo->bUATClosesAfterLaunch;
		}

		// If both Client and Server are desired to be built avoid Server causing clients to not be built PlatformInfo wise
		if (OptionalParams.Contains(TEXT("-client")) && OptionalParams.Contains(TEXT("-noclient")))
		{
			OptionalParams = OptionalParams.Replace(TEXT("-noclient"), TEXT(""));
		}

		return bUATClosesAfterLaunch;
	}

	virtual bool Load(const FJsonObject& Object) override
	{
		int32 Version = (int32)Object.GetNumberField("Version");
		if (Version < LAUNCHERSERVICES_FILEFORMATCHANGE || Version > LAUNCHERSERVICES_FINAL)
		{
			return false;
		}

		FGuid::Parse(Object.GetStringField("Id"), Id);
		Name = Object.GetStringField("Name");
		Description = Object.GetStringField("Description");
		BuildConfiguration = (EBuildConfiguration)((int32)Object.GetNumberField("BuildConfiguration"));
		ProjectSpecified = Object.GetBoolField("ProjectSpecified");
		ShareableProjectPath = Object.GetStringField("ShareableProjectPath");
		CookConfiguration = (EBuildConfiguration)((int32)Object.GetNumberField("CookConfiguration"));
		CookIncremental = Object.GetBoolField("CookIncremental");
		CookOptions = Object.GetStringField("CookOptions");
		CookMode = (TEnumAsByte<ELauncherProfileCookModes::Type>)((int32)Object.GetNumberField("CookMode"));
		CookUnversioned = Object.GetBoolField("CookUnversioned");

		CookedCultures.Reset();
		const TArray<TSharedPtr<FJsonValue>>* Cultures = NULL;
		if (Object.TryGetArrayField("CookedCultures", Cultures))
		{
			for (auto Value : *Cultures)
			{
				CookedCultures.Add(Value->AsString());
			}
		}

		CookedMaps.Reset();
		const TArray<TSharedPtr<FJsonValue>>* Maps = NULL;
		if (Object.TryGetArrayField("CookedMaps", Maps))
		{
			for (auto Value : *Maps)
			{
				CookedMaps.Add(Value->AsString());
			}
		}

		CookedPlatforms.Reset();
		const TArray<TSharedPtr<FJsonValue>>* Platforms = NULL;
		if (Object.TryGetArrayField("CookedPlatforms", Platforms))
		{
			for (auto Value : *Platforms)
			{
				CookedPlatforms.Add(Value->AsString());
			}
		}

		DeployStreamingServer = Object.GetBoolField("DeployStreamingServer");
		DeployWithUnrealPak = Object.GetBoolField("DeployWithUnrealPak");
		FGuid::Parse(Object.GetStringField("DeployedDeviceGroupId"), DeployedDeviceGroupId);
		DeploymentMode = (TEnumAsByte<ELauncherProfileDeploymentModes::Type>)((int32)Object.GetNumberField("DeploymentMode"));
		HideFileServerWindow = Object.GetBoolField("HideFileServerWindow");
		LaunchMode = (TEnumAsByte<ELauncherProfileLaunchModes::Type>)((int32)Object.GetNumberField("LaunchMode"));
		PackagingMode = (TEnumAsByte<ELauncherProfilePackagingModes::Type>)((int32)Object.GetNumberField("PackagingMode"));
		PackageDir = Object.GetStringField("PackageDir");

		int64 BuildModeValue;
		if (Object.TryGetNumberField("BuildMode", BuildModeValue))
		{
			BuildMode = (TEnumAsByte<ELauncherProfileBuildModes::Type>)(int32)BuildModeValue;
		}
		else
		{
			BuildMode = Object.GetBoolField("BuildGame") ? ELauncherProfileBuildModes::Build : ELauncherProfileBuildModes::DoNotBuild;
		}

		ForceClose = Object.GetBoolField("ForceClose");
		Timeout = (uint32)Object.GetNumberField("Timeout");
		Compressed = Object.GetBoolField("Compressed");

		if (Version >= LAUNCHERSERVICES_ADDEDENCRYPTINIFILES)
		{
			EncryptIniFiles = Object.GetBoolField("EncryptIniFiles");
			ForDistribution = Object.GetBoolField("ForDistribution");
		}
		else
		{
			EncryptIniFiles = false;
			ForDistribution = false;
		}

		DefaultDeployPlatform = *(Object.GetStringField("DeployPlatform"));
		bSkipCookingEditorContent = Object.GetBoolField("SkipCookingEditorContent");
		DeployIncremental = Object.GetBoolField("DeployIncremental");
		GeneratePatch = Object.GetBoolField("GeneratePatch");

		if (Version >= LAUNCHERSERVICES_ADDEDMULTILEVELPATCHING)
		{
			AddPatchLevel = Object.GetBoolField("AddPatchLevel");
			StageBaseReleasePaks = Object.GetBoolField("StageBaseReleasePaks");
		}
		else
		{
			AddPatchLevel = false;
			StageBaseReleasePaks = false;
		}

		DLCIncludeEngineContent = Object.GetBoolField("DLCIncludeEngineContent");
		CreateReleaseVersion = Object.GetBoolField("CreateReleaseVersion");
		CreateReleaseVersionName = Object.GetStringField("CreateReleaseVersionName");
		BasedOnReleaseVersionName = Object.GetStringField("BasedOnReleaseVersionName");

		if (Version >= LAUNCHERSERVICES_ADDEDREFERENCECONTAINERS)
		{
			ReferenceContainerCryptoKeysFileName = Object.GetStringField("ReferenceContainerCryptoKeysFileName");
			ReferenceContainerGlobalFileName = Object.GetStringField("ReferenceContainerGlobalFileName");
		}
		else
		{
			ReferenceContainerCryptoKeysFileName.Empty();
			ReferenceContainerGlobalFileName.Empty();
		}

		if (Version >= LAUNCHERSERVICES_ADDEDORIGINALRELEASEVERSION)
		{
			OriginalReleaseVersionName = Object.GetStringField("OriginalReleaseVersionName");
		}
		else
		{
			OriginalReleaseVersionName.Empty();
		}

		if (Version >= LAUNCHERSERVICED_ADDEDRETAINSTAGEDDIRECTORY)
		{
			bRetainStagedDirectory = Object.GetBoolField("RetainStagedDirectory");
		}

		CreateDLC = Object.GetBoolField("CreateDLC");
		DLCName = Object.GetStringField("DLCName");
		bGenerateChunks = Object.GetBoolField("GenerateChunks");
		bGenerateHttpChunkData = Object.GetBoolField("GenerateHttpChunkData");
		HttpChunkDataDirectory = Object.GetStringField("HttpChunkDataDirectory");
		HttpChunkDataReleaseName = Object.GetStringField("HttpChunkDataReleaseName");

		if (Version >= LAUNCHERSERVICES_ADDARCHIVE)
		{
			bArchive = Object.GetBoolField("Archive");
			ArchiveDir = Object.GetStringField("ArchiveDirectory");
		}
		else
		{
			bArchive = false;
			ArchiveDir = TEXT("");
		}

		if (Version >= LAUNCHERSERVICES_ADDEDADDITIONALCOMMANDLINE)
		{
			AdditionalCommandLineParameters = Object.GetStringField("AdditionalCommandLineParameters");
		}
		else
		{
			AdditionalCommandLineParameters = TEXT("");
		}

		if (Version >= LAUNCHERSERVICES_ADDEDINCLUDEPREREQUISITES)
		{
			IncludePrerequisites = Object.GetBoolField("IncludePrerequisites");
		}

		if (Version >= LAUNCHERSERVICES_ADDEDUSEIOSTORE)
		{
			bUseIoStore = Object.GetBoolField("UseIoStore");
		}

		if (Version >= LAUNCHERSERVICES_ADDEDMAKEBINARYCONFIG)
		{
			bMakeBinaryConfig = Object.GetBoolField("MakeBinaryConfig");
		}

		if (Version >= LAUNCHERSERVICES_ADDBUILDTARGETNAME)
		{
			BuildTargetSpecified = Object.GetBoolField("BuildTargetSpecified");
			BuildTargetName = Object.GetStringField("BuildTargetName");
		}

		// load the default launch role
		TSharedPtr<FJsonObject> Role = Object.GetObjectField("DefaultRole");
		DefaultLaunchRole->Load(*(Role.Get()));

		// serialize the launch roles
		DeployedDeviceGroup.Reset();
		LaunchRoles.Reset();
		const TArray<TSharedPtr<FJsonValue>>* Roles = NULL;
		if (Object.TryGetArrayField("LaunchRoles", Roles))
		{
			for (auto Value : *Roles)
			{
				LaunchRoles.Add(MakeShareable(new FLauncherProfileLaunchRole(*(Value->AsObject().Get()))));
			}
		}

		// if (Version >= LAUNCHERSERVICES_SHAREABLEPROJECTPATHS) Always true due to early out at top of function
		{
			FullProjectPath = FPaths::ConvertRelativePathToFull(FPaths::RootDir(), ShareableProjectPath);
		}

		if (DefaultDeployPlatform != NAME_None)
		{
			SetDefaultDeployPlatform(DefaultDeployPlatform);
		}

		RefreshValidBuildTargets();
		Validate();

		return true;
	}

	virtual void SetDefaults( ) override
	{
		ProjectSpecified = false;
		AdditionalCommandLineParameters = FString();

		// default project settings
		if (FPaths::IsProjectFilePathSet())
		{
			FullProjectPath = FPaths::GetProjectFilePath();
		}
		else if (FGameProjectHelper::IsGameAvailable(FApp::GetProjectName()))
		{
			FullProjectPath = FPaths::RootDir() / FApp::GetProjectName() / FApp::GetProjectName() + TEXT(".uproject");
		}
		else
		{
			FullProjectPath = FString();
		}

		FString RelativeProjectPath = FullProjectPath;
		bool bRelative = FPaths::MakePathRelativeTo(RelativeProjectPath, *FPaths::RootDir());

		bool bIsUnderUERoot = bRelative && !(RelativeProjectPath.StartsWith(FString("../"), ESearchCase::CaseSensitive));
		if (bIsUnderUERoot)
		{
			ShareableProjectPath = RelativeProjectPath;
		}
		else
		{
			ShareableProjectPath = FullProjectPath;
		}

		// Use the locally specified project path is resolving through the root isn't working
		ProjectSpecified = !FullProjectPath.IsEmpty();
		
		// I don't use FApp::GetBuildConfiguration() because i don't want the act of running in debug the first time to cause 
		// profiles the user creates to be in debug. This will keep consistency.
		BuildConfiguration = EBuildConfiguration::Development;

		FInternationalization& I18N = FInternationalization::Get();

		// default build settings
		BuildMode = ELauncherProfileBuildModes::Auto;
		BuildUAT = !FApp::GetEngineIsPromotedBuild() && !FApp::IsEngineInstalled();
		BuildTargetSpecified = false;

		// default cook settings
		CookConfiguration = FApp::GetBuildConfiguration();
		CookMode = ELauncherProfileCookModes::OnTheFly;
		CookOptions = FString();
		CookIncremental = false;
		IterateSharedCookedBuild=false;
		CookUnversioned = true;
		Compressed = true;
		EncryptIniFiles = false;
		ForDistribution = false;
		CookedCultures.Reset();
		CookedCultures.Add(I18N.GetCurrentCulture()->GetName());
		CookedMaps.Reset();
		CookedPlatforms.Reset();
		bSkipCookingEditorContent = false;
        ForceClose = true;
        Timeout = 60;

/*		if (GetTargetPlatformManager()->GetRunningTargetPlatform() != NULL)
		{
			CookedPlatforms.Add(GetTargetPlatformManager()->GetRunningTargetPlatform()->PlatformName());
		}*/	

		bArchive = false;
		ArchiveDir = TEXT("");

		// default deploy settings
		DeployedDeviceGroup.Reset();
		DeploymentMode = ELauncherProfileDeploymentModes::CopyToDevice;
		DeployStreamingServer = false;
		IncludePrerequisites = false;
		DeployWithUnrealPak = false;
		DeployedDeviceGroupId = FGuid();
		HideFileServerWindow = false;
		DeployIncremental = false;

		CreateReleaseVersion = false;
		GeneratePatch = false;
		AddPatchLevel = false;
		StageBaseReleasePaks = false;
		CreateDLC = false;
		DLCIncludeEngineContent = false;

		bGenerateChunks = false;
		bGenerateHttpChunkData = false;
		HttpChunkDataDirectory = TEXT("");
		HttpChunkDataReleaseName = TEXT("");

		// default launch settings
		DefaultDeployPlatform = NAME_None;
		LaunchMode = ELauncherProfileLaunchModes::DefaultRole;
		DefaultLaunchRole->SetCommandLine(FString());
		DefaultLaunchRole->SetInitialCulture(I18N.GetCurrentCulture()->GetName());
		DefaultLaunchRole->SetInitialMap(FString());
		DefaultLaunchRole->SetName(TEXT("Default Role"));
		DefaultLaunchRole->SetInstanceType(ELauncherProfileRoleInstanceTypes::StandaloneClient);
		DefaultLaunchRole->SetVsyncEnabled(false);
		LaunchRoles.Reset();

		// default packaging settings
		PackagingMode = ELauncherProfilePackagingModes::DoNotPackage;

		// default UAT settings
		ILauncherServicesModule& LauncherServicesModule = FModuleManager::GetModuleChecked<ILauncherServicesModule>(TEXT("LauncherServices"));
		EditorExe = LauncherServicesModule.GetExecutableForCommandlets();

		bNotForLicensees = false;
		bUseIoStore = false;
		bUseZenStore = false;
		bShouldUpdateFlash = false;
		bMakeBinaryConfig = false;

		RefreshValidBuildTargets();
		Validate();
	}

	virtual void SetBuildMode(ELauncherProfileBuildModes::Type Mode) override
	{
		if (BuildMode != Mode)
		{
			BuildMode = Mode;

			Validate();
		}
	}

	virtual void SetBuildUAT(bool Build) override
	{
		if (BuildUAT != Build)
		{
			BuildUAT = Build;

			Validate();
		}
	}

	virtual void SetAdditionalCommandLineParameters(const FString& Params) override
	{
		if (AdditionalCommandLineParameters != Params)
		{
			AdditionalCommandLineParameters = Params;

			Validate();
		}
	}

	virtual void SetBuildConfiguration( EBuildConfiguration Configuration ) override
	{
		if (BuildConfiguration != Configuration)
		{
			BuildConfiguration = Configuration;

			Validate();
		}
	}

	virtual void SetBuildTargetSpecified(bool Specified) override
	{
		if (BuildTargetSpecified != Specified)
		{
			BuildTargetSpecified = Specified;
			Validate();
		}
	}

	virtual void FallbackBuildTargetUpdated() override
	{
		if (!HasBuildTargetSpecified())
		{
			Validate();
		}
	}


	virtual void SetBuildTarget( const FString& TargetName ) override
	{
		if (BuildTargetName != TargetName)
		{
			BuildTargetName = TargetName;

			Validate();
		}
	}

	virtual void SetCookConfiguration( EBuildConfiguration Configuration ) override
	{
		if (CookConfiguration != Configuration)
		{
			CookConfiguration = Configuration;

			Validate();
		}
	}

	virtual void SetCookMode( ELauncherProfileCookModes::Type Mode ) override
	{
		if (CookMode != Mode)
		{
			CookMode = Mode;

			Validate();
		}
	}

	virtual void SetCookOptions(const FString& Options) override
	{
		if (CookOptions != Options)
		{
			CookOptions = Options;

			Validate();
		}
	}

	virtual void SetSkipCookingEditorContent(const bool InSkipCookingEditorContent) override
	{
		if (bSkipCookingEditorContent != InSkipCookingEditorContent)
		{
			bSkipCookingEditorContent = InSkipCookingEditorContent;
			Validate();
		}
	}

	virtual void SetDeployWithUnrealPak( bool UseUnrealPak ) override
	{
		if (DeployWithUnrealPak != UseUnrealPak)
		{
			DeployWithUnrealPak = UseUnrealPak;

			Validate();
		}
	}

	virtual void SetGenerateChunks(bool bInGenerateChunks) override
	{
		if (bGenerateChunks != bInGenerateChunks)
		{
			bGenerateChunks = bInGenerateChunks;
			Validate();
		}
	}

	virtual void SetGenerateHttpChunkData(bool bInGenerateHttpChunkData) override
	{
		if (bGenerateHttpChunkData != bInGenerateHttpChunkData)
		{
			bGenerateHttpChunkData = bInGenerateHttpChunkData;
			Validate();
		}
	}

	virtual void SetHttpChunkDataDirectory(const FString& InHttpChunkDataDirectory) override
	{
		if (HttpChunkDataDirectory != InHttpChunkDataDirectory)
		{
			HttpChunkDataDirectory = InHttpChunkDataDirectory;
			Validate();
		}
	}

	virtual void SetHttpChunkDataReleaseName(const FString& InHttpChunkDataReleaseName) override
	{
		if (HttpChunkDataReleaseName != InHttpChunkDataReleaseName)
		{
			HttpChunkDataReleaseName = InHttpChunkDataReleaseName;
			Validate();
		}
	}

	virtual void SetDeployedDeviceGroup( const ILauncherDeviceGroupPtr& DeviceGroup ) override
	{
		if(DeployedDeviceGroup.IsValid())
		{
			DeployedDeviceGroup->OnDeviceAdded().Remove(OnLauncherDeviceGroupDeviceAddedDelegateHandle);
			DeployedDeviceGroup->OnDeviceRemoved().Remove(OnLauncherDeviceGroupDeviceRemoveDelegateHandle);
		}
		DeployedDeviceGroup = DeviceGroup;
		if (DeployedDeviceGroup.IsValid())
		{
			OnLauncherDeviceGroupDeviceAddedDelegateHandle   = DeployedDeviceGroup->OnDeviceAdded().AddRaw(this, &FLauncherProfile::OnLauncherDeviceGroupDeviceAdded);
			OnLauncherDeviceGroupDeviceRemoveDelegateHandle  = DeployedDeviceGroup->OnDeviceRemoved().AddRaw(this, &FLauncherProfile::OnLauncherDeviceGroupDeviceRemove);
			DeployedDeviceGroupId = DeployedDeviceGroup->GetId();
		}
		else
		{
			DeployedDeviceGroupId = FGuid();
		}

		if (DefaultDeployPlatform != NAME_None)
		{
			SetDefaultDeployPlatform(DefaultDeployPlatform);
		}

		Validate();
	}

	virtual FIsCookFinishedDelegate& OnIsCookFinished() override
	{
		return IsCookFinishedDelegate;
	}

	virtual FCookCanceledDelegate& OnCookCanceled() override
	{
		return CookCanceledDelegate;
	}

	virtual void SetDeploymentMode( ELauncherProfileDeploymentModes::Type Mode ) override
	{
		if (DeploymentMode != Mode)
		{
			DeploymentMode = Mode;

			Validate();
		}
	}

    virtual void SetForceClose( bool Close ) override
    {
        if (ForceClose != Close)
        {
            ForceClose = Close;
            Validate();
        }
    }
    
	virtual void SetHideFileServerWindow( bool Hide ) override
	{
		HideFileServerWindow = Hide;
	}

	virtual void SetIncrementalCooking( bool Incremental ) override
	{
		if (CookIncremental != Incremental)
		{
			CookIncremental = Incremental;

			Validate();
		}
	}

	virtual void SetIterateSharedCookedBuild( bool SharedCookedBuild ) override
	{
		if (IterateSharedCookedBuild != SharedCookedBuild)
		{
			IterateSharedCookedBuild = SharedCookedBuild;

			Validate();
		}
	}

	virtual void SetCompressed( bool Enabled ) override
	{
		if (Compressed != Enabled)
		{
			Compressed = Enabled;

			Validate();
		}
	}

	virtual void SetForDistribution(bool Enabled)override
	{
		if (ForDistribution != Enabled)
		{
			ForDistribution = Enabled;

			Validate();
		}
	}

	virtual void SetEncryptingIniFiles(bool Enabled) override
	{
		if (EncryptIniFiles != Enabled)
		{
			EncryptIniFiles = Enabled;

			Validate();
		}
	}

	virtual void SetIncrementalDeploying( bool Incremental ) override
	{
		if (DeployIncremental != Incremental)
		{
			DeployIncremental = Incremental;

			Validate();
		}
	}

	virtual void SetLaunchMode( ELauncherProfileLaunchModes::Type Mode ) override
	{
		if (LaunchMode != Mode)
		{
			LaunchMode = Mode;

			Validate();
		}
	}

	virtual void SetName( const FString& NewName ) override
	{
		if (Name != NewName)
		{
			Name = NewName;

			Validate();
		}
	}

	virtual void SetDescription(const FString& NewDescription) override
	{
		if (Description != NewDescription)
		{
			Description = NewDescription;

			Validate();
		}
	}

	virtual void SetNotForLicensees() override
	{
		bNotForLicensees = true;
	}

	virtual void SetPackagingMode( ELauncherProfilePackagingModes::Type Mode ) override
	{
		if (PackagingMode != Mode)
		{
			PackagingMode = Mode;

			Validate();
		}
	}

	virtual void SetPackageDirectory( const FString& Dir ) override
	{
		if (PackageDir != Dir)
		{
			PackageDir = Dir;

			Validate();
		}
	}

	virtual void SetArchive( bool bInArchive ) override
	{
		if (bInArchive != bArchive)
		{
			bArchive = bInArchive;

			Validate();
		}
	}

	virtual void SetArchiveDirectory( const FString& Dir ) override
	{
		if (ArchiveDir != Dir)
		{
			ArchiveDir = Dir;

			Validate();
		}
	}

	virtual void SetProjectSpecified(bool Specified) override
	{
		if (ProjectSpecified != Specified)
		{
			ProjectSpecified = Specified;

			RefreshValidBuildTargets();
			Validate();

			ProjectChangedDelegate.Broadcast();
		}
	}

	virtual void FallbackProjectUpdated() override
	{
		if (!HasProjectSpecified())
		{
			RefreshValidBuildTargets();
			Validate();

			ProjectChangedDelegate.Broadcast();
		}
	}

	virtual void SetProjectPath( const FString& Path ) override
	{
		if (FullProjectPath != Path)
		{
			if(Path.IsEmpty())
			{
				FullProjectPath = Path;
			}
			else
			{
				FullProjectPath = FPaths::ConvertRelativePathToFull(Path);

				FString RelativeProjectPath = Path;
				bool bRelative = FPaths::MakePathRelativeTo(RelativeProjectPath, *FPaths::RootDir());

				bool bIsUnderUERoot = bRelative && !(RelativeProjectPath.StartsWith(FString("../"), ESearchCase::CaseSensitive));
				if (bIsUnderUERoot)
				{
					ShareableProjectPath = RelativeProjectPath;
				}
				else
				{
					ShareableProjectPath = FullProjectPath;
				}				
			}
			CookedMaps.Reset();

			RefreshValidBuildTargets();
			Validate();

			ProjectChangedDelegate.Broadcast();
		}
	}

	virtual void SetStreamingFileServer( bool Streaming ) override
	{
		if (DeployStreamingServer != Streaming)
		{
			DeployStreamingServer = Streaming;

			Validate();
		}
	}

	virtual void SetIncludePrerequisites(bool InValue) override
	{
		if (IncludePrerequisites != InValue)
		{
			IncludePrerequisites = InValue;

			Validate();
		}
	}

    virtual void SetTimeout( uint32 InTime ) override
    {
        if (Timeout != InTime)
        {
            Timeout = InTime;
            
            Validate();
        }
    }
    
	virtual void SetUnversionedCooking( bool Unversioned ) override
	{
		if (CookUnversioned != Unversioned)
		{
			CookUnversioned = Unversioned;

			Validate();
		}
	}

	virtual void SetGeneratePatch( bool InGeneratePatch ) override
	{
		GeneratePatch = InGeneratePatch;
	}

	virtual void SetAddPatchLevel( bool InAddPatchLevel) override
	{
		AddPatchLevel = InAddPatchLevel;
	}

	virtual void SetStageBaseReleasePaks(bool InStageBaseReleasePaks) override
	{
		StageBaseReleasePaks = InStageBaseReleasePaks;
	}

	virtual bool SupportsEngineMaps( ) const override
	{
		return false;
	}

	virtual FOnProfileProjectChanged& OnProjectChanged() override
	{
		return ProjectChangedDelegate;
	}

	virtual FOnProfileBuildTargetOptionsChanged& OnBuildTargetOptionsChanged() override
	{
		return BuildTargetOptionsChangedDelegate;
	}

	virtual void SetEditorExe( const FString& InEditorExe ) override
	{
		EditorExe = InEditorExe;
	}

	virtual FString GetEditorExe( ) const override
	{
		return EditorExe;
	}

	virtual void SetUseIoStore(bool bInUseIoStore) override
	{
		bUseIoStore = bInUseIoStore;

		if (bUseIoStore)
		{
			SetDeployWithUnrealPak(true);
		}
	}

	virtual bool IsUsingIoStore() const override
	{
		return bUseIoStore;
	}

	virtual void SetUseZenStore(bool bInUseZenStore) override
	{
		bUseZenStore = bInUseZenStore;
	}

	virtual bool IsUsingZenStore() const override
	{
		return bUseZenStore;
	}

	virtual void SetShouldUpdateDeviceFlash(bool bInShouldUpdateFlash) override
	{
		bShouldUpdateFlash = bInShouldUpdateFlash;
	}

	/**
	 * Whether or not the flash image/software on the device should attempt to be updated before running
	 */
	virtual bool ShouldUpdateDeviceFlash() const override
	{
		return bShouldUpdateFlash;
	}

	virtual void SetMakeBinaryConfig(bool bInMakeBinaryConfig) override
	{
		bMakeBinaryConfig = bInMakeBinaryConfig;
	}

	virtual bool MakeBinaryConfig() const override
	{
		return bMakeBinaryConfig;
	}

	virtual TArray<FString> GetExplicitBuildTargetNames() const override
	{
		return ExplictBuildTargetNames;
	}

	virtual bool RequiresExplicitBuildTargetName() const override
	{
		return ExplictBuildTargetNames.Num() > 0;
	}


	//~ End ILauncherProfile Interface

protected:

	/**
	 * Validates the profile's current settings.
	 *
	 * Possible validation errors and warnings can be retrieved using the HasValidationError() method.
	 *
	 * @return true if the profile passed validation, false otherwise.
	 */
	void Validate( )
	{
		ValidationErrors.Reset();

		// Build: a build configuration must be selected
		if (BuildConfiguration == EBuildConfiguration::Unknown)
		{
			ValidationErrors.Add(ELauncherProfileValidationErrors::NoBuildConfigurationSelected);
		}

		// Build: a project must be selected
		if (GetProjectPath().IsEmpty())
		{
			ValidationErrors.Add(ELauncherProfileValidationErrors::NoProjectSelected);
		}

		// Cook: at least one platform must be selected when cooking by the book
		if ((CookMode == ELauncherProfileCookModes::ByTheBook) && (CookedPlatforms.Num() == 0))
		{
			ValidationErrors.Add(ELauncherProfileValidationErrors::NoPlatformSelected);
		}

		// Cook: at least one culture must be selected when cooking by the book
		if ((CookMode == ELauncherProfileCookModes::ByTheBook) && (CookedCultures.Num() == 0))
		{
			ValidationErrors.Add(ELauncherProfileValidationErrors::NoCookedCulturesSelected);
		}

		// Deploy: a device group must be selected when deploying builds
		if ((DeploymentMode == ELauncherProfileDeploymentModes::CopyToDevice) && !DeployedDeviceGroupId.IsValid())
		{
			ValidationErrors.Add(ELauncherProfileValidationErrors::DeployedDeviceGroupRequired);
		}

		// Deploy: deployment by copying to devices requires cooking by the book
		if ((DeploymentMode == ELauncherProfileDeploymentModes::CopyToDevice) && ((CookMode != ELauncherProfileCookModes::ByTheBook)&&(CookMode!=ELauncherProfileCookModes::ByTheBookInEditor)))
		{
			ValidationErrors.Add(ELauncherProfileValidationErrors::CopyToDeviceRequiresCookByTheBook);
		}

		// Deploy: deployment by copying to devices requires no packaging
		if ((DeploymentMode == ELauncherProfileDeploymentModes::CopyToDevice) && (PackagingMode != ELauncherProfilePackagingModes::DoNotPackage))
		{
			ValidationErrors.Add(ELauncherProfileValidationErrors::CopyToDeviceRequiresNoPackaging);
		}

		// Deploy: deployment by copying a packaged build to devices requires a package dir
		if ((DeploymentMode == ELauncherProfileDeploymentModes::CopyRepository) && (PackageDir == TEXT("")))
		{
			ValidationErrors.Add(ELauncherProfileValidationErrors::NoPackageDirectorySpecified);
		}

		// Launch: custom launch roles are not supported yet
		if (LaunchMode == ELauncherProfileLaunchModes::CustomRoles)
		{
			ValidationErrors.Add(ELauncherProfileValidationErrors::CustomRolesNotSupportedYet);
		}

		// Launch: when using custom launch roles, all roles must have a device assigned
		if (LaunchMode == ELauncherProfileLaunchModes::CustomRoles)
		{
			for (int32 RoleIndex = 0; RoleIndex < LaunchRoles.Num(); ++RoleIndex)
			{
				if (LaunchRoles[RoleIndex]->GetAssignedDevice().IsEmpty())
				{
					ValidationErrors.Add(ELauncherProfileValidationErrors::NoLaunchRoleDeviceAssigned);
				
					break;
				}
			}
		}

		if (CookUnversioned && CookIncremental && ((CookMode == ELauncherProfileCookModes::ByTheBook) || (CookMode == ELauncherProfileCookModes::ByTheBookInEditor)))
		{
			ValidationErrors.Add(ELauncherProfileValidationErrors::UnversionedAndIncrimental);
		}


		if ( (IsGeneratingPatch() || ShouldAddPatchLevel()) && (CookMode != ELauncherProfileCookModes::ByTheBook) )
		{
			ValidationErrors.Add(ELauncherProfileValidationErrors::GeneratingPatchesCanOnlyRunFromByTheBookCookMode);
		}

		if (ShouldAddPatchLevel() && !IsGeneratingPatch() )
		{
			ValidationErrors.Add(ELauncherProfileValidationErrors::GeneratingMultiLevelPatchesRequiresGeneratePatch);
		}

		if (ShouldStageBaseReleasePaks() && BasedOnReleaseVersionName.IsEmpty())
		{
			ValidationErrors.Add(ELauncherProfileValidationErrors::StagingBaseReleasePaksWithoutABaseReleaseVersion);
		}

		if ( IsGeneratingChunks() && (CookMode != ELauncherProfileCookModes::ByTheBook) )
		{
			ValidationErrors.Add(ELauncherProfileValidationErrors::GeneratingChunksRequiresCookByTheBook);
		}

		if (IsGeneratingChunks() && !IsPackingWithUnrealPak())
		{
			ValidationErrors.Add(ELauncherProfileValidationErrors::GeneratingChunksRequiresUnrealPak);
		}

		if (IsGenerateHttpChunkData() && !IsGeneratingChunks() && !IsCreatingDLC())
		{
			ValidationErrors.Add(ELauncherProfileValidationErrors::GeneratingHttpChunkDataRequiresGeneratingChunks);
		}

		if (IsGenerateHttpChunkData() && (GetHttpChunkDataReleaseName().IsEmpty() || !FPaths::DirectoryExists(*GetHttpChunkDataDirectory())))
		{
			ValidationErrors.Add(ELauncherProfileValidationErrors::GeneratingHttpChunkDataRequiresValidDirectoryAndName);
		}

		// Launch: when launching, all devices that the build is launched on must have content cooked for their platform
		if (LaunchMode != ELauncherProfileLaunchModes::DoNotLaunch && CookMode != ELauncherProfileCookModes::OnTheFly && CookMode != ELauncherProfileCookModes::OnTheFlyInEditor)
		{
			// @todo ensure that launched devices have cooked content
		}
		
		if ((CookMode == ELauncherProfileCookModes::OnTheFly) || (CookMode == ELauncherProfileCookModes::OnTheFlyInEditor))
		{
			if (BuildConfiguration == EBuildConfiguration::Shipping)
			{
				// shipping doesn't support commandline options
				ValidationErrors.Add(ELauncherProfileValidationErrors::ShippingDoesntSupportCommandlineOptionsCantUseCookOnTheFly);
			}

		}

		if (CookMode == ELauncherProfileCookModes::OnTheFly)
		{

			for (auto const& CookedPlatform : CookedPlatforms)
			{
				if (CookedPlatform.Contains("Server"))
				{
					ValidationErrors.Add(ELauncherProfileValidationErrors::CookOnTheFlyDoesntSupportServer);
				}
			}
			

		}

		if (bArchive && ArchiveDir.IsEmpty())
		{
			ValidationErrors.Add(ELauncherProfileValidationErrors::NoArchiveDirectorySpecified);
		}

		if (bUseIoStore && !DeployWithUnrealPak)
		{
			ValidationErrors.Add(ELauncherProfileValidationErrors::IoStoreRequiresPakFiles);
		}

		ValidateBuildTarget();
		ValidatePlatformSDKs();
		ValidateDeviceStatus();
	}
	
	void ValidatePlatformSDKs(void)
	{
		ValidationErrors.Remove(ELauncherProfileValidationErrors::NoPlatformSDKInstalled);
		
		// Cook: ensure that all platform SDKs are installed
		if (CookedPlatforms.Num() > 0)
		{
			bool bProjectHasCode = false; // @todo: Does the project have any code?
			FString NotInstalledDocLink;
			for (auto PlatformName : CookedPlatforms)
			{
				const ITargetPlatform* Platform = GetTargetPlatformManager()->FindTargetPlatform(PlatformName);
				if(!Platform || !Platform->IsSdkInstalled(bProjectHasCode, NotInstalledDocLink))
				{
					ValidationErrors.Add(ELauncherProfileValidationErrors::NoPlatformSDKInstalled);
					ILauncherServicesModule& LauncherServicesModule = FModuleManager::GetModuleChecked<ILauncherServicesModule>(TEXT("LauncherServices"));
					LauncherServicesModule.BroadcastLauncherServicesSDKNotInstalled(PlatformName, NotInstalledDocLink);
					if (!Platform)
					{
						CookedPlatforms.Remove(PlatformName);
					}
					else
					{
						InvalidPlatform = PlatformName;
					}
					return;
				}
			}
		}
		
		// Deploy: ensure that all the target device SDKs are installed
		if ((DeploymentMode != ELauncherProfileDeploymentModes::DoNotDeploy) && DeployedDeviceGroup.IsValid())
		{
			const TArray<FString>& Devices = DeployedDeviceGroup->GetDeviceIDs();
			for(auto DeviceId : Devices)
			{
				ITargetDeviceServicesModule* TargetDeviceServicesModule = static_cast<ITargetDeviceServicesModule*>(FModuleManager::Get().LoadModule(TEXT("TargetDeviceServices")));
				
				if (TargetDeviceServicesModule)
				{
					TSharedPtr<ITargetDeviceProxy> DeviceProxy = TargetDeviceServicesModule->GetDeviceProxyManager()->FindProxy(DeviceId);
					
					if(DeviceProxy.IsValid())
					{
						FString const& PlatformName = DeviceProxy->GetTargetPlatformName(DeviceProxy->GetTargetDeviceVariant(DeviceId));
						bool bProjectHasCode = false; // @todo: Does the project have any code?
						FString NotInstalledDocLink;
						const ITargetPlatform* Platform = GetTargetPlatformManager()->FindTargetPlatform(PlatformName);
						if(!Platform || !Platform->IsSdkInstalled(bProjectHasCode, NotInstalledDocLink))
						{
							ValidationErrors.Add(ELauncherProfileValidationErrors::NoPlatformSDKInstalled);
							ILauncherServicesModule& LauncherServicesModule = FModuleManager::GetModuleChecked<ILauncherServicesModule>(TEXT("LauncherServices"));
							LauncherServicesModule.BroadcastLauncherServicesSDKNotInstalled(PlatformName, NotInstalledDocLink);
							DeployedDeviceGroup->RemoveDevice(DeviceId);
							return;
						}
					}
				}
			}
		}
	}

	void ValidateDeviceStatus(void)
	{
		ValidationErrors.Remove(ELauncherProfileValidationErrors::LaunchDeviceIsUnauthorized);

		if (DeployedDeviceGroup.IsValid())
		{
			const TArray<FString>& Devices = DeployedDeviceGroup->GetDeviceIDs();
			for (auto DeviceId : Devices)
			{
				ITargetDeviceServicesModule* TargetDeviceServicesModule = static_cast<ITargetDeviceServicesModule*>(FModuleManager::Get().LoadModule(TEXT("TargetDeviceServices")));
				if (TargetDeviceServicesModule)
				{
					TSharedPtr<ITargetDeviceProxy> DeviceProxy = TargetDeviceServicesModule->GetDeviceProxyManager()->FindProxyDeviceForTargetDevice(DeviceId);
					if (DeviceProxy.IsValid())
					{
						if (!DeviceProxy->IsAuthorized())
						{
							ValidationErrors.Add(ELauncherProfileValidationErrors::LaunchDeviceIsUnauthorized);
							return;
						}
					}
				}
			}
		}
	}

	void ValidateBuildTarget()
	{
		bool bBuildTargetIsRequired = false;
		bool bBuildTargetIsSelected = false;

		FString BuildTarget = GetBuildTarget();
		TSet<EBuildTargetType> CookTargetTypes = GetCookTargetTypes();
		if (CookTargetTypes.Num() == 0)
		{
			CookTargetTypes.Add(EBuildTargetType::Game); // UAT defaults to 'Game' too
		}

		// check all build targets
		const TArray<FString>& BuildTargetNames = HasProjectSpecified() ? ExplictBuildTargetNames : LauncherProfileManager->GetAllExplicitBuildTargetNames();	
		const TArray<FTargetInfo>& Targets = FDesktopPlatformModule::Get()->GetTargetsForProject(GetProjectPath());
		for (const FTargetInfo& Target : Targets)
		{
			if (CookTargetTypes.Contains(Target.Type))
			{
				if (BuildTarget.IsEmpty())
				{
<<<<<<< HEAD
					// editor & server can have a default build target specified in engine ini so no need to enforce this (UAT will give informative error if the ini isn't set up)
					bool bSupportsDefaultBuildTarget = (Target.Type == EBuildTargetType::Editor || Target.Type == EBuildTargetType::Server); 
=======
					// most target types can have a default build target specified in engine ini so no need to enforce this (UAT will give informative error if the ini isn't set up)
					bool bSupportsDefaultBuildTarget = (Target.Type != EBuildTargetType::Program); 
>>>>>>> 4af6daef

					if (!bSupportsDefaultBuildTarget && BuildTargetNames.Contains(Target.Name))
					{
						bBuildTargetIsRequired = true;
						break;
					}
				}
				else
				{
					if (Target.Name == BuildTarget)
					{
						bBuildTargetIsSelected = true;
						break;
					}
				}
			}
		}

		if (!BuildTarget.IsEmpty() && !bBuildTargetIsSelected)
		{
			ValidationErrors.Add(ELauncherProfileValidationErrors::BuildTargetCookVariantMismatch);
		}

		if (bBuildTargetIsRequired)
		{
			if (BuildTargetSpecified)
			{
				ValidationErrors.Add(ELauncherProfileValidationErrors::BuildTargetIsRequired);
			}
			else
			{
				ValidationErrors.Add(ELauncherProfileValidationErrors::FallbackBuildTargetIsRequired);
			}
		}
	}


	void RefreshValidBuildTargets()
	{
		TArray<FString> LatestExplicitBuildTargetNames;

		// collect the build targets for the current project, filtered to what we are currently wanting to cook. Do not show fallback project's build targets
		if (HasProjectSpecified())
		{
			TSet<EBuildTargetType> CookTargetTypes = GetCookTargetTypes();
			LatestExplicitBuildTargetNames = FGameProjectHelper::GetExplicitBuildTargetsForProject( GetProjectPath(), &CookTargetTypes );
		}

		// notify listeners if the explicitly-required build targets have changed
		if (ExplictBuildTargetNames != LatestExplicitBuildTargetNames)
		{
			ExplictBuildTargetNames = LatestExplicitBuildTargetNames;
			BuildTargetOptionsChangedDelegate.Broadcast();
		}
	}


	TSet<EBuildTargetType> GetCookTargetTypes() const
	{
		TSet<EBuildTargetType> CookTargetTypes;
		for ( const FString& Variant : GetCookedPlatforms() )
		{
			if (Variant.EndsWith(TEXT("Client")))
			{
				CookTargetTypes.Add(EBuildTargetType::Client);
			}
			else if (Variant.EndsWith(TEXT("Server")))
			{
				CookTargetTypes.Add(EBuildTargetType::Server);
			}
			else if (Variant.EndsWith(TEXT("Editor")))
			{
				CookTargetTypes.Add(EBuildTargetType::Editor);
			}
			else
			{
				CookTargetTypes.Add(EBuildTargetType::Game);
			}
		}

		return MoveTemp(CookTargetTypes);
	}


	void OnLauncherDeviceGroupDeviceAdded(const ILauncherDeviceGroupRef& DeviceGroup, const FString& DeviceId)
	{
		if( DeviceGroup == DeployedDeviceGroup )
		{
			ValidatePlatformSDKs();
		}
	}
	
	void OnLauncherDeviceGroupDeviceRemove(const ILauncherDeviceGroupRef& DeviceGroup, const FString& DeviceId)
	{
		if( DeviceGroup == DeployedDeviceGroup )
		{
			ValidatePlatformSDKs();
		}
	}

	void OnSelectedProjectChanged()
	{
		RefreshValidBuildTargets();

		BuildTargetName.Empty();
		BuildTargetSpecified = ProjectSpecified; // if this is for 'Any Project' then it should use the fallback build target
	}

private:

	//  Holds a reference to the launcher profile manager.
	ILauncherProfileManagerRef LauncherProfileManager;

	// Holds the desired build configuration (only used if creating new builds).
	EBuildConfiguration BuildConfiguration;

	// Holds a flag indicating whether the build target is specified by this profile.
	bool BuildTargetSpecified;

	// Holds the name of the target (matching a .cs file) to build. Needed when multiple targets of a type exist
	FString BuildTargetName;

	// Holds the build mode.
	// Holds the build configuration name of the cooker.
	EBuildConfiguration CookConfiguration;

	// Holds additional cooker command line options.
	FString CookOptions;

	// Holds the cooking mode.
	TEnumAsByte<ELauncherProfileCookModes::Type> CookMode;

	// Holds the build mode
	TEnumAsByte<ELauncherProfileBuildModes::Type> BuildMode;

	// Holds a flag indicating whether UAT should be built
	bool BuildUAT;

	// Generate compressed content
	bool Compressed;

	// encrypt ini files in the pak file
	bool EncryptIniFiles;
	// is this build for distribution
	bool ForDistribution;
	// Holds a flag indicating whether only modified content should be cooked.
	bool CookIncremental;

	// hold a flag indicating if we want to iterate on the shared cooked build
	bool IterateSharedCookedBuild;

	// Holds a flag indicating whether packages should be saved without a version.
	bool CookUnversioned;

	bool bSkipCookingEditorContent;

	// This setting is used only if cooking by the book (only used if cooking by the book).
	TArray<FString> CookedCultures;

	// Holds the collection of maps to cook (only used if cooking by the book).
	TArray<FString> CookedMaps;

	// Holds the platforms to include in the build (only used if creating new builds).
	TArray<FString> CookedPlatforms;

	// Holds the platforms to deploy to if no specific devices were chosen for deploy.
	FName DefaultDeployPlatform;

	// Holds the default role (only used if launch mode is DefaultRole).
	ILauncherProfileLaunchRoleRef DefaultLaunchRole;

	// Holds a flag indicating whether a streaming file server should be used.
	bool DeployStreamingServer;

	// Holds a flag indicating whether content should be packaged with UnrealPak.
	bool DeployWithUnrealPak;

	// Flag to indicate if game prerequisites should be included
	bool IncludePrerequisites;

	// Flag indicating if content should be split into chunks
	bool bGenerateChunks;
	
	// Flag indicating if chunked content should be used to generate HTTPChunkInstall data
	bool bGenerateHttpChunkData;
	
	// Where to store HTTPChunkInstall data
	FString HttpChunkDataDirectory;
	
	// Version name of the HTTPChunkInstall data
	FString HttpChunkDataReleaseName;

	// if present, iostore container creation will try to use existing compressed blocks
	// instead of compressing new ones, to avoid patches from compressor version changes,
	// and to speed up iostore container creation time. See IoStoreUtilities.cpp ReferenceContainerGlobalFileName.
	FString ReferenceContainerGlobalFileName;

	// If ReferenceContainerGlobalFileName refers to encrypted containers, this is the filename of
	// the json file containing the keys.
	FString ReferenceContainerCryptoKeysFileName;

	// Some platforms modify iostore containers such that they can't be read as a reference container - if this is true,
	// the deployment stage will save the staged directory beforehand..
	bool bRetainStagedDirectory;

	// create a release version of the content (this can be used to base dlc / patches from)
	bool CreateReleaseVersion;

	// name of the release version
	FString CreateReleaseVersionName;

	// name of the release version to base this dlc / patch on
	FString BasedOnReleaseVersionName;

	// name of the original release version
	FString OriginalReleaseVersionName;

	// This build generate a patch based on some source content seealso PatchSourceContentPath
	bool GeneratePatch;

	// This build generates a new tier patch file for modified content
	bool AddPatchLevel;

	// This build stages pak files from the release version it is based on
	bool StageBaseReleasePaks;

	// This build will cook content for dlc See also DLCName
	bool CreateDLC;

	// name of the dlc we are going to build (the name of the dlc plugin)
	FString DLCName;

	// should the dlc include engine content in the current dlc 
	//  engine content which was not referenced by original release
	//  otherwise error on any access of engine content during dlc cook
	bool DLCIncludeEngineContent;

	// Holds a flag indicating whether to use incremental deployment
	bool DeployIncremental;

	// Holds the device group to deploy to.
	ILauncherDeviceGroupPtr DeployedDeviceGroup;

	// Delegate handles for registered DeployedDeviceGroup event handlers.
	FDelegateHandle OnLauncherDeviceGroupDeviceAddedDelegateHandle;
	FDelegateHandle OnLauncherDeviceGroupDeviceRemoveDelegateHandle;

	// Holds the identifier of the deployed device group.
	FGuid DeployedDeviceGroupId;

	// Holds the deployment mode.
	TEnumAsByte<ELauncherProfileDeploymentModes::Type> DeploymentMode;

	// Holds a flag indicating whether the file server's console window should be hidden.
	bool HideFileServerWindow;

	// Holds the profile's unique identifier.
	FGuid Id;

	// Holds the launch mode.
	TEnumAsByte<ELauncherProfileLaunchModes::Type> LaunchMode;

	// Holds the launch roles (only used if launch mode is UsingRoles).
	TArray<ILauncherProfileLaunchRolePtr> LaunchRoles;

	// Holds the profile's name.
	FString Name;

	// Holds the profile's description.
	FString Description;

	// Holds the packaging mode.
	TEnumAsByte<ELauncherProfilePackagingModes::Type> PackagingMode;

	// Holds the package directory
	FString PackageDir;

	// Whether to run archive step	
	bool bArchive;

	// Holds the archive directory
	FString ArchiveDir;

	// Holds a flag indicating whether the project is specified by this profile.
	bool ProjectSpecified;

	// Holds the full absolute path to the Unreal project used by this profile.
	FString FullProjectPath;

	// Holds the path that might be shareable between people.  Only works if the project is under the UE root.
	// otherwise this is an absolute path.
	FString ShareableProjectPath;

	// Holds the collection of validation errors.
	TArray<ELauncherProfileValidationErrors::Type> ValidationErrors;
	FString InvalidPlatform;

    // Holds the time out time for the cook on the fly server
    uint32 Timeout;

    // Holds the close value for the cook on the fly server
    bool ForceClose;

	// Path to the editor executable to pass to UAT, for cooking, etc... May be empty.
	FString EditorExe;

	// Profile is for an internal project
	bool bNotForLicensees;

	// Additional command line parameters to set for the application when it launches
	FString AdditionalCommandLineParameters;

	// Use I/O store.
	bool bUseIoStore;
	
	// Use Zen storage server
	bool bUseZenStore;

	// Make binary config.
	bool bMakeBinaryConfig;

	// Update flash on device before running
	bool bShouldUpdateFlash;

private:

	// cook in the editor callbacks (not valid for any other cook mode)
	FIsCookFinishedDelegate IsCookFinishedDelegate;
	FCookCanceledDelegate CookCanceledDelegate;

	// Holds a delegate to be invoked when changing the device group to deploy to.
	FOnLauncherProfileDeployedDeviceGroupChanged DeployedDeviceGroupChangedDelegate;

	// Holds a delegate to be invoked when the project has changed
	FOnProfileProjectChanged ProjectChangedDelegate;

	// Holds a delegate to be invoked when the project build target options have changed
	FOnProfileBuildTargetOptionsChanged BuildTargetOptionsChangedDelegate;

	// Cached build target options (not serialized)
	TArray<FString> ExplictBuildTargetNames;
};<|MERGE_RESOLUTION|>--- conflicted
+++ resolved
@@ -1574,11 +1574,7 @@
 		if (bIsStaging &&
 			GetReferenceContainerGlobalFileName().Len())
 		{
-<<<<<<< HEAD
-			// (only iostore uses this) - pass reference block database
-=======
 			// (only iostore uses this) - pass reference chunk database
->>>>>>> 4af6daef
 			Writer.WriteValue("ReferenceContainerGlobalFileName", GetReferenceContainerGlobalFileName());
 			if (GetReferenceContainerCryptoKeysFileName().Len())
 			{
@@ -2953,13 +2949,8 @@
 			{
 				if (BuildTarget.IsEmpty())
 				{
-<<<<<<< HEAD
-					// editor & server can have a default build target specified in engine ini so no need to enforce this (UAT will give informative error if the ini isn't set up)
-					bool bSupportsDefaultBuildTarget = (Target.Type == EBuildTargetType::Editor || Target.Type == EBuildTargetType::Server); 
-=======
 					// most target types can have a default build target specified in engine ini so no need to enforce this (UAT will give informative error if the ini isn't set up)
 					bool bSupportsDefaultBuildTarget = (Target.Type != EBuildTargetType::Program); 
->>>>>>> 4af6daef
 
 					if (!bSupportsDefaultBuildTarget && BuildTargetNames.Contains(Target.Name))
 					{
