// Copyright Epic Games, Inc. All Rights Reserved.

namespace UnrealBuildTool.Rules
{
	public class LauncherServices : ModuleRules
	{
		public LauncherServices(ReadOnlyTargetRules Target) : base(Target)
		{
			PublicDependencyModuleNames.AddRange(
				new string[] {
					"Core",
				});

			PublicIncludePathModuleNames.AddRange(
				new string[] {
					"TargetDeviceServices",
				});

			PrivateDependencyModuleNames.AddRange(
				new string[] {
					"CoreUObject",
					"DesktopPlatform",
					"SessionMessages",
					"SourceCodeAccess",
					"TargetPlatform",
					"UnrealEdMessages",
					"Json",
					"TurnkeyIO",
				});

			PrivateIncludePathModuleNames.AddRange(
				new string[] {
<<<<<<< HEAD
					"Messaging",
					"DesktopPlatform",
=======
>>>>>>> 4af6daef
					"DerivedDataCache",
				});
		}
	}
}<|MERGE_RESOLUTION|>--- conflicted
+++ resolved
@@ -30,11 +30,6 @@
 
 			PrivateIncludePathModuleNames.AddRange(
 				new string[] {
-<<<<<<< HEAD
-					"Messaging",
-					"DesktopPlatform",
-=======
->>>>>>> 4af6daef
 					"DerivedDataCache",
 				});
 		}
