--- conflicted
+++ resolved
@@ -223,10 +223,7 @@
 			.Text(InMessageToken->ToText())
 			.ToolTipText(ActionToken->GetActionDescription())
 			.TextStyle(FAppStyle::Get(), "MessageLog")
-<<<<<<< HEAD
-=======
 			.IsEnabled_Raw(this, &SMessageLogMessageListRow::GetActionLinkEnable, ActionToken)
->>>>>>> 4af6daef
 			.OnNavigate(this, &SMessageLogMessageListRow::HandleActionHyperlinkNavigate, ActionToken);
 
 		TokenContentVisbility = TAttribute<EVisibility>::Create(TAttribute<EVisibility>::FGetter::CreateRaw(this, &SMessageLogMessageListRow::GetActionLinkVisibility, ActionToken));
@@ -296,24 +293,6 @@
 					.Text(FText::FromString(FileAndLineRegexMatcher.GetCaptureGroup(0)));
 			}
 
-<<<<<<< HEAD
-			RowContent = SNew(SHorizontalBox)
-			+ SHorizontalBox::Slot()
-			.AutoWidth()
-			.Padding(0)
-			[
-				SourceLink
-			]
-			+ SHorizontalBox::Slot()
-			.AutoWidth()
-			.Padding(FMargin(0.f, 4.f))
-			[
-				SNew(STextBlock)
-				.Text(FText::FromString(MessageString))
-				.ColorAndOpacity(FSlateColor::UseForeground())
-				.TextStyle(FAppStyle::Get(), "MessageLog")
-			];
-=======
 			if (TextToken->IsSourceLinkOnLeft())
 			{
 				RowContent = SNew(SHorizontalBox)
@@ -353,7 +332,6 @@
 					];
 			}
 
->>>>>>> 4af6daef
 		}
 	}
 		break;
