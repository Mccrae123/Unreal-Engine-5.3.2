--- conflicted
+++ resolved
@@ -10,11 +10,7 @@
 #include "Serialization/MemoryReader.h"
 #include "Misc/FileHelper.h"
 #include "Misc/Paths.h"
-<<<<<<< HEAD
-#include "HAL/PlatformFilemanager.h"
-=======
 #include "HAL/PlatformFileManager.h"
->>>>>>> 6bbb88c8
 
 #include "MetalShaderFormat.h"
 
@@ -35,10 +31,6 @@
 #include "ShaderPreprocessor.h"
 #include "MetalBackend.h"
 #include "MetalDerivedData.h"
-<<<<<<< HEAD
-#include "DerivedDataCacheInterface.h"
-=======
->>>>>>> 6bbb88c8
 
 #if !PLATFORM_WINDOWS
 #if PLATFORM_TCHAR_IS_CHAR16
@@ -247,23 +239,13 @@
 		Main++;
 	}
 	
-<<<<<<< HEAD
-	bool bUsingTessellation = ShaderInput.IsUsingTessellation();
-	
-	FHlslccMetalHeader CCHeader(Version, bUsingTessellation);
-=======
 	FHlslccMetalHeader CCHeader(Version);
->>>>>>> 6bbb88c8
 	if (!CCHeader.Read(USFSource, SourceLen))
 	{
 		UE_LOG(LogMetalShaderCompiler, Fatal, TEXT("Bad hlslcc header found"));
 	}
 	
-<<<<<<< HEAD
-	EShaderFrequency Frequency = (EShaderFrequency)ShaderOutput.Target.Frequency;
-=======
 	const EShaderFrequency Frequency = ShaderOutput.Target.GetFrequency();
->>>>>>> 6bbb88c8
 
 	//TODO read from toolchain
 	const bool bIsMobile = (ShaderInput.Target.Platform == SP_METAL || ShaderInput.Target.Platform == SP_METAL_MRT || ShaderInput.Target.Platform == SP_METAL_TVOS || ShaderInput.Target.Platform == SP_METAL_MRT_TVOS);
@@ -426,15 +408,9 @@
 		for (auto& Member : PackedUB.Members)
 		{
 			ParameterMap.AddParameterAllocation(
-<<<<<<< HEAD
-												*Member.Name,
-												(ANSICHAR)CrossCompiler::EPackedTypeName::HighP,
-												Member.Offset * BytesPerComponent,
-=======
 				*Member.Name,
 				(ANSICHAR)CrossCompiler::EPackedTypeName::HighP,
 				Member.Offset * BytesPerComponent,
->>>>>>> 6bbb88c8
 												Member.Count * BytesPerComponent, 
 				EShaderParameterType::LooseData
 			);
@@ -554,13 +530,8 @@
 	{
 		// Build the generic SRT for this shader.
 		FShaderCompilerResourceTable GenericSRT;
-<<<<<<< HEAD
-		BuildResourceTableMapping(ShaderInput.Environment.ResourceTableMap, ShaderInput.Environment.ResourceTableLayoutHashes, UsedUniformBufferSlots, ShaderOutput.ParameterMap, GenericSRT);
-		CullGlobalUniformBuffers(ShaderInput.Environment.ResourceTableLayoutSlots, ShaderOutput.ParameterMap);
-=======
 		BuildResourceTableMapping(ShaderInput.Environment.ResourceTableMap, ShaderInput.Environment.UniformBufferMap, UsedUniformBufferSlots, ShaderOutput.ParameterMap, GenericSRT);
 		CullGlobalUniformBuffers(ShaderInput.Environment.UniformBufferMap, ShaderOutput.ParameterMap);
->>>>>>> 6bbb88c8
 
 		// Copy over the bits indicating which resource tables are active.
 		Header.Bindings.ShaderResourceTable.ResourceTableBits = GenericSRT.ResourceTableBits;
@@ -579,17 +550,12 @@
 	FString MetalCode = FString(USFSource);
 	if (ShaderInput.Environment.CompilerFlags.Contains(CFLAG_ExtraShaderData))
 	{
-<<<<<<< HEAD
+		ShaderOutput.ShaderCode.AddOptionalData(FShaderCodeName::Key, TCHAR_TO_UTF8(*ShaderInput.GenerateShaderName()));
+	}
+
+	if (ShaderInput.Environment.CompilerFlags.Contains(CFLAG_Debug))
+	{
 		MetalCode.InsertAt(0, FString::Printf(TEXT("// %s\n"), *CCHeader.Name));
-		Header.ShaderName = CCHeader.Name;
-=======
-		ShaderOutput.ShaderCode.AddOptionalData(FShaderCodeName::Key, TCHAR_TO_UTF8(*ShaderInput.GenerateShaderName()));
-	}
-
-	if (ShaderInput.Environment.CompilerFlags.Contains(CFLAG_Debug))
-	{
-		MetalCode.InsertAt(0, FString::Printf(TEXT("// %s\n"), *CCHeader.Name));
->>>>>>> 6bbb88c8
 	}
 	
 	if (Header.Bindings.NumSamplers > MaxMetalSamplers)
@@ -630,13 +596,8 @@
 	else
 	{
 		// TODO technically should probably check the version of the metal compiler to make sure it's recent enough to support -MO.
-<<<<<<< HEAD
-        FString DebugInfo = TEXT("");
-		if (ShaderInput.Environment.CompilerFlags.Contains(CFLAG_KeepDebugInfo))
-=======
 		FString DebugInfo = TEXT("");
 		if (ShaderInput.Environment.CompilerFlags.Contains(CFLAG_ExtraShaderData))
->>>>>>> 6bbb88c8
 		{
 			DebugInfo = TEXT("-gline-tables-only -MO");
 		}
@@ -673,7 +634,6 @@
 			
 			TCHAR const* Message = nullptr;
 			if (PLATFORM_MAC)
-<<<<<<< HEAD
 			{
 				Message = TEXT("Xcode's metal shader compiler was not found, verify Xcode has been installed on this Mac and that it has been selected in Xcode > Preferences > Locations > Command-line Tools.");
 			}
@@ -689,45 +649,6 @@
 			// TODO How to handle multiple streams on the same machine? Needs more uniqueness in the temp dir
 			const FString& CompilerVersionString = FMetalCompilerToolchain::Get()->GetCompilerVersionString(ShaderPlatform);
 			
-			//TODO not sure this actually does anything helpful (or anything at all anymore) what is debug info in this context?
-			uint32 DebugInfoHandle = 0;
-			if (!bIsMobile && !ShaderInput.Environment.CompilerFlags.Contains(CFLAG_Archive))
-			{
-				FMetalShaderDebugInfoJob Job;
-				Job.ShaderFormat = ShaderInput.ShaderFormat;
-				Job.Hash = GUIDHash;
-				Job.CompilerVersion = CompilerVersionString;
-				Job.MinOSVersion = MinOSVersion;
-				Job.DebugInfo = DebugInfo;
-				Job.MathMode = MathMode;
-				Job.Standard = Standard;
-				Job.SourceCRCLen = SourceCRCLen;
-				Job.SourceCRC = SourceCRC;
-				
-				Job.MetalCode = MetalCode;
-				
-				FMetalShaderDebugInfoCooker* DebugInfoCooker = new FMetalShaderDebugInfoCooker(Job);
-				
-				DebugInfoHandle = GetDerivedDataCacheRef().GetAsynchronous(DebugInfoCooker);
-			}
-
-=======
-			{
-				Message = TEXT("Xcode's metal shader compiler was not found, verify Xcode has been installed on this Mac and that it has been selected in Xcode > Preferences > Locations > Command-line Tools.");
-			}
-			
-			FShaderCompilerError* Error = new(OutErrors) FShaderCompilerError();
-			Error->ErrorVirtualFilePath = InputFilename;
-			Error->ErrorLineString = TEXT("0");
-			Error->StrippedErrorMessage = FString(Message);
-		}
-		else
-		{
-			// Compiler available - more intermediate files will be created. 
-			// TODO How to handle multiple streams on the same machine? Needs more uniqueness in the temp dir
-			const FString& CompilerVersionString = FMetalCompilerToolchain::Get()->GetCompilerVersionString(ShaderPlatform);
-			
->>>>>>> 6bbb88c8
 			// The base name (which is <temp>/CRCHash_Length)
 			FString BaseFileName = FPaths::Combine(TempDir, HashedName);
 			// The actual metal shadertext, a .metal file
@@ -749,20 +670,12 @@
 					UE_LOG(LogMetalShaderCompiler, Fatal, TEXT("Failed to write Metal shader out to %s\nShaderText:\n%s"), *SaveFile, *MetalCode);
 				}
 				bSuccess = IFileManager::Get().Move(*MetalFileName, *SaveFile, false, false, true, true);
-<<<<<<< HEAD
-				if (!bSuccess && !FPaths::FileExists(*MetalFileName))
-=======
 				if (!bSuccess && !FPaths::FileExists(MetalFileName))
->>>>>>> 6bbb88c8
 				{
 					UE_LOG(LogMetalShaderCompiler, Fatal, TEXT("Failed to move %s to %s"), *SaveFile, *MetalFileName);
 				}
 
-<<<<<<< HEAD
-				if (FPaths::FileExists(*SaveFile))
-=======
 				if (FPaths::FileExists(SaveFile))
->>>>>>> 6bbb88c8
 				{
 					IFileManager::Get().Delete(*SaveFile);
 				}
@@ -805,16 +718,6 @@
 						DebugCode.CompressedData.Shrink();
 					}
 				}
-<<<<<<< HEAD
-				else
-				{
-					FShaderCompilerError* Error = new(OutErrors) FShaderCompilerError();
-					Error->ErrorVirtualFilePath = MetalFileName;
-					Error->ErrorLineString = TEXT("0");
-					Error->StrippedErrorMessage = FString::Printf(TEXT("DDC returned empty byte array despite claiming that the bytecode was built successfully."));
-				}
-=======
->>>>>>> 6bbb88c8
 			}
 			else
 			{
@@ -955,26 +858,9 @@
 	}
 	
 	AdditionalDefines.SetDefine(TEXT("COMPILER_METAL"), 1);
-<<<<<<< HEAD
-	
-    EMetalGPUSemantics Semantics = EMetalGPUSemanticsMobile;
-	
-	FString const* MaxVersion = Input.Environment.GetDefinitions().Find(TEXT("MAX_SHADER_LANGUAGE_VERSION"));
-    uint8 VersionEnum = 0;
-    if (MaxVersion)
-    {
-        if(MaxVersion->IsNumeric())
-        {
-            LexFromString(VersionEnum, *(*MaxVersion));
-        }
-    }
-=======
->>>>>>> 6bbb88c8
 	
 	EMetalGPUSemantics Semantics = EMetalGPUSemanticsMobile;
 	
-<<<<<<< HEAD
-=======
     const int32 VersionEnum = [&Input, &Output]() -> int32
 	{
 		if (const FString* VersionEnumEntry = Input.Environment.GetDefinitions().Find(TEXT("SHADER_LANGUAGE_VERSION")))
@@ -988,7 +874,6 @@
 		}
 	}();
 
->>>>>>> 6bbb88c8
 	// TODO read from toolchain
 	bool bAppleTV = (Input.ShaderFormat == NAME_SF_METAL_TVOS || Input.ShaderFormat == NAME_SF_METAL_MRT_TVOS);
 	if (Input.ShaderFormat == NAME_SF_METAL || Input.ShaderFormat == NAME_SF_METAL_TVOS)
@@ -997,61 +882,23 @@
 	}
 	else if (Input.ShaderFormat == NAME_SF_METAL_MRT || Input.ShaderFormat == NAME_SF_METAL_MRT_TVOS)
 	{
-<<<<<<< HEAD
-		UE_CLOG(VersionEnum < 4, LogShaders, Warning, TEXT("Metal shader version must be Metal v2.1 or higher for format %s!"), VersionEnum, *Input.ShaderFormat.ToString());
 		AdditionalDefines.SetDefine(TEXT("METAL_MRT_PROFILE"), 1);
-		VersionEnum = VersionEnum >= 4 ? VersionEnum : 4;
-		MetalCompilerTarget = HCT_FeatureLevelSM5;
-=======
-		AdditionalDefines.SetDefine(TEXT("METAL_MRT_PROFILE"), 1);
->>>>>>> 6bbb88c8
 		Semantics = EMetalGPUSemanticsTBDRDesktop;
 	}
 	else if (Input.ShaderFormat == NAME_SF_METAL_MACES3_1)
 	{
-<<<<<<< HEAD
-		UE_CLOG(VersionEnum < 3, LogShaders, Warning, TEXT("Metal shader version must be Metal v2.0 or higher for format %s!"), VersionEnum, *Input.ShaderFormat.ToString());
 		AdditionalDefines.SetDefine(TEXT("METAL_PROFILE"), 1);
-		VersionEnum = VersionEnum > 3 ? VersionEnum : 3;
-		MetalCompilerTarget = HCT_FeatureLevelES3_1;
 		Semantics = EMetalGPUSemanticsImmediateDesktop;
 	}
-	else if (Input.ShaderFormat == NAME_SF_METAL_SM5_NOTESS)
-	{
-		UE_CLOG(VersionEnum < 3, LogShaders, Warning, TEXT("Metal shader version must be Metal v2.0 or higher for format %s!"), VersionEnum, *Input.ShaderFormat.ToString());
-		AdditionalDefines.SetDefine(TEXT("METAL_SM5_NOTESS_PROFILE"), 1);
-		AdditionalDefines.SetDefine(TEXT("USING_VERTEX_SHADER_LAYER"), 1);
-		VersionEnum = VersionEnum > 3 ? VersionEnum : 3;
-		MetalCompilerTarget = HCT_FeatureLevelSM5;
-=======
-		AdditionalDefines.SetDefine(TEXT("METAL_PROFILE"), 1);
->>>>>>> 6bbb88c8
-		Semantics = EMetalGPUSemanticsImmediateDesktop;
-	}
 	else if (Input.ShaderFormat == NAME_SF_METAL_SM5)
 	{
-<<<<<<< HEAD
-		UE_CLOG(VersionEnum < 3, LogShaders, Warning, TEXT("Metal shader version must be Metal v2.0 or higher for format %s!"), VersionEnum, *Input.ShaderFormat.ToString());
 		AdditionalDefines.SetDefine(TEXT("METAL_SM5_PROFILE"), 1);
 		AdditionalDefines.SetDefine(TEXT("USING_VERTEX_SHADER_LAYER"), 1);
-		VersionEnum = VersionEnum > 3 ? VersionEnum : 3;
-		MetalCompilerTarget = HCT_FeatureLevelSM5;
-=======
-		AdditionalDefines.SetDefine(TEXT("METAL_SM5_PROFILE"), 1);
-		AdditionalDefines.SetDefine(TEXT("USING_VERTEX_SHADER_LAYER"), 1);
->>>>>>> 6bbb88c8
 		Semantics = EMetalGPUSemanticsImmediateDesktop;
 	}
 	else if (Input.ShaderFormat == NAME_SF_METAL_MRT_MAC)
 	{
-<<<<<<< HEAD
-		UE_CLOG(VersionEnum < 3, LogShaders, Warning, TEXT("Metal shader version must be Metal v2.0 or higher for format %s!"), VersionEnum, *Input.ShaderFormat.ToString());
 		AdditionalDefines.SetDefine(TEXT("METAL_MRT_PROFILE"), 1);
-		VersionEnum = VersionEnum > 3 ? VersionEnum : 3;
-		MetalCompilerTarget = HCT_FeatureLevelSM5;
-=======
-		AdditionalDefines.SetDefine(TEXT("METAL_MRT_PROFILE"), 1);
->>>>>>> 6bbb88c8
 		Semantics = EMetalGPUSemanticsTBDRDesktop;
 	}
 	else
@@ -1160,37 +1007,7 @@
 		AdditionalDefines.SetDefine(TEXT("COMPILER_SUPPORTS_ATTRIBUTES"), (uint32)1);
 	}
 
-<<<<<<< HEAD
-	if (!Input.bSkipPreprocessedCache && !bDirectCompile)
-	{
-		bool bUsingTessellation = Input.IsUsingTessellation();
-		if (bUsingTessellation && (Input.Target.Frequency == SF_Vertex))
-		{
-			// force HULLSHADER on so that VS that is USING_TESSELLATION can be built together with the proper HS
-			FString const* VertexShaderDefine = Input.Environment.GetDefinitions().Find(TEXT("VERTEXSHADER"));
-			check(VertexShaderDefine && FString("1") == *VertexShaderDefine);
-			FString const* HullShaderDefine = Input.Environment.GetDefinitions().Find(TEXT("HULLSHADER"));
-			check(HullShaderDefine && FString("0") == *HullShaderDefine);
-			Input.Environment.SetDefine(TEXT("HULLSHADER"), 1u);
-		}
-		if (Input.Target.Frequency == SF_Hull)
-		{
-			check(bUsingTessellation);
-			// force VERTEXSHADER on so that HS that is USING_TESSELLATION can be built together with the proper VS
-			FString const* VertexShaderDefine = Input.Environment.GetDefinitions().Find(TEXT("VERTEXSHADER"));
-			check(VertexShaderDefine && FString("0") == *VertexShaderDefine);
-			FString const* HullShaderDefine = Input.Environment.GetDefinitions().Find(TEXT("HULLSHADER"));
-			check(HullShaderDefine && FString("1") == *HullShaderDefine);
-
-			// enable VERTEXSHADER so that this HS will hash uniquely with its associated VS
-			// We do not want a given HS to be shared among numerous VS'Sampler
-			// this should accomplish that goal -- see GenerateOutputHash
-			Input.Environment.SetDefine(TEXT("VERTEXSHADER"), 1u);
-		}
-	}
-=======
 	AdditionalDefines.SetDefine(TEXT("COMPILER_SUPPORTS_DUAL_SOURCE_BLENDING_SLOT_DECORATION"), (uint32)1);
->>>>>>> 6bbb88c8
 
 	if (Input.bSkipPreprocessedCache)
 	{
@@ -1575,11 +1392,7 @@
 
 			FFileHelper::SaveStringToFile(M_Script, *LocalScriptFilePath);
 
-<<<<<<< HEAD
-			if (!FPaths::FileExists(*LocalScriptFilePath))
-=======
 			if (!FPaths::FileExists(LocalScriptFilePath))
->>>>>>> 6bbb88c8
 			{
 				UE_LOG(LogMetalShaderCompiler, Error, TEXT("Failed to create metal-ar .M script at %s"), *LocalScriptFilePath);
 				return false;
@@ -1587,11 +1400,7 @@
 
 			FPaths::MakePlatformFilename(LocalScriptFilePath);
 			bool bSuccess = Toolchain->ExecMetalAr(SDK, *LocalScriptFilePath, &ReturnCode, &Results, &Errors);
-<<<<<<< HEAD
-			bArchiveFileValid = FPaths::FileExists(*LocalArchivePath);
-=======
 			bArchiveFileValid = FPaths::FileExists(LocalArchivePath);
->>>>>>> 6bbb88c8
 					
 			if (ReturnCode != 0 || !bArchiveFileValid)
 			{
