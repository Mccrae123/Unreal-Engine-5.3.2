--- conflicted
+++ resolved
@@ -207,6 +207,7 @@
 #endif
 		{
 			Result = (&Buffer[0]);
+			Result.RemoveFromEnd(TEXT(")"));
 		}
 		else
 		{
@@ -1453,37 +1454,7 @@
 				ShaderOutput.ShaderCode.AddOptionalData('p', TCHAR_TO_UTF8(*Bytecode.NativePath));
 			}
 			
-<<<<<<< HEAD
 			ShaderOutput.NumTextureSamplers = Header.Bindings.NumSamplers;
-=======
-			IFileManager::Get().Delete(*ObjFilename);
-			IFileManager::Get().Delete(*OutputFilename);
-		}
-		else
-		{
-			// Write out the header and shader source code.
-			Ar.Serialize((void*)USFSource, SourceLen + 1 - (USFSource - InShaderSource));
-
-			// store data we can pickup later with ShaderCode.FindOptionalData('n'), could be removed for shipping
-			// Daniel L: This GenerateShaderName does not generate a deterministic output among shaders as the shader code can be shared. 
-			//			uncommenting this will cause the project to have non deterministic materials and will hurt patch sizes
-			//ShaderOutput.ShaderCode.AddOptionalData('n', TCHAR_TO_UTF8(*ShaderInput.GenerateShaderName()));
-
-			ShaderOutput.bSucceeded = bSucceeded || ShaderOutput.bSucceeded;
-		}
-
-		if (ShaderInput.Environment.CompilerFlags.Contains(CFLAG_KeepDebugInfo))
-		{
-			// store data we can pickup later with ShaderCode.FindOptionalData('n'), could be removed for shipping
-			ShaderOutput.ShaderCode.AddOptionalData('n', TCHAR_TO_UTF8(*ShaderInput.GenerateShaderName()));
-			ShaderOutput.ShaderCode.AddOptionalData('c', TCHAR_TO_UTF8(*MetalCode));
-			ShaderOutput.ShaderCode.AddOptionalData('p', TCHAR_TO_UTF8(*InputFilePath));
-		}
-		else if (ShaderInput.Environment.CompilerFlags.Contains(CFLAG_Archive))
-		{
-			ShaderOutput.ShaderCode.AddOptionalData('c', TCHAR_TO_UTF8(*MetalCode));
-			ShaderOutput.ShaderCode.AddOptionalData('p', TCHAR_TO_UTF8(*InputFilePath));
->>>>>>> fe293936
 		}
 		
 		ShaderOutput.NumInstructions = 0;
@@ -1661,15 +1632,13 @@
 	{
 		case 3:
 			// Enable full SM5 feature support so tessellation & fragment UAVs compile
-            TypeMode = EMetalTypeBufferModeUAV;
-			HlslCompilerTarget = HCT_FeatureLevelSM5;
+            HlslCompilerTarget = HCT_FeatureLevelSM5;
 			StandardVersion = TEXT("2.0");
 			MinOSVersion = bIsMobile ? TEXT("") : TEXT("-mmacosx-version-min=10.13");
 			break;
 		case 2:
 			// Enable full SM5 feature support so tessellation & fragment UAVs compile
-            TypeMode = EMetalTypeBufferModeSRV;
-			HlslCompilerTarget = HCT_FeatureLevelSM5;
+            HlslCompilerTarget = HCT_FeatureLevelSM5;
 			StandardVersion = TEXT("1.2");
 			MinOSVersion = bIsMobile ? TEXT("") : TEXT("-mmacosx-version-min=10.12");
 			break;
@@ -1708,9 +1677,15 @@
 	}
 
 	bool const bDirectCompile = FParse::Param(FCommandLine::Get(), TEXT("directcompile"));
-	
 	if (!Input.bSkipPreprocessedCache && !bDirectCompile)
 	{
+		FString const* UsingWPO = Input.Environment.GetDefinitions().Find(TEXT("USES_WORLD_POSITION_OFFSET"));
+		if (UsingWPO && FString("1") == *UsingWPO)
+		{
+			// FMAs are deoptimised when fast-math is enabled and arguments are literals :(
+			Input.Environment.CompilerFlags.Add(CFLAG_NoFastMath);
+		}
+		
 		FString const* UsingTessellationDefine = Input.Environment.GetDefinitions().Find(TEXT("USING_TESSELLATION"));
 		bool bUsingTessellation = (UsingTessellationDefine != nullptr && FString("1") == *UsingTessellationDefine);
 		if (bUsingTessellation && (Input.Target.Frequency == SF_Vertex))
@@ -2167,7 +2142,7 @@
 	
 		// Check and init remote handling
 		const bool bBuildingRemotely = (!PLATFORM_MAC || UNIXLIKE_TO_MAC_REMOTE_BUILDING) && bRemoteBuildingConfigured;
-		FString RemoteDestination;
+		FString RemoteDestination = TEXT("/tmp");
 		if(bBuildingRemotely)
 		{
 			RemoteDestination = MakeRemoteTempFolder(TEXT("/tmp"));
@@ -2270,7 +2245,7 @@
                     // There is problem going to location with spaces using remote copy (at least on Mac no combination of \ and/or "" works) - work around this issue @todo investigate this further
                     FString LocalCopyLocation = FPaths::Combine(TEXT("/tmp"),FPaths::GetCleanFilename(LibraryPath));
 						
-                    if(CopyRemoteFileToLocal(RemoteLibPath, LocalCopyLocation))
+                    if(bBuildingRemotely && CopyRemoteFileToLocal(RemoteLibPath, LocalCopyLocation))
                     {
                         IFileManager::Get().Move(*LibraryPath, *LocalCopyLocation);
                     }
