--- conflicted
+++ resolved
@@ -52,11 +52,7 @@
 }
 
 constexpr uint16 GMetalMaxUniformBufferSlots = 32;
-<<<<<<< HEAD
-constexpr int32 GMetalDefaultShadingLanguageVersion = 7;
-=======
 constexpr int32 GMetalDefaultShadingLanguageVersion = 0;
->>>>>>> d731a049
 
 /*------------------------------------------------------------------------------
 	Shader compiling.
@@ -390,12 +386,6 @@
 		ShaderOutput.bSucceeded = false;
 		return;
 	}
-	
-	if (bOutOfBounds)
-	{
-		ShaderOutput.bSucceeded = false;
-		return;
-	}
 
 	// Packed global uniforms
 	const uint16 BytesPerComponent = 4;
@@ -407,11 +397,7 @@
 			PackedGlobal.PackedType,
 			PackedGlobal.Offset * BytesPerComponent,
 			PackedGlobal.Count * BytesPerComponent,
-<<<<<<< HEAD
-			EShaderParameterType::LooseData
-=======
 			ShaderOutput
->>>>>>> d731a049
 		);
 
 		uint16& Size = PackedGlobalArraySize.FindOrAdd(PackedGlobal.PackedType);
@@ -424,21 +410,12 @@
 	{
 		for (auto& Member : PackedUB.Members)
 		{
-<<<<<<< HEAD
-			ParameterMap.AddParameterAllocation(
-				*Member.Name,
-				(ANSICHAR)CrossCompiler::EPackedTypeName::HighP,
-				Member.Offset * BytesPerComponent,
-												Member.Count * BytesPerComponent, 
-				EShaderParameterType::LooseData
-=======
 			HandleReflectedGlobalConstantBufferMember(
 				Member.Name,
 				(uint32)CrossCompiler::EPackedTypeName::HighP,
 				Member.Offset * BytesPerComponent,
 				Member.Count * BytesPerComponent,
 				ShaderOutput
->>>>>>> d731a049
 			);
 			
 			uint16& Size = PackedUniformBuffersSize.FindOrAdd(PackedUB.Attribute.Index).FindOrAdd(CrossCompiler::EPackedTypeName::HighP);
@@ -488,17 +465,7 @@
 	TMap<FString, uint32> SamplerMap;
 	for (auto& Sampler : CCHeader.Samplers)
 	{
-<<<<<<< HEAD
-		ParameterMap.AddParameterAllocation(
-			*Sampler.Name,
-			0,
-			Sampler.Offset,
-			Sampler.Count,
-			EShaderParameterType::SRV
-		);
-=======
 		HandleReflectedShaderResource(Sampler.Name, Sampler.Offset, Sampler.Count, ShaderOutput);
->>>>>>> d731a049
 
 		NumTextures += Sampler.Count;
 
@@ -513,17 +480,7 @@
 	// Then UAVs (images in Metal)
 	for (auto& UAV : CCHeader.UAVs)
 	{
-<<<<<<< HEAD
-		ParameterMap.AddParameterAllocation(
-			*UAV.Name,
-			0,
-			UAV.Offset,
-			UAV.Count,
-			EShaderParameterType::UAV
-		);
-=======
 		HandleReflectedShaderUAV(UAV.Name, UAV.Offset, UAV.Count, ShaderOutput);
->>>>>>> d731a049
 
 		Header.Bindings.NumUAVs = FMath::Max<uint8>(
 			Header.Bindings.NumSamplers,
@@ -538,17 +495,7 @@
 			SamplerMap.Add(SamplerState.Name, 1);
 		}
 		
-<<<<<<< HEAD
-		ParameterMap.AddParameterAllocation(
-			*SamplerState.Name,
-			0,
-			SamplerState.Index,
-			SamplerMap[SamplerState.Name],
-			EShaderParameterType::Sampler
-		);
-=======
 		HandleReflectedShaderSampler(SamplerState.Name, SamplerState.Index, SamplerMap[SamplerState.Name], ShaderOutput);
->>>>>>> d731a049
 	}
 
 	Header.NumThreadsX = CCHeader.NumThreads[0];
@@ -956,10 +903,6 @@
     TypeMode = EMetalTypeBufferModeTB;
 	switch(VersionEnum)
 	{
-<<<<<<< HEAD
-	case 7:
-		TypeMode = EMetalTypeBufferModeTB;
-=======
     case 8:
         StandardVersion = TEXT("3.0");
         if (bAppleTV)
@@ -977,64 +920,12 @@
         break;
 
 	case 7:
->>>>>>> d731a049
 		StandardVersion = TEXT("2.4");
 		if (bAppleTV)
 		{
 			MinOSVersion = TEXT("-mtvos-version-min=15.0");
 		}
 		else if (bIsMobile)
-<<<<<<< HEAD
-		{
-			MinOSVersion = TEXT("-mios-version-min=15.0");
-		}
-		else
-		{
-			MinOSVersion = TEXT("-mmacosx-version-min=12");
-		}
-		break;
-
-	case 6:
-		TypeMode = EMetalTypeBufferModeTB;
-		StandardVersion = TEXT("2.3");
-		if (bAppleTV)
-		{
-			MinOSVersion = TEXT("-mtvos-version-min=14.0");
-		}
-		else if (bIsMobile)
-		{
-			MinOSVersion = TEXT("-mios-version-min=14.0");
-		}
-		else
-		{
-			MinOSVersion = TEXT("-mmacosx-version-min=11");
-		}
-		break;
-
-	case 5:
-    case 0:
-		TypeMode = EMetalTypeBufferModeTB;
-		StandardVersion = TEXT("2.2");
-		if (bAppleTV)
-		{
-			MinOSVersion = TEXT("-mtvos-version-min=13.0");
-		}
-		else if (bIsMobile)
-		{
-			MinOSVersion = TEXT("-mios-version-min=13.0");
-		}
-		else
-		{
-			MinOSVersion = TEXT("-mmacosx-version-min=10.15");
-		}
-		break;
-            
-        default:
-		Output.bSucceeded = false;
-		{
-			FShaderCompilerError* NewError = new(Output.Errors) FShaderCompilerError();
-			NewError->StrippedErrorMessage = FString::Printf(TEXT("Minimum Metal Version is 2.2 in UE5.0"));
-=======
 		{
 			MinOSVersion = TEXT("-mios-version-min=15.0");
 		}
@@ -1090,17 +981,11 @@
             FString EngineIdentifier = FEngineVersion::Current().ToString(EVersionComponent::Minor);
 			FShaderCompilerError* NewError = new(Output.Errors) FShaderCompilerError();
             NewError->StrippedErrorMessage = FString::Printf(TEXT("Minimum Metal Version is 2.4 in UE %s"), *EngineIdentifier);
->>>>>>> d731a049
 			return;
 		}
 		break;
 	}
 	
-<<<<<<< HEAD
-	AdditionalDefines.SetDefine(TEXT("FORCE_FLOATS"), (uint32)1);
-
-	FString Standard = FString::Printf(TEXT("-std=%s-metal%s"), StandardPlatform, *StandardVersion);
-=======
     if (Input.Environment.FullPrecisionInPS)
     {
         AdditionalDefines.SetDefine(TEXT("FORCE_FLOATS"), (uint32)1);
@@ -1115,7 +1000,6 @@
     {
         Standard = FString::Printf(TEXT("-std=%s-metal%s"), StandardPlatform, *StandardVersion);
     }
->>>>>>> d731a049
 	
 	bool const bDirectCompile = FParse::Param(FCommandLine::Get(), TEXT("directcompile"));
 	if (bDirectCompile)
