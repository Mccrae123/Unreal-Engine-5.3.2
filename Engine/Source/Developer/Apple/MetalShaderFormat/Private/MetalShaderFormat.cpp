// Copyright Epic Games, Inc. All Rights Reserved.

#include "MetalShaderFormat.h"
#include "Modules/ModuleInterface.h"
#include "Modules/ModuleManager.h"
#include "Interfaces/IShaderFormat.h"
#include "Interfaces/IShaderFormatModule.h"
#include "ShaderCore.h"
#include "ShaderCodeArchive.h"
#include "hlslcc.h"
#include "MetalShaderResources.h"
#include "HAL/FileManager.h"
#include "HAL/PlatformFilemanager.h"
#include "Serialization/Archive.h"
#include "Misc/ConfigCacheIni.h"
#include "MetalBackend.h"
#include "Misc/FileHelper.h"
#include "Misc/Paths.h"
#include "FileUtilities/ZipArchiveWriter.h"
#include "MetalDerivedData.h"

DEFINE_LOG_CATEGORY(LogMetalCompilerSetup)
DEFINE_LOG_CATEGORY(LogMetalShaderCompiler)

#define WRITE_METAL_SHADER_SOURCE_ARCHIVE 0

// Set this define to get additional logging information about Metal toolchain setup.
#define CHECK_METAL_COMPILER_TOOLCHAIN_SETUP 0

extern bool StripShader_Metal(TArray<uint8>& Code, class FString const& DebugPath, bool const bNative);
extern uint64 AppendShader_Metal(class FName const& Format, class FString const& ArchivePath, const FSHAHash& Hash, TArray<uint8>& Code);
extern bool FinalizeLibrary_Metal(class FName const& Format, class FString const& ArchivePath, class FString const& LibraryPath, TSet<uint64> const& Shaders, class FString const& DebugOutputDir);

class FMetalShaderFormat : public IShaderFormat
{
public:
	enum
	{
		HEADER_VERSION = 71,
	};
	
	struct FVersion
	{
		uint16 XcodeVersion;
		uint16 HLSLCCMinor		: 8;
		uint16 Format			: 8;
	};
	FMetalShaderFormat()
	{
		FMetalCompilerToolchain::CreateAndInit();
	}
	virtual ~FMetalShaderFormat()
	{
		FMetalCompilerToolchain::Destroy();
	}
	virtual uint32 GetVersion(FName Format) const override final
	{
		return GetMetalFormatVersion(Format);
	}
	virtual void GetSupportedFormats(TArray<FName>& OutFormats) const override final
	{
		OutFormats.Add(NAME_SF_METAL);
		OutFormats.Add(NAME_SF_METAL_MRT);
		OutFormats.Add(NAME_SF_METAL_TVOS);
		OutFormats.Add(NAME_SF_METAL_MRT_TVOS);
		OutFormats.Add(NAME_SF_METAL_SM5_NOTESS);
		OutFormats.Add(NAME_SF_METAL_SM5);
		OutFormats.Add(NAME_SF_METAL_MACES3_1);
		OutFormats.Add(NAME_SF_METAL_MRT_MAC);
	}
	virtual void CompileShader(FName Format, const struct FShaderCompilerInput& Input, struct FShaderCompilerOutput& Output,const FString& WorkingDirectory) const override final
	{
		check(Format == NAME_SF_METAL || Format == NAME_SF_METAL_MRT || Format == NAME_SF_METAL_TVOS || Format == NAME_SF_METAL_MRT_TVOS || Format == NAME_SF_METAL_SM5_NOTESS || Format == NAME_SF_METAL_SM5 || Format == NAME_SF_METAL_MACES3_1 || Format == NAME_SF_METAL_MRT_MAC);
		CompileShader_Metal(Input, Output, WorkingDirectory);
	}
	virtual bool CanStripShaderCode(bool const bNativeFormat) const override final
	{
		return CanCompileBinaryShaders() && bNativeFormat;
	}
	virtual bool StripShaderCode( TArray<uint8>& Code, FString const& DebugOutputDir, bool const bNative ) const override final
	{
		return StripShader_Metal(Code, DebugOutputDir, bNative);
    }
	virtual bool SupportsShaderArchives() const override 
	{ 
		return CanCompileBinaryShaders();
	}
    virtual bool CreateShaderArchive(FString const& LibraryName,
		FName Format,
		const FString& WorkingDirectory,
		const FString& OutputDir,
		const FString& DebugOutputDir,
		const FSerializedShaderArchive& InSerializedShaders,
		const TArray<TArray<uint8>>& ShaderCode,
		TArray<FString>* OutputFiles) const override final
    {
		const int32 NumShadersPerLibrary = 10000;
		check(LibraryName.Len() > 0);
		check(Format == NAME_SF_METAL || Format == NAME_SF_METAL_MRT || Format == NAME_SF_METAL_TVOS || Format == NAME_SF_METAL_MRT_TVOS || Format == NAME_SF_METAL_SM5_NOTESS || Format == NAME_SF_METAL_SM5 || Format == NAME_SF_METAL_MACES3_1 || Format == NAME_SF_METAL_MRT_MAC);

		const FString ArchivePath = (WorkingDirectory / Format.GetPlainNameString());
		IFileManager::Get().DeleteDirectory(*ArchivePath, false, true);
		IFileManager::Get().MakeDirectory(*ArchivePath);

		FSerializedShaderArchive SerializedShaders(InSerializedShaders);
		check(SerializedShaders.GetNumShaders() == ShaderCode.Num());

		TArray<uint8> StrippedShaderCode;
		TArray<uint8> TempShaderCode;

		TArray<TSet<uint64>> SubLibraries;

		for (int32 ShaderIndex = 0; ShaderIndex < SerializedShaders.GetNumShaders(); ++ShaderIndex)
		{
			SerializedShaders.DecompressShader(ShaderIndex, ShaderCode, TempShaderCode);
			StripShader_Metal(TempShaderCode, DebugOutputDir, true);

			uint64 ShaderId = AppendShader_Metal(Format, ArchivePath, SerializedShaders.ShaderHashes[ShaderIndex], TempShaderCode);
			uint32 LibraryIndex = ShaderIndex / NumShadersPerLibrary;

			if (ShaderId)
			{
				if (SubLibraries.Num() <= (int32)LibraryIndex)
				{
					SubLibraries.Add(TSet<uint64>());
				}
				SubLibraries[LibraryIndex].Add(ShaderId);
			}

			FShaderCodeEntry& ShaderEntry = SerializedShaders.ShaderEntries[ShaderIndex];
			ShaderEntry.Size = TempShaderCode.Num();
			ShaderEntry.UncompressedSize = TempShaderCode.Num();

			StrippedShaderCode.Append(TempShaderCode);
		}

		SerializedShaders.Finalize();

		bool bOK = false;
		FString LibraryPlatformName = FString::Printf(TEXT("%s_%s"), *LibraryName, *Format.GetPlainNameString());
		volatile int32 CompiledLibraries = 0;
		TArray<FGraphEventRef> Tasks;

		for (uint32 Index = 0; Index < (uint32)SubLibraries.Num(); Index++)
		{
			TSet<uint64>& PartialShaders = SubLibraries[Index];

			FString LibraryPath = (OutputDir / LibraryPlatformName) + FString::Printf(TEXT(".%d"), Index) + FMetalCompilerToolchain::MetalLibraryExtension;
			if (OutputFiles)
			{
				OutputFiles->Add(LibraryPath);
			}

			// Enqueue the library compilation as a task so we can go wide
			FGraphEventRef CompletionFence = FFunctionGraphTask::CreateAndDispatchWhenReady([Format, ArchivePath, LibraryPath, PartialShaders, DebugOutputDir, &CompiledLibraries]()
			{
				if (FinalizeLibrary_Metal(Format, ArchivePath, LibraryPath, PartialShaders, DebugOutputDir))
				{
					FPlatformAtomics::InterlockedIncrement(&CompiledLibraries);
				}
			}, TStatId(), NULL, ENamedThreads::AnyThread);

			Tasks.Add(CompletionFence);
		}

#if WITH_ENGINE
		FGraphEventRef DebugDataCompletionFence = FFunctionGraphTask::CreateAndDispatchWhenReady([Format, OutputDir, LibraryPlatformName, DebugOutputDir]()
		{
			//TODO add a check in here - this will only work if we have shader archiving with debug info set.

			//We want to archive all the metal shader source files so that they can be unarchived into a debug location
			//This allows the debugging of optimised metal shaders within the xcode tool set
			//Currently using the 'tar' system tool to create a compressed tape archive

			//Place the archive in the same position as the .metallib file
			FString CompressedDir = (OutputDir / TEXT("../MetaData/ShaderDebug/"));
			IFileManager::Get().MakeDirectory(*CompressedDir, true);

			FString CompressedPath = (CompressedDir / LibraryPlatformName) + TEXT(".zip");

			IPlatformFile& PlatformFile = FPlatformFileManager::Get().GetPlatformFile();
			IFileHandle* ZipFile = PlatformFile.OpenWrite(*CompressedPath);
			if (ZipFile)
			{
				FZipArchiveWriter* ZipWriter = new FZipArchiveWriter(ZipFile);

				//Find the metal source files
				TArray<FString> FilesToArchive;
				IFileManager::Get().FindFilesRecursive(FilesToArchive, *DebugOutputDir, TEXT("*.metal"), true, false, false);

				//Write the local file names into the target file
				const FString DebugDir = DebugOutputDir / *Format.GetPlainNameString();

				for (FString FileName : FilesToArchive)
				{
					TArray<uint8> FileData;
					FFileHelper::LoadFileToArray(FileData, *FileName);
					FPaths::MakePathRelativeTo(FileName, *DebugDir);

					ZipWriter->AddFile(FileName, FileData, FDateTime::Now());
				}

				delete ZipWriter;
				ZipWriter = nullptr;
			}
			else
			{
				UE_LOG(LogShaders, Error, TEXT("Failed to create Metal debug .zip output file \"%s\". Debug .zip export will be disabled."), *CompressedPath);
			}
		}, TStatId(), NULL, ENamedThreads::AnyThread);
		Tasks.Add(DebugDataCompletionFence);
#endif // WITH_ENGINE

		// Wait for tasks
		for (auto& Task : Tasks)
		{
			FTaskGraphInterface::Get().WaitUntilTaskCompletes(Task);
		}

		if (CompiledLibraries == SubLibraries.Num())
		{
			FString BinaryShaderFile = (OutputDir / LibraryPlatformName) + FMetalCompilerToolchain::MetalMapExtension;
			FArchive* BinaryShaderAr = IFileManager::Get().CreateFileWriter(*BinaryShaderFile);
			if (BinaryShaderAr != NULL)
			{
				FMetalShaderLibraryHeader Header;
				Header.Format = Format.GetPlainNameString();
				Header.NumLibraries = SubLibraries.Num();
				Header.NumShadersPerLibrary = NumShadersPerLibrary;

				*BinaryShaderAr << Header;
				*BinaryShaderAr << SerializedShaders;
				*BinaryShaderAr << StrippedShaderCode;

				BinaryShaderAr->Flush();
				delete BinaryShaderAr;

				if (OutputFiles)
				{
					OutputFiles->Add(BinaryShaderFile);
				}

				bOK = true;
			}
		}

		return bOK;

		//Map.Format = Format.GetPlainNameString();
    }

	virtual bool CanCompileBinaryShaders() const override final
	{
#if PLATFORM_MAC
		return FPlatformMisc::IsSupportedXcodeVersionInstalled();
#else
		return FMetalCompilerToolchain::Get()->IsCompilerAvailable();
#endif
	}
	virtual const TCHAR* GetPlatformIncludeDirectory() const
	{
		return TEXT("Metal");
	}
};

uint32 GetMetalFormatVersion(FName Format)
{
	static_assert(sizeof(FMetalShaderFormat::FVersion) == sizeof(uint32), "Out of bits!");
	union
	{
		FMetalShaderFormat::FVersion Version;
		uint32 Raw;
	} Version;

	// If there's no compiler on this machine, this is irrelevant so just return 0
	if (!FMetalCompilerToolchain::Get()->IsCompilerAvailable())
	{
		return 0;
	}
	
	// Include the Xcode version when the .ini settings instruct us to do so.
	bool bAddXcodeVersionInShaderVersion = false;
	EShaderPlatform ShaderPlatform = FMetalCompilerToolchain::MetalShaderFormatToLegacyShaderPlatform(Format);

	if(FMetalCompilerToolchain::IsMobile(ShaderPlatform))
	{
		GConfig->GetBool(TEXT("/Script/IOSRuntimeSettings.IOSRuntimeSettings"), TEXT("XcodeVersionInShaderVersion"), bAddXcodeVersionInShaderVersion, GEngineIni);
	}
	else
	{
		GConfig->GetBool(TEXT("/Script/MacTargetPlatform.MacTargetSettings"), TEXT("XcodeVersionInShaderVersion"), bAddXcodeVersionInShaderVersion, GEngineIni);
	}

	// We are going to use the LLVM target version instead of the Xcode build, since standalone metal toolchains do not require xcode
	FMetalCompilerToolchain::PackedVersion TargetVersion = FMetalCompilerToolchain::Get()->GetTargetVersion(ShaderPlatform);

	const FString& CompilerVersionString = FMetalCompilerToolchain::Get()->GetCompilerVersionString(ShaderPlatform);
	union HashMe
	{
		struct
		{
			uint16 top;
			uint16 bottom;
		};
		uint32 Value;
	};
	HashMe V;
	V.Value = GetTypeHash(CompilerVersionString);
	uint16 HashValue = V.top ^ V.bottom;
	
	if (!FApp::IsEngineInstalled() && bAddXcodeVersionInShaderVersion)
	{
		// For local development we'll mix in the LLVM target version.
		HashValue ^= TargetVersion.Major;
		HashValue ^= TargetVersion.Minor;
		HashValue ^= TargetVersion.Patch;
	}
	else
	{
		// In the other case (ie, shipping editor binary distributions)
		// We will only mix the hash of the version string
	}

	Version.Version.XcodeVersion = HashValue;
	Version.Version.Format = FMetalShaderFormat::HEADER_VERSION;
	Version.Version.HLSLCCMinor = HLSLCC_VersionMinor;
	
	// Check that we didn't overwrite any bits
	check(Version.Version.XcodeVersion == HashValue);
	check(Version.Version.Format == FMetalShaderFormat::HEADER_VERSION);
	check(Version.Version.HLSLCCMinor == HLSLCC_VersionMinor);
	
	return Version.Raw;
}

/**
 * Module for Metal shaders
 */

static IShaderFormat* Singleton = nullptr;

class FMetalShaderFormatModule : public IShaderFormatModule
{
public:
	virtual ~FMetalShaderFormatModule()
	{
		
		Singleton = nullptr;
	}

	virtual IShaderFormat* GetShaderFormat()
	{
		return Singleton;
	}

	virtual void StartupModule() override
	{
		Singleton = new FMetalShaderFormat();
	}

	virtual void ShutdownModule() override
	{
		delete Singleton;
		Singleton = nullptr;
	}
};

IMPLEMENT_MODULE( FMetalShaderFormatModule, MetalShaderFormat);

static FMetalCompilerToolchain::EMetalToolchainStatus ParseCompilerVersionAndTarget(const FString& OutputOfMetalDashV, FString& VersionString, FMetalCompilerToolchain::PackedVersion& PackedVersionNumber, FMetalCompilerToolchain::PackedVersion& PackedTargetNumber)
{
	/*
		Output of metal -v might look like this:
		Apple LLVM version 902.11 (metalfe-902.11.1)
		Target: air64-apple-darwin19.5.0
		Thread model: posix
		InstalledDir: C:\Program Files\Metal Developer Tools\ios\bin
	*/

	TArray<FString> Lines;
	OutputOfMetalDashV.ParseIntoArrayLines(Lines);
	{
		VersionString = Lines[0];
		FString& Version = Lines[0];
		check(!Version.IsEmpty());

		int32 Major = 0, Minor = 0, Patch = 0;
		int32 NumResults = 0;
#if !PLATFORM_WINDOWS
		char AppleToolName[PATH_MAX] = { '\0' };
		NumResults = sscanf(TCHAR_TO_ANSI(*Version), "Apple %s version %d.%d.%d", AppleToolName, &Major, &Minor, &Patch);
#else
		TCHAR AppleToolName[WINDOWS_MAX_PATH] = { '\0' };
		NumResults = swscanf_s(*Version, TEXT("Apple %ls version %d.%d.%d"), AppleToolName, WINDOWS_MAX_PATH, &Major, &Minor, &Patch);
#endif
		PackedVersionNumber.Major = Major;
		PackedVersionNumber.Minor = Minor;
		PackedVersionNumber.Patch = Patch;
	}

	if (PackedVersionNumber.Version == 0)
	{
		return FMetalCompilerToolchain::EMetalToolchainStatus::CouldNotParseCompilerVersion;
	}

	{
		FString& FormatVersion = Lines[1];
		int32 Major = 0, Minor = 0, Patch = 0;
		int32 NumResults = 0;
#if !PLATFORM_WINDOWS
		NumResults = sscanf(TCHAR_TO_ANSI(*FormatVersion), "Target: air64-apple-darwin%d.%d.%d", &Major, &Minor, &Patch);
#else
		NumResults = swscanf_s(*FormatVersion, TEXT("Target: air64-apple-darwin%d.%d.%d"), &Major, &Minor, &Patch);
#endif
		PackedTargetNumber.Major = Major;
		PackedTargetNumber.Minor = Minor;
		PackedTargetNumber.Patch = Patch;
	}

	if (PackedTargetNumber.Version == 0)
	{
		return FMetalCompilerToolchain::EMetalToolchainStatus::CouldNotParseTargetVersion;
	}

	return FMetalCompilerToolchain::EMetalToolchainStatus::Success;
}

static FMetalCompilerToolchain::EMetalToolchainStatus ParseLibraryToolpath(const FString& OutputOfMetalSearchDirs, FString& LibraryPath)
{
	static FString LibraryPrefix(TEXT("libraries: =%s"));

	TArray<FString> Lines;
	OutputOfMetalSearchDirs.ParseIntoArrayLines(Lines);
	{
		FString& LibraryLine = Lines[1];

		LibraryPath = LibraryLine.RightChop(LibraryPrefix.Len());

		if (!FPaths::DirectoryExists(LibraryPath))
		{
			return FMetalCompilerToolchain::EMetalToolchainStatus::CouldNotFindMetalStdLib;
		}

		FPaths::Combine(LibraryPath, TEXT("include"), TEXT("metal"));

		if (!FPaths::DirectoryExists(LibraryPath))
		{
			return FMetalCompilerToolchain::EMetalToolchainStatus::CouldNotFindMetalStdLib;
		}
	}

	return FMetalCompilerToolchain::EMetalToolchainStatus::Success;
}

FMetalCompilerToolchain* FMetalCompilerToolchain::Singleton = nullptr;
FString FMetalCompilerToolchain::MetalExtention(TEXT(".metal"));
FString FMetalCompilerToolchain::MetalLibraryExtension(TEXT(".metallib"));
FString FMetalCompilerToolchain::MetalObjectExtension(TEXT(".air"));
#if PLATFORM_WINDOWS
FString FMetalCompilerToolchain::MetalFrontendBinary(TEXT("metal.exe"));
FString FMetalCompilerToolchain::MetalArBinary(TEXT("metal-ar.exe"));
FString FMetalCompilerToolchain::MetalLibraryBinary(TEXT("metallib.exe"));
#else
FString FMetalCompilerToolchain::MetalFrontendBinary(TEXT("metal"));
FString FMetalCompilerToolchain::MetalArBinary(TEXT("metal-ar"));
FString FMetalCompilerToolchain::MetalLibraryBinary(TEXT("metallib"));
#endif

FString FMetalCompilerToolchain::MetalMapExtension(TEXT(".metalmap"));

FString FMetalCompilerToolchain::XcrunPath(TEXT("/usr/bin/xcrun"));
FString FMetalCompilerToolchain::MetalMacSDK(TEXT("macosx"));
FString FMetalCompilerToolchain::MetalMobileSDK(TEXT("iphoneos"));

FString FMetalCompilerToolchain::DefaultWindowsToolchainPath(TEXT("c:/Program Files/Metal Developer Tools"));

// Static methods

void FMetalCompilerToolchain::CreateAndInit()
{
	Singleton = new FMetalCompilerToolchain;
	Singleton->Init();
}

void FMetalCompilerToolchain::Destroy()
{
	Singleton->Teardown();
	delete Singleton;
	Singleton = nullptr;
}

EShaderPlatform FMetalCompilerToolchain::MetalShaderFormatToLegacyShaderPlatform(FName ShaderFormat)
{
	if (ShaderFormat == NAME_SF_METAL)				return SP_METAL;
	if (ShaderFormat == NAME_SF_METAL_MRT)			return SP_METAL_MRT;
	if (ShaderFormat == NAME_SF_METAL_TVOS)			return SP_METAL_TVOS;
	if (ShaderFormat == NAME_SF_METAL_MRT_TVOS)		return SP_METAL_MRT_TVOS;
	if (ShaderFormat == NAME_SF_METAL_MRT_MAC)		return SP_METAL_MRT_MAC;
	if (ShaderFormat == NAME_SF_METAL_SM5)			return SP_METAL_SM5;
	if (ShaderFormat == NAME_SF_METAL_SM5_NOTESS)	return SP_METAL_SM5_NOTESS;
	if (ShaderFormat == NAME_SF_METAL_MACES3_1)		return SP_METAL_MACES3_1;

	return SP_NumPlatforms;
}

// Instance methods
FMetalCompilerToolchain::PackedVersion FMetalCompilerToolchain::GetCompilerVersion(EShaderPlatform Platform) const
{
	if (this->IsMobile(Platform))
	{
		return this->MetalCompilerVersion[AppleSDKMobile];
	}

	return this->MetalCompilerVersion[AppleSDKMac];
}

FMetalCompilerToolchain::PackedVersion FMetalCompilerToolchain::GetTargetVersion(EShaderPlatform Platform) const
{
	if (this->IsMobile(Platform))
	{
		return this->MetalTargetVersion[AppleSDKMobile];
	}

	return this->MetalTargetVersion[AppleSDKMac];
}

const FString& FMetalCompilerToolchain::GetCompilerVersionString(EShaderPlatform Platform) const
{
	if (this->IsMobile(Platform))
	{
		return this->MetalCompilerVersionString[AppleSDKMobile];
	}
	return this->MetalCompilerVersionString[AppleSDKMac];
}

void FMetalCompilerToolchain::Init()
{
	bToolchainAvailable = false;
	bToolchainBinariesPresent = false;
	bSkipPCH = true;

#if PLATFORM_MAC
	EMetalToolchainStatus Result = DoMacNativeSetup();
#else
	EMetalToolchainStatus Result = DoWindowsSetup();
#endif

	if (Result != EMetalToolchainStatus::Success)
	{
#if CHECK_METAL_COMPILER_TOOLCHAIN_SETUP
		UE_LOG(LogMetalCompilerSetup, Warning, TEXT("Metal compiler not found. Shaders will be stored as text."));
#endif
		bToolchainAvailable = false;
	}
	else
	{
		Result = FetchCompilerVersion();

		if (Result != EMetalToolchainStatus::Success)
		{
			UE_LOG(LogMetalCompilerSetup, Log, TEXT("Could not parse compiler version."));
		}

		Result = FetchMetalStandardLibraryPath();

		if (Result != EMetalToolchainStatus::Success)
		{
			UE_LOG(LogMetalCompilerSetup, Warning, TEXT("Could not parse metal_stdlib path. Will not use PCH."));
			bSkipPCH = true;
			// This is not really an error since we can compile without the PCH just fine.
			Result = EMetalToolchainStatus::Success;
		}
		else
		{
			// This is forced off for now. If we wish to re-enable it a lot of testing should be done.
			//bSkipPCH = false;
		}

		bToolchainAvailable = true;
	}

#if CHECK_METAL_COMPILER_TOOLCHAIN_SETUP
	if (Result == EMetalToolchainStatus::Success)
	{
		check(IsCompilerAvailable());
		UE_LOG(LogMetalCompilerSetup, Log, TEXT("Metal toolchain setup complete."));
<<<<<<< HEAD
#if PLATFORM_WINDOWS
		UE_LOG(LogMetalCompilerSetup, Log, TEXT("Using Local Metal compiler"));
		UE_LOG(LogMetalCompilerSetup, Log, TEXT("Mac metalfe found at %s"), *MetalFrontendBinaryCommand[AppleSDKMac]);
		UE_LOG(LogMetalCompilerSetup, Log, TEXT("Mobile metalfe found at %s"), *MetalFrontendBinaryCommand[AppleSDKMobile]);
#else
		UE_LOG(LogMetalCompilerSetup, Log, TEXT("Using Local Metal compiler"));
#endif
=======
		UE_LOG(LogMetalCompilerSetup, Log, TEXT("Using Local Metal compiler"));
		if (!MetalFrontendBinaryCommand[AppleSDKMac].IsEmpty())
		{
			UE_LOG(LogMetalCompilerSetup, Log, TEXT("Mac metalfe found at %s"), *MetalFrontendBinaryCommand[AppleSDKMac]);
		}
		if (!MetalFrontendBinaryCommand[AppleSDKMobile].IsEmpty())
		{
			UE_LOG(LogMetalCompilerSetup, Log, TEXT("Mobile metalfe found at %s"), *MetalFrontendBinaryCommand[AppleSDKMobile]);
		}
>>>>>>> 3aae9151
		UE_LOG(LogMetalCompilerSetup, Log, TEXT("Mac metalfe version %s"), *MetalCompilerVersionString[AppleSDKMac]);
		UE_LOG(LogMetalCompilerSetup, Log, TEXT("Mobile metalfe version %s"), *MetalCompilerVersionString[AppleSDKMobile]);
	}
	else
	{
		 UE_LOG(LogMetalCompilerSetup, Warning, TEXT("Failed to set up Metal toolchain. See log above. Shaders will not be compiled offline."));
	}
#endif
}

void FMetalCompilerToolchain::Teardown()
{
	// remove temporaries
	if (this->LocalTempFolder.IsEmpty())
	{
		return;
	}

	if (!FPaths::DirectoryExists(this->LocalTempFolder))
	{
		return;
	}
	
	bool bSuccess = IFileManager::Get().DeleteDirectory(*this->LocalTempFolder, false, true);
	if (!bSuccess)
	{
		UE_LOG(LogMetalCompilerSetup, Warning, TEXT("Could not delete temporary %s"), *this->LocalTempFolder);
	}
}

FMetalCompilerToolchain::EMetalToolchainStatus FMetalCompilerToolchain::FetchCompilerVersion()
{
	EMetalToolchainStatus Result = EMetalToolchainStatus::Success;
	{
		int32 ReturnCode = 0;
		FString StdOut;
		// metal -v writes its output to stderr
		// But the underlying (windows) implementation of CreateProc puts everything into one pipe, which is written to StdOut.
		bool bResult = this->ExecMetalFrontend(AppleSDKMac, TEXT("-v --target=air64-apple-darwin18.7.0"), &ReturnCode, &StdOut, &StdOut);
		check(bResult);
		
		Result = ParseCompilerVersionAndTarget(StdOut, this->MetalCompilerVersionString[AppleSDKMac], this->MetalCompilerVersion[AppleSDKMac], this->MetalTargetVersion[AppleSDKMac]);

		if (Result != EMetalToolchainStatus::Success)
		{
			return Result;
		}
	}

	{
		int32 ReturnCode = 0;
		FString StdOut;
		// metal -v writes its output to stderr
		bool bResult = this->ExecMetalFrontend(AppleSDKMobile, TEXT("-v --target=air64-apple-darwin18.7.0"), &ReturnCode, &StdOut, &StdOut);
		check(bResult);
		
		Result = ParseCompilerVersionAndTarget(StdOut, this->MetalCompilerVersionString[AppleSDKMobile], this->MetalCompilerVersion[AppleSDKMobile], this->MetalTargetVersion[AppleSDKMobile]);
	}

	return Result;
}

FMetalCompilerToolchain::EMetalToolchainStatus FMetalCompilerToolchain::FetchMetalStandardLibraryPath()
{
	// if we've already decided to skip compiling a PCH we don't need this path at all.
	if (this->bSkipPCH)
	{
		return EMetalToolchainStatus::Success;
	}

	EMetalToolchainStatus Result = EMetalToolchainStatus::Success;
	{
		int32 ReturnCode = 0;
		FString StdOut, StdErr;
		bool bResult = this->ExecMetalFrontend(AppleSDKMac, TEXT("--print-search-dirs"), &ReturnCode, &StdOut, &StdErr);
		check(bResult);
		Result = ParseLibraryToolpath(StdOut, this->MetalStandardLibraryPath[AppleSDKMac]);

		if (Result != EMetalToolchainStatus::Success)
		{
			return Result;
		}
	}

	{
		int32 ReturnCode = 0;
		FString StdOut, StdErr;
		bool bResult = this->ExecMetalFrontend(AppleSDKMobile, TEXT("--print-search-dirs"), &ReturnCode, &StdOut, &StdErr);
		check(bResult);
		Result = ParseLibraryToolpath(StdOut, this->MetalStandardLibraryPath[AppleSDKMobile]);
	}

	return Result;
}

#if PLATFORM_MAC
FMetalCompilerToolchain::EMetalToolchainStatus FMetalCompilerToolchain::DoMacNativeSetup()
{
	FString ToolchainBase;
	if (FParse::Value(FCommandLine::Get(), TEXT("-MetalToolchainOverride="), ToolchainBase))
	{
		const bool bUseOverride = (!ToolchainBase.IsEmpty() && FPaths::DirectoryExists(ToolchainBase));
		if (bUseOverride)
		{
			MetalFrontendBinaryCommand[AppleSDKMac] = ToolchainBase / TEXT("macos") / TEXT("bin") / MetalFrontendBinary;
			MetalFrontendBinaryCommand[AppleSDKMobile] = ToolchainBase / TEXT("ios") / TEXT("bin") / MetalFrontendBinary;

			const bool bIsFrontendPresent = FPaths::FileExists(*MetalFrontendBinaryCommand[AppleSDKMac]) && FPaths::FileExists(*MetalFrontendBinaryCommand[AppleSDKMobile]);
			if (!bIsFrontendPresent)
			{
				UE_LOG(LogMetalCompilerSetup, Warning, TEXT("Missing Metal frontend in %s."), *ToolchainBase);
				return EMetalToolchainStatus::ToolchainNotFound;
			}

			MetalArBinaryCommand[AppleSDKMac] = ToolchainBase / TEXT("macos") / TEXT("bin") / MetalArBinary;
			MetalArBinaryCommand[AppleSDKMobile] = ToolchainBase / TEXT("ios") / TEXT("bin") / MetalArBinary;

			MetalLibBinaryCommand[AppleSDKMac] = ToolchainBase / TEXT("macos") / TEXT("bin") / MetalLibraryBinary;
			MetalLibBinaryCommand[AppleSDKMobile] = ToolchainBase / TEXT("ios") / TEXT("bin") / MetalLibraryBinary;

			if (!FPaths::FileExists(*MetalArBinaryCommand[AppleSDKMac]) ||
				!FPaths::FileExists(*MetalArBinaryCommand[AppleSDKMobile]) ||
				!FPaths::FileExists(*MetalLibBinaryCommand[AppleSDKMac]) ||
				!FPaths::FileExists(*MetalLibBinaryCommand[AppleSDKMobile]))
			{
				UE_LOG(LogMetalCompilerSetup, Warning, TEXT("Missing toolchain binaries in %s."), *ToolchainBase);
				return EMetalToolchainStatus::ToolchainNotFound;
			}

			this->bToolchainBinariesPresent = true;

			return EMetalToolchainStatus::Success;
		}
	}

	int32 ReturnCode = 0;
	FString StdOut, StdErr;
	bool bSuccess = this->ExecGenericCommand(*XcrunPath, *FString::Printf(TEXT("-sdk %s --find %s"), *this->MetalMacSDK, *this->MetalFrontendBinary), &ReturnCode, &StdOut, &StdErr);
	bSuccess |= FPaths::FileExists(StdOut);
	
	if(!bSuccess || ReturnCode > 0)
	{
		return EMetalToolchainStatus::ToolchainNotFound;
	}

	this->bToolchainBinariesPresent = true;

	return EMetalToolchainStatus::Success;
}
#endif

#if PLATFORM_WINDOWS
FMetalCompilerToolchain::EMetalToolchainStatus FMetalCompilerToolchain::DoWindowsSetup()
{
	int32 Result = 0;
	
	FString ToolchainBase;
	GConfig->GetString(TEXT("/Script/IOSRuntimeSettings.IOSRuntimeSettings"), TEXT("WindowsMetalToolchainOverride"), ToolchainBase, GEngineIni);

	const bool bUseOverride = (!ToolchainBase.IsEmpty() && FPaths::DirectoryExists(ToolchainBase));
	if (!bUseOverride)
	{
		ToolchainBase = DefaultWindowsToolchainPath;
	}

	// Look for the windows native toolchain
	MetalFrontendBinaryCommand[AppleSDKMac] = ToolchainBase / TEXT("macos") / TEXT("bin") / MetalFrontendBinary;
	MetalFrontendBinaryCommand[AppleSDKMobile] = ToolchainBase / TEXT("ios") / TEXT("bin") / MetalFrontendBinary;

	bool bUseLocalMetalToolchain = FPaths::FileExists(*MetalFrontendBinaryCommand[AppleSDKMac]) && FPaths::FileExists(*MetalFrontendBinaryCommand[AppleSDKMobile]);
	if (!bUseLocalMetalToolchain)
	{
#if CHECK_METAL_COMPILER_TOOLCHAIN_SETUP
		UE_LOG(LogMetalCompilerSetup, Display, TEXT("Searching for Metal toolchain, but it doesn't appear to be installed."));
		UE_LOG(LogMetalCompilerSetup, Display, TEXT("Searched for %s and %s"), *MetalFrontendBinaryCommand[AppleSDKMac], *MetalFrontendBinaryCommand[AppleSDKMobile]);
#endif
		return EMetalToolchainStatus::ToolchainNotFound;
	}

	MetalArBinaryCommand[AppleSDKMac] = ToolchainBase / TEXT("macos") / TEXT("bin") / MetalArBinary;
	MetalArBinaryCommand[AppleSDKMobile] = ToolchainBase / TEXT("ios") / TEXT("bin") / MetalArBinary;

	MetalLibBinaryCommand[AppleSDKMac] = ToolchainBase / TEXT("macos") / TEXT("bin") / MetalLibraryBinary;
	MetalLibBinaryCommand[AppleSDKMobile] = ToolchainBase / TEXT("ios") / TEXT("bin") / MetalLibraryBinary;

	if (!FPaths::FileExists(*MetalArBinaryCommand[AppleSDKMac]) ||
		!FPaths::FileExists(*MetalArBinaryCommand[AppleSDKMobile]) ||
		!FPaths::FileExists(*MetalLibBinaryCommand[AppleSDKMac]) ||
		!FPaths::FileExists(*MetalLibBinaryCommand[AppleSDKMobile]))
	{
#if CHECK_METAL_COMPILER_TOOLCHAIN_SETUP
		UE_LOG(LogMetalCompilerSetup, Warning, TEXT("Missing toolchain binaries."))
#endif
		return EMetalToolchainStatus::ToolchainNotFound;
	}

	this->bToolchainBinariesPresent = true;
	

	return EMetalToolchainStatus::Success;
}
#endif

bool FMetalCompilerToolchain::ExecMetalFrontend(EAppleSDKType SDK, const TCHAR* Parameters, int32* OutReturnCode, FString* OutStdOut, FString* OutStdErr) const
{
	check(this->bToolchainBinariesPresent);
#if PLATFORM_MAC
	if (this->MetalFrontendBinaryCommand[SDK].IsEmpty())
	{
		FString BuiltParams = FString::Printf(TEXT("--sdk %s %s %s"), *SDKToString(SDK), *this->MetalFrontendBinary, Parameters);
		return ExecGenericCommand(*XcrunPath, *BuiltParams, OutReturnCode, OutStdOut, OutStdErr);
	}
	else
#endif
	return ExecGenericCommand(*this->MetalFrontendBinaryCommand[SDK], Parameters, OutReturnCode, OutStdOut, OutStdErr);
}

bool FMetalCompilerToolchain::ExecMetalLib(EAppleSDKType SDK, const TCHAR* Parameters, int32* OutReturnCode, FString* OutStdOut, FString* OutStdErr) const
{
	check(this->bToolchainBinariesPresent);
#if PLATFORM_MAC
	if (this->MetalLibBinaryCommand[SDK].IsEmpty())
	{
		FString BuiltParams = FString::Printf(TEXT("--sdk %s %s %s"), *SDKToString(SDK), *this->MetalLibraryBinary, Parameters);
		return ExecGenericCommand(*XcrunPath, *BuiltParams, OutReturnCode, OutStdOut, OutStdErr);
	}
	else
#endif
	return ExecGenericCommand(*this->MetalLibBinaryCommand[SDK], Parameters, OutReturnCode, OutStdOut, OutStdErr);
}

bool FMetalCompilerToolchain::ExecMetalAr(EAppleSDKType SDK, const TCHAR* ScriptFile, int32* OutReturnCode, FString* OutStdOut, FString* OutStdErr) const
{
	check(this->bToolchainBinariesPresent);
	// WARNING: This phase may be run in parallel so we must not collide our scripts

	// metal-ar is really llvm-ar, which acts like the standard ar. Since we usually end up with a ton of objects we are archiving we'd like to script it
	// Unfortunately ar reads its script from stdin (when the -M arg is present) instead of being provided a file
	// So on windows we'll spawn cmd.exe and pipe the script file into metal-ar.exe -M
#if PLATFORM_MAC
	FString Command;
	if (this->MetalArBinaryCommand[SDK].IsEmpty())
	{
		Command = FString::Printf(TEXT("-c \"%s -sdk %s '%s' -M < '%s'\""), *XcrunPath, *SDKToString(SDK), *this->MetalArBinary, ScriptFile);
	}
	else
	{
		Command = FString::Printf(TEXT("-c \"'%s' -M < '%s'\""), *this->MetalArBinaryCommand[SDK], ScriptFile);
	}
	bool bSuccess = ExecGenericCommand(TEXT("/bin/sh"), *Command, OutReturnCode, OutStdOut, OutStdErr);
#else
	FString Command = FString::Printf(TEXT("/C type \"%s\" | \"%s\" -M"), ScriptFile, *this->MetalArBinaryCommand[SDK]);
	bool bSuccess = ExecGenericCommand(TEXT("cmd.exe"), *Command, OutReturnCode, OutStdOut, OutStdErr);
#endif
	if (!bSuccess)
	{
		UE_LOG(LogMetalShaderCompiler, Error, TEXT("Error creating .metalar. %s."), **OutStdOut);
		UE_LOG(LogMetalShaderCompiler, Error, TEXT("Error creating .metalar. %s."), **OutStdErr);
	}
	return bSuccess;
}

bool FMetalCompilerToolchain::ExecGenericCommand(const TCHAR* Command, const TCHAR* Params, int32* OutReturnCode, FString* OutStdOut, FString* OutStdErr) const
{
#if PLATFORM_WINDOWS
	{
		// Why do we have our own implementation here? Because metal.exe wants to create a console window. 
		// So if we don't specify the options to CreateProc we end up with tons and tons of windows appearing and disappearing during a cook.
		void* OutputReadPipe = nullptr;
		void* OutputWritePipe = nullptr;
		FPlatformProcess::CreatePipe(OutputReadPipe, OutputWritePipe);
		FProcHandle Proc = FPlatformProcess::CreateProc(Command, Params, false, true, true, nullptr, -1, nullptr, OutputWritePipe, nullptr);

		if (!Proc.IsValid())
		{
			FPlatformProcess::ClosePipe(OutputReadPipe, OutputWritePipe);
			return false;
		}

		int32 RC;
		FPlatformProcess::WaitForProc(Proc);
		FPlatformProcess::GetProcReturnCode(Proc, &RC);
		if (OutStdOut)
		{
			*OutStdOut = FPlatformProcess::ReadPipe(OutputReadPipe);
		}
		FPlatformProcess::ClosePipe(OutputReadPipe, OutputWritePipe);
		FPlatformProcess::CloseProc(Proc);
		if (OutReturnCode)
		{
			*OutReturnCode = RC;
		}

		return RC == 0;
	}
#else
	// Otherwise use the API
	return FPlatformProcess::ExecProcess(Command, Params, OutReturnCode, OutStdOut, OutStdErr);
#endif
}

bool FMetalCompilerToolchain::CompileMetalShader(FMetalShaderBytecodeJob& Job, FMetalShaderBytecode& Output) const
{
	// The local files 
	const FString& LocalInputMetalFilePath = Job.InputFile;
	const FString& LocalOutputMetalAIRFilePath = Job.OutputObjectFile;
	const FString& LocalOutputMetalLibFilePath = Job.OutputFile;

	EAppleSDKType SDK = FMetalCompilerToolchain::MetalFormatToSDK(Job.ShaderFormat);
	
	// .metal -> .air
	FString IncludeArgs = Job.IncludeDir.Len() ? FString::Printf(TEXT("-I %s"), *Job.IncludeDir) : TEXT("");
	{
		// Invoke the metal frontend.
		FString MetalParams = FString::Printf(TEXT("%s %s %s %s -Wno-null-character -fbracket-depth=1024 %s %s %s %s -o %s"), *Job.MinOSVersion, *Job.DebugInfo, *Job.MathMode, TEXT("-c"), *Job.Standard, *Job.Defines, *IncludeArgs, *LocalInputMetalFilePath, *LocalOutputMetalAIRFilePath);
		bool bSuccess = this->ExecMetalFrontend(SDK, *MetalParams, &Job.ReturnCode, &Job.Results, &Job.Errors);

		if (!bSuccess || (Job.ReturnCode != 0))
		{
			Job.Message = FString::Printf(TEXT("Failed to compile %s to bytecode %s, code: %d, output: %s %s"), *LocalInputMetalFilePath, *LocalOutputMetalAIRFilePath, Job.ReturnCode, *Job.Results, *Job.Errors);
			return false;
		}
	}

	{
		// If we have succeeded, now we can create a metallib out of the AIR.
		// TODO do we want to do this in every case? Should be able to skip if we are using Shader Libraries at the high level

		FString MetalLibParams = FString::Printf(TEXT("-o %s %s"), *LocalOutputMetalLibFilePath, *LocalOutputMetalAIRFilePath);
		bool bSuccess = this->ExecMetalLib(SDK, *MetalLibParams, &Job.ReturnCode, &Job.Results, &Job.Errors);
		if (!bSuccess || (Job.ReturnCode != 0))
		{
			Job.Message = FString::Printf(TEXT("Failed to package %s into %s, code: %d, output: %s %s"), *LocalOutputMetalAIRFilePath, *LocalOutputMetalLibFilePath, Job.ReturnCode, *Job.Results, *Job.Errors);
			return false;
		}
	}

	// At this point we have an .air file and a .metallib file
	if (Job.bRetainObjectFile)
	{
		// Retain the .air. This usually means we are using shared native libraries.
		bool bSuccess = FFileHelper::LoadFileToArray(Output.ObjectFile, *LocalOutputMetalAIRFilePath);
		if (!bSuccess)
		{
			Job.Message = FString::Printf(TEXT("Failed to store AIR %s"), *LocalOutputMetalAIRFilePath);
			return false;
		}
	}

	{
		// Retain the .metallib
		Output.NativePath = LocalInputMetalFilePath;
		bool bSuccess = FFileHelper::LoadFileToArray(Output.OutputFile, *LocalOutputMetalLibFilePath);

		if (!bSuccess)
		{
			Job.Message = FString::Printf(TEXT("Failed to store metallib %s"), *LocalOutputMetalAIRFilePath);
			return false;
		}
	}

	return true;
}<|MERGE_RESOLUTION|>--- conflicted
+++ resolved
@@ -584,15 +584,6 @@
 	{
 		check(IsCompilerAvailable());
 		UE_LOG(LogMetalCompilerSetup, Log, TEXT("Metal toolchain setup complete."));
-<<<<<<< HEAD
-#if PLATFORM_WINDOWS
-		UE_LOG(LogMetalCompilerSetup, Log, TEXT("Using Local Metal compiler"));
-		UE_LOG(LogMetalCompilerSetup, Log, TEXT("Mac metalfe found at %s"), *MetalFrontendBinaryCommand[AppleSDKMac]);
-		UE_LOG(LogMetalCompilerSetup, Log, TEXT("Mobile metalfe found at %s"), *MetalFrontendBinaryCommand[AppleSDKMobile]);
-#else
-		UE_LOG(LogMetalCompilerSetup, Log, TEXT("Using Local Metal compiler"));
-#endif
-=======
 		UE_LOG(LogMetalCompilerSetup, Log, TEXT("Using Local Metal compiler"));
 		if (!MetalFrontendBinaryCommand[AppleSDKMac].IsEmpty())
 		{
@@ -602,7 +593,6 @@
 		{
 			UE_LOG(LogMetalCompilerSetup, Log, TEXT("Mobile metalfe found at %s"), *MetalFrontendBinaryCommand[AppleSDKMobile]);
 		}
->>>>>>> 3aae9151
 		UE_LOG(LogMetalCompilerSetup, Log, TEXT("Mac metalfe version %s"), *MetalCompilerVersionString[AppleSDKMac]);
 		UE_LOG(LogMetalCompilerSetup, Log, TEXT("Mobile metalfe version %s"), *MetalCompilerVersionString[AppleSDKMobile]);
 	}
