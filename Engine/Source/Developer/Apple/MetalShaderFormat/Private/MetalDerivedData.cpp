// Copyright Epic Games, Inc. All Rights Reserved.

#include "MetalDerivedData.h"
#include "Serialization/MemoryWriter.h"
#include "RHIDefinitions.h"
#include "Misc/FileHelper.h"
#include "MetalShaderResources.h"
#include "Misc/Paths.h"
#include "Misc/Compression.h"
#include "Misc/OutputDeviceRedirector.h"
#include "MetalBackend.h"
#include "Serialization/MemoryReader.h"
#include "HlslccHeaderWriter.h"

#include "MetalShaderFormat.h"
#include "SpirvReflectCommon.h"

#include <regex>

extern void BuildMetalShaderOutput(
	FShaderCompilerOutput& ShaderOutput,
	const FShaderCompilerInput& ShaderInput,
	FSHAHash const& GUIDHash,
	uint32 CCFlags,
	const ANSICHAR* InShaderSource,
	uint32 SourceLen,
	uint32 SourceCRCLen,
	uint32 SourceCRC,
	uint32 Version,
	TCHAR const* Standard,
	TCHAR const* MinOSVersion,
	EMetalTypeBufferMode TypeMode,
	TArray<FShaderCompilerError>& OutErrors,
	uint32 TypedBuffers,
	uint32 InvariantBuffers,
	uint32 TypedUAVs,
	uint32 ConstantBuffers,
	TArray<uint8> const& TypedBufferFormats,
	bool bAllowFastIntriniscs
);
<<<<<<< HEAD

=======
>>>>>>> d731a049
struct FMetalShaderOutputMetaData
{
	TArray<uint8> TypedBufferFormats;
	uint32 InvariantBuffers = 0;
	uint32 TypedBuffers = 0;
	uint32 TypedUAVs = 0;
	uint32 ConstantBuffers = 0;
};

// Replace the special texture "gl_LastFragData" to a native subpass fetch operation. Returns true if the input source has been modified.
static bool PatchSpecialTextureInHlslSource(std::string& SourceData, uint32* OutSubpassInputsDim, uint32 SubpassInputDimCount)
{
	bool bSourceDataWasModified = false;

	// Invalidate output parameter for dimension of subpass input attachemnt at slot 0 (primary slot for "gl_LastFragData").
	FMemory::Memzero(OutSubpassInputsDim, sizeof(uint32) * SubpassInputDimCount);
	
	// Check if special texture is present in the code
	static const std::string GSpecialTextureLastFragData = "gl_LastFragData";
	if (SourceData.find(GSpecialTextureLastFragData) != std::string::npos)
	{
		struct FHlslVectorType
		{
			std::string TypenameIdent;
			std::string TypenameSuffix;
			uint32 Dimension;
		};
		const FHlslVectorType FragDeclTypes[4] =
		{
			{ "float4", "RGBA", 4 },
			{ "float",	"R",	1 },
            { "half4",  "RGBA", 4 },
            { "half",   "R",    1 }
		};
		
		// Replace declaration of special texture with corresponding 'SubpassInput' declaration with respective dimension, i.e. float, float4, etc.
		for (uint32 SubpassIndex = 0; SubpassIndex < SubpassInputDimCount; SubpassIndex++)
		{
			for (const FHlslVectorType& FragDeclType : FragDeclTypes)
			{
				// Try to find "Texture2D<T>" or "Texture2D< T >" (where T is the vector type), because a rewritten HLSL might have changed the formatting.
				std::string LastFragDataN = GSpecialTextureLastFragData + FragDeclType.TypenameSuffix + "_" + std::to_string(SubpassIndex);
				std::string FragDecl = "Texture2D<" + FragDeclType.TypenameIdent + "> " + LastFragDataN + ";";
				size_t FragDeclIncludePos = SourceData.find(FragDecl);
			
				if (FragDeclIncludePos == std::string::npos)
				{
					FragDecl = "Texture2D< " + FragDeclType.TypenameIdent + " > " + LastFragDataN + ";";
					FragDeclIncludePos = SourceData.find(FragDecl);
				}
			
				if (FragDeclIncludePos != std::string::npos)
				{
					// Replace declaration of Texture2D<T> with SubpassInput<T>
					SourceData.replace(
						FragDeclIncludePos,
						FragDecl.length(),
						("[[vk::input_attachment_index(" + std::to_string(SubpassIndex) + ")]] SubpassInput<" + FragDeclType.TypenameIdent + "> " + LastFragDataN + ";")
					);

					OutSubpassInputsDim[SubpassIndex] = FragDeclType.Dimension;

					// Replace all uses of special texture by 'SubpassLoad' operation
					std::string FragLoad = LastFragDataN + ".Load(uint3(0, 0, 0), 0)";
					for (size_t FragLoadIncludePos = 0; (FragLoadIncludePos = SourceData.find(FragLoad, FragLoadIncludePos)) != std::string::npos;)
					{
						SourceData.replace(
							FragLoadIncludePos,
							FragLoad.length(),
							(LastFragDataN + ".SubpassLoad()")
						);
					}

					// Mark source data as being modified
					bSourceDataWasModified = true;
					
					break;
				}
			}
		}
	}
    
    return bSourceDataWasModified;
}

static void Patch16bitInHlslSource(const FShaderCompilerInput& Input, std::string& SourceData)
{
    static const std::string TextureTypes [] = {
        "Texture1D",
        "Texture1DArray",
        "Texture2D",
        "Texture2DArray",
        "Texture3D",
        "TextureCube",
        "TextureCubeArray",
        "Buffer"
    };
    
    // half precision textures and buffers are not supported in DXC
    for(uint32_t i = 0; i < UE_ARRAY_COUNT(TextureTypes); ++i)
    {
        const std::string & TextureTypeString = TextureTypes[i];
        
        std::regex pattern(TextureTypeString + "<\\s?half");
        SourceData = std::regex_replace(SourceData, pattern, TextureTypeString + "<float");
    }
    
    static const std::string ConstHalf = "const half";
    static const std::string ConstFloat = "const float";
    
    // Replace half in constant buffers to use float
    for (const TPair<FString, FUniformBufferEntry> & Pair : Input.Environment.UniformBufferMap)
    {
        std::string CBufferName = std::string("cbuffer ") + TCHAR_TO_UTF8(*Pair.Key);
        
        size_t StructPos = SourceData.find(CBufferName);
        if(StructPos != std::string::npos)
        {
            size_t StructEndPos = SourceData.find("};", StructPos);
            if(StructEndPos != std::string::npos)
            {
                TArray<size_t> HalfPositions;
                size_t HalfPos = SourceData.find(ConstHalf, StructPos);
                
                while(HalfPos != std::string::npos &&
                      HalfPos < StructEndPos)
                {
                    HalfPositions.Add(HalfPos);
                    HalfPos = SourceData.find(ConstHalf, HalfPos + ConstHalf.size());
                }
                
                for(int32_t i = HalfPositions.Num()-1; i >= 0; i--)
                {
                    SourceData.replace(HalfPositions[i], ConstHalf.size(), ConstFloat);
                }
            }
        }
    }
    
    // Replace Globals
    size_t GlobalPos = SourceData.find(std::string("\n") + ConstHalf);
    while(GlobalPos != std::string::npos)
    {
        // Check this is a global and not an assignment
        size_t LineEndPos = SourceData.find(";", GlobalPos);
        size_t AssignmentPos = SourceData.find("=", GlobalPos);
        
        if(AssignmentPos == std::string::npos || AssignmentPos > LineEndPos)
        {
            SourceData.replace(GlobalPos+1, ConstHalf.size(), ConstFloat);
        }
        
        GlobalPos = SourceData.find(std::string("\n") + ConstHalf, GlobalPos+ConstHalf.size());
    }
}

bool DoCompileMetalShader(
	const FShaderCompilerInput& Input,
	FShaderCompilerOutput& Output,
	const FString& WorkingDirectory,
	const FString& InPreprocessedShader,
	FSHAHash GUIDHash,
	uint32 VersionEnum,
	uint32 CCFlags,
	EMetalGPUSemantics Semantics,
	EMetalTypeBufferMode TypeMode,
	uint32 MaxUnrollLoops,
	EShaderFrequency Frequency,
	bool bDumpDebugInfo,
	const FString& Standard,
	const FString& MinOSVersion)
{
	int32 IABTier = 0;

	FString const* IABVersion = Input.Environment.GetDefinitions().Find(TEXT("METAL_INDIRECT_ARGUMENT_BUFFERS"));
<<<<<<< HEAD
	if (IABVersion && IABVersion->IsNumeric())
=======
	if (VersionEnum >= 4 && IABVersion && IABVersion->IsNumeric())
>>>>>>> d731a049
	{
		LexFromString(IABTier, *(*IABVersion));
	}

	Output.bSucceeded = false;

	std::string MetalSource;
	FString MetalErrors;
	
	bool const bZeroInitialise = Input.Environment.CompilerFlags.Contains(CFLAG_ZeroInitialise);
	bool const bBoundsChecks = Input.Environment.CompilerFlags.Contains(CFLAG_BoundsChecking);

    bool bSupportAppleA8 = false;
    FString const* SupportAppleA8 = Input.Environment.GetDefinitions().Find(TEXT("SUPPORT_APPLE_A8"));
    if (SupportAppleA8)
    {
        LexFromString(bSupportAppleA8, *(*SupportAppleA8));
    }
    
	bool bSwizzleSample = false;
	FString const* Swizzle = Input.Environment.GetDefinitions().Find(TEXT("METAL_SWIZZLE_SAMPLES"));
	if (Swizzle)
	{
		LexFromString(bSwizzleSample, *(*Swizzle));
	}

	bool bAllowFastIntriniscs = false;
	FString const* FastIntrinsics = Input.Environment.GetDefinitions().Find(TEXT("METAL_USE_FAST_INTRINSICS"));
	if (FastIntrinsics)
	{
		LexFromString(bAllowFastIntriniscs, *(*FastIntrinsics));
	}

	bool bForceInvariance = false;
	FString const* UsingWPO = Input.Environment.GetDefinitions().Find(TEXT("USES_WORLD_POSITION_OFFSET"));
	if (UsingWPO && FString("1") == *UsingWPO)
	{
		// WPO requires that we make all multiply/sincos instructions invariant :(
		bForceInvariance = true;
	}
	
	FMetalShaderOutputMetaData OutputData;
	
	uint32 CRCLen = 0;
	uint32 CRC = 0;
	uint32 SourceLen = 0;
	int32 Result = 0;
	
	struct FMetalResourceTableEntry : FResourceTableEntry
	{
		FString Name;
		uint32 Size;
		uint32 SetIndex;
		bool bUsed;
	};
	TMap<FString, TArray<FMetalResourceTableEntry>> IABs;

	FString PreprocessedShader = InPreprocessedShader;
	
#if PLATFORM_MAC || PLATFORM_WINDOWS
	{
		std::string EntryPointNameAnsi(TCHAR_TO_UTF8(*Input.EntryPointName));

		CrossCompiler::FShaderConductorContext CompilerContext;

		// Initialize compilation options for ShaderConductor
		CrossCompiler::FShaderConductorOptions Options;

		Options.TargetEnvironment = CrossCompiler::FShaderConductorOptions::ETargetEnvironment::Vulkan_1_1;

		// Enable HLSL 2021 if specified
		if (Input.Environment.CompilerFlags.Contains(CFLAG_HLSL2021))
		{
			Options.HlslVersion = 2021;
		}

		// Always disable FMA pass for Pixel and Compute shader,
		// otherwise determine whether [[position, invariant]] qualifier is available in Metal or not.
		if (Frequency == SF_Pixel || Frequency == SF_Compute)
		{
			Options.bEnableFMAPass = false;
		}
		else
		{
			Options.bEnableFMAPass = bForceInvariance;
		}
        
        if(!Input.Environment.FullPrecisionInPS)
        {
            Options.bEnable16bitTypes = true;
        }
        
		// Load shader source into compiler context
		CompilerContext.LoadSource(PreprocessedShader, Input.VirtualSourceFilePath, Input.EntryPointName, Frequency);

		// Rewrite HLSL source code to remove unused global resources and variables
		Options.bRemoveUnusedGlobals = true;
		if (!CompilerContext.RewriteHlsl(Options, &PreprocessedShader))
		{
			CompilerContext.FlushErrors(Output.Errors);
		}
		Options.bRemoveUnusedGlobals = false;

		// Convert shader source to ANSI string
		std::string SourceData(CompilerContext.GetSourceString(), static_cast<size_t>(CompilerContext.GetSourceLength()));

		// Replace special case texture "gl_LastFragData" by native subpass fetch operation
		static const uint32 MaxMetalSubpasses = 8;
		uint32 SubpassInputsDim[MaxMetalSubpasses];

		bool bSourceDataWasModified = PatchSpecialTextureInHlslSource(SourceData, SubpassInputsDim, MaxMetalSubpasses);
		
        // If using 16 bit types disable half precision in constant buffer due to errors in layout
        if(Options.bEnable16bitTypes)
        {
            Patch16bitInHlslSource(Input, SourceData);
            bSourceDataWasModified = true;
        }
        
		// If source data was modified, reload it into the compiler context
		if (bSourceDataWasModified)
		{
			CompilerContext.LoadSource(SourceData.c_str(), /*Fileanme:*/ nullptr, /*EntryPoint:*/ nullptr, Frequency);
		}

		if (bDumpDebugInfo)
		{
			DumpDebugShaderText(Input, &SourceData[0], SourceData.size(), TEXT("rewritten.hlsl"));
		}
		
		CrossCompiler::FHlslccHeaderWriter CCHeaderWriter;

		FString ALNString;
		uint32 IABOffsetIndex = 0;
		uint64 BufferIndices = 0xffffffffffffffff;

		// Compile HLSL source to SPIR-V binary
		TArray<uint32> SpirvData;
		if (CompilerContext.CompileHlslToSpirv(Options, SpirvData))
		{
			Result = 1;

			// Dump SPIRV module before code reflection so we can analyse the dumped output as early as possible (in case of issues in SPIRV-Reflect)
			if (bDumpDebugInfo)
			{
				DumpDebugShaderBinary(Input, SpirvData.GetData(), SpirvData.Num() * sizeof(uint32), TEXT("spv"));
				DumpDebugShaderDisassembledSpirv(Input, SpirvData.GetData(), SpirvData.Num() * sizeof(uint32), TEXT("spvasm"));
			}
			
			// Now perform reflection on the SPIRV and tweak any decorations that we need to.
			// This used to be done via JSON, but that was slow and alloc happy so use SPIRV-Reflect instead.
			spv_reflect::ShaderModule Reflection(SpirvData.Num() * sizeof(uint32), SpirvData.GetData());
			check(Reflection.GetResult() == SPV_REFLECT_RESULT_SUCCESS);
			
			SpvReflectResult SPVRResult = SPV_REFLECT_RESULT_NOT_READY;
			uint32 Count = 0;
			FSpirvReflectBindings ReflectionBindings;
			TArray<SpvReflectDescriptorBinding*> Bindings;
			TArray<SpvReflectBlockVariable*> ConstantBindings;
			TArray<SpvReflectExecutionMode*> ExecutionModes;
			
			uint8 UAVIndices = 0xff;
			uint64 TextureIndices = 0xffffffffffffffff;
			uint64 SamplerIndices = 0xffffffffffffffff;
			
			TArray<FString> TableNames;
			TMap<FString, FMetalResourceTableEntry> ResourceTable;
			if (IABTier >= 1)
			{
				for (auto Pair : Input.Environment.UniformBufferMap)
				{
					TableNames.Add(*Pair.Key);
				}
				
				for (auto Pair : Input.Environment.ResourceTableMap)
				{
					const FResourceTableEntry& Entry = Pair.Value;
					TArray<FMetalResourceTableEntry>& Resources = IABs.FindOrAdd(Entry.UniformBufferName);
					if ((uint32)Resources.Num() <= Entry.ResourceIndex)
					{
						Resources.SetNum(Entry.ResourceIndex + 1);
					}
					FMetalResourceTableEntry NewEntry;
					NewEntry.UniformBufferName = Entry.UniformBufferName;
					NewEntry.Type = Entry.Type;
					NewEntry.ResourceIndex = Entry.ResourceIndex;
					NewEntry.Name = Pair.Key;
					NewEntry.Size = 1;
					NewEntry.bUsed = false;
					Resources[Entry.ResourceIndex] = NewEntry;
				}
				
				for (uint32 i = 0; i < (uint32)TableNames.Num(); )
				{
					if (!IABs.Contains(TableNames[i]))
					{
						TableNames.RemoveAt(i);
					}
					else
					{
						i++;
					}
				}
				
				for (auto Pair : IABs)
				{
					uint32 Index = 0;
					for (uint32 i = 0; i < (uint32)Pair.Value.Num(); i++)
					{
						FMetalResourceTableEntry& Entry = Pair.Value[i];
						switch(Entry.Type)
						{
							case UBMT_UAV:
							case UBMT_RDG_TEXTURE_UAV:
							case UBMT_RDG_BUFFER_UAV:
								Entry.ResourceIndex = Index;
								Entry.Size = 1;
								Index += 2;
								break;
							default:
								Entry.ResourceIndex = Index;
								Index++;
								break;
						}
						for (uint32 j = 0; j < (uint32)TableNames.Num(); j++)
						{
							if (Entry.UniformBufferName == TableNames[j])
							{
								Entry.SetIndex = j;
								break;
							}
						}
						ResourceTable.Add(Entry.Name, Entry);
					}
				}
			}
			
			{
				Count = 0;
				SPVRResult = Reflection.EnumerateExecutionModes(&Count, nullptr);
				check(SPVRResult == SPV_REFLECT_RESULT_SUCCESS);
				ExecutionModes.SetNum(Count);
				SPVRResult = Reflection.EnumerateExecutionModes(&Count, ExecutionModes.GetData());
				check(SPVRResult == SPV_REFLECT_RESULT_SUCCESS);
				for (uint32 i = 0; i < Count; i++)
				{
					auto* Mode = ExecutionModes[i];
					switch (Mode->mode) {
						case SpvExecutionModeLocalSize:
						case SpvExecutionModeLocalSizeHint:
							if (Frequency == SF_Compute)
							{
								check(Mode->operands_count == 3);
								CCHeaderWriter.WriteNumThreads(Mode->operands[0], Mode->operands[1], Mode->operands[2]);
							}
							break;
						default:
							break;
					}
				}
			}
			
			Count = 0;
			SPVRResult = Reflection.EnumerateDescriptorBindings(&Count, nullptr);
			check(SPVRResult == SPV_REFLECT_RESULT_SUCCESS);
			Bindings.SetNum(Count);
			SPVRResult = Reflection.EnumerateDescriptorBindings(&Count, Bindings.GetData());
			check(SPVRResult == SPV_REFLECT_RESULT_SUCCESS);
			if (Count > 0)
			{
				TArray<SpvReflectDescriptorBinding*> ResourceBindings;
				TArray<SpvReflectDescriptorBinding*> ArgumentBindings;
				TSet<FString> UsedSets;
				
				// Extract all the bindings first so that we process them in order - this lets us assign UAVs before other resources
				// Which is necessary to match the D3D binding scheme.
				for (SpvReflectDescriptorBinding* Binding : Bindings)
				{
					if (Binding->resource_type != SPV_REFLECT_RESOURCE_FLAG_CBV && ResourceTable.Contains(UTF8_TO_TCHAR(Binding->name)))
					{
						ResourceBindings.Add(Binding);
						
						FMetalResourceTableEntry Entry = ResourceTable.FindRef(UTF8_TO_TCHAR(Binding->name));
						UsedSets.Add(Entry.UniformBufferName);
						
						continue;
					}

					// Add descriptor binding to argument bindings if it's a constant buffer with a name from 'TableNames'. Otherwise, add to common binding container.
					if (Binding->resource_type == SPV_REFLECT_RESOURCE_FLAG_CBV && Binding->accessed && TableNames.Contains(UTF8_TO_TCHAR(Binding->name)))
					{
						check(Binding->descriptor_type == SPV_REFLECT_DESCRIPTOR_TYPE_UNIFORM_BUFFER);
						ArgumentBindings.Add(Binding);
					}
					else
					{
						ReflectionBindings.AddDescriptorBinding(Binding);
					}
				}
				
				for (uint32 i = 0; i < (uint32)TableNames.Num(); )
				{
					if (UsedSets.Contains(TableNames[i]))
					{
						IABs.FindChecked(TableNames[i])[0].SetIndex = i;
						i++;
					}
					else
					{
						IABs.Remove(TableNames[i]);
						TableNames.RemoveAt(i);
					}
				}
				
				for (uint32 i = 0; i < (uint32)ArgumentBindings.Num(); )
				{
					FString Name = UTF8_TO_TCHAR(ArgumentBindings[i]->name);
					if (TableNames.Contains(Name))
					{
						auto* ResourceArray = IABs.Find(Name);
						auto const& LastResource = ResourceArray->Last();
						uint32 ResIndex = LastResource.ResourceIndex + LastResource.Size;
						uint32 SetIndex = SPV_REFLECT_SET_NUMBER_DONT_CHANGE;
						for (uint32 j = 0; j < (uint32)TableNames.Num(); j++)
						{
							if (Name == TableNames[j])
							{
								SetIndex = j;
								break;
							}
						}
						
						FMetalResourceTableEntry Entry;
						Entry.UniformBufferName = LastResource.UniformBufferName;
						Entry.Name = Name;
						Entry.ResourceIndex = ResIndex;
						Entry.SetIndex = SetIndex;
						Entry.bUsed = true;
						
						ResourceArray->Add(Entry);
						ResourceTable.Add(Name, Entry);
						
						ResourceBindings.Add(ArgumentBindings[i]);
						
						i++;
					}
					else
					{
						ReflectionBindings.UniformBuffers.Add(ArgumentBindings[i]);
						ArgumentBindings.RemoveAt(i);
					}
				}
				
				const uint32 GlobalSetId = 32;
				
				for (auto const& Binding : ReflectionBindings.TBufferUAVs)
				{
					check(UAVIndices);
					uint32 Index = FPlatformMath::CountTrailingZeros(UAVIndices);
					
					// UAVs always claim all slots so we don't have conflicts as D3D expects 0-7
					BufferIndices &= ~(1ull << (uint64)Index);
					TextureIndices &= ~(1ull << (uint64)Index);
					UAVIndices &= ~(1 << Index);
					
					OutputData.TypedUAVs |= (1 << Index);
					OutputData.TypedBuffers |= (1 << Index);
					
					CCHeaderWriter.WriteUAV(UTF8_TO_TCHAR(Binding->name), Index);
					
					SPVRResult = Reflection.ChangeDescriptorBindingNumbers(Binding, Index, GlobalSetId);
					check(SPVRResult == SPV_REFLECT_RESULT_SUCCESS);
				}
				
				for (auto const& Binding : ReflectionBindings.SBufferUAVs)
				{
					check(UAVIndices);
					uint32 Index = FPlatformMath::CountTrailingZeros(UAVIndices);
					
					// UAVs always claim all slots so we don't have conflicts as D3D expects 0-7
					BufferIndices &= ~(1ull << (uint64)Index);
					TextureIndices &= ~(1ull << (uint64)Index);
					UAVIndices &= ~(1 << Index);
					
					OutputData.InvariantBuffers |= (1 << Index);
					
					CCHeaderWriter.WriteUAV(UTF8_TO_TCHAR(Binding->name), Index);

					SPVRResult = Reflection.ChangeDescriptorBindingNumbers(Binding, Index, GlobalSetId);
					check(SPVRResult == SPV_REFLECT_RESULT_SUCCESS);
				}
				
				for (auto const& Binding : ReflectionBindings.TextureUAVs)
				{
					check(UAVIndices);
					uint32 Index = FPlatformMath::CountTrailingZeros(UAVIndices);
					
					// UAVs always claim all slots so we don't have conflicts as D3D expects 0-7
					// For texture2d this allows us to emulate atomics with buffers
					BufferIndices &= ~(1ull << (uint64)Index);
					TextureIndices &= ~(1ull << (uint64)Index);
					UAVIndices &= ~(1 << Index);
					
					CCHeaderWriter.WriteUAV(UTF8_TO_TCHAR(Binding->name), Index);

					SPVRResult = Reflection.ChangeDescriptorBindingNumbers(Binding, Index, GlobalSetId);
					check(SPVRResult == SPV_REFLECT_RESULT_SUCCESS);
				}
				
				IABOffsetIndex = FPlatformMath::CountTrailingZeros64(BufferIndices);
				
				TMap<FString, uint32> IABTier1Index;
				if (IABTier == 1)
				{
					for (auto const& Binding : ResourceBindings)
					{
						FMetalResourceTableEntry* Entry = ResourceTable.Find(UTF8_TO_TCHAR(Binding->name));
						auto* ResourceArray = IABs.Find(Entry->UniformBufferName);
						if (!IABTier1Index.Contains(Entry->UniformBufferName))
						{
							IABTier1Index.Add(Entry->UniformBufferName, 0);
						}
						if (Binding->descriptor_type == SPV_REFLECT_DESCRIPTOR_TYPE_STORAGE_BUFFER)
						{
							bool bFoundBufferSizes = false;
							for (auto& Resource : *ResourceArray)
							{
								if (Resource.ResourceIndex == 65535)
								{
									bFoundBufferSizes = true;
									break;
								}
							}
							if (!bFoundBufferSizes)
							{
								FMetalResourceTableEntry BufferSizes;
								BufferSizes.UniformBufferName = Entry->UniformBufferName;
								BufferSizes.Name = TEXT("BufferSizes");
								BufferSizes.Type = UBMT_SRV;
								BufferSizes.ResourceIndex = 65535;
								BufferSizes.SetIndex = Entry->SetIndex;
								BufferSizes.Size = 1;
								BufferSizes.bUsed = true;
								ResourceArray->Insert(BufferSizes, 0);
								IABTier1Index[Entry->UniformBufferName] = 1;
							}
						}
					}
				}
				
				for (auto const& Binding : ResourceBindings)
				{
					FMetalResourceTableEntry* Entry = ResourceTable.Find(UTF8_TO_TCHAR(Binding->name));
					
					for (uint32 j = 0; j < (uint32)TableNames.Num(); j++)
					{
						if (Entry->UniformBufferName == TableNames[j])
						{
							Entry->SetIndex = j;
							BufferIndices &= ~(1ull << ((uint64)j + IABOffsetIndex));
							TextureIndices &= ~(1ull << ((uint64)j + IABOffsetIndex));
							break;
						}
					}
					Entry->bUsed = true;
					
					auto* ResourceArray = IABs.Find(Entry->UniformBufferName);
					uint32 ResourceIndex = Entry->ResourceIndex;
					if (IABTier == 1)
					{
						for (auto& Resource : *ResourceArray)
						{
							Resource.SetIndex = Entry->SetIndex;
							if (Resource.ResourceIndex == Entry->ResourceIndex)
							{
								uint32& Tier1Index = IABTier1Index.FindChecked(Entry->UniformBufferName);
								ResourceIndex = Tier1Index++;
								Resource.bUsed = true;
								break;
							}
						}
						if (Entry->ResourceIndex != 65535)
						{
							SPVRResult = Reflection.ChangeDescriptorBindingNumbers(Binding, ResourceIndex, Entry->SetIndex);
							check(SPVRResult == SPV_REFLECT_RESULT_SUCCESS);
						}
					}
					else
					{
						for (auto& Resource : *ResourceArray)
						{
							if (Resource.Name == Entry->Name)
							{
								Resource.SetIndex = Entry->SetIndex;
								Resource.bUsed = true;
								break;
							}
						}
                        SPVRResult = Reflection.ChangeDescriptorBindingNumbers(Binding, Entry->ResourceIndex + 1, Entry->SetIndex);
                        check(SPVRResult == SPV_REFLECT_RESULT_SUCCESS);
					}
				}
				
				for (auto const& Pair : IABs)
				{
					FString Name = Pair.Key;
					auto const& ResourceArray = Pair.Value;
					uint32 SetIndex = ResourceArray[0].SetIndex + IABOffsetIndex;

					TArray<uint32> IndirectArgumentBufferIndices;
					IndirectArgumentBufferIndices.Reserve(ResourceArray.Num());
					for (auto const& Resource : ResourceArray)
					{
						if (Resource.bUsed)
						{
							IndirectArgumentBufferIndices.Add((Resource.ResourceIndex == 65535 ? 0 : Resource.ResourceIndex + 1));
						}
					}

					CCHeaderWriter.WriteArgumentBuffers(SetIndex, IndirectArgumentBufferIndices);
					CCHeaderWriter.WriteUniformBlock(*Name, SetIndex);
				}
				
				for (auto const& Binding : ReflectionBindings.SBufferSRVs)
				{
					check(BufferIndices);
					uint32 Index = FPlatformMath::CountTrailingZeros64(BufferIndices);
					
					BufferIndices &= ~(1ull << (uint64)Index);
					
					OutputData.InvariantBuffers |= (1 << Index);
					
					CCHeaderWriter.WriteSRV(UTF8_TO_TCHAR(Binding->name), Index);

					SPVRResult = Reflection.ChangeDescriptorBindingNumbers(Binding, Index, GlobalSetId);
					check(SPVRResult == SPV_REFLECT_RESULT_SUCCESS);
				}
				
				for (auto const& Binding : ReflectionBindings.UniformBuffers)
				{
					check(BufferIndices);
					uint32 Index = FPlatformMath::CountTrailingZeros64(BufferIndices);
					BufferIndices &= ~(1ull << (uint64)Index);
					
					OutputData.ConstantBuffers |= (1 << Index);
					
					// Global uniform buffer - handled specially as we care about the internal layout
					if (strstr(Binding->name, "$Globals"))
					{
						TCBDMARangeMap CBRanges;
						CCHeaderWriter.WritePackedUB(Index);
						
						FString MbrString;
						for (uint32 i = 0; i < Binding->block.member_count; i++)
						{
							SpvReflectBlockVariable& member = Binding->block.members[i];
							
							CCHeaderWriter.WritePackedUBField(UTF8_TO_TCHAR(member.name), member.absolute_offset, member.size);
							
							const uint32 MbrOffset = member.absolute_offset / sizeof(float);
							const uint32 MbrSize = member.size / sizeof(float);
							unsigned DestCBPrecision = TEXT('h');
							unsigned SourceOffset = MbrOffset;
							unsigned DestOffset = MbrOffset;
							unsigned DestSize = MbrSize;
							unsigned DestCBIndex = 0;
							InsertRange(CBRanges, Index, SourceOffset, DestSize, DestCBIndex, DestCBPrecision, DestOffset);
						}
						
						for (auto Iter = CBRanges.begin(); Iter != CBRanges.end(); ++Iter)
						{
							TDMARangeList& List = Iter->second;
							for (auto IterList = List.begin(); IterList != List.end(); ++IterList)
							{
								check(IterList->DestCBIndex == 0);
								CCHeaderWriter.WritePackedUBGlobalCopy(IterList->SourceCB, IterList->SourceOffset, IterList->DestCBIndex, IterList->DestCBPrecision, IterList->DestOffset, IterList->Size);
							}
						}
					}
					else
					{
						// Regular uniform buffer - we only care about the binding index
						CCHeaderWriter.WriteUniformBlock(UTF8_TO_TCHAR(Binding->name), Index);
					}
					
					SPVRResult = Reflection.ChangeDescriptorBindingNumbers(Binding, Index, GlobalSetId);
					check(SPVRResult == SPV_REFLECT_RESULT_SUCCESS);
				}
				
				for (auto const& Binding : ReflectionBindings.TBufferSRVs)
				{
					check(TextureIndices);
					uint32 Index = FPlatformMath::CountTrailingZeros64(TextureIndices);
					TextureIndices &= ~(1ull << uint64(Index));
					
					OutputData.TypedBuffers |= (1 << Index);
					
					CCHeaderWriter.WriteSRV(UTF8_TO_TCHAR(Binding->name), Index);
					
					SPVRResult = Reflection.ChangeDescriptorBindingNumbers(Binding, Index, GlobalSetId);
					check(SPVRResult == SPV_REFLECT_RESULT_SUCCESS);
				}
				
				for (auto const& Binding : ReflectionBindings.TextureSRVs)
				{
					check(TextureIndices);
					uint32 Index = FPlatformMath::CountTrailingZeros64(TextureIndices);
					TextureIndices &= ~(1ull << uint64(Index));
					
					CCHeaderWriter.WriteSRV(UTF8_TO_TCHAR(Binding->name), Index);
					
					SPVRResult = Reflection.ChangeDescriptorBindingNumbers(Binding, Index, GlobalSetId);
					check(SPVRResult == SPV_REFLECT_RESULT_SUCCESS);
				}
				
				for (auto const& Binding : ReflectionBindings.Samplers)
				{
					check(SamplerIndices);
					uint32 Index = FPlatformMath::CountTrailingZeros64(SamplerIndices);
					SamplerIndices &= ~(1ull << (uint64)Index);
					
					CCHeaderWriter.WriteSamplerState(UTF8_TO_TCHAR(Binding->name), Index);
					
					SPVRResult = Reflection.ChangeDescriptorBindingNumbers(Binding, Index, GlobalSetId);
					check(SPVRResult == SPV_REFLECT_RESULT_SUCCESS);
				}
			}
			
			if (Frequency == SF_Pixel)
			{
				ReflectionBindings.GatherOutputAttributes(Reflection);
				for (auto const& Var : ReflectionBindings.OutputAttributes)
				{
					if (Var->storage_class == SpvStorageClassOutput && Var->built_in == -1 && strstr(Var->name, "SV_Target"))
					{
						FString TypeQualifier;
							
						auto const type = *Var->type_description;
						uint32_t masked_type = type.type_flags & 0xF;
							
						switch (masked_type) {
							default: checkf(false, TEXT("unsupported component type %d"), masked_type); break;
							case SPV_REFLECT_TYPE_FLAG_BOOL  : TypeQualifier = TEXT("b"); break;
							case SPV_REFLECT_TYPE_FLAG_INT   : TypeQualifier = (type.traits.numeric.scalar.signedness ? TEXT("i") : TEXT("u")); break;
							case SPV_REFLECT_TYPE_FLAG_FLOAT : TypeQualifier = (type.traits.numeric.scalar.width == 32 ? TEXT("f") : TEXT("h")); break;
						}
							
						if (type.type_flags & SPV_REFLECT_TYPE_FLAG_MATRIX)
						{
							TypeQualifier += FString::Printf(TEXT("%d%d"), type.traits.numeric.matrix.row_count, type.traits.numeric.matrix.column_count);
						}
						else if (type.type_flags & SPV_REFLECT_TYPE_FLAG_VECTOR)
						{
							TypeQualifier += FString::Printf(TEXT("%d"), type.traits.numeric.vector.component_count);
						}
						else
						{
							TypeQualifier += TEXT("1");
						}
							
						CCHeaderWriter.WriteOutputAttribute(TEXT("SV_Target"), *TypeQualifier, Var->location, /*bLocationPrefix:*/ false, /*bLocationSuffix:*/ true);
					}
				}
			}
			
			if (Frequency == SF_Vertex)
			{
				uint32 AssignedInputs = 0;

				ReflectionBindings.GatherInputAttributes(Reflection);
				for (auto const& Var : ReflectionBindings.InputAttributes)
				{
					if (Var->storage_class == SpvStorageClassInput && Var->built_in == -1)
					{
						unsigned Location = Var->location;
						unsigned SemanticIndex = Location;
						check(Var->semantic);
						unsigned i = (unsigned)strlen(Var->semantic);
						check(i);
						while (isdigit((unsigned char)(Var->semantic[i-1])))
						{
							i--;
						}
						if (i < strlen(Var->semantic))
						{
							SemanticIndex = (unsigned)atoi(Var->semantic + i);
							if (Location != SemanticIndex)
							{
								Location = SemanticIndex;
							}
						}
							
						while ((1 << Location) & AssignedInputs)
						{
							Location++;
						}
							
						if (Location != Var->location)
						{
							SPVRResult = Reflection.ChangeInputVariableLocation(Var, Location);
							check(SPVRResult == SPV_REFLECT_RESULT_SUCCESS);
						}
							
						uint32 ArrayCount = 1;
						for (uint32 Dim = 0; Dim < Var->array.dims_count; Dim++)
						{
							ArrayCount *= Var->array.dims[Dim];
						}
							
						FString TypeQualifier;

						auto const type = *Var->type_description;
						uint32_t masked_type = type.type_flags & 0xF;
							
						switch (masked_type) {
							default: checkf(false, TEXT("unsupported component type %d"), masked_type); break;
							case SPV_REFLECT_TYPE_FLAG_BOOL  : TypeQualifier = TEXT("b"); break;
							case SPV_REFLECT_TYPE_FLAG_INT   : TypeQualifier = (type.traits.numeric.scalar.signedness ? TEXT("i") : TEXT("u")); break;
							case SPV_REFLECT_TYPE_FLAG_FLOAT : TypeQualifier = (type.traits.numeric.scalar.width == 32 ? TEXT("f") : TEXT("h")); break;
						}
							
						if (type.type_flags & SPV_REFLECT_TYPE_FLAG_MATRIX)
						{
							TypeQualifier += FString::Printf(TEXT("%d%d"), type.traits.numeric.matrix.row_count, type.traits.numeric.matrix.column_count);
						}
						else if (type.type_flags & SPV_REFLECT_TYPE_FLAG_VECTOR)
						{
							TypeQualifier += FString::Printf(TEXT("%d"), type.traits.numeric.vector.component_count);
						}
						else
						{
							TypeQualifier += TEXT("1");
						}
							
						for (uint32 j = 0; j < ArrayCount; j++)
						{
							AssignedInputs |= (1 << (Location + j));
								
							CCHeaderWriter.WriteInputAttribute(TEXT("in_ATTRIBUTE"), *TypeQualifier, (Location + j), /*bLocationPrefix:*/ false, /*bLocationSuffix:*/ true);
						}
					}
				}
			}
			
			// Copy reflection code back to SPIR-V buffer
			SpirvData = TArray<uint32>(Reflection.GetCode(), Reflection.GetCodeSize() / sizeof(uint32));
		}
		
		uint32 SideTableIndex = 0;

		CrossCompiler::FShaderConductorTarget TargetDesc;

		if (Result)
		{
			SideTableIndex = FPlatformMath::CountTrailingZeros64(BufferIndices);
			BufferIndices &= ~(1ull << (uint64)SideTableIndex);

			TargetDesc.CompileFlags.SetDefine(TEXT("texel_buffer_texture_width"), 0);
			TargetDesc.CompileFlags.SetDefine(TEXT("enforce_storge_buffer_bounds"), 1);
			TargetDesc.CompileFlags.SetDefine(TEXT("buffer_size_buffer_index"), SideTableIndex);
			TargetDesc.CompileFlags.SetDefine(TEXT("invariant_float_math"), Options.bEnableFMAPass ? 1 : 0);
			TargetDesc.CompileFlags.SetDefine(TEXT("enable_decoration_binding"), 1);

			switch (Semantics)
			{
			case EMetalGPUSemanticsImmediateDesktop:
				TargetDesc.Language = CrossCompiler::EShaderConductorLanguage::Metal_macOS;
				break;
			case EMetalGPUSemanticsTBDRDesktop:
				TargetDesc.Language = CrossCompiler::EShaderConductorLanguage::Metal_iOS;
                TargetDesc.CompileFlags.SetDefine(TEXT("ios_support_base_vertex_instance"), !bSupportAppleA8);
				TargetDesc.CompileFlags.SetDefine(TEXT("use_framebuffer_fetch_subpasses"), 1);
				TargetDesc.CompileFlags.SetDefine(TEXT("emulate_cube_array"), 1);
				break;
			case EMetalGPUSemanticsMobile:
			default:
				TargetDesc.Language = CrossCompiler::EShaderConductorLanguage::Metal_iOS;
                TargetDesc.CompileFlags.SetDefine(TEXT("ios_support_base_vertex_instance"), !bSupportAppleA8);
                TargetDesc.CompileFlags.SetDefine(TEXT("use_framebuffer_fetch_subpasses"), 1);
				TargetDesc.CompileFlags.SetDefine(TEXT("emulate_cube_array"), 1);
				break;
			}

			static const TCHAR* subpass_input_dimension_names[] =
			{
				TEXT("subpass_input_dimension0"),
				TEXT("subpass_input_dimension1"),
				TEXT("subpass_input_dimension2"),
				TEXT("subpass_input_dimension3"),
				TEXT("subpass_input_dimension4"),
				TEXT("subpass_input_dimension5"),
				TEXT("subpass_input_dimension6"),
				TEXT("subpass_input_dimension7")
			};

			for (uint32 SubpassIndex = 0; SubpassIndex < MaxMetalSubpasses; SubpassIndex++)
			{
				uint32 SubpassInputDim = SubpassInputsDim[SubpassIndex];
				if (SubpassInputDim >= 1 && SubpassInputDim <= 4)
				{
					// If a dimension for the subpass input attachment at binding slot 0 was determined,
					// forward this dimension to SPIRV-Cross because SPIR-V doesn't support a dimension for OpTypeImage instruction with SubpassData
					TargetDesc.CompileFlags.SetDefine(subpass_input_dimension_names[SubpassIndex], SubpassInputDim);
				}
			}
			
			if (IABTier >= 1)
			{
				TargetDesc.CompileFlags.SetDefine(TEXT("argument_buffers"), 1);
				TargetDesc.CompileFlags.SetDefine(TEXT("argument_buffer_offset"), IABOffsetIndex);
			}
			TargetDesc.CompileFlags.SetDefine(TEXT("texture_buffer_native"), 1);
			
			switch (VersionEnum)
			{
<<<<<<< HEAD
=======
#if PLATFORM_MAC
                case 8:
                {
                    TargetDesc.Version = 30000;
                    break;
                }
>>>>>>> d731a049
				case 7:
				{
					TargetDesc.Version = 20400;
					break;
				}
				case 6:
				{
					TargetDesc.Version = 20300;
					break;
				}
				case 5:
				{
					TargetDesc.Version = 20200;
					break;
				}
				default:
				{
<<<<<<< HEAD
					UE_LOG(LogShaders, Warning, TEXT("Metal Shader Version Unsupported, switching to default 2.2"));
=======
					UE_LOG(LogShaders, Warning, TEXT("Metal Shader Version Unsupported, switching to default 2.2")); //EMacMetalShaderStandard::MacMetalSLStandard_Minimum
>>>>>>> d731a049
					TargetDesc.Version = 20200;
					break;
				}
#else
                case 8:
                {
                    TargetDesc.Version = 30000;
                    break;
                }
                case 7:
                {
                    TargetDesc.Version = 20400;
                    break;
                }
                default:
                {
                    UE_LOG(LogShaders, Warning, TEXT("Metal Shader Version Unsupported, switching to default 2.4")); //EIOSMetalShaderStandard::IOSMetalSLStandard_Minimum
                    TargetDesc.Version = 20400;
                    break;
                }
#endif
			}
		}

		// Convert SPIR-V binary to Metal source
		std::string ResultsTargetDataAsString;
		bool bMetalSourceCompileSucceeded = false;

		if (Result)
		{
			bMetalSourceCompileSucceeded = CompilerContext.CompileSpirvToSourceBuffer(
				Options, TargetDesc, SpirvData.GetData(), SpirvData.Num() * sizeof(uint32),
				[&ResultsTargetDataAsString](const void* Data, uint32 Size)
				{
					ResultsTargetDataAsString = std::string(reinterpret_cast<const ANSICHAR*>(Data), Size);
				}
			);
		}

		if (!bMetalSourceCompileSucceeded)
		{
			// Compilation failed.
			Result = 0;
		}
		else
		{
			if (FCStringAnsi::Strstr(ResultsTargetDataAsString.c_str(), "spvBufferSizeConstants"))
			{
				CCHeaderWriter.WriteSideTable(TEXT("spvBufferSizeConstants"), SideTableIndex);
			}

			CCHeaderWriter.WriteSourceInfo(*Input.GetSourceFilename(), *Input.EntryPointName, *Input.DebugGroupName);
			CCHeaderWriter.WriteCompilerInfo();

			FString MetaData = CCHeaderWriter.ToString();
			MetaData += TEXT("\n\n");
			if (ALNString.Len())
			{
				MetaData += TEXT("// Attributes: ");
				MetaData += ALNString;
				MetaData += TEXT("\n\n");
			}
			
			MetalSource = TCHAR_TO_UTF8(*MetaData);
			MetalSource += ResultsTargetDataAsString;
			
			if (Options.bEnableFMAPass)
			{
				std::string FMADefine = std::string("\n"
										"template<typename T>\n"
										"static inline __attribute__((always_inline))\n"
										"T ue_cross(T x, T y)\n"
										"{\n"
										"    metal::float3 fx = metal::float3(x);\n"
										"    metal::float3 fy = metal::float3(y);\n"
										"    return T(metal::fma(fx[1], fy[2], -metal::fma(fy[1], fx[2], 0.0)), metal::fma(fx[2], fy[0], -metal::fma(fy[2], fx[0], 0.0)), metal::fma(fx[0], fy[1], -metal::fma(fy[0], fx[1], 0.0)));\n"
										"}\n"
										"#define cross ue_cross\n\n"
										"using namespace metal;"
										);
				
				std::string IncludeString = "using namespace metal;";
				size_t IncludePos = MetalSource.find(IncludeString);
				if (IncludePos != std::string::npos)
					MetalSource.replace(IncludePos, IncludeString.length(), FMADefine);
			}

			CRCLen = MetalSource.length();
			CRC = FCrc::MemCrc_DEPRECATED(MetalSource.c_str(), CRCLen);
			
			ANSICHAR MainCRC[25];
			int32 NewLen = FCStringAnsi::Snprintf(MainCRC, 25, "Main_%0.8x_%0.8x(", CRCLen, CRC);
			
			std::string MainEntryPoint = EntryPointNameAnsi + "(";
			size_t Pos;
			do
			{
				Pos = MetalSource.find(MainEntryPoint);
				if (Pos != std::string::npos)
					MetalSource.replace(Pos, MainEntryPoint.length(), MainCRC);
			} while(Pos != std::string::npos);
		}
		
		// Version 6 means Tier 2 IABs for now.
		if (IABTier >= 2)
		{
			char BufferIdx[3];
			for (auto& IAB : IABs)
			{
				uint32 Index = IAB.Value[0].SetIndex;
				FMemory::Memzero(BufferIdx);
				FCStringAnsi::Snprintf(BufferIdx, 3, "%d", Index);
				std::string find_str = "struct spvDescriptorSetBuffer";
				find_str += BufferIdx;
				size_t Pos = MetalSource.find(find_str);
				if (Pos != std::string::npos)
				{
					size_t StartPos = MetalSource.find("{", Pos);
					size_t EndPos = MetalSource.find("}", StartPos);
					std::string IABName(TCHAR_TO_UTF8(*IAB.Key));
					size_t UBPos = MetalSource.find("constant type_" + IABName + "*");
					
					std::string Declaration = find_str + "\n{\n\tconstant uint* spvBufferSizeConstants [[id(0)]];\n";
					for (FMetalResourceTableEntry& Entry : IAB.Value)
					{
						std::string EntryString;
						std::string Name(TCHAR_TO_UTF8(*Entry.Name));
						switch(Entry.Type)
						{
							case UBMT_TEXTURE:
							case UBMT_RDG_TEXTURE:
							case UBMT_RDG_TEXTURE_SRV:
							case UBMT_SRV:
							case UBMT_SAMPLER:
							case UBMT_RDG_BUFFER_SRV:
							case UBMT_UAV:
							case UBMT_RDG_TEXTURE_UAV:
							case UBMT_RDG_BUFFER_UAV:
							{
								size_t EntryPos = MetalSource.find(Name + " [[id(");
								if (EntryPos != std::string::npos)
								{
									while(MetalSource[--EntryPos] != '\n') {}
									while(MetalSource[++EntryPos] != '\n')
									{
										EntryString += MetalSource[EntryPos];
									}
									EntryString += "\n";
								}
								else
								{
									switch(Entry.Type)
									{
										case UBMT_TEXTURE:
										case UBMT_RDG_TEXTURE:
										case UBMT_RDG_TEXTURE_SRV:
										case UBMT_SRV:
										{
											std::string typeName = "texture_buffer<float, access::read>";
											int32 NameIndex = PreprocessedShader.Find(Entry.Name + ";");
											int32 DeclIndex = NameIndex;
											if (DeclIndex > 0)
											{
												while(PreprocessedShader[--DeclIndex] != TEXT('\n')) {}
												FString Decl = PreprocessedShader.Mid(DeclIndex, NameIndex - DeclIndex);
												TCHAR const* Types[] = { TEXT("ByteAddressBuffer<"), TEXT("StructuredBuffer<"), TEXT("Buffer<"), TEXT("Texture2DArray"), TEXT("TextureCubeArray"), TEXT("Texture2D"), TEXT("Texture3D"), TEXT("TextureCube") };
												char const* NewTypes[] = { "device void*", "device void*", "texture_buffer<float, access::read>", "texture2d_array<float>", "texturecube_array<float>", "texture2d<float>", "texture3d<float>", "texturecube<float>" };
												for (uint32 i = 0; i < 8; i++)
												{
													if (Decl.Contains(Types[i]))
													{
														typeName = NewTypes[i];
														break;
													}
												}
											}
											
											FCStringAnsi::Snprintf(BufferIdx, 3, "%d", Entry.ResourceIndex + 1);
											EntryString = "\t";
											EntryString += typeName;
											EntryString += " ";
											EntryString += Name;
											EntryString += " [[id(";
											EntryString += BufferIdx;
											EntryString += ")]];\n";
											break;
										}
										case UBMT_SAMPLER:
										{
											FCStringAnsi::Snprintf(BufferIdx, 3, "%d", Entry.ResourceIndex + 1);
											EntryString = "\tsampler ";
											EntryString += Name;
											EntryString += " [[id(";
											EntryString += BufferIdx;
											EntryString += ")]];\n";
											break;
										}
										case UBMT_RDG_BUFFER_SRV:
										{
											FCStringAnsi::Snprintf(BufferIdx, 3, "%d", Entry.ResourceIndex + 1);
											EntryString = "\tdevice void* ";
											EntryString += Name;
											EntryString += " [[id(";
											EntryString += BufferIdx;
											EntryString += ")]];\n";
											break;
										}
										case UBMT_UAV:
										case UBMT_RDG_TEXTURE_UAV:
										{
											std::string typeName = "texture_buffer<float, access::read_write>";
											int32 NameIndex = PreprocessedShader.Find(Entry.Name + ";");
											int32 DeclIndex = NameIndex;
											if (DeclIndex > 0)
											{
												while(PreprocessedShader[--DeclIndex] != TEXT('\n')) {}
												FString Decl = PreprocessedShader.Mid(DeclIndex, NameIndex - DeclIndex);
												TCHAR const* Types[] = { TEXT("ByteAddressBuffer<"), TEXT("StructuredBuffer<"), TEXT("Buffer<"), TEXT("Texture2DArray"), TEXT("TextureCubeArray"), TEXT("Texture2D"), TEXT("Texture3D"), TEXT("TextureCube") };
												char const* NewTypes[] = { "device void*", "device void*", "texture_buffer<float, access::read_write>", "texture2d_array<float, access::read_write>", "texturecube_array<float, access::read_write>", "texture2d<float, access::read_write>", "texture3d<float, access::read_write>", "texturecube<float, access::read_write>" };
												for (uint32 i = 0; i < 8; i++)
												{
													if (Decl.Contains(Types[i]))
													{
														typeName = NewTypes[i];
														break;
													}
												}
											}
											
											FCStringAnsi::Snprintf(BufferIdx, 3, "%d", Entry.ResourceIndex + 1);
											EntryString = "\t";
											EntryString += typeName;
											EntryString += " ";
											EntryString += Name;
											EntryString += " [[id(";
											EntryString += BufferIdx;
											EntryString += ")]];\n";
											
											FCStringAnsi::Snprintf(BufferIdx, 3, "%d", Entry.ResourceIndex + 2);
											EntryString = "\tdevice void* ";
											EntryString += Name;
											EntryString += "_atomic [[id(";
											EntryString += BufferIdx;
											EntryString += ")]];\n";
											break;
										}
										case UBMT_RDG_BUFFER_UAV:
										{
											FCStringAnsi::Snprintf(BufferIdx, 3, "%d", Entry.ResourceIndex + 1);
											EntryString = "\ttexture_buffer<float, access::read_write> ";
											EntryString += Name;
											EntryString += " [[id(";
											EntryString += BufferIdx;
											EntryString += ")]];\n";
											
											FCStringAnsi::Snprintf(BufferIdx, 3, "%d", Entry.ResourceIndex + 2);
											EntryString = "\tdevice void* ";
											EntryString += Name;
											EntryString += "_atomic [[id(";
											EntryString += BufferIdx;
											EntryString += ")]];\n";
											break;
										}
										default:
											break;
									}
								}
								Declaration += EntryString;
								break;
							}
							default:
							{
								break;
							}
						}
					}
					if (UBPos < EndPos)
					{
						size_t UBEnd = MetalSource.find(";", UBPos);
						std::string UBStr = MetalSource.substr(UBPos, (UBEnd - UBPos));
						Declaration += "\t";
						Declaration += UBStr;
						Declaration += ";\n";
					}
					else
					{
						Declaration += "\tconstant void* uniformdata [[id(";
						FMemory::Memzero(BufferIdx);
						FCStringAnsi::Snprintf(BufferIdx, 3, "%d", IAB.Value.Num() + 1);
						Declaration += BufferIdx;
						Declaration += ")]];\n";
					}
					
					Declaration += "}";
					
 					MetalSource.replace(Pos, (EndPos - Pos) + 1, Declaration);
				}
			}
		}

		// Flush compile errors
		CompilerContext.FlushErrors(Output.Errors);
	}
#endif

	// Attribute [[clang::optnone]] causes performance hit with WPO on M1 Macs => replace with empty space
	const std::string ClangOptNoneString = "[[clang::optnone]]";
	for (size_t Begin = 0, End = 0; (Begin = MetalSource.find(ClangOptNoneString, End)) != std::string::npos; End = Begin)
	{
		MetalSource.replace(Begin, ClangOptNoneString.length(), " ");
	}
	
	if (bDumpDebugInfo && !MetalSource.empty())
	{
		DumpDebugShaderText(Input, &MetalSource[0], MetalSource.size(), TEXT("metal"));
	}

	if (Result != 0)
	{
		Output.Target = Input.Target;
		BuildMetalShaderOutput(Output, Input, GUIDHash, CCFlags, MetalSource.c_str(), MetalSource.length(), CRCLen, CRC, VersionEnum, *Standard, *MinOSVersion, TypeMode, Output.Errors, OutputData.TypedBuffers, OutputData.InvariantBuffers, OutputData.TypedUAVs, OutputData.ConstantBuffers, OutputData.TypedBufferFormats, bAllowFastIntriniscs);
		return Output.bSucceeded;
	}
	else
	{
		// Log errors on failed compilation in this backend only when -directcompile is specified.
		const bool bDirectCompile = FParse::Param(FCommandLine::Get(), TEXT("directcompile"));
		if (bDirectCompile)
		{
			for (const FShaderCompilerError& Error : Output.Errors)
			{
				UE_LOG(LogShaders, Error, TEXT("%s"), *Error.GetErrorStringWithLineMarker());
			}
			GLog->Flush();
		}
	}

	return Result != 0;
}<|MERGE_RESOLUTION|>--- conflicted
+++ resolved
@@ -38,10 +38,6 @@
 	TArray<uint8> const& TypedBufferFormats,
 	bool bAllowFastIntriniscs
 );
-<<<<<<< HEAD
-
-=======
->>>>>>> d731a049
 struct FMetalShaderOutputMetaData
 {
 	TArray<uint8> TypedBufferFormats;
@@ -217,11 +213,7 @@
 	int32 IABTier = 0;
 
 	FString const* IABVersion = Input.Environment.GetDefinitions().Find(TEXT("METAL_INDIRECT_ARGUMENT_BUFFERS"));
-<<<<<<< HEAD
-	if (IABVersion && IABVersion->IsNumeric())
-=======
 	if (VersionEnum >= 4 && IABVersion && IABVersion->IsNumeric())
->>>>>>> d731a049
 	{
 		LexFromString(IABTier, *(*IABVersion));
 	}
@@ -1037,15 +1029,12 @@
 			
 			switch (VersionEnum)
 			{
-<<<<<<< HEAD
-=======
 #if PLATFORM_MAC
                 case 8:
                 {
                     TargetDesc.Version = 30000;
                     break;
                 }
->>>>>>> d731a049
 				case 7:
 				{
 					TargetDesc.Version = 20400;
@@ -1063,11 +1052,7 @@
 				}
 				default:
 				{
-<<<<<<< HEAD
-					UE_LOG(LogShaders, Warning, TEXT("Metal Shader Version Unsupported, switching to default 2.2"));
-=======
 					UE_LOG(LogShaders, Warning, TEXT("Metal Shader Version Unsupported, switching to default 2.2")); //EMacMetalShaderStandard::MacMetalSLStandard_Minimum
->>>>>>> d731a049
 					TargetDesc.Version = 20200;
 					break;
 				}
