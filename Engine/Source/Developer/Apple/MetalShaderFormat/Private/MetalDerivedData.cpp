--- conflicted
+++ resolved
@@ -394,34 +394,6 @@
 		{
 			Options.bEnableFMAPass = true;
 		}
-<<<<<<< HEAD
-	}
-#if 1
-#if PLATFORM_MAC || PLATFORM_WINDOWS
-	else
-	{
-		ShaderConductor::Compiler::Options Options;
-		Options.removeUnusedGlobals = true;
-		// Metal is inverted vs. SPIRV for some curious reason
-		Options.packMatricesInRowMajor = false;
-		Options.enableDebugInfo = false;
-		Options.enable16bitTypes = false;
-		Options.disableOptimizations = false;
-		Options.enableFMAPass = (VersionEnum == 2 || VersionEnum == 3 || bForceInvariance);
-		
-        ShaderConductor::Compiler::SourceDesc SourceDesc;
-		
-		std::string SourceData(TCHAR_TO_UTF8(*PreprocessedShader));
-		std::string FileName(TCHAR_TO_UTF8(*Input.VirtualSourceFilePath));
-		std::string EntryPointName(TCHAR_TO_UTF8(*Input.EntryPointName));
-		
-        SourceDesc.source = SourceData.c_str();
-        SourceDesc.fileName = FileName.c_str();
-        SourceDesc.entryPoint = EntryPointName.c_str();
-		SourceDesc.numDefines = 0;
-		SourceDesc.defines = nullptr;
-		
-=======
 		else if (Frequency == HSF_PixelShader || Frequency == HSF_ComputeShader)
 		{
 			Options.bEnableFMAPass = false;
@@ -434,7 +406,6 @@
 		// Load shader source into compiler context
 		CompilerContext.LoadSource(PreprocessedShader, Input.VirtualSourceFilePath, Input.EntryPointName, Frequency);
 
->>>>>>> 24776ab6
 		enum class EMetalTessellationMetadataTags : uint8
 		{
 			TessellationOutputControlPoints,
