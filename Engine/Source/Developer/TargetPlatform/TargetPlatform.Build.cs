// Copyright 1998-2015 Epic Games, Inc. All Rights Reserved.

using UnrealBuildTool;
using System.IO;

public class TargetPlatform : ModuleRules
{
	public TargetPlatform(TargetInfo Target)
	{
		PrivateDependencyModuleNames.Add("Core");		
        PublicDependencyModuleNames.Add("DesktopPlatform");

        PrivateIncludePathModuleNames.Add("PhysXFormats");

		// no need for all these modules if the program doesn't want developer tools at all (like UnrealFileServer)
		if (!UEBuildConfiguration.bBuildRequiresCookedData && UEBuildConfiguration.bBuildDeveloperTools)
		{
            // these are needed by multiple platform specific target platforms, so we make sure they are built with the base editor
            DynamicallyLoadedModuleNames.Add("ShaderPreprocessor");
            DynamicallyLoadedModuleNames.Add("ShaderFormatOpenGL");
            DynamicallyLoadedModuleNames.Add("ImageWrapper");

			if ((Target.Platform == UnrealTargetPlatform.Win64) || (Target.Platform == UnrealTargetPlatform.Win32))
			{
				if (UEBuildConfiguration.bCompileLeanAndMeanUE == false)
				{
					DynamicallyLoadedModuleNames.Add("TextureFormatIntelISPCTexComp");
				}
			}

            if (Target.Platform == UnrealTargetPlatform.Win32 ||
                Target.Platform == UnrealTargetPlatform.Win64 ||
				(Target.Platform == UnrealTargetPlatform.HTML5 && Target.Architecture == "-win32"))
			{

                // these are needed by multiple platform specific target platforms, so we make sure they are built with the base editor
                DynamicallyLoadedModuleNames.Add("ShaderFormatD3D");

                if (UEBuildConfiguration.bCompileLeanAndMeanUE == false)
				{
                    DynamicallyLoadedModuleNames.Add("TextureFormatDXT");
                    DynamicallyLoadedModuleNames.Add("TextureFormatPVR");
					DynamicallyLoadedModuleNames.Add("TextureFormatASTC");
				}

				DynamicallyLoadedModuleNames.Add("TextureFormatUncompressed");

				if (UEBuildConfiguration.bCompileAgainstEngine)
				{
					DynamicallyLoadedModuleNames.Add("AudioFormatADPCM"); // For IOS cooking
					DynamicallyLoadedModuleNames.Add("AudioFormatOgg");
					DynamicallyLoadedModuleNames.Add("AudioFormatOpus"); 
				}

				if (Target.Type == TargetRules.TargetType.Editor || Target.Type == TargetRules.TargetType.Program)
				{
					DynamicallyLoadedModuleNames.Add("AndroidTargetPlatform");
					DynamicallyLoadedModuleNames.Add("Android_PVRTCTargetPlatform");
					DynamicallyLoadedModuleNames.Add("Android_ATCTargetPlatform");
					DynamicallyLoadedModuleNames.Add("Android_DXTTargetPlatform");
					DynamicallyLoadedModuleNames.Add("Android_ETC1TargetPlatform");
					DynamicallyLoadedModuleNames.Add("Android_ETC2TargetPlatform");
					DynamicallyLoadedModuleNames.Add("Android_ASTCTargetPlatform");
					DynamicallyLoadedModuleNames.Add("IOSTargetPlatform");
                    DynamicallyLoadedModuleNames.Add("HTML5TargetPlatform");
				}
			}
			else if (Target.Platform == UnrealTargetPlatform.Mac)
			{
				if (UEBuildConfiguration.bCompileLeanAndMeanUE == false)
				{
					DynamicallyLoadedModuleNames.Add("TextureFormatDXT");
                    DynamicallyLoadedModuleNames.Add("TextureFormatPVR");
					DynamicallyLoadedModuleNames.Add("TextureFormatASTC");
				}

				DynamicallyLoadedModuleNames.Add("TextureFormatUncompressed");

				if (UEBuildConfiguration.bCompileAgainstEngine)
				{
					DynamicallyLoadedModuleNames.Add("AudioFormatOgg");
					DynamicallyLoadedModuleNames.Add("AudioFormatOpus");
				}

				if (Target.Type == TargetRules.TargetType.Editor || Target.Type == TargetRules.TargetType.Program)
				{
					DynamicallyLoadedModuleNames.Add("AndroidTargetPlatform");
					DynamicallyLoadedModuleNames.Add("Android_PVRTCTargetPlatform");
					DynamicallyLoadedModuleNames.Add("Android_ATCTargetPlatform");
					DynamicallyLoadedModuleNames.Add("Android_DXTTargetPlatform");
					DynamicallyLoadedModuleNames.Add("Android_ETC1TargetPlatform");
					DynamicallyLoadedModuleNames.Add("Android_ETC2TargetPlatform");
					DynamicallyLoadedModuleNames.Add("IOSTargetPlatform");
<<<<<<< HEAD

					if (!UnrealBuildTool.UnrealBuildTool.RunningRocket() && !UnrealBuildTool.UnrealBuildTool.BuildingRocket())
					{
						DynamicallyLoadedModuleNames.Add("HTML5TargetPlatform");
					}
=======
					DynamicallyLoadedModuleNames.Add("HTML5TargetPlatform");
>>>>>>> cce8678d
				}
			}
            else if (Target.Platform == UnrealTargetPlatform.Linux)
            {
                if (UEBuildConfiguration.bCompileLeanAndMeanUE == false)
                {
                    DynamicallyLoadedModuleNames.Add("TextureFormatDXT");
                    DynamicallyLoadedModuleNames.Add("TextureFormatPVR");
					DynamicallyLoadedModuleNames.Add("TextureFormatASTC");
                }

                DynamicallyLoadedModuleNames.Add("TextureFormatUncompressed");

                if (UEBuildConfiguration.bCompileAgainstEngine)
                {
                    DynamicallyLoadedModuleNames.Add("AudioFormatOgg");
                    DynamicallyLoadedModuleNames.Add("AudioFormatOpus");
                }
            }
		}
        
        if (UEBuildConfiguration.bBuildDeveloperTools == true && (UEBuildConfiguration.bBuildRequiresCookedData || UEBuildConfiguration.bRuntimePhysicsCooking) && UEBuildConfiguration.bCompileAgainstEngine && UEBuildConfiguration.bCompilePhysX)
        {
            DynamicallyLoadedModuleNames.Add("PhysXFormats");
        }
	}
}<|MERGE_RESOLUTION|>--- conflicted
+++ resolved
@@ -91,15 +91,7 @@
 					DynamicallyLoadedModuleNames.Add("Android_ETC1TargetPlatform");
 					DynamicallyLoadedModuleNames.Add("Android_ETC2TargetPlatform");
 					DynamicallyLoadedModuleNames.Add("IOSTargetPlatform");
-<<<<<<< HEAD
-
-					if (!UnrealBuildTool.UnrealBuildTool.RunningRocket() && !UnrealBuildTool.UnrealBuildTool.BuildingRocket())
-					{
-						DynamicallyLoadedModuleNames.Add("HTML5TargetPlatform");
-					}
-=======
 					DynamicallyLoadedModuleNames.Add("HTML5TargetPlatform");
->>>>>>> cce8678d
 				}
 			}
             else if (Target.Platform == UnrealTargetPlatform.Linux)
