--- conflicted
+++ resolved
@@ -63,10 +63,7 @@
 					DynamicallyLoadedModuleNames.Add("Android_ASTCTargetPlatform");
                     DynamicallyLoadedModuleNames.Add("Android_MultiTargetPlatform");
                     DynamicallyLoadedModuleNames.Add("IOSTargetPlatform");
-<<<<<<< HEAD
-=======
 					DynamicallyLoadedModuleNames.Add("TVOSTargetPlatform");
->>>>>>> 73f66985
                     DynamicallyLoadedModuleNames.Add("HTML5TargetPlatform");
 				}
 			}
