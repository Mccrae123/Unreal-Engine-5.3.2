--- conflicted
+++ resolved
@@ -32,14 +32,10 @@
 
 DEFINE_LOG_CATEGORY_STATIC(LogTargetPlatformManager, Log, All);
 
-<<<<<<< HEAD
-#define AUTOSDKS_ENABLED (WITH_UNREAL_DEVELOPER_TOOLS || !IS_MONOLITHIC) && PLATFORM_WINDOWS
-=======
 // AutoSDKs needs the extra DDPI info
 #ifndef AUTOSDKS_ENABLED
 #define AUTOSDKS_ENABLED DDPI_HAS_EXTENDED_PLATFORMINFO_DATA
 #endif
->>>>>>> 6bbb88c8
 
 
 static const size_t MaxPlatformCount = 64;		// In the unlikely event that someone bumps this please note that there's
@@ -125,14 +121,10 @@
 			// before we get a change to setup for a given platform.  Use the platforminfo list to avoid any kind of interdependency.
 			for (auto Pair: FDataDrivenPlatformInfoRegistry::GetAllPlatformInfos())
 			{
-<<<<<<< HEAD
-				SetupAndValidateAutoSDK(PlatformInfo.AutoSDKPath);
-=======
 				if (Pair.Value.AutoSDKPath.Len() > 0)
 			{
 					SetupAndValidateAutoSDK(Pair.Value.AutoSDKPath);
 				}
->>>>>>> 6bbb88c8
 			}
 		}
 #endif
@@ -182,10 +174,6 @@
 			GetShaderFormats();
 		}
 
-<<<<<<< HEAD
-		bForceCacheUpdate = false;
-=======
->>>>>>> 6bbb88c8
 		OnTargetPlatformsInvalidated.Broadcast();
 	}
 
@@ -752,9 +740,16 @@
 	 */
 	bool IsAutoSDKsEnabled()
 	{
+		static const FString SDKRootEnvFar(TEXT("UE_SDKS_ROOT"));
+
+		FString SDKPath = FPlatformMisc::GetEnvironmentVariable(*SDKRootEnvFar);
+
 		// AutoSDKs only enabled if UE_SDKS_ROOT is set.
-		static const TCHAR* SDKRootEnvVar = TEXT("UE_SDKS_ROOT");
-		return !FPlatformMisc::GetEnvironmentVariable(SDKRootEnvVar).IsEmpty();
+		if (SDKPath.Len() != 0)
+		{
+			return true;
+		}
+		return false;
 	}
 
 	bool InitializeSinglePlatform(FName PlatformName, const FString& AutoSDKPath)
