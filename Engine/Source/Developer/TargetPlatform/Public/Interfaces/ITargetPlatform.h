--- conflicted
+++ resolved
@@ -109,9 +109,6 @@
 	CookFileRegionMetadata,
 
 	/** The platform supports communication (reading and writing data) between a target a connected PC. */
-<<<<<<< HEAD
-	DirectDataExchange
-=======
 	DirectDataExchange,
 
 	/** The platform supports Luminance + Alpha encoding mode for normalmaps */
@@ -122,7 +119,6 @@
 
 	/** Does the platform allow various connection types to be used (ie: wifi and usb) */
 	SupportsMultipleConnectionTypes
->>>>>>> 4af6daef
 };
 
 enum class EPlatformAuthentication
@@ -654,12 +650,6 @@
 	virtual bool AllowAudioVisualData() const = 0;
 
 	/** Checks if this Target will want to load this object (generally used to mark an object to not be cooked for this target) */
-	virtual bool AllowObject(const class UObject* Object) const = 0;
-
-	/**
-	 * Checks if this Target will want to load this object (generally used to mark an object to not be cooked for this target,
-	 * as called by ConditionallyExcludeObjectForTarget)
-	 */
 	virtual bool AllowObject(const class UObject* Object) const = 0;
 
 	/**
