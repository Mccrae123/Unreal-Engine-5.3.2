// Copyright Epic Games, Inc. All Rights Reserved.

using UnrealBuildTool;

public class TextureBuild : ModuleRules
{
	public TextureBuild(ReadOnlyTargetRules Target) : base(Target)
	{
		PrivateIncludePathModuleNames.AddRange(new string[]
		{
<<<<<<< HEAD
			"CoreUObject",
=======
>>>>>>> 4af6daef
			"Engine",
		});

		PrivateDependencyModuleNames.AddRange(new string[]
		{
			"Core",
			"DerivedDataCache",
			"ImageCore",
			"ImageWrapper",
			"TextureBuildUtilities",
			"TextureCompressor",
			"TextureFormat",
		});
	}
}<|MERGE_RESOLUTION|>--- conflicted
+++ resolved
@@ -8,10 +8,6 @@
 	{
 		PrivateIncludePathModuleNames.AddRange(new string[]
 		{
-<<<<<<< HEAD
-			"CoreUObject",
-=======
->>>>>>> 4af6daef
 			"Engine",
 		});
 
