// Copyright Epic Games, Inc. All Rights Reserved.

#pragma once

#include "CoreTypes.h"
#include "DerivedDataBuildFunction.h"
#include "DerivedDataBuildVersion.h"
#include "DerivedDataCacheKey.h"
#include "DerivedDataSharedString.h"
#include "Misc/Guid.h"

class ITextureFormat;
class ITextureTiler;
namespace UE { namespace DerivedData { class FBuildVersionBuilder; } }

class FTextureBuildFunction : public UE::DerivedData::IBuildFunction
{
public:
	TEXTUREBUILD_API virtual FGuid GetVersion() const final;
	TEXTUREBUILD_API virtual void Configure(UE::DerivedData::FBuildConfigContext& Context) const override;
	TEXTUREBUILD_API virtual void Build(UE::DerivedData::FBuildContext& Context) const override;

protected:
	virtual void GetVersion(UE::DerivedData::FBuildVersionBuilder& Builder, ITextureFormat*& OutTextureFormatVersioning) const = 0;
};

/**
*	This function does the meat of breaking out the inputs from the build context and handing them
*	to the tiler, then packing them back up for the build process.
*/
<<<<<<< HEAD
TEXTUREBUILD_API void GenericTextureTilingBuildFunction(UE::DerivedData::FBuildContext& Context, const ITextureTiler* Tiler);
=======
TEXTUREBUILD_API void GenericTextureTilingBuildFunction(UE::DerivedData::FBuildContext& Context, const ITextureTiler* Tiler, const UE::DerivedData::FUtf8SharedString& BuildFunctionName);
>>>>>>> 4af6daef


/**
*	This build function expects an implementation of ITextureTiler as its template
*	and looks a bit awkward because IBuildFunction is required to not have any state,
*	so we can't put the instance of the ITextureTiler on our object - hence the odd
*	statics.
*/
template <class ITextureTilerObject>
class FGenericTextureTilingBuildFunction : public UE::DerivedData::IBuildFunction
{
	virtual void Build(UE::DerivedData::FBuildContext& Context) const
	{
		ITextureTilerObject Tiler;
<<<<<<< HEAD
		GenericTextureTilingBuildFunction(Context, &Tiler);
=======
		GenericTextureTilingBuildFunction(Context, &Tiler, GetName());
>>>>>>> 4af6daef
	}
	virtual void Configure(UE::DerivedData::FBuildConfigContext& Context) const
	{
		Context.SetCacheBucket(UE::DerivedData::FCacheBucket(UTF8TEXTVIEW("TiledTextures")));
	}
	virtual FGuid GetVersion() const final { return ITextureTilerObject::GetBuildFunctionVersionGuid(); }
	const UE::DerivedData::FUtf8SharedString& GetName() const final
	{
		static UE::DerivedData::FUtf8SharedString Name(ITextureTilerObject::GetBuildFunctionNameStatic());
		return Name;
	}
};<|MERGE_RESOLUTION|>--- conflicted
+++ resolved
@@ -28,11 +28,7 @@
 *	This function does the meat of breaking out the inputs from the build context and handing them
 *	to the tiler, then packing them back up for the build process.
 */
-<<<<<<< HEAD
-TEXTUREBUILD_API void GenericTextureTilingBuildFunction(UE::DerivedData::FBuildContext& Context, const ITextureTiler* Tiler);
-=======
 TEXTUREBUILD_API void GenericTextureTilingBuildFunction(UE::DerivedData::FBuildContext& Context, const ITextureTiler* Tiler, const UE::DerivedData::FUtf8SharedString& BuildFunctionName);
->>>>>>> 4af6daef
 
 
 /**
@@ -47,11 +43,7 @@
 	virtual void Build(UE::DerivedData::FBuildContext& Context) const
 	{
 		ITextureTilerObject Tiler;
-<<<<<<< HEAD
-		GenericTextureTilingBuildFunction(Context, &Tiler);
-=======
 		GenericTextureTilingBuildFunction(Context, &Tiler, GetName());
->>>>>>> 4af6daef
 	}
 	virtual void Configure(UE::DerivedData::FBuildConfigContext& Context) const
 	{
