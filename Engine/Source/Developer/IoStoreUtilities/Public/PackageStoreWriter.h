--- conflicted
+++ resolved
@@ -5,62 +5,13 @@
 #include "IO/PackageStore.h"
 #include "Serialization/PackageWriter.h"
 
-<<<<<<< HEAD
-=======
 class FZenStoreWriter;
 
->>>>>>> 4af6daef
 class IPackageStoreWriter : public ICookedPackageWriter
 {
 public:
 	/** Identify as a member of this interface from the ICookedPackageWriter api. */
 	virtual IPackageStoreWriter* AsPackageStoreWriter() override
-<<<<<<< HEAD
-	{
-		return this;
-	}
-
-	struct FOplogCookInfo
-	{
-		struct FAttachment
-		{
-			const UTF8CHAR* Key;
-			FIoHash Hash;
-		};
-
-		ICookedPackageWriter::FCookedPackageInfo CookInfo;
-		TArray<FAttachment> Attachments;
-		bool bUpToDate = false;
-	};
-
-	/**
-	 * Returns all cooked package store entries.
-	 */
-	virtual void GetEntries(TFunction<void(TArrayView<const FPackageStoreEntryResource>, TArrayView<const FOplogCookInfo>)>&&) = 0;
-
-	struct FEntryCreatedEventArgs
-	{
-		FName PlatformName;
-		const FPackageStoreEntryResource& Entry;
-	};
-
-	DECLARE_EVENT_OneParam(IPackageStoreWriter, FEntryCreatedEvent, const FEntryCreatedEventArgs&);
-	virtual FEntryCreatedEvent& OnEntryCreated() = 0;
-
-	/**
-	 * Package commit event arguments
-	 */
-	struct FCommitEventArgs
-	{
-		FName PlatformName;
-		FName PackageName;
-		int32 EntryIndex = INDEX_NONE;
-		TArrayView<const FPackageStoreEntryResource> Entries;
-		TArrayView<const FOplogCookInfo> CookInfos;
-		TArray<FAdditionalFileInfo> AdditionalFiles;
-	};
-
-=======
 	{
 		return this;
 	}
@@ -111,7 +62,6 @@
 		TArray<FAdditionalFileInfo> AdditionalFiles;
 	};
 
->>>>>>> 4af6daef
 	/**
 	 * Broadcasted after a package has been committed, i.e cooked.
 	 */
