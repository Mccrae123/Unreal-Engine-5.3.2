// Copyright Epic Games, Inc. All Rights Reserved.

#include "ZenStoreWriter.h"
#include "ZenStoreHttpClient.h"
#include "ZenFileSystemManifest.h"
#include "PackageStoreOptimizer.h"
#include "Algo/BinarySearch.h"
#include "Algo/IsSorted.h"
#include "Algo/Sort.h"
#include "AssetRegistry/AssetRegistryState.h"
#include "Async/Async.h"
#include "Containers/Queue.h"
#include "Serialization/ArrayReader.h"
#include "Serialization/CompactBinaryPackage.h"
#include "Serialization/CompactBinaryWriter.h"
#include "Serialization/LargeMemoryWriter.h" 
#include "HAL/FileManager.h"
#include "HAL/PlatformFileManager.h"
#include "IO/IoDispatcher.h"
#include "Misc/App.h"
#include "Misc/CommandLine.h"
#include "Misc/FileHelper.h"
#include "Misc/StringBuilder.h"
#include "Interfaces/ITargetPlatform.h"
#include "Misc/Paths.h"
#include "GenericPlatform/GenericPlatformFile.h"
#include "UObject/SavePackage.h"

DEFINE_LOG_CATEGORY_STATIC(LogZenStoreWriter, Log, All);

using namespace UE;

// Note that this is destructive - we yank out the buffer memory from the 
// IoBuffer into the FSharedBuffer
FSharedBuffer IoBufferToSharedBuffer(FIoBuffer& InBuffer)
{
	InBuffer.EnsureOwned();
	const uint64 DataSize = InBuffer.DataSize();
	uint8* DataPtr = InBuffer.Release().ValueOrDie();
	return FSharedBuffer{ FSharedBuffer::TakeOwnership(DataPtr, DataSize, FMemory::Free) };
};

FCbObjectId ToObjectId(const FIoChunkId& ChunkId)
{
	return FCbObjectId(MakeMemoryView(ChunkId.GetData(), ChunkId.GetSize()));
}

FMD5Hash IoHashToMD5(const FIoHash& IoHash)
{
	const FIoHash::ByteArray& Bytes = IoHash.GetBytes();
	
	FMD5 MD5Gen;
	MD5Gen.Update(Bytes, sizeof(FIoHash::ByteArray));
	
	FMD5Hash Hash;
	Hash.Set(MD5Gen);

	return Hash;
}

<<<<<<< HEAD
class FZenStoreWriter::FCommitQueue
{
=======
struct FZenStoreWriter::FZenCommitInfo
{
	IPackageWriter::FCommitPackageInfo CommitInfo;
	TUniquePtr<FPendingPackageState> PackageState;
};

class FZenStoreWriter::FCommitQueue
{
>>>>>>> d731a049
public:
	FCommitQueue()
		: NewCommitEvent(EEventMode::AutoReset)
		, QueueEmptyEvent(EEventMode::ManualReset) {}
	
<<<<<<< HEAD
	void Enqueue(const FCommitPackageInfo& Commit)
	{
		{
			FScopeLock _(&QueueCriticalSection);
			Queue.Enqueue(Commit);
=======
	void Enqueue(FZenCommitInfo&& Commit)
	{
		{
			FScopeLock _(&QueueCriticalSection);
			Queue.Enqueue(MoveTemp(Commit));
>>>>>>> d731a049
			QueueNum++;
		}

		NewCommitEvent->Trigger();
	}

<<<<<<< HEAD
	bool BlockAndDequeue(FCommitPackageInfo& OutCommit)
=======
	bool BlockAndDequeue(FZenCommitInfo& OutCommit)
>>>>>>> d731a049
	{
		for (;;)
		{
			{
				FScopeLock _(&QueueCriticalSection);
				if (Queue.Dequeue(OutCommit))
				{
					QueueNum--;
					return true;
				}
				QueueEmptyEvent->Trigger();
			}

			if (bCompleteAdding)
			{
				return false;
			}

			NewCommitEvent->Wait();
		}
	}

	void CompleteAdding()
	{
		bCompleteAdding = true;
		NewCommitEvent->Trigger();
	}

	void ResetAdding()
	{
		bCompleteAdding = false;
	}

	void WaitUntilEmpty()
	{
		bool bWait = false;
		{
			FScopeLock _(&QueueCriticalSection);
			if (QueueNum > 0)
			{
				QueueEmptyEvent->Reset();
				bWait = true;
			}
		}

		if (bWait)
		{
			QueueEmptyEvent->Wait();
		}
	}

private:
	FEventRef					NewCommitEvent;
	FEventRef					QueueEmptyEvent;
	FCriticalSection			QueueCriticalSection;
<<<<<<< HEAD
	TQueue<FCommitPackageInfo>	Queue;
=======
	TQueue<FZenCommitInfo>		Queue;
>>>>>>> d731a049
	int32						QueueNum = 0;
	TAtomic<bool>				bCompleteAdding{false};
};

TArray<const UTF8CHAR*> FZenStoreWriter::ReservedOplogKeys;

void FZenStoreWriter::StaticInit()
{
	if (ReservedOplogKeys.Num() > 0)
	{
		return;
	}

	ReservedOplogKeys.Append({ UTF8TEXT("files"), UTF8TEXT("key"), UTF8TEXT("package"), UTF8TEXT("packagestoreentry") });
	Algo::Sort(ReservedOplogKeys, [](const UTF8CHAR* A, const UTF8CHAR* B)
		{
			return FUtf8StringView(A).Compare(FUtf8StringView(B), ESearchCase::IgnoreCase) < 0;
		});;
}

FZenStoreWriter::FZenStoreWriter(
	const FString& InOutputPath, 
	const FString& InMetadataDirectoryPath, 
	const ITargetPlatform* InTargetPlatform
)
	: TargetPlatform(*InTargetPlatform)
	, TargetPlatformFName(*InTargetPlatform->PlatformName())
	, OutputPath(InOutputPath)
	, MetadataDirectoryPath(InMetadataDirectoryPath)
	, PackageStoreManifest(InOutputPath)
	, PackageStoreOptimizer(new FPackageStoreOptimizer())
	, CookMode(ICookedPackageWriter::FCookInfo::CookByTheBookMode)
	, bInitialized(false)
{
	StaticInit();

<<<<<<< HEAD
	FString ProjectId = FZenStoreHttpClient::GenerateDefaultProjectId();
	FString OplogId = InTargetPlatform->PlatformName();

=======
	ProjectId = FApp::GetZenStoreProjectId();
	
	if (FParse::Value(FCommandLine::Get(), TEXT("-ZenStorePlatform="), OplogId) == false)
	{
		OplogId = InTargetPlatform->PlatformName();
	}
	
>>>>>>> d731a049
	HttpClient = MakeUnique<UE::FZenStoreHttpClient>();

#if UE_WITH_ZEN
	IsLocalConnection = HttpClient->GetZenServiceInstance().IsServiceRunningLocally();
#endif

	FString RootDir = FPaths::RootDir();
	FString EngineDir = FPaths::EngineDir();
	FPaths::NormalizeDirectoryName(EngineDir);
	FString ProjectDir = FPaths::ProjectDir();
	FPaths::NormalizeDirectoryName(ProjectDir);
	FString ProjectPath = FPaths::GetProjectFilePath();
	FPaths::NormalizeFilename(ProjectPath);

	IPlatformFile& PlatformFile = FPlatformFileManager::Get().GetPlatformFile();
	FString AbsServerRoot = PlatformFile.ConvertToAbsolutePathForExternalAppForRead(*RootDir);
	FString AbsEngineDir = PlatformFile.ConvertToAbsolutePathForExternalAppForRead(*EngineDir);
	FString AbsProjectDir = PlatformFile.ConvertToAbsolutePathForExternalAppForRead(*ProjectDir);
	FString ProjectFilePath = PlatformFile.ConvertToAbsolutePathForExternalAppForRead(*ProjectPath);

	HttpClient->TryCreateProject(ProjectId, OplogId, AbsServerRoot, AbsEngineDir, AbsProjectDir, IsLocalConnection ? ProjectFilePath : FStringView());

	PackageStoreOptimizer->Initialize();

	FPackageStoreManifest::FZenServerInfo& ZenServerInfo = PackageStoreManifest.EditZenServerInfo();

#if UE_WITH_ZEN
	const UE::Zen::FZenServiceInstance& ZenServiceInstance = HttpClient->GetZenServiceInstance();
	ZenServerInfo.Settings = ZenServiceInstance.GetServiceSettings();
#endif
	ZenServerInfo.ProjectId = ProjectId;
	ZenServerInfo.OplogId = OplogId;

	ZenFileSystemManifest = MakeUnique<FZenFileSystemManifest>(TargetPlatform, OutputPath);
	
	CommitQueue = MakeUnique<FCommitQueue>();
	
	Compressor = FOodleDataCompression::ECompressor::Mermaid;
	CompressionLevel = FOodleDataCompression::ECompressionLevel::VeryFast;
}

FZenStoreWriter::~FZenStoreWriter()
{
	FScopeLock _(&PackagesCriticalSection);

	if (PendingPackages.Num())
	{
		UE_LOG(LogZenStoreWriter, Warning, TEXT("Pending packages at shutdown!"));
	}
}

void FZenStoreWriter::WritePackageData(const FPackageInfo& Info, FLargeMemoryWriter& ExportsArchive, const TArray<FFileRegion>& FileRegions)
{
	check(Info.ChunkId.IsValid());
	int64 DataSize = ExportsArchive.TotalSize();
	FIoBuffer PackageData(FIoBuffer::AssumeOwnership, ExportsArchive.ReleaseOwnership(), DataSize);

	TRACE_CPUPROFILER_EVENT_SCOPE(FZenStoreWriter::WritePackageData);

	FIoBuffer CookedHeaderBuffer = FIoBuffer(PackageData.Data(), Info.HeaderSize, PackageData);
	FIoBuffer CookedExportsBuffer = FIoBuffer(PackageData.Data() + Info.HeaderSize, PackageData.DataSize() - Info.HeaderSize, PackageData);
	TUniquePtr<FPackageStorePackage> Package{PackageStoreOptimizer->CreatePackageFromCookedHeader(Info.OutputPackageName, CookedHeaderBuffer)};
	PackageStoreOptimizer->FinalizePackage(Package.Get());
	TArray<FFileRegion> FileRegionsCopy(FileRegions);
	for (FFileRegion& Region : FileRegionsCopy)
	{
		// Adjust regions so they are relative to the start of the exports buffer
		Region.Offset -= Info.HeaderSize;
	}
	FIoBuffer PackageBuffer = PackageStoreOptimizer->CreatePackageBuffer(Package.Get(), CookedExportsBuffer, &FileRegionsCopy);
<<<<<<< HEAD
	FIoChunkId ChunkId = CreateIoChunkId(Package->GetId().Value(), 0, EIoChunkType::ExportBundleData);
	PackageStoreManifest.AddPackageData(Info.InputPackageName, Info.OutputPackageName, Info.LooseFilePath, Info.ChunkId);
=======
	PackageStoreManifest.AddPackageData(Info.PackageName, Info.LooseFilePath, Info.ChunkId);
>>>>>>> d731a049
	for (FFileRegion& Region : FileRegionsCopy)
	{
		// Adjust regions once more so they are relative to the exports bundle buffer
		Region.Offset -= Package->GetHeaderSize();
	}
	//WriteFileRegions(*FPaths::ChangeExtension(Info.LooseFilePath, FString(".uexp") + FFileRegion::RegionsFileExtension), FileRegionsCopy);

	// Commit to Zen build store

	FCbObjectId ChunkOid = ToObjectId(Info.ChunkId);

<<<<<<< HEAD
	FPendingPackageState& ExistingState = GetPendingPackage(Info.InputPackageName);
=======
	FPendingPackageState& ExistingState = GetPendingPackage(Info.PackageName);
>>>>>>> d731a049

	FPackageDataEntry& Entry = ExistingState.PackageData;

	Entry.CompressedPayload = Async(EAsyncExecution::TaskGraph, [this, PackageBuffer]()
	{ 
		return FCompressedBuffer::Compress(FSharedBuffer::MakeView(PackageBuffer.GetView()), Compressor, CompressionLevel);
	});

	Entry.Info				= Info;
	Entry.ChunkId			= ChunkOid;
	Entry.PackageStoreEntry = PackageStoreOptimizer->CreatePackageStoreEntry(Package.Get(), nullptr); // TODO: Can we separate out the optional segment package store entry and do this when we commit instead?
	Entry.IsValid			= true;

	if (EntryCreatedEvent.IsBound())
	{
		IPackageStoreWriter::FEntryCreatedEventArgs EntryCreatedEventArgs
		{
			TargetPlatformFName,
			Entry.PackageStoreEntry
		};
		EntryCreatedEvent.Broadcast(EntryCreatedEventArgs);
	}
}

void FZenStoreWriter::WriteIoStorePackageData(const FPackageInfo& Info, const FIoBuffer& PackageData, const FPackageStoreEntryResource& PackageStoreEntry, const TArray<FFileRegion>& FileRegions)
{
	check(Info.ChunkId.IsValid());

	TRACE_CPUPROFILER_EVENT_SCOPE(WriteIoStorePackageData);

	PackageStoreManifest.AddPackageData(Info.InputPackageName, Info.OutputPackageName, Info.LooseFilePath, Info.ChunkId);
	//WriteFileRegions(*FPaths::ChangeExtension(Info.LooseFilePath, FString(".uexp") + FFileRegion::RegionsFileExtension), FileRegionsCopy);

	FCbObjectId ChunkOid = ToObjectId(Info.ChunkId);

<<<<<<< HEAD
	FPendingPackageState& ExistingState = GetPendingPackage(Info.InputPackageName);
=======
	FPendingPackageState& ExistingState = GetPendingPackage(Info.PackageName);
>>>>>>> d731a049

	FPackageDataEntry& Entry = ExistingState.PackageData;

	PackageData.EnsureOwned();

	Entry.CompressedPayload = Async(EAsyncExecution::TaskGraph, [this, PackageData]()
	{ 
		return FCompressedBuffer::Compress(FSharedBuffer::MakeView(PackageData.GetView()), Compressor, CompressionLevel);
	});

	Entry.Info				= Info;
	Entry.ChunkId			= ChunkOid;
	Entry.PackageStoreEntry = PackageStoreEntry;
	Entry.IsValid			= true;
}

void FZenStoreWriter::WriteBulkData(const FBulkDataInfo& Info, const FIoBuffer& BulkData, const TArray<FFileRegion>& FileRegions)
{
	check(Info.ChunkId.IsValid());

	FCbObjectId ChunkOid = ToObjectId(Info.ChunkId);

<<<<<<< HEAD
	FPendingPackageState& ExistingState = GetPendingPackage(Info.InputPackageName);
=======
	FPendingPackageState& ExistingState = GetPendingPackage(Info.PackageName);
>>>>>>> d731a049

	FBulkDataEntry& BulkEntry = ExistingState.BulkData.AddDefaulted_GetRef(); 

	BulkData.EnsureOwned();

	BulkEntry.CompressedPayload = Async(EAsyncExecution::TaskGraph, [this, BulkData]()
	{ 
		return FCompressedBuffer::Compress(FSharedBuffer::MakeView(BulkData.GetView()), Compressor, CompressionLevel);
	});

	BulkEntry.Info		= Info;
	BulkEntry.ChunkId	= ChunkOid;
	BulkEntry.IsValid	= true;

<<<<<<< HEAD
	PackageStoreManifest.AddBulkData(Info.InputPackageName, Info.OutputPackageName, Info.LooseFilePath, Info.ChunkId);
=======
	PackageStoreManifest.AddBulkData(Info.PackageName, Info.LooseFilePath, Info.ChunkId);
>>>>>>> d731a049

	//	WriteFileRegions(*(Info.LooseFilePath + FFileRegion::RegionsFileExtension), FileRegions);
}

void FZenStoreWriter::WriteAdditionalFile(const FAdditionalFileInfo& Info, const FIoBuffer& FileData)
{
	const FZenFileSystemManifest::FManifestEntry& ManifestEntry = ZenFileSystemManifest->CreateManifestEntry(Info.Filename);
	
<<<<<<< HEAD
	FPendingPackageState& ExistingState = GetPendingPackage(Info.InputPackageName);
=======
	FPendingPackageState& ExistingState = GetPendingPackage(Info.PackageName);
>>>>>>> d731a049

	FFileDataEntry& FileEntry = ExistingState.FileData.AddDefaulted_GetRef();
	
	FileData.EnsureOwned();

	FileEntry.CompressedPayload = Async(EAsyncExecution::TaskGraph, [this, FileData]()
	{ 
		return FCompressedBuffer::Compress(FSharedBuffer::MakeView(FileData.GetView()), Compressor, CompressionLevel);
	});

	FileEntry.Info					= Info;
	FileEntry.Info.ChunkId			= ManifestEntry.FileChunkId;
	FileEntry.ZenManifestServerPath = ManifestEntry.ServerPath;
	FileEntry.ZenManifestClientPath = ManifestEntry.ClientPath;
}

void FZenStoreWriter::WriteLinkerAdditionalData(const FLinkerAdditionalDataInfo& Info, const FIoBuffer& Data, const TArray<FFileRegion>& FileRegions)
{
	// LinkerAdditionalData is not yet implemented in this writer; it is only used for VirtualizedBulkData which is not used in cooked content
	checkNoEntry();
}

void FZenStoreWriter::Initialize(const FCookInfo& Info)
{
	CookMode = Info.CookMode;

	if (!bInitialized)
	{
<<<<<<< HEAD
		if (Info.bFullBuild)
=======
		if (Info.bFullBuild && !Info.bWorkerOnSharedSandbox)
>>>>>>> d731a049
		{
			UE_LOG(LogZenStoreWriter, Display, TEXT("Deleting %s..."), *OutputPath);
			const bool bRequireExists = false;
			const bool bTree = true;
			IFileManager::Get().DeleteDirectory(*OutputPath, bRequireExists, bTree);
		}

<<<<<<< HEAD
		FString ProjectId = FZenStoreHttpClient::GenerateDefaultProjectId();
		FString OplogId = TargetPlatform.PlatformName();
=======
>>>>>>> d731a049
		bool bOplogEstablished = HttpClient->TryCreateOplog(ProjectId, OplogId, Info.bFullBuild);
		UE_CLOG(!bOplogEstablished, LogZenStoreWriter, Fatal, TEXT("Failed to establish oplog on the ZenServer"));

		if (!Info.bFullBuild)
		{
			UE_LOG(LogZenStoreWriter, Display, TEXT("Fetching oplog..."), *ProjectId, *OplogId);

			TFuture<FIoStatus> FutureOplogStatus = HttpClient->GetOplog().Next([this](TIoStatusOr<FCbObject> OplogStatus)
				{
					if (!OplogStatus.IsOk())
					{
						return OplogStatus.Status();
					}

					FCbObject Oplog = OplogStatus.ConsumeValueOrDie();

					if (Oplog["entries"])
					{
						for (FCbField& OplogEntry : Oplog["entries"].AsArray())
						{
							FCbObject OplogObj = OplogEntry.AsObject();

							if (OplogObj["package"])
							{
								FCbObject PackageObj = OplogObj["package"].AsObject();

								const FGuid PkgGuid = PackageObj["guid"].AsUuid();
								const FIoHash PkgHash = PackageObj["data"].AsHash();
								const int64	PkgDiskSize = PackageObj["disksize"].AsUInt64();
								FPackageStoreEntryResource Entry = FPackageStoreEntryResource::FromCbObject(OplogObj["packagestoreentry"].AsObject());
								const FName PackageName = Entry.PackageName;

								const int32 Index = PackageStoreEntries.Num();

								PackageStoreEntries.Add(MoveTemp(Entry));
								FOplogCookInfo& CookInfo = CookedPackagesInfo.Add_GetRef(
									FOplogCookInfo{
										FCookedPackageInfo {PackageName, IoHashToMD5(PkgHash), PkgGuid, PkgDiskSize }
									});
								PackageNameToIndex.Add(PackageName, Index);

								for (FCbFieldView Field : OplogObj)
								{
									FUtf8StringView FieldName = Field.GetName();
									if (IsReservedOplogKey(FieldName))
									{
										continue;
									}
									if (Field.IsHash())
									{
										const UTF8CHAR* AttachmentId = UE::FZenStoreHttpClient::FindOrAddAttachmentId(FieldName);
										CookInfo.Attachments.Add({ AttachmentId, Field.AsHash() });
									}
								}
								CookInfo.Attachments.Shrink();
								check(Algo::IsSorted(CookInfo.Attachments,
									[](const FOplogCookInfo::FAttachment& A, const FOplogCookInfo::FAttachment& B)
									{
										return FUtf8StringView(A.Key).Compare(FUtf8StringView(B.Key), ESearchCase::IgnoreCase) < 0;
									}));
							}
						}
					}

					return FIoStatus::Ok;
				});

			UE_LOG(LogZenStoreWriter, Display, TEXT("Fetching file manifest..."), *ProjectId, *OplogId);

			TIoStatusOr<FCbObject> FileStatus = HttpClient->GetFiles().Get();
			if (FileStatus.IsOk())
			{
				FCbObject FilesObj = FileStatus.ConsumeValueOrDie();
				for (FCbField& FileEntry : FilesObj["files"])
				{
					FCbObject FileObj = FileEntry.AsObject();
					FCbObjectId FileId = FileObj["id"].AsObjectId();
					FString ServerPath = FString(FileObj["serverpath"].AsString());
					FString ClientPath = FString(FileObj["clientpath"].AsString());

					FIoChunkId FileChunkId;
					FileChunkId.Set(FileId.GetView());

					ZenFileSystemManifest->AddManifestEntry(FileChunkId, MoveTemp(ServerPath), MoveTemp(ClientPath));
				}

				UE_LOG(LogZenStoreWriter, Display, TEXT("Fetched '%d' file(s) from oplog '%s/%s'"), ZenFileSystemManifest->NumEntries(), *ProjectId, *OplogId);
			}
			else
			{
				UE_LOG(LogZenStoreWriter, Warning, TEXT("Failed to fetch file(s) from oplog '%s/%s'"), *ProjectId, *OplogId);
			}

			if (FutureOplogStatus.Get().IsOk())
			{
				UE_LOG(LogZenStoreWriter, Display, TEXT("Fetched '%d' packages(s) from oplog '%s/%s'"), PackageStoreEntries.Num(), *ProjectId, *OplogId);
			}
			else
			{
				UE_LOG(LogZenStoreWriter, Warning, TEXT("Failed to fetch oplog '%s/%s'"), *ProjectId, *OplogId);
			}
		}
		bInitialized = true;
	}
	else
	{
		if (Info.bFullBuild)
		{
			RemoveCookedPackages();
		}
	}
}
<<<<<<< HEAD

void FZenStoreWriter::BeginCook()
{
	PackageStoreManifest.Load(*(MetadataDirectoryPath / TEXT("packagestore.manifest")));

=======

void FZenStoreWriter::BeginCook()
{
	PackageStoreManifest.Load(*(MetadataDirectoryPath / TEXT("packagestore.manifest")));
	AllPackageHashes.Empty();

>>>>>>> d731a049
	if (CookMode == ICookedPackageWriter::FCookInfo::CookOnTheFlyMode)
	{
		FCbPackage Pkg;
		FCbWriter PackageObj;
		
		PackageObj.BeginObject();
		PackageObj << "key" << "CookOnTheFly";

		const bool bGenerateContainerHeader = false;
		CreateProjectMetaData(Pkg, PackageObj, bGenerateContainerHeader);

		PackageObj.EndObject();
		FCbObject Obj = PackageObj.Save().AsObject();

		Pkg.SetObject(Obj);

		TIoStatusOr<uint64> Status = HttpClient->AppendOp(Pkg);
		UE_CLOG(!Status.IsOk(), LogZenStoreWriter, Fatal, TEXT("Failed to append OpLog"));
	}

	if (FPlatformProcess::SupportsMultithreading())
	{
		CommitQueue->ResetAdding();
		CommitThread = AsyncThread([this]()
		{ 
			for(;;)
			{
				TRACE_CPUPROFILER_EVENT_SCOPE(FZenStoreWriter::WaitingOnCooker);
<<<<<<< HEAD
				FCommitPackageInfo Commit;
=======
				FZenCommitInfo Commit;
>>>>>>> d731a049
				if (!CommitQueue->BlockAndDequeue(Commit))
				{
					break;
				}
				CommitPackageInternal(MoveTemp(Commit));
			}
		});
	}
}

void FZenStoreWriter::EndCook()
{
<<<<<<< HEAD
	Flush();
=======
	UE_LOG(LogZenStoreWriter, Display, TEXT("Flushing..."));
	CommitQueue->WaitUntilEmpty();
>>>>>>> d731a049
	
	CommitQueue->CompleteAdding();
	
	FCbPackage Pkg;
	FCbWriter PackageObj;
	
	PackageObj.BeginObject();
	PackageObj << "key" << "EndCook";

	const bool bGenerateContainerHeader = true;
	CreateProjectMetaData(Pkg, PackageObj, bGenerateContainerHeader);

	PackageObj.EndObject();
	FCbObject Obj = PackageObj.Save().AsObject();

	Pkg.SetObject(Obj);

	TIoStatusOr<uint64> Status = HttpClient->EndBuildPass(Pkg);
	UE_CLOG(!Status.IsOk(), LogZenStoreWriter, Fatal, TEXT("Failed to append OpLog and end the build pass"));

	PackageStoreManifest.Save(*(MetadataDirectoryPath / TEXT("packagestore.manifest")));

	UE_LOG(LogZenStoreWriter, Display, TEXT("Input:\t%d Packages"), PackageStoreOptimizer->GetTotalPackageCount());
	UE_LOG(LogZenStoreWriter, Display, TEXT("Output:\t%d Export bundles"), PackageStoreOptimizer->GetTotalExportBundleCount());
	UE_LOG(LogZenStoreWriter, Display, TEXT("Output:\t%d Export bundle entries"), PackageStoreOptimizer->GetTotalExportBundleEntryCount());
	UE_LOG(LogZenStoreWriter, Display, TEXT("Output:\t%d Internal export bundle arcs"), PackageStoreOptimizer->GetTotalInternalBundleArcsCount());
	UE_LOG(LogZenStoreWriter, Display, TEXT("Output:\t%d External export bundle arcs"), PackageStoreOptimizer->GetTotalExternalBundleArcsCount());
	UE_LOG(LogZenStoreWriter, Display, TEXT("Output:\t%d Public runtime script objects"), PackageStoreOptimizer->GetTotalScriptObjectCount());
}

void FZenStoreWriter::BeginPackage(const FBeginPackageInfo& Info)
{
	FPendingPackageState& State = AddPendingPackage(Info.PackageName);
	State.PackageName = Info.PackageName;

	PackageStoreManifest.BeginPackage(Info.PackageName);
}

bool FZenStoreWriter::IsReservedOplogKey(FUtf8StringView Key)
{
	int32 Index = Algo::LowerBound(ReservedOplogKeys, Key,
		[](const UTF8CHAR* Existing, FUtf8StringView Key)
		{
			return FUtf8StringView(Existing).Compare(Key, ESearchCase::IgnoreCase) < 0;
		});
	return Index != ReservedOplogKeys.Num() &&
		FUtf8StringView(ReservedOplogKeys[Index]).Equals(Key, ESearchCase::IgnoreCase);
}

<<<<<<< HEAD
TFuture<FMD5Hash> FZenStoreWriter::CommitPackage(FCommitPackageInfo&& Info)
{
	TFuture<FMD5Hash> PkgHash;

	if (EnumHasAnyFlags(Info.WriteOptions, EWriteOptions::ComputeHash))
	{
		FPendingPackageState& ExistingState = GetPendingPackage(Info.PackageName);
		PkgHash = ExistingState.HashPromise.GetFuture();
	}

	UE::SavePackageUtilities::IncrementOutstandingAsyncWrites();

	if (FPlatformProcess::SupportsMultithreading())
	{
		CommitQueue->Enqueue(Info);
	}
	else
	{
		CommitPackageInternal(Forward<FCommitPackageInfo>(Info));
	}
	
	return PkgHash;
}

void FZenStoreWriter::CommitPackageInternal(FCommitPackageInfo&& CommitInfo)
{
	TRACE_CPUPROFILER_EVENT_SCOPE(FZenStoreWriter::CommitPackage);
	
	TUniquePtr<FPendingPackageState> PackageState = RemovePendingPackage(CommitInfo.PackageName);
	checkf(PackageState.IsValid(), TEXT("Trying to commit non-pending package '%s'"), *CommitInfo.PackageName.ToString());

	IPackageStoreWriter::FCommitEventArgs CommitEventArgs;

	CommitEventArgs.PlatformName	= FName(*TargetPlatform.PlatformName());
	CommitEventArgs.PackageName		= CommitInfo.PackageName;
	CommitEventArgs.EntryIndex		= INDEX_NONE;
	
	const bool bComputeHash			= EnumHasAnyFlags(CommitInfo.WriteOptions, EWriteOptions::ComputeHash);
	const bool bWritePackage		= EnumHasAnyFlags(CommitInfo.WriteOptions, EWriteOptions::Write);

	if (CommitInfo.bSucceeded && bWritePackage)
	{
		FPackageDataEntry& PkgData = PackageState->PackageData;
		checkf(PkgData.IsValid, TEXT("CommitPackage called with bSucceeded but without first calling WritePackageData"))
		checkf(EnumHasAllFlags(CommitInfo.WriteOptions, EWriteOptions::Write), TEXT("Partial EWriteOptions::Write options are not yet implemented."));
		checkf(!EnumHasAnyFlags(CommitInfo.WriteOptions, EWriteOptions::SaveForDiff), TEXT("-diffonly -savefordiff is not yet implemented."));

=======
void FZenStoreWriter::CommitPackage(FCommitPackageInfo&& Info)
{
	if (Info.Status == ECommitStatus::Canceled)
	{
		RemovePendingPackage(Info.PackageName);
		return;
	}

	UE::SavePackageUtilities::IncrementOutstandingAsyncWrites();

	// If we are computing hashes, we need to allocate where the hashes will go.
	// Access to this is protected by the above IncrementOutstandingAsyncWrites.
	if (EnumHasAnyFlags(Info.WriteOptions, EWriteOptions::ComputeHash))
	{
		FPendingPackageState& ExistingState = GetPendingPackage(Info.PackageName);
		ExistingState.PackageHashes = new FPackageHashes();

		if (Info.Status == ECommitStatus::Success)
		{
			// Only record hashes for successful saves. A single package can be saved unsuccessfully multiple times
			// during a cook if its rejected for being only referenced by editor-only references and we keep finding
			// new references to it.
			TRefCountPtr<FPackageHashes>& ExistingPackageHashes = AllPackageHashes.FindOrAdd(Info.PackageName);
			// This looks weird but we've found the _TRefCountPtr_, not the FPackageHashes. When newly assigned
			// it will be an empty pointer, which is what we want.
			if (ExistingPackageHashes.IsValid())
			{
				UE_LOG(LogZenStoreWriter, Error, TEXT("FZenStoreWriter commiting the same package twice during a cook! (%s)"), *Info.PackageName.ToString());
			}
			ExistingPackageHashes = ExistingState.PackageHashes;
		}
	}

	TUniquePtr<FPendingPackageState> PackageState = RemovePendingPackage(Info.PackageName);
	FZenCommitInfo ZenCommitInfo{ Forward<FCommitPackageInfo>(Info), MoveTemp(PackageState) };
	if (FPlatformProcess::SupportsMultithreading())
	{
		CommitQueue->Enqueue(MoveTemp(ZenCommitInfo));
	}
	else
	{
		CommitPackageInternal(MoveTemp(ZenCommitInfo));
	}
}

void FZenStoreWriter::CommitPackageInternal(FZenCommitInfo&& ZenCommitInfo)
{
	TRACE_CPUPROFILER_EVENT_SCOPE(FZenStoreWriter::CommitPackage);
	FCommitPackageInfo& CommitInfo = ZenCommitInfo.CommitInfo;
	
	TUniquePtr<FPendingPackageState> PackageState = MoveTemp(ZenCommitInfo.PackageState);
	checkf(PackageState.IsValid(), TEXT("Trying to commit non-pending package '%s'"), *CommitInfo.PackageName.ToString());

	IPackageStoreWriter::FCommitEventArgs CommitEventArgs;

	CommitEventArgs.PlatformName	= TargetPlatformFName;
	CommitEventArgs.PackageName		= CommitInfo.PackageName;
	CommitEventArgs.EntryIndex		= INDEX_NONE;
	
	const bool bComputeHash			= EnumHasAnyFlags(CommitInfo.WriteOptions, EWriteOptions::ComputeHash);
	const bool bWritePackage		= EnumHasAnyFlags(CommitInfo.WriteOptions, EWriteOptions::Write);

	if (CommitInfo.Status == ECommitStatus::Success && bWritePackage)
	{
		FPackageDataEntry& PkgData = PackageState->PackageData;
		checkf(PkgData.IsValid, TEXT("CommitPackage called with bSucceeded but without first calling WritePackageData"))
		checkf(EnumHasAllFlags(CommitInfo.WriteOptions, EWriteOptions::Write), TEXT("Partial EWriteOptions::Write options are not yet implemented."));
		checkf(!EnumHasAnyFlags(CommitInfo.WriteOptions, EWriteOptions::SaveForDiff), TEXT("-diffonly -savefordiff is not yet implemented."));

>>>>>>> d731a049
		{
			FWriteScopeLock _(EntriesLock);
			CommitEventArgs.EntryIndex = PackageNameToIndex.FindOrAdd(CommitInfo.PackageName, PackageStoreEntries.Num());
			if (CommitEventArgs.EntryIndex == PackageStoreEntries.Num())
			{
				PackageStoreEntries.Emplace();
				CookedPackagesInfo.Emplace();
			}
		}
		
		PackageStoreEntries[CommitEventArgs.EntryIndex] = PkgData.PackageStoreEntry;
		
		FMD5 PkgHashGen;
		FCbPackage OplogEntry;
		
<<<<<<< HEAD
		FCbAttachment PkgDataAttachment = FCbAttachment(PkgData.CompressedPayload.Get());
		PkgHashGen.Update(PkgDataAttachment.GetHash().GetBytes(), sizeof(FIoHash::ByteArray));
		OplogEntry.AddAttachment(PkgDataAttachment);
		
		// Commit attachments
		FOplogCookInfo& CookInfo = CookedPackagesInfo[CommitEventArgs.EntryIndex];
		CookInfo = FOplogCookInfo
		{
			FCookedPackageInfo
			{ 
				CommitInfo.PackageName,
				IoHashToMD5(PkgDataAttachment.GetHash()),
				CommitInfo.PackageGuid,
				int64(PkgDataAttachment.AsCompressedBinary().GetRawSize())
			}
		};

		CookInfo.bUpToDate = true;

		const int32 NumAttachments = CommitInfo.Attachments.Num();
		TArray<FCbAttachment, TInlineAllocator<2>> CbAttachments;
		
		if (NumAttachments)
		{
			TArray<const FCommitAttachmentInfo*, TInlineAllocator<2>> SortedAttachments;
			SortedAttachments.Reserve(NumAttachments);
			
			for (const FCommitAttachmentInfo& AttachmentInfo : CommitInfo.Attachments)
			{
				SortedAttachments.Add(&AttachmentInfo);
=======
		if (bComputeHash)
		{
			PackageState->PackageHashes->ChunkHashes.Add(PkgData.Info.ChunkId, PkgData.CompressedPayload.Get().GetRawHash());
		}

		FCbAttachment PkgDataAttachment = FCbAttachment(PkgData.CompressedPayload.Get());
		PkgHashGen.Update(PkgDataAttachment.GetHash().GetBytes(), sizeof(FIoHash::ByteArray));
		OplogEntry.AddAttachment(PkgDataAttachment);
		
		// Commit attachments
		FOplogCookInfo& CookInfo = CookedPackagesInfo[CommitEventArgs.EntryIndex];
		CookInfo = FOplogCookInfo
		{
			FCookedPackageInfo
			{ 
				CommitInfo.PackageName,
				IoHashToMD5(PkgDataAttachment.GetHash()),
				CommitInfo.PackageGuid,
				int64(PkgDataAttachment.AsCompressedBinary().GetRawSize())
>>>>>>> d731a049
			}
		};

<<<<<<< HEAD
			SortedAttachments.Sort([](const FCommitAttachmentInfo& A, const FCommitAttachmentInfo& B)
			{
				return A.Key.Compare(B.Key, ESearchCase::IgnoreCase) < 0;
			});
			
			CbAttachments.Reserve(NumAttachments);
			CookInfo.Attachments.Reserve(NumAttachments);
			
			for (const FCommitAttachmentInfo* AttachmentInfo : SortedAttachments)
			{
				check(!IsReservedOplogKey(AttachmentInfo->Key));
				const FCbAttachment& CbAttachment = CbAttachments.Add_GetRef(CreateAttachment(AttachmentInfo->Value.GetBuffer().ToShared()));
				OplogEntry.AddAttachment(CbAttachment);
				
				CookInfo.Attachments.Add(FOplogCookInfo::FAttachment
				{
					UE::FZenStoreHttpClient::FindOrAddAttachmentId(AttachmentInfo->Key), CbAttachment.GetHash()
				});
=======
		CookInfo.bUpToDate = true;

		const int32 NumAttachments = CommitInfo.Attachments.Num();
		TArray<FCbAttachment, TInlineAllocator<2>> CbAttachments;
		
		if (NumAttachments)
		{
			TArray<const FCommitAttachmentInfo*, TInlineAllocator<2>> SortedAttachments;
			SortedAttachments.Reserve(NumAttachments);
			
			for (const FCommitAttachmentInfo& AttachmentInfo : CommitInfo.Attachments)
			{
				SortedAttachments.Add(&AttachmentInfo);
>>>>>>> d731a049
			}
		}

		// Create the oplog entry object
		FCbWriter OplogEntryDesc;
		OplogEntryDesc.BeginObject();
		FString PackageNameKey = CommitInfo.PackageName.ToString();
		PackageNameKey.ToLowerInline();
		OplogEntryDesc << "key" << PackageNameKey;

		// NOTE: The package GUID and disk size are used for legacy iterative cooks when comparing asset registry package data
		OplogEntryDesc.BeginObject("package");
		OplogEntryDesc << "id" << PkgData.ChunkId;
		OplogEntryDesc << "guid" << CommitInfo.PackageGuid;
		OplogEntryDesc << "data" << PkgDataAttachment;
		OplogEntryDesc << "disksize" << PkgDataAttachment.AsCompressedBinary().GetRawSize();
		OplogEntryDesc.EndObject();

		OplogEntryDesc << "packagestoreentry" << PkgData.PackageStoreEntry;
		
		if (PackageState->BulkData.Num())
		{
			OplogEntryDesc.BeginArray("bulkdata");

<<<<<<< HEAD
			for (FBulkDataEntry& Bulk : PackageState->BulkData)
			{
				FCbAttachment BulkAttachment(Bulk.CompressedPayload.Get());
				PkgHashGen.Update(BulkAttachment.GetHash().GetBytes(), sizeof(FIoHash::ByteArray));
				OplogEntry.AddAttachment(BulkAttachment);

				OplogEntryDesc.BeginObject();
				OplogEntryDesc << "id" << Bulk.ChunkId;
				OplogEntryDesc << "type" << LexToString(Bulk.Info.BulkDataType);
				OplogEntryDesc << "data" << BulkAttachment;
				OplogEntryDesc.EndObject();
			}

			OplogEntryDesc.EndArray();
		}

		if (PackageState->FileData.Num())
		{
			OplogEntryDesc.BeginArray("files");

			for (FFileDataEntry& File : PackageState->FileData)
			{
=======
			SortedAttachments.Sort([](const FCommitAttachmentInfo& A, const FCommitAttachmentInfo& B)
			{
				return A.Key.Compare(B.Key, ESearchCase::IgnoreCase) < 0;
			});
			
			CbAttachments.Reserve(NumAttachments);
			CookInfo.Attachments.Reserve(NumAttachments);
			
			for (const FCommitAttachmentInfo* AttachmentInfo : SortedAttachments)
			{
				check(!IsReservedOplogKey(AttachmentInfo->Key));
				const FCbAttachment& CbAttachment = CbAttachments.Add_GetRef(CreateAttachment(AttachmentInfo->Value.GetBuffer().ToShared()));
				OplogEntry.AddAttachment(CbAttachment);
				
				CookInfo.Attachments.Add(FOplogCookInfo::FAttachment
				{
					UE::FZenStoreHttpClient::FindOrAddAttachmentId(AttachmentInfo->Key), CbAttachment.GetHash()
				});
			}
		}

		// Create the oplog entry object
		FCbWriter OplogEntryDesc;
		OplogEntryDesc.BeginObject();
		FString PackageNameKey = CommitInfo.PackageName.ToString();
		PackageNameKey.ToLowerInline();
		OplogEntryDesc << "key" << PackageNameKey;

		// NOTE: The package GUID and disk size are used for legacy iterative cooks when comparing asset registry package data
		OplogEntryDesc.BeginObject("package");
		OplogEntryDesc << "id" << PkgData.ChunkId;
		OplogEntryDesc << "guid" << CommitInfo.PackageGuid;
		OplogEntryDesc << "data" << PkgDataAttachment;
		OplogEntryDesc << "disksize" << PkgDataAttachment.AsCompressedBinary().GetRawSize();
		OplogEntryDesc.EndObject();

		OplogEntryDesc << "packagestoreentry" << PkgData.PackageStoreEntry;
		
		if (PackageState->BulkData.Num())
		{
			OplogEntryDesc.BeginArray("bulkdata");

			for (FBulkDataEntry& Bulk : PackageState->BulkData)
			{
				if (bComputeHash)
				{
					PackageState->PackageHashes->ChunkHashes.Add(Bulk.Info.ChunkId, Bulk.CompressedPayload.Get().GetRawHash());
				}

				FCbAttachment BulkAttachment(Bulk.CompressedPayload.Get());
				PkgHashGen.Update(BulkAttachment.GetHash().GetBytes(), sizeof(FIoHash::ByteArray));
				OplogEntry.AddAttachment(BulkAttachment);

				OplogEntryDesc.BeginObject();
				OplogEntryDesc << "id" << Bulk.ChunkId;
				OplogEntryDesc << "type" << LexToString(Bulk.Info.BulkDataType);
				OplogEntryDesc << "data" << BulkAttachment;
				OplogEntryDesc.EndObject();
			}

			OplogEntryDesc.EndArray();
		}

		if (PackageState->FileData.Num())
		{
			OplogEntryDesc.BeginArray("files");

			for (FFileDataEntry& File : PackageState->FileData)
			{
				if (bComputeHash)
				{
					PackageState->PackageHashes->ChunkHashes.Add(File.Info.ChunkId, File.CompressedPayload.Get().GetRawHash());
				}

>>>>>>> d731a049
				FCbAttachment FileDataAttachment(File.CompressedPayload.Get());
				PkgHashGen.Update(FileDataAttachment.GetHash().GetBytes(), sizeof(FIoHash::ByteArray));
				OplogEntry.AddAttachment(FileDataAttachment);

				OplogEntryDesc.BeginObject();
				OplogEntryDesc << "id" << ToObjectId(File.Info.ChunkId);
				OplogEntryDesc << "data" << FileDataAttachment;
				OplogEntryDesc << "serverpath" << File.ZenManifestServerPath;
				OplogEntryDesc << "clientpath" << File.ZenManifestClientPath;
				OplogEntryDesc.EndObject();

				CommitEventArgs.AdditionalFiles.Add(FAdditionalFileInfo
				{ 
					CommitInfo.PackageName,
<<<<<<< HEAD
					CommitInfo.PackageName,
=======
>>>>>>> d731a049
					File.ZenManifestClientPath,
					File.Info.ChunkId
				});
			}

			OplogEntryDesc.EndArray();
		}

<<<<<<< HEAD
		FMD5Hash PkgHash;
		PkgHash.Set(PkgHashGen);
		PackageState->HashPromise.SetValue(PkgHash);
=======
		if (bComputeHash)
		{
			PackageState->PackageHashes->PackageHash.Set(PkgHashGen);
		}
>>>>>>> d731a049

		for (int32 Index = 0; Index < NumAttachments; ++Index)
		{
			FCbAttachment& CbAttachment = CbAttachments[Index];
			FOplogCookInfo::FAttachment& CookInfoAttachment = CookInfo.Attachments[Index];
			OplogEntryDesc << CookInfoAttachment.Key << CbAttachment;
		}

		OplogEntryDesc.EndObject();
		OplogEntry.SetObject(OplogEntryDesc.Save().AsObject());
		
		TIoStatusOr<uint64> Status = HttpClient->AppendOp(MoveTemp(OplogEntry));
		UE_CLOG(!Status.IsOk(), LogZenStoreWriter, Error, TEXT("Failed to commit oplog entry '%s' to Zen"), *CommitInfo.PackageName.ToString());
	}
<<<<<<< HEAD
	else if (CommitInfo.bSucceeded && bComputeHash)
=======
	else if (CommitInfo.Status == ECommitStatus::Success && bComputeHash)
>>>>>>> d731a049
	{
		FPackageDataEntry& PkgData = PackageState->PackageData;
		checkf(PkgData.IsValid, TEXT("CommitPackage called with bSucceeded but without first calling WritePackageData"));
		
		FMD5 PkgHashGen;
		
		{
			FCompressedBuffer Payload = PkgData.CompressedPayload.Get();
			FIoHash IoHash = Payload.GetRawHash();
<<<<<<< HEAD
=======
			PackageState->PackageHashes->ChunkHashes.Add(PkgData.Info.ChunkId, IoHash);
>>>>>>> d731a049
			PkgHashGen.Update(IoHash.GetBytes(), sizeof(FIoHash::ByteArray));
		}
		
		for (FBulkDataEntry& Bulk : PackageState->BulkData)
		{
			FCompressedBuffer Payload = Bulk.CompressedPayload.Get();
			FIoHash IoHash = Payload.GetRawHash();
<<<<<<< HEAD
=======
			PackageState->PackageHashes->ChunkHashes.Add(Bulk.Info.ChunkId, IoHash);
>>>>>>> d731a049
			PkgHashGen.Update(IoHash.GetBytes(), sizeof(FIoHash::ByteArray));
		}
		
		for (FFileDataEntry& File : PackageState->FileData)
		{
			FCompressedBuffer Payload = File.CompressedPayload.Get();
			FIoHash IoHash = Payload.GetRawHash();
<<<<<<< HEAD
			PkgHashGen.Update(IoHash.GetBytes(), sizeof(FIoHash::ByteArray));
		}
		
		FMD5Hash PkgHash;
		PkgHash.Set(PkgHashGen);
		PackageState->HashPromise.SetValue(PkgHash);
=======
			PackageState->PackageHashes->ChunkHashes.Add(File.Info.ChunkId, IoHash);
			PkgHashGen.Update(IoHash.GetBytes(), sizeof(FIoHash::ByteArray));
		}
		
		PackageState->PackageHashes->PackageHash.Set(PkgHashGen);
>>>>>>> d731a049
	}

	if (bWritePackage)
	{
		PackageState->HashPromise.SetValue(FMD5Hash());
	}

<<<<<<< HEAD
	if (bWritePackage)
	{
		BroadcastCommit(CommitEventArgs);
	}

=======
>>>>>>> d731a049
	UE::SavePackageUtilities::DecrementOutstandingAsyncWrites();
}

void FZenStoreWriter::GetEntries(TFunction<void(TArrayView<const FPackageStoreEntryResource>, TArrayView<const FOplogCookInfo>)>&& Callback)
{
	FReadScopeLock _(EntriesLock);
	Callback(PackageStoreEntries, CookedPackagesInfo);
}

<<<<<<< HEAD
void FZenStoreWriter::Flush()
{
	TRACE_CPUPROFILER_EVENT_SCOPE(FZenStoreWriter::Flush);

	UE_LOG(LogZenStoreWriter, Display, TEXT("Flushing..."));
	CommitQueue->WaitUntilEmpty();
}

=======
>>>>>>> d731a049
TUniquePtr<FAssetRegistryState> FZenStoreWriter::LoadPreviousAssetRegistry() 
{
	// Load the previous asset registry to return to CookOnTheFlyServer, and set the packages enumerated in both *this and
	// the returned asset registry to the intersection of the oplog and the previous asset registry;
	// to report a package as already cooked we have to have the information from both sources.
	FString PreviousAssetRegistryFile = FPaths::Combine(MetadataDirectoryPath, GetDevelopmentAssetRegistryFilename());
	FArrayReader SerializedAssetData;
	if (!IFileManager::Get().FileExists(*PreviousAssetRegistryFile) ||
		!FFileHelper::LoadFileToArray(SerializedAssetData, *PreviousAssetRegistryFile))
	{
		RemoveCookedPackages();
		return TUniquePtr<FAssetRegistryState>();
	}

	TUniquePtr<FAssetRegistryState> PreviousState = MakeUnique<FAssetRegistryState>();
	PreviousState->Load(SerializedAssetData);

	TSet<FName> RemoveSet;
	const TMap<FName, const FAssetPackageData*>& PreviousStatePackages = PreviousState->GetAssetPackageDataMap(); 
	for (const TPair<FName, const FAssetPackageData*>& Pair : PreviousStatePackages)
	{
		FName PackageName = Pair.Key;
		if (!PackageNameToIndex.Find(PackageName))
		{
			RemoveSet.Add(PackageName);
		}
	}
	if (RemoveSet.Num())
	{
		PreviousState->PruneAssetData(TSet<FName>(), RemoveSet, FAssetRegistrySerializationOptions());
	}

	TArray<FName> RemoveArray;
	for (TPair<FName, int32>& Pair : PackageNameToIndex)
	{
		FName PackageName = Pair.Key;
		if (!PreviousStatePackages.Find(PackageName))
		{
			RemoveArray.Add(PackageName);
		}
	}
	if (RemoveArray.Num())
	{
		RemoveCookedPackages(RemoveArray);
	}

	return PreviousState;
}

FCbObject FZenStoreWriter::GetOplogAttachment(FName PackageName, FUtf8StringView AttachmentKey)
{
	const int32* Idx = PackageNameToIndex.Find(PackageName);
	if (!Idx)
	{
		return FCbObject();
	}

	const UTF8CHAR* AttachmentId = UE::FZenStoreHttpClient::FindAttachmentId(AttachmentKey);
	if (!AttachmentId)
	{
		return FCbObject();
	}
	FUtf8StringView AttachmentIdView(AttachmentId);

	const FOplogCookInfo& CookInfo = CookedPackagesInfo[*Idx];
	int32 AttachmentIndex = Algo::LowerBound(CookInfo.Attachments, AttachmentIdView,
		[](const FOplogCookInfo::FAttachment& Existing, FUtf8StringView AttachmentIdView)
		{
			return FUtf8StringView(Existing.Key).Compare(AttachmentIdView, ESearchCase::IgnoreCase) < 0;
		});
	if (AttachmentIndex == CookInfo.Attachments.Num())
	{
		return FCbObject();
	}
	const FOplogCookInfo::FAttachment& Existing = CookInfo.Attachments[AttachmentIndex];
	if (!FUtf8StringView(Existing.Key).Equals(AttachmentIdView, ESearchCase::IgnoreCase))
	{
		return FCbObject();
	}
	TIoStatusOr<FIoBuffer> BufferResult = HttpClient->ReadOpLogAttachment(WriteToString<48>(Existing.Hash));
	if (!BufferResult.IsOk())
	{
		return FCbObject();
	}
	FIoBuffer Buffer = BufferResult.ValueOrDie();
	if (Buffer.DataSize() == 0)
	{
		return FCbObject();
	}

	FSharedBuffer SharedBuffer = IoBufferToSharedBuffer(Buffer);
	return FCbObject(SharedBuffer);
}

void FZenStoreWriter::RemoveCookedPackages(TArrayView<const FName> PackageNamesToRemove)
{
	TSet<int32> PackageIndicesToKeep;
	for (int32 Idx = 0, Num = PackageStoreEntries.Num(); Idx < Num; ++Idx)
	{
		PackageIndicesToKeep.Add(Idx);
	}
	
	for (const FName& PackageName : PackageNamesToRemove)
	{
		if (const int32* Idx = PackageNameToIndex.Find(PackageName))
		{
			PackageIndicesToKeep.Remove(*Idx);
		}
	}

	const int32 NumPackagesToKeep = PackageIndicesToKeep.Num();
	
	TArray<FPackageStoreEntryResource> PreviousPackageStoreEntries = MoveTemp(PackageStoreEntries);
	TArray<FOplogCookInfo> PreviousCookedPackageInfo = MoveTemp(CookedPackagesInfo);
	PackageNameToIndex.Empty();

	if (NumPackagesToKeep > 0)
	{
		PackageStoreEntries.Reserve(NumPackagesToKeep);
		CookedPackagesInfo.Reserve(NumPackagesToKeep);
		PackageNameToIndex.Reserve(NumPackagesToKeep);

		int32 EntryIndex = 0;
		for (int32 Idx : PackageIndicesToKeep)
		{
			const FName PackageName = PreviousCookedPackageInfo[Idx].CookInfo.PackageName;

			PackageStoreEntries.Add(MoveTemp(PreviousPackageStoreEntries[Idx]));
			CookedPackagesInfo.Add(MoveTemp(PreviousCookedPackageInfo[Idx]));
			PackageNameToIndex.Add(PackageName, EntryIndex++);
		}
	}
}

void FZenStoreWriter::RemoveCookedPackages()
{
	PackageStoreEntries.Empty();
	CookedPackagesInfo.Empty();
	PackageNameToIndex.Empty();
}

void FZenStoreWriter::MarkPackagesUpToDate(TArrayView<const FName> UpToDatePackages)
{
	TRACE_CPUPROFILER_EVENT_SCOPE(FZenStoreWriter::MarkPackagesUpToDate);

	IPackageStoreWriter::FMarkUpToDateEventArgs MarkUpToDateEventArgs;

	MarkUpToDateEventArgs.PackageIndexes.Reserve(UpToDatePackages.Num());

	{
		FWriteScopeLock _(EntriesLock);
		for (FName PackageName : UpToDatePackages)
		{
			int32* Index = PackageNameToIndex.Find(PackageName);
			if (!Index)
			{
				if (!FPackageName::IsScriptPackage(WriteToString<128>(PackageName)))
				{
					UE_LOG(LogZenStoreWriter, Warning, TEXT("MarkPackagesUpToDate called with package %s that is not in the oplog."),
						*PackageName.ToString());
				}
				continue;
			}

			MarkUpToDateEventArgs.PackageIndexes.Add(*Index);
			CookedPackagesInfo[*Index].bUpToDate = true;
		}
	}
	if (MarkUpToDateEventArgs.PackageIndexes.Num())
	{
		BroadcastMarkUpToDate(MarkUpToDateEventArgs);
	}
}

void FZenStoreWriter::CreateProjectMetaData(FCbPackage& Pkg, FCbWriter& PackageObj, bool bGenerateContainerHeader)
{
	// File Manifest
	{
		// Only append new file entries to the Oplog
		
		int32 NumEntries = ZenFileSystemManifest->NumEntries();
		const int32 NumNewEntries = ZenFileSystemManifest->Generate();

		if (NumNewEntries > 0)
		{
			TArrayView<FZenFileSystemManifest::FManifestEntry const> Entries = ZenFileSystemManifest->ManifestEntries();
			TArrayView<FZenFileSystemManifest::FManifestEntry const> NewEntries = Entries.Slice(NumEntries, NumNewEntries);
			
			PackageObj.BeginArray("files");

			for (const FZenFileSystemManifest::FManifestEntry& NewEntry : NewEntries)
			{
				FCbObjectId FileOid = ToObjectId(NewEntry.FileChunkId);

				if (IsLocalConnection)
				{
					PackageObj.BeginObject();
					PackageObj << "id" << FileOid;
					PackageObj << "data" << FIoHash::Zero;
					PackageObj << "serverpath" << NewEntry.ServerPath;
					PackageObj << "clientpath" << NewEntry.ClientPath;
					PackageObj.EndObject();
				}
				else
				{
					const FString AbsPath = ZenFileSystemManifest->ServerRootPath() / NewEntry.ServerPath;
					TArray<uint8> FileBuffer;
					FFileHelper::LoadFileToArray(FileBuffer, *AbsPath);
					if (FileBuffer.Num())
					{
						FCbAttachment FileAttachment = CreateAttachment(FIoBuffer(FIoBuffer::Clone, FileBuffer.GetData(), FileBuffer.Num()));

						PackageObj.BeginObject();
						PackageObj << "id" << FileOid;
						PackageObj << "data" << FileAttachment;
						PackageObj << "serverpath" << NewEntry.ServerPath;
						PackageObj << "clientpath" << NewEntry.ClientPath;
						PackageObj.EndObject();

						Pkg.AddAttachment(FileAttachment);
					}
				}
			}

			PackageObj.EndArray();
		}

		FString ManifestPath = FPaths::Combine(MetadataDirectoryPath, TEXT("zenfs.manifest"));
		UE_LOG(LogZenStoreWriter, Display, TEXT("Saving Zen filesystem manifest '%s'"), *ManifestPath);
		ZenFileSystemManifest->Save(*ManifestPath);
	}

	// Metadata section
	{
		PackageObj.BeginArray("meta");

		// Summarize Script Objects
		FIoBuffer ScriptObjectsBuffer = PackageStoreOptimizer->CreateScriptObjectsBuffer();
		FCbObjectId ScriptOid = ToObjectId(CreateIoChunkId(0, 0, EIoChunkType::ScriptObjects));

		FCbAttachment ScriptAttachment = CreateAttachment(ScriptObjectsBuffer); 
		Pkg.AddAttachment(ScriptAttachment);

		PackageObj.BeginObject();
		PackageObj << "id" << ScriptOid;
		PackageObj << "name" << "ScriptObjects";
		PackageObj << "data" << ScriptAttachment;
		PackageObj.EndObject();

		// Generate Container Header
		if (bGenerateContainerHeader)
		{
			FCbObjectId HeaderOid = ToObjectId(CreateIoChunkId(ContainerId.Value(), 0, EIoChunkType::ContainerHeader));
			FIoBuffer HeaderBuffer;

			{
				FIoContainerHeader Header = PackageStoreOptimizer->CreateContainerHeader(ContainerId, PackageStoreEntries);
				FLargeMemoryWriter HeaderAr(0, true);
				HeaderAr << Header;
				int64 DataSize = HeaderAr.TotalSize();
				HeaderBuffer = FIoBuffer(FIoBuffer::AssumeOwnership, HeaderAr.ReleaseOwnership(), DataSize);
			}

			FCbAttachment HeaderAttachment = CreateAttachment(HeaderBuffer);
			Pkg.AddAttachment(HeaderAttachment);
			
			PackageObj.BeginObject();
			PackageObj << "id" << HeaderOid;
			PackageObj << "name" << "ContainerHeader";
			PackageObj << "data" << HeaderAttachment;
			PackageObj.EndObject();
		}

		PackageObj.EndArray();	// End of Meta array
	}
}

void FZenStoreWriter::BroadcastCommit(IPackageStoreWriter::FCommitEventArgs& EventArgs)
{
	FScopeLock CommitEventLock(&CommitEventCriticalSection);
	
	if (CommitEvent.IsBound())
	{
		FReadScopeLock _(EntriesLock);
		EventArgs.Entries = PackageStoreEntries;
		CommitEvent.Broadcast(EventArgs);
	}
}

void FZenStoreWriter::BroadcastMarkUpToDate(IPackageStoreWriter::FMarkUpToDateEventArgs& EventArgs)
{
	FScopeLock CommitEventLock(&CommitEventCriticalSection);

	if (MarkUpToDateEvent.IsBound())
	{
		FReadScopeLock _(EntriesLock);
<<<<<<< HEAD
		EventArgs.PlatformName = FName(*TargetPlatform.PlatformName());
=======
		EventArgs.PlatformName = TargetPlatformFName;
>>>>>>> d731a049
		EventArgs.Entries = PackageStoreEntries;
		EventArgs.CookInfos = CookedPackagesInfo;
		MarkUpToDateEvent.Broadcast(EventArgs);
	}
}

FCbAttachment FZenStoreWriter::CreateAttachment(FSharedBuffer AttachmentData)
{
	check(AttachmentData.GetSize() > 0);
	FCompressedBuffer CompressedBuffer = FCompressedBuffer::Compress(AttachmentData, Compressor, CompressionLevel);
	check(!CompressedBuffer.IsNull());
	return FCbAttachment(CompressedBuffer);
}

FCbAttachment FZenStoreWriter::CreateAttachment(FIoBuffer AttachmentData)
{
	return CreateAttachment(IoBufferToSharedBuffer(AttachmentData));
}<|MERGE_RESOLUTION|>--- conflicted
+++ resolved
@@ -58,10 +58,6 @@
 	return Hash;
 }
 
-<<<<<<< HEAD
-class FZenStoreWriter::FCommitQueue
-{
-=======
 struct FZenStoreWriter::FZenCommitInfo
 {
 	IPackageWriter::FCommitPackageInfo CommitInfo;
@@ -70,36 +66,23 @@
 
 class FZenStoreWriter::FCommitQueue
 {
->>>>>>> d731a049
 public:
 	FCommitQueue()
 		: NewCommitEvent(EEventMode::AutoReset)
 		, QueueEmptyEvent(EEventMode::ManualReset) {}
 	
-<<<<<<< HEAD
-	void Enqueue(const FCommitPackageInfo& Commit)
-	{
-		{
-			FScopeLock _(&QueueCriticalSection);
-			Queue.Enqueue(Commit);
-=======
 	void Enqueue(FZenCommitInfo&& Commit)
 	{
 		{
 			FScopeLock _(&QueueCriticalSection);
 			Queue.Enqueue(MoveTemp(Commit));
->>>>>>> d731a049
 			QueueNum++;
 		}
 
 		NewCommitEvent->Trigger();
 	}
 
-<<<<<<< HEAD
-	bool BlockAndDequeue(FCommitPackageInfo& OutCommit)
-=======
 	bool BlockAndDequeue(FZenCommitInfo& OutCommit)
->>>>>>> d731a049
 	{
 		for (;;)
 		{
@@ -155,11 +138,7 @@
 	FEventRef					NewCommitEvent;
 	FEventRef					QueueEmptyEvent;
 	FCriticalSection			QueueCriticalSection;
-<<<<<<< HEAD
-	TQueue<FCommitPackageInfo>	Queue;
-=======
 	TQueue<FZenCommitInfo>		Queue;
->>>>>>> d731a049
 	int32						QueueNum = 0;
 	TAtomic<bool>				bCompleteAdding{false};
 };
@@ -196,11 +175,6 @@
 {
 	StaticInit();
 
-<<<<<<< HEAD
-	FString ProjectId = FZenStoreHttpClient::GenerateDefaultProjectId();
-	FString OplogId = InTargetPlatform->PlatformName();
-
-=======
 	ProjectId = FApp::GetZenStoreProjectId();
 	
 	if (FParse::Value(FCommandLine::Get(), TEXT("-ZenStorePlatform="), OplogId) == false)
@@ -208,7 +182,6 @@
 		OplogId = InTargetPlatform->PlatformName();
 	}
 	
->>>>>>> d731a049
 	HttpClient = MakeUnique<UE::FZenStoreHttpClient>();
 
 #if UE_WITH_ZEN
@@ -270,7 +243,7 @@
 
 	FIoBuffer CookedHeaderBuffer = FIoBuffer(PackageData.Data(), Info.HeaderSize, PackageData);
 	FIoBuffer CookedExportsBuffer = FIoBuffer(PackageData.Data() + Info.HeaderSize, PackageData.DataSize() - Info.HeaderSize, PackageData);
-	TUniquePtr<FPackageStorePackage> Package{PackageStoreOptimizer->CreatePackageFromCookedHeader(Info.OutputPackageName, CookedHeaderBuffer)};
+	TUniquePtr<FPackageStorePackage> Package{PackageStoreOptimizer->CreatePackageFromCookedHeader(Info.PackageName, CookedHeaderBuffer)};
 	PackageStoreOptimizer->FinalizePackage(Package.Get());
 	TArray<FFileRegion> FileRegionsCopy(FileRegions);
 	for (FFileRegion& Region : FileRegionsCopy)
@@ -279,12 +252,7 @@
 		Region.Offset -= Info.HeaderSize;
 	}
 	FIoBuffer PackageBuffer = PackageStoreOptimizer->CreatePackageBuffer(Package.Get(), CookedExportsBuffer, &FileRegionsCopy);
-<<<<<<< HEAD
-	FIoChunkId ChunkId = CreateIoChunkId(Package->GetId().Value(), 0, EIoChunkType::ExportBundleData);
-	PackageStoreManifest.AddPackageData(Info.InputPackageName, Info.OutputPackageName, Info.LooseFilePath, Info.ChunkId);
-=======
 	PackageStoreManifest.AddPackageData(Info.PackageName, Info.LooseFilePath, Info.ChunkId);
->>>>>>> d731a049
 	for (FFileRegion& Region : FileRegionsCopy)
 	{
 		// Adjust regions once more so they are relative to the exports bundle buffer
@@ -296,11 +264,7 @@
 
 	FCbObjectId ChunkOid = ToObjectId(Info.ChunkId);
 
-<<<<<<< HEAD
-	FPendingPackageState& ExistingState = GetPendingPackage(Info.InputPackageName);
-=======
 	FPendingPackageState& ExistingState = GetPendingPackage(Info.PackageName);
->>>>>>> d731a049
 
 	FPackageDataEntry& Entry = ExistingState.PackageData;
 
@@ -331,16 +295,12 @@
 
 	TRACE_CPUPROFILER_EVENT_SCOPE(WriteIoStorePackageData);
 
-	PackageStoreManifest.AddPackageData(Info.InputPackageName, Info.OutputPackageName, Info.LooseFilePath, Info.ChunkId);
+	PackageStoreManifest.AddPackageData(Info.PackageName, Info.LooseFilePath, Info.ChunkId);
 	//WriteFileRegions(*FPaths::ChangeExtension(Info.LooseFilePath, FString(".uexp") + FFileRegion::RegionsFileExtension), FileRegionsCopy);
 
 	FCbObjectId ChunkOid = ToObjectId(Info.ChunkId);
 
-<<<<<<< HEAD
-	FPendingPackageState& ExistingState = GetPendingPackage(Info.InputPackageName);
-=======
 	FPendingPackageState& ExistingState = GetPendingPackage(Info.PackageName);
->>>>>>> d731a049
 
 	FPackageDataEntry& Entry = ExistingState.PackageData;
 
@@ -363,11 +323,7 @@
 
 	FCbObjectId ChunkOid = ToObjectId(Info.ChunkId);
 
-<<<<<<< HEAD
-	FPendingPackageState& ExistingState = GetPendingPackage(Info.InputPackageName);
-=======
 	FPendingPackageState& ExistingState = GetPendingPackage(Info.PackageName);
->>>>>>> d731a049
 
 	FBulkDataEntry& BulkEntry = ExistingState.BulkData.AddDefaulted_GetRef(); 
 
@@ -382,11 +338,7 @@
 	BulkEntry.ChunkId	= ChunkOid;
 	BulkEntry.IsValid	= true;
 
-<<<<<<< HEAD
-	PackageStoreManifest.AddBulkData(Info.InputPackageName, Info.OutputPackageName, Info.LooseFilePath, Info.ChunkId);
-=======
 	PackageStoreManifest.AddBulkData(Info.PackageName, Info.LooseFilePath, Info.ChunkId);
->>>>>>> d731a049
 
 	//	WriteFileRegions(*(Info.LooseFilePath + FFileRegion::RegionsFileExtension), FileRegions);
 }
@@ -395,11 +347,7 @@
 {
 	const FZenFileSystemManifest::FManifestEntry& ManifestEntry = ZenFileSystemManifest->CreateManifestEntry(Info.Filename);
 	
-<<<<<<< HEAD
-	FPendingPackageState& ExistingState = GetPendingPackage(Info.InputPackageName);
-=======
 	FPendingPackageState& ExistingState = GetPendingPackage(Info.PackageName);
->>>>>>> d731a049
 
 	FFileDataEntry& FileEntry = ExistingState.FileData.AddDefaulted_GetRef();
 	
@@ -428,11 +376,7 @@
 
 	if (!bInitialized)
 	{
-<<<<<<< HEAD
-		if (Info.bFullBuild)
-=======
 		if (Info.bFullBuild && !Info.bWorkerOnSharedSandbox)
->>>>>>> d731a049
 		{
 			UE_LOG(LogZenStoreWriter, Display, TEXT("Deleting %s..."), *OutputPath);
 			const bool bRequireExists = false;
@@ -440,11 +384,6 @@
 			IFileManager::Get().DeleteDirectory(*OutputPath, bRequireExists, bTree);
 		}
 
-<<<<<<< HEAD
-		FString ProjectId = FZenStoreHttpClient::GenerateDefaultProjectId();
-		FString OplogId = TargetPlatform.PlatformName();
-=======
->>>>>>> d731a049
 		bool bOplogEstablished = HttpClient->TryCreateOplog(ProjectId, OplogId, Info.bFullBuild);
 		UE_CLOG(!bOplogEstablished, LogZenStoreWriter, Fatal, TEXT("Failed to establish oplog on the ZenServer"));
 
@@ -557,20 +496,12 @@
 		}
 	}
 }
-<<<<<<< HEAD
-
-void FZenStoreWriter::BeginCook()
-{
-	PackageStoreManifest.Load(*(MetadataDirectoryPath / TEXT("packagestore.manifest")));
-
-=======
 
 void FZenStoreWriter::BeginCook()
 {
 	PackageStoreManifest.Load(*(MetadataDirectoryPath / TEXT("packagestore.manifest")));
 	AllPackageHashes.Empty();
 
->>>>>>> d731a049
 	if (CookMode == ICookedPackageWriter::FCookInfo::CookOnTheFlyMode)
 	{
 		FCbPackage Pkg;
@@ -599,11 +530,7 @@
 			for(;;)
 			{
 				TRACE_CPUPROFILER_EVENT_SCOPE(FZenStoreWriter::WaitingOnCooker);
-<<<<<<< HEAD
-				FCommitPackageInfo Commit;
-=======
 				FZenCommitInfo Commit;
->>>>>>> d731a049
 				if (!CommitQueue->BlockAndDequeue(Commit))
 				{
 					break;
@@ -616,12 +543,8 @@
 
 void FZenStoreWriter::EndCook()
 {
-<<<<<<< HEAD
-	Flush();
-=======
 	UE_LOG(LogZenStoreWriter, Display, TEXT("Flushing..."));
 	CommitQueue->WaitUntilEmpty();
->>>>>>> d731a049
 	
 	CommitQueue->CompleteAdding();
 	
@@ -671,55 +594,6 @@
 		FUtf8StringView(ReservedOplogKeys[Index]).Equals(Key, ESearchCase::IgnoreCase);
 }
 
-<<<<<<< HEAD
-TFuture<FMD5Hash> FZenStoreWriter::CommitPackage(FCommitPackageInfo&& Info)
-{
-	TFuture<FMD5Hash> PkgHash;
-
-	if (EnumHasAnyFlags(Info.WriteOptions, EWriteOptions::ComputeHash))
-	{
-		FPendingPackageState& ExistingState = GetPendingPackage(Info.PackageName);
-		PkgHash = ExistingState.HashPromise.GetFuture();
-	}
-
-	UE::SavePackageUtilities::IncrementOutstandingAsyncWrites();
-
-	if (FPlatformProcess::SupportsMultithreading())
-	{
-		CommitQueue->Enqueue(Info);
-	}
-	else
-	{
-		CommitPackageInternal(Forward<FCommitPackageInfo>(Info));
-	}
-	
-	return PkgHash;
-}
-
-void FZenStoreWriter::CommitPackageInternal(FCommitPackageInfo&& CommitInfo)
-{
-	TRACE_CPUPROFILER_EVENT_SCOPE(FZenStoreWriter::CommitPackage);
-	
-	TUniquePtr<FPendingPackageState> PackageState = RemovePendingPackage(CommitInfo.PackageName);
-	checkf(PackageState.IsValid(), TEXT("Trying to commit non-pending package '%s'"), *CommitInfo.PackageName.ToString());
-
-	IPackageStoreWriter::FCommitEventArgs CommitEventArgs;
-
-	CommitEventArgs.PlatformName	= FName(*TargetPlatform.PlatformName());
-	CommitEventArgs.PackageName		= CommitInfo.PackageName;
-	CommitEventArgs.EntryIndex		= INDEX_NONE;
-	
-	const bool bComputeHash			= EnumHasAnyFlags(CommitInfo.WriteOptions, EWriteOptions::ComputeHash);
-	const bool bWritePackage		= EnumHasAnyFlags(CommitInfo.WriteOptions, EWriteOptions::Write);
-
-	if (CommitInfo.bSucceeded && bWritePackage)
-	{
-		FPackageDataEntry& PkgData = PackageState->PackageData;
-		checkf(PkgData.IsValid, TEXT("CommitPackage called with bSucceeded but without first calling WritePackageData"))
-		checkf(EnumHasAllFlags(CommitInfo.WriteOptions, EWriteOptions::Write), TEXT("Partial EWriteOptions::Write options are not yet implemented."));
-		checkf(!EnumHasAnyFlags(CommitInfo.WriteOptions, EWriteOptions::SaveForDiff), TEXT("-diffonly -savefordiff is not yet implemented."));
-
-=======
 void FZenStoreWriter::CommitPackage(FCommitPackageInfo&& Info)
 {
 	if (Info.Status == ECommitStatus::Canceled)
@@ -789,7 +663,6 @@
 		checkf(EnumHasAllFlags(CommitInfo.WriteOptions, EWriteOptions::Write), TEXT("Partial EWriteOptions::Write options are not yet implemented."));
 		checkf(!EnumHasAnyFlags(CommitInfo.WriteOptions, EWriteOptions::SaveForDiff), TEXT("-diffonly -savefordiff is not yet implemented."));
 
->>>>>>> d731a049
 		{
 			FWriteScopeLock _(EntriesLock);
 			CommitEventArgs.EntryIndex = PackageNameToIndex.FindOrAdd(CommitInfo.PackageName, PackageStoreEntries.Num());
@@ -805,7 +678,11 @@
 		FMD5 PkgHashGen;
 		FCbPackage OplogEntry;
 		
-<<<<<<< HEAD
+		if (bComputeHash)
+		{
+			PackageState->PackageHashes->ChunkHashes.Add(PkgData.Info.ChunkId, PkgData.CompressedPayload.Get().GetRawHash());
+		}
+
 		FCbAttachment PkgDataAttachment = FCbAttachment(PkgData.CompressedPayload.Get());
 		PkgHashGen.Update(PkgDataAttachment.GetHash().GetBytes(), sizeof(FIoHash::ByteArray));
 		OplogEntry.AddAttachment(PkgDataAttachment);
@@ -836,31 +713,8 @@
 			for (const FCommitAttachmentInfo& AttachmentInfo : CommitInfo.Attachments)
 			{
 				SortedAttachments.Add(&AttachmentInfo);
-=======
-		if (bComputeHash)
-		{
-			PackageState->PackageHashes->ChunkHashes.Add(PkgData.Info.ChunkId, PkgData.CompressedPayload.Get().GetRawHash());
-		}
-
-		FCbAttachment PkgDataAttachment = FCbAttachment(PkgData.CompressedPayload.Get());
-		PkgHashGen.Update(PkgDataAttachment.GetHash().GetBytes(), sizeof(FIoHash::ByteArray));
-		OplogEntry.AddAttachment(PkgDataAttachment);
-		
-		// Commit attachments
-		FOplogCookInfo& CookInfo = CookedPackagesInfo[CommitEventArgs.EntryIndex];
-		CookInfo = FOplogCookInfo
-		{
-			FCookedPackageInfo
-			{ 
-				CommitInfo.PackageName,
-				IoHashToMD5(PkgDataAttachment.GetHash()),
-				CommitInfo.PackageGuid,
-				int64(PkgDataAttachment.AsCompressedBinary().GetRawSize())
->>>>>>> d731a049
-			}
-		};
-
-<<<<<<< HEAD
+			}
+
 			SortedAttachments.Sort([](const FCommitAttachmentInfo& A, const FCommitAttachmentInfo& B)
 			{
 				return A.Key.Compare(B.Key, ESearchCase::IgnoreCase) < 0;
@@ -879,21 +733,6 @@
 				{
 					UE::FZenStoreHttpClient::FindOrAddAttachmentId(AttachmentInfo->Key), CbAttachment.GetHash()
 				});
-=======
-		CookInfo.bUpToDate = true;
-
-		const int32 NumAttachments = CommitInfo.Attachments.Num();
-		TArray<FCbAttachment, TInlineAllocator<2>> CbAttachments;
-		
-		if (NumAttachments)
-		{
-			TArray<const FCommitAttachmentInfo*, TInlineAllocator<2>> SortedAttachments;
-			SortedAttachments.Reserve(NumAttachments);
-			
-			for (const FCommitAttachmentInfo& AttachmentInfo : CommitInfo.Attachments)
-			{
-				SortedAttachments.Add(&AttachmentInfo);
->>>>>>> d731a049
 			}
 		}
 
@@ -918,9 +757,13 @@
 		{
 			OplogEntryDesc.BeginArray("bulkdata");
 
-<<<<<<< HEAD
 			for (FBulkDataEntry& Bulk : PackageState->BulkData)
 			{
+				if (bComputeHash)
+				{
+					PackageState->PackageHashes->ChunkHashes.Add(Bulk.Info.ChunkId, Bulk.CompressedPayload.Get().GetRawHash());
+				}
+
 				FCbAttachment BulkAttachment(Bulk.CompressedPayload.Get());
 				PkgHashGen.Update(BulkAttachment.GetHash().GetBytes(), sizeof(FIoHash::ByteArray));
 				OplogEntry.AddAttachment(BulkAttachment);
@@ -941,82 +784,11 @@
 
 			for (FFileDataEntry& File : PackageState->FileData)
 			{
-=======
-			SortedAttachments.Sort([](const FCommitAttachmentInfo& A, const FCommitAttachmentInfo& B)
-			{
-				return A.Key.Compare(B.Key, ESearchCase::IgnoreCase) < 0;
-			});
-			
-			CbAttachments.Reserve(NumAttachments);
-			CookInfo.Attachments.Reserve(NumAttachments);
-			
-			for (const FCommitAttachmentInfo* AttachmentInfo : SortedAttachments)
-			{
-				check(!IsReservedOplogKey(AttachmentInfo->Key));
-				const FCbAttachment& CbAttachment = CbAttachments.Add_GetRef(CreateAttachment(AttachmentInfo->Value.GetBuffer().ToShared()));
-				OplogEntry.AddAttachment(CbAttachment);
-				
-				CookInfo.Attachments.Add(FOplogCookInfo::FAttachment
-				{
-					UE::FZenStoreHttpClient::FindOrAddAttachmentId(AttachmentInfo->Key), CbAttachment.GetHash()
-				});
-			}
-		}
-
-		// Create the oplog entry object
-		FCbWriter OplogEntryDesc;
-		OplogEntryDesc.BeginObject();
-		FString PackageNameKey = CommitInfo.PackageName.ToString();
-		PackageNameKey.ToLowerInline();
-		OplogEntryDesc << "key" << PackageNameKey;
-
-		// NOTE: The package GUID and disk size are used for legacy iterative cooks when comparing asset registry package data
-		OplogEntryDesc.BeginObject("package");
-		OplogEntryDesc << "id" << PkgData.ChunkId;
-		OplogEntryDesc << "guid" << CommitInfo.PackageGuid;
-		OplogEntryDesc << "data" << PkgDataAttachment;
-		OplogEntryDesc << "disksize" << PkgDataAttachment.AsCompressedBinary().GetRawSize();
-		OplogEntryDesc.EndObject();
-
-		OplogEntryDesc << "packagestoreentry" << PkgData.PackageStoreEntry;
-		
-		if (PackageState->BulkData.Num())
-		{
-			OplogEntryDesc.BeginArray("bulkdata");
-
-			for (FBulkDataEntry& Bulk : PackageState->BulkData)
-			{
-				if (bComputeHash)
-				{
-					PackageState->PackageHashes->ChunkHashes.Add(Bulk.Info.ChunkId, Bulk.CompressedPayload.Get().GetRawHash());
-				}
-
-				FCbAttachment BulkAttachment(Bulk.CompressedPayload.Get());
-				PkgHashGen.Update(BulkAttachment.GetHash().GetBytes(), sizeof(FIoHash::ByteArray));
-				OplogEntry.AddAttachment(BulkAttachment);
-
-				OplogEntryDesc.BeginObject();
-				OplogEntryDesc << "id" << Bulk.ChunkId;
-				OplogEntryDesc << "type" << LexToString(Bulk.Info.BulkDataType);
-				OplogEntryDesc << "data" << BulkAttachment;
-				OplogEntryDesc.EndObject();
-			}
-
-			OplogEntryDesc.EndArray();
-		}
-
-		if (PackageState->FileData.Num())
-		{
-			OplogEntryDesc.BeginArray("files");
-
-			for (FFileDataEntry& File : PackageState->FileData)
-			{
 				if (bComputeHash)
 				{
 					PackageState->PackageHashes->ChunkHashes.Add(File.Info.ChunkId, File.CompressedPayload.Get().GetRawHash());
 				}
 
->>>>>>> d731a049
 				FCbAttachment FileDataAttachment(File.CompressedPayload.Get());
 				PkgHashGen.Update(FileDataAttachment.GetHash().GetBytes(), sizeof(FIoHash::ByteArray));
 				OplogEntry.AddAttachment(FileDataAttachment);
@@ -1031,10 +803,6 @@
 				CommitEventArgs.AdditionalFiles.Add(FAdditionalFileInfo
 				{ 
 					CommitInfo.PackageName,
-<<<<<<< HEAD
-					CommitInfo.PackageName,
-=======
->>>>>>> d731a049
 					File.ZenManifestClientPath,
 					File.Info.ChunkId
 				});
@@ -1043,16 +811,10 @@
 			OplogEntryDesc.EndArray();
 		}
 
-<<<<<<< HEAD
-		FMD5Hash PkgHash;
-		PkgHash.Set(PkgHashGen);
-		PackageState->HashPromise.SetValue(PkgHash);
-=======
 		if (bComputeHash)
 		{
 			PackageState->PackageHashes->PackageHash.Set(PkgHashGen);
 		}
->>>>>>> d731a049
 
 		for (int32 Index = 0; Index < NumAttachments; ++Index)
 		{
@@ -1067,11 +829,7 @@
 		TIoStatusOr<uint64> Status = HttpClient->AppendOp(MoveTemp(OplogEntry));
 		UE_CLOG(!Status.IsOk(), LogZenStoreWriter, Error, TEXT("Failed to commit oplog entry '%s' to Zen"), *CommitInfo.PackageName.ToString());
 	}
-<<<<<<< HEAD
-	else if (CommitInfo.bSucceeded && bComputeHash)
-=======
 	else if (CommitInfo.Status == ECommitStatus::Success && bComputeHash)
->>>>>>> d731a049
 	{
 		FPackageDataEntry& PkgData = PackageState->PackageData;
 		checkf(PkgData.IsValid, TEXT("CommitPackage called with bSucceeded but without first calling WritePackageData"));
@@ -1081,10 +839,7 @@
 		{
 			FCompressedBuffer Payload = PkgData.CompressedPayload.Get();
 			FIoHash IoHash = Payload.GetRawHash();
-<<<<<<< HEAD
-=======
 			PackageState->PackageHashes->ChunkHashes.Add(PkgData.Info.ChunkId, IoHash);
->>>>>>> d731a049
 			PkgHashGen.Update(IoHash.GetBytes(), sizeof(FIoHash::ByteArray));
 		}
 		
@@ -1092,10 +847,7 @@
 		{
 			FCompressedBuffer Payload = Bulk.CompressedPayload.Get();
 			FIoHash IoHash = Payload.GetRawHash();
-<<<<<<< HEAD
-=======
 			PackageState->PackageHashes->ChunkHashes.Add(Bulk.Info.ChunkId, IoHash);
->>>>>>> d731a049
 			PkgHashGen.Update(IoHash.GetBytes(), sizeof(FIoHash::ByteArray));
 		}
 		
@@ -1103,35 +855,18 @@
 		{
 			FCompressedBuffer Payload = File.CompressedPayload.Get();
 			FIoHash IoHash = Payload.GetRawHash();
-<<<<<<< HEAD
-			PkgHashGen.Update(IoHash.GetBytes(), sizeof(FIoHash::ByteArray));
-		}
-		
-		FMD5Hash PkgHash;
-		PkgHash.Set(PkgHashGen);
-		PackageState->HashPromise.SetValue(PkgHash);
-=======
 			PackageState->PackageHashes->ChunkHashes.Add(File.Info.ChunkId, IoHash);
 			PkgHashGen.Update(IoHash.GetBytes(), sizeof(FIoHash::ByteArray));
 		}
 		
 		PackageState->PackageHashes->PackageHash.Set(PkgHashGen);
->>>>>>> d731a049
 	}
 
 	if (bWritePackage)
 	{
-		PackageState->HashPromise.SetValue(FMD5Hash());
-	}
-
-<<<<<<< HEAD
-	if (bWritePackage)
-	{
 		BroadcastCommit(CommitEventArgs);
 	}
 
-=======
->>>>>>> d731a049
 	UE::SavePackageUtilities::DecrementOutstandingAsyncWrites();
 }
 
@@ -1141,17 +876,6 @@
 	Callback(PackageStoreEntries, CookedPackagesInfo);
 }
 
-<<<<<<< HEAD
-void FZenStoreWriter::Flush()
-{
-	TRACE_CPUPROFILER_EVENT_SCOPE(FZenStoreWriter::Flush);
-
-	UE_LOG(LogZenStoreWriter, Display, TEXT("Flushing..."));
-	CommitQueue->WaitUntilEmpty();
-}
-
-=======
->>>>>>> d731a049
 TUniquePtr<FAssetRegistryState> FZenStoreWriter::LoadPreviousAssetRegistry() 
 {
 	// Load the previous asset registry to return to CookOnTheFlyServer, and set the packages enumerated in both *this and
@@ -1448,11 +1172,7 @@
 	if (MarkUpToDateEvent.IsBound())
 	{
 		FReadScopeLock _(EntriesLock);
-<<<<<<< HEAD
-		EventArgs.PlatformName = FName(*TargetPlatform.PlatformName());
-=======
 		EventArgs.PlatformName = TargetPlatformFName;
->>>>>>> d731a049
 		EventArgs.Entries = PackageStoreEntries;
 		EventArgs.CookInfos = CookedPackagesInfo;
 		MarkUpToDateEvent.Broadcast(EventArgs);
