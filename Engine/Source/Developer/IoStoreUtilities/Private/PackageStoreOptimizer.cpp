// Copyright Epic Games, Inc. All Rights Reserved.

#include "PackageStoreOptimizer.h"
#include "ProfilingDebugging/CountersTrace.h"
#include "Serialization/BufferWriter.h"
#include "Serialization/LargeMemoryWriter.h"
#include "Serialization/MemoryReader.h"
#include "UObject/NameBatchSerialization.h"
#include "Containers/Map.h"
#include "UObject/UObjectHash.h"
#include "Interfaces/ITargetPlatform.h"
#include "UObject/Object.h"
#include "Serialization/MemoryReader.h"
#include "UObject/Package.h"
#include "Misc/SecureHash.h"
#include "Serialization/LargeMemoryReader.h"

DEFINE_LOG_CATEGORY_STATIC(LogPackageStoreOptimizer, Log, All);

// modified copy from SavePackage
EObjectMark GetExcludedObjectMarksForTargetPlatform(const ITargetPlatform* TargetPlatform)
{
	EObjectMark Marks = OBJECTMARK_NotForTargetPlatform;
	if (!TargetPlatform->AllowsEditorObjects())
	{
		Marks = (EObjectMark)(Marks | OBJECTMARK_EditorOnly);
	}
	if (TargetPlatform->IsServerOnly())
	{
		Marks = (EObjectMark)(Marks | OBJECTMARK_NotForServer);
	}
	if (TargetPlatform->IsClientOnly())
	{
		Marks = (EObjectMark)(Marks | OBJECTMARK_NotForClient);
	}
	return Marks;
}

// modified copy from SavePackage
EObjectMark GetExcludedObjectMarksForObject(const UObject* Object, const ITargetPlatform* TargetPlatform)
{
	EObjectMark Marks = OBJECTMARK_NOMARKS;
	if (!Object->NeedsLoadForClient())
	{
		Marks = (EObjectMark)(Marks | OBJECTMARK_NotForClient);
	}
	if (!Object->NeedsLoadForServer())
	{
		Marks = (EObjectMark)(Marks | OBJECTMARK_NotForServer);
	}
#if WITH_ENGINE
	// NotForServer && NotForClient implies EditorOnly
	const bool bIsEditorOnlyObject = (Marks & OBJECTMARK_NotForServer) && (Marks & OBJECTMARK_NotForClient);
	const bool bTargetAllowsEditorObjects = TargetPlatform->AllowsEditorObjects();

	// no need to query the target platform if the object is editoronly and the targetplatform doesn't allow editor objects 
	const bool bCheckTargetPlatform = !bIsEditorOnlyObject || bTargetAllowsEditorObjects;
	if (bCheckTargetPlatform && (!Object->NeedsLoadForTargetPlatform(TargetPlatform) || !TargetPlatform->AllowObject(Object)))
	{
		Marks = (EObjectMark)(Marks | OBJECTMARK_NotForTargetPlatform);
	}
#endif
	if (Object->IsEditorOnly())
	{
		Marks = (EObjectMark)(Marks | OBJECTMARK_EditorOnly);
	}
	if ((Marks & OBJECTMARK_NotForClient) && (Marks & OBJECTMARK_NotForServer))
	{
		Marks = (EObjectMark)(Marks | OBJECTMARK_EditorOnly);
	}
	return Marks;
}

void FPackageStoreOptimizer::Initialize()
{
	FindScriptObjects();
}

<<<<<<< HEAD
void FPackageStoreOptimizer::Initialize()
{
	FindScriptObjects();
}

=======
>>>>>>> 4af6daef
void FPackageStoreOptimizer::Initialize(const FIoBuffer& ScriptObjectsBuffer)
{
	LoadScriptObjectsBuffer(ScriptObjectsBuffer);
}

FPackageStorePackage* FPackageStoreOptimizer::CreateMissingPackage(const FName& Name) const
{
	FPackageStorePackage* Package = new FPackageStorePackage();
	Package->Name = Name;
	Package->Id = FPackageId::FromName(Name);
	return Package;
}

FPackageStorePackage* FPackageStoreOptimizer::CreatePackageFromCookedHeader(const FName& Name, const FIoBuffer& CookedHeaderBuffer) const
{
	FPackageStorePackage* Package = new FPackageStorePackage();
<<<<<<< HEAD
	Package->Id = FPackageId::FromName(Name);
	Package->Name = Name;
	FString NameStr = Name.ToString();
	Package->SourceName = *RemapLocalizationPathIfNeeded(NameStr, &Package->Region);

	FCookedHeaderData CookedHeaderData = LoadCookedHeader(CookedHeaderBuffer);
	if (!CookedHeaderData.Summary.bUnversioned)
	{
		FZenPackageVersioningInfo& VersioningInfo = Package->VersioningInfo.Emplace();
		VersioningInfo.ZenVersion = EZenPackageVersion::Latest;
		VersioningInfo.PackageVersion = CookedHeaderData.Summary.GetFileVersionUE();
		VersioningInfo.LicenseeVersion = CookedHeaderData.Summary.GetFileVersionLicenseeUE();
		VersioningInfo.CustomVersions = CookedHeaderData.Summary.GetCustomVersionContainer();
	}
	Package->PackageFlags = CookedHeaderData.Summary.GetPackageFlags();
	Package->CookedHeaderSize = CookedHeaderData.Summary.TotalHeaderSize;
	for (int32 I = 0; I < CookedHeaderData.Summary.NamesReferencedFromExportDataCount; ++I)
	{
		Package->NameMapBuilder.AddName(CookedHeaderData.SummaryNames[I]);
	}

	TArray<FPackageStorePackage::FUnresolvedImport> Imports;
	ProcessImports(CookedHeaderData, Package, Imports);
	ProcessExports(CookedHeaderData, Package, Imports.GetData());
	ProcessPreloadDependencies(CookedHeaderData, Package);
	ProcessDataResources(CookedHeaderData, Package);

	CreateExportBundles(Package);

	return Package;
}

FPackageStorePackage* FPackageStoreOptimizer::CreatePackageFromPackageStoreHeader(const FName& Name, const FIoBuffer& Buffer, const FPackageStoreEntryResource& PackageStoreEntry) const
{
	FPackageStorePackage* Package = new FPackageStorePackage();
=======
>>>>>>> 4af6daef
	Package->Id = FPackageId::FromName(Name);
	Package->Name = Name;
	
	FCookedHeaderData CookedHeaderData = LoadCookedHeader(CookedHeaderBuffer);
	if (!CookedHeaderData.Summary.bUnversioned)
	{
		FZenPackageVersioningInfo& VersioningInfo = Package->VersioningInfo.Emplace();
		VersioningInfo.ZenVersion = EZenPackageVersion::Latest;
		VersioningInfo.PackageVersion = CookedHeaderData.Summary.GetFileVersionUE();
		VersioningInfo.LicenseeVersion = CookedHeaderData.Summary.GetFileVersionLicenseeUE();
		VersioningInfo.CustomVersions = CookedHeaderData.Summary.GetCustomVersionContainer();
	}
	Package->PackageFlags = CookedHeaderData.Summary.GetPackageFlags();
	Package->CookedHeaderSize = CookedHeaderData.Summary.TotalHeaderSize;
	for (int32 I = 0; I < CookedHeaderData.Summary.NamesReferencedFromExportDataCount; ++I)
	{
		Package->NameMapBuilder.AddName(CookedHeaderData.SummaryNames[I]);
	}

<<<<<<< HEAD
	// The package id should be generated from the original name
	// Support for optional package is not implemented when loading from the package store yet however
	FString NameStr = Name.ToString();
	int32 Index = NameStr.Find(FPackagePath::GetOptionalSegmentExtensionModifier());
	if (Index != INDEX_NONE)
	{
		unimplemented();
	}

	Package->Name = Name;
	Package->SourceName = *RemapLocalizationPathIfNeeded(NameStr, &Package->Region);

	FPackageStoreHeaderData PackageStoreHeaderData = LoadPackageStoreHeader(Buffer, PackageStoreEntry);
	if (PackageStoreHeaderData.VersioningInfo.IsSet())
	{
		Package->VersioningInfo.Emplace(PackageStoreHeaderData.VersioningInfo.GetValue());
	}
	Package->PackageFlags = PackageStoreHeaderData.Summary.PackageFlags;
	Package->CookedHeaderSize = PackageStoreHeaderData.Summary.CookedHeaderSize;
	for (FDisplayNameEntryId DisplayId : PackageStoreHeaderData.NameMap)
	{
		Package->NameMapBuilder.AddName(DisplayId);
	}
	Package->BulkDataEntries = MoveTemp(PackageStoreHeaderData.BulkDataEntries);
	ProcessImports(PackageStoreHeaderData, Package);
	ProcessExports(PackageStoreHeaderData, Package);
	ProcessPreloadDependencies(PackageStoreHeaderData, Package);
	CreateExportBundles(Package);
=======
	TArray<FPackageStorePackage::FUnresolvedImport> Imports;
	ProcessImports(CookedHeaderData, Package, Imports);
	ProcessExports(CookedHeaderData, Package, Imports.GetData());
	ProcessPreloadDependencies(CookedHeaderData, Package);
	ProcessDataResources(CookedHeaderData, Package);

	CreateExportBundle(Package);

	FinalizePackageHeader(Package);
>>>>>>> 4af6daef

	return Package;
}

PRAGMA_DISABLE_DEPRECATION_WARNINGS
FPackageStoreOptimizer::FCookedHeaderData FPackageStoreOptimizer::LoadCookedHeader(const FIoBuffer& CookedHeaderBuffer) const
{
	FCookedHeaderData CookedHeaderData;
	TArrayView<const uint8> MemView(CookedHeaderBuffer.Data(), CookedHeaderBuffer.DataSize());
	FMemoryReaderView Ar(MemView);

	FPackageFileSummary& Summary = CookedHeaderData.Summary;
	{
		TGuardValue<int32> GuardAllowUnversionedContentInEditor(GAllowUnversionedContentInEditor, 1);
		Ar << Summary;
	}

	Ar.SetFilterEditorOnly((CookedHeaderData.Summary.GetPackageFlags() & EPackageFlags::PKG_FilterEditorOnly) != 0);

	if (Summary.NameCount > 0)
	{
		Ar.Seek(Summary.NameOffset);

		FNameEntrySerialized NameEntry(ENAME_LinkerConstructor);

		CookedHeaderData.SummaryNames.Reserve(Summary.NameCount);
		for (int32 I = 0; I < Summary.NameCount; ++I)
		{
			Ar << NameEntry;
			CookedHeaderData.SummaryNames.Add(NameEntry);
		}
	}

	class FNameReaderProxyArchive
		: public FArchiveProxy
	{
	public:
		using FArchiveProxy::FArchiveProxy;

		FNameReaderProxyArchive(FArchive& InAr, const TArray<FName>& InNameMap)
			: FArchiveProxy(InAr)
			, NameMap(InNameMap)
		{
			// Replicate the filter editor only state of the InnerArchive as FArchiveProxy will
			// not intercept it.
			FArchive::SetFilterEditorOnly(InAr.IsFilterEditorOnly());
		}

		FArchive& operator<<(FName& Name)
		{
			int32 NameIndex = 0;
			int32 Number = 0;
			InnerArchive << NameIndex << Number;

			if (!NameMap.IsValidIndex(NameIndex))
			{
				UE_LOG(LogPackageStoreOptimizer, Fatal, TEXT("Bad name index %i/%i"), NameIndex, NameMap.Num());
			}

			const FName& MappedName = NameMap[NameIndex];
			Name = FName::CreateFromDisplayId(MappedName.GetDisplayIndex(), Number);

			return *this;
		}

	private:
		const TArray<FName>& NameMap;
	};
	FNameReaderProxyArchive ProxyAr(Ar, CookedHeaderData.SummaryNames);

	if (Summary.ImportCount > 0)
	{
		CookedHeaderData.ObjectImports.Reserve(Summary.ImportCount);
		ProxyAr.Seek(Summary.ImportOffset);
		for (int32 I = 0; I < Summary.ImportCount; ++I)
		{
			ProxyAr << CookedHeaderData.ObjectImports.AddDefaulted_GetRef();
		}
	}

	if (Summary.PreloadDependencyCount > 0)
	{
		CookedHeaderData.PreloadDependencies.Reserve(Summary.PreloadDependencyCount);
		ProxyAr.Seek(Summary.PreloadDependencyOffset);
		for (int32 I = 0; I < Summary.PreloadDependencyCount; ++I)
		{
			ProxyAr << CookedHeaderData.PreloadDependencies.AddDefaulted_GetRef();
		}
	}

	if (Summary.ExportCount > 0)
	{
		CookedHeaderData.ObjectExports.Reserve(Summary.ExportCount);
		ProxyAr.Seek(Summary.ExportOffset);
		for (int32 I = 0; I < Summary.ExportCount; ++I)
		{
			FObjectExport& ObjectExport = CookedHeaderData.ObjectExports.AddDefaulted_GetRef();
			ProxyAr << ObjectExport;
		}
	}
	
	if (Summary.DataResourceOffset > 0)
	{
		ProxyAr.Seek(Summary.DataResourceOffset);
		FObjectDataResource::Serialize(ProxyAr, CookedHeaderData.DataResources);
	}

	return CookedHeaderData;
<<<<<<< HEAD
}
PRAGMA_ENABLE_DEPRECATION_WARNINGS

FPackageStoreOptimizer::FPackageStoreHeaderData FPackageStoreOptimizer::LoadPackageStoreHeader(const FIoBuffer& PackageStoreHeaderBuffer, const FPackageStoreEntryResource& PackageStoreEntry) const
{
	FPackageStoreHeaderData PackageStoreHeaderData;

	const uint8* HeaderData = PackageStoreHeaderBuffer.Data();

	FZenPackageSummary& Summary = PackageStoreHeaderData.Summary;
	Summary = *reinterpret_cast<const FZenPackageSummary*>(HeaderData);
	check(PackageStoreHeaderBuffer.DataSize() == Summary.HeaderSize);

	TArrayView<const uint8> HeaderDataView(HeaderData + sizeof(FZenPackageSummary), Summary.HeaderSize - sizeof(FZenPackageSummary));
	FMemoryReaderView HeaderDataReader(HeaderDataView);
	
	if (Summary.bHasVersioningInfo)
	{
		FZenPackageVersioningInfo& VersioningInfo = PackageStoreHeaderData.VersioningInfo.Emplace();
		HeaderDataReader << VersioningInfo;
	}

	TArray<FDisplayNameEntryId>& NameMap = PackageStoreHeaderData.NameMap;
	NameMap = LoadNameBatch(HeaderDataReader);

	const FZenPackageVersioningInfo* VersioningInfo = PackageStoreHeaderData.VersioningInfo.GetPtrOrNull();
	if (VersioningInfo == nullptr || VersioningInfo->PackageVersion >= EUnrealEngineObjectUE5Version::DATA_RESOURCES)
	{
		int64 BulkDataMapSize = 0;
		HeaderDataReader << BulkDataMapSize;
		const uint8* BulkDataMapData = HeaderData + sizeof(FZenPackageSummary) + HeaderDataReader.Tell();
		PackageStoreHeaderData.BulkDataEntries = MakeArrayView(reinterpret_cast<const FBulkDataMapEntry*>(BulkDataMapData), BulkDataMapSize / sizeof(FBulkDataMapEntry));
	}

	for (FPackageId PackageId : PackageStoreEntry.ImportedPackageIds)
	{
		PackageStoreHeaderData.ImportedPackageIds.Add(PackageId);
	}

	PackageStoreHeaderData.ImportedPublicExportHashes =
		MakeArrayView<const uint64>(
			reinterpret_cast<const uint64*>(HeaderData + Summary.ImportedPublicExportHashesOffset),
			(Summary.ImportMapOffset - Summary.ImportedPublicExportHashesOffset) / sizeof(uint64));

	PackageStoreHeaderData.Imports =
		MakeArrayView<const FPackageObjectIndex>(
			reinterpret_cast<const FPackageObjectIndex*>(HeaderData + Summary.ImportMapOffset),
			(Summary.ExportMapOffset - Summary.ImportMapOffset) / sizeof(FPackageObjectIndex));

	PackageStoreHeaderData.Exports =
		MakeArrayView<const FExportMapEntry>(
			reinterpret_cast<const FExportMapEntry*>(HeaderData + Summary.ExportMapOffset),
			(Summary.ExportBundleEntriesOffset - Summary.ExportMapOffset) / sizeof(FExportMapEntry));

	PackageStoreHeaderData.ExportBundleHeaders =
		MakeArrayView<const FExportBundleHeader>(
			reinterpret_cast<const FExportBundleHeader*>(HeaderData + Summary.GraphDataOffset),
			PackageStoreEntry.ExportInfo.ExportBundleCount);

	PackageStoreHeaderData.ExportBundleEntries = 
		MakeArrayView<const FExportBundleEntry>(
			reinterpret_cast<const FExportBundleEntry*>(HeaderData + Summary.ExportBundleEntriesOffset),
			PackageStoreEntry.ExportInfo.ExportCount * FExportBundleEntry::ExportCommandType_Count);

	const uint64 ExportBundleHeadersSize = sizeof(FExportBundleHeader) * PackageStoreEntry.ExportInfo.ExportBundleCount;
	const uint64 ArcsDataOffset = Summary.GraphDataOffset + ExportBundleHeadersSize;
	const uint64 ArcsDataSize = Summary.HeaderSize - ArcsDataOffset;

	FMemoryReaderView ArcsAr(MakeArrayView<const uint8>(HeaderData + ArcsDataOffset, ArcsDataSize));

	int32 InternalArcsCount = 0;
	ArcsAr << InternalArcsCount;

	for (int32 Idx = 0; Idx < InternalArcsCount; ++Idx)
	{
		FPackageStorePackage::FInternalArc& InternalArc = PackageStoreHeaderData.InternalArcs.AddDefaulted_GetRef();
		ArcsAr << InternalArc.FromExportBundleIndex;
		ArcsAr << InternalArc.ToExportBundleIndex;
	}

	for (FPackageId ImportedPackageId : PackageStoreHeaderData.ImportedPackageIds)
	{
		int32 ExternalArcsCount = 0;
		ArcsAr << ExternalArcsCount;

		for (int32 Idx = 0; Idx < ExternalArcsCount; ++Idx)
		{
			FPackageStorePackage::FExternalArc ExternalArc;
			ArcsAr << ExternalArc.FromImportIndex;
			uint8 FromCommandType = 0;
			ArcsAr << FromCommandType;
			ExternalArc.FromCommandType = static_cast<FExportBundleEntry::EExportCommandType>(FromCommandType);
			ArcsAr << ExternalArc.ToExportBundleIndex;

			PackageStoreHeaderData.ExternalArcs.Add(ExternalArc);
		}
	}

	return PackageStoreHeaderData;
=======
>>>>>>> 4af6daef
}
PRAGMA_ENABLE_DEPRECATION_WARNINGS

void FPackageStoreOptimizer::ResolveImport(FPackageStorePackage::FUnresolvedImport* Imports, const FObjectImport* ObjectImports, int32 LocalImportIndex) const
{
	FPackageStorePackage::FUnresolvedImport* Import = Imports + LocalImportIndex;
	if (Import->FullName.Len() == 0)
	{
		Import->FullName.Reserve(256);

		const FObjectImport* ObjectImport = ObjectImports + LocalImportIndex;
		if (ObjectImport->OuterIndex.IsNull())
		{
			FName PackageName = ObjectImport->ObjectName;
			PackageName.AppendString(Import->FullName);
			Import->FullName.ToLowerInline();
<<<<<<< HEAD
			Import->FromPackageId = FPackageId::FromName(PackageName);
=======
>>>>>>> 4af6daef
			Import->FromPackageName = PackageName;
			Import->FromPackageNameLen = Import->FullName.Len();
			Import->bIsScriptImport = Import->FullName.StartsWith(TEXT("/Script/"));
			Import->bIsImportOfPackage = true;
		}
		else
		{
			const int32 OuterIndex = ObjectImport->OuterIndex.ToImport();
			ResolveImport(Imports, ObjectImports, OuterIndex);
			FPackageStorePackage::FUnresolvedImport* OuterImport = Imports + OuterIndex;
			check(OuterImport->FullName.Len() > 0);
			Import->bIsScriptImport = OuterImport->bIsScriptImport;
			Import->FullName.Append(OuterImport->FullName);
			Import->FullName.AppendChar(TEXT('/'));
			ObjectImport->ObjectName.AppendString(Import->FullName);
			Import->FullName.ToLowerInline();
<<<<<<< HEAD
			Import->FromPackageId = OuterImport->FromPackageId;
=======
>>>>>>> 4af6daef
			Import->bIsImportOptional = ObjectImport->bImportOptional;
			Import->FromPackageName = OuterImport->FromPackageName;
			Import->FromPackageNameLen = OuterImport->FromPackageNameLen;
		}
	}
}

uint64 FPackageStoreOptimizer::GetPublicExportHash(FStringView PackageRelativeExportPath)
{
	check(PackageRelativeExportPath.Len() > 1);
	check(PackageRelativeExportPath[0] == '/');
	return CityHash64(reinterpret_cast<const char*>(PackageRelativeExportPath.GetData() + 1), (PackageRelativeExportPath.Len() - 1) * sizeof(TCHAR));
}

void FPackageStoreOptimizer::ProcessImports(const FCookedHeaderData& CookedHeaderData, FPackageStorePackage* Package, TArray<FPackageStorePackage::FUnresolvedImport>& UnresolvedImports) const
{
	int32 ImportCount = CookedHeaderData.ObjectImports.Num();
	UnresolvedImports.SetNum(ImportCount);
	Package->Imports.SetNum(ImportCount);

<<<<<<< HEAD
	TSet<FPackageId> ImportedPackageIds;
=======
	TSet<FName> ImportedPackageNames;
>>>>>>> 4af6daef
	for (int32 ImportIndex = 0; ImportIndex < ImportCount; ++ImportIndex)
	{
		ResolveImport(UnresolvedImports.GetData(), CookedHeaderData.ObjectImports.GetData(), ImportIndex);
		FPackageStorePackage::FUnresolvedImport& UnresolvedImport = UnresolvedImports[ImportIndex];
		if (!UnresolvedImport.bIsScriptImport )
		{
			if (UnresolvedImport.bIsImportOfPackage)
			{
<<<<<<< HEAD
				ImportedPackageIds.Add(UnresolvedImport.FromPackageId);
			}
		}
	}
	Package->ImportedPackageIds = ImportedPackageIds.Array();
	Algo::Sort(Package->ImportedPackageIds);
=======
				ImportedPackageNames.Add(UnresolvedImport.FromPackageName);
			}
		}
	}
	Package->ImportedPackages.Reserve(ImportedPackageNames.Num());
	for (FName ImportedPackageName : ImportedPackageNames)
	{
		Package->ImportedPackages.Emplace(ImportedPackageName);
	}
	Algo::Sort(Package->ImportedPackages);
>>>>>>> 4af6daef

	for (int32 ImportIndex = 0; ImportIndex < ImportCount; ++ImportIndex)
	{
		FPackageStorePackage::FUnresolvedImport& UnresolvedImport = UnresolvedImports[ImportIndex];
		if (UnresolvedImport.bIsScriptImport)
		{
			FPackageObjectIndex ScriptObjectIndex = FPackageObjectIndex::FromScriptPath(UnresolvedImport.FullName);
			if (!ScriptObjectsMap.Contains(ScriptObjectIndex))
			{
				UE_LOG(LogPackageStoreOptimizer, Warning, TEXT("Package '%s' is referencing missing script import '%s'"), *Package->Name.ToString(), *UnresolvedImport.FullName);
			}
			Package->Imports[ImportIndex] = ScriptObjectIndex;
		}
		else if (!UnresolvedImport.bIsImportOfPackage)
		{
			bool bFoundPackageIndex = false;
<<<<<<< HEAD
			for (uint32 PackageIndex = 0, PackageCount = static_cast<uint32>(Package->ImportedPackageIds.Num()); PackageIndex < PackageCount; ++PackageIndex)
			{
				FPackageId FromPackageId = UnresolvedImport.FromPackageId;
				if (FromPackageId == Package->ImportedPackageIds[PackageIndex])
=======
			for (uint32 PackageIndex = 0, PackageCount = static_cast<uint32>(Package->ImportedPackages.Num()); PackageIndex < PackageCount; ++PackageIndex)
			{
				if (UnresolvedImport.FromPackageName == Package->ImportedPackages[PackageIndex].Name)
>>>>>>> 4af6daef
				{
					FStringView PackageRelativeName = FStringView(UnresolvedImport.FullName).RightChop(UnresolvedImport.FromPackageNameLen);
					check(PackageRelativeName.Len());
					FPackageImportReference PackageImportRef(PackageIndex, Package->ImportedPublicExportHashes.Num());
					Package->Imports[ImportIndex] = FPackageObjectIndex::FromPackageImportRef(PackageImportRef);
					uint64 ExportHash = GetPublicExportHash(PackageRelativeName);
					Package->ImportedPublicExportHashes.Add(ExportHash);
					bFoundPackageIndex = true;
					break;
				}
			}
			check(bFoundPackageIndex);
		}
	}
}

void FPackageStoreOptimizer::ProcessImports(const FPackageStoreHeaderData& PackageStoreHeaderData, FPackageStorePackage* Package) const
{
	Package->ImportedPackageIds = PackageStoreHeaderData.ImportedPackageIds;
	Package->ImportedPublicExportHashes = PackageStoreHeaderData.ImportedPublicExportHashes;
	Package->Imports = PackageStoreHeaderData.Imports;
}

void FPackageStoreOptimizer::ResolveExport(
	FPackageStorePackage::FUnresolvedExport* Exports,
	const FObjectExport* ObjectExports,
	const int32 LocalExportIndex,
	const FName& PackageName,
	FPackageStorePackage::FUnresolvedImport* Imports,
	const FObjectImport* ObjectImports) const
{
	FPackageStorePackage::FUnresolvedExport* Export = Exports + LocalExportIndex;
	if (Export->FullName.Len() == 0)
	{
		Export->FullName.Reserve(256);
		const FObjectExport* ObjectExport = ObjectExports + LocalExportIndex;
		if (ObjectExport->OuterIndex.IsNull())
		{
			PackageName.AppendString(Export->FullName);
			Export->FullName.AppendChar(TEXT('/'));
			ObjectExport->ObjectName.AppendString(Export->FullName);
			Export->FullName.ToLowerInline();
			check(Export->FullName.Len() > 0);
		}
		else
		{
			FString* OuterName = nullptr;
			if (ObjectExport->OuterIndex.IsExport())
			{
				int32 OuterExportIndex = ObjectExport->OuterIndex.ToExport();
				ResolveExport(Exports, ObjectExports, OuterExportIndex, PackageName, Imports, ObjectImports);
				OuterName = &Exports[OuterExportIndex].FullName;
			}
			else
			{
				check(Imports && ObjectImports);
				int32 OuterImportIndex = ObjectExport->OuterIndex.ToImport();
				ResolveImport(Imports, ObjectImports, OuterImportIndex);
				OuterName = &Imports[OuterImportIndex].FullName;
<<<<<<< HEAD

			}
			check(OuterName && OuterName->Len() > 0);
			Export->FullName.Append(*OuterName);
			Export->FullName.AppendChar(TEXT('/'));
			ObjectExport->ObjectName.AppendString(Export->FullName);
			Export->FullName.ToLowerInline();
		}
	}
}

void FPackageStoreOptimizer::ResolveExport(FPackageStorePackage::FExport* Exports, const int32 LocalExportIndex, const FName& PackageName) const
{
	FPackageStorePackage::FExport* Export = Exports + LocalExportIndex;
	if (Export->FullName.Len() == 0)
	{
		Export->FullName.Reserve(256);
		if (Export->OuterIndex.IsNull())
		{
			PackageName.AppendString(Export->FullName);
			Export->FullName.AppendChar(TEXT('/'));
			Export->ObjectName.AppendString(Export->FullName);
			Export->FullName.ToLowerInline();
			check(Export->FullName.Len() > 0);
		}
		else
		{
			check(Export->OuterIndex.IsExport());
			int32 OuterExportIndex = Export->OuterIndex.ToExport();
			ResolveExport(Exports, OuterExportIndex, PackageName);
			FString& OuterName = Exports[OuterExportIndex].FullName;
			check(OuterName.Len() > 0);
			Export->FullName.Append(OuterName);
=======

			}
			check(OuterName && OuterName->Len() > 0);
			Export->FullName.Append(*OuterName);
>>>>>>> 4af6daef
			Export->FullName.AppendChar(TEXT('/'));
			Export->ObjectName.AppendString(Export->FullName);
			Export->FullName.ToLowerInline();
		}
	}
}

void FPackageStoreOptimizer::ProcessExports(const FCookedHeaderData& CookedHeaderData, FPackageStorePackage* Package, FPackageStorePackage::FUnresolvedImport* Imports) const
{
	int32 ExportCount = CookedHeaderData.ObjectExports.Num();
<<<<<<< HEAD
=======

	TArray<FPackageStorePackage::FUnresolvedExport> UnresolvedExports;
	UnresolvedExports.SetNum(ExportCount);
>>>>>>> 4af6daef
	Package->Exports.SetNum(ExportCount);
	Package->ExportGraphNodes.Reserve(ExportCount * 2);

	auto PackageObjectIdFromPackageIndex =
		[](const TArray<FPackageObjectIndex>& Imports, const FPackageIndex& PackageIndex) -> FPackageObjectIndex
	{
		if (PackageIndex.IsImport())
		{
			return Imports[PackageIndex.ToImport()];
		}
		if (PackageIndex.IsExport())
		{
			return FPackageObjectIndex::FromExportIndex(PackageIndex.ToExport());
		}
		return FPackageObjectIndex();
	};

	FString PackageNameStr = Package->Name.ToString();
<<<<<<< HEAD
	TMap<uint64, const FPackageStorePackage::FExport*> SeenPublicExportHashes;
	for (int32 ExportIndex = 0; ExportIndex < ExportCount; ++ExportIndex)
	{
		const FObjectExport& ObjectExport = CookedHeaderData.ObjectExports[ExportIndex];
		Package->ExportsSerialSize += ObjectExport.SerialSize;
=======
	TMap<uint64, const FPackageStorePackage::FUnresolvedExport*> SeenPublicExportHashes;
	for (int32 ExportIndex = 0; ExportIndex < ExportCount; ++ExportIndex)
	{
		const FObjectExport& ObjectExport = CookedHeaderData.ObjectExports[ExportIndex];
>>>>>>> 4af6daef

		FPackageStorePackage::FExport& Export = Package->Exports[ExportIndex];
		FPackageStorePackage::FUnresolvedExport& UnresolvedExport = UnresolvedExports[ExportIndex];
		Export.ObjectName = ObjectExport.ObjectName;
		Export.ObjectFlags = ObjectExport.ObjectFlags;
<<<<<<< HEAD
		Export.CookedSerialOffset = ObjectExport.SerialOffset;
		Export.SerialOffset = ObjectExport.SerialOffset - CookedHeaderData.Summary.TotalHeaderSize;
=======
		check(ObjectExport.SerialOffset >= Package->CookedHeaderSize);
		Export.SerialOffset = ObjectExport.SerialOffset - Package->CookedHeaderSize;
>>>>>>> 4af6daef
		Export.SerialSize = ObjectExport.SerialSize;
		Export.bNotForClient = ObjectExport.bNotForClient;
		Export.bNotForServer = ObjectExport.bNotForServer;
		Export.bIsPublic = (Export.ObjectFlags & RF_Public) > 0 || ObjectExport.bGeneratePublicHash;
<<<<<<< HEAD
		ResolveExport(Package->Exports.GetData(), CookedHeaderData.ObjectExports.GetData(), ExportIndex, Package->Name, Imports, CookedHeaderData.ObjectImports.GetData());
		if (Export.bIsPublic)
		{
			check(Export.FullName.Len() > 0);
			FStringView PackageRelativeName = FStringView(Export.FullName).RightChop(PackageNameStr.Len());
			check(PackageRelativeName.Len());
			Export.PublicExportHash = GetPublicExportHash(PackageRelativeName);
			const FPackageStorePackage::FExport* FindCollidingExport = SeenPublicExportHashes.FindRef(Export.PublicExportHash);
=======
		ResolveExport(UnresolvedExports.GetData(), CookedHeaderData.ObjectExports.GetData(), ExportIndex, Package->Name, Imports, CookedHeaderData.ObjectImports.GetData());
		if (Export.bIsPublic)
		{
			check(UnresolvedExport.FullName.Len() > 0);
			FStringView PackageRelativeName = FStringView(UnresolvedExport.FullName).RightChop(PackageNameStr.Len());
			check(PackageRelativeName.Len());
			Export.PublicExportHash = GetPublicExportHash(PackageRelativeName);
			const FPackageStorePackage::FUnresolvedExport* FindCollidingExport = SeenPublicExportHashes.FindRef(Export.PublicExportHash);
>>>>>>> 4af6daef
			if (FindCollidingExport)
			{
				UE_LOG(LogPackageStoreOptimizer, Fatal, TEXT("Export hash collision in package \"%s\": \"%s\" and \"%s"), *PackageNameStr, PackageRelativeName.GetData(), *FindCollidingExport->FullName.RightChop(PackageNameStr.Len()));
			}
<<<<<<< HEAD
			SeenPublicExportHashes.Add(Export.PublicExportHash, &Export);
=======
			SeenPublicExportHashes.Add(Export.PublicExportHash, &UnresolvedExport);
>>>>>>> 4af6daef
		}

		Export.OuterIndex = PackageObjectIdFromPackageIndex(Package->Imports, ObjectExport.OuterIndex);
		Export.ClassIndex = PackageObjectIdFromPackageIndex(Package->Imports, ObjectExport.ClassIndex);
		Export.SuperIndex = PackageObjectIdFromPackageIndex(Package->Imports, ObjectExport.SuperIndex);
		Export.TemplateIndex = PackageObjectIdFromPackageIndex(Package->Imports, ObjectExport.TemplateIndex);

		for (uint8 CommandType = 0; CommandType < FExportBundleEntry::ExportCommandType_Count; ++CommandType)
		{
			FPackageStorePackage::FExportGraphNode& Node = Package->ExportGraphNodes.AddDefaulted_GetRef();
			Node.BundleEntry.CommandType = FExportBundleEntry::EExportCommandType(CommandType);
			Node.BundleEntry.LocalExportIndex = ExportIndex;
			Node.bIsPublic = Export.bIsPublic;
			Export.Nodes[CommandType] = &Node;
		}
<<<<<<< HEAD
	}
}

void FPackageStoreOptimizer::ProcessExports(const FPackageStoreHeaderData& PackageStoreHeaderData, FPackageStorePackage* Package) const
{
	const int32 ExportCount = PackageStoreHeaderData.Exports.Num();
	Package->Exports.SetNum(ExportCount);
	Package->ExportGraphNodes.Reserve(ExportCount * 2);

	const TArray<FDisplayNameEntryId>& NameMap = PackageStoreHeaderData.NameMap;

	Package->ImportedPublicExportHashes = PackageStoreHeaderData.ImportedPublicExportHashes;
	for (int32 ExportIndex = 0; ExportIndex < ExportCount; ++ExportIndex)
	{
		const FExportMapEntry& ExportEntry =  PackageStoreHeaderData.Exports[ExportIndex];
		Package->ExportsSerialSize += ExportEntry.CookedSerialSize;

		FPackageStorePackage::FExport& Export = Package->Exports[ExportIndex];
		Export.ObjectName = ExportEntry.ObjectName.ResolveName(NameMap);
		Export.PublicExportHash = ExportEntry.PublicExportHash;
		Export.OuterIndex = ExportEntry.OuterIndex;
		Export.ClassIndex = ExportEntry.ClassIndex;
		Export.SuperIndex = ExportEntry.SuperIndex;
		Export.TemplateIndex = ExportEntry.TemplateIndex;
		Export.ObjectFlags = ExportEntry.ObjectFlags;
		Export.CookedSerialOffset = ExportEntry.CookedSerialOffset;
		Export.SerialSize = ExportEntry.CookedSerialSize;
		Export.bNotForClient = ExportEntry.FilterFlags == EExportFilterFlags::NotForClient;
		Export.bNotForServer = ExportEntry.FilterFlags == EExportFilterFlags::NotForServer;
		Export.bIsPublic = (ExportEntry.ObjectFlags & RF_Public) > 0;

		for (uint8 CommandType = 0; CommandType < FExportBundleEntry::ExportCommandType_Count; ++CommandType)
		{
			FPackageStorePackage::FExportGraphNode& Node = Package->ExportGraphNodes.AddDefaulted_GetRef();
			Node.BundleEntry.CommandType = FExportBundleEntry::EExportCommandType(CommandType);
			Node.BundleEntry.LocalExportIndex = ExportIndex;
			Node.bIsPublic = Export.bIsPublic;
			Export.Nodes[CommandType] = &Node;
		}

		Package->NameMapBuilder.MarkNameAsReferenced(Export.ObjectName);
	}

	for (int32 ExportIndex = 0; ExportIndex < ExportCount; ++ExportIndex)
	{
		ResolveExport(Package->Exports.GetData(), ExportIndex, Package->Name);
	}

	uint64 ExportSerialOffset = 0;
	for (const FExportBundleHeader& ExportBundleHeader : PackageStoreHeaderData.ExportBundleHeaders)
	{
		int32 ExportEntryIndex = ExportBundleHeader.FirstEntryIndex;
		for (uint32 Idx = 0; Idx < ExportBundleHeader.EntryCount; ++Idx)
		{
			const FExportBundleEntry& BundleEntry = PackageStoreHeaderData.ExportBundleEntries[ExportEntryIndex++];
			if (BundleEntry.CommandType == FExportBundleEntry::ExportCommandType_Serialize)
			{
				FPackageStorePackage::FExport& Export = Package->Exports[BundleEntry.LocalExportIndex];
				Export.SerialOffset = ExportSerialOffset;
				ExportSerialOffset += Export.SerialSize;
			}
		}
=======
>>>>>>> 4af6daef
	}
	check(ExportSerialOffset == Package->ExportsSerialSize);
}

<<<<<<< HEAD
TArray<FPackageStorePackage*> FPackageStoreOptimizer::SortPackagesInLoadOrder(const TMap<FPackageId, FPackageStorePackage*>& PackagesMap) const
{
	TRACE_CPUPROFILER_EVENT_SCOPE(SortPackagesInLoadOrder);
	TArray<FPackageStorePackage*> Packages;
	PackagesMap.GenerateValueArray(Packages);
	Algo::Sort(Packages, [](const FPackageStorePackage* A, const FPackageStorePackage* B)
	{
		return A->Id < B->Id;
	});

	TMap<FPackageStorePackage*, TArray<FPackageStorePackage*>> SortedEdges;
	for (FPackageStorePackage* Package : Packages)
	{
		for (FPackageId ImportedPackageId : Package->ImportedPackageIds)
		{
			FPackageStorePackage* FindImportedPackage = PackagesMap.FindRef(ImportedPackageId);
			if (FindImportedPackage)
			{
				TArray<FPackageStorePackage*>& SourceArray = SortedEdges.FindOrAdd(FindImportedPackage);
				SourceArray.Add(Package);
			}
		}
	}
	for (auto& KV : SortedEdges)
	{
		TArray<FPackageStorePackage*>& SourceArray = KV.Value;
		Algo::Sort(SourceArray, [](const FPackageStorePackage* A, const FPackageStorePackage* B)
		{
			return A->Id < B->Id;
		});
	}
=======
void FPackageStoreOptimizer::ProcessPreloadDependencies(const FCookedHeaderData& CookedHeaderData, FPackageStorePackage* Package) const
{
	TRACE_CPUPROFILER_EVENT_SCOPE(ProcessPreloadDependencies);
>>>>>>> 4af6daef

	auto AddNodeDependency = [](FPackageStorePackage* Package, int32 FromExportIndex, FExportBundleEntry::EExportCommandType FromExportBundleCommandType, FPackageStorePackage::FExportGraphNode* ToNode)
	{
		FPackageStorePackage::FExport& FromExport = Package->Exports[FromExportIndex];
		FPackageStorePackage::FExportGraphNode* FromNode = FromExport.Nodes[FromExportBundleCommandType];
		ToNode->InternalDependencies.Add(FromNode);
	};

<<<<<<< HEAD
	for (FPackageStorePackage* Package : Packages)
	{
		Visitor.Visit(Package);
	}
	check(Result.Num() == Packages.Num());
	Algo::Reverse(Result);
	Swap(Result, Packages);
	return Packages;
}

TArray<FPackageStorePackage::FExportBundleGraphNode*> FPackageStoreOptimizer::SortExportBundleGraphNodesInLoadOrder(const TArray<FPackageStorePackage*>& Packages, FExportBundleGraphEdges& Edges) const
{
	TRACE_CPUPROFILER_EVENT_SCOPE(SortExportBundleGraphNodesInLoadOrder);
	int32 NodeCount = 0;
	for (FPackageStorePackage* Package : Packages)
=======
	TArray<FDependencyBundleHeader>& DependencyBundleHeaders = Package->GraphData.DependencyBundleHeaders;
	TArray<FDependencyBundleEntry>& DependencyBundleEntries = Package->GraphData.DependencyBundleEntries;

	for (int32 ExportIndex = 0; ExportIndex < Package->Exports.Num(); ++ExportIndex)
	{
		FPackageStorePackage::FExport& Export = Package->Exports[ExportIndex];
		const FObjectExport& ObjectExport = CookedHeaderData.ObjectExports[ExportIndex];

		AddNodeDependency(Package, ExportIndex, FExportBundleEntry::ExportCommandType_Create, Export.Nodes[FExportBundleEntry::ExportCommandType_Serialize]);

		FDependencyBundleHeader& DependencyBundleHeader = DependencyBundleHeaders.AddDefaulted_GetRef();
		FMemory::Memzero(&DependencyBundleHeader, sizeof(FDependencyBundleHeader));
		
		if (ObjectExport.FirstExportDependency >= 0)
		{
			DependencyBundleHeader.FirstEntryIndex = DependencyBundleEntries.Num();
			int32 StartIndex = ObjectExport.FirstExportDependency +
				ObjectExport.SerializationBeforeSerializationDependencies +
				ObjectExport.CreateBeforeSerializationDependencies +
				ObjectExport.SerializationBeforeCreateDependencies;
			for (int32 Index = StartIndex; Index < StartIndex + ObjectExport.CreateBeforeCreateDependencies; ++Index)
			{
				FPackageIndex Dep = CookedHeaderData.PreloadDependencies[Index];
				if (Dep.IsExport())
				{
					AddNodeDependency(Package, Dep.ToExport(), FExportBundleEntry::ExportCommandType_Create, Export.Nodes[FExportBundleEntry::ExportCommandType_Create]);
				}
				if (Dep.IsExport() || !Package->Imports[Dep.ToImport()].IsScriptImport())
				{
					DependencyBundleEntries.AddDefaulted_GetRef().LocalImportOrExportIndex = Dep;
					++DependencyBundleHeader.EntryCount[FExportBundleEntry::ExportCommandType_Create][FExportBundleEntry::ExportCommandType_Create];
				}
			}

			StartIndex = ObjectExport.FirstExportDependency +
				ObjectExport.SerializationBeforeSerializationDependencies +
				ObjectExport.CreateBeforeSerializationDependencies;
			for (int32 Index = StartIndex; Index < StartIndex + ObjectExport.SerializationBeforeCreateDependencies; ++Index)
			{
				FPackageIndex Dep = CookedHeaderData.PreloadDependencies[Index];
				if (Dep.IsExport())
				{
					AddNodeDependency(Package, Dep.ToExport(), FExportBundleEntry::ExportCommandType_Serialize, Export.Nodes[FExportBundleEntry::ExportCommandType_Create]);
				}
				if (Dep.IsExport() || !Package->Imports[Dep.ToImport()].IsScriptImport())
				{
					DependencyBundleEntries.AddDefaulted_GetRef().LocalImportOrExportIndex = Dep;
					++DependencyBundleHeader.EntryCount[FExportBundleEntry::ExportCommandType_Create][FExportBundleEntry::ExportCommandType_Serialize];
				}
			}
			
			StartIndex = ObjectExport.FirstExportDependency +
				ObjectExport.SerializationBeforeSerializationDependencies;
			for (int32 Index = StartIndex; Index < StartIndex + ObjectExport.CreateBeforeSerializationDependencies; ++Index)
			{
				FPackageIndex Dep = CookedHeaderData.PreloadDependencies[Index];
				if (Dep.IsExport())
				{
					AddNodeDependency(Package, Dep.ToExport(), FExportBundleEntry::ExportCommandType_Create, Export.Nodes[FExportBundleEntry::ExportCommandType_Serialize]);
				}
				if (Dep.IsExport() || !Package->Imports[Dep.ToImport()].IsScriptImport())
				{
					DependencyBundleEntries.AddDefaulted_GetRef().LocalImportOrExportIndex = Dep;
					++DependencyBundleHeader.EntryCount[FExportBundleEntry::ExportCommandType_Serialize][FExportBundleEntry::ExportCommandType_Create];
				}
			}

			StartIndex = ObjectExport.FirstExportDependency;
			for (int32 Index = StartIndex; Index < StartIndex + ObjectExport.SerializationBeforeSerializationDependencies; ++Index)
			{
				FPackageIndex Dep = CookedHeaderData.PreloadDependencies[Index];
				if (Dep.IsExport())
				{
					AddNodeDependency(Package, Dep.ToExport(), FExportBundleEntry::ExportCommandType_Serialize, Export.Nodes[FExportBundleEntry::ExportCommandType_Serialize]);
				}
				if (Dep.IsExport() || !Package->Imports[Dep.ToImport()].IsScriptImport())
				{
					DependencyBundleEntries.AddDefaulted_GetRef().LocalImportOrExportIndex = Dep;
					++DependencyBundleHeader.EntryCount[FExportBundleEntry::ExportCommandType_Serialize][FExportBundleEntry::ExportCommandType_Serialize];
				}
			}
		}
		else
		{
			DependencyBundleHeader.FirstEntryIndex = -1;
		}
	}
}

void FPackageStoreOptimizer::ProcessDataResources(const FCookedHeaderData& CookedHeaderData, FPackageStorePackage* Package) const
{
	for (const FObjectDataResource& DataResource : CookedHeaderData.DataResources)
>>>>>>> 4af6daef
	{
		FBulkDataMapEntry& Entry = Package->BulkDataEntries.AddDefaulted_GetRef();
		checkf(DataResource.SerialSize == DataResource.RawSize, TEXT("Compressed bulk data is not supported in cooked builds"));

		Entry.SerialOffset = DataResource.SerialOffset;
		Entry.DuplicateSerialOffset = DataResource.DuplicateSerialOffset;
		Entry.SerialSize = DataResource.SerialSize;
		Entry.Flags = DataResource.LegacyBulkDataFlags;
	}
}

TArray<FPackageStorePackage::FExportGraphNode*> FPackageStoreOptimizer::SortExportGraphNodesInLoadOrder(FPackageStorePackage* Package, FExportGraphEdges& Edges) const
{
	TRACE_CPUPROFILER_EVENT_SCOPE(SortExportGraphNodesInLoadOrder);
	int32 NodeCount = Package->ExportGraphNodes.Num();
	for (auto& KV : Edges)
	{
		FPackageStorePackage::FExportBundleGraphNode* ToNode = KV.Value;
		++ToNode->IncomingEdgeCount;
	}

	auto NodeSorter = [](const FPackageStorePackage::FExportBundleGraphNode& A, const FPackageStorePackage::FExportBundleGraphNode& B)
	{
<<<<<<< HEAD
		return A.Index < B.Index;
=======
		if (A.bIsPublic != B.bIsPublic)
		{
			return A.bIsPublic;
		}
		if (A.BundleEntry.CommandType != B.BundleEntry.CommandType)
		{
			return A.BundleEntry.CommandType < B.BundleEntry.CommandType;
		}
		return A.BundleEntry.LocalExportIndex < B.BundleEntry.LocalExportIndex;
>>>>>>> 4af6daef
	};

	TArray<FPackageStorePackage::FExportGraphNode*> NodesWithNoIncomingEdges;
	NodesWithNoIncomingEdges.Reserve(NodeCount);
	for (FPackageStorePackage::FExportGraphNode& Node : Package->ExportGraphNodes)
	{
<<<<<<< HEAD
		for (FPackageStorePackage::FExportBundleGraphNode& Node : Package->ExportBundleGraphNodes)
=======
		if (Node.IncomingEdgeCount == 0)
>>>>>>> 4af6daef
		{
			NodesWithNoIncomingEdges.HeapPush(&Node, NodeSorter);
		}
	}
<<<<<<< HEAD
	TArray<FPackageStorePackage::FExportBundleGraphNode*> LoadOrder;
=======

	TArray<FPackageStorePackage::FExportGraphNode*> LoadOrder;
>>>>>>> 4af6daef
	LoadOrder.Reserve(NodeCount);
	while (NodesWithNoIncomingEdges.Num())
	{
		FPackageStorePackage::FExportGraphNode* RemovedNode;
		NodesWithNoIncomingEdges.HeapPop(RemovedNode, NodeSorter, false);
		LoadOrder.Add(RemovedNode);
		for (auto EdgeIt = Edges.CreateKeyIterator(RemovedNode); EdgeIt; ++EdgeIt)
		{
			FPackageStorePackage::FExportGraphNode* ToNode = EdgeIt.Value();
			check(ToNode->IncomingEdgeCount > 0);
			if (--ToNode->IncomingEdgeCount == 0)
			{
<<<<<<< HEAD
				FPackageStorePackage::FExportBundleGraphNode* RemovedNode;
				Package->NodesWithNoIncomingEdges.HeapPop(RemovedNode, NodeSorter, false);
				LoadOrder.Add(RemovedNode);
				bMadeProgress = true;
				for (auto EdgeIt = Edges.CreateKeyIterator(RemovedNode); EdgeIt; ++EdgeIt)
				{
					FPackageStorePackage::FExportBundleGraphNode* ToNode = EdgeIt.Value();
					check(ToNode->IncomingEdgeCount > 0);
					if (--ToNode->IncomingEdgeCount == 0)
					{
						ToNode->Package->NodesWithNoIncomingEdges.HeapPush(ToNode, NodeSorter);
					}
					EdgeIt.RemoveCurrent();
				}
=======
				NodesWithNoIncomingEdges.HeapPush(ToNode, NodeSorter);
>>>>>>> 4af6daef
			}
			EdgeIt.RemoveCurrent();
		}
	}
	check(LoadOrder.Num() == NodeCount);
	return LoadOrder;
}

<<<<<<< HEAD
void FPackageStoreOptimizer::OptimizeExportBundles(const TMap<FPackageId, FPackageStorePackage*>& PackagesMap)
{
	TArray<FPackageStorePackage*> Packages = SortPackagesInLoadOrder(PackagesMap);
	for (FPackageStorePackage* Package : Packages)
	{
		Package->ExportBundleGraphNodes.Reserve(Package->GraphData.ExportBundles.Num());
		for (FPackageStorePackage::FExportBundle& ExportBundle : Package->GraphData.ExportBundles)
		{
			FPackageStorePackage::FExportBundleGraphNode& Node = Package->ExportBundleGraphNodes.AddDefaulted_GetRef();
			Node.Package = Package;
			Node.Index = Package->ExportBundleGraphNodes.Num() - 1;
			Node.ExportGraphNodes.Reserve(ExportBundle.Entries.Num());
			for (FExportBundleEntry& ExportBundleEntry : ExportBundle.Entries)
			{
				FPackageStorePackage::FExport& Export = Package->Exports[ExportBundleEntry.LocalExportIndex];
				Node.ExportGraphNodes.Add(Export.Nodes[ExportBundleEntry.CommandType]);
			}
		}
		Package->GraphData.ExportBundles.Empty();
	}

	FExportBundleGraphEdges Edges;
	TSet<FPackageStorePackage::FExportBundleGraphNode*> Dependencies;
	for (FPackageStorePackage* Package : Packages)
	{
		for (FPackageStorePackage::FExportBundleGraphNode& ExportBundleGraphNode : Package->ExportBundleGraphNodes)
		{
			for (FPackageStorePackage::FExportGraphNode* ExportGraphNode : ExportBundleGraphNode.ExportGraphNodes)
			{
				check(ExportGraphNode->ExportBundleIndex >= 0);
				for (FPackageStorePackage::FExportGraphNode* InternalDependency : ExportGraphNode->InternalDependencies)
				{
					check(InternalDependency->ExportBundleIndex >= 0);
					FPackageStorePackage::FExportBundleGraphNode* FromNode = &Package->ExportBundleGraphNodes[InternalDependency->ExportBundleIndex];
					Dependencies.Add(FromNode);
				}
				for (FPackageStorePackage::FExternalDependency& ExternalDependency : ExportGraphNode->ExternalDependencies)
				{
					FPackageObjectIndex FromImport = Package->Imports[ExternalDependency.ImportIndex];
					check(FromImport.IsPackageImport());
					FPackageImportReference FromPackageImportRef = FromImport.ToPackageImportRef();
					FPackageId FromPackageId = Package->ImportedPackageIds[FromPackageImportRef.GetImportedPackageIndex()];
					uint64 FromPublicExportHash = Package->ImportedPublicExportHashes[FromPackageImportRef.GetImportedPublicExportHashIndex()];
					FPackageStorePackage* FindFromPackage = PackagesMap.FindRef(FromPackageId);
					if (FindFromPackage)
					{
						bool bFoundExport = false;
						for (int32 ExportIndex = 0; ExportIndex < FindFromPackage->Exports.Num(); ++ExportIndex)
						{
							FPackageStorePackage::FExport& FromExport = FindFromPackage->Exports[ExportIndex];
							if (FromExport.PublicExportHash == FromPublicExportHash)
							{
								FPackageStorePackage::FExportGraphNode* FromExportGraphNode = FromExport.Nodes[ExternalDependency.ExportBundleCommandType];
								check(FromExportGraphNode->ExportBundleIndex >= 0);
								FPackageStorePackage::FExportBundleGraphNode* FromNode = &FindFromPackage->ExportBundleGraphNodes[FromExportGraphNode->ExportBundleIndex];
								Dependencies.Add(FromNode);
								bFoundExport = true;
								break;
							}
						}
					}
				}
			}
			for (FPackageStorePackage::FExportBundleGraphNode* FromNode : Dependencies)
			{
				Edges.Add(FromNode, &ExportBundleGraphNode);
			}
			Dependencies.Reset();
		}
	}

	TArray<FPackageStorePackage::FExportBundleGraphNode*> LoadOrder = SortExportBundleGraphNodesInLoadOrder(Packages, Edges);

	FPackageStorePackage* PreviousPackage = nullptr;
	for (const FPackageStorePackage::FExportBundleGraphNode* Node : LoadOrder)
	{
		check(Node);
		FPackageStorePackage* Package = Node->Package;
		check(Package);
		if (Package->CurrentBundle == nullptr || Package != PreviousPackage)
		{
			if (Package->GraphData.ExportBundles.IsEmpty())
			{
				Package->LoadOrder = NextLoadOrder++;
			}
			Package->CurrentBundle = &Package->GraphData.ExportBundles.AddDefaulted_GetRef();
		}
		for (FPackageStorePackage::FExportGraphNode* ExportGraphNode : Node->ExportGraphNodes)
		{
			Package->CurrentBundle->Entries.Add(ExportGraphNode->BundleEntry);
			ExportGraphNode->ExportBundleIndex = Package->GraphData.ExportBundles.Num() - 1;
		}
		PreviousPackage = Package;
	}
}

void FPackageStoreOptimizer::ProcessPreloadDependencies(const FCookedHeaderData& CookedHeaderData, FPackageStorePackage* Package) const
{
	TRACE_CPUPROFILER_EVENT_SCOPE(ProcessPreloadDependencies);

	auto AddInternalDependency = [](FPackageStorePackage* Package, int32 FromExportIndex, FExportBundleEntry::EExportCommandType FromExportBundleCommandType, FPackageStorePackage::FExportGraphNode* ToNode)
	{
		FPackageStorePackage::FExport& FromExport = Package->Exports[FromExportIndex];
		FPackageStorePackage::FExportGraphNode* FromNode = FromExport.Nodes[FromExportBundleCommandType];
		ToNode->InternalDependencies.Add(FromNode);
	};

	auto AddExternalDependency = [](FPackageStorePackage* Package, int32 FromImportIndex, FExportBundleEntry::EExportCommandType FromExportBundleCommandType, FPackageStorePackage::FExportGraphNode* ToNode)
	{
		FPackageObjectIndex FromImport = Package->Imports[FromImportIndex];
		if (FromImport.IsScriptImport())
		{
			return;
		}

		FPackageStorePackage::FExternalDependency& ExternalDependency = ToNode->ExternalDependencies.AddDefaulted_GetRef();
		ExternalDependency.ImportIndex = FromImportIndex;
		ExternalDependency.ExportBundleCommandType = FromExportBundleCommandType;
	};

	for (int32 ExportIndex = 0; ExportIndex < Package->Exports.Num(); ++ExportIndex)
	{
		FPackageStorePackage::FExport& Export = Package->Exports[ExportIndex];
		const FObjectExport& ObjectExport = CookedHeaderData.ObjectExports[ExportIndex];

		AddInternalDependency(Package, ExportIndex, FExportBundleEntry::ExportCommandType_Create, Export.Nodes[FExportBundleEntry::ExportCommandType_Serialize]);

		if (ObjectExport.FirstExportDependency >= 0)
		{
			int32 RunningIndex = ObjectExport.FirstExportDependency;
			for (int32 Index = ObjectExport.SerializationBeforeSerializationDependencies; Index > 0; Index--)
			{
				FPackageIndex Dep = CookedHeaderData.PreloadDependencies[RunningIndex++];
				if (Dep.IsExport())
				{
					AddInternalDependency(Package, Dep.ToExport(), FExportBundleEntry::ExportCommandType_Serialize, Export.Nodes[FExportBundleEntry::ExportCommandType_Serialize]);
				}
				else
				{
					AddExternalDependency(Package, Dep.ToImport(), FExportBundleEntry::ExportCommandType_Serialize, Export.Nodes[FExportBundleEntry::ExportCommandType_Serialize]);
				}
			}

			for (int32 Index = ObjectExport.CreateBeforeSerializationDependencies; Index > 0; Index--)
			{
				FPackageIndex Dep = CookedHeaderData.PreloadDependencies[RunningIndex++];
				if (Dep.IsExport())
				{
					AddInternalDependency(Package, Dep.ToExport(), FExportBundleEntry::ExportCommandType_Create, Export.Nodes[FExportBundleEntry::ExportCommandType_Serialize]);
				}
				else
				{
					AddExternalDependency(Package, Dep.ToImport(), FExportBundleEntry::ExportCommandType_Create, Export.Nodes[FExportBundleEntry::ExportCommandType_Serialize]);
				}
			}

			for (int32 Index = ObjectExport.SerializationBeforeCreateDependencies; Index > 0; Index--)
			{
				FPackageIndex Dep = CookedHeaderData.PreloadDependencies[RunningIndex++];
				if (Dep.IsExport())
				{
					AddInternalDependency(Package, Dep.ToExport(), FExportBundleEntry::ExportCommandType_Serialize, Export.Nodes[FExportBundleEntry::ExportCommandType_Create]);
				}
				else
				{
					AddExternalDependency(Package, Dep.ToImport(), FExportBundleEntry::ExportCommandType_Serialize, Export.Nodes[FExportBundleEntry::ExportCommandType_Create]);
				}
			}

			for (int32 Index = ObjectExport.CreateBeforeCreateDependencies; Index > 0; Index--)
			{
				FPackageIndex Dep = CookedHeaderData.PreloadDependencies[RunningIndex++];
				if (Dep.IsExport())
				{
					AddInternalDependency(Package, Dep.ToExport(), FExportBundleEntry::ExportCommandType_Create, Export.Nodes[FExportBundleEntry::ExportCommandType_Create]);
				}
				else
				{
					AddExternalDependency(Package, Dep.ToImport(), FExportBundleEntry::ExportCommandType_Create, Export.Nodes[FExportBundleEntry::ExportCommandType_Create]);
				}
			}
		}
	}
}

void FPackageStoreOptimizer::ProcessDataResources(const FCookedHeaderData& CookedHeaderData, FPackageStorePackage* Package) const
{
	for (const FObjectDataResource& DataResource : CookedHeaderData.DataResources)
	{
		FBulkDataMapEntry& Entry = Package->BulkDataEntries.AddDefaulted_GetRef();
		checkf(DataResource.SerialSize == DataResource.RawSize, TEXT("Compressed bulk data is not supported in cooked builds"));

		Entry.SerialOffset = DataResource.SerialOffset;
		Entry.DuplicateSerialOffset = DataResource.DuplicateSerialOffset;
		Entry.SerialSize = DataResource.SerialSize;
		Entry.Flags = DataResource.LegacyBulkDataFlags;
	}
}

void FPackageStoreOptimizer::ProcessPreloadDependencies(const FPackageStoreHeaderData& PackageStoreHeaderData, FPackageStorePackage* Package) const
{
	TRACE_CPUPROFILER_EVENT_SCOPE(ProcessPreloadDependencies);

	for (const FPackageStorePackage::FInternalArc& InternalArc : PackageStoreHeaderData.InternalArcs)
	{
		const FExportBundleHeader& FromExportBundle = PackageStoreHeaderData.ExportBundleHeaders[InternalArc.FromExportBundleIndex];
		const FExportBundleHeader& ToExportBundle = PackageStoreHeaderData.ExportBundleHeaders[InternalArc.ToExportBundleIndex];

		uint32 FromBundleEntryIndex = FromExportBundle.FirstEntryIndex;
		const uint32 LastFromBundleEntryIndex = FromBundleEntryIndex + FromExportBundle.EntryCount;
		while (FromBundleEntryIndex < LastFromBundleEntryIndex)
		{
			const FExportBundleEntry& FromBundleEntry = PackageStoreHeaderData.ExportBundleEntries[FromBundleEntryIndex++];
			FPackageStorePackage::FExport& FromExport = Package->Exports[FromBundleEntry.LocalExportIndex];
			FPackageStorePackage::FExportGraphNode* FromNode = FromExport.Nodes[FromBundleEntry.CommandType];

			uint32 ToBundleEntryIndex = ToExportBundle.FirstEntryIndex;
			const uint32 LastToBundleEntryIndex = ToBundleEntryIndex + ToExportBundle.EntryCount;
			while (ToBundleEntryIndex < LastToBundleEntryIndex)
			{
				const FExportBundleEntry& ToBundleEntry = PackageStoreHeaderData.ExportBundleEntries[ToBundleEntryIndex++];
				FPackageStorePackage::FExport& ToExport = Package->Exports[ToBundleEntry.LocalExportIndex];
				FPackageStorePackage::FExportGraphNode* ToNode = ToExport.Nodes[ToBundleEntry.CommandType];
				ToNode->InternalDependencies.Add(FromNode);
			}
		}
	}

	for (const FPackageStorePackage::FExternalArc& ExternalArc : PackageStoreHeaderData.ExternalArcs)
	{
		const FExportBundleHeader& ToExportBundle = PackageStoreHeaderData.ExportBundleHeaders[ExternalArc.ToExportBundleIndex];
		uint32 ToBundleEntryIndex = ToExportBundle.FirstEntryIndex;
		const uint32 LastToBundleEntryIndex = ToBundleEntryIndex + ToExportBundle.EntryCount;
		while (ToBundleEntryIndex < LastToBundleEntryIndex)
		{
			const FExportBundleEntry& ToBundleEntry = PackageStoreHeaderData.ExportBundleEntries[ToBundleEntryIndex++];
			FPackageStorePackage::FExport& ToExport = Package->Exports[ToBundleEntry.LocalExportIndex];
			FPackageStorePackage::FExportGraphNode* ToNode = ToExport.Nodes[ToBundleEntry.CommandType];
			FPackageStorePackage::FExternalDependency& ExternalDependency = ToNode->ExternalDependencies.AddDefaulted_GetRef();
			ExternalDependency.ImportIndex = ExternalArc.FromImportIndex;
			ExternalDependency.ExportBundleCommandType = ExternalArc.FromCommandType;
		}
	}
}

TArray<FPackageStorePackage::FExportGraphNode*> FPackageStoreOptimizer::SortExportGraphNodesInLoadOrder(FPackageStorePackage* Package, FExportGraphEdges& Edges) const
{
	TRACE_CPUPROFILER_EVENT_SCOPE(SortExportGraphNodesInLoadOrder);
	int32 NodeCount = Package->ExportGraphNodes.Num();
	for (auto& KV : Edges)
	{
		FPackageStorePackage::FExportGraphNode* ToNode = KV.Value;
		++ToNode->IncomingEdgeCount;
	}

	auto NodeSorter = [](const FPackageStorePackage::FExportGraphNode& A, const FPackageStorePackage::FExportGraphNode& B)
	{
		if (A.bIsPublic != B.bIsPublic)
		{
			return A.bIsPublic;
		}
		if (A.BundleEntry.CommandType != B.BundleEntry.CommandType)
		{
			return A.BundleEntry.CommandType < B.BundleEntry.CommandType;
		}
		return A.BundleEntry.LocalExportIndex < B.BundleEntry.LocalExportIndex;
	};

	TArray<FPackageStorePackage::FExportGraphNode*> NodesWithNoIncomingEdges;
	NodesWithNoIncomingEdges.Reserve(NodeCount);
	for (FPackageStorePackage::FExportGraphNode& Node : Package->ExportGraphNodes)
	{
		if (Node.IncomingEdgeCount == 0)
		{
			NodesWithNoIncomingEdges.HeapPush(&Node, NodeSorter);
		}
	}

	TArray<FPackageStorePackage::FExportGraphNode*> LoadOrder;
	LoadOrder.Reserve(NodeCount);
	while (NodesWithNoIncomingEdges.Num())
	{
		FPackageStorePackage::FExportGraphNode* RemovedNode;
		NodesWithNoIncomingEdges.HeapPop(RemovedNode, NodeSorter, false);
		LoadOrder.Add(RemovedNode);
		for (auto EdgeIt = Edges.CreateKeyIterator(RemovedNode); EdgeIt; ++EdgeIt)
		{
			FPackageStorePackage::FExportGraphNode* ToNode = EdgeIt.Value();
			check(ToNode->IncomingEdgeCount > 0);
			if (--ToNode->IncomingEdgeCount == 0)
			{
				NodesWithNoIncomingEdges.HeapPush(ToNode, NodeSorter);
			}
			EdgeIt.RemoveCurrent();
		}
	}
	check(LoadOrder.Num() == NodeCount);
	return LoadOrder;
}

void FPackageStoreOptimizer::CreateExportBundles(FPackageStorePackage* Package) const
{
	TRACE_CPUPROFILER_EVENT_SCOPE(CreateExportBundles);
	FExportGraphEdges Edges;
	for (FPackageStorePackage::FExportGraphNode& ExportGraphNode : Package->ExportGraphNodes)
	{
		for (FPackageStorePackage::FExportGraphNode* InternalDependency : ExportGraphNode.InternalDependencies)
		{
			Edges.Add(InternalDependency, &ExportGraphNode);
		}
	}
	TArray<FPackageStorePackage::FExportGraphNode*> LoadOrder = SortExportGraphNodesInLoadOrder(Package, Edges);
	FPackageStorePackage::FExportBundle* CurrentBundle = nullptr;
	for (FPackageStorePackage::FExportGraphNode* Node : LoadOrder)
	{
		if (!CurrentBundle)
		{
			Package->CurrentBundle = &Package->GraphData.ExportBundles.AddDefaulted_GetRef();
		}
		Package->CurrentBundle->Entries.Add(Node->BundleEntry);
		Node->ExportBundleIndex = Package->GraphData.ExportBundles.Num() - 1;
		if (Node->bIsPublic)
		{
			CurrentBundle = nullptr;
		}
	}
}

static const TCHAR* GetExportNameSafe(const FString& ExportFullName, const FName& PackageName, int32 PackageNameLen)
{
	const bool bValidNameLen = ExportFullName.Len() > PackageNameLen + 1;
	if (bValidNameLen)
	{
		const TCHAR* ExportNameStr = *ExportFullName + PackageNameLen;
		const bool bValidNameFormat = *ExportNameStr == '/';
		if (bValidNameFormat)
		{
			return ExportNameStr + 1; // skip verified '/'
		}
		else
		{
			UE_CLOG(!bValidNameFormat, LogPackageStoreOptimizer, Warning,
				TEXT("Export name '%s' should start with '/' at position %d, i.e. right after package prefix '%s'"),
				*ExportFullName,
				PackageNameLen,
				*PackageName.ToString());
		}
	}
	else
	{
		UE_CLOG(!bValidNameLen, LogPackageStoreOptimizer, Warning,
			TEXT("Export name '%s' with length %d should be longer than package name '%s' with length %d"),
			*ExportFullName,
			PackageNameLen,
			*PackageName.ToString());
	}

	return nullptr;
};

bool FPackageStoreOptimizer::VerifyRedirect(
	const FPackageStorePackage* SourcePackage,
	FPackageStorePackage& TargetPackage,
	bool bIsBuildingDLC) const
{
	if (!SourcePackage)
	{
		if (bIsBuildingDLC)
		{
			// We can't verify against the source package but check for presence of UStructs
			for (const FPackageStorePackage::FExport& Export : TargetPackage.Exports)
			{
				if (!Export.SuperIndex.IsNull() && Export.OuterIndex.IsNull())
				{
					UE_LOG(LogPackageStoreOptimizer, Warning, TEXT("Skipping redirect to package '%s' due to presence of UStruct '%s'"), *TargetPackage.Name.ToString(), *Export.ObjectName.ToString());
					return false;
				}
			}
			return true;
		}
		return false;
	}

	const int32 ExportCount =
		SourcePackage->Exports.Num() < TargetPackage.Exports.Num() ?
		SourcePackage->Exports.Num() :
		TargetPackage.Exports.Num();

	UE_CLOG(SourcePackage->Exports.Num() != TargetPackage.Exports.Num(), LogPackageStoreOptimizer, Verbose,
		TEXT("Redirection target package '%s' (0x%llX) for source package '%s' (0x%llX)  - Has ExportCount %d vs. %d"),
		*TargetPackage.Name.ToString(),
		TargetPackage.Id.ValueForDebugging(),
		*SourcePackage->Name.ToString(),
		SourcePackage->Id.ValueForDebugging(),
		TargetPackage.Exports.Num(),
		SourcePackage->Exports.Num());

	auto AppendMismatchMessage = [&TargetPackage, SourcePackage](
		const TCHAR* Text, FName ExportName, FPackageObjectIndex TargetIndex, FPackageObjectIndex SourceIndex, FString& FailReason)
	{
		FailReason.Appendf(TEXT("Public export '%s' has %s %s vs. %s"),
			*ExportName.ToString(),
			Text,
			*TargetPackage.Exports[TargetIndex.ToExport()].FullName,
			*SourcePackage->Exports[SourceIndex.ToExport()].FullName);
	};

	const int32 TargetPackageNameLen = TargetPackage.Name.GetStringLength();
	const int32 SourcePackageNameLen = SourcePackage->Name.GetStringLength();

	bool bSuccess = true;
	int32 TargetIndex = 0;
	int32 SourceIndex = 0;
	while (TargetIndex < ExportCount && SourceIndex < ExportCount)
	{
		FString FailReason;
		const FPackageStorePackage::FExport& TargetExport = TargetPackage.Exports[TargetIndex];
		const FPackageStorePackage::FExport& SourceExport = SourcePackage->Exports[SourceIndex];

		const TCHAR* TargetExportStr = GetExportNameSafe(
			TargetExport.FullName, TargetPackage.Name, TargetPackageNameLen);
		const TCHAR* SourceExportStr = GetExportNameSafe(
			SourceExport.FullName, SourcePackage->Name, SourcePackageNameLen);

		if (!TargetExportStr || !SourceExportStr)
		{
			UE_LOG(LogPackageStoreOptimizer, Error,
				TEXT("Redirection target package '%s' (0x%llX) for source package '%s' (0x%llX) - Has some bad data from an earlier phase."),
				*TargetPackage.Name.ToString(),
				TargetPackage.Id.ValueForDebugging(),
				*SourcePackage->Name.ToString(),
				SourcePackage->Id.ValueForDebugging())
				return false;
		}

		int32 CompareResult = FCString::Stricmp(TargetExportStr, SourceExportStr);
		if (CompareResult < 0)
		{
			++TargetIndex;
		}
		else if (CompareResult > 0)
		{
			++SourceIndex;

			if (SourceExport.bIsPublic)
			{
				FailReason.Appendf(TEXT("Public source export '%s' is missing in the localized package"),
					*SourceExport.ObjectName.ToString());
			}
		}
		else
		{
			++TargetIndex;
			++SourceIndex;

			if (SourceExport.bIsPublic)
			{
				if (!TargetExport.bIsPublic)
				{
					FailReason.Appendf(TEXT("Public source export '%s' exists in the localized package")
						TEXT(", but is not a public localized export."),
						*SourceExport.ObjectName.ToString());
				}
				else if (TargetExport.ClassIndex != SourceExport.ClassIndex)
				{
					AppendMismatchMessage(TEXT("class"), TargetExport.ObjectName,
						TargetExport.ClassIndex, SourceExport.ClassIndex, FailReason);
				}
				else if (TargetExport.TemplateIndex != SourceExport.TemplateIndex)
				{
					AppendMismatchMessage(TEXT("template"), TargetExport.ObjectName,
						TargetExport.TemplateIndex, SourceExport.TemplateIndex, FailReason);
				}
				else if (TargetExport.SuperIndex != SourceExport.SuperIndex)
				{
					AppendMismatchMessage(TEXT("super"), TargetExport.ObjectName,
						TargetExport.SuperIndex, SourceExport.SuperIndex, FailReason);
				}
			}
			else if (TargetExport.bIsPublic)
			{
				FailReason.Appendf(TEXT("Export '%s' exists in the source package")
					TEXT(", but is not a public source export."),
					*TargetExport.ObjectName.ToString());
			}
		}

		if (FailReason.Len() > 0)
		{
			UE_LOG(LogPackageStoreOptimizer, Warning,
				TEXT("Redirection target package '%s' (0x%llX) for '%s' (0x%llX) - %s"),
				*TargetPackage.Name.ToString(),
				TargetPackage.Id.ValueForDebugging(),
				*SourcePackage->Name.ToString(),
				SourcePackage->Id.ValueForDebugging(),
				*FailReason);
			bSuccess = false;
		}
	}

	return bSuccess;
}

void FPackageStoreOptimizer::ProcessRedirects(const TMap<FPackageId, FPackageStorePackage*>& PackagesMap, bool bIsBuildingDLC) const
{
	TRACE_CPUPROFILER_EVENT_SCOPE(ProcessRedirects);

	for (const auto& KV : PackagesMap)
	{
		FPackageStorePackage* Package = KV.Value;
		if (Package->SourceName.IsNone() || Package->Name == Package->SourceName)
		{
			continue;
		}
		
		FPackageId SourcePackageId = FPackageId::FromName(Package->SourceName);
		FPackageStorePackage* SourcePackage = PackagesMap.FindRef(SourcePackageId);
		Package->bIsRedirected = VerifyRedirect(SourcePackage, *Package, bIsBuildingDLC);
		
		if (Package->bIsRedirected)
		{
			UE_LOG(LogPackageStoreOptimizer, Verbose, TEXT("Adding package redirect from '%s' (0x%llX) to '%s' (0x%llX)."),
				*Package->SourceName.ToString(),
				SourcePackageId.ValueForDebugging(),
				*Package->Name.ToString(),
				Package->Id.ValueForDebugging());
		}
		else
		{
			if (Package->Region.Len() > 0 && !SourcePackage)
			{
				// no update or verification required
				UE_LOG(LogPackageStoreOptimizer, Verbose,
					TEXT("For culture '%s': Localized package '%s' (0x%llX) is unique and does not override a source package."),
					*Package->Region,
					*Package->Name.ToString(),
					Package->Id.ValueForDebugging());
			}
			else
			{
				UE_LOG(LogPackageStoreOptimizer, Display,
					TEXT("Skipping package redirect from '%s' (0x%llX) to '%s' (0x%llX) due to mismatching public exports."),
					*Package->SourceName.ToString(),
					SourcePackageId.ValueForDebugging(),
					*Package->Name.ToString(),
					Package->Id.ValueForDebugging());
			}
		}
	}
}

void FPackageStoreOptimizer::SerializeGraphData(const TArray<FPackageId>& ImportedPackageIds, FPackageStorePackage::FGraphData& GraphData, FBufferWriter& GraphArchive) const
{
	uint32 ExportBundleEntryIndex = 0;
	for (const FPackageStorePackage::FExportBundle& ExportBundle : GraphData.ExportBundles)
	{
		const uint32 EntryCount = ExportBundle.Entries.Num();
		FExportBundleHeader ExportBundleHeader{ ExportBundle.SerialOffset, ExportBundleEntryIndex, EntryCount };
		GraphArchive << ExportBundleHeader;
		ExportBundleEntryIndex += EntryCount;
	}
	Algo::Sort(GraphData.InternalArcs, [](const FPackageStorePackage::FInternalArc& A, const FPackageStorePackage::FInternalArc& B)
	{
		if (A.ToExportBundleIndex == B.ToExportBundleIndex)
		{
			return A.FromExportBundleIndex < B.FromExportBundleIndex;
=======
void FPackageStoreOptimizer::CreateExportBundle(FPackageStorePackage* Package) const
{
	TRACE_CPUPROFILER_EVENT_SCOPE(CreateExportBundles);
	FExportGraphEdges Edges;
	for (FPackageStorePackage::FExportGraphNode& ExportGraphNode : Package->ExportGraphNodes)
	{
		for (FPackageStorePackage::FExportGraphNode* InternalDependency : ExportGraphNode.InternalDependencies)
		{
			Edges.Add(InternalDependency, &ExportGraphNode);
>>>>>>> 4af6daef
		}
		return A.ToExportBundleIndex < B.ToExportBundleIndex;
	});
	int32 InternalArcsCount = GraphData.InternalArcs.Num();
	GraphArchive << InternalArcsCount;
	for (FPackageStorePackage::FInternalArc& InternalArc : GraphData.InternalArcs)
	{
		GraphArchive << InternalArc.FromExportBundleIndex;
		GraphArchive << InternalArc.ToExportBundleIndex;
	}
<<<<<<< HEAD

	for (FPackageId ImportedPackageId : ImportedPackageIds)
	{
		TArray<FPackageStorePackage::FExternalArc>* FindArcsFromImportedPackage = GraphData.ExternalArcs.Find(ImportedPackageId);
		if (!FindArcsFromImportedPackage)
		{
			int32 ExternalArcCount = 0;
			GraphArchive << ExternalArcCount;
		}
		else
		{
			Algo::Sort(*FindArcsFromImportedPackage, [](const FPackageStorePackage::FExternalArc& A, const FPackageStorePackage::FExternalArc& B)
			{
				if (A.ToExportBundleIndex == B.ToExportBundleIndex)
				{
					if (A.FromImportIndex == B.FromImportIndex)
					{
						return A.FromCommandType < B.FromCommandType;
					}
					return A.FromImportIndex < B.FromImportIndex;
				}
				return A.ToExportBundleIndex < B.ToExportBundleIndex;
			});
			int32 ExternalArcCount = FindArcsFromImportedPackage->Num();
			GraphArchive << ExternalArcCount;
			for (FPackageStorePackage::FExternalArc& Arc : *FindArcsFromImportedPackage)
			{
				GraphArchive << Arc.FromImportIndex;
				uint8 FromCommandType = uint8(Arc.FromCommandType);
				GraphArchive << FromCommandType;
				GraphArchive << Arc.ToExportBundleIndex;
			}
		}
=======
	TArray<FPackageStorePackage::FExportGraphNode*> LoadOrder = SortExportGraphNodesInLoadOrder(Package, Edges);
	for (FPackageStorePackage::FExportGraphNode* Node : LoadOrder)
	{
		Package->GraphData.ExportBundleEntries.Add(Node->BundleEntry);
>>>>>>> 4af6daef
	}
}

void FPackageStoreOptimizer::FinalizePackageHeader(FPackageStorePackage* Package) const
{
	FBufferWriter ImportedPublicExportHashesArchive(nullptr, 0, EBufferWriterFlags::AllowResize | EBufferWriterFlags::TakeOwnership);
	for (uint64 ImportedPublicExportHash : Package->ImportedPublicExportHashes)
	{
		ImportedPublicExportHashesArchive << ImportedPublicExportHash;
	}
<<<<<<< HEAD
	Package->ImportedPublicExportHashesSize = ImportedPublicExportHashesArchive.Tell();
=======
	uint64 ImportedPublicExportHashesSize = ImportedPublicExportHashesArchive.Tell();
>>>>>>> 4af6daef

	FBufferWriter ImportMapArchive(nullptr, 0, EBufferWriterFlags::AllowResize | EBufferWriterFlags::TakeOwnership);
	for (FPackageObjectIndex Import : Package->Imports)
	{
		ImportMapArchive << Import;
	}
<<<<<<< HEAD
	Package->ImportMapSize = ImportMapArchive.Tell();
=======
	uint64 ImportMapSize = ImportMapArchive.Tell();
>>>>>>> 4af6daef

	FBufferWriter ExportMapArchive(nullptr, 0, EBufferWriterFlags::AllowResize | EBufferWriterFlags::TakeOwnership);
	for (const FPackageStorePackage::FExport& Export : Package->Exports)
	{
		FExportMapEntry ExportMapEntry;
<<<<<<< HEAD
		ExportMapEntry.CookedSerialOffset = Export.CookedSerialOffset;
=======
		ExportMapEntry.CookedSerialOffset = Export.SerialOffset;
>>>>>>> 4af6daef
		ExportMapEntry.CookedSerialSize = Export.SerialSize;
		Package->NameMapBuilder.MarkNameAsReferenced(Export.ObjectName);
		ExportMapEntry.ObjectName = Package->NameMapBuilder.MapName(Export.ObjectName);
		ExportMapEntry.PublicExportHash = Export.PublicExportHash;
		ExportMapEntry.OuterIndex = Export.OuterIndex;
		ExportMapEntry.ClassIndex = Export.ClassIndex;
		ExportMapEntry.SuperIndex = Export.SuperIndex;
		ExportMapEntry.TemplateIndex = Export.TemplateIndex;
		ExportMapEntry.ObjectFlags = Export.ObjectFlags;
		ExportMapEntry.FilterFlags = EExportFilterFlags::None;
		if (Export.bNotForClient)
		{
			ExportMapEntry.FilterFlags = EExportFilterFlags::NotForClient;
		}
		else if (Export.bNotForServer)
		{
			ExportMapEntry.FilterFlags = EExportFilterFlags::NotForServer;
		}

		ExportMapArchive << ExportMapEntry;
	}
<<<<<<< HEAD
	Package->ExportMapSize = ExportMapArchive.Tell();

	FBufferWriter ExportBundleEntriesArchive(nullptr, 0, EBufferWriterFlags::AllowResize | EBufferWriterFlags::TakeOwnership);
	for (const FPackageStorePackage::FExportBundle& ExportBundle : Package->GraphData.ExportBundles)
	{
		for (FExportBundleEntry BundleEntry : ExportBundle.Entries)
		{
			ExportBundleEntriesArchive << BundleEntry;
		}
	}
	Package->ExportBundleEntriesSize = ExportBundleEntriesArchive.Tell();

	FBufferWriter GraphArchive(nullptr, 0, EBufferWriterFlags::AllowResize | EBufferWriterFlags::TakeOwnership);
	SerializeGraphData(Package->ImportedPackageIds, Package->GraphData, GraphArchive);
	Package->GraphDataSize = GraphArchive.Tell();

	Package->NameMapBuilder.MarkNameAsReferenced(Package->Name);
	FMappedName MappedPackageName = Package->NameMapBuilder.MapName(Package->Name);

	FBufferWriter NameMapArchive(nullptr, 0, EBufferWriterFlags::AllowResize | EBufferWriterFlags::TakeOwnership);
	SaveNameBatch(Package->NameMapBuilder.GetNameMap(), NameMapArchive);
	Package->NameMapSize = NameMapArchive.Tell();

	FBufferWriter VersioningInfoArchive(nullptr, 0, EBufferWriterFlags::AllowResize | EBufferWriterFlags::TakeOwnership);
	if (Package->VersioningInfo.IsSet())
	{
		VersioningInfoArchive << Package->VersioningInfo.GetValue();
		Package->VersioningInfoSize = VersioningInfoArchive.Tell();
	}
	
	FBufferWriter BulkDataMapAr(nullptr, 0, EBufferWriterFlags::AllowResize | EBufferWriterFlags::TakeOwnership);
	for (FBulkDataMapEntry& Entry : Package->BulkDataEntries)
	{
		BulkDataMapAr << Entry;
	}
	Package->BulkDataMapSize = BulkDataMapAr.Tell();

	Package->HeaderSize =
		sizeof(FZenPackageSummary)
		+ Package->VersioningInfoSize
		+ Package->NameMapSize
		+ Package->ImportedPublicExportHashesSize
		+ Package->ImportMapSize
		+ Package->ExportMapSize
		+ Package->ExportBundleEntriesSize
		+ Package->GraphDataSize
		+ Package->BulkDataMapSize + sizeof(int64);

	Package->HeaderBuffer = FIoBuffer(Package->HeaderSize);
	uint8* HeaderData = Package->HeaderBuffer.Data();
	FMemory::Memzero(HeaderData, Package->HeaderSize);
	FZenPackageSummary* PackageSummary = reinterpret_cast<FZenPackageSummary*>(HeaderData);
	PackageSummary->HeaderSize = Package->HeaderSize;
	PackageSummary->Name = MappedPackageName;
	PackageSummary->PackageFlags = Package->PackageFlags;
	PackageSummary->CookedHeaderSize = Package->CookedHeaderSize;
	FBufferWriter HeaderArchive(HeaderData, Package->HeaderSize);
	HeaderArchive.Seek(sizeof(FZenPackageSummary));

	if (Package->VersioningInfo.IsSet())
	{
		PackageSummary->bHasVersioningInfo = 1;
		HeaderArchive.Serialize(VersioningInfoArchive.GetWriterData(), VersioningInfoArchive.Tell());
	}
	else
	{
		PackageSummary->bHasVersioningInfo = 0;
	}

	HeaderArchive.Serialize(NameMapArchive.GetWriterData(), NameMapArchive.Tell());

	HeaderArchive << Package->BulkDataMapSize;
	HeaderArchive.Serialize(BulkDataMapAr.GetWriterData(), Package->BulkDataMapSize);

	PackageSummary->ImportedPublicExportHashesOffset = HeaderArchive.Tell();
	HeaderArchive.Serialize(ImportedPublicExportHashesArchive.GetWriterData(), ImportedPublicExportHashesArchive.Tell());
	PackageSummary->ImportMapOffset = HeaderArchive.Tell();
	HeaderArchive.Serialize(ImportMapArchive.GetWriterData(), ImportMapArchive.Tell());
	PackageSummary->ExportMapOffset = HeaderArchive.Tell();
	HeaderArchive.Serialize(ExportMapArchive.GetWriterData(), ExportMapArchive.Tell());
	PackageSummary->ExportBundleEntriesOffset = HeaderArchive.Tell();
	HeaderArchive.Serialize(ExportBundleEntriesArchive.GetWriterData(), ExportBundleEntriesArchive.Tell());
	PackageSummary->GraphDataOffset = HeaderArchive.Tell();
	HeaderArchive.Serialize(GraphArchive.GetWriterData(), GraphArchive.Tell());
	check(HeaderArchive.Tell() == PackageSummary->HeaderSize)
}

void FPackageStoreOptimizer::FinalizePackage(FPackageStorePackage* Package)
{
	++TotalPackageCount;
	TotalExportBundleCount += Package->GraphData.ExportBundles.Num();
	uint64 PackageExportBundleEntryCount = 0;
	for (const FPackageStorePackage::FExportBundle& ExportBundle : Package->GraphData.ExportBundles)
	{
		PackageExportBundleEntryCount += ExportBundle.Entries.Num();
	}
	check(PackageExportBundleEntryCount == FExportBundleEntry::ExportCommandType_Count * Package->Exports.Num());
	TotalExportBundleEntryCount += PackageExportBundleEntryCount;

	for (FPackageStorePackage::FExportGraphNode& Node : Package->ExportGraphNodes)
	{
		check(Node.ExportBundleIndex >= 0);
		TSet<FPackageStorePackage::FInternalArc> InternalArcsSet;
		for (FPackageStorePackage::FExportGraphNode* InternalDependency : Node.InternalDependencies)
		{
			FPackageStorePackage::FInternalArc Arc;
			check(InternalDependency->ExportBundleIndex >= 0);
			Arc.FromExportBundleIndex = InternalDependency->ExportBundleIndex;
			Arc.ToExportBundleIndex = Node.ExportBundleIndex;
			if (Arc.FromExportBundleIndex != Arc.ToExportBundleIndex)
			{
				bool bIsAlreadyInSet = false;
				InternalArcsSet.Add(Arc, &bIsAlreadyInSet);
				if (!bIsAlreadyInSet)
				{
					Package->GraphData.InternalArcs.Add(Arc);
					++TotalInternalBundleArcsCount;
				}
			}
		}

		for (FPackageStorePackage::FExternalDependency& ExternalDependency : Node.ExternalDependencies)
		{
			check(ExternalDependency.ImportIndex >= 0);
			const FPackageObjectIndex& Import = Package->Imports[ExternalDependency.ImportIndex];
			check(Import.IsPackageImport());
			FPackageImportReference PackageImportRef = Import.ToPackageImportRef();
			TArray<FPackageStorePackage::FExternalArc>& ArcsFromImportedPackage = Package->GraphData.ExternalArcs.FindOrAdd(Package->ImportedPackageIds[PackageImportRef.GetImportedPackageIndex()]);
			FPackageStorePackage::FExternalArc Arc;
			Arc.FromImportIndex = ExternalDependency.ImportIndex;
			Arc.FromCommandType = ExternalDependency.ExportBundleCommandType;
			Arc.ToExportBundleIndex = Node.ExportBundleIndex;
			if (!ArcsFromImportedPackage.Contains(Arc))
			{
				ArcsFromImportedPackage.Add(Arc);
				++TotalExternalBundleArcsCount;
			}
		}
	}
	uint64 SerialOffset = 0;
	for (FPackageStorePackage::FExportBundle& ExportBundle : Package->GraphData.ExportBundles)
	{
		ExportBundle.SerialOffset = SerialOffset;
		for (const FExportBundleEntry& BundleEntry : ExportBundle.Entries)
		{
			if (BundleEntry.CommandType == FExportBundleEntry::ExportCommandType_Serialize)
			{
				const FPackageStorePackage::FExport& Export = Package->Exports[BundleEntry.LocalExportIndex];
				SerialOffset += Export.SerialSize;
			}
		}
	}

	FinalizePackageHeader(Package);
=======
	uint64 ExportMapSize = ExportMapArchive.Tell();

	FBufferWriter ExportBundleEntriesArchive(nullptr, 0, EBufferWriterFlags::AllowResize | EBufferWriterFlags::TakeOwnership);
	for (FExportBundleEntry BundleEntry : Package->GraphData.ExportBundleEntries)
	{
		ExportBundleEntriesArchive << BundleEntry;
	}
	uint64 ExportBundleEntriesSize = ExportBundleEntriesArchive.Tell();

	FBufferWriter DependencyBundleHeadersArchive(nullptr, 0, EBufferWriterFlags::AllowResize | EBufferWriterFlags::TakeOwnership);
	for (FDependencyBundleHeader DependencyBundleHeader : Package->GraphData.DependencyBundleHeaders)
	{
		DependencyBundleHeadersArchive << DependencyBundleHeader;
	}

	FBufferWriter DependencyBundleEntriesArchive(nullptr, 0, EBufferWriterFlags::AllowResize | EBufferWriterFlags::TakeOwnership);
	for (FDependencyBundleEntry DependencyBundleEntry : Package->GraphData.DependencyBundleEntries)
	{
		DependencyBundleEntriesArchive << DependencyBundleEntry;
	}

	uint64 GraphDataSize = DependencyBundleHeadersArchive.Tell() + DependencyBundleEntriesArchive.Tell();

	Package->NameMapBuilder.MarkNameAsReferenced(Package->Name);
	FMappedName MappedPackageName = Package->NameMapBuilder.MapName(Package->Name);

	FZenPackageImportedPackageNamesContainer ImportedPackageNamesContainer;
	ImportedPackageNamesContainer.Names.Reserve(Package->ImportedPackages.Num());
	for (const FPackageStorePackage::FImportedPackageRef& ImportedPackage : Package->ImportedPackages)
	{
		ImportedPackageNamesContainer.Names.Add(ImportedPackage.Name);
	}
	FBufferWriter ImportedPackagesArchive(nullptr, 0, EBufferWriterFlags::AllowResize | EBufferWriterFlags::TakeOwnership);
	ImportedPackagesArchive << ImportedPackageNamesContainer;
	uint64 ImportedPackagesSize = ImportedPackagesArchive.Tell();

	FBufferWriter NameMapArchive(nullptr, 0, EBufferWriterFlags::AllowResize | EBufferWriterFlags::TakeOwnership);
	SaveNameBatch(Package->NameMapBuilder.GetNameMap(), NameMapArchive);
	uint64 NameMapSize = NameMapArchive.Tell();

	FBufferWriter VersioningInfoArchive(nullptr, 0, EBufferWriterFlags::AllowResize | EBufferWriterFlags::TakeOwnership);
	if (Package->VersioningInfo.IsSet())
	{
		VersioningInfoArchive << Package->VersioningInfo.GetValue();
	}
	uint64 VersioningInfoSize = VersioningInfoArchive.Tell();

	
	FBufferWriter BulkDataMapAr(nullptr, 0, EBufferWriterFlags::AllowResize | EBufferWriterFlags::TakeOwnership);
	for (FBulkDataMapEntry& Entry : Package->BulkDataEntries)
	{
		BulkDataMapAr << Entry;
	}
	uint64 BulkDataMapSize = BulkDataMapAr.Tell();

	uint64 HeaderSize =
		sizeof(FZenPackageSummary)
		+ VersioningInfoSize
		+ NameMapSize
		+ ImportedPublicExportHashesSize
		+ ImportMapSize
		+ ExportMapSize
		+ ExportBundleEntriesSize
		+ GraphDataSize
		+ ImportedPackagesSize
		+ BulkDataMapSize + sizeof(int64);

	Package->HeaderBuffer = FIoBuffer(HeaderSize);
	uint8* HeaderData = Package->HeaderBuffer.Data();
	FMemory::Memzero(HeaderData, HeaderSize);
	FZenPackageSummary* PackageSummary = reinterpret_cast<FZenPackageSummary*>(HeaderData);
	PackageSummary->HeaderSize = HeaderSize;
	PackageSummary->Name = MappedPackageName;
	PackageSummary->PackageFlags = Package->PackageFlags;
	PackageSummary->CookedHeaderSize = Package->CookedHeaderSize;
	FBufferWriter HeaderArchive(HeaderData, HeaderSize);
	HeaderArchive.Seek(sizeof(FZenPackageSummary));

	if (Package->VersioningInfo.IsSet())
	{
		PackageSummary->bHasVersioningInfo = 1;
		HeaderArchive.Serialize(VersioningInfoArchive.GetWriterData(), VersioningInfoArchive.Tell());
	}
	else
	{
		PackageSummary->bHasVersioningInfo = 0;
	}

	HeaderArchive.Serialize(NameMapArchive.GetWriterData(), NameMapArchive.Tell());

	HeaderArchive << BulkDataMapSize;
	HeaderArchive.Serialize(BulkDataMapAr.GetWriterData(), BulkDataMapSize);

	PackageSummary->ImportedPublicExportHashesOffset = HeaderArchive.Tell();
	HeaderArchive.Serialize(ImportedPublicExportHashesArchive.GetWriterData(), ImportedPublicExportHashesArchive.Tell());
	PackageSummary->ImportMapOffset = HeaderArchive.Tell();
	HeaderArchive.Serialize(ImportMapArchive.GetWriterData(), ImportMapArchive.Tell());
	PackageSummary->ExportMapOffset = HeaderArchive.Tell();
	HeaderArchive.Serialize(ExportMapArchive.GetWriterData(), ExportMapArchive.Tell());
	PackageSummary->ExportBundleEntriesOffset = HeaderArchive.Tell();
	HeaderArchive.Serialize(ExportBundleEntriesArchive.GetWriterData(), ExportBundleEntriesArchive.Tell());
	PackageSummary->DependencyBundleHeadersOffset = HeaderArchive.Tell();
	HeaderArchive.Serialize(DependencyBundleHeadersArchive.GetWriterData(), DependencyBundleHeadersArchive.Tell());
	PackageSummary->DependencyBundleEntriesOffset = HeaderArchive.Tell();
	HeaderArchive.Serialize(DependencyBundleEntriesArchive.GetWriterData(), DependencyBundleEntriesArchive.Tell());
	PackageSummary->ImportedPackageNamesOffset = HeaderArchive.Tell();
	HeaderArchive.Serialize(ImportedPackagesArchive.GetWriterData(), ImportedPackagesArchive.Tell());
	check(HeaderArchive.Tell() == PackageSummary->HeaderSize)
>>>>>>> 4af6daef
}

FIoBuffer FPackageStoreOptimizer::CreatePackageBuffer(const FPackageStorePackage* Package, const FIoBuffer& CookedExportsDataBuffer) const
{
	check(Package->HeaderBuffer.DataSize() > 0);
<<<<<<< HEAD
	check(Package->HeaderBuffer.DataSize() == Package->HeaderSize);
	const uint64 BundleBufferSize = Package->HeaderSize + Package->ExportsSerialSize;
	FIoBuffer BundleBuffer(BundleBufferSize);
	FMemory::Memcpy(BundleBuffer.Data(), Package->HeaderBuffer.Data(), Package->HeaderSize);
	uint64 BundleBufferOffset = Package->HeaderSize;

	TArray<FFileRegion> OutputRegions;

	for (const FPackageStorePackage::FExportBundle& ExportBundle : Package->GraphData.ExportBundles)
	{
		for (const FExportBundleEntry& BundleEntry : ExportBundle.Entries)
		{
			if (BundleEntry.CommandType == FExportBundleEntry::ExportCommandType_Serialize)
			{
				const FPackageStorePackage::FExport& Export = Package->Exports[BundleEntry.LocalExportIndex];
				check(Export.SerialOffset + Export.SerialSize <= CookedExportsDataBuffer.DataSize());
				FMemory::Memcpy(BundleBuffer.Data() + BundleBufferOffset, CookedExportsDataBuffer.Data() + Export.SerialOffset, Export.SerialSize);

				if (InOutFileRegions)
				{
					// Find overlapping regions and adjust them to match the new offset of the export data
					for (const FFileRegion& Region : *InOutFileRegions)
					{
						if (Export.SerialOffset <= Region.Offset && Region.Offset + Region.Length <= Export.SerialOffset + Export.SerialSize)
						{
							FFileRegion NewRegion = Region;
							NewRegion.Offset -= Export.SerialOffset;
							NewRegion.Offset += BundleBufferOffset;
							OutputRegions.Add(NewRegion);
						}
					}
				}
				BundleBufferOffset += Export.SerialSize;
			}
		}
	}
	check(BundleBufferOffset == BundleBuffer.DataSize());

	if (InOutFileRegions)
	{
		*InOutFileRegions = OutputRegions;
	}

=======
	const uint64 BundleBufferSize = Package->HeaderBuffer.DataSize() + CookedExportsDataBuffer.DataSize();
	FIoBuffer BundleBuffer(BundleBufferSize);
	FMemory::Memcpy(BundleBuffer.Data(), Package->HeaderBuffer.Data(), Package->HeaderBuffer.DataSize());
	FMemory::Memcpy(BundleBuffer.Data() + Package->HeaderBuffer.DataSize(), CookedExportsDataBuffer.Data(), CookedExportsDataBuffer.DataSize());
>>>>>>> 4af6daef
	return BundleBuffer;
}

void FPackageStoreOptimizer::FindScriptObjectsRecursive(FPackageObjectIndex OuterIndex, UObject* Object)
{
	if (!Object->HasAllFlags(RF_Public))
	{
		UE_LOG(LogPackageStoreOptimizer, Verbose, TEXT("Skipping script object: %s (!RF_Public)"), *Object->GetFullName());
		return;
	}

	FString OuterFullName;
	FPackageObjectIndex OuterCDOClassIndex;
	{
		const FScriptObjectData* Outer = ScriptObjectsMap.Find(OuterIndex);
		check(Outer);
		OuterFullName = Outer->FullName;
		OuterCDOClassIndex = Outer->CDOClassIndex;
	}

	FName ObjectName = Object->GetFName();

	FString TempFullName = OuterFullName;
	TempFullName.AppendChar(TEXT('/'));
	ObjectName.AppendString(TempFullName);

	TempFullName.ToLowerInline();
	FPackageObjectIndex GlobalImportIndex = FPackageObjectIndex::FromScriptPath(TempFullName);

	FScriptObjectData* ScriptImport = ScriptObjectsMap.Find(GlobalImportIndex);
	if (ScriptImport)
	{
		UE_LOG(LogPackageStoreOptimizer, Fatal, TEXT("Import name hash collision \"%s\" and \"%s"), *TempFullName, *ScriptImport->FullName);
	}

	FPackageObjectIndex CDOClassIndex = OuterCDOClassIndex;
	if (CDOClassIndex.IsNull())
	{
		TCHAR NameBuffer[FName::StringBufferSize];
		uint32 Len = ObjectName.ToString(NameBuffer);
		if (FCString::Strncmp(NameBuffer, TEXT("Default__"), 9) == 0)
		{
			FString CDOClassFullName = OuterFullName;
			CDOClassFullName.AppendChar(TEXT('/'));
			CDOClassFullName.AppendChars(NameBuffer + 9, Len - 9);
			CDOClassFullName.ToLowerInline();

			CDOClassIndex = FPackageObjectIndex::FromScriptPath(CDOClassFullName);
		}
	}

	ScriptImport = &ScriptObjectsMap.Add(GlobalImportIndex);
	ScriptImport->GlobalIndex = GlobalImportIndex;
	ScriptImport->FullName = MoveTemp(TempFullName);
	ScriptImport->OuterIndex = OuterIndex;
	ScriptImport->ObjectName = ObjectName;
	ScriptImport->CDOClassIndex = CDOClassIndex;

	TArray<UObject*> InnerObjects;
	GetObjectsWithOuter(Object, InnerObjects, /*bIncludeNestedObjects*/false);
	for (UObject* InnerObject : InnerObjects)
	{
		FindScriptObjectsRecursive(GlobalImportIndex, InnerObject);
	}
};

void FPackageStoreOptimizer::FindScriptObjects()
{
<<<<<<< HEAD
=======
	TRACE_CPUPROFILER_EVENT_SCOPE(FindScriptObjects);
>>>>>>> 4af6daef
	TArray<UPackage*> ScriptPackages;
	FindAllRuntimeScriptPackages(ScriptPackages);

	TArray<UObject*> InnerObjects;
	for (UPackage* Package : ScriptPackages)
	{
		FName ObjectName = Package->GetFName();
		FString FullName = Package->GetName();

		FullName.ToLowerInline();
		FPackageObjectIndex GlobalImportIndex = FPackageObjectIndex::FromScriptPath(FullName);

		FScriptObjectData* ScriptImport = ScriptObjectsMap.Find(GlobalImportIndex);
		checkf(!ScriptImport, TEXT("Import name hash collision \"%s\" and \"%s"), *FullName, *ScriptImport->FullName);

		ScriptImport = &ScriptObjectsMap.Add(GlobalImportIndex);
		ScriptImport->GlobalIndex = GlobalImportIndex;
		ScriptImport->FullName = FullName;
		ScriptImport->OuterIndex = FPackageObjectIndex();
		ScriptImport->ObjectName = ObjectName;

		InnerObjects.Reset();
		GetObjectsWithOuter(Package, InnerObjects, /*bIncludeNestedObjects*/false);
		for (UObject* InnerObject : InnerObjects)
		{
			FindScriptObjectsRecursive(GlobalImportIndex, InnerObject);
		}
	}

	TotalScriptObjectCount = ScriptObjectsMap.Num();
}

FIoBuffer FPackageStoreOptimizer::CreateScriptObjectsBuffer() const
{
	TArray<FScriptObjectData> ScriptObjectsAsArray;
	ScriptObjectsMap.GenerateValueArray(ScriptObjectsAsArray);
	Algo::Sort(ScriptObjectsAsArray, [](const FScriptObjectData& A, const FScriptObjectData& B)
	{
		return A.FullName < B.FullName;
	});
	
	TArray<FScriptObjectEntry> ScriptObjectEntries;
	ScriptObjectEntries.Reserve(ScriptObjectsAsArray.Num());
	FPackageStoreNameMapBuilder NameMapBuilder;
	NameMapBuilder.SetNameMapType(FMappedName::EType::Global);
	for (const FScriptObjectData& ImportData : ScriptObjectsAsArray)
	{
		NameMapBuilder.MarkNameAsReferenced(ImportData.ObjectName);
		FScriptObjectEntry& Entry = ScriptObjectEntries.AddDefaulted_GetRef();
		Entry.Mapped = NameMapBuilder.MapName(ImportData.ObjectName);
		Entry.GlobalIndex = ImportData.GlobalIndex;
		Entry.OuterIndex = ImportData.OuterIndex;
		Entry.CDOClassIndex = ImportData.CDOClassIndex;
	}

	FLargeMemoryWriter ScriptObjectsArchive(0, true);
	SaveNameBatch(NameMapBuilder.GetNameMap(), ScriptObjectsArchive);
	int32 NumScriptObjects = ScriptObjectEntries.Num();
	ScriptObjectsArchive << NumScriptObjects;
	for (FScriptObjectEntry& Entry : ScriptObjectEntries)
	{
		ScriptObjectsArchive << Entry;
	}

	int64 DataSize = ScriptObjectsArchive.TotalSize();
	return FIoBuffer(FIoBuffer::AssumeOwnership, ScriptObjectsArchive.ReleaseOwnership(), DataSize);
<<<<<<< HEAD
}

void FPackageStoreOptimizer::LoadScriptObjectsBuffer(const FIoBuffer& ScriptObjectsBuffer)
{
	FLargeMemoryReader ScriptObjectsArchive(ScriptObjectsBuffer.Data(), ScriptObjectsBuffer.DataSize());
	TArray<FDisplayNameEntryId> NameMap = LoadNameBatch(ScriptObjectsArchive);
	int32 NumScriptObjects;
	ScriptObjectsArchive << NumScriptObjects;
	for (int32 Index = 0; Index < NumScriptObjects; ++Index)
	{
		FScriptObjectEntry Entry{};
		ScriptObjectsArchive << Entry;
		FScriptObjectData& ImportData = ScriptObjectsMap.Add(Entry.GlobalIndex);
		FMappedName MappedName = Entry.Mapped;
		ImportData.ObjectName = NameMap[MappedName.GetIndex()].ToName(MappedName.GetNumber());
		ImportData.GlobalIndex = Entry.GlobalIndex;
		ImportData.OuterIndex = Entry.OuterIndex;
		ImportData.CDOClassIndex = Entry.CDOClassIndex;
	}
}

FPackageStoreEntryResource FPackageStoreOptimizer::CreatePackageStoreEntry(const FPackageStorePackage* Package, const FPackageStorePackage* OptionalSegmentPackage) const
{
	FPackageStoreEntryResource Result;
	Result.Flags = Package->bIsRedirected ? EPackageStoreEntryFlags::Redirected : EPackageStoreEntryFlags::None;

	if (OptionalSegmentPackage && OptionalSegmentPackage->HasEditorData())
	{
		// AutoOptional packages are saved with editor data included
		Result.Flags |= EPackageStoreEntryFlags::AutoOptional;
	}
	
	Result.PackageName = Package->Name;
	Result.SourcePackageName = Package->SourceName;
	Result.Region = FName(*Package->Region);
	Result.ExportInfo.ExportCount = Package->Exports.Num();
	Result.ExportInfo.ExportBundleCount = Package->GraphData.ExportBundles.Num();
	Result.ImportedPackageIds = Package->ImportedPackageIds;
	Result.ShaderMapHashes = Package->ShaderMapHashes.Array();
	// Package->ShaderMapHashes is a TSet and is unsorted - we want this sorted as it's serialized
	// in to the ContainerHeader, and if not sorted leads to staging non-determinism.
	Algo::Sort(Result.ShaderMapHashes);
	if (OptionalSegmentPackage)
	{
		Result.OptionalSegmentExportInfo.ExportCount = OptionalSegmentPackage->Exports.Num();
		Result.OptionalSegmentExportInfo.ExportBundleCount = OptionalSegmentPackage->GraphData.ExportBundles.Num();
		Result.OptionalSegmentImportedPackageIds = OptionalSegmentPackage->ImportedPackageIds;
	}
	return Result;
}

FIoContainerHeader FPackageStoreOptimizer::CreateContainerHeaderInternal(const FIoContainerId& ContainerId, TArrayView<const FPackageStoreEntryResource> PackageStoreEntries, bool bIsOptional) const
{
	FIoContainerHeader Header;
	Header.ContainerId = ContainerId;
	
	int32 NonOptionalSegmentStoreEntriesCount = 0;
	int32 OptionalSegmentStoreEntriesCount = 0;
	if (bIsOptional)
	{
		for (const FPackageStoreEntryResource& Entry : PackageStoreEntries)
		{
			if (Entry.OptionalSegmentExportInfo.ExportCount)
			{
				if (Entry.IsAutoOptional())
				{
					// Auto optional packages fully replace the non-optional segment
					++NonOptionalSegmentStoreEntriesCount;
				}
				else
				{
					++OptionalSegmentStoreEntriesCount;
				}
			}
		}
	}
	else
	{
		NonOptionalSegmentStoreEntriesCount = PackageStoreEntries.Num();
	}

	struct FStoreEntriesWriter
	{
		const int32 StoreTocSize;
		FLargeMemoryWriter StoreTocArchive = FLargeMemoryWriter(0, true);
		FLargeMemoryWriter StoreDataArchive = FLargeMemoryWriter(0, true);

		void Flush(TArray<uint8>& OutputBuffer)
		{
			check(StoreTocArchive.TotalSize() == StoreTocSize);
			if (StoreTocSize)
			{
				const int32 StoreByteCount = StoreTocArchive.TotalSize() + StoreDataArchive.TotalSize();
				OutputBuffer.AddUninitialized(StoreByteCount);
				FBufferWriter PackageStoreArchive(OutputBuffer.GetData(), StoreByteCount);
				PackageStoreArchive.Serialize(StoreTocArchive.GetData(), StoreTocArchive.TotalSize());
				PackageStoreArchive.Serialize(StoreDataArchive.GetData(), StoreDataArchive.TotalSize());
			}
		}
	};

	FStoreEntriesWriter StoreEntriesWriter
	{
		static_cast<int32>(NonOptionalSegmentStoreEntriesCount * sizeof(FFilePackageStoreEntry))
	};

	FStoreEntriesWriter OptionalSegmentStoreEntriesWriter
	{
		static_cast<int32>(OptionalSegmentStoreEntriesCount * sizeof(FFilePackageStoreEntry))
	};

	auto SerializePackageEntryCArrayHeader = [](FStoreEntriesWriter& Writer, int32 Count)
	{
		const int32 RemainingTocSize = Writer.StoreTocSize - Writer.StoreTocArchive.Tell();
		const int32 OffsetFromThis = RemainingTocSize + Writer.StoreDataArchive.Tell();
		uint32 ArrayNum = Count > 0 ? Count : 0;
		uint32 OffsetToDataFromThis = ArrayNum > 0 ? OffsetFromThis : 0;

		Writer.StoreTocArchive << ArrayNum;
		Writer.StoreTocArchive << OffsetToDataFromThis;
	};

	TArray<const FPackageStoreEntryResource*> SortedPackageStoreEntries;
	SortedPackageStoreEntries.Reserve(PackageStoreEntries.Num());
	for (const FPackageStoreEntryResource& Entry : PackageStoreEntries)
	{
		SortedPackageStoreEntries.Add(&Entry);
	}
	Algo::Sort(SortedPackageStoreEntries, [](const FPackageStoreEntryResource* A, const FPackageStoreEntryResource* B)
	{
		return A->GetPackageId() < B->GetPackageId();
	});

	Header.PackageIds.Reserve(NonOptionalSegmentStoreEntriesCount);
	Header.OptionalSegmentPackageIds.Reserve(OptionalSegmentStoreEntriesCount);
	FPackageStoreNameMapBuilder RedirectsNameMapBuilder;
	RedirectsNameMapBuilder.SetNameMapType(FMappedName::EType::Container);
	TSet<FPackageId> AllLocalizedPackages;
	if (bIsOptional)
	{
		for (const FPackageStoreEntryResource* Entry : SortedPackageStoreEntries)
		{
			if (Entry->OptionalSegmentExportInfo.ExportCount)
			{
				FStoreEntriesWriter* TargetEntriesWriter;
				if (Entry->IsAutoOptional())
				{
					Header.PackageIds.Add(Entry->GetPackageId());
					TargetEntriesWriter = &StoreEntriesWriter;
				}
				else
				{
					Header.OptionalSegmentPackageIds.Add(Entry->GetPackageId());
					TargetEntriesWriter = &OptionalSegmentStoreEntriesWriter;
				}

				// OptionalStoreEntry
				FPackageStoreExportInfo OptionalSegmentExportInfo = Entry->OptionalSegmentExportInfo;
				TargetEntriesWriter->StoreTocArchive << OptionalSegmentExportInfo;

				// OptionalImportedPackages
				const TArray<FPackageId>& OptionalSegmentImportedPackageIds = Entry->OptionalSegmentImportedPackageIds;
				SerializePackageEntryCArrayHeader(*TargetEntriesWriter, OptionalSegmentImportedPackageIds.Num());
				for (FPackageId OptionalSegmentImportedPackageId : OptionalSegmentImportedPackageIds)
				{
					check(OptionalSegmentImportedPackageId.IsValid());
					TargetEntriesWriter->StoreDataArchive << OptionalSegmentImportedPackageId;
				}

				// ShaderMapHashes is N/A for optional segments
				SerializePackageEntryCArrayHeader(*TargetEntriesWriter, 0);
			}
		}
	}
	else
	{
		for (const FPackageStoreEntryResource* Entry : SortedPackageStoreEntries)
		{
			Header.PackageIds.Add(Entry->GetPackageId());
			if (Entry->IsRedirected())
			{
				RedirectsNameMapBuilder.MarkNameAsReferenced(Entry->GetSourcePackageName());
				FMappedName MappedSourcePackageName = RedirectsNameMapBuilder.MapName(Entry->GetSourcePackageName());
				if (!Entry->Region.IsNone())
				{
					if (!AllLocalizedPackages.Contains(Entry->GetSourcePackageId()))
					{
						Header.LocalizedPackages.Add({ Entry->GetSourcePackageId(), MappedSourcePackageName });
						AllLocalizedPackages.Add(Entry->GetSourcePackageId());
					}
				}
				else
				{
					Header.PackageRedirects.Add({ Entry->GetSourcePackageId(), Entry->GetPackageId(), MappedSourcePackageName });
				}
			}

			// StoreEntries
			FPackageStoreExportInfo ExportInfo = Entry->ExportInfo;
			StoreEntriesWriter.StoreTocArchive << ExportInfo;

			// ImportedPackages
			const TArray<FPackageId>& ImportedPackageIds = Entry->ImportedPackageIds;
			SerializePackageEntryCArrayHeader(StoreEntriesWriter, ImportedPackageIds.Num());
			for (FPackageId ImportedPackageId : ImportedPackageIds)
			{
				check(ImportedPackageId.IsValid());
				StoreEntriesWriter.StoreDataArchive << ImportedPackageId;
			}

			// ShaderMapHashes
			const TArray<FSHAHash>& ShaderMapHashes = Entry->ShaderMapHashes;
			SerializePackageEntryCArrayHeader(StoreEntriesWriter, ShaderMapHashes.Num());
			for (const FSHAHash& ShaderMapHash : ShaderMapHashes)
			{
				StoreEntriesWriter.StoreDataArchive << const_cast<FSHAHash&>(ShaderMapHash);
			}
		}
	}
	Header.RedirectsNameMap = RedirectsNameMapBuilder.GetNameMap();

	StoreEntriesWriter.Flush(Header.StoreEntries);
	OptionalSegmentStoreEntriesWriter.Flush(Header.OptionalSegmentStoreEntries);

	return Header;
}

FIoContainerHeader FPackageStoreOptimizer::CreateContainerHeader(const FIoContainerId& ContainerId, TArrayView<const FPackageStoreEntryResource> PackageStoreEntries) const
{
	return CreateContainerHeaderInternal(ContainerId, PackageStoreEntries, false);
}

FIoContainerHeader FPackageStoreOptimizer::CreateOptionalContainerHeader(const FIoContainerId& ContainerId, TArrayView<const FPackageStoreEntryResource> PackageStoreEntries) const
{
	return CreateContainerHeaderInternal(ContainerId, PackageStoreEntries, true);
=======
}

void FPackageStoreOptimizer::LoadScriptObjectsBuffer(const FIoBuffer& ScriptObjectsBuffer)
{
	TRACE_CPUPROFILER_EVENT_SCOPE(LoadScriptObjectsBuffer);
	FLargeMemoryReader ScriptObjectsArchive(ScriptObjectsBuffer.Data(), ScriptObjectsBuffer.DataSize());
	TArray<FDisplayNameEntryId> NameMap = LoadNameBatch(ScriptObjectsArchive);
	int32 NumScriptObjects;
	ScriptObjectsArchive << NumScriptObjects;
	for (int32 Index = 0; Index < NumScriptObjects; ++Index)
	{
		FScriptObjectEntry Entry{};
		ScriptObjectsArchive << Entry;
		FScriptObjectData& ImportData = ScriptObjectsMap.Add(Entry.GlobalIndex);
		FMappedName MappedName = Entry.Mapped;
		ImportData.ObjectName = NameMap[MappedName.GetIndex()].ToName(MappedName.GetNumber());
		ImportData.GlobalIndex = Entry.GlobalIndex;
		ImportData.OuterIndex = Entry.OuterIndex;
		ImportData.CDOClassIndex = Entry.CDOClassIndex;
	}
}

FPackageStoreEntryResource FPackageStoreOptimizer::CreatePackageStoreEntry(const FPackageStorePackage* Package, const FPackageStorePackage* OptionalSegmentPackage) const
{
	FPackageStoreEntryResource Result;
	Result.Flags = EPackageStoreEntryFlags::None;

	if (OptionalSegmentPackage)
	{
		Result.Flags |= EPackageStoreEntryFlags::OptionalSegment;
		if (OptionalSegmentPackage->HasEditorData())
		{
			// AutoOptional packages are saved with editor data included
			Result.Flags |= EPackageStoreEntryFlags::AutoOptional;
		}
	}
	
	Result.PackageName = Package->Name;
	Result.PackageId = FPackageId::FromName(Package->Name);
	Result.ImportedPackageIds.Reserve(Package->ImportedPackages.Num());
	for (const FPackageStorePackage::FImportedPackageRef& ImportedPackage : Package->ImportedPackages)
	{
		Result.ImportedPackageIds.Add(ImportedPackage.Id);
	}
	
	if (OptionalSegmentPackage)
	{
		Result.OptionalSegmentImportedPackageIds.Reserve(OptionalSegmentPackage->ImportedPackages.Num());
		for (const FPackageStorePackage::FImportedPackageRef& ImportedPackage : OptionalSegmentPackage->ImportedPackages)
		{
			Result.OptionalSegmentImportedPackageIds.Add(ImportedPackage.Id);
		}
	}
	return Result;
>>>>>>> 4af6daef
}<|MERGE_RESOLUTION|>--- conflicted
+++ resolved
@@ -76,14 +76,6 @@
 	FindScriptObjects();
 }
 
-<<<<<<< HEAD
-void FPackageStoreOptimizer::Initialize()
-{
-	FindScriptObjects();
-}
-
-=======
->>>>>>> 4af6daef
 void FPackageStoreOptimizer::Initialize(const FIoBuffer& ScriptObjectsBuffer)
 {
 	LoadScriptObjectsBuffer(ScriptObjectsBuffer);
@@ -100,12 +92,9 @@
 FPackageStorePackage* FPackageStoreOptimizer::CreatePackageFromCookedHeader(const FName& Name, const FIoBuffer& CookedHeaderBuffer) const
 {
 	FPackageStorePackage* Package = new FPackageStorePackage();
-<<<<<<< HEAD
 	Package->Id = FPackageId::FromName(Name);
 	Package->Name = Name;
-	FString NameStr = Name.ToString();
-	Package->SourceName = *RemapLocalizationPathIfNeeded(NameStr, &Package->Region);
-
+	
 	FCookedHeaderData CookedHeaderData = LoadCookedHeader(CookedHeaderBuffer);
 	if (!CookedHeaderData.Summary.bUnversioned)
 	{
@@ -128,75 +117,9 @@
 	ProcessPreloadDependencies(CookedHeaderData, Package);
 	ProcessDataResources(CookedHeaderData, Package);
 
-	CreateExportBundles(Package);
-
-	return Package;
-}
-
-FPackageStorePackage* FPackageStoreOptimizer::CreatePackageFromPackageStoreHeader(const FName& Name, const FIoBuffer& Buffer, const FPackageStoreEntryResource& PackageStoreEntry) const
-{
-	FPackageStorePackage* Package = new FPackageStorePackage();
-=======
->>>>>>> 4af6daef
-	Package->Id = FPackageId::FromName(Name);
-	Package->Name = Name;
-	
-	FCookedHeaderData CookedHeaderData = LoadCookedHeader(CookedHeaderBuffer);
-	if (!CookedHeaderData.Summary.bUnversioned)
-	{
-		FZenPackageVersioningInfo& VersioningInfo = Package->VersioningInfo.Emplace();
-		VersioningInfo.ZenVersion = EZenPackageVersion::Latest;
-		VersioningInfo.PackageVersion = CookedHeaderData.Summary.GetFileVersionUE();
-		VersioningInfo.LicenseeVersion = CookedHeaderData.Summary.GetFileVersionLicenseeUE();
-		VersioningInfo.CustomVersions = CookedHeaderData.Summary.GetCustomVersionContainer();
-	}
-	Package->PackageFlags = CookedHeaderData.Summary.GetPackageFlags();
-	Package->CookedHeaderSize = CookedHeaderData.Summary.TotalHeaderSize;
-	for (int32 I = 0; I < CookedHeaderData.Summary.NamesReferencedFromExportDataCount; ++I)
-	{
-		Package->NameMapBuilder.AddName(CookedHeaderData.SummaryNames[I]);
-	}
-
-<<<<<<< HEAD
-	// The package id should be generated from the original name
-	// Support for optional package is not implemented when loading from the package store yet however
-	FString NameStr = Name.ToString();
-	int32 Index = NameStr.Find(FPackagePath::GetOptionalSegmentExtensionModifier());
-	if (Index != INDEX_NONE)
-	{
-		unimplemented();
-	}
-
-	Package->Name = Name;
-	Package->SourceName = *RemapLocalizationPathIfNeeded(NameStr, &Package->Region);
-
-	FPackageStoreHeaderData PackageStoreHeaderData = LoadPackageStoreHeader(Buffer, PackageStoreEntry);
-	if (PackageStoreHeaderData.VersioningInfo.IsSet())
-	{
-		Package->VersioningInfo.Emplace(PackageStoreHeaderData.VersioningInfo.GetValue());
-	}
-	Package->PackageFlags = PackageStoreHeaderData.Summary.PackageFlags;
-	Package->CookedHeaderSize = PackageStoreHeaderData.Summary.CookedHeaderSize;
-	for (FDisplayNameEntryId DisplayId : PackageStoreHeaderData.NameMap)
-	{
-		Package->NameMapBuilder.AddName(DisplayId);
-	}
-	Package->BulkDataEntries = MoveTemp(PackageStoreHeaderData.BulkDataEntries);
-	ProcessImports(PackageStoreHeaderData, Package);
-	ProcessExports(PackageStoreHeaderData, Package);
-	ProcessPreloadDependencies(PackageStoreHeaderData, Package);
-	CreateExportBundles(Package);
-=======
-	TArray<FPackageStorePackage::FUnresolvedImport> Imports;
-	ProcessImports(CookedHeaderData, Package, Imports);
-	ProcessExports(CookedHeaderData, Package, Imports.GetData());
-	ProcessPreloadDependencies(CookedHeaderData, Package);
-	ProcessDataResources(CookedHeaderData, Package);
-
 	CreateExportBundle(Package);
 
 	FinalizePackageHeader(Package);
->>>>>>> 4af6daef
 
 	return Package;
 }
@@ -305,108 +228,6 @@
 	}
 
 	return CookedHeaderData;
-<<<<<<< HEAD
-}
-PRAGMA_ENABLE_DEPRECATION_WARNINGS
-
-FPackageStoreOptimizer::FPackageStoreHeaderData FPackageStoreOptimizer::LoadPackageStoreHeader(const FIoBuffer& PackageStoreHeaderBuffer, const FPackageStoreEntryResource& PackageStoreEntry) const
-{
-	FPackageStoreHeaderData PackageStoreHeaderData;
-
-	const uint8* HeaderData = PackageStoreHeaderBuffer.Data();
-
-	FZenPackageSummary& Summary = PackageStoreHeaderData.Summary;
-	Summary = *reinterpret_cast<const FZenPackageSummary*>(HeaderData);
-	check(PackageStoreHeaderBuffer.DataSize() == Summary.HeaderSize);
-
-	TArrayView<const uint8> HeaderDataView(HeaderData + sizeof(FZenPackageSummary), Summary.HeaderSize - sizeof(FZenPackageSummary));
-	FMemoryReaderView HeaderDataReader(HeaderDataView);
-	
-	if (Summary.bHasVersioningInfo)
-	{
-		FZenPackageVersioningInfo& VersioningInfo = PackageStoreHeaderData.VersioningInfo.Emplace();
-		HeaderDataReader << VersioningInfo;
-	}
-
-	TArray<FDisplayNameEntryId>& NameMap = PackageStoreHeaderData.NameMap;
-	NameMap = LoadNameBatch(HeaderDataReader);
-
-	const FZenPackageVersioningInfo* VersioningInfo = PackageStoreHeaderData.VersioningInfo.GetPtrOrNull();
-	if (VersioningInfo == nullptr || VersioningInfo->PackageVersion >= EUnrealEngineObjectUE5Version::DATA_RESOURCES)
-	{
-		int64 BulkDataMapSize = 0;
-		HeaderDataReader << BulkDataMapSize;
-		const uint8* BulkDataMapData = HeaderData + sizeof(FZenPackageSummary) + HeaderDataReader.Tell();
-		PackageStoreHeaderData.BulkDataEntries = MakeArrayView(reinterpret_cast<const FBulkDataMapEntry*>(BulkDataMapData), BulkDataMapSize / sizeof(FBulkDataMapEntry));
-	}
-
-	for (FPackageId PackageId : PackageStoreEntry.ImportedPackageIds)
-	{
-		PackageStoreHeaderData.ImportedPackageIds.Add(PackageId);
-	}
-
-	PackageStoreHeaderData.ImportedPublicExportHashes =
-		MakeArrayView<const uint64>(
-			reinterpret_cast<const uint64*>(HeaderData + Summary.ImportedPublicExportHashesOffset),
-			(Summary.ImportMapOffset - Summary.ImportedPublicExportHashesOffset) / sizeof(uint64));
-
-	PackageStoreHeaderData.Imports =
-		MakeArrayView<const FPackageObjectIndex>(
-			reinterpret_cast<const FPackageObjectIndex*>(HeaderData + Summary.ImportMapOffset),
-			(Summary.ExportMapOffset - Summary.ImportMapOffset) / sizeof(FPackageObjectIndex));
-
-	PackageStoreHeaderData.Exports =
-		MakeArrayView<const FExportMapEntry>(
-			reinterpret_cast<const FExportMapEntry*>(HeaderData + Summary.ExportMapOffset),
-			(Summary.ExportBundleEntriesOffset - Summary.ExportMapOffset) / sizeof(FExportMapEntry));
-
-	PackageStoreHeaderData.ExportBundleHeaders =
-		MakeArrayView<const FExportBundleHeader>(
-			reinterpret_cast<const FExportBundleHeader*>(HeaderData + Summary.GraphDataOffset),
-			PackageStoreEntry.ExportInfo.ExportBundleCount);
-
-	PackageStoreHeaderData.ExportBundleEntries = 
-		MakeArrayView<const FExportBundleEntry>(
-			reinterpret_cast<const FExportBundleEntry*>(HeaderData + Summary.ExportBundleEntriesOffset),
-			PackageStoreEntry.ExportInfo.ExportCount * FExportBundleEntry::ExportCommandType_Count);
-
-	const uint64 ExportBundleHeadersSize = sizeof(FExportBundleHeader) * PackageStoreEntry.ExportInfo.ExportBundleCount;
-	const uint64 ArcsDataOffset = Summary.GraphDataOffset + ExportBundleHeadersSize;
-	const uint64 ArcsDataSize = Summary.HeaderSize - ArcsDataOffset;
-
-	FMemoryReaderView ArcsAr(MakeArrayView<const uint8>(HeaderData + ArcsDataOffset, ArcsDataSize));
-
-	int32 InternalArcsCount = 0;
-	ArcsAr << InternalArcsCount;
-
-	for (int32 Idx = 0; Idx < InternalArcsCount; ++Idx)
-	{
-		FPackageStorePackage::FInternalArc& InternalArc = PackageStoreHeaderData.InternalArcs.AddDefaulted_GetRef();
-		ArcsAr << InternalArc.FromExportBundleIndex;
-		ArcsAr << InternalArc.ToExportBundleIndex;
-	}
-
-	for (FPackageId ImportedPackageId : PackageStoreHeaderData.ImportedPackageIds)
-	{
-		int32 ExternalArcsCount = 0;
-		ArcsAr << ExternalArcsCount;
-
-		for (int32 Idx = 0; Idx < ExternalArcsCount; ++Idx)
-		{
-			FPackageStorePackage::FExternalArc ExternalArc;
-			ArcsAr << ExternalArc.FromImportIndex;
-			uint8 FromCommandType = 0;
-			ArcsAr << FromCommandType;
-			ExternalArc.FromCommandType = static_cast<FExportBundleEntry::EExportCommandType>(FromCommandType);
-			ArcsAr << ExternalArc.ToExportBundleIndex;
-
-			PackageStoreHeaderData.ExternalArcs.Add(ExternalArc);
-		}
-	}
-
-	return PackageStoreHeaderData;
-=======
->>>>>>> 4af6daef
 }
 PRAGMA_ENABLE_DEPRECATION_WARNINGS
 
@@ -423,10 +244,6 @@
 			FName PackageName = ObjectImport->ObjectName;
 			PackageName.AppendString(Import->FullName);
 			Import->FullName.ToLowerInline();
-<<<<<<< HEAD
-			Import->FromPackageId = FPackageId::FromName(PackageName);
-=======
->>>>>>> 4af6daef
 			Import->FromPackageName = PackageName;
 			Import->FromPackageNameLen = Import->FullName.Len();
 			Import->bIsScriptImport = Import->FullName.StartsWith(TEXT("/Script/"));
@@ -443,10 +260,6 @@
 			Import->FullName.AppendChar(TEXT('/'));
 			ObjectImport->ObjectName.AppendString(Import->FullName);
 			Import->FullName.ToLowerInline();
-<<<<<<< HEAD
-			Import->FromPackageId = OuterImport->FromPackageId;
-=======
->>>>>>> 4af6daef
 			Import->bIsImportOptional = ObjectImport->bImportOptional;
 			Import->FromPackageName = OuterImport->FromPackageName;
 			Import->FromPackageNameLen = OuterImport->FromPackageNameLen;
@@ -467,11 +280,7 @@
 	UnresolvedImports.SetNum(ImportCount);
 	Package->Imports.SetNum(ImportCount);
 
-<<<<<<< HEAD
-	TSet<FPackageId> ImportedPackageIds;
-=======
 	TSet<FName> ImportedPackageNames;
->>>>>>> 4af6daef
 	for (int32 ImportIndex = 0; ImportIndex < ImportCount; ++ImportIndex)
 	{
 		ResolveImport(UnresolvedImports.GetData(), CookedHeaderData.ObjectImports.GetData(), ImportIndex);
@@ -480,14 +289,6 @@
 		{
 			if (UnresolvedImport.bIsImportOfPackage)
 			{
-<<<<<<< HEAD
-				ImportedPackageIds.Add(UnresolvedImport.FromPackageId);
-			}
-		}
-	}
-	Package->ImportedPackageIds = ImportedPackageIds.Array();
-	Algo::Sort(Package->ImportedPackageIds);
-=======
 				ImportedPackageNames.Add(UnresolvedImport.FromPackageName);
 			}
 		}
@@ -498,7 +299,6 @@
 		Package->ImportedPackages.Emplace(ImportedPackageName);
 	}
 	Algo::Sort(Package->ImportedPackages);
->>>>>>> 4af6daef
 
 	for (int32 ImportIndex = 0; ImportIndex < ImportCount; ++ImportIndex)
 	{
@@ -515,16 +315,9 @@
 		else if (!UnresolvedImport.bIsImportOfPackage)
 		{
 			bool bFoundPackageIndex = false;
-<<<<<<< HEAD
-			for (uint32 PackageIndex = 0, PackageCount = static_cast<uint32>(Package->ImportedPackageIds.Num()); PackageIndex < PackageCount; ++PackageIndex)
-			{
-				FPackageId FromPackageId = UnresolvedImport.FromPackageId;
-				if (FromPackageId == Package->ImportedPackageIds[PackageIndex])
-=======
 			for (uint32 PackageIndex = 0, PackageCount = static_cast<uint32>(Package->ImportedPackages.Num()); PackageIndex < PackageCount; ++PackageIndex)
 			{
 				if (UnresolvedImport.FromPackageName == Package->ImportedPackages[PackageIndex].Name)
->>>>>>> 4af6daef
 				{
 					FStringView PackageRelativeName = FStringView(UnresolvedImport.FullName).RightChop(UnresolvedImport.FromPackageNameLen);
 					check(PackageRelativeName.Len());
@@ -541,13 +334,6 @@
 	}
 }
 
-void FPackageStoreOptimizer::ProcessImports(const FPackageStoreHeaderData& PackageStoreHeaderData, FPackageStorePackage* Package) const
-{
-	Package->ImportedPackageIds = PackageStoreHeaderData.ImportedPackageIds;
-	Package->ImportedPublicExportHashes = PackageStoreHeaderData.ImportedPublicExportHashes;
-	Package->Imports = PackageStoreHeaderData.Imports;
-}
-
 void FPackageStoreOptimizer::ResolveExport(
 	FPackageStorePackage::FUnresolvedExport* Exports,
 	const FObjectExport* ObjectExports,
@@ -584,7 +370,6 @@
 				int32 OuterImportIndex = ObjectExport->OuterIndex.ToImport();
 				ResolveImport(Imports, ObjectImports, OuterImportIndex);
 				OuterName = &Imports[OuterImportIndex].FullName;
-<<<<<<< HEAD
 
 			}
 			check(OuterName && OuterName->Len() > 0);
@@ -596,50 +381,12 @@
 	}
 }
 
-void FPackageStoreOptimizer::ResolveExport(FPackageStorePackage::FExport* Exports, const int32 LocalExportIndex, const FName& PackageName) const
-{
-	FPackageStorePackage::FExport* Export = Exports + LocalExportIndex;
-	if (Export->FullName.Len() == 0)
-	{
-		Export->FullName.Reserve(256);
-		if (Export->OuterIndex.IsNull())
-		{
-			PackageName.AppendString(Export->FullName);
-			Export->FullName.AppendChar(TEXT('/'));
-			Export->ObjectName.AppendString(Export->FullName);
-			Export->FullName.ToLowerInline();
-			check(Export->FullName.Len() > 0);
-		}
-		else
-		{
-			check(Export->OuterIndex.IsExport());
-			int32 OuterExportIndex = Export->OuterIndex.ToExport();
-			ResolveExport(Exports, OuterExportIndex, PackageName);
-			FString& OuterName = Exports[OuterExportIndex].FullName;
-			check(OuterName.Len() > 0);
-			Export->FullName.Append(OuterName);
-=======
-
-			}
-			check(OuterName && OuterName->Len() > 0);
-			Export->FullName.Append(*OuterName);
->>>>>>> 4af6daef
-			Export->FullName.AppendChar(TEXT('/'));
-			Export->ObjectName.AppendString(Export->FullName);
-			Export->FullName.ToLowerInline();
-		}
-	}
-}
-
 void FPackageStoreOptimizer::ProcessExports(const FCookedHeaderData& CookedHeaderData, FPackageStorePackage* Package, FPackageStorePackage::FUnresolvedImport* Imports) const
 {
 	int32 ExportCount = CookedHeaderData.ObjectExports.Num();
-<<<<<<< HEAD
-=======
 
 	TArray<FPackageStorePackage::FUnresolvedExport> UnresolvedExports;
 	UnresolvedExports.SetNum(ExportCount);
->>>>>>> 4af6daef
 	Package->Exports.SetNum(ExportCount);
 	Package->ExportGraphNodes.Reserve(ExportCount * 2);
 
@@ -658,44 +405,21 @@
 	};
 
 	FString PackageNameStr = Package->Name.ToString();
-<<<<<<< HEAD
-	TMap<uint64, const FPackageStorePackage::FExport*> SeenPublicExportHashes;
-	for (int32 ExportIndex = 0; ExportIndex < ExportCount; ++ExportIndex)
-	{
-		const FObjectExport& ObjectExport = CookedHeaderData.ObjectExports[ExportIndex];
-		Package->ExportsSerialSize += ObjectExport.SerialSize;
-=======
 	TMap<uint64, const FPackageStorePackage::FUnresolvedExport*> SeenPublicExportHashes;
 	for (int32 ExportIndex = 0; ExportIndex < ExportCount; ++ExportIndex)
 	{
 		const FObjectExport& ObjectExport = CookedHeaderData.ObjectExports[ExportIndex];
->>>>>>> 4af6daef
 
 		FPackageStorePackage::FExport& Export = Package->Exports[ExportIndex];
 		FPackageStorePackage::FUnresolvedExport& UnresolvedExport = UnresolvedExports[ExportIndex];
 		Export.ObjectName = ObjectExport.ObjectName;
 		Export.ObjectFlags = ObjectExport.ObjectFlags;
-<<<<<<< HEAD
-		Export.CookedSerialOffset = ObjectExport.SerialOffset;
-		Export.SerialOffset = ObjectExport.SerialOffset - CookedHeaderData.Summary.TotalHeaderSize;
-=======
 		check(ObjectExport.SerialOffset >= Package->CookedHeaderSize);
 		Export.SerialOffset = ObjectExport.SerialOffset - Package->CookedHeaderSize;
->>>>>>> 4af6daef
 		Export.SerialSize = ObjectExport.SerialSize;
 		Export.bNotForClient = ObjectExport.bNotForClient;
 		Export.bNotForServer = ObjectExport.bNotForServer;
 		Export.bIsPublic = (Export.ObjectFlags & RF_Public) > 0 || ObjectExport.bGeneratePublicHash;
-<<<<<<< HEAD
-		ResolveExport(Package->Exports.GetData(), CookedHeaderData.ObjectExports.GetData(), ExportIndex, Package->Name, Imports, CookedHeaderData.ObjectImports.GetData());
-		if (Export.bIsPublic)
-		{
-			check(Export.FullName.Len() > 0);
-			FStringView PackageRelativeName = FStringView(Export.FullName).RightChop(PackageNameStr.Len());
-			check(PackageRelativeName.Len());
-			Export.PublicExportHash = GetPublicExportHash(PackageRelativeName);
-			const FPackageStorePackage::FExport* FindCollidingExport = SeenPublicExportHashes.FindRef(Export.PublicExportHash);
-=======
 		ResolveExport(UnresolvedExports.GetData(), CookedHeaderData.ObjectExports.GetData(), ExportIndex, Package->Name, Imports, CookedHeaderData.ObjectImports.GetData());
 		if (Export.bIsPublic)
 		{
@@ -704,16 +428,11 @@
 			check(PackageRelativeName.Len());
 			Export.PublicExportHash = GetPublicExportHash(PackageRelativeName);
 			const FPackageStorePackage::FUnresolvedExport* FindCollidingExport = SeenPublicExportHashes.FindRef(Export.PublicExportHash);
->>>>>>> 4af6daef
 			if (FindCollidingExport)
 			{
 				UE_LOG(LogPackageStoreOptimizer, Fatal, TEXT("Export hash collision in package \"%s\": \"%s\" and \"%s"), *PackageNameStr, PackageRelativeName.GetData(), *FindCollidingExport->FullName.RightChop(PackageNameStr.Len()));
 			}
-<<<<<<< HEAD
-			SeenPublicExportHashes.Add(Export.PublicExportHash, &Export);
-=======
 			SeenPublicExportHashes.Add(Export.PublicExportHash, &UnresolvedExport);
->>>>>>> 4af6daef
 		}
 
 		Export.OuterIndex = PackageObjectIdFromPackageIndex(Package->Imports, ObjectExport.OuterIndex);
@@ -729,112 +448,12 @@
 			Node.bIsPublic = Export.bIsPublic;
 			Export.Nodes[CommandType] = &Node;
 		}
-<<<<<<< HEAD
-	}
-}
-
-void FPackageStoreOptimizer::ProcessExports(const FPackageStoreHeaderData& PackageStoreHeaderData, FPackageStorePackage* Package) const
-{
-	const int32 ExportCount = PackageStoreHeaderData.Exports.Num();
-	Package->Exports.SetNum(ExportCount);
-	Package->ExportGraphNodes.Reserve(ExportCount * 2);
-
-	const TArray<FDisplayNameEntryId>& NameMap = PackageStoreHeaderData.NameMap;
-
-	Package->ImportedPublicExportHashes = PackageStoreHeaderData.ImportedPublicExportHashes;
-	for (int32 ExportIndex = 0; ExportIndex < ExportCount; ++ExportIndex)
-	{
-		const FExportMapEntry& ExportEntry =  PackageStoreHeaderData.Exports[ExportIndex];
-		Package->ExportsSerialSize += ExportEntry.CookedSerialSize;
-
-		FPackageStorePackage::FExport& Export = Package->Exports[ExportIndex];
-		Export.ObjectName = ExportEntry.ObjectName.ResolveName(NameMap);
-		Export.PublicExportHash = ExportEntry.PublicExportHash;
-		Export.OuterIndex = ExportEntry.OuterIndex;
-		Export.ClassIndex = ExportEntry.ClassIndex;
-		Export.SuperIndex = ExportEntry.SuperIndex;
-		Export.TemplateIndex = ExportEntry.TemplateIndex;
-		Export.ObjectFlags = ExportEntry.ObjectFlags;
-		Export.CookedSerialOffset = ExportEntry.CookedSerialOffset;
-		Export.SerialSize = ExportEntry.CookedSerialSize;
-		Export.bNotForClient = ExportEntry.FilterFlags == EExportFilterFlags::NotForClient;
-		Export.bNotForServer = ExportEntry.FilterFlags == EExportFilterFlags::NotForServer;
-		Export.bIsPublic = (ExportEntry.ObjectFlags & RF_Public) > 0;
-
-		for (uint8 CommandType = 0; CommandType < FExportBundleEntry::ExportCommandType_Count; ++CommandType)
-		{
-			FPackageStorePackage::FExportGraphNode& Node = Package->ExportGraphNodes.AddDefaulted_GetRef();
-			Node.BundleEntry.CommandType = FExportBundleEntry::EExportCommandType(CommandType);
-			Node.BundleEntry.LocalExportIndex = ExportIndex;
-			Node.bIsPublic = Export.bIsPublic;
-			Export.Nodes[CommandType] = &Node;
-		}
-
-		Package->NameMapBuilder.MarkNameAsReferenced(Export.ObjectName);
-	}
-
-	for (int32 ExportIndex = 0; ExportIndex < ExportCount; ++ExportIndex)
-	{
-		ResolveExport(Package->Exports.GetData(), ExportIndex, Package->Name);
-	}
-
-	uint64 ExportSerialOffset = 0;
-	for (const FExportBundleHeader& ExportBundleHeader : PackageStoreHeaderData.ExportBundleHeaders)
-	{
-		int32 ExportEntryIndex = ExportBundleHeader.FirstEntryIndex;
-		for (uint32 Idx = 0; Idx < ExportBundleHeader.EntryCount; ++Idx)
-		{
-			const FExportBundleEntry& BundleEntry = PackageStoreHeaderData.ExportBundleEntries[ExportEntryIndex++];
-			if (BundleEntry.CommandType == FExportBundleEntry::ExportCommandType_Serialize)
-			{
-				FPackageStorePackage::FExport& Export = Package->Exports[BundleEntry.LocalExportIndex];
-				Export.SerialOffset = ExportSerialOffset;
-				ExportSerialOffset += Export.SerialSize;
-			}
-		}
-=======
->>>>>>> 4af6daef
-	}
-	check(ExportSerialOffset == Package->ExportsSerialSize);
-}
-
-<<<<<<< HEAD
-TArray<FPackageStorePackage*> FPackageStoreOptimizer::SortPackagesInLoadOrder(const TMap<FPackageId, FPackageStorePackage*>& PackagesMap) const
-{
-	TRACE_CPUPROFILER_EVENT_SCOPE(SortPackagesInLoadOrder);
-	TArray<FPackageStorePackage*> Packages;
-	PackagesMap.GenerateValueArray(Packages);
-	Algo::Sort(Packages, [](const FPackageStorePackage* A, const FPackageStorePackage* B)
-	{
-		return A->Id < B->Id;
-	});
-
-	TMap<FPackageStorePackage*, TArray<FPackageStorePackage*>> SortedEdges;
-	for (FPackageStorePackage* Package : Packages)
-	{
-		for (FPackageId ImportedPackageId : Package->ImportedPackageIds)
-		{
-			FPackageStorePackage* FindImportedPackage = PackagesMap.FindRef(ImportedPackageId);
-			if (FindImportedPackage)
-			{
-				TArray<FPackageStorePackage*>& SourceArray = SortedEdges.FindOrAdd(FindImportedPackage);
-				SourceArray.Add(Package);
-			}
-		}
-	}
-	for (auto& KV : SortedEdges)
-	{
-		TArray<FPackageStorePackage*>& SourceArray = KV.Value;
-		Algo::Sort(SourceArray, [](const FPackageStorePackage* A, const FPackageStorePackage* B)
-		{
-			return A->Id < B->Id;
-		});
-	}
-=======
+	}
+}
+
 void FPackageStoreOptimizer::ProcessPreloadDependencies(const FCookedHeaderData& CookedHeaderData, FPackageStorePackage* Package) const
 {
 	TRACE_CPUPROFILER_EVENT_SCOPE(ProcessPreloadDependencies);
->>>>>>> 4af6daef
 
 	auto AddNodeDependency = [](FPackageStorePackage* Package, int32 FromExportIndex, FExportBundleEntry::EExportCommandType FromExportBundleCommandType, FPackageStorePackage::FExportGraphNode* ToNode)
 	{
@@ -843,23 +462,6 @@
 		ToNode->InternalDependencies.Add(FromNode);
 	};
 
-<<<<<<< HEAD
-	for (FPackageStorePackage* Package : Packages)
-	{
-		Visitor.Visit(Package);
-	}
-	check(Result.Num() == Packages.Num());
-	Algo::Reverse(Result);
-	Swap(Result, Packages);
-	return Packages;
-}
-
-TArray<FPackageStorePackage::FExportBundleGraphNode*> FPackageStoreOptimizer::SortExportBundleGraphNodesInLoadOrder(const TArray<FPackageStorePackage*>& Packages, FExportBundleGraphEdges& Edges) const
-{
-	TRACE_CPUPROFILER_EVENT_SCOPE(SortExportBundleGraphNodesInLoadOrder);
-	int32 NodeCount = 0;
-	for (FPackageStorePackage* Package : Packages)
-=======
 	TArray<FDependencyBundleHeader>& DependencyBundleHeaders = Package->GraphData.DependencyBundleHeaders;
 	TArray<FDependencyBundleEntry>& DependencyBundleEntries = Package->GraphData.DependencyBundleEntries;
 
@@ -952,7 +554,6 @@
 void FPackageStoreOptimizer::ProcessDataResources(const FCookedHeaderData& CookedHeaderData, FPackageStorePackage* Package) const
 {
 	for (const FObjectDataResource& DataResource : CookedHeaderData.DataResources)
->>>>>>> 4af6daef
 	{
 		FBulkDataMapEntry& Entry = Package->BulkDataEntries.AddDefaulted_GetRef();
 		checkf(DataResource.SerialSize == DataResource.RawSize, TEXT("Compressed bulk data is not supported in cooked builds"));
@@ -970,15 +571,12 @@
 	int32 NodeCount = Package->ExportGraphNodes.Num();
 	for (auto& KV : Edges)
 	{
-		FPackageStorePackage::FExportBundleGraphNode* ToNode = KV.Value;
+		FPackageStorePackage::FExportGraphNode* ToNode = KV.Value;
 		++ToNode->IncomingEdgeCount;
 	}
 
-	auto NodeSorter = [](const FPackageStorePackage::FExportBundleGraphNode& A, const FPackageStorePackage::FExportBundleGraphNode& B)
-	{
-<<<<<<< HEAD
-		return A.Index < B.Index;
-=======
+	auto NodeSorter = [](const FPackageStorePackage::FExportGraphNode& A, const FPackageStorePackage::FExportGraphNode& B)
+	{
 		if (A.bIsPublic != B.bIsPublic)
 		{
 			return A.bIsPublic;
@@ -988,28 +586,19 @@
 			return A.BundleEntry.CommandType < B.BundleEntry.CommandType;
 		}
 		return A.BundleEntry.LocalExportIndex < B.BundleEntry.LocalExportIndex;
->>>>>>> 4af6daef
 	};
 
 	TArray<FPackageStorePackage::FExportGraphNode*> NodesWithNoIncomingEdges;
 	NodesWithNoIncomingEdges.Reserve(NodeCount);
 	for (FPackageStorePackage::FExportGraphNode& Node : Package->ExportGraphNodes)
 	{
-<<<<<<< HEAD
-		for (FPackageStorePackage::FExportBundleGraphNode& Node : Package->ExportBundleGraphNodes)
-=======
 		if (Node.IncomingEdgeCount == 0)
->>>>>>> 4af6daef
 		{
 			NodesWithNoIncomingEdges.HeapPush(&Node, NodeSorter);
 		}
 	}
-<<<<<<< HEAD
-	TArray<FPackageStorePackage::FExportBundleGraphNode*> LoadOrder;
-=======
 
 	TArray<FPackageStorePackage::FExportGraphNode*> LoadOrder;
->>>>>>> 4af6daef
 	LoadOrder.Reserve(NodeCount);
 	while (NodesWithNoIncomingEdges.Num())
 	{
@@ -1022,24 +611,7 @@
 			check(ToNode->IncomingEdgeCount > 0);
 			if (--ToNode->IncomingEdgeCount == 0)
 			{
-<<<<<<< HEAD
-				FPackageStorePackage::FExportBundleGraphNode* RemovedNode;
-				Package->NodesWithNoIncomingEdges.HeapPop(RemovedNode, NodeSorter, false);
-				LoadOrder.Add(RemovedNode);
-				bMadeProgress = true;
-				for (auto EdgeIt = Edges.CreateKeyIterator(RemovedNode); EdgeIt; ++EdgeIt)
-				{
-					FPackageStorePackage::FExportBundleGraphNode* ToNode = EdgeIt.Value();
-					check(ToNode->IncomingEdgeCount > 0);
-					if (--ToNode->IncomingEdgeCount == 0)
-					{
-						ToNode->Package->NodesWithNoIncomingEdges.HeapPush(ToNode, NodeSorter);
-					}
-					EdgeIt.RemoveCurrent();
-				}
-=======
 				NodesWithNoIncomingEdges.HeapPush(ToNode, NodeSorter);
->>>>>>> 4af6daef
 			}
 			EdgeIt.RemoveCurrent();
 		}
@@ -1048,308 +620,7 @@
 	return LoadOrder;
 }
 
-<<<<<<< HEAD
-void FPackageStoreOptimizer::OptimizeExportBundles(const TMap<FPackageId, FPackageStorePackage*>& PackagesMap)
-{
-	TArray<FPackageStorePackage*> Packages = SortPackagesInLoadOrder(PackagesMap);
-	for (FPackageStorePackage* Package : Packages)
-	{
-		Package->ExportBundleGraphNodes.Reserve(Package->GraphData.ExportBundles.Num());
-		for (FPackageStorePackage::FExportBundle& ExportBundle : Package->GraphData.ExportBundles)
-		{
-			FPackageStorePackage::FExportBundleGraphNode& Node = Package->ExportBundleGraphNodes.AddDefaulted_GetRef();
-			Node.Package = Package;
-			Node.Index = Package->ExportBundleGraphNodes.Num() - 1;
-			Node.ExportGraphNodes.Reserve(ExportBundle.Entries.Num());
-			for (FExportBundleEntry& ExportBundleEntry : ExportBundle.Entries)
-			{
-				FPackageStorePackage::FExport& Export = Package->Exports[ExportBundleEntry.LocalExportIndex];
-				Node.ExportGraphNodes.Add(Export.Nodes[ExportBundleEntry.CommandType]);
-			}
-		}
-		Package->GraphData.ExportBundles.Empty();
-	}
-
-	FExportBundleGraphEdges Edges;
-	TSet<FPackageStorePackage::FExportBundleGraphNode*> Dependencies;
-	for (FPackageStorePackage* Package : Packages)
-	{
-		for (FPackageStorePackage::FExportBundleGraphNode& ExportBundleGraphNode : Package->ExportBundleGraphNodes)
-		{
-			for (FPackageStorePackage::FExportGraphNode* ExportGraphNode : ExportBundleGraphNode.ExportGraphNodes)
-			{
-				check(ExportGraphNode->ExportBundleIndex >= 0);
-				for (FPackageStorePackage::FExportGraphNode* InternalDependency : ExportGraphNode->InternalDependencies)
-				{
-					check(InternalDependency->ExportBundleIndex >= 0);
-					FPackageStorePackage::FExportBundleGraphNode* FromNode = &Package->ExportBundleGraphNodes[InternalDependency->ExportBundleIndex];
-					Dependencies.Add(FromNode);
-				}
-				for (FPackageStorePackage::FExternalDependency& ExternalDependency : ExportGraphNode->ExternalDependencies)
-				{
-					FPackageObjectIndex FromImport = Package->Imports[ExternalDependency.ImportIndex];
-					check(FromImport.IsPackageImport());
-					FPackageImportReference FromPackageImportRef = FromImport.ToPackageImportRef();
-					FPackageId FromPackageId = Package->ImportedPackageIds[FromPackageImportRef.GetImportedPackageIndex()];
-					uint64 FromPublicExportHash = Package->ImportedPublicExportHashes[FromPackageImportRef.GetImportedPublicExportHashIndex()];
-					FPackageStorePackage* FindFromPackage = PackagesMap.FindRef(FromPackageId);
-					if (FindFromPackage)
-					{
-						bool bFoundExport = false;
-						for (int32 ExportIndex = 0; ExportIndex < FindFromPackage->Exports.Num(); ++ExportIndex)
-						{
-							FPackageStorePackage::FExport& FromExport = FindFromPackage->Exports[ExportIndex];
-							if (FromExport.PublicExportHash == FromPublicExportHash)
-							{
-								FPackageStorePackage::FExportGraphNode* FromExportGraphNode = FromExport.Nodes[ExternalDependency.ExportBundleCommandType];
-								check(FromExportGraphNode->ExportBundleIndex >= 0);
-								FPackageStorePackage::FExportBundleGraphNode* FromNode = &FindFromPackage->ExportBundleGraphNodes[FromExportGraphNode->ExportBundleIndex];
-								Dependencies.Add(FromNode);
-								bFoundExport = true;
-								break;
-							}
-						}
-					}
-				}
-			}
-			for (FPackageStorePackage::FExportBundleGraphNode* FromNode : Dependencies)
-			{
-				Edges.Add(FromNode, &ExportBundleGraphNode);
-			}
-			Dependencies.Reset();
-		}
-	}
-
-	TArray<FPackageStorePackage::FExportBundleGraphNode*> LoadOrder = SortExportBundleGraphNodesInLoadOrder(Packages, Edges);
-
-	FPackageStorePackage* PreviousPackage = nullptr;
-	for (const FPackageStorePackage::FExportBundleGraphNode* Node : LoadOrder)
-	{
-		check(Node);
-		FPackageStorePackage* Package = Node->Package;
-		check(Package);
-		if (Package->CurrentBundle == nullptr || Package != PreviousPackage)
-		{
-			if (Package->GraphData.ExportBundles.IsEmpty())
-			{
-				Package->LoadOrder = NextLoadOrder++;
-			}
-			Package->CurrentBundle = &Package->GraphData.ExportBundles.AddDefaulted_GetRef();
-		}
-		for (FPackageStorePackage::FExportGraphNode* ExportGraphNode : Node->ExportGraphNodes)
-		{
-			Package->CurrentBundle->Entries.Add(ExportGraphNode->BundleEntry);
-			ExportGraphNode->ExportBundleIndex = Package->GraphData.ExportBundles.Num() - 1;
-		}
-		PreviousPackage = Package;
-	}
-}
-
-void FPackageStoreOptimizer::ProcessPreloadDependencies(const FCookedHeaderData& CookedHeaderData, FPackageStorePackage* Package) const
-{
-	TRACE_CPUPROFILER_EVENT_SCOPE(ProcessPreloadDependencies);
-
-	auto AddInternalDependency = [](FPackageStorePackage* Package, int32 FromExportIndex, FExportBundleEntry::EExportCommandType FromExportBundleCommandType, FPackageStorePackage::FExportGraphNode* ToNode)
-	{
-		FPackageStorePackage::FExport& FromExport = Package->Exports[FromExportIndex];
-		FPackageStorePackage::FExportGraphNode* FromNode = FromExport.Nodes[FromExportBundleCommandType];
-		ToNode->InternalDependencies.Add(FromNode);
-	};
-
-	auto AddExternalDependency = [](FPackageStorePackage* Package, int32 FromImportIndex, FExportBundleEntry::EExportCommandType FromExportBundleCommandType, FPackageStorePackage::FExportGraphNode* ToNode)
-	{
-		FPackageObjectIndex FromImport = Package->Imports[FromImportIndex];
-		if (FromImport.IsScriptImport())
-		{
-			return;
-		}
-
-		FPackageStorePackage::FExternalDependency& ExternalDependency = ToNode->ExternalDependencies.AddDefaulted_GetRef();
-		ExternalDependency.ImportIndex = FromImportIndex;
-		ExternalDependency.ExportBundleCommandType = FromExportBundleCommandType;
-	};
-
-	for (int32 ExportIndex = 0; ExportIndex < Package->Exports.Num(); ++ExportIndex)
-	{
-		FPackageStorePackage::FExport& Export = Package->Exports[ExportIndex];
-		const FObjectExport& ObjectExport = CookedHeaderData.ObjectExports[ExportIndex];
-
-		AddInternalDependency(Package, ExportIndex, FExportBundleEntry::ExportCommandType_Create, Export.Nodes[FExportBundleEntry::ExportCommandType_Serialize]);
-
-		if (ObjectExport.FirstExportDependency >= 0)
-		{
-			int32 RunningIndex = ObjectExport.FirstExportDependency;
-			for (int32 Index = ObjectExport.SerializationBeforeSerializationDependencies; Index > 0; Index--)
-			{
-				FPackageIndex Dep = CookedHeaderData.PreloadDependencies[RunningIndex++];
-				if (Dep.IsExport())
-				{
-					AddInternalDependency(Package, Dep.ToExport(), FExportBundleEntry::ExportCommandType_Serialize, Export.Nodes[FExportBundleEntry::ExportCommandType_Serialize]);
-				}
-				else
-				{
-					AddExternalDependency(Package, Dep.ToImport(), FExportBundleEntry::ExportCommandType_Serialize, Export.Nodes[FExportBundleEntry::ExportCommandType_Serialize]);
-				}
-			}
-
-			for (int32 Index = ObjectExport.CreateBeforeSerializationDependencies; Index > 0; Index--)
-			{
-				FPackageIndex Dep = CookedHeaderData.PreloadDependencies[RunningIndex++];
-				if (Dep.IsExport())
-				{
-					AddInternalDependency(Package, Dep.ToExport(), FExportBundleEntry::ExportCommandType_Create, Export.Nodes[FExportBundleEntry::ExportCommandType_Serialize]);
-				}
-				else
-				{
-					AddExternalDependency(Package, Dep.ToImport(), FExportBundleEntry::ExportCommandType_Create, Export.Nodes[FExportBundleEntry::ExportCommandType_Serialize]);
-				}
-			}
-
-			for (int32 Index = ObjectExport.SerializationBeforeCreateDependencies; Index > 0; Index--)
-			{
-				FPackageIndex Dep = CookedHeaderData.PreloadDependencies[RunningIndex++];
-				if (Dep.IsExport())
-				{
-					AddInternalDependency(Package, Dep.ToExport(), FExportBundleEntry::ExportCommandType_Serialize, Export.Nodes[FExportBundleEntry::ExportCommandType_Create]);
-				}
-				else
-				{
-					AddExternalDependency(Package, Dep.ToImport(), FExportBundleEntry::ExportCommandType_Serialize, Export.Nodes[FExportBundleEntry::ExportCommandType_Create]);
-				}
-			}
-
-			for (int32 Index = ObjectExport.CreateBeforeCreateDependencies; Index > 0; Index--)
-			{
-				FPackageIndex Dep = CookedHeaderData.PreloadDependencies[RunningIndex++];
-				if (Dep.IsExport())
-				{
-					AddInternalDependency(Package, Dep.ToExport(), FExportBundleEntry::ExportCommandType_Create, Export.Nodes[FExportBundleEntry::ExportCommandType_Create]);
-				}
-				else
-				{
-					AddExternalDependency(Package, Dep.ToImport(), FExportBundleEntry::ExportCommandType_Create, Export.Nodes[FExportBundleEntry::ExportCommandType_Create]);
-				}
-			}
-		}
-	}
-}
-
-void FPackageStoreOptimizer::ProcessDataResources(const FCookedHeaderData& CookedHeaderData, FPackageStorePackage* Package) const
-{
-	for (const FObjectDataResource& DataResource : CookedHeaderData.DataResources)
-	{
-		FBulkDataMapEntry& Entry = Package->BulkDataEntries.AddDefaulted_GetRef();
-		checkf(DataResource.SerialSize == DataResource.RawSize, TEXT("Compressed bulk data is not supported in cooked builds"));
-
-		Entry.SerialOffset = DataResource.SerialOffset;
-		Entry.DuplicateSerialOffset = DataResource.DuplicateSerialOffset;
-		Entry.SerialSize = DataResource.SerialSize;
-		Entry.Flags = DataResource.LegacyBulkDataFlags;
-	}
-}
-
-void FPackageStoreOptimizer::ProcessPreloadDependencies(const FPackageStoreHeaderData& PackageStoreHeaderData, FPackageStorePackage* Package) const
-{
-	TRACE_CPUPROFILER_EVENT_SCOPE(ProcessPreloadDependencies);
-
-	for (const FPackageStorePackage::FInternalArc& InternalArc : PackageStoreHeaderData.InternalArcs)
-	{
-		const FExportBundleHeader& FromExportBundle = PackageStoreHeaderData.ExportBundleHeaders[InternalArc.FromExportBundleIndex];
-		const FExportBundleHeader& ToExportBundle = PackageStoreHeaderData.ExportBundleHeaders[InternalArc.ToExportBundleIndex];
-
-		uint32 FromBundleEntryIndex = FromExportBundle.FirstEntryIndex;
-		const uint32 LastFromBundleEntryIndex = FromBundleEntryIndex + FromExportBundle.EntryCount;
-		while (FromBundleEntryIndex < LastFromBundleEntryIndex)
-		{
-			const FExportBundleEntry& FromBundleEntry = PackageStoreHeaderData.ExportBundleEntries[FromBundleEntryIndex++];
-			FPackageStorePackage::FExport& FromExport = Package->Exports[FromBundleEntry.LocalExportIndex];
-			FPackageStorePackage::FExportGraphNode* FromNode = FromExport.Nodes[FromBundleEntry.CommandType];
-
-			uint32 ToBundleEntryIndex = ToExportBundle.FirstEntryIndex;
-			const uint32 LastToBundleEntryIndex = ToBundleEntryIndex + ToExportBundle.EntryCount;
-			while (ToBundleEntryIndex < LastToBundleEntryIndex)
-			{
-				const FExportBundleEntry& ToBundleEntry = PackageStoreHeaderData.ExportBundleEntries[ToBundleEntryIndex++];
-				FPackageStorePackage::FExport& ToExport = Package->Exports[ToBundleEntry.LocalExportIndex];
-				FPackageStorePackage::FExportGraphNode* ToNode = ToExport.Nodes[ToBundleEntry.CommandType];
-				ToNode->InternalDependencies.Add(FromNode);
-			}
-		}
-	}
-
-	for (const FPackageStorePackage::FExternalArc& ExternalArc : PackageStoreHeaderData.ExternalArcs)
-	{
-		const FExportBundleHeader& ToExportBundle = PackageStoreHeaderData.ExportBundleHeaders[ExternalArc.ToExportBundleIndex];
-		uint32 ToBundleEntryIndex = ToExportBundle.FirstEntryIndex;
-		const uint32 LastToBundleEntryIndex = ToBundleEntryIndex + ToExportBundle.EntryCount;
-		while (ToBundleEntryIndex < LastToBundleEntryIndex)
-		{
-			const FExportBundleEntry& ToBundleEntry = PackageStoreHeaderData.ExportBundleEntries[ToBundleEntryIndex++];
-			FPackageStorePackage::FExport& ToExport = Package->Exports[ToBundleEntry.LocalExportIndex];
-			FPackageStorePackage::FExportGraphNode* ToNode = ToExport.Nodes[ToBundleEntry.CommandType];
-			FPackageStorePackage::FExternalDependency& ExternalDependency = ToNode->ExternalDependencies.AddDefaulted_GetRef();
-			ExternalDependency.ImportIndex = ExternalArc.FromImportIndex;
-			ExternalDependency.ExportBundleCommandType = ExternalArc.FromCommandType;
-		}
-	}
-}
-
-TArray<FPackageStorePackage::FExportGraphNode*> FPackageStoreOptimizer::SortExportGraphNodesInLoadOrder(FPackageStorePackage* Package, FExportGraphEdges& Edges) const
-{
-	TRACE_CPUPROFILER_EVENT_SCOPE(SortExportGraphNodesInLoadOrder);
-	int32 NodeCount = Package->ExportGraphNodes.Num();
-	for (auto& KV : Edges)
-	{
-		FPackageStorePackage::FExportGraphNode* ToNode = KV.Value;
-		++ToNode->IncomingEdgeCount;
-	}
-
-	auto NodeSorter = [](const FPackageStorePackage::FExportGraphNode& A, const FPackageStorePackage::FExportGraphNode& B)
-	{
-		if (A.bIsPublic != B.bIsPublic)
-		{
-			return A.bIsPublic;
-		}
-		if (A.BundleEntry.CommandType != B.BundleEntry.CommandType)
-		{
-			return A.BundleEntry.CommandType < B.BundleEntry.CommandType;
-		}
-		return A.BundleEntry.LocalExportIndex < B.BundleEntry.LocalExportIndex;
-	};
-
-	TArray<FPackageStorePackage::FExportGraphNode*> NodesWithNoIncomingEdges;
-	NodesWithNoIncomingEdges.Reserve(NodeCount);
-	for (FPackageStorePackage::FExportGraphNode& Node : Package->ExportGraphNodes)
-	{
-		if (Node.IncomingEdgeCount == 0)
-		{
-			NodesWithNoIncomingEdges.HeapPush(&Node, NodeSorter);
-		}
-	}
-
-	TArray<FPackageStorePackage::FExportGraphNode*> LoadOrder;
-	LoadOrder.Reserve(NodeCount);
-	while (NodesWithNoIncomingEdges.Num())
-	{
-		FPackageStorePackage::FExportGraphNode* RemovedNode;
-		NodesWithNoIncomingEdges.HeapPop(RemovedNode, NodeSorter, false);
-		LoadOrder.Add(RemovedNode);
-		for (auto EdgeIt = Edges.CreateKeyIterator(RemovedNode); EdgeIt; ++EdgeIt)
-		{
-			FPackageStorePackage::FExportGraphNode* ToNode = EdgeIt.Value();
-			check(ToNode->IncomingEdgeCount > 0);
-			if (--ToNode->IncomingEdgeCount == 0)
-			{
-				NodesWithNoIncomingEdges.HeapPush(ToNode, NodeSorter);
-			}
-			EdgeIt.RemoveCurrent();
-		}
-	}
-	check(LoadOrder.Num() == NodeCount);
-	return LoadOrder;
-}
-
-void FPackageStoreOptimizer::CreateExportBundles(FPackageStorePackage* Package) const
+void FPackageStoreOptimizer::CreateExportBundle(FPackageStorePackage* Package) const
 {
 	TRACE_CPUPROFILER_EVENT_SCOPE(CreateExportBundles);
 	FExportGraphEdges Edges;
@@ -1361,321 +632,9 @@
 		}
 	}
 	TArray<FPackageStorePackage::FExportGraphNode*> LoadOrder = SortExportGraphNodesInLoadOrder(Package, Edges);
-	FPackageStorePackage::FExportBundle* CurrentBundle = nullptr;
 	for (FPackageStorePackage::FExportGraphNode* Node : LoadOrder)
 	{
-		if (!CurrentBundle)
-		{
-			Package->CurrentBundle = &Package->GraphData.ExportBundles.AddDefaulted_GetRef();
-		}
-		Package->CurrentBundle->Entries.Add(Node->BundleEntry);
-		Node->ExportBundleIndex = Package->GraphData.ExportBundles.Num() - 1;
-		if (Node->bIsPublic)
-		{
-			CurrentBundle = nullptr;
-		}
-	}
-}
-
-static const TCHAR* GetExportNameSafe(const FString& ExportFullName, const FName& PackageName, int32 PackageNameLen)
-{
-	const bool bValidNameLen = ExportFullName.Len() > PackageNameLen + 1;
-	if (bValidNameLen)
-	{
-		const TCHAR* ExportNameStr = *ExportFullName + PackageNameLen;
-		const bool bValidNameFormat = *ExportNameStr == '/';
-		if (bValidNameFormat)
-		{
-			return ExportNameStr + 1; // skip verified '/'
-		}
-		else
-		{
-			UE_CLOG(!bValidNameFormat, LogPackageStoreOptimizer, Warning,
-				TEXT("Export name '%s' should start with '/' at position %d, i.e. right after package prefix '%s'"),
-				*ExportFullName,
-				PackageNameLen,
-				*PackageName.ToString());
-		}
-	}
-	else
-	{
-		UE_CLOG(!bValidNameLen, LogPackageStoreOptimizer, Warning,
-			TEXT("Export name '%s' with length %d should be longer than package name '%s' with length %d"),
-			*ExportFullName,
-			PackageNameLen,
-			*PackageName.ToString());
-	}
-
-	return nullptr;
-};
-
-bool FPackageStoreOptimizer::VerifyRedirect(
-	const FPackageStorePackage* SourcePackage,
-	FPackageStorePackage& TargetPackage,
-	bool bIsBuildingDLC) const
-{
-	if (!SourcePackage)
-	{
-		if (bIsBuildingDLC)
-		{
-			// We can't verify against the source package but check for presence of UStructs
-			for (const FPackageStorePackage::FExport& Export : TargetPackage.Exports)
-			{
-				if (!Export.SuperIndex.IsNull() && Export.OuterIndex.IsNull())
-				{
-					UE_LOG(LogPackageStoreOptimizer, Warning, TEXT("Skipping redirect to package '%s' due to presence of UStruct '%s'"), *TargetPackage.Name.ToString(), *Export.ObjectName.ToString());
-					return false;
-				}
-			}
-			return true;
-		}
-		return false;
-	}
-
-	const int32 ExportCount =
-		SourcePackage->Exports.Num() < TargetPackage.Exports.Num() ?
-		SourcePackage->Exports.Num() :
-		TargetPackage.Exports.Num();
-
-	UE_CLOG(SourcePackage->Exports.Num() != TargetPackage.Exports.Num(), LogPackageStoreOptimizer, Verbose,
-		TEXT("Redirection target package '%s' (0x%llX) for source package '%s' (0x%llX)  - Has ExportCount %d vs. %d"),
-		*TargetPackage.Name.ToString(),
-		TargetPackage.Id.ValueForDebugging(),
-		*SourcePackage->Name.ToString(),
-		SourcePackage->Id.ValueForDebugging(),
-		TargetPackage.Exports.Num(),
-		SourcePackage->Exports.Num());
-
-	auto AppendMismatchMessage = [&TargetPackage, SourcePackage](
-		const TCHAR* Text, FName ExportName, FPackageObjectIndex TargetIndex, FPackageObjectIndex SourceIndex, FString& FailReason)
-	{
-		FailReason.Appendf(TEXT("Public export '%s' has %s %s vs. %s"),
-			*ExportName.ToString(),
-			Text,
-			*TargetPackage.Exports[TargetIndex.ToExport()].FullName,
-			*SourcePackage->Exports[SourceIndex.ToExport()].FullName);
-	};
-
-	const int32 TargetPackageNameLen = TargetPackage.Name.GetStringLength();
-	const int32 SourcePackageNameLen = SourcePackage->Name.GetStringLength();
-
-	bool bSuccess = true;
-	int32 TargetIndex = 0;
-	int32 SourceIndex = 0;
-	while (TargetIndex < ExportCount && SourceIndex < ExportCount)
-	{
-		FString FailReason;
-		const FPackageStorePackage::FExport& TargetExport = TargetPackage.Exports[TargetIndex];
-		const FPackageStorePackage::FExport& SourceExport = SourcePackage->Exports[SourceIndex];
-
-		const TCHAR* TargetExportStr = GetExportNameSafe(
-			TargetExport.FullName, TargetPackage.Name, TargetPackageNameLen);
-		const TCHAR* SourceExportStr = GetExportNameSafe(
-			SourceExport.FullName, SourcePackage->Name, SourcePackageNameLen);
-
-		if (!TargetExportStr || !SourceExportStr)
-		{
-			UE_LOG(LogPackageStoreOptimizer, Error,
-				TEXT("Redirection target package '%s' (0x%llX) for source package '%s' (0x%llX) - Has some bad data from an earlier phase."),
-				*TargetPackage.Name.ToString(),
-				TargetPackage.Id.ValueForDebugging(),
-				*SourcePackage->Name.ToString(),
-				SourcePackage->Id.ValueForDebugging())
-				return false;
-		}
-
-		int32 CompareResult = FCString::Stricmp(TargetExportStr, SourceExportStr);
-		if (CompareResult < 0)
-		{
-			++TargetIndex;
-		}
-		else if (CompareResult > 0)
-		{
-			++SourceIndex;
-
-			if (SourceExport.bIsPublic)
-			{
-				FailReason.Appendf(TEXT("Public source export '%s' is missing in the localized package"),
-					*SourceExport.ObjectName.ToString());
-			}
-		}
-		else
-		{
-			++TargetIndex;
-			++SourceIndex;
-
-			if (SourceExport.bIsPublic)
-			{
-				if (!TargetExport.bIsPublic)
-				{
-					FailReason.Appendf(TEXT("Public source export '%s' exists in the localized package")
-						TEXT(", but is not a public localized export."),
-						*SourceExport.ObjectName.ToString());
-				}
-				else if (TargetExport.ClassIndex != SourceExport.ClassIndex)
-				{
-					AppendMismatchMessage(TEXT("class"), TargetExport.ObjectName,
-						TargetExport.ClassIndex, SourceExport.ClassIndex, FailReason);
-				}
-				else if (TargetExport.TemplateIndex != SourceExport.TemplateIndex)
-				{
-					AppendMismatchMessage(TEXT("template"), TargetExport.ObjectName,
-						TargetExport.TemplateIndex, SourceExport.TemplateIndex, FailReason);
-				}
-				else if (TargetExport.SuperIndex != SourceExport.SuperIndex)
-				{
-					AppendMismatchMessage(TEXT("super"), TargetExport.ObjectName,
-						TargetExport.SuperIndex, SourceExport.SuperIndex, FailReason);
-				}
-			}
-			else if (TargetExport.bIsPublic)
-			{
-				FailReason.Appendf(TEXT("Export '%s' exists in the source package")
-					TEXT(", but is not a public source export."),
-					*TargetExport.ObjectName.ToString());
-			}
-		}
-
-		if (FailReason.Len() > 0)
-		{
-			UE_LOG(LogPackageStoreOptimizer, Warning,
-				TEXT("Redirection target package '%s' (0x%llX) for '%s' (0x%llX) - %s"),
-				*TargetPackage.Name.ToString(),
-				TargetPackage.Id.ValueForDebugging(),
-				*SourcePackage->Name.ToString(),
-				SourcePackage->Id.ValueForDebugging(),
-				*FailReason);
-			bSuccess = false;
-		}
-	}
-
-	return bSuccess;
-}
-
-void FPackageStoreOptimizer::ProcessRedirects(const TMap<FPackageId, FPackageStorePackage*>& PackagesMap, bool bIsBuildingDLC) const
-{
-	TRACE_CPUPROFILER_EVENT_SCOPE(ProcessRedirects);
-
-	for (const auto& KV : PackagesMap)
-	{
-		FPackageStorePackage* Package = KV.Value;
-		if (Package->SourceName.IsNone() || Package->Name == Package->SourceName)
-		{
-			continue;
-		}
-		
-		FPackageId SourcePackageId = FPackageId::FromName(Package->SourceName);
-		FPackageStorePackage* SourcePackage = PackagesMap.FindRef(SourcePackageId);
-		Package->bIsRedirected = VerifyRedirect(SourcePackage, *Package, bIsBuildingDLC);
-		
-		if (Package->bIsRedirected)
-		{
-			UE_LOG(LogPackageStoreOptimizer, Verbose, TEXT("Adding package redirect from '%s' (0x%llX) to '%s' (0x%llX)."),
-				*Package->SourceName.ToString(),
-				SourcePackageId.ValueForDebugging(),
-				*Package->Name.ToString(),
-				Package->Id.ValueForDebugging());
-		}
-		else
-		{
-			if (Package->Region.Len() > 0 && !SourcePackage)
-			{
-				// no update or verification required
-				UE_LOG(LogPackageStoreOptimizer, Verbose,
-					TEXT("For culture '%s': Localized package '%s' (0x%llX) is unique and does not override a source package."),
-					*Package->Region,
-					*Package->Name.ToString(),
-					Package->Id.ValueForDebugging());
-			}
-			else
-			{
-				UE_LOG(LogPackageStoreOptimizer, Display,
-					TEXT("Skipping package redirect from '%s' (0x%llX) to '%s' (0x%llX) due to mismatching public exports."),
-					*Package->SourceName.ToString(),
-					SourcePackageId.ValueForDebugging(),
-					*Package->Name.ToString(),
-					Package->Id.ValueForDebugging());
-			}
-		}
-	}
-}
-
-void FPackageStoreOptimizer::SerializeGraphData(const TArray<FPackageId>& ImportedPackageIds, FPackageStorePackage::FGraphData& GraphData, FBufferWriter& GraphArchive) const
-{
-	uint32 ExportBundleEntryIndex = 0;
-	for (const FPackageStorePackage::FExportBundle& ExportBundle : GraphData.ExportBundles)
-	{
-		const uint32 EntryCount = ExportBundle.Entries.Num();
-		FExportBundleHeader ExportBundleHeader{ ExportBundle.SerialOffset, ExportBundleEntryIndex, EntryCount };
-		GraphArchive << ExportBundleHeader;
-		ExportBundleEntryIndex += EntryCount;
-	}
-	Algo::Sort(GraphData.InternalArcs, [](const FPackageStorePackage::FInternalArc& A, const FPackageStorePackage::FInternalArc& B)
-	{
-		if (A.ToExportBundleIndex == B.ToExportBundleIndex)
-		{
-			return A.FromExportBundleIndex < B.FromExportBundleIndex;
-=======
-void FPackageStoreOptimizer::CreateExportBundle(FPackageStorePackage* Package) const
-{
-	TRACE_CPUPROFILER_EVENT_SCOPE(CreateExportBundles);
-	FExportGraphEdges Edges;
-	for (FPackageStorePackage::FExportGraphNode& ExportGraphNode : Package->ExportGraphNodes)
-	{
-		for (FPackageStorePackage::FExportGraphNode* InternalDependency : ExportGraphNode.InternalDependencies)
-		{
-			Edges.Add(InternalDependency, &ExportGraphNode);
->>>>>>> 4af6daef
-		}
-		return A.ToExportBundleIndex < B.ToExportBundleIndex;
-	});
-	int32 InternalArcsCount = GraphData.InternalArcs.Num();
-	GraphArchive << InternalArcsCount;
-	for (FPackageStorePackage::FInternalArc& InternalArc : GraphData.InternalArcs)
-	{
-		GraphArchive << InternalArc.FromExportBundleIndex;
-		GraphArchive << InternalArc.ToExportBundleIndex;
-	}
-<<<<<<< HEAD
-
-	for (FPackageId ImportedPackageId : ImportedPackageIds)
-	{
-		TArray<FPackageStorePackage::FExternalArc>* FindArcsFromImportedPackage = GraphData.ExternalArcs.Find(ImportedPackageId);
-		if (!FindArcsFromImportedPackage)
-		{
-			int32 ExternalArcCount = 0;
-			GraphArchive << ExternalArcCount;
-		}
-		else
-		{
-			Algo::Sort(*FindArcsFromImportedPackage, [](const FPackageStorePackage::FExternalArc& A, const FPackageStorePackage::FExternalArc& B)
-			{
-				if (A.ToExportBundleIndex == B.ToExportBundleIndex)
-				{
-					if (A.FromImportIndex == B.FromImportIndex)
-					{
-						return A.FromCommandType < B.FromCommandType;
-					}
-					return A.FromImportIndex < B.FromImportIndex;
-				}
-				return A.ToExportBundleIndex < B.ToExportBundleIndex;
-			});
-			int32 ExternalArcCount = FindArcsFromImportedPackage->Num();
-			GraphArchive << ExternalArcCount;
-			for (FPackageStorePackage::FExternalArc& Arc : *FindArcsFromImportedPackage)
-			{
-				GraphArchive << Arc.FromImportIndex;
-				uint8 FromCommandType = uint8(Arc.FromCommandType);
-				GraphArchive << FromCommandType;
-				GraphArchive << Arc.ToExportBundleIndex;
-			}
-		}
-=======
-	TArray<FPackageStorePackage::FExportGraphNode*> LoadOrder = SortExportGraphNodesInLoadOrder(Package, Edges);
-	for (FPackageStorePackage::FExportGraphNode* Node : LoadOrder)
-	{
 		Package->GraphData.ExportBundleEntries.Add(Node->BundleEntry);
->>>>>>> 4af6daef
 	}
 }
 
@@ -1686,32 +645,20 @@
 	{
 		ImportedPublicExportHashesArchive << ImportedPublicExportHash;
 	}
-<<<<<<< HEAD
-	Package->ImportedPublicExportHashesSize = ImportedPublicExportHashesArchive.Tell();
-=======
 	uint64 ImportedPublicExportHashesSize = ImportedPublicExportHashesArchive.Tell();
->>>>>>> 4af6daef
 
 	FBufferWriter ImportMapArchive(nullptr, 0, EBufferWriterFlags::AllowResize | EBufferWriterFlags::TakeOwnership);
 	for (FPackageObjectIndex Import : Package->Imports)
 	{
 		ImportMapArchive << Import;
 	}
-<<<<<<< HEAD
-	Package->ImportMapSize = ImportMapArchive.Tell();
-=======
 	uint64 ImportMapSize = ImportMapArchive.Tell();
->>>>>>> 4af6daef
 
 	FBufferWriter ExportMapArchive(nullptr, 0, EBufferWriterFlags::AllowResize | EBufferWriterFlags::TakeOwnership);
 	for (const FPackageStorePackage::FExport& Export : Package->Exports)
 	{
 		FExportMapEntry ExportMapEntry;
-<<<<<<< HEAD
-		ExportMapEntry.CookedSerialOffset = Export.CookedSerialOffset;
-=======
 		ExportMapEntry.CookedSerialOffset = Export.SerialOffset;
->>>>>>> 4af6daef
 		ExportMapEntry.CookedSerialSize = Export.SerialSize;
 		Package->NameMapBuilder.MarkNameAsReferenced(Export.ObjectName);
 		ExportMapEntry.ObjectName = Package->NameMapBuilder.MapName(Export.ObjectName);
@@ -1733,162 +680,6 @@
 
 		ExportMapArchive << ExportMapEntry;
 	}
-<<<<<<< HEAD
-	Package->ExportMapSize = ExportMapArchive.Tell();
-
-	FBufferWriter ExportBundleEntriesArchive(nullptr, 0, EBufferWriterFlags::AllowResize | EBufferWriterFlags::TakeOwnership);
-	for (const FPackageStorePackage::FExportBundle& ExportBundle : Package->GraphData.ExportBundles)
-	{
-		for (FExportBundleEntry BundleEntry : ExportBundle.Entries)
-		{
-			ExportBundleEntriesArchive << BundleEntry;
-		}
-	}
-	Package->ExportBundleEntriesSize = ExportBundleEntriesArchive.Tell();
-
-	FBufferWriter GraphArchive(nullptr, 0, EBufferWriterFlags::AllowResize | EBufferWriterFlags::TakeOwnership);
-	SerializeGraphData(Package->ImportedPackageIds, Package->GraphData, GraphArchive);
-	Package->GraphDataSize = GraphArchive.Tell();
-
-	Package->NameMapBuilder.MarkNameAsReferenced(Package->Name);
-	FMappedName MappedPackageName = Package->NameMapBuilder.MapName(Package->Name);
-
-	FBufferWriter NameMapArchive(nullptr, 0, EBufferWriterFlags::AllowResize | EBufferWriterFlags::TakeOwnership);
-	SaveNameBatch(Package->NameMapBuilder.GetNameMap(), NameMapArchive);
-	Package->NameMapSize = NameMapArchive.Tell();
-
-	FBufferWriter VersioningInfoArchive(nullptr, 0, EBufferWriterFlags::AllowResize | EBufferWriterFlags::TakeOwnership);
-	if (Package->VersioningInfo.IsSet())
-	{
-		VersioningInfoArchive << Package->VersioningInfo.GetValue();
-		Package->VersioningInfoSize = VersioningInfoArchive.Tell();
-	}
-	
-	FBufferWriter BulkDataMapAr(nullptr, 0, EBufferWriterFlags::AllowResize | EBufferWriterFlags::TakeOwnership);
-	for (FBulkDataMapEntry& Entry : Package->BulkDataEntries)
-	{
-		BulkDataMapAr << Entry;
-	}
-	Package->BulkDataMapSize = BulkDataMapAr.Tell();
-
-	Package->HeaderSize =
-		sizeof(FZenPackageSummary)
-		+ Package->VersioningInfoSize
-		+ Package->NameMapSize
-		+ Package->ImportedPublicExportHashesSize
-		+ Package->ImportMapSize
-		+ Package->ExportMapSize
-		+ Package->ExportBundleEntriesSize
-		+ Package->GraphDataSize
-		+ Package->BulkDataMapSize + sizeof(int64);
-
-	Package->HeaderBuffer = FIoBuffer(Package->HeaderSize);
-	uint8* HeaderData = Package->HeaderBuffer.Data();
-	FMemory::Memzero(HeaderData, Package->HeaderSize);
-	FZenPackageSummary* PackageSummary = reinterpret_cast<FZenPackageSummary*>(HeaderData);
-	PackageSummary->HeaderSize = Package->HeaderSize;
-	PackageSummary->Name = MappedPackageName;
-	PackageSummary->PackageFlags = Package->PackageFlags;
-	PackageSummary->CookedHeaderSize = Package->CookedHeaderSize;
-	FBufferWriter HeaderArchive(HeaderData, Package->HeaderSize);
-	HeaderArchive.Seek(sizeof(FZenPackageSummary));
-
-	if (Package->VersioningInfo.IsSet())
-	{
-		PackageSummary->bHasVersioningInfo = 1;
-		HeaderArchive.Serialize(VersioningInfoArchive.GetWriterData(), VersioningInfoArchive.Tell());
-	}
-	else
-	{
-		PackageSummary->bHasVersioningInfo = 0;
-	}
-
-	HeaderArchive.Serialize(NameMapArchive.GetWriterData(), NameMapArchive.Tell());
-
-	HeaderArchive << Package->BulkDataMapSize;
-	HeaderArchive.Serialize(BulkDataMapAr.GetWriterData(), Package->BulkDataMapSize);
-
-	PackageSummary->ImportedPublicExportHashesOffset = HeaderArchive.Tell();
-	HeaderArchive.Serialize(ImportedPublicExportHashesArchive.GetWriterData(), ImportedPublicExportHashesArchive.Tell());
-	PackageSummary->ImportMapOffset = HeaderArchive.Tell();
-	HeaderArchive.Serialize(ImportMapArchive.GetWriterData(), ImportMapArchive.Tell());
-	PackageSummary->ExportMapOffset = HeaderArchive.Tell();
-	HeaderArchive.Serialize(ExportMapArchive.GetWriterData(), ExportMapArchive.Tell());
-	PackageSummary->ExportBundleEntriesOffset = HeaderArchive.Tell();
-	HeaderArchive.Serialize(ExportBundleEntriesArchive.GetWriterData(), ExportBundleEntriesArchive.Tell());
-	PackageSummary->GraphDataOffset = HeaderArchive.Tell();
-	HeaderArchive.Serialize(GraphArchive.GetWriterData(), GraphArchive.Tell());
-	check(HeaderArchive.Tell() == PackageSummary->HeaderSize)
-}
-
-void FPackageStoreOptimizer::FinalizePackage(FPackageStorePackage* Package)
-{
-	++TotalPackageCount;
-	TotalExportBundleCount += Package->GraphData.ExportBundles.Num();
-	uint64 PackageExportBundleEntryCount = 0;
-	for (const FPackageStorePackage::FExportBundle& ExportBundle : Package->GraphData.ExportBundles)
-	{
-		PackageExportBundleEntryCount += ExportBundle.Entries.Num();
-	}
-	check(PackageExportBundleEntryCount == FExportBundleEntry::ExportCommandType_Count * Package->Exports.Num());
-	TotalExportBundleEntryCount += PackageExportBundleEntryCount;
-
-	for (FPackageStorePackage::FExportGraphNode& Node : Package->ExportGraphNodes)
-	{
-		check(Node.ExportBundleIndex >= 0);
-		TSet<FPackageStorePackage::FInternalArc> InternalArcsSet;
-		for (FPackageStorePackage::FExportGraphNode* InternalDependency : Node.InternalDependencies)
-		{
-			FPackageStorePackage::FInternalArc Arc;
-			check(InternalDependency->ExportBundleIndex >= 0);
-			Arc.FromExportBundleIndex = InternalDependency->ExportBundleIndex;
-			Arc.ToExportBundleIndex = Node.ExportBundleIndex;
-			if (Arc.FromExportBundleIndex != Arc.ToExportBundleIndex)
-			{
-				bool bIsAlreadyInSet = false;
-				InternalArcsSet.Add(Arc, &bIsAlreadyInSet);
-				if (!bIsAlreadyInSet)
-				{
-					Package->GraphData.InternalArcs.Add(Arc);
-					++TotalInternalBundleArcsCount;
-				}
-			}
-		}
-
-		for (FPackageStorePackage::FExternalDependency& ExternalDependency : Node.ExternalDependencies)
-		{
-			check(ExternalDependency.ImportIndex >= 0);
-			const FPackageObjectIndex& Import = Package->Imports[ExternalDependency.ImportIndex];
-			check(Import.IsPackageImport());
-			FPackageImportReference PackageImportRef = Import.ToPackageImportRef();
-			TArray<FPackageStorePackage::FExternalArc>& ArcsFromImportedPackage = Package->GraphData.ExternalArcs.FindOrAdd(Package->ImportedPackageIds[PackageImportRef.GetImportedPackageIndex()]);
-			FPackageStorePackage::FExternalArc Arc;
-			Arc.FromImportIndex = ExternalDependency.ImportIndex;
-			Arc.FromCommandType = ExternalDependency.ExportBundleCommandType;
-			Arc.ToExportBundleIndex = Node.ExportBundleIndex;
-			if (!ArcsFromImportedPackage.Contains(Arc))
-			{
-				ArcsFromImportedPackage.Add(Arc);
-				++TotalExternalBundleArcsCount;
-			}
-		}
-	}
-	uint64 SerialOffset = 0;
-	for (FPackageStorePackage::FExportBundle& ExportBundle : Package->GraphData.ExportBundles)
-	{
-		ExportBundle.SerialOffset = SerialOffset;
-		for (const FExportBundleEntry& BundleEntry : ExportBundle.Entries)
-		{
-			if (BundleEntry.CommandType == FExportBundleEntry::ExportCommandType_Serialize)
-			{
-				const FPackageStorePackage::FExport& Export = Package->Exports[BundleEntry.LocalExportIndex];
-				SerialOffset += Export.SerialSize;
-			}
-		}
-	}
-
-	FinalizePackageHeader(Package);
-=======
 	uint64 ExportMapSize = ExportMapArchive.Tell();
 
 	FBufferWriter ExportBundleEntriesArchive(nullptr, 0, EBufferWriterFlags::AllowResize | EBufferWriterFlags::TakeOwnership);
@@ -1997,62 +788,15 @@
 	PackageSummary->ImportedPackageNamesOffset = HeaderArchive.Tell();
 	HeaderArchive.Serialize(ImportedPackagesArchive.GetWriterData(), ImportedPackagesArchive.Tell());
 	check(HeaderArchive.Tell() == PackageSummary->HeaderSize)
->>>>>>> 4af6daef
 }
 
 FIoBuffer FPackageStoreOptimizer::CreatePackageBuffer(const FPackageStorePackage* Package, const FIoBuffer& CookedExportsDataBuffer) const
 {
 	check(Package->HeaderBuffer.DataSize() > 0);
-<<<<<<< HEAD
-	check(Package->HeaderBuffer.DataSize() == Package->HeaderSize);
-	const uint64 BundleBufferSize = Package->HeaderSize + Package->ExportsSerialSize;
-	FIoBuffer BundleBuffer(BundleBufferSize);
-	FMemory::Memcpy(BundleBuffer.Data(), Package->HeaderBuffer.Data(), Package->HeaderSize);
-	uint64 BundleBufferOffset = Package->HeaderSize;
-
-	TArray<FFileRegion> OutputRegions;
-
-	for (const FPackageStorePackage::FExportBundle& ExportBundle : Package->GraphData.ExportBundles)
-	{
-		for (const FExportBundleEntry& BundleEntry : ExportBundle.Entries)
-		{
-			if (BundleEntry.CommandType == FExportBundleEntry::ExportCommandType_Serialize)
-			{
-				const FPackageStorePackage::FExport& Export = Package->Exports[BundleEntry.LocalExportIndex];
-				check(Export.SerialOffset + Export.SerialSize <= CookedExportsDataBuffer.DataSize());
-				FMemory::Memcpy(BundleBuffer.Data() + BundleBufferOffset, CookedExportsDataBuffer.Data() + Export.SerialOffset, Export.SerialSize);
-
-				if (InOutFileRegions)
-				{
-					// Find overlapping regions and adjust them to match the new offset of the export data
-					for (const FFileRegion& Region : *InOutFileRegions)
-					{
-						if (Export.SerialOffset <= Region.Offset && Region.Offset + Region.Length <= Export.SerialOffset + Export.SerialSize)
-						{
-							FFileRegion NewRegion = Region;
-							NewRegion.Offset -= Export.SerialOffset;
-							NewRegion.Offset += BundleBufferOffset;
-							OutputRegions.Add(NewRegion);
-						}
-					}
-				}
-				BundleBufferOffset += Export.SerialSize;
-			}
-		}
-	}
-	check(BundleBufferOffset == BundleBuffer.DataSize());
-
-	if (InOutFileRegions)
-	{
-		*InOutFileRegions = OutputRegions;
-	}
-
-=======
 	const uint64 BundleBufferSize = Package->HeaderBuffer.DataSize() + CookedExportsDataBuffer.DataSize();
 	FIoBuffer BundleBuffer(BundleBufferSize);
 	FMemory::Memcpy(BundleBuffer.Data(), Package->HeaderBuffer.Data(), Package->HeaderBuffer.DataSize());
 	FMemory::Memcpy(BundleBuffer.Data() + Package->HeaderBuffer.DataSize(), CookedExportsDataBuffer.Data(), CookedExportsDataBuffer.DataSize());
->>>>>>> 4af6daef
 	return BundleBuffer;
 }
 
@@ -2121,10 +865,7 @@
 
 void FPackageStoreOptimizer::FindScriptObjects()
 {
-<<<<<<< HEAD
-=======
 	TRACE_CPUPROFILER_EVENT_SCOPE(FindScriptObjects);
->>>>>>> 4af6daef
 	TArray<UPackage*> ScriptPackages;
 	FindAllRuntimeScriptPackages(ScriptPackages);
 
@@ -2191,11 +932,11 @@
 
 	int64 DataSize = ScriptObjectsArchive.TotalSize();
 	return FIoBuffer(FIoBuffer::AssumeOwnership, ScriptObjectsArchive.ReleaseOwnership(), DataSize);
-<<<<<<< HEAD
 }
 
 void FPackageStoreOptimizer::LoadScriptObjectsBuffer(const FIoBuffer& ScriptObjectsBuffer)
 {
+	TRACE_CPUPROFILER_EVENT_SCOPE(LoadScriptObjectsBuffer);
 	FLargeMemoryReader ScriptObjectsArchive(ScriptObjectsBuffer.Data(), ScriptObjectsBuffer.DataSize());
 	TArray<FDisplayNameEntryId> NameMap = LoadNameBatch(ScriptObjectsArchive);
 	int32 NumScriptObjects;
@@ -2216,243 +957,6 @@
 FPackageStoreEntryResource FPackageStoreOptimizer::CreatePackageStoreEntry(const FPackageStorePackage* Package, const FPackageStorePackage* OptionalSegmentPackage) const
 {
 	FPackageStoreEntryResource Result;
-	Result.Flags = Package->bIsRedirected ? EPackageStoreEntryFlags::Redirected : EPackageStoreEntryFlags::None;
-
-	if (OptionalSegmentPackage && OptionalSegmentPackage->HasEditorData())
-	{
-		// AutoOptional packages are saved with editor data included
-		Result.Flags |= EPackageStoreEntryFlags::AutoOptional;
-	}
-	
-	Result.PackageName = Package->Name;
-	Result.SourcePackageName = Package->SourceName;
-	Result.Region = FName(*Package->Region);
-	Result.ExportInfo.ExportCount = Package->Exports.Num();
-	Result.ExportInfo.ExportBundleCount = Package->GraphData.ExportBundles.Num();
-	Result.ImportedPackageIds = Package->ImportedPackageIds;
-	Result.ShaderMapHashes = Package->ShaderMapHashes.Array();
-	// Package->ShaderMapHashes is a TSet and is unsorted - we want this sorted as it's serialized
-	// in to the ContainerHeader, and if not sorted leads to staging non-determinism.
-	Algo::Sort(Result.ShaderMapHashes);
-	if (OptionalSegmentPackage)
-	{
-		Result.OptionalSegmentExportInfo.ExportCount = OptionalSegmentPackage->Exports.Num();
-		Result.OptionalSegmentExportInfo.ExportBundleCount = OptionalSegmentPackage->GraphData.ExportBundles.Num();
-		Result.OptionalSegmentImportedPackageIds = OptionalSegmentPackage->ImportedPackageIds;
-	}
-	return Result;
-}
-
-FIoContainerHeader FPackageStoreOptimizer::CreateContainerHeaderInternal(const FIoContainerId& ContainerId, TArrayView<const FPackageStoreEntryResource> PackageStoreEntries, bool bIsOptional) const
-{
-	FIoContainerHeader Header;
-	Header.ContainerId = ContainerId;
-	
-	int32 NonOptionalSegmentStoreEntriesCount = 0;
-	int32 OptionalSegmentStoreEntriesCount = 0;
-	if (bIsOptional)
-	{
-		for (const FPackageStoreEntryResource& Entry : PackageStoreEntries)
-		{
-			if (Entry.OptionalSegmentExportInfo.ExportCount)
-			{
-				if (Entry.IsAutoOptional())
-				{
-					// Auto optional packages fully replace the non-optional segment
-					++NonOptionalSegmentStoreEntriesCount;
-				}
-				else
-				{
-					++OptionalSegmentStoreEntriesCount;
-				}
-			}
-		}
-	}
-	else
-	{
-		NonOptionalSegmentStoreEntriesCount = PackageStoreEntries.Num();
-	}
-
-	struct FStoreEntriesWriter
-	{
-		const int32 StoreTocSize;
-		FLargeMemoryWriter StoreTocArchive = FLargeMemoryWriter(0, true);
-		FLargeMemoryWriter StoreDataArchive = FLargeMemoryWriter(0, true);
-
-		void Flush(TArray<uint8>& OutputBuffer)
-		{
-			check(StoreTocArchive.TotalSize() == StoreTocSize);
-			if (StoreTocSize)
-			{
-				const int32 StoreByteCount = StoreTocArchive.TotalSize() + StoreDataArchive.TotalSize();
-				OutputBuffer.AddUninitialized(StoreByteCount);
-				FBufferWriter PackageStoreArchive(OutputBuffer.GetData(), StoreByteCount);
-				PackageStoreArchive.Serialize(StoreTocArchive.GetData(), StoreTocArchive.TotalSize());
-				PackageStoreArchive.Serialize(StoreDataArchive.GetData(), StoreDataArchive.TotalSize());
-			}
-		}
-	};
-
-	FStoreEntriesWriter StoreEntriesWriter
-	{
-		static_cast<int32>(NonOptionalSegmentStoreEntriesCount * sizeof(FFilePackageStoreEntry))
-	};
-
-	FStoreEntriesWriter OptionalSegmentStoreEntriesWriter
-	{
-		static_cast<int32>(OptionalSegmentStoreEntriesCount * sizeof(FFilePackageStoreEntry))
-	};
-
-	auto SerializePackageEntryCArrayHeader = [](FStoreEntriesWriter& Writer, int32 Count)
-	{
-		const int32 RemainingTocSize = Writer.StoreTocSize - Writer.StoreTocArchive.Tell();
-		const int32 OffsetFromThis = RemainingTocSize + Writer.StoreDataArchive.Tell();
-		uint32 ArrayNum = Count > 0 ? Count : 0;
-		uint32 OffsetToDataFromThis = ArrayNum > 0 ? OffsetFromThis : 0;
-
-		Writer.StoreTocArchive << ArrayNum;
-		Writer.StoreTocArchive << OffsetToDataFromThis;
-	};
-
-	TArray<const FPackageStoreEntryResource*> SortedPackageStoreEntries;
-	SortedPackageStoreEntries.Reserve(PackageStoreEntries.Num());
-	for (const FPackageStoreEntryResource& Entry : PackageStoreEntries)
-	{
-		SortedPackageStoreEntries.Add(&Entry);
-	}
-	Algo::Sort(SortedPackageStoreEntries, [](const FPackageStoreEntryResource* A, const FPackageStoreEntryResource* B)
-	{
-		return A->GetPackageId() < B->GetPackageId();
-	});
-
-	Header.PackageIds.Reserve(NonOptionalSegmentStoreEntriesCount);
-	Header.OptionalSegmentPackageIds.Reserve(OptionalSegmentStoreEntriesCount);
-	FPackageStoreNameMapBuilder RedirectsNameMapBuilder;
-	RedirectsNameMapBuilder.SetNameMapType(FMappedName::EType::Container);
-	TSet<FPackageId> AllLocalizedPackages;
-	if (bIsOptional)
-	{
-		for (const FPackageStoreEntryResource* Entry : SortedPackageStoreEntries)
-		{
-			if (Entry->OptionalSegmentExportInfo.ExportCount)
-			{
-				FStoreEntriesWriter* TargetEntriesWriter;
-				if (Entry->IsAutoOptional())
-				{
-					Header.PackageIds.Add(Entry->GetPackageId());
-					TargetEntriesWriter = &StoreEntriesWriter;
-				}
-				else
-				{
-					Header.OptionalSegmentPackageIds.Add(Entry->GetPackageId());
-					TargetEntriesWriter = &OptionalSegmentStoreEntriesWriter;
-				}
-
-				// OptionalStoreEntry
-				FPackageStoreExportInfo OptionalSegmentExportInfo = Entry->OptionalSegmentExportInfo;
-				TargetEntriesWriter->StoreTocArchive << OptionalSegmentExportInfo;
-
-				// OptionalImportedPackages
-				const TArray<FPackageId>& OptionalSegmentImportedPackageIds = Entry->OptionalSegmentImportedPackageIds;
-				SerializePackageEntryCArrayHeader(*TargetEntriesWriter, OptionalSegmentImportedPackageIds.Num());
-				for (FPackageId OptionalSegmentImportedPackageId : OptionalSegmentImportedPackageIds)
-				{
-					check(OptionalSegmentImportedPackageId.IsValid());
-					TargetEntriesWriter->StoreDataArchive << OptionalSegmentImportedPackageId;
-				}
-
-				// ShaderMapHashes is N/A for optional segments
-				SerializePackageEntryCArrayHeader(*TargetEntriesWriter, 0);
-			}
-		}
-	}
-	else
-	{
-		for (const FPackageStoreEntryResource* Entry : SortedPackageStoreEntries)
-		{
-			Header.PackageIds.Add(Entry->GetPackageId());
-			if (Entry->IsRedirected())
-			{
-				RedirectsNameMapBuilder.MarkNameAsReferenced(Entry->GetSourcePackageName());
-				FMappedName MappedSourcePackageName = RedirectsNameMapBuilder.MapName(Entry->GetSourcePackageName());
-				if (!Entry->Region.IsNone())
-				{
-					if (!AllLocalizedPackages.Contains(Entry->GetSourcePackageId()))
-					{
-						Header.LocalizedPackages.Add({ Entry->GetSourcePackageId(), MappedSourcePackageName });
-						AllLocalizedPackages.Add(Entry->GetSourcePackageId());
-					}
-				}
-				else
-				{
-					Header.PackageRedirects.Add({ Entry->GetSourcePackageId(), Entry->GetPackageId(), MappedSourcePackageName });
-				}
-			}
-
-			// StoreEntries
-			FPackageStoreExportInfo ExportInfo = Entry->ExportInfo;
-			StoreEntriesWriter.StoreTocArchive << ExportInfo;
-
-			// ImportedPackages
-			const TArray<FPackageId>& ImportedPackageIds = Entry->ImportedPackageIds;
-			SerializePackageEntryCArrayHeader(StoreEntriesWriter, ImportedPackageIds.Num());
-			for (FPackageId ImportedPackageId : ImportedPackageIds)
-			{
-				check(ImportedPackageId.IsValid());
-				StoreEntriesWriter.StoreDataArchive << ImportedPackageId;
-			}
-
-			// ShaderMapHashes
-			const TArray<FSHAHash>& ShaderMapHashes = Entry->ShaderMapHashes;
-			SerializePackageEntryCArrayHeader(StoreEntriesWriter, ShaderMapHashes.Num());
-			for (const FSHAHash& ShaderMapHash : ShaderMapHashes)
-			{
-				StoreEntriesWriter.StoreDataArchive << const_cast<FSHAHash&>(ShaderMapHash);
-			}
-		}
-	}
-	Header.RedirectsNameMap = RedirectsNameMapBuilder.GetNameMap();
-
-	StoreEntriesWriter.Flush(Header.StoreEntries);
-	OptionalSegmentStoreEntriesWriter.Flush(Header.OptionalSegmentStoreEntries);
-
-	return Header;
-}
-
-FIoContainerHeader FPackageStoreOptimizer::CreateContainerHeader(const FIoContainerId& ContainerId, TArrayView<const FPackageStoreEntryResource> PackageStoreEntries) const
-{
-	return CreateContainerHeaderInternal(ContainerId, PackageStoreEntries, false);
-}
-
-FIoContainerHeader FPackageStoreOptimizer::CreateOptionalContainerHeader(const FIoContainerId& ContainerId, TArrayView<const FPackageStoreEntryResource> PackageStoreEntries) const
-{
-	return CreateContainerHeaderInternal(ContainerId, PackageStoreEntries, true);
-=======
-}
-
-void FPackageStoreOptimizer::LoadScriptObjectsBuffer(const FIoBuffer& ScriptObjectsBuffer)
-{
-	TRACE_CPUPROFILER_EVENT_SCOPE(LoadScriptObjectsBuffer);
-	FLargeMemoryReader ScriptObjectsArchive(ScriptObjectsBuffer.Data(), ScriptObjectsBuffer.DataSize());
-	TArray<FDisplayNameEntryId> NameMap = LoadNameBatch(ScriptObjectsArchive);
-	int32 NumScriptObjects;
-	ScriptObjectsArchive << NumScriptObjects;
-	for (int32 Index = 0; Index < NumScriptObjects; ++Index)
-	{
-		FScriptObjectEntry Entry{};
-		ScriptObjectsArchive << Entry;
-		FScriptObjectData& ImportData = ScriptObjectsMap.Add(Entry.GlobalIndex);
-		FMappedName MappedName = Entry.Mapped;
-		ImportData.ObjectName = NameMap[MappedName.GetIndex()].ToName(MappedName.GetNumber());
-		ImportData.GlobalIndex = Entry.GlobalIndex;
-		ImportData.OuterIndex = Entry.OuterIndex;
-		ImportData.CDOClassIndex = Entry.CDOClassIndex;
-	}
-}
-
-FPackageStoreEntryResource FPackageStoreOptimizer::CreatePackageStoreEntry(const FPackageStorePackage* Package, const FPackageStorePackage* OptionalSegmentPackage) const
-{
-	FPackageStoreEntryResource Result;
 	Result.Flags = EPackageStoreEntryFlags::None;
 
 	if (OptionalSegmentPackage)
@@ -2482,5 +986,4 @@
 		}
 	}
 	return Result;
->>>>>>> 4af6daef
 }