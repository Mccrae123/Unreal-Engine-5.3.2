// Copyright Epic Games, Inc. All Rights Reserved.

#include "IoStoreUtilities.h"

#include "HAL/FileManager.h"
#include "HAL/PlatformFileManager.h"
#include "Hash/CityHash.h"
#include "Interfaces/ITargetPlatformManagerModule.h"
#include "Interfaces/ITargetPlatform.h"
#include "IO/IoDispatcher.h"
#include "Misc/App.h"
#include "Misc/CommandLine.h"
#include "Misc/ConfigCacheIni.h"
#include "Misc/PackageName.h"
#include "Misc/Paths.h"
#include "Misc/PackageName.h"
#include "Misc/Base64.h"
#include "Misc/AES.h"
#include "Misc/CoreDelegates.h"
#include "Misc/KeyChainUtilities.h"
#include "Modules/ModuleManager.h"
#include "Serialization/Archive.h"
#include "Serialization/JsonReader.h"
#include "Serialization/JsonSerializer.h"
#include "Serialization/BufferWriter.h"
#include "Serialization/LargeMemoryWriter.h"
#include "Serialization/MemoryReader.h"
#include "Serialization/AsyncLoading2.h"
#include "Serialization/ArrayReader.h"
#include "Serialization/ArrayWriter.h"
#include "Settings/ProjectPackagingSettings.h" // for EAssetRegistryWritebackMethod
#include "IO/PackageStore.h"
#include "UObject/Class.h"
#include "UObject/NameBatchSerialization.h"
#include "UObject/PackageFileSummary.h"
#include "UObject/ObjectResource.h"
#include "UObject/Package.h"
#include "UObject/UObjectHash.h"
#include "Algo/Find.h"
#include "Misc/FileHelper.h"
#include "Misc/ScopeLock.h"
#include "Async/ParallelFor.h"
#include "Async/AsyncFileHandle.h"
#include "Async/Async.h"
#include "RSA.h"
#include "Misc/AssetRegistryInterface.h"
#include "AssetRegistry/AssetRegistryState.h"
#include "Misc/OutputDeviceFile.h"
#include "Misc/FeedbackContext.h"
#include "Serialization/LargeMemoryReader.h"
#include "Misc/StringBuilder.h"
#include "Async/Future.h"
#include "Algo/MaxElement.h"
#include "Algo/Sort.h"
#include "Algo/StableSort.h"
#include "Algo/IsSorted.h"
#include "PackageStoreOptimizer.h"
#include "ShaderCodeArchive.h"
#include "ZenStoreHttpClient.h"
#include "IPlatformFilePak.h"
#include "ZenStoreWriter.h"
#include "IO/IoContainerHeader.h"
#include "ProfilingDebugging/CountersTrace.h"
#include "IO/IoStore.h"
<<<<<<< HEAD
=======
#include "ZenFileSystemManifest.h"
#include "IPlatformFileSandboxWrapper.h"
#include "Misc/PathViews.h"
>>>>>>> d731a049

//PRAGMA_DISABLE_OPTIMIZATION

IMPLEMENT_MODULE(FDefaultModuleImpl, IoStoreUtilities);

#define IOSTORE_CPU_SCOPE(NAME) TRACE_CPUPROFILER_EVENT_SCOPE(IoStore##NAME);
#define IOSTORE_CPU_SCOPE_DATA(NAME, DATA) TRACE_CPUPROFILER_EVENT_SCOPE(IoStore##NAME);

TRACE_DECLARE_MEMORY_COUNTER(IoStoreUsedFileBufferMemory, TEXT("IoStore/UsedFileBufferMemory"));

#define OUTPUT_CHUNKID_DIRECTORY 0

static const FName DefaultCompressionMethod = NAME_Zlib;
static const uint64 DefaultCompressionBlockSize = 64 << 10;
static const uint64 DefaultCompressionBlockAlignment = 64 << 10;
static const uint64 DefaultMemoryMappingAlignment = 16 << 10;

static TUniquePtr<FIoStoreReader> CreateIoStoreReader(const TCHAR* Path, const FKeyChain& KeyChain);

class FIoStoreChunkDatabase : public IIoStoreWriterReferenceChunkDatabase
{
public:

	TArray<TUniquePtr<FIoStoreReader>> Readers;
	struct FReaderChunks
	{
		int32 ReaderIndex;
		TMap<FIoChunkHash, FIoChunkId> Chunks;
	};

	TMap<FIoContainerId, FReaderChunks> ChunkDatabase;
	int32 RequestCount = 0;
	int32 FulfillCount = 0;
	int32 ContainerNotFound = 0;
	int64 FulfillBytes = 0;
	

	bool Init(const FString& InGlobalContainerFileName, const FKeyChain& InDecryptionKeychain)
	{
		double StartTime = FPlatformTime::Seconds();

		TUniquePtr<FIoStoreReader> GlobalReader = CreateIoStoreReader(*InGlobalContainerFileName, InDecryptionKeychain);
		if (GlobalReader.IsValid() == false)
		{
			UE_LOG(LogIoStore, Error, TEXT("Failed to open reference chunk container %s"), *InGlobalContainerFileName);
			return false;
		}

		FString Directory = FPaths::GetPath(InGlobalContainerFileName);
		FPaths::NormalizeDirectoryName(Directory);

		TArray<FString> FoundContainerFiles;
		IFileManager::Get().FindFiles(FoundContainerFiles, *(Directory / TEXT("*.utoc")), true, false);
		TArray<FString> ContainerFilePaths;
		for (const FString& Filename : FoundContainerFiles)
		{
			ContainerFilePaths.Emplace(Directory / Filename);
		}

		int64 IoChunkCount = 0;		
		for (const FString& ContainerFilePath : ContainerFilePaths)
		{
			TUniquePtr<FIoStoreReader> Reader = CreateIoStoreReader(*ContainerFilePath, InDecryptionKeychain);
			if (Reader.IsValid() == false)
			{
				UE_LOG(LogIoStore, Error, TEXT("Failed to open reference chunk container %s"), *InGlobalContainerFileName);
				return false;
			}
			FReaderChunks& ReaderChunks = ChunkDatabase.FindOrAdd(Reader->GetContainerId());

			Reader->EnumerateChunks([&ReaderChunks](const FIoStoreTocChunkInfo& ChunkInfo)
			{
				ReaderChunks.Chunks.Add(TPair<FIoChunkHash, FIoChunkId>(ChunkInfo.Hash, ChunkInfo.Id));
				return true;
			});

			IoChunkCount += ReaderChunks.Chunks.Num();
			ReaderChunks.ReaderIndex = Readers.Num();
			Readers.Add(MoveTemp(Reader));
		}

		UE_LOG(LogIoStore, Display, TEXT("Block reference loaded %d containers and %s chunks, in %.1f seconds"), Readers.Num(), *FText::AsNumber(IoChunkCount).ToString(), FPlatformTime::Seconds() - StartTime);
		return true;
	}

	// Not thread safe, called from the BeginCompress dispatch thread.
	virtual bool RetrieveChunk(const TPair<FIoContainerId, FIoChunkHash>& InChunkKey, const FName& InCompressionMethod, uint64 InUncompressedSize, uint64 InNumChunkBlocks, TUniqueFunction<void(TIoStatusOr<FIoStoreCompressedReadResult>)> InCompleteCallback)
	{
		RequestCount++;

		FReaderChunks* ReaderChunks = ChunkDatabase.Find(InChunkKey.Key);
		if (ReaderChunks == nullptr)
		{
			// Container doesn't exist - likely provided the path to a different project. Mark this
			// error as happening once so we can log at the end.
			ContainerNotFound++;
			return false;
		}

		FIoChunkId* ChunkId = ReaderChunks->Chunks.Find(InChunkKey.Value);
		if (ChunkId == nullptr)
		{
			// No exact chunk data match - this is a normal exit condition for a changed block.
			return false;
		}

		uint64 TotalCompressedSize = 0;
		uint64 TotalUncompressedSize = 0;
		uint32 CompressedBlockCount = 0;
		Readers[ReaderChunks->ReaderIndex]->EnumerateCompressedBlocksForChunk(*ChunkId, [&TotalUncompressedSize, &CompressedBlockCount, &TotalCompressedSize](const FIoStoreTocCompressedBlockInfo& BlockInfo)
		{			
			TotalCompressedSize += BlockInfo.CompressedSize;
			TotalUncompressedSize += BlockInfo.UncompressedSize;
			CompressedBlockCount ++;
			return true;
		});

		if (TotalUncompressedSize != InUncompressedSize)
		{
			// Shocked if this happens - hash match with different data!
			return false;
		}

		if (CompressedBlockCount != InNumChunkBlocks)
		{
			// Different CompressionBlockSize between the builds
			return false;
		}

		FulfillBytes += TotalCompressedSize;
		FulfillCount++;

		//
		// At this point we know we can use the block so we can go async.
		//
		FFunctionGraphTask::CreateAndDispatchWhenReady([this, ChunkId, ReaderIndex = ReaderChunks->ReaderIndex, CompleteCallback = MoveTemp(InCompleteCallback)]()
		{
			TIoStatusOr<FIoStoreCompressedReadResult> Result = Readers[ReaderIndex]->ReadCompressed(*ChunkId, FIoReadOptions());
			CompleteCallback(Result);
		}, TStatId(), nullptr, ENamedThreads::AnyHiPriThreadNormalTask);

		return true;
	}
};

struct FReleasedPackages
{
	TSet<FName> PackageNames;
	TMap<FPackageId, FName> PackageIdToName;
};

static void LoadKeyChain(const TCHAR* CmdLine, FKeyChain& OutCryptoSettings)
{
	OutCryptoSettings.SetSigningKey(InvalidRSAKeyHandle);
	OutCryptoSettings.GetEncryptionKeys().Empty();

	// First, try and parse the keys from a supplied crypto key cache file
	FString CryptoKeysCacheFilename;
	if (FParse::Value(CmdLine, TEXT("cryptokeys="), CryptoKeysCacheFilename))
	{
		UE_LOG(LogIoStore, Display, TEXT("Parsing crypto keys from a crypto key cache file '%s'"), *CryptoKeysCacheFilename);
		KeyChainUtilities::LoadKeyChainFromFile(CryptoKeysCacheFilename, OutCryptoSettings);
	}
	else if (FParse::Param(CmdLine, TEXT("encryptionini")))
	{
		FString ProjectDir, EngineDir, Platform;

		if (FParse::Value(CmdLine, TEXT("projectdir="), ProjectDir, false)
			&& FParse::Value(CmdLine, TEXT("enginedir="), EngineDir, false)
			&& FParse::Value(CmdLine, TEXT("platform="), Platform, false))
		{
			UE_LOG(LogIoStore, Warning, TEXT("A legacy command line syntax is being used for crypto config. Please update to using the -cryptokey parameter as soon as possible as this mode is deprecated"));

			FConfigFile EngineConfig;

			FConfigCacheIni::LoadExternalIniFile(EngineConfig, TEXT("Engine"), *FPaths::Combine(EngineDir, TEXT("Config\\")), *FPaths::Combine(ProjectDir, TEXT("Config/")), true, *Platform);
			bool bDataCryptoRequired = false;
			EngineConfig.GetBool(TEXT("PlatformCrypto"), TEXT("PlatformRequiresDataCrypto"), bDataCryptoRequired);

			if (!bDataCryptoRequired)
			{
				return;
			}

			FConfigFile ConfigFile;
			FConfigCacheIni::LoadExternalIniFile(ConfigFile, TEXT("Crypto"), *FPaths::Combine(EngineDir, TEXT("Config\\")), *FPaths::Combine(ProjectDir, TEXT("Config/")), true, *Platform);
			bool bSignPak = false;
			bool bEncryptPakIniFiles = false;
			bool bEncryptPakIndex = false;
			bool bEncryptAssets = false;
			bool bEncryptPak = false;

			if (ConfigFile.Num())
			{
				UE_LOG(LogIoStore, Display, TEXT("Using new format crypto.ini files for crypto configuration"));

				static const TCHAR* SectionName = TEXT("/Script/CryptoKeys.CryptoKeysSettings");

				ConfigFile.GetBool(SectionName, TEXT("bEnablePakSigning"), bSignPak);
				ConfigFile.GetBool(SectionName, TEXT("bEncryptPakIniFiles"), bEncryptPakIniFiles);
				ConfigFile.GetBool(SectionName, TEXT("bEncryptPakIndex"), bEncryptPakIndex);
				ConfigFile.GetBool(SectionName, TEXT("bEncryptAssets"), bEncryptAssets);
				bEncryptPak = bEncryptPakIniFiles || bEncryptPakIndex || bEncryptAssets;

				if (bSignPak)
				{
					FString PublicExpBase64, PrivateExpBase64, ModulusBase64;
					ConfigFile.GetString(SectionName, TEXT("SigningPublicExponent"), PublicExpBase64);
					ConfigFile.GetString(SectionName, TEXT("SigningPrivateExponent"), PrivateExpBase64);
					ConfigFile.GetString(SectionName, TEXT("SigningModulus"), ModulusBase64);

					TArray<uint8> PublicExp, PrivateExp, Modulus;
					FBase64::Decode(PublicExpBase64, PublicExp);
					FBase64::Decode(PrivateExpBase64, PrivateExp);
					FBase64::Decode(ModulusBase64, Modulus);

					OutCryptoSettings.SetSigningKey(FRSA::CreateKey(PublicExp, PrivateExp, Modulus));

					UE_LOG(LogIoStore, Display, TEXT("Parsed signature keys from config files."));
				}

				if (bEncryptPak)
				{
					FString EncryptionKeyString;
					ConfigFile.GetString(SectionName, TEXT("EncryptionKey"), EncryptionKeyString);

					if (EncryptionKeyString.Len() > 0)
					{
						TArray<uint8> Key;
						FBase64::Decode(EncryptionKeyString, Key);
						check(Key.Num() == sizeof(FAES::FAESKey::Key));
						FNamedAESKey NewKey;
						NewKey.Name = TEXT("Default");
						NewKey.Guid = FGuid();
						FMemory::Memcpy(NewKey.Key.Key, &Key[0], sizeof(FAES::FAESKey::Key));
						OutCryptoSettings.GetEncryptionKeys().Add(NewKey.Guid, NewKey);
						UE_LOG(LogIoStore, Display, TEXT("Parsed AES encryption key from config files."));
					}
				}
			}
			else
			{
				static const TCHAR* SectionName = TEXT("Core.Encryption");

				UE_LOG(LogIoStore, Display, TEXT("Using old format encryption.ini files for crypto configuration"));

				FConfigCacheIni::LoadExternalIniFile(ConfigFile, TEXT("Encryption"), *FPaths::Combine(EngineDir, TEXT("Config\\")), *FPaths::Combine(ProjectDir, TEXT("Config/")), true, *Platform);
				ConfigFile.GetBool(SectionName, TEXT("SignPak"), bSignPak);
				ConfigFile.GetBool(SectionName, TEXT("EncryptPak"), bEncryptPak);

				if (bSignPak)
				{
					FString RSAPublicExp, RSAPrivateExp, RSAModulus;
					ConfigFile.GetString(SectionName, TEXT("rsa.publicexp"), RSAPublicExp);
					ConfigFile.GetString(SectionName, TEXT("rsa.privateexp"), RSAPrivateExp);
					ConfigFile.GetString(SectionName, TEXT("rsa.modulus"), RSAModulus);

					//TODO: Fix me!
					//OutSigningKey.PrivateKey.Exponent.Parse(RSAPrivateExp);
					//OutSigningKey.PrivateKey.Modulus.Parse(RSAModulus);
					//OutSigningKey.PublicKey.Exponent.Parse(RSAPublicExp);
					//OutSigningKey.PublicKey.Modulus = OutSigningKey.PrivateKey.Modulus;

					UE_LOG(LogIoStore, Display, TEXT("Parsed signature keys from config files."));
				}

				if (bEncryptPak)
				{
					FString EncryptionKeyString;
					ConfigFile.GetString(SectionName, TEXT("aes.key"), EncryptionKeyString);
					FNamedAESKey NewKey;
					NewKey.Name = TEXT("Default");
					NewKey.Guid = FGuid();
					if (EncryptionKeyString.Len() == 32 && TCString<TCHAR>::IsPureAnsi(*EncryptionKeyString))
					{
						for (int32 Index = 0; Index < 32; ++Index)
						{
							NewKey.Key.Key[Index] = (uint8)EncryptionKeyString[Index];
						}
						OutCryptoSettings.GetEncryptionKeys().Add(NewKey.Guid, NewKey);
						UE_LOG(LogIoStore, Display, TEXT("Parsed AES encryption key from config files."));
					}
				}
			}
		}
	}
	else
	{
		UE_LOG(LogIoStore, Display, TEXT("Using command line for crypto configuration"));

		FString EncryptionKeyString;
		FParse::Value(CmdLine, TEXT("aes="), EncryptionKeyString, false);

		if (EncryptionKeyString.Len() > 0)
		{
			UE_LOG(LogIoStore, Warning, TEXT("A legacy command line syntax is being used for crypto config. Please update to using the -cryptokey parameter as soon as possible as this mode is deprecated"));

			FNamedAESKey NewKey;
			NewKey.Name = TEXT("Default");
			NewKey.Guid = FGuid();
			const uint32 RequiredKeyLength = sizeof(NewKey.Key);

			// Error checking
			if (EncryptionKeyString.Len() < RequiredKeyLength)
			{
				UE_LOG(LogIoStore, Fatal, TEXT("AES encryption key must be %d characters long"), RequiredKeyLength);
			}

			if (EncryptionKeyString.Len() > RequiredKeyLength)
			{
				UE_LOG(LogIoStore, Warning, TEXT("AES encryption key is more than %d characters long, so will be truncated!"), RequiredKeyLength);
				EncryptionKeyString.LeftInline(RequiredKeyLength);
			}

			if (!FCString::IsPureAnsi(*EncryptionKeyString))
			{
				UE_LOG(LogIoStore, Fatal, TEXT("AES encryption key must be a pure ANSI string!"));
			}

			const auto AsAnsi = StringCast<ANSICHAR>(*EncryptionKeyString);
			check(AsAnsi.Length() == RequiredKeyLength);
			FMemory::Memcpy(NewKey.Key.Key, AsAnsi.Get(), RequiredKeyLength);
<<<<<<< HEAD
			OutCryptoSettings.EncryptionKeys.Add(NewKey.Guid, NewKey);
=======
			OutCryptoSettings.GetEncryptionKeys().Add(NewKey.Guid, NewKey);
>>>>>>> d731a049
			UE_LOG(LogIoStore, Display, TEXT("Parsed AES encryption key from command line."));
		}
	}

	FString EncryptionKeyOverrideGuidString;
	FGuid EncryptionKeyOverrideGuid;
	if (FParse::Value(CmdLine, TEXT("EncryptionKeyOverrideGuid="), EncryptionKeyOverrideGuidString))
	{
		UE_LOG(LogIoStore, Display, TEXT("Using encryption key override '%s'"), *EncryptionKeyOverrideGuidString);
		FGuid::Parse(EncryptionKeyOverrideGuidString, EncryptionKeyOverrideGuid);
	}
	OutCryptoSettings.SetPrincipalEncryptionKey(OutCryptoSettings.GetEncryptionKeys().Find(EncryptionKeyOverrideGuid));
}

struct FContainerSourceFile 
{
	FString NormalizedPath;
	FString DestinationPath;
	bool bNeedsCompression = false;
	bool bNeedsEncryption = false;
};

struct FContainerSourceSpec
{
	FName Name;
	FString OutputPath;
	FString OptionalOutputPath;
	TArray<FContainerSourceFile> SourceFiles;
	FString PatchTargetFile;
	TArray<FString> PatchSourceContainerFiles;
	FGuid EncryptionKeyOverrideGuid;
	bool bGenerateDiffPatch = false;
};

struct FCookedFileStatData
{
	enum EFileType
	{
		PackageHeader,
		PackageData,
		BulkData,
		OptionalBulkData,
		MemoryMappedBulkData,
		ShaderLibrary,
		Regions,
		OptionalSegmentPackageHeader,
		OptionalSegmentPackageData,
		OptionalSegmentBulkData,
		Invalid
	};

	int64 FileSize = 0;
	EFileType FileType = Invalid;
};

static int32 GetFullExtensionStartIndex(FStringView Path)
{
	int32 ExtensionStartIndex = -1;
	for (int32 Index = Path.Len() - 1; Index >= 0; --Index)
	{
		if (FPathViews::IsSeparator(Path[Index]))
		{
			break;
		}
		else if (Path[Index] == '.')
		{
			ExtensionStartIndex = Index;
		}
	}
	return ExtensionStartIndex;
}

static FStringView GetBaseFilenameWithoutAnyExtension(FStringView Path)
{
	int32 ExtensionStartIndex = GetFullExtensionStartIndex(Path);
	if (ExtensionStartIndex < 0)
	{
		return FStringView();
	}
	else
	{
		return Path.Left(ExtensionStartIndex);
	}
}

static FStringView GetFullExtension(FStringView Path)
{
	int32 ExtensionStartIndex = GetFullExtensionStartIndex(Path);
	if (ExtensionStartIndex < 0)
	{
		return FStringView();
	}
	else
	{
		return Path.RightChop(ExtensionStartIndex);
	}
}

class FCookedFileStatMap
{
public:
	FCookedFileStatMap()
	{
		Extensions.Emplace(TEXT(".umap"), FCookedFileStatData::PackageHeader);
		Extensions.Emplace(TEXT(".uasset"), FCookedFileStatData::PackageHeader);
		Extensions.Emplace(TEXT(".uexp"), FCookedFileStatData::PackageData);
		Extensions.Emplace(TEXT(".ubulk"), FCookedFileStatData::BulkData);
		Extensions.Emplace(TEXT(".uptnl"), FCookedFileStatData::OptionalBulkData);
		Extensions.Emplace(TEXT(".m.ubulk"), FCookedFileStatData::MemoryMappedBulkData);
		Extensions.Emplace(*FString::Printf(TEXT(".uexp%s"), FFileRegion::RegionsFileExtension), FCookedFileStatData::Regions);
		Extensions.Emplace(*FString::Printf(TEXT(".uptnl%s"), FFileRegion::RegionsFileExtension), FCookedFileStatData::Regions);
		Extensions.Emplace(*FString::Printf(TEXT(".ubulk%s"), FFileRegion::RegionsFileExtension), FCookedFileStatData::Regions);
		Extensions.Emplace(*FString::Printf(TEXT(".m.ubulk%s"), FFileRegion::RegionsFileExtension), FCookedFileStatData::Regions);
		Extensions.Emplace(TEXT(".ushaderbytecode"), FCookedFileStatData::ShaderLibrary);
		Extensions.Emplace(TEXT(".o.umap"), FCookedFileStatData::OptionalSegmentPackageHeader);
		Extensions.Emplace(TEXT(".o.uasset"), FCookedFileStatData::OptionalSegmentPackageHeader);
		Extensions.Emplace(TEXT(".o.uexp"), FCookedFileStatData::OptionalSegmentPackageData);
		Extensions.Emplace(TEXT(".o.ubulk"), FCookedFileStatData::OptionalSegmentBulkData);
	}

	int32 Num() const
	{
		return Map.Num();
	}

	void Add(const TCHAR* Path, int64 FileSize)
	{
		FString NormalizedPath(Path);
		FPaths::NormalizeFilename(NormalizedPath);

		FStringView NormalizePathView(NormalizedPath);
		int32 ExtensionStartIndex = GetFullExtensionStartIndex(NormalizePathView);
		if (ExtensionStartIndex < 0)
		{
			return;
		}
		FStringView Extension = NormalizePathView.RightChop(ExtensionStartIndex);
		const FCookedFileStatData::EFileType* FindFileType = FindFileTypeFromExtension(Extension);
		if (!FindFileType)
		{
			return;
		}

		FCookedFileStatData& CookedFileStatData = Map.Add(MoveTemp(NormalizedPath));
		CookedFileStatData.FileType = *FindFileType;
		CookedFileStatData.FileSize = FileSize;
	}

	const FCookedFileStatData* Find(FStringView NormalizedPath) const
	{
		return Map.FindByHash(GetTypeHash(NormalizedPath), NormalizedPath);
	}

private:
	const FCookedFileStatData::EFileType* FindFileTypeFromExtension(const FStringView& Extension)
	{
		for (const auto& Pair : Extensions)
		{
			if (Pair.Key == Extension)
			{
				return &Pair.Value;
			}
		}
		return nullptr;
	}

	TArray<TTuple<FString, FCookedFileStatData::EFileType>> Extensions;
	TMap<FString, FCookedFileStatData> Map;
};

struct FContainerTargetSpec;

struct FShaderInfo
{
	enum EShaderType { Normal, Global, Inline };

	FIoChunkId ChunkId;
	FIoBuffer CodeIoBuffer;
	// the smaller the order, the more likely this will be loaded
	uint32 LoadOrderFactor;
	uint64 DiskLayoutOrder = MAX_uint64;
	TSet<struct FLegacyCookedPackage*> ReferencedByPackages;
	TMap<FContainerTargetSpec*, EShaderType> TypeInContainer;
<<<<<<< HEAD
=======

	// This is used to ensure build determinism and such must be stable
	// across builds.
	static bool Sort(const FShaderInfo* A, const FShaderInfo* B)
	{
		if (A->DiskLayoutOrder == B->DiskLayoutOrder)
		{
			if (A->LoadOrderFactor == B->LoadOrderFactor)
			{
				// Shader chunk IDs are the hash of the shader so this is consistent across builds.
				uint64 AHash = *(uint64*)A->ChunkId.GetData();
				uint64 BHash = *(uint64*)B->ChunkId.GetData();
				return AHash < BHash;
			}
			return A->LoadOrderFactor < B->LoadOrderFactor;
		}
		return A->DiskLayoutOrder < B->DiskLayoutOrder;
	}
>>>>>>> d731a049
};

struct FLegacyCookedPackage
{
	FPackageId GlobalPackageId;
	FName PackageName;
	FName RedirectFromPackageName;
	FString FileName;
	uint64 UAssetSize = 0;
	uint64 UExpSize = 0;
	FString OptionalSegmentFileName;
	uint64 OptionalSegmentUAssetSize = 0;
	uint64 OptionalSegmentUExpSize = 0;
	uint64 TotalBulkDataSize = 0;
	uint64 DiskLayoutOrder = MAX_uint64;
	FPackageStorePackage* OptimizedPackage = nullptr;
<<<<<<< HEAD
=======
	FPackageStorePackage* OptimizedOptionalSegmentPackage = nullptr;
>>>>>>> d731a049
	TArray<FShaderInfo*> Shaders;
	const FPackageStoreEntryResource* PackageStoreEntry = nullptr;
};

enum class EContainerChunkType
{
	ShaderCodeLibrary,
	ShaderCode,
	PackageData,
	BulkData,
	OptionalBulkData,
	MemoryMappedBulkData,
	OptionalSegmentPackageData,
	OptionalSegmentBulkData,
	Invalid
};

struct FContainerTargetFile
{
	FContainerTargetSpec* ContainerTarget = nullptr;
	FLegacyCookedPackage* Package = nullptr;
	FString NormalizedSourcePath;
	TOptional<FIoBuffer> SourceBuffer;
	FString DestinationPath;
	uint64 SourceSize = 0;
	uint64 IdealOrder = 0;
	FIoChunkId ChunkId;
	TArray<uint8> PackageHeaderData;
	EContainerChunkType ChunkType;
	bool bForceUncompressed = false;

	TArray<FFileRegion> FileRegions;
};

class FCookedPackageStore
{
public:
	FCookedPackageStore(const FString& CookedDir)
		: PackageStoreManifest(CookedDir)
	{
	}

	FIoStatus Load(const TCHAR* ManifestFilename)
	{
		FIoStatus Status = PackageStoreManifest.Load(ManifestFilename);
		if (!Status.IsOk())
		{
			return Status;
		}

		if (const FPackageStoreManifest::FZenServerInfo* ZenServerInfo = PackageStoreManifest.ReadZenServerInfo())
		{
			DataSource = MakeUnique<FZenStoreDataSource>(*ZenServerInfo);
		}
		
		if (DataSource)
		{
			FIoContainerId ContainerId = FIoContainerId::FromName(TEXT("global"));

			TIoStatusOr<FIoBuffer> HeaderBuffer = DataSource->ReadChunk(CreateIoChunkId(ContainerId.Value(), 0, EIoChunkType::ContainerHeader), FIoReadOptions());
			if (!HeaderBuffer.IsOk())
			{
				return FIoStatusBuilder(EIoErrorCode::ReadError) << TEXT("Failed to read container header");
			}

			FMemoryReaderView Ar(MakeArrayView(HeaderBuffer.ValueOrDie().Data(), HeaderBuffer.ValueOrDie().DataSize()));
			FIoContainerHeader ContainerHeader;
			Ar << ContainerHeader;

			PackageEntries.Reserve(ContainerHeader.PackageIds.Num());
			TArrayView<const FFilePackageStoreEntry> FilePackageEntries = MakeArrayView<const FFilePackageStoreEntry>(reinterpret_cast<const FFilePackageStoreEntry*>(ContainerHeader.StoreEntries.GetData()), ContainerHeader.PackageIds.Num());

			int32 Idx = 0;
			for (const FFilePackageStoreEntry& FilePackageEntry : FilePackageEntries)
			{
				FPackageStoreEntryResource& Entry = PackageEntries.AddDefaulted_GetRef();

				Entry.ExportInfo = FPackageStoreExportInfo
				{
					FilePackageEntry.ExportCount,
					FilePackageEntry.ExportBundleCount
				};
				Entry.ImportedPackageIds = MakeArrayView<const FPackageId>(FilePackageEntry.ImportedPackages.Data(), FilePackageEntry.ImportedPackages.Num());

				PackageIdToEntry.Add(ContainerHeader.PackageIds[Idx++], &Entry);
			}
		}
		
		ManifestPackageInfos = PackageStoreManifest.GetPackages();
		for (const FPackageStoreManifest::FPackageInfo& PackageInfo : ManifestPackageInfos)
		{
			FName PackageName = FName(PackageInfo.PackageName);
			PackageNameToPackageInfoMap.Add(PackageName, &PackageInfo);
			for (const FIoChunkId& ChunkId : PackageInfo.ExportBundleChunkIds)
			{
				ChunkIdToPackageNameMap.Add(ChunkId, PackageName);
			}
			for (const FIoChunkId& ChunkId : PackageInfo.BulkDataChunkIds)
			{
				ChunkIdToPackageNameMap.Add(ChunkId, PackageName);
			}
		}

		for (const FPackageStoreManifest::FFileInfo& FileInfo : PackageStoreManifest.GetFiles())
		{
			FilenameToChunkIdMap.Add(FileInfo.FileName, FileInfo.ChunkId);
			FName* FindPackageName = ChunkIdToPackageNameMap.Find(FileInfo.ChunkId);
			if (FindPackageName)
			{
				FString FilenameWithoutExtension = FPaths::ChangeExtension(FileInfo.FileName, FString());
				FilenameToPackageNameMap.Add(MoveTemp(FilenameWithoutExtension), *FindPackageName);
			}
		}

		return FIoStatus::Ok;
	}

	FIoChunkId GetChunkIdFromFileName(const FString& Filename) const
	{
		return FilenameToChunkIdMap.FindRef(Filename);
	}

	FName GetPackageNameFromChunkId(const FIoChunkId& ChunkId) const
	{
		return ChunkIdToPackageNameMap.FindRef(ChunkId);
	}

	FName GetPackageNameFromFileName(const FString& Filename) const
	{
		FString FilenameWithoutExtension = FPaths::ChangeExtension(Filename, FString());
		return FilenameToPackageNameMap.FindRef(FilenameWithoutExtension);
	}

	const FPackageStoreManifest::FPackageInfo* GetPackageInfoFromPackageName(FName PackageName)
	{
		return PackageNameToPackageInfoMap.FindRef(PackageName);
	}

	const FPackageStoreEntryResource* GetPackageStoreEntry(FPackageId PackageId) const
	{
		return PackageIdToEntry.FindRef(PackageId);
	}

	bool HasDataSource() const
	{
		return DataSource.IsValid();
	}

	TIoStatusOr<uint64> GetChunkSize(const FIoChunkId& ChunkId)
	{
		return DataSource->GetChunkSize(ChunkId);
	}

	TIoStatusOr<FIoBuffer> ReadChunk(const FIoChunkId& ChunkId)
	{
		return DataSource->ReadChunk(ChunkId, FIoReadOptions());
	}

	void ReadChunkAsync(const FIoChunkId& ChunkId, TFunction<void(TIoStatusOr<FIoBuffer>)>&& Callback)
	{
		class FReadChunkTask
			: public FNonAbandonableTask
		{
		public:
			FReadChunkTask(IDataSource* InDataSource, const FIoChunkId& InChunkId, TFunction<void(TIoStatusOr<FIoBuffer>)>&& InCallback)
				: DataSource(InDataSource)
				, ChunkId(InChunkId)
				, Callback(MoveTemp(InCallback))
			{
			}

			void DoWork()
			{
				Callback(DataSource->ReadChunk(ChunkId, FIoReadOptions()));
			}

			TStatId GetStatId() const
			{
				return TStatId();
			}

		private:
			IDataSource* DataSource;
			FIoChunkId ChunkId;
			TFunction<void(TIoStatusOr<FIoBuffer>)> Callback;
		};

		(new FAutoDeleteAsyncTask<FReadChunkTask>(DataSource.Get(), ChunkId, MoveTemp(Callback)))->StartBackgroundTask();
	}
	
	TIoStatusOr<FIoBuffer> ReadPackageHeader(FPackageId PackageId)
	{
		if (const FPackageStoreEntryResource* Entry = PackageIdToEntry.FindRef(PackageId))
		{
			FIoReadOptions ReadOptions;
			ReadOptions.SetRange(0, 64 << 10);
			
			TIoStatusOr<FIoBuffer> Status = DataSource->ReadChunk(CreateIoChunkId(PackageId.Value(), 0, EIoChunkType::ExportBundleData), ReadOptions);
			if (!Status.IsOk())
			{
				return Status;
			}

			FIoBuffer Buffer = Status.ConsumeValueOrDie();
			uint32 HeaderSize = reinterpret_cast<const FZenPackageSummary*>(Buffer.Data())->HeaderSize;
			if (HeaderSize > Buffer.DataSize())
			{
				ReadOptions.SetRange(0, HeaderSize);

				Status = DataSource->ReadChunk(CreateIoChunkId(PackageId.Value(), 0, EIoChunkType::ExportBundleData), ReadOptions);
				if (!Status.IsOk())
				{
					return Status;
				}
				Buffer = Status.ConsumeValueOrDie();
			}
			
			return FIoBuffer(Buffer.Data(), HeaderSize, Buffer);
		}

		return FIoStatus(EIoErrorCode::NotFound);
	}

private:
	class IDataSource
	{
	public:
		virtual ~IDataSource() = default;
		virtual TIoStatusOr<uint64> GetChunkSize(const FIoChunkId& ChunkId) = 0;
		virtual TIoStatusOr<FIoBuffer> ReadChunk(const FIoChunkId& ChunkId, const FIoReadOptions& ReadOptions) = 0;
	};

	class FZenStoreDataSource
		: public IDataSource
	{
	public:
		FZenStoreDataSource(const FPackageStoreManifest::FZenServerInfo& ZenServerInfo)
		{
			ZenStoreClient = MakeUnique<UE::FZenStoreHttpClient>(UE::Zen::FServiceSettings(ZenServerInfo.Settings));

			ZenStoreClient->InitializeReadOnly(ZenServerInfo.ProjectId, ZenServerInfo.OplogId);
		}

		virtual TIoStatusOr<uint64> GetChunkSize(const FIoChunkId& ChunkId) override
		{
			return ZenStoreClient->GetChunkSize(ChunkId);
		}

		virtual TIoStatusOr<FIoBuffer> ReadChunk(const FIoChunkId& ChunkId, const FIoReadOptions& ReadOptions) override
		{
			return ZenStoreClient->ReadChunk(ChunkId, ReadOptions.GetOffset(), ReadOptions.GetSize());
		}

	private:
		TUniquePtr<UE::FZenStoreHttpClient> ZenStoreClient;
	};
	
	TUniquePtr<IDataSource> DataSource;
	FPackageStoreManifest PackageStoreManifest;
	TArray<FPackageStoreManifest::FPackageInfo> ManifestPackageInfos;
	TArray<FPackageStoreEntryResource> PackageEntries;
	TMap<FPackageId, const FPackageStoreEntryResource*> PackageIdToEntry;
	TMap<FString, FIoChunkId> FilenameToChunkIdMap;
	TMap<FIoChunkId, FName> ChunkIdToPackageNameMap;
	TMap<FString, FName> FilenameToPackageNameMap;
	TMap<FName, const FPackageStoreManifest::FPackageInfo*> PackageNameToPackageInfoMap;
};

struct FFileOrderMap
{
	TMap<FName, int64> PackageNameToOrder;
	FString Name;
	int32 Priority;
	int32 Index;

	FFileOrderMap(int32 InPriority, int32 InIndex)
		: Priority(InPriority)
		, Index(InIndex)
	{
	}
};

struct FIoStoreArguments
{
	FString GlobalContainerPath;
	FString CookedDir;
	TArray<FContainerSourceSpec> Containers;
	FCookedFileStatMap CookedFileStatMap;
	TArray<FFileOrderMap> OrderMaps;
	FKeyChain KeyChain;
	FKeyChain PatchKeyChain;
	FString DLCPluginPath;
	FString DLCName;
<<<<<<< HEAD
=======
	FString ReferenceChunkGlobalContainerFileName;
	FKeyChain ReferenceChunkKeys;
>>>>>>> d731a049
	FReleasedPackages ReleasedPackages;
	TUniquePtr<FCookedPackageStore> PackageStore;
	TUniquePtr<FIoBuffer> ScriptObjects;
	bool bSign = false;
	bool bRemapPluginContentToGame = false;
	bool bCreateDirectoryIndex = true;
	bool bClusterByOrderFilePriority = false;
	bool bFileRegions = false;
	EAssetRegistryWritebackMethod WriteBackMetadataToAssetRegistry = EAssetRegistryWritebackMethod::Disabled;

	bool IsDLC() const
	{
		return DLCPluginPath.Len() > 0;
	}
};

struct FContainerTargetSpec
{
	FIoContainerId ContainerId;
	FIoContainerHeader Header;
	FIoContainerHeader OptionalSegmentHeader;
	FName Name;
	FGuid EncryptionKeyGuid;
	FString OutputPath;
	FString OptionalSegmentOutputPath;
	TSharedPtr<IIoStoreWriter> IoStoreWriter;
	TSharedPtr<IIoStoreWriter> OptionalSegmentIoStoreWriter;
	TArray<FContainerTargetFile> TargetFiles;
	TArray<TUniquePtr<FIoStoreReader>> PatchSourceReaders;
	EIoContainerFlags ContainerFlags = EIoContainerFlags::None;
	TArray<FLegacyCookedPackage*> Packages;
	TSet<FShaderInfo*> GlobalShaders;
	TSet<FShaderInfo*> SharedShaders;
	TSet<FShaderInfo*> UniqueShaders;
	TSet<FShaderInfo*> InlineShaders;
	bool bGenerateDiffPatch = false;
};

using FPackageNameMap = TMap<FName, FLegacyCookedPackage*>;
using FPackageIdMap = TMap<FPackageId, FLegacyCookedPackage*>;

#if OUTPUT_CHUNKID_DIRECTORY
class FChunkIdCsv
{
public:

	~FChunkIdCsv()
	{
		if (OutputArchive)
		{
			OutputArchive->Flush();
		}
	}

	void CreateOutputFile(const FString& RootPath)
	{
		const FString OutputFilename = RootPath / TEXT("chunkid_directory.csv");
		OutputArchive.Reset(IFileManager::Get().CreateFileWriter(*OutputFilename));
		if (OutputArchive)
		{
			const ANSICHAR* Output = "NameIndex,NameNumber,ChunkIndex,ChunkType,ChunkIdHash,DebugString\n";
			OutputArchive->Serialize((void*)Output, FPlatformString::Strlen(Output));
		}
	}

	void AddChunk(uint32 NameIndex, uint32 NameNumber, uint16 ChunkIndex, uint8 ChunkType, uint32 ChunkIdHash, const TCHAR* DebugString)
	{
		ANSICHAR Buffer[MAX_SPRINTF + 1] = { 0 };
		int32 NumOfCharacters = FCStringAnsi::Sprintf(Buffer, "%u,%u,%u,%u,%u,%s\n", NameIndex, NameNumber, ChunkIndex, ChunkType, ChunkIdHash, TCHAR_TO_ANSI(DebugString));
		OutputArchive->Serialize(Buffer, NumOfCharacters);
	}	

private:
	TUniquePtr<FArchive> OutputArchive;
};
FChunkIdCsv ChunkIdCsv;

#endif



class FClusterStatsCsv
{
public:

	~FClusterStatsCsv()
	{
		if (OutputArchive)
		{
			OutputArchive->Flush();
		}
	}

	void CreateOutputFile(const FString& Path)
	{
		OutputArchive.Reset(IFileManager::Get().CreateFileWriter(*Path));
		if (OutputArchive)
		{
			OutputArchive->Logf(TEXT("PackageName,ClusterUExpBytes,BytesToRead,ClustersToRead,ClusterOwner,OrderFile,OrderIndex"));
		}
	}

	void AddPackage(FName PackageName, int64 ClusterUExpBytes, int64 DepUExpBytes, uint32 NumTouchedClusters, FName ClusterOwner, const FFileOrderMap* BlameOrderMap, uint64 LocalOrder)
	{
		if (!OutputArchive.IsValid())
		{
			return;
		}
		OutputArchive->Logf(TEXT("%s,%lld,%lld,%u,%s,%s,%llu"),
			*PackageName.ToString(),
			ClusterUExpBytes,
			DepUExpBytes,
			NumTouchedClusters,
			*ClusterOwner.ToString(),
			BlameOrderMap ? *BlameOrderMap->Name : TEXT("None"),
			LocalOrder
		);
	}

	void Close()
	{
		OutputArchive.Reset();
	}

private:
	TUniquePtr<FArchive> OutputArchive;
};
FClusterStatsCsv ClusterStatsCsv;


// If bClusterByOrderFilePriority is false
//		Order packages by the order of OrderMaps with their associated priority 
//		e.g. Order map 1 with priority 0 (A, B, C) 
//			 Order map 2 with priority 10 (B, D)
//			Final order: (A, C, B, D)
//		Then cluster packages in this order. 
// If bClusterByOrderFilePriority is true
//		Cluster packages first by OrderMaps in priority order, then concatenate clusters in the array order of OrderMaps.
//		e.g. Order map 1 with priority 0 (A, B, C) 
//			 Order map 2 with priority 10 (B, D)
//			Cluster packages B, D, then A, C
//			Then reassemble clusters A, C, B, D
static void AssignPackagesDiskOrder(
	const TArray<FLegacyCookedPackage*>& Packages,
	const TArray<FFileOrderMap>& OrderMaps,
	const FPackageIdMap& PackageIdMap,
	bool bClusterByOrderFilePriority
	)
{
	IOSTORE_CPU_SCOPE(AssignPackagesDiskOrder);

	struct FCluster
	{
		TArray<FLegacyCookedPackage*> Packages;
		int32 OrderFileIndex; // Index in OrderMaps of the FFileOrderMap which contained Packages.Last()
		int32 ClusterSequence;

		FCluster(int32 InOrderFileIndex, int32 InClusterSequence)
			: OrderFileIndex(InOrderFileIndex)
			, ClusterSequence(InClusterSequence)
		{
		}
	};

	TArray<FCluster*> Clusters;
	TSet<FLegacyCookedPackage*> AssignedPackages;
	TArray<FLegacyCookedPackage*> ProcessStack;

	struct FPackageAndOrder
	{
		FLegacyCookedPackage* Package = nullptr;
		int64 LocalOrder;
		const FFileOrderMap* OrderMap;

		FPackageAndOrder(FLegacyCookedPackage* InPackage, int64 InLocalOrder, const FFileOrderMap* InOrderMap)
			: Package(InPackage)
			, LocalOrder(InLocalOrder)
			, OrderMap(InOrderMap)
		{
			check(OrderMap);
		}
	};

	// Order maps sorted by priority
	TArray<const FFileOrderMap*> PriorityOrderMaps;
	for (const FFileOrderMap& Map : OrderMaps)
	{
		PriorityOrderMaps.Add(&Map);
	}
	Algo::StableSortBy(PriorityOrderMaps, [](const FFileOrderMap* Map) { return Map->Priority; }, TGreater<int32>());

	// Create a fallback order map to avoid null checks later
	// Lowest priority, last index
	FFileOrderMap FallbackOrderMap(MIN_int32, MAX_int32);
	FallbackOrderMap.Name = TEXT("Fallback");

	TArray<FPackageAndOrder> SortedPackages;
	SortedPackages.Reserve(Packages.Num());
	for (FLegacyCookedPackage* Package : Packages)
	{
		// Default to the fallback order map 
		// Reverse the bundle load order for the fallback map (so that packages are considered before their imports)
		const FFileOrderMap* UsedOrderMap = &FallbackOrderMap;
		int64 LocalOrder = -int64(Package->OptimizedPackage->GetLoadOrder());

		for (const FFileOrderMap* OrderMap : PriorityOrderMaps)
		{
			if (const int64* Order = OrderMap->PackageNameToOrder.Find(Package->PackageName))
			{
				LocalOrder = *Order;
				UsedOrderMap = OrderMap;
				break;
			}
		}

		SortedPackages.Emplace(Package, LocalOrder, UsedOrderMap);
	}
	const FFileOrderMap* LastBlameOrderMap = nullptr;
	int32 LastAssignedCount = 0;
	int64 LastAssignedUExpSize = 0, AssignedUExpSize = 0;
	int64 LastAssignedBulkSize = 0, AssignedBulkSize = 0;

	if (bClusterByOrderFilePriority)
	{
		// Sort by priority of the order map
		Algo::Sort(SortedPackages, [](const FPackageAndOrder& A, const FPackageAndOrder& B) {
			// Packages in the same order map should be sorted by their local ordering
			if (A.OrderMap == B.OrderMap)
			{
				return A.LocalOrder < B.LocalOrder;
			}

			// First priority, then index
			if (A.OrderMap->Priority != B.OrderMap->Priority)
			{
				return A.OrderMap->Priority > B.OrderMap->Priority;
			}

			check(A.OrderMap->Index != B.OrderMap->Index);
			return A.OrderMap->Index < B.OrderMap->Index;
		});
	}
	else
	{
		// Sort by the order of the order map (...)
		Algo::Sort(SortedPackages, [](const FPackageAndOrder& A, const FPackageAndOrder& B) {
			// Packages in the same order map should be sorted by their local ordering
			if (A.OrderMap == B.OrderMap)
			{
				return A.LocalOrder < B.LocalOrder;
			}

			// Blame order priority is not considered for the order in which we cluster packages, only for the order in which we assign packages to an order map
			return A.OrderMap->Index < B.OrderMap->Index;
		});
	}

	int32 ClusterSequence = 0;
	TMap<FLegacyCookedPackage*, FCluster*> PackageToCluster;
	for (FPackageAndOrder& Entry : SortedPackages)
	{
		checkSlow(Entry.OrderMap); // Without this, Entry.OrderMap != LastBlameOrderMap convinces static analysis that Entry.OrderMap may be null
		if (Entry.OrderMap != LastBlameOrderMap)
		{
			if( LastBlameOrderMap != nullptr )
			{
				UE_LOG(LogIoStore, Display, TEXT("Ordered %d/%d packages using order file %s. %.2fMB UExp data. %.2fmb bulk data."), 
				AssignedPackages.Num() - LastAssignedCount, Packages.Num(), *LastBlameOrderMap->Name,
				(AssignedUExpSize - LastAssignedUExpSize) / 1024.0 / 1024.0,
				(AssignedBulkSize - LastAssignedBulkSize) / 1024.0 / 1024.0
				 );
			}
			LastAssignedCount = AssignedPackages.Num();
			LastAssignedUExpSize= AssignedUExpSize;
			LastAssignedBulkSize = AssignedBulkSize;
			LastBlameOrderMap = Entry.OrderMap;
		}
		if (!AssignedPackages.Contains(Entry.Package))
		{
			FCluster* Cluster = new FCluster(Entry.OrderMap->Index, ClusterSequence++);
			Clusters.Add(Cluster);
			ProcessStack.Push(Entry.Package);

			int64 ClusterBytes = 0;
			while (ProcessStack.Num())
			{
				FLegacyCookedPackage* PackageToProcess = ProcessStack.Pop(false);
				if (!AssignedPackages.Contains(PackageToProcess))
				{
					AssignedPackages.Add(PackageToProcess);
					Cluster->Packages.Add(PackageToProcess);
					PackageToCluster.Add(PackageToProcess, Cluster);
					ClusterBytes += PackageToProcess->UExpSize;
					AssignedUExpSize += PackageToProcess->UExpSize;
					AssignedBulkSize += PackageToProcess->TotalBulkDataSize;
					
					TArray<FPackageId> AllReferencedPackageIds;
					AllReferencedPackageIds.Append(PackageToProcess->OptimizedPackage->GetImportedPackageIds());
					for (const FPackageId& ReferencedPackageId : AllReferencedPackageIds)
					{
						FLegacyCookedPackage* FindReferencedPackage = PackageIdMap.FindRef(ReferencedPackageId);
						if (FindReferencedPackage)
						{
							ProcessStack.Push(FindReferencedPackage);
						}
					}
				}
			}

			for (FLegacyCookedPackage* Package : Cluster->Packages)
			{
				int64 BytesToRead = 0;
				TSet<FCluster*> ClustersToRead;

				TSet<FLegacyCookedPackage*> VisitedDeps;
				TArray<FLegacyCookedPackage*> DepQueue;
				DepQueue.Push(Package);
				while (DepQueue.Num() > 0)
				{
					FLegacyCookedPackage* Cursor = DepQueue.Pop();
					if( VisitedDeps.Contains(Cursor) == false)
					{
						VisitedDeps.Add(Cursor);
						BytesToRead += Cursor->UExpSize;
						if (FCluster* ReadCluster = PackageToCluster.FindRef(Cursor))
						{
							ClustersToRead.Add(ReadCluster);
						}
						
						for (const FPackageId& ImportedPackageId : Cursor->OptimizedPackage->GetImportedPackageIds())
						{
							FLegacyCookedPackage* FindReferencedPackage = PackageIdMap.FindRef(ImportedPackageId);
							if (FindReferencedPackage)
							{
								DepQueue.Push(FindReferencedPackage);
							}
		}
	}
				}

				TArray<FCluster*> OrderedClustersToRead = ClustersToRead.Array();
				Algo::SortBy(OrderedClustersToRead, [](FCluster* C) { return C->ClusterSequence; }, TLess<int32>());

				int32 NumClustersToRead = 1; // Could replace with "min seeks"
				for (int32 i = 1; i < OrderedClustersToRead.Num(); ++i)
				{
					if (OrderedClustersToRead[i]->ClusterSequence != OrderedClustersToRead[i - 1]->ClusterSequence + 1)
					{
						++NumClustersToRead;
					}
				}

				FName ClusterOwner = Entry.Package->PackageName;
				ClusterStatsCsv.AddPackage(Package->PackageName, Package == Entry.Package ? ClusterBytes : 0, BytesToRead, NumClustersToRead, ClusterOwner, Entry.OrderMap, Entry.LocalOrder);
			}
		}
	}
	UE_LOG(LogIoStore, Display, TEXT("Ordered %d packages using fallback bundle order"), AssignedPackages.Num() - LastAssignedCount);

	check(AssignedPackages.Num() == Packages.Num());
	
	if (bClusterByOrderFilePriority)
	{
		Algo::StableSortBy(Clusters, [](FCluster* Cluster) { return Cluster->OrderFileIndex; });
	}
	
	for (FCluster* Cluster : Clusters)
	{
		Algo::Sort(Cluster->Packages, [](const FLegacyCookedPackage* A, const FLegacyCookedPackage* B)
		{
			return A->OptimizedPackage->GetLoadOrder() < B->OptimizedPackage->GetLoadOrder();
		});
	}

	uint64 LayoutIndex = 0;
	for (FCluster* Cluster : Clusters)
	{
		for (FLegacyCookedPackage* Package : Cluster->Packages)
		{
			Package->DiskLayoutOrder = LayoutIndex++;
		}
		delete Cluster;
	}
	
	ClusterStatsCsv.Close();
}

static void CreateDiskLayout(
	const TArray<FContainerTargetSpec*>& ContainerTargets,
	const TArray<FLegacyCookedPackage*>& Packages,
	const TArray<FFileOrderMap>& OrderMaps,
	const FPackageIdMap& PackageIdMap,
	bool bClusterByOrderFilePriority)
{
	IOSTORE_CPU_SCOPE(CreateDiskLayout);

	AssignPackagesDiskOrder(Packages, OrderMaps, PackageIdMap, bClusterByOrderFilePriority);

	for (FContainerTargetSpec* ContainerTarget : ContainerTargets)
	{
		TArray<FContainerTargetFile*> SortedTargetFiles;
		SortedTargetFiles.Reserve(ContainerTarget->TargetFiles.Num());
		TMap<FIoChunkId, FContainerTargetFile*> ShaderTargetFilesMap;
		ShaderTargetFilesMap.Reserve(ContainerTarget->GlobalShaders.Num() + ContainerTarget->SharedShaders.Num() + ContainerTarget->UniqueShaders.Num() + ContainerTarget->InlineShaders.Num());
		for (FContainerTargetFile& TargetFile : ContainerTarget->TargetFiles)
		{
			if (TargetFile.ChunkType == EContainerChunkType::ShaderCode)
			{
				ShaderTargetFilesMap.Add(TargetFile.ChunkId, &TargetFile);
			}
			else
			{
				SortedTargetFiles.Add(&TargetFile);
			}
		}
		check(ShaderTargetFilesMap.Num() == ContainerTarget->GlobalShaders.Num() + ContainerTarget->SharedShaders.Num() + ContainerTarget->UniqueShaders.Num() + ContainerTarget->InlineShaders.Num());
		Algo::Sort(SortedTargetFiles, [](const FContainerTargetFile* A, const FContainerTargetFile* B)
		{
			if (A->ChunkType != B->ChunkType)
			{
				return A->ChunkType < B->ChunkType;
			}
			if (A->ChunkType == EContainerChunkType::ShaderCodeLibrary)
			{
				return A->DestinationPath < B->DestinationPath;
			}
			if (A->Package != B->Package)
			{
				return A->Package->DiskLayoutOrder < B->Package->DiskLayoutOrder;
			}
			check(A == B)
			return false;
		});

		int32 Index = 0;
		int32 ShaderCodeInsertionIndex = -1;
		while (Index < SortedTargetFiles.Num())
		{
			FContainerTargetFile* TargetFile = SortedTargetFiles[Index];
			if (ShaderCodeInsertionIndex < 0 && TargetFile->ChunkType != EContainerChunkType::ShaderCodeLibrary)
			{
				ShaderCodeInsertionIndex = Index;
			}
			if (TargetFile->ChunkType == EContainerChunkType::PackageData)
			{
				TArray<FContainerTargetFile*, TInlineAllocator<1024>> PackageInlineShaders;
<<<<<<< HEAD
=======

				// Since we are inserting in to a sorted array (on disk order), we have to be stably sorted
				// beforehand
				Algo::Sort(TargetFile->Package->Shaders, FShaderInfo::Sort);
>>>>>>> d731a049
				for (FShaderInfo* Shader : TargetFile->Package->Shaders)
				{
					check(Shader->ReferencedByPackages.Num() > 0);
					FShaderInfo::EShaderType* ShaderType = Shader->TypeInContainer.Find(ContainerTarget);
					if (ShaderType && *ShaderType == FShaderInfo::Inline)
					{
						check(ContainerTarget->InlineShaders.Contains(Shader));
						FContainerTargetFile* ShaderTargetFile = ShaderTargetFilesMap.FindRef(Shader->ChunkId);
						check(ShaderTargetFile);
						PackageInlineShaders.Add(ShaderTargetFile);
					}
				}
				if (!PackageInlineShaders.IsEmpty())
				{
					SortedTargetFiles.Insert(PackageInlineShaders, Index + 1);
					Index += PackageInlineShaders.Num();
				}
			}
			++Index;
		}
		if (ShaderCodeInsertionIndex < 0)
		{
			ShaderCodeInsertionIndex = 0;
		}

		auto AddShaderTargetFiles =
			[&ShaderTargetFilesMap, &SortedTargetFiles, &ShaderCodeInsertionIndex]
			(TSet<FShaderInfo*>& Shaders)
		{
			if (!Shaders.IsEmpty())
			{
				TArray<FShaderInfo*> SortedShaders = Shaders.Array();
<<<<<<< HEAD
				for (FShaderInfo* Shader : SortedShaders)
				{
					for (FLegacyCookedPackage* Package : Shader->ReferencedByPackages)
					{
						Shader->DiskLayoutOrder = FMath::Min(Shader->DiskLayoutOrder, Package->DiskLayoutOrder);
					}
				}
				Algo::Sort(SortedShaders, [](const FShaderInfo* A, const FShaderInfo* B)
				{
					if (A->DiskLayoutOrder == B->DiskLayoutOrder)
					{
						return A->LoadOrderFactor < B->LoadOrderFactor;
					}
					return A->DiskLayoutOrder < B->DiskLayoutOrder;
				});
=======
				Algo::Sort(SortedShaders, FShaderInfo::Sort);
>>>>>>> d731a049
				TArray<FContainerTargetFile*> ShaderTargetFiles;
				ShaderTargetFiles.Reserve(SortedShaders.Num());
				for (const FShaderInfo* ShaderInfo : SortedShaders)
				{
					FContainerTargetFile* ShaderTargetFile = ShaderTargetFilesMap.FindRef(ShaderInfo->ChunkId);
					check(ShaderTargetFile);
					ShaderTargetFiles.Add(ShaderTargetFile);
				}
				SortedTargetFiles.Insert(ShaderTargetFiles, ShaderCodeInsertionIndex);
				ShaderCodeInsertionIndex += ShaderTargetFiles.Num();
			}
		};
		AddShaderTargetFiles(ContainerTarget->GlobalShaders);
		AddShaderTargetFiles(ContainerTarget->SharedShaders);
		AddShaderTargetFiles(ContainerTarget->UniqueShaders);

		check(SortedTargetFiles.Num() == ContainerTarget->TargetFiles.Num());

		uint64 IdealOrder = 0;
		for (FContainerTargetFile* TargetFile : SortedTargetFiles)
		{
			TargetFile->IdealOrder = IdealOrder++;
		}
	}
}

FContainerTargetSpec* AddContainer(
	FName Name,
	TArray<FContainerTargetSpec*>& Containers)
{
	FIoContainerId ContainerId = FIoContainerId::FromName(Name);
	for (FContainerTargetSpec* ExistingContainer : Containers)
	{
		if (ExistingContainer->Name == Name)
		{
			UE_LOG(LogIoStore, Fatal, TEXT("Duplicate container name: '%s'"), *Name.ToString());
			return nullptr;
		}
		if (ExistingContainer->ContainerId == ContainerId)
		{
			UE_LOG(LogIoStore, Fatal, TEXT("Hash collision for container names: '%s' and '%s'"), *Name.ToString(), *ExistingContainer->Name.ToString());
			return nullptr;
		}
	}
	
	FContainerTargetSpec* ContainerTargetSpec = new FContainerTargetSpec();
	ContainerTargetSpec->Name = Name;
	ContainerTargetSpec->ContainerId = ContainerId;
	Containers.Add(ContainerTargetSpec);
	return ContainerTargetSpec;
}

FLegacyCookedPackage& FindOrAddPackage(
	const FIoStoreArguments& Arguments,
	const FName& PackageName,
	TArray<FLegacyCookedPackage*>& Packages,
	FPackageNameMap& PackageNameMap,
	FPackageIdMap& PackageIdMap)
{
	FLegacyCookedPackage* Package = PackageNameMap.FindRef(PackageName);
	if (!Package)
	{
		FPackageId PackageId = FPackageId::FromName(PackageName);
		if (FLegacyCookedPackage* FindById = PackageIdMap.FindRef(PackageId))
		{
			UE_LOG(LogIoStore, Fatal, TEXT("Package name hash collision \"%s\" and \"%s"), *FindById->PackageName.ToString(), *PackageName.ToString());
		}

		if (const FName* ReleasedPackageName = Arguments.ReleasedPackages.PackageIdToName.Find(PackageId))
		{
			UE_LOG(LogIoStore, Fatal, TEXT("Package name hash collision with base game package \"%s\" and \"%s"), *ReleasedPackageName->ToString(), *PackageName.ToString());
		}

		Package = new FLegacyCookedPackage();
		Package->PackageName = PackageName;
		Package->GlobalPackageId = PackageId;
		Packages.Add(Package);
		PackageNameMap.Add(PackageName, Package);
		PackageIdMap.Add(PackageId, Package);
	}

	return *Package;
}

FLegacyCookedPackage* FindOrAddPackageFromFileName(
	const FIoStoreArguments& Arguments,
	const TCHAR* FileName,
	TArray<FLegacyCookedPackage*>& Packages,
	FPackageNameMap& PackageNameMap,
	FPackageIdMap& PackageIdMap)
{
	FName PackageName = Arguments.PackageStore->GetPackageNameFromFileName(FileName);
	if (PackageName.IsNone())
	{
		return nullptr;
	}

	return &FindOrAddPackage(Arguments, PackageName, Packages, PackageNameMap, PackageIdMap);
}

static void ParsePackageAssetsFromFiles(TArray<FLegacyCookedPackage*>& Packages, const FPackageStoreOptimizer& PackageStoreOptimizer)
{
	IOSTORE_CPU_SCOPE(ParsePackageAssetsFromFiles);
	UE_LOG(LogIoStore, Display, TEXT("Parsing packages..."));

	TAtomic<int32> ReadCount {0};
	TAtomic<int32> ParseCount {0};
	const int32 TotalPackageCount = Packages.Num();

	TArray<FPackageFileSummary> PackageFileSummaries;
	PackageFileSummaries.SetNum(TotalPackageCount);

	TArray<FPackageFileSummary> OptionalSegmentPackageFileSummaries;
	OptionalSegmentPackageFileSummaries.SetNum(TotalPackageCount);

	uint8* UAssetMemory = nullptr;
	uint8* OptionalSegmentUAssetMemory = nullptr;

	TArray<uint8*> PackageAssetBuffers;
	PackageAssetBuffers.SetNum(TotalPackageCount);

	TArray<uint8*> OptionalSegmentPackageAssetBuffers;
	OptionalSegmentPackageAssetBuffers.SetNum(TotalPackageCount);

	UE_LOG(LogIoStore, Display, TEXT("Reading package assets..."));
	{
		IOSTORE_CPU_SCOPE(ReadUAssetFiles);

		uint64 TotalUAssetSize = 0;
		uint64 TotalOptionalSegmentUAssetSize = 0;
		for (const FLegacyCookedPackage* Package : Packages)
		{
			TotalUAssetSize += Package->UAssetSize;
			TotalOptionalSegmentUAssetSize += Package->OptionalSegmentUAssetSize;
		}
		UAssetMemory = reinterpret_cast<uint8*>(FMemory::Malloc(TotalUAssetSize));
		uint8* UAssetMemoryPtr = UAssetMemory;
		OptionalSegmentUAssetMemory = reinterpret_cast<uint8*>(FMemory::Malloc(TotalOptionalSegmentUAssetSize));
		uint8* OptionalSegmentUAssetMemoryPtr = OptionalSegmentUAssetMemory;

		for (int32 Index = 0; Index < TotalPackageCount; ++Index)
		{
			PackageAssetBuffers[Index] = UAssetMemoryPtr;
			UAssetMemoryPtr += Packages[Index]->UAssetSize;
			OptionalSegmentPackageAssetBuffers[Index] = OptionalSegmentUAssetMemoryPtr;
			OptionalSegmentUAssetMemoryPtr += Packages[Index]->OptionalSegmentUAssetSize;
		}

		TAtomic<uint64> CurrentFileIndex{ 0 };
		ParallelFor(TotalPackageCount, [&ReadCount, &PackageAssetBuffers, &OptionalSegmentPackageAssetBuffers, &Packages, &CurrentFileIndex](int32 Index)
		{
			TRACE_CPUPROFILER_EVENT_SCOPE(ReadUAssetFile);
			FLegacyCookedPackage* Package = Packages[Index];
			if (Package->UAssetSize)
			{
				uint8* Buffer = PackageAssetBuffers[Index];
				TUniquePtr<IFileHandle> FileHandle(FPlatformFileManager::Get().GetPlatformFile().OpenRead(*Package->FileName));
				if (FileHandle)
				{
					bool bSuccess = FileHandle->Read(Buffer, Package->UAssetSize);
					UE_CLOG(!bSuccess, LogIoStore, Warning, TEXT("Failed reading file '%s'"), *Package->FileName);
				}
				else
				{
					UE_LOG(LogIoStore, Warning, TEXT("Couldn't open file '%s'"), *Package->FileName);
				}
			}
			if (Package->OptionalSegmentUAssetSize)
			{
				uint8* Buffer = OptionalSegmentPackageAssetBuffers[Index];
				TUniquePtr<IFileHandle> FileHandle(FPlatformFileManager::Get().GetPlatformFile().OpenRead(*Package->OptionalSegmentFileName));
				if (FileHandle)
				{
					bool bSuccess = FileHandle->Read(Buffer, Package->OptionalSegmentUAssetSize);
					UE_CLOG(!bSuccess, LogIoStore, Warning, TEXT("Failed reading file '%s'"), *Package->OptionalSegmentFileName);
				}
				else
				{
					UE_LOG(LogIoStore, Warning, TEXT("Couldn't open file '%s'"), *Package->OptionalSegmentFileName);
				}
			}

			uint64 LocalFileIndex = CurrentFileIndex.IncrementExchange() + 1;
			UE_CLOG(LocalFileIndex % 1000 == 0, LogIoStore, Display, TEXT("Reading %d/%d: '%s'"), LocalFileIndex, Packages.Num(), *Package->FileName);
		}, EParallelForFlags::Unbalanced);
	}

	{
		IOSTORE_CPU_SCOPE(SerializeSummaries);

		ParallelFor(TotalPackageCount, [
				&ReadCount,
				&PackageAssetBuffers,
				&OptionalSegmentPackageAssetBuffers,
				&PackageFileSummaries,
				&Packages,
				&PackageStoreOptimizer](int32 Index)
		{
			FLegacyCookedPackage* Package = Packages[Index];

			if (Package->UAssetSize)
			{
				uint8* PackageBuffer = PackageAssetBuffers[Index];
				FIoBuffer CookedHeaderBuffer = FIoBuffer(FIoBuffer::Wrap, PackageBuffer, Package->UAssetSize);
				Package->OptimizedPackage = PackageStoreOptimizer.CreatePackageFromCookedHeader(Package->PackageName, CookedHeaderBuffer);
			}
			else
			{
				UE_LOG(LogIoStore, Display, TEXT("Including package %s without a .uasset file. Excluded by PakFileRules?"), *Package->PackageName.ToString());
				Package->OptimizedPackage = PackageStoreOptimizer.CreateMissingPackage(Package->PackageName);
			}
			check(Package->OptimizedPackage->GetId() == Package->GlobalPackageId);
			if (Package->OptionalSegmentUAssetSize)
			{
				uint8* OptionalSegmentPackageBuffer = OptionalSegmentPackageAssetBuffers[Index];
				FIoBuffer OptionalSegmentCookedHeaderBuffer = FIoBuffer(FIoBuffer::Wrap, OptionalSegmentPackageBuffer, Package->OptionalSegmentUAssetSize);
				Package->OptimizedOptionalSegmentPackage = PackageStoreOptimizer.CreatePackageFromCookedHeader(Package->PackageName, OptionalSegmentCookedHeaderBuffer);
				check(Package->OptimizedOptionalSegmentPackage->GetId() == Package->GlobalPackageId);
			}
		}, EParallelForFlags::Unbalanced);
	}

	FMemory::Free(UAssetMemory);
	FMemory::Free(OptionalSegmentUAssetMemory);
}

static void ParsePackageAssetsFromPackageStore(FCookedPackageStore& PackageStore, TArray<FLegacyCookedPackage*>& Packages, const FPackageStoreOptimizer& PackageStoreOptimizer)
{
	IOSTORE_CPU_SCOPE(ParsePackageAssetsFromPackageStore);
	UE_LOG(LogIoStore, Display, TEXT("Parsing packages..."));

	const int32 TotalPackageCount = Packages.Num();
	
	ParallelFor(TotalPackageCount, [
		&PackageStore,
		&PackageStoreOptimizer,
		&Packages](int32 Index)
	{
		FLegacyCookedPackage* Package = Packages[Index];
		TIoStatusOr<FIoBuffer> HeaderBuffer = PackageStore.ReadPackageHeader(Package->GlobalPackageId);
		Package->UExpSize = Package->UAssetSize - HeaderBuffer.ValueOrDie().DataSize();
		Package->UAssetSize = HeaderBuffer.ValueOrDie().DataSize();
		Package->OptimizedPackage = PackageStoreOptimizer.CreatePackageFromPackageStoreHeader(Package->PackageName, HeaderBuffer.ValueOrDie(), *Package->PackageStoreEntry);
		check(Package->OptimizedPackage->GetId() == Package->GlobalPackageId);
	}, EParallelForFlags::Unbalanced);
}

static TUniquePtr<FIoStoreReader> CreateIoStoreReader(const TCHAR* Path, const FKeyChain& KeyChain)
{
	TUniquePtr<FIoStoreReader> IoStoreReader(new FIoStoreReader());

	TMap<FGuid, FAES::FAESKey> DecryptionKeys;
	for (const auto& KV : KeyChain.GetEncryptionKeys())
	{
		DecryptionKeys.Add(KV.Key, KV.Value.Key);
	}
	FIoStatus Status = IoStoreReader->Initialize(*FPaths::ChangeExtension(Path, TEXT("")), DecryptionKeys);
	if (Status.IsOk())
	{
		return IoStoreReader;
	}
	else
	{
		UE_LOG(LogIoStore, Warning, TEXT("Failed creating IoStore reader '%s' [%s]"), Path, *Status.ToString())
		return nullptr;
	}
}

TArray<TUniquePtr<FIoStoreReader>> CreatePatchSourceReaders(const TArray<FString>& Files, const FIoStoreArguments& Arguments)
{
	TArray<TUniquePtr<FIoStoreReader>> Readers;
	for (const FString& PatchSourceContainerFile : Files)
	{
		TUniquePtr<FIoStoreReader> Reader = CreateIoStoreReader(*PatchSourceContainerFile, Arguments.PatchKeyChain);
		if (Reader.IsValid())
		{
			UE_LOG(LogIoStore, Display, TEXT("Loaded patch source container '%s'"), *PatchSourceContainerFile);
			Readers.Add(MoveTemp(Reader));
		}
	}
	return Readers;
}

bool LoadShaderAssetInfo(const FString& Filename, TMap<FSHAHash, TSet<FName>>& OutShaderCodeToAssets)
{
	FString JsonText; 
	if (!FFileHelper::LoadFileToString(JsonText, *Filename))
	{
		return false;
	}

	TSharedPtr<FJsonObject> JsonObject;
	TSharedRef<TJsonReader<TCHAR>> Reader = TJsonReaderFactory<TCHAR>::Create(JsonText);

	if (!FJsonSerializer::Deserialize(Reader, JsonObject) || !JsonObject.IsValid())
	{
		return false;
	}

	TSharedPtr<FJsonValue> AssetInfoArrayValue = JsonObject->Values.FindRef(TEXT("ShaderCodeToAssets"));
	if (!AssetInfoArrayValue.IsValid())
	{
		return false;
	}

	TArray<TSharedPtr<FJsonValue>> AssetInfoArray = AssetInfoArrayValue->AsArray();
	for (int32 IdxPair = 0, NumPairs = AssetInfoArray.Num(); IdxPair < NumPairs; ++IdxPair)
	{
		TSharedPtr<FJsonObject> Pair = AssetInfoArray[IdxPair]->AsObject();
		if (Pair.IsValid())
		{
			TSharedPtr<FJsonValue> ShaderMapHashJson = Pair->Values.FindRef(TEXT("ShaderMapHash"));
			if (!ShaderMapHashJson.IsValid())
			{
				continue;
			}
			FSHAHash ShaderMapHash;
			ShaderMapHash.FromString(ShaderMapHashJson->AsString());

			TSharedPtr<FJsonValue> AssetPathsArrayValue = Pair->Values.FindRef(TEXT("Assets"));
			if (!AssetPathsArrayValue.IsValid())
			{
				continue;
			}

			TSet<FName>& Assets = OutShaderCodeToAssets.Add(ShaderMapHash);
			TArray<TSharedPtr<FJsonValue>> AssetPathsArray = AssetPathsArrayValue->AsArray();
			for (int32 IdxAsset = 0, NumAssets = AssetPathsArray.Num(); IdxAsset < NumAssets; ++IdxAsset)
			{
				Assets.Add(FName(*AssetPathsArray[IdxAsset]->AsString()));
			}
		}
	}
	return true;
}

bool ConvertToIoStoreShaderLibrary(
	const TCHAR* FileName,
	TTuple<FIoChunkId, FIoBuffer>& OutLibraryIoChunk,
	TArray<TTuple<FIoChunkId, FIoBuffer, uint32>>& OutCodeIoChunks,
	TArray<TTuple<FSHAHash, TArray<FIoChunkId>>>& OutShaderMaps,
	TArray<TTuple<FSHAHash, TSet<FName>>>& OutShaderMapAssetAssociations)
{
	// ShaderArchive-MyProject-PCD3D.ushaderbytecode
	FStringView BaseFileNameView = FPathViews::GetBaseFilename(FileName);
	int32 FormatStartIndex = -1;
	if (!BaseFileNameView.FindLastChar('-', FormatStartIndex))
	{
		UE_LOG(LogIoStore, Error, TEXT("Invalid shader code library file name '%s'."), FileName);
		return false;
	}
	int32 LibraryNameStartIndex = -1;
	if (!BaseFileNameView.FindChar('-', LibraryNameStartIndex) || FormatStartIndex - LibraryNameStartIndex <= 1)
	{
		UE_LOG(LogIoStore, Error, TEXT("Invalid shader code library file name '%s'."), FileName);
		return false;
	}
	FString LibraryName(BaseFileNameView.Mid(LibraryNameStartIndex + 1, FormatStartIndex - LibraryNameStartIndex - 1));
	FName FormatName(BaseFileNameView.RightChop(FormatStartIndex + 1));
	
	TUniquePtr<FArchive> LibraryAr(IFileManager::Get().CreateFileReader(FileName));
	if (!LibraryAr)
	{
		UE_LOG(LogIoStore, Error, TEXT("Missing shader code library file '%s'."), FileName);
		return false;
	}

	uint32 Version;
	(*LibraryAr) << Version;

	FSerializedShaderArchive SerializedShaders;
	(*LibraryAr) << SerializedShaders;
	int64 OffsetToShaderCode = LibraryAr->Tell();

	FString AssetInfoFileName = FPaths::GetPath(FileName) / FString::Printf(TEXT("ShaderAssetInfo-%s-%s.assetinfo.json"), *LibraryName, *FormatName.ToString());
	TMap<FSHAHash, FShaderMapAssetPaths> ShaderCodeToAssets;
	if (!LoadShaderAssetInfo(AssetInfoFileName, ShaderCodeToAssets))
	{
		UE_LOG(LogIoStore, Error, TEXT("Failed loading asset asset info file '%s'"), *AssetInfoFileName);
		return false;
	}

	FIoStoreShaderCodeArchiveHeader IoStoreLibraryHeader;
	FIoStoreShaderCodeArchive::CreateIoStoreShaderCodeArchiveHeader(FName(FormatName), SerializedShaders, IoStoreLibraryHeader);
	checkf(SerializedShaders.ShaderEntries.Num() == IoStoreLibraryHeader.ShaderEntries.Num(), TEXT("IoStore header has different number of shaders (%d) than the original library (%d)"), 
		IoStoreLibraryHeader.ShaderEntries.Num(), SerializedShaders.ShaderEntries.Num());
	checkf(SerializedShaders.ShaderMapEntries.Num() == IoStoreLibraryHeader.ShaderMapEntries.Num(), TEXT("IoStore header has different number of shadermaps (%d) than the original library (%d)"),
		IoStoreLibraryHeader.ShaderMapEntries.Num(), SerializedShaders.ShaderMapEntries.Num());

	// Load all the shaders, decompress them and recompress into groups. Each code chunk is shader group chunk now.
	// This also updates group's compressed size, the only value left to calculate.
	int32 GroupCount = IoStoreLibraryHeader.ShaderGroupEntries.Num();
	OutCodeIoChunks.SetNum(GroupCount);
	FCriticalSection DiskArchiveAccess;
	ParallelFor(OutCodeIoChunks.Num(),
		[&OutCodeIoChunks, &IoStoreLibraryHeader, &DiskArchiveAccess, &LibraryAr, &SerializedShaders, &OffsetToShaderCode](int32 GroupIndex)
		{
			FIoStoreShaderGroupEntry& Group = IoStoreLibraryHeader.ShaderGroupEntries[GroupIndex];
			uint8* UncompressedGroupMemory = reinterpret_cast<uint8*>(FMemory::Malloc(Group.UncompressedSize));
			check(UncompressedGroupMemory);

			int32 SmallestShaderInGroupByOrdinal = MAX_int32;
			uint8* ShaderStart = UncompressedGroupMemory;
			// Not worth to special-case for group size of 1 (by converting to copy) - such groups are very fast to decompress and recompress.
			for (uint32 IdxShaderInGroup = 0; IdxShaderInGroup < Group.NumShaders; ++IdxShaderInGroup)
			{
				int32 ShaderIndex = IoStoreLibraryHeader.ShaderIndices[Group.ShaderIndicesOffset + IdxShaderInGroup];
				SmallestShaderInGroupByOrdinal = FMath::Min(SmallestShaderInGroupByOrdinal, ShaderIndex);
				const FIoStoreShaderCodeEntry& Shader = IoStoreLibraryHeader.ShaderEntries[ShaderIndex];

				checkf((reinterpret_cast<uint64>(ShaderStart) - reinterpret_cast<uint64>(UncompressedGroupMemory)) == Shader.UncompressedOffsetInGroup,
					TEXT("Shader uncompressed offset in group does not agree with its actual placement: Shader.UncompressedOffsetInGroup=%llu, actual=%llu"),
					Shader.UncompressedOffsetInGroup, (reinterpret_cast<uint64>(ShaderStart) - reinterpret_cast<uint64>(UncompressedGroupMemory))
				);

				// load and decompress the shader at the desired offset
				const FShaderCodeEntry& IndividuallyCompressedShader = SerializedShaders.ShaderEntries[ShaderIndex];
				{
					// small shaders might be stored without compression, handle them here
					if (IndividuallyCompressedShader.Size == IndividuallyCompressedShader.UncompressedSize)
					{
						// disk access has to be serialized between the for loops
						FScopeLock Lock(&DiskArchiveAccess);
						LibraryAr->Seek(OffsetToShaderCode + IndividuallyCompressedShader.Offset);
						LibraryAr->Serialize(ShaderStart, IndividuallyCompressedShader.Size);
					}
					else
					{
						uint8* CompressedShaderMemory = reinterpret_cast<uint8*>(FMemory::Malloc(IndividuallyCompressedShader.Size));

						// disk access has to be serialized between the for loops
						{
							FScopeLock Lock(&DiskArchiveAccess);
							LibraryAr->Seek(OffsetToShaderCode + IndividuallyCompressedShader.Offset);
							LibraryAr->Serialize(CompressedShaderMemory, IndividuallyCompressedShader.Size);
						}
<<<<<<< HEAD

						// This function will crash if decompression fails.
						ShaderCodeArchive::DecompressShader(ShaderStart, IndividuallyCompressedShader.UncompressedSize, CompressedShaderMemory, IndividuallyCompressedShader.Size);

						FMemory::Free(CompressedShaderMemory);
					}
				}

				ShaderStart += IndividuallyCompressedShader.UncompressedSize;
			}

			checkf((reinterpret_cast<uint64>(ShaderStart) - reinterpret_cast<uint64>(UncompressedGroupMemory)) == Group.UncompressedSize,
				TEXT("Uncompressed shader group size does not agree with the actual results (Group.UncompressedSize=%llu, actual=%llu)"), 
				Group.UncompressedSize, (reinterpret_cast<uint64>(ShaderStart) - reinterpret_cast<uint64>(UncompressedGroupMemory)));

			// now compress the whole group
			int64 CompressedGroupSize = 0;
			ShaderCodeArchive::CompressShaderUsingCurrentSettings(nullptr, CompressedGroupSize, UncompressedGroupMemory, Group.UncompressedSize);
			checkf(CompressedGroupSize > 0, TEXT("CompressedGroupSize estimate seems wrong (%lld)"), CompressedGroupSize);

			uint8* CompressedShaderGroupMemory = reinterpret_cast<uint8*>(FMemory::Malloc(CompressedGroupSize));
			bool bCompressed = ShaderCodeArchive::CompressShaderUsingCurrentSettings(CompressedShaderGroupMemory, CompressedGroupSize, UncompressedGroupMemory, Group.UncompressedSize);
			checkf(bCompressed, TEXT("We could not compress the shader group after providing an estimated memory."));

			TTuple<FIoChunkId, FIoBuffer, uint32>& OutCodeIoChunk = OutCodeIoChunks[GroupIndex];
			OutCodeIoChunk.Get<0>() = IoStoreLibraryHeader.ShaderGroupIoHashes[GroupIndex];
			// This value is the load order factor for the group (the smaller, the more likely), that IoStore will use to sort the chunks.
			// We calculate it as the smallest shader index in the group, which shouldn't be bad. Arguably a better way would be to get the lowest-numbered shadermap that references _any_ shader in the group, 
			// but it's much, much slower to calculate and the resulting order would be likely the same/similar most of the time
			checkf(SmallestShaderInGroupByOrdinal >= 0 && SmallestShaderInGroupByOrdinal < IoStoreLibraryHeader.ShaderEntries.Num(), TEXT("SmallestShaderInGroupByOrdinal has an invalid value of %d (not within [0, %d) range as expected)"),
				SmallestShaderInGroupByOrdinal, IoStoreLibraryHeader.ShaderEntries.Num());
			OutCodeIoChunk.Get<2>() = static_cast<uint32>(SmallestShaderInGroupByOrdinal);

			if (CompressedGroupSize < Group.UncompressedSize)
			{
				OutCodeIoChunk.Get<1>() = FIoBuffer(CompressedGroupSize);
				FMemory::Memcpy(OutCodeIoChunk.Get<1>().GetData(), CompressedShaderGroupMemory, CompressedGroupSize);
				Group.CompressedSize = CompressedGroupSize;
			}
			else
			{
				// store uncompressed (unlikely, but happens for a 200-byte sized shader that happens to get its own group)
				OutCodeIoChunk.Get<1>() = FIoBuffer(Group.UncompressedSize);
				FMemory::Memcpy(OutCodeIoChunk.Get<1>().GetData(), UncompressedGroupMemory, Group.UncompressedSize);
				Group.CompressedSize = Group.UncompressedSize;
			}
		},
		EParallelForFlags::Unbalanced
	);

=======

						// This function will crash if decompression fails.
						ShaderCodeArchive::DecompressShader(ShaderStart, IndividuallyCompressedShader.UncompressedSize, CompressedShaderMemory, IndividuallyCompressedShader.Size);

						FMemory::Free(CompressedShaderMemory);
					}
				}

				ShaderStart += IndividuallyCompressedShader.UncompressedSize;
			}

			checkf((reinterpret_cast<uint64>(ShaderStart) - reinterpret_cast<uint64>(UncompressedGroupMemory)) == Group.UncompressedSize,
				TEXT("Uncompressed shader group size does not agree with the actual results (Group.UncompressedSize=%llu, actual=%llu)"), 
				Group.UncompressedSize, (reinterpret_cast<uint64>(ShaderStart) - reinterpret_cast<uint64>(UncompressedGroupMemory)));

			// now compress the whole group
			int64 CompressedGroupSize = 0;
			ShaderCodeArchive::CompressShaderUsingCurrentSettings(nullptr, CompressedGroupSize, UncompressedGroupMemory, Group.UncompressedSize);
			checkf(CompressedGroupSize > 0, TEXT("CompressedGroupSize estimate seems wrong (%lld)"), CompressedGroupSize);

			uint8* CompressedShaderGroupMemory = reinterpret_cast<uint8*>(FMemory::Malloc(CompressedGroupSize));
			bool bCompressed = ShaderCodeArchive::CompressShaderUsingCurrentSettings(CompressedShaderGroupMemory, CompressedGroupSize, UncompressedGroupMemory, Group.UncompressedSize);
			checkf(bCompressed, TEXT("We could not compress the shader group after providing an estimated memory."));

			TTuple<FIoChunkId, FIoBuffer, uint32>& OutCodeIoChunk = OutCodeIoChunks[GroupIndex];
			OutCodeIoChunk.Get<0>() = IoStoreLibraryHeader.ShaderGroupIoHashes[GroupIndex];
			// This value is the load order factor for the group (the smaller, the more likely), that IoStore will use to sort the chunks.
			// We calculate it as the smallest shader index in the group, which shouldn't be bad. Arguably a better way would be to get the lowest-numbered shadermap that references _any_ shader in the group, 
			// but it's much, much slower to calculate and the resulting order would be likely the same/similar most of the time
			checkf(SmallestShaderInGroupByOrdinal >= 0 && SmallestShaderInGroupByOrdinal < IoStoreLibraryHeader.ShaderEntries.Num(), TEXT("SmallestShaderInGroupByOrdinal has an invalid value of %d (not within [0, %d) range as expected)"),
				SmallestShaderInGroupByOrdinal, IoStoreLibraryHeader.ShaderEntries.Num());
			OutCodeIoChunk.Get<2>() = static_cast<uint32>(SmallestShaderInGroupByOrdinal);

			if (CompressedGroupSize < Group.UncompressedSize)
			{
				OutCodeIoChunk.Get<1>() = FIoBuffer(CompressedGroupSize);
				FMemory::Memcpy(OutCodeIoChunk.Get<1>().GetData(), CompressedShaderGroupMemory, CompressedGroupSize);
				Group.CompressedSize = CompressedGroupSize;
			}
			else
			{
				// store uncompressed (unlikely, but happens for a 200-byte sized shader that happens to get its own group)
				OutCodeIoChunk.Get<1>() = FIoBuffer(Group.UncompressedSize);
				FMemory::Memcpy(OutCodeIoChunk.Get<1>().GetData(), UncompressedGroupMemory, Group.UncompressedSize);
				Group.CompressedSize = Group.UncompressedSize;
			}
			FMemory::Free(UncompressedGroupMemory);
		},
		EParallelForFlags::Unbalanced
	);

>>>>>>> d731a049
	// calculate and log stats
	int64 TotalUncompressedSizeViaGroups = 0;	// calculate total uncompressed size twice for a sanity check
	int64 TotalUncompressedSizeViaShaders = 0;
	int64 TotalIndividuallyCompressedSize = 0;
	int64 TotalGroupCompressedSize = 0;
	for (int32 IdxGroup = 0, NumGroups = IoStoreLibraryHeader.ShaderGroupEntries.Num(); IdxGroup < NumGroups; ++IdxGroup)
	{
		FIoStoreShaderGroupEntry& Group = IoStoreLibraryHeader.ShaderGroupEntries[IdxGroup];
		TotalGroupCompressedSize += Group.CompressedSize;
		TotalUncompressedSizeViaGroups += Group.UncompressedSize;

		// now go via shaders
		for (uint32 IdxShaderInGroup = 0; IdxShaderInGroup < Group.NumShaders; ++IdxShaderInGroup)
		{
			int32 ShaderIndex = IoStoreLibraryHeader.ShaderIndices[Group.ShaderIndicesOffset + IdxShaderInGroup];
			const FShaderCodeEntry& IndividuallyCompressedShader = SerializedShaders.ShaderEntries[ShaderIndex];

			TotalIndividuallyCompressedSize += IndividuallyCompressedShader.Size;
			TotalUncompressedSizeViaShaders += IndividuallyCompressedShader.UncompressedSize;
		}
	}

	checkf(TotalUncompressedSizeViaGroups == TotalUncompressedSizeViaShaders, TEXT("Sanity check failure: total uncompressed shader size differs if calculated via shader groups (%lld) or individual shaders (%lld)"),
		TotalUncompressedSizeViaGroups, TotalUncompressedSizeViaShaders
		);

	UE_LOG(LogIoStore, Display, TEXT("%s(%s): Recompressed %d shaders as %d groups. Library size changed from %lld KB (%.2f : 1 ratio) to %lld KB (%.2f : 1 ratio), %.2f%% of previous."),
		*LibraryName, *FormatName.ToString(),
		SerializedShaders.ShaderEntries.Num(), IoStoreLibraryHeader.ShaderGroupEntries.Num(),
		TotalIndividuallyCompressedSize / 1024, static_cast<double>(TotalUncompressedSizeViaShaders) / static_cast<double>(TotalIndividuallyCompressedSize),
		TotalGroupCompressedSize / 1024, static_cast<double>(TotalUncompressedSizeViaShaders) / static_cast<double>(TotalGroupCompressedSize),
		100.0 * static_cast<double>(TotalGroupCompressedSize) / static_cast<double>(TotalIndividuallyCompressedSize)
		);

	FLargeMemoryWriter IoStoreLibraryAr(0, true);
	FIoStoreShaderCodeArchive::SaveIoStoreShaderCodeArchive(IoStoreLibraryHeader, IoStoreLibraryAr);
	OutLibraryIoChunk.Key = FIoStoreShaderCodeArchive::GetShaderCodeArchiveChunkId(LibraryName, FormatName);
	int64 TotalSize = IoStoreLibraryAr.TotalSize();
	OutLibraryIoChunk.Value = FIoBuffer(FIoBuffer::AssumeOwnership, IoStoreLibraryAr.ReleaseOwnership(), TotalSize);

	int32 ShaderMapCount = IoStoreLibraryHeader.ShaderMapHashes.Num();
	OutShaderMaps.SetNum(ShaderMapCount);
	ParallelFor(OutShaderMaps.Num(),
		[&OutShaderMaps, &IoStoreLibraryHeader](int32 ShaderMapIndex)
		{
			TTuple<FSHAHash, TArray<FIoChunkId>>& OutShaderMap = OutShaderMaps[ShaderMapIndex];
			OutShaderMap.Key = IoStoreLibraryHeader.ShaderMapHashes[ShaderMapIndex];
			const FIoStoreShaderMapEntry& ShaderMapEntry = IoStoreLibraryHeader.ShaderMapEntries[ShaderMapIndex];
			int32 LookupIndexEnd = ShaderMapEntry.ShaderIndicesOffset + ShaderMapEntry.NumShaders;
			OutShaderMap.Value.Reserve(ShaderMapEntry.NumShaders);	// worst-case, 1 group == 1 shader
			for (int32 ShaderLookupIndex = ShaderMapEntry.ShaderIndicesOffset; ShaderLookupIndex < LookupIndexEnd; ++ShaderLookupIndex)
			{
				int32 ShaderIndex = IoStoreLibraryHeader.ShaderIndices[ShaderLookupIndex];
				int32 GroupIndex = IoStoreLibraryHeader.ShaderEntries[ShaderIndex].ShaderGroupIndex;
				OutShaderMap.Value.AddUnique(IoStoreLibraryHeader.ShaderGroupIoHashes[GroupIndex]);
			}
		},
		EParallelForFlags::Unbalanced
	);

	OutShaderMapAssetAssociations.Reserve(ShaderCodeToAssets.Num());
	for (auto& KV : ShaderCodeToAssets)
	{
		OutShaderMapAssetAssociations.Emplace(KV.Key, MoveTemp(KV.Value));
	}

	return true;
}

void ProcessShaderLibraries(const FIoStoreArguments& Arguments, TArray<FContainerTargetSpec*>& ContainerTargets, TArray<FShaderInfo*> OutShaders)
{
	IOSTORE_CPU_SCOPE(ProcessShaderLibraries);

	TMap<FIoChunkId, FShaderInfo*> ChunkIdToShaderInfoMap;
	TMap<FSHAHash, TArray<FIoChunkId>> ShaderChunkIdsByShaderMapHash;
	TMap<FName, TSet<FSHAHash>> PackageNameToShaderMaps;
	TMap<FContainerTargetSpec*, TSet<FShaderInfo*>> AllContainerShaderLibraryShadersMap;

	for (FContainerTargetSpec* ContainerTarget : ContainerTargets)
	{
		TArray<FShaderInfo> Shaders;
		for (FContainerTargetFile& TargetFile : ContainerTarget->TargetFiles)
		{
			if (TargetFile.ChunkType == EContainerChunkType::ShaderCodeLibrary)
			{
				TSet<FShaderInfo*>& ContainerShaderLibraryShaders = AllContainerShaderLibraryShadersMap.FindOrAdd(ContainerTarget);

				TArray<TTuple<FSHAHash, TArray<FIoChunkId>>> ShaderMaps;
				TTuple<FIoChunkId, FIoBuffer> LibraryChunk;
				TArray<TTuple<FIoChunkId, FIoBuffer, uint32>> CodeChunks;
				TArray<TTuple<FSHAHash, TSet<FName>>> ShaderMapAssetAssociations;
				if (!ConvertToIoStoreShaderLibrary(*TargetFile.NormalizedSourcePath, LibraryChunk, CodeChunks, ShaderMaps, ShaderMapAssetAssociations))
				{
					UE_LOG(LogIoStore, Warning, TEXT("Failed converting shader library '%s'"), *TargetFile.NormalizedSourcePath);
					continue;
				}
				TargetFile.ChunkId = LibraryChunk.Key;
				TargetFile.SourceBuffer.Emplace(LibraryChunk.Value);
				const bool bIsGlobalShaderLibrary = FPaths::GetCleanFilename(TargetFile.NormalizedSourcePath).StartsWith(TEXT("ShaderArchive-Global-"));
				const FShaderInfo::EShaderType ShaderType = bIsGlobalShaderLibrary ? FShaderInfo::Global : FShaderInfo::Normal;
				for (const TTuple<FIoChunkId, FIoBuffer, uint32>& CodeChunk : CodeChunks)
				{
					const FIoChunkId& ShaderChunkId = CodeChunk.Get<0>();
					FShaderInfo* ShaderInfo = ChunkIdToShaderInfoMap.FindRef(ShaderChunkId);
					if (!ShaderInfo)
					{
						ShaderInfo = new FShaderInfo();
						ShaderInfo->ChunkId = ShaderChunkId;
						ShaderInfo->CodeIoBuffer = CodeChunk.Get<1>();
						ShaderInfo->LoadOrderFactor = CodeChunk.Get<2>();
						OutShaders.Add(ShaderInfo);
						ChunkIdToShaderInfoMap.Add(ShaderChunkId, ShaderInfo);
<<<<<<< HEAD
					}
					ShaderInfo->TypeInContainer.Add(ContainerTarget, ShaderType);
=======
					}
					else
					{
						// first, make sure that the code is exactly the same
						if (ShaderInfo->CodeIoBuffer != CodeChunk.Get<1>())
						{
							UE_LOG(LogIoStore, Error, TEXT("Collision of two shader code chunks, same Id (%s), different code. Packaged game will likely crash, not being able to decompress the shaders."), *LexToString(ShaderChunkId) );
						}

						// If we already exist, then we have two separate LoadOrderFactors,
						// which one we got first affects build determinism. Take the lower.
						if (CodeChunk.Get<2>() < ShaderInfo->LoadOrderFactor)
						{
							ShaderInfo->LoadOrderFactor = CodeChunk.Get<2>();
						}
					}


					const FShaderInfo::EShaderType* CurrentShaderTypeInContainer = ShaderInfo->TypeInContainer.Find(ContainerTarget);
					if (!CurrentShaderTypeInContainer || *CurrentShaderTypeInContainer != FShaderInfo::Global)
					{
						// If a shader is both global and shared consider it to be global
						ShaderInfo->TypeInContainer.Add(ContainerTarget, ShaderType);
					}
					
>>>>>>> d731a049
					ContainerShaderLibraryShaders.Add(ShaderInfo);
				}
				for (const TTuple<FSHAHash, TSet<FName>>& ShaderMapAssetAssociation : ShaderMapAssetAssociations)
				{
					for (const FName& PackageName : ShaderMapAssetAssociation.Value)
					{
						TSet<FSHAHash>& PackageShaderMaps = PackageNameToShaderMaps.FindOrAdd(PackageName);
						PackageShaderMaps.Add(ShaderMapAssetAssociation.Key);
					}
				}
<<<<<<< HEAD

				for (TTuple<FSHAHash, TArray<FIoChunkId>>& ShaderMap : ShaderMaps)
				{
					ShaderChunkIdsByShaderMapHash.Add(ShaderMap.Key, MoveTemp(ShaderMap.Value));
				}
			}
		}
	}
=======
>>>>>>> d731a049

	for (FContainerTargetSpec* ContainerTarget : ContainerTargets)
	{
		for (FLegacyCookedPackage* Package : ContainerTarget->Packages)
		{
			TSet<FSHAHash>* FindShaderMapHashes = PackageNameToShaderMaps.Find(Package->PackageName);
			if (FindShaderMapHashes)
			{
				for (const FSHAHash& ShaderMapHash : *FindShaderMapHashes)
				{
<<<<<<< HEAD
=======
					ShaderChunkIdsByShaderMapHash.Add(ShaderMap.Key, MoveTemp(ShaderMap.Value));
				}
			} // end if containerchunktype shadercodelibrary
		} // end foreach targetfile
	} // end foreach container

	// 1. Update ShaderInfos with which packages we reference.
	// 2. Add to packages which shaders we use.
	// 3. Add to PackageStore what shaders we use.
	for (FContainerTargetSpec* ContainerTarget : ContainerTargets)
	{
		for (FLegacyCookedPackage* Package : ContainerTarget->Packages)
		{
			TSet<FSHAHash>* FindShaderMapHashes = PackageNameToShaderMaps.Find(Package->PackageName);
			if (FindShaderMapHashes)
			{
				for (const FSHAHash& ShaderMapHash : *FindShaderMapHashes)
				{
>>>>>>> d731a049
					const TArray<FIoChunkId>* FindChunkIds = ShaderChunkIdsByShaderMapHash.Find(ShaderMapHash);
					if (!FindChunkIds)
					{
						UE_LOG(LogIoStore, Warning, TEXT("Package '%s' in '%s' referencing missing shader map '%s'"), *Package->PackageName.ToString(), *ContainerTarget->Name.ToString(), *ShaderMapHash.ToString());
						continue;
					}
					Package->OptimizedPackage->AddShaderMapHash(ShaderMapHash);
					for (const FIoChunkId& ShaderChunkId : *FindChunkIds)
					{
						FShaderInfo* ShaderInfo = ChunkIdToShaderInfoMap.FindRef(ShaderChunkId);
						if (!ShaderInfo)
						{
							UE_LOG(LogIoStore, Warning, TEXT("Package '%s' in '%s' referencing missing shader with chunk id '%s'"), *Package->PackageName.ToString(), *ContainerTarget->Name.ToString(), *BytesToHex(ShaderChunkId.GetData(), ShaderChunkId.GetSize()));
							continue;
						}

						check(ShaderInfo);
						ShaderInfo->ReferencedByPackages.Add(Package);
						Package->Shaders.AddUnique(ShaderInfo);
					}
				}
			}
		}
	}

	for (FContainerTargetSpec* ContainerTarget : ContainerTargets)
	{
		auto AddShaderTargetFile = [&ContainerTarget](FShaderInfo* ShaderInfo)
		{
			FContainerTargetFile& ShaderTargetFile = ContainerTarget->TargetFiles.AddDefaulted_GetRef();
			ShaderTargetFile.ContainerTarget = ContainerTarget;
			ShaderTargetFile.ChunkId = ShaderInfo->ChunkId;
			ShaderTargetFile.ChunkType = EContainerChunkType::ShaderCode;
			ShaderTargetFile.bForceUncompressed = true;
			ShaderTargetFile.SourceBuffer.Emplace(ShaderInfo->CodeIoBuffer);
			ShaderTargetFile.SourceSize = ShaderInfo->CodeIoBuffer.DataSize();
		};

		const TSet<FShaderInfo*>* FindContainerShaderLibraryShaders = AllContainerShaderLibraryShadersMap.Find(ContainerTarget);
		if (FindContainerShaderLibraryShaders)
		{
			for (FLegacyCookedPackage* Package : ContainerTarget->Packages)
			{
				for (FShaderInfo* ShaderInfo : Package->Shaders)
				{
					if (ShaderInfo->ReferencedByPackages.Num() == 1)
					{
						FShaderInfo::EShaderType* ShaderType = ShaderInfo->TypeInContainer.Find(ContainerTarget);
						if (ShaderType && *ShaderType != FShaderInfo::Global)
						{
							*ShaderType = FShaderInfo::Inline;
						}
					}
<<<<<<< HEAD
				}
			}
			for (FShaderInfo* ShaderInfo : *FindContainerShaderLibraryShaders)
			{
				FShaderInfo::EShaderType* ShaderType = ShaderInfo->TypeInContainer.Find(ContainerTarget);
				check(ShaderType);
				if (*ShaderType == FShaderInfo::Global)
				{
					ContainerTarget->GlobalShaders.Add(ShaderInfo);
				}
				else if (*ShaderType == FShaderInfo::Inline)
				{
					ContainerTarget->InlineShaders.Add(ShaderInfo);
				}
				else if (ShaderInfo->ReferencedByPackages.Num() > 1)
				{
					ContainerTarget->SharedShaders.Add(ShaderInfo);
				}
				else
				{
					// If there are unreferenced shaders they will go in here and be sorted last
					ContainerTarget->UniqueShaders.Add(ShaderInfo);
				}
=======
				}
			}
			for (FShaderInfo* ShaderInfo : *FindContainerShaderLibraryShaders)
			{
				FShaderInfo::EShaderType* ShaderType = ShaderInfo->TypeInContainer.Find(ContainerTarget);
				check(ShaderType);
				if (*ShaderType == FShaderInfo::Global)
				{
					ContainerTarget->GlobalShaders.Add(ShaderInfo);
				}
				else if (*ShaderType == FShaderInfo::Inline)
				{
					ContainerTarget->InlineShaders.Add(ShaderInfo);
				}
				else if (ShaderInfo->ReferencedByPackages.Num() > 1)
				{
					ContainerTarget->SharedShaders.Add(ShaderInfo);
				}
				else
				{
					// If there are unreferenced shaders they will go in here and be sorted last
					ContainerTarget->UniqueShaders.Add(ShaderInfo);
				}
>>>>>>> d731a049
				AddShaderTargetFile(ShaderInfo);
			}
		}
	}
}

void InitializeContainerTargetsAndPackages(
	const FIoStoreArguments& Arguments,
	TArray<FLegacyCookedPackage*>& Packages,
	FPackageNameMap& PackageNameMap,
	FPackageIdMap& PackageIdMap,
	TArray<FContainerTargetSpec*>& ContainerTargets,
	FPackageStoreOptimizer& PackageStoreOptimizer)
{
	auto CreateTargetFileFromCookedFile = [
		&Arguments,
		&Packages,
		&PackageNameMap,
		&PackageIdMap](const FContainerSourceFile& SourceFile, FContainerTargetFile& OutTargetFile) -> bool
	{
		const FCookedFileStatData* OriginalCookedFileStatData = Arguments.CookedFileStatMap.Find(SourceFile.NormalizedPath);
		if (!OriginalCookedFileStatData)
		{
			UE_LOG(LogIoStore, Warning, TEXT("File not found: '%s'"), *SourceFile.NormalizedPath);
			return false;
		}

		const FCookedFileStatData* CookedFileStatData = OriginalCookedFileStatData;
		if (CookedFileStatData->FileType == FCookedFileStatData::PackageHeader)
		{
			FStringView NormalizedSourcePathView(SourceFile.NormalizedPath);
			int32 ExtensionStartIndex = GetFullExtensionStartIndex(NormalizedSourcePathView);
			TStringBuilder<512> UexpPath;
			UexpPath.Append(NormalizedSourcePathView.Left(ExtensionStartIndex));
			UexpPath.Append(TEXT(".uexp"));
			CookedFileStatData = Arguments.CookedFileStatMap.Find(*UexpPath);
			if (!CookedFileStatData)
			{
				UE_LOG(LogIoStore, Warning, TEXT("Couldn't find .uexp file for: '%s'"), *SourceFile.NormalizedPath);
				return false;
			}
			OutTargetFile.NormalizedSourcePath = UexpPath;
		}
		else if (CookedFileStatData->FileType == FCookedFileStatData::OptionalSegmentPackageHeader)
		{
			FStringView NormalizedSourcePathView(SourceFile.NormalizedPath);
			int32 ExtensionStartIndex = GetFullExtensionStartIndex(NormalizedSourcePathView);
			TStringBuilder<512> UexpPath;
			UexpPath.Append(NormalizedSourcePathView.Left(ExtensionStartIndex));
			UexpPath.Append(TEXT(".o.uexp"));
			CookedFileStatData = Arguments.CookedFileStatMap.Find(*UexpPath);
			if (!CookedFileStatData)
			{
				UE_LOG(LogIoStore, Warning, TEXT("Couldn't find .o.uexp file for: '%s'"), *SourceFile.NormalizedPath);
				return false;
			}
			OutTargetFile.NormalizedSourcePath = UexpPath;
		}
		else
		{
			OutTargetFile.NormalizedSourcePath = SourceFile.NormalizedPath;
		}
		OutTargetFile.SourceSize = uint64(CookedFileStatData->FileSize);
		
		if (CookedFileStatData->FileType == FCookedFileStatData::ShaderLibrary)
		{
			OutTargetFile.ChunkType = EContainerChunkType::ShaderCodeLibrary;
		}
		else
		{
			OutTargetFile.Package = FindOrAddPackageFromFileName(Arguments, *SourceFile.NormalizedPath, Packages, PackageNameMap, PackageIdMap);
			if (!OutTargetFile.Package)
			{
				UE_LOG(LogIoStore, Warning, TEXT("Failed to obtain package name from file name '%s'"), *SourceFile.NormalizedPath);
				return false;
			}

			switch (CookedFileStatData->FileType)
			{
			case FCookedFileStatData::PackageData:
				OutTargetFile.ChunkType = EContainerChunkType::PackageData;
				OutTargetFile.ChunkId = CreateIoChunkId(OutTargetFile.Package->GlobalPackageId.Value(), 0, EIoChunkType::ExportBundleData);
				OutTargetFile.Package->FileName = SourceFile.NormalizedPath; // .uasset path
				OutTargetFile.Package->UAssetSize = OriginalCookedFileStatData->FileSize;
				OutTargetFile.Package->UExpSize = CookedFileStatData->FileSize;
				break;
			case FCookedFileStatData::BulkData:
				OutTargetFile.ChunkType = EContainerChunkType::BulkData;
				OutTargetFile.ChunkId = CreateIoChunkId(OutTargetFile.Package->GlobalPackageId.Value(), 0, EIoChunkType::BulkData);
				OutTargetFile.Package->TotalBulkDataSize += CookedFileStatData->FileSize;
				break;
			case FCookedFileStatData::OptionalBulkData:
				OutTargetFile.ChunkType = EContainerChunkType::OptionalBulkData;
				OutTargetFile.ChunkId = CreateIoChunkId(OutTargetFile.Package->GlobalPackageId.Value(), 0, EIoChunkType::OptionalBulkData);
				OutTargetFile.Package->TotalBulkDataSize += CookedFileStatData->FileSize;
				break;
			case FCookedFileStatData::MemoryMappedBulkData:
				OutTargetFile.ChunkType = EContainerChunkType::MemoryMappedBulkData;
				OutTargetFile.ChunkId = CreateIoChunkId(OutTargetFile.Package->GlobalPackageId.Value(), 0, EIoChunkType::MemoryMappedBulkData);
				OutTargetFile.Package->TotalBulkDataSize += CookedFileStatData->FileSize;
				break;
			case FCookedFileStatData::OptionalSegmentPackageData:
				OutTargetFile.ChunkType = EContainerChunkType::OptionalSegmentPackageData;
				OutTargetFile.ChunkId = CreateIoChunkId(OutTargetFile.Package->GlobalPackageId.Value(), 1, EIoChunkType::ExportBundleData);
				OutTargetFile.Package->OptionalSegmentFileName = SourceFile.NormalizedPath; // .o.uasset path
				OutTargetFile.Package->OptionalSegmentUAssetSize = OriginalCookedFileStatData->FileSize;
				OutTargetFile.Package->OptionalSegmentUExpSize = CookedFileStatData->FileSize;
				break;
			case FCookedFileStatData::OptionalSegmentBulkData:
				OutTargetFile.ChunkType = EContainerChunkType::OptionalSegmentBulkData;
				OutTargetFile.ChunkId = CreateIoChunkId(OutTargetFile.Package->GlobalPackageId.Value(), 1, EIoChunkType::BulkData);
				break;
			default:
				UE_LOG(LogIoStore, Fatal, TEXT("Unexpected file type %d for file '%s'"), CookedFileStatData->FileType, *OutTargetFile.NormalizedSourcePath);
				return false;
			}
		}

		// Only keep the regions for the file if neither compression nor encryption are enabled, otherwise the regions will be meaningless.
		if (Arguments.bFileRegions && !SourceFile.bNeedsCompression && !SourceFile.bNeedsEncryption)
		{
			// Read the matching regions file, if it exists.
			TStringBuilder<512> RegionsFilePath;
			RegionsFilePath.Append(OutTargetFile.NormalizedSourcePath);
			RegionsFilePath.Append(FFileRegion::RegionsFileExtension);
			const FCookedFileStatData* RegionsFileStatData = Arguments.CookedFileStatMap.Find(RegionsFilePath);
			if (RegionsFileStatData)
			{
				TUniquePtr<FArchive> RegionsFile(IFileManager::Get().CreateFileReader(*RegionsFilePath));
				if (!RegionsFile.IsValid())
				{
					UE_LOG(LogIoStore, Warning, TEXT("Failed reading file '%s'"), *RegionsFilePath);
				}
				else
				{
					FFileRegion::SerializeFileRegions(*RegionsFile.Get(), OutTargetFile.FileRegions);
				}
			}
		}

		return true;
	};

	auto CreateTargetFileFromPackageStore = [
		&Arguments,
		&Packages,
		&PackageNameMap,
		&PackageIdMap](const FContainerSourceFile& SourceFile, FContainerTargetFile& OutTargetFile) -> bool
	{
		FCookedPackageStore& PackageStore = *Arguments.PackageStore;
		
		OutTargetFile.NormalizedSourcePath = SourceFile.NormalizedPath;
		
		FStringView Extension = GetFullExtension(SourceFile.NormalizedPath);
		if (Extension == TEXT(".ushaderbytecode"))
		{
			const FCookedFileStatData* CookedFileStatData = Arguments.CookedFileStatMap.Find(SourceFile.NormalizedPath);
			if (!CookedFileStatData)
			{
				UE_LOG(LogIoStore, Warning, TEXT("File not found: '%s'"), *SourceFile.NormalizedPath);
				return false;
			}
			OutTargetFile.ChunkType = EContainerChunkType::ShaderCodeLibrary;
			OutTargetFile.SourceSize = uint64(CookedFileStatData->FileSize);
			return true;
		}

		OutTargetFile.ChunkId = PackageStore.GetChunkIdFromFileName(SourceFile.NormalizedPath);
		if (!OutTargetFile.ChunkId.IsValid())
		{
			UE_LOG(LogIoStore, Warning, TEXT("File not found in manifest: '%s'"), *SourceFile.NormalizedPath);
			return false;
		}

		TIoStatusOr<uint64> ChunkSize = PackageStore.GetChunkSize(OutTargetFile.ChunkId);
		if (!ChunkSize.IsOk())
		{
			UE_LOG(LogIoStore, Warning, TEXT("Chunk size not found for: '%s'"), *SourceFile.NormalizedPath);
			return false;
		}
		OutTargetFile.SourceSize = ChunkSize.ValueOrDie();

		FName PackageName = PackageStore.GetPackageNameFromChunkId(OutTargetFile.ChunkId);
		if (PackageName.IsNone())
		{
			UE_LOG(LogIoStore, Warning, TEXT("Package name not found for: '%s'"), *SourceFile.NormalizedPath);
			return false;
		}

		OutTargetFile.Package = &FindOrAddPackage(Arguments, PackageName, Packages, PackageNameMap, PackageIdMap);
		OutTargetFile.Package->PackageStoreEntry = PackageStore.GetPackageStoreEntry(OutTargetFile.Package->GlobalPackageId);
		if (!OutTargetFile.Package->PackageStoreEntry)
		{
			UE_LOG(LogIoStore, Warning, TEXT("Failed to find package store entry for package: '%s'"), *PackageName.ToString());
			return false;
		}

		if (Extension == TEXT(".m.ubulk"))
		{
			OutTargetFile.ChunkType = EContainerChunkType::MemoryMappedBulkData;
			OutTargetFile.Package->TotalBulkDataSize += OutTargetFile.SourceSize;
		}
		else if (Extension == TEXT(".ubulk"))
		{
			OutTargetFile.ChunkType = EContainerChunkType::BulkData;
			OutTargetFile.Package->TotalBulkDataSize += OutTargetFile.SourceSize;
		}
		else if (Extension == TEXT(".uptnl"))
		{
			OutTargetFile.ChunkType = EContainerChunkType::OptionalBulkData;
			OutTargetFile.Package->TotalBulkDataSize += OutTargetFile.SourceSize;
		}
		else if (Extension == TEXT(".uasset") || Extension == TEXT(".umap"))
		{
			OutTargetFile.ChunkType = EContainerChunkType::PackageData;
			OutTargetFile.Package->FileName = SourceFile.NormalizedPath;
			OutTargetFile.Package->UAssetSize = OutTargetFile.SourceSize;
		}
		else if (Extension == TEXT(".o.uasset") || Extension == TEXT(".o.umap"))
		{
			OutTargetFile.ChunkType = EContainerChunkType::OptionalSegmentPackageData;
			OutTargetFile.Package->OptionalSegmentFileName = SourceFile.NormalizedPath;
			OutTargetFile.Package->OptionalSegmentUAssetSize = OutTargetFile.SourceSize;
		}
		else if (Extension == TEXT(".o.ubulk"))
		{
			OutTargetFile.ChunkType = EContainerChunkType::OptionalSegmentBulkData;
		}
		else
		{
			UE_LOG(LogIoStore, Warning, TEXT("Unexpected file: '%s'"), *SourceFile.NormalizedPath);
			return false;
		}

		// Only keep the regions for the file if neither compression nor encryption are enabled, otherwise the regions will be meaningless.
		// TODO: There are no region files when cooking for Zen
		//if (Arguments.bFileRegions && !SourceFile.bNeedsCompression && !SourceFile.bNeedsEncryption)
		//{
		//	FString RegionsFilename = OutTargetFile.ChunkType == EContainerChunkType::PackageData
		//		? FPaths::ChangeExtension(SourceFile.NormalizedPath, FString(TEXT(".uexp")) + FFileRegion::RegionsFileExtension)
		//		: SourceFile.NormalizedPath + FFileRegion::RegionsFileExtension;
		//	TUniquePtr<FArchive> RegionsFile(IFileManager::Get().CreateFileReader(*RegionsFilename));
		//	if (RegionsFile.IsValid())
		//	{
		//		FFileRegion::SerializeFileRegions(*RegionsFile.Get(), OutTargetFile.FileRegions);
		//	}
		//}
		
		return true;
	};
	
	for (const FContainerSourceSpec& ContainerSource : Arguments.Containers)
	{
		FContainerTargetSpec* ContainerTarget = AddContainer(ContainerSource.Name, ContainerTargets);
		ContainerTarget->OutputPath = ContainerSource.OutputPath;
		ContainerTarget->bGenerateDiffPatch = ContainerSource.bGenerateDiffPatch;
		if (Arguments.bSign)
		{
			ContainerTarget->ContainerFlags |= EIoContainerFlags::Signed;
		}

		if (!ContainerTarget->EncryptionKeyGuid.IsValid())
		{
			ContainerTarget->EncryptionKeyGuid = ContainerSource.EncryptionKeyOverrideGuid;
		}

		ContainerTarget->PatchSourceReaders = CreatePatchSourceReaders(ContainerSource.PatchSourceContainerFiles, Arguments);

		{
			IOSTORE_CPU_SCOPE(ProcessSourceFiles);
			bool bHasOptionalSegmentPackages = false;
			for (const FContainerSourceFile& SourceFile : ContainerSource.SourceFiles)
			{
				FContainerTargetFile TargetFile;
				bool bIsValidTargetFile = Arguments.PackageStore->HasDataSource()
					? CreateTargetFileFromPackageStore(SourceFile, TargetFile)
					: CreateTargetFileFromCookedFile(SourceFile, TargetFile);

				if (!bIsValidTargetFile)
				{
					continue;
				}

				TargetFile.ContainerTarget			= ContainerTarget;
				TargetFile.DestinationPath			= SourceFile.DestinationPath;
				TargetFile.bForceUncompressed		= !SourceFile.bNeedsCompression;
				
				if (SourceFile.bNeedsCompression)
				{
					ContainerTarget->ContainerFlags |= EIoContainerFlags::Compressed;
				}

				if (SourceFile.bNeedsEncryption)
				{
					ContainerTarget->ContainerFlags |= EIoContainerFlags::Encrypted;
				}

				if (TargetFile.ChunkType == EContainerChunkType::PackageData)
				{
					check(TargetFile.Package);
					ContainerTarget->Packages.Add(TargetFile.Package);
				}
				else if (TargetFile.ChunkType == EContainerChunkType::OptionalSegmentPackageData)
				{
					bHasOptionalSegmentPackages = true;
				}

				ContainerTarget->TargetFiles.Emplace(MoveTemp(TargetFile));
			}

			if (bHasOptionalSegmentPackages)
			{
				if (ContainerSource.OptionalOutputPath.IsEmpty())
				{
					ContainerTarget->OptionalSegmentOutputPath = ContainerTarget->OutputPath + FPackagePath::GetOptionalSegmentExtensionModifier();
				}
				else
				{
					// if we have an optional output location, use that directory, combined with the name of the output path 
					ContainerTarget->OptionalSegmentOutputPath = FPaths::Combine(ContainerSource.OptionalOutputPath, FPaths::GetCleanFilename(ContainerTarget->OutputPath) + FPackagePath::GetOptionalSegmentExtensionModifier());
				}

				UE_LOG(LogIoStore, Display, TEXT("Saving optional container to: '%s'"), *ContainerTarget->OptionalSegmentOutputPath);
			}
		}
	}

	Algo::Sort(Packages, [](const FLegacyCookedPackage* A, const FLegacyCookedPackage* B)
	{
		return A->GlobalPackageId < B->GlobalPackageId;
	});
};

void LogWriterResults(const TArray<FIoStoreWriterResult>& Results)
{
	UE_LOG(LogIoStore, Display, TEXT("--------------------------------------------------- IoDispatcher --------------------------------------------------------"));
	UE_LOG(LogIoStore, Display, TEXT(""));
	UE_LOG(LogIoStore, Display, TEXT("%-30s %10s %15s %15s %15s %25s"),
		TEXT("Container"), TEXT("Flags"), TEXT("TOC Size (KB)"), TEXT("TOC Entries"), TEXT("Size (MB)"), TEXT("Compressed (MB)"));
	UE_LOG(LogIoStore, Display, TEXT("-------------------------------------------------------------------------------------------------------------------------"));
	uint64 TotalTocSize = 0;
	uint64 TotalTocEntryCount = 0;
	uint64 TotalUncompressedContainerSize = 0;
	uint64 TotalPaddingSize = 0;
	for (const FIoStoreWriterResult& Result : Results)
	{
		FString CompressionInfo = TEXT("-");

		if (Result.CompressionMethod != NAME_None)
		{
			double Procentage = (double(Result.UncompressedContainerSize - Result.CompressedContainerSize) / double(Result.UncompressedContainerSize)) * 100.0;
			CompressionInfo = FString::Printf(TEXT("%.2lf (%.2lf%% %s)"),
				(double)Result.CompressedContainerSize / 1024.0 / 1024.0,
				Procentage,
				*Result.CompressionMethod.ToString());
		}

		FString ContainerSettings = FString::Printf(TEXT("%s/%s/%s/%s"),
			EnumHasAnyFlags(Result.ContainerFlags, EIoContainerFlags::Compressed) ? TEXT("C") : TEXT("-"),
			EnumHasAnyFlags(Result.ContainerFlags, EIoContainerFlags::Encrypted) ? TEXT("E") : TEXT("-"),
			EnumHasAnyFlags(Result.ContainerFlags, EIoContainerFlags::Signed) ? TEXT("S") : TEXT("-"),
			EnumHasAnyFlags(Result.ContainerFlags, EIoContainerFlags::Indexed) ? TEXT("I") : TEXT("-"));

		UE_LOG(LogIoStore, Display, TEXT("%-30s %10s %15.2lf %15llu %15.2lf %25s"),
			*Result.ContainerName,
			*ContainerSettings,
			(double)Result.TocSize / 1024.0,
			Result.TocEntryCount,
			(double)Result.UncompressedContainerSize / 1024.0 / 1024.0,
			*CompressionInfo);


		TotalTocSize += Result.TocSize;
		TotalTocEntryCount += Result.TocEntryCount;
		TotalUncompressedContainerSize += Result.UncompressedContainerSize;
		TotalPaddingSize += Result.PaddingSize;
	}

	UE_LOG(LogIoStore, Display, TEXT("%-30s %10s %15.2lf %15llu %15.2lf %25s"),
		TEXT("TOTAL"),
		TEXT(""),
		(double)TotalTocSize / 1024.0,
		TotalTocEntryCount,
		(double)TotalUncompressedContainerSize / 1024.0 / 1024.0,
		TEXT("-"));

	UE_LOG(LogIoStore, Display, TEXT(""));
	UE_LOG(LogIoStore, Display, TEXT("** Flags: (C)ompressed / (E)ncrypted / (S)igned) / (I)ndexed) **"));
	UE_LOG(LogIoStore, Display, TEXT(""));
	UE_LOG(LogIoStore, Display, TEXT("Compression block padding: %8.2lf MB"), (double)TotalPaddingSize / 1024.0 / 1024.0);
	UE_LOG(LogIoStore, Display, TEXT(""));

	UE_LOG(LogIoStore, Display, TEXT("-------------------------------------------- Container Directory Index --------------------------------------------------"));
	UE_LOG(LogIoStore, Display, TEXT("%-30s %15s"), TEXT("Container"), TEXT("Size (KB)"));
	for (const FIoStoreWriterResult& Result : Results)
	{
		UE_LOG(LogIoStore, Display, TEXT("%-30s %15.2lf"), *Result.ContainerName, double(Result.DirectoryIndexSize) / 1024.0);
	}

	UE_LOG(LogIoStore, Display, TEXT(""));
	UE_LOG(LogIoStore, Display, TEXT("---------------------------------------------- Container Patch Report ---------------------------------------------------"));
	UE_LOG(LogIoStore, Display, TEXT("%-30s %16s %16s %16s %16s %16s"), TEXT("Container"), TEXT("Total (count)"), TEXT("Modified (count)"), TEXT("Added (count)"), TEXT("Modified (MB)"), TEXT("Added (MB)"));
	for (const FIoStoreWriterResult& Result : Results)
	{
		UE_LOG(LogIoStore, Display, TEXT("%-30s %16d %16d %16d %16.2lf %16.2lf"), *Result.ContainerName, Result.TocEntryCount, Result.ModifiedChunksCount, Result.AddedChunksCount, Result.ModifiedChunksSize / 1024.0 / 1024.0, Result.AddedChunksSize / 1024.0 / 1024.0);
	}
}

void LogContainerPackageInfo(const TArray<FContainerTargetSpec*>& ContainerTargets)
{
	uint64 TotalStoreSize = 0;
	uint64 TotalPackageCount = 0;
	uint64 TotalLocalizedPackageCount = 0;

	UE_LOG(LogIoStore, Display, TEXT(""));
	UE_LOG(LogIoStore, Display, TEXT(""));
	UE_LOG(LogIoStore, Display, TEXT("--------------------------------------------------- PackageStore (KB) ---------------------------------------------------"));
	UE_LOG(LogIoStore, Display, TEXT(""));
	UE_LOG(LogIoStore, Display, TEXT("%-30s %20s %20s %20s"),
		TEXT("Container"),
		TEXT("Store Size"),
		TEXT("Packages"),
		TEXT("Localized"));
	UE_LOG(LogIoStore, Display, TEXT("-------------------------------------------------------------------------------------------------------------------------"));

	for (const FContainerTargetSpec* ContainerTarget : ContainerTargets)
	{
		uint64 StoreSize = ContainerTarget->Header.StoreEntries.Num();
		uint64 PackageCount = ContainerTarget->Packages.Num();
		uint64 LocalizedPackageCount = ContainerTarget->Header.LocalizedPackages.Num();

		UE_LOG(LogIoStore, Display, TEXT("%-30s %20.0lf %20llu %20llu"),
			*ContainerTarget->Name.ToString(),
			(double)StoreSize / 1024.0,
			PackageCount,
			LocalizedPackageCount);

		TotalStoreSize += StoreSize;
		TotalPackageCount += PackageCount;
		TotalLocalizedPackageCount += LocalizedPackageCount;
	}
	UE_LOG(LogIoStore, Display, TEXT("%-30s %20.0lf %20llu %20llu"),
		TEXT("TOTAL"),
		(double)TotalStoreSize / 1024.0,
		TotalPackageCount,
		TotalLocalizedPackageCount);


	uint64 TotalHeaderSize = 0;
	uint64 TotalGraphSize = 0;
	uint64 TotalExportBundleEntriesSize = 0;
	uint64 TotalImportMapSize = 0;
	uint64 TotalExportMapSize = 0;
	uint64 TotalNameMapSize = 0;

	UE_LOG(LogIoStore, Display, TEXT(""));
	UE_LOG(LogIoStore, Display, TEXT(""));
	UE_LOG(LogIoStore, Display, TEXT("--------------------------------------------------- PackageHeader (KB) --------------------------------------------------"));
	UE_LOG(LogIoStore, Display, TEXT(""));
	UE_LOG(LogIoStore, Display, TEXT("%-30s %13s %13s %13s %13s %13s %13s"),
		TEXT("Container"),
		TEXT("Header"),
		TEXT("Graph"),
		TEXT("ExportBundleEntries"),
		TEXT("ImportMap"),
		TEXT("ExportMap"),
		TEXT("NameMap"));
	UE_LOG(LogIoStore, Display, TEXT("-------------------------------------------------------------------------------------------------------------------------"));
	for (const FContainerTargetSpec* ContainerTarget : ContainerTargets)
	{
		uint64 HeaderSize = 0;
		uint64 GraphSize = 0;
		uint64 ExportBundleEntriesSize = 0;
		uint64 ImportMapSize = 0;
		uint64 ExportMapSize = 0;
		uint64 NameMapSize = 0;

		for (const FLegacyCookedPackage* Package : ContainerTarget->Packages)
		{
			HeaderSize += Package->OptimizedPackage->GetHeaderSize();
			GraphSize += Package->OptimizedPackage->GetGraphDataSize();
			ExportBundleEntriesSize += Package->OptimizedPackage->GetExportBundleEntriesSize();
			ImportMapSize += Package->OptimizedPackage->GetImportMapSize();
			ExportMapSize += Package->OptimizedPackage->GetExportMapSize();
			NameMapSize += Package->OptimizedPackage->GetNameMapSize();
		}

		UE_LOG(LogIoStore, Display, TEXT("%-30s %13.0lf %13.0lf %13.0lf %13.0lf %13.0lf %13.0lf"),
			*ContainerTarget->Name.ToString(),
			(double)HeaderSize / 1024.0,
			(double)GraphSize / 1024.0,
			(double)ExportBundleEntriesSize / 1024.0,
			(double)ImportMapSize / 1024.0,
			(double)ExportMapSize / 1024.0,
			(double)NameMapSize / 1024.0);

		TotalHeaderSize += HeaderSize;
		TotalGraphSize += GraphSize;
		TotalExportBundleEntriesSize += ExportBundleEntriesSize;
		TotalImportMapSize += ImportMapSize;
		TotalExportMapSize += ExportMapSize;
		TotalNameMapSize += NameMapSize;
	}

	UE_LOG(LogIoStore, Display, TEXT("%-30s %13.0lf %13.0lf %13.0lf %13.0lf %13.0lf %13.0lf"),
		TEXT("TOTAL"),
		(double)TotalHeaderSize / 1024.0,
		(double)TotalGraphSize / 1024.0,
		(double)TotalExportBundleEntriesSize / 1024.0,
		(double)TotalImportMapSize / 1024.0,
		(double)TotalExportMapSize / 1024.0,
		(double)TotalNameMapSize / 1024.0);

	UE_LOG(LogIoStore, Display, TEXT(""));
	UE_LOG(LogIoStore, Display, TEXT(""));
}

class FIoStoreWriteRequestManager
{
public:
	FIoStoreWriteRequestManager(FPackageStoreOptimizer& InPackageStoreOptimizer, FCookedPackageStore* InPackageStore)
		: PackageStoreOptimizer(InPackageStoreOptimizer)
		, PackageStore(InPackageStore)
		, MemoryAvailableEvent(FPlatformProcess::GetSynchEventFromPool(false))
	{
		InitiatorThread = Async(EAsyncExecution::Thread, [this]() { InitiatorThreadFunc(); });
		RetirerThread = Async(EAsyncExecution::Thread, [this]() { RetirerThreadFunc(); });
	}

	~FIoStoreWriteRequestManager()
	{
		InitiatorQueue.CompleteAdding();
		RetirerQueue.CompleteAdding();
		InitiatorThread.Wait();
		RetirerThread.Wait();
		FPlatformProcess::ReturnSynchEventToPool(MemoryAvailableEvent);
	}

	IIoStoreWriteRequest* Read(const FContainerTargetFile& InTargetFile)
	{
		if (InTargetFile.SourceBuffer.IsSet())
		{
			return new FInMemoryWriteRequest(*this, InTargetFile);
		}
		else if (PackageStore->HasDataSource())
		{
			return new FCookedPackageStoreWriteRequest(*this, InTargetFile);
		}
		else
		{
			return new FLooseFileWriteRequest(*this, InTargetFile);
		}
	}

private:
	struct FQueueEntry;
	
	class FWriteContainerTargetFileRequest
		: public IIoStoreWriteRequest
	{
		friend class FIoStoreWriteRequestManager;

	public:
		virtual ~FWriteContainerTargetFileRequest()
		{
		}

		virtual void PrepareSourceBufferAsync(FGraphEventRef InCompletionEvent) override
		{
			CompletionEvent = InCompletionEvent;
			Manager.ScheduleLoad(this);
		}

		virtual uint64 GetOrderHint() override
		{
			return TargetFile.IdealOrder;
		}

		virtual TArrayView<const FFileRegion> GetRegions() override
		{
			return FileRegions;
		}

		virtual const FIoBuffer* GetSourceBuffer() override
		{
			return &SourceBuffer;
		}
		
		virtual void FreeSourceBuffer() override
		{
			SourceBuffer = FIoBuffer();
			Manager.OnBufferMemoryFreed(SourceBufferSize);
		}

		uint64 GetSourceBufferSize() const
		{
			return SourceBufferSize;
		}

		virtual void LoadSourceBufferAsync() = 0;

	protected:
		FWriteContainerTargetFileRequest(FIoStoreWriteRequestManager& InManager,const FContainerTargetFile& InTargetFile)
			: Manager(InManager)
			, TargetFile(InTargetFile)
			, FileRegions(TargetFile.FileRegions)
			, SourceBufferSize(TargetFile.SourceSize) { }

		void OnSourceBufferLoaded()
		{
			QueueEntry->ReleaseRef(Manager);
			CompletionEvent->DispatchSubsequents();
		}

		FIoStoreWriteRequestManager& Manager;
		const FContainerTargetFile& TargetFile;
		TArray<FFileRegion> FileRegions;
		uint64 SourceBufferSize;
		FGraphEventRef CompletionEvent;
		FIoBuffer SourceBuffer;
		bool bHasUpdatedExportBundleRegions = false;
		FQueueEntry* QueueEntry = nullptr;
	};

	class FInMemoryWriteRequest
		: public FWriteContainerTargetFileRequest
	{
	public:
		FInMemoryWriteRequest(FIoStoreWriteRequestManager& InManager, const FContainerTargetFile& InTargetFile)
			: FWriteContainerTargetFileRequest(InManager, InTargetFile) { }

		virtual void LoadSourceBufferAsync() override
		{
			SourceBuffer = TargetFile.SourceBuffer.GetValue();
			OnSourceBufferLoaded();
		}
	};

	// Used when staging from cooked files
	class FLooseFileWriteRequest
		: public FWriteContainerTargetFileRequest
	{
	public:
		FLooseFileWriteRequest(FIoStoreWriteRequestManager& InManager,const FContainerTargetFile& InTargetFile)
			: FWriteContainerTargetFileRequest(InManager, InTargetFile) { }

		virtual void LoadSourceBufferAsync() override
		{
			SourceBuffer = FIoBuffer(GetSourceBufferSize());

			QueueEntry->FileHandle.Reset(
				FPlatformFileManager::Get().GetPlatformFile().OpenAsyncRead(*TargetFile.NormalizedSourcePath));
			
			QueueEntry->AddRef(); // Must keep it around until we've assigned the ReadRequest pointer
			FAsyncFileCallBack Callback = [this](bool, IAsyncReadRequest* ReadRequest)
			{
				if (TargetFile.ChunkType == EContainerChunkType::PackageData)
				{
					SourceBuffer = Manager.PackageStoreOptimizer.CreatePackageBuffer(TargetFile.Package->OptimizedPackage, SourceBuffer, bHasUpdatedExportBundleRegions ? nullptr : &FileRegions);
					bHasUpdatedExportBundleRegions = true;
				}
				else if (TargetFile.ChunkType == EContainerChunkType::OptionalSegmentPackageData)
				{
					check(TargetFile.Package->OptimizedOptionalSegmentPackage);
					SourceBuffer = Manager.PackageStoreOptimizer.CreatePackageBuffer(TargetFile.Package->OptimizedOptionalSegmentPackage, SourceBuffer, bHasUpdatedExportBundleRegions ? nullptr : &FileRegions);
					bHasUpdatedExportBundleRegions = true;
				}
				OnSourceBufferLoaded();
			};

			QueueEntry->ReadRequest.Reset(
				QueueEntry->FileHandle->ReadRequest(0, SourceBuffer.DataSize(), AIOP_Normal, &Callback, SourceBuffer.Data()));
			QueueEntry->ReleaseRef(Manager);
		}
	};

	// Used when cooking directly to I/O store container file
	class FCookedPackageStoreWriteRequest
		: public FWriteContainerTargetFileRequest
	{
	public:
		FCookedPackageStoreWriteRequest(FIoStoreWriteRequestManager& InManager,const FContainerTargetFile& InTargetFile)
			: FWriteContainerTargetFileRequest(InManager, InTargetFile) {}

		virtual void LoadSourceBufferAsync() override
		{
			Manager.PackageStore->ReadChunkAsync(
				TargetFile.ChunkId,
				[this](TIoStatusOr<FIoBuffer> Status)
				{
					SourceBuffer = Status.ConsumeValueOrDie();
					if (TargetFile.ChunkType == EContainerChunkType::PackageData)
					{
						check(TargetFile.Package->UAssetSize > 0);
						const uint64 HeaderSize = TargetFile.Package->UAssetSize;
						FIoBuffer ExportsBuffer(SourceBuffer.Data() + HeaderSize, SourceBuffer.DataSize() - HeaderSize, SourceBuffer);
						SourceBuffer = Manager.PackageStoreOptimizer.CreatePackageBuffer(TargetFile.Package->OptimizedPackage, ExportsBuffer, bHasUpdatedExportBundleRegions ? nullptr : &FileRegions);
						bHasUpdatedExportBundleRegions = true;
					}
					OnSourceBufferLoaded();
				});
		}
	};

	struct FQueueEntry
	{
		FQueueEntry* Next = nullptr;
		TUniquePtr<IAsyncReadFileHandle> FileHandle;
		TUniquePtr<IAsyncReadRequest> ReadRequest;
		FWriteContainerTargetFileRequest* WriteRequest = nullptr;

		void AddRef()
		{
			++RefCount;
		}

		void ReleaseRef(FIoStoreWriteRequestManager& Manager)
		{
			if (--RefCount == 0)
			{
				Manager.ScheduleRetire(this);
			}
		}

	private:
		TAtomic<int32> RefCount{ 1 };
	};

	class FQueue
	{
	public:
		FQueue()
			: Event(FPlatformProcess::GetSynchEventFromPool(false))
		{ }

		~FQueue()
		{
			check(Head == nullptr && Tail == nullptr);
			FPlatformProcess::ReturnSynchEventToPool(Event);
		}

		void Enqueue(FQueueEntry* Entry)
		{
			check(!bIsDoneAdding);
			{
				FScopeLock _(&CriticalSection);

				if (!Tail)
				{
					Head = Tail = Entry;
				}
				else
				{
					Tail->Next = Entry;
					Tail = Entry;
				}
				Entry->Next = nullptr;
			}

			Event->Trigger();
		}

		FQueueEntry* DequeueOrWait()
		{
			for (;;)
			{
				{
					FScopeLock _(&CriticalSection);
					if (Head)
					{
						FQueueEntry* Entry = Head;
						Head = Tail = nullptr;
						return Entry;
					}
				}

				if (bIsDoneAdding)
				{
					break;
				}

				Event->Wait();
			}

			return nullptr;
		}

		void CompleteAdding()
		{
			bIsDoneAdding = true;
			Event->Trigger();
		}

	private:
		FCriticalSection CriticalSection;
		FEvent* Event = nullptr;
		FQueueEntry* Head = nullptr;
		FQueueEntry* Tail = nullptr;
		TAtomic<bool> bIsDoneAdding{ false };
	};

	void ScheduleLoad(FWriteContainerTargetFileRequest* WriteRequest)
	{
		FQueueEntry* QueueEntry = new FQueueEntry();
		QueueEntry->WriteRequest = WriteRequest;
		WriteRequest->QueueEntry = QueueEntry;
		InitiatorQueue.Enqueue(QueueEntry);
	}

	void ScheduleRetire(FQueueEntry* QueueEntry)
	{
		RetirerQueue.Enqueue(QueueEntry);
	}

	void Start(FQueueEntry* QueueEntry)
	{
		const uint64 SourceBufferSize = QueueEntry->WriteRequest->GetSourceBufferSize();

		uint64 LocalUsedBufferMemory = UsedBufferMemory.Load();
		while (LocalUsedBufferMemory > 0 && LocalUsedBufferMemory + SourceBufferSize > BufferMemoryLimit)
		{
			TRACE_CPUPROFILER_EVENT_SCOPE(WaitForBufferMemory);
			MemoryAvailableEvent->Wait();
			LocalUsedBufferMemory = UsedBufferMemory.Load();
		}

		UsedBufferMemory.AddExchange(SourceBufferSize);
		TRACE_COUNTER_ADD(IoStoreUsedFileBufferMemory, SourceBufferSize);
		QueueEntry->WriteRequest->LoadSourceBufferAsync();
	}

	void Retire(FQueueEntry* QueueEntry)
	{
		if (QueueEntry->ReadRequest.IsValid())
		{
			QueueEntry->ReadRequest->WaitCompletion();
			QueueEntry->ReadRequest.Reset();
			QueueEntry->FileHandle.Reset();
		}
		delete QueueEntry;
	}

	void OnBufferMemoryFreed(uint64 Count)
	{
		uint64 OldValue = UsedBufferMemory.SubExchange(Count);
		check(OldValue >= Count);
		TRACE_COUNTER_SUBTRACT(IoStoreUsedFileBufferMemory, Count);
		MemoryAvailableEvent->Trigger();
	}

	void InitiatorThreadFunc()
	{
		for (;;)
		{
			FQueueEntry* QueueEntry = InitiatorQueue.DequeueOrWait();
			if (!QueueEntry)
			{
				return;
			}
			while (QueueEntry)
			{
				FQueueEntry* Next = QueueEntry->Next;
				Start(QueueEntry);
				QueueEntry = Next;
			}
		}
	}

	void RetirerThreadFunc()
	{
		for (;;)
		{
			FQueueEntry* QueueEntry = RetirerQueue.DequeueOrWait();
			if (!QueueEntry)
			{
				return;
			}
			while (QueueEntry)
			{
				FQueueEntry* Next = QueueEntry->Next;
				Retire(QueueEntry);
				QueueEntry = Next;
			}
		}
	}

	FPackageStoreOptimizer& PackageStoreOptimizer;
	FCookedPackageStore* PackageStore;
	TFuture<void> InitiatorThread;
	TFuture<void> RetirerThread;
	FQueue InitiatorQueue;
	FQueue RetirerQueue;
	TAtomic<uint64> UsedBufferMemory { 0 };
	FEvent* MemoryAvailableEvent;

	static constexpr uint64 BufferMemoryLimit = 2ull << 30;
};

static void AddChunkInfoToAssetRegistry(TMap<FPackageId, TArray<FIoStoreTocChunkInfo, TInlineAllocator<2>>>&& PackageToChunks, FAssetRegistryState& AssetRegistry, uint64 TotalCompressedSize)
{
	//
	// The asset registry has the chunks associate with each package, so we can just iterate the
	// packages, look up the chunk info, and then save the tags.
	//
	// The complicated thing is (as usual), trying to determine which asset gets the blame for the
	// data. We use the GetMostImportantAsset function for this.
	//
	const TMap<FName, const FAssetPackageData*> AssetPackageMap = AssetRegistry.GetAssetPackageDataMap();

	uint64 AssetsCompressedSize = 0;
	uint64 UpdatedAssetCount = 0;

	for (const TPair<FName, const FAssetPackageData*>& AssetPackage : AssetPackageMap)
	{
		if (AssetPackage.Value->DiskSize == -1)
		{
			// No data on disk!
			continue;
		}

		const FAssetData* AssetData = UE::AssetRegistry::GetMostImportantAsset(AssetRegistry.GetAssetsByPackageName(AssetPackage.Key), false);
		if (AssetData == nullptr)
		{
			// e.g. /Script packages.
			continue;
		}

		const TArray<FIoStoreTocChunkInfo, TInlineAllocator<2>>* PackageChunks = PackageToChunks.Find(FPackageId::FromName(AssetPackage.Key));
		if (PackageChunks == nullptr)
		{
			UE_LOG(LogIoStore, Warning, TEXT("Package data for %s had no chunks %d -- %lld "), *AssetPackage.Key.ToString(), AssetPackage.Value->ChunkHashes.Num(), AssetPackage.Value->DiskSize);
			continue;
		}

		int32 ChunkCount = 0;
		int64 Size = 0;
		int64 CompressedSize = 0;
		for (const FIoStoreTocChunkInfo& ChunkInfo : *PackageChunks)
		{
			ChunkCount++;
			Size += ChunkInfo.Size;
			CompressedSize += ChunkInfo.CompressedSize;
		}

		FAssetDataTagMap TagsAndValues;
		TagsAndValues.Add("Stage_ChunkCount", LexToString(ChunkCount));
		TagsAndValues.Add("Stage_ChunkSize", LexToString(Size));
		TagsAndValues.Add("Stage_ChunkCompressedSize", LexToString(CompressedSize));
		AssetRegistry.AddTagsToAssetData(AssetData->GetSoftObjectPath(), MoveTemp(TagsAndValues));

		// We assign a package's chunks to a single asset, remove it from the list so that
		// at the end we can track how many chunks don't get assigned.
		PackageToChunks.Remove(FPackageId::FromName(AssetPackage.Key));

		UpdatedAssetCount++;
		AssetsCompressedSize += CompressedSize;
	}
	
	// PackageToChunks now has chunks that we never assigned to an asset, and so aren't accounted for.
	uint64 RemainingByType[(uint8)EIoChunkType::MAX] = {};
	for (auto PackageChunks : PackageToChunks)
	{
		for (FIoStoreTocChunkInfo& Info : PackageChunks.Value)
		{
			RemainingByType[(uint8)Info.ChunkType] += Info.CompressedSize;
		}
	}

	double PercentAssets = 1.0f;
	if (TotalCompressedSize != 0)
	{
		PercentAssets = AssetsCompressedSize / (double)TotalCompressedSize;
	}

	UE_LOG(LogIoStore, Display, TEXT("Added chunk metadata to %s assets."), *FText::AsNumber(UpdatedAssetCount).ToString());
	UE_LOG(LogIoStore, Display, TEXT("Assets represent %s bytes of %s chunk bytes (%.1f%%)"), *FText::AsNumber(AssetsCompressedSize).ToString(), *FText::AsNumber(TotalCompressedSize).ToString(), 100 * PercentAssets);
	UE_LOG(LogIoStore, Display, TEXT("Remaining data by chunk type:"));
	for (uint8 TypeIndex = 0; TypeIndex < (uint8)EIoChunkType::MAX; TypeIndex++)
	{
		if (RemainingByType[TypeIndex] != 0)
		{
			UE_LOG(LogIoStore, Display, TEXT("    %-24s%s"), *LexToString((EIoChunkType)TypeIndex), *FText::AsNumber(RemainingByType[TypeIndex]).ToString());
		}
	}
}

static bool LoadAssetRegistry(const FString& InAssetRegistryFileName, FAssetRegistryState& OutAssetRegistry)
{
	FAssetRegistryVersion::Type Version;
	FAssetRegistryLoadOptions Options(UE::AssetRegistry::ESerializationTarget::ForDevelopment);
	bool bSucceeded = FAssetRegistryState::LoadFromDisk(*InAssetRegistryFileName, Options, OutAssetRegistry, &Version);
	return bSucceeded;
}

static bool SaveAssetRegistry(const FString& InAssetRegistryFileName, FAssetRegistryState& InAssetRegistry, bool InSaveTempAndRename)
{
	TRACE_CPUPROFILER_EVENT_SCOPE(SavingAssetRegistry);
	FLargeMemoryWriter SerializedAssetRegistry;
	if (InAssetRegistry.Save(SerializedAssetRegistry, FAssetRegistrySerializationOptions(UE::AssetRegistry::ESerializationTarget::ForDevelopment)) == false)
	{
		UE_LOG(LogIoStore, Error, TEXT("Failed to serialize asset registry to memory."));
		return false;
	}

	FString OutputFileName = InSaveTempAndRename ? (InAssetRegistryFileName + TEXT(".temp")) : InAssetRegistryFileName;

	TUniquePtr<FArchive> Writer = TUniquePtr<FArchive>(IFileManager::Get().CreateFileWriter(*OutputFileName));
	if (!Writer)
	{
		UE_LOG(LogIoStore, Error, TEXT("Failed to open destination asset registry. (%s)"), *OutputFileName);
		return false;
	}

	Writer->Serialize(SerializedAssetRegistry.GetData(), SerializedAssetRegistry.TotalSize());

	// Always explicitly close to catch errors from flush/close
	Writer->Close();

	if (Writer->IsError() || Writer->IsCriticalError())
	{
		UE_LOG(LogIoStore, Error, TEXT("Failed to write asset registry to disk. (%s)"), *OutputFileName);
		return false;
	}

	if (InSaveTempAndRename)
	{
		// Move our temp file over the original asset registry.
		if (IFileManager::Get().Move(*InAssetRegistryFileName, *OutputFileName) == false)
		{
			// Error already logged by FileManager
			return false;
		}
	}

	UE_LOG(LogIoStore, Display, TEXT("Saved asset registry to disk. (%s)"), *InAssetRegistryFileName);

	return true;
}

int32 DoAssetRegistryWritebackAfterStage(const FString& InAssetRegistryFileName, FString&& InContainerDirectory, const FKeyChain& InKeyChain)
{
	// This version called after the containers are already created, when you
	// have a bunch of containers on disk and you want to add chunk info back to
	// an asset registry.

	FAssetRegistryState AssetRegistry;
	if (LoadAssetRegistry(InAssetRegistryFileName, AssetRegistry) == false)
	{
		UE_LOG(LogIoStore, Error, TEXT("Unabled to open source asset registry: %s"), *InAssetRegistryFileName);
		return 1;
	}

	// Grab all containers in the directory
	FPaths::NormalizeDirectoryName(InContainerDirectory);
	TArray<FString> FoundContainerFiles;
	IFileManager::Get().FindFiles(FoundContainerFiles, *(InContainerDirectory / TEXT("*.utoc")), true, false);
	
	uint64 TotalCompressedSize = 0;
	
	// Grab all the package infos.
	TMap<FPackageId, TArray<FIoStoreTocChunkInfo, TInlineAllocator<2>>> PackageToChunks;
	for (const FString& Filename : FoundContainerFiles)
	{
		TUniquePtr<FIoStoreReader> Reader = CreateIoStoreReader(*(InContainerDirectory / Filename), InKeyChain);
		if (Reader.IsValid() == false)
		{
			return 1; // already logged.
		}
		
		Reader->EnumerateChunks([&](const FIoStoreTocChunkInfo& ChunkInfo)
		{
			FPackageId PackageId = FPackageId::FromValue(*(int64*)(ChunkInfo.Id.GetData()));
			PackageToChunks.FindOrAdd(PackageId).Add(ChunkInfo);
			TotalCompressedSize += ChunkInfo.CompressedSize;
			return true;
		});
	}

	AddChunkInfoToAssetRegistry(MoveTemp(PackageToChunks), AssetRegistry, TotalCompressedSize);

	return SaveAssetRegistry(InAssetRegistryFileName, AssetRegistry, true) ? 0 : 1;
}

bool DoAssetRegistryWritebackDuringStage(EAssetRegistryWritebackMethod InMethod, const FString& InCookedDir, TArray<TSharedPtr<IIoStoreWriter>>& InIoStoreWriters)
{
	// This version called during container creation.

	TRACE_CPUPROFILER_EVENT_SCOPE(UpdateAssetRegistryWithSizeInfo);
	UE_LOG(LogIoStore, Display, TEXT("Adding staging metadata to asset registry..."));

	// The overwhelming majority of time for the asset registry writeback is loading and saving.
	FString AssetRegistryFileName;
	FAssetRegistryState AssetRegistry;
	{
		TRACE_CPUPROFILER_EVENT_SCOPE(LoadingAssetRegistry);

		// Look for the development registry. Should be in \\GameName\\Metadata\\DevelopmentAssetRegistry.bin, but we don't know what "GameName" is.
		TArray<FString> PossibleAssetRegistryFiles;
		IFileManager::Get().FindFilesRecursive(PossibleAssetRegistryFiles, *InCookedDir, GetDevelopmentAssetRegistryFilename(), true, false);

		if (PossibleAssetRegistryFiles.Num() > 1)
		{
			UE_LOG(LogIoStore, Warning, TEXT("Found multiple possible development asset registries:"));
			for (FString& Filename : PossibleAssetRegistryFiles)
			{
				UE_LOG(LogIoStore, Warning, TEXT("    %s"), *Filename);
			}
		}

		if (PossibleAssetRegistryFiles.Num() == 0)
		{
			UE_LOG(LogIoStore, Error, TEXT("No development asset registry file found!"));
			return false;
		}
		else
		{
			AssetRegistryFileName = MoveTemp(PossibleAssetRegistryFiles[0]);
			UE_LOG(LogIoStore, Display, TEXT("Using input asset registry: %s"), *AssetRegistryFileName);

			if (LoadAssetRegistry(AssetRegistryFileName, AssetRegistry) == false)
			{
				return false; // already logged
			}
		}
	}

	// Create a map off the package id to all of its chunks. 2 inline allocation
	// is for the export data and the bulk data. For a major test project, 2 covers
	// 89% of packages, 1 covers 72%.
	uint64 TotalCompressedSize = 0;
	TMap<FPackageId, TArray<FIoStoreTocChunkInfo, TInlineAllocator<2>>> PackageToChunks;
	for (TSharedPtr<IIoStoreWriter> IoStoreWriter : InIoStoreWriters)
	{
		IoStoreWriter->EnumerateChunks([&](const FIoStoreTocChunkInfo& ChunkInfo)
		{
			FPackageId PackageId = FPackageId::FromValue(*(int64*)(ChunkInfo.Id.GetData()));
			PackageToChunks.FindOrAdd(PackageId).Add(ChunkInfo);
			TotalCompressedSize += ChunkInfo.CompressedSize;
			return true;
		});
	}

	AddChunkInfoToAssetRegistry(MoveTemp(PackageToChunks), AssetRegistry, TotalCompressedSize);

	FString OutputFileName;
	switch (InMethod)
	{
	case EAssetRegistryWritebackMethod::OriginalFile:
		{
			// Write to an adjacent file and move after
			if (SaveAssetRegistry(AssetRegistryFileName, AssetRegistry, true) == false)
			{
				return false;
			}
			break;
		}
	case EAssetRegistryWritebackMethod::AdjacentFile:
		{
			if (SaveAssetRegistry(AssetRegistryFileName.Replace(TEXT(".bin"), TEXT("Staged.bin")), AssetRegistry, true) == false)
			{
				return false;
			}
			break;
		}
	default:
		{
			UE_LOG(LogIoStore, Error, TEXT("Invalid asset registry writeback method (should already be handled!) (%d)"), InMethod);
			return false;
		}
	}
	
	return true;
}

int32 CreateTarget(const FIoStoreArguments& Arguments, const FIoStoreWriterSettings& GeneralIoWriterSettings)
{
	TGuardValue<int32> GuardAllowUnversionedContentInEditor(GAllowUnversionedContentInEditor, 1);

#if OUTPUT_CHUNKID_DIRECTORY
	ChunkIdCsv.CreateOutputFile(CookedDir);
#endif

	TSharedPtr<IIoStoreWriterReferenceChunkDatabase> ChunkDatabase;
	if (Arguments.ReferenceChunkGlobalContainerFileName.Len())
	{
		ChunkDatabase = MakeShared<FIoStoreChunkDatabase>();
		if (((FIoStoreChunkDatabase&)*ChunkDatabase).Init(Arguments.ReferenceChunkGlobalContainerFileName, Arguments.ReferenceChunkKeys) == false)
		{
			UE_LOG(LogIoStore, Error, TEXT("Failed to initialize reference chunk store."));
			return 1;
		}
	}

	TArray<FLegacyCookedPackage*> Packages;
	FPackageNameMap PackageNameMap;
	FPackageIdMap PackageIdMap;

	FPackageStoreOptimizer PackageStoreOptimizer;
	PackageStoreOptimizer.Initialize(*Arguments.ScriptObjects);
	FIoStoreWriteRequestManager WriteRequestManager(PackageStoreOptimizer, Arguments.PackageStore.Get());

	TArray<FContainerTargetSpec*> ContainerTargets;
	UE_LOG(LogIoStore, Display, TEXT("Creating container targets..."));
	{
		IOSTORE_CPU_SCOPE(CreateContainerTargets);
		InitializeContainerTargetsAndPackages(Arguments, Packages, PackageNameMap, PackageIdMap, ContainerTargets, PackageStoreOptimizer);
	}

	TUniquePtr<FIoStoreWriterContext> IoStoreWriterContext(new FIoStoreWriterContext());
	FIoStatus IoStatus = IoStoreWriterContext->Initialize(GeneralIoWriterSettings);
	check(IoStatus.IsOk());
	TArray<TSharedPtr<IIoStoreWriter>> IoStoreWriters;
	TSharedPtr<IIoStoreWriter> GlobalIoStoreWriter;
	{
		IOSTORE_CPU_SCOPE(InitializeIoStoreWriters);
		if (!Arguments.IsDLC())
		{
			FIoContainerSettings GlobalContainerSettings;
			if (Arguments.bSign)
			{
				GlobalContainerSettings.SigningKey = Arguments.KeyChain.GetSigningKey();
				GlobalContainerSettings.ContainerFlags |= EIoContainerFlags::Signed;
			}
			GlobalIoStoreWriter = IoStoreWriterContext->CreateContainer(*Arguments.GlobalContainerPath, GlobalContainerSettings);
			IoStoreWriters.Add(GlobalIoStoreWriter);
		}
		for (FContainerTargetSpec* ContainerTarget : ContainerTargets)
		{
			check(ContainerTarget->ContainerId.IsValid());
			if (!ContainerTarget->OutputPath.IsEmpty())
			{
				FIoContainerSettings ContainerSettings;
				ContainerSettings.ContainerId = ContainerTarget->ContainerId;
				if (Arguments.bCreateDirectoryIndex)
				{
					ContainerSettings.ContainerFlags = ContainerTarget->ContainerFlags | EIoContainerFlags::Indexed;
				}
				if (EnumHasAnyFlags(ContainerTarget->ContainerFlags, EIoContainerFlags::Encrypted))
				{
					const FNamedAESKey* Key = Arguments.KeyChain.GetEncryptionKeys().Find(ContainerTarget->EncryptionKeyGuid);
					check(Key);
					ContainerSettings.EncryptionKeyGuid = ContainerTarget->EncryptionKeyGuid;
					ContainerSettings.EncryptionKey = Key->Key;
				}
				if (EnumHasAnyFlags(ContainerTarget->ContainerFlags, EIoContainerFlags::Signed))
				{
					ContainerSettings.SigningKey = Arguments.KeyChain.GetSigningKey();
					ContainerSettings.ContainerFlags |= EIoContainerFlags::Signed;
				}
				ContainerSettings.bGenerateDiffPatch = ContainerTarget->bGenerateDiffPatch;
				ContainerTarget->IoStoreWriter = IoStoreWriterContext->CreateContainer(*ContainerTarget->OutputPath, ContainerSettings);
				ContainerTarget->IoStoreWriter->EnableDiskLayoutOrdering(ContainerTarget->PatchSourceReaders);
				ContainerTarget->IoStoreWriter->SetReferenceChunkDatabase(ChunkDatabase);
				IoStoreWriters.Add(ContainerTarget->IoStoreWriter);
				if (!ContainerTarget->OptionalSegmentOutputPath.IsEmpty())
				{
					ContainerTarget->OptionalSegmentIoStoreWriter = IoStoreWriterContext->CreateContainer(*ContainerTarget->OptionalSegmentOutputPath, ContainerSettings);
					IoStoreWriters.Add(ContainerTarget->OptionalSegmentIoStoreWriter);
				}
			}
		}
	}

	if (Arguments.PackageStore->HasDataSource())
	{
		ParsePackageAssetsFromPackageStore(*Arguments.PackageStore, Packages, PackageStoreOptimizer);
	}
	else
	{
		ParsePackageAssetsFromFiles(Packages, PackageStoreOptimizer);
	}

	UE_LOG(LogIoStore, Display, TEXT("Processing shader libraries..."));
	TArray<FShaderInfo*> Shaders;
	ProcessShaderLibraries(Arguments, ContainerTargets, Shaders);

	if (Arguments.IsDLC() && Arguments.bRemapPluginContentToGame)
	{
		for (FLegacyCookedPackage* Package : Packages)
		{
			const int32 DLCNameLen = Arguments.DLCName.Len() + 1;
			FString PackageNameStr = Package->PackageName.ToString();
			FString RedirectedPackageNameStr = TEXT("/Game");
			RedirectedPackageNameStr.AppendChars(*PackageNameStr + DLCNameLen, PackageNameStr.Len() - DLCNameLen);
			FName RedirectedPackageName = FName(*RedirectedPackageNameStr);
			Package->OptimizedPackage->RedirectFrom(RedirectedPackageName);
		}
	}

	for (FContainerTargetSpec* ContainerTarget : ContainerTargets)
	{
		if (ContainerTarget->IoStoreWriter)
		{
			for (FContainerTargetFile& TargetFile : ContainerTarget->TargetFiles)
			{
				if (TargetFile.ChunkType != EContainerChunkType::PackageData && TargetFile.ChunkType != EContainerChunkType::OptionalSegmentPackageData)
				{
					FIoWriteOptions WriteOptions;
					WriteOptions.DebugName = *TargetFile.DestinationPath;
					WriteOptions.bForceUncompressed = TargetFile.bForceUncompressed;
					WriteOptions.bIsMemoryMapped = TargetFile.ChunkType == EContainerChunkType::MemoryMappedBulkData;
					WriteOptions.FileName = TargetFile.DestinationPath;
<<<<<<< HEAD
					ContainerTarget->IoStoreWriter->Append(TargetFile.ChunkId, WriteRequestManager.Read(TargetFile), WriteOptions);
=======
					if (TargetFile.ChunkType == EContainerChunkType::OptionalSegmentBulkData)
					{
						FIoChunkId ChunkId = TargetFile.ChunkId;
						if (TargetFile.Package->OptimizedOptionalSegmentPackage && TargetFile.Package->OptimizedOptionalSegmentPackage->HasEditorData())
						{
							// Auto optional packages replace the non-optional part when the container is mounted
							ChunkId = CreateIoChunkId(TargetFile.Package->GlobalPackageId.Value(), 0, EIoChunkType::BulkData);
						}
						ContainerTarget->OptionalSegmentIoStoreWriter->Append(ChunkId, WriteRequestManager.Read(TargetFile), WriteOptions);
					}
					else
					{
						ContainerTarget->IoStoreWriter->Append(TargetFile.ChunkId, WriteRequestManager.Read(TargetFile), WriteOptions);
					}
>>>>>>> d731a049
				}
			}
		}
	}

	TMap<FPackageId, FPackageStorePackage*> OptimizedPackagesMap;
	for (FLegacyCookedPackage* Package : Packages)
	{
		check(Package->OptimizedPackage);
		OptimizedPackagesMap.Add(Package->OptimizedPackage->GetId(), Package->OptimizedPackage);
	}

	UE_LOG(LogIoStore, Display, TEXT("Processing redirects..."));
	PackageStoreOptimizer.ProcessRedirects(OptimizedPackagesMap, Arguments.IsDLC());

	UE_LOG(LogIoStore, Display, TEXT("Optimizing packages..."));
	PackageStoreOptimizer.OptimizeExportBundles(OptimizedPackagesMap);

	UE_LOG(LogIoStore, Display, TEXT("Finalizing packages..."));
	for (FLegacyCookedPackage* Package : Packages)
	{
		check(Package->OptimizedPackage);
		PackageStoreOptimizer.FinalizePackage(Package->OptimizedPackage);
		if (Package->OptimizedOptionalSegmentPackage)
		{
			PackageStoreOptimizer.FinalizePackage(Package->OptimizedOptionalSegmentPackage);
		}
	}

	UE_LOG(LogIoStore, Display, TEXT("Creating disk layout..."));
	FString ClusterCSVPath;
	if (FParse::Value(FCommandLine::Get(), TEXT("ClusterCSV="), ClusterCSVPath))
	{
		ClusterStatsCsv.CreateOutputFile(ClusterCSVPath);
	}
	CreateDiskLayout(ContainerTargets, Packages, Arguments.OrderMaps, PackageIdMap, Arguments.bClusterByOrderFilePriority);

	for (FContainerTargetSpec* ContainerTarget : ContainerTargets)
	{
		if (ContainerTarget->IoStoreWriter)
		{
			TArray<FPackageStoreEntryResource> PackageStoreEntries;
			for (FContainerTargetFile& TargetFile : ContainerTarget->TargetFiles)
			{
				if (TargetFile.ChunkType == EContainerChunkType::PackageData || TargetFile.ChunkType == EContainerChunkType::OptionalSegmentPackageData)
				{
					check(TargetFile.Package);
					FIoWriteOptions WriteOptions;
					WriteOptions.DebugName = *TargetFile.DestinationPath;
					WriteOptions.bForceUncompressed = TargetFile.bForceUncompressed;
					WriteOptions.FileName = TargetFile.DestinationPath;
<<<<<<< HEAD
					ContainerTarget->IoStoreWriter->Append(TargetFile.ChunkId, WriteRequestManager.Read(TargetFile), WriteOptions);
					PackageStoreEntries.Add(PackageStoreOptimizer.CreatePackageStoreEntry(TargetFile.Package->OptimizedPackage));
=======
					if (TargetFile.ChunkType == EContainerChunkType::OptionalSegmentPackageData)
					{
						check(ContainerTarget->OptionalSegmentIoStoreWriter);
						check(TargetFile.Package->OptimizedOptionalSegmentPackage);
						FIoChunkId ChunkId = TargetFile.ChunkId;
						if (TargetFile.Package->OptimizedOptionalSegmentPackage->HasEditorData())
						{
							// Auto optional packages replace the non-optional part when the container is mounted
							ChunkId = CreateIoChunkId(TargetFile.Package->GlobalPackageId.Value(), 0, EIoChunkType::ExportBundleData);
						}
						ContainerTarget->OptionalSegmentIoStoreWriter->Append(ChunkId, WriteRequestManager.Read(TargetFile), WriteOptions);
					}
					else
					{
						ContainerTarget->IoStoreWriter->Append(TargetFile.ChunkId, WriteRequestManager.Read(TargetFile), WriteOptions);
						PackageStoreEntries.Add(PackageStoreOptimizer.CreatePackageStoreEntry(TargetFile.Package->OptimizedPackage, TargetFile.Package->OptimizedOptionalSegmentPackage));
					}
>>>>>>> d731a049
				}
			}

			auto WriteContainerHeaderChunk = [](FIoContainerHeader& Header, IIoStoreWriter* IoStoreWriter)
			{
				FLargeMemoryWriter HeaderAr(0, true);
				HeaderAr << Header;
				int64 DataSize = HeaderAr.TotalSize();
				FIoBuffer ContainerHeaderBuffer(FIoBuffer::AssumeOwnership, HeaderAr.ReleaseOwnership(), DataSize);

				FIoWriteOptions WriteOptions;
				WriteOptions.DebugName = TEXT("ContainerHeader");
				WriteOptions.bForceUncompressed = true;
				IoStoreWriter->Append(
					CreateIoChunkId(Header.ContainerId.Value(), 0, EIoChunkType::ContainerHeader),
					ContainerHeaderBuffer,
					WriteOptions);
			};

			ContainerTarget->Header = PackageStoreOptimizer.CreateContainerHeader(ContainerTarget->ContainerId, PackageStoreEntries);
			WriteContainerHeaderChunk(ContainerTarget->Header, ContainerTarget->IoStoreWriter.Get());

			if (ContainerTarget->OptionalSegmentIoStoreWriter)
			{
				ContainerTarget->OptionalSegmentHeader = PackageStoreOptimizer.CreateOptionalContainerHeader(ContainerTarget->ContainerId, PackageStoreEntries);
				WriteContainerHeaderChunk(ContainerTarget->OptionalSegmentHeader, ContainerTarget->OptionalSegmentIoStoreWriter.Get());
			}
		}

		// Check if we need to dump the final order of the packages. Useful, to debug packing.
		if (FParse::Param(FCommandLine::Get(), TEXT("writefinalorder")))
		{
			FString FinalContainerOrderFile = FPaths::GetPath(ContainerTarget->OutputPath) + FPaths::GetBaseFilename(ContainerTarget->OutputPath) + TEXT("-order.txt");
			TUniquePtr<FArchive> IoOrderListArchive(IFileManager::Get().CreateFileWriter(*FinalContainerOrderFile));
			if (IoOrderListArchive)
			{
				IoOrderListArchive->SetIsTextFormat(true);

				// The TargetFiles list is not the order written to disk - FIoStoreWriter sorts
				// on the IdealOrder prior to writing.
				TArray<const FContainerTargetFile*> SortedTargetFiles;
				SortedTargetFiles.Reserve(ContainerTarget->TargetFiles.Num());
				for (const FContainerTargetFile& TargetFile : ContainerTarget->TargetFiles)
				{
					SortedTargetFiles.Add(&TargetFile);
				}

				Algo::SortBy(SortedTargetFiles, [](const FContainerTargetFile* TargetFile) { return TargetFile->IdealOrder; });

				for (const FContainerTargetFile* TargetFile : SortedTargetFiles)
				{
					TStringBuilder<256> Line;
					Line.Append(LexToString(TargetFile->ChunkId));

					if (TargetFile->Package)
					{
						Line.Append(TEXT(" "));
						Line.Append(TargetFile->Package->FileName);
					}

					IoOrderListArchive->Logf(TEXT("%s"), Line.ToString());
				}

				IoOrderListArchive->Close();
			}
		}

	}

	uint64 InitialLoadSize = 0;
	if (GlobalIoStoreWriter)
	{
		FIoBuffer ScriptObjectsBuffer = PackageStoreOptimizer.CreateScriptObjectsBuffer();
		InitialLoadSize = ScriptObjectsBuffer.DataSize();
		FIoWriteOptions WriteOptions;
		WriteOptions.DebugName = TEXT("ScriptObjects");
		GlobalIoStoreWriter->Append(CreateIoChunkId(0, 0, EIoChunkType::ScriptObjects), ScriptObjectsBuffer, WriteOptions);
	}

	UE_LOG(LogIoStore, Display, TEXT("Serializing container(s)..."));

	TFuture<void> FlushTask = Async(EAsyncExecution::Thread, [&IoStoreWriterContext]()
	{
		IoStoreWriterContext->Flush();
	});

	while (!FlushTask.IsReady())
	{
		FlushTask.WaitFor(FTimespan::FromSeconds(2.0));
		FIoStoreWriterContext::FProgress Progress = IoStoreWriterContext->GetProgress();
		TStringBuilder<1024> ProgressStringBuilder;
		if (Progress.SerializedChunksCount >= Progress.TotalChunksCount)
		{
			ProgressStringBuilder.Appendf(TEXT("Writing tocs..."));
		}
		else if (Progress.SerializedChunksCount)
		{
			ProgressStringBuilder.Appendf(TEXT("Writing chunks (%llu/%llu)..."), Progress.SerializedChunksCount, Progress.TotalChunksCount);
			if (Progress.CompressedChunksCount)
			{
				ProgressStringBuilder.Appendf(TEXT(" [%llu compressed]"), Progress.CompressedChunksCount);
			}
			if (Progress.ScheduledCompressionTasksCount)
			{
				ProgressStringBuilder.Appendf(TEXT(" [%llu compression tasks scheduled]"), Progress.ScheduledCompressionTasksCount);
			}
			UE_LOG(LogIoStore, Display, TEXT("%s"), *ProgressStringBuilder);
		}
		else
		{
			UE_LOG(LogIoStore, Display, TEXT("Hashing chunks (%llu/%llu)..."), Progress.HashedChunksCount, Progress.TotalChunksCount);
		}
	}
	if (GeneralIoWriterSettings.bCompressionEnableDDC)
	{
		FIoStoreWriterContext::FProgress Progress = IoStoreWriterContext->GetProgress();
		uint64 TotalDDCAttempts = Progress.CompressionDDCHitCount + Progress.CompressionDDCMissCount;
		double DDCHitRate = double(Progress.CompressionDDCHitCount) / TotalDDCAttempts * 100.0;
		UE_LOG(LogIoStore, Display, TEXT("Compression DDC hits: %llu/%llu (%.2f%%)"), Progress.CompressionDDCHitCount, TotalDDCAttempts, DDCHitRate);
	}

	if (Arguments.WriteBackMetadataToAssetRegistry != EAssetRegistryWritebackMethod::Disabled)
	{
		DoAssetRegistryWritebackDuringStage(Arguments.WriteBackMetadataToAssetRegistry, Arguments.CookedDir, IoStoreWriters);
	}

	TArray<FIoStoreWriterResult> IoStoreWriterResults;
	IoStoreWriterResults.Reserve(IoStoreWriters.Num());
	for (TSharedPtr<IIoStoreWriter> IoStoreWriter : IoStoreWriters)
	{
		IoStoreWriterResults.Emplace(IoStoreWriter->GetResult().ConsumeValueOrDie());
	}
	IoStoreWriters.Empty();

	IOSTORE_CPU_SCOPE(CalculateStats);

	UE_LOG(LogIoStore, Display, TEXT("Calculating stats..."));
	uint64 UExpSize = 0;
	uint64 UAssetSize = 0;
	uint64 ImportedPackagesCount = 0;
	uint64 NoImportedPackagesCount = 0;
	uint64 NameMapCount = 0;
	
	for (const FLegacyCookedPackage* Package : Packages)
	{
		UExpSize += Package->UExpSize;
		UAssetSize += Package->UAssetSize;
		NameMapCount += Package->OptimizedPackage->GetNameCount();
		int32 PackageImportedPackagesCount = Package->OptimizedPackage->GetImportedPackageIds().Num();
		ImportedPackagesCount += PackageImportedPackagesCount;
		NoImportedPackagesCount += PackageImportedPackagesCount == 0;
	}
	
	uint64 GlobalShaderCount = 0;
	uint64 SharedShaderCount = 0;
	uint64 UniqueShaderCount = 0;
	uint64 InlineShaderCount = 0;
	uint64 GlobalShaderSize = 0;
	uint64 SharedShaderSize = 0;
	uint64 UniqueShaderSize = 0;
	uint64 InlineShaderSize = 0;
	for (const FContainerTargetSpec* ContainerTarget : ContainerTargets)
	{
		for (const FShaderInfo* ShaderInfo : ContainerTarget->GlobalShaders)
		{
			++GlobalShaderCount;
			GlobalShaderSize += ShaderInfo->CodeIoBuffer.DataSize();
		}
		for (const FShaderInfo* ShaderInfo : ContainerTarget->SharedShaders)
		{
			++SharedShaderCount;
			SharedShaderSize += ShaderInfo->CodeIoBuffer.DataSize();
		}
		for (const FShaderInfo* ShaderInfo : ContainerTarget->UniqueShaders)
		{
			++UniqueShaderCount;
			UniqueShaderSize += ShaderInfo->CodeIoBuffer.DataSize();
		}
		for (const FShaderInfo* ShaderInfo : ContainerTarget->InlineShaders)
		{
			++InlineShaderCount;
			InlineShaderSize += ShaderInfo->CodeIoBuffer.DataSize();
		}
	}

	LogWriterResults(IoStoreWriterResults);
	LogContainerPackageInfo(ContainerTargets);
	
	UE_LOG(LogIoStore, Display, TEXT("Input:  %8.2lf MB UExp"), (double)UExpSize / 1024.0 / 1024.0);
	UE_LOG(LogIoStore, Display, TEXT("Input:  %8.2lf MB UAsset"), (double)UAssetSize / 1024.0 / 1024.0);
	UE_LOG(LogIoStore, Display, TEXT("Input:  %8d Packages"), Packages.Num());
	UE_LOG(LogIoStore, Display, TEXT("Input:  %8.2f MB for %d Global shaders"), (double)GlobalShaderSize / 1024.0 / 1024.0, GlobalShaderCount);
	UE_LOG(LogIoStore, Display, TEXT("Input:  %8.2f MB for %d Shared shaders"), (double)SharedShaderSize / 1024.0 / 1024.0, SharedShaderCount);
	UE_LOG(LogIoStore, Display, TEXT("Input:  %8.2f MB for %d Unique shaders"), (double)UniqueShaderSize / 1024.0 / 1024.0, UniqueShaderCount);
	UE_LOG(LogIoStore, Display, TEXT("Input:  %8.2f MB for %d Inline shaders"), (double)InlineShaderSize / 1024.0 / 1024.0, InlineShaderCount);
	UE_LOG(LogIoStore, Display, TEXT(""));
	UE_LOG(LogIoStore, Display, TEXT("Output: %8llu Export bundle entries"), PackageStoreOptimizer.GetTotalExportBundleEntryCount());
	UE_LOG(LogIoStore, Display, TEXT("Output: %8llu Export bundles"), PackageStoreOptimizer.GetTotalExportBundleCount());
	UE_LOG(LogIoStore, Display, TEXT("Output: %8llu Internal export bundle arcs"), PackageStoreOptimizer.GetTotalInternalBundleArcsCount());
	UE_LOG(LogIoStore, Display, TEXT("Output: %8llu External export bundle arcs"), PackageStoreOptimizer.GetTotalExternalBundleArcsCount());
	UE_LOG(LogIoStore, Display, TEXT("Output: %8llu Name map entries"), NameMapCount);
	UE_LOG(LogIoStore, Display, TEXT("Output: %8llu Imported package entries"), ImportedPackagesCount);
	UE_LOG(LogIoStore, Display, TEXT("Output: %8llu Packages without imports"), NoImportedPackagesCount);
	UE_LOG(LogIoStore, Display, TEXT("Output: %8d Public runtime script objects"), PackageStoreOptimizer.GetTotalScriptObjectCount());
	UE_LOG(LogIoStore, Display, TEXT("Output: %8.2lf MB InitialLoadData"), (double)InitialLoadSize / 1024.0 / 1024.0);

	if (ChunkDatabase.IsValid())
	{
		uint64 TotalCompressedBytes = 0;
		for (const FIoStoreWriterResult& Result : IoStoreWriterResults)
		{
			TotalCompressedBytes += Result.CompressedContainerSize;
		}

		FIoStoreChunkDatabase& ChunkDatabaseRef = (FIoStoreChunkDatabase&)*ChunkDatabase;
		UE_LOG(LogIoStore, Display, TEXT("Reference Chunk: %s reused bytes out of %s possible: %.1f%%"), *FText::AsNumber(ChunkDatabaseRef.FulfillBytes).ToString(), *FText::AsNumber(TotalCompressedBytes).ToString(), 100.0 * ChunkDatabaseRef.FulfillBytes / TotalCompressedBytes);
		UE_LOG(LogIoStore, Display, TEXT("Reference Chunk: %s chunks found / %s requests"), *FText::AsNumber(ChunkDatabaseRef.FulfillCount).ToString(), *FText::AsNumber(ChunkDatabaseRef.RequestCount).ToString());
		if (ChunkDatabaseRef.ContainerNotFound)
		{
			UE_LOG(LogIoStore, Warning, TEXT("Reference Chunk had %s requests for a container that wasn't loaded. This means the "), *FText::AsNumber(ChunkDatabaseRef.ContainerNotFound).ToString());
			UE_LOG(LogIoStore, Warning, TEXT("new output has a container that wasn't deployed before. If that doesn't sound right"));
			UE_LOG(LogIoStore, Warning, TEXT("verify that you used reference containers from the same project."));
		}
	}

	return 0;
}

bool DumpIoStoreContainerInfo(const TCHAR* InContainerFilename, const FKeyChain& InKeyChain)
{
	TUniquePtr<FIoStoreReader> Reader = CreateIoStoreReader(InContainerFilename, InKeyChain);
	if (!Reader.IsValid())
	{
		return false;
	}

	UE_LOG(LogIoStore, Display, TEXT("IoStore Container File: %s"), InContainerFilename);
	UE_LOG(LogIoStore, Display, TEXT("    Id: 0x%llX"), Reader->GetContainerId().Value());
	UE_LOG(LogIoStore, Display, TEXT("    Version: %d"), Reader->GetVersion());
	UE_LOG(LogIoStore, Display, TEXT("    Indexed: %d"), EnumHasAnyFlags(Reader->GetContainerFlags(), EIoContainerFlags::Indexed));
	UE_LOG(LogIoStore, Display, TEXT("    Signed: %d"), EnumHasAnyFlags(Reader->GetContainerFlags(), EIoContainerFlags::Signed));
	bool bIsEncrypted = EnumHasAnyFlags(Reader->GetContainerFlags(), EIoContainerFlags::Encrypted);
	UE_LOG(LogIoStore, Display, TEXT("    Encrypted: %d"), bIsEncrypted);
	if (bIsEncrypted)
	{
		UE_LOG(LogIoStore, Display, TEXT("    EncryptionKeyGuid: %s"), *Reader->GetEncryptionKeyGuid().ToString());
	}
	bool bIsCompressed = EnumHasAnyFlags(Reader->GetContainerFlags(), EIoContainerFlags::Compressed);
	UE_LOG(LogIoStore, Display, TEXT("    Compressed: %d"), bIsCompressed);
	if (bIsCompressed)
	{
		UE_LOG(LogIoStore, Display, TEXT("    CompressionBlockSize: %llu"), Reader->GetCompressionBlockSize());
		UE_LOG(LogIoStore, Display, TEXT("    CompressionMethods:"));
		for (FName Method : Reader->GetCompressionMethods())
		{
			UE_LOG(LogPakFile, Display, TEXT("        %s"), *Method.ToString());
		}
	}

	return true;
}

int32 CreateContentPatch(const FIoStoreArguments& Arguments, const FIoStoreWriterSettings& GeneralIoWriterSettings)
{
	UE_LOG(LogIoStore, Display, TEXT("Building patch..."));
	TUniquePtr<FIoStoreWriterContext> IoStoreWriterContext(new FIoStoreWriterContext());
	FIoStatus IoStatus = IoStoreWriterContext->Initialize(GeneralIoWriterSettings);
	check(IoStatus.IsOk());
	TArray<TSharedPtr<IIoStoreWriter>> IoStoreWriters;
	for (const FContainerSourceSpec& Container : Arguments.Containers)
	{
		TArray<TUniquePtr<FIoStoreReader>> SourceReaders = CreatePatchSourceReaders(Container.PatchSourceContainerFiles, Arguments);
		TUniquePtr<FIoStoreReader> TargetReader = CreateIoStoreReader(*Container.PatchTargetFile, Arguments.KeyChain);
		if (!TargetReader.IsValid())
		{
			UE_LOG(LogIoStore, Error, TEXT("Failed loading target container"));
			return -1;
		}

		EIoContainerFlags TargetContainerFlags = TargetReader->GetContainerFlags();

		FIoContainerSettings ContainerSettings;
		if (Arguments.bCreateDirectoryIndex)
		{
			ContainerSettings.ContainerFlags |= EIoContainerFlags::Indexed;
		}

		ContainerSettings.ContainerId = TargetReader->GetContainerId();
		if (Arguments.bSign || EnumHasAnyFlags(TargetContainerFlags, EIoContainerFlags::Signed))
		{
			ContainerSettings.SigningKey =Arguments.KeyChain.GetSigningKey();
			ContainerSettings.ContainerFlags |= EIoContainerFlags::Signed;
		}

		if (EnumHasAnyFlags(TargetContainerFlags, EIoContainerFlags::Encrypted))
		{
			ContainerSettings.ContainerFlags |= EIoContainerFlags::Encrypted;
			const FNamedAESKey* Key = Arguments.KeyChain.GetEncryptionKeys().Find(TargetReader->GetEncryptionKeyGuid());
			if (!Key)
			{
				UE_LOG(LogIoStore, Error, TEXT("Missing encryption key for target container"));
				return -1;
			}
			ContainerSettings.EncryptionKeyGuid = Key->Guid;
			ContainerSettings.EncryptionKey = Key->Key;
		}

		TSharedPtr<IIoStoreWriter> IoStoreWriter = IoStoreWriterContext->CreateContainer(*Container.OutputPath, ContainerSettings);
		IoStoreWriters.Add(IoStoreWriter);
		TMap<FIoChunkId, FIoChunkHash> SourceHashByChunkId;
		for (const TUniquePtr<FIoStoreReader>& SourceReader : SourceReaders)
		{
			SourceReader->EnumerateChunks([&SourceHashByChunkId](const FIoStoreTocChunkInfo& ChunkInfo)
			{
				SourceHashByChunkId.Add(ChunkInfo.Id, ChunkInfo.Hash);
				return true;
			});
		}

		TMap<FIoChunkId, FString> ChunkFileNamesMap;
		TargetReader->GetDirectoryIndexReader().IterateDirectoryIndex(FIoDirectoryIndexHandle::RootDirectory(), TEXT(""),
		[&ChunkFileNamesMap, &TargetReader](FString Filename, uint32 TocEntryIndex) -> bool
		{
			TIoStatusOr<FIoStoreTocChunkInfo> ChunkInfo = TargetReader->GetChunkInfo(TocEntryIndex);
			if (ChunkInfo.IsOk())
			{
				ChunkFileNamesMap.Add(ChunkInfo.ValueOrDie().Id, Filename);
			}
			return true;
		});

		TargetReader->EnumerateChunks([&TargetReader, &SourceHashByChunkId, &IoStoreWriter, &ChunkFileNamesMap](const FIoStoreTocChunkInfo& ChunkInfo)
		{
			FIoChunkHash* FindSourceHash = SourceHashByChunkId.Find(ChunkInfo.Id);
			if (!FindSourceHash || *FindSourceHash != ChunkInfo.Hash)
			{
				FIoReadOptions ReadOptions;
				TIoStatusOr<FIoBuffer> ChunkBuffer = TargetReader->Read(ChunkInfo.Id, ReadOptions);
				FIoWriteOptions WriteOptions;
				FString* FindFileName = ChunkFileNamesMap.Find(ChunkInfo.Id);
				if (FindFileName)
				{
					WriteOptions.FileName = *FindFileName;
					if (FindSourceHash)
					{
						UE_LOG(LogIoStore, Display, TEXT("Modified: %s"), **FindFileName);
					}
					else
					{
						UE_LOG(LogIoStore, Display, TEXT("Added: %s"), **FindFileName);
					}
				}
				WriteOptions.bIsMemoryMapped = ChunkInfo.bIsMemoryMapped;
				WriteOptions.bForceUncompressed = ChunkInfo.bForceUncompressed; 
				IoStoreWriter->Append(ChunkInfo.Id, ChunkBuffer.ConsumeValueOrDie(), WriteOptions);
			}
			return true;
		});
	}

	IoStoreWriterContext->Flush();
	TArray<FIoStoreWriterResult> Results;
	for (TSharedPtr<IIoStoreWriter> IoStoreWriter : IoStoreWriters)
	{
		Results.Emplace(IoStoreWriter->GetResult().ConsumeValueOrDie());
	}

	LogWriterResults(Results);

	return 0;
}

int32 ListContainer(
	const FKeyChain& KeyChain,
	const FString& ContainerPathOrWildcard,
	const FString& CsvPath)
{
	struct FComputedChunkInfo
	{
		FIoChunkId Id;
		FString FileName;
		FIoChunkHash Hash;
		EIoChunkType ChunkType;
		uint64 Size;
		uint64 CompressedSize;
		uint64 Offset;
		uint64 OffsetOnDisk;
		int32 NumCompressedBlocks;
		bool bIsCompressed;
		bool bHasValidFileName;
	};

	TArray<FString> ContainerFilePaths;

	if (IFileManager::Get().FileExists(*ContainerPathOrWildcard))
	{
		ContainerFilePaths.Add(ContainerPathOrWildcard);
	}
	else if (IFileManager::Get().DirectoryExists(*ContainerPathOrWildcard))
	{
		FString Directory = ContainerPathOrWildcard;
		FPaths::NormalizeDirectoryName(Directory);

		TArray<FString> FoundContainerFiles;
		IFileManager::Get().FindFiles(FoundContainerFiles, *(Directory / TEXT("*.utoc")), true, false);

		for (const FString& Filename : FoundContainerFiles)
		{
			ContainerFilePaths.Emplace(Directory / Filename);
		}
	}
	else
	{
		FString Directory = FPaths::GetPath(ContainerPathOrWildcard);
		FPaths::NormalizeDirectoryName(Directory);

		TArray<FString> FoundContainerFiles;
		IFileManager::Get().FindFiles(FoundContainerFiles, *ContainerPathOrWildcard, true, false);

		for (const FString& Filename : FoundContainerFiles)
		{
			ContainerFilePaths.Emplace(Directory / Filename);
		}
	}

	if (ContainerFilePaths.Num() == 0)
	{
		UE_LOG(LogIoStore, Error, TEXT("Container '%s' doesn't exist and no container matches wildcard."), *ContainerPathOrWildcard);
		return -1;
	}

	TUniquePtr<FOutputDeviceFile> Out = MakeUnique<FOutputDeviceFile>(*CsvPath, true);
	Out->SetSuppressEventTag(true);

	Out->Log(TEXT("OrderInContainer, ChunkId, PackageId, PackageName, Filename, ContainerName, Offset, OffsetOnDisk, Size, CompressedSize, Hash, ChunkType"));

	for (const FString& ContainerFilePath : ContainerFilePaths)
	{
		TUniquePtr<FIoStoreReader> Reader = CreateIoStoreReader(*ContainerFilePath, KeyChain);
		if (!Reader.IsValid())
		{
			UE_LOG(LogIoStore, Warning, TEXT("Failed to read container '%s'"), *ContainerFilePath);
			continue;
		}

		if (!EnumHasAnyFlags(Reader->GetContainerFlags(), EIoContainerFlags::Indexed))
		{
			UE_LOG(LogIoStore, Warning, TEXT("Missing directory index for container '%s'"), *ContainerFilePath);
		}

		UE_LOG(LogIoStore, Display, TEXT("Listing container '%s'"), *ContainerFilePath);

		FString ContainerName = FPaths::GetBaseFilename(ContainerFilePath);
		uint64 CompressionBlockSize = Reader->GetCompressionBlockSize();
		TArray<FIoStoreTocCompressedBlockInfo> CompressedBlocks;
		Reader->EnumerateCompressedBlocks([&CompressedBlocks](const FIoStoreTocCompressedBlockInfo& Block) {
			CompressedBlocks.Add(Block);
			return true;
			});


		TArray<FComputedChunkInfo> Chunks;
		Reader->EnumerateChunks([&Chunks, CompressionBlockSize, &CompressedBlocks](const FIoStoreTocChunkInfo& ChunkInfo) {

			int32 FirstBlockIndex = int32(ChunkInfo.Offset / CompressionBlockSize);
			int32 LastBlockIndex = int32((Align(ChunkInfo.Offset + ChunkInfo.Size, CompressionBlockSize) - 1) / CompressionBlockSize);
			int32 NumCompressedBlocks = LastBlockIndex - FirstBlockIndex + 1;
			uint64 OffsetOnDisk = CompressedBlocks[FirstBlockIndex].Offset;

			FComputedChunkInfo ComputedInfo{
				ChunkInfo.Id,
				ChunkInfo.FileName,
				ChunkInfo.Hash,
				ChunkInfo.ChunkType,
				ChunkInfo.Size,
				ChunkInfo.CompressedSize,
				ChunkInfo.Offset,
				OffsetOnDisk,
				NumCompressedBlocks,
				ChunkInfo.bIsCompressed,
				ChunkInfo.bHasValidFileName
			};

			Chunks.Add(ComputedInfo);
			return true;
			});

		auto SortKey = [](const FComputedChunkInfo& ChunkInfo) { return ChunkInfo.OffsetOnDisk; };
		Algo::SortBy(Chunks, SortKey);

		for(int32 Index=0; Index < Chunks.Num(); ++Index)
		{
			const FComputedChunkInfo& ChunkInfo = Chunks[Index];
			FString PackageName;
			FPackageId PackageId;
			if (ChunkInfo.bHasValidFileName && FPackageName::TryConvertFilenameToLongPackageName(ChunkInfo.FileName, PackageName, nullptr))
			{
				PackageId = FPackageId::FromName(FName(*PackageName));
			}

			Out->Logf(TEXT("%d, %s, 0x%llX, %s, %s, %s, %lld, %lld, %lld, %lld, 0x%s, %s"),
					Index,
					*BytesToHex(ChunkInfo.Id.GetData(), ChunkInfo.Id.GetSize()),
					PackageId.ValueForDebugging(),
					*PackageName,
					*ChunkInfo.FileName,
					*ContainerName,
					ChunkInfo.Offset,
					ChunkInfo.OffsetOnDisk,
					ChunkInfo.Size,
					ChunkInfo.CompressedSize,
					*ChunkInfo.Hash.ToString(),
					*LexToString(ChunkInfo.ChunkType)
					);
		}
	}

	return 0;
}

bool LegacyListIoStoreContainer(
	const TCHAR* InContainerFilename,
	int64 InSizeFilter,
	const FString& InCSVFilename,
	const FKeyChain& InKeyChain)
{
	TUniquePtr<FIoStoreReader> Reader = CreateIoStoreReader(InContainerFilename, InKeyChain);
	if (!Reader.IsValid())
	{
		return false;
	}

	if (!EnumHasAnyFlags(Reader->GetContainerFlags(), EIoContainerFlags::Indexed))
	{
		UE_LOG(LogIoStore, Fatal, TEXT("Missing directory index for container '%s'"), InContainerFilename);
	}

	int32 FileCount = 0;
	int64 FileSize = 0;

	TArray<FString> CompressionMethodNames;
	for (const FName& CompressionMethodName : Reader->GetCompressionMethods())
	{
		CompressionMethodNames.Add(CompressionMethodName.ToString());
	}

	TArray<FIoStoreCompressedBlockInfo> CompressionBlocks;
	TArray<FIoStoreTocCompressedBlockInfo> CompressedBlocks;
	Reader->EnumerateCompressedBlocks([&CompressedBlocks](const FIoStoreTocCompressedBlockInfo& Block)
		{
			CompressedBlocks.Add(Block);
			return true;
		});

	const FIoDirectoryIndexReader& IndexReader = Reader->GetDirectoryIndexReader();
	UE_LOG(LogIoStore, Display, TEXT("Mount point %s"), *IndexReader.GetMountPoint());

	struct FEntry
	{
		FIoChunkId ChunkId;
		FIoChunkHash Hash;
		FString FileName;
		int64 Offset;
		int64 Size;
		int32 CompressionMethodIndex;
	};
	TArray<FEntry> Entries;

	const uint64 CompressionBlockSize = Reader->GetCompressionBlockSize();
	Reader->EnumerateChunks([&Entries, CompressionBlockSize, &CompressedBlocks](const FIoStoreTocChunkInfo& ChunkInfo)
		{
			const int32 FirstBlockIndex = int32(ChunkInfo.Offset / CompressionBlockSize);
			
			FEntry& Entry = Entries.AddDefaulted_GetRef();
			Entry.ChunkId = ChunkInfo.Id;
			Entry.Hash = ChunkInfo.Hash;
			Entry.FileName = ChunkInfo.FileName;
			Entry.Offset = CompressedBlocks[FirstBlockIndex].Offset;
			Entry.Size = ChunkInfo.CompressedSize;
			Entry.CompressionMethodIndex = CompressedBlocks[FirstBlockIndex].CompressionMethodIndex;
			return true;
		});

	struct FOffsetSort
	{
		bool operator()(const FEntry& A, const FEntry& B) const
		{
			return A.Offset < B.Offset;
		}
	};
	Entries.Sort(FOffsetSort());

	FileCount = Entries.Num();

	if (InCSVFilename.Len() > 0)
	{
		TArray<FString> Lines;
		Lines.Empty(Entries.Num() + 2);
		Lines.Add(TEXT("Filename, Offset, Size, Hash, Deleted, Compressed, CompressionMethod"));
		for (const FEntry& Entry : Entries)
		{
			bool bWasCompressed = Entry.CompressionMethodIndex != 0;
			Lines.Add(FString::Printf(
				TEXT("%s, %lld, %lld, %s, %s, %s, %d"),
				*Entry.FileName,
				Entry.Offset,
				Entry.Size,
				*Entry.Hash.ToString(),
				TEXT("false"),
				bWasCompressed ? TEXT("true") : TEXT("false"),
				Entry.CompressionMethodIndex));
		}

		if (FFileHelper::SaveStringArrayToFile(Lines, *InCSVFilename) == false)
		{
			UE_LOG(LogIoStore, Display, TEXT("Failed to save CSV file %s"), *InCSVFilename);
		}
		else
		{
			UE_LOG(LogIoStore, Display, TEXT("Saved CSV file to %s"), *InCSVFilename);
		}
	}

	for (const FEntry& Entry : Entries)
	{
		if (Entry.Size >= InSizeFilter)
		{
			UE_LOG(LogIoStore, Display, TEXT("\"%s\" offset: %lld, size: %d bytes, hash: %s, compression: %s."),
				*Entry.FileName,
				Entry.Offset,
				Entry.Size,
				*Entry.Hash.ToString(),
				*CompressionMethodNames[Entry.CompressionMethodIndex]);
		}
		FileSize += Entry.Size;
	}
	UE_LOG(LogIoStore, Display, TEXT("%d files (%lld bytes)."), FileCount, FileSize);

	return true;
}

<<<<<<< HEAD
=======
int32 ProfileReadSpeed(const TCHAR* InCommandLine, const FKeyChain& InKeyChain)
{
	FString ContainerPath;
	if (FParse::Value(InCommandLine, TEXT("Container="), ContainerPath) == false)
	{
		UE_LOG(LogIoStore, Display, TEXT(""));
		UE_LOG(LogIoStore, Display, TEXT("ProfileReadSpeed"));
		UE_LOG(LogIoStore, Display, TEXT(""));
		UE_LOG(LogIoStore, Display, TEXT("Reads the given utoc file using given a read method. This uses FIoStoreReader, which is not"));
		UE_LOG(LogIoStore, Display, TEXT("the system the runtime uses to load and stream iostore containers! It's for utility/debug use only."));
		UE_LOG(LogIoStore, Display, TEXT(""));
		UE_LOG(LogIoStore, Display, TEXT("Arguments:"));
		UE_LOG(LogIoStore, Display, TEXT(""));
		UE_LOG(LogIoStore, Display, TEXT("    -Container=path/to/utoc                      [required] The .utoc file to read."));
		UE_LOG(LogIoStore, Display, TEXT("    -ReadType={Read, ReadAsync, ReadCompressed}  What read function to use on FIoStoreReader. Default: Read"));
		UE_LOG(LogIoStore, Display, TEXT("    -cryptokeys=path/to/crypto.json              [required if encrypted] The keys to decrypt the container."));
		UE_LOG(LogIoStore, Display, TEXT("    -MaxJobCount=#                               The number of outstanding read tasks to maintain. Default: 512."));
		UE_LOG(LogIoStore, Display, TEXT("    -Validate                                    Whether to hash the reads and verify they match. Invalid for ReadCompressed. Default: disabled"));
		return 1;
	}

	TUniquePtr<FIoStoreReader> Reader = CreateIoStoreReader(*ContainerPath, InKeyChain);
	if (Reader.IsValid() == false)
	{
		return 1; // Already logged
	}

	TArray<FIoChunkId> Chunks;
	Reader->EnumerateChunks([&Chunks](const FIoStoreTocChunkInfo& ChunkInfo)
	{
		Chunks.Add(ChunkInfo.Id);
		return true;
	});

	enum class EReadType
	{
		Read,
		ReadAsync,
		ReadCompressed
	};

	auto ReadTypeToString = [](EReadType InReadType)
	{
		switch (InReadType)
		{
		case EReadType::Read: return TEXT("Read");
		case EReadType::ReadAsync: return TEXT("ReadAsync");
		case EReadType::ReadCompressed: return TEXT("ReadCompressed");
		default: return TEXT("INVALID");
		}
	};

	EReadType ReadType = EReadType::Read;
	int32 MaxOutstandingJobs = 512;
	bool bValidate = false;

	bValidate = FParse::Param(InCommandLine, TEXT("Validate"));
	FParse::Value(InCommandLine, TEXT("MaxJobCount="), MaxOutstandingJobs);

	FString ReadTypeRaw;
	if (FParse::Value(InCommandLine, TEXT("ReadType="), ReadTypeRaw))
	{
		if (ReadTypeRaw.Compare(TEXT("Read"), ESearchCase::IgnoreCase) == 0)
		{
			ReadType = EReadType::Read;
		}
		else if (ReadTypeRaw.Compare(TEXT("ReadAsync"), ESearchCase::IgnoreCase) == 0)
		{
			ReadType = EReadType::ReadAsync;
		}
		else if (ReadTypeRaw.Compare(TEXT("ReadCompressed"), ESearchCase::IgnoreCase) == 0)
		{
			ReadType = EReadType::ReadCompressed;
		}
		else
		{
			UE_LOG(LogIoStore, Error, TEXT("Invalid -ReadType provided: %s. Valid are {Read, ReadAsync, ReadCompressed}"), *ReadTypeRaw);
			return 1;
		}
	}

	if (MaxOutstandingJobs <= 0)
	{
		UE_LOG(LogIoStore, Error, TEXT("Invalid -MaxJobCount provided: %d. Specify a positive integer"), MaxOutstandingJobs);
		return 1;
	}

	if (ReadType == EReadType::ReadCompressed && 
		bValidate)
	{
		UE_LOG(LogIoStore, Error, TEXT("Can't validate ReadCompressed as the data is not decompressed and thus can't be hashed"));
		return 1;
	}

	UE_LOG(LogIoStore, Display, TEXT("MaxJobCount:            %s"), *FText::AsNumber(MaxOutstandingJobs).ToString());
	UE_LOG(LogIoStore, Display, TEXT("ReadType:               %s"), ReadTypeToString(ReadType));
	UE_LOG(LogIoStore, Display, TEXT("Validation:             %s"), bValidate ? TEXT("Enabled") : TEXT("Disabled"));
	UE_LOG(LogIoStore, Display, TEXT("Container Encrypted:    %s"), EnumHasAnyFlags(Reader->GetContainerFlags(), EIoContainerFlags::Encrypted) ? TEXT("Yes") : TEXT("No"));
	
	// We need a resettable event, so we can't use any of the task system events.
	FEvent* JustGotSpaceEvent = FPlatformProcess::GetSynchEventFromPool();
	UE::Tasks::FTaskEvent CompletedEvent(TEXT("ProfileReadDone"));

	std::atomic_int32_t OutstandingJobs = 0;
	std::atomic_int32_t TotalJobsRemaining = Chunks.Num();
	std::atomic_int64_t BytesRead = 0;

	double StartTime = FPlatformTime::Seconds();
	UE_LOG(LogIoStore, Display, TEXT("Dispatching %s chunk reads (%s max at one time)"), *FText::AsNumber(Chunks.Num()).ToString(), *FText::AsNumber(MaxOutstandingJobs).ToString());

	for (FIoChunkId& Id : Chunks)
	{
		for (;;)
		{
			int32 CurrentOutstanding = OutstandingJobs.load();
			if (CurrentOutstanding == MaxOutstandingJobs)
			{
				// Wait for one to complete.
				JustGotSpaceEvent->Wait();
				continue;
			}
			else if (CurrentOutstanding > MaxOutstandingJobs)
			{
				UE_LOG(LogIoStore, Warning, TEXT("Synch error -- too many jobs oustanding %d"), CurrentOutstanding);
			}
			break;
		}

		OutstandingJobs++;
		UE::Tasks::Launch(TEXT("IoStoreUtil::ReadJob"), [Id = Id, &OutstandingJobs, &JustGotSpaceEvent, &TotalJobsRemaining, &BytesRead, &Reader, &CompletedEvent, MaxOutstandingJobs, ReadType, bValidate]()
		{
			FIoChunkHash ReadHash;
			bool bHashValid = false;

			switch (ReadType)
			{
			case EReadType::ReadCompressed:
				{
					FIoStoreCompressedReadResult Result = Reader->ReadCompressed(Id, FIoReadOptions()).ValueOrDie();
					BytesRead += Result.IoBuffer.GetSize();
					break;
				}
			case EReadType::Read:
				{
					FIoBuffer Result = Reader->Read(Id, FIoReadOptions()).ValueOrDie();
					BytesRead += Result.GetSize();

					if (bValidate)
					{
						ReadHash = FIoChunkHash::HashBuffer(Result.GetData(), Result.GetSize());
						bHashValid = true;
					}

					break;
				}
			case EReadType::ReadAsync:
				{
					UE::Tasks::TTask<TIoStatusOr<FIoBuffer>> Tasks = Reader->ReadAsync(Id, FIoReadOptions());
					Tasks.BusyWait();
					FIoBuffer Result = Tasks.GetResult().ValueOrDie();

					BytesRead += Result.GetSize();

					if (bValidate)
					{
						ReadHash = FIoChunkHash::HashBuffer(Result.GetData(), Result.GetSize());
						bHashValid = true;
					}
					break;
				}
			}

			if (bHashValid)
			{
				FIoChunkHash CheckAgainstHash = Reader->GetChunkInfo(Id).ValueOrDie().Hash;
				if (ReadHash != CheckAgainstHash)
				{
					UE_LOG(LogIoStore, Warning, TEXT("Read hash mismatch: Chunk %s"), *LexToString(Id));
				}
			}

			if (OutstandingJobs.fetch_add(-1) == MaxOutstandingJobs)
			{
				// We are the first to make space in our limit, so release the dispatch thread to add more.
				JustGotSpaceEvent->Trigger();
			}

			int32 JobsRemaining = TotalJobsRemaining.fetch_add(-1);
			if ((JobsRemaining % 1000) == 1)
			{
				UE_LOG(LogIoStore, Display, TEXT("Jobs Remaining: %d"), JobsRemaining - 1);
			}

			// Were we the last job issued?
			if (JobsRemaining == 1)
			{
				CompletedEvent.Trigger();
			}
		});
	}

	{
		double WaitStartTime = FPlatformTime::Seconds();
		CompletedEvent.BusyWait();
		UE_LOG(LogIoStore, Display, TEXT("Waited %.1f seconds"), FPlatformTime::Seconds() - WaitStartTime);
	}

	FPlatformProcess::ReturnSynchEventToPool(JustGotSpaceEvent);

	double TotalTime = FPlatformTime::Seconds() - StartTime;

	int64 BytesPerSecond = int64(BytesRead.load() / TotalTime);

	UE_LOG(LogIoStore, Display, TEXT("%s bytes in %.1f seconds; %s bytes per second"), *FText::AsNumber((int64)BytesRead.load()).ToString(), TotalTime, *FText::AsNumber(BytesPerSecond).ToString());
	return 0;
}

>>>>>>> d731a049
int32 Describe(
	const FString& GlobalContainerPath,
	const FKeyChain& KeyChain,
	const FString& PackageFilter,
	const FString& OutPath,
	bool bIncludeExportHashes)
{
	struct FPackageDesc;

	struct FPackageRedirect
	{
		FPackageDesc* Source = nullptr;
		FPackageDesc* Target = nullptr;
	};

	struct FContainerDesc
	{
		FName Name;
		FIoContainerId Id;
		FGuid EncryptionKeyGuid;
		TArray<FPackageDesc*> LocalizedPackages;
		TArray<FPackageRedirect> PackageRedirects;
		bool bCompressed;
		bool bSigned;
		bool bEncrypted;
		bool bIndexed;
	};

	struct FPackageLocation
	{
		FContainerDesc* Container = nullptr;
		uint64 Offset = -1;
	};

	struct FExportDesc
	{
		FPackageDesc* Package = nullptr;
		FName Name;
		FName FullName;
		uint64 PublicExportHash;
		FPackageObjectIndex OuterIndex;
		FPackageObjectIndex ClassIndex;
		FPackageObjectIndex SuperIndex;
		FPackageObjectIndex TemplateIndex;
		uint64 SerialOffset = 0;
		uint64 SerialSize = 0;
		FSHAHash ExportHash;
	};

	struct FExportBundleEntryDesc
	{
		FExportBundleEntry::EExportCommandType CommandType = FExportBundleEntry::ExportCommandType_Count;
		int32 LocalExportIndex = -1;
		FExportDesc* Export = nullptr;
	};

	struct FImportDesc
	{
		FName Name;
		FPackageObjectIndex GlobalImportIndex;
		FExportDesc* Export = nullptr;
	};

	struct FScriptObjectDesc
	{
		FName Name;
		FName FullName;
		FPackageObjectIndex GlobalImportIndex;
		FPackageObjectIndex OuterIndex;
	};

	struct FPackageDesc
	{
		FPackageId PackageId;
		FName PackageName;
		uint32 PackageFlags = 0;
		int32 NameCount = -1;
		int32 ExportBundleCount = -1;
		TArray<FPackageLocation, TInlineAllocator<1>> Locations;
		TArray<FPackageId> ImportedPackageIds;
		TArray<uint64> ImportedPublicExportHashes;
		TArray<FImportDesc> Imports;
		TArray<FExportDesc> Exports;
		TArray<TArray<FExportBundleEntryDesc>, TInlineAllocator<1>> ExportBundles;
	};

	if (!IFileManager::Get().FileExists(*GlobalContainerPath))
	{
		UE_LOG(LogIoStore, Error, TEXT("Global container '%s' doesn't exist."), *GlobalContainerPath);
		return -1;
	}

	TUniquePtr<FIoStoreReader> GlobalReader = CreateIoStoreReader(*GlobalContainerPath, KeyChain);
	if (!GlobalReader.IsValid())
	{
		UE_LOG(LogIoStore, Warning, TEXT("Failed reading global container '%s'"), *GlobalContainerPath);
		return -1;
	}

	UE_LOG(LogIoStore, Display, TEXT("Loading script imports..."));

	TIoStatusOr<FIoBuffer> ScriptObjectsBuffer = GlobalReader->Read(CreateIoChunkId(0, 0, EIoChunkType::ScriptObjects), FIoReadOptions());
	if (!ScriptObjectsBuffer.IsOk())
	{
		UE_LOG(LogIoStore, Warning, TEXT("Failed reading initial load meta chunk from global container '%s'"), *GlobalContainerPath);
		return -1;
	}

	TMap<FPackageObjectIndex, FScriptObjectDesc> ScriptObjectByGlobalIdMap;
	FLargeMemoryReader ScriptObjectsArchive(ScriptObjectsBuffer.ValueOrDie().Data(), ScriptObjectsBuffer.ValueOrDie().DataSize());
	TArray<FDisplayNameEntryId> GlobalNameMap = LoadNameBatch(ScriptObjectsArchive);
	int32 NumScriptObjects = 0;
	ScriptObjectsArchive << NumScriptObjects;
	const FScriptObjectEntry* ScriptObjectEntries = reinterpret_cast<const FScriptObjectEntry*>(ScriptObjectsBuffer.ValueOrDie().Data() + ScriptObjectsArchive.Tell());
	for (int32 ScriptObjectIndex = 0; ScriptObjectIndex < NumScriptObjects; ++ScriptObjectIndex)
	{
		const FScriptObjectEntry& ScriptObjectEntry = ScriptObjectEntries[ScriptObjectIndex];
		FMappedName MappedName = ScriptObjectEntry.Mapped;
		check(MappedName.IsGlobal());
		FScriptObjectDesc& ScriptObjectDesc = ScriptObjectByGlobalIdMap.Add(ScriptObjectEntry.GlobalIndex);
		ScriptObjectDesc.Name = GlobalNameMap[MappedName.GetIndex()].ToName(MappedName.GetNumber());
		ScriptObjectDesc.GlobalImportIndex = ScriptObjectEntry.GlobalIndex;
		ScriptObjectDesc.OuterIndex = ScriptObjectEntry.OuterIndex;
	}
	for (auto& KV : ScriptObjectByGlobalIdMap)
	{
		FScriptObjectDesc& ScriptObjectDesc = KV.Get<1>();
		if (ScriptObjectDesc.FullName.IsNone())
		{
			TArray<FScriptObjectDesc*> ScriptObjectStack;
			FScriptObjectDesc* Current = &ScriptObjectDesc;
			FString FullName;
			while (Current)
			{
				if (!Current->FullName.IsNone())
				{
					FullName = Current->FullName.ToString();
					break;
				}
				ScriptObjectStack.Push(Current);
				Current = ScriptObjectByGlobalIdMap.Find(Current->OuterIndex);
			}
			while (ScriptObjectStack.Num() > 0)
			{
				Current = ScriptObjectStack.Pop();
				FullName /= Current->Name.ToString();
				Current->FullName = FName(FullName);
			}
		}
	}

	FString Directory = FPaths::GetPath(GlobalContainerPath);
	FPaths::NormalizeDirectoryName(Directory);

	TArray<FString> FoundContainerFiles;
	IFileManager::Get().FindFiles(FoundContainerFiles, *(Directory / TEXT("*.utoc")), true, false);
	TArray<FString> ContainerFilePaths;
	for (const FString& Filename : FoundContainerFiles)
	{
		ContainerFilePaths.Emplace(Directory / Filename);
	}

	UE_LOG(LogIoStore, Display, TEXT("Loading containers..."));

	TArray<TUniquePtr<FIoStoreReader>> Readers;

	struct FLoadContainerHeaderJob
	{
		FName ContainerName;
		FContainerDesc* ContainerDesc = nullptr;
		TArray<FPackageDesc*> Packages;
		FIoStoreReader* Reader = nullptr;
		TArray<FIoContainerHeaderLocalizedPackage> RawLocalizedPackages;
		TArray<FIoContainerHeaderPackageRedirect> RawPackageRedirects;
	};

	TArray<FLoadContainerHeaderJob> LoadContainerHeaderJobs;

	for (const FString& ContainerFilePath : ContainerFilePaths)
	{
		TUniquePtr<FIoStoreReader> Reader = CreateIoStoreReader(*ContainerFilePath, KeyChain);
		if (!Reader.IsValid())
		{
			UE_LOG(LogIoStore, Warning, TEXT("Failed to read container '%s'"), *ContainerFilePath);
			continue;
		}

		FLoadContainerHeaderJob& LoadContainerHeaderJob = LoadContainerHeaderJobs.AddDefaulted_GetRef();
		LoadContainerHeaderJob.Reader = Reader.Get();
		LoadContainerHeaderJob.ContainerName = FName(FPaths::GetBaseFilename(ContainerFilePath));
		
		Readers.Emplace(MoveTemp(Reader));
	}
	
	TAtomic<int32> TotalPackageCount{ 0 };
	ParallelFor(LoadContainerHeaderJobs.Num(), [&LoadContainerHeaderJobs, &TotalPackageCount](int32 Index)
	{
		TRACE_CPUPROFILER_EVENT_SCOPE(LoadContainerHeader);

		FLoadContainerHeaderJob& Job = LoadContainerHeaderJobs[Index];

		FContainerDesc* ContainerDesc = new FContainerDesc();
		ContainerDesc->Name = Job.ContainerName;
		ContainerDesc->Id = Job.Reader->GetContainerId();
		ContainerDesc->EncryptionKeyGuid = Job.Reader->GetEncryptionKeyGuid();
		EIoContainerFlags Flags = Job.Reader->GetContainerFlags();
		ContainerDesc->bCompressed = bool(Flags & EIoContainerFlags::Compressed);
		ContainerDesc->bEncrypted = bool(Flags & EIoContainerFlags::Encrypted);
		ContainerDesc->bSigned = bool(Flags & EIoContainerFlags::Signed);
		ContainerDesc->bIndexed = bool(Flags & EIoContainerFlags::Indexed);
		Job.ContainerDesc = ContainerDesc;

		TIoStatusOr<FIoBuffer> IoBuffer = Job.Reader->Read(CreateIoChunkId(Job.Reader->GetContainerId().Value(), 0, EIoChunkType::ContainerHeader), FIoReadOptions());
		if (IoBuffer.IsOk())
		{
			FMemoryReaderView Ar(MakeArrayView(IoBuffer.ValueOrDie().Data(), IoBuffer.ValueOrDie().DataSize()));
			FIoContainerHeader ContainerHeader;
			Ar << ContainerHeader;

			Job.RawLocalizedPackages = ContainerHeader.LocalizedPackages;
			Job.RawPackageRedirects = ContainerHeader.PackageRedirects;

			TArrayView<FFilePackageStoreEntry> StoreEntries(reinterpret_cast<FFilePackageStoreEntry*>(ContainerHeader.StoreEntries.GetData()), ContainerHeader.PackageIds.Num());

			int32 PackageIndex = 0;
			Job.Packages.Reserve(StoreEntries.Num());
			for (FFilePackageStoreEntry& ContainerEntry : StoreEntries)
			{
				const FPackageId& PackageId = ContainerHeader.PackageIds[PackageIndex++];
				FPackageDesc* PackageDesc = new FPackageDesc();
				PackageDesc->PackageId = PackageId;
				PackageDesc->Exports.SetNum(ContainerEntry.ExportCount);
				PackageDesc->ExportBundleCount = ContainerEntry.ExportBundleCount;
				PackageDesc->ImportedPackageIds = TArrayView<FPackageId>(ContainerEntry.ImportedPackages.Data(), ContainerEntry.ImportedPackages.Num());
				Job.Packages.Add(PackageDesc);
				++TotalPackageCount;
			}
		}
	}, EParallelForFlags::Unbalanced);

	struct FLoadPackageSummaryJob
	{
		FPackageDesc* PackageDesc = nullptr;
		FIoChunkId ChunkId;
		TArray<FLoadContainerHeaderJob*, TInlineAllocator<1>> Containers;
	};

	TArray<FLoadPackageSummaryJob> LoadPackageSummaryJobs;

	TArray<FContainerDesc*> Containers;
	TArray<FPackageDesc*> Packages;
	TMap<FPackageId, FPackageDesc*> PackageByIdMap;
	TMap<FPackageId, FLoadPackageSummaryJob*> PackageJobByIdMap;
	Containers.Reserve(LoadContainerHeaderJobs.Num());
	Packages.Reserve(TotalPackageCount);
	PackageByIdMap.Reserve(TotalPackageCount);
	PackageJobByIdMap.Reserve(TotalPackageCount);
	LoadPackageSummaryJobs.Reserve(TotalPackageCount);
	for (FLoadContainerHeaderJob& LoadContainerHeaderJob : LoadContainerHeaderJobs)
	{
		Containers.Add(LoadContainerHeaderJob.ContainerDesc);
		for (FPackageDesc* PackageDesc : LoadContainerHeaderJob.Packages)
		{
			FLoadPackageSummaryJob*& UniquePackageJob = PackageJobByIdMap.FindOrAdd(PackageDesc->PackageId);
			if (!UniquePackageJob)
			{
				Packages.Add(PackageDesc);
				PackageByIdMap.Add(PackageDesc->PackageId, PackageDesc);
				FLoadPackageSummaryJob& LoadPackageSummaryJob = LoadPackageSummaryJobs.AddDefaulted_GetRef();
				LoadPackageSummaryJob.PackageDesc = PackageDesc;
				LoadPackageSummaryJob.ChunkId = CreateIoChunkId(PackageDesc->PackageId.Value(), 0, EIoChunkType::ExportBundleData);
				UniquePackageJob = &LoadPackageSummaryJob;
			}
			UniquePackageJob->Containers.Add(&LoadContainerHeaderJob);
		}
	}
	for (FLoadContainerHeaderJob& LoadContainerHeaderJob : LoadContainerHeaderJobs)
	{
		for (const auto& RedirectPair : LoadContainerHeaderJob.RawPackageRedirects)
		{
			FPackageRedirect& PackageRedirect = LoadContainerHeaderJob.ContainerDesc->PackageRedirects.AddDefaulted_GetRef();
			PackageRedirect.Source = PackageByIdMap.FindRef(RedirectPair.SourcePackageId);
			PackageRedirect.Target = PackageByIdMap.FindRef(RedirectPair.TargetPackageId);
		}
		for (const auto& LocalizedPackage : LoadContainerHeaderJob.RawLocalizedPackages)
		{
			LoadContainerHeaderJob.ContainerDesc->LocalizedPackages.Add(PackageByIdMap.FindRef(LocalizedPackage.SourcePackageId));
		}
	}
	
	ParallelFor(LoadPackageSummaryJobs.Num(), [&LoadPackageSummaryJobs, bIncludeExportHashes](int32 Index)
	{
		TRACE_CPUPROFILER_EVENT_SCOPE(LoadPackageSummary);

		FLoadPackageSummaryJob& Job = LoadPackageSummaryJobs[Index];
		for (FLoadContainerHeaderJob* LoadContainerHeaderJob : Job.Containers)
		{
			TIoStatusOr<FIoStoreTocChunkInfo> ChunkInfo = LoadContainerHeaderJob->Reader->GetChunkInfo(Job.ChunkId);
			check(ChunkInfo.IsOk());
			FPackageLocation& Location = Job.PackageDesc->Locations.AddDefaulted_GetRef();
			Location.Container = LoadContainerHeaderJob->ContainerDesc;
			Location.Offset = ChunkInfo.ValueOrDie().Offset;
		}

		FIoStoreReader* Reader = Job.Containers[0]->Reader;
		FIoReadOptions ReadOptions;
		if (!bIncludeExportHashes)
		{
			ReadOptions.SetRange(0, 16 << 10);
		}
		TIoStatusOr<FIoBuffer> IoBuffer = Reader->Read(Job.ChunkId, ReadOptions);
		check(IoBuffer.IsOk());
		const uint8* PackageSummaryData = IoBuffer.ValueOrDie().Data();
		const FZenPackageSummary* PackageSummary = reinterpret_cast<const FZenPackageSummary*>(PackageSummaryData);
		if (PackageSummary->HeaderSize > IoBuffer.ValueOrDie().DataSize())
		{
			ReadOptions.SetRange(0, PackageSummary->HeaderSize);
			IoBuffer = Reader->Read(Job.ChunkId, ReadOptions);
			PackageSummaryData = IoBuffer.ValueOrDie().Data();
			PackageSummary = reinterpret_cast<const FZenPackageSummary*>(PackageSummaryData);
		}

		TArrayView<const uint8> HeaderDataView(PackageSummaryData + sizeof(FZenPackageSummary), PackageSummary->HeaderSize - sizeof(FZenPackageSummary));
		FMemoryReaderView HeaderDataReader(HeaderDataView);

		FZenPackageVersioningInfo VersioningInfo;
		if (PackageSummary->bHasVersioningInfo)
		{
			HeaderDataReader << VersioningInfo;
		}

		TArray<FDisplayNameEntryId> PackageNameMap;
		{
			TRACE_CPUPROFILER_EVENT_SCOPE(LoadNameBatch);
			PackageNameMap = LoadNameBatch(HeaderDataReader);
		}

		Job.PackageDesc->PackageName = PackageNameMap[PackageSummary->Name.GetIndex()].ToName(PackageSummary->Name.GetNumber());
		Job.PackageDesc->PackageFlags = PackageSummary->PackageFlags;
		Job.PackageDesc->NameCount = PackageNameMap.Num();
		
		Job.PackageDesc->ImportedPublicExportHashes = MakeArrayView<const uint64>(reinterpret_cast<const uint64*>(PackageSummaryData + PackageSummary->ImportedPublicExportHashesOffset), (PackageSummary->ImportMapOffset - PackageSummary->ImportedPublicExportHashesOffset) / sizeof(uint64));

		const FPackageObjectIndex* ImportMap = reinterpret_cast<const FPackageObjectIndex*>(PackageSummaryData + PackageSummary->ImportMapOffset);
		Job.PackageDesc->Imports.SetNum((PackageSummary->ExportMapOffset - PackageSummary->ImportMapOffset) / sizeof(FPackageObjectIndex));
		for (int32 ImportIndex = 0; ImportIndex < Job.PackageDesc->Imports.Num(); ++ImportIndex)
		{
			FImportDesc& ImportDesc = Job.PackageDesc->Imports[ImportIndex];
			ImportDesc.GlobalImportIndex = ImportMap[ImportIndex];
		}

		const FExportMapEntry* ExportMap = reinterpret_cast<const FExportMapEntry*>(PackageSummaryData + PackageSummary->ExportMapOffset);
		for (int32 ExportIndex = 0; ExportIndex < Job.PackageDesc->Exports.Num(); ++ExportIndex)
		{
			const FExportMapEntry& ExportMapEntry = ExportMap[ExportIndex];
			FExportDesc& ExportDesc = Job.PackageDesc->Exports[ExportIndex];
			ExportDesc.Package = Job.PackageDesc;
			ExportDesc.Name = PackageNameMap[ExportMapEntry.ObjectName.GetIndex()].ToName(ExportMapEntry.ObjectName.GetNumber());
			ExportDesc.OuterIndex = ExportMapEntry.OuterIndex;
			ExportDesc.ClassIndex = ExportMapEntry.ClassIndex;
			ExportDesc.SuperIndex = ExportMapEntry.SuperIndex;
			ExportDesc.TemplateIndex = ExportMapEntry.TemplateIndex;
			ExportDesc.PublicExportHash = ExportMapEntry.PublicExportHash;
			ExportDesc.SerialSize = ExportMapEntry.CookedSerialSize;
		}

		const FExportBundleHeader* ExportBundleHeaders = reinterpret_cast<const FExportBundleHeader*>(PackageSummaryData + PackageSummary->GraphDataOffset);
		const FExportBundleEntry* ExportBundleEntries = reinterpret_cast<const FExportBundleEntry*>(PackageSummaryData + PackageSummary->ExportBundleEntriesOffset);
		uint64 CurrentExportOffset = PackageSummary->HeaderSize;
		for (int32 ExportBundleIndex = 0; ExportBundleIndex < Job.PackageDesc->ExportBundleCount; ++ExportBundleIndex)
		{
			TArray<FExportBundleEntryDesc>& ExportBundleDesc = Job.PackageDesc->ExportBundles.AddDefaulted_GetRef();
			const FExportBundleHeader* ExportBundle = ExportBundleHeaders + ExportBundleIndex;
			const FExportBundleEntry* BundleEntry = ExportBundleEntries + ExportBundle->FirstEntryIndex;
			const FExportBundleEntry* BundleEntryEnd = BundleEntry + ExportBundle->EntryCount;
			check(BundleEntry <= BundleEntryEnd);
			while (BundleEntry < BundleEntryEnd)
			{
				FExportBundleEntryDesc& EntryDesc = ExportBundleDesc.AddDefaulted_GetRef();
				EntryDesc.CommandType = FExportBundleEntry::EExportCommandType(BundleEntry->CommandType);
				EntryDesc.LocalExportIndex = BundleEntry->LocalExportIndex;
				EntryDesc.Export = &Job.PackageDesc->Exports[BundleEntry->LocalExportIndex];
				if (BundleEntry->CommandType == FExportBundleEntry::ExportCommandType_Serialize)
				{
					EntryDesc.Export->SerialOffset = CurrentExportOffset;
					CurrentExportOffset += EntryDesc.Export->SerialSize;

					if (bIncludeExportHashes)
					{
						check(EntryDesc.Export->SerialOffset + EntryDesc.Export->SerialSize <= IoBuffer.ValueOrDie().DataSize());
						FSHA1::HashBuffer(IoBuffer.ValueOrDie().Data() + EntryDesc.Export->SerialOffset, EntryDesc.Export->SerialSize, EntryDesc.Export->ExportHash.Hash);
					}
				}
				++BundleEntry;
			}
		}
	}, EParallelForFlags::Unbalanced);

	UE_LOG(LogIoStore, Display, TEXT("Connecting imports and exports..."));
	TMap<FPublicExportKey, FExportDesc*> ExportByKeyMap;
	{
		TRACE_CPUPROFILER_EVENT_SCOPE(ConnectImportsAndExports);

		for (FPackageDesc* PackageDesc : Packages)
		{
			for (FExportDesc& ExportDesc : PackageDesc->Exports)
			{
				if (ExportDesc.PublicExportHash)
				{
					FPublicExportKey Key = FPublicExportKey::MakeKey(PackageDesc->PackageId, ExportDesc.PublicExportHash);
					ExportByKeyMap.Add(Key, &ExportDesc);
				}
			}
		}

		ParallelFor(Packages.Num(), [&Packages](int32 Index)
		{
			FPackageDesc* PackageDesc = Packages[Index];
			for (FExportDesc& ExportDesc : PackageDesc->Exports)
			{
				if (ExportDesc.FullName.IsNone())
				{
					TRACE_CPUPROFILER_EVENT_SCOPE(GenerateExportFullName);

					TArray<FExportDesc*> ExportStack;
					
					FExportDesc* Current = &ExportDesc;
					TStringBuilder<2048> FullNameBuilder;
					TCHAR NameBuffer[FName::StringBufferSize];
					for (;;)
					{
						if (!Current->FullName.IsNone())
						{
							Current->FullName.ToString(NameBuffer);
							FullNameBuilder.Append(NameBuffer);
							break;
						}
						ExportStack.Push(Current);
						if (Current->OuterIndex.IsNull())
						{
							PackageDesc->PackageName.ToString(NameBuffer);
							FullNameBuilder.Append(NameBuffer);
							break;
						}
						Current = &PackageDesc->Exports[Current->OuterIndex.Value()];
					}
					while (ExportStack.Num() > 0)
					{
						Current = ExportStack.Pop(false);
						FullNameBuilder.Append(TEXT("/"));
						Current->Name.ToString(NameBuffer);
						FullNameBuilder.Append(NameBuffer);
						Current->FullName = FName(FullNameBuilder);
					}
				}
			}
		}, EParallelForFlags::Unbalanced);

		for (FPackageDesc* PackageDesc : Packages)
		{
			for (FImportDesc& Import : PackageDesc->Imports)
			{
				if (!Import.GlobalImportIndex.IsNull())
				{
					if (Import.GlobalImportIndex.IsPackageImport())
					{
						FPublicExportKey Key = FPublicExportKey::FromPackageImport(Import.GlobalImportIndex, PackageDesc->ImportedPackageIds, PackageDesc->ImportedPublicExportHashes);
						Import.Export = ExportByKeyMap.FindRef(Key);
						if (!Import.Export)
						{
							UE_LOG(LogIoStore, Warning, TEXT("Missing import: 0x%llX in package 0x%llX '%s'"), Import.GlobalImportIndex.Value(), PackageDesc->PackageId.ValueForDebugging(), *PackageDesc->PackageName.ToString());
						}
						else
						{
							Import.Name = Import.Export->FullName;
						}
					}
					else
					{
						FScriptObjectDesc* ScriptObjectDesc = ScriptObjectByGlobalIdMap.Find(Import.GlobalImportIndex);
						check(ScriptObjectDesc);
						Import.Name = ScriptObjectDesc->FullName;
					}
				}
			}
		}
	}

	UE_LOG(LogIoStore, Display, TEXT("Collecting output packages..."));
	TArray<const FPackageDesc*> OutputPackages;
	{
		TRACE_CPUPROFILER_EVENT_SCOPE(CollectOutputPackages);

		if (PackageFilter.IsEmpty())
		{
			OutputPackages.Append(Packages);
		}
		else
		{
			TArray<FString> SplitPackageFilters;
			const TCHAR* Delimiters[] = { TEXT(","), TEXT(" ") };
			PackageFilter.ParseIntoArray(SplitPackageFilters, Delimiters, UE_ARRAY_COUNT(Delimiters), true);

			TArray<FString> PackageNameFilter;
			TSet<FPackageId> PackageIdFilter;
			for (const FString& PackageNameOrId : SplitPackageFilters)
			{
				if (PackageNameOrId.Len() > 0 && FChar::IsDigit(PackageNameOrId[0]))
				{
					uint64 Value;
					LexFromString(Value, *PackageNameOrId);
					PackageIdFilter.Add(*(FPackageId*)(&Value));
				}
				else
				{
					PackageNameFilter.Add(PackageNameOrId);
				}
			}

			TArray<const FPackageDesc*> PackageStack;
			for (const FPackageDesc* PackageDesc : Packages)
			{
				bool bInclude = false;
				if (PackageIdFilter.Contains(PackageDesc->PackageId))
				{
					bInclude = true;
				}
				else
				{
					FString PackageName = PackageDesc->PackageName.ToString();
					for (const FString& Wildcard : PackageNameFilter)
					{
						if (PackageName.MatchesWildcard(Wildcard))
						{
							bInclude = true;
							break;
						}
					}
				}
				if (bInclude)
				{
					PackageStack.Push(PackageDesc);
				}
			}
			TSet<const FPackageDesc*> Visited;
			while (PackageStack.Num() > 0)
			{
				const FPackageDesc* PackageDesc = PackageStack.Pop();
				if (!Visited.Contains(PackageDesc))
				{
					Visited.Add(PackageDesc);
					OutputPackages.Add(PackageDesc);
					for (const FImportDesc& Import : PackageDesc->Imports)
					{
						if (Import.Export && Import.Export->Package)
						{
							PackageStack.Push(Import.Export->Package);
						}
					}
				}
			}
		}
	}

	UE_LOG(LogIoStore, Display, TEXT("Generating report..."));

	FOutputDevice* OutputOverride = GWarn;
	FString OutputFilename;
	TUniquePtr<FOutputDeviceFile> OutputBuffer;
	if (!OutPath.IsEmpty())
	{
		OutputBuffer = MakeUnique<FOutputDeviceFile>(*OutPath, true);
		OutputBuffer->SetSuppressEventTag(true);
		OutputOverride = OutputBuffer.Get();
	}
	{
		TRACE_CPUPROFILER_EVENT_SCOPE(GenerateReport);
		TGuardValue<ELogTimes::Type> GuardPrintLogTimes(GPrintLogTimes, ELogTimes::None);
		TGuardValue<bool> GuardPrintLogCategory(GPrintLogCategory, false);
		TGuardValue<bool> GuardPrintLogVerbosity(GPrintLogVerbosity, false);

		auto PackageObjectIndexToString = [&ScriptObjectByGlobalIdMap, &ExportByKeyMap](const FPackageDesc* Package, const FPackageObjectIndex& PackageObjectIndex, bool bIncludeName) -> FString
		{
			if (PackageObjectIndex.IsNull())
			{
				return TEXT("<null>");
			}
			else if (PackageObjectIndex.IsPackageImport())
			{
				FPublicExportKey Key = FPublicExportKey::FromPackageImport(PackageObjectIndex, Package->ImportedPackageIds, Package->ImportedPublicExportHashes);
				FExportDesc* ExportDesc = ExportByKeyMap.FindRef(Key);
				if (ExportDesc && bIncludeName)
				{
					return FString::Printf(TEXT("0x%llX '%s'"), PackageObjectIndex.Value(), *ExportDesc->FullName.ToString());
				}
				else
				{
					return FString::Printf(TEXT("0x%llX"), PackageObjectIndex.Value());
				}
			}
			else if (PackageObjectIndex.IsScriptImport())
			{
				FScriptObjectDesc* ScriptObjectDesc = ScriptObjectByGlobalIdMap.Find(PackageObjectIndex);
				if (ScriptObjectDesc && bIncludeName)
				{
					return FString::Printf(TEXT("0x%llX '%s'"), PackageObjectIndex.Value(), *ScriptObjectDesc->FullName.ToString());
				}
				else
				{
					return FString::Printf(TEXT("0x%llX"), PackageObjectIndex.Value());
				}
			}
			else if (PackageObjectIndex.IsExport())
			{
				return FString::Printf(TEXT("%d"), PackageObjectIndex.Value());
			}
			else
			{
				return FString::Printf(TEXT("0x%llX"), PackageObjectIndex.Value());
			}
		};

		for (const FContainerDesc* ContainerDesc : Containers)
		{
			OutputOverride->Logf(ELogVerbosity::Display, TEXT("********************************************"));
			OutputOverride->Logf(ELogVerbosity::Display, TEXT("Container '%s' Summary"), *ContainerDesc->Name.ToString());
			OutputOverride->Logf(ELogVerbosity::Display, TEXT("--------------------------------------------"));

			OutputOverride->Logf(ELogVerbosity::Display, TEXT("\t\t      ContainerId: 0x%llX"), ContainerDesc->Id.Value());
			OutputOverride->Logf(ELogVerbosity::Display, TEXT("\t\t       Compressed: %s"), ContainerDesc->bCompressed ? TEXT("Yes") : TEXT("No"));
			OutputOverride->Logf(ELogVerbosity::Display, TEXT("\t\t           Signed: %s"), ContainerDesc->bSigned ? TEXT("Yes") : TEXT("No"));
			OutputOverride->Logf(ELogVerbosity::Display, TEXT("\t\t          Indexed: %s"), ContainerDesc->bIndexed ? TEXT("Yes") : TEXT("No"));
			if (ContainerDesc->bEncrypted)
			{
				OutputOverride->Logf(ELogVerbosity::Display, TEXT("\t\tEncryptionKeyGuid: %s"), *ContainerDesc->EncryptionKeyGuid.ToString());
			}

			if (ContainerDesc->LocalizedPackages.Num())
			{
				OutputOverride->Logf(ELogVerbosity::Display, TEXT("--------------------------------------------"));
				OutputOverride->Logf(ELogVerbosity::Display, TEXT("Localized Packages"));
				OutputOverride->Logf(ELogVerbosity::Display, TEXT("=========="));
				for (const FPackageDesc* LocalizedPackage : ContainerDesc->LocalizedPackages)
				{
					OutputOverride->Logf(ELogVerbosity::Display, TEXT("\t*************************"));
					OutputOverride->Logf(ELogVerbosity::Display, TEXT("\t\t           Source: 0x%llX '%s'"), LocalizedPackage->PackageId.ValueForDebugging(), *LocalizedPackage->PackageName.ToString());
				}
			}

			if (ContainerDesc->PackageRedirects.Num())
			{
				OutputOverride->Logf(ELogVerbosity::Display, TEXT("--------------------------------------------"));
				OutputOverride->Logf(ELogVerbosity::Display, TEXT("Package Redirects"));
				OutputOverride->Logf(ELogVerbosity::Display, TEXT("=========="));
				for (const FPackageRedirect& Redirect : ContainerDesc->PackageRedirects)
				{
					OutputOverride->Logf(ELogVerbosity::Display, TEXT("\t*************************"));
					OutputOverride->Logf(ELogVerbosity::Display, TEXT("\t\t           Source: 0x%llX '%s'"), Redirect.Source->PackageId.ValueForDebugging(), *Redirect.Source->PackageName.ToString());
					OutputOverride->Logf(ELogVerbosity::Display, TEXT("\t\t           Target: 0x%llX '%s'"), Redirect.Target->PackageId.ValueForDebugging(), *Redirect.Target->PackageName.ToString());
				}
			}
		}

		for (const FPackageDesc* PackageDesc : OutputPackages)
		{
			OutputOverride->Logf(ELogVerbosity::Display, TEXT("********************************************"));
			OutputOverride->Logf(ELogVerbosity::Display, TEXT("Package '%s' Summary"), *PackageDesc->PackageName.ToString());
			OutputOverride->Logf(ELogVerbosity::Display, TEXT("--------------------------------------------"));

			OutputOverride->Logf(ELogVerbosity::Display, TEXT("\t\t        PackageId: 0x%llX"), PackageDesc->PackageId.ValueForDebugging());
			OutputOverride->Logf(ELogVerbosity::Display, TEXT("\t\t     PackageFlags: %X"), PackageDesc->PackageFlags);
			OutputOverride->Logf(ELogVerbosity::Display, TEXT("\t\t        NameCount: %d"), PackageDesc->NameCount);
			OutputOverride->Logf(ELogVerbosity::Display, TEXT("\t\t      ImportCount: %d"), PackageDesc->Imports.Num());
			OutputOverride->Logf(ELogVerbosity::Display, TEXT("\t\t      ExportCount: %d"), PackageDesc->Exports.Num());
			OutputOverride->Logf(ELogVerbosity::Display, TEXT("\t\tExportBundleCount: %d"), PackageDesc->ExportBundleCount);

			OutputOverride->Logf(ELogVerbosity::Display, TEXT("--------------------------------------------"));
			OutputOverride->Logf(ELogVerbosity::Display, TEXT("Locations"));
			OutputOverride->Logf(ELogVerbosity::Display, TEXT("=========="));
			int32 Index = 0;
			for (const FPackageLocation& Location : PackageDesc->Locations)
			{
				OutputOverride->Logf(ELogVerbosity::Display, TEXT("\t*************************"));
				OutputOverride->Logf(ELogVerbosity::Display, TEXT("\tLocation %d: '%s'"), Index++, *Location.Container->Name.ToString());
				OutputOverride->Logf(ELogVerbosity::Display, TEXT("\t\t           Offset: %lld"), Location.Offset);
			}

			OutputOverride->Logf(ELogVerbosity::Display, TEXT("--------------------------------------------"));
			OutputOverride->Logf(ELogVerbosity::Display, TEXT("Imports"));
			OutputOverride->Logf(ELogVerbosity::Display, TEXT("=========="));
			Index = 0;
			for (const FImportDesc& Import : PackageDesc->Imports)
			{
				OutputOverride->Logf(ELogVerbosity::Display, TEXT("\t*************************"));
				OutputOverride->Logf(ELogVerbosity::Display, TEXT("\tImport %d: '%s'"), Index++, *Import.Name.ToString());
				OutputOverride->Logf(ELogVerbosity::Display, TEXT("\t\tGlobalImportIndex: %s"), *PackageObjectIndexToString(PackageDesc, Import.GlobalImportIndex, false));
			}

			OutputOverride->Logf(ELogVerbosity::Display, TEXT("--------------------------------------------"));
			OutputOverride->Logf(ELogVerbosity::Display, TEXT("Exports"));
			OutputOverride->Logf(ELogVerbosity::Display, TEXT("=========="));
			Index = 0;
			for (const FExportDesc& Export : PackageDesc->Exports)
			{
				OutputOverride->Logf(ELogVerbosity::Display, TEXT("\t*************************"));
				OutputOverride->Logf(ELogVerbosity::Display, TEXT("\tExport %d: '%s'"), Index++, *Export.Name.ToString());
				OutputOverride->Logf(ELogVerbosity::Display, TEXT("\t\t       OuterIndex: %s"), *PackageObjectIndexToString(PackageDesc, Export.OuterIndex, true));
				OutputOverride->Logf(ELogVerbosity::Display, TEXT("\t\t       ClassIndex: %s"), *PackageObjectIndexToString(PackageDesc, Export.ClassIndex, true));
				OutputOverride->Logf(ELogVerbosity::Display, TEXT("\t\t       SuperIndex: %s"), *PackageObjectIndexToString(PackageDesc, Export.SuperIndex, true));
				OutputOverride->Logf(ELogVerbosity::Display, TEXT("\t\t    TemplateIndex: %s"), *PackageObjectIndexToString(PackageDesc, Export.TemplateIndex, true));
				OutputOverride->Logf(ELogVerbosity::Display, TEXT("\t\t PublicExportHash: %llu"), Export.PublicExportHash);
				if (bIncludeExportHashes)
				{
					OutputOverride->Logf(ELogVerbosity::Display, TEXT("\t\t   ExportHash: %s"), *Export.ExportHash.ToString());
				}
				OutputOverride->Logf(ELogVerbosity::Display, TEXT("\t\t           Offset: %lld"), Export.SerialOffset);
				OutputOverride->Logf(ELogVerbosity::Display, TEXT("\t\t             Size: %lld"), Export.SerialSize);

			}

			OutputOverride->Logf(ELogVerbosity::Display, TEXT("--------------------------------------------"));
			OutputOverride->Logf(ELogVerbosity::Display, TEXT("Export Bundles"));
			OutputOverride->Logf(ELogVerbosity::Display, TEXT("=========="));
			Index = 0;
			for (const TArray<FExportBundleEntryDesc>& ExportBundle : PackageDesc->ExportBundles)
			{
				OutputOverride->Logf(ELogVerbosity::Display, TEXT("\t*************************"));
				OutputOverride->Logf(ELogVerbosity::Display, TEXT("\tExport Bundle %d"), Index++);
				for (const FExportBundleEntryDesc& ExportBundleEntry : ExportBundle)
				{
					if (ExportBundleEntry.CommandType == FExportBundleEntry::ExportCommandType_Create)
					{
						OutputOverride->Logf(ELogVerbosity::Display, TEXT("\t\t           Create: %d '%s'"), ExportBundleEntry.LocalExportIndex, *ExportBundleEntry.Export->Name.ToString());
					}
					else
					{
						OutputOverride->Logf(ELogVerbosity::Display, TEXT("\t\t        Serialize: %d '%s'"), ExportBundleEntry.LocalExportIndex, *ExportBundleEntry.Export->Name.ToString());
					}
				}
			}
		}
	}

	for (FPackageDesc* PackageDesc : Packages)
	{
		delete PackageDesc;
	}
	for (FContainerDesc* ContainerDesc : Containers)
	{
		delete ContainerDesc;
	}

	return 0;
}

static int32 Diff(
	const FString& SourcePath,
	const FKeyChain& SourceKeyChain,
	const FString& TargetPath,
	const FKeyChain& TargetKeyChain,
	const FString& OutPath)
{
	struct FContainerChunkInfo
	{
		FString ContainerName;
		TMap<FIoChunkId, FIoStoreTocChunkInfo> ChunkInfoById;
		int64 UncompressedContainerSize = 0;
		int64 CompressedContainerSize = 0;
	};

	struct FContainerDiff
	{
		TSet<FIoChunkId> Unmodified;
		TSet<FIoChunkId> Modified;
		TSet<FIoChunkId> Added;
		TSet<FIoChunkId> Removed;
		int64 UnmodifiedCompressedSize = 0;
		int64 ModifiedCompressedSize = 0;
		int64 AddedCompressedSize = 0;
		int64 RemovedCompressedSize = 0;
	};

	using FContainers = TMap<FString, FContainerChunkInfo>;

	auto ReadContainers = [](const FString& Directory, const FKeyChain& KeyChain, FContainers& OutContainers)
	{
		TArray<FString> ContainerFileNames;
		IFileManager::Get().FindFiles(ContainerFileNames, *(Directory / TEXT("*.utoc")), true, false);

		for (const FString& ContainerFileName : ContainerFileNames)
		{
			FString ContainerFilePath = Directory / ContainerFileName;
			UE_LOG(LogIoStore, Display, TEXT("Reading container '%s'"), *ContainerFilePath);

			TUniquePtr<FIoStoreReader> Reader = CreateIoStoreReader(*ContainerFilePath, KeyChain);
			if (!Reader.IsValid())
			{
				UE_LOG(LogIoStore, Warning, TEXT("Failed to read container '%s'"), *ContainerFilePath);
				continue;
			}

			FString ContainerName = FPaths::GetBaseFilename(ContainerFileName);
			FContainerChunkInfo& ContainerChunkInfo = OutContainers.FindOrAdd(ContainerName);
			ContainerChunkInfo.ContainerName = MoveTemp(ContainerName);

			Reader->EnumerateChunks([&ContainerChunkInfo](const FIoStoreTocChunkInfo& ChunkInfo)
			{
				ContainerChunkInfo.ChunkInfoById.Add(ChunkInfo.Id, ChunkInfo);
				ContainerChunkInfo.UncompressedContainerSize += ChunkInfo.Size;
				ContainerChunkInfo.CompressedContainerSize += ChunkInfo.CompressedSize;
				return true;
			});
		}
	};

	auto ComputeDiff = [](const FContainerChunkInfo& SourceContainer, const FContainerChunkInfo& TargetContainer) -> FContainerDiff 
	{
		check(SourceContainer.ContainerName == TargetContainer.ContainerName);

		FContainerDiff ContainerDiff;

		for (const auto& TargetChunkInfo : TargetContainer.ChunkInfoById)
		{
			if (const FIoStoreTocChunkInfo* SourceChunkInfo = SourceContainer.ChunkInfoById.Find(TargetChunkInfo.Key))
			{
				if (SourceChunkInfo->Hash != TargetChunkInfo.Value.Hash)
				{
					ContainerDiff.Modified.Add(TargetChunkInfo.Key);
					ContainerDiff.ModifiedCompressedSize += TargetChunkInfo.Value.CompressedSize;
				}
				else
				{
					ContainerDiff.Unmodified.Add(TargetChunkInfo.Key);
					ContainerDiff.UnmodifiedCompressedSize += TargetChunkInfo.Value.CompressedSize;
				}
			}
			else
			{
				ContainerDiff.Added.Add(TargetChunkInfo.Key);
				ContainerDiff.AddedCompressedSize += TargetChunkInfo.Value.CompressedSize;
			}
		}

		for (const auto& SourceChunkInfo : SourceContainer.ChunkInfoById)
		{
			if (!TargetContainer.ChunkInfoById.Contains(SourceChunkInfo.Key))
			{
				ContainerDiff.Removed.Add(SourceChunkInfo.Key);
				ContainerDiff.RemovedCompressedSize += SourceChunkInfo.Value.CompressedSize;
			}
		}

		return MoveTemp(ContainerDiff);
	};

	FOutputDevice* OutputDevice = GWarn;
	TUniquePtr<FOutputDeviceFile> FileOutputDevice;

	if (!OutPath.IsEmpty())
	{
		UE_LOG(LogIoStore, Error, TEXT("Redirecting output to: '%s'"), *OutPath);

		FileOutputDevice = MakeUnique<FOutputDeviceFile>(*OutPath, true);
		FileOutputDevice->SetSuppressEventTag(true);
		OutputDevice = FileOutputDevice.Get();
	}

	FContainers SourceContainers, TargetContainers;
	TArray<FString> AddedContainers, ModifiedContainers, RemovedContainers;
	TArray<FContainerDiff> ContainerDiffs;

	UE_LOG(LogIoStore, Display, TEXT("Reading source container(s) from '%s':"), *SourcePath);
	ReadContainers(SourcePath, SourceKeyChain, SourceContainers);

	if (!SourceContainers.Num())
	{
		UE_LOG(LogIoStore, Error, TEXT("Failed to read source container(s) from '%s':"), *SourcePath);
		return -1;
	}

	UE_LOG(LogIoStore, Display, TEXT("Reading target container(s) from '%s':"), *TargetPath);
	ReadContainers(TargetPath, TargetKeyChain, TargetContainers);

	if (!TargetContainers.Num())
	{
		UE_LOG(LogIoStore, Error, TEXT("Failed to read target container(s) from '%s':"), *SourcePath);
		return -1;
	}

	for (const auto& TargetContainer : TargetContainers)
	{
		if (SourceContainers.Contains(TargetContainer.Key))
		{
			ModifiedContainers.Add(TargetContainer.Key);
		}
		else
		{
			AddedContainers.Add(TargetContainer.Key);
		}
	}

	for (const auto& SourceContainer : SourceContainers)
	{
		if (!TargetContainers.Contains(SourceContainer.Key))
		{
			RemovedContainers.Add(SourceContainer.Key);
		}
	}

	for (const FString& ModifiedContainer : ModifiedContainers)
	{
		ContainerDiffs.Emplace(ComputeDiff(*SourceContainers.Find(ModifiedContainer), *TargetContainers.Find(ModifiedContainer)));
	}

	OutputDevice->Logf(ELogVerbosity::Display, TEXT(""));
	OutputDevice->Logf(ELogVerbosity::Display, TEXT("------------------------------ Container Diff Summary ------------------------------"));
	OutputDevice->Logf(ELogVerbosity::Display, TEXT("Source path '%s'"), *SourcePath);
	OutputDevice->Logf(ELogVerbosity::Display, TEXT("Target path '%s'"), *TargetPath);

	OutputDevice->Logf(ELogVerbosity::Display, TEXT(""));
	OutputDevice->Logf(ELogVerbosity::Display, TEXT("Source container file(s):"));
	OutputDevice->Logf(ELogVerbosity::Display, TEXT(""));
	OutputDevice->Logf(ELogVerbosity::Display, TEXT("%-40s %15s %15s"), TEXT("Container"), TEXT("Size (MB)"), TEXT("Chunks"));
	OutputDevice->Logf(ELogVerbosity::Display, TEXT("-------------------------------------------------------------------------"));

	{
		uint64 TotalSourceBytes = 0;
		uint64 TotalSourceChunks = 0;

		for (const auto& NameContainerPair : SourceContainers)
		{
			const FContainerChunkInfo& SourceContainer = NameContainerPair.Value;
			OutputDevice->Logf(ELogVerbosity::Display, TEXT("%-40s %15.2lf %15d"), *SourceContainer.ContainerName, double(SourceContainer.CompressedContainerSize) / 1024.0 / 1024.0, SourceContainer.ChunkInfoById.Num());

			TotalSourceBytes += SourceContainer.CompressedContainerSize;
			TotalSourceChunks += SourceContainer.ChunkInfoById.Num();
		}

		OutputDevice->Logf(ELogVerbosity::Display, TEXT("-------------------------------------------------------------------------"));
		OutputDevice->Logf(ELogVerbosity::Display, TEXT("%-40s %15.2lf %15d"), *FString::Printf(TEXT("Total of %d container file(s)"), SourceContainers.Num()), double(TotalSourceBytes) / 1024.0 / 1024.0, TotalSourceChunks);
	}

	{
		uint64 TotalTargetBytes = 0;
		uint64 TotalTargetChunks = 0;
		uint64 TotalUnmodifiedChunks = 0;
		uint64 TotalUnmodifiedCompressedBytes = 0;
		uint64 TotalModifiedChunks = 0;
		uint64 TotalModifiedCompressedBytes = 0;
		uint64 TotalAddedChunks = 0;
		uint64 TotalAddedCompressedBytes = 0;
		uint64 TotalRemovedChunks = 0;
		uint64 TotalRemovedCompressedBytes = 0;

		if (ModifiedContainers.Num())
		{
			OutputDevice->Logf(ELogVerbosity::Display, TEXT(""));
			OutputDevice->Logf(ELogVerbosity::Display, TEXT("Target container file(s):"));
			OutputDevice->Logf(ELogVerbosity::Display, TEXT(""));
			OutputDevice->Logf(ELogVerbosity::Display, TEXT("%-40s %15s %15s %25s %25s %25s %25s %25s %25s %25s %25s"), TEXT("Container"), TEXT("Size (MB)"), TEXT("Chunks"), TEXT("Unmodified"), TEXT("Unmodified (MB)"), TEXT("Modified"), TEXT("Modified (MB)"), TEXT("Added"), TEXT("Added (MB)"), TEXT("Removed"), TEXT("Removed (MB)"));
			OutputDevice->Logf(ELogVerbosity::Display, TEXT("----------------------------------------------------------------------------------------------------------------------------------------------------------------------------------------------------------------------------------------------------------------------------------------"));

			for (int32 Idx = 0; Idx < ModifiedContainers.Num(); Idx++)
			{
				const FContainerChunkInfo& SourceContainer = *SourceContainers.Find(ModifiedContainers[Idx]);
				const FContainerChunkInfo& TargetContainer = *TargetContainers.Find(ModifiedContainers[Idx]);
				const FContainerDiff& Diff = ContainerDiffs[Idx];

				const int32 NumChunks = TargetContainer.ChunkInfoById.Num();
				const int32 NumSourceChunks = SourceContainer.ChunkInfoById.Num();

				OutputDevice->Logf(ELogVerbosity::Display, TEXT("%-40s %15s %15d %25s %25s %25s %25s %25s %25s %25s %25s"),
					*TargetContainer.ContainerName,
					*FString::Printf(TEXT("%.2lf"),
						double(TargetContainer.CompressedContainerSize) / 1024.0 / 1024.0),
					NumChunks,
					*FString::Printf(TEXT("%d (%.2lf%%)"),
						Diff.Unmodified.Num(),
						100.0 * (double(Diff.Unmodified.Num()) / double(NumChunks))),
					*FString::Printf(TEXT("%.2lf (%.2lf%%)"),
						double(Diff.UnmodifiedCompressedSize) / 1024.0 / 1024.0,
						100.0 * (Diff.UnmodifiedCompressedSize) / double(TargetContainer.CompressedContainerSize)),
					*FString::Printf(TEXT("%d (%.2lf%%)"),
						Diff.Modified.Num(),
						100.0 * (double(Diff.Modified.Num()) / double(NumChunks))),
					*FString::Printf(TEXT("%.2lf (%.2lf%%)"),
						double(Diff.ModifiedCompressedSize) / 1024.0 / 1024.0,
						100.0 * (Diff.ModifiedCompressedSize) / double(TargetContainer.CompressedContainerSize)),
					*FString::Printf(TEXT("%d (%.2lf%%)"),
						Diff.Added.Num(),
						100.0 * (double(Diff.Added.Num()) / double(NumChunks))),
					*FString::Printf(TEXT("%.2lf (%.2lf%%)"),
						double(Diff.AddedCompressedSize) / 1024.0 / 1024.0,
						100.0 * (Diff.AddedCompressedSize) / double(TargetContainer.CompressedContainerSize)),
					*FString::Printf(TEXT("%d/%d (%.2lf%%)"),
						Diff.Removed.Num(),
						NumSourceChunks,
						100.0 * (double(Diff.Removed.Num()) / double(NumSourceChunks))),
					*FString::Printf(TEXT("%.2lf (%.2lf%%)"),
						double(Diff.RemovedCompressedSize) / 1024.0 / 1024.0,
						100.0 * (Diff.RemovedCompressedSize) / double(SourceContainer.CompressedContainerSize)));

				TotalTargetBytes += TargetContainer.CompressedContainerSize;
				TotalTargetChunks += NumChunks;
				TotalUnmodifiedChunks += Diff.Unmodified.Num();
				TotalUnmodifiedCompressedBytes += Diff.UnmodifiedCompressedSize;
				TotalModifiedChunks += Diff.Modified.Num();
				TotalModifiedCompressedBytes += Diff.ModifiedCompressedSize;
				TotalAddedChunks += Diff.Added.Num();
				TotalAddedCompressedBytes += Diff.AddedCompressedSize;
				TotalRemovedChunks += Diff.Removed.Num();
				TotalRemovedCompressedBytes += Diff.RemovedCompressedSize;
			}
		}

		if (AddedContainers.Num())
		{
			for (const FString& AddedContainer : AddedContainers)
			{
				const FContainerChunkInfo& TargetContainer = *TargetContainers.Find(AddedContainer);
				OutputDevice->Logf(ELogVerbosity::Display, TEXT("+%-39s %15.2lf %15d %25s %25s %25s %25s %25s %25s %25s %25s"),
					*TargetContainer.ContainerName,
					double(TargetContainer.CompressedContainerSize) / 1024.0 / 1024.0,
					TargetContainer.ChunkInfoById.Num(),
					TEXT("-"), TEXT("-"), TEXT("-"), TEXT("-"), TEXT("-"), TEXT("-"), TEXT("-"), TEXT("-"));

				TotalTargetBytes += TargetContainer.CompressedContainerSize;
				TotalTargetChunks += TargetContainer.ChunkInfoById.Num();
			}
		}

		OutputDevice->Logf(ELogVerbosity::Display, TEXT("----------------------------------------------------------------------------------------------------------------------------------------------------------------------------------------------------------------------------------------------------------------------------------------"));
		OutputDevice->Logf(ELogVerbosity::Display, TEXT("%-40s %15.2lf %15d %25d %25.2f %25d %25.2f %25d %25.2f %25d %25.2f"),
			*FString::Printf(TEXT("Total of %d container file(s)"), TargetContainers.Num()),
			double(TotalTargetBytes) / 1024.0 / 1024.0,
			TotalTargetChunks,
			TotalUnmodifiedChunks,
			double(TotalUnmodifiedCompressedBytes) / 1024.0 / 1024.0,
			TotalModifiedChunks,
			double(TotalModifiedCompressedBytes) / 1024.0 / 1024.0,
			TotalAddedChunks,
			double(TotalAddedCompressedBytes) / 1024.0 / 1024.0,
			TotalRemovedChunks,
			double(TotalRemovedCompressedBytes) / 1024.0 / 1024.0);
	}

	return 0;
}

bool LegacyDiffIoStoreContainers(const TCHAR* InContainerFilename1, const TCHAR* InContainerFilename2, bool bInLogUniques1, bool bInLogUniques2, const FKeyChain& InKeyChain)
{
	TGuardValue<ELogTimes::Type> DisableLogTimes(GPrintLogTimes, ELogTimes::None);
	UE_LOG(LogIoStore, Log, TEXT("FileEventType, FileName, Size1, Size2"));

	TUniquePtr<FIoStoreReader> Reader1 = CreateIoStoreReader(InContainerFilename1, InKeyChain);
	if (!Reader1.IsValid())
	{
		return false;
	}

	if (!EnumHasAnyFlags(Reader1->GetContainerFlags(), EIoContainerFlags::Indexed))
	{
		UE_LOG(LogIoStore, Warning, TEXT("Missing directory index for container '%s'"), InContainerFilename1);
	}

	TUniquePtr<FIoStoreReader> Reader2 = CreateIoStoreReader(InContainerFilename2, InKeyChain);
	if (!Reader2.IsValid())
	{
		return false;
	}

	if (!EnumHasAnyFlags(Reader2->GetContainerFlags(), EIoContainerFlags::Indexed))
	{
		UE_LOG(LogIoStore, Warning, TEXT("Missing directory index for container '%s'"), InContainerFilename2);
	}

	struct FEntry
	{
		FString FileName;
		FIoChunkHash Hash;
		uint64 Size;
	};

	TMap<FIoChunkId, FEntry> Container1Entries;
	Reader1->EnumerateChunks([&Container1Entries](const FIoStoreTocChunkInfo& ChunkInfo)
		{
			FEntry& Entry = Container1Entries.Add(ChunkInfo.Id);
			Entry.FileName = ChunkInfo.FileName;
			Entry.Hash = ChunkInfo.Hash;
			Entry.Size = ChunkInfo.Size;
			return true;
		});

	int32 NumDifferentContents = 0;
	int32 NumEqualContents = 0;
	int32 NumUniqueContainer1 = 0;
	int32 NumUniqueContainer2 = 0;
	Reader2->EnumerateChunks([&Container1Entries, &NumDifferentContents, &NumEqualContents, bInLogUniques2, &NumUniqueContainer2](const FIoStoreTocChunkInfo& ChunkInfo)
		{
			const FEntry* FindContainer1Entry = Container1Entries.Find(ChunkInfo.Id);
			if (FindContainer1Entry)
			{
				if (FindContainer1Entry->Size != ChunkInfo.Size)
				{
					UE_LOG(LogIoStore, Log, TEXT("FilesizeDifferent, %s, %llu, %llu"), *ChunkInfo.FileName, FindContainer1Entry->Size, ChunkInfo.Size);
					++NumDifferentContents;
				}
				else if (FindContainer1Entry->Hash != ChunkInfo.Hash)
				{
					UE_LOG(LogIoStore, Log, TEXT("ContentsDifferent, %s, %llu, %llu"), *ChunkInfo.FileName, FindContainer1Entry->Size, ChunkInfo.Size);
					++NumDifferentContents;
				}
				else
				{
					++NumEqualContents;
				}
				Container1Entries.Remove(ChunkInfo.Id);
			}
			else
			{
				++NumUniqueContainer2;
				if (bInLogUniques2)
				{
					UE_LOG(LogIoStore, Log, TEXT("UniqueToSecondContainer, %s, 0, %llu"), *ChunkInfo.FileName, ChunkInfo.Size);
				}
			}
			return true;
		});

	for (const auto& KV : Container1Entries)
	{
		const FEntry& Entry = KV.Value;
		++NumUniqueContainer1;
		if (bInLogUniques1)
		{
			UE_LOG(LogIoStore, Log, TEXT("UniqueToFirstContainer, %s, %llu, 0"), *Entry.FileName, Entry.Size);
		}
	}

	UE_LOG(LogIoStore, Log, TEXT("Comparison complete"));
	UE_LOG(LogIoStore, Log, TEXT("Unique to first container: %d, Unique to second container: %d, Num Different: %d, NumEqual: %d"), NumUniqueContainer1, NumUniqueContainer2, NumDifferentContents, NumEqualContents);
	return true;
}

int32 Staged2Zen(const FString& BuildPath, const FKeyChain& KeyChain, const FString& ProjectName, const ITargetPlatform* TargetPlatform)
{
	FString PlatformName = TargetPlatform->PlatformName();
	FString CookedOutputPath = FPaths::Combine(FPaths::ProjectDir(), TEXT("Saved"), TEXT("Cooked"), PlatformName);
	if (IFileManager::Get().DirectoryExists(*CookedOutputPath))
	{
		UE_LOG(LogIoStore, Error, TEXT("'%s' already exists"), *CookedOutputPath);
		return -1;
	}

	TArray<FString> ContainerFiles;
	IFileManager::Get().FindFilesRecursive(ContainerFiles, *BuildPath, TEXT("*.utoc"), true, false);
	if (ContainerFiles.IsEmpty())
	{
		UE_LOG(LogIoStore, Error, TEXT("No container files found"));
		return -1;
	}

	TArray<FString> PakFiles;
	IFileManager::Get().FindFilesRecursive(PakFiles, *BuildPath, TEXT("*.pak"), true, false);
	if (PakFiles.IsEmpty())
	{
		UE_LOG(LogIoStore, Error, TEXT("No pak files found"));
		return -1;
	}

	UE_LOG(LogIoStore, Display, TEXT("Extracting files from paks..."));
	FPakPlatformFile PakPlatformFile;
	for (const auto& KV : KeyChain.GetEncryptionKeys())
	{
		FCoreDelegates::GetRegisterEncryptionKeyMulticastDelegate().Broadcast(KV.Key, KV.Value.Key);
	}
	PakPlatformFile.Initialize(&FPlatformFileManager::Get().GetPlatformFile(), TEXT(""));
	FString CookedEngineContentPath = FPaths::Combine(CookedOutputPath, TEXT("Engine"), TEXT("Content"));
	IFileManager::Get().MakeDirectory(*CookedEngineContentPath, true);
	FString CookedProjectContentPath = FPaths::Combine(CookedOutputPath, ProjectName, TEXT("Content"));
	IFileManager::Get().MakeDirectory(*CookedProjectContentPath, true);
	FString EngineContentPakPath = TEXT("../../../Engine/Content/");
	FString ProjectContentPakPath = FPaths::Combine(TEXT("../../.."), ProjectName, TEXT("Content"));
	for (const FString& PakFilePath : PakFiles)
	{
		PakPlatformFile.Mount(*PakFilePath, 0);
		TArray<FString> FilesInPak;
		PakPlatformFile.GetPrunedFilenamesInPakFile(PakFilePath, FilesInPak);
		for (const FString& FileInPak : FilesInPak)
		{
			FString FileName = FPaths::GetCleanFilename(FileInPak);
			if (FileName == TEXT("AssetRegistry.bin"))
			{
				FString TargetPath = FPaths::Combine(CookedOutputPath, ProjectName, FileName);
				PakPlatformFile.CopyFile(*TargetPath, *FileInPak);
			}
			else if (FileName.EndsWith(TEXT(".ushaderbytecode")))
			{
				FString TargetPath = FPaths::Combine(CookedProjectContentPath, FileName);
				PakPlatformFile.CopyFile(*TargetPath, *FileInPak);
			}
			else if (FileName.StartsWith("GlobalShaderCache"))
			{
				FString TargetPath = FPaths::Combine(CookedOutputPath, TEXT("Engine"), FileName);
				PakPlatformFile.CopyFile(*TargetPath, *FileInPak);
			}
			else if (FileName.EndsWith(TEXT(".ufont")))
			{
				FString TargetPath;
				if (FileInPak.StartsWith(EngineContentPakPath))
				{
					TargetPath = FPaths::Combine(CookedEngineContentPath, *FileInPak + EngineContentPakPath.Len());
				}
				else if (FileInPak.StartsWith(ProjectContentPakPath))
				{
					TargetPath = FPaths::Combine(CookedProjectContentPath, *FileInPak + ProjectContentPakPath.Len());
				}
				else
				{
					UE_DEBUG_BREAK();
					continue;
				}
				IFileManager::Get().MakeDirectory(*FPaths::GetPath(TargetPath), true);
				PakPlatformFile.CopyFile(*TargetPath, *FileInPak);
			}
		}
	}

	struct FBulkDataInfo
	{
		FString FileName;
		IPackageWriter::FBulkDataInfo::EType BulkDataType;
		TTuple<FIoStoreReader*, FIoChunkId> Chunk;
	};

	struct FPackageInfo
	{
		FName PackageName;
		FString FileName;
		TTuple<FIoStoreReader*, FIoChunkId> Chunk;
		TArray<FBulkDataInfo> BulkData;
		FPackageStoreEntryResource PackageStoreEntry;
	};

	struct FCollectedData
	{
		TSet<FIoChunkId> SeenChunks;
		TMap<FName, FPackageInfo> Packages;
		TMap<FPackageId, FName> PackageIdToName;
		TArray<TTuple<FIoStoreReader*, FIoChunkId>> ContainerHeaderChunks;
	} CollectedData;

	UE_LOG(LogIoStore, Display, TEXT("Collecting chunks..."));
	TArray<TUniquePtr<FIoStoreReader>> IoStoreReaders;
	IoStoreReaders.Reserve(ContainerFiles.Num());
	for (const FString& ContainerFilePath : ContainerFiles)
	{
		TUniquePtr<FIoStoreReader> Reader = CreateIoStoreReader(*ContainerFilePath, KeyChain);
		if (!Reader.IsValid())
		{
			UE_LOG(LogIoStore, Warning, TEXT("Failed to read container '%s'"), *ContainerFilePath);
			continue;
		}

		
		Reader->EnumerateChunks([&Reader, &CollectedData](const FIoStoreTocChunkInfo& ChunkInfo)
			{
				if (CollectedData.SeenChunks.Contains(ChunkInfo.Id))
				{
					return true;
				}
				CollectedData.SeenChunks.Add(ChunkInfo.Id);
				EIoChunkType ChunkType = static_cast<EIoChunkType>(ChunkInfo.Id.GetData()[11]);
				if (ChunkType == EIoChunkType::ExportBundleData ||
					ChunkType == EIoChunkType::BulkData ||
					ChunkType == EIoChunkType::OptionalBulkData ||
					ChunkType == EIoChunkType::MemoryMappedBulkData)
				{
					FString PackageNameStr;
					UE_CLOG(!ChunkInfo.bHasValidFileName, LogIoStore, Fatal, TEXT("Missing file name for package chunk"));
					if (FPackageName::TryConvertFilenameToLongPackageName(ChunkInfo.FileName, PackageNameStr, nullptr))
					{
						FName PackageName(PackageNameStr);
						CollectedData.PackageIdToName.Add(FPackageId::FromName(PackageName), PackageName);
						FPackageInfo& PackageInfo = CollectedData.Packages.FindOrAdd(PackageName);
						if (ChunkType == EIoChunkType::ExportBundleData)
						{
							PackageInfo.FileName = ChunkInfo.FileName;
							PackageInfo.PackageName = PackageName;
							PackageInfo.Chunk = MakeTuple(Reader.Get(), ChunkInfo.Id);
						}
						else
						{
							FBulkDataInfo& BulkDataInfo = PackageInfo.BulkData.AddDefaulted_GetRef();
							BulkDataInfo.FileName = ChunkInfo.FileName;
							BulkDataInfo.Chunk = MakeTuple(Reader.Get(), ChunkInfo.Id);
							if (ChunkType == EIoChunkType::OptionalBulkData)
							{
								BulkDataInfo.BulkDataType = IPackageWriter::FBulkDataInfo::Optional;
							}
							else if (ChunkType == EIoChunkType::MemoryMappedBulkData)
							{
								BulkDataInfo.BulkDataType = IPackageWriter::FBulkDataInfo::Mmap;
							}
							else
							{
								BulkDataInfo.BulkDataType = IPackageWriter::FBulkDataInfo::BulkSegment;
							}
						}
					}
					else
					{
						UE_LOG(LogIoStore, Warning, TEXT("Failed to convert file name '%s' to package name"), *ChunkInfo.FileName);
					}
				}
				else if (ChunkType == EIoChunkType::ContainerHeader)
				{
					CollectedData.ContainerHeaderChunks.Emplace(Reader.Get(), ChunkInfo.Id);
				}
				return true;
			});

		IoStoreReaders.Emplace(MoveTemp(Reader));
	}

	UE_LOG(LogIoStore, Display, TEXT("Reading container headers..."));
	for (const auto& ContainerHeaderChunk : CollectedData.ContainerHeaderChunks)
	{
		FIoBuffer ContainerHeaderBuffer = ContainerHeaderChunk.Key->Read(ContainerHeaderChunk.Value, FIoReadOptions()).ValueOrDie();
		FMemoryReaderView Ar(MakeArrayView(ContainerHeaderBuffer.Data(), ContainerHeaderBuffer.DataSize()));
		FIoContainerHeader ContainerHeader;
		Ar << ContainerHeader;
		
		const FFilePackageStoreEntry* StoreEntry = reinterpret_cast<const FFilePackageStoreEntry*>(ContainerHeader.StoreEntries.GetData());
		for (const FPackageId& PackageId : ContainerHeader.PackageIds)
		{
			const FName* FindPackageName = CollectedData.PackageIdToName.Find(PackageId);
			if (FindPackageName)
			{
				FPackageInfo* FindPackageInfo = CollectedData.Packages.Find(*FindPackageName);
				check(FindPackageInfo);
				
				FPackageStoreEntryResource& PackageStoreEntryResource = FindPackageInfo->PackageStoreEntry;
				PackageStoreEntryResource.PackageName = *FindPackageName;
				PackageStoreEntryResource.ExportInfo.ExportBundleCount = StoreEntry->ExportBundleCount;
				PackageStoreEntryResource.ExportInfo.ExportCount = StoreEntry->ExportCount;
				PackageStoreEntryResource.ImportedPackageIds.SetNum(StoreEntry->ImportedPackages.Num());
				FMemory::Memcpy(PackageStoreEntryResource.ImportedPackageIds.GetData(), StoreEntry->ImportedPackages.Data(), sizeof(FPackageId) * StoreEntry->ImportedPackages.Num()); //-V575
			}
			++StoreEntry;
		}
	}

	FString MetaDataOutputPath = FPaths::Combine(CookedOutputPath, ProjectName, TEXT("Metadata"));
	TUniquePtr<FZenStoreWriter> ZenStoreWriter = MakeUnique<FZenStoreWriter>(CookedOutputPath, MetaDataOutputPath, TargetPlatform);
	
	ICookedPackageWriter::FCookInfo CookInfo;
	CookInfo.bFullBuild = true;
	ZenStoreWriter->Initialize(CookInfo);
	ZenStoreWriter->BeginCook();
	int32 LocalPackageIndex = 0;
	TArray<FPackageInfo> PackagesArray;
	CollectedData.Packages.GenerateValueArray(PackagesArray);
	TAtomic<int32> UploadCount { 0 };
	ParallelFor(PackagesArray.Num(), [&UploadCount, &PackagesArray, &ZenStoreWriter](int32 Index)
	{
		const FPackageInfo& PackageInfo = PackagesArray[Index];

		IPackageWriter::FBeginPackageInfo BeginPackageInfo;
		BeginPackageInfo.PackageName = PackageInfo.PackageName;

		ZenStoreWriter->BeginPackage(BeginPackageInfo);

		IPackageWriter::FPackageInfo PackageStorePackageInfo;
		PackageStorePackageInfo.OutputPackageName = PackageStorePackageInfo.InputPackageName = PackageInfo.PackageName;
		PackageStorePackageInfo.LooseFilePath = PackageInfo.FileName;
		PackageStorePackageInfo.ChunkId = PackageInfo.Chunk.Value;

		FIoBuffer PackageDataBuffer = PackageInfo.Chunk.Key->Read(PackageInfo.Chunk.Value, FIoReadOptions()).ValueOrDie();
		ZenStoreWriter->WriteIoStorePackageData(PackageStorePackageInfo, PackageDataBuffer, PackageInfo.PackageStoreEntry, TArray<FFileRegion>());

		for (const FBulkDataInfo& BulkDataInfo : PackageInfo.BulkData)
		{
			IPackageWriter::FBulkDataInfo PackageStoreBulkDataInfo;
			PackageStoreBulkDataInfo.OutputPackageName = PackageStoreBulkDataInfo.InputPackageName = PackageInfo.PackageName;
			PackageStoreBulkDataInfo.LooseFilePath = BulkDataInfo.FileName;
			PackageStoreBulkDataInfo.ChunkId = BulkDataInfo.Chunk.Value;
			PackageStoreBulkDataInfo.BulkDataType = BulkDataInfo.BulkDataType;
			FIoBuffer BulkDataBuffer = BulkDataInfo.Chunk.Key->Read(BulkDataInfo.Chunk.Value, FIoReadOptions()).ValueOrDie();
			ZenStoreWriter->WriteBulkData(PackageStoreBulkDataInfo, BulkDataBuffer, TArray<FFileRegion>());
		}
		
		IPackageWriter::FCommitPackageInfo CommitInfo;
		CommitInfo.PackageName = PackageInfo.PackageName;
		CommitInfo.WriteOptions = IPackageWriter::EWriteOptions::Write;
<<<<<<< HEAD
=======
		CommitInfo.Status = IPackageWriter::ECommitStatus::Success;
>>>>>>> d731a049
		ZenStoreWriter->CommitPackage(MoveTemp(CommitInfo));

		int32 LocalUploadCount = UploadCount.IncrementExchange() + 1;
		UE_CLOG(LocalUploadCount % 1000 == 0, LogIoStore, Display, TEXT("Uploading package %d/%d"), LocalUploadCount, PackagesArray.Num());
	}, EParallelForFlags::ForceSingleThread); // Single threaded for now to limit memory usage

	UE_LOG(LogIoStore, Display, TEXT("Waiting for uploads to finish..."));
	ZenStoreWriter->EndCook();
	return 0;
}

<<<<<<< HEAD
=======
int32 GenerateZenFileSystemManifest(ITargetPlatform* TargetPlatform)
{
	FString OutputDirectory = FPaths::Combine(*FPaths::ProjectDir(), TEXT("Saved"), TEXT("Cooked"), TEXT("[Platform]"));
	OutputDirectory = FPaths::ConvertRelativePathToFull(OutputDirectory);
	FPaths::NormalizeDirectoryName(OutputDirectory);
	TUniquePtr<FSandboxPlatformFile> LocalSandboxFile = FSandboxPlatformFile::Create(false);
	LocalSandboxFile->Initialize(&FPlatformFileManager::Get().GetPlatformFile(), *FString::Printf(TEXT("-sandbox=\"%s\""), *OutputDirectory));
	const FString RootPathSandbox = LocalSandboxFile->ConvertToAbsolutePathForExternalAppForWrite(*FPaths::RootDir());
	FString MetadataPathSandbox = LocalSandboxFile->ConvertToAbsolutePathForExternalAppForWrite(*(FPaths::ProjectDir() / TEXT("Metadata")));
	const FString PlatformString = TargetPlatform->PlatformName();
	const FString ResolvedRootPath = RootPathSandbox.Replace(TEXT("[Platform]"), *PlatformString);
	const FString ResolvedMetadataPath = MetadataPathSandbox.Replace(TEXT("[Platform]"), *PlatformString);

	FZenFileSystemManifest ZenFileSystemManifest(*TargetPlatform, ResolvedRootPath);
	ZenFileSystemManifest.Generate();
	ZenFileSystemManifest.Save(*FPaths::Combine(ResolvedMetadataPath, TEXT("zenfs.manifest")));
	return 0;
}

>>>>>>> d731a049
bool ExtractFilesFromIoStoreContainer(
	const TCHAR* InContainerFilename,
	const TCHAR* InDestPath,
	const FKeyChain& InKeyChain,
	const FString* InFilter,
	TMap<FString, uint64>* OutOrderMap,
	TArray<FGuid>* OutUsedEncryptionKeys,
	bool* bOutIsSigned)
{
	TRACE_CPUPROFILER_EVENT_SCOPE(ExtractFilesFromIoStoreContainer);

	TUniquePtr<FIoStoreReader> Reader = CreateIoStoreReader(InContainerFilename, InKeyChain);
	if (!Reader.IsValid())
	{
		return false;
	}

	if (!EnumHasAnyFlags(Reader->GetContainerFlags(), EIoContainerFlags::Indexed))
	{
		UE_LOG(LogIoStore, Error, TEXT("Missing directory index for container '%s'"), InContainerFilename);
		return false;
	}
	
	if (OutUsedEncryptionKeys)
	{
		OutUsedEncryptionKeys->Add(Reader->GetEncryptionKeyGuid());
	}

	if (bOutIsSigned)
	{
		*bOutIsSigned = EnumHasAnyFlags(Reader->GetContainerFlags(), EIoContainerFlags::Signed);
	}

	UE_LOG(LogIoStore, Display, TEXT("Extracting files from IoStore container '%s'..."), InContainerFilename);

	struct FEntry
	{
		FIoChunkId ChunkId;
		FString SourceFileName;
		FString DestFileName;
		uint64 Offset;
		bool bIsCompressed;

		FIoChunkHash Hash;
	};
	TArray<FEntry> Entries;
	const FIoDirectoryIndexReader& IndexReader = Reader->GetDirectoryIndexReader();
	FString DestPath(InDestPath);
	Reader->EnumerateChunks([&Entries, InFilter, &DestPath](const FIoStoreTocChunkInfo& ChunkInfo)
		{
			if (!ChunkInfo.bHasValidFileName)
			{
				return true;
			}

			if (InFilter && (!ChunkInfo.FileName.MatchesWildcard(*InFilter)))
			{
				return true;
			}

			FEntry& Entry = Entries.AddDefaulted_GetRef();
			Entry.ChunkId = ChunkInfo.Id;
			Entry.SourceFileName = ChunkInfo.FileName;
			Entry.DestFileName = DestPath / ChunkInfo.FileName.Replace(TEXT("../../../"), TEXT(""));
			Entry.Offset = ChunkInfo.Offset;
			Entry.bIsCompressed = ChunkInfo.bIsCompressed;

			Entry.Hash = ChunkInfo.Hash;

			return true;
		});

	
	const bool bContainerIsEncrypted = EnumHasAnyFlags(Reader->GetContainerFlags(), EIoContainerFlags::Encrypted);

	auto WriteFile = [](const FString& FileName, const uint8* Data, uint64 DataSize)
	{
		TRACE_CPUPROFILER_EVENT_SCOPE(WriteFile);
		TUniquePtr<FArchive> FileHandle(IFileManager::Get().CreateFileWriter(*FileName));
		if (FileHandle)
		{
			FileHandle->Serialize(const_cast<uint8*>(Data), DataSize);
			UE_CLOG(FileHandle->IsError(), LogIoStore, Error, TEXT("Failed writing to file \"%s\"."), *FileName);
			return !FileHandle->IsError();
		}
		else
		{
			UE_LOG(LogIoStore, Error, TEXT("Unable to create file \"%s\"."), *FileName);
			return false;
		}
	};

<<<<<<< HEAD
	TArray<TFuture<bool>> ExtractTasks;
	ExtractTasks.SetNum(Entries.Num());
=======
	TArray<UE::Tasks::TTask<bool>> ExtractTasks;
	ExtractTasks.Reserve(Entries.Num());
>>>>>>> d731a049
	EAsyncExecution ThreadPool = EAsyncExecution::ThreadPool;
	for (int32 EntryIndex = 0; EntryIndex < Entries.Num(); ++EntryIndex)
	{
		const FEntry& Entry = Entries[EntryIndex];
<<<<<<< HEAD
		ExtractTasks[EntryIndex] = Reader->ReadAsync(Entry.ChunkId, FIoReadOptions())
			.Next([&Entry, &WriteFile](TIoStatusOr<FIoBuffer> ReadChunkResult)
			{
=======

		UE::Tasks::TTask<TIoStatusOr<FIoBuffer>> ReadTask = Reader->ReadAsync(Entry.ChunkId, FIoReadOptions());

		// Once the read is done, write out the file.
		ExtractTasks.Emplace(UE::Tasks::Launch(TEXT("IoStore_Extract"), 
			[&Entry, &WriteFile, ReadTask]() mutable
			{
				TIoStatusOr<FIoBuffer> ReadChunkResult = ReadTask.GetResult();
>>>>>>> d731a049
				if (!ReadChunkResult.IsOk())
				{
					UE_LOG(LogIoStore, Error, TEXT("Failed reading chunk for file \"%s\" (%s)."), *Entry.SourceFileName, *ReadChunkResult.Status().ToString());
					return false;
				}
				
				const uint8* Data = ReadChunkResult.ValueOrDie().Data();
				uint64 DataSize = ReadChunkResult.ValueOrDie().DataSize();
				if (Entry.ChunkId.GetChunkType() == EIoChunkType::ExportBundleData)
				{
					const FZenPackageSummary* PackageSummary = reinterpret_cast<const FZenPackageSummary*>(Data);
					uint64 HeaderDataSize = PackageSummary->HeaderSize;
					check(HeaderDataSize <= DataSize);
					FString DestFileName = FPaths::ChangeExtension(Entry.DestFileName, TEXT(".uheader"));
					if (!WriteFile(DestFileName, Data, HeaderDataSize))
					{
						return false;
					}
					DestFileName = FPaths::ChangeExtension(Entry.DestFileName, TEXT(".uexp"));
					if (!WriteFile(DestFileName, Data + HeaderDataSize, DataSize - HeaderDataSize))
					{
						return false;
					}
				}
				else if (!WriteFile(Entry.DestFileName, Data, DataSize))
				{
					return false;
				}
				return true;
<<<<<<< HEAD
			});
=======
			},
			Prerequisites(ReadTask)));
>>>>>>> d731a049
	}

	int32 ErrorCount = 0;
	for (int32 EntryIndex = 0; EntryIndex < Entries.Num(); ++EntryIndex)
	{
<<<<<<< HEAD
		if (ExtractTasks[EntryIndex].Get())
=======
		if (ExtractTasks[EntryIndex].GetResult())
>>>>>>> d731a049
		{
			const FEntry& Entry = Entries[EntryIndex];
			if (OutOrderMap != nullptr)
			{
				OutOrderMap->Add(IndexReader.GetMountPoint() / Entry.SourceFileName, Entry.Offset);
			}
		}
		else
		{
			++ErrorCount;
		}
	}

	UE_LOG(LogIoStore, Log, TEXT("Finished extracting %d chunks (including %d errors)."), Entries.Num(), ErrorCount);
	return true;
}

static bool ParsePakResponseFile(const TCHAR* FilePath, TArray<FContainerSourceFile>& OutFiles)
{
	TArray<FString> ResponseFileContents;
	if (!FFileHelper::LoadFileToStringArray(ResponseFileContents, FilePath))
	{
		UE_LOG(LogIoStore, Error, TEXT("Failed to read response file '%s'."), FilePath);
		return false;
	}

	for (const FString& ResponseLine : ResponseFileContents)
	{
		TArray<FString> SourceAndDest;
		TArray<FString> Switches;

		FString NextToken;
		const TCHAR* ResponseLinePtr = *ResponseLine;
		while (FParse::Token(ResponseLinePtr, NextToken, false))
		{
			if ((**NextToken == TCHAR('-')))
			{
				new(Switches) FString(NextToken.Mid(1));
			}
			else
			{
				new(SourceAndDest) FString(NextToken);
			}
		}

		if (SourceAndDest.Num() == 0)
		{
			continue;
		}

		if (SourceAndDest.Num() != 2)
		{
			UE_LOG(LogIoStore, Error, TEXT("Invalid line in response file '%s'."), *ResponseLine);
			return false;
		}

		FPaths::NormalizeFilename(SourceAndDest[0]);

		FContainerSourceFile& FileEntry = OutFiles.AddDefaulted_GetRef();
		FileEntry.NormalizedPath = MoveTemp(SourceAndDest[0]);
		FileEntry.DestinationPath = MoveTemp(SourceAndDest[1]);

		for (int32 Index = 0; Index < Switches.Num(); ++Index)
		{
			if (Switches[Index] == TEXT("compress"))
			{
				FileEntry.bNeedsCompression = true;
			}
			if (Switches[Index] == TEXT("encrypt"))
			{
				FileEntry.bNeedsEncryption = true;
			}
		}
	}
	return true;
}

static bool ParsePakOrderFile(const TCHAR* FilePath, FFileOrderMap& Map, const FIoStoreArguments& Arguments)
{
	IOSTORE_CPU_SCOPE(ParsePakOrderFile);

	TArray<FString> OrderFileContents;
	if (!FFileHelper::LoadFileToStringArray(OrderFileContents, FilePath))
	{
		UE_LOG(LogIoStore, Error, TEXT("Failed to read order file '%s'."), *FilePath);
		return false;
	}

	Map.Name = FPaths::GetCleanFilename(FilePath);
	UE_LOG(LogIoStore, Display, TEXT("Order file %s (short name %s) priority %d"), FilePath, *Map.Name, Map.Priority);
	int64 NextOrder = 0;
	for (const FString& OrderLine : OrderFileContents)
	{
		const TCHAR* OrderLinePtr = *OrderLine;
		FString PackageName;

		// Skip comments
		if (FCString::Strncmp(OrderLinePtr, TEXT("#"), 1) == 0 || FCString::Strncmp(OrderLinePtr, TEXT("//"), 2) == 0)
		{
			continue;
		}

		if (!FParse::Token(OrderLinePtr, PackageName, false))
		{
			UE_LOG(LogIoStore, Error, TEXT("Invalid line in order file '%s'."), *OrderLine);
			return false;
		}

		FName PackageFName;
		if (FPackageName::IsValidTextForLongPackageName(PackageName))
		{
			PackageFName = FName(PackageName);
		}
		else if (PackageName.StartsWith(TEXT("../../../")))
		{
			FString FullFileName = FPaths::Combine(Arguments.CookedDir, PackageName.RightChop(9));
			FPaths::NormalizeFilename(FullFileName);
			PackageFName = Arguments.PackageStore->GetPackageNameFromFileName(FullFileName);
		}

		if (!PackageFName.IsNone() && !Map.PackageNameToOrder.Contains(PackageFName))
		{
			Map.PackageNameToOrder.Emplace(PackageFName, NextOrder++);
		}
	}

	UE_LOG(LogIoStore, Display, TEXT("Order file %s (short name %s) contained %d valid entries"), FilePath, *Map.Name, Map.PackageNameToOrder.Num());
	return true;
}

class FCookedFileVisitor : public IPlatformFile::FDirectoryStatVisitor
{
	FCookedFileStatMap& CookedFileStatMap;

public:
	FCookedFileVisitor(FCookedFileStatMap& InCookedFileSizes)
		: CookedFileStatMap(InCookedFileSizes)
	{
		
	}

	virtual bool Visit(const TCHAR* FilenameOrDirectory, const FFileStatData& StatData)
	{
		if (StatData.bIsDirectory)
		{
			return true;
		}

		CookedFileStatMap.Add(FilenameOrDirectory, StatData.FileSize);

		return true;
	}
};

static bool ParseSizeArgument(const TCHAR* CmdLine, const TCHAR* Argument, uint64& OutSize, uint64 DefaultSize = 0)
{
	FString SizeString;
	if (FParse::Value(CmdLine, Argument, SizeString) && FParse::Value(CmdLine, Argument, OutSize))
	{
		if (SizeString.EndsWith(TEXT("MB")))
		{
			OutSize *= 1024*1024;
		}
		else if (SizeString.EndsWith(TEXT("KB")))
		{
			OutSize *= 1024;
		}
		return true;
	}
	else
	{
		OutSize = DefaultSize;
		return false;
	}
}

static bool ParseOrderFileArguments(FIoStoreArguments& Arguments)
{
	uint64 OrderMapStartIndex = 0;
	FString OrderFileStr;
	if (FParse::Value(FCommandLine::Get(), TEXT("Order="), OrderFileStr, false))
	{
		TArray<int32> OrderFilePriorities;
		TArray<FString> OrderFilePaths;
		OrderFileStr.ParseIntoArray(OrderFilePaths, TEXT(","), true);

		FString LegacyParam;
		if (FParse::Value(FCommandLine::Get(), TEXT("GameOrder="), LegacyParam, false))
		{
			UE_LOG(LogIoStore, Warning, TEXT("-GameOrder= and -CookerOrder= are deprecated in favor of -Order"));
			TArray<FString> LegacyPaths;
			LegacyParam.ParseIntoArray(LegacyPaths, TEXT(","), true);
			OrderFilePaths.Append(LegacyPaths);
		}
		if (FParse::Value(FCommandLine::Get(), TEXT("CookerOrder="), LegacyParam, false))
		{
			UE_LOG(LogIoStore, Warning, TEXT("-CookerOrder is ignored by IoStore. -GameOrder= and -CookerOrder= are deprecated in favor of -Order."));
		}

		FString OrderPriorityString;
		if (FParse::Value(FCommandLine::Get(), TEXT("OrderPriority="), OrderPriorityString, false))
		{
			TArray<FString> PriorityStrings;
			OrderPriorityString.ParseIntoArray(PriorityStrings, TEXT(","), true);
			if (PriorityStrings.Num() != OrderFilePaths.Num())
			{
				UE_LOG(LogIoStore, Error, TEXT("Number of parameters to -Order= and -OrderPriority= do not match"));
				return false;
			}

			for (const FString& PriorityString : PriorityStrings)
			{
				int32 Priority = FCString::Atoi(*PriorityString);
				OrderFilePriorities.Add(Priority);
			}
		}
		else
		{
			OrderFilePriorities.AddZeroed(OrderFilePaths.Num());
		}

		check(OrderFilePaths.Num() == OrderFilePriorities.Num());

		bool bMerge = false;
		for (int32 i = 0; i < OrderFilePaths.Num(); ++i)
		{
			FString& OrderFile = OrderFilePaths[i];
			int32 Priority = OrderFilePriorities[i];

			FFileOrderMap OrderMap(Priority, i);
			if (!ParsePakOrderFile(*OrderFile, OrderMap, Arguments))
			{
				return false;
			}
			Arguments.OrderMaps.Add(OrderMap);
		}
	}

	Arguments.bClusterByOrderFilePriority = !FParse::Param(FCommandLine::Get(), TEXT("DoNotClusterByOrderPriority"));
	
	return true;
}

bool ParseContainerGenerationArguments(FIoStoreArguments& Arguments, FIoStoreWriterSettings& WriterSettings)
{
	if (FParse::Param(FCommandLine::Get(), TEXT("sign")))
	{
		Arguments.bSign = true;
	}

	UE_LOG(LogIoStore, Display, TEXT("Container signing - %s"), Arguments.bSign ? TEXT("ENABLED") : TEXT("DISABLED"));

	Arguments.bCreateDirectoryIndex = !FParse::Param(FCommandLine::Get(), TEXT("NoDirectoryIndex"));
	UE_LOG(LogIoStore, Display, TEXT("Directory index - %s"), Arguments.bCreateDirectoryIndex ? TEXT("ENABLED") : TEXT("DISABLED"));

	WriterSettings.CompressionMethod = DefaultCompressionMethod;
	WriterSettings.CompressionBlockSize = DefaultCompressionBlockSize;

	WriterSettings.bEnableCsvOutput = FParse::Param(FCommandLine::Get(), TEXT("csvoutput"));

	TArray<FName> CompressionFormats;
	FString DesiredCompressionFormats;
	if (FParse::Value(FCommandLine::Get(), TEXT("-compressionformats="), DesiredCompressionFormats) ||
		FParse::Value(FCommandLine::Get(), TEXT("-compressionformat="), DesiredCompressionFormats))
	{
		TArray<FString> Formats;
		DesiredCompressionFormats.ParseIntoArray(Formats, TEXT(","));
		for (FString& Format : Formats)
		{
			// look until we have a valid format
			FName FormatName = *Format;

			if (FCompression::IsFormatValid(FormatName))
			{
				WriterSettings.CompressionMethod = FormatName;
				break;
			}
		}

		if (WriterSettings.CompressionMethod == NAME_None)
		{
			UE_LOG(LogIoStore, Warning, TEXT("Failed to find desired compression format(s) '%s'. Using falling back to '%s'"),
				*DesiredCompressionFormats, *DefaultCompressionMethod.ToString());
		}
		else
		{
			UE_LOG(LogIoStore, Display, TEXT("Using compression format '%s'"), *WriterSettings.CompressionMethod.ToString());
		}
	}

	ParseSizeArgument(FCommandLine::Get(), TEXT("-alignformemorymapping="), WriterSettings.MemoryMappingAlignment, DefaultMemoryMappingAlignment);
	ParseSizeArgument(FCommandLine::Get(), TEXT("-compressionblocksize="), WriterSettings.CompressionBlockSize, DefaultCompressionBlockSize);

	WriterSettings.CompressionBlockAlignment = DefaultCompressionBlockAlignment;

	uint64 BlockAlignment = 0;
	if (ParseSizeArgument(FCommandLine::Get(), TEXT("-blocksize="), BlockAlignment))
	{
		WriterSettings.CompressionBlockAlignment = BlockAlignment;
	}

	//
	// If a filename to a global.utoc container is provided, all containers in that directory will have their compressed blocks be
	// made available for the new containers to reuse. This provides two benefits:
	//	1.	Saves compression time for the new blocks, as ssd/nvme io times are significantly faster.
	//	2.	Prevents trivial bit changes in the compressor from causing patch changes down the line, 
	//		allowing worry-free compressor upgrading.
	//
	// This should be a path to your last released containers. If those containers are encrypted, be sure to
	// provide keys via -ReferenceContainerCryptoKeys.
	//
	FParse::Value(FCommandLine::Get(), TEXT("-ReferenceContainerGlobalFileName="), Arguments.ReferenceChunkGlobalContainerFileName);

	FString CryptoKeysCacheFilename;
	if (FParse::Value(FCommandLine::Get(), TEXT("-ReferenceContainerCryptoKeys="), CryptoKeysCacheFilename))
	{
		UE_LOG(LogIoStore, Display, TEXT("Parsing reference container crypto keys from a crypto key cache file '%s'"), *CryptoKeysCacheFilename);
		KeyChainUtilities::LoadKeyChainFromFile(CryptoKeysCacheFilename, Arguments.ReferenceChunkKeys);
	}


	uint64 PatchPaddingAlignment = 0;
	if (ParseSizeArgument(FCommandLine::Get(), TEXT("-patchpaddingalign="), PatchPaddingAlignment))
	{
		if (PatchPaddingAlignment < WriterSettings.CompressionBlockAlignment)
		{
			WriterSettings.CompressionBlockAlignment = PatchPaddingAlignment;
		}
	}

	// Temporary, this command-line allows us to explicitly override the value otherwise shared between pak building and iostore
	uint64 IOStorePatchPaddingAlignment = 0;
	if (ParseSizeArgument(FCommandLine::Get(), TEXT("-iostorepatchpaddingalign="), IOStorePatchPaddingAlignment))
	{
		WriterSettings.CompressionBlockAlignment = IOStorePatchPaddingAlignment;
	}

	uint64 MaxPartitionSize = 0;
	if (ParseSizeArgument(FCommandLine::Get(), TEXT("-maxPartitionSize="), MaxPartitionSize))
	{
		WriterSettings.MaxPartitionSize = MaxPartitionSize;
	}

	int32 CompressionMinBytesSaved = 0;
	if (FParse::Value(FCommandLine::Get(), TEXT("-compressionMinBytesSaved="), CompressionMinBytesSaved))
	{
		WriterSettings.CompressionMinBytesSaved = CompressionMinBytesSaved;
	}

	int32 CompressionMinPercentSaved = 0;
	if (FParse::Value(FCommandLine::Get(), TEXT("-compressionMinPercentSaved="), CompressionMinPercentSaved))
	{
		WriterSettings.CompressionMinPercentSaved = CompressionMinPercentSaved;
	}

	WriterSettings.bCompressionEnableDDC = FParse::Param(FCommandLine::Get(), TEXT("compressionEnableDDC"));

	int32 CompressionMinSizeToConsiderDDC = 0;
	if (FParse::Value(FCommandLine::Get(), TEXT("-compressionMinSizeToConsiderDDC="), CompressionMinSizeToConsiderDDC))
	{
		WriterSettings.CompressionMinSizeToConsiderDDC = CompressionMinSizeToConsiderDDC;
	}

	UE_LOG(LogIoStore, Display, TEXT("Using memory mapping alignment '%ld'"), WriterSettings.MemoryMappingAlignment);
	UE_LOG(LogIoStore, Display, TEXT("Using compression block size '%ld'"), WriterSettings.CompressionBlockSize);
	UE_LOG(LogIoStore, Display, TEXT("Using compression block alignment '%ld'"), WriterSettings.CompressionBlockAlignment);
	UE_LOG(LogIoStore, Display, TEXT("Using compression min bytes saved '%d'"), WriterSettings.CompressionMinBytesSaved);
	UE_LOG(LogIoStore, Display, TEXT("Using compression min percent saved '%d'"), WriterSettings.CompressionMinPercentSaved);
	UE_LOG(LogIoStore, Display, TEXT("Using max partition size '%lld'"), WriterSettings.MaxPartitionSize);
	if (WriterSettings.bCompressionEnableDDC)
	{
		UE_LOG(LogIoStore, Display, TEXT("Using DDC for compression with min size '%d'"), WriterSettings.CompressionMinSizeToConsiderDDC);
	}
	else
	{
		UE_LOG(LogIoStore, Display, TEXT("Not using DDC for compression"));
	}

	FString CommandListFile;
	if (FParse::Value(FCommandLine::Get(), TEXT("Commands="), CommandListFile))
	{
		UE_LOG(LogIoStore, Display, TEXT("Using command list file: '%s'"), *CommandListFile);
		TArray<FString> Commands;
		if (!FFileHelper::LoadFileToStringArray(Commands, *CommandListFile))
		{
			UE_LOG(LogIoStore, Error, TEXT("Failed to read command list file '%s'."), *CommandListFile);
			return false;
		}

		Arguments.Containers.Reserve(Commands.Num());
		for (const FString& Command : Commands)
		{
			FContainerSourceSpec& ContainerSpec = Arguments.Containers.AddDefaulted_GetRef();

			if (!FParse::Value(*Command, TEXT("Output="), ContainerSpec.OutputPath))
			{
				UE_LOG(LogIoStore, Error, TEXT("Output argument missing from command '%s'"), *Command);
				return false;
			}
			ContainerSpec.OutputPath = FPaths::ChangeExtension(ContainerSpec.OutputPath, TEXT(""));

			FParse::Value(*Command, TEXT("OptionalOutput="), ContainerSpec.OptionalOutputPath);

			FString ContainerName;
			if (FParse::Value(*Command, TEXT("ContainerName="), ContainerName))
			{
				ContainerSpec.Name = FName(ContainerName);
			}

			FString PatchSourceWildcard;
			if (FParse::Value(*Command, TEXT("PatchSource="), PatchSourceWildcard))
			{
				IFileManager::Get().FindFiles(ContainerSpec.PatchSourceContainerFiles, *PatchSourceWildcard, true, false);
				FString PatchSourceContainersDirectory = FPaths::GetPath(*PatchSourceWildcard);
				for (FString& PatchSourceContainerFile : ContainerSpec.PatchSourceContainerFiles)
				{
					PatchSourceContainerFile = PatchSourceContainersDirectory / PatchSourceContainerFile;
					FPaths::NormalizeFilename(PatchSourceContainerFile);
				}
			}

			ContainerSpec.bGenerateDiffPatch = FParse::Param(*Command, TEXT("GenerateDiffPatch"));

			FParse::Value(*Command, TEXT("PatchTarget="), ContainerSpec.PatchTargetFile);

			FString ResponseFilePath;
			if (FParse::Value(*Command, TEXT("ResponseFile="), ResponseFilePath))
			{
				if (!ParsePakResponseFile(*ResponseFilePath, ContainerSpec.SourceFiles))
				{
					UE_LOG(LogIoStore, Error, TEXT("Failed to parse Pak response file '%s'"), *ResponseFilePath);
					return false;
				}

				FString EncryptionKeyOverrideGuidString;
				if (FParse::Value(*Command, TEXT("EncryptionKeyOverrideGuid="), EncryptionKeyOverrideGuidString))
				{
					FGuid::Parse(EncryptionKeyOverrideGuidString, ContainerSpec.EncryptionKeyOverrideGuid);
				}
			}
		}
	}

	for (const FContainerSourceSpec& Container : Arguments.Containers)
	{
		if (Container.Name.IsNone())
		{
			UE_LOG(LogIoStore, Error, TEXT("ContainerName argument missing for container '%s'"), *Container.OutputPath);
			return false;
		}
	}

	Arguments.bFileRegions = FParse::Param(FCommandLine::Get(), TEXT("FileRegions"));
	WriterSettings.bEnableFileRegions = Arguments.bFileRegions;

	FString PatchReferenceCryptoKeysFilename;
	if (FParse::Value(FCommandLine::Get(), TEXT("PatchCryptoKeys="), PatchReferenceCryptoKeysFilename))
	{
		KeyChainUtilities::LoadKeyChainFromFile(PatchReferenceCryptoKeysFilename, Arguments.PatchKeyChain);
	}
	else
	{
		Arguments.PatchKeyChain = Arguments.KeyChain;
	}

	return true;
}

int32 CreateIoStoreContainerFiles(const TCHAR* CmdLine)
{
	IOSTORE_CPU_SCOPE(CreateIoStoreContainerFiles);

	UE_LOG(LogIoStore, Display, TEXT("==================== IoStore Utils ===================="));

	FIoStoreArguments Arguments;
	FIoStoreWriterSettings WriterSettings;

	LoadKeyChain(FCommandLine::Get(), Arguments.KeyChain);
	
	ITargetPlatform* TargetPlatform = nullptr;
	FString TargetPlatformName;
	if (FParse::Value(FCommandLine::Get(), TEXT("TargetPlatform="), TargetPlatformName))
	{
		ITargetPlatformManagerModule& TPM = GetTargetPlatformManagerRef();
		TargetPlatform = TPM.FindTargetPlatform(TargetPlatformName);
		if (!TargetPlatform)
		{
			UE_LOG(LogIoStore, Error, TEXT("Invalid TargetPlatform: '%s'"), *TargetPlatformName);
			return 1;
		}
	}

	FString ArgumentValue;
	if (FParse::Value(FCommandLine::Get(), TEXT("List="), ArgumentValue))
	{
		FString ContainerPathOrWildcard = MoveTemp(ArgumentValue);
		FString CsvPath;
		if (!FParse::Value(FCommandLine::Get(), TEXT("csv="), CsvPath))
		{
			UE_LOG(LogIoStore, Error, TEXT("Incorrect arguments. Expected: -list=<ContainerFile> -csv=<path>"));
		}

		return ListContainer(Arguments.KeyChain, ContainerPathOrWildcard, CsvPath);
	}
	else if (FParse::Value(FCommandLine::Get(), TEXT("AssetRegistryWriteback="), ArgumentValue))
	{
		//
		// Opens a given directory of containers and a given asset registry, and adds chunk size information
		// for an asset's package to its asset tags in the asset registry. This can also be done during the staging
		// process with -WriteBackMetadataToAssetRegistry (below).
		//
		FString AssetRegistryFileName = MoveTemp(ArgumentValue);
		FString PathToContainers;
		if (!FParse::Value(FCommandLine::Get(), TEXT("ContainerDirectory="), PathToContainers))
		{
			UE_LOG(LogIoStore, Error, TEXT("Asset registry writeback requires -ContainerDirectory=Path/To/Containers"));
		}
		return DoAssetRegistryWritebackAfterStage(AssetRegistryFileName, MoveTemp(PathToContainers), Arguments.KeyChain);
	}
	else if (FParse::Value(FCommandLine::Get(), TEXT("Describe="), ArgumentValue))
	{
		FString ContainerPathOrWildcard = ArgumentValue;
		FString PackageFilter;
		FParse::Value(FCommandLine::Get(), TEXT("PackageFilter="), PackageFilter);
		FString OutPath;
		FParse::Value(FCommandLine::Get(), TEXT("DumpToFile="), OutPath);
		bool bIncludeExportHashes = FParse::Param(FCommandLine::Get(), TEXT("IncludeExportHashes"));
		return Describe(ContainerPathOrWildcard, Arguments.KeyChain, PackageFilter, OutPath, bIncludeExportHashes);
	}
	else if (FParse::Param(FCommandLine::Get(), TEXT("ProfileReadSpeed")))
	{
		// Load the .UTOC file provided and read it in its entirety, cmdline parsed in function
		return ProfileReadSpeed(FCommandLine::Get(), Arguments.KeyChain);
	}
	else if (FParse::Param(FCommandLine::Get(), TEXT("Diff")))
	{
		FString SourcePath, TargetPath, OutPath;
		FKeyChain SourceKeyChain, TargetKeyChain;

		if (!FParse::Value(FCommandLine::Get(), TEXT("Source="), SourcePath))
		{
			UE_LOG(LogIoStore, Error, TEXT("Incorrect arguments. Expected: -Diff -Source=<Path> -Target=<path>"));
			return -1;
		}

		if (!IFileManager::Get().DirectoryExists(*SourcePath))
		{
			UE_LOG(LogIoStore, Error, TEXT("Source directory '%s' doesn't exist"), *SourcePath);
			return -1;
		}

		if (!FParse::Value(FCommandLine::Get(), TEXT("Target="), TargetPath))
		{
			UE_LOG(LogIoStore, Error, TEXT("Incorrect arguments. Expected: -Diff -Source=<Path> -Target=<path>"));
		}

		if (!IFileManager::Get().DirectoryExists(*TargetPath))
		{
			UE_LOG(LogIoStore, Error, TEXT("Target directory '%s' doesn't exist"), *TargetPath);
			return -1;
		}

		FParse::Value(FCommandLine::Get(), TEXT("DumpToFile="), OutPath);

		FString CryptoKeysCacheFilename;
		if (FParse::Value(CmdLine, TEXT("SourceCryptoKeys="), CryptoKeysCacheFilename))
		{
			UE_LOG(LogIoStore, Display, TEXT("Parsing source crypto keys from '%s'"), *CryptoKeysCacheFilename);
			KeyChainUtilities::LoadKeyChainFromFile(CryptoKeysCacheFilename, SourceKeyChain);
		}

		if (FParse::Value(CmdLine, TEXT("TargetCryptoKeys="), CryptoKeysCacheFilename))
		{
			UE_LOG(LogIoStore, Display, TEXT("Parsing target crypto keys from '%s'"), *CryptoKeysCacheFilename);
			KeyChainUtilities::LoadKeyChainFromFile(CryptoKeysCacheFilename, TargetKeyChain);
		}

		return Diff(SourcePath, SourceKeyChain, TargetPath, TargetKeyChain, OutPath);
	}
	else if (FParse::Param(FCommandLine::Get(), TEXT("Staged2Zen")))
	{
		FString BuildPath;
		FString ProjectName;
		if (!FParse::Value(FCommandLine::Get(), TEXT("BuildPath="), BuildPath) ||
			!FParse::Value(FCommandLine::Get(), TEXT("ProjectName="), ProjectName) ||
			!TargetPlatform)
		{
			UE_LOG(LogIoStore, Error, TEXT("Incorrect arguments. Expected: -Staged2Zen -BuildPath=<Path> -ProjectName=<ProjectName> -TargetPlatform=<Platform>"));
			return -1;
		}
		return Staged2Zen(BuildPath, Arguments.KeyChain, ProjectName, TargetPlatform);
	}
	else if (FParse::Param(FCommandLine::Get(), TEXT("CreateContentPatch")))
	{
		if (!ParseContainerGenerationArguments(Arguments, WriterSettings))
		{
			return -1;
		}

		for (const FContainerSourceSpec& Container : Arguments.Containers)
		{
			if (Container.PatchTargetFile.IsEmpty())
			{
				UE_LOG(LogIoStore, Error, TEXT("PatchTarget argument missing for container '%s'"), *Container.OutputPath);
				return -1;
			}
		}

		return CreateContentPatch(Arguments, WriterSettings);
	}
	else if (FParse::Param(FCommandLine::Get(), TEXT("GenerateZenFileSystemManifest")))
	{
		if (!TargetPlatform)
		{
			UE_LOG(LogIoStore, Error, TEXT("Incorrect arguments. Expected: -GenerateZenFileSystemManifest -TargetPlatform=<Platform>"));
			return -11;
		}
		return GenerateZenFileSystemManifest(TargetPlatform);
	}
	else if (FParse::Value(FCommandLine::Get(), TEXT("CreateDLCContainer="), Arguments.DLCPluginPath))
	{
		if (!ParseContainerGenerationArguments(Arguments, WriterSettings))
		{
			return -1;
		}
		
		Arguments.DLCName = FPaths::GetBaseFilename(*Arguments.DLCPluginPath);
		Arguments.bRemapPluginContentToGame = FParse::Param(FCommandLine::Get(), TEXT("RemapPluginContentToGame"));

		UE_LOG(LogIoStore, Display, TEXT("DLC: '%s'"), *Arguments.DLCPluginPath);
		UE_LOG(LogIoStore, Display, TEXT("Remapping plugin content to game: '%s'"), Arguments.bRemapPluginContentToGame ? TEXT("True") : TEXT("False"));

		bool bAssetRegistryLoaded = false;
		FString BasedOnReleaseVersionPath;
		if (FParse::Value(FCommandLine::Get(), TEXT("BasedOnReleaseVersionPath="), BasedOnReleaseVersionPath))
		{
			UE_LOG(LogIoStore, Display, TEXT("Based on release version path: '%s'"), *BasedOnReleaseVersionPath);
			FString DevelopmentAssetRegistryPath = FPaths::Combine(BasedOnReleaseVersionPath, TEXT("Metadata"), GetDevelopmentAssetRegistryFilename());
			FArrayReader SerializedAssetData;
<<<<<<< HEAD
			if (FFileHelper::LoadFileToArray(SerializedAssetData, *DevelopmentAssetRegistryPath))
=======
			if (FPaths::FileExists(*DevelopmentAssetRegistryPath) && FFileHelper::LoadFileToArray(SerializedAssetData, *DevelopmentAssetRegistryPath))
>>>>>>> d731a049
			{
				FAssetRegistryState ReleaseAssetRegistry;
				FAssetRegistrySerializationOptions Options;
				if (ReleaseAssetRegistry.Serialize(SerializedAssetData, Options))
				{
					UE_LOG(LogIoStore, Display, TEXT("Loaded asset registry '%s'"), *DevelopmentAssetRegistryPath);
					bAssetRegistryLoaded = true;

					TArray<FName> PackageNames;
					ReleaseAssetRegistry.GetPackageNames(PackageNames);
					Arguments.ReleasedPackages.PackageNames.Reserve(PackageNames.Num());
					Arguments.ReleasedPackages.PackageIdToName.Reserve(PackageNames.Num());

					for (FName PackageName : PackageNames)
					{
<<<<<<< HEAD
						Arguments.ReleasedPackages.PackageNames.Add(PackageName);
						Arguments.ReleasedPackages.PackageIdToName.Add(FPackageId::FromName(PackageName), PackageName);
=======
						// skip over packages that were not actually saved out, but were added to the AR - the DLC may now have those packages included,
						// and there will be a conflict later on if the package is in this list and the DLC list. PackageFlags of 0 means it was 
						// evaluated and skipped.
						TArrayView<FAssetData const* const> AssetsForPackage = ReleaseAssetRegistry.GetAssetsByPackageName(PackageName);
						checkf(AssetsForPackage.Num() > 0, TEXT("It is unexpected that no assets were found in DevelopmentAssetRegistry for the package %s. This indicates an invalid AR."), *PackageName.ToString());
						// just check the first one in the list, they will all have the same flags
						if (AssetsForPackage[0]->PackageFlags != 0)
						{
							Arguments.ReleasedPackages.PackageNames.Add(PackageName);
							Arguments.ReleasedPackages.PackageIdToName.Add(FPackageId::FromName(PackageName), PackageName);
						}
>>>>>>> d731a049
					}
				}
			}
		}
	}
	else if (FParse::Value(FCommandLine::Get(), TEXT("CreateGlobalContainer="), Arguments.GlobalContainerPath))
	{
		Arguments.GlobalContainerPath = FPaths::ChangeExtension(Arguments.GlobalContainerPath, TEXT(""));

		if (!ParseContainerGenerationArguments(Arguments, WriterSettings))
		{
			return -1;
		}
	}
	else
	{
		UE_LOG(LogIoStore, Display, TEXT("Usage:"));
		UE_LOG(LogIoStore, Display, TEXT(" -List=</path/to/[container.utoc|*.utoc]> -CSV=<list.csv> [-CryptoKeys=</path/to/crypto.json>]"));
		UE_LOG(LogIoStore, Display, TEXT(" -Describe=</path/to/global.utoc> [-PackageFilter=<PackageName>] [-DumpToFile=<describe.txt>] [-CryptoKeys=</path/to/crypto.json>]"));
		return -1;
	}

	// Common path for creating containers
	FParse::Value(FCommandLine::Get(), TEXT("CookedDirectory="), Arguments.CookedDir);
	if (Arguments.CookedDir.IsEmpty())
	{
		UE_LOG(LogIoStore, Error, TEXT("CookedDirectory must be specified"));
		return -1;
	}

	// Whether or not to write compressed asset sizes back to the asset registry.

	FString WriteBackMetadataToAssetRegistry;
	if (FParse::Value(FCommandLine::Get(), TEXT("WriteBackMetadataToAssetRegistry="), WriteBackMetadataToAssetRegistry))
	{
		// StaticEnum not available in UnrealPak, so manual conversion:
		if (WriteBackMetadataToAssetRegistry.Equals(TEXT("AdjacentFile"), ESearchCase::IgnoreCase))
		{
			Arguments.WriteBackMetadataToAssetRegistry = EAssetRegistryWritebackMethod::AdjacentFile;
		}
		else if (WriteBackMetadataToAssetRegistry.Equals(TEXT("OriginalFile"), ESearchCase::IgnoreCase))
		{
			Arguments.WriteBackMetadataToAssetRegistry = EAssetRegistryWritebackMethod::OriginalFile;
		}
		else if (WriteBackMetadataToAssetRegistry.Equals(TEXT("Disabled"), ESearchCase::IgnoreCase))
		{
			Arguments.WriteBackMetadataToAssetRegistry = EAssetRegistryWritebackMethod::Disabled;
		}
		else
		{
			UE_LOG(LogIoStore, Error, TEXT("Invalid WriteBackMetdataToAssetRegistry value: %s - check setting in ProjectSettings -> Packaging"), *WriteBackMetadataToAssetRegistry);
			return -1;
		}
	}

	FString PackageStoreManifestFilename;
	if (FParse::Value(FCommandLine::Get(), TEXT("PackageStoreManifest="), PackageStoreManifestFilename))
	{
		TUniquePtr<FCookedPackageStore> PackageStore = MakeUnique<FCookedPackageStore>(Arguments.CookedDir);
		FIoStatus Status = PackageStore->Load(*PackageStoreManifestFilename);
		if (Status.IsOk())
		{
			Arguments.PackageStore = MoveTemp(PackageStore);
		}
		else
		{
			UE_LOG(LogIoStore, Fatal, TEXT("Failed loading package store manifest '%s'"), *PackageStoreManifestFilename);
		}
	}
	else
	{
		UE_LOG(LogIoStore, Error, TEXT("Expected -PackageStoreManifest=<path to package store manifest>"));
		return -1;
	}

	if (!ParseOrderFileArguments(Arguments))
	{
		return false;
	}

	FString ScriptObjectsFile;
	if (FParse::Value(FCommandLine::Get(), TEXT("ScriptObjects="), ScriptObjectsFile))
	{
		TArray<uint8> ScriptObjectsData;
		if (!FFileHelper::LoadFileToArray(ScriptObjectsData, *ScriptObjectsFile))
		{
			UE_LOG(LogIoStore, Fatal, TEXT("Failed reading script objects file '%s'"), *ScriptObjectsFile);
		}
		Arguments.ScriptObjects = MakeUnique<FIoBuffer>(FIoBuffer::Clone, ScriptObjectsData.GetData(), ScriptObjectsData.Num());
	}
	else
	{
		UE_CLOG(!Arguments.PackageStore->HasDataSource(), LogIoStore, Fatal, TEXT("Expected -ScriptObjects=<path to script objects file> argument"));
		TIoStatusOr<FIoBuffer> Status = Arguments.PackageStore->ReadChunk(CreateIoChunkId(0, 0, EIoChunkType::ScriptObjects));
		UE_CLOG(!Status.IsOk(), LogIoStore, Fatal, TEXT("Failed reading script objects chunk '%s'"), *Status.Status().ToString());
		Arguments.ScriptObjects = MakeUnique<FIoBuffer>(Status.ConsumeValueOrDie());
	}

	{
		IOSTORE_CPU_SCOPE(FindCookedAssets);
		UE_LOG(LogIoStore, Display, TEXT("Searching for cooked assets in folder '%s'"), *Arguments.CookedDir);
		FCookedFileVisitor CookedFileVistor(Arguments.CookedFileStatMap);
		IFileManager::Get().IterateDirectoryStatRecursively(*Arguments.CookedDir, CookedFileVistor);
		UE_LOG(LogIoStore, Display, TEXT("Found '%d' files"), Arguments.CookedFileStatMap.Num());
	}

	return CreateTarget(Arguments, WriterSettings);
}<|MERGE_RESOLUTION|>--- conflicted
+++ resolved
@@ -62,12 +62,9 @@
 #include "IO/IoContainerHeader.h"
 #include "ProfilingDebugging/CountersTrace.h"
 #include "IO/IoStore.h"
-<<<<<<< HEAD
-=======
 #include "ZenFileSystemManifest.h"
 #include "IPlatformFileSandboxWrapper.h"
 #include "Misc/PathViews.h"
->>>>>>> d731a049
 
 //PRAGMA_DISABLE_OPTIMIZATION
 
@@ -390,11 +387,7 @@
 			const auto AsAnsi = StringCast<ANSICHAR>(*EncryptionKeyString);
 			check(AsAnsi.Length() == RequiredKeyLength);
 			FMemory::Memcpy(NewKey.Key.Key, AsAnsi.Get(), RequiredKeyLength);
-<<<<<<< HEAD
-			OutCryptoSettings.EncryptionKeys.Add(NewKey.Guid, NewKey);
-=======
 			OutCryptoSettings.GetEncryptionKeys().Add(NewKey.Guid, NewKey);
->>>>>>> d731a049
 			UE_LOG(LogIoStore, Display, TEXT("Parsed AES encryption key from command line."));
 		}
 	}
@@ -578,8 +571,6 @@
 	uint64 DiskLayoutOrder = MAX_uint64;
 	TSet<struct FLegacyCookedPackage*> ReferencedByPackages;
 	TMap<FContainerTargetSpec*, EShaderType> TypeInContainer;
-<<<<<<< HEAD
-=======
 
 	// This is used to ensure build determinism and such must be stable
 	// across builds.
@@ -598,7 +589,6 @@
 		}
 		return A->DiskLayoutOrder < B->DiskLayoutOrder;
 	}
->>>>>>> d731a049
 };
 
 struct FLegacyCookedPackage
@@ -615,10 +605,7 @@
 	uint64 TotalBulkDataSize = 0;
 	uint64 DiskLayoutOrder = MAX_uint64;
 	FPackageStorePackage* OptimizedPackage = nullptr;
-<<<<<<< HEAD
-=======
 	FPackageStorePackage* OptimizedOptionalSegmentPackage = nullptr;
->>>>>>> d731a049
 	TArray<FShaderInfo*> Shaders;
 	const FPackageStoreEntryResource* PackageStoreEntry = nullptr;
 };
@@ -912,11 +899,8 @@
 	FKeyChain PatchKeyChain;
 	FString DLCPluginPath;
 	FString DLCName;
-<<<<<<< HEAD
-=======
 	FString ReferenceChunkGlobalContainerFileName;
 	FKeyChain ReferenceChunkKeys;
->>>>>>> d731a049
 	FReleasedPackages ReleasedPackages;
 	TUniquePtr<FCookedPackageStore> PackageStore;
 	TUniquePtr<FIoBuffer> ScriptObjects;
@@ -1363,13 +1347,10 @@
 			if (TargetFile->ChunkType == EContainerChunkType::PackageData)
 			{
 				TArray<FContainerTargetFile*, TInlineAllocator<1024>> PackageInlineShaders;
-<<<<<<< HEAD
-=======
 
 				// Since we are inserting in to a sorted array (on disk order), we have to be stably sorted
 				// beforehand
 				Algo::Sort(TargetFile->Package->Shaders, FShaderInfo::Sort);
->>>>>>> d731a049
 				for (FShaderInfo* Shader : TargetFile->Package->Shaders)
 				{
 					check(Shader->ReferencedByPackages.Num() > 0);
@@ -1402,25 +1383,7 @@
 			if (!Shaders.IsEmpty())
 			{
 				TArray<FShaderInfo*> SortedShaders = Shaders.Array();
-<<<<<<< HEAD
-				for (FShaderInfo* Shader : SortedShaders)
-				{
-					for (FLegacyCookedPackage* Package : Shader->ReferencedByPackages)
-					{
-						Shader->DiskLayoutOrder = FMath::Min(Shader->DiskLayoutOrder, Package->DiskLayoutOrder);
-					}
-				}
-				Algo::Sort(SortedShaders, [](const FShaderInfo* A, const FShaderInfo* B)
-				{
-					if (A->DiskLayoutOrder == B->DiskLayoutOrder)
-					{
-						return A->LoadOrderFactor < B->LoadOrderFactor;
-					}
-					return A->DiskLayoutOrder < B->DiskLayoutOrder;
-				});
-=======
 				Algo::Sort(SortedShaders, FShaderInfo::Sort);
->>>>>>> d731a049
 				TArray<FContainerTargetFile*> ShaderTargetFiles;
 				ShaderTargetFiles.Reserve(SortedShaders.Num());
 				for (const FShaderInfo* ShaderInfo : SortedShaders)
@@ -1857,7 +1820,6 @@
 							LibraryAr->Seek(OffsetToShaderCode + IndividuallyCompressedShader.Offset);
 							LibraryAr->Serialize(CompressedShaderMemory, IndividuallyCompressedShader.Size);
 						}
-<<<<<<< HEAD
 
 						// This function will crash if decompression fails.
 						ShaderCodeArchive::DecompressShader(ShaderStart, IndividuallyCompressedShader.UncompressedSize, CompressedShaderMemory, IndividuallyCompressedShader.Size);
@@ -1904,63 +1866,11 @@
 				FMemory::Memcpy(OutCodeIoChunk.Get<1>().GetData(), UncompressedGroupMemory, Group.UncompressedSize);
 				Group.CompressedSize = Group.UncompressedSize;
 			}
-		},
-		EParallelForFlags::Unbalanced
-	);
-
-=======
-
-						// This function will crash if decompression fails.
-						ShaderCodeArchive::DecompressShader(ShaderStart, IndividuallyCompressedShader.UncompressedSize, CompressedShaderMemory, IndividuallyCompressedShader.Size);
-
-						FMemory::Free(CompressedShaderMemory);
-					}
-				}
-
-				ShaderStart += IndividuallyCompressedShader.UncompressedSize;
-			}
-
-			checkf((reinterpret_cast<uint64>(ShaderStart) - reinterpret_cast<uint64>(UncompressedGroupMemory)) == Group.UncompressedSize,
-				TEXT("Uncompressed shader group size does not agree with the actual results (Group.UncompressedSize=%llu, actual=%llu)"), 
-				Group.UncompressedSize, (reinterpret_cast<uint64>(ShaderStart) - reinterpret_cast<uint64>(UncompressedGroupMemory)));
-
-			// now compress the whole group
-			int64 CompressedGroupSize = 0;
-			ShaderCodeArchive::CompressShaderUsingCurrentSettings(nullptr, CompressedGroupSize, UncompressedGroupMemory, Group.UncompressedSize);
-			checkf(CompressedGroupSize > 0, TEXT("CompressedGroupSize estimate seems wrong (%lld)"), CompressedGroupSize);
-
-			uint8* CompressedShaderGroupMemory = reinterpret_cast<uint8*>(FMemory::Malloc(CompressedGroupSize));
-			bool bCompressed = ShaderCodeArchive::CompressShaderUsingCurrentSettings(CompressedShaderGroupMemory, CompressedGroupSize, UncompressedGroupMemory, Group.UncompressedSize);
-			checkf(bCompressed, TEXT("We could not compress the shader group after providing an estimated memory."));
-
-			TTuple<FIoChunkId, FIoBuffer, uint32>& OutCodeIoChunk = OutCodeIoChunks[GroupIndex];
-			OutCodeIoChunk.Get<0>() = IoStoreLibraryHeader.ShaderGroupIoHashes[GroupIndex];
-			// This value is the load order factor for the group (the smaller, the more likely), that IoStore will use to sort the chunks.
-			// We calculate it as the smallest shader index in the group, which shouldn't be bad. Arguably a better way would be to get the lowest-numbered shadermap that references _any_ shader in the group, 
-			// but it's much, much slower to calculate and the resulting order would be likely the same/similar most of the time
-			checkf(SmallestShaderInGroupByOrdinal >= 0 && SmallestShaderInGroupByOrdinal < IoStoreLibraryHeader.ShaderEntries.Num(), TEXT("SmallestShaderInGroupByOrdinal has an invalid value of %d (not within [0, %d) range as expected)"),
-				SmallestShaderInGroupByOrdinal, IoStoreLibraryHeader.ShaderEntries.Num());
-			OutCodeIoChunk.Get<2>() = static_cast<uint32>(SmallestShaderInGroupByOrdinal);
-
-			if (CompressedGroupSize < Group.UncompressedSize)
-			{
-				OutCodeIoChunk.Get<1>() = FIoBuffer(CompressedGroupSize);
-				FMemory::Memcpy(OutCodeIoChunk.Get<1>().GetData(), CompressedShaderGroupMemory, CompressedGroupSize);
-				Group.CompressedSize = CompressedGroupSize;
-			}
-			else
-			{
-				// store uncompressed (unlikely, but happens for a 200-byte sized shader that happens to get its own group)
-				OutCodeIoChunk.Get<1>() = FIoBuffer(Group.UncompressedSize);
-				FMemory::Memcpy(OutCodeIoChunk.Get<1>().GetData(), UncompressedGroupMemory, Group.UncompressedSize);
-				Group.CompressedSize = Group.UncompressedSize;
-			}
 			FMemory::Free(UncompressedGroupMemory);
 		},
 		EParallelForFlags::Unbalanced
 	);
 
->>>>>>> d731a049
 	// calculate and log stats
 	int64 TotalUncompressedSizeViaGroups = 0;	// calculate total uncompressed size twice for a sanity check
 	int64 TotalUncompressedSizeViaShaders = 0;
@@ -2073,10 +1983,6 @@
 						ShaderInfo->LoadOrderFactor = CodeChunk.Get<2>();
 						OutShaders.Add(ShaderInfo);
 						ChunkIdToShaderInfoMap.Add(ShaderChunkId, ShaderInfo);
-<<<<<<< HEAD
-					}
-					ShaderInfo->TypeInContainer.Add(ContainerTarget, ShaderType);
-=======
 					}
 					else
 					{
@@ -2102,7 +2008,6 @@
 						ShaderInfo->TypeInContainer.Add(ContainerTarget, ShaderType);
 					}
 					
->>>>>>> d731a049
 					ContainerShaderLibraryShaders.Add(ShaderInfo);
 				}
 				for (const TTuple<FSHAHash, TSet<FName>>& ShaderMapAssetAssociation : ShaderMapAssetAssociations)
@@ -2113,29 +2018,9 @@
 						PackageShaderMaps.Add(ShaderMapAssetAssociation.Key);
 					}
 				}
-<<<<<<< HEAD
 
 				for (TTuple<FSHAHash, TArray<FIoChunkId>>& ShaderMap : ShaderMaps)
 				{
-					ShaderChunkIdsByShaderMapHash.Add(ShaderMap.Key, MoveTemp(ShaderMap.Value));
-				}
-			}
-		}
-	}
-=======
->>>>>>> d731a049
-
-	for (FContainerTargetSpec* ContainerTarget : ContainerTargets)
-	{
-		for (FLegacyCookedPackage* Package : ContainerTarget->Packages)
-		{
-			TSet<FSHAHash>* FindShaderMapHashes = PackageNameToShaderMaps.Find(Package->PackageName);
-			if (FindShaderMapHashes)
-			{
-				for (const FSHAHash& ShaderMapHash : *FindShaderMapHashes)
-				{
-<<<<<<< HEAD
-=======
 					ShaderChunkIdsByShaderMapHash.Add(ShaderMap.Key, MoveTemp(ShaderMap.Value));
 				}
 			} // end if containerchunktype shadercodelibrary
@@ -2154,7 +2039,6 @@
 			{
 				for (const FSHAHash& ShaderMapHash : *FindShaderMapHashes)
 				{
->>>>>>> d731a049
 					const TArray<FIoChunkId>* FindChunkIds = ShaderChunkIdsByShaderMapHash.Find(ShaderMapHash);
 					if (!FindChunkIds)
 					{
@@ -2208,7 +2092,6 @@
 							*ShaderType = FShaderInfo::Inline;
 						}
 					}
-<<<<<<< HEAD
 				}
 			}
 			for (FShaderInfo* ShaderInfo : *FindContainerShaderLibraryShaders)
@@ -2232,31 +2115,6 @@
 					// If there are unreferenced shaders they will go in here and be sorted last
 					ContainerTarget->UniqueShaders.Add(ShaderInfo);
 				}
-=======
-				}
-			}
-			for (FShaderInfo* ShaderInfo : *FindContainerShaderLibraryShaders)
-			{
-				FShaderInfo::EShaderType* ShaderType = ShaderInfo->TypeInContainer.Find(ContainerTarget);
-				check(ShaderType);
-				if (*ShaderType == FShaderInfo::Global)
-				{
-					ContainerTarget->GlobalShaders.Add(ShaderInfo);
-				}
-				else if (*ShaderType == FShaderInfo::Inline)
-				{
-					ContainerTarget->InlineShaders.Add(ShaderInfo);
-				}
-				else if (ShaderInfo->ReferencedByPackages.Num() > 1)
-				{
-					ContainerTarget->SharedShaders.Add(ShaderInfo);
-				}
-				else
-				{
-					// If there are unreferenced shaders they will go in here and be sorted last
-					ContainerTarget->UniqueShaders.Add(ShaderInfo);
-				}
->>>>>>> d731a049
 				AddShaderTargetFile(ShaderInfo);
 			}
 		}
@@ -3559,9 +3417,6 @@
 					WriteOptions.bForceUncompressed = TargetFile.bForceUncompressed;
 					WriteOptions.bIsMemoryMapped = TargetFile.ChunkType == EContainerChunkType::MemoryMappedBulkData;
 					WriteOptions.FileName = TargetFile.DestinationPath;
-<<<<<<< HEAD
-					ContainerTarget->IoStoreWriter->Append(TargetFile.ChunkId, WriteRequestManager.Read(TargetFile), WriteOptions);
-=======
 					if (TargetFile.ChunkType == EContainerChunkType::OptionalSegmentBulkData)
 					{
 						FIoChunkId ChunkId = TargetFile.ChunkId;
@@ -3576,7 +3431,6 @@
 					{
 						ContainerTarget->IoStoreWriter->Append(TargetFile.ChunkId, WriteRequestManager.Read(TargetFile), WriteOptions);
 					}
->>>>>>> d731a049
 				}
 			}
 		}
@@ -3628,10 +3482,6 @@
 					WriteOptions.DebugName = *TargetFile.DestinationPath;
 					WriteOptions.bForceUncompressed = TargetFile.bForceUncompressed;
 					WriteOptions.FileName = TargetFile.DestinationPath;
-<<<<<<< HEAD
-					ContainerTarget->IoStoreWriter->Append(TargetFile.ChunkId, WriteRequestManager.Read(TargetFile), WriteOptions);
-					PackageStoreEntries.Add(PackageStoreOptimizer.CreatePackageStoreEntry(TargetFile.Package->OptimizedPackage));
-=======
 					if (TargetFile.ChunkType == EContainerChunkType::OptionalSegmentPackageData)
 					{
 						check(ContainerTarget->OptionalSegmentIoStoreWriter);
@@ -3649,7 +3499,6 @@
 						ContainerTarget->IoStoreWriter->Append(TargetFile.ChunkId, WriteRequestManager.Read(TargetFile), WriteOptions);
 						PackageStoreEntries.Add(PackageStoreOptimizer.CreatePackageStoreEntry(TargetFile.Package->OptimizedPackage, TargetFile.Package->OptimizedOptionalSegmentPackage));
 					}
->>>>>>> d731a049
 				}
 			}
 
@@ -4291,8 +4140,6 @@
 	return true;
 }
 
-<<<<<<< HEAD
-=======
 int32 ProfileReadSpeed(const TCHAR* InCommandLine, const FKeyChain& InKeyChain)
 {
 	FString ContainerPath;
@@ -4510,7 +4357,6 @@
 	return 0;
 }
 
->>>>>>> d731a049
 int32 Describe(
 	const FString& GlobalContainerPath,
 	const FKeyChain& KeyChain,
@@ -5885,7 +5731,7 @@
 		ZenStoreWriter->BeginPackage(BeginPackageInfo);
 
 		IPackageWriter::FPackageInfo PackageStorePackageInfo;
-		PackageStorePackageInfo.OutputPackageName = PackageStorePackageInfo.InputPackageName = PackageInfo.PackageName;
+		PackageStorePackageInfo.PackageName = PackageInfo.PackageName;
 		PackageStorePackageInfo.LooseFilePath = PackageInfo.FileName;
 		PackageStorePackageInfo.ChunkId = PackageInfo.Chunk.Value;
 
@@ -5895,7 +5741,7 @@
 		for (const FBulkDataInfo& BulkDataInfo : PackageInfo.BulkData)
 		{
 			IPackageWriter::FBulkDataInfo PackageStoreBulkDataInfo;
-			PackageStoreBulkDataInfo.OutputPackageName = PackageStoreBulkDataInfo.InputPackageName = PackageInfo.PackageName;
+			PackageStoreBulkDataInfo.PackageName = PackageInfo.PackageName;
 			PackageStoreBulkDataInfo.LooseFilePath = BulkDataInfo.FileName;
 			PackageStoreBulkDataInfo.ChunkId = BulkDataInfo.Chunk.Value;
 			PackageStoreBulkDataInfo.BulkDataType = BulkDataInfo.BulkDataType;
@@ -5906,10 +5752,7 @@
 		IPackageWriter::FCommitPackageInfo CommitInfo;
 		CommitInfo.PackageName = PackageInfo.PackageName;
 		CommitInfo.WriteOptions = IPackageWriter::EWriteOptions::Write;
-<<<<<<< HEAD
-=======
 		CommitInfo.Status = IPackageWriter::ECommitStatus::Success;
->>>>>>> d731a049
 		ZenStoreWriter->CommitPackage(MoveTemp(CommitInfo));
 
 		int32 LocalUploadCount = UploadCount.IncrementExchange() + 1;
@@ -5921,8 +5764,6 @@
 	return 0;
 }
 
-<<<<<<< HEAD
-=======
 int32 GenerateZenFileSystemManifest(ITargetPlatform* TargetPlatform)
 {
 	FString OutputDirectory = FPaths::Combine(*FPaths::ProjectDir(), TEXT("Saved"), TEXT("Cooked"), TEXT("[Platform]"));
@@ -5942,7 +5783,6 @@
 	return 0;
 }
 
->>>>>>> d731a049
 bool ExtractFilesFromIoStoreContainer(
 	const TCHAR* InContainerFilename,
 	const TCHAR* InDestPath,
@@ -6035,22 +5875,12 @@
 		}
 	};
 
-<<<<<<< HEAD
-	TArray<TFuture<bool>> ExtractTasks;
-	ExtractTasks.SetNum(Entries.Num());
-=======
 	TArray<UE::Tasks::TTask<bool>> ExtractTasks;
 	ExtractTasks.Reserve(Entries.Num());
->>>>>>> d731a049
 	EAsyncExecution ThreadPool = EAsyncExecution::ThreadPool;
 	for (int32 EntryIndex = 0; EntryIndex < Entries.Num(); ++EntryIndex)
 	{
 		const FEntry& Entry = Entries[EntryIndex];
-<<<<<<< HEAD
-		ExtractTasks[EntryIndex] = Reader->ReadAsync(Entry.ChunkId, FIoReadOptions())
-			.Next([&Entry, &WriteFile](TIoStatusOr<FIoBuffer> ReadChunkResult)
-			{
-=======
 
 		UE::Tasks::TTask<TIoStatusOr<FIoBuffer>> ReadTask = Reader->ReadAsync(Entry.ChunkId, FIoReadOptions());
 
@@ -6059,7 +5889,6 @@
 			[&Entry, &WriteFile, ReadTask]() mutable
 			{
 				TIoStatusOr<FIoBuffer> ReadChunkResult = ReadTask.GetResult();
->>>>>>> d731a049
 				if (!ReadChunkResult.IsOk())
 				{
 					UE_LOG(LogIoStore, Error, TEXT("Failed reading chunk for file \"%s\" (%s)."), *Entry.SourceFileName, *ReadChunkResult.Status().ToString());
@@ -6089,22 +5918,14 @@
 					return false;
 				}
 				return true;
-<<<<<<< HEAD
-			});
-=======
 			},
 			Prerequisites(ReadTask)));
->>>>>>> d731a049
 	}
 
 	int32 ErrorCount = 0;
 	for (int32 EntryIndex = 0; EntryIndex < Entries.Num(); ++EntryIndex)
 	{
-<<<<<<< HEAD
-		if (ExtractTasks[EntryIndex].Get())
-=======
 		if (ExtractTasks[EntryIndex].GetResult())
->>>>>>> d731a049
 		{
 			const FEntry& Entry = Entries[EntryIndex];
 			if (OutOrderMap != nullptr)
@@ -6744,11 +6565,7 @@
 			UE_LOG(LogIoStore, Display, TEXT("Based on release version path: '%s'"), *BasedOnReleaseVersionPath);
 			FString DevelopmentAssetRegistryPath = FPaths::Combine(BasedOnReleaseVersionPath, TEXT("Metadata"), GetDevelopmentAssetRegistryFilename());
 			FArrayReader SerializedAssetData;
-<<<<<<< HEAD
-			if (FFileHelper::LoadFileToArray(SerializedAssetData, *DevelopmentAssetRegistryPath))
-=======
 			if (FPaths::FileExists(*DevelopmentAssetRegistryPath) && FFileHelper::LoadFileToArray(SerializedAssetData, *DevelopmentAssetRegistryPath))
->>>>>>> d731a049
 			{
 				FAssetRegistryState ReleaseAssetRegistry;
 				FAssetRegistrySerializationOptions Options;
@@ -6764,10 +6581,6 @@
 
 					for (FName PackageName : PackageNames)
 					{
-<<<<<<< HEAD
-						Arguments.ReleasedPackages.PackageNames.Add(PackageName);
-						Arguments.ReleasedPackages.PackageIdToName.Add(FPackageId::FromName(PackageName), PackageName);
-=======
 						// skip over packages that were not actually saved out, but were added to the AR - the DLC may now have those packages included,
 						// and there will be a conflict later on if the package is in this list and the DLC list. PackageFlags of 0 means it was 
 						// evaluated and skipped.
@@ -6779,7 +6592,6 @@
 							Arguments.ReleasedPackages.PackageNames.Add(PackageName);
 							Arguments.ReleasedPackages.PackageIdToName.Add(FPackageId::FromName(PackageName), PackageName);
 						}
->>>>>>> d731a049
 					}
 				}
 			}
