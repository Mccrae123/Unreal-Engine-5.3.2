--- conflicted
+++ resolved
@@ -47,11 +47,8 @@
 #include "Misc/FeedbackContext.h"
 #include "Serialization/LargeMemoryReader.h"
 #include "Misc/StringBuilder.h"
-<<<<<<< HEAD
-=======
 #include "Async/Future.h"
 #include "Algo/MaxElement.h"
->>>>>>> 3aae9151
 
 //PRAGMA_DISABLE_OPTIMIZATION
 
@@ -3489,31 +3486,6 @@
 			return SourceBuffer;
 		}
 
-<<<<<<< HEAD
-	for (FPackage* Package : Packages)
-	{
-		if (Package->RedirectedPackageId.IsValid())
-		{
-			for (int32 ExportIndex : Package->Exports)
-			{
-				const FExportObjectData& ExportData = GlobalPackageData.ExportObjects[ExportIndex];
-				if (!ExportData.SuperIndex.IsNull() && ExportData.OuterIndex.IsNull())
-				{
-					UE_LOG(LogIoStore, Warning, TEXT("Skipping redirect to package '%s' due to presence of UStruct '%s'"), *Package->Name.ToString(), *ExportData.ObjectName.ToString());
-					Package->RedirectedPackageId = FPackageId();
-					break;
-				}
-			}
-		}
-	}
-
-	AddPreloadDependencies(
-		PackageAssetData,
-		GlobalPackageData,
-		SourceToLocalizedPackageMap,
-		ExportGraph,
-		Packages);
-=======
 		void AsyncReadCallback()
 		{
 			//TRACE_CPUPROFILER_EVENT_SCOPE(ReadCallback);
@@ -3536,7 +3508,6 @@
 		FIoBuffer SourceBuffer;
 		bool bHasUpdatedExportBundleRegions = false;
 	};
->>>>>>> 3aae9151
 
 	struct FQueueEntry
 	{
@@ -3870,17 +3841,6 @@
 					ContainerTarget->IoStoreWriter->Append(TargetFile.ChunkId, WriteRequestManager.Read(TargetFile, nullptr), WriteOptions);
 				}
 			}
-<<<<<<< HEAD
-
-			FIoWriteOptions WriteOptions;
-			WriteOptions.DebugName = TEXT("ContainerHeader");
-			FIoStatus Status = ContainerTarget->IoStoreWriter->Append(
-				CreateIoChunkId(ContainerTarget->Header.ContainerId.Value(), 0, EIoChunkType::ContainerHeader),
-				FIoBuffer(FIoBuffer::Wrap, Ar.GetData(), Ar.TotalSize()), WriteOptions, {});
-
-			UE_CLOG(!Status.IsOk(), LogIoStore, Error, TEXT("Failed to serialize container header"));
-=======
->>>>>>> 3aae9151
 		}
 	}
 
@@ -3898,13 +3858,6 @@
 
 	ProcessLocalizedPackages(Packages, PackageNameMap, GlobalPackageData, SourceToLocalizedPackageMap);
 
-<<<<<<< HEAD
-				TArray<FFileRegion> FileRegionsCopy = TargetFile.FileRegions;
-				uint64 BufferSize = ReadFileTask.IoBuffer.DataSize();
-				if (!TargetFile.bIsBulkData)
-				{
-					ReadFileTask.IoBuffer = CreateExportBundleBuffer(TargetFile, ObjectExports, ReadFileTask.IoBuffer, &FileRegionsCopy);
-=======
 	for (FPackage* Package : Packages)
 	{
 		if (Package->RedirectedPackageId.IsValid())
@@ -3917,28 +3870,17 @@
 					UE_LOG(LogIoStore, Warning, TEXT("Skipping redirect to package '%s' due to presence of UStruct '%s'"), *Package->Name.ToString(), *ExportData.ObjectName.ToString());
 					Package->RedirectedPackageId = FPackageId();
 					break;
->>>>>>> 3aae9151
-				}
-			}
-		}
-	}
-
-<<<<<<< HEAD
-				FIoWriteOptions WriteOptions;
-				WriteOptions.DebugName = *TargetFile.TargetPath;
-				WriteOptions.bForceUncompressed = TargetFile.bForceUncompressed;
-				WriteOptions.bIsMemoryMapped = TargetFile.bIsMemoryMappedBulkData;
-				WriteOptions.FileName = TargetFile.DestinationPath;
-				FIoStatus Status = ReadFileTask.IoStoreWriter->Append(TargetFile.ChunkId, TargetFile.ChunkHash, ReadFileTask.IoBuffer, WriteOptions, FileRegionsCopy);
-				UE_CLOG(!Status.IsOk(), LogIoStore, Fatal, TEXT("Failed to append chunk to container file due to '%s'"), *Status.ToString());
-=======
+				}
+			}
+		}
+	}
+
 	AddPreloadDependencies(
 		PackageAssetData,
 		GlobalPackageData,
 		SourceToLocalizedPackageMap,
 		ExportGraph,
 		Packages);
->>>>>>> 3aae9151
 
 	BuildBundles(ExportGraph, Packages);
 
@@ -3969,16 +3911,7 @@
 		IOSTORE_CPU_SCOPE(FinalizeNameMaps);
 		UE_LOG(LogIoStore, Display, TEXT("Finalizing name maps..."));
 
-<<<<<<< HEAD
-		UE_LOG(LogIoStore, Display, TEXT("Serializing global meta data"));
-		IOSTORE_CPU_SCOPE(SerializeInitialLoadMeta);
-		FIoWriteOptions WriteOptions;
-		WriteOptions.DebugName = TEXT("LoaderInitialLoadMeta");
-		const FIoStatus Status = GlobalIoStoreWriter->Append(CreateIoChunkId(0, 0, EIoChunkType::LoaderInitialLoadMeta), FIoBuffer(FIoBuffer::Wrap, InitialLoadArchive.GetData(), InitialLoadArchive.TotalSize()), WriteOptions, {});
-		if (!Status.IsOk())
-=======
 		for (FContainerTargetSpec* ContainerTarget : ContainerTargets)
->>>>>>> 3aae9151
 		{
 			FinalizeNameMaps(*ContainerTarget);
 		}
@@ -3998,22 +3931,8 @@
 
 			FinalizePackageStoreContainerHeader(*ContainerTarget);
 
-<<<<<<< HEAD
-		FIoWriteOptions WriteOptions;
-		WriteOptions.DebugName = TEXT("LoaderGlobalNames");
-		FIoStatus NameStatus = GlobalIoStoreWriter->Append(CreateIoChunkId(0, 0, EIoChunkType::LoaderGlobalNames), 
-													 FIoBuffer(FIoBuffer::Wrap, Names.GetData(), Names.Num()), WriteOptions, {});
-		WriteOptions.DebugName = TEXT("LoaderGlobalNameHashes");
-		FIoStatus HashStatus = GlobalIoStoreWriter->Append(CreateIoChunkId(0, 0, EIoChunkType::LoaderGlobalNameHashes),
-													 FIoBuffer(FIoBuffer::Wrap, Hashes.GetData(), Hashes.Num()), WriteOptions, {});
-		
-		if (!NameStatus.IsOk() || !HashStatus.IsOk())
-		{
-			UE_LOG(LogIoStore, Error, TEXT("Failed to save global name map to container file"));
-=======
 			const FNameMapBuilder& NameMapBuilder = *ContainerTarget->NameMapBuilder;
 			SaveNameBatch(ContainerTarget->LocalNameMapBuilder.GetNameMap(), ContainerTarget->Header.Names, ContainerTarget->Header.NameHashes);
->>>>>>> 3aae9151
 		}
 	}
 
@@ -4233,8 +4152,6 @@
 
 		ContainerSettings.ContainerId = TargetReader->GetContainerId();
 		if (Arguments.bSign || EnumHasAnyFlags(TargetContainerFlags, EIoContainerFlags::Signed))
-<<<<<<< HEAD
-=======
 		{
 			ContainerSettings.SigningKey = Arguments.KeyChain.SigningKey;
 			ContainerSettings.ContainerFlags |= EIoContainerFlags::Signed;
@@ -5108,7 +5025,6 @@
 		};
 
 		for (const FContainerDesc* ContainerDesc : Containers)
->>>>>>> 3aae9151
 		{
 			OutputOverride->Logf(ELogVerbosity::Display, TEXT("********************************************"));
 			OutputOverride->Logf(ELogVerbosity::Display, TEXT("Container '%s' Summary"), *ContainerDesc->Name.ToString());
@@ -5162,19 +5078,9 @@
 			int32 Index = 0;
 			for (const FPackageLocation& Location : PackageDesc->Locations)
 			{
-<<<<<<< HEAD
-				FIoReadOptions ReadOptions;
-				TIoStatusOr<FIoBuffer> ChunkBuffer = TargetReader->Read(ChunkInfo.Id, ReadOptions);
-				FIoWriteOptions WriteOptions;
-				WriteOptions.bIsMemoryMapped = ChunkInfo.bIsMemoryMapped;
-				WriteOptions.bForceUncompressed = ChunkInfo.bForceUncompressed; 
-				FIoStatus Status = IoStoreWriter.Append(ChunkInfo.Id, ChunkInfo.Hash, ChunkBuffer.ConsumeValueOrDie(), WriteOptions, {});
-				UE_CLOG(!Status.IsOk(), LogIoStore, Fatal, TEXT("Failed to append chunk to container file due to '%s'"), *Status.ToString());
-=======
 				OutputOverride->Logf(ELogVerbosity::Display, TEXT("\t*************************"));
 				OutputOverride->Logf(ELogVerbosity::Display, TEXT("\tLocation %d: '%s'"), Index++, *Location.Container->Name.ToString());
 				OutputOverride->Logf(ELogVerbosity::Display, TEXT("\t\t           Offset: %lld"), Location.Offset);
->>>>>>> 3aae9151
 			}
 
 			OutputOverride->Logf(ELogVerbosity::Display, TEXT("--------------------------------------------"));
@@ -5251,28 +5157,6 @@
 	const FKeyChain& TargetKeyChain,
 	const FString& OutPath)
 {
-<<<<<<< HEAD
-	FIoDirectoryIndexHandle File = Reader.GetFile(Directory);
-	while (File.IsValid())
-	{
-		const uint32 TocEntryIndex = Reader.GetFileData(File);
-		FStringView FileName = Reader.GetFileName(File);
-		FString FilePath = Reader.GetMountPoint() / Path / FString(FileName);
-
-		if (!Visit(MoveTemp(FilePath), TocEntryIndex))
-		{
-			return false;
-		}
-
-		File = Reader.GetNextFile(File);
-	}
-
-	FIoDirectoryIndexHandle ChildDirectory = Reader.GetChildDirectory(Directory);
-	while (ChildDirectory.IsValid())
-	{
-		FStringView DirectoryName = Reader.GetDirectoryName(ChildDirectory);
-		FString ChildDirectoryPath = Path / FString(DirectoryName);
-=======
 	struct FContainerChunkInfo
 	{
 		FString ContainerName;
@@ -5325,7 +5209,6 @@
 			});
 		}
 	};
->>>>>>> 3aae9151
 
 	auto ComputeDiff = [](const FContainerChunkInfo& SourceContainer, const FContainerChunkInfo& TargetContainer) -> FContainerDiff 
 	{
@@ -5426,12 +5309,6 @@
 		ContainerDiffs.Emplace(ComputeDiff(*SourceContainers.Find(ModifiedContainer), *TargetContainers.Find(ModifiedContainer)));
 	}
 
-<<<<<<< HEAD
-	TArray<FString> CsvLines;
-	TArray<TPair<uint32, FString>> ContainerCsvLines;
-
-	CsvLines.Add(TEXT("PackageId, PackageName, Filename, ContainerName, Offset, Size, Hash"));
-=======
 	OutputDevice->Logf(ELogVerbosity::Display, TEXT(""));
 	OutputDevice->Logf(ELogVerbosity::Display, TEXT("------------------------------ Container Diff Summary ------------------------------"));
 	OutputDevice->Logf(ELogVerbosity::Display, TEXT("Source path '%s'"), *SourcePath);
@@ -5442,7 +5319,6 @@
 	OutputDevice->Logf(ELogVerbosity::Display, TEXT(""));
 	OutputDevice->Logf(ELogVerbosity::Display, TEXT("%-40s %15s %15s"), TEXT("Container"), TEXT("Size (MB)"), TEXT("Chunks"));
 	OutputDevice->Logf(ELogVerbosity::Display, TEXT("-------------------------------------------------------------------------"));
->>>>>>> 3aae9151
 
 	{
 		uint64 TotalSourceBytes = 0;
@@ -5457,26 +5333,6 @@
 			TotalSourceChunks += SourceContainer.ChunkInfoById.Num();
 		}
 
-<<<<<<< HEAD
-		if (!EnumHasAnyFlags(Reader->GetContainerFlags(), EIoContainerFlags::Indexed))
-		{
-			UE_LOG(LogIoStore, Warning, TEXT("Cannot list container '%s' due to missing directory index"), *ContainerFilePath);
-			continue;
-		}
-
-		UE_LOG(LogIoStore, Display, TEXT("Listing container '%s'"), *ContainerFilePath);
-
-		ContainerCsvLines.Reset();
-
-		FString ContainerName = FPaths::GetBaseFilename(ContainerFilePath);
-		const FIoDirectoryIndexReader& IndexReader = Reader->GetDirectoryIndexReader();
-
-		IterateDirectoryIndex(
-			FIoDirectoryIndexHandle::RootDirectory(),
-			TEXT(""),
-			IndexReader,
-			[&ContainerCsvLines, &Reader, &ContainerName ](FString Filename, uint32 TocEntryIndex) -> bool
-=======
 		OutputDevice->Logf(ELogVerbosity::Display, TEXT("-------------------------------------------------------------------------"));
 		OutputDevice->Logf(ELogVerbosity::Display, TEXT("%-40s %15.2lf %15d"), *FString::Printf(TEXT("Total of %d container file(s)"), SourceContainers.Num()), double(TotalSourceBytes) / 1024.0 / 1024.0, TotalSourceChunks);
 	}
@@ -5494,7 +5350,6 @@
 		uint64 TotalRemovedCompressedBytes = 0;
 
 		if (ModifiedContainers.Num())
->>>>>>> 3aae9151
 		{
 			OutputDevice->Logf(ELogVerbosity::Display, TEXT(""));
 			OutputDevice->Logf(ELogVerbosity::Display, TEXT("Target container file(s):"));
@@ -5504,18 +5359,6 @@
 
 			for (int32 Idx = 0; Idx < ModifiedContainers.Num(); Idx++)
 			{
-<<<<<<< HEAD
-				ContainerCsvLines.Emplace(TPair<uint32, FString>(
-					TocEntryIndex,
-					FString::Printf(TEXT("0x%llX, %s, %s, %s, %lld, %lld, 0x%s"),
-					PackageId.ValueForDebugging(),
-					*PackageName,
-					*Filename,
-					*ContainerName,
-					ChunkInfo.ValueOrDie().Offset,
-					ChunkInfo.ValueOrDie().Size,
-					*ChunkInfo.ValueOrDie().Hash.ToString())));
-=======
 				const FContainerChunkInfo& SourceContainer = *SourceContainers.Find(ModifiedContainers[Idx]);
 				const FContainerChunkInfo& TargetContainer = *TargetContainers.Find(ModifiedContainers[Idx]);
 				const FContainerDiff& Diff = ContainerDiffs[Idx];
@@ -5564,7 +5407,6 @@
 				TotalAddedCompressedBytes += Diff.AddedCompressedSize;
 				TotalRemovedChunks += Diff.Removed.Num();
 				TotalRemovedCompressedBytes += Diff.RemovedCompressedSize;
->>>>>>> 3aae9151
 			}
 		}
 
@@ -5572,18 +5414,6 @@
 		{
 			for (const FString& AddedContainer : AddedContainers)
 			{
-<<<<<<< HEAD
-				ContainerCsvLines.Emplace(TPair<uint32, FString>(
-					TocEntryIndex,
-					FString::Printf(TEXT("0x%llX, %s, %s, %s, %lld, %lld, %s"),
-					PackageId.ValueForDebugging(),
-					*PackageName,
-					*Filename,
-					*ContainerName,
-					0,
-					0,
-					TEXT("<NotFound>"))));
-=======
 				const FContainerChunkInfo& TargetContainer = *TargetContainers.Find(AddedContainer);
 				OutputDevice->Logf(ELogVerbosity::Display, TEXT("+%-39s %15.2lf %15d %25s %25s %25s %25s %25s %25s %25s %25s"),
 					*TargetContainer.ContainerName,
@@ -5593,810 +5423,9 @@
 
 				TotalTargetBytes += TargetContainer.CompressedContainerSize;
 				TotalTargetChunks += TargetContainer.ChunkInfoById.Num();
->>>>>>> 3aae9151
-			}
-		}
-
-<<<<<<< HEAD
-			return true;
-		});
-
-		Algo::Sort(ContainerCsvLines, [](const TPair<uint32, FString>& LHS, const TPair<uint32, FString>& RHS)
-		{
-			return LHS.Get<0>() < RHS.Get<0>();
-		});
-
-		for (const TPair<uint32, FString>& CsvLine : ContainerCsvLines)
-		{
-			CsvLines.Emplace(CsvLine.Get<1>());
-		}
-	}
-
-	if (CsvLines.Num())
-	{
-		UE_LOG(LogIoStore, Display, TEXT("Saving '%d' file entries to '%s'"), CsvLines.Num(), *CsvPath);
-		FFileHelper::SaveStringArrayToFile(CsvLines, *CsvPath);
-	}
-	else
-	{
-		UE_LOG(LogIoStore, Warning, TEXT("No file entries to save from '%s'"), *ContainerPathOrWildcard);
-	}
-
-	return 0;
-}
-
-int32 Describe(
-	const FString& GlobalContainerPath,
-	const FKeyChain& KeyChain,
-	const FString& PackageFilter,
-	const FString& OutPath,
-	bool bIncludeExportHashes)
-{
-	struct FPackageDesc;
-
-	struct FPackageRedirect
-	{
-		FName Culture;
-		FPackageDesc* Source = nullptr;
-		FPackageDesc* Target = nullptr;
-	};
-
-	struct FContainerDesc
-	{
-		FName Name;
-		FIoContainerId Id;
-		FGuid EncryptionKeyGuid;
-		TArray<FPackageRedirect> PackageRedirects;
-		bool bCompressed;
-		bool bSigned;
-		bool bEncrypted;
-		bool bIndexed;
-	};
-
-	struct FPackageLocation
-	{
-		FContainerDesc* Container = nullptr;
-		uint64 Offset = -1;
-	};
-
-	struct FExportDesc
-	{
-		FPackageDesc* Package = nullptr;
-		FName Name;
-		FName FullName;
-		FPackageObjectIndex OuterIndex;
-		FPackageObjectIndex ClassIndex;
-		FPackageObjectIndex SuperIndex;
-		FPackageObjectIndex TemplateIndex;
-		FPackageObjectIndex GlobalImportIndex;
-		uint64 SerialOffset = 0;
-		uint64 SerialSize = 0;
-		FSHAHash Hash;
-	};
-
-	struct FExportBundleEntryDesc
-	{
-		FExportBundleEntry::EExportCommandType CommandType = FExportBundleEntry::ExportCommandType_Count;
-		int32 LocalExportIndex = -1;
-		FExportDesc* Export = nullptr;
-	};
-
-	struct FImportDesc
-	{
-		FName Name;
-		FPackageObjectIndex GlobalImportIndex;
-		FExportDesc* Export = nullptr;
-	};
-
-	struct FScriptObjectDesc
-	{
-		FName Name;
-		FName FullName;
-		FPackageObjectIndex GlobalImportIndex;
-		FPackageObjectIndex OuterIndex;
-	};
-
-	struct FPackageDesc
-	{
-		FPackageId PackageId;
-		FName PackageName;
-		uint64 Size = 0;
-		uint32 LoadOrder = uint32(-1);
-		uint32 PackageFlags = 0;
-		int32 NameCount = -1;
-		int32 ExportBundleCount = -1;
-		TArray<FPackageLocation, TInlineAllocator<1>> Locations;
-		TArray<FImportDesc> Imports;
-		TArray<FExportDesc> Exports;
-		TArray<TArray<FExportBundleEntryDesc>, TInlineAllocator<1>> ExportBundles;
-	};
-
-	if (!IFileManager::Get().FileExists(*GlobalContainerPath))
-	{
-		UE_LOG(LogIoStore, Error, TEXT("Global container '%s' doesn't exist."), *GlobalContainerPath);
-		return -1;
-	}
-
-	TUniquePtr<FIoStoreReader> GlobalReader = CreateIoStoreReader(*GlobalContainerPath, KeyChain);
-	if (!GlobalReader.IsValid())
-	{
-		UE_LOG(LogIoStore, Warning, TEXT("Failed reading global container '%s'"), *GlobalContainerPath);
-		return -1;
-	}
-
-	UE_LOG(LogIoStore, Display, TEXT("Loading global name map..."));
-
-	TIoStatusOr<FIoBuffer> GlobalNamesIoBuffer = GlobalReader->Read(CreateIoChunkId(0, 0, EIoChunkType::LoaderGlobalNames), FIoReadOptions());
-	if (!GlobalNamesIoBuffer.IsOk())
-	{
-		UE_LOG(LogIoStore, Warning, TEXT("Failed reading names chunk from global container '%s'"), *GlobalContainerPath);
-		return -1;
-	}
-
-	TIoStatusOr<FIoBuffer> GlobalNameHashesIoBuffer = GlobalReader->Read(CreateIoChunkId(0, 0, EIoChunkType::LoaderGlobalNameHashes), FIoReadOptions());
-	if (!GlobalNameHashesIoBuffer.IsOk())
-	{
-		UE_LOG(LogIoStore, Warning, TEXT("Failed reading name hashes chunk from global container '%s'"), *GlobalContainerPath);
-		return -1;
-	}
-
-	TArray<FNameEntryId> GlobalNameMap;
-	LoadNameBatch(
-		GlobalNameMap,
-		TArrayView<const uint8>(GlobalNamesIoBuffer.ValueOrDie().Data(), GlobalNamesIoBuffer.ValueOrDie().DataSize()),
-		TArrayView<const uint8>(GlobalNameHashesIoBuffer.ValueOrDie().Data(), GlobalNameHashesIoBuffer.ValueOrDie().DataSize()));
-
-	UE_LOG(LogIoStore, Display, TEXT("Loading script imports..."));
-
-	TIoStatusOr<FIoBuffer> InitialLoadIoBuffer = GlobalReader->Read(CreateIoChunkId(0, 0, EIoChunkType::LoaderInitialLoadMeta), FIoReadOptions());
-	if (!InitialLoadIoBuffer.IsOk())
-	{
-		UE_LOG(LogIoStore, Warning, TEXT("Failed reading initial load meta chunk from global container '%s'"), *GlobalContainerPath);
-		return -1;
-	}
-
-	TMap<FPackageObjectIndex, FScriptObjectDesc> ScriptObjectByGlobalIdMap;
-	FLargeMemoryReader InitialLoadArchive(InitialLoadIoBuffer.ValueOrDie().Data(), InitialLoadIoBuffer.ValueOrDie().DataSize());
-	int32 NumScriptObjects = 0;
-	InitialLoadArchive << NumScriptObjects;
-	const FScriptObjectEntry* ScriptObjectEntries = reinterpret_cast<const FScriptObjectEntry*>(InitialLoadIoBuffer.ValueOrDie().Data() + InitialLoadArchive.Tell());
-	for (int32 ScriptObjectIndex = 0; ScriptObjectIndex < NumScriptObjects; ++ScriptObjectIndex)
-	{
-		const FScriptObjectEntry& ScriptObjectEntry = ScriptObjectEntries[ScriptObjectIndex];
-		const FMappedName& MappedName = FMappedName::FromMinimalName(ScriptObjectEntry.ObjectName);
-		check(MappedName.IsGlobal());
-		FScriptObjectDesc& ScriptObjectDesc = ScriptObjectByGlobalIdMap.Add(ScriptObjectEntry.GlobalIndex);
-		ScriptObjectDesc.Name = FName::CreateFromDisplayId(GlobalNameMap[MappedName.GetIndex()], MappedName.GetNumber());
-		ScriptObjectDesc.GlobalImportIndex = ScriptObjectEntry.GlobalIndex;
-		ScriptObjectDesc.OuterIndex = ScriptObjectEntry.OuterIndex;
-	}
-	for (auto& KV : ScriptObjectByGlobalIdMap)
-	{
-		FScriptObjectDesc& ScriptObjectDesc = KV.Get<1>();
-		if (ScriptObjectDesc.FullName.IsNone())
-		{
-			TArray<FScriptObjectDesc*> ScriptObjectStack;
-			FScriptObjectDesc* Current = &ScriptObjectDesc;
-			FString FullName;
-			while (Current)
-			{
-				if (!Current->FullName.IsNone())
-				{
-					FullName = Current->FullName.ToString();
-					break;
-				}
-				ScriptObjectStack.Push(Current);
-				Current = ScriptObjectByGlobalIdMap.Find(Current->OuterIndex);
-			}
-			while (ScriptObjectStack.Num() > 0)
-			{
-				Current = ScriptObjectStack.Pop();
-				FullName /= Current->Name.ToString();
-				Current->FullName = FName(FullName);
-			}
-		}
-	}
-
-	FString Directory = FPaths::GetPath(GlobalContainerPath);
-	FPaths::NormalizeDirectoryName(Directory);
-
-	TArray<FString> FoundContainerFiles;
-	IFileManager::Get().FindFiles(FoundContainerFiles, *(Directory / TEXT("*.utoc")), true, false);
-	TArray<FString> ContainerFilePaths;
-	for (const FString& Filename : FoundContainerFiles)
-	{
-		ContainerFilePaths.Emplace(Directory / Filename);
-	}
-
-	UE_LOG(LogIoStore, Display, TEXT("Loading containers..."));
-
-	TArray<TUniquePtr<FIoStoreReader>> Readers;
-
-	struct FLoadContainerHeaderJob
-	{
-		FName ContainerName;
-		FContainerDesc* ContainerDesc = nullptr;
-		TArray<FPackageDesc*> Packages;
-		FIoStoreReader* Reader = nullptr;
-		FCulturePackageMap RawCulturePackageMap;
-		TArray<TPair<FPackageId, FPackageId>> RawPackageRedirects;
-	};
-
-	TArray<FLoadContainerHeaderJob> LoadContainerHeaderJobs;
-
-	for (const FString& ContainerFilePath : ContainerFilePaths)
-	{
-		TUniquePtr<FIoStoreReader> Reader = CreateIoStoreReader(*ContainerFilePath, KeyChain);
-		if (!Reader.IsValid())
-		{
-			UE_LOG(LogIoStore, Warning, TEXT("Failed to read container '%s'"), *ContainerFilePath);
-			continue;
-		}
-
-		FLoadContainerHeaderJob& LoadContainerHeaderJob = LoadContainerHeaderJobs.AddDefaulted_GetRef();
-		LoadContainerHeaderJob.Reader = Reader.Get();
-		LoadContainerHeaderJob.ContainerName = FName(FPaths::GetBaseFilename(ContainerFilePath));
-		
-		Readers.Emplace(MoveTemp(Reader));
-	}
-	
-	TAtomic<int32> TotalPackageCount{ 0 };
-	ParallelFor(LoadContainerHeaderJobs.Num(), [&LoadContainerHeaderJobs, &TotalPackageCount](int32 Index)
-	{
-		TRACE_CPUPROFILER_EVENT_SCOPE(LoadContainerHeader);
-
-		FLoadContainerHeaderJob& Job = LoadContainerHeaderJobs[Index];
-
-		FContainerDesc* ContainerDesc = new FContainerDesc();
-		ContainerDesc->Name = Job.ContainerName;
-		ContainerDesc->Id = Job.Reader->GetContainerId();
-		ContainerDesc->EncryptionKeyGuid = Job.Reader->GetEncryptionKeyGuid();
-		EIoContainerFlags Flags = Job.Reader->GetContainerFlags();
-		ContainerDesc->bCompressed = bool(Flags & EIoContainerFlags::Compressed);
-		ContainerDesc->bEncrypted = bool(Flags & EIoContainerFlags::Encrypted);
-		ContainerDesc->bSigned = bool(Flags & EIoContainerFlags::Signed);
-		ContainerDesc->bIndexed = bool(Flags & EIoContainerFlags::Indexed);
-		Job.ContainerDesc = ContainerDesc;
-
-		TIoStatusOr<FIoBuffer> IoBuffer = Job.Reader->Read(CreateIoChunkId(Job.Reader->GetContainerId().Value(), 0, EIoChunkType::ContainerHeader), FIoReadOptions());
-		if (IoBuffer.IsOk())
-		{
-			FMemoryReaderView Ar(MakeArrayView(IoBuffer.ValueOrDie().Data(), IoBuffer.ValueOrDie().DataSize()));
-			FContainerHeader ContainerHeader;
-			Ar << ContainerHeader;
-
-			Job.RawCulturePackageMap = ContainerHeader.CulturePackageMap;
-			Job.RawPackageRedirects = ContainerHeader.PackageRedirects;
-
-			TArrayView<FPackageStoreEntry> StoreEntries(reinterpret_cast<FPackageStoreEntry*>(ContainerHeader.StoreEntries.GetData()), ContainerHeader.PackageCount);
-
-			int32 PackageIndex = 0;
-			Job.Packages.Reserve(StoreEntries.Num());
-			for (FPackageStoreEntry& ContainerEntry : StoreEntries)
-			{
-				const FPackageId& PackageId = ContainerHeader.PackageIds[PackageIndex++];
-				FPackageDesc* PackageDesc = new FPackageDesc();
-				PackageDesc->PackageId = PackageId;
-				PackageDesc->Size = ContainerEntry.ExportBundlesSize;
-				PackageDesc->Exports.SetNum(ContainerEntry.ExportCount);
-				PackageDesc->ExportBundleCount = ContainerEntry.ExportBundleCount;
-				PackageDesc->LoadOrder = ContainerEntry.LoadOrder;
-				Job.Packages.Add(PackageDesc);
-				++TotalPackageCount;
-			}
-		}
-	}, EParallelForFlags::Unbalanced);
-
-	struct FLoadPackageSummaryJob
-	{
-		FPackageDesc* PackageDesc = nullptr;
-		FIoChunkId ChunkId;
-		TArray<FLoadContainerHeaderJob*, TInlineAllocator<1>> Containers;
-	};
-
-	TArray<FLoadPackageSummaryJob> LoadPackageSummaryJobs;
-
-	TArray<FContainerDesc*> Containers;
-	TArray<FPackageDesc*> Packages;
-	TMap<FPackageId, FPackageDesc*> PackageByIdMap;
-	TMap<FPackageId, FLoadPackageSummaryJob*> PackageJobByIdMap;
-	Containers.Reserve(LoadContainerHeaderJobs.Num());
-	Packages.Reserve(TotalPackageCount);
-	PackageByIdMap.Reserve(TotalPackageCount);
-	PackageJobByIdMap.Reserve(TotalPackageCount);
-	LoadPackageSummaryJobs.Reserve(TotalPackageCount);
-	for (FLoadContainerHeaderJob& LoadContainerHeaderJob : LoadContainerHeaderJobs)
-	{
-		Containers.Add(LoadContainerHeaderJob.ContainerDesc);
-		for (FPackageDesc* PackageDesc : LoadContainerHeaderJob.Packages)
-		{
-			FLoadPackageSummaryJob*& UniquePackageJob = PackageJobByIdMap.FindOrAdd(PackageDesc->PackageId);
-			if (!UniquePackageJob)
-			{
-				Packages.Add(PackageDesc);
-				PackageByIdMap.Add(PackageDesc->PackageId, PackageDesc);
-				FLoadPackageSummaryJob& LoadPackageSummaryJob = LoadPackageSummaryJobs.AddDefaulted_GetRef();
-				LoadPackageSummaryJob.PackageDesc = PackageDesc;
-				LoadPackageSummaryJob.ChunkId = CreateIoChunkId(PackageDesc->PackageId.Value(), 0, EIoChunkType::ExportBundleData);
-				UniquePackageJob = &LoadPackageSummaryJob;
-			}
-			UniquePackageJob->Containers.Add(&LoadContainerHeaderJob);
-		}
-	}
-	for (FLoadContainerHeaderJob& LoadContainerHeaderJob : LoadContainerHeaderJobs)
-	{
-		for (const auto& RedirectPair : LoadContainerHeaderJob.RawPackageRedirects)
-		{
-			FPackageRedirect& PackageRedirect = LoadContainerHeaderJob.ContainerDesc->PackageRedirects.AddDefaulted_GetRef();
-			PackageRedirect.Source = PackageByIdMap.FindRef(RedirectPair.Get<0>());
-			PackageRedirect.Target = PackageByIdMap.FindRef(RedirectPair.Get<1>());
-		}
-		for (const auto& CultureRedirectsPair : LoadContainerHeaderJob.RawCulturePackageMap)
-		{
-			FName Culture(CultureRedirectsPair.Get<0>());
-			for (const auto& RedirectPair : CultureRedirectsPair.Get<1>())
-			{
-				FPackageRedirect& PackageRedirect = LoadContainerHeaderJob.ContainerDesc->PackageRedirects.AddDefaulted_GetRef();
-				PackageRedirect.Source = PackageByIdMap.FindRef(RedirectPair.Get<0>());
-				PackageRedirect.Target = PackageByIdMap.FindRef(RedirectPair.Get<1>());
-				PackageRedirect.Culture = Culture;
-			}
-		}
-	}
-	
-	ParallelFor(LoadPackageSummaryJobs.Num(), [&LoadPackageSummaryJobs, bIncludeExportHashes](int32 Index)
-	{
-		TRACE_CPUPROFILER_EVENT_SCOPE(LoadPackageSummary);
-
-		FLoadPackageSummaryJob& Job = LoadPackageSummaryJobs[Index];
-		for (FLoadContainerHeaderJob* LoadContainerHeaderJob : Job.Containers)
-		{
-			TIoStatusOr<FIoStoreTocChunkInfo> ChunkInfo = LoadContainerHeaderJob->Reader->GetChunkInfo(Job.ChunkId);
-			check(ChunkInfo.IsOk());
-			FPackageLocation& Location = Job.PackageDesc->Locations.AddDefaulted_GetRef();
-			Location.Container = LoadContainerHeaderJob->ContainerDesc;
-			Location.Offset = ChunkInfo.ValueOrDie().Offset;
-		}
-
-		FIoStoreReader* Reader = Job.Containers[0]->Reader;
-		FIoReadOptions ReadOptions;
-		if (!bIncludeExportHashes)
-		{
-			ReadOptions.SetRange(0, 16 << 10);
-		}
-		TIoStatusOr<FIoBuffer> IoBuffer = Reader->Read(Job.ChunkId, ReadOptions);
-		check(IoBuffer.IsOk());
-		const uint8* PackageSummaryData = IoBuffer.ValueOrDie().Data();
-		const FPackageSummary* PackageSummary = reinterpret_cast<const FPackageSummary*>(PackageSummaryData);
-		const uint64 PackageSummarySize = PackageSummary->GraphDataOffset + PackageSummary->GraphDataSize;
-		if (PackageSummarySize > IoBuffer.ValueOrDie().DataSize())
-		{
-			ReadOptions.SetRange(0, PackageSummarySize);
-			IoBuffer = Reader->Read(Job.ChunkId, ReadOptions);
-			PackageSummaryData = IoBuffer.ValueOrDie().Data();
-			PackageSummary = reinterpret_cast<const FPackageSummary*>(PackageSummaryData);
-		}
-
-		TArray<FNameEntryId> PackageNameMap;
-		if (PackageSummary->NameMapNamesSize)
-		{
-			TRACE_CPUPROFILER_EVENT_SCOPE(LoadNameBatch);
-			const uint8* NameMapNamesData = PackageSummaryData + PackageSummary->NameMapNamesOffset;
-			const uint8* NameMapHashesData = PackageSummaryData + PackageSummary->NameMapHashesOffset;
-			LoadNameBatch(
-				PackageNameMap,
-				TArrayView<const uint8>(NameMapNamesData, PackageSummary->NameMapNamesSize),
-				TArrayView<const uint8>(NameMapHashesData, PackageSummary->NameMapHashesSize));
-		}
-
-		Job.PackageDesc->PackageName = FName::CreateFromDisplayId(PackageNameMap[PackageSummary->Name.GetIndex()], PackageSummary->Name.GetNumber());
-		Job.PackageDesc->PackageFlags = PackageSummary->PackageFlags;
-		Job.PackageDesc->NameCount = PackageNameMap.Num();
-
-		const FPackageObjectIndex* ImportMap = reinterpret_cast<const FPackageObjectIndex*>(PackageSummaryData + PackageSummary->ImportMapOffset);
-		Job.PackageDesc->Imports.SetNum((PackageSummary->ExportMapOffset - PackageSummary->ImportMapOffset) / sizeof(FPackageObjectIndex));
-		for (int32 ImportIndex = 0; ImportIndex < Job.PackageDesc->Imports.Num(); ++ImportIndex)
-		{
-			FImportDesc& ImportDesc = Job.PackageDesc->Imports[ImportIndex];
-			ImportDesc.GlobalImportIndex = ImportMap[ImportIndex];
-		}
-
-		const FExportMapEntry* ExportMap = reinterpret_cast<const FExportMapEntry*>(PackageSummaryData + PackageSummary->ExportMapOffset);
-		for (int32 ExportIndex = 0; ExportIndex < Job.PackageDesc->Exports.Num(); ++ExportIndex)
-		{
-			const FExportMapEntry& ExportMapEntry = ExportMap[ExportIndex];
-			FExportDesc& ExportDesc = Job.PackageDesc->Exports[ExportIndex];
-			ExportDesc.Package = Job.PackageDesc;
-			ExportDesc.Name = FName::CreateFromDisplayId(PackageNameMap[ExportMapEntry.ObjectName.GetIndex()], ExportMapEntry.ObjectName.GetNumber());
-			ExportDesc.OuterIndex = ExportMapEntry.OuterIndex;
-			ExportDesc.ClassIndex = ExportMapEntry.ClassIndex;
-			ExportDesc.SuperIndex = ExportMapEntry.SuperIndex;
-			ExportDesc.TemplateIndex = ExportMapEntry.TemplateIndex;
-			ExportDesc.GlobalImportIndex = ExportMapEntry.GlobalImportIndex;
-			ExportDesc.SerialSize = ExportMapEntry.CookedSerialSize;
-		}
-
-		const FExportBundleHeader* ExportBundleHeaders = reinterpret_cast<const FExportBundleHeader*>(PackageSummaryData + PackageSummary->ExportBundlesOffset);
-		const FExportBundleEntry* ExportBundleEntries = reinterpret_cast<const FExportBundleEntry*>(ExportBundleHeaders + Job.PackageDesc->ExportBundleCount);
-		uint64 CurrentExportOffset = PackageSummarySize;
-		for (int32 ExportBundleIndex = 0; ExportBundleIndex < Job.PackageDesc->ExportBundleCount; ++ExportBundleIndex)
-		{
-			TArray<FExportBundleEntryDesc>& ExportBundleDesc = Job.PackageDesc->ExportBundles.AddDefaulted_GetRef();
-			const FExportBundleHeader* ExportBundle = ExportBundleHeaders + ExportBundleIndex;
-			const FExportBundleEntry* BundleEntry = ExportBundleEntries + ExportBundle->FirstEntryIndex;
-			const FExportBundleEntry* BundleEntryEnd = BundleEntry + ExportBundle->EntryCount;
-			check(BundleEntry <= BundleEntryEnd);
-			while (BundleEntry < BundleEntryEnd)
-			{
-				FExportBundleEntryDesc& EntryDesc = ExportBundleDesc.AddDefaulted_GetRef();
-				EntryDesc.CommandType = FExportBundleEntry::EExportCommandType(BundleEntry->CommandType);
-				EntryDesc.LocalExportIndex = BundleEntry->LocalExportIndex;
-				EntryDesc.Export = &Job.PackageDesc->Exports[BundleEntry->LocalExportIndex];
-				if (BundleEntry->CommandType == FExportBundleEntry::ExportCommandType_Serialize)
-				{
-					EntryDesc.Export->SerialOffset = CurrentExportOffset;
-					CurrentExportOffset += EntryDesc.Export->SerialSize;
-
-					if (bIncludeExportHashes)
-					{
-						check(EntryDesc.Export->SerialOffset + EntryDesc.Export->SerialSize <= IoBuffer.ValueOrDie().DataSize());
-						FSHA1::HashBuffer(IoBuffer.ValueOrDie().Data() + EntryDesc.Export->SerialOffset, EntryDesc.Export->SerialSize, EntryDesc.Export->Hash.Hash);
-					}
-				}
-				++BundleEntry;
-			}
-		}
-	}, EParallelForFlags::Unbalanced);
-
-	UE_LOG(LogIoStore, Display, TEXT("Connecting imports and exports..."));
-	TMap<FPackageObjectIndex, FExportDesc*> ExportByGlobalIdMap;
-	{
-		TRACE_CPUPROFILER_EVENT_SCOPE(ConnectImportsAndExports);
-
-		for (FPackageDesc* PackageDesc : Packages)
-		{
-			for (FExportDesc& ExportDesc : PackageDesc->Exports)
-			{
-				if (!ExportDesc.GlobalImportIndex.IsNull())
-				{
-					ExportByGlobalIdMap.Add(ExportDesc.GlobalImportIndex, &ExportDesc);
-				}
-			}
-		}
-
-		ParallelFor(Packages.Num(), [&Packages](int32 Index)
-		{
-			FPackageDesc* PackageDesc = Packages[Index];
-			for (FExportDesc& ExportDesc : PackageDesc->Exports)
-			{
-				if (ExportDesc.FullName.IsNone())
-				{
-					TRACE_CPUPROFILER_EVENT_SCOPE(GenerateExportFullName);
-
-					TArray<FExportDesc*> ExportStack;
-					
-					FExportDesc* Current = &ExportDesc;
-					TStringBuilder<2048> FullNameBuilder;
-					TCHAR NameBuffer[FName::StringBufferSize];
-					for (;;)
-					{
-						if (!Current->FullName.IsNone())
-						{
-							Current->FullName.ToString(NameBuffer);
-							FullNameBuilder.Append(NameBuffer);
-							break;
-						}
-						ExportStack.Push(Current);
-						if (Current->OuterIndex.IsNull())
-						{
-							PackageDesc->PackageName.ToString(NameBuffer);
-							FullNameBuilder.Append(NameBuffer);
-							break;
-						}
-						Current = &PackageDesc->Exports[Current->OuterIndex.Value()];
-					}
-					while (ExportStack.Num() > 0)
-					{
-						Current = ExportStack.Pop(false);
-						FullNameBuilder.Append(TEXT("/"));
-						Current->Name.ToString(NameBuffer);
-						FullNameBuilder.Append(NameBuffer);
-						Current->FullName = FName(FullNameBuilder);
-					}
-				}
-			}
-		}, EParallelForFlags::Unbalanced);
-
-		for (FPackageDesc* PackageDesc : Packages)
-		{
-			for (FImportDesc& Import : PackageDesc->Imports)
-			{
-				if (!Import.GlobalImportIndex.IsNull())
-				{
-					if (Import.GlobalImportIndex.IsPackageImport())
-					{
-						Import.Export = ExportByGlobalIdMap.FindRef(Import.GlobalImportIndex);
-						if (!Import.Export)
-						{
-							UE_LOG(LogIoStore, Warning, TEXT("Missing import: 0x%llX in package 0x%llX '%s'"), Import.GlobalImportIndex.Value(), PackageDesc->PackageId.ValueForDebugging(), *PackageDesc->PackageName.ToString());
-						}
-						else
-						{
-							Import.Name = Import.Export->FullName;
-						}
-					}
-					else
-					{
-						FScriptObjectDesc* ScriptObjectDesc = ScriptObjectByGlobalIdMap.Find(Import.GlobalImportIndex);
-						check(ScriptObjectDesc);
-						Import.Name = ScriptObjectDesc->FullName;
-					}
-				}
-			}
-		}
-	}
-
-	UE_LOG(LogIoStore, Display, TEXT("Collecting output packages..."));
-	TArray<const FPackageDesc*> OutputPackages;
-	{
-		TRACE_CPUPROFILER_EVENT_SCOPE(CollectOutputPackages);
-
-		if (PackageFilter.IsEmpty())
-		{
-			OutputPackages.Append(Packages);
-		}
-		else
-		{
-			TArray<FString> SplitPackageFilters;
-			const TCHAR* Delimiters[] = { TEXT(","), TEXT(" ") };
-			PackageFilter.ParseIntoArray(SplitPackageFilters, Delimiters, UE_ARRAY_COUNT(Delimiters), true);
-
-			TArray<FString> PackageNameFilter;
-			TSet<FPackageId> PackageIdFilter;
-			for (const FString& PackageNameOrId : SplitPackageFilters)
-			{
-				if (PackageNameOrId.Len() > 0 && FChar::IsDigit(PackageNameOrId[0]))
-				{
-					uint64 Value;
-					LexFromString(Value, *PackageNameOrId);
-					PackageIdFilter.Add(*(FPackageId*)(&Value));
-				}
-				else
-				{
-					PackageNameFilter.Add(PackageNameOrId);
-				}
-			}
-
-			TArray<const FPackageDesc*> PackageStack;
-			for (const FPackageDesc* PackageDesc : Packages)
-			{
-				bool bInclude = false;
-				if (PackageIdFilter.Contains(PackageDesc->PackageId))
-				{
-					bInclude = true;
-				}
-				else
-				{
-					FString PackageName = PackageDesc->PackageName.ToString();
-					for (const FString& Wildcard : PackageNameFilter)
-					{
-						if (PackageName.MatchesWildcard(Wildcard))
-						{
-							bInclude = true;
-							break;
-						}
-					}
-				}
-				if (bInclude)
-				{
-					PackageStack.Push(PackageDesc);
-				}
-			}
-			TSet<const FPackageDesc*> Visited;
-			while (PackageStack.Num() > 0)
-			{
-				const FPackageDesc* PackageDesc = PackageStack.Pop();
-				if (!Visited.Contains(PackageDesc))
-				{
-					Visited.Add(PackageDesc);
-					OutputPackages.Add(PackageDesc);
-					for (const FImportDesc& Import : PackageDesc->Imports)
-					{
-						if (Import.Export && Import.Export->Package)
-						{
-							PackageStack.Push(Import.Export->Package);
-						}
-					}
-				}
-			}
-		}
-		Algo::Sort(OutputPackages, [](const FPackageDesc* A, const FPackageDesc* B)
-			{
-				return A->LoadOrder < B->LoadOrder;
-			});
-	}
-
-	UE_LOG(LogIoStore, Display, TEXT("Generating report..."));
-
-	FOutputDevice* OutputOverride = GWarn;
-	FString OutputFilename;
-	TUniquePtr<FOutputDeviceFile> OutputBuffer;
-	if (!OutPath.IsEmpty())
-	{
-		OutputBuffer = MakeUnique<FOutputDeviceFile>(*OutPath, true);
-		OutputBuffer->SetSuppressEventTag(true);
-		OutputOverride = OutputBuffer.Get();
-	}
-	{
-		TRACE_CPUPROFILER_EVENT_SCOPE(GenerateReport);
-		TGuardValue<ELogTimes::Type> GuardPrintLogTimes(GPrintLogTimes, ELogTimes::None);
-		TGuardValue<bool> GuardPrintLogCategory(GPrintLogCategory, false);
-		TGuardValue<bool> GuardPrintLogVerbosity(GPrintLogVerbosity, false);
-
-		auto PackageObjectIndexToString = [&ScriptObjectByGlobalIdMap, &ExportByGlobalIdMap](const FPackageObjectIndex& PackageObjectIndex, bool bIncludeName) -> FString
-		{
-			if (PackageObjectIndex.IsNull())
-			{
-				return TEXT("<null>");
-			}
-			else if (PackageObjectIndex.IsPackageImport())
-			{
-				FExportDesc* ExportDesc = ExportByGlobalIdMap.FindRef(PackageObjectIndex);
-				if (ExportDesc && bIncludeName)
-				{
-					return FString::Printf(TEXT("0x%llX '%s'"), PackageObjectIndex.Value(), *ExportDesc->FullName.ToString());
-				}
-				else
-				{
-					return FString::Printf(TEXT("0x%llX"), PackageObjectIndex.Value());
-				}
-			}
-			else if (PackageObjectIndex.IsScriptImport())
-			{
-				FScriptObjectDesc* ScriptObjectDesc = ScriptObjectByGlobalIdMap.Find(PackageObjectIndex);
-				if (ScriptObjectDesc && bIncludeName)
-				{
-					return FString::Printf(TEXT("0x%llX '%s'"), PackageObjectIndex.Value(), *ScriptObjectDesc->FullName.ToString());
-				}
-				else
-				{
-					return FString::Printf(TEXT("0x%llX"), PackageObjectIndex.Value());
-				}
-			}
-			else if (PackageObjectIndex.IsExport())
-			{
-				return FString::Printf(TEXT("%d"), PackageObjectIndex.Value());
-			}
-			else
-			{
-				return FString::Printf(TEXT("0x%llX"), PackageObjectIndex.Value());
-			}
-		};
-
-		for (const FContainerDesc* ContainerDesc : Containers)
-		{
-			OutputOverride->Logf(ELogVerbosity::Display, TEXT("********************************************"));
-			OutputOverride->Logf(ELogVerbosity::Display, TEXT("Container '%s' Summary"), *ContainerDesc->Name.ToString());
-			OutputOverride->Logf(ELogVerbosity::Display, TEXT("--------------------------------------------"));
-
-			OutputOverride->Logf(ELogVerbosity::Display, TEXT("\t\t      ContainerId: 0x%llX"), ContainerDesc->Id.Value());
-			OutputOverride->Logf(ELogVerbosity::Display, TEXT("\t\t       Compressed: %s"), ContainerDesc->bCompressed ? TEXT("Yes") : TEXT("No"));
-			OutputOverride->Logf(ELogVerbosity::Display, TEXT("\t\t           Signed: %s"), ContainerDesc->bSigned ? TEXT("Yes") : TEXT("No"));
-			OutputOverride->Logf(ELogVerbosity::Display, TEXT("\t\t          Indexed: %s"), ContainerDesc->bIndexed ? TEXT("Yes") : TEXT("No"));
-			if (ContainerDesc->bEncrypted)
-			{
-				OutputOverride->Logf(ELogVerbosity::Display, TEXT("\t\tEncryptionKeyGuid: %s"), *ContainerDesc->EncryptionKeyGuid.ToString());
-			}
-
-			if (ContainerDesc->PackageRedirects.Num())
-			{
-				OutputOverride->Logf(ELogVerbosity::Display, TEXT("--------------------------------------------"));
-				OutputOverride->Logf(ELogVerbosity::Display, TEXT("Package Redirects"));
-				OutputOverride->Logf(ELogVerbosity::Display, TEXT("=========="));
-				for (const FPackageRedirect& Redirect : ContainerDesc->PackageRedirects)
-				{
-					OutputOverride->Logf(ELogVerbosity::Display, TEXT("\t*************************"));
-					if (!Redirect.Culture.IsNone())
-					{
-						OutputOverride->Logf(ELogVerbosity::Display, TEXT("\t\t          Culture: %s"), *Redirect.Culture.ToString());
-					}
-					OutputOverride->Logf(ELogVerbosity::Display, TEXT("\t\t           Source: 0x%llX '%s'"), Redirect.Source->PackageId.ValueForDebugging(), *Redirect.Source->PackageName.ToString());
-					OutputOverride->Logf(ELogVerbosity::Display, TEXT("\t\t           Target: 0x%llX '%s'"), Redirect.Target->PackageId.ValueForDebugging(), *Redirect.Target->PackageName.ToString());
-				}
-			}
-		}
-
-		for (const FPackageDesc* PackageDesc : OutputPackages)
-		{
-			OutputOverride->Logf(ELogVerbosity::Display, TEXT("********************************************"));
-			OutputOverride->Logf(ELogVerbosity::Display, TEXT("Package '%s' Summary"), *PackageDesc->PackageName.ToString());
-			OutputOverride->Logf(ELogVerbosity::Display, TEXT("--------------------------------------------"));
-
-			OutputOverride->Logf(ELogVerbosity::Display, TEXT("\t\t        PackageId: 0x%llX"), PackageDesc->PackageId.ValueForDebugging());
-			OutputOverride->Logf(ELogVerbosity::Display, TEXT("\t\t             Size: %lld"), PackageDesc->Size);
-			OutputOverride->Logf(ELogVerbosity::Display, TEXT("\t\t        LoadOrder: %d"), PackageDesc->LoadOrder);
-			OutputOverride->Logf(ELogVerbosity::Display, TEXT("\t\t     PackageFlags: %X"), PackageDesc->PackageFlags);
-			OutputOverride->Logf(ELogVerbosity::Display, TEXT("\t\t        NameCount: %d"), PackageDesc->NameCount);
-			OutputOverride->Logf(ELogVerbosity::Display, TEXT("\t\t      ImportCount: %d"), PackageDesc->Imports.Num());
-			OutputOverride->Logf(ELogVerbosity::Display, TEXT("\t\t      ExportCount: %d"), PackageDesc->Exports.Num());
-			OutputOverride->Logf(ELogVerbosity::Display, TEXT("\t\tExportBundleCount: %d"), PackageDesc->ExportBundleCount);
-
-			OutputOverride->Logf(ELogVerbosity::Display, TEXT("--------------------------------------------"));
-			OutputOverride->Logf(ELogVerbosity::Display, TEXT("Locations"));
-			OutputOverride->Logf(ELogVerbosity::Display, TEXT("=========="));
-			int32 Index = 0;
-			for (const FPackageLocation& Location : PackageDesc->Locations)
-			{
-				OutputOverride->Logf(ELogVerbosity::Display, TEXT("\t*************************"));
-				OutputOverride->Logf(ELogVerbosity::Display, TEXT("\tLocation %d: '%s'"), Index++, *Location.Container->Name.ToString());
-				OutputOverride->Logf(ELogVerbosity::Display, TEXT("\t\t           Offset: %lld"), Location.Offset);
-			}
-
-			OutputOverride->Logf(ELogVerbosity::Display, TEXT("--------------------------------------------"));
-			OutputOverride->Logf(ELogVerbosity::Display, TEXT("Imports"));
-			OutputOverride->Logf(ELogVerbosity::Display, TEXT("=========="));
-			Index = 0;
-			for (const FImportDesc& Import : PackageDesc->Imports)
-			{
-				OutputOverride->Logf(ELogVerbosity::Display, TEXT("\t*************************"));
-				OutputOverride->Logf(ELogVerbosity::Display, TEXT("\tImport %d: '%s'"), Index++, *Import.Name.ToString());
-				OutputOverride->Logf(ELogVerbosity::Display, TEXT("\t\tGlobalImportIndex: %s"), *PackageObjectIndexToString(Import.GlobalImportIndex, false));
-			}
-
-			OutputOverride->Logf(ELogVerbosity::Display, TEXT("--------------------------------------------"));
-			OutputOverride->Logf(ELogVerbosity::Display, TEXT("Exports"));
-			OutputOverride->Logf(ELogVerbosity::Display, TEXT("=========="));
-			Index = 0;
-			for (const FExportDesc& Export : PackageDesc->Exports)
-			{
-				OutputOverride->Logf(ELogVerbosity::Display, TEXT("\t*************************"));
-				OutputOverride->Logf(ELogVerbosity::Display, TEXT("\tExport %d: '%s'"), Index++, *Export.Name.ToString());
-				OutputOverride->Logf(ELogVerbosity::Display, TEXT("\t\t       OuterIndex: %s"), *PackageObjectIndexToString(Export.OuterIndex, true));
-				OutputOverride->Logf(ELogVerbosity::Display, TEXT("\t\t       ClassIndex: %s"), *PackageObjectIndexToString(Export.ClassIndex, true));
-				OutputOverride->Logf(ELogVerbosity::Display, TEXT("\t\t       SuperIndex: %s"), *PackageObjectIndexToString(Export.SuperIndex, true));
-				OutputOverride->Logf(ELogVerbosity::Display, TEXT("\t\t    TemplateIndex: %s"), *PackageObjectIndexToString(Export.TemplateIndex, true));
-				OutputOverride->Logf(ELogVerbosity::Display, TEXT("\t\tGlobalImportIndex: %s"), *PackageObjectIndexToString(Export.GlobalImportIndex, false));
-				OutputOverride->Logf(ELogVerbosity::Display, TEXT("\t\t           Offset: %lld"), Export.SerialOffset);
-				OutputOverride->Logf(ELogVerbosity::Display, TEXT("\t\t             Size: %lld"), Export.SerialSize);
-				if (bIncludeExportHashes)
-				{
-					OutputOverride->Logf(ELogVerbosity::Display, TEXT("\t\t             Hash: %s"), *Export.Hash.ToString());
-				}
-			}
-
-			OutputOverride->Logf(ELogVerbosity::Display, TEXT("--------------------------------------------"));
-			OutputOverride->Logf(ELogVerbosity::Display, TEXT("Export Bundles"));
-			OutputOverride->Logf(ELogVerbosity::Display, TEXT("=========="));
-			Index = 0;
-			for (const TArray<FExportBundleEntryDesc>& ExportBundle : PackageDesc->ExportBundles)
-			{
-				OutputOverride->Logf(ELogVerbosity::Display, TEXT("\t*************************"));
-				OutputOverride->Logf(ELogVerbosity::Display, TEXT("\tExport Bundle %d"), Index++);
-				for (const FExportBundleEntryDesc& ExportBundleEntry : ExportBundle)
-				{
-					if (ExportBundleEntry.CommandType == FExportBundleEntry::ExportCommandType_Create)
-					{
-						OutputOverride->Logf(ELogVerbosity::Display, TEXT("\t\t           Create: %d '%s'"), ExportBundleEntry.LocalExportIndex, *ExportBundleEntry.Export->Name.ToString());
-					}
-					else
-					{
-						OutputOverride->Logf(ELogVerbosity::Display, TEXT("\t\t        Serialize: %d '%s'"), ExportBundleEntry.LocalExportIndex, *ExportBundleEntry.Export->Name.ToString());
-					}
-				}
-			}
-		}
-	}
-
-	for (FPackageDesc* PackageDesc : Packages)
-	{
-		delete PackageDesc;
-	}
-	for (FContainerDesc* ContainerDesc : Containers)
-	{
-		delete ContainerDesc;
-	}
-
-=======
+			}
+		}
+
 		OutputDevice->Logf(ELogVerbosity::Display, TEXT("----------------------------------------------------------------------------------------------------------------------------------------------------------------------------------------------------------------------------------------------------------------------------------------"));
 		OutputDevice->Logf(ELogVerbosity::Display, TEXT("%-40s %15.2lf %15d %25d %25.2f %25d %25.2f %25d %25.2f %25d %25.2f"),
 			*FString::Printf(TEXT("Total of %d container file(s)"), TargetContainers.Num()),
@@ -6412,7 +5441,6 @@
 			double(TotalRemovedCompressedBytes) / 1024.0 / 1024.0);
 	}
 
->>>>>>> 3aae9151
 	return 0;
 }
 
@@ -6741,14 +5769,6 @@
 
 	ParseSizeArgument(CmdLine, TEXT("-alignformemorymapping="), GeneralIoWriterSettings.MemoryMappingAlignment, DefaultMemoryMappingAlignment);
 	ParseSizeArgument(CmdLine, TEXT("-compressionblocksize="), GeneralIoWriterSettings.CompressionBlockSize, DefaultCompressionBlockSize);
-<<<<<<< HEAD
-	bool bUseDefaultCompressionBlockAlignment = true;
-	if (ParseSizeArgument(CmdLine, TEXT("-blocksize="), GeneralIoWriterSettings.CompressionBlockAlignment))
-	{
-		bUseDefaultCompressionBlockAlignment = false;
-	}
-
-=======
 		
 	GeneralIoWriterSettings.CompressionBlockAlignment = DefaultCompressionBlockAlignment;
 	
@@ -6758,24 +5778,14 @@
 		GeneralIoWriterSettings.CompressionBlockAlignment = BlockAlignment;
 	}
 	
->>>>>>> 3aae9151
 	uint64 PatchPaddingAlignment = 0;
 	if (ParseSizeArgument(CmdLine, TEXT("-patchpaddingalign="), PatchPaddingAlignment))
 	{
-<<<<<<< HEAD
-		bUseDefaultCompressionBlockAlignment = false;
-		if (!GeneralIoWriterSettings.CompressionBlockAlignment || PatchPaddingAlignment < GeneralIoWriterSettings.CompressionBlockAlignment)
-=======
 		if (PatchPaddingAlignment < GeneralIoWriterSettings.CompressionBlockAlignment)
->>>>>>> 3aae9151
 		{
 			GeneralIoWriterSettings.CompressionBlockAlignment = PatchPaddingAlignment;
 		}
 	}
-<<<<<<< HEAD
-
-	if (bUseDefaultCompressionBlockAlignment)
-=======
 	
 	// Temporary, this command-line allows us to explicitly override the value otherwise shared between pak building and iostore
 	uint64 IOStorePatchPaddingAlignment = 0;
@@ -6786,7 +5796,6 @@
 
 	uint64 MaxPartitionSize = 0;
 	if (ParseSizeArgument(CmdLine, TEXT("-maxPartitionSize="), MaxPartitionSize))
->>>>>>> 3aae9151
 	{
 		GeneralIoWriterSettings.MaxPartitionSize = MaxPartitionSize;
 	}
@@ -7021,8 +6030,6 @@
 			bool bIncludeExportHashes = FParse::Param(FCommandLine::Get(), TEXT("IncludeExportHashes"));
 			return Describe(ContainerPathOrWildcard, Arguments.KeyChain, PackageFilter, OutPath, bIncludeExportHashes);
 		}
-<<<<<<< HEAD
-=======
 		else if (FParse::Param(FCommandLine::Get(), TEXT("Diff")))
 		{
 			FString SourcePath, TargetPath, OutPath;
@@ -7068,7 +6075,6 @@
 			
 			return Diff(SourcePath, SourceKeyChain, TargetPath, TargetKeyChain, OutPath);
 		}
->>>>>>> 3aae9151
 		else
 		{
 			UE_LOG(LogIoStore, Display, TEXT("Usage:"));
