// Copyright Epic Games, Inc. All Rights Reserved.

using UnrealBuildTool;

public class IoStoreUtilities : ModuleRules
{
	public IoStoreUtilities (ReadOnlyTargetRules Target) : base(Target)
	{
        PrivateIncludePathModuleNames.AddRange(new string[] {
			"TargetPlatform",
		});

		PrivateDependencyModuleNames.AddRange(new string[] {
            "Core",
            "CoreUObject",
            "AssetRegistry",
			"Zen",
<<<<<<< HEAD
			"DerivedDataCache",
=======
>>>>>>> d731a049
			"RenderCore",
			"libcurl",
        });

		PublicIncludePathModuleNames.AddRange(new string[] {
			"Zen",
		});

		PrivateDependencyModuleNames.Add("PakFile");
        PrivateDependencyModuleNames.Add("Json");
        PrivateDependencyModuleNames.Add("RSA");
        PrivateDependencyModuleNames.Add("DeveloperToolSettings");
        PrivateDependencyModuleNames.Add("SandboxFile");
	}
}<|MERGE_RESOLUTION|>--- conflicted
+++ resolved
@@ -15,10 +15,6 @@
             "CoreUObject",
             "AssetRegistry",
 			"Zen",
-<<<<<<< HEAD
-			"DerivedDataCache",
-=======
->>>>>>> d731a049
 			"RenderCore",
 			"libcurl",
         });
