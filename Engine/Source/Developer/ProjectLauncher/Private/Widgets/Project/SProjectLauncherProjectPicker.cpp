--- conflicted
+++ resolved
@@ -81,11 +81,7 @@
 TSharedRef<SWidget> SProjectLauncherProjectPicker::MakeProjectWidget()
 {
 	TSharedRef<SWidget> Widget = SNew(SBorder)
-<<<<<<< HEAD
-		.BorderImage(FEditorStyle::GetBrush("ToolPanel.GroupBorder"))
-=======
 		.BorderImage(FAppStyle::GetBrush("ToolPanel.GroupBorder"))
->>>>>>> d731a049
 		.Padding(0)
 		[
 			SNew(SHorizontalBox)
@@ -105,7 +101,6 @@
 				[
 					// project selector
 					SNew(SComboButton)
-					.ComboButtonStyle(FAppStyle::Get(), "Launcher.ComboButton")
 					.ButtonContent()
 					[
 						SNew(STextBlock)
