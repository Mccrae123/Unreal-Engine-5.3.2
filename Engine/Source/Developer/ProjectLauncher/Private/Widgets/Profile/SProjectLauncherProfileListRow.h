// Copyright Epic Games, Inc. All Rights Reserved.

#pragma once

#include "CoreMinimal.h"
#include "Widgets/DeclarativeSyntaxSupport.h"
#include "Input/Reply.h"
#include "Widgets/Views/STableViewBase.h"
#include "Styling/CoreStyle.h"
#include "Widgets/Layout/SBorder.h"
#include "Widgets/SBoxPanel.h"
#include "Widgets/Views/STableRow.h"
#include "Widgets/Shared/ProjectLauncherDelegates.h"
#include "Styling/AppStyle.h"
#include "Widgets/Views/SListView.h"
#include "Widgets/Images/SImage.h"
#include "Widgets/Input/SButton.h"
#include "Widgets/Shared/SProjectLauncherProfileLaunchButton.h"
#include "Widgets/Shared/SProjectLauncherProfileNameDescEditor.h"
#include "Widgets/Layout/SSeparator.h"
#include "SSimpleButton.h"

#define LOCTEXT_NAMESPACE "SProjectLauncherSimpleDeviceListRow"

/**
 * Implements a row widget for the launcher's device proxy list.
 */
class SProjectLauncherProfileListRow
	: public STableRow<ILauncherProfilePtr>
{
public:

	SLATE_BEGIN_ARGS(SProjectLauncherProfileListRow) { }
		
		/**
		 * The Callback for when the edit button is clicked.
		 */
		SLATE_EVENT(FOnProfileRun, OnProfileEdit)
			
		/**
		 * The Callback for when the launch button is clicked.
		 */
		SLATE_EVENT(FOnProfileRun, OnProfileRun)

		/**
		 * The device proxy shown in this row.
		 */
		 SLATE_ARGUMENT(ILauncherProfilePtr, LaunchProfile)

	SLATE_END_ARGS()

public:

	/**
	 * Constructs the widget.
	 *
	 * @param InArgs - The construction arguments.
	 * @param InModel - The launcher model this list uses.
	 */
	void Construct(const FArguments& InArgs, const TSharedRef<FProjectLauncherModel>& InModel, const TSharedRef<STableViewBase>& InOwnerTableView)
	{
		STableRow<ILauncherProfilePtr>::ConstructInternal(
			STableRow::FArguments()
			.ShowSelection(false)
			.Style(FAppStyle::Get(), "TableView.Row"),
			InOwnerTableView
			);

		Model = InModel;
		OnProfileEdit = InArgs._OnProfileEdit;
		OnProfileRun = InArgs._OnProfileRun;
		LaunchProfile = InArgs._LaunchProfile;

		ChildSlot
		[
			SNew(SHorizontalBox)

			+ SHorizontalBox::Slot()
			.FillWidth(1)
			.Padding(1)
			[
				SNew(SBorder)
				.Padding(0)
<<<<<<< HEAD
				.BorderImage(FEditorStyle::GetBrush("Brushes.Panel"))
=======
				.BorderImage(FAppStyle::GetBrush("Brushes.Panel"))
>>>>>>> d731a049
				[
					SNew(SHorizontalBox)

					+ SHorizontalBox::Slot()
					.FillWidth(1.0f)
					.VAlign(VAlign_Center)
					[
						SAssignNew(ProfileNameDescEditor, SProjectLauncherProfileNameDescEditor, InModel, false)
						.LaunchProfile(this, &SProjectLauncherProfileListRow::GetLaunchProfile)
					]

					+ SHorizontalBox::Slot()
					.AutoWidth()
					.VAlign(VAlign_Center)
					.Padding(4, 0, 0, 0)
					[
						SNew(SSimpleButton)
						.OnClicked(this, &SProjectLauncherProfileListRow::OnEditClicked)
						.ToolTipText(LOCTEXT("EditProfileToolTipText", "Edit profile."))
						.Icon(this, &SProjectLauncherProfileListRow::GetEditIcon)
					]

					+ SHorizontalBox::Slot()
					.AutoWidth()
					.Padding(12, 5, 0, 5)
					[
						SNew(SSeparator)
						.Orientation(Orient_Vertical)
						.Thickness(1.f)
					]

					+ SHorizontalBox::Slot()
					.AutoWidth()
					.VAlign(VAlign_Center)
					.HAlign(HAlign_Left)
					.Padding(24, 0, 20, 0)
					[
						SNew(SProjectLauncherProfileLaunchButton, false)
						.LaunchProfile(this, &SProjectLauncherProfileListRow::GetLaunchProfile)
						.OnClicked(this, &SProjectLauncherProfileListRow::OnRunClicked)
					]
					/*
					+ SHorizontalBox::Slot()
					.AutoWidth()
					.VAlign(VAlign_Center)
					.Padding(4, 0, 0, 0)
					[
						SNew(SComboButton)
						.ComboButtonStyle(FAppStyle::Get(), "ContentBrowser.NewAsset.Style")
						.ForegroundColor(FLinearColor::White)
						.ContentPadding(0)
						.OnGetMenuContent(this, &SContentBrowser::MakeCreateAssetContextMenu)
						.ToolTipText(this, &SContentBrowser::GetNewAssetToolTipText)
					]*/
				]
			]
		];
	}

	/**
	 * Triggers a name edit for the profile this row displays.
	 */
	void TriggerNameEdit()
	{
		if (ProfileNameDescEditor.IsValid())
		{
			ProfileNameDescEditor->TriggerNameEdit();
		}
	}

private:

	FReply OnEditClicked()
	{
		if (OnProfileEdit.IsBound())
		{
			OnProfileEdit.Execute(LaunchProfile.ToSharedRef());
		}

		return FReply::Handled();
	}

	FReply OnRunClicked()
	{
		if (OnProfileRun.IsBound())
		{
			OnProfileRun.Execute(LaunchProfile.ToSharedRef());
		}

		return FReply::Handled();
	}

	ILauncherProfilePtr GetLaunchProfile() const
	{
		return LaunchProfile;
	}

	// Get the SlateIcon for Launch Button
	const FSlateBrush* GetEditIcon() const
	{
		return FAppStyle::Get().GetBrush("Icons.Toolbar.Settings");
	}

private:

	// Holds a pointer to the data model.
	TSharedPtr<FProjectLauncherModel> Model;

	// Holds a reference to the launch profile that is displayed in this row.
	ILauncherProfilePtr LaunchProfile;

	// Holds a delegate to be invoked when a profile is to be edited.
	FOnProfileRun OnProfileEdit;

	// Holds a delegate to be invoked when a profile is run.
	FOnProfileRun OnProfileRun;

	// Holds a pointer to the name / description editor.
	TSharedPtr<SProjectLauncherProfileNameDescEditor> ProfileNameDescEditor;
};


#undef LOCTEXT_NAMESPACE<|MERGE_RESOLUTION|>--- conflicted
+++ resolved
@@ -81,11 +81,7 @@
 			[
 				SNew(SBorder)
 				.Padding(0)
-<<<<<<< HEAD
-				.BorderImage(FEditorStyle::GetBrush("Brushes.Panel"))
-=======
 				.BorderImage(FAppStyle::GetBrush("Brushes.Panel"))
->>>>>>> d731a049
 				[
 					SNew(SHorizontalBox)
 
