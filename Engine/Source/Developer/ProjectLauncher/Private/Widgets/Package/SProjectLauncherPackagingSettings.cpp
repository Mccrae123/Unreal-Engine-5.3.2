// Copyright Epic Games, Inc. All Rights Reserved.

#include "Widgets/Package/SProjectLauncherPackagingSettings.h"

#include "DesktopPlatformModule.h"
#include "Styling/AppStyle.h"
#include "Framework/Application/SlateApplication.h"
#include "Styling/SlateTypes.h"
#include "SlateOptMacros.h"
#include "Widgets/SBoxPanel.h"
#include "Widgets/Input/SEditableTextBox.h"
#include "Widgets/Input/SButton.h"
#include "Widgets/Input/SCheckBox.h"
#include "Widgets/Layout/SBorder.h"
#include "Widgets/Text/STextBlock.h"


#define LOCTEXT_NAMESPACE "SProjectLauncherPackagingSettings"


/* SProjectLauncherPackagingSettings structors
 *****************************************************************************/

SProjectLauncherPackagingSettings::~SProjectLauncherPackagingSettings()
{
	if (Model.IsValid())
	{
		Model->OnProfileSelected().RemoveAll(this);
	}
}


/* SProjectLauncherPackagingSettings interface
 *****************************************************************************/

BEGIN_SLATE_FUNCTION_BUILD_OPTIMIZATION
void SProjectLauncherPackagingSettings::Construct(const FArguments& InArgs, const TSharedRef<FProjectLauncherModel>& InModel)
{
	Model = InModel;

	ChildSlot
	[
		SNew(SVerticalBox)

		+ SVerticalBox::Slot()
			.FillHeight(1.0)
			[
				SNew(SBorder)
					.Padding(8.0)
					.BorderImage(FAppStyle::GetBrush("ToolPanel.GroupBorder"))
					[
						SNew(SVerticalBox)

						+ SVerticalBox::Slot()
							.AutoHeight()
							[
								SNew(STextBlock)
									.Text(this, &SProjectLauncherPackagingSettings::HandleDirectoryTitleText)
							]

						+ SVerticalBox::Slot()
							.AutoHeight()
							.Padding(0.0, 4.0, 0.0, 0.0)
							[
								SNew(SHorizontalBox)

								+ SHorizontalBox::Slot()
									.FillWidth(1.0)
									.Padding(0.0, 0.0, 0.0, 3.0)
									[
										// repository path text box
										SAssignNew(DirectoryPathTextBox, SEditableTextBox)
										.IsEnabled(this, &SProjectLauncherPackagingSettings::IsEditable)
										.OnTextCommitted(this, &SProjectLauncherPackagingSettings::OnTextCommitted)
										.OnTextChanged(this, &SProjectLauncherPackagingSettings::OnTextChanged)
										.HintText(this, &SProjectLauncherPackagingSettings::HandleHintPathText)
									]

								+ SHorizontalBox::Slot()
									.AutoWidth()
									.HAlign(HAlign_Right)
									.Padding(4.0, 0.0, 0.0, 0.0)
									[
										// browse button
										SNew(SButton)
											.ContentPadding(FMargin(6.0, 2.0))
											.IsEnabled(this, &SProjectLauncherPackagingSettings::IsEditable)
											.Text(LOCTEXT("BrowseButtonText", "Browse..."))
											.ToolTipText(LOCTEXT("BrowseButtonToolTip", "Browse for the directory"))
											.OnClicked(this, &SProjectLauncherPackagingSettings::HandleBrowseButtonClicked)
									]
							]

						// don't include editor content
						+ SVerticalBox::Slot()
							.AutoHeight()
							.Padding(0.0f, 4.0f, 0.0f, 0.0f)
							[

								SNew(SCheckBox)
									.IsEnabled(this, &SProjectLauncherPackagingSettings::IsEditable)
									.IsChecked(this, &SProjectLauncherPackagingSettings::HandleForDistributionCheckBoxIsChecked)
									.OnCheckStateChanged(this, &SProjectLauncherPackagingSettings::HandleForDistributionCheckBoxCheckStateChanged)
									.Padding(FMargin(4.0f, 0.0f))
									.ToolTipText(LOCTEXT("ForDistributionCheckBoxTooltip", "If checked the build will be marked as for release to the public (distribution)."))
									.Content()
									[
										SNew(STextBlock)
										.Text(LOCTEXT("ForDistributionCheckBoxText", "Is this build for distribution to the public"))
									]
							]


						+ SVerticalBox::Slot()
							.AutoHeight()
							.Padding(0.0, 4.0, 0.0, 0.0)
							[
								SNew(SCheckBox)
								.IsEnabled(this, &SProjectLauncherPackagingSettings::IsEditable)
								.IsChecked(this, &SProjectLauncherPackagingSettings::HandleIncludePrerequisitesCheckBoxIsChecked)
								.OnCheckStateChanged(this, &SProjectLauncherPackagingSettings::HandleIncludePrerequisitesCheckStateChanged)
								.Padding(FMargin(4.0f, 0.0f))
								.ToolTipText(LOCTEXT("IncludePrerequisitesCheckBoxTooltip", "If checked the build will include the prerequisites installer on platforms that support it."))
								.Content()
								[
									SNew(STextBlock)
									.Text(LOCTEXT("IncludePrerequisitesCheckBoxText", "Include an installer for prerequisites of packaged games"))
								]
							]

						+ SVerticalBox::Slot()
							.AutoHeight()
							.Padding(0.0, 4.0, 0.0, 0.0)
							[
								SNew(SCheckBox)
								.IsEnabled(this, &SProjectLauncherPackagingSettings::IsEditable)
								.IsChecked(this, &SProjectLauncherPackagingSettings::HandleUseIoStoreCheckBoxIsChecked)
								.OnCheckStateChanged(this, &SProjectLauncherPackagingSettings::HandleUseIoStoreCheckStateChanged)
								.Padding(FMargin(4.0f, 0.0f))
								.ToolTipText(LOCTEXT("UseIoStoreCheckBoxTooltip", "Use container files for optimized loading (I/O Store)"))
								.Content()
								[
									SNew(STextBlock)
									.Text(LOCTEXT("UseIoStoreCheckBoxText", "Use container files for optimized loading (I/O Store)"))
								]
							]

						+ SVerticalBox::Slot()
							.AutoHeight()
							.Padding(0.0, 4.0, 0.0, 0.0)
							[
								SNew(SCheckBox)
								.IsEnabled(this, &SProjectLauncherPackagingSettings::IsEditable)
								.IsChecked(this, &SProjectLauncherPackagingSettings::HandleRetainStagedDirectoryCheckBoxIsChecked)
								.OnCheckStateChanged(this, &SProjectLauncherPackagingSettings::HandleRetainStagedDirectoryCheckStateChanged)
								.Padding(FMargin(4.0f, 0.0f))
<<<<<<< HEAD
								.ToolTipText(LOCTEXT("RetainStagedDirectoryCheckBoxTooltip", "Some platforms modify I/O store containers before deployment which prevents using them as reference block database. Set this to true to save the staged directory beforehand."))
=======
								.ToolTipText(LOCTEXT("RetainStagedDirectoryCheckBoxTooltip", "Some platforms modify I/O store containers before deployment which prevents using them as reference chunk database. Set this to true to save the staged directory beforehand."))
>>>>>>> 4af6daef
								.Content()
								[
									SNew(STextBlock)
									.Text(LOCTEXT("RetainStagedDirectoryCheckBoxText", "Retain the staged directory if the platform will modify the I/O store containers for deployment"))
								]
							]



						+ SVerticalBox::Slot()
							.AutoHeight()
							.Padding(0.0, 4.0, 0.0, 0.0)
							[
								SNew(SCheckBox)
								.IsEnabled(this, &SProjectLauncherPackagingSettings::IsEditable)
								.IsChecked(this, &SProjectLauncherPackagingSettings::HandleMakeBinaryConfigCheckBoxIsChecked)
								.OnCheckStateChanged(this, &SProjectLauncherPackagingSettings::HandleMakeBinaryConfigCheckStateChanged)
								.Padding(FMargin(4.0f, 0.0f))
								.ToolTipText(LOCTEXT("MakeBinaryConfigCheckBoxTooltip", "Bakes the config (.ini, with plugins) data into a binary file, along with optional custom data"))
								.Content()
								[
									SNew(STextBlock)
									.Text(LOCTEXT("MakeBinaryConfigCheckBoxText", "Make a binary config file for faster runtime startup times"))
								]
							]

						+ SVerticalBox::Slot()
							.AutoHeight()
							.Padding(0.0, 4.0, 0.0, 0.0)
							[
								SNew(STextBlock)
<<<<<<< HEAD
								.Text(LOCTEXT("RefBlockDbFileNameText", "Optional I/O Store Reference Block Database:"))
=======
								.Text(LOCTEXT("RefBlockDbFileNameText", "Optional I/O Store Reference Chunk Database:"))
>>>>>>> 4af6daef
							]

						+ SVerticalBox::Slot()
							.AutoHeight()
							.Padding(0.0, 4.0, 0.0, 0.0)
							[
								SNew(SHorizontalBox)

								+ SHorizontalBox::Slot()
									.FillWidth(1.0)
									.Padding(0.0, 0.0, 0.0, 3.0)
									[
										// path textbox for previously compressed containers.
										SAssignNew(ReferenceContainerGlobalFileName, SEditableTextBox)
<<<<<<< HEAD
										.IsEnabled(this, &SProjectLauncherPackagingSettings::IsReferenceBlockDbEditable)
										.OnTextCommitted(this, &SProjectLauncherPackagingSettings::OnRefBlockDbFileNameTextCommitted)
										.OnTextChanged(this, &SProjectLauncherPackagingSettings::OnRefBlockDbFileNameTextChanged)
=======
										.IsEnabled(this, &SProjectLauncherPackagingSettings::IsReferenceChunkDbEditable)
										.OnTextCommitted(this, &SProjectLauncherPackagingSettings::OnRefChunkDbFileNameTextCommitted)
										.OnTextChanged(this, &SProjectLauncherPackagingSettings::OnRefChunkDbFileNameTextChanged)
>>>>>>> 4af6daef
										.ToolTipText(LOCTEXT("RefBlockDbUtocFileNameToolTip", "The path to a global.utoc in a directory of previously released iostore containers."))
										.HintText(LOCTEXT("RefBlockDbUtocFileNameHint", "<path/to/global.utoc>"))
									]

								+ SHorizontalBox::Slot()
									.AutoWidth()
									.HAlign(HAlign_Right)
									.Padding(4.0, 0.0, 0.0, 0.0)
									[
										// browse button for the global.utoc for a previously staged game.
										SNew(SButton)
										.ContentPadding(FMargin(6.0, 2.0))
<<<<<<< HEAD
										.IsEnabled(this, &SProjectLauncherPackagingSettings::IsReferenceBlockDbEditable)
										.Text(LOCTEXT("BrowseButtonText", "Browse..."))
										.ToolTipText(LOCTEXT("BrowseForRefDbUtocFilenameButtonToolTip", "Browse for the global.utoc file from a previously staged/released game."))
										.OnClicked(this, &SProjectLauncherPackagingSettings::HandleRefBlockDbBrowseButtonClicked)
=======
										.IsEnabled(this, &SProjectLauncherPackagingSettings::IsReferenceChunkDbEditable)
										.Text(LOCTEXT("BrowseButtonText", "Browse..."))
										.ToolTipText(LOCTEXT("BrowseForRefDbUtocFilenameButtonToolTip", "Browse for the global.utoc file from a previously staged/released game."))
										.OnClicked(this, &SProjectLauncherPackagingSettings::HandleRefChunkDbBrowseButtonClicked)
>>>>>>> 4af6daef
									]
							] // end reference container line

						+ SVerticalBox::Slot()
							.AutoHeight()
							.Padding(0.0, 4.0, 0.0, 0.0)
							[
								SNew(SHorizontalBox)

								+ SHorizontalBox::Slot()
								.FillWidth(1.0)
								.Padding(0.0, 0.0, 0.0, 3.0)
								[
									// path textbox for previously compressed containers' crypto keys
									SAssignNew(ReferenceContainerCryptoKeysFileName, SEditableTextBox)
<<<<<<< HEAD
									.IsEnabled(this, &SProjectLauncherPackagingSettings::IsReferenceBlockDbEditable)
									.OnTextCommitted(this, &SProjectLauncherPackagingSettings::OnRefBlockCryptoFileNameTextCommitted)
									.OnTextChanged(this, &SProjectLauncherPackagingSettings::OnRefBlockCryptoFileNameTextChanged)
									.ToolTipText(LOCTEXT("RefBlockDbCryptoFileNameToolTip", "The path to a crypto.json to decrypt the reference block containers, if needed."))
=======
									.IsEnabled(this, &SProjectLauncherPackagingSettings::IsReferenceChunkDbEditable)
									.OnTextCommitted(this, &SProjectLauncherPackagingSettings::OnRefChunkCryptoFileNameTextCommitted)
									.OnTextChanged(this, &SProjectLauncherPackagingSettings::OnRefChunkCryptoFileNameTextChanged)
									.ToolTipText(LOCTEXT("RefBlockDbCryptoFileNameToolTip", "The path to a crypto.json to decrypt the reference chunk containers, if needed."))
>>>>>>> 4af6daef
									.HintText(LOCTEXT("RefBlockDbCryptoFileNameHint", "<path/to/crypto.json, optional>"))
								]

								+ SHorizontalBox::Slot()
									.AutoWidth()
									.HAlign(HAlign_Right)
									.Padding(4.0, 0.0, 0.0, 0.0)
									[
										// browse button for the crypto.json to decrypt the ref block containers, if needed
										SNew(SButton)
										.ContentPadding(FMargin(6.0, 2.0))
<<<<<<< HEAD
										.IsEnabled(this, &SProjectLauncherPackagingSettings::IsReferenceBlockDbEditable)
										.Text(LOCTEXT("BrowseButtonText", "Browse..."))
										.ToolTipText(LOCTEXT("BrowseForRefDbCryptoFilenameButtonToolTip", "Browse for the crypto.json file to decrypt the reference containers, if needed."))
										.OnClicked(this, &SProjectLauncherPackagingSettings::HandleRefBlockCryptoBrowseButtonClicked)
=======
										.IsEnabled(this, &SProjectLauncherPackagingSettings::IsReferenceChunkDbEditable)
										.Text(LOCTEXT("BrowseButtonText", "Browse..."))
										.ToolTipText(LOCTEXT("BrowseForRefDbCryptoFilenameButtonToolTip", "Browse for the crypto.json file to decrypt the reference containers, if needed."))
										.OnClicked(this, &SProjectLauncherPackagingSettings::HandleRefChunkCryptoBrowseButtonClicked)
>>>>>>> 4af6daef
									]
							] // end reference container crypto keys line
					]
			]
	];

	Model->OnProfileSelected().AddSP(this, &SProjectLauncherPackagingSettings::HandleProfileManagerProfileSelected);
}
END_SLATE_FUNCTION_BUILD_OPTIMIZATION


void SProjectLauncherPackagingSettings::UpdatePackagingModeWidgets()
{
	DirectoryPathTextBox->SetText(HandleDirectoryPathText());

	ILauncherProfilePtr SelectedProfile = Model->GetSelectedProfile();
	if (SelectedProfile.IsValid())
	{
		ReferenceContainerCryptoKeysFileName->SetText(FText::FromString(SelectedProfile->GetReferenceContainerCryptoKeysFileName()));
		ReferenceContainerGlobalFileName->SetText(FText::FromString(SelectedProfile->GetReferenceContainerGlobalFileName()));
	}
}


/* SProjectLauncherPackagingSettings callbacks
 *****************************************************************************/

void SProjectLauncherPackagingSettings::HandleForDistributionCheckBoxCheckStateChanged(ECheckBoxState NewState)
{
	ILauncherProfilePtr SelectedProfile = Model->GetSelectedProfile();
	if (SelectedProfile.IsValid())
	{
		SelectedProfile->SetForDistribution(NewState == ECheckBoxState::Checked);
	}
}


ECheckBoxState SProjectLauncherPackagingSettings::HandleForDistributionCheckBoxIsChecked() const
{
	ILauncherProfilePtr SelectedProfile = Model->GetSelectedProfile();
	if (SelectedProfile.IsValid())
	{
		if (SelectedProfile->IsForDistribution())
		{
			return ECheckBoxState::Checked;
		}
	}
	return ECheckBoxState::Unchecked;
}

void SProjectLauncherPackagingSettings::HandleIncludePrerequisitesCheckStateChanged(ECheckBoxState NewState)
{
	ILauncherProfilePtr SelectedProfile = Model->GetSelectedProfile();
	if (SelectedProfile.IsValid())
	{
		SelectedProfile->SetIncludePrerequisites(NewState == ECheckBoxState::Checked);
	}
}

ECheckBoxState SProjectLauncherPackagingSettings::HandleIncludePrerequisitesCheckBoxIsChecked() const
{
	ILauncherProfilePtr SelectedProfile = Model->GetSelectedProfile();
	if (SelectedProfile.IsValid())
	{
		if (SelectedProfile->IsIncludingPrerequisites())
		{
			return ECheckBoxState::Checked;
		}
	}
	return ECheckBoxState::Unchecked;
}


void SProjectLauncherPackagingSettings::HandleRetainStagedDirectoryCheckStateChanged(ECheckBoxState NewState)
{
	ILauncherProfilePtr SelectedProfile = Model->GetSelectedProfile();
	if (SelectedProfile.IsValid())
	{
		SelectedProfile->SetRetainStagedDirectory(NewState == ECheckBoxState::Checked);
	}
}

ECheckBoxState SProjectLauncherPackagingSettings::HandleRetainStagedDirectoryCheckBoxIsChecked() const
{
	ILauncherProfilePtr SelectedProfile = Model->GetSelectedProfile();
	if (SelectedProfile.IsValid())
	{
		if (SelectedProfile->IsRetainStagedDirectory())
		{
			return ECheckBoxState::Checked;
		}
	}
	return ECheckBoxState::Unchecked;
}

void SProjectLauncherPackagingSettings::HandleUseIoStoreCheckStateChanged(ECheckBoxState NewState)
{
	ILauncherProfilePtr SelectedProfile = Model->GetSelectedProfile();
	if (SelectedProfile.IsValid())
	{
		SelectedProfile->SetUseIoStore(NewState == ECheckBoxState::Checked);
	}
}

ECheckBoxState SProjectLauncherPackagingSettings::HandleUseIoStoreCheckBoxIsChecked() const
{
	ILauncherProfilePtr SelectedProfile = Model->GetSelectedProfile();
	if (SelectedProfile.IsValid())
	{
		if (SelectedProfile->IsUsingIoStore())
		{
			return ECheckBoxState::Checked;
		}
	}
	return ECheckBoxState::Unchecked;
}

void SProjectLauncherPackagingSettings::HandleMakeBinaryConfigCheckStateChanged(ECheckBoxState NewState)
{
	ILauncherProfilePtr SelectedProfile = Model->GetSelectedProfile();
	if (SelectedProfile.IsValid())
	{
		SelectedProfile->SetMakeBinaryConfig(NewState == ECheckBoxState::Checked);
	}
}

ECheckBoxState SProjectLauncherPackagingSettings::HandleMakeBinaryConfigCheckBoxIsChecked() const
{
	ILauncherProfilePtr SelectedProfile = Model->GetSelectedProfile();
	if (SelectedProfile.IsValid())
	{
		if (SelectedProfile->MakeBinaryConfig())
		{
			return ECheckBoxState::Checked;
		}
	}
	return ECheckBoxState::Unchecked;
}

FText SProjectLauncherPackagingSettings::HandleDirectoryTitleText() const
{
	ILauncherProfilePtr SelectedProfile = Model->GetSelectedProfile();

	if (SelectedProfile.IsValid())
	{
		ELauncherProfilePackagingModes::Type PackagingMode = SelectedProfile->GetPackagingMode();
		switch (PackagingMode)
		{
		case ELauncherProfilePackagingModes::Locally:
			return LOCTEXT("LocalDirectoryPathLabel", "Local Directory Path:");
		case ELauncherProfilePackagingModes::SharedRepository:
			return LOCTEXT("RepositoryPathLabel", "Repository Path:");
		}
	}

	return FText::GetEmpty();
}


FText SProjectLauncherPackagingSettings::HandleDirectoryPathText() const
{
	ILauncherProfilePtr SelectedProfile = Model->GetSelectedProfile();

	if (SelectedProfile.IsValid())
	{
		ELauncherProfilePackagingModes::Type PackagingMode = SelectedProfile->GetPackagingMode();
		if (PackagingMode == ELauncherProfilePackagingModes::Locally)
		{
			return FText::FromString(SelectedProfile->GetPackageDirectory());
		}
	}

	return FText::GetEmpty();
}


FText SProjectLauncherPackagingSettings::HandleHintPathText() const
{
	ILauncherProfilePtr SelectedProfile = Model->GetSelectedProfile();

	if (SelectedProfile.IsValid() && SelectedProfile->GetPackagingMode() == ELauncherProfilePackagingModes::Locally && !SelectedProfile->GetProjectBasePath().IsEmpty())
	{
		const FString ProjectPathWithoutExtension = FPaths::GetPath(SelectedProfile->GetProjectPath());
		return FText::FromString(ProjectPathWithoutExtension / "Saved" / "StagedBuilds");
	}
	
	return FText::GetEmpty();
}


void SProjectLauncherPackagingSettings::HandleProfileManagerProfileSelected(const ILauncherProfilePtr& SelectedProfile, const ILauncherProfilePtr& PreviousProfile)
{
	UpdatePackagingModeWidgets();
}


FReply SProjectLauncherPackagingSettings::HandleBrowseButtonClicked()
{
	IDesktopPlatform* DesktopPlatform = FDesktopPlatformModule::Get();
	if (DesktopPlatform)
	{
		TSharedPtr<SWindow> ParentWindow = FSlateApplication::Get().FindWidgetWindow(AsShared());
		void* ParentWindowHandle = (ParentWindow.IsValid() && ParentWindow->GetNativeWindow().IsValid()) ? ParentWindow->GetNativeWindow()->GetOSWindowHandle() : nullptr;

		FString FolderName;
		const bool bFolderSelected = DesktopPlatform->OpenDirectoryDialog(
			ParentWindowHandle,
			LOCTEXT("FolderDialogTitle", "Choose a directory").ToString(),
			DirectoryPathTextBox->GetText().ToString(),
			FolderName
			);

		if (bFolderSelected)
		{
			if (!FolderName.EndsWith(TEXT("/")))
			{
				FolderName += TEXT("/");
			}

			DirectoryPathTextBox->SetText(FText::FromString(FolderName));
			ILauncherProfilePtr SelectedProfile = Model->GetSelectedProfile();

			if (SelectedProfile.IsValid())
			{
				SelectedProfile->SetPackageDirectory(FolderName);
			}
		}
	}

	return FReply::Handled();
}


bool SProjectLauncherPackagingSettings::IsEditable() const
{
	ILauncherProfilePtr SelectedProfile = Model->GetSelectedProfile();

	if (SelectedProfile.IsValid())
	{
		return SelectedProfile->GetPackagingMode() == ELauncherProfilePackagingModes::Locally;
	}
	return false;
}


void SProjectLauncherPackagingSettings::OnTextChanged(const FText& InText)
{
	ILauncherProfilePtr SelectedProfile = Model->GetSelectedProfile();

	if (SelectedProfile.IsValid())
	{
		SelectedProfile->SetPackageDirectory(InText.ToString());
	}
}


void SProjectLauncherPackagingSettings::OnTextCommitted(const FText& InText, ETextCommit::Type CommitInfo)
{
	if (CommitInfo == ETextCommit::OnEnter)
	{
		ILauncherProfilePtr SelectedProfile = Model->GetSelectedProfile();

		if (SelectedProfile.IsValid())
		{
			SelectedProfile->SetPackageDirectory(InText.ToString());
		}
	}
}



<<<<<<< HEAD
bool SProjectLauncherPackagingSettings::IsReferenceBlockDbEditable() const
=======
bool SProjectLauncherPackagingSettings::IsReferenceChunkDbEditable() const
>>>>>>> 4af6daef
{
	if (IsEditable() == false)
	{
		return false;
	}

	ILauncherProfilePtr SelectedProfile = Model->GetSelectedProfile();
	if (SelectedProfile.IsValid())
	{
		return SelectedProfile->IsUsingIoStore();
	}
	return false;
}

<<<<<<< HEAD
void SProjectLauncherPackagingSettings::OnRefBlockDbFileNameTextChanged(const FText& InText)
=======
void SProjectLauncherPackagingSettings::OnRefChunkDbFileNameTextChanged(const FText& InText)
>>>>>>> 4af6daef
{
	ILauncherProfilePtr SelectedProfile = Model->GetSelectedProfile();
	if (SelectedProfile.IsValid())
	{
		SelectedProfile->SetReferenceContainerGlobalFileName(InText.ToString());
	}
}


<<<<<<< HEAD
void SProjectLauncherPackagingSettings::OnRefBlockDbFileNameTextCommitted(const FText& InText, ETextCommit::Type CommitInfo)
=======
void SProjectLauncherPackagingSettings::OnRefChunkDbFileNameTextCommitted(const FText& InText, ETextCommit::Type CommitInfo)
>>>>>>> 4af6daef
{
	if (CommitInfo == ETextCommit::OnEnter)
	{
		ILauncherProfilePtr SelectedProfile = Model->GetSelectedProfile();
		if (SelectedProfile.IsValid())
		{
			SelectedProfile->SetReferenceContainerGlobalFileName(InText.ToString());
		}
	}
}

<<<<<<< HEAD
FReply SProjectLauncherPackagingSettings::HandleRefBlockDbBrowseButtonClicked()
=======
FReply SProjectLauncherPackagingSettings::HandleRefChunkDbBrowseButtonClicked()
>>>>>>> 4af6daef
{
	IDesktopPlatform* DesktopPlatform = FDesktopPlatformModule::Get();
	if (DesktopPlatform)
	{
		TSharedPtr<SWindow> ParentWindow = FSlateApplication::Get().FindWidgetWindow(AsShared());
		void* ParentWindowHandle = (ParentWindow.IsValid() && ParentWindow->GetNativeWindow().IsValid()) ? ParentWindow->GetNativeWindow()->GetOSWindowHandle() : nullptr;

		TArray<FString> SelectedFiles;
		bool bFileSelected = DesktopPlatform->OpenFileDialog(
			ParentWindowHandle, 
			LOCTEXT("GlobalUtocTitle", "Select a global.utoc file").ToString(),
			ReferenceContainerGlobalFileName->GetText().ToString(),
			TEXT(""), 
			TEXT("global.utoc files|global.utoc"),
			EFileDialogFlags::None /* only single file selection */,
			SelectedFiles
			);

		if (bFileSelected && SelectedFiles.Num())
		{
			ReferenceContainerGlobalFileName->SetText(FText::FromString(SelectedFiles[0]));

			ILauncherProfilePtr SelectedProfile = Model->GetSelectedProfile();
			if (SelectedProfile.IsValid())
			{
				SelectedProfile->SetReferenceContainerGlobalFileName(SelectedFiles[0]);
			}
		}
	}

	return FReply::Handled();
}


<<<<<<< HEAD
void SProjectLauncherPackagingSettings::OnRefBlockCryptoFileNameTextChanged(const FText& InText)
=======
void SProjectLauncherPackagingSettings::OnRefChunkCryptoFileNameTextChanged(const FText& InText)
>>>>>>> 4af6daef
{
	ILauncherProfilePtr SelectedProfile = Model->GetSelectedProfile();
	if (SelectedProfile.IsValid())
	{
		SelectedProfile->SetReferenceContainerCryptoKeysFileName(InText.ToString());
	}
}


<<<<<<< HEAD
void SProjectLauncherPackagingSettings::OnRefBlockCryptoFileNameTextCommitted(const FText& InText, ETextCommit::Type CommitInfo)
=======
void SProjectLauncherPackagingSettings::OnRefChunkCryptoFileNameTextCommitted(const FText& InText, ETextCommit::Type CommitInfo)
>>>>>>> 4af6daef
{
	if (CommitInfo == ETextCommit::OnEnter)
	{
		ILauncherProfilePtr SelectedProfile = Model->GetSelectedProfile();
		if (SelectedProfile.IsValid())
		{
			SelectedProfile->SetReferenceContainerCryptoKeysFileName(InText.ToString());
		}
	}
}

<<<<<<< HEAD
FReply SProjectLauncherPackagingSettings::HandleRefBlockCryptoBrowseButtonClicked()
=======
FReply SProjectLauncherPackagingSettings::HandleRefChunkCryptoBrowseButtonClicked()
>>>>>>> 4af6daef
{
	IDesktopPlatform* DesktopPlatform = FDesktopPlatformModule::Get();
	if (DesktopPlatform)
	{
		TSharedPtr<SWindow> ParentWindow = FSlateApplication::Get().FindWidgetWindow(AsShared());
		void* ParentWindowHandle = (ParentWindow.IsValid() && ParentWindow->GetNativeWindow().IsValid()) ? ParentWindow->GetNativeWindow()->GetOSWindowHandle() : nullptr;

		TArray<FString> SelectedFiles;
		bool bFileSelected = DesktopPlatform->OpenFileDialog(
			ParentWindowHandle,
			LOCTEXT("GlobalUtocKeysTitle", "Select a crypto.json file").ToString(),
			ReferenceContainerCryptoKeysFileName->GetText().ToString(),
			TEXT(""),
			TEXT("crypto.json files|crypto.json"),
			EFileDialogFlags::None /* only single file selection */,
			SelectedFiles
		);

		if (bFileSelected && SelectedFiles.Num())
		{
			ReferenceContainerCryptoKeysFileName->SetText(FText::FromString(SelectedFiles[0]));

			ILauncherProfilePtr SelectedProfile = Model->GetSelectedProfile();
			if (SelectedProfile.IsValid())
			{
				SelectedProfile->SetReferenceContainerCryptoKeysFileName(SelectedFiles[0]);
			}
		}
	}

	return FReply::Handled();
}

#undef LOCTEXT_NAMESPACE<|MERGE_RESOLUTION|>--- conflicted
+++ resolved
@@ -154,11 +154,7 @@
 								.IsChecked(this, &SProjectLauncherPackagingSettings::HandleRetainStagedDirectoryCheckBoxIsChecked)
 								.OnCheckStateChanged(this, &SProjectLauncherPackagingSettings::HandleRetainStagedDirectoryCheckStateChanged)
 								.Padding(FMargin(4.0f, 0.0f))
-<<<<<<< HEAD
-								.ToolTipText(LOCTEXT("RetainStagedDirectoryCheckBoxTooltip", "Some platforms modify I/O store containers before deployment which prevents using them as reference block database. Set this to true to save the staged directory beforehand."))
-=======
 								.ToolTipText(LOCTEXT("RetainStagedDirectoryCheckBoxTooltip", "Some platforms modify I/O store containers before deployment which prevents using them as reference chunk database. Set this to true to save the staged directory beforehand."))
->>>>>>> 4af6daef
 								.Content()
 								[
 									SNew(STextBlock)
@@ -190,11 +186,7 @@
 							.Padding(0.0, 4.0, 0.0, 0.0)
 							[
 								SNew(STextBlock)
-<<<<<<< HEAD
-								.Text(LOCTEXT("RefBlockDbFileNameText", "Optional I/O Store Reference Block Database:"))
-=======
 								.Text(LOCTEXT("RefBlockDbFileNameText", "Optional I/O Store Reference Chunk Database:"))
->>>>>>> 4af6daef
 							]
 
 						+ SVerticalBox::Slot()
@@ -209,15 +201,9 @@
 									[
 										// path textbox for previously compressed containers.
 										SAssignNew(ReferenceContainerGlobalFileName, SEditableTextBox)
-<<<<<<< HEAD
-										.IsEnabled(this, &SProjectLauncherPackagingSettings::IsReferenceBlockDbEditable)
-										.OnTextCommitted(this, &SProjectLauncherPackagingSettings::OnRefBlockDbFileNameTextCommitted)
-										.OnTextChanged(this, &SProjectLauncherPackagingSettings::OnRefBlockDbFileNameTextChanged)
-=======
 										.IsEnabled(this, &SProjectLauncherPackagingSettings::IsReferenceChunkDbEditable)
 										.OnTextCommitted(this, &SProjectLauncherPackagingSettings::OnRefChunkDbFileNameTextCommitted)
 										.OnTextChanged(this, &SProjectLauncherPackagingSettings::OnRefChunkDbFileNameTextChanged)
->>>>>>> 4af6daef
 										.ToolTipText(LOCTEXT("RefBlockDbUtocFileNameToolTip", "The path to a global.utoc in a directory of previously released iostore containers."))
 										.HintText(LOCTEXT("RefBlockDbUtocFileNameHint", "<path/to/global.utoc>"))
 									]
@@ -230,17 +216,10 @@
 										// browse button for the global.utoc for a previously staged game.
 										SNew(SButton)
 										.ContentPadding(FMargin(6.0, 2.0))
-<<<<<<< HEAD
-										.IsEnabled(this, &SProjectLauncherPackagingSettings::IsReferenceBlockDbEditable)
-										.Text(LOCTEXT("BrowseButtonText", "Browse..."))
-										.ToolTipText(LOCTEXT("BrowseForRefDbUtocFilenameButtonToolTip", "Browse for the global.utoc file from a previously staged/released game."))
-										.OnClicked(this, &SProjectLauncherPackagingSettings::HandleRefBlockDbBrowseButtonClicked)
-=======
 										.IsEnabled(this, &SProjectLauncherPackagingSettings::IsReferenceChunkDbEditable)
 										.Text(LOCTEXT("BrowseButtonText", "Browse..."))
 										.ToolTipText(LOCTEXT("BrowseForRefDbUtocFilenameButtonToolTip", "Browse for the global.utoc file from a previously staged/released game."))
 										.OnClicked(this, &SProjectLauncherPackagingSettings::HandleRefChunkDbBrowseButtonClicked)
->>>>>>> 4af6daef
 									]
 							] // end reference container line
 
@@ -256,17 +235,10 @@
 								[
 									// path textbox for previously compressed containers' crypto keys
 									SAssignNew(ReferenceContainerCryptoKeysFileName, SEditableTextBox)
-<<<<<<< HEAD
-									.IsEnabled(this, &SProjectLauncherPackagingSettings::IsReferenceBlockDbEditable)
-									.OnTextCommitted(this, &SProjectLauncherPackagingSettings::OnRefBlockCryptoFileNameTextCommitted)
-									.OnTextChanged(this, &SProjectLauncherPackagingSettings::OnRefBlockCryptoFileNameTextChanged)
-									.ToolTipText(LOCTEXT("RefBlockDbCryptoFileNameToolTip", "The path to a crypto.json to decrypt the reference block containers, if needed."))
-=======
 									.IsEnabled(this, &SProjectLauncherPackagingSettings::IsReferenceChunkDbEditable)
 									.OnTextCommitted(this, &SProjectLauncherPackagingSettings::OnRefChunkCryptoFileNameTextCommitted)
 									.OnTextChanged(this, &SProjectLauncherPackagingSettings::OnRefChunkCryptoFileNameTextChanged)
 									.ToolTipText(LOCTEXT("RefBlockDbCryptoFileNameToolTip", "The path to a crypto.json to decrypt the reference chunk containers, if needed."))
->>>>>>> 4af6daef
 									.HintText(LOCTEXT("RefBlockDbCryptoFileNameHint", "<path/to/crypto.json, optional>"))
 								]
 
@@ -278,17 +250,10 @@
 										// browse button for the crypto.json to decrypt the ref block containers, if needed
 										SNew(SButton)
 										.ContentPadding(FMargin(6.0, 2.0))
-<<<<<<< HEAD
-										.IsEnabled(this, &SProjectLauncherPackagingSettings::IsReferenceBlockDbEditable)
-										.Text(LOCTEXT("BrowseButtonText", "Browse..."))
-										.ToolTipText(LOCTEXT("BrowseForRefDbCryptoFilenameButtonToolTip", "Browse for the crypto.json file to decrypt the reference containers, if needed."))
-										.OnClicked(this, &SProjectLauncherPackagingSettings::HandleRefBlockCryptoBrowseButtonClicked)
-=======
 										.IsEnabled(this, &SProjectLauncherPackagingSettings::IsReferenceChunkDbEditable)
 										.Text(LOCTEXT("BrowseButtonText", "Browse..."))
 										.ToolTipText(LOCTEXT("BrowseForRefDbCryptoFilenameButtonToolTip", "Browse for the crypto.json file to decrypt the reference containers, if needed."))
 										.OnClicked(this, &SProjectLauncherPackagingSettings::HandleRefChunkCryptoBrowseButtonClicked)
->>>>>>> 4af6daef
 									]
 							] // end reference container crypto keys line
 					]
@@ -560,11 +525,7 @@
 
 
 
-<<<<<<< HEAD
-bool SProjectLauncherPackagingSettings::IsReferenceBlockDbEditable() const
-=======
 bool SProjectLauncherPackagingSettings::IsReferenceChunkDbEditable() const
->>>>>>> 4af6daef
 {
 	if (IsEditable() == false)
 	{
@@ -579,11 +540,7 @@
 	return false;
 }
 
-<<<<<<< HEAD
-void SProjectLauncherPackagingSettings::OnRefBlockDbFileNameTextChanged(const FText& InText)
-=======
 void SProjectLauncherPackagingSettings::OnRefChunkDbFileNameTextChanged(const FText& InText)
->>>>>>> 4af6daef
 {
 	ILauncherProfilePtr SelectedProfile = Model->GetSelectedProfile();
 	if (SelectedProfile.IsValid())
@@ -593,11 +550,7 @@
 }
 
 
-<<<<<<< HEAD
-void SProjectLauncherPackagingSettings::OnRefBlockDbFileNameTextCommitted(const FText& InText, ETextCommit::Type CommitInfo)
-=======
 void SProjectLauncherPackagingSettings::OnRefChunkDbFileNameTextCommitted(const FText& InText, ETextCommit::Type CommitInfo)
->>>>>>> 4af6daef
 {
 	if (CommitInfo == ETextCommit::OnEnter)
 	{
@@ -609,11 +562,7 @@
 	}
 }
 
-<<<<<<< HEAD
-FReply SProjectLauncherPackagingSettings::HandleRefBlockDbBrowseButtonClicked()
-=======
 FReply SProjectLauncherPackagingSettings::HandleRefChunkDbBrowseButtonClicked()
->>>>>>> 4af6daef
 {
 	IDesktopPlatform* DesktopPlatform = FDesktopPlatformModule::Get();
 	if (DesktopPlatform)
@@ -648,11 +597,7 @@
 }
 
 
-<<<<<<< HEAD
-void SProjectLauncherPackagingSettings::OnRefBlockCryptoFileNameTextChanged(const FText& InText)
-=======
 void SProjectLauncherPackagingSettings::OnRefChunkCryptoFileNameTextChanged(const FText& InText)
->>>>>>> 4af6daef
 {
 	ILauncherProfilePtr SelectedProfile = Model->GetSelectedProfile();
 	if (SelectedProfile.IsValid())
@@ -662,11 +607,7 @@
 }
 
 
-<<<<<<< HEAD
-void SProjectLauncherPackagingSettings::OnRefBlockCryptoFileNameTextCommitted(const FText& InText, ETextCommit::Type CommitInfo)
-=======
 void SProjectLauncherPackagingSettings::OnRefChunkCryptoFileNameTextCommitted(const FText& InText, ETextCommit::Type CommitInfo)
->>>>>>> 4af6daef
 {
 	if (CommitInfo == ETextCommit::OnEnter)
 	{
@@ -678,11 +619,7 @@
 	}
 }
 
-<<<<<<< HEAD
-FReply SProjectLauncherPackagingSettings::HandleRefBlockCryptoBrowseButtonClicked()
-=======
 FReply SProjectLauncherPackagingSettings::HandleRefChunkCryptoBrowseButtonClicked()
->>>>>>> 4af6daef
 {
 	IDesktopPlatform* DesktopPlatform = FDesktopPlatformModule::Get();
 	if (DesktopPlatform)
