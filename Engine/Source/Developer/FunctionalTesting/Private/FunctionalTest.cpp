--- conflicted
+++ resolved
@@ -241,11 +241,7 @@
 	if (FunctionalTest)
 	{
 		FunctionalTest->SetLogErrorAndWarningHandling(bSuppressErrors, bSuppressWarnings, bWarningsAreErrors);
-<<<<<<< HEAD
-		FunctionalTest->SetFunctionalTestRunning(GetName());
-=======
 		FunctionalTest->SetFunctionalTestRunning(TestLabel);
->>>>>>> 6bbb88c8
 	}
 
 	FailureMessage = TEXT("");
@@ -384,11 +380,7 @@
 	FFunctionalTestBase* FunctionalTest = static_cast<FFunctionalTestBase*>(FAutomationTestFramework::Get().GetCurrentTest());
 	if (FunctionalTest)
 	{
-<<<<<<< HEAD
-		FunctionalTest->SetFunctionalTestComplete(GetName());
-=======
 		FunctionalTest->SetFunctionalTestComplete(TestLabel);
->>>>>>> 6bbb88c8
 	}
 
 	bIsRunning = false;
@@ -929,7 +921,6 @@
 
 	// Warn if we do not have a current functional test. Such a situation prevents Warning/Error results from being associated with an actual test
 	if (!CurrentFunctionalTest)
-<<<<<<< HEAD
 	{
 		UE_LOG(LogFunctionalTest, Warning, TEXT("FunctionalTest '%s' ran test '%s' when no functional test was active. This result will not be tracked."), *GetName(), *Message);
 	}
@@ -942,20 +933,6 @@
 
 	switch (Verbosity)
 	{
-=======
-	{
-		UE_LOG(LogFunctionalTest, Warning, TEXT("FunctionalTest '%s' ran test '%s' when no functional test was active. This result will not be tracked."), *GetName(), *Message);
-	}
-
-	/* 
-		Note - unlike FAutomationTestOutputDevice::Serialize logging we do not downgrade/suppress logging levels based on the properties of the functional test 
-		actor or the project. While AFunctionalTest uses the verbosity enums these messages are  added directly by the test 
-		// (e.g. via AddWarning, AddError, Assert_Equal) so they are not considered side-effect warnings/errors	that may be optionally ignored.
-	*/
-
-	switch (Verbosity)
-	{
->>>>>>> 6bbb88c8
 	case ELogVerbosity::Log:
 		if (CurrentFunctionalTest)
 		{
