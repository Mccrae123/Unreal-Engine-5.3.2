// Copyright 1998-2018 Epic Games, Inc. All Rights Reserved.

#include "AutomationBlueprintFunctionLibrary.h"
#include "HAL/IConsoleManager.h"
#include "Misc/AutomationTest.h"
#include "EngineGlobals.h"
#include "UnrealClient.h"
#include "Camera/CameraActor.h"
#include "Camera/PlayerCameraManager.h"
#include "Engine/Texture.h"
#include "Engine/GameViewportClient.h"
#include "Kismet/GameplayStatics.h"
#include "Engine/Engine.h"
#if WITH_EDITOR
#include "Editor/EditorEngine.h"
#endif
#include "Tests/AutomationCommon.h"
#include "Logging/MessageLog.h"
#include "TakeScreenshotAfterTimeLatentAction.h"
#include "HighResScreenshot.h"
#include "Slate/SceneViewport.h"
#include "Tests/AutomationTestSettings.h"
#include "Slate/WidgetRenderer.h"
#include "DelayAction.h"
#include "Widgets/SViewport.h"
#include "Framework/Application/SlateApplication.h"
#include "ShaderCompiler.h"
#include "AutomationBlueprintFunctionLibrary.h"
#include "BufferVisualizationData.h"
#include "Engine/LocalPlayer.h"
#include "ContentStreaming.h"
#include "Stats/StatsData.h"
#include "HAL/PlatformProperties.h"
#include "IAutomationControllerModule.h"
#include "Scalability.h"
#include "SceneViewExtension.h"
#include "SceneView.h"

#define LOCTEXT_NAMESPACE "Automation"

DEFINE_LOG_CATEGORY_STATIC(BlueprintAssertion, Error, Error)
DEFINE_LOG_CATEGORY_STATIC(AutomationFunctionLibrary, Log, Log)

static TAutoConsoleVariable<int32> CVarAutomationScreenshotResolutionWidth(
	TEXT("AutomationScreenshotResolutionWidth"),
	0,
	TEXT("The width of automation screenshots."),
	ECVF_Default);

static TAutoConsoleVariable<int32> CVarAutomationScreenshotResolutionHeight(
	TEXT("AutomationScreenshotResolutionHeight"),
	0,
	TEXT("The height of automation screenshots."),
	ECVF_Default);

#if (WITH_DEV_AUTOMATION_TESTS || WITH_PERF_AUTOMATION_TESTS)

template<typename T>
FConsoleVariableSwapperTempl<T>::FConsoleVariableSwapperTempl(FString InConsoleVariableName)
	: bModified(false)
	, ConsoleVariableName(InConsoleVariableName)
{
}

template<typename T>
void FConsoleVariableSwapperTempl<T>::Set(T Value)
{
	IConsoleVariable* ConsoleVariable = IConsoleManager::Get().FindConsoleVariable(*ConsoleVariableName);
	if (ensure(ConsoleVariable))
	{
		if (bModified == false)
		{
			bModified = true;
			OriginalValue = ConsoleVariable->GetInt();
		}

		ConsoleVariable->AsVariable()->SetWithCurrentPriority(Value);
	}
}

template<>
void FConsoleVariableSwapperTempl<float>::Set(float Value)
{
	IConsoleVariable* ConsoleVariable = IConsoleManager::Get().FindConsoleVariable(*ConsoleVariableName);
	if (ensure(ConsoleVariable))
	{
		if (bModified == false)
		{
			bModified = true;
			OriginalValue = ConsoleVariable->GetFloat();
		}

		// I need these overrides to superseded anything the user does while taking the shot.
		ConsoleVariable->AsVariable()->SetWithCurrentPriority(Value);
	}
}

template<typename T>
void FConsoleVariableSwapperTempl<T>::Restore()
{
	if (bModified)
	{
		IConsoleVariable* ConsoleVariable = IConsoleManager::Get().FindConsoleVariable(*ConsoleVariableName);
		if (ensure(ConsoleVariable))
		{
			// First we stomp the current with the original, then restore the original flags
			// so that code continues to treat it using whatever source it was from originally, code, cmdline..etc.
			ConsoleVariable->AsVariable()->SetWithCurrentPriority(OriginalValue);
		}

		bModified = false;
	}
}

class FAutomationViewExtension : public FSceneViewExtensionBase
{
public:
	FAutomationViewExtension(const FAutoRegister& AutoRegister, UWorld* InWorld, FAutomationScreenshotOptions& InOptions, float InCurrentTimeToSimulate)
		: FSceneViewExtensionBase(AutoRegister)
		, WorldPtr(InWorld)
		, Options(InOptions)
		, CurrentTime(InCurrentTimeToSimulate)
	{
	}
	
	/** ISceneViewExtension interface */
	virtual void SetupView(FSceneViewFamily& InViewFamily, FSceneView& InView)
	{
		//if (Options.VisualizeBuffer != NAME_None)
		//{
		//	InViewFamily.ViewMode = VMI_VisualizeBuffer;
		//	InViewFamily.EngineShowFlags.SetVisualizeBuffer(true);
		//	InViewFamily.EngineShowFlags.SetTonemapper(false);

		//	if (GetBufferVisualizationData().GetMaterial(Options.VisualizeBuffer) == NULL)
		//	{
		//		InView.CurrentBufferVisualizationMode = Options.VisualizeBuffer;
		//	}
		//}
	}

	virtual void SetupViewFamily(FSceneViewFamily& InViewFamily) override
	{
		if (UAutomationViewSettings* ViewSettings = Options.ViewSettings)
		{
			// Turn off common show flags for noisy sources of rendering.
			FEngineShowFlags& ShowFlags = InViewFamily.EngineShowFlags;
			ShowFlags.SetAntiAliasing(ViewSettings->AntiAliasing);
			ShowFlags.SetMotionBlur(ViewSettings->MotionBlur);
			ShowFlags.SetTemporalAA(ViewSettings->TemporalAA);
			ShowFlags.SetScreenSpaceReflections(ViewSettings->ScreenSpaceReflections);
			ShowFlags.SetScreenSpaceAO(ViewSettings->ScreenSpaceAO);
			ShowFlags.SetDistanceFieldAO(ViewSettings->DistanceFieldAO);
			ShowFlags.SetContactShadows(ViewSettings->ContactShadows);
			ShowFlags.SetEyeAdaptation(ViewSettings->EyeAdaptation);
			ShowFlags.SetBloom(ViewSettings->Bloom);
		}

		if (Options.bOverride_OverrideTimeTo)
		{
			// Turn off time the ultimate source of noise.
			InViewFamily.CurrentWorldTime = Options.OverrideTimeTo;
			InViewFamily.CurrentRealTime = Options.OverrideTimeTo;
			InViewFamily.DeltaWorldTime = 0;
		}

		if (Options.bDisableNoisyRenderingFeatures)
		{
			//// Turn off common show flags for noisy sources of rendering.
			//InViewFamily.EngineShowFlags.SetAntiAliasing(false);
			//InViewFamily.EngineShowFlags.SetMotionBlur(false);
			//InViewFamily.EngineShowFlags.SetTemporalAA(false);
			//InViewFamily.EngineShowFlags.SetScreenSpaceReflections(false);
			////InViewFamily.EngineShowFlags.SetScreenSpaceAO(false);
			////InViewFamily.EngineShowFlags.SetDistanceFieldAO(false);
			//InViewFamily.EngineShowFlags.SetContactShadows(false);
			//InViewFamily.EngineShowFlags.SetEyeAdaptation(false);

			//TODO Auto Exposure?
			//TODO EyeAdaptation Gamma?

			// Disable screen percentage.
			//InViewFamily.EngineShowFlags.SetScreenPercentage(false);
		}
		
		if (Options.bDisableTonemapping)
		{
			//InViewFamily.EngineShowFlags.SetEyeAdaptation(false);
			//InViewFamily.EngineShowFlags.SetTonemapper(false);
		}
	}

	virtual void BeginRenderViewFamily(FSceneViewFamily& InViewFamily) {}
	virtual void PreRenderViewFamily_RenderThread(FRHICommandListImmediate& RHICmdList, FSceneViewFamily& InViewFamily) {}
	virtual void PreRenderView_RenderThread(FRHICommandListImmediate& RHICmdList, FSceneView& InView) {}

	virtual bool IsActiveThisFrame(class FViewport* InViewport) const
	{
		if (InViewport)
		{
			FViewportClient* Client = InViewport->GetClient();
			if (Client)
			{
				return WorldPtr->GetWorld() == Client->GetWorld();
			}
		}

		return false;
	}

	/** We always want to go last. */
	virtual int32 GetPriority() const override { return MIN_int32; }

private:
	TWeakObjectPtr<UWorld> WorldPtr;
	FAutomationScreenshotOptions Options;
	float CurrentTime;
};

FAutomationTestScreenshotEnvSetup::FAutomationTestScreenshotEnvSetup()
	: DefaultFeature_AntiAliasing(TEXT("r.DefaultFeature.AntiAliasing"))
	, DefaultFeature_AutoExposure(TEXT("r.DefaultFeature.AutoExposure"))
	, DefaultFeature_MotionBlur(TEXT("r.DefaultFeature.MotionBlur"))
	, PostProcessAAQuality(TEXT("r.PostProcessAAQuality"))
	, MotionBlurQuality(TEXT("r.MotionBlurQuality"))
	, ScreenSpaceReflectionQuality(TEXT("r.SSR.Quality"))
	, EyeAdaptationQuality(TEXT("r.EyeAdaptationQuality"))
	, ContactShadows(TEXT("r.ContactShadows"))
	, TonemapperGamma(TEXT("r.TonemapperGamma"))
	, TonemapperSharpen(TEXT("r.Tonemapper.Sharpen"))
	, SecondaryScreenPercentage(TEXT("r.SecondaryScreenPercentage.GameViewport"))
{
}

FAutomationTestScreenshotEnvSetup::~FAutomationTestScreenshotEnvSetup()
{
}

void FAutomationTestScreenshotEnvSetup::Setup(UWorld* InWorld, FAutomationScreenshotOptions& InOutOptions)
{
	check(IsInGameThread());

	WorldPtr = InWorld;

	if (InOutOptions.bDisableNoisyRenderingFeatures)
	{
		DefaultFeature_AntiAliasing.Set(0);
		DefaultFeature_AutoExposure.Set(0);
		DefaultFeature_MotionBlur.Set(0);
		PostProcessAAQuality.Set(0);
		MotionBlurQuality.Set(0);
		ScreenSpaceReflectionQuality.Set(0);
		ContactShadows.Set(0);
		EyeAdaptationQuality.Set(0);
		TonemapperGamma.Set(2.2f);
		//TonemapperSharpen.Set(0);
	}
	else if (InOutOptions.bDisableTonemapping)
	{
		EyeAdaptationQuality.Set(0);
		TonemapperGamma.Set(2.2f);
		//TonemapperSharpen.Set(0);
	}

	// Ignore High-DPI settings
	SecondaryScreenPercentage.Set(100.f); 

	InOutOptions.SetToleranceAmounts(InOutOptions.Tolerance);

	const float InCurrentTimeToSimulate = 0.0f;
	AutomationViewExtension = FSceneViewExtensions::NewExtension<FAutomationViewExtension>(InWorld, InOutOptions, InCurrentTimeToSimulate);

	// TODO - I don't like needing to set this here.  Because the gameviewport uses a console variable, it wins.
	if (UGameViewportClient* ViewportClient = GEngine->GameViewport)
	{
		static IConsoleVariable* ICVar = IConsoleManager::Get().FindConsoleVariable(FBufferVisualizationData::GetVisualizationTargetConsoleCommandName());
		if (ICVar)
		{
			if (ViewportClient->GetEngineShowFlags())
			{
				ViewportClient->GetEngineShowFlags()->SetVisualizeBuffer(InOutOptions.VisualizeBuffer == NAME_None ? false : true);
				ViewportClient->GetEngineShowFlags()->SetTonemapper(InOutOptions.VisualizeBuffer == NAME_None ? true : false);
				ICVar->Set(*InOutOptions.VisualizeBuffer.ToString());
			}
		}
	}
}

void FAutomationTestScreenshotEnvSetup::Restore()
{
	check(IsInGameThread());

	DefaultFeature_AntiAliasing.Restore();
	DefaultFeature_AutoExposure.Restore();
	DefaultFeature_MotionBlur.Restore();
	PostProcessAAQuality.Restore();
	MotionBlurQuality.Restore();
	ScreenSpaceReflectionQuality.Restore();
	EyeAdaptationQuality.Restore();
	ContactShadows.Restore();
	TonemapperGamma.Restore();
	//TonemapperSharpen.Restore();
	SecondaryScreenPercentage.Restore();

	AutomationViewExtension.Reset();

	if (UGameViewportClient* ViewportClient = GEngine->GameViewport)
	{
		static IConsoleVariable* ICVar = IConsoleManager::Get().FindConsoleVariable(FBufferVisualizationData::GetVisualizationTargetConsoleCommandName());
		if (ICVar)
		{
			if (ViewportClient->GetEngineShowFlags())
			{
				ViewportClient->GetEngineShowFlags()->SetVisualizeBuffer(false);
				ViewportClient->GetEngineShowFlags()->SetTonemapper(true);
				ICVar->Set(TEXT(""));
			}
		}
	}
}

class FAutomationScreenshotTaker
{
public:
	FAutomationScreenshotTaker(UWorld* InWorld, const FString& InName, const FString& InNotes, FAutomationScreenshotOptions InOptions)
		: World(InWorld)
		, Name(InName)
		, Notes(InNotes)
		, Options(InOptions)
		, bNeedsViewportSizeRestore(false)
	{
		EnvSetup.Setup(InWorld, Options);

		if (!FPlatformProperties::HasFixedResolution())
		{
			FSceneViewport* GameViewport = GEngine->GameViewport ? GEngine->GameViewport->GetGameViewport() : nullptr;
			if (GameViewport)
			{
#if WITH_EDITOR
				// In the editor we can only attempt to re-size standalone viewports
				UEditorEngine* EditorEngine = Cast<UEditorEngine>(GEngine);	

				const bool bIsPIEViewport = GameViewport->IsPlayInEditorViewport();	
				const bool bIsNewViewport = InWorld && EditorEngine && EditorEngine->WorldIsPIEInNewViewport(InWorld);

				if (!bIsPIEViewport || bIsNewViewport)
#endif		
				{
					ViewportRestoreSize = GameViewport->GetSize();
					FIntPoint ScreenshotViewportSize = UAutomationBlueprintFunctionLibrary::GetAutomationScreenshotSize(InOptions);
					GameViewport->SetViewportSize(ScreenshotViewportSize.X, ScreenshotViewportSize.Y);
					bNeedsViewportSizeRestore = true;
				}
			}
		}

		FlushRenderingCommands();

		GEngine->GameViewport->OnScreenshotCaptured().AddRaw(this, &FAutomationScreenshotTaker::GrabScreenShot);
		FWorldDelegates::LevelRemovedFromWorld.AddRaw(this, &FAutomationScreenshotTaker::WorldDestroyed);
		FScreenshotRequest::OnScreenshotRequestProcessed().AddRaw(this, &FAutomationScreenshotTaker::OnScreenshotProcessed);
	}

	virtual ~FAutomationScreenshotTaker()
	{
<<<<<<< HEAD
		// remove before we restore the viewport's size - a resize can trigger a redraw, which would trigger OnScreenshotCaptured() again (endless loop)
		GEngine->GameViewport->OnScreenshotCaptured().RemoveAll(this);
=======
		FAutomationTestFramework::Get().OnScreenshotCompared.RemoveAll(this);
		FScreenshotRequest::OnScreenshotRequestProcessed().RemoveAll(this);

		if (GEngine->GameViewport)
		{
			GEngine->GameViewport->OnScreenshotCaptured().RemoveAll(this);
		}

		FWorldDelegates::LevelRemovedFromWorld.RemoveAll(this);
>>>>>>> ca437ad6

		if (!FPlatformProperties::HasFixedResolution() && bNeedsViewportSizeRestore)
		{
			if (GEngine->GameViewport)
			{
				FSceneViewport* GameViewport = GEngine->GameViewport->GetGameViewport();
				GameViewport->SetViewportSize(ViewportRestoreSize.X, ViewportRestoreSize.Y);
			}
		}

		EnvSetup.Restore();

		FAutomationTestFramework::Get().NotifyScreenshotTakenAndCompared();
	}

	void GrabScreenShot(int32 InSizeX, int32 InSizeY, const TArray<FColor>& InImageData)
	{
		check(IsInGameThread());

		if (World.IsValid())
		{
			FAutomationScreenshotData Data = AutomationCommon::BuildScreenshotData(World->GetName(), Name, InSizeX, InSizeY);

			// Copy the relevant data into the metadata for the screenshot.
			Data.bHasComparisonRules = true;
			Data.ToleranceRed = Options.ToleranceAmount.Red;
			Data.ToleranceGreen = Options.ToleranceAmount.Green;
			Data.ToleranceBlue = Options.ToleranceAmount.Blue;
			Data.ToleranceAlpha = Options.ToleranceAmount.Alpha;
			Data.ToleranceMinBrightness = Options.ToleranceAmount.MinBrightness;
			Data.ToleranceMaxBrightness = Options.ToleranceAmount.MaxBrightness;
			Data.bIgnoreAntiAliasing = Options.bIgnoreAntiAliasing;
			Data.bIgnoreColors = Options.bIgnoreColors;
			Data.MaximumLocalError = Options.MaximumLocalError;
			Data.MaximumGlobalError = Options.MaximumGlobalError;

			// Record any user notes that were made to accompany this shot.
			Data.Notes = Notes;

			bool bAttemptToCompareShot = FAutomationTestFramework::Get().OnScreenshotCaptured().ExecuteIfBound(InImageData, Data);

			UE_LOG(AutomationFunctionLibrary, Log, TEXT("Screenshot captured as %s"), *Data.Path);

			if (GIsAutomationTesting)
			{
				FAutomationTestFramework::Get().OnScreenshotCompared.AddRaw(this, &FAutomationScreenshotTaker::OnComparisonComplete);
				FScreenshotRequest::OnScreenshotRequestProcessed().RemoveAll(this);
				return;
			}
		}
		
		delete this;
	}

	void OnScreenshotProcessed()
	{
		UE_LOG(AutomationFunctionLibrary, Log, TEXT("Screenshot processed, but not compared."));

		// If it's done being processed 
		delete this;
	}

	void OnComparisonComplete(const FAutomationScreenshotCompareResults& CompareResults)
	{
		FAutomationTestFramework::Get().OnScreenshotCompared.RemoveAll(this);

		if (FAutomationTestBase* CurrentTest = FAutomationTestFramework::Get().GetCurrentTest())
		{
			CurrentTest->AddEvent(CompareResults.ToAutomationEvent(Name));
		}

		delete this;
	}

	void WorldDestroyed(ULevel* InLevel, UWorld* InWorld)
	{
		// If the InLevel is null, it's a signal that the entire world is about to disappear, so
		// go ahead and remove this widget from the viewport, it could be holding onto too many
		// dangerous actor references that won't carry over into the next world.
		if (InLevel == nullptr && InWorld == World.Get())
		{
			delete this;
		}
	}

private:

	TWeakObjectPtr<UWorld> World;
	
	FString	Name;
	FString Notes;
	FAutomationScreenshotOptions Options;

	FAutomationTestScreenshotEnvSetup EnvSetup;
	FIntPoint ViewportRestoreSize;
	bool bNeedsViewportSizeRestore;
};

#endif

UAutomationBlueprintFunctionLibrary::UAutomationBlueprintFunctionLibrary(const class FObjectInitializer& Initializer)
	: Super(Initializer)
{
}

void UAutomationBlueprintFunctionLibrary::FinishLoadingBeforeScreenshot()
{
	// Finish compiling the shaders if the platform doesn't require cooked data.
	if (!FPlatformProperties::RequiresCookedData())
	{
		GShaderCompilingManager->FinishAllCompilation();
		FModuleManager::GetModuleChecked<IAutomationControllerModule>("AutomationController").GetAutomationController()->ResetAutomationTestTimeout(TEXT("shader compilation"));
	}

	// Force all mip maps to load before taking the screenshot.
	UTexture::ForceUpdateTextureStreaming();

	IStreamingManager::Get().StreamAllResources(0.0f);

	//IStreamingManager::Get().
}

FIntPoint UAutomationBlueprintFunctionLibrary::GetAutomationScreenshotSize(const FAutomationScreenshotOptions& Options)
{
	// Fallback resolution if all else fails for screenshots.
	uint32 ResolutionX = 1280;
	uint32 ResolutionY = 720;

	// First get the default set for the project.
	UAutomationTestSettings const* AutomationTestSettings = GetDefault<UAutomationTestSettings>();
	if (AutomationTestSettings->DefaultScreenshotResolution.GetMin() > 0)
	{
		ResolutionX = (uint32)AutomationTestSettings->DefaultScreenshotResolution.X;
		ResolutionY = (uint32)AutomationTestSettings->DefaultScreenshotResolution.Y;
	}

	// If there's an override resolution, use that instead.
	if (Options.Resolution.GetMin() > 0)
	{
		ResolutionX = (uint32)Options.Resolution.X;
		ResolutionY = (uint32)Options.Resolution.Y;
	}
	else
	{
		// Failing to find an override, look for a platform override that may have been provided through the
		// device profiles setup, to configure the CVars for controlling the automation screenshot size.
		int32 OverrideWidth = CVarAutomationScreenshotResolutionWidth.GetValueOnGameThread();
		int32 OverrideHeight = CVarAutomationScreenshotResolutionHeight.GetValueOnGameThread();

		if (OverrideWidth > 0)
		{
			ResolutionX = (uint32)OverrideWidth;
		}

		if (OverrideHeight > 0)
		{
			ResolutionY = (uint32)OverrideHeight;
		}
	}

	return FIntPoint(ResolutionX, ResolutionY);
}

bool UAutomationBlueprintFunctionLibrary::TakeAutomationScreenshotInternal(UObject* WorldContextObject, const FString& Name, const FString& Notes, FAutomationScreenshotOptions Options)
{
	UAutomationBlueprintFunctionLibrary::FinishLoadingBeforeScreenshot();

#if (WITH_DEV_AUTOMATION_TESTS || WITH_PERF_AUTOMATION_TESTS)
	FAutomationScreenshotTaker* TempObject = new FAutomationScreenshotTaker(WorldContextObject ? WorldContextObject->GetWorld() : nullptr, Name, Notes, Options);
#endif

	FScreenshotRequest::RequestScreenshot(false);
	return true; //-V773
}

void UAutomationBlueprintFunctionLibrary::TakeAutomationScreenshot(UObject* WorldContextObject, FLatentActionInfo LatentInfo, const FString& Name, const FString& Notes, const FAutomationScreenshotOptions& Options)
{
	if ( GIsAutomationTesting )
	{
		if ( UWorld* World = GEngine->GetWorldFromContextObject(WorldContextObject, EGetWorldErrorMode::LogAndReturnNull) )
		{
			FLatentActionManager& LatentActionManager = World->GetLatentActionManager();
			if ( LatentActionManager.FindExistingAction<FTakeScreenshotAfterTimeLatentAction>(LatentInfo.CallbackTarget, LatentInfo.UUID) == nullptr )
			{
				LatentActionManager.AddNewAction(LatentInfo.CallbackTarget, LatentInfo.UUID, new FTakeScreenshotAfterTimeLatentAction(LatentInfo, Name, Notes, Options));
			}
		}
	}
	else
	{
		UE_LOG(AutomationFunctionLibrary, Log, TEXT("Screenshot not captured - screenshots are only taken during automation tests"));
	}
}

void UAutomationBlueprintFunctionLibrary::TakeAutomationScreenshotAtCamera(UObject* WorldContextObject, FLatentActionInfo LatentInfo, ACameraActor* Camera, const FString& NameOverride, const FString& Notes, const FAutomationScreenshotOptions& Options)
{
	if ( Camera == nullptr )
	{
		FMessageLog("PIE").Error(LOCTEXT("CameraRequired", "A camera is required to TakeAutomationScreenshotAtCamera"));
		return;
	}

	APlayerController* PlayerController = UGameplayStatics::GetPlayerController(WorldContextObject, 0);

	if ( PlayerController == nullptr )
	{
		FMessageLog("PIE").Error(LOCTEXT("PlayerRequired", "A player controller is required to TakeAutomationScreenshotAtCamera"));
		return;
	}

	// Move the player, then queue up a screenshot.
	// We need to delay before the screenshot so that the motion blur has time to stop.
	PlayerController->SetViewTarget(Camera, FViewTargetTransitionParams());
	FString ScreenshotName = Camera->GetName();

	if ( !NameOverride.IsEmpty() )
	{
		ScreenshotName = NameOverride;
	}

	if ( UWorld* World = GEngine->GetWorldFromContextObject(WorldContextObject, EGetWorldErrorMode::LogAndReturnNull) )
	{
		ScreenshotName = FString::Printf(TEXT("%s_%s"), *World->GetName(), *ScreenshotName);

		FLatentActionManager& LatentActionManager = World->GetLatentActionManager();
		if ( LatentActionManager.FindExistingAction<FTakeScreenshotAfterTimeLatentAction>(LatentInfo.CallbackTarget, LatentInfo.UUID) == nullptr )
		{
			LatentActionManager.AddNewAction(LatentInfo.CallbackTarget, LatentInfo.UUID, new FTakeScreenshotAfterTimeLatentAction(LatentInfo, ScreenshotName, Notes, Options));
		}
	}
}

bool UAutomationBlueprintFunctionLibrary::TakeAutomationScreenshotOfUI_Immediate(UObject* WorldContextObject, const FString& Name, const FAutomationScreenshotOptions& Options)
{
	UAutomationBlueprintFunctionLibrary::FinishLoadingBeforeScreenshot();

	if (UWorld* World = GEngine->GetWorldFromContextObject(WorldContextObject, EGetWorldErrorMode::LogAndReturnNull))
	{
		if (UGameViewportClient* GameViewport = WorldContextObject->GetWorld()->GetGameViewport())
		{
			TSharedPtr<SViewport> Viewport = GameViewport->GetGameViewportWidget();
			if (Viewport.IsValid())
			{
				TArray<FColor> OutColorData;
				FIntVector OutSize;
				if (FSlateApplication::Get().TakeScreenshot(Viewport.ToSharedRef(), OutColorData, OutSize))
				{
#if (WITH_DEV_AUTOMATION_TESTS || WITH_PERF_AUTOMATION_TESTS)
					// For UI, we only care about what the final image looks like. So don't compare alpha channel.
					// In editor, scene is rendered into a PF_B8G8R8A8 RT and then copied over to the R10B10G10A2 swapchain back buffer and
					// this copy ignores alpha. In game, however, scene is directly rendered into the back buffer and the alpha values are
					// already meaningless at that stage.
					for (int32 Idx = 0; Idx < OutColorData.Num(); ++Idx)
					{
						OutColorData[Idx].A = 0xff;
					}

					// The screenshot taker deletes itself later.
					FAutomationScreenshotTaker* TempObject = new FAutomationScreenshotTaker(World, Name, TEXT(""), Options);

					FAutomationScreenshotData Data = AutomationCommon::BuildScreenshotData(World->GetName(), Name, OutSize.X, OutSize.Y);

					// Copy the relevant data into the metadata for the screenshot.
					Data.bHasComparisonRules = true;
					Data.ToleranceRed = Options.ToleranceAmount.Red;
					Data.ToleranceGreen = Options.ToleranceAmount.Green;
					Data.ToleranceBlue = Options.ToleranceAmount.Blue;
					Data.ToleranceAlpha = Options.ToleranceAmount.Alpha;
					Data.ToleranceMinBrightness = Options.ToleranceAmount.MinBrightness;
					Data.ToleranceMaxBrightness = Options.ToleranceAmount.MaxBrightness;
					Data.bIgnoreAntiAliasing = Options.bIgnoreAntiAliasing;
					Data.bIgnoreColors = Options.bIgnoreColors;
					Data.MaximumLocalError = Options.MaximumLocalError;
					Data.MaximumGlobalError = Options.MaximumGlobalError;

					GEngine->GameViewport->OnScreenshotCaptured().Broadcast(OutSize.X, OutSize.Y, OutColorData);
#endif

					return true; //-V773
				}
			}
		}
	}

	return false;
}

void UAutomationBlueprintFunctionLibrary::TakeAutomationScreenshotOfUI(UObject* WorldContextObject, FLatentActionInfo LatentInfo, const FString& Name, const FAutomationScreenshotOptions& Options)
{
	if (TakeAutomationScreenshotOfUI_Immediate(WorldContextObject, Name, Options))
	{
		FLatentActionManager& LatentActionManager = WorldContextObject->GetWorld()->GetLatentActionManager();
		if ( LatentActionManager.FindExistingAction<FTakeScreenshotAfterTimeLatentAction>(LatentInfo.CallbackTarget, LatentInfo.UUID) == nullptr )
		{
			LatentActionManager.AddNewAction(LatentInfo.CallbackTarget, LatentInfo.UUID, new FWaitForScreenshotComparisonLatentAction(LatentInfo));
		}
	}
}

void UAutomationBlueprintFunctionLibrary::EnableStatGroup(UObject* WorldContextObject, FName GroupName)
{
#if STATS
	if (FGameThreadStatsData* StatsData = FLatestGameThreadStatsData::Get().Latest)
	{
		const FString GroupNameString = FString(TEXT("STATGROUP_")) + GroupName.ToString();
		const FName GroupNameFull = FName(*GroupNameString, EFindName::FNAME_Find);
		if(StatsData->GroupNames.Contains(GroupNameFull))
		{
			return;
		}
	}

	if (APlayerController* TargetPC = UGameplayStatics::GetPlayerController(WorldContextObject, 0))
	{
		TargetPC->ConsoleCommand( FString(TEXT("stat ")) + GroupName.ToString() + FString(TEXT(" -nodisplay")), /*bWriteToLog=*/false);
	}
#endif
}

void UAutomationBlueprintFunctionLibrary::DisableStatGroup(UObject* WorldContextObject, FName GroupName)
{
#if STATS
	if (FGameThreadStatsData* StatsData = FLatestGameThreadStatsData::Get().Latest)
	{
		const FString GroupNameString = FString(TEXT("STATGROUP_")) + GroupName.ToString();
		const FName GroupNameFull = FName(*GroupNameString, EFindName::FNAME_Find);

		if (!StatsData->GroupNames.Contains(GroupNameFull))
		{
			return;
		}
	}

	if (APlayerController* TargetPC = UGameplayStatics::GetPlayerController(WorldContextObject, 0))
	{
		TargetPC->ConsoleCommand(FString(TEXT("stat ")) + GroupName.ToString() + FString(TEXT(" -nodisplay")), /*bWriteToLog=*/false);
	}
#endif
}

#if STATS
template <EComplexStatField::Type ValueType, bool bCallCount = false>
float HelperGetStat(FName StatName)
{
	if (FGameThreadStatsData* StatsData = FLatestGameThreadStatsData::Get().Latest)
	{
		if (const FComplexStatMessage* StatMessage = StatsData->GetStatData(StatName))
		{
			if(bCallCount)
			{
				return StatMessage->GetValue_CallCount(ValueType);	
			}
			else
			{
				return FPlatformTime::ToMilliseconds(StatMessage->GetValue_Duration(ValueType));
			}
		}
	}

#if WITH_EDITOR
	FText WarningOut = FText::Format(LOCTEXT("StatNotFound", "Could not find stat data for {0}, did you call ToggleStatGroup with enough time to capture data?"), FText::FromName(StatName));
	FMessageLog("PIE").Warning(WarningOut);
	UE_LOG(AutomationFunctionLibrary, Warning, TEXT("%s"), *WarningOut.ToString());
#endif

	return 0.f;
}
#endif

float UAutomationBlueprintFunctionLibrary::GetStatIncAverage(FName StatName)
{
#if STATS
	return HelperGetStat<EComplexStatField::IncAve>(StatName);
#else
	return 0.0f;
#endif
}

float UAutomationBlueprintFunctionLibrary::GetStatIncMax(FName StatName)
{
#if STATS
	return HelperGetStat<EComplexStatField::IncMax>(StatName);
#else
	return 0.0f;
#endif
}

float UAutomationBlueprintFunctionLibrary::GetStatExcAverage(FName StatName)
{
#if STATS
	return HelperGetStat<EComplexStatField::ExcAve>(StatName);
#else
	return 0.0f;
#endif
}

float UAutomationBlueprintFunctionLibrary::GetStatExcMax(FName StatName)
{
#if STATS
	return HelperGetStat<EComplexStatField::ExcMax>(StatName);
#else
	return 0.0f;
#endif
}

float UAutomationBlueprintFunctionLibrary::GetStatCallCount(FName StatName)
{
#if STATS
	return HelperGetStat<EComplexStatField::IncAve, /*bCallCount=*/true>(StatName);
#else
	return 0.0f;
#endif
}

bool UAutomationBlueprintFunctionLibrary::AreAutomatedTestsRunning()
{
	return GIsAutomationTesting;
}

FAutomationScreenshotOptions UAutomationBlueprintFunctionLibrary::GetDefaultScreenshotOptionsForGameplay(EComparisonTolerance Tolerance, float Delay)
{
	FAutomationScreenshotOptions Options;
	Options.Delay = Delay;
	Options.Tolerance = Tolerance;
	Options.bDisableNoisyRenderingFeatures = true;
	Options.bIgnoreAntiAliasing = true;
	Options.SetToleranceAmounts(Tolerance);

	return Options;
}

FAutomationScreenshotOptions UAutomationBlueprintFunctionLibrary::GetDefaultScreenshotOptionsForRendering(EComparisonTolerance Tolerance, float Delay)
{
	FAutomationScreenshotOptions Options;
	Options.Delay = Delay;
	Options.Tolerance = Tolerance;
	Options.bDisableNoisyRenderingFeatures = true;
	Options.bIgnoreAntiAliasing = true;
	Options.SetToleranceAmounts(Tolerance);

	return Options;
}

void UAutomationBlueprintFunctionLibrary::SetScalabilityQualityLevelRelativeToMax(UObject* WorldContextObject, int32 Value /*= 1*/)
{
	Scalability::FQualityLevels Quality;
	Quality.SetFromSingleQualityLevelRelativeToMax(Value);
	Scalability::SetQualityLevels(Quality, true);
}

void UAutomationBlueprintFunctionLibrary::SetScalabilityQualityToEpic(UObject* WorldContextObject)
{
	Scalability::FQualityLevels Quality;
	Quality.SetFromSingleQualityLevelRelativeToMax(0);
	Scalability::SetQualityLevels(Quality, true);
}

void UAutomationBlueprintFunctionLibrary::SetScalabilityQualityToLow(UObject* WorldContextObject)
{
	Scalability::FQualityLevels Quality;
	Quality.SetFromSingleQualityLevel(0);
	Scalability::SetQualityLevels(Quality, true);
}

#undef LOCTEXT_NAMESPACE<|MERGE_RESOLUTION|>--- conflicted
+++ resolved
@@ -157,7 +157,7 @@
 		}
 
 		if (Options.bOverride_OverrideTimeTo)
-		{
+{
 			// Turn off time the ultimate source of noise.
 			InViewFamily.CurrentWorldTime = Options.OverrideTimeTo;
 			InViewFamily.CurrentRealTime = Options.OverrideTimeTo;
@@ -165,7 +165,7 @@
 		}
 
 		if (Options.bDisableNoisyRenderingFeatures)
-		{
+	{
 			//// Turn off common show flags for noisy sources of rendering.
 			//InViewFamily.EngineShowFlags.SetAntiAliasing(false);
 			//InViewFamily.EngineShowFlags.SetMotionBlur(false);
@@ -188,7 +188,7 @@
 			//InViewFamily.EngineShowFlags.SetEyeAdaptation(false);
 			//InViewFamily.EngineShowFlags.SetTonemapper(false);
 		}
-	}
+		}
 
 	virtual void BeginRenderViewFamily(FSceneViewFamily& InViewFamily) {}
 	virtual void PreRenderViewFamily_RenderThread(FRHICommandListImmediate& RHICmdList, FSceneViewFamily& InViewFamily) {}
@@ -202,8 +202,8 @@
 			if (Client)
 			{
 				return WorldPtr->GetWorld() == Client->GetWorld();
-			}
-		}
+	}
+}
 
 		return false;
 	}
@@ -363,28 +363,24 @@
 
 	virtual ~FAutomationScreenshotTaker()
 	{
-<<<<<<< HEAD
-		// remove before we restore the viewport's size - a resize can trigger a redraw, which would trigger OnScreenshotCaptured() again (endless loop)
-		GEngine->GameViewport->OnScreenshotCaptured().RemoveAll(this);
-=======
 		FAutomationTestFramework::Get().OnScreenshotCompared.RemoveAll(this);
 		FScreenshotRequest::OnScreenshotRequestProcessed().RemoveAll(this);
 
 		if (GEngine->GameViewport)
 		{
+			// remove before we restore the viewport's size - a resize can trigger a redraw, which would trigger OnScreenshotCaptured() again (endless loop)
 			GEngine->GameViewport->OnScreenshotCaptured().RemoveAll(this);
 		}
 
 		FWorldDelegates::LevelRemovedFromWorld.RemoveAll(this);
->>>>>>> ca437ad6
 
 		if (!FPlatformProperties::HasFixedResolution() && bNeedsViewportSizeRestore)
 		{
 			if (GEngine->GameViewport)
 			{
-				FSceneViewport* GameViewport = GEngine->GameViewport->GetGameViewport();
-				GameViewport->SetViewportSize(ViewportRestoreSize.X, ViewportRestoreSize.Y);
-			}
+			FSceneViewport* GameViewport = GEngine->GameViewport->GetGameViewport();
+			GameViewport->SetViewportSize(ViewportRestoreSize.X, ViewportRestoreSize.Y);
+		}
 		}
 
 		EnvSetup.Restore();
@@ -400,67 +396,67 @@
 		{
 			FAutomationScreenshotData Data = AutomationCommon::BuildScreenshotData(World->GetName(), Name, InSizeX, InSizeY);
 
-			// Copy the relevant data into the metadata for the screenshot.
-			Data.bHasComparisonRules = true;
-			Data.ToleranceRed = Options.ToleranceAmount.Red;
-			Data.ToleranceGreen = Options.ToleranceAmount.Green;
-			Data.ToleranceBlue = Options.ToleranceAmount.Blue;
-			Data.ToleranceAlpha = Options.ToleranceAmount.Alpha;
-			Data.ToleranceMinBrightness = Options.ToleranceAmount.MinBrightness;
-			Data.ToleranceMaxBrightness = Options.ToleranceAmount.MaxBrightness;
-			Data.bIgnoreAntiAliasing = Options.bIgnoreAntiAliasing;
-			Data.bIgnoreColors = Options.bIgnoreColors;
-			Data.MaximumLocalError = Options.MaximumLocalError;
-			Data.MaximumGlobalError = Options.MaximumGlobalError;
+		// Copy the relevant data into the metadata for the screenshot.
+		Data.bHasComparisonRules = true;
+		Data.ToleranceRed = Options.ToleranceAmount.Red;
+		Data.ToleranceGreen = Options.ToleranceAmount.Green;
+		Data.ToleranceBlue = Options.ToleranceAmount.Blue;
+		Data.ToleranceAlpha = Options.ToleranceAmount.Alpha;
+		Data.ToleranceMinBrightness = Options.ToleranceAmount.MinBrightness;
+		Data.ToleranceMaxBrightness = Options.ToleranceAmount.MaxBrightness;
+		Data.bIgnoreAntiAliasing = Options.bIgnoreAntiAliasing;
+		Data.bIgnoreColors = Options.bIgnoreColors;
+		Data.MaximumLocalError = Options.MaximumLocalError;
+		Data.MaximumGlobalError = Options.MaximumGlobalError;
 
 			// Record any user notes that were made to accompany this shot.
 			Data.Notes = Notes;
 
 			bool bAttemptToCompareShot = FAutomationTestFramework::Get().OnScreenshotCaptured().ExecuteIfBound(InImageData, Data);
 
-			UE_LOG(AutomationFunctionLibrary, Log, TEXT("Screenshot captured as %s"), *Data.Path);
-
-			if (GIsAutomationTesting)
-			{
-				FAutomationTestFramework::Get().OnScreenshotCompared.AddRaw(this, &FAutomationScreenshotTaker::OnComparisonComplete);
+		UE_LOG(AutomationFunctionLibrary, Log, TEXT("Screenshot captured as %s"), *Data.Path);
+
+		if ( GIsAutomationTesting )
+		{
+			FAutomationTestFramework::Get().OnScreenshotCompared.AddRaw(this, &FAutomationScreenshotTaker::OnComparisonComplete);
 				FScreenshotRequest::OnScreenshotRequestProcessed().RemoveAll(this);
 				return;
 			}
 		}
 		
 		delete this;
-	}
+		}
 
 	void OnScreenshotProcessed()
-	{
+		{
 		UE_LOG(AutomationFunctionLibrary, Log, TEXT("Screenshot processed, but not compared."));
 
 		// If it's done being processed 
+			delete this;
+		}
+
+	void OnComparisonComplete(const FAutomationScreenshotCompareResults& CompareResults)
+	{
+		FAutomationTestFramework::Get().OnScreenshotCompared.RemoveAll(this);
+
+		if (FAutomationTestBase* CurrentTest = FAutomationTestFramework::Get().GetCurrentTest())
+		{
+			CurrentTest->AddEvent(CompareResults.ToAutomationEvent(Name));
+		}
+
 		delete this;
-	}
-
-	void OnComparisonComplete(const FAutomationScreenshotCompareResults& CompareResults)
-	{
-		FAutomationTestFramework::Get().OnScreenshotCompared.RemoveAll(this);
-
-		if (FAutomationTestBase* CurrentTest = FAutomationTestFramework::Get().GetCurrentTest())
-		{
-			CurrentTest->AddEvent(CompareResults.ToAutomationEvent(Name));
-		}
-
-		delete this;
-	}
+			}
 
 	void WorldDestroyed(ULevel* InLevel, UWorld* InWorld)
-	{
+			{
 		// If the InLevel is null, it's a signal that the entire world is about to disappear, so
 		// go ahead and remove this widget from the viewport, it could be holding onto too many
 		// dangerous actor references that won't carry over into the next world.
 		if (InLevel == nullptr && InWorld == World.Get())
-		{
+				{
 			delete this;
-		}
-	}
+				}
+			}
 
 private:
 
