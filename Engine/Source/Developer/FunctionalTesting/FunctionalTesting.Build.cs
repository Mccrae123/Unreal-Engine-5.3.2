--- conflicted
+++ resolved
@@ -45,16 +45,6 @@
 			);
 		}
 
-<<<<<<< HEAD
-        PrivateIncludePaths.AddRange(
-            new string[]
-            {
-                "Developer/FunctionalTesting/Private",
-			}
-		);
-
-=======
->>>>>>> d731a049
 		PrivateIncludePathModuleNames.AddRange(
 			new string[] {
 				"ImageWrapper",
