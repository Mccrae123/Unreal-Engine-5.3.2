// Copyright Epic Games, Inc. All Rights Reserved.

#pragma once

#include "CoreMinimal.h"
#include "UObject/ObjectMacros.h"
#include "Templates/SubclassOf.h"
#include "Engine/EngineTypes.h"
#include "GameFramework/Pawn.h"
#include "FunctionalTest.h"
#include "GenericTeamAgentInterface.h"

#include "FunctionalAITest.generated.h"

class AAIController;
class AFunctionalAITest;

DECLARE_DYNAMIC_MULTICAST_DELEGATE_TwoParams(FFunctionalTestAISpawned, AAIController*, Controller, APawn*, Pawn);

/**
*	FAITestSpawnInfoBase
*
*	Base struct defining where & when to spawn. Used within a FAITestSpawnSetBase class.
*/
USTRUCT(BlueprintType)
struct FUNCTIONALTESTING_API FAITestSpawnInfoBase
{
	GENERATED_USTRUCT_BODY()

	/** Where should AI be spawned */
	UPROPERTY(EditAnywhere, BlueprintReadWrite, Category=AISpawn)
	TObjectPtr<AActor> SpawnLocation;

	UPROPERTY(EditAnywhere, BlueprintReadWrite, Category=AISpawn, meta=(UIMin=1, ClampMin=1))
	int32 NumberToSpawn;

	/** delay between consecutive spawn attempts */
	UPROPERTY(EditAnywhere, BlueprintReadWrite, Category = AISpawn, meta = (UIMin = 0, ClampMin = 0))
	float SpawnDelay;

	/** delay before attempting first spawn */
	UPROPERTY(EditAnywhere, BlueprintReadWrite, Category = AISpawn, meta = (UIMin = 0, ClampMin = 0))
	float PreSpawnDelay;

	/** Gets filled owning spawn set upon game start */
	FName SpawnSetName;

	FAITestSpawnInfoBase()
		: SpawnLocation(nullptr)
		, NumberToSpawn(1)
		, SpawnDelay(0.0f)
		, PreSpawnDelay(0.0f)
	{}

	virtual ~FAITestSpawnInfoBase() = default;
<<<<<<< HEAD

	virtual bool IsValid() const { return SpawnLocation != NULL; }

=======

	virtual bool IsValid() const { return SpawnLocation != NULL; }

>>>>>>> 6bbb88c8
	virtual bool Spawn(AFunctionalAITestBase* AITest) const PURE_VIRTUAL(, return false;);
};

template<>
struct TStructOpsTypeTraits<FAITestSpawnInfoBase> : public TStructOpsTypeTraitsBase2<FAITestSpawnInfoBase>
{
	enum
	{
		WithPureVirtual = true,
	};
};

/**
*	FAITestSpawnInfo
*
*	Generic AI Test Spawn Info used in FAITestSpawnSet within a generic AFunctionalAITest test.
*/
USTRUCT(BlueprintType)
struct FUNCTIONALTESTING_API FAITestSpawnInfo : public FAITestSpawnInfoBase
{
	GENERATED_BODY()

	/** Determines AI to be spawned */
	UPROPERTY(EditAnywhere, BlueprintReadWrite, Category=AISpawn)
	TSubclassOf<class APawn>  PawnClass;
	
	/** class to override default pawn's controller class. If None the default will be used*/
	UPROPERTY(EditAnywhere, BlueprintReadWrite, Category=AISpawn)
	TSubclassOf<class AAIController>  ControllerClass;

	UPROPERTY(EditAnywhere, BlueprintReadWrite, Category=AISpawn)
	FGenericTeamId TeamID;

	/** if set will be applied to spawned AI */
	UPROPERTY(EditAnywhere, BlueprintReadWrite, Category=AISpawn)
<<<<<<< HEAD
	class UBehaviorTree* BehaviorTree;
=======
	TObjectPtr<class UBehaviorTree> BehaviorTree;
>>>>>>> 6bbb88c8

	FAITestSpawnInfo()
		: BehaviorTree(nullptr)
	{}

	FORCEINLINE virtual bool IsValid() const override { return PawnClass != NULL && FAITestSpawnInfoBase::IsValid(); }

	virtual bool Spawn(AFunctionalAITestBase* AITest) const override;
};


/**
*	FPendingDelayedSpawn
*
*	Struct defining a pending spawn request within a AFunctionalAITestBase.
*/
USTRUCT(BlueprintType)
struct FPendingDelayedSpawn
{
	GENERATED_BODY()

	uint32 NumberToSpawnLeft;
	float TimeToNextSpawn;
	bool bFinished;

	/** Index to spawn in the SpawnSets */
	uint32 SpawnSetIndex;

	/** Index to spawn in the SpawnInfoContainer's spawnset  */
	uint32 SpawnInfoIndex;

	FPendingDelayedSpawn()
		: NumberToSpawnLeft(uint32(-1))
		, TimeToNextSpawn(FLT_MAX)
		, bFinished(true)
		, SpawnSetIndex(uint32(-1))
		, SpawnInfoIndex(uint32(-1))
	{}

	FPendingDelayedSpawn(const uint32 InSpawnSetIndex, const uint32 InSpawnInfoIndex, const int32 InNumberToSpawnLeft, const float InTimeToNextSpawn)
		: NumberToSpawnLeft(InNumberToSpawnLeft)
		, TimeToNextSpawn(InTimeToNextSpawn)
		, bFinished(false)
		, SpawnSetIndex(InSpawnSetIndex)
		, SpawnInfoIndex(InSpawnInfoIndex)
	{
	}

	void Tick(float TimeDelta, AFunctionalAITestBase* AITest);
};

/**
*	FAITestSpawnSetBase
*
*	Base struct defining an AI Test Spawn Set that are used in AFunctionalAITestBase tests.
*/
USTRUCT(BlueprintType)
struct FAITestSpawnSetBase
{
	GENERATED_BODY()

	/** give the set a name to help identify it if need be */
	UPROPERTY(EditAnywhere, BlueprintReadWrite, Category=AISpawn)
	FName Name;

	UPROPERTY(EditAnywhere, BlueprintReadWrite, Category=AISpawn)
	uint32 bEnabled:1;

	/** location used for spawning if spawn info doesn't define one */
	UPROPERTY(EditAnywhere, BlueprintReadWrite, Category = AISpawn)
	TObjectPtr<AActor> FallbackSpawnLocation;

	FAITestSpawnSetBase()
		: bEnabled(true)
		, FallbackSpawnLocation(nullptr)
	{}

	virtual ~FAITestSpawnSetBase() = default;

	/** Return the FAITestSpawnInfoBase at this index of the SpawnInfoContainer array. Const-correct version. */
	virtual const FAITestSpawnInfoBase* GetSpawnInfo(const int32 SpawnInfoIndex) const PURE_VIRTUAL(, return nullptr;);

	/** Return the FAITestSpawnInfoBase at this index of the SpawnInfoContainer array. */
	virtual FAITestSpawnInfoBase* GetSpawnInfo(const int32 SpawnInfoIndex) PURE_VIRTUAL(, return nullptr;);

	/** Return whether the index is valid in the SpawnInfoContainer array. */
	virtual bool IsValidSpawnInfoIndex(const int32 Index) const PURE_VIRTUAL(, return false;);

	/** Pure virtual method to iterate through the spawn info container and execute Predicate on each in a const-correct way. */
	virtual void ForEachSpawnInfo(TFunctionRef<void(const FAITestSpawnInfoBase&)> Predicate) const PURE_VIRTUAL(, );
	
	/** Pure virtual method to iterate through the spawn info container and execute Predicate on each. */
	virtual void ForEachSpawnInfo(TFunctionRef<void(FAITestSpawnInfoBase&)> Predicate) PURE_VIRTUAL(,);
};
template<>
struct TStructOpsTypeTraits<FAITestSpawnSetBase> : public TStructOpsTypeTraitsBase2<FAITestSpawnSetBase>
{
	enum
	{
		WithPureVirtual = true,
	};
};

/** 
*	FAITestSpawnSet
*
*	Generic AI Test Spawn Set that is used in regular AFunctionalAITest tests.
*/
USTRUCT(BlueprintType)
struct FAITestSpawnSet : public FAITestSpawnSetBase
{
	GENERATED_BODY()

	FAITestSpawnSet() {}

	/** To iterate through the spawn info container and execute Predicate on each in a const-correct way. */
	virtual void ForEachSpawnInfo(TFunctionRef<void(const FAITestSpawnInfoBase&)> Predicate) const override;

	/** To iterate through the spawn info container and execute Predicate on each. */
	virtual void ForEachSpawnInfo(TFunctionRef<void(FAITestSpawnInfoBase&)> Predicate) override;

	/** Return the FAITestSpawnInfoBase at this index of the SpawnInfoContainer array. Const-correct version. */
	virtual const FAITestSpawnInfoBase* GetSpawnInfo(const int32 SpawnInfoIndex) const override;

	/** Return the FAITestSpawnInfoBase at this index of the SpawnInfoContainer array. */
	virtual FAITestSpawnInfoBase* GetSpawnInfo(const int32 SpawnInfoIndex) override;

	/** Return whether the index is valid in the SpawnInfoContainer array. */
	virtual bool IsValidSpawnInfoIndex(const int32 Index) const override;
	
protected:
	/** what to spawn */
	UPROPERTY(EditAnywhere, BlueprintReadWrite, Category = AISpawn)
	TArray<FAITestSpawnInfo> SpawnInfoContainer;
};

/** 
*	AFunctionalAITestBase
*
*	Base abstract class defining a Functional AI Test.
*	You can derive from this base class to create a test with a different type of SpawnSets.
*/
UCLASS(Abstract, BlueprintType)
class FUNCTIONALTESTING_API AFunctionalAITestBase : public AFunctionalTest
{
	GENERATED_BODY()

public:
	AFunctionalAITestBase(const FObjectInitializer& ObjectInitializer = FObjectInitializer::Get());

	/** Iterate through the list of spawn sets and execute Predicate on each in a const-correct way. */
	virtual void ForEachSpawnSet(TFunctionRef<void(const FAITestSpawnSetBase&)> Predicate) const PURE_VIRTUAL(, );

	/** Iterate through the list of spawn sets and execute Predicate on each. */
	virtual void ForEachSpawnSet(TFunctionRef<void(FAITestSpawnSetBase&)> Predicate) PURE_VIRTUAL(, );

	/** Iterate through the list of spawn sets and remove the spawn set if Predicate returns true. */
	virtual void RemoveSpawnSetIfPredicate(TFunctionRef<bool(FAITestSpawnSetBase&)> Predicate) PURE_VIRTUAL(, );

	/** Return the SpawnSet at this index of the SpawnSets array. Const-correct version. */
	virtual const FAITestSpawnSetBase* GetSpawnSet(const int32 SpawnSetIndex) const PURE_VIRTUAL(, return nullptr;);

	/** Return the SpawnSet at this index of the SpawnSets array. */
	virtual FAITestSpawnSetBase* GetSpawnSet(const int32 SpawnSetIndex) PURE_VIRTUAL(,return nullptr;);
	
	/** Return the SpawnInfo at SpawnInfoIndexof the SpawnSet at SpawnSetIndex. Const-correct version. */
	const FAITestSpawnInfoBase* GetSpawnInfo(const int32 SpawnSetIndex, const int32 SpawnInfoIndex) const;

	/** Return the SpawnInfo at SpawnInfoIndexof the SpawnSet at SpawnSetIndex. */
	FAITestSpawnInfoBase* GetSpawnInfo(const int32 SpawnSetIndex, const int32 SpawnInfoIndex);

	/** Return whether the index is valid in the SpawnSets array. */
	virtual bool IsValidSpawnSetIndex(const int32 Index) const PURE_VIRTUAL(, return false;);

	/** 
	* Spawn this AI at this SpawnInfoIndex of the SpawnSetIndex spawn set. 
	*
	* @param SpawnSetIndex	The index of the spawn set in the SpawnSets array
	* @param SpawnInfoIndex	The index of the spawn info in the spawn set
	*
	* @return True if spawn was successful.
	*/
	bool Spawn(const int32 SpawnSetIndex, const int32 SpawnInfoIndex);
protected:
	UPROPERTY(EditAnywhere, BlueprintReadOnly, Category = AITest, meta = (UIMin = "0.0"))
	float SpawnLocationRandomizationRange;

	UPROPERTY(BlueprintReadOnly, Category=AITest)
	TArray<TObjectPtr<APawn>> SpawnedPawns;

	UPROPERTY(BlueprintReadOnly, Category = AITest)
	TArray<FPendingDelayedSpawn> PendingDelayedSpawns;
	
	UPROPERTY(BlueprintReadOnly, Category = AITest)
	int32 CurrentSpawnSetIndex;

	UPROPERTY(BlueprintReadOnly, Category = AITest)
	FString CurrentSpawnSetName;

	/** Called when a single AI finished spawning */
	UPROPERTY(BlueprintAssignable)
	FFunctionalTestAISpawned OnAISpawned;

	/** Called when a all AI finished spawning */
	UPROPERTY(BlueprintAssignable)
	FFunctionalTestEventSignature OnAllAISPawned;

	/** navmesh debug: log navoctree modifiers around this point */
	UPROPERTY(EditAnywhere, Category = NavMeshDebug, meta = (MakeEditWidget = ""))
	FVector NavMeshDebugOrigin;

	/** navmesh debug: extent around NavMeshDebugOrigin */
	UPROPERTY(EditAnywhere, Category = NavMeshDebug)
	FVector NavMeshDebugExtent;

	/** if set, ftest will postpone start until navmesh is fully generated */
	UPROPERTY(EditAnywhere, BlueprintReadOnly, Category = AITest)
	uint32 bWaitForNavMesh : 1;

	/** if set, ftest will postpone start until navmesh is fully generated */
	UPROPERTY(EditAnywhere, Category = NavMeshDebug)
	uint32 bDebugNavMeshOnTimeout : 1;

	uint32 bSingleSetRun:1;

public:
	UFUNCTION(BlueprintCallable, Category = "Development")
	virtual bool IsOneOfSpawnedPawns(AActor* Actor);

	// AActor interface begin
protected:
	virtual void BeginPlay() override;

public:
	virtual void Tick(float DeltaSeconds) override;
	// AActor interface end

	virtual bool RunTest(const TArray<FString>& Params = TArray<FString>()) override;
	virtual void StartTest() override;
	virtual void OnTimeout() override;
	virtual bool IsReady_Implementation() override;
	virtual bool WantsToRunAgain() const override;
	virtual void GatherRelevantActors(TArray<AActor*>& OutActors) const override;
	virtual void CleanUp() override;
	virtual FString GetAdditionalTestFinishedMessage(EFunctionalTestResult TestResult) const override;
	virtual FString GetReproString() const override;

	void AddSpawnedPawn(APawn& SpawnedPawn);

	FVector GetRandomizedLocation(const FVector& Location) const;

protected:

	void KillOffSpawnedPawns();
	void ClearPendingDelayedSpawns();
	void StartSpawning();
	void OnSpawningFailure();
	bool IsNavMeshReady() const;

	FTimerHandle NavmeshDelayTimer;
};

/** 
*	FuntionalAITest
*
*	Functional AI Test using a regular FAITestSpawnSet as a default SpawnSet class type.
*/
UCLASS(Blueprintable)
class FUNCTIONALTESTING_API AFunctionalAITest : public AFunctionalAITestBase
{
	GENERATED_BODY()

public:
	/** Iterate through the list of spawn sets and execute Predicate on each in a const-correct way. */
	virtual void ForEachSpawnSet(TFunctionRef<void(const FAITestSpawnSetBase&)> Predicate) const override;

	/** Iterate through the list of spawn sets and execute Predicate on each. */
	virtual void ForEachSpawnSet(TFunctionRef<void(FAITestSpawnSetBase&)> Predicate) override;
<<<<<<< HEAD
	
=======

>>>>>>> 6bbb88c8
	/** Iterate through the list of spawn sets and remove the spawn set if Predicate returns true. */
	virtual void RemoveSpawnSetIfPredicate(TFunctionRef<bool(FAITestSpawnSetBase&)> Predicate) override;

	/** Return the SpawnSet at this index of the SpawnSets array. Const-correct version. */
	virtual const FAITestSpawnSetBase* GetSpawnSet(const int32 SpawnSetIndex) const override;

	/** Return the SpawnSet at this index of the SpawnSets array. */
	virtual FAITestSpawnSetBase* GetSpawnSet(const int32 SpawnSetIndex) override;
<<<<<<< HEAD
	
=======

>>>>>>> 6bbb88c8
	/** Return whether the index is valid in the SpawnSets array. */
	virtual bool IsValidSpawnSetIndex(const int32 Index) const override;

protected:
	UPROPERTY(EditAnywhere, BlueprintReadOnly, Category=AITest)
	TArray<FAITestSpawnSet> SpawnSets;
};<|MERGE_RESOLUTION|>--- conflicted
+++ resolved
@@ -53,15 +53,9 @@
 	{}
 
 	virtual ~FAITestSpawnInfoBase() = default;
-<<<<<<< HEAD
 
 	virtual bool IsValid() const { return SpawnLocation != NULL; }
 
-=======
-
-	virtual bool IsValid() const { return SpawnLocation != NULL; }
-
->>>>>>> 6bbb88c8
 	virtual bool Spawn(AFunctionalAITestBase* AITest) const PURE_VIRTUAL(, return false;);
 };
 
@@ -97,11 +91,7 @@
 
 	/** if set will be applied to spawned AI */
 	UPROPERTY(EditAnywhere, BlueprintReadWrite, Category=AISpawn)
-<<<<<<< HEAD
-	class UBehaviorTree* BehaviorTree;
-=======
 	TObjectPtr<class UBehaviorTree> BehaviorTree;
->>>>>>> 6bbb88c8
 
 	FAITestSpawnInfo()
 		: BehaviorTree(nullptr)
@@ -380,11 +370,7 @@
 
 	/** Iterate through the list of spawn sets and execute Predicate on each. */
 	virtual void ForEachSpawnSet(TFunctionRef<void(FAITestSpawnSetBase&)> Predicate) override;
-<<<<<<< HEAD
-	
-=======
-
->>>>>>> 6bbb88c8
+
 	/** Iterate through the list of spawn sets and remove the spawn set if Predicate returns true. */
 	virtual void RemoveSpawnSetIfPredicate(TFunctionRef<bool(FAITestSpawnSetBase&)> Predicate) override;
 
@@ -393,11 +379,7 @@
 
 	/** Return the SpawnSet at this index of the SpawnSets array. */
 	virtual FAITestSpawnSetBase* GetSpawnSet(const int32 SpawnSetIndex) override;
-<<<<<<< HEAD
-	
-=======
-
->>>>>>> 6bbb88c8
+
 	/** Return whether the index is valid in the SpawnSets array. */
 	virtual bool IsValidSpawnSetIndex(const int32 Index) const override;
 
