--- conflicted
+++ resolved
@@ -272,19 +272,11 @@
 	FString TestLabel;
 
 	/**
-<<<<<<< HEAD
-	 * The author is the group or person responsible for the test.  Generally you should use a group name
-	 * like 'Editor Team' or 'Rendering Team'.  When a test fails it may not be obvious who should investigate
-	 * so this provides a associate responsible groups with tests.
-	 */
-	UPROPERTY(EditAnywhere, BlueprintReadOnly, Category = "Functional Testing", meta = (MultiLine = "true"))
-=======
 	 * The owner is the group or person responsible for the test. Generally you should use a group name
 	 * like 'Editor' or 'Rendering'. When a test fails it may not be obvious who should investigate
 	 * so this provides a associate responsible groups with tests.
 	 */
 	UPROPERTY(EditAnywhere, BlueprintReadOnly, Category = "Functional Testing", meta = (MultiLine = "true", DisplayName = "Owner"))
->>>>>>> 4af6daef
 	FString Author;
 
 	/**
@@ -729,12 +721,8 @@
 	virtual void Tick(float DeltaSeconds) override;
 	virtual void EndPlay(const EEndPlayReason::Type EndPlayReason) override;
 #if WITH_EDITOR
-<<<<<<< HEAD
-	virtual bool CanChangeIsSpatiallyLoadedFlag() const { return false; }
-=======
 	virtual bool CanChangeIsSpatiallyLoadedFlag() const override { return false; }
 	virtual bool IsDataLayerTypeSupported(TSubclassOf<UDataLayerInstance> DataLayerType) const override { return false; }
->>>>>>> 4af6daef
 #endif
 	// AActor interface end
 
