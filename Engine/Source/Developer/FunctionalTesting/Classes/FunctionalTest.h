--- conflicted
+++ resolved
@@ -377,8 +377,6 @@
 	 */
 	UFUNCTION(BlueprintCallable, Category = "Asserts", DisplayName = "Assert Value (Float)", meta = ( HidePin = "ContextObject", DefaultToSelf = "ContextObject"))
 	virtual bool AssertValue_Float(float Actual, EComparisonMethod ShouldBe, float Expected, const FString& What, const UObject* ContextObject = nullptr);
-<<<<<<< HEAD
-=======
 
 	/**
 	 * Assert on a relationship between two doubles.
@@ -386,7 +384,6 @@
 	 */
 	UFUNCTION(BlueprintCallable, Category = "Asserts", DisplayName = "Assert Value (Double)", meta = (HidePin = "ContextObject", DefaultToSelf = "ContextObject"))
 	bool AssertValue_Double(double Actual, EComparisonMethod ShouldBe, double Expected, const FString& What, const UObject* ContextObject = nullptr);
->>>>>>> 6bbb88c8
 
 	/**
 	 * Assert on a relationship between two DateTimes.
@@ -408,8 +405,6 @@
 	 */
 	UFUNCTION(BlueprintCallable, Category = "Asserts", DisplayName = "Assert Equal (Float)", meta = ( HidePin = "ContextObject", DefaultToSelf = "ContextObject"))
 	virtual bool AssertEqual_Float(const float Actual, const float Expected, const FString& What, const float Tolerance = 1.e-4, const UObject* ContextObject = nullptr);
-<<<<<<< HEAD
-=======
 
 	/**
 	 * Assert that two double are equal within tolerance between two doubles.
@@ -417,7 +412,6 @@
 	 */
 	UFUNCTION(BlueprintCallable, Category = "Asserts", DisplayName = "Assert Equal (Double)", meta = (HidePin = "ContextObject", DefaultToSelf = "ContextObject"))
 	bool AssertEqual_Double(const double Actual, const double Expected, const FString& What, const double Tolerance = 1.e-4, const UObject* ContextObject = nullptr);
->>>>>>> 6bbb88c8
 
 	/**
 	* Assert that two bools are equal
