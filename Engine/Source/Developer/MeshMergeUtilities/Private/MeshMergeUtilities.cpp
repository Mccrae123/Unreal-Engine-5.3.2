// Copyright Epic Games, Inc. All Rights Reserved.

#include "MeshMergeUtilities.h"

#include "Engine/MapBuildDataRegistry.h"
#include "Engine/MeshMerging.h"

#include "MaterialOptions.h"
#include "IMaterialBakingModule.h"

#include "Misc/PackageName.h"
#include "MaterialUtilities.h"
#include "Components/SkeletalMeshComponent.h"
#include "Components/SplineMeshComponent.h"
#include "Components/SkinnedMeshComponent.h"
#include "Components/ShapeComponent.h"

#include "SkeletalMeshTypes.h"
#include "SkeletalRenderPublic.h"

#include "UObject/UObjectBaseUtility.h"
#include "UObject/Package.h"
#include "Materials/Material.h"
#include "Misc/ScopedSlowTask.h"
#include "Modules/ModuleManager.h"
#include "HierarchicalLODUtilitiesModule.h"
#include "MeshMergeData.h"
#include "IHierarchicalLODUtilities.h"
#include "Engine/MeshMergeCullingVolume.h"

#include "Landscape.h"
#include "LandscapeProxy.h"

#include "Editor.h"
#include "ProxyGenerationProcessor.h"
#include "Editor/EditorPerProjectUserSettings.h"

#include "ProxyMaterialUtilities.h"
#include "Engine/StaticMesh.h"
#include "PhysicsEngine/ConvexElem.h"
#include "PhysicsEngine/BodySetup.h"
#include "MeshUtilities.h"
#include "ImageUtils.h"
#include "LandscapeHeightfieldCollisionComponent.h"
#include "IMeshReductionManagerModule.h"
#include "IMeshReductionInterfaces.h"

#include "ProxyGenerationProcessor.h"
#include "IMaterialBakingAdapter.h"
#include "StaticMeshComponentAdapter.h"
#include "SkeletalMeshAdapter.h"
#include "StaticMeshAdapter.h"
#include "MeshMergeEditorExtensions.h"

#include "MeshMergeDataTracker.h"

#include "Misc/FileHelper.h"
#include "MeshMergeHelpers.h"
#include "Settings/EditorExperimentalSettings.h"
#include "MaterialBakingStructures.h"
#include "Async/ParallelFor.h"
#include "ScopedTransaction.h"
#include "Components/InstancedStaticMeshComponent.h"
#include "Engine/LODActor.h"
#include "HierarchicalLODVolume.h"
#include "Engine/Selection.h"
#include "MaterialBakingHelpers.h"
#include "IMeshMergeExtension.h"

#include "RawMesh.h"
#include "StaticMeshAttributes.h"
#include "StaticMeshOperations.h"

#include "Async/Future.h"
#include "Async/Async.h"

#if WITH_EDITOR
#include "Widgets/Notifications/SNotificationList.h"
#include "Framework/Notifications/NotificationManager.h"
#endif // WITH_EDITOR

#define LOCTEXT_NAMESPACE "MeshMergeUtils"

DEFINE_LOG_CATEGORY(LogMeshMerging);

FMeshMergeUtilities::FMeshMergeUtilities()
{
	Processor = new FProxyGenerationProcessor(this);

	// Add callback for registering editor extensions with Skeletal/Static mesh editor
	ModuleLoadedDelegateHandle = FModuleManager::Get().OnModulesChanged().AddStatic(&FMeshMergeEditorExtensions::OnModulesChanged);
}

FMeshMergeUtilities::~FMeshMergeUtilities()
{
	FModuleManager::Get().OnModulesChanged().Remove(ModuleLoadedDelegateHandle);
	FMeshMergeEditorExtensions::RemoveExtenders();
}

void FMeshMergeUtilities::BakeMaterialsForComponent(TArray<TWeakObjectPtr<UObject>>& OptionObjects, IMaterialBakingAdapter* Adapter) const
{
	// Try and find material (merge) options from provided set of objects
	TWeakObjectPtr<UObject>* MaterialOptionsObject = OptionObjects.FindByPredicate([](TWeakObjectPtr<UObject> Object)
	{
		return Cast<UMaterialOptions>(Object.Get()) != nullptr;
	});

	TWeakObjectPtr<UObject>* MaterialMergeOptionsObject = OptionObjects.FindByPredicate([](TWeakObjectPtr<UObject> Object)
	{
		return Cast<UMaterialMergeOptions>(Object.Get()) != nullptr;
	});

	UMaterialOptions* MaterialOptions = MaterialOptionsObject ? Cast<UMaterialOptions>(MaterialOptionsObject->Get()) : nullptr;
	checkf(MaterialOptions, TEXT("No valid material options found"));


	UMaterialMergeOptions* MaterialMergeOptions  = MaterialMergeOptionsObject ? Cast<UMaterialMergeOptions>(MaterialMergeOptionsObject->Get()) : nullptr;

	// Mesh / LOD index	
	TMap<uint32, FMeshDescription> RawMeshLODs;

	// LOD index, <original section index, unique section index>
	TMultiMap<uint32, TPair<uint32, uint32>> UniqueSectionIndexPerLOD;

	// Unique set of sections in mesh
	TArray<FSectionInfo> UniqueSections;

	TArray<FSectionInfo> Sections;

	int32 NumLODs = Adapter->GetNumberOfLODs();

	// Retrieve raw mesh data and unique sections
	for (int32 LODIndex = 0; LODIndex < NumLODs; ++LODIndex)
	{
		// Reset section for reuse
		Sections.SetNum(0, false);

		// Extract raw mesh data 
		const bool bProcessedLOD = MaterialOptions->LODIndices.Contains(LODIndex);
		if (bProcessedLOD)
		{
			FMeshDescription& RawMesh = RawMeshLODs.Add(LODIndex);
			FStaticMeshAttributes(RawMesh).Register();
			Adapter->RetrieveRawMeshData(LODIndex, RawMesh, MaterialOptions->bUseMeshData);
		}

		// Extract sections for given LOD index from the mesh 
		Adapter->RetrieveMeshSections(LODIndex, Sections);

		for (int32 SectionIndex = 0; SectionIndex < Sections.Num(); ++SectionIndex)
		{
			FSectionInfo& Section = Sections[SectionIndex];
			Section.bProcessed = bProcessedLOD;
			const int32 UniqueIndex = UniqueSections.AddUnique(Section);
			UniqueSectionIndexPerLOD.Add(LODIndex, TPair<uint32, uint32>(SectionIndex, UniqueIndex));
		}
	}

	TArray<UMaterialInterface*> UniqueMaterials;
	TMap<UMaterialInterface*, int32> MaterialIndices;
	TMultiMap<uint32, uint32> SectionToMaterialMap;
	// Populate list of unique materials and store section mappings
	for (int32 SectionIndex = 0; SectionIndex < UniqueSections.Num(); ++SectionIndex)
	{
		FSectionInfo& Section = UniqueSections[SectionIndex];
		const int32 UniqueIndex = UniqueMaterials.AddUnique(Section.Material);
		SectionToMaterialMap.Add(UniqueIndex, SectionIndex);
	}

	TArray<bool> bMaterialUsesVertexData;
	DetermineMaterialVertexDataUsage(bMaterialUsesVertexData, UniqueMaterials, MaterialOptions);

	TArray<FMeshData> GlobalMeshSettings;
	TArray<FMaterialData> GlobalMaterialSettings;
	TMultiMap< uint32, TPair<uint32, uint32>> OutputMaterialsMap;
	for (int32 MaterialIndex = 0; MaterialIndex < UniqueMaterials.Num(); ++MaterialIndex)
	{
		UMaterialInterface* Material = UniqueMaterials[MaterialIndex];
		const bool bDoesMaterialUseVertexData = bMaterialUsesVertexData[MaterialIndex];
		// Retrieve all sections using this material 
		TArray<uint32> SectionIndices;
		SectionToMaterialMap.MultiFind(MaterialIndex, SectionIndices);

		if (MaterialOptions->bUseMeshData)
		{
			for (const int32 LODIndex : MaterialOptions->LODIndices)
			{
				TArray<TPair<uint32, uint32>> IndexPairs;
				UniqueSectionIndexPerLOD.MultiFind(LODIndex, IndexPairs);

				FMeshData MeshSettings;
				MeshSettings.RawMeshDescription = nullptr;

				// Add material indices used for rendering out material
				for (const TPair<uint32, uint32>& Pair : IndexPairs)
				{
					if (SectionIndices.Contains(Pair.Value))
					{
						MeshSettings.MaterialIndices.Add(Pair.Key);
					}
				}

				if (MeshSettings.MaterialIndices.Num())
				{
					// Retrieve raw mesh
					MeshSettings.RawMeshDescription = RawMeshLODs.Find(LODIndex);
					
					//Should not be using mesh data if there is no mesh
					check(MeshSettings.RawMeshDescription);

					MeshSettings.TextureCoordinateBox = FBox2D(FVector2D(0.0f, 0.0f), FVector2D(1.0f, 1.0f));
					const bool bUseVertexColor = FStaticMeshOperations::HasVertexColor(*(MeshSettings.RawMeshDescription));
					if (MaterialOptions->bUseSpecificUVIndex)
					{
						MeshSettings.TextureCoordinateIndex = MaterialOptions->TextureCoordinateIndex;
					}
					// if you use vertex color, we can't rely on overlapping UV channel, so use light map UV to unwrap UVs
					else if (bUseVertexColor)
					{
						MeshSettings.TextureCoordinateIndex = Adapter->LightmapUVIndex();
					}
					else
					{
						MeshSettings.TextureCoordinateIndex = 0;
					}
					
					Adapter->ApplySettings(LODIndex, MeshSettings);
					
					// In case part of the UVs is not within the 0-1 range try to use the lightmap UVs
					const bool bNeedsUniqueUVs = FMeshMergeHelpers::CheckWrappingUVs(*(MeshSettings.RawMeshDescription), MeshSettings.TextureCoordinateIndex);
					const int32 LightMapUVIndex = Adapter->LightmapUVIndex();
					
					TVertexInstanceAttributesConstRef<FVector2D> VertexInstanceUVs = MeshSettings.RawMeshDescription->VertexInstanceAttributes().GetAttributesRef<FVector2D>(MeshAttribute::VertexInstance::TextureCoordinate);
					if (bNeedsUniqueUVs && MeshSettings.TextureCoordinateIndex != LightMapUVIndex && VertexInstanceUVs.GetNumElements() > 0 && VertexInstanceUVs.GetNumIndices() > LightMapUVIndex)
					{
						MeshSettings.TextureCoordinateIndex = LightMapUVIndex;
					}

					FMaterialData MaterialSettings;
					MaterialSettings.Material = Material;					

					// Add all user defined properties for baking out
					for (const FPropertyEntry& Entry : MaterialOptions->Properties)
					{
						if (!Entry.bUseConstantValue && Entry.Property != MP_MAX)
						{
							int32 NumTextureCoordinates;
							bool bUsesVertexData;
							Material->AnalyzeMaterialProperty(Entry.Property, NumTextureCoordinates, bUsesVertexData);

							MaterialSettings.PropertySizes.Add(Entry.Property, Entry.bUseCustomSize ? Entry.CustomSize : MaterialOptions->TextureSize);
						}
					}

					// For each original material index add an entry to the corresponding LOD and bake output index 
					for (int32 Index : MeshSettings.MaterialIndices)
					{
						OutputMaterialsMap.Add(LODIndex, TPair<uint32, uint32>(Index, GlobalMeshSettings.Num()));
					}

					GlobalMeshSettings.Add(MeshSettings);
					GlobalMaterialSettings.Add(MaterialSettings);
				}
			}
		}
		else
		{
			// If we are not using the mesh data we aren't doing anything special, just bake out uv range
			FMeshData MeshSettings;
			for (int32 LODIndex : MaterialOptions->LODIndices)
			{
				TArray<TPair<uint32, uint32>> IndexPairs;
				UniqueSectionIndexPerLOD.MultiFind(LODIndex, IndexPairs);
				for (const TPair<uint32, uint32>& Pair : IndexPairs)
				{
					if (SectionIndices.Contains(Pair.Value))
					{
						MeshSettings.MaterialIndices.Add(Pair.Key);
					}
				}
			}

			if (MeshSettings.MaterialIndices.Num())
			{
				MeshSettings.RawMeshDescription = nullptr;
				MeshSettings.TextureCoordinateBox = FBox2D(FVector2D(0.0f, 0.0f), FVector2D(1.0f, 1.0f));
				MeshSettings.TextureCoordinateIndex = 0;

				FMaterialData MaterialSettings;
				MaterialSettings.Material = Material;

				// Add all user defined properties for baking out
				for (const FPropertyEntry& Entry : MaterialOptions->Properties)
				{
					if (!Entry.bUseConstantValue && Material->IsPropertyActive(Entry.Property) && Entry.Property != MP_MAX)
					{
						MaterialSettings.PropertySizes.Add(Entry.Property, Entry.bUseCustomSize ? Entry.CustomSize : MaterialOptions->TextureSize);
					}
				}

				for (int32 LODIndex : MaterialOptions->LODIndices)
				{
					TArray<TPair<uint32, uint32>> IndexPairs;
					UniqueSectionIndexPerLOD.MultiFind(LODIndex, IndexPairs);
					for (const TPair<uint32, uint32>& Pair : IndexPairs)
					{
						if (SectionIndices.Contains(Pair.Value))
						{
							/// For each original material index add an entry to the corresponding LOD and bake output index 
							OutputMaterialsMap.Add(LODIndex, TPair<uint32, uint32>(Pair.Key, GlobalMeshSettings.Num()));
						}
					}
				}

				GlobalMeshSettings.Add(MeshSettings);
				GlobalMaterialSettings.Add(MaterialSettings);
			}
		}
	}

	TArray<FMeshData*> MeshSettingPtrs;
	for (int32 SettingsIndex = 0; SettingsIndex < GlobalMeshSettings.Num(); ++SettingsIndex)
	{
		MeshSettingPtrs.Add(&GlobalMeshSettings[SettingsIndex]);
	}

	TArray<FMaterialData*> MaterialSettingPtrs;
	for (int32 SettingsIndex = 0; SettingsIndex < GlobalMaterialSettings.Num(); ++SettingsIndex)
	{
		MaterialSettingPtrs.Add(&GlobalMaterialSettings[SettingsIndex]);
	}

	TArray<FBakeOutput> BakeOutputs;
	IMaterialBakingModule& Module = FModuleManager::Get().LoadModuleChecked<IMaterialBakingModule>("MaterialBaking");
	Module.BakeMaterials(MaterialSettingPtrs, MeshSettingPtrs, BakeOutputs);

	// Append constant properties which did not require baking out
	TArray<FColor> ConstantData;
	FIntPoint ConstantSize(1, 1);
	for (const FPropertyEntry& Entry : MaterialOptions->Properties)
	{
		if (Entry.bUseConstantValue && Entry.Property != MP_MAX)
		{
			ConstantData.SetNum(1, false);
			ConstantData[0] = FColor(Entry.ConstantValue * 255.0f, Entry.ConstantValue * 255.0f, Entry.ConstantValue * 255.0f);
			for (FBakeOutput& Ouput : BakeOutputs)
			{
				Ouput.PropertyData.Add(Entry.Property, ConstantData);
				Ouput.PropertySizes.Add(Entry.Property, ConstantSize);
			}
		}
	}

	TArray<UMaterialInterface*> NewMaterials;

	FString PackageName = Adapter->GetBaseName();

	const FGuid NameGuid = FGuid::NewGuid();
	for (int32 OutputIndex = 0; OutputIndex < BakeOutputs.Num(); ++OutputIndex)
	{
		// Create merged material asset
		FString MaterialAssetName = TEXT("M_") + FPackageName::GetShortName(PackageName) + TEXT("_") + MaterialSettingPtrs[OutputIndex]->Material->GetName() + TEXT("_") + NameGuid.ToString();
		FString MaterialPackageName = FPackageName::GetLongPackagePath(PackageName) + TEXT("/") + MaterialAssetName;

		FBakeOutput& Output = BakeOutputs[OutputIndex];
		// Optimize output 
		for (auto DataPair : Output.PropertyData)
		{
			FMaterialUtilities::OptimizeSampleArray(DataPair.Value, Output.PropertySizes[DataPair.Key]);
		}

		UMaterialInterface* Material = nullptr;

		if (Adapter->GetOuter())
		{
			Material = FMaterialUtilities::CreateProxyMaterialAndTextures(Adapter->GetOuter(), MaterialAssetName, Output, *MeshSettingPtrs[OutputIndex], *MaterialSettingPtrs[OutputIndex], MaterialOptions);
		}
		else
		{
			Material = FMaterialUtilities::CreateProxyMaterialAndTextures(MaterialPackageName, MaterialAssetName, Output, *MeshSettingPtrs[OutputIndex], *MaterialSettingPtrs[OutputIndex], MaterialOptions);
		}

		
		NewMaterials.Add(Material);
	}

	// Retrieve material indices which were not baked out and should still be part of the final asset
	TArray<int32> NonReplaceMaterialIndices;
	for (int32 MaterialIndex = 0; MaterialIndex < NewMaterials.Num(); ++MaterialIndex)
	{
		TArray<uint32> SectionIndices;
		SectionToMaterialMap.MultiFind(MaterialIndex, SectionIndices);

		for (int32 LODIndex = 0; LODIndex < NumLODs; ++LODIndex)
		{
			const bool bProcessedLOD = MaterialOptions->LODIndices.Contains(LODIndex);
			if (!bProcessedLOD)
			{
				TArray<TPair<uint32, uint32>> IndexPairs;
				UniqueSectionIndexPerLOD.MultiFind(LODIndex, IndexPairs);

				for (TPair<uint32, uint32>& Pair : IndexPairs)
				{
					NonReplaceMaterialIndices.AddUnique(Adapter->GetMaterialIndex(LODIndex, Pair.Key));
				}
			}
		}
	}

	// Remap all baked out materials to their new material indices
	TMap<uint32, uint32> NewMaterialRemap;
	for (int32 LODIndex : MaterialOptions->LODIndices)
	{
		TArray<TPair<uint32, uint32>> IndexPairs;
		OutputMaterialsMap.MultiFind(LODIndex, IndexPairs);

		// Key == original section index, Value == unique material index
		for (auto Pair : IndexPairs)
		{
			int32 SetIndex = Adapter->GetMaterialIndex(LODIndex, Pair.Key);
			if (!NonReplaceMaterialIndices.Contains(SetIndex))
			{
				//TODO (Bug), need to pass the material data MaterialSlotName and ImportedMaterialSlotName. We loose all this data when baking material on skeletalmesh
				Adapter->SetMaterial(SetIndex, NewMaterials[Pair.Value]);
			}
			else
			{
				const FSectionInfo& SectionInfo = UniqueSections[Pair.Key];
				// Check if this material was  processed and a new entry already exists
				if (uint32* ExistingIndex = NewMaterialRemap.Find(Pair.Value))
				{
					Adapter->RemapMaterialIndex(LODIndex, Pair.Key, *ExistingIndex);
				}
				else
				{
					// Add new material
					const int32 NewMaterialIndex = Adapter->AddMaterial(NewMaterials[Pair.Value]);
					NewMaterialRemap.Add(Pair.Value, NewMaterialIndex);
					Adapter->RemapMaterialIndex(LODIndex, Pair.Key, NewMaterialIndex);
				}
			}
		}
	}

	Adapter->UpdateUVChannelData();
	GlobalMeshSettings.Empty();
}

void FMeshMergeUtilities::BakeMaterialsForComponent(USkeletalMeshComponent* SkeletalMeshComponent) const
{
	// Retrieve settings object
	UMaterialOptions* MaterialOptions = DuplicateObject(GetMutableDefault<UMaterialOptions>(), GetTransientPackage());
	UAssetBakeOptions* AssetOptions = GetMutableDefault<UAssetBakeOptions>();
	UMaterialMergeOptions* MergeOptions = GetMutableDefault<UMaterialMergeOptions>();
	TArray<TWeakObjectPtr<UObject>> Objects{ MergeOptions, AssetOptions, MaterialOptions };

	const int32 NumLODs = SkeletalMeshComponent->SkeletalMesh->GetLODNum();
	IMaterialBakingModule& Module = FModuleManager::Get().LoadModuleChecked<IMaterialBakingModule>("MaterialBaking");
	if (!Module.SetupMaterialBakeSettings(Objects, NumLODs))
	{
		return;
	}

	// Bake out materials for skeletal mesh
	FSkeletalMeshComponentAdapter Adapter(SkeletalMeshComponent);
	BakeMaterialsForComponent(Objects, &Adapter);
	SkeletalMeshComponent->MarkRenderStateDirty();
}

void FMeshMergeUtilities::BakeMaterialsForComponent(UStaticMeshComponent* StaticMeshComponent) const
{
	// Retrieve settings object
	UMaterialOptions* MaterialOptions = DuplicateObject(GetMutableDefault<UMaterialOptions>(), GetTransientPackage());
	UAssetBakeOptions* AssetOptions = GetMutableDefault<UAssetBakeOptions>();
	UMaterialMergeOptions* MergeOptions = GetMutableDefault<UMaterialMergeOptions>();
	TArray<TWeakObjectPtr<UObject>> Objects{ MergeOptions, AssetOptions, MaterialOptions };

	const int32 NumLODs = StaticMeshComponent->GetStaticMesh()->GetNumLODs();
	IMaterialBakingModule& Module = FModuleManager::Get().LoadModuleChecked<IMaterialBakingModule>("MaterialBaking");
	if (!Module.SetupMaterialBakeSettings(Objects, NumLODs))
	{
		return;
	}

	// Bake out materials for static mesh component
	FStaticMeshComponentAdapter Adapter(StaticMeshComponent);
	BakeMaterialsForComponent(Objects, &Adapter);
	StaticMeshComponent->MarkRenderStateDirty();
}

void FMeshMergeUtilities::BakeMaterialsForMesh(UStaticMesh* StaticMesh) const
{
	// Retrieve settings object
	UMaterialOptions* MaterialOptions = DuplicateObject(GetMutableDefault<UMaterialOptions>(), GetTransientPackage());
	UAssetBakeOptions* AssetOptions = GetMutableDefault<UAssetBakeOptions>();
	UMaterialMergeOptions* MergeOptions = GetMutableDefault<UMaterialMergeOptions>();
	TArray<TWeakObjectPtr<UObject>> Objects{ MergeOptions, AssetOptions, MaterialOptions };

	const int32 NumLODs = StaticMesh->GetNumLODs();
	IMaterialBakingModule& Module = FModuleManager::Get().LoadModuleChecked<IMaterialBakingModule>("MaterialBaking");
	if (!Module.SetupMaterialBakeSettings(Objects, NumLODs))
	{
		return;
	}

	// Bake out materials for static mesh asset
	FStaticMeshAdapter Adapter(StaticMesh);
	BakeMaterialsForComponent(Objects, &Adapter);
}

void FMeshMergeUtilities::DetermineMaterialVertexDataUsage(TArray<bool>& InOutMaterialUsesVertexData, const TArray<UMaterialInterface*>& UniqueMaterials, const UMaterialOptions* MaterialOptions) const
{
	TRACE_CPUPROFILER_EVENT_SCOPE(DetermineMaterialVertexDataUsage);

	InOutMaterialUsesVertexData.SetNum(UniqueMaterials.Num());
	for (int32 MaterialIndex = 0; MaterialIndex < UniqueMaterials.Num(); ++MaterialIndex)
	{
		UMaterialInterface* Material = UniqueMaterials[MaterialIndex];
		for (const FPropertyEntry& Entry : MaterialOptions->Properties)
		{
			// Don't have to check a property if the result is going to be constant anyway
			if (!Entry.bUseConstantValue && Entry.Property != MP_MAX)
			{
				int32 NumTextureCoordinates;
				bool bUsesVertexData;
				Material->AnalyzeMaterialProperty(Entry.Property, NumTextureCoordinates, bUsesVertexData);

				if (bUsesVertexData || NumTextureCoordinates > 1)
				{
					InOutMaterialUsesVertexData[MaterialIndex] = true;
					break;
				}
			}
		}
	}
}

void FMeshMergeUtilities::ConvertOutputToFlatMaterials(const TArray<FBakeOutput>& BakeOutputs, const TArray<FMaterialData>& MaterialData, TArray<FFlattenMaterial> &FlattenedMaterials) const
{
	for (int32 OutputIndex = 0; OutputIndex < BakeOutputs.Num(); ++OutputIndex)
	{
		const FBakeOutput& Output = BakeOutputs[OutputIndex];
		const FMaterialData& MaterialInfo = MaterialData[OutputIndex];

		FFlattenMaterial Material;		

		for (TPair<EMaterialProperty, FIntPoint> SizePair : Output.PropertySizes)
		{
			EFlattenMaterialProperties OldProperty = NewToOldProperty(SizePair.Key);
			Material.SetPropertySize(OldProperty, SizePair.Value);
			Material.GetPropertySamples(OldProperty).Append(Output.PropertyData[SizePair.Key]);
		}

		Material.bDitheredLODTransition = MaterialInfo.Material->IsDitheredLODTransition();
		Material.BlendMode = BLEND_Opaque;
		Material.bTwoSided = MaterialInfo.Material->IsTwoSided();
		Material.EmissiveScale = Output.EmissiveScale;

		FlattenedMaterials.Add(Material);
	}
}

void FMeshMergeUtilities::TransferOutputToFlatMaterials(const TArray<FMaterialData>& InMaterialData, TArray<FBakeOutput>& InOutBakeOutputs, TArray<FFlattenMaterial> &OutFlattenedMaterials) const
{
	TRACE_CPUPROFILER_EVENT_SCOPE(FMeshMergeUtilities::TransferOutputToFlatMaterials)

	OutFlattenedMaterials.SetNum(InOutBakeOutputs.Num());

	for (int32 OutputIndex = 0; OutputIndex < InOutBakeOutputs.Num(); ++OutputIndex)
	{
		FBakeOutput& Output = InOutBakeOutputs[OutputIndex];
		const FMaterialData& MaterialInfo = InMaterialData[OutputIndex];

		FFlattenMaterial& Material = OutFlattenedMaterials[OutputIndex];

		for (TPair<EMaterialProperty, FIntPoint> SizePair : Output.PropertySizes)
		{
			EFlattenMaterialProperties OldProperty = NewToOldProperty(SizePair.Key);
			Material.SetPropertySize(OldProperty, SizePair.Value);
			Material.GetPropertySamples(OldProperty) = MoveTemp(Output.PropertyData[SizePair.Key]);
		}

		Material.bDitheredLODTransition = MaterialInfo.Material->IsDitheredLODTransition();
		Material.BlendMode = BLEND_Opaque;
		Material.bTwoSided = MaterialInfo.Material->IsTwoSided();
		Material.EmissiveScale = Output.EmissiveScale;
	}
}

EFlattenMaterialProperties FMeshMergeUtilities::NewToOldProperty(int32 NewProperty) const
{
	const EFlattenMaterialProperties Remap[MP_Refraction] =
	{
		EFlattenMaterialProperties::Emissive,
		EFlattenMaterialProperties::Opacity,
		EFlattenMaterialProperties::OpacityMask,
		EFlattenMaterialProperties::NumFlattenMaterialProperties,
		EFlattenMaterialProperties::NumFlattenMaterialProperties,
		EFlattenMaterialProperties::Diffuse,
		EFlattenMaterialProperties::Metallic,
		EFlattenMaterialProperties::Specular,
		EFlattenMaterialProperties::Roughness,
		EFlattenMaterialProperties::Normal,
		EFlattenMaterialProperties::NumFlattenMaterialProperties,
		EFlattenMaterialProperties::NumFlattenMaterialProperties,
		EFlattenMaterialProperties::NumFlattenMaterialProperties,
		EFlattenMaterialProperties::NumFlattenMaterialProperties,
		EFlattenMaterialProperties::NumFlattenMaterialProperties,
		EFlattenMaterialProperties::NumFlattenMaterialProperties,
		EFlattenMaterialProperties::AmbientOcclusion
	};
	
	return Remap[NewProperty];
}

UMaterialOptions* FMeshMergeUtilities::PopulateMaterialOptions(const FMaterialProxySettings& MaterialSettings) const
{
	UMaterialOptions* MaterialOptions = DuplicateObject(GetMutableDefault<UMaterialOptions>(), GetTransientPackage());
	MaterialOptions->Properties.Empty();	
	MaterialOptions->TextureSize = MaterialSettings.TextureSize;
	
	const bool bCustomSizes = MaterialSettings.TextureSizingType == TextureSizingType_UseManualOverrideTextureSize;

	FPropertyEntry Property;
	PopulatePropertyEntry(MaterialSettings, MP_BaseColor, Property);
	MaterialOptions->Properties.Add(Property);

	PopulatePropertyEntry(MaterialSettings, MP_Specular, Property);
	if (MaterialSettings.bSpecularMap)
		MaterialOptions->Properties.Add(Property);

	PopulatePropertyEntry(MaterialSettings, MP_Roughness, Property);
	if (MaterialSettings.bRoughnessMap)
		MaterialOptions->Properties.Add(Property);

	PopulatePropertyEntry(MaterialSettings, MP_Metallic, Property);
	if (MaterialSettings.bMetallicMap)
		MaterialOptions->Properties.Add(Property);

	PopulatePropertyEntry(MaterialSettings, MP_Normal, Property);
	if (MaterialSettings.bNormalMap)
		MaterialOptions->Properties.Add(Property);

	PopulatePropertyEntry(MaterialSettings, MP_Opacity, Property);
	if (MaterialSettings.bOpacityMap)
		MaterialOptions->Properties.Add(Property);

	PopulatePropertyEntry(MaterialSettings, MP_OpacityMask, Property);
	if (MaterialSettings.bOpacityMaskMap)
		MaterialOptions->Properties.Add(Property);

	PopulatePropertyEntry(MaterialSettings, MP_EmissiveColor, Property);
	if (MaterialSettings.bEmissiveMap)
		MaterialOptions->Properties.Add(Property);

	PopulatePropertyEntry(MaterialSettings, MP_AmbientOcclusion, Property);
	if (MaterialSettings.bAmbientOcclusionMap)
		MaterialOptions->Properties.Add(Property);

	return MaterialOptions;
}

void FMeshMergeUtilities::PopulatePropertyEntry(const FMaterialProxySettings& MaterialSettings, EMaterialProperty MaterialProperty, FPropertyEntry& InOutPropertyEntry) const
{
	InOutPropertyEntry.Property = MaterialProperty;
	switch (MaterialSettings.TextureSizingType)
	{	
		/** Set property output size to unique per-property user set sizes */
		case TextureSizingType_UseManualOverrideTextureSize:
		{
			InOutPropertyEntry.bUseCustomSize = true;
			InOutPropertyEntry.CustomSize = [MaterialSettings, MaterialProperty]() -> FIntPoint
			{
				switch (MaterialProperty)
				{
					case MP_BaseColor: return MaterialSettings.DiffuseTextureSize;
					case MP_Specular: return MaterialSettings.SpecularTextureSize;
					case MP_Roughness: return MaterialSettings.RoughnessTextureSize;
					case MP_Metallic: return MaterialSettings.MetallicTextureSize;
					case MP_Normal: return MaterialSettings.NormalTextureSize;
					case MP_Opacity: return MaterialSettings.OpacityTextureSize;
					case MP_OpacityMask: return MaterialSettings.OpacityMaskTextureSize;
					case MP_EmissiveColor: return MaterialSettings.EmissiveTextureSize;
					case MP_AmbientOcclusion: return MaterialSettings.AmbientOcclusionTextureSize;
					default:
					{
						checkf(false, TEXT("Invalid Material Property"));
						return FIntPoint();
					}	
				}
			}();

			break;
		}
		/** Set property output size to biased values off the TextureSize value (Normal at fullres, Diffuse at halfres, and anything else at quarter res */
		case TextureSizingType_UseAutomaticBiasedSizes:
		{
			const FIntPoint FullRes = MaterialSettings.TextureSize;
			const FIntPoint HalfRes = FIntPoint(FMath::Max(8, FullRes.X >> 1), FMath::Max(8, FullRes.Y >> 1));
			const FIntPoint QuarterRes = FIntPoint(FMath::Max(4, FullRes.X >> 2), FMath::Max(4, FullRes.Y >> 2));

			InOutPropertyEntry.bUseCustomSize = true;
			InOutPropertyEntry.CustomSize = [FullRes, HalfRes, QuarterRes, MaterialSettings, MaterialProperty]() -> FIntPoint
			{
				switch (MaterialProperty)
				{
				case MP_Normal: return FullRes;
				case MP_BaseColor: return HalfRes;
				case MP_Specular: return QuarterRes;
				case MP_Roughness: return QuarterRes;
				case MP_Metallic: return QuarterRes;				
				case MP_Opacity: return QuarterRes;
				case MP_OpacityMask: return QuarterRes;
				case MP_EmissiveColor: return QuarterRes;
				case MP_AmbientOcclusion: return QuarterRes;
				default:
				{
					checkf(false, TEXT("Invalid Material Property"));
					return FIntPoint();
				}
				}
			}();

			break;
		}
 		/** Set all sizes to TextureSize */
		case TextureSizingType_UseSingleTextureSize:
		case TextureSizingType_UseSimplygonAutomaticSizing:
		{
			InOutPropertyEntry.bUseCustomSize = false;
			InOutPropertyEntry.CustomSize = MaterialSettings.TextureSize;
			break;
		}
	}
	/** Check whether or not a constant value should be used for this property */
	InOutPropertyEntry.bUseConstantValue = [MaterialSettings, MaterialProperty]() -> bool
	{
		switch (MaterialProperty)
		{
			case MP_BaseColor: return false;
			case MP_Normal: return !MaterialSettings.bNormalMap;
			case MP_Specular: return !MaterialSettings.bSpecularMap;
			case MP_Roughness: return !MaterialSettings.bRoughnessMap;
			case MP_Metallic: return !MaterialSettings.bMetallicMap;
			case MP_Opacity: return !MaterialSettings.bOpacityMap;
			case MP_OpacityMask: return !MaterialSettings.bOpacityMaskMap;
			case MP_EmissiveColor: return !MaterialSettings.bEmissiveMap;
			case MP_AmbientOcclusion: return !MaterialSettings.bAmbientOcclusionMap;
			default:
			{
				checkf(false, TEXT("Invalid Material Property"));
				return false;
			}
		}
	}();
	/** Set the value if a constant value should be used for this property */
	InOutPropertyEntry.ConstantValue = [MaterialSettings, MaterialProperty]() -> float
	{
		switch (MaterialProperty)
		{
			case MP_BaseColor: return 1.0f;
			case MP_Normal: return 1.0f;
			case MP_Specular: return MaterialSettings.SpecularConstant;
			case MP_Roughness: return MaterialSettings.RoughnessConstant;
			case MP_Metallic: return MaterialSettings.MetallicConstant;
			case MP_Opacity: return MaterialSettings.OpacityConstant;
			case MP_OpacityMask: return MaterialSettings.OpacityMaskConstant;
			case MP_EmissiveColor: return 0.0f;
			case MP_AmbientOcclusion: return MaterialSettings.AmbientOcclusionConstant;
			default:
			{
				checkf(false, TEXT("Invalid Material Property"));
				return 1.0f;
			}
		}
	}();
}

void FMeshMergeUtilities::CopyTextureRect(const FColor* Src, const FIntPoint& SrcSize, FColor* Dst, const FIntPoint& DstSize, const FIntPoint& DstPos, bool bCopyOnlyMaskedPixels) const
{
	const int32 RowLength = SrcSize.X * sizeof(FColor);
	FColor* RowDst = Dst + DstSize.X*DstPos.Y;
	const FColor* RowSrc = Src;
	if(bCopyOnlyMaskedPixels)
	{
		for (int32 RowIdx = 0; RowIdx < SrcSize.Y; ++RowIdx)
		{
			for (int32 ColIdx = 0; ColIdx < SrcSize.X; ++ColIdx)
			{
				if(RowSrc[ColIdx] != FColor::Magenta)
				{
					RowDst[DstPos.X + ColIdx] = RowSrc[ColIdx];
				}
			}

			RowDst += DstSize.X;
			RowSrc += SrcSize.X;
		}
	}
	else
	{
		for (int32 RowIdx = 0; RowIdx < SrcSize.Y; ++RowIdx)
		{
			FMemory::Memcpy(RowDst + DstPos.X, RowSrc, RowLength);
			RowDst += DstSize.X;
			RowSrc += SrcSize.X;
		}
	}
}

void FMeshMergeUtilities::SetTextureRect(const FColor& ColorValue, const FIntPoint& SrcSize, FColor* Dst, const FIntPoint& DstSize, const FIntPoint& DstPos) const
{
	FColor* RowDst = Dst + DstSize.X*DstPos.Y;

	for (int32 RowIdx = 0; RowIdx < SrcSize.Y; ++RowIdx)
	{
		for (int32 ColIdx = 0; ColIdx < SrcSize.X; ++ColIdx)
		{
			RowDst[DstPos.X + ColIdx] = ColorValue;
		}

		RowDst += DstSize.X;
	}
}

FIntPoint FMeshMergeUtilities::ConditionalImageResize(const FIntPoint& SrcSize, const FIntPoint& DesiredSize, TArray<FColor>& InOutImage, bool bLinearSpace) const
{
	const int32 NumDesiredSamples = DesiredSize.X*DesiredSize.Y;
	if (InOutImage.Num() && InOutImage.Num() != NumDesiredSamples)
	{
		check(InOutImage.Num() == SrcSize.X*SrcSize.Y);
		TArray<FColor> OutImage;
		if (NumDesiredSamples > 0)
		{
			FImageUtils::ImageResize(SrcSize.X, SrcSize.Y, InOutImage, DesiredSize.X, DesiredSize.Y, OutImage, bLinearSpace);
		}
		Exchange(InOutImage, OutImage);
		return DesiredSize;
	}

	return SrcSize;
}

void FMeshMergeUtilities::MergeFlattenedMaterials(TArray<struct FFlattenMaterial>& InMaterialList, int32 InGutter, FFlattenMaterial& OutMergedMaterial, TArray<FUVOffsetScalePair>& OutUVTransforms) const
{
	OutUVTransforms.Reserve(InMaterialList.Num());

	// Fill output UV transforms with invalid values
	for (auto Material : InMaterialList)
	{

		// Invalid UV transform
		FUVOffsetScalePair UVTransform;
		UVTransform.Key = FVector2D::ZeroVector;
		UVTransform.Value = FVector2D::ZeroVector;
		OutUVTransforms.Add(UVTransform);
	}

	const int32 AtlasGridSize = FMath::CeilToInt(FMath::Sqrt(InMaterialList.Num()));
	OutMergedMaterial.EmissiveScale = FlattenEmissivescale(InMaterialList);

	for (int32 PropertyIndex = 0; PropertyIndex < (int32)EFlattenMaterialProperties::NumFlattenMaterialProperties; ++PropertyIndex)
	{
		const EFlattenMaterialProperties Property = (EFlattenMaterialProperties)PropertyIndex;
		if (OutMergedMaterial.ShouldGenerateDataForProperty(Property))
		{
			const FIntPoint AtlasTextureSize = OutMergedMaterial.GetPropertySize(Property);
			const FIntPoint ExportTextureSize = AtlasTextureSize / AtlasGridSize;
			const int32 AtlasNumSamples = AtlasTextureSize.X*AtlasTextureSize.Y;
			check(OutMergedMaterial.GetPropertySize(Property) == AtlasTextureSize);
			TArray<FColor>& Samples = OutMergedMaterial.GetPropertySamples(Property);
			Samples.SetNumUninitialized(AtlasNumSamples);

			// Fill with magenta (as we will be box blurring this later)
			for(FColor& SampleColor : Samples)
			{
				SampleColor = FColor(255, 0, 255);
			}
		}
	}

	int32 AtlasRowIdx = 0;
	int32 AtlasColIdx = 0;
	FIntPoint Gutter(InGutter, InGutter);
	FIntPoint DoubleGutter(InGutter * 2, InGutter * 2);
	FIntPoint GlobalAtlasTargetPos = Gutter;

	bool bSamplesWritten[(uint32)EFlattenMaterialProperties::NumFlattenMaterialProperties];
	FMemory::Memset(bSamplesWritten, 0);

	// Used to calculate UV transforms
	const FIntPoint GlobalAtlasTextureSize = OutMergedMaterial.GetPropertySize(EFlattenMaterialProperties::Diffuse);
	const FIntPoint GlobalExportTextureSize = (GlobalAtlasTextureSize / AtlasGridSize) - DoubleGutter;
	const FIntPoint GlobalExportEntrySize = (GlobalAtlasTextureSize / AtlasGridSize);

	// Flatten all materials and merge them into one material using texture atlases
	for (int32 MatIdx = 0; MatIdx < InMaterialList.Num(); ++MatIdx)
	{
		FFlattenMaterial& FlatMaterial = InMaterialList[MatIdx];
		OutMergedMaterial.bTwoSided |= FlatMaterial.bTwoSided;
		OutMergedMaterial.bDitheredLODTransition = FlatMaterial.bDitheredLODTransition;

		for (int32 PropertyIndex = 0; PropertyIndex < (int32)EFlattenMaterialProperties::NumFlattenMaterialProperties; ++PropertyIndex)
		{
			const EFlattenMaterialProperties Property = (EFlattenMaterialProperties)PropertyIndex;
			const FIntPoint PropertyTextureSize = OutMergedMaterial.GetPropertySize(Property);
			const int32 NumPropertySamples = PropertyTextureSize.X*PropertyTextureSize.Y;

			const FIntPoint PropertyAtlasTextureSize = (PropertyTextureSize / AtlasGridSize) - DoubleGutter;
			const FIntPoint PropertyAtlasEntrySize = (PropertyTextureSize / AtlasGridSize);
			const FIntPoint AtlasTargetPos((AtlasColIdx * PropertyAtlasEntrySize.X) + InGutter, (AtlasRowIdx * PropertyAtlasEntrySize.Y) + InGutter);
			
			if (OutMergedMaterial.ShouldGenerateDataForProperty(Property) && FlatMaterial.DoesPropertyContainData(Property))
			{
				TArray<FColor>& SourceSamples = FlatMaterial.GetPropertySamples(Property);
				TArray<FColor>& TargetSamples = OutMergedMaterial.GetPropertySamples(Property);
				if (FlatMaterial.IsPropertyConstant(Property))
				{
					SetTextureRect(SourceSamples[0], PropertyAtlasTextureSize, TargetSamples.GetData(), PropertyTextureSize, AtlasTargetPos);
				}
				else
				{
					FIntPoint PropertySize = FlatMaterial.GetPropertySize(Property);
					PropertySize = ConditionalImageResize(PropertySize, PropertyAtlasTextureSize, SourceSamples, false);
					CopyTextureRect(SourceSamples.GetData(), PropertyAtlasTextureSize, TargetSamples.GetData(), PropertyTextureSize, AtlasTargetPos);
					FlatMaterial.SetPropertySize(Property, PropertySize);
				}

				bSamplesWritten[PropertyIndex] |= true;
			}
		}

		check(OutUVTransforms.IsValidIndex(MatIdx));

		// Offset
		OutUVTransforms[MatIdx].Key = FVector2D(
			(float)GlobalAtlasTargetPos.X / GlobalAtlasTextureSize.X,
			(float)GlobalAtlasTargetPos.Y / GlobalAtlasTextureSize.Y);

		// Scale
		OutUVTransforms[MatIdx].Value = FVector2D(
			(float)GlobalExportTextureSize.X / GlobalAtlasTextureSize.X,
			(float)GlobalExportTextureSize.Y / GlobalAtlasTextureSize.Y);

		AtlasColIdx++;
		if (AtlasColIdx >= AtlasGridSize)
		{
			AtlasColIdx = 0;
			AtlasRowIdx++;
		}

		GlobalAtlasTargetPos = FIntPoint((AtlasColIdx * GlobalExportEntrySize.X) + InGutter, (AtlasRowIdx * GlobalExportEntrySize.Y) + InGutter);
	}

	// Check if some properties weren't populated with data (which means we can empty them out)
	for (int32 PropertyIndex = 0; PropertyIndex < (int32)EFlattenMaterialProperties::NumFlattenMaterialProperties; ++PropertyIndex)
	{
		EFlattenMaterialProperties Property = (EFlattenMaterialProperties)PropertyIndex;
		if (!bSamplesWritten[PropertyIndex])
		{	
			OutMergedMaterial.GetPropertySamples(Property).Empty();
			OutMergedMaterial.SetPropertySize(Property, FIntPoint(0, 0));
		}
		else
		{
			// Smear borders
			const FIntPoint PropertySize = OutMergedMaterial.GetPropertySize(Property);
			FMaterialBakingHelpers::PerformUVBorderSmear(OutMergedMaterial.GetPropertySamples(Property), PropertySize.X, PropertySize.Y);
		}
	}

}

void FMeshMergeUtilities::FlattenBinnedMaterials(TArray<struct FFlattenMaterial>& InMaterialList, const TArray<FBox2D>& InMaterialBoxes, int32 InGutter, bool bCopyOnlyMaskedPixels, FFlattenMaterial& OutMergedMaterial, TArray<FUVOffsetScalePair>& OutUVTransforms) const
{
	OutUVTransforms.AddZeroed(InMaterialList.Num());
	// Flatten emissive scale across all incoming materials
	OutMergedMaterial.EmissiveScale = FlattenEmissivescale(InMaterialList);

	// Merge all material properties
	for (int32 Index = 0; Index < (int32)EFlattenMaterialProperties::NumFlattenMaterialProperties; ++Index)
	{
		const EFlattenMaterialProperties Property = (EFlattenMaterialProperties)Index;
		const FIntPoint& OutTextureSize = OutMergedMaterial.GetPropertySize(Property);
		if (OutTextureSize != FIntPoint::ZeroValue)
		{
			TArray<FColor>& OutSamples = OutMergedMaterial.GetPropertySamples(Property);
			OutSamples.Reserve(OutTextureSize.X * OutTextureSize.Y);
			OutSamples.SetNumUninitialized(OutTextureSize.X * OutTextureSize.Y);

			// Fill with magenta (as we will be box blurring this later)
			for(FColor& SampleColor : OutSamples)
			{
				SampleColor = FColor(255, 0, 255);
			}

			FVector2D Gutter2D((float)InGutter, (float)InGutter);
			bool bMaterialsWritten = false;
			for (int32 MaterialIndex = 0; MaterialIndex < InMaterialList.Num(); ++MaterialIndex)
			{
				// Determine output size and offset
				FFlattenMaterial& FlatMaterial = InMaterialList[MaterialIndex];
				OutMergedMaterial.bDitheredLODTransition |= FlatMaterial.bDitheredLODTransition;
				OutMergedMaterial.bTwoSided |= FlatMaterial.bTwoSided;

				if (FlatMaterial.DoesPropertyContainData(Property))
				{
					const FBox2D MaterialBox = InMaterialBoxes[MaterialIndex];
					const FIntPoint& InputSize = FlatMaterial.GetPropertySize(Property);
					TArray<FColor>& InputSamples = FlatMaterial.GetPropertySamples(Property);

					// Resize material to match output (area) size
					FIntPoint OutputSize = FIntPoint((OutTextureSize.X * MaterialBox.GetSize().X) - (InGutter * 2), (OutTextureSize.Y * MaterialBox.GetSize().Y) - (InGutter * 2));
					ConditionalImageResize(InputSize, OutputSize, InputSamples, false);

					// Copy material data to the merged 'atlas' texture
					FIntPoint OutputPosition = FIntPoint((OutTextureSize.X * MaterialBox.Min.X) + InGutter, (OutTextureSize.Y * MaterialBox.Min.Y) + InGutter);
					CopyTextureRect(InputSamples.GetData(), OutputSize, OutSamples.GetData(), OutTextureSize, OutputPosition, bCopyOnlyMaskedPixels);

					// Set the UV tranforms only once
					if (Index == 0)
					{
						FUVOffsetScalePair& UVTransform = OutUVTransforms[MaterialIndex];
						UVTransform.Key = MaterialBox.Min + (Gutter2D / FVector2D(OutTextureSize));
						UVTransform.Value = MaterialBox.GetSize() - ((Gutter2D * 2.0f) / FVector2D(OutTextureSize));
					}

					bMaterialsWritten = true;
				}
			}

			if (!bMaterialsWritten)
			{
				OutSamples.Empty();
				OutMergedMaterial.SetPropertySize(Property, FIntPoint(0, 0));
			}
			else
			{
				// Smear borders
				const FIntPoint PropertySize = OutMergedMaterial.GetPropertySize(Property);
				FMaterialBakingHelpers::PerformUVBorderSmear(OutSamples, PropertySize.X, PropertySize.Y);
			}
		}
	}
}


float FMeshMergeUtilities::FlattenEmissivescale(TArray<struct FFlattenMaterial>& InMaterialList) const
{
	// Find maximum emissive scaling value across materials
	float MaxScale = 0.0f;
	for (const FFlattenMaterial& Material : InMaterialList)
	{
		MaxScale = FMath::Max(MaxScale, Material.EmissiveScale);
	}
	
	// Renormalize samples 
	const float Multiplier = 1.0f / MaxScale;
	const int32 NumThreads = [&]()
	{
		return FPlatformProcess::SupportsMultithreading() ? FPlatformMisc::NumberOfCores() : 1;
	}();

	const int32 MaterialsPerThread = FMath::CeilToInt((float)InMaterialList.Num() / (float)NumThreads);
	ParallelFor(NumThreads, [&InMaterialList, MaterialsPerThread, Multiplier, MaxScale]
	(int32 Index)
	{
		int32 StartIndex = FMath::CeilToInt((Index)* MaterialsPerThread);
		const int32 EndIndex = FMath::Min(FMath::CeilToInt((Index + 1) * MaterialsPerThread), InMaterialList.Num());

		for (; StartIndex < EndIndex; ++StartIndex)
		{
			FFlattenMaterial& Material = InMaterialList[StartIndex];
			if (Material.EmissiveScale != MaxScale)
			{
				for (FColor& Sample : Material.GetPropertySamples(EFlattenMaterialProperties::Emissive))
				{
					if (Sample != FColor::Magenta)
					{
						Sample.R = Sample.R * Multiplier;
						Sample.G = Sample.G * Multiplier;
						Sample.B = Sample.B * Multiplier;
						Sample.A = Sample.A * Multiplier;
					}
				}
			}
		}
	}, NumThreads == 1);

	return MaxScale;
}

void FMeshMergeUtilities::CreateProxyMesh(const TArray<AActor*>& InActors, const struct FMeshProxySettings& InMeshProxySettings, UPackage* InOuter, const FString& InProxyBasePackageName, const FGuid InGuid, const FCreateProxyDelegate& InProxyCreatedDelegate, const bool bAllowAsync, const float ScreenSize) const
{
	UMaterial* BaseMaterial = LoadObject<UMaterial>(NULL, TEXT("/Engine/EngineMaterials/BaseFlattenMaterial.BaseFlattenMaterial"), NULL, LOAD_None, NULL);
	check(BaseMaterial);
	CreateProxyMesh(InActors, InMeshProxySettings, BaseMaterial, InOuter, InProxyBasePackageName, InGuid, InProxyCreatedDelegate, bAllowAsync, ScreenSize);
}

void FMeshMergeUtilities::CreateProxyMesh(const TArray<UStaticMeshComponent*>& InStaticMeshComps, const struct FMeshProxySettings& InMeshProxySettings, UPackage* InOuter, const FString& InProxyBasePackageName, const FGuid InGuid, const FCreateProxyDelegate& InProxyCreatedDelegate, const bool bAllowAsync, const float ScreenSize) const
{
	UMaterial* BaseMaterial = LoadObject<UMaterial>(NULL, TEXT("/Engine/EngineMaterials/BaseFlattenMaterial.BaseFlattenMaterial"), NULL, LOAD_None, NULL);
	check(BaseMaterial);
	CreateProxyMesh(InStaticMeshComps, InMeshProxySettings, BaseMaterial, InOuter, InProxyBasePackageName, InGuid, InProxyCreatedDelegate, bAllowAsync, ScreenSize);
}

void FMeshMergeUtilities::CreateProxyMesh(const TArray<AActor*>& InActors, const struct FMeshProxySettings& InMeshProxySettings, UMaterialInterface* InBaseMaterial, UPackage* InOuter, const FString& InProxyBasePackageName, const FGuid InGuid, const FCreateProxyDelegate& InProxyCreatedDelegate, const bool bAllowAsync /*= false*/, const float ScreenSize /*= 1.0f*/) const
{
	// No actors given as input
	if (InActors.Num() == 0)
	{
		UE_LOG(LogMeshMerging, Log, TEXT("No actors specified to generate a proxy mesh for"));
		return;
	}

	// Collect components to merge
	TArray<UStaticMeshComponent*> ComponentsToMerge;
	for (AActor* Actor : InActors)
	{
		TInlineComponentArray<UStaticMeshComponent*> Components;
		Actor->GetComponents<UStaticMeshComponent>(Components);
		ComponentsToMerge.Append(Components);
	}

	CreateProxyMesh(ComponentsToMerge, InMeshProxySettings, InBaseMaterial, InOuter, InProxyBasePackageName, InGuid, InProxyCreatedDelegate, bAllowAsync, ScreenSize);
}

void FMeshMergeUtilities::CreateProxyMesh(const TArray<UStaticMeshComponent*>& InComponentsToMerge, const struct FMeshProxySettings& InMeshProxySettings, UMaterialInterface* InBaseMaterial,
	UPackage* InOuter, const FString& InProxyBasePackageName, const FGuid InGuid, const FCreateProxyDelegate& InProxyCreatedDelegate, const bool bAllowAsync, const float ScreenSize) const
{
	TRACE_CPUPROFILER_EVENT_SCOPE(FMeshMergeUtilities::CreateProxyMesh)

	// The MeshReductionInterface manages the choice mesh reduction plugins, Unreal native vs third party (e.g. Simplygon)
	IMeshReductionModule& ReductionModule = FModuleManager::Get().LoadModuleChecked<IMeshReductionModule>("MeshReductionInterface");

	// Error/warning checking for input
	if (ReductionModule.GetMeshMergingInterface() == nullptr)
	{
		UE_LOG(LogMeshMerging, Log, TEXT("No automatic mesh merging module available"));
		return;
	}

	// Check that the delegate has a func-ptr bound to it
	if (!InProxyCreatedDelegate.IsBound())
	{
		UE_LOG(LogMeshMerging, Log, TEXT("Invalid (unbound) delegate for returning generated proxy mesh"));
		return;
	}

	TArray<UStaticMeshComponent*> ComponentsToMerge = InComponentsToMerge;

	// Remove invalid components
	ComponentsToMerge.RemoveAll([](UStaticMeshComponent* Val) { return Val->GetStaticMesh() == nullptr; });

	// No actors given as input
	if (ComponentsToMerge.Num() == 0)
	{
		UE_LOG(LogMeshMerging, Log, TEXT("No static mesh specified to generate a proxy mesh for"));
		
		TArray<UObject*> OutAssetsToSync;
		InProxyCreatedDelegate.ExecuteIfBound(InGuid, OutAssetsToSync);

		return;
	}

	// Base asset name for a new assets
	// In case outer is null ProxyBasePackageName has to be long package name
	if (InOuter == nullptr && FPackageName::IsShortPackageName(InProxyBasePackageName))
	{
		UE_LOG(LogMeshMerging, Warning, TEXT("Invalid long package name: '%s'."), *InProxyBasePackageName);
		return;
	}

	FScopedSlowTask SlowTask(100.f, (LOCTEXT("CreateProxyMesh_CreateMesh", "Creating Mesh Proxy")));
	SlowTask.MakeDialog();

	TArray<FRawMeshExt> SourceMeshes;
	TMap<FMeshIdAndLOD, TArray<int32>> GlobalMaterialMap;
	static const int32 ProxyMeshTargetLODLevel = 0;

	FBoxSphereBounds EstimatedBounds(ForceInitToZero);
	for (const UStaticMeshComponent* StaticMeshComponent : ComponentsToMerge)
	{
		EstimatedBounds = EstimatedBounds + StaticMeshComponent->Bounds;
	}

	static const float FOVRad = FMath::DegreesToRadians(45.0f);

	static const FMatrix ProjectionMatrix = FPerspectiveMatrix(FOVRad, 1920, 1080, 0.01f);
	FHierarchicalLODUtilitiesModule& HLODModule = FModuleManager::LoadModuleChecked<FHierarchicalLODUtilitiesModule>("HierarchicalLODUtilities");
	IHierarchicalLODUtilities* Utilities = HLODModule.GetUtilities();
	float EstimatedDistance = Utilities->CalculateDrawDistanceFromScreenSize(EstimatedBounds.SphereRadius, ScreenSize, ProjectionMatrix);

	SlowTask.EnterProgressFrame(5.0f, LOCTEXT("CreateProxyMesh_CollectingMeshes", "Collecting Input Static Meshes"));

	// Mesh / LOD index	
	TMap<uint32, FMeshDescription*> RawMeshLODs;

	// Mesh index, <original section index, unique section index>
	TMultiMap<uint32, TPair<uint32, uint32>> MeshSectionToUniqueSection;

	// Unique set of sections in mesh
	TArray<FSectionInfo> UniqueSections;
	TMultiMap<uint32, uint32> SectionToMesh;

	// Copies of mesh data
	TArray<FMeshDescription*> MeshDescriptionData;
	MeshDescriptionData.SetNum(ComponentsToMerge.Num());

	TArray<const UStaticMeshComponent*> ImposterMeshComponents;
	ImposterMeshComponents.SetNum(ComponentsToMerge.Num());

	TArray<UStaticMeshComponent*> StaticMeshComponents;
	StaticMeshComponents.SetNum(ComponentsToMerge.Num());

	TAtomic<int32>  SummedLightmapPixels(0);
	TAtomic<uint32> ImposterMeshComponentsIndex(0);
	TAtomic<uint32> StaticMeshComponentsIndex(0);

	{
		TRACE_CPUPROFILER_EVENT_SCOPE(FMeshMergeUtilities::MeshGathering);

		TArray<TArray<FSectionInfo>> GlobalSections;
		GlobalSections.SetNum(ComponentsToMerge.Num());

		ParallelFor(
			ComponentsToMerge.Num(),
			[
				&ComponentsToMerge,
				&ImposterMeshComponents,
				&StaticMeshComponents,
				&ImposterMeshComponentsIndex,
				&StaticMeshComponentsIndex,
				&Utilities,
				&EstimatedDistance,
				&InMeshProxySettings,
				&MeshDescriptionData,
				&GlobalSections,
				&SummedLightmapPixels
			](uint32 Index)
			{
				UStaticMeshComponent* StaticMeshComponent = ComponentsToMerge[Index];

				int32 NumInstances = 1;
				if (StaticMeshComponent->bUseMaxLODAsImposter)
				{
					ImposterMeshComponents[ImposterMeshComponentsIndex++] = StaticMeshComponent;
				}
				else
				{
					const int32 MeshIndex = StaticMeshComponentsIndex++;
					StaticMeshComponents[MeshIndex] = StaticMeshComponent;

					const int32 ScreenSizeBasedLODLevel = Utilities->GetLODLevelForScreenSize(StaticMeshComponent, Utilities->CalculateScreenSizeFromDrawDistance(StaticMeshComponent->Bounds.SphereRadius, ProjectionMatrix, EstimatedDistance));
					const int32 LODIndex = InMeshProxySettings.bCalculateCorrectLODModel ? ScreenSizeBasedLODLevel : 0;
					static const bool bPropagateVertexColours = true;

					// Retrieve mesh data in FMeshDescription form
					MeshDescriptionData[MeshIndex] = new FMeshDescription();
					FMeshDescription& MeshDescription = *MeshDescriptionData[MeshIndex];
					FStaticMeshAttributes(MeshDescription).Register();
					FMeshMergeHelpers::RetrieveMesh(StaticMeshComponent, LODIndex, MeshDescription, bPropagateVertexColours);

					TArray<FSectionInfo>& Sections = GlobalSections[MeshIndex];

					// Extract sections for given LOD index from the mesh 
					FMeshMergeHelpers::ExtractSections(StaticMeshComponent, LODIndex, Sections);

					// If the component is an ISMC then we need to duplicate the vertex data
					if(StaticMeshComponent->IsA<UInstancedStaticMeshComponent>())
					{
						const UInstancedStaticMeshComponent* InstancedStaticMeshComponent = Cast<UInstancedStaticMeshComponent>(StaticMeshComponent);
						FMeshMergeHelpers::ExpandInstances(InstancedStaticMeshComponent, MeshDescription, Sections);
						NumInstances = InstancedStaticMeshComponent->PerInstanceSMData.Num();
					}
				}	

				int32 LightMapWidth, LightMapHeight;
				StaticMeshComponent->GetLightMapResolution(LightMapWidth, LightMapHeight);
				// Make sure we at least have some lightmap space allocated in case the static mesh is set up with invalid input
				SummedLightmapPixels += FMath::Max(16, LightMapHeight * LightMapWidth * NumInstances);
			},
			EParallelForFlags::Unbalanced
		);

		ImposterMeshComponents.SetNum(ImposterMeshComponentsIndex);
		StaticMeshComponents.SetNum(StaticMeshComponentsIndex);
		MeshDescriptionData.SetNum(StaticMeshComponentsIndex);

		for (uint32 MeshIndex = 0; MeshIndex < StaticMeshComponentsIndex; ++MeshIndex)
		{
			TArray<FSectionInfo>& Sections = GlobalSections[MeshIndex];

			for (int32 SectionIndex = 0; SectionIndex < Sections.Num(); ++SectionIndex)
			{
				FSectionInfo& Section = Sections[SectionIndex];

				const int32 UniqueIndex = UniqueSections.AddUnique(Section);
				MeshSectionToUniqueSection.Add(MeshIndex, TPair<uint32, uint32>(SectionIndex, UniqueIndex));
				SectionToMesh.Add(UniqueIndex, MeshIndex);
			}
		}
	}

	TArray<UMaterialInterface*> UniqueMaterials;
	//Unique material index to unique section index
	TMultiMap<uint32, uint32> SectionToMaterialMap;
	for (int32 SectionIndex = 0; SectionIndex < UniqueSections.Num(); ++SectionIndex)
	{
		FSectionInfo& Section = UniqueSections[SectionIndex];
		const int32 UniqueIndex = UniqueMaterials.AddUnique(Section.Material);
		SectionToMaterialMap.Add(UniqueIndex, SectionIndex);
	}

	TArray<FMeshData> GlobalMeshSettings;
	TArray<FMaterialData> GlobalMaterialSettings;

	UMaterialOptions* Options = PopulateMaterialOptions(InMeshProxySettings.MaterialSettings);
	TArray<EMaterialProperty> MaterialProperties;
	for (const FPropertyEntry& Entry : Options->Properties)
	{
		if (Entry.Property != MP_MAX)
		{
			MaterialProperties.Add(Entry.Property);
		}
	}

	// Mesh index / ( Mesh relative section index / output index )	
	TMultiMap<uint32, TPair<uint32, uint32>> OutputMaterialsMap;
	{
		TRACE_CPUPROFILER_EVENT_SCOPE(FMeshMergeUtilities::MaterialAnalysisAndUVGathering);

		TArray<TFunction<void ()>> Lambdas;
		for (int32 MaterialIndex = 0; MaterialIndex < UniqueMaterials.Num(); ++MaterialIndex)
		{
			UMaterialInterface* Material = UniqueMaterials[MaterialIndex];

			//Unique section indices
			TArray<uint32> SectionIndices;
			SectionToMaterialMap.MultiFind(MaterialIndex, SectionIndices);

			// Check whether or not this material requires mesh data
			int32 NumTexCoords = 0;
			bool bUseVertexData = false;
			FMaterialUtilities::AnalyzeMaterial(Material, MaterialProperties, NumTexCoords, bUseVertexData);

			FMaterialData MaterialSettings;
			MaterialSettings.Material = Material;

			for (const FPropertyEntry& Entry : Options->Properties)
			{
				if (!Entry.bUseConstantValue && Material->IsPropertyActive(Entry.Property) && Entry.Property != MP_MAX)
				{
					MaterialSettings.PropertySizes.Add(Entry.Property, Entry.bUseCustomSize ? Entry.CustomSize : Options->TextureSize);
				}
			}

			if (bUseVertexData || NumTexCoords != 0)
			{
				for (uint32 SectionIndex : SectionIndices)
				{
					TArray<uint32> MeshIndices;
					SectionToMesh.MultiFind(SectionIndex, MeshIndices);

					for (uint32 MeshIndex : MeshIndices)
					{
						FMeshData MeshSettings;
						// Retrieve mesh description
						FMeshDescription* MeshDescription = MeshDescriptionData[MeshIndex];
						MeshSettings.RawMeshDescription = MeshDescription;

						TVertexInstanceAttributesRef<FVector2D> VertexInstanceUVs = MeshSettings.RawMeshDescription->VertexInstanceAttributes().GetAttributesRef<FVector2D>(MeshAttribute::VertexInstance::TextureCoordinate);

						// If we already have lightmap uvs generated or the lightmap coordinate index != 0 and available we can reuse those instead of having to generate new ones
						if (InMeshProxySettings.bReuseMeshLightmapUVs
							&& (StaticMeshComponents[MeshIndex]->GetStaticMesh()->GetSourceModel(0).BuildSettings.bGenerateLightmapUVs
								|| (StaticMeshComponents[MeshIndex]->GetStaticMesh()->LightMapCoordinateIndex != 0 && VertexInstanceUVs.GetNumElements() > 0 && VertexInstanceUVs.GetNumIndices() > StaticMeshComponents[MeshIndex]->GetStaticMesh()->LightMapCoordinateIndex)))
						{
							MeshSettings.CustomTextureCoordinates.Reset(VertexInstanceUVs.GetNumElements());
							int32 LightMapCoordinateIndex = StaticMeshComponents[MeshIndex]->GetStaticMesh()->LightMapCoordinateIndex;
							for (const FVertexInstanceID VertexInstanceID : MeshSettings.RawMeshDescription->VertexInstances().GetElementIDs())
							{
								MeshSettings.CustomTextureCoordinates.Add(VertexInstanceUVs.Get(VertexInstanceID, LightMapCoordinateIndex));
							}
							ScaleTextureCoordinatesToBox(FBox2D(FVector2D::ZeroVector, FVector2D(1, 1)), MeshSettings.CustomTextureCoordinates);
						}
						else
						{
							// Accumulate slow running tasks to process them in parallel once the arrays
							// are finished being resized.
							Lambdas.Emplace(
								[this, GlobalMeshSettingsIndex = GlobalMeshSettings.Num(), &GlobalMeshSettings, MeshDescription, Options]()
								{
									FMeshData& MeshSettings = GlobalMeshSettings[GlobalMeshSettingsIndex];
									// Generate unique UVs for mesh (should only be done if needed)
									FStaticMeshOperations::GenerateUniqueUVsForStaticMesh(*MeshDescription, Options->TextureSize.GetMax(), false, MeshSettings.CustomTextureCoordinates);
									ScaleTextureCoordinatesToBox(FBox2D(FVector2D::ZeroVector, FVector2D(1, 1)), MeshSettings.CustomTextureCoordinates);
									MeshSettings.TextureCoordinateBox = FBox2D(MeshSettings.CustomTextureCoordinates);
								}
							);
						}
						
						MeshSettings.TextureCoordinateBox = FBox2D(MeshSettings.CustomTextureCoordinates);

						// Section index is a unique one so we need to map it to the mesh's equivalent(s)
						TArray<TPair<uint32, uint32>> SectionToUniqueSectionIndices;
						MeshSectionToUniqueSection.MultiFind(MeshIndex, SectionToUniqueSectionIndices);
						for (const TPair<uint32, uint32> IndexPair : SectionToUniqueSectionIndices)
						{
							if (IndexPair.Value == SectionIndex)
							{
								MeshSettings.MaterialIndices.Add(IndexPair.Key);
								OutputMaterialsMap.Add(MeshIndex, TPair<uint32, uint32>(IndexPair.Key, GlobalMeshSettings.Num()));
							}
						}

						// Retrieve lightmap for usage of lightmap data
						const UStaticMeshComponent* StaticMeshComponent = StaticMeshComponents[MeshIndex];
						if (StaticMeshComponent->LODData.IsValidIndex(0))
						{
							const FStaticMeshComponentLODInfo& ComponentLODInfo = StaticMeshComponent->LODData[0];
							const FMeshMapBuildData* MeshMapBuildData = StaticMeshComponent->GetMeshMapBuildData(ComponentLODInfo);
							if (MeshMapBuildData)
							{
								MeshSettings.LightMap = MeshMapBuildData->LightMap;
								MeshSettings.LightMapIndex = StaticMeshComponent->GetStaticMesh()->LightMapCoordinateIndex;
							}
						}

						GlobalMeshSettings.Add(MeshSettings);
						GlobalMaterialSettings.Add(MaterialSettings);
					}
				}
			}
			else
			{
				// Add simple bake entry 
				FMeshData MeshSettings;
				MeshSettings.RawMeshDescription = nullptr;
				MeshSettings.TextureCoordinateBox = FBox2D(FVector2D(0.0f, 0.0f), FVector2D(1.0f, 1.0f));
				MeshSettings.TextureCoordinateIndex = 0;

				// For each original material index add an entry to the corresponding LOD and bake output index 
				for (uint32 SectionIndex : SectionIndices)
				{
					TArray<uint32> MeshIndices;
					SectionToMesh.MultiFind(SectionIndex, MeshIndices);

					for (uint32 MeshIndex : MeshIndices)
					{
						TArray<TPair<uint32, uint32>> SectionToUniqueSectionIndices;
						MeshSectionToUniqueSection.MultiFind(MeshIndex, SectionToUniqueSectionIndices);
						for (const TPair<uint32, uint32> IndexPair : SectionToUniqueSectionIndices)
						{
							if (IndexPair.Value == SectionIndex)
							{
								OutputMaterialsMap.Add(MeshIndex, TPair<uint32, uint32>(IndexPair.Key, GlobalMeshSettings.Num()));
							}
						}
					}
				}
				
				GlobalMeshSettings.Add(MeshSettings);
				GlobalMaterialSettings.Add(MaterialSettings);
			}
		}

		if (Lambdas.Num())
		{
			TRACE_CPUPROFILER_EVENT_SCOPE(GenerateUVs);
			ParallelFor(
				Lambdas.Num(),
				[&Lambdas](uint32 Index)
				{
					Lambdas[Index]();
				},
				EParallelForFlags::Unbalanced
			);
		}
	}

	TArray<FFlattenMaterial> FlattenedMaterials;
	IMaterialBakingModule& MaterialBakingModule = FModuleManager::Get().LoadModuleChecked<IMaterialBakingModule>("MaterialBaking");

	auto MaterialFlattenLambda =
		[this, &Options, &GlobalMeshSettings, &GlobalMaterialSettings, &MeshDescriptionData, &OutputMaterialsMap, &MaterialBakingModule](TArray<FFlattenMaterial>& FlattenedMaterialArray)
	{
		TRACE_CPUPROFILER_EVENT_SCOPE(MaterialFlatten)

		TArray<FMeshData*> MeshSettingPtrs;
		for (int32 SettingsIndex = 0; SettingsIndex < GlobalMeshSettings.Num(); ++SettingsIndex)
		{
			MeshSettingPtrs.Add(&GlobalMeshSettings[SettingsIndex]);
		}

		TArray<FMaterialData*> MaterialSettingPtrs;
		for (int32 SettingsIndex = 0; SettingsIndex < GlobalMaterialSettings.Num(); ++SettingsIndex)
		{
			MaterialSettingPtrs.Add(&GlobalMaterialSettings[SettingsIndex]);
		}

		// This scope ensures BakeOutputs is never used after TransferOutputToFlatMaterials
		{
			TArray<FBakeOutput> BakeOutputs;
			MaterialBakingModule.BakeMaterials(MaterialSettingPtrs, MeshSettingPtrs, BakeOutputs);

			// Append constant properties ?
			TArray<FColor> ConstantData;
			FIntPoint ConstantSize(1, 1);
			for (const FPropertyEntry& Entry : Options->Properties)
			{
				if (Entry.bUseConstantValue && Entry.Property != MP_MAX)
				{
					ConstantData.SetNum(1, false);
					ConstantData[0] = FColor(Entry.ConstantValue * 255.0f, Entry.ConstantValue * 255.0f, Entry.ConstantValue * 255.0f);
					for (FBakeOutput& Output : BakeOutputs)
					{
						Output.PropertyData.Add(Entry.Property, ConstantData);
						Output.PropertySizes.Add(Entry.Property, ConstantSize);
					}
				}
			}

			TransferOutputToFlatMaterials(GlobalMaterialSettings, BakeOutputs, FlattenedMaterialArray);
		}

		{
			TRACE_CPUPROFILER_EVENT_SCOPE(RemapBakedMaterials)

			// Now have the baked out material data, need to have a map or actually remap the raw mesh data to baked material indices
			for (int32 MeshIndex = 0; MeshIndex < MeshDescriptionData.Num(); ++MeshIndex)
			{
				FMeshDescription& MeshDescription = *MeshDescriptionData[MeshIndex];

				TArray<TPair<uint32, uint32>> SectionAndOutputIndices;
				OutputMaterialsMap.MultiFind(MeshIndex, SectionAndOutputIndices);
				TArray<int32> Remap;
				// Reorder loops
				for (const TPair<uint32, uint32>& IndexPair : SectionAndOutputIndices)
				{
					const int32 SectionIndex = IndexPair.Key;
					const int32 NewIndex = IndexPair.Value;

					if (Remap.Num() < (SectionIndex + 1))
					{
						Remap.SetNum(SectionIndex + 1);
					}

					Remap[SectionIndex] = NewIndex;
				}
			
				TMap<FPolygonGroupID, FPolygonGroupID> RemapPolygonGroup;
				for (const FPolygonGroupID& PolygonGroupID : MeshDescription.PolygonGroups().GetElementIDs())
				{
					checkf(Remap.IsValidIndex(PolygonGroupID.GetValue()), TEXT("Missing material bake output index entry for mesh(section)"));
					int32 RemapID = Remap[PolygonGroupID.GetValue()];
					RemapPolygonGroup.Add(PolygonGroupID, FPolygonGroupID(RemapID));
				}
				MeshDescription.RemapPolygonGroups(RemapPolygonGroup);
			}
		}
	};

	// Landscape culling.  NB these are temporary copies of the culling data and should be deleted after use.
	TArray<FMeshDescription*> CullingRawMeshes;
	if (InMeshProxySettings.bUseLandscapeCulling)
	{
		SlowTask.EnterProgressFrame(5.0f, LOCTEXT("CreateProxyMesh_LandscapeCulling", "Applying Landscape Culling"));
		UWorld* InWorld = ComponentsToMerge[0]->GetWorld();
		FMeshMergeHelpers::RetrieveCullingLandscapeAndVolumes(InWorld, EstimatedBounds, InMeshProxySettings.LandscapeCullingPrecision, CullingRawMeshes);
	}

	// Allocate merge complete data
	FMergeCompleteData* Data = new FMergeCompleteData();
	Data->InOuter = InOuter;
	Data->InProxySettings = InMeshProxySettings;
	Data->ProxyBasePackageName = InProxyBasePackageName;
	Data->CallbackDelegate = InProxyCreatedDelegate;
	Data->ImposterComponents = ImposterMeshComponents;
	Data->StaticMeshComponents = StaticMeshComponents;
	Data->BaseMaterial = InBaseMaterial;

	// Lightmap resolution
	if (InMeshProxySettings.bComputeLightMapResolution)
	{
		Data->InProxySettings.LightMapResolution = FMath::CeilToInt(FMath::Sqrt(SummedLightmapPixels));
	}

	// Add this proxy job to map	
	Processor->AddProxyJob(InGuid, Data);

	// We are only using LOD level 0 (ProxyMeshTargetLODLevel)
	TArray<FMeshMergeData> MergeDataEntries;

	{
		TRACE_CPUPROFILER_EVENT_SCOPE(MergeDataPreparation)

		for (int32 Index = 0; Index < MeshDescriptionData.Num(); ++Index)
		{
			FMeshMergeData MergeData;
			MergeData.SourceStaticMesh = StaticMeshComponents[Index]->GetStaticMesh();
			MergeData.RawMesh = MeshDescriptionData[Index];
			MergeData.bIsClippingMesh = false;

			FMeshMergeHelpers::CalculateTextureCoordinateBoundsForRawMesh(*MergeData.RawMesh, MergeData.TexCoordBounds);

			FMeshData* MeshData = GlobalMeshSettings.FindByPredicate([&](const FMeshData& Entry)
			{
				return Entry.RawMeshDescription == MergeData.RawMesh && (Entry.CustomTextureCoordinates.Num() || Entry.TextureCoordinateIndex != 0);
			});

			if (MeshData)
			{
				if (MeshData->CustomTextureCoordinates.Num())
				{
					MergeData.NewUVs = MeshData->CustomTextureCoordinates;
				}
				else
				{
					TVertexInstanceAttributesRef<FVector2D> VertexInstanceUVs = MeshData->RawMeshDescription->VertexInstanceAttributes().GetAttributesRef<FVector2D>(MeshAttribute::VertexInstance::TextureCoordinate);
					MergeData.NewUVs.Reset(MeshData->RawMeshDescription->VertexInstances().Num());
					for (const FVertexInstanceID VertexInstanceID : MeshData->RawMeshDescription->VertexInstances().GetElementIDs())
					{
						MergeData.NewUVs.Add(VertexInstanceUVs.Get(VertexInstanceID, MeshData->TextureCoordinateIndex));
					}
				}
				MergeData.TexCoordBounds[0] = FBox2D(FVector2D(0.0f, 0.0f), FVector2D(1.0f, 1.0f));
			}
			MergeDataEntries.Add(MergeData);
		}
	}

	// Populate landscape clipping geometry
	for (FMeshDescription* RawMesh : CullingRawMeshes)
	{
		FMeshMergeData ClipData;
		ClipData.bIsClippingMesh = true;
		ClipData.RawMesh = RawMesh;
		MergeDataEntries.Add(ClipData);
	}

	SlowTask.EnterProgressFrame(50.0f, LOCTEXT("CreateProxyMesh_GenerateProxy", "Generating Proxy Mesh"));

	{
		TRACE_CPUPROFILER_EVENT_SCOPE(ProxyGeneration)

		// Choose Simplygon Swarm (if available) or local proxy lod method
		if (ReductionModule.GetDistributedMeshMergingInterface() != nullptr && GetDefault<UEditorPerProjectUserSettings>()->bUseSimplygonSwarm && bAllowAsync)
		{
			MaterialFlattenLambda(FlattenedMaterials);

			ReductionModule.GetDistributedMeshMergingInterface()->ProxyLOD(MergeDataEntries, Data->InProxySettings, FlattenedMaterials, InGuid);
		}
		else
		{
			IMeshMerging* MeshMerging = ReductionModule.GetMeshMergingInterface();

			// Register the Material Flattening code if parallel execution is supported, otherwise directly run it.

			if (MeshMerging->bSupportsParallelMaterialBake())
			{
				MeshMerging->BakeMaterialsDelegate.BindLambda(MaterialFlattenLambda);
			}
			else
			{
				MaterialFlattenLambda(FlattenedMaterials);
			}

			MeshMerging->ProxyLOD(MergeDataEntries, Data->InProxySettings, FlattenedMaterials, InGuid);


			Processor->Tick(0); // make sure caller gets merging results
		}
	}

	TRACE_CPUPROFILER_EVENT_SCOPE(Cleanup)

	// Clean up the CullingRawMeshes
	ParallelFor(CullingRawMeshes.Num(),
		[&CullingRawMeshes](int32 Index)
		{
			delete CullingRawMeshes[Index];
		}
	);

	// Clean up the MeshDescriptionData
	ParallelFor(
		MeshDescriptionData.Num(),
		[&MeshDescriptionData](int32 Index)
		{
			delete MeshDescriptionData[Index];
		}
	);
}

bool FMeshMergeUtilities::IsValidBaseMaterial(const UMaterialInterface* InBaseMaterial, bool bShowToaster) const
{
	if (InBaseMaterial != nullptr)
	{
		TArray<FGuid> ParameterIds;
		TArray<FString> MissingParameters;
		auto NameCheckLambda = [&MissingParameters](const TArray<FMaterialParameterInfo>& InCheck, const TArray<FName>& InRequired)
		{
			for (const FName& Name : InRequired)
			{
				if (!InCheck.ContainsByPredicate([Name](const FMaterialParameterInfo& ParamInfo) { return (ParamInfo.Name == Name); }))
				{
					MissingParameters.Add(Name.ToString());
				}
			}
		};

		TArray<FMaterialParameterInfo> TextureParameterInfos;
		TArray<FName> RequiredTextureNames = { TEXT("DiffuseTexture"), TEXT("NormalTexture"), TEXT("PackedTexture"), TEXT("MetallicTexture"), TEXT("SpecularTexture"), TEXT("RoughnessTexture"), TEXT("EmissiveTexture"), TEXT("OpacityTexture"), TEXT("OpacityMaskTexture"), TEXT("AmbientOcclusionTexture") };
		InBaseMaterial->GetAllTextureParameterInfo(TextureParameterInfos, ParameterIds);
		NameCheckLambda(TextureParameterInfos, RequiredTextureNames);

		TArray<FMaterialParameterInfo> ScalarParameterInfos;
		TArray<FName> RequiredScalarNames = { TEXT("MetallicConst"), TEXT("SpecularConst"), TEXT("RoughnessConst"), TEXT("OpacityConst"), TEXT("OpacityMaskConst"), TEXT("AmbientOcclusionConst"), TEXT("EmissiveScale") };
		InBaseMaterial->GetAllScalarParameterInfo(ScalarParameterInfos, ParameterIds);
		NameCheckLambda(ScalarParameterInfos, RequiredScalarNames);

		TArray<FMaterialParameterInfo> VectorParameterInfos;
		TArray<FName> RequiredVectorNames = { TEXT("DiffuseConst"), TEXT("EmissiveConst") };
		InBaseMaterial->GetAllVectorParameterInfo(VectorParameterInfos, ParameterIds);
		NameCheckLambda(VectorParameterInfos, RequiredVectorNames);

		TArray<FMaterialParameterInfo> StaticSwitchParameterInfos;
		TArray<FName> RequiredSwitchNames = { TEXT("UseDiffuse"), TEXT("PackMetallic"), TEXT("PackSpecular"), TEXT("PackRoughness"),TEXT("UseMetallic"), TEXT("UseSpecular"), TEXT("UseRoughness"), TEXT("UseEmissive"), TEXT("UseOpacity"), TEXT("UseOpacityMask"), TEXT("UseAmbientOcclusion") };
		InBaseMaterial->GetAllStaticSwitchParameterInfo(StaticSwitchParameterInfos, ParameterIds);
		NameCheckLambda(StaticSwitchParameterInfos, RequiredSwitchNames);

		if (MissingParameters.Num() > 0)
		{
			FString MissingNamesString;
			for (const FString& Name : MissingParameters)
			{
				if (!MissingNamesString.IsEmpty())
				{
					MissingNamesString += ", ";
					MissingNamesString += Name;
				}
				else
				{
					MissingNamesString += Name;
				}
			}
#if WITH_EDITOR
			if (bShowToaster)
			{
				FFormatNamedArguments Arguments;
				Arguments.Add(TEXT("MaterialName"), FText::FromString(InBaseMaterial->GetName()));
				FText ErrorMessage = FText::Format(LOCTEXT("UHierarchicalLODSettings_PostEditChangeProperty", "Material {MaterialName} is missing required Material Parameters (check log for details)"), Arguments);
				FNotificationInfo Info(ErrorMessage);
				Info.ExpireDuration = 5.0f;
				FSlateNotificationManager::Get().AddNotification(Info);
			}

			UE_LOG(LogMeshMerging, Error, TEXT("Material %s is missing required Material Parameters %s, resetting to default."), *InBaseMaterial->GetName(), *MissingNamesString);
#endif // WITH_EDITOR

			return false;
		}
		else
		{
			return true;
		}
	}

	return false;
}

void FMeshMergeUtilities::RegisterExtension(IMeshMergeExtension* InExtension)
{
	MeshMergeExtensions.Add(InExtension);
}

void FMeshMergeUtilities::UnregisterExtension(IMeshMergeExtension* InExtension)
{
	MeshMergeExtensions.Remove(InExtension);
}

bool RetrieveRawMeshData(FMeshMergeDataTracker& DataTracker
	, const int32 ComponentIndex
	, const int32 LODIndex
	, UStaticMeshComponent* Component
	, const bool bPropagateMeshData
	, TArray<FSectionInfo>& Sections
	, FStaticMeshComponentAdapter& Adapter
	, const bool bMergeMaterialData
	, const FMeshMergingSettings& InSettings)
{
	// Retrieve raw mesh data
	FMeshDescription& RawMesh = DataTracker.AddAndRetrieveRawMesh(ComponentIndex, LODIndex, Component->GetStaticMesh());
	Adapter.RetrieveRawMeshData(LODIndex, RawMesh, bPropagateMeshData);

	// Reset section for reuse
	Sections.SetNum(0, false);

	// Extract sections for given LOD index from the mesh 
	Adapter.RetrieveMeshSections(LODIndex, Sections);

	for (int32 SectionIndex = 0; SectionIndex < Sections.Num(); ++SectionIndex)
	{
		const FSectionInfo& Section = Sections[SectionIndex];
		// Unique section index for remapping
		const int32 UniqueIndex = DataTracker.AddSection(Section);

		// Store of original to unique section index entry for this component + LOD index
		DataTracker.AddSectionRemapping(ComponentIndex, LODIndex, SectionIndex, UniqueIndex);
		DataTracker.AddMaterialSlotName(Section.Material, Section.MaterialSlotName);

		if (!bMergeMaterialData)
		{
			FStaticMeshOperations::SwapPolygonPolygonGroup(RawMesh, UniqueIndex, Section.StartIndex, Section.EndIndex, false);
		}
	}
	
	//Compact the PolygonGroupID to make sure it follow the section index
	FElementIDRemappings RemapInformation;
	RawMesh.Compact(RemapInformation);

	// If the component is an ISMC then we need to duplicate the vertex data
	if (Component->IsA<UInstancedStaticMeshComponent>())
	{
		const UInstancedStaticMeshComponent* InstancedStaticMeshComponent = Cast<UInstancedStaticMeshComponent>(Component);
		FMeshMergeHelpers::ExpandInstances(InstancedStaticMeshComponent, RawMesh, Sections);
	}

	if (InSettings.bUseLandscapeCulling)
	{
		FMeshMergeHelpers::CullTrianglesFromVolumesAndUnderLandscapes(Component->GetWorld(), Adapter.GetBounds(), RawMesh);
	}

	// If the valid became invalid during retrieval remove it again
	const bool bValidMesh = RawMesh.VertexInstances().Num() > 0;
	if (!bValidMesh)
	{
		DataTracker.RemoveRawMesh(ComponentIndex, LODIndex);
	}
	else if (Component->GetStaticMesh() != nullptr)
	{
		// If the mesh is valid at this point, record the lightmap UV so we have a record for use later
		DataTracker.AddLightmapChannelRecord(ComponentIndex, LODIndex, Component->GetStaticMesh()->LightMapCoordinateIndex);
	}
	return bValidMesh;
}

void FMeshMergeUtilities::MergeComponentsToStaticMesh(const TArray<UPrimitiveComponent*>& ComponentsToMerge, UWorld* World, const FMeshMergingSettings& InSettings, UMaterialInterface* InBaseMaterial, UPackage* InOuter, const FString& InBasePackageName, TArray<UObject*>& OutAssetsToSync, FVector& OutMergedActorLocation, const float ScreenSize, bool bSilent /*= false*/) const
{
	TRACE_CPUPROFILER_EVENT_SCOPE(FMeshMergeUtilities::MergeComponentsToStaticMesh);

	// Use first mesh for naming and pivot
	bool bFirstMesh = true;
	FString MergedAssetPackageName;
	FVector MergedAssetPivot;
	
	TArray<UStaticMeshComponent*> StaticMeshComponentsToMerge;
	TArray<const UStaticMeshComponent*> ImposterComponents;

	for (int32 MeshId = 0; MeshId < ComponentsToMerge.Num(); ++MeshId)
	{
		UStaticMeshComponent* MeshComponent = Cast<UStaticMeshComponent>(ComponentsToMerge[MeshId]);
		if (MeshComponent)
		{
			if(MeshComponent->bUseMaxLODAsImposter && InSettings.bIncludeImposters)
			{
				ImposterComponents.Add(MeshComponent);
			}
			else
			{
				StaticMeshComponentsToMerge.Add(MeshComponent);
			}

			// Save the pivot and asset package name of the first mesh, will later be used for creating merged mesh asset 
			if (bFirstMesh)
			{
				// Mesh component pivot point
				MergedAssetPivot = InSettings.bPivotPointAtZero ? FVector::ZeroVector : MeshComponent->GetComponentTransform().GetLocation();

				// Source mesh asset package name
				MergedAssetPackageName = MeshComponent->GetStaticMesh()->GetOutermost()->GetName();

				bFirstMesh = false;
			}
		}
	}

	// Nothing to do if no StaticMeshComponents
	if (StaticMeshComponentsToMerge.Num() == 0 && ImposterComponents.Num() == 0)
	{
		return;
	}

	FMeshMergeDataTracker DataTracker;

	const bool bMergeAllLODs = InSettings.LODSelectionType == EMeshLODSelectionType::AllLODs;
	const bool bMergeMaterialData = InSettings.bMergeMaterials && InSettings.LODSelectionType != EMeshLODSelectionType::AllLODs;
	const bool bPropagateMeshData = InSettings.bBakeVertexDataToMesh || (bMergeMaterialData && InSettings.bUseVertexDataForBakingMaterial);

	TArray<FStaticMeshComponentAdapter> Adapters;

	TArray<FSectionInfo> Sections;
	if (bMergeAllLODs)
	{
		TRACE_CPUPROFILER_EVENT_SCOPE(RetrieveRawMeshData);
		for (int32 ComponentIndex = 0; ComponentIndex < StaticMeshComponentsToMerge.Num(); ++ComponentIndex)
		{
			UStaticMeshComponent* Component = StaticMeshComponentsToMerge[ComponentIndex];
			Adapters.Add(FStaticMeshComponentAdapter(Component));
			FStaticMeshComponentAdapter& Adapter = Adapters.Last();
			
			if (InSettings.bComputedLightMapResolution)
			{
				int32 LightMapHeight, LightMapWidth;
				if (Component->GetLightMapResolution(LightMapWidth, LightMapHeight))
				{
					DataTracker.AddLightMapPixels(LightMapWidth * LightMapHeight);
				}
			}			
						
			const int32 NumLODs = [&]()
			{
				const int32 NumberOfLODsAvailable = Adapter.GetNumberOfLODs();
				if (Component->bUseMaxLODAsImposter)
				{
					return InSettings.bIncludeImposters ? NumberOfLODsAvailable : NumberOfLODsAvailable - 1;
				}

				return NumberOfLODsAvailable;
			}();

			for (int32 LODIndex = 0; LODIndex < NumLODs; ++LODIndex)
			{
				if (!RetrieveRawMeshData(DataTracker
					, ComponentIndex
					, LODIndex
					, Component
					, bPropagateMeshData
					, Sections
					, Adapter
					, false
					, InSettings))
				{
					//If the rawmesh was not retrieve properly break the loop
					break;
				}
				DataTracker.AddLODIndex(LODIndex);
			}
		}
	}
	else
	{
		TRACE_CPUPROFILER_EVENT_SCOPE(RetrieveRawMeshData);

		// Retrieve HLOD module for calculating LOD index from screen size
		FHierarchicalLODUtilitiesModule& Module = FModuleManager::LoadModuleChecked<FHierarchicalLODUtilitiesModule>("HierarchicalLODUtilities");
		IHierarchicalLODUtilities* Utilities = Module.GetUtilities();

		// Adding LOD 0 for merged mesh output
		DataTracker.AddLODIndex(0);

		// Retrieve mesh and section data for each component
		for (int32 ComponentIndex = 0; ComponentIndex < StaticMeshComponentsToMerge.Num(); ++ComponentIndex)
		{
			// Create material merge adapter for this component
			UStaticMeshComponent* Component = StaticMeshComponentsToMerge[ComponentIndex];
			Adapters.Add(FStaticMeshComponentAdapter(Component));
			FStaticMeshComponentAdapter& Adapter = Adapters.Last();

			// Determine LOD to use for merging, either user specified or calculated index and ensure we clamp to the maximum LOD index for this adapter 
			const int32 LODIndex = [&]()
			{
				int32 LowestDetailLOD = Adapter.GetNumberOfLODs() - 1;
				if (Component->bUseMaxLODAsImposter && !InSettings.bIncludeImposters)
				{
					LowestDetailLOD = FMath::Max(0, LowestDetailLOD - 1);
				}

				switch (InSettings.LODSelectionType)
				{
				case EMeshLODSelectionType::SpecificLOD:
					return FMath::Min(LowestDetailLOD, InSettings.SpecificLOD);

				case EMeshLODSelectionType::CalculateLOD:
					return FMath::Min(LowestDetailLOD, Utilities->GetLODLevelForScreenSize(Component, FMath::Clamp(ScreenSize, 0.0f, 1.0f)));

				case EMeshLODSelectionType::LowestDetailLOD:
				default:
					return LowestDetailLOD;
				}
			}();

			RetrieveRawMeshData(DataTracker
				, ComponentIndex
				, LODIndex
				, Component
				, bPropagateMeshData
				, Sections
				, Adapter
				, bMergeMaterialData
				, InSettings);
		}
	}

	{
		TRACE_CPUPROFILER_EVENT_SCOPE(ProcessRawMeshes);
		DataTracker.ProcessRawMeshes();
	}

	// Retrieve physics data
	UBodySetup* BodySetupSource = nullptr;
	TArray<FKAggregateGeom> PhysicsGeometry;
	if (InSettings.bMergePhysicsData)
	{
		ExtractPhysicsDataFromComponents(ComponentsToMerge, PhysicsGeometry, BodySetupSource);
	}

	// Find all unique materials and remap section to unique materials
	TArray<UMaterialInterface*> UniqueMaterials;
	TMap<UMaterialInterface*, int32> MaterialIndices;
	TMap<UMaterialInterface*, UMaterialInterface*> CollapsedMaterialMap;

	for (int32 SectionIndex = 0; SectionIndex < DataTracker.NumberOfUniqueSections(); ++SectionIndex)
	{
		// Unique index for material
		UMaterialInterface* MaterialInterface = DataTracker.GetMaterialForSectionIndex(SectionIndex);
		int32 UniqueIndex = UniqueMaterials.IndexOfByPredicate([&InSettings, MaterialInterface](const UMaterialInterface* InMaterialInterface)
		{
			// Perform an optional custom comparison if we are trying to collapse material instances
			if(InSettings.bMergeEquivalentMaterials)
			{
				return FMaterialKey(MaterialInterface) == FMaterialKey(InMaterialInterface);
			}
			return MaterialInterface == InMaterialInterface;
		});

		if(UniqueIndex == INDEX_NONE)
		{
			UniqueIndex = UniqueMaterials.Add(MaterialInterface);
		}

		// Update map to 'collapsed' materials
		CollapsedMaterialMap.Add(MaterialInterface, UniqueMaterials[UniqueIndex]);
	}

	// For each unique material calculate how 'important' they are
	TArray<float> MaterialImportanceValues;
	FMaterialUtilities::DetermineMaterialImportance(UniqueMaterials, MaterialImportanceValues);

	TMultiMap< FMeshLODKey, MaterialRemapPair > OutputMaterialsMap;

	// The UV channel to use for the flattened material
	int32 MergedMatUVChannel = INDEX_NONE;
	UMaterialInterface* MergedMaterial = nullptr;

	// If the user wants to merge materials into a single one
	if (bMergeMaterialData && UniqueMaterials.Num() != 0)
	{
		UMaterialOptions* MaterialOptions = PopulateMaterialOptions(InSettings.MaterialSettings);
		// Check each material to see if the shader actually uses vertex data and collect flags
		TArray<bool> bMaterialUsesVertexData;
		DetermineMaterialVertexDataUsage(bMaterialUsesVertexData, UniqueMaterials, MaterialOptions);

		TArray<FMeshData> GlobalMeshSettings;
		TArray<FMaterialData> GlobalMaterialSettings;
		TArray<float> SectionMaterialImportanceValues;

		TMap<EMaterialProperty, FIntPoint> PropertySizes;
		for (const FPropertyEntry& Entry : MaterialOptions->Properties)
		{
			if (!Entry.bUseConstantValue && Entry.Property != MP_MAX)
			{
				PropertySizes.Add(Entry.Property, Entry.bUseCustomSize ? Entry.CustomSize : MaterialOptions->TextureSize);
			}
		}

		TMap<UMaterialInterface*, int32> MaterialToDefaultMeshData;

		// If we are generating a single LOD and want to merge materials we can utilize texture space better by generating unique UVs
		// for the merged mesh and baking out materials using those UVs
		const bool bGloballyRemapUVs = !bMergeAllLODs && !InSettings.bReuseMeshLightmapUVs;

		typedef TTuple<UStaticMesh*, int32> FMeshLODTuple;
		typedef TFuture<TArray<FVector2D>> FUVComputeFuture;
		TMap<FMeshLODTuple, FUVComputeFuture> MeshLODsTextureCoordinates;
		TMap<int32, FMeshLODTuple> MeshDataAwaitingResults;

		for (TConstRawMeshIterator RawMeshIterator = DataTracker.GetConstRawMeshIterator(); RawMeshIterator; ++RawMeshIterator)
		{
			const FMeshLODKey& Key = RawMeshIterator.Key();
			const FMeshDescription& RawMesh = RawMeshIterator.Value();
			const bool bRequiresUniqueUVs = DataTracker.DoesMeshLODRequireUniqueUVs(Key);
			UStaticMeshComponent* Component = StaticMeshComponentsToMerge[Key.GetMeshIndex()];

			// Retrieve all sections and materials for key
			TArray<SectionRemapPair> SectionRemapPairs;
			DataTracker.GetMappingsForMeshLOD(Key, SectionRemapPairs);

			// Contains unique materials used for this key, and the accompanying section index which point to the material
			TMap<UMaterialInterface*, TArray<int32>> MaterialAndSectionIndices;

			for (const SectionRemapPair& RemapPair : SectionRemapPairs)
			{
				const int32 UniqueIndex = RemapPair.Value;
				const int32 SectionIndex = RemapPair.Key;
				TArray<int32>& SectionIndices = MaterialAndSectionIndices.FindOrAdd(CollapsedMaterialMap.FindChecked(DataTracker.GetMaterialForSectionIndex(UniqueIndex)));
				SectionIndices.Add(SectionIndex);
			}

			for (TPair<UMaterialInterface*, TArray<int32>>& MaterialSectionIndexPair : MaterialAndSectionIndices)
			{
				UMaterialInterface* Material = MaterialSectionIndexPair.Key;
				const int32 MaterialIndex = UniqueMaterials.IndexOfByKey(Material);
				const TArray<int32>& SectionIndices = MaterialSectionIndexPair.Value;
				const bool bDoesMaterialUseVertexData = bMaterialUsesVertexData[MaterialIndex];

				FMaterialData MaterialData;
				MaterialData.Material = CollapsedMaterialMap.FindChecked(Material);
				MaterialData.PropertySizes = PropertySizes;

				FMeshData MeshData;
				MeshData.Mesh = Key.GetMesh();
				MeshData.VertexColorHash = Key.GetVertexColorHash();
				MeshData.bMirrored = Component->GetComponentTransform().GetDeterminant() < 0.0f;
				int32 MeshDataIndex = 0;
				
				if (InSettings.bCreateMergedMaterial || bGloballyRemapUVs || (InSettings.bUseVertexDataForBakingMaterial && (bDoesMaterialUseVertexData || bRequiresUniqueUVs)))
				{
					FMeshDescription* RawMeshDescription = DataTracker.GetRawMeshPtr(Key);
					MeshData.RawMeshDescription = RawMeshDescription;

					// if it has vertex color/*WedgetColors.Num()*/, it should also use light map UV index
					// we can't do this for all meshes, but only for the mesh that has vertex color.
					if (bRequiresUniqueUVs || MeshData.RawMeshDescription->VertexInstances().Num() > 0)
					{
						// Check if there are lightmap uvs available?
						const int32 LightMapUVIndex = StaticMeshComponentsToMerge[Key.GetMeshIndex()]->GetStaticMesh()->LightMapCoordinateIndex;

						TVertexInstanceAttributesRef<FVector2D> VertexInstanceUVs = MeshData.RawMeshDescription->VertexInstanceAttributes().GetAttributesRef<FVector2D>(MeshAttribute::VertexInstance::TextureCoordinate);
						if (InSettings.bReuseMeshLightmapUVs && VertexInstanceUVs.GetNumElements() > 0 && VertexInstanceUVs.GetNumIndices() > LightMapUVIndex)
						{
							MeshData.TextureCoordinateIndex = LightMapUVIndex;
						}
						else
						{
							// Verify if we started an async task to generate UVs for this static mesh & LOD
							FMeshLODTuple Tuple(Key.GetMesh(), Key.GetLODIndex());
							if (!MeshLODsTextureCoordinates.Find(Tuple))
							{
<<<<<<< HEAD
								FStaticMeshOperations::GenerateUniqueUVsForStaticMesh(*MeshData.RawMeshDescription, MaterialOptions->TextureSize.GetMax(), false, UniqueTextureCoordinates);
								ScaleTextureCoordinatesToBox(FBox2D(FVector2D::ZeroVector, FVector2D(1, 1)), UniqueTextureCoordinates);
=======
								// No job found yet, fire an async task
								MeshLODsTextureCoordinates.Add(Tuple, Async(EAsyncExecution::Thread, [RawMeshDescription, MaterialOptions, this]()
								{
									TArray<FVector2D> UniqueTextureCoordinates;
									FMeshDescriptionOperations::GenerateUniqueUVsForStaticMesh(*RawMeshDescription, MaterialOptions->TextureSize.GetMax(), false, UniqueTextureCoordinates);
									ScaleTextureCoordinatesToBox(FBox2D(FVector2D::ZeroVector, FVector2D(1, 1)), UniqueTextureCoordinates);
									return UniqueTextureCoordinates;
								}));
>>>>>>> 60750822
							}
							// Keep track of the fact that this mesh is waiting for the UV computation to finish
							MeshDataAwaitingResults.Add(MeshDataIndex, Tuple);
						}
					}

					MeshData.TextureCoordinateBox = FBox2D(FVector2D(0.0f, 0.0f), FVector2D(1.0f, 1.0f));
					MeshData.MaterialIndices = SectionIndices;
					MeshDataIndex = GlobalMeshSettings.Num();

					Adapters[Key.GetMeshIndex()].ApplySettings(Key.GetLODIndex(), MeshData);

					int32 ExistingMeshDataIndex = INDEX_NONE;

					auto MaterialsAreEquivalent = [&InSettings](const UMaterialInterface* Material0, const UMaterialInterface* Material1)
					{
						if (InSettings.bMergeEquivalentMaterials)
						{
							return FMaterialKey(Material0) == FMaterialKey(Material1);
						}
						else
						{
							return Material0 == Material1;
						}
					};

					// Find any existing materials
					for (int32 GlobalMaterialSettingsIndex = 0; GlobalMaterialSettingsIndex < GlobalMaterialSettings.Num(); ++GlobalMaterialSettingsIndex)
					{
						const FMaterialData& ExistingMaterialData = GlobalMaterialSettings[GlobalMaterialSettingsIndex];
						// Compare materials (note this assumes property sizes match!)
						if (MaterialsAreEquivalent(ExistingMaterialData.Material, MaterialData.Material))
						{
							// materials match, so check the corresponding mesh data
							const FMeshData& ExistingMeshData = GlobalMeshSettings[GlobalMaterialSettingsIndex];
							bool bMatchesMesh = (ExistingMeshData.Mesh == MeshData.Mesh &&
								ExistingMeshData.MaterialIndices == MeshData.MaterialIndices &&
								ExistingMeshData.bMirrored == MeshData.bMirrored &&
								ExistingMeshData.VertexColorHash == MeshData.VertexColorHash);
							if (bMatchesMesh)
							{
								MeshDataIndex = ExistingMeshDataIndex = GlobalMaterialSettingsIndex;
								break;
							}
						}
					}

					if (ExistingMeshDataIndex == INDEX_NONE)
					{
						GlobalMeshSettings.Add(MeshData);
						GlobalMaterialSettings.Add(MaterialData);
						SectionMaterialImportanceValues.Add(MaterialImportanceValues[MaterialIndex]);
					}
				}
				else
				{
					MeshData.RawMeshDescription = nullptr;
					MeshData.TextureCoordinateBox = FBox2D(FVector2D(0.0f, 0.0f), FVector2D(1.0f, 1.0f));

					// This prevents baking out the same material multiple times, which would be wasteful when it does not use vertex data anyway
					const bool bPreviouslyAdded = MaterialToDefaultMeshData.Contains(Material);
					int32& DefaultMeshDataIndex = MaterialToDefaultMeshData.FindOrAdd(Material);

					if (!bPreviouslyAdded)
					{
						DefaultMeshDataIndex = GlobalMeshSettings.Num();
						GlobalMeshSettings.Add(MeshData);
						GlobalMaterialSettings.Add(MaterialData);
						SectionMaterialImportanceValues.Add(MaterialImportanceValues[MaterialIndex]);
					}

					MeshDataIndex = DefaultMeshDataIndex;
				}

				for (const uint32& OriginalSectionIndex : SectionIndices)
				{
					OutputMaterialsMap.Add(Key, MaterialRemapPair(OriginalSectionIndex, MeshDataIndex));
				}
			}
		}

		// Fetch results from the async UV computation tasks
		for (auto MeshData : MeshDataAwaitingResults)
		{
			GlobalMeshSettings[MeshData.Key].CustomTextureCoordinates = MeshLODsTextureCoordinates[MeshData.Value].Get();
		}

		TArray<FMeshData*> MeshSettingPtrs;
		for (int32 SettingsIndex = 0; SettingsIndex < GlobalMeshSettings.Num(); ++SettingsIndex)
		{
			MeshSettingPtrs.Add(&GlobalMeshSettings[SettingsIndex]);
		}

		TArray<FMaterialData*> MaterialSettingPtrs;
		for (int32 SettingsIndex = 0; SettingsIndex < GlobalMaterialSettings.Num(); ++SettingsIndex)
		{
			MaterialSettingPtrs.Add(&GlobalMaterialSettings[SettingsIndex]);
		}

		if(bGloballyRemapUVs)
		{
			TArray<FMeshDescription> MergedRawMeshes;
			CreateMergedRawMeshes(DataTracker, InSettings, StaticMeshComponentsToMerge, UniqueMaterials, CollapsedMaterialMap, OutputMaterialsMap, false, false, MergedAssetPivot, MergedRawMeshes);

			// Create texture coords for the merged mesh
			TArray<FVector2D> GlobalTextureCoordinates;
			FStaticMeshOperations::GenerateUniqueUVsForStaticMesh(MergedRawMeshes[0], MaterialOptions->TextureSize.GetMax(), true, GlobalTextureCoordinates);
			ScaleTextureCoordinatesToBox(FBox2D(FVector2D::ZeroVector, FVector2D(1, 1)), GlobalTextureCoordinates);

			// copy UVs back to the un-merged mesh's custom texture coords
			// iterate the raw meshes in the same way as when we combined the mesh above in CreateMergedRawMeshes()
			int32 GlobalUVIndex = 0;
			for (TConstRawMeshIterator RawMeshIterator = DataTracker.GetConstRawMeshIterator(); RawMeshIterator; ++RawMeshIterator)
			{
				const FMeshLODKey& Key = RawMeshIterator.Key();
				const FMeshDescription& RawMesh = RawMeshIterator.Value();

				// Build a local array for this raw mesh
				TArray<FVector2D> UniqueTextureCoordinates;
				UniqueTextureCoordinates.SetNumUninitialized(RawMesh.VertexInstances().Num());
				for(FVector2D& UniqueTextureCoordinate : UniqueTextureCoordinates)
				{
					UniqueTextureCoordinate = GlobalTextureCoordinates[GlobalUVIndex++];
				}

				// copy to mesh data
				for(FMeshData& MeshData : GlobalMeshSettings)
				{
					if(MeshData.RawMeshDescription == &RawMesh)
					{
						MeshData.CustomTextureCoordinates = UniqueTextureCoordinates;
					}
				}
			}

			// Dont smear borders as we will copy back non-pink pixels
			for(FMaterialData& MaterialData : GlobalMaterialSettings)
			{
				MaterialData.bPerformBorderSmear = false;
			}
		}

		TArray<FFlattenMaterial> FlattenedMaterials;
		// This scope ensures BakeOutputs is never used after TransferOutputToFlatMaterials
		{
			TArray<FBakeOutput> BakeOutputs;
			IMaterialBakingModule& Module = FModuleManager::Get().LoadModuleChecked<IMaterialBakingModule>("MaterialBaking");
			Module.BakeMaterials(MaterialSettingPtrs, MeshSettingPtrs, BakeOutputs);

			// Append constant properties ?
			TArray<FColor> ConstantData;
			FIntPoint ConstantSize(1, 1);
			for (const FPropertyEntry& Entry : MaterialOptions->Properties)
			{
				if (Entry.bUseConstantValue && Entry.Property != MP_MAX)
				{
					ConstantData.SetNum(1, false);
					ConstantData[0] = FLinearColor(Entry.ConstantValue, Entry.ConstantValue, Entry.ConstantValue).ToFColor(true);
					for (FBakeOutput& Output : BakeOutputs)
					{
						Output.PropertyData.Add(Entry.Property, ConstantData);
						Output.PropertySizes.Add(Entry.Property, ConstantSize);
					}
				}
			}

			TransferOutputToFlatMaterials(GlobalMaterialSettings, BakeOutputs, FlattenedMaterials);
		}

		if(!bGloballyRemapUVs)
		{
			// Try to optimize materials where possible	
			for (FFlattenMaterial& InMaterial : FlattenedMaterials)
			{
				FMaterialUtilities::OptimizeFlattenMaterial(InMaterial);
			}
		}

		FFlattenMaterial OutMaterial;
		for (const FPropertyEntry& Entry : MaterialOptions->Properties)
		{
			if (Entry.Property != MP_MAX)
			{
				EFlattenMaterialProperties OldProperty = NewToOldProperty(Entry.Property);
				OutMaterial.SetPropertySize(OldProperty, Entry.bUseCustomSize ? Entry.CustomSize : MaterialOptions->TextureSize);
			}
		}

		TArray<FUVOffsetScalePair> UVTransforms;
		if(bGloballyRemapUVs)
		{
			// If we have globally remapped UVs we copy non-pink pixels over the dest texture rather than 
			// copying sub-charts
			TArray<FBox2D> MaterialBoxes;
			MaterialBoxes.SetNumUninitialized(GlobalMaterialSettings.Num());
			for(FBox2D& Box2D : MaterialBoxes)
			{
				Box2D = FBox2D(FVector2D(0.0f, 0.0f), FVector2D(1.0f, 1.0f));
			}

			FlattenBinnedMaterials(FlattenedMaterials, MaterialBoxes, 0, true, OutMaterial, UVTransforms);
		}
		else
		{
			/** Reweighting */
			float TotalValue = 0.0f;
			for (const float& Value : SectionMaterialImportanceValues)
			{
				TotalValue += Value;
			}

			float Multiplier = 1.0f / TotalValue;

			for (float& Value : SectionMaterialImportanceValues)
			{
				Value *= Multiplier;
			}
			/** End reweighting */

			if (InSettings.bUseTextureBinning)
			{
				TArray<FBox2D> MaterialBoxes;
				FMaterialUtilities::GeneratedBinnedTextureSquares(FVector2D(1.0f, 1.0f), SectionMaterialImportanceValues, MaterialBoxes);
				FlattenBinnedMaterials(FlattenedMaterials, MaterialBoxes, InSettings.GutterSize, false, OutMaterial, UVTransforms);
			}
			else
			{
				MergeFlattenedMaterials(FlattenedMaterials, InSettings.GutterSize, OutMaterial, UVTransforms);
			}
		}

		// Compute UV channel to use for the merged material
		if(InSettings.bCreateMergedMaterial)
		{
			for(TConstRawMeshIterator Iterator = DataTracker.GetConstRawMeshIterator(); Iterator; ++Iterator)
			{
				const FMeshDescription& RawMesh = Iterator.Value();

				if(RawMesh.Vertices().Num())
				{
					const TVertexInstanceAttributesRef<const FVector2D> VertexInstanceUVs = RawMesh.VertexInstanceAttributes().GetAttributesRef<FVector2D>(MeshAttribute::VertexInstance::TextureCoordinate);
					MergedMatUVChannel = FMath::Max(MergedMatUVChannel, VertexInstanceUVs.GetNumIndices());
				}
			}
		}

		// Adjust UVs
		for (int32 ComponentIndex = 0; ComponentIndex < StaticMeshComponentsToMerge.Num(); ++ComponentIndex)
		{
			TArray<uint32> ProcessedMaterials;
			for (TPair<FMeshLODKey, MaterialRemapPair>& MappingPair : OutputMaterialsMap)
			{
				if (MappingPair.Key.GetMeshIndex() == ComponentIndex && !ProcessedMaterials.Contains(MappingPair.Value.Key))
				{
					// Retrieve raw mesh data for this component and lod pair
					FMeshDescription* RawMesh = DataTracker.GetRawMeshPtr(MappingPair.Key);

					FMeshData& MeshData = GlobalMeshSettings[MappingPair.Value.Value];
					const FUVOffsetScalePair& UVTransform = UVTransforms[MappingPair.Value.Value];

					const uint32 MaterialIndex = MappingPair.Value.Key;
					ProcessedMaterials.Add(MaterialIndex);
					if (RawMesh->Vertices().Num())
					{
						TVertexInstanceAttributesRef<FVector2D> VertexInstanceUVs = RawMesh->VertexInstanceAttributes().GetAttributesRef<FVector2D>(MeshAttribute::VertexInstance::TextureCoordinate);
						int32 NumUVChannel = FMath::Min(VertexInstanceUVs.GetNumIndices(), (int32)MAX_MESH_TEXTURE_COORDS);
						for (int32 UVChannelIdx = 0; UVChannelIdx < NumUVChannel; ++UVChannelIdx)
						{
							int32 VertexIndex = 0;
							for (FVertexInstanceID VertexInstanceID : RawMesh->VertexInstances().GetElementIDs())
							{
								FVector2D UV = VertexInstanceUVs.Get(VertexInstanceID, UVChannelIdx);
								if (UVChannelIdx == 0 && !InSettings.bCreateMergedMaterial)
								{
									if (MeshData.CustomTextureCoordinates.Num())
									{
										UV = MeshData.CustomTextureCoordinates[VertexIndex];
									}
									else if (MeshData.TextureCoordinateIndex != 0)
									{
										check(MeshData.TextureCoordinateIndex < NumUVChannel);
										UV = VertexInstanceUVs.Get(VertexInstanceID, MeshData.TextureCoordinateIndex);
									}
								}

								const TArray<FPolygonID>& Polygons = RawMesh->GetVertexInstanceConnectedPolygons(VertexInstanceID);
								for (FPolygonID PolygonID : Polygons)
								{
									FPolygonGroupID PolygonGroupID = RawMesh->GetPolygonPolygonGroup(PolygonID);
									if (PolygonGroupID.GetValue() == MaterialIndex)
									{
										if (UVTransform.Value != FVector2D::ZeroVector)
										{
											VertexInstanceUVs.Set(VertexInstanceID, UVChannelIdx, UV * UVTransform.Value + UVTransform.Key);
											break;
										}
									}
								}
								VertexIndex++;
							}
						}

						if (InSettings.bCreateMergedMaterial && MeshData.CustomTextureCoordinates.Num() > 0)
						{
							VertexInstanceUVs.SetNumIndices(MergedMatUVChannel + 1);

							int32 VertexIndex = 0;
							for(FVertexInstanceID VertexInstanceID : RawMesh->VertexInstances().GetElementIDs())
							{
								FVector2D UV = MeshData.CustomTextureCoordinates[VertexIndex];
								VertexInstanceUVs.Set(VertexInstanceID, MergedMatUVChannel, UV * UVTransform.Value + UVTransform.Key);
								VertexIndex++;
							}
						}
					}
				}
			}
		}

		for (TRawMeshIterator Iterator = DataTracker.GetRawMeshIterator(); Iterator; ++Iterator)
		{
			FMeshDescription& RawMesh = Iterator.Value();
			// Reset material indexes
			TMap<FPolygonGroupID, FPolygonGroupID> RemapPolygonGroups;
			for (FPolygonGroupID PolygonGroupID : RawMesh.PolygonGroups().GetElementIDs())
			{
				RemapPolygonGroups.Add(PolygonGroupID, FPolygonGroupID(0));
			}
			RawMesh.RemapPolygonGroups(RemapPolygonGroups);
		}

		OutMaterial.UVChannel = MergedMatUVChannel;

		MergedMaterial = CreateProxyMaterial(InBasePackageName, MergedAssetPackageName, InBaseMaterial, InOuter, InSettings, OutMaterial, OutAssetsToSync);
		
		if (MergedMaterial)
		{
			if (!InSettings.bCreateMergedMaterial)
			{
				UniqueMaterials.Empty(1);
				UniqueMaterials.Add(MergedMaterial);

				FSectionInfo NewSection;
				NewSection.Material = MergedMaterial;
				NewSection.EnabledProperties.Add(GET_MEMBER_NAME_CHECKED(FStaticMeshSection, bCastShadow));
				DataTracker.AddBakedMaterialSection(NewSection);
			}

			for (IMeshMergeExtension* Extension : MeshMergeExtensions)
			{
				Extension->OnCreatedProxyMaterial(StaticMeshComponentsToMerge, MergedMaterial);
			}
		}
	}

	TArray<FMeshDescription> MergedRawMeshes;
	CreateMergedRawMeshes(DataTracker, InSettings, StaticMeshComponentsToMerge, UniqueMaterials, CollapsedMaterialMap, OutputMaterialsMap, bMergeAllLODs, bMergeMaterialData && !InSettings.bCreateMergedMaterial, MergedAssetPivot, MergedRawMeshes);

	// Populate mesh section map
	FMeshSectionInfoMap SectionInfoMap;	
	for (TConstLODIndexIterator Iterator = DataTracker.GetLODIndexIterator(); Iterator; ++Iterator)
	{
		const int32 LODIndex = *Iterator;
		TArray<uint32> UniqueMaterialIndices;
		const FMeshDescription& TargetRawMesh = MergedRawMeshes[LODIndex];
		uint32 MaterialIndex = 0;
		for (FPolygonGroupID PolygonGroupID : TargetRawMesh.PolygonGroups().GetElementIDs())
		{
			//Skip empty group
			if (TargetRawMesh.GetPolygonGroupPolygons(PolygonGroupID).Num() > 0)
			{
				if (PolygonGroupID.GetValue() < DataTracker.NumberOfUniqueSections())
				{
					UniqueMaterialIndices.AddUnique(PolygonGroupID.GetValue());
				}
				else
				{
					UniqueMaterialIndices.AddUnique(MaterialIndex);
				}
				MaterialIndex++;
			}
		}
		UniqueMaterialIndices.Sort();
		for (int32 Index = 0; Index < UniqueMaterialIndices.Num(); ++Index)
		{
			const int32 SectionIndex = UniqueMaterialIndices[Index];
			const FSectionInfo& StoredSectionInfo = DataTracker.GetSection(SectionIndex);
			FMeshSectionInfo SectionInfo;
			SectionInfo.bCastShadow = StoredSectionInfo.EnabledProperties.Contains(GET_MEMBER_NAME_CHECKED(FMeshSectionInfo, bCastShadow));
			SectionInfo.bEnableCollision = StoredSectionInfo.EnabledProperties.Contains(GET_MEMBER_NAME_CHECKED(FMeshSectionInfo, bEnableCollision));
			SectionInfo.MaterialIndex = UniqueMaterials.IndexOfByKey(StoredSectionInfo.Material);
			SectionInfoMap.Set(LODIndex, Index, SectionInfo);
		}
	}

	if(InSettings.bCreateMergedMaterial)
	{
		OutputMaterialsMap.Reset();
	}

	// Transform physics primitives to merged mesh pivot
	if (InSettings.bMergePhysicsData && !MergedAssetPivot.IsZero())
	{
		FTransform PivotTM(-MergedAssetPivot);
		for (FKAggregateGeom& Geometry : PhysicsGeometry)
		{
			FMeshMergeHelpers::TransformPhysicsGeometry(PivotTM, false, Geometry);
		}
	}

	// Compute target lightmap channel for each LOD, by looking at the first empty UV channel
	const int32 LightMapUVChannel = [&]()
	{
		if (InSettings.bGenerateLightMapUV)
		{
			const int32 TempChannel = DataTracker.GetAvailableLightMapUVChannel();
			if (TempChannel != INDEX_NONE)
			{
				return TempChannel;
			}
			else
			{
				// Output warning message
				UE_LOG(LogMeshMerging, Log, TEXT("Failed to find available lightmap uv channel"));
				
			}
		}

		return 0;
	}();		

	//
	//Create merged mesh asset
	//
	{
		FString AssetName;
		FString PackageName;
		if (InBasePackageName.IsEmpty())
		{
			AssetName = TEXT("SM_MERGED_") + FPackageName::GetShortName(MergedAssetPackageName);
			PackageName = FPackageName::GetLongPackagePath(MergedAssetPackageName) + TEXT("/") + AssetName;
		}
		else
		{
			AssetName = FPackageName::GetShortName(InBasePackageName);
			PackageName = InBasePackageName;
		}

		UPackage* Package = InOuter;
		if (Package == nullptr)
		{
			Package = CreatePackage(NULL, *PackageName);
			check(Package);
			Package->FullyLoad();
			Package->Modify();
		}

		// Check that an asset of a different class does not already exist
		{
			UObject* ExistingObject = StaticFindObject( nullptr, Package, *AssetName);
			if(ExistingObject && !ExistingObject->GetClass()->IsChildOf(UStaticMesh::StaticClass()))
			{
				// Change name of merged static mesh to avoid name collision
				UPackage* ParentPackage = CreatePackage(nullptr, *FPaths::GetPath(Package->GetPathName()));
				ParentPackage->FullyLoad();

				AssetName = MakeUniqueObjectName( ParentPackage, UStaticMesh::StaticClass(), *AssetName).ToString();
				Package = CreatePackage(NULL, *(ParentPackage->GetPathName() / AssetName ));
				check(Package);
				Package->FullyLoad();
				Package->Modify();

				// Let user know name of merged static mesh has changed
				UE_LOG(LogMeshMerging, Warning,
					TEXT("Cannot create %s %s.%s\n")
					TEXT("An object with the same fully qualified name but a different class already exists.\n")
					TEXT("\tExisting Object: %s\n")
					TEXT("The merged mesh will be named %s.%s"),
					*UStaticMesh::StaticClass()->GetName(), *ExistingObject->GetOutermost()->GetPathName(),	*ExistingObject->GetName(),
					*ExistingObject->GetFullName(), *Package->GetPathName(), *AssetName);
			}
		}

		FStaticMeshComponentRecreateRenderStateContext RecreateRenderStateContext(FindObject<UStaticMesh>(Package, *AssetName));

		UStaticMesh* StaticMesh = NewObject<UStaticMesh>(Package, *AssetName, RF_Public | RF_Standalone);
		StaticMesh->InitResources();

		FString OutputPath = StaticMesh->GetPathName();

		// make sure it has a new lighting guid
		StaticMesh->LightingGuid = FGuid::NewGuid();
		if (InSettings.bGenerateLightMapUV)
		{
			StaticMesh->LightMapResolution = InSettings.TargetLightMapResolution;
			StaticMesh->LightMapCoordinateIndex = LightMapUVChannel;
		}

		const bool bContainsImposters = ImposterComponents.Num() > 0;
		TArray<UMaterialInterface*> ImposterMaterials;
		FBox ImposterBounds(EForceInit::ForceInit);
		for (int32 LODIndex = 0; LODIndex < MergedRawMeshes.Num(); ++LODIndex)
		{
			FMeshDescription& MergedMeshLOD = MergedRawMeshes[LODIndex];
			if (MergedMeshLOD.Vertices().Num() > 0 || bContainsImposters)
			{
				FStaticMeshSourceModel& SrcModel = StaticMesh->AddSourceModel();

				// Don't allow the engine to recalculate normals
				SrcModel.BuildSettings.bRecomputeNormals = false;
				SrcModel.BuildSettings.bRecomputeTangents = false;
				SrcModel.BuildSettings.bRemoveDegenerates = false;
				SrcModel.BuildSettings.bUseHighPrecisionTangentBasis = false;
				SrcModel.BuildSettings.bUseFullPrecisionUVs = false;
				SrcModel.BuildSettings.bGenerateLightmapUVs = InSettings.bGenerateLightMapUV;
				SrcModel.BuildSettings.MinLightmapResolution = InSettings.bComputedLightMapResolution ? DataTracker.GetLightMapDimension() : InSettings.TargetLightMapResolution;
				SrcModel.BuildSettings.SrcLightmapIndex = 0;
				SrcModel.BuildSettings.DstLightmapIndex = LightMapUVChannel;
				if(!InSettings.bAllowDistanceField)
				{
					SrcModel.BuildSettings.DistanceFieldResolutionScale = 0.0f;
				}

				if (bContainsImposters)
				{
					// Merge imposter meshes to rawmesh
					FMeshMergeHelpers::MergeImpostersToRawMesh(ImposterComponents, MergedMeshLOD, MergedAssetPivot, UniqueMaterials.Num(), ImposterMaterials);					

					const FTransform PivotTransform = FTransform(MergedAssetPivot);
					for (const UStaticMeshComponent* Component : ImposterComponents)
					{
						if (Component->GetStaticMesh())
						{
							ImposterBounds += Component->GetStaticMesh()->GetBoundingBox().TransformBy(Component->GetComponentToWorld().GetRelativeTransform(PivotTransform));
						}
					}
				}

				FMeshDescription* MeshDescription = StaticMesh->CreateMeshDescription(LODIndex, MergedMeshLOD);
				StaticMesh->CommitMeshDescription(LODIndex);
			}
		}
		
		auto IsMaterialImportedNameUnique = [&StaticMesh](FName ImportedMaterialSlotName)
		{
			for (const FStaticMaterial& StaticMaterial : StaticMesh->StaticMaterials)
			{
#if WITH_EDITOR
				if (StaticMaterial.ImportedMaterialSlotName == ImportedMaterialSlotName)
#else
				if (StaticMaterial.MaterialSlotName == ImportedMaterialSlotName)
#endif
				{
					return false;
				}
			}
			return true;
		};
		

		for (UMaterialInterface* Material : UniqueMaterials)
		{
			if (Material && (!Material->IsAsset() && InOuter != GetTransientPackage()))
			{
				Material = nullptr; // do not save non-asset materials
			}
			//Make sure we have unique slot name here
			FName MaterialSlotName = DataTracker.GetMaterialSlotName(Material);
			int32 Counter = 1;
			while (!IsMaterialImportedNameUnique(MaterialSlotName))
			{
				MaterialSlotName = *(DataTracker.GetMaterialSlotName(Material).ToString() + TEXT("_") + FString::FromInt(Counter++));
			}

			StaticMesh->StaticMaterials.Add(FStaticMaterial(Material, MaterialSlotName));
		}

		for(UMaterialInterface* ImposterMaterial : ImposterMaterials)
		{
			//Make sure we have unique slot name here
			FName MaterialSlotName = ImposterMaterial->GetFName();
			int32 Counter = 1;
			while (!IsMaterialImportedNameUnique(MaterialSlotName))
			{
				MaterialSlotName = *(ImposterMaterial->GetName() + TEXT("_") + FString::FromInt(Counter++));
			}
			StaticMesh->StaticMaterials.Add(FStaticMaterial(ImposterMaterial, MaterialSlotName));
		}

		if (InSettings.bMergePhysicsData)
		{
			StaticMesh->CreateBodySetup();
			if (BodySetupSource)
			{
				StaticMesh->BodySetup->CopyBodyPropertiesFrom(BodySetupSource);
			}

			StaticMesh->BodySetup->AggGeom = FKAggregateGeom();
			// Copy collision from the source meshes
			for (const FKAggregateGeom& Geom : PhysicsGeometry)
			{
				StaticMesh->BodySetup->AddCollisionFrom(Geom);
			}

			// Bake rotation into verts of convex hulls, so they scale correctly after rotation
			for (FKConvexElem& ConvexElem : StaticMesh->BodySetup->AggGeom.ConvexElems)
			{
				ConvexElem.BakeTransformToVerts();
			}
		}

		StaticMesh->GetSectionInfoMap().CopyFrom(SectionInfoMap);
		StaticMesh->GetOriginalSectionInfoMap().CopyFrom(SectionInfoMap);

		//Set the Imported version before calling the build
		StaticMesh->ImportVersion = EImportStaticMeshVersion::LastVersion;
		StaticMesh->LightMapResolution = InSettings.bComputedLightMapResolution ? DataTracker.GetLightMapDimension() : InSettings.TargetLightMapResolution;

#if WITH_EDITOR
		//If we are running the automation test
		if (GIsAutomationTesting)
		{
			StaticMesh->BuildCacheAutomationTestGuid = FGuid::NewGuid();
		}
#endif
		StaticMesh->Build(bSilent);

		if (ImposterBounds.IsValid)
		{
			const FBox StaticMeshBox = StaticMesh->GetBoundingBox();
			const FBox CombinedBox = StaticMeshBox + ImposterBounds;
			StaticMesh->PositiveBoundsExtension = (CombinedBox.Max - StaticMeshBox.Max);
			StaticMesh->NegativeBoundsExtension = (StaticMeshBox.Min - CombinedBox.Min);
			StaticMesh->CalculateExtendedBounds();
		}		

		StaticMesh->PostEditChange();

		if (InSettings.bCreateMergedMaterial && MergedMaterial)
		{
			//Make sure we have unique slot name here
			FName MaterialSlotName = MergedMaterial->GetFName();
			int32 Counter = 1;
			while (!IsMaterialImportedNameUnique(MaterialSlotName))
			{
				MaterialSlotName = *(MergedMaterial->GetName() + TEXT("_") + FString::FromInt(Counter++));
			}
			StaticMesh->StaticMaterials.Add(FStaticMaterial(MergedMaterial, MaterialSlotName));
			StaticMesh->UpdateUVChannelData(false);
		}

		OutAssetsToSync.Add(StaticMesh);
		OutMergedActorLocation = MergedAssetPivot;
	}
}

void FMeshMergeUtilities::ExtractImposterToRawMesh(const UStaticMeshComponent* InImposterComponent, FMeshDescription& InImposterMesh) const
{
	check(InImposterComponent->bUseMaxLODAsImposter);
	FMeshMergeHelpers::ExtractImposterToRawMesh(InImposterComponent, InImposterMesh);
}

void FMeshMergeUtilities::CreateMergedRawMeshes(FMeshMergeDataTracker& InDataTracker, const FMeshMergingSettings& InSettings, const TArray<UStaticMeshComponent*>& InStaticMeshComponentsToMerge, const TArray<UMaterialInterface*>& InUniqueMaterials, const TMap<UMaterialInterface*, UMaterialInterface*>& InCollapsedMaterialMap, const TMultiMap<FMeshLODKey, MaterialRemapPair>& InOutputMaterialsMap, bool bInMergeAllLODs, bool bInMergeMaterialData, const FVector& InMergedAssetPivot, TArray<FMeshDescription>& OutMergedRawMeshes) const
{
	TRACE_CPUPROFILER_EVENT_SCOPE(FMeshMergeUtilities::CreateMergedRawMeshes)

	if (bInMergeAllLODs)
	{
		OutMergedRawMeshes.AddDefaulted(InDataTracker.GetNumLODsForMergedMesh());
		for (TConstLODIndexIterator Iterator = InDataTracker.GetLODIndexIterator(); Iterator; ++Iterator)
		{
			// Find meshes for each lod
			const int32 LODIndex = *Iterator;
			FMeshDescription& MergedMesh = OutMergedRawMeshes[LODIndex];
			FStaticMeshAttributes(MergedMesh).Register();

			for (int32 ComponentIndex = 0; ComponentIndex < InStaticMeshComponentsToMerge.Num(); ++ComponentIndex)
			{
				int32 RetrievedLODIndex = LODIndex;
				FMeshDescription* RawMeshPtr = InDataTracker.TryFindRawMeshForLOD(ComponentIndex, RetrievedLODIndex);


				if (RawMeshPtr != nullptr)
				{
					InDataTracker.AddComponentToWedgeMapping(ComponentIndex, LODIndex, MergedMesh.VertexInstances().Num());

					FStaticMeshOperations::FAppendSettings AppendSettings;

					AppendSettings.PolygonGroupsDelegate = FAppendPolygonGroupsDelegate::CreateLambda([&bInMergeMaterialData, &InDataTracker, &InOutputMaterialsMap, &ComponentIndex, &LODIndex](const FMeshDescription& SourceMesh, FMeshDescription& TargetMesh, PolygonGroupMap& RemapPolygonGroups)
					{
						TPolygonGroupAttributesConstRef<FName> SourceImportedMaterialSlotNames = SourceMesh.PolygonGroupAttributes().GetAttributesRef<FName>(MeshAttribute::PolygonGroup::ImportedMaterialSlotName);
						TPolygonGroupAttributesRef<FName> TargetImportedMaterialSlotNames = TargetMesh.PolygonGroupAttributes().GetAttributesRef<FName>(MeshAttribute::PolygonGroup::ImportedMaterialSlotName);
						//Copy the polygon group
						if (bInMergeMaterialData)
						{
							FPolygonGroupID PolygonGroupID(0);
							if (!TargetMesh.PolygonGroups().IsValid(PolygonGroupID))
							{
								TargetMesh.CreatePolygonGroupWithID(PolygonGroupID);
								TargetImportedMaterialSlotNames[PolygonGroupID] = SourceMesh.PolygonGroups().IsValid(PolygonGroupID) ? SourceImportedMaterialSlotNames[PolygonGroupID] : FName(TEXT("DefaultMaterialName"));
							}
							for (FPolygonGroupID SourcePolygonGroupID : SourceMesh.PolygonGroups().GetElementIDs())
							{
								RemapPolygonGroups.Add(SourcePolygonGroupID, PolygonGroupID);
							}
						}
						else
						{
							TArray<SectionRemapPair> SectionMappings;
							InDataTracker.GetMappingsForMeshLOD(FMeshLODKey(ComponentIndex, LODIndex), SectionMappings);
							for (FPolygonGroupID SourcePolygonGroupID : SourceMesh.PolygonGroups().GetElementIDs())
							{
								// First map from original section index to unique material index
								int32 UniqueIndex = INDEX_NONE;
								// then map to the output material map, if any
								if (InOutputMaterialsMap.Num() > 0)
								{
									TArray<MaterialRemapPair> MaterialMappings;
									InOutputMaterialsMap.MultiFind(FMeshLODKey(ComponentIndex, LODIndex), MaterialMappings);
									for (MaterialRemapPair& Pair : MaterialMappings)
									{
										if (Pair.Key == SourcePolygonGroupID.GetValue())
										{
											UniqueIndex = Pair.Value;
											break;
										}
									}

									// Note that at this point UniqueIndex is NOT a material index, but a unique section index!
								}
								
								if(UniqueIndex == INDEX_NONE)
								{
									UniqueIndex = SourcePolygonGroupID.GetValue();
								}
								FPolygonGroupID TargetPolygonGroupID(UniqueIndex);
								if (!TargetMesh.PolygonGroups().IsValid(TargetPolygonGroupID))
								{
									while (TargetMesh.PolygonGroups().Num() <= UniqueIndex)
									{
										TargetPolygonGroupID = TargetMesh.CreatePolygonGroup();
									}
									check(TargetPolygonGroupID.GetValue() == UniqueIndex);
									TargetImportedMaterialSlotNames[TargetPolygonGroupID] = SourceImportedMaterialSlotNames[SourcePolygonGroupID];
								}
								RemapPolygonGroups.Add(SourcePolygonGroupID, TargetPolygonGroupID);
							}
						}
					});
					AppendSettings.bMergeVertexColor = InSettings.bBakeVertexDataToMesh;
					AppendSettings.MergedAssetPivot = InMergedAssetPivot;
					FStaticMeshOperations::AppendMeshDescription(*RawMeshPtr, MergedMesh, AppendSettings);
				}
			}

			//Cleanup the empty material to avoid empty section later
			TArray<FPolygonGroupID> PolygonGroupToRemove;
			for (FPolygonGroupID PolygonGroupID : MergedMesh.PolygonGroups().GetElementIDs())
			{
				if (MergedMesh.GetPolygonGroupPolygons(PolygonGroupID).Num() < 1)
				{
					PolygonGroupToRemove.Add(PolygonGroupID);
					
				}
			}
			for (FPolygonGroupID PolygonGroupID : PolygonGroupToRemove)
			{
				MergedMesh.DeletePolygonGroup(PolygonGroupID);
			}
		}
	}
	else
	{	
		FMeshDescription& MergedMesh = OutMergedRawMeshes.AddDefaulted_GetRef();
		FStaticMeshAttributes(MergedMesh).Register();

		for (int32 ComponentIndex = 0; ComponentIndex < InStaticMeshComponentsToMerge.Num(); ++ComponentIndex)
		{
			int32 LODIndex = 0;
		
			FMeshDescription* RawMeshPtr = InDataTracker.FindRawMeshAndLODIndex(ComponentIndex, LODIndex);

			if (RawMeshPtr != nullptr)
			{
				FMeshDescription& RawMesh = *RawMeshPtr;

				const int32 TargetLODIndex = 0;
				InDataTracker.AddComponentToWedgeMapping(ComponentIndex, TargetLODIndex, MergedMesh.VertexInstances().Num());

				FStaticMeshOperations::FAppendSettings AppendSettings;

				AppendSettings.PolygonGroupsDelegate = FAppendPolygonGroupsDelegate::CreateLambda([&bInMergeMaterialData, &InDataTracker, &InOutputMaterialsMap, &ComponentIndex, &LODIndex](const FMeshDescription& SourceMesh, FMeshDescription& TargetMesh, PolygonGroupMap& RemapPolygonGroups)
				{
					TPolygonGroupAttributesConstRef<FName> SourceImportedMaterialSlotNames = SourceMesh.PolygonGroupAttributes().GetAttributesRef<FName>(MeshAttribute::PolygonGroup::ImportedMaterialSlotName);
					TPolygonGroupAttributesRef<FName> TargetImportedMaterialSlotNames = TargetMesh.PolygonGroupAttributes().GetAttributesRef<FName>(MeshAttribute::PolygonGroup::ImportedMaterialSlotName);
					//Copy the polygon group
					if (bInMergeMaterialData)
					{
						FPolygonGroupID PolygonGroupID(0);
						if (!TargetMesh.PolygonGroups().IsValid(PolygonGroupID))
						{
							TargetMesh.CreatePolygonGroupWithID(PolygonGroupID);
							TargetImportedMaterialSlotNames[PolygonGroupID] = SourceMesh.PolygonGroups().IsValid(PolygonGroupID) ? SourceImportedMaterialSlotNames[PolygonGroupID] : FName(TEXT("DefaultMaterialName"));
						}
						for (FPolygonGroupID SourcePolygonGroupID : SourceMesh.PolygonGroups().GetElementIDs())
						{
							RemapPolygonGroups.Add(SourcePolygonGroupID, PolygonGroupID);
						}
					}
					else
					{
						TArray<SectionRemapPair> SectionMappings;
						InDataTracker.GetMappingsForMeshLOD(FMeshLODKey(ComponentIndex, LODIndex), SectionMappings);
						for (FPolygonGroupID SourcePolygonGroupID : SourceMesh.PolygonGroups().GetElementIDs())
						{
							// First map from original section index to unique material index
							int32 UniqueIndex = INDEX_NONE;
							// then map to the output material map, if any
							if (InOutputMaterialsMap.Num() > 0)
							{
								TArray<MaterialRemapPair> MaterialMappings;
								InOutputMaterialsMap.MultiFind(FMeshLODKey(ComponentIndex, LODIndex), MaterialMappings);
								for (MaterialRemapPair& Pair : MaterialMappings)
								{
									if (Pair.Key == SourcePolygonGroupID.GetValue())
									{
										UniqueIndex = Pair.Value;
										break;
									}
								}

								// Note that at this point UniqueIndex is NOT a material index, but a unique section index!
							}
							
							//Fallback
							if(UniqueIndex == INDEX_NONE)
							{
								UniqueIndex = SourcePolygonGroupID.GetValue();
							}

							FPolygonGroupID TargetPolygonGroupID(UniqueIndex);
							if (!TargetMesh.PolygonGroups().IsValid(TargetPolygonGroupID))
							{
								while (TargetMesh.PolygonGroups().Num() <= UniqueIndex)
								{
									TargetPolygonGroupID = TargetMesh.CreatePolygonGroup();
								}
								check(TargetPolygonGroupID.GetValue() == UniqueIndex);
								TargetImportedMaterialSlotNames[TargetPolygonGroupID] = SourceImportedMaterialSlotNames[SourcePolygonGroupID];
							}
							RemapPolygonGroups.Add(SourcePolygonGroupID, TargetPolygonGroupID);
						}
					}
				});
				AppendSettings.bMergeVertexColor = InSettings.bBakeVertexDataToMesh;
				AppendSettings.MergedAssetPivot = InMergedAssetPivot;
				FStaticMeshOperations::AppendMeshDescription(*RawMeshPtr, MergedMesh, AppendSettings);
			}
		}
	}

	for (IMeshMergeExtension* Extension : MeshMergeExtensions)
	{
		Extension->OnCreatedMergedRawMeshes(InStaticMeshComponentsToMerge, InDataTracker, OutMergedRawMeshes);
	}
}

void FMeshMergeUtilities::MergeComponentsToInstances(const TArray<UPrimitiveComponent*>& ComponentsToMerge, UWorld* World, ULevel* Level, const FMeshInstancingSettings& InSettings, bool bActuallyMerge /*= true*/, FText* OutResultsText /*= nullptr*/) const
{
	auto HasInstanceVertexColors = [](UStaticMeshComponent* StaticMeshComponent)
	{
		for (const FStaticMeshComponentLODInfo& CurrentLODInfo : StaticMeshComponent->LODData)
		{
			if(CurrentLODInfo.OverrideVertexColors != nullptr || CurrentLODInfo.PaintedVertices.Num() > 0)
			{
				return true;
			}
		}

		return false;
	};

	// Gather valid components
	TArray<UStaticMeshComponent*> ValidComponents;
	for(UPrimitiveComponent* ComponentToMerge : ComponentsToMerge)
	{
		if(UStaticMeshComponent* StaticMeshComponent = Cast<UStaticMeshComponent>(ComponentToMerge))
		{
			// Dont harvest from 'destination' actors
			if(StaticMeshComponent->GetOwner()->GetClass() != InSettings.ActorClassToUse.Get())
			{
				if( !InSettings.bSkipMeshesWithVertexColors || !HasInstanceVertexColors(StaticMeshComponent))
				{
					ValidComponents.Add(StaticMeshComponent);
				}
			}
		}
	}

	if(OutResultsText != nullptr)
	{
		*OutResultsText = LOCTEXT("InstanceMergePredictedResultsNone", "The current settings will not result in any instanced meshes being created");
	}

	if(ValidComponents.Num() > 0)
	{
		/** Helper struct representing a spawned ISMC */
		struct FComponentEntry
		{
			FComponentEntry(UStaticMeshComponent* InComponent)
			{
				StaticMesh = InComponent->GetStaticMesh();
				InComponent->GetUsedMaterials(Materials);
				bReverseCulling = InComponent->GetComponentTransform().ToMatrixWithScale().Determinant() < 0.0f;
				CollisionProfileName = InComponent->GetCollisionProfileName();
				CollisionEnabled = InComponent->GetCollisionEnabled();
				OriginalComponents.Add(InComponent);
			}

			bool operator==(const FComponentEntry& InOther) const
			{
				return 
					StaticMesh == InOther.StaticMesh &&
					Materials == InOther.Materials &&
					bReverseCulling == InOther.bReverseCulling && 
					CollisionProfileName == InOther.CollisionProfileName &&
					CollisionEnabled == InOther.CollisionEnabled;
			}

			UStaticMesh* StaticMesh;

			TArray<UMaterialInterface*> Materials;

			TArray<UStaticMeshComponent*> OriginalComponents;

			FName CollisionProfileName;

			bool bReverseCulling;

			ECollisionEnabled::Type CollisionEnabled;
		};

		/** Helper struct representing a spawned ISMC-containing actor */
		struct FActorEntry
		{
			FActorEntry(UStaticMeshComponent* InComponent, ULevel* InLevel)
				: MergedActor(nullptr)
			{
				// intersect with HLOD volumes if we have a level
				if(InLevel)
				{
					for (AActor* Actor : InLevel->Actors)
					{
						if (AHierarchicalLODVolume* HierarchicalLODVolume = Cast<AHierarchicalLODVolume>(Actor))
						{
							FBox BoundingBox = InComponent->Bounds.GetBox();
							FBox VolumeBox = HierarchicalLODVolume->GetComponentsBoundingBox(true);

							if (VolumeBox.IsInside(BoundingBox) || (HierarchicalLODVolume->bIncludeOverlappingActors && VolumeBox.Intersect(BoundingBox)))
							{
								HLODVolume = HierarchicalLODVolume;
								break;
							}
						}
					}
				}
			}

			bool operator==(const FActorEntry& InOther) const
			{
				return HLODVolume == InOther.HLODVolume;
			}

			AActor* MergedActor;
			AHierarchicalLODVolume* HLODVolume;
			TArray<FComponentEntry> ComponentEntries;
		};

		// Gather a list of components to merge
		TArray<FActorEntry> ActorEntries;
		for(UStaticMeshComponent* StaticMeshComponent : ValidComponents)
		{
			int32 ActorEntryIndex = ActorEntries.AddUnique(FActorEntry(StaticMeshComponent, InSettings.bUseHLODVolumes ? Level : nullptr));
			FActorEntry& ActorEntry = ActorEntries[ActorEntryIndex];

			FComponentEntry ComponentEntry(StaticMeshComponent);

			if(FComponentEntry* ExistingComponentEntry = ActorEntry.ComponentEntries.FindByKey(ComponentEntry))
			{
				ExistingComponentEntry->OriginalComponents.Add(StaticMeshComponent);
			}
			else
			{
				ActorEntry.ComponentEntries.Add(ComponentEntry);
			}
		}

		// Filter by component count
		for(FActorEntry& ActorEntry : ActorEntries)
		{
			ActorEntry.ComponentEntries = ActorEntry.ComponentEntries.FilterByPredicate([&InSettings](const FComponentEntry& InEntry)
			{
				return InEntry.OriginalComponents.Num() >= InSettings.InstanceReplacementThreshold;
			});
		}

		// Remove any empty actor entries
		ActorEntries.RemoveAll([](const FActorEntry& ActorEntry){ return ActorEntry.ComponentEntries.Num() == 0; });

		int32 TotalComponentCount = 0;
		TArray<AActor*> ActorsToCleanUp;
		for(FActorEntry& ActorEntry : ActorEntries)
		{
			for(const FComponentEntry& ComponentEntry : ActorEntry.ComponentEntries)
			{
				TotalComponentCount++;
				for(UStaticMeshComponent* OriginalComponent : ComponentEntry.OriginalComponents)
				{
					if(AActor* OriginalActor = OriginalComponent->GetOwner())
					{
						ActorsToCleanUp.AddUnique(OriginalActor);
					}
				}
			}
		}

		if(ActorEntries.Num() > 0)
		{
			if(OutResultsText != nullptr)
			{
				*OutResultsText = FText::Format(LOCTEXT("InstanceMergePredictedResults", "The current settings will result in {0} instanced static mesh components ({1} actors will be replaced)"), FText::AsNumber(TotalComponentCount), FText::AsNumber(ActorsToCleanUp.Num()));
			}
			
			if(bActuallyMerge)
			{
				// Create our actors
				const FScopedTransaction Transaction(LOCTEXT("PlaceInstancedActors", "Place Instanced Actor(s)"));
				Level->Modify();

 				FActorSpawnParameters Params;
 				Params.OverrideLevel = Level;

				// We now have the set of component data we want to apply
				for(FActorEntry& ActorEntry : ActorEntries)
				{
					ActorEntry.MergedActor = World->SpawnActor<AActor>(InSettings.ActorClassToUse.Get(), Params);

					for(const FComponentEntry& ComponentEntry : ActorEntry.ComponentEntries)
					{
						UInstancedStaticMeshComponent* NewComponent = nullptr;

						NewComponent = (UInstancedStaticMeshComponent*)ActorEntry.MergedActor->FindComponentByClass(InSettings.ISMComponentToUse.Get());

						if (NewComponent && NewComponent->PerInstanceSMData.Num() > 0)
						{
							NewComponent = nullptr;
						}

						if (NewComponent == nullptr)
						{
							NewComponent = NewObject<UInstancedStaticMeshComponent>(ActorEntry.MergedActor, InSettings.ISMComponentToUse.Get());
						
							if (ActorEntry.MergedActor->GetRootComponent())
							{
								// Attach to root if we already have one
								NewComponent->AttachToComponent(ActorEntry.MergedActor->GetRootComponent(), FAttachmentTransformRules::KeepRelativeTransform);
							}
							else
							{
								// Make a new root if we dont have a root already
								ActorEntry.MergedActor->SetRootComponent(NewComponent);
							}

							// Take 'instanced' ownership so it persists with this actor
							ActorEntry.MergedActor->RemoveOwnedComponent(NewComponent);
							NewComponent->CreationMethod = EComponentCreationMethod::Instance;
							ActorEntry.MergedActor->AddOwnedComponent(NewComponent);

						}

						NewComponent->SetStaticMesh(ComponentEntry.StaticMesh);
						for(int32 MaterialIndex = 0; MaterialIndex < ComponentEntry.Materials.Num(); ++MaterialIndex)
						{
							NewComponent->SetMaterial(MaterialIndex, ComponentEntry.Materials[MaterialIndex]);
						}
						NewComponent->SetReverseCulling(ComponentEntry.bReverseCulling);
						NewComponent->SetCollisionProfileName(ComponentEntry.CollisionProfileName);
						NewComponent->SetCollisionEnabled(ComponentEntry.CollisionEnabled);
						NewComponent->SetMobility(EComponentMobility::Static);
						for(UStaticMeshComponent* OriginalComponent : ComponentEntry.OriginalComponents)
						{
							NewComponent->AddInstance(OriginalComponent->GetComponentTransform());
						}

						NewComponent->RegisterComponent();
					}

					World->UpdateCullDistanceVolumes(ActorEntry.MergedActor);
				}

				// Now clean up our original actors
				for(AActor* ActorToCleanUp : ActorsToCleanUp)
				{
					if(InSettings.MeshReplacementMethod == EMeshInstancingReplacementMethod::RemoveOriginalActors)
					{
						ActorToCleanUp->Destroy();
					}
					else if(InSettings.MeshReplacementMethod == EMeshInstancingReplacementMethod::KeepOriginalActorsAsEditorOnly)
					{
						ActorToCleanUp->Modify();
						ActorToCleanUp->bIsEditorOnlyActor = true;
						ActorToCleanUp->SetHidden(true);
						ActorToCleanUp->bHiddenEd = true;
						ActorToCleanUp->SetIsTemporarilyHiddenInEditor(true);
					}
				}

				// pop a toast allowing selection
				auto SelectActorsLambda = [ActorEntries]()
				{ 
					GEditor->GetSelectedActors()->Modify();
					GEditor->GetSelectedActors()->BeginBatchSelectOperation();
					GEditor->SelectNone(false, true, false);

					for(const FActorEntry& ActorEntry : ActorEntries)
					{
						GEditor->SelectActor(ActorEntry.MergedActor, true, false, true);
					}

					GEditor->GetSelectedActors()->EndBatchSelectOperation();
				};

				FNotificationInfo NotificationInfo(FText::Format(LOCTEXT("CreatedInstancedActorsMessage", "Created {0} Instanced Actor(s)"), FText::AsNumber(ActorEntries.Num())));
				NotificationInfo.Hyperlink = FSimpleDelegate::CreateLambda(SelectActorsLambda);
				NotificationInfo.HyperlinkText = LOCTEXT("SelectActorsHyperlink", "Select Actors");
				NotificationInfo.ExpireDuration = 5.0f;

				FSlateNotificationManager::Get().AddNotification(NotificationInfo);
			}
		}
	}
}

UMaterialInterface* FMeshMergeUtilities::CreateProxyMaterial(const FString &InBasePackageName, FString MergedAssetPackageName, UMaterialInterface* InBaseMaterial, UPackage* InOuter, const FMeshMergingSettings &InSettings, FFlattenMaterial OutMaterial, TArray<UObject *>& OutAssetsToSync) const
{
	// Create merged material asset
	FString MaterialAssetName;
	FString MaterialPackageName;
	if (InBasePackageName.IsEmpty())
	{
		MaterialAssetName = FPackageName::GetShortName(MergedAssetPackageName);
		MaterialPackageName = FPackageName::GetLongPackagePath(MergedAssetPackageName) + TEXT("/");
	}
	else
	{
		MaterialAssetName = FPackageName::GetShortName(InBasePackageName);
		MaterialPackageName = FPackageName::GetLongPackagePath(InBasePackageName) + TEXT("/");
	}

	UPackage* MaterialPackage = InOuter;
	if (MaterialPackage == nullptr)
	{
		MaterialPackage = CreatePackage(nullptr, *(MaterialPackageName + MaterialAssetName));
		check(MaterialPackage);
		MaterialPackage->FullyLoad();
		MaterialPackage->Modify();
	}

	UMaterialInstanceConstant* MergedMaterial = ProxyMaterialUtilities::CreateProxyMaterialInstance(MaterialPackage, InSettings.MaterialSettings, InBaseMaterial, OutMaterial, MaterialPackageName, MaterialAssetName, OutAssetsToSync);
	// Set material static lighting usage flag if project has static lighting enabled
	static const auto AllowStaticLightingVar = IConsoleManager::Get().FindTConsoleVariableDataInt(TEXT("r.AllowStaticLighting"));
	const bool bAllowStaticLighting = (!AllowStaticLightingVar || AllowStaticLightingVar->GetValueOnGameThread() != 0);
	if (bAllowStaticLighting)
	{
		MergedMaterial->CheckMaterialUsage(MATUSAGE_StaticLighting);
	}

	return MergedMaterial;
}

void FMeshMergeUtilities::ExtractPhysicsDataFromComponents(const TArray<UPrimitiveComponent*>& ComponentsToMerge, TArray<FKAggregateGeom>& InOutPhysicsGeometry, UBodySetup*& OutBodySetupSource) const
{
	InOutPhysicsGeometry.AddDefaulted(ComponentsToMerge.Num());
	for (int32 ComponentIndex = 0; ComponentIndex < ComponentsToMerge.Num(); ++ComponentIndex)
	{
		UPrimitiveComponent* PrimComp = ComponentsToMerge[ComponentIndex];
		UBodySetup* BodySetup = nullptr;
		FTransform ComponentToWorld = FTransform::Identity;

		if (UStaticMeshComponent* StaticMeshComp = Cast<UStaticMeshComponent>(PrimComp))
		{
			UStaticMesh* SrcMesh = StaticMeshComp->GetStaticMesh();
			if (SrcMesh)
			{
				BodySetup = SrcMesh->BodySetup;
			}
			ComponentToWorld = StaticMeshComp->GetComponentToWorld();
		}
		else if (UShapeComponent* ShapeComp = Cast<UShapeComponent>(PrimComp))
		{
			BodySetup = ShapeComp->GetBodySetup();
			ComponentToWorld = ShapeComp->GetComponentToWorld();
		}

		USplineMeshComponent* SplineMeshComponent = Cast<USplineMeshComponent>(PrimComp);
		FMeshMergeHelpers::ExtractPhysicsGeometry(BodySetup, ComponentToWorld, SplineMeshComponent != nullptr, InOutPhysicsGeometry[ComponentIndex]);
		if (SplineMeshComponent)
		{
			FMeshMergeHelpers::PropagateSplineDeformationToPhysicsGeometry(SplineMeshComponent, InOutPhysicsGeometry[ComponentIndex]);
		}

		// We will use first valid BodySetup as a source of physics settings
		if (OutBodySetupSource == nullptr)
		{
			OutBodySetupSource = BodySetup;
		}
	}
}

void FMeshMergeUtilities::ScaleTextureCoordinatesToBox(const FBox2D& Box, TArray<FVector2D>& InOutTextureCoordinates) const
{
	const FBox2D CoordinateBox(InOutTextureCoordinates);
	const FVector2D CoordinateRange = CoordinateBox.GetSize();
	const FVector2D Offset = CoordinateBox.Min + Box.Min;
	const FVector2D Scale = Box.GetSize() / CoordinateRange;
	for (FVector2D& Coordinate : InOutTextureCoordinates)
	{
		Coordinate = (Coordinate - Offset) * Scale;
	}

}

#undef LOCTEXT_NAMESPACE // "MeshMergeUtils"<|MERGE_RESOLUTION|>--- conflicted
+++ resolved
@@ -2148,19 +2148,14 @@
 							FMeshLODTuple Tuple(Key.GetMesh(), Key.GetLODIndex());
 							if (!MeshLODsTextureCoordinates.Find(Tuple))
 							{
-<<<<<<< HEAD
-								FStaticMeshOperations::GenerateUniqueUVsForStaticMesh(*MeshData.RawMeshDescription, MaterialOptions->TextureSize.GetMax(), false, UniqueTextureCoordinates);
-								ScaleTextureCoordinatesToBox(FBox2D(FVector2D::ZeroVector, FVector2D(1, 1)), UniqueTextureCoordinates);
-=======
 								// No job found yet, fire an async task
 								MeshLODsTextureCoordinates.Add(Tuple, Async(EAsyncExecution::Thread, [RawMeshDescription, MaterialOptions, this]()
 								{
 									TArray<FVector2D> UniqueTextureCoordinates;
-									FMeshDescriptionOperations::GenerateUniqueUVsForStaticMesh(*RawMeshDescription, MaterialOptions->TextureSize.GetMax(), false, UniqueTextureCoordinates);
+									FStaticMeshOperations::GenerateUniqueUVsForStaticMesh(*RawMeshDescription, MaterialOptions->TextureSize.GetMax(), false, UniqueTextureCoordinates);
 									ScaleTextureCoordinatesToBox(FBox2D(FVector2D::ZeroVector, FVector2D(1, 1)), UniqueTextureCoordinates);
 									return UniqueTextureCoordinates;
 								}));
->>>>>>> 60750822
 							}
 							// Keep track of the fact that this mesh is waiting for the UV computation to finish
 							MeshDataAwaitingResults.Add(MeshDataIndex, Tuple);
