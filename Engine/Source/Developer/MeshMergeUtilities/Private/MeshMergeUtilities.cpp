--- conflicted
+++ resolved
@@ -2431,31 +2431,6 @@
 					return InSettings.bMergeEquivalentMaterials ? FMaterialKey(LHS.Material) == FMaterialKey(RHS.Material) : LHS.Material == RHS.Material;
 				};
 
-<<<<<<< HEAD
-						TVertexInstanceAttributesConstRef<FVector2f> VertexInstanceUVs = FStaticMeshConstAttributes(*MeshData.MeshDescription).GetVertexInstanceUVs();
-						if (InSettings.bReuseMeshLightmapUVs && VertexInstanceUVs.GetNumElements() > 0 && VertexInstanceUVs.GetNumChannels() > LightMapUVIndex)
-						{
-							MeshData.TextureCoordinateIndex = LightMapUVIndex;
-						}
-						else
-						{
-							// Verify if we started an async task to generate UVs for this static mesh & LOD
-							FMeshLODTuple Tuple(Key.GetMesh(), Key.GetLODIndex());
-							if (!MeshLODsTextureCoordinates.Find(Tuple))
-							{
-								// No job found yet, fire an async task
-								MeshLODsTextureCoordinates.Add(Tuple, Async(EAsyncExecution::Thread, [MeshDescription, MaterialOptions, this]()
-								{
-									TArray<FVector2D> UniqueTextureCoordinates;
-									FStaticMeshOperations::GenerateUniqueUVsForStaticMesh(*MeshDescription, MaterialOptions->TextureSize.GetMax(), false, UniqueTextureCoordinates);
-									ScaleTextureCoordinatesToBox(FBox2D(FVector2D::ZeroVector, FVector2D(1, 1)), UniqueTextureCoordinates);
-									return UniqueTextureCoordinates;
-								}));
-							}
-							// Keep track of the fact that this mesh is waiting for the UV computation to finish
-							MeshDataAwaitingResults.Add(MeshDataIndex, Tuple);
-						}
-=======
 				auto CompareMeshData = [](const FMeshData& LHS, const FMeshData& RHS)
 				{
 					return (LHS.Mesh == RHS.Mesh) && (LHS.MaterialIndices == RHS.MaterialIndices) && (LHS.bMirrored == RHS.bMirrored) && (LHS.VertexColorHash == RHS.VertexColorHash);
@@ -2470,7 +2445,6 @@
 					{
 						MeshDataIndex = GlobalMaterialSettingsIndex;
 						break;
->>>>>>> d731a049
 					}
 				}
 
@@ -3098,13 +3072,7 @@
 		StaticMesh->SetLightMapResolution(InSettings.bComputedLightMapResolution ? DataTracker.GetLightMapDimension() : InSettings.TargetLightMapResolution);
 
 		// Nanite settings
-<<<<<<< HEAD
-		StaticMesh->NaniteSettings.bEnabled = InSettings.bGenerateNaniteEnabledMesh;
-		StaticMesh->NaniteSettings.FallbackPercentTriangles = InSettings.NaniteFallbackTrianglePercent * 0.01f;
-		StaticMesh->NaniteSettings.PositionPrecision = MIN_int32;
-=======
 		StaticMesh->NaniteSettings = InSettings.NaniteSettings;
->>>>>>> d731a049
 
 #if WITH_EDITOR
 		//If we are running the automation test
