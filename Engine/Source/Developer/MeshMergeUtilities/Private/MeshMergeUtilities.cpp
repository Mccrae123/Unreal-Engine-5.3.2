// Copyright 1998-2019 Epic Games, Inc. All Rights Reserved.

#include "MeshMergeUtilities.h"

#include "Engine/MapBuildDataRegistry.h"
#include "Engine/MeshMerging.h"

#include "MaterialOptions.h"
#include "IMaterialBakingModule.h"

#include "Misc/PackageName.h"
#include "MaterialUtilities.h"
#include "Components/SkeletalMeshComponent.h"
#include "Components/SplineMeshComponent.h"
#include "Components/SkinnedMeshComponent.h"
#include "Components/ShapeComponent.h"

#include "SkeletalMeshTypes.h"
#include "SkeletalRenderPublic.h"

#include "UObject/UObjectBaseUtility.h"
#include "UObject/Package.h"
#include "Materials/Material.h"
#include "Misc/ScopedSlowTask.h"
#include "Modules/ModuleManager.h"
#include "HierarchicalLODUtilitiesModule.h"
#include "MeshMergeData.h"
#include "IHierarchicalLODUtilities.h"
#include "Engine/MeshMergeCullingVolume.h"

#include "Landscape.h"
#include "LandscapeProxy.h"

#include "Editor.h"
#include "ProxyGenerationProcessor.h"
#include "Editor/EditorPerProjectUserSettings.h"

#include "ProxyMaterialUtilities.h"
#include "Engine/StaticMesh.h"
#include "PhysicsEngine/ConvexElem.h"
#include "PhysicsEngine/BodySetup.h"
#include "MeshUtilities.h"
#include "ImageUtils.h"
#include "LandscapeHeightfieldCollisionComponent.h"
#include "IMeshReductionManagerModule.h"
#include "IMeshReductionInterfaces.h"

#include "ProxyGenerationProcessor.h"
#include "IMaterialBakingAdapter.h"
#include "StaticMeshComponentAdapter.h"
#include "SkeletalMeshAdapter.h"
#include "StaticMeshAdapter.h"
#include "MeshMergeEditorExtensions.h"

#include "MeshMergeDataTracker.h"

#include "Misc/FileHelper.h"
#include "MeshMergeHelpers.h"
#include "Settings/EditorExperimentalSettings.h"
#include "MaterialBakingStructures.h"
#include "Async/ParallelFor.h"
#include "ScopedTransaction.h"
#include "Components/InstancedStaticMeshComponent.h"
#include "Engine/LODActor.h"
#include "HierarchicalLODVolume.h"
#include "Engine/Selection.h"
#include "MaterialBakingHelpers.h"
#include "IMeshMergeExtension.h"

#include "RawMesh.h"
#include "StaticMeshAttributes.h"
#include "MeshDescriptionOperations.h"

#if WITH_EDITOR
#include "Widgets/Notifications/SNotificationList.h"
#include "Framework/Notifications/NotificationManager.h"
#endif // WITH_EDITOR

#define LOCTEXT_NAMESPACE "MeshMergeUtils"

DEFINE_LOG_CATEGORY(LogMeshMerging);

FMeshMergeUtilities::FMeshMergeUtilities()
{
	Processor = new FProxyGenerationProcessor(this);

	// Add callback for registering editor extensions with Skeletal/Static mesh editor
	ModuleLoadedDelegateHandle = FModuleManager::Get().OnModulesChanged().AddStatic(&FMeshMergeEditorExtensions::OnModulesChanged);
}

FMeshMergeUtilities::~FMeshMergeUtilities()
{
	FModuleManager::Get().OnModulesChanged().Remove(ModuleLoadedDelegateHandle);
	FMeshMergeEditorExtensions::RemoveExtenders();
}

void FMeshMergeUtilities::BakeMaterialsForComponent(TArray<TWeakObjectPtr<UObject>>& OptionObjects, IMaterialBakingAdapter* Adapter) const
{
	// Try and find material (merge) options from provided set of objects
	TWeakObjectPtr<UObject>* MaterialOptionsObject = OptionObjects.FindByPredicate([](TWeakObjectPtr<UObject> Object)
	{
		return Cast<UMaterialOptions>(Object.Get()) != nullptr;
	});

	TWeakObjectPtr<UObject>* MaterialMergeOptionsObject = OptionObjects.FindByPredicate([](TWeakObjectPtr<UObject> Object)
	{
		return Cast<UMaterialMergeOptions>(Object.Get()) != nullptr;
	});

	UMaterialOptions* MaterialOptions = MaterialOptionsObject ? Cast<UMaterialOptions>(MaterialOptionsObject->Get()) : nullptr;
	checkf(MaterialOptions, TEXT("No valid material options found"));


	UMaterialMergeOptions* MaterialMergeOptions  = MaterialMergeOptionsObject ? Cast<UMaterialMergeOptions>(MaterialMergeOptionsObject->Get()) : nullptr;

	// Mesh / LOD index	
	TMap<uint32, FMeshDescription> RawMeshLODs;

	// LOD index, <original section index, unique section index>
	TMultiMap<uint32, TPair<uint32, uint32>> UniqueSectionIndexPerLOD;

	// Unique set of sections in mesh
	TArray<FSectionInfo> UniqueSections;

	TArray<FSectionInfo> Sections;

	int32 NumLODs = Adapter->GetNumberOfLODs();

	// Retrieve raw mesh data and unique sections
	for (int32 LODIndex = 0; LODIndex < NumLODs; ++LODIndex)
	{
		// Reset section for reuse
		Sections.SetNum(0, false);

		// Extract raw mesh data 
		const bool bProcessedLOD = MaterialOptions->LODIndices.Contains(LODIndex);
		if (bProcessedLOD)
		{
			FMeshDescription& RawMesh = RawMeshLODs.Add(LODIndex);
			FStaticMeshAttributes(RawMesh).Register();
			Adapter->RetrieveRawMeshData(LODIndex, RawMesh, MaterialOptions->bUseMeshData);
		}

		// Extract sections for given LOD index from the mesh 
		Adapter->RetrieveMeshSections(LODIndex, Sections);

		for (int32 SectionIndex = 0; SectionIndex < Sections.Num(); ++SectionIndex)
		{
			FSectionInfo& Section = Sections[SectionIndex];
			Section.bProcessed = bProcessedLOD;
			const int32 UniqueIndex = UniqueSections.AddUnique(Section);
			UniqueSectionIndexPerLOD.Add(LODIndex, TPair<uint32, uint32>(SectionIndex, UniqueIndex));
		}
	}

	TArray<UMaterialInterface*> UniqueMaterials;
	TMap<UMaterialInterface*, int32> MaterialIndices;
	TMultiMap<uint32, uint32> SectionToMaterialMap;
	// Populate list of unique materials and store section mappings
	for (int32 SectionIndex = 0; SectionIndex < UniqueSections.Num(); ++SectionIndex)
	{
		FSectionInfo& Section = UniqueSections[SectionIndex];
		const int32 UniqueIndex = UniqueMaterials.AddUnique(Section.Material);
		SectionToMaterialMap.Add(UniqueIndex, SectionIndex);
	}

	TArray<bool> bMaterialUsesVertexData;
	DetermineMaterialVertexDataUsage(bMaterialUsesVertexData, UniqueMaterials, MaterialOptions);

	TArray<FMeshData> GlobalMeshSettings;
	TArray<FMaterialData> GlobalMaterialSettings;
	TMultiMap< uint32, TPair<uint32, uint32>> OutputMaterialsMap;
	for (int32 MaterialIndex = 0; MaterialIndex < UniqueMaterials.Num(); ++MaterialIndex)
	{
		UMaterialInterface* Material = UniqueMaterials[MaterialIndex];
		const bool bDoesMaterialUseVertexData = bMaterialUsesVertexData[MaterialIndex];
		// Retrieve all sections using this material 
		TArray<uint32> SectionIndices;
		SectionToMaterialMap.MultiFind(MaterialIndex, SectionIndices);

		if (MaterialOptions->bUseMeshData)
		{
			for (const int32 LODIndex : MaterialOptions->LODIndices)
			{
				TArray<TPair<uint32, uint32>> IndexPairs;
				UniqueSectionIndexPerLOD.MultiFind(LODIndex, IndexPairs);

				FMeshData MeshSettings;
				MeshSettings.RawMeshDescription = nullptr;

				// Add material indices used for rendering out material
				for (const TPair<uint32, uint32>& Pair : IndexPairs)
				{
					if (SectionIndices.Contains(Pair.Value))
					{
						MeshSettings.MaterialIndices.Add(Pair.Key);
					}
				}

				if (MeshSettings.MaterialIndices.Num())
				{
					// Retrieve raw mesh
					MeshSettings.RawMeshDescription = RawMeshLODs.Find(LODIndex);
					
					//Should not be using mesh data if there is no mesh
					check(MeshSettings.RawMeshDescription);

					MeshSettings.TextureCoordinateBox = FBox2D(FVector2D(0.0f, 0.0f), FVector2D(1.0f, 1.0f));
					const bool bUseVertexColor = FMeshDescriptionOperations::HasVertexColor(*(MeshSettings.RawMeshDescription));
					if (MaterialOptions->bUseSpecificUVIndex)
					{
						MeshSettings.TextureCoordinateIndex = MaterialOptions->TextureCoordinateIndex;
					}
					// if you use vertex color, we can't rely on overlapping UV channel, so use light map UV to unwrap UVs
					else if (bUseVertexColor)
					{
						MeshSettings.TextureCoordinateIndex = Adapter->LightmapUVIndex();
					}
					else
					{
						MeshSettings.TextureCoordinateIndex = 0;
					}
					
					Adapter->ApplySettings(LODIndex, MeshSettings);
					
					// In case part of the UVs is not within the 0-1 range try to use the lightmap UVs
					const bool bNeedsUniqueUVs = FMeshMergeHelpers::CheckWrappingUVs(*(MeshSettings.RawMeshDescription), MeshSettings.TextureCoordinateIndex);
					const int32 LightMapUVIndex = Adapter->LightmapUVIndex();
					
					TVertexInstanceAttributesConstRef<FVector2D> VertexInstanceUVs = MeshSettings.RawMeshDescription->VertexInstanceAttributes().GetAttributesRef<FVector2D>(MeshAttribute::VertexInstance::TextureCoordinate);
					if (bNeedsUniqueUVs && MeshSettings.TextureCoordinateIndex != LightMapUVIndex && VertexInstanceUVs.GetNumElements() > 0 && VertexInstanceUVs.GetNumIndices() > LightMapUVIndex)
					{
						MeshSettings.TextureCoordinateIndex = LightMapUVIndex;
					}

					FMaterialData MaterialSettings;
					MaterialSettings.Material = Material;					

					// Add all user defined properties for baking out
					for (const FPropertyEntry& Entry : MaterialOptions->Properties)
					{
						if (!Entry.bUseConstantValue && Entry.Property != MP_MAX)
						{
							int32 NumTextureCoordinates;
							bool bUsesVertexData;
							Material->AnalyzeMaterialProperty(Entry.Property, NumTextureCoordinates, bUsesVertexData);

							MaterialSettings.PropertySizes.Add(Entry.Property, Entry.bUseCustomSize ? Entry.CustomSize : MaterialOptions->TextureSize);
						}
					}

					// For each original material index add an entry to the corresponding LOD and bake output index 
					for (int32 Index : MeshSettings.MaterialIndices)
					{
						OutputMaterialsMap.Add(LODIndex, TPair<uint32, uint32>(Index, GlobalMeshSettings.Num()));
					}

					GlobalMeshSettings.Add(MeshSettings);
					GlobalMaterialSettings.Add(MaterialSettings);
				}
			}
		}
		else
		{
			// If we are not using the mesh data we aren't doing anything special, just bake out uv range
			FMeshData MeshSettings;
			for (int32 LODIndex : MaterialOptions->LODIndices)
			{
				TArray<TPair<uint32, uint32>> IndexPairs;
				UniqueSectionIndexPerLOD.MultiFind(LODIndex, IndexPairs);
				for (const TPair<uint32, uint32>& Pair : IndexPairs)
				{
					if (SectionIndices.Contains(Pair.Value))
					{
						MeshSettings.MaterialIndices.Add(Pair.Key);
					}
				}
			}

			if (MeshSettings.MaterialIndices.Num())
			{
				MeshSettings.RawMeshDescription = nullptr;
				MeshSettings.TextureCoordinateBox = FBox2D(FVector2D(0.0f, 0.0f), FVector2D(1.0f, 1.0f));
				MeshSettings.TextureCoordinateIndex = 0;

				FMaterialData MaterialSettings;
				MaterialSettings.Material = Material;

				// Add all user defined properties for baking out
				for (const FPropertyEntry& Entry : MaterialOptions->Properties)
				{
					if (!Entry.bUseConstantValue && Material->IsPropertyActive(Entry.Property) && Entry.Property != MP_MAX)
					{
						MaterialSettings.PropertySizes.Add(Entry.Property, Entry.bUseCustomSize ? Entry.CustomSize : MaterialOptions->TextureSize);
					}
				}

				for (int32 LODIndex : MaterialOptions->LODIndices)
				{
					TArray<TPair<uint32, uint32>> IndexPairs;
					UniqueSectionIndexPerLOD.MultiFind(LODIndex, IndexPairs);
					for (const TPair<uint32, uint32>& Pair : IndexPairs)
					{
						if (SectionIndices.Contains(Pair.Value))
						{
							/// For each original material index add an entry to the corresponding LOD and bake output index 
							OutputMaterialsMap.Add(LODIndex, TPair<uint32, uint32>(Pair.Key, GlobalMeshSettings.Num()));
						}
					}
				}

				GlobalMeshSettings.Add(MeshSettings);
				GlobalMaterialSettings.Add(MaterialSettings);
			}
		}
	}

	TArray<FMeshData*> MeshSettingPtrs;
	for (int32 SettingsIndex = 0; SettingsIndex < GlobalMeshSettings.Num(); ++SettingsIndex)
	{
		MeshSettingPtrs.Add(&GlobalMeshSettings[SettingsIndex]);
	}

	TArray<FMaterialData*> MaterialSettingPtrs;
	for (int32 SettingsIndex = 0; SettingsIndex < GlobalMaterialSettings.Num(); ++SettingsIndex)
	{
		MaterialSettingPtrs.Add(&GlobalMaterialSettings[SettingsIndex]);
	}

	TArray<FBakeOutput> BakeOutputs;
	IMaterialBakingModule& Module = FModuleManager::Get().LoadModuleChecked<IMaterialBakingModule>("MaterialBaking");
	Module.BakeMaterials(MaterialSettingPtrs, MeshSettingPtrs, BakeOutputs);

	// Append constant properties which did not require baking out
	TArray<FColor> ConstantData;
	FIntPoint ConstantSize(1, 1);
	for (const FPropertyEntry& Entry : MaterialOptions->Properties)
	{
		if (Entry.bUseConstantValue && Entry.Property != MP_MAX)
		{
			ConstantData.SetNum(1, false);
			ConstantData[0] = FColor(Entry.ConstantValue * 255.0f, Entry.ConstantValue * 255.0f, Entry.ConstantValue * 255.0f);
			for (FBakeOutput& Ouput : BakeOutputs)
			{
				Ouput.PropertyData.Add(Entry.Property, ConstantData);
				Ouput.PropertySizes.Add(Entry.Property, ConstantSize);
			}
		}
	}

	TArray<UMaterialInterface*> NewMaterials;

	FString PackageName = Adapter->GetBaseName();

	const FGuid NameGuid = FGuid::NewGuid();
	for (int32 OutputIndex = 0; OutputIndex < BakeOutputs.Num(); ++OutputIndex)
	{
		// Create merged material asset
		FString MaterialAssetName = TEXT("M_") + FPackageName::GetShortName(PackageName) + TEXT("_") + MaterialSettingPtrs[OutputIndex]->Material->GetName() + TEXT("_") + NameGuid.ToString();
		FString MaterialPackageName = FPackageName::GetLongPackagePath(PackageName) + TEXT("/") + MaterialAssetName;

		FBakeOutput& Output = BakeOutputs[OutputIndex];
		// Optimize output 
		for (auto DataPair : Output.PropertyData)
		{
			FMaterialUtilities::OptimizeSampleArray(DataPair.Value, Output.PropertySizes[DataPair.Key]);
		}

		UMaterialInterface* Material = nullptr;

		if (Adapter->GetOuter())
		{
			Material = FMaterialUtilities::CreateProxyMaterialAndTextures(Adapter->GetOuter(), MaterialAssetName, Output, *MeshSettingPtrs[OutputIndex], *MaterialSettingPtrs[OutputIndex], MaterialOptions);
		}
		else
		{
			Material = FMaterialUtilities::CreateProxyMaterialAndTextures(MaterialPackageName, MaterialAssetName, Output, *MeshSettingPtrs[OutputIndex], *MaterialSettingPtrs[OutputIndex], MaterialOptions);
		}

		
		NewMaterials.Add(Material);
	}

	// Retrieve material indices which were not baked out and should still be part of the final asset
	TArray<int32> NonReplaceMaterialIndices;
	for (int32 MaterialIndex = 0; MaterialIndex < NewMaterials.Num(); ++MaterialIndex)
	{
		TArray<uint32> SectionIndices;
		SectionToMaterialMap.MultiFind(MaterialIndex, SectionIndices);

		for (int32 LODIndex = 0; LODIndex < NumLODs; ++LODIndex)
		{
			const bool bProcessedLOD = MaterialOptions->LODIndices.Contains(LODIndex);
			if (!bProcessedLOD)
			{
				TArray<TPair<uint32, uint32>> IndexPairs;
				UniqueSectionIndexPerLOD.MultiFind(LODIndex, IndexPairs);

				for (TPair<uint32, uint32>& Pair : IndexPairs)
				{
					NonReplaceMaterialIndices.AddUnique(Adapter->GetMaterialIndex(LODIndex, Pair.Key));
				}
			}
		}
	}

	// Remap all baked out materials to their new material indices
	TMap<uint32, uint32> NewMaterialRemap;
	for (int32 LODIndex : MaterialOptions->LODIndices)
	{
		TArray<TPair<uint32, uint32>> IndexPairs;
		OutputMaterialsMap.MultiFind(LODIndex, IndexPairs);

		// Key == original section index, Value == unique material index
		for (auto Pair : IndexPairs)
		{
			int32 SetIndex = Adapter->GetMaterialIndex(LODIndex, Pair.Key);
			if (!NonReplaceMaterialIndices.Contains(SetIndex))
			{
				//TODO (Bug), need to pass the material data MaterialSlotName and ImportedMaterialSlotName. We loose all this data when baking material on skeletalmesh
				Adapter->SetMaterial(SetIndex, NewMaterials[Pair.Value]);
			}
			else
			{
				const FSectionInfo& SectionInfo = UniqueSections[Pair.Key];
				// Check if this material was  processed and a new entry already exists
				if (uint32* ExistingIndex = NewMaterialRemap.Find(Pair.Value))
				{
					Adapter->RemapMaterialIndex(LODIndex, Pair.Key, *ExistingIndex);
				}
				else
				{
					// Add new material
					const int32 NewMaterialIndex = Adapter->AddMaterial(NewMaterials[Pair.Value]);
					NewMaterialRemap.Add(Pair.Value, NewMaterialIndex);
					Adapter->RemapMaterialIndex(LODIndex, Pair.Key, NewMaterialIndex);
				}
			}
		}
	}

	Adapter->UpdateUVChannelData();
	GlobalMeshSettings.Empty();
}

void FMeshMergeUtilities::BakeMaterialsForComponent(USkeletalMeshComponent* SkeletalMeshComponent) const
{
	// Retrieve settings object
	UMaterialOptions* MaterialOptions = DuplicateObject(GetMutableDefault<UMaterialOptions>(), GetTransientPackage());
	UAssetBakeOptions* AssetOptions = GetMutableDefault<UAssetBakeOptions>();
	UMaterialMergeOptions* MergeOptions = GetMutableDefault<UMaterialMergeOptions>();
	TArray<TWeakObjectPtr<UObject>> Objects{ MergeOptions, AssetOptions, MaterialOptions };

	const int32 NumLODs = SkeletalMeshComponent->SkeletalMesh->GetLODNum();
	IMaterialBakingModule& Module = FModuleManager::Get().LoadModuleChecked<IMaterialBakingModule>("MaterialBaking");
	if (!Module.SetupMaterialBakeSettings(Objects, NumLODs))
	{
		return;
	}

	// Bake out materials for skeletal mesh
	FSkeletalMeshComponentAdapter Adapter(SkeletalMeshComponent);
	BakeMaterialsForComponent(Objects, &Adapter);
	SkeletalMeshComponent->MarkRenderStateDirty();
}

void FMeshMergeUtilities::BakeMaterialsForComponent(UStaticMeshComponent* StaticMeshComponent) const
{
	// Retrieve settings object
	UMaterialOptions* MaterialOptions = DuplicateObject(GetMutableDefault<UMaterialOptions>(), GetTransientPackage());
	UAssetBakeOptions* AssetOptions = GetMutableDefault<UAssetBakeOptions>();
	UMaterialMergeOptions* MergeOptions = GetMutableDefault<UMaterialMergeOptions>();
	TArray<TWeakObjectPtr<UObject>> Objects{ MergeOptions, AssetOptions, MaterialOptions };

	const int32 NumLODs = StaticMeshComponent->GetStaticMesh()->GetNumLODs();
	IMaterialBakingModule& Module = FModuleManager::Get().LoadModuleChecked<IMaterialBakingModule>("MaterialBaking");
	if (!Module.SetupMaterialBakeSettings(Objects, NumLODs))
	{
		return;
	}

	// Bake out materials for static mesh component
	FStaticMeshComponentAdapter Adapter(StaticMeshComponent);
	BakeMaterialsForComponent(Objects, &Adapter);
	StaticMeshComponent->MarkRenderStateDirty();
}

void FMeshMergeUtilities::BakeMaterialsForMesh(UStaticMesh* StaticMesh) const
{
	// Retrieve settings object
	UMaterialOptions* MaterialOptions = DuplicateObject(GetMutableDefault<UMaterialOptions>(), GetTransientPackage());
	UAssetBakeOptions* AssetOptions = GetMutableDefault<UAssetBakeOptions>();
	UMaterialMergeOptions* MergeOptions = GetMutableDefault<UMaterialMergeOptions>();
	TArray<TWeakObjectPtr<UObject>> Objects{ MergeOptions, AssetOptions, MaterialOptions };

	const int32 NumLODs = StaticMesh->GetNumLODs();
	IMaterialBakingModule& Module = FModuleManager::Get().LoadModuleChecked<IMaterialBakingModule>("MaterialBaking");
	if (!Module.SetupMaterialBakeSettings(Objects, NumLODs))
	{
		return;
	}

	// Bake out materials for static mesh asset
	FStaticMeshAdapter Adapter(StaticMesh);
	BakeMaterialsForComponent(Objects, &Adapter);
}

void FMeshMergeUtilities::DetermineMaterialVertexDataUsage(TArray<bool>& InOutMaterialUsesVertexData, const TArray<UMaterialInterface*>& UniqueMaterials, const UMaterialOptions* MaterialOptions) const
{
	InOutMaterialUsesVertexData.SetNum(UniqueMaterials.Num());
	for (int32 MaterialIndex = 0; MaterialIndex < UniqueMaterials.Num(); ++MaterialIndex)
	{
		UMaterialInterface* Material = UniqueMaterials[MaterialIndex];
		for (const FPropertyEntry& Entry : MaterialOptions->Properties)
		{
			// Don't have to check a property if the result is going to be constant anyway
			if (!Entry.bUseConstantValue && Entry.Property != MP_MAX)
			{
				int32 NumTextureCoordinates;
				bool bUsesVertexData;
				Material->AnalyzeMaterialProperty(Entry.Property, NumTextureCoordinates, bUsesVertexData);

				if (bUsesVertexData || NumTextureCoordinates > 1)
				{
					InOutMaterialUsesVertexData[MaterialIndex] = true;
					break;
				}
			}
		}
	}
}

void FMeshMergeUtilities::ConvertOutputToFlatMaterials(const TArray<FBakeOutput>& BakeOutputs, const TArray<FMaterialData>& MaterialData, TArray<FFlattenMaterial> &FlattenedMaterials) const
{
	for (int32 OutputIndex = 0; OutputIndex < BakeOutputs.Num(); ++OutputIndex)
	{
		const FBakeOutput& Output = BakeOutputs[OutputIndex];
		const FMaterialData& MaterialInfo = MaterialData[OutputIndex];

		FFlattenMaterial Material;		

		for (TPair<EMaterialProperty, FIntPoint> SizePair : Output.PropertySizes)
		{
			EFlattenMaterialProperties OldProperty = NewToOldProperty(SizePair.Key);
			Material.SetPropertySize(OldProperty, SizePair.Value);
			Material.GetPropertySamples(OldProperty).Append(Output.PropertyData[SizePair.Key]);
		}

		Material.bDitheredLODTransition = MaterialInfo.Material->IsDitheredLODTransition();
		Material.BlendMode = BLEND_Opaque;
		Material.bTwoSided = MaterialInfo.Material->IsTwoSided();
		Material.EmissiveScale = Output.EmissiveScale;

		FlattenedMaterials.Add(Material);
	}
}

EFlattenMaterialProperties FMeshMergeUtilities::NewToOldProperty(int32 NewProperty) const
{
	const EFlattenMaterialProperties Remap[MP_Refraction] =
	{
		EFlattenMaterialProperties::Emissive,
		EFlattenMaterialProperties::Opacity,
		EFlattenMaterialProperties::OpacityMask,
		EFlattenMaterialProperties::NumFlattenMaterialProperties,
		EFlattenMaterialProperties::NumFlattenMaterialProperties,
		EFlattenMaterialProperties::Diffuse,
		EFlattenMaterialProperties::Metallic,
		EFlattenMaterialProperties::Specular,
		EFlattenMaterialProperties::Roughness,
		EFlattenMaterialProperties::Normal,
		EFlattenMaterialProperties::NumFlattenMaterialProperties,
		EFlattenMaterialProperties::NumFlattenMaterialProperties,
		EFlattenMaterialProperties::NumFlattenMaterialProperties,
		EFlattenMaterialProperties::NumFlattenMaterialProperties,
		EFlattenMaterialProperties::NumFlattenMaterialProperties,
		EFlattenMaterialProperties::NumFlattenMaterialProperties,
		EFlattenMaterialProperties::AmbientOcclusion
	};
	
	return Remap[NewProperty];
}

UMaterialOptions* FMeshMergeUtilities::PopulateMaterialOptions(const FMaterialProxySettings& MaterialSettings) const
{
	UMaterialOptions* MaterialOptions = DuplicateObject(GetMutableDefault<UMaterialOptions>(), GetTransientPackage());
	MaterialOptions->Properties.Empty();	
	MaterialOptions->TextureSize = MaterialSettings.TextureSize;
	
	const bool bCustomSizes = MaterialSettings.TextureSizingType == TextureSizingType_UseManualOverrideTextureSize;

	FPropertyEntry Property;
	PopulatePropertyEntry(MaterialSettings, MP_BaseColor, Property);
	MaterialOptions->Properties.Add(Property);

	PopulatePropertyEntry(MaterialSettings, MP_Specular, Property);
	if (MaterialSettings.bSpecularMap)
		MaterialOptions->Properties.Add(Property);

	PopulatePropertyEntry(MaterialSettings, MP_Roughness, Property);
	if (MaterialSettings.bRoughnessMap)
		MaterialOptions->Properties.Add(Property);

	PopulatePropertyEntry(MaterialSettings, MP_Metallic, Property);
	if (MaterialSettings.bMetallicMap)
		MaterialOptions->Properties.Add(Property);

	PopulatePropertyEntry(MaterialSettings, MP_Normal, Property);
	if (MaterialSettings.bNormalMap)
		MaterialOptions->Properties.Add(Property);

	PopulatePropertyEntry(MaterialSettings, MP_Opacity, Property);
	if (MaterialSettings.bOpacityMap)
		MaterialOptions->Properties.Add(Property);

	PopulatePropertyEntry(MaterialSettings, MP_OpacityMask, Property);
	if (MaterialSettings.bOpacityMaskMap)
		MaterialOptions->Properties.Add(Property);

	PopulatePropertyEntry(MaterialSettings, MP_EmissiveColor, Property);
	if (MaterialSettings.bEmissiveMap)
		MaterialOptions->Properties.Add(Property);

	PopulatePropertyEntry(MaterialSettings, MP_AmbientOcclusion, Property);
	if (MaterialSettings.bAmbientOcclusionMap)
		MaterialOptions->Properties.Add(Property);

	return MaterialOptions;
}

void FMeshMergeUtilities::PopulatePropertyEntry(const FMaterialProxySettings& MaterialSettings, EMaterialProperty MaterialProperty, FPropertyEntry& InOutPropertyEntry) const
{
	InOutPropertyEntry.Property = MaterialProperty;
	switch (MaterialSettings.TextureSizingType)
	{	
		/** Set property output size to unique per-property user set sizes */
		case TextureSizingType_UseManualOverrideTextureSize:
		{
			InOutPropertyEntry.bUseCustomSize = true;
			InOutPropertyEntry.CustomSize = [MaterialSettings, MaterialProperty]() -> FIntPoint
			{
				switch (MaterialProperty)
				{
					case MP_BaseColor: return MaterialSettings.DiffuseTextureSize;
					case MP_Specular: return MaterialSettings.SpecularTextureSize;
					case MP_Roughness: return MaterialSettings.RoughnessTextureSize;
					case MP_Metallic: return MaterialSettings.MetallicTextureSize;
					case MP_Normal: return MaterialSettings.NormalTextureSize;
					case MP_Opacity: return MaterialSettings.OpacityTextureSize;
					case MP_OpacityMask: return MaterialSettings.OpacityMaskTextureSize;
					case MP_EmissiveColor: return MaterialSettings.EmissiveTextureSize;
					case MP_AmbientOcclusion: return MaterialSettings.AmbientOcclusionTextureSize;
					default:
					{
						checkf(false, TEXT("Invalid Material Property"));
						return FIntPoint();
					}	
				}
			}();

			break;
		}
		/** Set property output size to biased values off the TextureSize value (Normal at fullres, Diffuse at halfres, and anything else at quarter res */
		case TextureSizingType_UseAutomaticBiasedSizes:
		{
			const FIntPoint FullRes = MaterialSettings.TextureSize;
			const FIntPoint HalfRes = FIntPoint(FMath::Max(8, FullRes.X >> 1), FMath::Max(8, FullRes.Y >> 1));
			const FIntPoint QuarterRes = FIntPoint(FMath::Max(4, FullRes.X >> 2), FMath::Max(4, FullRes.Y >> 2));

			InOutPropertyEntry.bUseCustomSize = true;
			InOutPropertyEntry.CustomSize = [FullRes, HalfRes, QuarterRes, MaterialSettings, MaterialProperty]() -> FIntPoint
			{
				switch (MaterialProperty)
				{
				case MP_Normal: return FullRes;
				case MP_BaseColor: return HalfRes;
				case MP_Specular: return QuarterRes;
				case MP_Roughness: return QuarterRes;
				case MP_Metallic: return QuarterRes;				
				case MP_Opacity: return QuarterRes;
				case MP_OpacityMask: return QuarterRes;
				case MP_EmissiveColor: return QuarterRes;
				case MP_AmbientOcclusion: return QuarterRes;
				default:
				{
					checkf(false, TEXT("Invalid Material Property"));
					return FIntPoint();
				}
				}
			}();

			break;
		}
 		/** Set all sizes to TextureSize */
		case TextureSizingType_UseSingleTextureSize:
		case TextureSizingType_UseSimplygonAutomaticSizing:
		{
			InOutPropertyEntry.bUseCustomSize = false;
			InOutPropertyEntry.CustomSize = MaterialSettings.TextureSize;
			break;
		}
	}
	/** Check whether or not a constant value should be used for this property */
	InOutPropertyEntry.bUseConstantValue = [MaterialSettings, MaterialProperty]() -> bool
	{
		switch (MaterialProperty)
		{
			case MP_BaseColor: return false;
			case MP_Normal: return !MaterialSettings.bNormalMap;
			case MP_Specular: return !MaterialSettings.bSpecularMap;
			case MP_Roughness: return !MaterialSettings.bRoughnessMap;
			case MP_Metallic: return !MaterialSettings.bMetallicMap;
			case MP_Opacity: return !MaterialSettings.bOpacityMap;
			case MP_OpacityMask: return !MaterialSettings.bOpacityMaskMap;
			case MP_EmissiveColor: return !MaterialSettings.bEmissiveMap;
			case MP_AmbientOcclusion: return !MaterialSettings.bAmbientOcclusionMap;
			default:
			{
				checkf(false, TEXT("Invalid Material Property"));
				return false;
			}
		}
	}();
	/** Set the value if a constant value should be used for this property */
	InOutPropertyEntry.ConstantValue = [MaterialSettings, MaterialProperty]() -> float
	{
		switch (MaterialProperty)
		{
			case MP_BaseColor: return 1.0f;
			case MP_Normal: return 1.0f;
			case MP_Specular: return MaterialSettings.SpecularConstant;
			case MP_Roughness: return MaterialSettings.RoughnessConstant;
			case MP_Metallic: return MaterialSettings.MetallicConstant;
			case MP_Opacity: return MaterialSettings.OpacityConstant;
			case MP_OpacityMask: return MaterialSettings.OpacityMaskConstant;
			case MP_EmissiveColor: return 0.0f;
			case MP_AmbientOcclusion: return MaterialSettings.AmbientOcclusionConstant;
			default:
			{
				checkf(false, TEXT("Invalid Material Property"));
				return 1.0f;
			}
		}
	}();
}

void FMeshMergeUtilities::CopyTextureRect(const FColor* Src, const FIntPoint& SrcSize, FColor* Dst, const FIntPoint& DstSize, const FIntPoint& DstPos, bool bCopyOnlyMaskedPixels) const
{
	const int32 RowLength = SrcSize.X * sizeof(FColor);
	FColor* RowDst = Dst + DstSize.X*DstPos.Y;
	const FColor* RowSrc = Src;
	if(bCopyOnlyMaskedPixels)
	{
		for (int32 RowIdx = 0; RowIdx < SrcSize.Y; ++RowIdx)
		{
			for (int32 ColIdx = 0; ColIdx < SrcSize.X; ++ColIdx)
			{
				if(RowSrc[ColIdx] != FColor::Magenta)
				{
					RowDst[DstPos.X + ColIdx] = RowSrc[ColIdx];
				}
			}

			RowDst += DstSize.X;
			RowSrc += SrcSize.X;
		}
	}
	else
	{
		for (int32 RowIdx = 0; RowIdx < SrcSize.Y; ++RowIdx)
		{
			FMemory::Memcpy(RowDst + DstPos.X, RowSrc, RowLength);
			RowDst += DstSize.X;
			RowSrc += SrcSize.X;
		}
	}
}

void FMeshMergeUtilities::SetTextureRect(const FColor& ColorValue, const FIntPoint& SrcSize, FColor* Dst, const FIntPoint& DstSize, const FIntPoint& DstPos) const
{
	FColor* RowDst = Dst + DstSize.X*DstPos.Y;

	for (int32 RowIdx = 0; RowIdx < SrcSize.Y; ++RowIdx)
	{
		for (int32 ColIdx = 0; ColIdx < SrcSize.X; ++ColIdx)
		{
			RowDst[DstPos.X + ColIdx] = ColorValue;
		}

		RowDst += DstSize.X;
	}
}

FIntPoint FMeshMergeUtilities::ConditionalImageResize(const FIntPoint& SrcSize, const FIntPoint& DesiredSize, TArray<FColor>& InOutImage, bool bLinearSpace) const
{
	const int32 NumDesiredSamples = DesiredSize.X*DesiredSize.Y;
	if (InOutImage.Num() && InOutImage.Num() != NumDesiredSamples)
	{
		check(InOutImage.Num() == SrcSize.X*SrcSize.Y);
		TArray<FColor> OutImage;
		if (NumDesiredSamples > 0)
		{
			FImageUtils::ImageResize(SrcSize.X, SrcSize.Y, InOutImage, DesiredSize.X, DesiredSize.Y, OutImage, bLinearSpace);
		}
		Exchange(InOutImage, OutImage);
		return DesiredSize;
	}

	return SrcSize;
}

void FMeshMergeUtilities::MergeFlattenedMaterials(TArray<struct FFlattenMaterial>& InMaterialList, int32 InGutter, FFlattenMaterial& OutMergedMaterial, TArray<FUVOffsetScalePair>& OutUVTransforms) const
{
	OutUVTransforms.Reserve(InMaterialList.Num());

	// Fill output UV transforms with invalid values
	for (auto Material : InMaterialList)
	{

		// Invalid UV transform
		FUVOffsetScalePair UVTransform;
		UVTransform.Key = FVector2D::ZeroVector;
		UVTransform.Value = FVector2D::ZeroVector;
		OutUVTransforms.Add(UVTransform);
	}

	const int32 AtlasGridSize = FMath::CeilToInt(FMath::Sqrt(InMaterialList.Num()));
	OutMergedMaterial.EmissiveScale = FlattenEmissivescale(InMaterialList);

	for (int32 PropertyIndex = 0; PropertyIndex < (int32)EFlattenMaterialProperties::NumFlattenMaterialProperties; ++PropertyIndex)
	{
		const EFlattenMaterialProperties Property = (EFlattenMaterialProperties)PropertyIndex;
		if (OutMergedMaterial.ShouldGenerateDataForProperty(Property))
		{
			const FIntPoint AtlasTextureSize = OutMergedMaterial.GetPropertySize(Property);
			const FIntPoint ExportTextureSize = AtlasTextureSize / AtlasGridSize;
			const int32 AtlasNumSamples = AtlasTextureSize.X*AtlasTextureSize.Y;
			check(OutMergedMaterial.GetPropertySize(Property) == AtlasTextureSize);
			TArray<FColor>& Samples = OutMergedMaterial.GetPropertySamples(Property);
			Samples.SetNumUninitialized(AtlasNumSamples);

			// Fill with magenta (as we will be box blurring this later)
			for(FColor& SampleColor : Samples)
			{
				SampleColor = FColor(255, 0, 255);
			}
		}
	}

	int32 AtlasRowIdx = 0;
	int32 AtlasColIdx = 0;
	FIntPoint Gutter(InGutter, InGutter);
	FIntPoint DoubleGutter(InGutter * 2, InGutter * 2);
	FIntPoint GlobalAtlasTargetPos = Gutter;

	bool bSamplesWritten[(uint32)EFlattenMaterialProperties::NumFlattenMaterialProperties];
	FMemory::Memset(bSamplesWritten, 0);

	// Used to calculate UV transforms
	const FIntPoint GlobalAtlasTextureSize = OutMergedMaterial.GetPropertySize(EFlattenMaterialProperties::Diffuse);
	const FIntPoint GlobalExportTextureSize = (GlobalAtlasTextureSize / AtlasGridSize) - DoubleGutter;
	const FIntPoint GlobalExportEntrySize = (GlobalAtlasTextureSize / AtlasGridSize);

	// Flatten all materials and merge them into one material using texture atlases
	for (int32 MatIdx = 0; MatIdx < InMaterialList.Num(); ++MatIdx)
	{
		FFlattenMaterial& FlatMaterial = InMaterialList[MatIdx];
		OutMergedMaterial.bTwoSided |= FlatMaterial.bTwoSided;
		OutMergedMaterial.bDitheredLODTransition = FlatMaterial.bDitheredLODTransition;

		for (int32 PropertyIndex = 0; PropertyIndex < (int32)EFlattenMaterialProperties::NumFlattenMaterialProperties; ++PropertyIndex)
		{
			const EFlattenMaterialProperties Property = (EFlattenMaterialProperties)PropertyIndex;
			const FIntPoint PropertyTextureSize = OutMergedMaterial.GetPropertySize(Property);
			const int32 NumPropertySamples = PropertyTextureSize.X*PropertyTextureSize.Y;

			const FIntPoint PropertyAtlasTextureSize = (PropertyTextureSize / AtlasGridSize) - DoubleGutter;
			const FIntPoint PropertyAtlasEntrySize = (PropertyTextureSize / AtlasGridSize);
			const FIntPoint AtlasTargetPos((AtlasColIdx * PropertyAtlasEntrySize.X) + InGutter, (AtlasRowIdx * PropertyAtlasEntrySize.Y) + InGutter);
			
			if (OutMergedMaterial.ShouldGenerateDataForProperty(Property) && FlatMaterial.DoesPropertyContainData(Property))
			{
				TArray<FColor>& SourceSamples = FlatMaterial.GetPropertySamples(Property);
				TArray<FColor>& TargetSamples = OutMergedMaterial.GetPropertySamples(Property);
				if (FlatMaterial.IsPropertyConstant(Property))
				{
					SetTextureRect(SourceSamples[0], PropertyAtlasTextureSize, TargetSamples.GetData(), PropertyTextureSize, AtlasTargetPos);
				}
				else
				{
					FIntPoint PropertySize = FlatMaterial.GetPropertySize(Property);
					PropertySize = ConditionalImageResize(PropertySize, PropertyAtlasTextureSize, SourceSamples, false);
					CopyTextureRect(SourceSamples.GetData(), PropertyAtlasTextureSize, TargetSamples.GetData(), PropertyTextureSize, AtlasTargetPos);
					FlatMaterial.SetPropertySize(Property, PropertySize);
				}

				bSamplesWritten[PropertyIndex] |= true;
			}
		}

		check(OutUVTransforms.IsValidIndex(MatIdx));

		// Offset
		OutUVTransforms[MatIdx].Key = FVector2D(
			(float)GlobalAtlasTargetPos.X / GlobalAtlasTextureSize.X,
			(float)GlobalAtlasTargetPos.Y / GlobalAtlasTextureSize.Y);

		// Scale
		OutUVTransforms[MatIdx].Value = FVector2D(
			(float)GlobalExportTextureSize.X / GlobalAtlasTextureSize.X,
			(float)GlobalExportTextureSize.Y / GlobalAtlasTextureSize.Y);

		AtlasColIdx++;
		if (AtlasColIdx >= AtlasGridSize)
		{
			AtlasColIdx = 0;
			AtlasRowIdx++;
		}

		GlobalAtlasTargetPos = FIntPoint((AtlasColIdx * GlobalExportEntrySize.X) + InGutter, (AtlasRowIdx * GlobalExportEntrySize.Y) + InGutter);
	}

	// Check if some properties weren't populated with data (which means we can empty them out)
	for (int32 PropertyIndex = 0; PropertyIndex < (int32)EFlattenMaterialProperties::NumFlattenMaterialProperties; ++PropertyIndex)
	{
		EFlattenMaterialProperties Property = (EFlattenMaterialProperties)PropertyIndex;
		if (!bSamplesWritten[PropertyIndex])
		{	
			OutMergedMaterial.GetPropertySamples(Property).Empty();
			OutMergedMaterial.SetPropertySize(Property, FIntPoint(0, 0));
		}
		else
		{
			// Smear borders
			const FIntPoint PropertySize = OutMergedMaterial.GetPropertySize(Property);
			FMaterialBakingHelpers::PerformUVBorderSmear(OutMergedMaterial.GetPropertySamples(Property), PropertySize.X, PropertySize.Y);
		}
	}

}

void FMeshMergeUtilities::FlattenBinnedMaterials(TArray<struct FFlattenMaterial>& InMaterialList, const TArray<FBox2D>& InMaterialBoxes, int32 InGutter, bool bCopyOnlyMaskedPixels, FFlattenMaterial& OutMergedMaterial, TArray<FUVOffsetScalePair>& OutUVTransforms) const
{
	OutUVTransforms.AddZeroed(InMaterialList.Num());
	// Flatten emissive scale across all incoming materials
	OutMergedMaterial.EmissiveScale = FlattenEmissivescale(InMaterialList);

	// Merge all material properties
	for (int32 Index = 0; Index < (int32)EFlattenMaterialProperties::NumFlattenMaterialProperties; ++Index)
	{
		const EFlattenMaterialProperties Property = (EFlattenMaterialProperties)Index;
		const FIntPoint& OutTextureSize = OutMergedMaterial.GetPropertySize(Property);
		if (OutTextureSize != FIntPoint::ZeroValue)
		{
			TArray<FColor>& OutSamples = OutMergedMaterial.GetPropertySamples(Property);
			OutSamples.Reserve(OutTextureSize.X * OutTextureSize.Y);
			OutSamples.SetNumUninitialized(OutTextureSize.X * OutTextureSize.Y);

			// Fill with magenta (as we will be box blurring this later)
			for(FColor& SampleColor : OutSamples)
			{
				SampleColor = FColor(255, 0, 255);
			}

			FVector2D Gutter2D((float)InGutter, (float)InGutter);
			bool bMaterialsWritten = false;
			for (int32 MaterialIndex = 0; MaterialIndex < InMaterialList.Num(); ++MaterialIndex)
			{
				// Determine output size and offset
				FFlattenMaterial& FlatMaterial = InMaterialList[MaterialIndex];
				OutMergedMaterial.bDitheredLODTransition |= FlatMaterial.bDitheredLODTransition;
				OutMergedMaterial.bTwoSided |= FlatMaterial.bTwoSided;

				if (FlatMaterial.DoesPropertyContainData(Property))
				{
					const FBox2D MaterialBox = InMaterialBoxes[MaterialIndex];
					const FIntPoint& InputSize = FlatMaterial.GetPropertySize(Property);
					TArray<FColor>& InputSamples = FlatMaterial.GetPropertySamples(Property);

					// Resize material to match output (area) size
					FIntPoint OutputSize = FIntPoint((OutTextureSize.X * MaterialBox.GetSize().X) - (InGutter * 2), (OutTextureSize.Y * MaterialBox.GetSize().Y) - (InGutter * 2));
					ConditionalImageResize(InputSize, OutputSize, InputSamples, false);

					// Copy material data to the merged 'atlas' texture
					FIntPoint OutputPosition = FIntPoint((OutTextureSize.X * MaterialBox.Min.X) + InGutter, (OutTextureSize.Y * MaterialBox.Min.Y) + InGutter);
					CopyTextureRect(InputSamples.GetData(), OutputSize, OutSamples.GetData(), OutTextureSize, OutputPosition, bCopyOnlyMaskedPixels);

					// Set the UV tranforms only once
					if (Index == 0)
					{
						FUVOffsetScalePair& UVTransform = OutUVTransforms[MaterialIndex];
						UVTransform.Key = MaterialBox.Min + (Gutter2D / FVector2D(OutTextureSize));
						UVTransform.Value = MaterialBox.GetSize() - ((Gutter2D * 2.0f) / FVector2D(OutTextureSize));
					}

					bMaterialsWritten = true;
				}
			}

			if (!bMaterialsWritten)
			{
				OutSamples.Empty();
				OutMergedMaterial.SetPropertySize(Property, FIntPoint(0, 0));
			}
			else
			{
				// Smear borders
				const FIntPoint PropertySize = OutMergedMaterial.GetPropertySize(Property);
				FMaterialBakingHelpers::PerformUVBorderSmear(OutSamples, PropertySize.X, PropertySize.Y);
			}
		}
	}
}


float FMeshMergeUtilities::FlattenEmissivescale(TArray<struct FFlattenMaterial>& InMaterialList) const
{
	// Find maximum emissive scaling value across materials
	float MaxScale = 0.0f;
	for (const FFlattenMaterial& Material : InMaterialList)
	{
		MaxScale = FMath::Max(MaxScale, Material.EmissiveScale);
	}
	
	// Renormalize samples 
	const float Multiplier = 1.0f / MaxScale;
	const int32 NumThreads = [&]()
	{
		return FPlatformProcess::SupportsMultithreading() ? FPlatformMisc::NumberOfCores() : 1;
	}();

	const int32 MaterialsPerThread = FMath::CeilToInt((float)InMaterialList.Num() / (float)NumThreads);
	ParallelFor(NumThreads, [&InMaterialList, MaterialsPerThread, Multiplier, MaxScale]
	(int32 Index)
	{
		int32 StartIndex = FMath::CeilToInt((Index)* MaterialsPerThread);
		const int32 EndIndex = FMath::Min(FMath::CeilToInt((Index + 1) * MaterialsPerThread), InMaterialList.Num());

		for (; StartIndex < EndIndex; ++StartIndex)
		{
			FFlattenMaterial& Material = InMaterialList[StartIndex];
			if (Material.EmissiveScale != MaxScale)
			{
				for (FColor& Sample : Material.GetPropertySamples(EFlattenMaterialProperties::Emissive))
				{
					if (Sample != FColor::Magenta)
					{
						Sample.R = Sample.R * Multiplier;
						Sample.G = Sample.G * Multiplier;
						Sample.B = Sample.B * Multiplier;
						Sample.A = Sample.A * Multiplier;
					}
				}
			}
		}
	}, NumThreads == 1);

	return MaxScale;
}

void FMeshMergeUtilities::CreateProxyMesh(const TArray<AActor*>& InActors, const struct FMeshProxySettings& InMeshProxySettings, UPackage* InOuter, const FString& InProxyBasePackageName, const FGuid InGuid, const FCreateProxyDelegate& InProxyCreatedDelegate, const bool bAllowAsync, const float ScreenSize) const
{
	UMaterial* BaseMaterial = LoadObject<UMaterial>(NULL, TEXT("/Engine/EngineMaterials/BaseFlattenMaterial.BaseFlattenMaterial"), NULL, LOAD_None, NULL);
	check(BaseMaterial);
	CreateProxyMesh(InActors, InMeshProxySettings, BaseMaterial, InOuter, InProxyBasePackageName, InGuid, InProxyCreatedDelegate, bAllowAsync, ScreenSize);
}

void FMeshMergeUtilities::CreateProxyMesh(const TArray<UStaticMeshComponent*>& InStaticMeshComps, const struct FMeshProxySettings& InMeshProxySettings, UPackage* InOuter, const FString& InProxyBasePackageName, const FGuid InGuid, const FCreateProxyDelegate& InProxyCreatedDelegate, const bool bAllowAsync, const float ScreenSize) const
{
	UMaterial* BaseMaterial = LoadObject<UMaterial>(NULL, TEXT("/Engine/EngineMaterials/BaseFlattenMaterial.BaseFlattenMaterial"), NULL, LOAD_None, NULL);
	check(BaseMaterial);
	CreateProxyMesh(InStaticMeshComps, InMeshProxySettings, BaseMaterial, InOuter, InProxyBasePackageName, InGuid, InProxyCreatedDelegate, bAllowAsync, ScreenSize);
}

void FMeshMergeUtilities::CreateProxyMesh(const TArray<AActor*>& InActors, const struct FMeshProxySettings& InMeshProxySettings, UMaterialInterface* InBaseMaterial, UPackage* InOuter, const FString& InProxyBasePackageName, const FGuid InGuid, const FCreateProxyDelegate& InProxyCreatedDelegate, const bool bAllowAsync /*= false*/, const float ScreenSize /*= 1.0f*/) const
{
	// No actors given as input
	if (InActors.Num() == 0)
	{
		UE_LOG(LogMeshMerging, Log, TEXT("No actors specified to generate a proxy mesh for"));
		return;
	}

	// Collect components to merge
	TArray<UStaticMeshComponent*> ComponentsToMerge;
	for (AActor* Actor : InActors)
	{
		TInlineComponentArray<UStaticMeshComponent*> Components;
		Actor->GetComponents<UStaticMeshComponent>(Components);
		ComponentsToMerge.Append(Components);
	}

	CreateProxyMesh(ComponentsToMerge, InMeshProxySettings, InBaseMaterial, InOuter, InProxyBasePackageName, InGuid, InProxyCreatedDelegate, bAllowAsync, ScreenSize);
}

void FMeshMergeUtilities::CreateProxyMesh(const TArray<UStaticMeshComponent*>& InComponentsToMerge, const struct FMeshProxySettings& InMeshProxySettings, UMaterialInterface* InBaseMaterial,
	UPackage* InOuter, const FString& InProxyBasePackageName, const FGuid InGuid, const FCreateProxyDelegate& InProxyCreatedDelegate, const bool bAllowAsync, const float ScreenSize) const
{
	// The MeshReductionInterface manages the choice mesh reduction plugins, Unreal native vs third party (e.g. Simplygon)
	IMeshReductionModule& ReductionModule = FModuleManager::Get().LoadModuleChecked<IMeshReductionModule>("MeshReductionInterface");

	// Error/warning checking for input
	if (ReductionModule.GetMeshMergingInterface() == nullptr)
	{
		UE_LOG(LogMeshMerging, Log, TEXT("No automatic mesh merging module available"));
		return;
	}

	// Check that the delegate has a func-ptr bound to it
	if (!InProxyCreatedDelegate.IsBound())
	{
		UE_LOG(LogMeshMerging, Log, TEXT("Invalid (unbound) delegate for returning generated proxy mesh"));
		return;
	}

	TArray<UStaticMeshComponent*> ComponentsToMerge = InComponentsToMerge;

	// Remove invalid components
	ComponentsToMerge.RemoveAll([](UStaticMeshComponent* Val) { return Val->GetStaticMesh() == nullptr; });

	// No actors given as input
	if (ComponentsToMerge.Num() == 0)
	{
		UE_LOG(LogMeshMerging, Log, TEXT("No static mesh specified to generate a proxy mesh for"));
		
		TArray<UObject*> OutAssetsToSync;
		InProxyCreatedDelegate.ExecuteIfBound(InGuid, OutAssetsToSync);

		return;
	}

	// Base asset name for a new assets
	// In case outer is null ProxyBasePackageName has to be long package name
	if (InOuter == nullptr && FPackageName::IsShortPackageName(InProxyBasePackageName))
	{
		UE_LOG(LogMeshMerging, Warning, TEXT("Invalid long package name: '%s'."), *InProxyBasePackageName);
		return;
	}

	FScopedSlowTask SlowTask(100.f, (LOCTEXT("CreateProxyMesh_CreateMesh", "Creating Mesh Proxy")));
	SlowTask.MakeDialog();

	TArray<FRawMeshExt> SourceMeshes;
	TMap<FMeshIdAndLOD, TArray<int32>> GlobalMaterialMap;
	static const int32 ProxyMeshTargetLODLevel = 0;

	FBoxSphereBounds EstimatedBounds(ForceInitToZero);
	for (const UStaticMeshComponent* StaticMeshComponent : ComponentsToMerge)
	{
		EstimatedBounds = EstimatedBounds + StaticMeshComponent->Bounds;
	}

	static const float FOVRad = FMath::DegreesToRadians(45.0f);

	static const FMatrix ProjectionMatrix = FPerspectiveMatrix(FOVRad, 1920, 1080, 0.01f);
	FHierarchicalLODUtilitiesModule& HLODModule = FModuleManager::LoadModuleChecked<FHierarchicalLODUtilitiesModule>("HierarchicalLODUtilities");
	IHierarchicalLODUtilities* Utilities = HLODModule.GetUtilities();
	float EstimatedDistance = Utilities->CalculateDrawDistanceFromScreenSize(EstimatedBounds.SphereRadius, ScreenSize, ProjectionMatrix);

	SlowTask.EnterProgressFrame(5.0f, LOCTEXT("CreateProxyMesh_CollectingMeshes", "Collecting Input Static Meshes"));

	// Mesh / LOD index	
	TMap<uint32, FMeshDescription*> RawMeshLODs;

	// Copies of mesh data
	TArray<FMeshDescription*> MeshDescriptionData;

	// Mesh index, <original section index, unique section index>
	TMultiMap<uint32, TPair<uint32, uint32>> MeshSectionToUniqueSection;

	// Unique set of sections in mesh
	TArray<FSectionInfo> UniqueSections;
	TArray<FSectionInfo> Sections;
	TMultiMap<uint32, uint32> SectionToMesh;

	int32 SummedLightmapPixels = 0;

	TArray<const UStaticMeshComponent*> ImposterMeshComponents;

	for (const UStaticMeshComponent* StaticMeshComponent : ComponentsToMerge)
	{
		int32 NumInstances = 1;
		if (StaticMeshComponent->bUseMaxLODAsImposter)
		{
			ImposterMeshComponents.Add(StaticMeshComponent);
		}
		else
		{
			const int32 ScreenSizeBasedLODLevel = Utilities->GetLODLevelForScreenSize(StaticMeshComponent, Utilities->CalculateScreenSizeFromDrawDistance(StaticMeshComponent->Bounds.SphereRadius, ProjectionMatrix, EstimatedDistance));
			const int32 LODIndex = InMeshProxySettings.bCalculateCorrectLODModel ? ScreenSizeBasedLODLevel : 0;
			static const bool bPropagateVertexColours = true;

			// Retrieve mesh data in FMeshDescription form
			const int32 MeshIndex = MeshDescriptionData.Add(new FMeshDescription());
			FMeshDescription& MeshDescription = *MeshDescriptionData[MeshIndex];
			FStaticMeshAttributes(MeshDescription).Register();
			FMeshMergeHelpers::RetrieveMesh(StaticMeshComponent, LODIndex, MeshDescription, bPropagateVertexColours);

			// Reset section array for reuse
			Sections.SetNum(0, false);
			// Extract sections for given LOD index from the mesh 
			FMeshMergeHelpers::ExtractSections(StaticMeshComponent, LODIndex, Sections);

			for (int32 SectionIndex = 0; SectionIndex < Sections.Num(); ++SectionIndex)
			{
				FSectionInfo& Section = Sections[SectionIndex];

				const int32 UniqueIndex = UniqueSections.AddUnique(Section);
				MeshSectionToUniqueSection.Add(MeshIndex, TPair<uint32, uint32>(SectionIndex, UniqueIndex));
				SectionToMesh.Add(UniqueIndex, MeshIndex);
			}

			// If the component is an ISMC then we need to duplicate the vertex data
			if(StaticMeshComponent->IsA<UInstancedStaticMeshComponent>())
			{
				const UInstancedStaticMeshComponent* InstancedStaticMeshComponent = Cast<UInstancedStaticMeshComponent>(StaticMeshComponent);
				FMeshMergeHelpers::ExpandInstances(InstancedStaticMeshComponent, MeshDescription, Sections);
				NumInstances = InstancedStaticMeshComponent->PerInstanceSMData.Num();
			}
		}	

		int32 LightMapWidth, LightMapHeight;
		StaticMeshComponent->GetLightMapResolution(LightMapWidth, LightMapHeight);
		// Make sure we at least have some lightmap space allocated in case the static mesh is set up with invalid input
		SummedLightmapPixels += FMath::Max(16, LightMapHeight * LightMapWidth * NumInstances);
	}

	TArray<UMaterialInterface*> UniqueMaterials;
	//Unique material index to unique section index
	TMultiMap<uint32, uint32> SectionToMaterialMap;
	for (int32 SectionIndex = 0; SectionIndex < UniqueSections.Num(); ++SectionIndex)
	{
		FSectionInfo& Section = UniqueSections[SectionIndex];
		const int32 UniqueIndex = UniqueMaterials.AddUnique(Section.Material);
		SectionToMaterialMap.Add(UniqueIndex, SectionIndex);
	}

	TArray<FMeshData> GlobalMeshSettings;
	TArray<FMaterialData> GlobalMaterialSettings;

	UMaterialOptions* Options = PopulateMaterialOptions(InMeshProxySettings.MaterialSettings);
	TArray<EMaterialProperty> MaterialProperties;
	for (const FPropertyEntry& Entry : Options->Properties)
	{
		if (Entry.Property != MP_MAX)
		{
			MaterialProperties.Add(Entry.Property);
		}
	}

	// Mesh index / ( Mesh relative section index / output index )	
	TMultiMap<uint32, TPair<uint32, uint32>> OutputMaterialsMap;
	for (int32 MaterialIndex = 0; MaterialIndex < UniqueMaterials.Num(); ++MaterialIndex)
	{
		UMaterialInterface* Material = UniqueMaterials[MaterialIndex];

		//Unique section indices
		TArray<uint32> SectionIndices;
		SectionToMaterialMap.MultiFind(MaterialIndex, SectionIndices);

		// Check whether or not this material requires mesh data
		int32 NumTexCoords = 0;
		bool bUseVertexData = false;
		FMaterialUtilities::AnalyzeMaterial(Material, MaterialProperties, NumTexCoords, bUseVertexData);

		FMaterialData MaterialSettings;
		MaterialSettings.Material = Material;

		for (const FPropertyEntry& Entry : Options->Properties)
		{
			if (!Entry.bUseConstantValue && Material->IsPropertyActive(Entry.Property) && Entry.Property != MP_MAX)
			{
				MaterialSettings.PropertySizes.Add(Entry.Property, Entry.bUseCustomSize ? Entry.CustomSize : Options->TextureSize);
			}
		}

		if (bUseVertexData || NumTexCoords != 0)
		{
			for (uint32 SectionIndex : SectionIndices)
			{
				TArray<uint32> MeshIndices;
				SectionToMesh.MultiFind(SectionIndex, MeshIndices);

				for (uint32 MeshIndex : MeshIndices)
				{
					FMeshData MeshSettings;
					// Retrieve mesh description
					FMeshDescription* MeshDescription = MeshDescriptionData[MeshIndex];
					MeshSettings.RawMeshDescription = MeshDescription;

					TVertexInstanceAttributesRef<FVector2D> VertexInstanceUVs = MeshSettings.RawMeshDescription->VertexInstanceAttributes().GetAttributesRef<FVector2D>(MeshAttribute::VertexInstance::TextureCoordinate);
					// If we already have lightmap uvs generated or the lightmap coordinate index != 0 and available we can reuse those instead of having to generate new ones
					if (InMeshProxySettings.bReuseMeshLightmapUVs
						&& (ComponentsToMerge[MeshIndex]->GetStaticMesh()->GetSourceModel(0).BuildSettings.bGenerateLightmapUVs
							|| (ComponentsToMerge[MeshIndex]->GetStaticMesh()->LightMapCoordinateIndex != 0 && VertexInstanceUVs.GetNumElements() > 0 && VertexInstanceUVs.GetNumIndices() > ComponentsToMerge[MeshIndex]->GetStaticMesh()->LightMapCoordinateIndex)))
					{
						MeshSettings.CustomTextureCoordinates.Reset(VertexInstanceUVs.GetNumElements());
						int32 LightMapCoordinateIndex = ComponentsToMerge[MeshIndex]->GetStaticMesh()->LightMapCoordinateIndex;
						for (const FVertexInstanceID VertexInstanceID : MeshSettings.RawMeshDescription->VertexInstances().GetElementIDs())
						{
							MeshSettings.CustomTextureCoordinates.Add(VertexInstanceUVs.Get(VertexInstanceID, LightMapCoordinateIndex));
						}
						ScaleTextureCoordinatesToBox(FBox2D(FVector2D::ZeroVector, FVector2D(1, 1)), MeshSettings.CustomTextureCoordinates);
					}
					else
					{
						// Generate unique UVs for mesh (should only be done if needed)
						FMeshDescriptionOperations::GenerateUniqueUVsForStaticMesh(*MeshDescription, Options->TextureSize.GetMax(), false, MeshSettings.CustomTextureCoordinates);
						ScaleTextureCoordinatesToBox(FBox2D(FVector2D::ZeroVector, FVector2D(1, 1)), MeshSettings.CustomTextureCoordinates);
					}

					MeshSettings.TextureCoordinateBox = FBox2D(MeshSettings.CustomTextureCoordinates);

					// Section index is a unique one so we need to map it to the mesh's equivalent(s)
					TArray<TPair<uint32, uint32>> SectionToUniqueSectionIndices;
					MeshSectionToUniqueSection.MultiFind(MeshIndex, SectionToUniqueSectionIndices);
					for (const TPair<uint32, uint32> IndexPair : SectionToUniqueSectionIndices)
					{
						if (IndexPair.Value == SectionIndex)
						{
							MeshSettings.MaterialIndices.Add(IndexPair.Key);
							OutputMaterialsMap.Add(MeshIndex, TPair<uint32, uint32>(IndexPair.Key, GlobalMeshSettings.Num()));
						}
					}

					// Retrieve lightmap for usage of lightmap data 
					const UStaticMeshComponent* StaticMeshComponent = ComponentsToMerge[MeshIndex];
					if (StaticMeshComponent->LODData.IsValidIndex(0))
					{
						const FStaticMeshComponentLODInfo& ComponentLODInfo = StaticMeshComponent->LODData[0];
						const FMeshMapBuildData* MeshMapBuildData = StaticMeshComponent->GetMeshMapBuildData(ComponentLODInfo);
						if (MeshMapBuildData)
						{
							MeshSettings.LightMap = MeshMapBuildData->LightMap;
							MeshSettings.LightMapIndex = StaticMeshComponent->GetStaticMesh()->LightMapCoordinateIndex;
						}
					}

					GlobalMeshSettings.Add(MeshSettings);
					GlobalMaterialSettings.Add(MaterialSettings);
				}
			}
		}
		else
		{
			// Add simple bake entry 
			FMeshData MeshSettings;
			MeshSettings.RawMeshDescription = nullptr;
			MeshSettings.TextureCoordinateBox = FBox2D(FVector2D(0.0f, 0.0f), FVector2D(1.0f, 1.0f));
			MeshSettings.TextureCoordinateIndex = 0;

			// For each original material index add an entry to the corresponding LOD and bake output index 
			for (uint32 SectionIndex : SectionIndices)
			{
				TArray<uint32> MeshIndices;
				SectionToMesh.MultiFind(SectionIndex, MeshIndices);

				for (uint32 MeshIndex : MeshIndices)
				{
					TArray<TPair<uint32, uint32>> SectionToUniqueSectionIndices;
					MeshSectionToUniqueSection.MultiFind(MeshIndex, SectionToUniqueSectionIndices);
					for (const TPair<uint32, uint32> IndexPair : SectionToUniqueSectionIndices)
					{
						if (IndexPair.Value == SectionIndex)
						{
							OutputMaterialsMap.Add(MeshIndex, TPair<uint32, uint32>(IndexPair.Key, GlobalMeshSettings.Num()));
						}
					}
				}
			}

			GlobalMeshSettings.Add(MeshSettings);
			GlobalMaterialSettings.Add(MaterialSettings);
		}
	}

	TArray<FFlattenMaterial> FlattenedMaterials;
	IMaterialBakingModule& MaterialBakingModule = FModuleManager::Get().LoadModuleChecked<IMaterialBakingModule>("MaterialBaking");

	auto MaterialFlattenLambda =
		[this, &Options, &GlobalMeshSettings, &GlobalMaterialSettings, &MeshDescriptionData, &OutputMaterialsMap, &MaterialBakingModule](TArray<FFlattenMaterial>& FlattenedMaterialArray)
	{
		TArray<FMeshData*> MeshSettingPtrs;
		for (int32 SettingsIndex = 0; SettingsIndex < GlobalMeshSettings.Num(); ++SettingsIndex)
		{
			MeshSettingPtrs.Add(&GlobalMeshSettings[SettingsIndex]);
		}

		TArray<FMaterialData*> MaterialSettingPtrs;
		for (int32 SettingsIndex = 0; SettingsIndex < GlobalMaterialSettings.Num(); ++SettingsIndex)
		{
			MaterialSettingPtrs.Add(&GlobalMaterialSettings[SettingsIndex]);
		}

		TArray<FBakeOutput> BakeOutputs;

		MaterialBakingModule.BakeMaterials(MaterialSettingPtrs, MeshSettingPtrs, BakeOutputs);

		// Append constant properties ?
		TArray<FColor> ConstantData;
		FIntPoint ConstantSize(1, 1);
		for (const FPropertyEntry& Entry : Options->Properties)
		{
			if (Entry.bUseConstantValue && Entry.Property != MP_MAX)
			{
				ConstantData.SetNum(1, false);
				ConstantData[0] = FColor(Entry.ConstantValue * 255.0f, Entry.ConstantValue * 255.0f, Entry.ConstantValue * 255.0f);
				for (FBakeOutput& Ouput : BakeOutputs)
				{
					Ouput.PropertyData.Add(Entry.Property, ConstantData);
					Ouput.PropertySizes.Add(Entry.Property, ConstantSize);
				}
			}
		}

		ConvertOutputToFlatMaterials(BakeOutputs, GlobalMaterialSettings, FlattenedMaterialArray);

		// Now have the baked out material data, need to have a map or actually remap the raw mesh data to baked material indices
		for (int32 MeshIndex = 0; MeshIndex < MeshDescriptionData.Num(); ++MeshIndex)
		{
			FMeshDescription& MeshDescription = *MeshDescriptionData[MeshIndex];

			TArray<TPair<uint32, uint32>> SectionAndOutputIndices;
			OutputMaterialsMap.MultiFind(MeshIndex, SectionAndOutputIndices);
			TArray<int32> Remap;
			// Reorder loops 
			for (const TPair<uint32, uint32>& IndexPair : SectionAndOutputIndices)
			{
				const int32 SectionIndex = IndexPair.Key;
				const int32 NewIndex = IndexPair.Value;

				if (Remap.Num() < (SectionIndex + 1))
				{
					Remap.SetNum(SectionIndex + 1);
				}

				Remap[SectionIndex] = NewIndex;
			}
			
			TMap<FPolygonGroupID, FPolygonGroupID> RemapPolygonGroup;
			for (const FPolygonGroupID& PolygonGroupID : MeshDescription.PolygonGroups().GetElementIDs())
			{
				checkf(Remap.IsValidIndex(PolygonGroupID.GetValue()), TEXT("Missing material bake output index entry for mesh(section)"));
				int32 RemapID = Remap[PolygonGroupID.GetValue()];
				RemapPolygonGroup.Add(PolygonGroupID, FPolygonGroupID(RemapID));
			}
			FMeshDescriptionOperations::RemapPolygonGroups(MeshDescription, RemapPolygonGroup);
		}
	};

	// Landscape culling.  NB these are temporary copies of the culling data and should be deleted after use.
	TArray<FMeshDescription*> CullingRawMeshes;
	if (InMeshProxySettings.bUseLandscapeCulling)
	{
		SlowTask.EnterProgressFrame(5.0f, LOCTEXT("CreateProxyMesh_LandscapeCulling", "Applying Landscape Culling"));
		UWorld* InWorld = ComponentsToMerge[0]->GetWorld();
		FMeshMergeHelpers::RetrieveCullingLandscapeAndVolumes(InWorld, EstimatedBounds, InMeshProxySettings.LandscapeCullingPrecision, CullingRawMeshes);
	}

	// Allocate merge complete data
	FMergeCompleteData* Data = new FMergeCompleteData();
	Data->InOuter = InOuter;
	Data->InProxySettings = InMeshProxySettings;
	Data->ProxyBasePackageName = InProxyBasePackageName;
	Data->CallbackDelegate = InProxyCreatedDelegate;
	Data->ImposterComponents = ImposterMeshComponents;
	Data->StaticMeshComponents = ComponentsToMerge;
	Data->StaticMeshComponents.RemoveAll([&](UStaticMeshComponent* Component) { return ImposterMeshComponents.Contains(Component); });
	Data->BaseMaterial = InBaseMaterial;

	// Lightmap resolution
	if (InMeshProxySettings.bComputeLightMapResolution)
	{
		Data->InProxySettings.LightMapResolution = FMath::CeilToInt(FMath::Sqrt(SummedLightmapPixels));
	}

	// Add this proxy job to map	
	Processor->AddProxyJob(InGuid, Data);

	// We are only using LOD level 0 (ProxyMeshTargetLODLevel)
	TArray<FMeshMergeData> MergeDataEntries;
	for (int32 Index = 0; Index < MeshDescriptionData.Num(); ++Index)
	{
		FMeshMergeData MergeData;
		MergeData.SourceStaticMesh = ComponentsToMerge[Index]->GetStaticMesh();
		MergeData.RawMesh = MeshDescriptionData[Index];
		MergeData.bIsClippingMesh = false;

		FMeshMergeHelpers::CalculateTextureCoordinateBoundsForRawMesh(*MergeData.RawMesh, MergeData.TexCoordBounds);

		FMeshData* MeshData = GlobalMeshSettings.FindByPredicate([&](const FMeshData& Entry)
		{
			return Entry.RawMeshDescription == MergeData.RawMesh && (Entry.CustomTextureCoordinates.Num() || Entry.TextureCoordinateIndex != 0);
		});

		if (MeshData)
		{
			if (MeshData->CustomTextureCoordinates.Num())
			{
				MergeData.NewUVs = MeshData->CustomTextureCoordinates;
			}
			else
			{
				TVertexInstanceAttributesRef<FVector2D> VertexInstanceUVs = MeshData->RawMeshDescription->VertexInstanceAttributes().GetAttributesRef<FVector2D>(MeshAttribute::VertexInstance::TextureCoordinate);
				MergeData.NewUVs.Reset(MeshData->RawMeshDescription->VertexInstances().Num());
				for (const FVertexInstanceID VertexInstanceID : MeshData->RawMeshDescription->VertexInstances().GetElementIDs())
				{
					MergeData.NewUVs.Add(VertexInstanceUVs.Get(VertexInstanceID, MeshData->TextureCoordinateIndex));
				}
			}
			MergeData.TexCoordBounds[0] = FBox2D(FVector2D(0.0f, 0.0f), FVector2D(1.0f, 1.0f));
		}
		MergeDataEntries.Add(MergeData);
	}

	// Populate landscape clipping geometry
	for (FMeshDescription* RawMesh : CullingRawMeshes)
	{
		FMeshMergeData ClipData;
		ClipData.bIsClippingMesh = true;
		ClipData.RawMesh = RawMesh;
		MergeDataEntries.Add(ClipData);
	}

	SlowTask.EnterProgressFrame(50.0f, LOCTEXT("CreateProxyMesh_GenerateProxy", "Generating Proxy Mesh"));

	// Choose Simplygon Swarm (if available) or local proxy lod method
	if (ReductionModule.GetDistributedMeshMergingInterface() != nullptr && GetDefault<UEditorPerProjectUserSettings>()->bUseSimplygonSwarm && bAllowAsync)
	{
		MaterialFlattenLambda(FlattenedMaterials);

		ReductionModule.GetDistributedMeshMergingInterface()->ProxyLOD(MergeDataEntries, Data->InProxySettings, FlattenedMaterials, InGuid);
	}
	else
	{
		IMeshMerging* MeshMerging = ReductionModule.GetMeshMergingInterface();

		// Register the Material Flattening code if parallel execution is supported, otherwise directly run it.

		if (MeshMerging->bSupportsParallelMaterialBake())
		{
			MeshMerging->BakeMaterialsDelegate.BindLambda(MaterialFlattenLambda);
		}
		else
		{
			MaterialFlattenLambda(FlattenedMaterials);
		}

		MeshMerging->ProxyLOD(MergeDataEntries, Data->InProxySettings, FlattenedMaterials, InGuid);


		Processor->Tick(0); // make sure caller gets merging results
	}

	// Clean up the CullingRawMeshes
	for (FMeshDescription* RawMesh : CullingRawMeshes)
	{
		delete RawMesh;
	}

	// Clean up the MeshDescriptionData
	for (FMeshDescription* MeshDescription : MeshDescriptionData)
	{
		delete MeshDescription;
	}
}


bool FMeshMergeUtilities::IsValidBaseMaterial(const UMaterialInterface* InBaseMaterial, bool bShowToaster) const
{
	if (InBaseMaterial != nullptr)
	{
		TArray<FGuid> ParameterIds;
		TArray<FString> MissingParameters;
		auto NameCheckLambda = [&MissingParameters](const TArray<FMaterialParameterInfo>& InCheck, const TArray<FName>& InRequired)
		{
			for (const FName& Name : InRequired)
			{
				if (!InCheck.ContainsByPredicate([Name](const FMaterialParameterInfo& ParamInfo) { return (ParamInfo.Name == Name); }))
				{
					MissingParameters.Add(Name.ToString());
				}
			}
		};

		TArray<FMaterialParameterInfo> TextureParameterInfos;
		TArray<FName> RequiredTextureNames = { TEXT("DiffuseTexture"), TEXT("NormalTexture"), TEXT("PackedTexture"), TEXT("MetallicTexture"), TEXT("SpecularTexture"), TEXT("RoughnessTexture"), TEXT("EmissiveTexture"), TEXT("OpacityTexture"), TEXT("OpacityMaskTexture"), TEXT("AmbientOcclusionTexture") };
		InBaseMaterial->GetAllTextureParameterInfo(TextureParameterInfos, ParameterIds);
		NameCheckLambda(TextureParameterInfos, RequiredTextureNames);

		TArray<FMaterialParameterInfo> ScalarParameterInfos;
		TArray<FName> RequiredScalarNames = { TEXT("MetallicConst"), TEXT("SpecularConst"), TEXT("RoughnessConst"), TEXT("OpacityConst"), TEXT("OpacityMaskConst"), TEXT("AmbientOcclusionConst"), TEXT("EmissiveScale") };
		InBaseMaterial->GetAllScalarParameterInfo(ScalarParameterInfos, ParameterIds);
		NameCheckLambda(ScalarParameterInfos, RequiredScalarNames);

		TArray<FMaterialParameterInfo> VectorParameterInfos;
		TArray<FName> RequiredVectorNames = { TEXT("DiffuseConst"), TEXT("EmissiveConst") };
		InBaseMaterial->GetAllVectorParameterInfo(VectorParameterInfos, ParameterIds);
		NameCheckLambda(VectorParameterInfos, RequiredVectorNames);

		TArray<FMaterialParameterInfo> StaticSwitchParameterInfos;
		TArray<FName> RequiredSwitchNames = { TEXT("UseDiffuse"), TEXT("PackMetallic"), TEXT("PackSpecular"), TEXT("PackRoughness"),TEXT("UseMetallic"), TEXT("UseSpecular"), TEXT("UseRoughness"), TEXT("UseEmissive"), TEXT("UseOpacity"), TEXT("UseOpacityMask"), TEXT("UseAmbientOcclusion") };
		InBaseMaterial->GetAllStaticSwitchParameterInfo(StaticSwitchParameterInfos, ParameterIds);
		NameCheckLambda(StaticSwitchParameterInfos, RequiredSwitchNames);

		if (MissingParameters.Num() > 0)
		{
			FString MissingNamesString;
			for (const FString& Name : MissingParameters)
			{
				if (!MissingNamesString.IsEmpty())
				{
					MissingNamesString += ", ";
					MissingNamesString += Name;
				}
				else
				{
					MissingNamesString += Name;
				}
			}
#if WITH_EDITOR
			if (bShowToaster)
			{
				FFormatNamedArguments Arguments;
				Arguments.Add(TEXT("MaterialName"), FText::FromString(InBaseMaterial->GetName()));
				FText ErrorMessage = FText::Format(LOCTEXT("UHierarchicalLODSettings_PostEditChangeProperty", "Material {MaterialName} is missing required Material Parameters (check log for details)"), Arguments);
				FNotificationInfo Info(ErrorMessage);
				Info.ExpireDuration = 5.0f;
				FSlateNotificationManager::Get().AddNotification(Info);
			}

			UE_LOG(LogMeshMerging, Error, TEXT("Material %s is missing required Material Parameters %s, resetting to default."), *InBaseMaterial->GetName(), *MissingNamesString);
#endif // WITH_EDITOR

			return false;
		}
		else
		{
			return true;
		}
	}

	return false;
}

void FMeshMergeUtilities::RegisterExtension(IMeshMergeExtension* InExtension)
{
	MeshMergeExtensions.Add(InExtension);
}

void FMeshMergeUtilities::UnregisterExtension(IMeshMergeExtension* InExtension)
{
	MeshMergeExtensions.Remove(InExtension);
}

bool RetrieveRawMeshData(FMeshMergeDataTracker& DataTracker
	, const int32 ComponentIndex
	, const int32 LODIndex
	, UStaticMeshComponent* Component
	, const bool bPropagateMeshData
	, TArray<FSectionInfo>& Sections
	, FStaticMeshComponentAdapter& Adapter
	, const bool bMergeMaterialData
	, const FMeshMergingSettings& InSettings)
{
	// Retrieve raw mesh data
	FMeshDescription& RawMesh = DataTracker.AddAndRetrieveRawMesh(ComponentIndex, LODIndex, Component->GetStaticMesh());
	Adapter.RetrieveRawMeshData(LODIndex, RawMesh, bPropagateMeshData);

	// Reset section for reuse
	Sections.SetNum(0, false);

	// Extract sections for given LOD index from the mesh 
	Adapter.RetrieveMeshSections(LODIndex, Sections);

	for (int32 SectionIndex = 0; SectionIndex < Sections.Num(); ++SectionIndex)
	{
		const FSectionInfo& Section = Sections[SectionIndex];
		// Unique section index for remapping
		const int32 UniqueIndex = DataTracker.AddSection(Section);

		// Store of original to unique section index entry for this component + LOD index
		DataTracker.AddSectionRemapping(ComponentIndex, LODIndex, SectionIndex, UniqueIndex);
		DataTracker.AddMaterialSlotName(Section.Material, Section.MaterialSlotName);

		if (!bMergeMaterialData)
		{
			FMeshDescriptionOperations::SwapPolygonPolygonGroup(RawMesh, UniqueIndex, Section.StartIndex, Section.EndIndex, false);
		}
	}
	
	//Compact the PolygonGroupID to make sure it follow the section index
	FElementIDRemappings RemapInformation;
	RawMesh.Compact(RemapInformation);

	// If the component is an ISMC then we need to duplicate the vertex data
	if (Component->IsA<UInstancedStaticMeshComponent>())
	{
		const UInstancedStaticMeshComponent* InstancedStaticMeshComponent = Cast<UInstancedStaticMeshComponent>(Component);
		FMeshMergeHelpers::ExpandInstances(InstancedStaticMeshComponent, RawMesh, Sections);
	}

	if (InSettings.bUseLandscapeCulling)
	{
		FMeshMergeHelpers::CullTrianglesFromVolumesAndUnderLandscapes(Component->GetWorld(), Adapter.GetBounds(), RawMesh);
	}

	// If the valid became invalid during retrieval remove it again
	const bool bValidMesh = RawMesh.VertexInstances().Num() > 0;
	if (!bValidMesh)
	{
		DataTracker.RemoveRawMesh(ComponentIndex, LODIndex);
	}
	else if (Component->GetStaticMesh() != nullptr)
	{
		// If the mesh is valid at this point, record the lightmap UV so we have a record for use later
		DataTracker.AddLightmapChannelRecord(ComponentIndex, LODIndex, Component->GetStaticMesh()->LightMapCoordinateIndex);
	}
	return bValidMesh;
}

void FMeshMergeUtilities::MergeComponentsToStaticMesh(const TArray<UPrimitiveComponent*>& ComponentsToMerge, UWorld* World, const FMeshMergingSettings& InSettings, UMaterialInterface* InBaseMaterial, UPackage* InOuter, const FString& InBasePackageName, TArray<UObject*>& OutAssetsToSync, FVector& OutMergedActorLocation, const float ScreenSize, bool bSilent /*= false*/) const
{
	TRACE_CPUPROFILER_EVENT_SCOPE(FMeshMergeUtilities::MergeComponentsToStaticMesh);

	// Use first mesh for naming and pivot
	bool bFirstMesh = true;
	FString MergedAssetPackageName;
	FVector MergedAssetPivot;
	
	TArray<UStaticMeshComponent*> StaticMeshComponentsToMerge;
	TArray<const UStaticMeshComponent*> ImposterComponents;

	for (int32 MeshId = 0; MeshId < ComponentsToMerge.Num(); ++MeshId)
	{
		UStaticMeshComponent* MeshComponent = Cast<UStaticMeshComponent>(ComponentsToMerge[MeshId]);
		if (MeshComponent)
		{
			if(MeshComponent->bUseMaxLODAsImposter && InSettings.bIncludeImposters)
			{
				ImposterComponents.Add(MeshComponent);
			}
			else
			{
				StaticMeshComponentsToMerge.Add(MeshComponent);
			}

			// Save the pivot and asset package name of the first mesh, will later be used for creating merged mesh asset 
			if (bFirstMesh)
			{
				// Mesh component pivot point
				MergedAssetPivot = InSettings.bPivotPointAtZero ? FVector::ZeroVector : MeshComponent->GetComponentTransform().GetLocation();

				// Source mesh asset package name
				MergedAssetPackageName = MeshComponent->GetStaticMesh()->GetOutermost()->GetName();

				bFirstMesh = false;
			}
		}
	}

	// Nothing to do if no StaticMeshComponents
	if (StaticMeshComponentsToMerge.Num() == 0 && ImposterComponents.Num() == 0)
	{
		return;
	}

	FMeshMergeDataTracker DataTracker;

	const bool bMergeAllLODs = InSettings.LODSelectionType == EMeshLODSelectionType::AllLODs;
	const bool bMergeMaterialData = InSettings.bMergeMaterials && InSettings.LODSelectionType != EMeshLODSelectionType::AllLODs;
	const bool bPropagateMeshData = InSettings.bBakeVertexDataToMesh || (bMergeMaterialData && InSettings.bUseVertexDataForBakingMaterial);

	TArray<FStaticMeshComponentAdapter> Adapters;

	TArray<FSectionInfo> Sections;
	if (bMergeAllLODs)
	{
		for (int32 ComponentIndex = 0; ComponentIndex < StaticMeshComponentsToMerge.Num(); ++ComponentIndex)
		{
			UStaticMeshComponent* Component = StaticMeshComponentsToMerge[ComponentIndex];
			Adapters.Add(FStaticMeshComponentAdapter(Component));
			FStaticMeshComponentAdapter& Adapter = Adapters.Last();
			
			if (InSettings.bComputedLightMapResolution)
			{
				int32 LightMapHeight, LightMapWidth;
				if (Component->GetLightMapResolution(LightMapWidth, LightMapHeight))
				{
					DataTracker.AddLightMapPixels(LightMapWidth * LightMapHeight);
				}
			}			
						
			const int32 NumLODs = [&]()
			{
				const int32 NumberOfLODsAvailable = Adapter.GetNumberOfLODs();
				if (Component->bUseMaxLODAsImposter)
				{
					return InSettings.bIncludeImposters ? NumberOfLODsAvailable : NumberOfLODsAvailable - 1;
				}

				return NumberOfLODsAvailable;
			}();

			for (int32 LODIndex = 0; LODIndex < NumLODs; ++LODIndex)
			{
				if (!RetrieveRawMeshData(DataTracker
					, ComponentIndex
					, LODIndex
					, Component
					, bPropagateMeshData
					, Sections
					, Adapter
					, false
					, InSettings))
				{
					//If the rawmesh was not retrieve properly break the loop
					break;
				}
				DataTracker.AddLODIndex(LODIndex);
			}
		}
	}
	else
	{
		// Retrieve HLOD module for calculating LOD index from screen size
		FHierarchicalLODUtilitiesModule& Module = FModuleManager::LoadModuleChecked<FHierarchicalLODUtilitiesModule>("HierarchicalLODUtilities");
		IHierarchicalLODUtilities* Utilities = Module.GetUtilities();

		// Adding LOD 0 for merged mesh output
		DataTracker.AddLODIndex(0);

		// Retrieve mesh and section data for each component
		for (int32 ComponentIndex = 0; ComponentIndex < StaticMeshComponentsToMerge.Num(); ++ComponentIndex)
		{
			// Create material merge adapter for this component
			UStaticMeshComponent* Component = StaticMeshComponentsToMerge[ComponentIndex];
			Adapters.Add(FStaticMeshComponentAdapter(Component));
			FStaticMeshComponentAdapter& Adapter = Adapters.Last();

			// Determine LOD to use for merging, either user specified or calculated index and ensure we clamp to the maximum LOD index for this adapter 
			const int32 LODIndex = [&]()
			{
				int32 LowestDetailLOD = Adapter.GetNumberOfLODs() - 1;
				if (Component->bUseMaxLODAsImposter && !InSettings.bIncludeImposters)
				{
					LowestDetailLOD = FMath::Max(0, LowestDetailLOD - 1);
				}

				switch (InSettings.LODSelectionType)
				{
				case EMeshLODSelectionType::SpecificLOD:
					return FMath::Min(LowestDetailLOD, InSettings.SpecificLOD);

				case EMeshLODSelectionType::CalculateLOD:
					return FMath::Min(LowestDetailLOD, Utilities->GetLODLevelForScreenSize(Component, FMath::Clamp(ScreenSize, 0.0f, 1.0f)));

				case EMeshLODSelectionType::LowestDetailLOD:
				default:
					return LowestDetailLOD;
				}
			}();

			RetrieveRawMeshData(DataTracker
				, ComponentIndex
				, LODIndex
				, Component
				, bPropagateMeshData
				, Sections
				, Adapter
				, bMergeMaterialData
				, InSettings);
		}
	}

	DataTracker.ProcessRawMeshes();

	// Retrieve physics data
	UBodySetup* BodySetupSource = nullptr;
	TArray<FKAggregateGeom> PhysicsGeometry;
	if (InSettings.bMergePhysicsData)
	{
		ExtractPhysicsDataFromComponents(ComponentsToMerge, PhysicsGeometry, BodySetupSource);
	}

	// Find all unique materials and remap section to unique materials
	TArray<UMaterialInterface*> UniqueMaterials;
	TMap<UMaterialInterface*, int32> MaterialIndices;
	TMap<UMaterialInterface*, UMaterialInterface*> CollapsedMaterialMap;

	for (int32 SectionIndex = 0; SectionIndex < DataTracker.NumberOfUniqueSections(); ++SectionIndex)
	{
		// Unique index for material
		UMaterialInterface* MaterialInterface = DataTracker.GetMaterialForSectionIndex(SectionIndex);
		int32 UniqueIndex = UniqueMaterials.IndexOfByPredicate([&InSettings, MaterialInterface](const UMaterialInterface* InMaterialInterface)
		{
			// Perform an optional custom comparison if we are trying to collapse material instances
			if(InSettings.bMergeEquivalentMaterials)
			{
				return FMaterialKey(MaterialInterface) == FMaterialKey(InMaterialInterface);
			}
			return MaterialInterface == InMaterialInterface;
		});

		if(UniqueIndex == INDEX_NONE)
		{
			UniqueIndex = UniqueMaterials.Add(MaterialInterface);
		}

		// Update map to 'collapsed' materials
		CollapsedMaterialMap.Add(MaterialInterface, UniqueMaterials[UniqueIndex]);
	}

	// For each unique material calculate how 'important' they are
	TArray<float> MaterialImportanceValues;
	FMaterialUtilities::DetermineMaterialImportance(UniqueMaterials, MaterialImportanceValues);

	TMultiMap< FMeshLODKey, MaterialRemapPair > OutputMaterialsMap;

	// The UV channel to use for the flattened material
	int32 MergedMatUVChannel = INDEX_NONE;
	UMaterialInterface* MergedMaterial = nullptr;

	// If the user wants to merge materials into a single one
	if (bMergeMaterialData && UniqueMaterials.Num() != 0)
	{
		UMaterialOptions* MaterialOptions = PopulateMaterialOptions(InSettings.MaterialSettings);
		// Check each material to see if the shader actually uses vertex data and collect flags
		TArray<bool> bMaterialUsesVertexData;
		DetermineMaterialVertexDataUsage(bMaterialUsesVertexData, UniqueMaterials, MaterialOptions);

		TArray<FMeshData> GlobalMeshSettings;
		TArray<FMaterialData> GlobalMaterialSettings;
		TArray<float> SectionMaterialImportanceValues;

		TMap<EMaterialProperty, FIntPoint> PropertySizes;
		for (const FPropertyEntry& Entry : MaterialOptions->Properties)
		{
			if (!Entry.bUseConstantValue && Entry.Property != MP_MAX)
			{
				PropertySizes.Add(Entry.Property, Entry.bUseCustomSize ? Entry.CustomSize : MaterialOptions->TextureSize);
			}
		}

		TMap<UMaterialInterface*, int32> MaterialToDefaultMeshData;

		// If we are generating a single LOD and want to merge materials we can utilize texture space better by generating unique UVs
		// for the merged mesh and baking out materials using those UVs
		const bool bGloballyRemapUVs = !bMergeAllLODs && !InSettings.bReuseMeshLightmapUVs;

		for (TConstRawMeshIterator RawMeshIterator = DataTracker.GetConstRawMeshIterator(); RawMeshIterator; ++RawMeshIterator)
		{
			const FMeshLODKey& Key = RawMeshIterator.Key();
			const FMeshDescription& RawMesh = RawMeshIterator.Value();
			const bool bRequiresUniqueUVs = DataTracker.DoesMeshLODRequireUniqueUVs(Key);
			UStaticMeshComponent* Component = StaticMeshComponentsToMerge[Key.GetMeshIndex()];

			// Retrieve all sections and materials for key
			TArray<SectionRemapPair> SectionRemapPairs;
			DataTracker.GetMappingsForMeshLOD(Key, SectionRemapPairs);

			// Contains unique materials used for this key, and the accompanying section index which point to the material
			TMap<UMaterialInterface*, TArray<int32>> MaterialAndSectionIndices;

			for (const SectionRemapPair& RemapPair : SectionRemapPairs)
			{
				const int32 UniqueIndex = RemapPair.Value;
				const int32 SectionIndex = RemapPair.Key;
				TArray<int32>& SectionIndices = MaterialAndSectionIndices.FindOrAdd(CollapsedMaterialMap.FindChecked(DataTracker.GetMaterialForSectionIndex(UniqueIndex)));
				SectionIndices.Add(SectionIndex);
			}

			// Cache unique texture coordinates
			TArray<FVector2D> UniqueTextureCoordinates;

			for (TPair<UMaterialInterface*, TArray<int32>>& MaterialSectionIndexPair : MaterialAndSectionIndices)
			{
				UMaterialInterface* Material = MaterialSectionIndexPair.Key;
				const int32 MaterialIndex = UniqueMaterials.IndexOfByKey(Material);
				const TArray<int32>& SectionIndices = MaterialSectionIndexPair.Value;
				const bool bDoesMaterialUseVertexData = bMaterialUsesVertexData[MaterialIndex];

				FMaterialData MaterialData;
				MaterialData.Material = CollapsedMaterialMap.FindChecked(Material);
				MaterialData.PropertySizes = PropertySizes;

				FMeshData MeshData;
				MeshData.Mesh = Key.GetMesh();
				MeshData.VertexColorHash = Key.GetVertexColorHash();
				MeshData.bMirrored = Component->GetComponentTransform().GetDeterminant() < 0.0f;
				int32 MeshDataIndex = 0;

				if (InSettings.bCreateMergedMaterial || bGloballyRemapUVs || (InSettings.bUseVertexDataForBakingMaterial && (bDoesMaterialUseVertexData || bRequiresUniqueUVs)))
				{
					MeshData.RawMeshDescription = DataTracker.GetRawMeshPtr(Key);

					// if it has vertex color/*WedgetColors.Num()*/, it should also use light map UV index
					// we can't do this for all meshes, but only for the mesh that has vertex color.
					if (bRequiresUniqueUVs || MeshData.RawMeshDescription->VertexInstances().Num() > 0)
					{
						// Check if there are lightmap uvs available?
						const int32 LightMapUVIndex = StaticMeshComponentsToMerge[Key.GetMeshIndex()]->GetStaticMesh()->LightMapCoordinateIndex;

						TVertexInstanceAttributesRef<FVector2D> VertexInstanceUVs = MeshData.RawMeshDescription->VertexInstanceAttributes().GetAttributesRef<FVector2D>(MeshAttribute::VertexInstance::TextureCoordinate);
						if (InSettings.bReuseMeshLightmapUVs && VertexInstanceUVs.GetNumElements() > 0 && VertexInstanceUVs.GetNumIndices() > LightMapUVIndex)
						{
							MeshData.TextureCoordinateIndex = LightMapUVIndex;
						}
						else
						{
							if (!UniqueTextureCoordinates.Num())
							{
								FMeshDescriptionOperations::GenerateUniqueUVsForStaticMesh(*MeshData.RawMeshDescription, MaterialOptions->TextureSize.GetMax(), false, UniqueTextureCoordinates);
								ScaleTextureCoordinatesToBox(FBox2D(FVector2D::ZeroVector, FVector2D(1, 1)), UniqueTextureCoordinates);
							}
							MeshData.CustomTextureCoordinates = UniqueTextureCoordinates;
						}
					}

					MeshData.TextureCoordinateBox = FBox2D(FVector2D(0.0f, 0.0f), FVector2D(1.0f, 1.0f));
					MeshData.MaterialIndices = SectionIndices;
					MeshDataIndex = GlobalMeshSettings.Num();

					Adapters[Key.GetMeshIndex()].ApplySettings(Key.GetLODIndex(), MeshData);

					int32 ExistingMeshDataIndex = INDEX_NONE;
		
					auto MaterialsAreEquivalent = [&InSettings](const UMaterialInterface* Material0, const UMaterialInterface* Material1)
					{
						if(InSettings.bMergeEquivalentMaterials)
						{
							return FMaterialKey(Material0) == FMaterialKey(Material1);
						}
						else
						{
							return Material0 == Material1;
						}
					};

					// Find any existing materials
					for(int32 GlobalMaterialSettingsIndex = 0; GlobalMaterialSettingsIndex < GlobalMaterialSettings.Num(); ++GlobalMaterialSettingsIndex)
					{
						const FMaterialData& ExistingMaterialData = GlobalMaterialSettings[GlobalMaterialSettingsIndex];
						// Compare materials (note this assumes property sizes match!)
						if(MaterialsAreEquivalent(ExistingMaterialData.Material, MaterialData.Material))
						{
							// materials match, so check the corresponding mesh data
							const FMeshData& ExistingMeshData = GlobalMeshSettings[GlobalMaterialSettingsIndex];
							bool bMatchesMesh = (ExistingMeshData.Mesh == MeshData.Mesh && 
												ExistingMeshData.MaterialIndices == MeshData.MaterialIndices && 
												ExistingMeshData.bMirrored == MeshData.bMirrored &&
												ExistingMeshData.VertexColorHash == MeshData.VertexColorHash);
							if(bMatchesMesh)
							{
								MeshDataIndex = ExistingMeshDataIndex = GlobalMaterialSettingsIndex;
								break;
							}
						}
					}

					if(ExistingMeshDataIndex == INDEX_NONE)
					{
						GlobalMeshSettings.Add(MeshData);
						GlobalMaterialSettings.Add(MaterialData);
						SectionMaterialImportanceValues.Add(MaterialImportanceValues[MaterialIndex]);
					}
				}
				else
				{
					MeshData.RawMeshDescription = nullptr;
					MeshData.TextureCoordinateBox = FBox2D(FVector2D(0.0f, 0.0f), FVector2D(1.0f, 1.0f));

					// This prevents baking out the same material multiple times, which would be wasteful when it does not use vertex data anyway
					const bool bPreviouslyAdded = MaterialToDefaultMeshData.Contains(Material);
					int32& DefaultMeshDataIndex = MaterialToDefaultMeshData.FindOrAdd(Material);

					if (!bPreviouslyAdded)
					{
						DefaultMeshDataIndex = GlobalMeshSettings.Num();
						GlobalMeshSettings.Add(MeshData);
						GlobalMaterialSettings.Add(MaterialData);
						SectionMaterialImportanceValues.Add(MaterialImportanceValues[MaterialIndex]);
					}

					MeshDataIndex = DefaultMeshDataIndex;
				}

				for (const uint32& OriginalSectionIndex : SectionIndices)
				{
					OutputMaterialsMap.Add(Key, MaterialRemapPair(OriginalSectionIndex, MeshDataIndex));
				}
			}
		}

		TArray<FMeshData*> MeshSettingPtrs;
		for (int32 SettingsIndex = 0; SettingsIndex < GlobalMeshSettings.Num(); ++SettingsIndex)
		{
			MeshSettingPtrs.Add(&GlobalMeshSettings[SettingsIndex]);
		}

		TArray<FMaterialData*> MaterialSettingPtrs;
		for (int32 SettingsIndex = 0; SettingsIndex < GlobalMaterialSettings.Num(); ++SettingsIndex)
		{
			MaterialSettingPtrs.Add(&GlobalMaterialSettings[SettingsIndex]);
		}

		if(bGloballyRemapUVs)
		{
			TArray<FMeshDescription> MergedRawMeshes;
			CreateMergedRawMeshes(DataTracker, InSettings, StaticMeshComponentsToMerge, UniqueMaterials, CollapsedMaterialMap, OutputMaterialsMap, false, false, MergedAssetPivot, MergedRawMeshes);

			// Create texture coords for the merged mesh
			TArray<FVector2D> GlobalTextureCoordinates;
			FMeshDescriptionOperations::GenerateUniqueUVsForStaticMesh(MergedRawMeshes[0], MaterialOptions->TextureSize.GetMax(), true, GlobalTextureCoordinates);
			ScaleTextureCoordinatesToBox(FBox2D(FVector2D::ZeroVector, FVector2D(1, 1)), GlobalTextureCoordinates);

			// copy UVs back to the un-merged mesh's custom texture coords
			// iterate the raw meshes in the same way as when we combined the mesh above in CreateMergedRawMeshes()
			int32 GlobalUVIndex = 0;
			for (TConstRawMeshIterator RawMeshIterator = DataTracker.GetConstRawMeshIterator(); RawMeshIterator; ++RawMeshIterator)
			{
				const FMeshLODKey& Key = RawMeshIterator.Key();
				const FMeshDescription& RawMesh = RawMeshIterator.Value();

				// Build a local array for this raw mesh
				TArray<FVector2D> UniqueTextureCoordinates;
				UniqueTextureCoordinates.SetNumUninitialized(RawMesh.VertexInstances().Num());
				for(FVector2D& UniqueTextureCoordinate : UniqueTextureCoordinates)
				{
					UniqueTextureCoordinate = GlobalTextureCoordinates[GlobalUVIndex++];
				}

				// copy to mesh data
				for(FMeshData& MeshData : GlobalMeshSettings)
				{
					if(MeshData.RawMeshDescription == &RawMesh)
					{
						MeshData.CustomTextureCoordinates = UniqueTextureCoordinates;
					}
				}
			}

			// Dont smear borders as we will copy back non-pink pixels
			for(FMaterialData& MaterialData : GlobalMaterialSettings)
			{
				MaterialData.bPerformBorderSmear = false;
			}
		}

		TArray<FBakeOutput> BakeOutputs;
		IMaterialBakingModule& Module = FModuleManager::Get().LoadModuleChecked<IMaterialBakingModule>("MaterialBaking");
		Module.BakeMaterials(MaterialSettingPtrs, MeshSettingPtrs, BakeOutputs);

		// Append constant properties ?
		TArray<FColor> ConstantData;
		FIntPoint ConstantSize(1, 1);
		for (const FPropertyEntry& Entry : MaterialOptions->Properties)
		{
			if (Entry.bUseConstantValue && Entry.Property != MP_MAX)
			{
				ConstantData.SetNum(1, false);
				ConstantData[0] = FLinearColor(Entry.ConstantValue, Entry.ConstantValue, Entry.ConstantValue).ToFColor(true);
				for (FBakeOutput& Ouput : BakeOutputs)
				{
					Ouput.PropertyData.Add(Entry.Property, ConstantData);
					Ouput.PropertySizes.Add(Entry.Property, ConstantSize);
				}
			}
		}

		TArray<FFlattenMaterial> FlattenedMaterials;
		ConvertOutputToFlatMaterials(BakeOutputs, GlobalMaterialSettings, FlattenedMaterials);

		if(!bGloballyRemapUVs)
		{
			// Try to optimize materials where possible	
			for (FFlattenMaterial& InMaterial : FlattenedMaterials)
			{
				FMaterialUtilities::OptimizeFlattenMaterial(InMaterial);
			}
		}

		FFlattenMaterial OutMaterial;
		for (const FPropertyEntry& Entry : MaterialOptions->Properties)
		{
			if (Entry.Property != MP_MAX)
			{
				EFlattenMaterialProperties OldProperty = NewToOldProperty(Entry.Property);
				OutMaterial.SetPropertySize(OldProperty, Entry.bUseCustomSize ? Entry.CustomSize : MaterialOptions->TextureSize);
			}
		}

		TArray<FUVOffsetScalePair> UVTransforms;
		if(bGloballyRemapUVs)
		{
			// If we have globally remapped UVs we copy non-pink pixels over the dest texture rather than 
			// copying sub-charts
			TArray<FBox2D> MaterialBoxes;
			MaterialBoxes.SetNumUninitialized(GlobalMaterialSettings.Num());
			for(FBox2D& Box2D : MaterialBoxes)
			{
				Box2D = FBox2D(FVector2D(0.0f, 0.0f), FVector2D(1.0f, 1.0f));
			}

			FlattenBinnedMaterials(FlattenedMaterials, MaterialBoxes, 0, true, OutMaterial, UVTransforms);
		}
		else
		{
			/** Reweighting */
			float TotalValue = 0.0f;
			for (const float& Value : SectionMaterialImportanceValues)
			{
				TotalValue += Value;
			}

			float Multiplier = 1.0f / TotalValue;

			for (float& Value : SectionMaterialImportanceValues)
			{
				Value *= Multiplier;
			}
			/** End reweighting */

			if (InSettings.bUseTextureBinning)
			{
				TArray<FBox2D> MaterialBoxes;
				FMaterialUtilities::GeneratedBinnedTextureSquares(FVector2D(1.0f, 1.0f), SectionMaterialImportanceValues, MaterialBoxes);
				FlattenBinnedMaterials(FlattenedMaterials, MaterialBoxes, InSettings.GutterSize, false, OutMaterial, UVTransforms);
			}
			else
			{
				MergeFlattenedMaterials(FlattenedMaterials, InSettings.GutterSize, OutMaterial, UVTransforms);
			}
		}

		// Compute UV channel to use for the merged material
		if(InSettings.bCreateMergedMaterial)
		{
			for(TConstRawMeshIterator Iterator = DataTracker.GetConstRawMeshIterator(); Iterator; ++Iterator)
			{
				const FMeshDescription& RawMesh = Iterator.Value();

				if(RawMesh.Vertices().Num())
				{
					const TVertexInstanceAttributesRef<const FVector2D> VertexInstanceUVs = RawMesh.VertexInstanceAttributes().GetAttributesRef<FVector2D>(MeshAttribute::VertexInstance::TextureCoordinate);
					MergedMatUVChannel = FMath::Max(MergedMatUVChannel, VertexInstanceUVs.GetNumIndices());
				}
			}
		}

		// Adjust UVs
		for (int32 ComponentIndex = 0; ComponentIndex < StaticMeshComponentsToMerge.Num(); ++ComponentIndex)
		{
			TArray<uint32> ProcessedMaterials;
			for (TPair<FMeshLODKey, MaterialRemapPair>& MappingPair : OutputMaterialsMap)
			{
				if (MappingPair.Key.GetMeshIndex() == ComponentIndex && !ProcessedMaterials.Contains(MappingPair.Value.Key))
				{
					// Retrieve raw mesh data for this component and lod pair
					FMeshDescription* RawMesh = DataTracker.GetRawMeshPtr(MappingPair.Key);

					FMeshData& MeshData = GlobalMeshSettings[MappingPair.Value.Value];
					const FUVOffsetScalePair& UVTransform = UVTransforms[MappingPair.Value.Value];

					const uint32 MaterialIndex = MappingPair.Value.Key;
					ProcessedMaterials.Add(MaterialIndex);
					if (RawMesh->Vertices().Num())
					{
						TVertexInstanceAttributesRef<FVector2D> VertexInstanceUVs = RawMesh->VertexInstanceAttributes().GetAttributesRef<FVector2D>(MeshAttribute::VertexInstance::TextureCoordinate);
						int32 NumUVChannel = FMath::Min(VertexInstanceUVs.GetNumIndices(), (int32)MAX_MESH_TEXTURE_COORDS);
						for (int32 UVChannelIdx = 0; UVChannelIdx < NumUVChannel; ++UVChannelIdx)
						{
							int32 VertexIndex = 0;
							for (FVertexInstanceID VertexInstanceID : RawMesh->VertexInstances().GetElementIDs())
							{
								FVector2D UV = VertexInstanceUVs.Get(VertexInstanceID, UVChannelIdx);
								if (UVChannelIdx == 0 && !InSettings.bCreateMergedMaterial)
								{
									if (MeshData.CustomTextureCoordinates.Num())
									{
										UV = MeshData.CustomTextureCoordinates[VertexIndex];
									}
									else if (MeshData.TextureCoordinateIndex != 0)
									{
										check(MeshData.TextureCoordinateIndex < NumUVChannel);
										UV = VertexInstanceUVs.Get(VertexInstanceID, MeshData.TextureCoordinateIndex);
									}
								}

								const TArray<FPolygonID>& Polygons = RawMesh->GetVertexInstanceConnectedPolygons(VertexInstanceID);
								for (FPolygonID PolygonID : Polygons)
								{
									FPolygonGroupID PolygonGroupID = RawMesh->GetPolygonPolygonGroup(PolygonID);
									if (PolygonGroupID.GetValue() == MaterialIndex)
									{
										if (UVTransform.Value != FVector2D::ZeroVector)
										{
											VertexInstanceUVs.Set(VertexInstanceID, UVChannelIdx, UV * UVTransform.Value + UVTransform.Key);
											break;
										}
									}
								}
								VertexIndex++;
							}
						}

						if (InSettings.bCreateMergedMaterial)
						{
							VertexInstanceUVs.SetNumIndices(MergedMatUVChannel + 1);

							int32 VertexIndex = 0;
							for(FVertexInstanceID VertexInstanceID : RawMesh->VertexInstances().GetElementIDs())
							{
								FVector2D UV = MeshData.CustomTextureCoordinates[VertexIndex];
								VertexInstanceUVs.Set(VertexInstanceID, MergedMatUVChannel, UV * UVTransform.Value + UVTransform.Key);
								VertexIndex++;
							}
						}
					}
				}
			}
		}

		for (TRawMeshIterator Iterator = DataTracker.GetRawMeshIterator(); Iterator; ++Iterator)
		{
			FMeshDescription& RawMesh = Iterator.Value();
			// Reset material indexes
			TMap<FPolygonGroupID, FPolygonGroupID> RemapPolygonGroups;
			for (FPolygonGroupID PolygonGroupID : RawMesh.PolygonGroups().GetElementIDs())
			{
				RemapPolygonGroups.Add(PolygonGroupID, FPolygonGroupID(0));
			}
			FMeshDescriptionOperations::RemapPolygonGroups(RawMesh, RemapPolygonGroups);
		}

		OutMaterial.UVChannel = MergedMatUVChannel;

		MergedMaterial = CreateProxyMaterial(InBasePackageName, MergedAssetPackageName, InBaseMaterial, InOuter, InSettings, OutMaterial, OutAssetsToSync);

		if (!InSettings.bCreateMergedMaterial)
		{
			UniqueMaterials.Empty(1);
			UniqueMaterials.Add(MergedMaterial);

			FSectionInfo NewSection;
			NewSection.Material = MergedMaterial;
			NewSection.EnabledProperties.Add(GET_MEMBER_NAME_CHECKED(FStaticMeshSection, bCastShadow));
			DataTracker.AddBakedMaterialSection(NewSection);
		}

		for (IMeshMergeExtension* Extension : MeshMergeExtensions)
		{
			Extension->OnCreatedProxyMaterial(StaticMeshComponentsToMerge, MergedMaterial);
		}
	}

	TArray<FMeshDescription> MergedRawMeshes;
	CreateMergedRawMeshes(DataTracker, InSettings, StaticMeshComponentsToMerge, UniqueMaterials, CollapsedMaterialMap, OutputMaterialsMap, bMergeAllLODs, bMergeMaterialData && !InSettings.bCreateMergedMaterial, MergedAssetPivot, MergedRawMeshes);

	// Populate mesh section map
	FMeshSectionInfoMap SectionInfoMap;	
	for (TConstLODIndexIterator Iterator = DataTracker.GetLODIndexIterator(); Iterator; ++Iterator)
	{
		const int32 LODIndex = *Iterator;
		TArray<uint32> UniqueMaterialIndices;
		const FMeshDescription& TargetRawMesh = MergedRawMeshes[LODIndex];
		uint32 MaterialIndex = 0;
		for (FPolygonGroupID PolygonGroupID : TargetRawMesh.PolygonGroups().GetElementIDs())
		{
			//Skip empty group
			if (TargetRawMesh.GetPolygonGroupPolygons(PolygonGroupID).Num() > 0)
			{
				if (PolygonGroupID.GetValue() < DataTracker.NumberOfUniqueSections())
				{
					UniqueMaterialIndices.AddUnique(PolygonGroupID.GetValue());
				}
				else
				{
					UniqueMaterialIndices.AddUnique(MaterialIndex);
				}
				MaterialIndex++;
			}
		}
		UniqueMaterialIndices.Sort();
		for (int32 Index = 0; Index < UniqueMaterialIndices.Num(); ++Index)
		{
			const int32 SectionIndex = UniqueMaterialIndices[Index];
			const FSectionInfo& StoredSectionInfo = DataTracker.GetSection(SectionIndex);
			FMeshSectionInfo SectionInfo;
			SectionInfo.bCastShadow = StoredSectionInfo.EnabledProperties.Contains(GET_MEMBER_NAME_CHECKED(FMeshSectionInfo, bCastShadow));
			SectionInfo.bEnableCollision = StoredSectionInfo.EnabledProperties.Contains(GET_MEMBER_NAME_CHECKED(FMeshSectionInfo, bEnableCollision));
			SectionInfo.MaterialIndex = UniqueMaterials.IndexOfByKey(StoredSectionInfo.Material);
			SectionInfoMap.Set(LODIndex, Index, SectionInfo);
		}
	}

	if(InSettings.bCreateMergedMaterial)
	{
		OutputMaterialsMap.Reset();
	}

	// Transform physics primitives to merged mesh pivot
	if (InSettings.bMergePhysicsData && !MergedAssetPivot.IsZero())
	{
		FTransform PivotTM(-MergedAssetPivot);
		for (FKAggregateGeom& Geometry : PhysicsGeometry)
		{
			FMeshMergeHelpers::TransformPhysicsGeometry(PivotTM, false, Geometry);
		}
	}

	// Compute target lightmap channel for each LOD, by looking at the first empty UV channel
	const int32 LightMapUVChannel = [&]()
	{
		if (InSettings.bGenerateLightMapUV)
		{
			const int32 TempChannel = DataTracker.GetAvailableLightMapUVChannel();
			if (TempChannel != INDEX_NONE)
			{
				return TempChannel;
			}
			else
			{
				// Output warning message
				UE_LOG(LogMeshMerging, Log, TEXT("Failed to find available lightmap uv channel"));
				
			}
		}

		return 0;
	}();		

	//
	//Create merged mesh asset
	//
	{
		FString AssetName;
		FString PackageName;
		if (InBasePackageName.IsEmpty())
		{
			AssetName = TEXT("SM_MERGED_") + FPackageName::GetShortName(MergedAssetPackageName);
			PackageName = FPackageName::GetLongPackagePath(MergedAssetPackageName) + TEXT("/") + AssetName;
		}
		else
		{
			AssetName = FPackageName::GetShortName(InBasePackageName);
			PackageName = InBasePackageName;
		}

		UPackage* Package = InOuter;
		if (Package == nullptr)
		{
			Package = CreatePackage(NULL, *PackageName);
			check(Package);
			Package->FullyLoad();
			Package->Modify();
		}

		FStaticMeshComponentRecreateRenderStateContext RecreateRenderStateContext(FindObject<UStaticMesh>(Package, *AssetName));

		UStaticMesh* StaticMesh = NewObject<UStaticMesh>(Package, *AssetName, RF_Public | RF_Standalone);
		StaticMesh->InitResources();

		FString OutputPath = StaticMesh->GetPathName();

		// make sure it has a new lighting guid
		StaticMesh->LightingGuid = FGuid::NewGuid();
		if (InSettings.bGenerateLightMapUV)
		{
			StaticMesh->LightMapResolution = InSettings.TargetLightMapResolution;
			StaticMesh->LightMapCoordinateIndex = LightMapUVChannel;
		}

		const bool bContainsImposters = ImposterComponents.Num() > 0;
		TArray<UMaterialInterface*> ImposterMaterials;
		FBox ImposterBounds(EForceInit::ForceInit);
		for (int32 LODIndex = 0; LODIndex < MergedRawMeshes.Num(); ++LODIndex)
		{
			FMeshDescription& MergedMeshLOD = MergedRawMeshes[LODIndex];
			if (MergedMeshLOD.Vertices().Num() > 0 || bContainsImposters)
			{
				FStaticMeshSourceModel& SrcModel = StaticMesh->AddSourceModel();

				// Don't allow the engine to recalculate normals
				SrcModel.BuildSettings.bRecomputeNormals = false;
				SrcModel.BuildSettings.bRecomputeTangents = false;
				SrcModel.BuildSettings.bRemoveDegenerates = false;
				SrcModel.BuildSettings.bUseHighPrecisionTangentBasis = false;
				SrcModel.BuildSettings.bUseFullPrecisionUVs = false;
				SrcModel.BuildSettings.bGenerateLightmapUVs = InSettings.bGenerateLightMapUV;
				SrcModel.BuildSettings.MinLightmapResolution = InSettings.bComputedLightMapResolution ? DataTracker.GetLightMapDimension() : InSettings.TargetLightMapResolution;
				SrcModel.BuildSettings.SrcLightmapIndex = 0;
				SrcModel.BuildSettings.DstLightmapIndex = LightMapUVChannel;
				if(!InSettings.bAllowDistanceField)
				{
					SrcModel.BuildSettings.DistanceFieldResolutionScale = 0.0f;
				}

				if (bContainsImposters)
				{
					// Merge imposter meshes to rawmesh
					FMeshMergeHelpers::MergeImpostersToRawMesh(ImposterComponents, MergedMeshLOD, MergedAssetPivot, UniqueMaterials.Num(), ImposterMaterials);					

					const FTransform PivotTransform = FTransform(MergedAssetPivot);
					for (const UStaticMeshComponent* Component : ImposterComponents)
					{
						if (Component->GetStaticMesh())
						{
							ImposterBounds += Component->GetStaticMesh()->GetBoundingBox().TransformBy(Component->GetComponentToWorld().GetRelativeTransform(PivotTransform));
						}
					}
				}

<<<<<<< HEAD
				FMeshDescription* MeshDescription = StaticMesh->CreateMeshDescription(LODIndex);
				*MeshDescription = MergedMeshLOD;
=======
				FMeshDescription* MeshDescription = StaticMesh->CreateMeshDescription(LODIndex, MergedMeshLOD);
>>>>>>> 69078e53
				StaticMesh->CommitMeshDescription(LODIndex);
			}
		}
		
		auto IsMaterialImportedNameUnique = [&StaticMesh](FName ImportedMaterialSlotName)
		{
			for (const FStaticMaterial& StaticMaterial : StaticMesh->StaticMaterials)
			{
#if WITH_EDITOR
				if (StaticMaterial.ImportedMaterialSlotName == ImportedMaterialSlotName)
#else
				if (StaticMaterial.MaterialSlotName == ImportedMaterialSlotName)
#endif
				{
					return false;
				}
			}
			return true;
		};
		

		for (UMaterialInterface* Material : UniqueMaterials)
		{
			if (Material && (!Material->IsAsset() && InOuter != GetTransientPackage()))
			{
				Material = nullptr; // do not save non-asset materials
			}
			//Make sure we have unique slot name here
			FName MaterialSlotName = DataTracker.GetMaterialSlotName(Material);
			int32 Counter = 1;
			while (!IsMaterialImportedNameUnique(MaterialSlotName))
			{
				MaterialSlotName = *(DataTracker.GetMaterialSlotName(Material).ToString() + TEXT("_") + FString::FromInt(Counter++));
			}

			StaticMesh->StaticMaterials.Add(FStaticMaterial(Material, MaterialSlotName));
		}

		for(UMaterialInterface* ImposterMaterial : ImposterMaterials)
		{
			//Make sure we have unique slot name here
			FName MaterialSlotName = ImposterMaterial->GetFName();
			int32 Counter = 1;
			while (!IsMaterialImportedNameUnique(MaterialSlotName))
			{
				MaterialSlotName = *(ImposterMaterial->GetName() + TEXT("_") + FString::FromInt(Counter++));
			}
			StaticMesh->StaticMaterials.Add(FStaticMaterial(ImposterMaterial, MaterialSlotName));
		}

		if (InSettings.bMergePhysicsData)
		{
			StaticMesh->CreateBodySetup();
			if (BodySetupSource)
			{
				StaticMesh->BodySetup->CopyBodyPropertiesFrom(BodySetupSource);
			}

			StaticMesh->BodySetup->AggGeom = FKAggregateGeom();
			// Copy collision from the source meshes
			for (const FKAggregateGeom& Geom : PhysicsGeometry)
			{
				StaticMesh->BodySetup->AddCollisionFrom(Geom);
			}

			// Bake rotation into verts of convex hulls, so they scale correctly after rotation
			for (FKConvexElem& ConvexElem : StaticMesh->BodySetup->AggGeom.ConvexElems)
			{
				ConvexElem.BakeTransformToVerts();
			}
		}

		StaticMesh->GetSectionInfoMap().CopyFrom(SectionInfoMap);
		StaticMesh->GetOriginalSectionInfoMap().CopyFrom(SectionInfoMap);

		//Set the Imported version before calling the build
		StaticMesh->ImportVersion = EImportStaticMeshVersion::LastVersion;
		StaticMesh->LightMapResolution = InSettings.bComputedLightMapResolution ? DataTracker.GetLightMapDimension() : InSettings.TargetLightMapResolution;

#if WITH_EDITOR
		//If we are running the automation test
		if (GIsAutomationTesting)
		{
			StaticMesh->BuildCacheAutomationTestGuid = FGuid::NewGuid();
		}
#endif
		StaticMesh->Build(bSilent);

		if (ImposterBounds.IsValid)
		{
			const FBox StaticMeshBox = StaticMesh->GetBoundingBox();
			const FBox CombinedBox = StaticMeshBox + ImposterBounds;
			StaticMesh->PositiveBoundsExtension = (CombinedBox.Max - StaticMeshBox.Max);
			StaticMesh->NegativeBoundsExtension = (StaticMeshBox.Min - CombinedBox.Min);
			StaticMesh->CalculateExtendedBounds();
		}		

		StaticMesh->PostEditChange();

		if (InSettings.bCreateMergedMaterial)
		{
			//Make sure we have unique slot name here
			FName MaterialSlotName = MergedMaterial->GetFName();
			int32 Counter = 1;
			while (!IsMaterialImportedNameUnique(MaterialSlotName))
			{
				MaterialSlotName = *(MergedMaterial->GetName() + TEXT("_") + FString::FromInt(Counter++));
			}
			StaticMesh->StaticMaterials.Add(FStaticMaterial(MergedMaterial, MaterialSlotName));
			StaticMesh->UpdateUVChannelData(false);
		}

		OutAssetsToSync.Add(StaticMesh);
		OutMergedActorLocation = MergedAssetPivot;
	}
}

void FMeshMergeUtilities::ExtractImposterToRawMesh(const UStaticMeshComponent* InImposterComponent, FMeshDescription& InImposterMesh) const
{
	check(InImposterComponent->bUseMaxLODAsImposter);
	FMeshMergeHelpers::ExtractImposterToRawMesh(InImposterComponent, InImposterMesh);
}

void FMeshMergeUtilities::CreateMergedRawMeshes(FMeshMergeDataTracker& InDataTracker, const FMeshMergingSettings& InSettings, const TArray<UStaticMeshComponent*>& InStaticMeshComponentsToMerge, const TArray<UMaterialInterface*>& InUniqueMaterials, const TMap<UMaterialInterface*, UMaterialInterface*>& InCollapsedMaterialMap, const TMultiMap<FMeshLODKey, MaterialRemapPair>& InOutputMaterialsMap, bool bInMergeAllLODs, bool bInMergeMaterialData, const FVector& InMergedAssetPivot, TArray<FMeshDescription>& OutMergedRawMeshes) const
{
	TRACE_CPUPROFILER_EVENT_SCOPE(FMeshMergeUtilities::CreateMergedRawMeshes)

	if (bInMergeAllLODs)
	{
		OutMergedRawMeshes.AddDefaulted(InDataTracker.GetNumLODsForMergedMesh());
		for (TConstLODIndexIterator Iterator = InDataTracker.GetLODIndexIterator(); Iterator; ++Iterator)
		{
			// Find meshes for each lod
			const int32 LODIndex = *Iterator;
			FMeshDescription& MergedMesh = OutMergedRawMeshes[LODIndex];
			FStaticMeshAttributes(MergedMesh).Register();

			for (int32 ComponentIndex = 0; ComponentIndex < InStaticMeshComponentsToMerge.Num(); ++ComponentIndex)
			{
				int32 RetrievedLODIndex = LODIndex;
				FMeshDescription* RawMeshPtr = InDataTracker.TryFindRawMeshForLOD(ComponentIndex, RetrievedLODIndex);


				if (RawMeshPtr != nullptr)
				{
					InDataTracker.AddComponentToWedgeMapping(ComponentIndex, LODIndex, MergedMesh.VertexInstances().Num());

					FMeshDescriptionOperations::FAppendSettings AppendSettings;

					AppendSettings.PolygonGroupsDelegate = FAppendPolygonGroupsDelegate::CreateLambda([&bInMergeMaterialData, &InDataTracker, &InOutputMaterialsMap, &ComponentIndex, &LODIndex](const FMeshDescription& SourceMesh, FMeshDescription& TargetMesh, PolygonGroupMap& RemapPolygonGroups)
					{
						TPolygonGroupAttributesConstRef<FName> SourceImportedMaterialSlotNames = SourceMesh.PolygonGroupAttributes().GetAttributesRef<FName>(MeshAttribute::PolygonGroup::ImportedMaterialSlotName);
						TPolygonGroupAttributesRef<FName> TargetImportedMaterialSlotNames = TargetMesh.PolygonGroupAttributes().GetAttributesRef<FName>(MeshAttribute::PolygonGroup::ImportedMaterialSlotName);
						//Copy the polygon group
						if (bInMergeMaterialData)
						{
							FPolygonGroupID PolygonGroupID(0);
							if (!TargetMesh.PolygonGroups().IsValid(PolygonGroupID))
							{
								TargetMesh.CreatePolygonGroupWithID(PolygonGroupID);
								TargetImportedMaterialSlotNames[PolygonGroupID] = SourceMesh.PolygonGroups().IsValid(PolygonGroupID) ? SourceImportedMaterialSlotNames[PolygonGroupID] : FName(TEXT("DefaultMaterialName"));
							}
							for (FPolygonGroupID SourcePolygonGroupID : SourceMesh.PolygonGroups().GetElementIDs())
							{
								RemapPolygonGroups.Add(SourcePolygonGroupID, PolygonGroupID);
							}
						}
						else
						{
							TArray<SectionRemapPair> SectionMappings;
							InDataTracker.GetMappingsForMeshLOD(FMeshLODKey(ComponentIndex, LODIndex), SectionMappings);
							for (FPolygonGroupID SourcePolygonGroupID : SourceMesh.PolygonGroups().GetElementIDs())
							{
								// First map from original section index to unique material index
								int32 UniqueIndex = INDEX_NONE;
								// then map to the output material map, if any
								if (InOutputMaterialsMap.Num() > 0)
								{
									TArray<MaterialRemapPair> MaterialMappings;
									InOutputMaterialsMap.MultiFind(FMeshLODKey(ComponentIndex, LODIndex), MaterialMappings);
									for (MaterialRemapPair& Pair : MaterialMappings)
									{
										if (Pair.Key == SourcePolygonGroupID.GetValue())
										{
											UniqueIndex = Pair.Value;
											break;
										}
									}

									// Note that at this point UniqueIndex is NOT a material index, but a unique section index!
								}
								
								if(UniqueIndex == INDEX_NONE)
								{
									UniqueIndex = SourcePolygonGroupID.GetValue();
								}
								FPolygonGroupID TargetPolygonGroupID(UniqueIndex);
								if (!TargetMesh.PolygonGroups().IsValid(TargetPolygonGroupID))
								{
									while (TargetMesh.PolygonGroups().Num() <= UniqueIndex)
									{
										TargetPolygonGroupID = TargetMesh.CreatePolygonGroup();
									}
									check(TargetPolygonGroupID.GetValue() == UniqueIndex);
									TargetImportedMaterialSlotNames[TargetPolygonGroupID] = SourceImportedMaterialSlotNames[SourcePolygonGroupID];
								}
								RemapPolygonGroups.Add(SourcePolygonGroupID, TargetPolygonGroupID);
							}
						}
					});
					AppendSettings.bMergeVertexColor = InSettings.bBakeVertexDataToMesh;
					AppendSettings.MergedAssetPivot = InMergedAssetPivot;
					FMeshDescriptionOperations::AppendMeshDescription(*RawMeshPtr, MergedMesh, AppendSettings);
				}
			}

			//Cleanup the empty material to avoid empty section later
			TArray<FPolygonGroupID> PolygonGroupToRemove;
			for (FPolygonGroupID PolygonGroupID : MergedMesh.PolygonGroups().GetElementIDs())
			{
				if (MergedMesh.GetPolygonGroupPolygons(PolygonGroupID).Num() < 1)
				{
					PolygonGroupToRemove.Add(PolygonGroupID);
					
				}
			}
			for (FPolygonGroupID PolygonGroupID : PolygonGroupToRemove)
			{
				MergedMesh.DeletePolygonGroup(PolygonGroupID);
			}
		}
	}
	else
	{	
		FMeshDescription& MergedMesh = OutMergedRawMeshes.AddDefaulted_GetRef();
		FStaticMeshAttributes(MergedMesh).Register();

		for (int32 ComponentIndex = 0; ComponentIndex < InStaticMeshComponentsToMerge.Num(); ++ComponentIndex)
		{
			int32 LODIndex = 0;
		
			FMeshDescription* RawMeshPtr = InDataTracker.FindRawMeshAndLODIndex(ComponentIndex, LODIndex);

			if (RawMeshPtr != nullptr)
			{
				FMeshDescription& RawMesh = *RawMeshPtr;

				const int32 TargetLODIndex = 0;
				InDataTracker.AddComponentToWedgeMapping(ComponentIndex, TargetLODIndex, MergedMesh.VertexInstances().Num());

				FMeshDescriptionOperations::FAppendSettings AppendSettings;

				AppendSettings.PolygonGroupsDelegate = FAppendPolygonGroupsDelegate::CreateLambda([&bInMergeMaterialData, &InDataTracker, &InOutputMaterialsMap, &ComponentIndex, &LODIndex](const FMeshDescription& SourceMesh, FMeshDescription& TargetMesh, PolygonGroupMap& RemapPolygonGroups)
				{
					TPolygonGroupAttributesConstRef<FName> SourceImportedMaterialSlotNames = SourceMesh.PolygonGroupAttributes().GetAttributesRef<FName>(MeshAttribute::PolygonGroup::ImportedMaterialSlotName);
					TPolygonGroupAttributesRef<FName> TargetImportedMaterialSlotNames = TargetMesh.PolygonGroupAttributes().GetAttributesRef<FName>(MeshAttribute::PolygonGroup::ImportedMaterialSlotName);
					//Copy the polygon group
					if (bInMergeMaterialData)
					{
						FPolygonGroupID PolygonGroupID(0);
						if (!TargetMesh.PolygonGroups().IsValid(PolygonGroupID))
						{
							TargetMesh.CreatePolygonGroupWithID(PolygonGroupID);
							TargetImportedMaterialSlotNames[PolygonGroupID] = SourceMesh.PolygonGroups().IsValid(PolygonGroupID) ? SourceImportedMaterialSlotNames[PolygonGroupID] : FName(TEXT("DefaultMaterialName"));
						}
						for (FPolygonGroupID SourcePolygonGroupID : SourceMesh.PolygonGroups().GetElementIDs())
						{
							RemapPolygonGroups.Add(SourcePolygonGroupID, PolygonGroupID);
						}
					}
					else
					{
						TArray<SectionRemapPair> SectionMappings;
						InDataTracker.GetMappingsForMeshLOD(FMeshLODKey(ComponentIndex, LODIndex), SectionMappings);
						for (FPolygonGroupID SourcePolygonGroupID : SourceMesh.PolygonGroups().GetElementIDs())
						{
							// First map from original section index to unique material index
							int32 UniqueIndex = INDEX_NONE;
							// then map to the output material map, if any
							if (InOutputMaterialsMap.Num() > 0)
							{
								TArray<MaterialRemapPair> MaterialMappings;
								InOutputMaterialsMap.MultiFind(FMeshLODKey(ComponentIndex, LODIndex), MaterialMappings);
								for (MaterialRemapPair& Pair : MaterialMappings)
								{
									if (Pair.Key == SourcePolygonGroupID.GetValue())
									{
										UniqueIndex = Pair.Value;
										break;
									}
								}

								// Note that at this point UniqueIndex is NOT a material index, but a unique section index!
							}
							
							//Fallback
							if(UniqueIndex == INDEX_NONE)
							{
								UniqueIndex = SourcePolygonGroupID.GetValue();
							}

							FPolygonGroupID TargetPolygonGroupID(UniqueIndex);
							if (!TargetMesh.PolygonGroups().IsValid(TargetPolygonGroupID))
							{
								while (TargetMesh.PolygonGroups().Num() <= UniqueIndex)
								{
									TargetPolygonGroupID = TargetMesh.CreatePolygonGroup();
								}
								check(TargetPolygonGroupID.GetValue() == UniqueIndex);
								TargetImportedMaterialSlotNames[TargetPolygonGroupID] = SourceImportedMaterialSlotNames[SourcePolygonGroupID];
							}
							RemapPolygonGroups.Add(SourcePolygonGroupID, TargetPolygonGroupID);
						}
					}
				});
				AppendSettings.bMergeVertexColor = InSettings.bBakeVertexDataToMesh;
				AppendSettings.MergedAssetPivot = InMergedAssetPivot;
				FMeshDescriptionOperations::AppendMeshDescription(*RawMeshPtr, MergedMesh, AppendSettings);
			}
		}
	}

	for (IMeshMergeExtension* Extension : MeshMergeExtensions)
	{
		Extension->OnCreatedMergedRawMeshes(InStaticMeshComponentsToMerge, InDataTracker, OutMergedRawMeshes);
	}
}

void FMeshMergeUtilities::MergeComponentsToInstances(const TArray<UPrimitiveComponent*>& ComponentsToMerge, UWorld* World, ULevel* Level, const FMeshInstancingSettings& InSettings, bool bActuallyMerge /*= true*/, FText* OutResultsText /*= nullptr*/) const
{
	auto HasInstanceVertexColors = [](UStaticMeshComponent* StaticMeshComponent)
	{
		for (const FStaticMeshComponentLODInfo& CurrentLODInfo : StaticMeshComponent->LODData)
		{
			if(CurrentLODInfo.OverrideVertexColors != nullptr || CurrentLODInfo.PaintedVertices.Num() > 0)
			{
				return true;
			}
		}

		return false;
	};

	// Gather valid components
	TArray<UStaticMeshComponent*> ValidComponents;
	for(UPrimitiveComponent* ComponentToMerge : ComponentsToMerge)
	{
		if(UStaticMeshComponent* StaticMeshComponent = Cast<UStaticMeshComponent>(ComponentToMerge))
		{
			// Dont harvest from 'destination' actors
			if(StaticMeshComponent->GetOwner()->GetClass() != InSettings.ActorClassToUse.Get())
			{
				if( !InSettings.bSkipMeshesWithVertexColors || !HasInstanceVertexColors(StaticMeshComponent))
				{
					ValidComponents.Add(StaticMeshComponent);
				}
			}
		}
	}

	if(OutResultsText != nullptr)
	{
		*OutResultsText = LOCTEXT("InstanceMergePredictedResultsNone", "The current settings will not result in any instanced meshes being created");
	}

	if(ValidComponents.Num() > 0)
	{
		/** Helper struct representing a spawned ISMC */
		struct FComponentEntry
		{
			FComponentEntry(UStaticMeshComponent* InComponent)
			{
				StaticMesh = InComponent->GetStaticMesh();
				InComponent->GetUsedMaterials(Materials);
				bReverseCulling = InComponent->GetComponentTransform().ToMatrixWithScale().Determinant() < 0.0f;
				CollisionProfileName = InComponent->GetCollisionProfileName();
				CollisionEnabled = InComponent->GetCollisionEnabled();
				OriginalComponents.Add(InComponent);
			}

			bool operator==(const FComponentEntry& InOther) const
			{
				return 
					StaticMesh == InOther.StaticMesh &&
					Materials == InOther.Materials &&
					bReverseCulling == InOther.bReverseCulling && 
					CollisionProfileName == InOther.CollisionProfileName &&
					CollisionEnabled == InOther.CollisionEnabled;
			}

			UStaticMesh* StaticMesh;

			TArray<UMaterialInterface*> Materials;

			TArray<UStaticMeshComponent*> OriginalComponents;

			FName CollisionProfileName;

			bool bReverseCulling;

			ECollisionEnabled::Type CollisionEnabled;
		};

		/** Helper struct representing a spawned ISMC-containing actor */
		struct FActorEntry
		{
			FActorEntry(UStaticMeshComponent* InComponent, ULevel* InLevel)
				: MergedActor(nullptr)
			{
				// intersect with HLOD volumes if we have a level
				if(InLevel)
				{
					for (AActor* Actor : InLevel->Actors)
					{
						if (AHierarchicalLODVolume* HierarchicalLODVolume = Cast<AHierarchicalLODVolume>(Actor))
						{
							FBox BoundingBox = InComponent->Bounds.GetBox();
							FBox VolumeBox = HierarchicalLODVolume->GetComponentsBoundingBox(true);

							if (VolumeBox.IsInside(BoundingBox) || (HierarchicalLODVolume->bIncludeOverlappingActors && VolumeBox.Intersect(BoundingBox)))
							{
								HLODVolume = HierarchicalLODVolume;
								break;
							}
						}
					}
				}
			}

			bool operator==(const FActorEntry& InOther) const
			{
				return HLODVolume == InOther.HLODVolume;
			}

			AActor* MergedActor;
			AHierarchicalLODVolume* HLODVolume;
			TArray<FComponentEntry> ComponentEntries;
		};

		// Gather a list of components to merge
		TArray<FActorEntry> ActorEntries;
		for(UStaticMeshComponent* StaticMeshComponent : ValidComponents)
		{
			int32 ActorEntryIndex = ActorEntries.AddUnique(FActorEntry(StaticMeshComponent, InSettings.bUseHLODVolumes ? Level : nullptr));
			FActorEntry& ActorEntry = ActorEntries[ActorEntryIndex];

			FComponentEntry ComponentEntry(StaticMeshComponent);

			if(FComponentEntry* ExistingComponentEntry = ActorEntry.ComponentEntries.FindByKey(ComponentEntry))
			{
				ExistingComponentEntry->OriginalComponents.Add(StaticMeshComponent);
			}
			else
			{
				ActorEntry.ComponentEntries.Add(ComponentEntry);
			}
		}

		// Filter by component count
		for(FActorEntry& ActorEntry : ActorEntries)
		{
			ActorEntry.ComponentEntries = ActorEntry.ComponentEntries.FilterByPredicate([&InSettings](const FComponentEntry& InEntry)
			{
				return InEntry.OriginalComponents.Num() >= InSettings.InstanceReplacementThreshold;
			});
		}

		// Remove any empty actor entries
		ActorEntries.RemoveAll([](const FActorEntry& ActorEntry){ return ActorEntry.ComponentEntries.Num() == 0; });

		int32 TotalComponentCount = 0;
		TArray<AActor*> ActorsToCleanUp;
		for(FActorEntry& ActorEntry : ActorEntries)
		{
			for(const FComponentEntry& ComponentEntry : ActorEntry.ComponentEntries)
			{
				TotalComponentCount++;
				for(UStaticMeshComponent* OriginalComponent : ComponentEntry.OriginalComponents)
				{
					if(AActor* OriginalActor = OriginalComponent->GetOwner())
					{
						ActorsToCleanUp.AddUnique(OriginalActor);
					}
				}
			}
		}

		if(ActorEntries.Num() > 0)
		{
			if(OutResultsText != nullptr)
			{
				*OutResultsText = FText::Format(LOCTEXT("InstanceMergePredictedResults", "The current settings will result in {0} instanced static mesh components ({1} actors will be replaced)"), FText::AsNumber(TotalComponentCount), FText::AsNumber(ActorsToCleanUp.Num()));
			}
			
			if(bActuallyMerge)
			{
				// Create our actors
				const FScopedTransaction Transaction(LOCTEXT("PlaceInstancedActors", "Place Instanced Actor(s)"));
				Level->Modify();

 				FActorSpawnParameters Params;
 				Params.OverrideLevel = Level;

				// We now have the set of component data we want to apply
				for(FActorEntry& ActorEntry : ActorEntries)
				{
					ActorEntry.MergedActor = World->SpawnActor<AActor>(InSettings.ActorClassToUse.Get(), Params);

					for(const FComponentEntry& ComponentEntry : ActorEntry.ComponentEntries)
					{
						UInstancedStaticMeshComponent* NewComponent = nullptr;

						NewComponent = (UInstancedStaticMeshComponent*)ActorEntry.MergedActor->FindComponentByClass(InSettings.ISMComponentToUse.Get());

						if (NewComponent && NewComponent->PerInstanceSMData.Num() > 0)
						{
							NewComponent = nullptr;
						}

						if (NewComponent == nullptr)
						{
							NewComponent = NewObject<UInstancedStaticMeshComponent>(ActorEntry.MergedActor, InSettings.ISMComponentToUse.Get());
						
							if (ActorEntry.MergedActor->GetRootComponent())
							{
								// Attach to root if we already have one
								NewComponent->AttachToComponent(ActorEntry.MergedActor->GetRootComponent(), FAttachmentTransformRules::KeepRelativeTransform);
							}
							else
							{
								// Make a new root if we dont have a root already
								ActorEntry.MergedActor->SetRootComponent(NewComponent);
							}

							// Take 'instanced' ownership so it persists with this actor
							ActorEntry.MergedActor->RemoveOwnedComponent(NewComponent);
							NewComponent->CreationMethod = EComponentCreationMethod::Instance;
							ActorEntry.MergedActor->AddOwnedComponent(NewComponent);

						}

						NewComponent->SetStaticMesh(ComponentEntry.StaticMesh);
						for(int32 MaterialIndex = 0; MaterialIndex < ComponentEntry.Materials.Num(); ++MaterialIndex)
						{
							NewComponent->SetMaterial(MaterialIndex, ComponentEntry.Materials[MaterialIndex]);
						}
						NewComponent->SetReverseCulling(ComponentEntry.bReverseCulling);
						NewComponent->SetCollisionProfileName(ComponentEntry.CollisionProfileName);
						NewComponent->SetCollisionEnabled(ComponentEntry.CollisionEnabled);
						NewComponent->SetMobility(EComponentMobility::Static);
						for(UStaticMeshComponent* OriginalComponent : ComponentEntry.OriginalComponents)
						{
							NewComponent->AddInstance(OriginalComponent->GetComponentTransform());
						}

						NewComponent->RegisterComponent();
					}

					World->UpdateCullDistanceVolumes(ActorEntry.MergedActor);
				}

				// Now clean up our original actors
				for(AActor* ActorToCleanUp : ActorsToCleanUp)
				{
					if(InSettings.MeshReplacementMethod == EMeshInstancingReplacementMethod::RemoveOriginalActors)
					{
						ActorToCleanUp->Destroy();
					}
					else if(InSettings.MeshReplacementMethod == EMeshInstancingReplacementMethod::KeepOriginalActorsAsEditorOnly)
					{
						ActorToCleanUp->Modify();
						ActorToCleanUp->bIsEditorOnlyActor = true;
						ActorToCleanUp->SetHidden(true);
						ActorToCleanUp->bHiddenEd = true;
						ActorToCleanUp->SetIsTemporarilyHiddenInEditor(true);
					}
				}

				// pop a toast allowing selection
				auto SelectActorsLambda = [ActorEntries]()
				{ 
					GEditor->GetSelectedActors()->Modify();
					GEditor->GetSelectedActors()->BeginBatchSelectOperation();
					GEditor->SelectNone(false, true, false);

					for(const FActorEntry& ActorEntry : ActorEntries)
					{
						GEditor->SelectActor(ActorEntry.MergedActor, true, false, true);
					}

					GEditor->GetSelectedActors()->EndBatchSelectOperation();
				};

				FNotificationInfo NotificationInfo(FText::Format(LOCTEXT("CreatedInstancedActorsMessage", "Created {0} Instanced Actor(s)"), FText::AsNumber(ActorEntries.Num())));
				NotificationInfo.Hyperlink = FSimpleDelegate::CreateLambda(SelectActorsLambda);
				NotificationInfo.HyperlinkText = LOCTEXT("SelectActorsHyperlink", "Select Actors");
				NotificationInfo.ExpireDuration = 5.0f;

				FSlateNotificationManager::Get().AddNotification(NotificationInfo);
			}
		}
	}
}

UMaterialInterface* FMeshMergeUtilities::CreateProxyMaterial(const FString &InBasePackageName, FString MergedAssetPackageName, UMaterialInterface* InBaseMaterial, UPackage* InOuter, const FMeshMergingSettings &InSettings, FFlattenMaterial OutMaterial, TArray<UObject *>& OutAssetsToSync) const
{
	// Create merged material asset
	FString MaterialAssetName;
	FString MaterialPackageName;
	if (InBasePackageName.IsEmpty())
	{
		MaterialAssetName = FPackageName::GetShortName(MergedAssetPackageName);
		MaterialPackageName = FPackageName::GetLongPackagePath(MergedAssetPackageName) + TEXT("/");
	}
	else
	{
		MaterialAssetName = FPackageName::GetShortName(InBasePackageName);
		MaterialPackageName = FPackageName::GetLongPackagePath(InBasePackageName) + TEXT("/");
	}

	UPackage* MaterialPackage = InOuter;
	if (MaterialPackage == nullptr)
	{
		MaterialPackage = CreatePackage(nullptr, *(MaterialPackageName + MaterialAssetName));
		check(MaterialPackage);
		MaterialPackage->FullyLoad();
		MaterialPackage->Modify();
	}

	UMaterialInstanceConstant* MergedMaterial = ProxyMaterialUtilities::CreateProxyMaterialInstance(MaterialPackage, InSettings.MaterialSettings, InBaseMaterial, OutMaterial, MaterialPackageName, MaterialAssetName, OutAssetsToSync);
	// Set material static lighting usage flag if project has static lighting enabled
	static const auto AllowStaticLightingVar = IConsoleManager::Get().FindTConsoleVariableDataInt(TEXT("r.AllowStaticLighting"));
	const bool bAllowStaticLighting = (!AllowStaticLightingVar || AllowStaticLightingVar->GetValueOnGameThread() != 0);
	if (bAllowStaticLighting)
	{
		MergedMaterial->CheckMaterialUsage(MATUSAGE_StaticLighting);
	}

	return MergedMaterial;
}

void FMeshMergeUtilities::ExtractPhysicsDataFromComponents(const TArray<UPrimitiveComponent*>& ComponentsToMerge, TArray<FKAggregateGeom>& InOutPhysicsGeometry, UBodySetup*& OutBodySetupSource) const
{
	InOutPhysicsGeometry.AddDefaulted(ComponentsToMerge.Num());
	for (int32 ComponentIndex = 0; ComponentIndex < ComponentsToMerge.Num(); ++ComponentIndex)
	{
		UPrimitiveComponent* PrimComp = ComponentsToMerge[ComponentIndex];
		UBodySetup* BodySetup = nullptr;
		FTransform ComponentToWorld = FTransform::Identity;

		if (UStaticMeshComponent* StaticMeshComp = Cast<UStaticMeshComponent>(PrimComp))
		{
			UStaticMesh* SrcMesh = StaticMeshComp->GetStaticMesh();
			if (SrcMesh)
			{
				BodySetup = SrcMesh->BodySetup;
			}
			ComponentToWorld = StaticMeshComp->GetComponentToWorld();
		}
		else if (UShapeComponent* ShapeComp = Cast<UShapeComponent>(PrimComp))
		{
			BodySetup = ShapeComp->GetBodySetup();
			ComponentToWorld = ShapeComp->GetComponentToWorld();
		}

		USplineMeshComponent* SplineMeshComponent = Cast<USplineMeshComponent>(PrimComp);
		FMeshMergeHelpers::ExtractPhysicsGeometry(BodySetup, ComponentToWorld, SplineMeshComponent != nullptr, InOutPhysicsGeometry[ComponentIndex]);
		if (SplineMeshComponent)
		{
			FMeshMergeHelpers::PropagateSplineDeformationToPhysicsGeometry(SplineMeshComponent, InOutPhysicsGeometry[ComponentIndex]);
		}

		// We will use first valid BodySetup as a source of physics settings
		if (OutBodySetupSource == nullptr)
		{
			OutBodySetupSource = BodySetup;
		}
	}
}

void FMeshMergeUtilities::ScaleTextureCoordinatesToBox(const FBox2D& Box, TArray<FVector2D>& InOutTextureCoordinates) const
{
	const FBox2D CoordinateBox(InOutTextureCoordinates);
	const FVector2D CoordinateRange = CoordinateBox.GetSize();
	const FVector2D Offset = CoordinateBox.Min + Box.Min;
	const FVector2D Scale = Box.GetSize() / CoordinateRange;
	for (FVector2D& Coordinate : InOutTextureCoordinates)
	{
		Coordinate = (Coordinate - Offset) * Scale;
	}

}

#undef LOCTEXT_NAMESPACE // "MeshMergeUtils"<|MERGE_RESOLUTION|>--- conflicted
+++ resolved
@@ -2511,12 +2511,7 @@
 					}
 				}
 
-<<<<<<< HEAD
-				FMeshDescription* MeshDescription = StaticMesh->CreateMeshDescription(LODIndex);
-				*MeshDescription = MergedMeshLOD;
-=======
 				FMeshDescription* MeshDescription = StaticMesh->CreateMeshDescription(LODIndex, MergedMeshLOD);
->>>>>>> 69078e53
 				StaticMesh->CommitMeshDescription(LODIndex);
 			}
 		}
