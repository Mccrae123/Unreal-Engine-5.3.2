--- conflicted
+++ resolved
@@ -2054,22 +2054,10 @@
 			if (ordered_ops[i]->finalize(parse_state, CompilationOutput, num_temp_registers, registers, i))
 			{
 				stripped_ops.Add(ordered_ops[i]);
-<<<<<<< HEAD
+				ordered_ops[i]->validate(parse_state, i);
 			}
 		}
 		
-		//Final error checking.
-		for (int32 i = 0; i < stripped_ops.Num(); ++i)
-		{
-			stripped_ops[i]->validate(parse_state);
-		}
-
-=======
-				ordered_ops[i]->validate(parse_state, i);
-			}
-		}
-		
->>>>>>> cf6d231e
 		if (!parse_state->error)
 		{
 			//Now emit the bytecode
