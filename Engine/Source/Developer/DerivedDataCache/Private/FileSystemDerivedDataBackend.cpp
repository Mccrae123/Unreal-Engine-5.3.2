--- conflicted
+++ resolved
@@ -417,12 +417,6 @@
 		return CachePath; 
 	}
 
-	/** Return a name for this interface */
-	virtual FString GetName() const override 
-	{ 
-		return CachePath; 
-	}
-
 	/** return true if the cache is usable **/
 	bool IsUsable()
 	{
@@ -533,17 +527,11 @@
 			}
 		}
 
-<<<<<<< HEAD
-		UE_LOG(LogDerivedDataCache, Verbose, TEXT("%s CachedDataProbablyExists=%d for %s"), *GetName(), bExists, CacheKey);
-		return bExists;
-	}
-=======
 		UE_LOG(LogDerivedDataCache, Verbose, TEXT("%s CachedDataProbablyExists=%d for %s"), *GetName(), FileStat.bIsValid, CacheKey);
 
 		return FileStat.bIsValid;
 	}	
 
->>>>>>> 24776ab6
 	/**
 	 * Synchronous retrieve of a cache item
 	 *
@@ -577,16 +565,12 @@
 				UE_CLOG(ReadSpeed < 0.5, LogDerivedDataCache, Warning, TEXT("%s is very slow (%.2fMB/s) when accessing %s, consider disabling it."), *CachePath, ReadSpeed, *Filename);
 			}
 
-<<<<<<< HEAD
-			UE_LOG(LogDerivedDataCache, Verbose, TEXT("%s Cache hit on %s"), *GetName(), CacheKey);
-=======
 			if (AccessLogWriter.IsValid())
 			{
 				AccessLogWriter->Append(CacheKey);
 			}
 
 			UE_LOG(LogDerivedDataCache, Verbose, TEXT("%s: Cache hit on %s (%d bytes, %.02f secs, %.2fMB/s)"), *GetName(), CacheKey, Data.Num(), ReadDuration, ReadSpeed);
->>>>>>> 24776ab6
 			COOK_STAT(Timer.AddHit(Data.Num()));
 			return true;
 		}
