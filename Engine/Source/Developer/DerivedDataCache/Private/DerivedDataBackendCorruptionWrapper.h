--- conflicted
+++ resolved
@@ -53,114 +53,7 @@
 class FCorruptionWrapper
 {
 public:
-<<<<<<< HEAD
-
-	/**
-	 * Constructor
-	 *
-	 * @param	InInnerBackend	Backend to use for storage, my responsibilities are about corruption
-	 */
-	FDerivedDataBackendCorruptionWrapper(FDerivedDataBackendInterface* InInnerBackend)
-		: InnerBackend(InInnerBackend)
-	{
-		check(InnerBackend);
-	}
-
-	/** Return a name for this interface */
-	virtual FString GetName() const override
-	{
-		return FString::Printf(TEXT("CorruptionWrapper (%s)"), *InnerBackend->GetName());
-	}
-
-	/** return true if this cache is writable **/
-	virtual bool IsWritable() const override
-	{
-		return InnerBackend->IsWritable();
-	}
-
-	/** Returns a class of speed for this interface **/
-	virtual ESpeedClass GetSpeedClass() const override
-	{
-		return InnerBackend->GetSpeedClass();
-	}
-
-	/**
-	 * Synchronous test for the existence of a cache item
-	 *
-	 * @param	CacheKey	Alphanumeric+underscore key of this cache item
-	 * @return				true if the data probably will be found, this can't be guaranteed because of concurrency in the backends, corruption, etc
-	 */
-	virtual bool CachedDataProbablyExists(const TCHAR* CacheKey) override
-	{
-		COOK_STAT(auto Timer = UsageStats.TimeProbablyExists());
-		bool Result = InnerBackend->CachedDataProbablyExists(CacheKey);
-		if (Result)
-		{
-			COOK_STAT(Timer.AddHit(0));
-		}
-		return Result;
-	}
-	/**
-	 * Synchronous retrieve of a cache item
-	 *
-	 * @param	CacheKey	Alphanumeric+underscore key of this cache item
-	 * @param	OutData		Buffer to receive the results, if any were found
-	 * @return				true if any data was found, and in this case OutData is non-empty
-	 */
-	virtual bool GetCachedData(const TCHAR* CacheKey, TArray<uint8>& OutData) override
-	{
-		COOK_STAT(auto Timer = UsageStats.TimeGet());
-		bool bOk = InnerBackend->GetCachedData(CacheKey, OutData);
-		if (bOk)
-		{
-			if (OutData.Num() < sizeof(FDerivedDataTrailer))
-			{
-				UE_LOG(LogDerivedDataCache, Display, TEXT("FDerivedDataBackendCorruptionWrapper: Corrupted file (short), ignoring and deleting %s."),CacheKey);
-				bOk	= false;
-			}
-			else
-			{
-				FDerivedDataTrailer Trailer;
-				FMemory::Memcpy(&Trailer,&OutData[OutData.Num() - sizeof(FDerivedDataTrailer)], sizeof(FDerivedDataTrailer));
-				OutData.RemoveAt(OutData.Num() - sizeof(FDerivedDataTrailer),sizeof(FDerivedDataTrailer), false);
-				FDerivedDataTrailer RecomputedTrailer(OutData);
-				if (Trailer == RecomputedTrailer)
-				{
-					UE_LOG(LogDerivedDataCache, VeryVerbose, TEXT("FDerivedDataBackendCorruptionWrapper: cache hit, footer is ok %s"),CacheKey);
-				}
-				else
-				{
-					UE_LOG(LogDerivedDataCache, Display, TEXT("FDerivedDataBackendCorruptionWrapper: Corrupted file, ignoring and deleting %s."),CacheKey);
-					bOk	= false;
-				}
-			}
-			if (!bOk)
-			{
-				// _we_ detected corruption, so _we_ will force a flush of the corrupted data
-				InnerBackend->RemoveCachedData(CacheKey, /*bTransient=*/ false);
-			}
-		}
-		if (!bOk)
-		{
-			OutData.Empty();
-		}
-		else
-		{
-			COOK_STAT(Timer.AddHit(OutData.Num()));
-		}
-		return bOk;
-	}
-	/**
-	 * Asynchronous, fire-and-forget placement of a cache item
-	 *
-	 * @param	CacheKey	Alphanumeric+underscore key of this cache item
-	 * @param	InData		Buffer containing the data to cache, can be destroyed after the call returns, immediately
-	 * @param	bPutEvenIfExists	If true, then do not attempt skip the put even if CachedDataProbablyExists returns true
-	 */
-	virtual void PutCachedData(const TCHAR* CacheKey, TArrayView<const uint8> InData, bool bPutEvenIfExists) override
-=======
 	static bool ReadTrailer(TArray<uint8>& Data, const TCHAR* CacheName, const TCHAR* CacheKey)
->>>>>>> 6bbb88c8
 	{
 		if (Data.Num() < sizeof(FDerivedDataTrailer))
 		{
@@ -168,20 +61,6 @@
 			return false;
 		}
 
-<<<<<<< HEAD
-	virtual TSharedRef<FDerivedDataCacheStatsNode> GatherUsageStats() const override
-	{
-		TSharedRef<FDerivedDataCacheStatsNode> Usage = MakeShared<FDerivedDataCacheStatsNode>(this, TEXT("CorruptionWrapper"));
-		Usage->Stats.Add(TEXT(""), UsageStats);
-
-		if (InnerBackend)
-		{
-			Usage->Children.Add(InnerBackend->GatherUsageStats());
-		}
-
-		return Usage;
-	}
-=======
 		FDerivedDataTrailer Trailer;
 		FMemory::Memcpy(&Trailer, &Data[Data.Num() - sizeof(FDerivedDataTrailer)], sizeof(FDerivedDataTrailer));
 		Data.RemoveAt(Data.Num() - sizeof(FDerivedDataTrailer), sizeof(FDerivedDataTrailer), /*bAllowShrinking*/ false);
@@ -191,7 +70,6 @@
 			UE_LOG(LogDerivedDataCache, Display, TEXT("%s: Corrupted file, ignoring and deleting %s."), CacheName, CacheKey);
 			return false;
 		}
->>>>>>> 6bbb88c8
 
 		return true;
 	}
