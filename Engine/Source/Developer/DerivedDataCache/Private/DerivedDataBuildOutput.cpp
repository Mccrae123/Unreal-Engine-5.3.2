--- conflicted
+++ resolved
@@ -28,7 +28,6 @@
 ///////////////////////////////////////////////////////////////////////////////////////////////////////////////////////
 
 static FUtf8StringView LexToString(EBuildOutputMessageLevel Level)
-<<<<<<< HEAD
 {
 	switch (Level)
 	{
@@ -65,61 +64,8 @@
 	{
 	case EBuildOutputLogLevel::Error: return UTF8TEXTVIEW("Error");
 	case EBuildOutputLogLevel::Warning: return UTF8TEXTVIEW("Warning");
-=======
-{
-	switch (Level)
-	{
-	case EBuildOutputMessageLevel::Error: return UTF8TEXTVIEW("Error");
-	case EBuildOutputMessageLevel::Warning: return UTF8TEXTVIEW("Warning");
-	case EBuildOutputMessageLevel::Display: return UTF8TEXTVIEW("Display");
->>>>>>> 4af6daef
 	default: return UTF8TEXTVIEW("Unknown");
 	}
-}
-
-<<<<<<< HEAD
-static bool TryLexFromString(EBuildOutputLogLevel& OutLevel, FUtf8StringView String)
-{
-	if (String.Equals(UTF8TEXTVIEW("Error"), ESearchCase::CaseSensitive))
-	{
-		OutLevel = EBuildOutputLogLevel::Error;
-		return true;
-	}
-	if (String.Equals(UTF8TEXTVIEW("Warning"), ESearchCase::CaseSensitive))
-	{
-		OutLevel = EBuildOutputLogLevel::Warning;
-		return true;
-=======
-static bool TryLexFromString(EBuildOutputMessageLevel& OutLevel, FUtf8StringView String)
-{
-	if (String.Equals(UTF8TEXTVIEW("Error"), ESearchCase::CaseSensitive))
-	{
-		OutLevel = EBuildOutputMessageLevel::Error;
-		return true;
-	}
-	if (String.Equals(UTF8TEXTVIEW("Warning"), ESearchCase::CaseSensitive))
-	{
-		OutLevel = EBuildOutputMessageLevel::Warning;
-		return true;
-	}
-	if (String.Equals(UTF8TEXTVIEW("Display"), ESearchCase::CaseSensitive))
-	{
-		OutLevel = EBuildOutputMessageLevel::Display;
-		return true;
-	}
-	return false;
-}
-
-static FUtf8StringView LexToString(EBuildOutputLogLevel Level)
-{
-	switch (Level)
-	{
-	case EBuildOutputLogLevel::Error: return UTF8TEXTVIEW("Error");
-	case EBuildOutputLogLevel::Warning: return UTF8TEXTVIEW("Warning");
-	default: return UTF8TEXTVIEW("Unknown");
->>>>>>> 4af6daef
-	}
-	return false;
 }
 
 static bool TryLexFromString(EBuildOutputLogLevel& OutLevel, FUtf8StringView String)
@@ -508,8 +454,6 @@
 namespace UE::DerivedData
 {
 
-<<<<<<< HEAD
-=======
 FUtf8StringBuilderBase& operator<<(FUtf8StringBuilderBase& Builder, EBuildOutputMessageLevel Level)
 {
 	return Builder << Private::LexToString(Level);
@@ -520,7 +464,6 @@
 	return Builder << Private::LexToString(Level);
 }
 
->>>>>>> 4af6daef
 FOptionalBuildOutput FBuildOutput::Load(
 	const FSharedString& Name,
 	const FUtf8SharedString& Function,
