// Copyright Epic Games, Inc. All Rights Reserved.

#include "CoreTypes.h"
#include "Containers/StringView.h"
#include "DerivedDataBackendInterface.h"
#include "DerivedDataCacheMethod.h"
#include "DerivedDataCachePrivate.h"
#include "DerivedDataCacheReplay.h"
#include "DerivedDataCacheStore.h"
#include "DerivedDataCacheUsageStats.h"
#include "DerivedDataRequestOwner.h"
#include "HAL/CriticalSection.h"
#include "HAL/FileManager.h"
#include "HAL/IConsoleManager.h"
#include "HAL/PlatformFileManager.h"
#include "HAL/ThreadSafeCounter.h"
#include "Internationalization/FastDecimalFormat.h"
#include "Math/BasicMathExpressionEvaluator.h"
#include "Math/UnitConversion.h"
#include "MemoryCacheStore.h"
#include "Misc/App.h"
#include "Misc/CommandLine.h"
#include "Misc/ConfigCacheIni.h"
#include "Misc/EngineBuildSettings.h"
#include "Misc/Guid.h"
#include "Misc/Paths.h"
#include "Misc/ScopeLock.h"
#include "Misc/StringBuilder.h"
#include "Modules/ModuleManager.h"
#include "PakFileCacheStore.h"
#include "ProfilingDebugging/CookStats.h"
#include "Serialization/CompactBinaryPackage.h"
#include "String/Find.h"
#include <atomic>

DEFINE_LOG_CATEGORY(LogDerivedDataCache);
LLM_DEFINE_TAG(UntaggedDDCResult);
LLM_DEFINE_TAG(DDCBackend);

#define MAX_BACKEND_KEY_LENGTH (120)
#define LOCTEXT_NAMESPACE "DerivedDataBackendGraph"

static TAutoConsoleVariable<FString> GDerivedDataCacheGraphName(
	TEXT("DDC.Graph"),
	TEXT("Default"),
	TEXT("Name of the graph to use for the Derived Data Cache."),
	ECVF_ReadOnly);

namespace UE::DerivedData::Private
{

static std::atomic<int32> GAsyncTaskCounter;

int32 AddToAsyncTaskCounter(int32 Addend)
<<<<<<< HEAD
=======
{
	return GAsyncTaskCounter.fetch_add(Addend);
}

} // UE::DerivedData::Private

namespace UE::DerivedData
>>>>>>> 4af6daef
{
	return GAsyncTaskCounter.fetch_add(Addend);
}

} // UE::DerivedData::Private

<<<<<<< HEAD
namespace UE::DerivedData
{

ILegacyCacheStore* CreateCacheStoreAsync(ILegacyCacheStore* InnerBackend, ECacheStoreFlags InnerFlags, IMemoryCacheStore* MemoryCache);
ILegacyCacheStore* CreateCacheStoreHierarchy(ICacheStoreOwner*& OutOwner, IMemoryCacheStore* MemoryCache);
ILegacyCacheStore* CreateCacheStoreThrottle(ILegacyCacheStore* InnerCache, uint32 LatencyMS, uint32 MaxBytesPerSecond);
ILegacyCacheStore* CreateCacheStoreVerify(ILegacyCacheStore* InnerCache, bool bPutOnError);
ILegacyCacheStore* CreateFileSystemCacheStore(const TCHAR* CacheDirectory, const TCHAR* Params, const TCHAR* AccessLogFileName, ECacheStoreFlags& OutFlags);
TTuple<ILegacyCacheStore*, ECacheStoreFlags> CreateHttpCacheStore(const TCHAR* NodeName, const TCHAR* Config);
IMemoryCacheStore* CreateMemoryCacheStore(const TCHAR* Name, int64 MaxCacheSize, bool bCanBeDisabled);
IPakFileCacheStore* CreatePakFileCacheStore(const TCHAR* Filename, bool bWriting, bool bCompressed);
ILegacyCacheStore* CreateS3CacheStore(const TCHAR* RootManifestPath, const TCHAR* BaseUrl, const TCHAR* Region, const TCHAR* CanaryObjectKey, const TCHAR* CachePath);
TTuple<ILegacyCacheStore*, ECacheStoreFlags> CreateZenCacheStore(const TCHAR* NodeName, const TCHAR* Config);
=======
ILegacyCacheStore* CreateCacheStoreAsync(ILegacyCacheStore* InnerBackend, IMemoryCacheStore* MemoryCache, bool bDeleteInnerCache);
ILegacyCacheStore* CreateCacheStoreHierarchy(ICacheStoreOwner*& OutOwner, TFunctionRef<void (IMemoryCacheStore*&)> MemoryCacheCreator);
ILegacyCacheStore* CreateCacheStoreThrottle(ILegacyCacheStore* InnerCache, uint32 LatencyMS, uint32 MaxBytesPerSecond);
ILegacyCacheStore* CreateCacheStoreVerify(ILegacyCacheStore* InnerCache, bool bPutOnError);
ILegacyCacheStore* CreateFileSystemCacheStore(const TCHAR* Name, const TCHAR* Config, ICacheStoreOwner& Owner, FString& OutPath);
ILegacyCacheStore* CreateHttpCacheStore(const TCHAR* Name, const TCHAR* Config, ICacheStoreOwner* Owner);
void CreateMemoryCacheStore(IMemoryCacheStore*& OutCache, const TCHAR* Name, const TCHAR* Config, ICacheStoreOwner* Owner);
IPakFileCacheStore* CreatePakFileCacheStore(const TCHAR* Name, const TCHAR* Filename, bool bWriting, bool bCompressed, ICacheStoreOwner* Owner);
ILegacyCacheStore* CreateS3CacheStore(const TCHAR* Name, const TCHAR* Config, ICacheStoreOwner& Owner);
ILegacyCacheStore* CreateZenCacheStore(const TCHAR* Name, const TCHAR* Config, ICacheStoreOwner* Owner);
>>>>>>> 4af6daef
ILegacyCacheStore* TryCreateCacheStoreReplay(ILegacyCacheStore* InnerCache);

/**
 * This class is used to create a singleton that represents the derived data cache hierarchy and all of the wrappers necessary
 * ideally this would be data driven and the backends would be plugins...
 */
<<<<<<< HEAD
class FDerivedDataBackendGraph final : public FDerivedDataBackend
=======
class FDerivedDataBackendGraph final : public FDerivedDataBackend, ICacheStoreOwner
>>>>>>> 4af6daef
{
public:
	using FParsedNode = TPair<ILegacyCacheStore*, ECacheStoreFlags>;
	using FParsedNodeMap = TMap<FString, FParsedNode>;

	/**
	 * constructor, builds the cache tree
	 */
	FDerivedDataBackendGraph()
		: RootCache(nullptr)
		, MemoryCache(nullptr)
		, BootCache(nullptr)
		, WritePakCache(nullptr)
<<<<<<< HEAD
		, AsyncNode(nullptr)
		, VerifyNode(nullptr)
=======
>>>>>>> 4af6daef
		, Hierarchy(nullptr)
		, bUsingSharedDDC(false)
		, bIsShuttingDown(false)
		, MountPakCommand(
			TEXT("DDC.MountPak"),
			*LOCTEXT("CommandText_DDCMountPak", "Mounts read-only pak file").ToString(),
			FConsoleCommandWithArgsDelegate::CreateRaw(this, &FDerivedDataBackendGraph::MountPakCommandHandler))
		, UnmountPakCommand(
			TEXT("DDC.UnmountPak"),
			*LOCTEXT("CommandText_DDCUnmountPak", "Unmounts read-only pak file").ToString(),
			FConsoleCommandWithArgsDelegate::CreateRaw(this, &FDerivedDataBackendGraph::UnmountPakCommandHandler))
		, LoadReplayCommand(
			TEXT("DDC.LoadReplay"),
			*LOCTEXT("CommandText_DDCLoadReplay", "Loads a cache replay file created by -DDC-ReplaySave=<Path>").ToString(),
			FConsoleCommandWithArgsDelegate::CreateRaw(this, &FDerivedDataBackendGraph::LoadReplayCommandHandler))
	{
		check(!StaticGraph);
		StaticGraph = this;

		check(IsInGameThread()); // we pretty much need this to be initialized from the main thread...it uses GConfig, etc
		check(GConfig && GConfig->IsReadyForUse());

		bHasDefaultDebugOptions = FBackendDebugOptions::ParseFromTokens(DefaultDebugOptions, TEXT("All"), FCommandLine::Get());

		RootCache = nullptr;
		FParsedNodeMap ParsedNodes;

<<<<<<< HEAD
		FParsedNode RootNode(nullptr, ECacheStoreFlags::None);
=======
		ILegacyCacheStore* RootNode = nullptr;
>>>>>>> 4af6daef

		// Create the graph using ini settings. The string "default" forwards creation to use the default graph.

		if (!FParse::Value(FCommandLine::Get(), TEXT("-DDC="), GraphName))
		{
			GraphName = GDerivedDataCacheGraphName.GetValueOnGameThread();
		}

		// A DDC graph of "None" is used by build worker programs that use the DDC build code paths but avoid use of the DDC cache
		// code paths. Unfortunately the cache must currently be instantiated as part of initializing the build code, so we have
		// to disable the cache portion by injecting "-DDC=None" to the commandline args during process startup. This mode is not
		// compatible with use in the editor/commandlets which is not written to operate with a non-functional cache layer. This
		// can lead to confusion when people attempt to use "-DDC=None" in the editor expecting it to behave like "-DDC=Cold".
		// To avoid this confusion (and until we can use the build without the cache) it is restricted to use in programs only
		// and not the editor.
#if IS_PROGRAM
		if (GraphName == TEXT("None"))
		{
			UE_LOG(LogDerivedDataCache, Display, TEXT("Requested cache graph of 'None'. Every cache operation will fail."));
		}
		else
#endif
		{
			const TCHAR* const RootName = TEXT("Root");

			if (!GraphName.IsEmpty() && GraphName != TEXT("Default"))
			{
<<<<<<< HEAD
				RootNode = ParseNode(RootName, GEngineIni, *GraphName, ParsedNodes);
				if (!RootNode.Key)
				{
					// Destroy any cache stores that have been created.
					ParsedNodes.Empty();
					DestroyCreatedBackends();
=======
				RootNode = CreateCacheStoreHierarchy(Hierarchy, [this](IMemoryCacheStore*& OutCache) { GetMemoryCache(OutCache); });

				if (!ParseNode(RootName, GEngineIni, *GraphName, ParsedNodes))
				{
					// Destroy any cache stores that have been created.
					delete RootNode;
					RootNode = nullptr;
					ParsedNodes.Empty();
					MemoryCache = nullptr;
					BootCache = nullptr;
					WritePakCache = nullptr;
					Hierarchy = nullptr;
					ReadPakCache.Empty();
					Directories.Empty();
					bAsyncFound = false;
					bBootFound = false;
					bHierarchyFound = false;
					bVerifyFound = false;
					bVerifyFix = false;
>>>>>>> 4af6daef
					UE_LOG(LogDerivedDataCache, Warning,
						TEXT("Unable to create cache graph '%s'. Reverting to the default graph."), *GraphName);
				}
			}

<<<<<<< HEAD
			if (!RootNode.Key)
			{
				// Try to use the default graph.
				GraphName = FApp::IsEngineInstalled() ? TEXT("InstalledDerivedDataBackendGraph") : TEXT("DerivedDataBackendGraph");
				RootNode = ParseNode(RootName, GEngineIni, *GraphName, ParsedNodes);
				if (!RootNode.Key)
=======
			if (!Hierarchy)
			{
				// Try to use the default graph.
				GraphName = FApp::IsEngineInstalled() ? TEXT("InstalledDerivedDataBackendGraph") : TEXT("DerivedDataBackendGraph");
				RootNode = CreateCacheStoreHierarchy(Hierarchy, [this](IMemoryCacheStore*& OutCache) { GetMemoryCache(OutCache); });

				if (!ParseNode(RootName, GEngineIni, *GraphName, ParsedNodes))
>>>>>>> 4af6daef
				{
					FString Entry;
					if (!GConfig->DoesSectionExist(*GraphName, GEngineIni))
					{
						UE_LOG(LogDerivedDataCache, Fatal,
							TEXT("Unable to create default cache graph '%s' because its config section is missing in the '%s' config."),
							*GraphName, *GEngineIni);
					}
					else if (!GConfig->GetString(*GraphName, RootName, Entry, GEngineIni) || !Entry.Len())
					{
						UE_LOG(LogDerivedDataCache, Fatal,
							TEXT("Unable to create default cache graph '%s' because the root node '%s' is missing."),
							*GraphName, RootName);
					}
					else
					{
						UE_LOG(LogDerivedDataCache, Fatal,
							TEXT("Unable to create default cache graph '%s' because no cache store was available."),
							*GraphName);
					}
				}
			}
		}

<<<<<<< HEAD
		// Hierarchy must exist in the graph.
		if (!Hierarchy)
		{
			ILegacyCacheStore* HierarchyStore = CreateCacheStoreHierarchy(Hierarchy, GetMemoryCache());
			if (RootNode.Key)
			{
				Hierarchy->Add(RootNode.Key, RootNode.Value);
			}
			CreatedNodes.AddUnique(HierarchyStore);
			RootNode.Key = HierarchyStore;
		}

		// Async must exist in the graph.
		if (!AsyncNode)
		{
			AsyncNode = CreateCacheStoreAsync(RootNode.Key, RootNode.Value, GetMemoryCache());
			CreatedNodes.AddUnique(AsyncNode);
			RootNode.Key = AsyncNode;
		}

		// Create a Verify node when using -DDC-Verify[=Type1[@Rate2][+Type2[@Rate2]...]].
		if (!VerifyNode)
		{
			FString VerifyArg;
			if (FParse::Value(FCommandLine::Get(), TEXT("-DDC-Verify="), VerifyArg) ||
				FParse::Param(FCommandLine::Get(), TEXT("DDC-Verify")))
			{
				VerifyNode = CreateCacheStoreVerify(RootNode.Key, /*bPutOnError*/ false);
				CreatedNodes.AddUnique(VerifyNode);
				RootNode.Key = VerifyNode;
			}
		}

		// Create a Replay node when requested on the command line.
		if (ILegacyCacheStore* ReplayNode = TryCreateCacheStoreReplay(RootNode.Key))
		{
			CreatedNodes.AddUnique(ReplayNode);
			RootNode.Key = ReplayNode;
=======
		// Async must exist in the graph.
		RootNode = CreateCacheStoreAsync(RootNode, MemoryCache, /*bDeleteInnerCache*/ true);

		// Create a Verify node when using -DDC-Verify[=Type1[@Rate2][+Type2[@Rate2]...]] or the graph has a verify node.
		if (FString VerifyArg;
			FParse::Value(FCommandLine::Get(), TEXT("-DDC-Verify="), VerifyArg) ||
			FParse::Param(FCommandLine::Get(), TEXT("DDC-Verify")) ||
			bVerifyFound)
		{
			IFileManager::Get().DeleteDirectory(*(FPaths::ProjectSavedDir() / TEXT("VerifyDDC/")), /*bRequireExists*/ false, /*bTree*/ true);
			RootNode = CreateCacheStoreVerify(RootNode, /*bPutOnError*/ bVerifyFix);
		}

		// Create a Replay node when requested on the command line.
		if (ILegacyCacheStore* ReplayNode = TryCreateCacheStoreReplay(RootNode))
		{
			RootNode = ReplayNode;
>>>>>>> 4af6daef
		}

		if (MaxKeyLength == 0)
		{
			MaxKeyLength = MAX_BACKEND_KEY_LENGTH;
		}

<<<<<<< HEAD
		RootCache = RootNode.Key;
=======
		RootCache = RootNode;
>>>>>>> 4af6daef
	}

	/**
	 * Helper function to get the value of parsed bool as the return value
	 **/
	bool GetParsedBool( const TCHAR* Stream, const TCHAR* Match ) const
	{
		bool bValue = 0;
		FParse::Bool( Stream, Match, bValue );
		return bValue;
	}

	/**
	 * Parses backend graph node from ini settings
	 *
	 * @param NodeName Name of the node to parse
	 * @param IniFilename Ini filename
	 * @param IniSection Section in the ini file containing the graph definition
	 * @param InParsedNodes Map of parsed nodes and their names to be able to find already parsed nodes
	 * @return Derived data backend interface instance created from ini settings
	 */
<<<<<<< HEAD
	FParsedNode ParseNode(const FString& NodeName, const FString& IniFilename, const TCHAR* IniSection, FParsedNodeMap& InParsedNodes)
=======
	bool ParseNode(const FString& NodeName, const FString& IniFilename, const TCHAR* IniSection, FParsedNodeMap& InParsedNodes)
>>>>>>> 4af6daef
	{
		if (const FParsedNode* ParsedNode = InParsedNodes.Find(NodeName))
		{
			UE_LOG(LogDerivedDataCache, Warning, TEXT("Node %s was referenced more than once in the graph. Nodes may not be shared."), *NodeName);
<<<<<<< HEAD
			return *ParsedNode;
		}

		FParsedNode ParsedNode(nullptr, ECacheStoreFlags::None);
=======
			return false;
		}

		ICacheStoreOwner* NodeOwner = this;
>>>>>>> 4af6daef
		FString Entry;
		if (GConfig->GetString(IniSection, *NodeName, Entry, IniFilename))
		{
			Entry.TrimStartInline();
			Entry.RemoveFromStart(TEXT("("));
			Entry.RemoveFromEnd(TEXT(")"));

			TGuardValue NodeNameGuard(ActiveNodeName, NodeName);
			TGuardValue NodeConfigGuard(ActiveNodeConfig, Entry);

			FString	NodeType;
			if (FParse::Value(*Entry, TEXT("Type="), NodeType))
			{
				if (NodeType == TEXT("FileSystem"))
				{
<<<<<<< HEAD
					ParsedNode = ParseDataCache(*NodeName, *Entry);
				}
				else if (NodeType == TEXT("Boot"))
				{
					UE_LOG(LogDerivedDataCache, Display, TEXT("Boot nodes are deprecated. Please remove the Boot node from the cache graph."));
					if (BootCache == nullptr)
					{
						BootCache = ParseBootCache(*NodeName, *Entry);
						ParsedNode = MakeTuple(BootCache, ECacheStoreFlags::Local | ECacheStoreFlags::Query | ECacheStoreFlags::Store);
					}
					else
					{
						UE_LOG(LogDerivedDataCache, Warning, TEXT("Unable to create %s Boot cache because only one Boot node is supported."), *NodeName);
					}
				}
				else if (NodeType == TEXT("Memory"))
				{
					ParsedNode = MakeTuple(ParseMemoryCache(*NodeName, *Entry), ECacheStoreFlags::Local | ECacheStoreFlags::Query | ECacheStoreFlags::Store);
				}
				else if (NodeType == TEXT("Hierarchical"))
				{
					ParsedNode = ParseHierarchyNode(*NodeName, *Entry, IniFilename, IniSection, InParsedNodes);
				}
				else if (NodeType == TEXT("KeyLength"))
				{
					if (MaxKeyLength == 0)
					{
						ParsedNode = ParseKeyLength(*NodeName, *Entry, IniFilename, IniSection, InParsedNodes);
					}
					else
					{
						UE_LOG(LogDerivedDataCache, Warning, TEXT("Unable to create %s KeyLength node because only one KeyLength node is supported."), *NodeName);
					}
				}
				else if (NodeType == TEXT("AsyncPut"))
				{
					if (AsyncNode == nullptr)
					{
						ParsedNode = ParseAsyncNode(*NodeName, *Entry, IniFilename, IniSection, InParsedNodes);
						AsyncNode = ParsedNode.Key;
					}
					else
					{
						UE_LOG(LogDerivedDataCache, Warning, TEXT("Unable to create %s AsyncPut because only one AsyncPut node is supported."), *NodeName);
					}
				}
				else if (NodeType == TEXT("Verify"))
				{
					if (VerifyNode == nullptr)
					{
						ParsedNode = ParseVerify(*NodeName, *Entry, IniFilename, IniSection, InParsedNodes);
						VerifyNode = ParsedNode.Key;
					}
					else
					{
						UE_LOG(LogDerivedDataCache, Warning, TEXT("Unable to create %s Verify because only one Verify node is supported."), *NodeName);
					}
				}
				else if (NodeType == TEXT("ReadPak"))
				{
					ParsedNode = MakeTuple(ParsePak(*NodeName, *Entry, /*bWriting*/ false), ECacheStoreFlags::Local | ECacheStoreFlags::Query | ECacheStoreFlags::StopStore);
				}
				else if (NodeType == TEXT("WritePak"))
				{
					ParsedNode = MakeTuple(ParsePak(*NodeName, *Entry, /*bWriting*/ true), ECacheStoreFlags::Local | ECacheStoreFlags::Store);
				}
				else if (NodeType == TEXT("S3"))
				{
					ParsedNode = MakeTuple(ParseS3Cache(*NodeName, *Entry), ECacheStoreFlags::Local | ECacheStoreFlags::Query | ECacheStoreFlags::StopStore);
				}
				else if (NodeType == TEXT("Cloud") || NodeType == TEXT("Http"))
				{
					ParsedNode = CreateHttpCacheStore(*NodeName, *Entry);
				}
				else if (NodeType == TEXT("Zen"))
				{
					ParsedNode = CreateZenCacheStore(*NodeName, *Entry);
				}
				
				if (ParsedNode.Key)
				{
					// Add a throttling layer if parameters are found
					uint32 LatencyMS = 0;
					FParse::Value(*Entry, TEXT("LatencyMS="), LatencyMS);

					uint32 MaxBytesPerSecond = 0;
					FParse::Value(*Entry, TEXT("MaxBytesPerSecond="), MaxBytesPerSecond);

					if (LatencyMS != 0 || MaxBytesPerSecond != 0)
					{
						CreatedNodes.AddUnique(ParsedNode.Key);
						ParsedNode = MakeTuple(CreateCacheStoreThrottle(ParsedNode.Key, LatencyMS, MaxBytesPerSecond), ParsedNode.Value);
					}
				}
			}
		}

		if (ParsedNode.Key)
		{
			// Store this node so that we don't require any order of adding nodes
			InParsedNodes.Add(NodeName, ParsedNode);
			// Keep references to all created nodes.
			CreatedNodes.AddUnique(ParsedNode.Key);

			// Parse any debug options for this node. E.g. -DDC-<Name>-MissRate
			FBackendDebugOptions DebugOptions;
			if (FBackendDebugOptions::ParseFromTokens(DebugOptions, *NodeName, FCommandLine::Get()))
			{
				if (!ParsedNode.Key->LegacyDebugOptions(DebugOptions))
				{
					UE_LOG(LogDerivedDataCache, Warning, TEXT("%s: Node is ignoring one or more -DDC-%s-<Option> debug options."), *NodeName, *NodeName);
				}
			}
			else if (bHasDefaultDebugOptions)
			{
				if (!ParsedNode.Key->LegacyDebugOptions(DefaultDebugOptions))
				{
					UE_LOG(LogDerivedDataCache, Warning, TEXT("%s: Node is ignoring one or more -DDC-All-<Option> debug options."), *NodeName);
=======
					return ParseDataCache(*NodeName, *Entry);
				}
				else if (NodeType == TEXT("Boot"))
				{
					return ParseBootCache(*NodeName, *Entry);
				}
				else if (NodeType == TEXT("Memory"))
				{
					return ParseMemoryCache(*NodeName, *Entry);
				}
				else if (NodeType == TEXT("Hierarchical"))
				{
					return ParseHierarchyNode(*NodeName, *Entry, IniFilename, IniSection, InParsedNodes);
				}
				else if (NodeType == TEXT("KeyLength"))
				{
					return ParseKeyLength(*NodeName, *Entry, IniFilename, IniSection, InParsedNodes);
				}
				else if (NodeType == TEXT("AsyncPut"))
				{
					return ParseAsyncNode(*NodeName, *Entry, IniFilename, IniSection, InParsedNodes);
				}
				else if (NodeType == TEXT("Verify"))
				{
					return ParseVerify(*NodeName, *Entry, IniFilename, IniSection, InParsedNodes);
				}
				else if (NodeType == TEXT("ReadPak"))
				{
					return ParsePak(*NodeName, *Entry, /*bWriting*/ false);
				}
				else if (NodeType == TEXT("WritePak"))
				{
					return ParsePak(*NodeName, *Entry, /*bWriting*/ true);
				}
				else if (NodeType == TEXT("S3"))
				{
					if (CreateS3CacheStore(*NodeName, *Entry, *this))
					{
						return true;
					}
				}
				else if (NodeType == TEXT("Cloud") || NodeType == TEXT("Http"))
				{
					if (CreateHttpCacheStore(*NodeName, *Entry, this))
					{
						return true;
					}
				}
				else if (NodeType == TEXT("Zen"))
				{
					if (CreateZenCacheStore(*NodeName, *Entry, this))
					{
						return true;
					}
>>>>>>> 4af6daef
				}
			}
		}

		return false;
	}

	/**
	 * Creates Read/write Pak file interface from ini settings
	 *
	 * @param NodeName Node name
	 * @param Entry Node definition
	 * @param bWriting true to create pak interface for writing
	 * @return Pak file data backend interface instance or nullptr if unsuccessful
	 */
<<<<<<< HEAD
	ILegacyCacheStore* ParsePak( const TCHAR* NodeName, const TCHAR* Entry, const bool bWriting )
=======
	bool ParsePak(const TCHAR* NodeName, const TCHAR* Entry, const bool bWriting)
>>>>>>> 4af6daef
	{
		ILegacyCacheStore* PakNode = nullptr;
		FString PakFilename;
		FParse::Value( Entry, TEXT("Filename="), PakFilename );
		bool bCompressed = GetParsedBool(Entry, TEXT("Compressed="));

		if (PakFilename.IsEmpty())
		{
<<<<<<< HEAD
			UE_LOG( LogDerivedDataCache, Log, TEXT("FDerivedDataBackendGraph: %s pak cache Filename not found in *engine.ini, will not use a pak cache."), NodeName );
=======
			UE_LOG(LogDerivedDataCache, Log, TEXT("FDerivedDataBackendGraph: %s pak cache Filename not found in *engine.ini, will not use a pak cache."), NodeName);
			return false;
>>>>>>> 4af6daef
		}

		if (bWriting)
		{
			if (WritePakCache)
			{
<<<<<<< HEAD
				FGuid Temp = FGuid::NewGuid();
				ReadPakFilename = PakFilename;
				WritePakFilename = PakFilename + TEXT(".") + Temp.ToString();
				WritePakCache = CreatePakFileCacheStore(*WritePakFilename, /*bWriting*/ true, bCompressed);
				PakNode = WritePakCache;
=======
				UE_LOG(LogDerivedDataCache, Warning, TEXT("Unable to create %s pak cache because only one pak cache write node is supported."), *NodeName);
				return false;
>>>>>>> 4af6daef
			}

			FGuid Temp = FGuid::NewGuid();
			ReadPakFilename = PakFilename;
			WritePakFilename = PakFilename + TEXT(".") + Temp.ToString();
			WritePakCache = CreatePakFileCacheStore(NodeName, *WritePakFilename, /*bWriting*/ true, bCompressed, this);
			PakNode = WritePakCache;
			return true;
		}
		else
		{
			bool bReadPak = FPlatformFileManager::Get().GetPlatformFile().FileExists(*PakFilename);
			if (!bReadPak)
			{
<<<<<<< HEAD
				bool bReadPak = FPlatformFileManager::Get().GetPlatformFile().FileExists( *PakFilename );
				if( bReadPak )
				{
					IPakFileCacheStore* ReadPak = CreatePakFileCacheStore(*PakFilename, /*bWriting*/ false, bCompressed);
					ReadPakFilename = PakFilename;
					PakNode = ReadPak;
					ReadPakCache.Add(ReadPak);
				}
				else
				{
					UE_LOG( LogDerivedDataCache, Log, TEXT("FDerivedDataBackendGraph: %s pak cache file %s not found, will not use a pak cache."), NodeName, *PakFilename );
				}
=======
				UE_LOG(LogDerivedDataCache, Log, TEXT("FDerivedDataBackendGraph: %s pak cache file %s not found, will not use a pak cache."), NodeName, *PakFilename);
				return false;
>>>>>>> 4af6daef
			}

			IPakFileCacheStore* ReadPak = CreatePakFileCacheStore(NodeName, *PakFilename, /*bWriting*/ false, bCompressed, this);
			ReadPakFilename = PakFilename;
			PakNode = ReadPak;
			ReadPakCache.Add(ReadPak);
			return true;
		}
	}

	/**
	 * Creates Verify wrapper interface from ini settings.
	 *
	 * @param NodeName Node name.
	 * @param Entry Node definition.
	 * @param IniFilename ini filename.
	 * @param IniSection ini section containing graph definition
	 * @param InParsedNodes map of nodes and their names which have already been parsed
	 * @return Verify wrapper backend interface instance or nullptr if unsuccessful
	 */
<<<<<<< HEAD
	FParsedNode ParseVerify(const TCHAR* NodeName, const TCHAR* Entry, const FString& IniFilename, const TCHAR* IniSection, FParsedNodeMap& InParsedNodes)
	{
		FParsedNode InnerNode(nullptr, ECacheStoreFlags::None);
		FString InnerName;
		if (FParse::Value(Entry, TEXT("Inner="), InnerName))
		{
			InnerNode = ParseNode(InnerName, IniFilename, IniSection, InParsedNodes);
		}

		if (InnerNode.Key)
		{
			IFileManager::Get().DeleteDirectory(*(FPaths::ProjectSavedDir() / TEXT("VerifyDDC/")), /*bRequireExists*/ false, /*bTree*/ true);

			const bool bFix = GetParsedBool(Entry, TEXT("Fix="));
			InnerNode = MakeTuple(CreateCacheStoreVerify(InnerNode.Key, bFix), InnerNode.Value);
		}
		else
		{
			UE_LOG(LogDerivedDataCache, Warning, TEXT("Unable to find inner node %s for Verify node %s. Verify node will not be created."), *InnerName, NodeName);
		}

		return InnerNode;
=======
	bool ParseVerify(const TCHAR* NodeName, const TCHAR* Entry, const FString& IniFilename, const TCHAR* IniSection, FParsedNodeMap& InParsedNodes)
	{
		if (bVerifyFound)
		{
			UE_LOG(LogDerivedDataCache, Warning, TEXT("Unable to create %s Verify because only one Verify node is supported."), *NodeName);
			return false;
		}

		bVerifyFound = true;
		bVerifyFix = GetParsedBool(Entry, TEXT("Fix="));

		FString InnerName;
		if (FParse::Value(Entry, TEXT("Inner="), InnerName) && ParseNode(InnerName, IniFilename, IniSection, InParsedNodes))
		{
			return true;
		}

		UE_LOG(LogDerivedDataCache, Warning, TEXT("Unable to find inner node %s for Verify node %s. Verify node will not be created."), *InnerName, NodeName);
		return false;
>>>>>>> 4af6daef
	}

	/**
	 * Creates AsyncPut wrapper interface from ini settings.
	 *
	 * @param NodeName Node name.
	 * @param Entry Node definition.
	 * @param IniFilename ini filename.
	 * @param IniSection ini section containing graph definition
	 * @param InParsedNodes map of nodes and their names which have already been parsed
	 * @return AsyncPut wrapper backend interface instance or nullptr if unsuccessful
	 */
<<<<<<< HEAD
	FParsedNode ParseAsyncNode(const TCHAR* NodeName, const TCHAR* Entry, const FString& IniFilename, const TCHAR* IniSection, FParsedNodeMap& InParsedNodes)
	{
		FParsedNode InnerNode(nullptr, ECacheStoreFlags::None);
		FString InnerName;
		if (FParse::Value(Entry, TEXT("Inner="), InnerName))
		{
			InnerNode = ParseNode(InnerName, IniFilename, IniSection, InParsedNodes);
		}

		if (InnerNode.Key)
		{
			if (!Hierarchy)
			{
				ILegacyCacheStore* HierarchyStore = CreateCacheStoreHierarchy(Hierarchy, GetMemoryCache());
				Hierarchy->Add(InnerNode.Key, InnerNode.Value);
				CreatedNodes.AddUnique(HierarchyStore);
				InnerNode.Key = HierarchyStore;
			}

			ILegacyCacheStore* AsyncStore = CreateCacheStoreAsync(InnerNode.Key, InnerNode.Value, GetMemoryCache());
			InnerNode = MakeTuple(AsyncStore, InnerNode.Value);
		}
		else
		{
			UE_LOG(LogDerivedDataCache, Warning, TEXT("Unable to find inner node %s for AsyncPut node %s. AsyncPut node will not be created."), *InnerName, NodeName);
		}

		return InnerNode;
=======
	bool ParseAsyncNode(const TCHAR* NodeName, const TCHAR* Entry, const FString& IniFilename, const TCHAR* IniSection, FParsedNodeMap& InParsedNodes)
	{
		if (bAsyncFound)
		{
			UE_LOG(LogDerivedDataCache, Warning, TEXT("Unable to create %s AsyncPut because only one AsyncPut node is supported."), *NodeName);
			return false;
		}

		bAsyncFound = true;
		FString InnerName;
		if (FParse::Value(Entry, TEXT("Inner="), InnerName) && ParseNode(InnerName, IniFilename, IniSection, InParsedNodes))
		{
			return true;
		}

		UE_LOG(LogDerivedDataCache, Warning, TEXT("Unable to find inner node %s for AsyncPut node %s. AsyncPut node will not be created."), *InnerName, NodeName);
		return false;
>>>>>>> 4af6daef
	}

	/**
	 * Creates KeyLength wrapper interface from ini settings.
	 *
	 * @param NodeName Node name.
	 * @param Entry Node definition.
	 * @param IniFilename ini filename.
	 * @param IniSection ini section containing graph definition
	 * @param InParsedNodes map of nodes and their names which have already been parsed
	 * @return KeyLength wrapper backend interface instance or nullptr if unsuccessful
	 */
<<<<<<< HEAD
	FParsedNode ParseKeyLength(const TCHAR* NodeName, const TCHAR* Entry, const FString& IniFilename, const TCHAR* IniSection, FParsedNodeMap& InParsedNodes)
	{
		if (MaxKeyLength)
		{
			UE_LOG(LogDerivedDataCache, Warning, TEXT("Node %s is disabled because there may be only one key length node."), NodeName);
			return MakeTuple(nullptr, ECacheStoreFlags::None);
		}

		FParsedNode InnerNode(nullptr, ECacheStoreFlags::None);
		FString InnerName;
		if (FParse::Value(Entry, TEXT("Inner="), InnerName))
		{
			InnerNode = ParseNode(InnerName, IniFilename, IniSection, InParsedNodes);
		}

		if (InnerNode.Key)
=======
	bool ParseKeyLength(const TCHAR* NodeName, const TCHAR* Entry, const FString& IniFilename, const TCHAR* IniSection, FParsedNodeMap& InParsedNodes)
	{
		if (MaxKeyLength)
		{
			UE_LOG(LogDerivedDataCache, Warning, TEXT("Node %s is disabled because there may be only one key length node."), NodeName);
			return false;
		}

		FString InnerName;
		if (FParse::Value(Entry, TEXT("Inner="), InnerName) && ParseNode(InnerName, IniFilename, IniSection, InParsedNodes))
>>>>>>> 4af6daef
		{
			int32 KeyLength = MAX_BACKEND_KEY_LENGTH;
			FParse::Value(Entry, TEXT("Length="), KeyLength);
			MaxKeyLength = FMath::Clamp(KeyLength, 0, MAX_BACKEND_KEY_LENGTH);
<<<<<<< HEAD
		}
		else
		{
			UE_LOG(LogDerivedDataCache, Warning, TEXT("Unable to find inner node %s for KeyLength node %s. KeyLength node will not be created."), *InnerName, NodeName);
		}

		return InnerNode;
=======
			return true;
		}

		UE_LOG(LogDerivedDataCache, Warning, TEXT("Unable to find inner node %s for KeyLength node %s. KeyLength node will not be created."), *InnerName, NodeName);
		return false;
>>>>>>> 4af6daef
	}

	/**
	 * Creates Hierarchical interface from ini settings.
	 *
	 * @param NodeName Node name.
	 * @param Entry Node definition.
	 * @param IniFilename ini filename.
	 * @param IniSection ini section containing graph definition
	 * @param InParsedNodes map of nodes and their names which have already been parsed
	 * @return Hierarchical backend interface instance or nullptr if unsuccessful
	 */
<<<<<<< HEAD
	FParsedNode ParseHierarchyNode(const TCHAR* NodeName, const TCHAR* Entry, const FString& IniFilename, const TCHAR* IniSection, FParsedNodeMap& InParsedNodes)
=======
	bool ParseHierarchyNode(const TCHAR* NodeName, const TCHAR* Entry, const FString& IniFilename, const TCHAR* IniSection, FParsedNodeMap& InParsedNodes)
>>>>>>> 4af6daef
	{
		if (bHierarchyFound)
		{
			UE_LOG(LogDerivedDataCache, Warning, TEXT("Node %s is disabled because there may be only one hierarchy node. "
				"Confirm there is only one hierarchy in the cache graph and that it is inside of any async node."), NodeName);
			return false;
		}

		const TCHAR* InnerMatch = TEXT("Inner=");
		const int32 InnerMatchLength = FCString::Strlen(InnerMatch);

<<<<<<< HEAD
		TArray<FParsedNode> InnerNodes;
		FString InnerName;
		while (FParse::Value(Entry, InnerMatch, InnerName))
		{
			FParsedNode InnerNode = ParseNode(InnerName, IniFilename, IniSection, InParsedNodes);
			if (InnerNode.Key)
			{
				InnerNodes.Add(InnerNode);
=======
		bHierarchyFound = true;
		bool bParsed = false;
		FString InnerName;
		while (FParse::Value(Entry, InnerMatch, InnerName))
		{
			if (ParseNode(InnerName, IniFilename, IniSection, InParsedNodes))
			{
				bParsed = true;
>>>>>>> 4af6daef
			}
			else
			{
				UE_LOG(LogDerivedDataCache, Log, TEXT("Unable to find inner node %s for hierarchy %s."), *InnerName, NodeName);
			}

			// Move the Entry pointer forward so that we can find more children
			Entry = FCString::Strifind(Entry, InnerMatch);
			Entry += InnerMatchLength;
		}

<<<<<<< HEAD
		if (InnerNodes.IsEmpty())
		{
			UE_LOG(LogDerivedDataCache, Warning, TEXT("Hierarchical cache %s has no inner backends and will not be created."), NodeName);
			return MakeTuple(nullptr, ECacheStoreFlags::None);
		}

		if (Hierarchy)
		{
			UE_LOG(LogDerivedDataCache, Warning, TEXT("Node %s is disabled because there may be only one hierarchy node. "
				"Confirm there is only one hierarchy in the cache graph and that it is inside of any async node."), NodeName);
			return MakeTuple(nullptr, ECacheStoreFlags::None);
		}

		ILegacyCacheStore* HierarchyStore = CreateCacheStoreHierarchy(Hierarchy, GetMemoryCache());
		ECacheStoreFlags Flags = ECacheStoreFlags::None;
		for (const FParsedNode& Node : InnerNodes)
		{
			Hierarchy->Add(Node.Key, Node.Value);
			Flags |= Node.Value;
		}
		return MakeTuple(HierarchyStore, Flags & ~ECacheStoreFlags::StopStore);
=======
		if (!bParsed)
		{
			UE_LOG(LogDerivedDataCache, Warning, TEXT("Hierarchical cache %s has no inner backends and will not be created."), NodeName);
			return false;
		}

		return true;
>>>>>>> 4af6daef
	}

	/**
	 * Creates Filesystem data cache interface from ini settings.
	 *
	 * @param NodeName Node name.
	 * @param Entry Node definition.
	 * @return Filesystem data cache backend interface instance or nullptr if unsuccessful
	 */
<<<<<<< HEAD
	FParsedNode ParseDataCache( const TCHAR* NodeName, const TCHAR* Entry )
	{
		FParsedNode DataCache(nullptr, ECacheStoreFlags::None);

		// Parse Path by default, it may be overwritten by EnvPathOverride
		FString Path;
		FParse::Value( Entry, TEXT("Path="), Path );

		// Check the EnvPathOverride environment variable to allow persistent overriding of data cache path, eg for offsite workers.
		FString EnvPathOverride;
		if( FParse::Value( Entry, TEXT("EnvPathOverride="), EnvPathOverride ) )
		{
			FString FilesystemCachePathEnv = FPlatformMisc::GetEnvironmentVariable( *EnvPathOverride );
			if( FilesystemCachePathEnv.Len() > 0 )
			{
				Path = FilesystemCachePathEnv;
				UE_LOG( LogDerivedDataCache, Log, TEXT("Found environment variable %s=%s"), *EnvPathOverride, *Path );
			}
		}

		if (!EnvPathOverride.IsEmpty())
		{
			FString DDCPath;
			if (FPlatformMisc::GetStoredValue(TEXT("Epic Games"), TEXT("GlobalDataCachePath"), *EnvPathOverride, DDCPath))
			{
				if (DDCPath.Len() > 0)
				{
					Path = DDCPath;
					UE_LOG( LogDerivedDataCache, Log, TEXT("Found registry key GlobalDataCachePath %s=%s"), *EnvPathOverride, *Path );
				}
			}
		}

		// Check the CommandLineOverride argument to allow redirecting in build scripts
		FString CommandLineOverride;
		if( FParse::Value( Entry, TEXT("CommandLineOverride="), CommandLineOverride ) )
		{
			FString Value;
			if (FParse::Value(FCommandLine::Get(), *(CommandLineOverride + TEXT("=")), Value))
			{
				Path = Value;
				UE_LOG(LogDerivedDataCache, Log, TEXT("Found command line override %s=%s"), *CommandLineOverride, *Path);
			}
		}

		// Paths starting with a '?' are looked up from config
		if (Path.StartsWith(TEXT("?")) && !GConfig->GetString(TEXT("DerivedDataCacheSettings"), *Path + 1, Path, GEngineIni))
		{
			Path.Empty();
		}

		// Allow the user to override it from the editor
		FString EditorOverrideSetting;
		if(FParse::Value(Entry, TEXT("EditorOverrideSetting="), EditorOverrideSetting))
		{
			FString Setting = GConfig->GetStr(TEXT("/Script/UnrealEd.EditorSettings"), *EditorOverrideSetting, GEditorSettingsIni);
			if(Setting.Len() > 0)
			{
				FString SettingPath;
				if(FParse::Value(*Setting, TEXT("Path="), SettingPath))
				{
					SettingPath.TrimQuotesInline();
					SettingPath.ReplaceEscapedCharWithCharInline();
					if(SettingPath.Len() > 0)
					{
						Path = SettingPath;
					}
				}
			}
		}

		if( !Path.Len() )
		{
			UE_LOG( LogDerivedDataCache, Log, TEXT("%s data cache path not found in *engine.ini, will not use an %s cache."), NodeName, NodeName );
		}
		else if( Path == TEXT("None") )
		{
			UE_LOG( LogDerivedDataCache, Log, TEXT("Disabling %s data cache - path set to 'None'."), NodeName );
		}
		else
		{
			// Try to set up the shared drive, allow user to correct any issues that may exist.
			bool RetryOnFailure = false;
			do
			{
				RetryOnFailure = false;

				// Don't create the file system if shared data cache directory is not mounted
				bool bShared = FCString::Stricmp(NodeName, TEXT("Shared")) == 0;
				
				// parameters we read here from the ini file
				FString WriteAccessLog;
				bool bPromptIfMissing = false;

				FParse::Value(Entry, TEXT("WriteAccessLog="), WriteAccessLog);
				FParse::Bool(Entry, TEXT("PromptIfMissing="), bPromptIfMissing);

				ILegacyCacheStore* InnerFileSystem = nullptr;
				ECacheStoreFlags Flags;
				if (!bShared || IFileManager::Get().DirectoryExists(*Path))
				{
					InnerFileSystem = CreateFileSystemCacheStore(*Path, Entry, *WriteAccessLog, Flags);
				}

				if (InnerFileSystem)
				{
					bUsingSharedDDC |= bShared;
					DataCache = MakeTuple(InnerFileSystem, Flags);
					UE_LOG(LogDerivedDataCache, Log, TEXT("Using %s data cache path %s: %s"), NodeName, *Path,
						EnumHasAnyFlags(Flags, ECacheStoreFlags::Store) ? TEXT("Writable") :
						EnumHasAnyFlags(Flags, ECacheStoreFlags::Query) ? TEXT("ReadOnly") : TEXT("DeleteOnly"));
					Directories.AddUnique(Path);
				}
				else
				{
					FString Message = FString::Printf(TEXT("%s data cache path (%s) is unavailable so cache will be disabled."), NodeName, *Path);
					
					UE_LOG(LogDerivedDataCache, Warning, TEXT("%s"), *Message);

					// Give the user a chance to retry incase they need to connect a network drive or something.
					if (bPromptIfMissing && !FApp::IsUnattended() && !IS_PROGRAM)
					{
						Message += FString::Printf(TEXT("\n\nRetry connection to %s?"), *Path);
						EAppReturnType::Type MessageReturn = FPlatformMisc::MessageBoxExt(EAppMsgType::YesNo, *Message, TEXT("Could not access DDC"));
						RetryOnFailure = MessageReturn == EAppReturnType::Yes;
					}
				}
			} while (RetryOnFailure);
		}

		return DataCache;
	}

	/**
	 * Creates an S3 data cache interface.
	 */
	ILegacyCacheStore* ParseS3Cache(const TCHAR* NodeName, const TCHAR* Entry)
	{
		FString ManifestPath;
		if (!FParse::Value(Entry, TEXT("Manifest="), ManifestPath))
		{
			UE_LOG(LogDerivedDataCache, Error, TEXT("Node %s does not specify 'Manifest'."), NodeName);
			return nullptr;
		}

		FString BaseUrl;
		if (!FParse::Value(Entry, TEXT("BaseUrl="), BaseUrl))
		{
			UE_LOG(LogDerivedDataCache, Error, TEXT("Node %s does not specify 'BaseUrl'."), NodeName);
			return nullptr;
		}

		FString CanaryObjectKey;
		FParse::Value(Entry, TEXT("Canary="), CanaryObjectKey);

		FString Region;
		if (!FParse::Value(Entry, TEXT("Region="), Region))
		{
			UE_LOG(LogDerivedDataCache, Error, TEXT("Node %s does not specify 'Region'."), NodeName);
			return nullptr;
		}

		// Check the EnvPathOverride environment variable to allow persistent overriding of data cache path, eg for offsite workers.
		FString EnvPathOverride;
		FString CachePath = FPaths::ProjectSavedDir() / TEXT("S3DDC");
		if (FParse::Value(Entry, TEXT("EnvPathOverride="), EnvPathOverride))
		{
			FString FilesystemCachePathEnv = FPlatformMisc::GetEnvironmentVariable(*EnvPathOverride);
			if (FilesystemCachePathEnv.Len() > 0)
			{
				if (FilesystemCachePathEnv == TEXT("None"))
				{
					UE_LOG(LogDerivedDataCache, Log, TEXT("Node %s disabled due to %s=None"), NodeName, *EnvPathOverride);
					return nullptr;
				}
				else
				{
					CachePath = FilesystemCachePathEnv;
					UE_LOG(LogDerivedDataCache, Log, TEXT("Found environment variable %s=%s"), *EnvPathOverride, *CachePath);
				}
			}

			if (!EnvPathOverride.IsEmpty())
			{
				FString DDCPath;
				if (FPlatformMisc::GetStoredValue(TEXT("Epic Games"), TEXT("GlobalDataCachePath"), *EnvPathOverride, DDCPath))
				{
					if ( DDCPath.Len() > 0 )
					{
						CachePath = DDCPath;			
						UE_LOG( LogDerivedDataCache, Log, TEXT("Found registry key GlobalDataCachePath %s=%s"), *EnvPathOverride, *CachePath );
					}
				}
			}
		}

		if (ILegacyCacheStore* Backend = CreateS3CacheStore(*ManifestPath, *BaseUrl, *Region, *CanaryObjectKey, *CachePath))
		{
			return Backend;
		}

		UE_LOG(LogDerivedDataCache, Log, TEXT("S3 backend is not supported on the current platform."));
		return nullptr;
=======
	bool ParseDataCache(const TCHAR* NodeName, const TCHAR* Config)
	{
		FString Path;
		if (ILegacyCacheStore* Store = CreateFileSystemCacheStore(NodeName, Config, *this, Path))
		{
			bUsingSharedDDC |= NodeName == TEXTVIEW("Shared");
			Directories.AddUnique(Path);
			return true;
		}
		return false;
>>>>>>> 4af6daef
	}

	/**
	 * Creates Boot data cache interface from ini settings.
	 *
	 * @param NodeName Node name.
	 * @param Entry Node definition.
	 * @param OutFilename filename specified for the cache
	 * @return Boot data cache backend interface instance or nullptr if unsuccessful
	 */
<<<<<<< HEAD
	IMemoryCacheStore* ParseBootCache(const TCHAR* NodeName, const TCHAR* Entry)
	{
		IMemoryCacheStore* Cache = nullptr;

		// Only allow boot cache with the editor. We don't want other tools and utilities (eg. SCW) writing to the same file.
#if WITH_EDITOR
		FString Filename;
		int64 MaxCacheSize = -1; // in MB
		const int64 MaxSupportedCacheSize = 2048; // 2GB

		FParse::Value(Entry, TEXT("MaxCacheSize="), MaxCacheSize);

		// make sure MaxCacheSize does not exceed 2GB
		MaxCacheSize = FMath::Min(MaxCacheSize, MaxSupportedCacheSize);

		UE_LOG(LogDerivedDataCache, Display, TEXT("%s: Max Cache Size: %d MB"), NodeName, MaxCacheSize);
		Cache = CreateMemoryCacheStore(TEXT("Boot"), MaxCacheSize * 1024 * 1024, /*bCanBeDisabled*/ true);
#endif

		return Cache;
=======
	bool ParseBootCache(const TCHAR* NodeName, const TCHAR* Entry)
	{
		UE_LOG(LogDerivedDataCache, Display, TEXT("Boot nodes are deprecated. Please remove the Boot node from the cache graph."));
		if (bBootFound)
		{
			UE_LOG(LogDerivedDataCache, Warning, TEXT("Unable to create %s Boot cache because only one Boot node is supported."), *NodeName);
			return false;
		}

		bBootFound = true;

	#if WITH_EDITOR
		// Only allow boot cache with the editor. We don't want other tools and utilities (eg. SCW) writing to the same file.
		CreateMemoryCacheStore(BootCache, TEXT("Boot"), Entry, this);
	#endif

		return !!BootCache;
>>>>>>> 4af6daef
	}

	/**
	 * Creates Memory data cache interface from ini settings.
	 *
	 * @param NodeName Node name.
	 * @param Entry Node definition.
	 * @return Memory data cache backend interface instance or nullptr if unsuccessful
	 */
<<<<<<< HEAD
	IMemoryCacheStore* ParseMemoryCache( const TCHAR* NodeName, const TCHAR* Entry )
	{
		FString Filename;
		FParse::Value(Entry, TEXT("Filename="), Filename);
		IMemoryCacheStore* Cache = CreateMemoryCacheStore(NodeName, /*MaxCacheSize*/ -1, /*bCanBeDisabled*/ false);
		if (Cache && Filename.Len())
		{
			UE_LOG(LogDerivedDataCache, Display, TEXT("Memory nodes that load from a file are deprecated. Please remove the filename from the cache configuration."));
		}
		return Cache;
=======
	bool ParseMemoryCache(const TCHAR* NodeName, const TCHAR* Entry)
	{
		FString Filename;
		FParse::Value(Entry, TEXT("Filename="), Filename);
		IMemoryCacheStore* Cache;
		CreateMemoryCacheStore(Cache, NodeName, TEXT(""), this);
		check(Cache);
		if (Filename.Len())
		{
			UE_LOG(LogDerivedDataCache, Display, TEXT("Memory nodes that load from a file are deprecated. Please remove the filename from the cache configuration."));
		}
		return true;
	}

	void GetMemoryCache(IMemoryCacheStore*& OutCache)
	{
		if (MemoryCache)
		{
			OutCache = MemoryCache;
		}
		else
		{
			// This is unconditionally added to the hierarchy and will be deleted by the hierarchy.
			CreateMemoryCacheStore(OutCache, TEXT("Memory"), TEXT("-ReadOnly -NoStats"), this);
			MemoryCache = OutCache;
		}
>>>>>>> 4af6daef
	}

	IMemoryCacheStore* GetMemoryCache()
	{
		if (!MemoryCache)
		{
			MemoryCache = CreateMemoryCacheStore(TEXT("Memory"), 0, /*bCanBeDisabled*/ false);
			CreatedNodes.Add(MemoryCache);
		}
		return MemoryCache;
	}

	virtual ~FDerivedDataBackendGraph()
	{
		check(StaticGraph == this);
		Replays.Empty();
<<<<<<< HEAD
		RootCache = nullptr;
		DestroyCreatedBackends();
=======
		delete RootCache;
>>>>>>> 4af6daef
		StaticGraph = nullptr;
	}

	ILegacyCacheStore& GetRoot() override
	{
		check(RootCache);
		return *RootCache;
	}

	virtual int32 GetMaxKeyLength() const override
	{
		return MaxKeyLength;
	}

	virtual void NotifyBootComplete() override
	{
		check(RootCache);
		if (BootCache)
		{
			BootCache->Disable();
		}
	}

	virtual void WaitForQuiescence(bool bShutdown) override
	{
		double StartTime = FPlatformTime::Seconds();
		double LastPrint = StartTime;

		if (bShutdown)
		{
			bIsShuttingDown.store(true, std::memory_order_relaxed);
		}

		while (const int32 AsyncCompletionCounter = Private::AddToAsyncTaskCounter(0))
		{
			check(AsyncCompletionCounter > 0);
			FPlatformProcess::Sleep(0.1f);
			if (FPlatformTime::Seconds() - LastPrint > 5.0)
			{
				UE_LOG(LogDerivedDataCache, Log, TEXT("Waited %ds for derived data cache to finish..."), int32(FPlatformTime::Seconds() - StartTime));
				LastPrint = FPlatformTime::Seconds();
			}
		}
		if (bShutdown)
		{
			FString MergePaks;
			if(WritePakCache && WritePakCache->IsWritable() && FParse::Value(FCommandLine::Get(), TEXT("MergePaks="), MergePaks))
			{
				TArray<FString> MergePakList;
				MergePaks.FString::ParseIntoArray(MergePakList, TEXT("+"));

				for(const FString& MergePakName : MergePakList)
				{
					TUniquePtr<IPakFileCacheStore> ReadPak(
<<<<<<< HEAD
						CreatePakFileCacheStore(*FPaths::Combine(*FPaths::GetPath(WritePakFilename), *MergePakName), /*bWriting*/ false, /*bCompressed*/ false));
=======
						CreatePakFileCacheStore(TEXT("Merge"), *FPaths::Combine(*FPaths::GetPath(WritePakFilename), *MergePakName), /*bWriting*/ false, /*bCompressed*/ false, /*Owner*/ nullptr));
>>>>>>> 4af6daef
					WritePakCache->MergeCache(ReadPak.Get());
				}
			}
			for (int32 ReadPakIndex = 0; ReadPakIndex < ReadPakCache.Num(); ReadPakIndex++)
			{
				ReadPakCache[ReadPakIndex]->Close();
			}
			if (WritePakCache && WritePakCache->IsWritable())
			{
				WritePakCache->Close();
				if (!FPlatformFileManager::Get().GetPlatformFile().FileExists(*WritePakFilename))
				{
					UE_LOG(LogDerivedDataCache, Error, TEXT("Pak file %s was not produced?"), *WritePakFilename);
				}
				else
				{
					if (FPlatformFileManager::Get().GetPlatformFile().FileExists(*ReadPakFilename))
					{
						FPlatformFileManager::Get().GetPlatformFile().SetReadOnly(*ReadPakFilename, false);
						if (!FPlatformFileManager::Get().GetPlatformFile().DeleteFile(*ReadPakFilename))
						{
							UE_LOG(LogDerivedDataCache, Error, TEXT("Could not delete the pak file %s to overwrite it with a new one."), *ReadPakFilename);
						}
					}
					if (!IPakFileCacheStore::SortAndCopy(WritePakFilename, ReadPakFilename))
					{
						UE_LOG(LogDerivedDataCache, Error, TEXT("Couldn't sort pak file (%s)"), *WritePakFilename);
					}
					else if (!IFileManager::Get().Delete(*WritePakFilename))
					{
						UE_LOG(LogDerivedDataCache, Error, TEXT("Couldn't delete pak file (%s)"), *WritePakFilename);
					}
					else
					{
						UE_LOG(LogDerivedDataCache, Display, TEXT("Sucessfully wrote %s."), *ReadPakFilename);
					}
				}
			}
		}
	}

	/** Get whether a shared cache is in use */
	virtual bool GetUsingSharedDDC() const override
	{
		return bUsingSharedDDC;
	}

	virtual const TCHAR* GetGraphName() const override
	{
		return *GraphName;
	}

	virtual const TCHAR* GetDefaultGraphName() const override
	{
		return FApp::IsEngineInstalled() ? TEXT("InstalledDerivedDataBackendGraph") : TEXT("DerivedDataBackendGraph");
	}

	virtual void AddToAsyncCompletionCounter(int32 Addend) override
	{
		verify(Private::AddToAsyncTaskCounter(Addend) + Addend >= 0);
	}

	virtual bool AnyAsyncRequestsRemaining() override
	{
		return Private::AddToAsyncTaskCounter(0) > 0;
	}

	virtual bool IsShuttingDown() override
	{
		return bIsShuttingDown.load(std::memory_order_relaxed);
	}

	virtual void GetDirectories(TArray<FString>& OutResults) override
	{
		OutResults = Directories;
	}

	static FORCEINLINE FDerivedDataBackendGraph& Get()
	{
		check(StaticGraph);
		return *StaticGraph;
	}

	virtual ILegacyCacheStore* MountPakFile(const TCHAR* PakFilename) override
	{
		// Assumptions: there's at least one read-only pak backend in the hierarchy
		// and its parent is a hierarchical backend.
		IPakFileCacheStore* ReadPak = nullptr;
<<<<<<< HEAD
		if (Hierarchy && FPlatformFileManager::Get().GetPlatformFile().FileExists(PakFilename))
		{
			ReadPak = CreatePakFileCacheStore(PakFilename, /*bWriting*/ false, /*bCompressed*/ false);

			Hierarchy->Add(ReadPak, ECacheStoreFlags::Local | ECacheStoreFlags::Query | ECacheStoreFlags::StopStore);
			CreatedNodes.AddUnique(ReadPak);
=======
		if (FPlatformFileManager::Get().GetPlatformFile().FileExists(PakFilename))
		{
			ReadPak = CreatePakFileCacheStore(TEXT("Mount"), PakFilename, /*bWriting*/ false, /*bCompressed*/ false, this);
>>>>>>> 4af6daef
			ReadPakCache.Add(ReadPak);
		}
		else
		{
			UE_LOG(LogDerivedDataCache, Warning, TEXT("Failed to add %s read-only pak DDC backend. Make sure it exists and there's at least one hierarchical backend in the cache tree."), PakFilename);
		}

		return ReadPak;
	}

	virtual bool UnmountPakFile(const TCHAR* PakFilename) override
	{
		for (int PakIndex = 0; PakIndex < ReadPakCache.Num(); ++PakIndex)
		{
			IPakFileCacheStore* ReadPak = ReadPakCache[PakIndex];
			if (ReadPak->GetFilename() == PakFilename)
			{
				check(Hierarchy);

				// Wait until all async requests are complete.
				WaitForQuiescence(false);

<<<<<<< HEAD
				Hierarchy->RemoveNotSafe(ReadPak);
				ReadPakCache.RemoveAt(PakIndex);
				CreatedNodes.Remove(ReadPak);
=======
				ReadPakCache.RemoveAt(PakIndex);
>>>>>>> 4af6daef
				ReadPak->Close();
				delete ReadPak;
				return true;
			}
		}
		return false;
	}

	virtual TSharedRef<FDerivedDataCacheStatsNode> GatherUsageStats() const override
	{
		TSharedRef<FDerivedDataCacheStatsNode> Stats = MakeShared<FDerivedDataCacheStatsNode>();
		if (RootCache)
		{
			RootCache->LegacyStats(Stats.Get());
		}
		return Stats;
<<<<<<< HEAD
=======
	}

	virtual void GatherResourceStats(TArray<FDerivedDataCacheResourceStat>& DDCResourceStats) const override
	{
		if (Hierarchy)
		{
			Hierarchy->LegacyResourceStats(DDCResourceStats);
		}
	}

private:
	void Add(ILegacyCacheStore* CacheStore, ECacheStoreFlags Flags) final
	{
		check(Hierarchy);

		// Parse any debug options for this node. E.g. -DDC-<Name>-MissRate
		FBackendDebugOptions DebugOptions;
		if (FBackendDebugOptions::ParseFromTokens(DebugOptions, *ActiveNodeName, FCommandLine::Get()))
		{
			if (!CacheStore->LegacyDebugOptions(DebugOptions))
			{
				UE_LOG(LogDerivedDataCache, Warning, TEXT("%s: Node is ignoring one or more -DDC-%s-<Option> debug options."), *ActiveNodeName, *ActiveNodeName);
			}
		}
		else if (bHasDefaultDebugOptions)
		{
			if (!CacheStore->LegacyDebugOptions(DefaultDebugOptions))
			{
				UE_LOG(LogDerivedDataCache, Warning, TEXT("%s: Node is ignoring one or more -DDC-All-<Option> debug options."), *ActiveNodeName);
			}
		}

		// Add a throttling layer if parameters are found
		{
			uint32 LatencyMS = 0;
			FParse::Value(*ActiveNodeConfig, TEXT("LatencyMS="), LatencyMS);

			uint32 MaxBytesPerSecond = 0;
			FParse::Value(*ActiveNodeConfig, TEXT("MaxBytesPerSecond="), MaxBytesPerSecond);

			if (LatencyMS != 0 || MaxBytesPerSecond != 0)
			{
				ILegacyCacheStore* ThrottleNode = CreateCacheStoreThrottle(CacheStore, LatencyMS, MaxBytesPerSecond);
				ThrottleNodes.Add(CacheStore, ThrottleNode);
				CacheStore = ThrottleNode;
			}
		}

		Hierarchy->Add(CacheStore, Flags);
>>>>>>> 4af6daef
	}

	void SetFlags(ILegacyCacheStore* CacheStore, ECacheStoreFlags Flags) final
	{
		check(Hierarchy);
		if (ILegacyCacheStore* ThrottleNode = ThrottleNodes.FindRef(CacheStore))
		{
			Hierarchy->SetFlags(ThrottleNode, Flags);
		}
		else
		{
			Hierarchy->SetFlags(CacheStore, Flags);
		}
	}

	void RemoveNotSafe(ILegacyCacheStore* CacheStore) final
	{
<<<<<<< HEAD
		for (int32 BackendIndex = CreatedNodes.Num() - 1; BackendIndex >= 0; --BackendIndex)
		{
			delete CreatedNodes[BackendIndex];
		}
		CreatedNodes.Empty();
=======
		check(Hierarchy);
		if (ILegacyCacheStore* ThrottleNode = ThrottleNodes.FindRef(CacheStore))
		{
			Hierarchy->RemoveNotSafe(ThrottleNode);
			ThrottleNodes.Remove(CacheStore);
			delete ThrottleNode;
		}
		else
		{
			Hierarchy->RemoveNotSafe(CacheStore);
		}
	}

	ICacheStoreStats* CreateStats(ILegacyCacheStore* CacheStore, ECacheStoreFlags Flags, FStringView Type, FStringView Name, FStringView Path) final
	{
		check(Hierarchy);
		return Hierarchy->CreateStats(CacheStore, Flags, Type, Name, Path);
	}

	void DestroyStats(ICacheStoreStats* Stats) final
	{
		check(Hierarchy);
		Hierarchy->DestroyStats(Stats);
	}

	void LegacyResourceStats(TArray<FDerivedDataCacheResourceStat>& OutStats) const final
	{
		check(Hierarchy);
		Hierarchy->LegacyResourceStats(OutStats);
>>>>>>> 4af6daef
	}

	/** MountPak console command handler. */
	void UnmountPakCommandHandler(const TArray<FString>& Args)
	{
		if (Args.Num() < 1)
		{
			UE_LOG(LogDerivedDataCache, Log, TEXT("Usage: DDC.MountPak PakFilename"));
			return;
		}
		UnmountPakFile(*Args[0]);
	}

	/** UnmountPak console command handler. */
	void MountPakCommandHandler(const TArray<FString>& Args)
	{
		if (Args.Num() < 1)
		{
			UE_LOG(LogDerivedDataCache, Log, TEXT("Usage: DDC.UnmountPak PakFilename"));
			return;
		}
		MountPakFile(*Args[0]);
	}

	void LoadReplayCommandHandler(const TArray<FString>& Args)
	{
		if (Args.Num() < 1)
		{
			UE_LOG(LogDerivedDataCache, Log, TEXT("Usage: DDC.LoadReplay ReplayPath"
				" [Methods=Get+GetValue+GetChunks]"
				" [Rate=<0-100>]"
				" [Types=Type1[@Rate1][+Type2[@Rate2]]..."
				" [Salt=PositiveInt32]"
				" [Priority=<Lowest-Blocking>]"
				" [AddPolicy=Query,SkipData]"
				" [RemovePolicy=SkipMeta]"));
			return;
		}

		TStringBuilder<512> JoinedArgs;
		JoinedArgs.Join(MakeArrayView(Args).RightChop(1), TEXT(' '));

		FCacheReplayReader Replay(RootCache);

		// Parse Key Filter
		const bool bDefaultMatch = String::FindFirst(*JoinedArgs, TEXT("Types="), ESearchCase::IgnoreCase) == INDEX_NONE;
		float DefaultRate = bDefaultMatch ? 100.0f : 0.0f;
		FParse::Value(*JoinedArgs, TEXT("Rate="), DefaultRate);

		FCacheKeyFilter KeyFilter = FCacheKeyFilter::Parse(*JoinedArgs, TEXT("Types="), DefaultRate);

		if (KeyFilter)
		{
			uint32 Salt;
			if (FParse::Value(*JoinedArgs, TEXT("Salt="), Salt))
			{
				if (Salt == 0)
				{
					UE_LOG(LogDerivedDataCache, Warning,
						TEXT("Replay: Ignoring salt of 0. The salt must be a positive integer."));
				}
				else
				{
					KeyFilter.SetSalt(Salt);
				}
			}

			UE_LOG(LogDerivedDataCache, Display,
				TEXT("Replay: Using salt %u to filter cache keys to replay."), KeyFilter.GetSalt());
		}

		Replay.SetKeyFilter(MoveTemp(KeyFilter));

		// Parse Method Filter
		FString MethodNames;
		if (FParse::Value(*JoinedArgs, TEXT("Methods="), MethodNames))
		{
			Replay.SetMethodFilter(FCacheMethodFilter::Parse(MethodNames));
		}

		// Parse Policy Transform
		ECachePolicy FlagsToAdd = ECachePolicy::None;
		FString FlagNamesToAdd;
		if (FParse::Value(*JoinedArgs, TEXT("AddPolicy="), FlagNamesToAdd))
		{
			TryLexFromString(FlagsToAdd, FlagNamesToAdd);
		}
		ECachePolicy FlagsToRemove = ECachePolicy::None;
		FString FlagNamesToRemove;
		if (FParse::Value(*JoinedArgs, TEXT("RemovePolicy="), FlagNamesToRemove))
		{
			TryLexFromString(FlagsToRemove, FlagNamesToRemove);
		}
		Replay.SetPolicyTransform(FlagsToAdd, FlagsToRemove);

		// Parse Priority Override
		EPriority Priority{};
		FString PriorityName;
		if (FParse::Value(*JoinedArgs, TEXT("Priority="), PriorityName) &&
			TryLexFromString(Priority, PriorityName))
		{
			Replay.SetPriorityOverride(Priority);
		}

		Replay.ReadFromFileAsync(*Args[0]);
		Replays.Add(MoveTemp(Replay));
	}

	static inline FDerivedDataBackendGraph*			StaticGraph;

	FString											GraphName;
	FString											ReadPakFilename;
	FString											WritePakFilename;

	/** Root of the graph */
	ILegacyCacheStore*					RootCache;

<<<<<<< HEAD
	/** References to all created backed interfaces */
	TArray< ILegacyCacheStore* > CreatedNodes;

	/** Instances of backend interfaces which exist in only one copy */
	IMemoryCacheStore* MemoryCache;
	IMemoryCacheStore*	BootCache;
	IPakFileCacheStore* WritePakCache;
	ILegacyCacheStore*	AsyncNode;
	ILegacyCacheStore*	VerifyNode;
=======
	TMap<ILegacyCacheStore*, ILegacyCacheStore*> ThrottleNodes;

	/** Instances of backend interfaces which exist in only one copy */
	IMemoryCacheStore* MemoryCache;
	IMemoryCacheStore* BootCache;
	IPakFileCacheStore* WritePakCache;
>>>>>>> 4af6daef
	ICacheStoreOwner* Hierarchy;
	/** Support for multiple read only pak files. */
	TArray<IPakFileCacheStore*> ReadPakCache;

	/** List of directories used by the DDC */
	TArray<FString> Directories;

	FBackendDebugOptions DefaultDebugOptions;

	int32 MaxKeyLength = 0;

	bool bHasDefaultDebugOptions = false;

	/** Whether a shared cache is in use */
	bool bUsingSharedDDC;

	/** Whether a shutdown is pending */
	std::atomic<bool> bIsShuttingDown;

	/** MountPak console command */
	FAutoConsoleCommand MountPakCommand;
	/** UnmountPak console command */
	FAutoConsoleCommand UnmountPakCommand;

	FAutoConsoleCommand LoadReplayCommand;
	TArray<FCacheReplayReader> Replays;
<<<<<<< HEAD
=======

	FString ActiveNodeName;
	FString ActiveNodeConfig;

	bool bAsyncFound = false;
	bool bBootFound = false;
	bool bHierarchyFound = false;
	bool bVerifyFound = false;
	bool bVerifyFix = false;
>>>>>>> 4af6daef
};

} // UE::DerivedData

namespace UE::DerivedData
{

FDerivedDataBackend* FDerivedDataBackend::Create()
{
	return new FDerivedDataBackendGraph();
}

FDerivedDataBackend& FDerivedDataBackend::Get()
{
	return FDerivedDataBackendGraph::Get();
}

///////////////////////////////////////////////////////////////////////////////////////////////////////////////////////

enum class EBackendDebugKeyState
{
	None,
	HitGet,
	MissGet,
};

struct Private::FBackendDebugMissState
{
	FCriticalSection Lock;
	TMap<FCacheKey, EBackendDebugKeyState> Keys;
};

FBackendDebugOptions::FBackendDebugOptions()
<<<<<<< HEAD
	: SpeedClass(EBackendSpeedClass::Unknown)
=======
>>>>>>> 4af6daef
{
	SimulateMissState.Get() = MakePimpl<Private::FBackendDebugMissState>();
}

/**
 * Parse debug options for the provided node name. Returns true if any options were specified
 */
bool FBackendDebugOptions::ParseFromTokens(FBackendDebugOptions& OutOptions, const TCHAR* InNodeName, const TCHAR* InInputTokens)
{
	// Check if the input stream has any DDC options for this node.
	TStringBuilder<64> Prefix;
	Prefix.Append(TEXTVIEW("-DDC-")).Append(InNodeName).Append(TEXTVIEW("-"));
	if (UE::String::FindFirst(InInputTokens, Prefix, ESearchCase::IgnoreCase) == INDEX_NONE)
	{
		return false;
	}

	const int32 PrefixLen = Prefix.Len();
<<<<<<< HEAD

	// Look for -DDC-Local-Speed=, -DDC-Shared-Speed=, etc.
	Prefix.Append(TEXTVIEW("Speed="));
	FString SpeedClass;
	if (FParse::Value(InInputTokens, *Prefix, SpeedClass))
	{
		LexFromString(OutOptions.SpeedClass, *SpeedClass);
	}
	Prefix.RemoveAt(PrefixLen, Prefix.Len() - PrefixLen);

	// Look for -DDC-Local-MissRate=, -DDC-Shared-MissRate=, etc.
	float MissRate = 0.0f;
	Prefix.Append(TEXTVIEW("MissRate="));
	FParse::Value(InInputTokens, *Prefix, MissRate);
	Prefix.RemoveAt(PrefixLen, Prefix.Len() - PrefixLen);

	// Look for -DDC-Local-MissTypes=AnimSeq+Audio, -DDC-Shared-MissType=AnimSeq+Audio, etc.
	Prefix.Append(TEXTVIEW("MissTypes="));
	OutOptions.SimulateMissFilter = FCacheKeyFilter::Parse(InInputTokens, *Prefix, MissRate);
	Prefix.RemoveAt(PrefixLen, Prefix.Len() - PrefixLen);

	// Look for -DDC-Local-MissSalt=, -DDC-Shared-MissSalt=, etc.
	uint32 Salt = 0;
	Prefix.Append(TEXTVIEW("MissSalt="));
	if (FParse::Value(InInputTokens, *Prefix, Salt))
	{
=======

	// Look for -DDC-Local-MissRate=, -DDC-Shared-MissRate=, etc.
	float MissRate = 0.0f;
	Prefix.Append(TEXTVIEW("MissRate="));
	FParse::Value(InInputTokens, *Prefix, MissRate);
	Prefix.RemoveAt(PrefixLen, Prefix.Len() - PrefixLen);

	// Look for -DDC-Local-MissTypes=AnimSeq+Audio, -DDC-Shared-MissType=AnimSeq+Audio, etc.
	Prefix.Append(TEXTVIEW("MissTypes="));
	OutOptions.SimulateMissFilter = FCacheKeyFilter::Parse(InInputTokens, *Prefix, MissRate);
	Prefix.RemoveAt(PrefixLen, Prefix.Len() - PrefixLen);

	// Look for -DDC-Local-MissSalt=, -DDC-Shared-MissSalt=, etc.
	uint32 Salt = 0;
	Prefix.Append(TEXTVIEW("MissSalt="));
	if (FParse::Value(InInputTokens, *Prefix, Salt))
	{
>>>>>>> 4af6daef
		OutOptions.SimulateMissFilter.SetSalt(Salt);
	}
	if (OutOptions.SimulateMissFilter)
	{
		UE_LOG(LogDerivedDataCache, Display,
			TEXT("%s: Using salt %s%u to filter cache keys to simulate misses on."),
			InNodeName, *Prefix, OutOptions.SimulateMissFilter.GetSalt());
	}
	Prefix.RemoveAt(PrefixLen, Prefix.Len() - PrefixLen);

	return true;
}

bool FBackendDebugOptions::ShouldSimulatePutMiss(const FCacheKey& Key)
{
	if (!SimulateMissFilter.IsMatch(Key))
	{
		return false;
	}

	Private::FBackendDebugMissState& State = *SimulateMissState.Get();
	const uint32 KeyHash = GetTypeHash(Key);

	FScopeLock Lock(&State.Lock);
	State.Keys.AddByHash(KeyHash, Key, EBackendDebugKeyState::HitGet);
	return false;
}

bool FBackendDebugOptions::ShouldSimulateGetMiss(const FCacheKey& Key)
{
	if (!SimulateMissFilter.IsMatch(Key))
	{
		return false;
	}

	Private::FBackendDebugMissState& State = *SimulateMissState.Get();
	const uint32 KeyHash = GetTypeHash(Key);

	FScopeLock Lock(&State.Lock);
	return State.Keys.FindOrAddByHash(KeyHash, Key, EBackendDebugKeyState::MissGet) == EBackendDebugKeyState::MissGet;
}

} // UE::DerivedData

#undef LOCTEXT_NAMESPACE<|MERGE_RESOLUTION|>--- conflicted
+++ resolved
@@ -52,8 +52,6 @@
 static std::atomic<int32> GAsyncTaskCounter;
 
 int32 AddToAsyncTaskCounter(int32 Addend)
-<<<<<<< HEAD
-=======
 {
 	return GAsyncTaskCounter.fetch_add(Addend);
 }
@@ -61,28 +59,8 @@
 } // UE::DerivedData::Private
 
 namespace UE::DerivedData
->>>>>>> 4af6daef
-{
-	return GAsyncTaskCounter.fetch_add(Addend);
-}
-
-} // UE::DerivedData::Private
-
-<<<<<<< HEAD
-namespace UE::DerivedData
-{
-
-ILegacyCacheStore* CreateCacheStoreAsync(ILegacyCacheStore* InnerBackend, ECacheStoreFlags InnerFlags, IMemoryCacheStore* MemoryCache);
-ILegacyCacheStore* CreateCacheStoreHierarchy(ICacheStoreOwner*& OutOwner, IMemoryCacheStore* MemoryCache);
-ILegacyCacheStore* CreateCacheStoreThrottle(ILegacyCacheStore* InnerCache, uint32 LatencyMS, uint32 MaxBytesPerSecond);
-ILegacyCacheStore* CreateCacheStoreVerify(ILegacyCacheStore* InnerCache, bool bPutOnError);
-ILegacyCacheStore* CreateFileSystemCacheStore(const TCHAR* CacheDirectory, const TCHAR* Params, const TCHAR* AccessLogFileName, ECacheStoreFlags& OutFlags);
-TTuple<ILegacyCacheStore*, ECacheStoreFlags> CreateHttpCacheStore(const TCHAR* NodeName, const TCHAR* Config);
-IMemoryCacheStore* CreateMemoryCacheStore(const TCHAR* Name, int64 MaxCacheSize, bool bCanBeDisabled);
-IPakFileCacheStore* CreatePakFileCacheStore(const TCHAR* Filename, bool bWriting, bool bCompressed);
-ILegacyCacheStore* CreateS3CacheStore(const TCHAR* RootManifestPath, const TCHAR* BaseUrl, const TCHAR* Region, const TCHAR* CanaryObjectKey, const TCHAR* CachePath);
-TTuple<ILegacyCacheStore*, ECacheStoreFlags> CreateZenCacheStore(const TCHAR* NodeName, const TCHAR* Config);
-=======
+{
+
 ILegacyCacheStore* CreateCacheStoreAsync(ILegacyCacheStore* InnerBackend, IMemoryCacheStore* MemoryCache, bool bDeleteInnerCache);
 ILegacyCacheStore* CreateCacheStoreHierarchy(ICacheStoreOwner*& OutOwner, TFunctionRef<void (IMemoryCacheStore*&)> MemoryCacheCreator);
 ILegacyCacheStore* CreateCacheStoreThrottle(ILegacyCacheStore* InnerCache, uint32 LatencyMS, uint32 MaxBytesPerSecond);
@@ -93,18 +71,13 @@
 IPakFileCacheStore* CreatePakFileCacheStore(const TCHAR* Name, const TCHAR* Filename, bool bWriting, bool bCompressed, ICacheStoreOwner* Owner);
 ILegacyCacheStore* CreateS3CacheStore(const TCHAR* Name, const TCHAR* Config, ICacheStoreOwner& Owner);
 ILegacyCacheStore* CreateZenCacheStore(const TCHAR* Name, const TCHAR* Config, ICacheStoreOwner* Owner);
->>>>>>> 4af6daef
 ILegacyCacheStore* TryCreateCacheStoreReplay(ILegacyCacheStore* InnerCache);
 
 /**
  * This class is used to create a singleton that represents the derived data cache hierarchy and all of the wrappers necessary
  * ideally this would be data driven and the backends would be plugins...
  */
-<<<<<<< HEAD
-class FDerivedDataBackendGraph final : public FDerivedDataBackend
-=======
 class FDerivedDataBackendGraph final : public FDerivedDataBackend, ICacheStoreOwner
->>>>>>> 4af6daef
 {
 public:
 	using FParsedNode = TPair<ILegacyCacheStore*, ECacheStoreFlags>;
@@ -118,11 +91,6 @@
 		, MemoryCache(nullptr)
 		, BootCache(nullptr)
 		, WritePakCache(nullptr)
-<<<<<<< HEAD
-		, AsyncNode(nullptr)
-		, VerifyNode(nullptr)
-=======
->>>>>>> 4af6daef
 		, Hierarchy(nullptr)
 		, bUsingSharedDDC(false)
 		, bIsShuttingDown(false)
@@ -150,11 +118,7 @@
 		RootCache = nullptr;
 		FParsedNodeMap ParsedNodes;
 
-<<<<<<< HEAD
-		FParsedNode RootNode(nullptr, ECacheStoreFlags::None);
-=======
 		ILegacyCacheStore* RootNode = nullptr;
->>>>>>> 4af6daef
 
 		// Create the graph using ini settings. The string "default" forwards creation to use the default graph.
 
@@ -182,14 +146,6 @@
 
 			if (!GraphName.IsEmpty() && GraphName != TEXT("Default"))
 			{
-<<<<<<< HEAD
-				RootNode = ParseNode(RootName, GEngineIni, *GraphName, ParsedNodes);
-				if (!RootNode.Key)
-				{
-					// Destroy any cache stores that have been created.
-					ParsedNodes.Empty();
-					DestroyCreatedBackends();
-=======
 				RootNode = CreateCacheStoreHierarchy(Hierarchy, [this](IMemoryCacheStore*& OutCache) { GetMemoryCache(OutCache); });
 
 				if (!ParseNode(RootName, GEngineIni, *GraphName, ParsedNodes))
@@ -209,20 +165,11 @@
 					bHierarchyFound = false;
 					bVerifyFound = false;
 					bVerifyFix = false;
->>>>>>> 4af6daef
 					UE_LOG(LogDerivedDataCache, Warning,
 						TEXT("Unable to create cache graph '%s'. Reverting to the default graph."), *GraphName);
 				}
 			}
 
-<<<<<<< HEAD
-			if (!RootNode.Key)
-			{
-				// Try to use the default graph.
-				GraphName = FApp::IsEngineInstalled() ? TEXT("InstalledDerivedDataBackendGraph") : TEXT("DerivedDataBackendGraph");
-				RootNode = ParseNode(RootName, GEngineIni, *GraphName, ParsedNodes);
-				if (!RootNode.Key)
-=======
 			if (!Hierarchy)
 			{
 				// Try to use the default graph.
@@ -230,7 +177,6 @@
 				RootNode = CreateCacheStoreHierarchy(Hierarchy, [this](IMemoryCacheStore*& OutCache) { GetMemoryCache(OutCache); });
 
 				if (!ParseNode(RootName, GEngineIni, *GraphName, ParsedNodes))
->>>>>>> 4af6daef
 				{
 					FString Entry;
 					if (!GConfig->DoesSectionExist(*GraphName, GEngineIni))
@@ -255,46 +201,6 @@
 			}
 		}
 
-<<<<<<< HEAD
-		// Hierarchy must exist in the graph.
-		if (!Hierarchy)
-		{
-			ILegacyCacheStore* HierarchyStore = CreateCacheStoreHierarchy(Hierarchy, GetMemoryCache());
-			if (RootNode.Key)
-			{
-				Hierarchy->Add(RootNode.Key, RootNode.Value);
-			}
-			CreatedNodes.AddUnique(HierarchyStore);
-			RootNode.Key = HierarchyStore;
-		}
-
-		// Async must exist in the graph.
-		if (!AsyncNode)
-		{
-			AsyncNode = CreateCacheStoreAsync(RootNode.Key, RootNode.Value, GetMemoryCache());
-			CreatedNodes.AddUnique(AsyncNode);
-			RootNode.Key = AsyncNode;
-		}
-
-		// Create a Verify node when using -DDC-Verify[=Type1[@Rate2][+Type2[@Rate2]...]].
-		if (!VerifyNode)
-		{
-			FString VerifyArg;
-			if (FParse::Value(FCommandLine::Get(), TEXT("-DDC-Verify="), VerifyArg) ||
-				FParse::Param(FCommandLine::Get(), TEXT("DDC-Verify")))
-			{
-				VerifyNode = CreateCacheStoreVerify(RootNode.Key, /*bPutOnError*/ false);
-				CreatedNodes.AddUnique(VerifyNode);
-				RootNode.Key = VerifyNode;
-			}
-		}
-
-		// Create a Replay node when requested on the command line.
-		if (ILegacyCacheStore* ReplayNode = TryCreateCacheStoreReplay(RootNode.Key))
-		{
-			CreatedNodes.AddUnique(ReplayNode);
-			RootNode.Key = ReplayNode;
-=======
 		// Async must exist in the graph.
 		RootNode = CreateCacheStoreAsync(RootNode, MemoryCache, /*bDeleteInnerCache*/ true);
 
@@ -312,7 +218,6 @@
 		if (ILegacyCacheStore* ReplayNode = TryCreateCacheStoreReplay(RootNode))
 		{
 			RootNode = ReplayNode;
->>>>>>> 4af6daef
 		}
 
 		if (MaxKeyLength == 0)
@@ -320,11 +225,7 @@
 			MaxKeyLength = MAX_BACKEND_KEY_LENGTH;
 		}
 
-<<<<<<< HEAD
-		RootCache = RootNode.Key;
-=======
 		RootCache = RootNode;
->>>>>>> 4af6daef
 	}
 
 	/**
@@ -346,26 +247,15 @@
 	 * @param InParsedNodes Map of parsed nodes and their names to be able to find already parsed nodes
 	 * @return Derived data backend interface instance created from ini settings
 	 */
-<<<<<<< HEAD
-	FParsedNode ParseNode(const FString& NodeName, const FString& IniFilename, const TCHAR* IniSection, FParsedNodeMap& InParsedNodes)
-=======
 	bool ParseNode(const FString& NodeName, const FString& IniFilename, const TCHAR* IniSection, FParsedNodeMap& InParsedNodes)
->>>>>>> 4af6daef
 	{
 		if (const FParsedNode* ParsedNode = InParsedNodes.Find(NodeName))
 		{
 			UE_LOG(LogDerivedDataCache, Warning, TEXT("Node %s was referenced more than once in the graph. Nodes may not be shared."), *NodeName);
-<<<<<<< HEAD
-			return *ParsedNode;
-		}
-
-		FParsedNode ParsedNode(nullptr, ECacheStoreFlags::None);
-=======
 			return false;
 		}
 
 		ICacheStoreOwner* NodeOwner = this;
->>>>>>> 4af6daef
 		FString Entry;
 		if (GConfig->GetString(IniSection, *NodeName, Entry, IniFilename))
 		{
@@ -381,126 +271,6 @@
 			{
 				if (NodeType == TEXT("FileSystem"))
 				{
-<<<<<<< HEAD
-					ParsedNode = ParseDataCache(*NodeName, *Entry);
-				}
-				else if (NodeType == TEXT("Boot"))
-				{
-					UE_LOG(LogDerivedDataCache, Display, TEXT("Boot nodes are deprecated. Please remove the Boot node from the cache graph."));
-					if (BootCache == nullptr)
-					{
-						BootCache = ParseBootCache(*NodeName, *Entry);
-						ParsedNode = MakeTuple(BootCache, ECacheStoreFlags::Local | ECacheStoreFlags::Query | ECacheStoreFlags::Store);
-					}
-					else
-					{
-						UE_LOG(LogDerivedDataCache, Warning, TEXT("Unable to create %s Boot cache because only one Boot node is supported."), *NodeName);
-					}
-				}
-				else if (NodeType == TEXT("Memory"))
-				{
-					ParsedNode = MakeTuple(ParseMemoryCache(*NodeName, *Entry), ECacheStoreFlags::Local | ECacheStoreFlags::Query | ECacheStoreFlags::Store);
-				}
-				else if (NodeType == TEXT("Hierarchical"))
-				{
-					ParsedNode = ParseHierarchyNode(*NodeName, *Entry, IniFilename, IniSection, InParsedNodes);
-				}
-				else if (NodeType == TEXT("KeyLength"))
-				{
-					if (MaxKeyLength == 0)
-					{
-						ParsedNode = ParseKeyLength(*NodeName, *Entry, IniFilename, IniSection, InParsedNodes);
-					}
-					else
-					{
-						UE_LOG(LogDerivedDataCache, Warning, TEXT("Unable to create %s KeyLength node because only one KeyLength node is supported."), *NodeName);
-					}
-				}
-				else if (NodeType == TEXT("AsyncPut"))
-				{
-					if (AsyncNode == nullptr)
-					{
-						ParsedNode = ParseAsyncNode(*NodeName, *Entry, IniFilename, IniSection, InParsedNodes);
-						AsyncNode = ParsedNode.Key;
-					}
-					else
-					{
-						UE_LOG(LogDerivedDataCache, Warning, TEXT("Unable to create %s AsyncPut because only one AsyncPut node is supported."), *NodeName);
-					}
-				}
-				else if (NodeType == TEXT("Verify"))
-				{
-					if (VerifyNode == nullptr)
-					{
-						ParsedNode = ParseVerify(*NodeName, *Entry, IniFilename, IniSection, InParsedNodes);
-						VerifyNode = ParsedNode.Key;
-					}
-					else
-					{
-						UE_LOG(LogDerivedDataCache, Warning, TEXT("Unable to create %s Verify because only one Verify node is supported."), *NodeName);
-					}
-				}
-				else if (NodeType == TEXT("ReadPak"))
-				{
-					ParsedNode = MakeTuple(ParsePak(*NodeName, *Entry, /*bWriting*/ false), ECacheStoreFlags::Local | ECacheStoreFlags::Query | ECacheStoreFlags::StopStore);
-				}
-				else if (NodeType == TEXT("WritePak"))
-				{
-					ParsedNode = MakeTuple(ParsePak(*NodeName, *Entry, /*bWriting*/ true), ECacheStoreFlags::Local | ECacheStoreFlags::Store);
-				}
-				else if (NodeType == TEXT("S3"))
-				{
-					ParsedNode = MakeTuple(ParseS3Cache(*NodeName, *Entry), ECacheStoreFlags::Local | ECacheStoreFlags::Query | ECacheStoreFlags::StopStore);
-				}
-				else if (NodeType == TEXT("Cloud") || NodeType == TEXT("Http"))
-				{
-					ParsedNode = CreateHttpCacheStore(*NodeName, *Entry);
-				}
-				else if (NodeType == TEXT("Zen"))
-				{
-					ParsedNode = CreateZenCacheStore(*NodeName, *Entry);
-				}
-				
-				if (ParsedNode.Key)
-				{
-					// Add a throttling layer if parameters are found
-					uint32 LatencyMS = 0;
-					FParse::Value(*Entry, TEXT("LatencyMS="), LatencyMS);
-
-					uint32 MaxBytesPerSecond = 0;
-					FParse::Value(*Entry, TEXT("MaxBytesPerSecond="), MaxBytesPerSecond);
-
-					if (LatencyMS != 0 || MaxBytesPerSecond != 0)
-					{
-						CreatedNodes.AddUnique(ParsedNode.Key);
-						ParsedNode = MakeTuple(CreateCacheStoreThrottle(ParsedNode.Key, LatencyMS, MaxBytesPerSecond), ParsedNode.Value);
-					}
-				}
-			}
-		}
-
-		if (ParsedNode.Key)
-		{
-			// Store this node so that we don't require any order of adding nodes
-			InParsedNodes.Add(NodeName, ParsedNode);
-			// Keep references to all created nodes.
-			CreatedNodes.AddUnique(ParsedNode.Key);
-
-			// Parse any debug options for this node. E.g. -DDC-<Name>-MissRate
-			FBackendDebugOptions DebugOptions;
-			if (FBackendDebugOptions::ParseFromTokens(DebugOptions, *NodeName, FCommandLine::Get()))
-			{
-				if (!ParsedNode.Key->LegacyDebugOptions(DebugOptions))
-				{
-					UE_LOG(LogDerivedDataCache, Warning, TEXT("%s: Node is ignoring one or more -DDC-%s-<Option> debug options."), *NodeName, *NodeName);
-				}
-			}
-			else if (bHasDefaultDebugOptions)
-			{
-				if (!ParsedNode.Key->LegacyDebugOptions(DefaultDebugOptions))
-				{
-					UE_LOG(LogDerivedDataCache, Warning, TEXT("%s: Node is ignoring one or more -DDC-All-<Option> debug options."), *NodeName);
-=======
 					return ParseDataCache(*NodeName, *Entry);
 				}
 				else if (NodeType == TEXT("Boot"))
@@ -555,7 +325,6 @@
 					{
 						return true;
 					}
->>>>>>> 4af6daef
 				}
 			}
 		}
@@ -571,11 +340,7 @@
 	 * @param bWriting true to create pak interface for writing
 	 * @return Pak file data backend interface instance or nullptr if unsuccessful
 	 */
-<<<<<<< HEAD
-	ILegacyCacheStore* ParsePak( const TCHAR* NodeName, const TCHAR* Entry, const bool bWriting )
-=======
 	bool ParsePak(const TCHAR* NodeName, const TCHAR* Entry, const bool bWriting)
->>>>>>> 4af6daef
 	{
 		ILegacyCacheStore* PakNode = nullptr;
 		FString PakFilename;
@@ -584,28 +349,16 @@
 
 		if (PakFilename.IsEmpty())
 		{
-<<<<<<< HEAD
-			UE_LOG( LogDerivedDataCache, Log, TEXT("FDerivedDataBackendGraph: %s pak cache Filename not found in *engine.ini, will not use a pak cache."), NodeName );
-=======
 			UE_LOG(LogDerivedDataCache, Log, TEXT("FDerivedDataBackendGraph: %s pak cache Filename not found in *engine.ini, will not use a pak cache."), NodeName);
 			return false;
->>>>>>> 4af6daef
 		}
 
 		if (bWriting)
 		{
 			if (WritePakCache)
 			{
-<<<<<<< HEAD
-				FGuid Temp = FGuid::NewGuid();
-				ReadPakFilename = PakFilename;
-				WritePakFilename = PakFilename + TEXT(".") + Temp.ToString();
-				WritePakCache = CreatePakFileCacheStore(*WritePakFilename, /*bWriting*/ true, bCompressed);
-				PakNode = WritePakCache;
-=======
 				UE_LOG(LogDerivedDataCache, Warning, TEXT("Unable to create %s pak cache because only one pak cache write node is supported."), *NodeName);
 				return false;
->>>>>>> 4af6daef
 			}
 
 			FGuid Temp = FGuid::NewGuid();
@@ -620,23 +373,8 @@
 			bool bReadPak = FPlatformFileManager::Get().GetPlatformFile().FileExists(*PakFilename);
 			if (!bReadPak)
 			{
-<<<<<<< HEAD
-				bool bReadPak = FPlatformFileManager::Get().GetPlatformFile().FileExists( *PakFilename );
-				if( bReadPak )
-				{
-					IPakFileCacheStore* ReadPak = CreatePakFileCacheStore(*PakFilename, /*bWriting*/ false, bCompressed);
-					ReadPakFilename = PakFilename;
-					PakNode = ReadPak;
-					ReadPakCache.Add(ReadPak);
-				}
-				else
-				{
-					UE_LOG( LogDerivedDataCache, Log, TEXT("FDerivedDataBackendGraph: %s pak cache file %s not found, will not use a pak cache."), NodeName, *PakFilename );
-				}
-=======
 				UE_LOG(LogDerivedDataCache, Log, TEXT("FDerivedDataBackendGraph: %s pak cache file %s not found, will not use a pak cache."), NodeName, *PakFilename);
 				return false;
->>>>>>> 4af6daef
 			}
 
 			IPakFileCacheStore* ReadPak = CreatePakFileCacheStore(NodeName, *PakFilename, /*bWriting*/ false, bCompressed, this);
@@ -657,30 +395,6 @@
 	 * @param InParsedNodes map of nodes and their names which have already been parsed
 	 * @return Verify wrapper backend interface instance or nullptr if unsuccessful
 	 */
-<<<<<<< HEAD
-	FParsedNode ParseVerify(const TCHAR* NodeName, const TCHAR* Entry, const FString& IniFilename, const TCHAR* IniSection, FParsedNodeMap& InParsedNodes)
-	{
-		FParsedNode InnerNode(nullptr, ECacheStoreFlags::None);
-		FString InnerName;
-		if (FParse::Value(Entry, TEXT("Inner="), InnerName))
-		{
-			InnerNode = ParseNode(InnerName, IniFilename, IniSection, InParsedNodes);
-		}
-
-		if (InnerNode.Key)
-		{
-			IFileManager::Get().DeleteDirectory(*(FPaths::ProjectSavedDir() / TEXT("VerifyDDC/")), /*bRequireExists*/ false, /*bTree*/ true);
-
-			const bool bFix = GetParsedBool(Entry, TEXT("Fix="));
-			InnerNode = MakeTuple(CreateCacheStoreVerify(InnerNode.Key, bFix), InnerNode.Value);
-		}
-		else
-		{
-			UE_LOG(LogDerivedDataCache, Warning, TEXT("Unable to find inner node %s for Verify node %s. Verify node will not be created."), *InnerName, NodeName);
-		}
-
-		return InnerNode;
-=======
 	bool ParseVerify(const TCHAR* NodeName, const TCHAR* Entry, const FString& IniFilename, const TCHAR* IniSection, FParsedNodeMap& InParsedNodes)
 	{
 		if (bVerifyFound)
@@ -700,7 +414,6 @@
 
 		UE_LOG(LogDerivedDataCache, Warning, TEXT("Unable to find inner node %s for Verify node %s. Verify node will not be created."), *InnerName, NodeName);
 		return false;
->>>>>>> 4af6daef
 	}
 
 	/**
@@ -713,36 +426,6 @@
 	 * @param InParsedNodes map of nodes and their names which have already been parsed
 	 * @return AsyncPut wrapper backend interface instance or nullptr if unsuccessful
 	 */
-<<<<<<< HEAD
-	FParsedNode ParseAsyncNode(const TCHAR* NodeName, const TCHAR* Entry, const FString& IniFilename, const TCHAR* IniSection, FParsedNodeMap& InParsedNodes)
-	{
-		FParsedNode InnerNode(nullptr, ECacheStoreFlags::None);
-		FString InnerName;
-		if (FParse::Value(Entry, TEXT("Inner="), InnerName))
-		{
-			InnerNode = ParseNode(InnerName, IniFilename, IniSection, InParsedNodes);
-		}
-
-		if (InnerNode.Key)
-		{
-			if (!Hierarchy)
-			{
-				ILegacyCacheStore* HierarchyStore = CreateCacheStoreHierarchy(Hierarchy, GetMemoryCache());
-				Hierarchy->Add(InnerNode.Key, InnerNode.Value);
-				CreatedNodes.AddUnique(HierarchyStore);
-				InnerNode.Key = HierarchyStore;
-			}
-
-			ILegacyCacheStore* AsyncStore = CreateCacheStoreAsync(InnerNode.Key, InnerNode.Value, GetMemoryCache());
-			InnerNode = MakeTuple(AsyncStore, InnerNode.Value);
-		}
-		else
-		{
-			UE_LOG(LogDerivedDataCache, Warning, TEXT("Unable to find inner node %s for AsyncPut node %s. AsyncPut node will not be created."), *InnerName, NodeName);
-		}
-
-		return InnerNode;
-=======
 	bool ParseAsyncNode(const TCHAR* NodeName, const TCHAR* Entry, const FString& IniFilename, const TCHAR* IniSection, FParsedNodeMap& InParsedNodes)
 	{
 		if (bAsyncFound)
@@ -760,7 +443,6 @@
 
 		UE_LOG(LogDerivedDataCache, Warning, TEXT("Unable to find inner node %s for AsyncPut node %s. AsyncPut node will not be created."), *InnerName, NodeName);
 		return false;
->>>>>>> 4af6daef
 	}
 
 	/**
@@ -773,24 +455,6 @@
 	 * @param InParsedNodes map of nodes and their names which have already been parsed
 	 * @return KeyLength wrapper backend interface instance or nullptr if unsuccessful
 	 */
-<<<<<<< HEAD
-	FParsedNode ParseKeyLength(const TCHAR* NodeName, const TCHAR* Entry, const FString& IniFilename, const TCHAR* IniSection, FParsedNodeMap& InParsedNodes)
-	{
-		if (MaxKeyLength)
-		{
-			UE_LOG(LogDerivedDataCache, Warning, TEXT("Node %s is disabled because there may be only one key length node."), NodeName);
-			return MakeTuple(nullptr, ECacheStoreFlags::None);
-		}
-
-		FParsedNode InnerNode(nullptr, ECacheStoreFlags::None);
-		FString InnerName;
-		if (FParse::Value(Entry, TEXT("Inner="), InnerName))
-		{
-			InnerNode = ParseNode(InnerName, IniFilename, IniSection, InParsedNodes);
-		}
-
-		if (InnerNode.Key)
-=======
 	bool ParseKeyLength(const TCHAR* NodeName, const TCHAR* Entry, const FString& IniFilename, const TCHAR* IniSection, FParsedNodeMap& InParsedNodes)
 	{
 		if (MaxKeyLength)
@@ -801,26 +465,15 @@
 
 		FString InnerName;
 		if (FParse::Value(Entry, TEXT("Inner="), InnerName) && ParseNode(InnerName, IniFilename, IniSection, InParsedNodes))
->>>>>>> 4af6daef
 		{
 			int32 KeyLength = MAX_BACKEND_KEY_LENGTH;
 			FParse::Value(Entry, TEXT("Length="), KeyLength);
 			MaxKeyLength = FMath::Clamp(KeyLength, 0, MAX_BACKEND_KEY_LENGTH);
-<<<<<<< HEAD
-		}
-		else
-		{
-			UE_LOG(LogDerivedDataCache, Warning, TEXT("Unable to find inner node %s for KeyLength node %s. KeyLength node will not be created."), *InnerName, NodeName);
-		}
-
-		return InnerNode;
-=======
 			return true;
 		}
 
 		UE_LOG(LogDerivedDataCache, Warning, TEXT("Unable to find inner node %s for KeyLength node %s. KeyLength node will not be created."), *InnerName, NodeName);
 		return false;
->>>>>>> 4af6daef
 	}
 
 	/**
@@ -833,11 +486,7 @@
 	 * @param InParsedNodes map of nodes and their names which have already been parsed
 	 * @return Hierarchical backend interface instance or nullptr if unsuccessful
 	 */
-<<<<<<< HEAD
-	FParsedNode ParseHierarchyNode(const TCHAR* NodeName, const TCHAR* Entry, const FString& IniFilename, const TCHAR* IniSection, FParsedNodeMap& InParsedNodes)
-=======
 	bool ParseHierarchyNode(const TCHAR* NodeName, const TCHAR* Entry, const FString& IniFilename, const TCHAR* IniSection, FParsedNodeMap& InParsedNodes)
->>>>>>> 4af6daef
 	{
 		if (bHierarchyFound)
 		{
@@ -849,16 +498,6 @@
 		const TCHAR* InnerMatch = TEXT("Inner=");
 		const int32 InnerMatchLength = FCString::Strlen(InnerMatch);
 
-<<<<<<< HEAD
-		TArray<FParsedNode> InnerNodes;
-		FString InnerName;
-		while (FParse::Value(Entry, InnerMatch, InnerName))
-		{
-			FParsedNode InnerNode = ParseNode(InnerName, IniFilename, IniSection, InParsedNodes);
-			if (InnerNode.Key)
-			{
-				InnerNodes.Add(InnerNode);
-=======
 		bHierarchyFound = true;
 		bool bParsed = false;
 		FString InnerName;
@@ -867,7 +506,6 @@
 			if (ParseNode(InnerName, IniFilename, IniSection, InParsedNodes))
 			{
 				bParsed = true;
->>>>>>> 4af6daef
 			}
 			else
 			{
@@ -879,29 +517,6 @@
 			Entry += InnerMatchLength;
 		}
 
-<<<<<<< HEAD
-		if (InnerNodes.IsEmpty())
-		{
-			UE_LOG(LogDerivedDataCache, Warning, TEXT("Hierarchical cache %s has no inner backends and will not be created."), NodeName);
-			return MakeTuple(nullptr, ECacheStoreFlags::None);
-		}
-
-		if (Hierarchy)
-		{
-			UE_LOG(LogDerivedDataCache, Warning, TEXT("Node %s is disabled because there may be only one hierarchy node. "
-				"Confirm there is only one hierarchy in the cache graph and that it is inside of any async node."), NodeName);
-			return MakeTuple(nullptr, ECacheStoreFlags::None);
-		}
-
-		ILegacyCacheStore* HierarchyStore = CreateCacheStoreHierarchy(Hierarchy, GetMemoryCache());
-		ECacheStoreFlags Flags = ECacheStoreFlags::None;
-		for (const FParsedNode& Node : InnerNodes)
-		{
-			Hierarchy->Add(Node.Key, Node.Value);
-			Flags |= Node.Value;
-		}
-		return MakeTuple(HierarchyStore, Flags & ~ECacheStoreFlags::StopStore);
-=======
 		if (!bParsed)
 		{
 			UE_LOG(LogDerivedDataCache, Warning, TEXT("Hierarchical cache %s has no inner backends and will not be created."), NodeName);
@@ -909,7 +524,6 @@
 		}
 
 		return true;
->>>>>>> 4af6daef
 	}
 
 	/**
@@ -919,211 +533,6 @@
 	 * @param Entry Node definition.
 	 * @return Filesystem data cache backend interface instance or nullptr if unsuccessful
 	 */
-<<<<<<< HEAD
-	FParsedNode ParseDataCache( const TCHAR* NodeName, const TCHAR* Entry )
-	{
-		FParsedNode DataCache(nullptr, ECacheStoreFlags::None);
-
-		// Parse Path by default, it may be overwritten by EnvPathOverride
-		FString Path;
-		FParse::Value( Entry, TEXT("Path="), Path );
-
-		// Check the EnvPathOverride environment variable to allow persistent overriding of data cache path, eg for offsite workers.
-		FString EnvPathOverride;
-		if( FParse::Value( Entry, TEXT("EnvPathOverride="), EnvPathOverride ) )
-		{
-			FString FilesystemCachePathEnv = FPlatformMisc::GetEnvironmentVariable( *EnvPathOverride );
-			if( FilesystemCachePathEnv.Len() > 0 )
-			{
-				Path = FilesystemCachePathEnv;
-				UE_LOG( LogDerivedDataCache, Log, TEXT("Found environment variable %s=%s"), *EnvPathOverride, *Path );
-			}
-		}
-
-		if (!EnvPathOverride.IsEmpty())
-		{
-			FString DDCPath;
-			if (FPlatformMisc::GetStoredValue(TEXT("Epic Games"), TEXT("GlobalDataCachePath"), *EnvPathOverride, DDCPath))
-			{
-				if (DDCPath.Len() > 0)
-				{
-					Path = DDCPath;
-					UE_LOG( LogDerivedDataCache, Log, TEXT("Found registry key GlobalDataCachePath %s=%s"), *EnvPathOverride, *Path );
-				}
-			}
-		}
-
-		// Check the CommandLineOverride argument to allow redirecting in build scripts
-		FString CommandLineOverride;
-		if( FParse::Value( Entry, TEXT("CommandLineOverride="), CommandLineOverride ) )
-		{
-			FString Value;
-			if (FParse::Value(FCommandLine::Get(), *(CommandLineOverride + TEXT("=")), Value))
-			{
-				Path = Value;
-				UE_LOG(LogDerivedDataCache, Log, TEXT("Found command line override %s=%s"), *CommandLineOverride, *Path);
-			}
-		}
-
-		// Paths starting with a '?' are looked up from config
-		if (Path.StartsWith(TEXT("?")) && !GConfig->GetString(TEXT("DerivedDataCacheSettings"), *Path + 1, Path, GEngineIni))
-		{
-			Path.Empty();
-		}
-
-		// Allow the user to override it from the editor
-		FString EditorOverrideSetting;
-		if(FParse::Value(Entry, TEXT("EditorOverrideSetting="), EditorOverrideSetting))
-		{
-			FString Setting = GConfig->GetStr(TEXT("/Script/UnrealEd.EditorSettings"), *EditorOverrideSetting, GEditorSettingsIni);
-			if(Setting.Len() > 0)
-			{
-				FString SettingPath;
-				if(FParse::Value(*Setting, TEXT("Path="), SettingPath))
-				{
-					SettingPath.TrimQuotesInline();
-					SettingPath.ReplaceEscapedCharWithCharInline();
-					if(SettingPath.Len() > 0)
-					{
-						Path = SettingPath;
-					}
-				}
-			}
-		}
-
-		if( !Path.Len() )
-		{
-			UE_LOG( LogDerivedDataCache, Log, TEXT("%s data cache path not found in *engine.ini, will not use an %s cache."), NodeName, NodeName );
-		}
-		else if( Path == TEXT("None") )
-		{
-			UE_LOG( LogDerivedDataCache, Log, TEXT("Disabling %s data cache - path set to 'None'."), NodeName );
-		}
-		else
-		{
-			// Try to set up the shared drive, allow user to correct any issues that may exist.
-			bool RetryOnFailure = false;
-			do
-			{
-				RetryOnFailure = false;
-
-				// Don't create the file system if shared data cache directory is not mounted
-				bool bShared = FCString::Stricmp(NodeName, TEXT("Shared")) == 0;
-				
-				// parameters we read here from the ini file
-				FString WriteAccessLog;
-				bool bPromptIfMissing = false;
-
-				FParse::Value(Entry, TEXT("WriteAccessLog="), WriteAccessLog);
-				FParse::Bool(Entry, TEXT("PromptIfMissing="), bPromptIfMissing);
-
-				ILegacyCacheStore* InnerFileSystem = nullptr;
-				ECacheStoreFlags Flags;
-				if (!bShared || IFileManager::Get().DirectoryExists(*Path))
-				{
-					InnerFileSystem = CreateFileSystemCacheStore(*Path, Entry, *WriteAccessLog, Flags);
-				}
-
-				if (InnerFileSystem)
-				{
-					bUsingSharedDDC |= bShared;
-					DataCache = MakeTuple(InnerFileSystem, Flags);
-					UE_LOG(LogDerivedDataCache, Log, TEXT("Using %s data cache path %s: %s"), NodeName, *Path,
-						EnumHasAnyFlags(Flags, ECacheStoreFlags::Store) ? TEXT("Writable") :
-						EnumHasAnyFlags(Flags, ECacheStoreFlags::Query) ? TEXT("ReadOnly") : TEXT("DeleteOnly"));
-					Directories.AddUnique(Path);
-				}
-				else
-				{
-					FString Message = FString::Printf(TEXT("%s data cache path (%s) is unavailable so cache will be disabled."), NodeName, *Path);
-					
-					UE_LOG(LogDerivedDataCache, Warning, TEXT("%s"), *Message);
-
-					// Give the user a chance to retry incase they need to connect a network drive or something.
-					if (bPromptIfMissing && !FApp::IsUnattended() && !IS_PROGRAM)
-					{
-						Message += FString::Printf(TEXT("\n\nRetry connection to %s?"), *Path);
-						EAppReturnType::Type MessageReturn = FPlatformMisc::MessageBoxExt(EAppMsgType::YesNo, *Message, TEXT("Could not access DDC"));
-						RetryOnFailure = MessageReturn == EAppReturnType::Yes;
-					}
-				}
-			} while (RetryOnFailure);
-		}
-
-		return DataCache;
-	}
-
-	/**
-	 * Creates an S3 data cache interface.
-	 */
-	ILegacyCacheStore* ParseS3Cache(const TCHAR* NodeName, const TCHAR* Entry)
-	{
-		FString ManifestPath;
-		if (!FParse::Value(Entry, TEXT("Manifest="), ManifestPath))
-		{
-			UE_LOG(LogDerivedDataCache, Error, TEXT("Node %s does not specify 'Manifest'."), NodeName);
-			return nullptr;
-		}
-
-		FString BaseUrl;
-		if (!FParse::Value(Entry, TEXT("BaseUrl="), BaseUrl))
-		{
-			UE_LOG(LogDerivedDataCache, Error, TEXT("Node %s does not specify 'BaseUrl'."), NodeName);
-			return nullptr;
-		}
-
-		FString CanaryObjectKey;
-		FParse::Value(Entry, TEXT("Canary="), CanaryObjectKey);
-
-		FString Region;
-		if (!FParse::Value(Entry, TEXT("Region="), Region))
-		{
-			UE_LOG(LogDerivedDataCache, Error, TEXT("Node %s does not specify 'Region'."), NodeName);
-			return nullptr;
-		}
-
-		// Check the EnvPathOverride environment variable to allow persistent overriding of data cache path, eg for offsite workers.
-		FString EnvPathOverride;
-		FString CachePath = FPaths::ProjectSavedDir() / TEXT("S3DDC");
-		if (FParse::Value(Entry, TEXT("EnvPathOverride="), EnvPathOverride))
-		{
-			FString FilesystemCachePathEnv = FPlatformMisc::GetEnvironmentVariable(*EnvPathOverride);
-			if (FilesystemCachePathEnv.Len() > 0)
-			{
-				if (FilesystemCachePathEnv == TEXT("None"))
-				{
-					UE_LOG(LogDerivedDataCache, Log, TEXT("Node %s disabled due to %s=None"), NodeName, *EnvPathOverride);
-					return nullptr;
-				}
-				else
-				{
-					CachePath = FilesystemCachePathEnv;
-					UE_LOG(LogDerivedDataCache, Log, TEXT("Found environment variable %s=%s"), *EnvPathOverride, *CachePath);
-				}
-			}
-
-			if (!EnvPathOverride.IsEmpty())
-			{
-				FString DDCPath;
-				if (FPlatformMisc::GetStoredValue(TEXT("Epic Games"), TEXT("GlobalDataCachePath"), *EnvPathOverride, DDCPath))
-				{
-					if ( DDCPath.Len() > 0 )
-					{
-						CachePath = DDCPath;			
-						UE_LOG( LogDerivedDataCache, Log, TEXT("Found registry key GlobalDataCachePath %s=%s"), *EnvPathOverride, *CachePath );
-					}
-				}
-			}
-		}
-
-		if (ILegacyCacheStore* Backend = CreateS3CacheStore(*ManifestPath, *BaseUrl, *Region, *CanaryObjectKey, *CachePath))
-		{
-			return Backend;
-		}
-
-		UE_LOG(LogDerivedDataCache, Log, TEXT("S3 backend is not supported on the current platform."));
-		return nullptr;
-=======
 	bool ParseDataCache(const TCHAR* NodeName, const TCHAR* Config)
 	{
 		FString Path;
@@ -1134,7 +543,6 @@
 			return true;
 		}
 		return false;
->>>>>>> 4af6daef
 	}
 
 	/**
@@ -1145,28 +553,6 @@
 	 * @param OutFilename filename specified for the cache
 	 * @return Boot data cache backend interface instance or nullptr if unsuccessful
 	 */
-<<<<<<< HEAD
-	IMemoryCacheStore* ParseBootCache(const TCHAR* NodeName, const TCHAR* Entry)
-	{
-		IMemoryCacheStore* Cache = nullptr;
-
-		// Only allow boot cache with the editor. We don't want other tools and utilities (eg. SCW) writing to the same file.
-#if WITH_EDITOR
-		FString Filename;
-		int64 MaxCacheSize = -1; // in MB
-		const int64 MaxSupportedCacheSize = 2048; // 2GB
-
-		FParse::Value(Entry, TEXT("MaxCacheSize="), MaxCacheSize);
-
-		// make sure MaxCacheSize does not exceed 2GB
-		MaxCacheSize = FMath::Min(MaxCacheSize, MaxSupportedCacheSize);
-
-		UE_LOG(LogDerivedDataCache, Display, TEXT("%s: Max Cache Size: %d MB"), NodeName, MaxCacheSize);
-		Cache = CreateMemoryCacheStore(TEXT("Boot"), MaxCacheSize * 1024 * 1024, /*bCanBeDisabled*/ true);
-#endif
-
-		return Cache;
-=======
 	bool ParseBootCache(const TCHAR* NodeName, const TCHAR* Entry)
 	{
 		UE_LOG(LogDerivedDataCache, Display, TEXT("Boot nodes are deprecated. Please remove the Boot node from the cache graph."));
@@ -1184,7 +570,6 @@
 	#endif
 
 		return !!BootCache;
->>>>>>> 4af6daef
 	}
 
 	/**
@@ -1194,18 +579,6 @@
 	 * @param Entry Node definition.
 	 * @return Memory data cache backend interface instance or nullptr if unsuccessful
 	 */
-<<<<<<< HEAD
-	IMemoryCacheStore* ParseMemoryCache( const TCHAR* NodeName, const TCHAR* Entry )
-	{
-		FString Filename;
-		FParse::Value(Entry, TEXT("Filename="), Filename);
-		IMemoryCacheStore* Cache = CreateMemoryCacheStore(NodeName, /*MaxCacheSize*/ -1, /*bCanBeDisabled*/ false);
-		if (Cache && Filename.Len())
-		{
-			UE_LOG(LogDerivedDataCache, Display, TEXT("Memory nodes that load from a file are deprecated. Please remove the filename from the cache configuration."));
-		}
-		return Cache;
-=======
 	bool ParseMemoryCache(const TCHAR* NodeName, const TCHAR* Entry)
 	{
 		FString Filename;
@@ -1232,29 +605,13 @@
 			CreateMemoryCacheStore(OutCache, TEXT("Memory"), TEXT("-ReadOnly -NoStats"), this);
 			MemoryCache = OutCache;
 		}
->>>>>>> 4af6daef
-	}
-
-	IMemoryCacheStore* GetMemoryCache()
-	{
-		if (!MemoryCache)
-		{
-			MemoryCache = CreateMemoryCacheStore(TEXT("Memory"), 0, /*bCanBeDisabled*/ false);
-			CreatedNodes.Add(MemoryCache);
-		}
-		return MemoryCache;
 	}
 
 	virtual ~FDerivedDataBackendGraph()
 	{
 		check(StaticGraph == this);
 		Replays.Empty();
-<<<<<<< HEAD
-		RootCache = nullptr;
-		DestroyCreatedBackends();
-=======
 		delete RootCache;
->>>>>>> 4af6daef
 		StaticGraph = nullptr;
 	}
 
@@ -1309,11 +666,7 @@
 				for(const FString& MergePakName : MergePakList)
 				{
 					TUniquePtr<IPakFileCacheStore> ReadPak(
-<<<<<<< HEAD
-						CreatePakFileCacheStore(*FPaths::Combine(*FPaths::GetPath(WritePakFilename), *MergePakName), /*bWriting*/ false, /*bCompressed*/ false));
-=======
 						CreatePakFileCacheStore(TEXT("Merge"), *FPaths::Combine(*FPaths::GetPath(WritePakFilename), *MergePakName), /*bWriting*/ false, /*bCompressed*/ false, /*Owner*/ nullptr));
->>>>>>> 4af6daef
 					WritePakCache->MergeCache(ReadPak.Get());
 				}
 			}
@@ -1402,18 +755,9 @@
 		// Assumptions: there's at least one read-only pak backend in the hierarchy
 		// and its parent is a hierarchical backend.
 		IPakFileCacheStore* ReadPak = nullptr;
-<<<<<<< HEAD
-		if (Hierarchy && FPlatformFileManager::Get().GetPlatformFile().FileExists(PakFilename))
-		{
-			ReadPak = CreatePakFileCacheStore(PakFilename, /*bWriting*/ false, /*bCompressed*/ false);
-
-			Hierarchy->Add(ReadPak, ECacheStoreFlags::Local | ECacheStoreFlags::Query | ECacheStoreFlags::StopStore);
-			CreatedNodes.AddUnique(ReadPak);
-=======
 		if (FPlatformFileManager::Get().GetPlatformFile().FileExists(PakFilename))
 		{
 			ReadPak = CreatePakFileCacheStore(TEXT("Mount"), PakFilename, /*bWriting*/ false, /*bCompressed*/ false, this);
->>>>>>> 4af6daef
 			ReadPakCache.Add(ReadPak);
 		}
 		else
@@ -1436,13 +780,7 @@
 				// Wait until all async requests are complete.
 				WaitForQuiescence(false);
 
-<<<<<<< HEAD
-				Hierarchy->RemoveNotSafe(ReadPak);
 				ReadPakCache.RemoveAt(PakIndex);
-				CreatedNodes.Remove(ReadPak);
-=======
-				ReadPakCache.RemoveAt(PakIndex);
->>>>>>> 4af6daef
 				ReadPak->Close();
 				delete ReadPak;
 				return true;
@@ -1459,8 +797,6 @@
 			RootCache->LegacyStats(Stats.Get());
 		}
 		return Stats;
-<<<<<<< HEAD
-=======
 	}
 
 	virtual void GatherResourceStats(TArray<FDerivedDataCacheResourceStat>& DDCResourceStats) const override
@@ -1510,7 +846,6 @@
 		}
 
 		Hierarchy->Add(CacheStore, Flags);
->>>>>>> 4af6daef
 	}
 
 	void SetFlags(ILegacyCacheStore* CacheStore, ECacheStoreFlags Flags) final
@@ -1528,13 +863,6 @@
 
 	void RemoveNotSafe(ILegacyCacheStore* CacheStore) final
 	{
-<<<<<<< HEAD
-		for (int32 BackendIndex = CreatedNodes.Num() - 1; BackendIndex >= 0; --BackendIndex)
-		{
-			delete CreatedNodes[BackendIndex];
-		}
-		CreatedNodes.Empty();
-=======
 		check(Hierarchy);
 		if (ILegacyCacheStore* ThrottleNode = ThrottleNodes.FindRef(CacheStore))
 		{
@@ -1564,7 +892,6 @@
 	{
 		check(Hierarchy);
 		Hierarchy->LegacyResourceStats(OutStats);
->>>>>>> 4af6daef
 	}
 
 	/** MountPak console command handler. */
@@ -1682,24 +1009,12 @@
 	/** Root of the graph */
 	ILegacyCacheStore*					RootCache;
 
-<<<<<<< HEAD
-	/** References to all created backed interfaces */
-	TArray< ILegacyCacheStore* > CreatedNodes;
-
-	/** Instances of backend interfaces which exist in only one copy */
-	IMemoryCacheStore* MemoryCache;
-	IMemoryCacheStore*	BootCache;
-	IPakFileCacheStore* WritePakCache;
-	ILegacyCacheStore*	AsyncNode;
-	ILegacyCacheStore*	VerifyNode;
-=======
 	TMap<ILegacyCacheStore*, ILegacyCacheStore*> ThrottleNodes;
 
 	/** Instances of backend interfaces which exist in only one copy */
 	IMemoryCacheStore* MemoryCache;
 	IMemoryCacheStore* BootCache;
 	IPakFileCacheStore* WritePakCache;
->>>>>>> 4af6daef
 	ICacheStoreOwner* Hierarchy;
 	/** Support for multiple read only pak files. */
 	TArray<IPakFileCacheStore*> ReadPakCache;
@@ -1726,8 +1041,6 @@
 
 	FAutoConsoleCommand LoadReplayCommand;
 	TArray<FCacheReplayReader> Replays;
-<<<<<<< HEAD
-=======
 
 	FString ActiveNodeName;
 	FString ActiveNodeConfig;
@@ -1737,7 +1050,6 @@
 	bool bHierarchyFound = false;
 	bool bVerifyFound = false;
 	bool bVerifyFix = false;
->>>>>>> 4af6daef
 };
 
 } // UE::DerivedData
@@ -1771,10 +1083,6 @@
 };
 
 FBackendDebugOptions::FBackendDebugOptions()
-<<<<<<< HEAD
-	: SpeedClass(EBackendSpeedClass::Unknown)
-=======
->>>>>>> 4af6daef
 {
 	SimulateMissState.Get() = MakePimpl<Private::FBackendDebugMissState>();
 }
@@ -1793,16 +1101,6 @@
 	}
 
 	const int32 PrefixLen = Prefix.Len();
-<<<<<<< HEAD
-
-	// Look for -DDC-Local-Speed=, -DDC-Shared-Speed=, etc.
-	Prefix.Append(TEXTVIEW("Speed="));
-	FString SpeedClass;
-	if (FParse::Value(InInputTokens, *Prefix, SpeedClass))
-	{
-		LexFromString(OutOptions.SpeedClass, *SpeedClass);
-	}
-	Prefix.RemoveAt(PrefixLen, Prefix.Len() - PrefixLen);
 
 	// Look for -DDC-Local-MissRate=, -DDC-Shared-MissRate=, etc.
 	float MissRate = 0.0f;
@@ -1820,25 +1118,6 @@
 	Prefix.Append(TEXTVIEW("MissSalt="));
 	if (FParse::Value(InInputTokens, *Prefix, Salt))
 	{
-=======
-
-	// Look for -DDC-Local-MissRate=, -DDC-Shared-MissRate=, etc.
-	float MissRate = 0.0f;
-	Prefix.Append(TEXTVIEW("MissRate="));
-	FParse::Value(InInputTokens, *Prefix, MissRate);
-	Prefix.RemoveAt(PrefixLen, Prefix.Len() - PrefixLen);
-
-	// Look for -DDC-Local-MissTypes=AnimSeq+Audio, -DDC-Shared-MissType=AnimSeq+Audio, etc.
-	Prefix.Append(TEXTVIEW("MissTypes="));
-	OutOptions.SimulateMissFilter = FCacheKeyFilter::Parse(InInputTokens, *Prefix, MissRate);
-	Prefix.RemoveAt(PrefixLen, Prefix.Len() - PrefixLen);
-
-	// Look for -DDC-Local-MissSalt=, -DDC-Shared-MissSalt=, etc.
-	uint32 Salt = 0;
-	Prefix.Append(TEXTVIEW("MissSalt="));
-	if (FParse::Value(InInputTokens, *Prefix, Salt))
-	{
->>>>>>> 4af6daef
 		OutOptions.SimulateMissFilter.SetSalt(Salt);
 	}
 	if (OutOptions.SimulateMissFilter)
