// Copyright Epic Games, Inc. All Rights Reserved.

#include "CoreTypes.h"
#include "Containers/StringView.h"
#include "DerivedDataBackendInterface.h"
#include "DerivedDataCachePrivate.h"
#include "DerivedDataCacheStore.h"
#include "DerivedDataCacheUsageStats.h"
#include "DerivedDataRequestOwner.h"
#include "HAL/CriticalSection.h"
#include "HAL/FileManager.h"
#include "HAL/IConsoleManager.h"
#include "HAL/PlatformFileManager.h"
#include "HAL/ThreadSafeCounter.h"
#include "Internationalization/FastDecimalFormat.h"
#include "Math/BasicMathExpressionEvaluator.h"
#include "Math/UnitConversion.h"
#include "MemoryCacheStore.h"
#include "Misc/App.h"
<<<<<<< HEAD
#include "DerivedDataBackendInterface.h"
#include "DerivedDataCacheUsageStats.h"
#include "MemoryDerivedDataBackend.h"
#include "HttpDerivedDataBackend.h"
#include "DerivedDataBackendAsyncPutWrapper.h"
#include "PakFileDerivedDataBackend.h"
#include "S3DerivedDataBackend.h"
#include "HierarchicalDerivedDataBackend.h"
#include "DerivedDataLimitKeyLengthWrapper.h"
#include "DerivedDataBackendCorruptionWrapper.h"
#include "DerivedDataBackendVerifyWrapper.h"
#include "DerivedDataUtilsInterface.h"
=======
#include "Misc/CommandLine.h"
#include "Misc/ConfigCacheIni.h"
>>>>>>> 6bbb88c8
#include "Misc/EngineBuildSettings.h"
#include "Misc/Guid.h"
#include "Misc/Paths.h"
#include "Misc/ScopeLock.h"
#include "Misc/StringBuilder.h"
#include "Modules/ModuleManager.h"
<<<<<<< HEAD
#include "Misc/ConfigCacheIni.h"
#include "Containers/StringFwd.h"
#include "Misc/StringBuilder.h"
#include "ProfilingDebugging/CookStats.h"
#include "Math/UnitConversion.h"
#include "Internationalization/FastDecimalFormat.h"
#include "Math/BasicMathExpressionEvaluator.h"
=======
#include "PakFileCacheStore.h"
#include "ProfilingDebugging/CookStats.h"
#include "Serialization/CompactBinaryPackage.h"
#include <atomic>
>>>>>>> 6bbb88c8

DEFINE_LOG_CATEGORY(LogDerivedDataCache);

#define MAX_BACKEND_KEY_LENGTH (120)
#define LOCTEXT_NAMESPACE "DerivedDataBackendGraph"

static TAutoConsoleVariable<FString> GDerivedDataCacheGraphName(
	TEXT("DDC.Graph"),
	TEXT("Default"),
	TEXT("Name of the graph to use for the Derived Data Cache."),
	ECVF_ReadOnly);

namespace UE::DerivedData
{

ILegacyCacheStore* CreateCacheStoreAsync(ILegacyCacheStore* InnerBackend, ECacheStoreFlags InnerFlags, IMemoryCacheStore* MemoryCache);
ILegacyCacheStore* CreateCacheStoreHierarchy(ICacheStoreOwner*& OutOwner, IMemoryCacheStore* MemoryCache);
ILegacyCacheStore* CreateCacheStoreThrottle(ILegacyCacheStore* InnerCache, uint32 LatencyMS, uint32 MaxBytesPerSecond);
ILegacyCacheStore* CreateCacheStoreVerify(ILegacyCacheStore* InnerCache, bool bPutOnError);
ILegacyCacheStore* CreateFileSystemCacheStore(const TCHAR* CacheDirectory, const TCHAR* Params, const TCHAR* AccessLogFileName, ECacheStoreFlags& OutFlags);
ILegacyCacheStore* CreateHttpCacheStore(
	const TCHAR* NodeName,
	const TCHAR* ServiceUrl,
	const TCHAR* Namespace,
	const TCHAR* StructuredNamespace,
	const TCHAR* OAuthProvider,
	const TCHAR* OAuthClientId,
	const TCHAR* OAuthData, 
	const FDerivedDataBackendInterface::ESpeedClass* ForceSpeedClass,
	EBackendLegacyMode LegacyMode,
	bool bReadOnly);
IMemoryCacheStore* CreateMemoryCacheStore(const TCHAR* Name, int64 MaxCacheSize, bool bCanBeDisabled);
IPakFileCacheStore* CreatePakFileCacheStore(const TCHAR* Filename, bool bWriting, bool bCompressed);
ILegacyCacheStore* CreateS3CacheStore(const TCHAR* RootManifestPath, const TCHAR* BaseUrl, const TCHAR* Region, const TCHAR* CanaryObjectKey, const TCHAR* CachePath);
ILegacyCacheStore* CreateZenCacheStore(const TCHAR* NodeName, const TCHAR* ServiceUrl, const TCHAR* Namespace);

/**
 * This class is used to create a singleton that represents the derived data cache hierarchy and all of the wrappers necessary
 * ideally this would be data driven and the backends would be plugins...
 */
class FDerivedDataBackendGraph final : public FDerivedDataBackend
{
public:
	using FParsedNode = TPair<ILegacyCacheStore*, ECacheStoreFlags>;
	using FParsedNodeMap = TMap<FString, FParsedNode>;

	/**
	 * constructor, builds the cache tree
	 */
	FDerivedDataBackendGraph()
		: RootCache(nullptr)
		, MemoryCache(nullptr)
		, BootCache(nullptr)
		, WritePakCache(nullptr)
		, AsyncNode(nullptr)
		, Hierarchy(nullptr)
		, bUsingSharedDDC(false)
		, bIsShuttingDown(false)
		, MountPakCommand(
			TEXT("DDC.MountPak"),
			*LOCTEXT("CommandText_DDCMountPak", "Mounts read-only pak file").ToString(),
			FConsoleCommandWithArgsDelegate::CreateRaw(this, &FDerivedDataBackendGraph::MountPakCommandHandler))
		, UnountPakCommand(
			TEXT("DDC.UnmountPak"),
			*LOCTEXT("CommandText_DDCUnmountPak", "Unmounts read-only pak file").ToString(),
			FConsoleCommandWithArgsDelegate::CreateRaw(this, &FDerivedDataBackendGraph::UnmountPakCommandHandler))
	{
		check(!StaticGraph);
		StaticGraph = this;

		check(IsInGameThread()); // we pretty much need this to be initialized from the main thread...it uses GConfig, etc
		check(GConfig && GConfig->IsReadyForUse());
		RootCache = nullptr;
		FParsedNodeMap ParsedNodes;

		FParsedNode RootNode(nullptr, ECacheStoreFlags::None);

		// Create the graph using ini settings. The string "default" forwards creation to use the default graph.

		if (!FParse::Value(FCommandLine::Get(), TEXT("-DDC="), GraphName))
		{
			GraphName = GDerivedDataCacheGraphName.GetValueOnGameThread();
		}

		if (GraphName == TEXT("None"))
		{
			UE_LOG(LogDerivedDataCache, Display, TEXT("Requested cache graph of 'None'. Every cache operation will fail."));
		}
		else
		{
			if (!GraphName.IsEmpty() && GraphName != TEXT("Default"))
			{
				RootNode = ParseNode(TEXT("Root"), GEngineIni, *GraphName, ParsedNodes);

				if (!RootNode.Key)
				{
					// Destroy any cache stores that have been created.
					ParsedNodes.Empty();
					DestroyCreatedBackends();
					UE_LOG(LogDerivedDataCache, Warning,
						TEXT("Unable to create cache graph using the requested graph settings (%s). "),
						TEXT("Reverting to the default graph."), *GraphName);
				}
			}

			if (!RootNode.Key)
			{
				// Try to use the default graph.
				GraphName = FApp::IsEngineInstalled() ? TEXT("InstalledDerivedDataBackendGraph") : TEXT("DerivedDataBackendGraph");
				FString Entry;
				if (!GConfig->GetString(*GraphName, TEXT("Root"), Entry, GEngineIni) || !Entry.Len())
				{
					UE_LOG(LogDerivedDataCache, Fatal,
						TEXT("Unable to create cache graph using the default graph settings (%s) ini=%s."),
						*GraphName, *GEngineIni);
				}
				RootNode = ParseNode(TEXT("Root"), GEngineIni, *GraphName, ParsedNodes);
				if (!RootNode.Key)
				{
					UE_LOG(LogDerivedDataCache, Fatal,
						TEXT("Unable to create cache graph using the default graph settings (%s) ini=%s. ")
						TEXT("At least one cache store in the graph must be available."),
						*GraphName, *GEngineIni);
				}
			}
		}

		// Hierarchy must exist in the graph.
		if (!Hierarchy)
		{
			ILegacyCacheStore* HierarchyStore = CreateCacheStoreHierarchy(Hierarchy, GetMemoryCache());
			if (RootNode.Key)
			{
				Hierarchy->Add(RootNode.Key, RootNode.Value);
			}
			CreatedNodes.AddUnique(HierarchyStore);
			RootNode.Key = HierarchyStore;
		}

		// Async must exist in the graph.
		if (!AsyncNode)
		{
			AsyncNode = CreateCacheStoreAsync(RootNode.Key, RootNode.Value, GetMemoryCache());
			CreatedNodes.AddUnique(AsyncNode);
			RootNode.Key = AsyncNode;
		}

		if (MaxKeyLength == 0)
		{
			MaxKeyLength = MAX_BACKEND_KEY_LENGTH;
		}

		RootCache = RootNode.Key;
	}

	/**
	 * Helper function to get the value of parsed bool as the return value
	 **/
	bool GetParsedBool( const TCHAR* Stream, const TCHAR* Match ) const
	{
		bool bValue = 0;
		FParse::Bool( Stream, Match, bValue );
		return bValue;
	}

	/**
	 * Parses backend graph node from ini settings
	 *
	 * @param NodeName Name of the node to parse
	 * @param IniFilename Ini filename
	 * @param IniSection Section in the ini file containing the graph definition
	 * @param InParsedNodes Map of parsed nodes and their names to be able to find already parsed nodes
	 * @return Derived data backend interface instance created from ini settings
	 */
	FParsedNode ParseNode(const FString& NodeName, const FString& IniFilename, const TCHAR* IniSection, FParsedNodeMap& InParsedNodes)
	{
		if (const FParsedNode* ParsedNode = InParsedNodes.Find(NodeName))
		{
			UE_LOG(LogDerivedDataCache, Warning, TEXT("Node %s was referenced more than once in the graph. Nodes may not be shared."), *NodeName);
			return *ParsedNode;
		}

		FParsedNode ParsedNode(nullptr, ECacheStoreFlags::None);
		FString Entry;
		if (GConfig->GetString(IniSection, *NodeName, Entry, IniFilename))
		{
			Entry.TrimStartInline();
			Entry.RemoveFromStart(TEXT("("));
			Entry.RemoveFromEnd(TEXT(")"));

			FString	NodeType;
			if (FParse::Value(*Entry, TEXT("Type="), NodeType))
			{
				if (NodeType == TEXT("FileSystem"))
				{
					ParsedNode = ParseDataCache(*NodeName, *Entry);
				}
				else if (NodeType == TEXT("Boot"))
				{
					UE_LOG(LogDerivedDataCache, Display, TEXT("Boot nodes are deprecated. Please remove the Boot node from the cache graph."));
					if (BootCache == nullptr)
					{
						BootCache = ParseBootCache(*NodeName, *Entry);
						ParsedNode = MakeTuple(BootCache, ECacheStoreFlags::Local | ECacheStoreFlags::Query | ECacheStoreFlags::Store);
					}
					else
					{
						UE_LOG(LogDerivedDataCache, Warning, TEXT("Unable to create %s Boot cache because only one Boot node is supported."), *NodeName);
					}
				}
				else if (NodeType == TEXT("Memory"))
				{
					ParsedNode = MakeTuple(ParseMemoryCache(*NodeName, *Entry), ECacheStoreFlags::Local | ECacheStoreFlags::Query | ECacheStoreFlags::Store);
				}
				else if (NodeType == TEXT("Hierarchical"))
				{
					ParsedNode = ParseHierarchyNode(*NodeName, *Entry, IniFilename, IniSection, InParsedNodes);
				}
				else if (NodeType == TEXT("KeyLength"))
				{
					if (MaxKeyLength == 0)
					{
						ParsedNode = ParseKeyLength(*NodeName, *Entry, IniFilename, IniSection, InParsedNodes);
					}
					else
					{
						UE_LOG(LogDerivedDataCache, Warning, TEXT("Unable to create %s KeyLength node because only one KeyLength node is supported."), *NodeName);
					}
				}
				else if (NodeType == TEXT("AsyncPut"))
				{
					if (AsyncNode == nullptr)
					{
						ParsedNode = ParseAsyncNode(*NodeName, *Entry, IniFilename, IniSection, InParsedNodes);
						AsyncNode = ParsedNode.Key;
					}
					else
					{
						UE_LOG(LogDerivedDataCache, Warning, TEXT("Unable to create %s AsyncPut because only one AsyncPut node is supported."), *NodeName);
					}
				}
				else if (NodeType == TEXT("Verify"))
				{
					ParsedNode = ParseVerify(*NodeName, *Entry, IniFilename, IniSection, InParsedNodes);
				}
				else if (NodeType == TEXT("ReadPak"))
				{
					ParsedNode = MakeTuple(ParsePak(*NodeName, *Entry, /*bWriting*/ false), ECacheStoreFlags::Local | ECacheStoreFlags::Query | ECacheStoreFlags::StopStore);
				}
				else if (NodeType == TEXT("WritePak"))
				{
					ParsedNode = MakeTuple(ParsePak(*NodeName, *Entry, /*bWriting*/ true), ECacheStoreFlags::Local | ECacheStoreFlags::Store);
				}
				else if (NodeType == TEXT("S3"))
				{
					ParsedNode = MakeTuple(ParseS3Cache(*NodeName, *Entry), ECacheStoreFlags::Local | ECacheStoreFlags::Query | ECacheStoreFlags::StopStore);
				}
				else if (NodeType == TEXT("Http"))
				{
					ParsedNode = ParseHttpCache(*NodeName, *Entry, IniFilename, IniSection);
				}
				else if (NodeType == TEXT("Zen"))
				{
					ParsedNode = MakeTuple(ParseZenCache(*NodeName, *Entry), ECacheStoreFlags::Local | ECacheStoreFlags::Remote | ECacheStoreFlags::Query | ECacheStoreFlags::Store);
				}
				
				if (ParsedNode.Key)
				{
					// Add a throttling layer if parameters are found
					uint32 LatencyMS = 0;
					FParse::Value(*Entry, TEXT("LatencyMS="), LatencyMS);

					uint32 MaxBytesPerSecond = 0;
					FParse::Value(*Entry, TEXT("MaxBytesPerSecond="), MaxBytesPerSecond);

					if (LatencyMS != 0 || MaxBytesPerSecond != 0)
					{
						CreatedNodes.AddUnique(ParsedNode.Key);
						ParsedNode = MakeTuple(CreateCacheStoreThrottle(ParsedNode.Key, LatencyMS, MaxBytesPerSecond), ParsedNode.Value);
					}
				}
				else if (NodeType == TEXT("Http"))
				{
					ParsedNode = ParseHttpCache(NodeName, *Entry);
				}
			}
		}

		if (ParsedNode.Key)
		{
			// Store this node so that we don't require any order of adding nodes
			InParsedNodes.Add(NodeName, ParsedNode);
			// Keep references to all created nodes.
			CreatedNodes.AddUnique(ParsedNode.Key);

			// Parse any debug options for this node. E.g. -DDC-<Name>-MissRate
			FDerivedDataBackendInterface::FBackendDebugOptions DebugOptions;
			if (FDerivedDataBackendInterface::FBackendDebugOptions::ParseFromTokens(DebugOptions, *NodeName, FCommandLine::Get()))
			{
				if (!ParsedNode.Key->LegacyDebugOptions(DebugOptions))
				{
					UE_LOG(LogDerivedDataCache, Warning, TEXT("Node %s is ignoring one or more -DDC-<NodeName>-Option debug options"), *NodeName);
				}
			}
		}

		return ParsedNode;
	}

	/**
	 * Creates Read/write Pak file interface from ini settings
	 *
	 * @param NodeName Node name
	 * @param Entry Node definition
	 * @param bWriting true to create pak interface for writing
	 * @return Pak file data backend interface instance or nullptr if unsuccessful
	 */
	ILegacyCacheStore* ParsePak( const TCHAR* NodeName, const TCHAR* Entry, const bool bWriting )
	{
		ILegacyCacheStore* PakNode = nullptr;
		FString PakFilename;
		FParse::Value( Entry, TEXT("Filename="), PakFilename );
		bool bCompressed = GetParsedBool(Entry, TEXT("Compressed="));

		if( !PakFilename.Len() )
		{
			UE_LOG( LogDerivedDataCache, Log, TEXT("FDerivedDataBackendGraph:  %s pak cache Filename not found in *engine.ini, will not use a pak cache."), NodeName );
		}
		else
		{
			// now add the pak read cache (if any) to the front of the cache hierarchy
			if ( bWriting )
			{
				FGuid Temp = FGuid::NewGuid();
				ReadPakFilename = PakFilename;
				WritePakFilename = PakFilename + TEXT(".") + Temp.ToString();
				WritePakCache = CreatePakFileCacheStore(*WritePakFilename, /*bWriting*/ true, bCompressed);
				PakNode = WritePakCache;
			}
			else
			{
				bool bReadPak = FPlatformFileManager::Get().GetPlatformFile().FileExists( *PakFilename );
				if( bReadPak )
				{
					IPakFileCacheStore* ReadPak = CreatePakFileCacheStore(*PakFilename, /*bWriting*/ false, bCompressed);
					ReadPakFilename = PakFilename;
					PakNode = ReadPak;
					ReadPakCache.Add(ReadPak);
				}
				else
				{
					UE_LOG( LogDerivedDataCache, Log, TEXT("FDerivedDataBackendGraph:  %s pak cache file %s not found, will not use a pak cache."), NodeName, *PakFilename );
				}
			}
		}
		return PakNode;
	}

	/**
	 * Creates Verify wrapper interface from ini settings.
	 *
	 * @param NodeName Node name.
	 * @param Entry Node definition.
	 * @param IniFilename ini filename.
	 * @param IniSection ini section containing graph definition
	 * @param InParsedNodes map of nodes and their names which have already been parsed
	 * @return Verify wrapper backend interface instance or nullptr if unsuccessful
	 */
	FParsedNode ParseVerify(const TCHAR* NodeName, const TCHAR* Entry, const FString& IniFilename, const TCHAR* IniSection, FParsedNodeMap& InParsedNodes)
	{
		FParsedNode InnerNode(nullptr, ECacheStoreFlags::None);
		FString InnerName;
		if (FParse::Value(Entry, TEXT("Inner="), InnerName))
		{
			InnerNode = ParseNode(InnerName, IniFilename, IniSection, InParsedNodes);
		}

		if (InnerNode.Key)
		{
			IFileManager::Get().DeleteDirectory(*(FPaths::ProjectSavedDir() / TEXT("VerifyDDC/")), /*bRequireExists*/ false, /*bTree*/ true);

			const bool bFix = GetParsedBool(Entry, TEXT("Fix="));
			InnerNode = MakeTuple(CreateCacheStoreVerify(InnerNode.Key, bFix), InnerNode.Value);
		}
		else
		{
			UE_LOG(LogDerivedDataCache, Warning, TEXT("Unable to find inner node %s for Verify node %s. Verify node will not be created."), *InnerName, NodeName);
		}

		return InnerNode;
	}

	/**
	 * Creates AsyncPut wrapper interface from ini settings.
	 *
	 * @param NodeName Node name.
	 * @param Entry Node definition.
	 * @param IniFilename ini filename.
	 * @param IniSection ini section containing graph definition
	 * @param InParsedNodes map of nodes and their names which have already been parsed
	 * @return AsyncPut wrapper backend interface instance or nullptr if unsuccessful
	 */
	FParsedNode ParseAsyncNode(const TCHAR* NodeName, const TCHAR* Entry, const FString& IniFilename, const TCHAR* IniSection, FParsedNodeMap& InParsedNodes)
	{
		FParsedNode InnerNode(nullptr, ECacheStoreFlags::None);
		FString InnerName;
		if (FParse::Value(Entry, TEXT("Inner="), InnerName))
		{
			InnerNode = ParseNode(InnerName, IniFilename, IniSection, InParsedNodes);
		}

		if (InnerNode.Key)
		{
			if (!Hierarchy)
			{
				ILegacyCacheStore* HierarchyStore = CreateCacheStoreHierarchy(Hierarchy, GetMemoryCache());
				Hierarchy->Add(InnerNode.Key, InnerNode.Value);
				CreatedNodes.AddUnique(HierarchyStore);
				InnerNode.Key = HierarchyStore;
			}

			ILegacyCacheStore* AsyncStore = CreateCacheStoreAsync(InnerNode.Key, InnerNode.Value, GetMemoryCache());
			InnerNode = MakeTuple(AsyncStore, InnerNode.Value);
		}
		else
		{
			UE_LOG(LogDerivedDataCache, Warning, TEXT("Unable to find inner node %s for AsyncPut node %s. AsyncPut node will not be created."), *InnerName, NodeName);
		}

		return InnerNode;
	}

	/**
	 * Creates KeyLength wrapper interface from ini settings.
	 *
	 * @param NodeName Node name.
	 * @param Entry Node definition.
	 * @param IniFilename ini filename.
	 * @param IniSection ini section containing graph definition
	 * @param InParsedNodes map of nodes and their names which have already been parsed
	 * @return KeyLength wrapper backend interface instance or nullptr if unsuccessful
	 */
	FParsedNode ParseKeyLength(const TCHAR* NodeName, const TCHAR* Entry, const FString& IniFilename, const TCHAR* IniSection, FParsedNodeMap& InParsedNodes)
	{
		if (MaxKeyLength)
		{
			UE_LOG(LogDerivedDataCache, Warning, TEXT("Node %s is disabled because there may be only one key length node."), NodeName);
			return MakeTuple(nullptr, ECacheStoreFlags::None);
		}

		FParsedNode InnerNode(nullptr, ECacheStoreFlags::None);
		FString InnerName;
		if (FParse::Value(Entry, TEXT("Inner="), InnerName))
		{
			InnerNode = ParseNode(InnerName, IniFilename, IniSection, InParsedNodes);
		}

		if (InnerNode.Key)
		{
			int32 KeyLength = MAX_BACKEND_KEY_LENGTH;
			FParse::Value(Entry, TEXT("Length="), KeyLength);
			MaxKeyLength = FMath::Clamp(KeyLength, 0, MAX_BACKEND_KEY_LENGTH);
		}
		else
		{
			UE_LOG(LogDerivedDataCache, Warning, TEXT("Unable to find inner node %s for KeyLength node %s. KeyLength node will not be created."), *InnerName, NodeName);
		}

		return InnerNode;
	}

	/**
	 * Creates Hierarchical interface from ini settings.
	 *
	 * @param NodeName Node name.
	 * @param Entry Node definition.
	 * @param IniFilename ini filename.
	 * @param IniSection ini section containing graph definition
	 * @param InParsedNodes map of nodes and their names which have already been parsed
	 * @return Hierarchical backend interface instance or nullptr if unsuccessful
	 */
	FParsedNode ParseHierarchyNode(const TCHAR* NodeName, const TCHAR* Entry, const FString& IniFilename, const TCHAR* IniSection, FParsedNodeMap& InParsedNodes)
	{
		const TCHAR* InnerMatch = TEXT("Inner=");
		const int32 InnerMatchLength = FCString::Strlen(InnerMatch);

		TArray<FParsedNode> InnerNodes;
		FString InnerName;
		while (FParse::Value(Entry, InnerMatch, InnerName))
		{
			FParsedNode InnerNode = ParseNode(InnerName, IniFilename, IniSection, InParsedNodes);
			if (InnerNode.Key)
			{
				InnerNodes.Add(InnerNode);
			}
			else
			{
				UE_LOG(LogDerivedDataCache, Log, TEXT("Unable to find inner node %s for hierarchy %s."), *InnerName, NodeName);
			}

			// Move the Entry pointer forward so that we can find more children
			Entry = FCString::Strifind(Entry, InnerMatch);
			Entry += InnerMatchLength;
		}

		if (InnerNodes.IsEmpty())
		{
			UE_LOG(LogDerivedDataCache, Warning, TEXT("Hierarchical cache %s has no inner backends and will not be created."), NodeName);
			return MakeTuple(nullptr, ECacheStoreFlags::None);
		}

		if (Hierarchy)
		{
			UE_LOG(LogDerivedDataCache, Warning, TEXT("Node %s is disabled because there may be only one hierarchy node. ")
				TEXT("Confirm there is only one hierarchy in the cache graph and that it is inside of any async node."), NodeName);
			return MakeTuple(nullptr, ECacheStoreFlags::None);
		}

		ILegacyCacheStore* HierarchyStore = CreateCacheStoreHierarchy(Hierarchy, GetMemoryCache());
		ECacheStoreFlags Flags = ECacheStoreFlags::None;
		for (const FParsedNode& Node : InnerNodes)
		{
			Hierarchy->Add(Node.Key, Node.Value);
			Flags |= Node.Value;
		}
		return MakeTuple(HierarchyStore, Flags & ~ECacheStoreFlags::StopStore);
	}

	/**
	 * Creates Filesystem data cache interface from ini settings.
	 *
	 * @param NodeName Node name.
	 * @param Entry Node definition.
	 * @return Filesystem data cache backend interface instance or nullptr if unsuccessful
	 */
	FParsedNode ParseDataCache( const TCHAR* NodeName, const TCHAR* Entry )
	{
		FParsedNode DataCache(nullptr, ECacheStoreFlags::None);

		// Parse Path by default, it may be overwritten by EnvPathOverride
		FString Path;
		FParse::Value( Entry, TEXT("Path="), Path );

		// Check the EnvPathOverride environment variable to allow persistent overriding of data cache path, eg for offsite workers.
		FString EnvPathOverride;
		if( FParse::Value( Entry, TEXT("EnvPathOverride="), EnvPathOverride ) )
		{
			FString FilesystemCachePathEnv = FPlatformMisc::GetEnvironmentVariable( *EnvPathOverride );
			if( FilesystemCachePathEnv.Len() > 0 )
			{
				Path = FilesystemCachePathEnv;
				UE_LOG( LogDerivedDataCache, Log, TEXT("Found environment variable %s=%s"), *EnvPathOverride, *Path );
			}
		}

		if (!EnvPathOverride.IsEmpty())
		{
			FString DDCPath;
			if (FPlatformMisc::GetStoredValue(TEXT("Epic Games"), TEXT("GlobalDataCachePath"), *EnvPathOverride, DDCPath))
			{
				if (DDCPath.Len() > 0)
				{
					Path = DDCPath;
<<<<<<< HEAD
=======
					UE_LOG( LogDerivedDataCache, Log, TEXT("Found registry key GlobalDataCachePath %s=%s"), *EnvPathOverride, *Path );
>>>>>>> 6bbb88c8
				}
			}
		}

		// Check the CommandLineOverride argument to allow redirecting in build scripts
		FString CommandLineOverride;
		if( FParse::Value( Entry, TEXT("CommandLineOverride="), CommandLineOverride ) )
		{
			FString Value;
			if (FParse::Value(FCommandLine::Get(), *(CommandLineOverride + TEXT("=")), Value))
			{
				Path = Value;
				UE_LOG(LogDerivedDataCache, Log, TEXT("Found command line override %s=%s"), *CommandLineOverride, *Path);
			}
		}

		// Paths starting with a '?' are looked up from config
		if (Path.StartsWith(TEXT("?")) && !GConfig->GetString(TEXT("DerivedDataCacheSettings"), *Path + 1, Path, GEngineIni))
		{
			Path.Empty();
		}

		// Allow the user to override it from the editor
		FString EditorOverrideSetting;
		if(FParse::Value(Entry, TEXT("EditorOverrideSetting="), EditorOverrideSetting))
		{
			FString Setting = GConfig->GetStr(TEXT("/Script/UnrealEd.EditorSettings"), *EditorOverrideSetting, GEditorSettingsIni);
			if(Setting.Len() > 0)
			{
				FString SettingPath;
				if(FParse::Value(*Setting, TEXT("Path="), SettingPath))
				{
					SettingPath = SettingPath.TrimQuotes();
					if(SettingPath.Len() > 0)
					{
						Path = SettingPath;
					}
				}
			}
		}

		if( !Path.Len() )
		{
			UE_LOG( LogDerivedDataCache, Log, TEXT("%s data cache path not found in *engine.ini, will not use an %s cache."), NodeName, NodeName );
		}
		else if( Path == TEXT("None") )
		{
			UE_LOG( LogDerivedDataCache, Log, TEXT("Disabling %s data cache - path set to 'None'."), NodeName );
		}
		else
		{
			// Try to set up the shared drive, allow user to correct any issues that may exist.
			bool RetryOnFailure = false;
			do
			{
				RetryOnFailure = false;

				// Don't create the file system if shared data cache directory is not mounted
				bool bShared = FCString::Stricmp(NodeName, TEXT("Shared")) == 0;
				
				// parameters we read here from the ini file
				FString WriteAccessLog;
				bool bPromptIfMissing = false;

				FParse::Value(Entry, TEXT("WriteAccessLog="), WriteAccessLog);
				FParse::Bool(Entry, TEXT("PromptIfMissing="), bPromptIfMissing);

				ILegacyCacheStore* InnerFileSystem = nullptr;
				ECacheStoreFlags Flags;
				if (!bShared || IFileManager::Get().DirectoryExists(*Path))
				{
					InnerFileSystem = CreateFileSystemCacheStore(*Path, Entry, *WriteAccessLog, Flags);
				}

				if (InnerFileSystem)
				{
					bUsingSharedDDC |= bShared;
<<<<<<< HEAD
	
					DataCache = new FDerivedDataBackendCorruptionWrapper(InnerFileSystem);
					UE_LOG(LogDerivedDataCache, Log, TEXT("Using %s data cache path %s: %s"), NodeName, *Path, !InnerFileSystem->IsWritable() ? TEXT("ReadOnly") : TEXT("Writable"));
=======
					DataCache = MakeTuple(InnerFileSystem, Flags);
					UE_LOG(LogDerivedDataCache, Log, TEXT("Using %s data cache path %s: %s"), NodeName, *Path, !EnumHasAnyFlags(Flags, ECacheStoreFlags::Store) ? TEXT("ReadOnly") : TEXT("Writable"));
>>>>>>> 6bbb88c8
					Directories.AddUnique(Path);
				}
				else
				{
					FString Message = FString::Printf(TEXT("%s data cache path (%s) is unavailable so cache will be disabled."), NodeName, *Path);
					
					UE_LOG(LogDerivedDataCache, Warning, TEXT("%s"), *Message);

					// Give the user a chance to retry incase they need to connect a network drive or something.
					if (bPromptIfMissing && !FApp::IsUnattended() && !IS_PROGRAM)
					{
						Message += FString::Printf(TEXT("\n\nRetry connection to %s?"), *Path);
						EAppReturnType::Type MessageReturn = FPlatformMisc::MessageBoxExt(EAppMsgType::YesNo, *Message, TEXT("Could not access DDC"));
						RetryOnFailure = MessageReturn == EAppReturnType::Yes;
					}
				}
			} while (RetryOnFailure);
		}

		return DataCache;
	}

	/**
	 * Creates an S3 data cache interface.
	 */
	ILegacyCacheStore* ParseS3Cache(const TCHAR* NodeName, const TCHAR* Entry)
	{
		FString ManifestPath;
		if (!FParse::Value(Entry, TEXT("Manifest="), ManifestPath))
		{
			UE_LOG(LogDerivedDataCache, Error, TEXT("Node %s does not specify 'Manifest'."), NodeName);
			return nullptr;
		}

		FString BaseUrl;
		if (!FParse::Value(Entry, TEXT("BaseUrl="), BaseUrl))
		{
			UE_LOG(LogDerivedDataCache, Error, TEXT("Node %s does not specify 'BaseUrl'."), NodeName);
			return nullptr;
		}

		FString CanaryObjectKey;
		FParse::Value(Entry, TEXT("Canary="), CanaryObjectKey);

		FString Region;
		if (!FParse::Value(Entry, TEXT("Region="), Region))
		{
			UE_LOG(LogDerivedDataCache, Error, TEXT("Node %s does not specify 'Region'."), NodeName);
			return nullptr;
		}

		// Check the EnvPathOverride environment variable to allow persistent overriding of data cache path, eg for offsite workers.
		FString EnvPathOverride;
		FString CachePath = FPaths::ProjectSavedDir() / TEXT("S3DDC");
		if (FParse::Value(Entry, TEXT("EnvPathOverride="), EnvPathOverride))
		{
			FString FilesystemCachePathEnv = FPlatformMisc::GetEnvironmentVariable(*EnvPathOverride);
			if (FilesystemCachePathEnv.Len() > 0)
			{
				if (FilesystemCachePathEnv == TEXT("None"))
				{
					UE_LOG(LogDerivedDataCache, Log, TEXT("Node %s disabled due to %s=None"), NodeName, *EnvPathOverride);
					return nullptr;
				}
				else
				{
					CachePath = FilesystemCachePathEnv;
					UE_LOG(LogDerivedDataCache, Log, TEXT("Found environment variable %s=%s"), *EnvPathOverride, *CachePath);
				}
			}

			if (!EnvPathOverride.IsEmpty())
			{
				FString DDCPath;
				if (FPlatformMisc::GetStoredValue(TEXT("Epic Games"), TEXT("GlobalDataCachePath"), *EnvPathOverride, DDCPath))
				{
<<<<<<< HEAD
					CachePath = DDCPath;
				}
			}
		}

		// Insert the backend corruption wrapper. Since the filesystem already uses this, and we're recycling the data with the trailer intact, we need to use it for the S3 cache too.
		FS3DerivedDataBackend* Backend = new FS3DerivedDataBackend(*ManifestPath, *BaseUrl, *Region, *CanaryObjectKey, *CachePath);
		return new FDerivedDataBackendCorruptionWrapper(Backend);
#else
=======
					if ( DDCPath.Len() > 0 )
					{
						CachePath = DDCPath;			
						UE_LOG( LogDerivedDataCache, Log, TEXT("Found registry key GlobalDataCachePath %s=%s"), *EnvPathOverride, *CachePath );
					}
				}
			}
		}

		if (ILegacyCacheStore* Backend = CreateS3CacheStore(*ManifestPath, *BaseUrl, *Region, *CanaryObjectKey, *CachePath))
		{
			return Backend;
		}

>>>>>>> 6bbb88c8
		UE_LOG(LogDerivedDataCache, Log, TEXT("S3 backend is not supported on the current platform."));
		return nullptr;
	}

	void ParseHttpCacheParams(
		const TCHAR* NodeName,
		const TCHAR* Entry,
		const FString& IniFilename,
		const TCHAR* IniSection,
		FString& Host,
		FString& Namespace,
		FString& StructuredNamespace,
		FString& OAuthProvider,
		FString& OAuthClientId,
		FString& OAuthSecret,
		EBackendLegacyMode& LegacyMode,
		bool& bReadOnly)
	{
		FString ServerId;
		if (FParse::Value(Entry, TEXT("ServerID="), ServerId))
		{
			FString ServerEntry;
			const TCHAR* ServerSection = TEXT("HordeStorageServers");
			if (GConfig->GetString(ServerSection, *ServerId, ServerEntry, IniFilename))
			{
				ParseHttpCacheParams(NodeName, *ServerEntry, IniFilename, IniSection, Host, Namespace, StructuredNamespace, OAuthProvider, OAuthClientId, OAuthSecret, LegacyMode, bReadOnly);
			}
			else
			{
				UE_LOG(LogDerivedDataCache, Warning, TEXT("Node %s is using ServerID=%s which was not found in [%s]"), NodeName, *ServerId, ServerSection);
			}
		}

		FParse::Value(Entry, TEXT("Host="), Host);

		FString EnvHostOverride;
		if (FParse::Value(Entry, TEXT("EnvHostOverride="), EnvHostOverride))
		{
			FString HostEnv = FPlatformMisc::GetEnvironmentVariable(*EnvHostOverride);
			if (!HostEnv.IsEmpty())
			{
				Host = HostEnv;
				UE_LOG(LogDerivedDataCache, Log, TEXT("Node %s found environment variable for Host %s=%s"), NodeName, *EnvHostOverride, *Host);
			}
		}

		FString CommandLineOverride;
		if (FParse::Value(Entry, TEXT("CommandLineHostOverride="), CommandLineOverride))
		{
			if (FParse::Value(FCommandLine::Get(), *(CommandLineOverride + TEXT("=")), Host))
			{
				UE_LOG(LogDerivedDataCache, Log, TEXT("Node %s found command line override for Host %s=%s"), NodeName, *CommandLineOverride, *Host);
			}
		}

		FParse::Value(Entry, TEXT("Namespace="), Namespace);
		FParse::Value(Entry, TEXT("StructuredNamespace="), StructuredNamespace);
		FParse::Value(Entry, TEXT("OAuthProvider="), OAuthProvider);
		FParse::Value(Entry, TEXT("OAuthClientId="), OAuthClientId);
		FParse::Value(Entry, TEXT("OAuthSecret="), OAuthSecret);
		FParse::Bool(Entry, TEXT("ReadOnly="), bReadOnly);

		if (FString LegacyModeString; FParse::Value(Entry, TEXT("LegacyMode="), LegacyModeString))
		{
			if (!TryLexFromString(LegacyMode, LegacyModeString))
			{
				UE_LOG(LogDerivedDataCache, Warning, TEXT("%s: Ignoring unrecognized legacy mode '%s'"), NodeName, *LegacyModeString);
			}
		}
	}

	/**
	 * Creates a HTTP data cache interface.
	 */
	FParsedNode ParseHttpCache(
		const TCHAR* NodeName,
		const TCHAR* Entry,
		const FString& IniFilename,
		const TCHAR* IniSection)
	{
		FString Host;
		FString Namespace;
		FString StructuredNamespace;
		FString OAuthProvider;
		FString OAuthClientId;
		FString OAuthSecret;
		EBackendLegacyMode LegacyMode = EBackendLegacyMode::ValueOnly;
		bool bReadOnly = false;

		ParseHttpCacheParams(NodeName, Entry, IniFilename, IniSection, Host, Namespace, StructuredNamespace, OAuthProvider, OAuthClientId, OAuthSecret, LegacyMode, bReadOnly);

		if (Host.IsEmpty())
		{
			UE_LOG(LogDerivedDataCache, Error, TEXT("Node %s does not specify 'Host'"), NodeName);
			return MakeTuple(nullptr, ECacheStoreFlags::None);
		}

		if (Host == TEXT("None"))
		{
			UE_LOG(LogDerivedDataCache, Log, TEXT("Node %s is disabled because Host is set to 'None'"), NodeName);
			return MakeTuple(nullptr, ECacheStoreFlags::None);
		}

		if (Namespace.IsEmpty())
		{
			Namespace = FApp::GetProjectName();
			UE_LOG(LogDerivedDataCache, Warning, TEXT("Node %s does not specify 'Namespace', falling back to '%s'"), NodeName, *Namespace);
		}

		if (StructuredNamespace.IsEmpty())
		{
			StructuredNamespace = Namespace;
		}

		if (OAuthProvider.IsEmpty())
		{
			UE_LOG(LogDerivedDataCache, Error, TEXT("Node %s does not specify 'OAuthProvider'"), NodeName);
			return MakeTuple(nullptr, ECacheStoreFlags::None);
		}

		if (OAuthClientId.IsEmpty())
		{
			UE_LOG(LogDerivedDataCache, Error, TEXT("Node %s does not specify 'OAuthClientId'"), NodeName);
			return MakeTuple(nullptr, ECacheStoreFlags::None);
		}

		if (OAuthSecret.IsEmpty())
		{
			UE_LOG(LogDerivedDataCache, Error, TEXT("Node %s does not specify 'OAuthSecret'"), NodeName);
			return MakeTuple(nullptr, ECacheStoreFlags::None);
		}

		FDerivedDataBackendInterface::ESpeedClass ForceSpeedClass = FDerivedDataBackendInterface::ESpeedClass::Unknown;
		FString ForceSpeedClassValue;
		if (FParse::Value(FCommandLine::Get(), TEXT("HttpForceSpeedClass="), ForceSpeedClassValue))
		{
			if (ForceSpeedClassValue == TEXT("Slow"))
			{
				ForceSpeedClass = FDerivedDataBackendInterface::ESpeedClass::Slow;
			}
			else if (ForceSpeedClassValue == TEXT("Ok"))
			{
				ForceSpeedClass = FDerivedDataBackendInterface::ESpeedClass::Ok;
			}
			else if (ForceSpeedClassValue == TEXT("Fast"))
			{
				ForceSpeedClass = FDerivedDataBackendInterface::ESpeedClass::Fast;
			}
			else if (ForceSpeedClassValue == TEXT("Local"))
			{
				ForceSpeedClass = FDerivedDataBackendInterface::ESpeedClass::Local;
			}
			else
			{
				UE_LOG(LogDerivedDataCache, Warning, TEXT("Node %s found unknown speed class override HttpForceSpeedClass=%s"), NodeName, *ForceSpeedClassValue);
			}
		}

		if (ForceSpeedClass != FDerivedDataBackendInterface::ESpeedClass::Unknown)
		{
			UE_LOG(LogDerivedDataCache, Log, TEXT("Node %s found speed class override ForceSpeedClass=%s"), NodeName, *ForceSpeedClassValue);
		}

		return MakeTuple(CreateHttpCacheStore(
			NodeName, *Host, *Namespace, *StructuredNamespace, *OAuthProvider, *OAuthClientId, *OAuthSecret,
			ForceSpeedClass == FDerivedDataBackendInterface::ESpeedClass::Unknown ? nullptr : &ForceSpeedClass, LegacyMode, bReadOnly),
			ECacheStoreFlags::Remote | ECacheStoreFlags::Query | (bReadOnly ? ECacheStoreFlags::None : ECacheStoreFlags::Store));
	}

	/**
	 * Creates a Zen structured data cache interface
	 */
	ILegacyCacheStore* ParseZenCache(const TCHAR* NodeName, const TCHAR* Entry)
	{
		FString ServiceUrl;
		FParse::Value(Entry, TEXT("Host="), ServiceUrl);

		FString Namespace;
		if (!FParse::Value(Entry, TEXT("Namespace="), Namespace))
		{
			Namespace = FApp::GetProjectName();
			UE_LOG(LogDerivedDataCache, Warning, TEXT("Node %s does not specify 'Namespace', falling back to '%s'"), NodeName, *Namespace);
		}

		if (ILegacyCacheStore* Backend = CreateZenCacheStore(NodeName, *ServiceUrl, *Namespace))
		{
			return Backend;
		}
		
		UE_LOG(LogDerivedDataCache, Warning, TEXT("Zen backend is not yet supported in the current build configuration."));
		return nullptr;
	}

	/**
	 * Creates a HTTP data cache interface.
	 */
	FDerivedDataBackendInterface* ParseHttpCache(const TCHAR* NodeName, const TCHAR* Entry)
	{
#if WITH_HTTP_DDC_BACKEND
		FString ServiceUrl;
		if (!FParse::Value(Entry, TEXT("Host="), ServiceUrl))
		{
			UE_LOG(LogDerivedDataCache, Error, TEXT("Node %s does not specify 'Host'."), NodeName);
			return nullptr;
		}

		FString Namespace;
		if (!FParse::Value(Entry, TEXT("Namespace="), Namespace))
		{
			Namespace = FApp::GetProjectName();
			UE_LOG(LogDerivedDataCache, Warning, TEXT("Node %s does not specify 'Namespace', falling back to '%s'"), NodeName, *Namespace);
		}

		FString OAuthProvider;
		if (!FParse::Value(Entry, TEXT("OAuthProvider="), OAuthProvider))
		{
			UE_LOG(LogDerivedDataCache, Error, TEXT("Node %s does not specify 'OAuthProvider'."), NodeName);
			return nullptr;
		}

		FString OAuthSecret;
		if (!FParse::Value(Entry, TEXT("OAuthSecret="), OAuthSecret))
		{
			UE_LOG(LogDerivedDataCache, Error, TEXT("Node %s does not specify 'OAuthSecret'."), NodeName);
			return nullptr;
		}

		FString OAuthClientId;
		if (!FParse::Value(Entry, TEXT("OAuthClientId="), OAuthClientId))
		{
			UE_LOG(LogDerivedDataCache, Error, TEXT("Node %s does not specify 'OAuthClientId'."), NodeName);
			return nullptr;
		}

		FHttpDerivedDataBackend* backend = new FHttpDerivedDataBackend(*ServiceUrl, *Namespace, *OAuthProvider, *OAuthClientId, *OAuthSecret);
		if (!backend->IsUsable())
		{
			UE_LOG(LogDerivedDataCache, Warning, TEXT("%s could not contact the service (%s), will not use it."), NodeName, *ServiceUrl);
			delete backend;
			return nullptr;
		}
		return backend;
#else
		UE_LOG(LogDerivedDataCache, Warning, TEXT("HTTP backend is not yet supported in the current build configuration."));
		return nullptr;
#endif
	}

	/**
	 * Creates Boot data cache interface from ini settings.
	 *
	 * @param NodeName Node name.
	 * @param Entry Node definition.
	 * @param OutFilename filename specified for the cache
	 * @return Boot data cache backend interface instance or nullptr if unsuccessful
	 */
	IMemoryCacheStore* ParseBootCache(const TCHAR* NodeName, const TCHAR* Entry)
	{
		IMemoryCacheStore* Cache = nullptr;

		// Only allow boot cache with the editor. We don't want other tools and utilities (eg. SCW) writing to the same file.
#if WITH_EDITOR
		FString Filename;
		int64 MaxCacheSize = -1; // in MB
		const int64 MaxSupportedCacheSize = 2048; // 2GB

		FParse::Value(Entry, TEXT("MaxCacheSize="), MaxCacheSize);

		// make sure MaxCacheSize does not exceed 2GB
		MaxCacheSize = FMath::Min(MaxCacheSize, MaxSupportedCacheSize);

		UE_LOG(LogDerivedDataCache, Display, TEXT("%s: Max Cache Size: %d MB"), NodeName, MaxCacheSize);
		Cache = CreateMemoryCacheStore(TEXT("Boot"), MaxCacheSize * 1024 * 1024, /*bCanBeDisabled*/ true);
#endif

		return Cache;
	}

	/**
	 * Creates Memory data cache interface from ini settings.
	 *
	 * @param NodeName Node name.
	 * @param Entry Node definition.
	 * @return Memory data cache backend interface instance or nullptr if unsuccessful
	 */
	IMemoryCacheStore* ParseMemoryCache( const TCHAR* NodeName, const TCHAR* Entry )
	{
		FString Filename;
		FParse::Value(Entry, TEXT("Filename="), Filename);
		IMemoryCacheStore* Cache = CreateMemoryCacheStore(NodeName, /*MaxCacheSize*/ -1, /*bCanBeDisabled*/ false);
		if (Cache && Filename.Len())
		{
			UE_LOG(LogDerivedDataCache, Display, TEXT("Memory nodes that load from a file are deprecated. Please remove the filename from the cache configuration."));
		}
		return Cache;
	}

	IMemoryCacheStore* GetMemoryCache()
	{
		if (!MemoryCache)
		{
			MemoryCache = CreateMemoryCacheStore(TEXT("Memory"), 0, /*bCanBeDisabled*/ false);
			CreatedNodes.Add(MemoryCache);
		}
		return MemoryCache;
	}

	virtual ~FDerivedDataBackendGraph()
	{
		check(StaticGraph == this);
		RootCache = nullptr;
		DestroyCreatedBackends();
		StaticGraph = nullptr;
	}

	ILegacyCacheStore& GetRoot() override
	{
		check(RootCache);
		return *RootCache;
	}

	virtual int32 GetMaxKeyLength() const override
	{
		return MaxKeyLength;
	}

	virtual void NotifyBootComplete() override
	{
		check(RootCache);
		if (BootCache)
		{
			BootCache->Disable();
		}
	}

	virtual void WaitForQuiescence(bool bShutdown) override
	{
		double StartTime = FPlatformTime::Seconds();
		double LastPrint = StartTime;

		if (bShutdown)
		{
			bIsShuttingDown.store(true, std::memory_order_relaxed);
		}

		while (AsyncCompletionCounter.GetValue())
		{
			check(AsyncCompletionCounter.GetValue() >= 0);
			FPlatformProcess::Sleep(0.1f);
			if (FPlatformTime::Seconds() - LastPrint > 5.0)
			{
				UE_LOG(LogDerivedDataCache, Log, TEXT("Waited %ds for derived data cache to finish..."), int32(FPlatformTime::Seconds() - StartTime));
				LastPrint = FPlatformTime::Seconds();
			}
		}
		if (bShutdown)
		{
			FString MergePaks;
			if(WritePakCache && WritePakCache->IsWritable() && FParse::Value(FCommandLine::Get(), TEXT("MergePaks="), MergePaks))
			{
				TArray<FString> MergePakList;
				MergePaks.FString::ParseIntoArray(MergePakList, TEXT("+"));

				for(const FString& MergePakName : MergePakList)
				{
					TUniquePtr<IPakFileCacheStore> ReadPak(
						CreatePakFileCacheStore(*FPaths::Combine(*FPaths::GetPath(WritePakFilename), *MergePakName), /*bWriting*/ false, /*bCompressed*/ false));
					WritePakCache->MergeCache(ReadPak.Get());
				}
			}
			for (int32 ReadPakIndex = 0; ReadPakIndex < ReadPakCache.Num(); ReadPakIndex++)
			{
				ReadPakCache[ReadPakIndex]->Close();
			}
			if (WritePakCache && WritePakCache->IsWritable())
			{
				WritePakCache->Close();
				if (!FPlatformFileManager::Get().GetPlatformFile().FileExists(*WritePakFilename))
				{
					UE_LOG(LogDerivedDataCache, Error, TEXT("Pak file %s was not produced?"), *WritePakFilename);
				}
				else
				{
					if (FPlatformFileManager::Get().GetPlatformFile().FileExists(*ReadPakFilename))
					{
						FPlatformFileManager::Get().GetPlatformFile().SetReadOnly(*ReadPakFilename, false);
						if (!FPlatformFileManager::Get().GetPlatformFile().DeleteFile(*ReadPakFilename))
						{
							UE_LOG(LogDerivedDataCache, Error, TEXT("Could not delete the pak file %s to overwrite it with a new one."), *ReadPakFilename);
						}
					}
					if (!IPakFileCacheStore::SortAndCopy(WritePakFilename, ReadPakFilename))
					{
						UE_LOG(LogDerivedDataCache, Error, TEXT("Couldn't sort pak file (%s)"), *WritePakFilename);
					}
					else if (!IFileManager::Get().Delete(*WritePakFilename))
					{
						UE_LOG(LogDerivedDataCache, Error, TEXT("Couldn't delete pak file (%s)"), *WritePakFilename);
					}
					else
					{
						UE_LOG(LogDerivedDataCache, Display, TEXT("Sucessfully wrote %s."), *ReadPakFilename);
					}
				}
			}
		}
	}

	/** Get whether a shared cache is in use */
	virtual bool GetUsingSharedDDC() const override
	{
		return bUsingSharedDDC;
	}

	virtual const TCHAR* GetGraphName() const override
	{
		return *GraphName;
	}

	virtual const TCHAR* GetDefaultGraphName() const override
	{
		return FApp::IsEngineInstalled() ? TEXT("InstalledDerivedDataBackendGraph") : TEXT("DerivedDataBackendGraph");
	}

	virtual void AddToAsyncCompletionCounter(int32 Addend) override
	{
		AsyncCompletionCounter.Add(Addend);
		check(AsyncCompletionCounter.GetValue() >= 0);
	}

	virtual bool AnyAsyncRequestsRemaining() override
	{
		return AsyncCompletionCounter.GetValue() > 0;
	}

<<<<<<< HEAD
=======
	virtual bool IsShuttingDown() override
	{
		return bIsShuttingDown.load(std::memory_order_relaxed);
	}

>>>>>>> 6bbb88c8
	virtual void GetDirectories(TArray<FString>& OutResults) override
	{
		OutResults = Directories;
	}

	static FORCEINLINE FDerivedDataBackendGraph& Get()
	{
		check(StaticGraph);
		return *StaticGraph;
	}

	virtual FDerivedDataBackendInterface* MountPakFile(const TCHAR* PakFilename) override
	{
		// Assumptions: there's at least one read-only pak backend in the hierarchy
		// and its parent is a hierarchical backend.
		IPakFileCacheStore* ReadPak = nullptr;
		if (Hierarchy && FPlatformFileManager::Get().GetPlatformFile().FileExists(PakFilename))
		{
			ReadPak = CreatePakFileCacheStore(PakFilename, /*bWriting*/ false, /*bCompressed*/ false);

			Hierarchy->Add(ReadPak, ECacheStoreFlags::Local | ECacheStoreFlags::Store | ECacheStoreFlags::StopStore);
			CreatedNodes.AddUnique(ReadPak);
			ReadPakCache.Add(ReadPak);
		}
		else
		{
			UE_LOG(LogDerivedDataCache, Warning, TEXT("Failed to add %s read-only pak DDC backend. Make sure it exists and there's at least one hierarchical backend in the cache tree."), PakFilename);
		}

		return ReadPak;
	}

	virtual bool UnmountPakFile(const TCHAR* PakFilename) override
	{
		for (int PakIndex = 0; PakIndex < ReadPakCache.Num(); ++PakIndex)
		{
			IPakFileCacheStore* ReadPak = ReadPakCache[PakIndex];
			if (ReadPak->GetFilename() == PakFilename)
			{
				check(Hierarchy);

				// Wait until all async requests are complete.
				WaitForQuiescence(false);

				Hierarchy->RemoveNotSafe(ReadPak);
				ReadPakCache.RemoveAt(PakIndex);
				CreatedNodes.Remove(ReadPak);
				ReadPak->Close();
				delete ReadPak;
				return true;
			}
		}
		return false;
	}

	virtual TSharedRef<FDerivedDataCacheStatsNode> GatherUsageStats() const override
	{
		TSharedRef<FDerivedDataCacheStatsNode> Stats = MakeShared<FDerivedDataCacheStatsNode>();
		if (RootCache)
		{
<<<<<<< HEAD
			return RootCache->GatherUsageStats();
		}

		return MakeShared<FDerivedDataCacheStatsNode>(nullptr, TEXT(""));
=======
			RootCache->LegacyStats(Stats.Get());
		}
		return Stats;
>>>>>>> 6bbb88c8
	}

private:

	/** Delete all created backends in the reversed order they were created. */
	void DestroyCreatedBackends()
	{
		for (int32 BackendIndex = CreatedNodes.Num() - 1; BackendIndex >= 0; --BackendIndex)
		{
			delete CreatedNodes[BackendIndex];
		}
		CreatedNodes.Empty();
	}

	/** MountPak console command handler. */
	void UnmountPakCommandHandler(const TArray<FString>& Args)
	{
		if (Args.Num() < 1)
		{
			UE_LOG(LogDerivedDataCache, Log, TEXT("Usage: DDC.MountPak PakFilename"));
			return;
		}
		UnmountPakFile(*Args[0]);
	}

	/** UnmountPak console command handler. */
	void MountPakCommandHandler(const TArray<FString>& Args)
	{
		if (Args.Num() < 1)
		{
			UE_LOG(LogDerivedDataCache, Log, TEXT("Usage: DDC.UnmountPak PakFilename"));
			return;
		}
		MountPakFile(*Args[0]);
	}

	static inline FDerivedDataBackendGraph*			StaticGraph;

	FThreadSafeCounter								AsyncCompletionCounter;
	FString											GraphName;
	FString											ReadPakFilename;
	FString											WritePakFilename;

	/** Root of the graph */
	ILegacyCacheStore*					RootCache;

	/** References to all created backed interfaces */
	TArray< ILegacyCacheStore* > CreatedNodes;

	/** Instances of backend interfaces which exist in only one copy */
	IMemoryCacheStore* MemoryCache;
	IMemoryCacheStore*	BootCache;
	IPakFileCacheStore* WritePakCache;
	ILegacyCacheStore*	AsyncNode;
	ICacheStoreOwner* Hierarchy;
	/** Support for multiple read only pak files. */
	TArray<IPakFileCacheStore*> ReadPakCache;

	/** List of directories used by the DDC */
	TArray<FString> Directories;

	int32 MaxKeyLength = 0;

	/** Whether a shared cache is in use */
	bool bUsingSharedDDC;

	/** Whether a shutdown is pending */
	std::atomic<bool> bIsShuttingDown;

	/** MountPak console command */
	FAutoConsoleCommand MountPakCommand;
	/** UnmountPak console command */
	FAutoConsoleCommand UnountPakCommand;
};

} // UE::DerivedData

namespace UE::DerivedData
{

void FDerivedDataBackendInterface::LegacyPut(
	const TConstArrayView<FLegacyCachePutRequest> Requests,
	IRequestOwner& Owner,
	FOnLegacyCachePutComplete&& OnComplete)
{
	if (GetLegacyMode() != EBackendLegacyMode::LegacyOnly)
	{
		return ILegacyCacheStore::LegacyPut(Requests, Owner, MoveTemp(OnComplete));
	}

	for (const FLegacyCachePutRequest& Request : Requests)
	{
		FCompositeBuffer CompositeValue = Request.Value.GetRawData();
		Request.Key.WriteValueTrailer(CompositeValue);

		checkf(CompositeValue.GetSize() < MAX_int32,
			TEXT("Value is 2 GiB or greater, which is not supported for put of '%s' from '%s'"),
			*Request.Key.GetFullKey(), *Request.Name);
	
		UE_CLOG(Request.Key.HasShortKey(), LogDerivedDataCache, VeryVerbose,
			TEXT("ShortenKey %s -> %s"), *Request.Key.GetFullKey(), *Request.Key.GetShortKey());

		FSharedBuffer Value = MoveTemp(CompositeValue).ToShared();
		const TArrayView<const uint8> Data(MakeArrayView(static_cast<const uint8*>(Value.GetData()), int32(Value.GetSize())));
		const EPutStatus Status = PutCachedData(*Request.Key.GetShortKey(), Data, /*bPutEvenIfExists*/ false);
		OnComplete({Request.Name, Request.Key, Request.UserData, Status == EPutStatus::Cached ? EStatus::Ok : EStatus::Error});
	}
}

void FDerivedDataBackendInterface::LegacyGet(
	TConstArrayView<FLegacyCacheGetRequest> Requests,
	IRequestOwner& Owner,
	FOnLegacyCacheGetComplete&& OnComplete)
{
	const EBackendLegacyMode LegacyMode = GetLegacyMode();
	if (LegacyMode == EBackendLegacyMode::ValueOnly)
	{
		return ILegacyCacheStore::LegacyGet(Requests, Owner, MoveTemp(OnComplete));
	}

	// Make a blocking query to the value cache and fall back to the legacy cache for requests with errors.

	TArray<FLegacyCacheGetRequest> LegacyRequests;
	if (LegacyMode == EBackendLegacyMode::ValueWithLegacyFallback)
	{
		TArray<FLegacyCacheGetRequest, TInlineAllocator<8>> ValueRequests;
		ValueRequests.Reserve(Requests.Num());
		uint64 RequestIndex = 0;
		for (const FLegacyCacheGetRequest& Request : Requests)
		{
			ValueRequests.Add_GetRef(Request).UserData = RequestIndex++;
		}

		FRequestOwner BlockingOwner(EPriority::Blocking);
		ILegacyCacheStore::LegacyGet(ValueRequests, BlockingOwner, [this, &OnComplete, &Requests, &ValueRequests](FLegacyCacheGetResponse&& Response)
		{
			if (Response.Status != EStatus::Error)
			{
				const int32 Index = int32(Response.UserData);
				Response.UserData = Requests[Index].UserData;
				ValueRequests[Index].UserData = MAX_uint64;
				OnComplete(MoveTemp(Response));
			}
		});
		BlockingOwner.Wait();

		for (const FLegacyCacheGetRequest& Request : ValueRequests)
		{
			if (Request.UserData != MAX_uint64)
			{
				LegacyRequests.Add(Requests[int32(Request.UserData)]);
			}
		}
		if (LegacyRequests.IsEmpty())
		{
			return;
		}
		Requests = LegacyRequests;
	}

	// Query the legacy cache by translating the requests to legacy cache functions.

	FRequestOwner AsyncOwner(FPlatformMath::Min(Owner.GetPriority(), EPriority::Highest));
	FRequestBarrier Barrier(AsyncOwner);
	AsyncOwner.KeepAlive();

	TArray<FString, TInlineAllocator<8>> ExistsKeys;
	TArray<const FLegacyCacheGetRequest*, TInlineAllocator<8>> ExistsRequests;

	TArray<FString, TInlineAllocator<8>> PrefetchKeys;
	TArray<const FLegacyCacheGetRequest*, TInlineAllocator<8>> PrefetchRequests;

	for (const FLegacyCacheGetRequest& Request : Requests)
	{
		if (!EnumHasAnyFlags(Request.Policy, ECachePolicy::Query))
		{
			OnComplete({Request.Name, Request.Key, {}, Request.UserData, EStatus::Error});
		}
		else if (EnumHasAnyFlags(Request.Policy, ECachePolicy::SkipData))
		{
			const bool bExists = !EnumHasAnyFlags(Request.Policy, ECachePolicy::Store);
			(bExists ? ExistsKeys : PrefetchKeys).Emplace(Request.Key.GetShortKey());
			(bExists ? ExistsRequests : PrefetchRequests).Add(&Request);
		}
		else
		{
			FSharedBuffer Value;
			TArray<uint8> Data;
			if (const bool bGetOk = GetCachedData(*Request.Key.GetShortKey(), Data))
			{
				FCompositeBuffer CompositeValue(MakeSharedBufferFromArray(MoveTemp(Data)));
				if (const bool bKeyOk = Request.Key.ReadValueTrailer(CompositeValue))
				{
					Value = MoveTemp(CompositeValue).ToShared();
				}
			}
			const EStatus Status = Value ? EStatus::Ok : EStatus::Error;
			FLegacyCacheValue LegacyValue(FCompositeBuffer(MoveTemp(Value)));
			if (LegacyValue.HasData() && LegacyMode == EBackendLegacyMode::ValueWithLegacyFallback)
			{
				Private::ExecuteInCacheThreadPool(AsyncOwner, [this, Request, LegacyValue](IRequestOwner& AsyncOwner, bool bCancel)
				{
					ILegacyCacheStore::LegacyPut({{Request.Name, Request.Key, LegacyValue}}, AsyncOwner, [](auto&&){});
				});
			}
			OnComplete({Request.Name, Request.Key, MoveTemp(LegacyValue), Request.UserData, Status});
		}
	}

	if (!PrefetchKeys.IsEmpty())
	{
		int32 Index = 0;
		const TBitArray<> Exists = TryToPrefetch(PrefetchKeys);
		for (const FLegacyCacheGetRequest* const Request : PrefetchRequests)
		{
			OnComplete({Request->Name, Request->Key, {}, Request->UserData, Exists[Index] ? EStatus::Ok : EStatus::Error});
			++Index;
		}
	}

	if (!ExistsKeys.IsEmpty())
	{
		int32 Index = 0;
		const TBitArray<> Exists = CachedDataProbablyExistsBatch(ExistsKeys);
		for (const FLegacyCacheGetRequest* const Request : ExistsRequests)
		{
			OnComplete({Request->Name, Request->Key, {}, Request->UserData, Exists[Index] ? EStatus::Ok : EStatus::Error});
			++Index;
		}
	}
}

void FDerivedDataBackendInterface::LegacyDelete(
	const TConstArrayView<FLegacyCacheDeleteRequest> Requests,
	IRequestOwner& Owner,
	FOnLegacyCacheDeleteComplete&& OnComplete)
{
	if (GetLegacyMode() != EBackendLegacyMode::LegacyOnly)
	{
		return ILegacyCacheStore::LegacyDelete(Requests, Owner, MoveTemp(OnComplete));
	}

	for (const FLegacyCacheDeleteRequest& Request : Requests)
	{
		RemoveCachedData(*Request.Key.GetShortKey(), Request.bTransient);
		OnComplete({Request.Name, Request.Key, Request.UserData, EStatus::Ok});
	}
}

void FDerivedDataBackendInterface::LegacyStats(FDerivedDataCacheStatsNode& OutNode)
{
	OutNode = MoveTemp(GatherUsageStats().Get());
}

bool FDerivedDataBackendInterface::LegacyDebugOptions(FBackendDebugOptions& Options)
{
	return ApplyDebugOptions(Options);
}

FDerivedDataBackend* FDerivedDataBackend::Create()
{
	return new FDerivedDataBackendGraph();
}

FDerivedDataBackend& FDerivedDataBackend::Get()
{
	return FDerivedDataBackendGraph::Get();
}

///////////////////////////////////////////////////////////////////////////////////////////////////////////////////////

enum class EBackendDebugKeyState
{
	None,
	HitGet,
	MissGet,
};

struct Private::FBackendDebugMissState
{
	FCriticalSection Lock;
	TMap<FCacheKey, EBackendDebugKeyState> Keys;
	TMap<FName, EBackendDebugKeyState> LegacyKeys;
};

FBackendDebugOptions::FBackendDebugOptions()
	: RandomMissRate(0)
	, SpeedClass(EBackendSpeedClass::Unknown)
{
	SimulateMissState.Get() = MakePimpl<Private::FBackendDebugMissState>();
}

/**
 * Parse debug options for the provided node name. Returns true if any options were specified
 */
bool FBackendDebugOptions::ParseFromTokens(FDerivedDataBackendInterface::FBackendDebugOptions& OutOptions, const TCHAR* InNodeName, const TCHAR* InInputTokens)
{
	// check if the input stream has any ddc options for this node
	FString PrefixKey = FString(TEXT("-ddc-")) + InNodeName;

	if (FCString::Stristr(InInputTokens, *PrefixKey) == nullptr)
	{
		// check if it has any -ddc-all- args
		PrefixKey = FString(TEXT("-ddc-all"));

		if (FCString::Stristr(InInputTokens, *PrefixKey) == nullptr)
		{
			return false;
		}
	}

	// turn -arg= into arg= for parsing
	PrefixKey.RightChopInline(1);

	/** types that can be set to ignored (-ddc-<name>-misstypes="foo+bar" etc) */
	// look for -ddc-local-misstype=AnimSeq+Audio -ddc-shared-misstype=AnimSeq+Audio 
	FString ArgName = FString::Printf(TEXT("%s-misstypes="), *PrefixKey);

	FString TempArg;
	FParse::Value(InInputTokens, *ArgName, TempArg);
	TempArg.ParseIntoArray(OutOptions.SimulateMissTypes, TEXT("+"), true);

	// look for -ddc-local-missrate=, -ddc-shared-missrate= etc
	ArgName = FString::Printf(TEXT("%s-missrate="), *PrefixKey);
	int MissRate = 0;
	FParse::Value(InInputTokens, *ArgName, OutOptions.RandomMissRate);

	// look for -ddc-local-speed=, -ddc-shared-speed= etc
	ArgName = FString::Printf(TEXT("%s-speed="), *PrefixKey);
	if (FParse::Value(InInputTokens, *ArgName, TempArg))
	{
		if (!TempArg.IsEmpty())
		{
			LexFromString(OutOptions.SpeedClass, *TempArg);
		}
	}

	return true;
}

bool FBackendDebugOptions::ShouldSimulatePutMiss(const TCHAR* LegacyKey)
{
	if (RandomMissRate == 0 && SimulateMissTypes.IsEmpty())
	{
		return false;
	}

	const FName Key(LegacyKey);

	Private::FBackendDebugMissState& State = *SimulateMissState.Get();
	const uint32 KeyHash = GetTypeHash(Key);

	FScopeLock Lock(&State.Lock);
	State.LegacyKeys.AddByHash(KeyHash, Key, EBackendDebugKeyState::HitGet);
	return false;
}

bool FBackendDebugOptions::ShouldSimulateGetMiss(const TCHAR* LegacyKey)
{
	if (RandomMissRate == 0 && SimulateMissTypes.IsEmpty())
	{
		return false;
	}

	const FStringView KeyView(LegacyKey);
	const FName Key(KeyView);

	bool bMiss = (RandomMissRate >= 100);
	if (!bMiss && !SimulateMissTypes.IsEmpty())
	{
		const FStringView Bucket = KeyView.Left(KeyView.Find(TEXT("_")));
		bMiss = SimulateMissTypes.Contains(Bucket);
	}
	if (!bMiss && RandomMissRate > 0)
	{
		bMiss = FMath::RandHelper(100) < RandomMissRate;
	}

	Private::FBackendDebugMissState& State = *SimulateMissState.Get();
	const uint32 KeyHash = GetTypeHash(Key);

	FScopeLock Lock(&State.Lock);
	const EBackendDebugKeyState KeyState = bMiss ? EBackendDebugKeyState::MissGet : EBackendDebugKeyState::HitGet;
	return State.LegacyKeys.FindOrAddByHash(KeyHash, Key, KeyState) == EBackendDebugKeyState::MissGet;
}

bool FBackendDebugOptions::ShouldSimulatePutMiss(const FCacheKey& Key)
{
	if (RandomMissRate == 0 && SimulateMissTypes.IsEmpty())
	{
		return false;
	}

	Private::FBackendDebugMissState& State = *SimulateMissState.Get();
	const uint32 KeyHash = GetTypeHash(Key);

	FScopeLock Lock(&State.Lock);
	State.Keys.AddByHash(KeyHash, Key, EBackendDebugKeyState::HitGet);
	return false;
}

bool FBackendDebugOptions::ShouldSimulateGetMiss(const FCacheKey& Key)
{
	if (RandomMissRate == 0 && SimulateMissTypes.IsEmpty())
	{
		return false;
	}

	bool bMiss = (RandomMissRate >= 100);
	if (!bMiss && !SimulateMissTypes.IsEmpty())
	{
		TStringBuilder<256> Bucket;
		Bucket << Key.Bucket;
		if (Bucket.ToView().StartsWith(TEXTVIEW("Legacy")))
		{
			Bucket.RemoveAt(0, TEXTVIEW("Legacy").Len());
		}
		bMiss = SimulateMissTypes.Contains(Bucket.ToView());
	}
	if (!bMiss && RandomMissRate > 0)
	{
		bMiss = FMath::RandHelper(100) < RandomMissRate;
	}

	Private::FBackendDebugMissState& State = *SimulateMissState.Get();
	const uint32 KeyHash = GetTypeHash(Key);

	FScopeLock Lock(&State.Lock);
	const EBackendDebugKeyState KeyState = bMiss ? EBackendDebugKeyState::MissGet : EBackendDebugKeyState::HitGet;
	return State.Keys.FindOrAddByHash(KeyHash, Key, KeyState) == EBackendDebugKeyState::MissGet;
}

} // UE::DerivedData

#undef LOCTEXT_NAMESPACE<|MERGE_RESOLUTION|>--- conflicted
+++ resolved
@@ -17,43 +17,18 @@
 #include "Math/UnitConversion.h"
 #include "MemoryCacheStore.h"
 #include "Misc/App.h"
-<<<<<<< HEAD
-#include "DerivedDataBackendInterface.h"
-#include "DerivedDataCacheUsageStats.h"
-#include "MemoryDerivedDataBackend.h"
-#include "HttpDerivedDataBackend.h"
-#include "DerivedDataBackendAsyncPutWrapper.h"
-#include "PakFileDerivedDataBackend.h"
-#include "S3DerivedDataBackend.h"
-#include "HierarchicalDerivedDataBackend.h"
-#include "DerivedDataLimitKeyLengthWrapper.h"
-#include "DerivedDataBackendCorruptionWrapper.h"
-#include "DerivedDataBackendVerifyWrapper.h"
-#include "DerivedDataUtilsInterface.h"
-=======
 #include "Misc/CommandLine.h"
 #include "Misc/ConfigCacheIni.h"
->>>>>>> 6bbb88c8
 #include "Misc/EngineBuildSettings.h"
 #include "Misc/Guid.h"
 #include "Misc/Paths.h"
 #include "Misc/ScopeLock.h"
 #include "Misc/StringBuilder.h"
 #include "Modules/ModuleManager.h"
-<<<<<<< HEAD
-#include "Misc/ConfigCacheIni.h"
-#include "Containers/StringFwd.h"
-#include "Misc/StringBuilder.h"
-#include "ProfilingDebugging/CookStats.h"
-#include "Math/UnitConversion.h"
-#include "Internationalization/FastDecimalFormat.h"
-#include "Math/BasicMathExpressionEvaluator.h"
-=======
 #include "PakFileCacheStore.h"
 #include "ProfilingDebugging/CookStats.h"
 #include "Serialization/CompactBinaryPackage.h"
 #include <atomic>
->>>>>>> 6bbb88c8
 
 DEFINE_LOG_CATEGORY(LogDerivedDataCache);
 
@@ -335,10 +310,6 @@
 						ParsedNode = MakeTuple(CreateCacheStoreThrottle(ParsedNode.Key, LatencyMS, MaxBytesPerSecond), ParsedNode.Value);
 					}
 				}
-				else if (NodeType == TEXT("Http"))
-				{
-					ParsedNode = ParseHttpCache(NodeName, *Entry);
-				}
 			}
 		}
 
@@ -617,10 +588,7 @@
 				if (DDCPath.Len() > 0)
 				{
 					Path = DDCPath;
-<<<<<<< HEAD
-=======
 					UE_LOG( LogDerivedDataCache, Log, TEXT("Found registry key GlobalDataCachePath %s=%s"), *EnvPathOverride, *Path );
->>>>>>> 6bbb88c8
 				}
 			}
 		}
@@ -698,14 +666,8 @@
 				if (InnerFileSystem)
 				{
 					bUsingSharedDDC |= bShared;
-<<<<<<< HEAD
-	
-					DataCache = new FDerivedDataBackendCorruptionWrapper(InnerFileSystem);
-					UE_LOG(LogDerivedDataCache, Log, TEXT("Using %s data cache path %s: %s"), NodeName, *Path, !InnerFileSystem->IsWritable() ? TEXT("ReadOnly") : TEXT("Writable"));
-=======
 					DataCache = MakeTuple(InnerFileSystem, Flags);
 					UE_LOG(LogDerivedDataCache, Log, TEXT("Using %s data cache path %s: %s"), NodeName, *Path, !EnumHasAnyFlags(Flags, ECacheStoreFlags::Store) ? TEXT("ReadOnly") : TEXT("Writable"));
->>>>>>> 6bbb88c8
 					Directories.AddUnique(Path);
 				}
 				else
@@ -782,17 +744,6 @@
 				FString DDCPath;
 				if (FPlatformMisc::GetStoredValue(TEXT("Epic Games"), TEXT("GlobalDataCachePath"), *EnvPathOverride, DDCPath))
 				{
-<<<<<<< HEAD
-					CachePath = DDCPath;
-				}
-			}
-		}
-
-		// Insert the backend corruption wrapper. Since the filesystem already uses this, and we're recycling the data with the trailer intact, we need to use it for the S3 cache too.
-		FS3DerivedDataBackend* Backend = new FS3DerivedDataBackend(*ManifestPath, *BaseUrl, *Region, *CanaryObjectKey, *CachePath);
-		return new FDerivedDataBackendCorruptionWrapper(Backend);
-#else
-=======
 					if ( DDCPath.Len() > 0 )
 					{
 						CachePath = DDCPath;			
@@ -807,7 +758,6 @@
 			return Backend;
 		}
 
->>>>>>> 6bbb88c8
 		UE_LOG(LogDerivedDataCache, Log, TEXT("S3 backend is not supported on the current platform."));
 		return nullptr;
 	}
@@ -999,61 +949,6 @@
 		
 		UE_LOG(LogDerivedDataCache, Warning, TEXT("Zen backend is not yet supported in the current build configuration."));
 		return nullptr;
-	}
-
-	/**
-	 * Creates a HTTP data cache interface.
-	 */
-	FDerivedDataBackendInterface* ParseHttpCache(const TCHAR* NodeName, const TCHAR* Entry)
-	{
-#if WITH_HTTP_DDC_BACKEND
-		FString ServiceUrl;
-		if (!FParse::Value(Entry, TEXT("Host="), ServiceUrl))
-		{
-			UE_LOG(LogDerivedDataCache, Error, TEXT("Node %s does not specify 'Host'."), NodeName);
-			return nullptr;
-		}
-
-		FString Namespace;
-		if (!FParse::Value(Entry, TEXT("Namespace="), Namespace))
-		{
-			Namespace = FApp::GetProjectName();
-			UE_LOG(LogDerivedDataCache, Warning, TEXT("Node %s does not specify 'Namespace', falling back to '%s'"), NodeName, *Namespace);
-		}
-
-		FString OAuthProvider;
-		if (!FParse::Value(Entry, TEXT("OAuthProvider="), OAuthProvider))
-		{
-			UE_LOG(LogDerivedDataCache, Error, TEXT("Node %s does not specify 'OAuthProvider'."), NodeName);
-			return nullptr;
-		}
-
-		FString OAuthSecret;
-		if (!FParse::Value(Entry, TEXT("OAuthSecret="), OAuthSecret))
-		{
-			UE_LOG(LogDerivedDataCache, Error, TEXT("Node %s does not specify 'OAuthSecret'."), NodeName);
-			return nullptr;
-		}
-
-		FString OAuthClientId;
-		if (!FParse::Value(Entry, TEXT("OAuthClientId="), OAuthClientId))
-		{
-			UE_LOG(LogDerivedDataCache, Error, TEXT("Node %s does not specify 'OAuthClientId'."), NodeName);
-			return nullptr;
-		}
-
-		FHttpDerivedDataBackend* backend = new FHttpDerivedDataBackend(*ServiceUrl, *Namespace, *OAuthProvider, *OAuthClientId, *OAuthSecret);
-		if (!backend->IsUsable())
-		{
-			UE_LOG(LogDerivedDataCache, Warning, TEXT("%s could not contact the service (%s), will not use it."), NodeName, *ServiceUrl);
-			delete backend;
-			return nullptr;
-		}
-		return backend;
-#else
-		UE_LOG(LogDerivedDataCache, Warning, TEXT("HTTP backend is not yet supported in the current build configuration."));
-		return nullptr;
-#endif
 	}
 
 	/**
@@ -1243,14 +1138,11 @@
 		return AsyncCompletionCounter.GetValue() > 0;
 	}
 
-<<<<<<< HEAD
-=======
 	virtual bool IsShuttingDown() override
 	{
 		return bIsShuttingDown.load(std::memory_order_relaxed);
 	}
 
->>>>>>> 6bbb88c8
 	virtual void GetDirectories(TArray<FString>& OutResults) override
 	{
 		OutResults = Directories;
@@ -1311,16 +1203,9 @@
 		TSharedRef<FDerivedDataCacheStatsNode> Stats = MakeShared<FDerivedDataCacheStatsNode>();
 		if (RootCache)
 		{
-<<<<<<< HEAD
-			return RootCache->GatherUsageStats();
-		}
-
-		return MakeShared<FDerivedDataCacheStatsNode>(nullptr, TEXT(""));
-=======
 			RootCache->LegacyStats(Stats.Get());
 		}
 		return Stats;
->>>>>>> 6bbb88c8
 	}
 
 private:
