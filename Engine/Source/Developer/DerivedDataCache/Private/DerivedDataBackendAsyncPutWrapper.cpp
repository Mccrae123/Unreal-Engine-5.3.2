--- conflicted
+++ resolved
@@ -59,11 +59,7 @@
 
 			if (!InnerBackend->CachedDataProbablyExists(*CacheKey))
 			{
-<<<<<<< HEAD
-				UE_LOG(LogDerivedDataCache, Warning, TEXT("%s: Put failed, keeping in memory copy %s."),*InnerBackend->GetName(), *CacheKey);
-=======
 				UE_LOG(LogDerivedDataCache, Display, TEXT("%s: Put failed, keeping in memory copy %s."),*InnerBackend->GetName(), *CacheKey);
->>>>>>> 24776ab6
 
 				// log the filesystem error
 				uint32 ErrorCode = FPlatformMisc::GetLastError();
