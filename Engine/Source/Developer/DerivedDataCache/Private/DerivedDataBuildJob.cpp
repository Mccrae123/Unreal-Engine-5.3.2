--- conflicted
+++ resolved
@@ -35,10 +35,7 @@
 #include "Misc/StringBuilder.h"
 #include "ProfilingDebugging/CpuProfilerTrace.h"
 #include "Serialization/CompactBinary.h"
-<<<<<<< HEAD
-=======
 #include "Serialization/CompactBinarySerialization.h"
->>>>>>> 4af6daef
 #include "Serialization/CompactBinaryWriter.h"
 #include "String/ParseTokens.h"
 #include "Templates/Function.h"
@@ -127,17 +124,10 @@
 
 	inline const FSharedString& GetName() const final { return Name; }
 	inline const FUtf8SharedString& GetFunction() const final { return FunctionName; }
-<<<<<<< HEAD
 
 	inline ICache* GetCache() const final { return Cache; }
 	inline IBuild& GetBuild() const final { return BuildSystem; }
 
-=======
-
-	inline ICache* GetCache() const final { return Cache; }
-	inline IBuild& GetBuild() const final { return BuildSystem; }
-
->>>>>>> 4af6daef
 	void StepExecution() final;
 
 private:
@@ -197,21 +187,15 @@
 	/** Execute the new state. */
 	void ExecuteState(EBuildJobState NewState);
 
-<<<<<<< HEAD
+	/** Appends the export path to the builder. */
+	void AppendExportPath(FStringBuilderBase& OutPath) const;
+
 	/** Exports the action and inputs for this build to disk. */
 	void ExportBuild() const;
 
-=======
-	/** Appends the export path to the builder. */
-	void AppendExportPath(FStringBuilderBase& OutPath) const;
-
-	/** Exports the action and inputs for this build to disk. */
-	void ExportBuild() const;
-
 	/** Exports the outputs for this build to disk. ExportBuild() must be called before this. */
 	void ExportBuildOutput() const;
 
->>>>>>> 4af6daef
 	/** Determine whether the action and inputs for this build should be exported to disk. */
 	bool ShouldExportBuild() const;
 
@@ -378,7 +362,6 @@
 	checkf(!OnComplete,
 		TEXT("Job in state %s must invoke its completion callback before being destroyed for build of '%s' by %s."),
 		LexToString(State), *Name, *WriteToString<32>(FunctionName));
-<<<<<<< HEAD
 }
 
 void FBuildJob::StepExecution()
@@ -419,48 +402,6 @@
 
 void FBuildJob::CreateContext()
 {
-=======
-}
-
-void FBuildJob::StepExecution()
-{
-	switch (State)
-	{
-	case EBuildJobState::ResolveKey:             return AdvanceToState(EBuildJobState::ResolveKeyWait);
-	case EBuildJobState::ResolveInputMeta:       return AdvanceToState(EBuildJobState::ResolveInputMetaWait);
-	case EBuildJobState::CacheQuery:             return AdvanceToState(EBuildJobState::CacheQueryWait);
-	case EBuildJobState::ExecuteRemote:          return AdvanceToState(EBuildJobState::ExecuteRemoteWait);
-	case EBuildJobState::ResolveRemoteInputData: return AdvanceToState(EBuildJobState::ResolveRemoteInputDataWait);
-	case EBuildJobState::ExecuteRemoteRetry:     return AdvanceToState(EBuildJobState::ExecuteRemoteRetryWait);
-	case EBuildJobState::ResolveInputData:       return AdvanceToState(EBuildJobState::ResolveInputDataWait);
-	case EBuildJobState::ExecuteLocal:           return AdvanceToState(EBuildJobState::ExecuteLocalWait);
-	case EBuildJobState::CacheStore:             return AdvanceToState(EBuildJobState::CacheStoreWait);
-	default:
-		checkf(false,
-			TEXT("Job in state %s is not valid to be scheduled for build of '%s' by %s."),
-			LexToString(State), *Name, *WriteToString<32>(FunctionName));
-	}
-}
-
-///////////////////////////////////////////////////////////////////////////////////////////////////////////////////////
-
-void FBuildJob::BeginJob()
-{
-	check(!Schedule);
-	Schedule = Scheduler.BeginJob(*this, Owner);
-}
-
-void FBuildJob::EndJob()
-{
-	Schedule->EndJob();
-	delete this;
-}
-
-///////////////////////////////////////////////////////////////////////////////////////////////////////////////////////
-
-void FBuildJob::CreateContext()
-{
->>>>>>> 4af6daef
 	TRACE_CPUPROFILER_EVENT_SCOPE(FBuildJob::CreateContext);
 
 	const IBuildFunction* Function = BuildSystem.GetFunctionRegistry().FindFunction(FunctionName);
@@ -509,7 +450,6 @@
 	SchedulerParams.TypeName = Context->GetTypeName();
 	SchedulerParams.Key = Action.Get().GetKey();
 	Action.Get().IterateConstants([&SchedulerParams](FUtf8StringView Key, FCbObject&& Value)
-<<<<<<< HEAD
 	{
 		const uint64 ValueSize = Value.GetSize();
 		SchedulerParams.TotalInputsSize += ValueSize;
@@ -517,15 +457,6 @@
 	});
 	Action.Get().IterateInputs([&SchedulerParams](FUtf8StringView Key, const FIoHash& RawHash, uint64 RawSize)
 	{
-=======
-	{
-		const uint64 ValueSize = Value.GetSize();
-		SchedulerParams.TotalInputsSize += ValueSize;
-		SchedulerParams.ResolvedInputsSize += ValueSize;
-	});
-	Action.Get().IterateInputs([&SchedulerParams](FUtf8StringView Key, const FIoHash& RawHash, uint64 RawSize)
-	{
->>>>>>> 4af6daef
 		SchedulerParams.TotalInputsSize += RawSize;
 	});
 	if (Inputs)
@@ -537,15 +468,9 @@
 	}
 	SchedulerParams.TotalRequiredMemory = SchedulerParams.TotalInputsSize + Context->GetRequiredMemory();
 }
-<<<<<<< HEAD
-
-///////////////////////////////////////////////////////////////////////////////////////////////////////////////////////
-
-=======
-
-///////////////////////////////////////////////////////////////////////////////////////////////////////////////////////
-
->>>>>>> 4af6daef
+
+///////////////////////////////////////////////////////////////////////////////////////////////////////////////////////
+
 static ECachePolicy MakeCacheQueryPolicy(EBuildPolicy BuildPolicy, const FBuildJobContext& Context)
 {
 	BuildPolicy &= Context.GetBuildPolicyMask();
@@ -903,7 +828,6 @@
 
 	FBuildPolicy RemoteBuildPolicy;
 	if (EBuildPolicy Mask = Context->GetBuildPolicyMask(); Mask == ~EBuildPolicy::None)
-<<<<<<< HEAD
 	{
 		RemoteBuildPolicy = BuildPolicy;
 	}
@@ -911,15 +835,6 @@
 	{
 		RemoteBuildPolicy = BuildPolicy.Transform([Mask](EBuildPolicy Policy) { return Policy & Mask; });
 	}
-=======
-	{
-		RemoteBuildPolicy = BuildPolicy;
-	}
-	else
-	{
-		RemoteBuildPolicy = BuildPolicy.Transform([Mask](EBuildPolicy Policy) { return Policy & Mask; });
-	}
->>>>>>> 4af6daef
 
 	WorkerExecutor->Build(Action.Get(), Inputs, RemoteBuildPolicy, *Worker, BuildSystem, Owner,
 		[this](FBuildWorkerActionCompleteParams&& Params) { EndExecuteRemote(MoveTemp(Params)); });
@@ -1208,13 +1123,10 @@
 	}
 	if (NewState == EBuildJobState::Complete)
 	{
-<<<<<<< HEAD
-=======
 		if (EnumHasAnyFlags(BuildStatus, EBuildStatus::BuildExport))
 		{
 			ExportBuildOutput();
 		}
->>>>>>> 4af6daef
 		if (OnComplete)
 		{
 			const FCacheKey& CacheKey = Context ? Context->GetCacheKey() : FCacheKey::Empty;
@@ -1266,19 +1178,6 @@
 	}
 }
 
-<<<<<<< HEAD
-void FBuildJob::ExportBuild() const
-{
-	// Export to <SavedDir>/DerivedDataBuildExport/<Bucket>[/<Function>]/<Action>
-	TStringBuilder<256> ExportPath;
-	const FCacheKey& Key = Context->GetCacheKey();
-	FPathViews::Append(ExportPath, FPaths::ProjectSavedDir(), TEXT("DerivedDataBuildExport"), Key.Bucket);
-	if (!Key.Bucket.ToString().Equals(FunctionName))
-	{
-		FPathViews::Append(ExportPath, FunctionName);
-	}
-	FPathViews::Append(ExportPath, Key.Hash);
-=======
 void FBuildJob::AppendExportPath(FStringBuilderBase& OutPath) const
 {
 	// Export to <SavedDir>/DerivedDataBuildExport/<Bucket>[/<Function>]/<Action>
@@ -1297,16 +1196,11 @@
 
 	TStringBuilder<256> ExportPath;
 	AppendExportPath(ExportPath);
->>>>>>> 4af6daef
 	int32 ExportRootLen = ExportPath.Len();
 
 	TUtf8StringBuilder<512> Meta;
 	Meta << "Name: " << Name << LINE_TERMINATOR_ANSI;
-<<<<<<< HEAD
-	Meta << "Cache: " << Key << LINE_TERMINATOR_ANSI;
-=======
 	Meta << "Cache: " << Context->GetCacheKey() << LINE_TERMINATOR_ANSI;
->>>>>>> 4af6daef
 	Meta << "Function: " << FunctionName << LINE_TERMINATOR_ANSI;
 	Meta << "FunctionVersion: " << Action.Get().GetFunctionVersion() << LINE_TERMINATOR_ANSI;
 	Meta << "BuildSystemVersion: " << Action.Get().GetBuildSystemVersion() << LINE_TERMINATOR_ANSI;
@@ -1318,15 +1212,12 @@
 			Meta << "  " << Key << ":" LINE_TERMINATOR_ANSI;
 			Meta << "    RawHash: " << FIoHash(Value.GetHash()) << LINE_TERMINATOR_ANSI;
 			Meta << "    RawSize: " << Value.GetSize() << LINE_TERMINATOR_ANSI;
-<<<<<<< HEAD
-=======
 			if (Value.GetSize() <= MaxMetaConstantSize)
 			{
 				Meta << "    Value: ";
 				CompactBinaryToCompactJson(Value, Meta);
 				Meta << LINE_TERMINATOR_ANSI;
 			}
->>>>>>> 4af6daef
 		});
 	}
 	if (Action.Get().HasInputs())
@@ -1358,10 +1249,6 @@
 
 	if (Inputs)
 	{
-<<<<<<< HEAD
-		Meta << "Inputs:" << LINE_TERMINATOR_ANSI;
-=======
->>>>>>> 4af6daef
 		FPathViews::Append(ExportPath, TEXT("Inputs"));
 		ExportRootLen = ExportPath.Len();
 		Inputs.Get().IterateInputs([&ExportPath, ExportRootLen](FUtf8StringView Key, const FCompressedBuffer& Buffer)
@@ -1376,8 +1263,6 @@
 	}
 }
 
-<<<<<<< HEAD
-=======
 void FBuildJob::ExportBuildOutput() const
 {
 	static bool bExportOutput = FParse::Param(FCommandLine::Get(), TEXT("ExportBuildOutput"));
@@ -1465,7 +1350,6 @@
 	}
 }
 
->>>>>>> 4af6daef
 bool FBuildJob::ShouldExportBuild() const
 {
 	static bool bExportAll;
