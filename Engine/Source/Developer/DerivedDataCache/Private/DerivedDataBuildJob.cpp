// Copyright Epic Games, Inc. All Rights Reserved.

#include "DerivedDataBuildJob.h"

#include "Algo/Find.h"
#include "Compression/CompressedBuffer.h"
#include "DerivedDataBuild.h"
#include "DerivedDataBuildAction.h"
#include "DerivedDataBuildDefinition.h"
#include "DerivedDataBuildFunction.h"
#include "DerivedDataBuildFunctionRegistry.h"
#include "DerivedDataBuildInputResolver.h"
#include "DerivedDataBuildInputs.h"
#include "DerivedDataBuildJobContext.h"
#include "DerivedDataBuildKey.h"
#include "DerivedDataBuildOutput.h"
#include "DerivedDataBuildPrivate.h"
#include "DerivedDataBuildScheduler.h"
#include "DerivedDataBuildTypes.h"
#include "DerivedDataBuildWorker.h"
#include "DerivedDataBuildWorkerRegistry.h"
#include "DerivedDataCache.h"
#include "DerivedDataCacheRecord.h"
#include "DerivedDataRequestOwner.h"
#include "DerivedDataSharedString.h"
#include "HAL/CriticalSection.h"
#include "HAL/Event.h"
#include "HAL/FileManager.h"
#include "Misc/CommandLine.h"
#include "Misc/Guid.h"
#include "Misc/Parse.h"
#include "Misc/Paths.h"
#include "Misc/PathViews.h"
#include "Misc/ScopeRWLock.h"
#include "Misc/StringBuilder.h"
#include "ProfilingDebugging/CpuProfilerTrace.h"
#include "Serialization/CompactBinary.h"
#include "Serialization/CompactBinaryWriter.h"
#include "String/ParseTokens.h"
#include "Templates/Function.h"
#include "Templates/RefCounting.h"

namespace UE::DerivedData::Private
{

///////////////////////////////////////////////////////////////////////////////////////////////////////////////////////

/** A build job proceeds through these states in order and may skip states. */
enum class EBuildJobState : uint32
{
	/** A new job that has not been scheduled. */
	NotStarted,
	/** Resolve the key to a definition. */
	ResolveKey,
	/** Wait for the input resolver to resolve the key. */
	ResolveKeyWait,
	/** Resolve each input to its raw hash and raw size. */
	ResolveInputMeta,
	/** Wait for the input resolver to resolve the metadata. */
	ResolveInputMetaWait,
	/** Query the cache for the action. */
	CacheQuery,
	/** Wait for the cache query to finish. */
	CacheQueryWait,
	/** Try to execute remotely without loading additional inputs. */
	ExecuteRemote,
	/** Wait for the remote execution request to finish. */
	ExecuteRemoteWait,
	/** Resolve each input that was missing from remote execution. */
	ResolveRemoteInputData,
	/** Wait for the input resolver to resolve the data. */
	ResolveRemoteInputDataWait,
	/** Try to execute remotely after resolving missing inputs. */
	ExecuteRemoteRetry,
	/** Wait for the remote execution request to finish. */
	ExecuteRemoteRetryWait,
	/** Resolve each input that is not yet resolved. */
	ResolveInputData,
	/** Wait for the input resolver to resolve the data. */
	ResolveInputDataWait,
	/** Execute the function locally to build the output. */
	ExecuteLocal,
	/** Wait for the async function to finish executing locally. */
	ExecuteLocalWait,
	/** Store the output in the cache. */
	CacheStore,
	/** Wait for the cache store to finish. */
	CacheStoreWait,
	/** Complete. */
	Complete,
};

class FBuildJob final : public IBuildJob
{
public:
	/** Resolve the key to a definition, then build like the definition constructor. */
	FBuildJob(
		const FBuildJobCreateParams& Params,
		const FBuildKey& Key,
		const FBuildPolicy& Policy,
		FOnBuildComplete&& OnComplete);

	/** Resolve the definition to an action, then build like the action constructor. */
	FBuildJob(
		const FBuildJobCreateParams& Params,
		const FBuildDefinition& Definition,
		const FOptionalBuildInputs& Inputs,
		const FBuildPolicy& Policy,
		FOnBuildComplete&& OnComplete);

	/** Query the cache, attempt remote execution, resolve inputs, fall back to local execution, store to the cache. */
	FBuildJob(
		const FBuildJobCreateParams& Params,
		const FBuildAction& Action,
		const FOptionalBuildInputs& Inputs,
		const FBuildPolicy& Policy,
		FOnBuildComplete&& OnComplete);

	/** Destroy the job, which must be complete or not started. */
	~FBuildJob();

	// IBuildJob Interface

	inline const FSharedString& GetName() const final { return Name; }
	inline const FUtf8SharedString& GetFunction() const final { return FunctionName; }

	inline ICache& GetCache() const final { return Cache; }
	inline IBuild& GetBuild() const final { return BuildSystem; }

	void StepExecution() final;

private:
	FBuildJob(
		const FBuildJobCreateParams& Params,
		const FSharedString& Name,
		const FUtf8SharedString& FunctionName,
		FOnBuildComplete&& OnComplete);

	void BeginJob();
	void EndJob();

	void CreateContext();

	void EnterCacheQuery();
	void EnterCacheStore();
	void EnterResolveKey();
	void EnterResolveInputMeta();
	void EnterResolveInputData();
	void EnterExecuteRemote();
	void EnterExecuteLocal();

	void BeginCacheQuery();
	void BeginCacheStore();
	void BeginResolveKey();
	void BeginResolveInputMeta();
	void BeginResolveInputData();
	void BeginExecuteRemote();
	void BeginExecuteLocal();

	void EndCacheQuery(FCacheGetResponse&& Response);
	void EndCacheStore(FCachePutResponse&& Response);
	void EndResolveKey(FBuildKeyResolvedParams&& Params);
	void EndResolveInputMeta(FBuildInputMetaResolvedParams&& Params);
	void EndResolveInputData(FBuildInputDataResolvedParams&& Params);
	void EndExecuteRemote(FBuildWorkerActionCompleteParams&& Params);
	void EndExecuteLocal();

	void SkipExecuteRemote() final;

	void CreateAction(TConstArrayView<FBuildInputMetaByKey> InputMeta);

	void SetDefinition(FBuildDefinition&& Definition);
	void SetAction(FBuildAction&& Action);
	void SetInputs(FBuildInputs&& Inputs);
	void SetOutput(const FBuildOutput& Output) final;
	void SetOutputNoCheck(FBuildOutput&& Output, EBuildJobState NewState = EBuildJobState::CacheStore);

	/** Terminate the job and send the error to the output complete callback. */
	void CompleteWithError(FUtf8StringView Error);

	/** Advance to the new state, dispatching to the scheduler and invoking callbacks as appropriate. */
	void AdvanceToState(EBuildJobState NewState);

	/** Execute a transition from the old state to the new state. */
	void ExecuteTransition(EBuildJobState OldState, EBuildJobState NewState);

	/** Execute the new state. */
	void ExecuteState(EBuildJobState NewState);

	/** Exports the action and inputs for this build to disk. */
	void ExportBuild() const;

	/** Determine whether the action and inputs for this build should be exported to disk. */
	bool ShouldExportBuild() const;

	/** Parse the types to export from the command line. Sorted by FNameFastLess. */
	static TArray<FName> ParseExportBuildTypes(bool& bOutExportAll);

private:
	FSharedString Name;
	FUtf8SharedString FunctionName{UTF8TEXT("Unknown")};

	/** Active state for the job. Always moves through states in order. */
	EBuildJobState State{EBuildJobState::NotStarted};
	/** Next state for the job. Used to handle re-entrant calls to AdvanceToState. */
	EBuildJobState NextState{EBuildJobState::NotStarted};

	/** Policy requested and/or configured for the job. */
	FBuildPolicy BuildPolicy{EBuildPolicy::None};
	/** Status flags that are added to as the job moves through its states. */
	EBuildStatus BuildStatus{EBuildStatus::None};

	/** Available in [ResolveKey, Complete] for jobs created from a key or definition. */
	FBuildKey DefinitionKey;
	/** Available in [ResolveAction, ExecuteLocal) for jobs created from a key or definition. */
	FOptionalBuildDefinition Definition;
	/** Available in [CacheQuery, CacheStore). */
	FOptionalBuildAction Action;
	/** Available in [ExecuteLocal, CacheStore) for jobs with non-constant inputs. */
	FOptionalBuildInputs Inputs;
	/** Available in [CacheStore, Complete). */
	FOptionalBuildOutput Output;

	/** Available in [NotStarted, CacheStore). */
	FBuildOutputBuilder OutputBuilder;

	/** Available in [CacheQuery, CacheStoreWait). Context used by IBuildFunction. */
	TRefCountPtr<FBuildJobContext> Context;

	/** Available in (NotStarted, Complete). */
	TUniquePtr<IBuildJobSchedule> Schedule;

	/** Lock to synchronize writes to State, NextState, bInAdvanceToState. */
	FRWLock Lock;
	/** Owner used to synchronize every async operation executed by the job. */
	IRequestOwner& Owner;
	/** Scheduler that the job is scheduled on. Null before Schedule() and after completion. */
	IBuildScheduler& Scheduler;
	/** Resolver for definitions and inputs. May be null for a job with nothing to resolve. */
	IBuildInputResolver* InputResolver{};
	/** Worker to use for remote execution. Available in [ExecuteRemote, ExecuteRemoteRetryWait]. */
	FBuildWorker* Worker{};
	/** Worker executor to use for remote execution. Available in [ExecuteRemote, ExecuteRemoteRetryWait]. */
	IBuildWorkerExecutor* WorkerExecutor{};
	/** Invoked exactly once when the output is complete or when the job fails. */
	FOnBuildComplete OnComplete;

	/** Keys for missing inputs. */
	TArray<FUtf8StringView> MissingInputs;

	ICache& Cache;
	IBuild& BuildSystem;

	/** True if AdvanceToState is executing. */
	bool bInAdvanceToState{};
};

///////////////////////////////////////////////////////////////////////////////////////////////////////////////////////

const TCHAR* LexToString(EBuildJobState State)
{
	switch (State)
	{
	case EBuildJobState::NotStarted:                 return TEXT("NotStarted");
	case EBuildJobState::ResolveKey:                 return TEXT("ResolveKey");
	case EBuildJobState::ResolveKeyWait:             return TEXT("ResolveKeyWait");
	case EBuildJobState::ResolveInputMeta:           return TEXT("ResolveInputMeta");
	case EBuildJobState::ResolveInputMetaWait:       return TEXT("ResolveInputMetaWait");
	case EBuildJobState::CacheQuery:                 return TEXT("CacheQuery");
	case EBuildJobState::CacheQueryWait:             return TEXT("CacheQueryWait");
	case EBuildJobState::ExecuteRemote:              return TEXT("ExecuteRemote");
	case EBuildJobState::ExecuteRemoteWait:          return TEXT("ExecuteRemoteWait");
	case EBuildJobState::ResolveRemoteInputData:     return TEXT("ResolveRemoteInputData");
	case EBuildJobState::ResolveRemoteInputDataWait: return TEXT("ResolveRemoteInputDataWait");
	case EBuildJobState::ExecuteRemoteRetry:         return TEXT("ExecuteRemoteRetry");
	case EBuildJobState::ExecuteRemoteRetryWait:     return TEXT("ExecuteRemoteRetryWait");
	case EBuildJobState::ResolveInputData:           return TEXT("ResolveInputData");
	case EBuildJobState::ResolveInputDataWait:       return TEXT("ResolveInputDataWait");
	case EBuildJobState::ExecuteLocal:               return TEXT("ExecuteLocal");
	case EBuildJobState::ExecuteLocalWait:           return TEXT("ExecuteLocalWait");
	case EBuildJobState::CacheStore:                 return TEXT("CacheStore");
	case EBuildJobState::CacheStoreWait:             return TEXT("CacheStoreWait");
	case EBuildJobState::Complete:                   return TEXT("Complete");
	default: checkNoEntry();                         return TEXT("Unknown");
	}
}

///////////////////////////////////////////////////////////////////////////////////////////////////////////////////////

FBuildJob::FBuildJob(
	const FBuildJobCreateParams& Params,
	const FSharedString& InName,
	const FUtf8SharedString& InFunctionName,
	FOnBuildComplete&& InOnComplete)
	: Name(InName)
	, FunctionName(InFunctionName)
	, OutputBuilder(Params.BuildSystem.CreateOutput(Name, FunctionName))
	, Owner(Params.Owner)
	, Scheduler(Params.Scheduler)
	, InputResolver(Params.InputResolver)
	, OnComplete(MoveTemp(InOnComplete))
	, Cache(Params.Cache)
	, BuildSystem(Params.BuildSystem)
{
}

FBuildJob::FBuildJob(
	const FBuildJobCreateParams& Params,
	const FBuildKey& InKey,
	const FBuildPolicy& InPolicy,
	FOnBuildComplete&& InOnComplete)
	: FBuildJob(Params, {WriteToString<64>(TEXTVIEW("Resolve: "), InKey)}, UTF8TEXTVIEW("Unknown"), MoveTemp(InOnComplete))
{
	BuildPolicy = InPolicy;
	DefinitionKey = InKey;
	FRequestBarrier Barrier(Owner, ERequestBarrierFlags::Priority);
	AdvanceToState(EBuildJobState::ResolveKey);
}

FBuildJob::FBuildJob(
	const FBuildJobCreateParams& Params,
	const FBuildDefinition& InDefinition,
	const FOptionalBuildInputs& InInputs,
	const FBuildPolicy& InPolicy,
	FOnBuildComplete&& InOnComplete)
	: FBuildJob(Params, InDefinition.GetName(), InDefinition.GetFunction(), MoveTemp(InOnComplete))
{
	BuildPolicy = InPolicy;
	DefinitionKey = InDefinition.GetKey();
	Definition = InDefinition;
	Inputs = InInputs;
	FRequestBarrier Barrier(Owner, ERequestBarrierFlags::Priority);
	AdvanceToState(EBuildJobState::ResolveKey);
}

FBuildJob::FBuildJob(
	const FBuildJobCreateParams& Params,
	const FBuildAction& InAction,
	const FOptionalBuildInputs& InInputs,
	const FBuildPolicy& InPolicy,
	FOnBuildComplete&& InOnComplete)
	: FBuildJob(Params, InAction.GetName(), InAction.GetFunction(), MoveTemp(InOnComplete))
{
	BuildPolicy = InPolicy;
	Action = InAction;
	Inputs = InInputs;
	FRequestBarrier Barrier(Owner, ERequestBarrierFlags::Priority);
	AdvanceToState(EBuildJobState::ResolveKey);
}

FBuildJob::~FBuildJob()
{
	checkf(State == EBuildJobState::NotStarted || State == EBuildJobState::Complete,
		TEXT("Job in state %s must complete before being destroyed for build of '%s' by %s."),
		LexToString(State), *Name, *WriteToString<32>(FunctionName));
	checkf(!OnComplete,
		TEXT("Job in state %s must invoke its completion callback before being destroyed for build of '%s' by %s."),
		LexToString(State), *Name, *WriteToString<32>(FunctionName));
}

void FBuildJob::StepExecution()
{
	switch (State)
	{
	case EBuildJobState::ResolveKey:             return AdvanceToState(EBuildJobState::ResolveKeyWait);
	case EBuildJobState::ResolveInputMeta:       return AdvanceToState(EBuildJobState::ResolveInputMetaWait);
	case EBuildJobState::CacheQuery:             return AdvanceToState(EBuildJobState::CacheQueryWait);
	case EBuildJobState::ExecuteRemote:          return AdvanceToState(EBuildJobState::ExecuteRemoteWait);
	case EBuildJobState::ResolveRemoteInputData: return AdvanceToState(EBuildJobState::ResolveRemoteInputDataWait);
	case EBuildJobState::ExecuteRemoteRetry:     return AdvanceToState(EBuildJobState::ExecuteRemoteRetryWait);
	case EBuildJobState::ResolveInputData:       return AdvanceToState(EBuildJobState::ResolveInputDataWait);
	case EBuildJobState::ExecuteLocal:           return AdvanceToState(EBuildJobState::ExecuteLocalWait);
	case EBuildJobState::CacheStore:             return AdvanceToState(EBuildJobState::CacheStoreWait);
	default:
		checkf(false,
			TEXT("Job in state %s is not valid to be scheduled for build of '%s' by %s."),
			LexToString(State), *Name, *WriteToString<32>(FunctionName));
	}
}

///////////////////////////////////////////////////////////////////////////////////////////////////////////////////////

void FBuildJob::BeginJob()
{
	check(!Schedule);
	Schedule = Scheduler.BeginJob(*this, Owner);
}

void FBuildJob::EndJob()
{
	Schedule->EndJob();
	delete this;
}

///////////////////////////////////////////////////////////////////////////////////////////////////////////////////////

void FBuildJob::CreateContext()
{
	TRACE_CPUPROFILER_EVENT_SCOPE(FBuildJob::CreateContext);

	const IBuildFunction* Function = BuildSystem.GetFunctionRegistry().FindFunction(FunctionName);
	if (BuildSystem.GetVersion() != Action.Get().GetBuildSystemVersion())
	{
<<<<<<< HEAD
		return CompleteWithError(WriteToUtf8String<192>("Failed because the build system is version "_ASV,
			BuildSystem.GetVersion(), " when version "_ASV,
			Action.Get().GetBuildSystemVersion(), " is expected."_ASV));
	}
	else if (!Function)
	{
		return CompleteWithError(WriteToUtf8String<128>("Failed because the function "_ASV, FunctionName,
			" was not found."_ASV));
	}
	else if (!Function->GetVersion().IsValid())
	{
		return CompleteWithError(WriteToUtf8String<128>("Failed because the function "_ASV, FunctionName,
			" has a version of zero."_ASV));
	}
	else if (Function->GetVersion() != Action.Get().GetFunctionVersion())
	{
		return CompleteWithError(WriteToUtf8String<192>("Failed because the function "_ASV, FunctionName,
			" is version "_ASV, Function->GetVersion(), " when version "_ASV,
			Action.Get().GetFunctionVersion(), " is expected."_ASV));
=======
		return CompleteWithError(WriteToUtf8String<192>(ANSITEXTVIEW("Failed because the build system is version "),
			BuildSystem.GetVersion(), ANSITEXTVIEW(" when version "),
			Action.Get().GetBuildSystemVersion(), ANSITEXTVIEW(" is expected.")));
	}
	else if (!Function)
	{
		return CompleteWithError(WriteToUtf8String<128>(ANSITEXTVIEW("Failed because the function "), FunctionName,
			ANSITEXTVIEW(" was not found.")));
	}
	else if (!Function->GetVersion().IsValid())
	{
		return CompleteWithError(WriteToUtf8String<128>(ANSITEXTVIEW("Failed because the function "), FunctionName,
			ANSITEXTVIEW(" has a version of zero.")));
	}
	else if (Function->GetVersion() != Action.Get().GetFunctionVersion())
	{
		return CompleteWithError(WriteToUtf8String<192>(ANSITEXTVIEW("Failed because the function "), FunctionName,
			ANSITEXTVIEW(" is version "), Function->GetVersion(), ANSITEXTVIEW(" when version "),
			Action.Get().GetFunctionVersion(), ANSITEXTVIEW(" is expected.")));
>>>>>>> d731a049
	}
	else
	{
		const FCacheKey CacheKey{FCacheBucket(FunctionName), Action.Get().GetKey().Hash};
		Context = new FBuildJobContext(*this, CacheKey, *Function, OutputBuilder);
		Action.Get().IterateConstants([this](FUtf8StringView Key, FCbObject&& Value)
		{
			Context->AddConstant(Key, MoveTemp(Value));
		});
		Function->Configure(*Context);
		EnumAddFlags(BuildStatus, ShouldExportBuild() ? EBuildStatus::BuildTryExport : EBuildStatus::None);
		EnumAddFlags(BuildStatus, EBuildStatus::CacheKey);
	}

	if (OutputBuilder.HasError())
	{
		return AdvanceToState(EBuildJobState::Complete);
	}

	// Populate the scheduler params with the information that is available now.
	FBuildSchedulerParams& SchedulerParams = Schedule->EditParameters();
	SchedulerParams.Key = Action.Get().GetKey();
	Action.Get().IterateConstants([&SchedulerParams](FUtf8StringView Key, FCbObject&& Value)
	{
		const uint64 ValueSize = Value.GetSize();
		SchedulerParams.TotalInputsSize += ValueSize;
		SchedulerParams.ResolvedInputsSize += ValueSize;
	});
	Action.Get().IterateInputs([&SchedulerParams](FUtf8StringView Key, const FIoHash& RawHash, uint64 RawSize)
	{
		SchedulerParams.TotalInputsSize += RawSize;
	});
	if (Inputs)
	{
		Inputs.Get().IterateInputs([&SchedulerParams](FUtf8StringView Key, const FCompressedBuffer& Buffer)
		{
			SchedulerParams.ResolvedInputsSize += Buffer.GetRawSize();
		});
	}
	SchedulerParams.TotalRequiredMemory = SchedulerParams.TotalInputsSize + Context->GetRequiredMemory();
}

///////////////////////////////////////////////////////////////////////////////////////////////////////////////////////

static ECachePolicy MakeCacheQueryPolicy(EBuildPolicy BuildPolicy, const FBuildJobContext& Context)
{
	BuildPolicy &= Context.GetBuildPolicyMask();
	ECachePolicy CachePolicy = ECachePolicy::None;
	if (EnumHasAnyFlags(BuildPolicy, EBuildPolicy::CacheQuery))
	{
		EnumAddFlags(CachePolicy, ECachePolicy::Query);
	}
	if (EnumHasAnyFlags(BuildPolicy, EBuildPolicy::CacheStoreOnQuery))
	{
		EnumAddFlags(CachePolicy, ECachePolicy::Store);
	}
	if (EnumHasAnyFlags(BuildPolicy, EBuildPolicy::CacheKeepAlive))
	{
		EnumAddFlags(CachePolicy, ECachePolicy::KeepAlive);
	}
	if (EnumHasAnyFlags(BuildPolicy, EBuildPolicy::SkipData))
	{
		EnumAddFlags(CachePolicy, ECachePolicy::SkipData);
	}
	CachePolicy &= Context.GetCachePolicyMask();
	return CachePolicy;
}

static FCacheRecordPolicy MakeCacheRecordQueryPolicy(const FBuildPolicy& BuildPolicy, const FBuildJobContext& Context)
{
	const ECachePolicy DefaultCachePolicy = MakeCacheQueryPolicy(BuildPolicy.GetDefaultPolicy(), Context);
	const ECachePolicy CombinedCachePolicy = MakeCacheQueryPolicy(BuildPolicy.GetCombinedPolicy(), Context);

	FCacheRecordPolicyBuilder Builder(DefaultCachePolicy | (CombinedCachePolicy & ECachePolicy::KeepAlive));
	for (const FBuildValuePolicy& Value : BuildPolicy.GetValuePolicies())
	{
		Builder.AddValuePolicy(Value.Id, MakeCacheQueryPolicy(Value.Policy, Context) & ~ECachePolicy::KeepAlive);
	}

	// Output can only be loaded if its value is present. Add a policy for the output value which
	// is compatible with the combined policy if that differs from the default policy.
	if (EnumHasAnyFlags(CombinedCachePolicy, ECachePolicy::Query) &&
		(EnumHasAnyFlags(DefaultCachePolicy, ECachePolicy::SkipData) ||
		(CombinedCachePolicy & ECachePolicy::Default) != (DefaultCachePolicy & ECachePolicy::Default)))
	{
		Builder.AddValuePolicy(GetBuildOutputValueId(), CombinedCachePolicy & ~ECachePolicy::SkipData);
	}

	return Builder.Build();
}

void FBuildJob::EnterCacheQuery()
{
	if (!Context ||
		!EnumHasAnyFlags(Context->GetCachePolicyMask(), ECachePolicy::Query) ||
		!EnumHasAnyFlags(Context->GetBuildPolicyMask() & BuildPolicy.GetCombinedPolicy(), EBuildPolicy::CacheQuery))
	{
		return AdvanceToState(EBuildJobState::ExecuteRemote);
	}
}

void FBuildJob::BeginCacheQuery()
{
	TRACE_CPUPROFILER_EVENT_SCOPE(FBuildJob::CacheQuery);
	EnumAddFlags(BuildStatus, EBuildStatus::CacheQuery);
	Cache.Get({{Name, Context->GetCacheKey(), MakeCacheRecordQueryPolicy(BuildPolicy, *Context)}}, Owner,
		[this](FCacheGetResponse&& Response) { EndCacheQuery(MoveTemp(Response)); });
}

void FBuildJob::EndCacheQuery(FCacheGetResponse&& Response)
{
	if (Response.Status == EStatus::Canceled)
	{
<<<<<<< HEAD
		return CompleteWithError("Build was canceled."_ASV);
=======
		return CompleteWithError(ANSITEXTVIEW("Build was canceled."));
>>>>>>> d731a049
	}
	if (Response.Status == EStatus::Ok)
	{
		if (FOptionalBuildOutput CacheOutput = FBuildOutput::Load(Name, FunctionName, Response.Record))
		{
			EnumAddFlags(BuildStatus, EBuildStatus::CacheQueryHit);
			return SetOutputNoCheck(MoveTemp(CacheOutput).Get());
		}
	}
	if (!EnumHasAnyFlags(BuildPolicy.GetCombinedPolicy() & Context->GetBuildPolicyMask(), EBuildPolicy::Build))
	{
<<<<<<< HEAD
		return CompleteWithError("Failed to fetch from the cache and build policy does not allow execution."_ASV);
=======
		return CompleteWithError(ANSITEXTVIEW("Failed to fetch from the cache and build policy does not allow execution."));
>>>>>>> d731a049
	}
	return AdvanceToState(EBuildJobState::ExecuteRemote);
}

///////////////////////////////////////////////////////////////////////////////////////////////////////////////////////

static ECachePolicy MakeCacheStorePolicy(EBuildPolicy BuildPolicy, const FBuildJobContext& Context)
{
	BuildPolicy &= Context.GetBuildPolicyMask();
	ECachePolicy CachePolicy = ECachePolicy::None;
	if (EnumHasAnyFlags(BuildPolicy, EBuildPolicy::CacheQuery))
	{
		EnumAddFlags(CachePolicy, ECachePolicy::Query);
	}
	if (EnumHasAnyFlags(BuildPolicy, EBuildPolicy::CacheStoreOnBuild))
	{
		EnumAddFlags(CachePolicy, ECachePolicy::Store);
	}
	if (EnumHasAnyFlags(BuildPolicy, EBuildPolicy::CacheKeepAlive))
	{
		EnumAddFlags(CachePolicy, ECachePolicy::KeepAlive);
	}
	CachePolicy &= Context.GetCachePolicyMask();
	return CachePolicy;
}

void FBuildJob::EnterCacheStore()
{
	if (!Context ||
		!EnumHasAnyFlags(Context->GetCachePolicyMask(), ECachePolicy::Store) ||
		!EnumHasAnyFlags(Context->GetBuildPolicyMask() & BuildPolicy.GetCombinedPolicy(), EBuildPolicy::CacheStoreOnBuild) ||
		EnumHasAnyFlags(BuildStatus, EBuildStatus::CacheQueryHit) ||
		Output.Get().HasError() ||
		Output.Get().HasLogs())
	{
		return AdvanceToState(EBuildJobState::Complete);
	}
}

void FBuildJob::BeginCacheStore()
{
	TRACE_CPUPROFILER_EVENT_SCOPE(FBuildJob::CacheStore);
	EnumAddFlags(BuildStatus, EBuildStatus::CacheStore);
	FCacheRecordBuilder RecordBuilder(Context->GetCacheKey());
	Output.Get().Save(RecordBuilder);
	Cache.Put({{Name, RecordBuilder.Build(), MakeCacheStorePolicy(BuildPolicy.GetCombinedPolicy(), *Context)}}, Owner,
		[this](FCachePutResponse&& Response) { EndCacheStore(MoveTemp(Response)); });
}

void FBuildJob::EndCacheStore(FCachePutResponse&& Response)
{
	if (Response.Status == EStatus::Ok)
	{
		EnumAddFlags(BuildStatus, EBuildStatus::CacheStoreHit);
	}
	return AdvanceToState(EBuildJobState::Complete);
}

///////////////////////////////////////////////////////////////////////////////////////////////////////////////////////

void FBuildJob::EnterResolveKey()
{
	if (Action)
	{
		return AdvanceToState(EBuildJobState::CacheQuery);
	}
	if (Definition)
	{
		return AdvanceToState(EBuildJobState::ResolveInputMeta);
	}
	if (DefinitionKey != FBuildKey::Empty)
	{
<<<<<<< HEAD
		return CompleteWithError("Failed to resolve null key."_ASV);
	}
	if (!InputResolver)
	{
		return CompleteWithError("Failed to resolve key due to null input resolver."_ASV);
=======
		return CompleteWithError(ANSITEXTVIEW("Failed to resolve null key."));
	}
	if (!InputResolver)
	{
		return CompleteWithError(ANSITEXTVIEW("Failed to resolve key due to null input resolver."));
>>>>>>> d731a049
	}
}

void FBuildJob::BeginResolveKey()
{
	TRACE_CPUPROFILER_EVENT_SCOPE(FBuildJob::ResolveKey);
	InputResolver->ResolveKey(DefinitionKey, Owner,
		[this](FBuildKeyResolvedParams&& Params) { EndResolveKey(MoveTemp(Params)); });
}

void FBuildJob::EndResolveKey(FBuildKeyResolvedParams&& Params)
{
	if (Params.Status == EStatus::Canceled)
	{
<<<<<<< HEAD
		return CompleteWithError("Build was canceled."_ASV);
=======
		return CompleteWithError(ANSITEXTVIEW("Build was canceled."));
>>>>>>> d731a049
	}
	if (Params.Status == EStatus::Ok && Params.Definition)
	{
		return SetDefinition(MoveTemp(Params.Definition).Get());
	}
	else
	{
<<<<<<< HEAD
		return CompleteWithError(WriteToUtf8String<128>("Failed to resolve key "_ASV, Params.Key, "."_ASV));
=======
		return CompleteWithError(WriteToUtf8String<128>(ANSITEXTVIEW("Failed to resolve key "), Params.Key, ANSITEXTVIEW(".")));
>>>>>>> d731a049
	}
}

///////////////////////////////////////////////////////////////////////////////////////////////////////////////////////

void FBuildJob::EnterResolveInputMeta()
{
	if (!Definition.Get().HasInputs())
	{
		return CreateAction({});
	}
	if (!InputResolver)
	{
<<<<<<< HEAD
		return CompleteWithError("Failed to resolve input metadata due to null input resolver."_ASV);
=======
		return CompleteWithError(ANSITEXTVIEW("Failed to resolve input metadata due to null input resolver."));
>>>>>>> d731a049
	}
}

void FBuildJob::BeginResolveInputMeta()
{
	TRACE_CPUPROFILER_EVENT_SCOPE(FBuildJob::ResolveInputMeta);
	InputResolver->ResolveInputMeta(Definition.Get(), Owner,
		[this](FBuildInputMetaResolvedParams&& Params) { EndResolveInputMeta(MoveTemp(Params)); });
}

void FBuildJob::EndResolveInputMeta(FBuildInputMetaResolvedParams&& Params)
{
	if (Params.Status == EStatus::Canceled)
	{
<<<<<<< HEAD
		return CompleteWithError("Build was canceled."_ASV);
=======
		return CompleteWithError(ANSITEXTVIEW("Build was canceled."));
>>>>>>> d731a049
	}
	if (Params.Status == EStatus::Ok)
	{
		return CreateAction(Params.Inputs);
	}
	else
	{
<<<<<<< HEAD
		return CompleteWithError("Failed to resolve input metadata."_ASV);
=======
		return CompleteWithError(ANSITEXTVIEW("Failed to resolve input metadata."));
>>>>>>> d731a049
	}
}

///////////////////////////////////////////////////////////////////////////////////////////////////////////////////////

void FBuildJob::EnterResolveInputData()
{
	FBuildSchedulerParams& SchedulerParams = Schedule->EditParameters();
	SchedulerParams.MissingLocalInputsSize = 0;
	SchedulerParams.MissingRemoteInputsSize = 0;
	if (State == EBuildJobState::ResolveInputData)
	{
		MissingInputs.Reset();
		Action.Get().IterateInputs([this, &SchedulerParams](FUtf8StringView Key, const FIoHash& RawHash, uint64 RawSize)
		{
			if (!Inputs || Inputs.Get().FindInput(Key).IsNull())
			{
				MissingInputs.Emplace(Key);
				SchedulerParams.MissingLocalInputsSize += RawSize;
			}
		});
		if (MissingInputs.IsEmpty())
		{
			return AdvanceToState(EBuildJobState::ExecuteLocal);
		}
		// Skip resolving input data if it will not be used anyway.
		if (!EnumHasAnyFlags(BuildPolicy.GetCombinedPolicy() & Context->GetBuildPolicyMask(), EBuildPolicy::BuildLocal) &&
			!EnumHasAnyFlags(BuildStatus, EBuildStatus::BuildTryExport))
		{
			return AdvanceToState(EBuildJobState::ExecuteLocal);
		}
	}
	else
	{
		Action.Get().IterateInputs([this, &SchedulerParams](FUtf8StringView Key, const FIoHash& RawHash, uint64 RawSize)
		{
			if (MissingInputs.FindByKey(Key))
			{
				SchedulerParams.MissingRemoteInputsSize += RawSize;
			}
		});
	}

	checkf(!MissingInputs.IsEmpty(),
		TEXT("Job is not expected to be in state %s without missing inputs for build of '%s' by %s."),
		LexToString(State), *Name, *WriteToString<32>(FunctionName));

	if (!InputResolver)
	{
<<<<<<< HEAD
		return CompleteWithError("Failed to resolve input data due to null input resolver."_ASV);
=======
		return CompleteWithError(ANSITEXTVIEW("Failed to resolve input data due to null input resolver."));
>>>>>>> d731a049
	}
}

void FBuildJob::BeginResolveInputData()
{
	TRACE_CPUPROFILER_EVENT_SCOPE(FBuildJob::ResolveInputData);
	if (Definition)
	{
		InputResolver->ResolveInputData(Definition.Get(), Owner,
			[this](FBuildInputDataResolvedParams&& Params) { EndResolveInputData(MoveTemp(Params)); },
			[this](FUtf8StringView Key) { return !!Algo::Find(MissingInputs, Key); });
	}
	else
	{
		InputResolver->ResolveInputData(Action.Get(), Owner,
			[this](FBuildInputDataResolvedParams&& Params) { EndResolveInputData(MoveTemp(Params)); },
			[this](FUtf8StringView Key) { return !!Algo::Find(MissingInputs, Key); });
	}
}

void FBuildJob::EndResolveInputData(FBuildInputDataResolvedParams&& Params)
{
	if (Params.Status == EStatus::Canceled)
	{
<<<<<<< HEAD
		return CompleteWithError("Build was canceled."_ASV);
=======
		return CompleteWithError(ANSITEXTVIEW("Build was canceled."));
>>>>>>> d731a049
	}
	if (Params.Status == EStatus::Ok)
	{
		FBuildSchedulerParams& SchedulerParams = Schedule->EditParameters();
		FBuildInputsBuilder Builder = BuildSystem.CreateInputs(Name);
		for (const FBuildInputDataByKey& Input : Params.Inputs)
		{
			Builder.AddInput(Input.Key, Input.Data);
			SchedulerParams.ResolvedInputsSize += Input.Data.GetRawSize();
		}
		if (Inputs)
		{
			Inputs.Get().IterateInputs([&Builder](FUtf8StringView Key, const FCompressedBuffer& Buffer)
			{
				Builder.AddInput(Key, Buffer);
			});
		}
		return SetInputs(Builder.Build());
	}
	else
	{
<<<<<<< HEAD
		return CompleteWithError("Failed to resolve input data."_ASV);
=======
		return CompleteWithError(ANSITEXTVIEW("Failed to resolve input data."));
>>>>>>> d731a049
	}
}

///////////////////////////////////////////////////////////////////////////////////////////////////////////////////////

void FBuildJob::EnterExecuteRemote()
{
	if (!EnumHasAnyFlags(BuildPolicy.GetCombinedPolicy() & Context->GetBuildPolicyMask(), EBuildPolicy::BuildRemote) ||
		EnumHasAnyFlags(BuildStatus, EBuildStatus::BuildTryExport))
	{
		return AdvanceToState(EBuildJobState::ResolveInputData);
	}

	if (!Worker || !WorkerExecutor)
	{
		Worker = BuildSystem.GetWorkerRegistry().FindWorker(
			Action.Get().GetFunction(),
			Action.Get().GetFunctionVersion(),
			Action.Get().GetBuildSystemVersion(),
			WorkerExecutor);
	}

	if (!Worker || !WorkerExecutor)
	{
		return AdvanceToState(EBuildJobState::ResolveInputData);
	}
}

void FBuildJob::BeginExecuteRemote()
{
	TRACE_CPUPROFILER_EVENT_SCOPE(FBuildJob::ExecuteRemote);
	checkf(Worker && WorkerExecutor, TEXT("Job requires a worker in state %s for build of '%s' by %s."),
		LexToString(State), *Name, *WriteToString<32>(FunctionName));
	EnumAddFlags(BuildStatus, EBuildStatus::BuildTryRemote);

	FBuildPolicy RemoteBuildPolicy;
	if (EBuildPolicy Mask = Context->GetBuildPolicyMask(); Mask == ~EBuildPolicy::None)
	{
		RemoteBuildPolicy = BuildPolicy;
	}
	else
	{
		RemoteBuildPolicy = BuildPolicy.Transform([Mask](EBuildPolicy Policy) { return Policy & Mask; });
	}

	WorkerExecutor->Build(Action.Get(), Inputs, RemoteBuildPolicy, *Worker, BuildSystem, Owner,
		[this](FBuildWorkerActionCompleteParams&& Params) { EndExecuteRemote(MoveTemp(Params)); });
}

void FBuildJob::EndExecuteRemote(FBuildWorkerActionCompleteParams&& Params)
{
	if (Params.Status == EStatus::Canceled)
	{
<<<<<<< HEAD
		return CompleteWithError("Build was canceled."_ASV);
=======
		return CompleteWithError(ANSITEXTVIEW("Build was canceled."));
>>>>>>> d731a049
	}
	if (Params.Output)
	{
		EnumAddFlags(BuildStatus, EBuildStatus::BuildRemote);
		return SetOutputNoCheck(MoveTemp(Params.Output).Get());
	}
	else
	{
		switch (State)
		{
		case EBuildJobState::ExecuteRemote:
		case EBuildJobState::ExecuteRemoteWait:
			MissingInputs = Params.MissingInputs;
			if (!MissingInputs.IsEmpty())
			{
				MissingInputs.Sort();
				return AdvanceToState(EBuildJobState::ResolveRemoteInputData);
			}
			[[fallthrough]];
		case EBuildJobState::ExecuteRemoteRetry:
		case EBuildJobState::ExecuteRemoteRetryWait:
		default:
			return AdvanceToState(EBuildJobState::ResolveInputData);
		}
	}
}

void FBuildJob::SkipExecuteRemote()
{
	checkf(State == EBuildJobState::ResolveRemoteInputData ||
		State == EBuildJobState::ExecuteRemote || State == EBuildJobState::ExecuteRemoteRetry,
		TEXT("Job is not expecting SkipExecuteRemote to be called in state %s for build of '%s' by %s."),
		LexToString(State), *Name, *WriteToString<32>(FunctionName));
	return AdvanceToState(EBuildJobState::ResolveInputData);
}

///////////////////////////////////////////////////////////////////////////////////////////////////////////////////////

void FBuildJob::EnterExecuteLocal()
{
	if (EnumHasAnyFlags(BuildStatus, EBuildStatus::BuildTryExport))
	{
		ExportBuild();
		EnumAddFlags(BuildStatus, EBuildStatus::BuildExport);
	}
	const EBuildPolicy LocalBuildPolicy = BuildPolicy.GetCombinedPolicy() & Context->GetBuildPolicyMask();
	if (!EnumHasAnyFlags(LocalBuildPolicy, EBuildPolicy::BuildLocal))
	{
		if (!EnumHasAnyFlags(LocalBuildPolicy, EBuildPolicy::BuildRemote))
		{
			return AdvanceToState(EBuildJobState::Complete);
		}
		else if (EnumHasAnyFlags(BuildStatus, EBuildStatus::BuildTryRemote))
		{
<<<<<<< HEAD
			return CompleteWithError("Failed because build policy does not allow local execution, "
				"and remote execution failed to build."_ASV);
		}
		else
		{
			return CompleteWithError("Failed because build policy does not allow local execution, "
				"and remote execution was not available."_ASV);
=======
			return CompleteWithError(ANSITEXTVIEW("Failed because build policy does not allow local execution, "
				"and remote execution failed to build."));
		}
		else
		{
			return CompleteWithError(ANSITEXTVIEW("Failed because build policy does not allow local execution, "
				"and remote execution was not available."));
>>>>>>> d731a049
		}
	}

	Action.Get().IterateInputs([this](FUtf8StringView Key, const FIoHash& RawHash, uint64 RawSize)
	{
		const FCompressedBuffer& Buffer = Inputs.Get().FindInput(Key);
		if (Buffer.GetRawHash() == RawHash && Buffer.GetRawSize() == RawSize)
		{
			Context->AddInput(Key, Buffer);
		}
		else
		{
<<<<<<< HEAD
			CompleteWithError(WriteToUtf8String<256>("Failed because input '"_ASV, Key, "' with hash "_ASV,
				RawHash, " ("_ASV, RawSize, " bytes) was resolved with hash "_ASV, Buffer.GetRawHash(),
				" ("_ASV, Buffer.GetRawSize(), " bytes)."_ASV));
=======
			CompleteWithError(WriteToUtf8String<256>(ANSITEXTVIEW("Failed because input '"), Key,
				ANSITEXTVIEW("' with hash "), RawHash, ANSITEXTVIEW(" ("), RawSize,
				ANSITEXTVIEW(" bytes) was resolved with hash "), Buffer.GetRawHash(),
				ANSITEXTVIEW(" ("), Buffer.GetRawSize(), ANSITEXTVIEW(" bytes).")));
>>>>>>> d731a049
		}
	});
	Action.Reset();
	Inputs.Reset();
	Schedule->EditParameters().ResolvedInputsSize = 0;
}

void FBuildJob::BeginExecuteLocal()
{
	TRACE_CPUPROFILER_EVENT_SCOPE(FBuildJob::ExecuteLocal);
	Context->BeginBuild(Owner, [this] { EndExecuteLocal(); });
}

void FBuildJob::EndExecuteLocal()
{
	EnumAddFlags(BuildStatus, EBuildStatus::BuildLocal);
	return SetOutputNoCheck(OutputBuilder.Build());
}

///////////////////////////////////////////////////////////////////////////////////////////////////////////////////////

void FBuildJob::CreateAction(TConstArrayView<FBuildInputMetaByKey> InputMeta)
{
	const FBuildDefinition& LocalDefinition = Definition.Get();
	FBuildActionBuilder Builder = BuildSystem.CreateAction(Name, FunctionName);
	LocalDefinition.IterateConstants([this, &Builder](FUtf8StringView Key, FCbObject&& Value)
	{
		Builder.AddConstant(Key, Value);
	});
	for (const FBuildInputMetaByKey& Input : InputMeta)
	{
		Builder.AddInput(Input.Key, Input.RawHash, Input.RawSize);
	}
	return SetAction(Builder.Build());
}

///////////////////////////////////////////////////////////////////////////////////////////////////////////////////////

void FBuildJob::SetDefinition(FBuildDefinition&& InDefinition)
{
	Name = InDefinition.GetName();
	FunctionName = InDefinition.GetFunction();
	checkf(Definition.IsNull(), TEXT("Job already has a definition for build of '%s' by %s."),
		*Name, *WriteToString<32>(FunctionName));
	checkf(State == EBuildJobState::ResolveKey || State == EBuildJobState::ResolveKeyWait,
		TEXT("Job is not expecting a definition in state %s for build of '%s' by %s."),
		LexToString(State), *Name, *WriteToString<32>(FunctionName));
	OutputBuilder = BuildSystem.CreateOutput(Name, FunctionName);
	Definition = MoveTemp(InDefinition);
	return AdvanceToState(EBuildJobState::ResolveInputMeta);
}

void FBuildJob::SetAction(FBuildAction&& InAction)
{
	checkf(Action.IsNull(), TEXT("Job already has an action for build of '%s' by %s."),
		*Name, *WriteToString<32>(FunctionName));
	checkf(State == EBuildJobState::ResolveKey ||
		State == EBuildJobState::ResolveInputMeta || State == EBuildJobState::ResolveInputMetaWait,
		TEXT("Job is not expecting an action in state %s for build of '%s' by %s."),
		LexToString(State), *Name, *WriteToString<32>(FunctionName));
	Action = MoveTemp(InAction);
	return AdvanceToState(EBuildJobState::CacheQuery);
}

void FBuildJob::SetInputs(FBuildInputs&& InInputs)
{
	EBuildJobState ExecuteState;
	switch (State)
	{
	case EBuildJobState::ResolveRemoteInputData:
	case EBuildJobState::ResolveRemoteInputDataWait:
		ExecuteState = EBuildJobState::ExecuteRemoteRetry;
		break;
	case EBuildJobState::ResolveInputData:
	case EBuildJobState::ResolveInputDataWait:
		ExecuteState = EBuildJobState::ExecuteLocal;
		break;
	default:
		checkf(false, TEXT("Job is not expecting inputs in state %s for build of '%s' by %s."),
			LexToString(State), *Name, *WriteToString<32>(FunctionName));
		return;
	}
	Inputs = MoveTemp(InInputs);
	FBuildSchedulerParams& SchedulerParams = Schedule->EditParameters();
	SchedulerParams.MissingLocalInputsSize = 0;
	SchedulerParams.MissingRemoteInputsSize = 0;
	return AdvanceToState(ExecuteState);
}

void FBuildJob::SetOutput(const FBuildOutput& InOutput)
{
	checkf(State == EBuildJobState::ResolveKey || State == EBuildJobState::ResolveInputMeta ||
		State == EBuildJobState::CacheQuery || State == EBuildJobState::ResolveInputData ||
		State == EBuildJobState::ExecuteRemote || State == EBuildJobState::ExecuteRemoteRetry ||
		State == EBuildJobState::ExecuteLocal,
		TEXT("Job is not expecting an output in state %s for build of '%s' by %s."),
		LexToString(State), *Name, *WriteToString<32>(FunctionName));
	return SetOutputNoCheck(FBuildOutput(InOutput));
}

void FBuildJob::SetOutputNoCheck(FBuildOutput&& InOutput, EBuildJobState NewState)
{
	checkf(Output.IsNull(), TEXT("Job already has an output for build of '%s' by %s."), *Name, *WriteToString<32>(FunctionName));
	Output = MoveTemp(InOutput);

	if (OnComplete)
	{
		const FCacheKey& CacheKey = Context ? Context->GetCacheKey() : FCacheKey::Empty;
		const EStatus Status = Owner.IsCanceled() ? EStatus::Canceled : Output.Get().HasError() ? EStatus::Error : EStatus::Ok;
		OnComplete({CacheKey, FBuildOutput(Output.Get()), BuildStatus, Status});
		OnComplete = nullptr;
	}

	return AdvanceToState(NewState);
}

///////////////////////////////////////////////////////////////////////////////////////////////////////////////////////

void FBuildJob::CompleteWithError(FUtf8StringView Error)
{
	if (FWriteScopeLock WriteLock(Lock); Output || NextState == EBuildJobState::Complete)
	{
		return;
	}
<<<<<<< HEAD
	OutputBuilder.AddLog({"LogDerivedDataBuild"_ASV, Error, EBuildOutputLogLevel::Error});
=======
	OutputBuilder.AddLog({ANSITEXTVIEW("LogDerivedDataBuild"), Error, EBuildOutputLogLevel::Error});
>>>>>>> d731a049
	return SetOutputNoCheck(OutputBuilder.Build(), EBuildJobState::Complete);
}

void FBuildJob::AdvanceToState(EBuildJobState NewState)
{
	EBuildJobState OldState = EBuildJobState::Complete;

	if (FWriteScopeLock WriteLock(Lock); NextState < NewState)
	{
		// TODO: Improve CompleteWithError to avoid unexpected state transitions.
		//checkf(NextState < NewState,
		//	TEXT("Job in state %s is requesting an invalid transition from %s to %s for build of '%s' by %s."),
		//	LexToString(State), LexToString(NextState), LexToString(NewState), *Name, *WriteToString<32>(FunctionName));

		if (Owner.IsCanceled())
		{
			NewState = EBuildJobState::Complete;
			if (Output.IsNull())
			{
<<<<<<< HEAD
				OutputBuilder.AddLog({"LogDerivedDataBuild"_ASV, "Build was canceled."_ASV, EBuildOutputLogLevel::Error});
=======
				OutputBuilder.AddLog({ANSITEXTVIEW("LogDerivedDataBuild"), ANSITEXTVIEW("Build was canceled."), EBuildOutputLogLevel::Error});
>>>>>>> d731a049
			}
		}

		NextState = NewState;

		if (bInAdvanceToState)
		{
			return;
		}
		else
		{
			bInAdvanceToState = true;
			OldState = State;
			State = NewState;
		}
	}

	while (OldState < NewState)
	{
		ExecuteTransition(OldState, NewState);

		if (NewState == EBuildJobState::Complete)
		{
			return;
		}

		if (FWriteScopeLock WriteLock(Lock); NewState < NextState)
		{
			OldState = NewState;
			NewState = NextState;
			State = NewState;
		}
		else
		{
			bInAdvanceToState = false;
			break;
		}
	}

	if (OldState < NewState)
	{
		ExecuteState(NewState);
	}
}

void FBuildJob::ExecuteTransition(EBuildJobState OldState, EBuildJobState NewState)
{
	if (OldState == EBuildJobState::NotStarted)
	{
		BeginJob();
	}
	if (OldState < EBuildJobState::CacheQuery && EBuildJobState::CacheQuery <= NewState && NewState <= EBuildJobState::CacheStoreWait)
	{
		CreateContext();
	}
	if (OldState <= EBuildJobState::ExecuteRemoteRetryWait && EBuildJobState::ExecuteRemoteRetryWait < NewState)
	{
		Worker = nullptr;
		WorkerExecutor = nullptr;
	}
	if (OldState <= EBuildJobState::ResolveInputDataWait && EBuildJobState::ResolveInputDataWait < NewState)
	{
		MissingInputs.Empty();
	}
	if (OldState <= EBuildJobState::ExecuteLocalWait && EBuildJobState::ExecuteLocalWait < NewState)
	{
		Definition.Reset();
		Action.Reset();
		Inputs.Reset();
		if (Context)
		{
			Context->ResetInputs();
		}
		Schedule->EditParameters().ResolvedInputsSize = 0;
	}
	if (OldState <= EBuildJobState::ExecuteLocalWait && EBuildJobState::ExecuteLocalWait < NewState && !Output)
	{
		SetOutputNoCheck(OutputBuilder.Build(), NewState);
	}
	if (NewState == EBuildJobState::Complete)
	{
		Output.Reset();
		Context = nullptr;
	}

	switch (NewState)
	{
	case EBuildJobState::ResolveKey:                 return EnterResolveKey();
	case EBuildJobState::ResolveKeyWait:             return BeginResolveKey();
	case EBuildJobState::ResolveInputMeta:           return EnterResolveInputMeta();
	case EBuildJobState::ResolveInputMetaWait:       return BeginResolveInputMeta();
	case EBuildJobState::CacheQuery:                 return EnterCacheQuery();
	case EBuildJobState::CacheQueryWait:             return BeginCacheQuery();
	case EBuildJobState::ExecuteRemote:              return EnterExecuteRemote();
	case EBuildJobState::ExecuteRemoteWait:          return BeginExecuteRemote();
	case EBuildJobState::ResolveRemoteInputData:     return EnterResolveInputData();
	case EBuildJobState::ResolveRemoteInputDataWait: return BeginResolveInputData();
	case EBuildJobState::ExecuteRemoteRetry:         return EnterExecuteRemote();
	case EBuildJobState::ExecuteRemoteRetryWait:     return BeginExecuteRemote();
	case EBuildJobState::ResolveInputData:           return EnterResolveInputData();
	case EBuildJobState::ResolveInputDataWait:       return BeginResolveInputData();
	case EBuildJobState::ExecuteLocal:               return EnterExecuteLocal();
	case EBuildJobState::ExecuteLocalWait:           return BeginExecuteLocal();
	case EBuildJobState::CacheStore:                 return EnterCacheStore();
	case EBuildJobState::CacheStoreWait:             return BeginCacheStore();
	case EBuildJobState::Complete:                   return EndJob();
	}
}

void FBuildJob::ExecuteState(EBuildJobState NewState)
{
	switch (NewState)
	{
	case EBuildJobState::ResolveKey:                 return Schedule->ScheduleResolveKey();
	case EBuildJobState::ResolveInputMeta:           return Schedule->ScheduleResolveInputMeta();
	case EBuildJobState::CacheQuery:                 return Schedule->ScheduleCacheQuery();
	case EBuildJobState::ExecuteRemote:              return Schedule->ScheduleExecuteRemote();
	case EBuildJobState::ResolveRemoteInputData:     return Schedule->ScheduleResolveInputData();
	case EBuildJobState::ExecuteRemoteRetry:         return Schedule->ScheduleExecuteRemote();
	case EBuildJobState::ResolveInputData:           return Schedule->ScheduleResolveInputData();
	case EBuildJobState::ExecuteLocal:               return Schedule->ScheduleExecuteLocal();
	case EBuildJobState::CacheStore:                 return Schedule->ScheduleCacheStore();
	}
}

void FBuildJob::ExportBuild() const
{
	// Export to <SavedDir>/DerivedDataBuildExport/<Bucket>[/<Function>]/<Action>
	TStringBuilder<256> ExportPath;
	const FCacheKey& Key = Context->GetCacheKey();
	FPathViews::Append(ExportPath, FPaths::ProjectSavedDir(), TEXT("DerivedDataBuildExport"), Key.Bucket);
	if (!Key.Bucket.ToString().Equals(FunctionName))
	{
		FPathViews::Append(ExportPath, FunctionName);
	}
	FPathViews::Append(ExportPath, Key.Hash);
	int32 ExportRootLen = ExportPath.Len();

	TUtf8StringBuilder<512> Meta;
	Meta << "Name: " << Name << LINE_TERMINATOR_ANSI;
	Meta << "Cache: " << Key << LINE_TERMINATOR_ANSI;
	Meta << "Function: " << FunctionName << LINE_TERMINATOR_ANSI;
	Meta << "FunctionVersion: " << Action.Get().GetFunctionVersion() << LINE_TERMINATOR_ANSI;
	Meta << "BuildSystemVersion: " << Action.Get().GetBuildSystemVersion() << LINE_TERMINATOR_ANSI;
	if (Action.Get().HasConstants())
	{
		Meta << "Constants:" << LINE_TERMINATOR_ANSI;
		Action.Get().IterateConstants([&Meta](FUtf8StringView Key, FCbObject&& Value)
		{
			Meta << "  " << Key << ":" LINE_TERMINATOR_ANSI;
			Meta << "    RawHash: " << FIoHash(Value.GetHash()) << LINE_TERMINATOR_ANSI;
			Meta << "    RawSize: " << Value.GetSize() << LINE_TERMINATOR_ANSI;
		});
	}
	if (Action.Get().HasInputs())
	{
		Meta << "Inputs:" << LINE_TERMINATOR_ANSI;
		Action.Get().IterateInputs([&Meta](FUtf8StringView Key, const FIoHash& RawHash, uint64 RawSize)
		{
			Meta << "  " << Key << ":" LINE_TERMINATOR_ANSI;
			Meta << "    RawHash: " << RawHash << LINE_TERMINATOR_ANSI;
			Meta << "    RawSize: " << RawSize << LINE_TERMINATOR_ANSI;
		});
	}

	FPathViews::Append(ExportPath, TEXT("Meta.yaml"));
	if (TUniquePtr<FArchive> Ar{IFileManager::Get().CreateFileWriter(*ExportPath)})
	{
		Ar->Serialize(Meta.GetData(), Meta.Len());
	}
	ExportPath.RemoveSuffix(ExportPath.Len() - ExportRootLen);

	FPathViews::Append(ExportPath, TEXT("Build.action"));
	if (TUniquePtr<FArchive> Ar{IFileManager::Get().CreateFileWriter(*ExportPath)})
	{
		FCbWriter Writer;
		Action.Get().Save(Writer);
		Writer.Save(*Ar);
	}
	ExportPath.RemoveSuffix(ExportPath.Len() - ExportRootLen);

	if (Inputs)
	{
		Meta << "Inputs:" << LINE_TERMINATOR_ANSI;
		FPathViews::Append(ExportPath, TEXT("Inputs"));
		ExportRootLen = ExportPath.Len();
		Inputs.Get().IterateInputs([&ExportPath, ExportRootLen](FUtf8StringView Key, const FCompressedBuffer& Buffer)
		{
			FPathViews::Append(ExportPath, FIoHash(Buffer.GetRawHash()));
			if (TUniquePtr<FArchive> Ar{IFileManager::Get().CreateFileWriter(*ExportPath)})
			{
				Buffer.Save(*Ar);
			}
			ExportPath.RemoveSuffix(ExportPath.Len() - ExportRootLen);
		});
	}
}

bool FBuildJob::ShouldExportBuild() const
{
	static bool bExportAll;
	static TArray<FName> ExportTypes = ParseExportBuildTypes(bExportAll);
	return bExportAll
		|| Algo::BinarySearch(ExportTypes, FName(FUtf8StringView(FunctionName)), FNameFastLess()) != INDEX_NONE
		|| Algo::BinarySearch(ExportTypes, FName(Context->GetCacheKey().Bucket.ToString()), FNameFastLess()) != INDEX_NONE;
}

TArray<FName> FBuildJob::ParseExportBuildTypes(bool& bOutExportAll)
{
	TArray<FName> ExportTypes;
	if (FString ExportTypesArg; FParse::Value(FCommandLine::Get(), TEXT("-ExportBuilds="), ExportTypesArg))
	{
		String::ParseTokens(ExportTypesArg, TEXT('+'), [&ExportTypes](FStringView Type) { ExportTypes.Emplace(Type); });
		ExportTypes.Sort(FNameFastLess());
		bOutExportAll = false;
	}
	else
	{
		bOutExportAll = FParse::Param(FCommandLine::Get(), TEXT("ExportBuilds"));
	}
	return ExportTypes;
}

///////////////////////////////////////////////////////////////////////////////////////////////////////////////////////

void CreateBuildJob(
	const FBuildJobCreateParams& Params,
	const FBuildKey& Key,
	const FBuildPolicy& Policy,
	FOnBuildComplete&& OnComplete)
{
	new FBuildJob(Params, Key, Policy, MoveTemp(OnComplete));
}

void CreateBuildJob(
	const FBuildJobCreateParams& Params,
	const FBuildDefinition& Definition,
	const FOptionalBuildInputs& Inputs,
	const FBuildPolicy& Policy,
	FOnBuildComplete&& OnComplete)
{
	new FBuildJob(Params, Definition, Inputs, Policy, MoveTemp(OnComplete));
}

void CreateBuildJob(
	const FBuildJobCreateParams& Params,
	const FBuildAction& Action,
	const FOptionalBuildInputs& Inputs,
	const FBuildPolicy& Policy,
	FOnBuildComplete&& OnComplete)
{
	new FBuildJob(Params, Action, Inputs, Policy, MoveTemp(OnComplete));
}

} // UE::DerivedData::Private<|MERGE_RESOLUTION|>--- conflicted
+++ resolved
@@ -401,27 +401,6 @@
 	const IBuildFunction* Function = BuildSystem.GetFunctionRegistry().FindFunction(FunctionName);
 	if (BuildSystem.GetVersion() != Action.Get().GetBuildSystemVersion())
 	{
-<<<<<<< HEAD
-		return CompleteWithError(WriteToUtf8String<192>("Failed because the build system is version "_ASV,
-			BuildSystem.GetVersion(), " when version "_ASV,
-			Action.Get().GetBuildSystemVersion(), " is expected."_ASV));
-	}
-	else if (!Function)
-	{
-		return CompleteWithError(WriteToUtf8String<128>("Failed because the function "_ASV, FunctionName,
-			" was not found."_ASV));
-	}
-	else if (!Function->GetVersion().IsValid())
-	{
-		return CompleteWithError(WriteToUtf8String<128>("Failed because the function "_ASV, FunctionName,
-			" has a version of zero."_ASV));
-	}
-	else if (Function->GetVersion() != Action.Get().GetFunctionVersion())
-	{
-		return CompleteWithError(WriteToUtf8String<192>("Failed because the function "_ASV, FunctionName,
-			" is version "_ASV, Function->GetVersion(), " when version "_ASV,
-			Action.Get().GetFunctionVersion(), " is expected."_ASV));
-=======
 		return CompleteWithError(WriteToUtf8String<192>(ANSITEXTVIEW("Failed because the build system is version "),
 			BuildSystem.GetVersion(), ANSITEXTVIEW(" when version "),
 			Action.Get().GetBuildSystemVersion(), ANSITEXTVIEW(" is expected.")));
@@ -441,7 +420,6 @@
 		return CompleteWithError(WriteToUtf8String<192>(ANSITEXTVIEW("Failed because the function "), FunctionName,
 			ANSITEXTVIEW(" is version "), Function->GetVersion(), ANSITEXTVIEW(" when version "),
 			Action.Get().GetFunctionVersion(), ANSITEXTVIEW(" is expected.")));
->>>>>>> d731a049
 	}
 	else
 	{
@@ -555,11 +533,7 @@
 {
 	if (Response.Status == EStatus::Canceled)
 	{
-<<<<<<< HEAD
-		return CompleteWithError("Build was canceled."_ASV);
-=======
 		return CompleteWithError(ANSITEXTVIEW("Build was canceled."));
->>>>>>> d731a049
 	}
 	if (Response.Status == EStatus::Ok)
 	{
@@ -571,11 +545,7 @@
 	}
 	if (!EnumHasAnyFlags(BuildPolicy.GetCombinedPolicy() & Context->GetBuildPolicyMask(), EBuildPolicy::Build))
 	{
-<<<<<<< HEAD
-		return CompleteWithError("Failed to fetch from the cache and build policy does not allow execution."_ASV);
-=======
 		return CompleteWithError(ANSITEXTVIEW("Failed to fetch from the cache and build policy does not allow execution."));
->>>>>>> d731a049
 	}
 	return AdvanceToState(EBuildJobState::ExecuteRemote);
 }
@@ -648,19 +618,11 @@
 	}
 	if (DefinitionKey != FBuildKey::Empty)
 	{
-<<<<<<< HEAD
-		return CompleteWithError("Failed to resolve null key."_ASV);
+		return CompleteWithError(ANSITEXTVIEW("Failed to resolve null key."));
 	}
 	if (!InputResolver)
 	{
-		return CompleteWithError("Failed to resolve key due to null input resolver."_ASV);
-=======
-		return CompleteWithError(ANSITEXTVIEW("Failed to resolve null key."));
-	}
-	if (!InputResolver)
-	{
 		return CompleteWithError(ANSITEXTVIEW("Failed to resolve key due to null input resolver."));
->>>>>>> d731a049
 	}
 }
 
@@ -675,11 +637,7 @@
 {
 	if (Params.Status == EStatus::Canceled)
 	{
-<<<<<<< HEAD
-		return CompleteWithError("Build was canceled."_ASV);
-=======
 		return CompleteWithError(ANSITEXTVIEW("Build was canceled."));
->>>>>>> d731a049
 	}
 	if (Params.Status == EStatus::Ok && Params.Definition)
 	{
@@ -687,11 +645,7 @@
 	}
 	else
 	{
-<<<<<<< HEAD
-		return CompleteWithError(WriteToUtf8String<128>("Failed to resolve key "_ASV, Params.Key, "."_ASV));
-=======
 		return CompleteWithError(WriteToUtf8String<128>(ANSITEXTVIEW("Failed to resolve key "), Params.Key, ANSITEXTVIEW(".")));
->>>>>>> d731a049
 	}
 }
 
@@ -705,11 +659,7 @@
 	}
 	if (!InputResolver)
 	{
-<<<<<<< HEAD
-		return CompleteWithError("Failed to resolve input metadata due to null input resolver."_ASV);
-=======
 		return CompleteWithError(ANSITEXTVIEW("Failed to resolve input metadata due to null input resolver."));
->>>>>>> d731a049
 	}
 }
 
@@ -724,11 +674,7 @@
 {
 	if (Params.Status == EStatus::Canceled)
 	{
-<<<<<<< HEAD
-		return CompleteWithError("Build was canceled."_ASV);
-=======
 		return CompleteWithError(ANSITEXTVIEW("Build was canceled."));
->>>>>>> d731a049
 	}
 	if (Params.Status == EStatus::Ok)
 	{
@@ -736,11 +682,7 @@
 	}
 	else
 	{
-<<<<<<< HEAD
-		return CompleteWithError("Failed to resolve input metadata."_ASV);
-=======
 		return CompleteWithError(ANSITEXTVIEW("Failed to resolve input metadata."));
->>>>>>> d731a049
 	}
 }
 
@@ -790,11 +732,7 @@
 
 	if (!InputResolver)
 	{
-<<<<<<< HEAD
-		return CompleteWithError("Failed to resolve input data due to null input resolver."_ASV);
-=======
 		return CompleteWithError(ANSITEXTVIEW("Failed to resolve input data due to null input resolver."));
->>>>>>> d731a049
 	}
 }
 
@@ -819,11 +757,7 @@
 {
 	if (Params.Status == EStatus::Canceled)
 	{
-<<<<<<< HEAD
-		return CompleteWithError("Build was canceled."_ASV);
-=======
 		return CompleteWithError(ANSITEXTVIEW("Build was canceled."));
->>>>>>> d731a049
 	}
 	if (Params.Status == EStatus::Ok)
 	{
@@ -845,11 +779,7 @@
 	}
 	else
 	{
-<<<<<<< HEAD
-		return CompleteWithError("Failed to resolve input data."_ASV);
-=======
 		return CompleteWithError(ANSITEXTVIEW("Failed to resolve input data."));
->>>>>>> d731a049
 	}
 }
 
@@ -903,11 +833,7 @@
 {
 	if (Params.Status == EStatus::Canceled)
 	{
-<<<<<<< HEAD
-		return CompleteWithError("Build was canceled."_ASV);
-=======
 		return CompleteWithError(ANSITEXTVIEW("Build was canceled."));
->>>>>>> d731a049
 	}
 	if (Params.Output)
 	{
@@ -962,15 +888,6 @@
 		}
 		else if (EnumHasAnyFlags(BuildStatus, EBuildStatus::BuildTryRemote))
 		{
-<<<<<<< HEAD
-			return CompleteWithError("Failed because build policy does not allow local execution, "
-				"and remote execution failed to build."_ASV);
-		}
-		else
-		{
-			return CompleteWithError("Failed because build policy does not allow local execution, "
-				"and remote execution was not available."_ASV);
-=======
 			return CompleteWithError(ANSITEXTVIEW("Failed because build policy does not allow local execution, "
 				"and remote execution failed to build."));
 		}
@@ -978,7 +895,6 @@
 		{
 			return CompleteWithError(ANSITEXTVIEW("Failed because build policy does not allow local execution, "
 				"and remote execution was not available."));
->>>>>>> d731a049
 		}
 	}
 
@@ -991,16 +907,10 @@
 		}
 		else
 		{
-<<<<<<< HEAD
-			CompleteWithError(WriteToUtf8String<256>("Failed because input '"_ASV, Key, "' with hash "_ASV,
-				RawHash, " ("_ASV, RawSize, " bytes) was resolved with hash "_ASV, Buffer.GetRawHash(),
-				" ("_ASV, Buffer.GetRawSize(), " bytes)."_ASV));
-=======
 			CompleteWithError(WriteToUtf8String<256>(ANSITEXTVIEW("Failed because input '"), Key,
 				ANSITEXTVIEW("' with hash "), RawHash, ANSITEXTVIEW(" ("), RawSize,
 				ANSITEXTVIEW(" bytes) was resolved with hash "), Buffer.GetRawHash(),
 				ANSITEXTVIEW(" ("), Buffer.GetRawSize(), ANSITEXTVIEW(" bytes).")));
->>>>>>> d731a049
 		}
 	});
 	Action.Reset();
@@ -1125,11 +1035,7 @@
 	{
 		return;
 	}
-<<<<<<< HEAD
-	OutputBuilder.AddLog({"LogDerivedDataBuild"_ASV, Error, EBuildOutputLogLevel::Error});
-=======
 	OutputBuilder.AddLog({ANSITEXTVIEW("LogDerivedDataBuild"), Error, EBuildOutputLogLevel::Error});
->>>>>>> d731a049
 	return SetOutputNoCheck(OutputBuilder.Build(), EBuildJobState::Complete);
 }
 
@@ -1149,11 +1055,7 @@
 			NewState = EBuildJobState::Complete;
 			if (Output.IsNull())
 			{
-<<<<<<< HEAD
-				OutputBuilder.AddLog({"LogDerivedDataBuild"_ASV, "Build was canceled."_ASV, EBuildOutputLogLevel::Error});
-=======
 				OutputBuilder.AddLog({ANSITEXTVIEW("LogDerivedDataBuild"), ANSITEXTVIEW("Build was canceled."), EBuildOutputLogLevel::Error});
->>>>>>> d731a049
 			}
 		}
 
