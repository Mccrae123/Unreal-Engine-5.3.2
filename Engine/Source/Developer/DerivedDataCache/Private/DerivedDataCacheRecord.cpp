// Copyright Epic Games, Inc. All Rights Reserved.

#include "DerivedDataCacheRecord.h"

#include "Algo/Accumulate.h"
#include "Algo/BinarySearch.h"
#include "Algo/IsSorted.h"
#include "DerivedDataCacheKey.h"
#include "DerivedDataCachePrivate.h"
#include "DerivedDataValue.h"
#include "Misc/ScopeExit.h"
#include "Misc/StringBuilder.h"
#include "Serialization/CompactBinary.h"
#include "Serialization/CompactBinaryPackage.h"
#include "Serialization/CompactBinaryWriter.h"
#include <atomic>

namespace UE::DerivedData::Private
{

///////////////////////////////////////////////////////////////////////////////////////////////////////////////////////

class FCacheRecordBuilderInternal final : public ICacheRecordBuilderInternal
{
public:
	explicit FCacheRecordBuilderInternal(const FCacheKey& Key);
	~FCacheRecordBuilderInternal() final = default;

	void SetMeta(FCbObject&& Meta) final;

	void AddValue(const FValueId& Id, const FValue& Value) final;

	FCacheRecord Build() final;
	void BuildAsync(IRequestOwner& Owner, FOnCacheRecordComplete&& OnComplete) final;

	FCacheKey Key;
	FCbObject Meta;
	TArray<FValueWithId> Values;
};

///////////////////////////////////////////////////////////////////////////////////////////////////////////////////////

class FCacheRecordInternal final : public ICacheRecordInternal
{
public:
	FCacheRecordInternal() = default;
	explicit FCacheRecordInternal(FCacheRecordBuilderInternal&& RecordBuilder);

	~FCacheRecordInternal() final = default;

	const FCacheKey& GetKey() const final;
	const FCbObject& GetMeta() const final;
	const FValueWithId& GetValue(const FValueId& Id) const final;
	TConstArrayView<FValueWithId> GetValues() const final;

	inline void AddRef() const final
	{
		ReferenceCount.fetch_add(1, std::memory_order_relaxed);
	}

	inline void Release() const final
	{
		if (ReferenceCount.fetch_sub(1, std::memory_order_acq_rel) == 1)
		{
			delete this;
		}
	}

private:
	FCacheKey Key;
	FCbObject Meta;
	TArray<FValueWithId> Values;
	mutable std::atomic<uint32> ReferenceCount{0};
};

///////////////////////////////////////////////////////////////////////////////////////////////////////////////////////

FCacheRecordInternal::FCacheRecordInternal(FCacheRecordBuilderInternal&& RecordBuilder)
	: Key(RecordBuilder.Key)
	, Meta(MoveTemp(RecordBuilder.Meta))
	, Values(MoveTemp(RecordBuilder.Values))
{
}

const FCacheKey& FCacheRecordInternal::GetKey() const
{
	return Key;
}

const FCbObject& FCacheRecordInternal::GetMeta() const
{
	return Meta;
}

const FValueWithId& FCacheRecordInternal::GetValue(const FValueId& Id) const
{
	const int32 Index = Algo::BinarySearchBy(Values, Id, &FValueWithId::GetId);
	return Values.IsValidIndex(Index) ? Values[Index] : FValueWithId::Null;
}

TConstArrayView<FValueWithId> FCacheRecordInternal::GetValues() const
{
	return Values;
}

///////////////////////////////////////////////////////////////////////////////////////////////////////////////////////

FCacheRecordBuilderInternal::FCacheRecordBuilderInternal(const FCacheKey& InKey)
	: Key(InKey)
{
}

void FCacheRecordBuilderInternal::SetMeta(FCbObject&& InMeta)
{
	Meta = MoveTemp(InMeta);
	Meta.MakeOwned();
}

void FCacheRecordBuilderInternal::AddValue(const FValueId& Id, const FValue& Value)
{
	checkf(Id.IsValid(), TEXT("Failed to add value on %s because the ID is null."), *WriteToString<96>(Key));
	checkf(!(Value == FValue::Null), TEXT("Failed to add value on %s because the value is null."), *WriteToString<96>(Key));
	const int32 Index = Algo::LowerBoundBy(Values, Id, &FValueWithId::GetId);
	checkf(!(Values.IsValidIndex(Index) && Values[Index].GetId() == Id),
		TEXT("Failed to add value on %s with ID %s because it has an existing value with that ID."),
		*WriteToString<96>(Key), *WriteToString<32>(Id));
	Values.Insert(FValueWithId(Id, Value), Index);
}

FCacheRecord FCacheRecordBuilderInternal::Build()
{
	checkf(Algo::IsSortedBy(Values, &FValueWithId::GetId),
		TEXT("Values in the cache record %s are expected to be sorted when added."),
		*WriteToString<96>(Key));
	return CreateCacheRecord(new FCacheRecordInternal(MoveTemp(*this)));
}

void FCacheRecordBuilderInternal::BuildAsync(IRequestOwner& Owner, FOnCacheRecordComplete&& OnComplete)
{
	ON_SCOPE_EXIT { delete this; };
	checkf(OnComplete, TEXT("Failed to build cache record for %s because the completion callback is null."),
		*WriteToString<96>(Key));
	OnComplete(Build());
}

///////////////////////////////////////////////////////////////////////////////////////////////////////////////////////

FCacheRecord CreateCacheRecord(ICacheRecordInternal* Record)
{
	return FCacheRecord(Record);
}

} // UE::DerivedData::Private

///////////////////////////////////////////////////////////////////////////////////////////////////////////////////////

namespace UE::DerivedData
{

FCbPackage FCacheRecord::Save() const
{
	FCbPackage Package;
	FCbWriter Writer;
	Save(Package, Writer);
	Package.SetObject(Writer.Save().AsObject());
	return Package;
}

void FCacheRecord::Save(FCbPackage& Attachments, FCbWriter& Writer) const
{
	Writer.BeginObject();
<<<<<<< HEAD
	Writer << "Key"_ASV << GetKey();

	if (const FCbObject& Meta = GetMeta())
	{
		Writer.AddObject("Meta"_ASV, Meta);
=======
	Writer << ANSITEXTVIEW("Key") << GetKey();

	if (const FCbObject& Meta = GetMeta())
	{
		Writer.AddObject(ANSITEXTVIEW("Meta"), Meta);
>>>>>>> d731a049
	}
	TConstArrayView<FValueWithId> Values = GetValues();
	if (!Values.IsEmpty())
	{
<<<<<<< HEAD
		Writer.BeginArray("Values"_ASV);
=======
		Writer.BeginArray(ANSITEXTVIEW("Values"));
>>>>>>> d731a049
		for (const FValueWithId& Value : Values)
		{
			if (Value.HasData())
			{
				Attachments.AddAttachment(FCbAttachment(Value.GetData()));
			}
			Writer.BeginObject();
<<<<<<< HEAD
			Writer.AddObjectId("Id"_ASV, Value.GetId());
			Writer.AddBinaryAttachment("RawHash"_ASV, Value.GetRawHash());
			Writer.AddInteger("RawSize"_ASV, Value.GetRawSize());
=======
			Writer.AddObjectId(ANSITEXTVIEW("Id"), Value.GetId());
			Writer.AddBinaryAttachment(ANSITEXTVIEW("RawHash"), Value.GetRawHash());
			Writer.AddInteger(ANSITEXTVIEW("RawSize"), Value.GetRawSize());
>>>>>>> d731a049
			Writer.EndObject();
		}
		Writer.EndArray();
	}
	Writer.EndObject();
}

FOptionalCacheRecord FCacheRecord::Load(const FCbPackage& Attachments, const FCbObject& Object)
{
	const FCbObjectView ObjectView = Object;
<<<<<<< HEAD

	// Check for the previous format of cache record. Remove this check in 5.1.
	if (ObjectView["Value"_ASV] || ObjectView["Attachments"_ASV])
	{
		return FOptionalCacheRecord();
	}

	FCacheKey Key;
	FCbObjectView KeyObject = ObjectView["Key"_ASV].AsObjectView();
	auto TrySetBucketName = [](FUtf8StringView Name, FCacheKey& Key)
=======

	// Check for the previous format of cache record. Remove this check in 5.1.
	if (ObjectView[ANSITEXTVIEW("Value")] || ObjectView[ANSITEXTVIEW("Attachments")])
>>>>>>> d731a049
	{
		return FOptionalCacheRecord();
	}

	FCacheKey Key;
	if (!LoadFromCompactBinary(ObjectView[ANSITEXTVIEW("Key")], Key))
	{
		return FOptionalCacheRecord();
	}

	FCacheRecordBuilder Builder(Key);

<<<<<<< HEAD
	Builder.SetMeta(Object["Meta"_ASV].AsObject());

	auto LoadValue = [&Attachments](const FCbObjectView& ValueObject)
	{
		const FValueId Id = ValueObject["Id"_ASV].AsObjectId();
=======
	Builder.SetMeta(Object[ANSITEXTVIEW("Meta")].AsObject());

	auto LoadValue = [&Attachments](const FCbObjectView& ValueObject)
	{
		const FValueId Id = ValueObject[ANSITEXTVIEW("Id")].AsObjectId();
>>>>>>> d731a049
		if (Id.IsNull())
		{
			return FValueWithId();
		}
<<<<<<< HEAD
		const FIoHash RawHash = ValueObject["RawHash"_ASV].AsHash();
=======
		const FIoHash RawHash = ValueObject[ANSITEXTVIEW("RawHash")].AsHash();
>>>>>>> d731a049
		if (const FCbAttachment* Attachment = Attachments.FindAttachment(RawHash))
		{
			if (const FCompressedBuffer& Compressed = Attachment->AsCompressedBinary())
			{
				return FValueWithId(Id, Compressed);
			}
		}
<<<<<<< HEAD
		const uint64 RawSize = ValueObject["RawSize"_ASV].AsUInt64(MAX_uint64);
=======
		const uint64 RawSize = ValueObject[ANSITEXTVIEW("RawSize")].AsUInt64(MAX_uint64);
>>>>>>> d731a049
		if (!RawHash.IsZero() && RawSize != MAX_uint64)
		{
			return FValueWithId(Id, RawHash, RawSize);
		}
		else
		{
			return FValueWithId();
		}
	};

<<<<<<< HEAD
	for (FCbFieldView ValueField : ObjectView["Values"_ASV])
=======
	for (FCbFieldView ValueField : ObjectView[ANSITEXTVIEW("Values")])
>>>>>>> d731a049
	{
		FValueWithId Value = LoadValue(ValueField.AsObjectView());
		if (!Value)
		{
			return FOptionalCacheRecord();
		}
		Builder.AddValue(Value);
	}

	return Builder.Build();
}

FOptionalCacheRecord FCacheRecord::Load(const FCbPackage& Package)
{
	return Load(Package, Package.GetObject());
}

FCacheRecordBuilder::FCacheRecordBuilder(const FCacheKey& Key)
	: RecordBuilder(new Private::FCacheRecordBuilderInternal(Key))
{
}

void FCacheRecordBuilder::AddValue(const FValueId& Id, const FCompositeBuffer& Buffer, const uint64 BlockSize)
{
	return RecordBuilder->AddValue(Id, FValue::Compress(Buffer, BlockSize));
}

void FCacheRecordBuilder::AddValue(const FValueId& Id, const FSharedBuffer& Buffer, const uint64 BlockSize)
{
	return RecordBuilder->AddValue(Id, FValue::Compress(Buffer, BlockSize));
}

void FCacheRecordBuilder::AddValue(const FValueWithId& Value)
{
	return RecordBuilder->AddValue(Value.GetId(), Value);
}

} // UE::DerivedData

///////////////////////////////////////////////////////////////////////////////////////////////////////////////////////

namespace UE::DerivedData::Private
{

uint64 GetCacheRecordCompressedSize(const FCacheRecord& Record)
{
	const uint64 MetaSize = Record.GetMeta().GetSize();
	return int64(Algo::TransformAccumulate(Record.GetValues(),
		[](const FValueWithId& Value) { return Value.GetData().GetCompressedSize(); }, MetaSize));
}

uint64 GetCacheRecordTotalRawSize(const FCacheRecord& Record)
{
	const uint64 MetaSize = Record.GetMeta().GetSize();
	return int64(Algo::TransformAccumulate(Record.GetValues(), &FValueWithId::GetRawSize, MetaSize));
}

uint64 GetCacheRecordRawSize(const FCacheRecord& Record)
{
	const uint64 MetaSize = Record.GetMeta().GetSize();
	return int64(Algo::TransformAccumulate(Record.GetValues(),
		[](const FValueWithId& Value) { return Value.GetData().GetRawSize(); }, MetaSize));
}

} // UE::DerivedData::Private<|MERGE_RESOLUTION|>--- conflicted
+++ resolved
@@ -169,28 +169,16 @@
 void FCacheRecord::Save(FCbPackage& Attachments, FCbWriter& Writer) const
 {
 	Writer.BeginObject();
-<<<<<<< HEAD
-	Writer << "Key"_ASV << GetKey();
+	Writer << ANSITEXTVIEW("Key") << GetKey();
 
 	if (const FCbObject& Meta = GetMeta())
 	{
-		Writer.AddObject("Meta"_ASV, Meta);
-=======
-	Writer << ANSITEXTVIEW("Key") << GetKey();
-
-	if (const FCbObject& Meta = GetMeta())
-	{
 		Writer.AddObject(ANSITEXTVIEW("Meta"), Meta);
->>>>>>> d731a049
 	}
 	TConstArrayView<FValueWithId> Values = GetValues();
 	if (!Values.IsEmpty())
 	{
-<<<<<<< HEAD
-		Writer.BeginArray("Values"_ASV);
-=======
 		Writer.BeginArray(ANSITEXTVIEW("Values"));
->>>>>>> d731a049
 		for (const FValueWithId& Value : Values)
 		{
 			if (Value.HasData())
@@ -198,15 +186,9 @@
 				Attachments.AddAttachment(FCbAttachment(Value.GetData()));
 			}
 			Writer.BeginObject();
-<<<<<<< HEAD
-			Writer.AddObjectId("Id"_ASV, Value.GetId());
-			Writer.AddBinaryAttachment("RawHash"_ASV, Value.GetRawHash());
-			Writer.AddInteger("RawSize"_ASV, Value.GetRawSize());
-=======
 			Writer.AddObjectId(ANSITEXTVIEW("Id"), Value.GetId());
 			Writer.AddBinaryAttachment(ANSITEXTVIEW("RawHash"), Value.GetRawHash());
 			Writer.AddInteger(ANSITEXTVIEW("RawSize"), Value.GetRawSize());
->>>>>>> d731a049
 			Writer.EndObject();
 		}
 		Writer.EndArray();
@@ -217,22 +199,9 @@
 FOptionalCacheRecord FCacheRecord::Load(const FCbPackage& Attachments, const FCbObject& Object)
 {
 	const FCbObjectView ObjectView = Object;
-<<<<<<< HEAD
-
-	// Check for the previous format of cache record. Remove this check in 5.1.
-	if (ObjectView["Value"_ASV] || ObjectView["Attachments"_ASV])
-	{
-		return FOptionalCacheRecord();
-	}
-
-	FCacheKey Key;
-	FCbObjectView KeyObject = ObjectView["Key"_ASV].AsObjectView();
-	auto TrySetBucketName = [](FUtf8StringView Name, FCacheKey& Key)
-=======
 
 	// Check for the previous format of cache record. Remove this check in 5.1.
 	if (ObjectView[ANSITEXTVIEW("Value")] || ObjectView[ANSITEXTVIEW("Attachments")])
->>>>>>> d731a049
 	{
 		return FOptionalCacheRecord();
 	}
@@ -245,28 +214,16 @@
 
 	FCacheRecordBuilder Builder(Key);
 
-<<<<<<< HEAD
-	Builder.SetMeta(Object["Meta"_ASV].AsObject());
+	Builder.SetMeta(Object[ANSITEXTVIEW("Meta")].AsObject());
 
 	auto LoadValue = [&Attachments](const FCbObjectView& ValueObject)
 	{
-		const FValueId Id = ValueObject["Id"_ASV].AsObjectId();
-=======
-	Builder.SetMeta(Object[ANSITEXTVIEW("Meta")].AsObject());
-
-	auto LoadValue = [&Attachments](const FCbObjectView& ValueObject)
-	{
 		const FValueId Id = ValueObject[ANSITEXTVIEW("Id")].AsObjectId();
->>>>>>> d731a049
 		if (Id.IsNull())
 		{
 			return FValueWithId();
 		}
-<<<<<<< HEAD
-		const FIoHash RawHash = ValueObject["RawHash"_ASV].AsHash();
-=======
 		const FIoHash RawHash = ValueObject[ANSITEXTVIEW("RawHash")].AsHash();
->>>>>>> d731a049
 		if (const FCbAttachment* Attachment = Attachments.FindAttachment(RawHash))
 		{
 			if (const FCompressedBuffer& Compressed = Attachment->AsCompressedBinary())
@@ -274,11 +231,7 @@
 				return FValueWithId(Id, Compressed);
 			}
 		}
-<<<<<<< HEAD
-		const uint64 RawSize = ValueObject["RawSize"_ASV].AsUInt64(MAX_uint64);
-=======
 		const uint64 RawSize = ValueObject[ANSITEXTVIEW("RawSize")].AsUInt64(MAX_uint64);
->>>>>>> d731a049
 		if (!RawHash.IsZero() && RawSize != MAX_uint64)
 		{
 			return FValueWithId(Id, RawHash, RawSize);
@@ -289,11 +242,7 @@
 		}
 	};
 
-<<<<<<< HEAD
-	for (FCbFieldView ValueField : ObjectView["Values"_ASV])
-=======
 	for (FCbFieldView ValueField : ObjectView[ANSITEXTVIEW("Values")])
->>>>>>> d731a049
 	{
 		FValueWithId Value = LoadValue(ValueField.AsObjectView());
 		if (!Value)
