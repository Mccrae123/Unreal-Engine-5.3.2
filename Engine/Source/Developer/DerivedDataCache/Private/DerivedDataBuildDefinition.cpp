--- conflicted
+++ resolved
@@ -173,11 +173,7 @@
 
 	if (bHasConstants)
 	{
-<<<<<<< HEAD
-		Writer.BeginObject("Constants"_ASV);
-=======
 		Writer.BeginObject(ANSITEXTVIEW("Constants"));
->>>>>>> d731a049
 		for (const TPair<FUtf8SharedString, FBuildDefinitionBuilderInternal::InputType>& Pair : DefinitionBuilder.Inputs)
 		{
 			if (Pair.Value.IsType<FCbObject>())
@@ -195,24 +191,15 @@
 
 	if (bHasBuilds)
 	{
-<<<<<<< HEAD
-		Writer.BeginObject("Builds"_ASV);
-=======
 		Writer.BeginObject(ANSITEXTVIEW("Builds"));
->>>>>>> d731a049
 		for (const TPair<FUtf8SharedString, FBuildDefinitionBuilderInternal::InputType>& Pair : DefinitionBuilder.Inputs)
 		{
 			if (Pair.Value.IsType<FBuildValueKey>())
 			{
 				const FBuildValueKey& ValueKey = Pair.Value.Get<FBuildValueKey>();
 				Writer.BeginObject(Pair.Key);
-<<<<<<< HEAD
-				Writer.AddHash("Build"_ASV, ValueKey.BuildKey.Hash);
-				Writer.AddObjectId("Id"_ASV, ValueKey.Id);
-=======
 				Writer.AddHash(ANSITEXTVIEW("Build"), ValueKey.BuildKey.Hash);
 				Writer.AddObjectId(ANSITEXTVIEW("Id"), ValueKey.Id);
->>>>>>> d731a049
 				Writer.EndObject();
 			}
 		}
@@ -221,11 +208,7 @@
 
 	if (bHasBulkData)
 	{
-<<<<<<< HEAD
-		Writer.BeginObject("BulkData"_ASV);
-=======
 		Writer.BeginObject(ANSITEXTVIEW("BulkData"));
->>>>>>> d731a049
 		for (const TPair<FUtf8SharedString, FBuildDefinitionBuilderInternal::InputType>& Pair : DefinitionBuilder.Inputs)
 		{
 			if (Pair.Value.IsType<FGuid>())
@@ -238,11 +221,7 @@
 
 	if (bHasFiles)
 	{
-<<<<<<< HEAD
-		Writer.BeginObject("Files"_ASV);
-=======
 		Writer.BeginObject(ANSITEXTVIEW("Files"));
->>>>>>> d731a049
 		for (const TPair<FUtf8SharedString, FBuildDefinitionBuilderInternal::InputType>& Pair : DefinitionBuilder.Inputs)
 		{
 			if (Pair.Value.IsType<FUtf8SharedString>())
@@ -255,11 +234,7 @@
 
 	if (bHasHashes)
 	{
-<<<<<<< HEAD
-		Writer.BeginObject("Hashes"_ASV);
-=======
 		Writer.BeginObject(ANSITEXTVIEW("Hashes"));
->>>>>>> d731a049
 		for (const TPair<FUtf8SharedString, FBuildDefinitionBuilderInternal::InputType>& Pair : DefinitionBuilder.Inputs)
 		{
 			if (Pair.Value.IsType<FIoHash>())
@@ -295,13 +270,8 @@
 		&& Algo::AllOf(Definition.AsView()[ANSITEXTVIEW("Inputs")][ANSITEXTVIEW("Builds")], [](FCbFieldView Field)
 			{
 				return Field.GetName().Len() > 0 && Field.IsObject()
-<<<<<<< HEAD
-					&& Field["Build"_ASV].IsHash()
-					&& Field["Id"_ASV].IsObjectId();
-=======
 					&& Field[ANSITEXTVIEW("Build")].IsHash()
 					&& Field[ANSITEXTVIEW("Id")].IsObjectId();
->>>>>>> d731a049
 			})
 		&& Algo::AllOf(Definition.AsView()[ANSITEXTVIEW("Inputs")][ANSITEXTVIEW("BulkData")],
 			[](FCbFieldView Field) { return Field.GetName().Len() > 0 && Field.IsUuid(); })
@@ -333,13 +303,8 @@
 {
 	for (FCbFieldView Field : Definition.AsView()[ANSITEXTVIEW("Inputs")][ANSITEXTVIEW("Builds")])
 	{
-<<<<<<< HEAD
-		const FBuildKey BuildKey{Field["Build"_ASV].AsHash()};
-		const FValueId Id = Field["Id"_ASV].AsObjectId();
-=======
 		const FBuildKey BuildKey{Field[ANSITEXTVIEW("Build")].AsHash()};
 		const FValueId Id = Field[ANSITEXTVIEW("Id")].AsObjectId();
->>>>>>> d731a049
 		Visitor(Field.GetName(), FBuildValueKey{BuildKey, Id});
 	}
 }
