--- conflicted
+++ resolved
@@ -46,8 +46,6 @@
 	UE_API explicit FCacheBucket(FUtf8StringView Name);
 	UE_API explicit FCacheBucket(FWideStringView Name);
 
-<<<<<<< HEAD
-=======
 	/** Create a cache bucket from a name and a display name. */
 	UE_API FCacheBucket(FUtf8StringView Name, FStringView DisplayName);
 	UE_API FCacheBucket(FWideStringView Name, FStringView DisplayName);
@@ -55,7 +53,6 @@
 	/** Append the display name if available or the bucket name if not. */
 	UE_API void ToDisplayName(FStringBuilderBase& OutDisplayName) const;
 
->>>>>>> 4af6daef
 	/** Whether this is null. */
 	inline bool IsNull() const { return !Name; }
 	/** Whether this is not null. */
@@ -110,7 +107,6 @@
 	{
 		return A.Bucket != B.Bucket || A.Hash != B.Hash;
 	}
-<<<<<<< HEAD
 
 	friend inline bool operator<(const FCacheKey& A, const FCacheKey& B)
 	{
@@ -119,16 +115,6 @@
 		return BucketA == BucketB ? A.Hash < B.Hash : BucketA < BucketB;
 	}
 
-=======
-
-	friend inline bool operator<(const FCacheKey& A, const FCacheKey& B)
-	{
-		const FCacheBucket& BucketA = A.Bucket;
-		const FCacheBucket& BucketB = B.Bucket;
-		return BucketA == BucketB ? A.Hash < B.Hash : BucketA < BucketB;
-	}
-
->>>>>>> 4af6daef
 	friend inline uint32 GetTypeHash(const FCacheKey& Key)
 	{
 		return HashCombine(GetTypeHash(Key.Bucket), GetTypeHash(Key.Hash));
