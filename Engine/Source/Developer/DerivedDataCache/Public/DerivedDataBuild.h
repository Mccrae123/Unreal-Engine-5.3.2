// Copyright Epic Games, Inc. All Rights Reserved.

#pragma once

#include "DerivedDataSharedStringFwd.h"
<<<<<<< HEAD
=======
#include "HAL/Platform.h"
>>>>>>> d731a049

#define UE_API DERIVEDDATACACHE_API

struct FGuid;

namespace UE::DerivedData { class FBuildActionBuilder; }
namespace UE::DerivedData { class FBuildDefinitionBuilder; }
namespace UE::DerivedData { class FBuildInputsBuilder; }
namespace UE::DerivedData { class FBuildOutputBuilder; }
namespace UE::DerivedData { class FBuildSession; }
namespace UE::DerivedData { class IBuildFunctionRegistry; }
namespace UE::DerivedData { class IBuildInputResolver; }
namespace UE::DerivedData { class IBuildScheduler; }
namespace UE::DerivedData { class IBuildWorkerRegistry; }

namespace UE::DerivedData { enum class EPriority : uint8; }

namespace UE::DerivedData
{

/**
 * Interface to the build system.
 *
 * Executing a build typically requires a definition, input resolver, session, and function.
 *
 * Use IBuild::CreateDefinition() to make a new build definition, or use IBuild::LoadDefinition()
 * to load a build definition that was previously saved. This references the function to execute,
 * and the inputs needed by the function.
 *
 * Use IBuild::CreateSession() to make a new build session with a build input resolver to resolve
 * input references into the referenced data. Use FBuildSession::Build() to schedule a definition
 * to build, along with any of its transitive build dependencies.
 *
 * Implement a IBuildFunction, with a unique name and version, to add values to the build context
 * based on constants and inputs in the context. Use TBuildFunctionFactory to add the function to
 * the registry at IBuild::GetFunctionRegistry() to allow the build job to find it.
 */
class IBuild
{
public:
	virtual ~IBuild() = default;

	/**
	 * Create a build definition builder.
	 *
	 * @param Name       The name by which to identify this definition for logging and profiling.
	 * @param Function   The name of the build function with which to build this definition.
	 */
	virtual FBuildDefinitionBuilder CreateDefinition(const FSharedString& Name, const FUtf8SharedString& Function) = 0;

	/**
	 * Create a build action builder.
	 *
	 * @param Name       The name by which to identify this action for logging and profiling.
	 * @param Function   The name of the build function that produced this action.
	 */
	virtual FBuildActionBuilder CreateAction(const FSharedString& Name, const FUtf8SharedString& Function) = 0;

	/**
	 * Create a build inputs builder.
	 *
	 * @param Name   The name by which to identify the inputs for logging and profiling.
	 */
	virtual FBuildInputsBuilder CreateInputs(const FSharedString& Name) = 0;

	/**
	 * Create a build output builder.
	 *
	 * @param Name       The name by which to identify this output for logging and profiling.
	 * @param Function   The name of the build function that produced this output.
	 */
	virtual FBuildOutputBuilder CreateOutput(const FSharedString& Name, const FUtf8SharedString& Function) = 0;

	/**
	 * Create a build session.
	 *
	 * An input resolver is required for the session to perform builds with unresolved inputs, or
	 * to resolve build value keys.
	 *
	 * A default scheduler is used if one is not provided. Using the default is recommended.
	 *
	 * @param Name            The name by which to identify this session for logging and profiling.
	 * @param InputResolver   The input resolver to resolve inputs for requested builds. Optional.
	 * @param Scheduler       The scheduler for builds created through the session. Optional.
	 */
	virtual FBuildSession CreateSession(
		const FSharedString& Name,
		IBuildInputResolver* InputResolver = nullptr,
		IBuildScheduler* Scheduler = nullptr) = 0;

	/**
	 * Returns the version of the build system.
	 *
	 * This version is expected to change very infrequently, only when formats and protocols used by
	 * the build system are changed in a way that breaks compatibility. This version is incorporated
	 * into build actions to keep the build output separate for different build versions.
	 */
	virtual const FGuid& GetVersion() const = 0;

	/**
	 * Returns the build function registry used by the build system.
	 */
	virtual IBuildFunctionRegistry& GetFunctionRegistry() const = 0;

	/**
	 * Returns the build worker registry used by the build system.
	 */
	virtual IBuildWorkerRegistry& GetWorkerRegistry() const = 0;
};

/** Returns a reference to the build system. Asserts if not available. */
UE_API IBuild& GetBuild();

} // UE::DerivedData

#undef UE_API<|MERGE_RESOLUTION|>--- conflicted
+++ resolved
@@ -3,10 +3,7 @@
 #pragma once
 
 #include "DerivedDataSharedStringFwd.h"
-<<<<<<< HEAD
-=======
 #include "HAL/Platform.h"
->>>>>>> d731a049
 
 #define UE_API DERIVEDDATACACHE_API
 
