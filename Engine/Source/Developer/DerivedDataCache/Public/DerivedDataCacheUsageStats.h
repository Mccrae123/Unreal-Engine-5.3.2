--- conflicted
+++ resolved
@@ -103,29 +103,12 @@
 #endif
 };
 
-<<<<<<< HEAD
-class FDerivedDataBackendInterface;
-
-=======
->>>>>>> 6bbb88c8
 /**
  *  Hierarchical usage stats for the DDC nodes.
  */
 class FDerivedDataCacheStatsNode : public TSharedFromThis<FDerivedDataCacheStatsNode>
 {
 public:
-<<<<<<< HEAD
-	FDerivedDataCacheStatsNode(const FDerivedDataBackendInterface* InBackendInterface, const FString& InCacheName)
-		: BackendInterface(InBackendInterface)
-		, CacheName(InCacheName)
-	{
-	}
-
-	const FDerivedDataBackendInterface* GetBackendInterface() const { return BackendInterface; }
-
-	const FString& GetCacheName() const { return CacheName; }
-
-=======
 	FDerivedDataCacheStatsNode() = default;
 
 	FDerivedDataCacheStatsNode(const FString& InCacheType, const FString& InCacheName, bool bInIsLocal)
@@ -141,7 +124,6 @@
 
 	bool IsLocal() const { return bIsLocal; }
 
->>>>>>> 6bbb88c8
 	TMap<FString, FDerivedDataCacheUsageStats> ToLegacyUsageMap() const
 	{
 		TMap<FString, FDerivedDataCacheUsageStats> UsageStats;
@@ -170,11 +152,7 @@
 			}
 		}
 		else
-<<<<<<< HEAD
-		{
-=======
 		{ //-V523
->>>>>>> 6bbb88c8
 			for (const auto& KVP : Stats)
 			{
 				COOK_STAT(UsageStatsMap.Add(FString::Printf(TEXT("%s: %s.%s"), *GraphPath, *GetCacheName(), *KVP.Key), KVP.Value));
@@ -193,10 +171,6 @@
 	TArray<TSharedRef<FDerivedDataCacheStatsNode>> Children;
 
 protected:
-<<<<<<< HEAD
-	const FDerivedDataBackendInterface* BackendInterface;
-	FString CacheName;
-=======
 	FString CacheType;
 	FString CacheName;
 	bool bIsLocal;
@@ -283,5 +257,4 @@
 struct FDerivedDataCacheSummaryStats
 {
 	COOK_STAT(TArray<FDerivedDataCacheSummaryStat> Stats);
->>>>>>> 6bbb88c8
 };