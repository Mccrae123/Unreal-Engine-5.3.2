--- conflicted
+++ resolved
@@ -110,8 +110,6 @@
 #endif
 };
 
-<<<<<<< HEAD
-=======
 /** Performance stats for this backend */
 struct FDerivedDataCacheSpeedStats
 {
@@ -129,7 +127,6 @@
 	Deactivation
 };
 
->>>>>>> d731a049
 /**
  *  Hierarchical usage stats for the DDC nodes.
  */
@@ -138,17 +135,11 @@
 public:
 	FDerivedDataCacheStatsNode() = default;
 
-<<<<<<< HEAD
-	FDerivedDataCacheStatsNode(const FString& InCacheType, const FString& InCacheName, bool bInIsLocal)
-		: CacheType(InCacheType)
-		, CacheName(InCacheName)
-=======
 	FDerivedDataCacheStatsNode(const FString& InCacheType, const FString& InCacheName, bool bInIsLocal, EDerivedDataCacheStatus InCacheStatus = EDerivedDataCacheStatus::None, const TCHAR* InCacheStatusText = nullptr)
 		: CacheType(InCacheType)
 		, CacheName(InCacheName)
 		, CacheStatusText(InCacheStatusText)
 		, CacheStatus(InCacheStatus)
->>>>>>> d731a049
 		, bIsLocal(bInIsLocal)
 	{
 	}
@@ -157,13 +148,10 @@
 
 	const FString& GetCacheName() const { return CacheName; }
 
-<<<<<<< HEAD
-=======
 	const EDerivedDataCacheStatus GetCacheStatus() const { return CacheStatus; }
 
 	const FString& GetCacheStatusText() const { return CacheStatusText; }
 
->>>>>>> d731a049
 	bool IsLocal() const { return bIsLocal; }
 
 	TMap<FString, FDerivedDataCacheUsageStats> ToLegacyUsageMap() const
@@ -195,11 +183,7 @@
 		}
 		else
 		{ //-V523
-<<<<<<< HEAD
-			for (const auto& KVP : Stats)
-=======
 			for (const auto& KVP : UsageStats)
->>>>>>> d731a049
 			{
 				COOK_STAT(UsageStatsMap.Add(FString::Printf(TEXT("%s: %s.%s"), *GraphPath, *GetCacheName(), *KVP.Key), KVP.Value));
 			}
@@ -220,11 +204,8 @@
 protected:
 	FString CacheType;
 	FString CacheName;
-<<<<<<< HEAD
-=======
 	FString CacheStatusText;
 	EDerivedDataCacheStatus CacheStatus;
->>>>>>> d731a049
 	bool bIsLocal;
 };
 
