// Copyright Epic Games, Inc. All Rights Reserved.


#pragma once

#include "CoreMinimal.h"
#include "Containers/BitArray.h"
#include "Containers/StringView.h"
#include "DerivedDataCacheModule.h"

class FDerivedDataCacheUsageStats;
class FDerivedDataCacheStatsNode;
<<<<<<< HEAD
=======
class IDDCCleanup;
struct FDerivedDataCacheResourceStat;
struct FDerivedDataCacheSummaryStats;
>>>>>>> 6bbb88c8

/** 
 * Interface for the derived data cache
 * This API is fully threadsafe (with the possible exception of the system interface: NotfiyBootComplete, etc).
 */
class FDerivedDataCacheInterface
{
public:
	virtual ~FDerivedDataCacheInterface() = default;

	//--------------------
	// High Level Interface
	//--------------------

	/** 
	 * Synchronously checks the cache and if the item is present, it returns the cached results, otherwise tells the deriver to build the data and then updates the cache
	 * @param	DataDeriver	plugin to produce cache key and in the event of a miss, return the data.
	 * @param	bDataWasBuilt if non-null, set to true if the data returned had to be built instead of retrieved from the DDC. Used for stat tracking.
	 * @return	true if the data was retrieved from the cache or the deriver built the data sucessfully. false can only occur if the plugin returns false.
	**/
	virtual bool GetSynchronous(class FDerivedDataPluginInterface* DataDeriver, TArray<uint8>& OutData, bool* bDataWasBuilt = nullptr) = 0;

	/** 
	 * Starts the async process of checking the cache and if the item is present, retrieving the cached results, otherwise telling the deriver to build the data and then updating the cache
	 * If the plugin does not support threading, all of the above will be completed before the call returns.
	 * @param	DataDeriver	plugin to produce cache key and in the event of a miss, return the data.
	 * @return	a handle that can be used for PollAsynchronousCompletion, WaitAsynchronousCompletion and GetAsynchronousResults
	**/
	virtual uint32 GetAsynchronous(class FDerivedDataPluginInterface* DataDeriver) = 0;
	/** 
	 * Polls a previous GetAsynchronous get for completion.
	 * @param	Handle	Handle returned from GetAsynchronous.
	 * @return			true if the build / retrieve is complete and the results can be obtained.
	**/
	virtual bool PollAsynchronousCompletion(uint32 Handle) = 0;
	/** 
	 * Blocks the current thread until an previous GetAsynchronous request is ready
	 * @param	Handle	Handle returned from GetAsynchronous.
	**/
	virtual void WaitAsynchronousCompletion(uint32 Handle) = 0;
	/** 
	 * Retrieves the results from an async lookup / build. MUST only be called after the results are known to be ready by one of the aforementioned calls.
	 * @param	Handle	Handle returned from GetAsynchronous.
	 * @param	OutData	Array to receive the output results.
	 * @param	bDataWasBuilt if non-null, set to true if the data returned had to be built instead of retrieved from the DDC. Used for stat tracking.
	 * @return			true if the data was retrieved from the cache or the deriver built the data successfully. false can only occur if the plugin returns false.
	**/
	virtual bool GetAsynchronousResults(uint32 Handle, TArray<uint8>& OutData, bool* bDataWasBuilt = nullptr) = 0;
	virtual bool GetAsynchronousResults(uint32 Handle, TArray64<uint8>& OutData, bool* bDataWasBuilt = nullptr) = 0;

	//--------------------------
	// Low Level Static Helpers
	//--------------------------
	
	/**
	 * Returns true if character is valid in a DDC cache key without escaping 
	**/
	static bool IsValidCacheChar(const TCHAR C)
	{
		return FChar::IsAlnum(C) || FChar::IsUnderscore(C) || C == TEXT('$');
	}

	/** 
	 * Static function to make sure a cache key contains only legal characters by using an escape
	 * @param CacheKey							Cache key to sanitize
	 * @return									Sanitized cache key
	**/
	static FString SanitizeCacheKey(const TCHAR* CacheKey)
	{
		FString Output;
		FString Input(CacheKey);
		int32 StartValid = 0;
		int32 NumValid = 0;

		for (int32 i = 0; i < Input.Len(); i++)
		{
			if ( IsValidCacheChar(Input[i]) )
			{
				NumValid++;
			}
			else
			{
				// Copy the valid range so far
				Output += Input.Mid(StartValid, NumValid);

				// Reset valid ranges
				StartValid = i + 1;
				NumValid = 0;

				// Replace the invalid character with a special string
				Output += FString::Printf(TEXT("$%x"), uint32(Input[i]));
			}
		}

		// Just return the input if the entire string was valid
		if (StartValid == 0 && NumValid == Input.Len())
		{
			return Input;
		}
		else if (NumValid > 0)
		{
			// Copy the remaining valid part
			Output += Input.Mid(StartValid, NumValid);
		}

		return Output;
	}

	/** 
	 * Static function to build a cache key out of the plugin name, versions and plugin specific info
	 * @param PluginName						Name of the derived data type
	 * @param VersionString						Version string of the derived data
	 * @param PluginSpecificCacheKeySuffix		GUIDS and / or Hashes, etc to uniquely identify the specific cache entry
	 * @return									Assembled cache key
	**/
	static FString BuildCacheKey(const TCHAR* PluginName, const TCHAR* VersionString, const TCHAR* PluginSpecificCacheKeySuffix)
	{
		return SanitizeCacheKey(*FString::Printf(TEXT("%s_%s_%s"), PluginName, VersionString, PluginSpecificCacheKeySuffix));
	}

	//--------------------
	// Low Level Interface
	//--------------------

	/** 
	 * Synchronously checks the cache and if the item is present, it returns the cached results, otherwise it returns false
	 * @param	CacheKey	Key to identify the data
	 * @return	true if the data was retrieved from the cache
	**/
	UE_DEPRECATED(4.25, "'GetSynchronous' without a DebugContext is deprecated. Please provide a DebugContext!")
	bool GetSynchronous(const TCHAR* CacheKey, TArray<uint8>& OutData) { return GetSynchronous(CacheKey, OutData, TEXT("Unknown Context")); }

	/** 
	 * Starts the async process of checking the cache and if the item is present, retrieving the cached results
	 * @param	CacheKey		Key to identify the data
	 * @return	a handle that can be used for PollAsynchronousCompletion, WaitAsynchronousCompletion and GetAsynchronousResults
	**/
	UE_DEPRECATED(4.25, "'GetAsynchronous' without a DebugContext is deprecated. Please provide a DebugContext!")
	uint32 GetAsynchronous(const TCHAR* CacheKey) { return GetAsynchronous(CacheKey, TEXT("Unknown Context")); }

	/** 
	 * Puts data into the cache. This is fire-and-forget and typically asynchronous.
	 * @param	CacheKey	Key to identify the data
	 * @param	Data		Data to put in the cache under this key
	**/
	UE_DEPRECATED(4.25, "'Put' without a DebugContext is deprecated. Please provide a DebugContext!")
	void Put(const TCHAR* CacheKey, TArray<uint8>& Data, bool bPutEvenIfExists = false) { Put(CacheKey, Data, TEXT("Unknown Context"), bPutEvenIfExists); }

	/** 
	 * Synchronously checks the cache and if the item is present, it returns the cached results, otherwise it returns false.
	 *
	 * Prefer to use a FDerivedDataPluginInterface instead of generating the key directly.
	 *
	 * @param	CacheKey		Key to identify the data.
	 * @param	DebugContext	A string used to describe the data being generated. Typically the path to the object that it is generated from is sufficient.
	 * @return	true if the data was retrieved from the cache.
	**/
	virtual bool GetSynchronous(const TCHAR* CacheKey, TArray<uint8>& OutData, FStringView DebugContext) = 0; 
	virtual bool GetSynchronous(const TCHAR* CacheKey, TArray64<uint8>& OutData, FStringView DebugContext) = 0; 

	/** 
	 * Starts the async process of checking the cache and if the item is present, retrieving the cached results.
	 *
	 * Prefer to use a FDerivedDataPluginInterface instead of generating the key directly.
	 *
	 * @param	CacheKey		Key to identify the data.
	 * @param	DebugContext	A string used to describe the data being generated. Typically the path to the object that it is generated from is sufficient.
	 * @return	A handle that can be used for PollAsynchronousCompletion, WaitAsynchronousCompletion, and GetAsynchronousResults.
	**/
	virtual uint32 GetAsynchronous(const TCHAR* CacheKey, FStringView DebugContext) = 0;

	/** 
	 * Puts data into the cache. This is fire-and-forget and typically asynchronous.
	 *
	 * Prefer to use a FDerivedDataPluginInterface instead of generating the key directly.
	 *
	 * @param	CacheKey	Key to identify the data
	 * @param	Data		Data to put in the cache under this key
	 * @param	DataContext	A string used to describe the data being generated. Typically the path to the object that it is generated from is sufficient.
	**/
	virtual void Put(const TCHAR* CacheKey, TArrayView64<const uint8> Data, FStringView DataContext, bool bPutEvenIfExists = false) = 0;

	/**
	 * Hint that the data associated with the key is transient and may be optionally purged from the cache.
	 * @param	CacheKey	Key that is associated with transient data.
	 */
	virtual void MarkTransient(const TCHAR* CacheKey) = 0;

	/**
	 * Returns true if the data associated with the key is likely to exist in the cache.
	 * Even if this function returns true, a get for this key may still fail!
	 * @param	CacheKey	Key to see if data probably exists.
	 */
	virtual bool CachedDataProbablyExists(const TCHAR* CacheKey) = 0;

	/**
	 * Returns whether the data associated with each key is likely to exist in the cache.
	 * Even if this function returns true, a get for one of the keys may still fail!
	 * @param	CacheKeys	Keys to see if data probably exists.
	 * @return				A bit array with bits indicating whether the data for the corresponding key will probably be found
	 */
	virtual TBitArray<> CachedDataProbablyExistsBatch(TConstArrayView<FString> CacheKeys) = 0;

	/**
	 * Returns true if the data associated with each key is likely to exist in the cache.
	 * Even if this function returns true, a get for one of the keys may still fail!
	 * @param	CacheKeys	Keys to see if data probably exists.
	 */
	virtual bool AllCachedDataProbablyExists(TConstArrayView<FString> CacheKeys) = 0;

	/**
	 * Synchronous attempt to make sure the cached data will be available as optimally as possible.
	 *
	 * @param	CacheKeys		Keys to identify the data.
	 * @param	DebugContext	A string used to describe the data being generated. Typically the path to the object that it is generated from is sufficient.
	 * @return					true if the data will probably be found in a fast backend on a future request.
	 */
	virtual bool TryToPrefetch(TConstArrayView<FString> CacheKeys, FStringView DebugContext) = 0;

	//--------------------
	// System Interface
	//--------------------

	/**
	 * Notify the system that the boot process is complete and so we can write the boot cache and get rid of it
	 */
	virtual void NotifyBootComplete() = 0;

	/**
	 * Adds or subtracts a number from the thread safe counter which tracks outstanding async requests. This is used to ensure everything is complete prior to shutdown.
	 */
	virtual void AddToAsyncCompletionCounter(int32 Addend) = 0;

	/**
	 * Are there any async DDC requests in progress?
	 */
	virtual bool AnyAsyncRequestsRemaining() const = 0;

	/**
	 * Wait for all outstanding async DDC operations to complete.
	 */
	virtual void WaitForQuiescence(bool bShutdown = false) = 0;

	/**
	 * Retrieve the directories used by the DDC
	 */
	virtual void GetDirectories(TArray<FString>& OutResults) = 0;

	/**
	* Retrieve whether a Shared DDC is being used
	*/
	virtual bool GetUsingSharedDDC() const = 0;

	/**
	 * Retrieve the name of the graph used when configuring DDC
	 */
	virtual const TCHAR* GetGraphName() const = 0;

	/**
	 * Retrieve the name of the 'default' graph, which may or may not be the active graph currently.
	 */
	virtual const TCHAR* GetDefaultGraphName() const = 0;

	/**
	 * Are we currently using the default graph configuration?
	 */
	bool IsDefaultGraph() const { return TStringView<TCHAR>(GetGraphName()).Equals(GetDefaultGraphName()); }

<<<<<<< HEAD
=======
	/**
	 * Retrieve the interface to the background cache cleanup.
	 */
	UE_DEPRECATED(5.0, "This has been replaced by UE::DerivedData::GetCache().GetMaintainer().")
	virtual IDDCCleanup* GetCleanup() const = 0;

>>>>>>> 6bbb88c8
	//--------------------
	// UsageStats Interface
	//--------------------

	/**
	 * Retrieve usage stats by the DDC
	 */
	virtual void GatherUsageStats(TMap<FString, FDerivedDataCacheUsageStats>& UsageStats) = 0;

	/**
	 * Retrieve usage stats by the DDC
	 */
	UE_DEPRECATED(4.27, "This overload of GatherUsageStats is temporary. Please use other overload.")
	virtual TSharedRef<FDerivedDataCacheStatsNode> GatherUsageStats() const = 0;

<<<<<<< HEAD
=======
	virtual void GatherResourceStats(TArray<FDerivedDataCacheResourceStat>& DDCResourceStats) const = 0;

	virtual void GatherSummaryStats(FDerivedDataCacheSummaryStats& DDCSummaryStats) const = 0;

>>>>>>> 6bbb88c8
	//-----------------------
	// Notification Interface
	//-----------------------

	enum EDDCNotification
	{
		// DDC performance notification generated when not using a shared cache
		SharedDDCPerformanceNotification
	};


	DECLARE_MULTICAST_DELEGATE_OneParam(FOnDDCNotification, EDDCNotification);

	/**
	* Retrieve the event delegate for cache put notifications
	*/
	virtual FOnDDCNotification& GetDDCNotificationEvent() = 0;

<<<<<<< HEAD
};

/**
 * Module for the Derived Data Cache and Derived Data Build.
 */
class IDerivedDataCacheModule : public IModuleInterface
{
public:
	/** Return the DDC interface **/
	UE_DEPRECATED(4.27, "GetDDC has been replaced by CreateOrGetCache.")
	virtual FDerivedDataCacheInterface& GetDDC() = 0;

	/**
	 * Returns the cache, which is created by the first call to this function.
	 *
	 * This always returns a pointer to a valid cache, but that pointer becomes null when the module
	 * shuts down and destroys the cache. This extra level of indirection allows a caller to observe
	 * the destruction of the cache without polling this function or monitoring the module lifetime.
	 */
	virtual FDerivedDataCacheInterface* const* CreateOrGetCache() = 0;
=======
>>>>>>> 6bbb88c8
};<|MERGE_RESOLUTION|>--- conflicted
+++ resolved
@@ -10,12 +10,9 @@
 
 class FDerivedDataCacheUsageStats;
 class FDerivedDataCacheStatsNode;
-<<<<<<< HEAD
-=======
 class IDDCCleanup;
 struct FDerivedDataCacheResourceStat;
 struct FDerivedDataCacheSummaryStats;
->>>>>>> 6bbb88c8
 
 /** 
  * Interface for the derived data cache
@@ -284,15 +281,12 @@
 	 */
 	bool IsDefaultGraph() const { return TStringView<TCHAR>(GetGraphName()).Equals(GetDefaultGraphName()); }
 
-<<<<<<< HEAD
-=======
 	/**
 	 * Retrieve the interface to the background cache cleanup.
 	 */
 	UE_DEPRECATED(5.0, "This has been replaced by UE::DerivedData::GetCache().GetMaintainer().")
 	virtual IDDCCleanup* GetCleanup() const = 0;
 
->>>>>>> 6bbb88c8
 	//--------------------
 	// UsageStats Interface
 	//--------------------
@@ -308,13 +302,10 @@
 	UE_DEPRECATED(4.27, "This overload of GatherUsageStats is temporary. Please use other overload.")
 	virtual TSharedRef<FDerivedDataCacheStatsNode> GatherUsageStats() const = 0;
 
-<<<<<<< HEAD
-=======
 	virtual void GatherResourceStats(TArray<FDerivedDataCacheResourceStat>& DDCResourceStats) const = 0;
 
 	virtual void GatherSummaryStats(FDerivedDataCacheSummaryStats& DDCSummaryStats) const = 0;
 
->>>>>>> 6bbb88c8
 	//-----------------------
 	// Notification Interface
 	//-----------------------
@@ -333,27 +324,4 @@
 	*/
 	virtual FOnDDCNotification& GetDDCNotificationEvent() = 0;
 
-<<<<<<< HEAD
-};
-
-/**
- * Module for the Derived Data Cache and Derived Data Build.
- */
-class IDerivedDataCacheModule : public IModuleInterface
-{
-public:
-	/** Return the DDC interface **/
-	UE_DEPRECATED(4.27, "GetDDC has been replaced by CreateOrGetCache.")
-	virtual FDerivedDataCacheInterface& GetDDC() = 0;
-
-	/**
-	 * Returns the cache, which is created by the first call to this function.
-	 *
-	 * This always returns a pointer to a valid cache, but that pointer becomes null when the module
-	 * shuts down and destroys the cache. This extra level of indirection allows a caller to observe
-	 * the destruction of the cache without polling this function or monitoring the module lifetime.
-	 */
-	virtual FDerivedDataCacheInterface* const* CreateOrGetCache() = 0;
-=======
->>>>>>> 6bbb88c8
 };