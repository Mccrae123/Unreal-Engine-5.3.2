// Copyright Epic Games, Inc. All Rights Reserved.


#pragma once

#include "CoreMinimal.h"
#include "Containers/BitArray.h"
#include "Containers/StringView.h"
#include "Misc/AsciiSet.h"
#include "DerivedDataCacheModule.h"

class FDerivedDataCacheUsageStats;
class FDerivedDataCacheStatsNode;
class IDDCCleanup;
struct FDerivedDataCacheResourceStat;
struct FDerivedDataCacheSummaryStats;
struct FAnalyticsEventAttribute;

/** 
 * Interface for the derived data cache
 * This API is fully threadsafe (with the possible exception of the system interface: NotfiyBootComplete, etc).
 */
class FDerivedDataCacheInterface
{
public:
	virtual ~FDerivedDataCacheInterface() = default;

	//--------------------
	// High Level Interface
	//--------------------

	/** 
	 * Synchronously checks the cache and if the item is present, it returns the cached results, otherwise tells the deriver to build the data and then updates the cache
	 * @param	DataDeriver	plugin to produce cache key and in the event of a miss, return the data.
	 * @param	bDataWasBuilt if non-null, set to true if the data returned had to be built instead of retrieved from the DDC. Used for stat tracking.
	 * @return	true if the data was retrieved from the cache or the deriver built the data sucessfully. false can only occur if the plugin returns false.
	**/
	virtual bool GetSynchronous(class FDerivedDataPluginInterface* DataDeriver, TArray<uint8>& OutData, bool* bDataWasBuilt = nullptr) = 0;

	/** 
	 * Starts the async process of checking the cache and if the item is present, retrieving the cached results, otherwise telling the deriver to build the data and then updating the cache
	 * If the plugin does not support threading, all of the above will be completed before the call returns.
	 * @param	DataDeriver	plugin to produce cache key and in the event of a miss, return the data.
	 * @return	a handle that can be used for PollAsynchronousCompletion, WaitAsynchronousCompletion and GetAsynchronousResults
	**/
	virtual uint32 GetAsynchronous(class FDerivedDataPluginInterface* DataDeriver) = 0;
	/** 
	 * Polls a previous GetAsynchronous get for completion.
	 * @param	Handle	Handle returned from GetAsynchronous.
	 * @return			true if the build / retrieve is complete and the results can be obtained.
	**/
	virtual bool PollAsynchronousCompletion(uint32 Handle) = 0;
	/** 
	 * Blocks the current thread until an previous GetAsynchronous request is ready
	 * @param	Handle	Handle returned from GetAsynchronous.
	**/
	virtual void WaitAsynchronousCompletion(uint32 Handle) = 0;
	/** 
	 * Retrieves the results from an async lookup / build. MUST only be called after the results are known to be ready by one of the aforementioned calls.
	 * @param	Handle	Handle returned from GetAsynchronous.
	 * @param	OutData	Array to receive the output results.
	 * @param	bDataWasBuilt if non-null, set to true if the data returned had to be built instead of retrieved from the DDC. Used for stat tracking.
	 * @return			true if the data was retrieved from the cache or the deriver built the data successfully. false can only occur if the plugin returns false.
	**/
	virtual bool GetAsynchronousResults(uint32 Handle, TArray<uint8>& OutData, bool* bDataWasBuilt = nullptr) = 0;
	virtual bool GetAsynchronousResults(uint32 Handle, TArray64<uint8>& OutData, bool* bDataWasBuilt = nullptr) = 0;

	//--------------------------
	// Low Level Static Helpers
	//--------------------------
	
private:
	static inline constexpr FAsciiSet ValidCacheKeyChars = "ABCDEFGHIJKLMNOPQRSTUVWXYZabcdefghijklmnopqrstuvwxyz0123456789_$";

	static void AppendSanitized(FString& Out, FStringView In)
	{
		while (true)
		{
			FStringView SanePrefix = FAsciiSet::FindPrefixWith(In, ValidCacheKeyChars);
			Out.Append(SanePrefix);
			In.RemovePrefix(SanePrefix.Len());

			if (In.IsEmpty())
			{
				break;
			}

			Out.Appendf(TEXT("$%x"), uint32(In[0]));
			In.RemovePrefix(1);
		}
	}

public:
	/**
	 * Returns true if character is valid in a DDC cache key without escaping 
	**/
	static bool IsValidCacheChar(const TCHAR C)
	{
		return ValidCacheKeyChars.Contains(C);
	}

	/** 
	 * Static function to make sure a cache key contains only legal characters by using an escape
	 * @param CacheKey							Cache key to sanitize
	 * @return									Sanitized cache key
	**/
	static FString SanitizeCacheKey(const TCHAR* CacheKey)
	{
		FString Out;
		AppendSanitized(Out, FStringView(CacheKey));
		return Out;
	}

	/** 
	 * Static function to build a cache key out of the plugin name, versions and plugin specific info
	 * @param PluginName						Name of the derived data type
	 * @param VersionString						Version string of the derived data
	 * @param PluginSpecificCacheKeySuffix		GUIDS and / or Hashes, etc to uniquely identify the specific cache entry
	 * @return									Assembled cache key
	**/
	static FString BuildCacheKey(const TCHAR* PluginName, const TCHAR* VersionString, const TCHAR* PluginSpecificCacheKeySuffix)
	{
		return BuildCacheKey(FStringView(PluginName), FStringView(VersionString), FStringView(PluginSpecificCacheKeySuffix));
	}
	
	static FString BuildCacheKey(FStringView PluginName, FStringView VersionString, FStringView PluginSpecificCacheKeySuffix)
	{
		FString Out;
		Out.Reserve(PluginName.Len() + 1 + VersionString.Len() + 1 + PluginSpecificCacheKeySuffix.Len());
		AppendSanitized(Out, PluginName);
		Out.AppendChar(TEXT('_'));
		AppendSanitized(Out, VersionString);
		Out.AppendChar(TEXT('_'));
		AppendSanitized(Out, PluginSpecificCacheKeySuffix);
		return Out;
	}

	//--------------------
	// Low Level Interface
	//--------------------

	/** 
	 * Synchronously checks the cache and if the item is present, it returns the cached results, otherwise it returns false.
	 *
	 * Prefer to use a FDerivedDataPluginInterface instead of generating the key directly.
	 *
	 * @param	CacheKey		Key to identify the data.
	 * @param	DebugContext	A string used to describe the data being generated. Typically the path to the object that it is generated from is sufficient.
	 * @return	true if the data was retrieved from the cache.
	**/
	virtual bool GetSynchronous(const TCHAR* CacheKey, TArray<uint8>& OutData, FStringView DebugContext) = 0; 
	virtual bool GetSynchronous(const TCHAR* CacheKey, TArray64<uint8>& OutData, FStringView DebugContext) = 0; 

	/** 
	 * Starts the async process of checking the cache and if the item is present, retrieving the cached results.
	 *
	 * Prefer to use a FDerivedDataPluginInterface instead of generating the key directly.
	 *
	 * @param	CacheKey		Key to identify the data.
	 * @param	DebugContext	A string used to describe the data being generated. Typically the path to the object that it is generated from is sufficient.
	 * @return	A handle that can be used for PollAsynchronousCompletion, WaitAsynchronousCompletion, and GetAsynchronousResults.
	**/
	virtual uint32 GetAsynchronous(const TCHAR* CacheKey, FStringView DebugContext) = 0;

	/** 
	 * Puts data into the cache. This is fire-and-forget and typically asynchronous.
	 *
	 * Prefer to use a FDerivedDataPluginInterface instead of generating the key directly.
	 *
	 * @param	CacheKey	Key to identify the data
	 * @param	Data		Data to put in the cache under this key
	 * @param	DataContext	A string used to describe the data being generated. Typically the path to the object that it is generated from is sufficient.
	**/
	virtual void Put(const TCHAR* CacheKey, TArrayView64<const uint8> Data, FStringView DataContext, bool bPutEvenIfExists = false) = 0;

	/**
	 * Hint that the data associated with the key is transient and may be optionally purged from the cache.
	 * @param	CacheKey	Key that is associated with transient data.
	 */
	virtual void MarkTransient(const TCHAR* CacheKey) = 0;

	/**
	 * Returns true if the data associated with the key is likely to exist in the cache.
	 * Even if this function returns true, a get for this key may still fail!
	 * @param	CacheKey	Key to see if data probably exists.
	 */
	virtual bool CachedDataProbablyExists(const TCHAR* CacheKey) = 0;

	/**
	 * Returns whether the data associated with each key is likely to exist in the cache.
	 * Even if this function returns true, a get for one of the keys may still fail!
	 * @param	CacheKeys	Keys to see if data probably exists.
	 * @return				A bit array with bits indicating whether the data for the corresponding key will probably be found
	 */
	virtual TBitArray<> CachedDataProbablyExistsBatch(TConstArrayView<FString> CacheKeys) = 0;

	/**
	 * Returns true if the data associated with each key is likely to exist in the cache.
	 * Even if this function returns true, a get for one of the keys may still fail!
	 * @param	CacheKeys	Keys to see if data probably exists.
	 */
	virtual bool AllCachedDataProbablyExists(TConstArrayView<FString> CacheKeys) = 0;

	/**
	 * Synchronous attempt to make sure the cached data will be available as optimally as possible.
	 *
	 * @param	CacheKeys		Keys to identify the data.
	 * @param	DebugContext	A string used to describe the data being generated. Typically the path to the object that it is generated from is sufficient.
	 * @return					true if the data will probably be found in a fast backend on a future request.
	 */
	virtual bool TryToPrefetch(TConstArrayView<FString> CacheKeys, FStringView DebugContext) = 0;

	//--------------------
	// System Interface
	//--------------------

	/**
	 * Notify the system that the boot process is complete and so we can write the boot cache and get rid of it
	 */
	virtual void NotifyBootComplete() = 0;

	/**
	 * Adds or subtracts a number from the thread safe counter which tracks outstanding async requests. This is used to ensure everything is complete prior to shutdown.
	 */
	virtual void AddToAsyncCompletionCounter(int32 Addend) = 0;

	/**
	 * Are there any async DDC requests in progress?
	 */
	virtual bool AnyAsyncRequestsRemaining() const = 0;

	/**
	 * Wait for all outstanding async DDC operations to complete.
	 */
	virtual void WaitForQuiescence(bool bShutdown = false) = 0;

	/**
	 * Retrieve the directories used by the DDC
	 */
	virtual void GetDirectories(TArray<FString>& OutResults) = 0;

	/**
	* Retrieve whether a Shared DDC is being used
	*/
	virtual bool GetUsingSharedDDC() const = 0;

	/**
	 * Retrieve the name of the graph used when configuring DDC
	 */
	virtual const TCHAR* GetGraphName() const = 0;

	/**
	 * Retrieve the name of the 'default' graph, which may or may not be the active graph currently.
	 */
	virtual const TCHAR* GetDefaultGraphName() const = 0;

	/**
	 * Are we currently using the default graph configuration?
	 */
	bool IsDefaultGraph() const { return TStringView<TCHAR>(GetGraphName()).Equals(GetDefaultGraphName()); }

<<<<<<< HEAD
	/**
	 * Retrieve the interface to the background cache cleanup.
	 */
	UE_DEPRECATED(5.0, "This has been replaced by UE::DerivedData::GetCache().GetMaintainer().")
	virtual IDDCCleanup* GetCleanup() const = 0;

=======
>>>>>>> 4af6daef
	//--------------------
	// UsageStats Interface
	//--------------------

	/**
	 * Retrieve usage stats by the DDC
	 */
	virtual void GatherUsageStats(TMap<FString, FDerivedDataCacheUsageStats>& UsageStats) = 0;

	/**
	 * Retrieve usage stats by the DDC
	 */
	UE_DEPRECATED(4.27, "This overload of GatherUsageStats is temporary. Please use other overload.")
	virtual TSharedRef<FDerivedDataCacheStatsNode> GatherUsageStats() const = 0;

	virtual void GatherResourceStats(TArray<FDerivedDataCacheResourceStat>& DDCResourceStats) const = 0;

	virtual void GatherSummaryStats(FDerivedDataCacheSummaryStats& DDCSummaryStats) const = 0;

	virtual void GatherAnalytics(TArray<FAnalyticsEventAttribute>& Attributes) const = 0;

	//-----------------------
	// Notification Interface
	//-----------------------

	enum EDDCNotification
	{
		// DDC performance notification generated when not using a shared cache
		SharedDDCPerformanceNotification
	};


	DECLARE_MULTICAST_DELEGATE_OneParam(FOnDDCNotification, EDDCNotification);

	/**
	* Retrieve the event delegate for cache put notifications
	*/
	virtual FOnDDCNotification& GetDDCNotificationEvent() = 0;

};<|MERGE_RESOLUTION|>--- conflicted
+++ resolved
@@ -259,15 +259,6 @@
 	 */
 	bool IsDefaultGraph() const { return TStringView<TCHAR>(GetGraphName()).Equals(GetDefaultGraphName()); }
 
-<<<<<<< HEAD
-	/**
-	 * Retrieve the interface to the background cache cleanup.
-	 */
-	UE_DEPRECATED(5.0, "This has been replaced by UE::DerivedData::GetCache().GetMaintainer().")
-	virtual IDDCCleanup* GetCleanup() const = 0;
-
-=======
->>>>>>> 4af6daef
 	//--------------------
 	// UsageStats Interface
 	//--------------------
