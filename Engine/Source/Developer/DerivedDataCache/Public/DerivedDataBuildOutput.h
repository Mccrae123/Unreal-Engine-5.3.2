// Copyright Epic Games, Inc. All Rights Reserved.

#pragma once

#include "Containers/ArrayView.h"
#include "Containers/ContainersFwd.h"
#include "Containers/StringFwd.h"
#include "Containers/StringView.h"
#include "CoreTypes.h"
#include "DerivedDataSharedStringFwd.h"
#include "Misc/ScopeExit.h"
#include "Templates/RefCounting.h"
#include "Templates/UniquePtr.h"
#include "Templates/UnrealTemplate.h"

#define UE_API DERIVEDDATACACHE_API

class FCbObject;
class FCbWriter;

namespace UE::DerivedData { class FBuildOutput; }
namespace UE::DerivedData { class FBuildOutputBuilder; }
namespace UE::DerivedData { class FCacheRecord; }
namespace UE::DerivedData { class FCacheRecordBuilder; }
namespace UE::DerivedData { class FOptionalBuildOutput; }
namespace UE::DerivedData { class FValue; }
namespace UE::DerivedData { class FValueWithId; }
namespace UE::DerivedData { struct FBuildOutputLog; }
namespace UE::DerivedData { struct FBuildOutputMessage; }
namespace UE::DerivedData { struct FValueId; }

namespace UE::DerivedData::Private
{

class IBuildOutputInternal
{
public:
	virtual ~IBuildOutputInternal() = default;
	virtual const FSharedString& GetName() const = 0;
	virtual const FUtf8SharedString& GetFunction() const = 0;
	virtual const FCbObject& GetMeta() const = 0;
	virtual const FValueWithId& GetValue(const FValueId& Id) const = 0;
	virtual TConstArrayView<FValueWithId> GetValues() const = 0;
	virtual TConstArrayView<FBuildOutputMessage> GetMessages() const = 0;
	virtual TConstArrayView<FBuildOutputLog> GetLogs() const = 0;
	virtual bool HasLogs() const = 0;
	virtual bool HasError() const = 0;
	virtual void Save(FCbWriter& Writer) const = 0;
	virtual void Save(FCacheRecordBuilder& RecordBuilder) const = 0;
	virtual void AddRef() const = 0;
	virtual void Release() const = 0;
};

FBuildOutput CreateBuildOutput(IBuildOutputInternal* Output);

class IBuildOutputBuilderInternal
{
public:
	virtual ~IBuildOutputBuilderInternal() = default;
	virtual void SetMeta(FCbObject&& Meta) = 0;
	virtual void AddValue(const FValueId& Id, const FValue& Value) = 0;
	virtual void AddMessage(const FBuildOutputMessage& Message) = 0;
	virtual void AddLog(const FBuildOutputLog& Log) = 0;
	virtual bool HasError() const = 0;
	virtual FBuildOutput Build() = 0;
};

FBuildOutputBuilder CreateBuildOutputBuilder(IBuildOutputBuilderInternal* OutputBuilder);

} // UE::DerivedData::Private

namespace UE::DerivedData
{

enum class EBuildOutputMessageLevel : uint8
{
	Error,
	Warning,
	Display,
};

<<<<<<< HEAD
=======
UE_API FUtf8StringBuilderBase& operator<<(FUtf8StringBuilderBase& Builder, EBuildOutputMessageLevel Level);

>>>>>>> 4af6daef
/** A build output message is diagnostic output from a build function and must be deterministic. */
struct FBuildOutputMessage
{
	FUtf8StringView Message;
	EBuildOutputMessageLevel Level;
};

enum class EBuildOutputLogLevel : uint8
{
	Error,
	Warning,
};

<<<<<<< HEAD
=======
UE_API FUtf8StringBuilderBase& operator<<(FUtf8StringBuilderBase& Builder, EBuildOutputLogLevel Level);

>>>>>>> 4af6daef
/**
 * A build output log is a log message captured from a build function.
 *
 * The build function may capture every log above a certain level of verbosity, which means these
 * have no guarantee of being deterministic. The presence of any output logs will disable caching
 * of the build output. To allow caching of build output with warnings or errors, replace the log
 * statements with build messages that are added to the build context.
 */
struct FBuildOutputLog
{
	FUtf8StringView Category;
	FUtf8StringView Message;
	EBuildOutputLogLevel Level;
};

/**
 * A build output is an immutable container of values, messages, and logs produced by a build.
 *
 * The output will not contain any values if it has any errors.
 *
 * The output can be requested without data, which means that the values will have null data.
 */
class FBuildOutput
{
public:
	/** Returns the name by which to identify this output for logging and profiling. */
	inline const FSharedString& GetName() const { return Output->GetName(); }

	/** Returns the name of the build function that produced this output. */
	inline const FUtf8SharedString& GetFunction() const { return Output->GetFunction(); }

	/** Returns the optional metadata. */
	inline const FCbObject& GetMeta() const { return Output->GetMeta(); }

	/** Returns the value matching the ID. Null if no match. Buffer is null if skipped. */
	inline const FValueWithId& GetValue(const FValueId& Id) const { return Output->GetValue(Id); }

	/** Returns the values in the output in order by ID. */
	inline TConstArrayView<FValueWithId> GetValues() const { return Output->GetValues(); }

	/** Returns the messages in the order that they were recorded. */
	inline TConstArrayView<FBuildOutputMessage> GetMessages() const { return Output->GetMessages(); }

	/** Returns the logs in the order that they were recorded. */
	inline TConstArrayView<FBuildOutputLog> GetLogs() const { return Output->GetLogs(); }

	/** Returns whether the output has any logs. */
	inline bool HasLogs() const { return Output->HasLogs(); }

	/** Returns whether the output has any errors. */
	inline bool HasError() const { return Output->HasError(); }

	/** Saves the build output to a compact binary object with values as attachments. */
	void Save(FCbWriter& Writer) const
	{
		Output->Save(Writer);
	}

	/** Saves the build output to a cache record. */
	void Save(FCacheRecordBuilder& RecordBuilder) const
	{
		Output->Save(RecordBuilder);
	}

	/**
	 * Load a build output.
	 *
	 * @param Name       The name by which to identify this output for logging and profiling.
	 * @param Function   The name of the build function that produced this output.
	 * @param Output     The saved output to load.
	 * @return A valid build output, or null on error.
	 */
	UE_API static FOptionalBuildOutput Load(const FSharedString& Name, const FUtf8SharedString& Function, const FCbObject& Output);
	UE_API static FOptionalBuildOutput Load(const FSharedString& Name, const FUtf8SharedString& Function, const FCacheRecord& Output);

private:
	friend class FOptionalBuildOutput;
	friend FBuildOutput Private::CreateBuildOutput(Private::IBuildOutputInternal* Output);

	inline explicit FBuildOutput(Private::IBuildOutputInternal* InOutput)
		: Output(InOutput)
	{
	}

	TRefCountPtr<Private::IBuildOutputInternal> Output;
};

/**
 * A build output builder is used to construct a build output.
 *
 * Create using IBuild::CreateOutput().
 *
 * @see FBuildOutput
 */
class FBuildOutputBuilder
{
public:
	/** Set the metadata for the output. Holds a reference and is cloned if not owned. */
	inline void SetMeta(FCbObject&& Meta)
	{
		return OutputBuilder->SetMeta(MoveTemp(Meta));
	}

	/** Add a value to the output. The ID must be unique in this output. */
	inline void AddValue(const FValueId& Id, const FValue& Value)
	{
		OutputBuilder->AddValue(Id, Value);
	}

	/** Add a message to the output. */
	inline void AddMessage(const FBuildOutputMessage& Message)
	{
		OutputBuilder->AddMessage(Message);
	}

	/** Add a log to the output. */
	inline void AddLog(const FBuildOutputLog& Log)
	{
		OutputBuilder->AddLog(Log);
	}

	/** Returns whether the output has any errors. */
	inline bool HasError() const
	{
		return OutputBuilder->HasError();
	}

	/** Build a build output, which makes this builder subsequently unusable. */
	inline FBuildOutput Build()
	{
		ON_SCOPE_EXIT { OutputBuilder = nullptr; };
		return OutputBuilder->Build();
	}

private:
	friend FBuildOutputBuilder Private::CreateBuildOutputBuilder(Private::IBuildOutputBuilderInternal* OutputBuilder);

	/** Construct a build output builder. Use IBuild::CreateOutput(). */
	inline explicit FBuildOutputBuilder(Private::IBuildOutputBuilderInternal* InOutputBuilder)
		: OutputBuilder(InOutputBuilder)
	{
	}

	TUniquePtr<Private::IBuildOutputBuilderInternal> OutputBuilder;
};

/**
 * A build output that can be null.
 *
 * @see FBuildOutput
 */
class FOptionalBuildOutput : private FBuildOutput
{
public:
	inline FOptionalBuildOutput() : FBuildOutput(nullptr) {}

	inline FOptionalBuildOutput(FBuildOutput&& InOutput) : FBuildOutput(MoveTemp(InOutput)) {}
	inline FOptionalBuildOutput(const FBuildOutput& InOutput) : FBuildOutput(InOutput) {}
	inline FOptionalBuildOutput& operator=(FBuildOutput&& InOutput) { FBuildOutput::operator=(MoveTemp(InOutput)); return *this; }
	inline FOptionalBuildOutput& operator=(const FBuildOutput& InOutput) { FBuildOutput::operator=(InOutput); return *this; }

	/** Returns the build output. The caller must check for null before using this accessor. */
	inline const FBuildOutput& Get() const & { return *this; }
	inline FBuildOutput Get() && { return MoveTemp(*this); }

	inline bool IsNull() const { return !IsValid(); }
	inline bool IsValid() const { return Output.IsValid(); }
	inline explicit operator bool() const { return IsValid(); }

	inline void Reset() { *this = FOptionalBuildOutput(); }
};

} // UE::DerivedData

#undef UE_API<|MERGE_RESOLUTION|>--- conflicted
+++ resolved
@@ -79,11 +79,8 @@
 	Display,
 };
 
-<<<<<<< HEAD
-=======
 UE_API FUtf8StringBuilderBase& operator<<(FUtf8StringBuilderBase& Builder, EBuildOutputMessageLevel Level);
 
->>>>>>> 4af6daef
 /** A build output message is diagnostic output from a build function and must be deterministic. */
 struct FBuildOutputMessage
 {
@@ -97,11 +94,8 @@
 	Warning,
 };
 
-<<<<<<< HEAD
-=======
 UE_API FUtf8StringBuilderBase& operator<<(FUtf8StringBuilderBase& Builder, EBuildOutputLogLevel Level);
 
->>>>>>> 4af6daef
 /**
  * A build output log is a log message captured from a build function.
  *
