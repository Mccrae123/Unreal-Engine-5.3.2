--- conflicted
+++ resolved
@@ -11,10 +11,6 @@
 		PrivateDependencyModuleNames.Add("Zen");
 		
 		// Dependencies for "S3" and "HTTP" backends
-<<<<<<< HEAD
-		PrivateDependencyModuleNames.AddRange(new string[] { "SSL", "Json", "Zen" });
-		PrivateIncludePathModuleNames.AddRange(new string[] { "DesktopPlatform", "Zen", "Analytics" });
-=======
 		// NOTE: DesktopPlatform is needed for UE Cloud DDC interactive login.  It is set as an private include
 		//		 dependency here, but not as a full dependency.  This will compile and link, but the absence of
 		//		 DesktopPlatform module at runtime will prevent interactive login from working.  Adding DesktopPlatform
@@ -24,7 +20,6 @@
 		//		 change in the future as the DDC module dependencies are refactored in the future.
 		PrivateDependencyModuleNames.AddRange(new string[] { "SSL", "Json", "Zen" });
 		PrivateIncludePathModuleNames.AddRange(new string[] { "DesktopPlatform", "Analytics" });
->>>>>>> 4af6daef
 		AddEngineThirdPartyPrivateStaticDependencies(Target, "libcurl");
 		AddEngineThirdPartyPrivateStaticDependencies(Target, "OpenSSL");
 
