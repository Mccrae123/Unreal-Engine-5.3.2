--- conflicted
+++ resolved
@@ -8,13 +8,8 @@
 	public DerivedDataCache(TargetInfo Target)
 	{
 		PrivateDependencyModuleNames.Add("Core");
-<<<<<<< HEAD
-		// Internal (NoRedist) module
-		if (Directory.Exists(Path.Combine("Developer", "NoRedist", "DDCUtils")))
-=======
 		// Internal (NotForLicensees) module
 		if (Directory.Exists(Path.Combine("Developer", "NotForLicensees", "DDCUtils")) && !UnrealBuildTool.UnrealBuildTool.BuildingRocket())
->>>>>>> ed5a1010
 		{
 			DynamicallyLoadedModuleNames.Add("DDCUtils");
 		}
