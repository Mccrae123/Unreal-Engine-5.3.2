// Copyright Epic Games, Inc. All Rights Reserved.

#include "LocTextHelper.h"
#include "PlatformInfo.h"
#include "Misc/Paths.h"
#include "Misc/FileHelper.h"
#include "Misc/DataDrivenPlatformInfoRegistry.h"
#include "Serialization/Csv/CsvParser.h"
#include "Internationalization/IBreakIterator.h"
#include "Internationalization/BreakIterator.h"

#include "Dom/JsonObject.h"
#include "Serialization/JsonInternationalizationManifestSerializer.h"
#include "Serialization/JsonInternationalizationArchiveSerializer.h"
#include "Serialization/JsonInternationalizationMetadataSerializer.h"

#define LOCTEXT_NAMESPACE "LocTextHelper"

DEFINE_LOG_CATEGORY_STATIC(LogLocTextHelper, Log, All);

bool FLocTextPlatformSplitUtils::ShouldSplitPlatformData(const ELocTextPlatformSplitMode& InSplitMode)
{
	return InSplitMode != ELocTextPlatformSplitMode::None;
}

const TArray<FString>& FLocTextPlatformSplitUtils::GetPlatformsToSplit(const ELocTextPlatformSplitMode& InSplitMode)
{
	switch (InSplitMode)
	{
	case ELocTextPlatformSplitMode::Confidential:
		{
			static const TArray<FString> ConfidentialPlatformNames = []()
			{
				TArray<FString> TmpArray;
				for (FName Name : FDataDrivenPlatformInfoRegistry::GetConfidentialPlatforms())
				{
					TmpArray.Add(Name.ToString());
				}
				TmpArray.Sort();
				return TmpArray;
			}();
			return ConfidentialPlatformNames;
		}
		break;

	case ELocTextPlatformSplitMode::All:
		{
			static const TArray<FString> AllPlatformNames = []()
			{
				// the Keys of the FDataDrivenPlatformInfoRegistry platforms are the known ini platform names
				TArray<FString> TmpArray;
				for (FName Name : FDataDrivenPlatformInfoRegistry::GetSortedPlatformNames())
				{
					TmpArray.Add(Name.ToString());
				}
				return TmpArray;
			}();
			return AllPlatformNames;
		}
		break;

	default:
		break;
	}

	static TArray<FString> EmptyArray;
	return EmptyArray;
}


void FLocTextConflicts::AddConflict(const FLocKey& InNamespace, const FLocKey& InKey, const TSharedPtr<FLocMetadataObject>& InKeyMetadata, const FLocItem& InSource, const FString& InSourceLocation)
{
	TSharedPtr<FConflict> ExistingEntry = FindEntryByKey(InNamespace, InKey, InKeyMetadata);
	if (!ExistingEntry.IsValid())
	{
		TSharedRef<FConflict> NewEntry = MakeShared<FConflict>(InNamespace, InKey, InKeyMetadata);
		EntriesByKey.Add(InKey, NewEntry);
		ExistingEntry = NewEntry;
	}
	ExistingEntry->Add(InSource, InSourceLocation.ReplaceCharWithEscapedChar());
}

TSharedPtr<FLocTextConflicts::FConflict> FLocTextConflicts::FindEntryByKey(const FLocKey& InNamespace, const FLocKey& InKey, const TSharedPtr<FLocMetadataObject> InKeyMetadata) const
{
	TArray<TSharedRef<FConflict>> MatchingEntries;
	EntriesByKey.MultiFind(InKey, MatchingEntries);

	for (const TSharedRef<FConflict>& Entry : MatchingEntries)
	{
		if (Entry->Namespace == InNamespace)
		{
			if (InKeyMetadata.IsValid() != Entry->KeyMetadataObj.IsValid())
			{
				continue;
			}
			else if ((!InKeyMetadata.IsValid() && !Entry->KeyMetadataObj.IsValid()) || (*InKeyMetadata == *Entry->KeyMetadataObj))
			{
				return Entry;
			}
		}
	}

	return nullptr;
}

FString FLocTextConflicts::GetConflictReport() const
{
	FString Report;

	for (const auto& ConflictPair : EntriesByKey)
	{
		const TSharedRef<FConflict>& Conflict = ConflictPair.Value;
		const FString& Namespace = Conflict->Namespace.GetString();
		const FString& Key = Conflict->Key.GetString();

		bool bAddToReport = false;
		TArray<FLocItem> SourceList;
		Conflict->EntriesBySourceLocation.GenerateValueArray(SourceList);
		if (SourceList.Num() >= 2)
		{
			for (int32 i = 0; i < SourceList.Num() - 1 && !bAddToReport; ++i)
			{
				for (int32 j = i + 1; j < SourceList.Num() && !bAddToReport; ++j)
				{
					if (!(SourceList[i] == SourceList[j]))
					{
						bAddToReport = true;
					}
				}
			}
		}

		if (bAddToReport)
		{
			FString KeyMetadataString = FJsonInternationalizationMetaDataSerializer::MetadataToString(Conflict->KeyMetadataObj);
			Report += FString::Printf(TEXT("%s - %s %s\n"), *Namespace, *Key, *KeyMetadataString);

			for (auto EntryIter = Conflict->EntriesBySourceLocation.CreateConstIterator(); EntryIter; ++EntryIter)
			{
				const FString& SourceLocation = EntryIter.Key();
				FString ProcessedSourceLocation = FPaths::ConvertRelativePathToFull(SourceLocation);
				ProcessedSourceLocation.ReplaceInline(TEXT("\\"), TEXT("/"));
				ProcessedSourceLocation.ReplaceInline(*FPaths::RootDir(), TEXT("/"));

				const FString& SourceText = EntryIter.Value().Text.ReplaceCharWithEscapedChar();

				FString SourceMetadataString = FJsonInternationalizationMetaDataSerializer::MetadataToString(EntryIter.Value().MetadataObj);
				Report += FString::Printf(TEXT("\t%s - \"%s\" %s\n"), *ProcessedSourceLocation, *SourceText, *SourceMetadataString);
			}
			Report += TEXT("\n");
		}
	}

	return Report;
}


const FString FLocTextWordCounts::ColHeadingDateTime = TEXT("Date/Time");
const FString FLocTextWordCounts::ColHeadingWordCount = TEXT("Word Count");

void FLocTextWordCounts::FRowData::ResetWordCounts()
{
	SourceWordCount = 0;
	PerCultureWordCounts.Reset();
}

bool FLocTextWordCounts::FRowData::IdenticalWordCounts(const FRowData& InOther) const
{
	if (SourceWordCount != InOther.SourceWordCount)
	{
		return false;
	}

	if (PerCultureWordCounts.Num() != InOther.PerCultureWordCounts.Num())
	{
		return false;
	}

	for (const auto& PerCultureWordCountPair : PerCultureWordCounts)
	{
		int32 OtherPerCultureWordCount = 0;
		if (const int32* FoundOtherPerCultureWordCount = InOther.PerCultureWordCounts.Find(PerCultureWordCountPair.Key))
		{
			OtherPerCultureWordCount = *FoundOtherPerCultureWordCount;
		}

		if (OtherPerCultureWordCount != PerCultureWordCountPair.Value)
		{
			return false;
		}
	}

	return true;
}

FLocTextWordCounts::FRowData& FLocTextWordCounts::AddRow(int32* OutIndex)
{
	const int32 RowIndex = Rows.AddDefaulted();
	if (OutIndex)
	{
		*OutIndex = RowIndex;
	}
	return Rows[RowIndex];
}

FLocTextWordCounts::FRowData* FLocTextWordCounts::GetRow(const int32 InIndex)
{
	return Rows.IsValidIndex(InIndex) ? &Rows[InIndex] : nullptr;
}

const FLocTextWordCounts::FRowData* FLocTextWordCounts::GetRow(const int32 InIndex) const
{
	return Rows.IsValidIndex(InIndex) ? &Rows[InIndex] : nullptr;
}

int32 FLocTextWordCounts::GetRowCount() const
{
	return Rows.Num();
}

void FLocTextWordCounts::TrimReport()
{
	SortRowsByDate();

	for (int32 RowIndex = 1; RowIndex < Rows.Num(); ++RowIndex)
	{
		const FRowData& PreviousRowData = Rows[RowIndex - 1];
		const FRowData& CurrentRowData = Rows[RowIndex];
		if (PreviousRowData.IdenticalWordCounts(CurrentRowData))
		{
			Rows.RemoveAt(RowIndex--, 1, /*bAllowShrinking*/false);
			continue;
		}
	}
}

bool FLocTextWordCounts::FromCSV(const FString& InCSVString, FText* OutError)
{
	const FCsvParser CsvParser(InCSVString);
	const auto& CsvRows = CsvParser.GetRows();

	// Must have at least 2 rows (timestamp + source word count)
	if (CsvRows.Num() <= 1)
	{
		if (OutError)
		{
			*OutError = FText::Format(LOCTEXT("Error_WordCountsFromCSV_TooFewRows", "Failed to parse the CSV string as it contained too few rows (expected at least 2, got {0})."), CsvRows.Num());
		}
		return false;
	}

	int32 DateTimeColumn = INDEX_NONE;
	int32 WordCountColumn = INDEX_NONE;
	TMap<FString, int32> PerCultureColumns;

	// Make sure our header has the required columns
	{
		const TArray<const TCHAR*>& CsvCells = CsvRows[0];

		for (int32 CellIdx = 0; CellIdx < CsvCells.Num(); ++CellIdx)
		{
			const TCHAR* Cell = CsvCells[CellIdx];
			if (FCString::Stricmp(Cell, *ColHeadingDateTime) == 0 && DateTimeColumn == INDEX_NONE)
			{
				DateTimeColumn = CellIdx;
			}
			else if (FCString::Stricmp(Cell, *ColHeadingWordCount) == 0 && WordCountColumn == INDEX_NONE)
			{
				WordCountColumn = CellIdx;
			}
			else
			{
				PerCultureColumns.Add(Cell, CellIdx);
			}
		}

		const bool bValidHeader = DateTimeColumn != INDEX_NONE && WordCountColumn != INDEX_NONE;
		if (!bValidHeader)
		{
			if (OutError)
			{
				*OutError = FText::Format(LOCTEXT("Error_WordCountsFromCSV_InvalidHeader", "Failed to parse the CSV string as the header was missing one of the required rows (either '{0}' or '{1}')."), FText::FromString(ColHeadingDateTime), FText::FromString(ColHeadingWordCount));
			}
			return false;
		}
	}

	// Perform the import
	Rows.Reset(CsvRows.Num() - 1);
	for (int32 CsvRowIdx = 1; CsvRowIdx < CsvRows.Num(); ++CsvRowIdx)
	{
		const TArray<const TCHAR*>& CsvCells = CsvRows[CsvRowIdx];

		// Must have at least an entry for the required columns
		if (CsvCells.IsValidIndex(DateTimeColumn) && CsvCells.IsValidIndex(WordCountColumn))
		{
			FRowData& RowData = Rows[Rows.AddDefaulted()];

			// Parse required data
			FDateTime::Parse(CsvCells[DateTimeColumn], RowData.Timestamp);
			LexFromString(RowData.SourceWordCount, CsvCells[WordCountColumn]);

			// Parse per-culture data
			for (const auto& PerCultureColumnPair : PerCultureColumns)
			{
				if (CsvCells.IsValidIndex(PerCultureColumnPair.Value))
				{
					int32 PerCultureWordCount = 0;
					LexFromString(PerCultureWordCount, CsvCells[PerCultureColumnPair.Value]);
					RowData.PerCultureWordCounts.Add(PerCultureColumnPair.Key, PerCultureWordCount);
				}
			}
		}
	}

	return true;
}

FString FLocTextWordCounts::ToCSV()
{
	SortRowsByDate();

	// Collect and sort the per-culture column names used by any row
	TArray<FString> PerCultureColumnNames;
	for (const FRowData& RowData : Rows)
	{
		for (const auto& PerCultureWordCountPair : RowData.PerCultureWordCounts)
		{
			PerCultureColumnNames.AddUnique(PerCultureWordCountPair.Key);
		}
	}
	PerCultureColumnNames.Sort();

	FString CSVString;

	// Write the header
	{
		CSVString += ColHeadingDateTime;
		CSVString += TEXT(",");
		CSVString += ColHeadingWordCount;
		for (const FString& PerCultureColumnName : PerCultureColumnNames)
		{
			CSVString += TEXT(",");
			CSVString += PerCultureColumnName;
		}
		CSVString += TEXT("\n");
	}

	// Write each row
	for (const FRowData& RowData : Rows)
	{
		CSVString += RowData.Timestamp.ToString();
		CSVString += TEXT(",");
		CSVString += FString::Printf(TEXT("%d"), RowData.SourceWordCount);
		for (const FString& PerCultureColumnName : PerCultureColumnNames)
		{
			int32 PerCultureWordCount = 0;
			if (const int32* FoundPerCultureWordCount = RowData.PerCultureWordCounts.Find(PerCultureColumnName))
			{
				PerCultureWordCount = *FoundPerCultureWordCount;
			}

			CSVString += TEXT(",");
			CSVString += FString::Printf(TEXT("%d"), PerCultureWordCount);
		}
		CSVString += TEXT("\n");
	}

	return CSVString;
}

void FLocTextWordCounts::SortRowsByDate()
{
	Rows.Sort([](const FRowData& InOne, const FRowData& InTwo)
	{
		return InOne.Timestamp < InTwo.Timestamp;
	});
}


FLocTextHelper::FLocTextHelper(FString InTargetName, TSharedPtr<ILocFileNotifies> InLocFileNotifies, const ELocTextPlatformSplitMode InPlatformSplitMode)
	: PlatformSplitMode(InPlatformSplitMode)
	, TargetName(MoveTemp(InTargetName))
	, LocFileNotifies(MoveTemp(InLocFileNotifies))
{
}

FLocTextHelper::FLocTextHelper(FString InTargetPath, FString InManifestName, FString InArchiveName, FString InNativeCulture, TArray<FString> InForeignCultures, TSharedPtr<ILocFileNotifies> InLocFileNotifies, const ELocTextPlatformSplitMode InPlatformSplitMode)
	: PlatformSplitMode(InPlatformSplitMode)
	, TargetPath(MoveTemp(InTargetPath))
	, ManifestName(MoveTemp(InManifestName))
	, ArchiveName(MoveTemp(InArchiveName))
	, NativeCulture(MoveTemp(InNativeCulture))
	, ForeignCultures(MoveTemp(InForeignCultures))
	, LocFileNotifies(MoveTemp(InLocFileNotifies))
{
	checkf(!TargetPath.IsEmpty(), TEXT("Target path may not be empty!"));
	checkf(!ManifestName.IsEmpty(), TEXT("Manifest name may not be empty!"));
	checkf(!ArchiveName.IsEmpty(), TEXT("Archive name may not be empty!"));

	// todo: We currently infer the target name from the manifest, however once all target files are named consistently the target name should be passed in rather than the manifest/archive names
	TargetName = FPaths::GetBaseFilename(ManifestName);

	// Make sure the native culture isn't in the list of foreign cultures
	if (!NativeCulture.IsEmpty())
	{
		ForeignCultures.Remove(NativeCulture);
	}
}

bool FLocTextHelper::ShouldSplitPlatformData() const
{
	return FLocTextPlatformSplitUtils::ShouldSplitPlatformData(PlatformSplitMode);
}

ELocTextPlatformSplitMode FLocTextHelper::GetPlatformSplitMode() const
{
	return PlatformSplitMode;
}

const TArray<FString>& FLocTextHelper::GetPlatformsToSplit() const
{
	return FLocTextPlatformSplitUtils::GetPlatformsToSplit(PlatformSplitMode);
}

const FString& FLocTextHelper::GetTargetName() const
{
	return TargetName;
}

const FString& FLocTextHelper::GetTargetPath() const
{
	return TargetPath;
}

TSharedPtr<ILocFileNotifies> FLocTextHelper::GetLocFileNotifies() const
{
	return LocFileNotifies;
}

const FString& FLocTextHelper::GetNativeCulture() const
{
	return NativeCulture;
}

const TArray<FString>& FLocTextHelper::GetForeignCultures() const
{
	return ForeignCultures;
}

TArray<FString> FLocTextHelper::GetAllCultures(const bool bSingleCultureMode) const
{
	// Single-culture mode is a hack for the Localization commandlets
	// In this mode we only include the native culture if we have no foreign cultures
	const bool bIncludeNativeCulture = (!bSingleCultureMode || ForeignCultures.Num() == 0) && !NativeCulture.IsEmpty();

	TArray<FString> AllCultures;
	if (bIncludeNativeCulture)
	{
		AllCultures.Add(NativeCulture);
	}
	AllCultures.Append(ForeignCultures);
	return AllCultures;
}

bool FLocTextHelper::HasManifest() const
{
	return Manifest.IsValid();
}

bool FLocTextHelper::LoadManifest(const ELocTextHelperLoadFlags InLoadFlags, FText* OutError)
{
	const FString ManifestFilePath = TargetPath / ManifestName;
	return LoadManifest(ManifestFilePath, InLoadFlags, OutError);
}

bool FLocTextHelper::LoadManifest(const FString& InManifestFilePath, const ELocTextHelperLoadFlags InLoadFlags, FText* OutError)
{
	Manifest.Reset();
	Manifest = LoadManifestImpl(InManifestFilePath, InLoadFlags, OutError);
	return Manifest.IsValid();
}

bool FLocTextHelper::SaveManifest(FText* OutError) const
{
	const FString ManifestFilePath = TargetPath / ManifestName;
	return SaveManifest(ManifestFilePath, OutError);
}

bool FLocTextHelper::SaveManifest(const FString& InManifestFilePath, FText* OutError) const
{
	if (!Manifest.IsValid())
	{
		if (OutError)
		{
			*OutError = FText::Format(LOCTEXT("Error_SaveManifest_NoManifest", "Failed to save file '{0}' as there is no manifest instance to save."), FText::FromString(InManifestFilePath));
		}
		return false;
	}

	return SaveManifestImpl(Manifest.ToSharedRef(), InManifestFilePath, OutError);
}

void FLocTextHelper::TrimManifest()
{
	if (Dependencies.Num() > 0)
	{
		// We'll generate a new manifest by only including items that are not in the dependencies
		TSharedRef<FInternationalizationManifest> TrimmedManifest = MakeShared<FInternationalizationManifest>();

		for (FManifestEntryByStringContainer::TConstIterator It(Manifest->GetEntriesBySourceTextIterator()); It; ++It)
		{
			const TSharedRef<FManifestEntry> ManifestEntry = It.Value();

			for (const FManifestContext& Context : ManifestEntry->Contexts)
			{
				FString DependencyFileName;
				TSharedPtr<FManifestEntry> DependencyEntry = FindDependencyEntry(ManifestEntry->Namespace, Context, &DependencyFileName);

				// Ignore this dependency if the platforms are different
				if (DependencyEntry.IsValid())
				{
					const FManifestContext* DependencyContext = DependencyEntry->FindContext(Context.Key, Context.KeyMetadataObj);
					if (Context.PlatformName != DependencyContext->PlatformName)
					{
						DependencyEntry.Reset();
						DependencyFileName.Reset();
					}
				}

				if (DependencyEntry.IsValid())
				{
					if (!(DependencyEntry->Source.IsExactMatch(ManifestEntry->Source)))
					{
						const FManifestContext* ConflictingContext = DependencyEntry->FindContext(Context.Key, Context.KeyMetadataObj);
						const FString DependencyEntryFullSrcLoc = (!DependencyFileName.IsEmpty()) ? DependencyFileName : ConflictingContext->SourceLocation;

						// There is a dependency manifest entry that has the same namespace and keys as our main manifest entry but the source text differs.
						UE_LOG(LogLocTextHelper, Warning, TEXT("Text conflict for namespace \"%s\" and key \"%s\"%s. The conflicting sources are \"%s\"%s and \"%s\"%s (from manifest dependency \"%s\")."),
							*SanitizeLogOutput(ManifestEntry->Namespace.GetString()),
							*SanitizeLogOutput(Context.Key.GetString()),
							(Context.KeyMetadataObj ? *FString::Printf(TEXT(" (meta-data \"%s\")"), *SanitizeLogOutput(FJsonInternationalizationMetaDataSerializer::MetadataToString(Context.KeyMetadataObj))) : TEXT("")),
							*SanitizeLogOutput(ManifestEntry->Source.Text),
							(ManifestEntry->Source.MetadataObj ? *FString::Printf(TEXT(" (meta-data \"%s\")"), *SanitizeLogOutput(FJsonInternationalizationMetaDataSerializer::MetadataToString(ManifestEntry->Source.MetadataObj))) : TEXT("")),
							*SanitizeLogOutput(DependencyEntry->Source.Text),
							(DependencyEntry->Source.MetadataObj ? *FString::Printf(TEXT(" (meta-data \"%s\")"), *SanitizeLogOutput(FJsonInternationalizationMetaDataSerializer::MetadataToString(DependencyEntry->Source.MetadataObj))) : TEXT("")),
							*DependencyFileName
							);
						
						ConflictTracker.AddConflict(ManifestEntry->Namespace, Context.Key, Context.KeyMetadataObj, ManifestEntry->Source, *Context.SourceLocation);
						ConflictTracker.AddConflict(ManifestEntry->Namespace, Context.Key, Context.KeyMetadataObj, DependencyEntry->Source, DependencyEntryFullSrcLoc);
					}
				}
				else
				{
					// Since we did not find any entries in the dependencies list that match, we'll add to the new manifest
					const bool bAddSuccessful = TrimmedManifest->AddSource(ManifestEntry->Namespace, ManifestEntry->Source, Context);
					if (!bAddSuccessful)
					{
						UE_LOG(LogLocTextHelper, Error, TEXT("Failed to add text for namespace \"%s\" and key \"%s\"%s with source \"%s\"%s from manifest dependency \"%s\"."),
							*ManifestEntry->Namespace.GetString(),
							*Context.Key.GetString(),
							(Context.KeyMetadataObj ? *FString::Printf(TEXT(" (meta-data \"%s\")"), *FJsonInternationalizationMetaDataSerializer::MetadataToString(Context.KeyMetadataObj)) : TEXT("")),
							*ManifestEntry->Source.Text,
							(ManifestEntry->Source.MetadataObj ? *FString::Printf(TEXT(" (meta-data \"%s\")"), *FJsonInternationalizationMetaDataSerializer::MetadataToString(ManifestEntry->Source.MetadataObj)) : TEXT("")),
							*DependencyFileName
							);
					}
				}
			}
		}

		Manifest = TrimmedManifest;
	}
}

bool FLocTextHelper::HasNativeArchive() const
{
	return HasArchive(NativeCulture);
}

bool FLocTextHelper::LoadNativeArchive(const ELocTextHelperLoadFlags InLoadFlags, FText* OutError)
{
	return LoadArchive(NativeCulture, InLoadFlags, OutError);
}

bool FLocTextHelper::LoadNativeArchive(const FString& InArchiveFilePath, const ELocTextHelperLoadFlags InLoadFlags, FText* OutError)
{
	return LoadArchive(NativeCulture, InArchiveFilePath, InLoadFlags, OutError);
}

bool FLocTextHelper::SaveNativeArchive(FText* OutError) const
{
	return SaveArchive(NativeCulture, OutError);
}

bool FLocTextHelper::SaveNativeArchive(const FString& InArchiveFilePath, FText* OutError) const
{
	return SaveArchive(NativeCulture, InArchiveFilePath, OutError);
}

bool FLocTextHelper::HasForeignArchive(const FString& InCulture) const
{
	checkf(ForeignCultures.Contains(InCulture), TEXT("Attempted to check for a foreign culture archive file, but the given culture (%s) wasn't set during construction!"), *InCulture);
	return HasArchive(InCulture);
}

bool FLocTextHelper::LoadForeignArchive(const FString& InCulture, const ELocTextHelperLoadFlags InLoadFlags, FText* OutError)
{
	checkf(ForeignCultures.Contains(InCulture), TEXT("Attempted to load a foreign culture archive file, but the given culture (%s) wasn't set during construction!"), *InCulture);
	return LoadArchive(InCulture, InLoadFlags, OutError);
}

bool FLocTextHelper::LoadForeignArchive(const FString& InCulture, const FString& InArchiveFilePath, const ELocTextHelperLoadFlags InLoadFlags, FText* OutError)
{
	checkf(ForeignCultures.Contains(InCulture), TEXT("Attempted to load a foreign culture archive file, but the given culture (%s) wasn't set during construction!"), *InCulture);
	return LoadArchive(InCulture, InArchiveFilePath, InLoadFlags, OutError);
}

bool FLocTextHelper::SaveForeignArchive(const FString& InCulture, FText* OutError) const
{
	checkf(ForeignCultures.Contains(InCulture), TEXT("Attempted to load a foreign culture archive file, but the given culture (%s) wasn't set during construction!"), *InCulture);
	return SaveArchive(InCulture, OutError);
}

bool FLocTextHelper::SaveForeignArchive(const FString& InCulture, const FString& InArchiveFilePath, FText* OutError) const
{
	checkf(ForeignCultures.Contains(InCulture), TEXT("Attempted to load a foreign culture archive file, but the given culture (%s) wasn't set during construction!"), *InCulture);
	return SaveArchive(InCulture, InArchiveFilePath, OutError);
}

bool FLocTextHelper::HasArchive(const FString& InCulture) const
{
	TSharedPtr<FInternationalizationArchive> Archive = Archives.FindRef(InCulture);
	return Archive.IsValid();
}

bool FLocTextHelper::LoadArchive(const FString& InCulture, const ELocTextHelperLoadFlags InLoadFlags, FText* OutError)
{
	const FString ArchiveFilePath = TargetPath / InCulture / ArchiveName;
	return LoadArchive(InCulture, ArchiveFilePath, InLoadFlags, OutError);
}

bool FLocTextHelper::LoadArchive(const FString& InCulture, const FString& InArchiveFilePath, const ELocTextHelperLoadFlags InLoadFlags, FText* OutError)
{
	const bool bIsNativeArchive = !NativeCulture.IsEmpty() && InCulture == NativeCulture;
	const bool bIsForeignArchive = ForeignCultures.Contains(InCulture);
	checkf(bIsNativeArchive || bIsForeignArchive, TEXT("Attempted to load a culture archive file, but the given culture (%s) wasn't set during construction!"), *InCulture);
	checkf(Manifest.IsValid(), TEXT("Attempted to load a culture archive file, but no manifest has been loaded!"));

	Archives.Remove(InCulture);

	TSharedPtr<FInternationalizationArchive> Archive = LoadArchiveImpl(InArchiveFilePath, InLoadFlags, OutError);
	if (Archive.IsValid())
	{
		Archives.Add(InCulture, Archive);
		return true;
	}
	return false;
}

bool FLocTextHelper::SaveArchive(const FString& InCulture, FText* OutError) const
{
	const FString ArchiveFilePath = TargetPath / InCulture / ArchiveName;
	return SaveArchive(InCulture, ArchiveFilePath, OutError);
}

bool FLocTextHelper::SaveArchive(const FString& InCulture, const FString& InArchiveFilePath, FText* OutError) const
{
	const bool bIsNativeArchive = !NativeCulture.IsEmpty() && InCulture == NativeCulture;
	const bool bIsForeignArchive = ForeignCultures.Contains(InCulture);
	checkf(bIsNativeArchive || bIsForeignArchive, TEXT("Attempted to save a culture archive file, but the given culture (%s) wasn't set during construction!"), *InCulture);

	TSharedPtr<FInternationalizationArchive> Archive = Archives.FindRef(InCulture);
	if (!Archive.IsValid())
	{
		if (OutError)
		{
			*OutError = FText::Format(LOCTEXT("Error_SaveArchive_NoArchive", "Failed to save file '{0}' as there is no archive instance to save."), FText::FromString(InArchiveFilePath));
		}
		return false;
	}

	return SaveArchiveImpl(Archive.ToSharedRef(), InArchiveFilePath, OutError);
}

bool FLocTextHelper::LoadAllArchives(const ELocTextHelperLoadFlags InLoadFlags, FText* OutError)
{
	if (!NativeCulture.IsEmpty() && !LoadNativeArchive(InLoadFlags, OutError))
	{
		return false;
	}

	for (const FString& Culture : ForeignCultures)
	{
		if (!LoadForeignArchive(Culture, InLoadFlags, OutError))
		{
			return false;
		}
	}

	return true;
}

bool FLocTextHelper::SaveAllArchives(FText* OutError) const
{
	if (!NativeCulture.IsEmpty() && !SaveNativeArchive(OutError))
	{
		return false;
	}

	for (const FString& Culture : ForeignCultures)
	{
		if (!SaveForeignArchive(Culture, OutError))
		{
			return false;
		}
	}

	return true;
}

void FLocTextHelper::TrimArchive(const FString& InCulture)
{
	checkf(Manifest.IsValid(), TEXT("Attempted to trim an archive file, but no manifest has been loaded!"));

	TSharedPtr<FInternationalizationArchive> Archive = Archives.FindRef(InCulture);
	checkf(Archive.IsValid(), TEXT("Attempted to trim an archive file, but no valid archive could be found for '%s'!"), *InCulture);

	TSharedPtr<FInternationalizationArchive> NativeArchive;
	if (!NativeCulture.IsEmpty() && InCulture != NativeCulture)
	{
		NativeArchive = Archives.FindRef(NativeCulture);
		checkf(NativeArchive.IsValid(), TEXT("Attempted to trim an archive file, but no valid archive could be found for '%s'!"), *NativeCulture);
	}

	// Copy any translations that match current manifest entries over into the trimmed archive
	TSharedRef<FInternationalizationArchive> TrimmedArchive = MakeShared<FInternationalizationArchive>();
	EnumerateSourceTexts([&](TSharedRef<FManifestEntry> InManifestEntry) -> bool
	{
		for (const FManifestContext& Context : InManifestEntry->Contexts)
		{
			// Keep any translation for the source text
			TSharedPtr<FArchiveEntry> ArchiveEntry = Archive->FindEntryByKey(InManifestEntry->Namespace, Context.Key, Context.KeyMetadataObj);
			if (ArchiveEntry.IsValid())
			{
				TrimmedArchive->AddEntry(ArchiveEntry.ToSharedRef());
			}
		}

		return true; // continue enumeration
	}, true);

	Archives.Remove(InCulture);
	Archives.Add(InCulture, TrimmedArchive);
}

bool FLocTextHelper::LoadAll(const ELocTextHelperLoadFlags InLoadFlags, FText* OutError)
{
	if (!LoadManifest(InLoadFlags, OutError))
	{
		return false;
	}

	return LoadAllArchives(InLoadFlags, OutError);
}

bool FLocTextHelper::SaveAll(FText* OutError) const
{
	if (!SaveManifest(OutError))
	{
		return false;
	}

	return SaveAllArchives(OutError);
}

bool FLocTextHelper::AddDependency(const FString& InDependencyFilePath, FText* OutError)
{
	if (DependencyPaths.Contains(InDependencyFilePath))
	{
		return true;
	}

	TSharedPtr<FInternationalizationManifest> DepManifest = LoadManifestImpl(InDependencyFilePath, ELocTextHelperLoadFlags::Load, OutError);
	if (DepManifest.IsValid())
	{
		DependencyPaths.Add(InDependencyFilePath);
		Dependencies.Add(DepManifest);
		return true;
	}

	return false;
}

TSharedPtr<FManifestEntry> FLocTextHelper::FindDependencyEntry(const FLocKey& InNamespace, const FLocKey& InKey, const FString* InSourceText, FString* OutDependencyFilePath) const
{
	for (int32 DepIndex = 0; DepIndex < Dependencies.Num(); ++DepIndex)
	{
		TSharedPtr<FInternationalizationManifest> DepManifest = Dependencies[DepIndex];

		const TSharedPtr<FManifestEntry> DepEntry = DepManifest->FindEntryByKey(InNamespace, InKey, InSourceText);
		if (DepEntry.IsValid())
		{
			if (OutDependencyFilePath)
			{
				*OutDependencyFilePath = DependencyPaths[DepIndex];
			}
			return DepEntry;
		}
	}

	return nullptr;
}

TSharedPtr<FManifestEntry> FLocTextHelper::FindDependencyEntry(const FLocKey& InNamespace, const FManifestContext& InContext, FString* OutDependencyFilePath) const
{
	for (int32 DepIndex = 0; DepIndex < Dependencies.Num(); ++DepIndex)
	{
		TSharedPtr<FInternationalizationManifest> DepManifest = Dependencies[DepIndex];

		const TSharedPtr<FManifestEntry> DepEntry = DepManifest->FindEntryByContext(InNamespace, InContext);
		if (DepEntry.IsValid())
		{
			if (OutDependencyFilePath)
			{
				*OutDependencyFilePath = DependencyPaths[DepIndex];
			}
			return DepEntry;
		}
	}

	return nullptr;
}

bool FLocTextHelper::AddSourceText(const FLocKey& InNamespace, const FLocItem& InSource, const FManifestContext& InContext, const FString* InDescription)
{
	checkf(Manifest.IsValid(), TEXT("Attempted to add source text, but no manifest has been loaded!"));
	
	bool bAddSuccessful = false;

	// Check if the entry already exists in the manifest or one of the manifest dependencies
	FString ExistingEntryFileName;
	TSharedPtr<FManifestEntry> ExistingEntry = Manifest->FindEntryByContext(InNamespace, InContext);
	if (!ExistingEntry.IsValid())
	{
		ExistingEntry = FindDependencyEntry(InNamespace, InContext, &ExistingEntryFileName);

		// Ignore this dependency if the platforms are different
		if (ExistingEntry.IsValid())
		{
			const FManifestContext* DependencyContext = ExistingEntry->FindContext(InContext.Key, InContext.KeyMetadataObj);
			if (InContext.PlatformName != DependencyContext->PlatformName)
			{
				ExistingEntry.Reset();
				ExistingEntryFileName.Reset();
			}
		}
	}

	if (ExistingEntry.IsValid())
	{
		if (InSource.IsExactMatch(ExistingEntry->Source))
		{
			bAddSuccessful = true;
			ExistingEntry->MergeContextPlatformInfo(InContext);
		}
		else
		{
			// Grab the source location of the conflicting context
			const FManifestContext* ConflictingContext = ExistingEntry->FindContext(InContext.Key, InContext.KeyMetadataObj);
			const FString& ExistingEntrySourceLocation = (!ExistingEntryFileName.IsEmpty()) ? ExistingEntryFileName : ConflictingContext->SourceLocation;

			UE_LOG(LogLocTextHelper, Warning, TEXT("Text conflict%s for namespace \"%s\" and key \"%s\"%s at \"%s\" and \"%s\". The conflicting sources are \"%s\"%s and \"%s\"%s."), 
				(InDescription ? *FString::Printf(TEXT(" from %s"), **InDescription) : TEXT("")),
				*SanitizeLogOutput(InNamespace.GetString()),
				*SanitizeLogOutput(InContext.Key.GetString()),
				(InContext.KeyMetadataObj ? *FString::Printf(TEXT(" (meta-data \"%s\")"), *SanitizeLogOutput(FJsonInternationalizationMetaDataSerializer::MetadataToString(InContext.KeyMetadataObj))) : TEXT("")),
				*InContext.SourceLocation,
				*ExistingEntrySourceLocation,
				*SanitizeLogOutput(InSource.Text),
				(InSource.MetadataObj ? *FString::Printf(TEXT(" (meta-data \"%s\")"), *SanitizeLogOutput(FJsonInternationalizationMetaDataSerializer::MetadataToString(InSource.MetadataObj))) : TEXT("")),
				*SanitizeLogOutput(ExistingEntry->Source.Text),
				(ExistingEntry->Source.MetadataObj ? *FString::Printf(TEXT(" (meta-data \"%s\")"), *SanitizeLogOutput(FJsonInternationalizationMetaDataSerializer::MetadataToString(ExistingEntry->Source.MetadataObj))) : TEXT(""))
				);

			ConflictTracker.AddConflict(InNamespace, InContext.Key, InContext.KeyMetadataObj, InSource, InContext.SourceLocation);
			ConflictTracker.AddConflict(InNamespace, InContext.Key, InContext.KeyMetadataObj, ExistingEntry->Source, ExistingEntrySourceLocation);
		}
	}
	else
	{
		bAddSuccessful = Manifest->AddSource(InNamespace, InSource, InContext);
		if (!bAddSuccessful)
		{
			UE_LOG(LogLocTextHelper, Error, TEXT("Failed to add text%s for namespace \"%s\" and key \"%s\"%s from \"%s\" with source \"%s\"%s."),
				(InDescription ? *FString::Printf(TEXT(" from %s"), **InDescription) : TEXT("")),
				*InNamespace.GetString(),
				*InContext.Key.GetString(),
				(InContext.KeyMetadataObj ? *FString::Printf(TEXT(" (meta-data \"%s\")"), *FJsonInternationalizationMetaDataSerializer::MetadataToString(InContext.KeyMetadataObj)) : TEXT("")),
				*InContext.SourceLocation,
				*InSource.Text,
				(InSource.MetadataObj ? *FString::Printf(TEXT(" (meta-data \"%s\")"), *FJsonInternationalizationMetaDataSerializer::MetadataToString(InSource.MetadataObj)) : TEXT(""))
				);
		}
	}

	return bAddSuccessful;
}

void FLocTextHelper::UpdateSourceText(const TSharedRef<FManifestEntry>& InOldEntry, TSharedRef<FManifestEntry>& InNewEntry)
{
	checkf(Manifest.IsValid(), TEXT("Attempted to update source text, but no manifest has been loaded!"));
	Manifest->UpdateEntry(InOldEntry, InNewEntry);
}

TSharedPtr<FManifestEntry> FLocTextHelper::FindSourceText(const FLocKey& InNamespace, const FLocKey& InKey, const FString* InSourceText) const
{
	checkf(Manifest.IsValid(), TEXT("Attempted to find source text, but no manifest has been loaded!"));
	return Manifest->FindEntryByKey(InNamespace, InKey, InSourceText);
}

TSharedPtr<FManifestEntry> FLocTextHelper::FindSourceText(const FLocKey& InNamespace, const FManifestContext& InContext) const
{
	checkf(Manifest.IsValid(), TEXT("Attempted to find source text, but no manifest has been loaded!"));
	return Manifest->FindEntryByContext(InNamespace, InContext);
}

void FLocTextHelper::EnumerateSourceTexts(const FEnumerateSourceTextsFuncPtr& InCallback, const bool InCheckDependencies) const
{
	checkf(Manifest.IsValid(), TEXT("Attempted to enumerate source texts, but no manifest has been loaded!"));

	for (FManifestEntryByStringContainer::TConstIterator It(Manifest->GetEntriesBySourceTextIterator()); It; ++It)
	{
		const TSharedRef<FManifestEntry> ManifestEntry = It.Value();

		bool bShouldEnumerate = true;
		if (InCheckDependencies)
		{
			for (const TSharedPtr<FInternationalizationManifest>& DepManifest : Dependencies)
			{
				const TSharedPtr<FManifestEntry> DepEntry = DepManifest->FindEntryBySource(ManifestEntry->Namespace, ManifestEntry->Source);
				if (DepEntry.IsValid())
				{
					bShouldEnumerate = false;
					break;
				}
			}
		}

		if (bShouldEnumerate && !InCallback(ManifestEntry))
		{
			break;
		}
	}
}

bool FLocTextHelper::AddTranslation(const FString& InCulture, const FLocKey& InNamespace, const FLocKey& InKey, const TSharedPtr<FLocMetadataObject>& InKeyMetadataObj, const FLocItem& InSource, const FLocItem& InTranslation, const bool InOptional)
{
	TSharedPtr<FInternationalizationArchive> Archive = Archives.FindRef(InCulture);
	checkf(Archive.IsValid(), TEXT("Attempted to add a translation, but no valid archive could be found for '%s'!"), *InCulture);
	return Archive->AddEntry(InNamespace, InKey, InSource, InTranslation, InKeyMetadataObj, InOptional);
}

bool FLocTextHelper::AddTranslation(const FString& InCulture, const TSharedRef<FArchiveEntry>& InEntry)
{
	TSharedPtr<FInternationalizationArchive> Archive = Archives.FindRef(InCulture);
	checkf(Archive.IsValid(), TEXT("Attempted to add a translation, but no valid archive could be found for '%s'!"), *InCulture);
	return Archive->AddEntry(InEntry);
}

bool FLocTextHelper::UpdateTranslation(const FString& InCulture, const FLocKey& InNamespace, const FLocKey& InKey, const TSharedPtr<FLocMetadataObject>& InKeyMetadataObj, const FLocItem& InSource, const FLocItem& InTranslation)
{
	TSharedPtr<FInternationalizationArchive> Archive = Archives.FindRef(InCulture);
	checkf(Archive.IsValid(), TEXT("Attempted to update a translation, but no valid archive could be found for '%s'!"), *InCulture);
	return Archive->SetTranslation(InNamespace, InKey, InSource, InTranslation, InKeyMetadataObj);
}

void FLocTextHelper::UpdateTranslation(const FString& InCulture, const TSharedRef<FArchiveEntry>& InOldEntry, const TSharedRef<FArchiveEntry>& InNewEntry)
{
	TSharedPtr<FInternationalizationArchive> Archive = Archives.FindRef(InCulture);
	checkf(Archive.IsValid(), TEXT("Attempted to update a translation, but no valid archive could be found for '%s'!"), *InCulture);
	Archive->UpdateEntry(InOldEntry, InNewEntry);
}

bool FLocTextHelper::ImportTranslation(const FString& InCulture, const FLocKey& InNamespace, const FLocKey& InKey, const TSharedPtr<FLocMetadataObject> InKeyMetadataObj, const FLocItem& InSource, const FLocItem& InTranslation, const bool InOptional)
{
	TSharedPtr<FInternationalizationArchive> Archive = Archives.FindRef(InCulture);
	checkf(Archive.IsValid(), TEXT("Attempted to update a translation, but no valid archive could be found for '%s'!"), *InCulture);

	// First try and update an existing entry...
	if (Archive->SetTranslation(InNamespace, InKey, InSource, InTranslation, InKeyMetadataObj))
	{
		return true;
	}

	// ... failing that, try to add a new entry
	return Archive->AddEntry(InNamespace, InKey, InSource, InTranslation, InKeyMetadataObj, InOptional);
}

TSharedPtr<FArchiveEntry> FLocTextHelper::FindTranslation(const FString& InCulture, const FLocKey& InNamespace, const FLocKey& InKey, const TSharedPtr<FLocMetadataObject> InKeyMetadataObj) const
{
	return FindTranslationImpl(InCulture, InNamespace, InKey, InKeyMetadataObj);
}

void FLocTextHelper::EnumerateTranslations(const FString& InCulture, const FEnumerateTranslationsFuncPtr& InCallback, const bool InCheckDependencies) const
{
	TSharedPtr<FInternationalizationArchive> Archive = Archives.FindRef(InCulture);
	checkf(Archive.IsValid(), TEXT("Attempted to enumerate translations, but no valid archive could be found for '%s'!"), *InCulture);

	EnumerateSourceTexts([&](TSharedRef<FManifestEntry> InManifestEntry) -> bool
	{
		bool bContinue = true;
		
		for (const FManifestContext& ManifestContext : InManifestEntry->Contexts)
		{
			TSharedPtr<FArchiveEntry> ArchiveEntry = FindTranslation(InCulture, InManifestEntry->Namespace, ManifestContext.Key, ManifestContext.KeyMetadataObj);
			if (ArchiveEntry.IsValid() && !InCallback(ArchiveEntry.ToSharedRef()))
			{
				bContinue = false;
				break;
			}
		}

		return bContinue;
	}, InCheckDependencies);
}

void FLocTextHelper::GetExportText(const FString& InCulture, const FLocKey& InNamespace, const FLocKey& InKey, const TSharedPtr<FLocMetadataObject> InKeyMetadataObj, const ELocTextExportSourceMethod InSourceMethod, const FLocItem& InSource, FLocItem& OutSource, FLocItem& OutTranslation) const
{
	// Default to the raw source text for the case where we're not using native translations as source
	OutSource = InSource;
	OutTranslation = FLocItem();

	if (InSourceMethod == ELocTextExportSourceMethod::NativeText && !NativeCulture.IsEmpty() && InCulture != NativeCulture)
	{
		TSharedPtr<FArchiveEntry> NativeArchiveEntry = FindTranslationImpl(NativeCulture, InNamespace, InKey, InKeyMetadataObj);
		if (NativeArchiveEntry.IsValid() && !NativeArchiveEntry->Source.IsExactMatch(NativeArchiveEntry->Translation))
		{
			// Use the native translation as the source
			OutSource = NativeArchiveEntry->Translation;
		}
	}

	TSharedPtr<FArchiveEntry> ArchiveEntry = FindTranslationImpl(InCulture, InNamespace, InKey, InKeyMetadataObj);
	if (ArchiveEntry.IsValid())
	{
		// Set the export text to use the current translation if the entry source matches the export source
		if (ArchiveEntry->Source.IsExactMatch(OutSource))
		{
			OutTranslation = ArchiveEntry->Translation;
		}
	}
	
	// We use the source text as the default translation for the native culture
	if (OutTranslation.Text.IsEmpty() && !NativeCulture.IsEmpty() && InCulture == NativeCulture)
	{
		OutTranslation = OutSource;
	}
}

void FLocTextHelper::GetRuntimeText(const FString& InCulture, const FLocKey& InNamespace, const FLocKey& InKey, const TSharedPtr<FLocMetadataObject> InKeyMetadataObj, const ELocTextExportSourceMethod InSourceMethod, const FLocItem& InSource, FLocItem& OutTranslation, const bool bSkipSourceCheck) const
{
	OutTranslation = InSource;

	TSharedPtr<FArchiveEntry> ArchiveEntry = FindTranslationImpl(InCulture, InNamespace, InKey, InKeyMetadataObj);
	if (ArchiveEntry.IsValid() && !ArchiveEntry->Translation.Text.IsEmpty())
	{
		if (bSkipSourceCheck)
		{
			// Set the export text to use the current translation
			OutTranslation = ArchiveEntry->Translation;
		}
		else
		{
			FLocItem ExpectedSource = InSource;

			if (InSourceMethod == ELocTextExportSourceMethod::NativeText && !NativeCulture.IsEmpty() && InCulture != NativeCulture)
			{
				TSharedPtr<FArchiveEntry> NativeArchiveEntry = FindTranslationImpl(NativeCulture, InNamespace, InKey, InKeyMetadataObj);
				if (NativeArchiveEntry.IsValid() && !NativeArchiveEntry->Source.IsExactMatch(NativeArchiveEntry->Translation))
				{
					// Use the native translation as the source
					ExpectedSource = NativeArchiveEntry->Translation;
				}
			}

			if (ArchiveEntry->Source.IsExactMatch(ExpectedSource))
			{
				// Set the export text to use the current translation
				OutTranslation = ArchiveEntry->Translation;
			}
		}
	}
}

void FLocTextHelper::AddConflict(const FLocKey& InNamespace, const FLocKey& InKey, const TSharedPtr<FLocMetadataObject>& InKeyMetadata, const FLocItem& InSource, const FString& InSourceLocation)
{
	ConflictTracker.AddConflict(InNamespace, InKey, InKeyMetadata, InSource, InSourceLocation);
}

FString FLocTextHelper::GetConflictReport() const
{
	return ConflictTracker.GetConflictReport();
}

bool FLocTextHelper::SaveConflictReport(const FString& InReportFilePath, FText* OutError) const
{
	bool bSaved = false;

	if (LocFileNotifies.IsValid())
	{
		LocFileNotifies->PreFileWrite(InReportFilePath);
	}

	const FString ConflictReport = ConflictTracker.GetConflictReport();
	if (FFileHelper::SaveStringToFile(ConflictReport, *InReportFilePath))
	{
		bSaved = true;
	}
	else
	{
		if (OutError)
		{
			*OutError = FText::Format(LOCTEXT("Error_SaveConflictReport_SaveStringToFile", "Failed to save conflict report '{0}'."), FText::FromString(InReportFilePath));
		}
	}

	if (LocFileNotifies.IsValid())
	{
		LocFileNotifies->PostFileWrite(InReportFilePath);
	}

	return bSaved;
}

FLocTextWordCounts FLocTextHelper::GetWordCountReport(const FDateTime& InTimestamp, const TCHAR* InBaseReportFilePath) const
{
	FLocTextWordCounts WordCounts;

	// Utility to count the number of words within a string (we use a line-break iterator to avoid counting the whitespace between the words)
	TSharedRef<IBreakIterator> LineBreakIterator = FBreakIterator::CreateLineBreakIterator();
	auto CountWords = [&LineBreakIterator](const FString& InTextToCount) -> int32
	{
		int32 NumWords = 0;
		LineBreakIterator->SetString(InTextToCount);

		int32 PreviousBreak = 0;
		int32 CurrentBreak = 0;

		while ((CurrentBreak = LineBreakIterator->MoveToNext()) != INDEX_NONE)
		{
			if (CurrentBreak > PreviousBreak)
			{
				++NumWords;
			}
			PreviousBreak = CurrentBreak;
		}

		LineBreakIterator->ClearString();
		return NumWords;
	};

	// First load in the base report
	if (InBaseReportFilePath && FPaths::FileExists(InBaseReportFilePath))
	{
		FString BaseReportCSV;
		if (FFileHelper::LoadFileToString(BaseReportCSV, InBaseReportFilePath))
		{
			FText BaseReportError;
			if (!WordCounts.FromCSV(BaseReportCSV, &BaseReportError))
			{
				UE_LOG(LogLocTextHelper, Warning, TEXT("Failed to parse base word count report '%s': %s"), InBaseReportFilePath, *BaseReportError.ToString());
			}
		}
		else
		{
			UE_LOG(LogLocTextHelper, Warning, TEXT("Failed to load base word count report '%s'."), InBaseReportFilePath);
		}
	}

	// Then add our new entry (if the last entry in the report has the same timestamp as the one we were given, then replace the data in that entry rather than add a new one)
	FLocTextWordCounts::FRowData* WordCountRowData = nullptr;
	if (WordCounts.GetRowCount() > 0)
	{
		FLocTextWordCounts::FRowData* LastRowData = WordCounts.GetRow(WordCounts.GetRowCount() - 1);
		check(LastRowData);
		if (LastRowData->Timestamp == InTimestamp)
		{
			WordCountRowData = LastRowData;
			WordCountRowData->ResetWordCounts();
		}
	}
	if (!WordCountRowData)
	{
		WordCountRowData = &WordCounts.AddRow();
		WordCountRowData->Timestamp = InTimestamp;
	}

	// Count the number of source text words
	{
		TSet<FLocKey> CountedEntries;
		EnumerateSourceTexts([&WordCountRowData, &CountedEntries, &CountWords](TSharedRef<FManifestEntry> InManifestEntry) -> bool
		{
			const int32 NumWords = CountWords(InManifestEntry->Source.Text);

			// Gather relevant info from each manifest entry
			for (const FManifestContext& Context : InManifestEntry->Contexts)
			{
				if (!Context.bIsOptional)
				{
					const FLocKey CountedEntryId = FString::Printf(TEXT("%s::%s::%s"), *InManifestEntry->Source.Text, *InManifestEntry->Namespace.GetString(), *Context.Key.GetString());
					if (!CountedEntries.Contains(CountedEntryId))
					{
						WordCountRowData->SourceWordCount += NumWords;

						bool IsAlreadySet = false;
						CountedEntries.Add(CountedEntryId, &IsAlreadySet);
						check(!IsAlreadySet);
					}
				}
			}

			return true; // continue enumeration
		}, true);
	}

	// Count the number of per-culture translation words
	for (const FString& CultureName : GetAllCultures())
	{
		int32& PerCultureWordCount = WordCountRowData->PerCultureWordCounts.Add(CultureName, 0);
		TSet<FLocKey> CountedEntries;

		// Finds all the manifest entries in the archive and adds the source text word count to the running total if there is a valid translation.
		EnumerateSourceTexts([this, &CultureName, &PerCultureWordCount, &CountedEntries, &CountWords](TSharedRef<FManifestEntry> InManifestEntry) -> bool
		{
			const int32 NumWords = CountWords(InManifestEntry->Source.Text);

			// Gather relevant info from each manifest entry
			for (const FManifestContext& Context : InManifestEntry->Contexts)
			{
				if (!Context.bIsOptional)
				{
					// Use the exported text when counting as it will take native translations into account
					FLocItem WordCountSource;
					FLocItem WordCountTranslation;
					GetExportText(CultureName, InManifestEntry->Namespace, Context.Key, Context.KeyMetadataObj, ELocTextExportSourceMethod::NativeText, InManifestEntry->Source, WordCountSource, WordCountTranslation);

					if (!WordCountTranslation.Text.IsEmpty())
					{
						const FLocKey CountedEntryId = FString::Printf(TEXT("%s::%s::%s"), *InManifestEntry->Source.Text, *InManifestEntry->Namespace.GetString(), *Context.Key.GetString());
						if (!CountedEntries.Contains(CountedEntryId))
						{
							PerCultureWordCount += NumWords;

							bool IsAlreadySet = false;
							CountedEntries.Add(CountedEntryId, &IsAlreadySet);
							check(!IsAlreadySet);
						}
					}
				}
			}

			return true; // continue enumeration
		}, true);
	}

	return WordCounts;
}

bool FLocTextHelper::SaveWordCountReport(const FDateTime& InTimestamp, const FString& InReportFilePath, FText* OutError) const
{
	bool bSaved = false;

	if (LocFileNotifies.IsValid())
	{
		LocFileNotifies->PreFileWrite(InReportFilePath);
	}

	FLocTextWordCounts WordCounts = GetWordCountReport(InTimestamp, *InReportFilePath);
	WordCounts.TrimReport();

	const FString WordCountReportCSV = WordCounts.ToCSV();
	if (FFileHelper::SaveStringToFile(WordCountReportCSV, *InReportFilePath))
	{
		bSaved = true;
	}
	else
	{
		if (OutError)
		{
			*OutError = FText::Format(LOCTEXT("Error_SaveWordCountReport_SaveStringToFile", "Failed to save word count report '{0}'."), FText::FromString(InReportFilePath));
		}
	}

	if (LocFileNotifies.IsValid())
	{
		LocFileNotifies->PostFileWrite(InReportFilePath);
	}

	return bSaved;
}

FString FLocTextHelper::SanitizeLogOutput(FStringView InString)
{
	return SanitizeLogOutput(FString(InString));
}

FString FLocTextHelper::SanitizeLogOutput(FString&& ResultStr)
{
	if (ResultStr.IsEmpty())
<<<<<<< HEAD
	{
		return MoveTemp(ResultStr);
	}

	ResultStr.ReplaceCharWithEscapedCharInline();

	if (!GIsBuildMachine)
=======
>>>>>>> 6bbb88c8
	{
		return MoveTemp(ResultStr);
	}

<<<<<<< HEAD
=======
	ResultStr.ReplaceCharWithEscapedCharInline();

	if (!GIsBuildMachine)
	{
		return MoveTemp(ResultStr);
	}

>>>>>>> 6bbb88c8
	static const TCHAR* ErrorStrs[] = {
		TEXT("Error"),
		TEXT("Failed"),
		TEXT("[BEROR]"),
		TEXT("Utility finished with exit code: -1"),
		TEXT("is not recognized as an internal or external command"),
		TEXT("Could not open solution: "),
		TEXT("Parameter format not correct"),
		TEXT("Another build is already started on this computer."),
		TEXT("Sorry but the link was not completed because memory was exhausted."),
		TEXT("simply rerunning the compiler might fix this problem"),
		TEXT("No connection could be made because the target machine actively refused"),
		TEXT("Internal Linker Exception:"),
		TEXT(": warning LNK4019: corrupt string table"),
		TEXT("Proxy could not update its cache"),
		TEXT("You have not agreed to the Xcode license agreements"),
		TEXT("Connection to build service terminated"),
		TEXT("cannot execute binary file"),
		TEXT("Invalid solution configuration"),
		TEXT("is from a previous version of this application and must be converted in order to build"),
		TEXT("This computer has not been authenticated for your account using Steam Guard"),
		TEXT("invalid name for SPA section"),
		TEXT(": Invalid file name, "),
		TEXT("The specified PFX file do not exist. Aborting"),
		TEXT("binary is not found. Aborting"),
		TEXT("Input file not found: "),
		TEXT("An exception occurred during merging:"),
		TEXT("Install the 'Microsoft Windows SDK for Windows 7 and .NET Framework 3.5 SP1'"),
		TEXT("is less than package's new version 0x"),
		TEXT("current engine version is older than version the package was originally saved with"),
		TEXT("exceeds maximum length"),
		TEXT("can't edit exclusive file already opened"),
	};

	static const TArray<FString> ReplacementStrings = []()
	{
		TArray<FString> TmpReplacementStrings;
		TmpReplacementStrings.Reserve(UE_ARRAY_COUNT(ErrorStrs));
		for (const TCHAR* ErrorStr : ErrorStrs)
		{
			FString ReplacementStr = TmpReplacementStrings.Add_GetRef(ErrorStr);
			ReplacementStr.InsertAt(1, TEXT(' '));
		}
		return TmpReplacementStrings;
	}();
<<<<<<< HEAD

	check(UE_ARRAY_COUNT(ErrorStrs) == ReplacementStrings.Num());

=======

	check(UE_ARRAY_COUNT(ErrorStrs) == ReplacementStrings.Num());

>>>>>>> 6bbb88c8
	for (int32 ErrorIndex = 0; ErrorIndex < UE_ARRAY_COUNT(ErrorStrs); ++ErrorIndex)
	{
		ResultStr.ReplaceInline(ErrorStrs[ErrorIndex], *ReplacementStrings[ErrorIndex]);
	}

	return MoveTemp(ResultStr);
}

bool FLocTextHelper::FindKeysForLegacyTranslation(const FString& InCulture, const FLocKey& InNamespace, const FString& InSource, const TSharedPtr<FLocMetadataObject> InKeyMetadataObj, TArray<FLocKey>& OutKeys) const
{
	checkf(Manifest.IsValid(), TEXT("Attempted to find a key for a legacy translation, but no manifest has been loaded!"));

	TSharedPtr<FInternationalizationArchive> NativeArchive;
	if (!NativeCulture.IsEmpty() && InCulture != NativeCulture)
	{
		NativeArchive = Archives.FindRef(NativeCulture);
		checkf(NativeArchive.IsValid(), TEXT("Attempted to find a key for a legacy translation, but no valid archive could be found for '%s'!"), *NativeCulture);
	}

	return FindKeysForLegacyTranslation(Manifest.ToSharedRef(), NativeArchive, InNamespace, InSource, InKeyMetadataObj, OutKeys);
}

bool FLocTextHelper::FindKeysForLegacyTranslation(const TSharedRef<const FInternationalizationManifest>& InManifest, const TSharedPtr<const FInternationalizationArchive>& InNativeArchive, const FLocKey& InNamespace, const FString& InSource, const TSharedPtr<FLocMetadataObject> InKeyMetadataObj, TArray<FLocKey>& OutKeys)
{
	FString RealSourceText = InSource;

	// The source text may be a native translation, so we first need to check the native archive to find the real source text that will exist in the manifest
	if (InNativeArchive.IsValid())
	{
		// We don't maintain a translation -> source mapping, so we just have to brute force it
		for (FArchiveEntryByStringContainer::TConstIterator It = InNativeArchive->GetEntriesBySourceTextIterator(); It; ++It)
		{
			const TSharedRef<FArchiveEntry>& ArchiveEntry = It.Value();
			if (ArchiveEntry->Namespace == InNamespace && ArchiveEntry->Translation.Text.Equals(InSource, ESearchCase::CaseSensitive))
			{
				if (!ArchiveEntry->KeyMetadataObj.IsValid() && !InKeyMetadataObj.IsValid())
				{
					RealSourceText = ArchiveEntry->Source.Text;
					break;
				}
				else if ((InKeyMetadataObj.IsValid() != ArchiveEntry->KeyMetadataObj.IsValid()))
				{
					// If we are in here, we know that one of the metadata entries is null, if the other contains zero entries we will still consider them equivalent.
					if ((InKeyMetadataObj.IsValid() && InKeyMetadataObj->Values.Num() == 0) || (ArchiveEntry->KeyMetadataObj.IsValid() && ArchiveEntry->KeyMetadataObj->Values.Num() == 0))
					{
						RealSourceText = ArchiveEntry->Source.Text;
						break;
					}
				}
				else if (*ArchiveEntry->KeyMetadataObj == *InKeyMetadataObj)
				{
					RealSourceText = ArchiveEntry->Source.Text;
					break;
				}
			}
		}
	}

	bool bFoundKeys = false;

	TSharedPtr<FManifestEntry> ManifestEntry = InManifest->FindEntryBySource(InNamespace, FLocItem(RealSourceText));
	if (ManifestEntry.IsValid())
	{
		for (const FManifestContext& Context : ManifestEntry->Contexts)
		{
			if (Context.KeyMetadataObj.IsValid() != InKeyMetadataObj.IsValid())
			{
				continue;
			}
			else if ((!Context.KeyMetadataObj.IsValid() && !InKeyMetadataObj.IsValid()) || (*Context.KeyMetadataObj == *InKeyMetadataObj))
			{
				OutKeys.AddUnique(Context.Key);
				bFoundKeys = true;
			}
		}
	}

	return bFoundKeys;
}

TSharedPtr<FInternationalizationManifest> FLocTextHelper::LoadManifestImpl(const FString& InManifestFilePath, const ELocTextHelperLoadFlags InLoadFlags, FText* OutError)
{
	TSharedRef<FInternationalizationManifest> LocalManifest = MakeShared<FInternationalizationManifest>();

	auto LoadSingleManifest = [this, &LocalManifest, &OutError](const FString& InManifestFilePathToLoad, const FName InPlatformName) -> bool
	{
		bool bLoaded = false;

		if (LocFileNotifies.IsValid())
		{
			LocFileNotifies->PreFileRead(InManifestFilePathToLoad);
		}

		if (FJsonInternationalizationManifestSerializer::DeserializeManifestFromFile(InManifestFilePathToLoad, LocalManifest, InPlatformName))
		{
			bLoaded = true;
		}
		else if (OutError)
		{
			*OutError = FText::Format(LOCTEXT("Error_LoadManifest_DeserializeFile", "Failed to deserialize manifest '{0}'."), FText::FromString(InManifestFilePathToLoad));
		}

		if (LocFileNotifies.IsValid())
		{
			LocFileNotifies->PostFileRead(InManifestFilePathToLoad);
		}

		return bLoaded;
	};

	// Attempt to load an existing manifest first
	if (!!(InLoadFlags & ELocTextHelperLoadFlags::Load))
	{
		const bool bExists = FPaths::FileExists(InManifestFilePath);

		bool bLoadedAll = bExists;
		if (bExists)
		{
			bLoadedAll &= LoadSingleManifest(InManifestFilePath, FName());
			{
				// Load all per-platform manifests too
				// We always do this, as we may have changed the split config so don't want to lose data
				const FString PlatformManifestName = FPaths::GetCleanFilename(InManifestFilePath);
				const FString PlatformLocalizationPath = FPaths::GetPath(InManifestFilePath) / FPaths::GetPlatformLocalizationFolderName();
				IFileManager::Get().IterateDirectory(*PlatformLocalizationPath, [&](const TCHAR* FilenameOrDirectory, bool bIsDirectory) -> bool
				{
					if (bIsDirectory)
					{
						const FString PlatformManifestFilePath = FilenameOrDirectory / PlatformManifestName;
						if (FPaths::FileExists(PlatformManifestFilePath))
						{
							const FString SplitPlatformName = FPaths::GetCleanFilename(FilenameOrDirectory);
							bLoadedAll &= LoadSingleManifest(PlatformManifestFilePath, *SplitPlatformName);
						}
					}
					return true;
				});
			}
		}

		if (bLoadedAll)
		{
			return LocalManifest;
		}

		if (bExists)
		{
			// Don't allow fallback to Create if the file exists but could not be loaded
			return nullptr;
		}
	}

	// If we're allowed to create a manifest than we can never fail
	if (!!(InLoadFlags & ELocTextHelperLoadFlags::Create))
	{
		return LocalManifest;
	}

	return nullptr;
}

bool FLocTextHelper::SaveManifestImpl(const TSharedRef<const FInternationalizationManifest>& InManifest, const FString& InManifestFilePath, FText* OutError) const
{
	auto SaveSingleManifest = [this, &OutError](const TSharedRef<const FInternationalizationManifest>& InManifestToSave, const FString& InManifestFilePathToSave) -> bool
	{
		bool bSaved = false;

		if (LocFileNotifies.IsValid())
		{
			LocFileNotifies->PreFileWrite(InManifestFilePathToSave);
		}

		if (FJsonInternationalizationManifestSerializer::SerializeManifestToFile(InManifestToSave, InManifestFilePathToSave))
		{
			bSaved = true;
		}
		else
		{
			if (OutError)
			{
				*OutError = FText::Format(LOCTEXT("Error_SaveManifest_SerializeFile", "Failed to serialize manifest '{0}'."), FText::FromString(InManifestFilePathToSave));
			}
		}

		if (LocFileNotifies.IsValid())
		{
			LocFileNotifies->PostFileWrite(InManifestFilePathToSave);
		}

		return bSaved;
	};

	bool bSavedAll = true;
	if (ShouldSplitPlatformData())
	{
		const FString PlatformManifestName = FPaths::GetCleanFilename(InManifestFilePath);
		const FString PlatformLocalizationPath = FPaths::GetPath(InManifestFilePath) / FPaths::GetPlatformLocalizationFolderName();

		// Split the manifest into separate entries for each platform, as well as a platform agnostic manifest
		TSharedRef<FInternationalizationManifest> PlatformAgnosticManifest = MakeShared<FInternationalizationManifest>();
		TMap<FName, TSharedRef<FInternationalizationManifest>> PerPlatformManifests;
		{
			// Always add the split platforms so that they generate an empty manifest if there are no entries for that platform in the master manifest
			for (const FString& SplitPlatformName : GetPlatformsToSplit())
			{
				PerPlatformManifests.Add(*SplitPlatformName, MakeShared<FInternationalizationManifest>());
			}

			// Split the manifest entries based on the platform they belonged to
			for (FManifestEntryByStringContainer::TConstIterator It(InManifest->GetEntriesBySourceTextIterator()); It; ++It)
			{
				const TSharedRef<FManifestEntry> ManifestEntry = It.Value();
				for (const FManifestContext& Context : ManifestEntry->Contexts)
				{
					TSharedPtr<FInternationalizationManifest> ManifestToUpdate = PlatformAgnosticManifest;
					if (!Context.PlatformName.IsNone())
					{
						if (TSharedRef<FInternationalizationManifest>* PerPlatformManifest = PerPlatformManifests.Find(Context.PlatformName))
						{
							ManifestToUpdate = *PerPlatformManifest;
						}
					}
					check(ManifestToUpdate.IsValid());

					if (!ManifestToUpdate->AddSource(ManifestEntry->Namespace, ManifestEntry->Source, Context))
					{
						UE_LOG(LogLocTextHelper, Error, TEXT("Failed to add text for namespace \"%s\" and key \"%s\"%s with source \"%s\"%s%s."),
							*ManifestEntry->Namespace.GetString(),
							*Context.Key.GetString(),
							(Context.KeyMetadataObj ? *FString::Printf(TEXT(" (meta-data \"%s\")"), *FJsonInternationalizationMetaDataSerializer::MetadataToString(Context.KeyMetadataObj)) : TEXT("")),
							*ManifestEntry->Source.Text,
							(ManifestEntry->Source.MetadataObj ? *FString::Printf(TEXT(" (meta-data \"%s\")"), *FJsonInternationalizationMetaDataSerializer::MetadataToString(ManifestEntry->Source.MetadataObj)) : TEXT("")),
							(Context.PlatformName.IsNone() ? TEXT("") : *FString::Printf(TEXT(" for platform \"%s\""), *Context.PlatformName.ToString()))
							);
					}
				}
			}
		}

		bSavedAll &= SaveSingleManifest(PlatformAgnosticManifest, InManifestFilePath);
		for (const auto& PerPlatformManifestPair : PerPlatformManifests)
		{
			const FString PlatformManifestFilePath = PlatformLocalizationPath / PerPlatformManifestPair.Key.ToString() / PlatformManifestName;
			bSavedAll &= SaveSingleManifest(PerPlatformManifestPair.Value, PlatformManifestFilePath);
		}
	}
	else
	{
		bSavedAll &= SaveSingleManifest(InManifest, InManifestFilePath);
	}
	return bSavedAll;
}

TSharedPtr<FInternationalizationArchive> FLocTextHelper::LoadArchiveImpl(const FString& InArchiveFilePath, const ELocTextHelperLoadFlags InLoadFlags, FText* OutError)
{
	TSharedRef<FInternationalizationArchive> LocalArchive = MakeShared<FInternationalizationArchive>();

	auto LoadSingleArchive = [this, &LocalArchive, &OutError](const FString& InArchiveFilePathToLoad) -> bool
	{
		bool bLoaded = false;

		if (LocFileNotifies.IsValid())
		{
			LocFileNotifies->PreFileRead(InArchiveFilePathToLoad);
		}

		TSharedPtr<FInternationalizationArchive> NativeArchive;
		if (!NativeCulture.IsEmpty())
		{
			NativeArchive = Archives.FindRef(NativeCulture);
		}

		if (FJsonInternationalizationArchiveSerializer::DeserializeArchiveFromFile(InArchiveFilePathToLoad, LocalArchive, Manifest, NativeArchive))
		{
			bLoaded = true;
		}
		else
		{
			if (OutError)
			{
				*OutError = FText::Format(LOCTEXT("Error_LoadArchive_DeserializeFile", "Failed to deserialize archive '{0}'."), FText::FromString(InArchiveFilePathToLoad));
			}
		}

		if (LocFileNotifies.IsValid())
		{
			LocFileNotifies->PostFileRead(InArchiveFilePathToLoad);
		}

		return bLoaded;
	};

	// Attempt to load an existing archive first
	if (!!(InLoadFlags & ELocTextHelperLoadFlags::Load))
	{
		const bool bExists = FPaths::FileExists(InArchiveFilePath);

		bool bLoadedAll = bExists;
		if (bExists)
		{
			bLoadedAll &= LoadSingleArchive(InArchiveFilePath);
			{
				// Load all per-platform archives too
				// We always do this, as we may have changed the split config so don't want to lose data
				const FString ArchiveCultureFilePath = FPaths::GetPath(InArchiveFilePath);
				const FString PlatformArchiveName = FPaths::GetCleanFilename(InArchiveFilePath);
				const FString PlatformArchiveCulture = FPaths::GetCleanFilename(ArchiveCultureFilePath);
				const FString PlatformLocalizationPath = FPaths::GetPath(ArchiveCultureFilePath) / FPaths::GetPlatformLocalizationFolderName();
				IFileManager::Get().IterateDirectory(*PlatformLocalizationPath, [&](const TCHAR* FilenameOrDirectory, bool bIsDirectory) -> bool
				{
					if (bIsDirectory)
					{
						const FString PlatformArchiveFilePath = FilenameOrDirectory / PlatformArchiveCulture / PlatformArchiveName;
						if (FPaths::FileExists(PlatformArchiveFilePath))
						{
							bLoadedAll &= LoadSingleArchive(PlatformArchiveFilePath);
						}
					}
					return true;
				});
			}
		}

		if (bLoadedAll)
		{
			return LocalArchive;
		}
		
		if (bExists)
		{
			// Don't allow fallback to Create if the file exists but could not be loaded
			return nullptr;
		}
	}

	// If we're allowed to create a manifest than we can never fail
	if (!!(InLoadFlags & ELocTextHelperLoadFlags::Create))
	{
		return LocalArchive;
	}

	return nullptr;
}

bool FLocTextHelper::SaveArchiveImpl(const TSharedRef<const FInternationalizationArchive>& InArchive, const FString& InArchiveFilePath, FText* OutError) const
{
	auto SaveSingleArchive = [this, &OutError](const TSharedRef<const FInternationalizationArchive>& InArchiveToSave, const FString& InArchiveFilePathToSave) -> bool
	{
		bool bSaved = false;

		if (LocFileNotifies.IsValid())
		{
			LocFileNotifies->PreFileWrite(InArchiveFilePathToSave);
		}

		if (FJsonInternationalizationArchiveSerializer::SerializeArchiveToFile(InArchiveToSave, InArchiveFilePathToSave))
		{
			bSaved = true;
		}
		else
		{
			if (OutError)
			{
				*OutError = FText::Format(LOCTEXT("Error_SaveArchive_SerializeFile", "Failed to serialize archive '{0}'."), FText::FromString(InArchiveFilePathToSave));
			}
		}

		if (LocFileNotifies.IsValid())
		{
			LocFileNotifies->PostFileWrite(InArchiveFilePathToSave);
		}

		return bSaved;
	};

	bool bSavedAll = true;
	if (ShouldSplitPlatformData())
	{
		const FString ArchiveCultureFilePath = FPaths::GetPath(InArchiveFilePath);
		const FString PlatformArchiveName = FPaths::GetCleanFilename(InArchiveFilePath);
		const FString PlatformArchiveCulture = FPaths::GetCleanFilename(ArchiveCultureFilePath);
		const FString PlatformLocalizationPath = FPaths::GetPath(ArchiveCultureFilePath) / FPaths::GetPlatformLocalizationFolderName();

		// Split the archive into separate entries for each platform, as well as a platform agnostic archive
		TSharedRef<FInternationalizationArchive> PlatformAgnosticArchive = MakeShared<FInternationalizationArchive>();
		TMap<FName, TSharedRef<FInternationalizationArchive>> PerPlatformArchives;
		{
			// Always add the split platforms so that they generate an empty archives if there are no entries for that platform in the master archive
			for (const FString& SplitPlatformName : GetPlatformsToSplit())
			{
				PerPlatformArchives.Add(*SplitPlatformName, MakeShared<FInternationalizationArchive>());
			}

			// Split the archive entries based on the platform they belonged to
			EnumerateSourceTexts([&InArchive, &PlatformAgnosticArchive, &PerPlatformArchives](TSharedRef<FManifestEntry> InManifestEntry) -> bool
			{
				for (const FManifestContext& Context : InManifestEntry->Contexts)
				{
					TSharedPtr<FInternationalizationArchive> ArchiveToUpdate = PlatformAgnosticArchive;
					if (!Context.PlatformName.IsNone())
					{
						if (TSharedRef<FInternationalizationArchive>* PerPlatformArchive = PerPlatformArchives.Find(Context.PlatformName))
						{
							ArchiveToUpdate = *PerPlatformArchive;
						}
					}
					check(ArchiveToUpdate.IsValid());

					// Keep any translation for the source text
					TSharedPtr<FArchiveEntry> ArchiveEntry = InArchive->FindEntryByKey(InManifestEntry->Namespace, Context.Key, Context.KeyMetadataObj);
					if (ArchiveEntry.IsValid())
					{
						ArchiveToUpdate->AddEntry(ArchiveEntry.ToSharedRef());
					}
				}

				return true; // continue enumeration
			}, true);
		}

		bSavedAll &= SaveSingleArchive(PlatformAgnosticArchive, InArchiveFilePath);
		for (const auto& PerPlatformArchivePair : PerPlatformArchives)
		{
			const FString PlatformArchiveFilePath = PlatformLocalizationPath / PerPlatformArchivePair.Key.ToString() / PlatformArchiveCulture / PlatformArchiveName;
			bSavedAll &= SaveSingleArchive(PerPlatformArchivePair.Value, PlatformArchiveFilePath);
		}
	}
	else
	{
		bSavedAll &= SaveSingleArchive(InArchive, InArchiveFilePath);
	}
	return bSavedAll;
}

TSharedPtr<FArchiveEntry> FLocTextHelper::FindTranslationImpl(const FString& InCulture, const FLocKey& InNamespace, const FLocKey& InKey, const TSharedPtr<FLocMetadataObject> InKeyMetadataObj) const
{
	TSharedPtr<FInternationalizationArchive> Archive = Archives.FindRef(InCulture);
	checkf(Archive.IsValid(), TEXT("Attempted to find a translation, but no valid archive could be found for '%s'!"), *InCulture);
	return Archive->FindEntryByKey(InNamespace, InKey, InKeyMetadataObj);
}

#undef LOCTEXT_NAMESPACE<|MERGE_RESOLUTION|>--- conflicted
+++ resolved
@@ -1309,7 +1309,6 @@
 FString FLocTextHelper::SanitizeLogOutput(FString&& ResultStr)
 {
 	if (ResultStr.IsEmpty())
-<<<<<<< HEAD
 	{
 		return MoveTemp(ResultStr);
 	}
@@ -1317,22 +1316,10 @@
 	ResultStr.ReplaceCharWithEscapedCharInline();
 
 	if (!GIsBuildMachine)
-=======
->>>>>>> 6bbb88c8
 	{
 		return MoveTemp(ResultStr);
 	}
 
-<<<<<<< HEAD
-=======
-	ResultStr.ReplaceCharWithEscapedCharInline();
-
-	if (!GIsBuildMachine)
-	{
-		return MoveTemp(ResultStr);
-	}
-
->>>>>>> 6bbb88c8
 	static const TCHAR* ErrorStrs[] = {
 		TEXT("Error"),
 		TEXT("Failed"),
@@ -1378,15 +1365,9 @@
 		}
 		return TmpReplacementStrings;
 	}();
-<<<<<<< HEAD
 
 	check(UE_ARRAY_COUNT(ErrorStrs) == ReplacementStrings.Num());
 
-=======
-
-	check(UE_ARRAY_COUNT(ErrorStrs) == ReplacementStrings.Num());
-
->>>>>>> 6bbb88c8
 	for (int32 ErrorIndex = 0; ErrorIndex < UE_ARRAY_COUNT(ErrorStrs); ++ErrorIndex)
 	{
 		ResultStr.ReplaceInline(ErrorStrs[ErrorIndex], *ReplacementStrings[ErrorIndex]);
