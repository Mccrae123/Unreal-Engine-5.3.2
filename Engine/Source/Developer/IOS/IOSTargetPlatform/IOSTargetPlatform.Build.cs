// Copyright Epic Games, Inc. All Rights Reserved.

using UnrealBuildTool;

public class IOSTargetPlatform : ModuleRules
{
	public IOSTargetPlatform(ReadOnlyTargetRules Target) : base(Target)
	{
		BinariesSubFolder = "IOS";

		PrivateDependencyModuleNames.AddRange(
			new string[]
			{
				"Core",
				"CoreUObject",
				"TargetPlatform",
				"DesktopPlatform",
				"LaunchDaemonMessages",
				"Projects",
				"AudioPlatformConfiguration",
				"Sockets",
				"Networking"
			}
		);

		PrivateIncludePathModuleNames.AddRange(
			new string[] {
				"MessagingCommon",
				"TargetDeviceServices",
			}
		);

<<<<<<< HEAD
		//This is somehow necessary for getting iOS to build on, at least, windows. It seems like the target platform is included for cooking, and thus it requirtes a bunch of other info.
		PublicIncludePaths.AddRange(
			new string[]
			{
				"Runtime/Core/Public/Apple",
				"Runtime/Core/Public/IOS",
				"Runtime/Networking/Public",
			}
		);

=======
>>>>>>> 4af6daef
		if (Target.bCompileAgainstEngine)
		{
			PrivateDependencyModuleNames.Add("Engine");
		}

		if (Target.Platform == UnrealTargetPlatform.Mac)
		{
			PublicAdditionalLibraries.Add("/System/Library/PrivateFrameworks/MobileDevice.framework/Versions/Current/MobileDevice");
		}
	}
}<|MERGE_RESOLUTION|>--- conflicted
+++ resolved
@@ -30,19 +30,6 @@
 			}
 		);
 
-<<<<<<< HEAD
-		//This is somehow necessary for getting iOS to build on, at least, windows. It seems like the target platform is included for cooking, and thus it requirtes a bunch of other info.
-		PublicIncludePaths.AddRange(
-			new string[]
-			{
-				"Runtime/Core/Public/Apple",
-				"Runtime/Core/Public/IOS",
-				"Runtime/Networking/Public",
-			}
-		);
-
-=======
->>>>>>> 4af6daef
 		if (Target.bCompileAgainstEngine)
 		{
 			PrivateDependencyModuleNames.Add("Engine");
