--- conflicted
+++ resolved
@@ -222,13 +222,6 @@
 		DeviceName = InDeviceName;
 	}
 
-<<<<<<< HEAD
-	/**
- * Sets the device's authorization state.
- *
- * @param bInIsAuthorized - Whether the device is authorized for USB communications.
- */
-=======
 	/** Sets the modelId of the device */
 	void SetModelId(const FString InModelId)
 	{
@@ -246,7 +239,6 @@
 	 *
 	 * @param bInIsAuthorized - Whether the device is authorized for USB communications.
 	 */
->>>>>>> 4af6daef
 	void SetAuthorized(bool bInIsAuthorized)
 	{
 		bIsDeviceAuthorized = bInIsAuthorized;
