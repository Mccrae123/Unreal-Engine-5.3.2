// Copyright 1998-2019 Epic Games, Inc. All Rights Reserved.

#pragma once

#include "CoreMinimal.h"
#include "IMessageContext.h"
#include "Interfaces/ITargetDevice.h"
#include "HAL/Runnable.h"
#include "HAL/RunnableThread.h"

class FMessageEndpoint;
class ITargetPlatform;


/** Type definition for shared pointers to instances of FIOSTargetDevice. */
typedef TSharedPtr<class FIOSTargetDevice, ESPMode::ThreadSafe> FIOSTargetDevicePtr;

/** Type definition for shared references to instances of FIOSTargetDevice. */
typedef TSharedRef<class FIOSTargetDevice, ESPMode::ThreadSafe> FIOSTargetDeviceRef;

/** Type definition for shared references to instances of FIOSTargetDeviceOutput. */
typedef TSharedPtr<class FIOSTargetDeviceOutput, ESPMode::ThreadSafe> FIOSTargetDeviceOutputPtr;

/**
 * Handles the communication to the Deployment Server over TCP (will start the DeploymentServer if no instance is found running)
 */
class FTcpDSCommander : FRunnable
{
public:
    
    /**
     * Creates and initializes a new instance.
     *
     */
    FTcpDSCommander(const uint8* Data, int32 Count, void* WPipe);
    
    /** Virtual destructor. */
    virtual ~FTcpDSCommander();

	/** Check if DeploymentServer mutex is active*/
	static bool IsDSRunning();
    
public:
    
    //~ FRunnable interface
    
    virtual void Exit() override;
    virtual bool Init() override;
    virtual uint32 Run() override;
    virtual void Stop() override;
    
    inline bool IsValid()
    {
        return (Thread != nullptr);
    }
    inline bool IsStopped()
    {
<<<<<<< HEAD
        return bStoped;
=======
        return bStopped;
>>>>>>> 9ba46998
    }
    inline bool WasSuccess()
    {
        return bIsSuccess;
    }
	inline bool IsSystemError()
	{
		return bIsSystemError;
	}
    
private:
    
    inline bool StartDSProcess();
    
    /** For the thread */
    bool bStopping;
<<<<<<< HEAD
    bool bStoped;
=======
    bool bStopped;
>>>>>>> 9ba46998
    bool bIsSuccess;
	bool bIsSystemError; ///< Deployment server was not able to start, or connection to it could not be made
    
    /** */
    class FSocket* DSSocket;
    
    /** Holds the thread object. */
    FRunnableThread* Thread;
    
    void* WritePipe;
    uint8* DSCommand;
    int32 DSCommandLen;
    double LastActivity;
};

/**
 * Implements an iOS target device.
 */
class FIOSTargetDevice
	: public ITargetDevice
{
public:

	/**
	 * Create and initialize a new instance.
	 *
	 * @param InTargetPlatform The target platform that owns the device.
	 */
	FIOSTargetDevice(const ITargetPlatform& InTargetPlatform);

public:

	//~ ITargetDevice interface

	virtual bool Connect() override;
	virtual bool Deploy(const FString& SourceFolder, FString& OutAppId) override;
	virtual void Disconnect() override;
	virtual int32 GetProcessSnapshot(TArray<FTargetDeviceProcessInfo>& OutProcessInfos) override;
	virtual ETargetDeviceTypes GetDeviceType() const override;
	virtual FTargetDeviceId GetId() const override;
	virtual FString GetName() const override;
	virtual FString GetOperatingSystemName() override;
	virtual const class ITargetPlatform& GetTargetPlatform() const override;
	virtual bool IsConnected() override;
	virtual bool IsDefault() const override;
	virtual bool Launch(const FString& InAppId, EBuildConfigurations::Type InBuildConfiguration, EBuildTargets::Type BuildTarget, const FString& Params, uint32* OutProcessId) override;
	virtual bool PowerOff(bool Force) override;
	virtual bool PowerOn() override;
	virtual bool Reboot(bool bReconnect = false) override;
	virtual bool Run(const FString& ExecutablePath, const FString& Params, uint32* OutProcessId) override;
	virtual bool SupportsFeature(ETargetDeviceFeatures Feature) const;
	virtual bool SupportsSdkVersion(const FString& VersionString) const override;
	virtual bool TerminateProcess(const int64 ProcessId) override;
	virtual void SetUserCredentials(const FString& UserName, const FString& UserPassword) override;
	virtual bool GetUserCredentials(FString& OutUserName, FString& OutUserPassword) override;
	virtual void ExecuteConsoleCommand(const FString& ExecCommand) const override;
	virtual ITargetDeviceOutputPtr CreateDeviceOutputRouter(FOutputDevice* Output) const override;

public:

	/** Timeout check for removing stale devices */
	FDateTime LastPinged;

private:

	/** The current status of this device. */
//	ETargetDeviceStatus::Type Status;

/** Holds a reference to the device's target platform. */
	const ITargetPlatform& TargetPlatform;

	/** Contains the address of the remote device */
	FMessageAddress DeviceEndpoint;

	/** MessageEndpoint for communicating with remote device */
	TSharedPtr<FMessageEndpoint, ESPMode::ThreadSafe> MessageEndpoint;

	/** Contains the current AppID/GameName for Deployment/launching. */
	FString AppId;

	/** Contains the build configuration of the app to deploy */
	EBuildConfigurations::Type BuildConfiguration;

	/** Lets us know whether the thing is a sim device or a physical device. */
	bool bIsSimulated;

private:

	/** Remote rebootable */
	bool bCanReboot;

	/** Remote bootable */
	bool bCanPowerOn;

	/** Remote shutdown-able */
	bool bCanPowerOff;

	/** Id of device */
	FTargetDeviceId DeviceId;

	/** Name of device */
	FString DeviceName;

	/** Type of device */
	ETargetDeviceTypes DeviceType;

public:

	void SetFeature(ETargetDeviceFeatures InFeature, bool bFlag)
	{
		if (InFeature == ETargetDeviceFeatures::Reboot)
		{
			bCanReboot = bFlag;
		}
		else if (InFeature == ETargetDeviceFeatures::PowerOn)
		{
			bCanPowerOn = bFlag;
		}
		else if (InFeature == ETargetDeviceFeatures::PowerOff)
		{
			bCanPowerOff = bFlag;
		}
	}

	/** Sets device id */
	void SetDeviceId(const FTargetDeviceId InDeviceId)
	{
		DeviceId = InDeviceId;
	}

	/** Sets the name of the device */
	void SetDeviceName(const FString InDeviceName)
	{
		DeviceName = InDeviceName;
	}

	/** Sets the type of the device */
	void SetDeviceType(const FString InDeviceTypeString)
	{
		if (InDeviceTypeString == TEXT("Browser"))
		{
			DeviceType = ETargetDeviceTypes::Browser;
		}
		else if (InDeviceTypeString == TEXT("Console"))
		{
			DeviceType = ETargetDeviceTypes::Console;
		}
		else if (InDeviceTypeString == TEXT("Phone"))
		{
			DeviceType = ETargetDeviceTypes::Phone;
		}
		else if (InDeviceTypeString == TEXT("Tablet"))
		{
			DeviceType = ETargetDeviceTypes::Tablet;
		}
		else
		{
			DeviceType = ETargetDeviceTypes::Indeterminate;
		}
	}

	void SetDeviceEndpoint(const FMessageAddress& DeviceAddress)
	{
		DeviceEndpoint = DeviceAddress;
	}

	void SetAppId(const FString& GameName)
	{
		AppId = GameName;
	}

	void SetAppConfiguration(EBuildConfigurations::Type Configuration)
	{
		BuildConfiguration = Configuration;
	}

	void SetIsSimulated(bool IsSimulated)
	{
		bIsSimulated = IsSimulated;
	}
};<|MERGE_RESOLUTION|>--- conflicted
+++ resolved
@@ -55,11 +55,7 @@
     }
     inline bool IsStopped()
     {
-<<<<<<< HEAD
-        return bStoped;
-=======
         return bStopped;
->>>>>>> 9ba46998
     }
     inline bool WasSuccess()
     {
@@ -76,11 +72,7 @@
     
     /** For the thread */
     bool bStopping;
-<<<<<<< HEAD
-    bool bStoped;
-=======
     bool bStopped;
->>>>>>> 9ba46998
     bool bIsSuccess;
 	bool bIsSystemError; ///< Deployment server was not able to start, or connection to it could not be made
     
