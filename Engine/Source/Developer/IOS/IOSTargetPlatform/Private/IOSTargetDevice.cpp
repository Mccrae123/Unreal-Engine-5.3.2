--- conflicted
+++ resolved
@@ -21,11 +21,7 @@
 
 FTcpDSCommander::FTcpDSCommander(const uint8* Data, int32 Count, void* WPipe)
 : bStopping(false)
-<<<<<<< HEAD
-, bStoped(true)
-=======
 , bStopped(true)
->>>>>>> 9ba46998
 , bIsSuccess(false)
 , bIsSystemError(false)
 , DSSocket(nullptr)
@@ -58,15 +54,6 @@
     }
 }
 
-<<<<<<< HEAD
-void FTcpDSCommander::Exit()
-{
-    // do nothing
-    bStoped = true;
-}
-
-=======
->>>>>>> 9ba46998
 bool FTcpDSCommander::Init()
 {
 	if (DSCommandLen < 1)
@@ -80,16 +67,10 @@
 	{
 		return false;
 	}
-<<<<<<< HEAD
-	TSharedRef<FInternetAddr> Addr = SSS->CreateInternetAddr(0, DEFAULT_DS_COMMANDER_PORT);
-	bool bIsValid;
-	Addr->SetIp(TEXT("127.0.0.1"), bIsValid);
-=======
 	TSharedRef<FInternetAddr> Addr = SSS->CreateInternetAddr();
 	bool bIsValid;
 	Addr->SetIp(TEXT("127.0.0.1"), bIsValid);
 	Addr->SetPort(DEFAULT_DS_COMMANDER_PORT);
->>>>>>> 9ba46998
 
 #if PLATFORM_WINDOWS
 	// using the mutex to detect if the DeploymentServer is running
@@ -147,18 +128,10 @@
     bool BSent = DSSocket->Send(DSCommand, DSCommandLen, NSent);
     if (NSent != DSCommandLen || !BSent)
     {
-<<<<<<< HEAD
-        Stop();
         //UE_LOG(LogTemp, Log, TEXT("Socket send error."));
         return 1;
     }
-    bStoped = false;
-=======
-        //UE_LOG(LogTemp, Log, TEXT("Socket send error."));
-        return 1;
-    }
     bStopped = false;
->>>>>>> 9ba46998
     
     static const SIZE_T CommandSize = 1024;
     uint8 RecvBuffer[CommandSize];
@@ -168,10 +141,6 @@
         uint32 Pending = 0;
         if (DSSocket->GetConnectionState() != ESocketConnectionState::SCS_Connected)
         {
-<<<<<<< HEAD
-            Stop();
-=======
->>>>>>> 9ba46998
             //UE_LOG(LogTemp, Log, TEXT("Socket connection error."));
             return 1;
         }
@@ -192,10 +161,6 @@
                     {
                         bIsSuccess = true;
                         //UE_LOG(LogTemp, Log, TEXT("Socket command completed."));
-<<<<<<< HEAD
-                        Stop();
-=======
->>>>>>> 9ba46998
                         return 0;
                     }
                     else if (TagArray[i].StartsWith(TEXT("[DSDIR]")))
@@ -204,10 +169,6 @@
                     }
                     else if (TagArray[i].EndsWith(TEXT("CMDFAIL\r")))
                     {
-<<<<<<< HEAD
-                        Stop();
-=======
->>>>>>> 9ba46998
                         //UE_LOG(LogTemp, Display, TEXT("Socket command failed."));
                         return 1;
                     }
@@ -222,10 +183,6 @@
         if (CurrentTime - LastActivity > 120.0)
         {
 			//UE_LOG(LogTemp, Display, TEXT("Socket command timeouted."));
-<<<<<<< HEAD
-            Stop();
-=======
->>>>>>> 9ba46998
             return 0;
         }
         FPlatformProcess::Sleep(0.01f);
@@ -235,18 +192,6 @@
 }
 
 void FTcpDSCommander::Stop()
-<<<<<<< HEAD
-{
-    if (DSSocket)
-    {
-		DSSocket->Shutdown(ESocketShutdownMode::ReadWrite);
-        DSSocket->Close();
-        ISocketSubsystem::Get()->DestroySocket(DSSocket);
-    }
-    DSSocket = NULL;
-    
-    bStopping = true;
-=======
 { 
     bStopping = true;
 }
@@ -265,7 +210,6 @@
 	DSSocket = nullptr;
 
 	bStopped = true;
->>>>>>> 9ba46998
 }
 
 bool FTcpDSCommander::IsDSRunning()
