// Copyright Epic Games, Inc. All Rights Reserved.

#include "IOSTargetSettingsCustomization.h"
#include "Containers/Ticker.h"
#include "Misc/App.h"
#include "Misc/MonitoredProcess.h"
#include "Widgets/Layout/SSeparator.h"
#include "Widgets/Text/STextBlock.h"
#include "Widgets/Text/SRichTextBlock.h"
#include "Widgets/Input/SEditableTextBox.h"
#include "Widgets/Input/SButton.h"
#include "Widgets/Layout/SWidgetSwitcher.h"
#include "EditorStyleSet.h"
#include "IOSRuntimeSettings.h"
#include "PropertyHandle.h"
#include "DetailLayoutBuilder.h"
#include "DetailWidgetRow.h"
#include "IDetailPropertyRow.h"
#include "DetailCategoryBuilder.h"
#include "DesktopPlatformModule.h"
#include "Framework/Application/SlateApplication.h"
#include "IDetailGroup.h"
#include "SExternalImageReference.h"
#include "PlatformIconInfo.h"
#include "SourceControlHelpers.h"
#include "Framework/Notifications/NotificationManager.h"
#include "Widgets/Notifications/SNotificationList.h"
#include "Widgets/Input/SHyperlink.h"
#include "Widgets/Views/SListView.h"
#include "SProvisionListRow.h"
#include "SCertificateListRow.h"
#include "Misc/EngineBuildSettings.h"
#include "Widgets/Input/SNumericDropDown.h"
#include "Misc/MessageDialog.h"
#include "Widgets/Notifications/SErrorText.h"
#include "Interfaces/ITargetPlatform.h"
#include "Interfaces/ITargetPlatformModule.h"
#include "IOSPlatformEditorModule.h"

#define LOCTEXT_NAMESPACE "IOSTargetSettings"
DEFINE_LOG_CATEGORY_STATIC(LogIOSTargetSettings, Log, All);

bool SProvisionListRow::bInitialized = false;
FCheckBoxStyle SProvisionListRow::ProvisionCheckBoxStyle;

const FString gProjectNameText("[PROJECT_NAME]");

//////////////////////////////////////////////////////////////////////////
// FIOSTargetSettingsCustomization
namespace FIOSTargetSettingsCustomizationConstants
{
	const FText DisabledTip = LOCTEXT("GitHubSourceRequiredToolTip", "This requires GitHub source.");
}


TSharedRef<IDetailCustomization> FIOSTargetSettingsCustomization::MakeInstance()
{
	return MakeShareable(new FIOSTargetSettingsCustomization);
}

FIOSTargetSettingsCustomization::FIOSTargetSettingsCustomization()
	: EngineInfoPath(FString::Printf(TEXT("%sBuild/IOS/UE4Game-Info.plist"), *FPaths::EngineDir()))
	, GameInfoPath(FString::Printf(TEXT("%sBuild/IOS/Info.plist"), *FPaths::ProjectDir()))
	, EngineGraphicsPath(FString::Printf(TEXT("%sBuild/IOS/Resources/Graphics"), *FPaths::EngineDir()))
	, GameGraphicsPath(FString::Printf(TEXT("%sBuild/IOS/Resources/Graphics"), *FPaths::ProjectDir()))
{
	new (IconNames) FPlatformIconInfo(TEXT("Icon20.png"), LOCTEXT("NotificationIcon_iPhone", "iPhone Notification Icon"), FText::GetEmpty(), 20, 20, FPlatformIconInfo::Optional);
	new (IconNames) FPlatformIconInfo(TEXT("Icon20@2x.png"), LOCTEXT("NotificationIcon_iPhoneRetina", "iPhone Retina Notification Icon"), FText::GetEmpty(), 40, 40, FPlatformIconInfo::Optional);
	new (IconNames) FPlatformIconInfo(TEXT("Icon20@3x.png"), LOCTEXT("NotificationIcon_iPhoneRetina_HD", "iPhone Retina HD Notification Icon"), FText::GetEmpty(), 60, 60, FPlatformIconInfo::Optional);
	new (IconNames) FPlatformIconInfo(TEXT("Icon29.png"), LOCTEXT("SettingsIcon_iPhone", "iPhone Settings Icon"), FText::GetEmpty(), 29, 29, FPlatformIconInfo::Optional);// also iOS6 spotlight search
	new (IconNames) FPlatformIconInfo(TEXT("Icon29@2x.png"), LOCTEXT("SettingsIcon_iPhoneRetina", "iPhone Retina Settings Icon"), FText::GetEmpty(), 58, 58, FPlatformIconInfo::Optional); // also iOS6 spotlight search
	new (IconNames) FPlatformIconInfo(TEXT("Icon29@3x.png"), LOCTEXT("SettingsIcon_iPhoneRetina_HD", "iPhone Retina HD Settings Icon"), FText::GetEmpty(), 87, 87, FPlatformIconInfo::Optional); // also iOS6 spotlight search
	new (IconNames) FPlatformIconInfo(TEXT("Icon40.png"), LOCTEXT("SpotlightIcon_iOS7", "iOS7 Spotlight Icon"), FText::GetEmpty(), 40, 40, FPlatformIconInfo::Optional);
	new (IconNames) FPlatformIconInfo(TEXT("Icon40@2x.png"), LOCTEXT("SpotlightIcon_Retina_iOS7", "Retina iOS7 Spotlight Icon"), FText::GetEmpty(), 80, 80, FPlatformIconInfo::Optional);
	new (IconNames) FPlatformIconInfo(TEXT("Icon40@3x.png"), LOCTEXT("SpotlightIcon_Retina_HD_iOS7", "Retina HD iOS7 Spotlight Icon"), FText::GetEmpty(), 120, 120, FPlatformIconInfo::Optional);
	new (IconNames) FPlatformIconInfo(TEXT("Icon50.png"), LOCTEXT("SpotlightIcon_iPad_iOS6", "iPad iOS6 Spotlight Icon"), FText::GetEmpty(), 50, 50, FPlatformIconInfo::Optional);
	new (IconNames) FPlatformIconInfo(TEXT("Icon50@2x.png"), LOCTEXT("SpotlightIcon_iPadRetina_iOS6", "iPad Retina iOS6 Spotlight Icon"), FText::GetEmpty(), 100, 100, FPlatformIconInfo::Optional);
	new (IconNames) FPlatformIconInfo(TEXT("Icon57.png"), LOCTEXT("AppIcon_iPhone_iOS6", "iPhone iOS6 App Icon"), FText::GetEmpty(), 57, 57, FPlatformIconInfo::Required);
	new (IconNames) FPlatformIconInfo(TEXT("Icon57@2x.png"), LOCTEXT("AppIcon_iPhoneRetina_iOS6", "iPhone Retina iOS6 App Icon"), FText::GetEmpty(), 114, 114, FPlatformIconInfo::Required);
	new (IconNames) FPlatformIconInfo(TEXT("Icon60@2x.png"), LOCTEXT("AppIcon_iPhoneRetina_iOS7", "iPhone Retina iOS7 App Icon"), FText::GetEmpty(), 120, 120, FPlatformIconInfo::Required);
	new (IconNames)FPlatformIconInfo(TEXT("Icon60@3x.png"), LOCTEXT("AppIcon_iPhoneRetina_iOS8", "iPhone Plus Retina iOS8 App Icon"), FText::GetEmpty(), 180, 180, FPlatformIconInfo::Required);
	new (IconNames)FPlatformIconInfo(TEXT("Icon72.png"), LOCTEXT("AppIcon_iPad_iOS6", "iPad iOS6 App Icon"), FText::GetEmpty(), 72, 72, FPlatformIconInfo::Required);
	new (IconNames) FPlatformIconInfo(TEXT("Icon72@2x.png"), LOCTEXT("AppIcon_iPadRetina_iOS6", "iPad Retina iOS6 App Icon"), FText::GetEmpty(), 144, 144, FPlatformIconInfo::Required);
	new (IconNames) FPlatformIconInfo(TEXT("Icon76.png"), LOCTEXT("AppIcon_iPad_iOS7", "iPad iOS7 App Icon"), FText::GetEmpty(), 76, 76, FPlatformIconInfo::Required);
	new (IconNames) FPlatformIconInfo(TEXT("Icon76@2x.png"), LOCTEXT("AppIcon_iPadRetina_iOS7", "iPad Retina iOS7 App Icon"), FText::GetEmpty(), 152, 152, FPlatformIconInfo::Required);
	new (IconNames)FPlatformIconInfo(TEXT("Icon83.5@2x.png"), LOCTEXT("AppIcon_iPadProRetina_iOS9", "iPad Pro Retina iOS9 App Icon"), FText::GetEmpty(), 167, 167, FPlatformIconInfo::Required);
	new (IconNames)FPlatformIconInfo(TEXT("Icon1024.png"), LOCTEXT("AppIcon_Marketing", "Marketing Icon"), FText::GetEmpty(), 1024, 1024, FPlatformIconInfo::Required);

<<<<<<< HEAD
	new (LaunchImageNames)FPlatformIconInfo(TEXT("LaunchScreenIOS.png"), LOCTEXT("LaunchImageIOS", "Launch Screen Image"), LOCTEXT("LaunchImageIOSDesc", 
		"This image is used for the Launch Screen when custom launch screen storyboards are not in use. "
		"The image is used in both portait and landscape modes and will be uniformly scaled to occupy the full width or height as necessary for of all devices, "
		"so if your app supports both a square image is recommended. The png file supplied must not have an alpha channel."), -1, -1, FPlatformIconInfo::Required);
=======
	new (LaunchImageNames)FPlatformIconInfo(TEXT("LaunchScreenIOS.png"), LOCTEXT("LaunchImageIOS", "Launch Screen Image"), LOCTEXT("LaunchImageIOSDesc", "This image is used for the Launch Screen when custom launch screen storyboards are not in use. The image is used in both portait and landscape modes and will be uniformly scaled to occupy the full width or height as necessary for of all devices, so if your app supports both a square image is recommended. The png file supplied must not have an alpha channel."), -1, -1, FPlatformIconInfo::Required);
>>>>>>> 24776ab6

	bShowAllProvisions = false;
	bShowAllCertificates = false;
	ProvisionList = MakeShareable(new TArray<ProvisionPtr>());
	CertificateList = MakeShareable(new TArray<CertificatePtr>());

	FIOSPlatformEditorModule::OnSelect.AddRaw(this, &FIOSTargetSettingsCustomization::OnSelect);

}

FIOSTargetSettingsCustomization::~FIOSTargetSettingsCustomization()
{
	if (IPPProcess.IsValid())
	{
		IPPProcess = NULL;
		FTicker::GetCoreTicker().RemoveTicker(TickerHandle);
	}

	FIOSPlatformEditorModule::OnSelect.RemoveAll(this);
}

void FIOSTargetSettingsCustomization::CustomizeDetails(IDetailLayoutBuilder& DetailLayout)
{
	SavedLayoutBuilder = &DetailLayout;

	BuildPListSection(DetailLayout);

	BuildIconSection(DetailLayout);

	BuildRemoteBuildingSection(DetailLayout);

	AudioPluginWidgetManager.BuildAudioCategory(DetailLayout, FString(TEXT("IOS")));

}

void FIOSTargetSettingsCustomization::OnSelect()
{
	FindRequiredFiles();
}

static FString OutputMessage;
static void OnOutput(FString Message)
{
	OutputMessage += Message;
	OutputMessage += "\n";
	UE_LOG(LogTemp, Log, TEXT("%s"), *Message);
}

void FIOSTargetSettingsCustomization::UpdateStatus()
{
	if (OutputMessage.Len() > 0)
	{
		CertificateList->Reset();
		ProvisionList->Reset();

		// Now split up the log into multiple lines
		TArray<FString> LogLines;
		OutputMessage.ParseIntoArray(LogLines, TEXT("\n"), true);
		
		// format of the line being read here!!
		bool bCerts = false;
		bManuallySelected = false;
		for (int Index = 0; Index < LogLines.Num(); Index++)
		{
			FString& Line = LogLines[Index];
			TArray<FString> Fields;
			Line.ParseIntoArray(Fields, TEXT(","), true);
			if (Line.Contains(TEXT("CERTIFICATE-"), ESearchCase::CaseSensitive))
			{
				CertificatePtr Cert = MakeShareable<FCertificate>(new FCertificate());
				for (int FieldIndex = 0; FieldIndex < Fields.Num(); ++FieldIndex)
				{
					FString Key, Value;
					Fields[FieldIndex].Split(TEXT(":"), &Key, &Value);
					if (Key.Contains("Name"))
					{
						Cert->Name = Value;
					}
					else if (Key.Contains(TEXT("Validity")))
					{
						Cert->Status = Value;
					}
					else if (Key.Contains(TEXT("EndDate")))
					{
						FString Date, Time;
						Value.Split(TEXT("T"), &Date, &Time);
						Cert->Expires = Date;
					}
				}
				CertificatePtr PrevCert = NULL;
				for (int CIndex = 0; CIndex < CertificateList->Num() && !PrevCert.IsValid(); ++CIndex)
				{
					if ((*CertificateList)[CIndex]->Name == Cert->Name)
					{
						PrevCert = (*CertificateList)[CIndex];
						break;
					}
				}

				// check to see if this the one selected in the ini file
				FString OutString;
				SignCertificateProperty->GetValueAsFormattedString(OutString);
				Cert->bManuallySelected = (OutString == Cert->Name);
				bManuallySelected |= Cert->bManuallySelected;
				if (!PrevCert.IsValid())
				{
					CertificateList->Add(Cert);
				}
				else
				{
					FDateTime time1, time2;
					FDateTime::ParseIso8601(*(PrevCert->Expires), time1);
					FDateTime::ParseIso8601(*(Cert->Expires), time2);
					if (time2 > time1)
					{
						PrevCert->Expires = Cert->Expires;
						PrevCert->Status = Cert->Status;
					}
					Cert = NULL;
				}
			}
			else if (Line.Contains(TEXT("PROVISION-"), ESearchCase::CaseSensitive))
			{
				ProvisionPtr Prov = MakeShareable<FProvision>(new FProvision());
				for (int FieldIndex = 0; FieldIndex < Fields.Num(); ++FieldIndex)
				{
					FString Key, Value;
					Fields[FieldIndex].Split(TEXT(":"), &Key, &Value);
					if (Key.Contains("File"))
					{
						Prov->FileName = Value;
					}
					else if (Key.Contains("Name"))
					{
						Prov->Name = Value;
					}
					else if (Key.Contains(TEXT("Validity")))
					{
						Prov->Status = Value;
					}
					else if (Key.Contains(TEXT("Type")))
					{
						Prov->bDistribution = Value.Contains(TEXT("DISTRIBUTION"));
					}
				}

				// check to see if this the one selected in the ini file
				FString OutString;
				MobileProvisionProperty->GetValueAsFormattedString(OutString);
				Prov->bManuallySelected = (OutString == Prov->FileName);
				bManuallySelected |= Prov->bManuallySelected;
				ProvisionList->Add(Prov);
			}
			else if (Line.Contains(TEXT("MATCHED-"), ESearchCase::CaseSensitive))
			{
				for (int FieldIndex = 0; FieldIndex < Fields.Num(); ++FieldIndex)
				{
					FString Key, Value;
					Fields[FieldIndex].Split(TEXT(":"), &Key, &Value);
					if (Key.Contains("File"))
					{
						SelectedFile = Value;
					}
					else if (Key.Contains("Provision"))
					{
						SelectedProvision = Value;
					}
					else if (Key.Contains(TEXT("Cert")))
					{
						SelectedCert = Value;
					}
				}
			}
		}

		FilterLists();
	}
}

void FIOSTargetSettingsCustomization::UpdateSSHStatus()
{
	// updated SSH key
	const UIOSRuntimeSettings* Settings = GetDefault<UIOSRuntimeSettings>();
	const_cast<UIOSRuntimeSettings*>(Settings)->PostInitProperties();
}

void FIOSTargetSettingsCustomization::BuildPListSection(IDetailLayoutBuilder& DetailLayout)
{
	// Info.plist category
	IDetailCategoryBuilder& ProvisionCategory = DetailLayout.EditCategory(TEXT("Mobile Provision"));
	IDetailCategoryBuilder& AppManifestCategory = DetailLayout.EditCategory(TEXT("Info.plist"));
	IDetailCategoryBuilder& BundleCategory = DetailLayout.EditCategory(TEXT("BundleInformation"));
	IDetailCategoryBuilder& OrientationCategory = DetailLayout.EditCategory(TEXT("Orientation"));
	IDetailCategoryBuilder& FileSystemCategory = DetailLayout.EditCategory(TEXT("FileSystem"));
	IDetailCategoryBuilder& RenderCategory = DetailLayout.EditCategory(TEXT("Rendering"));
	IDetailCategoryBuilder& OSInfoCategory = DetailLayout.EditCategory(TEXT("OS Info"));
	IDetailCategoryBuilder& DeviceCategory = DetailLayout.EditCategory(TEXT("Devices"));
	IDetailCategoryBuilder& BuildCategory = DetailLayout.EditCategory(TEXT("Build"));
	IDetailCategoryBuilder& OnlineCategory = DetailLayout.EditCategory(TEXT("Online"));
	IDetailCategoryBuilder& ExtraCategory = DetailLayout.EditCategory(TEXT("Extra PList Data"));
	MobileProvisionProperty = DetailLayout.GetProperty(GET_MEMBER_NAME_CHECKED(UIOSRuntimeSettings, MobileProvision));
	BuildCategory.AddProperty(MobileProvisionProperty)
		.Visibility(EVisibility::Hidden);
	SignCertificateProperty = DetailLayout.GetProperty(GET_MEMBER_NAME_CHECKED(UIOSRuntimeSettings, SigningCertificate));
	BuildCategory.AddProperty(SignCertificateProperty)
		.Visibility(EVisibility::Hidden);
	AutomaticSigningProperty = DetailLayout.GetProperty(GET_MEMBER_NAME_CHECKED(UIOSRuntimeSettings, bAutomaticSigning));

	BuildCategory.AddProperty(AutomaticSigningProperty)
#if PLATFORM_MAC
		.Visibility(EVisibility::Visible);
#else
		.Visibility(EVisibility::Hidden);
#endif // PLATFORM_MAC
	// Remote Server Name Property
	TSharedRef<IPropertyHandle> IOSTeamIDHandle = DetailLayout.GetProperty(GET_MEMBER_NAME_CHECKED(UIOSRuntimeSettings, IOSTeamID));
	BuildCategory.AddProperty(IOSTeamIDHandle)
		.Visibility(EVisibility::Hidden);
		BuildCategory.AddCustomRow(LOCTEXT("IOSTeamID", "IOSTeamID"), false)
#if !PLATFORM_MAC
			.Visibility(EVisibility::Hidden)
#endif // PLATFORM_MAC
			.NameContent()
			[
				SNew(SHorizontalBox)
					+ SHorizontalBox::Slot()
					.Padding(FMargin(0, 1, 0, 1))
					.FillWidth(1.0f)
					[
						SNew(STextBlock)
							.Text(LOCTEXT("IOSTeamIDLabel", "IOS Team ID"))
							.Font(DetailLayout.GetDetailFont())
					]
			]
			.ValueContent()
			.MinDesiredWidth(150.0f)
			[
				SNew(SHorizontalBox)
					+ SHorizontalBox::Slot()
					.FillWidth(1.0f)
					.HAlign(HAlign_Fill)
					[
						SAssignNew(IOSTeamIDTextBox, SEditableTextBox)
						.IsEnabled(this, &FIOSTargetSettingsCustomization::IsAutomaticSigningEnabled)
						.Text(this, &FIOSTargetSettingsCustomization::GetIOSTeamIDText, IOSTeamIDHandle)
						.Font(DetailLayout.GetDetailFont())
						.SelectAllTextOnCommit(true)
						.SelectAllTextWhenFocused(true)
						.ClearKeyboardFocusOnCommit(false)
						.ToolTipText(IOSTeamIDHandle->GetToolTipText())
						.OnTextCommitted(this, &FIOSTargetSettingsCustomization::OnIOSTeamIDTextChanged, IOSTeamIDHandle)
					]
			];

/*	ProvisionCategory.AddCustomRow(TEXT("Certificate Request"), false)
		.NameContent()
		[
			SNew(SHorizontalBox)
			+ SHorizontalBox::Slot()
			.Padding(FMargin(0, 1, 0, 1))
			.FillWidth(1.0f)
			[
				SNew(STextBlock)
				.Text(LOCTEXT("RequestLabel", "Certificate Request"))
				.Font(DetailLayout.GetDetailFont())
			]
		]
	.ValueContent()
		[
			SNew(SBox)
			.HAlign(HAlign_Center)
			[
				SNew(SButton)
				.HAlign(HAlign_Center)
				.OnClicked(this, &FIOSTargetSettingsCustomization::OnCertificateRequestClicked)
				[
					SNew(STextBlock)
					.Text(FText::FromString("Create Certificate Request and a Key Pair"))
				]
			]
		];*/

	ProvisionCategory.AddCustomRow(LOCTEXT("ProvisionLabel", "Provision"), false)
		.WholeRowWidget
		.MinDesiredWidth(0.f)
		.MaxDesiredWidth(0.f)
		.HAlign(HAlign_Fill)
		[
			SNew(SVerticalBox)
			+ SVerticalBox::Slot()
			.AutoHeight()
			[
				SAssignNew(ProvisionInfoSwitcher, SWidgetSwitcher)
				.WidgetIndex(0)
				// searching for provisions
				+SWidgetSwitcher::Slot()
				.HAlign(HAlign_Fill)
				.VAlign(VAlign_Center)
				[
					SNew(SBorder)
					.Padding(4)
					[
						SNew( STextBlock )
						.Text( LOCTEXT( "ProvisionViewerFindingProvisions", "Please wait while we gather information." ) )
						.AutoWrapText( true )
					]
				]
				// importing a provision
				+SWidgetSwitcher::Slot()
					.HAlign(HAlign_Fill)
					.VAlign(VAlign_Center)
					[
						SNew(SBorder)
						.Padding(4)
						[
							SNew( STextBlock )
							.Text( LOCTEXT( "ProvisionViewerImportingProvisions", "Importing Provision.  Please wait..." ) )
							.AutoWrapText( true )
						]
					]
				// no provisions found or no valid provisions
				+SWidgetSwitcher::Slot()
				.HAlign(HAlign_Fill)
				.VAlign(VAlign_Center)
				[
					SNew(SBorder)
					.Padding(4)
					[
						SNew( STextBlock )
						.Text( LOCTEXT( "ProvisionViewerNoValidProvisions", "No Provisions Found. Please Import a Provision." ) )
						.AutoWrapText( true )
					]
				]
				+SWidgetSwitcher::Slot()
				.HAlign(HAlign_Fill)
				.VAlign(VAlign_Center)
				[
					SNew(SVerticalBox)
					+ SVerticalBox::Slot()
					.Padding(FMargin(10, 10, 10, 10))
					.AutoHeight()
					[
						SAssignNew(ProvisionListView, SListView<ProvisionPtr>)
						.ItemHeight(20.0f)
						.ListItemsSource(&FilteredProvisionList)
						.OnGenerateRow(this, &FIOSTargetSettingsCustomization::HandleProvisionListGenerateRow)
						.SelectionMode(ESelectionMode::None)
						.HeaderRow
						(
						SNew(SHeaderRow)
						+ SHeaderRow::Column("Selected")
						.DefaultLabel(FText::GetEmpty())
						.FixedWidth(30.0f)
						+ SHeaderRow::Column("Name")
						.DefaultLabel(LOCTEXT("ProvisionListNameColumnHeader", "Provision"))
						.FillWidth(1.0f)
						+ SHeaderRow::Column("File")
						.DefaultLabel(LOCTEXT("ProvisionListFileColumnHeader", "File"))
						+ SHeaderRow::Column("Status")
						.DefaultLabel(LOCTEXT("ProvisionListStatusColumnHeader", "Status"))
						+ SHeaderRow::Column("Distribution")
						.DefaultLabel(LOCTEXT("ProvisionListDistributionColumnHeader", "Distribution"))
						.FixedWidth(75.0f)
						)
					]
					+ SVerticalBox::Slot()
						.AutoHeight()
						.Padding(0.0f, 6.0f, 0.0f, 4.0f)
						[
							SNew(SSeparator)
							.Orientation(Orient_Horizontal)
						]
					+ SVerticalBox::Slot()
						.AutoHeight()
						[
							SNew(SHorizontalBox)

							+ SHorizontalBox::Slot()
							.AutoWidth()
							[
								SNew(SRichTextBlock)
								.Text(LOCTEXT("ProvisionMessage", "<RichTextBlock.TextHighlight>Note</>: If no provision is selected the one in green will be used to provision the IPA."))
								.TextStyle(FEditorStyle::Get(), "MessageLog")
								.DecoratorStyleSet(&FEditorStyle::Get())
								.AutoWrapText(true)
							]

							+ SHorizontalBox::Slot()
								.FillWidth(1.0f)
								.HAlign(HAlign_Right)
								[
									SNew(STextBlock)
									.Text(LOCTEXT("ViewLabel", "View:"))
								]

							+ SHorizontalBox::Slot()
								.AutoWidth()
								.Padding(8.0f, 0.0f)
								[
									// all provisions hyper link
									SNew(SHyperlink)
									.OnNavigate(this, &FIOSTargetSettingsCustomization::HandleAllProvisionsHyperlinkNavigate, true)
									.Text(LOCTEXT("AllProvisionsHyperLinkLabel", "All"))
									.ToolTipText(LOCTEXT("AllProvisionsButtonTooltip", "View all provisions."))
								]

							+ SHorizontalBox::Slot()
								.AutoWidth()
								[
									// valid provisions hyper link
									SNew(SHyperlink)
									.OnNavigate(this, &FIOSTargetSettingsCustomization::HandleAllProvisionsHyperlinkNavigate, false)
									.Text(LOCTEXT("ValidProvisionsHyperlinkLabel", "Valid Only"))
									.ToolTipText(LOCTEXT("ValidProvisionsHyperlinkTooltip", "View Valid provisions."))
								]
						]
				]
			]
			+ SVerticalBox::Slot()
			.AutoHeight()
			[
				SNew(SHorizontalBox)
				+ SHorizontalBox::Slot()
					.Padding(FMargin(0, 5, 0, 10))
					.AutoWidth()
					[
						SNew(SButton)
						.HAlign(HAlign_Center)
						.VAlign(VAlign_Center)
						.OnClicked(this, &FIOSTargetSettingsCustomization::OnInstallProvisionClicked)
						.IsEnabled(this, &FIOSTargetSettingsCustomization::IsImportEnabled)
						[
							SNew(STextBlock)
							.Text(LOCTEXT("ImportProvision", "Import Provision"))
						]
					]
			]
		];

	ProvisionCategory.AddCustomRow(LOCTEXT("CertificateLabel", "Certificate"), false)
		.WholeRowWidget
		.MinDesiredWidth(0.f)
		.MaxDesiredWidth(0.f)
		.HAlign(HAlign_Fill)
		[
			SNew(SVerticalBox)
			+ SVerticalBox::Slot()
			.AutoHeight()
			[
				SAssignNew(CertificateInfoSwitcher, SWidgetSwitcher)
				.WidgetIndex(0)
				// searching for provisions
				+SWidgetSwitcher::Slot()
				.HAlign(HAlign_Fill)
				.VAlign(VAlign_Center)
				[
					SNew(SBorder)
					.Padding(4)
					[
						SNew( STextBlock )
						.Text( LOCTEXT( "CertificateViewerFindingProvisions", "Please wait while we gather information." ) )
						.AutoWrapText( true )
					]
				]
				// importing certificate
				+SWidgetSwitcher::Slot()
					.HAlign(HAlign_Fill)
					.VAlign(VAlign_Center)
					[
						SNew(SBorder)
						.Padding(4)
						[
							SNew( STextBlock )
							.Text( LOCTEXT( "CertificateViewerImportingCertificate", "Importing Certificate.  Please wait..." ) )
							.AutoWrapText( true )
						]
					]
				// no provisions found or no valid provisions
				+SWidgetSwitcher::Slot()
					.HAlign(HAlign_Fill)
					.VAlign(VAlign_Center)
					[
						SNew(SBorder)
						.Padding(4)
						[
							SNew( STextBlock )
							.Text( LOCTEXT( "CertificateViewerNoValidProvisions", "No Certificates Found.  Please Import a Certificate." ) )
							.AutoWrapText( true )
						]
					]
				+SWidgetSwitcher::Slot()
					.HAlign(HAlign_Fill)
					.VAlign(VAlign_Center)
					[
						SNew(SVerticalBox)
						+ SVerticalBox::Slot()
						.AutoHeight()
						[
							SNew(SHorizontalBox)
							+ SHorizontalBox::Slot()
							.Padding(FMargin(10, 10, 10, 10))
							.FillWidth(1.0f)
							[
								SAssignNew(CertificateListView, SListView<CertificatePtr>)
								.ItemHeight(20.0f)
								.ListItemsSource(&FilteredCertificateList)
								.OnGenerateRow(this, &FIOSTargetSettingsCustomization::HandleCertificateListGenerateRow)
								.SelectionMode(ESelectionMode::None)
								.HeaderRow
								(
									SNew(SHeaderRow)
									+ SHeaderRow::Column("Selected")
									.DefaultLabel(FText::GetEmpty())
									.FixedWidth(30.0f)
									+ SHeaderRow::Column("Name")
									.DefaultLabel(LOCTEXT("CertificateListNameColumnHeader", "Certificate"))
									+ SHeaderRow::Column("Status")
									.DefaultLabel(LOCTEXT("CertificateListStatusColumnHeader", "Status"))
									.FixedWidth(75.0f)
									+ SHeaderRow::Column("Expires")
									.DefaultLabel(LOCTEXT("CertificateListExpiresColumnHeader", "Expires"))
									.FixedWidth(75.0f)
								)
							]
						]
						+ SVerticalBox::Slot()
							.AutoHeight()
							.Padding(0.0f, 6.0f, 0.0f, 4.0f)
							[
								SNew(SSeparator)
								.Orientation(Orient_Horizontal)
							]
						+ SVerticalBox::Slot()
							.AutoHeight()
							[
								SNew(SHorizontalBox)
								+ SHorizontalBox::Slot()
								.AutoWidth()
								[
									SNew(SRichTextBlock)
									.Text(LOCTEXT("CertificateMessage", "<RichTextBlock.TextHighlight>Note</>: If no certificate is selected then the one in green will be used to sign the IPA."))
									.TextStyle(FEditorStyle::Get(), "MessageLog")
									.DecoratorStyleSet(&FEditorStyle::Get())
									.AutoWrapText(true)
								]
								+ SHorizontalBox::Slot()
								.FillWidth(1.0f)
								.HAlign(HAlign_Right)
								[
									SNew(STextBlock)
									.Text(LOCTEXT("ViewLabel", "View:"))
								]

								+ SHorizontalBox::Slot()
									.AutoWidth()
									.Padding(8.0f, 0.0f)
									[
										// all provisions hyper link
										SNew(SHyperlink)
										.OnNavigate(this, &FIOSTargetSettingsCustomization::HandleAllCertificatesHyperlinkNavigate, true)
										.Text(LOCTEXT("AllCertificatesHyperLinkLabel", "All"))
										.ToolTipText(LOCTEXT("AllCertificatesButtonTooltip", "View all certificates."))
									]

								+ SHorizontalBox::Slot()
									.AutoWidth()
									[
										// valid provisions hyper link
										SNew(SHyperlink)
										.OnNavigate(this, &FIOSTargetSettingsCustomization::HandleAllCertificatesHyperlinkNavigate, false)
										.Text(LOCTEXT("ValidCertificatesHyperlinkLabel", "Valid Only"))
										.ToolTipText(LOCTEXT("ValidCertificatesHyperlinkTooltip", "View Valid certificates."))
									]
							]
					]
				]
			+ SVerticalBox::Slot()
			.AutoHeight()
			[
				SNew(SHorizontalBox)
				+ SHorizontalBox::Slot()
				.Padding(FMargin(0, 5, 0, 10))
				.AutoWidth()
				[
					SNew(SButton)
					.HAlign(HAlign_Center)
					.VAlign(VAlign_Center)
					.OnClicked(this, &FIOSTargetSettingsCustomization::OnInstallCertificateClicked)
					.IsEnabled(this, &FIOSTargetSettingsCustomization::IsImportEnabled)
					[
						SNew(STextBlock)
						.Text(LOCTEXT("ImportCertificate", "Import Certificate"))
					]
				]
			]
		];
	
	BundleCategory.AddCustomRow(LOCTEXT("UpgradeInfo", "Upgrade Info"), false)
	.WholeRowWidget
	[
		SNew(SBorder)
		.Padding(1)
		[
			SNew(SHorizontalBox)
			+ SHorizontalBox::Slot()
			.Padding(FMargin(10, 10, 10, 10))
			.FillWidth(1.0f)
			[
				SNew(SRichTextBlock)
				.Text(LOCTEXT("IOSUpgradeInfoMessage", "<RichTextBlock.TextHighlight>Note to users from 4.6 or earlier</>: We now <RichTextBlock.TextHighlight>GENERATE</> an Info.plist when building, so if you have customized your .plist file, you will need to put all of your changes into the below settings. Note that we don't touch the .plist file that is in your project directory, so you can use it as reference."))
				.TextStyle(FEditorStyle::Get(), "MessageLog")
				.DecoratorStyleSet(&FEditorStyle::Get())
				.AutoWrapText(true)
				// + SRichTextBlock::HyperlinkDecorator(TEXT("browser"), FSlateHyperlinkRun::FOnClick::CreateStatic(&OnBrowserLinkClicked))
			 ]
		 ]
	 ];

	// Show properties that are gated by the plist being present and writable
	RunningIPPProcess = false;

#define SETUP_SOURCEONLY_PROP(PropName, Category) \
	{ \
		TSharedRef<IPropertyHandle> PropertyHandle = DetailLayout.GetProperty(GET_MEMBER_NAME_CHECKED(UIOSRuntimeSettings, PropName)); \
		Category.AddProperty(PropertyHandle) \
			.IsEnabled(FEngineBuildSettings::IsSourceDistribution()) \
			.ToolTip(FEngineBuildSettings::IsSourceDistribution() ? PropertyHandle->GetToolTipText() : FIOSTargetSettingsCustomizationConstants::DisabledTip); \
	}

#define SETUP_PLIST_PROP(PropName, Category) \
	{ \
		TSharedRef<IPropertyHandle> PropertyHandle = DetailLayout.GetProperty(GET_MEMBER_NAME_CHECKED(UIOSRuntimeSettings, PropName)); \
		Category.AddProperty(PropertyHandle); \
	}

#define SETUP_STATUS_PROP(PropName, Category) \
	{ \
		TSharedRef<IPropertyHandle> PropertyHandle = DetailLayout.GetProperty(GET_MEMBER_NAME_CHECKED(UIOSRuntimeSettings, PropName)); \
		Category.AddProperty(PropertyHandle) \
		.Visibility(EVisibility::Hidden); \
		Category.AddCustomRow(LOCTEXT("BundleIdentifier", "BundleIdentifier"), false) \
		.NameContent() \
		[ \
			SNew(SHorizontalBox) \
			+ SHorizontalBox::Slot() \
			.Padding(FMargin(0, 1, 0, 1)) \
			.FillWidth(1.0f) \
			[ \
				SNew(STextBlock) \
				.Text(LOCTEXT("BundleIdentifierLabel", "Bundle Identifier")) \
				.Font(DetailLayout.GetDetailFont()) \
			]\
		] \
		.ValueContent() \
		.MinDesiredWidth( 0.0f ) \
		.MaxDesiredWidth( 0.0f ) \
		[ \
			SNew(SHorizontalBox) \
			+ SHorizontalBox::Slot() \
			.FillWidth(1.0f) \
			.HAlign(HAlign_Fill) \
			[ \
				SAssignNew(BundleIdTextBox, SEditableTextBox) \
				.IsEnabled(this, &FIOSTargetSettingsCustomization::IsImportEnabled) \
				.Text(this, &FIOSTargetSettingsCustomization::GetBundleText, PropertyHandle) \
				.Font(DetailLayout.GetDetailFont()) \
				.SelectAllTextOnCommit( true ) \
				.SelectAllTextWhenFocused( true ) \
				.ClearKeyboardFocusOnCommit(false) \
				.ToolTipText(PropertyHandle->GetToolTipText()) \
				.OnTextCommitted(this, &FIOSTargetSettingsCustomization::OnBundleIdentifierChanged, PropertyHandle) \
				.OnTextChanged(this, &FIOSTargetSettingsCustomization::OnBundleIdentifierTextChanged, ETextCommit::Default, PropertyHandle) \
			] \
		]; \
	}

	const UIOSRuntimeSettings& Settings = *GetDefault<UIOSRuntimeSettings>();

	FSimpleDelegate OnUpdateShaderStandardWarning = FSimpleDelegate::CreateSP(this, &FIOSTargetSettingsCustomization::UpdateShaderStandardWarning);
	FSimpleDelegate OnUpdateOSVersionWarning = FSimpleDelegate::CreateSP(this, &FIOSTargetSettingsCustomization::UpdateOSVersionWarning);
	FSimpleDelegate OnEnableMetalMRT = FSimpleDelegate::CreateSP(this, &FIOSTargetSettingsCustomization::UpdateMetalMRTWarning);

	/* MinOSPropertyHandle = DetailLayout.GetProperty(GET_MEMBER_NAME_CHECKED(UIOSRuntimeSettings, MinimumiOSVersion));
	MinOSPropertyHandle->SetOnPropertyValueChanged(OnUpdateShaderStandardWarning);
	OSInfoCategory.AddProperty(MinOSPropertyHandle);*/

	SETUP_PLIST_PROP(BundleDisplayName, BundleCategory);
	SETUP_PLIST_PROP(BundleName, BundleCategory);
	SETUP_STATUS_PROP(BundleIdentifier, BundleCategory);
	SETUP_PLIST_PROP(VersionInfo, BundleCategory);
	SETUP_PLIST_PROP(bSupportsPortraitOrientation, OrientationCategory);
	SETUP_PLIST_PROP(bSupportsUpsideDownOrientation, OrientationCategory);
	SETUP_PLIST_PROP(bSupportsLandscapeLeftOrientation, OrientationCategory);
	SETUP_PLIST_PROP(bSupportsLandscapeRightOrientation, OrientationCategory);
	SETUP_PLIST_PROP(PreferredLandscapeOrientation, OrientationCategory);
	
	SETUP_PLIST_PROP(bSupportsITunesFileSharing, FileSystemCategory);
	SETUP_PLIST_PROP(bSupportsFilesApp, FileSystemCategory);
	
	SETUP_PLIST_PROP(bSupportsMetal, RenderCategory);
	
	MRTPropertyHandle = DetailLayout.GetProperty(GET_MEMBER_NAME_CHECKED(UIOSRuntimeSettings, bSupportsMetalMRT));
	MRTPropertyHandle->SetOnPropertyValueChanged(OnEnableMetalMRT);
	RenderCategory.AddProperty(MRTPropertyHandle);

	SETUP_SOURCEONLY_PROP(bEnableRemoteNotificationsSupport, OnlineCategory)
//	SETUP_SOURCEONLY_PROP(bAutomaticSigning, ProvisionCategory)

    // Handle max. shader version a little specially.
    {
        ShaderVersionPropertyHandle = DetailLayout.GetProperty(GET_MEMBER_NAME_CHECKED(UIOSRuntimeSettings, MaxShaderLanguageVersion));
		ShaderVersionPropertyHandle->SetOnPropertyValueChanged(OnUpdateShaderStandardWarning);
		
		// Drop-downs for setting type of lower and upper bound normalization
		IDetailPropertyRow& ShaderVersionPropertyRow = RenderCategory.AddProperty(ShaderVersionPropertyHandle.ToSharedRef());
		ShaderVersionPropertyRow.CustomWidget()
		.NameContent()
		[
			ShaderVersionPropertyHandle->CreatePropertyNameWidget()
		 ]
		.ValueContent()
		.HAlign(HAlign_Fill)
		[
			SNew(SVerticalBox)
			+ SVerticalBox::Slot()
			.AutoHeight()
			.Padding(2)
			[
				SNew(SComboButton)
				.OnGetMenuContent(this, &FIOSTargetSettingsCustomization::OnGetShaderVersionContent)
				.ContentPadding(FMargin( 2.0f, 2.0f ))
				.ButtonContent()
				[
					SNew(STextBlock)
					.Text(this, &FIOSTargetSettingsCustomization::GetShaderVersionDesc)
					.Font(IDetailLayoutBuilder::GetDetailFont())
				]
			 ]
			+ SVerticalBox::Slot()
			.AutoHeight()
			.HAlign(HAlign_Fill)
			.Padding(2)
			[
				SAssignNew(ShaderVersionWarningTextBox, SErrorText)
				.AutoWrapText(true)
			]
		];
		
		UpdateShaderStandardWarning();
    }

	// Handle Min IOS version a little specially.
	{
		MinOSPropertyHandle = DetailLayout.GetProperty(GET_MEMBER_NAME_CHECKED(UIOSRuntimeSettings, MinimumiOSVersion));
		MinOSPropertyHandle->SetOnPropertyValueChanged(OnUpdateOSVersionWarning);

		// Drop-downs for setting type of lower and upper bound normalization
		IDetailPropertyRow& MinOSPropertyRow = OSInfoCategory.AddProperty(MinOSPropertyHandle.ToSharedRef());
		MinOSPropertyRow.CustomWidget()
		.NameContent()
		[
			MinOSPropertyHandle->CreatePropertyNameWidget()
		]
		.ValueContent()
		.HAlign(HAlign_Fill)
		[
			SNew(SVerticalBox)
			+ SVerticalBox::Slot()
			.AutoHeight()
			.Padding(2)
			[
				SNew(SComboButton)
				.OnGetMenuContent(this, &FIOSTargetSettingsCustomization::OnGetMinVersionContent)
				.ContentPadding(FMargin(2.0f, 2.0f))
				.ButtonContent()
				[
					SNew(STextBlock)
					.Text(this, &FIOSTargetSettingsCustomization::GetMinVersionDesc)
					.Font(IDetailLayoutBuilder::GetDetailFont())
				]
			]
			+ SVerticalBox::Slot()
			.AutoHeight()
			.HAlign(HAlign_Fill)
			.Padding(2)
			[
				SAssignNew(IOSVersionWarningTextBox, SErrorText)
				.AutoWrapText(true)
			]
		];

		UpdateOSVersionWarning();
	}

	SETUP_PLIST_PROP(bSupportsIPad, DeviceCategory);
	SETUP_PLIST_PROP(bSupportsIPhone, DeviceCategory);
	SETUP_PLIST_PROP(AdditionalPlistData, ExtraCategory);

#undef SETUP_SOURCEONLY_PROP
}


void FIOSTargetSettingsCustomization::BuildRemoteBuildingSection(IDetailLayoutBuilder& DetailLayout)
{
#if PLATFORM_WINDOWS
	IDetailCategoryBuilder& BuildCategory = DetailLayout.EditCategory(TEXT("Build"));

	// Sub group we wish to add remote building options to.
	FText RemoteBuildingGroupName = LOCTEXT("RemoteBuildingGroupName", "Remote Build Options");
	IDetailGroup& RemoteBuildingGroup = BuildCategory.AddGroup(*RemoteBuildingGroupName.ToString(), RemoteBuildingGroupName, false);


	// Remote Server Name Property
	TSharedRef<IPropertyHandle> RemoteServerNamePropertyHandle = DetailLayout.GetProperty(GET_MEMBER_NAME_CHECKED(UIOSRuntimeSettings, RemoteServerName));
	IDetailPropertyRow& RemoteServerNamePropertyRow = RemoteBuildingGroup.AddPropertyRow(RemoteServerNamePropertyHandle);
	RemoteServerNamePropertyRow
		.ToolTip(LOCTEXT("RemoteServerNameToolTip", "The name or ip address of the remote mac which will be used to build IOS"))
		.CustomWidget()
		.NameContent()
		[
			SNew(SHorizontalBox)
			+ SHorizontalBox::Slot()
			.Padding(FMargin(0, 1, 0, 1))
			.FillWidth(1.0f)
			[
				SNew(STextBlock)
				.Text(LOCTEXT("RemoteServerNameLabel", "Remote Server Name"))
				.Font(DetailLayout.GetDetailFont())
			]
		]
		.ValueContent()
		.MinDesiredWidth(150.0f)
		[
			SNew(SHorizontalBox)
			+ SHorizontalBox::Slot()
			.Padding(FMargin(0.0f, 8.0f))
			[
				SNew(SEditableTextBox)
				.IsEnabled(this, &FIOSTargetSettingsCustomization::IsImportEnabled)
				.Text(this, &FIOSTargetSettingsCustomization::GetBundleText, RemoteServerNamePropertyHandle)
				.Font(DetailLayout.GetDetailFont())
				.SelectAllTextOnCommit(true)
				.SelectAllTextWhenFocused(true)
				.ClearKeyboardFocusOnCommit(false)
				.ToolTipText(RemoteServerNamePropertyHandle->GetToolTipText())
				.OnTextCommitted(this, &FIOSTargetSettingsCustomization::OnRemoteServerChanged, RemoteServerNamePropertyHandle)
			]

		];



	// Add Use RSync Property
	TSharedRef<IPropertyHandle> UseRSyncPropertyHandle = DetailLayout.GetProperty(GET_MEMBER_NAME_CHECKED(UIOSRuntimeSettings, bUseRSync));
	BuildCategory.AddProperty(UseRSyncPropertyHandle)
		.Visibility(EVisibility::Hidden);

	// Add RSync Username Property
	TSharedRef<IPropertyHandle> RSyncUsernamePropertyHandle = DetailLayout.GetProperty(GET_MEMBER_NAME_CHECKED(UIOSRuntimeSettings, RSyncUsername));
	IDetailPropertyRow& RSyncUsernamePropertyRow = RemoteBuildingGroup.AddPropertyRow(RSyncUsernamePropertyHandle);
	RSyncUsernamePropertyRow
		.ToolTip(LOCTEXT("RSyncUsernameToolTip", "The username of the mac user that matches the specified SSH Key."))
		.CustomWidget()
			.NameContent()
			[
				SNew(SHorizontalBox)
				+ SHorizontalBox::Slot()
				.Padding(FMargin(0, 1, 0, 1))
				.FillWidth(1.0f)
				[
					SNew(STextBlock)
					.Text(LOCTEXT("RSyncUserNameLabel", "RSync User Name"))
					.Font(DetailLayout.GetDetailFont())
				]
			]
			.ValueContent()
			.MinDesiredWidth(150.0f)
			[
				SNew(SHorizontalBox)
				+ SHorizontalBox::Slot()
				.Padding(FMargin(0.0f, 8.0f))
				[
					SNew(SEditableTextBox)
					.IsEnabled(this, &FIOSTargetSettingsCustomization::IsImportEnabled)
					.Text(this, &FIOSTargetSettingsCustomization::GetBundleText, RSyncUsernamePropertyHandle)
					.Font(DetailLayout.GetDetailFont())
					.SelectAllTextOnCommit(true)
					.SelectAllTextWhenFocused(true)
					.ClearKeyboardFocusOnCommit(false)
					.ToolTipText(RSyncUsernamePropertyHandle->GetToolTipText())
					.OnTextCommitted(this, &FIOSTargetSettingsCustomization::OnRemoteServerChanged, RSyncUsernamePropertyHandle)
				]
			];


	// Add existing SSH path label.
	TSharedRef<IPropertyHandle> SSHPrivateKeyLocationPropertyHandle = DetailLayout.GetProperty(GET_MEMBER_NAME_CHECKED(UIOSRuntimeSettings, SSHPrivateKeyLocation));
	IDetailPropertyRow& SSHPrivateKeyLocationPropertyRow = RemoteBuildingGroup.AddPropertyRow(SSHPrivateKeyLocationPropertyHandle);
	SSHPrivateKeyLocationPropertyRow
		.ToolTip(LOCTEXT("SSHPrivateKeyLocationToolTip", "The existing location of an SSH Key found by UE4."));


	// Add SSH override path
	TSharedRef<IPropertyHandle> SSHPrivateKeyOverridePathPropertyHandle = DetailLayout.GetProperty(GET_MEMBER_NAME_CHECKED(UIOSRuntimeSettings, SSHPrivateKeyOverridePath));
	IDetailPropertyRow& SSHPrivateKeyOverridePathPropertyRow = RemoteBuildingGroup.AddPropertyRow(SSHPrivateKeyOverridePathPropertyHandle);
	SSHPrivateKeyOverridePathPropertyRow
		.ToolTip(LOCTEXT("SSHPrivateKeyOverridePathToolTip", "Override the existing SSH Private Key with one from a specified location."));

	// delta copy path
	TSharedRef<IPropertyHandle> DeltaCopyOverridePathPropertyHandle = DetailLayout.GetProperty(GET_MEMBER_NAME_CHECKED(UIOSRuntimeSettings, DeltaCopyInstallPath));
	IDetailPropertyRow& DeltaCopyOverridePathPropertyRow = RemoteBuildingGroup.AddPropertyRow(DeltaCopyOverridePathPropertyHandle);

	const FText GenerateSSHText = LOCTEXT("GenerateSSHKey", "Generate SSH Key");

	// Add a generate key button
	RemoteBuildingGroup.AddWidgetRow()
		.FilterString(GenerateSSHText)
		.WholeRowWidget
		.MinDesiredWidth(0.f)
		.MaxDesiredWidth(0.f)
		.HAlign(HAlign_Fill)
		[
			SNew(SVerticalBox)
			+ SVerticalBox::Slot()
				.AutoHeight()
				[
					SNew(SHorizontalBox)
					+ SHorizontalBox::Slot()
					.Padding(FMargin(0, 5, 0, 10))
					.AutoWidth()
					[
						SNew(SButton)
						.HAlign(HAlign_Center)
						.VAlign(VAlign_Center)
						.OnClicked(this, &FIOSTargetSettingsCustomization::OnGenerateSSHKey)
						.IsEnabled(this, &FIOSTargetSettingsCustomization::IsImportEnabled)
						[
							SNew(STextBlock)
							.Text(GenerateSSHText)
						]
					]
				]
		];
#endif
}


void FIOSTargetSettingsCustomization::BuildIconSection(IDetailLayoutBuilder& DetailLayout)
{
	IDetailCategoryBuilder& RequiredIconCategory = DetailLayout.EditCategory(TEXT("Required Icons"));
	IDetailCategoryBuilder& OptionalIconCategory = DetailLayout.EditCategory(TEXT("Optional Icons"));

	// Add the icons
	for (const FPlatformIconInfo& Info : IconNames)
	{
		FVector2D IconImageMaxSize(Info.IconRequiredSize);
		IconImageMaxSize.X = FMath::Min(IconImageMaxSize.X, 150.0f);
		IconImageMaxSize.Y = FMath::Min(IconImageMaxSize.Y, 150.0f);
		IDetailCategoryBuilder& IconCategory = (Info.RequiredState == FPlatformIconInfo::Required) ? RequiredIconCategory : OptionalIconCategory;
		BuildImageRow(DetailLayout, IconCategory, Info, IconImageMaxSize);
	}

	// Add the launch images
	IDetailCategoryBuilder& LaunchImageCategory = DetailLayout.EditCategory(FName("LaunchScreen"));
	const FVector2D LaunchImageMaxSize(150.0f, 150.0f);
	for (const FPlatformIconInfo& Info : LaunchImageNames)
	{
		BuildImageRow(DetailLayout, LaunchImageCategory, Info, LaunchImageMaxSize);
	}
}


FReply FIOSTargetSettingsCustomization::OpenPlistFolder()
{
	const FString EditPlistFolder = FPaths::ConvertRelativePathToFull(FPaths::GetPath(GameInfoPath));
	FPlatformProcess::ExploreFolder(*EditPlistFolder);

	return FReply::Handled();
}

void FIOSTargetSettingsCustomization::CopySetupFilesIntoProject()
{
	// First copy the plist, it must get copied
	FText ErrorMessage;
	if (!SourceControlHelpers::CopyFileUnderSourceControl(GameInfoPath, EngineInfoPath, LOCTEXT("InfoPlist", "Info.plist"), /*out*/ ErrorMessage))
	{
		FNotificationInfo Info(ErrorMessage);
		Info.ExpireDuration = 3.0f;
		FSlateNotificationManager::Get().AddNotification(Info);
	}
	else
	{
		// Now try to copy all of the icons, etc... (these can be ignored if the file already exists)
		TArray<FPlatformIconInfo> Graphics;
		Graphics.Empty(IconNames.Num() + LaunchImageNames.Num());
		Graphics.Append(IconNames);
		Graphics.Append(LaunchImageNames);

		for (const FPlatformIconInfo& Info : Graphics)
		{
			const FString EngineImagePath = EngineGraphicsPath / Info.IconPath;
			const FString ProjectImagePath = GameGraphicsPath / Info.IconPath;

			if (!FPaths::FileExists(ProjectImagePath))
			{
				SourceControlHelpers::CopyFileUnderSourceControl(ProjectImagePath, EngineImagePath, Info.IconName, /*out*/ ErrorMessage);
			}
		}
	}

	SavedLayoutBuilder->ForceRefreshDetails();
}

void FIOSTargetSettingsCustomization::BuildImageRow(IDetailLayoutBuilder& DetailLayout, IDetailCategoryBuilder& Category, const FPlatformIconInfo& Info, const FVector2D& MaxDisplaySize)
{
	const FString AutomaticImagePath = EngineGraphicsPath / Info.IconPath;
	const FString TargetImagePath = GameGraphicsPath / Info.IconPath;

	Category.AddCustomRow(Info.IconName)
		.NameContent()
		[
			SNew(SHorizontalBox)
			+ SHorizontalBox::Slot()
			.Padding(FMargin(0, 1, 0, 1))
			.FillWidth(1.0f)
			[
				SNew(STextBlock)
				.Text(Info.IconName)
				.Font(DetailLayout.GetDetailFont())
				// IconDescription is not used, repurpose for tooltip
				.ToolTipText(Info.IconDescription)
			]
		]
		.ValueContent()
		.MaxDesiredWidth(400.0f)
		.MinDesiredWidth(100.0f)
		[
			SNew(SHorizontalBox)
			+ SHorizontalBox::Slot()
			.FillWidth(1.0f)
			.VAlign(VAlign_Center)
			[
				SNew(SExternalImageReference, AutomaticImagePath, TargetImagePath)
				.RequiredSize(Info.IconRequiredSize)
				.MaxDisplaySize(MaxDisplaySize)
				.DeleteTargetWhenDefaultChosen(true)
			]
		];
}

void FIOSTargetSettingsCustomization::FindRequiredFiles()
{
	const UIOSRuntimeSettings& Settings = *GetDefault<UIOSRuntimeSettings>();
	FString BundleIdentifier = Settings.BundleIdentifier.Replace(*gProjectNameText, FApp::GetProjectName());
	BundleIdentifier = BundleIdentifier.Replace(TEXT("_"), TEXT(""));
#if PLATFORM_MAC
	FString CmdExe = TEXT("/bin/sh");
	FString ScriptPath = FPaths::ConvertRelativePathToFull(FPaths::EngineDir() / TEXT("Build/BatchFiles/Mac/RunMono.sh"));
	FString IPPPath = FPaths::ConvertRelativePathToFull(FPaths::EngineDir() / TEXT("Binaries/DotNET/IOS/IPhonePackager.exe"));
	FString CommandLine = FString::Printf(TEXT("\"%s\" \"%s\" certificates Engine -bundlename \"%s\""), *ScriptPath, *IPPPath, *(BundleIdentifier));
#else
	FString CmdExe = FPaths::ConvertRelativePathToFull(FPaths::EngineDir() / TEXT("Binaries/DotNET/IOS/IPhonePackager.exe"));
	FString CommandLine = FString::Printf(TEXT("certificates Engine -bundlename \"%s\""), *(BundleIdentifier));
#endif
	IPPProcess = MakeShareable(new FMonitoredProcess(CmdExe, CommandLine, true));
	OutputMessage = TEXT("");
	IPPProcess->OnOutput().BindStatic(&OnOutput);
	IPPProcess->Launch();
	TickerHandle = FTicker::GetCoreTicker().AddTicker(FTickerDelegate::CreateRaw(this, &FIOSTargetSettingsCustomization::UpdateStatusDelegate), 1.0f);
	if (ProvisionInfoSwitcher.IsValid())
	{
		ProvisionInfoSwitcher->SetActiveWidgetIndex(0);
	}
	if (CertificateInfoSwitcher.IsValid())
	{
		CertificateInfoSwitcher->SetActiveWidgetIndex(0);
	}
	RunningIPPProcess = true;
}

FReply FIOSTargetSettingsCustomization::OnInstallProvisionClicked()
{
	// pass the file to IPP to install
	FString ProjectPath = FPaths::IsProjectFilePathSet() ? FPaths::ConvertRelativePathToFull(FPaths::GetProjectFilePath()) : FPaths::RootDir() / FApp::GetProjectName() / FApp::GetProjectName() + TEXT(".uproject");
	FString ProvisionPath;

	// get the provision by popping up the file dialog
	TArray<FString> OpenFilenames;
	IDesktopPlatform* DesktopPlatform = FDesktopPlatformModule::Get();
	bool bOpened = false;
	int32 FilterIndex = -1;
	FString FileTypes = TEXT("Provision Files (*.mobileprovision)|*.mobileprovision");

	if ( DesktopPlatform )
	{
		bOpened = DesktopPlatform->OpenFileDialog(
			FSlateApplication::Get().FindBestParentWindowHandleForDialogs(nullptr),
			LOCTEXT("ImportProvisionDialogTitle", "Import Provision").ToString(),
			FPaths::GetProjectFilePath(),
			TEXT(""),
			FileTypes,
			EFileDialogFlags::None,
			OpenFilenames,
			FilterIndex
			);
	}

	if ( bOpened )
	{
		ProvisionPath = FPaths::ConvertRelativePathToFull(OpenFilenames[0]);

		// see if the provision is already installed
		FString DestName = FPaths::GetBaseFilename(ProvisionPath);
		FString Path;
#if PLATFORM_MAC
		Path = FPlatformMisc::GetEnvironmentVariable(TEXT("HOME"));
		FString Destination = FString::Printf(TEXT("\"%s/Library/MobileDevice/Provisioning Profiles/%s.mobileprovision\""), *Path, *DestName);
		FString Destination2 = FString::Printf(TEXT("\"%s/Library/MobileDevice/Provisioning Profiles/%s.mobileprovision\""), *Path, FApp::GetProjectName());
#else
		Path = FPlatformMisc::GetEnvironmentVariable(TEXT("LOCALAPPDATA"));
		FString Destination = FString::Printf(TEXT("%s\\Apple Computer\\MobileDevice\\Provisioning Profiles\\%s.mobileprovision"), *Path, *DestName);
		FString Destination2 = FString::Printf(TEXT("%s\\Apple Computer\\MobileDevice\\Provisioning Profiles\\%s.mobileprovision"), *Path, FApp::GetProjectName());
#endif
		if (FPaths::FileExists(Destination) || FPaths::FileExists(Destination2))
		{
			FString MessagePrompt = FString::Printf(TEXT("%s mobile provision file already exists.  Do you want to replace this provision?"), *DestName);
			if (FPlatformMisc::MessageBoxExt(EAppMsgType::OkCancel, *MessagePrompt, TEXT("File Exists")) == EAppReturnType::Cancel)
			{
				return FReply::Handled();
			}
		}

		const UIOSRuntimeSettings& Settings = *GetDefault<UIOSRuntimeSettings>();
		FString BundleIdentifier = Settings.BundleIdentifier.Replace(*gProjectNameText, FApp::GetProjectName());
		BundleIdentifier = BundleIdentifier.Replace(TEXT("_"), TEXT(""));
#if PLATFORM_MAC
		FString CmdExe = TEXT("/bin/sh");
		FString ScriptPath = FPaths::ConvertRelativePathToFull(FPaths::EngineDir() / TEXT("Build/BatchFiles/Mac/RunMono.sh"));
		FString IPPPath = FPaths::ConvertRelativePathToFull(FPaths::EngineDir() / TEXT("Binaries/DotNET/IOS/IPhonePackager.exe"));
		FString CommandLine = FString::Printf(TEXT("\"%s\" \"%s\" Install Engine -project \"%s\" -provision \"%s\" -bundlename \"%s\""), *ScriptPath, *IPPPath, *ProjectPath, *ProvisionPath, *BundleIdentifier);
#else
		FString CmdExe = FPaths::ConvertRelativePathToFull(FPaths::EngineDir() / TEXT("Binaries/DotNET/IOS/IPhonePackager.exe"));
		FString CommandLine = FString::Printf(TEXT("Install Engine -project \"%s\" -provision \"%s\" -bundlename \"%s\""), *ProjectPath, *ProvisionPath, *BundleIdentifier);
#endif
		IPPProcess = MakeShareable(new FMonitoredProcess(CmdExe, CommandLine, true));
		OutputMessage = TEXT("");
		IPPProcess->OnOutput().BindStatic(&OnOutput);
		IPPProcess->Launch();
		TickerHandle = FTicker::GetCoreTicker().AddTicker(FTickerDelegate::CreateRaw(this, &FIOSTargetSettingsCustomization::UpdateStatusDelegate), 10.0f);
		if (ProvisionInfoSwitcher.IsValid())
		{
			ProvisionInfoSwitcher->SetActiveWidgetIndex(1);
		}
		RunningIPPProcess = true;
	}

	return FReply::Handled();
}

FReply FIOSTargetSettingsCustomization::OnInstallCertificateClicked()
{
	// pass the file to IPP to install
	FString ProjectPath = FPaths::IsProjectFilePathSet() ? FPaths::ConvertRelativePathToFull(FPaths::GetProjectFilePath()) : FPaths::RootDir() / FApp::GetProjectName() / FApp::GetProjectName() + TEXT(".uproject");
	FString CertPath;

	// get the provision by popping up the file dialog
	TArray<FString> OpenFilenames;
	IDesktopPlatform* DesktopPlatform = FDesktopPlatformModule::Get();
	bool bOpened = false;
	int32 FilterIndex = -1;
	FString FileTypes = TEXT("Code Signing Certificates (*.cer;*.p12)|*.cer;*p12");

	if ( DesktopPlatform )
	{
		bOpened = DesktopPlatform->OpenFileDialog(
			FSlateApplication::Get().FindBestParentWindowHandleForDialogs(nullptr),
			LOCTEXT("ImportCertificateDialogTitle", "Import Certificate").ToString(),
			FPaths::GetProjectFilePath(),
			TEXT(""),
			FileTypes,
			EFileDialogFlags::None,
			OpenFilenames,
			FilterIndex
			);
	}

	if ( bOpened )
	{
		const UIOSRuntimeSettings& Settings = *GetDefault<UIOSRuntimeSettings>();
		FString BundleIdentifier = Settings.BundleIdentifier.Replace(*gProjectNameText, FApp::GetProjectName());
		BundleIdentifier = BundleIdentifier.Replace(TEXT("_"), TEXT(""));
		CertPath = FPaths::ConvertRelativePathToFull(OpenFilenames[0]);
#if PLATFORM_MAC
		FString CmdExe = TEXT("/bin/sh");
		FString ScriptPath = FPaths::ConvertRelativePathToFull(FPaths::EngineDir() / TEXT("Build/BatchFiles/Mac/RunMono.sh"));
		FString IPPPath = FPaths::ConvertRelativePathToFull(FPaths::EngineDir() / TEXT("Binaries/DotNET/IOS/IPhonePackager.exe"));
		FString CommandLine = FString::Printf(TEXT("\"%s\" \"%s\" Install Engine -project \"%s\" -certificate \"%s\" -bundlename \"%s\""), *ScriptPath, *IPPPath, *ProjectPath, *CertPath, *BundleIdentifier);
#else
		FString CmdExe = FPaths::ConvertRelativePathToFull(FPaths::EngineDir() / TEXT("Binaries/DotNET/IOS/IPhonePackager.exe"));
		FString CommandLine = FString::Printf(TEXT("Install Engine -project \"%s\" -certificate \"%s\" -bundlename \"%s\""), *ProjectPath, *CertPath, *BundleIdentifier);
#endif
		IPPProcess = MakeShareable(new FMonitoredProcess(CmdExe, CommandLine, false));
		OutputMessage = TEXT("");
		IPPProcess->OnOutput().BindStatic(&OnOutput);
		IPPProcess->Launch();
		TickerHandle = FTicker::GetCoreTicker().AddTicker(FTickerDelegate::CreateRaw(this, &FIOSTargetSettingsCustomization::UpdateStatusDelegate), 10.0f);
		if (CertificateInfoSwitcher.IsValid())
		{
			CertificateInfoSwitcher->SetActiveWidgetIndex(1);
		}
		RunningIPPProcess = true;
	}

	return FReply::Handled();
}

FReply FIOSTargetSettingsCustomization::OnCertificateRequestClicked()
{
	// TODO: bring up an open file dialog and then install the provision
	return FReply::Handled();
}

FReply FIOSTargetSettingsCustomization::OnGenerateSSHKey()
{
	// see if the key is already generated
	const UIOSRuntimeSettings& Settings = *GetDefault<UIOSRuntimeSettings>();

	FString RemoteServerAddress;
	FString RemoteServerPort;
	int32	colonIndex;

	if(Settings.RemoteServerName.FindChar(':', colonIndex))
	{
		RemoteServerAddress = Settings.RemoteServerName.Left(colonIndex);
		RemoteServerPort = Settings.RemoteServerName.RightChop(colonIndex + 1);
	}
	else
	{
		RemoteServerAddress = Settings.RemoteServerName;
		RemoteServerPort = "22";
	}

	FString Path = FPlatformMisc::GetEnvironmentVariable(TEXT("APPDATA"));
	FString Destination = FString::Printf(TEXT("%s\\Unreal Engine\\UnrealBuildTool\\SSHKeys\\%s\\%s\\RemoteToolChainPrivate.key"), *Path, *RemoteServerAddress, *(Settings.RSyncUsername));
	if (FPaths::FileExists(Destination))
	{
		FString MessagePrompt = FString::Printf(TEXT("An SSH Key already exists.  Do you want to replace this key?"));
		if (FPlatformMisc::MessageBoxExt(EAppMsgType::OkCancel, *MessagePrompt, TEXT("Key Exists")) == EAppReturnType::Cancel)
		{
			return FReply::Handled();
		}
	}

	FString CmdExe = FPaths::ConvertRelativePathToFull(FPaths::EngineDir() / TEXT("Build/BatchFiles/MakeAndInstallSSHKey.bat"));
	FString DeltaCopyPath = Settings.DeltaCopyInstallPath.Path;
	if (DeltaCopyPath.IsEmpty() || !FPaths::DirectoryExists(DeltaCopyPath))
	{
		// If no user specified directory try the UE4 bundled directory
		DeltaCopyPath = FPaths::ConvertRelativePathToFull(FPaths::EngineDir() / TEXT("Extras\\ThirdPartyNotUE\\DeltaCopy\\Binaries"));
	}

	if (!FPaths::DirectoryExists(DeltaCopyPath))
	{
		// if no UE4 bundled version of DeltaCopy, try and use the default install location
		FString ProgramPath = FPlatformMisc::GetEnvironmentVariable(TEXT("PROGRAMFILES(X86)"));
		DeltaCopyPath = FPaths::Combine(*ProgramPath, TEXT("DeltaCopy"));
	}
	
	if (!FPaths::DirectoryExists(DeltaCopyPath))
	{
		UE_LOG(LogIOSTargetSettings, Error, TEXT("DeltaCopy is not installed correctly"));
	}

	FString CygwinPath = TEXT("/cygdrive/") + FString(Path).Replace(TEXT(":"), TEXT("")).Replace(TEXT("\\"), TEXT("/"));
	FString EnginePath = FPaths::EngineDir();
	FString CommandLine = FString::Printf(TEXT("\"%s/ssh.exe\" %s \"%s\\rsync.exe\" \"%s\" %s \"%s\" \"%s\" \"%s\""),
		*DeltaCopyPath,
		*RemoteServerPort,
		*DeltaCopyPath,
		*(Settings.RSyncUsername),
		*RemoteServerAddress,
		*Path,
		*CygwinPath,
		*EnginePath);

	OutputMessage = TEXT("");
	IPPProcess = MakeShareable(new FMonitoredProcess(CmdExe, CommandLine, false, false));
	IPPProcess->Launch();
	TickerHandle = FTicker::GetCoreTicker().AddTicker(FTickerDelegate::CreateRaw(this, &FIOSTargetSettingsCustomization::UpdateStatusDelegate), 10.0f);
	RunningIPPProcess = true;

	return FReply::Handled();
}

const FSlateBrush* FIOSTargetSettingsCustomization::GetProvisionStatus() const
{
	if( bProvisionInstalled )
	{
		return FEditorStyle::GetBrush("Automation.Success");
	}
	else
	{
		return FEditorStyle::GetBrush("Automation.Fail");
	}
}

const FSlateBrush* FIOSTargetSettingsCustomization::GetCertificateStatus() const
{
	if( bCertificateInstalled )
	{
		return FEditorStyle::GetBrush("Automation.Success");
	}
	else
	{
		return FEditorStyle::GetBrush("Automation.Fail");
	}
}

bool FIOSTargetSettingsCustomization::UpdateStatusDelegate(float DeltaTime)
{
    QUICK_SCOPE_CYCLE_COUNTER(STAT_FIOSTargetSettingsCustomization_UpdateStatusDelegate);

	if (IPPProcess.IsValid())
	{
		if (IPPProcess->Update())
		{
			return true;
		}
		int RetCode = IPPProcess->GetReturnCode();
		IPPProcess = NULL;
		UpdateStatus();
		UpdateSSHStatus();
	}
	RunningIPPProcess = false;

	return false;
}

TSharedRef<ITableRow> FIOSTargetSettingsCustomization::HandleProvisionListGenerateRow( ProvisionPtr InProvision, const TSharedRef<STableViewBase>& OwnerTable )
{
	return SNew(SProvisionListRow, OwnerTable)
		.Provision(InProvision)
		.ProvisionList(ProvisionList)
		.OnProvisionChanged(this, &FIOSTargetSettingsCustomization::HandleProvisionChanged);
}

void FIOSTargetSettingsCustomization::HandleProvisionChanged(FString Provision)
{
	FText OutText;
	MobileProvisionProperty->GetValueAsFormattedText(OutText);
	if (OutText.ToString() != Provision)
	{
		MobileProvisionProperty->SetValueFromFormattedString(Provision);
	}
	SignCertificateProperty->GetValueAsFormattedText(OutText);
	if (Provision == TEXT("") && OutText.ToString() == TEXT(""))
	{
		bManuallySelected = false;
		FilterLists();
	}
	else if (!bManuallySelected)
	{
		bManuallySelected = true;
		FilterLists();
	}
}

void FIOSTargetSettingsCustomization::HandleCertificateChanged(FString Certificate)
{
	FText OutText;
	SignCertificateProperty->GetValueAsFormattedText(OutText);
	if (OutText.ToString() != Certificate)
	{
		SignCertificateProperty->SetValueFromFormattedString(Certificate);
	}
	MobileProvisionProperty->GetValueAsFormattedText(OutText);
	if (Certificate == TEXT("") && OutText.ToString() == TEXT(""))
	{
		bManuallySelected = false;
		FilterLists();
	}
	else if (!bManuallySelected)
	{
		bManuallySelected = true;
		FilterLists();
	}
}

TSharedRef<ITableRow> FIOSTargetSettingsCustomization::HandleCertificateListGenerateRow( CertificatePtr InCertificate, const TSharedRef<STableViewBase>& OwnerTable )
{
	return SNew(SCertificateListRow, OwnerTable)
		.Certificate(InCertificate)
		.CertificateList(CertificateList)
		.OnCertificateChanged(this, &FIOSTargetSettingsCustomization::HandleCertificateChanged);
}

void FIOSTargetSettingsCustomization::HandleAllProvisionsHyperlinkNavigate( bool AllProvisions )
{
	bShowAllProvisions = AllProvisions;
	FilterLists();
}

void FIOSTargetSettingsCustomization::HandleAllCertificatesHyperlinkNavigate( bool AllCertificates )
{
	bShowAllCertificates = AllCertificates;
	FilterLists();
}

void FIOSTargetSettingsCustomization::FilterLists()
{
	FilteredProvisionList.Reset();
	FilteredCertificateList.Reset();

	for (int Index = 0; Index < ProvisionList->Num(); ++Index)
	{
		if (SelectedProvision.Contains((*ProvisionList)[Index]->Name) && SelectedFile.Contains((*ProvisionList)[Index]->FileName) && !bManuallySelected)
		{
			(*ProvisionList)[Index]->bSelected = true;
		}
		else
		{
			(*ProvisionList)[Index]->bSelected = false;
		}
		if (bShowAllProvisions || (*ProvisionList)[Index]->Status.Contains("VALID"))
		{
			FilteredProvisionList.Add((*ProvisionList)[Index]);
		}
	}

	if (ProvisionList->Num() > 0)
	{
		if (ProvisionInfoSwitcher.IsValid())
		{
			ProvisionInfoSwitcher->SetActiveWidgetIndex(3);
		}
		if (FilteredProvisionList.Num() == 0 && !bShowAllProvisions)
		{
			FilteredProvisionList.Append(*ProvisionList);
		}
	}
	else
	{
		if (ProvisionInfoSwitcher.IsValid())
		{
			ProvisionInfoSwitcher->SetActiveWidgetIndex(2);
		}
	}

	for (int Index = 0; Index < CertificateList->Num(); ++Index)
	{
		if (SelectedCert.Contains((*CertificateList)[Index]->Name) && !bManuallySelected)
		{
			(*CertificateList)[Index]->bSelected = true;
		}
		else
		{
			(*CertificateList)[Index]->bSelected = false;
		}
		if (bShowAllCertificates || (*CertificateList)[Index]->Status.Contains("VALID"))
		{
			FilteredCertificateList.Add((*CertificateList)[Index]);
		}
	}

	if (CertificateList->Num() > 0)
	{
		if (CertificateInfoSwitcher.IsValid())
		{
			CertificateInfoSwitcher->SetActiveWidgetIndex(3);
		}
		if (FilteredCertificateList.Num() == 0 && !bShowAllCertificates)
		{
			FilteredCertificateList.Append(*CertificateList);
		}
	}
	else
	{
		if (CertificateInfoSwitcher.IsValid())
		{
			CertificateInfoSwitcher->SetActiveWidgetIndex(2);
		}
	}

	CertificateListView->RequestListRefresh();
	ProvisionListView->RequestListRefresh();
}

bool FIOSTargetSettingsCustomization::IsImportEnabled() const
{
	return !RunningIPPProcess.Get();
}

bool FIOSTargetSettingsCustomization::IsAutomaticSigningEnabled() const
{
	bool bAutomaticSigning = false;
	AutomaticSigningProperty->GetValue(bAutomaticSigning);
	return bAutomaticSigning;
}

void FIOSTargetSettingsCustomization::OnBundleIdentifierChanged(const FText& NewText, ETextCommit::Type CommitType, TSharedRef<IPropertyHandle> InPropertyHandle)
{
	if(!IsBundleIdentifierValid(NewText.ToString()))
	{
		BundleIdTextBox->SetError( LOCTEXT("NameContainsInvalidCharacters", "Identifier may only contain the characters 0-9, A-Z, a-z, period, hyphen, or [PROJECT_NAME]") );
	}
	else
	{
		BundleIdTextBox->SetError(FText::GetEmpty());

		FText OutText;
		InPropertyHandle->GetValueAsFormattedText(OutText);
		if (OutText.ToString() != NewText.ToString())
		{
			InPropertyHandle->SetValueFromFormattedString( NewText.ToString() );
			FindRequiredFiles();
		}
	}
}

void FIOSTargetSettingsCustomization::OnIOSTeamIDTextChanged(const FText& NewText, ETextCommit::Type CommitType, TSharedRef<IPropertyHandle> InPropertyHandle)
{
	BundleIdTextBox->SetError(FText::GetEmpty());

	FText OutText;
	InPropertyHandle->GetValueAsFormattedText(OutText);
	if (OutText.ToString() != NewText.ToString())
	{
		InPropertyHandle->SetValueFromFormattedString(NewText.ToString());
		FindRequiredFiles();
	}
}

void FIOSTargetSettingsCustomization::OnBundleIdentifierTextChanged(const FText& NewText, ETextCommit::Type CommitType, TSharedRef<IPropertyHandle> InPropertyHandle)
{
	if(!IsBundleIdentifierValid(NewText.ToString()))
	{
		BundleIdTextBox->SetError( LOCTEXT("NameContainsInvalidCharacters", "Identifier may only contain the characters 0-9, A-Z, a-z, period, hyphen, or [PROJECT_NAME]") );
	}
	else
	{
		BundleIdTextBox->SetError(FText::GetEmpty());
	}
}

bool FIOSTargetSettingsCustomization::IsBundleIdentifierValid(const FString& inIdentifier)
{
	for(int32 i = 0; i < inIdentifier.Len(); ++i)
	{
		TCHAR	c = inIdentifier[i];
		
		if(c == '[')
		{
			if(inIdentifier.Find(gProjectNameText, ESearchCase::CaseSensitive, ESearchDir::FromStart, i) != i)
			{
				return false;
			}
			i += gProjectNameText.Len();
		}
		else if((c < '0' || c > '9') && (c < 'a' || c > 'z') && (c < 'A' || c > 'Z') && c != '.' && c != '-')
		{
			return false;
		}
	}

	return true;
}

void FIOSTargetSettingsCustomization::OnRemoteServerChanged(const FText& NewText, ETextCommit::Type CommitType, TSharedRef<IPropertyHandle> InPropertyHandle)
{
	FText OutText;
	InPropertyHandle->GetValueAsFormattedText(OutText);
	if (OutText.ToString() != NewText.ToString())
	{
		InPropertyHandle->SetValueFromFormattedString(NewText.ToString());
		OutputMessage = TEXT("");
		UpdateSSHStatus();
	}
}

FText FIOSTargetSettingsCustomization::GetBundleText(TSharedRef<IPropertyHandle> InPropertyHandle) const
{
	FText OutText;
	InPropertyHandle->GetValueAsFormattedText(OutText);
	return OutText;
}

FText FIOSTargetSettingsCustomization::GetIOSTeamIDText(TSharedRef<IPropertyHandle> InPropertyHandle) const
{
	FText OutText;
	InPropertyHandle->GetValueAsFormattedText(OutText);
	return OutText;
}

TSharedRef<SWidget> FIOSTargetSettingsCustomization::OnGetShaderVersionContent()
{
	FMenuBuilder MenuBuilder(true, NULL);
	
	UEnum* Enum = FindObjectChecked<UEnum>(ANY_PACKAGE, TEXT("EIOSMetalShaderStandard"), true);
	
	for (int32 i = 0; i < Enum->GetMaxEnumValue(); i++)
	{
		if (Enum->IsValidEnumValue(i) && !Enum->HasMetaData(TEXT("Hidden"), Enum->GetIndexByValue(i)))
		{
			FUIAction ItemAction(FExecuteAction::CreateSP(this, &FIOSTargetSettingsCustomization::SetShaderStandard, i));
			MenuBuilder.AddMenuEntry(Enum->GetDisplayNameTextByValue(i), TAttribute<FText>(), FSlateIcon(), ItemAction);
		}
	}
	
	return MenuBuilder.MakeWidget();
}

FText FIOSTargetSettingsCustomization::GetShaderVersionDesc() const
{
	uint8 EnumValue;
	ShaderVersionPropertyHandle->GetValue(EnumValue);
	
	UEnum* Enum = FindObjectChecked<UEnum>(ANY_PACKAGE, TEXT("EIOSMetalShaderStandard"), true);
	
	if (EnumValue < Enum->GetMaxEnumValue() && Enum->IsValidEnumValue(EnumValue))
	{
		return Enum->GetDisplayNameTextByValue(EnumValue);
	}
	
	return FText::GetEmpty();
}

TSharedRef<SWidget> FIOSTargetSettingsCustomization::OnGetMinVersionContent()
{
	FMenuBuilder MenuBuilder(true, NULL);

	UEnum* Enum = FindObjectChecked<UEnum>(ANY_PACKAGE, TEXT("EIOSVersion"), true);

	for (int32 i = 0; i < Enum->GetMaxEnumValue(); i++)
	{
		if (Enum->IsValidEnumValue(i) && !Enum->HasMetaData(TEXT("Hidden"), Enum->GetIndexByValue(i)))
		{
			FUIAction ItemAction(FExecuteAction::CreateSP(this, &FIOSTargetSettingsCustomization::SetMinVersion, i));
			MenuBuilder.AddMenuEntry(Enum->GetDisplayNameTextByValue(i), TAttribute<FText>(), FSlateIcon(), ItemAction);
		}
	}

	return MenuBuilder.MakeWidget();
}

FText FIOSTargetSettingsCustomization::GetMinVersionDesc() const
{
	uint8 EnumValue;
	MinOSPropertyHandle->GetValue(EnumValue);

	UEnum* Enum = FindObjectChecked<UEnum>(ANY_PACKAGE, TEXT("EIOSVersion"), true);

	if (EnumValue < Enum->GetMaxEnumValue() && Enum->IsValidEnumValue(EnumValue))
	{
		return Enum->GetDisplayNameTextByValue(EnumValue);
	}

	return FText::GetEmpty();
}

void FIOSTargetSettingsCustomization::SetShaderStandard(int32 Value)
{
	FPropertyAccess::Result Res = ShaderVersionPropertyHandle->SetValue((uint8)Value);
	check(Res == FPropertyAccess::Success);
	
	if (MinOSPropertyHandle.IsValid())
	{
		FText Message;
		
		uint8 EnumValue = (uint8)EIOSVersion::IOS_12;
		if (MinOSPropertyHandle.IsValid())
		{
			MinOSPropertyHandle->GetValue(EnumValue);
		}
		
		bool bMRTEnabled = false;
		if (MRTPropertyHandle.IsValid())
		{
			MRTPropertyHandle->GetValue(bMRTEnabled);
		}
		
		// make sure we never set the min version to less than current supported
		if (((EIOSVersion)EnumValue < EIOSVersion::IOS_12))
		{
			SetMinVersion((int32)EIOSVersion::IOS_12);
		}

		
		ShaderVersionWarningTextBox->SetError(Message);
	}
	else
	{
		ShaderVersionWarningTextBox->SetError(TEXT(""));
	}
}

void FIOSTargetSettingsCustomization::UpdateShaderStandardWarning()
{
	// Update the UI
	uint8 EnumValue;
	ShaderVersionPropertyHandle->GetValue(EnumValue);
	SetShaderStandard(EnumValue);
}

void FIOSTargetSettingsCustomization::UpdateOSVersionWarning()
{
	if (MRTPropertyHandle.IsValid() && ShaderVersionPropertyHandle.IsValid() && MinOSPropertyHandle.IsValid())
	{
		bool bMRTEnabled = false;
		MRTPropertyHandle->GetValue(bMRTEnabled);
		
		if (bMRTEnabled)
		{
			uint8 EnumValue;
			MinOSPropertyHandle->GetValue(EnumValue);
			if (EnumValue < (uint8)EIOSVersion::IOS_12)
			{
				SetMinVersion((int32)EIOSVersion::IOS_12);
				
				FText Message;
				Message = LOCTEXT("MetalMRTStandardv1.2","Enabling the Desktop Forward Renderer Metal requires Shader Standard v2.0 which increases the minimum operating system requirement for Metal from iOS 10.0 or later to iOS 11.0 or later.");
				IOSVersionWarningTextBox->SetError(Message);
			}
		}
		else
		{
			FText Message;
			IOSVersionWarningTextBox->SetError(Message);
		}
	}
}

void FIOSTargetSettingsCustomization::UpdateMetalMRTWarning()
{
	if (MRTPropertyHandle.IsValid() && ShaderVersionPropertyHandle.IsValid() && MinOSPropertyHandle.IsValid())
	{
		bool bMRTEnabled = false;
		MRTPropertyHandle->GetValue(bMRTEnabled);
		
		if (bMRTEnabled)
		{
			uint8 EnumValue;
			MinOSPropertyHandle->GetValue(EnumValue);
			if (EnumValue < (uint8)EIOSVersion::IOS_12)
			{
				SetMinVersion((int32)EIOSVersion::IOS_12);
				
				FText Message;
				Message = LOCTEXT("MetalMRTStandardv1.2","Enabling the Desktop Forward Renderer Metal requires Shader Standard v2.0 which increases the minimum operating system requirement for Metal from iOS 10.0 or later to iOS 11.0 or later.");
				IOSVersionWarningTextBox->SetError(Message);
			}
			
			ShaderVersionPropertyHandle->GetValue(EnumValue);
			if (EnumValue < (uint8)EIOSMetalShaderStandard::IOSMetalSLStandard_2_0)
			{
				SetShaderStandard((int32)EIOSMetalShaderStandard::IOSMetalSLStandard_2_0);
				
				FText Message;
				Message = LOCTEXT("MetalMRTStandardv1.2","Enabling the Desktop Forward Renderer Metal requires Shader Standard v2.0 which increases the minimum operating system requirement for Metal from iOS 10.0 or later to iOS 11.0 or later.");
				ShaderVersionWarningTextBox->SetError(Message);
			}
		}
		else
		{
			UpdateOSVersionWarning();
			UpdateShaderStandardWarning();
		}
	}
}

void FIOSTargetSettingsCustomization::UpdateGLVersionWarning()
{
	UpdateShaderStandardWarning();
}

void FIOSTargetSettingsCustomization::SetMinVersion(int32 Value)
{
	FPropertyAccess::Result Res = MinOSPropertyHandle->SetValue((uint8)Value);
	check(Res == FPropertyAccess::Success);
}

//////////////////////////////////////////////////////////////////////////

#undef LOCTEXT_NAMESPACE<|MERGE_RESOLUTION|>--- conflicted
+++ resolved
@@ -86,14 +86,7 @@
 	new (IconNames)FPlatformIconInfo(TEXT("Icon83.5@2x.png"), LOCTEXT("AppIcon_iPadProRetina_iOS9", "iPad Pro Retina iOS9 App Icon"), FText::GetEmpty(), 167, 167, FPlatformIconInfo::Required);
 	new (IconNames)FPlatformIconInfo(TEXT("Icon1024.png"), LOCTEXT("AppIcon_Marketing", "Marketing Icon"), FText::GetEmpty(), 1024, 1024, FPlatformIconInfo::Required);
 
-<<<<<<< HEAD
-	new (LaunchImageNames)FPlatformIconInfo(TEXT("LaunchScreenIOS.png"), LOCTEXT("LaunchImageIOS", "Launch Screen Image"), LOCTEXT("LaunchImageIOSDesc", 
-		"This image is used for the Launch Screen when custom launch screen storyboards are not in use. "
-		"The image is used in both portait and landscape modes and will be uniformly scaled to occupy the full width or height as necessary for of all devices, "
-		"so if your app supports both a square image is recommended. The png file supplied must not have an alpha channel."), -1, -1, FPlatformIconInfo::Required);
-=======
 	new (LaunchImageNames)FPlatformIconInfo(TEXT("LaunchScreenIOS.png"), LOCTEXT("LaunchImageIOS", "Launch Screen Image"), LOCTEXT("LaunchImageIOSDesc", "This image is used for the Launch Screen when custom launch screen storyboards are not in use. The image is used in both portait and landscape modes and will be uniformly scaled to occupy the full width or height as necessary for of all devices, so if your app supports both a square image is recommended. The png file supplied must not have an alpha channel."), -1, -1, FPlatformIconInfo::Required);
->>>>>>> 24776ab6
 
 	bShowAllProvisions = false;
 	bShowAllCertificates = false;
