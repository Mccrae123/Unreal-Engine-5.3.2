--- conflicted
+++ resolved
@@ -69,31 +69,6 @@
 	, TVOSGameGraphicsPath(FString::Printf(TEXT("%sBuild/TVOS/Resources/Graphics"), *FPaths::ProjectDir()))
 
 {
-<<<<<<< HEAD
-	new (IconNames) FPlatformIconInfo(TEXT("Icon20.png"), LOCTEXT("NotificationIcon_iPhone", "iPhone Notification Icon"), FText::GetEmpty(), 20, 20, FPlatformIconInfo::Optional);
-	new (IconNames) FPlatformIconInfo(TEXT("Icon20@2x.png"), LOCTEXT("NotificationIcon_iPhoneRetina", "iPhone Retina Notification Icon"), FText::GetEmpty(), 40, 40, FPlatformIconInfo::Optional);
-	new (IconNames) FPlatformIconInfo(TEXT("Icon20@3x.png"), LOCTEXT("NotificationIcon_iPhoneRetina_HD", "iPhone Retina HD Notification Icon"), FText::GetEmpty(), 60, 60, FPlatformIconInfo::Optional);
-	new (IconNames) FPlatformIconInfo(TEXT("Icon29.png"), LOCTEXT("SettingsIcon_iPhone", "iPhone Settings Icon"), FText::GetEmpty(), 29, 29, FPlatformIconInfo::Optional);// also iOS6 spotlight search
-	new (IconNames) FPlatformIconInfo(TEXT("Icon29@2x.png"), LOCTEXT("SettingsIcon_iPhoneRetina", "iPhone Retina Settings Icon"), FText::GetEmpty(), 58, 58, FPlatformIconInfo::Optional); // also iOS6 spotlight search
-	new (IconNames) FPlatformIconInfo(TEXT("Icon29@3x.png"), LOCTEXT("SettingsIcon_iPhoneRetina_HD", "iPhone Retina HD Settings Icon"), FText::GetEmpty(), 87, 87, FPlatformIconInfo::Optional); // also iOS6 spotlight search
-	new (IconNames) FPlatformIconInfo(TEXT("Icon40.png"), LOCTEXT("SpotlightIcon_iOS7", "iOS7 Spotlight Icon"), FText::GetEmpty(), 40, 40, FPlatformIconInfo::Optional);
-	new (IconNames) FPlatformIconInfo(TEXT("Icon40@2x.png"), LOCTEXT("SpotlightIcon_Retina_iOS7", "Retina iOS7 Spotlight Icon"), FText::GetEmpty(), 80, 80, FPlatformIconInfo::Optional);
-	new (IconNames) FPlatformIconInfo(TEXT("Icon40@3x.png"), LOCTEXT("SpotlightIcon_Retina_HD_iOS7", "Retina HD iOS7 Spotlight Icon"), FText::GetEmpty(), 120, 120, FPlatformIconInfo::Optional);
-	new (IconNames) FPlatformIconInfo(TEXT("Icon50.png"), LOCTEXT("SpotlightIcon_iPad_iOS6", "iPad iOS6 Spotlight Icon"), FText::GetEmpty(), 50, 50, FPlatformIconInfo::Optional);
-	new (IconNames) FPlatformIconInfo(TEXT("Icon50@2x.png"), LOCTEXT("SpotlightIcon_iPadRetina_iOS6", "iPad Retina iOS6 Spotlight Icon"), FText::GetEmpty(), 100, 100, FPlatformIconInfo::Optional);
-	new (IconNames) FPlatformIconInfo(TEXT("Icon57.png"), LOCTEXT("AppIcon_iPhone_iOS6", "iPhone iOS6 App Icon"), FText::GetEmpty(), 57, 57, FPlatformIconInfo::Required);
-	new (IconNames) FPlatformIconInfo(TEXT("Icon57@2x.png"), LOCTEXT("AppIcon_iPhoneRetina_iOS6", "iPhone Retina iOS6 App Icon"), FText::GetEmpty(), 114, 114, FPlatformIconInfo::Required);
-	new (IconNames) FPlatformIconInfo(TEXT("Icon60@2x.png"), LOCTEXT("AppIcon_iPhoneRetina_iOS7", "iPhone Retina iOS7 App Icon"), FText::GetEmpty(), 120, 120, FPlatformIconInfo::Required);
-	new (IconNames)FPlatformIconInfo(TEXT("Icon60@3x.png"), LOCTEXT("AppIcon_iPhoneRetina_iOS8", "iPhone Plus Retina iOS8 App Icon"), FText::GetEmpty(), 180, 180, FPlatformIconInfo::Required);
-	new (IconNames)FPlatformIconInfo(TEXT("Icon72.png"), LOCTEXT("AppIcon_iPad_iOS6", "iPad iOS6 App Icon"), FText::GetEmpty(), 72, 72, FPlatformIconInfo::Required);
-	new (IconNames) FPlatformIconInfo(TEXT("Icon72@2x.png"), LOCTEXT("AppIcon_iPadRetina_iOS6", "iPad Retina iOS6 App Icon"), FText::GetEmpty(), 144, 144, FPlatformIconInfo::Required);
-	new (IconNames) FPlatformIconInfo(TEXT("Icon76.png"), LOCTEXT("AppIcon_iPad_iOS7", "iPad iOS7 App Icon"), FText::GetEmpty(), 76, 76, FPlatformIconInfo::Required);
-	new (IconNames) FPlatformIconInfo(TEXT("Icon76@2x.png"), LOCTEXT("AppIcon_iPadRetina_iOS7", "iPad Retina iOS7 App Icon"), FText::GetEmpty(), 152, 152, FPlatformIconInfo::Required);
-	new (IconNames)FPlatformIconInfo(TEXT("Icon83.5@2x.png"), LOCTEXT("AppIcon_iPadProRetina_iOS9", "iPad Pro Retina iOS9 App Icon"), FText::GetEmpty(), 167, 167, FPlatformIconInfo::Required);
-	new (IconNames)FPlatformIconInfo(TEXT("Icon1024.png"), LOCTEXT("AppIcon_Marketing", "Marketing Icon"), FText::GetEmpty(), 1024, 1024, FPlatformIconInfo::Required);
-
-	new (LaunchImageNames)FPlatformIconInfo(TEXT("LaunchScreenIOS.png"), LOCTEXT("LaunchImageIOS", "Launch Screen Image"), LOCTEXT("LaunchImageIOSDesc", "This image is used for the Launch Screen when custom launch screen storyboards are not in use. The image is used in both portait and landscape modes and will be uniformly scaled to occupy the full width or height as necessary for of all devices, so if your app supports both a square image is recommended. The png file supplied must not have an alpha channel."), -1, -1, FPlatformIconInfo::Required);
-=======
 
     // Default AppIcons copied at the payload's root. See https://developer.apple.com/design/human-interface-guidelines/ios/icons-and-images/app-icon/
    
@@ -133,7 +108,6 @@
 	new (TvOSImageNames)FPlatformIconInfo(TEXT("TopShelf@2x.png"), LOCTEXT("2x_TVOS_Top_Shelf", "Top Shelf (6840x1440"), FText::GetEmpty(), 3840, 1440, FPlatformIconInfo::Required);
 	new (TvOSImageNames)FPlatformIconInfo(TEXT("TopShelfWide-1920x720.png"), LOCTEXT("TVOS_Top_Shelf_Wide", "Top Shelf Wide (2320x720)"), FText::GetEmpty(), 2320, 720, FPlatformIconInfo::Required);
 	new (TvOSImageNames)FPlatformIconInfo(TEXT("TopShelfWide-1920x720@2x.png"), LOCTEXT("2x_TVOS_Top_Shelf_Wide", "2x Top Shelf Wide (4640x1440)"), FText::GetEmpty(), 4640, 1440, FPlatformIconInfo::Required);
->>>>>>> 6bbb88c8
 
 	bShowAllProvisions = false;
 	bShowAllCertificates = false;
@@ -1903,32 +1877,6 @@
 
 void FIOSTargetSettingsCustomization::SetShaderStandard(int32 Value)
 {
-<<<<<<< HEAD
-	FPropertyAccess::Result Res = ShaderVersionPropertyHandle->SetValue((uint8)Value);
-	check(Res == FPropertyAccess::Success);
-	
-	if (MinOSPropertyHandle.IsValid())
-	{
-		FText Message;
-		
-		uint8 EnumValue = (uint8)EIOSVersion::IOS_12;
-		if (MinOSPropertyHandle.IsValid())
-		{
-			MinOSPropertyHandle->GetValue(EnumValue);
-		}
-		
-		bool bMRTEnabled = false;
-		if (MRTPropertyHandle.IsValid())
-		{
-			MRTPropertyHandle->GetValue(bMRTEnabled);
-		}
-		
-		// make sure we never set the min version to less than current supported
-		if (((EIOSVersion)EnumValue < EIOSVersion::IOS_12))
-		{
-			SetMinVersion((int32)EIOSVersion::IOS_12);
-		}
-=======
     FPropertyAccess::Result Res = ShaderVersionPropertyHandle->SetValue((uint8)Value);
     check(Res == FPropertyAccess::Success);
 
@@ -1941,7 +1889,6 @@
         }
 
         ShaderVersionWarningTextBox->SetError(TEXT(""));
->>>>>>> 6bbb88c8
 
         switch (IOSVersion)
         {
@@ -1974,19 +1921,9 @@
 		{
 			uint8 EnumValue;
 			MinOSPropertyHandle->GetValue(EnumValue);
-<<<<<<< HEAD
-			if (EnumValue < (uint8)EIOSVersion::IOS_12)
-			{
-				SetMinVersion((int32)EIOSVersion::IOS_12);
-				
-				FText Message;
-				Message = LOCTEXT("MetalMRTStandardv1.2","Enabling the Desktop Forward Renderer Metal requires Shader Standard v2.0 which increases the minimum operating system requirement for Metal from iOS 10.0 or later to iOS 11.0 or later.");
-				IOSVersionWarningTextBox->SetError(Message);
-=======
 			if (EnumValue < (uint8)EIOSVersion::IOS_14)
 			{
 				SetMinVersion((int32)EIOSVersion::IOS_14);
->>>>>>> 6bbb88c8
 			}
 		}
 		else
@@ -2008,19 +1945,9 @@
 		{
 			uint8 EnumValue;
 			MinOSPropertyHandle->GetValue(EnumValue);
-<<<<<<< HEAD
-			if (EnumValue < (uint8)EIOSVersion::IOS_12)
-			{
-				SetMinVersion((int32)EIOSVersion::IOS_12);
-				
-				FText Message;
-				Message = LOCTEXT("MetalMRTStandardv1.2","Enabling the Desktop Forward Renderer Metal requires Shader Standard v2.0 which increases the minimum operating system requirement for Metal from iOS 10.0 or later to iOS 11.0 or later.");
-				IOSVersionWarningTextBox->SetError(Message);
-=======
 			if (EnumValue < (uint8)EIOSVersion::IOS_14)
 			{
 				SetMinVersion((int32)EIOSVersion::IOS_14);
->>>>>>> 6bbb88c8
 			}
 			
 			ShaderVersionPropertyHandle->GetValue(EnumValue);
@@ -2048,8 +1975,6 @@
 	check(Res == FPropertyAccess::Success);
 }
 
-<<<<<<< HEAD
-=======
 EVisibility FIOSTargetSettingsCustomization::ShouldShowGenerateButtonForIcon(bool bCannotBeGenerated) const
 {
 	if (!bCannotBeGenerated && FPlatformFileManager::Get().GetPlatformFile().FileExists(*(FPaths::GetPath(FPaths::GetProjectFilePath()) + "/Build/IOS/Resources/Graphics/Icon1024.png")))
@@ -2062,7 +1987,6 @@
 	}
 }
 
->>>>>>> 6bbb88c8
 //////////////////////////////////////////////////////////////////////////
 
 #undef LOCTEXT_NAMESPACE