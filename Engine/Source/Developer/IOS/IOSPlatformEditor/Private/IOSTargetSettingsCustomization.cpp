--- conflicted
+++ resolved
@@ -1906,30 +1906,11 @@
 
     if (MinOSPropertyHandle.IsValid())
     {
-<<<<<<< HEAD
-        uint8 IOSVersion = (uint8)EIOSVersion::IOS_14;
-=======
         uint8 IOSVersion = (uint8)EIOSVersion::IOS_15;
->>>>>>> d731a049
         if (MinOSPropertyHandle.IsValid())
         {
             MinOSPropertyHandle->GetValue(IOSVersion);
         }
-<<<<<<< HEAD
-
-        ShaderVersionWarningTextBox->SetError(TEXT(""));
-
-        switch (IOSVersion)
-        {
-            case (uint8)EIOSVersion::IOS_14:
-                if (Value != 0 && Value < (int32)EIOSMetalShaderStandard::IOSMetalSLStandard_2_3){Value = (int32)EIOSMetalShaderStandard::IOSMetalSLStandard_2_3; ShaderVersionWarningTextBox->SetError(TEXT("Metal 2.3 is the minimum for iOS14")); return;}
-                break;
-            case (uint8)EIOSVersion::IOS_15:
-                if (Value != 0 && Value < (int32)EIOSMetalShaderStandard::IOSMetalSLStandard_2_4){Value = (int32)EIOSMetalShaderStandard::IOSMetalSLStandard_2_4; ShaderVersionWarningTextBox->SetError(TEXT("Metal 2.4 is the minimum for iOS15")); return;}
-                break;
-        }
-=======
->>>>>>> d731a049
     }
 }
 
@@ -1953,17 +1934,9 @@
 		
 		if (bMRTEnabled)
 		{
-<<<<<<< HEAD
-			uint8 EnumValue;
-			MinOSPropertyHandle->GetValue(EnumValue);
-			if (EnumValue < (uint8)EIOSVersion::IOS_14)
-			{
-				SetMinVersion((int32)EIOSVersion::IOS_14);
-=======
 			if (EnumValue < (uint8)EIOSVersion::IOS_15)
 			{
 				SetMinVersion((int32)EIOSVersion::IOS_15);
->>>>>>> d731a049
 			}
 		}
 		else
@@ -2001,15 +1974,6 @@
 		{
 			uint8 EnumValue;
 			MinOSPropertyHandle->GetValue(EnumValue);
-<<<<<<< HEAD
-			if (EnumValue < (uint8)EIOSVersion::IOS_14)
-			{
-				SetMinVersion((int32)EIOSVersion::IOS_14);
-			}
-			
-			ShaderVersionPropertyHandle->GetValue(EnumValue);
-			if (EnumValue < (int32)EIOSMetalShaderStandard::IOSMetalSLStandard_2_3)
-=======
 			if (EnumValue < (uint8)EIOSVersion::IOS_15)
 			{
 				SetMinVersion((int32)EIOSVersion::IOS_15);
@@ -2017,7 +1981,6 @@
 			
 			ShaderVersionPropertyHandle->GetValue(EnumValue);
 			if (EnumValue < (int32)EIOSMetalShaderStandard::IOSMetalSLStandard_2_4)
->>>>>>> d731a049
 			{
 				SetShaderStandard((int32)EIOSMetalShaderStandard::IOSMetalSLStandard_Minimum);
 			}
