--- conflicted
+++ resolved
@@ -16,11 +16,8 @@
 	virtual FSlateColor GetFontOverrideColor() const = 0;
 	virtual void SetInGameUI(bool bInGame) = 0;
 	virtual void EnableGlobalChat(bool bEnable) = 0;
-<<<<<<< HEAD
-=======
 	virtual float GetChatListFadeValue() const = 0;
 	virtual bool IsGlobalChatEnabled() const = 0;
->>>>>>> cce8678d
 
 	DECLARE_EVENT(IChatViewModel, FOnFriendsChatMessageCommitted)
 	virtual FOnFriendsChatMessageCommitted& OnChatMessageCommitted() = 0;
