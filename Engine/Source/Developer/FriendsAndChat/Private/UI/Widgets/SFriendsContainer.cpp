// Copyright 1998-2015 Epic Games, Inc. All Rights Reserved.

#include "FriendsAndChatPrivatePCH.h"
#include "FriendsViewModel.h"
#include "FriendListViewModel.h"
<<<<<<< HEAD
=======
#include "ClanViewModel.h"
>>>>>>> cce8678d
#include "SFriendUserHeader.h"
#include "SFriendsList.h"
#include "SFriendsListContainer.h"
#include "SFriendsContainer.h"
#include "SFriendRequest.h"
#include "SFriendsStatus.h"
#include "SFriendsStatusCombo.h"
#include "SFriendsUserSettings.h"
#include "SFriendsToolTip.h"
<<<<<<< HEAD
#include "FriendListViewModel.h"
=======
#include "SWidgetSwitcher.h"
#include "SClanContainer.h"
#include "FriendsUserViewModel.h"
>>>>>>> cce8678d

#define LOCTEXT_NAMESPACE "SFriendsContainer"

/**
 * Declares the Friends List display widget
*/
class SFriendsContainerImpl : public SFriendsContainer
{
public:

	void Construct(const FArguments& InArgs, const TSharedRef<FFriendsViewModel>& InViewModel)
	{
		ViewModel = InViewModel;
		FriendStyle = *InArgs._FriendStyle;

		for (int32 ListIndex = 0; ListIndex < EFriendsDisplayLists::MAX_None; ListIndex++)
		{
			ListViewModels.Add(ViewModel->GetFriendListViewModel((EFriendsDisplayLists::Type)ListIndex));
		}

		// Set up titles
		const FText SearchStringLabel = LOCTEXT( "FriendList_SearchLabel", "[Enter Display Name]" );

		MenuMethod = InArgs._Method;

		ExternalScrollbar = SNew(SScrollBar)
			.Thickness(FVector2D(4, 4))
			.Style(&FriendStyle.ScrollBarStyle)
			.AlwaysShowScrollbar(true);

		// Quick hack to disable clan system via commandline
		EVisibility ClanVisibility = FParse::Param(FCommandLine::Get(), TEXT("ShowClans")) ? EVisibility::Visible : EVisibility::Collapsed;

		SUserWidget::Construct(SUserWidget::FArguments()
		[
			SNew(SVerticalBox)
			+ SVerticalBox::Slot()
			.AutoHeight()
			.VAlign(VAlign_Top)
			.HAlign(HAlign_Fill)
			[
				SNew(SBorder)
				.Padding(FriendStyle.UserHeaderPadding)
<<<<<<< HEAD
				.BorderImage(&FriendStyle.Background)
				.Visibility(FriendStyle.HasUserHeader ? EVisibility::Visible : EVisibility::Collapsed)
				[
					SNew(SBox)
					.WidthOverride(FriendStyle.FriendsListWidth)
					[
						SNew(SFriendUserHeader, ViewModel->GetUserViewModel())
						.FriendStyle(&FriendStyle)
					]
				]
			]
			+ SVerticalBox::Slot()
			.AutoHeight()
			.VAlign(VAlign_Top)
			.HAlign(HAlign_Fill)
			[
				SNew(SBorder)
				.Padding(FriendStyle.BorderPadding)
				.BorderImage(&FriendStyle.FriendContainerHeader)
=======
				.BorderImage(&FriendStyle.FriendUserHeaderBackground)
				.Visibility(FriendStyle.HasUserHeader ? EVisibility::Visible : EVisibility::Collapsed)
>>>>>>> cce8678d
				[
					SNew(SBox)
					.WidthOverride(FriendStyle.FriendsListWidth)
					.HeightOverride(FriendStyle.StatusButtonSize.Y)
					[
						SNew(SHorizontalBox)
						+SHorizontalBox::Slot()
<<<<<<< HEAD
						.VAlign(VAlign_Center)
=======
>>>>>>> cce8678d
						.AutoWidth()
						[
							SNew(SFriendsStatusCombo, ViewModel->GetStatusViewModel(), ViewModel->GetUserViewModel())
							.FriendStyle(&FriendStyle)
<<<<<<< HEAD
							.Method(MenuMethod)
						]
						+ SHorizontalBox::Slot()
						.VAlign(VAlign_Center)
						.FillWidth(1)
						.Padding(4, 0, 0, 0)
						[
							SNew(SBorder)
							.Visibility(this, &SFriendsContainerImpl::AddFriendBoxVisibility)
							.BorderImage(&FriendStyle.AddFriendEditBorder)
							.VAlign(VAlign_Center)
							.HAlign(HAlign_Fill)
							[
								SAssignNew(FriendNameTextBox, SEditableTextBox)
								.HintText(LOCTEXT("AddFriendHint", "Add friend by account name or email"))
								.Style(&FriendStyle.AddFriendEditableTextStyle)
								.OnTextCommitted(this, &SFriendsContainerImpl::HandleFriendEntered)
							]
						]
						+ SHorizontalBox::Slot()
						.VAlign(VAlign_Center)
						.AutoWidth()
						.Padding(4, 0, 0, 0)
						[
							SNew(SButton)
							.ToolTip(CreateAddFriendToolTip())
							.ButtonStyle(&FriendStyle.AddFriendButtonStyle)
							.OnClicked(this, &SFriendsContainerImpl::HandleAddFriendButtonClicked)
							.Visibility(this, &SFriendsContainerImpl::AddFriendActionVisibility)
							.ContentPadding(0)
							.Cursor(EMouseCursor::Hand)
							[
								SNew(SBox)
								.HAlign(HAlign_Center)
								.VAlign(VAlign_Center)
								.WidthOverride(FriendStyle.StatusButtonSize.Y)
								.HeightOverride(FriendStyle.StatusButtonSize.Y)
								[
									SNew(SImage)
									.Image(&FriendStyle.AddFriendButtonContentBrush)
								]
							]
						]
						+ SHorizontalBox::Slot()
						.VAlign(VAlign_Center)
						.AutoWidth()
						.Padding(4, 0, 0, 0)
						[
							SNew(SButton)
							.ButtonStyle(&FriendStyle.AddFriendCloseButtonStyle)
							.Visibility(this, &SFriendsContainerImpl::AddFriendCloseActionVisibility)
							.ContentPadding(0)
							.Cursor(EMouseCursor::Hand)
							[
								SNew(SBox)
								.WidthOverride(FriendStyle.StatusButtonSize.Y)
								.HeightOverride(FriendStyle.StatusButtonSize.Y)
							]
=======
						]
					]
				]
			]
			+ SVerticalBox::Slot()
			.AutoHeight()
			.VAlign(VAlign_Top)
			.HAlign(HAlign_Center)
			[
				SNew(SVerticalBox)
				.Visibility(ClanVisibility)
				+SVerticalBox::Slot()
				.AutoHeight()
			[
				SNew(SHorizontalBox)
				+SHorizontalBox::Slot()
					.Padding(0)
				[
					SNew(SButton)
					.OnClicked(this, &SFriendsContainerImpl::HandleWidgetSwitcherClicked, 0)
						.ContentPadding(FMargin(25,10))
						.ButtonStyle(&FriendStyle.GlobalChatButtonStyle)
						.ButtonColorAndOpacity(FLinearColor::White)
						.Cursor(EMouseCursor::Hand)
						[
							SNew(STextBlock)
							.Font(FriendStyle.FriendsFontStyleSmallBold)
							.ColorAndOpacity(this, &SFriendsContainerImpl::GetFriendTabTextColor, 0)
							.Text(LOCTEXT("FriendsTab", "Friends"))
						]
				]
				+SHorizontalBox::Slot()
					.Padding(0)
				[
					SNew(SButton)
					.OnClicked(this, &SFriendsContainerImpl::HandleWidgetSwitcherClicked, 1)
						.ContentPadding(FMargin(25,10))
						.ButtonStyle(&FriendStyle.GlobalChatButtonStyle)
						.Cursor(EMouseCursor::Hand)
						[
							SNew(STextBlock)
							.Font(FriendStyle.FriendsFontStyleSmallBold)
							.ColorAndOpacity(this, &SFriendsContainerImpl::GetFriendTabTextColor, 1)
							.Text(LOCTEXT("ClansTab", "Clans"))
>>>>>>> cce8678d
						]
					]
				]
				+ SVerticalBox::Slot()
				.Padding(5)
				.AutoHeight()
				.VAlign(VAlign_Center)
				[
					SNew(SSeparator)
					.Orientation(Orient_Horizontal)
				]
			]
			+ SVerticalBox::Slot()
<<<<<<< HEAD
			.HAlign(HAlign_Center)
			.AutoHeight()
			[
				SNew(SBorder)
				.Padding(FriendStyle.BorderPadding)
				.BorderImage(&FriendStyle.FriendsContainerBackground)
				.Visibility(FFriendsAndChatManager::Get()->HasPermission(TEXT("fortnite:play")) ? EVisibility::Visible : EVisibility::Collapsed)
				[
					SNew(SButton)
					.ButtonStyle(&FriendStyle.GlobalChatButtonStyle)
					.OnClicked(this, &SFriendsContainerImpl::OnGlobalChatButtonClicked)
				]
			]
			+ SVerticalBox::Slot()
			[
				SNew(SBorder)
				.Padding(FriendStyle.BorderPadding)
				.BorderImage(&FriendStyle.FriendsContainerBackground)
				[
					SNew(SScrollBox)
					.ScrollBarStyle(&FriendStyle.ScrollBarStyle)
					.ScrollBarThickness(FVector2D(4, 4))
					+ SScrollBox::Slot()
					.HAlign(HAlign_Center)
					.Padding(10)
					[
						SNew(STextBlock)
						.Text(LOCTEXT("NoFriendsNotice", "Press the Plus Button to add friends."))
						.Font(FriendStyle.FriendsFontStyleBold)
						.ColorAndOpacity(FLinearColor::White)
						.Visibility(this, &SFriendsContainerImpl::NoFriendsNoticeVisibility)
					]
					+SScrollBox::Slot()
					[
						SNew(SFriendsListContainer, ListViewModels[EFriendsDisplayLists::GameInviteDisplay].ToSharedRef())
						.FriendStyle(&FriendStyle)
						.Method(MenuMethod)
					]
					+SScrollBox::Slot()
					[
						SNew(SFriendsListContainer, ListViewModels[EFriendsDisplayLists::FriendRequestsDisplay].ToSharedRef())
						.FriendStyle(&FriendStyle)
						.Method(MenuMethod)
					]
					+SScrollBox::Slot()
					[
						SNew(SFriendsListContainer, ListViewModels[EFriendsDisplayLists::DefaultDisplay].ToSharedRef())
						.FriendStyle(&FriendStyle)
						.Method(MenuMethod)
					]
					+SScrollBox::Slot()
					[
						SNew(SFriendsListContainer, ListViewModels[EFriendsDisplayLists::RecentPlayersDisplay].ToSharedRef())
						.FriendStyle(&FriendStyle)
						.Method(MenuMethod)
					]
					+SScrollBox::Slot()
					[
						SNew(SFriendsListContainer, ListViewModels[EFriendsDisplayLists::OutgoingFriendInvitesDisplay].ToSharedRef())
						.FriendStyle(&FriendStyle)
						.Method(MenuMethod)
					]
=======
			.VAlign(VAlign_Top)
			.HAlign(HAlign_Fill)
			[
				SAssignNew(Switcher, SWidgetSwitcher)
				+SWidgetSwitcher::Slot()
				[
					GetFriendsListWidget()
				]
				+SWidgetSwitcher::Slot()
				[
					GetClanWidget()
>>>>>>> cce8678d
				]
			]
		]);
	}

private:

	TSharedPtr<SToolTip> CreateAddFriendToolTip()
	{
		const FText AddFriendToolTipText = LOCTEXT( "FriendContain_AddFriendToolTip", "Add friend by account name or email" );
		return SNew(SFriendsToolTip)
		.DisplayText(AddFriendToolTipText)
		.FriendStyle(&FriendStyle);
	}
<<<<<<< HEAD
=======

	TSharedPtr<SToolTip> CreateGlobalChatToolTip()
	{
		const FText GlobalChatToolTipText = LOCTEXT("FriendContain_GlobalChatToolTip", "Fortnite Global Chat");
		return SNew(SFriendsToolTip)
			.DisplayText(GlobalChatToolTipText)
			.FriendStyle(&FriendStyle);
	}

	FText GetDisplayName() const
	{
		return FText::FromString(ViewModel->GetName());
	}
>>>>>>> cce8678d

	FReply HandleAddFriendButtonClicked()
	{
		FriendNameTextBox->SetText(FText::GetEmpty());
		ViewModel->PerformAction();
		if (ViewModel->IsPerformingAction())
		{
			FSlateApplication::Get().SetKeyboardFocus(FriendNameTextBox, EFocusCause::SetDirectly);
		}
		return FReply::Handled();
	}

	FReply HandleCloseFriendButtonClicked()
	{
		if (ViewModel->IsPerformingAction())
		{
			ViewModel->PerformAction();
		}
		return FReply::Handled();
	}

<<<<<<< HEAD
	EVisibility AddFriendBoxVisibility() const
	{
		return ViewModel->IsPerformingAction() ? EVisibility::Visible : EVisibility::Hidden;
=======
	void HandleFriendEntered(const FText& CommentText, ETextCommit::Type CommitInfo)
	{
		if (CommitInfo == ETextCommit::OnEnter)
		{
			ViewModel->RequestFriend(CommentText);
			if (ViewModel->IsPerformingAction())
			{
				ViewModel->PerformAction();
			}
		}		
	}

	EVisibility AddFriendBoxVisibility() const
	{
		return ViewModel->IsPerformingAction() ? EVisibility::Visible : EVisibility::Collapsed;
>>>>>>> cce8678d
	}

	EVisibility AddFriendCloseActionVisibility() const
	{
		return ViewModel->IsPerformingAction() ? EVisibility::Visible : EVisibility::Collapsed;
	}

	EVisibility AddFriendActionVisibility() const
	{
		return ViewModel->IsPerformingAction() ? EVisibility::Collapsed : EVisibility::Visible;
	}

<<<<<<< HEAD
=======
	const FSlateBrush* GetAddFriendButtonImageBrush() const
	{
		return AddFriendButton.IsValid() && AddFriendButton->IsHovered() ? &FriendStyle.AddFriendButtonContentHoveredBrush : &FriendStyle.AddFriendButtonContentBrush;
	}

>>>>>>> cce8678d
	EVisibility NoFriendsNoticeVisibility() const
	{
		for (auto& ListViewModel : ListViewModels)
		{
			if (ListViewModel->GetListVisibility() == EVisibility::Visible)
			{
				return EVisibility::Collapsed;
			}
		}
		return EVisibility::Visible;
	}

	FReply OnGlobalChatButtonClicked()
	{
<<<<<<< HEAD
		FFriendsAndChatManager::Get()->JoinPublicChatRoom(TEXT("Fortnite"));
		FFriendsAndChatManager::Get()->OpenGlobalChat();
=======
		ViewModel->DisplayGlobalChatWindow();
		return FReply::Handled();
	}

	FReply HandleWidgetSwitcherClicked(int32 Index)
	{
		Switcher->SetActiveWidgetIndex(Index);
>>>>>>> cce8678d
		return FReply::Handled();
	}

	virtual FReply OnMouseButtonDown(const FGeometry& MyGeometry, const FPointerEvent& MouseEvent) override
	{
		return FReply::Handled();
	}

<<<<<<< HEAD
=======
	TSharedRef<SWidget> GetClanWidget()
	{
		return SNew(SClanContainer, ViewModel->GetClanViewModel())
		.FriendStyle(&FriendStyle);
	}

	TSharedRef<SWidget> GetFriendsListWidget()
	{
		// Probably move this to its own widget Nick Davies (3/25/2015)
		return SNew(SVerticalBox)
					+SVerticalBox::Slot()
					.AutoHeight()
					.VAlign(VAlign_Top)
					.HAlign(HAlign_Fill)
					[
						SNew(SBorder)
						.Padding(FriendStyle.BorderPadding)
						.BorderImage(&FriendStyle.FriendContainerHeader)
						[
							SNew(SBox)
							.WidthOverride(FriendStyle.FriendsListWidth)
							.HeightOverride(FriendStyle.StatusButtonSize.Y)
							[
								SNew(SHorizontalBox)
								+ SHorizontalBox::Slot()
								.VAlign(VAlign_Center)
								.HAlign(HAlign_Fill)
								.Padding(4, 0, 0, 0)
								[
									SNew(SHorizontalBox)
									.Visibility(this, &SFriendsContainerImpl::AddFriendActionVisibility)
									+SHorizontalBox::Slot()
									.AutoWidth()
									[
										SAssignNew(AddFriendButton, SButton)
										.ToolTip(CreateAddFriendToolTip())
										.ButtonStyle(FCoreStyle::Get(), "NoBorder")
										.OnClicked(this, &SFriendsContainerImpl::HandleAddFriendButtonClicked)
										.ContentPadding(0)
										.Cursor(EMouseCursor::Hand)
										[
											SNew(SHorizontalBox)
											+SHorizontalBox::Slot()
											[
												SNew(SBox)
												.HAlign(HAlign_Center)
												.VAlign(VAlign_Center)
												.WidthOverride(FriendStyle.StatusButtonSize.Y)
												.HeightOverride(FriendStyle.StatusButtonSize.Y)
												[
													SNew(SImage)
													.Image(this, &SFriendsContainerImpl::GetAddFriendButtonImageBrush)
												]
											]
											+SHorizontalBox::Slot()
											.VAlign(VAlign_Center)
											.AutoWidth()
											[
												SNew(STextBlock)
												.Font(FriendStyle.FriendsFontStyleBold)
												.ColorAndOpacity(FLinearColor::White)
												.Text(LOCTEXT("AddAFriend", "Add a Friend"))
											]
										]
									]
									+SHorizontalBox::Slot()
									.HAlign(HAlign_Fill)
									.FillWidth(1)
									[
										SNew(SSpacer)
									]
									+SHorizontalBox::Slot()
									.Padding(15, 0)
									.AutoWidth()
									.VAlign(VAlign_Center)
									.HAlign(HAlign_Right)
									[
										SNew(SBorder)
										.Padding(0)
										.BorderImage(FCoreStyle::Get().GetBrush("NoBorder"))
										.Visibility(ViewModel->GetGlobalChatButtonVisibility())
										[
											SNew(SButton)
											.ToolTip(CreateGlobalChatToolTip())
											.ButtonStyle(&FriendStyle.GlobalChatButtonStyle)
											.OnClicked(this, &SFriendsContainerImpl::OnGlobalChatButtonClicked)
											.ContentPadding(10)
											.Cursor(EMouseCursor::Hand)
											[
												SNew(STextBlock)
												.Font(FriendStyle.FriendsFontStyleSmallBold)
												.ColorAndOpacity(FLinearColor::White)
												.Text(LOCTEXT("FortniteGlobalChatButton", "Fortnite Global Chat"))
											]
										]
									]
								]
								+ SHorizontalBox::Slot()
								.VAlign(VAlign_Center)
								.AutoWidth()
								.Padding(4, 0, 0, 0)
								[
									SNew(SButton)
									.ButtonStyle(&FriendStyle.AddFriendCloseButtonStyle)
									.Visibility(this, &SFriendsContainerImpl::AddFriendCloseActionVisibility)
									.OnClicked(this, &SFriendsContainerImpl::HandleAddFriendButtonClicked)
									.ContentPadding(0)
									.Cursor(EMouseCursor::Hand)
									[
										SNew(SBox)
										.WidthOverride(FriendStyle.StatusButtonSize.Y)
										.HeightOverride(FriendStyle.StatusButtonSize.Y)
									]
								]
								+ SHorizontalBox::Slot()
								.VAlign(VAlign_Fill)
								.FillWidth(1)
								.Padding(4, 0, 10, 0)
								[
									SNew(SBox)
									.Visibility(this, &SFriendsContainerImpl::AddFriendBoxVisibility)
									.VAlign(VAlign_Center)
									.HAlign(HAlign_Fill)
									.Padding(0)
									[
										SAssignNew(FriendNameTextBox, SEditableTextBox)
										.HintText(LOCTEXT("AddFriendHint", "Add friend by account name or email"))
										.Style(&FriendStyle.AddFriendEditableTextStyle)
										.OnTextCommitted(this, &SFriendsContainerImpl::HandleFriendEntered)
									]
								]
							]
						]
					]
					+ SVerticalBox::Slot()
					.VAlign(VAlign_Top)
					[
						SNew(SBorder)
						.BorderImage(&FriendStyle.FriendsContainerBackground)
						.Padding(0)
						[
							SNew(SOverlay)
							+ SOverlay::Slot()
							[
								SNew(SScrollBox)
								.ExternalScrollbar(ExternalScrollbar.ToSharedRef())
								+ SScrollBox::Slot()
								.HAlign(HAlign_Center)
								.Padding(10)
								.Padding(FMargin(10, 10, 40, 10))
								[
									SNew(STextBlock)
									.Text(LOCTEXT("NoFriendsNotice", "Press the Plus Button to add friends."))
									.Font(FriendStyle.FriendsFontStyleBold)
									.ColorAndOpacity(FLinearColor::White)
									.Visibility(this, &SFriendsContainerImpl::NoFriendsNoticeVisibility)
								]
								+SScrollBox::Slot()
								.Padding(FMargin(10, 10, 30, 0))
								[
									SNew(SFriendsListContainer, ListViewModels[EFriendsDisplayLists::GameInviteDisplay].ToSharedRef())
									.FriendStyle(&FriendStyle)
									.Method(MenuMethod)
									.Visibility(ListViewModels[EFriendsDisplayLists::GameInviteDisplay].Get(), &FFriendListViewModel::GetListVisibility)
								]
								+SScrollBox::Slot()
								.Padding(FMargin(10, 10, 30, 0))
								[
									SNew(SFriendsListContainer, ListViewModels[EFriendsDisplayLists::FriendRequestsDisplay].ToSharedRef())
									.FriendStyle(&FriendStyle)
									.Method(MenuMethod)
									.Visibility(ListViewModels[EFriendsDisplayLists::FriendRequestsDisplay].Get(), &FFriendListViewModel::GetListVisibility)
								]
								+SScrollBox::Slot()
								.Padding(FMargin(10, 10, 30, 0))
								[
									SNew(SFriendsListContainer, ListViewModels[EFriendsDisplayLists::DefaultDisplay].ToSharedRef())
									.FriendStyle(&FriendStyle)
									.Method(MenuMethod)
									.Visibility(ListViewModels[EFriendsDisplayLists::DefaultDisplay].Get(), &FFriendListViewModel::GetListVisibility)
								]
								+SScrollBox::Slot()
								.Padding(FMargin(10, 10, 30, 0))
								[
									SNew(SFriendsListContainer, ListViewModels[EFriendsDisplayLists::RecentPlayersDisplay].ToSharedRef())
									.FriendStyle(&FriendStyle)
									.Method(MenuMethod)
									.Visibility(ListViewModels[EFriendsDisplayLists::RecentPlayersDisplay].Get(), &FFriendListViewModel::GetListVisibility)
								]
								+SScrollBox::Slot()
								.Padding(FMargin(10, 10, 30, 0))
								[
									SNew(SFriendsListContainer, ListViewModels[EFriendsDisplayLists::OutgoingFriendInvitesDisplay].ToSharedRef())
									.FriendStyle(&FriendStyle)
									.Method(MenuMethod)
									.Visibility(ListViewModels[EFriendsDisplayLists::OutgoingFriendInvitesDisplay].Get(), &FFriendListViewModel::GetListVisibility)
								]
								+ SScrollBox::Slot()
								[
									SNew(SSpacer).Size(FVector2D(10, 10))
								]
							]
							+ SOverlay::Slot()
							.HAlign(HAlign_Right)
							.Padding(FMargin(10, 20, 10, 20))
							[
								ExternalScrollbar.ToSharedRef()
							]
						]
			];
	}


FSlateColor GetFriendTabTextColor(int32 WidgetIndex) const
{
	return Switcher->GetActiveWidgetIndex() == WidgetIndex ?  FriendStyle.DefaultFontColor : FriendStyle.FriendListActionFontColor ;
}

>>>>>>> cce8678d
private:

	// Holds the Friends List view model
	TSharedPtr<FFriendsViewModel> ViewModel;

	// Holds the Friends Sub-List view models
	TArray<TSharedPtr<FFriendListViewModel>> ListViewModels;

<<<<<<< HEAD
=======
	// Holds the list container switcher
	TSharedPtr<SWidgetSwitcher> Switcher;

>>>>>>> cce8678d
	// Holds the menu method - Full screen requires use owning window or crashes.
	EPopupMethod MenuMethod;

	/** Holds the list of friends. */
	TArray< TSharedPtr< IFriendItem > > FriendsList;

	/** Holds the list of outgoing invites. */
	TArray< TSharedPtr< IFriendItem > > OutgoingFriendsList;

	/** Holds the tree view of the Friends list. */
	TSharedPtr< SListView< TSharedPtr< IFriendItem > > > FriendsListView;

	/** Holds the style to use when making the widget. */
	FFriendsAndChatStyle FriendStyle;

	/** Holds the recent players check box. */
	TSharedPtr< SCheckBox > RecentPlayersButton;

	/** Holds the recent players check box. */
	TSharedPtr< SCheckBox > FriendRequestsButton;

	/** Holds the default friends check box. */
	TSharedPtr< SCheckBox > DefaultPlayersButton;

	// Holds the Friends add text box
	TSharedPtr< SEditableTextBox > FriendNameTextBox;

	TSharedPtr<SScrollBar> ExternalScrollbar;

	TSharedPtr<SButton> AddFriendButton;
};

TSharedRef<SFriendsContainer> SFriendsContainer::New()
{
	return MakeShareable(new SFriendsContainerImpl());
}

#undef LOCTEXT_NAMESPACE<|MERGE_RESOLUTION|>--- conflicted
+++ resolved
@@ -3,10 +3,7 @@
 #include "FriendsAndChatPrivatePCH.h"
 #include "FriendsViewModel.h"
 #include "FriendListViewModel.h"
-<<<<<<< HEAD
-=======
 #include "ClanViewModel.h"
->>>>>>> cce8678d
 #include "SFriendUserHeader.h"
 #include "SFriendsList.h"
 #include "SFriendsListContainer.h"
@@ -16,13 +13,9 @@
 #include "SFriendsStatusCombo.h"
 #include "SFriendsUserSettings.h"
 #include "SFriendsToolTip.h"
-<<<<<<< HEAD
-#include "FriendListViewModel.h"
-=======
 #include "SWidgetSwitcher.h"
 #include "SClanContainer.h"
 #include "FriendsUserViewModel.h"
->>>>>>> cce8678d
 
 #define LOCTEXT_NAMESPACE "SFriendsContainer"
 
@@ -66,105 +59,18 @@
 			[
 				SNew(SBorder)
 				.Padding(FriendStyle.UserHeaderPadding)
-<<<<<<< HEAD
-				.BorderImage(&FriendStyle.Background)
+				.BorderImage(&FriendStyle.FriendUserHeaderBackground)
 				.Visibility(FriendStyle.HasUserHeader ? EVisibility::Visible : EVisibility::Collapsed)
 				[
 					SNew(SBox)
 					.WidthOverride(FriendStyle.FriendsListWidth)
 					[
-						SNew(SFriendUserHeader, ViewModel->GetUserViewModel())
-						.FriendStyle(&FriendStyle)
-					]
-				]
-			]
-			+ SVerticalBox::Slot()
-			.AutoHeight()
-			.VAlign(VAlign_Top)
-			.HAlign(HAlign_Fill)
-			[
-				SNew(SBorder)
-				.Padding(FriendStyle.BorderPadding)
-				.BorderImage(&FriendStyle.FriendContainerHeader)
-=======
-				.BorderImage(&FriendStyle.FriendUserHeaderBackground)
-				.Visibility(FriendStyle.HasUserHeader ? EVisibility::Visible : EVisibility::Collapsed)
->>>>>>> cce8678d
-				[
-					SNew(SBox)
-					.WidthOverride(FriendStyle.FriendsListWidth)
-					.HeightOverride(FriendStyle.StatusButtonSize.Y)
-					[
 						SNew(SHorizontalBox)
 						+SHorizontalBox::Slot()
-<<<<<<< HEAD
-						.VAlign(VAlign_Center)
-=======
->>>>>>> cce8678d
 						.AutoWidth()
 						[
 							SNew(SFriendsStatusCombo, ViewModel->GetStatusViewModel(), ViewModel->GetUserViewModel())
 							.FriendStyle(&FriendStyle)
-<<<<<<< HEAD
-							.Method(MenuMethod)
-						]
-						+ SHorizontalBox::Slot()
-						.VAlign(VAlign_Center)
-						.FillWidth(1)
-						.Padding(4, 0, 0, 0)
-						[
-							SNew(SBorder)
-							.Visibility(this, &SFriendsContainerImpl::AddFriendBoxVisibility)
-							.BorderImage(&FriendStyle.AddFriendEditBorder)
-							.VAlign(VAlign_Center)
-							.HAlign(HAlign_Fill)
-							[
-								SAssignNew(FriendNameTextBox, SEditableTextBox)
-								.HintText(LOCTEXT("AddFriendHint", "Add friend by account name or email"))
-								.Style(&FriendStyle.AddFriendEditableTextStyle)
-								.OnTextCommitted(this, &SFriendsContainerImpl::HandleFriendEntered)
-							]
-						]
-						+ SHorizontalBox::Slot()
-						.VAlign(VAlign_Center)
-						.AutoWidth()
-						.Padding(4, 0, 0, 0)
-						[
-							SNew(SButton)
-							.ToolTip(CreateAddFriendToolTip())
-							.ButtonStyle(&FriendStyle.AddFriendButtonStyle)
-							.OnClicked(this, &SFriendsContainerImpl::HandleAddFriendButtonClicked)
-							.Visibility(this, &SFriendsContainerImpl::AddFriendActionVisibility)
-							.ContentPadding(0)
-							.Cursor(EMouseCursor::Hand)
-							[
-								SNew(SBox)
-								.HAlign(HAlign_Center)
-								.VAlign(VAlign_Center)
-								.WidthOverride(FriendStyle.StatusButtonSize.Y)
-								.HeightOverride(FriendStyle.StatusButtonSize.Y)
-								[
-									SNew(SImage)
-									.Image(&FriendStyle.AddFriendButtonContentBrush)
-								]
-							]
-						]
-						+ SHorizontalBox::Slot()
-						.VAlign(VAlign_Center)
-						.AutoWidth()
-						.Padding(4, 0, 0, 0)
-						[
-							SNew(SButton)
-							.ButtonStyle(&FriendStyle.AddFriendCloseButtonStyle)
-							.Visibility(this, &SFriendsContainerImpl::AddFriendCloseActionVisibility)
-							.ContentPadding(0)
-							.Cursor(EMouseCursor::Hand)
-							[
-								SNew(SBox)
-								.WidthOverride(FriendStyle.StatusButtonSize.Y)
-								.HeightOverride(FriendStyle.StatusButtonSize.Y)
-							]
-=======
 						]
 					]
 				]
@@ -209,7 +115,6 @@
 							.Font(FriendStyle.FriendsFontStyleSmallBold)
 							.ColorAndOpacity(this, &SFriendsContainerImpl::GetFriendTabTextColor, 1)
 							.Text(LOCTEXT("ClansTab", "Clans"))
->>>>>>> cce8678d
 						]
 					]
 				]
@@ -223,70 +128,6 @@
 				]
 			]
 			+ SVerticalBox::Slot()
-<<<<<<< HEAD
-			.HAlign(HAlign_Center)
-			.AutoHeight()
-			[
-				SNew(SBorder)
-				.Padding(FriendStyle.BorderPadding)
-				.BorderImage(&FriendStyle.FriendsContainerBackground)
-				.Visibility(FFriendsAndChatManager::Get()->HasPermission(TEXT("fortnite:play")) ? EVisibility::Visible : EVisibility::Collapsed)
-				[
-					SNew(SButton)
-					.ButtonStyle(&FriendStyle.GlobalChatButtonStyle)
-					.OnClicked(this, &SFriendsContainerImpl::OnGlobalChatButtonClicked)
-				]
-			]
-			+ SVerticalBox::Slot()
-			[
-				SNew(SBorder)
-				.Padding(FriendStyle.BorderPadding)
-				.BorderImage(&FriendStyle.FriendsContainerBackground)
-				[
-					SNew(SScrollBox)
-					.ScrollBarStyle(&FriendStyle.ScrollBarStyle)
-					.ScrollBarThickness(FVector2D(4, 4))
-					+ SScrollBox::Slot()
-					.HAlign(HAlign_Center)
-					.Padding(10)
-					[
-						SNew(STextBlock)
-						.Text(LOCTEXT("NoFriendsNotice", "Press the Plus Button to add friends."))
-						.Font(FriendStyle.FriendsFontStyleBold)
-						.ColorAndOpacity(FLinearColor::White)
-						.Visibility(this, &SFriendsContainerImpl::NoFriendsNoticeVisibility)
-					]
-					+SScrollBox::Slot()
-					[
-						SNew(SFriendsListContainer, ListViewModels[EFriendsDisplayLists::GameInviteDisplay].ToSharedRef())
-						.FriendStyle(&FriendStyle)
-						.Method(MenuMethod)
-					]
-					+SScrollBox::Slot()
-					[
-						SNew(SFriendsListContainer, ListViewModels[EFriendsDisplayLists::FriendRequestsDisplay].ToSharedRef())
-						.FriendStyle(&FriendStyle)
-						.Method(MenuMethod)
-					]
-					+SScrollBox::Slot()
-					[
-						SNew(SFriendsListContainer, ListViewModels[EFriendsDisplayLists::DefaultDisplay].ToSharedRef())
-						.FriendStyle(&FriendStyle)
-						.Method(MenuMethod)
-					]
-					+SScrollBox::Slot()
-					[
-						SNew(SFriendsListContainer, ListViewModels[EFriendsDisplayLists::RecentPlayersDisplay].ToSharedRef())
-						.FriendStyle(&FriendStyle)
-						.Method(MenuMethod)
-					]
-					+SScrollBox::Slot()
-					[
-						SNew(SFriendsListContainer, ListViewModels[EFriendsDisplayLists::OutgoingFriendInvitesDisplay].ToSharedRef())
-						.FriendStyle(&FriendStyle)
-						.Method(MenuMethod)
-					]
-=======
 			.VAlign(VAlign_Top)
 			.HAlign(HAlign_Fill)
 			[
@@ -298,7 +139,6 @@
 				+SWidgetSwitcher::Slot()
 				[
 					GetClanWidget()
->>>>>>> cce8678d
 				]
 			]
 		]);
@@ -313,8 +153,6 @@
 		.DisplayText(AddFriendToolTipText)
 		.FriendStyle(&FriendStyle);
 	}
-<<<<<<< HEAD
-=======
 
 	TSharedPtr<SToolTip> CreateGlobalChatToolTip()
 	{
@@ -328,7 +166,6 @@
 	{
 		return FText::FromString(ViewModel->GetName());
 	}
->>>>>>> cce8678d
 
 	FReply HandleAddFriendButtonClicked()
 	{
@@ -350,11 +187,6 @@
 		return FReply::Handled();
 	}
 
-<<<<<<< HEAD
-	EVisibility AddFriendBoxVisibility() const
-	{
-		return ViewModel->IsPerformingAction() ? EVisibility::Visible : EVisibility::Hidden;
-=======
 	void HandleFriendEntered(const FText& CommentText, ETextCommit::Type CommitInfo)
 	{
 		if (CommitInfo == ETextCommit::OnEnter)
@@ -370,7 +202,6 @@
 	EVisibility AddFriendBoxVisibility() const
 	{
 		return ViewModel->IsPerformingAction() ? EVisibility::Visible : EVisibility::Collapsed;
->>>>>>> cce8678d
 	}
 
 	EVisibility AddFriendCloseActionVisibility() const
@@ -383,14 +214,11 @@
 		return ViewModel->IsPerformingAction() ? EVisibility::Collapsed : EVisibility::Visible;
 	}
 
-<<<<<<< HEAD
-=======
 	const FSlateBrush* GetAddFriendButtonImageBrush() const
 	{
 		return AddFriendButton.IsValid() && AddFriendButton->IsHovered() ? &FriendStyle.AddFriendButtonContentHoveredBrush : &FriendStyle.AddFriendButtonContentBrush;
 	}
 
->>>>>>> cce8678d
 	EVisibility NoFriendsNoticeVisibility() const
 	{
 		for (auto& ListViewModel : ListViewModels)
@@ -405,10 +233,6 @@
 
 	FReply OnGlobalChatButtonClicked()
 	{
-<<<<<<< HEAD
-		FFriendsAndChatManager::Get()->JoinPublicChatRoom(TEXT("Fortnite"));
-		FFriendsAndChatManager::Get()->OpenGlobalChat();
-=======
 		ViewModel->DisplayGlobalChatWindow();
 		return FReply::Handled();
 	}
@@ -416,7 +240,6 @@
 	FReply HandleWidgetSwitcherClicked(int32 Index)
 	{
 		Switcher->SetActiveWidgetIndex(Index);
->>>>>>> cce8678d
 		return FReply::Handled();
 	}
 
@@ -425,8 +248,6 @@
 		return FReply::Handled();
 	}
 
-<<<<<<< HEAD
-=======
 	TSharedRef<SWidget> GetClanWidget()
 	{
 		return SNew(SClanContainer, ViewModel->GetClanViewModel())
@@ -645,7 +466,6 @@
 	return Switcher->GetActiveWidgetIndex() == WidgetIndex ?  FriendStyle.DefaultFontColor : FriendStyle.FriendListActionFontColor ;
 }
 
->>>>>>> cce8678d
 private:
 
 	// Holds the Friends List view model
@@ -654,12 +474,9 @@
 	// Holds the Friends Sub-List view models
 	TArray<TSharedPtr<FFriendListViewModel>> ListViewModels;
 
-<<<<<<< HEAD
-=======
 	// Holds the list container switcher
 	TSharedPtr<SWidgetSwitcher> Switcher;
 
->>>>>>> cce8678d
 	// Holds the menu method - Full screen requires use owning window or crashes.
 	EPopupMethod MenuMethod;
 
