// Copyright Epic Games, Inc. All Rights Reserved.

using System;
using System.Collections.Generic;
using System.ComponentModel.DataAnnotations;
using System.Diagnostics;
using System.IO;
using System.Linq;
using System.Net;
using System.Net.Http;
using System.Runtime.InteropServices;
using System.Text;
using System.Threading.Tasks;
using IdentityModel.Client;
using IdentityModel.OidcClient;
using IdentityModel.OidcClient.Results;
using Microsoft.Extensions.Configuration;
using Microsoft.Extensions.DependencyInjection;
using Microsoft.Extensions.Logging;
using Microsoft.Extensions.Options;

namespace EpicGames.OIDC
{
	public class OidcTokenManager
	{
		private readonly Dictionary<string, OidcTokenClient> _tokenClients = new Dictionary<string, OidcTokenClient>();
		private readonly ITokenStore _tokenStore;

		public OidcTokenManager(IServiceProvider provider, IOptionsMonitor<OidcTokenOptions> settings, ITokenStore tokenStore, List<string>? allowedProviders = null)
		{
			_tokenStore = tokenStore;

			Dictionary<string, string> refreshTokens = new Dictionary<string, string>();
			List<string> providerKeys = settings.CurrentValue.Providers.Keys.Where(k => allowedProviders == null || allowedProviders.Contains(k)).ToList();
			foreach (string oidcProvider in providerKeys)
			{
				if (tokenStore.TryGetRefreshToken(oidcProvider, out string? refreshToken))
				{
					refreshTokens.TryAdd(oidcProvider, refreshToken);
				}
			}

			Providers = settings.CurrentValue.Providers;
			foreach ((string key, ProviderInfo providerInfo) in settings.CurrentValue.Providers)
			{
				if (providerKeys != null && !providerKeys.Contains(key))
				{
					continue;
				}

				OidcTokenClient tokenClient = ActivatorUtilities.CreateInstance<OidcTokenClient>(provider, providerInfo);

				if (refreshTokens.TryGetValue(key, out string? refreshToken))
				{
					tokenClient.SetRefreshToken(refreshToken);
				}

				_tokenClients.Add(key, tokenClient);
			}
		}

		public static OidcTokenManager CreateTokenManager(IConfiguration providerConfiguration, ITokenStore tokenStore, List<string> allowedProviders)
		{
			return new OidcTokenManager(providerConfiguration, tokenStore, allowedProviders);
		}

		private OidcTokenManager(IConfiguration providerConfiguration, ITokenStore tokenStore, List<string>? allowedProviders = null)
		{
			_tokenStore = tokenStore;

			Dictionary<string, string> refreshTokens = new Dictionary<string, string>();

			OidcTokenOptions options = new OidcTokenOptions();
			providerConfiguration.Bind(options);

			List<string> providerKeys = options.Providers.Keys.Where(k => allowedProviders == null || allowedProviders.Contains(k)).ToList();

			foreach (string oidcProvider in providerKeys)
			{
				if (tokenStore.TryGetRefreshToken(oidcProvider, out string? refreshToken))
				{
					refreshTokens.TryAdd(oidcProvider, refreshToken);
				}
			}

			Providers = options.Providers;
			foreach ((string key, ProviderInfo providerInfo) in Providers)
			{
				if (providerKeys != null && !providerKeys.Contains(key))
				{
					continue;
				}

				OidcTokenClient tokenClient = new OidcTokenClient(providerInfo);

				if (refreshTokens.TryGetValue(key, out string? refreshToken))
				{
					tokenClient.SetRefreshToken(refreshToken);
				}

				_tokenClients.Add(key, tokenClient);
			}
		}

		public Dictionary<string, ProviderInfo> Providers { get; }

		public bool HasUnfinishedLogin()
		{
			return _tokenClients.Any(pair => pair.Value.GetStatusForProvider() == OidcStatus.NotLoggedIn);
		}

		public async Task<OidcTokenInfo> Login(string providerIdentifier)
		{
			OidcTokenClient tokenClient = _tokenClients[providerIdentifier];

			OidcTokenInfo tokenInfo = await tokenClient.Login();
			
			if (!String.IsNullOrEmpty(tokenInfo.RefreshToken))
			{
				_tokenStore.AddRefreshToken(providerIdentifier, tokenInfo.RefreshToken);
			}

			return tokenInfo;
		}

		public Task<OidcTokenInfo> GetAccessToken(string providerIdentifier)
		{
			return _tokenClients[providerIdentifier].GetAccessToken();
		}

		public OidcStatus GetStatusForProvider(string providerIdentifier)
		{
			return _tokenClients[providerIdentifier].GetStatusForProvider();
		}
	}

	public enum OidcStatus
	{
		Connected,
		NotLoggedIn,
		TokenRefreshRequired
	}

	public class OidcTokenInfo
	{
		public string? IdentityToken { get; set; }
		public string? RefreshToken { get; set; }
		public string? AccessToken { get; set; }
		public DateTimeOffset TokenExpiry { get; set; }

		public bool IsValid => IdentityToken != null && RefreshToken != null && AccessToken != null;
	};

	class OidcTokenClient
	{
		private readonly ProviderInfo _providerInfo;
		private readonly Uri _authorityUri;
		private readonly string _clientId;
		private readonly string _scopes;

		private string? _refreshToken;
		private string? _accessToken;
		private DateTimeOffset _tokenExpiry;

		private readonly ILogger<OidcTokenClient>? _logger;
		private readonly List<Uri> _redirectUris;

		public OidcTokenClient(ILogger<OidcTokenClient> logger, ProviderInfo providerInfo)
		{
			_logger = logger;
			_providerInfo = providerInfo;

			_authorityUri = providerInfo.ServerUri;
			_clientId = providerInfo.ClientId;

			List<Uri> possibleRedirectUris = new List<Uri> { providerInfo.RedirectUri };
			if (providerInfo.PossibleRedirectUri != null)
			{
				possibleRedirectUris.AddRange(providerInfo.PossibleRedirectUri);
			}
			_redirectUris = possibleRedirectUris;

			_scopes = providerInfo.Scopes;
		}

		public OidcTokenClient(ProviderInfo providerInfo)
		{
			_providerInfo = providerInfo;
			_logger = null;

			_authorityUri = providerInfo.ServerUri;
			_clientId = providerInfo.ClientId;
			List<Uri> possibleRedirectUris = new List<Uri> { providerInfo.RedirectUri };
			if (providerInfo.PossibleRedirectUri != null)
			{
				possibleRedirectUris.AddRange(providerInfo.PossibleRedirectUri);
			}

			_redirectUris = possibleRedirectUris;
			_scopes = providerInfo.Scopes;
		}

		private async Task<OidcClientOptions> BuildClientOptions(Uri redirectUri)
		{
			OidcClientOptions options = new OidcClientOptions
			{
				Authority = _authorityUri.ToString(),
				Policy = new Policy { Discovery = new DiscoveryPolicy { Authority = _authorityUri.ToString() } },
				ClientId = _clientId,
				Scope = _scopes,
				FilterClaims = false,
				RedirectUri = redirectUri.ToString(),
				LoadProfile = _providerInfo.LoadClaimsFromUserProfile,
				//Flow = OidcClientOptions.AuthenticationFlow.AuthorizationCode,
				//ResponseMode = OidcClientOptions.AuthorizeResponseMode.Redirect
			};

			// we need to fetch the discovery document ourselves to support OIDC Authorities which have a subresource for it
			// with Okta has for authorization servers for instance.
			DiscoveryDocumentResponse discoveryDocument = await GetDiscoveryDocument();
			options.ProviderInformation = new ProviderInformation
			{
				IssuerName = discoveryDocument.Issuer,
				KeySet = discoveryDocument.KeySet,

				AuthorizeEndpoint = discoveryDocument.AuthorizeEndpoint,
				TokenEndpoint = discoveryDocument.TokenEndpoint,
				EndSessionEndpoint = discoveryDocument.EndSessionEndpoint,
				UserInfoEndpoint = discoveryDocument.UserInfoEndpoint,
				TokenEndPointAuthenticationMethods = discoveryDocument.TokenEndpointAuthenticationMethodsSupported
			};

			return options;
		}

		public async Task<OidcTokenInfo> Login()
		{
			// setup a local http server to listen for the result of the login
			LoginResult? loginResult = null;
			foreach (Uri uri in _redirectUris)
			{
				try
				{
					using HttpListener http = new HttpListener();

					// build the url the server should be hosted at
					string prefix = $"{uri.Scheme}{Uri.SchemeDelimiter}{uri.Authority}/";
					http.Prefixes.Add(prefix);
					http.Start();

<<<<<<< HEAD
			LoginResult loginResult = await ProcessHttpRequest(http, loginState);
=======
					OidcClientOptions options = await BuildClientOptions(uri);
					OidcClient oidcClient = new OidcClient(options);
					// generate the appropriate codes we need to login
					AuthorizeState loginState = await oidcClient!.PrepareLoginAsync();
					// start the user browser
					OpenBrowser(loginState.StartUrl);

					loginResult = await ProcessHttpRequest(http, loginState, oidcClient);
>>>>>>> 74d0b334

					http.Stop();
					break;
				}
				catch (HttpListenerException)
				{
					continue;
				}
			}

			if (loginResult == null)
			{
				throw new HttpServerException("Unable to login as none of the possible redirect uris were successful. Uris used: " + String.Join(' ', _redirectUris));
			}
			if (loginResult.IsError)
			{
				throw new LoginFailedException("Failed to login due to error: " + loginResult.Error, loginResult.ErrorDescription);
			}

			_refreshToken = loginResult.RefreshToken;
			_accessToken = loginResult.AccessToken;
			_tokenExpiry = loginResult.AccessTokenExpiration;

			return new OidcTokenInfo
			{
				IdentityToken = loginResult.IdentityToken,
				RefreshToken = loginResult.RefreshToken,
				AccessToken = loginResult.AccessToken,
				TokenExpiry = loginResult.AccessTokenExpiration
			};
		}

<<<<<<< HEAD
		private async Task<LoginResult> ProcessHttpRequest(HttpListener http, AuthorizeState loginState)
=======
		private async Task<LoginResult> ProcessHttpRequest(HttpListener http, AuthorizeState loginState, OidcClient oidcClient)
>>>>>>> 74d0b334
		{
			LoginResult loginResult;
			HttpListenerContext context = await http.GetContextAsync();
			string? responseData;
			switch (context.Request.HttpMethod)
			{
				case "GET":
					responseData = context.Request.RawUrl;

					// parse the returned url for the tokens needed to complete the login
<<<<<<< HEAD
					loginResult = await _oidcClient!.ProcessResponseAsync(responseData, loginState);
=======
					loginResult = await oidcClient!.ProcessResponseAsync(responseData, loginState);
>>>>>>> 74d0b334
					break;
				case "POST":
				{
					HttpListenerRequest request = context.Request;
					if (request.ContentType != null && !request.ContentType.Equals("application/x-www-form-urlencoded", StringComparison.OrdinalIgnoreCase))
					{
						// we do not support url encoded return types
						context.Response.StatusCode = 415;
						throw new Exception("URL encoded responses not support");
					}

					// attempt to parse the body

					// if there is no body we can not handle the post
					if (!context.Request.HasEntityBody)
					{
						context.Response.StatusCode = 415;
						throw new Exception("Empty body not supported");
					}

					await using Stream body = request.InputStream;
					using StreamReader reader = new StreamReader(body, request.ContentEncoding);
					responseData = await reader.ReadToEndAsync();

<<<<<<< HEAD
					loginResult = await _oidcClient!.ProcessResponseAsync(responseData, loginState);
=======
					loginResult = await oidcClient!.ProcessResponseAsync(responseData, loginState);
>>>>>>> 74d0b334
					break;
				}
				default:
					// if we receive any other http method something is very odd. Tell them to use a different method.
					context.Response.StatusCode = 415;
					throw new Exception("Unsupported method used: " + context.Request.HttpMethod);
			}

			// generate a simple http page to show the user
			HttpListenerResponse response = context.Response;
			string httpPage = loginResult.IsError ? GetFailurePage(loginResult) : GetSuccessPage();
			byte[] buffer = Encoding.UTF8.GetBytes(httpPage);
			response.ContentLength64 = buffer.Length;
			Stream responseOutput = response.OutputStream;
			await responseOutput.WriteAsync(buffer, 0, buffer.Length);
			responseOutput.Close();

			return loginResult;
		}	

		private string GetSuccessPage()
		{
			string httpPageSuccess = String.Format("<html><head></head><body style=\"background-color: black; color: white; \"><div style=\"text-align: center; \"><img style=\"object-fit:contain; width: 40 %; height: 30 %; opacity: 0.5; margin-top: 64px;\" alt=\"Unreal Engine Logo\" src=\"{0}\" /></div><br /><br /><h1 style=\"margin:1%; text-align: center;font-family: sans-serif;font-style: normal;font-weight: 400;font-size: 25.236px;line-height: 36px;color: #FFFFFF;\"><img style=\"object-fit:contain; vertical-align:middle;\" alt=\"\" src=\"{1}\" />You have been successfully logged in.<h1></body><p style=\"text-align: center; font-family: sans-serif;font-style: normal;font-weight: 400;font-size: 16px;line-height: 30px;letter-spacing: 0.371118px;color: #FFFFFF;opacity: 0.5; \">You may safely close this page to continue.</p></html>"
				, "data:image/png; base64,iVBORw0KGgoAAAANSUhEUgAAAqUAAAIhCAMAAABAJzPOAAAAM1BMVEUAAAD///////////////////////////////////////////////////////////////+3leKCAAAAEHRSTlMAQMCAEPCgYNAw4CCQcFCwJwL4owAAHPRJREFUeNrs3dl62jAQBeDRvlnL+z9t268UbIxpAsjRcv77AI4PkmZkGwIAAAAAAAAAAAAA+KjAdgigAY4ZsXBuyxHFuRYCgYWfEJjQXJVv4FkYhBVOwqLm5VU+CyYJoJ5gFlve53PEqAo1uJhV+SAukFT4JGm0LxXw6AjgA1y05X8853wRdzjnX/hLnQjgLW7x5ZjlQiTm6BnJWBT5WT9AaYOCCipElC+RBfoWZgQ/fL2MERVeEKI/6NOLFOhVkol88Loa1RR8j+GPF5HG0ftkWh6/vAgE8DVhUQ8T+tEMpcVi5odXJX5Wy0garco9H1FKwXNyvxpVuWYJzpb9G2pM/HAsCLVLTKIDNVsJGZUUPBb0LixnNTLdbiXMkVPYC/pnF4gp3+fUEMCzjCrt6GwheoyncEjqRurslJFTeEje1Uw80dmOe7Uc9T78Zrax+PE2kBS+rGn0T6fHbIOtSrPJqRIEMwt5G4dmhq1tTj2WpxMTqs2M7nOamxjj4XzMNrUefZ5TFQnmI5fmx6pt88HiHqnpMN9DW3L7VUIVNZfN2fctb0UGjuF0UpuBtK2iaS95DKczEn3t7cjOPi98QLDlSrU82d843t1Hho9tiObGJ/ubqLBlOo/11U+qpzvhAkcRNYtgexxI/4oKs/4UkupzIN1/xRaCQYneS+XVAdjOZgL4Gpn7bzuuGr0Ki9MBreZL1eqG6P/JjMXpwJy6zfZdT5ax/xkBDhg1zLllt0PRBAMxPdf296QdZFqADT1YQ1yj1B+PHm7siYN97UDqAddxSaEjNZLVKm6kW4ccYjoQaQftL0qLmI5i4HM58KFNZuwzqUc+uHlIO3YpjJgOQNrR24qIaffGDyli2j89fkiJFsS0a1OEdHVltBr6MAc1SUgnOtABmXnOHWLaq4lCSqTHu05hCtddbtXlXXiI6QyCmqzwzeVirGsVhibtZCFdtYb7vfFwNhOOLPN9MXsn5gspkVMTlYsDSHOWEq5cZILmOTXp2TIj3pIwKGmnnfkWVFC90OdWESxq3szz7zJ29PtgykWi2oLRf8Zt3k5RfZ1HOEHDnDrnMTsyad/g83ycGuQpQ0OT9ozKKcTc6o0qBkvT9v2rH7ykWmRs+qHn1/9Ac58MLli5cFRJyq3/4qKdslncEanqNgyD8OWPpre2rhfa9P9swTHlqhUu06W0H1Iig3ZUy1LN08N46SOkRHnSvbcuyIpTHePl50IaksiRvk56zPnN0quyoV5GT94rdzH7b78bw5zfKlarBRNy2dNUn4tZvTZuL6jz2yR9nXa2FOUBK6mypP3td39a+WfAm0SdXz5MquzUv+UvabV6M/fGxELQkFBlKRZ4eShSRW65RfTla7uWhvcd5sVrlLVRlYc4VSONLeX9kJJUM93o3YlUIT+BlwOBKgmLKm+F9CahafqLvXtdchOGoQAs38EGovd/2nZIOr0kgRALo8L5/u/uDDkrLBkTdbJ85UiB3xhoHyXyE0PfsmiglHHiqzB/4yf7TiFL5GepfqXeEajgg3RH22fmilIqlFFOVMFp38m9mEG6dUqB3yskzjt+JVZOkPGkqSJFunWKvOBG4lLYZZSQMI1SJMoWOd/xkomE9R3zPvtbFtv5ahTZTes+85JAsvzAT6ROahsUUzWs6BSqD8wNb/gmL9VsFNOzkC0YiVeMJGnYd5JQ+E7Nay0uS7ReJF5j9liRPutkl+wopsfqJUtp4lVEu7b2wq8PKliZqhAFS2niVZmk+MjvjRovD2goFonXWRJSOn7Pqrw+oKBWJG6YUhP4vVBUXiD4kpcrFYkbpjTxEkdyCnbzD+fEKkUfGqZ04CWZJEWcLTla4NnQKqRsZYKzyJCkHofzD5b4rkjv3VfMMav/1o1kWbx491id1A6+5U/tHlIuJMvwHU5AHcNIvQdy4I+VvUMaSVrGKySOFIXuZYk/N+0W0t1KXsIw6kCe71KbzmlLo1aMGd1oTL85pJHE+YBh1HFGnoU2ndND3vhAXheT3/KnCsmLOKd3nE5mDDXwJmb7GdRb+jikkXZQ+E7ZN1VcQi9TfSbexn4T/jzntNvwP6Dx/xm+roG2etG20bhtQfKQDcWKcaxM/0TQmkxPcOPNEj2UTVtM3YZfLcwH7D8dYxKZr0z8hVjmjLpAyyxv5WkfESPTj+i88D7zVzprO2aWXk1E2onByPQYIjexgaush2ObifaSMTI9wiTxQFrPdWhN5E1oNwPeE3mEKDFcsVxHbIKwe4Z6viNoKQgMqieuRKtcxYxLVEaX/wmFN/zMlYTHsYX2M6DLb28QuOGPXItEi2mgHfUY7H9G2Q3MhxYpLSqWpT9lvMB8nb7K4LiabIfm6AVd7SZ8cbOOx5ZSll1XGNrThMf3WrP1Q2rHbVJaVDRPP+H4U2sC296hUUopHD/Tn92w/dSWqb97JW6VUltxCkDZKgm2cPWdQGYBoksLS/vq8ZKTtmx1u2H4cimlgIVpU/ULuZu+lA60s4iFaUumuvgU1pdSRztLWJi25Ko/VnfFlPaYmLZ0q94ezVdMKQV8FcR7+q624Uum9Iat/HZK9Z0r8t9yHI0xYwznTqnDO/bbmXgWpfadcqJfUj5zSg2OlbTjap9snxbSMZw4pR5z/RWaZvqRfwuG/pbOm1LKaJ+aCbUz/bz4JXXpvClF+9SMr22e+sWQEt1Om1K0T4tU9QBu5cFjH86aUoPdp1bG2g/Vrh0tHs6a0oKvK2llqNx58qvH4cpZU0p4d0Qrlmd99Rwqe3ojnzWlFk1+I7myHrj103C3s6Y0oslvpHY0bdef53RnTanDI6Zt9LUdAN8Ff8GUThhFtWF4NtROSxNdMKUYRS1RNIhKPLN0xZR6jKLacDybKgdZ5pIpJTxvskBRm2of1eSaKe0wMG3C8qzUPatSLppSi5S+ou06+0f7oC+lkd7CU1H/m8Czui63KEyppQYcUtpE5Uea7hv4F08pXq//D2UpdfyTuWxKR4z139Oz9TTMP3zZlBqkdImWrSfLzAkpJfiDustsmTNdPqXYIv2HspQG5vHCKcXT+q8pSykz+wunlJDSRUqOQTJHQkqR0pfUjKWZDVKKlP5LV0oNZ0JKkdJ/aUvpiJQipU+0pbQgpUjpE2UptYSUIqVPlKU0IaVI6TNdKe09UoqUPtOVUiKkFCl9ASlFSq8GKUVK9UNKkVL9Xh+JQEqRUk3eHIlASpFSRQxSipT+YO9esNyEYSiACix/sPlo/6vtOXDaSUNmQmsBgry7hORhW7LB5iGlVTqk9DWk1FBK8d7Tty734g5SCva/bYiUgv3l/31T6mQ2EOzq9c15SKmhTRH45ooSpBQptaRFSjUuy4JHl/ydT0mp0GuXe8bhmzkLKd3II6U/utLFWvdNKbaefnSpi7Vum1J8JuqdC20+3Taljcx6grWrbT7dNqX4FPRRZObpL0ipnTPk8N3FWp+UUh7of7Vo6v/sSlcWmU4pJ2f5CYfvWlGflFJO0uAaUvPiiwrgc1LKSQQn9e1r1j/156SUk8hk+QGH74v8T0kpJxEZLC+W4O8SgOnLh6R0DqkUlPgX8KLI/4yULiHNOGtyBetrSj4jpZwqtzeLzBLB/hqZTfTHR6S0S7Una0dcnHccXpdPH5DSzlc3O3u8mnegJPJURdw/pZ2XxWD7NQf4LawaKrdPaZRZ3bMpKJ4OFFfrq7un1Mlvk+ntEPjSrVZo904pB/ljtNwbgUf+efK7dUqX4r7+yWxxuPRQ0/PC9M4pHb3MqgdCWTDBIYbnhel9U8pBHviKiDXo6b91qYWpakon2YhprcmyqH8ue7yZd7D81Pmzm1JuZavmzUBauRJPOGpysFDR4VZMKdM7XZbN0lMG2XkRtaG0oFt6tFixxlJMqduygN7OD/SlOC/PSv1PNhEchSvqVcWUeq6a7dfyUJaIxknWAlWYsIl/uFTRi1JJ6YaRafTyH3zbtvJaUXiuC8FhhlVKjk7pu6GptKKspwoj+lDHK7tO+U42i/QSOy/KPFOFgD7UCfKeU76TypjGLOoGquFxau8E/Z5TvqubiGMWfZlqjPhexBm6iilfN6WSIz0ovZc9NFRjwoS/2VWmfCf/JvdLhrjpk+xjohosmPBP0e94preV/9A+BdRQ6UQRE/45yo4NwCTWRKrSYsI/Sdrt6HkRa1q7TzT8aNhtFnNijGeq0qOlfxaWxUjKihdjRqqTsYd/mmmflimbW5UGqjPiXZLzjEqrrWEaOvojmhtJE1OdFl/eOVFWqp9aEd/2rmmaIWSxxnfVxSBO6Z/IKX0wiu1F80GkSgHN0jMVrf+xMzfLf+mpEnvUTqcKWh2WKFa1Wh07j9rpJI0smvu1SDUqp0VG7XSypLaZH8QiX6hWxL7T2aIsujvu3c/lfbWML+2dLsss3LGZL9JYWhRBbWkg5Y4xjVSvxRb++dh/DaZ3a5tGlfoSF5EZ4B4G03u1TSMpaNHRt0BzMKXO0GgaCUPpfThZdBc4D+UPDillDKU2sJdZa//YXuB0VAtqETGUWuFk0ViPaSDq/NaQYii9F/aPzRa7u1Bhc4GWCqkYMJTa4WQRTb/2FGg2ylsT23x8QaPPmZl0RC/qwubjVz0p6bHtZEl8/DSzzY5U2DpU+0hKimAH35Skfe6HJ1EVti58U0daWnx1x5ZGf9gYRFHYerdOz6RlFJwrNWbSfze/S6IlbOx2+ZHUcMYRfWuKLDKTGu71QropphOTnl5wN645TrdAXjRZP6SLzqsOpGudoKFvD+c9agV2KiHdEtPApCmhC2VRI7u0sEurHtJX3f3caE8tuIPMpGmnhdiYlUO67u77gXR1gtLJJvZ79QedVw7pwq3aT2qS4EMRRg0Kr7ArX94UNhxrCYW0Oew62dU+1PkmchroZ9Mqo7rzPV7BN6j4HQtbdlk7pMSukD7OmO8tG/YtGmKqCOlxAuZ729qd/6AuePMhjZjvjWO/92THsbUd0s7jgL51o+y/51KGZDeknNDPt68/pJ9dhslmSCnIIqOfbxino2qHsU/2QhoF+/dX0Hk57DZDblzrLYW0E5zX+8XOnSC5DQJRGDarAG3v/qdNUklsVeyZeMaLBPzfAabGpWfR3WDqMOi97cNoXLThECH1gSFULaL2+MFPNoNzk/1pOu3EJ4rSeqROJ4ZR/B6vHued0tTVO2USk9KaGHVYnw27l8Xgif2HkbhvpzLxcp1NH3Kgc6qP7atIO4c00DlVxKeeYuoDe05V8qGfmPb1lWxKPsd0ObXNJzZGq5XVR63mU38TjYYMXcSUkFauh5j61OMWRlMGtd5W+KQut4Ob0npMCWkTXNMxzYWQNmGSmr1EIQdC2ohh/zP0L2IIaTs2MW3qYQ4ipA1p83E6/WUb+lQdu8S0NDM4jc0WMt1agv4IbWzq+0RI25NDU61+DuKASYNyaaiHGtT0FLhjmzUyVV6cRjVWv+DMbx5uzW+gMTXYC+LM6WyqdtVfQpNzNZwNofZV308HuI4KL7XtoUKNvX5OampWgZv8qoq3bJzUwblunE5OtXbIo635G4YvMUFna0UPew5ilN8Pb1XfTCpv/2muhujBrAtbwyWn3onVvjs56cId/qmborpnE3h47qhy7C5qXKXa57z4HlPqWPa9C6Jt6pafJB3+oNRQeJH2zSRdhCOWp6aIirR7LujAUyljVUdVgtcarTbKkXJqrOrp8PBaSzlkTo2VqpqW4bVc0EY5QiD+yejKYg8ftRXczqEYirYsG6K4Lk+luF8wvCs6ZA2C/RkrbaXBn3Zgosgo7s9piPn0Xn4uko4+w8WernOqNL8xJcsq6XB9HI7nKqda37Py5xjEWo87jVFvD2qeiv6RyCg+M7pwHdR5PL3IEoOkw4wYUI0h6Uqanh+dPK/65VjjWtQix6Br1j0vqeMQi65Zlnrczw9Wt1i3+NODzLwG3VB4jeKrxrnoprK65Xt58maOSTcFqlE82n5fs9Et5v6/ZNxkgz4QIifz8IDskj5j7eRmY8wH2TSDc/Z3PIkoXmicV90l2Iuiu6SJHzPhWcyU9GwlDrRLeC6/TJaEogJmXoseE6xbOEiCF/NmjlbfkVa38ArF+3gzu9UG3SXZyRn6JOxlNMY5t1prk7aK/WlybjGM6wEAAAAAAAAAAAAAAAAAAAAAAAAAAAAAAIAf7NFBCsMwEANAe1NSTB3w/1/bcyCUddnjzAMkkAAAAAAAAAAAAAAAAACAf8x4Vhg12l0kzLZjJJtHVDiP4+j9lRuk3mybPvHLVf90vVjPCqN6u1sZ77ahJ5v7qhTnNRKDVIu26ctO3a04EMJgGK6j8bd2vvu/2t0934x2QiGheU8FkfiQjKtofOCnv0UpNfVK/6L80q504LrsSm8rRU0WlAKgmFQrzVg0XOltpchGlAJUFCsN6wtd6X2lmFaUAmdSq/TAsuBK7ytFM6MUNSlVGnZudKUCpT2ZUYqadCqt2OjlSu8rxWlHKbJKpQU7dVcqUIppRymCRqUdWxVXKlCKYEdpV6h0Yq+eXKlAKSUzShHUKU2EzaIrFSjFYUdpVqc0YjdKrlSgFNGMUtKmNBG2i65UohQvK0rRlCnNeKPhSiVKaVhROnUpHXin7EolSlGtKH3qUprxVs2VSpTiaUTpoUppw/+d3L2uVKQU5cNKc1hWYoznQbiq7w5EVJN9R+ef5UpFSql9Vml87NZmB59gtsL2Z1LYk8OVrpV28NWkROlv04ZSdpXy7yqudKk0ZvBlPUovmDY9SgsrkR9Dd6VrpamCr+hR+qhgCnqUdhbi1TJ1pUulj0Fgo6ZH6dSvlF2ll3Og5Ep/2LeXJDthIIiipT9IfHL/q3V45klCyUZW2aG7AqJ1XvbrBl6VygVejWaUOvNK2b3R+nJlYSl9VyoBvNuM0mheaXj5lb7TMV1K35WKB++0olSsK6VT+npf6lhKFUpjAm9fSnUdr38dNZDaUvquVHbwUlxKFVGCVXGTPy+lCqVygueXUppCYFFIhltKFUolgxeW0j+YUhVlv5RqlMYNPGda6finTdofnENRWYZbShVKZU+gpfYfKFXXf6Xq+598TLelVKNUCnibAaWRfYRMKPXKN3MaSGUp1SiVA7xjvlL66JsFpRe/OOWY1qVUpVQ28K7pSk/2AbKgtKoFNZDOpVSlND5/NTX6TFQxoLTwKVWPaYpLqUapOPC2OFdpAanNVxprB6AGUlhKVUrlBC/PVMqRVpmvNPAp7RrTpVR3ADd4ZZ7Si9M75yuNqctPAykvpboDiBW0tI97h5QXQvbgpThfad+U8jFFW0p1B7An0LZo7338INOVNpBc7/bmpVR5AAW825zSGucr7b83H6jrpVR5ABm805jStMt0pYopVY+pX0q1B7CBt9tSWmS+0lshTj+mS6nyAFoCrUZDStMu85U6BTj9mNZ/QWm0oPSRlbej9I5iQKnXTKl+TMs/oNSZUCoBvGBE6e1EDChVTql+TJdS9QF48JwBpf5s/eP2+xWhVd2U6ocgLKX8h9Lxz/04XekWrn6lMqIC0h2eO/iP939UWkcolR08P13pz+rhDCit+LxgXmmR7jBEqRTwDgtKAdQyW2nA96VmXWkwo1QyeJcNpYCPU5XGhAFl60qz9OZGKY0baKkZUYot9im1P6UAmnGlVXo7RymVlkDbrCiFn6i0JQzpNq4UTTq7hymVC7xsRSmueUozBuWMKw3SV8M4pXKAV6wo9dOUNozKG1eaopB6ITW1Up4HLe1GlKJ1KP03phS4TCjluLL0tIMmHyiNj49E/6nS6l/aoKlMUuowrmpCaQDt7EGaxiqVHbz8N957iu4KHo/lSUo9BlYsKD3Bu5soO5+mrldp/4X6j5XyLg+eVyv9Z6YUqNGAUoen8qXZ0VDxkP9GqdzgDVDKuhJYaY7SDUMLBpRGvORDcTvz6Uq4E547PlIaNxNKn77caO/r/WGN3EEeUxr3QpfedoKy5H+tQlvpVcp5mFAqF/qVDjzWCt4/8XKsRumNwe1fKZViQyk/pDZB6YnhtflKT4wtyWdK5bChtIDk/r7SmDC8PF9pw9jyh0plM6E0GlIaQKq+tw2sNl2peAzNfak0JgtKpZpRGhPGP8YOP1/phZFV+VKpOBNKvRmlmcPqr4Dlpiv9wd6d7TYSQlEUvcxQ4/3/r+10px9MYjBUgQzyWY8ZkdlCiHIIee7Ita2U1AiV2lEqXXNf03IxfX+lgvvx1LhSOgeoVI1SaW4pbbqYHm+vlDbuJjSvVC+olP4LuS9pupgu769Ue+7EUfNKKRhU+uoXSKLGi6l7e6XdMt2oQ6XkUOmrrZro8Hbjt1faKdOdulRKFpX2WErz4av3V9pjb2oO6lQpeVRacHDUejEdoFISnpuymrpVuhpUmj836rCYbiNUSuR8w0ZXSmqQyoFKeyyl+UGvQ1RKFLaFG/C7powWqaiPr1SbzFLaZTG1g1T6JSjJdyzWrZTXJBX56ZWqdrNeOuowTKV/Baek51pGWiU0RfpVqpfPrjS7lHZaTOVQlX7TQjilNvmX4ae8/HIqpQ4RCAAAAAAAAAAAAAAAAAAAAAAAAAAAAAAAAAAAAAAAAAA+mPimCT4d15K5e0eWdFIFl5xooZSUMvmPL61ygX5z6lH+7hBTPUAt6uBejy9jV8rn5UoPu3CJ0+nshUv5SlnWDlDUv0AweKW8X6pUK8PFzKavV8oKlc6ndaUsLlR6GK5iwvVK+UCl02leqdHVlTquZcL1Ss2KSmfTvFKWtZU6rrdcr5Q9Kp1N+0p5q6t0NXyBu14pW1Q6mQ6V8lFVqeUr/I1K2aHSufSo1KwVlWq+Zr1RqQmodCo9KmVfUanja8SNStlrVDoTfrSo11xBpWzLKz2fNCQ3Fdnkwj+pO5WyRaUzufwCK85xxZUajp0HPaOdaVkp79cqFQQlxqxUccyEwgg0xw5KWT0/snWV7vxDQKXzaFSpUBzz+koEvFFaHLSsq1TsHFs0Kp1Gq0rp5Jgti8DF6VCOvFMpWY6dqHQazSrVC8f2oghU/PGOlWrPMYVKZ9GsUgqGY6G+0oNynHrgSirND1Cg0km0q5RcYueXr/RyBNWV0sExo1HpHLiOzOVlOSYLIjj5ke5aKW0c89WVWvWCIyAauVLK7fzKDjv7VkqSY1tBpTjTf7+mla6GY+JOpYqzxIVKteHYgUpn0LRSEhwzeqxKKXDMrKh0Aq0qTZTlB6uUdo55jUrH17DS5zu/wSolyzGLSsfXulK9cOwYrFLtOeZQ6fAaVpra+Y1V6a/DfRNQ6eiaV0qOY16PVemTAaLSwfEjI1/ZMpUmd36DVUobx05UOriGT0jzO784gkTSa8dKH3iO7cWV7rglqsj4ldL6bOdX/xx/FT+1qlQbjgU8xx9aj0rp4JjXhZU6ympQaerpAyodWZdKSXHsLKzUdq80cbgvUenI+lRKkmN7KoKDI4EyQrtK6eSYQqUD61SpXjgWiiJgrynNxjneqlR7jglUOq7GlaYP9wv/hvRcKWXjBpWmD/dR6biqb41QoqhSchxLREAL/3Aq8btUcWwLR5b6SvMDrDiJylsJGuNqqqxSsmWVWk6Q//nEp+9WSlthpbUUwTSVal80kQdfo25XSh6VTqJfpbSaook0fEm4X6k2qHQOHSulo2giVc/7S/MDFKh0Dj0rpa1kIvXCF4gWldKOSqfQtVKSJRMZDFez1KRSOlHpDPpWqk3qZ9zL1FKjSvWCSifQt1IKRRO5ytohtKqUgkGl4+tcKe1lEylOLmW2ldpVSg6Vjq93pWQLJ1I76/kluR0UuV0pWVQ6PFFtffYeZU0puuYhYhC7Uqf8Z+Fvi/xHqV2ExDc9SvxiXfcSrKnx4wkpAAAAAAAAAMCf9uCABAAAAEDQ/9ftCFQAAICjAKAG6mKYnP9DAAAAAElFTkSuQmCC"
				, "data:image/png; base64,iVBORw0KGgoAAAANSUhEUgAAADEAAAAwCAYAAAC4wJK5AAAACXBIWXMAAAsTAAALEwEAmpwYAAAAAXNSR0IArs4c6QAAAARnQU1BAACxjwv8YQUAAAV7SURBVHgB7VlNcts2FH6AJGfqdKbaplUd+gR1ThB5l8SdqXICOyewfALbJ7BzAts3UGdSuzurJ7BzgsCuO96yi6iNKOHlARRJgCREipKcLPKtSIIA3gfg/QLgG74OMFgwvA8dD2qfNoCzJo3+NG5AuAHkAkb1a7He82GBmJsECd2ER6NtQNlG5G2StlncC68ZsGtAdiZ+fteHOVGZhHdPKz4OdhHYTjnBnRAkxIFo/XEGFTEzCb3y9dEBMtx1/OJrwRgTgGgeGw8BFNkNR7/KZGYi4f39axs5ntD59lJNPpE65hz74snFX1PH+NBuwsrqcwnQYah2MSPQKQSNQ9IbASVRmgQRUKu/b3+ls13DbpHgzjHvX3gg+TbpUjd1JAULGptliZQikUPARy4Pbn+8eAsLgCIjJd9P7YzPADdF6/y6qH8hiSwBpFWStEp/ClgwvLutLunNkfGpFBE226B0fIIBEegv1M7bc3Y2EEaXxvEqPFrcORiZ0IcmoCBaPfIh9U1a32geDxvBybQ+ThIog0vjTR2h18smECEkIveMT23v7mXX9X/ucfLuXu2QE4vZs2C8vgwdKMLa3dYRCRgJ77Pg43reQubuBDK2nzzjwZcgoMDJXwBDMXltypXVXAebIaF2IXFmKPhQVg4HyoCs3/HTuy0kI3KUblOBIkM4jN7JBHe1s0whQ8LeBThd5i5MzLdeXUyOjQUyr6fmbsCj77bT/1gklHkzQ4pl7oK2fob/QcBT1786FIn+k7yTbrd3go+eG2/9Ze2CCiLT1o8Hgz1nh+GKGRm000fKJoHQjh4Zlz1YFlaCI3PHwwjAbb51EpUcKVABpNlukUBEL35hUBizVIGOAhB24jlLWj9KovrGqxXOpxU7afz/v/ewYIRRQGI4aHV7tz+dH5bqzFiyqMg8s4knE7ywGpbhnUM9iGIiigKGcq90Zyn/jccBO5+p5/cwzt+CoPyBeVwpD9kRrRkMhyoykNPIQx1mFeb2ZQd5jUIS9MsmLmEYk6SzSg9uKiZSeXAEgMxz9qjVtidHQkWXl7pEMwWhP2BmQtUvrQeWSNJzNcUkxBN7a/Pcu8YYTAdYSETrgRHGUDD5BqqA8x/iZ2YVIFI7Ydri+ve5VQmx9q5H2ZYpiJOICissfyBxr7IDRYzlIQ9umX+LBAOeNNbGv4ADKp4pIqJ1xwwrlD9Yu6jsQMm3mIvqJkEs+nGnnBjFxDQiWg9q3MwKRSU9iAa+14uTkBhKy4fZJGTdtBhtp15M4CJClcETWw/kJsyD8bBtvGViOm4LpdLCZDdcSYjdJ4cIGDEYsLmTKtO6mRFthKyJ5Sw+t64kJI0cIuHkII/nqbEq2EkaIRhn/EuWxKf6mVFpaELj8T6UQJYI6UHronxYkQMdsptJGuUcebuaIaFTQsDDpCN0VQ0WSsAg4s+tBwpUuDZ2weeBzDUOzuIZ5b1XkFgEUs6Pz8oGhSqYTDvPWZGuuCgT7bJwzD1IuhL3MMUz19w3rfNnrv+dxbPQUqHBnG1gY/WyjKLPgxwCunA3rQ+f1kiW5ZjRNiZfFJHHV0VBX1WEtd/gyqjDkn7C6yITXa60/8+rfUR2YHyiweWhaF0cwwKgb59WRieUb3TsORZU2o8nyhJRmOu+bXJ11qX61q59yTLb9UFpEnpSfd0lT9I5LoRkevT996LbUC14Y9ihcspvqKsrqUtLyrvZcPBmFgMyEwkthLrVGdd2maNiF4IsGQNBpHxDuCYqk51dgKiP0KF6hUh3ZhIRHFdUFYBClUv5cPC2qvmuTCKCNrmN1cnxwDaE17wFs5LgiD1eg55YQK49N4k0yNNuQA0plUR1M+qFs3Cq4I18GPP3EAzEQ13WfMND4zMnXf+pw+Ue3wAAAABJRU5ErkJggg=="
				);

			return httpPageSuccess;
		}

		private string GetFailurePage(LoginResult loginResult)
		{
			string httpPageFailure = String.Format("<html><head></head><body style=\"background-color: black; color: white; \"><div style=\"text-align: center; \"><img style=\"object-fit:contain; width: 40 %; height: 30 %; opacity: 0.5; margin-top: 64px; \" alt=\"Unreal Engine Logo\" src=\"{0}\" /></div><br /><br /><h1 style=\"margin:1%; text-align: center;font-family: sans-serif;font-style: normal;font-weight: 400;font-size: 25.236px;line-height: 36px;color: #EF3535;\"><img style=\"object-fit:contain; vertical-align:middle; padding-right: 10px;\" alt=\"Error:&nbsp;\" src=\"{1}\" />An error occurred while logging you in: {2}<h1></body></html>"
				, "data:image/png; base64,iVBORw0KGgoAAAANSUhEUgAAAqUAAAIhCAMAAABAJzPOAAAAM1BMVEUAAAD///////////////////////////////////////////////////////////////+3leKCAAAAEHRSTlMAQMCAEPCgYNAw4CCQcFCwJwL4owAAHPRJREFUeNrs3dl62jAQBeDRvlnL+z9t268UbIxpAsjRcv77AI4PkmZkGwIAAAAAAAAAAAAA+KjAdgigAY4ZsXBuyxHFuRYCgYWfEJjQXJVv4FkYhBVOwqLm5VU+CyYJoJ5gFlve53PEqAo1uJhV+SAukFT4JGm0LxXw6AjgA1y05X8853wRdzjnX/hLnQjgLW7x5ZjlQiTm6BnJWBT5WT9AaYOCCipElC+RBfoWZgQ/fL2MERVeEKI/6NOLFOhVkol88Loa1RR8j+GPF5HG0ftkWh6/vAgE8DVhUQ8T+tEMpcVi5odXJX5Wy0garco9H1FKwXNyvxpVuWYJzpb9G2pM/HAsCLVLTKIDNVsJGZUUPBb0LixnNTLdbiXMkVPYC/pnF4gp3+fUEMCzjCrt6GwheoyncEjqRurslJFTeEje1Uw80dmOe7Uc9T78Zrax+PE2kBS+rGn0T6fHbIOtSrPJqRIEMwt5G4dmhq1tTj2WpxMTqs2M7nOamxjj4XzMNrUefZ5TFQnmI5fmx6pt88HiHqnpMN9DW3L7VUIVNZfN2fctb0UGjuF0UpuBtK2iaS95DKczEn3t7cjOPi98QLDlSrU82d843t1Hho9tiObGJ/ubqLBlOo/11U+qpzvhAkcRNYtgexxI/4oKs/4UkupzIN1/xRaCQYneS+XVAdjOZgL4Gpn7bzuuGr0Ki9MBreZL1eqG6P/JjMXpwJy6zfZdT5ax/xkBDhg1zLllt0PRBAMxPdf296QdZFqADT1YQ1yj1B+PHm7siYN97UDqAddxSaEjNZLVKm6kW4ccYjoQaQftL0qLmI5i4HM58KFNZuwzqUc+uHlIO3YpjJgOQNrR24qIaffGDyli2j89fkiJFsS0a1OEdHVltBr6MAc1SUgnOtABmXnOHWLaq4lCSqTHu05hCtddbtXlXXiI6QyCmqzwzeVirGsVhibtZCFdtYb7vfFwNhOOLPN9MXsn5gspkVMTlYsDSHOWEq5cZILmOTXp2TIj3pIwKGmnnfkWVFC90OdWESxq3szz7zJ29PtgykWi2oLRf8Zt3k5RfZ1HOEHDnDrnMTsyad/g83ycGuQpQ0OT9ozKKcTc6o0qBkvT9v2rH7ykWmRs+qHn1/9Ac58MLli5cFRJyq3/4qKdslncEanqNgyD8OWPpre2rhfa9P9swTHlqhUu06W0H1Iig3ZUy1LN08N46SOkRHnSvbcuyIpTHePl50IaksiRvk56zPnN0quyoV5GT94rdzH7b78bw5zfKlarBRNy2dNUn4tZvTZuL6jz2yR9nXa2FOUBK6mypP3td39a+WfAm0SdXz5MquzUv+UvabV6M/fGxELQkFBlKRZ4eShSRW65RfTla7uWhvcd5sVrlLVRlYc4VSONLeX9kJJUM93o3YlUIT+BlwOBKgmLKm+F9CahafqLvXtdchOGoQAs38EGovd/2nZIOr0kgRALo8L5/u/uDDkrLBkTdbJ85UiB3xhoHyXyE0PfsmiglHHiqzB/4yf7TiFL5GepfqXeEajgg3RH22fmilIqlFFOVMFp38m9mEG6dUqB3yskzjt+JVZOkPGkqSJFunWKvOBG4lLYZZSQMI1SJMoWOd/xkomE9R3zPvtbFtv5ahTZTes+85JAsvzAT6ROahsUUzWs6BSqD8wNb/gmL9VsFNOzkC0YiVeMJGnYd5JQ+E7Nay0uS7ReJF5j9liRPutkl+wopsfqJUtp4lVEu7b2wq8PKliZqhAFS2niVZmk+MjvjRovD2goFonXWRJSOn7Pqrw+oKBWJG6YUhP4vVBUXiD4kpcrFYkbpjTxEkdyCnbzD+fEKkUfGqZ04CWZJEWcLTla4NnQKqRsZYKzyJCkHofzD5b4rkjv3VfMMav/1o1kWbx491id1A6+5U/tHlIuJMvwHU5AHcNIvQdy4I+VvUMaSVrGKySOFIXuZYk/N+0W0t1KXsIw6kCe71KbzmlLo1aMGd1oTL85pJHE+YBh1HFGnoU2ndND3vhAXheT3/KnCsmLOKd3nE5mDDXwJmb7GdRb+jikkXZQ+E7ZN1VcQi9TfSbexn4T/jzntNvwP6Dx/xm+roG2etG20bhtQfKQDcWKcaxM/0TQmkxPcOPNEj2UTVtM3YZfLcwH7D8dYxKZr0z8hVjmjLpAyyxv5WkfESPTj+i88D7zVzprO2aWXk1E2onByPQYIjexgaush2ObifaSMTI9wiTxQFrPdWhN5E1oNwPeE3mEKDFcsVxHbIKwe4Z6viNoKQgMqieuRKtcxYxLVEaX/wmFN/zMlYTHsYX2M6DLb28QuOGPXItEi2mgHfUY7H9G2Q3MhxYpLSqWpT9lvMB8nb7K4LiabIfm6AVd7SZ8cbOOx5ZSll1XGNrThMf3WrP1Q2rHbVJaVDRPP+H4U2sC296hUUopHD/Tn92w/dSWqb97JW6VUltxCkDZKgm2cPWdQGYBoksLS/vq8ZKTtmx1u2H4cimlgIVpU/ULuZu+lA60s4iFaUumuvgU1pdSRztLWJi25Ko/VnfFlPaYmLZ0q94ezVdMKQV8FcR7+q624Uum9Iat/HZK9Z0r8t9yHI0xYwznTqnDO/bbmXgWpfadcqJfUj5zSg2OlbTjap9snxbSMZw4pR5z/RWaZvqRfwuG/pbOm1LKaJ+aCbUz/bz4JXXpvClF+9SMr22e+sWQEt1Om1K0T4tU9QBu5cFjH86aUoPdp1bG2g/Vrh0tHs6a0oKvK2llqNx58qvH4cpZU0p4d0Qrlmd99Rwqe3ojnzWlFk1+I7myHrj103C3s6Y0oslvpHY0bdef53RnTanDI6Zt9LUdAN8Ff8GUThhFtWF4NtROSxNdMKUYRS1RNIhKPLN0xZR6jKLacDybKgdZ5pIpJTxvskBRm2of1eSaKe0wMG3C8qzUPatSLppSi5S+ou06+0f7oC+lkd7CU1H/m8Czui63KEyppQYcUtpE5Uea7hv4F08pXq//D2UpdfyTuWxKR4z139Oz9TTMP3zZlBqkdImWrSfLzAkpJfiDustsmTNdPqXYIv2HspQG5vHCKcXT+q8pSykz+wunlJDSRUqOQTJHQkqR0pfUjKWZDVKKlP5LV0oNZ0JKkdJ/aUvpiJQipU+0pbQgpUjpE2UptYSUIqVPlKU0IaVI6TNdKe09UoqUPtOVUiKkFCl9ASlFSq8GKUVK9UNKkVL9Xh+JQEqRUk3eHIlASpFSRQxSipT+YO9esNyEYSiACix/sPlo/6vtOXDaSUNmQmsBgry7hORhW7LB5iGlVTqk9DWk1FBK8d7Tty734g5SCva/bYiUgv3l/31T6mQ2EOzq9c15SKmhTRH45ooSpBQptaRFSjUuy4JHl/ydT0mp0GuXe8bhmzkLKd3II6U/utLFWvdNKbaefnSpi7Vum1J8JuqdC20+3Taljcx6grWrbT7dNqX4FPRRZObpL0ipnTPk8N3FWp+UUh7of7Vo6v/sSlcWmU4pJ2f5CYfvWlGflFJO0uAaUvPiiwrgc1LKSQQn9e1r1j/156SUk8hk+QGH74v8T0kpJxEZLC+W4O8SgOnLh6R0DqkUlPgX8KLI/4yULiHNOGtyBetrSj4jpZwqtzeLzBLB/hqZTfTHR6S0S7Una0dcnHccXpdPH5DSzlc3O3u8mnegJPJURdw/pZ2XxWD7NQf4LawaKrdPaZRZ3bMpKJ4OFFfrq7un1Mlvk+ntEPjSrVZo904pB/ljtNwbgUf+efK7dUqX4r7+yWxxuPRQ0/PC9M4pHb3MqgdCWTDBIYbnhel9U8pBHviKiDXo6b91qYWpakon2YhprcmyqH8ue7yZd7D81Pmzm1JuZavmzUBauRJPOGpysFDR4VZMKdM7XZbN0lMG2XkRtaG0oFt6tFixxlJMqduygN7OD/SlOC/PSv1PNhEchSvqVcWUeq6a7dfyUJaIxknWAlWYsIl/uFTRi1JJ6YaRafTyH3zbtvJaUXiuC8FhhlVKjk7pu6GptKKspwoj+lDHK7tO+U42i/QSOy/KPFOFgD7UCfKeU76TypjGLOoGquFxau8E/Z5TvqubiGMWfZlqjPhexBm6iilfN6WSIz0ovZc9NFRjwoS/2VWmfCf/JvdLhrjpk+xjohosmPBP0e94preV/9A+BdRQ6UQRE/45yo4NwCTWRKrSYsI/Sdrt6HkRa1q7TzT8aNhtFnNijGeq0qOlfxaWxUjKihdjRqqTsYd/mmmflimbW5UGqjPiXZLzjEqrrWEaOvojmhtJE1OdFl/eOVFWqp9aEd/2rmmaIWSxxnfVxSBO6Z/IKX0wiu1F80GkSgHN0jMVrf+xMzfLf+mpEnvUTqcKWh2WKFa1Wh07j9rpJI0smvu1SDUqp0VG7XSypLaZH8QiX6hWxL7T2aIsujvu3c/lfbWML+2dLsss3LGZL9JYWhRBbWkg5Y4xjVSvxRb++dh/DaZ3a5tGlfoSF5EZ4B4G03u1TSMpaNHRt0BzMKXO0GgaCUPpfThZdBc4D+UPDillDKU2sJdZa//YXuB0VAtqETGUWuFk0ViPaSDq/NaQYii9F/aPzRa7u1Bhc4GWCqkYMJTa4WQRTb/2FGg2ylsT23x8QaPPmZl0RC/qwubjVz0p6bHtZEl8/DSzzY5U2DpU+0hKimAH35Skfe6HJ1EVti58U0daWnx1x5ZGf9gYRFHYerdOz6RlFJwrNWbSfze/S6IlbOx2+ZHUcMYRfWuKLDKTGu71QropphOTnl5wN645TrdAXjRZP6SLzqsOpGudoKFvD+c9agV2KiHdEtPApCmhC2VRI7u0sEurHtJX3f3caE8tuIPMpGmnhdiYlUO67u77gXR1gtLJJvZ79QedVw7pwq3aT2qS4EMRRg0Kr7ArX94UNhxrCYW0Oew62dU+1PkmchroZ9Mqo7rzPV7BN6j4HQtbdlk7pMSukD7OmO8tG/YtGmKqCOlxAuZ729qd/6AuePMhjZjvjWO/92THsbUd0s7jgL51o+y/51KGZDeknNDPt68/pJ9dhslmSCnIIqOfbxino2qHsU/2QhoF+/dX0Hk57DZDblzrLYW0E5zX+8XOnSC5DQJRGDarAG3v/qdNUklsVeyZeMaLBPzfAabGpWfR3WDqMOi97cNoXLThECH1gSFULaL2+MFPNoNzk/1pOu3EJ4rSeqROJ4ZR/B6vHued0tTVO2USk9KaGHVYnw27l8Xgif2HkbhvpzLxcp1NH3Kgc6qP7atIO4c00DlVxKeeYuoDe05V8qGfmPb1lWxKPsd0ObXNJzZGq5XVR63mU38TjYYMXcSUkFauh5j61OMWRlMGtd5W+KQut4Ob0npMCWkTXNMxzYWQNmGSmr1EIQdC2ohh/zP0L2IIaTs2MW3qYQ4ipA1p83E6/WUb+lQdu8S0NDM4jc0WMt1agv4IbWzq+0RI25NDU61+DuKASYNyaaiHGtT0FLhjmzUyVV6cRjVWv+DMbx5uzW+gMTXYC+LM6WyqdtVfQpNzNZwNofZV308HuI4KL7XtoUKNvX5OampWgZv8qoq3bJzUwblunE5OtXbIo635G4YvMUFna0UPew5ilN8Pb1XfTCpv/2muhujBrAtbwyWn3onVvjs56cId/qmborpnE3h47qhy7C5qXKXa57z4HlPqWPa9C6Jt6pafJB3+oNRQeJH2zSRdhCOWp6aIirR7LujAUyljVUdVgtcarTbKkXJqrOrp8PBaSzlkTo2VqpqW4bVc0EY5QiD+yejKYg8ftRXczqEYirYsG6K4Lk+luF8wvCs6ZA2C/RkrbaXBn3Zgosgo7s9piPn0Xn4uko4+w8WernOqNL8xJcsq6XB9HI7nKqda37Py5xjEWo87jVFvD2qeiv6RyCg+M7pwHdR5PL3IEoOkw4wYUI0h6Uqanh+dPK/65VjjWtQix6Br1j0vqeMQi65Zlnrczw9Wt1i3+NODzLwG3VB4jeKrxrnoprK65Xt58maOSTcFqlE82n5fs9Et5v6/ZNxkgz4QIifz8IDskj5j7eRmY8wH2TSDc/Z3PIkoXmicV90l2Iuiu6SJHzPhWcyU9GwlDrRLeC6/TJaEogJmXoseE6xbOEiCF/NmjlbfkVa38ArF+3gzu9UG3SXZyRn6JOxlNMY5t1prk7aK/WlybjGM6wEAAAAAAAAAAAAAAAAAAAAAAAAAAAAAAIAf7NFBCsMwEANAe1NSTB3w/1/bcyCUddnjzAMkkAAAAAAAAAAAAAAAAACAf8x4Vhg12l0kzLZjJJtHVDiP4+j9lRuk3mybPvHLVf90vVjPCqN6u1sZ77ahJ5v7qhTnNRKDVIu26ctO3a04EMJgGK6j8bd2vvu/2t0934x2QiGheU8FkfiQjKtofOCnv0UpNfVK/6L80q504LrsSm8rRU0WlAKgmFQrzVg0XOltpchGlAJUFCsN6wtd6X2lmFaUAmdSq/TAsuBK7ytFM6MUNSlVGnZudKUCpT2ZUYqadCqt2OjlSu8rxWlHKbJKpQU7dVcqUIppRymCRqUdWxVXKlCKYEdpV6h0Yq+eXKlAKSUzShHUKU2EzaIrFSjFYUdpVqc0YjdKrlSgFNGMUtKmNBG2i65UohQvK0rRlCnNeKPhSiVKaVhROnUpHXin7EolSlGtKH3qUprxVs2VSpTiaUTpoUppw/+d3L2uVKQU5cNKc1hWYoznQbiq7w5EVJN9R+ef5UpFSql9Vml87NZmB59gtsL2Z1LYk8OVrpV28NWkROlv04ZSdpXy7yqudKk0ZvBlPUovmDY9SgsrkR9Dd6VrpamCr+hR+qhgCnqUdhbi1TJ1pUulj0Fgo6ZH6dSvlF2ll3Og5Ep/2LeXJDthIIiipT9IfHL/q3V45klCyUZW2aG7AqJ1XvbrBl6VygVejWaUOvNK2b3R+nJlYSl9VyoBvNuM0mheaXj5lb7TMV1K35WKB++0olSsK6VT+npf6lhKFUpjAm9fSnUdr38dNZDaUvquVHbwUlxKFVGCVXGTPy+lCqVygueXUppCYFFIhltKFUolgxeW0j+YUhVlv5RqlMYNPGda6finTdofnENRWYZbShVKZU+gpfYfKFXXf6Xq+598TLelVKNUCnibAaWRfYRMKPXKN3MaSGUp1SiVA7xjvlL66JsFpRe/OOWY1qVUpVQ28K7pSk/2AbKgtKoFNZDOpVSlND5/NTX6TFQxoLTwKVWPaYpLqUapOPC2OFdpAanNVxprB6AGUlhKVUrlBC/PVMqRVpmvNPAp7RrTpVR3ADd4ZZ7Si9M75yuNqctPAykvpboDiBW0tI97h5QXQvbgpThfad+U8jFFW0p1B7An0LZo7338INOVNpBc7/bmpVR5AAW825zSGucr7b83H6jrpVR5ABm805jStMt0pYopVY+pX0q1B7CBt9tSWmS+0lshTj+mS6nyAFoCrUZDStMu85U6BTj9mNZ/QWm0oPSRlbej9I5iQKnXTKl+TMs/oNSZUCoBvGBE6e1EDChVTql+TJdS9QF48JwBpf5s/eP2+xWhVd2U6ocgLKX8h9Lxz/04XekWrn6lMqIC0h2eO/iP939UWkcolR08P13pz+rhDCit+LxgXmmR7jBEqRTwDgtKAdQyW2nA96VmXWkwo1QyeJcNpYCPU5XGhAFl60qz9OZGKY0baKkZUYot9im1P6UAmnGlVXo7RymVlkDbrCiFn6i0JQzpNq4UTTq7hymVC7xsRSmueUozBuWMKw3SV8M4pXKAV6wo9dOUNozKG1eaopB6ITW1Up4HLe1GlKJ1KP03phS4TCjluLL0tIMmHyiNj49E/6nS6l/aoKlMUuowrmpCaQDt7EGaxiqVHbz8N957iu4KHo/lSUo9BlYsKD3Bu5soO5+mrldp/4X6j5XyLg+eVyv9Z6YUqNGAUoen8qXZ0VDxkP9GqdzgDVDKuhJYaY7SDUMLBpRGvORDcTvz6Uq4E547PlIaNxNKn77caO/r/WGN3EEeUxr3QpfedoKy5H+tQlvpVcp5mFAqF/qVDjzWCt4/8XKsRumNwe1fKZViQyk/pDZB6YnhtflKT4wtyWdK5bChtIDk/r7SmDC8PF9pw9jyh0plM6E0GlIaQKq+tw2sNl2peAzNfak0JgtKpZpRGhPGP8YOP1/phZFV+VKpOBNKvRmlmcPqr4Dlpiv9wd6d7TYSQlEUvcxQ4/3/r+10px9MYjBUgQzyWY8ZkdlCiHIIee7Ita2U1AiV2lEqXXNf03IxfX+lgvvx1LhSOgeoVI1SaW4pbbqYHm+vlDbuJjSvVC+olP4LuS9pupgu769Ue+7EUfNKKRhU+uoXSKLGi6l7e6XdMt2oQ6XkUOmrrZro8Hbjt1faKdOdulRKFpX2WErz4av3V9pjb2oO6lQpeVRacHDUejEdoFISnpuymrpVuhpUmj836rCYbiNUSuR8w0ZXSmqQyoFKeyyl+UGvQ1RKFLaFG/C7powWqaiPr1SbzFLaZTG1g1T6JSjJdyzWrZTXJBX56ZWqdrNeOuowTKV/Baek51pGWiU0RfpVqpfPrjS7lHZaTOVQlX7TQjilNvmX4ae8/HIqpQ4RCAAAAAAAAAAAAAAAAAAAAAAAAAAAAAAAAAAAAAAAAAA+mPimCT4d15K5e0eWdFIFl5xooZSUMvmPL61ygX5z6lH+7hBTPUAt6uBejy9jV8rn5UoPu3CJ0+nshUv5SlnWDlDUv0AweKW8X6pUK8PFzKavV8oKlc6ndaUsLlR6GK5iwvVK+UCl02leqdHVlTquZcL1Ss2KSmfTvFKWtZU6rrdcr5Q9Kp1N+0p5q6t0NXyBu14pW1Q6mQ6V8lFVqeUr/I1K2aHSufSo1KwVlWq+Zr1RqQmodCo9KmVfUanja8SNStlrVDoTfrSo11xBpWzLKz2fNCQ3Fdnkwj+pO5WyRaUzufwCK85xxZUajp0HPaOdaVkp79cqFQQlxqxUccyEwgg0xw5KWT0/snWV7vxDQKXzaFSpUBzz+koEvFFaHLSsq1TsHFs0Kp1Gq0rp5Jgti8DF6VCOvFMpWY6dqHQazSrVC8f2oghU/PGOlWrPMYVKZ9GsUgqGY6G+0oNynHrgSirND1Cg0km0q5RcYueXr/RyBNWV0sExo1HpHLiOzOVlOSYLIjj5ke5aKW0c89WVWvWCIyAauVLK7fzKDjv7VkqSY1tBpTjTf7+mla6GY+JOpYqzxIVKteHYgUpn0LRSEhwzeqxKKXDMrKh0Aq0qTZTlB6uUdo55jUrH17DS5zu/wSolyzGLSsfXulK9cOwYrFLtOeZQ6fAaVpra+Y1V6a/DfRNQ6eiaV0qOY16PVemTAaLSwfEjI1/ZMpUmd36DVUobx05UOriGT0jzO784gkTSa8dKH3iO7cWV7rglqsj4ldL6bOdX/xx/FT+1qlQbjgU8xx9aj0rp4JjXhZU6ympQaerpAyodWZdKSXHsLKzUdq80cbgvUenI+lRKkmN7KoKDI4EyQrtK6eSYQqUD61SpXjgWiiJgrynNxjneqlR7jglUOq7GlaYP9wv/hvRcKWXjBpWmD/dR6biqb41QoqhSchxLREAL/3Aq8btUcWwLR5b6SvMDrDiJylsJGuNqqqxSsmWVWk6Q//nEp+9WSlthpbUUwTSVal80kQdfo25XSh6VTqJfpbSaook0fEm4X6k2qHQOHSulo2giVc/7S/MDFKh0Dj0rpa1kIvXCF4gWldKOSqfQtVKSJRMZDFez1KRSOlHpDPpWqk3qZ9zL1FKjSvWCSifQt1IKRRO5ytohtKqUgkGl4+tcKe1lEylOLmW2ldpVSg6Vjq93pWQLJ1I76/kluR0UuV0pWVQ6PFFtffYeZU0puuYhYhC7Uqf8Z+Fvi/xHqV2ExDc9SvxiXfcSrKnx4wkpAAAAAAAAAMCf9uCABAAAAEDQ/9ftCFQAAICjAKAG6mKYnP9DAAAAAElFTkSuQmCC"
				, "data:image/png; base64,iVBORw0KGgoAAAANSUhEUgAAADAAAAAwCAYAAABXAvmHAAAACXBIWXMAAAsTAAALEwEAmpwYAAAAAXNSR0IArs4c6QAAAARnQU1BAACxjwv8YQUAAAPfSURBVHgB1VpdctowEF5BeC7M9L3kBmSGMHmrc4JOThBygqQnKD1BkxOUnqC5Qdy3zJAfblDfwE4feMAYdyVkW/4DyVrS9JvRxF7LRPt9QrtawYAYvuN0YbG4gjg+x9u+NM+xudBu3/Tu7z0gBANC+MfHA2DsJw6+X9mBMQ+fnfVmszkQgcwB/+SkD+v1Xe3gMwTYTqmcaAEV1uuxMngPmwNh2OMtiqILaePoYr9vQAQSBUrsh+Fhbz73cn349AJ4Tg1xfNp7eHDBEjQK5NmfFgfPIaeMq5i+AAGsHRDsA5ynhjD8Wts5jrNnjDn+cOiAJewViCJnF/sJ5JRxFZO1CvYOMJYNYhv7CYhVsHIAv5jZ3I9jdxv7CahVsFNAZZ+xie5rlCo0dqDE/mz2S/ddShWaK9CU/QREKjRyIMc+RlgT9hNQqdBMAZX99XoCTVFUYRNTjGDsQIn9x8cflf1Gown29UUbDitzn5IKUWSsgrkCGuzjoK/RSd6vKxpjV+hE5eAw0VMJGJuqYOSALvugphYJ0Imqju+fnqaQZarGKpgpoD/3u5o2AVRBjeBGKmg7YMC+MaQKQWqIokvdd/UVoFp56j//Wrkb+4NBV+c1LQf2yX6K5fIGMhW6cHCgpYKeAvtmH4GJYJBTga9cGirsdOBV2E/QQIXdCqjsx/EU9ogmKmx1oMg+rFb7Yz+BoQrbFSiwr7NhsYWpCrUOFNiHV2E/gYEK9Qqo7O/YrFPDRIVKB8TmQmVfZ7Oeh1uyxLFZKVFThWoF7Nn/DGpqEMcBTsELg/e1VSg5ILd2TmowZ39ThQvDI8xprkRbrXip0byYu1yq37tKFUq1Ufzy3kHmwBQHY8QcNXA83/HPWN4Gsu6aqptTgIJ9cuTHUFIhP4X+4cpTBzEGxm5TQ6s1Vp+nDlCzz4+aeEmdooCLCeRNeo2r45/RKN3xZQoQsi/OAhYLfhbwjJ97hxv83/J8oBGKm/8IYJJcCwfkFs5J37Cd+8VzMn6NNt1NSiXUEoyiwkYBdSOtWaStQykIKv8UOp0+NESdCi3J/jjt2aRMqIKxYMvTd2CDggqcrBZOl4FidJuUCXMIQw/UMkkGz/azS4Uwxj61cFn6oPRxwRIyyJxB3gkPHTsDCiDJynX/AGsyL+12e2NgrA8EkAd6h7jyfAwBXjqoiho9raCOEacrEytDp+NLUwDt9hH1zwGoUDrOxdPRlmQmyfq6vIMaKN4CRFDkq1v+lwCiwCCSOakCDzx9+B+wSc9PeYYr4oBQgae/GIHh7WOeDJ7flNPpwYAHnEsZPZtHTkpwxvkvXQBui0vxX27MR88d8RHHAAAAAElFTkSuQmCC"
				, loginResult.ErrorDescription
			);

			return httpPageFailure;
		}

		private void OpenBrowser(string url)
		{
			_logger?.LogInformation("Opening system browser to {Url}", url);

			try
			{
				Process.Start(url);
			}
			catch
			{
				// hack because of this: https://github.com/dotnet/corefx/issues/10361
				if (RuntimeInformation.IsOSPlatform(OSPlatform.Windows))
				{
					url = url.Replace("&", "^&", StringComparison.InvariantCultureIgnoreCase);
					Process.Start(new ProcessStartInfo("cmd", $"/c start {url}") { CreateNoWindow = true });
				}
				else if (RuntimeInformation.IsOSPlatform(OSPlatform.Linux))
				{
					Process.Start("xdg-open", url);
				}
				else if (RuntimeInformation.IsOSPlatform(OSPlatform.OSX))
				{
					Process.Start("open", url);
				}
				else
				{
					throw;
				}
			}
		}

		private async Task<OidcTokenInfo> DoRefreshToken(string inRefreshToken)
		{
			// redirect uri is not used for refrehs tokens so we can just pick one of them to configure the client
			OidcClientOptions options = await BuildClientOptions(_redirectUris.First());
			OidcClient oidcClient = new OidcClient(options);

			// use the refresh token to acquire a new access token
			RefreshTokenResult refreshTokenResult = await oidcClient!.RefreshTokenAsync(inRefreshToken);

			if (refreshTokenResult.IsError)
			{
				if (refreshTokenResult.Error == "invalid_grant")
				{
					// the refresh token is no logger valid, resetting it and treating us as not logged in
					_refreshToken = null;
					throw new NotLoggedInException();
				}
				else
				{
					throw new Exception($"Error using the refresh token: {refreshTokenResult.Error} , details: {refreshTokenResult.ErrorDescription}");
				}
			}
			
			_refreshToken = refreshTokenResult.RefreshToken;
			_accessToken = refreshTokenResult.AccessToken;
			_tokenExpiry = refreshTokenResult.AccessTokenExpiration;

			return new OidcTokenInfo
			{
				IdentityToken = refreshTokenResult.IdentityToken,
				RefreshToken = refreshTokenResult.RefreshToken,
				AccessToken = refreshTokenResult.AccessToken,
				TokenExpiry = refreshTokenResult.AccessTokenExpiration
			};
		}

		private async Task<DiscoveryDocumentResponse> GetDiscoveryDocument()
		{
			string discoUrl = $"{_authorityUri}/.well-known/openid-configuration";

			using HttpClient client = new HttpClient();
			using DiscoveryDocumentRequest doc = new DiscoveryDocumentRequest
			{
				Address = discoUrl,
				Policy =
				{
					ValidateEndpoints = false
				}
			};
			DiscoveryDocumentResponse disco = await client.GetDiscoveryDocumentAsync(doc);

			if (disco.IsError)
			{
				throw new Exception(disco.Error);
			}

			return disco;
		}
		public async Task<OidcTokenInfo> GetAccessToken()
		{
			if (String.IsNullOrEmpty(_refreshToken))
			{
				throw new NotLoggedInException();
			}

			// if the token is valid for another few minutes we can use it
			// we avoid using a token that is about to expire to make sure we can finish the call we expect to do with it before it expires
			if (!String.IsNullOrEmpty(_accessToken) && _tokenExpiry.AddMinutes(2) > DateTime.Now)
			{
				return new OidcTokenInfo
				{
					RefreshToken = _refreshToken,
					AccessToken = _accessToken,
					TokenExpiry = _tokenExpiry
				};
			}

			return await DoRefreshToken(_refreshToken);
		}

		public OidcStatus GetStatusForProvider()
		{
			if (String.IsNullOrEmpty(_refreshToken))
			{
				return OidcStatus.NotLoggedIn;
			}

			if (String.IsNullOrEmpty(_accessToken))
			{
				return OidcStatus.TokenRefreshRequired;
			}

			if (_tokenExpiry < DateTime.Now)
			{
				return OidcStatus.TokenRefreshRequired;
			}

			return OidcStatus.Connected;
		}

		public void SetRefreshToken(string inRefreshToken)
		{
			_refreshToken = inRefreshToken;
		}
	}

	public class LoginFailedException : Exception
	{
		public LoginFailedException(string message, string errorDescription) : base(message)
<<<<<<< HEAD
=======
		{
			ErrorDescription = errorDescription;
		}
		public string ErrorDescription { get;  }
	}

	public class HttpServerException : Exception
	{
		public HttpServerException(string message) : base(message)
>>>>>>> 74d0b334
		{
			ErrorDescription = errorDescription;
		}
		public string ErrorDescription { get;  }
	}

	public class NotLoggedInException : Exception
	{
	}

	public class OidcTokenOptions
	{
		public Dictionary<string, ProviderInfo> Providers { get; set; } = new Dictionary<string, ProviderInfo>();
	}

	public class ProviderInfo
	{
		[Required] public Uri ServerUri { get; set; } = null!;

		[Required] public string ClientId { get; set; } = null!;

		[Required] public string DisplayName { get; set; } = null!;

		public Uri RedirectUri { get; set; } = null!;
		public List<Uri>? PossibleRedirectUri { get; set; } = null!;
		[Required] public bool LoadClaimsFromUserProfile { get; set; } = false;

		public string Scopes { get; set; } = "openid profile offline_access email";
	}
}<|MERGE_RESOLUTION|>--- conflicted
+++ resolved
@@ -248,9 +248,6 @@
 					http.Prefixes.Add(prefix);
 					http.Start();
 
-<<<<<<< HEAD
-			LoginResult loginResult = await ProcessHttpRequest(http, loginState);
-=======
 					OidcClientOptions options = await BuildClientOptions(uri);
 					OidcClient oidcClient = new OidcClient(options);
 					// generate the appropriate codes we need to login
@@ -259,7 +256,6 @@
 					OpenBrowser(loginState.StartUrl);
 
 					loginResult = await ProcessHttpRequest(http, loginState, oidcClient);
->>>>>>> 74d0b334
 
 					http.Stop();
 					break;
@@ -292,11 +288,7 @@
 			};
 		}
 
-<<<<<<< HEAD
-		private async Task<LoginResult> ProcessHttpRequest(HttpListener http, AuthorizeState loginState)
-=======
 		private async Task<LoginResult> ProcessHttpRequest(HttpListener http, AuthorizeState loginState, OidcClient oidcClient)
->>>>>>> 74d0b334
 		{
 			LoginResult loginResult;
 			HttpListenerContext context = await http.GetContextAsync();
@@ -307,11 +299,7 @@
 					responseData = context.Request.RawUrl;
 
 					// parse the returned url for the tokens needed to complete the login
-<<<<<<< HEAD
-					loginResult = await _oidcClient!.ProcessResponseAsync(responseData, loginState);
-=======
 					loginResult = await oidcClient!.ProcessResponseAsync(responseData, loginState);
->>>>>>> 74d0b334
 					break;
 				case "POST":
 				{
@@ -336,11 +324,7 @@
 					using StreamReader reader = new StreamReader(body, request.ContentEncoding);
 					responseData = await reader.ReadToEndAsync();
 
-<<<<<<< HEAD
-					loginResult = await _oidcClient!.ProcessResponseAsync(responseData, loginState);
-=======
 					loginResult = await oidcClient!.ProcessResponseAsync(responseData, loginState);
->>>>>>> 74d0b334
 					break;
 				}
 				default:
@@ -522,8 +506,6 @@
 	public class LoginFailedException : Exception
 	{
 		public LoginFailedException(string message, string errorDescription) : base(message)
-<<<<<<< HEAD
-=======
 		{
 			ErrorDescription = errorDescription;
 		}
@@ -533,11 +515,8 @@
 	public class HttpServerException : Exception
 	{
 		public HttpServerException(string message) : base(message)
->>>>>>> 74d0b334
-		{
-			ErrorDescription = errorDescription;
-		}
-		public string ErrorDescription { get;  }
+		{
+		}
 	}
 
 	public class NotLoggedInException : Exception
