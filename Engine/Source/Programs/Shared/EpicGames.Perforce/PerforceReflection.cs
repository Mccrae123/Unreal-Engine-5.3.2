// Copyright Epic Games, Inc. All Rights Reserved.

using System;
using System.Buffers;
using System.Buffers.Binary;
using System.Buffers.Text;
using System.Collections.Concurrent;
using System.Collections.Generic;
using System.Linq;
using System.Reflection;
using System.Reflection.Emit;
using System.Text;
using System.Text.RegularExpressions;
using EpicGames.Core;

namespace EpicGames.Perforce
{
	/// <summary>
	/// String constants for perforce values
	/// </summary>
	static class StringConstants
	{
		public static readonly Utf8String True = new Utf8String("true");
		public static readonly Utf8String False = new Utf8String("false");
		public static readonly Utf8String New = new Utf8String("new");
		public static readonly Utf8String None = new Utf8String("none");
		public static readonly Utf8String Default = new Utf8String("default");
	}

	/// <summary>
	/// Stores cached information about a property with a <see cref="PerforceTagAttribute"/> attribute.
	/// </summary>
	class CachedTagInfo
	{
		/// <summary>
		/// Name of the tag. Specified in the attribute or inferred from the field name.
		/// </summary>
		public Utf8String Name { get; }

		/// <summary>
		/// Whether this tag is optional or not.
		/// </summary>
		public bool Optional { get; }

		/// <summary>
		/// The property containing the value of this data.
		/// </summary>
		public PropertyInfo PropertyInfo { get; }

		/// <summary>
		/// Writes an instance of this field from an object
		/// </summary>
		public Action<IMemoryWriter, object> Write { get; set; }

		/// <summary>
		/// Parser for this field type
		/// </summary>
		public Action<object, int> ReadFromInteger { get; set; }

		/// <summary>
		/// Parser for this field type
		/// </summary>
		public Action<object, Utf8String> ReadFromString { get; set; }

		/// <summary>
		/// Index into the bitmask of required types
		/// </summary>
		public ulong RequiredTagBitMask { get; }

		/// <summary>
		/// Constructor
		/// </summary>
		/// <param name="name"></param>
		/// <param name="optional"></param>
		/// <param name="propertyInfo"></param>
		/// <param name="requiredTagBitMask"></param>
		public CachedTagInfo(Utf8String name, bool optional, PropertyInfo propertyInfo, ulong requiredTagBitMask)
		{
			Name = name;
			Optional = optional;
			PropertyInfo = propertyInfo;
			RequiredTagBitMask = requiredTagBitMask;
			Write = (obj, writer) => throw new PerforceException($"Field {name} does not have a serializer.");
			ReadFromInteger = (obj, value) => throw new PerforceException($"Field {name} was not expecting an integer value.");
			ReadFromString = (obj, str) => throw new PerforceException($"Field {name} was not expecting a string value.");
		}
	}

	/// <summary>
	/// Stores cached information about a record
	/// </summary>
	class CachedRecordInfo
	{
		/// <summary>
		/// Delegate type for creating a record instance
		/// </summary>
		/// <returns>New instance</returns>
		public delegate object CreateRecordDelegate();

		/// <summary>
		/// Type of the record
		/// </summary>
		public Type Type { get; }

		/// <summary>
		/// Method to construct this record
		/// </summary>
		public CreateRecordDelegate CreateInstance { get; }

		/// <summary>
		/// List of fields in the record. These should be ordered to match P4 output for maximum efficiency.
		/// </summary>
		public List<CachedTagInfo> Properties { get; } = new List<CachedTagInfo>();

		/// <summary>
		/// Map of name to tag info
		/// </summary>
		public Dictionary<Utf8String, CachedTagInfo> NameToInfo { get; set; } = new Dictionary<Utf8String, CachedTagInfo>();

		/// <summary>
		/// Bitmask of all the required tags. Formed by bitwise-or'ing the RequiredTagBitMask fields for each required CachedTagInfo.
		/// </summary>
		public ulong RequiredTagsBitMask { get; set; }

		/// <summary>
		/// The type of records to create for subelements
		/// </summary>
		public Type? SubElementType { get; set; }

		/// <summary>
		/// The cached record info for the subelement type
		/// </summary>
		public CachedRecordInfo? SubElementRecordInfo { get; set; }

		/// <summary>
		/// Property containing subelements
		/// </summary>
		public PropertyInfo? SubElementProperty { get; set; }

		/// <summary>
		/// Constructor
		/// </summary>
		/// <param name="type">The record type</param>
		public CachedRecordInfo(Type type)
		{
			Type = type;

			ConstructorInfo? constructor = type.GetConstructor(BindingFlags.Public | BindingFlags.NonPublic | BindingFlags.Instance, null, Type.EmptyTypes, null);
			if (constructor == null)
			{
				throw new PerforceException($"Unable to find default constructor for {type}");
			}

			DynamicMethod dynamicMethod = new DynamicMethod("_", type, null);
			ILGenerator generator = dynamicMethod.GetILGenerator();
			generator.Emit(OpCodes.Newobj, constructor);
			generator.Emit(OpCodes.Ret);
			CreateInstance = (CreateRecordDelegate)dynamicMethod.CreateDelegate(typeof(CreateRecordDelegate));
		}
	}

	/// <summary>
	/// Information about an enum
	/// </summary>
	class CachedEnumInfo
	{
		/// <summary>
		/// The enum type
		/// </summary>
		public Type _enumType;

		/// <summary>
		/// Whether the enum has the [Flags] attribute
		/// </summary>
		public bool _bHasFlagsAttribute;

		/// <summary>
		/// Map of name to value
		/// </summary>
		public Dictionary<Utf8String, int> _nameToValue = new Dictionary<Utf8String, int>();

		/// <summary>
		/// Map of value to name
		/// </summary>
		public Dictionary<int, Utf8String> _valueToName = new Dictionary<int, Utf8String>();

		/// <summary>
		/// List of name/value pairs
		/// </summary>
		public List<KeyValuePair<string, int>> _nameValuePairs = new List<KeyValuePair<string, int>>();

		/// <summary>
		/// Constructor
		/// </summary>
		/// <param name="enumType">The type to construct from</param>
		public CachedEnumInfo(Type enumType)
		{
			_enumType = enumType;

			_bHasFlagsAttribute = enumType.GetCustomAttribute<FlagsAttribute>() != null;

			FieldInfo[] fields = enumType.GetFields(BindingFlags.Public | BindingFlags.Static);
			foreach (FieldInfo field in fields)
			{
				PerforceEnumAttribute? attribute = field.GetCustomAttribute<PerforceEnumAttribute>();
				if (attribute != null)
				{
					object? value = field.GetValue(null);
					if (value != null)
					{
						Utf8String name = new Utf8String(attribute.Name);
						_nameToValue[name] = (int)value;
						_valueToName[(int)value] = name;

						_nameValuePairs.Add(new KeyValuePair<string, int>(attribute.Name, (int)value));
					}
				}
			}
		}

		/// <summary>
		/// Gets the name of a particular enum value
		/// </summary>
		/// <param name="value"></param>
		/// <returns></returns>
		public Utf8String GetName(int value) => _valueToName[value];

		/// <summary>
		/// Parses the given integer as an enum
		/// </summary>
		/// <param name="value">The value to convert to an enum</param>
		/// <returns>The enum value corresponding to the given value</returns>
		public object ParseInteger(int value)
		{
			return Enum.ToObject(_enumType, value);
		}

		/// <summary>
		/// Parses the given text as an enum
		/// </summary>
		/// <param name="text">The text to parse</param>
		/// <returns>The enum value corresponding to the given text</returns>
		public object ParseString(Utf8String text)
		{
			return Enum.ToObject(_enumType, ParseToInteger(text));
		}

		/// <summary>
		/// Parses the given text as an enum
		/// </summary>
		/// <param name="name"></param>
		/// <returns></returns>
		public int ParseToInteger(Utf8String name)
		{
			if (_bHasFlagsAttribute)
			{
				int result = 0;
				for (int offset = 0; offset < name.Length;)
				{
					if (name.Span[offset] == (byte)' ')
					{
						offset++;
					}
					else
					{
						// Find the end of this name
						int startOffset = ++offset;
						while (offset < name.Length && name.Span[offset] != (byte)' ')
						{
							offset++;
						}

						// Take the subset
						Utf8String item = name.Slice(startOffset, offset - startOffset);

						// Get the value
						int itemValue;
						if (_nameToValue.TryGetValue(item, out itemValue))
						{
							result |= itemValue;
						}
					}
				}
				return result;
			}
			else
			{
				int result;
				_nameToValue.TryGetValue(name, out result);
				return result;
			}
		}

		/// <summary>
		/// Parses an enum value, using PerforceEnumAttribute markup for names.
		/// </summary>
		/// <param name="value">Value of the enum.</param>
		/// <returns>Text for the enum.</returns>
		public string GetEnumText(int value)
		{
			if (_bHasFlagsAttribute)
			{
				List<string> names = new List<string>();

				int combinedIntegerValue = 0;
				foreach (KeyValuePair<string, int> pair in _nameValuePairs)
				{
					if ((value & pair.Value) != 0)
					{
						names.Add(pair.Key);
						combinedIntegerValue |= pair.Value;
					}
				}

				if (combinedIntegerValue != value)
				{
					throw new ArgumentException($"Invalid enum value {value}");
				}

				return String.Join(" ", names);
			}
			else
			{
				string? name = null;
				foreach (KeyValuePair<string, int> pair in _nameValuePairs)
				{
					if (value == pair.Value)
					{
						name = pair.Key;
						break;
					}
				}

				if (name == null)
				{
					throw new ArgumentException($"Invalid enum value {value}");
				}
				return name;
			}
		}
	}

	/// <summary>
	/// Utility methods for converting to/from native types
	/// </summary>
	static class PerforceReflection
	{
		/// <summary>
		/// Unix epoch; used for converting times back into C# datetime objects
		/// </summary>
		public static readonly DateTime UnixEpoch = new DateTime(1970, 1, 1, 0, 0, 0, DateTimeKind.Utc);

		/// <summary>
		/// Constant for the default changelist, where valid.
		/// </summary>
		public const int DefaultChange = -2;

		/// <summary>
		/// Cached map of enum types to a lookup mapping from p4 strings to enum values.
		/// </summary>
		static readonly ConcurrentDictionary<Type, CachedEnumInfo> s_enumTypeToInfo = new ConcurrentDictionary<Type, CachedEnumInfo>();

		/// <summary>
		/// Cached set of record 
		/// </summary>
		static readonly ConcurrentDictionary<Type, CachedRecordInfo> s_recordTypeToInfo = new ConcurrentDictionary<Type, CachedRecordInfo>();

		/// <summary>
		/// Default type for info
		/// </summary>
		public static CachedRecordInfo InfoRecordInfo = GetCachedRecordInfo(typeof(PerforceInfo));

		/// <summary>
		/// Default type for errors
		/// </summary>
		public static CachedRecordInfo ErrorRecordInfo = GetCachedRecordInfo(typeof(PerforceError));

		/// <summary>
		/// Default type for errors
		/// </summary>
		public static CachedRecordInfo IoRecordInfo = GetCachedRecordInfo(typeof(PerforceIo));

		/// <summary>
		/// Serializes a sequence of objects to a stream
		/// </summary>
		/// <param name="obj">Object to serialize</param>
		/// <param name="writer">Writer for output data</param>
		public static void Serialize(object obj, IMemoryWriter writer)
		{
			CachedRecordInfo recordInfo = GetCachedRecordInfo(obj.GetType());
			foreach (CachedTagInfo tagInfo in recordInfo.Properties)
			{
				object? value = tagInfo.PropertyInfo.GetValue(obj);
				if (value != null)
				{
					WriteUtf8StringWithTag(writer, tagInfo.Name);
					tagInfo.Write(writer, value!);
				}
			}
		}

		static void WriteIntegerWithTag(IMemoryWriter writer, int value)
		{
			Span<byte> span = writer.GetSpanAndAdvance(5);
			span[0] = (byte)'i';
			BinaryPrimitives.WriteInt32LittleEndian(span.Slice(1, 4), value);
		}

		static void WriteStringWithTag(IMemoryWriter writer, string str)
		{
			int length = Encoding.UTF8.GetByteCount(str);
			Span<byte> span = writer.GetSpanAndAdvance(1 + length + 4);
			span[0] = (byte)'s';
			BinaryPrimitives.WriteInt32LittleEndian(span.Slice(1, 4), length);
			Encoding.UTF8.GetBytes(str, span.Slice(5));
		}

		static void WriteUtf8StringWithTag(IMemoryWriter writer, Utf8String str)
		{
			Span<byte> span = writer.GetSpanAndAdvance(1 + str.Length + 4);
			span[0] = (byte)'s';
			BinaryPrimitives.WriteInt32LittleEndian(span.Slice(1, 4), str.Length);
			str.Span.CopyTo(span.Slice(5));
		}

		/// <summary>
		/// Gets a mapping of flags to enum values for the given type
		/// </summary>
		/// <param name="enumType">The enum type to retrieve flags for</param>
		/// <returns>Map of name to enum value</returns>
		static CachedEnumInfo GetCachedEnumInfo(Type enumType)
		{
			CachedEnumInfo? enumInfo;
			if (!s_enumTypeToInfo.TryGetValue(enumType, out enumInfo))
			{
				enumInfo = new CachedEnumInfo(enumType);
				if (!s_enumTypeToInfo.TryAdd(enumType, enumInfo))
				{
					enumInfo = s_enumTypeToInfo[enumType];
				}
			}
			return enumInfo;
		}

		/// <summary>
		/// Parses an enum value, using PerforceEnumAttribute markup for names.
		/// </summary>
		/// <param name="enumType">Type of the enum to parse.</param>
		/// <param name="value">Value of the enum.</param>
		/// <returns>Text for the enum.</returns>
		public static string GetEnumText(Type enumType, object value)
		{
			return GetCachedEnumInfo(enumType).GetEnumText((int)value);
		}

		/// <summary>
		/// Gets reflection data for the given record type
		/// </summary>
		/// <param name="recordType">The type to retrieve record info for</param>
		/// <returns>The cached reflection information for the given type</returns>
		public static CachedRecordInfo GetCachedRecordInfo(Type recordType)
		{
			CachedRecordInfo? record;
			if (!s_recordTypeToInfo.TryGetValue(recordType, out record))
			{
				record = new CachedRecordInfo(recordType);

				// Get all the fields for this type
				PropertyInfo[] properties = recordType.GetProperties(BindingFlags.Public | BindingFlags.NonPublic | BindingFlags.Instance);

				// Build the map of all tags for this record
				foreach (PropertyInfo property in properties)
				{
					PerforceTagAttribute? tagAttribute = property.GetCustomAttribute<PerforceTagAttribute>();
					if (tagAttribute != null)
					{
						string tagName = tagAttribute.Name ?? property.Name;

						ulong requiredTagBitMask = 0;
						if (!tagAttribute.Optional)
						{
							requiredTagBitMask = record.RequiredTagsBitMask + 1;
							if (requiredTagBitMask == 0)
							{
								throw new PerforceException("Too many required tags in {0}; max is {1}", recordType.Name, sizeof(ulong) * 8);
							}
							record.RequiredTagsBitMask |= requiredTagBitMask;
						}

						CachedTagInfo tagInfo = new CachedTagInfo(new Utf8String(tagName), tagAttribute.Optional, property, requiredTagBitMask);

						Type fieldType = property.PropertyType;

						PropertyInfo propertyCopy = property;
						if (fieldType == typeof(DateTime))
						{
							tagInfo.Write = (writer, value) => WriteUtf8StringWithTag(writer, ((long)((DateTime)value - PerforceReflection.UnixEpoch).TotalSeconds).ToString());
							tagInfo.ReadFromString = (obj, value) => propertyCopy.SetValue(obj, ParseStringAsDateTime(value));
						}
						else if (fieldType == typeof(bool))
						{
							tagInfo.Write = (writer, value) => WriteUtf8StringWithTag(writer, ((bool)value) ? StringConstants.True : StringConstants.False);
							tagInfo.ReadFromString = (obj, value) => propertyCopy.SetValue(obj, ParseStringAsBool(value));
						}
						else if (fieldType == typeof(Nullable<bool>))
						{
							tagInfo.ReadFromString = (obj, value) => propertyCopy.SetValue(obj, ParseStringAsNullableBool(value));
						}
						else if (fieldType == typeof(int))
						{
							tagInfo.Write = (writer, value) => WriteIntegerWithTag(writer, (int)value);
							tagInfo.ReadFromInteger = (obj, value) => propertyCopy.SetValue(obj, value);
							tagInfo.ReadFromString = (obj, value) => propertyCopy.SetValue(obj, ParseStringAsInt(value));
						}
						else if (fieldType == typeof(long))
						{
							tagInfo.Write = (writer, value) => WriteUtf8StringWithTag(writer, ((long)value).ToString());
							tagInfo.ReadFromString = (obj, value) => propertyCopy.SetValue(obj, ParseStringAsLong(value));
						}
						else if (fieldType == typeof(string))
						{
							tagInfo.Write = (writer, value) => WriteStringWithTag(writer, (string)value);
							tagInfo.ReadFromString = (obj, value) => propertyCopy.SetValue(obj, ParseString(value));
						}
						else if (fieldType == typeof(Utf8String))
						{
							tagInfo.Write = (writer, value) => WriteUtf8StringWithTag(writer, (Utf8String)value);
							tagInfo.ReadFromString = (obj, str) => propertyCopy.SetValue(obj, str.Clone());
						}
						else if (fieldType.IsEnum)
						{
							CachedEnumInfo enumInfo = GetCachedEnumInfo(fieldType);
							tagInfo.Write = (writer, value) => WriteUtf8StringWithTag(writer, enumInfo.GetName((int)value));
							tagInfo.ReadFromInteger = (obj, value) => propertyCopy.SetValue(obj, enumInfo.ParseInteger(value));
							tagInfo.ReadFromString = (obj, value) => propertyCopy.SetValue(obj, enumInfo.ParseString(value));
						}
						else if (fieldType == typeof(DateTimeOffset?))
						{
							tagInfo.ReadFromString = (obj, value) => propertyCopy.SetValue(obj, ParseStringAsNullableDateTimeOffset(value));
						}
						else if (fieldType == typeof(List<string>))
						{
							tagInfo.ReadFromString = (obj, value) => ((List<string>)propertyCopy.GetValue(obj)!).Add(value.ToString());
						}
						else if (fieldType == typeof(ReadOnlyMemory<byte>))
						{
							tagInfo.ReadFromString = (obj, value) => propertyCopy.SetValue(obj, value.Memory);
						}
						else
						{
							throw new PerforceException("Unsupported type of {0}.{1} for tag '{2}'", recordType.Name, fieldType.Name, tagName);
						}

						record.Properties.Add(tagInfo);
					}

					record.NameToInfo = record.Properties.ToDictionary(x => x.Name, x => x);

					PerforceRecordListAttribute? subElementAttribute = property.GetCustomAttribute<PerforceRecordListAttribute>();
					if (subElementAttribute != null)
					{
						record.SubElementProperty = property;
						record.SubElementType = property.PropertyType.GenericTypeArguments[0];
						record.SubElementRecordInfo = GetCachedRecordInfo(record.SubElementType);
					}
				}

				// Try to save the record info, or get the version that's already in the cache
				if (!s_recordTypeToInfo.TryAdd(recordType, record))
				{
					record = s_recordTypeToInfo[recordType];
				}
			}
			return record;
		}

		static object ParseString(Utf8String str)
		{
			return str.ToString();
		}

		static object ParseStringAsDateTime(Utf8String str)
		{
			string text = str.ToString();

			DateTime time;
			if (DateTime.TryParse(text, out time))
			{
				return time;
			}
			else
			{
				return PerforceReflection.UnixEpoch + TimeSpan.FromSeconds(Int64.Parse(text));
			}
		}

		static object ParseStringAsBool(Utf8String str)
		{
			return str.Length == 0 || str == StringConstants.True;
		}

		static object ParseStringAsNullableBool(Utf8String str)
		{
			return str == StringConstants.True;
		}

		static object ParseStringAsInt(Utf8String str)
		{
			int value;
			int bytesConsumed;
			if (Utf8Parser.TryParse(str.Span, out value, out bytesConsumed) && bytesConsumed == str.Length)
			{
				return value;
			}
			else if (str == StringConstants.New || str == StringConstants.None)
			{
				return -1;
			}
			else if (str.Length > 0 && str[0] == '#')
			{
				return ParseStringAsInt(str.Slice(1));
			}
			else if (str == StringConstants.Default)
			{
				return DefaultChange;
			}
			else
			{
				throw new PerforceException($"Unable to parse {str} as an integer");
			}
		}

		static object ParseStringAsLong(Utf8String str)
		{
			long value;
			int bytesConsumed;
			if (!Utf8Parser.TryParse(str.Span, out value, out bytesConsumed) || bytesConsumed != str.Length)
			{
				throw new PerforceException($"Unable to parse {str} as a long value");
			}
			return value;
		}

		static object ParseStringAsNullableDateTimeOffset(Utf8String str)
		{
			string text = str.ToString();
<<<<<<< HEAD
			return DateTimeOffset.Parse(Regex.Replace(text, "[a-zA-Z ]*$", "")); // Strip timezone name (eg. "EST")
=======
			return DateTimeOffset.Parse(Regex.Replace(text, "[a-zA-Z. ]*$", "")); // Strip timezone name (eg. "EST")
>>>>>>> 4af6daef
		}
	}
}<|MERGE_RESOLUTION|>--- conflicted
+++ resolved
@@ -644,11 +644,7 @@
 		static object ParseStringAsNullableDateTimeOffset(Utf8String str)
 		{
 			string text = str.ToString();
-<<<<<<< HEAD
-			return DateTimeOffset.Parse(Regex.Replace(text, "[a-zA-Z ]*$", "")); // Strip timezone name (eg. "EST")
-=======
 			return DateTimeOffset.Parse(Regex.Replace(text, "[a-zA-Z. ]*$", "")); // Strip timezone name (eg. "EST")
->>>>>>> 4af6daef
 		}
 	}
 }