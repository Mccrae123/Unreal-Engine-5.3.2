// Copyright Epic Games, Inc. All Rights Reserved.

using System;
using System.Collections.Generic;

namespace EpicGames.Perforce
{
	/// <summary>
	/// Represents a Perforce stream spec
	/// </summary>
	public class StreamRecord
	{
		/// <summary>
		/// The stream path
		/// </summary>
		[PerforceTag("Stream")]
		public string Stream { get; set; }

		/// <summary>
		/// The stream name
		/// </summary>
		[PerforceTag("Name")]
		public string Name { get; set; }

		/// <summary>
		/// The Perforce user name of the user who owns the stream.
		/// </summary>
		[PerforceTag("Owner")]
		public string Owner { get; set; }

		/// <summary>
		/// The date the stream specification was last modified.
		/// </summary>
		[PerforceTag("Update", Optional = true)]
		public DateTime Update { get; set; }

		/// <summary>
		/// The date and time that the stream was last used in any way.
		/// </summary>
		[PerforceTag("Access", Optional = true)]
		public DateTime Access { get; set; }

		/// <summary>
		/// The parent stream
		/// </summary>
		[PerforceTag("Parent", Optional = true)]
		public string? Parent { get; set; }

		/// <summary>
		/// The stream type
		/// </summary>
		[PerforceTag("Type", Optional = true)]
		public string? Type { get; set; }

		/// <summary>
		/// A textual description of the stream.
		/// </summary>
		[PerforceTag("Description", Optional = true)]
		public string? Description { get; set; }

		/// <summary>
		/// Options for this stream
		/// </summary>
		[PerforceTag("Options")]
		public StreamOptions Options { get; set; }

		/// <summary>
		/// List of paths in the stream spec
		/// </summary>
		[PerforceTag("Paths")]
		public List<string> Paths { get; } = new List<string>();

		/// <summary>
		/// Computed view for the stream
		/// </summary>
		[PerforceTag("View", Optional = true)]
		public List<string> View { get; } = new List<string>();
<<<<<<< HEAD
=======

		/// <summary>
		/// Specific changelists to import
		/// </summary>
		[PerforceTag("ChangeView", Optional = true)]
		public List<string> ChangeView { get; } = new List<string>();
>>>>>>> 4af6daef

		/// <summary>
		/// Private constructor for serialization
		/// </summary>
		private StreamRecord()
		{
			Stream = null!;
			Name = null!;
			Owner = null!;
		}
	}
}<|MERGE_RESOLUTION|>--- conflicted
+++ resolved
@@ -75,15 +75,12 @@
 		/// </summary>
 		[PerforceTag("View", Optional = true)]
 		public List<string> View { get; } = new List<string>();
-<<<<<<< HEAD
-=======
 
 		/// <summary>
 		/// Specific changelists to import
 		/// </summary>
 		[PerforceTag("ChangeView", Optional = true)]
 		public List<string> ChangeView { get; } = new List<string>();
->>>>>>> 4af6daef
 
 		/// <summary>
 		/// Private constructor for serialization
