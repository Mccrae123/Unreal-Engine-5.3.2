--- conflicted
+++ resolved
@@ -17,33 +17,6 @@
 		/// Set of extensions to treat as code
 		/// </summary>
 		public static readonly HashSet<string> CodeExtensions = new HashSet<string>
-<<<<<<< HEAD
-		{
-			".c",
-			".cc",
-			".cpp",
-			".inl",
-			".m",
-			".mm",
-			".rc",
-			".cs",
-			".csproj",
-			".h",
-			".hpp",
-			".inl",
-			".usf",
-			".ush",
-			".uproject",
-			".uplugin",
-			".sln"
-		};
-
-		/// <summary>
-		/// Escape a path to Perforce syntax
-		/// </summary>
-		public static string EscapePath(string path)
-		{
-=======
 		{
 			".c",
 			".cc",
@@ -87,7 +60,6 @@
 		/// </summary>
 		public static string EscapePath(string path)
 		{
->>>>>>> 4af6daef
 			string newPath = path;
 			newPath = newPath.Replace("%", "%25", StringComparison.Ordinal);
 			newPath = newPath.Replace("*", "%2A", StringComparison.Ordinal);
