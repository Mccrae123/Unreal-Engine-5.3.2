// Copyright Epic Games, Inc. All Rights Reserved.

using System;
using System.Reflection;
using System.Text;
using EpicGames.Core;

namespace EpicGames.Perforce
{
	/// <summary>
	/// Settings for a new Perforce connection
	/// </summary>
	public interface IPerforceSettings
	{
		/// <summary>
		/// Server and port to connect to
		/// </summary>
<<<<<<< HEAD
		public string? ServerAndPort { get; set; }
=======
		public string ServerAndPort { get; }
>>>>>>> d731a049

		/// <summary>
		/// Username to log in with
		/// </summary>
		public string UserName { get; }

		/// <summary>
		/// Password to use
		/// </summary>
		public string? Password { get; }

		/// <summary>
		/// Password to use
		/// </summary>
		public string? Password { get; set; }

		/// <summary>
		/// Name of the client to use
		/// </summary>
		public string? ClientName { get; }

		/// <summary>
		/// The invoking application name
		/// </summary>
		public string? AppName { get; }

		/// <summary>
		/// The invoking application version
		/// </summary>
		public string? AppVersion { get; }

		/// <summary>
		/// Whether to create a native client rather than running the p4 child process, if possible
		/// </summary>
		public bool PreferNativeClient { get; }
	}

	/// <summary>
	/// Settings for a new Perforce connection
	/// </summary>
	public class PerforceSettings : IPerforceSettings
	{
		/// <summary>
		/// The default settings
		/// </summary>
		public static IPerforceSettings Default { get; } = new PerforceSettings(PerforceEnvironment.Default);

		/// <inheritdoc/>
		public string ServerAndPort { get; set; }

		/// <inheritdoc/>
		public string UserName { get; set; }

		/// <inheritdoc/>
		public string? Password { get; set; }

		/// <inheritdoc/>
		public string? ClientName { get; set; }

		/// <inheritdoc/>
		public string? AppName { get; set; }

		/// <inheritdoc/>
		public string? AppVersion { get; set; }

		/// <inheritdoc/>
		public bool PreferNativeClient { get; set; }

		/// <summary>
		/// Default constructor
		/// </summary>
		public PerforceSettings(IPerforceEnvironment environment)
		{
			ServerAndPort = environment.GetValue("P4PORT") ?? "perforce:1666";
			UserName = environment.GetValue("P4USER") ?? System.Environment.UserName;
			Password = environment.GetValue("P4PASSWD");
			ClientName = environment.GetValue("P4CLIENT");

			AssemblyName entryAssemblyName = Assembly.GetEntryAssembly()!.GetName();
			if (entryAssemblyName.Name != null)
			{
				AppName = entryAssemblyName.Name;
				AppVersion = entryAssemblyName.Version?.ToString() ?? String.Empty;
			}
		}

		/// <summary>
		/// Constructor
		/// </summary>
		/// <param name="serverAndPort">Server and port to connect with</param>
		/// <param name="userName">Username to connect with</param>
		public PerforceSettings(string serverAndPort, string userName)
		{
			ServerAndPort = serverAndPort;
			UserName = userName;
			AppName = Default.AppName;
			AppVersion = Default.AppVersion;
		}

		/// <summary>
		/// Copy constructor
		/// </summary>
		public PerforceSettings(IPerforceSettings other)
		{
			ServerAndPort = other.ServerAndPort;
			UserName = other.UserName;
			Password = other.Password;
			ClientName = other.ClientName;
			AppName = other.AppName;
			AppVersion = other.AppVersion;
			PreferNativeClient = other.PreferNativeClient;
		}

		/// <summary>
		/// Get the Perforce settings for a particular directory, reading any necessary P4CONFIG and P4ENVIRO files
		/// </summary>
		/// <param name="directory"></param>
		/// <returns></returns>
		public static PerforceSettings FromDirectory(DirectoryReference directory)
		{
			IPerforceEnvironment environment = PerforceEnvironment.FromDirectory(directory);
			return new PerforceSettings(environment);
		}
	}

	/// <summary>
	/// Extension methods for setting objects
	/// </summary>
	public static class PerforceSettingExtensions
	{
		/// <summary>
		/// Update common fields in a IPerforceSettings object
		/// </summary>
		public static IPerforceSettings MergeWith(this IPerforceSettings settings, string? newServerAndPort = null, string? newUserName = null, string? newClientName = null)
		{
			PerforceSettings newSettings = new PerforceSettings(settings);
			if (!String.IsNullOrEmpty(newServerAndPort))
			{
				newSettings.ServerAndPort = newServerAndPort;
			}
			if (!String.IsNullOrEmpty(newUserName))
			{
				newSettings.UserName = newUserName;
			}
			if (!String.IsNullOrEmpty(newClientName))
			{
				newSettings.ClientName = newClientName;
			}
			return newSettings;
		}

		/// <summary>
		/// Gets the command line arguments to launch an external program, such as P4V or P4VC
		/// </summary>
		/// <param name="settings"></param>
		/// <param name="bIncludeClient"></param>
		/// <returns></returns>
		public static string GetArgumentsForExternalProgram(this IPerforceSettings settings, bool bIncludeClient)
		{
			StringBuilder basicCommandArgs = new StringBuilder();

			basicCommandArgs.AppendFormat("-p \"{0}\"", settings.ServerAndPort);
			basicCommandArgs.AppendFormat(" -u \"{0}\"", settings.UserName);

			if (bIncludeClient && settings.ClientName != null)
			{
				basicCommandArgs.AppendFormat(" -c \"{0}\" ", settings.ClientName);
			}

			return basicCommandArgs.ToString();
		}
	}
}<|MERGE_RESOLUTION|>--- conflicted
+++ resolved
@@ -15,11 +15,7 @@
 		/// <summary>
 		/// Server and port to connect to
 		/// </summary>
-<<<<<<< HEAD
-		public string? ServerAndPort { get; set; }
-=======
 		public string ServerAndPort { get; }
->>>>>>> d731a049
 
 		/// <summary>
 		/// Username to log in with
@@ -30,11 +26,6 @@
 		/// Password to use
 		/// </summary>
 		public string? Password { get; }
-
-		/// <summary>
-		/// Password to use
-		/// </summary>
-		public string? Password { get; set; }
 
 		/// <summary>
 		/// Name of the client to use
