--- conflicted
+++ resolved
@@ -1,7 +1,6 @@
 // Copyright Epic Games, Inc. All Rights Reserved.
 
 using System;
-using System.Buffers.Binary;
 using System.Buffers.Text;
 using System.Collections.Generic;
 using System.Diagnostics.CodeAnalysis;
@@ -164,69 +163,7 @@
 		/// <param name="statRecordType">The type of stat record to parse</param>
 		/// <param name="cancellationToken">Cancellation token for the read</param>
 		/// <returns>Async task</returns>
-<<<<<<< HEAD
-		public static async IAsyncEnumerable<PerforceResponse> ReadStreamingResponsesAsync(this IPerforceOutput Perforce, Type? StatRecordType, [EnumeratorCancellation] CancellationToken CancellationToken)
-		{
-			CachedRecordInfo? StatRecordInfo = (StatRecordType == null) ? null : PerforceReflection.GetCachedRecordInfo(StatRecordType);
-
-			List<PerforceResponse> Responses = new List<PerforceResponse>();
-
-			// Read all the records into a list
-			long ParsedLen = 0;
-			long MaxParsedLen = 0;
-			while (await Perforce.ReadAsync(CancellationToken))
-			{
-				// Check for the whole message not being a marshalled python object, and produce a better response in that scenario
-				ReadOnlyMemory<byte> Data = Perforce.Data;
-				if (Data.Length > 0 && Responses.Count == 0 && Data.Span[0] != '{')
-				{
-					throw new PerforceException("Unexpected response from server (expected '{'):{0}", FormatDataAsString(Data.Span));
-				}
-
-				// Parse the responses from the current buffer
-				int BufferPos = 0;
-				for (; ; )
-				{
-					int NewBufferPos = BufferPos;
-					if (!TryReadResponse(Data, ref NewBufferPos, StatRecordInfo, out PerforceResponse? Response))
-					{
-						MaxParsedLen = ParsedLen + NewBufferPos;
-						break;
-					}
-					if (Response.Error == null || Response.Error.Generic != PerforceGenericCode.Empty)
-					{
-						yield return Response;
-					}
-					BufferPos = NewBufferPos;
-				}
-
-				// Discard all the data that we've processed
-				Perforce.Discard(BufferPos);
-				ParsedLen += BufferPos;
-			}
-
-			// If the stream is complete but we couldn't parse a response from the server, treat it as an error
-			if (Perforce.Data.Length > 0)
-			{
-				long DumpOffset = Math.Max(MaxParsedLen - 32, ParsedLen);
-				int SliceOffset = (int)(DumpOffset - ParsedLen);
-				string StrDump = FormatDataAsString(Perforce.Data.Span.Slice(SliceOffset));
-				string HexDump = FormatDataAsHexDump(Perforce.Data.Span.Slice(SliceOffset, Math.Min(1024, Perforce.Data.Length - SliceOffset)));
-				throw new PerforceException("Unparsable data at offset {0}+{1}/{2}.\nString data from offset {3}:{4}\nHex data from offset {3}:{5}", ParsedLen, MaxParsedLen - ParsedLen, ParsedLen + Perforce.Data.Length, DumpOffset, StrDump, HexDump);
-			}
-		}
-
-		/// <summary>
-		/// Read a list of responses from the child process
-		/// </summary>
-		/// <param name="Perforce">The response to read from</param>
-		/// <param name="StatRecordType">The type of stat record to parse</param>
-		/// <param name="CancellationToken">Cancellation token for the read</param>
-		/// <returns>Async task</returns>
-		public static async Task<List<PerforceResponse>> ReadResponsesAsync(this IPerforceOutput Perforce, Type? StatRecordType, CancellationToken CancellationToken)
-=======
 		public static async IAsyncEnumerable<PerforceResponse> ReadStreamingResponsesAsync(this IPerforceOutput perforce, Type? statRecordType, [EnumeratorCancellation] CancellationToken cancellationToken)
->>>>>>> d731a049
 		{
 			CachedRecordInfo? statRecordInfo = (statRecordType == null) ? null : PerforceReflection.GetCachedRecordInfo(statRecordType);
 
@@ -248,13 +185,8 @@
 				int bufferPos = 0;
 				for (; ; )
 				{
-<<<<<<< HEAD
-					int NewBufferPos = BufferPos;
-					if (!TryReadResponse(Data, ref NewBufferPos, StatRecordInfo, out PerforceResponse? Response))
-=======
 					int newBufferPos = bufferPos;
 					if (!TryReadResponse(data, ref newBufferPos, statRecordInfo, out PerforceResponse? response))
->>>>>>> d731a049
 					{
 						maxParsedLen = parsedLen + newBufferPos;
 						break;
@@ -361,13 +293,8 @@
 				int bufferPos = 0;
 				for (; ; )
 				{
-<<<<<<< HEAD
-					int InitialBufferPos = BufferPos;
-					if (!ReadRecord(Data, ref BufferPos, Record.Rows))
-=======
 					int initialBufferPos = bufferPos;
 					if (!ParseRecord(data, ref bufferPos, record.Rows))
->>>>>>> d731a049
 					{
 						bufferPos = initialBufferPos;
 						break;
@@ -391,29 +318,18 @@
 		/// <param name="bufferPos">Current read position within the buffer</param>
 		/// <param name="rows">List of rows to read into</param>
 		/// <returns>True if a record could be read; false if more data is required</returns>
-<<<<<<< HEAD
-		static bool ReadRecord(ReadOnlyMemory<byte> Buffer, ref int BufferPos, List<KeyValuePair<Utf8String, PerforceValue>> Rows)
-		{
-			Rows.Clear();
-			ReadOnlySpan<byte> BufferSpan = Buffer.Span;
-=======
 		[SuppressMessage("Design", "CA1045:Do not pass types by reference", Justification = "<Pending>")]
 		public static bool ParseRecord(ReadOnlyMemory<byte> buffer, ref int bufferPos, List<KeyValuePair<Utf8String, PerforceValue>> rows)
 		{
 			rows.Clear();
 			ReadOnlySpan<byte> bufferSpan = buffer.Span;
->>>>>>> d731a049
 
 			// Check we can read the initial record marker
 			if (bufferPos >= buffer.Length)
 			{
 				return false;
 			}
-<<<<<<< HEAD
-			if (BufferSpan[BufferPos] != '{')
-=======
 			if (bufferSpan[bufferPos] != '{')
->>>>>>> d731a049
 			{
 				throw new PerforceException("Invalid record start");
 			}
@@ -429,23 +345,14 @@
 				}
 
 				// If this is the end of the record, break out
-<<<<<<< HEAD
-				byte KeyType = Buffer.Span[BufferPos++];
-				if (KeyType == '0')
-=======
 				byte keyType = buffer.Span[bufferPos++];
 				if (keyType == '0')
->>>>>>> d731a049
 				{
 					break;
 				}
 				else if (keyType != 's')
 				{
-<<<<<<< HEAD
-					throw new PerforceException("Unexpected key field type while parsing marshalled output ({0}) - expected 's', got: {1}", (int)KeyType, FormatDataAsHexDump(Buffer.Slice(BufferPos - 1).Span));
-=======
 					throw new PerforceException("Unexpected key field type while parsing marshalled output ({0}) - expected 's', got: {1}", (int)keyType, FormatDataAsHexDump(buffer.Slice(bufferPos - 1).Span));
->>>>>>> d731a049
 				}
 
 				// Read the tag
@@ -459,13 +366,8 @@
 				int valueOffset = bufferPos;
 
 				// Read the value type
-<<<<<<< HEAD
-				byte ValueType;
-				if (!TryReadByte(BufferSpan, ref BufferPos, out ValueType))
-=======
 				byte valueType;
 				if (!TryReadByte(bufferSpan, ref bufferPos, out valueType))
->>>>>>> d731a049
 				{
 					return false;
 				}
@@ -482,12 +384,7 @@
 				}
 				else if (valueType == 'i')
 				{
-<<<<<<< HEAD
-					int Integer;
-					if (!TryReadInt(BufferSpan, ref BufferPos, out Integer))
-=======
 					if (!TryReadInt(bufferSpan, ref bufferPos, out _))
->>>>>>> d731a049
 					{
 						return false;
 					}
@@ -499,11 +396,7 @@
 				}
 
 				// Construct the response object with the record
-<<<<<<< HEAD
-				Rows.Add(KeyValuePair.Create(Key.Clone(), Value));
-=======
 				rows.Add(KeyValuePair.Create(key.Clone(), value));
->>>>>>> d731a049
 			}
 			return true;
 		}
@@ -516,11 +409,7 @@
 		/// <param name="statRecordInfo">The type of record expected to parse from the response</param>
 		/// <param name="response">Receives the response object on success</param>
 		/// <returns>True if a response was read, false if the buffer needs more data</returns>
-<<<<<<< HEAD
-		static bool TryReadResponse(ReadOnlyMemory<byte> Buffer, ref int BufferPos, CachedRecordInfo? StatRecordInfo, [NotNullWhen(true)] out PerforceResponse? Response)
-=======
 		static bool TryReadResponse(ReadOnlyMemory<byte> buffer, ref int bufferPos, CachedRecordInfo? statRecordInfo, [NotNullWhen(true)] out PerforceResponse? response)
->>>>>>> d731a049
 		{
 			if (bufferPos + s_recordPrefix.Length + 4 > buffer.Length)
 			{
@@ -528,13 +417,8 @@
 				return false;
 			}
 
-<<<<<<< HEAD
-			ReadOnlyMemory<byte> Prefix = Buffer.Slice(BufferPos, RecordPrefix.Length);
-			if (!Prefix.Span.SequenceEqual(RecordPrefix))
-=======
 			ReadOnlyMemory<byte> prefix = buffer.Slice(bufferPos, s_recordPrefix.Length);
 			if (!prefix.Span.SequenceEqual(s_recordPrefix))
->>>>>>> d731a049
 			{
 				throw new PerforceException("Expected 'code' field at the start of record");
 			}
@@ -587,11 +471,7 @@
 			}
 
 			// Skip over the record terminator
-<<<<<<< HEAD
-			if (BufferPos >= Buffer.Length || Buffer.Span[BufferPos] != '0')
-=======
 			if (bufferPos >= buffer.Length || buffer.Span[bufferPos] != '0')
->>>>>>> d731a049
 			{
 				throw new PerforceException("Unexpected record terminator");
 			}
@@ -611,11 +491,7 @@
 		/// <param name="recordInfo">Reflection information for the type being serialized into.</param>
 		/// <param name="record">Receives the record on success</param>
 		/// <returns>The parsed object.</returns>
-<<<<<<< HEAD
-		static bool TryReadTypedRecord(ReadOnlyMemory<byte> Buffer, ref int BufferPos, Utf8String RequiredSuffix, CachedRecordInfo RecordInfo, [NotNullWhen(true)] out object? Record)
-=======
 		static bool TryReadTypedRecord(ReadOnlyMemory<byte> buffer, ref int bufferPos, Utf8String requiredSuffix, CachedRecordInfo recordInfo, [NotNullWhen(true)] out object? record)
->>>>>>> d731a049
 		{
 			// Create a bitmask for all the required tags
 			ulong requiredTagsBitMask = 0;
@@ -628,11 +504,7 @@
 			}
 
 			// Get the record info, and parse it into the object
-<<<<<<< HEAD
-			ReadOnlySpan<byte> BufferSpan = Buffer.Span;
-=======
 			ReadOnlySpan<byte> bufferSpan = buffer.Span;
->>>>>>> d731a049
 			for (; ; )
 			{
 				// Check that we've got a string field
@@ -643,23 +515,14 @@
 				}
 
 				// If this is the end of the record, break out
-<<<<<<< HEAD
-				byte KeyType = BufferSpan[BufferPos];
-				if (KeyType == '0')
-=======
 				byte keyType = bufferSpan[bufferPos];
 				if (keyType == '0')
->>>>>>> d731a049
 				{
 					break;
 				}
 				else if (keyType != 's')
 				{
-<<<<<<< HEAD
-					throw new PerforceException("Unexpected key field type while parsing marshalled output ({0}) - expected 's', got: {1}", (int)KeyType, FormatDataAsHexDump(Buffer.Slice(BufferPos).Span));
-=======
 					throw new PerforceException("Unexpected key field type while parsing marshalled output ({0}) - expected 's', got: {1}", (int)keyType, FormatDataAsHexDump(buffer.Slice(bufferPos).Span));
->>>>>>> d731a049
 				}
 
 				// Capture the initial buffer position, in case we have to roll back
@@ -791,15 +654,6 @@
 		/// <param name="newRecord">The new record</param>
 		/// <param name="tagInfo">The current tag</param>
 		/// <returns></returns>
-<<<<<<< HEAD
-		static bool TryReadValue(ReadOnlyMemory<byte> Buffer, ref int BufferPos, object NewRecord, CachedTagInfo? TagInfo)
-		{
-			ReadOnlySpan<byte> BufferSpan = Buffer.Span;
-
-			// Read the value type
-			byte ValueType;
-			if (!TryReadByte(BufferSpan, ref BufferPos, out ValueType))
-=======
 		static bool TryReadValue(ReadOnlyMemory<byte> buffer, ref int bufferPos, object newRecord, CachedTagInfo? tagInfo)
 		{
 			ReadOnlySpan<byte> bufferSpan = buffer.Span;
@@ -807,7 +661,6 @@
 			// Read the value type
 			byte valueType;
 			if (!TryReadByte(bufferSpan, ref bufferPos, out valueType))
->>>>>>> d731a049
 			{
 				return false;
 			}
@@ -827,13 +680,8 @@
 			}
 			else if (valueType == 'i')
 			{
-<<<<<<< HEAD
-				int Integer;
-				if (!TryReadInt(BufferSpan, ref BufferPos, out Integer))
-=======
 				int integer;
 				if (!TryReadInt(bufferSpan, ref bufferPos, out integer))
->>>>>>> d731a049
 				{
 					return false;
 				}
@@ -897,41 +745,23 @@
 		/// <param name="bufferPos">Current read position within the buffer</param>
 		/// <param name="string">Receives the value that was read</param>
 		/// <returns>True if a string was read from the buffer, false if there was not enough data</returns>
-<<<<<<< HEAD
-		static bool TryReadString(ReadOnlyMemory<byte> Buffer, ref int BufferPos, out Utf8String String)
-		{
-			int Length;
-			if (!TryReadInt(Buffer.Span, ref BufferPos, out Length))
-			{
-				String = Utf8String.Empty;
-=======
 		static bool TryReadString(ReadOnlyMemory<byte> buffer, ref int bufferPos, out Utf8String @string)
 		{
 			int length;
 			if (!TryReadInt(buffer.Span, ref bufferPos, out length))
 			{
 				@string = Utf8String.Empty;
->>>>>>> d731a049
 				return false;
 			}
 
 			if (bufferPos + length > buffer.Length)
 			{
-<<<<<<< HEAD
-				String = Utf8String.Empty;
-				return false;
-			}
-
-			String = new Utf8String(Buffer.Slice(BufferPos, Length));
-			BufferPos += Length;
-=======
 				@string = Utf8String.Empty;
 				return false;
 			}
 
 			@string = new Utf8String(buffer.Slice(bufferPos, length));
 			bufferPos += length;
->>>>>>> d731a049
 			return true;
 		}
 
