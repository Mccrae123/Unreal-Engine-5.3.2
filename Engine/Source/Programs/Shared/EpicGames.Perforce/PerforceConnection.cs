--- conflicted
+++ resolved
@@ -581,11 +581,7 @@
 			{
 				for (int idx = 0; idx < responses.Count; idx++)
 				{
-<<<<<<< HEAD
-					connection.Logger.LogDebug("Unexpected response {Idx}: {Text}", idx, responses[idx].ToString());
-=======
 					connection.Logger.LogInformation("Unexpected response {Idx}: {Text}", idx, responses[idx].ToString());
->>>>>>> 4af6daef
 				}
 				throw new PerforceException("Expected one result from 'p4 {0}', got {1}", command, responses.Count);
 			}
@@ -3812,11 +3808,7 @@
 			// Using multiple threads is not supported through p4.exe due to threaded output not being parsable
 			if(numThreads != -1 && (connection is NativePerforceConnection))
 			{
-<<<<<<< HEAD
-				StringBuilder argument = new StringBuilder($"--parallel-threads={numThreads}");
-=======
 				StringBuilder argument = new StringBuilder($"--parallel=threads={numThreads}");
->>>>>>> 4af6daef
 				if(batch != -1)
 				{
 					argument.Append($",batch={batch}");
