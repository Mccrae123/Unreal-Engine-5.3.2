--- conflicted
+++ resolved
@@ -306,12 +306,8 @@
 		/// <returns>Instance of the serialized file item</returns>
 		public static FileItem ReadCompactFileItem(this BinaryArchiveReader Reader)
 		{
-<<<<<<< HEAD
-			return Reader.ReadObjectReference<FileItem>(() => ReadCompactFileItemData(Reader))!;
-=======
 			// Use lambda that doesn't require anything to be captured thus eliminating an allocation.
 			return Reader.ReadObjectReference<FileItem>((BinaryArchiveReader Reader) => ReadCompactFileItemData(Reader))!;
->>>>>>> d731a049
 		}
 
 		/// <summary>
