--- conflicted
+++ resolved
@@ -91,17 +91,10 @@
 			public UInt32 ActiveProcesses;
 			public UInt32 TotalTerminatedProcesses;
 		}
-<<<<<<< HEAD
 
 		[DllImport("kernel32.dll", SetLastError = true)]
 		static extern SafeFileHandle CreateJobObject(IntPtr securityAttributes, IntPtr name);
 
-=======
-
-		[DllImport("kernel32.dll", SetLastError = true)]
-		static extern SafeFileHandle CreateJobObject(IntPtr securityAttributes, IntPtr name);
-
->>>>>>> 4af6daef
 		const int JobObjectBasicAccountingInformation = 1;
 		const int JobObjectExtendedLimitInformation = 9;
 
@@ -110,8 +103,6 @@
 
 		[DllImport("kernel32.dll", SetLastError = true)]
 		static extern bool QueryInformationJobObject(SafeFileHandle hJob, int JobObjectInformationClass, ref JOBOBJECT_BASIC_ACCOUNTING_INFORMATION lpJobObjectInformation, int cbJobObjectInformationLength);
-<<<<<<< HEAD
-=======
 
 		[DllImport("kernel32.dll", SetLastError = true)]
 		static extern int AssignProcessToJobObject(SafeFileHandle? hJob, IntPtr hProcess);
@@ -121,7 +112,6 @@
 
 		[DllImport("kernel32.dll", SetLastError = true)]
 		static extern IntPtr GetCurrentProcess();
->>>>>>> 4af6daef
 #pragma warning restore IDE1006 // Naming Styles
 #pragma warning restore IDE0049 // Naming Styles
 
@@ -174,12 +164,6 @@
 		}
 
 		/// <summary>
-<<<<<<< HEAD
-		/// Returns the total CPU time usage for this job.
-		/// </summary>
-		public TimeSpan TotalProcessorTime
-		{
-=======
 		/// Adds a process to this group
 		/// </summary>
 		/// <param name="process">Process to add</param>
@@ -211,7 +195,6 @@
 		/// </summary>
 		public TimeSpan TotalProcessorTime
 		{
->>>>>>> 4af6daef
 			get
 			{
 				if (SupportsJobObjects)
@@ -294,12 +277,6 @@
 		}
 
 		[DllImport("kernel32.dll", SetLastError = true)]
-<<<<<<< HEAD
-		static extern int AssignProcessToJobObject(SafeFileHandle? hJob, IntPtr hProcess);
-
-		[DllImport("kernel32.dll", SetLastError = true)]
-=======
->>>>>>> 4af6daef
 		static extern int CloseHandle(IntPtr hObject);
 
 		[DllImport("kernel32.dll", SetLastError = true)]
@@ -352,12 +329,6 @@
 		[DllImport("kernel32.dll", SetLastError = true)]
 		static extern int GetExitCodeProcess(SafeFileHandle hProcess, out int lpExitCode);
 
-<<<<<<< HEAD
-		[DllImport("kernel32.dll")]
-		static extern bool IsProcessInJob(IntPtr hProcess, IntPtr hJob, out bool result);
-
-=======
->>>>>>> 4af6daef
 		[DllImport("kernel32.dll", SetLastError = true)]
 		static extern int TerminateProcess(SafeHandleZeroOrMinusOneIsInvalid hProcess, uint uExitCode);
 
@@ -786,12 +757,6 @@
 					}
 
 					// Add it to our job object
-<<<<<<< HEAD
-					if (group != null && AssignProcessToJobObject(group.JobHandle, processInfo.hProcess) == 0)
-					{
-						// Support for nested job objects was only added in Windows 8; prior to that, assigning processes to job objects would fail. Figure out if we're already in a job, and ignore the error if we are.
-						int originalError = Marshal.GetLastWin32Error();
-=======
 					group?.AddProcess(processInfo.hProcess);
 
 					// Create a JobObject for each spawned process to do CPU usage accounting of spawned process and all its children
@@ -814,7 +779,6 @@
 					if (s_processorGroupCount > 1)
 					{
 						ushort processorGroup = (ushort)(Interlocked.Increment(ref s_processorGroupCounter) % s_processorGroupCount);
->>>>>>> 4af6daef
 
 						uint groupProcessorCount = GetActiveProcessorCount(processorGroup);
 
@@ -823,44 +787,6 @@
 						groupAffinity.Group = processorGroup;
 						if (SetThreadGroupAffinity(processInfo.hThread, groupAffinity, null) == 0)
 						{
-<<<<<<< HEAD
-							throw new Win32ExceptionWithCode(originalError, "Unable to assign process to job object");
-						}
-					}
-
-					// Create a JobObject for each spawned process to do CPU usage accounting of spawned process and all its children
-					_accountingProcessGroup = new ManagedProcessGroup(bKillOnJobClose: false);
-					if (AssignProcessToJobObject(_accountingProcessGroup.JobHandle, processInfo.hProcess) == 0) 
-					{
-						throw new Win32Exception();
-					}
-
-					// On systems with more than one processor group (more than one CPU socket, or more than 64 cores), it is possible
-					// that processes launched from here may be scheduled by the operating system in a way that impedes overall throughput.
-					//
-					// From https://docs.microsoft.com/en-us/windows/win32/procthread/processor-groups
-					// > The operating system initially assigns each process to a single group in a round-robin manner across the groups in the system
-					//
-					// When UBT launches a process here, it is not uncommon for more than one may be created (for example: clang and conhost)
-					// If the number of processes created is the same as the number of processor groups in the system, this can lead
-					// to high workload processes (like clang) predominantly assigned to one processor group, and lower workload processes
-					// (like conhost) to the other.
-					//
-					// To reduce the chance of pathological process scheduling, we will explicitly distribute processes to each process
-					// group. Doing so has been observed to reduce overall compile times for large builds by as much as 10%.
-					if (s_processorGroupCount > 1)
-					{
-						ushort processorGroup = (ushort)(Interlocked.Increment(ref s_processorGroupCounter) % s_processorGroupCount);
-
-						uint groupProcessorCount = GetActiveProcessorCount(processorGroup);
-
-						GROUP_AFFINITY groupAffinity = new GROUP_AFFINITY();
-						groupAffinity.Mask = ~0ul >> (int)(64 - groupProcessorCount);
-						groupAffinity.Group = processorGroup;
-						if (SetThreadGroupAffinity(processInfo.hThread, groupAffinity, null) == 0)
-						{
-=======
->>>>>>> 4af6daef
 							throw new Win32Exception();
 						}
 					}
@@ -966,7 +892,6 @@
 			catch
 			{
 			}
-<<<<<<< HEAD
 
 			Id = _frameworkProcess.Id;
 			StdIn = _frameworkProcess.StandardInput.BaseStream;
@@ -981,22 +906,6 @@
 				StdOut = new ChannelReadStream(_frameworkChannel.Reader, _frameworkBufferPool);
 				StdOutText = new StreamReader(StdOut, Console.OutputEncoding);
 
-=======
-
-			Id = _frameworkProcess.Id;
-			StdIn = _frameworkProcess.StandardInput.BaseStream;
-
-			if ((flags & ManagedProcessFlags.MergeOutputPipes) != 0)
-			{
-				// AnonymousPipes block reading even if the stream has been fully read, until the writer pipe handle is closed.
-				_frameworkBufferPool = ObjectPool.Create<ChannelBuffer>();
-				_frameworkChannel = Channel.CreateBounded<ChannelBuffer>(new BoundedChannelOptions(128) { FullMode = BoundedChannelFullMode.Wait, SingleReader = true, SingleWriter = false });
-				_frameworkCancellationSource = new CancellationTokenSource();
-
-				StdOut = new ChannelReadStream(_frameworkChannel.Reader, _frameworkBufferPool);
-				StdOutText = new StreamReader(StdOut, Console.OutputEncoding);
-
->>>>>>> 4af6daef
 				StdErr = StdOut;
 				StdErrText = StdOutText;
 
@@ -1026,21 +935,12 @@
 			{
 				ChannelBuffer buffer = _frameworkBufferPool!.Get();
 				int readLen = await source.ReadAsync(buffer._data, 0, buffer._data.Length, cancellationToken);
-<<<<<<< HEAD
 
 				if (readLen == 0)
 				{
 					break;
 				}
 
-=======
-
-				if (readLen == 0)
-				{
-					break;
-				}
-
->>>>>>> 4af6daef
 				buffer._length = readLen;
 				await target.WriteAsync(buffer, cancellationToken);
 			}
@@ -1190,70 +1090,7 @@
 						break;
 					}
 					await writeOutputAsync(buffer, 0, bytes, cancellationToken);
-<<<<<<< HEAD
-				}
-			}
-		}
-
-		/// <summary>
-		/// Reads an individual line from the process
-		/// </summary>
-		/// <param name="cancellationToken"></param>
-		/// <returns></returns>
-		public async ValueTask<string?> ReadLineAsync(CancellationToken cancellationToken = default)
-		{
-			for (; ; )
-			{
-				// Skip any '\n' that's part of a '\r\n' sequence
-				if (_bCarriageReturn && _bufferPos < _bufferLen)
-				{
-					if (_buffer[_bufferPos] == '\n')
-					{
-						_bufferPos++;
-					}
-					_bCarriageReturn = false;
-=======
->>>>>>> 4af6daef
-				}
-
-				// Pull out the first complete output line
-				for (int idx = _bufferPos; idx < _bufferLen; idx++)
-				{
-					byte character = _buffer[idx];
-					if (character == '\r' || character == '\n')
-					{
-						string line = Console.OutputEncoding.GetString(_buffer, _bufferPos, idx - _bufferPos);
-						_bCarriageReturn = (character == '\r');
-						_bufferPos = idx + 1;
-						return line;
-					}
-				}
-
-				// Create some space in the output buffer
-				if (_bufferPos > 0)
-				{
-					Array.Copy(_buffer, _bufferPos, _buffer, 0, _bufferLen - _bufferPos);
-					_bufferLen -= _bufferPos;
-					_bufferPos = 0;
-				}
-				else if (_bufferLen == _buffer.Length)
-				{
-					Array.Resize(ref _buffer, _buffer.Length + (32 * 1024));
-				}
-
-				// Read more data into the buffer
-				int numBytesRead = await ReadAsync(_buffer, _bufferLen, _buffer.Length - _bufferLen, cancellationToken);
-				if (numBytesRead == 0)
-				{
-					string? line = null;
-					if (_bufferPos < _bufferLen)
-					{
-						line = Console.OutputEncoding.GetString(_buffer, _bufferPos, _bufferLen - _bufferPos);
-						_bufferPos = _bufferLen;
-					}
-					return line;
-				}
-				_bufferLen += numBytesRead;
+				}
 			}
 		}
 
@@ -1440,17 +1277,6 @@
 		public void WaitForExit()
 		{
 			if (_frameworkProcess == null)
-<<<<<<< HEAD
-			{
-				if (WaitForSingleObject(_processHandle!, INFINITE) == WAIT_FAILED)
-				{
-					throw new Win32Exception();
-				}
-			}
-			else
-			{
-				_frameworkProcess.WaitForExit();
-=======
 			{
 				if (WaitForSingleObject(_processHandle!, INFINITE) == WAIT_FAILED)
 				{
@@ -1484,7 +1310,6 @@
 			else
 			{
 				await _frameworkProcess.WaitForExitAsync(cancellationToken);
->>>>>>> 4af6daef
 			}
 		}
 
@@ -1496,7 +1321,6 @@
 			get
 			{
 				if(_frameworkProcess == null)
-<<<<<<< HEAD
 				{
 					int value;
 					if(GetExitCodeProcess(_processHandle!, out value) == 0)
@@ -1556,67 +1380,6 @@
 				}
 				else
 				{
-=======
-				{
-					int value;
-					if(GetExitCodeProcess(_processHandle!, out value) == 0)
-					{
-						throw new Win32Exception();
-					}
-					return value;
-				}
-				else
-				{
-					return _frameworkProcess.ExitCode;
-				}
-			}
-		}
-
-		private DateTime _frameworkStartTime = DateTime.MinValue;
-		private DateTime _frameworkExitTime = DateTime.MinValue;
-
-		/// <summary>
-		/// The creation time of the process.
-		/// </summary>
-		public DateTime StartTime
-		{
-			get
-			{
-				if (_frameworkProcess == null)
-				{
-					System.Runtime.InteropServices.ComTypes.FILETIME creationTime;
-					if (!GetProcessTimes(_processHandle!, out creationTime, out _, out _, out _))
-					{
-						throw new Win32Exception();
-					}
-					return FileTimeToDateTime(creationTime);
-				}
-				else
-				{
-					return _frameworkStartTime;
-				}
-			}
-		}
-
-		/// <summary>
-		/// The exit time of the process. Throws an exception if the process has not terminated.
-		/// </summary>
-		public DateTime ExitTime
-		{
-			get
-			{
-				if (_frameworkProcess == null)
-				{
-					System.Runtime.InteropServices.ComTypes.FILETIME exitTime;
-					if (!GetProcessTimes(_processHandle!, out _, out exitTime, out _, out _))
-					{
-						throw new Win32Exception();
-					}
-					return FileTimeToDateTime(exitTime);
-				}
-				else
-				{
->>>>>>> 4af6daef
 					return _frameworkExitTime;
 				}
 			}
