// Copyright Epic Games, Inc. All Rights Reserved.

using System;
using System.Collections.Generic;
using System.Diagnostics;
using System.IO;
using System.Linq;
using System.Reflection;

namespace EpicGames.Core
{
	/// <summary>
	/// Utilities for dealing with assembly loading
	/// </summary>
	public static class AssemblyUtils
	{
		/// <summary>
		/// Gets the original location (path and filename) of an assembly.
		/// This method is using Assembly.CodeBase property to properly resolve original
		/// assembly path in case shadow copying is enabled.
		/// </summary>
		/// <returns>Absolute path and filename to the assembly.</returns>
		public static string GetOriginalLocation(this Assembly thisAssembly)
		{
<<<<<<< HEAD
			return new Uri(ThisAssembly.Location).LocalPath;
=======
			return new Uri(thisAssembly.Location).LocalPath;
>>>>>>> d731a049
		}

		/// <summary>
		/// Version info of the executable which runs this code.
		/// </summary>
<<<<<<< HEAD
		public static FileVersionInfo ExecutableVersion
		{
			get
			{
				return FileVersionInfo.GetVersionInfo(Assembly.GetEntryAssembly()!.GetOriginalLocation());
			}
		}
=======
		public static FileVersionInfo ExecutableVersion => FileVersionInfo.GetVersionInfo(Assembly.GetEntryAssembly()!.GetOriginalLocation());
>>>>>>> d731a049

		/// <summary>
		/// Installs an assembly resolver. Mostly used to get shared assemblies that we don't want copied around to various output locations as happens when "Copy Local" is set to true
		/// for an assembly reference (which is the default).
		/// </summary>
		public static void InstallAssemblyResolver(string pathToBinariesDotNET)
		{
			AppDomain.CurrentDomain.AssemblyResolve += (sender, args) =>
			{
				// Name is fully qualified assembly definition - e.g. "p4dn, Version=1.0.0.0, Culture=neutral, PublicKeyToken=ff968dc1933aba6f"
<<<<<<< HEAD
				string AssemblyName = args.Name!.Split(',')[0];
=======
				string assemblyName = args.Name!.Split(',')[0];
>>>>>>> d731a049

				return (
					from knownAssemblyName in new[] { "SwarmAgent.exe", "../ThirdParty/Ionic/Ionic.Zip.Reduced.dll", "../ThirdParty/Newtonsoft/NewtonSoft.Json.dll" }
					where assemblyName.Equals(Path.GetFileNameWithoutExtension(knownAssemblyName), StringComparison.InvariantCultureIgnoreCase)
					let resolvedAssemblyFilename = Path.Combine(pathToBinariesDotNET, knownAssemblyName)
					// check if the file exists first. If we just try to load it, we correctly throw an exception, but it's a generic
					// FileNotFoundException, which is not informative. Better to return null.
					select File.Exists(resolvedAssemblyFilename) ? Assembly.LoadFile(resolvedAssemblyFilename) : null
					).FirstOrDefault();
			};
		}

		/// <summary>
		/// Installs an assembly resolver, which will load *any* assembly which exists recursively within the supplied folder.
		/// </summary>
		/// <param name="rootDirectory">The directory to enumerate.</param>
		public static void InstallRecursiveAssemblyResolver(string rootDirectory)
		{
			RefreshAssemblyCache(rootDirectory);

			AppDomain.CurrentDomain.AssemblyResolve += (sender, args) =>
			{
				// Name is fully qualified assembly definition - e.g. "p4dn, Version=1.0.0.0, Culture=neutral, PublicKeyToken=ff968dc1933aba6f"
<<<<<<< HEAD
				string AssemblyName = args.Name!.Split(',')[0];
				if (AssemblyLocationCache.TryGetValue(AssemblyName, out string? AssemblyLocation))
=======
				string assemblyName = args.Name!.Split(',')[0];
				if (s_assemblyLocationCache.TryGetValue(assemblyName, out string? assemblyLocation))
>>>>>>> d731a049
				{
					// We have this assembly in our folder.					
					if (File.Exists(assemblyLocation))
					{
						// The assembly still exists, so load it.
						return Assembly.LoadFile(assemblyLocation);
					}
					else
					{
						// The assembly no longer exists on disk, so remove it from our cache.
						s_assemblyLocationCache.Remove(assemblyName);
					}
				}

				// The assembly wasn't found, though may have been compiled or copied as a dependency
				RefreshAssemblyCache(rootDirectory, String.Format("{0}.dll", assemblyName));
				if (s_assemblyLocationCache.TryGetValue(assemblyName, out assemblyLocation))
				{
					return Assembly.LoadFile(assemblyLocation);
				}

				return null;
			};
		}

		private static void RefreshAssemblyCache(string rootDirectory, string pattern = "*.dll")
		{
			// Initialize our cache of assemblies by enumerating all files in the given folder.
			foreach (string discoveredAssembly in Directory.EnumerateFiles(rootDirectory, pattern, SearchOption.AllDirectories))
			{
				AddFileToAssemblyCache(discoveredAssembly);
			}
		}

		/// <summary>
		/// Adds a file to the cache
		/// </summary>
		/// <param name="assemblyPath"></param>
		public static void AddFileToAssemblyCache(string assemblyPath)
		{
			// Ignore any reference assemblies
			string? directory = Path.GetFileName(Path.GetDirectoryName(assemblyPath));
			if (!string.IsNullOrEmpty(directory) && (directory == "ref" | directory == "refint"))
			{
				return;
			}

			string assemblyName = Path.GetFileNameWithoutExtension(assemblyPath);
			DateTime assemblyLastWriteTime = File.GetLastWriteTimeUtc(assemblyPath);
			if (s_assemblyLocationCache.ContainsKey(assemblyName))
			{
				// We already have this assembly in our cache. Only replace it if the discovered file is newer (to avoid stale assemblies breaking stuff).
				if (assemblyLastWriteTime > s_assemblyWriteTimes[assemblyName])
				{
					s_assemblyLocationCache[assemblyName] = assemblyPath;
					s_assemblyWriteTimes[assemblyName] = assemblyLastWriteTime;
				}
			}
			else
			{
				// This is the first copy of this assembly ... add it to our cache.
				s_assemblyLocationCache.Add(assemblyName, assemblyPath);
				s_assemblyWriteTimes.Add(assemblyName, assemblyLastWriteTime);
			}
		}

		// Map of assembly name to path on disk
		private static readonly Dictionary<string, string> s_assemblyLocationCache = new Dictionary<string, string>(StringComparer.OrdinalIgnoreCase);
		// Track last modified date of each assembly, so we can ensure we always reference the latest one in the case of stale assemblies on disk.
		private static readonly Dictionary<string, DateTime> s_assemblyWriteTimes = new Dictionary<string, DateTime>(StringComparer.OrdinalIgnoreCase);

	}
}<|MERGE_RESOLUTION|>--- conflicted
+++ resolved
@@ -22,27 +22,13 @@
 		/// <returns>Absolute path and filename to the assembly.</returns>
 		public static string GetOriginalLocation(this Assembly thisAssembly)
 		{
-<<<<<<< HEAD
-			return new Uri(ThisAssembly.Location).LocalPath;
-=======
 			return new Uri(thisAssembly.Location).LocalPath;
->>>>>>> d731a049
 		}
 
 		/// <summary>
 		/// Version info of the executable which runs this code.
 		/// </summary>
-<<<<<<< HEAD
-		public static FileVersionInfo ExecutableVersion
-		{
-			get
-			{
-				return FileVersionInfo.GetVersionInfo(Assembly.GetEntryAssembly()!.GetOriginalLocation());
-			}
-		}
-=======
 		public static FileVersionInfo ExecutableVersion => FileVersionInfo.GetVersionInfo(Assembly.GetEntryAssembly()!.GetOriginalLocation());
->>>>>>> d731a049
 
 		/// <summary>
 		/// Installs an assembly resolver. Mostly used to get shared assemblies that we don't want copied around to various output locations as happens when "Copy Local" is set to true
@@ -53,11 +39,7 @@
 			AppDomain.CurrentDomain.AssemblyResolve += (sender, args) =>
 			{
 				// Name is fully qualified assembly definition - e.g. "p4dn, Version=1.0.0.0, Culture=neutral, PublicKeyToken=ff968dc1933aba6f"
-<<<<<<< HEAD
-				string AssemblyName = args.Name!.Split(',')[0];
-=======
 				string assemblyName = args.Name!.Split(',')[0];
->>>>>>> d731a049
 
 				return (
 					from knownAssemblyName in new[] { "SwarmAgent.exe", "../ThirdParty/Ionic/Ionic.Zip.Reduced.dll", "../ThirdParty/Newtonsoft/NewtonSoft.Json.dll" }
@@ -81,13 +63,8 @@
 			AppDomain.CurrentDomain.AssemblyResolve += (sender, args) =>
 			{
 				// Name is fully qualified assembly definition - e.g. "p4dn, Version=1.0.0.0, Culture=neutral, PublicKeyToken=ff968dc1933aba6f"
-<<<<<<< HEAD
-				string AssemblyName = args.Name!.Split(',')[0];
-				if (AssemblyLocationCache.TryGetValue(AssemblyName, out string? AssemblyLocation))
-=======
 				string assemblyName = args.Name!.Split(',')[0];
 				if (s_assemblyLocationCache.TryGetValue(assemblyName, out string? assemblyLocation))
->>>>>>> d731a049
 				{
 					// We have this assembly in our folder.					
 					if (File.Exists(assemblyLocation))
