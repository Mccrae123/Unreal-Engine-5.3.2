// Copyright Epic Games, Inc. All Rights Reserved.

using System;
using System.Collections.Concurrent;
using System.Collections.Generic;
using System.Diagnostics;
using System.IO;
using System.Linq;
using System.Reflection;

namespace EpicGames.Core
{
	/// <summary>
	/// Utilities for dealing with assembly loading
	/// </summary>
	public static class AssemblyUtils
	{
		/// <summary>
		/// Gets the original location (path and filename) of an assembly.
		/// This method is using Assembly.CodeBase property to properly resolve original
		/// assembly path in case shadow copying is enabled.
		/// </summary>
		/// <returns>Absolute path and filename to the assembly.</returns>
		public static string GetOriginalLocation(this Assembly thisAssembly)
		{
			return new Uri(thisAssembly.Location).LocalPath;
		}

		/// <summary>
		/// Version info of the executable which runs this code.
		/// </summary>
		public static FileVersionInfo ExecutableVersion => FileVersionInfo.GetVersionInfo(Assembly.GetEntryAssembly()!.GetOriginalLocation());

		/// <summary>
		/// Installs an assembly resolver. Mostly used to get shared assemblies that we don't want copied around to various output locations as happens when "Copy Local" is set to true
		/// for an assembly reference (which is the default).
		/// </summary>
		public static void InstallAssemblyResolver(string pathToBinariesDotNET)
		{
			AppDomain.CurrentDomain.AssemblyResolve += (sender, args) =>
			{
				// Name is fully qualified assembly definition - e.g. "p4dn, Version=1.0.0.0, Culture=neutral, PublicKeyToken=ff968dc1933aba6f"
				string assemblyName = args.Name!.Split(',')[0];

				return (
					from knownAssemblyName in new[] { "SwarmAgent.exe", "../ThirdParty/Ionic/Ionic.Zip.Reduced.dll", "../ThirdParty/Newtonsoft/NewtonSoft.Json.dll" }
					where assemblyName.Equals(Path.GetFileNameWithoutExtension(knownAssemblyName), StringComparison.OrdinalIgnoreCase)
					let resolvedAssemblyFilename = Path.Combine(pathToBinariesDotNET, knownAssemblyName)
					// check if the file exists first. If we just try to load it, we correctly throw an exception, but it's a generic
					// FileNotFoundException, which is not informative. Better to return null.
					select File.Exists(resolvedAssemblyFilename) ? Assembly.LoadFile(resolvedAssemblyFilename) : null
					).FirstOrDefault();
			};
		}

		/// <summary>
		/// Installs an assembly resolver, which will load *any* assembly which exists recursively within the supplied folder.
		/// </summary>
		/// <param name="rootDirectory">The directory to enumerate.</param>
		public static void InstallRecursiveAssemblyResolver(string rootDirectory)
		{
			RefreshAssemblyCache(rootDirectory);

			AppDomain.CurrentDomain.AssemblyResolve += (sender, args) =>
			{
				// Name is fully qualified assembly definition - e.g. "p4dn, Version=1.0.0.0, Culture=neutral, PublicKeyToken=ff968dc1933aba6f"
				string assemblyName = args.Name!.Split(',')[0];

				// The assembly wasn't found by other resolvers, though may have been compiled or copied as a dependency
				RefreshAssemblyCache(rootDirectory, String.Format("{0}.dll", assemblyName));
				if (s_assemblyLocationCache.TryGetValue(assemblyName, out string? assemblyLocation))
				{
					return Assembly.LoadFile(assemblyLocation);
				}

				return null;
			};
		}

		private static void RefreshAssemblyCache(string rootDirectory, string pattern = "*.dll")
		{
			// Initialize our cache of assemblies by enumerating all files in the given folder.
			foreach (string discoveredAssembly in Directory.EnumerateFiles(rootDirectory, pattern, SearchOption.AllDirectories))
			{
				AddFileToAssemblyCache(discoveredAssembly);
			}
		}

		/// <summary>
		/// Adds a file to the cache
		/// </summary>
		/// <param name="assemblyPath"></param>
		public static void AddFileToAssemblyCache(string assemblyPath)
		{
			// Ignore any reference assemblies
			string? directory = Path.GetFileName(Path.GetDirectoryName(assemblyPath));
			if (!string.IsNullOrEmpty(directory) && (directory == "ref" | directory == "refint"))
<<<<<<< HEAD
			{
				return;
			}

			string assemblyName = Path.GetFileNameWithoutExtension(assemblyPath);
			DateTime assemblyLastWriteTime = File.GetLastWriteTimeUtc(assemblyPath);
			if (s_assemblyLocationCache.ContainsKey(assemblyName))
			{
				// We already have this assembly in our cache. Only replace it if the discovered file is newer (to avoid stale assemblies breaking stuff).
				if (assemblyLastWriteTime > s_assemblyWriteTimes[assemblyName])
				{
					s_assemblyLocationCache[assemblyName] = assemblyPath;
					s_assemblyWriteTimes[assemblyName] = assemblyLastWriteTime;
=======
			{
				return;
			}

			string assemblyName = Path.GetFileNameWithoutExtension(assemblyPath);
			DateTime assemblyLastWriteTime = File.GetLastWriteTimeUtc(assemblyPath);
			lock(s_assemblyLocationCache)
			{
				if (s_assemblyLocationCache.ContainsKey(assemblyName))
				{
					// We already have this assembly in our cache. Only replace it if the discovered file is newer (to avoid stale assemblies breaking stuff).
					if (assemblyLastWriteTime > s_assemblyWriteTimes[assemblyName])
					{
						s_assemblyLocationCache[assemblyName] = assemblyPath;
						s_assemblyWriteTimes[assemblyName] = assemblyLastWriteTime;
					}
				}
				else
				{
					// This is the first copy of this assembly ... add it to our cache.
					s_assemblyLocationCache.Add(assemblyName, assemblyPath);
					s_assemblyWriteTimes.Add(assemblyName, assemblyLastWriteTime);
>>>>>>> 4af6daef
				}
			}

			if (!s_addedToAssemblyResolver)
			{
<<<<<<< HEAD
				// This is the first copy of this assembly ... add it to our cache.
				s_assemblyLocationCache.Add(assemblyName, assemblyPath);
				s_assemblyWriteTimes.Add(assemblyName, assemblyLastWriteTime);
			}

			if (!s_addedToAssemblyResolver)
			{
=======
>>>>>>> 4af6daef
				AppDomain.CurrentDomain.AssemblyResolve += (sender, args) =>
				{
					// Name is fully qualified assembly definition - e.g. "p4dn, Version=1.0.0.0, Culture=neutral, PublicKeyToken=ff968dc1933aba6f"
					string assemblyName = args.Name!.Split(',')[0];
<<<<<<< HEAD
					if (s_assemblyLocationCache.TryGetValue(assemblyName, out string? assemblyLocation))
					{
						// We have this assembly in our folder.					
						if (File.Exists(assemblyLocation))
						{
							// The assembly still exists, so load it.
							return Assembly.LoadFile(assemblyLocation);
						}
						else
						{
							// The assembly no longer exists on disk, so remove it from our cache.
							s_assemblyLocationCache.Remove(assemblyName);
=======
					lock (s_assemblyLocationCache)
					{
						if (s_assemblyLocationCache.TryGetValue(assemblyName, out string? assemblyLocation))
						{
							// We have this assembly in our folder.					
							if (File.Exists(assemblyLocation))
							{
								// The assembly still exists, so load it.
								return Assembly.LoadFile(assemblyLocation);
							}
							else
							{
								// The assembly no longer exists on disk, so remove it from our cache.
								s_assemblyLocationCache.Remove(assemblyName);
							}
>>>>>>> 4af6daef
						}
					}

					return null;
				};

				s_addedToAssemblyResolver = true;
			}
		}

		// Map of assembly name to path on disk
		private static readonly Dictionary<string, string> s_assemblyLocationCache = new Dictionary<string, string>(StringComparer.OrdinalIgnoreCase);
		// Track last modified date of each assembly, so we can ensure we always reference the latest one in the case of stale assemblies on disk.
		private static readonly Dictionary<string, DateTime> s_assemblyWriteTimes = new Dictionary<string, DateTime>(StringComparer.OrdinalIgnoreCase);
		// Flag used to make sure we don't redundantly add resolvers
		private static bool s_addedToAssemblyResolver = false;

	}
}<|MERGE_RESOLUTION|>--- conflicted
+++ resolved
@@ -95,21 +95,6 @@
 			// Ignore any reference assemblies
 			string? directory = Path.GetFileName(Path.GetDirectoryName(assemblyPath));
 			if (!string.IsNullOrEmpty(directory) && (directory == "ref" | directory == "refint"))
-<<<<<<< HEAD
-			{
-				return;
-			}
-
-			string assemblyName = Path.GetFileNameWithoutExtension(assemblyPath);
-			DateTime assemblyLastWriteTime = File.GetLastWriteTimeUtc(assemblyPath);
-			if (s_assemblyLocationCache.ContainsKey(assemblyName))
-			{
-				// We already have this assembly in our cache. Only replace it if the discovered file is newer (to avoid stale assemblies breaking stuff).
-				if (assemblyLastWriteTime > s_assemblyWriteTimes[assemblyName])
-				{
-					s_assemblyLocationCache[assemblyName] = assemblyPath;
-					s_assemblyWriteTimes[assemblyName] = assemblyLastWriteTime;
-=======
 			{
 				return;
 			}
@@ -132,40 +117,15 @@
 					// This is the first copy of this assembly ... add it to our cache.
 					s_assemblyLocationCache.Add(assemblyName, assemblyPath);
 					s_assemblyWriteTimes.Add(assemblyName, assemblyLastWriteTime);
->>>>>>> 4af6daef
 				}
 			}
 
 			if (!s_addedToAssemblyResolver)
 			{
-<<<<<<< HEAD
-				// This is the first copy of this assembly ... add it to our cache.
-				s_assemblyLocationCache.Add(assemblyName, assemblyPath);
-				s_assemblyWriteTimes.Add(assemblyName, assemblyLastWriteTime);
-			}
-
-			if (!s_addedToAssemblyResolver)
-			{
-=======
->>>>>>> 4af6daef
 				AppDomain.CurrentDomain.AssemblyResolve += (sender, args) =>
 				{
 					// Name is fully qualified assembly definition - e.g. "p4dn, Version=1.0.0.0, Culture=neutral, PublicKeyToken=ff968dc1933aba6f"
 					string assemblyName = args.Name!.Split(',')[0];
-<<<<<<< HEAD
-					if (s_assemblyLocationCache.TryGetValue(assemblyName, out string? assemblyLocation))
-					{
-						// We have this assembly in our folder.					
-						if (File.Exists(assemblyLocation))
-						{
-							// The assembly still exists, so load it.
-							return Assembly.LoadFile(assemblyLocation);
-						}
-						else
-						{
-							// The assembly no longer exists on disk, so remove it from our cache.
-							s_assemblyLocationCache.Remove(assemblyName);
-=======
 					lock (s_assemblyLocationCache)
 					{
 						if (s_assemblyLocationCache.TryGetValue(assemblyName, out string? assemblyLocation))
@@ -181,7 +141,6 @@
 								// The assembly no longer exists on disk, so remove it from our cache.
 								s_assemblyLocationCache.Remove(assemblyName);
 							}
->>>>>>> 4af6daef
 						}
 					}
 
