// Copyright Epic Games, Inc. All Rights Reserved.

<<<<<<< HEAD
=======
using System;
>>>>>>> 4af6daef
using System.Net.Http;
using System.Text;
using System.Text.Json;
using System.Threading;
using System.Threading.Tasks;

#pragma warning disable CA2234 // Pass system uri objects instead of strings
#pragma warning disable CA1054 // URI-like parameters should not be strings

namespace EpicGames.Core
{
	/// <summary>
	/// Extension methods for consuming REST APIs via JSON objects
	/// </summary>
	public static class HttpClientExtensions
	{
		/// <summary>
		/// Gets a resource from an HTTP endpoint and parses it as a JSON object
		/// </summary>
		/// <typeparam name="TResponse">The object type to return</typeparam>
		/// <param name="client">The http client instance</param>
		/// <param name="url">The url to retrieve</param>
		/// <param name="cancellationToken">Cancels the request</param>
		/// <returns>New instance of the object</returns>
		public static async Task<TResponse> GetAsync<TResponse>(this HttpClient client, string url, CancellationToken cancellationToken)
<<<<<<< HEAD
=======
		{
			using (HttpResponseMessage response = await client.GetAsync(url, cancellationToken))
			{
				response.EnsureSuccessStatusCode();
				return await ParseJsonContent<TResponse>(response, cancellationToken);
			}
		}

		/// <inheritdoc cref="GetAsync{TResponse}(HttpClient, String, CancellationToken)"/>
		public static async Task<TResponse> GetAsync<TResponse>(this HttpClient client, Uri url, CancellationToken cancellationToken)
>>>>>>> 4af6daef
		{
			using (HttpResponseMessage response = await client.GetAsync(url, cancellationToken))
			{
				response.EnsureSuccessStatusCode();
<<<<<<< HEAD
				return await ParseJsonContent<TResponse>(response);
=======
				return await ParseJsonContent<TResponse>(response, cancellationToken);
>>>>>>> 4af6daef
			}
		}

		/// <summary>
		/// Posts an object to an HTTP endpoint as a JSON object
		/// </summary>
		/// <typeparam name="TRequest">The object type to post</typeparam>
		/// <param name="client">The http client instance</param>
		/// <param name="url">The url to post to</param>
		/// <param name="request">The object to post</param>
		/// <param name="cancellationToken">Cancels the request</param>
		/// <returns>Response message</returns>
		public static async Task<HttpResponseMessage> PostAsync<TRequest>(this HttpClient client, string url, TRequest request, CancellationToken cancellationToken)
		{
			using HttpContent content = ToJsonContent(request);
			return await client.PostAsync(url, content, cancellationToken);
<<<<<<< HEAD
=======
		}

		/// <inheritdoc cref="PostAsync{TRequest}(HttpClient, String, TRequest, CancellationToken)"/>
		public static async Task<HttpResponseMessage> PostAsync<TRequest>(this HttpClient client, Uri url, TRequest request, CancellationToken cancellationToken)
		{
			using HttpContent content = ToJsonContent(request);
			return await client.PostAsync(url, content, cancellationToken);
>>>>>>> 4af6daef
		}

		/// <summary>
		/// Posts an object to an HTTP endpoint as a JSON object, and parses the response object
		/// </summary>
		/// <typeparam name="TResponse">The object type to return</typeparam>
		/// <typeparam name="TRequest">The object type to post</typeparam>
		/// <param name="client">The http client instance</param>
		/// <param name="url">The url to post to</param>
		/// <param name="request">The object to post</param>
		/// <param name="cancellationToken">Cancels the request</param>
		/// <returns>The response parsed into the requested type</returns>
		public static async Task<TResponse> PostAsync<TResponse, TRequest>(this HttpClient client, string url, TRequest request, CancellationToken cancellationToken)
<<<<<<< HEAD
=======
		{
			using (HttpResponseMessage response = await PostAsync(client, url, request, cancellationToken))
			{
				response.EnsureSuccessStatusCode();
				return await ParseJsonContent<TResponse>(response, cancellationToken);
			}
		}

		/// <inheritdoc cref="PostAsync{TRequest}(HttpClient, String, TRequest, CancellationToken)"/>
		public static async Task<TResponse> PostAsync<TResponse, TRequest>(this HttpClient client, Uri url, TRequest request, CancellationToken cancellationToken)
>>>>>>> 4af6daef
		{
			using (HttpResponseMessage response = await PostAsync(client, url, request, cancellationToken))
			{
				response.EnsureSuccessStatusCode();
<<<<<<< HEAD
				return await ParseJsonContent<TResponse>(response);
=======
				return await ParseJsonContent<TResponse>(response, cancellationToken);
>>>>>>> 4af6daef
			}
		}

		/// <summary>
		/// Puts an object to an HTTP endpoint as a JSON object
		/// </summary>
		/// <typeparam name="TRequest">The object type to post</typeparam>
		/// <param name="client">The http client instance</param>
		/// <param name="url">The url to post to</param>
<<<<<<< HEAD
		/// <param name="obj">The object to post</param>
		/// <param name="cancellationToken">Cancels the request</param>
		/// <returns>Response message</returns>
		public static async Task<HttpResponseMessage> PutAsync<TRequest>(this HttpClient client, string url, TRequest obj, CancellationToken cancellationToken)
		{
			using HttpContent content = ToJsonContent(obj);
=======
		/// <param name="request">The object to post</param>
		/// <param name="cancellationToken">Cancels the request</param>
		/// <returns>Response message</returns>
		public static async Task<HttpResponseMessage> PutAsync<TRequest>(this HttpClient client, string url, TRequest request, CancellationToken cancellationToken)
		{
			using HttpContent content = ToJsonContent(request);
			return await client.PutAsync(url, content, cancellationToken);
		}

		/// <inheritdoc cref="PutAsync{TRequest}(HttpClient, String, TRequest, CancellationToken)"/>
		public static async Task<HttpResponseMessage> PutAsync<TRequest>(this HttpClient client, Uri url, TRequest request, CancellationToken cancellationToken)
		{
			using HttpContent content = ToJsonContent(request);
>>>>>>> 4af6daef
			return await client.PutAsync(url, content, cancellationToken);
		}

		/// <summary>
		/// Puts an object to an HTTP endpoint as a JSON object, and parses the response object
		/// </summary>
		/// <typeparam name="TResponse">The object type to return</typeparam>
		/// <typeparam name="TRequest">The object type to post</typeparam>
		/// <param name="client">The http client instance</param>
		/// <param name="url">The url to post to</param>
		/// <param name="request">The object to post</param>
		/// <param name="cancellationToken">Cancels the request</param>
		/// <returns>The response parsed into the requested type</returns>
		public static async Task<TResponse> PutAsync<TResponse, TRequest>(this HttpClient client, string url, TRequest request, CancellationToken cancellationToken)
<<<<<<< HEAD
=======
		{
			using (HttpResponseMessage response = await PutAsync(client, url, request, cancellationToken))
			{
				response.EnsureSuccessStatusCode();
				return await ParseJsonContent<TResponse>(response, cancellationToken);
			}
		}

		/// <inheritdoc cref="PutAsync{TRequest}(HttpClient, String, TRequest, CancellationToken)"/>
		public static async Task<TResponse> PutAsync<TResponse, TRequest>(this HttpClient client, Uri url, TRequest request, CancellationToken cancellationToken)
>>>>>>> 4af6daef
		{
			using (HttpResponseMessage response = await PutAsync(client, url, request, cancellationToken))
			{
				response.EnsureSuccessStatusCode();
<<<<<<< HEAD
				return await ParseJsonContent<TResponse>(response);
=======
				return await ParseJsonContent<TResponse>(response, cancellationToken);
>>>>>>> 4af6daef
			}
		}

		/// <summary>
		/// Converts an object to a JSON http content object
		/// </summary>
		/// <typeparam name="T">Type of the object to parse</typeparam>
		/// <param name="obj">The object instance</param>
		/// <returns>Http content object</returns>
		private static HttpContent ToJsonContent<T>(T obj)
		{
			return new StringContent(JsonSerializer.Serialize<T>(obj), Encoding.UTF8, "application/json");
		}

		/// <summary>
		/// Parses a HTTP response as a JSON object
		/// </summary>
		/// <typeparam name="T">Type of the object to parse</typeparam>
		/// <param name="message">The message received</param>
<<<<<<< HEAD
		/// <returns>Parsed object instance</returns>
		private static async Task<T> ParseJsonContent<T>(HttpResponseMessage message)
		{
			byte[] bytes = await message.Content.ReadAsByteArrayAsync();
=======
		/// <param name="cancellationToken">Cancellation token for the operation</param>
		/// <returns>Parsed object instance</returns>
		private static async Task<T> ParseJsonContent<T>(HttpResponseMessage message, CancellationToken cancellationToken)
		{
			byte[] bytes = await message.Content.ReadAsByteArrayAsync(cancellationToken);
>>>>>>> 4af6daef
			return JsonSerializer.Deserialize<T>(bytes, new JsonSerializerOptions { PropertyNameCaseInsensitive = true })!;
		}
	}
}<|MERGE_RESOLUTION|>--- conflicted
+++ resolved
@@ -1,9 +1,6 @@
 // Copyright Epic Games, Inc. All Rights Reserved.
 
-<<<<<<< HEAD
-=======
 using System;
->>>>>>> 4af6daef
 using System.Net.Http;
 using System.Text;
 using System.Text.Json;
@@ -29,8 +26,6 @@
 		/// <param name="cancellationToken">Cancels the request</param>
 		/// <returns>New instance of the object</returns>
 		public static async Task<TResponse> GetAsync<TResponse>(this HttpClient client, string url, CancellationToken cancellationToken)
-<<<<<<< HEAD
-=======
 		{
 			using (HttpResponseMessage response = await client.GetAsync(url, cancellationToken))
 			{
@@ -41,16 +36,11 @@
 
 		/// <inheritdoc cref="GetAsync{TResponse}(HttpClient, String, CancellationToken)"/>
 		public static async Task<TResponse> GetAsync<TResponse>(this HttpClient client, Uri url, CancellationToken cancellationToken)
->>>>>>> 4af6daef
 		{
 			using (HttpResponseMessage response = await client.GetAsync(url, cancellationToken))
 			{
 				response.EnsureSuccessStatusCode();
-<<<<<<< HEAD
-				return await ParseJsonContent<TResponse>(response);
-=======
 				return await ParseJsonContent<TResponse>(response, cancellationToken);
->>>>>>> 4af6daef
 			}
 		}
 
@@ -67,8 +57,6 @@
 		{
 			using HttpContent content = ToJsonContent(request);
 			return await client.PostAsync(url, content, cancellationToken);
-<<<<<<< HEAD
-=======
 		}
 
 		/// <inheritdoc cref="PostAsync{TRequest}(HttpClient, String, TRequest, CancellationToken)"/>
@@ -76,7 +64,6 @@
 		{
 			using HttpContent content = ToJsonContent(request);
 			return await client.PostAsync(url, content, cancellationToken);
->>>>>>> 4af6daef
 		}
 
 		/// <summary>
@@ -90,8 +77,6 @@
 		/// <param name="cancellationToken">Cancels the request</param>
 		/// <returns>The response parsed into the requested type</returns>
 		public static async Task<TResponse> PostAsync<TResponse, TRequest>(this HttpClient client, string url, TRequest request, CancellationToken cancellationToken)
-<<<<<<< HEAD
-=======
 		{
 			using (HttpResponseMessage response = await PostAsync(client, url, request, cancellationToken))
 			{
@@ -102,16 +87,11 @@
 
 		/// <inheritdoc cref="PostAsync{TRequest}(HttpClient, String, TRequest, CancellationToken)"/>
 		public static async Task<TResponse> PostAsync<TResponse, TRequest>(this HttpClient client, Uri url, TRequest request, CancellationToken cancellationToken)
->>>>>>> 4af6daef
 		{
 			using (HttpResponseMessage response = await PostAsync(client, url, request, cancellationToken))
 			{
 				response.EnsureSuccessStatusCode();
-<<<<<<< HEAD
-				return await ParseJsonContent<TResponse>(response);
-=======
 				return await ParseJsonContent<TResponse>(response, cancellationToken);
->>>>>>> 4af6daef
 			}
 		}
 
@@ -121,14 +101,6 @@
 		/// <typeparam name="TRequest">The object type to post</typeparam>
 		/// <param name="client">The http client instance</param>
 		/// <param name="url">The url to post to</param>
-<<<<<<< HEAD
-		/// <param name="obj">The object to post</param>
-		/// <param name="cancellationToken">Cancels the request</param>
-		/// <returns>Response message</returns>
-		public static async Task<HttpResponseMessage> PutAsync<TRequest>(this HttpClient client, string url, TRequest obj, CancellationToken cancellationToken)
-		{
-			using HttpContent content = ToJsonContent(obj);
-=======
 		/// <param name="request">The object to post</param>
 		/// <param name="cancellationToken">Cancels the request</param>
 		/// <returns>Response message</returns>
@@ -142,7 +114,6 @@
 		public static async Task<HttpResponseMessage> PutAsync<TRequest>(this HttpClient client, Uri url, TRequest request, CancellationToken cancellationToken)
 		{
 			using HttpContent content = ToJsonContent(request);
->>>>>>> 4af6daef
 			return await client.PutAsync(url, content, cancellationToken);
 		}
 
@@ -157,8 +128,6 @@
 		/// <param name="cancellationToken">Cancels the request</param>
 		/// <returns>The response parsed into the requested type</returns>
 		public static async Task<TResponse> PutAsync<TResponse, TRequest>(this HttpClient client, string url, TRequest request, CancellationToken cancellationToken)
-<<<<<<< HEAD
-=======
 		{
 			using (HttpResponseMessage response = await PutAsync(client, url, request, cancellationToken))
 			{
@@ -169,16 +138,11 @@
 
 		/// <inheritdoc cref="PutAsync{TRequest}(HttpClient, String, TRequest, CancellationToken)"/>
 		public static async Task<TResponse> PutAsync<TResponse, TRequest>(this HttpClient client, Uri url, TRequest request, CancellationToken cancellationToken)
->>>>>>> 4af6daef
 		{
 			using (HttpResponseMessage response = await PutAsync(client, url, request, cancellationToken))
 			{
 				response.EnsureSuccessStatusCode();
-<<<<<<< HEAD
-				return await ParseJsonContent<TResponse>(response);
-=======
 				return await ParseJsonContent<TResponse>(response, cancellationToken);
->>>>>>> 4af6daef
 			}
 		}
 
@@ -198,18 +162,11 @@
 		/// </summary>
 		/// <typeparam name="T">Type of the object to parse</typeparam>
 		/// <param name="message">The message received</param>
-<<<<<<< HEAD
-		/// <returns>Parsed object instance</returns>
-		private static async Task<T> ParseJsonContent<T>(HttpResponseMessage message)
-		{
-			byte[] bytes = await message.Content.ReadAsByteArrayAsync();
-=======
 		/// <param name="cancellationToken">Cancellation token for the operation</param>
 		/// <returns>Parsed object instance</returns>
 		private static async Task<T> ParseJsonContent<T>(HttpResponseMessage message, CancellationToken cancellationToken)
 		{
 			byte[] bytes = await message.Content.ReadAsByteArrayAsync(cancellationToken);
->>>>>>> 4af6daef
 			return JsonSerializer.Deserialize<T>(bytes, new JsonSerializerOptions { PropertyNameCaseInsensitive = true })!;
 		}
 	}
