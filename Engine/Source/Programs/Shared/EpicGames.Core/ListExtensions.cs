// Copyright Epic Games, Inc. All Rights Reserved.

using System;
using System.Collections;
using System.Collections.Generic;
<<<<<<< HEAD
=======
using System.Linq;
>>>>>>> 4af6daef
using System.Threading.Tasks;

namespace EpicGames.Core
{
	/// <summary>
	/// Extension methods for lists
	/// </summary>s
	public static class ListExtensions
	{
		/// <summary>
		/// Wrapper around a list to implement <see cref="IReadOnlyList{T}"/>
		/// </summary>
		/// <typeparam name="T"></typeparam>
		class ReadOnlyList<T> : IReadOnlyList<T>
		{
			readonly IList<T> _inner;

			public ReadOnlyList(IList<T> inner) => _inner = inner;

			public T this[int index] => _inner[index];

			public int Count => _inner.Count;

			public IEnumerator<T> GetEnumerator() => _inner.GetEnumerator();

			IEnumerator IEnumerable.GetEnumerator() => _inner.GetEnumerator();
		}

		/// <summary>
		/// Create a read-only wrapper around a list
		/// </summary>
		/// <typeparam name="T"></typeparam>
		/// <param name="list"></param>
		/// <returns></returns>
		public static IReadOnlyList<T> AsReadOnly<T>(this IList<T> list) => new ReadOnlyList<T>(list);

		/// <summary>
		/// Sorts a list by a particular field
		/// </summary>
		/// <typeparam name="TElement">List element</typeparam>
		/// <typeparam name="TField">Field type to sort by</typeparam>
		/// <param name="list">List to sort</param>
		/// <param name="selector">Selects a field from the element</param>
		public static void SortBy<TElement, TField>(this List<TElement> list, Func<TElement, TField> selector)
		{
			IComparer<TField> defaultComparer = Comparer<TField>.Default;
			SortBy(list, selector, defaultComparer);
		}

		/// <summary>
		/// Sorts a list by a particular field
		/// </summary>
		/// <typeparam name="TElement">List element</typeparam>
		/// <typeparam name="TField">Field type to sort by</typeparam>
		/// <param name="list">List to sort</param>
		/// <param name="selector">Selects a field from the element</param>
		/// <param name="comparer">Comparer for fields</param>
		public static void SortBy<TElement, TField>(this List<TElement> list, Func<TElement, TField> selector, IComparer<TField> comparer)
		{
			list.Sort((x, y) => comparer.Compare(selector(x), selector(y)));
		}

		/// <summary>
<<<<<<< HEAD
=======
		/// Add all arguments to the list
		/// </summary>
		/// <typeparam name="TElement">List element</typeparam>
		/// <param name="list">List to add to</param>
		/// <param name="arguments">Arguments to add to list</param>
		public static void AddAll<TElement>(this List<TElement> list, params TElement[] arguments)
		{
			list.AddRange(arguments.AsEnumerable());
		}

		/// <summary>
>>>>>>> 4af6daef
		/// Convert all elements of a list to a base type
		/// </summary>
		/// <typeparam name="TInput">Input element type</typeparam>
		/// <typeparam name="TOutput">Output element type</typeparam>
		/// <param name="input">List to convert</param>
		/// <returns>Converted list</returns>
		public static List<TOutput> ConvertAll<TInput, TOutput>(this List<TInput> input) where TInput : TOutput
		{
			List<TOutput> output = new List<TOutput>(input.Count);
			foreach (TInput inputItem in input)
			{
				output.Add(inputItem);
			}
			return output;
		}

		/// <summary>
		/// Convert all elements of a list to a base type
		/// </summary>
		/// <typeparam name="TInput">Input element type</typeparam>
		/// <typeparam name="TOutput">Output element type</typeparam>
		/// <param name="input">List to convert</param>
		/// <returns>Converted list</returns>
		public static async Task<List<TOutput>> ConvertAllAsync<TInput, TOutput>(this Task<List<TInput>> input) where TInput : TOutput
		{
			return ConvertAll<TInput, TOutput>(await input);
		}

		/// <summary>
		/// Convert all elements of a list to a base type
		/// </summary>
		/// <typeparam name="TInput">Input element type</typeparam>
		/// <typeparam name="TOutput">Output element type</typeparam>
		/// <param name="input">List to convert</param>
		/// <param name="converter">Converter for elements</param>
		/// <returns>Converted list</returns>
		public static async Task<List<TOutput>> ConvertAllAsync<TInput, TOutput>(this Task<List<TInput>> input, Converter<TInput, TOutput> converter)
		{
			return (await input).ConvertAll(converter);
		}
	}
}<|MERGE_RESOLUTION|>--- conflicted
+++ resolved
@@ -3,10 +3,7 @@
 using System;
 using System.Collections;
 using System.Collections.Generic;
-<<<<<<< HEAD
-=======
 using System.Linq;
->>>>>>> 4af6daef
 using System.Threading.Tasks;
 
 namespace EpicGames.Core
@@ -70,8 +67,6 @@
 		}
 
 		/// <summary>
-<<<<<<< HEAD
-=======
 		/// Add all arguments to the list
 		/// </summary>
 		/// <typeparam name="TElement">List element</typeparam>
@@ -83,7 +78,6 @@
 		}
 
 		/// <summary>
->>>>>>> 4af6daef
 		/// Convert all elements of a list to a base type
 		/// </summary>
 		/// <typeparam name="TInput">Input element type</typeparam>
