// Copyright Epic Games, Inc. All Rights Reserved.

using System;
using System.Collections;
using System.Collections.Generic;
using System.ComponentModel;
using System.Diagnostics;
using System.Diagnostics.CodeAnalysis;
using System.Linq;
using System.Reflection;
using System.Text;
using Microsoft.Extensions.Logging;

#pragma warning disable CA1710 // Identifiers should have correct suffix

namespace EpicGames.Core
{
	/// <summary>
	/// Helper class to visualize an argument list
	/// </summary>
	class CommandLineArgumentListView
	{
		/// <summary>
		/// The list of arguments
		/// </summary>
		[DebuggerBrowsable(DebuggerBrowsableState.RootHidden)]
		public string[] Arguments { get; }

		/// <summary>
		/// Constructor
		/// </summary>
		/// <param name="argumentList">The argument list to proxy</param>
		public CommandLineArgumentListView(CommandLineArguments argumentList)
		{
			Arguments = argumentList.GetRawArray();
		}
	}

	/// <summary>
	/// Exception thrown for invalid command line arguments
	/// </summary>
	public class CommandLineArgumentException : Exception
	{
		/// <summary>
		/// Constructor
		/// </summary>
		/// <param name="message">Message to display for this exception</param>
		public CommandLineArgumentException(string message)
			: base(message)
		{
		}

		/// <summary>
		/// Constructor
		/// </summary>
		/// <param name="message">Message to display for this exception</param>
		/// <param name="innerException">The inner exception</param>
		public CommandLineArgumentException(string message, Exception innerException)
			: base(message, innerException)
		{
		}

		/// <summary>
		/// Converts this exception to a string
		/// </summary>
		/// <returns>Exception message</returns>
		public override string ToString()
		{
			return Message;
		}
	}

	/// <summary>
	/// Stores a list of command line arguments, allowing efficient ad-hoc queries of particular options (eg. "-Flag") and retreival of typed values (eg. "-Foo=Bar"), as
	/// well as attribute-driven application to fields with the [CommandLine] attribute applied.
	/// 
	/// Also tracks which arguments have been retrieved, allowing the display of diagnostic messages for invalid arguments.
	/// </summary>
	[DebuggerDisplay("Count = {Count}")]
	[DebuggerTypeProxy(typeof(CommandLineArgumentListView))]
	public class CommandLineArguments : IReadOnlyList<string>, IReadOnlyCollection<string>, IEnumerable<string>, IEnumerable
	{
		/// <summary>
		/// Information about a property or field that can receive an argument
		/// </summary>
		class ArgumentTarget
		{
			public MemberInfo Member { get; }
			public Type ValueType { get; }
			public Action<object?, object?> SetValue { get; }
			public Func<object?, object?> GetValue { get; }
			public CommandLineAttribute[] Attributes { get; }

			public ArgumentTarget(MemberInfo member, Type valueType, Action<object?, object?> setValue, Func<object?, object?> getValue, CommandLineAttribute[] attributes)
			{
				Member = member;
				ValueType = valueType;
				SetValue = setValue;
				GetValue = getValue;
				Attributes = attributes;
			}
		}

		/// <summary>
		/// The raw array of arguments
		/// </summary>
		readonly string[] _arguments;

		/// <summary>
		/// Bitmask indicating which arguments are flags rather than values
		/// </summary>
		readonly BitArray _flagArguments;

		/// <summary>
		/// Bitmask indicating which arguments have been used, via calls to GetOption(), GetValues() etc...
		/// </summary>
		readonly BitArray _usedArguments;

		/// <summary>
		/// Dictionary of argument names (or prefixes, in the case of "-Foo=" style arguments) to their index into the arguments array.
		/// </summary>
		readonly Dictionary<string, int> _argumentToFirstIndex;

		/// <summary>
		/// For each argument which is seen more than once, keeps a list of indices for the second and subsequent arguments.
		/// </summary>
		readonly int[] _nextArgumentIndex;

		/// <summary>
		/// List of positional arguments
		/// </summary>
		readonly List<int> _positionalArgumentIndices = new List<int>();

		/// <summary>
		/// Array of characters that separate argument names from values
		/// </summary>
		static readonly char[] s_valueSeparators = { '=', ':' };

		/// <summary>
		/// Constructor
		/// </summary>
		/// <param name="arguments">The raw list of arguments</param>
		public CommandLineArguments(string[] arguments)
		{
			_arguments = arguments;
			_flagArguments = new BitArray(arguments.Length);
			_usedArguments = new BitArray(arguments.Length);

			// Clear the linked list of identical arguments
			_nextArgumentIndex = new int[arguments.Length];
			for(int idx = 0; idx < arguments.Length; idx++)
			{
				_nextArgumentIndex[idx] = -1;
			}

			// Temporarily store the index of the last matching argument
			int[] lastArgumentIndex = new int[arguments.Length];

			// Parse the argument array and build a lookup
			_argumentToFirstIndex = new Dictionary<string, int>(arguments.Length, StringComparer.OrdinalIgnoreCase);
			for(int idx = 0; idx < arguments.Length; idx++)
			{
				if (arguments[idx].Equals("--", StringComparison.Ordinal))
				{
					// End of option arguments
					MarkAsUsed(idx++);
					for (; idx < arguments.Length; idx++)
					{
						_positionalArgumentIndices.Add(idx);
					}
					break;
				}
				else if (arguments[idx].StartsWith("-", StringComparison.Ordinal))
				{
					// Option argument
					int separatorIdx = arguments[idx].IndexOfAny(s_valueSeparators);
					if (separatorIdx == -1)
					{
						// Ignore duplicate -Option flags; they are harmless.
						if (_argumentToFirstIndex.ContainsKey(arguments[idx]))
						{
							_usedArguments.Set(idx, true);
						}
						else
						{
							_argumentToFirstIndex.Add(arguments[idx], idx);
						}

						// Mark this argument as a flag
						_flagArguments.Set(idx, true);
					}
					else
					{
						// Just take the part up to and including the separator character
						string prefix = arguments[idx].Substring(0, separatorIdx + 1);

						// Add the prefix to the argument lookup, or update the appropriate matching argument list if it's been seen before
						int existingArgumentIndex;
						if (_argumentToFirstIndex.TryGetValue(prefix, out existingArgumentIndex))
						{
							_nextArgumentIndex[lastArgumentIndex[existingArgumentIndex]] = idx;
							lastArgumentIndex[existingArgumentIndex] = idx;
						}
						else
						{
							_argumentToFirstIndex.Add(prefix, idx);
							lastArgumentIndex[idx] = idx;
						}
					}
				}
				else
				{
					// Positional argument
					_positionalArgumentIndices.Add(idx);
				}
			}
		}

		/// <summary>
		/// The number of arguments in this list
		/// </summary>
		public int Count => _arguments.Length;

		/// <summary>
		/// Access an argument by index
		/// </summary>
		/// <param name="index">Index of the argument</param>
		/// <returns>The argument at the given index</returns>
		public string this[int index] => _arguments[index];

		/// <summary>
		/// Determines if an argument has been used
		/// </summary>
		/// <param name="index">Index of the argument</param>
		/// <returns>True if the argument has been used, false otherwise</returns>
		public bool HasBeenUsed(int index)
		{
			return _usedArguments.Get(index);
		}

		/// <summary>
		/// Marks an argument as having been used
		/// </summary>
		/// <param name="index">Index of the argument to mark as used</param>
		public void MarkAsUsed(int index)
		{
			_usedArguments.Set(index, true);
		}

		/// <summary>
		/// Marks an argument as not having been used
		/// </summary>
		/// <param name="index">Index of the argument to mark as being unused</param>
		public void MarkAsUnused(int index)
		{
			_usedArguments.Set(index, false);
		}

		/// <summary>
		/// Checks if the given option (eg. "-Foo") was specified on the command line.
		/// </summary>
		/// <param name="option">The option to look for</param>
		/// <returns>True if the option was found, false otherwise.</returns>
		public bool HasOption(string option)
		{
			int index;
			if(_argumentToFirstIndex.TryGetValue(option, out index))
			{
				_usedArguments.Set(index, true);
				return true;
			}
			return false;
		}

		/// <summary>
		/// Checks for an argument prefixed with the given string is present.
		/// </summary>
		/// <param name="prefix">The argument prefix (eg. "-Foo="). Must end with an '=' character.</param>
		/// <returns>True if an argument with the given prefix was specified</returns>
		public bool HasValue(string prefix)
		{
			CheckValidPrefix(prefix);
			return _argumentToFirstIndex.ContainsKey(prefix);
		}

		/// <summary>
		/// Gets the positional argument at the given index
		/// </summary>
		/// <returns>Number of positional arguments</returns>
		public int GetPositionalArgumentCount()
		{
			return _positionalArgumentIndices.Count;
		}

		/// <summary>
		/// Gets the index of the numbered positional argument
		/// </summary>
		/// <param name="num">Number of the positional argument</param>
		/// <returns>Index of the positional argument</returns>
		public int GetPositionalArgumentIndex(int num)
		{
			return _positionalArgumentIndices[num];
		}

		/// <summary>
		/// Attempts to read the next unused positional argument
		/// </summary>
		/// <param name="argument">Receives the argument that was read, on success</param>
		/// <returns>True if an argument was read</returns>
		public bool TryGetPositionalArgument([NotNullWhen(true)] out string? argument)
		{
			for (int idx = 0; idx < _positionalArgumentIndices.Count; idx++)
			{
				int index = _positionalArgumentIndices[idx];
				if (!HasBeenUsed(index))
				{
					MarkAsUsed(index);
					argument = _arguments[index];
					return true;
				}
			}

			argument = null;
			return false;
		}

		/// <summary>
		/// Returns all the positional arguments, and marks them as used
		/// </summary>
		/// <returns>Array of positional arguments</returns>
		public string[] GetPositionalArguments()
		{
			string[] positionalArguments = new string[_positionalArgumentIndices.Count];
			for (int idx = 0; idx < positionalArguments.Length; idx++)
			{
				int index = _positionalArgumentIndices[idx];
				MarkAsUsed(index);
				positionalArguments[idx] = _arguments[index];
			}
			return positionalArguments;
		}

		/// <summary>
		/// Gets the value specified by an argument with the given prefix. Throws an exception if the argument was not specified.
		/// </summary>
		/// <param name="prefix">The argument prefix (eg. "-Foo="). Must end with an '=' character.</param>
		/// <returns>Value of the argument</returns>
		public string GetString(string prefix)
		{
			string? value;
			if(!TryGetValue(prefix, out value))
			{
				throw new CommandLineArgumentException(String.Format("Missing '{0}...' argument", prefix));
			}
			return value;
		}

		/// <summary>
		/// Gets the value specified by an argument with the given prefix. Throws an exception if the argument was not specified.
		/// </summary>
		/// <param name="prefix">The argument prefix (eg. "-Foo="). Must end with an '=' character.</param>
		/// <returns>Value of the argument</returns>
		public int GetInteger(string prefix)
		{
			int value;
			if(!TryGetValue(prefix, out value))
			{
				throw new CommandLineArgumentException(String.Format("Missing '{0}...' argument", prefix));
			}
			return value;
		}

		/// <summary>
		/// Gets the value specified by an argument with the given prefix. Throws an exception if the argument was not specified.
		/// </summary>
		/// <param name="prefix">The argument prefix (eg. "-Foo="). Must end with an '=' character.</param>
		/// <returns>Value of the argument</returns>
		public FileReference GetFileReference(string prefix)
		{
			FileReference? value;
			if(!TryGetValue(prefix, out value))
			{
				throw new CommandLineArgumentException(String.Format("Missing '{0}...' argument", prefix));
			}
			return value;
		}

		/// <summary>
		/// Gets the value specified by an argument with the given prefix. Throws an exception if the argument was not specified.
		/// </summary>
		/// <param name="prefix">The argument prefix (eg. "-Foo="). Must end with an '=' character.</param>
		/// <returns>Value of the argument</returns>
		public DirectoryReference GetDirectoryReference(string prefix)
		{
			DirectoryReference? value;
			if(!TryGetValue(prefix, out value))
			{
				throw new CommandLineArgumentException(String.Format("Missing '{0}...' argument", prefix));
			}
			return value;
		}

		/// <summary>
		/// Gets the value specified by an argument with the given prefix. Throws an exception if the argument was not specified.
		/// </summary>
		/// <param name="prefix">The argument prefix (eg. "-Foo="). Must end with an '=' character.</param>
		/// <returns>Value of the argument</returns>
		public T GetEnum<T>(string prefix) where T : struct
		{
			T value;
			if(!TryGetValue(prefix, out value))
			{
				throw new CommandLineArgumentException(String.Format("Missing '{0}...' argument", prefix));
			}
			return value;
		}

		/// <summary>
		/// Gets the value specified by an argument with the given prefix, or a default value.
		/// </summary>
		/// <param name="prefix">The argument prefix (eg. "-Foo="). Must end with an '=' character.</param>
		/// <param name="defaultValue">Default value for the argument</param>
		/// <returns>Value of the argument</returns>
		[return: NotNullIfNotNull("defaultValue")]
		public string? GetStringOrDefault(string prefix, string? defaultValue)
		{
			string? value;
			if(!TryGetValue(prefix, out value))
			{
				value = defaultValue;
			}
			return value;
		}

		/// <summary>
		/// Gets the value specified by an argument with the given prefix, or a default value.
		/// </summary>
		/// <param name="prefix">The argument prefix (eg. "-Foo="). Must end with an '=' character.</param>
		/// <param name="defaultValue">Default value for the argument</param>
		/// <returns>Value of the argument</returns>
		public int GetIntegerOrDefault(string prefix, int defaultValue)
		{
			int value;
			if(!TryGetValue(prefix, out value))
			{
				value = defaultValue;
			}
			return value;
		}

		/// <summary>
		/// Gets the value specified by an argument with the given prefix, or a default value.
		/// </summary>
		/// <param name="prefix">The argument prefix (eg. "-Foo="). Must end with an '=' character.</param>
		/// <param name="defaultValue">Default value for the argument</param>
		/// <returns>Value of the argument</returns>
		[return: NotNullIfNotNull("defaultValue")]
		public FileReference? GetFileReferenceOrDefault(string prefix, FileReference? defaultValue)
		{
			FileReference? value;
			if(!TryGetValue(prefix, out value))
			{
				value = defaultValue;
			}
			return value;
		}

		/// <summary>
		/// Gets the value specified by an argument with the given prefix, or a default value.
		/// </summary>
		/// <param name="prefix">The argument prefix (eg. "-Foo="). Must end with an '=' character.</param>
		/// <param name="defaultValue">Default value for the argument</param>
		/// <returns>Value of the argument</returns>
		[return: NotNullIfNotNull("defaultValue")]
		public DirectoryReference? GetDirectoryReferenceOrDefault(string prefix, DirectoryReference? defaultValue)
		{
			DirectoryReference? value;
			if(!TryGetValue(prefix, out value))
			{
				value = defaultValue;
			}
			return value;
		}

		/// <summary>
		/// Gets the value specified by an argument with the given prefix, or a default value.
		/// </summary>
		/// <param name="prefix">The argument prefix (eg. "-Foo="). Must end with an '=' character.</param>
		/// <param name="defaultValue">Default value for the argument</param>
		/// <returns>Value of the argument</returns>
		public T GetEnumOrDefault<T>(string prefix, T defaultValue) where T : struct
		{
			T value;
			if(!TryGetValue(prefix, out value))
			{
				value = defaultValue;
			}
			return value;
		}

		/// <summary>
		/// Tries to gets the value specified by an argument with the given prefix.
		/// </summary>
		/// <param name="prefix">The argument prefix (eg. "-Foo="). Must end with an '=' character.</param>
		/// <param name="value">Value of the argument, if found</param>
		/// <returns>True if the argument was found (and Value was set), false otherwise.</returns>
		public bool TryGetValue(string prefix, [NotNullWhen(true)] out string? value)
		{
			CheckValidPrefix(prefix);

			int index;
			if(!_argumentToFirstIndex.TryGetValue(prefix, out index))
			{
				value = null;
				return false;
			}

			if(_nextArgumentIndex[index] != -1)
			{
				throw new CommandLineArgumentException(String.Format("Multiple {0}... arguments are specified", prefix));
			}

			_usedArguments.Set(index, true);
			value = _arguments[index].Substring(prefix.Length);
			return true;
		}

		/// <summary>
		/// Tries to gets the value specified by an argument with the given prefix.
		/// </summary>
		/// <param name="prefix">The argument prefix (eg. "-Foo="). Must end with an '=' character.</param>
		/// <param name="value">Value of the argument, if found</param>
		/// <returns>True if the argument was found (and Value was set), false otherwise.</returns>
		public bool TryGetValue(string prefix, out int value)
		{
			// Try to get the string value of this argument
			string? stringValue;
			if(!TryGetValue(prefix, out stringValue))
			{
				value = 0;
				return false;
			}

			// Try to parse it. If it fails, throw an exception.
			try
			{
				value = Int32.Parse(stringValue);
				return true;
			}
			catch(Exception ex)
			{
				throw new CommandLineArgumentException(String.Format("The argument '{0}{1}' does not specify a valid integer", prefix, stringValue), ex);
			}
		}

		/// <summary>
		/// Tries to gets the value specified by an argument with the given prefix.
		/// </summary>
		/// <param name="prefix">The argument prefix (eg. "-Foo="). Must end with an '=' character.</param>
		/// <param name="value">Value of the argument, if found</param>
		/// <returns>True if the argument was found (and Value was set), false otherwise.</returns>
		public bool TryGetValue(string prefix, [NotNullWhen(true)] out FileReference? value)
		{
			// Try to get the string value of this argument
			string? stringValue;
			if(!TryGetValue(prefix, out stringValue))
			{
				value = null;
				return false;
			}

			// Try to parse it. If it fails, throw an exception.
			try
			{
				value = new FileReference(stringValue);
				return true;
			}
			catch(Exception ex)
			{
				throw new CommandLineArgumentException(String.Format("The argument '{0}{1}' does not specify a valid file name", prefix, stringValue), ex);
			}
		}

		/// <summary>
		/// Tries to gets the value specified by an argument with the given prefix.
		/// </summary>
		/// <param name="prefix">The argument prefix (eg. "-Foo="). Must end with an '=' character.</param>
		/// <param name="value">Value of the argument, if found</param>
		/// <returns>True if the argument was found (and Value was set), false otherwise.</returns>
		public bool TryGetValue(string prefix, [NotNullWhen(true)] out DirectoryReference? value)
		{
			// Try to get the string value of this argument
			string? stringValue;
			if(!TryGetValue(prefix, out stringValue))
			{
				value = null;
				return false;
			}

			// Try to parse it. If it fails, throw an exception.
			try
			{
				value = new DirectoryReference(stringValue);
				return true;
			}
			catch(Exception ex)
			{
				throw new CommandLineArgumentException(String.Format("The argument '{0}{1}' does not specify a valid directory name", prefix, stringValue), ex);
			}
		}

		/// <summary>
		/// Tries to gets the value specified by an argument with the given prefix.
		/// </summary>
		/// <param name="prefix">The argument prefix (eg. "-Foo="). Must end with an '=' character.</param>
		/// <param name="value">Value of the argument, if found</param>
		/// <returns>True if the argument was found (and Value was set), false otherwise.</returns>
		public bool TryGetValue<T>(string prefix, out T value) where T : struct
		{
			// Try to get the string value of this argument
			string? stringValue;
			if(!TryGetValue(prefix, out stringValue))
			{
				value = new T();
				return false;
			}

			// Try to parse it. If it fails, throw an exception.
			try
			{
				value = (T)Enum.Parse(typeof(T), stringValue, true);
				return true;
			}
			catch(Exception ex)
			{
				throw new CommandLineArgumentException(String.Format("The argument '{0}{1}' does not specify a valid {2}", prefix, stringValue, typeof(T).Name), ex);
			}
		}

		/// <summary>
		/// Returns all arguments with the given prefix.
		/// </summary>
		/// <param name="prefix">The argument prefix (eg. "-Foo="). Must end with an '=' character.</param>
		/// <returns>Sequence of values for the given prefix.</returns>
		public IEnumerable<string> GetValues(string prefix)
		{
			CheckValidPrefix(prefix);

			int index;
			if(_argumentToFirstIndex.TryGetValue(prefix, out index))
			{
				for(; index != -1; index = _nextArgumentIndex[index])
				{
					_usedArguments.Set(index, true);
					yield return _arguments[index].Substring(prefix.Length);
				}
			}
		}

		/// <summary>
		/// Returns all arguments with the given prefix, allowing multiple arguments to be specified in a single argument with a separator character.
		/// </summary>
		/// <param name="prefix">The argument prefix (eg. "-Foo="). Must end with an '=' character.</param>
		/// <param name="separator">The separator character (eg. '+')</param>
		/// <returns>Sequence of values for the given prefix.</returns>
		public IEnumerable<string> GetValues(string prefix, char separator)
		{
			foreach(string value in GetValues(prefix))
			{
				foreach(string splitValue in value.Split(separator))
				{
					yield return splitValue;
				}
			}
		}

		/// <summary>
		/// Gets the prefix for a particular argument
		/// </summary>
		/// <param name="target">The target hosting the attribute</param>
		/// <param name="attribute">The attribute instance</param>
		/// <returns>Prefix for this argument</returns>
		private static string GetArgumentPrefix(ArgumentTarget target, CommandLineAttribute attribute)
		{
			// Get the inner field type, unwrapping nullable types
			Type valueType = target.ValueType;
			if (valueType.IsGenericType && valueType.GetGenericTypeDefinition() == typeof(Nullable<>))
			{
				valueType = valueType.GetGenericArguments()[0];
			}

			string? prefix = attribute.Prefix;
			if (prefix == null)
			{
				if (valueType == typeof(bool))
				{
					prefix = String.Format("-{0}", target.Member.Name);
				}
				else
				{
					prefix = String.Format("-{0}=", target.Member.Name);
				}
			}
			else
			{
				if (valueType != typeof(bool) && attribute.Value == null && !prefix.EndsWith("=", StringComparison.Ordinal) && !prefix.EndsWith(":", StringComparison.Ordinal))
				{
					prefix += "=";
				}
			}
			return prefix;
		}

		/// <summary>
		/// Applies these arguments to fields with the [CommandLine] attribute in the given object.
		/// </summary>
		/// <param name="targetObject">The object to configure</param>
		public void ApplyTo(object targetObject)
		{
			ApplyTo(targetObject, Log.Logger);
		}

		/// <summary>
		/// Applies these arguments to fields with the [CommandLine] attribute in the given object.
		/// </summary>
		/// <param name="targetObject">The object to configure</param>
		/// <param name="logger">Sink for error/warning messages</param>
		public void ApplyTo(object targetObject, ILogger logger)
		{
			List<string> missingArguments = new List<string>();

			// Build a mapping from name to field and attribute for this object
			List<ArgumentTarget> targets = GetArgumentTargetsForType(targetObject.GetType());
			foreach (ArgumentTarget target in targets)
			{
				// If any attribute is required, keep track of it so we can include an error for it
				string? requiredPrefix = null;

				// Keep track of whether a value has already been assigned to this field
				string? assignedArgument = null;

				// Loop through all the attributes for different command line options that can modify it
				foreach(CommandLineAttribute attribute in target.Attributes)
				{
					// Get the appropriate prefix for this attribute
					string prefix = GetArgumentPrefix(target, attribute);

					// Get the value with the correct prefix
					int firstIndex;
					if(_argumentToFirstIndex.TryGetValue(prefix, out firstIndex))
					{
						for(int index = firstIndex; index != -1; index = _nextArgumentIndex[index])
						{
							// Get the argument text
							string argument = _arguments[index];

							// Get the text for this value
							string valueText;
							if(attribute.Value != null)
							{
								valueText = attribute.Value;
							}
							else if(_flagArguments.Get(index))
							{
								valueText = "true";
							}
							else
							{
								valueText = argument.Substring(prefix.Length);
							}

							// Apply the value to the field
							if(attribute.ListSeparator == 0)
							{
								if(ApplyArgument(targetObject, target, argument, valueText, assignedArgument, logger))
								{
									assignedArgument = argument;
								}
							}
							else
							{
								foreach(string itemValueText in valueText.Split(attribute.ListSeparator))
								{
									if(ApplyArgument(targetObject, target, argument, itemValueText, assignedArgument, logger))
									{
										assignedArgument = argument;
									}
								}
							}

							// Mark this argument as used
							if (attribute.MarkUsed)
							{
								_usedArguments.Set(index, true);
							}
						}
					}

					// If this attribute is marked as required, keep track of it so we can warn if the field is not assigned to
					if(attribute.Required && requiredPrefix == null)
					{
						requiredPrefix = prefix;
					}
				}

				// Make sure that this field has been assigned to
				if(assignedArgument == null && requiredPrefix != null)
				{
					missingArguments.Add(requiredPrefix);
				}
			}

			// If any arguments were missing, print an error about them
			if(missingArguments.Count > 0)
			{
				if(missingArguments.Count == 1)
				{
					throw new CommandLineArgumentException(String.Format("Missing {0} argument", missingArguments[0].Replace("=", "=...", StringComparison.Ordinal)));
				}
				else
				{
					throw new CommandLineArgumentException(String.Format("Missing {0} arguments", StringUtils.FormatList(missingArguments.Select(x => x.Replace("=", "=...", StringComparison.Ordinal)))));
				}
			}
		}

		/// <summary>
		/// Applies these arguments to fields with the [CommandLine] attribute in the given object.
		/// </summary>
		/// <param name="logger">Sink for error/warning messages</param>
		public T ApplyTo<T>(ILogger logger) where T : new()
		{
			T obj = new T();
			ApplyTo(obj, logger);
			return obj;
		}

		static List<ArgumentTarget> GetArgumentTargetsForType(Type? targetType)
		{
			List<ArgumentTarget> targets = new List<ArgumentTarget>();
			while (targetType != null && targetType != typeof(object))
			{
				foreach (FieldInfo fieldInfo in targetType.GetFields(BindingFlags.Instance | BindingFlags.GetField | BindingFlags.Public | BindingFlags.NonPublic | BindingFlags.DeclaredOnly))
				{
					IEnumerable<CommandLineAttribute> attributes = fieldInfo.GetCustomAttributes<CommandLineAttribute>();
					if (attributes.Any())
					{
						targets.Add(new ArgumentTarget(fieldInfo, fieldInfo.FieldType, fieldInfo.SetValue, fieldInfo.GetValue, attributes.ToArray()));
					}
				}
				foreach (PropertyInfo propertyInfo in targetType.GetProperties(BindingFlags.Instance | BindingFlags.GetProperty | BindingFlags.Public | BindingFlags.NonPublic | BindingFlags.DeclaredOnly))
				{
					IEnumerable<CommandLineAttribute> attributes = propertyInfo.GetCustomAttributes<CommandLineAttribute>();
					if (attributes.Any())
					{
						targets.Add(new ArgumentTarget(propertyInfo, propertyInfo.PropertyType, propertyInfo.SetValue, propertyInfo.GetValue, attributes.ToArray()));
					}
				}
				targetType = targetType.BaseType;
			}
			return targets;
		}

		/// <summary>
		/// Gets help text for the arguments of a given type
		/// </summary>
		/// <param name="type">The type to find parameters for</param>
		/// <returns>List of parameters</returns>
		public static List<KeyValuePair<string, string>> GetParameters(Type type)
		{
			List<KeyValuePair<string, string>> parameters = new List<KeyValuePair<string, string>>();

			List<ArgumentTarget> targets = GetArgumentTargetsForType(type);
			foreach (ArgumentTarget target in targets)
			{
				StringBuilder descriptionBuilder = new StringBuilder();
				foreach (DescriptionAttribute attribute in target.Member.GetCustomAttributes<DescriptionAttribute>())
				{
					if(descriptionBuilder.Length > 0)
					{
						descriptionBuilder.Append('\n');
					}
					descriptionBuilder.Append(attribute.Description);
				}

				string description = descriptionBuilder.ToString();
				if (description.Length == 0)
				{
					description = "No description available.";
				}

				foreach (CommandLineAttribute attribute in target.Attributes)
				{
					string prefix = GetArgumentPrefix(target, attribute);
					if(prefix.EndsWith("=", StringComparison.Ordinal))
					{
						prefix += "...";
					}
					parameters.Add(new KeyValuePair<string, string>(prefix, description));
				}
			}
			return parameters;
		}

		/// <summary>
		/// Quotes a command line argument, if necessary
		/// </summary>
		/// <param name="argument">The argument that may need quoting</param>
		/// <returns>Argument which is safe to pass on the command line</returns>
		public static string Quote(string argument)
		{
			// See if the entire string is quoted correctly
			bool bInQuotes = false;
			for (int idx = 0;;idx++)
			{
				if (idx == argument.Length)
				{
					return argument;
				}
				else if (argument[idx] == '\"')
				{
					bInQuotes ^= true;
				}
				else if (argument[idx] == ' ')
				{
					break;
				}
			}

			// Try to insert a quote after the argument string
			if (argument[0] == '-')
			{
				for(int idx = 1; idx < argument.Length && argument[idx] != ' '; idx++)
				{
					if (argument[idx] == '=')
					{
						return String.Format("{0}=\"{1}\"", argument.Substring(0, idx), argument.Substring(idx + 1).Replace("\"", "\\\"", StringComparison.Ordinal));
					}
				}
			}

			// Quote the whole thing
			return "\"" + argument.Replace("\"", "\\\"", StringComparison.Ordinal) + "\"";
		}

		/// <summary>
		/// Joins the given arguments into a command line
		/// </summary>
		/// <param name="arguments">List of command line arguments</param>
		/// <returns>Joined command line</returns>
		public static string Join(IEnumerable<string> arguments)
		{
			StringBuilder result = new StringBuilder();
			foreach (string argument in arguments)
			{
				if(result.Length > 0)
				{
					result.Append(' ');
				}
				result.Append(Quote(argument));
			}
			return result.ToString();
		}

		/// <summary>
		/// Splits a command line into individual arguments
		/// </summary>
		/// <param name="commandLine">The command line text</param>
		/// <returns>Array of arguments</returns>
		public static string[] Split(string commandLine)
		{
			StringBuilder argument = new StringBuilder();

			List<string> arguments = new List<string>();
<<<<<<< HEAD
=======
			// First do a pass leaving all quotes in the arguments, they will be removed later
>>>>>>> 4af6daef
			for(int idx = 0; idx < commandLine.Length; idx++)
			{
				if(!Char.IsWhiteSpace(commandLine[idx]))
				{
					argument.Clear();
					for(bool bInQuotes = false; idx < commandLine.Length; idx++)
					{
<<<<<<< HEAD
						if(commandLine[idx] == '\"')
=======
						if (commandLine[idx] == '\"')
>>>>>>> 4af6daef
						{
							bInQuotes ^= true;
						}
						else if(!bInQuotes && Char.IsWhiteSpace(commandLine[idx]))
						{
							break;
						}
<<<<<<< HEAD
						else
						{
							argument.Append(commandLine[idx]);
						}
=======
						argument.Append(commandLine[idx]);
>>>>>>> 4af6daef
					}
					arguments.Add(argument.ToString());
				}
			}
<<<<<<< HEAD
=======

			// Remove quotes from arguments except where only the value is quoted in -Define (-Define:KEY="VALUE")
			for (int idx = 0; idx < arguments.Count; idx++)
			{
				string arg = arguments[idx];
				if (arg.StartsWith("-Define:", StringComparison.OrdinalIgnoreCase) && !arg.StartsWith("-Define:\"", StringComparison.OrdinalIgnoreCase))
				{
					continue;
				}
				arguments[idx] = arg.Replace("\"", "", StringComparison.OrdinalIgnoreCase);
			}
>>>>>>> 4af6daef
			return arguments.ToArray();
		}

		/// <summary>
		/// Appends the given arguments to the current argument list
		/// </summary>
		/// <param name="appendArguments">The arguments to add</param>
		/// <returns>New argument list</returns>
		public CommandLineArguments Append(IEnumerable<string> appendArguments)
		{
			CommandLineArguments newArguments = new CommandLineArguments(Enumerable.Concat(_arguments, appendArguments).ToArray());
			for(int idx = 0; idx < _arguments.Length; idx++)
			{
				if(HasBeenUsed(idx))
				{
					newArguments.MarkAsUsed(idx);
				}
			}
			return newArguments;
		}

		/// <summary>
		/// Retrieves all arguments with the given prefix, and returns the remaining a list of strings
		/// </summary>
		/// <param name="prefix">Prefix for the arguments to remove</param>
		/// <param name="values">Receives a list of values with the given prefix</param>
		/// <returns>New argument list</returns>
		public CommandLineArguments Remove(string prefix, out List<string> values)
		{
			values = new List<string>();

			// Split the arguments into the values array and an array of new arguments
			int[] newArgumentIndex = new int[_arguments.Length];
			List<string> newArgumentList = new List<string>(_arguments.Length);
			for(int idx = 0; idx < _arguments.Length; idx++)
			{
				string argument = _arguments[idx];
				if(argument.StartsWith(prefix, StringComparison.OrdinalIgnoreCase))
				{
					newArgumentIndex[idx] = -1;
					values.Add(argument.Substring(prefix.Length));
				}
				else
				{
					newArgumentIndex[idx] = newArgumentList.Count;
					newArgumentList.Add(argument);
				}
			}

			// Create the new argument list, and mark the same arguments as used
			CommandLineArguments newArguments = new CommandLineArguments(newArgumentList.ToArray());
			for(int idx = 0; idx < _arguments.Length; idx++)
			{
				if(HasBeenUsed(idx) && newArgumentIndex[idx] != -1)
				{
					newArguments.MarkAsUsed(newArgumentIndex[idx]);
				}
			}
			return newArguments;
		}

		/// <summary>
		/// Checks that there are no unused arguments (and warns if there are)
		/// </summary>
		public void CheckAllArgumentsUsed()
		{
			CheckAllArgumentsUsed(Log.Logger);
		}

		/// <summary>
		/// Checks that there are no unused arguments (and warns if there are)
		/// </summary>
		public void CheckAllArgumentsUsed(ILogger logger)
		{
			// Find all the unused arguments
			List<string> remainingArguments = new List<string>();
			for(int idx = 0; idx < _arguments.Length; idx++)
			{
				if(!_usedArguments[idx])
				{
					remainingArguments.Add(_arguments[idx]);
				}
			}

			// Output a warning
			if(remainingArguments.Count > 0)
			{
				if(remainingArguments.Count == 1)
				{
					logger.LogWarning("Invalid argument: {Argument}", remainingArguments[0]);
				}
				else
				{
					logger.LogWarning("Invalid arguments:\n{Arguments}", String.Join("\n", remainingArguments));
				}
			}
		}

		/// <summary>
		/// Checks to see if any arguments are used
		/// </summary>
		/// <returns></returns>
		public bool AreAnyArgumentsUsed()
		{
			return _usedArguments.Cast<bool>().Any(b => b);
		}

		/// <summary>
		/// Checks to see if any arguments are used
		/// </summary>
		/// <returns></returns>
		public IEnumerable<string> GetUnusedArguments()
		{
			for(int idx = 0; idx < _arguments.Length; idx++)
			{
				if (!_usedArguments[idx])
				{
					yield return _arguments[idx];
				}
			}
		}

		/// <summary>
		/// Count the number of value (non-flag) arguments on the command line
		/// </summary>
		/// <returns></returns>
		public int CountValueArguments()
		{
			return _flagArguments.Cast<bool>().Count(b => !b);
		}

		/// <summary>
		/// Checks that a given string is a valid argument prefix
		/// </summary>
		/// <param name="prefix">The prefix to check</param>
		private static void CheckValidPrefix(string prefix)
		{
			if(prefix.Length == 0)
			{
				throw new ArgumentException("Argument prefix cannot be empty.");
			}
			else if(prefix[0] != '-')
			{
				throw new ArgumentException("Argument prefix must begin with a hyphen.");
			}
			else if(!s_valueSeparators.Contains(prefix[^1]))
			{
				throw new ArgumentException(String.Format("Argument prefix must end with '{0}'", String.Join("' or '", s_valueSeparators)));
			}
		}

		/// <summary>
		/// Parses and assigns a value to a field
		/// </summary>
		/// <param name="targetObject">The target object to assign values to</param>
		/// <param name="target">The target to assign the value to</param>
		/// <param name="argumentText">The full argument text</param>
		/// <param name="valueText">Argument text</param>
		/// <param name="previousArgumentText">The previous text used to configure this field</param>
		/// <param name="logger">Logger for error/warning messages</param>
		/// <returns>True if the value was assigned to the field, false otherwise</returns>
		private static bool ApplyArgument(object targetObject, ArgumentTarget target, string argumentText, string valueText, string? previousArgumentText, ILogger logger)
		{
			Type valueType = target.ValueType;

			// Check if the field type implements ICollection<>. If so, we can take multiple values.
			Type? collectionType = null;
			foreach (Type interfaceType in valueType.GetInterfaces())
			{
				if (interfaceType.IsGenericType && interfaceType.GetGenericTypeDefinition() == typeof(ICollection<>))
				{
					valueType = interfaceType.GetGenericArguments()[0];
					collectionType = interfaceType;
					break;
				}
			}

			// Try to parse the value
			object? value;
			if(!TryParseValue(valueType, valueText, out value))
			{
				logger.LogWarning("Unable to parse value for argument '{Argument}'.", argumentText);
				return false;
			}

			// Try to assign values to the target field
			if (collectionType == null)
			{
				// Check if this field has already been assigned to. Output a warning if the previous value is in conflict with the new one.
				if(previousArgumentText != null)
				{
					object? previousValue = target.GetValue(targetObject);
					if(!Object.Equals(previousValue, value))
					{
						logger.LogWarning("Argument '{Argument}' conflicts with '{PrevArgument}'; ignoring.", argumentText, previousArgumentText);
					}
					return false;
				}

				// Set the value on the target object
				target.SetValue(targetObject, value);
				return true;
			}
			else
			{
				// Call the 'Add' method on the collection
				collectionType.InvokeMember("Add", BindingFlags.InvokeMethod, null, target.GetValue(targetObject), new object[] { value });
				return true;
			}
		}

		/// <summary>
		/// Attempts to parse the given string to a value
		/// </summary>
		/// <param name="fieldType">Type of the field to convert to</param>
		/// <param name="text">The value text</param>
		/// <param name="value">On success, contains the parsed object</param>
		/// <returns>True if the text could be parsed, false otherwise</returns>
		private static bool TryParseValue(Type fieldType, string text, [NotNullWhen(true)] out object? value)
		{
			if (fieldType.IsGenericType && fieldType.GetGenericTypeDefinition() == typeof(Nullable<>))
			{
				// Try to parse the inner type instead
				return TryParseValue(fieldType.GetGenericArguments()[0], text, out value);
			}
			else if (fieldType.IsEnum)
			{
				// Special handling for enums; parse the value ignoring case.
				try
				{
					value = Enum.Parse(fieldType, text, true);
					return true;
				}
				catch (ArgumentException)
				{
					value = null;
					return false;
				}
			}
			else if (fieldType == typeof(FileReference))
			{
				// Construct a file reference from the string
				try
				{
					value = new FileReference(text);
					return true;
				}
				catch
				{
					value = null;
					return false;
				}
			}
			else if (fieldType == typeof(DirectoryReference))
			{
				// Construct a file reference from the string
				try
				{
					value = new DirectoryReference(text);
					return true;
				}
				catch
				{
					value = null;
					return false;
				}
			}
			else if (fieldType == typeof(TimeSpan))
			{
				// Construct a time span form the string
				double floatValue;
				if (text.EndsWith("h", StringComparison.OrdinalIgnoreCase) && Double.TryParse(text.Substring(0, text.Length - 1), out floatValue))
				{
					value = TimeSpan.FromHours(floatValue);
					return true;
				}
				else if (text.EndsWith("m", StringComparison.OrdinalIgnoreCase) && Double.TryParse(text.Substring(0, text.Length - 1), out floatValue))
				{
					value = TimeSpan.FromMinutes(floatValue);
					return true;
				}
				else if (text.EndsWith("s", StringComparison.OrdinalIgnoreCase) && Double.TryParse(text.Substring(0, text.Length - 1), out floatValue))
				{
					value = TimeSpan.FromSeconds(floatValue);
					return true;
				}

				TimeSpan timeSpanValue;
				if (TimeSpan.TryParse(text, out timeSpanValue))
				{
					value = timeSpanValue;
					return true;
				}
				else
				{
					value = null;
					return false;
				}
			}
			else
			{
				// First check for a TypeConverter
				TypeConverter typeConverter = TypeDescriptor.GetConverter(fieldType);
				if (typeConverter.CanConvertFrom(typeof(string)))
				{
					value = typeConverter.ConvertFrom(text)!;
					return true;
				}

				// Otherwise let the framework convert between types
				try
				{
					value = Convert.ChangeType(text, fieldType);
					return true;
				}
				catch (InvalidCastException)
				{
					value = null;
					return false;
				}
			}
		}

		/// <summary>
		/// Obtains an enumerator for the argument list
		/// </summary>
		/// <returns>IEnumerator interface</returns>
		IEnumerator IEnumerable.GetEnumerator()
		{
			return _arguments.GetEnumerator();
		}

		/// <summary>
		/// Obtains an enumerator for the argument list
		/// </summary>
		/// <returns>Generic IEnumerator interface</returns>
		public IEnumerator<string> GetEnumerator()
		{
			return ((IEnumerable<string>)_arguments).GetEnumerator();
		}

		/// <summary>
		/// Gets the raw argument array
		/// </summary>
		/// <returns>Array of arguments</returns>
		public string[] GetRawArray()
		{
			return _arguments;
		}

		/// <summary>
		/// Takes a command line argument and adds quotes if necessary
		/// </summary>
		/// <param name="commandLine"></param>
		/// <param name="argument">The command line argument</param>
		/// <returns>The command line argument with quotes inserted to escape it if necessary</returns>
		public static void Append(StringBuilder commandLine, string argument)
		{
			if(commandLine.Length > 0)
			{
				commandLine.Append(' ');
			}

			int spaceIdx = argument.IndexOf(' ', StringComparison.Ordinal);
			if(spaceIdx == -1)
			{
				commandLine.Append(argument);
			}
			else
			{
				int equalsIdx = argument.IndexOf('=', StringComparison.Ordinal);
				if(equalsIdx == -1 || equalsIdx > spaceIdx)
				{
					commandLine.AppendFormat("\"{0}\"", argument);
				}
				else
				{
					commandLine.AppendFormat("{0}\"{1}\"", argument.Substring(0, equalsIdx + 1), argument.Substring(equalsIdx + 1));
				}
			}
		}

		/// <summary>
		/// Converts this string to 
		/// </summary>
		/// <returns></returns>
		public override string ToString()
		{
			StringBuilder result = new StringBuilder();
			foreach(string argument in _arguments)
			{
				Append(result, argument);
			}
			return result.ToString();
		}
	}
}<|MERGE_RESOLUTION|>--- conflicted
+++ resolved
@@ -972,10 +972,7 @@
 			StringBuilder argument = new StringBuilder();
 
 			List<string> arguments = new List<string>();
-<<<<<<< HEAD
-=======
 			// First do a pass leaving all quotes in the arguments, they will be removed later
->>>>>>> 4af6daef
 			for(int idx = 0; idx < commandLine.Length; idx++)
 			{
 				if(!Char.IsWhiteSpace(commandLine[idx]))
@@ -983,11 +980,7 @@
 					argument.Clear();
 					for(bool bInQuotes = false; idx < commandLine.Length; idx++)
 					{
-<<<<<<< HEAD
-						if(commandLine[idx] == '\"')
-=======
 						if (commandLine[idx] == '\"')
->>>>>>> 4af6daef
 						{
 							bInQuotes ^= true;
 						}
@@ -995,20 +988,11 @@
 						{
 							break;
 						}
-<<<<<<< HEAD
-						else
-						{
-							argument.Append(commandLine[idx]);
-						}
-=======
 						argument.Append(commandLine[idx]);
->>>>>>> 4af6daef
 					}
 					arguments.Add(argument.ToString());
 				}
 			}
-<<<<<<< HEAD
-=======
 
 			// Remove quotes from arguments except where only the value is quoted in -Define (-Define:KEY="VALUE")
 			for (int idx = 0; idx < arguments.Count; idx++)
@@ -1020,7 +1004,6 @@
 				}
 				arguments[idx] = arg.Replace("\"", "", StringComparison.OrdinalIgnoreCase);
 			}
->>>>>>> 4af6daef
 			return arguments.ToArray();
 		}
 
