--- conflicted
+++ resolved
@@ -1,7 +1,6 @@
 // Copyright Epic Games, Inc. All Rights Reserved.
 
 using System;
-using System.Buffers;
 using System.Collections.Generic;
 using System.Diagnostics;
 using System.IO;
@@ -138,10 +137,6 @@
 
 		/// <summary>
 		/// When true, warnings and errors will have a WARNING: or ERROR: prefix, respectively.
-<<<<<<< HEAD
-		/// </summary>
-		public static bool IncludeSeverityPrefix { get; set; } = true;
-=======
 		/// </summary>
 		public static bool IncludeSeverityPrefix { get; set; } = true;
 
@@ -158,72 +153,10 @@
 			get => DefaultLogger.ColorConsoleOutput;
 			set => DefaultLogger.ColorConsoleOutput = value;
 		}
->>>>>>> 4af6daef
 
 		/// <summary>
 		/// When true, a timestamp will be written to the log file when the first listener is added
 		/// </summary>
-<<<<<<< HEAD
-		public static bool IncludeProgramNameWithSeverityPrefix { get; set; }
-
-		/// <summary>
-		/// When true, will detect warnings and errors and set the console output color to yellow and red.
-		/// </summary>
-		public static bool ColorConsoleOutput
-		{
-			get => DefaultLogger.ColorConsoleOutput;
-			set => DefaultLogger.ColorConsoleOutput = value;
-		}
-
-		/// <summary>
-		/// When true, a timestamp will be written to the log file when the first listener is added
-		/// </summary>
-		public static bool IncludeStartingTimestamp
-		{
-			get => DefaultLogger.IncludeStartingTimestamp;
-			set => DefaultLogger.IncludeStartingTimestamp = value;
-		}
-
-		/// <summary>
-		/// When true, create a backup of any log file that would be overwritten by a new log
-		/// Log.txt will be backed up with its UTC creation time in the name e.g.
-		/// Log-backup-2021.10.29-19.53.17.txt
-		/// </summary>
-		public static bool BackupLogFiles { get; set; } = true;
-		
-		/// <summary>
-		/// The number of backups to be preserved - when there are more than this, the oldest backups will be deleted.
-		/// Backups will not be deleted if BackupLogFiles is false.
-		/// </summary>
-		public static int LogFileBackupCount { get; set; } = 10;
-		
-		/// <summary>
-		/// Path to the log file being written to. May be null.
-		/// </summary>
-		public static FileReference? OutputFile => DefaultLogger?.OutputFile;
-
-		/// <summary>
-		/// A collection of strings that have been already written once
-		/// </summary>
-		private static readonly HashSet<string> s_writeOnceSet = new HashSet<string>();
-
-		/// <summary>
-		/// Overrides the logger used for formatting output, after event parsing
-		/// </summary>
-		/// <param name="logger"></param>
-		public static void SetInnerLogger(ILogger logger)
-		{
-			LegacyLogger.SetInnerLogger(logger);
-		}
-
-		/// <summary>
-		/// Flush the current log output
-		/// </summary>
-		/// <returns></returns>
-		public static async Task FlushAsync()
-		{
-			await DefaultLogger.FlushAsync();
-=======
 		public static bool IncludeStartingTimestamp
 		{
 			get => DefaultLogger.IncludeStartingTimestamp;
@@ -321,7 +254,6 @@
 			}
 
 			FileReference.Move(outputFile, backupFile);
->>>>>>> 4af6daef
 		}
 
 		/// <summary>
@@ -334,57 +266,9 @@
 		/// <returns>The created trace listener</returns>
 		public static void AddFileWriter(string name, FileReference outputFile)
 		{
-<<<<<<< HEAD
-			Log.TraceInformation($"Log file: {outputFile}");
-
-			if (Log.BackupLogFiles && FileReference.Exists(outputFile))
-			{
-				// before creating a new backup, cap the number of existing files
-				string filenameWithoutExtension = outputFile.GetFileNameWithoutExtension();
-				string extension = outputFile.GetExtension();
-
-				Regex backupForm =
-					new Regex(filenameWithoutExtension + @"-backup-\d\d\d\d\.\d\d\.\d\d-\d\d\.\d\d\.\d\d" + extension);
-
-				foreach (FileReference oldBackup in DirectoryReference
-					.EnumerateFiles(outputFile.Directory)
-					// find files that match the way that we name backup files
-					.Where(x => backupForm.IsMatch(x.GetFileName()))
-					// sort them from newest to oldest
-					.OrderByDescending(x => x.GetFileName())
-					// skip the newest ones that are to be kept; -1 because we're about to create another backup.
-					.Skip(Log.LogFileBackupCount - 1))
-				{
-					Log.TraceLog($"Deleting old log file: {oldBackup}");
-					FileReference.Delete(oldBackup);
-				}
-
-				// Ensure that the backup gets a unique name, in the extremely unlikely case that UBT was run twice during
-				// the same second.
-				DateTime fileTime = File.GetCreationTimeUtc(outputFile.FullName);
-
-				FileReference backupFile;
-				for (; ; )
-				{
-					string timestamp = $"{fileTime:yyyy.MM.dd-HH.mm.ss}";
-					backupFile = FileReference.Combine(outputFile.Directory,
-						$"{filenameWithoutExtension}-backup-{timestamp}{extension}");
-					if (!FileReference.Exists(backupFile))
-					{
-						break;
-					}
-
-					fileTime = fileTime.AddSeconds(1);
-				}
-
-				FileReference.Move(outputFile, backupFile);
-			}
-
-=======
 			Logger.LogInformation("Log file: {OutputFile}", outputFile);
 
 			BackupLogFile(outputFile);
->>>>>>> 4af6daef
 			AddFileWriterWithoutBackup(name, outputFile);
 		}
 
@@ -604,18 +488,11 @@
 		public static void WriteException(Exception ex, FileReference? logFileName)
 		{
 			string logSuffix = (logFileName == null) ? "" : String.Format("\n(see {0} for full exception trace)", logFileName);
-<<<<<<< HEAD
-			TraceLog("==============================================================================");
-			TraceError("{0}{1}", ExceptionUtils.FormatException(ex), logSuffix);
-			TraceLog("\n{0}", ExceptionUtils.FormatExceptionDetails(ex));
-			TraceLog("==============================================================================");
-=======
 			Logger.LogDebug("==============================================================================");
 			Logger.LogError(ex, "{Message}{Suffix}", ExceptionUtils.FormatException(ex), logSuffix);
 			Logger.LogDebug("");
 			Logger.LogDebug("{Details}", ExceptionUtils.FormatExceptionDetails(ex));
 			Logger.LogDebug("==============================================================================");
->>>>>>> 4af6daef
 		}
 
 		/// <summary>
@@ -624,10 +501,7 @@
 		/// <param name="format">Message format string</param>
 		/// <param name="args">Optional arguments</param>
 		[StringFormatMethod("Format")]
-<<<<<<< HEAD
-=======
 		[Obsolete("Use Logger.LogError with a message template instead; see https://tinyurl.com/bp96bk2r.", false)]
->>>>>>> 4af6daef
 		public static void TraceError(string format, params object?[] args)
 		{
 			WriteLinePrivate(false, LogEventType.Error, LogFormatOptions.None, format, args);
@@ -665,10 +539,7 @@
 		/// <param name="args">Optional arguments</param>
 		[Conditional("TRACE")]
 		[StringFormatMethod("Format")]
-<<<<<<< HEAD
-=======
 		[Obsolete("Use Logger.LogDebug with a message template instead; see https://tinyurl.com/bp96bk2r.", false)]
->>>>>>> 4af6daef
 		public static void TraceVerbose(string format, params object?[] args)
 		{
 			WriteLinePrivate(false, LogEventType.Verbose, LogFormatOptions.None, format, args);
@@ -680,10 +551,7 @@
 		/// <param name="format">Message format string</param>
 		/// <param name="args">Optional arguments</param>
 		[StringFormatMethod("Format")]
-<<<<<<< HEAD
-=======
 		[Obsolete("Use Logger.LogInformation with a message template instead; see https://tinyurl.com/bp96bk2r.", false)]
->>>>>>> 4af6daef
 		public static void TraceInformation(string format, params object?[] args)
 		{
 			WriteLinePrivate(false, LogEventType.Console, LogFormatOptions.None, format, args);
@@ -695,10 +563,7 @@
 		/// <param name="format">Message format string</param>
 		/// <param name="args">Optional arguments</param>
 		[StringFormatMethod("Format")]
-<<<<<<< HEAD
-=======
 		[Obsolete("Use Logger.LogWarning with a message template instead; see https://tinyurl.com/bp96bk2r.", false)]
->>>>>>> 4af6daef
 		public static void TraceWarning(string format, params object?[] args)
 		{
 			WriteLinePrivate(false, LogEventType.Warning, LogFormatOptions.None, format, args);
@@ -748,10 +613,7 @@
 		/// <param name="args">Optional arguments</param>
 		[Conditional("TRACE")]
 		[StringFormatMethod("Format")]
-<<<<<<< HEAD
-=======
 		[Obsolete("Use Logger.LogTrace with a message template instead; see https://tinyurl.com/bp96bk2r.", false)]
->>>>>>> 4af6daef
 		public static void TraceVeryVerbose(string format, params object?[] args)
 		{
 			WriteLinePrivate(false, LogEventType.VeryVerbose, LogFormatOptions.None, format, args);
@@ -764,10 +626,7 @@
 		/// <param name="args">Optional arguments</param>
 		[Conditional("TRACE")]
 		[StringFormatMethod("Format")]
-<<<<<<< HEAD
-=======
 		[Obsolete("Use Logger.LogDebug with a message template instead; see https://tinyurl.com/bp96bk2r.", false)]
->>>>>>> 4af6daef
 		public static void TraceLog(string format, params object?[] args)
 		{
 			WriteLinePrivate(false, LogEventType.Log, LogFormatOptions.None, format, args);
@@ -1322,14 +1181,11 @@
 
 		public void Log<TState>(LogLevel logLevel, EventId eventId, TState state, Exception? exception, Func<TState, Exception?, string> formatter)
 		{
-<<<<<<< HEAD
-=======
 			if (!IsEnabled(logLevel))
 			{
 				return;
 			}
 
->>>>>>> 4af6daef
 			string[] lines = formatter(state, exception).Split('\n');
 			lock (_syncObject)
 			{
@@ -1339,14 +1195,11 @@
 				{
 					if (listener != null)
 					{
-<<<<<<< HEAD
-=======
 						if (listener is DefaultTraceListener && logLevel < LogLevel.Information)
 						{
 							continue;
 						}
 
->>>>>>> 4af6daef
 						string timePrefixActual =
 							IncludeTimestamps &&
 							!(listener is DefaultTraceListener) // no timestamps when writing to the Visual Studio debug window
