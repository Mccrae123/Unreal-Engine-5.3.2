--- conflicted
+++ resolved
@@ -106,12 +106,8 @@
 		/// <param name="b">The second has to compare</param>
 		/// <returns>True if the objects are not equal, false otherwise</returns>
 		public static bool operator !=(ContentHash? a, ContentHash? b)
-<<<<<<< HEAD
 		{
 			return !(a == b);
-=======
-		{
-			return !(a == b);
 		}
 
 		/// <summary>
@@ -123,20 +119,12 @@
 		public static ContentHash Compute(byte[] data, HashAlgorithm algorithm)
 		{
 			return new ContentHash(algorithm.ComputeHash(data));
->>>>>>> 4af6daef
 		}
 
 		/// <summary>
 		/// Creates a content hash for a block of data, using a given algorithm.
 		/// </summary>
 		/// <param name="data">Data to compute the hash for</param>
-<<<<<<< HEAD
-		/// <param name="algorithm">Algorithm to use to create the hash</param>
-		/// <returns>New content hash instance containing the hash of the data</returns>
-		public static ContentHash Compute(byte[] data, HashAlgorithm algorithm)
-		{
-			return new ContentHash(algorithm.ComputeHash(data));
-=======
 		/// <param name="offset">Offset to the start of the data</param>
 		/// <param name="count">Length of the data</param>
 		/// <param name="algorithm">Algorithm to use to create the hash</param>
@@ -144,7 +132,6 @@
 		public static ContentHash Compute(byte[] data, int offset, int count, HashAlgorithm algorithm)
 		{
 			return new ContentHash(algorithm.ComputeHash(data, offset, count));
->>>>>>> 4af6daef
 		}
 
 		/// <summary>
@@ -165,16 +152,10 @@
 		/// <param name="algorithm">Algorithm to use to create the hash</param>
 		/// <returns>New content hash instance containing the hash of the file</returns>
 		public static ContentHash Compute(FileReference location, HashAlgorithm algorithm)
-<<<<<<< HEAD
 		{
 			using (FileStream stream = FileReference.Open(location, FileMode.Open, FileAccess.Read, FileShare.Read))
 			{
 				return new ContentHash(algorithm.ComputeHash(stream));
-=======
-		{
-			using (FileStream stream = FileReference.Open(location, FileMode.Open, FileAccess.Read, FileShare.Read))
-			{
-				return new ContentHash(algorithm.ComputeHash(stream));
 			}
 		}
 
@@ -188,7 +169,6 @@
 			using (MD5 algorithm = System.Security.Cryptography.MD5.Create())
 			{
 				return Compute(data, algorithm);
->>>>>>> 4af6daef
 			}
 		}
 
@@ -196,14 +176,6 @@
 		/// Creates a content hash for a block of data using MD5
 		/// </summary>
 		/// <param name="data">Data to compute the hash for</param>
-<<<<<<< HEAD
-		/// <returns>New content hash instance containing the hash of the data</returns>
-		public static ContentHash MD5(byte[] data)
-		{
-			using (MD5 algorithm = System.Security.Cryptography.MD5.Create())
-			{
-				return Compute(data, algorithm);
-=======
 		/// <param name="offset">Offset to the start of the data</param>
 		/// <param name="count">Length of the data</param>
 		/// <returns>New content hash instance containing the hash of the data</returns>
@@ -212,7 +184,6 @@
 			using (MD5 algorithm = System.Security.Cryptography.MD5.Create())
 			{
 				return Compute(data, offset, count, algorithm);
->>>>>>> 4af6daef
 			}
 		}
 
