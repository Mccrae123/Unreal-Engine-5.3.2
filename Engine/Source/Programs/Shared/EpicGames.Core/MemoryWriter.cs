--- conflicted
+++ resolved
@@ -52,12 +52,6 @@
 		/// Checks that we've used the exact buffer length
 		/// </summary>
 		public void CheckEmpty()
-<<<<<<< HEAD
-		{
-			if (_length < _memory.Length)
-			{
-				throw new Exception($"Serialization is not at expected offset within the output buffer ({_length}/{_memory.Length} bytes used)");
-=======
 		{
 			if (_length < _memory.Length)
 			{
@@ -364,204 +358,6 @@
 			foreach (Chunk chunk in _chunks)
 			{
 				builder.Append(chunk.WrittenMemory);
->>>>>>> 4af6daef
-			}
-		}
-
-		/// <inheritdoc/>
-		public int Length => _length;
-
-		/// <inheritdoc/>
-		public Span<byte> GetSpan(int sizeHint) => _memory.Slice(_length).Span;
-
-		/// <inheritdoc/>
-		public Memory<byte> GetMemory(int sizeHint) => _memory.Slice(_length);
-
-		/// <inheritdoc/>
-		public void Advance(int length) => _length += length;
-	}
-
-	/// <summary>
-	/// Writes into an expandable memory block
-	/// </summary>
-	public class ArrayMemoryWriter : IMemoryWriter
-	{
-		byte[] _data;
-		int _length;
-
-		/// <summary>
-		/// Returns the span that has been written to
-		/// </summary>
-		public Span<byte> WrittenSpan => _data.AsSpan(0, _length);
-
-		/// <summary>
-		/// Returns the memory that has been written to
-		/// </summary>
-		public Memory<byte> WrittenMemory => _data.AsMemory(0, _length);
-
-		/// <summary>
-		/// Constructor
-		/// </summary>
-		/// <param name="initialSize">Initial size of the allocated data</param>
-		public ArrayMemoryWriter(int initialSize)
-		{
-			_data = new byte[initialSize];
-		}
-
-		/// <inheritdoc/>
-		public int Length => _length;
-
-		/// <summary>
-		/// Resets the current contents of the buffer
-		/// </summary>
-		public void Clear()
-		{
-			_length = 0;
-		}
-
-		/// <summary>
-		/// Resize the underlying buffer, updating the current length.
-		/// </summary>
-		/// <param name="newLength">New length of the buffer</param>
-		public void Resize(int newLength)
-		{
-			if (newLength > _length)
-			{
-				Array.Resize(ref _data, newLength);
-			}
-			_length = newLength;
-		}
-
-		/// <inheritdoc/>
-		public Span<byte> GetSpan(int sizeHint = 0) => GetMemory(sizeHint).Span;
-
-		/// <inheritdoc/>
-		public Memory<byte> GetMemory(int minSize = 0)
-		{
-			int requiredLength = _length + Math.Max(minSize, 1);
-			if (_data.Length < requiredLength)
-			{
-				Array.Resize(ref _data, requiredLength + 4096);
-			}
-			return _data.AsMemory(_length);
-		}
-
-		/// <inheritdoc/>
-		public void Advance(int length)
-		{
-			_length += length;
-		}
-	}
-
-	/// <summary>
-	/// Class for building byte sequences, similar to StringBuilder. Allocates memory in chunks to avoid copying data.
-	/// </summary>
-	public sealed class ChunkedMemoryWriter : IMemoryWriter, IDisposable
-	{
-		class Chunk
-		{
-			public readonly int RunningIndex;
-			public readonly IMemoryOwner<byte> Owner;
-			public readonly Memory<byte> Data;
-			public int Length;
-
-			public Chunk(int runningIndex, int size)
-			{
-				RunningIndex = runningIndex;
-				Owner = MemoryPool<byte>.Shared.Rent(size);
-				Data = Owner.Memory;
-			}
-
-			public ReadOnlySpan<byte> WrittenSpan => WrittenMemory.Span;
-			public ReadOnlyMemory<byte> WrittenMemory => Data.Slice(0, Length);
-		}
-
-		readonly List<Chunk> _chunks = new List<Chunk>();
-		readonly int _chunkSize;
-		Chunk _currentChunk;
-
-		/// <summary>
-		/// Length of the current sequence
-		/// </summary>
-		public int Length { get; private set; }
-
-		/// <summary>
-		/// Constructor
-		/// </summary>
-		/// <param name="chunkSize"></param>
-		public ChunkedMemoryWriter(int chunkSize)
-			: this(chunkSize, chunkSize)
-		{
-		}
-
-		/// <summary>
-		/// Constructor
-		/// </summary>
-		/// <param name="initialSize">Size of the initial chunk</param>
-		/// <param name="chunkSize">Default size for subsequent chunks</param>
-		public ChunkedMemoryWriter(int initialSize = 4096, int chunkSize = 4096)
-		{
-			_currentChunk = new Chunk(0, initialSize);
-			_chunks.Add(_currentChunk);
-			_chunkSize = chunkSize;
-		}
-
-		/// <inheritdoc/>
-		public void Dispose()
-		{
-			Clear();
-		}
-
-		/// <summary>
-		/// Clear the current builder
-		/// </summary>
-		public void Clear()
-		{
-			foreach (Chunk chunk in _chunks)
-			{
-				chunk.Owner.Dispose();
-			}
-
-			_chunks.Clear();
-			Length = 0;
-		}
-
-		/// <inheritdoc/>
-		public Span<byte> GetSpan(int minSize) => GetMemory(minSize).Span;
-
-		/// <inheritdoc/>
-		public Memory<byte> GetMemory(int sizeHint)
-		{
-			int requiredSize = _currentChunk.Length + Math.Max(sizeHint, 1);
-			if (requiredSize > _currentChunk.Data.Length)
-			{
-				_currentChunk = new Chunk(_currentChunk.RunningIndex + _currentChunk.Length, Math.Max(sizeHint, _chunkSize));
-				_chunks.Add(_currentChunk);
-			}
-			return _currentChunk.Data.Slice(_currentChunk.Length);
-		}
-
-		/// <inheritdoc/>
-		public void Advance(int length)
-		{
-			if (length < 0 || _currentChunk.Length + length > _currentChunk.Data.Length)
-			{
-				throw new ArgumentException("Length exceeds possible size of data written to output buffer", nameof(length));
-			}
-
-			_currentChunk.Length += length;
-			Length += length;
-		}
-
-		/// <summary>
-		/// Appends data in this builder to the given sequence
-		/// </summary>
-		/// <param name="builder">Sequence builder</param>
-		public void AppendTo(ReadOnlySequenceBuilder<byte> builder)
-		{
-			foreach (Chunk chunk in _chunks)
-			{
-				builder.Append(chunk.WrittenMemory);
 			}
 		}
 
@@ -656,96 +452,6 @@
 		public static Span<byte> GetSpanAndAdvance(this IMemoryWriter writer, int length) => GetMemoryAndAdvance(writer, length).Span;
 
 		/// <summary>
-		/// Gets a sequence representing the bytes that have been written so far
-		/// </summary>
-		/// <returns>Sequence of bytes</returns>
-		public ReadOnlySequence<byte> AsSequence()
-		{
-			ReadOnlySequenceBuilder<byte> builder = new ReadOnlySequenceBuilder<byte>();
-			AppendTo(builder);
-			return builder.Construct();
-		}
-
-		/// <summary>
-		/// Gets a sequence representing the bytes that have been written so far, starting at the given offset
-		/// </summary>
-		/// <param name="offset">Offset to start from</param>
-		/// <returns>Sequence of bytes</returns>
-		public ReadOnlySequence<byte> AsSequence(int offset)
-		{
-			// TODO: could do a binary search for offset and work forwards from there
-			return AsSequence().Slice(offset);
-		}
-
-		/// <summary>
-		/// Gets a sequence representing the bytes that have been written so far, starting at the given offset and 
-		/// </summary>
-		/// <param name="offset">Offset to start from</param>
-		/// <param name="length">Length of the sequence to return</param>
-		/// <returns>Sequence of bytes</returns>
-		public ReadOnlySequence<byte> AsSequence(int offset, int length)
-		{
-			// TODO: could do a binary search for offset and work fowards from there
-			return AsSequence().Slice(offset, length);
-		}
-
-		/// <summary>
-		/// Copies the data to the given output span
-		/// </summary>
-		/// <param name="span">Span to write to</param>
-		public void CopyTo(Span<byte> span)
-		{
-			foreach (Chunk chunk in _chunks)
-			{
-				Span<byte> output = span.Slice(chunk.RunningIndex);
-				chunk.WrittenSpan.CopyTo(output);
-			}
-		}
-
-		/// <summary>
-		/// Create a byte array from the sequence
-		/// </summary>
-		/// <returns>Byte array containing the current buffer data</returns>
-		public byte[] ToByteArray()
-		{
-			byte[] data = new byte[Length];
-			CopyTo(data);
-			return data;
-		}
-	}
-
-	/// <summary>
-	/// Extension methods for <see cref="IMemoryWriter"/>
-	/// </summary>
-	public static class MemoryWriterExtensions
-	{
-		/// <summary>
-		/// Writes a byte to memory
-		/// </summary>
-		/// <param name="writer">Writer to serialize to</param>
-		/// <param name="minSize">Minimum size for the returned span</param>
-		public static Span<byte> GetSpan(this IMemoryWriter writer, int minSize) => writer.GetMemory(minSize).Span;
-
-		/// <summary>
-		/// Writes a byte to memory
-		/// </summary>
-		/// <param name="writer">Writer to serialize to</param>
-		/// <param name="length">Length of the required span</param>
-		public static Memory<byte> GetMemoryAndAdvance(this IMemoryWriter writer, int length)
-		{
-			Memory<byte> memory = writer.GetMemory(length);
-			writer.Advance(length);
-			return memory.Slice(0, length); // Returned memory may be larger than requested
-		}
-
-		/// <summary>
-		/// Writes a byte to memory
-		/// </summary>
-		/// <param name="writer">Writer to serialize to</param>
-		/// <param name="length">Length of the required span</param>
-		public static Span<byte> GetSpanAndAdvance(this IMemoryWriter writer, int length) => GetMemoryAndAdvance(writer, length).Span;
-
-		/// <summary>
 		/// Writes a boolean to memory
 		/// </summary>
 		/// <param name="writer">Writer to serialize to</param>
@@ -891,7 +597,6 @@
 		/// <param name="writer">Writer to serialize to</param>
 		/// <param name="sequence">Sequence to append</param>
 		public static void WriteFixedLengthBytes(this IMemoryWriter writer, ReadOnlySequence<byte> sequence)
-<<<<<<< HEAD
 		{
 			Span<byte> span = GetSpanAndAdvance(writer, (int)sequence.Length);
 			sequence.CopyTo(span);
@@ -939,55 +644,6 @@
 		/// <param name="sequence">Sequence to append</param>
 		public static void WriteVariableLengthBytes(this IMemoryWriter writer, ReadOnlySequence<byte> sequence)
 		{
-=======
-		{
-			Span<byte> span = GetSpanAndAdvance(writer, (int)sequence.Length);
-			sequence.CopyTo(span);
-		}
-
-		/// <summary>
-		/// Writes a variable length array
-		/// </summary>
-		/// <param name="writer">Writer to serialize to</param>
-		/// <param name="list">The array to write</param>
-		/// <param name="writeItem">Delegate to write an individual item</param>
-		public static void WriteList<T>(this IMemoryWriter writer, IReadOnlyList<T> list, Action<T> writeItem)
-		{
-			WriteVariableLengthArray(writer, list, writeItem);
-		}
-
-		/// <summary>
-		/// Writes a variable length array
-		/// </summary>
-		/// <param name="writer">Writer to serialize to</param>
-		/// <param name="list">The array to write</param>
-		/// <param name="writeItem">Delegate to write an individual item</param>
-		public static void WriteList<T>(this IMemoryWriter writer, IReadOnlyList<T> list, Action<IMemoryWriter, T> writeItem)
-		{
-			WriteVariableLengthArray(writer, list, writeItem);
-		}
-
-		/// <summary>
-		/// Writes a variable length span of bytes
-		/// </summary>
-		/// <param name="writer">Writer to serialize to</param>
-		/// <param name="bytes">The bytes to write</param>
-		public static void WriteVariableLengthBytes(this IMemoryWriter writer, ReadOnlySpan<byte> bytes)
-		{
-			int lengthBytes = VarInt.MeasureUnsigned(bytes.Length);
-			Span<byte> span = GetSpanAndAdvance(writer, lengthBytes + bytes.Length);
-			VarInt.WriteUnsigned(span, bytes.Length);
-			bytes.CopyTo(span[lengthBytes..]);
-		}
-
-		/// <summary>
-		/// Appends a sequence of bytes to the buffer, without a length field.
-		/// </summary>
-		/// <param name="writer">Writer to serialize to</param>
-		/// <param name="sequence">Sequence to append</param>
-		public static void WriteVariableLengthBytes(this IMemoryWriter writer, ReadOnlySequence<byte> sequence)
-		{
->>>>>>> 4af6daef
 			int lengthBytes = VarInt.MeasureUnsigned((int)sequence.Length);
 			Span<byte> span = GetSpanAndAdvance(writer, (int)(lengthBytes + sequence.Length));
 			VarInt.WriteUnsigned(span, (int)sequence.Length);
@@ -1000,7 +656,6 @@
 		/// <param name="writer">Writer to serialize to</param>
 		/// <param name="bytes">The bytes to write</param>
 		public static void WriteVariableLengthBytesWithInt32Length(this IMemoryWriter writer, ReadOnlySpan<byte> bytes)
-<<<<<<< HEAD
 		{
 			writer.WriteInt32(bytes.Length);
 			writer.WriteFixedLengthBytes(bytes);
@@ -1016,11 +671,6 @@
 		{
 			writer.WriteUnsignedVarInt(list.Count);
 			WriteFixedLengthArray(writer, list, writeItem);
-=======
-		{
-			writer.WriteInt32(bytes.Length);
-			writer.WriteFixedLengthBytes(bytes);
->>>>>>> 4af6daef
 		}
 
 		/// <summary>
@@ -1029,11 +679,7 @@
 		/// <param name="writer">Writer to serialize to</param>
 		/// <param name="list">The array to write</param>
 		/// <param name="writeItem">Delegate to write an individual item</param>
-<<<<<<< HEAD
 		public static void WriteVariableLengthArray<T>(this IMemoryWriter writer, IReadOnlyList<T> list, Action<IMemoryWriter, T> writeItem)
-=======
-		public static void WriteVariableLengthArray<T>(this IMemoryWriter writer, IReadOnlyList<T> list, Action<T> writeItem)
->>>>>>> 4af6daef
 		{
 			writer.WriteUnsignedVarInt(list.Count);
 			WriteFixedLengthArray(writer, list, writeItem);
@@ -1043,29 +689,10 @@
 		/// Writes a variable length array
 		/// </summary>
 		/// <param name="writer">Writer to serialize to</param>
-<<<<<<< HEAD
 		/// <param name="array">The array to write</param>
 		/// <param name="writeItem">Delegate to write an individual item</param>
 		public static void WriteVariableLengthArrayWithInt32Length<T>(this IMemoryWriter writer, T[] array, Action<T> writeItem)
 		{
-=======
-		/// <param name="list">The array to write</param>
-		/// <param name="writeItem">Delegate to write an individual item</param>
-		public static void WriteVariableLengthArray<T>(this IMemoryWriter writer, IReadOnlyList<T> list, Action<IMemoryWriter, T> writeItem)
-		{
-			writer.WriteUnsignedVarInt(list.Count);
-			WriteFixedLengthArray(writer, list, writeItem);
-		}
-
-		/// <summary>
-		/// Writes a variable length array
-		/// </summary>
-		/// <param name="writer">Writer to serialize to</param>
-		/// <param name="array">The array to write</param>
-		/// <param name="writeItem">Delegate to write an individual item</param>
-		public static void WriteVariableLengthArrayWithInt32Length<T>(this IMemoryWriter writer, T[] array, Action<T> writeItem)
-		{
->>>>>>> 4af6daef
 			WriteInt32(writer, array.Length);
 			WriteFixedLengthArray(writer, array, writeItem);
 		}
@@ -1091,7 +718,6 @@
 		/// <param name="list">The array to write</param>
 		/// <param name="writeItem">Delegate to write an individual item</param>
 		public static void WriteFixedLengthArray<T>(this IMemoryWriter writer, IReadOnlyList<T> list, Action<IMemoryWriter, T> writeItem)
-<<<<<<< HEAD
 		{
 			for (int idx = 0; idx < list.Count; idx++)
 			{
@@ -1175,91 +801,6 @@
 		{
 			if (str == null)
 			{
-=======
-		{
-			for (int idx = 0; idx < list.Count; idx++)
-			{
-				writeItem(writer, list[idx]);
-			}
-		}
-
-		/// <summary>
-		/// Writes a dictionary to the writer
-		/// </summary>
-		/// <param name="writer">Writer to serialize to</param>
-		/// <param name="dictionary">The dictionary to write</param>
-		/// <param name="writeKey">Delegate to write an individual key</param>
-		/// <param name="writeValue">Delegate to write an individual value</param>
-		public static void WriteDictionary<TKey, TValue>(this IMemoryWriter writer, IReadOnlyDictionary<TKey, TValue> dictionary, Action<TKey> writeKey, Action<TValue> writeValue) where TKey : notnull
-		{
-			writer.WriteUnsignedVarInt(dictionary.Count);
-			foreach (KeyValuePair<TKey, TValue> kvp in dictionary)
-			{
-				writeKey(kvp.Key);
-				writeValue(kvp.Value);
-			}
-		}
-
-		/// <summary>
-		/// Writes a dictionary to the writer
-		/// </summary>
-		/// <param name="writer">Writer to serialize to</param>
-		/// <param name="dictionary">The dictionary to write</param>
-		/// <param name="writeKey">Delegate to write an individual key</param>
-		/// <param name="writeValue">Delegate to write an individual value</param>
-		public static void WriteDictionary<TKey, TValue>(this IMemoryWriter writer, IReadOnlyDictionary<TKey, TValue> dictionary, Action<IMemoryWriter, TKey> writeKey, Action<IMemoryWriter, TValue> writeValue) where TKey : notnull
-		{
-			writer.WriteUnsignedVarInt(dictionary.Count);
-			foreach (KeyValuePair<TKey, TValue> kvp in dictionary)
-			{
-				writeKey(writer, kvp.Key);
-				writeValue(writer, kvp.Value);
-			}
-		}
-
-		/// <summary>
-		/// Write a string to memory
-		/// </summary>
-		/// <param name="writer">Reader to deserialize from</param>
-		/// <param name="str">The string to be written</param>
-		public static void WriteString(this IMemoryWriter writer, string str) => WriteString(writer, str, Encoding.UTF8);
-
-		/// <summary>
-		/// Write a string to memory
-		/// </summary>
-		/// <param name="writer">Reader to deserialize from</param>
-		/// <param name="str">The string to be written</param>
-		/// <param name="encoding">Encoding to use for the string</param>
-		public static void WriteString(this IMemoryWriter writer, string str, Encoding encoding)
-		{
-			int stringBytes = encoding.GetByteCount(str);
-			int lengthBytes = VarInt.MeasureUnsigned(stringBytes);
-
-			Span<byte> span = writer.GetSpan(lengthBytes + stringBytes);
-			VarInt.WriteUnsigned(span, stringBytes);
-			encoding.GetBytes(str, span[lengthBytes..]);
-
-			writer.Advance(lengthBytes + stringBytes);
-		}
-
-		/// <summary>
-		/// Write a nullable string to memory
-		/// </summary>
-		/// <param name="writer">Reader to deserialize from</param>
-		/// <param name="str">The string to be written</param>
-		public static void WriteOptionalString(this IMemoryWriter writer, string? str) => WriteOptionalString(writer, str, Encoding.UTF8);
-
-		/// <summary>
-		/// Write a nullable string to memory
-		/// </summary>
-		/// <param name="writer">Reader to deserialize from</param>
-		/// <param name="str">The string to be written</param>
-		/// <param name="encoding">Encoding to use for the string</param>
-		public static void WriteOptionalString(this IMemoryWriter writer, string? str, Encoding encoding)
-		{
-			if (str == null)
-			{
->>>>>>> 4af6daef
 				Span<byte> span = writer.GetSpan(1);
 				span[0] = 0;
 
