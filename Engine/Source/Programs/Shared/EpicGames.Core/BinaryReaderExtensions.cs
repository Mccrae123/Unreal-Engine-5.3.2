// Copyright Epic Games, Inc. All Rights Reserved.

using System;
using System.Collections.Generic;
using System.IO;

namespace EpicGames.Core
{
	/// <summary>
	/// Extension methods for <see cref="BinaryReader"/>
	/// </summary>
	public static class BinaryReaderExtensions
	{
		/// <summary>
		/// Read an objects from a binary reader
		/// </summary>
		/// <typeparam name="T">The element type for the array</typeparam>
		/// <param name="reader">Reader to read data from</param>
		/// <returns>Object instance.</returns>
		public static T ReadObject<T>(this BinaryReader reader) where T : class, IBinarySerializable
		{
<<<<<<< HEAD
			return (T)Activator.CreateInstance(typeof(T), Reader)!;
=======
			return (T)Activator.CreateInstance(typeof(T), reader)!;
>>>>>>> d731a049
		}

		/// <summary>
		/// Read an array of strings from a binary reader
		/// </summary>
		/// <param name="reader">Reader to read data from</param>
		/// <returns>Array of strings, as serialized. May be null.</returns>
<<<<<<< HEAD
		public static string[]? ReadStringArray(this BinaryReader Reader)
=======
		public static string[]? ReadStringArray(this BinaryReader reader)
>>>>>>> d731a049
		{
			return reader.ReadArray(() => reader.ReadString());
		}

		/// <summary>
		/// Read an array of objects from a binary reader
		/// </summary>
		/// <typeparam name="T">The element type for the array</typeparam>
		/// <param name="reader">Reader to read data from</param>
		/// <returns>Array of objects, as serialized. May be null.</returns>
<<<<<<< HEAD
		public static T[]? ReadArray<T>(this BinaryReader Reader) where T : class, IBinarySerializable
=======
		public static T[]? ReadArray<T>(this BinaryReader reader) where T : class, IBinarySerializable
>>>>>>> d731a049
		{
			return ReadArray<T>(reader, () => reader.ReadObject<T>());
		}

		/// <summary>
		/// Read an array of objects from a binary reader
		/// </summary>
		/// <typeparam name="T">The element type for the array</typeparam>
		/// <param name="reader">Reader to read data from</param>
		/// <param name="readElement">Delegate to call to serialize each element</param>
		/// <returns>Array of objects, as serialized. May be null.</returns>
<<<<<<< HEAD
		public static T[]? ReadArray<T>(this BinaryReader Reader, Func<T> ReadElement)
=======
		public static T[]? ReadArray<T>(this BinaryReader reader, Func<T> readElement)
>>>>>>> d731a049
		{
			int numItems = reader.ReadInt32();
			if (numItems < 0)
			{
				return null;
			}

			T[] items = new T[numItems];
			for (int idx = 0; idx < numItems; idx++)
			{
				items[idx] = readElement();
			}
			return items;
		}

		/// <summary>
		/// Read a list of strings from a binary reader
		/// </summary>
		/// <param name="reader">Reader to read data from</param>
		/// <returns>Array of strings, as serialized. May be null.</returns>
<<<<<<< HEAD
		public static List<string>? ReadStringList(this BinaryReader Reader)
=======
		public static List<string>? ReadStringList(this BinaryReader reader)
>>>>>>> d731a049
		{
			return reader.ReadList(() => reader.ReadString());
		}

		/// <summary>
		/// Read a list of objects from a binary reader
		/// </summary>
		/// <typeparam name="T">The element type for the list</typeparam>
		/// <param name="reader">Reader to read data from</param>
		/// <returns>List of objects, as serialized. May be null.</returns>
<<<<<<< HEAD
		public static List<T>? ReadList<T>(this BinaryReader Reader) where T : class, IBinarySerializable
=======
		public static List<T>? ReadList<T>(this BinaryReader reader) where T : class, IBinarySerializable
>>>>>>> d731a049
		{
			return ReadList<T>(reader, () => reader.ReadObject<T>());
		}

		/// <summary>
		/// Read a list of objects from a binary reader
		/// </summary>
		/// <typeparam name="T">The element type for the list</typeparam>
		/// <param name="reader">Reader to read data from</param>
		/// <param name="readElement">Delegate to call to serialize each element</param>
		/// <returns>List of objects, as serialized. May be null.</returns>
<<<<<<< HEAD
		public static List<T>? ReadList<T>(this BinaryReader Reader, Func<T> ReadElement)
=======
		public static List<T>? ReadList<T>(this BinaryReader reader, Func<T> readElement)
>>>>>>> d731a049
		{
			int numItems = reader.ReadInt32();
			if (numItems < 0)
			{
				return null;
			}

			List<T> items = new List<T>(numItems);
			for (int idx = 0; idx < numItems; idx++)
			{
				items.Add(readElement());
			}
			return items;
		}

		/// <summary>
		/// Read a list of objects from a binary reader
		/// </summary>
		/// <typeparam name="TKey">Dictionary key type</typeparam>
		/// <typeparam name="TValue">Dictionary value type</typeparam>
		/// <param name="reader">Reader to read data from</param>
		/// <param name="readKey">Delegate to call to serialize each key</param>
		/// <param name="readValue">Delegate to call to serialize each value</param>
		/// <returns>List of objects, as serialized. May be null.</returns>
<<<<<<< HEAD
		public static Dictionary<K, V>? ReadDictionary<K, V>(this BinaryReader Reader, Func<K> ReadKey, Func<V> ReadValue) where K : notnull
=======
		public static Dictionary<TKey, TValue>? ReadDictionary<TKey, TValue>(this BinaryReader reader, Func<TKey> readKey, Func<TValue> readValue) where TKey : notnull
>>>>>>> d731a049
		{
			int numItems = reader.ReadInt32();
			if (numItems < 0)
			{
				return null;
			}

			Dictionary<TKey, TValue> items = new Dictionary<TKey, TValue>(numItems);
			for (int idx = 0; idx < numItems; idx++)
			{
				TKey key = readKey();
				TValue value = readValue();
				items.Add(key, value);
			}
			return items;
		}

		/// <summary>
		/// Read a nullable object from a binary reader
		/// </summary>
		/// <typeparam name="T">Type of the object</typeparam>
		/// <param name="reader">Reader to read data from</param>
		/// <param name="readItem">Function to read the payload, if non-null</param>
		/// <returns>Object instance or null</returns>
<<<<<<< HEAD
		public static T? ReadNullable<T>(this BinaryReader Reader, Func<T> ReadItem) where T : class
=======
		public static T? ReadNullable<T>(this BinaryReader reader, Func<T> readItem) where T : class
>>>>>>> d731a049
		{
			if (reader.ReadBoolean())
			{
				return readItem();
			}
			else
			{
				return null;
			}
		}

		/// <summary>
		/// Reads a value of a specific type from a binary reader
		/// </summary>
		/// <param name="reader">Reader for input data</param>
		/// <param name="objectType">Type of value to read</param>
		/// <returns>The value read from the stream</returns>
<<<<<<< HEAD
		public static object? ReadObject(this BinaryReader Reader, Type ObjectType)
=======
		public static object? ReadObject(this BinaryReader reader, Type objectType)
>>>>>>> d731a049
		{
			if (objectType == typeof(string))
			{
				return reader.ReadString();
			}
			else if (objectType == typeof(bool))
			{
				return reader.ReadBoolean();
			}
			else if (objectType == typeof(int))
			{
				return reader.ReadInt32();
			}
			else if (objectType == typeof(float))
			{
				return reader.ReadSingle();
			}
			else if (objectType == typeof(double))
			{
				return reader.ReadDouble();
			}
			else if (objectType == typeof(string[]))
			{
				return reader.ReadStringArray();
			}
			else if (objectType == typeof(bool?))
			{
				int value = reader.ReadInt32();
				return (value == -1) ? (bool?)null : (value == 0) ? (bool?)false : (bool?)true;
			}
			else if (objectType == typeof(FileReference))
			{
				return reader.ReadFileReference();
			}
			else if (objectType.IsEnum)
			{
				return Enum.ToObject(objectType, reader.ReadInt32());
			}
			else
			{
				throw new Exception(String.Format("Reading binary objects of type '{0}' is not currently supported.", objectType.Name));
			}
		}
	}
}<|MERGE_RESOLUTION|>--- conflicted
+++ resolved
@@ -19,11 +19,7 @@
 		/// <returns>Object instance.</returns>
 		public static T ReadObject<T>(this BinaryReader reader) where T : class, IBinarySerializable
 		{
-<<<<<<< HEAD
-			return (T)Activator.CreateInstance(typeof(T), Reader)!;
-=======
 			return (T)Activator.CreateInstance(typeof(T), reader)!;
->>>>>>> d731a049
 		}
 
 		/// <summary>
@@ -31,11 +27,7 @@
 		/// </summary>
 		/// <param name="reader">Reader to read data from</param>
 		/// <returns>Array of strings, as serialized. May be null.</returns>
-<<<<<<< HEAD
-		public static string[]? ReadStringArray(this BinaryReader Reader)
-=======
 		public static string[]? ReadStringArray(this BinaryReader reader)
->>>>>>> d731a049
 		{
 			return reader.ReadArray(() => reader.ReadString());
 		}
@@ -46,11 +38,7 @@
 		/// <typeparam name="T">The element type for the array</typeparam>
 		/// <param name="reader">Reader to read data from</param>
 		/// <returns>Array of objects, as serialized. May be null.</returns>
-<<<<<<< HEAD
-		public static T[]? ReadArray<T>(this BinaryReader Reader) where T : class, IBinarySerializable
-=======
 		public static T[]? ReadArray<T>(this BinaryReader reader) where T : class, IBinarySerializable
->>>>>>> d731a049
 		{
 			return ReadArray<T>(reader, () => reader.ReadObject<T>());
 		}
@@ -62,11 +50,7 @@
 		/// <param name="reader">Reader to read data from</param>
 		/// <param name="readElement">Delegate to call to serialize each element</param>
 		/// <returns>Array of objects, as serialized. May be null.</returns>
-<<<<<<< HEAD
-		public static T[]? ReadArray<T>(this BinaryReader Reader, Func<T> ReadElement)
-=======
 		public static T[]? ReadArray<T>(this BinaryReader reader, Func<T> readElement)
->>>>>>> d731a049
 		{
 			int numItems = reader.ReadInt32();
 			if (numItems < 0)
@@ -87,11 +71,7 @@
 		/// </summary>
 		/// <param name="reader">Reader to read data from</param>
 		/// <returns>Array of strings, as serialized. May be null.</returns>
-<<<<<<< HEAD
-		public static List<string>? ReadStringList(this BinaryReader Reader)
-=======
 		public static List<string>? ReadStringList(this BinaryReader reader)
->>>>>>> d731a049
 		{
 			return reader.ReadList(() => reader.ReadString());
 		}
@@ -102,11 +82,7 @@
 		/// <typeparam name="T">The element type for the list</typeparam>
 		/// <param name="reader">Reader to read data from</param>
 		/// <returns>List of objects, as serialized. May be null.</returns>
-<<<<<<< HEAD
-		public static List<T>? ReadList<T>(this BinaryReader Reader) where T : class, IBinarySerializable
-=======
 		public static List<T>? ReadList<T>(this BinaryReader reader) where T : class, IBinarySerializable
->>>>>>> d731a049
 		{
 			return ReadList<T>(reader, () => reader.ReadObject<T>());
 		}
@@ -118,11 +94,7 @@
 		/// <param name="reader">Reader to read data from</param>
 		/// <param name="readElement">Delegate to call to serialize each element</param>
 		/// <returns>List of objects, as serialized. May be null.</returns>
-<<<<<<< HEAD
-		public static List<T>? ReadList<T>(this BinaryReader Reader, Func<T> ReadElement)
-=======
 		public static List<T>? ReadList<T>(this BinaryReader reader, Func<T> readElement)
->>>>>>> d731a049
 		{
 			int numItems = reader.ReadInt32();
 			if (numItems < 0)
@@ -147,11 +119,7 @@
 		/// <param name="readKey">Delegate to call to serialize each key</param>
 		/// <param name="readValue">Delegate to call to serialize each value</param>
 		/// <returns>List of objects, as serialized. May be null.</returns>
-<<<<<<< HEAD
-		public static Dictionary<K, V>? ReadDictionary<K, V>(this BinaryReader Reader, Func<K> ReadKey, Func<V> ReadValue) where K : notnull
-=======
 		public static Dictionary<TKey, TValue>? ReadDictionary<TKey, TValue>(this BinaryReader reader, Func<TKey> readKey, Func<TValue> readValue) where TKey : notnull
->>>>>>> d731a049
 		{
 			int numItems = reader.ReadInt32();
 			if (numItems < 0)
@@ -176,11 +144,7 @@
 		/// <param name="reader">Reader to read data from</param>
 		/// <param name="readItem">Function to read the payload, if non-null</param>
 		/// <returns>Object instance or null</returns>
-<<<<<<< HEAD
-		public static T? ReadNullable<T>(this BinaryReader Reader, Func<T> ReadItem) where T : class
-=======
 		public static T? ReadNullable<T>(this BinaryReader reader, Func<T> readItem) where T : class
->>>>>>> d731a049
 		{
 			if (reader.ReadBoolean())
 			{
@@ -198,11 +162,7 @@
 		/// <param name="reader">Reader for input data</param>
 		/// <param name="objectType">Type of value to read</param>
 		/// <returns>The value read from the stream</returns>
-<<<<<<< HEAD
-		public static object? ReadObject(this BinaryReader Reader, Type ObjectType)
-=======
 		public static object? ReadObject(this BinaryReader reader, Type objectType)
->>>>>>> d731a049
 		{
 			if (objectType == typeof(string))
 			{
