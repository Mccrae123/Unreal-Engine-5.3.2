--- conflicted
+++ resolved
@@ -306,19 +306,11 @@
 			for (int idx = commonDirectoryLength + 1; idx < directory.FullName.Length; idx++)
 			{
 				// Move up a directory
-<<<<<<< HEAD
-				if (Result.Length != 0)
-				{
-					Result.Append(Path.DirectorySeparatorChar);
-				}
-				Result.Append("..");
-=======
 				if (result.Length != 0)
 				{
 					result.Append(Path.DirectorySeparatorChar);
 				}
 				result.Append("..");
->>>>>>> d731a049
 
 				// Scan to the next directory separator
 				while (idx < directory.FullName.Length && directory.FullName[idx] != Path.DirectorySeparatorChar)
@@ -327,15 +319,6 @@
 				}
 			}
 
-<<<<<<< HEAD
-			if (CommonDirectoryLength + 1 < FullName.Length)
-			{
-				if (Result.Length != 0)
-				{
-					Result.Append(Path.DirectorySeparatorChar);
-				}
-				Result.Append(FullName, CommonDirectoryLength + 1, FullName.Length - CommonDirectoryLength - 1);
-=======
 			if (commonDirectoryLength + 1 < FullName.Length)
 			{
 				if (result.Length != 0)
@@ -343,7 +326,6 @@
 					result.Append(Path.DirectorySeparatorChar);
 				}
 				result.Append(FullName, commonDirectoryLength + 1, FullName.Length - commonDirectoryLength - 1);
->>>>>>> d731a049
 			}
 		}
 
