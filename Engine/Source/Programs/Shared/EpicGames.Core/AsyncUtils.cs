// Copyright Epic Games, Inc. All Rights Reserved.

using System;
using System.Collections.Generic;
using System.Runtime.CompilerServices;
using System.Threading;
using System.Threading.Tasks;

namespace EpicGames.Core
{
	/// <summary>
	/// Utility functions for manipulating async tasks
	/// </summary>
	public static class AsyncUtils
	{
		/// <summary>
		/// Converts a cancellation token to a waitable task
		/// </summary>
		/// <param name="token">Cancellation token</param>
		/// <returns></returns>
		public static Task AsTask(this CancellationToken token)
		{
			return Task.Delay(-1, token).ContinueWith(x => { }, TaskScheduler.Default);
		}

		/// <summary>
		/// Converts a cancellation token to a waitable task
		/// </summary>
		/// <param name="token">Cancellation token</param>
		/// <returns></returns>
		public static Task<T> AsTask<T>(this CancellationToken token)
		{
			return Task.Delay(-1, token).ContinueWith(_ => Task.FromCanceled<T>(token), TaskScheduler.Default).Unwrap();
		}

		/// <summary>
<<<<<<< HEAD
=======
		/// Waits for a task to complete, ignoring any cancellation exceptions
		/// </summary>
		/// <param name="task">Task to wait for</param>
		public static async Task IgnoreCanceledExceptionsAsync(this Task task)
		{
			try
			{
				await task.ConfigureAwait(false);
			}
			catch (OperationCanceledException)
			{
			}
		}

		/// <summary>
>>>>>>> 4af6daef
		/// Returns a task that will be abandoned if a cancellation token is activated. This differs from the normal cancellation pattern in that the task will run to completion, but waiting for it can be cancelled.
		/// </summary>
		/// <param name="task">Task to wait for</param>
		/// <param name="cancellationToken">Cancellation token for the operation</param>
		/// <returns>Wrapped task</returns>
		public static async Task<T> AbandonOnCancel<T>(this Task<T> task, CancellationToken cancellationToken)
		{
			if (cancellationToken.CanBeCanceled)
			{
				await await Task.WhenAny(task, Task.Delay(-1, cancellationToken)); // Double await to ensure cancellation exception is rethrown if returned
			}
			return await task;
		}

		/// <summary>
		/// Attempts to get the result of a task, if it has finished
		/// </summary>
		/// <typeparam name="T"></typeparam>
		/// <param name="task"></param>
		/// <param name="result"></param>
		/// <returns></returns>
		public static bool TryGetResult<T>(this Task<T> task, out T result)
		{
			if (task.IsCompleted)
			{
				result = task.Result;
				return true;
			}
			else
			{
				result = default!;
				return false;
			}
		}

		/// <summary>
		/// Waits for a time period to elapse or the task to be cancelled, without throwing an cancellation exception
		/// </summary>
		/// <param name="time">Time to wait</param>
		/// <param name="token">Cancellation token</param>
		/// <returns></returns>
		public static Task DelayNoThrow(TimeSpan time, CancellationToken token)
		{
			return Task.Delay(time, token).ContinueWith(x => { }, CancellationToken.None, TaskContinuationOptions.None, TaskScheduler.Default);
		}

		/// <summary>
		/// Removes all the complete tasks from a list, allowing each to throw exceptions as necessary
		/// </summary>
		/// <param name="tasks">List of tasks to remove tasks from</param>
		public static void RemoveCompleteTasks(this List<Task> tasks)
		{
			List<Exception> exceptions = new List<Exception>();

			int outIdx = 0;
			for (int idx = 0; idx < tasks.Count; idx++)
			{
				if (tasks[idx].IsCompleted)
				{
					AggregateException? exception = tasks[idx].Exception;
					if (exception != null)
					{
						exceptions.AddRange(exception.InnerExceptions);
					}
				}
				else
				{
					if (idx != outIdx)
					{
						tasks[outIdx] = tasks[idx];
					}
					outIdx++;
				}
			}
			tasks.RemoveRange(outIdx, tasks.Count - outIdx);

			if (exceptions.Count > 0)
			{
				throw new AggregateException(exceptions);
			}
		}

		/// <summary>
		/// Removes all the complete tasks from a list, allowing each to throw exceptions as necessary
		/// </summary>
		/// <param name="tasks">List of tasks to remove tasks from</param>
		/// <returns>Return values from the completed tasks</returns>
		public static List<T> RemoveCompleteTasks<T>(this List<Task<T>> tasks)
		{
			List<T> results = new List<T>();

			int outIdx = 0;
			for (int idx = 0; idx < tasks.Count; idx++)
			{
				if (tasks[idx].IsCompleted)
				{
					results.Add(tasks[idx].Result);
				}
				else if (idx != outIdx)
<<<<<<< HEAD
				{
					tasks[outIdx++] = tasks[idx];
				}
			}
			tasks.RemoveRange(outIdx, tasks.Count - outIdx);

			return results;
		}

		/// <summary>
		/// Starts prefetching the next item from an async enumerator while the current one is being processes
		/// </summary>
		/// <typeparam name="T">Value type</typeparam>
		/// <param name="source">Sequence to enumerate</param>
		/// <param name="cancellationToken">Cancellation token for the operation</param>
		/// <returns></returns>
		public static async IAsyncEnumerable<T> Prefetch<T>(this IAsyncEnumerable<T> source, [EnumeratorCancellation] CancellationToken cancellationToken)
		{
			await using IAsyncEnumerator<T> enumerator = source.GetAsyncEnumerator(cancellationToken);
			if (await enumerator.MoveNextAsync())
			{
				T value = enumerator.Current;

				for (; ; )
				{
					cancellationToken.ThrowIfCancellationRequested();

					Task<bool> task = enumerator.MoveNextAsync().AsTask();
					try
					{
						yield return value;
					}
					finally
					{
						await task; // Async state machine throws a NotSupportedException if disposed before awaiting this task
					}

					if (!await task)
					{
						break;
					}

					value = enumerator.Current;
				}
			}
		}

=======
				{
					tasks[outIdx++] = tasks[idx];
				}
			}
			tasks.RemoveRange(outIdx, tasks.Count - outIdx);

			return results;
		}

		/// <summary>
		/// Starts prefetching the next item from an async enumerator while the current one is being processes
		/// </summary>
		/// <typeparam name="T">Value type</typeparam>
		/// <param name="source">Sequence to enumerate</param>
		/// <param name="cancellationToken">Cancellation token for the operation</param>
		/// <returns></returns>
		public static async IAsyncEnumerable<T> Prefetch<T>(this IAsyncEnumerable<T> source, [EnumeratorCancellation] CancellationToken cancellationToken)
		{
			await using IAsyncEnumerator<T> enumerator = source.GetAsyncEnumerator(cancellationToken);
			if (await enumerator.MoveNextAsync())
			{
				T value = enumerator.Current;

				for (; ; )
				{
					cancellationToken.ThrowIfCancellationRequested();

					Task<bool> task = enumerator.MoveNextAsync().AsTask();
					try
					{
						yield return value;
					}
					finally
					{
						await task; // Async state machine throws a NotSupportedException if disposed before awaiting this task
					}

					if (!await task)
					{
						break;
					}

					value = enumerator.Current;
				}
			}
		}

>>>>>>> 4af6daef
		/// <summary>
		/// Starts prefetching a number of items from an async enumerator while the current one is being processes
		/// </summary>
		/// <typeparam name="T">Value type</typeparam>
		/// <param name="source">Sequence to enumerate</param>
		/// <param name="count">Number of items to prefetch</param>
		/// <param name="cancellationToken">Cancellation token for the operation</param>
		/// <returns></returns>
		public static IAsyncEnumerable<T> Prefetch<T>(this IAsyncEnumerable<T> source, int count, CancellationToken cancellationToken = default)
		{
			if (count == 0)
			{
				return source;
			}
			else
			{
				return Prefetch(source, count - 1, cancellationToken);
			}
<<<<<<< HEAD
=======
		}

		/// <summary>
		/// Waits for a native wait handle to be signalled
		/// </summary>
		/// <param name="handle">Handle to wait for</param>
		/// <param name="cancellationToken">Cancellation token for the operation</param>
		public static Task WaitOneAsync(this WaitHandle handle, CancellationToken cancellationToken = default) => handle.WaitOneAsync(-1, cancellationToken);

		/// <summary>
		/// Waits for a native wait handle to be signalled
		/// </summary>
		/// <param name="handle">Handle to wait for</param>
		/// <param name="timeoutMs">Timeout for the wait</param>
		/// <param name="cancellationToken">Cancellation token for the operation</param>
		public static async Task WaitOneAsync(this WaitHandle handle, int timeoutMs, CancellationToken cancellationToken = default)
		{
			TaskCompletionSource<bool> completionSource = new TaskCompletionSource<bool>();

			RegisteredWaitHandle waitHandle = ThreadPool.RegisterWaitForSingleObject(handle, (state, timedOut) => ((TaskCompletionSource<bool>)state!).TrySetResult(!timedOut), completionSource, timeoutMs, true);
			try
			{
				using IDisposable registration = cancellationToken.Register(x => ((TaskCompletionSource<bool>)x!).SetCanceled(), completionSource);
				await completionSource.Task;
			}
			finally
			{
				waitHandle.Unregister(null);
			}
>>>>>>> 4af6daef
		}
	}
}<|MERGE_RESOLUTION|>--- conflicted
+++ resolved
@@ -34,8 +34,6 @@
 		}
 
 		/// <summary>
-<<<<<<< HEAD
-=======
 		/// Waits for a task to complete, ignoring any cancellation exceptions
 		/// </summary>
 		/// <param name="task">Task to wait for</param>
@@ -51,7 +49,6 @@
 		}
 
 		/// <summary>
->>>>>>> 4af6daef
 		/// Returns a task that will be abandoned if a cancellation token is activated. This differs from the normal cancellation pattern in that the task will run to completion, but waiting for it can be cancelled.
 		/// </summary>
 		/// <param name="task">Task to wait for</param>
@@ -151,7 +148,6 @@
 					results.Add(tasks[idx].Result);
 				}
 				else if (idx != outIdx)
-<<<<<<< HEAD
 				{
 					tasks[outIdx++] = tasks[idx];
 				}
@@ -199,55 +195,6 @@
 			}
 		}
 
-=======
-				{
-					tasks[outIdx++] = tasks[idx];
-				}
-			}
-			tasks.RemoveRange(outIdx, tasks.Count - outIdx);
-
-			return results;
-		}
-
-		/// <summary>
-		/// Starts prefetching the next item from an async enumerator while the current one is being processes
-		/// </summary>
-		/// <typeparam name="T">Value type</typeparam>
-		/// <param name="source">Sequence to enumerate</param>
-		/// <param name="cancellationToken">Cancellation token for the operation</param>
-		/// <returns></returns>
-		public static async IAsyncEnumerable<T> Prefetch<T>(this IAsyncEnumerable<T> source, [EnumeratorCancellation] CancellationToken cancellationToken)
-		{
-			await using IAsyncEnumerator<T> enumerator = source.GetAsyncEnumerator(cancellationToken);
-			if (await enumerator.MoveNextAsync())
-			{
-				T value = enumerator.Current;
-
-				for (; ; )
-				{
-					cancellationToken.ThrowIfCancellationRequested();
-
-					Task<bool> task = enumerator.MoveNextAsync().AsTask();
-					try
-					{
-						yield return value;
-					}
-					finally
-					{
-						await task; // Async state machine throws a NotSupportedException if disposed before awaiting this task
-					}
-
-					if (!await task)
-					{
-						break;
-					}
-
-					value = enumerator.Current;
-				}
-			}
-		}
-
->>>>>>> 4af6daef
 		/// <summary>
 		/// Starts prefetching a number of items from an async enumerator while the current one is being processes
 		/// </summary>
@@ -266,8 +213,6 @@
 			{
 				return Prefetch(source, count - 1, cancellationToken);
 			}
-<<<<<<< HEAD
-=======
 		}
 
 		/// <summary>
@@ -297,7 +242,6 @@
 			{
 				waitHandle.Unregister(null);
 			}
->>>>>>> 4af6daef
 		}
 	}
 }