--- conflicted
+++ resolved
@@ -2,10 +2,6 @@
 
 using System;
 using System.Collections.Generic;
-<<<<<<< HEAD
-using System.Text;
-=======
->>>>>>> d731a049
 using System.Threading;
 using System.Threading.Tasks;
 
@@ -19,13 +15,6 @@
 		/// <summary>
 		/// Converts a cancellation token to a waitable task
 		/// </summary>
-<<<<<<< HEAD
-		/// <param name="Token">Cancellation token</param>
-		/// <returns></returns>
-		public static Task AsTask(this CancellationToken Token)
-		{
-			return Task.Delay(-1, Token).ContinueWith(x => { });
-=======
 		/// <param name="token">Cancellation token</param>
 		/// <returns></returns>
 		public static Task AsTask(this CancellationToken token)
@@ -62,27 +51,17 @@
 				result = default!;
 				return false;
 			}
->>>>>>> d731a049
 		}
 
 		/// <summary>
 		/// Waits for a time period to elapse or the task to be cancelled, without throwing an cancellation exception
 		/// </summary>
-<<<<<<< HEAD
-		/// <param name="Time">Time to wait</param>
-		/// <param name="Token">Cancellation token</param>
-		/// <returns></returns>
-		public static Task DelayNoThrow(TimeSpan Time, CancellationToken Token)
-		{
-			return Task.Delay(Time, Token).ContinueWith(x => { });
-=======
 		/// <param name="time">Time to wait</param>
 		/// <param name="token">Cancellation token</param>
 		/// <returns></returns>
 		public static Task DelayNoThrow(TimeSpan time, CancellationToken token)
 		{
 			return Task.Delay(time, token).ContinueWith(x => { });
->>>>>>> d731a049
 		}
 
 		/// <summary>
