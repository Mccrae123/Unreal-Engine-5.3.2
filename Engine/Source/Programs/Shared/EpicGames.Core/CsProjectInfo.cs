--- conflicted
+++ resolved
@@ -292,14 +292,6 @@
 		/// <returns>True if the project is a .NET core project</returns>
 		public bool IsDotNETCoreProject()
 		{
-<<<<<<< HEAD
-			bool bIsDotNetCoreProject = false;
-
-			string? targetFramework;
-			if (Properties.TryGetValue("TargetFramework", out targetFramework))
-			{
-				bIsDotNetCoreProject = targetFramework.ToLower().Contains("netstandard", StringComparison.Ordinal) || targetFramework.ToLower().Contains("netcoreapp", StringComparison.Ordinal);
-=======
 			if (Properties.TryGetValue("TargetFramework", out string? targetFramework))
 			{
 				if (targetFramework.ToLower().Contains("netstandard", StringComparison.Ordinal) || targetFramework.ToLower().Contains("netcoreapp", StringComparison.Ordinal))
@@ -314,7 +306,6 @@
 						return majorVersion >= 5;
 					}
 				}
->>>>>>> 4af6daef
 			}
 
 			return false;
@@ -409,9 +400,6 @@
 			CsProjectInfo projectInfo = new CsProjectInfo(properties, file);
 
 			// Parse elements in the root node
-<<<<<<< HEAD
-			ParseNode(document.DocumentElement, projectInfo);
-=======
 			try
 			{
 				ParseNode(document.DocumentElement, projectInfo);
@@ -420,7 +408,6 @@
 			{
 				throw new CsProjectParseException($"Error parsing {file}: {ex.Message}", ex);
 			}
->>>>>>> 4af6daef
 
 			// Return the complete project
 			outProjectInfo = projectInfo;
@@ -750,30 +737,9 @@
 			// Tokenize the condition
 			string[] tokens = Tokenize(condition);
 
-<<<<<<< HEAD
-			char[] tokenQuotes = new[] { '\'', '(', ')', '{', '}', '[', ']' };
-			
-=======
->>>>>>> 4af6daef
 			// Try to evaluate it. We only support a very limited class of condition expressions at the moment, but it's enough to parse standard projects
 			int tokenIdx = 0;
 
-<<<<<<< HEAD
-			// Handle Exists('Platform\Windows\Gauntlet.TargetDeviceWindows.cs')
-			if (tokens[0] == "Exists")
-			{
-				// remove all quotes, apostrophes etc that are either tokens or wrap tokens (The Tokenize() function is a bit suspect).
-				string[] arguments = tokens.Select(s => s.Trim(tokenQuotes)).Where(s => s.Length > 0).ToArray();
-
-				if (tokens.Length > 1)
-				{
-					FileSystemReference dependency = DirectoryReference.Combine(projectInfo.ProjectPath.Directory, arguments[1]);
-
-					if (File.Exists(dependency.FullName) || Directory.Exists(dependency.FullName))
-					{
-						return true;
-					}
-=======
 			ConditionContext context = new ConditionContext(projectInfo.ProjectPath.Directory);
 			try
 			{
@@ -801,7 +767,6 @@
 			}
 			return result;
 		}
->>>>>>> 4af6daef
 
 		static string EvaluateLogicalOr(ConditionContext context, string[] tokens, ref int tokenIdx)
 		{
@@ -837,15 +802,6 @@
 			return lhs;
 		}
 
-<<<<<<< HEAD
-			if (tokens.Length == 3 && tokens[0].StartsWith("'", StringComparison.Ordinal) && tokens[1] == "==" && tokens[2].StartsWith("'", StringComparison.Ordinal))
-			{
-				bResult = String.Equals(tokens[0], tokens[2], StringComparison.OrdinalIgnoreCase);
-			}
-			else if (tokens.Length == 3 && tokens[0].StartsWith("'", StringComparison.Ordinal) && tokens[1] == "!=" && tokens[2].StartsWith("'", StringComparison.Ordinal))
-			{
-				bResult = !String.Equals(tokens[0], tokens[2], StringComparison.OrdinalIgnoreCase);
-=======
 		static string EvaluateValue(ConditionContext context, string[] tokens, ref int tokenIdx)
 		{
 			// Handle Exists('Platform\Windows\Gauntlet.TargetDeviceWindows.cs')
@@ -871,16 +827,11 @@
 				tokenIdx++;
 				bool value = CoerceToBool(EvaluateValue(context, tokens, ref tokenIdx));
 				return (!value).ToString();
->>>>>>> 4af6daef
 			}
 
 			// Handle subexpressions
 			if (tokens[tokenIdx].Equals("(", StringComparison.Ordinal))
 			{
-<<<<<<< HEAD
-				string msg = String.Format("Couldn't parse condition {0} in project file {1}", element.ToString(), projectInfo.ProjectPath);
-				throw new Exception(msg);
-=======
 				tokenIdx++;
 
 				string result = EvaluateLogicalAnd(context, tokens, ref tokenIdx);
@@ -891,7 +842,6 @@
 				tokenIdx++;
 
 				return result;
->>>>>>> 4af6daef
 			}
 
 			return tokens[tokenIdx++];
@@ -1127,11 +1077,7 @@
 
 					methodEndIdx = idx;
 
-<<<<<<< HEAD
-					if (condition[idx] == '(')
-=======
 					if (idx < condition.Length && condition[idx] == '(')
->>>>>>> 4af6daef
 					{
 						// a method invoke
 						for (; ; idx++)
@@ -1152,17 +1098,10 @@
 								break;
 							}
 						}
-<<<<<<< HEAD
+						idx++;
 					}
 #pragma warning restore IDE0059 // Unnecessary assignment of a value
 
-					idx++;
-=======
-						idx++;
-					}
-#pragma warning restore IDE0059 // Unnecessary assignment of a value
-
->>>>>>> 4af6daef
 					tokens.Add(condition.Substring(startIdx, idx - startIdx));
 				}
 				else if(Char.IsLetterOrDigit(condition[idx]) || condition[idx] == '_')
