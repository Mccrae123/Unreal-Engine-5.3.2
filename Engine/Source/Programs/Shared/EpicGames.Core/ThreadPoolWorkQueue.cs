--- conflicted
+++ resolved
@@ -1,12 +1,8 @@
 // Copyright Epic Games, Inc. All Rights Reserved.
 
 using System;
-<<<<<<< HEAD
-using System.Collections.Generic;
-=======
 using System.Collections.Concurrent;
 using System.Linq;
->>>>>>> 4af6daef
 using System.Threading;
 
 namespace EpicGames.Core
@@ -19,11 +15,7 @@
 		/// <summary>
 		/// Object used for controlling access to updating _lockObject
 		/// </summary>
-<<<<<<< HEAD
-		readonly object _lockObject = new object();
-=======
 		readonly object _lockObject = new();
->>>>>>> 4af6daef
 
 		/// <summary>
 		/// Number of jobs remaining in the queue. This is updated in an atomic way.
@@ -33,20 +25,12 @@
 		/// <summary>
 		/// Event which indicates whether the queue is empty.
 		/// </summary>
-<<<<<<< HEAD
-		ManualResetEvent _emptyEvent = new ManualResetEvent(true);
-=======
 		ManualResetEvent? _emptyEvent = new(true);
->>>>>>> 4af6daef
 
 		/// <summary>
 		/// Exceptions which occurred while executing tasks
 		/// </summary>
-<<<<<<< HEAD
-		readonly List<Exception> _exceptions = new List<Exception>();
-=======
 		readonly ConcurrentBag<Exception> _exceptions = new();
->>>>>>> 4af6daef
 
 		/// <summary>
 		/// Default constructor
@@ -60,21 +44,12 @@
 		/// </summary>
 		public void Dispose()
 		{
-<<<<<<< HEAD
-			if(_emptyEvent != null)
-			{
-				Wait();
-
-				_emptyEvent.Dispose();
-				_emptyEvent = null!;
-=======
 			if (_emptyEvent != null)
 			{
 				Wait();
 
 				_emptyEvent?.Dispose();
 				_emptyEvent = null;
->>>>>>> 4af6daef
 			}
 		}
 
@@ -89,19 +64,9 @@
 		/// <param name="actionToExecute">The action to add</param>
 		public void Enqueue(Action actionToExecute)
 		{
-<<<<<<< HEAD
-			lock(_lockObject)
-			{
-				if(_numOutstandingJobs == 0)
-				{
-					_emptyEvent.Reset();
-				}
-				_numOutstandingJobs++;
-=======
 			if (Interlocked.Increment(ref _numOutstandingJobs) == 1)
 			{
 				SetEventState();
->>>>>>> 4af6daef
 			}
 
 #if SINGLE_THREAD
@@ -121,24 +86,6 @@
 			{
 				((Action)actionToExecute!)();
 			}
-<<<<<<< HEAD
-			catch(Exception ex)
-			{
-				lock(_lockObject)
-				{
-					_exceptions.Add(ex);
-				}
-			}
-			finally
-			{
-				lock(_lockObject)
-				{
-					_numOutstandingJobs--;
-					if(_numOutstandingJobs == 0)
-					{
-						_emptyEvent.Set();
-					}
-=======
 			catch (Exception ex)
 			{
 				_exceptions.Add(ex);
@@ -148,7 +95,6 @@
 				if (Interlocked.Decrement(ref _numOutstandingJobs) == 0)
 				{
 					SetEventState();
->>>>>>> 4af6daef
 				}
 			}
 		}
@@ -158,11 +104,7 @@
 		/// </summary>
 		public void Wait()
 		{
-<<<<<<< HEAD
-			_emptyEvent.WaitOne();
-=======
 			_emptyEvent?.WaitOne();
->>>>>>> 4af6daef
 			RethrowExceptions();
 		}
 
@@ -183,11 +125,7 @@
 		/// <returns>True if the queue completed, false if the timeout elapsed</returns>
 		public bool Wait(TimeSpan timeout)
 		{
-<<<<<<< HEAD
-			bool bResult = _emptyEvent.WaitOne(timeout);
-=======
 			bool bResult = _emptyEvent?.WaitOne(timeout) ?? false;
->>>>>>> 4af6daef
 			if (bResult)
 			{
 				RethrowExceptions();
@@ -200,13 +138,6 @@
 		/// </summary>
 		public void RethrowExceptions()
 		{
-<<<<<<< HEAD
-			lock(_lockObject)
-			{
-				if(_exceptions.Count > 0)
-				{
-					throw new AggregateException(_exceptions.ToArray());
-=======
 			if (!_exceptions.IsEmpty)
 			{
 				throw new AggregateException(_exceptions.AsEnumerable());
@@ -229,7 +160,6 @@
 				else
 				{
 					_emptyEvent?.Set();
->>>>>>> 4af6daef
 				}
 			}
 		}
