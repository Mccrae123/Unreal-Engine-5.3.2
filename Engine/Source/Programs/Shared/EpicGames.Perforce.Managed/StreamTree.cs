// Copyright Epic Games, Inc. All Rights Reserved.

using System;
using System.Collections.Generic;
using System.Diagnostics;
using System.Linq;
using EpicGames.Core;
using EpicGames.Serialization;

namespace EpicGames.Perforce.Managed
{
	/// <summary>
	/// Metadata for a Perforce file
	/// </summary>
	[DebuggerDisplay("{Path}")]
	public class StreamFile
	{
		/// <summary>
		/// Depot path for this file
		/// </summary>
		public Utf8String Path { get; }

		/// <summary>
		/// Length of the file, as reported by the server (actual size on disk may be different due to workspace options).
		/// </summary>
		public long Length { get; }

		/// <summary>
		/// Unique identifier for the file content
		/// </summary>
		public FileContentId ContentId { get; }

		/// <summary>
		/// Revision number of the file
		/// </summary>
		public int Revision { get; }

		#region Field names
<<<<<<< HEAD
		static Utf8String LengthField = "len";
		static Utf8String DigestField = "dig";
		static Utf8String TypeField = "type";
		static Utf8String RevisionField = "rev";
=======
		static readonly Utf8String s_lengthField = "len";
		static readonly Utf8String s_digestField = "dig";
		static readonly Utf8String s_typeField = "type";
		static readonly Utf8String s_revisionField = "rev";
>>>>>>> d731a049
		#endregion

		/// <summary>
		/// Constructor
		/// </summary>
		public StreamFile(Utf8String path, long length, FileContentId contentId, int revision)
		{
			Path = path;
			Length = length;
			ContentId = contentId;
			Revision = revision;
		}

		/// <summary>
		/// Parse from a compact binary object
		/// </summary>
<<<<<<< HEAD
		/// <param name="Path">Path to the file</param>
		/// <param name="Field"></param>
		/// <returns></returns>
		public StreamFile(Utf8String Path, CbObject Field)
		{
			this.Path = Path;
			Length = Field[LengthField].AsInt64();
=======
		/// <param name="path">Path to the file</param>
		/// <param name="field"></param>
		/// <returns></returns>
		public StreamFile(Utf8String path, CbObject field)
		{
			Path = path;
			Length = field[s_lengthField].AsInt64();
>>>>>>> d731a049

			Md5Hash digest = new Md5Hash(field[s_digestField].AsBinary());
			Utf8String type = field[s_typeField].AsUtf8String();
			ContentId = new FileContentId(digest, type);

			Revision = field[s_revisionField].AsInt32();
		}

		/// <summary>
		/// Write this object to compact binary
		/// </summary>
<<<<<<< HEAD
		/// <param name="Writer"></param>
		public void Write(CbWriter Writer)
		{
			Writer.WriteInteger(LengthField, Length);
			Writer.WriteBinary(DigestField, ContentId.Digest.Span);
			Writer.WriteString(TypeField, ContentId.Type);
			Writer.WriteInteger(RevisionField, Revision);
=======
		/// <param name="writer"></param>
		public void Write(CbWriter writer)
		{
			writer.WriteInteger(s_lengthField, Length);
			writer.WriteBinarySpan(s_digestField, ContentId.Digest.Span);
			writer.WriteUtf8String(s_typeField, ContentId.Type);
			writer.WriteInteger(s_revisionField, Revision);
>>>>>>> d731a049
		}
	}

	/// <summary>
	/// Stores a reference to another tree
	/// </summary>
	public class StreamTreeRef
	{
		/// <summary>
		/// Base depot path for the directory
		/// </summary>
		public Utf8String Path { get; set; }

		/// <summary>
		/// Hash of the tree
		/// </summary>
		public IoHash Hash { get; set; }

		#region Field names
<<<<<<< HEAD
		static Utf8String HashField = "hash";
=======
		static readonly Utf8String s_hashField = "hash";
>>>>>>> d731a049
		#endregion

		/// <summary>
		/// Constructor
		/// </summary>
		/// <param name="path"></param>
		/// <param name="hash"></param>
		public StreamTreeRef(Utf8String path, IoHash hash)
		{
			Path = path;
			Hash = hash;
		}

		/// <summary>
		/// Constructor
		/// </summary>
<<<<<<< HEAD
		/// <param name="Path"></param>
		/// <param name="Field"></param>
		public StreamTreeRef(Utf8String Path, CbObject Field)
		{
			this.Path = Path;
			Hash = Field[HashField].AsObjectAttachment();
=======
		/// <param name="path"></param>
		/// <param name="field"></param>
		public StreamTreeRef(Utf8String path, CbObject field)
		{
			Path = path;
			Hash = field[s_hashField].AsObjectAttachment();
>>>>>>> d731a049
		}

		/// <summary>
		/// Gets the hash of this reference
		/// </summary>
		/// <returns></returns>
		public IoHash GetHash()
		{
<<<<<<< HEAD
			CbWriter Writer = new CbWriter();
			Writer.BeginObject();
			Write(Writer);
			Writer.EndObject();
			return Writer.ToObject().GetHash();
=======
			CbWriter writer = new CbWriter();
			writer.BeginObject();
			Write(writer);
			writer.EndObject();
			return writer.ToObject().GetHash();
>>>>>>> d731a049
		}

		/// <summary>
		/// Serialize to a compact binary object
		/// </summary>
<<<<<<< HEAD
		/// <param name="Writer"></param>
		public void Write(CbWriter Writer)
		{
			Writer.WriteObjectAttachment(HashField, Hash);
=======
		/// <param name="writer"></param>
		public void Write(CbWriter writer)
		{
			writer.WriteObjectAttachment(s_hashField, Hash);
>>>>>>> d731a049
		}
	}

	/// <summary>
	/// Information about a directory within a stream
	/// </summary>
	public class StreamTree
	{
		/// <summary>
		/// The path to this tree
		/// </summary>
		public Utf8String Path { get; }

		/// <summary>
		/// Map of name to file within the directory
		/// </summary>
		public Dictionary<Utf8String, StreamFile> NameToFile { get; } = new Dictionary<Utf8String, StreamFile>();

		/// <summary>
		/// Map of name to subdirectory
		/// </summary>
		public Dictionary<Utf8String, StreamTreeRef> NameToTree { get; } = new Dictionary<Utf8String, StreamTreeRef>(FileUtils.PlatformPathComparerUtf8);

		#region Field names
<<<<<<< HEAD
		static Utf8String NameField = "name";
		static Utf8String PathField = "path";
		static Utf8String FilesField = "files";
		static Utf8String TreesField = "trees";
=======
		static readonly Utf8String s_nameField = "name";
		static readonly Utf8String s_pathField = "path";
		static readonly Utf8String s_filesField = "files";
		static readonly Utf8String s_treesField = "trees";
>>>>>>> d731a049
		#endregion

		/// <summary>
		/// Default constructor
		/// </summary>
		public StreamTree()
		{
		}

		/// <summary>
		/// Default constructor
		/// </summary>
<<<<<<< HEAD
		public StreamTree(Utf8String Path, Dictionary<Utf8String, StreamFile> NameToFile, Dictionary<Utf8String, StreamTreeRef> NameToTree)
		{
			CheckPath(Path);
			this.Path = Path;

			this.NameToFile = NameToFile;
			this.NameToTree = NameToTree;
=======
		public StreamTree(Utf8String path, Dictionary<Utf8String, StreamFile> nameToFile, Dictionary<Utf8String, StreamTreeRef> nameToTree)
		{
			CheckPath(path);
			Path = path;

			NameToFile = nameToFile;
			NameToTree = nameToTree;
>>>>>>> d731a049
		}

		/// <summary>
		/// Deserialize a tree from a compact binary object
		/// </summary>
<<<<<<< HEAD
		public StreamTree(Utf8String Path, CbObject Object)
		{
			CheckPath(Path);
			this.Path = Path;

			CbArray FileArray = Object[FilesField].AsArray();
			foreach (CbField FileField in FileArray)
=======
		public StreamTree(Utf8String path, CbObject @object)
		{
			CheckPath(path);
			Path = path;

			CbArray fileArray = @object[s_filesField].AsArray();
			foreach (CbField fileField in fileArray)
>>>>>>> d731a049
			{
				CbObject fileObject = fileField.AsObject();

<<<<<<< HEAD
				Utf8String Name = FileObject[NameField].AsString();
				Utf8String FilePath = ReadPath(FileObject, Path, Name);
				StreamFile File = new StreamFile(FilePath, FileObject);
=======
				Utf8String name = fileObject[s_nameField].AsUtf8String();
				Utf8String filePath = ReadPath(fileObject, path, name);
				StreamFile file = new StreamFile(filePath, fileObject);
>>>>>>> d731a049

				NameToFile.Add(name, file);
			}

			CbArray treeArray = @object[s_treesField].AsArray();
			foreach (CbField treeField in treeArray)
			{
				CbObject treeObject = treeField.AsObject();

<<<<<<< HEAD
				Utf8String Name = TreeObject[NameField].AsString();
				Utf8String TreePath = ReadPath(TreeObject, Path, Name);
				StreamTreeRef Tree = new StreamTreeRef(TreePath, TreeObject);
=======
				Utf8String name = treeObject[s_nameField].AsUtf8String();
				Utf8String treePath = ReadPath(treeObject, path, name);
				StreamTreeRef tree = new StreamTreeRef(treePath, treeObject);
>>>>>>> d731a049

				NameToTree.Add(name, tree);
			}
		}

		/// <summary>
		/// Serialize to a compact binary object
<<<<<<< HEAD
		/// </summary>
		/// <param name="Writer"></param>
		public void Write(CbWriter Writer)
		{
			if (NameToFile.Count > 0)
			{
				Writer.BeginArray(FilesField);
				foreach ((Utf8String Name, StreamFile File) in NameToFile.OrderBy(x => x.Key))
				{
					Writer.BeginObject();
					Writer.WriteString(NameField, Name);
					WritePath(Writer, File.Path, Path, Name);
					File.Write(Writer);
					Writer.EndObject();
				}
				Writer.EndArray();
			}

			if (NameToTree.Count > 0)
			{
				Writer.BeginArray(TreesField);
				foreach ((Utf8String Name, StreamTreeRef Tree) in NameToTree.OrderBy(x => x.Key))
				{
					Writer.BeginObject();
					Writer.WriteString(NameField, Name);
					WritePath(Writer, Tree.Path, Path, Name);
					Tree.Write(Writer);
					Writer.EndObject();
				}
				Writer.EndArray();
=======
		/// </summary>
		/// <param name="writer"></param>
		public void Write(CbWriter writer)
		{
			if (NameToFile.Count > 0)
			{
				writer.BeginArray(s_filesField);
				foreach ((Utf8String name, StreamFile file) in NameToFile.OrderBy(x => x.Key))
				{
					writer.BeginObject();
					writer.WriteUtf8String(s_nameField, name);
					WritePath(writer, file.Path, Path, name);
					file.Write(writer);
					writer.EndObject();
				}
				writer.EndArray();
			}

			if (NameToTree.Count > 0)
			{
				writer.BeginArray(s_treesField);
				foreach ((Utf8String name, StreamTreeRef tree) in NameToTree.OrderBy(x => x.Key))
				{
					writer.BeginObject();
					writer.WriteUtf8String(s_nameField, name);
					WritePath(writer, tree.Path, Path, name);
					tree.Write(writer);
					writer.EndObject();
				}
				writer.EndArray();
			}
		}

		/// <summary>
		/// Reads a path from an object, defaulting it to the parent path plus the child name
		/// </summary>
		/// <param name="object"></param>
		/// <param name="basePath"></param>
		/// <param name="name"></param>
		/// <returns></returns>
		static Utf8String ReadPath(CbObject @object, Utf8String basePath, Utf8String name)
		{
			Utf8String path = @object[s_pathField].AsUtf8String();
			if (path.IsEmpty)
			{
				byte[] data = new byte[basePath.Length + 1 + name.Length];
				basePath.Memory.CopyTo(data);
				data[basePath.Length] = (byte)'/';
				name.Memory.CopyTo(data.AsMemory(basePath.Length + 1));
				path = new Utf8String(data);
			}
			return path;
		}

		/// <summary>
		/// Writes a path if it's not the default (the parent path, a slash, followed by the child name)
		/// </summary>
		/// <param name="writer"></param>
		/// <param name="path"></param>
		/// <param name="parentPath"></param>
		/// <param name="name"></param>
		static void WritePath(CbWriter writer, Utf8String path, Utf8String parentPath, Utf8String name)
		{
			if (path.Length != parentPath.Length + name.Length + 1 || !path.StartsWith(parentPath) || path[parentPath.Length] != '/' || !path.EndsWith(name))
			{
				writer.WriteUtf8String(s_pathField, path);
			}
		}

		/// <summary>
		/// Checks that a base path does not have a trailing slash
		/// </summary>
		/// <param name="path"></param>
		/// <exception cref="ArgumentException"></exception>
		static void CheckPath(Utf8String path)
		{
			if (path.Length > 0 && path[^1] == '/')
			{
				throw new ArgumentException("BasePath must not end in a slash", nameof(path));
>>>>>>> d731a049
			}
		}

		/// <summary>
<<<<<<< HEAD
		/// Reads a path from an object, defaulting it to the parent path plus the child name
		/// </summary>
		/// <param name="Object"></param>
		/// <param name="BasePath"></param>
		/// <param name="Name"></param>
		/// <returns></returns>
		static Utf8String ReadPath(CbObject Object, Utf8String BasePath, Utf8String Name)
		{
			Utf8String Path = Object[PathField].AsString();
			if (Path.IsEmpty)
			{
				byte[] Data = new byte[BasePath.Length + 1 + Name.Length];
				BasePath.Memory.CopyTo(Data);
				Data[BasePath.Length] = (byte)'/';
				Name.Memory.CopyTo(Data.AsMemory(BasePath.Length + 1));
				Path = new Utf8String(Data);
			}
			return Path;
		}

		/// <summary>
		/// Writes a path if it's not the default (the parent path, a slash, followed by the child name)
		/// </summary>
		/// <param name="Writer"></param>
		/// <param name="Path"></param>
		/// <param name="ParentPath"></param>
		/// <param name="Name"></param>
		static void WritePath(CbWriter Writer, Utf8String Path, Utf8String ParentPath, Utf8String Name)
		{
			if (Path.Length != ParentPath.Length + Name.Length + 1 || !Path.StartsWith(ParentPath) || Path[ParentPath.Length] != '/' || !Path.EndsWith(Name))
			{
				Writer.WriteString(PathField, Path);
			}
		}

		/// <summary>
		/// Checks that a base path does not have a trailing slash
		/// </summary>
		/// <param name="Path"></param>
		/// <exception cref="ArgumentException"></exception>
		static void CheckPath(Utf8String Path)
		{
			if (Path.Length > 0 && Path[Path.Length - 1] == '/')
			{
				throw new ArgumentException("BasePath must not end in a slash", nameof(Path));
			}
		}

		/// <summary>
		/// Convert to a compact binary object
		/// </summary>
		/// <returns></returns>
		public CbObject ToCbObject()
		{
			CbWriter Writer = new CbWriter();
			Writer.BeginObject();
			Write(Writer);
			Writer.EndObject();
			return Writer.ToObject();
=======
		/// Convert to a compact binary object
		/// </summary>
		/// <returns></returns>
		public CbObject ToCbObject()
		{
			CbWriter writer = new CbWriter();
			writer.BeginObject();
			Write(writer);
			writer.EndObject();
			return writer.ToObject();
>>>>>>> d731a049
		}
	}
}<|MERGE_RESOLUTION|>--- conflicted
+++ resolved
@@ -36,17 +36,10 @@
 		public int Revision { get; }
 
 		#region Field names
-<<<<<<< HEAD
-		static Utf8String LengthField = "len";
-		static Utf8String DigestField = "dig";
-		static Utf8String TypeField = "type";
-		static Utf8String RevisionField = "rev";
-=======
 		static readonly Utf8String s_lengthField = "len";
 		static readonly Utf8String s_digestField = "dig";
 		static readonly Utf8String s_typeField = "type";
 		static readonly Utf8String s_revisionField = "rev";
->>>>>>> d731a049
 		#endregion
 
 		/// <summary>
@@ -63,15 +56,6 @@
 		/// <summary>
 		/// Parse from a compact binary object
 		/// </summary>
-<<<<<<< HEAD
-		/// <param name="Path">Path to the file</param>
-		/// <param name="Field"></param>
-		/// <returns></returns>
-		public StreamFile(Utf8String Path, CbObject Field)
-		{
-			this.Path = Path;
-			Length = Field[LengthField].AsInt64();
-=======
 		/// <param name="path">Path to the file</param>
 		/// <param name="field"></param>
 		/// <returns></returns>
@@ -79,7 +63,6 @@
 		{
 			Path = path;
 			Length = field[s_lengthField].AsInt64();
->>>>>>> d731a049
 
 			Md5Hash digest = new Md5Hash(field[s_digestField].AsBinary());
 			Utf8String type = field[s_typeField].AsUtf8String();
@@ -91,15 +74,6 @@
 		/// <summary>
 		/// Write this object to compact binary
 		/// </summary>
-<<<<<<< HEAD
-		/// <param name="Writer"></param>
-		public void Write(CbWriter Writer)
-		{
-			Writer.WriteInteger(LengthField, Length);
-			Writer.WriteBinary(DigestField, ContentId.Digest.Span);
-			Writer.WriteString(TypeField, ContentId.Type);
-			Writer.WriteInteger(RevisionField, Revision);
-=======
 		/// <param name="writer"></param>
 		public void Write(CbWriter writer)
 		{
@@ -107,7 +81,6 @@
 			writer.WriteBinarySpan(s_digestField, ContentId.Digest.Span);
 			writer.WriteUtf8String(s_typeField, ContentId.Type);
 			writer.WriteInteger(s_revisionField, Revision);
->>>>>>> d731a049
 		}
 	}
 
@@ -127,11 +100,7 @@
 		public IoHash Hash { get; set; }
 
 		#region Field names
-<<<<<<< HEAD
-		static Utf8String HashField = "hash";
-=======
 		static readonly Utf8String s_hashField = "hash";
->>>>>>> d731a049
 		#endregion
 
 		/// <summary>
@@ -148,21 +117,12 @@
 		/// <summary>
 		/// Constructor
 		/// </summary>
-<<<<<<< HEAD
-		/// <param name="Path"></param>
-		/// <param name="Field"></param>
-		public StreamTreeRef(Utf8String Path, CbObject Field)
-		{
-			this.Path = Path;
-			Hash = Field[HashField].AsObjectAttachment();
-=======
 		/// <param name="path"></param>
 		/// <param name="field"></param>
 		public StreamTreeRef(Utf8String path, CbObject field)
 		{
 			Path = path;
 			Hash = field[s_hashField].AsObjectAttachment();
->>>>>>> d731a049
 		}
 
 		/// <summary>
@@ -171,35 +131,20 @@
 		/// <returns></returns>
 		public IoHash GetHash()
 		{
-<<<<<<< HEAD
-			CbWriter Writer = new CbWriter();
-			Writer.BeginObject();
-			Write(Writer);
-			Writer.EndObject();
-			return Writer.ToObject().GetHash();
-=======
 			CbWriter writer = new CbWriter();
 			writer.BeginObject();
 			Write(writer);
 			writer.EndObject();
 			return writer.ToObject().GetHash();
->>>>>>> d731a049
 		}
 
 		/// <summary>
 		/// Serialize to a compact binary object
 		/// </summary>
-<<<<<<< HEAD
-		/// <param name="Writer"></param>
-		public void Write(CbWriter Writer)
-		{
-			Writer.WriteObjectAttachment(HashField, Hash);
-=======
 		/// <param name="writer"></param>
 		public void Write(CbWriter writer)
 		{
 			writer.WriteObjectAttachment(s_hashField, Hash);
->>>>>>> d731a049
 		}
 	}
 
@@ -224,17 +169,10 @@
 		public Dictionary<Utf8String, StreamTreeRef> NameToTree { get; } = new Dictionary<Utf8String, StreamTreeRef>(FileUtils.PlatformPathComparerUtf8);
 
 		#region Field names
-<<<<<<< HEAD
-		static Utf8String NameField = "name";
-		static Utf8String PathField = "path";
-		static Utf8String FilesField = "files";
-		static Utf8String TreesField = "trees";
-=======
 		static readonly Utf8String s_nameField = "name";
 		static readonly Utf8String s_pathField = "path";
 		static readonly Utf8String s_filesField = "files";
 		static readonly Utf8String s_treesField = "trees";
->>>>>>> d731a049
 		#endregion
 
 		/// <summary>
@@ -247,15 +185,6 @@
 		/// <summary>
 		/// Default constructor
 		/// </summary>
-<<<<<<< HEAD
-		public StreamTree(Utf8String Path, Dictionary<Utf8String, StreamFile> NameToFile, Dictionary<Utf8String, StreamTreeRef> NameToTree)
-		{
-			CheckPath(Path);
-			this.Path = Path;
-
-			this.NameToFile = NameToFile;
-			this.NameToTree = NameToTree;
-=======
 		public StreamTree(Utf8String path, Dictionary<Utf8String, StreamFile> nameToFile, Dictionary<Utf8String, StreamTreeRef> nameToTree)
 		{
 			CheckPath(path);
@@ -263,21 +192,11 @@
 
 			NameToFile = nameToFile;
 			NameToTree = nameToTree;
->>>>>>> d731a049
 		}
 
 		/// <summary>
 		/// Deserialize a tree from a compact binary object
 		/// </summary>
-<<<<<<< HEAD
-		public StreamTree(Utf8String Path, CbObject Object)
-		{
-			CheckPath(Path);
-			this.Path = Path;
-
-			CbArray FileArray = Object[FilesField].AsArray();
-			foreach (CbField FileField in FileArray)
-=======
 		public StreamTree(Utf8String path, CbObject @object)
 		{
 			CheckPath(path);
@@ -285,19 +204,12 @@
 
 			CbArray fileArray = @object[s_filesField].AsArray();
 			foreach (CbField fileField in fileArray)
->>>>>>> d731a049
 			{
 				CbObject fileObject = fileField.AsObject();
 
-<<<<<<< HEAD
-				Utf8String Name = FileObject[NameField].AsString();
-				Utf8String FilePath = ReadPath(FileObject, Path, Name);
-				StreamFile File = new StreamFile(FilePath, FileObject);
-=======
 				Utf8String name = fileObject[s_nameField].AsUtf8String();
 				Utf8String filePath = ReadPath(fileObject, path, name);
 				StreamFile file = new StreamFile(filePath, fileObject);
->>>>>>> d731a049
 
 				NameToFile.Add(name, file);
 			}
@@ -307,15 +219,9 @@
 			{
 				CbObject treeObject = treeField.AsObject();
 
-<<<<<<< HEAD
-				Utf8String Name = TreeObject[NameField].AsString();
-				Utf8String TreePath = ReadPath(TreeObject, Path, Name);
-				StreamTreeRef Tree = new StreamTreeRef(TreePath, TreeObject);
-=======
 				Utf8String name = treeObject[s_nameField].AsUtf8String();
 				Utf8String treePath = ReadPath(treeObject, path, name);
 				StreamTreeRef tree = new StreamTreeRef(treePath, treeObject);
->>>>>>> d731a049
 
 				NameToTree.Add(name, tree);
 			}
@@ -323,38 +229,6 @@
 
 		/// <summary>
 		/// Serialize to a compact binary object
-<<<<<<< HEAD
-		/// </summary>
-		/// <param name="Writer"></param>
-		public void Write(CbWriter Writer)
-		{
-			if (NameToFile.Count > 0)
-			{
-				Writer.BeginArray(FilesField);
-				foreach ((Utf8String Name, StreamFile File) in NameToFile.OrderBy(x => x.Key))
-				{
-					Writer.BeginObject();
-					Writer.WriteString(NameField, Name);
-					WritePath(Writer, File.Path, Path, Name);
-					File.Write(Writer);
-					Writer.EndObject();
-				}
-				Writer.EndArray();
-			}
-
-			if (NameToTree.Count > 0)
-			{
-				Writer.BeginArray(TreesField);
-				foreach ((Utf8String Name, StreamTreeRef Tree) in NameToTree.OrderBy(x => x.Key))
-				{
-					Writer.BeginObject();
-					Writer.WriteString(NameField, Name);
-					WritePath(Writer, Tree.Path, Path, Name);
-					Tree.Write(Writer);
-					Writer.EndObject();
-				}
-				Writer.EndArray();
-=======
 		/// </summary>
 		/// <param name="writer"></param>
 		public void Write(CbWriter writer)
@@ -434,72 +308,10 @@
 			if (path.Length > 0 && path[^1] == '/')
 			{
 				throw new ArgumentException("BasePath must not end in a slash", nameof(path));
->>>>>>> d731a049
-			}
-		}
-
-		/// <summary>
-<<<<<<< HEAD
-		/// Reads a path from an object, defaulting it to the parent path plus the child name
-		/// </summary>
-		/// <param name="Object"></param>
-		/// <param name="BasePath"></param>
-		/// <param name="Name"></param>
-		/// <returns></returns>
-		static Utf8String ReadPath(CbObject Object, Utf8String BasePath, Utf8String Name)
-		{
-			Utf8String Path = Object[PathField].AsString();
-			if (Path.IsEmpty)
-			{
-				byte[] Data = new byte[BasePath.Length + 1 + Name.Length];
-				BasePath.Memory.CopyTo(Data);
-				Data[BasePath.Length] = (byte)'/';
-				Name.Memory.CopyTo(Data.AsMemory(BasePath.Length + 1));
-				Path = new Utf8String(Data);
-			}
-			return Path;
-		}
-
-		/// <summary>
-		/// Writes a path if it's not the default (the parent path, a slash, followed by the child name)
-		/// </summary>
-		/// <param name="Writer"></param>
-		/// <param name="Path"></param>
-		/// <param name="ParentPath"></param>
-		/// <param name="Name"></param>
-		static void WritePath(CbWriter Writer, Utf8String Path, Utf8String ParentPath, Utf8String Name)
-		{
-			if (Path.Length != ParentPath.Length + Name.Length + 1 || !Path.StartsWith(ParentPath) || Path[ParentPath.Length] != '/' || !Path.EndsWith(Name))
-			{
-				Writer.WriteString(PathField, Path);
-			}
-		}
-
-		/// <summary>
-		/// Checks that a base path does not have a trailing slash
-		/// </summary>
-		/// <param name="Path"></param>
-		/// <exception cref="ArgumentException"></exception>
-		static void CheckPath(Utf8String Path)
-		{
-			if (Path.Length > 0 && Path[Path.Length - 1] == '/')
-			{
-				throw new ArgumentException("BasePath must not end in a slash", nameof(Path));
-			}
-		}
-
-		/// <summary>
-		/// Convert to a compact binary object
-		/// </summary>
-		/// <returns></returns>
-		public CbObject ToCbObject()
-		{
-			CbWriter Writer = new CbWriter();
-			Writer.BeginObject();
-			Write(Writer);
-			Writer.EndObject();
-			return Writer.ToObject();
-=======
+			}
+		}
+
+		/// <summary>
 		/// Convert to a compact binary object
 		/// </summary>
 		/// <returns></returns>
@@ -510,7 +322,6 @@
 			Write(writer);
 			writer.EndObject();
 			return writer.ToObject();
->>>>>>> d731a049
 		}
 	}
 }