--- conflicted
+++ resolved
@@ -480,19 +480,6 @@
 				using (ILoggerProgress scope = _logger.BeginProgressScope("Cleaning files..."))
 				{
 					Stopwatch timer = Stopwatch.StartNew();
-<<<<<<< HEAD
-					using (ThreadPoolWorkQueue queue = new ThreadPoolWorkQueue())
-					{
-						foreach (FileInfo fileToDelete in filesToDelete)
-						{
-							queue.Enqueue(() => FileUtils.ForceDeleteFile(fileToDelete));
-						}
-						foreach (DirectoryInfo directoryToDelete in directoriesToDelete)
-						{
-							queue.Enqueue(() => FileUtils.ForceDeleteDirectory(directoryToDelete));
-						}
-					}
-=======
 					
 					ParallelOptions options = new() { MaxDegreeOfParallelism = MaxFileConcurrency, CancellationToken = cancellationToken };
 					await Parallel.ForEachAsync(filesToDelete, options, (fileToDelete, ct) =>
@@ -507,7 +494,6 @@
 						return ValueTask.CompletedTask;
 					});
 					
->>>>>>> 4af6daef
 					scope.Progress = $"({timer.Elapsed.TotalSeconds:0.0}s)";
 				}
 
@@ -713,21 +699,12 @@
 					// Build a table showing amount of unique content in each stream
 					string[][] cells = new string[streamNames.Count + 1][];
 					for (int idx = 0; idx < cells.Length; idx++)
-<<<<<<< HEAD
 					{
 						cells[idx] = new string[streamNames.Count + 1];
 					}
 					cells[0][0] = "";
 					for (int idx = 0; idx < streamNames.Count; idx++)
 					{
-=======
-					{
-						cells[idx] = new string[streamNames.Count + 1];
-					}
-					cells[0][0] = "";
-					for (int idx = 0; idx < streamNames.Count; idx++)
-					{
->>>>>>> 4af6daef
 						cells[idx + 1][0] = streamNames[idx];
 						cells[0][idx + 1] = streamNames[idx];
 					}
@@ -909,21 +886,12 @@
 			// query the contents of the shelved changelist
 			List<DescribeRecord> records = await perforce.DescribeAsync(DescribeOptions.Shelved, -1, new int[] { unshelveChangelist }, cancellationToken);
 			if (records.Count != 1)
-<<<<<<< HEAD
 			{
 				throw new PerforceException($"Changelist {unshelveChangelist} is not shelved");
 			}
 			DescribeRecord lastRecord = records[0];
 			if (lastRecord.Files.Count == 0)
 			{
-=======
-			{
-				throw new PerforceException($"Changelist {unshelveChangelist} is not shelved");
-			}
-			DescribeRecord lastRecord = records[0];
-			if (lastRecord.Files.Count == 0)
-			{
->>>>>>> 4af6daef
 				throw new PerforceException($"Changelist {unshelveChangelist} does not contain any shelved files");
 			}
 
@@ -1071,7 +1039,6 @@
 			{
 				await RemoveFilesFromWorkspaceAsync(streamState[0].Item2, cancellationToken);
 			}
-<<<<<<< HEAD
 
 			// Shrink the contents of the cache
 			using (Trace("UpdateCache"))
@@ -1079,15 +1046,6 @@
 			{
 				Stopwatch timer = Stopwatch.StartNew();
 
-=======
-
-			// Shrink the contents of the cache
-			using (Trace("UpdateCache"))
-			using (ILoggerProgress status = _logger.BeginProgressScope("Updating cache..."))
-			{
-				Stopwatch timer = Stopwatch.StartNew();
-
->>>>>>> 4af6daef
 				HashSet<FileContentId> commonContentIds = new HashSet<FileContentId>();
 				Dictionary<FileContentId, long> contentIdToLength = new Dictionary<FileContentId, long>();
 				for (int idx = 0; idx < requests.Count; idx++)
@@ -1211,7 +1169,6 @@
 				client.Type = _useHaveTable ? "partitioned" : "readonly";
 
 				using IPerforceConnection perforce = await perforceClient.WithoutClientAsync();
-<<<<<<< HEAD
 
 				PerforceResponse response = await perforce.TryCreateClientAsync(client, cancellationToken);
 				if (!response.Succeeded)
@@ -1220,16 +1177,6 @@
 					await perforceClient.CreateClientAsync(client, cancellationToken);
 				}
 
-=======
-
-				PerforceResponse response = await perforce.TryCreateClientAsync(client, cancellationToken);
-				if (!response.Succeeded)
-				{
-					await perforceClient.TryDeleteClientAsync(DeleteClientOptions.None, clientName, cancellationToken);
-					await perforceClient.CreateClientAsync(client, cancellationToken);
-				}
-
->>>>>>> 4af6daef
 				if (!_useHaveTable)
 				{
 					// If have table is not used, make client is fully reset as it may have been re-used
@@ -1587,7 +1534,6 @@
 
 				// Output the elapsed time
 				scope.Progress = $"({timer.Elapsed.TotalSeconds:0.0}s)";
-<<<<<<< HEAD
 			}
 
 			return new StreamSnapshotFromMemory(builder);
@@ -1606,26 +1552,6 @@
 				digest
 			}
 
-=======
-			}
-
-			return new StreamSnapshotFromMemory(builder);
-		}
-		
-		class FStatRecordWithoutHaveTable
-		{
-			// Note: This enum is used for indexing an array of fields, and member names much match P4 field names (including case).
-			enum Field
-			{
-				code,
-				depotFile,
-				headType,
-				headRev,
-				fileSize,
-				digest
-			}
-
->>>>>>> 4af6daef
 			public static readonly string[] FieldNames = Enum.GetNames(typeof(Field));
 			public static readonly Utf8String[] Utf8FieldNames = Array.ConvertAll(FieldNames, x => new Utf8String(x));
 
@@ -1822,16 +1748,12 @@
 					await SaveAsync(TransactionState.Dirty, cancellationToken);
 
 					// Execute all the moves and deletes
-<<<<<<< HEAD
-					await ParallelTask.ForEachAsync(sourceAndTargetFiles, sourceAndTargetFile => FileUtils.ForceMoveFile(sourceAndTargetFile.Key, sourceAndTargetFile.Value));
-=======
 					ParallelOptions options = new() { MaxDegreeOfParallelism = MaxFileConcurrency, CancellationToken = cancellationToken };
 					await Parallel.ForEachAsync(sourceAndTargetFiles, options, (sourceAndTargetFile, ct) =>
 					{
 						FileUtils.ForceMoveFile(sourceAndTargetFile.Key, sourceAndTargetFile.Value);
 						return ValueTask.CompletedTask;
 					});
->>>>>>> 4af6daef
 
 					scope.Progress = $"({timer.Elapsed.TotalSeconds:0.0}s)";
 				}
@@ -1846,16 +1768,12 @@
 				{
 					Stopwatch timer = Stopwatch.StartNew();
 
-<<<<<<< HEAD
-					await ParallelTask.ForEachAsync(filesToDelete, fileToDelete => RemoveFile(fileToDelete));
-=======
 					ParallelOptions options = new() { MaxDegreeOfParallelism = MaxFileConcurrency, CancellationToken = cancellationToken };
 					await Parallel.ForEachAsync(filesToDelete, options, (fileToDelete, ct) =>
 					{
 						RemoveFile(fileToDelete);
 						return ValueTask.CompletedTask;
 					});
->>>>>>> 4af6daef
 
 					scope.Progress = $"({timer.Elapsed.TotalSeconds:0.0}s)";
 				}
@@ -1952,9 +1870,6 @@
 				using (ILoggerProgress status = _logger.BeginProgressScope(String.Format("Moving {0} {1} from cache...", filesToMove.Length, (filesToMove.Length == 1) ? "file" : "files")))
 				{
 					Stopwatch timer = Stopwatch.StartNew();
-<<<<<<< HEAD
-					await ParallelTask.ForEachAsync(filesToMove, fileToMove => MoveFileFromCache(fileToMove, transaction._filesToSync));
-=======
 					ParallelOptions options = new() { MaxDegreeOfParallelism = MaxFileConcurrency, CancellationToken = cancellationToken };
 					await Parallel.ForEachAsync(filesToMove, options, (fileToMove, ct) =>
 					{
@@ -1962,7 +1877,6 @@
 						return ValueTask.CompletedTask;
 					});
 					
->>>>>>> 4af6daef
 					_contentIdToTrackedFile = _contentIdToTrackedFile.Where(x => !transaction._filesToMove.ContainsKey(x.Value)).ToDictionary(x => x.Key, x => x.Value);
 					status.Progress = $"({timer.Elapsed.TotalSeconds:0.0}s)";
 				}
@@ -1976,16 +1890,12 @@
 				using (ILoggerProgress status = _logger.BeginProgressScope(String.Format("Copying {0} {1} within workspace...", filesToCopy.Length, (filesToCopy.Length == 1) ? "file" : "files")))
 				{
 					Stopwatch timer = Stopwatch.StartNew();
-<<<<<<< HEAD
-					await ParallelTask.ForEachAsync(filesToCopy, fileToCopy => CopyFileWithinWorkspace(fileToCopy, transaction._filesToSync));
-=======
 					ParallelOptions options = new() { MaxDegreeOfParallelism = MaxFileConcurrency, CancellationToken = cancellationToken };
 					await Parallel.ForEachAsync(filesToCopy, options, (fileToCopy, ct) =>
 					{
 						CopyFileWithinWorkspace(fileToCopy, transaction._filesToSync);
 						return ValueTask.CompletedTask;
 					});
->>>>>>> 4af6daef
 					status.Progress = $"({timer.Elapsed.TotalSeconds:0.0}s)";
 				}
 			}
@@ -2065,10 +1975,6 @@
 
 							// Update metadata for the complete batch
 							(int beginIdx, int endIdx) = batches[batchIdx];
-<<<<<<< HEAD
-							await ParallelTask.ForAsync(beginIdx, endIdx, idx => filesToSync[idx]._workspaceFile.UpdateMetadata());
-
-=======
 
 							int[] indexesToUpdate = Enumerable.Range(beginIdx, endIdx - beginIdx).ToArray();
 							ParallelOptions options = new() { MaxDegreeOfParallelism = MaxFileConcurrency, CancellationToken = cancellationToken };
@@ -2078,7 +1984,6 @@
 								return ValueTask.CompletedTask;
 							});
 
->>>>>>> 4af6daef
 							// Save the current state every minute
 							TimeSpan elapsed = timer.Elapsed;
 							if (elapsed > TimeSpan.FromMinutes(5.0))
@@ -2166,9 +2071,6 @@
 		{
 			try
 			{
-<<<<<<< HEAD
-				FileReference.Move(fileToMove._trackedFile.GetLocation(), fileToMove._workspaceFile.GetLocation());
-=======
 				FileReference targetFile = fileToMove._workspaceFile.GetLocation();
 				FileReference.Move(fileToMove._trackedFile.GetLocation(), targetFile);
 				try
@@ -2180,7 +2082,6 @@
 				{
 					_logger.LogWarning("Unable to update timestamp on {TargetFile}", targetFile);
 				}
->>>>>>> 4af6daef
 			}
 			catch (Exception ex)
 			{
