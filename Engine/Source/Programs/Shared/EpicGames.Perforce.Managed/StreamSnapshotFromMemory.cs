// Copyright Epic Games, Inc. All Rights Reserved.

using System;
using System.Collections.Generic;
using System.IO;
using System.Threading;
using System.Threading.Tasks;
using EpicGames.Core;
using EpicGames.Serialization;

namespace EpicGames.Perforce.Managed
{
	/// <summary>
	/// Stores the contents of a stream in memory
	/// </summary>
	public class StreamSnapshotFromMemory : StreamSnapshot
	{
		/// <summary>
		/// The current signature for saved directory objects
		/// </summary>
		static readonly byte[] s_currentSignature = { (byte)'W', (byte)'S', (byte)'D', 5 };

		/// <summary>
		/// The root digest
		/// </summary>
		public override StreamTreeRef Root { get; }

		/// <summary>
		/// Map of digest to directory
		/// </summary>
		public IReadOnlyDictionary<IoHash, CbObject> HashToTree { get; }

		/// <summary>
		/// Constructor
		/// </summary>
		/// <param name="root"></param>
		/// <param name="hashToTree"></param>
		public StreamSnapshotFromMemory(StreamTreeRef root, Dictionary<IoHash, CbObject> hashToTree)
		{
			Root = root;
			HashToTree = hashToTree;
		}

		/// <summary>
		/// Constructor
		/// </summary>
		/// <param name="builder"></param>
		public StreamSnapshotFromMemory(StreamTreeBuilder builder)
		{
<<<<<<< HEAD
			Dictionary<IoHash, CbObject> HashToTree = new Dictionary<IoHash, CbObject>();
			this.Root = Builder.EncodeRef(Tree => EncodeObject(Tree, HashToTree));
			this.HashToTree = HashToTree;
=======
			Dictionary<IoHash, CbObject> hashToTree = new Dictionary<IoHash, CbObject>();
			Root = builder.EncodeRef(tree => EncodeObject(tree, hashToTree));
			HashToTree = hashToTree;
		}

		/// <summary>
		/// Serialize to a compact binary object
		/// </summary>
		/// <param name="BasePath"></param>
		/// <returns></returns>
		static IoHash EncodeObject(StreamTree tree, Dictionary<IoHash, CbObject> hashToTree)
		{
			CbObject @object = tree.ToCbObject();

			IoHash hash = @object.GetHash();
			hashToTree[hash] = @object;

			return hash;
>>>>>>> d731a049
		}

		/// <summary>
		/// Serialize to a compact binary object
		/// </summary>
		/// <param name="BasePath"></param>
		/// <returns></returns>
		static IoHash EncodeObject(StreamTree Tree, Dictionary<IoHash, CbObject> HashToTree)
		{
			CbObject Object = Tree.ToCbObject();

			IoHash Hash = Object.GetHash();
			HashToTree[Hash] = Object;

			return Hash;
		}

		/// <inheritdoc/>
		public override StreamTree Lookup(StreamTreeRef @ref)
		{
<<<<<<< HEAD
			return new StreamTree(Ref.Path, HashToTree[Ref.Hash]);
=======
			return new StreamTree(@ref.Path, HashToTree[@ref.Hash]);
>>>>>>> d731a049
		}

		/// <summary>
		/// Load a stream directory from a file on disk
		/// </summary>
		/// <param name="inputFile">File to read from</param>
		/// <param name="cancellationToken">Cancellation token</param>
		/// <returns>New StreamDirectoryInfo object</returns>
		public static async Task<StreamSnapshotFromMemory?> TryLoadAsync(FileReference inputFile, Utf8String basePath, CancellationToken cancellationToken)
		{
			byte[] data = await FileReference.ReadAllBytesAsync(inputFile, cancellationToken);
			if (!data.AsSpan().StartsWith(s_currentSignature))
			{
				return null;
			}

			CbObject rootObj = new CbObject(data.AsMemory(s_currentSignature.Length));

<<<<<<< HEAD
			CbObject RootObj2 = RootObj["root"].AsObject();
			Utf8String RootPath = RootObj2["path"].AsString(BasePath);
			StreamTreeRef Root = new StreamTreeRef(RootPath, RootObj2);
=======
			CbObject rootObj2 = rootObj["root"].AsObject();
			Utf8String rootPath = rootObj2["path"].AsUtf8String(basePath);
			StreamTreeRef root = new StreamTreeRef(rootPath, rootObj2);
>>>>>>> d731a049

			CbArray array = rootObj["items"].AsArray();

			Dictionary<IoHash, CbObject> hashToTree = new Dictionary<IoHash, CbObject>(array.Count);
			foreach (CbField element in array)
			{
				CbObject objectElement = element.AsObject();
				IoHash hash = objectElement["hash"].AsHash();
				CbObject tree = objectElement["tree"].AsObject();
				hashToTree[hash] = tree;
			}

			return new StreamSnapshotFromMemory(root, hashToTree);
		}

		/// <summary>
		/// Saves the contents of this object to disk
		/// </summary>
		/// <param name="outputFile">The output file to write to</param>
		public async Task Save(FileReference outputFile, Utf8String basePath)
		{
<<<<<<< HEAD
			CbWriter Writer = new CbWriter();
			Writer.BeginObject();
						
			Writer.BeginObject("root");
			if (Root.Path != BasePath)
			{
				Writer.WriteString("path", Root.Path);
			}
			Root.Write(Writer);
			Writer.EndObject();
			
			Writer.BeginArray("items");
			foreach ((IoHash Hash, CbObject Tree) in HashToTree)
=======
			CbWriter writer = new CbWriter();
			writer.BeginObject();

			writer.BeginObject("root");
			if (Root.Path != basePath)
			{
				writer.WriteUtf8String("path", Root.Path);
			}
			Root.Write(writer);
			writer.EndObject();

			writer.BeginArray("items");
			foreach ((IoHash hash, CbObject tree) in HashToTree)
>>>>>>> d731a049
			{
				writer.BeginObject();
				writer.WriteHash("hash", hash);
				writer.WriteObject("tree", tree);
				writer.EndObject();
			}
			writer.EndArray();

			writer.EndObject();

			byte[] data = writer.ToByteArray();
			using (FileStream outputStream = FileReference.Open(outputFile, FileMode.Create, FileAccess.Write, FileShare.Read))
			{
				await outputStream.WriteAsync(s_currentSignature, 0, s_currentSignature.Length);
				await outputStream.WriteAsync(data, 0, data.Length);
			}
		}
	}
}<|MERGE_RESOLUTION|>--- conflicted
+++ resolved
@@ -47,11 +47,6 @@
 		/// <param name="builder"></param>
 		public StreamSnapshotFromMemory(StreamTreeBuilder builder)
 		{
-<<<<<<< HEAD
-			Dictionary<IoHash, CbObject> HashToTree = new Dictionary<IoHash, CbObject>();
-			this.Root = Builder.EncodeRef(Tree => EncodeObject(Tree, HashToTree));
-			this.HashToTree = HashToTree;
-=======
 			Dictionary<IoHash, CbObject> hashToTree = new Dictionary<IoHash, CbObject>();
 			Root = builder.EncodeRef(tree => EncodeObject(tree, hashToTree));
 			HashToTree = hashToTree;
@@ -70,32 +65,12 @@
 			hashToTree[hash] = @object;
 
 			return hash;
->>>>>>> d731a049
-		}
-
-		/// <summary>
-		/// Serialize to a compact binary object
-		/// </summary>
-		/// <param name="BasePath"></param>
-		/// <returns></returns>
-		static IoHash EncodeObject(StreamTree Tree, Dictionary<IoHash, CbObject> HashToTree)
-		{
-			CbObject Object = Tree.ToCbObject();
-
-			IoHash Hash = Object.GetHash();
-			HashToTree[Hash] = Object;
-
-			return Hash;
 		}
 
 		/// <inheritdoc/>
 		public override StreamTree Lookup(StreamTreeRef @ref)
 		{
-<<<<<<< HEAD
-			return new StreamTree(Ref.Path, HashToTree[Ref.Hash]);
-=======
 			return new StreamTree(@ref.Path, HashToTree[@ref.Hash]);
->>>>>>> d731a049
 		}
 
 		/// <summary>
@@ -114,15 +89,9 @@
 
 			CbObject rootObj = new CbObject(data.AsMemory(s_currentSignature.Length));
 
-<<<<<<< HEAD
-			CbObject RootObj2 = RootObj["root"].AsObject();
-			Utf8String RootPath = RootObj2["path"].AsString(BasePath);
-			StreamTreeRef Root = new StreamTreeRef(RootPath, RootObj2);
-=======
 			CbObject rootObj2 = rootObj["root"].AsObject();
 			Utf8String rootPath = rootObj2["path"].AsUtf8String(basePath);
 			StreamTreeRef root = new StreamTreeRef(rootPath, rootObj2);
->>>>>>> d731a049
 
 			CbArray array = rootObj["items"].AsArray();
 
@@ -144,21 +113,6 @@
 		/// <param name="outputFile">The output file to write to</param>
 		public async Task Save(FileReference outputFile, Utf8String basePath)
 		{
-<<<<<<< HEAD
-			CbWriter Writer = new CbWriter();
-			Writer.BeginObject();
-						
-			Writer.BeginObject("root");
-			if (Root.Path != BasePath)
-			{
-				Writer.WriteString("path", Root.Path);
-			}
-			Root.Write(Writer);
-			Writer.EndObject();
-			
-			Writer.BeginArray("items");
-			foreach ((IoHash Hash, CbObject Tree) in HashToTree)
-=======
 			CbWriter writer = new CbWriter();
 			writer.BeginObject();
 
@@ -172,7 +126,6 @@
 
 			writer.BeginArray("items");
 			foreach ((IoHash hash, CbObject tree) in HashToTree)
->>>>>>> d731a049
 			{
 				writer.BeginObject();
 				writer.WriteHash("hash", hash);
