--- conflicted
+++ resolved
@@ -636,7 +636,6 @@
 									if (sparseProperty is UhtBoolProperty && propertyName.StartsWith("b", StringComparison.Ordinal))
 									{
 										cleanPropertyName = propertyName[1..];
-<<<<<<< HEAD
 									}
 
 									bool getByRef = sparseProperty.MetaData.ContainsKey(UhtNames.GetByRef);
@@ -657,28 +656,6 @@
 									{
 										builder.Append("const ").AppendSparse(sparseProperty).Append("& Get").Append(cleanPropertyName).Append("() const \\\r\n");
 									}
-=======
-									}
-
-									bool getByRef = sparseProperty.MetaData.ContainsKey(UhtNames.GetByRef);
-
-									if (getByRef)
-									{
-										builder.Append("const ").AppendSparse(sparseProperty).Append("& Get").Append(cleanPropertyName).Append("() \\\r\n");
-									}
-									else
-									{
-										builder.AppendSparse(sparseProperty).Append(" Get").Append(cleanPropertyName).Append("() \\\r\n");
-									}
-									builder.Append("{ \\\r\n");
-									builder.Append("\treturn Get").Append(sparseDataType).Append("()->").Append(propertyName).Append("; \\\r\n");
-									builder.Append("} \\\r\n");
-
-									if (getByRef)
-									{
-										builder.Append("const ").AppendSparse(sparseProperty).Append("& Get").Append(cleanPropertyName).Append("() const \\\r\n");
-									}
->>>>>>> 74d0b334
 									else
 									{
 										builder.AppendSparse(sparseProperty).Append(" Get").Append(cleanPropertyName).Append("() const \\\r\n");
