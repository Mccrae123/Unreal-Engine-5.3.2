﻿<?xml version="1.0" encoding="utf-8"?>
<Project ToolsVersion="12.0" DefaultTargets="Build" xmlns="http://schemas.microsoft.com/developer/msbuild/2003">
  <PropertyGroup>
    <Configuration Condition=" '$(Configuration)' == '' ">Debug</Configuration>
    <Platform Condition=" '$(Platform)' == '' ">x86</Platform>
    <ProductVersion>8.0.30703</ProductVersion>
    <SchemaVersion>2.0</SchemaVersion>
    <ProjectGuid>{461BB9A9-EEDA-4E54-8944-A7E09F53EC5A}</ProjectGuid>
    <OutputType>Exe</OutputType>
    <AppDesignerFolder>Properties</AppDesignerFolder>
    <RootNamespace>DeploymentServer</RootNamespace>
    <AssemblyName>DeploymentServer</AssemblyName>
    <TargetFrameworkVersion>v4.6.2</TargetFrameworkVersion>
    <TargetFrameworkProfile>
    </TargetFrameworkProfile>
    <FileAlignment>512</FileAlignment>
    <SccProjectName>
    </SccProjectName>
    <SccLocalPath>
    </SccLocalPath>
    <SccAuxPath>
    </SccAuxPath>
    <SccProvider>
    </SccProvider>
  </PropertyGroup>
  <PropertyGroup Condition="'$(Configuration)|$(Platform)' == 'Debug|AnyCPU'">
    <DebugSymbols>true</DebugSymbols>
    <OutputPath>..\..\..\..\Binaries\DotNET\IOS\</OutputPath>
    <DefineConstants>DEBUG;TRACE</DefineConstants>
    <DebugType>full</DebugType>
    <PlatformTarget>AnyCPU</PlatformTarget>
    <ErrorReport>prompt</ErrorReport>
    <CodeAnalysisIgnoreBuiltInRuleSets>false</CodeAnalysisIgnoreBuiltInRuleSets>
    <CodeAnalysisIgnoreBuiltInRules>false</CodeAnalysisIgnoreBuiltInRules>
  </PropertyGroup>
  <PropertyGroup Condition="'$(Configuration)|$(Platform)' == 'Development|AnyCPU'">
    <OutputPath>..\..\..\..\Binaries\DotNET\IOS\</OutputPath>
    <DefineConstants>TRACE</DefineConstants>
    <Optimize>true</Optimize>
    <DebugType>pdbonly</DebugType>
    <PlatformTarget>AnyCPU</PlatformTarget>
    <ErrorReport>prompt</ErrorReport>
    <CodeAnalysisIgnoreBuiltInRuleSets>false</CodeAnalysisIgnoreBuiltInRuleSets>
    <CodeAnalysisIgnoreBuiltInRules>false</CodeAnalysisIgnoreBuiltInRules>
  </PropertyGroup>
  <PropertyGroup Condition="'$(Configuration)|$(Platform)' == 'Debug|x64'">
    <DebugSymbols>true</DebugSymbols>
    <OutputPath>..\..\..\..\Binaries\DotNET\IOS\</OutputPath>
    <DefineConstants>DEBUG;TRACE</DefineConstants>
    <DebugType>full</DebugType>
    <PlatformTarget>x64</PlatformTarget>
    <ErrorReport>prompt</ErrorReport>
    <CodeAnalysisRuleSet>MinimumRecommendedRules.ruleset</CodeAnalysisRuleSet>
    <CodeAnalysisIgnoreBuiltInRuleSets>false</CodeAnalysisIgnoreBuiltInRuleSets>
    <CodeAnalysisIgnoreBuiltInRules>false</CodeAnalysisIgnoreBuiltInRules>
    <Prefer32Bit>true</Prefer32Bit>
  </PropertyGroup>
  <PropertyGroup Condition="'$(Configuration)|$(Platform)' == 'Development|x64'">
    <OutputPath>..\..\..\..\Binaries\DotNET\IOS\</OutputPath>
    <DefineConstants>TRACE</DefineConstants>
    <Optimize>true</Optimize>
    <DebugType>pdbonly</DebugType>
    <PlatformTarget>AnyCPU</PlatformTarget>
    <ErrorReport>prompt</ErrorReport>
    <CodeAnalysisRuleSet>MinimumRecommendedRules.ruleset</CodeAnalysisRuleSet>
    <CodeAnalysisIgnoreBuiltInRuleSets>false</CodeAnalysisIgnoreBuiltInRuleSets>
    <CodeAnalysisIgnoreBuiltInRules>false</CodeAnalysisIgnoreBuiltInRules>
    <Prefer32Bit>false</Prefer32Bit>
  </PropertyGroup>
  <ItemGroup>
    <Reference Include="System" />
    <Reference Include="System.Configuration" />
    <Reference Include="System.Core" />
    <Reference Include="System.Runtime.Remoting" />
    <Reference Include="System.Xml.Linq" />
    <Reference Include="System.Data.DataSetExtensions" />
    <Reference Include="System.Data" />
    <Reference Include="System.Xml" />
  </ItemGroup>
  <ItemGroup>
    <Compile Include="..\..\DotNETCommon\MetaData.cs">
      <Link>Properties\MetaData.cs</Link>
    </Compile>
    <Compile Include="DeployTime.cs" />
    <Compile Include="Program.cs" />
    <Compile Include="Properties\AssemblyInfo.cs" />
  </ItemGroup>
  <ItemGroup>
    <None Include="app.config">
      <SubType>Designer</SubType>
    </None>
  </ItemGroup>
  <ItemGroup>
    <ProjectReference Include="..\DeploymentInterface\DeploymentInterface.csproj">
      <Project>{B7C89A17-1CB7-42D7-B879-43297538C193}</Project>
      <Name>DeploymentInterface</Name>
    </ProjectReference>
    <ProjectReference Include="..\MobileDeviceInterface\MobileDeviceInterface.csproj">
      <Project>{C28B2A4B-4083-423E-B6C0-48058C46AAFE}</Project>
      <Name>MobileDeviceInterface</Name>
    </ProjectReference>
  </ItemGroup>
  <Import Project="$(MSBuildToolsPath)\Microsoft.CSharp.targets" />
  <PropertyGroup>
    <PreBuildEvent>
<<<<<<< HEAD
</PreBuildEvent>
=======
    </PreBuildEvent>
>>>>>>> 9ba46998
  </PropertyGroup>
  <!-- To modify your build process, add your task inside one of the targets below and uncomment it. 
       Other similar extension points exist, see Microsoft.Common.targets.
  <Target Name="BeforeBuild">
  </Target>
  <Target Name="AfterBuild">
  </Target>
  -->
</Project><|MERGE_RESOLUTION|>--- conflicted
+++ resolved
@@ -103,11 +103,7 @@
   <Import Project="$(MSBuildToolsPath)\Microsoft.CSharp.targets" />
   <PropertyGroup>
     <PreBuildEvent>
-<<<<<<< HEAD
-</PreBuildEvent>
-=======
     </PreBuildEvent>
->>>>>>> 9ba46998
   </PropertyGroup>
   <!-- To modify your build process, add your task inside one of the targets below and uncomment it. 
        Other similar extension points exist, see Microsoft.Common.targets.
