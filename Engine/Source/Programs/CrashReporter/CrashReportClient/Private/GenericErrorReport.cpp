// Copyright 1998-2015 Epic Games, Inc. All Rights Reserved.

#include "CrashReportClientApp.h"
#include "GenericErrorReport.h"
#include "XmlFile.h"
#include "CrashReportUtil.h"
#include "CrashDescription.h"
#include "EngineBuildSettings.h"

// ----------------------------------------------------------------
// Helpers

namespace
{
	/** Enum specifying a particular part of a crash report text file */
	namespace EReportSection
	{
		enum Type
		{
			CallStack,
			SourceContext,
			Other
		};
	}
}


// ----------------------------------------------------------------
// FGenericErrorReport

FGenericErrorReport::FGenericErrorReport(const FString& Directory)
	: ReportDirectory(Directory)
{
	auto FilenamesVisitor = MakeDirectoryVisitor([this](const TCHAR* FilenameOrDirectory, bool bIsDirectory) {
		if (!bIsDirectory)
		{
			ReportFilenames.Push(FPaths::GetCleanFilename(FilenameOrDirectory));
		}
		return true;
	});
	FPlatformFileManager::Get().GetPlatformFile().IterateDirectory(*ReportDirectory, FilenamesVisitor);
}

bool FGenericErrorReport::SetUserComment(const FText& UserComment, bool bAllowToBeContacted)
{
	// Find .xml file
	FString XmlFilename;
	if (!FindFirstReportFileWithExtension(XmlFilename, TEXT(".xml")))
	{
		return false;
	}

	FString XmlFilePath = ReportDirectory / XmlFilename;
	// FXmlFile's constructor loads the file to memory, closes the file and parses the data
	FXmlFile XmlFile(XmlFilePath);
	FXmlNode* DynamicSignaturesNode = XmlFile.IsValid() ?
		XmlFile.GetRootNode()->FindChildNode(TEXT("DynamicSignatures")) :
		nullptr;

	if (!DynamicSignaturesNode)
	{
		return false;
	}

	// Add or update the user comment.
	FXmlNode* Parameter3Node = DynamicSignaturesNode->FindChildNode(TEXT("Parameter3"));
	if( Parameter3Node )
	{
		Parameter3Node->SetContent(UserComment.ToString());
	}
	else
	{
		DynamicSignaturesNode->AppendChildNode(TEXT("Parameter3"), UserComment.ToString());
	}
	
	FString MachineIDandUserID;
	// Set global user name ID: will be added to the report
	extern FCrashDescription& GetCrashDescription();

	MachineIDandUserID = FString::Printf( TEXT( "!MachineId:%s!EpicAccountId:%s" ), *GetCrashDescription().MachineId, *GetCrashDescription().EpicAccountId );

	const bool bSendName = FEngineBuildSettings::IsInternalBuild() || FEngineBuildSettings::IsPerforceBuild() || FEngineBuildSettings::IsSourceDistribution();
	if (bSendName)
	{
		MachineIDandUserID += FString::Printf( TEXT( "!Name:%s" ), *GetCrashDescription().UserName );
	}

	// Add or update a user ID.
	FXmlNode* Parameter4Node = DynamicSignaturesNode->FindChildNode(TEXT("Parameter4"));
	if( Parameter4Node )
	{
		Parameter4Node->SetContent(MachineIDandUserID);
	}
	else
	{
		DynamicSignaturesNode->AppendChildNode(TEXT("Parameter4"), MachineIDandUserID);
	}

<<<<<<< HEAD
	// Add or update a user ID.
	FXmlNode* Parameter4Node = DynamicSignaturesNode->FindChildNode(TEXT("Parameter4"));
	if( Parameter4Node )
	{
		Parameter4Node->SetContent(MachineIDandUserID);
	}
	else
	{
		DynamicSignaturesNode->AppendChildNode(TEXT("Parameter4"), MachineIDandUserID);
	}

=======
>>>>>>> cce8678d
	// Add or update bAllowToBeContacted
	const FString AllowToBeContacted = bAllowToBeContacted ? TEXT("true") : TEXT("false");
	FXmlNode* AllowToBeContactedNode = DynamicSignaturesNode->FindChildNode(TEXT("bAllowToBeContacted"));
	if( AllowToBeContactedNode )
	{
		AllowToBeContactedNode->SetContent(AllowToBeContacted);
	}
	else
	{
		DynamicSignaturesNode->AppendChildNode(TEXT("bAllowToBeContacted"), AllowToBeContacted);
	}

	// Re-save over the top
	return XmlFile.Save(XmlFilePath);
}

TArray<FString> FGenericErrorReport::GetFilesToUpload() const
{
	TArray<FString> FilesToUpload;

	for (const auto& Filename: ReportFilenames)
	{
		FilesToUpload.Push(ReportDirectory / Filename);
	}
	return FilesToUpload;
}

bool FGenericErrorReport::LoadWindowsReportXmlFile( FString& OutString ) const
{
	// Find .xml file
	FString XmlFilename;
	if (!FindFirstReportFileWithExtension(XmlFilename, TEXT(".xml")))
	{
		return false;
	}

	return FFileHelper::LoadFileToString( OutString, *(ReportDirectory / XmlFilename) );
}

bool FGenericErrorReport::TryReadDiagnosticsFile(FText& OutReportDescription)
{
	FString FileContent;
	if (!FFileHelper::LoadFileToString(FileContent, *(ReportDirectory / FCrashReportClientConfig::Get().GetDiagnosticsFilename())))
	{
		// No diagnostics file
		return false;
	}

	FString Exception;
	TArray<FString> Callstack;

	static const TCHAR CallStackStartKey[] = TEXT("<CALLSTACK START>");
	static const TCHAR CallStackEndKey[] = TEXT("<CALLSTACK END>");
	static const TCHAR SourceContextStartKey[] = TEXT("<SOURCE START>");
	static const TCHAR SourceContextEndKey[] = TEXT("<SOURCE END>");
	static const TCHAR ExceptionLineStart[] = TEXT("Exception was ");
	auto ReportSection = EReportSection::Other;
	const TCHAR* Stream = *FileContent;
	FString Line;
	while (FParse::Line(&Stream, Line, true /* don't treat |s as new-lines! */))
	{
		switch (ReportSection)
		{
		default:
			CRASHREPORTCLIENT_CHECK(false);

		case EReportSection::CallStack:
			if (Line.StartsWith(CallStackEndKey))
			{
				ReportSection = EReportSection::Other;
			}
			else
			{
				Callstack.Push(Line);
			}
			break;
		case EReportSection::SourceContext:
			if (Line.StartsWith(SourceContextEndKey))
			{
				ReportSection = EReportSection::Other;
			}
			else
			{
				// Not doing anything with this at the moment
			}
			break;
		case EReportSection::Other:
			if (Line.StartsWith(CallStackStartKey))
			{
				ReportSection = EReportSection::CallStack;
			}
			else if (Line.StartsWith(SourceContextStartKey))
			{
				ReportSection = EReportSection::SourceContext;
			}
			else if (Line.StartsWith(ExceptionLineStart))
			{
				// Not subtracting 1 from the array count so it gobbles the initial quote
				Exception = Line.RightChop(ARRAY_COUNT(ExceptionLineStart)).LeftChop(1);
			}
			break;
		}
	}
	OutReportDescription = FCrashReportUtil::FormatReportDescription( Exception, TEXT( "" ), Callstack );
	return true;
}

bool FGenericErrorReport::FindFirstReportFileWithExtension(FString& OutFilename, const TCHAR* Extension) const
{
	for (const auto& Filename: ReportFilenames)
	{
		if (Filename.EndsWith(Extension))
		{
			OutFilename = Filename;
			return true;
		}
	}
	return false;
}

FString FGenericErrorReport::FindCrashedAppName() const
{
	FString AppPath = FindCrashedAppPath();
	if (!AppPath.IsEmpty())
	{
		return FPaths::GetCleanFilename(AppPath);
	}

	return AppPath;
}

FString FGenericErrorReport::FindCrashedAppPath() const
{
	UE_LOG( LogTemp, Warning, TEXT( "FGenericErrorReport::FindCrashedAppPath not implemented on this platform" ) );
	return FString( TEXT( "GenericAppPath" ) );
}
<|MERGE_RESOLUTION|>--- conflicted
+++ resolved
@@ -96,20 +96,6 @@
 		DynamicSignaturesNode->AppendChildNode(TEXT("Parameter4"), MachineIDandUserID);
 	}
 
-<<<<<<< HEAD
-	// Add or update a user ID.
-	FXmlNode* Parameter4Node = DynamicSignaturesNode->FindChildNode(TEXT("Parameter4"));
-	if( Parameter4Node )
-	{
-		Parameter4Node->SetContent(MachineIDandUserID);
-	}
-	else
-	{
-		DynamicSignaturesNode->AppendChildNode(TEXT("Parameter4"), MachineIDandUserID);
-	}
-
-=======
->>>>>>> cce8678d
 	// Add or update bAllowToBeContacted
 	const FString AllowToBeContacted = bAllowToBeContacted ? TEXT("true") : TEXT("false");
 	FXmlNode* AllowToBeContactedNode = DynamicSignaturesNode->FindChildNode(TEXT("bAllowToBeContacted"));
