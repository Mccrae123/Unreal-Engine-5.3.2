// Copyright 1998-2016 Epic Games, Inc. All Rights Reserved.

#include "CrashReportClientApp.h"
#include "EngineVersion.h"
#include "CrashDescription.h"
#include "CrashReportAnalytics.h"
#include "QoSReporter.h"

#if !CRASH_REPORT_UNATTENDED_ONLY
	#include "SCrashReportClient.h"
	#include "CrashReportClient.h"
	#include "CrashReportClientStyle.h"
	#include "ISlateReflectorModule.h"
#endif // !CRASH_REPORT_UNATTENDED_ONLY

#include "CrashReportClientUnattended.h"
#include "RequiredProgramMainCPPInclude.h"
#include "AsyncWork.h"

#include "MainLoopTiming.h"

#include "PlatformErrorReport.h"
#include "XmlFile.h"

/** Default main window size */
const FVector2D InitialWindowDimensions(740, 560);

/** Average tick rate the app aims for */
const float IdealTickRate = 30.f;

/** Set this to true in the code to open the widget reflector to debug the UI */
const bool RunWidgetReflector = false;

IMPLEMENT_APPLICATION(CrashReportClient, "CrashReportClient");
DEFINE_LOG_CATEGORY(CrashReportClientLog);

/** Directory containing the report */
static TArray<FString> FoundReportDirectoryAbsolutePaths;

/** Name of the game passed via the command line. */
static FString GameNameFromCmd;

/** GUID of the crash passed via the command line. */
static FString CrashGUIDFromCmd;

/**
 * Look for the report to upload, either in the command line or in the platform's report queue
 */
void ParseCommandLine(const TCHAR* CommandLine)
{
	const TCHAR* CommandLineAfterExe = FCommandLine::RemoveExeName(CommandLine);

	FoundReportDirectoryAbsolutePaths.Empty();

	// Use the first argument if present and it's not a flag
	if (*CommandLineAfterExe)
	{
		TArray<FString> Switches;
		TArray<FString> Tokens;
		TMap<FString, FString> Params;
		{
			FString NextToken;
			while (FParse::Token(CommandLineAfterExe, NextToken, false))
			{
				if (**NextToken == TCHAR('-'))
				{
					new(Switches)FString(NextToken.Mid(1));
				}
				else
				{
					new(Tokens)FString(NextToken);
				}
			}

			for (int32 SwitchIdx = Switches.Num() - 1; SwitchIdx >= 0; --SwitchIdx)
			{
				FString& Switch = Switches[SwitchIdx];
				TArray<FString> SplitSwitch;
				if (2 == Switch.ParseIntoArray(SplitSwitch, TEXT("="), true))
				{
					Params.Add(SplitSwitch[0], SplitSwitch[1].TrimQuotes());
					Switches.RemoveAt(SwitchIdx);
				}
			}
		}

		if (Tokens.Num() > 0)
		{
<<<<<<< HEAD
			ReportDirectoryAbsolutePath = Tokens[0];
		}

		GameNameFromCmd = Params.FindRef("AppName");
=======
			FoundReportDirectoryAbsolutePaths.Add(Tokens[0]);
		}

		GameNameFromCmd = Params.FindRef(TEXT("AppName"));

		CrashGUIDFromCmd = FString();
		if (Params.Contains(TEXT("CrashGUID")))
		{
			CrashGUIDFromCmd = Params.FindRef(TEXT("CrashGUID"));
		}
>>>>>>> e58dcb1b
	}

	if (FoundReportDirectoryAbsolutePaths.Num() == 0)
	{
		FPlatformErrorReport::FindMostRecentErrorReports(FoundReportDirectoryAbsolutePaths, FTimespan::FromDays(30));  //FTimespan::FromMinutes(30));
	}
}

/**
 * Find the error report folder and check it matches the app name if provided
 */
FPlatformErrorReport LoadErrorReport()
{
	if (FoundReportDirectoryAbsolutePaths.Num() == 0)
	{
		UE_LOG(CrashReportClientLog, Warning, TEXT("No error report found"));
		return FPlatformErrorReport();
	}

	for (const FString& ReportDirectoryAbsolutePath : FoundReportDirectoryAbsolutePaths)
	{
		FPlatformErrorReport ErrorReport(ReportDirectoryAbsolutePath);

		FString Filename;
		// CrashContext.runtime-xml has the precedence over the WER
		if (ErrorReport.FindFirstReportFileWithExtension(Filename, *FGenericCrashContext::CrashContextExtension))
		{
			FPrimaryCrashProperties::Set(new FCrashContext(ReportDirectoryAbsolutePath / Filename));
		}
		else if (ErrorReport.FindFirstReportFileWithExtension(Filename, TEXT(".xml")))
		{
			FPrimaryCrashProperties::Set(new FCrashWERContext(ReportDirectoryAbsolutePath / Filename));
		}
		else
		{
			continue;
		}

#if CRASH_REPORT_UNATTENDED_ONLY
		return ErrorReport;
#else
		bool NameMatch = false;
		if (GameNameFromCmd.IsEmpty() || GameNameFromCmd == FPrimaryCrashProperties::Get()->GameName)
		{
			NameMatch = true;
		}

		bool GUIDMatch = false;
		if (CrashGUIDFromCmd.IsEmpty() || CrashGUIDFromCmd == FPrimaryCrashProperties::Get()->CrashGUID)
		{
			GUIDMatch = true;
		}

		if (NameMatch && GUIDMatch)
		{
			return ErrorReport;
		}
#endif
	}

	// Don't display or upload anything if we can't find the report we expected
	return FPlatformErrorReport();
}

static void OnRequestExit()
{
	GIsRequestingExit = true;
}

#if !CRASH_REPORT_UNATTENDED_ONLY
bool RunWithUI(FPlatformErrorReport ErrorReport)
{
	// create the platform slate application (what FSlateApplication::Get() returns)
	TSharedRef<FSlateApplication> Slate = FSlateApplication::Create(MakeShareable(FPlatformMisc::CreateApplication()));

	// initialize renderer
	TSharedRef<FSlateRenderer> SlateRenderer = GetStandardStandaloneRenderer();

	// Grab renderer initialization retry settings from ini
	int32 SlateRendererInitRetryCount = 10;
	GConfig->GetInt(TEXT("CrashReportClient"), TEXT("UIInitRetryCount"), SlateRendererInitRetryCount, GEngineIni);
	double SlateRendererInitRetryInterval = 2.0;
	GConfig->GetDouble(TEXT("CrashReportClient"), TEXT("UIInitRetryInterval"), SlateRendererInitRetryInterval, GEngineIni);

	// Try to initialize the renderer. It's possible that we launched when the driver crashed so try a few times before giving up.
	bool bRendererInitialized = false;
	bool bRendererFailedToInitializeAtLeastOnce = false;
	do 
	{
		SlateRendererInitRetryCount--;
		bRendererInitialized = FSlateApplication::Get().InitializeRenderer(SlateRenderer, true);
		if (!bRendererInitialized && SlateRendererInitRetryCount > 0)
		{
			bRendererFailedToInitializeAtLeastOnce = true;
			FPlatformProcess::Sleep(SlateRendererInitRetryInterval);
		}
	} while (!bRendererInitialized && SlateRendererInitRetryCount > 0);

	if (!bRendererInitialized)
	{
		// Close down the Slate application
		FSlateApplication::Shutdown();
		return false;
	}
	else if (bRendererFailedToInitializeAtLeastOnce)
	{
		// Wait until the driver is fully restored
		FPlatformProcess::Sleep(2.0f);

		// Update the display metrics
		FDisplayMetrics DisplayMetrics;
		FDisplayMetrics::GetDisplayMetrics(DisplayMetrics);
		FSlateApplication::Get().GetPlatformApplication()->OnDisplayMetricsChanged().Broadcast(DisplayMetrics);
	}

	// Set up the main ticker
	FMainLoopTiming MainLoop(IdealTickRate, EMainLoopOptions::UsingSlate);

	// set the normal UE4 GIsRequestingExit when outer frame is closed
	FSlateApplication::Get().SetExitRequestedHandler(FSimpleDelegate::CreateStatic(&OnRequestExit));

	// Prepare the custom Slate styles
	FCrashReportClientStyle::Initialize();

	// Create the main implementation object
	TSharedRef<FCrashReportClient> CrashReportClient = MakeShareable(new FCrashReportClient(ErrorReport));

	// open up the app window	
	TSharedRef<SCrashReportClient> ClientControl = SNew(SCrashReportClient, CrashReportClient);

	auto Window = FSlateApplication::Get().AddWindow(
		SNew(SWindow)
		.Title(NSLOCTEXT("CrashReportClient", "CrashReportClientAppName", "Unreal Engine 4 Crash Reporter"))
		.HasCloseButton(FCrashReportClientConfig::Get().IsAllowedToCloseWithoutSending())
		.ClientSize(InitialWindowDimensions)
		[
			ClientControl
		]);

	Window->SetRequestDestroyWindowOverride(FRequestDestroyWindowOverride::CreateSP(CrashReportClient, &FCrashReportClient::RequestCloseWindow));

	// Setting focus seems to have to happen after the Window has been added
	FSlateApplication::Get().ClearKeyboardFocus(EFocusCause::Cleared);

	// Debugging code
	if (RunWidgetReflector)
	{
		FModuleManager::LoadModuleChecked<ISlateReflectorModule>("SlateReflector").DisplayWidgetReflector();
	}

	// loop until the app is ready to quit
	while (!GIsRequestingExit)
	{
		MainLoop.Tick();

		if (CrashReportClient->ShouldWindowBeHidden())
		{
			Window->HideWindow();
		}
	}

	// Clean up the custom styles
	FCrashReportClientStyle::Shutdown();

	// Close down the Slate application
	FSlateApplication::Shutdown();

	return true;
}
#endif // !CRASH_REPORT_UNATTENDED_ONLY

void RunUnattended(FPlatformErrorReport ErrorReport)
{
	// Set up the main ticker
	FMainLoopTiming MainLoop(IdealTickRate, EMainLoopOptions::CoreTickerOnly);

	// In the unattended mode we don't send any PII.
	FCrashReportClientUnattended CrashReportClient(ErrorReport);
	ErrorReport.SetUserComment(NSLOCTEXT("CrashReportClient", "UnattendedMode", "Sent in the unattended mode"));

	// loop until the app is ready to quit
	while (!GIsRequestingExit)
	{
		MainLoop.Tick();
	}
}


void RunCrashReportClient(const TCHAR* CommandLine)
{
	// Override the stack size for the thread pool.
	FQueuedThreadPool::OverrideStackSize = 256 * 1024;

	// Set up the main loop
	GEngineLoop.PreInit(CommandLine);

	// Initialize config.
	FCrashReportClientConfig::Get();

	const bool bUnattended = 
#if CRASH_REPORT_UNATTENDED_ONLY
		true;
#else
		FApp::IsUnattended();
#endif // CRASH_REPORT_UNATTENDED_ONLY

	// Find the report to upload in the command line arguments
	ParseCommandLine(CommandLine);

	// Increase the HttpSendTimeout to 5 minutes
	GConfig->SetFloat(TEXT("HTTP"), TEXT("HttpSendTimeout"), 5*60.0f, GEngineIni);

	FPlatformErrorReport::Init();
	FPlatformErrorReport ErrorReport = LoadErrorReport();
	
	if (ErrorReport.HasFilesToUpload() && FPrimaryCrashProperties::Get() != nullptr)
	{
		FCrashReportAnalytics::Initialize();
		FQoSReporter::Initialize();
		FQoSReporter::SetBackendDeploymentName(FPrimaryCrashProperties::Get()->DeploymentName);

		if (bUnattended)
		{
<<<<<<< HEAD
			// In the unattended mode we don't send any PII.
			ErrorReport.SetUserComment(NSLOCTEXT("CrashReportClient", "UnattendedMode", "Sent in the unattended mode"));
			FCrashReportClientUnattended CrashReportClient(ErrorReport);

			if (ErrorReport.HasFilesToUpload())
			{
				// Send analytics.
				FPrimaryCrashProperties::Get()->SendAnalytics();
			}

			// loop until the app is ready to quit
			while (!GIsRequestingExit)
			{
				MainLoop.Tick();
			}
=======
			RunUnattended(ErrorReport);
>>>>>>> e58dcb1b
		}
#if !CRASH_REPORT_UNATTENDED_ONLY
		else
		{
			if (!RunWithUI(ErrorReport))
			{
				// UI failed to initialize, probably due to driver crash. Send in unattended mode if allowed.
				bool bCanSendWhenUIFailedToInitialize = true;
				GConfig->GetBool(TEXT("CrashReportClient"), TEXT("CanSendWhenUIFailedToInitialize"), bCanSendWhenUIFailedToInitialize, GEngineIni);
				if (bCanSendWhenUIFailedToInitialize && !FCrashReportClientConfig::Get().IsAllowedToCloseWithoutSending())
				{
					RunUnattended(ErrorReport);
				}
			}
		}
#endif // !CRASH_REPORT_UNATTENDED_ONLY

		// Shutdown analytics.
		FCrashReportAnalytics::Shutdown();
		FQoSReporter::Shutdown();
	}

	FPrimaryCrashProperties::Shutdown();
	FPlatformErrorReport::ShutDown();

	FEngineLoop::AppPreExit();
	FModuleManager::Get().UnloadModulesAtShutdown();
	FTaskGraphInterface::Shutdown();

	FEngineLoop::AppExit();
}<|MERGE_RESOLUTION|>--- conflicted
+++ resolved
@@ -86,12 +86,6 @@
 
 		if (Tokens.Num() > 0)
 		{
-<<<<<<< HEAD
-			ReportDirectoryAbsolutePath = Tokens[0];
-		}
-
-		GameNameFromCmd = Params.FindRef("AppName");
-=======
 			FoundReportDirectoryAbsolutePaths.Add(Tokens[0]);
 		}
 
@@ -102,7 +96,6 @@
 		{
 			CrashGUIDFromCmd = Params.FindRef(TEXT("CrashGUID"));
 		}
->>>>>>> e58dcb1b
 	}
 
 	if (FoundReportDirectoryAbsolutePaths.Num() == 0)
@@ -326,25 +319,7 @@
 
 		if (bUnattended)
 		{
-<<<<<<< HEAD
-			// In the unattended mode we don't send any PII.
-			ErrorReport.SetUserComment(NSLOCTEXT("CrashReportClient", "UnattendedMode", "Sent in the unattended mode"));
-			FCrashReportClientUnattended CrashReportClient(ErrorReport);
-
-			if (ErrorReport.HasFilesToUpload())
-			{
-				// Send analytics.
-				FPrimaryCrashProperties::Get()->SendAnalytics();
-			}
-
-			// loop until the app is ready to quit
-			while (!GIsRequestingExit)
-			{
-				MainLoop.Tick();
-			}
-=======
 			RunUnattended(ErrorReport);
->>>>>>> e58dcb1b
 		}
 #if !CRASH_REPORT_UNATTENDED_ONLY
 		else
