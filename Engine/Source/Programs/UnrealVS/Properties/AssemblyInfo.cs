--- conflicted
+++ resolved
@@ -31,12 +31,7 @@
 // You can specify all the values or you can default the Revision and Build Numbers 
 // by using the '*' as shown below:
 
-<<<<<<< HEAD
-[assembly: AssemblyVersion("1.54.0.0")]
-[assembly: AssemblyFileVersion("1.54.0.0")]
-=======
 [assembly: AssemblyVersion("1.56.0.0")]
 [assembly: AssemblyFileVersion("1.56.0.0")]
->>>>>>> 9ba46998
 
 
