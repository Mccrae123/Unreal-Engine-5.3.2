--- conflicted
+++ resolved
@@ -4,49 +4,15 @@
 using UnrealBuildTool;
 
 [SupportedPlatforms(UnrealPlatformClass.All)]
-<<<<<<< HEAD
-public class LowLevelTestsTarget : TargetRules
-{
-	public LowLevelTestsTarget(TargetInfo Target) : base(Target)
-	{
-		ExeBinariesSubFolder = LaunchModuleName = "LowLevelTests";
-=======
 public class LowLevelTestsTarget : TestTargetRules
 {
 	public LowLevelTestsTarget(TargetInfo Target) : base(Target)
 	{
 		bWithLowLevelTestsOverride = true;
 		IncludeOrderVersion = EngineIncludeOrderVersion.Latest;
->>>>>>> d731a049
 
 		if (Target.Platform == UnrealTargetPlatform.Android)
 		{
-<<<<<<< HEAD
-			UndecoratedConfiguration = Target.Configuration;
-
-			string VersionScriptFile = Path.Combine(Directory.GetCurrentDirectory(), @"Developer\LowLevelTestsRunner\Private\Platform\Android\HideSymbols.ldscript");
-			AdditionalLinkerArguments = " -Wl,--version-script=" + VersionScriptFile;
-
-			GlobalDefinitions.Add("USE_ANDROID_INPUT=0");
-			GlobalDefinitions.Add("USE_ANDROID_OPENGL=0");
-			GlobalDefinitions.Add("USE_ANDROID_LAUNCH=0");
-			GlobalDefinitions.Add("USE_ANDROID_JNI=0");
-		}
-		else if (Target.Platform == UnrealTargetPlatform.IOS)
-		{
-			GlobalDefinitions.Add("HAS_METAL=0");
-
-			bIsBuildingConsoleApplication = false;
-			// Required for IOS, but needs to fix compilation errors
-			bCompileAgainstApplicationCore = true;
-		}
-	}
-
-	protected void SetupModule()
-	{
-		LaunchModuleName = this.GetType().Name.Replace("Target", string.Empty);
-		ExeBinariesSubFolder = LaunchModuleName;
-=======
 			string VersionScriptFile = Path.GetTempPath() + "LLTWorkaroundScrip.ldscript";
 			using (StreamWriter Writer = File.CreateText(VersionScriptFile))
 			{
@@ -55,6 +21,5 @@
 			}
 			AdditionalLinkerArguments = " -Wl,--version-script=\"" + VersionScriptFile + "\"";
 		}
->>>>>>> d731a049
 	}
 }