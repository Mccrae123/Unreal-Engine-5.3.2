--- conflicted
+++ resolved
@@ -4,251 +4,6 @@
 
 public class LowLevelTests : TestModuleRules
 {
-<<<<<<< HEAD
-	private readonly XNamespace BuildGraphNamespace = XNamespace.Get("http://www.epicgames.com/BuildGraph");
-	private readonly XNamespace SchemaInstance = XNamespace.Get("http://www.w3.org/2001/XMLSchema-instance");
-	private readonly XNamespace SchemaLocation = XNamespace.Get("http://www.epicgames.com/BuildGraph ../../Build/Graph/Schema.xsd");
-
-	public virtual string TestName => throw new Exception("TestName must be overwritten in subclasses.");
-	public virtual string TestShortName => throw new Exception("TestShortName must be overwritten in subclasses.");
-	public virtual string ResourcesPath => string.Empty;
-
-	public virtual bool UsesCatch2 => true;
-
-	public virtual bool Disabled => false;
-
-	public LowLevelTests(ReadOnlyTargetRules Target) : base(Target)
-	{
-		if (UsesCatch2)
-		{
-			PCHUsage = PCHUsageMode.NoPCHs;
-			PrecompileForTargets = PrecompileTargetsType.None;
-
-			if (Target.Configuration == UnrealTargetConfiguration.Debug && Target.Platform == UnrealTargetPlatform.Linux)
-			{
-				OptimizeCode = CodeOptimization.Never;
-			}
-
-			bAllowConfidentialPlatformDefines = true;
-			bLegalToDistributeObjectCode = true;
-
-			// Required false for catch.hpp
-			bUseUnity = false;
-
-			// Disable exception handling so that tests can assert for exceptions
-			bEnableObjCExceptions = false;
-			bEnableExceptions = false;
-
-			PrivateDependencyModuleNames.AddRange(
-				new string[] {
-				"Core",
-				"Projects",
-				"LowLevelTestsRunner"
-				});
-
-			PrivateIncludePaths.Add("Runtime/Launch/Private");
-			PrivateIncludePathModuleNames.Add("Launch");
-
-			// Platforms specific setup
-			if (Target.Platform == UnrealTargetPlatform.Android)
-			{
-				PublicDefinitions.Add("CATCH_CONFIG_NOSTDOUT");
-			}
-		}
-
-		if (this.GetType() != typeof(LowLevelTests))
-		{
-			UpdateBuildGraphPropertiesFile();
-		}
-	}
-
-	/// <summary>
-	/// Generates or updates include file for LowLevelTests.xml containing test flags: name, short name, target name, relative binaries path, supported platforms etc.
-	/// <paramref name="TestModule">The test module build class that inherits form LowLevelTests</paramref>
-	/// </summary>
-	private void UpdateBuildGraphPropertiesFile()
-	{
-		bool IsPublic = false;
-		string GeneratedPropertiesScriptFile;
-
-		string RestrictedFolder = Path.Combine(Unreal.EngineDirectory.FullName, "Restricted");
-		string NotForLicenseesFolder = Path.Combine(RestrictedFolder, "NotForLicensees");
-		string NonPublicFolder = Path.Combine(NotForLicenseesFolder, "Build");
-		string NonPublicPath = Path.Combine(NonPublicFolder, "LowLevelTests_GenProps.xml");
-
-		if (IsRestrictedPath(ModuleDirectory))
-		{
-			GeneratedPropertiesScriptFile = NonPublicPath;
-		}
-		else
-		{
-			IsPublic = true;
-			GeneratedPropertiesScriptFile = Path.Combine(Unreal.EngineDirectory.FullName, "Build", "LowLevelTests_GenProps.xml");
-		}
-
-		// UE-133126
-		if (File.Exists(NonPublicPath) && Directory.GetFileSystemEntries(NonPublicFolder).Length == 1)
-		{
-			File.Delete(NonPublicPath);
-			Directory.Delete(NonPublicFolder);
-			Directory.Delete(NotForLicenseesFolder);
-			Directory.Delete(RestrictedFolder);
-		}
-
-		if (!File.Exists(GeneratedPropertiesScriptFile))
-		{
-			Directory.CreateDirectory(Path.GetDirectoryName(GeneratedPropertiesScriptFile));
-			using (FileStream fileStream = File.Create(GeneratedPropertiesScriptFile))
-			{
-				XDocument initFile = new XDocument(new XElement(BuildGraphNamespace + "BuildGraph", new XAttribute(XNamespace.Xmlns + "xsi", SchemaInstance), new XAttribute(SchemaInstance + "schemaLocation", SchemaLocation)));
-				initFile.Root.Add(
-					new XElement(
-						BuildGraphNamespace + "Property",
-						new XAttribute("Name", "TestNames" + (!IsPublic ? "Restricted" : "")),
-						new XAttribute("Value", string.Empty)));
-
-				initFile.Save(fileStream);
-			}
-		}
-
-		// All relevant properties
-		string TestTargetName = Target.LaunchModuleName;
-		string TestBinariesPath = TryGetBinariesPath();
-		string TestResourcesPath = ResourcesPath;
-
-		// Do not save full paths
-		if (Path.IsPathRooted(TestBinariesPath))
-		{
-			TestBinariesPath = Path.GetRelativePath(Unreal.RootDirectory.FullName, TestBinariesPath);
-		}
-		if (Path.IsPathRooted(ResourcesPath))
-		{
-			TestResourcesPath = Path.GetRelativePath(Unreal.RootDirectory.FullName, ResourcesPath);
-		}
-
-		XDocument GenPropsDoc = XDocument.Load(GeneratedPropertiesScriptFile);
-		XElement Root = GenPropsDoc.Root;
-		// First descendant must be TestNames
-		XElement TestNames = (XElement)Root.FirstNode;
-		string AllTestNames = TestNames.Attribute("Value").Value;
-		if (!AllTestNames.Contains(TestName))
-		{
-			if (string.IsNullOrEmpty(AllTestNames))
-			{
-				AllTestNames += TestName;
-			}
-			else if (!AllTestNames.Contains(TestName))
-			{
-				AllTestNames += ";" + TestName;
-			}
-		}
-		TestNames.Attribute("Value").SetValue(AllTestNames);
-
-		XElement lastUpdatedNode = TestNames;
-		InsertOrUpdateTestFlag(ref lastUpdatedNode, TestName, "Disabled", Disabled.ToString());
-		InsertOrUpdateTestFlag(ref lastUpdatedNode, TestName, "Short", TestShortName);
-		InsertOrUpdateTestFlag(ref lastUpdatedNode, TestName, "Target", TestTargetName);
-		InsertOrUpdateTestFlag(ref lastUpdatedNode, TestName, "BinariesRelative", TestBinariesPath);
-		InsertOrUpdateTestFlag(ref lastUpdatedNode, TestName, "Resources", TestResourcesPath);
-		InsertOrUpdateTestFlag(ref lastUpdatedNode, TestName, "ResourcesDest", Path.GetFileName(TestResourcesPath));
-
-		InsertOrUpdateTestOption(ref lastUpdatedNode, TestName, TestShortName, "Run", "Tests", false.ToString());
-
-		List<UnrealTargetPlatform> AllSupportedPlatforms = new List<UnrealTargetPlatform>();
-		var SupportedPlatforms = GetType().GetCustomAttributes(typeof(SupportedPlatformsAttribute), false);
-		// If none specified we assume all platforms are supported by default
-		if (SupportedPlatforms.Length == 0)
-		{
-			AllSupportedPlatforms.AddRange(UnrealTargetPlatform.GetValidPlatforms().ToList());
-		}
-		else
-		{
-			foreach (var Platform in SupportedPlatforms)
-			{
-				AllSupportedPlatforms.AddRange(((SupportedPlatformsAttribute)Platform).Platforms);
-			}
-		}
-
-		InsertOrUpdateTestFlag(ref lastUpdatedNode, TestName, "SupportedPlatforms", AllSupportedPlatforms.Aggregate("", (current, next) => (current == "" ? next.ToString() : current + ";" + next.ToString())));
-
-		try
-		{
-			GenPropsDoc.Save(GeneratedPropertiesScriptFile);
-		}
-		catch (UnauthorizedAccessException)
-		{
-			// Expected on build machines.
-			// TODO: Ability to build for generate files and runnable tests.
-		}
-	}
-
-	private bool IsRestrictedPath(string ModuleDirectory)
-	{
-		foreach(string RestrictedFolderName in RestrictedFolder.GetNames())
-		{
-			if (ModuleDirectory.Contains(RestrictedFolderName))
-			{
-				return true;
-			}
-		}
-
-		return false;
-	}
-
-	private string TryGetBinariesPath()
-	{
-		int SourceFolderIndex = ModuleDirectory.IndexOf("Source");
-		if (SourceFolderIndex < 0)
-		{
-			throw new Exception("Could not detect source folder path for module " + GetType());
-		}
-		return ModuleDirectory.Substring(0, SourceFolderIndex) + "Binaries";
-	}
-
-	private void InsertOrUpdateTestFlag(ref XElement ElementUpsertAfter, string TestName, string FlagSuffix, string FlagValue)
-	{
-		IEnumerable<XElement> NextChunk = ElementUpsertAfter.ElementsAfterSelf(BuildGraphNamespace + "Property")
-			.Where(prop => prop.Attribute("Name").Value.EndsWith(FlagSuffix));
-		if (NextChunk
-			.Where(prop => prop.Attribute("Name").Value == TestName + FlagSuffix)
-			.Count() == 0)
-		{
-			XElement ElementInsert = new XElement(BuildGraphNamespace + "Property");
-			ElementInsert.SetAttributeValue("Name", TestName + FlagSuffix);
-			ElementInsert.SetAttributeValue("Value", FlagValue);
-			ElementUpsertAfter.AddAfterSelf(ElementInsert);
-		}
-		else
-		{
-			NextChunk
-				.Where(prop => prop.Attribute("Name").Value == TestName + FlagSuffix).First().SetAttributeValue("Value", FlagValue);
-		}
-		ElementUpsertAfter = NextChunk.Last();
-	}
-
-	private void InsertOrUpdateTestOption(ref XElement ElementUpsertAfter, string TestName, string TestShortName, string OptionPrefix, string OptionSuffix, string DefaultValue)
-	{
-		IEnumerable<XElement> NextChunk = ElementUpsertAfter.ElementsAfterSelf(BuildGraphNamespace + "Option")
-			.Where(prop => prop.Attribute("Name").Value.StartsWith(OptionPrefix) && prop.Attribute("Name").Value.EndsWith(OptionSuffix));
-		if (NextChunk
-			.Where(prop => prop.Attribute("Name").Value == OptionPrefix + TestName + OptionSuffix)
-			.Count() == 0)
-		{
-			XElement ElementInsert = new XElement(BuildGraphNamespace + "Option");
-			ElementInsert.SetAttributeValue("Name", OptionPrefix + TestName + OptionSuffix);
-			ElementInsert.SetAttributeValue("DefaultValue", DefaultValue);
-			ElementInsert.SetAttributeValue("Description", string.Format("{0} {1} {2}", OptionPrefix, TestShortName, OptionSuffix));
-			ElementUpsertAfter.AddAfterSelf(ElementInsert);
-		}
-		else
-		{
-			XElement ElementUpdate = NextChunk
-				.Where(prop => prop.Attribute("Name").Value == OptionPrefix + TestName + OptionSuffix).First();
-			ElementUpdate.SetAttributeValue("Description", string.Format("{0} {1} {2}", OptionPrefix, TestShortName, OptionSuffix));
-			ElementUpdate.SetAttributeValue("DefaultValue", DefaultValue);
-		}
-		ElementUpsertAfter = NextChunk.Last();
-=======
 	public LowLevelTests(ReadOnlyTargetRules Target) : base(Target, true)
 	{
 		PrivateDependencyModuleNames.AddRange(
@@ -259,6 +14,5 @@
 			});
 
 		UpdateBuildGraphPropertiesFile(new Metadata("Self"), false);
->>>>>>> d731a049
 	}
 }