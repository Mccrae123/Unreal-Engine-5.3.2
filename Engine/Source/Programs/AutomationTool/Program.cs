--- conflicted
+++ resolved
@@ -224,8 +224,6 @@
 				}
 			}
 
-<<<<<<< HEAD
-=======
 			CommandLine = Arguments.ToArray();
 		}
 
@@ -315,7 +313,6 @@
 		static StartupTraceListener StartupListener = new StartupTraceListener();
 
 		// Do not add [STAThread] here. It will cause deadlocks in platform automation code.
->>>>>>> 6bbb88c8
 		public static int Main(string[] Arguments)
 		{
 			// Initialize the log system, buffering the output until we can create the log file
