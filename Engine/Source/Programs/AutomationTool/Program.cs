--- conflicted
+++ resolved
@@ -414,11 +414,7 @@
 			}
 
 			// Enter the main program section
-<<<<<<< HEAD
-			ExitCode ReturnCode = ExitCode.Success;
-=======
 			ExitCode ReturnCode = ExitCode.Error_Unknown;
->>>>>>> 4af6daef
 			try
 			{
 				// Set the working directory to the Unreal root directory
