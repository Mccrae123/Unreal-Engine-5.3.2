--- conflicted
+++ resolved
@@ -13,11 +13,7 @@
 using System.IO;
 using System.Collections.Generic;
 using UnrealBuildBase;
-<<<<<<< HEAD
-using System.Linq;
-=======
 using Microsoft.Extensions.Logging;
->>>>>>> d731a049
 
 namespace AutomationToolDriver
 {
@@ -424,11 +420,7 @@
 			}
 			catch (Exception Ex)
             {
-<<<<<<< HEAD
-				Log.TraceError(ExceptionUtils.FormatException(Ex));
-=======
 				Logger.LogError(Ex, "Unhandled exception: {Message}", Ex.Message);
->>>>>>> d731a049
             }
             finally
             {
@@ -456,10 +448,6 @@
 				? null
 				: AutomationToolCommandLine.CommandsToExecute;
 			bool bBuildSuccess;
-<<<<<<< HEAD
-			HashSet<FileReference> ScriptModuleAssemblyPaths = InitializeScriptModules(
-					ScriptsForProject, AdditionalScriptDirs, bForceCompile, bNoCompile, bUseBuildRecords, out bBuildSuccess);
-=======
 			HashSet<FileReference> ScriptModuleAssemblyPaths = CompileScriptModule.InitializeScriptModules(
 					Rules.RulesFileType.AutomationModule, ScriptsForProject, AdditionalScriptDirs, bForceCompile, bNoCompile, bUseBuildRecords, 
 					out bBuildSuccess, (int Count) =>
@@ -467,24 +455,17 @@
 						Logger.LogInformation("Building {Count} projects (see Log 'Engine/Programs/AutomationTool/Saved/Logs/Log.txt' for more details)", Count);
 					},
 					Log.Logger);
->>>>>>> d731a049
 
 			if (!bBuildSuccess)
             {
 				return ExitCode.Error_Unknown;
             }
 
-<<<<<<< HEAD
-			// Load AutomationUtils.Automation.dll
-			FileReference AssemblyPath = ScriptModuleAssemblyPaths.FirstOrDefault(x => x.GetFileNameWithoutExtension().Contains("AutomationUtils.Automation"));
-			Assembly AutomationUtilsAssembly = AssemblyPath != null ? Assembly.LoadFrom(AssemblyPath.FullName) : null;
-=======
 			// when the engine is installed, or UAT is invoked with -NoCompile, we expect to find at least one script module (AutomationUtils is a necessity)
 			if (ScriptModuleAssemblyPaths.Count == 0)
 			{
 				throw new Exception("Found no script module records.");
 			}
->>>>>>> d731a049
 
 			// Load AutomationUtils.Automation.dll
 			FileReference AssemblyPath = ScriptModuleAssemblyPaths.FirstOrDefault(x => x.GetFileNameWithoutExtension().Contains("AutomationUtils.Automation"));
