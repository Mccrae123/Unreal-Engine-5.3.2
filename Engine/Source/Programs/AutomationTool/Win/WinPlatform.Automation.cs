// Copyright Epic Games, Inc. All Rights Reserved.
using System;
using System.Collections.Generic;
using System.Linq;
using System.Text;
using System.IO;
using System.Text.RegularExpressions;
using AutomationTool;
using UnrealBuildTool;
using Microsoft.Win32;
using System.Diagnostics;
using EpicGames.Core;
using UnrealBuildBase;
using System.Runtime.Versioning;
using System.Threading.Tasks;
using System.Reflection.PortableExecutable;
<<<<<<< HEAD
=======
using Microsoft.Extensions.Logging;

using static AutomationTool.CommandUtils;
>>>>>>> 4af6daef

public class Win64Platform : Platform
{
	public Win64Platform()
		: base(UnrealTargetPlatform.Win64)
	{
	}

	protected Win64Platform(UnrealTargetPlatform PlatformType)
		: base(PlatformType)
	{
	}

	public override DeviceInfo[] GetDevices()
	{
		List<DeviceInfo> Devices = new List<DeviceInfo>();

		if (HostPlatform.Current.HostEditorPlatform == UnrealTargetPlatform.Win64)
		{
			DeviceInfo LocalMachine = new DeviceInfo(UnrealTargetPlatform.Win64, Environment.MachineName, Environment.MachineName,
				Environment.OSVersion.Version.ToString(), "Computer", true, true);

			Devices.Add(LocalMachine);

			Devices.AddRange(SteamDeckSupport.GetDevices(UnrealTargetPlatform.Win64));
		}

		return Devices.ToArray();
	}

	public override void Deploy(ProjectParams Params, DeploymentContext SC)
	{
		// We only care about deploying for SteamDeck
		if (Params.Devices.Count == 1 && GetDevices().FirstOrDefault(x => x.Id == Params.DeviceNames[0])?.Type == "SteamDeck")
		{
			SteamDeckSupport.Deploy(UnrealTargetPlatform.Win64, Params, SC);
		}
	}

	public override IProcessResult RunClient(ERunOptions ClientRunFlags, string ClientApp, string ClientCmdLine, ProjectParams Params)
	{
		if (Params.Devices.Count == 1 && GetDevices().FirstOrDefault(x => x.Id == Params.DeviceNames[0])?.Type == "SteamDeck")
		{
			return SteamDeckSupport.RunClient(UnrealTargetPlatform.Win64, ClientRunFlags, ClientApp, ClientCmdLine, Params);
		}

		return base.RunClient(ClientRunFlags, ClientApp, ClientCmdLine, Params);
	}

	protected override string GetPlatformExeExtension()
	{
		return ".exe";
	}

	public override bool IsSupported { get { return true; } }

	public virtual UnrealTargetPlatform? BootstrapExePlatform
	{
		get { return null; }
	}


	public override void GetFilesToDeployOrStage(ProjectParams Params, DeploymentContext SC)
	{
		// Engine non-ufs (binaries)

		if (SC.bStageCrashReporter)
		{
			FileReference ReceiptFileName = TargetReceipt.GetDefaultPath(Unreal.EngineDirectory, "CrashReportClient", CrashReportPlatform ?? SC.StageTargetPlatform.PlatformType, UnrealTargetConfiguration.Shipping, null);
			if(FileReference.Exists(ReceiptFileName))
			{
				TargetReceipt Receipt = TargetReceipt.Read(ReceiptFileName);
				SC.StageBuildProductsFromReceipt(Receipt, true, false);
			}
		}

		// Stage all the build products
		foreach(StageTarget Target in SC.StageTargets)
		{
			SC.StageBuildProductsFromReceipt(Target.Receipt, Target.RequireFilesExist, Params.bTreatNonShippingBinariesAsDebugFiles);
		}

		// Copy the splash screen, windows specific
		FileReference SplashImage = FileReference.Combine(SC.ProjectRoot, "Content", "Splash", "Splash.bmp");
		if(FileReference.Exists(SplashImage))
		{
			SC.StageFile(StagedFileType.NonUFS, SplashImage);
		}

		// Stage cloud metadata
		DirectoryReference ProjectCloudPath = DirectoryReference.Combine(SC.ProjectRoot, "Platforms/Windows/Build/Cloud");
		if (DirectoryReference.Exists(ProjectCloudPath))
		{
			SC.StageFiles(StagedFileType.SystemNonUFS, ProjectCloudPath, StageFilesSearch.AllDirectories, new StagedDirectoryReference("Cloud"));
		}
		else
		{
			Logger.LogDebug("Can't find cloud directory {Arg0}", ProjectCloudPath.FullName);
		}

		// Stage the bootstrap executable
		if (!Params.NoBootstrapExe)
		{
			foreach(StageTarget Target in SC.StageTargets)
			{
				BuildProduct Executable = Target.Receipt.BuildProducts.FirstOrDefault(x => x.Type == BuildProductType.Executable);
				if(Executable != null)
				{
					// only create bootstraps for executables
					List<StagedFileReference> StagedFiles = SC.FilesToStage.NonUFSFiles.Where(x => x.Value == Executable.Path).Select(x => x.Key).ToList();
					if (StagedFiles.Count > 0 && Executable.Path.HasExtension(".exe"))
					{
						string BootstrapArguments = "";
						if (!ShouldStageCommandLine(Params, SC))
						{
							if (!SC.IsCodeBasedProject)
							{
								BootstrapArguments = String.Format("..\\..\\..\\{0}\\{0}.uproject", SC.ShortProjectName);
							}
							else
							{
								BootstrapArguments = SC.ShortProjectName;
							}
						}

						string BootstrapExeName;
						if(SC.StageTargetConfigurations.Count > 1)
						{
							BootstrapExeName = Executable.Path.GetFileName();
						}
						else if(Params.IsCodeBasedProject)
						{
							BootstrapExeName = Target.Receipt.TargetName + ".exe";
						}
						else
						{
							BootstrapExeName = SC.ShortProjectName + ".exe";
						}

						foreach (StagedFileReference StagePath in StagedFiles)
						{
							StageBootstrapExecutable(SC, BootstrapExeName, Executable.Path, StagePath, BootstrapArguments);
						}
					}
				}
			}
		}

		if (Params.Prereqs)
		{
			SC.StageFile(StagedFileType.NonUFS, FileReference.Combine(SC.EngineRoot, "Extras", "Redist", "en-us", "UEPrereqSetup_x64.exe"));
		}

		if (!string.IsNullOrWhiteSpace(Params.AppLocalDirectory))
		{
			StageAppLocalDependencies(Params, SC, "Win64");
		}
	}

	public override void ExtractPackage(ProjectParams Params, string SourcePath, string DestinationPath)
    {
    }

	public override void GetTargetFile(string RemoteFilePath, string LocalFile, ProjectParams Params)
	{
		var SourceFile = FileReference.Combine(new DirectoryReference(Params.BaseStageDirectory), GetCookPlatform(Params.HasServerCookedTargets, Params.HasClientTargetDetected), RemoteFilePath);
		CommandUtils.CopyFile(SourceFile.FullName, LocalFile);
	}

	void StageBootstrapExecutable(DeploymentContext SC, string ExeName, FileReference TargetFile, StagedFileReference StagedRelativeTargetPath, string StagedArguments)
	{
		UnrealTargetPlatform BootstrapPlatform = (BootstrapExePlatform ?? SC.StageTargetPlatform.PlatformType);
		FileReference InputFile = FileReference.Combine(SC.LocalRoot, "Engine", "Binaries", BootstrapPlatform.ToString(), String.Format("BootstrapPackagedGame-{0}-Shipping.exe", BootstrapPlatform));
		if(FileReference.Exists(InputFile))
		{
			// Create the new bootstrap program
			DirectoryReference IntermediateDir = DirectoryReference.Combine(SC.ProjectRoot, "Intermediate", "Staging");
			DirectoryReference.CreateDirectory(IntermediateDir);

			FileReference IntermediateFile = FileReference.Combine(IntermediateDir, ExeName);
			CommandUtils.CopyFile(InputFile.FullName, IntermediateFile.FullName);
			CommandUtils.SetFileAttributes(IntermediateFile.FullName, ReadOnly: false);
	
			// currently the icon updating doesn't run under mono
			if (UnrealBuildTool.BuildHostPlatform.Current.Platform == UnrealTargetPlatform.Win64)
			{
				Logger.LogInformation("Patching bootstrap executable; {Arg0}", IntermediateFile.FullName);

				// Get the icon from the build directory if possible
				GroupIconResource GroupIcon = null;
				if(FileReference.Exists(FileReference.Combine(SC.ProjectRoot, "Build/Windows/Application.ico")))
				{
					GroupIcon = GroupIconResource.FromIco(FileReference.Combine(SC.ProjectRoot, "Build/Windows/Application.ico").FullName);
				}
				if(GroupIcon == null)
				{
					GroupIcon = GroupIconResource.FromExe(TargetFile.FullName);
				}

				// Update the resources in the new file
				using(ModuleResourceUpdate Update = new ModuleResourceUpdate(IntermediateFile.FullName, false))
				{
					const int IconResourceId = 101;
					if(GroupIcon != null) Update.SetIcons(IconResourceId, GroupIcon);

					const int ExecFileResourceId = 201;
					Update.SetData(ExecFileResourceId, ResourceType.RawData, Encoding.Unicode.GetBytes(StagedRelativeTargetPath.ToString().Replace('/', '\\') + "\0"));

					const int ExecArgsResourceId = 202;
					Update.SetData(ExecArgsResourceId, ResourceType.RawData, Encoding.Unicode.GetBytes(StagedArguments + "\0"));
				}
			}
			else
			{
				Logger.LogInformation("Skipping patching of bootstrap executable (unsupported host platform)");
			}

			// Copy it to the staging directory
			SC.StageFile(StagedFileType.SystemNonUFS, IntermediateFile, new StagedFileReference(ExeName));
		}
	}

	public override string GetCookPlatform(bool bDedicatedServer, bool bIsClientOnly)
	{
		const string NoEditorCookPlatform = "Windows";
		const string ServerCookPlatform = "WindowsServer";
		const string ClientCookPlatform = "WindowsClient";

		if (bDedicatedServer)
		{
			return ServerCookPlatform;
		}
		else if (bIsClientOnly)
		{
			return ClientCookPlatform;
		}
		else
		{
			return NoEditorCookPlatform;
		}
	}

	public override string GetEditorCookPlatform()
	{
		return "WindowsEditor";
	}
	
	public override string GetPlatformPakCommandLine(ProjectParams Params, DeploymentContext SC)
	{
		string PakParams = " -patchpaddingalign=2048";
		if (!SC.DedicatedServer)
		{
			string OodleDllPath = DirectoryReference.Combine(SC.ProjectRoot, "Binaries/ThirdParty/Oodle/Win64/UnrealPakPlugin.dll").FullName;
			if (File.Exists(OodleDllPath))
			{
				PakParams += String.Format(" -customcompressor=\"{0}\"", OodleDllPath);
			}
		}
		return PakParams;
	}

	public override void Package(ProjectParams Params, DeploymentContext SC, int WorkingCL)
	{
		// If this is a content-only project and there's a custom icon, update the executable
		if (!Params.HasDLCName && !Params.IsCodeBasedProject)
		{
			FileReference IconFile = FileReference.Combine(Params.RawProjectPath.Directory, "Build", "Windows", "Application.ico");
			if(FileReference.Exists(IconFile))
			{
				Logger.LogInformation("Updating executable with custom icon from {IconFile}", IconFile);

				GroupIconResource GroupIcon = GroupIconResource.FromIco(IconFile.FullName);

				List<FileReference> ExecutablePaths = GetExecutableNames(SC);
				foreach (FileReference ExecutablePath in ExecutablePaths)
				{
					using (ModuleResourceUpdate Update = new ModuleResourceUpdate(ExecutablePath.FullName, false))
					{
						const int IconResourceId = 123; // As defined in Engine\Source\Runtime\Launch\Resources\Windows\resource.h
						if (GroupIcon != null)
						{
							Update.SetIcons(IconResourceId, GroupIcon);
						}
					}
				}
			}
		}

		PrintRunTime();
	}

	public override bool UseAbsLog
	{
		get { return BuildHostPlatform.Current.Platform == UnrealTargetPlatform.Win64; }
	}

	public override bool CanHostPlatform(UnrealTargetPlatform Platform)
	{
		if (Platform == UnrealTargetPlatform.Mac)
		{
			return false;
		}
		return true;
	}

    public override bool ShouldStageCommandLine(ProjectParams Params, DeploymentContext SC)
	{
		return false; // !String.IsNullOrEmpty(Params.StageCommandline) || !String.IsNullOrEmpty(Params.RunCommandline) || (!Params.IsCodeBasedProject && Params.NoBootstrapExe);
	}

	public override List<string> GetDebugFileExtensions()
	{
		return new List<string> { ".pdb", ".map" };
	}

	public override bool SignExecutables(DeploymentContext SC, ProjectParams Params)
	{
		// Sign everything we built
		List<FileReference> FilesToSign = GetExecutableNames(SC);
		CodeSign.SignMultipleFilesIfEXEOrDLL(FilesToSign);

		return true;
	}

	public void StageAppLocalDependencies(ProjectParams Params, DeploymentContext SC, string PlatformDir)
	{
		Dictionary<string, string> PathVariables = new Dictionary<string, string>();
		PathVariables["EngineDir"] = SC.EngineRoot.FullName;
		PathVariables["ProjectDir"] = SC.ProjectRoot.FullName;

		// support multiple comma-separated paths
		string[] AppLocalDirectories = Params.AppLocalDirectory.Split(';');
		foreach (string AppLocalDirectory in AppLocalDirectories)
		{
			string ExpandedAppLocalDir = Utils.ExpandVariables(AppLocalDirectory, PathVariables);

			DirectoryReference BaseAppLocalDependenciesPath = Path.IsPathRooted(ExpandedAppLocalDir) ? new DirectoryReference(CombinePaths(ExpandedAppLocalDir, PlatformDir)) : DirectoryReference.Combine(SC.ProjectRoot, ExpandedAppLocalDir, PlatformDir);
			if (DirectoryReference.Exists(BaseAppLocalDependenciesPath))
			{
				StageAppLocalDependenciesToDir(SC, BaseAppLocalDependenciesPath, StagedDirectoryReference.Combine("Engine", "Binaries", PlatformDir));
				StageAppLocalDependenciesToDir(SC, BaseAppLocalDependenciesPath, StagedDirectoryReference.Combine(SC.RelativeProjectRootForStage, "Binaries", PlatformDir));
			}
			else
			{
				Logger.LogWarning("Unable to deploy AppLocalDirectory dependencies. No such path: {BaseAppLocalDependenciesPath}", BaseAppLocalDependenciesPath);
			}
		}
	}

	static void StageAppLocalDependenciesToDir(DeploymentContext SC, DirectoryReference BaseAppLocalDependenciesPath, StagedDirectoryReference StagedBinariesDir)
	{
		// Check if there are any executables being staged in this directory. Usually we only need to stage runtime dependencies next to the executable, but we may be staging
		// other engine executables too (eg. CEF)
		List<StagedFileReference> FilesInTargetDir = SC.FilesToStage.NonUFSFiles.Keys.Where(x => x.IsUnderDirectory(StagedBinariesDir) && (x.HasExtension(".exe") || x.HasExtension(".dll"))).ToList();
		if(FilesInTargetDir.Count > 0)
		{
			Logger.LogInformation("Copying AppLocal dependencies from {BaseAppLocalDependenciesPath} to {StagedBinariesDir}", BaseAppLocalDependenciesPath, StagedBinariesDir);

			// Stage files in subdirs
			foreach (DirectoryReference DependencyDirectory in DirectoryReference.EnumerateDirectories(BaseAppLocalDependenciesPath))
			{	
				SC.StageFiles(StagedFileType.NonUFS, DependencyDirectory, StageFilesSearch.AllDirectories, StagedBinariesDir);
			}
		}
	}

    /// <summary>
    /// Try to get the SYMSTORE.EXE path from the given Windows SDK version
    /// </summary>
    /// <returns>Path to SYMSTORE.EXE</returns>
	[SupportedOSPlatform("windows")]
    private static FileReference GetSymStoreExe()
    {
		List<KeyValuePair<string, DirectoryReference>> WindowsSdkDirs = WindowsExports.GetWindowsSdkDirs();
		foreach (DirectoryReference WindowsSdkDir in WindowsSdkDirs.Select(x => x.Value))
		{
			FileReference SymStoreExe64 = FileReference.Combine(WindowsSdkDir, "Debuggers", "x64", "SymStore.exe");
			if (FileReference.Exists(SymStoreExe64))
			{
				return SymStoreExe64;
			}

			FileReference SymStoreExe32 = FileReference.Combine(WindowsSdkDir, "Debuggers", "x86", "SymStore.exe");
			if (FileReference.Exists(SymStoreExe32))
			{
				return SymStoreExe32;
			}
		}
		throw new AutomationException("Unable to find a Windows SDK installation containing PDBSTR.EXE");
    }

	[SupportedOSPlatform("windows")]
	public static bool TryGetPdbCopyLocation(out FileReference OutLocation)
	{
		// Try to find an installation of the Windows 10 SDK
		List<KeyValuePair<string, DirectoryReference>> WindowsSdkDirs = WindowsExports.GetWindowsSdkDirs();
		foreach (DirectoryReference WindowsSdkDir in WindowsSdkDirs.Select(x => x.Value))
		{
			FileReference PdbCopyExe = FileReference.Combine(WindowsSdkDir, "Debuggers", "x64", "PdbCopy.exe");
			if (FileReference.Exists(PdbCopyExe))
			{
				OutLocation = PdbCopyExe;
				return true;
			}
		}

		// Look for an installation of the MSBuild 14
		FileReference LocationMsBuild14 = FileReference.Combine(DirectoryReference.GetSpecialFolder(Environment.SpecialFolder.ProgramFilesX86), "MSBuild", "Microsoft", "VisualStudio", "v14.0", "AppxPackage", "PDBCopy.exe");
		if(FileReference.Exists(LocationMsBuild14))
		{
			OutLocation = LocationMsBuild14;
			return true;
		}

		// Look for an installation of the MSBuild 12
		FileReference LocationMsBuild12 = FileReference.Combine(DirectoryReference.GetSpecialFolder(Environment.SpecialFolder.ProgramFilesX86), "MSBuild", "Microsoft", "VisualStudio", "v12.0", "AppxPackage", "PDBCopy.exe");
		if(FileReference.Exists(LocationMsBuild12))
		{
			OutLocation = LocationMsBuild12;
			return true;
		}

		// Otherwise fail
		OutLocation = null;
		return false;
	}

	[SupportedOSPlatform("windows")]
	public override void StripSymbols(FileReference SourceFile, FileReference TargetFile)
	{
		bool bStripInPlace = false;

		if (SourceFile == TargetFile)
		{
			// PDBCopy only supports creation of a brand new stripped file so we have to create a temporary filename
			TargetFile = new FileReference(Path.Combine(TargetFile.Directory.FullName, Guid.NewGuid().ToString() + TargetFile.GetExtension()));
			bStripInPlace = true;
		}

		FileReference PdbCopyLocation;
		if(!TryGetPdbCopyLocation(out PdbCopyLocation))
		{
			throw new AutomationException("Unable to find installation of PDBCOPY.EXE, which is required to strip symbols. This tool is included as part of the 'Windows Debugging Tools' component of the Windows 10 SDK (https://developer.microsoft.com/en-us/windows/downloads/windows-10-sdk).");
		}

		ProcessStartInfo StartInfo = new ProcessStartInfo();
		StartInfo.FileName = PdbCopyLocation.FullName;
		StartInfo.Arguments = String.Format("\"{0}\" \"{1}\" -p", SourceFile.FullName, TargetFile.FullName);
		StartInfo.UseShellExecute = false;
		StartInfo.CreateNoWindow = true;
		Utils.RunLocalProcessAndLogOutput(StartInfo, Log.Logger);

		if (bStripInPlace)
		{
			// Copy stripped file to original location and delete the temporary file
			File.Copy(TargetFile.FullName, SourceFile.FullName, true);
			FileReference.Delete(TargetFile);
		}
	}

	[SupportedOSPlatform("windows")]
	public override bool PublishSymbols(DirectoryReference SymbolStoreDirectory, List<FileReference> Files,
			bool bIndexSources, List<FileReference> SourceFiles,
			string Product, string Branch, int Change, string BuildVersion = null)
    {
<<<<<<< HEAD
		LogInformation($"Publishing symbols to \"{SymbolStoreDirectory}\" (source indexing: {bIndexSources})");
=======
		Logger.LogInformation("Publishing symbols to \"{SymbolStoreDirectory}\" (source indexing: {bIndexSources})", SymbolStoreDirectory, bIndexSources);
>>>>>>> 4af6daef

		// Get the SYMSTORE.EXE path, using the latest SDK version we can find.
		FileReference SymStoreExe = GetSymStoreExe();

		List<FileReference> FilesToAdd = Files.Where(x => x.HasExtension(".pdb") || x.HasExtension(".exe") || x.HasExtension(".dll")).ToList();
		if(FilesToAdd.Count > 0)
		{
			DateTime Start = DateTime.Now;
			DirectoryReference TempSymStoreDir = DirectoryReference.Combine(Unreal.RootDirectory, "Saved", "SymStore");

			if (DirectoryReference.Exists(TempSymStoreDir))
			{
				CommandUtils.DeleteDirectory(TempSymStoreDir);
				DirectoryReference.CreateDirectory(TempSymStoreDir);
			}

			DirectoryReference TempSymStoreIndexedDir = DirectoryReference.Combine(Unreal.RootDirectory, "Engine", "Intermediate", "SymStoreIndexed");

			string TempFileName = Path.GetTempFileName();
			try
			{
				IEnumerable<FileReference> SymbolsToIndex = Enumerable.Empty<FileReference>();
				IEnumerable<FileReference> SymbolsAfterIndexing = Enumerable.Empty<FileReference>();

				if (bIndexSources)
				{
					// Skip read-only PDBs as we won't be able to add data to them. They are likely to be symbols for third-party libraries checked into the source control.
					SymbolsToIndex = FilesToAdd.Where(x => x.HasExtension(".pdb") && !(new FileInfo(x.FullName).IsReadOnly));

					// We can't write to the original symbol files because they may have been generated by a different build step,
					// and clobbering such build products is considered an error.
					// For this reason, we copy the symbol files and modify the copied.
					SymbolsAfterIndexing = CopySymbolsWithSourceIndexing(TempSymStoreIndexedDir, SymbolsToIndex, SourceFiles, Branch, Change);
				}

				File.WriteAllLines(TempFileName, FilesToAdd.Except(SymbolsToIndex).Union(SymbolsAfterIndexing).Select(x => x.FullName), Encoding.ASCII);

				// Copy everything to the temp symstore
				ProcessStartInfo StartInfo = new ProcessStartInfo();
				StartInfo.FileName = SymStoreExe.FullName;
				StartInfo.Arguments = string.Format("add /f \"@{0}\" /s \"{1}\" /t \"{2}\"", TempFileName, TempSymStoreDir, Product);
				StartInfo.UseShellExecute = false;
				StartInfo.CreateNoWindow = true;
				if (Utils.RunLocalProcessAndLogOutput(StartInfo, Log.Logger) != 0)
				{
					return false;
				}
			}
			finally
			{
				File.Delete(TempFileName);
				CommandUtils.DeleteDirectory(TempSymStoreIndexedDir);
			}
			DateTime CompressDone = DateTime.Now;
			Logger.LogInformation("Took {Arg0}s to compress the symbol files to temp path {TempSymStoreDir}", (CompressDone - Start).TotalSeconds, TempSymStoreDir);

			int CopiedCount = 0;

			// Take each new compressed file made and try and copy it to the real symstore.  Exclude any symstore admin files
			foreach(FileReference File in DirectoryReference.EnumerateFiles(TempSymStoreDir, "*.*", SearchOption.AllDirectories).Where(File => IsSymbolFile(File)))
			{
				string RelativePath = File.MakeRelativeTo(DirectoryReference.Combine(TempSymStoreDir));
				FileReference ActualDestinationFile = FileReference.Combine(SymbolStoreDirectory, RelativePath);

				// Try and add a version file.  Do this before checking to see if the symbol is there already in the case of exact matches (multiple builds could use the same pdb, for example)
				if (!string.IsNullOrWhiteSpace(BuildVersion))
				{
					FileReference BuildVersionFile = FileReference.Combine(ActualDestinationFile.Directory, string.Format("{0}.version", BuildVersion));
					// Attempt to create the file. Just continue if it fails.
					try
					{
						DirectoryReference.CreateDirectory(BuildVersionFile.Directory);
						FileReference.WriteAllText(BuildVersionFile, string.Empty);
					}
					catch (Exception Ex)
					{
						Logger.LogWarning("Failed to write the version file, reason {Arg0}", Ex.ToString());
					}
				}

				// Don't bother copying the temp file if the destination file is there already.
				if (FileReference.Exists(ActualDestinationFile))
				{
					Logger.LogInformation("Destination file {Arg0} already exists, skipping", ActualDestinationFile.FullName);
					continue;
				}

				FileReference TempDestinationFile = new FileReference(ActualDestinationFile.FullName + Guid.NewGuid().ToString());
				try
				{
					CommandUtils.CopyFile(File.FullName, TempDestinationFile.FullName);
				}
				catch(Exception Ex)
				{
					throw new AutomationException("Couldn't copy the symbol file to the temp store! Reason: {0}", Ex.ToString());
				}
				// Move the file in the temp store over.
				try
				{
					FileReference.Move(TempDestinationFile, ActualDestinationFile);
					//LogVerbose("Moved {0} to {1}", TempDestinationFile, ActualDestinationFile);
					CopiedCount++;
				}
				catch (Exception Ex)
				{
					// If the file is there already, it was likely either copied elsewhere (and this is an ioexception) or it had a file handle open already.
					// Either way, it's fine to just continue on.
					if (FileReference.Exists(ActualDestinationFile))
					{
						Logger.LogInformation("Destination file {Arg0} already exists or was in use, skipping.", ActualDestinationFile.FullName);
						continue;
					}
					// If it doesn't exist, we actually failed to copy it entirely.
					else
					{
						Logger.LogWarning("Couldn't move temp file {Arg0} to the symbol store at location {Arg1}! Reason: {Arg2}", TempDestinationFile.FullName, ActualDestinationFile.FullName, Ex.ToString());
					}
				}
				// Delete the temp one no matter what, don't want them hanging around in the symstore
				finally
				{
					FileReference.Delete(TempDestinationFile);
				}
			}
			Logger.LogInformation("Took {Arg0}s to copy {CopiedCount} symbol files to the store at {SymbolStoreDirectory}", (DateTime.Now - CompressDone).TotalSeconds, CopiedCount, SymbolStoreDirectory);

			FileReference PingmeFile = FileReference.Combine(SymbolStoreDirectory, "pingme.txt");
			if (!FileReference.Exists(PingmeFile))
			{
				Logger.LogInformation("Creating {PingmeFile} to mark path as three-tiered symbol location", PingmeFile);
				File.WriteAllText(PingmeFile.FullName, "Exists to mark this as a three-tiered symbol location");
			}
		}
			
		return true;
    }

	[SupportedOSPlatform("windows")]
	private IEnumerable<FileReference> CopySymbolsWithSourceIndexing(DirectoryReference TargetDirectory, IEnumerable<FileReference> SymbolFiles,
	IEnumerable<FileReference> SourceFiles, string Branch, int Change)
	{
		if (DirectoryReference.Exists(TargetDirectory))
		{
			CommandUtils.DeleteDirectory(TargetDirectory);
			DirectoryReference.CreateDirectory(TargetDirectory);
		}

		List<FileReference> CopiedSymbolFiles = new List<FileReference>();

		// Copy all the symbol files to the given directory.
		foreach (FileReference File in SymbolFiles)
		{
			string RelativePath = File.MakeRelativeTo(Unreal.RootDirectory);

			FileReference DestinationFile = FileReference.Combine(TargetDirectory, RelativePath);

			try
			{
				CommandUtils.CopyFile(File.FullName, DestinationFile.FullName);
			}
			catch (Exception Ex)
			{
				throw new AutomationException("Couldn't copy the pdb file to the temp directory for indexing! Reason: {0}", Ex.ToString());
			}

			CopiedSymbolFiles.Add(DestinationFile);
		}

		// Index all symbol files in one go (indexing source code from the source control is shared work between all pdbs).
		AddSourceIndexToSymbols(CopiedSymbolFiles, SourceFiles, Branch, Change);

		return CopiedSymbolFiles;
	}

	bool IsSymbolFile(FileReference File)
	{
		if (File.HasExtension(".dll") || File.HasExtension(".exe") || File.HasExtension(".pdb"))
		{
			return true;
		}
		if (File.HasExtension(".dl_") || File.HasExtension(".ex_") || File.HasExtension(".pd_"))
		{
			return true;
		}
		return false;
	}

	/// <summary>
	/// 
	/// </summary>
	/// <param name="PdbFiles"></param>
	/// <param name="SourceFiles"></param>
	/// <param name="Branch"></param>
	/// <param name="Change"></param>
	[SupportedOSPlatform("windows")]
	public void AddSourceIndexToSymbols(IEnumerable<FileReference> PdbFiles, IEnumerable<FileReference> SourceFiles, string Branch, int Change)
	{
<<<<<<< HEAD
		LogInformation("Adding source control information to PDB files...");
=======
		Logger.LogInformation("Adding source control information to PDB files...");
>>>>>>> 4af6daef

		// Get the PDBSTR.EXE path, using the latest SDK version we can find.
		FileReference PdbStrExe = GetPdbStrExe();

		// Get the path to the generated SRCSRV.INI file
		FileReference SrcSrvIni = FileReference.Combine(Unreal.RootDirectory, "Engine", "Intermediate", "SrcSrv.ini");
		DirectoryReference.CreateDirectory(SrcSrvIni.Directory);

		// Generate the SRCSRV.INI file
		using (StreamWriter Writer = new StreamWriter(SrcSrvIni.FullName))
		{
			Writer.WriteLine("SRCSRV: ini------------------------------------------------");
			Writer.WriteLine("VERSION=1");
			Writer.WriteLine("VERCTRL=Perforce");
			Writer.WriteLine("SRCSRV: variables------------------------------------------");
			Writer.WriteLine("SRCSRVTRG=%sdtrg%");
			Writer.WriteLine("SRCSRVCMD=%sdcmd%");
			Writer.WriteLine("SDCMD=p4.exe print -o %srcsrvtrg% \"{0}/%var2%@{1}\"", Branch.TrimEnd('/'), Change);
			Writer.WriteLine("SDTRG=%targ%\\{0}\\{1}\\%fnbksl%(%var2%)", Branch.Replace('/', '+'), Change);
			Writer.WriteLine("SRCSRV: source files ---------------------------------------");
			foreach (FileReference SourceFile in SourceFiles)
			{
				string RelativeSourceFile = SourceFile.MakeRelativeTo(Unreal.RootDirectory);
				Writer.WriteLine("{0}*{1}", SourceFile.FullName, RelativeSourceFile.Replace('\\', '/'));
			}
			Writer.WriteLine("SRCSRV: end------------------------------------------------");
		}

		// Execute PDBSTR on the PDB files in parallel.
		Parallel.ForEach(PdbFiles, (PdbFile, State) => { ExecutePdbStrTool(PdbStrExe, PdbFile, SrcSrvIni, State); });
	}

	/// <summary>
	/// Executes the PdbStr tool.
	/// </summary>
	/// <param name="PdbStrExe">Path to PdbStr.exe</param>
	/// <param name="PdbFile">The PDB file to embed source information for</param>
	/// <param name="SrcSrvIni">Ini file containing settings to embed</param>
	/// <param name="State">The current loop state</param>
	/// <returns>True if the tool executed successfully</returns>
	static void ExecutePdbStrTool(FileReference PdbStrExe, FileReference PdbFile, FileReference SrcSrvIni, ParallelLoopState State)
	{
		FileInfo PdbInfo = new FileInfo(PdbFile.FullName);
		FileInfo IniInfo = new FileInfo(SrcSrvIni.FullName);

		const long Size4GB = 4L * 1024 * 1024 * 1024;

		// PdbStr.exe tool can't handle pdb's larger than 4GB (linked with /PDBPAGESIZE:8192 switch).
		// It's a known limitation and it may happen for large game projects, especially in development configurations.
		// We choose to emit a warning for this known issue rather than failing the whole build with an exception, if we run into this case.
		if (PdbInfo.Length + IniInfo.Length >= Size4GB)
		{
			lock (State)
			{
<<<<<<< HEAD
				CommandUtils.LogInformation("Skipping indexing of {0} because it would make the file larger than 4GB (not supported by pdbstr.exe tool).", PdbFile.GetFileName());
=======
				Logger.LogInformation("Skipping indexing of {Arg0} because it would make the file larger than 4GB (not supported by pdbstr.exe tool).", PdbFile.GetFileName());
>>>>>>> 4af6daef
			}

			return;
		}

		using (Process Process = new Process())
		{
			List<string> Messages = new List<string>();

			Messages.Add(String.Format("Writing source server data: {0}", PdbFile));

			DataReceivedEventHandler OutputHandler = (s, e) => { if (e.Data != null) { Messages.Add(e.Data); } };
			Process.StartInfo.FileName = PdbStrExe.FullName;
			Process.StartInfo.Arguments = String.Format("-w -p:\"{0}\" -i:\"{1}\" -s:srcsrv", PdbFile.FullName, SrcSrvIni.FullName);
			Process.StartInfo.UseShellExecute = false;
			Process.StartInfo.RedirectStandardOutput = true;
			Process.StartInfo.RedirectStandardError = true;
			Process.StartInfo.RedirectStandardInput = false;
			Process.StartInfo.CreateNoWindow = true;
			Process.OutputDataReceived += OutputHandler;
			Process.ErrorDataReceived += OutputHandler;
			Process.Start();
			Process.BeginOutputReadLine();
			Process.BeginErrorReadLine();
			Process.WaitForExit();

			if (Process.ExitCode != 0)
			{
				Messages.Add($"Failed to embed source server data for {PdbFile} (exit code: {Process.ExitCode})");
			}

			lock (State)
			{
				foreach (string Message in Messages)
				{
<<<<<<< HEAD
					CommandUtils.LogInformation(Message);
=======
					Logger.LogInformation("{Text}", Message);
>>>>>>> 4af6daef
				}
			}
		}
	}

	/// <summary>
	/// Try to get the PDBSTR.EXE path from the Windows SDK
	/// </summary>
	/// <returns>Path to PDBSTR.EXE</returns>
	[SupportedOSPlatform("windows")]
	static FileReference GetPdbStrExe()
	{
		List<KeyValuePair<string, DirectoryReference>> WindowsSdkDirs = WindowsExports.GetWindowsSdkDirs();
		foreach (DirectoryReference WindowsSdkDir in WindowsSdkDirs.Select(x => x.Value))
		{
			FileReference CheckPdbStrExe64 = FileReference.Combine(WindowsSdkDir, "Debuggers", "x64", "SrcSrv", "PdbStr.exe");
			if (FileReference.Exists(CheckPdbStrExe64))
			{
				return CheckPdbStrExe64;
			}

			FileReference CheckPdbStrExe32 = FileReference.Combine(WindowsSdkDir, "Debuggers", "x86", "SrcSrv", "PdbStr.exe");
			if (FileReference.Exists(CheckPdbStrExe32))
			{
				return CheckPdbStrExe32;
			}
		}
		throw new AutomationException("Unable to find a Windows SDK installation containing PDBSTR.EXE");
	}

	public override string[] SymbolServerDirectoryStructure
    {
        get
        {
            return new string[]
            {
                "{0}*.pdb;{0}*.exe;{0}*.dll", // Binary File Directory (e.g. QAGameClient-Win64-Test.exe --- .pdb, .dll and .exe are allowed extensions)
                "*",                          // Hash Directory        (e.g. A92F5744D99F416EB0CCFD58CCE719CD1)
            };
        }
    }
	
	// Lock file no longer needed since files are moved over the top from the temp symstore
	public override bool SymbolServerRequiresLock
	{
		get
		{
			return false;
		}
	}
}<|MERGE_RESOLUTION|>--- conflicted
+++ resolved
@@ -14,12 +14,9 @@
 using System.Runtime.Versioning;
 using System.Threading.Tasks;
 using System.Reflection.PortableExecutable;
-<<<<<<< HEAD
-=======
 using Microsoft.Extensions.Logging;
 
 using static AutomationTool.CommandUtils;
->>>>>>> 4af6daef
 
 public class Win64Platform : Platform
 {
@@ -485,11 +482,7 @@
 			bool bIndexSources, List<FileReference> SourceFiles,
 			string Product, string Branch, int Change, string BuildVersion = null)
     {
-<<<<<<< HEAD
-		LogInformation($"Publishing symbols to \"{SymbolStoreDirectory}\" (source indexing: {bIndexSources})");
-=======
 		Logger.LogInformation("Publishing symbols to \"{SymbolStoreDirectory}\" (source indexing: {bIndexSources})", SymbolStoreDirectory, bIndexSources);
->>>>>>> 4af6daef
 
 		// Get the SYMSTORE.EXE path, using the latest SDK version we can find.
 		FileReference SymStoreExe = GetSymStoreExe();
@@ -687,11 +680,7 @@
 	[SupportedOSPlatform("windows")]
 	public void AddSourceIndexToSymbols(IEnumerable<FileReference> PdbFiles, IEnumerable<FileReference> SourceFiles, string Branch, int Change)
 	{
-<<<<<<< HEAD
-		LogInformation("Adding source control information to PDB files...");
-=======
 		Logger.LogInformation("Adding source control information to PDB files...");
->>>>>>> 4af6daef
 
 		// Get the PDBSTR.EXE path, using the latest SDK version we can find.
 		FileReference PdbStrExe = GetPdbStrExe();
@@ -746,11 +735,7 @@
 		{
 			lock (State)
 			{
-<<<<<<< HEAD
-				CommandUtils.LogInformation("Skipping indexing of {0} because it would make the file larger than 4GB (not supported by pdbstr.exe tool).", PdbFile.GetFileName());
-=======
 				Logger.LogInformation("Skipping indexing of {Arg0} because it would make the file larger than 4GB (not supported by pdbstr.exe tool).", PdbFile.GetFileName());
->>>>>>> 4af6daef
 			}
 
 			return;
@@ -786,11 +771,7 @@
 			{
 				foreach (string Message in Messages)
 				{
-<<<<<<< HEAD
-					CommandUtils.LogInformation(Message);
-=======
 					Logger.LogInformation("{Text}", Message);
->>>>>>> 4af6daef
 				}
 			}
 		}
