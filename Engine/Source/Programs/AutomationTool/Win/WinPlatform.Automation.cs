--- conflicted
+++ resolved
@@ -534,11 +534,7 @@
 		return false;
 	}
 
-<<<<<<< HEAD
-    public override string[] SymbolServerDirectoryStructure
-=======
 	public override string[] SymbolServerDirectoryStructure
->>>>>>> 3aae9151
     {
         get
         {
