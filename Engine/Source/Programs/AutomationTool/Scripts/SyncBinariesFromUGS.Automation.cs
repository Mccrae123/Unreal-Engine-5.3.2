// Copyright Epic Games, Inc. All Rights Reserved.
using System;
using System.Collections.Generic;
using System.Text;
using System.IO;
using System.Linq;
using AutomationTool;
using UnrealBuildTool;
using EpicGames.Core;
using System.Text.RegularExpressions;
using System.Threading;
using UnrealBuildBase;
<<<<<<< HEAD
=======
using Microsoft.Extensions.Logging;
>>>>>>> 4af6daef

[Help("Attempts to sync UGS binaries for the specified project at the currently synced CL of the project/engine folders")]
[Help("project=<FortniteGame>", "Project to sync. Will search current path and paths in ueprojectdirs.")]
[Help("preview", "If specified show actions but do not perform them.")]
[RequireP4]
[DoesNotNeedP4CL]
class SyncBinariesFromUGS : SyncProjectBase
{

	/// <summary>
	/// Project name or file that we will sync binaries for
	/// </summary>
	public string ProjectArg = "";

	/// <summary>
	/// If true no actions will be performed
	/// </summary>
	public bool Preview = false;

	public override ExitCode Execute()
	{
		// Parse the project filename (as a local path)
		ProjectArg = ParseParamValue("Project", ProjectArg);
		Preview = Preview || ParseParam("Preview");

		// Will be the full local path to the project file once resolved
		FileReference ProjectFile = ProjectUtils.FindProjectFileFromName(ProjectArg);

		if (ProjectFile == null)
		{
			throw new AutomationException("Could not find project file for {0}. Provide a full path or check the subdirectory is listed in UE4Games.uprojectdirs", ProjectArg);
		}

		// Will be the full workspace path to the project in P4
		P4WhereRecord ProjectRecord = GetP4RecordForPath(ProjectFile.FullName);

		if (ProjectRecord == null)
		{
			throw new AutomationException("Could not find a P4 record for {0} with the current workspace settings. use RunUAT P4WriteConfig to write a config file with the relevant info", ProjectFile.FullName);
		}

		// get the path to binaries in the depot
		string DepotBinaryPath = GetZippedBinaryPathFromUGSConfig(ProjectFile.Directory, ProjectRecord.DepotFile);

		// get the CL
		int CurrentChangeList = P4Env.Changelist;
		int CompatibleChangeList = P4Env.CodeChangelist;

		Logger.LogInformation("Current CL: {CurrentChangeList}, Required Compatible CL: {CompatibleChangeList}", CurrentChangeList, CompatibleChangeList);

		List<P4Connection.ChangeRecord> BinaryChanges;
		P4.Changes(out BinaryChanges, DepotBinaryPath, AllowSpew: false);

		// changes will be in ascending order, so pull out the CL's they were submitted for and return the first CL that is greater than
		// the change we need. This lets people regress issues if needed.
		int CheckedInBinaryCL = BinaryChanges.Where(R => {

			// use a regex to pull the CL the binaries were built from. The description will be something like "[CL 21611] Updated..", 
			// where 21611 is the change they were generated from
			Match M = Regex.Match(R.Summary, @"\[CL\s+(\d+)\]");

			if (M == null)
			{
				Logger.LogWarning("Change description for {Arg0} did not include expected format of [CL xxxx]", R.CL);
				return false;
			}

			int SourceCL = Convert.ToInt32(M.Groups[1].ToString());
			
			// Only interested in records greater than the code CL
			return SourceCL >= CompatibleChangeList;
		})
		.Select(R => R.CL)		// We want the CL of that record
		.FirstOrDefault();		// And we only care about the first match

		if (CheckedInBinaryCL == 0)
		{
			throw new AutomationException("Could not find a submitted CL for {0} that was for source code >= CL {1}", DepotBinaryPath, CompatibleChangeList);
		}

		string VersionedFile = string.Format("{0}@{1}", DepotBinaryPath, CheckedInBinaryCL);

		Logger.LogInformation("Will sync and extract binaries from {VersionedFile}", VersionedFile);

		if (!Preview)
		{
			string TmpFile = Path.Combine(Path.GetTempPath(), "UGS.zip");

			try
			{
				P4.PrintToFile(VersionedFile, TmpFile);

<<<<<<< HEAD
				LogInformation("Unzipping to {0}", Unreal.RootDirectory);
=======
				Logger.LogInformation("Unzipping to {Arg0}", Unreal.RootDirectory);
>>>>>>> 4af6daef

				// we can't use helpers as unlike UGS we don't want to extract anything for UAT, since that us running us....
				// That should be fine since we are either being run from the source CL that has already been syned to, or the 
				// next time UAT is run we'll be rebuilt with that CL... 

				int FileCount = 0;
				string UATDirectory = "Engine/Binaries/DotNET";

				using (Ionic.Zip.ZipFile Zip = new Ionic.Zip.ZipFile(TmpFile))
				{
					foreach (Ionic.Zip.ZipEntry Entry in Zip.Entries.Where(x => !x.IsDirectory))
					{
						string OutputFileName = Path.Combine(Unreal.RootDirectory.FullName, Entry.FileName);

						if (Entry.FileName.Replace("\\", "/").StartsWith(UATDirectory, StringComparison.OrdinalIgnoreCase))
						{
							Logger.LogInformation("Skipping {OutputFileName} as UAT is running", OutputFileName);
						}
						else
						{
							Directory.CreateDirectory(Path.GetDirectoryName(OutputFileName));
							using (FileStream OutputStream = new FileStream(OutputFileName, FileMode.Create, FileAccess.Write))
							{
								Entry.Extract(OutputStream);
							}
							Logger.LogInformation("Extracted {OutputFileName}", OutputFileName);
							FileCount++;
						}
					}
				}

				Logger.LogInformation("Unzipped {FileCount} files", FileCount);
			}
			catch (Exception Ex)
			{
				throw new AutomationException("Failed to uinzip files: {0}", Ex.Message);
			}
			finally
			{
				try
				{
					if (File.Exists(TmpFile))
					{
						File.Delete(TmpFile);
					}
				}
				catch
				{
					Logger.LogInformation("Failed to remove tmp file {TmpFile}", TmpFile);
				}
			}

			// Update version files with our current and compatible CLs
<<<<<<< HEAD
			LogInformation("Updating Version files to CL: {0} CompatibleCL: {1}", CurrentChangeList, CompatibleChangeList);
=======
			Logger.LogInformation("Updating Version files to CL: {CurrentChangeList} CompatibleCL: {CompatibleChangeList}", CurrentChangeList, CompatibleChangeList);
>>>>>>> 4af6daef
			UnrealBuild Build = new UnrealBuild(this);
			Build.UpdateVersionFiles(ActuallyUpdateVersionFiles: true, ChangelistNumberOverride: CurrentChangeList, CompatibleChangelistNumberOverride: CompatibleChangeList, IsPromotedOverride: false);
		}

		return ExitCode.Success;
	}

	/// <summary>
	/// Returns the depot path used to store zipped biaries for this project by looking in the UnrealGameSync.ini file for an entry
	/// matching the stream or depot that contains the project
	/// </summary>
	/// <param name="LocalProjectDir"></param>
	/// <param name="ProjectDepotPath"></param>
	/// <returns></returns>
	string GetZippedBinaryPathFromUGSConfig(DirectoryReference LocalProjectDir, string ProjectDepotPath)
	{
		FileReference UGSFile = FileReference.Combine(LocalProjectDir, "Build", "UnrealGameSync.ini");

		if (!FileReference.Exists(UGSFile))
		{
			throw new AutomationException("Could not find UGS configuration at {0}", UGSFile);
		}

		ConfigFile UGSConfig = new ConfigFile(UGSFile);

		if (UGSConfig.SectionNames.Contains(ProjectDepotPath) == false)
		{
			throw new AutomationException("{0} has no entry for {1}", UGSFile, ProjectDepotPath);
		}

		string BinaryPath = null;

		ConfigFileSection UGSSection;

		if (UGSConfig.TryGetSection(ProjectDepotPath, out UGSSection))
		{
			BinaryPath = UGSSection.Lines.Where(L => L.Key == "ZippedBinariesPath").Select(L => L.Value).FirstOrDefault();
		}

		if (BinaryPath == null)
		{
			throw new AutomationException("{0} does not include a ZippedBinariesPath entry for {1}", UGSFile, ProjectDepotPath);
		}

		return BinaryPath;
	}
}<|MERGE_RESOLUTION|>--- conflicted
+++ resolved
@@ -10,10 +10,7 @@
 using System.Text.RegularExpressions;
 using System.Threading;
 using UnrealBuildBase;
-<<<<<<< HEAD
-=======
 using Microsoft.Extensions.Logging;
->>>>>>> 4af6daef
 
 [Help("Attempts to sync UGS binaries for the specified project at the currently synced CL of the project/engine folders")]
 [Help("project=<FortniteGame>", "Project to sync. Will search current path and paths in ueprojectdirs.")]
@@ -106,11 +103,7 @@
 			{
 				P4.PrintToFile(VersionedFile, TmpFile);
 
-<<<<<<< HEAD
-				LogInformation("Unzipping to {0}", Unreal.RootDirectory);
-=======
 				Logger.LogInformation("Unzipping to {Arg0}", Unreal.RootDirectory);
->>>>>>> 4af6daef
 
 				// we can't use helpers as unlike UGS we don't want to extract anything for UAT, since that us running us....
 				// That should be fine since we are either being run from the source CL that has already been syned to, or the 
@@ -164,11 +157,7 @@
 			}
 
 			// Update version files with our current and compatible CLs
-<<<<<<< HEAD
-			LogInformation("Updating Version files to CL: {0} CompatibleCL: {1}", CurrentChangeList, CompatibleChangeList);
-=======
 			Logger.LogInformation("Updating Version files to CL: {CurrentChangeList} CompatibleCL: {CompatibleChangeList}", CurrentChangeList, CompatibleChangeList);
->>>>>>> 4af6daef
 			UnrealBuild Build = new UnrealBuild(this);
 			Build.UpdateVersionFiles(ActuallyUpdateVersionFiles: true, ChangelistNumberOverride: CurrentChangeList, CompatibleChangelistNumberOverride: CompatibleChangeList, IsPromotedOverride: false);
 		}
