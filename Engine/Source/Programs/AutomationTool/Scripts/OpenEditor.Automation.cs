--- conflicted
+++ resolved
@@ -17,10 +17,7 @@
 
 	[Help("Opens the specified project.")]
 	[Help("project=<QAGame>", "Project to open. Will search current path and paths in ueprojectdirs. If omitted will open vanilla UnrealEditor")]
-<<<<<<< HEAD
-=======
 	[ParamHelp("Run", "The name of the commandlet to run")]
->>>>>>> 4af6daef
 	public class OpenEditor : BuildCommand
 	{
 		// exposed as a property so projects can derive and set this directly
@@ -102,11 +99,7 @@
 	{ 
 		public static bool RunUntrackedProcess(string BinaryPath, string Args)
 		{
-<<<<<<< HEAD
-			CommandUtils.LogInformation("Running {0} {1}", BinaryPath, Args);
-=======
 			Logger.LogInformation("Running {BinaryPath} {Args}", BinaryPath, Args);
->>>>>>> 4af6daef
 
 			var NewProcess = HostPlatform.Current.CreateProcess(BinaryPath);
 			var Result = new ProcessResult(BinaryPath, NewProcess, false, false);
