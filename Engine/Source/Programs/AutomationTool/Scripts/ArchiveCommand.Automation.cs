--- conflicted
+++ resolved
@@ -41,11 +41,7 @@
 				{
 					FileReference Src = new FileReference(Pair.Key);
 					FileReference Dest = FileReference.Combine(SC.ArchiveDirectory, Pair.Value);
-<<<<<<< HEAD
-					CopyFileIncremental(Src, Dest);
-=======
 					CopyFileOrSymlink(Src, Dest);
->>>>>>> 4af6daef
 				}
 			}
 		}
@@ -58,17 +54,10 @@
 				return;
 			}
 
-<<<<<<< HEAD
-			LogInformation("********** ARCHIVE COMMAND STARTED **********");
-			var StartTime = DateTime.UtcNow;
-
-			LogInformation("Archiving to {0}", Params.ArchiveDirectoryParam);
-=======
 			Logger.LogInformation("********** ARCHIVE COMMAND STARTED **********");
 			var StartTime = DateTime.UtcNow;
 
 			Logger.LogInformation("Archiving to {Arg0}", Params.ArchiveDirectoryParam);
->>>>>>> 4af6daef
 
 			if (!Params.NoClient)
 			{
@@ -92,13 +81,8 @@
 					SC.StageTargetPlatform.ProcessArchivedProject(Params, SC);
 				}
 			}
-<<<<<<< HEAD
-			LogInformation("Archive command time: {0:0.00} s", (DateTime.UtcNow - StartTime).TotalMilliseconds / 1000);
-			LogInformation("********** ARCHIVE COMMAND COMPLETED **********");
-=======
 			Logger.LogInformation("Archive command time: {0:0.00} s", (DateTime.UtcNow - StartTime).TotalMilliseconds / 1000);
 			Logger.LogInformation("********** ARCHIVE COMMAND COMPLETED **********");
->>>>>>> 4af6daef
 		}
 	}
 }