// Copyright Epic Games, Inc. All Rights Reserved.
using System;
using System.Collections.Generic;
using System.Text;
using System.IO;
using AutomationTool;
using UnrealBuildTool;
using EpicGames.Core;
using Microsoft.Extensions.Logging;

<<<<<<< HEAD
[Help("Compiles a bunch of stuff together with megaxge: Example arguments: -Target1=\"PlatformerGame win32|ios debug|development\"")]
[Help(typeof(UnrealBuild))]
=======
[Help("Compiles a bunch of stuff together with megaxge: Example arguments: -ubtargs=\"-nopdb\" -Target1=\"PlatformerGame win32|ios debug|development\"")]
[Help(typeof(UnrealBuild))]
[Help("ubtargs", "-args -for -ubt")]
[Help("clean", "Cleans targets before building")]
[Help("progress", "Reports the current steps to the log")]
>>>>>>> 4af6daef
[Help("Target1", "target1[|target2...] platform1[|platform2...] config1[|config2...]")]
[Help("Target2", "target1[|target2...] platform1[|platform2...] config1[|config2...]")]

class MegaXGE : BuildCommand
{
	public override void ExecuteBuild()
	{
		int WorkingCL = -1;
		if (P4Enabled && AllowSubmit)
		{
			string CmdLine = "";
			foreach (var Arg in Params)
			{
				CmdLine += Arg.ToString() + " ";
			}
			WorkingCL = P4.CreateChange(P4Env.Client, String.Format("MegaXGE build from changelist {0} - Params: {1}", P4Env.Changelist, CmdLine));
		}

		string UbtArgs = ParseParamValue("ubtargs", "");
		Logger.LogInformation("************************* MegaXGE");

		bool Clean = ParseParam("Clean");
		string CleanToolLocation = CombinePaths(CmdEnv.LocalRoot, "Engine", "Build", "Batchfiles", "Clean.bat");

		bool ShowProgress = ParseParam("Progress");

		var UnrealBuild = new UnrealBuild(this);

		var Agenda = new UnrealBuild.BuildAgenda();

<<<<<<< HEAD
		LogInformation("*************************");
=======
		Logger.LogInformation("*************************");
>>>>>>> 4af6daef
		for (int Arg = 1; Arg < 100; Arg++)
		{
			string Parm = String.Format("Target{0}", Arg);
			string Target = ParseParamValue(Parm, "");
			if (String.IsNullOrEmpty(Target))
			{
				break;
			}

			FileReference ProjectFile = null;

			string ProjectFileParam = ParseParamValue(String.Format("Project{0}", Arg), null);
			if(ProjectFileParam != null)
			{
				ProjectFile = new FileReference(ProjectFileParam);
				if(!FileReference.Exists(ProjectFile))
				{
					throw new AutomationException("Project file '{0}' could not be found");
				}
			}

			var Parts = Target.Split(' ');

			string JustTarget = Parts[0];
			if (String.IsNullOrEmpty(JustTarget))
			{
				throw new AutomationException("BUILD FAILED target option '{0}' not parsed.", Target);
			}
			var Targets = JustTarget.Split('|');
			if (Targets.Length < 1)
			{
				throw new AutomationException("BUILD FAILED target option '{0}' not parsed.", Target);
			}

			var Platforms = new List<UnrealTargetPlatform>();
			var Configurations = new List<UnrealTargetConfiguration>();

			for (int Part = 1; Part < Parts.Length; Part++)
			{
				if (!String.IsNullOrEmpty(Parts[Part]))
				{
					var SubParts = Parts[Part].Split('|');

					foreach (var SubPart in SubParts)
					{
						UnrealTargetPlatform Platform;
						if (UnrealTargetPlatform.TryParse(SubPart, out Platform))
						{
							Platforms.Add(Platform);
						}
						else
						{
							switch (SubPart.ToUpperInvariant())
							{
								case "DEBUG":
									Configurations.Add(UnrealTargetConfiguration.Debug);
									break;
								case "DEBUGGAME":
									Configurations.Add(UnrealTargetConfiguration.DebugGame);
									break;
								case "DEVELOPMENT":
									Configurations.Add(UnrealTargetConfiguration.Development);
									break;
								case "SHIPPING":
									Configurations.Add(UnrealTargetConfiguration.Shipping);
									break;
								case "TEST":
									Configurations.Add(UnrealTargetConfiguration.Test);
									break;
								default:
									throw new AutomationException("BUILD FAILED target option {0} not recognized.", SubPart);
							}
						}

					}
				}
			}
			if (Platforms.Count < 1)
			{
				Platforms.Add(UnrealTargetPlatform.Win64);
			}
			if (Configurations.Count < 1)
			{
				Configurations.Add(UnrealTargetConfiguration.Development);
			}
			foreach (var Platform in Platforms)
			{
				foreach (var CurTarget in Targets)
				{
					foreach (var Configuration in Configurations)
					{
						Agenda.AddTargets(new string[] { CurTarget }, Platform, Configuration, ProjectFile, UbtArgs);
						Logger.LogInformation("Target {CurTarget} {Arg1} {Arg2}", CurTarget, Platform.ToString(), Configuration.ToString());
						if (Clean)
						{
							string Args = String.Format("{0} {1} {2}", CurTarget, Platform.ToString(), Configuration.ToString());
							RunAndLog(CmdEnv, CleanToolLocation, Args);
						}
					}
				}
			}
		}
		Logger.LogInformation("*************************");

		UnrealBuild.Build(Agenda, InUpdateVersionFiles: IsBuildMachine, InUseParallelExecutor: ParseParam("useparallelexecutor"), InShowProgress: ShowProgress);

		// 		if (WorkingCL > 0) // only move UAT files if we intend to check in some build products
		// 		{
		// 			UnrealBuild.CopyUATFilesAndAddToBuildProducts();
		// 		}

		UnrealBuild.CheckBuildProducts(UnrealBuild.BuildProductFiles);

		if (WorkingCL > 0)
		{
			// Sign everything we built
			CodeSign.SignMultipleIfEXEOrDLL(this, UnrealBuild.BuildProductFiles);

			// Open files for add or edit
			UnrealBuild.AddBuildProductsToChangelist(WorkingCL, UnrealBuild.BuildProductFiles);

			int SubmittedCL;
			P4.Submit(WorkingCL, out SubmittedCL, true, true);
		}

		PrintRunTime();

	}
}<|MERGE_RESOLUTION|>--- conflicted
+++ resolved
@@ -8,16 +8,11 @@
 using EpicGames.Core;
 using Microsoft.Extensions.Logging;
 
-<<<<<<< HEAD
-[Help("Compiles a bunch of stuff together with megaxge: Example arguments: -Target1=\"PlatformerGame win32|ios debug|development\"")]
-[Help(typeof(UnrealBuild))]
-=======
 [Help("Compiles a bunch of stuff together with megaxge: Example arguments: -ubtargs=\"-nopdb\" -Target1=\"PlatformerGame win32|ios debug|development\"")]
 [Help(typeof(UnrealBuild))]
 [Help("ubtargs", "-args -for -ubt")]
 [Help("clean", "Cleans targets before building")]
 [Help("progress", "Reports the current steps to the log")]
->>>>>>> 4af6daef
 [Help("Target1", "target1[|target2...] platform1[|platform2...] config1[|config2...]")]
 [Help("Target2", "target1[|target2...] platform1[|platform2...] config1[|config2...]")]
 
@@ -48,11 +43,7 @@
 
 		var Agenda = new UnrealBuild.BuildAgenda();
 
-<<<<<<< HEAD
-		LogInformation("*************************");
-=======
 		Logger.LogInformation("*************************");
->>>>>>> 4af6daef
 		for (int Arg = 1; Arg < 100; Arg++)
 		{
 			string Parm = String.Format("Target{0}", Arg);
