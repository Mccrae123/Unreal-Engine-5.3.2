// Copyright Epic Games, Inc. All Rights Reserved.

using Amazon.Runtime;
using Amazon.Runtime.CredentialManagement;
using Amazon.S3;
using Amazon.S3.Model;
using AutomationTool;
using System;
using System.Collections.Concurrent;
using System.Collections.Generic;
using System.Diagnostics;
using System.IO;
using System.IO.Compression;
using System.Linq;
using System.Net;
using System.Security.Cryptography;
using System.Text;
using System.Threading;
using EpicGames.Core;
using UnrealBuildBase;

namespace AutomationTool
{
	class UploadDDCToAWS : BuildCommand
	{
		class DerivedDataFile
		{
			public FileInfo Info { get; }
			public string Key { get; }
			public ContentHash KeyHash { get; }

			public DerivedDataFile(FileInfo Info, string Key)
			{
				this.Info = Info;
				this.Key = Key;
				this.KeyHash = GetKeyHash(Key);
			}

			public static ContentHash GetKeyHash(string Key)
			{
				string UpperKey = Key.ToUpperInvariant();
				byte[] UpperKeyBytes = Encoding.UTF8.GetBytes(UpperKey);
				return ContentHash.SHA1(UpperKeyBytes);
			}
		}

		class BundleManifest
		{
			public class Entry
			{
				public string Name;
				public string ObjectKey;
				public DateTime Time;
				public int CompressedLength;
				public int UncompressedLength;
			}

			public List<Entry> Entries = new List<Entry>();

			public void Read(JsonObject Object)
			{
				JsonObject[] BundleObjects = Object.GetObjectArrayField(nameof(Entries));
				foreach (JsonObject BundleObject in BundleObjects)
				{
					Entry Bundle = new Entry();
					Bundle.Name = BundleObject.GetStringField(nameof(Bundle.Name));
					Bundle.ObjectKey = BundleObject.GetStringField(nameof(Bundle.ObjectKey));
					Bundle.Time = DateTime.Parse(BundleObject.GetStringField(nameof(Bundle.Time)));
					Bundle.CompressedLength = BundleObject.GetIntegerField(nameof(Bundle.CompressedLength));
					Bundle.UncompressedLength = BundleObject.GetIntegerField(nameof(Bundle.UncompressedLength));
					Entries.Add(Bundle);
				}
			}

			public void Save(FileReference File)
			{
				using (JsonWriter Writer = new JsonWriter(File))
				{
					Write(Writer);
				}
			}

			public void Write(JsonWriter Writer)
			{
				Writer.WriteObjectStart();
				Writer.WriteArrayStart(nameof(Entries));
				foreach (Entry Bundle in Entries)
				{
					Writer.WriteObjectStart();
					Writer.WriteValue(nameof(Bundle.Name), Bundle.Name);
					Writer.WriteValue(nameof(Bundle.ObjectKey), Bundle.ObjectKey);
					Writer.WriteValue(nameof(Bundle.Time), Bundle.Time.ToString("u"));
					Writer.WriteValue(nameof(Bundle.CompressedLength), Bundle.CompressedLength);
					Writer.WriteValue(nameof(Bundle.UncompressedLength), Bundle.UncompressedLength);
					Writer.WriteObjectEnd();
				}
				Writer.WriteArrayEnd();
				Writer.WriteObjectEnd();
			}
		}

		public class RootManifest
		{
			public class Entry
			{
				public DateTime CreateTime;
				public string Key;
			}

			public string AccessKey;
			public string SecretKey;
			public List<Entry> Entries = new List<Entry>();

			public void Read(JsonObject Object)
			{
				AccessKey = Object.GetStringField(nameof(AccessKey));
				SecretKey = Object.GetStringField(nameof(SecretKey));

				JsonObject[] ManifestObjects = Object.GetObjectArrayField(nameof(Entries));
				foreach (JsonObject ManifestObject in ManifestObjects)
				{
					Entry Entry = new Entry();
					Entry.CreateTime = DateTime.Parse(ManifestObject.GetStringField(nameof(Entry.CreateTime)));
					Entry.Key = ManifestObject.GetStringField(nameof(Entry.Key));
					Entries.Add(Entry);
				}
			}

			public void Save(FileReference File)
			{
				using (JsonWriter Writer = new JsonWriter(File))
				{
					Write(Writer);
				}
			}

			public void Write(JsonWriter Writer)
			{
				Writer.WriteObjectStart();
				Writer.WriteValue(nameof(AccessKey), AccessKey);
				Writer.WriteValue(nameof(SecretKey), SecretKey);
				Writer.WriteArrayStart(nameof(Entries));
				foreach (Entry Entry in Entries)
				{
					Writer.WriteObjectStart();
					Writer.WriteValue(nameof(Entry.CreateTime), Entry.CreateTime.ToString("u"));
					Writer.WriteValue(nameof(Entry.Key), Entry.Key);
					Writer.WriteObjectEnd();
				}
				Writer.WriteArrayEnd();
				Writer.WriteObjectEnd();
			}
		}

		protected class UploadState
		{
			public int NumFiles;
			public long NumBytes;
		}

		protected class DeleteState
		{
			public int NumFiles;
		}

		protected const uint BundleSignature = (uint)'D' | ((uint)'D' << 8) | ((uint)'B' << 16);
		protected const uint BundleSignatureV1 = BundleSignature | (1 << 24);
		protected const long MinBundleSize = 40 * 1024 * 1024; // Any bundles with this amount of usable data will be repacked
		protected const long MaxBundleSize = 100 * 1024 * 1024;

		static readonly Amazon.RegionEndpoint Region = Amazon.RegionEndpoint.USEast1;

		public override void ExecuteBuild()
		{
			bool bLocal = ParseParam("Local");
			string BucketName = !bLocal ? ParseRequiredStringParam("Bucket") : "";
			FileReference CredentialsFile = !bLocal ? ParseRequiredFileReferenceParam("CredentialsFile") : null;
			string CredentialsKey = !bLocal ? ParseRequiredStringParam("CredentialsKey") : "";
			DirectoryReference CacheDir = ParseRequiredDirectoryReferenceParam("CacheDir");
			DirectoryReference FilterDir = ParseRequiredDirectoryReferenceParam("FilterDir");
			int Days = ParseParamInt("Days", 7);
			int MaxFileSize = ParseParamInt("MaxFileSize", 0);
			string RootManifestPath = ParseRequiredStringParam("Manifest");
			string KeyPrefix = ParseParamValue("KeyPrefix", "");
			bool bReset = ParseParam("Reset");

			// Try to get the credentials by the key passed in from the script
			AWSCredentials Credentials = null;
			if (!bLocal)
			{
				CredentialProfileStoreChain CredentialsChain = new CredentialProfileStoreChain(CredentialsFile.FullName);
				if (!CredentialsChain.TryGetAWSCredentials(CredentialsKey, out Credentials))
				{
					throw new AutomationException("Unknown credentials key: {0}", CredentialsKey);
				}
			}

			// Create the new client
			using (AmazonS3Client Client = !bLocal ? new AmazonS3Client(Credentials, Region) : null)
			{
				using (SemaphoreSlim RequestSemaphore = new SemaphoreSlim(4))
				{
					// Read the filters
					HashSet<string> Paths = new HashSet<string>();
					foreach (FileInfo FilterFile in FilterDir.ToDirectoryInfo().EnumerateFiles("*.txt"))
					{
						TimeSpan Age = DateTime.UtcNow - FilterFile.LastWriteTimeUtc;
						if (Age < TimeSpan.FromDays(3))
						{
							Log.TraceInformation("Reading {0}", FilterFile.FullName);

							string[] Lines = File.ReadAllLines(FilterFile.FullName);
							foreach (string Line in Lines)
							{
								string TrimLine = Line.Trim().Replace('\\', '/');
								if (TrimLine.Length > 0)
								{
									Paths.Add(TrimLine);
								}
							}
						}
						else if(Age > TimeSpan.FromDays(5))
						{
							try
							{
								Log.TraceInformation("Deleting {0}", FilterFile.FullName);
								FilterFile.Delete();
							}
							catch (Exception Ex)
							{
								Log.TraceWarning("Unable to delete: {0}", Ex.Message);
								Log.TraceLog(ExceptionUtils.FormatExceptionDetails(Ex));
							}
						}
					}
					Log.TraceInformation("Found {0:n0} files", Paths.Count);

					// Enumerate all the files that are in the network DDC
					Log.TraceInformation("");
					Log.TraceInformation("Filtering files in {0}...", CacheDir);
					List<DerivedDataFile> Files = ParallelExecute<string, DerivedDataFile>(Paths, (Path, FilesBag) => ReadFileInfo(CacheDir, Path, FilesBag));

					// Filter to the maximum size
					if (MaxFileSize != 0)
					{
						int NumRemovedMaxSize = Files.RemoveAll(x => x.Info.Length > MaxFileSize);
						Log.TraceInformation("");
						Log.TraceInformation("Removed {0} files above size limit ({1:n0} bytes)", NumRemovedMaxSize, MaxFileSize);
					}

					// Create the working directory
					DirectoryReference WorkingDir = DirectoryReference.Combine(Unreal.EngineDirectory, "Saved", "UploadDDC");
					DirectoryReference.CreateDirectory(WorkingDir);

					// Get the path to the manifest
					FileReference RootManifestFile = FileReference.Combine(Unreal.RootDirectory, RootManifestPath);

					// Read the old root manifest
					RootManifest OldRootManifest = new RootManifest();
					if (FileReference.Exists(RootManifestFile))
					{
						OldRootManifest.Read(JsonObject.Read(RootManifestFile));
					}

					// Read the old bundle manifest
					BundleManifest OldBundleManifest = new BundleManifest();
					if (OldRootManifest.Entries.Count > 0)
					{
						FileReference LocalBundleManifest = FileReference.Combine(WorkingDir, "OldBundleManifest.json");
						if (TryDownloadFile(Client, BucketName, OldRootManifest.Entries.Last().Key, LocalBundleManifest))
						{
							OldBundleManifest.Read(JsonObject.Read(LocalBundleManifest));
						}
					}

					// Create the new manifest
					BundleManifest NewBundleManifest = new BundleManifest();

					// Try to download the old manifest, and add all the bundles we want to keep to the new manifest
					if (!bReset)
					{
						foreach (BundleManifest.Entry Bundle in OldBundleManifest.Entries)
						{
							FileReference BundleFile = FileReference.Combine(WorkingDir, Bundle.Name);
							if (!FileReference.Exists(BundleFile))
							{
								Log.TraceInformation("Downloading {0}", BundleFile);

								FileReference TempCompressedFile = new FileReference(BundleFile.FullName + ".incoming.gz");
								if (!TryDownloadFile(Client, BucketName, Bundle.ObjectKey, TempCompressedFile))
								{
									Log.TraceWarning("Unable to download {0}", Bundle.ObjectKey);
									continue;
								}

								FileReference TempUncompressedFile = new FileReference(BundleFile.FullName + ".incoming");
								try
								{
									DecompressFile(TempCompressedFile, TempUncompressedFile);
								}
								catch (Exception Ex)
								{
									Log.TraceWarning("Unable to uncompress {0}: {1}", Bundle.ObjectKey, Ex.ToString());
									continue;
								}

								FileReference.Move(TempUncompressedFile, BundleFile);
							}
							NewBundleManifest.Entries.Add(Bundle);
						}
					}

					// Figure out all the item digests that we already have
					Dictionary<BundleManifest.Entry, HashSet<ContentHash>> BundleToKeyHashes = new Dictionary<BundleManifest.Entry, HashSet<ContentHash>>();
					foreach (BundleManifest.Entry Bundle in NewBundleManifest.Entries)
					{
						HashSet<ContentHash> KeyHashes = new HashSet<ContentHash>();

						FileReference BundleFile = FileReference.Combine(WorkingDir, Bundle.Name);
						using (FileStream Stream = FileReference.Open(BundleFile, FileMode.Open, FileAccess.Read, FileShare.Read))
						{
							BinaryReader Reader = new BinaryReader(Stream);

							uint Signature = Reader.ReadUInt32();
							if (Signature != BundleSignatureV1)
							{
								throw new Exception(String.Format("Invalid signature for {0}", BundleFile));
							}

							int NumEntries = Reader.ReadInt32();
							for (int EntryIdx = 0; EntryIdx < NumEntries; EntryIdx++)
							{
								byte[] Digest = new byte[ContentHash.LengthSHA1];
								if (Reader.Read(Digest, 0, ContentHash.LengthSHA1) != ContentHash.LengthSHA1)
								{
									throw new Exception("Unexpected EOF");
								}
								KeyHashes.Add(new ContentHash(Digest));
								Stream.Seek(4, SeekOrigin.Current);
							}
						}

						BundleToKeyHashes[Bundle] = KeyHashes;
					}

					// Calculate the download size of the manifest
					long DownloadSize = NewBundleManifest.Entries.Sum(x => (long)x.CompressedLength);

					// Remove any bundles which have less than the minimum required size in valid data. We don't mark the manifest as dirty yet; these
					// files will only be rewritten if new content is added, to prevent the last bundle being rewritten multiple times.
					foreach (KeyValuePair<BundleManifest.Entry, HashSet<ContentHash>> Pair in BundleToKeyHashes)
					{
						long ValidBundleSize = Files.Where(x => Pair.Value.Contains(x.KeyHash)).Sum(x => (long)x.Info.Length);
						if (ValidBundleSize < MinBundleSize)
						{
							NewBundleManifest.Entries.Remove(Pair.Key);
						}
					}

					// Find all the valid digests
					HashSet<ContentHash> ReusedKeyHashes = new HashSet<ContentHash>();
					foreach (BundleManifest.Entry Bundle in NewBundleManifest.Entries)
					{
						ReusedKeyHashes.UnionWith(BundleToKeyHashes[Bundle]);
					}

					// Remove all the files which already exist
					int NumRemovedExist = Files.RemoveAll(x => ReusedKeyHashes.Contains(x.KeyHash));
					if (NumRemovedExist > 0)
					{
						Log.TraceInformation("");
						Log.TraceInformation("Removed {0:n0} files which already exist", NumRemovedExist);
					}

					// Read all the files we want to include
					List<Tuple<DerivedDataFile, byte[]>> FilesToInclude = new List<Tuple<DerivedDataFile, byte[]>>();
					if (Files.Count > 0)
					{
						Log.TraceInformation("");
						Log.TraceInformation("Reading remaining {0:n0} files into memory ({1:n1}mb)...", Files.Count, (float)Files.Sum(x => (long)x.Info.Length) / (1024 * 1024));
						FilesToInclude.AddRange(ParallelExecute<DerivedDataFile, Tuple<DerivedDataFile, byte[]>>(Files, (x, y) => ReadFileData(x, y)));
					}

					// Generate new data
					{
						// Flag for whether to update the manifest
						bool bUpdateManifest = false;

						// Upload the new bundle
						Log.TraceInformation("");
						if (FilesToInclude.Count == 0)
						{
							Log.TraceInformation("No new files to add.");
						}
						else
						{
							// Sort the files to include by creation time. This will bias towards grouping older, more "permanent", items together.
							Log.TraceInformation("Sorting input files");
							List<Tuple<DerivedDataFile, byte[]>> SortedFilesToInclude = FilesToInclude.OrderBy(x => x.Item1.Info.CreationTimeUtc).ToList();

							// Get the target bundle size
							long TotalSize = SortedFilesToInclude.Sum(x => (long)x.Item2.Length);
							int NumBundles = (int)((TotalSize + (MaxBundleSize - 1)) / MaxBundleSize);
							long TargetBundleSize = TotalSize / NumBundles;

							// Split the input data into bundles
							List<List<Tuple<DerivedDataFile, byte[]>>> BundleFilesToIncludeList = new List<List<Tuple<DerivedDataFile, byte[]>>>();
							long BundleSize = 0;
							for (int FileIdx = 0; FileIdx < SortedFilesToInclude.Count; BundleSize = BundleSize % TargetBundleSize)
							{
								List<Tuple<DerivedDataFile, byte[]>> BundleFilesToInclude = new List<Tuple<DerivedDataFile, byte[]>>();
								for (; BundleSize < TargetBundleSize && FileIdx < SortedFilesToInclude.Count; FileIdx++)
								{
									BundleFilesToInclude.Add(SortedFilesToInclude[FileIdx]);
									BundleSize += SortedFilesToInclude[FileIdx].Item2.Length;
								}
								BundleFilesToIncludeList.Add(BundleFilesToInclude);
							}

							// Upload each bundle
							DateTime NewBundleTime = DateTime.UtcNow;
							for (int BundleIdx = 0; BundleIdx < BundleFilesToIncludeList.Count; BundleIdx++)
							{
								List<Tuple<DerivedDataFile, byte[]>> BundleFilesToInclude = BundleFilesToIncludeList[BundleIdx];

								// Get the new bundle info
								string NewBundleSuffix = (BundleFilesToIncludeList.Count > 1) ? String.Format("-{0}_of_{1}", BundleIdx + 1, BundleFilesToIncludeList.Count) : "";
								string NewBundleName = String.Format("Bundle-{0:yyyy.MM.dd-HH.mm}{1}.ddb", NewBundleTime.ToLocalTime(), NewBundleSuffix);

								// Create a random number for the object key
								string NewBundleObjectKey = KeyPrefix + "bulk/" + CreateObjectName();

								// Create the bundle header
								byte[] Header;
								using (MemoryStream HeaderStream = new MemoryStream())
								{
									BinaryWriter Writer = new BinaryWriter(HeaderStream);
									Writer.Write(BundleSignatureV1);
									Writer.Write(BundleFilesToInclude.Count);

									foreach (Tuple<DerivedDataFile, byte[]> FileToInclude in BundleFilesToInclude)
									{
										Writer.Write(FileToInclude.Item1.KeyHash.Bytes, 0, ContentHash.LengthSHA1);
										Writer.Write((int)FileToInclude.Item2.Length);
									}

									Header = HeaderStream.ToArray();
								}

								// Create the output file
								FileReference NewBundleFile = FileReference.Combine(WorkingDir, NewBundleName + ".gz");
								Log.TraceInformation("Writing {0}", NewBundleFile);
								using (FileStream BundleStream = FileReference.Open(NewBundleFile, FileMode.Create, FileAccess.Write, FileShare.Read))
								{
									using (GZipStream ZipStream = new GZipStream(BundleStream, CompressionLevel.Optimal, true))
									{
										ZipStream.Write(Header, 0, Header.Length);
										foreach (Tuple<DerivedDataFile, byte[]> FileToInclude in BundleFilesToInclude)
										{
											ZipStream.Write(FileToInclude.Item2, 0, FileToInclude.Item2.Length);
										}
									}
								}

								// Upload the file
								long NewBundleCompressedLength = NewBundleFile.ToFileInfo().Length;
								long NewBundleUncompressedLength = Header.Length + BundleFilesToInclude.Sum(x => (long)x.Item2.Length);
								Log.TraceInformation("Uploading bundle to {0} ({1:n1}mb)", NewBundleObjectKey, NewBundleCompressedLength / (1024.0f * 1024.0f));
								UploadFile(Client, BucketName, NewBundleFile, 0, NewBundleObjectKey, RequestSemaphore, null);

								// Add the bundle to the new manifest
								BundleManifest.Entry Bundle = new BundleManifest.Entry();
								Bundle.Name = NewBundleName;
								Bundle.ObjectKey = NewBundleObjectKey;
								Bundle.Time = NewBundleTime;
								Bundle.CompressedLength = (int)NewBundleCompressedLength;
								Bundle.UncompressedLength = (int)NewBundleUncompressedLength;
								NewBundleManifest.Entries.Add(Bundle);

								// Mark the manifest as requiring an update
								bUpdateManifest = true;
							}
						}

						// Update the manifest
						if (bUpdateManifest)
						{
							DateTime UtcNow = DateTime.UtcNow;
							DateTime RemoveBundleManifestsBefore = UtcNow - TimeSpan.FromDays(3.0);

							// Update the root manifest
							RootManifest NewRootManifest = new RootManifest();
							NewRootManifest.AccessKey = OldRootManifest.AccessKey;
							NewRootManifest.SecretKey = OldRootManifest.SecretKey;
							foreach (RootManifest.Entry Entry in OldRootManifest.Entries)
							{
								if (Entry.CreateTime >= RemoveBundleManifestsBefore)
								{
									NewRootManifest.Entries.Add(Entry);
								}
							}

							// Make sure there's an entry for the last 24h
							DateTime RequireBundleManifestAfter = UtcNow - TimeSpan.FromDays(1.0);
							if(!NewRootManifest.Entries.Any(x => x.CreateTime > RequireBundleManifestAfter))
							{
								RootManifest.Entry NewEntry = new RootManifest.Entry();
								NewEntry.CreateTime = UtcNow;
								NewEntry.Key = KeyPrefix + CreateObjectName();
								NewRootManifest.Entries.Add(NewEntry);
							}

							// Save out the new bundle manifest
							FileReference NewBundleManifestFile = FileReference.Combine(WorkingDir, "NewBundleManifest.json");
							NewBundleManifest.Save(NewBundleManifestFile);

							// Update all the bundle manifests still valid
							foreach (RootManifest.Entry Entry in NewRootManifest.Entries)
							{
								Log.TraceInformation("Uploading bundle manifest to {0}", Entry.Key);
								UploadFile(Client, BucketName, NewBundleManifestFile, 0, Entry.Key, RequestSemaphore, null);
							}

							string LocalBundleManifestPath = String.Format("file://{0}", NewBundleManifestFile.FullName.Replace('\\', '/'));
							if (bLocal && NewRootManifest.Entries.LastOrDefault()?.Key != LocalBundleManifestPath)
							{
								RootManifest.Entry NewEntry = new RootManifest.Entry();
								NewEntry.CreateTime = UtcNow;
								NewEntry.Key = LocalBundleManifestPath;
								NewRootManifest.Entries.Add(NewEntry);
							}

							// Overwrite all the existing manifests
							int ChangeNumber = 0;
							if (AllowSubmit || (P4Enabled && bLocal))
							{
								List<string> ExistingFiles = P4.Files(CommandUtils.MakePathSafeToUseWithCommandLine(RootManifestFile.FullName));

								// Create a changelist containing the new manifest
<<<<<<< HEAD
								ChangeNumber = P4.CreateChange(Description: "Updating DDC bundle manifest");
=======
								ChangeNumber = P4.CreateChange(Description: "Updating DDC bundle manifest\n#skipci");
>>>>>>> d731a049
								if (ExistingFiles.Count > 0)
								{
									P4.Edit(ChangeNumber, CommandUtils.MakePathSafeToUseWithCommandLine(RootManifestFile.FullName));
									NewRootManifest.Save(RootManifestFile);
								}
								else
								{
									NewRootManifest.Save(RootManifestFile);
									P4.Add(ChangeNumber, CommandUtils.MakePathSafeToUseWithCommandLine(RootManifestFile.FullName));
								}
							}
							else if (bLocal)
							{
								NewRootManifest.Save(RootManifestFile);
							}

							if (AllowSubmit)
							{
								// Submit it
								int SubmittedChangeNumber;
								P4.Submit(ChangeNumber, out SubmittedChangeNumber, true);

								if (SubmittedChangeNumber <= 0)
								{
									throw new AutomationException("Failed to submit change");
								}

								// Delete any bundles that are no longer referenced
								HashSet<string> KeepObjectKeys = new HashSet<string>(NewBundleManifest.Entries.Select(x => x.ObjectKey));
								foreach (BundleManifest.Entry OldEntry in OldBundleManifest.Entries)
								{
									if (!KeepObjectKeys.Contains(OldEntry.ObjectKey))
									{
										Log.TraceInformation("Deleting unreferenced bundle {0}", OldEntry.ObjectKey);
										DeleteFile(Client, BucketName, OldEntry.ObjectKey, RequestSemaphore, null);
									}
								}

								// Delete any bundle manifests which are no longer referenced
								HashSet<string> KeepManifestKeys = new HashSet<string>(NewRootManifest.Entries.Select(x => x.Key));
								foreach (RootManifest.Entry OldEntry in OldRootManifest.Entries)
								{
									if (!KeepManifestKeys.Contains(OldEntry.Key))
									{
										Log.TraceInformation("Deleting unreferenced manifest {0}", OldEntry.Key);
										DeleteFile(Client, BucketName, OldEntry.Key, RequestSemaphore, null);
									}
								}
							}
							else
							{
								// Skip submitting
								Log.TraceWarning("Skipping manifest submit due to missing -Submit argument.");
							}

							// Update the new download size
							DownloadSize = NewBundleManifest.Entries.Sum(x => (long)x.CompressedLength);
						}
					}

					// Print some stats about the final manifest
					Log.TraceInformation("");
					Log.TraceInformation("Total download size {0:n1}mb", DownloadSize / (1024.0 * 1024.0));
					Log.TraceInformation("");
				}
			}
		}

		private string CreateObjectName()
		{
			byte[] NameBytes = RandomNumberGenerator.GetBytes(40);
			return StringUtils.FormatHexString(NameBytes);
		}

		private bool TryDownloadFile(AmazonS3Client Client, string BucketName, string Key, FileReference OutputFile)
		{
			if (Client == null)
			{
				return false;
			}
			try
			{
				GetObjectRequest Request = new GetObjectRequest();
				Request.BucketName = BucketName;
				Request.Key = Key;

				using (GetObjectResponse Response = Client.GetObjectAsync(Request).Result)
				{
					if ((int)Response.HttpStatusCode >= 200 && (int)Response.HttpStatusCode <= 299)
					{
						Response.WriteResponseStreamToFileAsync(OutputFile.FullName, false, CancellationToken.None).Wait();
						return true;
					}
				}
				return false;
			}
			catch (Exception Ex)
			{
				AmazonS3Exception AmazonEx = Ex as AmazonS3Exception;
				if (AmazonEx == null || AmazonEx.StatusCode != HttpStatusCode.NotFound)
				{
					Log.TraceWarning("Exception while downloading {0}: {1}", Key, Ex);
				}
				return false;
			}
		}

		private void DecompressFile(FileReference CompressedFile, FileReference UncompressedFile)
		{
			using (FileStream OutputStream = FileReference.Open(UncompressedFile, FileMode.Create, FileAccess.Write))
			{
				using (FileStream InputStream = FileReference.Open(CompressedFile, FileMode.Open, FileAccess.Read))
				{
					GZipStream ZipStream = new GZipStream(InputStream, CompressionMode.Decompress, true);
					ZipStream.CopyTo(OutputStream);
				}
			}
		}

		private void ReadFileInfo(DirectoryReference BaseDir, string Path, ConcurrentBag<DerivedDataFile> Files)
		{
			FileReference Location = FileReference.Combine(BaseDir, Path);
			try
			{
				FileInfo Info = Location.ToFileInfo();
				if (Info.Exists)
				{
					string Key = new FileReference(Info).MakeRelativeTo(BaseDir).Replace('\\', '/');
					Files.Add(new DerivedDataFile(Info, Key));
				}
			}
			catch (Exception Ex)
			{
				Log.TraceWarning("Unable to read file info {0}: {1}", Location, Ex);
			}
		}

		private void ReadFileData(DerivedDataFile DerivedDataFile, ConcurrentBag<Tuple<DerivedDataFile, byte[]>> FilesToInclude)
		{
			try
			{
				byte[] Data = File.ReadAllBytes(DerivedDataFile.Info.FullName);
				FilesToInclude.Add(Tuple.Create(DerivedDataFile, Data));
			}
			catch(Exception Ex)
			{
				Log.TraceWarning("Unable to read file {0}: {1}", DerivedDataFile.Info.FullName, Ex);
			}
		}

		protected void ParallelExecute(IEnumerable<Action> Actions)
		{
			using (ThreadPoolWorkQueue Queue = new ThreadPoolWorkQueue())
			{
				int TotalCount = 0;
				foreach (Action Action in Actions)
				{
					Queue.Enqueue(Action);
					TotalCount++;
				}

				for (; ; )
				{
					Queue.Wait(TimeSpan.FromSeconds(10.0));

					int NumRemaining = Queue.NumRemaining;
					Log.TraceInformation("Processed {0:n0} ({1}%)", TotalCount - NumRemaining, ((TotalCount - NumRemaining) * 100) / TotalCount);

					if (NumRemaining == 0)
					{
						break;
					}
				}
			}
		}

		protected List<U> ParallelExecute<T, U>(IEnumerable<T> Source, Action<T, ConcurrentBag<U>> Transform)
		{
			ConcurrentBag<U> Output = new ConcurrentBag<U>();
			ParallelExecute(Source.Select(x => new Action(() => Transform(x, Output))));
			return Output.ToList();
		}

		protected void UploadFile(AmazonS3Client Client, string BucketName, FileReference File, long Length, string Key, SemaphoreSlim Semaphore, UploadState State)
		{
			if (Client == null)
			{
				return;
			}
			try
			{
				Retry(() => UploadFileInner(Client, BucketName, File, Length, Key, Semaphore, State), 10);
			}
			catch (Exception Ex)
			{
				Log.TraceWarning("Exception trying to upload {0}: {1}", File, ExceptionUtils.FormatExceptionDetails(Ex));
			}
		}

		protected void UploadFileInner(AmazonS3Client Client, string BucketName, FileReference File, long Length, string Key, SemaphoreSlim Semaphore, UploadState State)
		{
			try
			{
				Semaphore.Wait();

				if (FileReference.Exists(File))
				{
					PutObjectRequest Request = new PutObjectRequest();
					Request.BucketName = BucketName;
					Request.Key = Key;
					Request.FilePath = File.FullName;
					Request.CannedACL = S3CannedACL.NoACL;
					Client.PutObjectAsync(Request).Wait();
				}

				if (State != null)
				{
					Interlocked.Increment(ref State.NumFiles);
					Interlocked.Add(ref State.NumBytes, Length);
				}
			}
			finally
			{
				Semaphore.Release();
			}
		}

		protected void DeleteFile(AmazonS3Client Client, string BucketName, string Key, SemaphoreSlim Semaphore, DeleteState State)
		{
			try
			{
				DeleteFileInner(Client, BucketName, Key, Semaphore, State);
			}
			catch (Exception Ex)
			{
				Log.TraceWarning("Exception trying to delete {0}: {1}", Key, ExceptionUtils.FormatExceptionDetails(Ex));
			}
		}

		protected void DeleteFileInner(AmazonS3Client Client, string BucketName, string Key, SemaphoreSlim Semaphore, DeleteState State)
		{
			try
			{
				Semaphore.Wait();

				DeleteObjectRequest Request = new DeleteObjectRequest();
				Request.BucketName = BucketName;
				Request.Key = Key;
				Client.DeleteObjectAsync(Request).Wait();
				if (State != null)
				{
					Interlocked.Increment(ref State.NumFiles);
				}
			}
			finally
			{
				Semaphore.Release();
			}
		}

		protected void Retry(Action ActionToRetry, int MaxAttempts)
		{
			Retry(() => { ActionToRetry(); return 1; }, MaxAttempts);
		}

		protected T Retry<T>(Func<T> FuncToRetry, int MaxAttempts)
		{
			int NumAttempts = 0;
			for (; ; )
			{
				try
				{
					NumAttempts++;
					return FuncToRetry();
				}
				catch (Exception Ex)
				{
					if (NumAttempts < MaxAttempts)
					{
						Log.TraceLog("Attempt {0}: {1}", NumAttempts, ExceptionUtils.FormatExceptionDetails(Ex));
					}
					else
					{
						throw;
					}
				}
				Thread.Sleep(TimeSpan.FromSeconds(5.0));
			}
		}
	}
}<|MERGE_RESOLUTION|>--- conflicted
+++ resolved
@@ -537,11 +537,7 @@
 								List<string> ExistingFiles = P4.Files(CommandUtils.MakePathSafeToUseWithCommandLine(RootManifestFile.FullName));
 
 								// Create a changelist containing the new manifest
-<<<<<<< HEAD
-								ChangeNumber = P4.CreateChange(Description: "Updating DDC bundle manifest");
-=======
 								ChangeNumber = P4.CreateChange(Description: "Updating DDC bundle manifest\n#skipci");
->>>>>>> d731a049
 								if (ExistingFiles.Count > 0)
 								{
 									P4.Edit(ChangeNumber, CommandUtils.MakePathSafeToUseWithCommandLine(RootManifestFile.FullName));
