// Copyright Epic Games, Inc. All Rights Reserved.
using System;
using System.Collections.Generic;
using System.Text;
using System.IO;
using AutomationTool;
using UnrealBuildTool;
using EpicGames.Core;
using UnrealBuildBase;
using System.Linq;

[Help("Create stub code for platform extension")]
[Help("Source", "Path to source .uplugin, .build.cs or .target.cs, or a source folder to search")]
[Help("Platform", "Platform(s) or Platform Groups to generate for")]
[Help("Project", "Optional path to project (only required if not creating code for Engine modules/plugins")]
[Help("SkipPluginModules", "Do not generate platform extension module files when generating a platform extension plugin")]
[Help("AllowOverwrite", "If target files already exist they'll be overwritten rather than skipped")]
[Help("AllowUnknownPlatforms", "Allow platform & platform groups that are not known, for example when generating code for extensions we do not have access to")]
[Help("AllowPlatformExtensionsAsParents", "When creating a platform extension from another platform extension, use the source platform as the parent")]
[Help("P4", "Create a changelist for the new files")]
[Help("CL", "Override the changelist #")]
public class CreatePlatformExtension : BuildCommand
{
	readonly List<ModuleHostType> ModuleTypeDenyList = new List<ModuleHostType>
	{
		ModuleHostType.Developer,
		ModuleHostType.Editor, 
		ModuleHostType.EditorNoCommandlet,
		ModuleHostType.EditorAndProgram,
		ModuleHostType.Program,
	};

	ConfigHierarchy GameIni;
	DirectoryReference ProjectDir;
	DirectoryReference SourceDir;
	public List<string> NewFiles = new List<string>();
	public List<string> ModifiedFiles = new List<string>();
	public List<string> WritableFiles = new List<string>(); // for testing only
	
	string[] Platforms;
	public bool bSkipPluginModules = false;
	public bool bOverwriteExistingFile = false;
	public bool bIsTest = false;
	public bool bAllowPlatformExtensionsAsParents = false;
	public int CL = -1;

	public override void ExecuteBuild()
	{
		// Parse the parameters
		string[] SrcPlatforms = ParseParamValue("Platform", "").Split('+', StringSplitOptions.RemoveEmptyEntries);
		string Source = ParseParamValue("Source", "");
		string Project = ParseParamValue("Project", "");
		bSkipPluginModules = ParseParam("SkipPluginModules");
		bOverwriteExistingFile = ParseParam("AllowOverwrite");
		CL = ParseParamInt("CL", -1 );

		// make sure we have somewhere to look
		if (string.IsNullOrEmpty(Source))
		{
			Log.TraceError("No -Source= directory/file specified");
			return;
		}

		// Sanity check platforms list
		SrcPlatforms = VerifyPlatforms(SrcPlatforms);
		if (SrcPlatforms.Length == 0)
		{
			Log.TraceError("Please specify at least one platform or platform group");
			return;
		}

		// cannot have both -P4 and -DebugTest
		bIsTest = ParseParam("DebugTest") && System.Diagnostics.Debugger.IsAttached; //NB. -DebugTest is for debugging this program only
		if (CommandUtils.P4Enabled && bIsTest)
		{
			Log.TraceError("Cannot specify both -P4 and -DebugTest");
			return;
		}

		// cannot have -CL without -P4
		if (!CommandUtils.P4Enabled && CL >= 0)
		{
			Log.TraceError("-CL requires -P4");
			return;
		}

		// sanity check changelist
		if (CommandUtils.P4Enabled && CL >= 0)
		{
			bool bPending;
			if (!P4.ChangeExists(CL, out bPending) || !bPending)
			{
				Log.TraceError($"Changelist {CL} cannot be used or is not valid");
				return;
			}
		}

		// Generate the code
		try
		{
			GeneratePlatformExtension(Project, Source, SrcPlatforms);

			// check the generated files
			if (NewFiles.Count > 0 || ModifiedFiles.Count > 0)
			{
				// display final report
				Log.TraceInformation(System.Environment.NewLine);
				Log.TraceInformation(System.Environment.NewLine);
				Log.TraceInformation(System.Environment.NewLine);
				Log.TraceInformation("The following files should have been added or edited" + ((CL > 0) ? $" in changelist {CL}:" : ":") );
				foreach (string NewFile in NewFiles)
				{
					Log.TraceInformation($"\t{NewFile} (added)");
				}
				foreach (string ModifiedFile in ModifiedFiles)
				{
					Log.TraceInformation($"\t{ModifiedFile} (edit)");
				}
				Log.TraceInformation(System.Environment.NewLine);
				Log.TraceInformation(System.Environment.NewLine);
				Log.TraceInformation(System.Environment.NewLine);
				Log.TraceWarning("*** It is strongly recommended that each file is manually verified! ***");
				Log.TraceInformation(System.Environment.NewLine);
				Log.TraceInformation(System.Environment.NewLine);
				Log.TraceInformation(System.Environment.NewLine);

				// remove everything if requested (for debugging etc)
				if (bIsTest)
				{
					Log.TraceInformation("Deleting all the files because this is just a test...");
					foreach (string NewFile in NewFiles)
					{
						File.Delete(NewFile);
					}
					foreach (string WritableFile in WritableFiles)
					{
						File.Delete(WritableFile);
						File.Move(WritableFile + ".tmp.bak", WritableFile);
						File.SetAttributes( WritableFile, File.GetAttributes(WritableFile) | FileAttributes.ReadOnly );
					}
				}
			}
		}
		catch(Exception)
		{
			// something went wrong - clean up anything we've created so far
			foreach (string NewFile in NewFiles)
			{
				Log.TraceInformation($"Removing partial file ${NewFile} due to error");
				File.Delete(NewFile);
			}
			foreach (string WritableFile in WritableFiles)
			{
				Log.TraceInformation($"Restoring read-only file ${WritableFile} due to error");
				File.Delete(WritableFile);
				File.Move(WritableFile + ".tmp.bak", WritableFile);
				File.SetAttributes( WritableFile, File.GetAttributes(WritableFile) | FileAttributes.ReadOnly );
			}


			// try to safely clean up the perforce changelist too, if it was not specified on the command line
			try
			{
				if (CL > 0 && CommandUtils.P4Enabled && ParseParamInt("CL", -1) != CL)
				{
					Log.TraceInformation($"Removing partial changelist ${CL} due to error");
					P4.DeleteChange(CL,true);
				}
			}
			catch(Exception e)
			{
				Log.TraceError(e.Message);
			}


			throw;
		}
	}


	/// <summary>
	/// Generates platform extensions from the given source
	/// </summary>
	public void GeneratePlatformExtension( string InProject, string InSource, string[] InPlatforms )
	{
		// Prepare values
		ProjectDir = string.IsNullOrEmpty(InProject) ? null : new FileReference(InProject).Directory;
		GameIni = ConfigCache.ReadHierarchy(ConfigHierarchyType.Game, ProjectDir, BuildHostPlatform.Current.Platform);
		Platforms = InPlatforms;

		if (Directory.Exists(InSource))
		{
			SourceDir = new DirectoryReference(InSource);

			// check the directory for plugins first, because the plugins will automatically generate the modules too
			List<string> Plugins = Directory.EnumerateFiles(InSource, "*.uplugin", SearchOption.AllDirectories).ToList();
			if (Plugins.Count > 0)
			{
				foreach (string Plugin in Plugins)
				{
					GeneratePluginPlatformExtension(new FileReference(Plugin));
				}
			}
			else
			{
				// there were no plugins found, so search for module & target rules instead
				List<string> ModuleRules = Directory.EnumerateFiles(InSource, "*.build.cs", SearchOption.AllDirectories).ToList();
				ModuleRules.AddRange(Directory.EnumerateFiles(InSource, "*.target.cs", SearchOption.AllDirectories));
				if (ModuleRules.Count > 0)
				{
					foreach (string ModuleRule in ModuleRules)
					{
						GenerateModulePlatformExtension(new FileReference(ModuleRule), Platforms);
					}
				}
				else
				{
					Log.TraceError($"Cannot find any supported files in {InSource}");
				}
			}
		}
		else if (File.Exists(InSource))
		{
			FileReference Source = new FileReference(InSource);
			SourceDir = Source.Directory;
			GeneratePlatformExtensionFromFile(Source);
		}
		else
		{
			Log.TraceError($"Invalid path or file name {InSource}");
		}
	}



	/// <summary>
	/// Create the platform extension plugin files of the given plugin, for the given platforms
	/// </summary>
	private void GeneratePluginPlatformExtension(FileReference PluginPath)
	{
		// sanity check plugin path
		if (!File.Exists(PluginPath.FullName))
		{
			Log.TraceError($"File not found: {PluginPath}");
			return;
		}

		DirectoryReference PluginDir = PluginPath.Directory;
		if (ProjectDir == null && !PluginDir.IsUnderDirectory(Unreal.EngineDirectory))
		{
			Log.TraceError($"{PluginPath} is not under the Engine directory, and no -project= has been specified");
			return;
		}

		DirectoryReference RootDir = ProjectDir ?? Unreal.EngineDirectory;
		if (!PluginDir.IsUnderDirectory(RootDir))
		{
			Log.TraceError($"{PluginPath} is not under {RootDir}");
			return;
		}

		// load the plugin & find suitable modules, if required
		PluginDescriptor ParentPlugin = PluginDescriptor.FromFile(PluginPath); //NOTE: if the PluginPath is itself a child plugin, not all allow list, deny list & supported platform information will be available.
		List<PluginReferenceDescriptor> ParentPluginDescs = new List<PluginReferenceDescriptor>();
		Dictionary<ModuleDescriptor, FileReference> ParentModuleRules = new Dictionary<ModuleDescriptor, FileReference>();
		if (!bSkipPluginModules && ParentPlugin.Modules != null)
		{
			// find all module rules that are listed in the plugin
			DirectoryReference ModuleRulesPath = DirectoryReference.Combine( PluginDir, "Source" );
			if (DirectoryReference.Exists(ModuleRulesPath))
			{
				var ModuleRules = DirectoryReference.EnumerateFiles(ModuleRulesPath, "*.build.cs", SearchOption.AllDirectories);
				foreach (FileReference ModuleRule in ModuleRules)
				{
					string ModuleRuleName = GetPlatformExtensionBaseNameFromPath(ModuleRule.FullName);
					ModuleDescriptor ModuleDesc = ParentPlugin.Modules.Find(ParentModuleDesc => ParentModuleDesc.Name.Equals(ModuleRuleName, StringComparison.InvariantCultureIgnoreCase));
					if (ModuleDesc != null)
					{
						ParentModuleRules.Add(ModuleDesc, ModuleRule);
					}
				}
			}
		}

		bool bParentPluginDirty = false;

		// generate the platform extension files
		string BasePluginName = GetPlatformExtensionBaseNameFromPath(PluginPath.FullName);
		foreach (string PlatformName in Platforms)
		{
			// verify final file name
			string FinalFileName = MakePlatformExtensionPathFromSource(RootDir, PluginDir, PlatformName, BasePluginName + "_" + PlatformName + ".uplugin");
			if (File.Exists(FinalFileName) && !(bOverwriteExistingFile && EditFile(FinalFileName)))
			{
				Log.TraceWarning($"Skipping {FinalFileName} as it already exists");
				continue;
			}

			// create the child plugin
			Directory.CreateDirectory(Path.GetDirectoryName(FinalFileName));
			using (JsonWriter ChildPlugin = new JsonWriter(FinalFileName))
			{
				UnrealTargetPlatform Platform;
				bool bHasPlatform = UnrealTargetPlatform.TryParse(PlatformName, out Platform);

				// a platform reference is needed if there are already platforms listed in the parent, or the parent requires an explicit platform list
				bool NeedsPlatformReference<T>( List<T> ParentPlatforms, bool bHasExplicitPlatforms )
				{
					return (bHasPlatform && ((ParentPlatforms != null && ParentPlatforms.Count > 0) || bHasExplicitPlatforms));
				}

				// create the plugin definition
				ChildPlugin.WriteObjectStart();
				ChildPlugin.WriteValue("FileVersion", (int)PluginDescriptorVersion.ProjectPluginUnification ); // this is the version that this code has been tested against
				ChildPlugin.WriteValue("bIsPluginExtension", true );
				if (NeedsPlatformReference(ParentPlugin.SupportedTargetPlatforms, ParentPlugin.bHasExplicitPlatforms))
				{
					ChildPlugin.WriteStringArrayField("SupportedTargetPlatforms", new string[]{ Platform.ToString() } );
				}

				// select all modules that need child module references for this platform
				IEnumerable<ModuleDescriptor> ModuleDescs = ParentPlugin.Modules?.Where( ModuleDesc => ShouldCreateChildReferenceForModule(ModuleDesc, bHasPlatform, Platform));
				if (ModuleDescs != null && ModuleDescs.Any() )
				{
					ChildPlugin.WriteArrayStart("Modules");
					foreach (ModuleDescriptor ParentModuleDesc in ModuleDescs)
					{
						// create the child module reference
						ChildPlugin.WriteObjectStart();
						ChildPlugin.WriteValue("Name", ParentModuleDesc.Name);
						ChildPlugin.WriteValue("Type", ParentModuleDesc.Type.ToString());
						if (NeedsPlatformReference(ParentModuleDesc.PlatformAllowList, ParentModuleDesc.bHasExplicitPlatforms))
						{
							ChildPlugin.WriteStringArrayField("PlatformAllowList", new string[] { Platform.ToString() } );
						}
						else if (NeedsPlatformReference(ParentModuleDesc.PlatformDenyList, ParentModuleDesc.bHasExplicitPlatforms))
						{
							ChildPlugin.WriteStringArrayField("PlatformDenyList", new string[] { Platform.ToString() } );
						}
						ChildPlugin.WriteObjectEnd();

						// see if there is a module rule file too & generate the rules file for this platform
						FileReference ParentModuleRule;
						if (ParentModuleRules.TryGetValue(ParentModuleDesc, out ParentModuleRule))
						{
							GenerateModulePlatformExtension(ParentModuleRule, new string[] { PlatformName });
						}

						// remove platform from parent plugin references
<<<<<<< HEAD
						if (bHasPlatform && ParentModuleDesc.PlatformAllowList != null)
						{
							bParentPluginDirty |= ParentModuleDesc.PlatformAllowList.Remove(Platform);
=======
						if (bHasPlatform && ParentModuleDesc.PlatformAllowList != null && ParentModuleDesc.PlatformAllowList.Contains(Platform) )
						{
							ParentModuleDesc.PlatformAllowList.Remove(Platform);
							ParentModuleDesc.bHasExplicitPlatforms |= (ParentModuleDesc.PlatformAllowList.Count == 0); // an empty list is interpreted as 'all platforms are allowed' otherwise
							bParentPluginDirty = true;
>>>>>>> d731a049
						}
						if (bHasPlatform && ParentModuleDesc.PlatformDenyList != null)
						{
							bParentPluginDirty |= ParentModuleDesc.PlatformDenyList.Remove(Platform);
						}
					}
					ChildPlugin.WriteArrayEnd();
				}

				// select all plugins that need child plugin references for this platform
				IEnumerable<PluginReferenceDescriptor> PluginDescs = ParentPlugin.Plugins?.Where( PluginDesc => ShouldCreateChildReferenceForDependentPlugin(PluginDesc, bHasPlatform, Platform ) );
				if (PluginDescs != null && PluginDescs.Any() )
				{
					ChildPlugin.WriteArrayStart("Plugins");
					foreach (PluginReferenceDescriptor ParentPluginDesc in PluginDescs)
					{
						// create the child plugin reference
						ChildPlugin.WriteObjectStart();
						ChildPlugin.WriteValue("Name", ParentPluginDesc.Name );
						ChildPlugin.WriteValue("Enabled", ParentPluginDesc.bEnabled);
						if (NeedsPlatformReference(ParentPluginDesc.PlatformAllowList?.ToList(), ParentPluginDesc.bHasExplicitPlatforms))
						{
							ChildPlugin.WriteStringArrayField("PlatformAllowList", new string[] { Platform.ToString() } );
						}
						if (NeedsPlatformReference(ParentPluginDesc.PlatformDenyList?.ToList(), ParentPluginDesc.bHasExplicitPlatforms))
						{
							ChildPlugin.WriteStringArrayField("PlatformDenyList", new string[] { Platform.ToString() } );
						}
						ChildPlugin.WriteObjectEnd();

						// remove platform from parent plugin references
						if (bHasPlatform && PlatformArrayContainsPlatform( ParentPluginDesc.PlatformAllowList, Platform ) )
						{
							ParentPluginDesc.PlatformAllowList = ParentPluginDesc.PlatformAllowList.Where( X => !X.Equals(Platform.ToString() ) ).ToArray();
<<<<<<< HEAD
=======
							ParentPluginDesc.bHasExplicitPlatforms |= (ParentPluginDesc.PlatformAllowList.Length == 0); // an empty list is interpreted as "all platforms" otherwise
>>>>>>> d731a049
							bParentPluginDirty = true;
						}
						if (bHasPlatform && PlatformArrayContainsPlatform( ParentPluginDesc.PlatformDenyList, Platform ) )
						{
							ParentPluginDesc.PlatformDenyList = ParentPluginDesc.PlatformDenyList.Where( X => !X.Equals(Platform.ToString() ) ).ToArray();
							bParentPluginDirty = true;
						}
					}

					ChildPlugin.WriteArrayEnd();
				}
				ChildPlugin.WriteObjectEnd();

				// remove platform from parent plugin, if necessary
<<<<<<< HEAD
				if (bHasPlatform && ParentPlugin.SupportedTargetPlatforms != null)
				{
					bParentPluginDirty |= ParentPlugin.SupportedTargetPlatforms.Remove(Platform);
=======
				if (bHasPlatform && ParentPlugin.SupportedTargetPlatforms != null && ParentPlugin.SupportedTargetPlatforms.Contains(Platform) )
				{
					ParentPlugin.SupportedTargetPlatforms.Remove(Platform);
					ParentPlugin.bHasExplicitPlatforms |= (ParentPlugin.SupportedTargetPlatforms.Count == 0); // an empty list is interpreted as "all platforms" otherwise
					bParentPluginDirty = true;
>>>>>>> d731a049
				}
			}
			AddNewFile(FinalFileName);
		}

		// save parent plugin, if necessary
		if (bParentPluginDirty && EditFile(PluginPath.FullName) )
		{
			ParentPlugin.Save(PluginPath.FullName);
		}
	}


	/// <summary>
	/// Creates the platform extension child class files of the given module, for the given platforms
	/// </summary>
	private void GenerateModulePlatformExtension(FileReference ModulePath, string[] PlatformNames)
	{
		// sanity check module path
		if (!File.Exists(ModulePath.FullName))
		{
			Log.TraceError($"File not found: {ModulePath}");
			return;
		}

		DirectoryReference ModuleDir = ModulePath.Directory;
		if (ProjectDir == null && !ModuleDir.IsUnderDirectory(Unreal.EngineDirectory))
		{
			Log.TraceError($"{ModulePath} is not under the Engine directory, and no -project= has been specified");
			return;
		}

		DirectoryReference RootDir = ProjectDir ?? Unreal.EngineDirectory;
		if (!ModuleDir.IsUnderDirectory(RootDir))
		{
			Log.TraceError($"{ModulePath} is not under {RootDir}");
			return;
		}

		// sanity check module file name
		string ModuleFilename = ModulePath.GetFileName();
		string ModuleExtension = ModuleFilename.Substring( ModuleFilename.IndexOf('.') );
		ModuleFilename = ModuleFilename.Substring( 0, ModuleFilename.Length - ModuleExtension.Length );
		if (!ModuleExtension.Equals(".build.cs", System.StringComparison.InvariantCultureIgnoreCase ) && !ModuleExtension.Equals(".target.cs", System.StringComparison.InvariantCultureIgnoreCase))
		{
			Log.TraceError($"{ModulePath} is a module/rules file. Expecting .build.cs or .target.cs");
			return;
		}

		// load module file & find module class name, and optional class namespace
		char[] ClassNameSeparators = new char[] { ' ', '\t', ':' };
		const string ClassDeclaration = "public class ";
		const string NamespaceDeclaration = "namespace ";
		string[] ModuleContents = File.ReadAllLines(ModulePath.FullName);
		string ModuleClassDeclaration = ModuleContents.FirstOrDefault( L => L.Trim().StartsWith(ClassDeclaration) );
		string ModuleNamespaceDeclaration = ModuleContents.FirstOrDefault( L => L.Trim().StartsWith(NamespaceDeclaration) );
		if (string.IsNullOrEmpty(ModuleClassDeclaration))
		{
			Log.TraceError($"Cannot find class declaration in ${ModulePath}");
			return;
		}
<<<<<<< HEAD
		string ParentModuleName = ModuleClassDeclaration.Trim().Remove(0, ClassDeclaration.Length).Split(' ', StringSplitOptions.None).Last();
		if (bAllowPlatformExtensionsAsParents || ParentModuleName.Equals("ModuleRules") || ParentModuleName.Equals("TargetRules") )
		{
			ParentModuleName = ModuleClassDeclaration.Trim().Remove(0, ClassDeclaration.Length ).Split(' ', StringSplitOptions.None ).First();
=======
		string ParentModuleName = ModuleClassDeclaration.Trim().Remove(0, ClassDeclaration.Length).Split(ClassNameSeparators, StringSplitOptions.None).Last();
		if (bAllowPlatformExtensionsAsParents || ParentModuleName.Equals("ModuleRules") || ParentModuleName.Equals("TargetRules") )
		{
			ParentModuleName = ModuleClassDeclaration.Trim().Remove(0, ClassDeclaration.Length ).Split(ClassNameSeparators, StringSplitOptions.None ).First();
>>>>>>> d731a049
		}
		if (string.IsNullOrEmpty(ParentModuleName))
		{
			Log.TraceError($"Cannot parse class declaration in ${ModulePath}");
			return;
		}
		string ParentNamespace = string.IsNullOrEmpty(ModuleNamespaceDeclaration) ? "" : (ModuleNamespaceDeclaration.Trim().Remove(0, NamespaceDeclaration.Length ).Split(' ', StringSplitOptions.None ).First() + ".");
		string BaseModuleName = ParentModuleName;
		int Index = BaseModuleName.IndexOf('_'); //trim off _[platform] suffix
		if (Index != -1)
		{
			BaseModuleName = BaseModuleName.Substring(0, Index);
		}
		BaseModuleName = BaseModuleName.TrimEnd( new char[] {':'} ).Trim(); // trim off any : suffix

		// ignore if it is the default namespace for build rules
		if (ParentNamespace == "UnrealBuildTool.Rules." && ModuleExtension.Equals(".build.cs", System.StringComparison.InvariantCultureIgnoreCase ))
		{
			ParentNamespace = "";
		}

		// load template and generate the platform extension files
		string BaseModuleFileName = GetPlatformExtensionBaseNameFromPath( ModulePath.FullName );
		string CopyrightLine = MakeCopyrightLine();
		string Template = LoadTemplate($"PlatformExtension{ModuleExtension}.template");
		foreach (string PlatformName in PlatformNames)
		{
			// verify the final file name
			string FinalFileName = MakePlatformExtensionPathFromSource(RootDir, ModuleDir, PlatformName, BaseModuleFileName + "_" + PlatformName + ModuleExtension );
			if (File.Exists(FinalFileName) && !(bOverwriteExistingFile && EditFile(FinalFileName) ))
			{
				Log.TraceWarning($"Skipping {FinalFileName} as it already exists");
				continue;
			}

			// generate final code from the template
			string FinalOutput = Template;
			FinalOutput = FinalOutput.Replace("%COPYRIGHT_LINE%",     CopyrightLine,                     StringComparison.InvariantCultureIgnoreCase );
			FinalOutput = FinalOutput.Replace("%PARENT_MODULE_NAME%", ParentNamespace+ParentModuleName,  StringComparison.InvariantCultureIgnoreCase );
			FinalOutput = FinalOutput.Replace("%BASE_MODULE_NAME%",   BaseModuleName,                    StringComparison.InvariantCultureIgnoreCase );
			FinalOutput = FinalOutput.Replace("%PLATFORM_NAME%",      PlatformName,                      StringComparison.InvariantCultureIgnoreCase );

			// save the child .cs file
			Directory.CreateDirectory(Path.GetDirectoryName(FinalFileName));
			File.WriteAllText(FinalFileName, FinalOutput);
			AddNewFile(FinalFileName);
		}
	}



	/// <summary>
	/// Generates platform extension files based on the given source file name
	/// </summary>
	private void GeneratePlatformExtensionFromFile(FileReference Source)
	{
		if (Source.FullName.ToLower().EndsWith(".uplugin") )
		{
			GeneratePluginPlatformExtension(Source);
		}
		else if (Source.FullName.ToLower().EndsWith(".build.cs") || Source.FullName.ToLower().EndsWith(".target.cs"))
		{
			GenerateModulePlatformExtension(Source, Platforms);
		}
		else
		{
			Log.TraceError($"unsupported file type {Source}");
		}
	}



	#region boilerplate & helpers


	/// <summary>
	/// Determines whether we should attempt to add a child module reference for the given plugin module
	/// </summary>
	/// <param name="ModuleDesc"></param>
	/// <param name="Platform"></param>
	/// <returns></returns>
	private bool ShouldCreateChildReferenceForModule( ModuleDescriptor ModuleDesc, bool bHasPlatform, UnrealTargetPlatform Platform )
	{
		// make sure it's a type that is usually associated with platform extensions
		if (ModuleTypeDenyList.Contains(ModuleDesc.Type))
		{
			return false;
		}

		// this module must have supported platforms explicitly listed so we must create a child reference
		if (ModuleDesc.bHasExplicitPlatforms)
		{
			return true;
		}

		// the module has a non-empty platform allow list so we must create a child reference
		if (ModuleDesc.PlatformAllowList != null && ModuleDesc.PlatformAllowList.Count > 0)
		{
			return true;
		}

		// the module has a non-empty platform deny list that explicitly mentions this platform
		if (bHasPlatform && ModuleDesc.PlatformDenyList != null && ModuleDesc.PlatformDenyList.Contains(Platform))
		{
			return true;
		}

		// the module has an empty platform allow list so no explicit platform reference is needed
		return false;
	}

	/// <summary>
	/// Determines whether we should attempt to add this dependent plugin module to the child plugin references
	/// </summary>
	/// <param name="PluginDesc"></param>
	/// <returns></returns>
	private bool ShouldCreateChildReferenceForDependentPlugin( PluginReferenceDescriptor PluginDesc, bool bHasPlatform, UnrealTargetPlatform Platform )
	{
		// this plugin reference must have supported platforms explicitly listed so we must create a child reference
		if (PluginDesc.bHasExplicitPlatforms)
		{
			return true;
		}

		// the plugin reference has a non-empty platform allow list so we must create a child reference
		if (PluginDesc.PlatformAllowList != null && PluginDesc.PlatformAllowList.Length > 0)
		{
			return true;
		}

		// the plugin reference has a non-empty platform deny list that explicitly mentions this platform
		if (bHasPlatform && PlatformArrayContainsPlatform( PluginDesc.PlatformDenyList, Platform ) )
		{
			return true;
		}

		// the plugin reference has an empty platform allow list so no explicit platform reference is needed
		return false;
	}



	/// <summary>
	/// Generates the final platform extension file path for the given source directory, platform & filename
	/// </summary>
	private string MakePlatformExtensionPathFromSource( DirectoryReference RootDir, DirectoryReference SourceDir, string PlatformName, string Filename )
	{
		string BaseDir = SourceDir.MakeRelativeTo(RootDir)
			.Replace(Path.AltDirectorySeparatorChar, Path.DirectorySeparatorChar);

		// handle Restricted folders first - need to keep the restricted folder at the start of the path
		string OptionalRestrictedDir = "";
		if (BaseDir.StartsWith("Restricted" + Path.DirectorySeparatorChar))
		{
			string[] RestrictedFragments = BaseDir.Split(Path.DirectorySeparatorChar, 3); // 3 = Restricted/NotForLicensees/<remainder...>
			if (RestrictedFragments.Length > 0)
			{
				OptionalRestrictedDir = Path.Combine( RestrictedFragments.SkipLast(1).ToArray() ); // Restricted/NotForLicensees
				BaseDir = RestrictedFragments.Last(); // remainder
			}
		}

		// handle Platform folders next - trim off the source platform
		if (BaseDir.StartsWith("Platforms" + Path.DirectorySeparatorChar))
		{
			string[] PlatformFragments = BaseDir.Split(Path.DirectorySeparatorChar, 3); // 3 = Platforms/<platform>/<remainder...>
			if (PlatformFragments.Length > 0)
			{
				BaseDir = PlatformFragments.Last(); //remainder
			}
		}

		// build the final path
		return Path.Combine( RootDir.FullName, OptionalRestrictedDir, "Platforms", PlatformName, BaseDir, Filename );
	}


	/// <summary>
	/// Given a full path to a plugin or module file, returns the raw file name - trimming off any _[platform] suffix too
	/// </summary>
	private string GetPlatformExtensionBaseNameFromPath( string FileName )
	{
		// trim off path
		string BaseName = Path.GetFileName(FileName);

		// trim off any extensions
		string Extensions = BaseName.Substring( BaseName.IndexOf('.') );
		BaseName = BaseName.Substring( 0, BaseName.Length - Extensions.Length );

		// trim off any platform suffix
		int Idx = BaseName.IndexOf('_');
		if (Idx != -1)
		{
			BaseName = BaseName.Substring(0,Idx);
		}

		return BaseName;
	}


	
	/// <summary>
	/// Load the given file from the engine templates folder
	/// </summary>
	private string LoadTemplate( string FileName )
	{
		string TemplatePath = Path.Combine( Unreal.EngineDirectory.FullName, "Content", "Editor", "Templates", FileName );
		return File.ReadAllText(TemplatePath);
	}



	/// <summary>
	/// Look up the project/engine specific copyright string
	/// </summary>
	private string MakeCopyrightLine()
	{
		string CopyrightNotice = "";
		GameIni.GetString("/Script/EngineSettings.GeneralProjectSettings", "CopyrightNotice", out CopyrightNotice);

		if (!string.IsNullOrEmpty(CopyrightNotice))
		{
			return "// " + CopyrightNotice;
		}
		else
		{
			return "";
		}
	}


	/// <summary>
	/// Returns whether there is a valid changelist for adding files to
	/// </summary>
	/// <returns></returns>
	private bool HasChangelist()
	{
		if (!CommandUtils.P4Enabled)
		{
			return false;
		}

		if (CL == -1)
		{
			// add the files to perforce if that is available
			string Description = $"[AUTO-GENERATED] {string.Join('+', Platforms)} platform extension files from {SourceDir.MakeRelativeTo(Unreal.RootDirectory)}\n\n#nocheckin verify the code has been generated successfully before checking in!";

			CL = P4.CreateChange(P4Env.Client, Description );
		}

		return (CL != -1);
	}

	/// <summary>
	/// Adds the given file to the list of new files, optionally adding to the current changelist if applicable
	/// </summary>
	/// <param name="NewFile"></param>
	private void AddNewFile( string NewFile )
	{
		if (ModifiedFiles.Contains(NewFile) || NewFiles.Contains(NewFile))
		{
			return;
		}

		if (HasChangelist())
		{
			P4.Add(CL, CommandUtils.MakePathSafeToUseWithCommandLine(NewFile) );
		}

		NewFiles.Add(NewFile);
	}

	/// <summary>
	/// Attempts to edit the given file, optionally checking it out if applicable. If this is just a test, read-only files are backed up and made writable
	/// </summary>
	/// <param name="ExistingFile"></param>
	/// <returns></returns>
	private bool EditFile( string ExistingFile )
	{
		if (ModifiedFiles.Contains(ExistingFile) || NewFiles.Contains(ExistingFile))
		{
			return true;
		}

		if (HasChangelist())
		{
			P4.Edit(CL, CommandUtils.MakePathSafeToUseWithCommandLine(ExistingFile) );
		}


		if ((File.GetAttributes(ExistingFile) & FileAttributes.ReadOnly) == FileAttributes.ReadOnly)
		{
			if (bIsTest)
			{
				File.Copy(ExistingFile, ExistingFile + ".tmp.bak");

				// make the file writable if this is a test
				WritableFiles.Add(ExistingFile);
				File.SetAttributes( ExistingFile, File.GetAttributes(ExistingFile) & ~FileAttributes.ReadOnly );
			}
			else
			{
				Log.TraceWarning($"Cannot edit {ExistingFile} because it is read-only");
				return false;
			}
		}

		ModifiedFiles.Add(ExistingFile);
		return true;
	}


	/// <summary>
	/// Heler function to see if the given platform name array contains the given platform
	/// </summary>
	/// <param name="PlatformNames"></param>
	/// <param name="Platform"></param>
	/// <returns></returns>
	private bool PlatformArrayContainsPlatform( string[] PlatformNames, UnrealTargetPlatform Platform )
	{
		return PlatformNames != null && PlatformNames.Any( PlatformName => PlatformName.Equals(Platform.ToString(), StringComparison.InvariantCultureIgnoreCase) );
	}


	/// <summary>
	/// Returns a list of validated and case-corrected platform and platform groups
	/// </summary>
	private string[] VerifyPlatforms(string[] Platforms)
	{
		bool bAllowUnknownPlatforms = ParseParam("AllowUnknownPlatforms");

		List<string> Result = new List<string>();
		foreach (string PlatformName in Platforms)
		{
			// see if this is a platform
			UnrealTargetPlatform Platform;
			if (UnrealTargetPlatform.TryParse(PlatformName, out Platform))
			{
				Result.Add(Platform.ToString());
				continue;
			}

			// see if this is a platform group
			UnrealPlatformGroup PlatformGroup;
			if (UnrealPlatformGroup.TryParse(PlatformName, out PlatformGroup))
			{
				Result.Add(PlatformGroup.ToString());
				continue;
			}

			// this is an unknown item - see if we will accept it anyway...
			if (bAllowUnknownPlatforms)
			{
				Log.TraceWarning($"{PlatformName} is not a known Platform or Platform Group. The code will still be generated but you may not be able to test it locally");
				Result.Add(PlatformName);
			}
			else
			{
				Log.TraceWarning($"{PlatformName} is not a known Platform or Platform Group and so it will be ignored. Specify -AllowUnknownPlatforms to allow it anyway");
			}
		}

		return Result.ToArray();
		
	}
	#endregion
}<|MERGE_RESOLUTION|>--- conflicted
+++ resolved
@@ -347,17 +347,11 @@
 						}
 
 						// remove platform from parent plugin references
-<<<<<<< HEAD
-						if (bHasPlatform && ParentModuleDesc.PlatformAllowList != null)
-						{
-							bParentPluginDirty |= ParentModuleDesc.PlatformAllowList.Remove(Platform);
-=======
 						if (bHasPlatform && ParentModuleDesc.PlatformAllowList != null && ParentModuleDesc.PlatformAllowList.Contains(Platform) )
 						{
 							ParentModuleDesc.PlatformAllowList.Remove(Platform);
 							ParentModuleDesc.bHasExplicitPlatforms |= (ParentModuleDesc.PlatformAllowList.Count == 0); // an empty list is interpreted as 'all platforms are allowed' otherwise
 							bParentPluginDirty = true;
->>>>>>> d731a049
 						}
 						if (bHasPlatform && ParentModuleDesc.PlatformDenyList != null)
 						{
@@ -392,10 +386,7 @@
 						if (bHasPlatform && PlatformArrayContainsPlatform( ParentPluginDesc.PlatformAllowList, Platform ) )
 						{
 							ParentPluginDesc.PlatformAllowList = ParentPluginDesc.PlatformAllowList.Where( X => !X.Equals(Platform.ToString() ) ).ToArray();
-<<<<<<< HEAD
-=======
 							ParentPluginDesc.bHasExplicitPlatforms |= (ParentPluginDesc.PlatformAllowList.Length == 0); // an empty list is interpreted as "all platforms" otherwise
->>>>>>> d731a049
 							bParentPluginDirty = true;
 						}
 						if (bHasPlatform && PlatformArrayContainsPlatform( ParentPluginDesc.PlatformDenyList, Platform ) )
@@ -410,17 +401,11 @@
 				ChildPlugin.WriteObjectEnd();
 
 				// remove platform from parent plugin, if necessary
-<<<<<<< HEAD
-				if (bHasPlatform && ParentPlugin.SupportedTargetPlatforms != null)
-				{
-					bParentPluginDirty |= ParentPlugin.SupportedTargetPlatforms.Remove(Platform);
-=======
 				if (bHasPlatform && ParentPlugin.SupportedTargetPlatforms != null && ParentPlugin.SupportedTargetPlatforms.Contains(Platform) )
 				{
 					ParentPlugin.SupportedTargetPlatforms.Remove(Platform);
 					ParentPlugin.bHasExplicitPlatforms |= (ParentPlugin.SupportedTargetPlatforms.Count == 0); // an empty list is interpreted as "all platforms" otherwise
 					bParentPluginDirty = true;
->>>>>>> d731a049
 				}
 			}
 			AddNewFile(FinalFileName);
@@ -482,17 +467,10 @@
 			Log.TraceError($"Cannot find class declaration in ${ModulePath}");
 			return;
 		}
-<<<<<<< HEAD
-		string ParentModuleName = ModuleClassDeclaration.Trim().Remove(0, ClassDeclaration.Length).Split(' ', StringSplitOptions.None).Last();
-		if (bAllowPlatformExtensionsAsParents || ParentModuleName.Equals("ModuleRules") || ParentModuleName.Equals("TargetRules") )
-		{
-			ParentModuleName = ModuleClassDeclaration.Trim().Remove(0, ClassDeclaration.Length ).Split(' ', StringSplitOptions.None ).First();
-=======
 		string ParentModuleName = ModuleClassDeclaration.Trim().Remove(0, ClassDeclaration.Length).Split(ClassNameSeparators, StringSplitOptions.None).Last();
 		if (bAllowPlatformExtensionsAsParents || ParentModuleName.Equals("ModuleRules") || ParentModuleName.Equals("TargetRules") )
 		{
 			ParentModuleName = ModuleClassDeclaration.Trim().Remove(0, ClassDeclaration.Length ).Split(ClassNameSeparators, StringSplitOptions.None ).First();
->>>>>>> d731a049
 		}
 		if (string.IsNullOrEmpty(ParentModuleName))
 		{
