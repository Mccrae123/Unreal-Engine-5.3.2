--- conflicted
+++ resolved
@@ -9,10 +9,7 @@
 using EpicGames.Core;
 using System.Text.RegularExpressions;
 using System.Threading;
-<<<<<<< HEAD
-=======
 using UnrealBuildBase;
->>>>>>> 6bbb88c8
 
 abstract class SyncProjectBase : BuildCommand
 {
@@ -200,21 +197,13 @@
 			// See if the engine is in P4 too by checking the p4 location of a local file
 			if (!ProjectOnly)
 			{
-<<<<<<< HEAD
-				string LocalEngineFile = CommandUtils.CombinePaths(CmdEnv.LocalRoot, "Engine", "Source", "UE4Editor.target.cs");
-=======
 				string LocalEngineFile = CommandUtils.CombinePaths(CmdEnv.LocalRoot, "Engine", "Source", "UnrealEditor.target.cs");
->>>>>>> 6bbb88c8
 				P4WhereRecord EngineRecord = GetP4RecordForPath(LocalEngineFile);
 
 				if (P4.FileExistsInDepot(EngineRecord.DepotFile))
 				{
 					// make sure to sync with //workspace/path as it cleans up files if the user has stream switched
-<<<<<<< HEAD
-					P4EnginePath = EngineRecord.ClientFile.Replace("Engine/Source/UE4Editor.target.cs", "");
-=======
 					P4EnginePath = EngineRecord.ClientFile.Replace("Engine/Source/UnrealEditor.target.cs", "");
->>>>>>> 6bbb88c8
 					SyncPaths.Add(CommandUtils.CombinePaths(PathSeparator.Slash, P4EnginePath + "*"));
 					SyncPaths.Add(CommandUtils.CombinePaths(PathSeparator.Slash, P4EnginePath, "Engine", "..."));
 				}
