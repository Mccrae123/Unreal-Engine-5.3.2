// Copyright 1998-2019 Epic Games, Inc. All Rights Reserved.
using AutomationTool;
using System;
using System.Collections.Generic;
using System.Diagnostics;
using System.IO;
using System.Linq;
using System.Reflection;
using System.Text;
using System.Text.RegularExpressions;
using Tools.DotNETCommon;
using UnrealBuildTool;

[Help("Builds PhysX/APEX libraries using CMake build system.")]
[Help("TargetLibs", "Specify a list of target libraries to build, separated by '+' characters (eg. -TargetLibs=PhysX+APEX). Default is PhysX+APEX+NvCloth.")]
[Help("TargetPlatforms", "Specify a list of target platforms to build, separated by '+' characters (eg. -TargetPlatforms=Win32+Win64). Architectures are specified with '-'. Default is Win32+Win64.")]
[Help("TargetConfigs", "Specify a list of configurations to build, separated by '+' characters (eg. -TargetConfigs=profile+debug). Default is profile+release+checked+debug.")]
[Help("SkipBuildSolutions", "Skip generating cmake project files. Existing cmake project files will be used.")]
[Help("SkipBuild", "Do not perform build step. If this argument is not supplied libraries will be built (in accordance with TargetLibs, TargetPlatforms and TargetWindowsCompilers).")]
[Help("SkipCreateChangelist", "Do not create a P4 changelist for source or libs. If this argument is not supplied source and libs will be added to a Perforce changelist.")]
[Help("SkipSubmit", "Do not perform P4 submit of source or libs. If this argument is not supplied source and libs will be automatically submitted to Perforce. If SkipCreateChangelist is specified, this argument applies by default.")]
[Help("Robomerge", "Which robomerge action to apply to the submission. If we're skipping submit, this is not used.")]
[RequireP4]
public sealed class BuildPhysX : BuildCommand
{
	// The libs we can optionally build
	public enum PhysXTargetLib
	{
		PhysX,
		APEX,		// Note: Building APEX deploys shared binaries and libs
        NvCloth
	}

	public static void MakeFreshDirectoryIfRequired(DirectoryReference Directory)
	{
		if (!DirectoryReference.Exists(Directory))
		{
			DirectoryReference.CreateDirectory(Directory);
		}
		else
	{
			InternalUtils.SafeDeleteDirectory(Directory.FullName);
			DirectoryReference.CreateDirectory(Directory);
		}
	}

	public abstract class TargetPlatform : CommandUtils
		{
		public static DirectoryReference CMakeRootDirectory = DirectoryReference.Combine(RootDirectory, "Engine", "Extras", "ThirdPartyNotUE", "CMake");
		public static DirectoryReference PhysX3RootDirectory = DirectoryReference.Combine(RootDirectory, "Engine/Source/ThirdParty/PhysX3");
		public static DirectoryReference ThirdPartySourceDirectory = DirectoryReference.Combine(RootDirectory, "Engine/Source/ThirdParty");
		public static DirectoryReference PxSharedRootDirectory = DirectoryReference.Combine(PhysX3RootDirectory, "PxShared");

		private DirectoryReference PlatformEngineRoot => IsPlatformExtension
			? DirectoryReference.Combine(RootDirectory, "Engine", "Platforms", Platform.ToString())
			: DirectoryReference.Combine(RootDirectory, "Engine");

		public DirectoryReference OutputBinaryDirectory => DirectoryReference.Combine(PlatformEngineRoot, "Binaries/ThirdParty/PhysX3", IsPlatformExtension ? "" : Platform.ToString(), PlatformBuildSubdirectory ?? "");
		public DirectoryReference OutputLibraryDirectory => DirectoryReference.Combine(PlatformEngineRoot, "Source/ThirdParty/PhysX3/Lib", IsPlatformExtension ? "" : Platform.ToString(), PlatformBuildSubdirectory ?? "");
		private DirectoryReference PxSharedSourceRootDirectory => DirectoryReference.Combine(PlatformEngineRoot, "Source/ThirdParty/PhysX3/PxShared");

		private DirectoryReference GetTargetLibSourceRootDirectory(PhysXTargetLib TargetLib)
		{
			Dictionary<PhysXTargetLib, string> SourcePathMap = new Dictionary<PhysXTargetLib, string>
			{
				{ PhysXTargetLib.PhysX,   "Source/ThirdParty/PhysX3/PhysX_3.4/Source" },
				{ PhysXTargetLib.APEX,    "Source/ThirdParty/PhysX3/APEX_1.4" },
				{ PhysXTargetLib.NvCloth, "Source/ThirdParty/PhysX3/NvCloth" },
			};

			return DirectoryReference.Combine(PlatformEngineRoot, SourcePathMap[TargetLib]);
			}
		
		private DirectoryReference GetCommonCMakeDirectory(PhysXTargetLib TargetLib)
			{
			Dictionary<PhysXTargetLib, string> SourcePathMap = new Dictionary<PhysXTargetLib, string>
		{
				{ PhysXTargetLib.PhysX,   "Engine/Source/ThirdParty/PhysX3/PhysX_3.4/Source/compiler/cmake/common" },
				{ PhysXTargetLib.APEX,    "Engine/Source/ThirdParty/PhysX3/APEX_1.4/compiler/cmake/common" },
				{ PhysXTargetLib.NvCloth, "Engine/Source/ThirdParty/PhysX3/NvCloth/compiler/cmake/common" },
			};

			return DirectoryReference.Combine(RootDirectory, SourcePathMap[TargetLib]);
		}

		protected DirectoryReference GetTargetLibPlatformCMakeDirectory(PhysXTargetLib TargetLib) =>
			DirectoryReference.Combine(GetTargetLibSourceRootDirectory(TargetLib), "compiler", "cmake", IsPlatformExtension ? "" : TargetBuildPlatform);

		protected DirectoryReference GetProjectsDirectory(PhysXTargetLib TargetLib, string TargetConfiguration) =>
			DirectoryReference.Combine(GetTargetLibSourceRootDirectory(TargetLib), "compiler", 
				IsPlatformExtension ? "" : TargetBuildPlatform, 
				PlatformBuildSubdirectory ?? "", 
				SeparateProjectPerConfig ? BuildMap[TargetConfiguration] : "");

		protected FileReference GetToolchainPath(PhysXTargetLib TargetLib, string TargetConfiguration)
		{
			string ToolchainName = GetToolchainName(TargetLib, TargetConfiguration);

			if (ToolchainName == null)
				return null;

			return FileReference.Combine(PlatformEngineRoot, "Source/ThirdParty/PhysX3/Externals/CMakeModules", IsPlatformExtension ? "" : Platform.ToString(), ToolchainName);
		}

		public abstract UnrealTargetPlatform Platform { get; }

		public abstract bool HasBinaries { get; }

		public abstract string DebugDatabaseExtension { get; }
		public abstract string DynamicLibraryExtension { get; }
		public abstract string StaticLibraryExtension { get; }
		public abstract bool IsPlatformExtension { get; }
		public abstract bool UseResponseFiles { get; }
		public abstract string TargetBuildPlatform { get; }
		public abstract bool SeparateProjectPerConfig { get; }
		public abstract string CMakeGeneratorName { get; }

		public virtual string PlatformBuildSubdirectory => null;
		public virtual string FriendlyName => Platform.ToString();

		public virtual string CMakeCommand => BuildHostPlatform.Current.Platform.IsInGroup(UnrealPlatformGroup.Windows)
			? FileReference.Combine(CMakeRootDirectory, "bin", "cmake.exe").FullName
			: "cmake";

		public virtual Dictionary<string, string> BuildMap => new Dictionary<string, string>()
		{
			{ "debug",   "debug"   },
			{ "checked", "checked" },
			{ "profile", "profile" },
			{ "release", "release" }
		};

		public virtual Dictionary<string, string> BuildSuffix => new Dictionary<string, string>()
	{
			{ "debug",   "DEBUG"   },
			{ "checked", "CHECKED" },
			{ "profile", "PROFILE" },
			{ "release", ""        }
		};

		public abstract bool SupportsTargetLib(PhysXTargetLib Library);

		public virtual string GetToolchainName(PhysXTargetLib TargetLib, string TargetConfiguration) => null;
		public virtual string GetAdditionalCMakeArguments(PhysXTargetLib TargetLib, string TargetConfiguration) => null;

		public virtual string GetCMakeArguments(PhysXTargetLib TargetLib, string TargetConfiguration)
		{
			string Args = "\"" + GetTargetLibPlatformCMakeDirectory(TargetLib).FullName + "\"";
			Args += " -G \"" + CMakeGeneratorName + "\"";
			Args += " -DTARGET_BUILD_PLATFORM=\"" + TargetBuildPlatform + "\"";

			if (SeparateProjectPerConfig)
	{
				Args += " -DCMAKE_BUILD_TYPE=\"" + TargetConfiguration + "\"";
	}

			FileReference ToolchainPath = GetToolchainPath(TargetLib, TargetConfiguration);
			if (ToolchainPath != null)
		{
				Args += " -DCMAKE_TOOLCHAIN_FILE=\"" + ToolchainPath.FullName + "\"";
		}

			Args += " -DPX_OUTPUT_LIB_DIR=\"" + OutputLibraryDirectory + "\"";

			if (HasBinaries)
	{
				Args += " -DPX_OUTPUT_DLL_DIR=\"" + OutputBinaryDirectory + "\"";
				Args += " -DPX_OUTPUT_EXE_DIR=\"" + OutputBinaryDirectory + "\"";
		}

			if (UseResponseFiles)
		{
		// Enable response files for platforms that require them.
		// Response files are used for include paths etc, to fix max command line length issues.
				Args += " -DUSE_RESPONSE_FILES=1";
		}

			if (TargetLib == PhysXTargetLib.APEX)
				{
				Args += " -DAPEX_ENABLE_UE4=1";
				}

			string AdditionalArgs = GetAdditionalCMakeArguments(TargetLib, TargetConfiguration);
			if (AdditionalArgs != null)
				{
				Args += AdditionalArgs;
				}

			return Args;
				}

		public IEnumerable<FileReference> EnumerateOutputFiles(DirectoryReference BaseDir, string SearchPrefix, PhysXTargetLib TargetLib)
					{
			if (!DirectoryReference.Exists(BaseDir))
				yield break;

			Func<string, bool> IsApex    = (f) => f.Contains("APEX") || APEXSpecialLibs.Any(Lib => f.Contains(Lib.ToUpper()));
			Func<string, bool> IsNvCloth = (f) => f.Contains("NVCLOTH");

			foreach (FileReference File in DirectoryReference.EnumerateFiles(BaseDir, SearchPrefix))
					{
				var FileNameUpper = File.GetFileName().ToUpper();

				switch (TargetLib)
				{
			case PhysXTargetLib.APEX:
						if (IsApex(FileNameUpper))
				{
							yield return File;
				}
						break;
					case PhysXTargetLib.NvCloth:
						if (IsNvCloth(FileNameUpper))
				{
							yield return File;
				}
						break;

					case PhysXTargetLib.PhysX:
						if (!IsApex(FileNameUpper) && !IsNvCloth(FileNameUpper))
							yield return File;
						break;

					default:
						throw new ArgumentException("TargetLib");
				}
				}
				}

		public IEnumerable<FileReference> EnumerateOutputFiles(PhysXTargetLib TargetLib, string TargetConfiguration)
				{
			string SearchPrefix = "*" + BuildSuffix[TargetConfiguration] + ".";
			
			// Scan static libraries directory
			IEnumerable<FileReference> Results = EnumerateOutputFiles(OutputLibraryDirectory, SearchPrefix + StaticLibraryExtension, TargetLib);
			if (DebugDatabaseExtension != null)
				{
				Results = Results.Concat(EnumerateOutputFiles(OutputLibraryDirectory, SearchPrefix + DebugDatabaseExtension, TargetLib));
				}

			// Scan dynamic libraries directory
			if (HasBinaries)
				{
				Results = Results.Concat(EnumerateOutputFiles(OutputBinaryDirectory, SearchPrefix + DynamicLibraryExtension, TargetLib));
				if (DebugDatabaseExtension != null)
				{
					Results = Results.Concat(EnumerateOutputFiles(OutputBinaryDirectory, SearchPrefix + DebugDatabaseExtension, TargetLib));
				}
				}

			return Results;
				}

		public virtual void SetupTargetLib(PhysXTargetLib TargetLib, string TargetConfiguration)
				{
			// make sure we set up the environment variable specifying where the root of the PhysX SDK is
			Environment.SetEnvironmentVariable("GW_DEPS_ROOT", PhysX3RootDirectory.FullName.Replace('\\', '/'));
			LogInformation("set {0}={1}", "GW_DEPS_ROOT", Environment.GetEnvironmentVariable("GW_DEPS_ROOT"));
			Environment.SetEnvironmentVariable("CMAKE_MODULE_PATH", DirectoryReference.Combine(PhysX3RootDirectory, "Externals", "CMakeModules").FullName.Replace('\\', '/'));
			LogInformation("set {0}={1}", "CMAKE_MODULE_PATH", Environment.GetEnvironmentVariable("CMAKE_MODULE_PATH"));

			if (BuildHostPlatform.Current.Platform.IsInGroup(UnrealPlatformGroup.Unix))
				{
				Environment.SetEnvironmentVariable("CMAKE_ROOT", DirectoryReference.Combine(CMakeRootDirectory, "share").FullName);
				LogInformation("set {0}={1}", "CMAKE_ROOT", Environment.GetEnvironmentVariable("CMAKE_ROOT"));
				}

			DirectoryReference CMakeTargetDirectory = GetProjectsDirectory(TargetLib, TargetConfiguration);
			MakeFreshDirectoryIfRequired(CMakeTargetDirectory);

			LogInformation("Generating projects for lib " + TargetLib.ToString() + ", " + FriendlyName);

			ProcessStartInfo StartInfo = new ProcessStartInfo();
			StartInfo.FileName = CMakeCommand;
			StartInfo.WorkingDirectory = CMakeTargetDirectory.FullName;
			StartInfo.Arguments = GetCMakeArguments(TargetLib, TargetConfiguration);

			if (Utils.RunLocalProcessAndLogOutput(StartInfo) != 0)
				{
				throw new AutomationException("Unable to generate projects for {0}.", TargetLib.ToString() + ", " + FriendlyName);
				}
				}

		public abstract void BuildTargetLib(PhysXTargetLib TargetLib, string TargetConfiguration);
	}

	public abstract class MSBuildTargetPlatform : TargetPlatform
	{
		// We cache our own MSDev and MSBuild executables
		private string MsDevExe;
		private string MsBuildExe;

		public string CompilerName { get; private set; }
		public WindowsCompiler Compiler { get; private set; }
		public string VisualStudioName { get; private set; }

		public override string CMakeGeneratorName => VisualStudioName;
		public override string FriendlyName => Platform.ToString() + "-" + CompilerName;

		public override bool SeparateProjectPerConfig => false;

		public MSBuildTargetPlatform(string CompilerName = "VS2015")
		{
			this.CompilerName = CompilerName;
			switch (CompilerName)
		{
				case "VS2015":
					Compiler = WindowsCompiler.VisualStudio2015_DEPRECATED;
					VisualStudioName = "Visual Studio 14 2015";
					break;
				case "VS2017":
					Compiler = WindowsCompiler.VisualStudio2017;
					VisualStudioName = "Visual Studio 15 2017";
					break;
				case "VS2019":
					Compiler = WindowsCompiler.VisualStudio2019;
					VisualStudioName = "Visual Studio 16 2019";
					break;
				default:
					throw new BuildException("Unknown windows compiler specified: {0}", CompilerName);
		}

			DirectoryReference VSPath;
			if (!WindowsExports.TryGetVSInstallDir(Compiler, out VSPath))
				throw new BuildException("Failed to get Visual Studio install directory");

			MsDevExe = FileReference.Combine(VSPath, "Common7", "IDE", "Devenv.com").FullName;
			MsBuildExe = Path.Combine(Environment.GetFolderPath(Environment.SpecialFolder.ProgramFilesX86), "MSBuild", "14.0", "Bin", "MSBuild.exe");
	}

		public virtual string GetMsDevCommandArgs(string SolutionFile, string TargetConfiguration)
		{
			return string.Format("\"{0}\" /build \"{1}\"", SolutionFile, TargetConfiguration);
		}

		public override void BuildTargetLib(PhysXTargetLib TargetLib, string TargetConfiguration)
	{
			string SolutionName;
		switch (TargetLib)
		{
				case PhysXTargetLib.PhysX: SolutionName = "PhysX.sln"; break;
				case PhysXTargetLib.APEX: SolutionName = "APEX.sln"; break;
				case PhysXTargetLib.NvCloth: SolutionName = "NvCloth.sln"; break;
			default:
					throw new ArgumentException("TargetLib");
	}

			string SolutionFile = FileReference.Combine(GetProjectsDirectory(TargetLib, TargetConfiguration), SolutionName).FullName;
			if (!FileExists(SolutionFile))
	{
				throw new AutomationException("Unabled to build Solution {0}. Solution file not found.", SolutionFile);
	}

			RunAndLog(CmdEnv, MsDevExe, GetMsDevCommandArgs(SolutionFile, TargetConfiguration));
		}
	}

	public abstract class MakefileTargetPlatform : TargetPlatform
	{
		// FIXME: use absolute path
		public virtual string MakeCommand => "make";

		// FIXME: "j -16" should be tweakable
		//string MakeOptions = "-j 1 VERBOSE=1";
		public virtual string MakeOptions => "-j 16";

		public override bool SeparateProjectPerConfig => true;

		public override string CMakeGeneratorName => "Unix Makefiles";

		public override void BuildTargetLib(PhysXTargetLib TargetLib, string TargetConfiguration)
	{
			DirectoryReference ConfigDirectory = GetProjectsDirectory(TargetLib, TargetConfiguration);
			Environment.SetEnvironmentVariable("LIB_SUFFIX", BuildSuffix[TargetConfiguration]);

			string Makefile = FileReference.Combine(ConfigDirectory, "Makefile").FullName;
			if (!FileExists(Makefile))
		{
				throw new AutomationException("Unabled to build {0} - file not found.", Makefile);
	}

			ProcessStartInfo StartInfo = new ProcessStartInfo();
			StartInfo.FileName = MakeCommand;
			StartInfo.WorkingDirectory = ConfigDirectory.FullName;

			// Bundled GNU make does not pass job number to subprocesses on Windows, work around that...
			// Redefining the MAKE variable will cause the -j flag to be passed to child make instances.
			StartInfo.Arguments = BuildHostPlatform.Current.Platform.IsInGroup(UnrealPlatformGroup.Windows)
				? string.Format("{1} \"MAKE={0} {1}\"", MakeCommand, MakeOptions)
				: MakeOptions;

			LogInformation("Working in: {0}", StartInfo.WorkingDirectory);
			LogInformation("{0} {1}", StartInfo.FileName, StartInfo.Arguments);

			if (Utils.RunLocalProcessAndLogOutput(StartInfo) != 0)
				{
				throw new AutomationException("Unabled to build {0}. Build process failed.", Makefile);
				}
					}
				}

	public abstract class XcodeTargetPlatform : TargetPlatform
				{
		public override string CMakeCommand => FileReference.Combine(CMakeRootDirectory, "bin", "cmake").FullName;

		public override string CMakeGeneratorName => "Xcode";

		public override bool SeparateProjectPerConfig => false;

		public override void BuildTargetLib(PhysXTargetLib TargetLib, string TargetConfiguration)
	{
			DirectoryReference Directory = GetProjectsDirectory(TargetLib, TargetConfiguration);

			string ProjectFile = FileReference.Combine(Directory, TargetLib.ToString() + ".xcodeproj").FullName;
			if (!DirectoryExists(ProjectFile))
		{
				throw new AutomationException("Unabled to build project {0}. Project file not found.", ProjectFile);
			}
			
			RunAndLog(CmdEnv, "/usr/bin/xcodebuild", string.Format("-project \"{0}\" -target=\"ALL_BUILD\" -configuration {1} -quiet", ProjectFile, TargetConfiguration));
			}
		}

	// Apex libs that do not have an APEX prefix in their name
	private static string[] APEXSpecialLibs = { "NvParameterized", "RenderDebug" };

	private List<PhysXTargetLib> GetTargetLibs()
	{
		List<PhysXTargetLib> TargetLibs = new List<PhysXTargetLib>();
		string TargetLibsFilter = ParseParamValue("TargetLibs", "PhysX+APEX+NvCloth");
		if (TargetLibsFilter != null)
		{
			foreach (string TargetLibName in TargetLibsFilter.Split(new char[] { '+' }, StringSplitOptions.RemoveEmptyEntries))
			{
				PhysXTargetLib TargetLib;
				if (!Enum.TryParse(TargetLibName, out TargetLib))
				{
					throw new AutomationException("Unknown target lib '{0}' specified on command line", TargetLibName);
				}
				else
				{
					TargetLibs.Add(TargetLib);
				}
			}
		}
		return TargetLibs;
	}

	public List<string> GetTargetConfigurations()
	{
		List<string> TargetConfigs = new List<string>();
		// Remove any configs that aren't enabled on the command line
		string TargetConfigFilter = ParseParamValue("TargetConfigs", "profile+release+checked+debug");
		if (TargetConfigFilter != null)
		{
			foreach (string TargetConfig in TargetConfigFilter.Split(new char[] { '+' }, StringSplitOptions.RemoveEmptyEntries))
			{
				TargetConfigs.Add(TargetConfig);
			}
		}

		return TargetConfigs;
	}

	private List<TargetPlatform> GetTargetPlatforms()
	{
		var TargetPlatforms = new Dictionary<string, TargetPlatform>();

		// Grab all the non-abstract subclasses of TargetPlatform from the executing assembly.
		var AvailablePlatformTypes = from Assembly in AppDomain.CurrentDomain.GetAssemblies()
									 from Type in Assembly.GetTypes()
									 where !Type.IsAbstract && Type.IsSubclassOf(typeof(TargetPlatform))
									 select Type;

		var PlatformTypeMap = new Dictionary<string, Type>();

		foreach (var Type in AvailablePlatformTypes)
				{
			int Index = Type.Name.LastIndexOf('_');
			if (Index == -1)
			{
				throw new BuildException("Invalid PhysX target platform type found: {0}", Type);
		}

			string PlatformName = Type.Name.Substring(Index + 1);
			PlatformTypeMap.Add(PlatformName, Type);
	}

		// Remove any platforms that aren't enabled on the command line
		string TargetPlatformFilter = ParseParamValue("TargetPlatforms", "Win32+Win64");
		if (TargetPlatformFilter != null)
	{
			foreach (string TargetPlatformName in TargetPlatformFilter.Split(new char[] { '+' }, StringSplitOptions.RemoveEmptyEntries))
	{
				// Split the name on '-' and pass all of them minus the first one as arguments to the platform type constructor
				var SelectedPlatform = TargetPlatformName;
				string PlatformArgString = null;

				int DashIndex = TargetPlatformName.IndexOf('-');
				if (DashIndex != -1)
		{
					SelectedPlatform = TargetPlatformName.Substring(0, DashIndex);
					PlatformArgString = TargetPlatformName.Substring(DashIndex + 1);
				}

				if (TargetPlatforms.ContainsKey(TargetPlatformName))
				{
					// Ignore duplicate instances of the same target platform and arg
					continue;
		}

				if (!PlatformTypeMap.ContainsKey(SelectedPlatform))
			{
					throw new BuildException("Unknown PhysX target platform specified: {0}", SelectedPlatform);
			}

				var SelectedType = PlatformTypeMap[SelectedPlatform];
				var Constructors = SelectedType.GetConstructors();
				if (Constructors.Length != 1)
					{
					throw new BuildException("PhysX build platform implementation type \"{0}\" should have exactly one constructor.", SelectedType);
					}

				var Parameters = Constructors[0].GetParameters();
				if (Parameters.Length >= 2)
					{
					throw new BuildException("The constructor for the target platform type \"{0}\" must take exactly zero or one arguments.", TargetPlatformName);
			}

				if (Parameters.Length == 1 && Parameters[0].ParameterType != typeof(string))
			{
					throw new BuildException("The constructor for the target platform type \"{0}\" has an invalid argument type. The type must be a string.", TargetPlatformName);
		}

				var Args = new object[Parameters.Length];
				if (Args.Length > 0)
			{
					if (PlatformArgString == null)
				{
						if (!Parameters[0].HasDefaultValue)
					{
							throw new BuildException("Missing a required argument in the target platform name \"{0}\".", TargetPlatformName);
				}
						else
						{
							Args[0] = Parameters[0].DefaultValue;
			}
		}
		else
		{
						Args[0] = PlatformArgString;
			}
		}
				else if (PlatformArgString != null)
				{
					throw new BuildException("Unnecessary option passed as part of the target platform name \"{0}\".", TargetPlatformName);
	}

				var Instance = (TargetPlatform)Activator.CreateInstance(SelectedType, Args);

				TargetPlatforms.Add(TargetPlatformName, Instance);
		}
	}

		return TargetPlatforms.Values.ToList();
	}

	private static string RemoveOtherMakeAndCygwinFromPath(string WindowsPath)
	{
		string[] PathComponents = WindowsPath.Split(';');
		string NewPath = "";
		foreach(string PathComponent in PathComponents)
		{
			// everything what contains /bin or /sbin is suspicious, check if it has make in it
			if (PathComponent.Contains("\\bin") || PathComponent.Contains("/bin") || PathComponent.Contains("\\sbin") || PathComponent.Contains("/sbin"))
			{
				if (File.Exists(PathComponent + "/make.exe") || File.Exists(PathComponent + "make.exe") || File.Exists(PathComponent + "/cygwin1.dll"))
				{
					// gotcha!
					LogInformation("Removing {0} from PATH since it contains possibly colliding make.exe", PathComponent);
					continue;
				}
			}

			NewPath = NewPath + ';' + PathComponent + ';';
		}

		return NewPath;
	}

	private void SetupBuildEnvironment()
	{
		if (!Utils.IsRunningOnMono)
		{
			// ================================================================================
			// ThirdPartyNotUE
			// NOTE: these are Windows executables
			if (BuildHostPlatform.Current.Platform == UnrealTargetPlatform.Win64)
			{
				DirectoryReference ThirdPartyNotUERootDirectory = DirectoryReference.Combine(RootDirectory, "Engine/Extras/ThirdPartyNotUE");
				string CMakePath = DirectoryReference.Combine(ThirdPartyNotUERootDirectory, "CMake/bin").FullName;
				string MakePath = DirectoryReference.Combine(ThirdPartyNotUERootDirectory, "GNU_Make/make-3.81/bin").FullName;

				string PrevPath = Environment.GetEnvironmentVariable("PATH");
				// mixing bundled make and cygwin make is no good. Try to detect and remove cygwin paths.
				string PathWithoutCygwin = RemoveOtherMakeAndCygwinFromPath(PrevPath);
				Environment.SetEnvironmentVariable("PATH", CMakePath + ";" + MakePath + ";" + PathWithoutCygwin);
				Environment.SetEnvironmentVariable("PATH", CMakePath + ";" + MakePath + ";" + Environment.GetEnvironmentVariable("PATH"));
				LogInformation("set {0}={1}", "PATH", Environment.GetEnvironmentVariable("PATH"));
			}
		}
	}

	public override void ExecuteBuild()
	{
		bool bBuildSolutions = true;
		if (ParseParam("SkipBuildSolutions"))
		{
			bBuildSolutions = false;
		}

		bool bBuildLibraries = true;
		if (ParseParam("SkipBuild"))
			{
			bBuildLibraries = false;
	}

		bool bAutoCreateChangelist = true;
		if (ParseParam("SkipCreateChangelist"))
	{
			bAutoCreateChangelist = false;
		}

		bool bAutoSubmit = bAutoCreateChangelist;
		if (ParseParam("SkipSubmit"))
		{
			bAutoSubmit = false;
	}

		// if we don't pass anything, we'll just merge by default
		string RobomergeCommand = ParseParamValue("Robomerge", "").ToLower();
		if (!string.IsNullOrEmpty(RobomergeCommand))
	{
			// for merge default action, add flag to make sure buildmachine commit isn't skipped
			if (RobomergeCommand == "merge")
		{
				RobomergeCommand = "#robomerge[all] #DisregardExcludedAuthors";
		}
			// otherwise add hashtags
			else if (RobomergeCommand == "ignore")
		{
				RobomergeCommand = "#robomerge #ignore";
		}
			else if (RobomergeCommand == "null")
		{
				RobomergeCommand = "#robomerge #null";
		}
			// otherwise the submit will likely fail.
			else
		{
				throw new AutomationException("Invalid Robomerge param passed in {0}.  Must be \"merge\", \"null\", or \"ignore\"", RobomergeCommand);
		}
		}

		SetupBuildEnvironment();

		// get the platforms we want to build for
		List<TargetPlatform> TargetPlatforms = GetTargetPlatforms();

		// get the configurations we want to build for
		List<string> TargetConfigurations = GetTargetConfigurations();

		// Parse out the libs we want to build
		List<PhysXTargetLib> TargetLibs = GetTargetLibs();

		if (bBuildSolutions)
		{
			foreach (PhysXTargetLib TargetLib in TargetLibs)
		{
				// build target lib for all platforms
				foreach (TargetPlatform Platform in TargetPlatforms.Where(P => P.SupportsTargetLib(TargetLib)))
    {
					if (Platform.SeparateProjectPerConfig)
        {
						foreach (string TargetConfiguration in TargetConfigurations)
        {
							Platform.SetupTargetLib(TargetLib, TargetConfiguration);
        }
        }
					else
        {
						Platform.SetupTargetLib(TargetLib, null);
        }
        }
        }
    }

		HashSet<FileReference> FilesToReconcile = new HashSet<FileReference>();
		if (bBuildLibraries)
		{
			// Compile the list of all files to reconcile
			foreach (PhysXTargetLib TargetLib in TargetLibs)
	{
				foreach (TargetPlatform Platform in TargetPlatforms.Where(P => P.SupportsTargetLib(TargetLib)))
		{
					foreach (string TargetConfiguration in TargetConfigurations)
		{
						foreach (FileReference FileToDelete in Platform.EnumerateOutputFiles(TargetLib, TargetConfiguration).Distinct())
		{
							FilesToReconcile.Add(FileToDelete);
	
							// Also clean the output files
							InternalUtils.SafeDeleteFile(FileToDelete.FullName);
						}
			}
		}
		}

			// Build each target lib, for each config and platform
			foreach (PhysXTargetLib TargetLib in TargetLibs)
		{
				foreach (TargetPlatform Platform in TargetPlatforms.Where(P => P.SupportsTargetLib(TargetLib)))
				{
					foreach (string TargetConfiguration in TargetConfigurations)
			{
						Platform.BuildTargetLib(TargetLib, TargetConfiguration);
			}
			}
		}
	}

		const int InvalidChangeList = -1;
		int P4ChangeList = InvalidChangeList;

		if (bAutoCreateChangelist)
	{
			string LibDeploymentDesc = "";

			foreach (PhysXTargetLib Lib in TargetLibs)
			{
				if (LibDeploymentDesc.Length != 0)
        {
					LibDeploymentDesc += " & ";
        }

				LibDeploymentDesc += Lib.ToString();
			}

			foreach (TargetPlatform TargetData in TargetPlatforms)
		{
				LibDeploymentDesc += " " + TargetData.FriendlyName;
		}

			var Builder = new StringBuilder();
			Builder.AppendFormat("BuildPhysX.Automation: Deploying {0} libs.{1}", LibDeploymentDesc, Environment.NewLine);
			Builder.AppendLine("#rb none");
			Builder.AppendLine("#lockdown Nick.Penwarden");
			Builder.AppendLine("#tests none");
			Builder.AppendLine("#jira none");
			Builder.AppendLine("#okforgithub ignore");
			if (!string.IsNullOrEmpty(RobomergeCommand))
		{
				Builder.AppendLine(RobomergeCommand);
		}

			P4ChangeList = P4.CreateChange(P4Env.Client, Builder.ToString());
	}

		if (P4ChangeList != InvalidChangeList)
	{
			foreach (PhysXTargetLib TargetLib in TargetLibs)
		{
				foreach (string TargetConfiguration in TargetConfigurations)
			{
					//Add any new files that p4 is not yet tracking.
					foreach (TargetPlatform Platform in TargetPlatforms)
				{
						if (!Platform.SupportsTargetLib(TargetLib))
			{
							continue;
			}

						foreach (var File in Platform.EnumerateOutputFiles(TargetLib, TargetConfiguration))
			{
							FilesToReconcile.Add(File);
			}
			}
		}
		}

			foreach (FileReference FileToReconcile in FilesToReconcile)
		{
				P4.Reconcile(P4ChangeList, FileToReconcile.FullName);
	}

			if (bAutoSubmit)
	{
				if (!P4.TryDeleteEmptyChange(P4ChangeList))
		{
					LogInformation("Submitting changelist " + P4ChangeList.ToString());
					int SubmittedChangeList = InvalidChangeList;
					P4.Submit(P4ChangeList, out SubmittedChangeList);
				}
				else
			{
					LogInformation("Nothing to submit!");
			}
		}
		}
		}
		}

class BuildPhysX_Android : BuildPhysX.MakefileTargetPlatform
		{
	public BuildPhysX_Android(string Architecture)
		{
		this.Architecture = Architecture;
		}

	public string Architecture { get; private set; }

	public override UnrealTargetPlatform Platform => UnrealTargetPlatform.Android;
	public override string PlatformBuildSubdirectory => Architecture;
	public override bool HasBinaries => false;
	public override string DebugDatabaseExtension => null;
	public override string DynamicLibraryExtension => null;
	public override string StaticLibraryExtension => "a";
	public override bool IsPlatformExtension => false;
	public override bool UseResponseFiles => false;
	public override string TargetBuildPlatform => "android";
	public override string CMakeGeneratorName => "MinGW Makefiles";
	public override string FriendlyName => Platform.ToString() + "-" + Architecture;

	public override string MakeCommand
		{
		get
			{
			// Use make from Android toolchain
			string NDKDirectory = Environment.GetEnvironmentVariable("NDKROOT");

			// don't register if we don't have an NDKROOT specified
			if (string.IsNullOrEmpty(NDKDirectory))
		{
				throw new AutomationException("NDKROOT is not specified; cannot build Android.");
		}

			NDKDirectory = NDKDirectory.Replace("\"", "");

			return NDKDirectory + "\\prebuilt\\windows-x86_64\\bin\\make.exe";
		}
		}

	public override bool SupportsTargetLib(BuildPhysX.PhysXTargetLib Library)
		{
		switch (Library)
		{
			case BuildPhysX.PhysXTargetLib.APEX: return false;
			case BuildPhysX.PhysXTargetLib.NvCloth: return false;
			case BuildPhysX.PhysXTargetLib.PhysX: return true;
			default: return false;
		}
		}

	public override string GetToolchainName(BuildPhysX.PhysXTargetLib TargetLib, string TargetConfiguration) => "android.toolchain.cmake";

	public override string GetAdditionalCMakeArguments(BuildPhysX.PhysXTargetLib TargetLib, string TargetConfiguration)
		{
		string NDKDirectory = Environment.GetEnvironmentVariable("NDKROOT");

		// don't register if we don't have an NDKROOT specified
		if (string.IsNullOrEmpty(NDKDirectory))
			{
			throw new AutomationException("NDKROOT is not specified; cannot build Android.");
			}

		NDKDirectory = NDKDirectory.Replace("\"", "");

		string AndroidAPILevel = "android-19";
		string AndroidABI = "armeabi-v7a";
		switch (Architecture)
		{
			case "armv7": AndroidAPILevel = "android-19"; AndroidABI = "armeabi-v7a"; break;
			case "arm64": AndroidAPILevel = "android-21"; AndroidABI = "arm64-v8a";   break;
			case "x86":   AndroidAPILevel = "android-19"; AndroidABI = "x86";         break;
			case "x64":   AndroidAPILevel = "android-21"; AndroidABI = "x86_64";      break;
		}
		return " -DANDROID_NDK=\"" + NDKDirectory + "\" -DCMAKE_MAKE_PROGRAM=\"" + NDKDirectory + "\\prebuilt\\windows-x86_64\\bin\\make.exe\" -DANDROID_NATIVE_API_LEVEL=\"" + AndroidAPILevel + "\" -DANDROID_ABI=\"" + AndroidABI + "\" -DANDROID_STL=gnustl_shared";
		}
<<<<<<< HEAD
		if (TargetData.Platform == UnrealTargetPlatform.Linux)
		{
			return "sym";
=======
>>>>>>> 69078e53
		}

class BuildPhysX_IOS : BuildPhysX.XcodeTargetPlatform
	{
	public override UnrealTargetPlatform Platform => UnrealTargetPlatform.IOS;
	public override bool HasBinaries => false;
	public override string DebugDatabaseExtension => null;
	public override string DynamicLibraryExtension => null;
	public override string StaticLibraryExtension => "a";
	public override bool IsPlatformExtension => false;
	public override bool UseResponseFiles => false;
	public override string TargetBuildPlatform => "ios";

	public override bool SupportsTargetLib(BuildPhysX.PhysXTargetLib Library)
		{
		switch (Library)
		{
			case BuildPhysX.PhysXTargetLib.APEX: return false;
			case BuildPhysX.PhysXTargetLib.NvCloth: return false;
			case BuildPhysX.PhysXTargetLib.PhysX: return true;
			default: return false;
		}
		}
	}

class BuildPhysX_Linux : BuildPhysX.MakefileTargetPlatform
	{
	public BuildPhysX_Linux(string Architecture = "x86_64-unknown-linux-gnu")
		{
		this.Architecture = Architecture;
		}

	private static DirectoryReference DumpSymsPath = DirectoryReference.Combine(RootDirectory, "Engine/Binaries/Linux/dump_syms");
	private static DirectoryReference BreakpadSymbolEncoderPath = DirectoryReference.Combine(RootDirectory, "Engine/Binaries/Linux/BreakpadSymbolEncoder");

	public string Architecture { get; private set; }

	public override UnrealTargetPlatform Platform => UnrealTargetPlatform.Linux;
	public override string PlatformBuildSubdirectory => Architecture;
	public override bool HasBinaries => true;
	public override string DebugDatabaseExtension => null;
	public override string DynamicLibraryExtension => "so";
	public override string StaticLibraryExtension => "a";
	public override bool IsPlatformExtension => false;
	public override bool UseResponseFiles => true;
	public override string TargetBuildPlatform => "linux";
	public override string FriendlyName => Platform.ToString() + "-" + Architecture;

	public override bool SupportsTargetLib(BuildPhysX.PhysXTargetLib Library)
    {
		bool b64BitX86 = Architecture.StartsWith("x86_64");
		switch (Library)
        {
			case BuildPhysX.PhysXTargetLib.APEX: return b64BitX86;
			case BuildPhysX.PhysXTargetLib.NvCloth: return b64BitX86;
			case BuildPhysX.PhysXTargetLib.PhysX: return true;
			default: return false;
        }
    }

	private string GetBundledLinuxLibCxxFlags()
    {
		string CxxFlags = "\"-I " + ThirdPartySourceDirectory + "/Linux/LibCxx/include -I " + ThirdPartySourceDirectory + "/Linux/LibCxx/include/c++/v1\"";
		string CxxLinkerFlags = "\"-stdlib=libc++ -nodefaultlibs -Wl,--build-id -L " 
			+ ThirdPartySourceDirectory + "/Linux/LibCxx/lib/Linux/x86_64-unknown-linux-gnu/ " 
			+ ThirdPartySourceDirectory + "/Linux/LibCxx/lib/Linux/x86_64-unknown-linux-gnu/libc++.a " 
			+ ThirdPartySourceDirectory + "/Linux/LibCxx/lib/Linux/x86_64-unknown-linux-gnu/libc++abi.a -lm -lc -lgcc_s\"";

		return "-DCMAKE_CXX_FLAGS=" + CxxFlags + " -DCMAKE_EXE_LINKER_FLAGS=" + CxxLinkerFlags + " -DCAMKE_MODULE_LINKER_FLAGS=" + CxxLinkerFlags + " -DCMAKE_SHARED_LINKER_FLAGS=" + CxxLinkerFlags + " ";
    }
    
	public override string GetToolchainName(BuildPhysX.PhysXTargetLib TargetLib, string TargetConfiguration)
	{
		// in native builds we don't really use a crosstoolchain description, just use system compiler
		if (BuildHostPlatform.Current.Platform.IsInGroup(UnrealPlatformGroup.Unix))
			return null;

		// otherwise, use a per-architecture file.
		return "LinuxCrossToolchain.multiarch.cmake";
		}

	public override string GetAdditionalCMakeArguments(BuildPhysX.PhysXTargetLib TargetLib, string TargetConfiguration)
		{
		string ToolchainSettings = GetToolchainName(TargetLib, TargetConfiguration) == null
			? " -DCMAKE_C_COMPILER=clang -DCMAKE_CXX_COMPILER=clang++"
			: " -DARCHITECTURE_TRIPLE=" + Architecture;

		string BundledLinuxLibCxxFlags = GetBundledLinuxLibCxxFlags();

		string Args = " --no-warn-unused-cli -DPX_STATIC_LIBRARIES=1 " + BundledLinuxLibCxxFlags + ToolchainSettings;

		if (TargetLib == BuildPhysX.PhysXTargetLib.APEX)
			{
			Args += " -DAPEX_LINUX_SHARED_LIBRARIES=1";
		}

		return Args;
	}

	public override void SetupTargetLib(BuildPhysX.PhysXTargetLib TargetLib, string TargetConfiguration)
	{
		// the libraries are broken when compiled with clang 7.0.1
		string OriginalToolchainPath = Environment.GetEnvironmentVariable("LINUX_MULTIARCH_ROOT");
		if (!string.IsNullOrEmpty(OriginalToolchainPath))
		{
			string ToolchainPathToUse = OriginalToolchainPath.Replace("v15_clang-8.0.1-centos7", "v12_clang-6.0.1-centos7");
			LogInformation("Working around problems with newer clangs: {0} -> {1}", OriginalToolchainPath, ToolchainPathToUse);
			Environment.SetEnvironmentVariable("LINUX_MULTIARCH_ROOT", ToolchainPathToUse);
		}
		else
		{
			LogWarning("LINUX_MULTIARCH_ROOT is not set!");
		}
			
		base.SetupTargetLib(TargetLib, TargetConfiguration);
		}

	public override void BuildTargetLib(BuildPhysX.PhysXTargetLib TargetLib, string TargetConfiguration)
		{
		base.BuildTargetLib(TargetLib, TargetConfiguration);

		foreach (FileReference SOFile in EnumerateOutputFiles(OutputBinaryDirectory, string.Format("*{0}.{1}", BuildSuffix[TargetConfiguration], DebugDatabaseExtension), TargetLib))
			{
				string ExeSuffix = "";
			if (BuildHostPlatform.Current.Platform.IsInGroup(UnrealPlatformGroup.Windows))
				{
					ExeSuffix += ".exe";
				}

				FileReference PSymbolFile = FileReference.Combine(SOFile.Directory, SOFile.GetFileNameWithoutExtension() + ".psym");
				FileReference SymbolFile = FileReference.Combine(SOFile.Directory, SOFile.GetFileNameWithoutExtension() + ".sym");

				// dump_syms
				ProcessStartInfo StartInfo = new ProcessStartInfo();
			StartInfo.FileName = DumpSymsPath.FullName + ExeSuffix;
			StartInfo.Arguments = SOFile.FullName + " " + PSymbolFile.FullName;
				StartInfo.RedirectStandardError = true;

				LogInformation("Running: '{0} {1}'", StartInfo.FileName, StartInfo.Arguments);

			Utils.RunLocalProcessAndLogOutput(StartInfo);

				// BreakpadSymbolEncoder
			StartInfo.FileName = BreakpadSymbolEncoderPath.FullName + ExeSuffix;
			StartInfo.Arguments = PSymbolFile.FullName + " " + SymbolFile.FullName;

				LogInformation("Running: '{0} {1}'", StartInfo.FileName, StartInfo.Arguments);

			Utils.RunLocalProcessAndLogOutput(StartInfo);

				// Clean up the Temp *.psym file, as they are no longer needed
			InternalUtils.SafeDeleteFile(PSymbolFile.FullName);
			}
		}
	}

class BuildPhysX_Mac : BuildPhysX.XcodeTargetPlatform
		{
	public override UnrealTargetPlatform Platform => UnrealTargetPlatform.Mac;
	public override bool HasBinaries => true;
	public override string DebugDatabaseExtension => null;
	public override string DynamicLibraryExtension => "dylib";
	public override string StaticLibraryExtension => "a";
	public override bool IsPlatformExtension => false;
	public override bool UseResponseFiles => false;
	public override string TargetBuildPlatform => "mac";

	public override bool SupportsTargetLib(BuildPhysX.PhysXTargetLib Library)
		{
		switch (Library)
			{
			case BuildPhysX.PhysXTargetLib.APEX: return true;
			case BuildPhysX.PhysXTargetLib.NvCloth: return true;
			case BuildPhysX.PhysXTargetLib.PhysX: return true;
			default: return false;
		}
		}
	}

class BuildPhysX_Switch : BuildPhysX.MSBuildTargetPlatform
		{
	public override UnrealTargetPlatform Platform => UnrealTargetPlatform.Switch;
	public override bool HasBinaries => false;
	public override string DebugDatabaseExtension => null;
	public override string DynamicLibraryExtension => null;
	public override string StaticLibraryExtension => "a";
	public override bool IsPlatformExtension => false;
	public override bool UseResponseFiles => true;
	public override string TargetBuildPlatform => "switch";

	public override bool SupportsTargetLib(BuildPhysX.PhysXTargetLib Library)
		{
		switch (Library)
			{
			case BuildPhysX.PhysXTargetLib.APEX: return true;
			case BuildPhysX.PhysXTargetLib.NvCloth: return true;
			case BuildPhysX.PhysXTargetLib.PhysX: return true;
			default: return false;
			}
		}

	public override string GetToolchainName(BuildPhysX.PhysXTargetLib TargetLib, string TargetConfiguration) => "NX64Toolchain.txt";
	public override string GetAdditionalCMakeArguments(BuildPhysX.PhysXTargetLib TargetLib, string TargetConfiguration) => " -DCMAKE_GENERATOR_PLATFORM=NX-NXFP2-a64";

	public override string GetMsDevCommandArgs(string SolutionFile, string TargetConfiguration)
		{
		string AdditionalProperties = "";

		string AutoSDKPropsPath = Environment.GetEnvironmentVariable("SwitchAutoSDKProp");
		if (AutoSDKPropsPath != null && AutoSDKPropsPath.Length > 0)
			{
			AdditionalProperties += string.Format(";CustomBeforeMicrosoftCommonProps={0}", AutoSDKPropsPath);
			}

		FileReference SwitchCMakeModulesPath = FileReference.Combine(PhysX3RootDirectory, "Externals/CMakeModules/Switch/Microsoft.Cpp.NX-NXFP2-a64.user.props");
		if (FileReference.Exists(SwitchCMakeModulesPath))
			{
			AdditionalProperties += string.Format(";ForceImportBeforeCppTargets={0}", SwitchCMakeModulesPath);
			}

		return string.Format("\"{0}\" /t:build /p:Configuration={1};Platform=NX-NXFP2-a64{2}", SolutionFile, TargetConfiguration, AdditionalProperties);
		}
	}

class BuildPhysX_TVOS : BuildPhysX.XcodeTargetPlatform
	{
	public override UnrealTargetPlatform Platform => UnrealTargetPlatform.TVOS;
	public override bool HasBinaries => false;
	public override string DebugDatabaseExtension => null;
	public override string DynamicLibraryExtension => null;
	public override string StaticLibraryExtension => "a";
	public override bool IsPlatformExtension => false;
	public override bool UseResponseFiles => false;
	public override string TargetBuildPlatform => "tvos";

	public override bool SupportsTargetLib(BuildPhysX.PhysXTargetLib Library)
	{
		switch (Library)
		{
			case BuildPhysX.PhysXTargetLib.APEX: return false;
			case BuildPhysX.PhysXTargetLib.NvCloth: return false;
			case BuildPhysX.PhysXTargetLib.PhysX: return true;
			default: return false;
		}
		}
		}

abstract class BuildPhysX_WindowsCommon : BuildPhysX.MSBuildTargetPlatform
		{
	public BuildPhysX_WindowsCommon(string CompilerName)
		: base(CompilerName)
	{ }

	public override string PlatformBuildSubdirectory => CompilerName;
	public override string TargetBuildPlatform => "windows";
	public override bool HasBinaries => true;
	public override string DebugDatabaseExtension => "pdb";
	public override string DynamicLibraryExtension => "dll";
	public override string StaticLibraryExtension => "lib";
	public override bool IsPlatformExtension => false;
	public override bool UseResponseFiles => false;
		
	public override bool SupportsTargetLib(BuildPhysX.PhysXTargetLib Library)
			{
		switch (Library)
			{
			case BuildPhysX.PhysXTargetLib.APEX: return true;
			case BuildPhysX.PhysXTargetLib.NvCloth: return true;
			case BuildPhysX.PhysXTargetLib.PhysX: return true;
			default: return false;
			}
			}
		}

class BuildPhysX_Win32 : BuildPhysX_WindowsCommon
			{
	public BuildPhysX_Win32(string Compiler = "VS2015")
		: base(Compiler)
	{ }

	public override UnrealTargetPlatform Platform => UnrealTargetPlatform.Win32;

	public override Dictionary<string, string> BuildSuffix => new Dictionary<string, string>()
		{
		{ "debug",   "DEBUG_x86"   },
		{ "checked", "CHECKED_x86" },
		{ "profile", "PROFILE_x86" },
		{ "release", "_x86"        }
	};

	public override string GetAdditionalCMakeArguments(BuildPhysX.PhysXTargetLib TargetLib, string TargetConfiguration)
					{
		switch (TargetLib)
						{
			case BuildPhysX.PhysXTargetLib.APEX:    return " -AWin32";
			case BuildPhysX.PhysXTargetLib.NvCloth: return " -AWin32 -DNV_CLOTH_ENABLE_CUDA=0 -DNV_CLOTH_ENABLE_DX11=0";
			case BuildPhysX.PhysXTargetLib.PhysX:   return " -AWin32";
			default: throw new ArgumentException("TargetLib");
							}
						}
						}

class BuildPhysX_Win64 : BuildPhysX_WindowsCommon
					{
	public BuildPhysX_Win64(string Compiler = "VS2015")
		: base(Compiler)
	{ }

	public override UnrealTargetPlatform Platform => UnrealTargetPlatform.Win64;

	public override Dictionary<string, string> BuildSuffix => new Dictionary<string, string>()
					{
		{ "debug",   "DEBUG_x64"   },
		{ "checked", "CHECKED_x64" },
		{ "profile", "PROFILE_x64" },
		{ "release", "_x64"        }
	};

	public override string GetAdditionalCMakeArguments(BuildPhysX.PhysXTargetLib TargetLib, string TargetConfiguration)
		{
		switch (TargetLib)
			{
			case BuildPhysX.PhysXTargetLib.APEX:    return " -Ax64";
			case BuildPhysX.PhysXTargetLib.NvCloth: return " -Ax64 -DNV_CLOTH_ENABLE_CUDA=0 -DNV_CLOTH_ENABLE_DX11=0";
			case BuildPhysX.PhysXTargetLib.PhysX:   return " -Ax64";
			default: throw new ArgumentException("TargetLib");
		}
			}
			}

class BuildPhysX_XboxOne : BuildPhysX.MSBuildTargetPlatform
			{
	public override UnrealTargetPlatform Platform => UnrealTargetPlatform.XboxOne;
	public override bool HasBinaries => false;
	public override string DebugDatabaseExtension => "pdb";
	public override string DynamicLibraryExtension => null;
	public override string StaticLibraryExtension => "lib";
	public override bool IsPlatformExtension => false;
	public override bool UseResponseFiles => false;
	public override string TargetBuildPlatform => "xboxone";
	public override string GetToolchainName(BuildPhysX.PhysXTargetLib TargetLib, string TargetConfiguration) => "XboxOneToolchain.txt";
	public override string GetAdditionalCMakeArguments(BuildPhysX.PhysXTargetLib TargetLib, string TargetConfiguration) => " -DCMAKE_GENERATOR_PLATFORM=DURANGO";

	public override bool SupportsTargetLib(BuildPhysX.PhysXTargetLib Library)
	{
		switch (Library)
			{
			case BuildPhysX.PhysXTargetLib.APEX: return true;
			case BuildPhysX.PhysXTargetLib.NvCloth: return true;
			case BuildPhysX.PhysXTargetLib.PhysX: return true;
			default: return false;
			}
		}

	public override string GetMsDevCommandArgs(string SolutionFile, string TargetConfiguration)
		{
		string AdditionalProperties = "";

		string AutoSDKPropsPath = Environment.GetEnvironmentVariable("XboxOneAutoSDKProp");
		if (AutoSDKPropsPath != null && AutoSDKPropsPath.Length > 0)
						{
			AdditionalProperties += string.Format(";CustomBeforeMicrosoftCommonProps={0}", AutoSDKPropsPath);
			}

		FileReference XboxCMakeModulesPath = FileReference.Combine(PhysX3RootDirectory, "Externals/CMakeModules/XboxOne/Microsoft.Cpp.Durango.user.props");
		if (FileReference.Exists(XboxCMakeModulesPath))
			{
			AdditionalProperties += string.Format(";ForceImportBeforeCppTargets={0}", XboxCMakeModulesPath);
		}

		return string.Format("\"{0}\" /t:build /p:Configuration={1};Platform=Durango{2}", SolutionFile, TargetConfiguration, AdditionalProperties);
	}
}<|MERGE_RESOLUTION|>--- conflicted
+++ resolved
@@ -886,12 +886,6 @@
 		}
 		return " -DANDROID_NDK=\"" + NDKDirectory + "\" -DCMAKE_MAKE_PROGRAM=\"" + NDKDirectory + "\\prebuilt\\windows-x86_64\\bin\\make.exe\" -DANDROID_NATIVE_API_LEVEL=\"" + AndroidAPILevel + "\" -DANDROID_ABI=\"" + AndroidABI + "\" -DANDROID_STL=gnustl_shared";
 		}
-<<<<<<< HEAD
-		if (TargetData.Platform == UnrealTargetPlatform.Linux)
-		{
-			return "sym";
-=======
->>>>>>> 69078e53
 		}
 
 class BuildPhysX_IOS : BuildPhysX.XcodeTargetPlatform
