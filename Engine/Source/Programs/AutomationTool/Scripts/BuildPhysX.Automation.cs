// Copyright 1998-2018 Epic Games, Inc. All Rights Reserved.
using System;
using System.Collections.Generic;
using System.IO;
using System.Threading;
using System.Linq;
using System.Reflection;
using Microsoft.Win32;
using System.Diagnostics;
using System.Text.RegularExpressions;
using AutomationTool;
using UnrealBuildTool;
using Tools.DotNETCommon;

[Help("Builds PhysX/APEX libraries using CMake build system.")]
[Help("TargetLibs", "Specify a list of target libraries to build, separated by '+' characters (eg. -TargetLibs=PhysX+APEX). Default is PhysX+APEX.")]
[Help("TargetPlatforms", "Specify a list of target platforms to build, separated by '+' characters (eg. -TargetPlatforms=Win32+Win64). Architectures are specified with '-'. Default is Win32+Win64+PS4.")]
[Help("TargetConfigs", "Specify a list of configurations to build, separated by '+' characters (eg. -TargetConfigs=profile+debug). Default is profile+release+checked.")]
[Help("TargetWindowsCompilers", "Specify a list of target compilers to use when building for Windows, separated by '+' characters (eg. -TargetCompilers=VisualStudio2012+VisualStudio2015). Default is VisualStudio2015.")]
[Help("SkipBuild", "Do not perform build step. If this argument is not supplied libraries will be built (in accordance with TargetLibs, TargetPlatforms and TargetWindowsCompilers).")]
[Help("SkipDeployLibs", "Do not perform library deployment to the engine. If this argument is not supplied libraries will be copied into the engine.")]
[Help("SkipDeploySource", "Do not perform source deployment to the engine. If this argument is not supplied source will be copied into the engine.")]
[Help("SkipCreateChangelist", "Do not create a P4 changelist for source or libs. If this argument is not supplied source and libs will be added to a Perforce changelist.")]
[Help("SkipSubmit", "Do not perform P4 submit of source or libs. If this argument is not supplied source and libs will be automatically submitted to Perforce. If SkipCreateChangelist is specified, this argument applies by default.")]
[Help("Robomerge", "Which robomerge action to apply to the submission. If we're skipping submit, this is not used.")]
[RequireP4]
class BuildPhysX : BuildCommand
{
	const int InvalidChangeList = -1;

	// The libs we can optionally build
	private enum PhysXTargetLib
	{
		PhysX,
		APEX,		// Note: Building APEX deploys shared binaries and libs
        NvCloth
	}

	private struct TargetPlatformData
	{
		public UnrealTargetPlatform Platform;
		public string Architecture;

		public TargetPlatformData(UnrealTargetPlatform InPlatform)
		{
			Platform = InPlatform;
			// Linux never has an empty architecture. If we don't care then it's x86_64-unknown-linux-gnu
			Architecture = (Platform == UnrealTargetPlatform.Linux) ? "x86_64-unknown-linux-gnu" : "";
		}
		public TargetPlatformData(UnrealTargetPlatform InPlatform, string InArchitecture)
		{
			Platform = InPlatform;
			Architecture = InArchitecture;
		}

		public override string ToString()
		{
			return Architecture == "" ? Platform.ToString() : Platform.ToString() + "_" + Architecture;
		}
	}

	// Apex libs that do not have an APEX prefix in their name
	private static string[] APEXSpecialLibs = { "NvParameterized", "RenderDebug" };

	// We cache our own MSDev and MSBuild executables
	private static FileReference MsDev14Exe;
	private static FileReference MsBuildExe;

	// Cache directories under the PhysX/ directory
	private static DirectoryReference PhysXSourceRootDirectory = DirectoryReference.Combine(CommandUtils.RootDirectory, "Engine", "Source", "ThirdParty", "PhysX3");
	private static DirectoryReference PhysX34SourceRootDirectory = DirectoryReference.Combine(PhysXSourceRootDirectory, "PhysX_3.4");
	private static DirectoryReference APEX14SourceRootDirectory = DirectoryReference.Combine(PhysXSourceRootDirectory, "APEX_1.4");
    private static DirectoryReference NvClothSourceRootDirectory = DirectoryReference.Combine(PhysXSourceRootDirectory, "NvCloth");
	private static DirectoryReference SharedSourceRootDirectory = DirectoryReference.Combine(PhysXSourceRootDirectory, "PxShared");
	private static DirectoryReference RootOutputBinaryDirectory = DirectoryReference.Combine(CommandUtils.RootDirectory, "Engine", "Binaries", "ThirdParty", "PhysX3");
	private static DirectoryReference RootOutputLibDirectory = DirectoryReference.Combine(PhysXSourceRootDirectory, "Lib");
	private static DirectoryReference ThirdPartySourceDirectory = DirectoryReference.Combine(CommandUtils.RootDirectory, "Engine", "Source", "ThirdParty");

	private static DirectoryReference DumpSymsPath = DirectoryReference.Combine(CommandUtils.RootDirectory, "Engine", "Binaries", "Linux", "dump_syms");
	private static DirectoryReference BreakpadSymbolEncoderPath = DirectoryReference.Combine(CommandUtils.RootDirectory, "Engine", "Binaries", "Linux", "BreakpadSymbolEncoder");

	//private static DirectoryReference PhysX34SourceLibRootDirectory = DirectoryReference.Combine(PhysX34SourceRootDirectory, "Lib");
	//private static DirectoryReference APEX14SourceLibRootDirectory = DirectoryReference.Combine(APEX14SourceRootDirectory, "Lib");
	//private static DirectoryReference SharedSourceLibRootDirectory = DirectoryReference.Combine(SharedSourceRootDirectory, "Lib");


	//private static DirectoryReference PhysXEngineBinaryRootDirectory = DirectoryReference.Combine(UnrealBuildTool.UnrealBuildTool.RootDirectory, "Engine\\Binaries\\ThirdParty\\PhysX3");
	//private static DirectoryReference PhysX34EngineBinaryRootDirectory = DirectoryReference.Combine(PhysXEngineBinaryRootDirectory, "PhysX-3.4");
	//private static DirectoryReference APEX14EngineBinaryRootDirectory = DirectoryReference.Combine(PhysXEngineBinaryRootDirectory, "APEX-1.4");
	//private static DirectoryReference SharedEngineBinaryRootDirectory = DirectoryReference.Combine(PhysXEngineBinaryRootDirectory, "PxShared-1.0");

	private static string GetCMakeNameAndSetupEnv(TargetPlatformData TargetData)
	{
		DirectoryReference CMakeRootDirectory = DirectoryReference.Combine(CommandUtils.RootDirectory, "Engine", "Extras", "ThirdPartyNotUE", "CMake");
		if(BuildHostPlatform.Current.Platform == UnrealTargetPlatform.Linux)
		{
			return "cmake";
		}

		Environment.SetEnvironmentVariable("CMAKE_ROOT", DirectoryReference.Combine(CMakeRootDirectory, "share").ToString());
		LogInformation("set {0}={1}", "CMAKE_ROOT", Environment.GetEnvironmentVariable("CMAKE_ROOT"));

		switch (TargetData.Platform)
		{
		case UnrealTargetPlatform.HTML5:
				return "cmake";
		case UnrealTargetPlatform.Mac:
		case UnrealTargetPlatform.IOS:
		case UnrealTargetPlatform.TVOS:
			return FileReference.Combine(CMakeRootDirectory, "bin", "cmake").ToString();
		default:
			return FileReference.Combine(CMakeRootDirectory, "bin", "cmake.exe").ToString();
		}
	}

	private static string GetCMakeTargetDirectoryName(TargetPlatformData TargetData, WindowsCompiler TargetWindowsCompiler)
	{
		string VisualStudioDirectoryName;
		switch (TargetWindowsCompiler)
		{
			case WindowsCompiler.VisualStudio2015:
				VisualStudioDirectoryName = "VS2015";
				break;
			default:
				throw new AutomationException(String.Format("Non-CMake or unsupported windows compiler '{0}' supplied to GetCMakeTargetDirectoryName", TargetWindowsCompiler));
		}

		switch (TargetData.Platform)
		{
			// Note slashes need to be '/' as this gets string-composed in the CMake script with other paths
			case UnrealTargetPlatform.Win32:
				return "Win32/" + VisualStudioDirectoryName;
			case UnrealTargetPlatform.Win64:
				return "Win64/" + VisualStudioDirectoryName;
			case UnrealTargetPlatform.Android:
				switch (TargetData.Architecture)
				{
					default:
					case "armv7": return "Android/ARMv7";
					case "arm64": return "Android/ARM64";
					case "x86": return "Android/x86";
					case "x64": return "Android/x64";
				}
			case UnrealTargetPlatform.HTML5:
			default:
				return TargetData.Platform.ToString();
		}
	}

	private static DirectoryReference GetProjectDirectory(PhysXTargetLib TargetLib, TargetPlatformData TargetData, WindowsCompiler TargetWindowsCompiler = WindowsCompiler.VisualStudio2015)
	{
		DirectoryReference Directory = new DirectoryReference(GetTargetLibRootDirectory(TargetLib).ToString());

		switch(TargetLib)
		{
			case PhysXTargetLib.PhysX:
				Directory = DirectoryReference.Combine(Directory, "Source");
				break;
			case PhysXTargetLib.APEX:
				// APEX has its 'compiler' directory in a different location off the root of APEX
				break;
		}

		return DirectoryReference.Combine(Directory, "compiler", GetCMakeTargetDirectoryName(TargetData, TargetWindowsCompiler));
	}

	private static string GetBundledLinuxLibCxxFlags()
	{
		string CxxFlags = "\"-I " + ThirdPartySourceDirectory + "/Linux/LibCxx/include -I " + ThirdPartySourceDirectory + "/Linux/LibCxx/include/c++/v1\"";
		string CxxLinkerFlags = "\"-stdlib=libc++ -nodefaultlibs -L " + ThirdPartySourceDirectory + "/Linux/LibCxx/lib/Linux/x86_64-unknown-linux-gnu/ " + ThirdPartySourceDirectory + "/Linux/LibCxx/lib/Linux/x86_64-unknown-linux-gnu/libc++.a " + ThirdPartySourceDirectory + "/Linux/LibCxx/lib/Linux/x86_64-unknown-linux-gnu/libc++abi.a -lm -lc -lgcc_s\"";

		return "-DCMAKE_CXX_FLAGS=" + CxxFlags + " -DCMAKE_EXE_LINKER_FLAGS=" + CxxLinkerFlags + " -DCAMKE_MODULE_LINKER_FLAGS=" + CxxLinkerFlags + " -DCMAKE_SHARED_LINKER_FLAGS=" + CxxLinkerFlags + " ";
	}

	private static string GetLinuxToolchainSettings(TargetPlatformData TargetData)
	{
		if (BuildHostPlatform.Current.Platform == UnrealTargetPlatform.Linux)
		{
			// in native builds we don't really use a crosstoolchain description, just use system compiler
			return " -DCMAKE_C_COMPILER=clang -DCMAKE_CXX_COMPILER=clang++";
		}

		// otherwise, use a per-architecture file.
		return " -DCMAKE_TOOLCHAIN_FILE=\"" + PhysXSourceRootDirectory + "\\Externals\\CMakeModules\\Linux\\LinuxCrossToolchain.multiarch.cmake\"" + " -DARCHITECTURE_TRIPLE=" + TargetData.Architecture;
	}

	private static string GetCMakeArguments(PhysXTargetLib TargetLib, TargetPlatformData TargetData, string BuildConfig = "", WindowsCompiler TargetWindowsCompiler = WindowsCompiler.VisualStudio2015)
	{
		string VisualStudioName;
		switch(TargetWindowsCompiler)
		{
			case WindowsCompiler.VisualStudio2015:
				VisualStudioName = "Visual Studio 14 2015";
				break;
			default:
				throw new AutomationException(String.Format("Non-CMake or unsupported platform '{0}' supplied to GetCMakeArguments", TargetData.ToString()));
		}

		string OutputFlags = " -DPX_OUTPUT_LIB_DIR=\"" + GetPlatformLibDirectory(TargetData, TargetWindowsCompiler) + "\"";
		if(PlatformHasBinaries(TargetData))
		{
			OutputFlags += " -DPX_OUTPUT_DLL_DIR=" + GetPlatformBinaryDirectory(TargetData, TargetWindowsCompiler) + " -DPX_OUTPUT_EXE_DIR=" + GetPlatformBinaryDirectory(TargetData, TargetWindowsCompiler);
		}

		// Enable response files for platforms that require them.
		// Response files are used for include paths etc, to fix max command line length issues.
		switch (TargetData.Platform)
		{
			case UnrealTargetPlatform.PS4:
            case UnrealTargetPlatform.Switch:
            case UnrealTargetPlatform.Linux:
				OutputFlags += " -DUSE_RESPONSE_FILES=1";
				break;
		}

		string ApexFlags = " -DAPEX_ENABLE_UE4=1";
		switch (TargetLib)
		{
			case PhysXTargetLib.PhysX:
				DirectoryReference PhysXCMakeFiles = DirectoryReference.Combine(PhysX34SourceRootDirectory, "Source", "compiler", "cmake");
				switch (TargetData.Platform)
				{
					case UnrealTargetPlatform.Win32:
						return DirectoryReference.Combine(PhysXCMakeFiles, "Windows").ToString() + " -G \"" + VisualStudioName + "\" -AWin32 -DTARGET_BUILD_PLATFORM=windows" + OutputFlags;
					case UnrealTargetPlatform.Win64:
						return DirectoryReference.Combine(PhysXCMakeFiles, "Windows").ToString() + " -G \"" + VisualStudioName + "\" -Ax64 -DTARGET_BUILD_PLATFORM=windows" + OutputFlags;
					 case UnrealTargetPlatform.PS4:
						return DirectoryReference.Combine(PhysXCMakeFiles, "PS4").ToString() + " -G \"Unix Makefiles\" -DTARGET_BUILD_PLATFORM=ps4 -DCMAKE_BUILD_TYPE=" + BuildConfig + " -DCMAKE_TOOLCHAIN_FILE=\"" + PhysXSourceRootDirectory + "\\Externals\\CMakeModules\\ps4\\PS4Toolchain.txt\"" + OutputFlags;
					case UnrealTargetPlatform.XboxOne:
						return DirectoryReference.Combine(PhysXCMakeFiles, "XboxOne").ToString() + " -G \"Visual Studio 14 2015\" -DTARGET_BUILD_PLATFORM=xboxone -DCMAKE_TOOLCHAIN_FILE=\"" + PhysXSourceRootDirectory + "\\Externals\\CMakeModules\\xboxone\\XboxOneToolchain.txt\" -DCMAKE_GENERATOR_PLATFORM=Durango" + OutputFlags;
					case UnrealTargetPlatform.Android:
						string NDKDirectory = Environment.GetEnvironmentVariable("NDKROOT");

						// don't register if we don't have an NDKROOT specified
						if (String.IsNullOrEmpty(NDKDirectory))
						{
							throw new BuildException("NDKROOT is not specified; cannot build Android.");
						}

						NDKDirectory = NDKDirectory.Replace("\"", "");

						string AndroidAPILevel = "android-19";
						string AndroidABI = "armeabi-v7a";
						switch (TargetData.Architecture)
						{
							case "armv7": AndroidAPILevel = "android-19"; AndroidABI = "armeabi-v7a"; break;
							case "arm64": AndroidAPILevel = "android-21"; AndroidABI = "arm64-v8a"; break;
							case "x86":   AndroidAPILevel = "android-19"; AndroidABI = "x86"; break;
							case "x64":   AndroidAPILevel = "android-21"; AndroidABI = "x86_64"; break;
						}
						return DirectoryReference.Combine(PhysXCMakeFiles, "Android").ToString() + " -G \"MinGW Makefiles\" -DTARGET_BUILD_PLATFORM=android -DCMAKE_BUILD_TYPE=" + BuildConfig + " -DCMAKE_TOOLCHAIN_FILE=\"" + PhysXSourceRootDirectory + "\\Externals\\CMakeModules\\android\\android.toolchain.cmake\" -DANDROID_NDK=\"" + NDKDirectory + "\" -DCMAKE_MAKE_PROGRAM=\"" + NDKDirectory + "\\prebuilt\\windows-x86_64\\bin\\make.exe\" -DANDROID_NATIVE_API_LEVEL=\"" + AndroidAPILevel + "\" -DANDROID_ABI=\"" + AndroidABI + "\" -DANDROID_STL=gnustl_shared" + OutputFlags;
					case UnrealTargetPlatform.Linux:
						return DirectoryReference.Combine(PhysXCMakeFiles, "Linux").ToString() + " --no-warn-unused-cli -G \"Unix Makefiles\" -DTARGET_BUILD_PLATFORM=linux -DPX_STATIC_LIBRARIES=1 " + GetBundledLinuxLibCxxFlags() + " -DCMAKE_BUILD_TYPE=" + BuildConfig + GetLinuxToolchainSettings(TargetData) + OutputFlags;
					case UnrealTargetPlatform.Mac:
						return DirectoryReference.Combine(PhysXCMakeFiles, "Mac").ToString() + " -G \"Xcode\" -DTARGET_BUILD_PLATFORM=mac" + OutputFlags;
					case UnrealTargetPlatform.IOS:
						return DirectoryReference.Combine(PhysXCMakeFiles, "IOS").ToString() + " -G \"Xcode\" -DTARGET_BUILD_PLATFORM=ios" + OutputFlags;
					case UnrealTargetPlatform.TVOS:
						return DirectoryReference.Combine(PhysXCMakeFiles, "TVOS").ToString() + " -G \"Xcode\" -DTARGET_BUILD_PLATFORM=tvos" + OutputFlags;
					case UnrealTargetPlatform.Switch:
                        return DirectoryReference.Combine(PhysXCMakeFiles, "Switch").ToString() + " -G \"Visual Studio 14 2015\" -DTARGET_BUILD_PLATFORM=switch -DCMAKE_TOOLCHAIN_FILE=\"" + PhysXSourceRootDirectory + "\\Externals\\CMakeModules\\switch\\NX64Toolchain.txt\" -DCMAKE_GENERATOR_PLATFORM=NX-NXFP2-a64" + OutputFlags;
					case UnrealTargetPlatform.HTML5:
						string CmakeToolchainFile = FileReference.Combine(PhysXSourceRootDirectory, "Externals", "CMakeModules", "HTML5", "Emscripten." + BuildConfig + ".cmake").ToString();
						return "\"" + DirectoryReference.Combine(PhysXCMakeFiles, "HTML5").ToString() + "\"" +
							" -G \"Unix Makefiles\" -DTARGET_BUILD_PLATFORM=html5" +
							" -DPXSHARED_ROOT_DIR=\"" + SharedSourceRootDirectory.ToString() + "\"" +
							" -DNVTOOLSEXT_INCLUDE_DIRS=\"" + PhysX34SourceRootDirectory + "/externals/nvToolsExt/include\"" +
							" -DEMSCRIPTEN_GENERATE_BITCODE_STATIC_LIBRARIES=ON " +
							" -DCMAKE_BUILD_TYPE=\"Release\" -DCMAKE_TOOLCHAIN_FILE=\"" + CmakeToolchainFile + "\"" +
							OutputFlags;
					default:
						throw new AutomationException(String.Format("Non-CMake or unsupported platform '{0}' supplied to GetCMakeArguments", TargetData.ToString()));
				}
			case PhysXTargetLib.APEX:
				DirectoryReference ApexCMakeFiles = DirectoryReference.Combine(APEX14SourceRootDirectory, "compiler", "cmake");
				switch (TargetData.Platform)
				{
					case UnrealTargetPlatform.Win32:
						return DirectoryReference.Combine(ApexCMakeFiles, "Windows").ToString() + " -G \"" + VisualStudioName + "\" -AWin32 -DTARGET_BUILD_PLATFORM=windows" + OutputFlags + ApexFlags;
					case UnrealTargetPlatform.Win64:
						return DirectoryReference.Combine(ApexCMakeFiles, "Windows").ToString() + " -G \"" + VisualStudioName + "\" -Ax64 -DTARGET_BUILD_PLATFORM=windows" + OutputFlags + ApexFlags;
					case UnrealTargetPlatform.PS4:
						return DirectoryReference.Combine(ApexCMakeFiles, "PS4").ToString() + " -G \"Unix Makefiles\" -DTARGET_BUILD_PLATFORM=ps4 -DCMAKE_BUILD_TYPE=" + BuildConfig + " -DCMAKE_TOOLCHAIN_FILE=\"" + PhysXSourceRootDirectory + "\\Externals\\CMakeModules\\ps4\\PS4Toolchain.txt\"" + OutputFlags + ApexFlags;
					case UnrealTargetPlatform.XboxOne:
						return DirectoryReference.Combine(ApexCMakeFiles, "XboxOne").ToString() + " -G \"Visual Studio 14 2015\" -DTARGET_BUILD_PLATFORM=xboxone -DCMAKE_TOOLCHAIN_FILE=\"" + PhysXSourceRootDirectory + "\\Externals\\CMakeModules\\xboxone\\XboxOneToolchain.txt\" -DCMAKE_GENERATOR_PLATFORM=DURANGO" + OutputFlags + ApexFlags;
					case UnrealTargetPlatform.Switch:
						return DirectoryReference.Combine(ApexCMakeFiles, "Switch").ToString() + " -G \"Visual Studio 14 2015\" -DTARGET_BUILD_PLATFORM=switch -DCMAKE_TOOLCHAIN_FILE=\"" + PhysXSourceRootDirectory + "\\Externals\\CMakeModules\\switch\\NX64Toolchain.txt\" -DCMAKE_GENERATOR_PLATFORM=NX-NXFP2-a64" + OutputFlags + ApexFlags;
					case UnrealTargetPlatform.Linux:
						return DirectoryReference.Combine(ApexCMakeFiles, "Linux").ToString() + " --no-warn-unused-cli -G \"Unix Makefiles\" -DTARGET_BUILD_PLATFORM=linux -DPX_STATIC_LIBRARIES=1 -DAPEX_LINUX_SHARED_LIBRARIES=1 " + GetBundledLinuxLibCxxFlags() + " -DCMAKE_BUILD_TYPE=" + BuildConfig + GetLinuxToolchainSettings(TargetData) + OutputFlags + ApexFlags;
					case UnrealTargetPlatform.Mac:
						return DirectoryReference.Combine(ApexCMakeFiles, "Mac").ToString() + " -G \"Xcode\" -DTARGET_BUILD_PLATFORM=mac" + OutputFlags + ApexFlags;
					 default:
						throw new AutomationException(String.Format("Non-CMake or unsupported platform '{0}' supplied to GetCMakeArguments", TargetData.ToString()));
				}
            case PhysXTargetLib.NvCloth:
                DirectoryReference NvClothCMakeFiles = DirectoryReference.Combine(NvClothSourceRootDirectory, "compiler", "cmake");
                switch (TargetData.Platform)
                {
                    case UnrealTargetPlatform.Win32:
                        return DirectoryReference.Combine(NvClothCMakeFiles, "Windows").ToString() + " -G \"" + VisualStudioName + "\" -AWin32 -DTARGET_BUILD_PLATFORM=windows -DNV_CLOTH_ENABLE_CUDA=0 -DNV_CLOTH_ENABLE_DX11=0" + OutputFlags;
                    case UnrealTargetPlatform.Win64:
                        return DirectoryReference.Combine(NvClothCMakeFiles, "Windows").ToString() + " -G \"" + VisualStudioName + "\" -Ax64 -DTARGET_BUILD_PLATFORM=windows -DNV_CLOTH_ENABLE_CUDA=0 -DNV_CLOTH_ENABLE_DX11=0" + OutputFlags;
                    case UnrealTargetPlatform.PS4:
                        return DirectoryReference.Combine(NvClothCMakeFiles, "PS4").ToString() + " -G \"Unix Makefiles\" -DTARGET_BUILD_PLATFORM=ps4 -DCMAKE_BUILD_TYPE=" + BuildConfig + " -DCMAKE_TOOLCHAIN_FILE=\"" + PhysXSourceRootDirectory + "\\Externals\\CMakeModules\\PS4\\PS4Toolchain.txt\"" + OutputFlags;
                    case UnrealTargetPlatform.Switch:
                        return DirectoryReference.Combine(NvClothCMakeFiles, "Switch").ToString() + " -G \"Visual Studio 14 2015\" -DTARGET_BUILD_PLATFORM=switch -DCMAKE_TOOLCHAIN_FILE=\"" + PhysXSourceRootDirectory + "\\Externals\\CMakeModules\\switch\\NX64Toolchain.txt\" -DCMAKE_GENERATOR_PLATFORM=NX-NXFP2-a64" + OutputFlags;
                    case UnrealTargetPlatform.XboxOne:
                        return DirectoryReference.Combine(NvClothCMakeFiles, "XboxOne").ToString() + " -G \"Visual Studio 14 2015\" -DTARGET_BUILD_PLATFORM=xboxone -DCMAKE_TOOLCHAIN_FILE=\"" + PhysXSourceRootDirectory + "\\Externals\\CMakeModules\\XboxOne\\XboxOneToolchain.txt\" -DCMAKE_GENERATOR_PLATFORM=DURANGO" + OutputFlags;
                    case UnrealTargetPlatform.Linux:
                        return DirectoryReference.Combine(NvClothCMakeFiles, "Linux").ToString() + " --no-warn-unused-cli -G \"Unix Makefiles\" -DTARGET_BUILD_PLATFORM=linux -DPX_STATIC_LIBRARIES=1 " + GetBundledLinuxLibCxxFlags() + " -DCMAKE_BUILD_TYPE=" + BuildConfig + GetLinuxToolchainSettings(TargetData) + OutputFlags;
                    case UnrealTargetPlatform.Mac:
                        return DirectoryReference.Combine(NvClothCMakeFiles, "Mac").ToString() + " -G \"Xcode\" -DTARGET_BUILD_PLATFORM=mac" + OutputFlags;

                    default:
						throw new AutomationException(String.Format("Non-CMake or unsupported platform '{0}' supplied to GetCMakeArguments", TargetData.ToString()));
				}
			default:
				throw new AutomationException(String.Format("Non-CMake or unsupported lib '{0}' supplied to GetCMakeArguments", TargetLib));
		}
	}

	private static string GetMsDevExe(TargetPlatformData TargetData)
	{
		switch (TargetData.Platform)
		{
			case UnrealTargetPlatform.Win32:
				return MsDev14Exe.ToString();
			case UnrealTargetPlatform.Win64:
				return MsDev14Exe.ToString();
			case UnrealTargetPlatform.XboxOne:
				return MsDev14Exe.ToString();
			case UnrealTargetPlatform.Switch:
				return MsDev14Exe.ToString();
			default:
				throw new AutomationException(String.Format("Non-MSBuild or unsupported platform '{0}' supplied to GetMsDevExe", TargetData.ToString()));
		}
	}

	private static string GetMsBuildExe(TargetPlatformData TargetData)
	{
		switch (TargetData.Platform)
		{
			case UnrealTargetPlatform.Win32:
			case UnrealTargetPlatform.Win64:
			case UnrealTargetPlatform.XboxOne:
			case UnrealTargetPlatform.Switch:
				return MsBuildExe.ToString();
			default:
				throw new AutomationException(String.Format("Non-MSBuild or unsupported platform '{0}' supplied to GetMsBuildExe", TargetData.ToString()));
		}
	}

	private static string GetTargetLibSolutionName(PhysXTargetLib TargetLib)
	{
		switch (TargetLib)
		{
			case PhysXTargetLib.PhysX:
				return "PhysX.sln";
			case PhysXTargetLib.APEX:
				return "APEX.sln";
            case PhysXTargetLib.NvCloth:
                return "NvCloth.sln";
			default:
				throw new AutomationException(String.Format("Unknown target lib '{0}' specified to GetTargetLibSolutionName", TargetLib));
		}
	}

	private static FileReference GetTargetLibSolutionFileName(PhysXTargetLib TargetLib, TargetPlatformData TargetData, WindowsCompiler TargetWindowsCompiler)
	{
		DirectoryReference Directory = GetProjectDirectory(TargetLib, TargetData, TargetWindowsCompiler);
		return FileReference.Combine(Directory, GetTargetLibSolutionName(TargetLib));
	}

	private static bool DoesPlatformUseMSBuild(TargetPlatformData TargetData)
	{
		switch (TargetData.Platform)
		{
			case UnrealTargetPlatform.Win32:
			case UnrealTargetPlatform.Win64:
			case UnrealTargetPlatform.XboxOne:
			case UnrealTargetPlatform.Switch:
				return true;
			default:
				return false;
		}
	}

	private static bool DoesPlatformUseMakefiles(TargetPlatformData TargetData)
	{
		switch (TargetData.Platform)
		{
			case UnrealTargetPlatform.Android:
			case UnrealTargetPlatform.Linux:
			case UnrealTargetPlatform.HTML5:
			case UnrealTargetPlatform.PS4:
				return true;
			default:
				return false;
		}
	}

	private static bool DoesPlatformUseXcode(TargetPlatformData TargetData)
	{
		switch (TargetData.Platform)
		{
			case UnrealTargetPlatform.Mac:
			case UnrealTargetPlatform.IOS:
			case UnrealTargetPlatform.TVOS:
				return true;
			default:
				return false;
		}
	}

	private static DirectoryReference GetTargetLibRootDirectory(PhysXTargetLib TargetLib)
	{
		switch (TargetLib)
		{
			case PhysXTargetLib.PhysX:
				return PhysX34SourceRootDirectory;
			case PhysXTargetLib.APEX:
				return APEX14SourceRootDirectory;
            case PhysXTargetLib.NvCloth:
                return NvClothSourceRootDirectory;
			default:
				throw new AutomationException(String.Format("Unknown target lib '{0}' specified to GetTargetLibRootDirectory", TargetLib));
		}
	}

	private List<TargetPlatformData> GetTargetPlatforms()
	{
		List<TargetPlatformData> TargetPlatforms = new List<TargetPlatformData>();

		// Remove any platforms that aren't enabled on the command line
		string TargetPlatformFilter = ParseParamValue("TargetPlatforms", "Win32+Win64+PS4+Switch");
		if (TargetPlatformFilter != null)
		{
			foreach (string TargetPlatformName in TargetPlatformFilter.Split(new char[] { '+' }, StringSplitOptions.RemoveEmptyEntries))
			{
				string[] TargetPlatformAndArch = TargetPlatformName.Split(new char[] { '-' }, StringSplitOptions.RemoveEmptyEntries);

				UnrealTargetPlatform TargetPlatform;
				if (!Enum.TryParse(TargetPlatformAndArch[0], out TargetPlatform))
				{
					throw new AutomationException(String.Format("Unknown target platform '{0}' specified on command line", TargetPlatformName));
				}
				else
				{
					if (TargetPlatformAndArch.Count() == 2)
					{
						TargetPlatforms.Add(new TargetPlatformData(TargetPlatform, TargetPlatformAndArch[1]));
					}
					else if (TargetPlatformAndArch.Count() > 2)
					{
						// Linux archs are OS triplets, so have multiple dashes
						string DashedArch = TargetPlatformAndArch[1];
						for(int Idx = 2; Idx < TargetPlatformAndArch.Count(); ++Idx)
						{
							DashedArch += "-" + TargetPlatformAndArch[Idx];
						}
						TargetPlatforms.Add(new TargetPlatformData(TargetPlatform, DashedArch));
					}
					else
					{
						TargetPlatforms.Add(new TargetPlatformData(TargetPlatform));
					}
				}
			}
		}

		return TargetPlatforms;
	}

	public List<string> GetTargetConfigurations()
	{
		List<string> TargetConfigs = new List<string>();
		// Remove any configs that aren't enabled on the command line
		string TargetConfigFilter = ParseParamValue("TargetConfigs", "profile+release+checked");
		if (TargetConfigFilter != null)
		{
			foreach(string TargetConfig in TargetConfigFilter.Split(new char[] { '+' }, StringSplitOptions.RemoveEmptyEntries))
			{
				TargetConfigs.Add(TargetConfig);
			}
		}

		return TargetConfigs;
	}

	private List<PhysXTargetLib> GetTargetLibs()
	{
		List<PhysXTargetLib> TargetLibs = new List<PhysXTargetLib>();
		string TargetLibsFilter = ParseParamValue("TargetLibs", "PhysX+APEX+NvCloth");
		if (TargetLibsFilter != null)
		{
			foreach (string TargetLibName in TargetLibsFilter.Split(new char[] { '+' }, StringSplitOptions.RemoveEmptyEntries))
			{
				PhysXTargetLib TargetLib;
				if (!Enum.TryParse(TargetLibName, out TargetLib))
				{
					throw new AutomationException(String.Format("Unknown target lib '{0}' specified on command line", TargetLibName));
				}
				else
				{
					TargetLibs.Add(TargetLib);
				}
			}
		}
		return TargetLibs;
	}

	private List<WindowsCompiler> GetTargetWindowsCompilers()
	{
		List<WindowsCompiler> TargetWindowsCompilers = new List<WindowsCompiler>();
		string TargetWindowsCompilersFilter = ParseParamValue("TargetWindowsCompilers", "VisualStudio2015");
		if (TargetWindowsCompilersFilter != null)
		{
			foreach (string TargetWindowsCompilerName in TargetWindowsCompilersFilter.Split(new char[] { '+' }, StringSplitOptions.RemoveEmptyEntries))
			{
				WindowsCompiler TargetWindowsCompiler;
				if (!Enum.TryParse(TargetWindowsCompilerName, out TargetWindowsCompiler))
				{
					throw new AutomationException(String.Format("Unknown target windows compiler '{0}' specified on command line", TargetWindowsCompilerName));
				}
				else
				{
					TargetWindowsCompilers.Add(TargetWindowsCompiler);
				}
			}
		}
		return TargetWindowsCompilers;
	}

	private static void MakeFreshDirectoryIfRequired(DirectoryReference Directory)
	{
		if (!DirectoryReference.Exists(Directory))
		{
			DirectoryReference.CreateDirectory(Directory);
		}
		else
		{

			InternalUtils.SafeDeleteDirectory(Directory.FullName);
			DirectoryReference.CreateDirectory(Directory);
		}
	}

	public static int RunLocalProcess(Process LocalProcess)
	{
		int ExitCode = -1;

		// release all process resources
		using (LocalProcess)
		{
			LocalProcess.StartInfo.UseShellExecute = false;
			LocalProcess.StartInfo.RedirectStandardOutput = true;

			try
			{
				// Start the process up and then wait for it to finish
				LocalProcess.Start();
				LocalProcess.BeginOutputReadLine();

				if (LocalProcess.StartInfo.RedirectStandardError)
				{
					LocalProcess.BeginErrorReadLine();
				}

				LocalProcess.WaitForExit();
				ExitCode = LocalProcess.ExitCode;
			}
			catch (Exception ex)
			{
				throw new BuildException(ex, "Failed to start local process for action (\"{0}\"): {1} {2}", ex.Message, LocalProcess.StartInfo.FileName, LocalProcess.StartInfo.Arguments);
			}
		}

		return ExitCode;
	}

	public static int RunLocalProcessAndLogOutput(ProcessStartInfo StartInfo)
	{
		Process LocalProcess = new Process();
		LocalProcess.StartInfo = StartInfo;
		LocalProcess.OutputDataReceived += (Sender, Line) => { if (Line != null && Line.Data != null) Tools.DotNETCommon.Log.TraceInformation(Line.Data); };
		return RunLocalProcess(LocalProcess);
	}

	private static void SetupBuildForTargetLibAndPlatform(PhysXTargetLib TargetLib, TargetPlatformData TargetData, List<string> TargetConfigurations, List<WindowsCompiler> TargetWindowsCompilers, bool bCleanOnly)
	{
		// make sure we set up the environment variable specifying where the root of the PhysX SDK is
		Environment.SetEnvironmentVariable("GW_DEPS_ROOT", PhysXSourceRootDirectory.ToString());
		LogInformation("set {0}={1}", "GW_DEPS_ROOT", Environment.GetEnvironmentVariable("GW_DEPS_ROOT"));
		Environment.SetEnvironmentVariable("CMAKE_MODULE_PATH", DirectoryReference.Combine(PhysXSourceRootDirectory, "Externals", "CMakeModules").ToString());
		LogInformation("set {0}={1}", "CMAKE_MODULE_PATH", Environment.GetEnvironmentVariable("CMAKE_MODULE_PATH"));

		string CMakeName = GetCMakeNameAndSetupEnv(TargetData);

		switch (TargetData.Platform)
		{
			case UnrealTargetPlatform.Win32:
			case UnrealTargetPlatform.Win64:
				// for windows platforms we support building against multiple compilers
				foreach(WindowsCompiler TargetWindowsCompiler in TargetWindowsCompilers)
				{
					DirectoryReference CMakeTargetDirectory = GetProjectDirectory(TargetLib, TargetData, TargetWindowsCompiler);
					MakeFreshDirectoryIfRequired(CMakeTargetDirectory);

					if(!bCleanOnly)
					{
						LogInformation("Generating projects for lib " + TargetLib.ToString() + ", " + TargetData.ToString());

						ProcessStartInfo StartInfo = new ProcessStartInfo();
						StartInfo.FileName = CMakeName;
						StartInfo.WorkingDirectory = CMakeTargetDirectory.ToString();
						StartInfo.Arguments = GetCMakeArguments(TargetLib, TargetData, "", TargetWindowsCompiler);

						RunLocalProcessAndLogOutput(StartInfo);
					}
				}
				break;
			case UnrealTargetPlatform.Switch:
				{
					DirectoryReference CMakeTargetDirectory = GetProjectDirectory(TargetLib, TargetData);
					MakeFreshDirectoryIfRequired(CMakeTargetDirectory);

					if (!bCleanOnly)
					{
						LogInformation("Generating projects for lib " + TargetLib.ToString() + ", " + TargetData.ToString());

						ProcessStartInfo StartInfo = new ProcessStartInfo();
						StartInfo.FileName = CMakeName;
						StartInfo.WorkingDirectory = CMakeTargetDirectory.ToString();
						StartInfo.Arguments = GetCMakeArguments(TargetLib, TargetData, "");

						RunLocalProcessAndLogOutput(StartInfo);
					}
				}
				break;
			case UnrealTargetPlatform.PS4:
			case UnrealTargetPlatform.Android:
			case UnrealTargetPlatform.Linux:
				foreach (string BuildConfig in TargetConfigurations)
				{
					DirectoryReference CMakeTargetDirectory = GetProjectDirectory(TargetLib, TargetData);
					CMakeTargetDirectory = DirectoryReference.Combine(CMakeTargetDirectory, BuildConfig);
					MakeFreshDirectoryIfRequired(CMakeTargetDirectory);

					if (!bCleanOnly)
					{
						LogInformation("Generating projects for lib " + TargetLib.ToString() + ", " + TargetData.ToString());

						ProcessStartInfo StartInfo = new ProcessStartInfo();
						StartInfo.FileName = CMakeName;
						StartInfo.WorkingDirectory = CMakeTargetDirectory.ToString();
						StartInfo.Arguments = GetCMakeArguments(TargetLib, TargetData, BuildConfig);

						System.Console.WriteLine("Working in '{0}'", StartInfo.WorkingDirectory);
						LogInformation("Working in '{0}'", StartInfo.WorkingDirectory);

						System.Console.WriteLine("{0} {1}", StartInfo.FileName, StartInfo.Arguments);
						LogInformation("{0} {1}", StartInfo.FileName, StartInfo.Arguments);
						
						if (RunLocalProcessAndLogOutput(StartInfo) != 0)
						{
							throw new AutomationException(String.Format("Unable to generate projects for {0}.", TargetLib.ToString() + ", " + TargetData.ToString()));
						}
					}
				}
				break;
			case UnrealTargetPlatform.Mac:
			case UnrealTargetPlatform.IOS:
			case UnrealTargetPlatform.TVOS:
				{
					DirectoryReference CMakeTargetDirectory = GetProjectDirectory(TargetLib, TargetData);
					MakeFreshDirectoryIfRequired(CMakeTargetDirectory);

					if (!bCleanOnly)
					{
						LogInformation("Generating projects for lib " + TargetLib.ToString() + ", " + TargetData.ToString());

						ProcessStartInfo StartInfo = new ProcessStartInfo();
						StartInfo.FileName = CMakeName;
						StartInfo.WorkingDirectory = CMakeTargetDirectory.ToString();
						StartInfo.Arguments = GetCMakeArguments(TargetLib, TargetData);

						RunLocalProcessAndLogOutput(StartInfo);
					}
				}
				break;
			case UnrealTargetPlatform.HTML5:
				// NOTE: HTML5 does not do "debug" - the full text blows out memory
				//	   instead, HTML5 builds have 4 levels of optimizations
				// so, MAP BuildConfig to HTML5 optimization levels
				Dictionary<string, string> BuildMap = new Dictionary<string, string>()
				{
					{"debug", "-O0"},
					{"checked", "-O2"},
					{"profile", "-Oz"},
					{"release", "-O3"}
				};
				DirectoryReference HTML5CMakeModules = DirectoryReference.Combine(PhysXSourceRootDirectory, "Externals", "CMakeModules", "HTML5");
				MakeFreshDirectoryIfRequired(HTML5CMakeModules);

				foreach(string BuildConfig in TargetConfigurations)
				{
					DirectoryReference CMakeTargetDirectory = GetProjectDirectory(TargetLib, TargetData);
					CMakeTargetDirectory = DirectoryReference.Combine(CMakeTargetDirectory, "BUILD" + BuildMap[BuildConfig]);
					MakeFreshDirectoryIfRequired(CMakeTargetDirectory);

					if (!bCleanOnly)
					{
						LogInformation("Generating projects for lib " + TargetLib.ToString() + ", " + TargetData.ToString());

						// CMAKE_TOOLCHAIN_FILE
						Environment.SetEnvironmentVariable("LIB_SUFFIX", GetConfigurationSuffix(BuildConfig, TargetData)); // only used in HTML5's CMakefiles

						string orig = File.ReadAllText(HTML5SDKInfo.EmscriptenCMakeToolChainFile);
						string txt = Regex.Replace(orig, "-O2" , BuildMap[BuildConfig] );
						string CmakeToolchainFile = FileReference.Combine(HTML5CMakeModules, "Emscripten." + BuildConfig + ".cmake").ToString();
						File.WriteAllText(CmakeToolchainFile, txt);

						// ----------------------------------------

						// CMAKE
						ProcessStartInfo StartInfo = new ProcessStartInfo();
						StartInfo.FileName = "python";
						StartInfo.WorkingDirectory = CMakeTargetDirectory.ToString();
						StartInfo.Arguments = "\"" + HTML5SDKInfo.EMSCRIPTEN_ROOT + "\\emcmake\" cmake " + GetCMakeArguments(TargetLib, TargetData, BuildConfig);

						LogInformation("Working in: {0}", StartInfo.WorkingDirectory);
						LogInformation("{0} {1}", StartInfo.FileName, StartInfo.Arguments);
						
						if (RunLocalProcessAndLogOutput(StartInfo) != 0)
						{
							throw new AutomationException(String.Format("Unabled to generate projects for {0}.", TargetLib.ToString() + ", " + TargetData.ToString()));
						}
					}
				}
				break;
			default:
				{
					DirectoryReference CMakeTargetDirectory = GetProjectDirectory(TargetLib, TargetData);
					MakeFreshDirectoryIfRequired(CMakeTargetDirectory);

					if (!bCleanOnly)
					{
						LogInformation("Generating projects for lib " + TargetLib.ToString() + ", " + TargetData.ToString());

						ProcessStartInfo StartInfo = new ProcessStartInfo();
						StartInfo.FileName = CMakeName;
						StartInfo.WorkingDirectory = CMakeTargetDirectory.ToString();
						StartInfo.Arguments = GetCMakeArguments(TargetLib, TargetData);

						RunLocalProcessAndLogOutput(StartInfo);
					}
				}
				break;
		}
	}

	private static string GetMsDevExe(WindowsCompiler Version)
	{
		DirectoryReference VSPath;
		// It's not fatal if VS2013 isn't installed for VS2015 builds (for example, so don't crash here)
		if(WindowsExports.TryGetVSInstallDir(Version, out VSPath))
		{
			return FileReference.Combine(VSPath, "Common7", "IDE", "Devenv.com").FullName;
		}
		return null;
	}

	private static string GetMsBuildExe(WindowsCompiler Version)
	{
		string VisualStudioToolchainVersion = "";
		switch (Version)
		{
			case WindowsCompiler.VisualStudio2015:
				VisualStudioToolchainVersion = "14.0";
				break;
		}
		string ProgramFilesPath = Environment.GetFolderPath(Environment.SpecialFolder.ProgramFilesX86);
		string MSBuildPath = Path.Combine(ProgramFilesPath, "MSBuild", VisualStudioToolchainVersion, "Bin", "MSBuild.exe");
		if (File.Exists(MSBuildPath))
		{
			return MSBuildPath;
		}
		return null;
	}

	private static string RemoveOtherMakeAndCygwinFromPath(string WindowsPath)
	{
		string[] PathComponents = WindowsPath.Split(';');
		string NewPath = "";
		foreach(string PathComponent in PathComponents)
		{
			// everything what contains /bin or /sbin is suspicious, check if it has make in it
			if (PathComponent.Contains("\\bin") || PathComponent.Contains("/bin") || PathComponent.Contains("\\sbin") || PathComponent.Contains("/sbin"))
			{
				if (File.Exists(PathComponent + "/make.exe") || File.Exists(PathComponent + "make.exe") || File.Exists(PathComponent + "/cygwin1.dll"))
				{
					// gotcha!
					LogInformation("Removing {0} from PATH since it contains possibly colliding make.exe", PathComponent);
					continue;
				}
			}

			NewPath = NewPath + ';' + PathComponent + ';';
		}

		return NewPath;
	}
	private static void SetupStaticBuildEnvironment()
	{
		if (!Utils.IsRunningOnMono)
		{
			string VS2015Path = GetMsDevExe(WindowsCompiler.VisualStudio2015);
			if (VS2015Path != null)
			{
				MsDev14Exe = new FileReference(GetMsDevExe(WindowsCompiler.VisualStudio2015));
				MsBuildExe = new FileReference(GetMsBuildExe(WindowsCompiler.VisualStudio2015));
			}

			// ================================================================================
			// ThirdPartyNotUE
			// NOTE: these are Windows executables
			if (BuildHostPlatform.Current.Platform == UnrealTargetPlatform.Win64)
			{
				DirectoryReference ThirdPartyNotUERootDirectory = DirectoryReference.Combine(CommandUtils.RootDirectory, "Engine", "Extras", "ThirdPartyNotUE");
				string CMakePath = DirectoryReference.Combine(ThirdPartyNotUERootDirectory, "CMake", "bin").ToString();
				string MakePath = DirectoryReference.Combine(ThirdPartyNotUERootDirectory, "GNU_Make", "make-3.81", "bin").ToString();

				string PrevPath = Environment.GetEnvironmentVariable("PATH");
				// mixing bundled make and cygwin make is no good. Try to detect and remove cygwin paths.
				string PathWithoutCygwin = RemoveOtherMakeAndCygwinFromPath(PrevPath);
				Environment.SetEnvironmentVariable("PATH", CMakePath + ";" + MakePath + ";" + PathWithoutCygwin);
				Environment.SetEnvironmentVariable("PATH", CMakePath + ";" + MakePath + ";" + Environment.GetEnvironmentVariable("PATH"));
				LogInformation("set {0}={1}", "PATH", Environment.GetEnvironmentVariable("PATH"));
			}
		}
	}

	private void SetupInstanceBuildEnvironment()
	{
		// ================================================================================
		// HTML5
		if (GetTargetPlatforms().Any(X => X.Platform == UnrealTargetPlatform.HTML5))
		{
			// override BuildConfiguration defaults - so we can use HTML5SDKInfo
			string EngineSourceDir = GetProjectDirectory(PhysXTargetLib.PhysX, new TargetPlatformData(UnrealTargetPlatform.HTML5)).ToString();
			EngineSourceDir = Regex.Replace(EngineSourceDir, @"\\", "/");
			EngineSourceDir = Regex.Replace(EngineSourceDir, ".*Engine/", "");

			if (!HTML5SDKInfo.IsSDKInstalled())
			{
				throw new AutomationException("EMSCRIPTEN SDK TOOLCHAIN NOT FOUND...");
			}
			// warm up emscripten config file
			HTML5SDKInfo.SetUpEmscriptenConfigFile(true);
			Environment.SetEnvironmentVariable("PATH",
					Environment.GetEnvironmentVariable("EMSCRIPTEN") + ";" +
					Environment.GetEnvironmentVariable("NODEPATH") + ";" +
					Environment.GetEnvironmentVariable("LLVM") + ";" +
					Path.GetDirectoryName(HTML5SDKInfo.Python()) + ";" +
					Environment.GetEnvironmentVariable("PATH"));
			//Log("set {0}={1}", "PATH", Environment.GetEnvironmentVariable("PATH"));
		}
	}

	private static void BuildMSBuildTarget(PhysXTargetLib TargetLib, TargetPlatformData TargetData, List<string> TargetConfigurations, WindowsCompiler TargetWindowsCompiler = WindowsCompiler.VisualStudio2015)
	{
		string SolutionFile = GetTargetLibSolutionFileName(TargetLib, TargetData, TargetWindowsCompiler).ToString();
		string MSDevExe = GetMsDevExe(TargetData);

		if (!FileExists(SolutionFile))
		{
			throw new AutomationException(String.Format("Unabled to build Solution {0}. Solution file not found.", SolutionFile));
		}
		if (String.IsNullOrEmpty(MSDevExe))
		{
			throw new AutomationException(String.Format("Unabled to build Solution {0}. devenv.com not found.", SolutionFile));
		}

		foreach (string BuildConfig in TargetConfigurations)
		{
			string CmdLine = String.Format("\"{0}\" /build \"{1}\"", SolutionFile, BuildConfig);
			RunAndLog(BuildCommand.CmdEnv, MSDevExe, CmdLine);
		}
	}

	private static void BuildXboxTarget(PhysXTargetLib TargetLib, TargetPlatformData TargetData, List<string> TargetConfigurations, WindowsCompiler TargetWindowsCompiler = WindowsCompiler.VisualStudio2015)
	{
		if (TargetData.Platform != UnrealTargetPlatform.XboxOne)
		{
			return;
		}

		string SolutionFile = GetTargetLibSolutionFileName(TargetLib, TargetData, TargetWindowsCompiler).ToString();
		string MSBuildExe = GetMsBuildExe(TargetData);

		if (!FileExists(SolutionFile))
		{
			throw new AutomationException(String.Format("Unabled to build Solution {0}. Solution file not found.", SolutionFile));
		}
		if (String.IsNullOrEmpty(MSBuildExe))
		{
			throw new AutomationException(String.Format("Unabled to build Solution {0}. msbuild.exe not found.", SolutionFile));
		}

		string AdditionalProperties = "";
		string AutoSDKPropsPath = Environment.GetEnvironmentVariable("XboxOneAutoSDKProp");
		if (AutoSDKPropsPath != null && AutoSDKPropsPath.Length > 0)
		{
			AdditionalProperties += String.Format(";CustomBeforeMicrosoftCommonProps={0}", AutoSDKPropsPath);
		}
		string XboxCMakeModulesPath = Path.Combine(PhysXSourceRootDirectory.FullName, "Externals", "CMakeModules", "XboxOne", "Microsoft.Cpp.Durango.user.props");
		if (File.Exists(XboxCMakeModulesPath))
		{
			AdditionalProperties += String.Format(";ForceImportBeforeCppTargets={0}", XboxCMakeModulesPath);
		}

		foreach (string BuildConfig in TargetConfigurations)
		{
			string CmdLine = String.Format("\"{0}\" /t:build /p:Configuration={1};Platform=Durango{2}", SolutionFile, BuildConfig, AdditionalProperties);
			RunAndLog(BuildCommand.CmdEnv, MSBuildExe, CmdLine);
		}
	}

    private static void BuildSwitchTarget(PhysXTargetLib TargetLib, TargetPlatformData TargetData, List<string> TargetConfigurations, WindowsCompiler TargetWindowsCompiler = WindowsCompiler.VisualStudio2015)
    {
        if (TargetData.Platform != UnrealTargetPlatform.Switch)
        {
            return;
        }

        string SolutionFile = GetTargetLibSolutionFileName(TargetLib, TargetData, TargetWindowsCompiler).ToString();
        string MSBuildExe = GetMsBuildExe(TargetData);

        if (!FileExists(SolutionFile))
        {
            throw new AutomationException(String.Format("Unabled to build Solution {0}. Solution file not found.", SolutionFile));
        }
        if (String.IsNullOrEmpty(MSBuildExe))
        {
            throw new AutomationException(String.Format("Unabled to build Solution {0}. msbuild.exe not found.", SolutionFile));
        }

        string AdditionalProperties = "";

        string AutoSDKPropsPath = Environment.GetEnvironmentVariable("SwitchAutoSDKProp");
        if (AutoSDKPropsPath != null && AutoSDKPropsPath.Length > 0)
        {
            AdditionalProperties += String.Format(";CustomBeforeMicrosoftCommonProps={0}", AutoSDKPropsPath);
        }

        string SwitchCMakeModulesPath = Path.Combine(PhysXSourceRootDirectory.FullName, "Externals", "CMakeModules", "Switch", "Microsoft.Cpp.NX-NXFP2-a64.user.props");
        if (File.Exists(SwitchCMakeModulesPath))
        {
            AdditionalProperties += String.Format(";ForceImportBeforeCppTargets={0}", SwitchCMakeModulesPath);
        }

        foreach (string BuildConfig in TargetConfigurations)
        {
            string CmdLine = String.Format("\"{0}\" /t:build /p:Configuration={1};Platform=NX-NXFP2-a64{2}", SolutionFile, BuildConfig, AdditionalProperties);
            RunAndLog(BuildCommand.CmdEnv, MSBuildExe, CmdLine);
        }
    }

    private static void BuildMakefileTarget(PhysXTargetLib TargetLib, TargetPlatformData TargetData, List<string> TargetConfigurations)
	{
		// FIXME: use absolute path
		string MakeCommand = "make";

		// FIXME: "j -16" should be tweakable
		//string MakeOptions = "-j 1";
		string MakeOptions = "-j 16";

		// Bundled GNU make does not pass job number to subprocesses on Windows, work around that...
		if (BuildHostPlatform.Current.Platform == UnrealTargetPlatform.Win64)
		{
			// Redefining the MAKE variable will cause the -j flag to be passed to child make instances.
			MakeOptions = string.Format("{1} \"MAKE={0} {1}\"", MakeCommand, MakeOptions);
		}

		// this will be replaced for HTML5 - see SetupBuildForTargetLibAndPlatform() for details
		Dictionary<string, string> BuildMap = new Dictionary<string, string>()
		{
			{"debug", "debug"},
			{"checked", "checked"},
			{"profile", "profile"},
			{"release", "release"}
		};

		switch (TargetData.Platform)
		{
			case UnrealTargetPlatform.Android:
				{
					// Use make from Android toolchain
					string NDKDirectory = Environment.GetEnvironmentVariable("NDKROOT");
		
					// don't register if we don't have an NDKROOT specified
					if (String.IsNullOrEmpty(NDKDirectory))
					{
						throw new BuildException("NDKROOT is not specified; cannot build Android.");
					}
		
					NDKDirectory = NDKDirectory.Replace("\"", "");
		
					MakeCommand = NDKDirectory + "\\prebuilt\\windows-x86_64\\bin\\make.exe";
				}
				break;
			case UnrealTargetPlatform.HTML5:
				{
					// Use emscripten toolchain
					MakeCommand = "python";
					MakeOptions = "\"" + HTML5SDKInfo.EMSCRIPTEN_ROOT + "\\emmake\" make";
					BuildMap = new Dictionary<string, string>()
					{
						{"debug", "Build-O0"},
						{"checked", "Build-O2"},
						{"profile", "Build-Oz"},
						{"release", "Build-O3"}
					};
				}
				break;
			default:
				break;
		}

		// makefile build has "projects" for every configuration. However, we abstract away from that by assuming GetProjectDirectory points to the "meta-project"
		foreach (string BuildConfig in TargetConfigurations)
		{
			DirectoryReference MetaProjectDirectory = GetProjectDirectory(TargetLib, TargetData);
			DirectoryReference ConfigDirectory = DirectoryReference.Combine(MetaProjectDirectory, BuildMap[BuildConfig]);
			Environment.SetEnvironmentVariable("LIB_SUFFIX", GetConfigurationSuffix(BuildConfig, TargetData)); // only used in HTML5's CMakefiles
			string Makefile = FileReference.Combine(ConfigDirectory, "Makefile").ToString();
			if (!FileExists(Makefile))
			{
				throw new AutomationException(String.Format("Unabled to build {0} - file not found.", Makefile));
			}

			ProcessStartInfo StartInfo = new ProcessStartInfo();
			StartInfo.FileName = MakeCommand;
			StartInfo.WorkingDirectory = ConfigDirectory.ToString();
			StartInfo.Arguments = MakeOptions;

			LogInformation("Working in: {0}", StartInfo.WorkingDirectory);
			LogInformation("{0} {1}", StartInfo.FileName, StartInfo.Arguments);

			if (RunLocalProcessAndLogOutput(StartInfo) != 0)
			{
				throw new AutomationException(String.Format("Unabled to build {0}. Build process failed.", Makefile));
			}
		}
	}

	private static void BuildXcodeTarget(PhysXTargetLib TargetLib, TargetPlatformData TargetData, List<string> TargetConfigurations)
	{
		DirectoryReference Directory = GetProjectDirectory(TargetLib, TargetData);
        string ProjectName = "";

        switch(TargetLib)
        {
            case PhysXTargetLib.APEX:
                ProjectName = "APEX";
                break;
            case PhysXTargetLib.NvCloth:
                ProjectName = "NvCloth";
                break;
            case PhysXTargetLib.PhysX:
                ProjectName = "PhysX";
                break;
            default:
                throw new AutomationException(String.Format("Unabled to build XCode target, Unsupported library {0}.", TargetLib.ToString()));
        }

		string ProjectFile = FileReference.Combine(Directory, ProjectName + ".xcodeproj").ToString();

		if (!DirectoryExists(ProjectFile))
		{
			throw new AutomationException(String.Format("Unabled to build project {0}. Project file not found.", ProjectFile));
		}

		foreach (string BuildConfig in TargetConfigurations)
		{
			string CmdLine = String.Format("-project \"{0}\" -target=\"ALL_BUILD\" -configuration {1} -quiet", ProjectFile, BuildConfig);
			RunAndLog(BuildCommand.CmdEnv, "/usr/bin/xcodebuild", CmdLine);
		}
	}

	private static void BuildTargetLibForPlatform(PhysXTargetLib TargetLib, TargetPlatformData TargetData, List<string> TargetConfigurations, List<WindowsCompiler> TargetWindowsCompilers)
	{
		if (DoesPlatformUseMSBuild(TargetData))
		{
			switch (TargetData.Platform)
			{
				case UnrealTargetPlatform.Win32:
				case UnrealTargetPlatform.Win64:
					// for windows platforms we support building against multiple compilers
					foreach (WindowsCompiler TargetWindowsCompiler in TargetWindowsCompilers)
					{
						BuildMSBuildTarget(TargetLib, TargetData, TargetConfigurations, TargetWindowsCompiler);
					}
					break;
				case UnrealTargetPlatform.XboxOne:
					BuildXboxTarget(TargetLib, TargetData, TargetConfigurations);
					break;
                case UnrealTargetPlatform.Switch:
                    BuildSwitchTarget(TargetLib, TargetData, TargetConfigurations);
                    break;
                default:
					BuildMSBuildTarget(TargetLib, TargetData, TargetConfigurations);
					break;
			}
		}
		else if (DoesPlatformUseXcode(TargetData))
		{
			BuildXcodeTarget(TargetLib, TargetData, TargetConfigurations);
		}
		else if (DoesPlatformUseMakefiles(TargetData))
		{
			BuildMakefileTarget(TargetLib, TargetData, TargetConfigurations);
		}
		else
		{
			throw new AutomationException(String.Format("Unsupported target platform '{0}' passed to BuildTargetLibForPlatform", TargetData));
		}
	}

	private static DirectoryReference GetPlatformBinaryDirectory(TargetPlatformData TargetData, WindowsCompiler TargetWindowsCompiler)
	{
		string VisualStudioName = string.Empty;
		string ArchName = string.Empty;

		if (DoesPlatformUseMSBuild(TargetData))
		{
			switch (TargetWindowsCompiler)
			{
				case WindowsCompiler.VisualStudio2015:
					VisualStudioName = "VS2015";
					break;
				default:
					throw new AutomationException(String.Format("Unsupported visual studio compiler '{0}' supplied to GetOutputBinaryDirectory", TargetWindowsCompiler));
			}
		}

		switch (TargetData.Platform)
		{
			case UnrealTargetPlatform.Win32:
				ArchName = "Win32";
				break;
			case UnrealTargetPlatform.Win64:
				ArchName = "Win64";
				break;
			case UnrealTargetPlatform.Mac:
				ArchName = "Mac";
				break;
			case UnrealTargetPlatform.Linux:
				ArchName = "Linux/" + TargetData.Architecture;
				break;
			default:
				throw new AutomationException(String.Format("Unsupported platform '{0}' supplied to GetOutputBinaryDirectory", TargetData.ToString()));
		}

		return DirectoryReference.Combine(RootOutputBinaryDirectory, ArchName, VisualStudioName);
	}

	private static DirectoryReference GetPlatformLibDirectory(TargetPlatformData TargetData, WindowsCompiler TargetWindowsCompiler)
	{
		string VisualStudioName = string.Empty;
		string ArchName = string.Empty;

		if (DoesPlatformUseMSBuild(TargetData)  &&  TargetData.Platform != UnrealTargetPlatform.Switch)
		{
			switch (TargetWindowsCompiler)
			{
				case WindowsCompiler.VisualStudio2015:
					VisualStudioName = "VS2015";
					break;
				default:
					throw new AutomationException(String.Format("Unsupported visual studio compiler '{0}' supplied to GetOutputLibDirectory", TargetWindowsCompiler));
			}
		}

		switch (TargetData.Platform)
		{
			case UnrealTargetPlatform.Win32:
				ArchName = "Win32";
				break;
			case UnrealTargetPlatform.Win64:
				ArchName = "Win64";
				break;
			case UnrealTargetPlatform.XboxOne:
				ArchName = "XboxOne";
				break;
			case UnrealTargetPlatform.PS4:
				ArchName = "PS4";
				break;
			case UnrealTargetPlatform.Switch:
				ArchName = "Switch";
				break;
			case UnrealTargetPlatform.Android:
				switch (TargetData.Architecture)
				{
					default:
					case "arm7": ArchName = "Android/ARMv7"; break;
					case "arm64": ArchName = "Android/ARM64"; break;
					case "x86": ArchName = "Android/x86"; break;
					case "x64": ArchName = "Android/x64"; break;
				}
				break;
			case UnrealTargetPlatform.Linux:
				ArchName = "Linux/" + TargetData.Architecture;
				break;
			case UnrealTargetPlatform.Mac:
				ArchName = "Mac";
				break;
			case UnrealTargetPlatform.HTML5:
				ArchName = "HTML5";
				break;
			case UnrealTargetPlatform.IOS:
				ArchName = "IOS";
				break;
			case UnrealTargetPlatform.TVOS:
				ArchName = "TVOS";
				break;
			default:
				throw new AutomationException(String.Format("Unsupported platform '{0}' supplied to GetOutputLibDirectory", TargetData.ToString()));
		}

		return DirectoryReference.Combine(RootOutputLibDirectory, ArchName, VisualStudioName);
	}

	private static bool PlatformHasBinaries(TargetPlatformData TargetData)
	{
		switch (TargetData.Platform)
		{
			case UnrealTargetPlatform.Win32:
			case UnrealTargetPlatform.Win64:
			case UnrealTargetPlatform.Mac:
			case UnrealTargetPlatform.Linux:
				return true;
		}
		return false;
	}
	private static bool PlatformUsesDebugDatabase(TargetPlatformData TargetData)
	{
		switch (TargetData.Platform)
		{
			case UnrealTargetPlatform.Win32:
			case UnrealTargetPlatform.Win64:
//			case UnrealTargetPlatform.Mac:
			case UnrealTargetPlatform.Linux:
			case UnrealTargetPlatform.XboxOne:
				return true;
		}
		return false;
	}
	private static string GetPlatformDebugDatabaseExtension(TargetPlatformData TargetData)
	{
		switch (TargetData.Platform)
		{
			case UnrealTargetPlatform.Win32:
			case UnrealTargetPlatform.Win64:
			case UnrealTargetPlatform.XboxOne:
				return "pdb";
			case UnrealTargetPlatform.Mac:
				return "dSYM";
			case UnrealTargetPlatform.Linux:
				return "sym";
		}
		throw new AutomationException(String.Format("No debug database extension for platform '{0}'", TargetData.Platform.ToString()));
	}

	private static string GetPlatformBinaryExtension(TargetPlatformData TargetData)
	{
		switch (TargetData.Platform)
		{
			case UnrealTargetPlatform.Win32:
			case UnrealTargetPlatform.Win64:
				return "dll";
			case UnrealTargetPlatform.Mac:
				return "dylib";
			case UnrealTargetPlatform.Linux:
				return "so";
		}
		throw new AutomationException(String.Format("No binary extension for platform '{0}'", TargetData.Platform.ToString()));
	}

	private static string GetPlatformLibExtension(TargetPlatformData TargetData)
	{
		switch (TargetData.Platform)
		{
			case UnrealTargetPlatform.Win32:
			case UnrealTargetPlatform.Win64:
			case UnrealTargetPlatform.XboxOne:
				return "lib";
			case UnrealTargetPlatform.PS4:
			case UnrealTargetPlatform.Android:
			case UnrealTargetPlatform.Linux:
			case UnrealTargetPlatform.Mac:
			case UnrealTargetPlatform.IOS:
			case UnrealTargetPlatform.TVOS:
			case UnrealTargetPlatform.Switch:
				return "a";
			case UnrealTargetPlatform.HTML5:
				return "bc";
		}
		throw new AutomationException(String.Format("No lib extension for platform '{0}'", TargetData.Platform.ToString()));
	}

    private static bool FileGeneratedByLib(string FileNameUpper, PhysXTargetLib TargetLib)
    {
        switch(TargetLib)
        {
            case PhysXTargetLib.APEX:
                return FileGeneratedByAPEX(FileNameUpper);
            case PhysXTargetLib.NvCloth:
                return FileGeneratedByNvCloth(FileNameUpper);
            default:
                break;
        }

        // Must have been PhysX if we got here, if it wasn't generated by other libs, then it's PhysX
        return !FileGeneratedByAPEX(FileNameUpper) && !FileGeneratedByNvCloth(FileNameUpper);
    }

    private static bool FileGeneratedByNvCloth(string FileNameUpper)
    {
		if (FileNameUpper.Contains("NVCLOTH"))
        {
            return true;
        }

        return false;
    }
    
	private static bool FileGeneratedByAPEX(string FileNameUpper)
	{
		if (FileNameUpper.Contains("APEX"))
		{
			return true;
		}
		else
		{
			foreach (string SpecialApexLib in APEXSpecialLibs)
			{
				if (FileNameUpper.Contains(SpecialApexLib.ToUpper()))	//There are some APEX libs that don't use the APEX prefix so make sure to test against it
				{
					return true;
				}
			}
		}

		return false;
	}

	private static void FindOutputFilesHelper(HashSet<FileReference> OutputFiles, DirectoryReference BaseDir, string SearchPrefix, PhysXTargetLib TargetLib)
	{
		if (!DirectoryReference.Exists(BaseDir))
		{
			return;
		}

		foreach (FileReference FoundFile in DirectoryReference.EnumerateFiles(BaseDir, SearchPrefix))
		{
			string FileNameUpper = FoundFile.GetFileName().ToString().ToUpper();
			
			if(FileGeneratedByLib(FileNameUpper, TargetLib))
			{
				OutputFiles.Add(FoundFile);
			}
		}
	}


	private static void GenerateDebugFiles(HashSet<FileReference> OutFiles, PhysXTargetLib TargetLib, TargetPlatformData TargetData, string TargetConfiguration, WindowsCompiler TargetWindowsCompiler = WindowsCompiler.VisualStudio2015)
	{
		if (TargetData.Platform == UnrealTargetPlatform.Linux)
		{
			HashSet<FileReference> SoFiles = new HashSet<FileReference>();

			string SearchSuffix = GetConfigurationSuffix(TargetConfiguration, TargetData).ToUpper();
			string SearchPrefix = "*" + SearchSuffix + ".";

			DirectoryReference BinaryDir = GetPlatformBinaryDirectory(TargetData, TargetWindowsCompiler);
			FindOutputFilesHelper(SoFiles, BinaryDir, SearchPrefix + GetPlatformBinaryExtension(TargetData), TargetLib);

			foreach (FileReference SOFile in SoFiles)
			{
				string ExeSuffix = "";
				if (BuildHostPlatform.Current.Platform == UnrealTargetPlatform.Win32 || BuildHostPlatform.Current.Platform == UnrealTargetPlatform.Win64)
				{
					ExeSuffix += ".exe";
				}

				FileReference PSymbolFile = FileReference.Combine(SOFile.Directory, SOFile.GetFileNameWithoutExtension() + ".psym");
				FileReference SymbolFile = FileReference.Combine(SOFile.Directory, SOFile.GetFileNameWithoutExtension() + ".sym");

				// dump_syms
				ProcessStartInfo StartInfo = new ProcessStartInfo();
				StartInfo.FileName = DumpSymsPath.ToString() + ExeSuffix;
				StartInfo.Arguments = SOFile.FullName + " " + PSymbolFile.ToString();
				StartInfo.RedirectStandardError = true;

<<<<<<< HEAD
				Log("Running: '{0} {1}'", StartInfo.FileName, StartInfo.Arguments);
=======
				LogInformation("Running: '{0} {1}'", StartInfo.FileName, StartInfo.Arguments);
>>>>>>> cf6d231e

				RunLocalProcessAndLogOutput(StartInfo);

				// BreakpadSymbolEncoder
				StartInfo.FileName = BreakpadSymbolEncoderPath.ToString() + ExeSuffix;
				StartInfo.Arguments = PSymbolFile.ToString() + " " + SymbolFile.ToString();

<<<<<<< HEAD
				Log("Running: '{0} {1}'", StartInfo.FileName, StartInfo.Arguments);
=======
				LogInformation("Running: '{0} {1}'", StartInfo.FileName, StartInfo.Arguments);
>>>>>>> cf6d231e

				RunLocalProcessAndLogOutput(StartInfo);

				// Clean up the Temp *.psym file, as they are no longer needed
				InternalUtils.SafeDeleteFile(PSymbolFile.ToString());

				OutFiles.Add(SymbolFile);
			}
		}
	}

	private static string GetConfigurationSuffix(string TargetConfiguration, TargetPlatformData TargetData)
	{
		// default
		Dictionary<string, string> BuildSuffix = new Dictionary<string, string>()
		{
			{"debug", "debug"},
			{"checked", "checked"},
			{"profile", "profile"},
			{"release", ""}
		};

		if (TargetData.Platform == UnrealTargetPlatform.HTML5)
		{
			// HTML5 - see SetupBuildForTargetLibAndPlatform() for details
			BuildSuffix = new Dictionary<string, string>()
			{
				{"debug", ""},
				{"checked", "_O2"},
				{"profile", "_Oz"},
				{"release", "_O3"}
			};
		}

		return BuildSuffix[TargetConfiguration];
	}

	private static void FindOutputFiles(HashSet<FileReference> OutputFiles, PhysXTargetLib TargetLib, TargetPlatformData TargetData, string TargetConfiguration, WindowsCompiler TargetWindowsCompiler = WindowsCompiler.VisualStudio2015)
	{
		string SearchSuffix = GetConfigurationSuffix(TargetConfiguration, TargetData).ToUpper();
		switch (TargetData.Platform)
		{
			case UnrealTargetPlatform.Win32:
				SearchSuffix += "_x86";
				break;
			case UnrealTargetPlatform.Win64:
				SearchSuffix += "_x64";
				break;
		}
		string SearchPrefix = "*" + SearchSuffix + ".";

		string DebugExtension = PlatformUsesDebugDatabase(TargetData) ? GetPlatformDebugDatabaseExtension(TargetData) : "";

		if (PlatformHasBinaries(TargetData))
		{
			DirectoryReference BinaryDir = GetPlatformBinaryDirectory(TargetData, TargetWindowsCompiler);
			FindOutputFilesHelper(OutputFiles, BinaryDir, SearchPrefix + GetPlatformBinaryExtension(TargetData), TargetLib);

			if (PlatformUsesDebugDatabase(TargetData))
			{
				FindOutputFilesHelper(OutputFiles, BinaryDir, SearchPrefix + DebugExtension, TargetLib);
			}
		}

		DirectoryReference LibDir = GetPlatformLibDirectory(TargetData, TargetWindowsCompiler);
		FindOutputFilesHelper(OutputFiles, LibDir, SearchPrefix + GetPlatformLibExtension(TargetData), TargetLib);

		if (PlatformUsesDebugDatabase(TargetData))
		{
			FindOutputFilesHelper(OutputFiles, LibDir, SearchPrefix + DebugExtension, TargetLib);
		}
	}

	private static bool PlatformSupportsTargetLib(PhysXTargetLib TargetLib, TargetPlatformData TargetData)
	{
		if(TargetLib == PhysXTargetLib.APEX)
		{
			switch (TargetData.Platform)
			{
				case UnrealTargetPlatform.Win32:
				case UnrealTargetPlatform.Win64:
				case UnrealTargetPlatform.PS4:
				case UnrealTargetPlatform.XboxOne:
				case UnrealTargetPlatform.Mac:
				case UnrealTargetPlatform.Switch:
					return true;
				case UnrealTargetPlatform.Linux:
					// only x86_64 Linux supports it.
					return TargetData.Architecture.StartsWith("x86_64");
				default:
					return false;
			}
		}

        if(TargetLib == PhysXTargetLib.NvCloth)
        {
            switch(TargetData.Platform)
            {
                case UnrealTargetPlatform.Win32:
                case UnrealTargetPlatform.Win64:
                case UnrealTargetPlatform.PS4:
                case UnrealTargetPlatform.Switch:
                case UnrealTargetPlatform.XboxOne:
                case UnrealTargetPlatform.Mac:
                    return true;
                case UnrealTargetPlatform.Linux:
                    // only x86_64 Linux supports it.
                    return TargetData.Architecture.StartsWith("x86_64");
                default:
                    return false;
            }
        }

		return true;
	}

	public override void ExecuteBuild()
	{
		SetupStaticBuildEnvironment();
		SetupInstanceBuildEnvironment();

		bool bBuildSolutions = true;
		if (ParseParam("SkipBuildSolutions"))
		{
			bBuildSolutions = false;
		}

		bool bBuildLibraries = true;
		if (ParseParam("SkipBuild"))
		{
			bBuildLibraries = false;
		}

		bool bAutoCreateChangelist = true;
		if (ParseParam("SkipCreateChangelist"))
		{
			bAutoCreateChangelist = false;
		}

		bool bAutoSubmit = bAutoCreateChangelist;
		if (ParseParam("SkipSubmit"))
		{
			bAutoSubmit = false;
		}
		
		// if we don't pass anything, we'll just merge by default
		string RobomergeCommand = ParseParamValue("Robomerge", "").ToLower();
		if(!string.IsNullOrEmpty(RobomergeCommand))
		{
			// for merge default action, add flag to make sure buildmachine commit isn't skipped
			if(RobomergeCommand == "merge")
			{
				RobomergeCommand = "#robomerge[all] #DisregardExcludedAuthors";
			}
			// otherwise add hashtags
			else if(RobomergeCommand == "ignore")
			{
				RobomergeCommand = "#robomerge #ignore";
			}
			else if(RobomergeCommand == "null")
			{
				RobomergeCommand = "#robomerge #null";
			}
			// otherwise the submit will likely fail.
			else
			{
				throw new AutomationException("Invalid Robomerge param passed in {0}.  Must be \"merge\", \"null\", or \"ignore\"", RobomergeCommand);
			}
		}

		// Parse out the libs we want to build
		List<PhysXTargetLib> TargetLibs = GetTargetLibs();

		// get the platforms we want to build for
		List<TargetPlatformData> TargetPlatforms = GetTargetPlatforms();

		// get the platforms we want to build for
		List<WindowsCompiler> TargetWindowsCompilers = GetTargetWindowsCompilers();

		// get the configurations we want to build for
		List<string> TargetConfigurations = GetTargetConfigurations();

		if (bBuildSolutions)
		{
			foreach (PhysXTargetLib TargetLib in TargetLibs)
			{
				// build target lib for all platforms
				foreach (TargetPlatformData TargetData in TargetPlatforms)
				{
					if (!PlatformSupportsTargetLib(TargetLib, TargetData))
					{
						continue;
					}

					SetupBuildForTargetLibAndPlatform(TargetLib, TargetData, TargetConfigurations, TargetWindowsCompilers, false);
				}
			}
		}

		HashSet<FileReference> FilesToReconcile = new HashSet<FileReference>();
		if (bBuildLibraries)
		{
			foreach (PhysXTargetLib TargetLib in TargetLibs)
			{
				// build target lib for all platforms
				foreach (TargetPlatformData TargetData in TargetPlatforms)
				{
					if (!PlatformSupportsTargetLib(TargetLib, TargetData))
					{
						continue;
					}

					HashSet<FileReference> FilesToDelete = new HashSet<FileReference>();
					foreach (string TargetConfiguration in TargetConfigurations)
					{
						// Delete output files before building them
						switch (TargetData.Platform)
						{
							case UnrealTargetPlatform.Win32:
							case UnrealTargetPlatform.Win64:
								foreach (WindowsCompiler TargetCompiler in TargetWindowsCompilers)
								{
									FindOutputFiles(FilesToDelete, TargetLib, TargetData, TargetConfiguration, TargetCompiler);
								}
								break;
							default:
								FindOutputFiles(FilesToDelete, TargetLib, TargetData, TargetConfiguration);
								break;
						}
					}
					foreach (FileReference FileToDelete in FilesToDelete)
					{
						FilesToReconcile.Add(FileToDelete);
						InternalUtils.SafeDeleteFile(FileToDelete.ToString());
					}

					BuildTargetLibForPlatform(TargetLib, TargetData, TargetConfigurations, TargetWindowsCompilers);

					foreach (string TargetConfiguration in TargetConfigurations)
					{
						GenerateDebugFiles(FilesToReconcile, TargetLib, TargetData, TargetConfiguration);
					}
				}
			}
		}

		int P4ChangeList = InvalidChangeList;
		if (bAutoCreateChangelist)
		{
			string LibDeploymentDesc = "";

            foreach(PhysXTargetLib Lib in TargetLibs)
			{
                if(LibDeploymentDesc.Length != 0)
                {
                    LibDeploymentDesc += " & ";
			}

                LibDeploymentDesc += Lib.ToString();
			}

			foreach (TargetPlatformData TargetData in TargetPlatforms)
			{
				LibDeploymentDesc += " " + TargetData.ToString();
			}

			string RobomergeLine = string.Empty;
			if(!string.IsNullOrEmpty(RobomergeCommand))
			{
				RobomergeLine = Environment.NewLine + RobomergeCommand;
			}
            P4ChangeList = P4.CreateChange(P4Env.Client, String.Format("BuildPhysX.Automation: Deploying {0} libs.", LibDeploymentDesc) + Environment.NewLine + "#rb none" + Environment.NewLine + "#lockdown Nick.Penwarden" + Environment.NewLine + "#tests none" + Environment.NewLine + "#jira none" + RobomergeLine);
		}


		if (P4ChangeList != InvalidChangeList)
		{
			foreach (PhysXTargetLib TargetLib in TargetLibs)
			{
				foreach (string TargetConfiguration in TargetConfigurations)
				{
					//Add any new files that p4 is not yet tracking.
					foreach (TargetPlatformData TargetData in TargetPlatforms)
					{
						if (!PlatformSupportsTargetLib(TargetLib, TargetData))
						{
							continue;
						}


						switch (TargetData.Platform)
						{
							case UnrealTargetPlatform.Win32:
							case UnrealTargetPlatform.Win64:
								foreach (WindowsCompiler TargetCompiler in TargetWindowsCompilers)
								{
									FindOutputFiles(FilesToReconcile, TargetLib, TargetData, TargetConfiguration, TargetCompiler);
								}
								break;
							default:
								FindOutputFiles(FilesToReconcile, TargetLib, TargetData, TargetConfiguration);
								break;
						}
					}
				}
			}

			foreach (FileReference FileToReconcile in FilesToReconcile)
			{
				P4.Reconcile(P4ChangeList, FileToReconcile.ToString());
			}
		}

		if(bAutoSubmit && (P4ChangeList != InvalidChangeList))
		{
			if (!P4.TryDeleteEmptyChange(P4ChangeList))
			{
				LogInformation("Submitting changelist " + P4ChangeList.ToString());
				int SubmittedChangeList = InvalidChangeList;
				P4.Submit(P4ChangeList, out SubmittedChangeList);
			}
			else
			{
				LogInformation("Nothing to submit!");
			}
		}
	}
}<|MERGE_RESOLUTION|>--- conflicted
+++ resolved
@@ -1403,11 +1403,7 @@
 				StartInfo.Arguments = SOFile.FullName + " " + PSymbolFile.ToString();
 				StartInfo.RedirectStandardError = true;
 
-<<<<<<< HEAD
-				Log("Running: '{0} {1}'", StartInfo.FileName, StartInfo.Arguments);
-=======
 				LogInformation("Running: '{0} {1}'", StartInfo.FileName, StartInfo.Arguments);
->>>>>>> cf6d231e
 
 				RunLocalProcessAndLogOutput(StartInfo);
 
@@ -1415,11 +1411,7 @@
 				StartInfo.FileName = BreakpadSymbolEncoderPath.ToString() + ExeSuffix;
 				StartInfo.Arguments = PSymbolFile.ToString() + " " + SymbolFile.ToString();
 
-<<<<<<< HEAD
-				Log("Running: '{0} {1}'", StartInfo.FileName, StartInfo.Arguments);
-=======
 				LogInformation("Running: '{0} {1}'", StartInfo.FileName, StartInfo.Arguments);
->>>>>>> cf6d231e
 
 				RunLocalProcessAndLogOutput(StartInfo);
 
