// Copyright Epic Games, Inc. All Rights Reserved.
using AutomationTool;
using System;
using System.Collections.Generic;
using System.Diagnostics;
using System.IO;
using System.Linq;
using System.Reflection;
using System.Text;
using System.Text.RegularExpressions;
using Tools.DotNETCommon;
using UnrealBuildTool;

[Help("Builds PhysX/APEX libraries using CMake build system.")]
[Help("TargetLibs", "Specify a list of target libraries to build, separated by '+' characters (eg. -TargetLibs=PhysX+APEX). Default is PhysX+APEX+NvCloth.")]
[Help("TargetPlatforms", "Specify a list of target platforms to build, separated by '+' characters (eg. -TargetPlatforms=Win32+Win64). Architectures are specified with '-'. Default is Win32+Win64.")]
[Help("TargetConfigs", "Specify a list of configurations to build, separated by '+' characters (eg. -TargetConfigs=profile+debug). Default is profile+release+checked+debug.")]
[Help("SkipBuildSolutions", "Skip generating cmake project files. Existing cmake project files will be used.")]
[Help("SkipBuild", "Do not perform build step. If this argument is not supplied libraries will be built (in accordance with TargetLibs, TargetPlatforms and TargetWindowsCompilers).")]
[Help("SkipCreateChangelist", "Do not create a P4 changelist for source or libs. If this argument is not supplied source and libs will be added to a Perforce changelist.")]
[Help("SkipSubmit", "Do not perform P4 submit of source or libs. If this argument is not supplied source and libs will be automatically submitted to Perforce. If SkipCreateChangelist is specified, this argument applies by default.")]
[Help("Robomerge", "Which robomerge action to apply to the submission. If we're skipping submit, this is not used.")]
[RequireP4]
public sealed class BuildPhysX : BuildCommand
{
	// The libs we can optionally build
	public enum PhysXTargetLib
	{
		PhysX,
		APEX,		// Note: Building APEX deploys shared binaries and libs
		NvCloth
	}

	public static void MakeFreshDirectoryIfRequired(DirectoryReference Directory)
	{
		if (!DirectoryReference.Exists(Directory))
		{
			DirectoryReference.CreateDirectory(Directory);
		}
		else
		{
			InternalUtils.SafeDeleteDirectory(Directory.FullName);
			DirectoryReference.CreateDirectory(Directory);
		}
	}

	public abstract class TargetPlatform : CommandUtils
	{
		public static DirectoryReference CMakeRootDirectory = DirectoryReference.Combine(RootDirectory, "Engine", "Extras", "ThirdPartyNotUE", "CMake");
		public static DirectoryReference PhysX3RootDirectory = DirectoryReference.Combine(RootDirectory, "Engine/Source/ThirdParty/PhysX3");
		public static DirectoryReference ThirdPartySourceDirectory = DirectoryReference.Combine(RootDirectory, "Engine/Source/ThirdParty");
		public static DirectoryReference PxSharedRootDirectory = DirectoryReference.Combine(PhysX3RootDirectory, "PxShared");

		private DirectoryReference PlatformEngineRoot => IsPlatformExtension
			? DirectoryReference.Combine(RootDirectory, "Engine", "Platforms", Platform.ToString())
			: DirectoryReference.Combine(RootDirectory, "Engine");

		public DirectoryReference OutputBinaryDirectory => DirectoryReference.Combine(PlatformEngineRoot, "Binaries/ThirdParty/PhysX3", IsPlatformExtension ? "" : Platform.ToString(), PlatformBuildSubdirectory ?? "");
		public DirectoryReference OutputLibraryDirectory => DirectoryReference.Combine(PlatformEngineRoot, "Source/ThirdParty/PhysX3/Lib", IsPlatformExtension ? "" : Platform.ToString(), PlatformBuildSubdirectory ?? "");
		private DirectoryReference PxSharedSourceRootDirectory => DirectoryReference.Combine(PlatformEngineRoot, "Source/ThirdParty/PhysX3/PxShared");

		private DirectoryReference GetTargetLibSourceRootDirectory(PhysXTargetLib TargetLib)
		{
			Dictionary<PhysXTargetLib, string> SourcePathMap = new Dictionary<PhysXTargetLib, string>
			{
				{ PhysXTargetLib.PhysX,   "Source/ThirdParty/PhysX3/PhysX_3.4/Source" },
				{ PhysXTargetLib.APEX,    "Source/ThirdParty/PhysX3/APEX_1.4" },
				{ PhysXTargetLib.NvCloth, "Source/ThirdParty/PhysX3/NvCloth" },
			};

			return DirectoryReference.Combine(PlatformEngineRoot, SourcePathMap[TargetLib]);
		}
		
		private DirectoryReference GetCommonCMakeDirectory(PhysXTargetLib TargetLib)
		{
			Dictionary<PhysXTargetLib, string> SourcePathMap = new Dictionary<PhysXTargetLib, string>
			{
				{ PhysXTargetLib.PhysX,   "Engine/Source/ThirdParty/PhysX3/PhysX_3.4/Source/compiler/cmake/common" },
				{ PhysXTargetLib.APEX,    "Engine/Source/ThirdParty/PhysX3/APEX_1.4/compiler/cmake/common" },
				{ PhysXTargetLib.NvCloth, "Engine/Source/ThirdParty/PhysX3/NvCloth/compiler/cmake/common" },
			};

			return DirectoryReference.Combine(RootDirectory, SourcePathMap[TargetLib]);
		}

		protected DirectoryReference GetTargetLibPlatformCMakeDirectory(PhysXTargetLib TargetLib) =>
			DirectoryReference.Combine(GetTargetLibSourceRootDirectory(TargetLib), "compiler", "cmake", IsPlatformExtension ? "" : TargetBuildPlatform);

		protected DirectoryReference GetProjectsDirectory(PhysXTargetLib TargetLib, string TargetConfiguration) =>
			DirectoryReference.Combine(GetTargetLibSourceRootDirectory(TargetLib), "compiler", 
				IsPlatformExtension ? "" : TargetBuildPlatform, 
				PlatformBuildSubdirectory ?? "", 
				SeparateProjectPerConfig ? BuildMap[TargetConfiguration] : "");

		protected FileReference GetToolchainPath(PhysXTargetLib TargetLib, string TargetConfiguration)
		{
			string ToolchainName = GetToolchainName(TargetLib, TargetConfiguration);

			if (ToolchainName == null)
				return null;

			return FileReference.Combine(PlatformEngineRoot, "Source/ThirdParty/PhysX3/Externals/CMakeModules", IsPlatformExtension ? "" : Platform.ToString(), ToolchainName);
		}

		public abstract UnrealTargetPlatform Platform { get; }

		public abstract bool HasBinaries { get; }

		public abstract string DebugDatabaseExtension { get; }
		public abstract string DynamicLibraryExtension { get; }
		public abstract string StaticLibraryExtension { get; }
		public abstract bool IsPlatformExtension { get; }
		public abstract bool UseResponseFiles { get; }
		public abstract string TargetBuildPlatform { get; }
		public abstract bool SeparateProjectPerConfig { get; }
		public abstract string CMakeGeneratorName { get; }

		public virtual string SymbolExtension => null;
		public virtual string PlatformBuildSubdirectory => null;
		public virtual string FriendlyName => Platform.ToString();

		public virtual string CMakeCommand => BuildHostPlatform.Current.Platform.IsInGroup(UnrealPlatformGroup.Windows)
			? FileReference.Combine(CMakeRootDirectory, "bin", "cmake.exe").FullName
			: "cmake";

		public virtual Dictionary<string, string> BuildMap => new Dictionary<string, string>()
		{
			{ "debug",   "debug"   },
			{ "checked", "checked" },
			{ "profile", "profile" },
			{ "release", "release" }
		};

		public virtual Dictionary<string, string> BuildSuffix => new Dictionary<string, string>()
		{
			{ "debug",   "DEBUG"   },
			{ "checked", "CHECKED" },
			{ "profile", "PROFILE" },
			{ "release", ""        }
		};

		public abstract bool SupportsTargetLib(PhysXTargetLib Library);

		public virtual string GetToolchainName(PhysXTargetLib TargetLib, string TargetConfiguration) => null;
		public virtual string GetAdditionalCMakeArguments(PhysXTargetLib TargetLib, string TargetConfiguration) => null;

		public virtual string GetCMakeArguments(PhysXTargetLib TargetLib, string TargetConfiguration)
		{
			string Args = "\"" + GetTargetLibPlatformCMakeDirectory(TargetLib).FullName + "\"";
			Args += " -G \"" + CMakeGeneratorName + "\"";
			Args += " -DTARGET_BUILD_PLATFORM=\"" + TargetBuildPlatform + "\"";

			if (SeparateProjectPerConfig)
			{
				Args += " -DCMAKE_BUILD_TYPE=\"" + TargetConfiguration + "\"";
			}

			FileReference ToolchainPath = GetToolchainPath(TargetLib, TargetConfiguration);
			if (ToolchainPath != null)
			{
				Args += " -DCMAKE_TOOLCHAIN_FILE=\"" + ToolchainPath.FullName + "\"";
			}

			Args += " -DPX_OUTPUT_LIB_DIR=\"" + OutputLibraryDirectory + "\"";

			if (HasBinaries)
			{
				Args += " -DPX_OUTPUT_DLL_DIR=\"" + OutputBinaryDirectory + "\"";
				Args += " -DPX_OUTPUT_EXE_DIR=\"" + OutputBinaryDirectory + "\"";
			}

			if (UseResponseFiles)
			{
				// Enable response files for platforms that require them.
				// Response files are used for include paths etc, to fix max command line length issues.
				Args += " -DUSE_RESPONSE_FILES=1";
			}

			if (TargetLib == PhysXTargetLib.APEX)
			{
				Args += " -DAPEX_ENABLE_UE4=1";
			}

			string AdditionalArgs = GetAdditionalCMakeArguments(TargetLib, TargetConfiguration);
			if (AdditionalArgs != null)
			{
				Args += AdditionalArgs;
			}

			return Args;
		}

		public IEnumerable<FileReference> EnumerateOutputFiles(DirectoryReference BaseDir, string SearchPrefix, PhysXTargetLib TargetLib)
					{
			if (!DirectoryReference.Exists(BaseDir))
				yield break;

			Func<string, bool> IsApex    = (f) => f.Contains("APEX") || APEXSpecialLibs.Any(Lib => f.Contains(Lib.ToUpper()));
			Func<string, bool> IsNvCloth = (f) => f.Contains("NVCLOTH");

			foreach (FileReference File in DirectoryReference.EnumerateFiles(BaseDir, SearchPrefix))
			{
				var FileNameUpper = File.GetFileName().ToUpper();

				switch (TargetLib)
				{
					case PhysXTargetLib.APEX:
						if (IsApex(FileNameUpper))
						{
							yield return File;
						}
						break;
					case PhysXTargetLib.NvCloth:
						if (IsNvCloth(FileNameUpper))
						{
							yield return File;
						}
						break;

					case PhysXTargetLib.PhysX:
						if (!IsApex(FileNameUpper) && !IsNvCloth(FileNameUpper))
							yield return File;
						break;

					default:
						throw new ArgumentException("TargetLib");
				}
			}
		}

		public IEnumerable<FileReference> EnumerateOutputFiles(PhysXTargetLib TargetLib, string TargetConfiguration)
		{
			string SearchPrefix = "*" + BuildSuffix[TargetConfiguration] + ".";
			
			// Scan static libraries directory
			IEnumerable<FileReference> Results = EnumerateOutputFiles(OutputLibraryDirectory, SearchPrefix + StaticLibraryExtension, TargetLib);
			if (DebugDatabaseExtension != null)
			{
				Results = Results.Concat(EnumerateOutputFiles(OutputLibraryDirectory, SearchPrefix + DebugDatabaseExtension, TargetLib));
			}

			// Scan dynamic libraries directory
			if (HasBinaries)
			{
				Results = Results.Concat(EnumerateOutputFiles(OutputBinaryDirectory, SearchPrefix + DynamicLibraryExtension, TargetLib));
				if (DebugDatabaseExtension != null)
				{
					Results = Results.Concat(EnumerateOutputFiles(OutputBinaryDirectory, SearchPrefix + DebugDatabaseExtension, TargetLib));
				}

				if (SymbolExtension != null)
				{
					Results = Results.Concat(EnumerateOutputFiles(OutputBinaryDirectory, SearchPrefix + SymbolExtension, TargetLib));
				}
			}

			return Results;
		}

		public virtual void SetupTargetLib(PhysXTargetLib TargetLib, string TargetConfiguration)
		{
			// make sure we set up the environment variable specifying where the root of the PhysX SDK is
			Environment.SetEnvironmentVariable("GW_DEPS_ROOT", PhysX3RootDirectory.FullName.Replace('\\', '/'));
			LogInformation("set {0}={1}", "GW_DEPS_ROOT", Environment.GetEnvironmentVariable("GW_DEPS_ROOT"));
			Environment.SetEnvironmentVariable("CMAKE_MODULE_PATH", DirectoryReference.Combine(PhysX3RootDirectory, "Externals", "CMakeModules").FullName.Replace('\\', '/'));
			LogInformation("set {0}={1}", "CMAKE_MODULE_PATH", Environment.GetEnvironmentVariable("CMAKE_MODULE_PATH"));

			if (BuildHostPlatform.Current.Platform.IsInGroup(UnrealPlatformGroup.Unix))
			{
				Environment.SetEnvironmentVariable("CMAKE_ROOT", DirectoryReference.Combine(CMakeRootDirectory, "share").FullName);
				LogInformation("set {0}={1}", "CMAKE_ROOT", Environment.GetEnvironmentVariable("CMAKE_ROOT"));
			}

			DirectoryReference CMakeTargetDirectory = GetProjectsDirectory(TargetLib, TargetConfiguration);
			MakeFreshDirectoryIfRequired(CMakeTargetDirectory);

			LogInformation("Generating projects for lib " + TargetLib.ToString() + ", " + FriendlyName);

			ProcessStartInfo StartInfo = new ProcessStartInfo();
			StartInfo.FileName = CMakeCommand;
			StartInfo.WorkingDirectory = CMakeTargetDirectory.FullName;
			StartInfo.Arguments = GetCMakeArguments(TargetLib, TargetConfiguration);

			if (Utils.RunLocalProcessAndLogOutput(StartInfo) != 0)
			{
				throw new AutomationException("Unable to generate projects for {0}.", TargetLib.ToString() + ", " + FriendlyName);
			}
		}

		public abstract void BuildTargetLib(PhysXTargetLib TargetLib, string TargetConfiguration);
	}

	public abstract class MSBuildTargetPlatform : TargetPlatform
	{
		// We cache our own MSDev and MSBuild executables
		private string MsDevExe;
		private string MsBuildExe;

		public string CompilerName { get; private set; }
		public WindowsCompiler Compiler { get; private set; }
		public string VisualStudioName { get; private set; }

		public override string CMakeGeneratorName => VisualStudioName;
		public override string FriendlyName => Platform.ToString() + "-" + CompilerName;

		public override bool SeparateProjectPerConfig => false;

		public virtual bool UseMsBuild { get; }

		public MSBuildTargetPlatform(string CompilerName = "VS2015")
		{
			this.CompilerName = CompilerName;
			switch (CompilerName)
			{
				case "VS2015":
					Compiler = WindowsCompiler.VisualStudio2015_DEPRECATED;
					VisualStudioName = "Visual Studio 14 2015";
					break;
				case "VS2017":
					Compiler = WindowsCompiler.VisualStudio2017;
					VisualStudioName = "Visual Studio 15 2017";
					break;
				case "VS2019":
					Compiler = WindowsCompiler.VisualStudio2019;
					VisualStudioName = "Visual Studio 16 2019";
					break;
				default:
					throw new BuildException("Unknown windows compiler specified: {0}", CompilerName);
			}

			DirectoryReference VSPath;
			if (!WindowsExports.TryGetVSInstallDir(Compiler, out VSPath))
				throw new BuildException("Failed to get Visual Studio install directory");

			MsDevExe = FileReference.Combine(VSPath, "Common7", "IDE", "Devenv.com").FullName;
			MsBuildExe = Path.Combine(Environment.GetFolderPath(Environment.SpecialFolder.ProgramFilesX86), "MSBuild", "14.0", "Bin", "MSBuild.exe");
		}

		public virtual string GetMsDevCommandArgs(string SolutionFile, string TargetConfiguration)
		{
			return string.Format("\"{0}\" /build \"{1}\"", SolutionFile, TargetConfiguration);
		}

		public override void BuildTargetLib(PhysXTargetLib TargetLib, string TargetConfiguration)
		{
			string SolutionName;
			switch (TargetLib)
			{
				case PhysXTargetLib.PhysX: SolutionName = "PhysX.sln"; break;
				case PhysXTargetLib.APEX: SolutionName = "APEX.sln"; break;
				case PhysXTargetLib.NvCloth: SolutionName = "NvCloth.sln"; break;
				default:
					throw new ArgumentException("TargetLib");
			}

			string SolutionFile = FileReference.Combine(GetProjectsDirectory(TargetLib, TargetConfiguration), SolutionName).FullName;
			if (!FileExists(SolutionFile))
			{
				throw new AutomationException("Unabled to build Solution {0}. Solution file not found.", SolutionFile);
			}

			RunAndLog(CmdEnv, UseMsBuild ? MsBuildExe : MsDevExe, GetMsDevCommandArgs(SolutionFile, TargetConfiguration));
		}
	}

	public abstract class MakefileTargetPlatform : TargetPlatform
	{
		// FIXME: use absolute path
		public virtual string MakeCommand => "make";

		// FIXME: "j -16" should be tweakable
		//string MakeOptions = "-j 1 VERBOSE=1";
		public virtual string MakeOptions => "-j 16";

		public override bool SeparateProjectPerConfig => true;

		public override string CMakeGeneratorName => "Unix Makefiles";

		public override void BuildTargetLib(PhysXTargetLib TargetLib, string TargetConfiguration)
		{
			DirectoryReference ConfigDirectory = GetProjectsDirectory(TargetLib, TargetConfiguration);
			Environment.SetEnvironmentVariable("LIB_SUFFIX", BuildSuffix[TargetConfiguration]);

			string Makefile = FileReference.Combine(ConfigDirectory, "Makefile").FullName;
			if (!FileExists(Makefile))
			{
				throw new AutomationException("Unabled to build {0} - file not found.", Makefile);
			}

			ProcessStartInfo StartInfo = new ProcessStartInfo();
			StartInfo.FileName = MakeCommand;
			StartInfo.WorkingDirectory = ConfigDirectory.FullName;

			// Bundled GNU make does not pass job number to subprocesses on Windows, work around that...
			// Redefining the MAKE variable will cause the -j flag to be passed to child make instances.
			StartInfo.Arguments = BuildHostPlatform.Current.Platform.IsInGroup(UnrealPlatformGroup.Windows)
				? string.Format("{1} \"MAKE={0} {1}\"", MakeCommand, MakeOptions)
				: MakeOptions;

			LogInformation("Working in: {0}", StartInfo.WorkingDirectory);
			LogInformation("{0} {1}", StartInfo.FileName, StartInfo.Arguments);

			if (Utils.RunLocalProcessAndLogOutput(StartInfo) != 0)
			{
				throw new AutomationException("Unabled to build {0}. Build process failed.", Makefile);
			}
		}
	}

	public abstract class XcodeTargetPlatform : TargetPlatform
	{
		public override string CMakeCommand => FileReference.Combine(CMakeRootDirectory, "bin", "cmake").FullName;

		public override string CMakeGeneratorName => "Xcode";

		public override bool SeparateProjectPerConfig => false;

		public override void BuildTargetLib(PhysXTargetLib TargetLib, string TargetConfiguration)
		{
			DirectoryReference Directory = GetProjectsDirectory(TargetLib, TargetConfiguration);

			string ProjectFile = FileReference.Combine(Directory, TargetLib.ToString() + ".xcodeproj").FullName;
			if (!DirectoryExists(ProjectFile))
			{
				throw new AutomationException("Unabled to build project {0}. Project file not found.", ProjectFile);
			}
			
			RunAndLog(CmdEnv, "/usr/bin/xcodebuild", string.Format("-project \"{0}\" -target=\"ALL_BUILD\" -configuration {1} -quiet", ProjectFile, TargetConfiguration));
			}
		}

	// Apex libs that do not have an APEX prefix in their name
	private static string[] APEXSpecialLibs = { "NvParameterized", "RenderDebug" };

	private List<PhysXTargetLib> GetTargetLibs()
	{
		List<PhysXTargetLib> TargetLibs = new List<PhysXTargetLib>();
		string TargetLibsFilter = ParseParamValue("TargetLibs", "PhysX+APEX+NvCloth");
		if (TargetLibsFilter != null)
		{
			foreach (string TargetLibName in TargetLibsFilter.Split(new char[] { '+' }, StringSplitOptions.RemoveEmptyEntries))
			{
				PhysXTargetLib TargetLib;
				if (!Enum.TryParse(TargetLibName, out TargetLib))
				{
					throw new AutomationException("Unknown target lib '{0}' specified on command line", TargetLibName);
				}
				else
				{
					TargetLibs.Add(TargetLib);
				}
			}
		}
		return TargetLibs;
	}

	public List<string> GetTargetConfigurations()
	{
		List<string> TargetConfigs = new List<string>();
		// Remove any configs that aren't enabled on the command line
		string TargetConfigFilter = ParseParamValue("TargetConfigs", "profile+release+checked+debug");
		if (TargetConfigFilter != null)
		{
			foreach (string TargetConfig in TargetConfigFilter.Split(new char[] { '+' }, StringSplitOptions.RemoveEmptyEntries))
			{
				TargetConfigs.Add(TargetConfig);
			}
		}

		return TargetConfigs;
	}

	private List<TargetPlatform> GetTargetPlatforms()
	{
		var TargetPlatforms = new Dictionary<string, TargetPlatform>();

		// Grab all the non-abstract subclasses of TargetPlatform from the executing assembly.
		var AvailablePlatformTypes = from Assembly in AppDomain.CurrentDomain.GetAssemblies()
									 from Type in Assembly.GetTypes()
									 where !Type.IsAbstract && Type.IsSubclassOf(typeof(TargetPlatform))
									 select Type;

		var PlatformTypeMap = new Dictionary<string, Type>();

		foreach (var Type in AvailablePlatformTypes)
		{
			int Index = Type.Name.LastIndexOf('_');
			if (Index == -1)
			{
				throw new BuildException("Invalid PhysX target platform type found: {0}", Type);
			}

			string PlatformName = Type.Name.Substring(Index + 1);
			PlatformTypeMap.Add(PlatformName, Type);
		}

		// Remove any platforms that aren't enabled on the command line
		string TargetPlatformFilter = ParseParamValue("TargetPlatforms", "Win32+Win64");
		if (TargetPlatformFilter != null)
		{
			foreach (string TargetPlatformName in TargetPlatformFilter.Split(new char[] { '+' }, StringSplitOptions.RemoveEmptyEntries))
			{
				// Split the name on '-' and pass all of them minus the first one as arguments to the platform type constructor
				var SelectedPlatform = TargetPlatformName;
				string PlatformArgString = null;

				int DashIndex = TargetPlatformName.IndexOf('-');
				if (DashIndex != -1)
				{
					SelectedPlatform = TargetPlatformName.Substring(0, DashIndex);
					PlatformArgString = TargetPlatformName.Substring(DashIndex + 1);
				}

				if (TargetPlatforms.ContainsKey(TargetPlatformName))
				{
					// Ignore duplicate instances of the same target platform and arg
					continue;
				}

				if (!PlatformTypeMap.ContainsKey(SelectedPlatform))
				{
					throw new BuildException("Unknown PhysX target platform specified: {0}", SelectedPlatform);
				}

				var SelectedType = PlatformTypeMap[SelectedPlatform];
				var Constructors = SelectedType.GetConstructors();
				if (Constructors.Length != 1)
				{
					throw new BuildException("PhysX build platform implementation type \"{0}\" should have exactly one constructor.", SelectedType);
				}

				var Parameters = Constructors[0].GetParameters();
				if (Parameters.Length >= 2)
				{
					throw new BuildException("The constructor for the target platform type \"{0}\" must take exactly zero or one arguments.", TargetPlatformName);
				}

				if (Parameters.Length == 1 && Parameters[0].ParameterType != typeof(string))
				{
					throw new BuildException("The constructor for the target platform type \"{0}\" has an invalid argument type. The type must be a string.", TargetPlatformName);
				}

				var Args = new object[Parameters.Length];
				if (Args.Length > 0)
				{
					if (PlatformArgString == null)
					{
						if (!Parameters[0].HasDefaultValue)
						{
							throw new BuildException("Missing a required argument in the target platform name \"{0}\".", TargetPlatformName);
						}
						else
						{
							Args[0] = Parameters[0].DefaultValue;
						}
					}
					else
					{
						Args[0] = PlatformArgString;
					}
				}
				else if (PlatformArgString != null)
				{
					throw new BuildException("Unnecessary option passed as part of the target platform name \"{0}\".", TargetPlatformName);
				}

				var Instance = (TargetPlatform)Activator.CreateInstance(SelectedType, Args);

				TargetPlatforms.Add(TargetPlatformName, Instance);
			}
		}

		return TargetPlatforms.Values.ToList();
	}

	private static string RemoveOtherMakeAndCygwinFromPath(string WindowsPath)
	{
		string[] PathComponents = WindowsPath.Split(';');
		string NewPath = "";
		foreach(string PathComponent in PathComponents)
		{
			// everything what contains /bin or /sbin is suspicious, check if it has make in it
			if (PathComponent.Contains("\\bin") || PathComponent.Contains("/bin") || PathComponent.Contains("\\sbin") || PathComponent.Contains("/sbin"))
			{
				if (File.Exists(PathComponent + "/make.exe") || File.Exists(PathComponent + "make.exe") || File.Exists(PathComponent + "/cygwin1.dll"))
				{
					// gotcha!
					LogInformation("Removing {0} from PATH since it contains possibly colliding make.exe", PathComponent);
					continue;
				}
			}

			NewPath = NewPath + ';' + PathComponent + ';';
		}

		return NewPath;
	}

	private void SetupBuildEnvironment()
	{
		if (!Utils.IsRunningOnMono)
		{
			// ================================================================================
			// ThirdPartyNotUE
			// NOTE: these are Windows executables
			if (BuildHostPlatform.Current.Platform == UnrealTargetPlatform.Win64)
			{
				DirectoryReference ThirdPartyNotUERootDirectory = DirectoryReference.Combine(RootDirectory, "Engine/Extras/ThirdPartyNotUE");
				string CMakePath = DirectoryReference.Combine(ThirdPartyNotUERootDirectory, "CMake/bin").FullName;
				string MakePath = DirectoryReference.Combine(ThirdPartyNotUERootDirectory, "GNU_Make/make-3.81/bin").FullName;

				string PrevPath = Environment.GetEnvironmentVariable("PATH");
				// mixing bundled make and cygwin make is no good. Try to detect and remove cygwin paths.
				string PathWithoutCygwin = RemoveOtherMakeAndCygwinFromPath(PrevPath);
				Environment.SetEnvironmentVariable("PATH", CMakePath + ";" + MakePath + ";" + PathWithoutCygwin);
				Environment.SetEnvironmentVariable("PATH", CMakePath + ";" + MakePath + ";" + Environment.GetEnvironmentVariable("PATH"));
				LogInformation("set {0}={1}", "PATH", Environment.GetEnvironmentVariable("PATH"));
			}
		}
	}

	public override void ExecuteBuild()
	{
		bool bBuildSolutions = true;
		if (ParseParam("SkipBuildSolutions"))
		{
			bBuildSolutions = false;
		}

		bool bBuildLibraries = true;
		if (ParseParam("SkipBuild"))
		{
			bBuildLibraries = false;
		}

		bool bAutoCreateChangelist = true;
		if (ParseParam("SkipCreateChangelist"))
		{
			bAutoCreateChangelist = false;
		}

		bool bAutoSubmit = bAutoCreateChangelist;
		if (ParseParam("SkipSubmit"))
		{
			bAutoSubmit = false;
		}

		// if we don't pass anything, we'll just merge by default
		string RobomergeCommand = ParseParamValue("Robomerge", "").ToLower();
		if (!string.IsNullOrEmpty(RobomergeCommand))
		{
			// for merge default action, add flag to make sure buildmachine commit isn't skipped
			if (RobomergeCommand == "merge")
			{
				RobomergeCommand = "#robomerge[all] #DisregardExcludedAuthors";
			}
			// otherwise add hashtags
			else if (RobomergeCommand == "ignore")
			{
				RobomergeCommand = "#robomerge #ignore";
			}
			else if (RobomergeCommand == "null")
			{
				RobomergeCommand = "#robomerge #null";
			}
			// otherwise the submit will likely fail.
			else
			{
				throw new AutomationException("Invalid Robomerge param passed in {0}.  Must be \"merge\", \"null\", or \"ignore\"", RobomergeCommand);
			}
		}

		SetupBuildEnvironment();

		// get the platforms we want to build for
		List<TargetPlatform> TargetPlatforms = GetTargetPlatforms();

		// get the configurations we want to build for
		List<string> TargetConfigurations = GetTargetConfigurations();

		// Parse out the libs we want to build
		List<PhysXTargetLib> TargetLibs = GetTargetLibs();

		if (bBuildSolutions)
		{
			foreach (PhysXTargetLib TargetLib in TargetLibs)
			{
				// build target lib for all platforms
				foreach (TargetPlatform Platform in TargetPlatforms.Where(P => P.SupportsTargetLib(TargetLib)))
				{
					if (Platform.SeparateProjectPerConfig)
					{
						foreach (string TargetConfiguration in TargetConfigurations)
						{
							Platform.SetupTargetLib(TargetLib, TargetConfiguration);
						}
					}
					else
					{
						Platform.SetupTargetLib(TargetLib, null);
					}
				}
			}
		}

		HashSet<FileReference> FilesToReconcile = new HashSet<FileReference>();
		if (bBuildLibraries)
		{
			// Compile the list of all files to reconcile
			foreach (PhysXTargetLib TargetLib in TargetLibs)
			{
				foreach (TargetPlatform Platform in TargetPlatforms.Where(P => P.SupportsTargetLib(TargetLib)))
				{
					foreach (string TargetConfiguration in TargetConfigurations)
					{
						foreach (FileReference FileToDelete in Platform.EnumerateOutputFiles(TargetLib, TargetConfiguration).Distinct())
						{
							FilesToReconcile.Add(FileToDelete);
	
							// Also clean the output files
							InternalUtils.SafeDeleteFile(FileToDelete.FullName);
						}
					}
				}
			}

			// Build each target lib, for each config and platform
			foreach (PhysXTargetLib TargetLib in TargetLibs)
			{
				foreach (TargetPlatform Platform in TargetPlatforms.Where(P => P.SupportsTargetLib(TargetLib)))
				{
					foreach (string TargetConfiguration in TargetConfigurations)
					{
						Platform.BuildTargetLib(TargetLib, TargetConfiguration);
					}
				}
			}
		}

		const int InvalidChangeList = -1;
		int P4ChangeList = InvalidChangeList;

		if (bAutoCreateChangelist)
		{
			string LibDeploymentDesc = "";

			foreach (PhysXTargetLib Lib in TargetLibs)
			{
				if (LibDeploymentDesc.Length != 0)
				{
					LibDeploymentDesc += " & ";
				}

				LibDeploymentDesc += Lib.ToString();
			}

			foreach (TargetPlatform TargetData in TargetPlatforms)
			{
				LibDeploymentDesc += " " + TargetData.FriendlyName;
			}

			var Builder = new StringBuilder();
			Builder.AppendFormat("BuildPhysX.Automation: Deploying {0} libs.{1}", LibDeploymentDesc, Environment.NewLine);
			Builder.AppendLine("#rb none");
			Builder.AppendLine("#lockdown Nick.Penwarden");
			Builder.AppendLine("#tests none");
			Builder.AppendLine("#jira none");
			Builder.AppendLine("#okforgithub ignore");
			if (!string.IsNullOrEmpty(RobomergeCommand))
			{
				Builder.AppendLine(RobomergeCommand);
			}

			P4ChangeList = P4.CreateChange(P4Env.Client, Builder.ToString());
		}

		if (P4ChangeList != InvalidChangeList)
		{
			foreach (PhysXTargetLib TargetLib in TargetLibs)
			{
				foreach (string TargetConfiguration in TargetConfigurations)
				{
					//Add any new files that p4 is not yet tracking.
					foreach (TargetPlatform Platform in TargetPlatforms)
					{
						if (!Platform.SupportsTargetLib(TargetLib))
						{
							continue;
						}

						foreach (var File in Platform.EnumerateOutputFiles(TargetLib, TargetConfiguration))
						{
							FilesToReconcile.Add(File);
						}
					}
				}
			}

			foreach (FileReference FileToReconcile in FilesToReconcile)
			{
				P4.Reconcile(P4ChangeList, FileToReconcile.FullName);
			}

			if (bAutoSubmit)
			{
				if (!P4.TryDeleteEmptyChange(P4ChangeList))
				{
					LogInformation("Submitting changelist " + P4ChangeList.ToString());
					int SubmittedChangeList = InvalidChangeList;
					P4.Submit(P4ChangeList, out SubmittedChangeList);
				}
				else
				{
					LogInformation("Nothing to submit!");
				}
			}
		}
	}
}

class BuildPhysX_Android : BuildPhysX.MakefileTargetPlatform
{
	public BuildPhysX_Android(string Architecture)
	{
		this.Architecture = Architecture;
	}

	public string Architecture { get; private set; }

	public override UnrealTargetPlatform Platform => UnrealTargetPlatform.Android;
	public override string PlatformBuildSubdirectory => Architecture;
	public override bool HasBinaries => false;
	public override string DebugDatabaseExtension => null;
	public override string DynamicLibraryExtension => null;
	public override string StaticLibraryExtension => "a";
	public override bool IsPlatformExtension => false;
	public override bool UseResponseFiles => false;
	public override string TargetBuildPlatform => "android";
	public override string CMakeGeneratorName => "MinGW Makefiles";
	public override string FriendlyName => Platform.ToString() + "-" + Architecture;

	public override string MakeCommand
	{
		get
		{
			// Use make from Android toolchain
			string NDKDirectory = Environment.GetEnvironmentVariable("NDKROOT");

			// don't register if we don't have an NDKROOT specified
			if (string.IsNullOrEmpty(NDKDirectory))
			{
				throw new AutomationException("NDKROOT is not specified; cannot build Android.");
			}

			NDKDirectory = NDKDirectory.Replace("\"", "");

			return NDKDirectory + "\\prebuilt\\windows-x86_64\\bin\\make.exe";
		}
	}

	public override bool SupportsTargetLib(BuildPhysX.PhysXTargetLib Library)
	{
		switch (Library)
		{
			case BuildPhysX.PhysXTargetLib.APEX: return false;
			case BuildPhysX.PhysXTargetLib.NvCloth: return false;
			case BuildPhysX.PhysXTargetLib.PhysX: return true;
			default: return false;
		}
	}

	public override string GetToolchainName(BuildPhysX.PhysXTargetLib TargetLib, string TargetConfiguration) => "android.toolchain.cmake";

	public override string GetAdditionalCMakeArguments(BuildPhysX.PhysXTargetLib TargetLib, string TargetConfiguration)
	{
		string NDKDirectory = Environment.GetEnvironmentVariable("NDKROOT");

		// don't register if we don't have an NDKROOT specified
		if (string.IsNullOrEmpty(NDKDirectory))
		{
			throw new AutomationException("NDKROOT is not specified; cannot build Android.");
		}

		NDKDirectory = NDKDirectory.Replace("\"", "");

		string AndroidAPILevel = "android-19";
		string AndroidABI = "armeabi-v7a";
		switch (Architecture)
		{
			case "armv7": AndroidAPILevel = "android-19"; AndroidABI = "armeabi-v7a"; break;
			case "arm64": AndroidAPILevel = "android-21"; AndroidABI = "arm64-v8a";   break;
			case "x86":   AndroidAPILevel = "android-19"; AndroidABI = "x86";         break;
			case "x64":   AndroidAPILevel = "android-21"; AndroidABI = "x86_64";      break;
		}
		return " -DANDROID_NDK=\"" + NDKDirectory + "\" -DCMAKE_MAKE_PROGRAM=\"" + NDKDirectory + "\\prebuilt\\windows-x86_64\\bin\\make.exe\" -DANDROID_NATIVE_API_LEVEL=\"" + AndroidAPILevel + "\" -DANDROID_ABI=\"" + AndroidABI + "\" -DANDROID_STL=c++_shared" +
				" -DPXSHARED_ROOT_DIR=\"" + PxSharedRootDirectory + "\"" +
				" -DNVTOOLSEXT_INCLUDE_DIRS=\"Externals/nvToolsExt/1/include\"";
	}
}

class BuildPhysX_IOS : BuildPhysX.XcodeTargetPlatform
{
	public override UnrealTargetPlatform Platform => UnrealTargetPlatform.IOS;
	public override bool HasBinaries => false;
	public override string DebugDatabaseExtension => null;
	public override string DynamicLibraryExtension => null;
	public override string StaticLibraryExtension => "a";
	public override bool IsPlatformExtension => false;
	public override bool UseResponseFiles => false;
	public override string TargetBuildPlatform => "ios";

	public override bool SupportsTargetLib(BuildPhysX.PhysXTargetLib Library)
	{
		switch (Library)
		{
			case BuildPhysX.PhysXTargetLib.APEX: return false;
			case BuildPhysX.PhysXTargetLib.NvCloth: return false;
			case BuildPhysX.PhysXTargetLib.PhysX: return true;
			default: return false;
		}
	}
}

class BuildPhysX_Linux : BuildPhysX.MakefileTargetPlatform
{
	public BuildPhysX_Linux(string Architecture = "x86_64-unknown-linux-gnu")
	{
		this.Architecture = Architecture;
		this.GeneratedDebugSymbols = new Dictionary<string, bool>();
	}

	private static DirectoryReference DumpSymsPath = DirectoryReference.Combine(RootDirectory, "Engine/Binaries/Linux/dump_syms");
	private static DirectoryReference BreakpadSymbolEncoderPath = DirectoryReference.Combine(RootDirectory, "Engine/Binaries/Linux/BreakpadSymbolEncoder");

	public string Architecture { get; private set; }

	public override UnrealTargetPlatform Platform => UnrealTargetPlatform.Linux;
	public override string PlatformBuildSubdirectory => Architecture;
	public override bool HasBinaries => true;
	public override string SymbolExtension => "sym";
	public override string DebugDatabaseExtension => "debug";
	public override string DynamicLibraryExtension => "so";
	public override string StaticLibraryExtension => "a";
	public override bool IsPlatformExtension => false;
	public override bool UseResponseFiles => true;
	public override string TargetBuildPlatform => "linux";
	public override string FriendlyName => Platform.ToString() + "-" + Architecture;

	// Only split debug symbols for *.so we have not already do so for
	private Dictionary<string, bool> GeneratedDebugSymbols;

	public override bool SupportsTargetLib(BuildPhysX.PhysXTargetLib Library)
	{
		bool b64BitX86 = Architecture.StartsWith("x86_64");
		switch (Library)
		{
			case BuildPhysX.PhysXTargetLib.APEX: return b64BitX86;
			case BuildPhysX.PhysXTargetLib.NvCloth: return b64BitX86;
			case BuildPhysX.PhysXTargetLib.PhysX: return true;
			default: return false;
		}
	}

	private string GetBundledLinuxLibCxxFlags()
<<<<<<< HEAD
    {
		string CxxFlags = "\"-I " + ThirdPartySourceDirectory + "/Linux/LibCxx/include -I " + ThirdPartySourceDirectory + "/Linux/LibCxx/include/c++/v1\"";
		string CxxLinkerFlags = "\"-stdlib=libc++ -nodefaultlibs -Wl,--build-id -L " 
			+ ThirdPartySourceDirectory + "/Linux/LibCxx/lib/Linux/x86_64-unknown-linux-gnu/ " 
			+ ThirdPartySourceDirectory + "/Linux/LibCxx/lib/Linux/x86_64-unknown-linux-gnu/libc++.a " 
			+ ThirdPartySourceDirectory + "/Linux/LibCxx/lib/Linux/x86_64-unknown-linux-gnu/libc++abi.a -lm -lc -lgcc_s\"";
=======
	{
		string ThirdPartySourceDirectoryNormal = ThirdPartySourceDirectory.ToNormalizedPath();

		string CxxFlags = "\"-I " + ThirdPartySourceDirectoryNormal + "/Linux/LibCxx/include -I " + ThirdPartySourceDirectoryNormal + "/Linux/LibCxx/include/c++/v1\"";
		string CxxLinkerFlags = "\"-stdlib=libc++ -nodefaultlibs -Wl,--build-id -L " 
			+ ThirdPartySourceDirectoryNormal + "/Linux/LibCxx/lib/Linux/x86_64-unknown-linux-gnu/ " 
			+ ThirdPartySourceDirectoryNormal + "/Linux/LibCxx/lib/Linux/x86_64-unknown-linux-gnu/libc++.a " 
			+ ThirdPartySourceDirectoryNormal + "/Linux/LibCxx/lib/Linux/x86_64-unknown-linux-gnu/libc++abi.a -lm -lc -lgcc_s\"";
>>>>>>> 90fae962

		return "-DCMAKE_CXX_FLAGS=" + CxxFlags + " -DCMAKE_EXE_LINKER_FLAGS=" + CxxLinkerFlags + " -DCAMKE_MODULE_LINKER_FLAGS=" + CxxLinkerFlags + " -DCMAKE_SHARED_LINKER_FLAGS=" + CxxLinkerFlags + " ";
	}
	
	public override string GetToolchainName(BuildPhysX.PhysXTargetLib TargetLib, string TargetConfiguration)
	{
		// in native builds we don't really use a crosstoolchain description, just use system compiler
		if (BuildHostPlatform.Current.Platform.IsInGroup(UnrealPlatformGroup.Unix))
			return null;

		// otherwise, use a per-architecture file.
		return "LinuxCrossToolchain.multiarch.cmake";
	}

	public override string GetAdditionalCMakeArguments(BuildPhysX.PhysXTargetLib TargetLib, string TargetConfiguration)
	{
		string ToolchainSettings = GetToolchainName(TargetLib, TargetConfiguration) == null
			? " -DCMAKE_C_COMPILER=clang -DCMAKE_CXX_COMPILER=clang++"
			: " -DARCHITECTURE_TRIPLE=" + Architecture;

		string BundledLinuxLibCxxFlags = GetBundledLinuxLibCxxFlags();

		string Args = " --no-warn-unused-cli -DPX_STATIC_LIBRARIES=1 " + BundledLinuxLibCxxFlags + ToolchainSettings;

		if (TargetLib == BuildPhysX.PhysXTargetLib.APEX)
		{
			Args += " -DAPEX_LINUX_SHARED_LIBRARIES=1";
		}

		return Args;
	}

	public override void SetupTargetLib(BuildPhysX.PhysXTargetLib TargetLib, string TargetConfiguration)
	{
		// the libraries are broken when compiled with clang 7.0.1
		string OriginalToolchainPath = Environment.GetEnvironmentVariable("LINUX_MULTIARCH_ROOT");
		if (!string.IsNullOrEmpty(OriginalToolchainPath))
		{
<<<<<<< HEAD
			string ToolchainPathToUse = OriginalToolchainPath.Replace("v15_clang-8.0.1-centos7", "v12_clang-6.0.1-centos7");
=======
			string ToolchainPathToUse = OriginalToolchainPath.Replace("v16_clang-9.0.1-centos7", "v12_clang-6.0.1-centos7");
>>>>>>> 90fae962
			LogInformation("Working around problems with newer clangs: {0} -> {1}", OriginalToolchainPath, ToolchainPathToUse);
			Environment.SetEnvironmentVariable("LINUX_MULTIARCH_ROOT", ToolchainPathToUse);
		}
		else
		{
			LogWarning("LINUX_MULTIARCH_ROOT is not set!");
		}

		base.SetupTargetLib(TargetLib, TargetConfiguration);
	}

	public FileReference GetObjCopyPath()
	{
		// Grab where we are getting clang++ from as we need to get objcopy from the same location
		DirectoryReference LinuxToolchainPath = new DirectoryReference(Environment.GetEnvironmentVariable("LINUX_MULTIARCH_ROOT"));

		return FileReference.Combine(LinuxToolchainPath, "x86_64-unknown-linux-gnu/bin/x86_64-unknown-linux-gnu-objcopy");
	}

	public override void BuildTargetLib(BuildPhysX.PhysXTargetLib TargetLib, string TargetConfiguration)
	{
		base.BuildTargetLib(TargetLib, TargetConfiguration);

		FileReference ObjcopyPath = GetObjCopyPath();

		// Linux does not have a great way to split the debug file from the *.so so lets do it now as well as grab the sym file
		foreach (FileReference SOFile in EnumerateOutputFiles(OutputBinaryDirectory, string.Format("*{0}.{1}", BuildSuffix[TargetConfiguration], DynamicLibraryExtension), TargetLib))
		{
			string ExeSuffix = "";
			if (BuildHostPlatform.Current.Platform.IsInGroup(UnrealPlatformGroup.Windows))
			{
				ExeSuffix += ".exe";
			}

			FileReference PSymbolFile = FileReference.Combine(SOFile.Directory, SOFile.GetFileNameWithoutExtension() + ".psym");
			FileReference SymbolFile  = FileReference.Combine(SOFile.Directory, SOFile.GetFileNameWithoutExtension() + ".sym");

			FileReference DebugFile    = FileReference.Combine(SOFile.Directory, SOFile.GetFileNameWithoutAnyExtensions() + ".debug");
			FileReference StrippedFile = FileReference.Combine(SOFile.Directory, SOFile.GetFileNameWithoutAnyExtensions() + "_stripped");

			// dump_syms
			ProcessStartInfo StartInfo = new ProcessStartInfo();
			StartInfo.FileName = DumpSymsPath.FullName + ExeSuffix;
			StartInfo.Arguments = SOFile.FullName + " " + PSymbolFile.FullName;
			StartInfo.RedirectStandardError = true;

			LogInformation("Running: '{0} {1}'", StartInfo.FileName, StartInfo.Arguments);
			Utils.RunLocalProcessAndLogOutput(StartInfo);

			// BreakpadSymbolEncoder
			StartInfo.FileName = BreakpadSymbolEncoderPath.FullName + ExeSuffix;
			StartInfo.Arguments = PSymbolFile.FullName + " " + SymbolFile.FullName;

			LogInformation("Running: '{0} {1}'", StartInfo.FileName, StartInfo.Arguments);
			Utils.RunLocalProcessAndLogOutput(StartInfo);

			// Clean up the Temp *.psym file, as they are no longer needed
			InternalUtils.SafeDeleteFile(PSymbolFile.FullName);

			if (!GeneratedDebugSymbols.ContainsKey(SOFile.FullName))
			{
				// objcopy --strip-all sofile.so sofile_stripped
				StartInfo.FileName = ObjcopyPath.FullName + ExeSuffix;
				StartInfo.Arguments = "--strip-all " +
					SOFile.FullName + " " +
					StrippedFile.FullName;

				LogInformation("Running: '{0} {1}'", StartInfo.FileName, StartInfo.Arguments);
				Utils.RunLocalProcessAndLogOutput(StartInfo);

				// objcopy --only-keep-debug sofile.so sofile.debug
				StartInfo.FileName = ObjcopyPath.FullName + ExeSuffix;
				StartInfo.Arguments = "--only-keep-debug " +
					SOFile.FullName + " " +
					DebugFile.FullName;

				LogInformation("Running: '{0} {1}'", StartInfo.FileName, StartInfo.Arguments);
				Utils.RunLocalProcessAndLogOutput(StartInfo);

				// objcopy --add-gnu-debuglink=sofile.debug sofile_stripped sofile.so
				StartInfo.FileName = ObjcopyPath.FullName + ExeSuffix;
				StartInfo.Arguments = "--add-gnu-debuglink=" +
					DebugFile.FullName + " " +
					StrippedFile.FullName + " " +
					SOFile.FullName;

				LogInformation("Running: '{0} {1}'", StartInfo.FileName, StartInfo.Arguments);
				Utils.RunLocalProcessAndLogOutput(StartInfo);

				GeneratedDebugSymbols.Add(SOFile.FullName, true);
			}

			// Clean up the Temp *_stripped file, as they are no longer needed
			InternalUtils.SafeDeleteFile(StrippedFile.FullName);
		}
	}
}

class BuildPhysX_Mac : BuildPhysX.XcodeTargetPlatform
{
	public override UnrealTargetPlatform Platform => UnrealTargetPlatform.Mac;
	public override bool HasBinaries => true;
	public override string DebugDatabaseExtension => null;
	public override string DynamicLibraryExtension => "dylib";
	public override string StaticLibraryExtension => "a";
	public override bool IsPlatformExtension => false;
	public override bool UseResponseFiles => false;
	public override string TargetBuildPlatform => "mac";

	public override bool SupportsTargetLib(BuildPhysX.PhysXTargetLib Library)
	{
		switch (Library)
		{
			case BuildPhysX.PhysXTargetLib.APEX: return true;
			case BuildPhysX.PhysXTargetLib.NvCloth: return true;
			case BuildPhysX.PhysXTargetLib.PhysX: return true;
			default: return false;
		}
	}
}

class BuildPhysX_TVOS : BuildPhysX.XcodeTargetPlatform
{
	public override UnrealTargetPlatform Platform => UnrealTargetPlatform.TVOS;
	public override bool HasBinaries => false;
	public override string DebugDatabaseExtension => null;
	public override string DynamicLibraryExtension => null;
	public override string StaticLibraryExtension => "a";
	public override bool IsPlatformExtension => false;
	public override bool UseResponseFiles => false;
	public override string TargetBuildPlatform => "tvos";

	public override bool SupportsTargetLib(BuildPhysX.PhysXTargetLib Library)
	{
		switch (Library)
		{
			case BuildPhysX.PhysXTargetLib.APEX: return false;
			case BuildPhysX.PhysXTargetLib.NvCloth: return false;
			case BuildPhysX.PhysXTargetLib.PhysX: return true;
			default: return false;
		}
	}
}

abstract class BuildPhysX_WindowsCommon : BuildPhysX.MSBuildTargetPlatform
{
	public BuildPhysX_WindowsCommon(string CompilerName)
		: base(CompilerName)
	{ }

	public override string PlatformBuildSubdirectory => CompilerName;
	public override string TargetBuildPlatform => "windows";
	public override bool HasBinaries => true;
	public override string DebugDatabaseExtension => "pdb";
	public override string DynamicLibraryExtension => "dll";
	public override string StaticLibraryExtension => "lib";
	public override bool IsPlatformExtension => false;
	public override bool UseResponseFiles => false;
		
	public override bool SupportsTargetLib(BuildPhysX.PhysXTargetLib Library)
	{
		switch (Library)
		{
			case BuildPhysX.PhysXTargetLib.APEX: return true;
			case BuildPhysX.PhysXTargetLib.NvCloth: return true;
			case BuildPhysX.PhysXTargetLib.PhysX: return true;
			default: return false;
		}
	}
}

class BuildPhysX_Win32 : BuildPhysX_WindowsCommon
{
	public BuildPhysX_Win32(string Compiler = "VS2015")
		: base(Compiler)
	{ }

	public override UnrealTargetPlatform Platform => UnrealTargetPlatform.Win32;

	public override Dictionary<string, string> BuildSuffix => new Dictionary<string, string>()
	{
		{ "debug",   "DEBUG_x86"   },
		{ "checked", "CHECKED_x86" },
		{ "profile", "PROFILE_x86" },
		{ "release", "_x86"        }
	};

	public override string GetAdditionalCMakeArguments(BuildPhysX.PhysXTargetLib TargetLib, string TargetConfiguration)
	{
		switch (TargetLib)
		{
			case BuildPhysX.PhysXTargetLib.APEX:	return " -AWin32";
			case BuildPhysX.PhysXTargetLib.NvCloth: return " -AWin32 -DNV_CLOTH_ENABLE_CUDA=0 -DNV_CLOTH_ENABLE_DX11=0";
			case BuildPhysX.PhysXTargetLib.PhysX:   return " -AWin32";
			default: throw new ArgumentException("TargetLib");
		}
	}
}

class BuildPhysX_Win64 : BuildPhysX_WindowsCommon
{
	public BuildPhysX_Win64(string Compiler = "VS2015")
		: base(Compiler)
	{ }

	public override UnrealTargetPlatform Platform => UnrealTargetPlatform.Win64;

	public override Dictionary<string, string> BuildSuffix => new Dictionary<string, string>()
	{
		{ "debug",   "DEBUG_x64"   },
		{ "checked", "CHECKED_x64" },
		{ "profile", "PROFILE_x64" },
		{ "release", "_x64"        }
	};

	public override string GetAdditionalCMakeArguments(BuildPhysX.PhysXTargetLib TargetLib, string TargetConfiguration)
	{
		switch (TargetLib)
		{
			case BuildPhysX.PhysXTargetLib.APEX:	return " -Ax64";
			case BuildPhysX.PhysXTargetLib.NvCloth: return " -Ax64 -DNV_CLOTH_ENABLE_CUDA=0 -DNV_CLOTH_ENABLE_DX11=0";
			case BuildPhysX.PhysXTargetLib.PhysX:   return " -Ax64";
			default: throw new ArgumentException("TargetLib");
		}
	}
}

class BuildPhysX_XboxOne : BuildPhysX.MSBuildTargetPlatform
{
	public override UnrealTargetPlatform Platform => UnrealTargetPlatform.XboxOne;
	public override bool HasBinaries => false;
	public override string DebugDatabaseExtension => "pdb";
	public override string DynamicLibraryExtension => null;
	public override string StaticLibraryExtension => "lib";
	public override bool IsPlatformExtension => false;
	public override bool UseResponseFiles => false;
	public override string TargetBuildPlatform => "xboxone";
	public override bool UseMsBuild => true;
	public override string GetToolchainName(BuildPhysX.PhysXTargetLib TargetLib, string TargetConfiguration) => "XboxOneToolchain.txt";
	public override string GetAdditionalCMakeArguments(BuildPhysX.PhysXTargetLib TargetLib, string TargetConfiguration) => " -DCMAKE_GENERATOR_PLATFORM=DURANGO";

	public override bool SupportsTargetLib(BuildPhysX.PhysXTargetLib Library)
	{
		switch (Library)
		{
			case BuildPhysX.PhysXTargetLib.APEX: return true;
			case BuildPhysX.PhysXTargetLib.NvCloth: return true;
			case BuildPhysX.PhysXTargetLib.PhysX: return true;
			default: return false;
		}
	}

	public override string GetMsDevCommandArgs(string SolutionFile, string TargetConfiguration)
	{
		string AdditionalProperties = "";

		string AutoSDKPropsPath = Environment.GetEnvironmentVariable("XboxOneAutoSDKProp");
		if (AutoSDKPropsPath != null && AutoSDKPropsPath.Length > 0)
		{
			AdditionalProperties += string.Format(";CustomBeforeMicrosoftCommonProps={0}", AutoSDKPropsPath);
		}

		FileReference XboxCMakeModulesPath = FileReference.Combine(PhysX3RootDirectory, "Externals/CMakeModules/XboxOne/Microsoft.Cpp.Durango.user.props");
		if (FileReference.Exists(XboxCMakeModulesPath))
		{
			AdditionalProperties += string.Format(";ForceImportBeforeCppTargets={0}", XboxCMakeModulesPath);
		}

		return string.Format("\"{0}\" /t:build /p:Configuration={1};Platform=Durango{2}", SolutionFile, TargetConfiguration, AdditionalProperties);
	}
}<|MERGE_RESOLUTION|>--- conflicted
+++ resolved
@@ -962,14 +962,6 @@
 	}
 
 	private string GetBundledLinuxLibCxxFlags()
-<<<<<<< HEAD
-    {
-		string CxxFlags = "\"-I " + ThirdPartySourceDirectory + "/Linux/LibCxx/include -I " + ThirdPartySourceDirectory + "/Linux/LibCxx/include/c++/v1\"";
-		string CxxLinkerFlags = "\"-stdlib=libc++ -nodefaultlibs -Wl,--build-id -L " 
-			+ ThirdPartySourceDirectory + "/Linux/LibCxx/lib/Linux/x86_64-unknown-linux-gnu/ " 
-			+ ThirdPartySourceDirectory + "/Linux/LibCxx/lib/Linux/x86_64-unknown-linux-gnu/libc++.a " 
-			+ ThirdPartySourceDirectory + "/Linux/LibCxx/lib/Linux/x86_64-unknown-linux-gnu/libc++abi.a -lm -lc -lgcc_s\"";
-=======
 	{
 		string ThirdPartySourceDirectoryNormal = ThirdPartySourceDirectory.ToNormalizedPath();
 
@@ -978,7 +970,6 @@
 			+ ThirdPartySourceDirectoryNormal + "/Linux/LibCxx/lib/Linux/x86_64-unknown-linux-gnu/ " 
 			+ ThirdPartySourceDirectoryNormal + "/Linux/LibCxx/lib/Linux/x86_64-unknown-linux-gnu/libc++.a " 
 			+ ThirdPartySourceDirectoryNormal + "/Linux/LibCxx/lib/Linux/x86_64-unknown-linux-gnu/libc++abi.a -lm -lc -lgcc_s\"";
->>>>>>> 90fae962
 
 		return "-DCMAKE_CXX_FLAGS=" + CxxFlags + " -DCMAKE_EXE_LINKER_FLAGS=" + CxxLinkerFlags + " -DCAMKE_MODULE_LINKER_FLAGS=" + CxxLinkerFlags + " -DCMAKE_SHARED_LINKER_FLAGS=" + CxxLinkerFlags + " ";
 	}
@@ -1017,11 +1008,7 @@
 		string OriginalToolchainPath = Environment.GetEnvironmentVariable("LINUX_MULTIARCH_ROOT");
 		if (!string.IsNullOrEmpty(OriginalToolchainPath))
 		{
-<<<<<<< HEAD
-			string ToolchainPathToUse = OriginalToolchainPath.Replace("v15_clang-8.0.1-centos7", "v12_clang-6.0.1-centos7");
-=======
 			string ToolchainPathToUse = OriginalToolchainPath.Replace("v16_clang-9.0.1-centos7", "v12_clang-6.0.1-centos7");
->>>>>>> 90fae962
 			LogInformation("Working around problems with newer clangs: {0} -> {1}", OriginalToolchainPath, ToolchainPathToUse);
 			Environment.SetEnvironmentVariable("LINUX_MULTIARCH_ROOT", ToolchainPathToUse);
 		}
