--- conflicted
+++ resolved
@@ -12,10 +12,7 @@
 using UnrealBuildTool;
 using EpicGames.Core;
 using UnrealBuildBase;
-<<<<<<< HEAD
-=======
 using Microsoft.Extensions.Logging;
->>>>>>> 4af6daef
 
 [Help("Builds Hlslcc using CMake build system.")]
 [Help("TargetPlatforms", "Specify a list of target platforms to build, separated by '+' characters (eg. -TargetPlatforms=Win64+Linux+Mac). Architectures are specified with '-'. Default is Win64+Linux.")]
