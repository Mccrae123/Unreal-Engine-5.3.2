--- conflicted
+++ resolved
@@ -14,11 +14,8 @@
 using UnrealBuildTool;
 using EpicGames.Core;
 using UnrealBuildBase;
-<<<<<<< HEAD
-=======
 using Microsoft.Extensions.Logging;
 using EpicGames.Serialization;
->>>>>>> 4af6daef
 
 namespace AutomationScripts
 {
@@ -87,11 +84,7 @@
 			{
 				var LogFolderOutsideOfSandbox = GetLogFolderOutsideOfSandbox();
 				var TempLogFiles = FindFiles_NoExceptions("*", false, LogFolderOutsideOfSandbox);
-<<<<<<< HEAD
-				LogInformation("Found {0} temp logs to copy from {1} to {2}", TempLogFiles.Length, LogFolderOutsideOfSandbox, CmdEnv.LogFolder);
-=======
 				Logger.LogInformation("Found {Arg0} temp logs to copy from {LogFolderOutsideOfSandbox} to {Arg2}", TempLogFiles.Length, LogFolderOutsideOfSandbox, CmdEnv.LogFolder);
->>>>>>> 4af6daef
 				foreach (var LogFilename in TempLogFiles)
 				{
 					var DestFilename = CombinePaths(CmdEnv.LogFolder, Path.GetFileName(LogFilename));
@@ -108,11 +101,7 @@
 			{
 				if (bFirst)
 				{
-<<<<<<< HEAD
-					LogInformation("Waiting for {0} to start logging at: {1}", Name, LogFile);
-=======
 					Logger.LogInformation("Waiting for {Name} to start logging at: {LogFile}", Name, LogFile);
->>>>>>> 4af6daef
 					bFirst = false;
 				}
 				else if (MaxLogWaitTimeInSeconds > 0)
@@ -121,29 +110,17 @@
 					var TimeLeft = MaxLogWaitTimeInSeconds - Duration;
 					if (TimeLeft <= 0)
 					{
-<<<<<<< HEAD
-						LogWarning("Giving up waiting for {0} to start logging, it may run with logging disabled.", Name);
-=======
 						Logger.LogWarning("Giving up waiting for {Name} to start logging, it may run with logging disabled.", Name);
->>>>>>> 4af6daef
 						return false;
 					}
 					else
 					{
-<<<<<<< HEAD
-						LogInformation("Waiting for {0} seconds for {1} to start logging...", TimeLeft, Name);
-=======
 						Logger.LogInformation("Waiting for {TimeLeft} seconds for {Name} to start logging...", TimeLeft, Name);
->>>>>>> 4af6daef
 					}
 				}
 				else
 				{
-<<<<<<< HEAD
-					LogInformation("Waiting for {0} to start logging...", Name);
-=======
 					Logger.LogInformation("Waiting for {Name} to start logging...", Name);
->>>>>>> 4af6daef
 				}
 				Thread.Sleep(2000);
 			}
@@ -153,20 +130,12 @@
 				throw new AutomationException("{0} exited without creating a log file at: {1}", Name, LogFile);
 			}
 
-<<<<<<< HEAD
-			LogInformation("Logging started for {0} at: {1}", Name, LogFile);
-=======
 			Logger.LogInformation("Logging started for {Name} at: {LogFile}", Name, LogFile);
->>>>>>> 4af6daef
 			Thread.Sleep(1000);
 
 			if (ReadyTexts == null)
 			{
-<<<<<<< HEAD
-				LogInformation("{0} is ready!", Name);
-=======
 				Logger.LogInformation("{Name} is ready!", Name);
->>>>>>> 4af6daef
 				return true;
 			}
 
@@ -186,21 +155,13 @@
 							{
 								if (Output.Contains(ReadyText))
 								{
-<<<<<<< HEAD
-									LogInformation("{1} is ready! \"{0}\" was found in log.", ReadyText, Name);
-=======
 									Logger.LogInformation("{Name} is ready! \"{ReadyText}\" was found in log.", ReadyText, Name);
->>>>>>> 4af6daef
 									return true;
 								}
 							}
 						}
 					}
-<<<<<<< HEAD
-					LogInformation("Waiting for {0} to get ready...", Name);
-=======
 					Logger.LogInformation("Waiting for {Name} to get ready...", Name);
->>>>>>> 4af6daef
 					Thread.Sleep(2000);
 				}
 			}
@@ -215,11 +176,7 @@
 				return;
 			}
 
-<<<<<<< HEAD
-			LogInformation("********** RUN COMMAND STARTED **********");
-=======
 			Logger.LogInformation("********** RUN COMMAND STARTED **********");
->>>>>>> 4af6daef
 			var StartTime = DateTime.UtcNow;
 
 			var LogFolderOutsideOfSandbox = GetLogFolderOutsideOfSandbox();
@@ -238,41 +195,6 @@
 				RunInternal(Params, CookServerLogFile, DedicatedServerLogFile, ClientLogFile);
 			}
 			catch
-<<<<<<< HEAD
-			{
-				throw;
-			}
-			finally
-			{
-				if (!GlobalCommandLine.NoKill)
-				{
-					if (CookServerProcess != null)
-					{
-						if (!CookServerProcess.HasExited)
-						{
-							LogInformation("Stopping cook server...");
-							CookServerProcess.StopProcess();
-						}
-						LogInformation("Cook server exited with error code: {0} (see {1} for more info)",
-								CookServerProcess.ExitCode, CookServerLogFile);
-					}
-					if (DedicatedServerProcess != null)
-					{
-						if (!DedicatedServerProcess.HasExited)
-						{
-							LogInformation("Stopping dedicated server...");
-							DedicatedServerProcess.StopProcess();
-						}
-						LogInformation("Dedicated server exited with error code: {0} (see {1} for more info)",
-								DedicatedServerProcess.ExitCode, DedicatedServerLogFile);
-					}
-				}
-				CopyLogsBackToLogFolder();
-			}
-
-			LogInformation("Run command time: {0:0.00} s", (DateTime.UtcNow - StartTime).TotalMilliseconds / 1000);
-			LogInformation("********** RUN COMMAND COMPLETED **********");
-=======
 			{
 				throw;
 			}
@@ -304,7 +226,6 @@
 
 			Logger.LogInformation("Run command time: {0:0.00} s", (DateTime.UtcNow - StartTime).TotalMilliseconds / 1000);
 			Logger.LogInformation("********** RUN COMMAND COMPLETED **********");
->>>>>>> 4af6daef
 		}
 
 		private static void RunInternal(
@@ -403,11 +324,7 @@
 				int AllClientOutputLength = 0;
 				int LastAutoFailIndex = -1;
 
-<<<<<<< HEAD
-				LogInformation("Starting Client for unattended test....");
-=======
 				Logger.LogInformation("Starting Client for unattended test....");
->>>>>>> 4af6daef
 				ClientProcess = SC.StageTargetPlatform.RunClient(ClientRunFlags, ClientApp, ClientCmdLine, Params);
 
 				if (DedicatedServerProcess != null)
@@ -416,11 +333,7 @@
 					{
 						for (int i = 1; i < NumClients; i++)
 						{
-<<<<<<< HEAD
-							LogInformation("Starting Extra Client {0} for unattended test....", i);
-=======
 							Logger.LogInformation("Starting Extra Client {i} for unattended test....", i);
->>>>>>> 4af6daef
 							ExtraClients.Add(SC.StageTargetPlatform.RunClient(ExtraClientRunFlags, ClientApp, ClientCmdLine, Params));
 						}
 					}
@@ -435,30 +348,12 @@
 					{
 						if ((DateTime.UtcNow - ClientStartTime).TotalSeconds > RunTimeoutSeconds)
 						{
-<<<<<<< HEAD
-							LogInformation("The run timed out after {0} seconds. Stopping client...", RunTimeoutSeconds);
-=======
 							Logger.LogInformation("The run timed out after {RunTimeoutSeconds} seconds. Stopping client...", RunTimeoutSeconds);
->>>>>>> 4af6daef
 							ClientProcess.StopProcess();
 						}
 					}
 					if (ClientProcess.HasExited)
 					{
-<<<<<<< HEAD
-						LogInformation("Client exited, waiting for stdout...");
-						ClientProcess.WaitForExit();
-						LogInformation("Client exited, logging done! (see {0} for more info)", ClientLogFile);
-						bKeepReading = false;
-					}
-
-					AllClientOutput = ClientProcess.Output;
-					if (AllClientOutput.Length > AllClientOutputLength)
-					{
-						int StartIndex = AllClientOutputLength;
-						AllClientOutputLength = AllClientOutput.Length;
-
-=======
 						Logger.LogInformation("Client exited, waiting for stdout...");
 						ClientProcess.WaitForExit();
 						Logger.LogInformation("Client exited, logging done! (see {ClientLogFile} for more info)", ClientLogFile);
@@ -471,7 +366,6 @@
 						int StartIndex = AllClientOutputLength;
 						AllClientOutputLength = AllClientOutput.Length;
 
->>>>>>> 4af6daef
 						// look for the test exit phrase, but ignore any output of the actual commandline string
 						// which can look like either -testexit=Bringing, -testexit="Bringing, -testexit=\"Bringing
 						if (AllClientOutput.IndexOf(LookFor, StartIndex) > 0 &&
@@ -479,18 +373,10 @@
 						{
 							if (DedicatedServerProcess != null)
 							{
-<<<<<<< HEAD
-								LogInformation("Welcomed by server or client loaded");
-							}
-							LogInformation("Test complete");
-							LogInformation("**** UNATTENDED TEST COMPLETE: {0:0.00} seconds ****",
-								(DateTime.UtcNow - ClientStartTime).TotalMilliseconds / 1000);
-=======
 								Logger.LogInformation("Welcomed by server or client loaded");
 							}
 							Logger.LogInformation("Test complete");
 							Logger.LogInformation("**** UNATTENDED TEST COMPLETE: {Time} seconds ****", $"{(DateTime.UtcNow - ClientStartTime).TotalMilliseconds / 1000:0.00}");
->>>>>>> 4af6daef
 							bTestExitTextFound = true;
 							bKeepReading = false;
 						}
@@ -534,11 +420,7 @@
 
 								if (FullSummary.Length > 0)
 								{
-<<<<<<< HEAD
-									LogError("Commandlet failed, summary:" + Environment.NewLine + FullSummary);
-=======
 									Logger.LogError("{Text}", "Commandlet failed, summary:" + Environment.NewLine + FullSummary);
->>>>>>> 4af6daef
 								}
 								else
 								{
@@ -549,62 +431,32 @@
 					}
 					if (DedicatedServerProcess != null && DedicatedServerProcess.HasExited)
 					{
-<<<<<<< HEAD
-						LogInformation("Dedicated server exited, stopping client...");
-=======
 						Logger.LogInformation("Dedicated server exited, stopping client...");
->>>>>>> 4af6daef
 						ClientProcess.StopProcess();
 					}
 					else if (CookServerProcess != null && CookServerProcess.HasExited)
 					{
-<<<<<<< HEAD
-						LogInformation("Cook server exited, stopping client...");
-=======
 						Logger.LogInformation("Cook server exited, stopping client...");
->>>>>>> 4af6daef
 						ClientProcess.StopProcess();
 					}
 				}
 
 				if (ClientProcess != null && !ClientProcess.HasExited)
 				{
-<<<<<<< HEAD
-					LogInformation("Client is supposed to exit, lets wait 20 seconds for it to exit naturally...");
-=======
 					Logger.LogInformation("Client is supposed to exit, lets wait 20 seconds for it to exit naturally...");
->>>>>>> 4af6daef
 					for (int i = 0; i < 20 && !ClientProcess.HasExited; i++)
 					{
 						Thread.Sleep(1000);
 					}
 					if (!ClientProcess.HasExited)
 					{
-<<<<<<< HEAD
-						LogInformation("Stopping client...");
-=======
 						Logger.LogInformation("Stopping client...");
->>>>>>> 4af6daef
 						ClientProcess.StopProcess();
 					}
 				}
 			}
 			else
 			{
-<<<<<<< HEAD
-				LogInformation("Starting Client....");
-				ClientProcess = SC.StageTargetPlatform.RunClient(ClientRunFlags, ClientApp, ClientCmdLine, Params);
-
-				if (DedicatedServerProcess != null)
-				{
-					if (NumClients > 1 && NumClients < 9)
-					{
-						for (int i = 1; i < NumClients; i++)
-						{
-							LogInformation("Starting Extra Client {0}....", i);
-							ExtraClients.Add(SC.StageTargetPlatform.RunClient(ExtraClientRunFlags, ClientApp, ClientCmdLine, Params));
-						}
-=======
 				Logger.LogInformation("Starting Client....");
 				ClientProcess = SC.StageTargetPlatform.RunClient(ClientRunFlags, ClientApp, ClientCmdLine, Params);
 
@@ -667,59 +519,6 @@
 					if (OtherClient != null && !OtherClient.HasExited)
 					{
 						OtherClient.StopProcess();
->>>>>>> 4af6daef
-					}
-				}
-			}
-
-<<<<<<< HEAD
-				if (ClientProcess != null)
-				{
-					// If the client runs with LogWindow (without StdOut redirect),
-					// then fetch output from log file on a separate thread.
-					if (SC.StageTargetPlatform.UseAbsLog)
-					{
-						if ((ClientRunFlags & ERunOptions.NoStdOutRedirect) == ERunOptions.NoStdOutRedirect)
-						{
-							ClientLogReaderThread = new System.Threading.Thread(ClientLogReaderProc);
-							ClientLogReaderThread.Start(new object[] { ClientLogFile, ClientProcess });
-						}
-					}
-
-					do
-					{
-						Thread.Sleep(100);
-						if (RunTimeoutSeconds > 0)
-						{
-							if ((DateTime.UtcNow - ClientStartTime).TotalSeconds > RunTimeoutSeconds)
-							{
-								LogInformation("The run timed out after {0} seconds. Stopping client...", RunTimeoutSeconds);
-								ClientProcess.StopProcess();
-							}
-						}
-						if (DedicatedServerProcess != null && DedicatedServerProcess.HasExited)
-						{
-							LogInformation("Dedicated server exited, stopping client...");
-							ClientProcess.StopProcess();
-						}
-						else if (CookServerProcess != null && CookServerProcess.HasExited)
-						{
-							LogInformation("Cook server exited, stopping client...");
-							ClientProcess.StopProcess();
-						}
-					}
-					while (ClientProcess.HasExited == false);
-				}
-			}
-
-			if (ExtraClients.Count > 0)
-			{
-				LogInformation("Client exited, stopping extra clients...");
-				foreach (var OtherClient in ExtraClients)
-				{
-					if (OtherClient != null && !OtherClient.HasExited)
-					{
-						OtherClient.StopProcess();
 					}
 				}
 			}
@@ -738,12 +537,12 @@
 			{
 				// Any non-zero exit code should propagate an exception. The PostRunClient function above may have
 				// already thrown a more specific exception or given a more specific ErrorCode, but this catches the rest.
-				if (ClientProcess != null && ClientProcess.ExitCode != 0)
+				if (ClientProcess != null && !ClientProcess.bExitCodeSuccess)
 				{
 					throw new AutomationException("Client exited with error code: {0} (see {1} for more info)", ClientProcess.ExitCode, ClientLogFile);
 				}
 			}
-			LogInformation("Client exited with error code: {0} (see {1} for more info)", ClientProcess.ExitCode, ClientLogFile);
+			Logger.LogInformation("Client exited with error code: {Arg0} (see {ClientLogFile} for more info)", ClientProcess.ExitCode, ClientLogFile);
 		}
 
 		private static void SetupClientParams(List<DeploymentContext> DeployContextList, ProjectParams Params, string ClientLogFile, out ERunOptions ClientRunFlags, out string ClientApp, out string ClientCmdLine)
@@ -769,6 +568,13 @@
 			// Get client app name and command line.
 			string TempCmdLine = SC.ProjectArgForCommandLines + " ";
 			var PlatformName = TargetPlatform.ToString();
+
+			String FileHostCommandline = GetFileHostCommandline(Params, SC);
+			if (!string.IsNullOrEmpty(FileHostCommandline))
+			{
+				TempCmdLine += FileHostCommandline + " ";
+			}
+
 			if (Params.Cook || Params.CookOnTheFly)
 			{
 				List<FileReference> Exes = SC.StageTargetPlatform.GetExecutableNames(SC);
@@ -785,12 +591,6 @@
 
 				if (Params.CookOnTheFly || Params.FileServer)
 				{
-					String FileHostCommandline = GetFileHostCommandline(Params, SC);
-					if (!string.IsNullOrEmpty(FileHostCommandline))
-					{
-						TempCmdLine += FileHostCommandline + " ";
-					}
-
 					if (Params.CookOnTheFlyStreaming)
 					{
 						TempCmdLine += "-streaming ";
@@ -926,8 +726,8 @@
 				ClientCmdLine += "-Params=\"" + TempCmdLine + "\"";
 				ClientApp = CombinePaths(CmdEnv.LocalRoot, "Engine/Binaries/Win64/UnrealFrontend.exe");
 
-				LogInformation("Launching via UFE:");
-				LogInformation("\tClientCmdLine: " + ClientCmdLine + "");
+				Logger.LogInformation("Launching via UFE:");
+				Logger.LogInformation("\tClientCmdLine: " + ClientCmdLine + "");
 			}
 			else
 			{
@@ -956,240 +756,6 @@
 					if (Adapter.NetworkInterfaceType == NetworkInterfaceType.Loopback)
 					{
 						continue;
-=======
-			SC.StageTargetPlatform.PostRunClient(ClientProcess, Params);
-
-			if (Params.Unattended)
-			{
-				// In unattended/-testexit mode we only throw if testexit text was not found
-				if (!bTestExitTextFound)
-				{
-					throw new AutomationException("Client exited before we asked it to (see {0} for more info)", ClientLogFile);
-				}
-			}
-			else
-			{
-				// Any non-zero exit code should propagate an exception. The PostRunClient function above may have
-				// already thrown a more specific exception or given a more specific ErrorCode, but this catches the rest.
-				if (ClientProcess != null && !ClientProcess.bExitCodeSuccess)
-				{
-					throw new AutomationException("Client exited with error code: {0} (see {1} for more info)", ClientProcess.ExitCode, ClientLogFile);
-				}
-			}
-			Logger.LogInformation("Client exited with error code: {Arg0} (see {ClientLogFile} for more info)", ClientProcess.ExitCode, ClientLogFile);
-		}
-
-		private static void SetupClientParams(List<DeploymentContext> DeployContextList, ProjectParams Params, string ClientLogFile, out ERunOptions ClientRunFlags, out string ClientApp, out string ClientCmdLine)
-		{
-			if (Params.ClientTargetPlatforms.Count == 0)
-			{
-				throw new AutomationException("No ClientTargetPlatform set for SetupClientParams.");
-			}
-
-			if (DeployContextList.Count == 0)
-			{
-				throw new AutomationException("No DeployContextList for SetupClientParams.");
-			}
-
-			// set default output variables
-			ClientRunFlags = ERunOptions.Default | ERunOptions.NoWaitForExit;
-			ClientApp = "";
-			ClientCmdLine = "";
-
-			var TargetPlatform = Params.ClientTargetPlatforms[0];
-			var SC = DeployContextList[0];
-
-			// Get client app name and command line.
-			string TempCmdLine = SC.ProjectArgForCommandLines + " ";
-			var PlatformName = TargetPlatform.ToString();
-
-			String FileHostCommandline = GetFileHostCommandline(Params, SC);
-			if (!string.IsNullOrEmpty(FileHostCommandline))
-			{
-				TempCmdLine += FileHostCommandline + " ";
-			}
-
-			if (Params.Cook || Params.CookOnTheFly)
-			{
-				List<FileReference> Exes = SC.StageTargetPlatform.GetExecutableNames(SC);
-				ClientApp = Exes[0].FullName;
-
-				if (!String.IsNullOrEmpty(Params.ClientCommandline))
-				{
-					TempCmdLine += Params.ClientCommandline + " ";
-				}
-				else
-				{
-					TempCmdLine += Params.MapToRun + " ";
-				}
-
-				if (Params.CookOnTheFly || Params.FileServer)
-				{
-					if (Params.CookOnTheFlyStreaming)
-					{
-						TempCmdLine += "-streaming ";
-					}
-				}
-				else if (Params.UsePak(SC.StageTargetPlatform))
-				{
-					if (Params.SignedPak)
-					{
-						TempCmdLine += "-signedpak ";
-					}
-				}
-				else if (!Params.Stage)
-				{
-					var SandboxPath = CombinePaths(SC.RuntimeProjectRootDir.FullName, "Saved", "Cooked", SC.CookPlatform);
-					if (!SC.StageTargetPlatform.LaunchViaUFE)
-					{
-						TempCmdLine += "-sandbox=" + CommandUtils.MakePathSafeToUseWithCommandLine(SandboxPath) + " ";
-					}
-					else
-					{
-						TempCmdLine += "-sandbox=\'" + SandboxPath + "\' ";
-					}
-				}
-			}
-			else
-			{
-				ClientApp = CombinePaths(CmdEnv.LocalRoot, "Engine/Binaries", PlatformName, "UnrealEditor.exe");
-				if (!Params.EditorTest)
-				{
-					TempCmdLine += "-game " + Params.MapToRun + " ";
-				}
-				else
-				{
-					TempCmdLine += Params.MapToRun + " ";
-				}
-
-				if (Params.HasDDCGraph)
-				{
-					TempCmdLine += "-ddc=" + Params.DDCGraph + " ";
-				}
-			}
-
-			if (Params.Unattended)
-			{
-				TempCmdLine += "-unattended ";
-			}
-			if (IsBuildMachine)
-			{
-				TempCmdLine += "-buildmachine ";
-			}
-
-			if (Params.CrashIndex > 0)
-			{
-				int RealIndex = Params.CrashIndex - 1;
-				if (RealIndex >= CrashCommands.Count())
-				{
-					throw new AutomationException("CrashIndex {0} is out of range...max={1}", Params.CrashIndex, CrashCommands.Count());
-				}
-				TempCmdLine += String.Format("-execcmds=\"debug {0}\" ", CrashCommands[RealIndex]);
-			}
-			else if (Params.RunAutomationTest != "")
-			{
-				TempCmdLine += "-execcmds=\"automation runtests " + Params.RunAutomationTest + ";quit\" ";
-			}
-			else if (Params.RunAutomationTests)
-			{
-				TempCmdLine += "-execcmds=\"automation runall;quit;\" ";
-			}
-			if (SC.StageTargetPlatform.UseAbsLog)
-			{
-				TempCmdLine += "-abslog=" + CommandUtils.MakePathSafeToUseWithCommandLine(ClientLogFile) + " ";
-			}
-			if (SC.StageTargetPlatform.PlatformType == BuildHostPlatform.Current.Platform)
-			{
-				if (Params.LogWindow && !Params.Unattended)
-				{
-					// Without NoStdOutRedirect '-log' doesn't log anything to the window
-					ClientRunFlags |= ERunOptions.NoStdOutRedirect;
-					TempCmdLine += "-log ";
-				}
-				else
-				{
-					// unattended run logic depends on parsing stdout
-					TempCmdLine += "-stdout -AllowStdOutLogVerbosity ";
-				}
-			}
-			if (SC.StageTargetPlatform.PlatformType == UnrealTargetPlatform.Win64)
-			{
-				TempCmdLine += "-Windowed ";
-			}
-
-			TempCmdLine += "-Messaging ";
-
-			if (Params.NullRHI && SC.StageTargetPlatform.PlatformType != UnrealTargetPlatform.Mac) // all macs have GPUs, and currently the mac dies with nullrhi
-			{
-				TempCmdLine += "-nullrhi ";
-			}
-			if (!String.IsNullOrEmpty(Params.Trace))
-			{
-				TempCmdLine += Params.Trace + " ";
-			}
-			if (!String.IsNullOrEmpty(Params.TraceHost))
-			{
-				TempCmdLine += Params.TraceHost + " ";
-			}
-			if (!String.IsNullOrEmpty(Params.TraceFile))
-			{
-				TempCmdLine += Params.TraceFile + " ";
-			}
-			if (!String.IsNullOrEmpty(Params.SessionLabel))
-			{
-				TempCmdLine += Params.SessionLabel + " ";
-			}
-
-			TempCmdLine += SC.StageTargetPlatform.GetLaunchExtraCommandLine(Params);
-
-			TempCmdLine += "-CrashForUAT ";
-			TempCmdLine += Params.RunCommandline;
-
-			// todo: move this into the platform
-			if (SC.StageTargetPlatform.LaunchViaUFE)
-			{
-				ClientCmdLine = "-run=Launch ";
-				ClientCmdLine += "-Device=" + Params.Devices[0];
-				for (int DeviceIndex = 1; DeviceIndex < Params.Devices.Count; DeviceIndex++)
-				{
-					ClientCmdLine += "+" + Params.Devices[DeviceIndex];
-				}
-				ClientCmdLine += " ";
-				ClientCmdLine += "-Exe=\"" + ClientApp + "\" ";
-				ClientCmdLine += "-Targetplatform=" + PlatformName + " ";
-				ClientCmdLine += "-Params=\"" + TempCmdLine + "\"";
-				ClientApp = CombinePaths(CmdEnv.LocalRoot, "Engine/Binaries/Win64/UnrealFrontend.exe");
-
-				Logger.LogInformation("Launching via UFE:");
-				Logger.LogInformation("\tClientCmdLine: " + ClientCmdLine + "");
-			}
-			else
-			{
-				ClientCmdLine = TempCmdLine;
-			}
-		}
-
-		private static List<string> GetFileHostAddresses(DeploymentContext SC)
-		{
-			List<string> HostAddresses = new List<string>();
-
-			// Add localhost first for host platforms and skip it completely for other platforms.
-			// Any Platform can implement ModifyFileHostAddresses to tweak this default behavior.
-			string LocalHost = "127.0.0.1";
-			if (UnrealBuildTool.BuildHostPlatform.Current.Platform == SC.StageTargetPlatform.PlatformType)
-			{
-				HostAddresses.Add(LocalHost);
-			}
-
-			bool bIsMac = UnrealBuildTool.BuildHostPlatform.Current.Platform == UnrealTargetPlatform.Mac;
-			NetworkInterface[] Interfaces = NetworkInterface.GetAllNetworkInterfaces();
-			foreach (NetworkInterface Adapter in Interfaces)
-			{
-				if (bIsMac)
-				{
-					if (Adapter.NetworkInterfaceType == NetworkInterfaceType.Loopback)
-					{
-						continue;
 					}
 				}
 				else
@@ -1281,53 +847,15 @@
 						{
 							HostAddresses = new List<string> { HostName };
 						}
->>>>>>> 4af6daef
 					}
 					ProjectId = ZenServerObject["projectid"].AsString(ProjectId);
 				}
-<<<<<<< HEAD
-				else
-				{
-					if (Adapter.OperationalStatus != OperationalStatus.Up)
-					{
-						continue;
-					}
-				}
-
-				IPInterfaceProperties IP = Adapter.GetIPProperties();
-				foreach (UnicastIPAddressInformation UnicastAddress in IP.UnicastAddresses)
-				{
-					if (!InternalUtils.IsDnsEligible(UnicastAddress))
-					{
-						continue;
-					}
-
-					if (UnicastAddress.Address.AddressFamily != System.Net.Sockets.AddressFamily.InterNetwork)
-					{
-						continue;
-					}
-
-					string HostAddress = UnicastAddress.Address.ToString();
-					if (HostAddress == LocalHost)
-					{
-						continue;
-					}
-					HostAddresses.Add(HostAddress);
-				}
-			}
-			return HostAddresses.ToList();
-		}
-
-		private static string GetFileHostCommandline(ProjectParams Params, DeploymentContext SC)
-		{
-			string FileHostParams = "";
-			if (!Params.CookOnTheFly && !Params.FileServer)
-			{
-				return FileHostParams;
-			}
-
-			List<string> HostAddresses = GetFileHostAddresses(SC);
-			SC.StageTargetPlatform.ModifyFileHostAddresses(HostAddresses);
+			}
+			if (HostAddresses == null)
+			{
+				HostAddresses = GetFileHostAddresses(SC);
+				SC.StageTargetPlatform.ModifyFileHostAddresses(HostAddresses);
+			}
 
 			if (!IsNullOrEmpty(Params.Port))
 			{
@@ -1348,40 +876,6 @@
 				}
 			}
 
-			if (Params.ZenStore)
-			{
-				if (Params.CookOnTheFly)
-				{
-					FileHostParams += "-cookonthefly ";
-				}
-				FileHostParams += "-zenstoreproject=" + ProjectUtils.GetProjectPathId(SC.RawProjectPath) + " ";
-=======
-			}
-			if (HostAddresses == null)
-			{
-				HostAddresses = GetFileHostAddresses(SC);
-				SC.StageTargetPlatform.ModifyFileHostAddresses(HostAddresses);
-			}
-
-			if (!IsNullOrEmpty(Params.Port))
-			{
-				foreach (var Port in Params.Port)
-				{
-					string[] PortProtocol = Port.Split(new char[] { ':' });
-					for (int I = 0; I < HostAddresses.Count; I++)
-					{
-						if (PortProtocol.Length > 1)
-						{
-							HostAddresses[I] = String.Format("{0}://{1}:{2}", PortProtocol[0], HostAddresses[I], PortProtocol[1]);
-						}
-						else
-						{
-							HostAddresses[I] = String.Format("{0}:{1}", HostAddresses[I], Port);
-						}
-					}
-				}
-			}
-
 			if (Params.CookOnTheFly)
 			{
 				FileHostParams += "-filehostip=";
@@ -1390,7 +884,6 @@
 			{
 				FileHostParams += "-zenstoreproject=" + ProjectId + " ";
 				FileHostParams += "-zenstoreport=" + ZenHostPort + " ";
->>>>>>> 4af6daef
 				FileHostParams += "-zenstorehost=";
 			}
 			else
@@ -1410,11 +903,7 @@
 			{
 				if (String.IsNullOrEmpty(Output) == false)
 				{
-<<<<<<< HEAD
-					LogInformation(Output);
-=======
 					Logger.LogInformation("{Text}", Output);
->>>>>>> 4af6daef
 				}
 				return true;
 			});
@@ -1452,7 +941,6 @@
 			if (ServerParams.Cook && ServerPlatformDesc.Type == UnrealTargetPlatform.Linux && !String.IsNullOrEmpty(ServerParams.ServerDeviceAddress))
 			{
 				ServerApp = @"C:\Windows\system32\cmd.exe";
-<<<<<<< HEAD
 
 				string plinkPath = MakePathSafeToUseWithCommandLine(CombinePaths(Unreal.RootDirectory.FullName, "Engine", "Extras", "ThirdPartyNotUE", "putty", "PLINK.exe"));
 				string exePath = MakePathSafeToUseWithCommandLine(CombinePaths(SC.ShortProjectName, "Binaries", ServerPlatformDesc.Type.ToString(), SC.ShortProjectName + "Server"));
@@ -1492,47 +980,6 @@
 				}
 			}
 
-=======
-
-				string plinkPath = MakePathSafeToUseWithCommandLine(CombinePaths(Unreal.RootDirectory.FullName, "Engine", "Extras", "ThirdPartyNotUE", "putty", "PLINK.exe"));
-				string exePath = MakePathSafeToUseWithCommandLine(CombinePaths(SC.ShortProjectName, "Binaries", ServerPlatformDesc.Type.ToString(), SC.ShortProjectName + "Server"));
-				if (ServerParams.ServerConfigsToBuild[0] != UnrealTargetConfiguration.Development)
-				{
-					exePath += "-" + ServerPlatformDesc.Type.ToString() + "-" + ServerParams.ServerConfigsToBuild[0].ToString();
-				}
-				exePath = CombinePaths("LinuxServer", exePath.ToLower()).Replace("\\", "/");
-				Args = String.Format("/k {0} -batch -ssh -t -i {1} {2}@{3} {4} {5} {6} -server -Messaging", plinkPath, ServerParams.DevicePassword, ServerParams.DeviceUsername, ServerParams.ServerDeviceAddress, exePath, Args, ServerParams.MapToRun);
-			}
-			else
-			{
-				var Map = ServerParams.MapToRun;
-				if (!String.IsNullOrEmpty(ServerParams.AdditionalServerMapParams))
-				{
-					Map += ServerParams.AdditionalServerMapParams;
-				}
-				if (Params.FakeClient)
-				{
-					Map += "?fake";
-				}
-				Args += String.Format("{0} -server -abslog={1} -log -Messaging", Map, CommandUtils.MakePathSafeToUseWithCommandLine(ServerLogFile));
-				if (Params.Unattended)
-				{
-					Args += " -unattended";
-				}
-
-				if (Params.ServerCommandline.Length > 0)
-				{
-					Args += " " + Params.ServerCommandline;
-				} 
-
-				String FileHostCommandline = GetFileHostCommandline(Params, SC);
-				if (!string.IsNullOrEmpty(FileHostCommandline))
-				{
-					Args += " " + FileHostCommandline;
-				}
-			}
-
->>>>>>> 4af6daef
 			if (ServerParams.UsePak(SC.StageTargetPlatform))
 			{
 				if (ServerParams.SignedPak)
@@ -1574,21 +1021,12 @@
 			{
 				Args += String.Format(" 2>&1 > {0}", ServerLogFile);
 			}
-<<<<<<< HEAD
 
 			PushDir(Path.GetDirectoryName(ServerApp));
 			var Result = Run(ServerApp, Args, null, ERunOptions.Default | ERunOptions.NoWaitForExit | ERunOptions.NoStdOutRedirect);
 			PopDir();
 
-			LogInformation("Running DedicatedServer@Process:{0}@{1}", ServerApp, Result.ProcessObject.Id);
-=======
-
-			PushDir(Path.GetDirectoryName(ServerApp));
-			var Result = Run(ServerApp, Args, null, ERunOptions.Default | ERunOptions.NoWaitForExit | ERunOptions.NoStdOutRedirect);
-			PopDir();
-
 			Logger.LogInformation("Running DedicatedServer@Process:{ServerApp}@{Arg1}", ServerApp, Result.ProcessObject.Id);
->>>>>>> 4af6daef
 			return Result;
 		}
 
@@ -1619,11 +1057,7 @@
 			var Result = Run(ServerApp, Args, null, ERunOptions.Default | ERunOptions.NoWaitForExit | ERunOptions.UseShellExecute);
 			PopDir();
 
-<<<<<<< HEAD
-			LogInformation("Running CookServer@Process:{0}@{1}", ServerApp, Result.ProcessObject.Id);
-=======
 			Logger.LogInformation("Running CookServer@Process:{ServerApp}@{Arg1}", ServerApp, Result.ProcessObject.Id);
->>>>>>> 4af6daef
 			return Result;
 		}
 
@@ -1636,21 +1070,13 @@
 			}
 			// [/TEMPORARY]
 
-<<<<<<< HEAD
-			LogInformation("UnrealTrace: Starting server");
-=======
 			Logger.LogInformation("UnrealTrace: Starting server");
->>>>>>> 4af6daef
 
 			// Locate the UnrealTrace binary
 			var UnrealTracePath = HostPlatform.Current.GetUnrealExePath("UnrealTraceServer.exe");
 			if (!File.Exists(UnrealTracePath))
 			{
-<<<<<<< HEAD
-				LogWarning("UnrealTrace: Unable to locate binary at " + UnrealTracePath);
-=======
 				Logger.LogWarning("{Text}", "UnrealTrace: Unable to locate binary at " + UnrealTracePath);
->>>>>>> 4af6daef
 				return false;
 			}
 
@@ -1659,11 +1085,7 @@
 			Proc.WaitForExit();
 			if (Proc.ExitCode != 0)
 			{
-<<<<<<< HEAD
-				LogWarning("UnrealTrace: Failed to start server; ExitCode=" + Proc.ExitCode);
-=======
 				Logger.LogWarning("{Text}", "UnrealTrace: Failed to start server; ExitCode=" + Proc.ExitCode);
->>>>>>> 4af6daef
 				return false;
 			}
 
