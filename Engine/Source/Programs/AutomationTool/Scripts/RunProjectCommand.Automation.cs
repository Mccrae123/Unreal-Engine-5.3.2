--- conflicted
+++ resolved
@@ -568,21 +568,8 @@
 
 				if (Params.CookOnTheFly || Params.FileServer)
 				{
-<<<<<<< HEAD
-					if (Params.ZenStore)
-					{
-						if (Params.CookOnTheFly)
-						{
-							TempCmdLine += "-cookonthefly ";
-						}
-						TempCmdLine += "-zenstoreproject=" + ProjectUtils.GetProjectPathId(SC.RawProjectPath) + " ";
-						TempCmdLine += "-zenstorehost=";
-					}
-					else
-=======
 					String FileHostCommandline = GetFileHostCommandline(Params, SC);
 					if (!string.IsNullOrEmpty(FileHostCommandline))
->>>>>>> d731a049
 					{
 						TempCmdLine += FileHostCommandline + " ";
 					}
@@ -591,14 +578,6 @@
 					{
 						TempCmdLine += "-streaming ";
 					}
-<<<<<<< HEAD
-					else if (!Params.ZenStore && SC.StageTargetPlatform.PlatformType != UnrealTargetPlatform.IOS)
-					{
-						// per josh, allowcaching is deprecated/doesn't make sense for iOS.
-						TempCmdLine += "-allowcaching ";
-					}
-=======
->>>>>>> d731a049
 				}
 				else if (Params.UsePak(SC.StageTargetPlatform))
 				{
@@ -1004,47 +983,7 @@
 			var Result = Run(ServerApp, Args, null, ERunOptions.Default | ERunOptions.NoWaitForExit | ERunOptions.NoStdOutRedirect);
 			PopDir();
 
-<<<<<<< HEAD
-		private static IProcessResult RunFileServer(ProjectParams Params, string ServerLogFile, string AdditionalCommandLine)
-		{
-#if false
-		// this section of code would provide UFS with a more accurate file mapping
-		var SC = new StagingContext(Params, false);
-		CreateStagingManifest(SC);
-		MaybeConvertToLowerCase(Params, SC);
-		var UnrealFileServerResponseFile = new List<string>();
-
-		foreach (var Pair in SC.UFSStagingFiles)
-		{
-			string Src = Pair.Key;
-			string Dest = Pair.Value;
-
-			Dest = CombinePaths(PathSeparator.Slash, SC.UnrealFileServerInternalRoot, Dest);
-
-			UnrealFileServerResponseFile.Add("\"" + Src + "\" \"" + Dest + "\"");
-		}
-
-
-		string UnrealFileServerResponseFileName = CombinePaths(CmdEnv.LogFolder, "UnrealFileServerList.txt");
-		File.WriteAllLines(UnrealFileServerResponseFileName, UnrealFileServerResponseFile);
-#endif
-			var UnrealFileServerExe = HostPlatform.Current.GetUnrealExePath("UnrealFileServer.exe");
-
-			LogInformation("Running UnrealFileServer *******");
-			var Args = String.Format("{0} -abslog={1} -unattended -CrashForUAT -log {2}",
-							CommandUtils.MakePathSafeToUseWithCommandLine(Params.RawProjectPath.FullName),
-							CommandUtils.MakePathSafeToUseWithCommandLine(ServerLogFile),
-							AdditionalCommandLine);
-			if (IsBuildMachine)
-			{
-				Args += " -buildmachine";
-			}
-			PushDir(Path.GetDirectoryName(UnrealFileServerExe));
-			var Result = Run(UnrealFileServerExe, Args, null, ERunOptions.AllowSpew | ERunOptions.NoWaitForExit | ERunOptions.AppMustExist | ERunOptions.NoStdOutRedirect);
-			PopDir();
-=======
 			LogInformation("Running CookServer@Process:{0}@{1}", ServerApp, Result.ProcessObject.Id);
->>>>>>> d731a049
 			return Result;
 		}
 
