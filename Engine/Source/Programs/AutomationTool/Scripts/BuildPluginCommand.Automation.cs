--- conflicted
+++ resolved
@@ -10,12 +10,9 @@
 using EpicGames.Core;
 using System.Text;
 using UnrealBuildBase;
-<<<<<<< HEAD
-=======
 using Microsoft.Extensions.Logging;
 
 using static AutomationTool.CommandUtils;
->>>>>>> 4af6daef
 
 [Help("Builds a plugin, and packages it for distribution")]
 [Help("Plugin", "Specify the path to the descriptor file for the plugin that should be packaged")]
@@ -29,13 +26,9 @@
 [Help("Architecture_<Platform>=<Architecture[s]>", "Control architecture to compile for a platform (eg. -Architecture_Mac=arm64+x86). Default is to use UBT defaults for the platform.")]
 public sealed class BuildPlugin : BuildCommand
 {
-<<<<<<< HEAD
-	const string AndroidArchitectures = "arm64";
-=======
 	const string MacDefaultArchitectures = "arm64+x64";
 	const string AndroidDefaultArchitectures = "arm64";
 
->>>>>>> 4af6daef
 	string UnrealBuildToolDllRelativePath = @"Engine/Binaries/DotNET/UnrealBuildTool/UnrealBuildTool.dll";
 	FileReference UnrealBuildToolDll;
 	static private Dictionary<UnrealTargetPlatform, string> PlatformToArchitectureMap = new Dictionary<UnrealTargetPlatform, string>();
@@ -127,13 +120,6 @@
 		// check if any architectures were specified
 		foreach (UnrealTargetPlatform Platform in UnrealTargetPlatform.GetValidPlatforms())
 		{
-<<<<<<< HEAD
-			PlatformToArchitectureMap[Platform] = ParseParamValue($"architecture_{Platform}");
-		}
-
-		// Compile the plugin for all the target platforms
-		List<UnrealTargetPlatform> HostPlatforms = GetHostPlatforms(this);
-=======
 			// by default, don't specify any architecture when building (unless user requested with -architecture_Platform=), except for
 			// any special cases set at the top of this file
 			string DefaultValue = null;
@@ -150,7 +136,6 @@
 
 		// Compile the plugin for all the target platforms
 		IReadOnlyList<UnrealTargetPlatform> HostPlatforms = GetHostPlatforms(this);
->>>>>>> 4af6daef
 		List<UnrealTargetPlatform> TargetPlatforms = GetTargetPlatforms(this, BuildHostPlatform.Current.Platform);
 		FileReference[] BuildProducts = CompilePlugin(UnrealBuildToolDll, HostProjectFile, HostProjectPluginFile, Plugin, HostPlatforms, TargetPlatforms, AdditionalArgs.ToString());
 
@@ -241,7 +226,6 @@
 			foreach (UnrealTargetPlatform HostPlatform in HostPlatforms)
 			{
 				CompilePluginWithUBT(UBTExe, HostProjectFile, HostProjectPluginFile, Plugin, "UnrealEditor", TargetType.Editor, HostPlatform, UnrealTargetConfiguration.Development, ManifestFileNames, AdditionalArgs);
-<<<<<<< HEAD
 			}
 		}
 
@@ -249,7 +233,7 @@
 		if(TargetPlatforms.Count > 0)
 		{
 			List<UnrealTargetPlatform> SupportedTargetPlatforms = TargetPlatforms.FindAll(Plugin.SupportsTargetPlatform);
-			CommandUtils.LogInformation("Building plugin for target platforms: {0}", String.Join(", ", SupportedTargetPlatforms));
+			Logger.LogInformation("Building plugin for target platforms: {Arg0}", String.Join(", ", SupportedTargetPlatforms));
 			foreach (UnrealTargetPlatform TargetPlatform in SupportedTargetPlatforms)
 			{
 				string AdditionalTargetArgs = AdditionalArgs;
@@ -268,19 +252,17 @@
 		return BuildProducts.ToArray();
 	}
 
-	public static FileReference[] CompilePlugin(FileReference UnrealBuildToolDll, FileReference HostProjectFile, FileReference HostProjectPluginFile, PluginDescriptor Plugin, List<UnrealTargetPlatform> HostPlatforms, List<UnrealTargetPlatform> TargetPlatforms, string AdditionalArgs = "")
+	public static FileReference[] CompilePlugin(FileReference UnrealBuildToolDll, FileReference HostProjectFile, FileReference HostProjectPluginFile, PluginDescriptor Plugin, IReadOnlyList<UnrealTargetPlatform> HostPlatforms, List<UnrealTargetPlatform> TargetPlatforms, string AdditionalArgs = "")
 	{
 		List<FileReference> ManifestFileNames = new List<FileReference>();
 
 		// Build the host platforms
 		if(HostPlatforms.Count > 0)
 		{
-			CommandUtils.LogInformation("Building plugin for host platforms: {0}", String.Join(", ", HostPlatforms));
+			Logger.LogInformation("Building plugin for host platforms: {Arg0}", String.Join(", ", HostPlatforms));
 			foreach (UnrealTargetPlatform HostPlatform in HostPlatforms)
 			{
 				CompilePluginWithUBT(UnrealBuildToolDll, HostProjectFile, HostProjectPluginFile, Plugin, "UnrealEditor", TargetType.Editor, HostPlatform, UnrealTargetConfiguration.Development, ManifestFileNames, AdditionalArgs);
-=======
->>>>>>> 4af6daef
 			}
 		}
 
@@ -292,13 +274,8 @@
 			foreach (UnrealTargetPlatform TargetPlatform in SupportedTargetPlatforms)
 			{
 				string AdditionalTargetArgs = AdditionalArgs;
-<<<<<<< HEAD
 				CompilePluginWithUBT(UnrealBuildToolDll, HostProjectFile, HostProjectPluginFile, Plugin, "UnrealGame", TargetType.Game, TargetPlatform, UnrealTargetConfiguration.Development, ManifestFileNames, AdditionalTargetArgs);
 				CompilePluginWithUBT(UnrealBuildToolDll, HostProjectFile, HostProjectPluginFile, Plugin, "UnrealGame", TargetType.Game, TargetPlatform, UnrealTargetConfiguration.Shipping, ManifestFileNames, AdditionalTargetArgs);
-=======
-				CompilePluginWithUBT(UBTExe, HostProjectFile, HostProjectPluginFile, Plugin, "UnrealGame", TargetType.Game, TargetPlatform, UnrealTargetConfiguration.Development, ManifestFileNames, AdditionalTargetArgs);
-				CompilePluginWithUBT(UBTExe, HostProjectFile, HostProjectPluginFile, Plugin, "UnrealGame", TargetType.Game, TargetPlatform, UnrealTargetConfiguration.Shipping, ManifestFileNames, AdditionalTargetArgs);
->>>>>>> 4af6daef
 			}
 		}
 
@@ -312,46 +289,6 @@
 		return BuildProducts.ToArray();
 	}
 
-<<<<<<< HEAD
-=======
-	public static FileReference[] CompilePlugin(FileReference UnrealBuildToolDll, FileReference HostProjectFile, FileReference HostProjectPluginFile, PluginDescriptor Plugin, IReadOnlyList<UnrealTargetPlatform> HostPlatforms, List<UnrealTargetPlatform> TargetPlatforms, string AdditionalArgs = "")
-	{
-		List<FileReference> ManifestFileNames = new List<FileReference>();
-
-		// Build the host platforms
-		if(HostPlatforms.Count > 0)
-		{
-			Logger.LogInformation("Building plugin for host platforms: {Arg0}", String.Join(", ", HostPlatforms));
-			foreach (UnrealTargetPlatform HostPlatform in HostPlatforms)
-			{
-				CompilePluginWithUBT(UnrealBuildToolDll, HostProjectFile, HostProjectPluginFile, Plugin, "UnrealEditor", TargetType.Editor, HostPlatform, UnrealTargetConfiguration.Development, ManifestFileNames, AdditionalArgs);
-			}
-		}
-
-		// Add the supported game targets
-		if(TargetPlatforms.Count > 0)
-		{
-			List<UnrealTargetPlatform> SupportedTargetPlatforms = TargetPlatforms.FindAll(Plugin.SupportsTargetPlatform);
-			Logger.LogInformation("Building plugin for target platforms: {Arg0}", String.Join(", ", SupportedTargetPlatforms));
-			foreach (UnrealTargetPlatform TargetPlatform in SupportedTargetPlatforms)
-			{
-				string AdditionalTargetArgs = AdditionalArgs;
-				CompilePluginWithUBT(UnrealBuildToolDll, HostProjectFile, HostProjectPluginFile, Plugin, "UnrealGame", TargetType.Game, TargetPlatform, UnrealTargetConfiguration.Development, ManifestFileNames, AdditionalTargetArgs);
-				CompilePluginWithUBT(UnrealBuildToolDll, HostProjectFile, HostProjectPluginFile, Plugin, "UnrealGame", TargetType.Game, TargetPlatform, UnrealTargetConfiguration.Shipping, ManifestFileNames, AdditionalTargetArgs);
-			}
-		}
-
-		// Package the plugin to the output folder
-		HashSet<FileReference> BuildProducts = new HashSet<FileReference>();
-		foreach(FileReference ManifestFileName in ManifestFileNames)
-		{
-			BuildManifest Manifest = CommandUtils.ReadManifest(ManifestFileName);
-			BuildProducts.UnionWith(Manifest.BuildProducts.Select(x => new FileReference(x)));
-		}
-		return BuildProducts.ToArray();
-	}
-
->>>>>>> 4af6daef
 	[Obsolete("Deprecated in UE5.1; function signature has changed")]
 	static void CompilePluginWithUBT(string UBTExe, FileReference HostProjectFile, FileReference HostProjectPluginFile, PluginDescriptor Plugin, string TargetName, TargetType TargetType, UnrealTargetPlatform Platform, UnrealTargetConfiguration Configuration, List<FileReference> ManifestFileNames, string InAdditionalArgs)
 	{
@@ -376,19 +313,11 @@
 		{
 			TargetPlatform TargetPlatform = GetTargetPlatform(Platform);
 			if (TargetPlatform != null)
-<<<<<<< HEAD
 			{
 				TargetPlatform.CompilePluginWithUBT(UBTExe, HostProjectFile, HostProjectPluginFile, Plugin, TargetName, TargetType, Platform, Configuration, ManifestFileNames, InAdditionalArgs );
 			}
 			else
 			{
-=======
-			{
-				TargetPlatform.CompilePluginWithUBT(UBTExe, HostProjectFile, HostProjectPluginFile, Plugin, TargetName, TargetType, Platform, Configuration, ManifestFileNames, InAdditionalArgs );
-			}
-			else
-			{
->>>>>>> 4af6daef
 				FileReference ManifestFileName = FileReference.Combine(HostProjectFile.Directory, "Saved", String.Format("Manifest-{0}-{1}-{2}.xml", TargetName, Platform, Configuration));
 				ManifestFileNames.Add(ManifestFileName);
 				
@@ -397,30 +326,6 @@
 				if (!String.IsNullOrEmpty(InAdditionalArgs))
 				{
 					Arguments += InAdditionalArgs;
-<<<<<<< HEAD
-=======
-				}
-
-				CommandUtils.RunUBT(CmdEnv, UBTExe, HostProjectFile, TargetName, Platform, Configuration, Arguments);
-			}
-		}
-	}
-
-	static void CompilePluginWithUBT(FileReference UnrealBuildToolDll, FileReference HostProjectFile, FileReference HostProjectPluginFile, PluginDescriptor Plugin, string TargetName, TargetType TargetType, UnrealTargetPlatform Platform, UnrealTargetConfiguration Configuration, List<FileReference> ManifestFileNames, string InAdditionalArgs)
-	{
-		// Find a list of modules that need to be built for this plugin
-		bool bCompilePlatform = false;
-		if (Plugin.Modules != null)
-		{
-			bool bBuildDeveloperTools = (TargetType == TargetType.Editor || TargetType == TargetType.Program || (Configuration != UnrealTargetConfiguration.Test && Configuration != UnrealTargetConfiguration.Shipping));
-			bool bBuildRequiresCookedData = (TargetType != TargetType.Editor && TargetType != TargetType.Program);
-
-			foreach (ModuleDescriptor Module in Plugin.Modules)
-			{
-				if (Module.IsCompiledInConfiguration(Platform, Configuration, TargetName, TargetType, bBuildDeveloperTools, bBuildRequiresCookedData))
-				{
-					bCompilePlatform = true;
->>>>>>> 4af6daef
 				}
 
 				CommandUtils.RunUBT(CmdEnv, UBTExe, HostProjectFile, TargetName, Platform, Configuration, Arguments);
@@ -455,17 +360,6 @@
 			{
 				TargetPlatform.CompilePluginWithUBT(UnrealBuildToolDll, HostProjectFile, HostProjectPluginFile, Plugin, TargetName, TargetType, Platform, Configuration, ManifestFileNames, InAdditionalArgs);
 			}
-		}
-
-		// Add these modules to the build agenda
-		if(bCompilePlatform)
-		{
-			TargetPlatform TargetPlatform = GetTargetPlatform(Platform);
-
-			if (TargetPlatform != null)
-			{
-				TargetPlatform.CompilePluginWithUBT(UnrealBuildToolDll, HostProjectFile, HostProjectPluginFile, Plugin, TargetName, TargetType, Platform, Configuration, ManifestFileNames, InAdditionalArgs);
-			}
 			else
 			{
 				FileReference ManifestFileName = FileReference.Combine(HostProjectFile.Directory, "Saved", String.Format("Manifest-{0}-{1}-{2}.xml", TargetName, Platform, Configuration));
@@ -474,13 +368,6 @@
 				string Arguments = String.Format("-plugin={0} -noubtmakefiles -manifest={1} -nohotreload", CommandUtils.MakePathSafeToUseWithCommandLine(HostProjectPluginFile.FullName), CommandUtils.MakePathSafeToUseWithCommandLine(ManifestFileName.FullName));
 
 				if (PlatformToArchitectureMap.TryGetValue(Platform, out string SpecifiedArchitecture) && !string.IsNullOrEmpty(SpecifiedArchitecture))
-<<<<<<< HEAD
-				{
-					Arguments += String.Format(" -architecture={0}", SpecifiedArchitecture);
-				}
-				else if (Platform == UnrealTargetPlatform.Android)
-=======
->>>>>>> 4af6daef
 				{
 					Arguments += String.Format(" -architecture={0}", SpecifiedArchitecture);
 				}
@@ -528,11 +415,7 @@
 	{
 		if (FileReference.Exists(FilterFile))
 		{
-<<<<<<< HEAD
-			CommandUtils.LogInformation("Reading filter rules from {0}", FilterFile);
-=======
 			Logger.LogInformation("Reading filter rules from {FilterFile}", FilterFile);
->>>>>>> 4af6daef
 			Filter.ReadRulesFromFile(FilterFile, "FilterPlugin");
 		}
 	}
@@ -554,20 +437,10 @@
 		// Add custom rules for all platforms
 		AddRulesFromFileToFilter(Filter, FileReference.Combine(PluginFile.Directory, "Config", "FilterPlugin.ini"));
 
-<<<<<<< HEAD
-		// Add custom rules for all platforms
-		AddRulesFromFileToFilter(Filter, FileReference.Combine(PluginFile.Directory, "Config", "FilterPlugin.ini"));
-
 		// Add custom rules for targeted platforms.
 		foreach (UnrealTargetPlatform Platform in TargetPlatforms)
 		{
-			Log.TraceInformation("Loading FilterPlugin{0}.ini", Platform);
-=======
-		// Add custom rules for targeted platforms.
-		foreach (UnrealTargetPlatform Platform in TargetPlatforms)
-		{
 			Logger.LogInformation("Loading FilterPlugin{Platform}.ini", Platform);
->>>>>>> 4af6daef
 			AddRulesFromFileToFilter(Filter, FileReference.Combine(PluginFile.Directory, "Config", $"FilterPlugin{Platform}.ini"));
 		}
 
@@ -632,69 +505,6 @@
 		return TargetPlatforms;
 	}
 
-<<<<<<< HEAD
-	static List<UnrealTargetPlatform> GetHostPlatforms(BuildCommand Command)
-	{
-		List<UnrealTargetPlatform> HostPlatforms = new List<UnrealTargetPlatform>();
-		if (!Command.ParseParam("NoHostPlatform"))
-		{
-			var CurrentPlatform = BuildHostPlatform.Current.Platform;
-
-			if (Command.ParseParam("HostPlatforms"))
-			{
-				string HostPlatformFilter = Command.ParseParamValue("HostPlatforms", null);
-				if(HostPlatformFilter != null)
-				{
-					// Only interested in building for Platforms that support code projects
-					HostPlatforms = PlatformExports.GetRegisteredPlatforms().Where(x => InstalledPlatformInfo.IsValidPlatform(x, EProjectType.Code)).ToList();
-
-					// only build Mac on Mac
-					if (CurrentPlatform != UnrealTargetPlatform.Mac && HostPlatforms.Contains(UnrealTargetPlatform.Mac))
-					{
-						HostPlatforms.Remove(UnrealTargetPlatform.Mac);
-					}
-					// only build Windows on Windows
-					if (CurrentPlatform != UnrealTargetPlatform.Win64 && HostPlatforms.Contains(UnrealTargetPlatform.Win64))
-					{
-						HostPlatforms.Remove(UnrealTargetPlatform.Win64);
-					}
-					// build Linux on Windows and Linux
-					if (CurrentPlatform != UnrealTargetPlatform.Win64 && CurrentPlatform != UnrealTargetPlatform.Linux)
-					{
-						if (HostPlatforms.Contains(UnrealTargetPlatform.Linux))
-							HostPlatforms.Remove(UnrealTargetPlatform.Linux);
-
-						if (HostPlatforms.Contains(UnrealTargetPlatform.LinuxArm64))
-							HostPlatforms.Remove(UnrealTargetPlatform.LinuxArm64);
-					}
-
-					List<UnrealTargetPlatform> NewHostPlatforms = new List<UnrealTargetPlatform>();
-					foreach (string HostPlatformName in HostPlatformFilter.Split(new char[]{ '+' }, StringSplitOptions.RemoveEmptyEntries))
-					{
-						UnrealTargetPlatform HostPlatform;
-						if (!UnrealTargetPlatform.TryParse(HostPlatformName, out HostPlatform))
-						{
-							throw new AutomationException("Unknown host platform '{0}' specified on command line", HostPlatformName);
-						}
-						if(HostPlatforms.Contains(HostPlatform))
-						{
-							NewHostPlatforms.Add(HostPlatform);
-						}
-					}
-					HostPlatforms = NewHostPlatforms;
-				}
-				else
-				{
-					HostPlatforms.Add(CurrentPlatform);
-				}
-			}
-			else
-			{
-				HostPlatforms.Add(CurrentPlatform);
-			}
-		}
-		return HostPlatforms;
-=======
 	static IReadOnlyList<UnrealTargetPlatform> GetHostPlatforms(BuildCommand Command)
 	{
 		if (Command.ParseParam("NoHostPlatform"))
@@ -745,6 +555,5 @@
 			}
 		}
 		return NewHostPlatforms;
->>>>>>> 4af6daef
 	}
 }