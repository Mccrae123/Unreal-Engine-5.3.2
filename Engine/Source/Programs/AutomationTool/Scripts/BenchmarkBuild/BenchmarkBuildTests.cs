﻿// Copyright Epic Games, Inc. All Rights Reserved.

using AutomationTool;
using System;
using System.Collections.Generic;
using System.Linq;
using System.Text;
using System.Threading.Tasks;
using EpicGames.Core;
using UnrealBuildTool;
using UnrealBuildBase;

namespace AutomationTool.Benchmark
{
	
	/// <summary>
	/// Task that builds a target
	/// </summary>
	class BenchmarkBuildTask : BenchmarkTaskBase
	{
		private BuildTarget				Command;
		private UBTBuildOptions			BuildOptions;
		private UnrealTargetPlatform	TargetPlatform;

		public static bool SupportsAcceleration
		{
			get
			{
				return BuildHostPlatform.Current.Platform == UnrealTargetPlatform.Win64 ||
					(BuildHostPlatform.Current.Platform == UnrealTargetPlatform.Mac);
			}
		}

		public static string AccelerationName
		{
			get
			{
				if (BuildHostPlatform.Current.Platform == UnrealTargetPlatform.Win64)
				{
					return "XGE";
				}
				else if (BuildHostPlatform.Current.Platform == UnrealTargetPlatform.Mac)
				{
					return "FASTBuild";
				}
				else
				{
					return "none";
				}
			}
		}

		private string _TaskName;
		public override string TaskName
<<<<<<< HEAD
		{
			get
			{
				return _TaskName;
			}
		}
		public BenchmarkBuildTask(FileReference InProjectFile, string InTarget, UnrealTargetPlatform InPlatform, XGETaskOptions InXgeOption, string InUBTArgs="", int CoreCount=0, UBTBuildOptions InOptions = UBTBuildOptions.None)
			: base(InProjectFile)
		{
			bool IsVanillaUnreal = InProjectFile == null;

			string ModuleName = IsVanillaUnreal ? "Unreal" : InProjectFile.GetFileNameWithoutAnyExtensions();

			_TaskName = string.Format("Build {0} {1}", InTarget, InPlatform);

=======
		{
			get
			{
				return _TaskName;
			}
		}
		public BenchmarkBuildTask(FileReference InProjectFile, string InTarget, UnrealTargetPlatform InPlatform, XGETaskOptions InXgeOption, string InUBTArgs="", int CoreCount=0, UBTBuildOptions InOptions = UBTBuildOptions.None)
			: base(InProjectFile)
		{
			bool IsVanillaUnreal = InProjectFile == null;

			string ModuleName = IsVanillaUnreal ? "Unreal" : InProjectFile.GetFileNameWithoutAnyExtensions();

			_TaskName = string.Format("Build {0} {1}", InTarget, InPlatform);

>>>>>>> 4af6daef
			BuildOptions = InOptions;
			TargetPlatform = InPlatform;

			Command = new BuildTarget();
			Command.ProjectName = IsVanillaUnreal ? null : ModuleName;
			Command.Platforms = TargetPlatform.ToString();
			Command.Targets = InTarget;
			Command.NoTools = true;	
			Command.UBTArgs = InUBTArgs;

			bool WithAccel = InXgeOption == XGETaskOptions.WithXGE;

			if (!WithAccel || !SupportsAcceleration)
			{
				string Arg = string.Format("No{0}", AccelerationName);

				Command.UBTArgs += " -" + Arg;
				//TaskModifiers.Add(Arg);
				Command.Params = new[] { Arg }; // need to also pass it to this

				// If no cores were specified use the machines CPU count rather than letting UBT pick a value. The latter may 
				// not be deterministic.
				int NumCores = CoreCount > 0 ? CoreCount : Environment.ProcessorCount;

				TaskModifiers.Add(string.Format("{0}c", NumCores));
				Command.UBTArgs += string.Format(" -MaxParallelActions={0}", NumCores);
			}
			else
			{
				TaskModifiers.Add(AccelerationName);
			}		
			
			if (!string.IsNullOrEmpty(InUBTArgs))
			{
				TaskModifiers.Add(InUBTArgs);
			}
		}

		protected bool CleanBuildTarget()
<<<<<<< HEAD
		{
			var BuildCommand = new UnrealBuild(null);
			var BuildTarget = Command.ProjectTargetFromTargetName(
				Command.Targets,
				ProjectFile,
				new [] { TargetPlatform },
				new [] { UnrealTargetConfiguration.Development }
				);
			BuildCommand.CleanWithUBT(BuildTarget.TargetName, TargetPlatform, UnrealTargetConfiguration.Development, ProjectFile);
			return true;
		}

		protected override bool PerformPrequisites()
		{
=======
		{
			var BuildCommand = new UnrealBuild(null);
			var BuildTarget = Command.ProjectTargetFromTargetName(
				Command.Targets,
				ProjectFile,
				new [] { TargetPlatform },
				new [] { UnrealTargetConfiguration.Development }
				);
			BuildCommand.CleanWithUBT(BuildTarget.TargetName, TargetPlatform, UnrealTargetConfiguration.Development, ProjectFile);
			return true;
		}

		protected override bool PerformPrequisites()
		{
>>>>>>> 4af6daef
			if (!base.PerformPrequisites())
			{
				return false;
			}

			if (BuildOptions.HasFlag(UBTBuildOptions.PreClean))
			{
				return CleanBuildTarget();
			}

			return true;
		}

		protected override bool PerformTask()
		{	
			ExitCode Result = Command.Execute();

			return Result == ExitCode.Success;
		}
	}

	class BenchmarkCleanBuildTask : BenchmarkBuildTask
	{
		string _TaskName;

		public BenchmarkCleanBuildTask(FileReference InProjectFile, string InTarget, UnrealTargetPlatform InPlatform)
			: base(InProjectFile, InTarget, InPlatform, XGETaskOptions.None, "", 0, UBTBuildOptions.None)
		{
			string ModuleName = InProjectFile == null ? "Unreal" : InProjectFile.GetFileNameWithoutAnyExtensions();
			_TaskName = string.Format("Clean {0} {1}", InTarget, InPlatform);
		}

		public override string TaskName
		{
			get
			{
				return _TaskName;
			}
		}

		protected override bool PerformTask()
		{
			return CleanBuildTarget();
		}
	}
}
<|MERGE_RESOLUTION|>--- conflicted
+++ resolved
@@ -52,7 +52,6 @@
 
 		private string _TaskName;
 		public override string TaskName
-<<<<<<< HEAD
 		{
 			get
 			{
@@ -68,23 +67,6 @@
 
 			_TaskName = string.Format("Build {0} {1}", InTarget, InPlatform);
 
-=======
-		{
-			get
-			{
-				return _TaskName;
-			}
-		}
-		public BenchmarkBuildTask(FileReference InProjectFile, string InTarget, UnrealTargetPlatform InPlatform, XGETaskOptions InXgeOption, string InUBTArgs="", int CoreCount=0, UBTBuildOptions InOptions = UBTBuildOptions.None)
-			: base(InProjectFile)
-		{
-			bool IsVanillaUnreal = InProjectFile == null;
-
-			string ModuleName = IsVanillaUnreal ? "Unreal" : InProjectFile.GetFileNameWithoutAnyExtensions();
-
-			_TaskName = string.Format("Build {0} {1}", InTarget, InPlatform);
-
->>>>>>> 4af6daef
 			BuildOptions = InOptions;
 			TargetPlatform = InPlatform;
 
@@ -124,7 +106,6 @@
 		}
 
 		protected bool CleanBuildTarget()
-<<<<<<< HEAD
 		{
 			var BuildCommand = new UnrealBuild(null);
 			var BuildTarget = Command.ProjectTargetFromTargetName(
@@ -139,22 +120,6 @@
 
 		protected override bool PerformPrequisites()
 		{
-=======
-		{
-			var BuildCommand = new UnrealBuild(null);
-			var BuildTarget = Command.ProjectTargetFromTargetName(
-				Command.Targets,
-				ProjectFile,
-				new [] { TargetPlatform },
-				new [] { UnrealTargetConfiguration.Development }
-				);
-			BuildCommand.CleanWithUBT(BuildTarget.TargetName, TargetPlatform, UnrealTargetConfiguration.Development, ProjectFile);
-			return true;
-		}
-
-		protected override bool PerformPrequisites()
-		{
->>>>>>> 4af6daef
 			if (!base.PerformPrequisites())
 			{
 				return false;
