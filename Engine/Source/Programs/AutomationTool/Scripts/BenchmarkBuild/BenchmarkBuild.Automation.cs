﻿// Copyright Epic Games, Inc. All Rights Reserved.

using AutomationTool;
using System;
using System.Collections.Generic;
using System.IO;
using System.Linq;
using System.Text;
using System.Threading;
using System.Threading.Tasks;
using EpicGames.Core;
using UnrealBuildTool;
using UnrealBuildBase;

namespace AutomationTool.Benchmark
{

	[Help("Runs benchmarks and reports overall results")]
	[Help("Example1: RunUAT BenchmarkBuild -all -project=Unreal")]
	[Help("Example2: RunUAT BenchmarkBuild -allcompile -project=Unreal+EngineTest -platform=PS4")]
	[Help("Example3: RunUAT BenchmarkBuild -editor -client -cook -cooknoshaderddc -cooknoddc -xge -noxge -singlecompile -nopcompile -project=Unreal+QAGame+EngineTest -platform=Win64+PS4+XboxOne+Switch -iterations=3")]
	[Help("preview", "List everything that will run but don't do it")]
	[Help("project=<name>", "Do tests on the specified projec(s)t. E.g. -project=UE+FortniteGame+QAGame")]
	[Help("all", "Run all the things (except noddc)")]
	[Help("allcompile", "Run all the compile things")]
	[Help("editor", "Build an editor for compile tests")]
	[Help("client", "Build a client for compile tests (see -platform)")]
	[Help("platform=<p1+p2>", "Specify the platform(s) to use for client compilation/cooking, if empty the local platform be used if -client or -cook is specified")]
	[Help("xge", "Do a compile with XGE / FASTBuild")]
	[Help("noxge", "Do a compile without XGE / FASTBuild")]
	[Help("singlecompile", "Do a single-file compile")]
	[Help("nopcompile", "Do a nothing-needs-compiled compile")]
	[Help("cores=X+Y+Z", "Do noxge builds with these processor counts (default is Environment.ProcessorCount)")]
	[Help("cook", "Do a cook for the specified platform")]
	[Help("pie", "Launch the editor (only valid when -project is specified")]
	[Help("maps", "Map to PIE with (only valid when using a single project")]
	[Help("warmddc", "Cook / PIE with a warm DDC")]
	[Help("hotddc", "Cook / PIE with a hot local DDC (an untimed pre-run is performed)")]
	[Help("coldddc", "Cook / PIE with a cold local DDC (a temporary folder is used)")]
	[Help("noshaderddc", "Cook / PIE with no shaders in the DDC")]
	[Help("iterations=<n>", "How many times to perform each test)")]
	[Help("wait=<n>", "How many seconds to wait between each test)")]
	[Help("filename", "Name/path of file to write CSV results to. If empty the local machine name will be used")]
	[Help("noclean", "Don't build from clean. (Mostly just to speed things up when testing)")]
<<<<<<< HEAD
	[Help("CookArgs=", "Extra args to use when cooking. -CookArgs1=\"-foo\" -CookArgs2=\"-bar\" will run two cooks with each argument set")]
	[Help("PIEArgs=", "Extra args to use when running the editor. -PIEArgs1=\"-foo\" -PIEArgs2=\"-bar\" will run two PIE tests with each argument set")]
=======
	[Help("Cook[N]Args=", "Extra args to use when cooking. -Cook1Args=\"-foo\" -Cook2Args=\"-bar\" will run two cooks with each argument set. Use -CookArgs for a single cook")]
	[Help("PIE[N]Args=", "Extra args to use when running the editor. -PIE1Args=\"-foo\" -PIE2Args=\"-bar\" will run three PIE tests with each argument set. Use -PIEArgs for a single PIE")]
>>>>>>> 6bbb88c8
	class BenchmarkBuild : BuildCommand
	{
		class BenchmarkOptions : BuildCommand
		{
			public bool Preview = false;

			public bool DoUETests = false;
			public IEnumerable<string> ProjectsToTest = Enumerable.Empty<string>();
			public IEnumerable<UnrealTargetPlatform> PlatformsToTest = Enumerable.Empty<UnrealTargetPlatform>();

			// building
			public bool DoBuildEditorTests = false;
			public bool DoBuildClientTests = false;
			public bool DoNoCompileTests = false;
			public bool DoSingleCompileTests = false;
			public bool DoAcceleratedCompileTests = false;
			public bool DoNoAcceleratedCompileTests = false;

			public IEnumerable<int> CoresForLocalJobs = new[] { Environment.ProcessorCount };

			// cooking
			public bool DoCookTests = false;

			// editor startup tests
			public bool DoPIETests = false;

			public IEnumerable<string> PIEMapList = Enumerable.Empty<string>();

			// misc
			public int Iterations = 1;
			public bool NoClean = false;
			public int TimeBetweenTasks = 0;

			public List<string> CookArgs = new List<string>();
			public List<string> PIEArgs = new List<string>();
			public string FileName = string.Format("{0}_Results.csv", Environment.MachineName);

			public DDCTaskOptions DDCOptions = DDCTaskOptions.None;

			public void ParseParams(string[] InParams)
			{
				this.Params = InParams;

				bool AllThings = ParseParam("all");
				bool AllCompile = AllThings | ParseParam("allcompile");

				Preview = ParseParam("preview");
				DoUETests = AllThings || ParseParam("Unreal");
				NoClean = ParseParam("NoClean");

				// compilation
				DoBuildEditorTests = AllCompile || ParseParam("editor");
				DoBuildClientTests = AllCompile || ParseParam("client");
				DoNoCompileTests = AllCompile || ParseParam("nopcompile");
				DoSingleCompileTests = AllCompile || ParseParam("singlecompile");
				DoAcceleratedCompileTests = AllCompile || ParseParam("xge") || ParseParam("fastbuild");
				// if the user didn't specify -xge then we do noxge by default so they get something with minimal steps
				DoNoAcceleratedCompileTests = (AllCompile || !DoAcceleratedCompileTests) || ParseParam("noxge") || ParseParam("nofastbuild");

				// cooking
				DoCookTests = AllThings | ParseParam("cook");

				// editor startup tests
				DoPIETests = AllThings | ParseParam("pie");
				
				// DDC options
				DDCOptions |= ParseParam("warmddc") ? DDCTaskOptions.WarmDDC : DDCTaskOptions.None;
				DDCOptions |= ParseParam("hotddc") ? DDCTaskOptions.HotDDC : DDCTaskOptions.None;
				DDCOptions |= ParseParam("coldddc") ? DDCTaskOptions.ColdDDC : DDCTaskOptions.None;
				DDCOptions |= ParseParam("noshaderddc") ? DDCTaskOptions.NoShaderDDC : DDCTaskOptions.None;
				DDCOptions |= ParseParam("noxge") ? DDCTaskOptions.NoXGE : DDCTaskOptions.None;

				// sanity
				DoAcceleratedCompileTests = DoAcceleratedCompileTests && BenchmarkBuildTask.SupportsAcceleration;

				Preview = ParseParam("Preview");
				Iterations = ParseParamInt("Iterations", Iterations);
				TimeBetweenTasks = ParseParamInt("Wait", TimeBetweenTasks);

<<<<<<< HEAD
				// allow up to 10 cook & PIE variations. -CookArgs=etc -CookArgs1=etc2 etc
				for (int i = 0; i < 10; i++)
				{
					string PostFix = i == 0 ? "" : i.ToString();
					string CookParam = ParseParamValue("CookArgs" + PostFix, "");

					if (!string.IsNullOrEmpty(CookParam))
=======
				// allow up to 10 cook & PIE variations. -Cook1_Args=etc -Cook2_Args=etc2 etc
				for (int i = 0; i < 10; i++)
				{
					string PostFix = i == 0 ? "" : i.ToString();
					string CookParam = ParseParamValue("Cook" + PostFix + "Args", null);

					if (CookParam != null)
>>>>>>> 6bbb88c8
					{
						CookArgs.Add(CookParam);
					}

<<<<<<< HEAD
					string PIEParam = ParseParamValue("PIEArgs" + PostFix, "");

					if (!string.IsNullOrEmpty(PIEParam))
=======
					string PIEParam = ParseParamValue("PIE" + PostFix + "Args", null);

					if (PIEParam != null)
>>>>>>> 6bbb88c8
					{
						PIEArgs.Add(PIEParam);
					}
				}
<<<<<<< HEAD

			
=======
							
>>>>>>> 6bbb88c8
				FileName = ParseParamValue("filename", FileName);	

				// Parse the project arg
				{
					string ProjectsArg = ParseParamValue("project", null);
					ProjectsArg = ParseParamValue("projects", ProjectsArg);

					// Look at the project argument and verify it's a valid uproject
					if (!string.IsNullOrEmpty(ProjectsArg))
					{
						ProjectsToTest = ProjectsArg.Split(new[] { '+', ',' }, StringSplitOptions.RemoveEmptyEntries);
					}
				}

				// Parse and validate platform list from arguments
				{
					string PlatformArg = ParseParamValue("platform", "");
					PlatformArg = ParseParamValue("platforms", PlatformArg);

					if (!string.IsNullOrEmpty(PlatformArg))
					{
						List<UnrealTargetPlatform> ClientPlatforms = new List<UnrealTargetPlatform>();

						var PlatformList = PlatformArg.Split(new[] { '+', ',' }, StringSplitOptions.RemoveEmptyEntries);

						foreach (var Platform in PlatformList)
						{
							UnrealTargetPlatform PlatformEnum;
							if (!UnrealTargetPlatform.TryParse(Platform, out PlatformEnum))
							{
								throw new AutomationException("{0} is not a valid Unreal Platform", Platform);
							}

							ClientPlatforms.Add(PlatformEnum);
						}

						PlatformsToTest = ClientPlatforms;
					}
					else
					{
						PlatformsToTest = new[] { BuildHostPlatform.Current.Platform };
					}
				}

				// parse processor args
				{
					string ProcessorArg = ParseParamValue("cores", "");

					if (!string.IsNullOrEmpty(ProcessorArg))
					{
						var ProcessorList = ProcessorArg.Split(new[] { '+', ',' }, StringSplitOptions.RemoveEmptyEntries);

						CoresForLocalJobs = ProcessorList.Select(P => Convert.ToInt32(P));
					}
				}

				// parse map args
				{
					string Arg = ParseParamValue("maps", "");
					Arg = ParseParamValue("map", Arg);

					if (!string.IsNullOrEmpty(Arg))
					{
						PIEMapList = Arg.Split(new[] { '+', ',' }, StringSplitOptions.RemoveEmptyEntries);
					}
				}
			}
		}

		struct BenchmarkResult
		{
			public TimeSpan TaskTime { get; set; }
			public bool Failed { get; set; }
		}

		public BenchmarkBuild()
		{
		}

		public override ExitCode Execute()
		{
			BenchmarkOptions Options = new BenchmarkOptions();
			Options.ParseParams(this.Params);

			List<BenchmarkTaskBase> Tasks = new List<BenchmarkTaskBase>();

			Dictionary<BenchmarkTaskBase, List<BenchmarkResult>> Results = new Dictionary<BenchmarkTaskBase, List<BenchmarkResult>>();

			for (int ProjectIndex = 0; ProjectIndex < Options.ProjectsToTest.Count(); ProjectIndex++)
			{
				string Project = Options.ProjectsToTest.ElementAt(ProjectIndex);

				FileReference ProjectFile = ProjectUtils.FindProjectFileFromName(Project);

				if (ProjectFile == null && !Project.Equals("Unreal", StringComparison.OrdinalIgnoreCase))
				{
					throw new AutomationException("Could not find project file for {0}", Project);
				}

				if (Options.DoBuildEditorTests)
				{
					Tasks.AddRange(AddBuildTests(ProjectFile, BuildHostPlatform.Current.Platform, "Editor", Options));
				}

				// do startup tests
				if (Options.DoPIETests)
				{
					Tasks.AddRange(AddPIETests(ProjectFile, Options));
				}

				foreach (var ClientPlatform in Options.PlatformsToTest)
				{
					// build a client if the project supports it
					string TargetName = ProjectSupportsClientBuild(ProjectFile) ? "Client" : "Game";

					if (Options.DoBuildClientTests)
					{
						// do build tests
						Tasks.AddRange(AddBuildTests(ProjectFile, ClientPlatform, TargetName, Options));
					}

					// do cook tests
					if (Options.DoCookTests)
					{
						Tasks.AddRange(AddCookTests(ProjectFile, ClientPlatform, Options));
					}
				}
			}

			Log.TraceInformation("Will execute tests:");

			foreach (var Task in Tasks)
			{
				Log.TraceInformation("{0}", Task.GetFullTaskName());
			}

			if (!Options.Preview)
			{
				// create results lists
				foreach (var Task in Tasks)
				{
					Results.Add(Task, new List<BenchmarkResult>());
				}

				DateTime StartTime = DateTime.Now;

				for (int i = 0; i < Options.Iterations; i++)
				{
					foreach (var Task in Tasks)
					{
						Log.TraceInformation("Starting task {0} (Pass {1})", Task.GetFullTaskName(), i + 1);

						Task.Run();

						Log.TraceInformation("Task {0} took {1}", Task.GetFullTaskName(), Task.TaskTime.ToString(@"hh\:mm\:ss"));

						if (Task.Failed)
						{
							Log.TraceError("Task failed! Benchmark time may be inaccurate.");
						}

						Results[Task].Add(new BenchmarkResult
						{
							TaskTime = Task.TaskTime,
							Failed = Task.Failed
						});

						// write results so far
						WriteCSVResults(Options.FileName, Tasks, Results);

						Log.TraceInformation("Waiting {0} secs until next task", Options.TimeBetweenTasks);
						Thread.Sleep(Options.TimeBetweenTasks * 1000);
					}
				}

				Log.TraceInformation("**********************************************************************");
				Log.TraceInformation("Test Results:");
				foreach (var Task in Tasks)
				{
					string TimeString = "";

					IEnumerable<BenchmarkResult> TaskResults = Results[Task];

					foreach (var Result in TaskResults)
					{
						if (TimeString.Length > 0)
						{
							TimeString += ", ";
						}

						if (Result.Failed)
						{
							TimeString += "Failed ";
						}

						TimeString += Result.TaskTime.ToString(@"hh\:mm\:ss");
					}

					var AvgTimeString = "";

					if (TaskResults.Count() > 1)
					{
						var AvgTime = new TimeSpan(TaskResults.Select(R => R.TaskTime).Sum(T => T.Ticks) / TaskResults.Count());

						AvgTimeString = string.Format(" (Avg: {0})", AvgTime.ToString(@"hh\:mm\:ss"));
					}

					Log.TraceInformation("Task {0}:\t{1}{2}", Task.GetFullTaskName(), TimeString, AvgTimeString);
				}
				Log.TraceInformation("**********************************************************************");

				TimeSpan Elapsed = DateTime.Now - StartTime;

				Log.TraceInformation("Total benchmark time: {0}", Elapsed.ToString(@"hh\:mm\:ss"));

				WriteCSVResults(Options.FileName, Tasks, Results);
			}

			return ExitCode.Success;
		}

		IEnumerable<BenchmarkTaskBase> AddBuildTests(FileReference InProjectFile, UnrealTargetPlatform InPlatform, string InTargetName, BenchmarkOptions InOptions)
		{
			BuildOptions CleanFlag = InOptions.NoClean ? BuildOptions.None : BuildOptions.Clean;

			BuildOptions NoAndSingleCompileOptions = BuildOptions.None;

			List<BenchmarkTaskBase> NewTasks = new List<BenchmarkTaskBase>();

			if (InOptions.DoAcceleratedCompileTests)
			{
				NewTasks.Add(new BenchmarkBuildTask(InProjectFile, InTargetName, InPlatform, CleanFlag));
			}

			if (InOptions.DoNoAcceleratedCompileTests)
			{
				foreach (int ProcessorCount in InOptions.CoresForLocalJobs)
				{
					NewTasks.Add(new BenchmarkBuildTask(InProjectFile, InTargetName, InPlatform, CleanFlag | BuildOptions.NoAcceleration, "", ProcessorCount));
				}
				// do single compilation with these results
				NoAndSingleCompileOptions |= BuildOptions.NoAcceleration;
			}

			if (InOptions.DoNoCompileTests)
			{
				// note, don't clean since we build normally then build a single file
				NewTasks.Add(new BenchmarkNopCompileTask(InProjectFile, InTargetName, InPlatform, NoAndSingleCompileOptions));
			}

			if (InOptions.DoSingleCompileTests)
			{
				FileReference SourceFile = FindProjectSourceFile(InProjectFile);

				// note, don't clean since we build normally then build again
				NewTasks.Add(new BenchmarkSingleCompileTask(InProjectFile, InTargetName, InPlatform, SourceFile, NoAndSingleCompileOptions));
			}

			return NewTasks;
		}

		IEnumerable<BenchmarkTaskBase> AddCookTests(FileReference InProjectFile, UnrealTargetPlatform InPlatform, BenchmarkOptions InOptions)
		{
			if (InProjectFile == null)
			{
				return Enumerable.Empty<BenchmarkTaskBase>();
			}

			List<BenchmarkTaskBase> NewTasks = new List<BenchmarkTaskBase>();

			// Cook a client if the project supports i
			bool CookClient = ProjectSupportsClientBuild(InProjectFile);

			if (InOptions.DoCookTests)
			{

				IEnumerable<string> CookVariations = InOptions.CookArgs.Any() ? InOptions.CookArgs : new List<string>{""};

				foreach (string CookArgs in CookVariations)
				{
<<<<<<< HEAD
					// no/warm options
					if (InOptions.DDCOptions == DDCTaskOptions.None || InOptions.DDCOptions.HasFlag(DDCTaskOptions.WarmDDC))
					{
						NewTasks.Add(new BenchmarkCookTask(InProjectFile, InPlatform, CookClient, DDCTaskOptions.WarmDDC, CookArgs));
					}

					if (InOptions.DDCOptions.HasFlag(DDCTaskOptions.HotDDC))
					{
						NewTasks.Add(new BenchmarkCookTask(InProjectFile, InPlatform, CookClient, DDCTaskOptions.HotDDC, CookArgs));
					}

=======

					bool DoWarmCook = InOptions.DDCOptions.HasFlag(DDCTaskOptions.WarmDDC) ||
										(!InOptions.DDCOptions.HasFlag(DDCTaskOptions.HotDDC) && !InOptions.DDCOptions.HasFlag(DDCTaskOptions.ColdDDC));

					// no/warm options
					if (DoWarmCook)
					{
						NewTasks.Add(new BenchmarkCookTask(InProjectFile, InPlatform, CookClient, DDCTaskOptions.WarmDDC, CookArgs));
					}

					if (InOptions.DDCOptions.HasFlag(DDCTaskOptions.HotDDC))
					{
						NewTasks.Add(new BenchmarkCookTask(InProjectFile, InPlatform, CookClient, DDCTaskOptions.HotDDC, CookArgs));
					}

>>>>>>> 6bbb88c8
					if (InOptions.DDCOptions.HasFlag(DDCTaskOptions.ColdDDC))
					{
						NewTasks.Add(new BenchmarkCookTask(InProjectFile, InPlatform, CookClient, DDCTaskOptions.ColdDDC, CookArgs));
					}

					if (InOptions.DDCOptions.HasFlag(DDCTaskOptions.NoShaderDDC))
					{
						NewTasks.Add(new BenchmarkCookTask(InProjectFile, InPlatform, CookClient, DDCTaskOptions.NoShaderDDC, CookArgs));
					}
				}
			}

			return NewTasks;
		}

		IEnumerable<BenchmarkTaskBase> AddPIETests(FileReference InProjectFile, BenchmarkOptions InOptions)
		{
			if (InProjectFile == null || !InOptions.DoPIETests)
			{
				return Enumerable.Empty<BenchmarkTaskBase>();
			}

			List<BenchmarkTaskBase> NewTasks = new List<BenchmarkTaskBase>();

<<<<<<< HEAD
			List<string> MapsToTest = InOptions.MapList.ToList();

			if (!MapsToTest.Any())
=======
			string PIEArgs = "";

			if (InOptions.PIEMapList.Any())
>>>>>>> 6bbb88c8
			{
				PIEArgs += string.Format("-map=\"{0}\"", string.Join("+", InOptions.PIEMapList));
			}
<<<<<<< HEAD
			
			IEnumerable<string> PIEVariations = InOptions.PIEArgs.Any() ? InOptions.PIEArgs : new List<string> { "" };

			foreach (string PIEArgs in PIEVariations)
			{
				foreach (var Map in MapsToTest)
				{
					string FinalArgs = PIEArgs;

					if (!string.IsNullOrEmpty(Map))
					{
						FinalArgs += " -map=" + Map;
					}

					// if no options assume warm
					if (InOptions.DDCOptions == DDCTaskOptions.None || InOptions.DDCOptions.HasFlag(DDCTaskOptions.WarmDDC))
					{
						NewTasks.Add(new BenchmarkRunEditorTask(InProjectFile, DDCTaskOptions.WarmDDC, FinalArgs));
					}

					// hot ddc
					if (InOptions.DDCOptions.HasFlag(DDCTaskOptions.HotDDC))
					{
						NewTasks.Add(new BenchmarkRunEditorTask(InProjectFile, DDCTaskOptions.HotDDC, FinalArgs));
					}
=======
						
			IEnumerable<string> PIEVariations = InOptions.PIEArgs.Any() ? InOptions.PIEArgs : new List<string> { "" };

			foreach (string VariationArgs in PIEVariations)
			{
				string FinalArgs = PIEArgs + " " + VariationArgs;

				// if no options assume warm
				if (InOptions.DDCOptions == DDCTaskOptions.None || InOptions.DDCOptions.HasFlag(DDCTaskOptions.WarmDDC))
				{
					NewTasks.Add(new BenchmarkRunEditorTask(InProjectFile, DDCTaskOptions.WarmDDC, FinalArgs));
				}
>>>>>>> 6bbb88c8

				// hot ddc
				if (InOptions.DDCOptions.HasFlag(DDCTaskOptions.HotDDC))
				{
					NewTasks.Add(new BenchmarkRunEditorTask(InProjectFile, DDCTaskOptions.HotDDC, FinalArgs));
				}

<<<<<<< HEAD
					// no shaders in the ddc
					if (InOptions.DDCOptions.HasFlag(DDCTaskOptions.NoShaderDDC))
					{
						NewTasks.Add(new BenchmarkRunEditorTask(InProjectFile, DDCTaskOptions.NoShaderDDC, FinalArgs));
					}					
=======
				// cold ddc
				if (InOptions.DDCOptions.HasFlag(DDCTaskOptions.ColdDDC))
				{
					NewTasks.Add(new BenchmarkRunEditorTask(InProjectFile, DDCTaskOptions.ColdDDC, FinalArgs));
				}

				// no shaders in the ddc
				if (InOptions.DDCOptions.HasFlag(DDCTaskOptions.NoShaderDDC))
				{
					NewTasks.Add(new BenchmarkRunEditorTask(InProjectFile, DDCTaskOptions.NoShaderDDC, FinalArgs));
>>>>>>> 6bbb88c8
				}
			}
		
			return NewTasks;
		}

		/// <summary>
		/// Writes our current result to a CSV file. It's expected that this function is called multiple times so results are
		/// updated as we go
		/// </summary>
		void WriteCSVResults(string InFileName, List<BenchmarkTaskBase> InTasks, Dictionary<BenchmarkTaskBase, List<BenchmarkResult>> InResults)
		{
			Log.TraceInformation("Writing results to {0}", InFileName);

			try
			{
				List<string> Lines = new List<string>();

				// first line is machine name,CPU count,Iteration 1, Iteration 2 etc
				string FirstLine = string.Format("{0},{1}", Environment.MachineName, Environment.ProcessorCount);

				if (InTasks.Count() > 0)
				{
					int Iterations = InResults[InTasks.First()].Count();

					if (Iterations > 0)
					{
						for (int i = 0; i < Iterations; i++)
						{
							FirstLine += ",";
							FirstLine += string.Format("Iteration {0}", i + 1);
						}
					}
				}

				Lines.Add(FirstLine);

				foreach (var Task in InTasks)
				{
					// start with Name, StartTime
					string Line = string.Format("{0},{1}", Task.GetFullTaskName(), Task.StartTime.ToString("yyyy-dd-MM HH:mm:ss"));

					// now append all iteration times
					foreach (BenchmarkResult Result in InResults[Task])
					{
						Line += ",";
						if (Result.Failed)
						{
							Line += "FAILED ";
						}
						Line += Result.TaskTime.ToString(@"hh\:mm\:ss");
					}

					Lines.Add(Line);
				}

				File.WriteAllLines(InFileName, Lines.ToArray());
			}
			catch (Exception Ex)
			{
				Log.TraceError("Failed to write CSV to {0}. {1}", InFileName, Ex);
			}
		}

		/// <summary>
		/// Returns true/false based on whether the project supports a client configuration
		/// </summary>
		/// <param name="ProjectName"></param>
		/// <returns></returns>
		bool ProjectSupportsClientBuild(FileReference InProjectFile)
		{
			if (InProjectFile == null)
			{
				// UE
				return true;
			}

			ProjectProperties Properties = ProjectUtils.GetProjectProperties(InProjectFile);

			return Properties.Targets.Where(T => T.Rules.Type == TargetType.Client).Any();
		}


		/// <summary>
		/// Returns true/false based on whether the project supports a client configuration
		/// </summary>
		/// <param name="ProjectName"></param>
		/// <returns></returns>
		FileReference FindProjectSourceFile(FileReference InProjectFile)
		{
			FileReference SourceFile = null;

			if (InProjectFile != null)
			{
				DirectoryReference SourceDir = DirectoryReference.Combine(InProjectFile.Directory, "Source", InProjectFile.GetFileNameWithoutAnyExtensions());

				var Files = DirectoryReference.EnumerateFiles(SourceDir, "*.cpp", System.IO.SearchOption.AllDirectories);

				SourceFile = Files.FirstOrDefault();
			}

			if (SourceFile == null)
			{
				// touch the write time on a file, first making it writable since it may be under P4
				SourceFile = FileReference.Combine(Unreal.EngineDirectory, "Source/Runtime/Engine/Private/UnrealEngine.cpp");
			}

			Log.TraceVerbose("Will compile {0} for single-file compilation test for {1}", SourceFile, InProjectFile.GetFileNameWithoutAnyExtensions());

			return SourceFile;
		}
	}
}<|MERGE_RESOLUTION|>--- conflicted
+++ resolved
@@ -42,13 +42,8 @@
 	[Help("wait=<n>", "How many seconds to wait between each test)")]
 	[Help("filename", "Name/path of file to write CSV results to. If empty the local machine name will be used")]
 	[Help("noclean", "Don't build from clean. (Mostly just to speed things up when testing)")]
-<<<<<<< HEAD
-	[Help("CookArgs=", "Extra args to use when cooking. -CookArgs1=\"-foo\" -CookArgs2=\"-bar\" will run two cooks with each argument set")]
-	[Help("PIEArgs=", "Extra args to use when running the editor. -PIEArgs1=\"-foo\" -PIEArgs2=\"-bar\" will run two PIE tests with each argument set")]
-=======
 	[Help("Cook[N]Args=", "Extra args to use when cooking. -Cook1Args=\"-foo\" -Cook2Args=\"-bar\" will run two cooks with each argument set. Use -CookArgs for a single cook")]
 	[Help("PIE[N]Args=", "Extra args to use when running the editor. -PIE1Args=\"-foo\" -PIE2Args=\"-bar\" will run three PIE tests with each argument set. Use -PIEArgs for a single PIE")]
->>>>>>> 6bbb88c8
 	class BenchmarkBuild : BuildCommand
 	{
 		class BenchmarkOptions : BuildCommand
@@ -128,15 +123,6 @@
 				Iterations = ParseParamInt("Iterations", Iterations);
 				TimeBetweenTasks = ParseParamInt("Wait", TimeBetweenTasks);
 
-<<<<<<< HEAD
-				// allow up to 10 cook & PIE variations. -CookArgs=etc -CookArgs1=etc2 etc
-				for (int i = 0; i < 10; i++)
-				{
-					string PostFix = i == 0 ? "" : i.ToString();
-					string CookParam = ParseParamValue("CookArgs" + PostFix, "");
-
-					if (!string.IsNullOrEmpty(CookParam))
-=======
 				// allow up to 10 cook & PIE variations. -Cook1_Args=etc -Cook2_Args=etc2 etc
 				for (int i = 0; i < 10; i++)
 				{
@@ -144,30 +130,18 @@
 					string CookParam = ParseParamValue("Cook" + PostFix + "Args", null);
 
 					if (CookParam != null)
->>>>>>> 6bbb88c8
 					{
 						CookArgs.Add(CookParam);
 					}
 
-<<<<<<< HEAD
-					string PIEParam = ParseParamValue("PIEArgs" + PostFix, "");
-
-					if (!string.IsNullOrEmpty(PIEParam))
-=======
 					string PIEParam = ParseParamValue("PIE" + PostFix + "Args", null);
 
 					if (PIEParam != null)
->>>>>>> 6bbb88c8
 					{
 						PIEArgs.Add(PIEParam);
 					}
 				}
-<<<<<<< HEAD
-
-			
-=======
 							
->>>>>>> 6bbb88c8
 				FileName = ParseParamValue("filename", FileName);	
 
 				// Parse the project arg
@@ -448,19 +422,6 @@
 
 				foreach (string CookArgs in CookVariations)
 				{
-<<<<<<< HEAD
-					// no/warm options
-					if (InOptions.DDCOptions == DDCTaskOptions.None || InOptions.DDCOptions.HasFlag(DDCTaskOptions.WarmDDC))
-					{
-						NewTasks.Add(new BenchmarkCookTask(InProjectFile, InPlatform, CookClient, DDCTaskOptions.WarmDDC, CookArgs));
-					}
-
-					if (InOptions.DDCOptions.HasFlag(DDCTaskOptions.HotDDC))
-					{
-						NewTasks.Add(new BenchmarkCookTask(InProjectFile, InPlatform, CookClient, DDCTaskOptions.HotDDC, CookArgs));
-					}
-
-=======
 
 					bool DoWarmCook = InOptions.DDCOptions.HasFlag(DDCTaskOptions.WarmDDC) ||
 										(!InOptions.DDCOptions.HasFlag(DDCTaskOptions.HotDDC) && !InOptions.DDCOptions.HasFlag(DDCTaskOptions.ColdDDC));
@@ -476,7 +437,6 @@
 						NewTasks.Add(new BenchmarkCookTask(InProjectFile, InPlatform, CookClient, DDCTaskOptions.HotDDC, CookArgs));
 					}
 
->>>>>>> 6bbb88c8
 					if (InOptions.DDCOptions.HasFlag(DDCTaskOptions.ColdDDC))
 					{
 						NewTasks.Add(new BenchmarkCookTask(InProjectFile, InPlatform, CookClient, DDCTaskOptions.ColdDDC, CookArgs));
@@ -501,45 +461,12 @@
 
 			List<BenchmarkTaskBase> NewTasks = new List<BenchmarkTaskBase>();
 
-<<<<<<< HEAD
-			List<string> MapsToTest = InOptions.MapList.ToList();
-
-			if (!MapsToTest.Any())
-=======
 			string PIEArgs = "";
 
 			if (InOptions.PIEMapList.Any())
->>>>>>> 6bbb88c8
 			{
 				PIEArgs += string.Format("-map=\"{0}\"", string.Join("+", InOptions.PIEMapList));
 			}
-<<<<<<< HEAD
-			
-			IEnumerable<string> PIEVariations = InOptions.PIEArgs.Any() ? InOptions.PIEArgs : new List<string> { "" };
-
-			foreach (string PIEArgs in PIEVariations)
-			{
-				foreach (var Map in MapsToTest)
-				{
-					string FinalArgs = PIEArgs;
-
-					if (!string.IsNullOrEmpty(Map))
-					{
-						FinalArgs += " -map=" + Map;
-					}
-
-					// if no options assume warm
-					if (InOptions.DDCOptions == DDCTaskOptions.None || InOptions.DDCOptions.HasFlag(DDCTaskOptions.WarmDDC))
-					{
-						NewTasks.Add(new BenchmarkRunEditorTask(InProjectFile, DDCTaskOptions.WarmDDC, FinalArgs));
-					}
-
-					// hot ddc
-					if (InOptions.DDCOptions.HasFlag(DDCTaskOptions.HotDDC))
-					{
-						NewTasks.Add(new BenchmarkRunEditorTask(InProjectFile, DDCTaskOptions.HotDDC, FinalArgs));
-					}
-=======
 						
 			IEnumerable<string> PIEVariations = InOptions.PIEArgs.Any() ? InOptions.PIEArgs : new List<string> { "" };
 
@@ -552,7 +479,6 @@
 				{
 					NewTasks.Add(new BenchmarkRunEditorTask(InProjectFile, DDCTaskOptions.WarmDDC, FinalArgs));
 				}
->>>>>>> 6bbb88c8
 
 				// hot ddc
 				if (InOptions.DDCOptions.HasFlag(DDCTaskOptions.HotDDC))
@@ -560,13 +486,6 @@
 					NewTasks.Add(new BenchmarkRunEditorTask(InProjectFile, DDCTaskOptions.HotDDC, FinalArgs));
 				}
 
-<<<<<<< HEAD
-					// no shaders in the ddc
-					if (InOptions.DDCOptions.HasFlag(DDCTaskOptions.NoShaderDDC))
-					{
-						NewTasks.Add(new BenchmarkRunEditorTask(InProjectFile, DDCTaskOptions.NoShaderDDC, FinalArgs));
-					}					
-=======
 				// cold ddc
 				if (InOptions.DDCOptions.HasFlag(DDCTaskOptions.ColdDDC))
 				{
@@ -577,7 +496,6 @@
 				if (InOptions.DDCOptions.HasFlag(DDCTaskOptions.NoShaderDDC))
 				{
 					NewTasks.Add(new BenchmarkRunEditorTask(InProjectFile, DDCTaskOptions.NoShaderDDC, FinalArgs));
->>>>>>> 6bbb88c8
 				}
 			}
 		
