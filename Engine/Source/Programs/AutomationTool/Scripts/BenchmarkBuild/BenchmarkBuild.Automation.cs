--- conflicted
+++ resolved
@@ -11,10 +11,7 @@
 using EpicGames.Core;
 using UnrealBuildTool;
 using UnrealBuildBase;
-<<<<<<< HEAD
-=======
 using Microsoft.Extensions.Logging;
->>>>>>> 4af6daef
 
 namespace AutomationTool.Benchmark
 {
@@ -298,11 +295,7 @@
 					/*&& (PlatformsToTest.Count() > 1 || ProjectsToTest.Count() > 1)*/)
 				{
 					BuildOptions |= UBTBuildOptions.PostClean;
-<<<<<<< HEAD
-					Log.TraceInformation("Building multiple platforms. Will clean each platform after build step to save space. (use -nopostclean to prevent this)");
-=======
 					Logger.LogInformation("Building multiple platforms. Will clean each platform after build step to save space. (use -nopostclean to prevent this)");
->>>>>>> 4af6daef
 				}
 
 				// parse processor args
@@ -391,11 +384,7 @@
 					if (XGEOptions.Contains(XGETaskOptions.WithXGE) 
 						|| XGEOptions.Contains(XGETaskOptions.WithEditorXGE))
 					{
-<<<<<<< HEAD
-						Log.TraceWarning("XGE requested but is not available. Removing XGE options");
-=======
 						Logger.LogWarning("XGE requested but is not available. Removing XGE options");
->>>>>>> 4af6daef
 						XGEOptions.Remove(XGETaskOptions.WithXGE);
 						XGEOptions.Remove(XGETaskOptions.WithEditorXGE);
 					}					
@@ -511,19 +500,11 @@
 				Tasks.AddRange(EditorTasks);
 			}
 
-<<<<<<< HEAD
-			Log.TraceInformation("Will execute tasks:");
+			Logger.LogInformation("Will execute tasks:");
 
 			foreach (var Task in Tasks)
 			{
-				Log.TraceInformation("{0}", Task.FullName);
-=======
-			Logger.LogInformation("Will execute tasks:");
-
-			foreach (var Task in Tasks)
-			{
 				Logger.LogInformation("{Arg0}", Task.FullName);
->>>>>>> 4af6daef
 			}
 
 			if (!Options.Preview)
@@ -540,36 +521,20 @@
 				{
 					foreach (var Task in Tasks)
 					{
-<<<<<<< HEAD
-						Log.TraceInformation("Starting task {0} (Pass {1})", Task.FullName, i + 1);
+						Logger.LogInformation("Starting task {Arg0} (Pass {Arg1})", Task.FullName, i + 1);
 
 						Task.Run();
 
-						Log.TraceInformation("Task {0} took {1}", Task.FullName, Task.TaskTime.ToString(@"hh\:mm\:ss"));
+						Logger.LogInformation("Task {Arg0} took {Arg1}", Task.FullName, Task.TaskTime.ToString(@"hh\:mm\:ss"));
 
 						if (Task.Failed)
 						{
-							Log.TraceError("Task failed! Benchmark time may be inaccurate.");
-=======
-						Logger.LogInformation("Starting task {Arg0} (Pass {Arg1})", Task.FullName, i + 1);
-
-						Task.Run();
-
-						Logger.LogInformation("Task {Arg0} took {Arg1}", Task.FullName, Task.TaskTime.ToString(@"hh\:mm\:ss"));
-
-						if (Task.Failed)
-						{
 							Logger.LogError("Task failed! Benchmark time may be inaccurate.");
->>>>>>> 4af6daef
 						}
 
 						if (Task.SkipReport)
 						{
-<<<<<<< HEAD
-							Log.TraceInformation("Skipping reporting of {0}", Task.FullName);
-=======
 							Logger.LogInformation("Skipping reporting of {Arg0}", Task.FullName);
->>>>>>> 4af6daef
 						}
 						else
 						{
@@ -588,13 +553,8 @@
 					}
 				}
 
-<<<<<<< HEAD
-				Log.TraceInformation("**********************************************************************");
-				Log.TraceInformation("Test Results:");
-=======
 				Logger.LogInformation("**********************************************************************");
 				Logger.LogInformation("Test Results:");
->>>>>>> 4af6daef
 
 				foreach (var Task in Tasks)
 				{
@@ -633,11 +593,7 @@
 						AvgTimeString = string.Format(" (Avg: {0})", AvgTime.ToString(@"hh\:mm\:ss"));
 					}
 
-<<<<<<< HEAD
-					Log.TraceInformation("Task {0}:\t\t{1}{2}", Task.FullName, TimeString, AvgTimeString);
-=======
 					Logger.LogInformation("Task {Arg0}:\t\t{TimeString}{AvgTimeString}", Task.FullName, TimeString, AvgTimeString);
->>>>>>> 4af6daef
 				}
 				Logger.LogInformation("**********************************************************************");
 
