// Copyright Epic Games, Inc. All Rights Reserved.

using AutomationTool;
using UnrealBuildTool;
using System;
using System.Collections.Generic;
using System.Linq;
using System.Text;
using System.Threading.Tasks;
using System.IO;
using EpicGames.Core;
using UnrealBuildBase;
<<<<<<< HEAD
=======
using Microsoft.Extensions.Logging;

using static AutomationTool.CommandUtils;
>>>>>>> 4af6daef

public class BuildDerivedDataCache : BuildCommand
{
	public override void ExecuteBuild()
	{
		// Get the list of platform names
		string[] FeaturePacks = ParseParamValue("FeaturePacks").Split(';');
		string TempDir = ParseParamValue("TempDir");
		UnrealTargetPlatform HostPlatform = BuildHostPlatform.Current.Platform;
		string TargetPlatforms = ParseParamValue("TargetPlatforms");
		string SavedDir = ParseParamValue("SavedDir");
		string BackendName = ParseParamValue("BackendName", "CreateInstalledEnginePak");
		string RelativePakPath = ParseParamValue("RelativePakPath", "Engine/DerivedDataCache/Compressed.ddp");
		bool bSkipEngine = ParseParam("SkipEngine");
		string EngineContentExtraArgs = ParseParamValue("EngineContentExtraArgs", string.Empty);

		// Get paths to everything within the temporary directory
		string EditorExe = CommandUtils.GetEditorCommandletExe(TempDir, HostPlatform);
		string OutputPakFile = CommandUtils.CombinePaths(TempDir, RelativePakPath);
		string OutputCsvFile = Path.ChangeExtension(OutputPakFile, ".csv");


		List<string> ProjectPakFiles = new List<string>();
		List<string> FeaturePackPaths = new List<string>();
		// loop through all the projects first and bail out if one of them doesn't exist.
		foreach (string FeaturePack in FeaturePacks)
		{
			if (!String.IsNullOrWhiteSpace(FeaturePack))
			{
				string FeaturePackPath = CommandUtils.CombinePaths(Unreal.RootDirectory.FullName, FeaturePack);
				if (!CommandUtils.FileExists(FeaturePackPath))
				{
					throw new AutomationException("Could not find project: " + FeaturePack);
				}
				FeaturePackPaths.Add(FeaturePackPath);
			}
		}

		// loop through all the paths and generate ddc data for them
		foreach (string FeaturePackPath in FeaturePackPaths)
		{
			string ProjectSpecificPlatforms = TargetPlatforms;
			FileReference FileRef = new FileReference(FeaturePackPath);
			string GameName = FileRef.GetFileNameWithoutAnyExtensions();
			ProjectDescriptor Project = ProjectDescriptor.FromFile(FileRef);

			if (Project.TargetPlatforms != null && Project.TargetPlatforms.Length > 0)
			{
				// Restrict target platforms used to those specified in project file
				List<string> FilteredPlatforms = new List<string>();

				// Always include the editor platform for cooking
				string EditorCookPlatform = Platform.GetPlatform(HostPlatform).GetEditorCookPlatform();
				if (TargetPlatforms.Contains(EditorCookPlatform))
				{
					FilteredPlatforms.Add(EditorCookPlatform);
				}

				foreach (string TargetPlatform in Project.TargetPlatforms)
				{
					if (TargetPlatforms.Contains(TargetPlatform))
					{
						FilteredPlatforms.Add(TargetPlatform);
					}
				}
				if (FilteredPlatforms.Count == 0)
				{
					Logger.LogInformation("Did not find any project specific platforms for FeaturePack {GameName} out of supplied TargetPlatforms {ProjectSpecificPlatforms}, skipping it!", GameName, ProjectSpecificPlatforms);
					continue;
				}
				ProjectSpecificPlatforms = CommandUtils.CombineCommandletParams(FilteredPlatforms.Distinct().ToArray());
			}
			Logger.LogInformation("Generating DDC data for {GameName} on {ProjectSpecificPlatforms}", GameName, ProjectSpecificPlatforms);
			CommandUtils.DDCCommandlet(FileRef, EditorExe, null, ProjectSpecificPlatforms, String.Format("-fill -DDC={0} -ProjectOnly", BackendName));

			string ProjectPakFile = CommandUtils.CombinePaths(Path.GetDirectoryName(OutputPakFile), String.Format("Compressed-{0}.ddp", GameName));
			CommandUtils.DeleteFile(ProjectPakFile);
			CommandUtils.RenameFile(OutputPakFile, ProjectPakFile);

			string ProjectCsvFile = Path.ChangeExtension(ProjectPakFile, ".csv");
			CommandUtils.DeleteFile(ProjectCsvFile);
			CommandUtils.RenameFile(OutputCsvFile, ProjectCsvFile);

			ProjectPakFiles.Add(Path.GetFileName(ProjectPakFile));

		}

		// Before running the Engine, delete any stale saved Config files from previous runs of the Engine. The list of enabled plugins can change, and the config file needs to be
		// recomputed after they do, but there is currently nothing that makes that happen automatically
		CommandUtils.DeleteDirectory(CommandUtils.CombinePaths(TempDir, "Engine", "Saved", "Config"));

		// Generate DDC for the editor, and merge all the other PAK files ini
		List<string> EngineContentArgs = new() 
		{ 
			"-fill",
			$"-DDC={BackendName}",
			$"-MergePaks={CommandUtils.MakePathSafeToUseWithCommandLine(String.Join("+", ProjectPakFiles))}" 
		};

		if (!string.IsNullOrEmpty(EngineContentExtraArgs))
		{
			EngineContentArgs.Add(EngineContentExtraArgs);
		}

		if (bSkipEngine)
		{
			EngineContentArgs.Add("-projectonly");
		}

<<<<<<< HEAD
		CommandUtils.LogInformation("Generating DDC data for engine content on {0}", TargetPlatforms);
=======
		Logger.LogInformation("Generating DDC data for engine content on {TargetPlatforms}", TargetPlatforms);
>>>>>>> 4af6daef
		CommandUtils.DDCCommandlet(null, EditorExe, null, TargetPlatforms, String.Join(" ", EngineContentArgs));

		string SavedPakFile = CommandUtils.CombinePaths(SavedDir, RelativePakPath);
		CommandUtils.CopyFile(OutputPakFile, SavedPakFile);
	}
}
<|MERGE_RESOLUTION|>--- conflicted
+++ resolved
@@ -10,12 +10,9 @@
 using System.IO;
 using EpicGames.Core;
 using UnrealBuildBase;
-<<<<<<< HEAD
-=======
 using Microsoft.Extensions.Logging;
 
 using static AutomationTool.CommandUtils;
->>>>>>> 4af6daef
 
 public class BuildDerivedDataCache : BuildCommand
 {
@@ -125,11 +122,7 @@
 			EngineContentArgs.Add("-projectonly");
 		}
 
-<<<<<<< HEAD
-		CommandUtils.LogInformation("Generating DDC data for engine content on {0}", TargetPlatforms);
-=======
 		Logger.LogInformation("Generating DDC data for engine content on {TargetPlatforms}", TargetPlatforms);
->>>>>>> 4af6daef
 		CommandUtils.DDCCommandlet(null, EditorExe, null, TargetPlatforms, String.Join(" ", EngineContentArgs));
 
 		string SavedPakFile = CommandUtils.CombinePaths(SavedDir, RelativePakPath);
