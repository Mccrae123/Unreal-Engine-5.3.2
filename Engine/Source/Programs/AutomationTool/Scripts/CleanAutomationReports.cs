--- conflicted
+++ resolved
@@ -76,15 +76,12 @@
 				int DirsFound = 0;
 				foreach(DirectoryInfo SubDirectory in Directory.EnumerateDirectories())
 				{
-<<<<<<< HEAD
-=======
 					// If we find a DO_NOT_CLEANUP.txt file before we reach the target depth we want to ignore that entire portion of the directory structure.
 					if (File.Exists(Path.Combine(SubDirectory.FullName, "DO_NOT_CLEANUP.txt")))
 					{
 						CommandUtils.LogInformation("Found DO_NOT_CLEANUP.txt file in {0} before target depth, excluding it from cleanup process.", SubDirectory);
 						continue;
 					}
->>>>>>> 6bbb88c8
 					DirsFound += CleanDirectories(SubDirectory, RetainTime, DirectoriesToDelete, TargetDepth, CurrentDepth + 1);
 				}
 				return DirsFound;
@@ -97,15 +94,12 @@
 				{
 					try
 					{
-<<<<<<< HEAD
-=======
 						// If we find a DO_NOT_CLEANUP.txt file recursively anywhere in a build folder, leave that build alone.
 						if (BuildDirectory.EnumerateFiles("*", SearchOption.AllDirectories).Any(x => x.Name.ToLower() == "do_not_cleanup.txt"))
 						{
 							CommandUtils.LogInformation("Found DO_NOT_CLEANUP.txt file in {0}, skipping it!", BuildDirectory);
 							continue;
 						}
->>>>>>> 6bbb88c8
 						if(!BuildDirectory.EnumerateFiles("*", SearchOption.AllDirectories).Any(x => x.LastWriteTimeUtc > RetainTime))
 						{
 							DirectoriesToDelete.Add(BuildDirectory);
