--- conflicted
+++ resolved
@@ -232,31 +232,6 @@
 			ProjectProperties Properties = InProjectFile != null ? ProjectUtils.GetProjectProperties(InProjectFile, InPlatformList.ToList(), InConfigurationList.ToList()) : null;
 
 			SimpleTargetInfo ProjectTarget = null;
-<<<<<<< HEAD
-
-			IEnumerable<SimpleTargetInfo> AvailableTargets = null;
-
-			if (Properties != null && Properties.bIsCodeBasedProject)
-			{
-				AvailableTargets = Properties.Targets.Select(T => new SimpleTargetInfo(T.TargetName, T.Rules.Type));
-			}
-			else
-			{
-				// default UE targets
-				AvailableTargets = new[]
-				{
-					new SimpleTargetInfo("UnrealEditor", TargetType.Editor),
-					new SimpleTargetInfo("UnrealGame", TargetType.Game),
-					new SimpleTargetInfo("UnrealClient", TargetType.Client),
-					new SimpleTargetInfo("UnrealServer", TargetType.Server),
-				};			
-			}
-
-
-			// If they asked for ShooterClient etc and that's there, just return that.
-			ProjectTarget = AvailableTargets.FirstOrDefault(T => T.TargetName.Equals(InTargetName, StringComparison.OrdinalIgnoreCase));
-
-=======
 
 			IEnumerable<SimpleTargetInfo> AvailableTargets = null;
 
@@ -280,7 +255,6 @@
 			// If they asked for ShooterClient etc and that's there, just return that.
 			ProjectTarget = AvailableTargets.FirstOrDefault(T => T.TargetName.Equals(InTargetName, StringComparison.OrdinalIgnoreCase));
 
->>>>>>> d731a049
 			if (ProjectTarget == null)
 			{
 				// find targets that use rules of the desired type
@@ -301,11 +275,6 @@
 										.Where(T => string.CompareOrdinal(T.TargetName, 0, ProjectName, 0, 1) == 0)
 										.Where(T => T.TargetName.IndexOf(InTargetName, StringComparison.OrdinalIgnoreCase) > 0)
 										.FirstOrDefault();
-<<<<<<< HEAD
-					}
-				}
-			}		
-=======
 
 						// Try to find a target where the target type matches the target name exactly such as "Editor" or "Game"
 						if (ProjectTarget == null && string.CompareOrdinal(InTargetName, "Program") != 0)
@@ -323,7 +292,6 @@
 			{
 				ProjectTarget = new SimpleTargetInfo(InTargetName, TargetType.Program);
 			}
->>>>>>> d731a049
 
 			if (ProjectTarget == null)
 			{
