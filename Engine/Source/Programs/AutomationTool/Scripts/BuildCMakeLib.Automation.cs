--- conflicted
+++ resolved
@@ -9,10 +9,7 @@
 using EpicGames.Core;
 using UnrealBuildTool;
 using UnrealBuildBase;
-<<<<<<< HEAD
-=======
 using Microsoft.Extensions.Logging;
->>>>>>> 4af6daef
 
 // TODO Currently this only supports one lib and one platform at a time.
 // The reason for this is that the the library version and additional arguments (which are per platform) is passed on the command line.
