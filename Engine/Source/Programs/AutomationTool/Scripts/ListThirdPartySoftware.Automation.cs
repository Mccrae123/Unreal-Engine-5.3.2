--- conflicted
+++ resolved
@@ -75,11 +75,7 @@
 						string RuntimeDependencyPath;
 						if (RuntimeDependency.TryGetStringField("SourcePath", out RuntimeDependencyPath) || RuntimeDependency.TryGetStringField("Path", out RuntimeDependencyPath))
 						{
-<<<<<<< HEAD
-							List<FileReference> Files = FileFilter.ResolveWildcard(DirectoryReference.Combine(CommandUtils.EngineDirectory, "Source"), RuntimeDependencyPath);
-=======
 							List<FileReference> Files = FileFilter.ResolveWildcard(DirectoryReference.Combine(Unreal.EngineDirectory, "Source"), RuntimeDependencyPath);
->>>>>>> 6bbb88c8
 							DirectoriesToScan.UnionWith(Files.Select(x => x.Directory));
 						}
 					}
