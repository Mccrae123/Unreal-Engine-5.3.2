--- conflicted
+++ resolved
@@ -171,21 +171,13 @@
 		EncryptionAndSigning.CryptoSettings CryptoSettings,
 		string EncryptionKeyGuid,
 		string PatchSourceContentPath,
-<<<<<<< HEAD
 		bool bGenerateDiffPatch,
 		bool bIsDLC)
-=======
-		bool bGenerateDiffPatch)
->>>>>>> 3ecbc206
 	{
 		StringBuilder CmdLine = new StringBuilder();
 		CmdLine.AppendFormat("-Output={0}", MakePathSafeToUseWithCommandLine(Path.ChangeExtension(PakOutputLocation.FullName, ".utoc")));
 		CmdLine.AppendFormat("-ContainerName={0}", ContainerName);
-<<<<<<< HEAD
 		if (!bIsDLC && !String.IsNullOrEmpty(PatchSourceContentPath))
-=======
-		if (!String.IsNullOrEmpty(PatchSourceContentPath))
->>>>>>> 3ecbc206
 		{
 			CmdLine.AppendFormat(" -PatchSource={0}", CommandUtils.MakePathSafeToUseWithCommandLine(PatchSourceContentPath));
 		}
@@ -2415,12 +2407,8 @@
 							CryptoSettings,
 							PakParams.EncryptionKeyGuid,
 							ContainerPatchSourcePath,
-<<<<<<< HEAD
 							bGenerateDiffPatch,
 							Params.HasDLCName));
-=======
-							bGenerateDiffPatch));
->>>>>>> 3ecbc206
 					}
 
 					Commands.Add(GetUnrealPakArguments(
@@ -2505,11 +2493,8 @@
 				}
 			}
 
-<<<<<<< HEAD
 			AdditionalArgs += " " + Params.AdditionalIoStoreOptions;
 
-=======
->>>>>>> 3ecbc206
 			RunIoStore(Params, SC, IoStoreCommandsFileName, GameOpenOrderFileLocation, CookerOpenOrderFileLocation, AdditionalArgs);
 		}
 
@@ -2681,7 +2666,6 @@
 		GlobalContainerOutputRelativeLocation = SC.StageTargetPlatform.Remap(GlobalContainerOutputRelativeLocation);
 		FileReference GlobalContainerOutputLocation = FileReference.Combine(SC.RuntimeRootDir, GlobalContainerOutputRelativeLocation.Name);
 
-<<<<<<< HEAD
 		string CommandletParams = String.Empty;
 
 		if (Params.HasDLCName)
@@ -2721,12 +2705,6 @@
 			CommandletParams += String.Format("-CreateGlobalContainer={0}", MakePathSafeToUseWithCommandLine(GlobalContainerOutputLocation.FullName));
 		}
 
-=======
-		string CommandletParams = Params.HasDLCName
-			? String.Format("-DLCFile={0}", MakePathSafeToUseWithCommandLine(Params.DLCFile.FullName))
-			: String.Format("-CreateGlobalContainer={0}", MakePathSafeToUseWithCommandLine(GlobalContainerOutputLocation.FullName));
-
->>>>>>> 3ecbc206
 		CommandletParams += String.Format(" -CookedDirectory={0} -Commands={1}", MakePathSafeToUseWithCommandLine(SC.PlatformCookDir.ToString()), MakePathSafeToUseWithCommandLine(CommandsFileName));
 		if (GameOpenOrderFileLocation != null)
 		{
@@ -2742,14 +2720,11 @@
 		}
 
 		CommandletParams += String.Format(" -TargetPlatform={0}", SC.StageTargetPlatform.GetCookPlatform(Params.DedicatedServer, Params.Client));
-<<<<<<< HEAD
 
 		if (Params.HasBasedOnReleaseVersion)
 		{
 			CommandletParams += String.Format(" -BasedOnReleaseVersionPath={0}", Params.GetBasedOnReleaseVersionPath(SC, Params.Client));
 		}
-=======
->>>>>>> 3ecbc206
 
 		LogInformation("Running IoStore commandlet with arguments: {0}", CommandletParams);
 		RunCommandlet(SC.RawProjectPath, Params.UE4Exe, "IoStore", CommandletParams);
@@ -2978,6 +2953,7 @@
 
 			var ChunkListFilename = GetChunkPakManifestListFilename(Params, SC);
 			List<string> ChunkList = new List<string>(ReadAllLines(ChunkListFilename));
+			Log.TraceInformation("Reading chunk list file {0} which contains {1} entries", ChunkListFilename, ChunkList.Count);
 
 			for (int Index = 0; Index < ChunkList.Count; ++Index)
 			{
@@ -3010,6 +2986,7 @@
 					}
 				}
 				CD.Manifest = ReadPakChunkManifest(ChunkManifestFilename);
+				Log.TraceInformation("Reading chunk manifest {0} which contains {1} entries", ChunkManifestFilename, CD.Manifest.Count);
 				ChunkDefinitions.Add(CD);
 			}
 
