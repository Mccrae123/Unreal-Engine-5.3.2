--- conflicted
+++ resolved
@@ -191,11 +191,7 @@
 			return Result;
 		}
 
-<<<<<<< HEAD
-		static public string GetUnrealPakArguments(FileReference ProjectPath, Dictionary<string, string> UnrealPakResponseFile, FileReference OutputLocation, List<OrderFile> PakOrderFileLocations, string PlatformOptions, bool Compressed, EncryptionAndSigning.CryptoSettings CryptoSettings, FileReference CryptoKeysCacheFilename, String PatchSourceContentPath, string EncryptionKeyGuid, List<OrderFile> SecondaryPakOrderFileLocations, bool bUnattended)
-=======
 		private static string GetCommonUnrealPakArguments(List<OrderFile> PakOrderFileLocations, string AdditionalOptions, EncryptionAndSigning.CryptoSettings CryptoSettings, FileReference CryptoKeysCacheFilename, List<OrderFile> SecondaryPakOrderFileLocations, bool bUnattended)
->>>>>>> d731a049
 		{
 			StringBuilder CmdLine = new StringBuilder();
 			if (CryptoKeysCacheFilename != null)
@@ -229,9 +225,6 @@
 				CmdLine.AppendFormat(" -unattended");
 			}
 
-<<<<<<< HEAD
-			CmdLine.Append(PlatformOptions);
-=======
 			CmdLine.Append(AdditionalOptions);
 
 			return CmdLine.ToString();
@@ -267,7 +260,6 @@
 		static public string GetUnrealPakArguments(FileReference ProjectPath, Dictionary<string, string> UnrealPakResponseFile, FileReference OutputLocation, List<OrderFile> PakOrderFileLocations, string AdditionalOptions, bool Compressed, EncryptionAndSigning.CryptoSettings CryptoSettings, FileReference CryptoKeysCacheFilename, String PatchSourceContentPath, string EncryptionKeyGuid, List<OrderFile> SecondaryPakOrderFileLocations, bool bUnattended)
 		{
 			bool RehydrateAssets = false;
->>>>>>> d731a049
 
 			StringBuilder CmdLine = new StringBuilder(MakePathSafeToUseWithCommandLine(ProjectPath.FullName));
 			CmdLine.Append(" ");
@@ -1365,16 +1357,11 @@
 						// run the commandlet to generate a binary file
 						String TargetPlatformName = ThisPlatform.GetCookPlatform(Params.DedicatedServer, Params.Client);
 						FileReference OutputFile = FileReference.Combine(SC.ProjectRoot, "Intermediate", "Config", TargetPlatformName, "BinaryConfig.ini");
-<<<<<<< HEAD
-						String CommandletParams = String.Format("-TargetPlatform={0} -OutputFile={1} -StagedPluginsFile={2}", TargetPlatformName, OutputFile.FullName, PluginListFile.FullName);
-						RunCommandlet(SC.RawProjectPath, Params.UnrealExe, "MakeBinaryConfig", CommandletParams);
-=======
 						String UnrealPakParams = String.Format("MakeBinaryConfig -Project=\"{0}\" -Platform={1} -OutputFile=\"{2}\" -StagedPluginsFile=\"{3}\"", SC.RawProjectPath, ConfigHierarchy.GetIniPlatformName(ThisPlatform.IniPlatformType), OutputFile.FullName, PluginListFile.FullName);
 
 						LogInformation("Running UnrealPak with arguments: {0}", UnrealPakParams);
 						RunAndLog(CmdEnv, GetUnrealPakLocation().FullName, UnrealPakParams, Options: ERunOptions.Default | ERunOptions.UTF8Output);
 
->>>>>>> d731a049
 						SC.StageFile(StagedFileType.UFS, OutputFile, StagedFileReference.Combine(SC.RelativeProjectRootForStage, "Config", OutputFile.GetFileName()));
 					}
 
@@ -1461,10 +1448,7 @@
 				RestrictedFiles.UnionWith(SC.CrashReporterUFSFiles.Keys.Where(x => x.ContainsName(RestrictedName)));
 			}
 			RestrictedFiles.RemoveWhere(RestrictedFile => SC.DirectoriesAllowList.Any(TestDirectory => RestrictedFile.Directory.IsUnderDirectory(TestDirectory)));
-<<<<<<< HEAD
-=======
 			RestrictedFiles.RemoveWhere(RestrictedFile => SC.ConfigFilesAllowList.Contains(RestrictedFile));
->>>>>>> d731a049
 
 			if (RestrictedFiles.Count > 0)
 			{
@@ -1550,11 +1534,7 @@
 				Nullable<bool> ShouldStage = ShouldStageConfigFile(SC, ConfigDir, ConfigFile, PlatformExtensionName);
 				if (ShouldStage == null)
 				{
-<<<<<<< HEAD
-					CommandUtils.LogWarning("The config file '{0}' will be staged, but is not explicitly allowed or denied. Add +WhitelistConfigFiles={0} or +BlacklistConfigFiles={0} to the [Staging] section of DefaultGame.ini", SC.GetStagedFileLocation(ConfigFile));
-=======
 					CommandUtils.LogWarning("The config file '{0}' will be staged, but is not explicitly allowed or denied. Add +AllowedConfigFiles={0} or +DisallowedConfigFiles={0} to the [Staging] section of DefaultGame.ini", SC.GetStagedFileLocation(ConfigFile));
->>>>>>> d731a049
 				}
 
 				if (ShouldStage ?? true)
@@ -2377,17 +2357,10 @@
 			List<string> DenyList = null;
 			if (SC.StageTargetConfigurations.Count == 1)
 			{
-<<<<<<< HEAD
-				FileReference PakDenyListFilename = FileReference.Combine(SC.ProjectRoot, "Platforms", SC.PlatformDir, "Build", string.Format("PakBlacklist-{0}.txt", SC.StageTargetConfigurations[0].ToString()));
-				if (!FileReference.Exists(PakDenyListFilename))
-				{
-					PakDenyListFilename = FileReference.Combine(SC.ProjectRoot, "Build", SC.PlatformDir, string.Format("PakBlacklist-{0}.txt", SC.StageTargetConfigurations[0].ToString()));
-=======
 				FileReference PakDenyListFilename = FileReference.Combine(SC.ProjectRoot, "Platforms", SC.PlatformDir, "Build", string.Format("PakDenylist-{0}.txt", SC.StageTargetConfigurations[0].ToString()));
 				if (!FileReference.Exists(PakDenyListFilename))
 				{
 					PakDenyListFilename = FileReference.Combine(SC.ProjectRoot, "Build", SC.PlatformDir, string.Format("PakDenylist-{0}.txt", SC.StageTargetConfigurations[0].ToString()));
->>>>>>> d731a049
 				}
 				if (FileReference.Exists(PakDenyListFilename))
 				{
@@ -3080,45 +3053,10 @@
 							}
 
 							FileReference InUtocFile = SourceOutputLocation.ChangeExtension(".utoc");
-<<<<<<< HEAD
-							FileReference InUcasFile = SourceOutputLocation.ChangeExtension(".ucas");
-							if (FileReference.Exists(InUtocFile) || FileReference.Exists(InUcasFile))
-							{
-								if (FileReference.Exists(InUcasFile))
-								{
-									FileReference OutUcasFile = OutputLocation.ChangeExtension(".ucas");
-									LogInformation("Copying ucas from {0} to {1}", InUcasFile, OutUcasFile);
-									if (!InternalUtils.SafeCopyFile(InUcasFile.FullName, OutUcasFile.FullName))
-									{
-										LogInformation("Failed to copy ucas {0} to {1}, creating new pak", InUcasFile, OutUcasFile);
-										bCopiedExistingPak = false;
-									}
-								}
-								else
-								{
-									LogInformation("Missing ucas file {0}, creating new pak", InUcasFile);
-									bCopiedExistingPak = false;
-								}
-
-								if (FileReference.Exists(InUtocFile))
-								{
-									FileReference OutUtocFile = OutputLocation.ChangeExtension(".utoc");
-									LogInformation("Copying utoc from {0} to {1}", InUtocFile, OutUtocFile);
-									if (!InternalUtils.SafeCopyFile(InUtocFile.FullName, OutUtocFile.FullName))
-									{
-										LogInformation("Failed to copy utoc {0} to {1}, creating new pak", InUtocFile, OutUtocFile);
-										bCopiedExistingPak = false;
-									}
-								}
-								else
-								{
-									LogInformation("Missing utoc file {0}, creating new pak", InUtocFile);
-=======
 							if (FileExists_NoExceptions(InUtocFile.FullName))
 							{
 								if (!CopyExistingContainer(InUtocFile, OutputLocation))
 								{
->>>>>>> d731a049
 									bCopiedExistingPak = false;
 								}
 							}
@@ -3238,13 +3176,7 @@
 							PakParams.bRehydrateAssets,
 							Params.SkipEncryption ? null : CryptoSettings,
 							PatchSourceContentPath,
-<<<<<<< HEAD
-							Params.SkipEncryption ? "" : PakParams.EncryptionKeyGuid,
-							SecondaryOrderFiles,
-							Params.Unattended));
-=======
 							Params.SkipEncryption ? "" : PakParams.EncryptionKeyGuid));
->>>>>>> d731a049
 
 						LogNames.Add(OutputLocation.GetFileNameWithoutExtension());
 					}
@@ -3613,37 +3545,10 @@
 			}
 
 			if (Params.Unattended)
-<<<<<<< HEAD
 			{
 				// We don't want unrealpak popping up interactive dialogs while we're running a build
 				CommandletParams += " -unattended";
 			}
-
-			LogInformation("Running UnrealPak with arguments: {0}", CommandletParams);
-			RunAndLog(CmdEnv, GetUnrealPakLocation().FullName, CommandletParams, Options: ERunOptions.Default | ERunOptions.UTF8Output);
-		}
-
-		private static void RunUnrealPakInParallel(List<string> Commands, List<string> LogNames, string AdditionalCompressionOptionsOnCommandLine)
-		{
-			LogInformation("Executing {0} UnrealPak command{1}...", Commands.Count, (Commands.Count > 1)? "s" : "");
-
-			// Spawn tasks for each command
-			IProcessResult[] Results = new IProcessResult[Commands.Count];
-			string UnrealPakExe = GetUnrealPakLocation().FullName;
-			Parallel.ForEach(Commands, new ParallelOptions() { MaxDegreeOfParallelism = Environment.ProcessorCount }, (Command, LoopState, Idx) =>
-			{
-				int LocalIdx = (int)Idx;
-				string LogFile = LogUtils.GetUniqueLogName(CombinePaths(CmdEnv.LogFolder, String.Format("UnrealPak-{0}", LogNames[(int)Idx])));
-				string Arguments = Commands[LocalIdx] = String.Format("{0} -multiprocess -abslog={1} {2}", Commands[LocalIdx], MakePathSafeToUseWithCommandLine(LogFile), AdditionalCompressionOptionsOnCommandLine);
-
-				Results[LocalIdx] = Run(UnrealPakExe, Arguments, Options: ERunOptions.AppMustExist | ERunOptions.NoLoggingOfRunCommand);
-			});
-=======
-			{
-				// We don't want unrealpak popping up interactive dialogs while we're running a build
-				CommandletParams += " -unattended";
-			}
->>>>>>> d731a049
 
 			LogInformation("Running UnrealPak with arguments: {0}", CommandletParams);
 			RunAndLog(CmdEnv, GetUnrealPakLocation().FullName, CommandletParams, Options: ERunOptions.Default | ERunOptions.UTF8Output);
@@ -4324,150 +4229,6 @@
 			return DirectoryReference.Combine(SC.ProjectRoot, "Intermediate", "UAT", SC.FinalCookPlatform);
 		}
 
-		private static string GetFileHostCommandline(ProjectParams Params, DeploymentContext SC)
-		{
-			string FileHostParams = " ";
-			if (Params.CookOnTheFly || Params.FileServer)
-			{
-				if (Params.ZenStore)
-				{
-					if (Params.CookOnTheFly)
-					{
-						FileHostParams += "-cookonthefly ";
-					}
-					FileHostParams += "-zenstoreproject=" + ProjectUtils.GetProjectPathId(SC.RawProjectPath) + " ";
-
-					FileHostParams += "-zenstorehost=";
-				}
-				else
-				{
-					FileHostParams += "-filehostip=";
-				}
-
-<<<<<<< HEAD
-				// add localhost first for platforms using redirection
-				const string LocalHost = "127.0.0.1";
-				if (!IsNullOrEmpty(Params.Port))
-				{
-					bool FirstParam = true;
-					foreach (var Port in Params.Port)
-					{
-						if (!FirstParam)
-						{
-							FileHostParams += "+";
-						}
-						FirstParam = false;
-						string[] PortProtocol = Port.Split(new char[] { ':' });
-						if (PortProtocol.Length > 1)
-						{
-							FileHostParams += String.Format("{0}://{1}:{2}", PortProtocol[0], LocalHost, PortProtocol[1]);
-						}
-						else
-						{
-							FileHostParams += LocalHost;
-							FileHostParams += ":";
-							FileHostParams += Params.Port;
-						}
-
-					}
-				}
-				else
-				{
-					// use default port
-					FileHostParams += LocalHost;
-				}
-
-				if (UnrealBuildTool.BuildHostPlatform.Current.Platform == UnrealTargetPlatform.Mac)
-				{
-					NetworkInterface[] Interfaces = NetworkInterface.GetAllNetworkInterfaces();
-					foreach (NetworkInterface adapter in Interfaces)
-					{
-						if (adapter.NetworkInterfaceType != NetworkInterfaceType.Loopback)
-						{
-							IPInterfaceProperties IP = adapter.GetIPProperties();
-							for (int Index = 0; Index < IP.UnicastAddresses.Count; ++Index)
-							{
-								if (InternalUtils.IsDnsEligible(IP.UnicastAddresses[Index]) && IP.UnicastAddresses[Index].Address.AddressFamily == System.Net.Sockets.AddressFamily.InterNetwork)
-								{
-									if (!IsNullOrEmpty(Params.Port))
-									{
-										foreach (var Port in Params.Port)
-										{
-											FileHostParams += "+";
-											string[] PortProtocol = Port.Split(new char[] { ':' });
-											if (PortProtocol.Length > 1)
-											{
-												FileHostParams += String.Format("{0}://{1}:{2}", PortProtocol[0], IP.UnicastAddresses[Index].Address.ToString(), PortProtocol[1]);
-											}
-											else
-											{
-												FileHostParams += IP.UnicastAddresses[Index].Address.ToString();
-												FileHostParams += ":";
-												FileHostParams += Params.Port;
-											}
-
-										}
-									}
-									else
-									{
-										FileHostParams += "+";
-										// use default port
-										FileHostParams += IP.UnicastAddresses[Index].Address.ToString();
-									}
-
-								}
-							}
-						}
-					}
-				}
-				else
-				{
-					NetworkInterface[] Interfaces = NetworkInterface.GetAllNetworkInterfaces();
-					foreach (NetworkInterface adapter in Interfaces)
-					{
-						if (adapter.OperationalStatus == OperationalStatus.Up)
-						{
-							IPInterfaceProperties IP = adapter.GetIPProperties();
-							for (int Index = 0; Index < IP.UnicastAddresses.Count; ++Index)
-							{
-								if (InternalUtils.IsDnsEligible(IP.UnicastAddresses[Index]))
-								{
-									if (!IsNullOrEmpty(Params.Port))
-									{
-										foreach (var Port in Params.Port)
-										{
-											FileHostParams += "+";
-											string[] PortProtocol = Port.Split(new char[] { ':' });
-											if (PortProtocol.Length > 1)
-											{
-												FileHostParams += String.Format("{0}://{1}:{2}", PortProtocol[0], IP.UnicastAddresses[Index].Address.ToString(), PortProtocol[1]);
-											}
-											else
-											{
-												FileHostParams += IP.UnicastAddresses[Index].Address.ToString();
-												FileHostParams += ":";
-												FileHostParams += Params.Port;
-											}
-										}
-									}
-									else
-									{
-										FileHostParams += "+";
-										// use default port
-										FileHostParams += IP.UnicastAddresses[Index].Address.ToString();
-									}
-								}
-							}
-						}
-					}
-				}
-
-				FileHostParams += " ";
-			}
-
-			return FileHostParams;
-		}
-
 		public static void WriteStageCommandline(FileReference IntermediateCmdLineFile, ProjectParams Params, DeploymentContext SC)
 		{
 			// this file needs to be treated as a UFS file for casing, but NonUFS for being put into the .pak file. 
@@ -4499,38 +4260,6 @@
 				CommandLineBuilder.AppendFormat("{0} ", Params.RunCommandline.Trim(new char[] { '\"' }));
 			}
 
-			String FileHostCommandline = GetFileHostCommandline(Params, SC).Trim();
-			if (!string.IsNullOrEmpty(FileHostCommandline))
-			{
-				CommandLineBuilder.AppendFormat("{0} ", FileHostCommandline);
-			}
-
-			if (Params.IterativeDeploy)
-			{
-				CommandLineBuilder.Append("-iterative ");
-			}
-
-			String CompleteCommandLine = CommandLineBuilder.ToString().Trim();
-
-			if (string.IsNullOrEmpty(CompleteCommandLine))
-			{
-				return;
-			}
-
-=======
-			StringBuilder CommandLineBuilder = new StringBuilder();
-			CommandLineBuilder.AppendFormat("{0} ", SC.ProjectArgForCommandLines);
-
-			if (!string.IsNullOrEmpty(Params.StageCommandline))
-			{
-				CommandLineBuilder.AppendFormat("{0} ", Params.StageCommandline.Trim(new char[] { '\"' }));
-			}
-
-			if (!string.IsNullOrEmpty(Params.RunCommandline))
-			{
-				CommandLineBuilder.AppendFormat("{0} ", Params.RunCommandline.Trim(new char[] { '\"' }));
-			}
-
 			String FileHostCommandline = GetFileHostCommandline(Params, SC);
 			if (!string.IsNullOrEmpty(FileHostCommandline))
 			{
@@ -4558,7 +4287,6 @@
 				return;
 			}
 
->>>>>>> d731a049
 			LogInformation("Creating UECommandLine.txt");
 			DirectoryReference.CreateDirectory(GetIntermediateCommandlineDir(SC));
 			File.WriteAllText(IntermediateCmdLineFile.FullName, CompleteCommandLine);
