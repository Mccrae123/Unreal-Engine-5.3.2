// Copyright Epic Games, Inc. All Rights Reserved.
using System;
using System.Collections.Generic;
using System.Globalization;
using System.Linq;
using System.Text;
using System.IO;
using System.Security.Cryptography;
using AutomationTool;
using UnrealBuildTool;
using EpicGames.Localization;
using EpicGames.Core;
using System.Threading.Tasks;

[Help("Updates the external localization data using the arguments provided.")]
[Help("UEProjectRoot", "Optional root-path to the project we're gathering for (defaults to CmdEnv.LocalRoot if unset).")]
[Help("UEProjectDirectory", "Sub-path to the project we're gathering for (relative to UEProjectRoot).")]
[Help("UEProjectName", "Optional name of the project we're gathering for (should match its .uproject file, eg QAGame).")]
[Help("LocalizationProjectNames", "Comma separated list of the projects to gather text from.")]
[Help("LocalizationBranch", "Optional suffix to use when uploading the new data to the localization provider.")]
[Help("LocalizationProvider", "Optional localization provide override.")]
[Help("LocalizationSteps", "Optional comma separated list of localization steps to perform [Download, Gather, Import, Export, Compile, GenerateReports, Upload] (default is all). Only valid for projects using a modular config.")]
[Help("IncludePlugins", "Optional flag to include plugins from within the given UEProjectDirectory as part of the gather. This may optionally specify a comma separated list of the specific plugins to gather (otherwise all plugins will be gathered).")]
[Help("ExcludePlugins", "Optional comma separated list of plugins to exclude from the gather.")]
[Help("IncludePlatforms", "Optional flag to include platforms from within the given UEProjectDirectory as part of the gather.")]
[Help("AdditionalCommandletArguments", "Optional arguments to pass to the gather process.")]
[Help("ParallelGather", "Run the gather processes for a single batch in parallel rather than sequence.")]
class Localize : BuildCommand
{
	private class LocalizationBatch
	{
		public LocalizationBatch(string InUEProjectDirectory, string InLocalizationTargetDirectory, string InRemoteFilenamePrefix, IReadOnlyList<string> InLocalizationProjectNames)
		{
			UEProjectDirectory = InUEProjectDirectory;
			LocalizationTargetDirectory = InLocalizationTargetDirectory;
			RemoteFilenamePrefix = InRemoteFilenamePrefix;
			LocalizationProjectNames = InLocalizationProjectNames;
		}

		public string UEProjectDirectory { get; private set; }
		public string LocalizationTargetDirectory { get; private set; }
		public string RemoteFilenamePrefix { get; private set; }
		public IReadOnlyList<string> LocalizationProjectNames { get; private set; }
	};

	private class LocalizationTask
	{
		public LocalizationTask(LocalizationBatch InBatch, string InUEProjectRoot, string InLocalizationProviderName, int InPendingChangeList, BuildCommand InCommand)
		{
			Batch = InBatch;
			RootWorkingDirectory = CombinePaths(InUEProjectRoot, Batch.UEProjectDirectory);
			RootLocalizationTargetDirectory = CombinePaths(InUEProjectRoot, Batch.LocalizationTargetDirectory);

			// Try and find our localization provider
			{
				LocalizationProvider.LocalizationProviderArgs LocProviderArgs;
				LocProviderArgs.RootWorkingDirectory = RootWorkingDirectory;
				LocProviderArgs.RootLocalizationTargetDirectory = RootLocalizationTargetDirectory;
				LocProviderArgs.RemoteFilenamePrefix = Batch.RemoteFilenamePrefix;
				LocProviderArgs.Command = InCommand;
				LocProviderArgs.PendingChangeList = InPendingChangeList;
				LocProvider = LocalizationProvider.GetLocalizationProvider(InLocalizationProviderName, LocProviderArgs);
			}
		}

		public LocalizationBatch Batch;
		public string RootWorkingDirectory;
		public string RootLocalizationTargetDirectory;
		public LocalizationProvider LocProvider = null;
		public List<ProjectInfo> ProjectInfos = new List<ProjectInfo>();
		public List<IProcessResult> GatherProcessResults = new List<IProcessResult>();
	};

	public override void ExecuteBuild()
	{
		var UEProjectRoot = ParseParamValue("UEProjectRoot");
		if (UEProjectRoot == null)
		{
			UEProjectRoot = CmdEnv.LocalRoot;
		}

		var UEProjectDirectory = ParseParamValue("UEProjectDirectory");
		if (UEProjectDirectory == null)
		{
			throw new AutomationException("Missing required command line argument: 'UEProjectDirectory'");
		}

		var UEProjectName = ParseParamValue("UEProjectName");
		if (UEProjectName == null)
		{
			UEProjectName = "";
		}

		var LocalizationProjectNames = new List<string>();
		{
			var LocalizationProjectNamesStr = ParseParamValue("LocalizationProjectNames");
			if (LocalizationProjectNamesStr != null)
			{
				foreach (var ProjectName in LocalizationProjectNamesStr.Split(','))
				{
					LocalizationProjectNames.Add(ProjectName.Trim());
				}
			}
		}

		var LocalizationProviderName = ParseParamValue("LocalizationProvider");
		if (LocalizationProviderName == null)
		{
			LocalizationProviderName = "";
		}

		var LocalizationStepNames = new List<string>();
		{
			var LocalizationStepNamesStr = ParseParamValue("LocalizationSteps");
			if (LocalizationStepNamesStr == null)
			{
				LocalizationStepNames.AddRange(new string[] { "Download", "Gather", "Import", "Export", "Compile", "GenerateReports", "Upload" });
			}
			else
			{
				foreach (var StepName in LocalizationStepNamesStr.Split(','))
				{
					LocalizationStepNames.Add(StepName.Trim());
				}
			}
			LocalizationStepNames.Add("Monolithic"); // Always allow the monolithic scripts to run as we don't know which steps they do
		}

		var ShouldGatherPlugins = ParseParam("IncludePlugins");
		var IncludePlugins = new List<string>();
		var ExcludePlugins = new List<string>();
		if (ShouldGatherPlugins)
		{
			var IncludePluginsStr = ParseParamValue("IncludePlugins");
			if (IncludePluginsStr != null)
			{
				foreach (var PluginName in IncludePluginsStr.Split(','))
				{
					IncludePlugins.Add(PluginName.Trim());
				}
			}

			var ExcludePluginsStr = ParseParamValue("ExcludePlugins");
			if (ExcludePluginsStr != null)
			{
				foreach (var PluginName in ExcludePluginsStr.Split(','))
				{
					ExcludePlugins.Add(PluginName.Trim());
				}
			}
		}

		var ShouldGatherPlatforms = ParseParam("IncludePlatforms");

		var AdditionalCommandletArguments = ParseParamValue("AdditionalCommandletArguments");
		if (AdditionalCommandletArguments == null)
		{
			AdditionalCommandletArguments = "";
		}

		var EnableParallelGather = ParseParam("ParallelGather");

		var StartTime = DateTime.UtcNow;

		var LocalizationBatches = new List<LocalizationBatch>();

		// Add the static set of localization projects as a batch
		if (LocalizationProjectNames.Count > 0)
		{
			LocalizationBatches.Add(new LocalizationBatch(UEProjectDirectory, UEProjectDirectory, "", LocalizationProjectNames));
		}

		// Build up any additional batches needed for platforms
		if (ShouldGatherPlatforms)
		{
			var PlatformsRootDirectory = new DirectoryReference(CombinePaths(UEProjectRoot, UEProjectDirectory, "Platforms"));
			if (DirectoryReference.Exists(PlatformsRootDirectory))
			{
				foreach (DirectoryReference PlatformDirectory in DirectoryReference.EnumerateDirectories(PlatformsRootDirectory))
				{
					// Find the localization targets defined for this platform
					var PlatformTargetNames = GetLocalizationTargetsFromDirectory(new DirectoryReference(CombinePaths(PlatformDirectory.FullName, "Config", "Localization")));
					if (PlatformTargetNames.Count > 0)
					{
						var RootRelativePluginPath = PlatformDirectory.MakeRelativeTo(new DirectoryReference(UEProjectRoot));
						RootRelativePluginPath = RootRelativePluginPath.Replace('\\', '/'); // Make sure we use / as these paths are used with P4

						LocalizationBatches.Add(new LocalizationBatch(UEProjectDirectory, RootRelativePluginPath, "", PlatformTargetNames));
					}
				}
			}
		}

		// Build up any additional batches needed for plugins
		if (ShouldGatherPlugins)
		{
			var PluginsRootDirectory = new DirectoryReference(CombinePaths(UEProjectRoot, UEProjectDirectory));
			IReadOnlyList<PluginInfo> AllPlugins = Plugins.ReadPluginsFromDirectory(PluginsRootDirectory, "Plugins", UEProjectName.Length == 0 ? PluginType.Engine : PluginType.Project);

			// Add a batch for each plugin that meets our criteria
			var AvailablePluginNames = new HashSet<string>();
			foreach (var PluginInfo in AllPlugins)
			{
				AvailablePluginNames.Add(PluginInfo.Name);

				bool ShouldIncludePlugin = (IncludePlugins.Count == 0 || IncludePlugins.Contains(PluginInfo.Name)) && !ExcludePlugins.Contains(PluginInfo.Name);
				if (ShouldIncludePlugin && PluginInfo.Descriptor.LocalizationTargets != null && PluginInfo.Descriptor.LocalizationTargets.Length > 0)
				{
					var RootRelativePluginPath = PluginInfo.Directory.MakeRelativeTo(new DirectoryReference(UEProjectRoot));
					RootRelativePluginPath = RootRelativePluginPath.Replace('\\', '/'); // Make sure we use / as these paths are used with P4

					var PluginTargetNames = new List<string>();
					foreach (var LocalizationTarget in PluginInfo.Descriptor.LocalizationTargets)
					{
						PluginTargetNames.Add(LocalizationTarget.Name);
					}

					LocalizationBatches.Add(new LocalizationBatch(UEProjectDirectory, RootRelativePluginPath, PluginInfo.Name, PluginTargetNames));
				}
			}

			// If we had an explicit list of plugins to include, warn if any were missing
			foreach (string PluginName in IncludePlugins)
			{
				if (!AvailablePluginNames.Contains(PluginName))
				{
					LogWarning("The plugin '{0}' specified by -IncludePlugins wasn't found and will be skipped.", PluginName);
				}
			}
		}

		// Create a single changelist to use for all changes
		int PendingChangeList = 0;
		if (P4Enabled)
		{
			var ChangeListCommitMessage = String.Format("Localization Automation using CL {0}", P4Env.Changelist);
			if (File.Exists(CombinePaths(CmdEnv.LocalRoot, @"Engine/Restricted/NotForLicensees/Build/EpicInternal.txt")))
			{
				ChangeListCommitMessage += "\n#okforgithub ignore";
			}

			PendingChangeList = P4.CreateChange(P4Env.Client, ChangeListCommitMessage);
		}

		// Prepare to process each localization batch
		var LocalizationTasks = new List<LocalizationTask>();
		foreach (var LocalizationBatch in LocalizationBatches)
		{
			var LocalizationTask = new LocalizationTask(LocalizationBatch, UEProjectRoot, LocalizationProviderName, PendingChangeList, this);
			LocalizationTasks.Add(LocalizationTask);

			// Make sure the Localization configs and content is up-to-date to ensure we don't get errors later on
			if (P4Enabled)
			{
				LogInformation("Sync necessary content to head revision");
				P4.Sync(P4Env.Branch + "/" + LocalizationTask.Batch.LocalizationTargetDirectory + "/Config/Localization/...");
				P4.Sync(P4Env.Branch + "/" + LocalizationTask.Batch.LocalizationTargetDirectory + "/Content/Localization/...");
			}

			// Generate the info we need to gather for each project
			foreach (var ProjectName in LocalizationTask.Batch.LocalizationProjectNames)
			{
				LocalizationTask.ProjectInfos.Add(GenerateProjectInfo(LocalizationTask.RootLocalizationTargetDirectory, ProjectName, LocalizationStepNames));
			}
		}

		// Hash the current PO files on disk so we can work out whether they actually change
		Dictionary<string, byte[]> InitalPOFileHashes = null;
		if (P4Enabled)
		{
			InitalPOFileHashes = GetPOFileHashes(LocalizationBatches, UEProjectRoot);
		}

		foreach (var LocalizationTask in LocalizationTasks)
		{
			if (LocalizationTask.LocProvider != null)
			{
				foreach (var ProjectInfo in LocalizationTask.ProjectInfos)
				{
					Task SetupTask = LocalizationTask.LocProvider.InitializeProjectWithLocalizationProvider(ProjectInfo.ProjectName, ProjectInfo.ImportInfo);
					SetupTask.Wait();
				}
			}
		}

		// Download the latest translations from our localization provider
		if (LocalizationStepNames.Contains("Download"))
		{
			foreach (var LocalizationTask in LocalizationTasks)
			{
				if (LocalizationTask.LocProvider != null)
				{
					foreach (var ProjectInfo in LocalizationTask.ProjectInfos)
					{
						Task DownloadTask = LocalizationTask.LocProvider.DownloadProjectFromLocalizationProvider(ProjectInfo.ProjectName, ProjectInfo.ImportInfo);
						DownloadTask.Wait();
					}
				}
			}
		}

		// Begin the gather command for each task
		// These can run in parallel when ParallelGather is enabled
		{
			var EditorExe = CombinePaths(CmdEnv.LocalRoot, @"Engine/Binaries/Win64/UnrealEditor-Cmd.exe");

			// Set the common basic editor arguments
			var EditorArguments = P4Enabled 
				? String.Format("-SCCProvider=Perforce -P4Port={0} -P4User={1} -P4Client={2} -P4Passwd={3} -P4Changelist={4} -EnableSCC -DisableSCCSubmit", P4Env.ServerAndPort, P4Env.User, P4Env.Client, P4.GetAuthenticationToken(), PendingChangeList)
				: "-SCCProvider=None";
			if (IsBuildMachine)
			{
				EditorArguments += " -BuildMachine";
			}
			EditorArguments += " -Unattended";
<<<<<<< HEAD
=======
			EditorArguments += " -NoShaderCompile";
>>>>>>> 6bbb88c8
			//EditorArguments += " -LogLocalizationConflicts";
			if (EnableParallelGather)
			{
				EditorArguments += " -multiprocess";
			}
			if (!String.IsNullOrEmpty(AdditionalCommandletArguments))
			{
				EditorArguments += " " + AdditionalCommandletArguments;
			}

			// Set the common process run options
			var CommandletRunOptions = ERunOptions.Default | ERunOptions.NoLoggingOfRunCommand; // Disable logging of the run command as it will print the exit code which GUBP can pick up as an error (we do that ourselves later)
			if (EnableParallelGather)
			{
				CommandletRunOptions |= ERunOptions.NoWaitForExit;
			}

			foreach (var LocalizationTask in LocalizationTasks)
			{
				var ProjectArgument = String.IsNullOrEmpty(UEProjectName) ? "" : String.Format("\"{0}\"", Path.Combine(LocalizationTask.RootWorkingDirectory, String.Format("{0}.uproject", UEProjectName)));

				foreach (var ProjectInfo in LocalizationTask.ProjectInfos)
				{
					var LocalizationConfigFiles = new List<string>();
					foreach (var LocalizationStep in ProjectInfo.LocalizationSteps)
					{
						if (LocalizationStepNames.Contains(LocalizationStep.Name))
						{
							LocalizationConfigFiles.Add(LocalizationStep.LocalizationConfigFile);
						}
					}

					if (LocalizationConfigFiles.Count > 0)
					{
						var Arguments = String.Format("{0} -run=GatherText -config=\"{1}\" {2}", ProjectArgument, String.Join(";", LocalizationConfigFiles), EditorArguments);
						LogInformation("Running localization commandlet for '{0}': {1}", ProjectInfo.ProjectName, Arguments);
						LocalizationTask.GatherProcessResults.Add(Run(EditorExe, Arguments, null, CommandletRunOptions));
					}
					else
					{
						LocalizationTask.GatherProcessResults.Add(null);
					}
				}
			}
		}

		// Wait for each commandlet process to finish and report the result.
		// This runs even for non-parallel execution to log the exit state of the process.
		foreach (var LocalizationTask in LocalizationTasks)
		{
			for (int ProjectIndex = 0; ProjectIndex < LocalizationTask.ProjectInfos.Count; ++ProjectIndex)
			{
				var ProjectInfo = LocalizationTask.ProjectInfos[ProjectIndex];
				var RunResult = LocalizationTask.GatherProcessResults[ProjectIndex];

				if (RunResult != null)
				{
					RunResult.WaitForExit();
					RunResult.OnProcessExited();
					RunResult.DisposeProcess();
					
					if (RunResult.ExitCode == 0)
					{
						LogInformation("The localization commandlet for '{0}' exited with code 0.", ProjectInfo.ProjectName);
					}
					else
					{
						LogWarning("The localization commandlet for '{0}' exited with code {1} which likely indicates a crash.", ProjectInfo.ProjectName, RunResult.ExitCode);
					}
				}
			}
		}

		// Upload the latest sources to our localization provider
		if (LocalizationStepNames.Contains("Upload"))
		{
			foreach (var LocalizationTask in LocalizationTasks)
			{
				if (LocalizationTask.LocProvider != null)
				{
					// Upload all text to our localization provider
					for (int ProjectIndex = 0; ProjectIndex < LocalizationTask.ProjectInfos.Count; ++ProjectIndex)
					{
						var ProjectInfo = LocalizationTask.ProjectInfos[ProjectIndex];
						var RunResult = LocalizationTask.GatherProcessResults[ProjectIndex];

						if (RunResult != null && RunResult.ExitCode == 0)
						{
							// Recalculate the split platform paths before doing the upload, as the export may have changed them
							ProjectInfo.ExportInfo.CalculateSplitPlatformNames(LocalizationTask.RootLocalizationTargetDirectory);
							Task UploadTask = LocalizationTask.LocProvider.UploadProjectToLocalizationProvider(ProjectInfo.ProjectName, ProjectInfo.ExportInfo);
							UploadTask.Wait();
						}
						else
						{
							LogWarning("Skipping upload to the localization provider for '{0}' due to an earlier commandlet failure.", ProjectInfo.ProjectName);
						}
					}
				}
			}
		}

		// Clean-up the changelist so it only contains the changed files, and then submit it (if we were asked to)
		if (P4Enabled)
		{
			// Revert any PO files that haven't changed aside from their header
			{
				var POFilesToRevert = new List<string>();

				var CurrentPOFileHashes = GetPOFileHashes(LocalizationBatches, UEProjectRoot);
				foreach (var CurrentPOFileHashPair in CurrentPOFileHashes)
				{
					byte[] InitialPOFileHash;
					if (InitalPOFileHashes.TryGetValue(CurrentPOFileHashPair.Key, out InitialPOFileHash) && InitialPOFileHash.SequenceEqual(CurrentPOFileHashPair.Value))
					{
						POFilesToRevert.Add(CurrentPOFileHashPair.Key);
					}
				}

				if (POFilesToRevert.Count > 0)
				{
					var P4RevertArgsFilename = CombinePaths(CmdEnv.LocalRoot, "Engine", "Intermediate", String.Format("LocalizationP4RevertArgs-{0}.txt", Guid.NewGuid().ToString()));

					using (StreamWriter P4RevertArgsWriter = File.CreateText(P4RevertArgsFilename))
					{
						foreach (var POFileToRevert in POFilesToRevert)
						{
							P4RevertArgsWriter.WriteLine(POFileToRevert);
						}
					}

					P4.LogP4(String.Format("-x {0}", P4RevertArgsFilename), "revert");
					DeleteFile_NoExceptions(P4RevertArgsFilename);
				}
			}

			// Revert any other unchanged files
			P4.RevertUnchanged(PendingChangeList);

			// Submit that single changelist now
			if (AllowSubmit)
			{
				int SubmittedChangeList;
				P4.Submit(PendingChangeList, out SubmittedChangeList);
			}
		}

		var RunDuration = (DateTime.UtcNow - StartTime).TotalMilliseconds;
		LogInformation("Localize command finished in {0} seconds", RunDuration / 1000);
	}

	private ProjectInfo GenerateProjectInfo(string RootWorkingDirectory, string ProjectName, IReadOnlyList<string> LocalizationStepNames)
	{
		var LocalizationSteps = new List<ProjectStepInfo>();
		ProjectImportExportInfo ImportInfo = null;
		ProjectImportExportInfo ExportInfo = null;

		// Projects generated by the localization dashboard will use multiple config files that must be run in a specific order
		// Older projects (such as the Engine) would use a single config file containing all the steps
		// Work out which kind of project we're dealing with...
		var MonolithicConfigFile = CombinePaths(RootWorkingDirectory, String.Format(@"Config/Localization/{0}.ini", ProjectName));
		if (File.Exists(MonolithicConfigFile))
		{
			LocalizationSteps.Add(new ProjectStepInfo("Monolithic", MonolithicConfigFile));

			ImportInfo = GenerateProjectImportExportInfo(RootWorkingDirectory, MonolithicConfigFile);
			ExportInfo = ImportInfo;
		}
		else
		{
			var FileSuffixes = new[] { 
				new { Suffix = "Gather", Required = LocalizationStepNames.Contains("Gather") }, 
				new { Suffix = "Import", Required = LocalizationStepNames.Contains("Import") || LocalizationStepNames.Contains("Download") },	// Downloading needs the parsed ImportInfo
				new { Suffix = "Export", Required = LocalizationStepNames.Contains("Gather") || LocalizationStepNames.Contains("Upload")},		// Uploading needs the parsed ExportInfo
				new { Suffix = "Compile", Required = LocalizationStepNames.Contains("Compile") }, 
				new { Suffix = "GenerateReports", Required = false } 
			};

			foreach (var FileSuffix in FileSuffixes)
			{
				var ModularConfigFile = CombinePaths(RootWorkingDirectory, String.Format(@"Config/Localization/{0}_{1}.ini", ProjectName, FileSuffix.Suffix));

				if (File.Exists(ModularConfigFile))
				{
					LocalizationSteps.Add(new ProjectStepInfo(FileSuffix.Suffix, ModularConfigFile));

					if (FileSuffix.Suffix == "Import")
					{
						ImportInfo = GenerateProjectImportExportInfo(RootWorkingDirectory, ModularConfigFile);
					}
					else if (FileSuffix.Suffix == "Export")
					{
						ExportInfo = GenerateProjectImportExportInfo(RootWorkingDirectory, ModularConfigFile);
					}
				}
				else if (FileSuffix.Required)
				{
					throw new AutomationException("Failed to find a required config file! '{0}'", ModularConfigFile);
				}
			}
		}

		return new ProjectInfo(ProjectName, LocalizationSteps, ImportInfo, ExportInfo);
	}

	private ProjectImportExportInfo GenerateProjectImportExportInfo(string RootWorkingDirectory, string LocalizationConfigFile)
	{
		ConfigFile File = new ConfigFile(new FileReference(LocalizationConfigFile), ConfigLineAction.Add);
		var LocalizationConfig = new ConfigHierarchy(new ConfigFile[] { File });

		string DestinationPath;
		if (!LocalizationConfig.GetString("CommonSettings", "DestinationPath", out DestinationPath))
		{
			throw new AutomationException("Failed to find a required config key! Section: 'CommonSettings', Key: 'DestinationPath', File: '{0}'", LocalizationConfigFile);
		}

		string ManifestName;
		if (!LocalizationConfig.GetString("CommonSettings", "ManifestName", out ManifestName))
		{
			throw new AutomationException("Failed to find a required config key! Section: 'CommonSettings', Key: 'ManifestName', File: '{0}'", LocalizationConfigFile);
		}

		string ArchiveName;
		if (!LocalizationConfig.GetString("CommonSettings", "ArchiveName", out ArchiveName))
		{
			throw new AutomationException("Failed to find a required config key! Section: 'CommonSettings', Key: 'ArchiveName', File: '{0}'", LocalizationConfigFile);
		}

		string PortableObjectName;
		if (!LocalizationConfig.GetString("CommonSettings", "PortableObjectName", out PortableObjectName))
		{
			throw new AutomationException("Failed to find a required config key! Section: 'CommonSettings', Key: 'PortableObjectName', File: '{0}'", LocalizationConfigFile);
		}

		string NativeCulture;
		if (!LocalizationConfig.GetString("CommonSettings", "NativeCulture", out NativeCulture))
		{
			throw new AutomationException("Failed to find a required config key! Section: 'CommonSettings', Key: 'NativeCulture', File: '{0}'", LocalizationConfigFile);
		}

		List<string> CulturesToGenerate;
		if (!LocalizationConfig.GetArray("CommonSettings", "CulturesToGenerate", out CulturesToGenerate))
		{
			throw new AutomationException("Failed to find a required config key! Section: 'CommonSettings', Key: 'CulturesToGenerate', File: '{0}'", LocalizationConfigFile);
		}

		bool bUseCultureDirectory;
		if (!LocalizationConfig.GetBool("CommonSettings", "bUseCultureDirectory", out bUseCultureDirectory))
		{
			// bUseCultureDirectory is optional, default is true
			bUseCultureDirectory = true;
		}

		var ProjectImportExportInfo = new ProjectImportExportInfo(DestinationPath, ManifestName, ArchiveName, PortableObjectName, NativeCulture, CulturesToGenerate, bUseCultureDirectory);
		ProjectImportExportInfo.CalculateSplitPlatformNames(RootWorkingDirectory);
		return ProjectImportExportInfo;
	}

	private List<string> GetLocalizationTargetsFromDirectory(DirectoryReference ConfigDirectory)
	{
		var LocalizationTargets = new List<string>();

		if (DirectoryReference.Exists(ConfigDirectory))
		{
			var FileSuffixes = new[] {
				"_Gather",
				"_Import",
				"_Export",
				"_Compile",
				"_GenerateReports",
			};

			foreach (FileReference ConfigFile in DirectoryReference.EnumerateFiles(ConfigDirectory))
			{
				string LocalizationTarget = ConfigFile.GetFileNameWithoutExtension();
				foreach (var FileSuffix in FileSuffixes)
				{
					if (LocalizationTarget.EndsWith(FileSuffix))
					{
						LocalizationTarget = LocalizationTarget.Remove(LocalizationTarget.Length - FileSuffix.Length);
					}
				}
				if (!LocalizationTargets.Contains(LocalizationTarget))
				{
					LocalizationTargets.Add(LocalizationTarget);
				}
			}
		}

		return LocalizationTargets;
	}

	private Dictionary<string, byte[]> GetPOFileHashes(IReadOnlyList<LocalizationBatch> LocalizationBatches, string UEProjectRoot)
	{
		var AllFiles = new Dictionary<string, byte[]>();

		foreach (var LocalizationBatch in LocalizationBatches)
		{
			var LocalizationPath = CombinePaths(UEProjectRoot, LocalizationBatch.LocalizationTargetDirectory, "Content", "Localization");
			if (!Directory.Exists(LocalizationPath))
			{
				continue;
			}

			string[] POFileNames = Directory.GetFiles(LocalizationPath, "*.po", SearchOption.AllDirectories);
			foreach (var POFileName in POFileNames)
			{
				using (StreamReader POFileReader = File.OpenText(POFileName))
				{
					// Don't include the PO header (everything up to the first empty line) in the hash as it contains transient information (like timestamps) that we don't care about
					bool bHasParsedHeader = false;
					var POFileHash = MD5.Create();

					string POFileLine;
					while ((POFileLine = POFileReader.ReadLine()) != null)
					{
						if (!bHasParsedHeader)
						{
							bHasParsedHeader = POFileLine.Length == 0;
							continue;
						}

						var POFileLineBytes = Encoding.UTF8.GetBytes(POFileLine);
						POFileHash.TransformBlock(POFileLineBytes, 0, POFileLineBytes.Length, null, 0);
					}

					POFileHash.TransformFinalBlock(new byte[0], 0, 0);

					AllFiles.Add(POFileName, POFileHash.Hash);
				}
			}
		}

		return AllFiles;
	}
}

[Help("OnlyLoc", "Optional.  Only submit generated loc files, do not submit any other generated file.")]
[Help("NoRobomerge", "Optional.  Do not include the markup in the CL description to allow robomerging to other branches.")]
public class ExportMcpTemplates : BuildCommand
{
	public static string GetGameBackendFolder(FileReference ProjectFile)
	{
		return Path.Combine(ProjectFile.Directory.FullName, "Content", "Backend");
	}

	public static void RunExportTemplates(FileReference ProjectFile, bool bCheckoutAndSubmit, bool bOnlyLoc, bool bbNoRobomerge, string CommandletOverride)
	{
		string EditorExe = "UnrealEditor.exe";
		EditorExe = HostPlatform.Current.GetUnrealExePath(EditorExe);

		string GameBackendFolder = GetGameBackendFolder(ProjectFile);
		if (!DirectoryExists_NoExceptions(GameBackendFolder))
		{
			throw new AutomationException("Error: RunExportTemplates failure. GameBackendFolder not found. {0}", GameBackendFolder);
		}

		string FolderToGenerateIn = GameBackendFolder;

		string Parameters = "-GenerateLoc";

		int WorkingCL = -1;
		if (bCheckoutAndSubmit)
		{
			if (!CommandUtils.P4Enabled)
			{
				throw new AutomationException("Error: RunExportTemplates failure. bCheckoutAndSubmit used without access to P4");
			}

			// Check whether all templates in folder are latest.  If not skip exporting.
			List<string> FilesPreviewSynced;
			CommandUtils.P4.PreviewSync(out FilesPreviewSynced, FolderToGenerateIn + "/...");
			if (FilesPreviewSynced.Count() > 0)
			{
				CommandUtils.LogInformation("Some files in folder {0} are not latest, which means that these files might have already been updated by an earlier exporting job.  Skip this one.", FolderToGenerateIn);
				return;
			}

			String CLDescription = String.Format("RunExportTemplates Updated mcp templates using CL {0}", P4Env.Changelist);
			if (bOnlyLoc)
			{
				CLDescription += " [OnlyLoc]";
			}
			if (!bbNoRobomerge)
			{
				CLDescription += "\r\n#robomerge[ALL] #DisregardExcludedAuthors";
			}

			WorkingCL = CommandUtils.P4.CreateChange(CommandUtils.P4Env.Client, CLDescription);
			CommandUtils.P4.Edit(WorkingCL, FolderToGenerateIn + "/...");
		}

		string Commandlet = string.IsNullOrWhiteSpace(CommandletOverride) ? "ExportTemplatesCommandlet" : CommandletOverride;
		CommandUtils.RunCommandlet(ProjectFile, EditorExe, Commandlet, Parameters);

		if (WorkingCL > 0)
		{
			CommandUtils.P4.RevertUnchanged(WorkingCL);

			if (bOnlyLoc)
			{
				// Revert all folders and files except GeneratedLoc.json
				foreach (string DirPath in Directory.GetDirectories(FolderToGenerateIn))
				{
					DirectoryInfo Dir = new DirectoryInfo(DirPath);
					CommandUtils.P4.Revert(WorkingCL, FolderToGenerateIn + "/" + Dir.Name + "/...");
				}

				foreach (string FilePath in Directory.GetFiles(FolderToGenerateIn))
				{
					FileInfo File = new FileInfo(FilePath);
					if (File.Name != "GeneratedLoc.json")
					{
						CommandUtils.P4.Revert(WorkingCL, FolderToGenerateIn + "/" + File.Name);
					}
				}
			}

			// If the CL is empty after the RevertUnchanged, the submit call will just delete the CL and return cleanly
			int SubmittedCL;
			CommandUtils.P4.Submit(WorkingCL, out SubmittedCL, false, true);
		}
	}

	public override void ExecuteBuild()
	{
		string ProjectName = ParseParamValue("ProjectName", null);
		if (string.IsNullOrWhiteSpace(ProjectName))
		{
			throw new AutomationException("Error: ExportMcpTemplates failure. No ProjectName defined!");
		}

		FileReference ProjectFile = new FileReference(CombinePaths(CmdEnv.LocalRoot, ProjectName, String.Format("{0}.uproject", ProjectName)));
		bool bOnlyLoc = ParseParam("OnlyLoc");
		bool bNoRobomerge = ParseParam("NoRobomerge");
		string CommandletOverride = ParseParamValue("Commandlet", null);
		RunExportTemplates(ProjectFile, true, bOnlyLoc, bNoRobomerge, CommandletOverride);
	}
}

// Legacy alias
class Localise : Localize
{
};<|MERGE_RESOLUTION|>--- conflicted
+++ resolved
@@ -313,10 +313,7 @@
 				EditorArguments += " -BuildMachine";
 			}
 			EditorArguments += " -Unattended";
-<<<<<<< HEAD
-=======
 			EditorArguments += " -NoShaderCompile";
->>>>>>> 6bbb88c8
 			//EditorArguments += " -LogLocalizationConflicts";
 			if (EnableParallelGather)
 			{
