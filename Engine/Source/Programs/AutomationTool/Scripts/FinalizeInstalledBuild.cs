--- conflicted
+++ resolved
@@ -127,11 +127,7 @@
 							// Android has multiple architecture flavors built without receipts, so use the default arch target instead
 							if (CodeTargetPlatform == UnrealTargetPlatform.Android)
 							{
-<<<<<<< HEAD
-								FileReference ReceiptFileName = TargetReceipt.GetDefaultPath(new DirectoryReference(OutputEnginePath), TargetName, CodeTargetPlatform, EngineConfiguration, Architecture);
-=======
 								FileReference ReceiptFileName = TargetReceipt.GetDefaultPath(new DirectoryReference(OutputEnginePath), CurrentTargetName, CodeTargetPlatform, EngineConfiguration, Architecture);
->>>>>>> 69078e53
 								if (FileReference.Exists(ReceiptFileName))
 								{
 									// Strip the output folder so that this can be used on any machine
@@ -139,18 +135,6 @@
 
 									// Blindly append all of the architecture names
 									if (AllArchNames.Count > 0)
-<<<<<<< HEAD
-									{
-										foreach (string Arch in AllArchNames)
-										{
-											InstalledConfigs.Add(new InstalledPlatformInfo.InstalledPlatformConfiguration(CodeTargetConfiguration, CodeTargetPlatform, TargetType.Game, Arch, RelativeReceiptFileName, ProjectType, bCanBeDisplayed));
-										}
-									}
-									// if for some reason we didn't specify any flavors, just add the default one.
-									else
-									{
-										InstalledConfigs.Add(new InstalledPlatformInfo.InstalledPlatformConfiguration(CodeTargetConfiguration, CodeTargetPlatform, TargetType.Game, Architecture, RelativeReceiptFileName, ProjectType, bCanBeDisplayed));
-=======
 									{
 										foreach (string Arch in AllArchNames)
 										{
@@ -161,7 +145,6 @@
 									else
 									{
 										InstalledConfigs.Add(new InstalledPlatformInfo.InstalledPlatformConfiguration(CodeTargetConfiguration, CodeTargetPlatform, CurrentTargetType, Architecture, RelativeReceiptFileName, ProjectType, bCanBeDisplayed));
->>>>>>> 69078e53
 									}
 								}
 							}
@@ -170,19 +153,11 @@
 							{
 								foreach (string Arch in AllArchNames)
 								{
-<<<<<<< HEAD
-									FileReference ReceiptFileName = TargetReceipt.GetDefaultPath(new DirectoryReference(OutputEnginePath), TargetName, CodeTargetPlatform, EngineConfiguration, Arch);
-									if (FileReference.Exists(ReceiptFileName))
-									{
-										string RelativeReceiptFileName = ReceiptFileName.MakeRelativeTo(new DirectoryReference(OutputDir));
-										InstalledConfigs.Add(new InstalledPlatformInfo.InstalledPlatformConfiguration(CodeTargetConfiguration, CodeTargetPlatform, TargetType.Game, Arch, RelativeReceiptFileName, ProjectType, bCanBeDisplayed));
-=======
 									FileReference ReceiptFileName = TargetReceipt.GetDefaultPath(new DirectoryReference(OutputEnginePath), CurrentTargetName, CodeTargetPlatform, EngineConfiguration, Arch);
 									if (FileReference.Exists(ReceiptFileName))
 									{
 										string RelativeReceiptFileName = ReceiptFileName.MakeRelativeTo(new DirectoryReference(OutputDir));
 										InstalledConfigs.Add(new InstalledPlatformInfo.InstalledPlatformConfiguration(CodeTargetConfiguration, CodeTargetPlatform, CurrentTargetType, Arch, RelativeReceiptFileName, ProjectType, bCanBeDisplayed));
->>>>>>> 69078e53
 									}
 								}
 							}
