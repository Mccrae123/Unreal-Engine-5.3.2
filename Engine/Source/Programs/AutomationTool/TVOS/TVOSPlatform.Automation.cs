// Copyright 1998-2016 Epic Games, Inc. All Rights Reserved.
using System;
using System.Collections.Generic;
using System.Linq;
using System.Text;
using System.IO;
using AutomationTool;
using UnrealBuildTool;
using System.Text.RegularExpressions;

public class TVOSPlatform : IOSPlatform
{
	public TVOSPlatform()
		:base(UnrealTargetPlatform.TVOS)
	{
		TargetIniPlatformType = UnrealTargetPlatform.IOS;
	}

	public override UnrealBuildTool.UEDeployIOS GetDeployHandler(FileReference InProject, IOSPlatformContext inPlatformContext)
	{
		Console.WriteLine("Getting TVOS Deploy()");
		return new UnrealBuildTool.UEDeployTVOS(InProject, inPlatformContext);
	}

	public override string GetCookPlatform(bool bDedicatedServer, bool bIsClientOnly)
	{
		return "TVOS";
	}

    public override void GetFilesToDeployOrStage(ProjectParams Params, DeploymentContext SC)
    {
        //		if (UnrealBuildTool.BuildHostPlatform.Current.Platform != UnrealTargetPlatform.Mac)
        {
            // copy the icons/launch screens from the engine
            {
                string SourcePath = CombinePaths(SC.LocalRoot, "Engine", "Binaries", "TVOS");
                SC.StageFiles(StagedFileType.NonUFS, SourcePath, "Assets.car", false, null, "", true, false);
            }

            // copy any additional framework assets that will be needed at runtime
            {
                string SourcePath = CombinePaths((SC.IsCodeBasedProject ? SC.ProjectRoot : SC.LocalRoot + "\\Engine"), "Intermediate", "TVOS", "FrameworkAssets");
                if (Directory.Exists(SourcePath))
                {
                    SC.StageFiles(StagedFileType.NonUFS, SourcePath, "*.*", true, null, "", true, false);
                }
            }

            // copy the icons/launch screens from the game (may stomp the engine copies)
            {
                string SourcePath = CombinePaths(SC.ProjectRoot, "Binaries", "TVOS");
                SC.StageFiles(StagedFileType.NonUFS, SourcePath, "Assets.car", false, null, "", true, false);
            }

            // copy the plist (only if code signing, as it's protected by the code sign blob in the executable and can't be modified independently)
            if (GetCodeSignDesirability(Params))
            {
                string SourcePath = CombinePaths((SC.IsCodeBasedProject ? SC.ProjectRoot : SC.LocalRoot + "/Engine"), "Intermediate", "TVOS");
                string TargetPListFile = Path.Combine(SourcePath, (SC.IsCodeBasedProject ? SC.ShortProjectName : "UE4Game") + "-Info.plist");
                //				if (!File.Exists(TargetPListFile))
                {
                    // ensure the plist, entitlements, and provision files are properly copied
<<<<<<< HEAD
                    Console.WriteLine("CookPlat {0}, this {1}", GetCookPlatform(false, false, ""), ToString());
=======
                    Console.WriteLine("CookPlat {0}, this {1}", GetCookPlatform(false, false), ToString());
>>>>>>> aaefee4c
                    if (!SC.IsCodeBasedProject)
                    {
                        UnrealBuildTool.UnrealBuildTool.SetRemoteIniPath(SC.ProjectRoot);
                    }
<<<<<<< HEAD
                    GetDeployHandler().GeneratePList((SC.IsCodeBasedProject ? SC.ProjectRoot : SC.LocalRoot + "/Engine"), !SC.IsCodeBasedProject, (SC.IsCodeBasedProject ? SC.ShortProjectName : "UE4Game"), SC.ShortProjectName, SC.LocalRoot + "/Engine", (SC.IsCodeBasedProject ? SC.ProjectRoot : SC.LocalRoot + "/Engine") + "/Binaries/TVOS/Payload/" + (SC.IsCodeBasedProject ? SC.ShortProjectName : "UE4Game") + ".app");
=======

					if (SC.StageTargetConfigurations.Count != 1)
					{
						throw new AutomationException("iOS is currently only able to package one target configuration at a time, but StageTargetConfigurations contained {0} configurations", SC.StageTargetConfigurations.Count);
					}
					
					var TargetConfiguration = SC.StageTargetConfigurations[0];
			
					UnrealBuildTool.IOSPlatformContext BuildPlatContext = new IOSPlatformContext(Params.RawProjectPath);
					BuildPlatContext.SetUpProjectEnvironment(TargetConfiguration);

					GetDeployHandler(new FileReference(SC.ProjectRoot), BuildPlatContext).GeneratePList((SC.IsCodeBasedProject ? SC.ProjectRoot : SC.LocalRoot + "/Engine"), !SC.IsCodeBasedProject, (SC.IsCodeBasedProject ? SC.ShortProjectName : "UE4Game"), SC.ShortProjectName, SC.LocalRoot + "/Engine", (SC.IsCodeBasedProject ? SC.ProjectRoot : SC.LocalRoot + "/Engine") + "/Binaries/TVOS/Payload/" + (SC.IsCodeBasedProject ? SC.ShortProjectName : "UE4Game") + ".app");
>>>>>>> aaefee4c
                }

                SC.StageFiles(StagedFileType.NonUFS, SourcePath, Path.GetFileName(TargetPListFile), false, null, "", false, false, "Info.plist");
            }
        }

        // copy the movies from the project
        {
            SC.StageFiles(StagedFileType.NonUFS, CombinePaths(SC.ProjectRoot, "Build/TVOS/Resources/Movies"), "*", false, null, "", true, false);
            SC.StageFiles(StagedFileType.NonUFS, CombinePaths(SC.ProjectRoot, "Content/Movies"), "*", true, null, "", true, false);
        }
    }
}<|MERGE_RESOLUTION|>--- conflicted
+++ resolved
@@ -60,18 +60,11 @@
                 //				if (!File.Exists(TargetPListFile))
                 {
                     // ensure the plist, entitlements, and provision files are properly copied
-<<<<<<< HEAD
-                    Console.WriteLine("CookPlat {0}, this {1}", GetCookPlatform(false, false, ""), ToString());
-=======
                     Console.WriteLine("CookPlat {0}, this {1}", GetCookPlatform(false, false), ToString());
->>>>>>> aaefee4c
                     if (!SC.IsCodeBasedProject)
                     {
                         UnrealBuildTool.UnrealBuildTool.SetRemoteIniPath(SC.ProjectRoot);
                     }
-<<<<<<< HEAD
-                    GetDeployHandler().GeneratePList((SC.IsCodeBasedProject ? SC.ProjectRoot : SC.LocalRoot + "/Engine"), !SC.IsCodeBasedProject, (SC.IsCodeBasedProject ? SC.ShortProjectName : "UE4Game"), SC.ShortProjectName, SC.LocalRoot + "/Engine", (SC.IsCodeBasedProject ? SC.ProjectRoot : SC.LocalRoot + "/Engine") + "/Binaries/TVOS/Payload/" + (SC.IsCodeBasedProject ? SC.ShortProjectName : "UE4Game") + ".app");
-=======
 
 					if (SC.StageTargetConfigurations.Count != 1)
 					{
@@ -84,7 +77,6 @@
 					BuildPlatContext.SetUpProjectEnvironment(TargetConfiguration);
 
 					GetDeployHandler(new FileReference(SC.ProjectRoot), BuildPlatContext).GeneratePList((SC.IsCodeBasedProject ? SC.ProjectRoot : SC.LocalRoot + "/Engine"), !SC.IsCodeBasedProject, (SC.IsCodeBasedProject ? SC.ShortProjectName : "UE4Game"), SC.ShortProjectName, SC.LocalRoot + "/Engine", (SC.IsCodeBasedProject ? SC.ProjectRoot : SC.LocalRoot + "/Engine") + "/Binaries/TVOS/Payload/" + (SC.IsCodeBasedProject ? SC.ShortProjectName : "UE4Game") + ".app");
->>>>>>> aaefee4c
                 }
 
                 SC.StageFiles(StagedFileType.NonUFS, SourcePath, Path.GetFileName(TargetPListFile), false, null, "", false, false, "Info.plist");
