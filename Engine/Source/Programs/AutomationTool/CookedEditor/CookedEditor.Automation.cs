--- conflicted
+++ resolved
@@ -14,12 +14,7 @@
 {
 	private string SpecificConfigSection;
 	private string SharedConfigSection;
-<<<<<<< HEAD
-	private ConfigHierarchy GameConfig;
-
-=======
 	public ConfigHierarchy GameConfig { get; }
->>>>>>> d731a049
 
 	public ConfigHelper(UnrealTargetPlatform Platform, FileReference ProjectFile, bool bIsCookedCooker)
 	{
@@ -122,16 +117,11 @@
 		// cache some useful properties
 		ProjectDirectory = Params.RawProjectPath.Directory;
 		ProjectName = Params.RawProjectPath.GetFileNameWithoutAnyExtensions();
-<<<<<<< HEAD
-		IniPlatformName = ConfigHierarchy.GetIniPlatformName(SC.StageTargetPlatform.PlatformType);
-		bIsDLC = Params.DLCFile != null;
-=======
 		IniPlatformName = ConfigHierarchy.GetIniPlatformName(SC.StageTargetPlatform.IniPlatformType);
 		bIsDLC = Params.DLCFile != null && SC.MetadataDir != null; // MetadataDir needs to be set for DLC
 
 		CommandUtils.LogInformation("---> ReleaseOverrideDir = {0}, MetadataDir = {1}", Params.BasedOnReleaseVersionPathOverride, SC.MetadataDir);
 
->>>>>>> d731a049
 
 		// cache info for DLC against a release
 		if (Params.BasedOnReleaseVersionPathOverride != null)
@@ -311,12 +301,6 @@
 
 	private void HandleRestrictedFiles(DeploymentContext SC, ref Dictionary<StagedFileReference, FileReference> Files)
 	{
-<<<<<<< HEAD
-		if (bIsForExternalDistribution)
-		{
-			// remove entries where any restricted folder names are in the name remapped path (if we remap from NFL to non-NFL, then we don't remove it)
-			Files = Files.Where(x => !SC.RestrictedFolderNames.Any(y => Project.ApplyDirectoryRemap(SC, x.Key).ContainsName(y))).ToDictionary(x => x.Key, x => x.Value);
-=======
 		// If a directory has been specifically allowed, do not omit the files wihin it from the staging process.
 		if (bIsForExternalDistribution)
 		{
@@ -328,7 +312,6 @@
 			{
 				Log.TraceInformationOnce("Some files were not staged since they have restricted folder names in the remapped path.");
 			}
->>>>>>> d731a049
 		}
 		else
 		{
@@ -362,12 +345,9 @@
 			HashSet<string> Maps = UFSFilesToStage.Where(x => x.HasExtension("umap")).Select(x => Path.ChangeExtension(x.FullName, null)).ToHashSet();
 			UFSFilesToStage = UFSFilesToStage.Where(x => !Maps.Contains(Path.ChangeExtension(x.FullName.Replace("_BuiltData", ""), null))).ToList();
 
-<<<<<<< HEAD
-=======
 			Maps = FilesToUncook.Where(x => x.HasExtension("umap")).Select(x => Path.ChangeExtension(x.FullName, null)).ToHashSet();
 			FilesToUncook = FilesToUncook.Where(x => !Maps.Contains(Path.ChangeExtension(x.FullName.Replace("_BuiltData", ""), null))).ToList();
 
->>>>>>> d731a049
 			Maps = SC.FilesToStage.UFSFiles.Keys.Where(x => x.HasExtension("umap")).Select(x => Path.ChangeExtension(x.Name, null)).ToHashSet();
 			Console.WriteLine($"Found {Maps.Count()} maps");
 			SC.FilesToStage.UFSFiles = SC.FilesToStage.UFSFiles.Where(x => !Maps.Contains(Path.ChangeExtension(x.Key.Name.Replace("_BuiltData", ""), null))).ToDictionary(x => x.Key, x => x.Value);
@@ -397,8 +377,6 @@
 
 	protected ConfigHelper ConfigHelper;
 
-<<<<<<< HEAD
-=======
 	// used to remember the locations of stating output exactly as calculated by the staging code
 	protected DirectoryReference CookedEditorStageDirectory = null;
 	protected DirectoryReference ReleaseStageDirectory = null;
@@ -407,7 +385,6 @@
 	// were made and saved off somewhere, it can point to this and the optional files will be automatically staged into Content/Paks
 	protected DirectoryReference ReleaseOptionalFileStageDirectory = null;
 
->>>>>>> d731a049
 	public override void ExecuteBuild()
 	{
 		LogInformation("************************* MakeCookedEditor");
@@ -418,10 +395,6 @@
 		// set up config sections and the like
 		ConfigHelper = new ConfigHelper(BuildHostPlatform.Current.Platform, ProjectFile, bIsCookedCooker);
 
-<<<<<<< HEAD
-
-=======
->>>>>>> d731a049
 		ProjectParams BuildParams = GetParams();
 
 
@@ -491,8 +464,6 @@
 		{
 			GatherTargetDependencies(Params, SC, Context, "UnrealPak");
 		}
-<<<<<<< HEAD
-=======
 
 		// Stage the editor localization targets
 		if (!bIsCookedCooker)
@@ -508,7 +479,6 @@
 				}
 			}
 		}
->>>>>>> d731a049
 
 		StageIniPathArray(Params, SC, "EngineExtraStageFiles", Unreal.EngineDirectory, Context);
 
@@ -524,8 +494,6 @@
 			GatherTargetDependencies(Params, SC, Context, SC.StageExecutables[0]);
 		}
 
-<<<<<<< HEAD
-=======
 		// project shaders
 		if (Context.bStageShaderDirs)
 		{
@@ -535,7 +503,6 @@
 				Context.NonUFSFilesToStage.AddRange(DirectoryReference.EnumerateFiles(ProjectShaders, "*", SearchOption.AllDirectories));
 			}		
 		}
->>>>>>> d731a049
 
 		StagePlatformExtensionFiles(Params, SC, Context, Context.ProjectDirectory);
 		StagePluginFiles(Params, SC, Context, false);
@@ -546,7 +513,6 @@
 		StageIniPathArray(Params, SC, "ProjectExtraStageFiles", Context.ProjectDirectory, Context);
 
 		if (!bIsCookedCooker)
-<<<<<<< HEAD
 		{
 			// the editor AR may be named EditorClientAssetRegistry.bin already, but probably is DevelopmentAssetRegistry.bin, so look for both, and name it EditorClientAssetRegistry
 			FileReference EditorAR = FileReference.Combine(Context.CachedEditorDataLocation, "EditorClientAssetRegistry.bin");
@@ -561,21 +527,6 @@
 			if (FileReference.Exists(EditorThumbnails))
 			{
 				SC.StageFile(StagedFileType.UFS, EditorThumbnails, new StagedFileReference($"{Context.ProjectName}/CachedEditorThumbnails.bin"));
-=======
-		{
-			// the editor AR may be named EditorClientAssetRegistry.bin already, but probably is DevelopmentAssetRegistry.bin, so look for both, and name it EditorClientAssetRegistry
-			FileReference EditorAR = FileReference.Combine(Context.CachedEditorDataLocation, "EditorClientAssetRegistry.bin");
-			if (!FileReference.Exists(EditorAR))
-			{
-				EditorAR = FileReference.Combine(Context.CachedEditorDataLocation, "DevelopmentAssetRegistry.bin");
-			}
-			SC.StageFile(StagedFileType.UFS, EditorAR, new StagedFileReference($"{Context.ProjectName}/EditorClientAssetRegistry.bin"));
-
-			// this file is optional
-			FileReference EditorThumbnails = FileReference.Combine(Context.CachedEditorDataLocation, "CachedEditorThumbnails.bin");
-			if (FileReference.Exists(EditorThumbnails))
-			{
-				SC.StageFile(StagedFileType.UFS, EditorThumbnails, new StagedFileReference($"{Context.ProjectName}/CachedEditorThumbnails.bin"));
 			}
 		}
 
@@ -596,7 +547,6 @@
 			foreach (var OptionalFile in DirectoryReference.EnumerateFiles(ReleaseOptionalFileStageDirectory, "*"))
 			{
 				Log.TraceInformation($"  '{OptionalFile.FullName}'");
->>>>>>> d731a049
 			}
 		}
 	}
@@ -692,14 +642,9 @@
 
 		if (Context.IniPlatformName == "Linux")
 		{
-<<<<<<< HEAD
-			// linux needs dotnet runtime
-			SC.StageFiles(StagedFileType.NonUFS, DirectoryReference.Combine(Context.EngineDirectory, "Binaries", "ThirdParty", "DotNet", Context.IniPlatformName), StageFilesSearch.AllDirectories);
-=======
 			// linux needs dotnet runtime, as well as mono (at least for now until we can break our dependence)
 			SC.StageFiles(StagedFileType.NonUFS, Unreal.FindDotnetDirectoryForPlatform(RuntimePlatform.Type.Linux), StageFilesSearch.AllDirectories);
 			SC.StageFiles(StagedFileType.NonUFS, DirectoryReference.Combine(Context.EngineDirectory, "Binaries/ThirdParty/Mono/Linux"), StageFilesSearch.AllDirectories);
->>>>>>> d731a049
 		}
 
 		// not sure if we need this or not now
@@ -790,26 +735,17 @@
 			SC.FilesToStage.NonUFSFiles.Remove(new StagedFileReference(Path.Combine(Context.ProjectName, "Binaries", "Linux", MainCookedTarget)));
 			SC.FilesToStage.NonUFSDebugFiles.Remove(new StagedFileReference(Path.Combine(Context.ProjectName, "Binaries", "Win64", MainCookedTarget + ".pdb")));
 			SC.FilesToStage.NonUFSDebugFiles.Remove(new StagedFileReference(Path.Combine(Context.ProjectName, "Binaries", "Linux", MainCookedTarget + ".sym")));
-<<<<<<< HEAD
-		}
-
-=======
 			// todo: find out why pdbs are in the non-debug file list and get rid of them
 			SC.FilesToStage.NonUFSFiles.Remove(new StagedFileReference(Path.Combine(Context.ProjectName, "Binaries", "Win64", MainCookedTarget + ".pdb")));
 			SC.FilesToStage.NonUFSFiles.Remove(new StagedFileReference(Path.Combine(Context.ProjectName, "Binaries", "Linux", MainCookedTarget + ".sym")));
 		}
 
 		CookedEditorStageDirectory = SC.StageDirectory;
->>>>>>> d731a049
 	}
 
 	protected virtual void SetupDLCMode(FileReference ProjectFile, out string DLCName, out string ReleaseVersion, out TargetType Type)
 	{
 		bool bBuildAgainstRelease = ConfigHelper.GetBool("bBuildAgainstRelease");
-<<<<<<< HEAD
-		if (bBuildAgainstRelease)
-		{
-=======
 
 		if (ParseParamValue("MakeRelease", null) != null && !bBuildAgainstRelease)
 		{
@@ -819,7 +755,6 @@
 
 		if (bBuildAgainstRelease)
 		{
->>>>>>> d731a049
 			DLCName = ConfigHelper.GetString("DLCPluginName");
 			ReleaseVersion = ConfigHelper.GetString("ReleaseName");
 
@@ -941,28 +876,6 @@
 			ConfigHelper PlatformHelper = new ConfigHelper(Platform, ProjectFile, bIsCookedCooker);
 			Entries.UnionWith(ConfigHelper.GetArray(IniKey));
 		}
-<<<<<<< HEAD
-
-		foreach (string Entry in Entries)
-		{
-			Dictionary<string, string> Props = ParseStructProperties(Entry);
-
-			string SubPath = Props["Path"];
-			string FileWildcard = "*";
-			List<FileReference> FileList = Context.UFSFilesToStage;
-			SearchOption SearchMode = SearchOption.AllDirectories;
-			if (Props.ContainsKey("Files"))
-			{
-				FileWildcard = Props["Files"];
-			}
-			if (Props.ContainsKey("NonUFS") && bool.Parse(Props["NonUFS"]) == true)
-			{
-				FileList = Context.NonUFSFilesToStage;
-			}
-			if (Props.ContainsKey("Recursive") && bool.Parse(Props["Recursive"]) == false)
-			{
-				SearchMode = SearchOption.TopDirectoryOnly;
-=======
 
 		foreach (string Entry in Entries)
 		{
@@ -1006,7 +919,6 @@
 				StagedFileType FileType = (FileList == Context.NonUFSFilesToStage) ? StagedFileType.NonUFS : StagedFileType.UFS;
 				SC.StageFile(FileType, SourceFile, new StagedFileReference(Props["Dest"]));
 				continue;
->>>>>>> d731a049
 			}
 
 			// now enumerate files based on the settings
@@ -1076,8 +988,6 @@
 
 	protected virtual string GetReleaseTargetName(UnrealTargetPlatform Platform, TargetType ReleaseType)
 	{
-<<<<<<< HEAD
-=======
 		// make the platform name, like "WindowsClient", or "LinuxGame", of the premade build we are cooking/staging against
 		string IniPlatformName = ConfigHierarchy.GetIniPlatformName(Platform);
 		string ReleaseTargetName = IniPlatformName + (ReleaseType == TargetType.Game ? "" : ReleaseType.ToString());
@@ -1092,39 +1002,23 @@
 
 	private ProjectParams GetParams()
 	{
->>>>>>> d731a049
 		// setup DLC defaults, then ask project if it should 
 		string DLCName;
 		string BasedOnReleaseVersion;
 		TargetType ReleaseType;
 		SetupDLCMode(ProjectFile, out DLCName, out BasedOnReleaseVersion, out ReleaseType);
-<<<<<<< HEAD
-
-		var Params = new ProjectParams
-		(
-			Command: this,
-			RawProjectPath: ProjectFile
-=======
 		bool bIsDLC = DLCName != null;
 
 		var Params = new ProjectParams
 		(
 			Command: this
 			, RawProjectPath: ProjectFile
->>>>>>> d731a049
 
 			, NoBootstrapExe: true
 			, DLCName: DLCName
 			, BasedOnReleaseVersion: BasedOnReleaseVersion
 			, DedicatedServer: bIsCookedCooker
 			, NoClient: bIsCookedCooker
-<<<<<<< HEAD
-		);
-
-		string TargetPlatformType = bIsCookedCooker ? "CookedCooker" : "CookedEditor";
-		string TargetName = ConfigHelper.GetString(bIsCookedCooker ? "CookedCookerTargetName" : "CookedEditorTargetName");
-		UnrealTargetPlatform Platform;
-=======
 			, OptionalContent: true
 
 		);
@@ -1136,7 +1030,6 @@
 		string TargetName = ConfigHelper.GetString(bIsCookedCooker ? "CookedCookerTargetName" : "CookedEditorTargetName");
 		UnrealTargetPlatform Platform = bIsCookedCooker ? Params.ServerTargetPlatforms[0].Type : Params.ClientTargetPlatforms[0].Type;
 
->>>>>>> d731a049
 
 		// look to see if ini didn't override target name
 		if (string.IsNullOrEmpty(TargetName))
@@ -1145,34 +1038,15 @@
 			TargetName = ProjectFile.GetFileNameWithoutAnyExtensions() + TargetPlatformType;
 		}
 
-<<<<<<< HEAD
-		// cook the cooked editor targetplatorm as the "client"
-		//Params.ClientCookedTargets.Add("CrashReportClientEditor");
-=======
 		string OverrideBasedOnReleaseVersion = ParseParamValue("BasedOnReleaseVersion", null);
 		if (!string.IsNullOrEmpty(OverrideBasedOnReleaseVersion))
 		{
 			Params.BasedOnReleaseVersion = OverrideBasedOnReleaseVersion;
 		}
->>>>>>> d731a049
 
 		// control the server/client taregts
 		Params.ServerCookedTargets.Clear();
 		Params.ClientCookedTargets.Clear();
-<<<<<<< HEAD
-		if (bIsCookedCooker)
-		{
-			Platform = Params.ServerTargetPlatforms[0].Type;
-			Params.EditorTargets.Add(TargetName);
-			Params.ServerCookedTargets.Add(TargetName);
-			Params.ServerTargetPlatforms = new List<TargetPlatformDescriptor>() { new TargetPlatformDescriptor(Platform, TargetPlatformType) };
-		}
-		else
-		{
-			Platform = Params.ClientTargetPlatforms[0].Type;
-			Params.ClientCookedTargets.Add(TargetName);
-			Params.ClientTargetPlatforms = new List<TargetPlatformDescriptor>() { new TargetPlatformDescriptor(Platform, TargetPlatformType) };
-=======
 		List<TargetPlatformDescriptor> TargetPlatformList = new List<TargetPlatformDescriptor>() { new TargetPlatformDescriptor(Platform, TargetPlatformType) };
 		if (bIsCookedCooker)
 		{
@@ -1184,7 +1058,6 @@
 		{
 			Params.ClientCookedTargets.Add(TargetName);
 			Params.ClientTargetPlatforms = TargetPlatformList;
->>>>>>> d731a049
 		}
 
 
@@ -1199,23 +1072,14 @@
 		// cause the issues
 		Params.AdditionalCookerOptions += " -AllowUnsafeBlueprintCalls";
 
-<<<<<<< HEAD
-		// Params.AdditionalCookerOptions += " -NoFilterAssetRegistry";
-=======
 		// if we are cooking the editor in Dlc mode, then we want to attempt to cook assets that the base game may have skipped, but still
 		// put into the AssetRegistry, so by default the DLC cooker will skip them. this will make the DLC cooker reevaluate these pacakges
 		// and choose to cook them or not (generally for editoronly assets)
 		Params.AdditionalCookerOptions += " -DlcReevaluateUncookedAssets";
->>>>>>> d731a049
 
 		// set up cooking against a client, as DLC
 		if (bIsDLC)
 		{
-<<<<<<< HEAD
-			// make the platform name, like "WindowsClient", or "LinuxGame", of the premade build we are cooking/staging against
-			string IniPlatformName = ConfigHierarchy.GetIniPlatformName(Platform);
-			string ReleaseTargetName = IniPlatformName + (ReleaseType == TargetType.Game ? "NoEditor" : ReleaseType.ToString());
-=======
 			// cook and stage into our project, instead of the Engine's plugins
 			DirectoryReference BaseOutputDirectory = DirectoryReference.Combine(ProjectFile.Directory, "Saved", "CookedEditor");
 			string TargetPlatformName = ConfigHierarchy.GetIniPlatformName(Platform) + TargetPlatformList[0].CookFlavor;
@@ -1231,7 +1095,6 @@
 
 			// make WindowsClient or LinuxGame, etc
 			string ReleaseTargetName = GetReleaseTargetName(Platform, ReleaseType);
->>>>>>> d731a049
 
 			Params.AdditionalCookerOptions += " -CookAgainstFixedBase";
 
@@ -1240,11 +1103,7 @@
 			Params.AdditionalIoStoreOptions += $" -DevelopmentAssetRegistryPlatformOverride={DevelopmentAssetRegistryPlatformOverride}";
 
 			// point to where the premade asset registry can be found
-<<<<<<< HEAD
-			Params.BasedOnReleaseVersionPathOverride = CommandUtils.CombinePaths(ProjectFile.Directory.FullName, "Releases", BasedOnReleaseVersion, ReleaseTargetName);
-=======
 			Params.BasedOnReleaseVersionPathOverride = GetReleaseVersionPath(BasedOnReleaseVersion, ReleaseTargetName);
->>>>>>> d731a049
 
 			Params.DLCOverrideStagedSubDir = "";
 			Params.DLCIncludeEngineContent = true;
