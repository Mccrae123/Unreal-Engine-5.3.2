// Copyright Epic Games, Inc. All Rights Reserved.
using System;
using System.Collections.Generic;
using System.Linq;
using System.Text;
using System.IO;
using System.Reflection;
using System.Diagnostics;
using UnrealBuildTool;
using EpicGames.Core;
using OpenTracing.Util;
using UnrealBuildBase;

namespace AutomationTool
{

    public static class Automation
	{
		/// <summary>
		/// Keep a persistent reference to the delegate for handling Ctrl-C events. Since it's passed to non-managed code, we have to prevent it from being garbage collected.
		/// </summary>
		static ProcessManager.CtrlHandlerDelegate CtrlHandlerDelegateInstance = CtrlHandler;

        static bool CtrlHandler(CtrlTypes EventType)
		{
			Domain_ProcessExit(null, null);
			if (EventType == CtrlTypes.CTRL_C_EVENT)
			{
				// Force exit
				Environment.Exit(3);
			}			
			return true;
		}

		static void Domain_ProcessExit(object sender, EventArgs e)
		{
			// Kill all spawned processes (Console instead of Log because logging is closed at this time anyway)
			if (ShouldKillProcesses && RuntimePlatform.IsWindows)
			{			
				ProcessManager.KillAll();
			}
			Trace.Close();
		}

		/// <summary>
		/// Main method.
		/// </summary>
		/// <param name="Arguments">Command line</param>
		public static ExitCode Process(ParsedCommandLine AutomationToolCommandLine, StartupTraceListener StartupListener, HashSet<FileReference> ScriptModuleAssemblies)
		{
			GlobalCommandLine.Initialize(AutomationToolCommandLine);

			// Hook up exit callbacks
			AppDomain Domain = AppDomain.CurrentDomain;
			Domain.ProcessExit += Domain_ProcessExit;
			Domain.DomainUnload += Domain_ProcessExit;
			HostPlatform.Current.SetConsoleCtrlHandler(CtrlHandlerDelegateInstance);

			try
			{
				IsBuildMachine = GlobalCommandLine.BuildMachine;
				if (!IsBuildMachine)
				{
					int Value;
					if (int.TryParse(Environment.GetEnvironmentVariable("IsBuildMachine"), out Value) && Value != 0)
					{
						IsBuildMachine = true;
					}
				}

				Log.TraceVerbose("IsBuildMachine={0}", IsBuildMachine);
				Environment.SetEnvironmentVariable("IsBuildMachine", IsBuildMachine ? "1" : "0");

				// Get the path to the telemetry file, if present
				string TelemetryFile = GlobalCommandLine.TelemetryPath;
				JsonTracer Tracer = JsonTracer.TryRegisterAsGlobalTracer();

				// should we kill processes on exit
				ShouldKillProcesses = !GlobalCommandLine.NoKill;
				Log.TraceVerbose("ShouldKillProcesses={0}", ShouldKillProcesses);

				if (AutomationToolCommandLine.CommandsToExecute.Count == 0 && GlobalCommandLine.Help)
				{
					DisplayHelp(AutomationToolCommandLine.GlobalParameters);
					return ExitCode.Success;
				}

				// Disable AutoSDKs if specified on the command line
				if (GlobalCommandLine.NoAutoSDK)
				{
					PlatformExports.PreventAutoSDKSwitching();
				}

				// Setup environment
				Log.TraceLog("Setting up command environment.");
				CommandUtils.InitCommandEnvironment();

				// Create the log file, and flush the startup listener to it
				TraceListener LogTraceListener = LogUtils.AddLogFileListener(CommandUtils.CmdEnv.LogFolder,
					CommandUtils.CmdEnv.FinalLogFolder);
				StartupListener.CopyTo(LogTraceListener);
				Trace.Listeners.Remove(StartupListener);
				
				Log.TraceInformation($"Log location: {LogUtils.LogFileName}");
				if (!String.Equals(LogUtils.FinalLogFileName, LogUtils.LogFileName))
				{
					Log.TraceInformation($"Final log location: {LogUtils.FinalLogFileName}");	
				}
				
				// Initialize UBT
				if (!UnrealBuildTool.PlatformExports.Initialize())
				{
					Log.TraceInformation("Failed to initialize UBT");
					return ExitCode.Error_Unknown;
				}
				
				// Clean rules folders up
				if (!CommandUtils.CmdEnv.IsChildInstance)
				{
					ProjectUtils.CleanupFolders();
				}

				// Compile scripts.
				using (GlobalTracer.Instance.BuildSpan("ScriptLoad").StartActive())
				{
					ScriptManager.LoadScriptAssemblies(ScriptModuleAssemblies);
				}

				if (GlobalCommandLine.List)
				{
					ListAvailableCommands(ScriptManager.Commands);
					return ExitCode.Success;
				}

				if (GlobalCommandLine.Help)
				{
					DisplayHelp(AutomationToolCommandLine.CommandsToExecute, ScriptManager.Commands);
					return ExitCode.Success;
				}

				// Enable or disable P4 support
				CommandUtils.InitP4Support(AutomationToolCommandLine.CommandsToExecute, ScriptManager.Commands);
				if (CommandUtils.P4Enabled)
				{
					Log.TraceLog("Setting up Perforce environment.");
					CommandUtils.InitP4Environment();
					CommandUtils.InitDefaultP4Connection();
				}

				try
				{
					// Find and execute commands.
					ExitCode Result = Execute(AutomationToolCommandLine.CommandsToExecute, ScriptManager.Commands);
					if (TelemetryFile != null)
					{
						Directory.CreateDirectory(Path.GetDirectoryName(TelemetryFile));
						CommandUtils.Telemetry.Write(TelemetryFile);
					}

					return Result;
				}
				finally
				{
					// Flush any timing data
					TraceSpan.Flush();
					
					if (Tracer != null)
					{
						Tracer.Flush();
					}
				}
			}
			catch (AutomationException Ex)
			{
				// Output the message in the desired format
				if (Ex.OutputFormat == AutomationExceptionOutputFormat.Silent)
				{
					Log.TraceLog("{0}", ExceptionUtils.FormatExceptionDetails(Ex));
				}
				else if (Ex.OutputFormat == AutomationExceptionOutputFormat.Minimal)
				{
					Log.TraceInformation("{0}", Ex.ToString().Replace("\n", "\n  "));
					Log.TraceLog("{0}", ExceptionUtils.FormatExceptionDetails(Ex));
				}
				else
				{
					Log.WriteException(Ex, LogUtils.FinalLogFileName);
				}

				// Take the exit code from the exception
				return Ex.ErrorCode;
			}
			catch (Exception Ex)
			{
				// Use a default exit code
				Log.WriteException(Ex, LogUtils.FinalLogFileName);
				return ExitCode.Error_Unknown;
			}
			finally
			{
				// In all cases, do necessary shut down stuff, but don't let any additional exceptions leak out while trying to shut down.

				// Make sure there's no directories on the stack.
				NoThrow(() => CommandUtils.ClearDirStack(), "Clear Dir Stack");

<<<<<<< HEAD
			try
			{
				// Find and execute commands.
				ExitCode Result = Execute(CommandsToExecute, ScriptCompiler.Commands);
				if (TelemetryFile != null)
				{
					Directory.CreateDirectory(Path.GetDirectoryName(TelemetryFile));
					CommandUtils.Telemetry.Write(TelemetryFile);
				}
				return Result;
			}
			finally
			{
				// Flush any timing data
				TraceSpan.Flush();
=======
				// Try to kill process before app domain exits to leave the other KillAll call to extreme edge cases
				NoThrow(() =>
				{
					if (ShouldKillProcesses && RuntimePlatform.IsWindows) ProcessManager.KillAll();
				}, "Kill All Processes");
>>>>>>> 6bbb88c8
			}
		}

		/// <summary>
		/// Wraps an action in an exception block.
		/// Ensures individual actions can be performed and exceptions won't prevent further actions from being executed.
		/// Useful for shutdown code where shutdown may be in several stages and it's important that all stages get a chance to run.
		/// </summary>
		/// <param name="Action"></param>
		private static void NoThrow(System.Action Action, string ActionDesc)
        {
            try
            {
                Action();
            }
            catch (Exception Ex)
            {
                Log.TraceError("Exception performing nothrow action \"{0}\": {1}", ActionDesc, ExceptionUtils.FormatException(Ex));
            }
        }

		/// <summary>
		/// Execute commands specified in the command line.
		/// </summary>
		/// <param name="CommandsToExecute"></param>
		/// <param name="Commands"></param>
		public static ExitCode Execute(List<CommandInfo> CommandsToExecute, Dictionary<string, Type> Commands)
		{
			for (int CommandIndex = 0; CommandIndex < CommandsToExecute.Count; ++CommandIndex)
			{
				var CommandInfo = CommandsToExecute[CommandIndex];
				Log.TraceVerbose("Attempting to execute {0}", CommandInfo.ToString());
				Type CommandType;
				if (!Commands.TryGetValue(CommandInfo.CommandName, out CommandType))
				{
					throw new AutomationException("Failed to find command {0}", CommandInfo.CommandName);
				}

				BuildCommand Command = (BuildCommand)Activator.CreateInstance(CommandType);
				Command.Params = CommandInfo.Arguments.ToArray();
				try
				{
					ExitCode Result = Command.Execute();
					if(Result != ExitCode.Success)
					{
						return Result;
					}
					CommandUtils.LogInformation("BUILD SUCCESSFUL");
				}
				finally
				{
					// dispose of the class if necessary
					var CommandDisposable = Command as IDisposable;
					if (CommandDisposable != null)
					{
						CommandDisposable.Dispose();
					}
				}

				// Make sure there's no directories on the stack.
				CommandUtils.ClearDirStack();
			}
			return ExitCode.Success;
		}

		/// <summary>
		/// Display help for the specified commands (to execute)
		/// </summary>
		/// <param name="CommandsToExecute">List of commands specified in the command line.</param>
		/// <param name="Commands">All discovered command objects.</param>
		private static void DisplayHelp(List<CommandInfo> CommandsToExecute, Dictionary<string, Type> Commands)
		{
			for (int CommandIndex = 0; CommandIndex < CommandsToExecute.Count; ++CommandIndex)
			{
				var CommandInfo = CommandsToExecute[CommandIndex];
				Type CommandType;
				if (Commands.TryGetValue(CommandInfo.CommandName, out CommandType) == false)
				{
					Log.TraceError("Help: Failed to find command {0}", CommandInfo.CommandName);
				}
				else
				{
					CommandUtils.Help(CommandType);
				}
			}
		}

		/// <summary>
		/// Display AutomationTool.exe help.
		/// </summary>
		private static void DisplayHelp(Dictionary<string, string> ParamDict)
		{
			HelpUtils.PrintHelp("Automation Help:",
@"Executes scripted commands

AutomationTool.exe [-verbose] [-compileonly] [-p4] Command0 [-Arg0 -Arg1 -Arg2 ...] Command1 [-Arg0 -Arg1 ...] Command2 [-Arg0 ...] Commandn ... [EnvVar0=MyValue0 ... EnvVarn=MyValuen]",
				ParamDict.ToList(), HelpUtils.WindowWidth, Log.Logger);
			CommandUtils.LogHelp(typeof(Automation));
		}

		/// <summary>
		/// List all available commands.
		/// </summary>
		/// <param name="Commands">All vailable commands.</param>
		private static void ListAvailableCommands(Dictionary<string, Type> Commands)
		{
			string Message = Environment.NewLine;
			Message += "Available commands:" + Environment.NewLine;
			string AssemblyName = "";
			foreach (var AvailableCommand in 
				Commands.OrderBy(Command => Command.Value.Assembly.GetName().Name).ThenBy(Command => Command.Key))
			{
				string NewAssemblyName = AvailableCommand.Value.Assembly.GetName().Name;
				if (!String.Equals(AssemblyName, NewAssemblyName))
				{
					AssemblyName = NewAssemblyName;
					Message += $"  {AssemblyName}:\n";
				}
				Message += String.Format($"    {AvailableCommand.Key}\n");
			}
			
			CommandUtils.LogInformation(Message);
		}

		/// <summary>
		/// True if this process is running on a build machine, false if locally.
		/// </summary>
		/// <remarks>
		/// The reason one this property exists in Automation class and not BuildEnvironment is that
		/// it's required long before BuildEnvironment is initialized.
		/// </remarks>
		public static bool IsBuildMachine
		{
			get
			{
				if (!bIsBuildMachine.HasValue)
				{
					throw new AutomationException("Trying to access IsBuildMachine property before it was initialized.");
				}
				return (bool)bIsBuildMachine;				
			}
			private set
			{
				bIsBuildMachine = value;
			}
		}
		private static bool? bIsBuildMachine;

		public static bool ShouldKillProcesses
		{
			get
			{
				return bShouldKillProcesses;
			}
			private set
			{
				bShouldKillProcesses = value;
			}
		}
		private static bool bShouldKillProcesses = true;
	}


	// This class turns stringly-typed commandline option values into named compile-time values
	public class GlobalCommandLine
	{
		// Descriptions for these command line options may be found in AutomationTool/Program.cs

		public static void Initialize(ParsedCommandLine AutomationToolCommandLine)
		{
			BuildMachine = AutomationToolCommandLine.IsSetGlobal("-BuildMachine");
			NoKill = AutomationToolCommandLine.IsSetGlobal("-NoKill");
			Help = AutomationToolCommandLine.IsSetGlobal("-Help");
			NoAutoSDK = AutomationToolCommandLine.IsSetGlobal("-NoAutoSDK");
			List = AutomationToolCommandLine.IsSetGlobal("-List");
			TelemetryPath = (string)AutomationToolCommandLine.GetValueUnchecked("-Telemetry");
			Verbose = AutomationToolCommandLine.IsSetGlobal("-Verbose");
			AllowStdOutLogVerbosity = AutomationToolCommandLine.IsSetGlobal("-AllowStdOutLogVerbosity");
			UTF8Output = AutomationToolCommandLine.IsSetGlobal("-UTF8Output");
			UseLocalBuildStorage = AutomationToolCommandLine.IsSetGlobal("-UseLocalBuildStorage");
			Submit = AutomationToolCommandLine.IsSetGlobal("-Submit");
			NoSubmit = AutomationToolCommandLine.IsSetGlobal("-NoSubmit");
			P4 = AutomationToolCommandLine.IsSetGlobal("-P4");
			NoP4 = AutomationToolCommandLine.IsSetGlobal("-NoP4");
		}

		// Using Nullable bools here to ensure that Initialize() has been called before the members are accesed.
		// Accessing the value before it has been set will cause an InvalidOperationException to be thrown.
		// Private setters ensure values are set by Initialize()

		private static bool? bBuildMachine;
		public static bool BuildMachine
		{
			get => bBuildMachine.Value; 
			private set { bBuildMachine = value; }
		}

		private static bool? bNoKill;
		public static bool NoKill 
		{ 
			get => bNoKill.Value; 
			private set { bNoKill = value; } 
		}

		private static bool? bHelp;
		public static bool Help
		{
			get => bHelp.Value; 
			private set { bHelp = value; }
		}

		private static bool? bNoAutoSDK;
		public static bool NoAutoSDK
		{
			get => bNoAutoSDK.Value; 
			private set { bNoAutoSDK = value; }
		}

		private static bool? bList;
		public static bool List
		{
			get => bList.Value; 
			private set { bList = value; }
		}
		
		private static bool? bVerbose;
		public static bool Verbose
		{
			get => bVerbose.Value; 
			private set { bVerbose = value; }
		}
		
		private static bool? bAllowStdOutLogVerbosity;
		public static bool AllowStdOutLogVerbosity
		{
			get => bAllowStdOutLogVerbosity.Value; 
			private set { bAllowStdOutLogVerbosity = value; }
		}
		
		private static bool? bUTF8Output;
		public static bool UTF8Output
		{
			get => bUTF8Output.Value; 
			private set { bUTF8Output = value; }
		}
		
		private static bool? bUseLocalBuildStorage;
		public static bool UseLocalBuildStorage
		{
			get => bUseLocalBuildStorage.Value; 
			private set { bUseLocalBuildStorage = value; }
		}
		
		private static bool? bSubmit;
		public static bool Submit
		{
			get => bSubmit.Value; 
			private set { bSubmit = value; }
		}
		
		private static bool? bNoSubmit;
		public static bool NoSubmit
		{
			get => bNoSubmit.Value; 
			private set { bNoSubmit = value; }
		}
		
		private static bool? bP4;
		public static bool P4
		{
			get => bP4.Value; 
			private set { bP4 = value; }
		}
		
		private static bool? bNoP4;
		public static bool NoP4
		{
			get => bNoP4.Value; 
			private set { bNoP4 = value; }
		}
		
		public static string TelemetryPath
		{
			get; 
			private set;
		}
	}
}<|MERGE_RESOLUTION|>--- conflicted
+++ resolved
@@ -203,29 +203,11 @@
 				// Make sure there's no directories on the stack.
 				NoThrow(() => CommandUtils.ClearDirStack(), "Clear Dir Stack");
 
-<<<<<<< HEAD
-			try
-			{
-				// Find and execute commands.
-				ExitCode Result = Execute(CommandsToExecute, ScriptCompiler.Commands);
-				if (TelemetryFile != null)
-				{
-					Directory.CreateDirectory(Path.GetDirectoryName(TelemetryFile));
-					CommandUtils.Telemetry.Write(TelemetryFile);
-				}
-				return Result;
-			}
-			finally
-			{
-				// Flush any timing data
-				TraceSpan.Flush();
-=======
 				// Try to kill process before app domain exits to leave the other KillAll call to extreme edge cases
 				NoThrow(() =>
 				{
 					if (ShouldKillProcesses && RuntimePlatform.IsWindows) ProcessManager.KillAll();
 				}, "Kill All Processes");
->>>>>>> 6bbb88c8
 			}
 		}
 
