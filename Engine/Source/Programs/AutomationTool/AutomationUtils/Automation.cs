--- conflicted
+++ resolved
@@ -11,23 +11,17 @@
 using OpenTracing.Util;
 using UnrealBuildBase;
 using System.Threading.Tasks;
-<<<<<<< HEAD
-=======
 using Microsoft.Extensions.Logging;
 
 using static AutomationTool.CommandUtils;
->>>>>>> 4af6daef
 
 namespace AutomationTool
 {
 
     public static class Automation
 	{
-<<<<<<< HEAD
-=======
 		static ILogger Logger => Log.Logger;
 
->>>>>>> 4af6daef
 		/// <summary>
 		/// Keep a persistent reference to the delegate for handling Ctrl-C events. Since it's passed to non-managed code, we have to prevent it from being garbage collected.
 		/// </summary>
@@ -80,11 +74,7 @@
 					}
 				}
 
-<<<<<<< HEAD
-				Log.TraceVerbose("IsBuildMachine={0}", IsBuildMachine);
-=======
 				Logger.LogDebug("IsBuildMachine={IsBuildMachine}", IsBuildMachine);
->>>>>>> 4af6daef
 				Environment.SetEnvironmentVariable("IsBuildMachine", IsBuildMachine ? "1" : "0");
 
 				// Register all the log event matchers
@@ -100,11 +90,7 @@
 
 				// should we kill processes on exit
 				ShouldKillProcesses = !GlobalCommandLine.NoKill;
-<<<<<<< HEAD
-				Log.TraceVerbose("ShouldKillProcesses={0}", ShouldKillProcesses);
-=======
 				Logger.LogDebug("ShouldKillProcesses={ShouldKillProcesses}", ShouldKillProcesses);
->>>>>>> 4af6daef
 
 				if (AutomationToolCommandLine.CommandsToExecute.Count == 0 && GlobalCommandLine.Help)
 				{
@@ -119,26 +105,13 @@
 				}
 
 				// Setup environment
-<<<<<<< HEAD
-				Log.TraceLog("Setting up command environment.");
-=======
 				Logger.LogDebug("Setting up command environment.");
->>>>>>> 4af6daef
 				CommandUtils.InitCommandEnvironment();
 
 				// Create the log file, and flush the startup listener to it
 				LogUtils.AddLogFileListener(new DirectoryReference(CommandUtils.CmdEnv.LogFolder), new DirectoryReference(CommandUtils.CmdEnv.FinalLogFolder));
 				if (LogUtils.FinalLogFileName != LogUtils.LogFileName)
 				{
-<<<<<<< HEAD
-					Log.TraceInformation($"Final log location: {LogUtils.FinalLogFileName}");	
-				}
-				
-				// Initialize UBT
-				if (!UnrealBuildTool.PlatformExports.Initialize(Log.Logger))
-				{
-					Log.TraceInformation("Failed to initialize UBT");
-=======
 					Logger.LogInformation("Final log location: {Location}", LogUtils.FinalLogFileName);
 				}
 				
@@ -146,7 +119,6 @@
 				if (!UnrealBuildTool.PlatformExports.Initialize(Environment.GetCommandLineArgs(), Log.Logger))
 				{
 					Logger.LogInformation("Failed to initialize UBT");
->>>>>>> 4af6daef
 					return ExitCode.Error_Unknown;
 				}
 				
@@ -159,11 +131,7 @@
 				// Compile scripts.
 				using (GlobalTracer.Instance.BuildSpan("ScriptLoad").StartActive())
 				{
-<<<<<<< HEAD
-					ScriptManager.LoadScriptAssemblies(ScriptModuleAssemblies);
-=======
 					ScriptManager.LoadScriptAssemblies(ScriptModuleAssemblies, Logger);
->>>>>>> 4af6daef
 				}
 
 				if (GlobalCommandLine.List)
@@ -182,18 +150,12 @@
 				CommandUtils.InitP4Support(AutomationToolCommandLine.CommandsToExecute, ScriptManager.Commands);
 				if (CommandUtils.P4Enabled)
 				{
-<<<<<<< HEAD
-					Log.TraceLog("Setting up Perforce environment.");
-					CommandUtils.InitP4Environment();
-					CommandUtils.InitDefaultP4Connection();
-=======
 					Logger.LogDebug("Setting up Perforce environment.");
 					using (GlobalTracer.Instance.BuildSpan("InitP4").StartActive())
 					{
 						CommandUtils.InitP4Environment();
 						CommandUtils.InitDefaultP4Connection();
 					}
->>>>>>> 4af6daef
 				}
 
 				try
@@ -224,21 +186,12 @@
 				// Output the message in the desired format
 				if (Ex.OutputFormat == AutomationExceptionOutputFormat.Silent)
 				{
-<<<<<<< HEAD
-					Log.TraceLog("{0}", ExceptionUtils.FormatExceptionDetails(Ex));
-				}
-				else if (Ex.OutputFormat == AutomationExceptionOutputFormat.Minimal)
-				{
-					Log.TraceInformation("{0}", Ex.ToString().Replace("\n", "\n  "));
-					Log.TraceLog("{0}", ExceptionUtils.FormatExceptionDetails(Ex));
-=======
 					Logger.LogDebug("{Arg0}", ExceptionUtils.FormatExceptionDetails(Ex));
 				}
 				else if (Ex.OutputFormat == AutomationExceptionOutputFormat.Minimal)
 				{
 					Logger.LogInformation(Ex, "{Message}", Ex.ToString().Replace("\n", "\n  "));
 					Logger.LogDebug(Ex, "{Details}", ExceptionUtils.FormatExceptionDetails(Ex));
->>>>>>> 4af6daef
 				}
 				else
 				{
@@ -283,11 +236,7 @@
             }
             catch (Exception Ex)
             {
-<<<<<<< HEAD
-                Log.TraceError("Exception performing nothrow action \"{0}\": {1}", ActionDesc, ExceptionUtils.FormatException(Ex));
-=======
                 Logger.LogError(Ex, "Exception performing nothrow action \"{ActionDesc}\": {Exception}", ActionDesc, ExceptionUtils.FormatException(Ex));
->>>>>>> 4af6daef
             }
         }
 
@@ -298,11 +247,7 @@
 		/// <param name="Commands"></param>
 		public static async Task<ExitCode> ExecuteAsync(List<CommandInfo> CommandsToExecute, Dictionary<string, Type> Commands)
 		{
-<<<<<<< HEAD
-			CommandUtils.LogInformation("Executing commands...");
-=======
 			Logger.LogInformation("Executing commands...");
->>>>>>> 4af6daef
 			for (int CommandIndex = 0; CommandIndex < CommandsToExecute.Count; ++CommandIndex)
 			{
 				var CommandInfo = CommandsToExecute[CommandIndex];
@@ -396,11 +341,7 @@
 				Message += String.Format($"    {AvailableCommand.Key}\n");
 			}
 			
-<<<<<<< HEAD
-			CommandUtils.LogInformation(Message);
-=======
 			Logger.LogInformation("{Text}", Message);
->>>>>>> 4af6daef
 		}
 
 		/// <summary>
