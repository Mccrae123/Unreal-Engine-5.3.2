// Copyright Epic Games, Inc. All Rights Reserved.
using System;
using System.Collections.Generic;
using System.Linq;
using System.Text;
using System.IO;
using System.Threading;
using System.Diagnostics;
using System.Reflection;
using UnrealBuildTool;
using System.Text.RegularExpressions;
using EpicGames.Core;
using UnrealBuildBase;
<<<<<<< HEAD
=======
using Microsoft.Extensions.Logging;

using static AutomationTool.CommandUtils;
>>>>>>> 4af6daef

namespace AutomationTool
{
	/// <summary>
	/// AutomationTool internal Utilities.
	/// </summary>
	public static class InternalUtils
	{
		static ILogger Logger => Log.Logger;

		/// <summary>
		/// Gets environment variable value.
		/// </summary>
		/// <param name="VarName">Variable name.</param>
		/// <param name="Default">Default value to be returned if the variable does not exist.</param>
		/// <returns>Variable value or the default value if the variable did not exist.</returns>
		public static string GetEnvironmentVariable(string VarName, string Default, bool bQuiet = false)
		{
			var Value = Environment.GetEnvironmentVariable(VarName);
			if (Value == null)
			{
				Value = Default;
			}
			if (!bQuiet)
			{
				Logger.LogDebug("GetEnvironmentVariable {VarName}={Value}", VarName, Value);
			}
			return Value;
		}

		/// <summary>
		/// Creates a directory.
		/// @todo: this function should not exchange exception context for error codes that can be ignored.
		/// </summary>
		/// <param name="Path">Directory name.</param>
		/// <returns>True if the directory was created, false otherwise.</returns>
		public static bool SafeCreateDirectory(string Path, bool bQuiet = false)
		{
			if(!bQuiet)
			{
				Logger.LogDebug("SafeCreateDirectory {Path}", Path);
			}

			const int MaxAttempts = 10;
			int Attempts = 0;
			bool Result = true;
			Exception LastException = null;
			do
			{
				Result = Directory.Exists(Path);
				if (!Result)
				{
					try
					{
						Result = Directory.CreateDirectory(Path).Exists;
					}
					catch (Exception Ex)
					{
						if (!Directory.Exists(Path))
						{
							Thread.Sleep(3000);
						}
						Result = Directory.Exists(Path);
						LastException = Ex;
					}
				}
			} while (Result == false && ++Attempts < MaxAttempts);

			if (Result == false && LastException != null)
			{
				if (bQuiet)
				{
<<<<<<< HEAD
					Log.TraceLog("Failed to create directory {0} in {1} attempts.", Path, MaxAttempts);
				}
				else
				{
					Log.TraceWarning("Failed to create directory {0} in {1} attempts.", Path, MaxAttempts);
					Log.TraceWarning(LogUtils.FormatException(LastException));
=======
					Logger.LogDebug("Failed to create directory {Path} in {MaxAttempts} attempts.", Path, MaxAttempts);
				}
				else
				{
					Logger.LogWarning("Failed to create directory {Path} in {MaxAttempts} attempts.", Path, MaxAttempts);
					Logger.LogWarning("{Text}", LogUtils.FormatException(LastException));
>>>>>>> 4af6daef
				}
			}
			return Result;
		}

		/// <summary>
		/// Deletes a file (will remove read-only flag if necessary).
		/// </summary>
		/// <param name="Path">Filename</param>
		/// <param name="bQuiet">if true, then do not print errors, also in quiet mode do not retry</param>
		/// <returns>True if the file does not exist, false otherwise.</returns>
		public static bool SafeDeleteFile(string Path, bool bQuiet = false)
		{
			if (!bQuiet)
			{
				Logger.LogDebug("SafeDeleteFile {Path}", Path);
			}
			int MaxAttempts = bQuiet ? 1 : 10;
			int Attempts = 0;
			bool Result = true;
			Exception LastException = null;

			do
			{
				Result = true;
				try
				{
					if (File.Exists(Path))
					{
						FileAttributes Attributes = File.GetAttributes(Path);
						if ((Attributes & FileAttributes.ReadOnly) != 0)
						{
							File.SetAttributes(Path, Attributes & ~FileAttributes.ReadOnly);
						}
						File.Delete(Path);
						FileItem.ResetCachedInfo(Path);
					}
				}
				catch (Exception Ex)
				{
					if (File.Exists(Path))
					{
						Result = false;
					}
					LastException = Ex;
				}
				if (Result == false && Attempts + 1 < MaxAttempts)
				{
					Thread.Sleep(1000);
				}
			} while (Result == false && ++Attempts < MaxAttempts);

			if (Result == false && LastException != null)
			{
				if (bQuiet)
				{
					Logger.LogDebug("Failed to delete file {Path} in {MaxAttempts} attempts.", Path, MaxAttempts);
				}
				else
				{
					Logger.LogWarning("Failed to delete file {Path} in {MaxAttempts} attempts.", Path, MaxAttempts);
					Logger.LogWarning("{Text}", LogUtils.FormatException(LastException));
				}
			}

			return Result;
		}

		/// <summary>
		/// Recursively deletes a directory and all its files and subdirectories.
		/// </summary>
		/// <param name="Path">Path to delete.</param>
		/// <returns>Whether the deletion was succesfull.</returns>
		private static bool RecursivelyDeleteDirectory(string Path, bool bQuiet = false)
		{
			if (!bQuiet)
			{
				Logger.LogDebug("RecursivelyDeleteDirectory {Path}", Path);
			}
			// Delete all files. This will also delete read-only files.
			var FilesInDirectory = Directory.EnumerateFiles(Path);
			foreach (string Filename in FilesInDirectory)
			{
				if (SafeDeleteFile(Filename, bQuiet) == false)
				{
					return false;
				}
			}

			// Recursively delete all files from sub-directories.
			var FoldersInDirectory = Directory.EnumerateDirectories(Path);
			foreach (string Folder in FoldersInDirectory)
			{
				if (RecursivelyDeleteDirectory(Folder, bQuiet) == false)
				{
					return false;
				}
			}

			// At this point there should be no read-only files in any of the directories and
			// this directory should be empty too.
			return SafeDeleteEmptyDirectory(Path, bQuiet);
		}

		/// <summary>
		/// Deletes an empty directory.
		/// </summary>
		/// <param name="Path">Path to the Directory.</param>
		/// <returns>True if deletion was successful, otherwise false.</returns>
		public static bool SafeDeleteEmptyDirectory(string Path, bool bQuiet = false)
		{
			if (!bQuiet)
			{
				Logger.LogDebug("SafeDeleteEmptyDirectory {Path}", Path);
			}
			const int MaxAttempts = 10;
			int Attempts = 0;
			bool Result = true;
			Exception LastException = null;
			do
			{
				Result = !Directory.Exists(Path);
				if (!Result)
				{
					try
					{
						Directory.Delete(Path, true);
						DirectoryItem.ResetCachedInfo(Path);
					}
					catch (Exception Ex)
					{
						if (Directory.Exists(Path))
						{
							Thread.Sleep(3000);
						}
						Result = !Directory.Exists(Path);
						LastException = Ex;
					}
				}
			} while (Result == false && ++Attempts < MaxAttempts);

			if (Result == false && LastException != null)
			{
				Logger.LogWarning("Failed to delete directory {Path} in {MaxAttempts} attempts.", Path, MaxAttempts);
				Logger.LogWarning("{Text}", LogUtils.FormatException(LastException));
			}

			return Result;
		}

		/// <summary>
		/// Deletes a directory and all its contents. Will delete read-only files.
		/// </summary>
		/// <param name="Path">Directory name.</param>
		/// <returns>True if the directory no longer exists, false otherwise.</returns>
		public static bool SafeDeleteDirectory(string Path, bool bQuiet = false)
		{
			if (!bQuiet)
			{
				Logger.LogDebug("SafeDeleteDirectory {Path}", Path);
			}
			if (Directory.Exists(Path))
			{
				return RecursivelyDeleteDirectory(Path, bQuiet);
			}
			else
			{
				return true;
			}
		}


		/// <summary>
		/// Renames/moves a directory and all its contents
		/// </summary>
		/// <param name="Oldname"></param>
		/// <param name="NewName"></param>
		/// <param name="bQuiet"></param>
		/// <returns>True if the directory was moved, false otehrwise</returns>
<<<<<<< HEAD
		public static bool SafeRenameDirectory(string OldName, string NewName, bool bQuiet = false)
		{
			if (!bQuiet)
			{
				Log.TraceLog("SafeRenameDirectory {0} {1}", OldName, NewName);
=======
		public static bool SafeRenameDirectory(string OldName, string NewName, bool bQuiet = false, bool bRetry = true, bool bThrow = false)
		{
			if (!bQuiet)
			{
				Logger.LogDebug("SafeRenameDirectory {OldName} {NewName}", OldName, NewName);
>>>>>>> 4af6daef
			}
			const int MaxAttempts = 10;
			int Attempts = 0;

			bool Result = true;
			do
			{
				Result = true;
				try
				{
					Directory.Move(OldName, NewName);
				}
				catch (Exception Ex)
				{
					if (Directory.Exists(OldName) == true || Directory.Exists(NewName) == false)
					{
<<<<<<< HEAD
						Log.TraceWarning("Failed to rename {0} to {1}", OldName, NewName);
						Log.TraceWarning(LogUtils.FormatException(Ex));
						Result = false;
					}
				}
			}
			while (Result == false && ++Attempts < MaxAttempts);
=======
						if (!bQuiet)
						{
							Logger.LogWarning("Failed to rename {OldName} to {NewName}", OldName, NewName);
							Logger.LogWarning("{Text}", LogUtils.FormatException(Ex));
						}
						Result = false;
					}

					++Attempts;
					if (Attempts == MaxAttempts)
					{
						if (bThrow)
						{
							throw;
						}

						break;
					}
				}
			}
			while (Result == false && bRetry);
>>>>>>> 4af6daef

			return Result;
		}

		/// <summary>
		/// Renames/moves a file.
		/// </summary>
		/// <param name="OldName">Old name</param>
		/// <param name="NewName">New name</param>
		/// <returns>True if the operation was successful, false otherwise.</returns>
		public static bool SafeRenameFile(string OldName, string NewName, bool bQuiet = false)
		{
			if( !bQuiet )
			{
				Logger.LogDebug("SafeRenameFile {OldName} {NewName}", OldName, NewName);
			}
			const int MaxAttempts = 10;
			int Attempts = 0;

			bool Result = true;
			do
			{
				Result = true;
				try
				{
					if (File.Exists(OldName))
					{
						FileAttributes Attributes = File.GetAttributes(OldName);
						if ((Attributes & FileAttributes.ReadOnly) != 0)
						{
							File.SetAttributes(OldName, Attributes & ~FileAttributes.ReadOnly);
						}
					}
					File.Move(OldName, NewName);
				}
				catch (Exception Ex)
				{
					if (File.Exists(OldName) == true || File.Exists(NewName) == false)
					{
						Logger.LogWarning("Failed to rename {OldName} to {NewName}", OldName, NewName);
						Logger.LogWarning("{Text}", LogUtils.FormatException(Ex));
						Result = false;
					}
				}
			}
			while (Result == false && ++Attempts < MaxAttempts);

			return Result;
		}

		// Characters that can appear at the start of
		private static char[] IgnoredIniValuePrefixes = { '+', '-', ' ', '\t' };

<<<<<<< HEAD
		private static void FilterIniFile(string SourceName, string TargetName, List<string> IniKeyDenyList, List<string> InSectionDenyList)
=======
		private static void FilterIniFile(string SourceName, string TargetName, List<string> IniKeyDenyList, List<string> InSectionDenyList, List<string> InSectionAllowList)
>>>>>>> 4af6daef
		{
			string[] Lines = File.ReadAllLines(SourceName);
			StringBuilder NewLines = new StringBuilder("");
			bool bFilteringSection = false;

			foreach (string OriginalLine in Lines)
			{
				string Line = OriginalLine.Trim();

				if (Line.StartsWith(";"))
				{
					continue;
				}

				bool bFiltered = bFilteringSection;

				// look for each filter on each line
				if (!bFiltered && IniKeyDenyList != null)
				{
					string TrimmedLine = Line.TrimStart(IgnoredIniValuePrefixes);
					foreach (string Filter in IniKeyDenyList)
					{
						if (TrimmedLine.StartsWith(Filter + "="))
						{
							bFiltered = true;
							break;
						}
					}
				}

<<<<<<< HEAD
				if (InSectionDenyList != null)
=======
				if (InSectionDenyList != null || InSectionAllowList != null)
>>>>>>> 4af6daef
				{
					if (Line.StartsWith("[") && Line.EndsWith("]"))
					{
						string SectionName = Line.Substring(1, Line.Length - 2);
<<<<<<< HEAD
						bFilteringSection = bFiltered = InSectionDenyList.Contains(SectionName);
=======
						bFilteringSection = bFiltered = ((InSectionDenyList != null && InSectionAllowList == null && InSectionDenyList.Contains(SectionName)) ||
						                                 (InSectionAllowList != null && !InSectionAllowList.Contains(SectionName)));
>>>>>>> 4af6daef

						if (bFilteringSection)
						{
							Logger.LogDebug("Filtering config section '{SectionName}'", SectionName);
						}
					}
				}

				// write out if it's not filtered out
				if (!bFiltered)
				{
					NewLines.AppendLine(Line);
				}
			}

			// now write out the final .ini file
			if (File.Exists(TargetName))
			{
				File.Delete(TargetName);
			}
			File.WriteAllText(TargetName, NewLines.ToString());

			// other code assumes same timestamp for source and dest
			File.SetLastWriteTimeUtc(TargetName, File.GetLastWriteTimeUtc(SourceName));
		}

		/// <summary>
		/// Copies a file.
		/// </summary>
		/// <param name="SourceName">Source name</param>
		/// <param name="TargetName">Target name</param>
		/// <returns>True if the operation was successful, false otherwise.</returns>
<<<<<<< HEAD
		public static bool SafeCopyFile(string SourceName, string TargetName, bool bQuiet = false, List<string> IniKeyDenyList = null, List<string> IniSectionDenyList = null)
=======
		public static bool SafeCopyFile(string SourceName, string TargetName, bool bQuiet = false, List<string> IniKeyDenyList = null, List<string> IniSectionDenyList = null, List<string> IniSectionAllowList = null, bool bSafeCreateDirectory = false)
>>>>>>> 4af6daef
		{
			if (!bQuiet)
			{
				Logger.LogDebug("SafeCopyFile {SourceName} {TargetName}", SourceName, TargetName);
			}

			if (bSafeCreateDirectory)
			{
				SafeCreateDirectory(Path.GetDirectoryName(TargetName), bQuiet);
			}

			const int MaxAttempts = 10;
			int Attempts = 0;

			bool Result = true;
			do
			{
				Result = true;
				bool Retry = true;
				try
				{
					bool bSkipSizeCheck = false;
					// BinaryConfig.ini is a special case with binary data, but with same extension to handle all ini 
					// file chunking/packaging/etc rules
<<<<<<< HEAD
					if (IniKeyDenyList != null && Path.GetExtension(SourceName) == ".ini" && Path.GetFileName(SourceName) != "BinaryConfig.ini")
					{
						FilterIniFile(SourceName, TargetName, IniKeyDenyList, IniSectionDenyList);
=======
					if ((IniKeyDenyList != null || IniSectionDenyList != null || IniSectionAllowList != null) && Path.GetExtension(SourceName) == ".ini" && Path.GetFileName(SourceName) != "BinaryConfig.ini")
					{
						FilterIniFile(SourceName, TargetName, IniKeyDenyList, IniSectionDenyList, IniSectionAllowList);
>>>>>>> 4af6daef
						// ini files may change size, don't check
						bSkipSizeCheck = true;
					}
					else
					{
						if(File.Exists(SourceName))
						{
							File.Copy(SourceName, TargetName, overwrite: true);
						}
						else
						{
							Logger.LogInformation("Skip copying file {SourceName} because it doesn't exist.", SourceName);
						}
					}
					Retry = !File.Exists(TargetName);
					if (!Retry)
					{
						FileInfo SourceInfo = new FileInfo(SourceName);
						FileInfo TargetInfo = new FileInfo(TargetName);
						if (!bSkipSizeCheck && SourceInfo.Length != TargetInfo.Length)
						{
							Logger.LogInformation("Size mismatch {SourceName} = {SourceLength} to {TargetName} = {TargetLength}", SourceName, SourceInfo.Length, TargetName, TargetInfo.Length);
							Retry = true;
						}
						// Timestamps should be no more than 2 seconds out - assuming this as exFAT filesystems store timestamps at 2 second intervals:
						// http://ntfs.com/exfat-time-stamp.htm
						if (!((SourceInfo.LastWriteTimeUtc - TargetInfo.LastWriteTimeUtc).TotalSeconds < 2 && (SourceInfo.LastWriteTimeUtc - TargetInfo.LastWriteTimeUtc).TotalSeconds > -2))
						{
							// Copy on some networks have lag for updating timestamps, so sleep and retry the check
							Thread.Sleep(2000);
							SourceInfo.Refresh();
							TargetInfo.Refresh();
							if (!((SourceInfo.LastWriteTimeUtc - TargetInfo.LastWriteTimeUtc).TotalSeconds < 2 && (SourceInfo.LastWriteTimeUtc - TargetInfo.LastWriteTimeUtc).TotalSeconds > -2))
							{
<<<<<<< HEAD
								Log.TraceInformation("Date mismatch {0} = {1} to {2} = {3}", SourceName, SourceInfo.LastWriteTimeUtc, TargetName, TargetInfo.LastWriteTimeUtc);
=======
								Logger.LogInformation("Date mismatch {SourceName} = {SourceTime} to {TargetName} = {TargetTime}", SourceName, SourceInfo.LastWriteTimeUtc, TargetName, TargetInfo.LastWriteTimeUtc);
>>>>>>> 4af6daef
								Retry = true;
							}
						}
					}
				}
				catch (Exception Ex)
				{
					Logger.LogInformation("SafeCopyFile Exception was {Ex}", LogUtils.FormatException(Ex));
					Retry = true;
				}

				if (Retry)
				{
					if (Attempts + 1 < MaxAttempts)
					{
						Logger.LogInformation("Failed to copy {SourceName} to {TargetName}, deleting, waiting 10s and retrying.", SourceName, TargetName);
						if (File.Exists(TargetName))
						{
							SafeDeleteFile(TargetName);
						}
						Thread.Sleep(10000);
					}
					else
					{
						Logger.LogError("Failed to copy {SourceName} to {TargetName}", SourceName, TargetName);
					}
					Result = false;
				}
			}
			while (Result == false && ++Attempts < MaxAttempts);

			return Result;
		}


		/// <summary>
		/// Reads all lines from a file.
		/// </summary>
		/// <param name="Filename">Filename</param>
		/// <returns>An array containing all lines read from the file or null if the file could not be read.</returns>
		public static string[] SafeReadAllLines(string Filename)
		{
			Logger.LogDebug("SafeReadAllLines {Filename}", Filename);
			string[] Result = null;
			try
			{
				Result = File.ReadAllLines(Filename);
			}
			catch (Exception Ex)
			{
				Logger.LogWarning("Failed to load {Filename}", Filename);
				Logger.LogWarning(Ex, "{Text}", LogUtils.FormatException(Ex));
			}
			return Result;
		}

		/// <summary>
		/// Reads all text from a file.
		/// </summary>
		/// <param name="Filename">Filename</param>
		/// <returns>String containing all text read from the file or null if the file could not be read.</returns>
		public static string SafeReadAllText(string Filename)
		{
			Logger.LogDebug("SafeReadAllLines {Filename}", Filename);
			string Result = null;
			try
			{
				Result = File.ReadAllText(Filename);
			}
			catch (Exception Ex)
			{
				Logger.LogWarning("Failed to load {Filename}", Filename);
				Logger.LogWarning(Ex, "{Text}", LogUtils.FormatException(Ex));
			}
			return Result;
		}

		/// <summary>
		/// Finds files in the specified path.
		/// </summary>
		/// <param name="Path">Path</param>
		/// <param name="SearchPattern">Search pattern</param>
		/// <param name="Recursive">Whether to search recursively or not.</param>
		/// <returns>List of all files found (can be empty) or null if the operation failed.</returns>
		public static string[] FindFiles(string Path, string SearchPattern, bool Recursive, bool bQuiet = false)
		{
			if (!bQuiet)
			{
				Logger.LogDebug("FindFiles {Path} {SearchPattern} {Recursive}", Path, SearchPattern, Recursive);
			}

			// On Linux, filter out symlinks since we (usually) create them to fix mispelled case-sensitive filenames in content, and if they aren't filtered, 
			// UAT picks up both the symlink and the original file and considers them duplicates when packaging (pak files are case-insensitive).
			// Windows needs the symlinks though because that's how deduplication works on Windows server, 
			// see https://answers.unrealengine.com/questions/212888/automated-buildjenkins-failing-due-to-symlink-chec.html
			// FIXME: ZFS, JFS and other fs that can be case-insensitive on Linux should use the faster path as well.
			if (BuildHostPlatform.Current.Platform != UnrealTargetPlatform.Linux)
			{
				return Directory.GetFiles(Path, SearchPattern, Recursive ? SearchOption.AllDirectories : SearchOption.TopDirectoryOnly);
			}
			else
			{
				List<string> FileNames = new List<string>();
				DirectoryInfo DirInfo = new DirectoryInfo(Path);
				foreach( FileInfo File in DirInfo.EnumerateFiles(SearchPattern, Recursive ? SearchOption.AllDirectories : SearchOption.TopDirectoryOnly))
				{
					if (File.Attributes.HasFlag(FileAttributes.ReparsePoint))
					{
						if (!bQuiet)
						{
							Logger.LogWarning("Ignoring symlink {Path}", File.FullName);
						}
						continue;
					}
					
					FileNames.Add(File.FullName);
				}
				
				return FileNames.ToArray();
			}
		}

		/// <summary>
		/// Finds directories in the specified path.
		/// </summary>
		/// <param name="Path">Path</param>
		/// <param name="SearchPattern">Search pattern</param>
		/// <param name="Recursive">Whether to search recursively or not.</param>
		/// <returns>List of all directories found (can be empty) or null if the operation failed.</returns>
		public static string[] FindDirectories(string Path, string SearchPattern, bool Recursive, bool bQuiet = false)
		{
			if (!bQuiet)
			{
				Logger.LogDebug("FindDirectories {Path} {SearchPattern} {Recursive}", Path, SearchPattern, Recursive);
			}
			return Directory.GetDirectories(Path, SearchPattern, Recursive ? SearchOption.AllDirectories : SearchOption.TopDirectoryOnly);
		}

		/// <summary>
		/// Finds files in the specified path.
		/// </summary>
		/// <param name="Path">Path</param>
		/// <param name="SearchPattern">Search pattern</param>
		/// <param name="Recursive">Whether to search recursively or not.</param>
		/// <returns>List of all files found (can be empty) or null if the operation failed.</returns>
		public static string[] SafeFindFiles(string Path, string SearchPattern, bool Recursive, bool bQuiet = false)
		{
			if (!bQuiet)
			{
				Logger.LogDebug("SafeFindFiles {Path} {SearchPattern} {Recursive}", Path, SearchPattern, Recursive);
			}
			string[] Files = null;
			try
			{
				Files = FindFiles(Path, SearchPattern, Recursive, bQuiet);
			}
			catch (Exception Ex)
			{
				Logger.LogWarning("Unable to Find Files in {Path}", Path);
				Logger.LogWarning(Ex, "{Text}", LogUtils.FormatException(Ex));
			}
			return Files;
		}

		/// <summary>
		/// Finds directories in the specified path.
		/// </summary>
		/// <param name="Path">Path</param>
		/// <param name="SearchPattern">Search pattern</param>
		/// <param name="Recursive">Whether to search recursively or not.</param>
		/// <returns>List of all files found (can be empty) or null if the operation failed.</returns>
		public static string[] SafeFindDirectories(string Path, string SearchPattern, bool Recursive, bool bQuiet = false)
		{
			if (!bQuiet)
			{
				Logger.LogDebug("SafeFindDirectories {Path} {SearchPattern} {Recursive}", Path, SearchPattern, Recursive);
			}
			string[] Directories = null;
			try
			{
				Directories = FindDirectories(Path, SearchPattern, Recursive, bQuiet);
			}
			catch (Exception Ex)
			{
				Logger.LogWarning("Unable to Find Directories in {Path}", Path);
				Logger.LogWarning(Ex, "{Text}", LogUtils.FormatException(Ex));
			}
			return Directories;
		}

		/// <summary>
		/// Checks if a file exists.
		/// </summary>
		/// <param name="Path">Filename</param>
		/// <param name="bQuiet">if true, do not print a message</param>
		/// <returns>True if the file exists, false otherwise.</returns>
		public static bool SafeFileExists(string Path, bool bQuiet = false)
		{
			bool Result = false;
			try
			{
				Result = File.Exists(Path);
				if (!bQuiet)
				{
					Logger.LogDebug("SafeFileExists {Path}={Result}", Path, Result);
				}
			}
			catch (Exception Ex)
			{
				Logger.LogWarning("Unable to check if file {Path} exists.", Path);
				Logger.LogWarning(Ex, "{Text}", LogUtils.FormatException(Ex));
			}
			return Result;
		}


		/// <summary>
		/// Checks if a directory exists.
		/// </summary>
		/// <param name="Path">Directory</param>
		/// <param name="bQuiet">if true, no longging</param>
		/// <returns>True if the directory exists, false otherwise.</returns>
		public static bool SafeDirectoryExists(string Path, bool bQuiet = false)
		{
			bool Result = false;
			try
			{
				Result = Directory.Exists(Path);
				if (!bQuiet)
				{
					Logger.LogDebug("SafeDirectoryExists {Path}={Result}", Path, Result);
				}
			}
			catch (Exception Ex)
			{
				Logger.LogWarning("Unable to check if directory {Path} exists.", Path);
				Logger.LogWarning(Ex, "{Text}", LogUtils.FormatException(Ex));
			}
			return Result;
		}

		/// <summary>
		/// Writes lines to a file.
		/// </summary>
		/// <param name="Path">Filename</param>
		/// <param name="Text">Text</param>
		/// <returns>True if the operation was successful, false otherwise.</returns>
		public static bool SafeWriteAllLines(string Path, string[] Text)
		{
			Logger.LogDebug("SafeWriteAllLines {Path}", Path);
			bool Result = false;
			try
			{
				File.WriteAllLines(Path, Text);
				Result = true;
			}
			catch (Exception Ex)
			{
				Logger.LogWarning("Unable to write text to {Path}", Path);
				Logger.LogWarning(Ex, "{Text}", LogUtils.FormatException(Ex));
			}
			return Result;
		}

		/// <summary>
		/// Writes text to a file.
		/// </summary>
		/// <param name="Path">Filename</param>
		/// <param name="Text">Text</param>
		/// <returns>True if the operation was successful, false otherwise.</returns>
		public static bool SafeWriteAllText(string Path, string Text)
		{
			Logger.LogDebug("SafeWriteAllText {Path}", Path);
			bool Result = false;
			try
			{
				File.WriteAllText(Path, Text);
				Result = true;
			}
			catch (Exception Ex)
			{
				Logger.LogWarning("Unable to write text to {Path}", Path);
				Logger.LogWarning(Ex, "{Text}", LogUtils.FormatException(Ex));
			}
			return Result;
		}

		/// <summary>
		/// Writes text to a file.
		/// </summary>
		/// <param name="Path">Filename</param>
		/// <param name="Text">Text</param>
		/// <returns>True if the operation was successful, false otherwise.</returns>
		public static bool SafeWriteAllBytes(string Path, byte[] Bytes)
		{
			Logger.LogDebug("SafeWriteAllBytes {Path}", Path);
			bool Result = false;
			try
			{
				File.WriteAllBytes(Path, Bytes);
				Result = true;
			}
			catch (Exception Ex)
			{
				Logger.LogWarning("Unable to write text to {Path}", Path);
				Logger.LogWarning(Ex, "{Text}", LogUtils.FormatException(Ex));
			}
			return Result;
		}

	    public static void Robust_CopyFile(string InputFileName, string OutputFileName)
	    {
	        if (OutputFileName.StartsWith("/Volumes/"))
	        {
	            int Retry = 0;
	            int NumRetries = 60;
	            bool bCopied = false;
	            while (!bCopied && Retry < NumRetries)
	            {
	                if (Retry > 0)
	                {
                        //@todo: These retries should be reported so we can track how often they are occurring.
                        Logger.LogInformation("*** Mac temp storage retry {OutputFileName}", OutputFileName);
	                    System.Threading.Thread.Sleep(1000);
	                }
	                bCopied = CommandUtils.CopyFile_NoExceptions(InputFileName, OutputFileName, true);
	                Retry++;
	            }
	        }
	        else
	        {
	            CommandUtils.CopyFile(InputFileName, OutputFileName);
	        }
	    }

	    public static void Robust_FileExists(string Filename, string Message)
	    {
	        Robust_FileExists(false, Filename, Message);
	    }

	    public static void Robust_FileExists(bool bQuiet, string Filename, string Message)
	    {
	        if (!CommandUtils.FileExists_NoExceptions(bQuiet, Filename))
	        {
	            bool bFound = false;
	            // mac is terrible on shares, this isn't a solution, but a stop gap
	            if (Filename.StartsWith("/Volumes/"))
	            {
	                int Retry = 0;
	                while (!bFound && Retry < 60)
	                {
                        //@todo: These retries should be reported so we can track how often they are occurring.
                        Logger.LogInformation("*** Mac temp storage retry {Filename}", Filename);
	                    System.Threading.Thread.Sleep(10000);
	                    bFound = CommandUtils.FileExists_NoExceptions(bQuiet, Filename);
	                    Retry++;
	                }
	            }
	            if (!bFound)
	            {
	                throw new AutomationException(Message, Filename);
	            }
	        }
	    }

	    public static bool Robust_DirectoryExists_NoExceptions(string Directoryname, string Message)
	    {
	        bool bFound = false;
	        if (!CommandUtils.DirectoryExists_NoExceptions(Directoryname))
	        {				
	            // mac is terrible on shares, this isn't a solution, but a stop gap
	            if (Directoryname.StartsWith("/Volumes/"))
	            {
	                int Retry = 0;
	                while (!bFound && Retry < 60)
	                {
                        //@todo: These retries should be reported so we can track how often they are occurring.
                        Logger.LogInformation("*** Mac temp storage retry {Directoryname}", Directoryname);
	                    System.Threading.Thread.Sleep(10000);
	                    bFound = CommandUtils.DirectoryExists_NoExceptions(Directoryname);
	                    Retry++;
	                }
	            }				
	        }
	        else
	        {
	            bFound = true;
	        }
	        return bFound;
	    }

	    public static bool Robust_DirectoryExistsAndIsWritable_NoExceptions(string Directoryname)
	    {
	        bool bFound = false;
	        if (!CommandUtils.DirectoryExistsAndIsWritable_NoExceptions(Directoryname))
	        {
	            // mac is terrible on shares, this isn't a solution, but a stop gap
	            if (Directoryname.StartsWith("/Volumes/"))
	            {
	                int Retry = 0;
	                int NumRetries = 60;
	                if(!Directoryname.Contains("UE"))
	                {
	                    NumRetries = 2;
	                }
	                while (!bFound && Retry < NumRetries)
	                {
                        //@todo: These retries should be reported so we can track how often they are occurring.
                        Logger.LogInformation("*** Mac temp storage retry {Directoryname}", Directoryname);
	                    System.Threading.Thread.Sleep(1000);
	                    bFound = CommandUtils.DirectoryExistsAndIsWritable_NoExceptions(Directoryname);
	                    Retry++;
	                }
	            }
	        }
	        else
	        {
	            bFound = true;
	        }
	        return bFound;
	    }

		/// <summary>
		/// Efficient iterator for walking over a string line by line.
		/// </summary>
		/// <param name="Str">string to walk over</param>
		/// <returns>enumerable of each line in the string.</returns>
		public static IEnumerable<string> EnumerateLines(this string Str)
		{
			if (Str == null)
			{
				yield break;
			}

			using (var Reader = new StringReader(Str))
			{
				string line = Reader.ReadLine();
				while (line != null)
				{
					yield return line;
					line = Reader.ReadLine();
				}
			}
		}

		/// <summary>
		/// Indicates whether the Internet Protocol (IP) address is valid to appear in a Domain Name System (DNS) server database.
		///
		/// Addresses in the range 169.254.0.0 to 169.254.255.255 are not DNS eligible. These addresses are reserved for Automatic Private IP Addressing (APIPA).
		/// https://docs.microsoft.com/en-us/dotnet/api/system.net.networkinformation.ipaddressinformation.isdnseligible?view=netcore-3.1
		/// 
		/// NET Core 3.1 does not include a usable implementation of UnicastIPAddressInformation.IsDnsEligible() for Linux or Mac
		/// </summary>
		/// <param name="AddressInformation">Information about the address to evaluate for DNS eligibility</param>
		/// <returns></returns>
		public static bool IsDnsEligible(System.Net.NetworkInformation.IPAddressInformation AddressInformation)
		{
			byte[] AddressBytes = AddressInformation.Address.GetAddressBytes();
			return !(AddressBytes[0] == 169 && AddressBytes[1] == 254);
		}
	}


	/// <summary>
	/// This is to ensure that UAT can produce version strings precisely compatible
	/// with FEngineVersion.
	/// 
	/// WARNING: If FEngineVersion compatibility changes, this code needs to be updated.
	/// </summary>
	public class FEngineVersionSupport
    {
        /// <summary>
        /// The version info read from the Version header. The populated fields will be Major, Minor, and Build from the MAJOR, MINOR, and PATCH lines, respectively.
        /// Expects lines like:
        /// #define APP_MAJOR_VERSION 0
        /// #define APP_MINOR_VERSION 0
        /// #define APP_PATCH_VERSION 0
        /// </summary>
        public readonly Version Version;

        /// <summary>
        /// The changelist this version is associated with
        /// </summary>
        public readonly int Changelist;

        /// <summary>
        /// The Branch name associated with the version
        /// </summary>
        public readonly string BranchName;

        /// <summary>
        /// Reads a Version.h file, looking for macros that define the MAJOR/MINOR/PATCH version fields. Expected to match the Version.h in the engine.
        /// </summary>
        /// <param name="Filename">Version.h file to read.</param>
        /// <returns>Version that puts the Major/Minor/Patch fields in the Major/Minor/Build fields, respectively.</returns>
        public static Version ReadVersionFromFile(string Filename)
        {
            var regex = new Regex(@"#define.+_(?<Type>MAJOR|MINOR|PATCH)_VERSION\s+(?<Value>.+)", RegexOptions.ExplicitCapture | RegexOptions.IgnoreCase);
            var foundElements = new Dictionary<string, int>(3);
            foreach (var line in File.ReadLines(Filename))
            {
                try
                {
                    var match = regex.Match(line);
                    if (match.Success)
                    {
                        foundElements.Add(match.Groups["Type"].Value, int.Parse(match.Groups["Value"].Value));
                    }
                }
                catch (Exception ex)
                {
                    throw new AutomationException(ex, "Failed to parse line {0} in version file {1}", line, Filename);
                }
            }

            // must find all three parts to accept the version file.
            if (foundElements.Keys.Intersect(new[] { "MAJOR", "MINOR", "PATCH" }).Count() != 3)
            {
                throw new AutomationException("Failed to find MAJOR, MINOR, and PATCH fields from version file {0}", Filename);
            }
			Logger.LogInformation("Read {Arg0}.{Arg1}.{Arg2} from {Filename}", foundElements["MAJOR"], foundElements["MINOR"], foundElements["PATCH"], Filename);
            return new Version(foundElements["MAJOR"], foundElements["MINOR"], foundElements["PATCH"]);
        }

        /// <summary>
        /// Ctor that takes a pre-determined Version. Gets the Changelist and BranchName from the current <see cref="CommandUtils.P4Env"/>.
        /// </summary>
		/// <param name="InVersion">Predetermined version.</param>
		/// <param name="InChangelist">Predetermined changelist (optional)</param>
		/// <param name="InBranchName">Predetermined branch name (optional)</param>
		public FEngineVersionSupport(Version InVersion, int InChangelist = -1, string InBranchName = null)
        {
			Version = InVersion;
			if (InChangelist <= 0)
			{
				Changelist = CommandUtils.P4Enabled ? CommandUtils.P4Env.Changelist : 0;
			}
			else
			{
				Changelist = InChangelist;
			}
			if (String.IsNullOrEmpty(InBranchName))
			{
				BranchName = CommandUtils.P4Enabled ? CommandUtils.EscapePath(CommandUtils.P4Env.Branch) : "UnknownBranch";
			}
			else
			{
				BranchName = InBranchName;
			}
        }

        /// <summary>
        /// Gets a version string compatible with FEngineVersion's native parsing code.
        /// </summary>
        /// <remarks>
        /// The format looks like: Major.Minor.Build-Changelist+BranchName.
        /// </remarks>
        /// <returns></returns>
        public override string ToString()
        {
			return String.Format("{0}.{1}.{2}-{3}+{4}",
				Version.Major,
				Version.Minor,
				Version.Build,
                Changelist.ToString("0000000"),
                BranchName);
        }

		public override bool Equals(object obj)
		{
			var that = obj as FEngineVersionSupport;
			if (that == null)
				return false;
			return this.ToString() == that.ToString();
		}

		public override int GetHashCode()
		{
			return this.ToString().GetHashCode();
		}

        /// <summary>
        /// Ctor initializes with the values from the supplied Version file. The BranchName and CL are also taken from the current <see cref="CommandUtils.P4Env"/>.
        /// </summary>
        /// <param name="Filename">Full path to the file with the version info.</param>
		/// <param name="InChangelist">Predetermined changelist (optional)</param>
		/// <param name="InBranchName">Predetermined branch name (optional)</param>
        public static FEngineVersionSupport FromVersionFile(string Filename, int InChangelist = -1, string InBranchName = null)
        {
			return new FEngineVersionSupport(ReadVersionFromFile(Filename), InChangelist, InBranchName);
        }

        /// <summary>
        /// Creates a <see cref="FEngineVersionSupport"/> from a string that matches the format given in <see cref="ToString"/>.
        /// </summary>
        /// <param name="versionString">Version string that should match the FEngineVersion::ToString() format.</param>
		/// <param name="bAllowVersion">Optional parameter which if set to true, allows version strings with no version number specified.</param>
        /// <returns>a new instance with fields initialized to the match those given in the string.</returns>
        public static FEngineVersionSupport FromString(string versionString, bool bAllowNoVersion = false)
        {
            try
            {
				if (bAllowNoVersion && versionString.StartsWith("++"))
				{
					// This form of version is used when a product has no major.minor.patch version
					// E.g. ++depot+UE4-ProdName-CL-12345678
					var clSplit = versionString.Split(new string[] { "-CL-" }, 2, StringSplitOptions.None);
					var dashSplit = clSplit[1].Split(new[] { '-' }, 2);
					var changelist = int.Parse(dashSplit[0]);
					var branchName = clSplit[0];
					return new FEngineVersionSupport(new Version(0, 0, 0), changelist, branchName);
				}
				else
				{
					// This is the standard Launcher versioning scheme, e.g. "4.5.0-12345678+++depot+UE4"
					var dotSplit = versionString.Split(new[] { '.' }, 3);
					var dashSplit = dotSplit[2].Split(new[] { '-' }, 2);
					var plusSplit = dashSplit[1].Split(new[] { '+' }, 2);
					var major = int.Parse(dotSplit[0]);
					var minor = int.Parse(dotSplit[1]);
					var patch = int.Parse(dashSplit[0]);
					var changelist = int.Parse(plusSplit[0]);
					var branchName = plusSplit[1];
					return new FEngineVersionSupport(new Version(major, minor, patch), changelist, branchName);
				}
            }
            catch (Exception ex)
            {
                throw new AutomationException(ex, "Failed to parse {0} as an FEngineVersion compatible string", versionString);
            }
        }
    }

    /// <summary>
	/// VersionFileUpdater.
	/// </summary>
	public class VersionFileUpdater
	{
		/// <summary>
		/// Constructor
		/// </summary>
		public VersionFileUpdater(FileReference Filename)
		{
			MyFile = new FileInfo(Filename.FullName);
			OriginalLines = new List<string>(InternalUtils.SafeReadAllLines(Filename.FullName));
			Lines = new List<string>(OriginalLines);

            if (CommandUtils.IsNullOrEmpty(Lines))
            {
                throw new AutomationException("Version file {0} was empty or not found!", Filename);
            }
		}

		/// <summary>
		/// Finds the line containing the same tokens as the given prefix, and change the suffix to be the given string
		/// </summary>
		/// <param name="Prefix">Prefix to search for</param>
		/// <param name="Suffix">Suffix to replace the rest of the line with</param>
		/// <param name="OccurenceIdx">Index of the matching occurrence to replace</param>
		public void ReplaceLine(string Prefix, string Suffix, int OccurenceIdx = 0)
		{
			int MatchIdx = 0;
			for(int LineIdx = 0; LineIdx < Lines.Count; LineIdx++)
			{
				int LineOffset = 0;
				if(MatchCppTokens(Lines[LineIdx], ref LineOffset, Prefix))
				{
					if(OccurenceIdx == MatchIdx)
					{
						while(LineOffset < Lines[LineIdx].Length && Char.IsWhiteSpace(Lines[LineIdx][LineOffset]))
						{
							LineOffset++;
						}
						Lines[LineIdx] = Lines[LineIdx].Substring(0, LineOffset) + Suffix;
						return;
					}
					MatchIdx++;
				}
			}
            throw new AutomationException("Unable to find line {0} in {1}", Prefix, MyFile.FullName);
		}

		/// <summary>
		/// Tries to read a sequence of tokens from the given line of text, updating a position within it.
		/// </summary>
		/// <param name="Line">Line to read tokens from</param>
		/// <param name="LineOffset">Position within </param>
		/// <param name="Other">The tokens to attempt to match</param>
		/// <returns>True if the tokens are matched</returns>
		static bool MatchCppTokens(string Line, ref int LineOffset, string Other)
		{
			int OtherOffset = 0;
			for(;;)
			{
				// Read the next token from the prefix text. If we've reached the end, return that we've found a match.
				string OtherToken = ReadCppToken(Other, ref OtherOffset);
				if(OtherToken == null)
				{
					return true;
				}

				// Otherwise read the next token from the line and check it matches
				string LineToken = ReadCppToken(Line, ref LineOffset);
				if(LineToken != OtherToken)
				{
					return false;
				}
			}
		}

		/// <summary>
		/// Reads a single token (using a very rough approximation of a C++ token) from the given line
		/// </summary>
		/// <param name="Line">The line to read from</param>
		/// <param name="Offset">Position within the line to start reading. Initial whitespace will be skipped.</param>
		/// <returns>The token that was read, or null if the end of the string</returns>
		static string ReadCppToken(string Line, ref int Offset)
		{
			// Skip any leading whitespace
			while(Offset < Line.Length && Char.IsWhiteSpace(Line[Offset]))
			{
				Offset++;
			}
			if(Offset == Line.Length)
			{
				return null;
			}

			// Find the length of the token
			int StartOffset = Offset++;
			if(Char.IsLetterOrDigit(Line[StartOffset]))
			{
				while(Offset < Line.Length)
				{
					char Character = Line[Offset];
					if(!Char.IsLetterOrDigit(Character) && Character != '_')
					{
						break;
					}
					Offset++;
				}
			}
			return Line.Substring(StartOffset, Offset - StartOffset);
		}

		/// <summary>
		/// Doc
		/// </summary>
		public void Commit()
		{
			bool bDifferent = Lines.Count != OriginalLines.Count;

			if (!bDifferent)
			{
				for (int i = 0; i < Lines.Count; ++i)
				{
					if (Lines[i] != OriginalLines[i])
					{
						bDifferent = true;
						break;
					}
				}
			}

			if (bDifferent)
			{
				MakeFileWriteable(MyFile.FullName);
				if (!InternalUtils.SafeWriteAllLines(MyFile.FullName, Lines.ToArray()))
				{
					throw new AutomationException("Unable to update version info in {0}", MyFile.FullName);
				}
				OriginalLines = Lines;
			}
		}

		/// <summary>
		/// Makes a version file writeable. If P4 is enabled, syncs it to revision 0 to prevent conflicts with the P4 have table rather than checking it out, since we never intend to 
		/// submit it to Perforce. For existing writeable files, P4V prompts the user to overwrite the next time they sync.
		/// </summary>
		/// <param name="FileName">The file to make writeable</param>
		/// <param name="bForce">Whether to force the writeable flag if P4 cannot clear it</param>
		public static void MakeFileWriteable(string FileName, bool bForce = false)
		{
			if(CommandUtils.IsReadOnly(FileName))
			{
				if(CommandUtils.P4Enabled)
				{
					CommandUtils.P4.Sync(String.Format("\"{0}#0\"", FileName), false, false);
				}
				
				if(CommandUtils.FileExists_NoExceptions(FileName) && CommandUtils.IsReadOnly(FileName))
				{
					if(bForce)
					{
						CommandUtils.SetFileAttributes(FileName, ReadOnly: false);
					}
					else
					{
						throw new AutomationException("Cannot write to {0}; file is read-only", FileName);	
					}
				}
			}
		}

		/// <summary>
		/// Doc
		/// </summary>
		protected FileInfo MyFile;
		/// <summary>
		/// Doc
		/// </summary>
		protected List<string> Lines;
		/// <summary>
		/// Doc
		/// </summary>
		protected List<string> OriginalLines;
	}
}<|MERGE_RESOLUTION|>--- conflicted
+++ resolved
@@ -11,12 +11,9 @@
 using System.Text.RegularExpressions;
 using EpicGames.Core;
 using UnrealBuildBase;
-<<<<<<< HEAD
-=======
 using Microsoft.Extensions.Logging;
 
 using static AutomationTool.CommandUtils;
->>>>>>> 4af6daef
 
 namespace AutomationTool
 {
@@ -89,21 +86,12 @@
 			{
 				if (bQuiet)
 				{
-<<<<<<< HEAD
-					Log.TraceLog("Failed to create directory {0} in {1} attempts.", Path, MaxAttempts);
-				}
-				else
-				{
-					Log.TraceWarning("Failed to create directory {0} in {1} attempts.", Path, MaxAttempts);
-					Log.TraceWarning(LogUtils.FormatException(LastException));
-=======
 					Logger.LogDebug("Failed to create directory {Path} in {MaxAttempts} attempts.", Path, MaxAttempts);
 				}
 				else
 				{
 					Logger.LogWarning("Failed to create directory {Path} in {MaxAttempts} attempts.", Path, MaxAttempts);
 					Logger.LogWarning("{Text}", LogUtils.FormatException(LastException));
->>>>>>> 4af6daef
 				}
 			}
 			return Result;
@@ -283,19 +271,11 @@
 		/// <param name="NewName"></param>
 		/// <param name="bQuiet"></param>
 		/// <returns>True if the directory was moved, false otehrwise</returns>
-<<<<<<< HEAD
-		public static bool SafeRenameDirectory(string OldName, string NewName, bool bQuiet = false)
+		public static bool SafeRenameDirectory(string OldName, string NewName, bool bQuiet = false, bool bRetry = true, bool bThrow = false)
 		{
 			if (!bQuiet)
 			{
-				Log.TraceLog("SafeRenameDirectory {0} {1}", OldName, NewName);
-=======
-		public static bool SafeRenameDirectory(string OldName, string NewName, bool bQuiet = false, bool bRetry = true, bool bThrow = false)
-		{
-			if (!bQuiet)
-			{
 				Logger.LogDebug("SafeRenameDirectory {OldName} {NewName}", OldName, NewName);
->>>>>>> 4af6daef
 			}
 			const int MaxAttempts = 10;
 			int Attempts = 0;
@@ -312,15 +292,6 @@
 				{
 					if (Directory.Exists(OldName) == true || Directory.Exists(NewName) == false)
 					{
-<<<<<<< HEAD
-						Log.TraceWarning("Failed to rename {0} to {1}", OldName, NewName);
-						Log.TraceWarning(LogUtils.FormatException(Ex));
-						Result = false;
-					}
-				}
-			}
-			while (Result == false && ++Attempts < MaxAttempts);
-=======
 						if (!bQuiet)
 						{
 							Logger.LogWarning("Failed to rename {OldName} to {NewName}", OldName, NewName);
@@ -342,7 +313,6 @@
 				}
 			}
 			while (Result == false && bRetry);
->>>>>>> 4af6daef
 
 			return Result;
 		}
@@ -396,11 +366,7 @@
 		// Characters that can appear at the start of
 		private static char[] IgnoredIniValuePrefixes = { '+', '-', ' ', '\t' };
 
-<<<<<<< HEAD
-		private static void FilterIniFile(string SourceName, string TargetName, List<string> IniKeyDenyList, List<string> InSectionDenyList)
-=======
 		private static void FilterIniFile(string SourceName, string TargetName, List<string> IniKeyDenyList, List<string> InSectionDenyList, List<string> InSectionAllowList)
->>>>>>> 4af6daef
 		{
 			string[] Lines = File.ReadAllLines(SourceName);
 			StringBuilder NewLines = new StringBuilder("");
@@ -431,21 +397,13 @@
 					}
 				}
 
-<<<<<<< HEAD
-				if (InSectionDenyList != null)
-=======
 				if (InSectionDenyList != null || InSectionAllowList != null)
->>>>>>> 4af6daef
 				{
 					if (Line.StartsWith("[") && Line.EndsWith("]"))
 					{
 						string SectionName = Line.Substring(1, Line.Length - 2);
-<<<<<<< HEAD
-						bFilteringSection = bFiltered = InSectionDenyList.Contains(SectionName);
-=======
 						bFilteringSection = bFiltered = ((InSectionDenyList != null && InSectionAllowList == null && InSectionDenyList.Contains(SectionName)) ||
 						                                 (InSectionAllowList != null && !InSectionAllowList.Contains(SectionName)));
->>>>>>> 4af6daef
 
 						if (bFilteringSection)
 						{
@@ -478,11 +436,7 @@
 		/// <param name="SourceName">Source name</param>
 		/// <param name="TargetName">Target name</param>
 		/// <returns>True if the operation was successful, false otherwise.</returns>
-<<<<<<< HEAD
-		public static bool SafeCopyFile(string SourceName, string TargetName, bool bQuiet = false, List<string> IniKeyDenyList = null, List<string> IniSectionDenyList = null)
-=======
 		public static bool SafeCopyFile(string SourceName, string TargetName, bool bQuiet = false, List<string> IniKeyDenyList = null, List<string> IniSectionDenyList = null, List<string> IniSectionAllowList = null, bool bSafeCreateDirectory = false)
->>>>>>> 4af6daef
 		{
 			if (!bQuiet)
 			{
@@ -507,15 +461,9 @@
 					bool bSkipSizeCheck = false;
 					// BinaryConfig.ini is a special case with binary data, but with same extension to handle all ini 
 					// file chunking/packaging/etc rules
-<<<<<<< HEAD
-					if (IniKeyDenyList != null && Path.GetExtension(SourceName) == ".ini" && Path.GetFileName(SourceName) != "BinaryConfig.ini")
-					{
-						FilterIniFile(SourceName, TargetName, IniKeyDenyList, IniSectionDenyList);
-=======
 					if ((IniKeyDenyList != null || IniSectionDenyList != null || IniSectionAllowList != null) && Path.GetExtension(SourceName) == ".ini" && Path.GetFileName(SourceName) != "BinaryConfig.ini")
 					{
 						FilterIniFile(SourceName, TargetName, IniKeyDenyList, IniSectionDenyList, IniSectionAllowList);
->>>>>>> 4af6daef
 						// ini files may change size, don't check
 						bSkipSizeCheck = true;
 					}
@@ -550,11 +498,7 @@
 							TargetInfo.Refresh();
 							if (!((SourceInfo.LastWriteTimeUtc - TargetInfo.LastWriteTimeUtc).TotalSeconds < 2 && (SourceInfo.LastWriteTimeUtc - TargetInfo.LastWriteTimeUtc).TotalSeconds > -2))
 							{
-<<<<<<< HEAD
-								Log.TraceInformation("Date mismatch {0} = {1} to {2} = {3}", SourceName, SourceInfo.LastWriteTimeUtc, TargetName, TargetInfo.LastWriteTimeUtc);
-=======
 								Logger.LogInformation("Date mismatch {SourceName} = {SourceTime} to {TargetName} = {TargetTime}", SourceName, SourceInfo.LastWriteTimeUtc, TargetName, TargetInfo.LastWriteTimeUtc);
->>>>>>> 4af6daef
 								Retry = true;
 							}
 						}
