--- conflicted
+++ resolved
@@ -393,11 +393,7 @@
 					bool bSkipSizeCheck = false;
 					// BinaryConfig.ini is a special case with binary data, but with same extension to handle all ini 
 					// file chunking/packaging/etc rules
-<<<<<<< HEAD
-					if (IniKeyBlacklist != null && Path.GetExtension(SourceName) == ".ini" && Path.GetFileName(SourceName) != "BinaryConfig.ini")
-=======
 					if (IniKeyDenyList != null && Path.GetExtension(SourceName) == ".ini" && Path.GetFileName(SourceName) != "BinaryConfig.ini")
->>>>>>> 6bbb88c8
 					{
 						FilterIniFile(SourceName, TargetName, IniKeyDenyList, IniSectionDenyList);
 						// ini files may change size, don't check
