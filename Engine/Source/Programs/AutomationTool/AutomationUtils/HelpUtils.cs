--- conflicted
+++ resolved
@@ -83,12 +83,8 @@
 			Store,
 			Store_True,
 			Store_False,
-<<<<<<< HEAD
-			Append
-=======
 			Append,
 			Override
->>>>>>> 4af6daef
 		}
 
 		private ParamHelpAttribute(string Description) : base(Description)
@@ -141,14 +137,10 @@
 					ChoicesStr += ". Choices=[";
 					foreach (var Value in ValidChoices)
 					{
-<<<<<<< HEAD
-						ChoicesStr += Value.ToString() + (MultiSelectSeparator != null ? MultiSelectSeparator : "|");
-=======
 						if (Value != null)
 						{
 							ChoicesStr += Value.ToString() + (MultiSelectSeparator != null ? MultiSelectSeparator : "|");
 						}
->>>>>>> 4af6daef
 					}
 					ChoicesStr = ChoicesStr.Remove(ChoicesStr.Length - 1);
 					ChoicesStr += "]";
@@ -329,11 +321,7 @@
 				}
 			}
 
-<<<<<<< HEAD
-			Log.TraceInformation("");
-=======
 			Logger.LogInformation("");
->>>>>>> 4af6daef
 			HelpUtils.PrintHelp(String.Format("{0} Help:", Command.Name), Description, ParamDict.ToList());
 		}
 
