--- conflicted
+++ resolved
@@ -317,16 +317,6 @@
 	public List<string> IniSuffixDenyList = null;
 
 	/// <summary>
-	/// List of ini suffixes to always stage
-	/// </summary>
-	public List<string> IniSuffixWhitelist = null;
-
-	/// <summary>
-	/// List of ini suffixes to never stage
-	/// </summary>
-	public List<string> IniSuffixBlacklist = null;
-
-	/// <summary>
 	/// List of localization targets that are not included in staged build. By default, all project Content/Localization targets are automatically staged.
 	/// This list is read from the +BlacklistLocalizationTargets=... array in the [Staging] section of *Game.ini files.
 	/// </summary>
@@ -382,14 +372,11 @@
 	/// </summary>	
 	public bool OnlyAllowPackagesFromStdCookPathInIoStore = false;
 
-<<<<<<< HEAD
-=======
 	/// <summary>
 	/// Allows a target to ignore PakFileRules.ini when the project rules are still needed for most cases
 	/// </summary>
 	public bool UsePakFileRulesIni = true;
 
->>>>>>> 6bbb88c8
 	public DeploymentContext(
 		FileReference RawProjectPathOrName,
 		DirectoryReference InLocalRoot,
@@ -410,11 +397,7 @@
 		bool IsClientInsteadOfNoEditor,
         bool InForceChunkManifests,
 		bool InSeparateDebugStageDirectory,
-<<<<<<< HEAD
-		bool bIsDLC
-=======
 		DirectoryReference InDLCRoot
->>>>>>> 6bbb88c8
 		)
 	{
 		bStageCrashReporter = InStageCrashReporter;
@@ -636,49 +619,13 @@
 			"pakfilerules.ini"
 		};
 
-		// TODO: Drive these lists from a config file
-		IniSuffixWhitelist = new List<string>
-		{
-			".ini",
-			"compat.ini",
-			"deviceprofiles.ini",
-			"engine.ini",
-			"enginechunkoverrides.ini",
-			"game.ini",
-			"gameplaytags.ini",
-			"gameusersettings.ini",
-			"hardware.ini",
-			"input.ini",
-			"scalability.ini",
-			"runtimeoptions.ini",
-			"installbundle.ini"
-		};
-
-		IniSuffixBlacklist = new List<string>
-		{
-			"crypto.ini",
-			"editor.ini",
-			"editorgameagnostic.ini",
-			"editorkeybindings.ini",
-			"editorlayout.ini",
-			"editorperprojectusersettings.ini",
-			"editorsettings.ini",
-			"editorusersettings.ini",
-			"lightmass.ini",
-			"pakfilerules.ini"
-		};
-
 		// If we were configured to use manifests across the whole project, then this platform should use manifests.
 		// Otherwise, read whether we are generating chunks from the ProjectPackagingSettings ini.
 		if (InForceChunkManifests)
 		{
 			PlatformUsesChunkManifests = true;
 		}
-<<<<<<< HEAD
-		else if (bIsDLC)
-=======
 		else if (DLCRoot != null)
->>>>>>> 6bbb88c8
 		{
 			PlatformUsesChunkManifests = false;
 		}
