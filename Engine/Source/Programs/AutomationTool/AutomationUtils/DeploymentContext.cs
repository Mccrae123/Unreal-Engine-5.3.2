// Copyright Epic Games, Inc. All Rights Reserved.
using System;
using System.Collections.Generic;
using System.IO;
using System.Threading;
using System.Reflection;
using AutomationTool;
using UnrealBuildTool;
using System.Linq;
using EpicGames.Core;

public struct StageTarget
{
	public TargetReceipt Receipt;
	public bool RequireFilesExist;
}

/// <summary>
/// Controls which directories are searched when staging files
/// </summary>
public enum StageFilesSearch
{
	/// <summary>
	/// Only search the top directory
	/// </summary>
	TopDirectoryOnly,

	/// <summary>
	/// Search the entire directory tree
	/// </summary>
	AllDirectories,
}

/// <summary>
/// Contains the set of files to be staged
/// </summary>
public class FilesToStage
{
	/// <summary>
	/// After staging, this is a map from staged file to source file. These file are content, and can go into a pak file.
	/// </summary>
	public Dictionary<StagedFileReference, FileReference> UFSFiles = new Dictionary<StagedFileReference, FileReference>();

	/// <summary>
	/// After staging, this is a map from staged file to source file. These file are binaries, etc and can't go into a pak file.
	/// </summary>
	public Dictionary<StagedFileReference, FileReference> NonUFSFiles = new Dictionary<StagedFileReference, FileReference>();

	/// <summary>
	/// After staging, this is a map from staged file to source file. These file are for debugging, and should not go into a pak file.
	/// </summary>
	public Dictionary<StagedFileReference, FileReference> NonUFSDebugFiles = new Dictionary<StagedFileReference, FileReference>();

	/// <summary>
	/// After staging, this is a map from staged file to source file. These files are system files, and should not be renamed or remapped.
	/// </summary>
	public Dictionary<StagedFileReference, FileReference> NonUFSSystemFiles = new Dictionary<StagedFileReference, FileReference>();

	/// <summary>
	/// Adds a file to be staged as the given type
	/// </summary>
	/// <param name="FileType">The type of file to be staged</param>
	/// <param name="StagedFile">The staged file location</param>
	/// <param name="InputFile">The input file</param>
	public void Add(StagedFileType FileType, StagedFileReference StagedFile, FileReference InputFile)
	{
		if (FileType == StagedFileType.UFS)
		{
			AddToDictionary(UFSFiles, StagedFile, InputFile);
		}
		else if (FileType == StagedFileType.NonUFS)
		{
			AddToDictionary(NonUFSFiles, StagedFile, InputFile);
		}
		else if (FileType == StagedFileType.DebugNonUFS)
		{
			AddToDictionary(NonUFSDebugFiles, StagedFile, InputFile);
		}
		else if(FileType == StagedFileType.SystemNonUFS)
		{
			AddToDictionary(NonUFSSystemFiles, StagedFile, InputFile);
		}
	}

	/// <summary>
	/// Adds a file to be staged to the given dictionary
	/// </summary>
	/// <param name="FilesToStage">Dictionary of files to be staged</param>
	/// <param name="StagedFile">The staged file location</param>
	/// <param name="InputFile">The input file</param>
	private void AddToDictionary(Dictionary<StagedFileReference, FileReference> FilesToStage, StagedFileReference StagedFile, FileReference InputFile)
	{
		FilesToStage[StagedFile] = InputFile;
	}
}

public class PackageStoreManifest
{
<<<<<<< HEAD
	public class ZenServerInfo
	{
		public string HostName { get; set; }
		public int Port { get; set; }
		public string ProjectId { get; set; }
		public string OplogId { get; set; }
	}
	public class FileInfo
	{
		public string Path { get; set; }
	}

	public string FullPath { get; set; }

	public ZenServerInfo ZenServer { get; set; }
	public IList<FileInfo> Files { get; set; }
=======
	public string FullPath { get; set; }
	public IList<string> ZenCookedFiles { get; set; }
>>>>>>> 4af6daef
}

public class DeploymentContext //: ProjectParams
{
	/// <summary>
	/// Full path to the .uproject file
	/// </summary>
	public FileReference RawProjectPath;

	/// <summary>
	///  true if we should stage crash reporter
	/// </summary>
	public bool bStageCrashReporter;

	/// <summary>
	///  CookPlatform, where to get the cooked data from and use for sandboxes
	/// </summary>
	public string CookPlatform;

	/// <summary>
	///  FinalCookPlatform, directory to stage and archive the final result to
	/// </summary>
	public string FinalCookPlatform;

	/// <summary>
	///  Source platform to get the cooked data from
	/// </summary>
	public Platform CookSourcePlatform;

	/// <summary>
	///  Target platform used for sandboxes and stage directory names
	/// </summary>
	public Platform StageTargetPlatform;

	/// <summary>
	///  Configurations to stage. Used to determine which ThirdParty configurations to copy.
	/// </summary>
	public List<UnrealTargetConfiguration> StageTargetConfigurations;

	/// <summary>
	/// Receipts for the build targets that should be staged.
	/// </summary>
	public List<StageTarget> StageTargets;

	/// <summary>
	/// Extra subdirectory to load config files out of, for making multiple types of builds with the same platform
	/// </summary>
	public string CustomConfig;

	/// <summary>
	/// This is the root directory that contains the engine: d:\a\UE\
	/// </summary>
	public DirectoryReference LocalRoot;

	/// <summary>
	/// This is the directory that contains the engine.
	/// </summary>
	public DirectoryReference EngineRoot;

	/// <summary>
	/// The directory that contains the project: d:\a\UE\ShooterGame
	/// </summary>
	public DirectoryReference ProjectRoot;

	/// <summary>
	/// The directory that contains the DLC being processed (or null for non-DLC)
	/// </summary>
	public DirectoryReference DLCRoot;

	/// <summary>
	///  raw name used for platform subdirectories Win32
	/// </summary>
	public string PlatformDir;

	/// <summary>
	/// Directory to put all of the files in: d:\stagedir\Windows
	/// </summary>
	public DirectoryReference StageDirectory;

	/// <summary>
	/// Directory to put all of the debug files in: d:\stagedir\Windows
	/// </summary>
	public DirectoryReference DebugStageDirectory;

	/// <summary>
	/// Directory to put all of the optional (ie editor only) files in: d:\stagedir\Windows
	/// </summary>
	public DirectoryReference OptionalFileStageDirectory = null;

	/// <summary>
	/// Directory to read all of the optional (ie editor only) files from (written earlier with OptionalFileStageDirectory)
	/// </summary>
	public DirectoryReference OptionalFileInputDirectory = null;

	/// <summary>
	/// If this is specified, any files written into the receipt with the CookerSupportFiles tag will be copied into here during staging
	/// </summary>
	public string CookerSupportFilesSubdirectory = null;

	/// <summary>
	/// Directory name for staged projects
	/// </summary>
	public StagedDirectoryReference RelativeProjectRootForStage;

	/// <summary>
	/// This is what you use to test the engine which uproject you want. Many cases.
	/// </summary>
	public string ProjectArgForCommandLines;

	/// <summary>
	/// The directory containing the cooked data to be staged. This may be different to the target platform, eg. when creating cooked data for dedicated servers.
	/// </summary>
	public DirectoryReference CookSourceRuntimeRootDir;

	/// <summary>
	/// This is the root that we are going to run from. This will be the stage directory if we're staging, or the input directory if not.
	/// </summary>
	public DirectoryReference RuntimeRootDir;

	/// <summary>
	/// This is the project root that we are going to run from. Many cases.
	/// </summary>
	public DirectoryReference RuntimeProjectRootDir;

	/// <summary>
	/// The directory containing the metadata from the cooker
	/// </summary>
	public DirectoryReference MetadataDir;

	/// <summary>
	/// The directory containing the cooker generated data for this platform
	/// </summary>
	public DirectoryReference PlatformCookDir;

	/// <summary>
	/// List of executables we are going to stage
	/// </summary>
	public List<string> StageExecutables;

	/// <summary>
	/// Probably going away, used to construct ProjectArgForCommandLines in the case that we are running staged
	/// </summary>
	public const string UProjectCommandLineArgInternalRoot = "../../../";

	/// <summary>
	/// Probably going away, used to construct the pak file list
	/// </summary>
	public string PakFileInternalRoot = "../../../";

	/// <summary>
	/// Cooked package store manifest if available
	/// </summary>
	public PackageStoreManifest PackageStoreManifest;

	/// <summary>
	/// List of files to be staged
	/// </summary>
	public FilesToStage FilesToStage = new FilesToStage();

	/// <summary>
	/// Map of staged crash reporter file to source location 
	/// </summary>
	public Dictionary<StagedFileReference, FileReference> CrashReporterUFSFiles = new Dictionary<StagedFileReference, FileReference>();

	/// <summary>
	/// List of files to be archived
	/// </summary>
	public Dictionary<string, string> ArchivedFiles = new Dictionary<string, string>();

	/// <summary>
	/// List of restricted folder names which are not permitted in staged build
	/// </summary>
	public HashSet<string> RestrictedFolderNames = new HashSet<string>(StringComparer.OrdinalIgnoreCase);

	/// <summary>
	/// List of directories to remap during staging, allowing moving files to different final paths
	/// This list is read from the +RemapDirectories=(From=, To=) array in the [Staging] section of *Game.ini files
	/// </summary>
	public List<Tuple<StagedDirectoryReference, StagedDirectoryReference>> RemapDirectories = new List<Tuple<StagedDirectoryReference, StagedDirectoryReference>>();

	/// <summary>
	/// List of directories to allow staging, even if they contain restricted folder names
	/// This list is read from the +AllowedDirectories=... array in the [Staging] section of *Game.ini files
<<<<<<< HEAD
	/// </summary>
	public List<StagedDirectoryReference> DirectoriesAllowList = new List<StagedDirectoryReference>();

	/// <summary>
	/// Set of config files which are allow listed to be staged. By default, we warn for config files which are not well known to prevent internal data (eg. editor/server settings)
	/// leaking in packaged builds. This list is read from the +AllowedConfigFiles=... array in the [Staging] section of *Game.ini files.
	/// </summary>
	public HashSet<StagedFileReference> ConfigFilesAllowList = new HashSet<StagedFileReference>();

	/// <summary>
	/// Set of config files which are denied from staging. By default, we warn for config files which are not well known to prevent internal data (eg. editor/server settings)
	/// leaking in packaged builds. This list is read from the +DisallowedConfigFiles=... array in the [Staging] section of *Game.ini files.
	/// </summary>
	public HashSet<StagedFileReference> ConfigFilesDenyList = new HashSet<StagedFileReference>();
=======
	/// </summary>
	public List<StagedDirectoryReference> DirectoriesAllowList = new List<StagedDirectoryReference>();

	/// <summary>
	/// Set of config files which are allow listed to be staged. By default, we warn for config files which are not well known to prevent internal data (eg. editor/server settings)
	/// leaking in packaged builds. This list is read from the +AllowedConfigFiles=... array in the [Staging] section of *Game.ini files.
	/// </summary>
	public HashSet<StagedFileReference> ConfigFilesAllowList = new HashSet<StagedFileReference>();

	/// <summary>
	/// Set of config files which are denied from staging. By default, we warn for config files which are not well known to prevent internal data (eg. editor/server settings)
	/// leaking in packaged builds. This list is read from the +DisallowedConfigFiles=... array in the [Staging] section of *Game.ini files.
	/// </summary>
	public HashSet<StagedFileReference> ConfigFilesDenyList = new HashSet<StagedFileReference>();

	/// <summary>
	/// Set files which are allow listed to be staged that would otherwise be excluded by RestrictedFolderNames.
	/// This list is read from the +ExtraAllowedFiles=... array in the [Staging] section of *Game.ini files.
	/// </summary>
	public HashSet<StagedFileReference> ExtraFilesAllowList = new HashSet<StagedFileReference>();
>>>>>>> 4af6daef


	/// <summary>
	/// List of ini keys to strip when staging
	/// </summary>
	public List<string> IniKeyDenyList = null;

	/// <summary>
	/// List of ini sections to strip when staging
	/// </summary>
	public List<string> IniSectionDenyList = null;

	/// <summary>
	/// List of ini suffixes to always stage
	/// </summary>
	public List<string> IniSuffixAllowList = null;

	/// <summary>
	/// List of ini suffixes to never stage
	/// </summary>
	public List<string> IniSuffixDenyList = null;

	/// <summary>
	/// List of localization targets that are not included in staged build. By default, all project Content/Localization targets are automatically staged.
	/// This list is read from the +DisallowedLocalizationTargets=... array in the [Staging] section of *Game.ini files.
	/// </summary>
	public List<string> LocalizationTargetsDenyList = new List<string>();

	/// <summary>
	///  Directory to archive all of the files in: d:\archivedir\Windows
	/// </summary>
	public DirectoryReference ArchiveDirectory;

	/// <summary>
	///  Directory to project binaries
	/// </summary>
	public DirectoryReference ProjectBinariesFolder;

	/// <summary>
	/// The client connects to dedicated server to get data
	/// </summary>
	public bool DedicatedServer;

	/// <summary>
	/// True if this build is staged
	/// </summary>
	public bool Stage;

	/// <summary>
	/// True if this build is archived
	/// </summary>
	public bool Archive;

	/// <summary>
	/// True if this project has code
	/// </summary>	
	public bool IsCodeBasedProject;

	/// <summary>
	/// Project name (name of the uproject file without extension or directory name where the project is localed)
	/// </summary>
	public string ShortProjectName;

	/// <summary>
	/// If true, multiple platforms are being merged together - some behavior needs to change (but not much)
	/// </summary>
	public bool bIsCombiningMultiplePlatforms = false;

    /// <summary>
    /// If true if this platform is using streaming install chunk manifests
    /// </summary>
    public bool PlatformUsesChunkManifests = false;

	/// <summary>
	/// Temporary setting to exclude non cooked packages from I/O store container file(s)
	/// </summary>	
	public bool OnlyAllowPackagesFromStdCookPathInIoStore = false;

	/// <summary>
	/// Allows a target to ignore PakFileRules.ini when the project rules are still needed for most cases
	/// </summary>
	public bool UsePakFileRulesIni = true;

	public DeploymentContext(
		FileReference RawProjectPathOrName,
		DirectoryReference InLocalRoot,
		DirectoryReference BaseStageDirectory,
		DirectoryReference OptionalFileStageDirectory,
		DirectoryReference OptionalFileInputDirectory,
		DirectoryReference BaseArchiveDirectory,
		string CookerSupportFilesSubdirectory,
		Platform InSourcePlatform,
        Platform InTargetPlatform,
		List<UnrealTargetConfiguration> InTargetConfigurations,
		IEnumerable<StageTarget> InStageTargets,
		List<String> InStageExecutables,
		bool InServer,
		bool InCooked,
		bool InStageCrashReporter,
		bool InStage,
		bool InCookOnTheFly,
		bool InArchive,
		bool InProgram,
		bool IsClientInsteadOfNoEditor,
        bool InForceChunkManifests,
		bool InSeparateDebugStageDirectory,
		DirectoryReference InDLCRoot
		)
	{
		bStageCrashReporter = InStageCrashReporter;
		RawProjectPath = RawProjectPathOrName;
		DedicatedServer = InServer;
		LocalRoot = InLocalRoot;
        CookSourcePlatform = InSourcePlatform;
		StageTargetPlatform = InTargetPlatform;
		StageTargetConfigurations = new List<UnrealTargetConfiguration>(InTargetConfigurations);
		StageTargets = new List<StageTarget>(InStageTargets);
		StageExecutables = InStageExecutables;
        IsCodeBasedProject = ProjectUtils.IsCodeBasedUProjectFile(RawProjectPath, StageTargetPlatform.PlatformType, StageTargetConfigurations);
		ShortProjectName = ProjectUtils.GetShortProjectName(RawProjectPath);
		Stage = InStage;
		Archive = InArchive;
		DLCRoot = InDLCRoot;

        if (CookSourcePlatform != null && InCooked)
        {
			CookPlatform = CookSourcePlatform.GetCookPlatform(DedicatedServer, IsClientInsteadOfNoEditor);
        }
        else if (CookSourcePlatform != null && InProgram)
        {
            CookPlatform = CookSourcePlatform.GetCookPlatform(false, false);
        }
        else
        {
            CookPlatform = "";
        }

		if (StageTargetPlatform != null && InCooked)
		{
			FinalCookPlatform = StageTargetPlatform.GetCookPlatform(DedicatedServer, IsClientInsteadOfNoEditor);
		}
		else if (StageTargetPlatform != null && InProgram)
		{
            FinalCookPlatform = StageTargetPlatform.GetCookPlatform(false, false);
		}
		else
		{
            FinalCookPlatform = "";
		}

		PlatformDir = StageTargetPlatform.PlatformType.ToString();

		if (BaseStageDirectory != null)
		{
			StageDirectory = DirectoryReference.Combine(BaseStageDirectory, FinalCookPlatform);
			DebugStageDirectory = InSeparateDebugStageDirectory? DirectoryReference.Combine(BaseStageDirectory, FinalCookPlatform + "Debug") : StageDirectory;
		}
		this.OptionalFileStageDirectory = OptionalFileStageDirectory;
		this.OptionalFileInputDirectory = OptionalFileInputDirectory;
		this.CookerSupportFilesSubdirectory = CookerSupportFilesSubdirectory;

		if (BaseArchiveDirectory != null)
		{
			// If the user specifies a path that contains the platform or cooked platform names, don't append to it.
			string PlatformName = StageTargetPlatform.GetStagePlatforms().FirstOrDefault().ToString();
			IEnumerable<string> PathComponents = new DirectoryInfo(BaseArchiveDirectory.FullName).FullName.Split(Path.DirectorySeparatorChar, StringSplitOptions.RemoveEmptyEntries);

			if (!PathComponents.Any(C => C.StartsWith(FinalCookPlatform, StringComparison.OrdinalIgnoreCase) || C.StartsWith(PlatformName, StringComparison.OrdinalIgnoreCase)))
			{
				ArchiveDirectory = DirectoryReference.Combine(BaseArchiveDirectory, FinalCookPlatform);
			}
			else
			{
				ArchiveDirectory = BaseArchiveDirectory;
			}
		}

		if (!FileReference.Exists(RawProjectPath))
		{
			throw new AutomationException("Can't find uproject file {0}.", RawProjectPathOrName);
		}

		EngineRoot = DirectoryReference.Combine(LocalRoot, "Engine");
		ProjectRoot = RawProjectPath.Directory;

		RelativeProjectRootForStage = new StagedDirectoryReference(ShortProjectName);

		ProjectArgForCommandLines = string.Format("-project={0}", CommandUtils.MakePathSafeToUseWithCommandLine(RawProjectPath.FullName));
		CookSourceRuntimeRootDir = RuntimeRootDir = LocalRoot;
		RuntimeProjectRootDir = ProjectRoot;

		// Parse the custom config dir out of the receipts
		foreach (StageTarget Target in StageTargets)
		{
			var Results = Target.Receipt.AdditionalProperties.Where(x => x.Name == "CustomConfig");
			foreach (var Property in Results)
			{
				string FoundCustomConfig = Property.Value;
				if (String.IsNullOrEmpty(FoundCustomConfig))
				{
					continue;
				}
				else if (String.IsNullOrEmpty(CustomConfig))
				{
					CustomConfig = FoundCustomConfig;
				}
				else if (CustomConfig != FoundCustomConfig)
				{
					throw new AutomationException("Cannot deploy targts with conflicting CustomConfig values! {0} does not match {1}", FoundCustomConfig, CustomConfig);
				}
			}
		}

		if (Stage)
		{
			CommandUtils.CreateDirectory(StageDirectory.FullName);

			RuntimeRootDir = StageDirectory;
			CookSourceRuntimeRootDir = DirectoryReference.Combine(BaseStageDirectory, CookPlatform);
			RuntimeProjectRootDir = DirectoryReference.Combine(StageDirectory, RelativeProjectRootForStage.Name);
			ProjectArgForCommandLines = string.Format("-project={0}", CommandUtils.MakePathSafeToUseWithCommandLine(UProjectCommandLineArgInternalRoot + RelativeProjectRootForStage.Name + "/" + ShortProjectName + ".uproject"));
		}
		if (Archive)
		{
			CommandUtils.CreateDirectory(ArchiveDirectory.FullName);
		}
		ProjectArgForCommandLines = ProjectArgForCommandLines.Replace("\\", "/");
		ProjectBinariesFolder = DirectoryReference.Combine(ProjectUtils.GetClientProjectBinariesRootPath(RawProjectPath, TargetType.Game, IsCodeBasedProject), PlatformDir);

		// Build a list of restricted folder names. This will comprise all other restricted platforms, plus standard restricted folder names such as NoRedist, NotForLicensees, etc...
		RestrictedFolderNames.UnionWith(PlatformExports.GetPlatformFolderNames());
		RestrictedFolderNames.UnionWith(RestrictedFolder.GetNames());
		foreach (UnrealTargetPlatform StagePlatform in StageTargetPlatform.GetStagePlatforms())
		{
			RestrictedFolderNames.ExceptWith(PlatformExports.GetIncludedFolderNames(StagePlatform));
		}
		RestrictedFolderNames.Remove(StageTargetPlatform.IniPlatformType.ToString());

		// Read the game config files
		ConfigHierarchy GameConfig = ConfigCache.ReadHierarchy(ConfigHierarchyType.Game, ProjectRoot, InTargetPlatform.PlatformType, CustomConfig);

		// Read the list of directories to remap when staging
		List<string> RemapDirectoriesList;
		if (GameConfig.GetArray("Staging", "RemapDirectories", out RemapDirectoriesList))
		{
			foreach (string RemapDirectory in RemapDirectoriesList)
			{
				Dictionary<string, string> Properties;
				if (!ConfigHierarchy.TryParse(RemapDirectory, out Properties))
				{
					throw new AutomationException("Unable to parse '{0}'", RemapDirectory);
				}

				string FromDir;
				if (!Properties.TryGetValue("From", out FromDir))
				{
					throw new AutomationException("Missing 'From' property in '{0}'", RemapDirectory);
				}

				string ToDir;
				if(!Properties.TryGetValue("To", out ToDir))
				{
					throw new AutomationException("Missing 'To' property in '{0}'", RemapDirectory);
				}

				RemapDirectories.Add(Tuple.Create(new StagedDirectoryReference(FromDir), new StagedDirectoryReference(ToDir)));
			}
		}

		// Read the list of directories to allow (prevent from warning about from restricted folders)
		List<string> DirectoriesAllowListStrings;
		if (GameConfig.GetArray("Staging", "AllowedDirectories", out DirectoriesAllowListStrings))
		{
			foreach(string AllowedDir in DirectoriesAllowListStrings)
			{
				DirectoriesAllowList.Add(new StagedDirectoryReference(AllowedDir));
			}
		}

		List<string> LocTargetsDenyListStrings;
		if (GameConfig.GetArray("Staging", "DisallowedLocalizationTargets", out LocTargetsDenyListStrings))
		{
			foreach (string DeniedLocTarget in LocTargetsDenyListStrings)
			{
				LocalizationTargetsDenyList.Add(DeniedLocTarget);
			}
		}

		// Read the list of files which are allow listed to be staged
<<<<<<< HEAD
		ReadConfigFileList(GameConfig, "Staging", "AllowedConfigFiles", ConfigFilesAllowList);
		ReadConfigFileList(GameConfig, "Staging", "DisallowedConfigFiles", ConfigFilesDenyList);
=======
		ReadAllowDenyFileList(GameConfig, "Staging", "AllowedConfigFiles", ConfigFilesAllowList);
		ReadAllowDenyFileList(GameConfig, "Staging", "DisallowedConfigFiles", ConfigFilesDenyList);
		ReadAllowDenyFileList(GameConfig, "Staging", "ExtraAllowedFiles", ExtraFilesAllowList);
>>>>>>> 4af6daef

		// Grab the game ini data
		String PackagingIniPath = "/Script/UnrealEd.ProjectPackagingSettings";

		// Read the config deny lists
		GameConfig.GetArray(PackagingIniPath, "IniKeyDenylist", out IniKeyDenyList);
		GameConfig.GetArray(PackagingIniPath, "IniSectionDenylist", out IniSectionDenyList);

		// TODO: Drive these lists from a config file
		IniSuffixAllowList = new List<string>
		{
			".ini",
			"compat.ini",
			"deviceprofiles.ini",
			"engine.ini",
			"enginechunkoverrides.ini",
			"game.ini",
			"gameplaytags.ini",
			"gameusersettings.ini",
			"hardware.ini",
			"input.ini",
			"scalability.ini",
			"runtimeoptions.ini",
			"installbundle.ini"
		};

		IniSuffixDenyList = new List<string>
		{
			"crypto.ini",
			"editor.ini",
			"editorgameagnostic.ini",
			"editorkeybindings.ini",
			"editorlayout.ini",
			"editorperprojectusersettings.ini",
			"editorsettings.ini",
			"editorusersettings.ini",
			"lightmass.ini",
			"pakfilerules.ini"
		};

		// If we were configured to use manifests across the whole project, then this platform should use manifests.
		// Otherwise, read whether we are generating chunks from the ProjectPackagingSettings ini.
		if (InForceChunkManifests)
		{
			PlatformUsesChunkManifests = true;
		}
		else if (DLCRoot != null)
		{
			PlatformUsesChunkManifests = false;
		}
		else
		{
			bool bSetting = false;
			if (GameConfig.GetBool(PackagingIniPath, "bGenerateChunks", out bSetting))
			{
				PlatformUsesChunkManifests = bSetting;
			}
		}
	}

	/// <summary>
<<<<<<< HEAD
	/// Read a list of allowed or denied config files names from a config file
=======
	/// Read a list of allowed or denied files names from a config file
>>>>>>> 4af6daef
	/// </summary>
	/// <param name="Config">The config hierarchy to read from</param>
	/// <param name="SectionName">The section name</param>
	/// <param name="KeyName">The key name to read from</param>
	/// <param name="Files">Receives a list of file paths</param>
	private static void ReadAllowDenyFileList(ConfigHierarchy Config, string SectionName, string KeyName, HashSet<StagedFileReference> FilesRef)
	{
		List<string> FileNames;
		if(Config.GetArray(SectionName, KeyName, out FileNames))
		{
			foreach(string FileName in FileNames)
			{
				FilesRef.Add(new StagedFileReference(FileName));
			}
		}
	}

	/// <summary>
	/// Finds files to stage under a given base directory.
	/// </summary>
	/// <param name="BaseDir">The directory to search under</param>
	/// <param name="Option">Options for the search</param>
	/// <returns>List of files to be staged</returns>
	public List<FileReference> FindFilesToStage(DirectoryReference BaseDir, StageFilesSearch Option)
	{
		return FindFilesToStage(BaseDir, "*", Option);
	}

	/// <summary>
	/// Finds files to stage under a given base directory.
	/// </summary>
	/// <param name="BaseDir">The directory to search under</param>
	/// <param name="Pattern">Pattern for files to match</param>
	/// <param name="Option">Options for the search</param>
	/// <returns>List of files to be staged</returns>
	public List<FileReference> FindFilesToStage(DirectoryReference BaseDir, string Pattern, StageFilesSearch Option)
	{
		List<FileReference> Files = new List<FileReference>();
		FindFilesToStageInternal(BaseDir, Pattern, Option, Files);
		return Files;
	}

	/// <summary>
	/// Finds files to stage under a given base directory.
	/// </summary>
	/// <param name="BaseDir">The directory to search under</param>
	/// <param name="Pattern">Pattern for files to match</param>
	/// <param name="ExcludePatterns">Patterns to exclude from staging</param>
	/// <param name="Option">Options for the search</param>
	/// <param name="Files">List to receive the enumerated files</param>
	private void FindFilesToStageInternal(DirectoryReference BaseDir, string Pattern, StageFilesSearch Option, List<FileReference> Files)
	{
		// if the directory doesn't exist, this will crash in EnumerateFiles
		if (!DirectoryReference.Exists(BaseDir))
		{
			return;
		}	

		// Enumerate all the files in this directory
		Files.AddRange(DirectoryReference.EnumerateFiles(BaseDir, Pattern));

		// Recurse through subdirectories if necessary
		if(Option == StageFilesSearch.AllDirectories)
		{
			foreach(DirectoryReference SubDir in DirectoryReference.EnumerateDirectories(BaseDir))
			{
				string Name = SubDir.GetDirectoryName();
				if(!RestrictedFolderNames.Contains(Name))
				{
					FindFilesToStageInternal(SubDir, Pattern, Option, Files);
				}
			}
		}
	}

	/// <summary>
	/// Gets the default location to stage an input file
	/// </summary>
	/// <param name="InputFile">Location of the file in the file system</param>
	/// <returns>Staged file location</returns>
	public StagedFileReference GetStagedFileLocation(FileReference InputFile)
	{
		StagedFileReference OutputFile;
		if(InputFile.IsUnderDirectory(ProjectRoot))
		{
			OutputFile = StagedFileReference.Combine(RelativeProjectRootForStage, InputFile.MakeRelativeTo(ProjectRoot));
		}
        else if (InputFile.HasExtension(".uplugin"))
        {
			DirectoryReference EnterpriseRoot = DirectoryReference.Combine(EngineRoot, "..", "Enterprise"); // Enterprise plugins aren't under the project additional plugin directories, so they shouldn't be remapped
            if (InputFile.IsUnderDirectory(EngineRoot) || InputFile.IsUnderDirectory(EnterpriseRoot))
			{
				OutputFile = new StagedFileReference(InputFile.MakeRelativeTo(LocalRoot));
			}
            else
			{
				// This is a plugin that lives outside of the Engine/Plugins or Game/Plugins directory so needs to be remapped for staging/packaging
				// We need to remap C:\SomePath\PluginName\PluginName.uplugin to RemappedPlugins\PluginName\PluginName.uplugin
				OutputFile = new StagedFileReference(String.Format("RemappedPlugins/{0}/{1}", InputFile.GetFileNameWithoutExtension(), InputFile.GetFileName()));
			}
        }
        else if (InputFile.IsUnderDirectory(LocalRoot))
        {
			OutputFile = new StagedFileReference(InputFile.MakeRelativeTo(LocalRoot));
        }
        else if (DLCRoot != null && InputFile.IsUnderDirectory(DLCRoot))
		{
			OutputFile = new StagedFileReference(InputFile.MakeRelativeTo(DLCRoot));
		}
		else
        {
			throw new AutomationException("Can't deploy {0} because it doesn't start with {1} or {2}", InputFile, ProjectRoot, LocalRoot);
		}
		return OutputFile;
	}

	/// <summary>
	/// Stage a single file to its default location
	/// </summary>
	/// <param name="FileType">The type of file being staged</param>
	/// <param name="InputFile">Path to the file</param>
	public void StageFile(StagedFileType FileType, FileReference InputFile)
	{
		StagedFileReference OutputFile = GetStagedFileLocation(InputFile);
		StageFile(FileType, InputFile, OutputFile);
	}

	/// <summary>
	/// Stage a single file
	/// </summary>
	/// <param name="FileType">The type for the staged file</param>
	/// <param name="InputFile">The source file</param>
	/// <param name="OutputFile">The staged file location</param>
	public void StageFile(StagedFileType FileType, FileReference InputFile, StagedFileReference OutputFile)
	{
		FilesToStage.Add(FileType, OutputFile, InputFile);
	}

	/// <summary>
	/// Stage multiple files
	/// </summary>
	/// <param name="FileType">The type for the staged files</param>
	/// <param name="Files">The files to stage</param>
	public void StageFiles(StagedFileType FileType, IEnumerable<FileReference> Files)
	{
		foreach (FileReference File in Files)
		{
			StageFile(FileType, File);
		}
	}

	/// <summary>
	/// Stage multiple files
	/// </summary>
	/// <param name="FileType">The type for the staged files</param>
	/// <param name="Files">The files to stage</param>
	public void StageFiles(StagedFileType FileType, DirectoryReference InputDir, IEnumerable<FileReference> Files, StagedDirectoryReference OutputDir)
	{
		foreach (FileReference File in Files)
		{
			StagedFileReference OutputFile = StagedFileReference.Combine(OutputDir, File.MakeRelativeTo(InputDir));
			StageFile(FileType, File, OutputFile);
		}
	}

	/// <summary>
	/// Stage multiple files
	/// </summary>
	/// <param name="FileType">The type for the staged files</param>
	/// <param name="InputDir">Input directory</param>
	/// <param name="Option">Whether to stage all subdirectories or just the top-level directory</param>
	public void StageFiles(StagedFileType FileType, DirectoryReference InputDir, StageFilesSearch Option)
	{
		StageFiles(FileType, InputDir, "*", Option);
	}

	/// <summary>
	/// Stage multiple files
	/// </summary>
	/// <param name="FileType">The type for the staged files</param>
	/// <param name="InputDir">Input directory</param>
	/// <param name="Option">Whether to stage all subdirectories or just the top-level directory</param>
	/// <param name="OutputDir">Base directory for output files</param>
	public void StageFiles(StagedFileType FileType, DirectoryReference InputDir, StageFilesSearch Option, StagedDirectoryReference OutputDir)
	{
		StageFiles(FileType, InputDir, "*", Option, OutputDir);
	}

	/// <summary>
	/// Stage multiple files
	/// </summary>
	/// <param name="FileType">The type for the staged files</param>
	/// <param name="InputDir">Input directory</param>
	/// <param name="InputFiles">List of input files</param>
	public void StageFiles(StagedFileType FileType, DirectoryReference InputDir, string Pattern, StageFilesSearch Option)
	{
		List<FileReference> InputFiles = FindFilesToStage(InputDir, Pattern, Option);
		foreach (FileReference InputFile in InputFiles)
		{
			StageFile(FileType, InputFile);
		}
	}

	/// <summary>
	/// Stage multiple files
	/// </summary>
	/// <param name="FileType">The type for the staged files</param>
	/// <param name="InputDir">Input directory</param>
	/// <param name="InputFiles">List of input files</param>
	/// <param name="OutputDir">Output directory</param>
	public void StageFiles(StagedFileType FileType, DirectoryReference InputDir, string Pattern, StageFilesSearch Option, StagedDirectoryReference OutputDir)
	{
		List<FileReference> InputFiles = FindFilesToStage(InputDir, Pattern, Option);
		foreach (FileReference InputFile in InputFiles)
		{
			StagedFileReference OutputFile = StagedFileReference.Combine(OutputDir, InputFile.MakeRelativeTo(InputDir));
			StageFile(FileType, InputFile, OutputFile);
		}
	}

	/// <summary>
	/// Stages a file for use by crash reporter.
	/// </summary>
	/// <param name="FileType">The type of the staged file</param>
	/// <param name="InputFile">Location of the input file</param>
	/// <param name="StagedFile">Location of the file in the staging directory</param>
	public void StageCrashReporterFile(StagedFileType FileType, FileReference InputFile, StagedFileReference StagedFile)
	{
		if(FileType == StagedFileType.UFS)
		{
			CrashReporterUFSFiles[StagedFile] = InputFile;
		}
		else
		{
			StageFile(FileType, InputFile, StagedFile);
		}
	}

	/// <summary>
	/// Stage multiple files for use by crash reporter
	/// </summary>
	/// <param name="FileType">The type of the staged file</param>
	/// <param name="InputDir">Location of the input directory</param>
	/// <param name="Option">Whether to stage all subdirectories or just the top-level directory</param>
	public void StageCrashReporterFiles(StagedFileType FileType, DirectoryReference InputDir, StageFilesSearch Option)
	{
		StageCrashReporterFiles(FileType, InputDir, Option, new StagedDirectoryReference(InputDir.MakeRelativeTo(LocalRoot)));
	}

	/// <summary>
	/// Stage multiple files for use by crash reporter
	/// </summary>
	/// <param name="FileType">The type of the staged file</param>
	/// <param name="InputDir">Location of the input directory</param>
	/// <param name="Option">Whether to stage all subdirectories or just the top-level directory</param>
	/// <param name="OutputDir">Location of the output directory within the staging folder</param>
	public void StageCrashReporterFiles(StagedFileType FileType, DirectoryReference InputDir, StageFilesSearch Option, StagedDirectoryReference OutputDir)
	{
		List<FileReference> InputFiles = FindFilesToStage(InputDir, Option);
		foreach(FileReference InputFile in InputFiles)
		{
			StagedFileReference StagedFile = StagedFileReference.Combine(OutputDir, InputFile.MakeRelativeTo(InputDir));
			StageCrashReporterFile(FileType, InputFile, StagedFile);
		}
	}

	public void StageVulkanValidationLayerFiles(StagedFileType FileType, DirectoryReference InputDir, StageFilesSearch Option)
	{
			StageVulkanValidationLayerFiles(FileType, InputDir, Option, new StagedDirectoryReference(InputDir.MakeRelativeTo(LocalRoot)));
		}

	public void StageVulkanValidationLayerFiles(StagedFileType FileType, DirectoryReference InputDir, StageFilesSearch Option, StagedDirectoryReference OutputDir)
	{
		// This needs to match the c++ define VULKAN_HAS_DEBUGGING_ENABLED to avoid mismatched functionality/files
		bool bShouldStageVulkanLayers = StageTargetConfigurations.Contains(UnrealTargetConfiguration.Debug) || StageTargetConfigurations.Contains(UnrealTargetConfiguration.Development);
		if (bShouldStageVulkanLayers)
		{
			List<FileReference> InputFiles = FindFilesToStage(InputDir, Option);
			foreach(FileReference InputFile in InputFiles)
			{
				StagedFileReference StagedFile = StagedFileReference.Combine(OutputDir, InputFile.MakeRelativeTo(InputDir));
				StageFile(FileType, InputFile, StagedFile);
			}
		}
	}

	public void StageBuildProductsFromReceipt(TargetReceipt Receipt, bool RequireDependenciesToExist, bool TreatNonShippingBinariesAsDebugFiles)
	{
		// Stage all the build products needed at runtime
		foreach(BuildProduct BuildProduct in Receipt.BuildProducts)
		{
			// allow missing files if needed
			if (RequireDependenciesToExist == false && FileReference.Exists(BuildProduct.Path) == false)
			{
				continue;
			}

			if(BuildProduct.Type == BuildProductType.Executable || BuildProduct.Type == BuildProductType.DynamicLibrary || BuildProduct.Type == BuildProductType.RequiredResource)
			{
				StagedFileType FileTypeToUse = StagedFileType.NonUFS;
				if (TreatNonShippingBinariesAsDebugFiles && Receipt.Configuration != UnrealTargetConfiguration.Shipping)
				{
					FileTypeToUse = StagedFileType.DebugNonUFS;
				}

				StageFile(FileTypeToUse, BuildProduct.Path);
			}
			else if(BuildProduct.Type == BuildProductType.SymbolFile || BuildProduct.Type == BuildProductType.MapFile)
			{
				// Symbol files aren't true dependencies so we can skip if they don't exist
				if (FileReference.Exists(BuildProduct.Path))
				{
					StageFile(StagedFileType.DebugNonUFS, BuildProduct.Path);
				}
			}
		}
	}

	public void StageRuntimeDependenciesFromReceipt(TargetReceipt Receipt, bool RequireDependenciesToExist, bool bUsingPakFile)
	{
		// Patterns to exclude from wildcard searches. Any maps and assets must be cooked. 
		List<string> ExcludePatterns = new List<string>();
		ExcludePatterns.Add(".../*.umap");
		ExcludePatterns.Add(".../*.uasset");

		// Also stage any additional runtime dependencies, like ThirdParty DLLs
		foreach(RuntimeDependency RuntimeDependency in Receipt.RuntimeDependencies)
		{
			// allow missing files if needed
			if ((RequireDependenciesToExist && RuntimeDependency.Type != StagedFileType.DebugNonUFS) || FileReference.Exists(RuntimeDependency.Path))
			{
				StageFile(RuntimeDependency.Type, RuntimeDependency.Path);
			}
		}
	}

	public int ArchiveFiles(string InPath, string Wildcard = "*", bool bRecursive = true, string[] ExcludeWildcard = null, string NewPath = null, UnrealTargetPlatform[] AdditionalPlatforms = null)
	{
		int FilesAdded = 0;

		if (CommandUtils.DirectoryExists(InPath))
		{
			List<string> All = new();
			CommandUtils.FindFilesAndSymlinks(InPath, Wildcard, bRecursive, All);

			var Exclude = new HashSet<string>();
			if (ExcludeWildcard != null)
			{
				foreach (var Excl in ExcludeWildcard)
				{
					var Remove = CommandUtils.FindFiles(Excl, bRecursive, InPath);
					foreach (var File in Remove)
					{
						Exclude.Add(CommandUtils.CombinePaths(File));
					}
				}
			}
			foreach (var AllFile in All)
			{
				var FileToCopy = CommandUtils.CombinePaths(AllFile);
				if (Exclude.Contains(FileToCopy))
				{
					continue;
				}

				if (!bIsCombiningMultiplePlatforms)
				{
					FileReference InputFile = new FileReference(FileToCopy);

					bool OtherPlatform = false;
					foreach (UnrealTargetPlatform Plat in UnrealTargetPlatform.GetValidPlatforms())
					{
                        if (Plat != StageTargetPlatform.PlatformType)
                        {
							if (AdditionalPlatforms != null && AdditionalPlatforms.Contains(Plat))
							{
								break;
							}

                            var Search = FileToCopy;
                            if (InputFile.IsUnderDirectory(LocalRoot))
                            {
								Search = InputFile.MakeRelativeTo(LocalRoot);
                            }
							else if (InputFile.IsUnderDirectory(ProjectRoot))
							{
								Search = InputFile.MakeRelativeTo(ProjectRoot);
							}
                            if (Search.IndexOf(CommandUtils.CombinePaths("/" + Plat.ToString() + "/"), 0, StringComparison.InvariantCultureIgnoreCase) >= 0)
                            {
                                OtherPlatform = true;
                                break;
                            }
                        }
					}
					if (OtherPlatform)
					{
						continue;
					}
				}

				string Dest;
				if (!FileToCopy.StartsWith(InPath))
				{
					throw new AutomationException("Can't archive {0}; it was supposed to start with {1}", FileToCopy, InPath);
				}

				// If the specified a new directory, first we deal with that, then apply the other things
				// this is used to collapse the sandbox, among other things
				if (NewPath != null)
				{
					Dest = FileToCopy.Substring(InPath.Length);
					if (Dest.StartsWith("/") || Dest.StartsWith("\\"))
					{
						Dest = Dest.Substring(1);
					}
					Dest = CommandUtils.CombinePaths(NewPath, Dest);
				}
				else
				{
					Dest = FileToCopy.Substring(InPath.Length);
				}

				if (Dest.StartsWith("/") || Dest.StartsWith("\\"))
				{
					Dest = Dest.Substring(1);
				}

				if (ArchivedFiles.ContainsKey(FileToCopy))
				{
					if (ArchivedFiles[FileToCopy] != Dest)
					{
						throw new AutomationException("Can't archive {0}: it was already in the files to archive with a different destination '{1}'", FileToCopy, Dest);
					}
				}
				else
				{
					ArchivedFiles.Add(FileToCopy, Dest);
				}

				FilesAdded++;
			}
		}

		return FilesAdded;
	}

	private static string GetSanitizedDeviceNameSuffix(string DeviceName)
	{
		if (string.IsNullOrWhiteSpace(DeviceName))
			return string.Empty;
		
		return "_" + DeviceName
			.Replace(":", "")
			.Replace("/", "")
			.Replace("\\", "")
			.Replace("-", "")
			.Replace(".exe", "");
	}

	public string GetUFSDeploymentDeltaPath(string DeviceName)
	{
		return Path.Combine(StageDirectory.FullName, string.Format("Manifest_DeltaUFSFiles{0}.txt", GetSanitizedDeviceNameSuffix(DeviceName)));
	}

	public string GetNonUFSDeploymentDeltaPath(string DeviceName)
	{
		return Path.Combine(StageDirectory.FullName, string.Format("Manifest_DeltaNonUFSFiles{0}.txt", GetSanitizedDeviceNameSuffix(DeviceName)));
	}

	public string GetUFSDeploymentObsoletePath(string DeviceName)
	{
		return Path.Combine(StageDirectory.FullName, string.Format("Manifest_ObsoleteUFSFiles{0}.txt", GetSanitizedDeviceNameSuffix(DeviceName)));
	}

	public string GetNonUFSDeploymentObsoletePath(string DeviceName)
	{
		return Path.Combine(StageDirectory.FullName, string.Format("Manifest_ObsoleteNonUFSFiles{0}.txt", GetSanitizedDeviceNameSuffix(DeviceName)));
	}

	public string GetNonUFSDeployedManifestFileName(string DeviceName)
	{
		return string.Format("Manifest_NonUFSFiles_{0}{1}.txt", StageTargetPlatform.PlatformType, GetSanitizedDeviceNameSuffix(DeviceName));
	}

	public string GetUFSDeployedManifestFileName(string DeviceName)
	{
		return string.Format("Manifest_UFSFiles_{0}{1}.txt", StageTargetPlatform.PlatformType, GetSanitizedDeviceNameSuffix(DeviceName));
	}

	public static StagedFileReference ApplyDirectoryRemap(DeploymentContext SC, StagedFileReference InputFile)
	{
		StagedFileReference CurrentFile = InputFile;
		foreach (Tuple<StagedDirectoryReference, StagedDirectoryReference> RemapDirectory in SC.RemapDirectories)
		{
			StagedFileReference NewFile;
			if (StagedFileReference.TryRemap(CurrentFile, RemapDirectory.Item1, RemapDirectory.Item2, out NewFile))
			{
				CurrentFile = NewFile;
			}
		}
		return CurrentFile;
	}

	public static StagedFileReference MakeRelativeStagedReference(DeploymentContext SC, FileSystemReference Ref)
	{
		return MakeRelativeStagedReference(SC, Ref, out _);
	}

	public static StagedFileReference MakeRelativeStagedReference(DeploymentContext SC, FileSystemReference Ref, out DirectoryReference RootDir)
	{
		if (Ref.IsUnderDirectory(SC.ProjectRoot))
		{
			RootDir = SC.ProjectRoot;
			return ApplyDirectoryRemap(SC, new StagedFileReference(SC.ShortProjectName + "/" + Ref.MakeRelativeTo(SC.ProjectRoot).Replace('\\', '/')));
		}
		else if (Ref.IsUnderDirectory(SC.EngineRoot))
		{
			RootDir = SC.EngineRoot;
			return ApplyDirectoryRemap(SC, new StagedFileReference("Engine/" + Ref.MakeRelativeTo(SC.EngineRoot).Replace('\\', '/')));
		}
		throw new Exception();
	}
	public static FileReference UnmakeRelativeStagedReference(DeploymentContext SC, StagedFileReference Ref)
	{
		// paths will be in the form "Engine/Foo" or "{ProjectName}/Foo" (or something that we don't handle, so assert)
		// So, replace the Engine/ with {EngineDir} and {ProjectName}/ with {ProjectDir}, and then append Foo
		if (Ref.Name.StartsWith("Engine/"))
		{
			// skip over "Engine/" which is 7 chars long
			return FileReference.Combine(SC.EngineRoot, Ref.Name.Substring(7));
		}
		else if (Ref.Name.StartsWith(SC.ShortProjectName + "/"))
		{
			return FileReference.Combine(SC.ProjectRoot, Ref.Name.Substring(SC.ShortProjectName.Length + 1));
		}
		throw new Exception();
	}
}<|MERGE_RESOLUTION|>--- conflicted
+++ resolved
@@ -96,27 +96,8 @@
 
 public class PackageStoreManifest
 {
-<<<<<<< HEAD
-	public class ZenServerInfo
-	{
-		public string HostName { get; set; }
-		public int Port { get; set; }
-		public string ProjectId { get; set; }
-		public string OplogId { get; set; }
-	}
-	public class FileInfo
-	{
-		public string Path { get; set; }
-	}
-
-	public string FullPath { get; set; }
-
-	public ZenServerInfo ZenServer { get; set; }
-	public IList<FileInfo> Files { get; set; }
-=======
 	public string FullPath { get; set; }
 	public IList<string> ZenCookedFiles { get; set; }
->>>>>>> 4af6daef
 }
 
 public class DeploymentContext //: ProjectParams
@@ -300,7 +281,6 @@
 	/// <summary>
 	/// List of directories to allow staging, even if they contain restricted folder names
 	/// This list is read from the +AllowedDirectories=... array in the [Staging] section of *Game.ini files
-<<<<<<< HEAD
 	/// </summary>
 	public List<StagedDirectoryReference> DirectoriesAllowList = new List<StagedDirectoryReference>();
 
@@ -315,28 +295,12 @@
 	/// leaking in packaged builds. This list is read from the +DisallowedConfigFiles=... array in the [Staging] section of *Game.ini files.
 	/// </summary>
 	public HashSet<StagedFileReference> ConfigFilesDenyList = new HashSet<StagedFileReference>();
-=======
-	/// </summary>
-	public List<StagedDirectoryReference> DirectoriesAllowList = new List<StagedDirectoryReference>();
-
-	/// <summary>
-	/// Set of config files which are allow listed to be staged. By default, we warn for config files which are not well known to prevent internal data (eg. editor/server settings)
-	/// leaking in packaged builds. This list is read from the +AllowedConfigFiles=... array in the [Staging] section of *Game.ini files.
-	/// </summary>
-	public HashSet<StagedFileReference> ConfigFilesAllowList = new HashSet<StagedFileReference>();
-
-	/// <summary>
-	/// Set of config files which are denied from staging. By default, we warn for config files which are not well known to prevent internal data (eg. editor/server settings)
-	/// leaking in packaged builds. This list is read from the +DisallowedConfigFiles=... array in the [Staging] section of *Game.ini files.
-	/// </summary>
-	public HashSet<StagedFileReference> ConfigFilesDenyList = new HashSet<StagedFileReference>();
 
 	/// <summary>
 	/// Set files which are allow listed to be staged that would otherwise be excluded by RestrictedFolderNames.
 	/// This list is read from the +ExtraAllowedFiles=... array in the [Staging] section of *Game.ini files.
 	/// </summary>
 	public HashSet<StagedFileReference> ExtraFilesAllowList = new HashSet<StagedFileReference>();
->>>>>>> 4af6daef
 
 
 	/// <summary>
@@ -626,14 +590,9 @@
 		}
 
 		// Read the list of files which are allow listed to be staged
-<<<<<<< HEAD
-		ReadConfigFileList(GameConfig, "Staging", "AllowedConfigFiles", ConfigFilesAllowList);
-		ReadConfigFileList(GameConfig, "Staging", "DisallowedConfigFiles", ConfigFilesDenyList);
-=======
 		ReadAllowDenyFileList(GameConfig, "Staging", "AllowedConfigFiles", ConfigFilesAllowList);
 		ReadAllowDenyFileList(GameConfig, "Staging", "DisallowedConfigFiles", ConfigFilesDenyList);
 		ReadAllowDenyFileList(GameConfig, "Staging", "ExtraAllowedFiles", ExtraFilesAllowList);
->>>>>>> 4af6daef
 
 		// Grab the game ini data
 		String PackagingIniPath = "/Script/UnrealEd.ProjectPackagingSettings";
@@ -695,11 +654,7 @@
 	}
 
 	/// <summary>
-<<<<<<< HEAD
-	/// Read a list of allowed or denied config files names from a config file
-=======
 	/// Read a list of allowed or denied files names from a config file
->>>>>>> 4af6daef
 	/// </summary>
 	/// <param name="Config">The config hierarchy to read from</param>
 	/// <param name="SectionName">The section name</param>
