// Copyright Epic Games, Inc. All Rights Reserved.
using System;
using System.Collections.Generic;
using System.Linq;
using System.Text;
using System.Threading.Tasks;
using EpicGames.Core;
using UnrealBuildBase;
<<<<<<< HEAD
=======
using Microsoft.Extensions.Logging;
>>>>>>> 4af6daef

namespace AutomationTool
{
	/// <summary>
	/// Base class for buildcommands.
	/// </summary>
	public abstract class BuildCommand : CommandUtils
	{
		/// <summary>
		/// Command line parameters for this command (empty by non-null by default)
		/// </summary>
		private string[] CommandLineParams = new string[0];
		public string[] Params
		{
			get { return CommandLineParams; }
			set { CommandLineParams = value; }
		}

		/// <summary>
		/// Parses the command's Params list for a parameter and returns whether it is defined or not.
		/// </summary>
		/// <param name="Param">Param to check for.</param>
		/// <returns>True if param was found, false otherwise.</returns>
		public bool ParseParam(string Param)
		{
			return ParseParam(Params, Param);
		}

		/// <summary>
		/// Parses the command's Params list for a parameter and reads its value. 
		/// Ex. ParseParamValue(Args, "map=")
		/// </summary>
		/// <param name="Param">Param to read its value.</param>
		/// <returns>Returns the value or Default if the parameter was not found.</returns>
		public string ParseParamValue(string Param, string Default = null, string ObsoleteParam = null)
		{
			string ParamValue = ParseParamValue(Params, Param, null);

			if (ObsoleteParam != null)
			{
				string ObsoleteParamValue = ParseParamValue(Params, ObsoleteParam, null);

				if (ObsoleteParamValue != null)
				{
					if (ParamValue == null)
					{
<<<<<<< HEAD
						Log.TraceWarning($"Param name \"{ObsoleteParam}\" is deprecated, use \"{Param}\" instead.");
					}
					else
					{
						Log.TraceWarning($"Deprecated param name \"{ObsoleteParam}\" was ignored because \"{Param}\" was set.");
=======
						Logger.LogWarning("Param name \"{ObsoleteParam}\" is deprecated, use \"{Param}\" instead.", ObsoleteParam, Param);
					}
					else
					{
						Logger.LogWarning("Deprecated param name \"{ObsoleteParam}\" was ignored because \"{Param}\" was set.", ObsoleteParam, Param);
>>>>>>> 4af6daef
					}
				}

			}

			return ParamValue ?? Default;
		}

		/// <summary>
		/// Parses an argument.
		/// </summary>
		/// <param name="Param"></param>
		/// <returns></returns>
		public string ParseOptionalStringParam(string Param)
		{
			return ParseParamValue(Param, null);
		}

		/// <summary>
		/// Parses an argument. Throws an exception if the parameter is not specified.
		/// </summary>
		/// <param name="Param">Name of the argument</param>
		/// <returns>Value of the argument</returns>
		public string ParseRequiredStringParam(string Param)
		{
			string Value = ParseOptionalStringParam(Param);
			if(Value == null)
			{
				throw new AutomationException("Missing -{0}=... parameter", Param);
			}
			return Value;
		}

		/// <summary>
		/// Parses an file reference argument.
		/// </summary>
		/// <param name="Param">Name of the argument</param>
		/// <returns>Value of the argument</returns>
		public FileReference ParseOptionalFileReferenceParam(string Param)
		{
			string StringValue = ParseParamValue(Param);
			if(StringValue == null)
			{
				return null;
			}
			else
			{
				return new FileReference(StringValue);
			}
		}

		/// <summary>
		/// Parses an file reference argument. Throws an exception if the parameter is not specified.
		/// </summary>
		/// <param name="Param">Name of the argument</param>
		/// <returns>Value of the argument</returns>
		public FileReference ParseRequiredFileReferenceParam(string Param)
		{
			FileReference Value = ParseOptionalFileReferenceParam(Param);
			if(Value == null)
			{
				throw new AutomationException("Missing -{0}=... parameter", Param);
			}
			return Value;
		}

		/// <summary>
		/// Parses a directory reference argument.
		/// </summary>
		/// <param name="Param">Name of the argument</param>
		/// <returns>Value of the argument</returns>
		public DirectoryReference ParseOptionalDirectoryReferenceParam(string Param)
		{
			string StringValue = ParseOptionalStringParam(Param);
			if(StringValue == null)
			{
				return null;
			}
			else
			{
				return new DirectoryReference(StringValue);
			}
		}

		/// <summary>
		/// Parses a directory reference argument. Throws an exception if the parameter is not specified.
		/// </summary>
		/// <param name="Param">Name of the argument</param>
		/// <returns>Value of the argument</returns>
		public DirectoryReference ParseRequiredDirectoryReferenceParam(string Param)
		{
			DirectoryReference Value = ParseOptionalDirectoryReferenceParam(Param);
			if(Value == null)
			{
				throw new AutomationException("Missing -{0}=... parameter", Param);
			}
			return Value;
		}

		/// <summary>
		/// Parses an argument as an enum.
		/// </summary>
		/// <param name="Param">Name of the parameter to read.</param>
		/// <returns>Returns the value that was parsed.</returns>
		public Nullable<T> ParseOptionalEnumParam<T>(string Param) where T : struct
		{
			string ValueString = ParseParamValue(Param);
			if(ValueString == null)
			{
				return null;
			}
			else
			{
				T Value;
				if(!Enum.TryParse<T>(ValueString, out Value))
				{
					throw new AutomationException("'{0}' is not a valid value for {1}", ValueString, typeof(T).Name);
				}
				return Value;
			}
		}

		/// <summary>
		/// Parses an argument as an enum. Throws an exception if the parameter is not specified.
		/// </summary>
		/// <param name="Param">Name of the parameter to read.</param>
		/// <returns>Returns the value that was parsed.</returns>
		public T ParseRequiredEnumParamEnum<T>(string Param) where T : struct
		{
			Nullable<T> Value = ParseOptionalEnumParam<T>(Param);
			if(!Value.HasValue)
			{
				throw new AutomationException("Missing -{0}=... parameter", Param);
			}
			return Value.Value;
		}

		/// <summary>
		/// Parses the argument list for any number of parameters.
		/// </summary>
		/// <param name="ArgList">Argument list.</param>
		/// <param name="Param">Param to read its value.</param>
		/// <returns>Returns an array of values for this parameter (or an empty array if one was not found.</returns>
		public string[] ParseParamValues(string Param)
		{
			return ParseParamValues(Params, Param);
		}

		/// <summary>
		/// Parses the command's Params list for a parameter and reads its value. 
		/// Ex. ParseParamValue(Args, "map=")
		/// </summary>
		/// <param name="Param">Param to read its value.</param>
		/// <returns>Returns the value or Default if the parameter was not found.</returns>
		public bool ParseParamBool(string Param, bool Default = false)
		{
			string boolValue = ParseParamValue(Params, Param, Default.ToString());
			return bool.Parse(boolValue);
		}

		/// <summary>
		/// Parses the command's Params list for a parameter and reads its value. 
		/// Ex. ParseParamValue(Args, "map=")
		/// </summary>
		/// <param name="Param">Param to read its value.</param>
		/// <returns>Returns the value or Default if the parameter was not found.</returns>
		public int ParseParamInt(string Param, int Default = 0)
		{
			string num = ParseParamValue(Params, Param, Default.ToString());
			return int.Parse(num);
		}

		/// <summary>
		/// Parses the command's Params list for a parameter and reads its value. 
		/// Ex. ParseParamValue(Args, "map=")
		/// </summary>
		/// <param name="Param">Param to read its value.</param>
		/// <returns>Returns the value or Default if the parameter was not found.</returns>
		public int? ParseParamNullableInt(string Param)
		{
			string Value = ParseParamValue(Params, Param, null);
			if(Value == null)
			{
				return null;
			}
			else
			{
				return int.Parse(Value);
			}
		}

		public FileReference ParseProjectParam()
		{
			FileReference ProjectFullPath = null;

			var bForeign = ParseParam("foreign");
			var bForeignCode = ParseParam("foreigncode");
			if (bForeign)
			{
				var DestSample = ParseParamValue("DestSample", "CopiedHoverShip");
				var Dest = ParseParamValue("ForeignDest", CombinePaths(@"C:\testue\foreign\", DestSample + "_ _Dir"));
				ProjectFullPath = new FileReference(CombinePaths(Dest, DestSample + ".uproject"));
			}
			else if (bForeignCode)
			{
				var DestSample = ParseParamValue("DestSample", "PlatformerGame");
				var Dest = ParseParamValue("ForeignDest", CombinePaths(@"C:\testue\foreign\", DestSample + "_ _Dir"));
				ProjectFullPath = new FileReference(CombinePaths(Dest, DestSample + ".uproject"));
			}
			else
			{
				var OriginalProjectName = ParseParamValue("project", "");

				if (string.IsNullOrEmpty(OriginalProjectName))
				{
					return null;
				}

				var ProjectName = OriginalProjectName;
				ProjectName = ProjectName.Trim(new char[] { '\"' });
				if (ProjectName.IndexOfAny(new char[] { '\\', '/' }) < 0)
				{
					ProjectName = CombinePaths(CmdEnv.LocalRoot, ProjectName, ProjectName + ".uproject");
				}
				else if (!FileExists_NoExceptions(ProjectName))
				{
					ProjectName = CombinePaths(CmdEnv.LocalRoot, ProjectName);
				}
				if (FileExists_NoExceptions(ProjectName))
				{
					ProjectFullPath = new FileReference(ProjectName);
				}
				else
				{
					var Branch = new BranchInfo();
					var GameProj = Branch.FindGame(OriginalProjectName);
					if (GameProj != null)
					{
						ProjectFullPath = GameProj.FilePath;
					}
					if (ProjectFullPath == null || !FileExists_NoExceptions(ProjectFullPath.FullName))
					{
						throw new AutomationException("Could not find a project file {0}.", ProjectName);
					}
				}
			}

			return ProjectFullPath;
		}

		/// <summary>
		/// Checks that all of the required params are present, throws an exception if not
		/// </summary>
		/// <param name="Args"></param>
		public void CheckParamsArePresent(params string[] Args)
		{
			List<string> MissingParams = new List<string>();
			foreach (string Arg in Args)
			{
				if (ParseParamValue(Arg, null) == null)
				{
					MissingParams.Add(Arg);
				}
			}

			if (MissingParams.Count > 0)
			{
				throw new AutomationException("Params {0} are missing but required. Required params are {1}", string.Join(",", MissingParams), string.Join(",", Args));
			}
		}

		/// <summary>
		/// Build command entry point.  Throws AutomationExceptions on failure.
		/// </summary>
		public virtual void ExecuteBuild()
		{
			throw new AutomationException("Either Execute() or ExecuteBuild() should be implemented for {0}", GetType().Name);
		}

		/// <summary>
		/// Command entry point.
		/// </summary>
		public virtual ExitCode Execute()
		{
			ExecuteBuild();
			return ExitCode.Success;
		}

		/// <summary>
		/// Async command entry point.
		/// </summary>
		public virtual Task<ExitCode> ExecuteAsync()
		{
			return Task.FromResult(Execute());
		}

		/// <summary>
		/// Executes a new command as a child of another command.
		/// </summary>
		/// <typeparam name="T"></typeparam>
		/// <param name="ParentCommand"></param>
		public static ExitCode Execute<T>(BuildCommand ParentCommand) where T : BuildCommand, new()
		{
			T Command = new T();
			if (ParentCommand != null)
			{
				Command.Params = ParentCommand.Params;
			}
			return Command.Execute();
		}
	}
}<|MERGE_RESOLUTION|>--- conflicted
+++ resolved
@@ -6,10 +6,7 @@
 using System.Threading.Tasks;
 using EpicGames.Core;
 using UnrealBuildBase;
-<<<<<<< HEAD
-=======
 using Microsoft.Extensions.Logging;
->>>>>>> 4af6daef
 
 namespace AutomationTool
 {
@@ -56,19 +53,11 @@
 				{
 					if (ParamValue == null)
 					{
-<<<<<<< HEAD
-						Log.TraceWarning($"Param name \"{ObsoleteParam}\" is deprecated, use \"{Param}\" instead.");
-					}
-					else
-					{
-						Log.TraceWarning($"Deprecated param name \"{ObsoleteParam}\" was ignored because \"{Param}\" was set.");
-=======
 						Logger.LogWarning("Param name \"{ObsoleteParam}\" is deprecated, use \"{Param}\" instead.", ObsoleteParam, Param);
 					}
 					else
 					{
 						Logger.LogWarning("Deprecated param name \"{ObsoleteParam}\" was ignored because \"{Param}\" was set.", ObsoleteParam, Param);
->>>>>>> 4af6daef
 					}
 				}
 
