// Copyright Epic Games, Inc. All Rights Reserved.
using System;
using System.Collections.Generic;
using System.IO;
using System.Linq;
using System.Threading;
using System.Xml.Serialization;
using System.Net;
using UnrealBuildTool;
using System.Text;
using System.Text.RegularExpressions;

namespace AutomationTool.DeviceReservation
{
	/// <summary>
	/// Co-operatively reserves remote devices for build automation.
	/// 
	/// The constructor blocks until the specified type and number of devices are available.
	/// The reservation is automatically renewed for the lifetime of this object, and released
	/// when the object is disposed or garbage collected.
	/// </summary>
	public sealed class DeviceReservationAutoRenew : IDisposable
	{
		private Uri ReservationBaseUri;

		private static readonly TimeSpan ReserveTime = TimeSpan.FromMinutes(10);
		private static readonly TimeSpan RenewTime = TimeSpan.FromMinutes(5);

		// Max times to attempt reservation renewal, in case device starvation, reservation service being restarted, etc
		private static readonly int RenewRetryMax = 14;
		private static readonly TimeSpan RenewRetryTime = TimeSpan.FromMinutes(1);

		private Thread RenewThread;
		private AutoResetEvent WaitEvent = new AutoResetEvent(false);

		private Reservation ActiveReservation;
		private List<Device> ReservedDevices;

		public IReadOnlyList<Device> Devices
		{
			get
			{
				// Return a copy so our list can't be modified.
				return ReservedDevices.Select(d => d.Clone()).ToList();
			}
		}

		/// <summary>
		/// Creates a device reservation for the specified type and number of devices.
		/// Blocks until the devices are available.
		/// </summary>
		/// <param name="InWorkingDirectory">Working directory which contains the devices.xml and reservations.xml files. Usually a network share.</param>
		/// <param name="InDeviceTypes">An array of device types to reserve, one for each device requested. These must match the device types listed in devices.xml.</param>
		public DeviceReservationAutoRenew(string InReservationBaseUri, int RetryMax, string PoolID, params string[] InDeviceTypes)
		{
			ReservationBaseUri = new Uri(InReservationBaseUri);

			// Make a device reservation for all the required device types.
			// This blocks until the reservation is successful.
			ActiveReservation = Reservation.Create(ReservationBaseUri, InDeviceTypes, ReserveTime, RetryMax, PoolID);

			// Resolve the device IPs
			ReservedDevices = new List<Device>();
			foreach (var DeviceName in ActiveReservation.DeviceNames)
			{
				ReservedDevices.Add(Device.Get(ReservationBaseUri, DeviceName));
			}

			RenewThread = new Thread(DoAutoRenew);
			RenewThread.Start();
		}

		private void DoAutoRenew()
		{
			int RetryCurrent = 0;
			TimeSpan RenewTimeCurrent = RenewTime;

			while (!WaitEvent.WaitOne(RenewTimeCurrent))
			{
				try
				{
					// Renew the reservation on the backend
					if (RetryCurrent <= RenewRetryMax)
					{
						ActiveReservation.Renew(ReservationBaseUri, ReserveTime);
						RetryCurrent = 0;
						RenewTimeCurrent = RenewTime;
					}
				}
				catch (Exception Ex)
				{
					// There was an exception, warn if we've exceeded retry
					if (RetryCurrent == RenewRetryMax)
					{
						Utils.Log(string.Format("Warning: Reservation renewal returned bad status: {0}", Ex.Message));
					}

					// try again
					RetryCurrent++;
					RenewTimeCurrent = RenewRetryTime;
				}
			}

			// Delete reservation on server, if the web request fails backend has logic to cleanup reservations
			try
			{
				ActiveReservation.Delete(ReservationBaseUri);
			}
			catch (Exception Ex)
			{
				Utils.Log(string.Format("Warning: Reservation delete returned bad status: {0}", Ex.Message));
			}

		}

		private void StopAutoRenew()
		{
			if (RenewThread != null)
			{
				WaitEvent.Set();
				RenewThread.Join();
				RenewThread = null;
			}
		}

		~DeviceReservationAutoRenew()
		{
			StopAutoRenew();
		}

		public void Dispose()
		{
			StopAutoRenew();
			GC.SuppressFinalize(this);
		}
	}

	public static class Utils
	{

		static public string SanitizeErrorMessage(string Message)
		{
			string[] TriggersSrc = { "Warning:", "Error:", "Exception:" };
			string[] TriggersDst = { "Warn1ng:", "Err0r:", "Except10n:" };

			for (int Index = 0; Index < TriggersSrc.Length; ++Index)
			{
				if (Message.IndexOf(TriggersSrc[Index], StringComparison.OrdinalIgnoreCase) != -1)
				{
					Message = Regex.Replace(Message, TriggersSrc[Index], TriggersDst[Index], RegexOptions.IgnoreCase);
				}
			}

			return Message;
		}

		static public void Log(string Message)
		{
			Console.WriteLine("<-- Suspend Log Parsing -->");
			Console.WriteLine(SanitizeErrorMessage(Message));
			Console.WriteLine("<-- Resume Log Parsing -->");

		}

		public static Uri AppendPath(this Uri BaseUri, string NewPath)
		{
			var Builder = new UriBuilder(BaseUri);
			Builder.Path += NewPath;
			return Builder.Uri;
		}

		public static T InvokeAPI<T>(Uri UriToRequest, string Method, object ObjectToSerialize)
		{
			fastJSON.JSON.Instance.RegisterCustomType(typeof(TimeSpan), (o) => o.ToString(), (s) => TimeSpan.Parse(s));

			var Request = (HttpWebRequest)WebRequest.Create(UriToRequest);
			Request.UseDefaultCredentials = true;
			Request.Method = Method;

			if (ObjectToSerialize != null)
			{
				Request.ContentType = "application/json";

				using (var RequestStream = Request.GetRequestStream())
				{
					var JsonString = fastJSON.JSON.Instance.ToJSON(ObjectToSerialize, new fastJSON.JSONParameters() { UseExtensions = false });
					var Writer = new StreamWriter(RequestStream);
					Writer.Write(JsonString);
					Writer.Flush();
					RequestStream.Flush();
				}
			}

			using (var Response = (HttpWebResponse)Request.GetResponse())
			using (var ResponseStream = Response.GetResponseStream())
			{
				MemoryStream MemoryStream = new MemoryStream();
				ResponseStream.CopyTo(MemoryStream);
				string JsonString = Encoding.UTF8.GetString(MemoryStream.ToArray());
				return fastJSON.JSON.Instance.ToObject<T>(JsonString);
			}
		}

		public static void InvokeAPI(Uri UriToRequest, string Method, object ObjectToSerialize = null)
		{
			var Request = (HttpWebRequest)WebRequest.Create(UriToRequest);
			Request.UseDefaultCredentials = true;
			Request.Method = Method;

			if (ObjectToSerialize != null)
			{
				Request.ContentType = "application/json";

				using (var RequestStream = Request.GetRequestStream())
				{
					var JsonString = fastJSON.JSON.Instance.ToJSON(ObjectToSerialize, new fastJSON.JSONParameters() { UseExtensions = false });
					var Writer = new StreamWriter(RequestStream);
					Writer.Write(JsonString);
					Writer.Flush();
					RequestStream.Flush();
				}
			}
			else if (Method == "PUT")
			{
				Request.ContentLength = 0;
			}
<<<<<<< HEAD
			
=======

>>>>>>> 6bbb88c8
			using (var Response = (HttpWebResponse)Request.GetResponse())
			using (var ResponseStream = Response.GetResponseStream())
			{
				// Nothing to do here. Error codes throw exceptions.
			}
		}
	}

	public sealed class Reservation
	{
		public string[] DeviceNames { get; set; } = new string[] { };
		public string HostName { get; set; }
		public DateTime StartDateTime { get; set; }
		public TimeSpan Duration { get; set; }
		public Guid Guid { get; set; }
		public static string ReservationDetails = "";

		private sealed class CreateReservationData
		{
			public string[] DeviceTypes;
			public string Hostname;
			public TimeSpan Duration;
			public string ReservationDetails;
			public string PoolId;
			public string JobId;
			public string StepId;
		}

		public static Reservation Create(Uri BaseUri, string[] DeviceTypes, TimeSpan Duration, int RetryMax = 5, string PoolID = "")
		{
			bool bFirst = true;
			TimeSpan RetryTime = TimeSpan.FromMinutes(1);
			int RetryCount = 0;

			while (true)
			{
				if (!bFirst)
				{
					Thread.Sleep(RetryTime);
				}

				bFirst = false;

				Console.WriteLine("Requesting device reservation...");

				Exception UnknownException;

				try
				{
					return Utils.InvokeAPI<Reservation>(BaseUri.AppendPath("api/v1/reservations"), "POST", new CreateReservationData()
					{
						DeviceTypes = DeviceTypes,
						Hostname = Environment.MachineName,
						Duration = Duration,
						ReservationDetails = ReservationDetails,
						PoolId = PoolID,
						JobId = Environment.GetEnvironmentVariable("UE_HORDE_JOBID"),
						StepId = Environment.GetEnvironmentVariable("UE_HORDE_STEPID")
					});
				}
				catch (WebException WebEx)
<<<<<<< HEAD
				{					
=======
				{
>>>>>>> 6bbb88c8

					if (RetryCount == RetryMax)
					{
						Console.WriteLine("Device reservation unsuccessful");
						string FinalMessage = "Device reservation unsuccessful";
						string MaxRetryWebExMessage = GetReservationErrorMessage(WebEx);
						if (!string.IsNullOrEmpty(MaxRetryWebExMessage))
						{
							FinalMessage = string.Format("{0} - Caused by: {1}", FinalMessage, MaxRetryWebExMessage);
						}
						else
						{
							FinalMessage = string.Format("{0} - Request returned status {1}", FinalMessage, WebEx.Status.ToString());
						}
						throw new AutomationException(WebEx, FinalMessage);
					}

					string RetryMessage = String.Format("retry {0} of {1} in {2} minutes", RetryCount + 1, RetryMax, RetryTime.Minutes);
					string Message = String.Format("Unknown device server error, {0}", RetryMessage);

					string WebExMessage = GetReservationErrorMessage(WebEx, RetryMessage);

					if (!string.IsNullOrEmpty(WebExMessage))
					{
						Message = WebExMessage;
					}
					else
					{
						using (HttpWebResponse Response = (HttpWebResponse)WebEx.Response)
						{
							using (StreamReader Reader = new StreamReader(Response.GetResponseStream()))
							{
								Message = String.Format("WebException on reservation request: {0} : {1} : {2}", WebEx.Message, WebEx.Status, Reader.ReadToEnd());
							}
						}						
					}

					Console.WriteLine(Message);
					RetryCount++;
					UnknownException = WebEx;
				}
				catch (Exception Ex)
				{
					UnknownException = Ex;
					Utils.Log(string.Format("Device reservation unsuccessful: {0}", UnknownException.Message));
				}
			}
		}

		private static string GetReservationErrorMessage(WebException WebEx, string RetryMessage = "")
		{
			string Message = string.Empty;
			string RetryMessageEx = string.IsNullOrEmpty(RetryMessage) ? string.Empty : (", " + RetryMessage);

			if (WebEx.Response == null)
			{
				Message = String.Format("Devices service currently not available{0}", RetryMessageEx);
			}
			else if ((WebEx.Response as HttpWebResponse).StatusCode == HttpStatusCode.Conflict)
			{
				Message = String.Format("No devices currently available{0}", RetryMessageEx);
			}
			else
			{
				using (HttpWebResponse Response = (HttpWebResponse)WebEx.Response)
				{
					using (StreamReader Reader = new StreamReader(Response.GetResponseStream()))
					{
						Message = String.Format("WebException on reservation request: {0} : {1} : {2}", WebEx.Message, WebEx.Status, Reader.ReadToEnd());
					}
				}
			}
			return Message;
		}

		public void Renew(Uri BaseUri, TimeSpan NewDuration)
		{
			try
			{
<<<<<<< HEAD
				Utils.InvokeAPI(BaseUri.AppendPath("api/v1/reservations/" + Guid.ToString()), "PUT", NewDuration);				
=======
				Utils.InvokeAPI(BaseUri.AppendPath("api/v1/reservations/" + Guid.ToString()), "PUT", NewDuration);
>>>>>>> 6bbb88c8
			}
			catch (Exception ex)
			{
				throw new AutomationException(ex, "Failed to renew device reservation.");
			}
		}

		public void Delete(Uri BaseUri)
		{
			try
			{
				Utils.InvokeAPI(BaseUri.AppendPath("api/v1/reservations/" + Guid.ToString()), "DELETE");
				Console.WriteLine("Successfully deleted device reservation \"{0}\".", Guid);
			}
			catch (Exception ex)
			{
				Utils.Log(string.Format("Failed to delete device reservation: {0}", ex.Message));
			}
		}

		static public void ReportDeviceError(string InBaseUri, string DeviceName, string Error)
		{
			if (String.IsNullOrEmpty(InBaseUri) || String.IsNullOrEmpty(DeviceName))
			{
				return;
			}

			try
			{
				Uri BaseUri = new Uri(InBaseUri);
				Utils.InvokeAPI(BaseUri.AppendPath("api/v1/deviceerror/" + DeviceName), "PUT");
				Utils.Log(string.Format("Reported device problem: {0} : {1}", DeviceName, Error));
			}
			catch (Exception Ex)
			{
				Utils.Log(string.Format("Failed to report device: {0} : {1}", DeviceName, Ex.Message));
			}
		}

	}

	public sealed class Device
	{
		public string Name { get; set; }
		public string Type { get; set; }
		public string IPOrHostName { get; set; }
		public string PerfSpec { get; set; }
		public TimeSpan AvailableStartTime { get; set; }
		public TimeSpan AvailableEndTime { get; set; }
		public bool Enabled { get; set; }
		public string DeviceData { get; set; }

		public Device Clone() { return (Device)MemberwiseClone(); }

		public static Device Get(Uri BaseUri, string DeviceName)
		{
			return Utils.InvokeAPI<Device>(BaseUri.AppendPath("api/v1/devices/" + DeviceName), "GET", null);
		}
	}
}<|MERGE_RESOLUTION|>--- conflicted
+++ resolved
@@ -224,11 +224,7 @@
 			{
 				Request.ContentLength = 0;
 			}
-<<<<<<< HEAD
-			
-=======
-
->>>>>>> 6bbb88c8
+
 			using (var Response = (HttpWebResponse)Request.GetResponse())
 			using (var ResponseStream = Response.GetResponseStream())
 			{
@@ -290,11 +286,7 @@
 					});
 				}
 				catch (WebException WebEx)
-<<<<<<< HEAD
-				{					
-=======
-				{
->>>>>>> 6bbb88c8
+				{
 
 					if (RetryCount == RetryMax)
 					{
@@ -321,16 +313,6 @@
 					{
 						Message = WebExMessage;
 					}
-					else
-					{
-						using (HttpWebResponse Response = (HttpWebResponse)WebEx.Response)
-						{
-							using (StreamReader Reader = new StreamReader(Response.GetResponseStream()))
-							{
-								Message = String.Format("WebException on reservation request: {0} : {1} : {2}", WebEx.Message, WebEx.Status, Reader.ReadToEnd());
-							}
-						}						
-					}
 
 					Console.WriteLine(Message);
 					RetryCount++;
@@ -374,11 +356,7 @@
 		{
 			try
 			{
-<<<<<<< HEAD
-				Utils.InvokeAPI(BaseUri.AppendPath("api/v1/reservations/" + Guid.ToString()), "PUT", NewDuration);				
-=======
 				Utils.InvokeAPI(BaseUri.AppendPath("api/v1/reservations/" + Guid.ToString()), "PUT", NewDuration);
->>>>>>> 6bbb88c8
 			}
 			catch (Exception ex)
 			{
