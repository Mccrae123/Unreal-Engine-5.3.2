// Copyright Epic Games, Inc. All Rights Reserved.

using System;
using System.Collections.Generic;
using System.IO;
using System.Linq;
using System.Text;
using System.Reflection;
using UnrealBuildTool;
using EpicGames.Core;
using UnrealBuildBase;

namespace AutomationTool
{
	public interface ITurnkeyContext
	{
		string RetrieveFileSource(string Name, string InType = "Misc", string InPlatform = null, string SubType = null);
		string RetrieveFileSource(object HintObject);
		string GetVariable(string VariableName);
		int RunExternalCommand(string Command, string Params, bool bRequiresPrivilegeElevation, bool bUnattended, bool bCreateWindow);
		void Log(string Message);
		void ReportError(string Message);
		void PauseForUser(string Message); 
	}

	//public interface InputOutput
	//{
	//	string RetrieveByTags(string[] RequiredTags, string[] PreferredTags, Dictionary<string, string> ExtraVariables = null);
	//}

	public class DeviceInfo
	{
		public DeviceInfo(UnrealTargetPlatform Platform)
		{
			this.Platform = Platform;
		}

		public DeviceInfo(UnrealTargetPlatform Platform, string Name, string Id, string SoftwareVersion, string Type, bool bIsDefault, bool bCanConnect, Dictionary<string, string> PlatformValues=null)
		{
			this.Platform = Platform;
			this.Name = Name;
			this.Id = Id;
			this.SoftwareVersion = SoftwareVersion;
			this.Type = Type;
			this.bIsDefault = bIsDefault;
			this.bCanConnect = bCanConnect;
			if (PlatformValues != null)
			{
				this.PlatformValues = new Dictionary<string, string>(PlatformValues);
			}
		}

		public UnrealTargetPlatform Platform;
		public string Name;
		public string Id;
		public string SoftwareVersion;
		public string Type;
		public bool bIsDefault = false;
		// is the device able to be connected to (this is more about able to flash SDK or run, not about matching SDK version)
		// if false, any of the above fields are suspect, especually SoftwareVersion
		public bool bCanConnect = true;

		// case insesitive platform value dictionary. turnkey doesn't use this, but the platform can look up the device during deployment, etc to get this out
		public Dictionary<string, string> PlatformValues = new Dictionary<string, string>(StringComparer.InvariantCultureIgnoreCase);
	}

	/// <summary>
	/// Holds information for targeting specific platform (platform type + cook flavor)
	/// </summary>
	public struct TargetPlatformDescriptor
	{
		public UnrealTargetPlatform Type;
		public string CookFlavor;

		public TargetPlatformDescriptor(UnrealTargetPlatform InType)
		{
			Type = InType;
			CookFlavor = "";
		}
		public TargetPlatformDescriptor(UnrealTargetPlatform InType, string InCookFlavor)
		{
			Type = InType;
			CookFlavor = InCookFlavor ?? "";
		}

		public override string ToString()
		{
			return Type.ToString();
		}
	}

	/// <summary>
	/// Platform abstraction layer.
	/// </summary>
	public class Platform : CommandUtils
	{
		private static Dictionary<TargetPlatformDescriptor, Platform> AllPlatforms = new Dictionary<TargetPlatformDescriptor, Platform>();
		internal static void InitializePlatforms(HashSet<Assembly> AssembliesWithPlatforms)
		{
			LogVerbose("Creating platforms.");

			// Create all available platforms.
			foreach (var ScriptAssembly in AssembliesWithPlatforms)
			{
				CreatePlatformsFromAssembly(ScriptAssembly);
			}
			// Create dummy platforms for platforms we don't support
			foreach (UnrealTargetPlatform PlatformType in UnrealTargetPlatform.GetValidPlatforms())
			{
				var TargetDesc = new TargetPlatformDescriptor(PlatformType);
				Platform ExistingInstance;
				if (AllPlatforms.TryGetValue(TargetDesc, out ExistingInstance) == false)
				{
					LogVerbose("Creating placeholder platform for target: {0}", TargetDesc.Type);
					AllPlatforms.Add(TargetDesc, new Platform(TargetDesc.Type));
				}
			}
		}

		private static void CreatePlatformsFromAssembly(Assembly ScriptAssembly)
		{
			LogVerbose("Looking for platforms in {0}", ScriptAssembly.Location);
			Type[] AllTypes = null;
			try
			{
				AllTypes = ScriptAssembly.GetTypes();
			}
			catch (Exception Ex)
			{
				LogError("Failed to get assembly types for {0}", ScriptAssembly.Location);
				if (Ex is ReflectionTypeLoadException)
				{
					var TypeLoadException = (ReflectionTypeLoadException)Ex;
					if (!IsNullOrEmpty(TypeLoadException.LoaderExceptions))
					{
						LogError("Loader Exceptions:");
						foreach (var LoaderException in TypeLoadException.LoaderExceptions)
						{
							LogError(LogUtils.FormatException(LoaderException));
						}
					}
					else
					{
						LogError("No Loader Exceptions available.");
					}
				}
				// Re-throw, this is still a critical error!
				throw;
			}
			foreach (var PotentialPlatformType in AllTypes)
			{
				if (PotentialPlatformType != typeof(Platform) && typeof(Platform).IsAssignableFrom(PotentialPlatformType) && !PotentialPlatformType.IsAbstract)
				{
					LogVerbose("Creating platform {0} from {1}.", PotentialPlatformType.Name, ScriptAssembly.Location);
					var PlatformInstance = Activator.CreateInstance(PotentialPlatformType) as Platform;
					var PlatformDesc = PlatformInstance.GetTargetPlatformDescriptor();

					Platform ExistingInstance;
					if (!AllPlatforms.TryGetValue(PlatformDesc, out ExistingInstance))
					{
						AllPlatforms.Add(PlatformDesc, PlatformInstance);
					}
					else
					{
						if (ExistingInstance.GetType() != PlatformInstance.GetType())
						{
							LogWarning("Platform {0} already exists", PotentialPlatformType.Name);
						}
					}
				}
			}
		}

		protected UnrealTargetPlatform TargetPlatformType;
		protected UnrealTargetPlatform TargetIniPlatformType;

		public Platform(UnrealTargetPlatform PlatformType)
		{
			TargetPlatformType = PlatformType;
			TargetIniPlatformType = PlatformType;

			Encoding.RegisterProvider(CodePagesEncodingProvider.Instance);
		}

		/// <summary>
		/// Allow the platform to alter the ProjectParams
		/// </summary>
		/// <param name="ProjParams"></param>
		public virtual void PlatformSetupParams(ref ProjectParams ProjParams)
		{

		}

		public virtual TargetPlatformDescriptor GetTargetPlatformDescriptor()
		{
			return new TargetPlatformDescriptor(TargetPlatformType, "");
		}

		/// <summary>
		/// Allows a platform to add runtime dependencies to UAT that may not be referenced in other ways, but are needed for staging UAT
		/// </summary>
		/// <param name="Dependencies"></param>
		public virtual void GetPlatformUATDependencies(DirectoryReference ProjectDirectory, List<FileReference> Dependencies)
		{

		}


		#region Turnkey

		public virtual DeviceInfo[] GetDevices()
		{
			return null;
		}

		public virtual DeviceInfo GetDeviceByName( string DeviceName )
		{
			DeviceInfo[] Devices = GetDevices();
			if (Devices == null)
			{
				return null;
			}
			// look by Id first
			DeviceInfo Device = Array.Find(Devices, x => string.Compare(x.Id, DeviceName, true) == 0);
			// if that fails, use Name
			if (Device == null)
			{
				Device = Array.Find(Devices, x => string.Compare(x.Name, DeviceName, true) == 0);
			}
			return Device;

		}

		public virtual bool InstallSDK(BuildCommand BuildCommand, ITurnkeyContext TurnkeyContext, DeviceInfo Device, bool bUnattended, bool bSdkAlreadyInstalled)
		{
			string Command, Params;

			bool bRequiresPrivilegeElevation = false;
			bool bCreateWindow = false;
			if (Device != null && GetDeviceUpdateSoftwareCommand(out Command, out Params, ref bRequiresPrivilegeElevation, ref bCreateWindow, TurnkeyContext, Device))
			{
				int ExitCode = TurnkeyContext.RunExternalCommand(Command, Params, bRequiresPrivilegeElevation, bUnattended, bCreateWindow);
				return OnSDKInstallComplete(ExitCode, TurnkeyContext, Device);
			}
			else if (Device == null && GetSDKInstallCommand(out Command, out Params, ref bRequiresPrivilegeElevation, ref bCreateWindow, TurnkeyContext, bSdkAlreadyInstalled))
			{
				int ExitCode = TurnkeyContext.RunExternalCommand(Command, Params, bRequiresPrivilegeElevation, bUnattended, bCreateWindow);
				return OnSDKInstallComplete(ExitCode, TurnkeyContext, null);
			}

			return false;
		}

		/// <summary>
		/// Return a list of versions that will be used to create "fake" FileSource objects which are used
		/// for install Sdks where no file downloads are needed
		/// </summary>
		/// <returns></returns>
		public virtual string[] GetCodeSpecifiedSdkVersions()
		{
			return new string[] { };
		}

		public virtual bool GetSDKInstallCommand(out string Command, out string Params, ref bool bRequiresPrivilegeElevation, ref bool bCreateWindow, ITurnkeyContext TurnkeyContext)
		{
			Command = null;
			Params = null;
			return false;
		}
		public virtual bool GetSDKInstallCommand(out string Command, out string Params, ref bool bRequiresPrivilegeElevation, ref bool bCreateWindow, ITurnkeyContext TurnkeyContext, bool bSdkAlreadyInstalled)
		{
			return GetSDKInstallCommand(out Command, out Params, ref bRequiresPrivilegeElevation, ref bCreateWindow, TurnkeyContext);
		}
		public virtual bool GetDeviceUpdateSoftwareCommand(out string Command, out string Params, ref bool bRequiresPrivilegeElevation, ref bool bCreateWindow, ITurnkeyContext TurnkeyContext, DeviceInfo Device = null)
		{
			Command = null;
			Params = null;
			return false;
		}

		/// <summary>
		/// Let's the platform handle the result of 
		/// </summary>
		/// <param name="ExitCode"></param>
		/// <param name="Device"></param>
		/// <returns>True if the installation was a success (defaults to ExitCode == 0)</returns>
		public virtual bool OnSDKInstallComplete(int ExitCode, ITurnkeyContext TurnkeyContext, DeviceInfo Device)
		{
			return ExitCode == 0;
		}

		public virtual string GetSDKCreationHelp()
		{
			return null;
		}

		public virtual bool UpdateHostPrerequisites(BuildCommand Command, ITurnkeyContext TurnkeyContext, bool bVerifyOnly)
		{
			return true;
		}

		public virtual bool UpdateDevicePrerequisites(DeviceInfo Device, BuildCommand Command, ITurnkeyContext TurnkeyContext, bool bVerifyOnly)
		{
			return true;
		}

		#endregion

		/// <summary>
		/// Package files for the current platform.
		/// </summary>
		/// <param name="ProjectPath"></param>
		/// <param name="ProjectExeFilename"></param>
		public virtual void Package(ProjectParams Params, DeploymentContext SC, int WorkingCL)
		{
			throw new AutomationException("{0} does not yet implement Packaging.", PlatformType);
		}

		/// <summary>
		/// Does the reverse of the output from the package process
		/// </summary>
		/// <param name="SourcePath"></param>
		/// <param name="DestinationPath"></param>
		public virtual void ExtractPackage(ProjectParams Params, string SourcePath, string DestinationPath)
		{
			throw new AutomationException("{0} does not yet implement ExtractPackage.", PlatformType);
		}

		/// <summary>
		/// Allow platform to do platform specific work on archived project before it's deployed.
		/// </summary>
		/// <param name="Params"></param>
		/// <param name="SC"></param>
		public virtual void ProcessArchivedProject(ProjectParams Params, DeploymentContext SC)
		{
		}

		/// <summary>
		/// Get all connected device names for this platform
		/// </summary>
		/// <param name="Params"></param>
		/// <param name="SC"></param>
		public virtual void GetConnectedDevices(ProjectParams Params, out List<string> Devices)
		{
			Devices = null;
			LogWarning("{0} does not implement GetConnectedDevices", PlatformType);
		}

		/// <summary>
		/// Allow platform specific work prior to touching the staging directory
		/// </summary>
		/// <param name="Params"></param>
		/// <param name="SC"></param>
		public virtual void PreStage(ProjectParams Params, DeploymentContext SC)
		{
			// do nothing on most platforms
		}


		/// <summary>
		/// Deploy the application on the current platform
		/// </summary>
		/// <param name="Params"></param>
		/// <param name="SC"></param>
		public virtual void Deploy(ProjectParams Params, DeploymentContext SC)
		{
			LogWarning("{0} does not implement Deploy...", PlatformType);
		}

		/// <summary>
		/// Run the client application on the platform
		/// </summary>
		/// <param name="ClientRunFlags"></param>
		/// <param name="ClientApp"></param>
		/// <param name="ClientCmdLine"></param>
		public virtual IProcessResult RunClient(ERunOptions ClientRunFlags, string ClientApp, string ClientCmdLine, ProjectParams Params)
		{
			PushDir(Path.GetDirectoryName(ClientApp));
			// Always start client process and don't wait for exit.
			IProcessResult ClientProcess = Run(ClientApp, ClientCmdLine, null, ClientRunFlags | ERunOptions.NoWaitForExit);
			PopDir();

			return ClientProcess;
		}

		/// <summary>
		/// Downloads file from target device to local pc
		/// </summary>
		/// <param name="RemoteFilePath"></param>
		/// <param name="LocalFile"></param>
		/// <param name="Params"></param>
		public virtual void GetTargetFile(string RemoteFilePath, string LocalFile, ProjectParams Params)
		{
			throw new NotImplementedException();
		}

		/// <summary>
		/// Allow platform specific clean-up or detection after client has run
		/// </summary>
		/// <param name="ClientRunFlags"></param>
		public virtual void PostRunClient(IProcessResult Result, ProjectParams Params)
		{
			// do nothing in the default case
		}

		/// <summary>
		/// Get the platform-specific name for the executable (with out the file extension)
		/// </summary>
		/// <param name="InExecutableName"></param>
		/// <returns></returns>
		public virtual string GetPlatformExecutableName(string InExecutableName)
		{
			return InExecutableName;
		}

		public virtual List<FileReference> GetExecutableNames(DeploymentContext SC)
		{
			List<FileReference> ExecutableNames = new List<FileReference>();
			foreach (StageTarget Target in SC.StageTargets)
			{
				foreach (BuildProduct Product in Target.Receipt.BuildProducts)
				{
					if (Product.Type == BuildProductType.Executable)
					{
						FileReference BuildProductFile = Product.Path;
						if (BuildProductFile.IsUnderDirectory(SC.ProjectRoot))
						{
							ExecutableNames.Add(FileReference.Combine(SC.RuntimeProjectRootDir, BuildProductFile.MakeRelativeTo(SC.ProjectRoot)));
						}
						else
						{
							ExecutableNames.Add(FileReference.Combine(SC.RuntimeRootDir, BuildProductFile.MakeRelativeTo(Unreal.RootDirectory)));
						}
					}
				}
			}
			return ExecutableNames;
		}

		/// <summary>
		/// Get the files to deploy, specific to this platform, typically binaries
		/// </summary>
		/// <param name="SC">Deployment Context</param>
		public virtual void GetFilesToDeployOrStage(ProjectParams Params, DeploymentContext SC)
		{
			throw new AutomationException("{0} does not yet implement GetFilesToDeployOrStage.", PlatformType);
		}

		/// <summary>
		/// Called after CopyUsingStagingManifest.  Does anything platform specific that requires a final list of staged files.
		/// </summary>
		/// <param name="Params"></param>
		/// <param name="SC"></param>
		public virtual void PostStagingFileCopy(ProjectParams Params, DeploymentContext SC)
		{
		}

		/// <summary>
		/// Get the files to deploy, specific to this platform, typically binaries
		/// </summary>
		/// <param name="SC">Deployment Context</param>
		public virtual void GetFilesToArchive(ProjectParams Params, DeploymentContext SC)
		{
			SC.ArchiveFiles(SC.StageDirectory.FullName);
		}

		/// <summary>
		/// Gets cook platform name for this platform.
		/// </summary>
		/// <param name="bDedicatedServer">True if cooking for dedicated server</param>
		/// <param name="bIsClientOnly">True if cooking for client only</param>
		/// <returns>Cook platform string.</returns>
		public virtual string GetCookPlatform(bool bDedicatedServer, bool bIsClientOnly)
		{
			throw new AutomationException("{0} does not yet implement GetCookPlatform.", PlatformType);
		}

		/// <summary>
		/// Gets extra cook commandline arguments for this platform.
		/// </summary>
		/// <param name="Params"> ProjectParams </param>
		/// <returns>Cook platform string.</returns>
		public virtual string GetCookExtraCommandLine(ProjectParams Params)
		{
			return "";
		}

		/// <summary>
		/// Gets extra maps needed on this platform.
		/// </summary>
		/// <returns>extra maps</returns>
		public virtual List<string> GetCookExtraMaps()
		{
			return new List<string>();
		}

		/// <summary>
		/// Get a release pak file path, if we are currently building a patch then get the previous release pak file path, if we are creating a new release this will be the output path
		/// </summary>
		/// <param name="SC"></param>
		/// <param name="Params"></param>
		/// <param name="PakName"></param>
		/// <returns></returns>
		public virtual string GetReleasePakFilePath(DeploymentContext SC, ProjectParams Params, string PakName)
		{
			if (Params.IsGeneratingPatch)
			{
				return CombinePaths(Params.GetBasedOnReleaseVersionPath(SC, Params.Client), PakName);
			}
			else
			{
				return CombinePaths(Params.GetCreateReleaseVersionPath(SC, Params.Client), PakName);
			}
		}

		/// <summary>
		/// Gets editor cook platform name for this platform. Cooking the editor is not useful, but this is used to fill the derived data cache
		/// </summary>
		/// <returns>Cook platform string.</returns>
		public virtual string GetEditorCookPlatform()
		{
			return GetCookPlatform(false, false);
		}

		/// <summary>
		/// return true if we need to change the case of filenames outside of pak files
		/// </summary>
		/// <param name="FileType">The staged file type to check (UFS vs SsytemNonUFS, etc)</param>
		/// <returns>true if files should be lower-cased during staging, for the given filetype</returns>
		public virtual bool DeployLowerCaseFilenames(StagedFileType FileType)
		{
			return false;
		}

		/// <summary>
		/// return true if we need to change the case of a particular file
		/// </summary>
		/// <param name="FileType">The staged file type to check (UFS vs SsytemNonUFS, etc)</param>
		/// <returns>true if files should be lower-cased during staging, for the given filetype</returns>
		public virtual bool DeployLowerCaseFile(FileReference File, StagedFileType FileType)
		{
			return DeployLowerCaseFilenames(FileType);
		}


		/// <summary>
		/// Converts local path to target platform path.
		/// </summary>
		/// <param name="LocalPath">Local path.</param>
		/// <param name="LocalRoot">Local root.</param>
		/// <returns>Local path converted to device format path.</returns>
		public virtual string LocalPathToTargetPath(string LocalPath, string LocalRoot)
		{
			return LocalPath;
		}

		/// <summary>
		/// Update the build agenda for this platform
		/// </summary>
		/// <param name="Agenda">Agenda to update</param>
		/// <param name="ExtraBuildProducts">Any additional files that will be created</param>
		public virtual void MakeAgenda(UnrealBuild.BuildAgenda Agenda, List<string> ExtraBuildProducts)
		{
		}

		/// <summary>
		/// Returns a list of the compiler produced debug file extensions
		/// </summary>
		/// <returns>a list of the compiler produced debug file extensions</returns>
		public virtual List<string> GetDebugFileExtensions()
		{
			return new List<string>();
		}

		/// <summary>
		/// UnrealTargetPlatform type for this platform.
		/// </summary>
		public UnrealTargetPlatform PlatformType
		{
			get { return TargetPlatformType; }
		}

		/// <summary>
		/// UnrealTargetPlatform type for this platform.
		/// </summary>
		public UnrealTargetPlatform IniPlatformType
		{
			get { return TargetIniPlatformType; }
		}

		/// <summary>
		/// True if this platform is supported.
		/// </summary>
		public virtual bool IsSupported
		{
			get { return false; }
		}

		/// <summary>
		/// True if this platform requires UFE for deploying
		/// </summary>
		public virtual bool DeployViaUFE
		{
			get { return false; }
		}

		/// <summary>
		/// True if this platform requires UFE for launching
		/// </summary>
		public virtual bool LaunchViaUFE
		{
			get { return false; }
		}

		/// <summary>
		/// Gets extra launch commandline arguments for this platform.
		/// </summary>
		/// <param name="Params"> ProjectParams </param>
		/// <returns>Launch platform string.</returns>
		public virtual string GetLaunchExtraCommandLine(ProjectParams Params)
		{
			return "";
		}

		/// <summary>
		/// Modify or override the list of file host addresses for this platform.
		/// </summary>
		public virtual void ModifyFileHostAddresses(List<string> HostAddresses)
		{
		}

		/// <summary>
		/// True if this platform can write to the abslog path that's on the host desktop.
		/// </summary>
		public virtual bool UseAbsLog
		{
			get { return BuildHostPlatform.Current.Platform == PlatformType; }
		}

		/// <summary>
		/// return true if we need to call Remap of a specific file type
		/// </summary>
<<<<<<< HEAD
		/// <param name="FileType" The staged file type to check (UFS vs SsytemNonUFS, etc)
=======
		/// <param name="FileType">The staged file type to check (UFS vs SsytemNonUFS, etc)</param>
>>>>>>> d731a049
		/// <returns>true if files should be remaped, for the given filetype</returns>
		public virtual bool RemapFileType(StagedFileType FileType)
		{
			return (FileType == StagedFileType.UFS || FileType == StagedFileType.NonUFS);
		}

		/// <summary>
		/// Remaps the given content directory to its final location
		/// </summary>
		public virtual StagedFileReference Remap(StagedFileReference Dest)
		{
			return Dest;
		}

		/// <summary>
		/// Tri-state - The intent is to override command line parameters for pak if needed per platform.
		/// </summary>
		public enum PakType { Always, Never, DontCare };

		public virtual PakType RequiresPak(ProjectParams Params)
		{
			return PakType.DontCare;
		}

		/// <summary>
		/// Returns platform specific command line options for UnrealPak
		/// </summary>
		public virtual string GetPlatformPakCommandLine(ProjectParams Params, DeploymentContext SC)
		{
			return "";
		}

		/// <summary>
		/// Returns platform specific command line options for the IoStore cmdlet
		/// </summary>
		public virtual string GetPlatformIoStoreCommandLine(ProjectParams Params, DeploymentContext SC)
		{
			return "";
		}

		/// <summary>
		/// True if this platform is supported.
		/// </summary>
		public virtual bool SupportsMultiDeviceDeploy
		{
			get { return false; }
		}

		/// <summary>
		/// Returns the ICU data version we use for this platform
		/// </summary>
		public virtual string ICUDataVersion
		{
			get { return "icudt64l"; }
		}

		/// <summary>
		/// Returns true if the platform wants patches to generate a small .pak file containing the difference
		/// of current data against a shipped pak file.
		/// </summary>
		/// <returns></returns>
		public virtual bool GetPlatformPatchesWithDiffPak(ProjectParams Params, DeploymentContext SC)
		{
			return true;
		}

		/// <summary>
		///  Returns whether the platform requires a package to deploy to a device
		/// </summary>
		public virtual bool RequiresPackageToDeploy
		{
			get { return false; }
		}

		/// <summary>
		/// Returns whether the platform requires the Manifest_*_.txt files to be copied to the staged directory.
		/// </summary>
		public virtual bool RequiresManifestFiles
		{
			get { return true; }
		}

		public virtual HashSet<StagedFileReference> GetFilesForCRCCheck()
		{
			string CmdLine = "UECommandLine.txt";
			// using SystemNonUFS because that is how it's staged in CreateStagingManifest
			if (DeployLowerCaseFilenames(StagedFileType.SystemNonUFS))
			{
				CmdLine = CmdLine.ToLowerInvariant();
			}
			return new HashSet<StagedFileReference>() { new StagedFileReference(CmdLine) };
		}

		public virtual void StripSymbols(FileReference SourceFile, FileReference TargetFile)
		{
			if (SourceFile == TargetFile)
			{
				CommandUtils.LogWarning("StripSymbols() has not been implemented for {0}", PlatformType.ToString());
			}
			else
			{
				CommandUtils.LogWarning("StripSymbols() has not been implemented for {0}; copying files", PlatformType.ToString());
				File.Copy(SourceFile.FullName, TargetFile.FullName, true);
			}
		}

		public virtual bool PublishSymbols(DirectoryReference SymbolStoreDirectory, List<FileReference> Files, string Product, string BuildVersion = null)
		{
			CommandUtils.LogWarning("PublishSymbols() has not been implemented for {0}", PlatformType.ToString());
			return false;
		}

		/// <summary>
		/// When overridden, returns the directory structure of the platform's symbol server.
		/// Each element is a semi-colon separated string of possible directory names.
		/// The * wildcard is allowed in any entry. {0} will be substituted for a custom filter string.
		/// </summary>
		public virtual string[] SymbolServerDirectoryStructure
		{
			get { return null; }
		}

		/// <summary>
		/// When overridden to return true, allows the AgeStoreTask to delete individual files in a single symbol folder,
		/// rather than requiring all files in a symbol folder to be out of date before deleting the entire directory.
		/// </summary>
		public virtual bool SymbolServerDeleteIndividualFiles
		{
			get { return false; }
		}

		/// <summary>
		/// If true, indicates the platform's symbol server directory must be locked for
		/// exclusive access before any operation is performed on it. Platforms may override
		/// this to disable if their tools support concurrent access to the symbol server directory.
		/// </summary>
		public virtual bool SymbolServerRequiresLock
		{
			get { return true; }
		}

		public virtual void PreBuildAgenda(UnrealBuild Build, UnrealBuild.BuildAgenda Agenda, ProjectParams Params)
		{

		}

		/// <summary>
		/// Allows a platform to use the crash reporter from a different (built-in) platform
		/// </summary>
		public virtual UnrealTargetPlatform? CrashReportPlatform
		{
			get { return null; }
		}

		/// <summary>
		/// General purpose command to run generic string commands inside the platform interfeace
		/// </summary>
		/// <param name="Command"></param>
		public virtual int RunCommand(string Command)
		{
			return 0;
		}

		/// <summary>
		/// Determines whether we should stage a UECommandLine.txt for this platform
		/// </summary>
		public virtual bool ShouldStageCommandLine(ProjectParams Params, DeploymentContext SC)
		{
			return true;
		}

		/// <summary>
		/// Can host compile and cook for the platform
		/// </summary>
		public virtual bool CanHostPlatform(UnrealTargetPlatform Platform)
		{
			return false;
		}

		/// <summary>
		/// Allows some platforms to not be compiled, for instance when BuildCookRun -build is performed
		/// </summary>
		/// <returns><c>true</c> if this instance can be compiled; otherwise, <c>false</c>.</returns>
		public virtual bool CanBeCompiled()
		{
			return true;
		}

		public virtual bool RetrieveDeployedManifests(ProjectParams Params, DeploymentContext SC, string DeviceName, out List<string> UFSManifests, out List<string> NonUFSManifests)
		{
			UFSManifests = null;
			NonUFSManifests = null;
			return false;
		}

		public virtual bool SignExecutables(DeploymentContext SC, ProjectParams Params)
		{
			return true;
		}

		public virtual UnrealTargetPlatform[] GetStagePlatforms()
		{
			return new UnrealTargetPlatform[] { PlatformType };
		}

		public virtual DirectoryReference GetProjectRootForStage(DirectoryReference RuntimeRoot, StagedDirectoryReference RelativeProjectRootForStage)
		{
			return DirectoryReference.Combine(RuntimeRoot, RelativeProjectRootForStage.Name);
		}

		// let the platform set the exe extension if it chooses (otherwise, use
		// the switch statement in GetExeExtension below)
		protected virtual string GetPlatformExeExtension()
		{
			return null;
		}

		public static string GetExeExtension(UnrealTargetPlatform Target)
		{
			Platform Plat = GetPlatform(Target);
			string PlatformExeExtension = Plat.GetPlatformExeExtension();
			if (!string.IsNullOrEmpty(PlatformExeExtension))
			{
				return PlatformExeExtension;
			}

			if (Target == UnrealTargetPlatform.Win64)
			{
				return ".exe";
			}
			if (Target == UnrealTargetPlatform.IOS)
			{
				return ".stub";
			}
			if (Target == UnrealTargetPlatform.Linux || Target == UnrealTargetPlatform.LinuxArm64)
			{
				return "";
			}
			if (Target == UnrealTargetPlatform.Mac)
			{
				return ".app";
			}

			return String.Empty;
		}

		public static Dictionary<TargetPlatformDescriptor, Platform> Platforms
		{
			get { return AllPlatforms; }
		}

		public static Platform GetPlatform(UnrealTargetPlatform PlatformType)
		{
			TargetPlatformDescriptor Desc = new TargetPlatformDescriptor(PlatformType);
			return AllPlatforms[Desc];
		}

		public static Platform GetPlatform(UnrealTargetPlatform PlatformType, string CookFlavor)
		{
			TargetPlatformDescriptor Desc = new TargetPlatformDescriptor(PlatformType, CookFlavor);
			return AllPlatforms[Desc];
		}

		public static bool IsValidTargetPlatform(TargetPlatformDescriptor PlatformDesc)
		{
			return AllPlatforms.ContainsKey(PlatformDesc);
		}

		public static List<TargetPlatformDescriptor> GetValidTargetPlatforms(UnrealTargetPlatform PlatformType, List<string> CookFlavors)
		{
			List<TargetPlatformDescriptor> ValidPlatforms = new List<TargetPlatformDescriptor>();
			if (!CommandUtils.IsNullOrEmpty(CookFlavors))
			{
				foreach (string CookFlavor in CookFlavors)
				{
					TargetPlatformDescriptor TargetDesc = new TargetPlatformDescriptor(PlatformType, CookFlavor);
					if (IsValidTargetPlatform(TargetDesc))
					{
						ValidPlatforms.Add(TargetDesc);
					}
				}
			}

			// In case there are no flavors specified or this platform type does not care/support flavors add it as generic platform
			if (ValidPlatforms.Count == 0)
			{
				TargetPlatformDescriptor TargetDesc = new TargetPlatformDescriptor(PlatformType);
				if (IsValidTargetPlatform(TargetDesc))
				{
					ValidPlatforms.Add(TargetDesc);
				}
			}

			return ValidPlatforms;
		}
	}
}<|MERGE_RESOLUTION|>--- conflicted
+++ resolved
@@ -640,11 +640,7 @@
 		/// <summary>
 		/// return true if we need to call Remap of a specific file type
 		/// </summary>
-<<<<<<< HEAD
-		/// <param name="FileType" The staged file type to check (UFS vs SsytemNonUFS, etc)
-=======
 		/// <param name="FileType">The staged file type to check (UFS vs SsytemNonUFS, etc)</param>
->>>>>>> d731a049
 		/// <returns>true if files should be remaped, for the given filetype</returns>
 		public virtual bool RemapFileType(StagedFileType FileType)
 		{
