// Copyright Epic Games, Inc. All Rights Reserved.

using System;
using System.Collections.Generic;
using System.IO;
using System.Linq;
using System.Text;
using System.Reflection;
using UnrealBuildTool;
using EpicGames.Core;
using UnrealBuildBase;
<<<<<<< HEAD
=======
using Microsoft.Extensions.Logging;

using static AutomationTool.CommandUtils;
>>>>>>> 4af6daef

namespace AutomationTool
{
	public interface ITurnkeyContext
	{
		string RetrieveFileSource(string Name, string InType = "Misc", string InPlatform = null, string SubType = null);
		string RetrieveFileSource(object HintObject);
		string GetVariable(string VariableName);
		int RunExternalCommand(string Command, string Params, bool bRequiresPrivilegeElevation, bool bUnattended, bool bCreateWindow);
		void Log(string Message);
		void ReportError(string Message);
		void PauseForUser(string Message);
		int ReadInputInt(string Prompt, List<string> Options, bool bIsCancellable, int DefaultValue = -1);
	}

	//public interface InputOutput
	//{
	//	string RetrieveByTags(string[] RequiredTags, string[] PreferredTags, Dictionary<string, string> ExtraVariables = null);
	//}

	public class DeviceInfo
	{
		public enum AutoSoftwareUpdateMode
		{
			Unknown,
			Disabled,
			Enabled
		}

		public DeviceInfo(UnrealTargetPlatform Platform)
		{
			this.Platform = Platform;
		}

<<<<<<< HEAD
		public DeviceInfo(UnrealTargetPlatform Platform, string Name, string Id, string SoftwareVersion, string Type, bool bIsDefault, bool bCanConnect, Dictionary<string, string> PlatformValues=null)
=======
		public DeviceInfo(UnrealTargetPlatform Platform, string Name, string Id, string SoftwareVersion, string Type, bool bIsDefault, bool bCanConnect, Dictionary<string, string> PlatformValues = null, AutoSoftwareUpdateMode AutoSoftwareUpdates = AutoSoftwareUpdateMode.Unknown)
>>>>>>> 4af6daef
		{
			this.Platform = Platform;
			this.Name = Name;
			this.Id = Id;
			this.SoftwareVersion = SoftwareVersion;
			this.Type = Type;
			this.bIsDefault = bIsDefault;
			this.bCanConnect = bCanConnect;
<<<<<<< HEAD
=======
			this.AutoSoftwareUpdates = AutoSoftwareUpdates;
>>>>>>> 4af6daef
			if (PlatformValues != null)
			{
				this.PlatformValues = new Dictionary<string, string>(PlatformValues);
			}
		}

		public UnrealTargetPlatform Platform;
		public string Name;
		public string Id;
		public string SoftwareVersion;
		public string Type;
		public bool bIsDefault = false;
		// is the device able to be connected to (this is more about able to flash SDK or run, not about matching SDK version)
		// if false, any of the above fields are suspect, especially SoftwareVersion
		public bool bCanConnect = true;
<<<<<<< HEAD

		// case insesitive platform value dictionary. turnkey doesn't use this, but the platform can look up the device during deployment, etc to get this out
=======
		public AutoSoftwareUpdateMode AutoSoftwareUpdates = AutoSoftwareUpdateMode.Unknown;

		// case insensitive platform value dictionary. turnkey doesn't use this, but the platform can look up the device during deployment, etc to get this out
>>>>>>> 4af6daef
		public Dictionary<string, string> PlatformValues = new Dictionary<string, string>(StringComparer.InvariantCultureIgnoreCase);
	}

	/// <summary>
	/// Holds information for targeting specific platform (platform type + cook flavor)
	/// </summary>
	public struct TargetPlatformDescriptor
	{
		public UnrealTargetPlatform Type;
		public string CookFlavor;

		public TargetPlatformDescriptor(UnrealTargetPlatform InType)
		{
			Type = InType;
			CookFlavor = "";
		}
		public TargetPlatformDescriptor(UnrealTargetPlatform InType, string InCookFlavor)
		{
			Type = InType;
			CookFlavor = InCookFlavor ?? "";
		}

		public override string ToString()
		{
			return Type.ToString();
		}
	}

	/// <summary>
	/// Platform abstraction layer.
	/// </summary>
	public class Platform : CommandUtils
	{
		private static Dictionary<TargetPlatformDescriptor, Platform> AllPlatforms = new Dictionary<TargetPlatformDescriptor, Platform>();
		internal static void InitializePlatforms(HashSet<Assembly> AssembliesWithPlatforms)
		{
			Logger.LogDebug("Creating platforms.");

			// Create all available platforms.
			foreach (var ScriptAssembly in AssembliesWithPlatforms)
			{
				CreatePlatformsFromAssembly(ScriptAssembly);
			}
			// Create dummy platforms for platforms we don't support
			foreach (UnrealTargetPlatform PlatformType in UnrealTargetPlatform.GetValidPlatforms())
			{
				var TargetDesc = new TargetPlatformDescriptor(PlatformType);
				Platform ExistingInstance;
				if (AllPlatforms.TryGetValue(TargetDesc, out ExistingInstance) == false)
				{
					Logger.LogDebug("Creating placeholder platform for target: {TargetType}", TargetDesc.Type);
					AllPlatforms.Add(TargetDesc, new Platform(TargetDesc.Type));
				}
			}
		}

		private static void CreatePlatformsFromAssembly(Assembly ScriptAssembly)
		{
			Logger.LogDebug("Looking for platforms in {Location}", ScriptAssembly.Location);
			Type[] AllTypes = null;
			try
			{
				AllTypes = ScriptAssembly.GetTypes();
			}
			catch (Exception Ex)
			{
				Logger.LogError("Failed to get assembly types for {Location}", ScriptAssembly.Location);
				if (Ex is ReflectionTypeLoadException)
				{
					var TypeLoadException = (ReflectionTypeLoadException)Ex;
					if (!IsNullOrEmpty(TypeLoadException.LoaderExceptions))
					{
						Logger.LogError("Loader Exceptions:");
						foreach (var LoaderException in TypeLoadException.LoaderExceptions)
						{
							Logger.LogError(LoaderException, "{Text}", LogUtils.FormatException(LoaderException));
						}
					}
					else
					{
						Logger.LogError("No Loader Exceptions available.");
					}
				}
				// Re-throw, this is still a critical error!
				throw;
			}
			foreach (var PotentialPlatformType in AllTypes)
			{
				if (PotentialPlatformType != typeof(Platform) && typeof(Platform).IsAssignableFrom(PotentialPlatformType) && !PotentialPlatformType.IsAbstract)
				{
					Logger.LogDebug("Creating platform {Platform} from {Location}.", PotentialPlatformType.Name, ScriptAssembly.Location);
					var PlatformInstance = Activator.CreateInstance(PotentialPlatformType) as Platform;
					var PlatformDesc = PlatformInstance.GetTargetPlatformDescriptor();

					Platform ExistingInstance;
					if (!AllPlatforms.TryGetValue(PlatformDesc, out ExistingInstance))
					{
						AllPlatforms.Add(PlatformDesc, PlatformInstance);
					}
					else
					{
						if (ExistingInstance.GetType() != PlatformInstance.GetType())
						{
							Logger.LogWarning("Platform {Platform} already exists", PotentialPlatformType.Name);
						}
					}
				}
			}
		}

		protected UnrealTargetPlatform TargetPlatformType;
		protected UnrealTargetPlatform TargetIniPlatformType;

		public Platform(UnrealTargetPlatform PlatformType)
		{
			TargetPlatformType = PlatformType;
			TargetIniPlatformType = PlatformType;

			Encoding.RegisterProvider(CodePagesEncodingProvider.Instance);
		}

		/// <summary>
		/// Allow the platform to alter the ProjectParams
		/// </summary>
		/// <param name="ProjParams"></param>
		public virtual void PlatformSetupParams(ref ProjectParams ProjParams)
		{

		}

		public virtual TargetPlatformDescriptor GetTargetPlatformDescriptor()
		{
			return new TargetPlatformDescriptor(TargetPlatformType, "");
		}

		/// <summary>
		/// Allows a platform to add runtime dependencies to UAT that may not be referenced in other ways, but are needed for staging UAT
		/// </summary>
		/// <param name="Dependencies"></param>
		public virtual void GetPlatformUATDependencies(DirectoryReference ProjectDirectory, List<FileReference> Dependencies)
		{

		}


		#region Turnkey

		public virtual DeviceInfo[] GetDevices()
		{
			return null;
		}

		public virtual DeviceInfo GetDeviceByName( string DeviceName )
		{
			DeviceInfo[] Devices = GetDevices();
			if (Devices == null)
			{
				return null;
			}
			// look by Id first
			DeviceInfo Device = Array.Find(Devices, x => string.Compare(x.Id, DeviceName, true) == 0);
			// if that fails, use Name
			if (Device == null)
			{
				Device = Array.Find(Devices, x => string.Compare(x.Name, DeviceName, true) == 0);
			}
			return Device;

		}

		public virtual bool InstallSDK(BuildCommand BuildCommand, ITurnkeyContext TurnkeyContext, DeviceInfo Device, bool bUnattended, bool bSdkAlreadyInstalled)
		{
			string Command, Params;

			bool bRequiresPrivilegeElevation = false;
			bool bCreateWindow = false;
			if (Device != null && GetDeviceUpdateSoftwareCommand(out Command, out Params, ref bRequiresPrivilegeElevation, ref bCreateWindow, TurnkeyContext, Device))
			{
				int ExitCode = TurnkeyContext.RunExternalCommand(Command, Params, bRequiresPrivilegeElevation, bUnattended, bCreateWindow);
				return OnSDKInstallComplete(ExitCode, TurnkeyContext, Device);
			}
			else if (Device == null && GetSDKInstallCommand(out Command, out Params, ref bRequiresPrivilegeElevation, ref bCreateWindow, TurnkeyContext, bSdkAlreadyInstalled))
			{
				int ExitCode = TurnkeyContext.RunExternalCommand(Command, Params, bRequiresPrivilegeElevation, bUnattended, bCreateWindow);
				return OnSDKInstallComplete(ExitCode, TurnkeyContext, null);
			}

			return false;
		}

		/// <summary>
		/// Return a list of versions that will be used to create "fake" FileSource objects which are used
		/// for install Sdks where no file downloads are needed
		/// </summary>
		/// <returns></returns>
		public virtual string[] GetCodeSpecifiedSdkVersions()
		{
			return new string[] { };
		}

		public virtual bool GetSDKInstallCommand(out string Command, out string Params, ref bool bRequiresPrivilegeElevation, ref bool bCreateWindow, ITurnkeyContext TurnkeyContext)
		{
			Command = null;
			Params = null;
			return false;
		}
<<<<<<< HEAD
=======

>>>>>>> 4af6daef
		public virtual bool GetSDKInstallCommand(out string Command, out string Params, ref bool bRequiresPrivilegeElevation, ref bool bCreateWindow, ITurnkeyContext TurnkeyContext, bool bSdkAlreadyInstalled)
		{
			return GetSDKInstallCommand(out Command, out Params, ref bRequiresPrivilegeElevation, ref bCreateWindow, TurnkeyContext);
		}
<<<<<<< HEAD
=======

>>>>>>> 4af6daef
		public virtual bool GetDeviceUpdateSoftwareCommand(out string Command, out string Params, ref bool bRequiresPrivilegeElevation, ref bool bCreateWindow, ITurnkeyContext TurnkeyContext, DeviceInfo Device = null)
		{
			Command = null;
			Params = null;
			return false;
		}

		/// <summary>
		/// Let's the platform handle the result of 
		/// </summary>
		/// <param name="ExitCode"></param>
		/// <param name="Device"></param>
		/// <returns>True if the installation was a success (defaults to ExitCode == 0)</returns>
		public virtual bool OnSDKInstallComplete(int ExitCode, ITurnkeyContext TurnkeyContext, DeviceInfo Device)
		{
			return ExitCode == 0;
		}

		public virtual string GetSDKCreationHelp()
		{
			return null;
		}

		public virtual bool UpdateHostPrerequisites(BuildCommand Command, ITurnkeyContext TurnkeyContext, bool bVerifyOnly)
		{
			return true;
		}

		public virtual bool UpdateDevicePrerequisites(DeviceInfo Device, BuildCommand Command, ITurnkeyContext TurnkeyContext, bool bVerifyOnly)
		{
			return true;
		}

		public virtual bool SetDeviceAutoSoftwareUpdateMode(DeviceInfo Device, bool bEnableAutoSoftwareUpdates)
		{
			Logger.LogWarning("{PlatformType} does not implement SetDeviceAutoSoftwareUpdateMode", PlatformType);
			return false;
		}

		#endregion

		/// <summary>
		/// Package files for the current platform.
		/// </summary>
		/// <param name="ProjectPath"></param>
		/// <param name="ProjectExeFilename"></param>
		public virtual void Package(ProjectParams Params, DeploymentContext SC, int WorkingCL)
		{
			throw new AutomationException("{0} does not yet implement Packaging.", PlatformType);
		}

		/// <summary>
		/// Does the reverse of the output from the package process
		/// </summary>
		/// <param name="SourcePath"></param>
		/// <param name="DestinationPath"></param>
		public virtual void ExtractPackage(ProjectParams Params, string SourcePath, string DestinationPath)
		{
			throw new AutomationException("{0} does not yet implement ExtractPackage.", PlatformType);
		}

		/// <summary>
		/// Allow platform to do platform specific work on archived project before it's deployed.
		/// </summary>
		/// <param name="Params"></param>
		/// <param name="SC"></param>
		public virtual void ProcessArchivedProject(ProjectParams Params, DeploymentContext SC)
		{
		}

		/// <summary>
		/// Get all connected device names for this platform
		/// </summary>
		/// <param name="Params"></param>
		/// <param name="SC"></param>
		public virtual void GetConnectedDevices(ProjectParams Params, out List<string> Devices)
		{
			Devices = null;
			Logger.LogWarning("{PlatformType} does not implement GetConnectedDevices", PlatformType);
		}

		/// <summary>
		/// Allow platform specific work prior to touching the staging directory
		/// </summary>
		/// <param name="Params"></param>
		/// <param name="SC"></param>
		public virtual void PreStage(ProjectParams Params, DeploymentContext SC)
		{
			// do nothing on most platforms
		}


		/// <summary>
		/// Deploy the application on the current platform
		/// </summary>
		/// <param name="Params"></param>
		/// <param name="SC"></param>
		public virtual void Deploy(ProjectParams Params, DeploymentContext SC)
		{
			Logger.LogWarning("{PlatformType} does not implement Deploy...", PlatformType);
		}

		/// <summary>
		/// Run the client application on the platform
		/// </summary>
		/// <param name="ClientRunFlags"></param>
		/// <param name="ClientApp"></param>
		/// <param name="ClientCmdLine"></param>
		public virtual IProcessResult RunClient(ERunOptions ClientRunFlags, string ClientApp, string ClientCmdLine, ProjectParams Params)
		{
			PushDir(Path.GetDirectoryName(ClientApp));
			// Always start client process and don't wait for exit.
			IProcessResult ClientProcess = Run(ClientApp, ClientCmdLine, null, ClientRunFlags | ERunOptions.NoWaitForExit);
			PopDir();

			return ClientProcess;
		}

		/// <summary>
		/// Downloads file from target device to local pc
		/// </summary>
		/// <param name="RemoteFilePath"></param>
		/// <param name="LocalFile"></param>
		/// <param name="Params"></param>
		public virtual void GetTargetFile(string RemoteFilePath, string LocalFile, ProjectParams Params)
		{
			throw new NotImplementedException();
		}

		/// <summary>
		/// Allow platform specific clean-up or detection after client has run
		/// </summary>
		/// <param name="ClientRunFlags"></param>
		public virtual void PostRunClient(IProcessResult Result, ProjectParams Params)
		{
			// do nothing in the default case
		}

		/// <summary>
		/// Get the platform-specific name for the executable (with out the file extension)
		/// </summary>
		/// <param name="InExecutableName"></param>
		/// <returns></returns>
		public virtual string GetPlatformExecutableName(string InExecutableName)
		{
			return InExecutableName;
		}

		public virtual List<FileReference> GetExecutableNames(DeploymentContext SC)
		{
			List<FileReference> ExecutableNames = new List<FileReference>();
			foreach (StageTarget Target in SC.StageTargets)
			{
				foreach (BuildProduct Product in Target.Receipt.BuildProducts)
				{
					if (Product.Type == BuildProductType.Executable)
					{
						FileReference BuildProductFile = Product.Path;
						if (BuildProductFile.IsUnderDirectory(SC.ProjectRoot))
						{
							ExecutableNames.Add(FileReference.Combine(SC.RuntimeProjectRootDir, BuildProductFile.MakeRelativeTo(SC.ProjectRoot)));
						}
						else
						{
							ExecutableNames.Add(FileReference.Combine(SC.RuntimeRootDir, BuildProductFile.MakeRelativeTo(Unreal.RootDirectory)));
						}
					}
				}
			}
			return ExecutableNames;
		}

		/// <summary>
		/// Get the files to deploy, specific to this platform, typically binaries
		/// </summary>
		/// <param name="SC">Deployment Context</param>
		public virtual void GetFilesToDeployOrStage(ProjectParams Params, DeploymentContext SC)
		{
			throw new AutomationException("{0} does not yet implement GetFilesToDeployOrStage.", PlatformType);
		}

		/// <summary>
		/// Get additional platform specific files to stage when staging DLC
		/// </summary>
		/// <param name="SC">Deployment Context</param>
		public virtual void GetFilesToStageForDLC(ProjectParams Params, DeploymentContext SC)
		{
		}

		/// <summary>
		/// Called after CopyUsingStagingManifest.  Does anything platform specific that requires a final list of staged files.
		/// </summary>
		/// <param name="Params"></param>
		/// <param name="SC"></param>
		public virtual void PostStagingFileCopy(ProjectParams Params, DeploymentContext SC)
		{
		}

		/// <summary>
		/// Get the files to deploy, specific to this platform, typically binaries
		/// </summary>
		/// <param name="SC">Deployment Context</param>
		public virtual void GetFilesToArchive(ProjectParams Params, DeploymentContext SC)
		{
			SC.ArchiveFiles(SC.StageDirectory.FullName);
		}

		/// <summary>
		/// Gets cook platform name for this platform.
		/// </summary>
		/// <param name="bDedicatedServer">True if cooking for dedicated server</param>
		/// <param name="bIsClientOnly">True if cooking for client only</param>
		/// <returns>Cook platform string.</returns>
		public virtual string GetCookPlatform(bool bDedicatedServer, bool bIsClientOnly)
		{
			// this should get all cases, but a platform can override if needed

			string Suffix = bIsClientOnly ? "Client" : bDedicatedServer ? "Server" : "";
			string PlatformName = GetGenericPlatformName(TargetPlatformType);
			return $"{PlatformName}{Suffix}";
		}

		/// <summary>
		/// Gets extra cook commandline arguments for this platform.
		/// </summary>
		/// <param name="Params"> ProjectParams </param>
		/// <returns>Cook platform string.</returns>
		public virtual string GetCookExtraCommandLine(ProjectParams Params)
		{
			return "";
		}

		/// <summary>
		/// Gets extra maps needed on this platform.
		/// </summary>
		/// <returns>extra maps</returns>
		public virtual List<string> GetCookExtraMaps()
		{
			return new List<string>();
		}

		/// <summary>
		/// Get a release pak file path, if we are currently building a patch then get the previous release pak file path, if we are creating a new release this will be the output path
		/// </summary>
		/// <param name="SC"></param>
		/// <param name="Params"></param>
		/// <param name="PakName"></param>
		/// <returns></returns>
		public virtual string GetReleasePakFilePath(DeploymentContext SC, ProjectParams Params, string PakName)
		{
			if (Params.IsGeneratingPatch)
			{
				return CombinePaths(Params.GetBasedOnReleaseVersionPath(SC, Params.Client), PakName);
			}
			else
			{
				return CombinePaths(Params.GetCreateReleaseVersionPath(SC, Params.Client), PakName);
			}
		}

		/// <summary>
		/// Gets editor cook platform name for this platform. Cooking the editor is not useful, but this is used to fill the derived data cache
		/// </summary>
		/// <returns>Cook platform string.</returns>
		public virtual string GetEditorCookPlatform()
		{
			return GetCookPlatform(false, false);
		}

		/// <summary>
		/// return true if we need to change the case of filenames outside of pak files
		/// </summary>
		/// <param name="FileType">The staged file type to check (UFS vs SsytemNonUFS, etc)</param>
		/// <returns>true if files should be lower-cased during staging, for the given filetype</returns>
		public virtual bool DeployLowerCaseFilenames(StagedFileType FileType)
		{
			return false;
		}

		/// <summary>
		/// return true if we need to change the case of a particular file
		/// </summary>
		/// <param name="FileType">The staged file type to check (UFS vs SsytemNonUFS, etc)</param>
		/// <returns>true if files should be lower-cased during staging, for the given filetype</returns>
		public virtual bool DeployLowerCaseFile(FileReference File, StagedFileType FileType)
		{
			return DeployLowerCaseFilenames(FileType);
		}


		/// <summary>
		/// Converts local path to target platform path.
		/// </summary>
		/// <param name="LocalPath">Local path.</param>
		/// <param name="LocalRoot">Local root.</param>
		/// <returns>Local path converted to device format path.</returns>
		public virtual string LocalPathToTargetPath(string LocalPath, string LocalRoot)
		{
			return LocalPath;
		}

		/// <summary>
		/// Update the build agenda for this platform
		/// </summary>
		/// <param name="Agenda">Agenda to update</param>
		/// <param name="ExtraBuildProducts">Any additional files that will be created</param>
		public virtual void MakeAgenda(UnrealBuild.BuildAgenda Agenda, List<string> ExtraBuildProducts)
		{
		}

		/// <summary>
		/// Returns a list of the compiler produced debug file extensions
		/// </summary>
		/// <returns>a list of the compiler produced debug file extensions</returns>
		public virtual List<string> GetDebugFileExtensions()
		{
			return new List<string>();
		}

		/// <summary>
		/// UnrealTargetPlatform type for this platform.
		/// </summary>
		public UnrealTargetPlatform PlatformType
		{
			get { return TargetPlatformType; }
		}

		/// <summary>
		/// UnrealTargetPlatform type for this platform.
		/// </summary>
		public UnrealTargetPlatform IniPlatformType
		{
			get { return TargetIniPlatformType; }
		}

		/// <summary>
		/// True if this platform is supported.
		/// </summary>
		public virtual bool IsSupported
		{
			get { return false; }
		}

		/// <summary>
		/// True if this platform requires UFE for deploying
		/// </summary>
		public virtual bool DeployViaUFE
		{
			get { return false; }
		}

		/// <summary>
		/// True if this platform requires UFE for launching
		/// </summary>
		public virtual bool LaunchViaUFE
		{
			get { return false; }
		}

		/// <summary>
		/// Gets extra launch commandline arguments for this platform.
		/// </summary>
		/// <param name="Params"> ProjectParams </param>
		/// <returns>Launch platform string.</returns>
		public virtual string GetLaunchExtraCommandLine(ProjectParams Params)
		{
			return "";
		}

		/// <summary>
		/// Modify or override the list of file host addresses for this platform.
		/// </summary>
		public virtual void ModifyFileHostAddresses(List<string> HostAddresses)
		{
		}

		/// <summary>
		/// True if this platform can write to the abslog path that's on the host desktop.
		/// </summary>
		public virtual bool UseAbsLog
		{
			get { return BuildHostPlatform.Current.Platform == PlatformType; }
		}

		/// <summary>
		/// return true if we need to call Remap of a specific file type
		/// </summary>
		/// <param name="FileType">The staged file type to check (UFS vs SsytemNonUFS, etc)</param>
		/// <returns>true if files should be remaped, for the given filetype</returns>
		public virtual bool RemapFileType(StagedFileType FileType)
		{
			return (FileType == StagedFileType.UFS || FileType == StagedFileType.NonUFS);
		}

		/// <summary>
		/// Remaps the given content directory to its final location
		/// </summary>
		public virtual StagedFileReference Remap(StagedFileReference Dest)
		{
			return Dest;
		}

		/// <summary>
		/// Tri-state - The intent is to override command line parameters for pak if needed per platform.
		/// </summary>
		public enum PakType { Always, Never, DontCare };

		public virtual PakType RequiresPak(ProjectParams Params)
		{
			return PakType.DontCare;
		}

		/// <summary>
		/// Returns platform specific command line options for UnrealPak
		/// </summary>
		public virtual string GetPlatformPakCommandLine(ProjectParams Params, DeploymentContext SC)
		{
			return "";
		}

		/// <summary>
		/// Returns platform specific command line options for the IoStore cmdlet
		/// </summary>
		public virtual string GetPlatformIoStoreCommandLine(ProjectParams Params, DeploymentContext SC)
		{
			return "";
		}

		/// <summary>
		/// True if this platform is supported.
		/// </summary>
		public virtual bool SupportsMultiDeviceDeploy
		{
			get { return false; }
		}

		/// <summary>
		/// Returns the ICU data version we use for this platform
		/// </summary>
		public virtual string ICUDataVersion
		{
			get { return "icudt64l"; }
		}

		/// <summary>
		/// Returns true if the platform wants patches to generate a small .pak file containing the difference
		/// of current data against a shipped pak file.
		/// </summary>
		/// <returns></returns>
		public virtual bool GetPlatformPatchesWithDiffPak(ProjectParams Params, DeploymentContext SC)
		{
			return true;
		}

		/// <summary>
		///  Returns whether the platform requires a package to deploy to a device
		/// </summary>
		public virtual bool RequiresPackageToDeploy(ProjectParams Params)
		{
			return false;
		}

		/// <summary>
		/// Returns whether the platform requires the Manifest_*_.txt files to be copied to the staged directory.
		/// </summary>
		public virtual bool RequiresManifestFiles
		{
			get { return true; }
		}

		public virtual HashSet<StagedFileReference> GetFilesForCRCCheck()
		{
			string CmdLine = "UECommandLine.txt";
			// using SystemNonUFS because that is how it's staged in CreateStagingManifest
			if (DeployLowerCaseFilenames(StagedFileType.SystemNonUFS))
			{
				CmdLine = CmdLine.ToLowerInvariant();
			}
			return new HashSet<StagedFileReference>() { new StagedFileReference(CmdLine) };
		}

		public virtual void StripSymbols(FileReference SourceFile, FileReference TargetFile)
		{
			if (SourceFile == TargetFile)
			{
				Logger.LogWarning("StripSymbols() has not been implemented for {Arg0}", PlatformType.ToString());
			}
			else
			{
				Logger.LogWarning("StripSymbols() has not been implemented for {Arg0}; copying files", PlatformType.ToString());
				File.Copy(SourceFile.FullName, TargetFile.FullName, true);
			}
		}

		public virtual bool PublishSymbols(DirectoryReference SymbolStoreDirectory, List<FileReference> Files,
			bool bIndexSources, List<FileReference> SourceFiles,
			string Product, string Branch, int Change, string BuildVersion = null)
		{
			Logger.LogWarning("PublishSymbols() has not been implemented for {Arg0}", PlatformType.ToString());
			return false;
		}

		/// <summary>
		/// When overridden, returns the directory structure of the platform's symbol server.
		/// Each element is a semi-colon separated string of possible directory names.
		/// The * wildcard is allowed in any entry. {0} will be substituted for a custom filter string.
		/// </summary>
		public virtual string[] SymbolServerDirectoryStructure
		{
			get { return null; }
		}

		/// <summary>
		/// When overridden to return true, allows the AgeStoreTask to delete individual files in a single symbol folder,
		/// rather than requiring all files in a symbol folder to be out of date before deleting the entire directory.
		/// </summary>
		public virtual bool SymbolServerDeleteIndividualFiles
		{
			get { return false; }
		}

		/// <summary>
		/// When true, callers of PublishSymbols() must provide an explicit list of source files to create the index from.
		/// Some platforms discover the source files via other means, so it is possible to turn this step of the process
		/// off, since it can be slow.
		/// </summary>
		public virtual bool SymbolServerSourceIndexingRequiresListOfSourceFiles
		{
			get { return true; }
		}

		/// <summary>
		/// If true, indicates the platform's symbol server directory must be locked for
		/// exclusive access before any operation is performed on it. Platforms may override
		/// this to disable if their tools support concurrent access to the symbol server directory.
		/// </summary>
		public virtual bool SymbolServerRequiresLock
		{
			get { return true; }
		}

		public virtual void PreBuildAgenda(UnrealBuild Build, UnrealBuild.BuildAgenda Agenda, ProjectParams Params)
		{

		}

		/// <summary>
		/// Allows a platform to use the crash reporter from a different (built-in) platform
		/// </summary>
		public virtual UnrealTargetPlatform? CrashReportPlatform
		{
			get { return null; }
		}

		/// <summary>
		/// General purpose command to run generic string commands inside the platform interfeace
		/// </summary>
		/// <param name="Command"></param>
		public virtual int RunCommand(string Command)
		{
			return 0;
		}

		/// <summary>
		/// Determines whether we should stage a UECommandLine.txt for this platform
		/// </summary>
		public virtual bool ShouldStageCommandLine(ProjectParams Params, DeploymentContext SC)
		{
			return true;
		}

		/// <summary>
		/// Can host compile and cook for the platform
		/// </summary>
		public virtual bool CanHostPlatform(UnrealTargetPlatform Platform)
		{
			return false;
		}

		/// <summary>
		/// Allows some platforms to not be compiled, for instance when BuildCookRun -build is performed
		/// </summary>
		/// <returns><c>true</c> if this instance can be compiled; otherwise, <c>false</c>.</returns>
		public virtual bool CanBeCompiled()
		{
			return true;
		}

		public virtual bool RetrieveDeployedManifests(ProjectParams Params, DeploymentContext SC, string DeviceName, out List<string> UFSManifests, out List<string> NonUFSManifests)
		{
			UFSManifests = null;
			NonUFSManifests = null;
			return false;
		}

		public virtual bool SignExecutables(DeploymentContext SC, ProjectParams Params)
		{
			return true;
		}

		public virtual UnrealTargetPlatform[] GetStagePlatforms()
		{
			return new UnrealTargetPlatform[] { PlatformType };
		}

		public virtual DirectoryReference GetProjectRootForStage(DirectoryReference RuntimeRoot, StagedDirectoryReference RelativeProjectRootForStage)
		{
			return DirectoryReference.Combine(RuntimeRoot, RelativeProjectRootForStage.Name);
		}

		public virtual void PrepareForDebugging(string SourcePackage, string ProjectFilePath, string ClientPlatform)
		{
<<<<<<< HEAD
			LogError("Not implemented for the %s platform.", ClientPlatform);
=======
			Logger.LogError("Not implemented for the {Platform} platform.", ClientPlatform);
		}

		public virtual void SetSecondaryRemoteMac(string ProjectFilePath, string ClientPlatform)
		{
			Logger.LogError("Not implemented for this platform.");
>>>>>>> 4af6daef
		}

		// let the platform set the exe extension if it chooses (otherwise, use
		// the switch statement in GetExeExtension below)
		protected virtual string GetPlatformExeExtension()
		{
			return null;
		}

		public static string GetExeExtension(UnrealTargetPlatform Target)
		{
			Platform Plat = GetPlatform(Target);
			string PlatformExeExtension = Plat.GetPlatformExeExtension();
			if (!string.IsNullOrEmpty(PlatformExeExtension))
			{
				return PlatformExeExtension;
			}

			if (Target == UnrealTargetPlatform.Win64)
			{
				return ".exe";
			}
			if (Target == UnrealTargetPlatform.IOS)
			{
				return ".stub";
			}
			if (Target == UnrealTargetPlatform.Linux || Target == UnrealTargetPlatform.LinuxArm64)
			{
				return "";
			}
			if (Target == UnrealTargetPlatform.Mac)
			{
				return ".app";
			}

			return String.Empty;
		}

		public static Dictionary<TargetPlatformDescriptor, Platform> Platforms
		{
			get { return AllPlatforms; }
		}

		public static Platform GetPlatform(UnrealTargetPlatform PlatformType)
		{
			TargetPlatformDescriptor Desc = new TargetPlatformDescriptor(PlatformType);
			return AllPlatforms[Desc];
		}

		public static Platform GetPlatform(UnrealTargetPlatform PlatformType, string CookFlavor)
		{
			TargetPlatformDescriptor Desc = new TargetPlatformDescriptor(PlatformType, CookFlavor);
			return AllPlatforms[Desc];
		}

		public static bool IsValidTargetPlatform(TargetPlatformDescriptor PlatformDesc)
		{
			return AllPlatforms.ContainsKey(PlatformDesc);
		}

		public static List<TargetPlatformDescriptor> GetValidTargetPlatforms(UnrealTargetPlatform PlatformType, List<string> CookFlavors)
		{
			List<TargetPlatformDescriptor> ValidPlatforms = new List<TargetPlatformDescriptor>();
			if (!CommandUtils.IsNullOrEmpty(CookFlavors))
			{
				foreach (string CookFlavor in CookFlavors)
				{
					TargetPlatformDescriptor TargetDesc = new TargetPlatformDescriptor(PlatformType, CookFlavor);
					if (IsValidTargetPlatform(TargetDesc))
					{
						ValidPlatforms.Add(TargetDesc);
					}
				}
			}

			// In case there are no flavors specified or this platform type does not care/support flavors add it as generic platform
			if (ValidPlatforms.Count == 0)
			{
				TargetPlatformDescriptor TargetDesc = new TargetPlatformDescriptor(PlatformType);
				if (IsValidTargetPlatform(TargetDesc))
				{
					ValidPlatforms.Add(TargetDesc);
				}
			}

			return ValidPlatforms;
		}
	}
}<|MERGE_RESOLUTION|>--- conflicted
+++ resolved
@@ -9,12 +9,9 @@
 using UnrealBuildTool;
 using EpicGames.Core;
 using UnrealBuildBase;
-<<<<<<< HEAD
-=======
 using Microsoft.Extensions.Logging;
 
 using static AutomationTool.CommandUtils;
->>>>>>> 4af6daef
 
 namespace AutomationTool
 {
@@ -49,11 +46,7 @@
 			this.Platform = Platform;
 		}
 
-<<<<<<< HEAD
-		public DeviceInfo(UnrealTargetPlatform Platform, string Name, string Id, string SoftwareVersion, string Type, bool bIsDefault, bool bCanConnect, Dictionary<string, string> PlatformValues=null)
-=======
 		public DeviceInfo(UnrealTargetPlatform Platform, string Name, string Id, string SoftwareVersion, string Type, bool bIsDefault, bool bCanConnect, Dictionary<string, string> PlatformValues = null, AutoSoftwareUpdateMode AutoSoftwareUpdates = AutoSoftwareUpdateMode.Unknown)
->>>>>>> 4af6daef
 		{
 			this.Platform = Platform;
 			this.Name = Name;
@@ -62,10 +55,7 @@
 			this.Type = Type;
 			this.bIsDefault = bIsDefault;
 			this.bCanConnect = bCanConnect;
-<<<<<<< HEAD
-=======
 			this.AutoSoftwareUpdates = AutoSoftwareUpdates;
->>>>>>> 4af6daef
 			if (PlatformValues != null)
 			{
 				this.PlatformValues = new Dictionary<string, string>(PlatformValues);
@@ -81,14 +71,9 @@
 		// is the device able to be connected to (this is more about able to flash SDK or run, not about matching SDK version)
 		// if false, any of the above fields are suspect, especially SoftwareVersion
 		public bool bCanConnect = true;
-<<<<<<< HEAD
-
-		// case insesitive platform value dictionary. turnkey doesn't use this, but the platform can look up the device during deployment, etc to get this out
-=======
 		public AutoSoftwareUpdateMode AutoSoftwareUpdates = AutoSoftwareUpdateMode.Unknown;
 
 		// case insensitive platform value dictionary. turnkey doesn't use this, but the platform can look up the device during deployment, etc to get this out
->>>>>>> 4af6daef
 		public Dictionary<string, string> PlatformValues = new Dictionary<string, string>(StringComparer.InvariantCultureIgnoreCase);
 	}
 
@@ -295,18 +280,12 @@
 			Params = null;
 			return false;
 		}
-<<<<<<< HEAD
-=======
-
->>>>>>> 4af6daef
+
 		public virtual bool GetSDKInstallCommand(out string Command, out string Params, ref bool bRequiresPrivilegeElevation, ref bool bCreateWindow, ITurnkeyContext TurnkeyContext, bool bSdkAlreadyInstalled)
 		{
 			return GetSDKInstallCommand(out Command, out Params, ref bRequiresPrivilegeElevation, ref bCreateWindow, TurnkeyContext);
 		}
-<<<<<<< HEAD
-=======
-
->>>>>>> 4af6daef
+
 		public virtual bool GetDeviceUpdateSoftwareCommand(out string Command, out string Params, ref bool bRequiresPrivilegeElevation, ref bool bCreateWindow, ITurnkeyContext TurnkeyContext, DeviceInfo Device = null)
 		{
 			Command = null;
@@ -919,16 +898,12 @@
 
 		public virtual void PrepareForDebugging(string SourcePackage, string ProjectFilePath, string ClientPlatform)
 		{
-<<<<<<< HEAD
-			LogError("Not implemented for the %s platform.", ClientPlatform);
-=======
 			Logger.LogError("Not implemented for the {Platform} platform.", ClientPlatform);
 		}
 
 		public virtual void SetSecondaryRemoteMac(string ProjectFilePath, string ClientPlatform)
 		{
 			Logger.LogError("Not implemented for this platform.");
->>>>>>> 4af6daef
 		}
 
 		// let the platform set the exe extension if it chooses (otherwise, use
