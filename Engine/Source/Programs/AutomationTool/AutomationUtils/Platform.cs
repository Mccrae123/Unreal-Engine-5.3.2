// Copyright 1998-2018 Epic Games, Inc. All Rights Reserved.

using System;
using System.Collections.Generic;
using System.IO;
using System.Linq;
using System.Text;
using System.Reflection;
using UnrealBuildTool;
using Tools.DotNETCommon;

namespace AutomationTool
{
	/// <summary>
	/// Holds information for targeting specific platform (platform type + cook flavor)
	/// </summary>
	public struct TargetPlatformDescriptor
	{
		public UnrealTargetPlatform Type;
		public string CookFlavor;

		public TargetPlatformDescriptor(UnrealTargetPlatform InType)
		{
			Type = InType;
			CookFlavor = "";
		}
		public TargetPlatformDescriptor(UnrealTargetPlatform InType, string InCookFlavor)
		{
			Type = InType;
			CookFlavor = InCookFlavor;
		}

		public override string ToString()
		{
			return Type.ToString();
		}
	}

	/// <summary>
	/// Platform abstraction layer.
	/// </summary>
	public class Platform : CommandUtils
	{
		#region Intialization

		private static Dictionary<TargetPlatformDescriptor, Platform> AllPlatforms = new Dictionary<TargetPlatformDescriptor, Platform>();
		internal static void InitializePlatforms(Assembly[] AssembliesWithPlatforms = null)
		{
			LogVerbose("Creating platforms.");

			// Create all available platforms.
			foreach (var ScriptAssembly in (AssembliesWithPlatforms != null ? AssembliesWithPlatforms : AppDomain.CurrentDomain.GetAssemblies()))
			{
				CreatePlatformsFromAssembly(ScriptAssembly);
			}
			// Create dummy platforms for platforms we don't support
			foreach (var PlatformType in Enum.GetValues(typeof(UnrealTargetPlatform)))
			{
				var TargetDesc = new TargetPlatformDescriptor((UnrealTargetPlatform)PlatformType);
				Platform ExistingInstance;
				if (AllPlatforms.TryGetValue(TargetDesc, out ExistingInstance) == false)
				{
					LogVerbose("Creating placeholder platform for target: {0}", TargetDesc.Type);
					AllPlatforms.Add(TargetDesc, new Platform(TargetDesc.Type));
				}
			}
		}

		private static void CreatePlatformsFromAssembly(Assembly ScriptAssembly)
		{
			LogVerbose("Looking for platforms in {0}", ScriptAssembly.Location);
			Type[] AllTypes = null;
			try
			{
				AllTypes = ScriptAssembly.GetTypes();
			}
			catch (Exception Ex)
			{
				LogError("Failed to get assembly types for {0}", ScriptAssembly.Location);
				if (Ex is ReflectionTypeLoadException)
				{
					var TypeLoadException = (ReflectionTypeLoadException)Ex;
					if (!IsNullOrEmpty(TypeLoadException.LoaderExceptions))
					{
						LogError("Loader Exceptions:");
						foreach (var LoaderException in TypeLoadException.LoaderExceptions)
						{
							LogError(LogUtils.FormatException(LoaderException));
						}
					}
					else
					{
						LogError("No Loader Exceptions available.");
					}
				}
				// Re-throw, this is still a critical error!
				throw Ex;
			}
			foreach (var PotentialPlatformType in AllTypes)
			{
				if (PotentialPlatformType != typeof(Platform) && typeof(Platform).IsAssignableFrom(PotentialPlatformType) && !PotentialPlatformType.IsAbstract)
				{
					LogVerbose("Creating platform {0} from {1}.", PotentialPlatformType.Name, ScriptAssembly.Location);
					var PlatformInstance = Activator.CreateInstance(PotentialPlatformType) as Platform;
					var PlatformDesc = PlatformInstance.GetTargetPlatformDescriptor();

					Platform ExistingInstance;
					if (!AllPlatforms.TryGetValue(PlatformDesc, out ExistingInstance))
					{
						AllPlatforms.Add(PlatformDesc, PlatformInstance);
					}
					else
					{
						LogWarning("Platform {0} already exists", PotentialPlatformType.Name);
					}
				}
			}
		}

		#endregion

		protected UnrealTargetPlatform TargetPlatformType = UnrealTargetPlatform.Unknown;
		protected UnrealTargetPlatform TargetIniPlatformType = UnrealTargetPlatform.Unknown;

		public Platform(UnrealTargetPlatform PlatformType)
		{
			TargetPlatformType = PlatformType;
			TargetIniPlatformType = PlatformType;
		}

		/// <summary>
		/// Allow the platform to alter the ProjectParams
		/// </summary>
		/// <param name="ProjParams"></param>
		public virtual void PlatformSetupParams(ref ProjectParams ProjParams)
		{

		}

		public virtual TargetPlatformDescriptor GetTargetPlatformDescriptor()
		{
			return new TargetPlatformDescriptor(TargetPlatformType, "");
		}

		/// <summary>
		/// Package files for the current platform.
		/// </summary>
		/// <param name="ProjectPath"></param>
		/// <param name="ProjectExeFilename"></param>
		public virtual void Package(ProjectParams Params, DeploymentContext SC, int WorkingCL)
		{
			throw new AutomationException("{0} does not yet implement Packaging.", PlatformType);
		}

		/// <summary>
		/// Does the reverse of the output from the package process
		/// </summary>
		/// <param name="SourcePath"></param>
		/// <param name="DestinationPath"></param>
		public virtual void ExtractPackage(ProjectParams Params, string SourcePath, string DestinationPath)
		{
			throw new AutomationException("{0} does not yet implement ExtractPackage.", PlatformType);
		}

		/// <summary>
		/// Allow platform to do platform specific work on archived project before it's deployed.
		/// </summary>
		/// <param name="Params"></param>
		/// <param name="SC"></param>
		public virtual void ProcessArchivedProject(ProjectParams Params, DeploymentContext SC)
		{
		}

		/// <summary>
		/// Get all connected device names for this platform
		/// </summary>
		/// <param name="Params"></param>
		/// <param name="SC"></param>
		public virtual void GetConnectedDevices(ProjectParams Params, out List<string> Devices)
		{
			Devices = null;
			LogWarning("{0} does not implement GetConnectedDevices", PlatformType);
		}

        /// <summary>
        /// Allow platform specific work prior to touching the staging directory
        /// </summary>
        /// <param name="Params"></param>
        /// <param name="SC"></param>
        public virtual void PreStage(ProjectParams Params, DeploymentContext SC)
        {
            // do nothing on most platforms
        }


		/// <summary>
		/// Deploy the application on the current platform
		/// </summary>
		/// <param name="Params"></param>
		/// <param name="SC"></param>
		public virtual void Deploy(ProjectParams Params, DeploymentContext SC)
		{
			LogWarning("{0} does not implement Deploy...", PlatformType);
		}

		/// <summary>
		/// Run the client application on the platform
		/// </summary>
		/// <param name="ClientRunFlags"></param>
		/// <param name="ClientApp"></param>
		/// <param name="ClientCmdLine"></param>
		public virtual IProcessResult RunClient(ERunOptions ClientRunFlags, string ClientApp, string ClientCmdLine, ProjectParams Params)
		{
			PushDir(Path.GetDirectoryName(ClientApp));
			// Always start client process and don't wait for exit.
			IProcessResult ClientProcess = Run(ClientApp, ClientCmdLine, null, ClientRunFlags | ERunOptions.NoWaitForExit);
			PopDir();

			return ClientProcess;
		}

		/// <summary>
		/// Downloads file from target device to local pc
		/// </summary>
		/// <param name="RemoteFilePath"></param>
		/// <param name="LocalFile"></param>
		/// <param name="Params"></param>
		public virtual void GetTargetFile(string RemoteFilePath, string LocalFile, ProjectParams Params)
		{
			throw new NotImplementedException();
		}

		/// <summary>
		/// Allow platform specific clean-up or detection after client has run
		/// </summary>
		/// <param name="ClientRunFlags"></param>
		public virtual void PostRunClient(IProcessResult Result, ProjectParams Params)
		{
			// do nothing in the default case
		}

		/// <summary>
		/// Get the platform-specific name for the executable (with out the file extension)
		/// </summary>
		/// <param name="InExecutableName"></param>
		/// <returns></returns>
		public virtual string GetPlatformExecutableName(string InExecutableName)
		{
			return InExecutableName;
		}

		public virtual List<FileReference> GetExecutableNames(DeploymentContext SC)
		{
			List<FileReference> ExecutableNames = new List<FileReference>();
			foreach (StageTarget Target in SC.StageTargets)
			{
				foreach (BuildProduct Product in Target.Receipt.BuildProducts)
				{
					if (Product.Type == BuildProductType.Executable)
					{
						FileReference BuildProductFile = Product.Path;
						if (BuildProductFile.IsUnderDirectory(SC.ProjectRoot))
						{
							ExecutableNames.Add(FileReference.Combine(SC.RuntimeProjectRootDir, BuildProductFile.MakeRelativeTo(SC.ProjectRoot)));
						}
						else
						{
							ExecutableNames.Add(FileReference.Combine(SC.RuntimeRootDir, BuildProductFile.MakeRelativeTo(RootDirectory)));
						}
					}
				}
			}
			return ExecutableNames;
		}

		/// <summary>
		/// Get the files to deploy, specific to this platform, typically binaries
		/// </summary>
		/// <param name="SC">Deployment Context</param>
		public virtual void GetFilesToDeployOrStage(ProjectParams Params, DeploymentContext SC)
		{
			throw new AutomationException("{0} does not yet implement GetFilesToDeployOrStage.", PlatformType);
		}

		/// <summary>
		/// Called after CopyUsingStagingManifest.  Does anything platform specific that requires a final list of staged files.
		/// e.g.  PlayGo emulation control file generation for PS4.
		/// </summary>
		/// <param name="Params"></param>
		/// <param name="SC"></param>
		public virtual void PostStagingFileCopy(ProjectParams Params, DeploymentContext SC)
		{
		}

		/// <summary>
		/// Get the files to deploy, specific to this platform, typically binaries
		/// </summary>
		/// <param name="SC">Deployment Context</param>
		public virtual void GetFilesToArchive(ProjectParams Params, DeploymentContext SC)
		{
			SC.ArchiveFiles(SC.StageDirectory.FullName);
		}

		/// <summary>
		/// Gets cook platform name for this platform.
		/// </summary>
		/// <param name="bDedicatedServer">True if cooking for dedicated server</param>
		/// <param name="bIsClientOnly">True if cooking for client only</param>
		/// <returns>Cook platform string.</returns>
		public virtual string GetCookPlatform(bool bDedicatedServer, bool bIsClientOnly)
		{
			throw new AutomationException("{0} does not yet implement GetCookPlatform.", PlatformType);
		}

		/// <summary>
		/// Gets extra cook commandline arguments for this platform.
		/// </summary>
		/// <param name="Params"> ProjectParams </param>
		/// <returns>Cook platform string.</returns>
		public virtual string GetCookExtraCommandLine(ProjectParams Params)
		{
			return "";
		}

		/// <summary>
		/// Gets extra maps needed on this platform.
		/// </summary>
		/// <returns>extra maps</returns>
		public virtual List<string> GetCookExtraMaps()
		{
			return new List<string>();
		}

		/// <summary>
		/// Get a release pak file path, if we are currently building a patch then get the previous release pak file path, if we are creating a new release this will be the output path
		/// </summary>
		/// <param name="SC"></param>
		/// <param name="Params"></param>
		/// <param name="PakName"></param>
		/// <returns></returns>
		public virtual string GetReleasePakFilePath(DeploymentContext SC, ProjectParams Params, string PakName)
		{
			if (Params.IsGeneratingPatch)
			{
				return CombinePaths(Params.GetBasedOnReleaseVersionPath(SC, Params.Client), PakName);
			}
			else
			{
				return CombinePaths(Params.GetCreateReleaseVersionPath(SC, Params.Client), PakName);
			}
		}

		/// <summary>
		/// Gets editor cook platform name for this platform. Cooking the editor is not useful, but this is used to fill the derived data cache
		/// </summary>
		/// <returns>Cook platform string.</returns>
		public virtual string GetEditorCookPlatform()
		{
			return GetCookPlatform(false, false);
		}

		/// <summary>
		/// return true if we need to change the case of filenames outside of pak files
		/// </summary>
		/// <returns></returns>
		public virtual bool DeployLowerCaseFilenames()
		{
			return false;
		}

		/// <summary>
		/// Converts local path to target platform path.
		/// </summary>
		/// <param name="LocalPath">Local path.</param>
		/// <param name="LocalRoot">Local root.</param>
		/// <returns>Local path converted to device format path.</returns>
		public virtual string LocalPathToTargetPath(string LocalPath, string LocalRoot)
		{
			return LocalPath;
		}
        /// <summary>
        /// Returns a list of the compiler produced debug file extensions
        /// </summary>
        /// <returns>a list of the compiler produced debug file extensions</returns>
        public virtual List<string> GetDebugFileExtensions()
        {
            return new List<string>();
        }
<<<<<<< HEAD

		/// <summary>
		/// Remaps movie directory for platforms that need a remap
		/// If true, CopyBuildToStagingDirectory.Automation.cs will do this. 
		/// If false, each platform can still do this individually.
		/// </summary>
		public virtual bool StageMovies
		{
			get { return true; }
		}
=======
>>>>>>> a23640a2

		/// <summary>
		/// UnrealTargetPlatform type for this platform.
		/// </summary>
		public UnrealTargetPlatform PlatformType
		{
			get { return TargetPlatformType; }
		}

		/// <summary>
		/// UnrealTargetPlatform type for this platform.
		/// </summary>
		public UnrealTargetPlatform IniPlatformType
		{
			get { return TargetIniPlatformType; }
		}

		/// <summary>
		/// True if this platform is supported.
		/// </summary>
		public virtual bool IsSupported
		{
			get { return false; }
		}

		/// <summary>
		/// True if this platform requires UFE for deploying
		/// </summary>
		public virtual bool DeployViaUFE
		{
			get { return false; }
		}

		/// <summary>
		/// True if this platform requires UFE for launching
		/// </summary>
		public virtual bool LaunchViaUFE
		{
			get { return false; }
		}

		/// <summary>
		/// True if this platform can write to the abslog path that's on the host desktop.
		/// </summary>
		public virtual bool UseAbsLog
		{
			get { return BuildHostPlatform.Current.Platform == PlatformType; }
		}

		/// <summary>
		/// Remaps the given content directory to its final location
		/// </summary>
		public virtual StagedFileReference Remap(StagedFileReference Dest)
		{
			return Dest;
		}

		/// <summary>
		/// Tri-state - The intent is to override command line parameters for pak if needed per platform.
		/// </summary>
		///
		public enum PakType { Always, Never, DontCare };

		public virtual PakType RequiresPak(ProjectParams Params)
		{
			return PakType.DontCare;
		}

		/// <summary>
		/// Returns platform specific command line options for UnrealPak
		/// </summary>
		public virtual string GetPlatformPakCommandLine(ProjectParams Params, DeploymentContext SC)
		{
			return "";
		}

		/// <summary>
		/// True if this platform is supported.
		/// </summary>
		public virtual bool SupportsMultiDeviceDeploy
		{
			get { return false; }
		}

		/// <summary>
		/// Returns true if the platform wants patches to generate a small .pak file containing the difference
		/// of current data against a shipped pak file.
		/// </summary>
		/// <returns></returns>
		public virtual bool GetPlatformPatchesWithDiffPak(ProjectParams Params, DeploymentContext SC)
		{
			return true;
		}

		/// <summary>
		///  Returns whether the platform requires a package to deploy to a device
		/// </summary>
		public virtual bool RequiresPackageToDeploy
		{
			get { return false; }
		}

		public virtual HashSet<StagedFileReference> GetFilesForCRCCheck()
		{
			string CmdLine = "UE4CommandLine.txt";
			if (DeployLowerCaseFilenames())
			{
				CmdLine = CmdLine.ToLowerInvariant();
			}
			return new HashSet<StagedFileReference>() { new StagedFileReference(CmdLine) };
		}

		public virtual void StripSymbols(FileReference SourceFile, FileReference TargetFile)
		{
			if (SourceFile == TargetFile)
			{
				CommandUtils.LogWarning("StripSymbols() has not been implemented for {0}", PlatformType.ToString());
			}
			else
			{
				CommandUtils.LogWarning("StripSymbols() has not been implemented for {0}; copying files", PlatformType.ToString());
				File.Copy(SourceFile.FullName, TargetFile.FullName, true);
			}
		}

		public virtual bool PublishSymbols(DirectoryReference SymbolStoreDirectory, List<FileReference> Files, string Product)
		{
			CommandUtils.LogWarning("PublishSymbols() has not been implemented for {0}", PlatformType.ToString());
			return false;
		}

		/// <summary>
		/// When overridden, returns the directory structure of the platform's symbol server.
		/// Each element is a semi-colon separated string of possible directory names.
		/// The * wildcard is allowed in any entry. {0} will be substituted for a custom filter string.
		/// </summary>
		public virtual string[] SymbolServerDirectoryStructure
		{
			get { return null; }
		}

		/// <summary>
		/// If true, indicates the platform's symbol server directory must be locked for
		/// exclusive access before any operation is performed on it. Platforms may override
		/// this to disable if their tools support concurrent access to the symbol server directory.
		/// </summary>
		public virtual bool SymbolServerRequiresLock
		{
			get { return true; }
		}

		#region Hooks

		public virtual void PreBuildAgenda(UE4Build Build, UE4Build.BuildAgenda Agenda)
		{

		}

		/// <summary>
		/// General purpose command to run generic string commands inside the platform interfeace
		/// </summary>
		/// <param name="Command"></param>
		public virtual int RunCommand(string Command)
		{
			return 0;
		}

		public virtual bool ShouldUseManifestForUBTBuilds(string AddArgs)
		{
			return true;
		}

		/// <summary>
		/// Determines whether we should stage a UE4CommandLine.txt for this platform
		/// </summary>
		public virtual bool ShouldStageCommandLine(ProjectParams Params, DeploymentContext SC)
		{
			return true;
		}

		/// <summary>
		/// Only relevant for the mac and PC at the moment. Example calling the Mac platform with PS4 as an arg will return false. Can't compile or cook for the PS4 on the mac.
		/// </summary>
		public virtual bool CanHostPlatform(UnrealTargetPlatform Platform)
		{
			return false;
		}

		/// <summary>
		/// Allows some platforms to not be compiled, for instance when BuildCookRun -build is performed
		/// </summary>
		/// <returns><c>true</c> if this instance can be compiled; otherwise, <c>false</c>.</returns>
		public virtual bool CanBeCompiled()
		{
			return true;
		}

		public virtual bool RetrieveDeployedManifests(ProjectParams Params, DeploymentContext SC, string DeviceName, out List<string> UFSManifests, out List<string> NonUFSManifests)
		{
			UFSManifests = null;
			NonUFSManifests = null;
			return false;
		}

		public virtual bool SignExecutables(DeploymentContext SC, ProjectParams Params)
		{
			return true;
		}

		public virtual UnrealTargetPlatform[] GetStagePlatforms()
		{
			return new UnrealTargetPlatform[] { PlatformType };
		}

		#endregion

		#region Utilities

		// let the platform set the exe extension if it chooses (otherwise, use
		// the switch statement in GetExeExtension below)
		protected virtual string GetPlatformExeExtension()
		{
			return null;
		}

		public static string GetExeExtension(UnrealTargetPlatform Target)
		{
			Platform Plat = GetPlatform(Target);
			string PlatformExeExtension = Plat.GetPlatformExeExtension();
			if (!string.IsNullOrEmpty(PlatformExeExtension))
			{
				return PlatformExeExtension;
			}

			switch (Target)
			{
				case UnrealTargetPlatform.Win32:
				case UnrealTargetPlatform.Win64:
				case UnrealTargetPlatform.XboxOne:
					return ".exe";
				case UnrealTargetPlatform.PS4:
					return ".self";
				case UnrealTargetPlatform.IOS:
					return ".stub";
				case UnrealTargetPlatform.Linux:
					return "";
				case UnrealTargetPlatform.HTML5:
					return ".js";
				case UnrealTargetPlatform.Mac:
					return ".app";
			}

			return String.Empty;
		}

		public static Dictionary<TargetPlatformDescriptor, Platform> Platforms
		{
			get { return AllPlatforms; }
		}

		public static Platform GetPlatform(UnrealTargetPlatform PlatformType)
		{
			TargetPlatformDescriptor Desc = new TargetPlatformDescriptor(PlatformType);
			return AllPlatforms[Desc];
		}

		public static Platform GetPlatform(UnrealTargetPlatform PlatformType, string CookFlavor)
		{
			TargetPlatformDescriptor Desc = new TargetPlatformDescriptor(PlatformType, CookFlavor);
			return AllPlatforms[Desc];
		}

		public static bool IsValidTargetPlatform(TargetPlatformDescriptor PlatformDesc)
		{
			return AllPlatforms.ContainsKey(PlatformDesc);
		}

		public static List<TargetPlatformDescriptor> GetValidTargetPlatforms(UnrealTargetPlatform PlatformType, List<string> CookFlavors)
		{
			List<TargetPlatformDescriptor> ValidPlatforms = new List<TargetPlatformDescriptor>();
			if (!CommandUtils.IsNullOrEmpty(CookFlavors))
			{
				foreach (string CookFlavor in CookFlavors)
				{
					TargetPlatformDescriptor TargetDesc = new TargetPlatformDescriptor(PlatformType, CookFlavor);
					if (IsValidTargetPlatform(TargetDesc))
					{
						ValidPlatforms.Add(TargetDesc);
					}
				}
			}

			// In case there are no flavors specified or this platform type does not care/support flavors add it as generic platform
			if (ValidPlatforms.Count == 0)
			{
				TargetPlatformDescriptor TargetDesc = new TargetPlatformDescriptor(PlatformType);
				if (IsValidTargetPlatform(TargetDesc))
				{
					ValidPlatforms.Add(TargetDesc);
				}
			}

			return ValidPlatforms;
		}

		#endregion
	}
}<|MERGE_RESOLUTION|>--- conflicted
+++ resolved
@@ -386,19 +386,6 @@
         {
             return new List<string>();
         }
-<<<<<<< HEAD
-
-		/// <summary>
-		/// Remaps movie directory for platforms that need a remap
-		/// If true, CopyBuildToStagingDirectory.Automation.cs will do this. 
-		/// If false, each platform can still do this individually.
-		/// </summary>
-		public virtual bool StageMovies
-		{
-			get { return true; }
-		}
-=======
->>>>>>> a23640a2
 
 		/// <summary>
 		/// UnrealTargetPlatform type for this platform.
