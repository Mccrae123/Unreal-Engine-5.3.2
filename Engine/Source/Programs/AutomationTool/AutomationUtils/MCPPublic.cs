// Copyright Epic Games, Inc. All Rights Reserved.
using System;
using System.Collections.Generic;
using System.Linq;
using System.Text;
using System.IO;
using AutomationTool;
using System.Runtime.Serialization;
using System.Net;
using System.Reflection;
using System.Text.RegularExpressions;
using UnrealBuildTool;
using EpicGames.MCP.Automation;

namespace EpicGames.MCP.Automation
{
	using EpicGames.MCP.Config;
	using System.Threading.Tasks;
	using EpicGames.Core;
	using System.ComponentModel;
	using System.Globalization;

	public static class Extensions
	{
		public static Type[] SafeGetLoadedTypes(this Assembly Dll)
		{
			Type[] AllTypes;
			try
			{
				AllTypes = Dll.GetTypes();
			}
			catch (ReflectionTypeLoadException e)
			{
				AllTypes = e.Types.Where(x => x != null).ToArray();
			}
			return AllTypes;
		}
	}

    /// <summary>
    /// Utility class to provide commit/rollback functionality via an RAII-like functionality.
    /// Usage is to provide a rollback action that will be called on Dispose if the Commit() method is not called.
    /// This is expected to be used from within a using() ... clause.
    /// </summary>
    public class CommitRollbackTransaction : IDisposable
    {
        /// <summary>
        /// Track whether the transaction will be committed.
        /// </summary>
        private bool IsCommitted = false;

        /// <summary>
        /// 
        /// </summary>
        private System.Action RollbackAction;

        /// <summary>
        /// Call when you want to commit your transaction. Ensures the Rollback action is not called on Dispose().
        /// </summary>
        public void Commit()
        {
            IsCommitted = true;
        }

        /// <summary>
        /// Constructor
        /// </summary>
        /// <param name="RollbackAction">Action to be executed to rollback the transaction.</param>
        public CommitRollbackTransaction(System.Action InRollbackAction)
        {
            RollbackAction = InRollbackAction;
        }

        /// <summary>
        /// Rollback the transaction if its not committed on Dispose.
        /// </summary>
        public void Dispose()
        {
            if (!IsCommitted)
            {
                RollbackAction();
            }
        }
    }

	/// <summary>
	/// Enum that defines the MCP backend-compatible platform
	/// </summary>
	[TypeConverter(typeof(MCPPlatformTypeConverter))]
	public partial struct MCPPlatform
	{
		#nullable enable
		#region Private/boilerplate

		// internal concrete name of the enum
		private int Id;

		// shared string instance registry - pass in a delegate to create a new one with a name that wasn't made yet
		private static UniqueStringRegistry? StringRegistry;

		// #jira UE-88908 if parts of a partial struct have each static member variables, their initialization order does not appear guaranteed
		// here this means initializing "StringRegistry" directly to "new UniqueStringRegistry()" may not be executed before FindOrAddByName() has been called as part of initializing a static member variable of another part of the partial struct
		private static UniqueStringRegistry GetUniqueStringRegistry()
		{
			if (StringRegistry == null)
			{
				StringRegistry = new UniqueStringRegistry();
			}
			return StringRegistry;
		}

		private MCPPlatform(string Name)
		{
			Id = GetUniqueStringRegistry().FindOrAddByName(Name);
		}

		private MCPPlatform(int InId)
		{
			Id = InId;
		}

		static private MCPPlatform FindOrAddByName(string Name)
		{
			return new MCPPlatform(GetUniqueStringRegistry().FindOrAddByName(Name));
		}

		/// <summary>
		/// 
		/// </summary>
		/// <param name="A"></param>
		/// <param name="B"></param>
		/// <returns></returns>
		public static bool operator ==(MCPPlatform A, MCPPlatform B)
		{
			return A.Id == B.Id;
		}

		/// <summary>
		/// 
		/// </summary>
		/// <param name="A"></param>
		/// <param name="B"></param>
		/// <returns></returns>
		public static bool operator !=(MCPPlatform A, MCPPlatform B)
		{
			return A.Id != B.Id;
		}

		/// <summary>
		/// 
		/// </summary>
		/// <param name="B"></param>
		/// <returns></returns>
		public override bool Equals(object? B)
		{
			if (Object.ReferenceEquals(B, null))
			{
				return false;
			}

			return Id == ((MCPPlatform)B).Id;
		}

		/// <summary>
		/// 
		/// </summary>
		/// <returns></returns>
		public override int GetHashCode()
		{
			return Id;
		}

		#endregion

		/// <summary>
		/// Return the string representation
		/// </summary>
		/// <returns></returns>
		public override string ToString()
		{
			return GetUniqueStringRegistry().GetStringForId(Id);
		}

		/// <summary>
		/// Parse string into a MCPPlatform
		/// </summary>
		/// <param name="Name"></param>
		/// <param name="Platform"></param>
		/// <returns>True if parse succeeded</returns>
		static public bool TryParse(string Name, out MCPPlatform Platform)
		{
			if (GetUniqueStringRegistry().HasString(Name))
			{
				Platform.Id = GetUniqueStringRegistry().FindOrAddByName(Name);
				return true;
			}
			Platform.Id = -1;
			return false;
		}

		/// <summary>
		/// Parse string into a MCPPlatform
		/// </summary>
		/// <param name="Name"></param>
		/// <returns></returns>
		static public MCPPlatform Parse(string Name)
		{
			if (GetUniqueStringRegistry().HasString(Name))
			{
				return new MCPPlatform(Name);
			}

			throw new BuildException(string.Format("The platform name {0} is not a valid platform name. Valid names are ({1})", Name,
				string.Join(",", GetUniqueStringRegistry().GetStringNames())));
		}

		/// <summary>
		/// Get list of valid platforms
		/// </summary>
		/// <returns>MCPPlatform list</returns>
		public static MCPPlatform[] GetValidPlatforms()
		{
			return Array.ConvertAll(GetUniqueStringRegistry().GetStringIds(), x => new MCPPlatform(x));
		}

		/// <summary>
		/// Get list of valid platform names
		/// </summary>
		/// <returns>Platform name list</returns>
		public static string[] GetValidPlatformNames()
		{
			return GetUniqueStringRegistry().GetStringNames();
		}

		/// <summary>
		/// MCP uses Windows for Win64
		/// </summary>
		public static MCPPlatform Windows = FindOrAddByName("Windows");

		/// <summary>
		/// 32 bit Windows
		/// </summary>
		public static MCPPlatform Win32 = FindOrAddByName("Win32");

		/// <summary>
		/// Mac platform.
		/// </summary>
		public static MCPPlatform Mac = FindOrAddByName("Mac");

		/// <summary>
		/// Linux platform.
		/// </summary>
		public static MCPPlatform Linux = FindOrAddByName("Linux");

		/// <summary>
		/// IOS platform.
		/// </summary>
		public static MCPPlatform IOS = FindOrAddByName("IOS");

		/// <summary>
		/// Android platform.
		/// </summary>
		public static MCPPlatform Android = FindOrAddByName("Android");

		/// <summary>
		/// WindowsCN Platform.
		/// </summary>
		public static MCPPlatform WindowsCN = FindOrAddByName("WindowsCN");

		/// <summary>
		/// IOSCN Platform.
		/// </summary>
		public static MCPPlatform IOSCN = FindOrAddByName("IOSCN");

		/// <summary>
		/// AndroidCN Platform.
		/// </summary>
		public static MCPPlatform AndroidCN = FindOrAddByName("AndroidCN");

	#nullable restore
	}

<<<<<<< HEAD
		/// <summary>
		/// PS5 platform
		/// </summary>
		PS5,

		/// <summary>
		/// Switch platform
		/// </summary>
		Switch,
=======
	internal class MCPPlatformTypeConverter : TypeConverter
	{
		public override bool CanConvertFrom(ITypeDescriptorContext context, Type sourceType)
		{
			if (sourceType == typeof(string))
				return true;
>>>>>>> 6bbb88c8

			return base.CanConvertFrom(context, sourceType);
		}

		public override bool CanConvertTo(ITypeDescriptorContext context, Type destinationType)
		{
			if (destinationType == typeof(string))
				return true;

			return base.CanConvertTo(context, destinationType);
		}

<<<<<<< HEAD
		/// <summary>
		/// Xbox One with GDK Platform
		/// </summary>
		XboxOneGDK,

		/// <summary>
		/// XSX platform
		/// </summary>
		XSX,
=======
		public override object ConvertFrom(ITypeDescriptorContext context, CultureInfo culture, object value)
		{
			if (value.GetType() == typeof(string))
			{
				return MCPPlatform.Parse((string)value);
			}
			return base.ConvertFrom(context, culture, value);
		}

		public override object ConvertTo(ITypeDescriptorContext context, CultureInfo culture, object value, Type destinationType)
		{
			if (destinationType == typeof(string))
			{
				MCPPlatform Platform = (MCPPlatform)value;
				return Platform.ToString();
			}
			return base.ConvertTo(context, culture, value, destinationType);
		}
>>>>>>> 6bbb88c8
	}

	/// <summary>
	/// Enum that defines CDN types
	/// </summary>
	public enum CDNType
    {
        /// <summary>
        /// Internal HTTP CDN server
        /// </summary>
        Internal,

        /// <summary>
        /// Production HTTP CDN server
        /// </summary>
        Production,
    }

    /// <summary>
    /// Class that holds common state used to control the BuildPatchTool build commands that chunk and create patching manifests and publish build info to the BuildInfoService.
    /// </summary>
    public class BuildPatchToolStagingInfo
    {
        /// <summary>
        /// The currently running command, used to get command line overrides
        /// </summary>
        public BuildCommand OwnerCommand;
        /// <summary>
        /// name of the app. Can't always use this to define the staging dir because some apps are not staged to a place that matches their AppName.
        /// </summary>
        public readonly string AppName;
        /// <summary>
        /// Usually the base name of the app. Used to get the MCP key from a branch dictionary. 
        /// </summary>
        public readonly string McpConfigKey;
        /// <summary>
        /// ID of the app (needed for the BuildPatchTool)
        /// </summary>
        public readonly int AppID;
        /// <summary>
        /// BuildVersion of the App we are staging.
        /// </summary>
        public readonly string BuildVersion;
		/// <summary>
		/// Metadata for the build consisting of arbitrary json data. Will be null if no metadata exists.
		/// </summary>
		public BuildMetadataBase Metadata;
        /// <summary>
        /// Directory where builds will be staged. Rooted at the BuildRootPath, using a subfolder passed in the ctor, 
        /// and using BuildVersion/PlatformName to give each builds their own home.
        /// </summary>
        public readonly string StagingDir;
        /// <summary>
        /// Path to the CloudDir where chunks will be written (relative to the BuildRootPath)
        /// This is used to copy to the web server, so it can use the same relative path to the root build directory.
        /// This allows file to be either copied from the local file system or the webserver using the same relative paths.
        /// </summary>
        public readonly string CloudDirRelativePath;
        /// <summary>
        /// full path to the CloudDir where chunks and manifests should be staged. Rooted at the BuildRootPath, using a subfolder pass in the ctor.
        /// </summary>
        public readonly string CloudDir;
        /// <summary>
        /// Platform we are staging for.
        /// </summary>
        public readonly MCPPlatform Platform;

        /// <summary>
        /// Gets the base filename of the manifest that would be created by invoking the BuildPatchTool with the given parameters.
		/// Note that unless ManifestFilename was provided when constructing this instance, it is strongly recommended to call RetrieveManifestFilename()
		/// for existing builds to ensure that the correct filename is used.
		/// The legacy behavior of constructing of a manifest filename from appname, buildversion and platform should be considered unreliable, and will emit a warning.
        /// </summary>
        public virtual string ManifestFilename
        {
            get
            {
				if (!string.IsNullOrEmpty(_ManifestFilename))
				{
					return _ManifestFilename;
				}

				CommandUtils.LogInformation("Using legacy behavior of constructing manifest filename from appname, build version and platform. Update your code to specify manifest filename when constructing BuildPatchToolStagingInfo or call RetrieveManifestFilename to query it.");
				var BaseFilename = string.Format("{0}{1}-{2}.manifest",
					AppName,
					BuildVersion,
					Platform.ToString());
                return Regex.Replace(BaseFilename, @"\s+", ""); // Strip out whitespace in order to be compatible with BuildPatchTool
            }
        }

        /// <summary>
		/// If set, this allows us to over-ride the automatically constructed ManifestFilename
		/// </summary>
		protected string _ManifestFilename;

        /// <summary>
		/// Determine the platform name
        /// </summary>
        static public MCPPlatform ToMCPPlatform(UnrealTargetPlatform TargetPlatform)
        {
			if (TargetPlatform == UnrealTargetPlatform.Win64)
			{
				return MCPPlatform.Windows;
			}
			else if (MCPPlatform.TryParse(TargetPlatform.ToString(), out MCPPlatform Platform))
			{
<<<<<<< HEAD
				return MCPPlatform.IOS;
			}
			else if (TargetPlatform == UnrealTargetPlatform.Android)
			{
				return MCPPlatform.Android;
			}
			else if (TargetPlatform == UnrealTargetPlatform.PS4)
			{
				return MCPPlatform.PS4;
			}
			else if (TargetPlatform.ToString() == "PS5")
			{
				return MCPPlatform.PS5;
			}
			else if (TargetPlatform == UnrealTargetPlatform.XboxOne)
			{
				return MCPPlatform.XboxOne;
			}
			else if (TargetPlatform.ToString() == "XboxOneGDK")
			{
				return MCPPlatform.XboxOneGDK;
			}
			else if (TargetPlatform.ToString() == "XSX")
			{
				return MCPPlatform.XSX;
			}
			else if (TargetPlatform == UnrealTargetPlatform.Switch)
			{
				return MCPPlatform.Switch;
=======
				return Platform;
>>>>>>> 6bbb88c8
			}
			throw new AutomationException("Platform {0} is not properly supported by the MCP backend yet", TargetPlatform);
        }

        /// <summary>
		/// Determine the platform name
        /// </summary>
        static public UnrealTargetPlatform FromMCPPlatform(MCPPlatform TargetPlatform)
        {
			if (TargetPlatform == MCPPlatform.Windows)
			{
				return UnrealTargetPlatform.Win64;
			}
			else if (UnrealTargetPlatform.TryParse(TargetPlatform.ToString(), out UnrealTargetPlatform ReturnValue))
			{
				return ReturnValue;
			}
			else if (TargetPlatform == MCPPlatform.XboxOneGDK)
			{
				UnrealTargetPlatform ReturnValue;
				UnrealTargetPlatform.TryParse("XboxOneGDK", out ReturnValue);
				return ReturnValue;
			}
			else if (TargetPlatform == MCPPlatform.XSX)
			{
				UnrealTargetPlatform ReturnValue;
				UnrealTargetPlatform.TryParse("XSX", out ReturnValue);
				return ReturnValue;
			}
			else if (TargetPlatform == MCPPlatform.PS5)
			{
				UnrealTargetPlatform ReturnValue;
				UnrealTargetPlatform.TryParse("PS5", out ReturnValue);
				return ReturnValue;
			}
			throw new AutomationException("Platform {0} is not properly supported by the MCP backend yet", TargetPlatform);
        }

        /// <summary>
        /// Returns the build root path (P:\Builds on build machines usually)
        /// </summary>
        /// <returns></returns>
        static public string GetBuildRootPath()
        {
            return CommandUtils.P4Enabled && CommandUtils.AllowSubmit
                ? CommandUtils.RootBuildStorageDirectory()
                : CommandUtils.CombinePaths(CommandUtils.CmdEnv.LocalRoot, "LocalBuilds");
        }

        /// <summary>
        /// Basic constructor. 
        /// </summary>
        /// <param name="InAppName"></param>
        /// <param name="InAppID"></param>
        /// <param name="InBuildVersion"></param>
        /// <param name="platform"></param>
        /// <param name="stagingDirRelativePath">Relative path from the BuildRootPath where files will be staged. Commonly matches the AppName.</param>
		public BuildPatchToolStagingInfo(BuildCommand InOwnerCommand, string InAppName, string InMcpConfigKey, int InAppID, string InBuildVersion, MCPPlatform platform, string stagingDirRelativePath)
        {
            OwnerCommand = InOwnerCommand;
            AppName = InAppName;
			_ManifestFilename = null;
            McpConfigKey = InMcpConfigKey;
            AppID = InAppID;
            BuildVersion = InBuildVersion;
            Platform = platform;
			string BuildRootPath = GetBuildRootPath();
            StagingDir = CommandUtils.CombinePaths(BuildRootPath, stagingDirRelativePath, BuildVersion, Platform.ToString());
            CloudDirRelativePath = CommandUtils.CombinePaths(stagingDirRelativePath, "CloudDir");
            CloudDir = CommandUtils.CombinePaths(BuildRootPath, CloudDirRelativePath);
			Metadata = null;
        }

		/// <summary>
		/// Basic constructor with staging dir suffix override, basically to avoid having platform concatenated
		/// </summary>
		public BuildPatchToolStagingInfo(BuildCommand InOwnerCommand, string InAppName, string InMcpConfigKey, int InAppID, string InBuildVersion, UnrealTargetPlatform InPlatform, string StagingDirRelativePath, string StagingDirSuffix, string InManifestFilename)
			: this(InOwnerCommand, InAppName, InMcpConfigKey, InAppID, InBuildVersion, ToMCPPlatform(InPlatform), StagingDirRelativePath, StagingDirSuffix, InManifestFilename)
		{
		}

		/// <summary>
		/// Basic constructor with staging dir suffix override, basically to avoid having platform concatenated
		/// </summary>
		/// <param name="InOwnerCommand">The automation tool BuildCommand that is currently executing.</param>
		/// <param name="InAppName">The name of the app we're working with</param>
		/// <param name="InMcpConfigKey">An identifier for the back-end environment to allow for test deployments, QA, production etc.</param>
		/// <param name="InAppID">An identifier for the app. This is deprecated, and can safely be set to zero for all apps.</param>
		/// <param name="InBuildVersion">The build version for this build.</param>
		/// <param name="InPlatform">The platform the build will be deployed to.</param>
		/// <param name="StagingDirRelativePath">Relative path from the BuildRootPath where files will be staged. Commonly matches the AppName.</param>
		/// <param name="StagingDirSuffix">By default, we assumed source builds are at build_root/stagingdirrelativepath/buildversion. If they're in a subfolder of this path, specify it here.</param>
		/// <param name="InManifestFilename">If specified, will override the value returned by the ManifestFilename property</param>
		public BuildPatchToolStagingInfo(BuildCommand InOwnerCommand, string InAppName, string InMcpConfigKey, int InAppID, string InBuildVersion, MCPPlatform InPlatform, string StagingDirRelativePath, string StagingDirSuffix, string InManifestFilename)
		{
			OwnerCommand = InOwnerCommand;
			AppName = InAppName;
			McpConfigKey = InMcpConfigKey;
			AppID = InAppID;
			BuildVersion = InBuildVersion;
			Platform = InPlatform;
			_ManifestFilename = InManifestFilename;

			string BuildRootPath = GetBuildRootPath();
			StagingDir = CommandUtils.CombinePaths(BuildRootPath, StagingDirRelativePath, BuildVersion, StagingDirSuffix);
			CloudDirRelativePath = CommandUtils.CombinePaths(StagingDirRelativePath, "CloudDir");
			CloudDir = CommandUtils.CombinePaths(BuildRootPath, CloudDirRelativePath);
			Metadata = null;
		}

		/// <summary>
		/// Constructor which supports being able to just simply call BuildPatchToolBase.Get().Execute
		/// </summary>
		public BuildPatchToolStagingInfo(BuildCommand InOwnerCommand, string InAppName, int InAppID, string InBuildVersion, MCPPlatform InPlatform, string InCloudDir)
		{
			OwnerCommand = InOwnerCommand;
			AppName = InAppName;
			AppID = InAppID;
			BuildVersion = InBuildVersion;
			Platform = InPlatform;
			CloudDir = InCloudDir;
			Metadata = null;
		}

		/// <summary>
		/// Constructor which sets all values directly, without assuming any default paths.
		/// </summary>
		public BuildPatchToolStagingInfo(BuildCommand InOwnerCommand, string InAppName, int InAppID, string InBuildVersion, MCPPlatform InPlatform, DirectoryReference InStagingDir, DirectoryReference InCloudDir, string InManifestFilename = null)
		{
			OwnerCommand = InOwnerCommand;
			AppName = InAppName;
			AppID = InAppID;
			BuildVersion = InBuildVersion;
			Platform = InPlatform;
			Metadata = null;
			if (InStagingDir != null)
			{
				StagingDir = InStagingDir.FullName;
			}
			if (InCloudDir != null)
			{
				DirectoryReference BuildRootDir = new DirectoryReference(GetBuildRootPath());
				if(!InCloudDir.IsUnderDirectory(BuildRootDir))
				{
					throw new AutomationException("Cloud directory must be under build root path ({0})", BuildRootDir.FullName);
				}
				CloudDir = InCloudDir.FullName;
				CloudDirRelativePath = InCloudDir.MakeRelativeTo(BuildRootDir).Replace('\\', '/');
			}
			if (!string.IsNullOrEmpty(InManifestFilename))
			{
				_ManifestFilename = InManifestFilename;
			}
		}

		/// <summary>
		/// Associates a piece of metadata (in the form of a key value pair) with the build info.
		/// </summary>
		/// <param name="Key">The key to store the metadata against.</param>
		/// <param name="Value">The value of the metadata to associate.</param>
		/// <param name="bClobber">Optional, specifies whether to overwrite the existing key if it exists, default true.</param>
		/// <returns>The BuildPatchToolStagingInfo to facilitate fluent syntax.</returns>
		public BuildPatchToolStagingInfo WithMetadata(string Key, string Value, bool bClobber = true)
		{
			BuildMetadataBase NewMeta = BuildInfoPublisherBase.Get().CreateBuildMetadata(string.Format(@"{{""{0}"":""{1}""}}", Key, Value));
			return WithMetadata(NewMeta, bClobber);
		}

		/// <summary>
		/// Associates new metadata with the build info.
		/// </summary>
		/// <param name="NewMetadata">The metadata object to merge in.</param>
		/// <param name="bClobber">Optional, specifies whether to overwrite the existing key if it exists, default true.</param>
		/// <returns>The BuildPatchToolStagingInfo to facilitate fluent syntax.</returns>
		public BuildPatchToolStagingInfo WithMetadata(BuildMetadataBase NewMetadata, bool bClobber = true)
		{
			if (Metadata != null)
			{
				Metadata.MergeWith(NewMetadata, bClobber);
			}
			else
			{
				Metadata = NewMetadata;
			}
			return this;
		}

		/// <summary>
		/// Returns the manifest filename, querying build info for it if necessary.
		/// If ManifestFilename has already set (either during construction or by a previous call to this method) the cached value will be returned unless bForce is specified.
		/// Otherwise, a query will be made to the specified build info service to retrieve the correct manifest filename.
		/// </summary>
		/// <param name="McpConfigName">Name of which MCP config to check against.</param>
		/// <param name="bForce">If specified, a call will be made to build info even if we have a locally cached version.</param>
		/// <returns>The manifest filename</returns>
		public string RetrieveManifestFilename(string McpConfigName, bool bForce = false)
		{
			if (bForce || string.IsNullOrEmpty(_ManifestFilename))
			{
				BuildInfoPublisherBase BI = BuildInfoPublisherBase.Get();
				string ManifestUrl = BI.GetBuildManifestUrl(this, McpConfigName);
				if (string.IsNullOrEmpty(ManifestUrl))
				{
					throw new AutomationException("Could not determine manifest Url for {0} version {1} from {2} environment.", this.AppName, this.BuildVersion, McpConfigName);
				}
				_ManifestFilename = ManifestUrl.Split(new char[] { '/', '\\' }).Last();
			}

			return _ManifestFilename;
		}

		/// <summary>
		/// Adds and returns the metadata for this build, querying build info for any additional fields.
		/// </summary>
		/// <param name="McpConfigName">Optional, name of which MCP config to check against, default null which will use the one stored in this BuildPatchToolStagingInfo.</param>
		/// <param name="bClobber">Optional, specifies whether to overwrite existing metadata keys with those received, default false.</param>
		/// <returns>The Metadata dictionary</returns>
		public BuildMetadataBase RetrieveBuildMetadata(string McpConfigName = null, bool bClobber = false)
		{
			BuildInfoPublisherBase BI = BuildInfoPublisherBase.Get();
			return BI.GetBuildMetaData(this, McpConfigName ?? McpConfigKey, bClobber);
		}
	}

	/// <summary>
	/// Class that provides programmatic access to the BuildPatchTool
	/// </summary>
	public abstract class BuildPatchToolBase
	{
		/// <summary>
		/// Controls which version of BPT to use when executing.
		/// </summary>
		public enum ToolVersion
		{
			/// <summary>
			/// The current live, tested build.
			/// </summary>
			Live,
			/// <summary>
			/// The latest published build, may be untested.
			/// </summary>
			Next,
			/// <summary>
			/// An experimental build, for use when one project needs early access or unique changes.
			/// </summary>
			Experimental,
			/// <summary>
			/// Use local build from source of BuildPatchTool.
			/// </summary>
			Source,
			/// <summary>
			/// BPT publicly released online versions
			/// </summary>
			Online_v140,
			Online_v150,

			Online_Live = Online_v150
		}

		/// <summary>
		/// An interface which provides the required Perforce access implementations
		/// </summary>
		public interface IPerforce
		{
			/// <summary>
			/// Property to say whether Perforce access is enabled in the environment.
			/// </summary>
			bool bIsEnabled { get; }

			/// <summary>
			/// Check a file exists in Perforce.
			/// </summary>
			/// <param name="Filename">Filename to check.</param>
			/// <returns>True if the file exists in P4.</returns>
			bool FileExists(string Filename);

			/// <summary>
			/// Gets the contents of a particular file in the depot and writes it to a local file without syncing it.
			/// </summary>
			/// <param name="DepotPath">Depot path to the file (with revision/range if necessary).</param>
			/// <param name="Filename">Output file to write to.</param>
			/// <returns>True if successful.</returns>
			bool PrintToFile(string DepotPath, string Filename);

			/// <summary>
			/// Retrieve the latest CL number for the given file.
			/// </summary>
			/// <param name="Filename">The filename for the file to check.</param>
			/// <param name="ChangeList">Receives the CL number.</param>
			/// <returns>True if the file exists and ChangeList was set.</returns>
			bool GetLatestChange(string Filename, out int ChangeList);
		}

		public class PatchGenerationOptions
		{
			/// <summary>
			/// By default, we will only consider data referenced from manifests modified within five days to be reusable.
			/// </summary>
			private const int DEFAULT_DATA_AGE_THRESHOLD = 5;

			public PatchGenerationOptions()
			{
				DataAgeThreshold = DEFAULT_DATA_AGE_THRESHOLD;
				ChunkWindowSize = 1048576;
			}

			/// <summary>
			/// A unique integer for this product.
			/// Deprecated. Can be safely left as 0.
			/// </summary>
			public int AppId;
			/// <summary>
			/// The app name for this build, which will be embedded inside the generated manifest to identify the application.
			/// </summary>
			public string AppName;
			/// <summary>
			/// The build version being generated.
			/// </summary>
			public string BuildVersion;
			/// <summary>
			/// Used as part of the build version string.
			/// </summary>
			public MCPPlatform Platform;
			/// <summary>
			/// The directory containing the build image to be read.
			/// </summary>
			public string BuildRoot;
			/// <summary>
			/// The directory which will receive the generated manifest and chunks.
			/// </summary>
			public string CloudDir;
			/// <summary>
			/// The name of the manifest file that will be produced.
			/// </summary>
			public string ManifestFilename;
			/// <summary>
			/// A path to a text file containing BuildRoot relative files to be included in the build.
			/// </summary>
			public string FileInputList;
			/// <summary>
			/// A path to a text file containing BuildRoot relative files to be excluded from the build.
			/// </summary>
			public string FileIgnoreList;
			/// <summary>
			/// A path to a text file containing quoted BuildRoot relative files followed by optional attributes such as readonly compressed executable tag:mytag, separated by \r\n line endings.
			/// These attribute will be applied when build is installed client side.
			/// </summary>
			public string FileAttributeList;
			/// <summary>
			/// The path to the app executable, must be relative to, and inside of BuildRoot.
			/// </summary>
			public string AppLaunchCmd;
			/// <summary>
			/// The commandline to send to the app on launch.
			/// </summary>
			public string AppLaunchCmdArgs;
			/// <summary>
			/// The list of prerequisite Ids that this prerequisite installer satisfies.
			/// </summary>
			public List<string> PrereqIds;
			/// <summary>
			/// The prerequisites installer to launch on successful product install, must be relative to, and inside of BuildRoot.
			/// </summary>
			public string PrereqPath;
			/// <summary>
			/// The commandline to send to prerequisites installer on launch.
			/// </summary>
			public string PrereqArgs;
			/// <summary>
			/// When identifying existing patch data to reuse in this build, only
			/// files referenced from a manifest file modified within this number of days will be considered for reuse.
			/// IMPORTANT: This should always be smaller than the minimum age at which manifest files can be deleted by any cleanup process, to ensure
			/// that we do not reuse any files which could be deleted by a concurrently running compactify. It is recommended that this number be at least
			/// two days less than the cleanup data age threshold.
			/// </summary>
			public int DataAgeThreshold;
			/// <summary>
			/// Specifies in bytes, the data window size that should be used when saving new chunks. Default is 1048576 (1MiB).
			/// </summary>
			public int ChunkWindowSize;
			/// <summary>
			/// Specifies the desired output FeatureLevel of BuildPatchTool, if this is not provided BPT will warn and default to LatestJson so that project scripts can be updated.
			/// </summary>
			public string FeatureLevel;
			/// <summary>
			/// Contains a list of custom string arguments to be embedded in the generated manifest file.
			/// </summary>
			public List<KeyValuePair<string, string>> CustomStringArgs;
			/// <summary>
			/// Contains a list of custom integer arguments to be embedded in the generated manifest file.
			/// </summary>
			public List<KeyValuePair<string, int>> CustomIntArgs;
			/// <summary>
			/// Contains a list of custom float arguments to be embedded in the generated manifest file.
			/// </summary>
			public List<KeyValuePair<string, float>> CustomFloatArgs;
		}


		public class UploadBinaryOptions
		{
			/// <summary>
			/// By default, we will only consider data referenced from manifests modified within five days to be reusable.
			/// </summary>
			private const int DEFAULT_DATA_AGE_THRESHOLD = 5;

			public UploadBinaryOptions()
			{
				DataAgeThreshold = DEFAULT_DATA_AGE_THRESHOLD;
				ChunkWindowSize = 1048576;
			}

			/// <summary>
			///The id of the artifact.
			/// This will be embedded inside the generated manifest to identify the application.
			/// </summary>
			public string ArtifactId;
			/// <summary>
			/// The build version being generated.
			/// </summary>
			public string BuildVersion;
			/// <summary>
			/// Used as part of the build version string.
			/// </summary>
			public MCPPlatform Platform;
			/// <summary>
			/// The directory containing the build image to be read.
			/// </summary>
			public string BuildRoot;
			/// <summary>
			/// The directory which will receive the generated manifest and chunks.
			/// </summary>
			public string CloudDir;
			/// <summary>
			/// A path to a text file containing BuildRoot relative files to be included in the build.
			/// </summary>
			public string FileInputList;
			/// <summary>
			/// A path to a text file containing BuildRoot relative files to be excluded from the build.
			/// </summary>
			public string FileIgnoreList;
			/// <summary>
			/// A path to a text file containing quoted BuildRoot relative files followed by optional attributes such as readonly compressed executable tag:mytag, separated by \r\n line endings.
			/// These attribute will be applied when build is installed client side.
			/// </summary>
			public string FileAttributeList;
			/// <summary>
<<<<<<< HEAD
=======
			/// List of artifact ids which will be used to generate patches, if this is left blank all artifact ids will be used
			/// </summary>
			public string AllowedlistArtifactIds;
			/// <summary>
>>>>>>> 6bbb88c8
			/// Specifies the client id allocated to you by Epic for uploading binaries to Epic's services.
			/// </summary>
			public string ClientId;
			/// <summary>
			/// Specifies the client secret allocated to you by Epic for uploading binaries to Epic's services.
			/// </summary>
			public string ClientSecret;
			/// <summary>
			/// Specifies the name of an environment variable containing the client secret allocated to you by Epic for uploading binaries to Epic's services.
			/// </summary>
			public string ClientSecretEnvVar;
			/// <summary>
			/// Specifies the id of the organization that this product belongs to.
			/// </summary>
			public string OrganizationId;
			/// <summary>
			/// Specifies the id of the product being uploaded.
			/// </summary>
			public string ProductId;
			/// <summary>
			/// The path to the app executable, must be relative to, and inside of BuildRoot.
			/// </summary>
			public string AppLaunchCmd;
			/// <summary>
			/// The commandline to send to the app on launch.
			/// </summary>
			public string AppLaunchCmdArgs;
			/// <summary>
			/// The list of prerequisite Ids that this prerequisite installer satisfies.
			/// </summary>
			public List<string> PrereqIds;
			/// <summary>
			/// The prerequisites installer to launch on successful product install, must be relative to, and inside of BuildRoot.
			/// </summary>
			public string PrereqPath;
			/// <summary>
			/// The commandline to send to prerequisites installer on launch.
			/// </summary>
			public string PrereqArgs;
			/// <summary>
			/// When identifying existing patch data to reuse in this build, only
			/// files referenced from a manifest file modified within this number of days will be considered for reuse.
			/// IMPORTANT: This should always be smaller than the minimum age at which manifest files can be deleted by any cleanup process, to ensure
			/// that we do not reuse any files which could be deleted by a concurrently running compactify. It is recommended that this number be at least
			/// two days less than the cleanup data age threshold.
			/// </summary>
			public int DataAgeThreshold;
			/// <summary>
			/// Specifies in bytes, the data window size that should be used when saving new chunks. Default is 1048576 (1MiB).
			/// </summary>
			public int ChunkWindowSize;
			/// <summary>
			/// Specifies the desired output FeatureLevel of BuildPatchTool, if this is not provided BPT will warn and default to LatestJson so that project scripts can be updated.
			/// </summary>
			public string FeatureLevel;
			/// <summary>
			/// Contains a list of custom string arguments to be embedded in the generated manifest file.
			/// </summary>
			public List<KeyValuePair<string, string>> CustomStringArgs;
			/// <summary>
			/// Contains a list of custom integer arguments to be embedded in the generated manifest file.
			/// </summary>
			public List<KeyValuePair<string, int>> CustomIntArgs;
			/// <summary>
			/// Contains a list of custom float arguments to be embedded in the generated manifest file.
			/// </summary>
			public List<KeyValuePair<string, float>> CustomFloatArgs;
			/// <summary>
			/// File path to a file containing parameters for bpt to use (can be used in combination with parameters above, no duplicates)
			/// </summary>
			public string CommandLineFile;
		}

		public class LabelBinaryOptions
		{
			public LabelBinaryOptions()
			{
			}

			/// <summary>
			/// The id of the artifact.
			/// </summary>
			public string ArtifactId;
			/// <summary>
			/// The build version that receives label
			/// </summary>
			public string BuildVersion;
			/// <summary>
			/// label name to apply to build version
			/// </summary>
			public string Label;
			/// <summary>
			/// Platform for which the label will be applied
			/// </summary>
			public MCPPlatform Platform;
			/// <summary>
			/// Specifies the client id allocated to you by Epic for uploading binaries to Epic's services.
			/// </summary>
			public string ClientId;
			/// <summary>
			/// Specifies the client secret allocated to you by Epic for uploading binaries to Epic's services.
			/// </summary>
			public string ClientSecret;
			/// <summary>
			/// Specifies the name of an environment variable containing the client secret allocated to you by Epic for uploading binaries to Epic's services.
			/// </summary>
			public string ClientSecretEnvVar;
			/// <summary>
			/// Specifies the id of the organization that this product belongs to.
			/// </summary>
			public string OrganizationId;
			/// <summary>
			/// Specifies the id of the product being uploaded.
			/// </summary>
			public string ProductId;
			/// <summary>
			/// File path to a file containing parameters for bpt to use (can be used in combination with parameters above, no duplicates)
			/// </summary>
			public string CommandLineFile;
		}

<<<<<<< HEAD
=======

		public class BinaryDeltaOptimizeOptions
		{
			public BinaryDeltaOptimizeOptions()
			{
			}

			/// <summary>
			/// The id of the artifact.
			/// </summary>
			public string ArtifactId;
			/// <summary>
			/// The build version to generate optimized deltas from 
			/// </summary>
			public string BuildVersionA;
			/// <summary>
			/// The build version to generate optimized deltas to 
			/// </summary>
			public string BuildVersionB;
			/// <summary>
			/// Specifies the client id allocated to you by Epic for uploading binaries to Epic's services.
			/// </summary>
			public string ClientId;
			/// <summary>
			/// Specifies the client secret allocated to you by Epic for uploading binaries to Epic's services.
			/// </summary>
			public string ClientSecret;
			/// <summary>
			/// Specifies the name of an environment variable containing the client secret allocated to you by Epic for uploading binaries to Epic's services.
			/// </summary>
			public string ClientSecretEnvVar;
			/// <summary>
			/// Specifies the id of the organization that this product belongs to.
			/// </summary>
			public string OrganizationId;
			/// <summary>
			/// Specifies the id of the product being uploaded.
			/// </summary>
			public string ProductId;
			/// <summary>
			/// File path to a file containing parameters for bpt to use (can be used in combination with parameters above, no duplicates)
			/// </summary>
			public string CommandLineFile;
			/// <summary>
			/// The directory which will receive the generated manifest and chunks.
			/// </summary>
			public string CloudDir;
		}

>>>>>>> 6bbb88c8
		public class ListBinariesOptions
		{
			public ListBinariesOptions()
			{
			}

			/// <summary>
			/// The id of the artifact.
			/// </summary>
			public string ArtifactId;
			/// <summary>
			/// Specifies the client id allocated to you by Epic for uploading binaries to Epic's services.
			/// </summary>
			public string ClientId;
			/// <summary>
			/// Specifies the client secret allocated to you by Epic for uploading binaries to Epic's services.
			/// </summary>
			public string ClientSecret;
			/// <summary>
			/// Specifies the name of an environment variable containing the client secret allocated to you by Epic for uploading binaries to Epic's services.
			/// </summary>
			public string ClientSecretEnvVar;
			/// <summary>
			/// Specifies the id of the organization that this product belongs to.
			/// </summary>
			public string OrganizationId;
			/// <summary>
			/// Specifies the id of the product being uploaded.
			/// </summary>
			public string ProductId;
			/// <summary>
			/// List only labeled binaries
			/// </summary>
			public bool OnlyLabeled;
			/// <summary>
			/// Max Number of binaries to list
			/// </summary>
			public int Num = -1;
			/// <summary>
			/// name of json formated output file to dump the binaries to
			/// </summary>
			public string OutputFile;
			/// <summary>
			/// File path to a file containing parameters for bpt to use (can be used in combination with parameters above, no duplicates)
			/// </summary>
			public string CommandLineFile;
		}

		public class ListBinariesOutput
		{ 
			public ListBinariesOutput()
			{ }

			public class ListBinariesOutputBinary
			{
				public class ListBinariesOutputLabel
				{
					public string LabelName;
					public MCPPlatform Platform;
				}
				public List<ListBinariesOutputLabel> Labels;
				public string ArtifactId;
				public string BuildVersion;
				public DateTime Created;
				public DateTime Updated;
				public string ManifestHash;
				public int Rvn;
				public class ListBinariesOutputManifestLocation
				{
					public string Url;
					public string HttpMethod;
					public List<string> HttpHeaders;
					public DateTime Expires;
				}
				public ListBinariesOutputManifestLocation ManifestLocation;
				public bool IsResuable;
			}
			public List<ListBinariesOutputBinary> Binaries;
		}
<<<<<<< HEAD
=======
		public class ListBinariesOutputBinaryJsonFormat
		{
			public class ListBinariesOutputLabelJsonFormat
			{
				public string LabelName;
				public string Platform;
			}
			public List<ListBinariesOutputLabelJsonFormat> Labels;
			public string ArtifactId;
			public string BuildVersion;
			public DateTime Created;
			public DateTime Updated;
			public string ManifestHash;
			public int Rvn;
			
			public ListBinariesOutput.ListBinariesOutputBinary.ListBinariesOutputManifestLocation ManifestLocation;
			public bool IsResuable;

			public ListBinariesOutput.ListBinariesOutputBinary ConvertToOutputBinary()
			{
				ListBinariesOutput.ListBinariesOutputBinary Result = new ListBinariesOutput.ListBinariesOutputBinary();
				Result.Labels = new List<ListBinariesOutput.ListBinariesOutputBinary.ListBinariesOutputLabel>();
				foreach (ListBinariesOutputLabelJsonFormat Label in Labels)
				{
					ListBinariesOutput.ListBinariesOutputBinary.ListBinariesOutputLabel NewLabel = new ListBinariesOutput.ListBinariesOutputBinary.ListBinariesOutputLabel();
					if (MCPPlatform.TryParse(Label.Platform, out NewLabel.Platform) == false)
					{
						// skip platforms which don't have a resolvable platform
						CommandUtils.LogWarning("Unable to resolve MCP platform for Label {0} platform string is {1}", Label.LabelName, Label.Platform);
						continue;
					}
					NewLabel.LabelName = Label.LabelName;
					Result.Labels.Add(NewLabel);
				}

				Result.ArtifactId = ArtifactId;
				Result.BuildVersion = BuildVersion;
				Result.Created = Created;
				Result.Updated = Updated;
				Result.ManifestHash = ManifestHash;
				Result.Rvn = Rvn;
				Result.ManifestLocation = ManifestLocation;
				Result.IsResuable = IsResuable;

				return Result;
			}
		}

>>>>>>> 6bbb88c8

		public class CopyBinaryOptions
		{
			public CopyBinaryOptions()
			{
			}

			/// <summary>
			/// The id of the artifact to copy from 
			/// </summary>
			public string SourceArtifactId;

			/// <summary>
			/// The id of the artifact to copy to
			/// </summary>
			public string DestArtifactId;
			/// <summary>
			/// The build version that is copied
			/// </summary>
			public string BuildVersion;
			/// <summary>
			/// Specifies the client id allocated to you by Epic for uploading binaries to Epic's services.
			/// </summary>
			public string ClientId;
			/// <summary>
			/// Specifies the client secret allocated to you by Epic for uploading binaries to Epic's services.
			/// </summary>
			public string ClientSecret;
			/// <summary>
			/// Specifies the name of an environment variable containing the client secret allocated to you by Epic for uploading binaries to Epic's services.
			/// </summary>
			public string ClientSecretEnvVar;
			/// <summary>
			/// Specifies the id of the organization that this product belongs to.
			/// </summary>
			public string OrganizationId;
			/// <summary>
			/// Specifies the id of the product being uploaded.
			/// </summary>
			public string ProductId;
			/// <summary>
			/// File path to a file containing parameters for bpt to use (can be used in combination with parameters above, no duplicates)
			/// </summary>
			public string CommandLineFile;
		}

<<<<<<< HEAD
=======
		public class BuildPatchToolException : AutomationTool.AutomationException
		{
			public enum BPTErrorCode
			{
				Success,
				Unknown,
				Copy_Failed,
				Copy_Failed_Binary_Exists,
				Copy_Failed_No_Source_Binary,
				Num
			};
			public BPTErrorCode ResolvedErrorCode;
			public string[] LogFileLines;
			public BuildPatchToolException(string StdOutLogFileName, AutomationTool.AutomationException Exception) : base(Exception.ErrorCode, Exception.Message)
			{
				ResolvedErrorCode = BPTErrorCode.Success;
				LogFileLines = null;
				// try to classify the type of error
				CommandUtils.LogInformation("Parsing log for build patch tool exception");
				if (File.Exists(StdOutLogFileName))
				{
					LogFileLines = CommandUtils.ReadAllLines(StdOutLogFileName);
					System.Text.RegularExpressions.Regex ErrorCodeRegex = new System.Text.RegularExpressions.Regex(@".*errors\.com\.epicgames\.artifact\.(?<errorCode>[A-Za-z_]*);");

					foreach (string Line in LogFileLines)
					{
						System.Text.RegularExpressions.Match Match = ErrorCodeRegex.Match(Line);
						if (Match.Success)
						{
							
							// found an error code
							if (ResolvedErrorCode == BPTErrorCode.Success)
							{
								ResolvedErrorCode = BPTErrorCode.Unknown;
							}
							string ErrorCodeString = Match.Groups[@"errorCode"].Value;
							CommandUtils.LogInformation("Found match for build patch tool exception \"{0}\"", ErrorCodeString);
							if (string.IsNullOrEmpty(ErrorCodeString) == false)
							{
								if (Enum.TryParse<BPTErrorCode>(ErrorCodeString, true, out ResolvedErrorCode))
								{
									break;
								}
							}
						}
					}
				}
			}

			public void DumpLogFile()
			{
				Log.WriteLine(LogEventType.Console, "Dumping log file from last exception {0}", ToString());
				// do the same as Process.StdOut
				foreach (string LogFileLine in LogFileLines)
				{
					Log.WriteLine(LogEventType.Console, LogFileLine);
				}
}
			public override string ToString()
			{
				return string.Format("{0}, ResolvedErrorCode: {1}", base.ToString(), ResolvedErrorCode.ToString());
			}

		}

		

>>>>>>> 6bbb88c8


		/// <summary>
		/// Represents the options passed to the compactify process
		/// </summary>
		public class CompactifyOptions
		{
			private const int DEFAULT_DATA_AGE_THRESHOLD = 2;

			public CompactifyOptions()
			{
				DataAgeThreshold = DEFAULT_DATA_AGE_THRESHOLD;
			}

			/// <summary>
			/// BuildPatchTool will run a compactify on this directory.
			/// </summary>
			public string CompactifyDirectory;
			/// <summary>
			/// Corresponds to the -preview parameter
			/// </summary>
			public bool bPreviewCompactify;
			/// <summary>
			/// Patch data files modified within this number of days will *not* be deleted, to ensure that any patch files being written out by a.
			/// patch generation process are not deleted before their corresponding manifest file(s) can be written out.
			/// NOTE: this should be set to a value larger than the expected maximum time that a build could take.
			/// </summary>
			public int DataAgeThreshold;
		}

		public class DataEnumerationOptions
		{
			/// <summary>
			/// The file path to the manifest to enumerate from.
			/// </summary>
			public string ManifestFile;
			/// <summary>
			/// The file path to where the list will be saved out, containing \r\n separated cloud relative file paths.
			/// </summary>
			public string OutputFile;
			/// <summary>
			/// When true, the output will include the size of each file on each line, separated by \t
			/// </summary>
			public bool bIncludeSize;
		}

		public class ManifestMergeOptions
		{
			/// <summary>
			/// The file path to the base manifest.
			/// </summary>
			public string ManifestA;
			/// <summary>
			/// The file path to the update manifest.
			/// </summary>
			public string ManifestB;
			/// <summary>
			/// The file path to the output manifest.
			/// </summary>
			public string ManifestC;
			/// <summary>
			/// The new version string for the build being produced.
			/// </summary>
			public string BuildVersion;
			/// <summary>
			/// Used as part of the build version string.
			/// </summary>
			public MCPPlatform Platform;
			/// <summary>
			/// Optional. The set of files that should be kept from ManifestA.
			/// </summary>
			public HashSet<string> FilesToKeepFromA;
			/// <summary>
			/// Optional. The set of files that should be kept from ManifestB.
			/// </summary>
			public HashSet<string> FilesToKeepFromB;
			
		}

		public class ManifestDiffOptions
		{
			/// <summary>
			/// The file path to the base manifest.
			/// </summary>
			public string ManifestA;
			/// <summary>
			/// The install tags to use for ManifestA.
			/// </summary
			public HashSet<string> InstallTagsA;
			/// <summary>
			/// The file path to the update manifest.
			/// </summary>
			public string ManifestB;
			/// <summary>
			/// The install tags to use for ManifestB.
			/// </summary>
			public HashSet<string> InstallTagsB;
			/// <summary>
			/// Tag sets to be compared between manifests 
			/// </summary>
			public List<HashSet<string>> CompareTagSets;
		}

		public class ManifestDiffOutput
		{
			public class ManifestSummary
			{
				/// <summary>
				/// The AppName field from the manifest file.
				/// </summary>
				public string AppName;
				/// <summary>
				/// The AppId field from the manifest file.
				/// </summary>
				public uint AppId;
				/// <summary>
				/// The VersionString field from the manifest file.
				/// </summary>
				public string VersionString;
				/// <summary>
				/// The total size of chunks in the build.
				/// </summary>
				public ulong DownloadSize;
				/// <summary>
				/// The total size of disk space required for the build.
				/// </summary>
				public ulong BuildSize;
				/// <summary>
				/// The list of download sizes for each individual install tag that was used.
				/// Note that the sum of these can be higher than the actual total due to possibility of shares files.
				/// </summary>
				public Dictionary<string, ulong> IndividualTagDownloadSizes;
				/// <summary>
				/// The list of download sizes for each tag set that was in the list to be analyzed.
				/// </summary>
				public Dictionary<string, ulong> CompareTagSetDownloadSizes;
				/// <summary>
				/// The list of build sizes for each individual install tag that was used.
				/// Note that the sum of these can be higher than the actual total due to possibility of shares files.
				/// </summary>
				public Dictionary<string, ulong> IndividualTagBuildSizes;
				/// <summary>
				/// The list of build sizes for each tag set that was in the list to be analyzed.
				/// </summary>
				public Dictionary<string, ulong> CompareTagSetBuildSizes;
			}
			public class ManifestDiff
			{
				/// <summary>
				/// The list of build relative paths for files which were added by the patch from ManifestA to ManifestB, subject to using the tags that were provided.
				/// </summary>
				public List<string> NewFilePaths;
				/// <summary>
				/// The list of build relative paths for files which were removed by the patch from ManifestA to ManifestB, subject to using the tags that were provided.
				/// </summary>
				public List<string> RemovedFilePaths;
				/// <summary>
				/// The list of build relative paths for files which were changed between ManifestA and ManifestB, subject to using the tags that were provided.
				/// </summary>
				public List<string> ChangedFilePaths;
				/// <summary>
				/// The list of build relative paths for files which were unchanged between ManifestA and ManifestB, subject to using the tags that were provided.
				/// </summary>
				public List<string> UnchangedFilePaths;
				/// <summary>
				/// The list of cloud directory relative paths for all new chunks required by the patch from ManifestA to ManifestB, subject to using the tags that were provided.
				/// </summary>
				public List<string> NewChunkPaths;
				/// <summary>
				/// The required download size for the patch from ManifestA to ManifestB, subject to using the tags that were provided.
				/// </summary>
				public ulong DeltaDownloadSize;
				/// <summary>
				/// The required disk space to apply the patch from ManifestA to ManifestB, subject to using the tags that were provided.
				/// </summary>
				public ulong TempDiskSpaceReq;
				/// <summary>
				/// The list of delta sizes for each individual install tag that was used.
				/// Note that the sum of these can be higher than the actual total due to possibility of shares files.
				/// </summary>
				public Dictionary<string, ulong> IndividualTagDeltaSizes;
				/// <summary>
				/// The list of delta sizes for each tag set that was in the list to be analyzed.
				/// </summary>
				public Dictionary<string, ulong> CompareTagSetDeltaSizes;
				/// <summary>
				/// The list of disk space requirements to apply the patch for each tag set that was in the list to be analyzed.
				/// </summary>
				public Dictionary<string, ulong> CompareTagSetTempDiskSpaceReqs;
				/// <summary>
				/// Install time coefficients represent an estimation for time to install the patch. These are not accurate timing representations, but are comparable between runs with different versions.
				/// They can be used to spot out of the ordinary time requirements for installing an update.
				/// The list if non-null will contain 6 entries as follows:
				///   InstallTimeCoefficients[0] - Low-Spec using DestructiveInstall.
				///   InstallTimeCoefficients[1] - Low-Spec using NonDestructiveInstall.
				///   InstallTimeCoefficients[2] - Mid-Spec using DestructiveInstall.
				///   InstallTimeCoefficients[3] - Mid-Spec using NonDestructiveInstall.
				///   InstallTimeCoefficients[4] - High-Spec using DestructiveInstall.
				///   InstallTimeCoefficients[5] - High-Spec using NonDestructiveInstall.
				/// Low-Spec was taken from 25 percentile as of July 2019.
				/// Mid-Spec was taken from 50 percentile as of July 2019.
				/// High-Spec was taken from 75 percentile as of July 2019.
				/// If the BPT version being used does not support this feature, or a problem occurred, InstallTimeCoefficients will be null.
				/// </summary>
				public List<float> InstallTimeCoefficients;
			}
			/// <summary>
			/// The manifest detail for the source build of the differential.
			/// </summary>
			public ManifestSummary ManifestA;
			/// <summary>
			/// The manifest detail for the target build of the differential.
			/// </summary>
			public ManifestSummary ManifestB;
			/// <summary>
			/// The differential details for the patch from ManifestA's build to ManifestB's build.
			/// </summary>
			public ManifestDiff Differential;
		}

		public class BinaryDiffOptions
		{
			/// <summary>
			/// The id of the artifact.
			/// </summary>
			public string ArtifactId;
			/// <summary>
			/// The install tags to use for ManifestA.
			/// </summary
			public HashSet<string> InstallTagsA;
			/// <summary>
			/// The build version to generate optimized deltas from 
			/// </summary>
			public string BuildVersionA;
			/// <summary>
			/// The install tags to use for ManifestB.
			/// </summary>
			public HashSet<string> InstallTagsB;
			/// <summary>
			/// The build version to generate optimized deltas to 
			/// </summary>
			public string BuildVersionB;
			/// <summary>
			/// Specifies the client id allocated to you by Epic for uploading binaries to Epic's services.
			/// </summary>
			public string ClientId;
			/// <summary>
			/// Specifies the client secret allocated to you by Epic for uploading binaries to Epic's services.
			/// </summary>
			public string ClientSecret;
			/// <summary>
			/// Specifies the name of an environment variable containing the client secret allocated to you by Epic for uploading binaries to Epic's services.
			/// </summary>
			public string ClientSecretEnvVar;
			/// <summary>
			/// Specifies the id of the organization that this product belongs to.
			/// </summary>
			public string OrganizationId;
			/// <summary>
			/// Specifies the id of the product being uploaded.
			/// </summary>
			public string ProductId;
			/// <summary>
			/// File path to a file containing parameters for bpt to use (can be used in combination with parameters above, no duplicates)
			/// </summary>
			public string CommandLineFile;
			/// <summary>
			/// Tag sets to be compared between manifests 
			/// </summary>
			public List<HashSet<string>> CompareTagSets;
			/// <summary>
			/// Specifies in quotes the file path where the diff will be exported as a JSON object.
			/// </summary>
			public string OutputFile;
		}

		public class AutomationTestsOptions
		{
			/// <summary>
			/// Optionally specify the tests to run.
			/// </summary>
			public string TestList;
		}

		public class PackageChunksOptions
		{
			/// <summary>
			/// Specifies the file path to the manifest to enumerate chunks from.
			/// </summary>
			public string ManifestFile;
			/// <summary>
			/// Specifies the file path to a manifest for a previous build, this will be used to filter out chunks.
			/// </summary>
			public string PrevManifestFile;
			/// <summary>
			/// Specifies the file path to the output package.  An extension of .chunkdb will be added if not present.
			/// </summary>
			public string OutputFile;
			/// <summary>
			/// An optional parameter which, if present, specifies the directory where chunks to be packaged can be found.
			/// If not specified, the manifest file's location will be used as the cloud directory.
			/// </summary>
			public string CloudDir;
			/// <summary>
			/// Optional value, to restrict the maximum size of each output file (in bytes).
			/// If not specified, then only one output file will be produced, containing all the data.
			/// If specified, then the output files will be generated as Name.part01.chunkdb, Name.part02.chunkdb etc. The part number will have the number of digits
			/// required for highest numbered part.
			/// </summary>
			public ulong? MaxOutputFileSize;
			/// <summary>
			/// Optionally provide a tagset to filter the files available from PrevManifestFile. This may increase chunks saved into the chunkdb files, in order to serve data
			/// from files that are not expected to be available. Most of the time this should be the union of all tags in TagSetSplit, unless tagging is changed between the two manifests.
			/// An empty string must be included to include untagged files.
			/// Leaving this variable null will include all files.
			/// </summary
			public HashSet<string> PrevManifestTags;
			/// <summary>
			/// Optionally provide a list of tagsets to split chunkdb files on. First all data from the tagset at index 0 will be saved, then any extra data needed
			/// for tagset at index 1, and so on. Note that this means the chunkdb files produced for tagset at index 1 will not contain some required data for that tagset if
			/// the data already got saved out as part of tagset at index 0, and thus the chunkdb files are additive with no dupes.
			/// If it is desired that each tagset's chunkdb files contain the duplicate data, then PackageChunks should be executed once per tagset rather than once will all tagsets.
			/// An empty string must be included in one of the tagsets to include untagged file data in that tagset.
			/// Leaving this variable null will include data for all files.
			/// </summary>
			public List<HashSet<string>> TagSetSplit;
			/// <summary>
			/// Specifies the desired output FeatureLevel of BuildPatchTool, if this is not provided BPT will default to before optimised deltas.
			/// </summary>
			public string FeatureLevel;
		}

		public class PackageChunksOutput
		{
			/// <summary>
			/// The list of full filepaths of all created chunkdb files.
			/// </summary>
			public List<string> ChunkDbFilePaths;
			/// <summary>
			/// If PackageChunksOptions.TagSetSplit was provided, then this variable will contain a lookup table of TagSetSplit index to List of ChunkDbFilePaths indices.
			/// e.g.
			/// TagSetLookupTable[0] = [ 0, 1, 2, 3, ..., n ]
			/// TagSetLookupTable[1] = [] an empty List would mean that all data for this tagset was already included in the chunkdb(s) for previous tagset(s).
			/// TagSetLookupTable[2] = [ n+1, n+2, ..., n+m ]
			/// </summary>
			public List<List<int>> TagSetLookupTable;
		}

		public class ChunkDeltaOptimiseOptions
		{
			/// <summary>
			/// The file path to the base manifest.
			/// </summary>
			public string SourceManifest;
			/// <summary>
			/// The file path to the update manifest. New data will be added to the cloud directory that this manifest is in.
			/// </summary>
			public string DestinationManifest;
			/// <summary>
			/// Specifies in bytes, an upper limit for original diffs to try to enhance.
			/// </summary>
			public ulong DiffAbortThreshold;
		}

		static BuildPatchToolBase Handler = null;

		public static BuildPatchToolBase Get()
		{
			if (Handler == null)
			{
				Assembly[] LoadedAssemblies = AppDomain.CurrentDomain.GetAssemblies();
				foreach (var Dll in LoadedAssemblies)
				{
					Type[] AllTypes = Dll.SafeGetLoadedTypes();
					foreach (var PotentialConfigType in AllTypes)
					{
						if (PotentialConfigType != typeof(BuildPatchToolBase) && typeof(BuildPatchToolBase).IsAssignableFrom(PotentialConfigType))
						{
							Handler = Activator.CreateInstance(PotentialConfigType) as BuildPatchToolBase;
							break;
						}
					}
				}
				if (Handler == null)
				{
					throw new AutomationException("Attempt to use BuildPatchToolBase.Get() and it doesn't appear that there are any modules that implement this class.");
				}
			}
			return Handler;
		}

		/// <summary>
		/// Runs the Build Patch Tool executable to generate patch data using the supplied parameters.
		/// </summary>
		/// <param name="Opts">Parameters which will be passed to the Build Patch Tool generation process.</param>
		/// <param name="Version">Which version of BuildPatchTool is desired.</param>
		/// <param name="bAllowManifestClobbering">If set to true, will allow an existing manifest file to be overwritten with this execution. Default is false.</param>
		public abstract void Execute(PatchGenerationOptions Opts, ToolVersion Version = ToolVersion.Live, bool bAllowManifestClobbering = false);

		/// <summary>
		/// Runs the Build Patch Tool executable to generate patch data using the supplied parameters.
		/// V2 is only available when using online version of bpt, this job encapsulates chunk, upload, and post build bpt tasks
		/// </summary>
		/// <param name="Opts">Parameters which will be passed to the Build Patch Tool generation process.</param>
		/// <param name="Version">Which version of BuildPatchTool is desired.</param>
		/// <param name="bAllowManifestClobbering">If set to true, will allow an existing manifest file to be overwritten with this execution. Default is false.</param>
		public abstract void Execute(UploadBinaryOptions Opts, ToolVersion Version = ToolVersion.Online_Live);

		/// <summary>
		/// Runs the Build Patch Tool executable to list binaries using the supplied parameters.
		/// V2 is only available when using online version of bpt
		/// </summary>
		/// <param name="Opts">Parameters which will be passed to the Build Patch Tool generation process.</param>
		/// <param name="Version">Which version of BuildPatchTool is desired.</param>
		public abstract void Execute(ListBinariesOptions Opts, out ListBinariesOutput Output, ToolVersion Version = ToolVersion.Online_Live);

		/// <summary>
		/// Runs the Build Patch Tool executable to label binary using the supplied parameters.  NOTE: This is only available when using online version of BPT
		/// </summary>
		/// <param name="Opts">Parameters which will be passed to the Build Patch Tool generation process.</param>
		/// <param name="Version">Which version of BuildPatchTool is desired.</param>
		public abstract void Execute(LabelBinaryOptions Opts, ToolVersion Version = ToolVersion.Online_Live);

		/// <summary>
		/// Runs the Build Patch Tool executable to Copy binary using the supplied parameters. NOTE: This is only available when using online version of BPT
		/// </summary>
		/// <param name="Opts">Parameters which will be passed to the Build Patch Tool generation process.</param>
		/// <param name="Version">Which version of BuildPatchTool is desired.</param>
		public abstract void Execute(CopyBinaryOptions Opts, ToolVersion Version = ToolVersion.Online_Live);

		/// <summary>
<<<<<<< HEAD
=======
		/// Runs the Build Patch Tool executable to generate optimized deltas between the two binaries provided
		/// </summary>
		/// <param name="Opts">Parameters which will be passed to the Build Patch Tool generation process.</param>
		/// <param name="Version">Which version of BuildPatchTool is desired.</param>
		public abstract void Execute(BinaryDeltaOptimizeOptions Opts, ToolVersion Version = ToolVersion.Online_Live);

		/// <summary>
>>>>>>> 6bbb88c8
		/// Runs the Build Patch Tool executable to compactify a cloud directory using the supplied parameters.
		/// </summary>
		/// <param name="Opts">Parameters which will be passed to the Build Patch Tool compactify process.</param>
		/// <param name="Version">Which version of BuildPatchTool is desired.</param>
		public abstract void Execute(CompactifyOptions Opts, ToolVersion Version = ToolVersion.Live);

		/// <summary>
		/// Runs the Build Patch Tool executable to enumerate patch data files referenced by a manifest using the supplied parameters.
		/// </summary>
		/// <param name="Opts">Parameters which will be passed to the Build Patch Tool enumeration process.</param>
		/// <param name="Version">Which version of BuildPatchTool is desired.</param>
		public abstract void Execute(DataEnumerationOptions Opts, ToolVersion Version = ToolVersion.Live);

		/// <summary>
		/// Runs the Build Patch Tool executable to merge two manifest files producing a hotfix manifest.
		/// </summary>
		/// <param name="Opts">Parameters which will be passed to the Build Patch Tool manifest merge process.</param>
		/// <param name="Version">Which version of BuildPatchTool is desired.</param>
		public abstract void Execute(ManifestMergeOptions Opts, ToolVersion Version = ToolVersion.Live);

		/// <summary>
		/// Runs the Build Patch Tool executable to diff two manifest files logging out details.
		/// </summary>
		/// <param name="Opts">Parameters which will be passed to the Build Patch Tool manifest diff process.</param>
		/// <param name="Output">Will receive the data back for the diff.</param>
		/// <param name="Version">Which version of BuildPatchTool is desired.</param>
		public abstract void Execute(ManifestDiffOptions Opts, out ManifestDiffOutput Output, ToolVersion Version = ToolVersion.Live);

		/// <summary>
		/// Runs the Build Patch Tool executable to diff two binaries files logging out details.
		/// </summary>
		/// <param name="Opts">Parameters which will be passed to the Build Patch Tool manifest diff process.</param>
		/// <param name="Output">Will receive the data back for the diff.</param>
		/// <param name="Version">Which version of BuildPatchTool is desired.</param>
		public abstract void Execute(BinaryDiffOptions Opts, out ManifestDiffOutput Output, ToolVersion Version = ToolVersion.Live);

		/// <summary>
		/// Runs the Build Patch Tool executable to evaluate built in automation testing.
		/// </summary>
		/// <param name="Opts">Parameters which will be passed to the Build Patch Tool automation tests process.</param>
		/// <param name="Version">Which version of BuildPatchTool is desired.</param>
		public abstract void Execute(AutomationTestsOptions Opts, ToolVersion Version = ToolVersion.Live);

		/// <summary>
		/// Runs the Build Patch Tool executable to create ChunkDB file(s) consisting of multiple chunks to allow installing / patching to a specific build.
		/// </summary>
		/// <param name="Opts">Parameters which will be passed to the Build Patch Tool package chunks process.</param>
		/// <param name="Output">Will receive the data back for the packaging.</param>
		/// <param name="Version">Which version of BuildPatchTool is desired.</param>
		public abstract void Execute(PackageChunksOptions Opts, out PackageChunksOutput Output, ToolVersion Version = ToolVersion.Live);

		/// <summary>
		/// Runs the Build Patch Tool executable to create optimised delta files which reduce download size for patching between two specific builds.
		/// </summary>
		/// <param name="Opts">Parameters which will be passed to the Build Patch Tool chunk delta optimise process.</param>
		/// <param name="Version">Which version of BuildPatchTool is desired.</param>
		public abstract void Execute(ChunkDeltaOptimiseOptions Opts, ToolVersion Version = ToolVersion.Live);
	}


	/// <summary>
	/// Class that provides programmatic access to the metadata field from build info.
	/// </summary>
	public abstract class BuildMetadataBase
	{
		/// <summary>
		/// Merges provided metadata object into this one.
		/// </summary>
		/// <param name="Other">The other metadata to merge in.</param>
		/// <param name="bClobber">Optional, specifies whether to overwrite existing metadata keys with those in Other, default true.</param>
		/// <returns>this object to facilitate fluent syntax.</returns>
		abstract public BuildMetadataBase MergeWith(BuildMetadataBase Other, bool bClobber = true);
	}

	/// <summary>
	/// Helper class
	/// </summary>
	public abstract class BuildInfoPublisherBase
	{
		static BuildInfoPublisherBase Handler = null;

		public static BuildInfoPublisherBase Get()
		{
			if (Handler == null)
			{
				Assembly[] LoadedAssemblies = AppDomain.CurrentDomain.GetAssemblies();
				foreach (var Dll in LoadedAssemblies)
				{
					Type[] AllTypes = Dll.SafeGetLoadedTypes();
					foreach (var PotentialConfigType in AllTypes)
					{
						if (PotentialConfigType != typeof(BuildInfoPublisherBase) && typeof(BuildInfoPublisherBase).IsAssignableFrom(PotentialConfigType))
						{
							Handler = Activator.CreateInstance(PotentialConfigType) as BuildInfoPublisherBase;
							break;
						}
					}
				}
				if (Handler == null)
				{
					throw new AutomationException("Attempt to use BuildInfoPublisherBase.Get() and it doesn't appear that there are any modules that implement this class.");
				}
			}
			return Handler;
		}

		/// <summary>
		/// Creates a metadata object implementation, initialized with the provided JSON object.
		/// </summary>
		/// <param name="JsonRepresentation">JSON object representation to initialize with.</param>
		/// <returns>new instance of metadata implementation.</returns>
		abstract public BuildMetadataBase CreateBuildMetadata(string JsonRepresentation);

		/// <summary>
		/// Determines whether a given build is registered in build info
		/// </summary>
		/// <param name="StagingInfo">The staging info representing the build to check.</param>
		/// <param name="McpConfigName">Name of which MCP config to check against.</param>
		/// <returns>true if the build is registered, false otherwise</returns>
		abstract public bool BuildExists(BuildPatchToolStagingInfo StagingInfo, string McpConfigName);

		/// <summary>
		/// Given a MCPStagingInfo defining our build info, posts the build to the MCP BuildInfo Service.
		/// </summary>
		/// <param name="stagingInfo">Staging Info describing the BuildInfo to post.</param>
		abstract public void PostBuildInfo(BuildPatchToolStagingInfo stagingInfo);

		/// <summary>
		/// Given a MCPStagingInfo defining our build info and a MCP config name, posts the build to the requested MCP BuildInfo Service.
		/// </summary>
		/// <param name="StagingInfo">Staging Info describing the BuildInfo to post.</param>
		/// <param name="McpConfigName">Name of which MCP config to post to.</param>
		abstract public void PostBuildInfo(BuildPatchToolStagingInfo StagingInfo, string McpConfigName);

		/// <summary>
		/// Sets a value in the key/value pair metadata associated with the specified build.
		/// </summary>
		/// <param name="StagingIfno">StagingInfo describing the build info to edit.</param>
		/// <param name="Key">The key for the metadata item.</param>
		/// <param name="Value">The value to associate with the key.</param>
		/// <param name="McpConfigName">Name of which MCP config to post to.</param>
		abstract public void SetMetadata(BuildPatchToolStagingInfo StagingInfo, string Key, string Value, string McpConfigName);

		/// <summary>
		/// Given a BuildVersion defining our a build, return the labels applied to that build
		/// </summary>
		/// <param name="BuildVersion">Build version to return labels for.</param>
		/// <param name="McpConfigName">Which BuildInfo backend to get labels from for this promotion attempt.</param>
		/// <returns>The list of build labels applied.</returns>
		abstract public List<string> GetBuildLabels(BuildPatchToolStagingInfo StagingInfo, string McpConfigName);

		/// <summary>
		/// Given a staging info defining our build, return the manifest url for that registered build
		/// </summary>
		/// <param name="StagingInfo">Staging Info describing the BuildInfo to query.</param>
		/// <param name="McpConfigName">Name of which MCP config to query.</param>
		/// <returns>The manifest url.</returns>
		abstract public string GetBuildManifestUrl(BuildPatchToolStagingInfo StagingInfo, string McpConfigName);

		/// <summary>
		/// Given a staging info defining our build, return the manifest url for that registered build
		/// </summary>
		/// <param name="AppName">Application name to check the label in</param>
		/// <param name="BuildVersion">Build version to manifest for.</param>
		/// <param name="McpConfigName">Name of which MCP config to query.</param>
		/// <returns></returns>
		abstract public string GetBuildManifestUrl(string AppName, string BuildVersionWithPlatform, string McpConfigName);

		/// <summary>
		/// Given a staging info defining our build, return the manifest hash for that registered build
		/// </summary>
		/// <param name="StagingInfo">Staging Info describing the BuildInfo to query.</param>
		/// <param name="McpConfigName">Name of which MCP config to query.</param>
		/// <returns>Manifest SHA1 hash as a hex string</returns>
		abstract public string GetBuildManifestHash(BuildPatchToolStagingInfo StagingInfo, string McpConfigName);

		/// <summary>
		/// Given a staging info defining our build, fetch and apply the metadata for that registered build.
		/// </summary>
		/// <param name="StagingInfo">Staging Info describing the BuildInfo to query.</param>
		/// <param name="McpConfigName">Name of which MCP config to query.</param>
		/// <param name="bClobber">Optional, specifies whether to overwrite existing metadata keys with those received, default false.</param>
		/// <returns>The metadata object for convenience.</returns>
		abstract public BuildMetadataBase GetBuildMetaData(BuildPatchToolStagingInfo StagingInfo, string McpConfigName, bool bClobber = false);

		/// <summary>
		/// Get a label string for the specific Platform requested.
		/// </summary>
		/// <param name="DestinationLabel">Base of label</param>
		/// <param name="Platform">Platform to add to base label.</param>
		/// <returns>The label string including platform postfix.</returns>
		abstract public string GetLabelWithPlatform(string DestinationLabel, MCPPlatform Platform);

		/// <summary>
		/// Get a BuildVersion string with the Platform concatenated on.
		/// </summary>
		/// <param name="DestinationLabel">Base of label</param>
		/// <param name="Platform">Platform to add to base label.</param>
		/// <returns>The BuildVersion string including platform postfix.</returns>
		abstract public string GetBuildVersionWithPlatform(BuildPatchToolStagingInfo StagingInfo);

		/// <summary>
		/// Get the BuildVersion for a build that is labeled under a specific appname.
		/// </summary>
		/// <param name="AppName">Application name to check the label in</param>
		/// <param name="LabelName">Label name to get the build version for</param>
		/// <param name="McpConfigName">Which BuildInfo backend to label the build in.</param>
		/// <returns>The BuildVersion or null if no build labeled.</returns>
		abstract public string GetLabeledBuildVersion(string AppName, string LabelName, string McpConfigName);

		/// <summary>
		/// Apply the requested label to the requested build in the BuildInfo backend for the requested MCP environment
		/// </summary>
		/// <param name="StagingInfo">Staging info for the build to label.</param>
		/// <param name="DestinationLabelWithPlatform">Label, including platform, to apply</param>
		/// <param name="McpConfigName">Which BuildInfo backend to label the build in.</param>
		abstract public void LabelBuild(BuildPatchToolStagingInfo StagingInfo, string DestinationLabelWithPlatform, string McpConfigName);

		/// <summary>
		/// Informs Patcher Service of a new build availability after async labeling is complete
		/// (this usually means the build was copied to a public file server before the label could be applied).
		/// </summary>
		/// <param name="Command">Parent command</param>
		/// <param name="AppName">Application name that the patcher service will use.</param>
		/// <param name="BuildVersion">BuildVersion string that the patcher service will use.</param>
		/// <param name="ManifestRelativePath">Relative path to the Manifest file relative to the global build root (which is like P:\Builds) </param>
		/// <param name="LabelName">Name of the label that we will be setting.</param>
		abstract public void BuildPromotionCompleted(BuildPatchToolStagingInfo stagingInfo, string AppName, string BuildVersion, string ManifestRelativePath, string PlatformName, string LabelName);
	}

    /// <summary>
    /// Helpers for using the MCP account service
    /// </summary>
    public abstract class McpAccountServiceBase
    {
        static McpAccountServiceBase Handler = null;

		Dictionary<string, Tuple<string, DateTime>> CachedTokens = new Dictionary<string, Tuple<string, DateTime>>();
		readonly object CachedTokensLock = new object();

        public static McpAccountServiceBase Get()
        {
            if (Handler == null)
            {
                Assembly[] LoadedAssemblies = AppDomain.CurrentDomain.GetAssemblies();
                foreach (var Dll in LoadedAssemblies)
                {
                    Type[] AllTypes = Dll.SafeGetLoadedTypes();
                    foreach (var PotentialConfigType in AllTypes)
                    {
                        if (PotentialConfigType != typeof(McpAccountServiceBase) && typeof(McpAccountServiceBase).IsAssignableFrom(PotentialConfigType))
                        {
                            Handler = Activator.CreateInstance(PotentialConfigType) as McpAccountServiceBase;
                            break;
                        }
                    }
                }
                if (Handler == null)
                {
                    throw new AutomationException("Attempt to use McpAccountServiceBase.Get() and it doesn't appear that there are any modules that implement this class.");
                }
            }
            return Handler;
        }

		/// <summary>
		/// Gets an OAuth client token for an environment using the default client id and client secret
		/// </summary>
		/// <param name="McpConfig">A descriptor for the environment we want a token for</param>
		/// <returns>An OAuth client token for the specified environment.</returns>
		public string GetClientToken(McpConfigData McpConfig)
		{
			lock(CachedTokensLock)
			{
				if (CachedTokens.ContainsKey(McpConfig.Name))
				{
					Tuple<string, DateTime> TokenWithExpiry = CachedTokens[McpConfig.Name];
					if (TokenWithExpiry.Item2 > DateTime.UtcNow)
					{
						CommandUtils.LogInformation("Reusing client token for {0} with expiry {1:yyyy-MM-dd HH:mm:ss}", McpConfig.Name, TokenWithExpiry.Item2);
						return TokenWithExpiry.Item1;
					}
				}
			}

			DateTime Expiry;
			string Result = GetClientToken(McpConfig, McpConfig.ClientId, McpConfig.ClientSecret, out Expiry);

			lock(CachedTokensLock)
			{
				if (CachedTokens.ContainsKey(McpConfig.Name))
				{
					CachedTokens[McpConfig.Name] = new Tuple<string, DateTime>(Result, Expiry);
				}
				else
				{
					CachedTokens.Add(McpConfig.Name, new Tuple<string, DateTime>(Result, Expiry));
				}
				CommandUtils.LogInformation("Obtained new client token for {0} with expiry {1:yyyy-MM-dd HH:mm:ss}", McpConfig.Name, Expiry);
			}
			return Result;
		}

		/// <summary>
		/// Gets an OAuth client token using the default client id and client secret and the environment for the specified staging info
		/// </summary>
		/// <param name="StagingInfo">The staging info for the build we're working with. This will be used to determine the correct back-end service.</param>
		/// <returns></returns>
		public string GetClientToken(BuildPatchToolStagingInfo StagingInfo)
		{
			McpConfigData McpConfig = McpConfigMapper.FromStagingInfo(StagingInfo);
			return GetClientToken(McpConfig);
		}

		/// <summary>
		/// Gets an OAuth client token for an environment using the specified client id and client secret
		/// </summary>
		/// <param name="McpConfig">A descriptor for the environment we want a token for</param>
		/// <param name="ClientId">The client id used to obtain the token</param>
		/// <param name="ClientSecret">The client secret used to obtain the token</param>
		/// <returns>An OAuth client token for the specified environment.</returns>
		public string GetClientToken(McpConfigData McpConfig, string ClientId, string ClientSecret)
		{
			DateTime ThrowAway;
			return GetClientToken(McpConfig, ClientId, ClientSecret, out ThrowAway);
		}

		/// <summary>
		/// Gets an OAuth client token for an environment using the specified client id and client secret
		/// </summary>
		/// <param name="McpConfig">A descriptor for the environment we want a token for</param>
		/// <param name="ClientId">The client id used to obtain the token</param>
		/// <param name="ClientSecret">The client secret used to obtain the token</param>
		/// <param name="Expiry">Output parameter which receives the expiry date of the generated token</param>
		/// <returns>An OAuth client token for the specified environment.</returns>
		public abstract string GetClientToken(McpConfigData McpConfig, string ClientId, string ClientSecret, out DateTime Expiry);

		public abstract string SendWebRequest(WebRequest Upload, string Method, string ContentType, byte[] Data);
    }

	/// <summary>
	/// Helper class to manage files stored in some arbitrary cloud storage system
	/// </summary>
	public abstract class CloudStorageBase
	{
		private static readonly object LockObj = new object();
		private static Dictionary<string, CloudStorageBase> Handlers = new Dictionary<string, CloudStorageBase>();
		private const string DEFAULT_INSTANCE_NAME = "DefaultInstance";

		/// <summary>
		/// Gets the default instance of CloudStorageBase
		/// </summary>
		/// <returns>A default instance of CloudStorageBase. The first time each instance is returned, it will require initialization with its Init() method.</returns>
		public static CloudStorageBase Get()
		{
			return GetByNameImpl(DEFAULT_INSTANCE_NAME); // Identifier for the default cloud storage
		}

		/// <summary>
		/// Gets an instance of CloudStorageBase.
		/// Multiple calls with the same instance name will return the same object.
		/// </summary>
		/// <param name="InstanceName">The name of the object to return</param>
		/// <returns>An instance of CloudStorageBase. The first time each instance is returned, it will require initialization with its Init() method.</returns>
		public static CloudStorageBase GetByName(string InstanceName)
		{
			if (InstanceName == DEFAULT_INSTANCE_NAME)
			{
				CommandUtils.LogWarning("CloudStorageBase.GetByName called with {0}. This will return the same instance as Get().", DEFAULT_INSTANCE_NAME);
			}
			return GetByNameImpl(InstanceName);
		}

		private  static CloudStorageBase GetByNameImpl(string InstanceName)
		{
			CloudStorageBase Result = null;
			if (!Handlers.TryGetValue(InstanceName, out Result))
			{
				lock (LockObj)
				{
					if (Handlers.ContainsKey(InstanceName))
					{
						Result = Handlers[InstanceName];
					}
					else
					{
						Assembly[] LoadedAssemblies = AppDomain.CurrentDomain.GetAssemblies();
						foreach (var Dll in LoadedAssemblies)
						{
							Type[] AllTypes = Dll.SafeGetLoadedTypes();
							foreach (var PotentialConfigType in AllTypes)
							{
								if (PotentialConfigType != typeof(CloudStorageBase) && typeof(CloudStorageBase).IsAssignableFrom(PotentialConfigType))
								{
									Result = Activator.CreateInstance(PotentialConfigType) as CloudStorageBase;
									Handlers.Add(InstanceName, Result);
									break;
								}
							}
						}
					}
				}
				if (Result == null)
				{
					throw new AutomationException("Could not find any modules which provide an implementation of CloudStorageBase.");
				}
			}
			return Result;
		}

		/// <summary>
		/// Initializes the provider.
		/// <param name="Config">Configuration data to initialize the provider. The exact format of the data is provider specific. It might, for example, contain an API key.</param>
		/// </summary>
		abstract public void Init(Dictionary<string,object> Config, bool bForce = false);

		/// <summary>
		/// Retrieves a file from the cloud storage provider
		/// </summary>
		/// <param name="Container">The name of the folder or container from which contains the file being checked.</param>
		/// <param name="Identifier">The identifier or filename of the file to check.</param>
        	/// <param name="bQuiet">If set to true, all log output for the operation is suppressed.</param>
		/// <returns>True if the file exists in cloud storage, false otherwise.</returns>
		abstract public bool FileExists(string Container, string Identifier, bool bQuiet = false);

		/// <summary>
		/// Retrieves a file from the cloud storage provider and saves it to disk.
		/// </summary>
		/// <param name="Container">The name of the folder or container from which to retrieve the file.</param>
		/// <param name="Identifier">The identifier or filename of the file to retrieve.</param>
		/// <param name="OutputFile">The full path to the name of the file to save</param>
		/// <param name="ContentType">An OUTPUT parameter containing the content's type (null if the cloud provider does not provide this information)</param>
		/// <param name="bOverwrite">If false, and the OutputFile already exists, an error will be thrown.</param>
		/// <returns>The number of bytes downloaded.</returns>
		abstract public long DownloadFile(string Container, string Identifier, string OutputFile, out string ContentType, bool bOverwrite = false);

		/// <summary>
		/// Retrieves a file from the cloud storage provider.
		/// </summary>
		/// <param name="Container">The name of the folder or container from which to retrieve the file.</param>
		/// <param name="Identifier">The identifier or filename of the file to retrieve.</param>
		/// <param name="ContentType">An OUTPUT parameter containing the content's type (null if the cloud provider does not provide this information)</param>
		/// <returns>A byte array containing the file's contents.</returns>
		abstract public byte[] GetFile(string Container, string Identifier, out string ContentType);

		/// <summary>
		/// Posts a file to the cloud storage provider.
		/// </summary>
		/// <param name="Container">The name of the folder or container in which to store the file.</param>
		/// <param name="Identifier">The identifier or filename of the file to write.</param>
		/// <param name="Contents">A byte array containing the data to write.</param>
		/// <param name="ContentType">The MIME type of the file being uploaded. If left NULL, will be determined server-side by cloud provider.</param>
		/// <param name="bOverwrite">If true, will overwrite an existing file.  If false, will throw an exception if the file exists.</param>
		/// <param name="bMakePublic">Specifies whether the file should be made publicly readable.</param>
		/// <param name="bQuiet">If set to true, all log output for the operation is supressed.</param>
		/// <param name="Metadata">If not null, key-value pairs of metadata to be applied to the object.</param>
		/// <returns>A PostFileResult indicating whether the call was successful, and the URL to the uploaded file.</returns>
		abstract public PostFileResult PostFile(string Container, string Identifier, byte[] Contents, string ContentType = null, bool bOverwrite = true, bool bMakePublic = false, bool bQuiet = false, IDictionary<string, object> Metadata = null);

		/// <summary>
		/// Posts a file to the cloud storage provider asynchronously.
		/// </summary>
		/// <param name="Container">The name of the folder or container in which to store the file.</param>
		/// <param name="Identifier">The identifier or filename of the file to write.</param>
		/// <param name="Contents">A byte array containing the data to write.</param>
		/// <param name="ContentType">The MIME type of the file being uploaded. If left NULL, will be determined server-side by cloud provider.</param>
		/// <param name="bOverwrite">If true, will overwrite an existing file.  If false, will throw an exception if the file exists.</param>
		/// <param name="bMakePublic">Specifies whether the file should be made publicly readable.</param>
        /// <param name="bQuiet">If set to true, all log output for the operation is supressed.</param>
		/// <param name="Metadata">If not null, key-value pairs of metadata to be applied to the object.</param>
		/// <returns>A PostFileResult indicating whether the call was successful, and the URL to the uploaded file.</returns>
		abstract public Task<PostFileResult> PostFileAsync(string Container, string Identifier, byte[] Contents, string ContentType = null, bool bOverwrite = true, bool bMakePublic = false, bool bQuiet = false, IDictionary<string, object> Metadata = null);

		/// <summary>
		/// Posts a file to the cloud storage provider.
		/// </summary>
		/// <param name="Container">The name of the folder or container in which to store the file.</param>
		/// <param name="Identifier">The identifier or filename of the file to write.</param>
		/// <param name="SourceFilePath">The full path of the file to upload.</param>
		/// <param name="ContentType">The MIME type of the file being uploaded. If left NULL, will be determined server-side by cloud provider.</param>
		/// <param name="bOverwrite">If true, will overwrite an existing file.  If false, will throw an exception if the file exists.</param>
		/// <param name="bMakePublic">Specifies whether the file should be made publicly readable.</param>
		/// <param name="bQuiet">If set to true, all log output for the operation is supressed.</param>
		/// <param name="Metadata">If not null, key-value pairs of metadata to be applied to the object.</param>
		/// <returns>A PostFileResult indicating whether the call was successful, and the URL to the uploaded file.</returns>
		abstract public PostFileResult PostFile(string Container, string Identifier, string SourceFilePath, string ContentType = null, bool bOverwrite = true, bool bMakePublic = false, bool bQuiet = false, IDictionary<string, object> Metadata = null);

		/// <summary>
		/// Posts a file to the cloud storage provider asynchronously.
		/// </summary>
		/// <param name="Container">The name of the folder or container in which to store the file.</param>
		/// <param name="Identifier">The identifier or filename of the file to write.</param>
		/// <param name="SourceFilePath">The full path of the file to upload.</param>
		/// <param name="ContentType">The MIME type of the file being uploaded. If left NULL, will be determined server-side by cloud provider.</param>
		/// <param name="bOverwrite">If true, will overwrite an existing file.  If false, will throw an exception if the file exists.</param>
		/// <param name="bMakePublic">Specifies whether the file should be made publicly readable.</param>
        /// <param name="bQuiet">If set to true, all log output for the operation is supressed.</param>
		/// <param name="Metadata">If not null, key-value pairs of metadata to be applied to the object.</param>
		/// <returns>A PostFileResult indicating whether the call was successful, and the URL to the uploaded file.</returns>
		abstract public Task<PostFileResult> PostFileAsync(string Container, string Identifier, string SourceFilePath, string ContentType = null, bool bOverwrite = true, bool bMakePublic = false, bool bQuiet = false, IDictionary<string, object> Metadata = null);

		/// <summary>
		/// Posts a file to the cloud storage provider using multiple connections.
		/// </summary>
		/// <param name="Container">The name of the folder or container in which to store the file.</param>
		/// <param name="Identifier">The identifier or filename of the file to write.</param>
		/// <param name="SourceFilePath">The full path of the file to upload.</param>
		/// <param name="NumConcurrentConnections">The number of concurrent connections to use during uploading.</param>
		/// <param name="PartSizeMegabytes">The size of each part that is uploaded. Minimum (and default) is 5 MB.</param>
		/// <param name="ContentType">The MIME type of the file being uploaded. If left NULL, will be determined server-side by cloud provider.</param>
		/// <param name="bOverwrite">If true, will overwrite an existing file. If false, will throw an exception if the file exists.</param>
		/// <param name="bMakePublic">Specifies whether the file should be made publicly readable.</param>
		/// <param name="bQuiet">If set to true, all log output for the operation is supressed.</param>
		/// <param name="Metadata">If not null, key-value pairs of metadata to be applied to the object.</param>
		/// <returns>A PostFileResult indicating whether the call was successful, and the URL to the uploaded file.</returns>
		public PostFileResult PostMultipartFile(string Container, string Identifier, string SourceFilePath, int NumConcurrentConnections, decimal PartSizeMegabytes = 5.0m, string ContentType = null, bool bOverwrite = true, bool bMakePublic = false, bool bQuiet = false, IDictionary<string, object> Metadata = null)
		{
			return PostMultipartFileAsync(Container, Identifier, SourceFilePath, NumConcurrentConnections, PartSizeMegabytes, ContentType, bOverwrite, bMakePublic, bQuiet, Metadata).Result;
		}

		/// <summary>
		/// Posts a file to the cloud storage provider using multiple connections asynchronously.
		/// </summary>
		/// <param name="Container">The name of the folder or container in which to store the file.</param>
		/// <param name="Identifier">The identifier or filename of the file to write.</param>
		/// <param name="SourceFilePath">The full path of the file to upload.</param>
		/// <param name="NumConcurrentConnections">The number of concurrent connections to use during uploading.</param>
		/// <param name="PartSizeMegabytes">The size of each part that is uploaded. Minimum (and default) is 5 MB.</param>
		/// <param name="ContentType">The MIME type of the file being uploaded. If left NULL, will be determined server-side by cloud provider.</param>
		/// <param name="bOverwrite">If true, will overwrite an existing file. If false, will throw an exception if the file exists.</param>
		/// <param name="bMakePublic">Specifies whether the file should be made publicly readable.</param>
		/// <param name="bQuiet">If set to true, all log output for the operation is supressed.</param>
		/// <param name="Metadata">If not null, key-value pairs of metadata to be applied to the object.</param>
		/// <returns>A PostFileResult indicating whether the call was successful, and the URL to the uploaded file.</returns>
		abstract public Task<PostFileResult> PostMultipartFileAsync(string Container, string Identifier, string SourceFilePath, int NumConcurrentConnections, decimal PartSizeMegabytes = 5.0m, string ContentType = null, bool bOverwrite = true, bool bMakePublic = false, bool bQuiet = false, IDictionary<string, object> Metadata = null);



		/// <summary>
		/// Deletes a file from cloud storage
		/// </summary>
		/// <param name="Container">The name of the folder or container in which to store the file.</param>
		/// <param name="Identifier">The identifier or filename of the file to write.</param>
		abstract public void DeleteFile(string Container, string Identifier);

		/// <summary>
		/// Deletes a folder from cloud storage
		/// </summary>
		/// <param name="Container">The name of the folder or container from which to delete the file.</param>
		/// <param name="FolderIdentifier">The identifier or name of the folder to delete.</param>
		abstract public void DeleteFolder(string Container, string FolderIdentifier);

		/// <summary>
		/// Retrieves a list of folders from the cloud storage provider
		/// </summary>
		/// <param name="Container">The name of the container from which to list folders.</param>
		/// <param name="Prefix">A string to specify the identifer that you want to list from. Typically used to specify a relative folder within the container to list all of its folders. Specify null to return folders in the root of the container.</param>
		/// <param name="Options">An action which acts upon an options object to configure the operation. See ListOptions for more details.</param>
		/// <returns>An array of paths to the folders in the specified container and matching the prefix constraint.</returns>
		public string[] ListFolders(string Container, string Prefix, Action<ListOptions> Options)
		{
			ListOptions Opts = new ListOptions();
			if (Options != null)
			{
				Options(Opts);
			}
			return ListFolders(Container, Prefix, Opts);
		}

		/// <summary>
		/// Retrieves a list of folders from the cloud storage provider
		/// </summary>
		/// <param name="Container">The name of the container from which to list folders.</param>
		/// <param name="Prefix">A string to specify the identifer that you want to list from. Typically used to specify a relative folder within the container to list all of its folders. Specify null to return folders in the root of the container.</param>
		/// <param name="Options">An options object to configure the operation. See ListOptions for more details.</param>
		/// <returns>An array of paths to the folders in the specified container and matching the prefix constraint.</returns>
		abstract public string[] ListFolders(string Container, string Prefix, ListOptions Options);

		/// <summary>
		/// DEPRECATED. Retrieves a list of files from the cloud storage provider.  See overload with ListOptions for non-deprecated use.
		/// </summary>
		/// <param name="Container">The name of the folder or container from which to list files.</param>
		/// <param name="Prefix">A string with which the identifier or filename should start. Typically used to specify a relative directory within the container to list all of its files recursively. Specify null to return all files.</param>
		/// <param name="Recursive">Indicates whether the list of files returned should traverse subdirectories</param>
		/// <param name="bQuiet">If set to true, all log output for the operation is supressed.</param>
		/// <returns>An array of paths to the files in the specified location and matching the prefix constraint.</returns>
		public string[] ListFiles(string Container, string Prefix = null, bool bRecursive = true, bool bQuiet = false)
		{
			return ListFiles(Container, Prefix, opts =>
			{
				opts.bRecursive = bRecursive;
				opts.bQuiet = bQuiet;
			});
		}

		/// <summary>
		/// Retrieves a list of files from the cloud storage provider
		/// </summary>
		/// <param name="Container">The name of the container from which to list folders.</param>
		/// <param name="Prefix">A string to specify the identifer that you want to list from. Typically used to specify a relative folder within the container to list all of its folders. Specify null to return folders in the root of the container.</param>
		/// <param name="Options">An action which acts upon an options object to configure the operation. See ListOptions for more details.</param>
		/// <returns>An array of paths to the folders in the specified container and matching the prefix constraint.</returns>
		public string[] ListFiles(string Container, string Prefix, Action<ListOptions> Options)
		{
			ListOptions Opts = new ListOptions();
			if (Options != null)
			{
				Options(Opts);
			}
			return ListFiles(Container, Prefix, Opts);
		}

		/// <summary>
		/// Retrieves a list of files from the cloud storage provider.
		/// </summary>
		/// <param name="Container">The name of the folder or container from which to list files.</param>
		/// <param name="Prefix">A string with which the identifier or filename should start. Typically used to specify a relative directory within the container to list all of its files recursively. Specify null to return all files.</param>
		/// <param name="Options">An options object to configure the operation. See ListOptions for more details.</param>
		/// <returns>An array of paths to the files in the specified location and matching the prefix constraint.</returns>
		abstract public string[] ListFiles(string Container, string Prefix, ListOptions Options);

		/// <summary>
		/// Retrieves a list of files together with basic metadata from the cloud storage provider
		/// </summary>
		/// <param name="Container">The name of the container from which to list folders.</param>
		/// <param name="Prefix">A string to specify the identifer that you want to list from. Typically used to specify a relative folder within the container to list all of its folders. Specify null to return folders in the root of the container.</param>
		/// <param name="Options">An action which acts upon an options object to configure the operation. See ListOptions for more details.</param>
		/// <returns>An array of metadata objects (including filenames) to the files in the specified location and matching the prefix constraint.</returns>
		public ObjectMetadata[] ListFilesWithMetadata(string Container, string Prefix, Action<ListOptions> Options)
		{
			ListOptions Opts = new ListOptions();
			if (Options != null)
			{
				Options(Opts);
			}
			return ListFilesWithMetadata(Container, Prefix, Opts);
		}

		/// <summary>
		/// Retrieves a list of files together with basic metadata from the cloud storage provider.
		/// </summary>
		/// <param name="Container">The name of the folder or container from which to list files.</param>
		/// <param name="Prefix">A string with which the identifier or filename should start. Typically used to specify a relative directory within the container to list all of its files recursively. Specify null to return all files.</param>
		/// <param name="Options">An options object to configure the operation. See ListOptions for more details.</param>
		/// <returns>An array of metadata objects (including filenames) to the files in the specified location and matching the prefix constraint.</returns>
		abstract public ObjectMetadata[] ListFilesWithMetadata(string Container, string Prefix, ListOptions Options);

		/// <summary>
		/// Sets one or more items of metadata on an object in cloud storage
		/// </summary>
		/// <param name="Container">The name of the folder or container in which the file is stored.</param>
		/// <param name="Identifier">The identifier of filename of the file to set metadata on.</param>
		/// <param name="Metadata">A dictionary containing the metadata keys and their values</param>
		/// <param name="bMerge">If true, then existing metadata will be replaced (or overwritten if the keys match). If false, no existing metadata is retained.</param>
		abstract public void SetMetadata(string Container, string Identifier, IDictionary<string, object> Metadata, bool bMerge = true);

		/// <summary>
		/// Gets all items of metadata on an object in cloud storage. Metadata values are all returned as strings.
		/// </summary>
		/// <param name="Container">The name of the folder or container in which the file is stored.</param>
		/// <param name="Identifier">The identifier of filename of the file to get metadata.</param>
		abstract public Dictionary<string, string> GetMetadata(string Container, string Identifier);

		/// <summary>
		/// Gets an item of metadata from an object in cloud storage. The object is casted to the specified type.
		/// </summary>
		/// <param name="Container">The name of the folder or container in which the file is stored.</param>
		/// <param name="Identifier">The identifier of filename of the file to get metadata.</param>
		/// <param name="MetadataKey">The key of the item of metadata to retrieve.</param>
		abstract public T GetMetadata<T>(string Container, string Identifier, string MetadataKey);

		/// <summary>
		/// Updates the timestamp on a particular file in cloud storage to the current time.
		/// </summary>
		/// <param name="Container">The name of the container in which the file is stored.</param>
		/// <param name="Identifier">The identifier of filename of the file to touch.</param>
		abstract public void TouchFile(string Container, string Identifier);

		/// <summary>
		/// Copies manifest and chunks from a staged location to cloud storage.
		/// </summary>
		/// <param name="Container">The name of the container in which to store files.</param>
		/// <param name="stagingInfo">Staging info used to determine where the chunks are to copy.</param>
		/// <param name="bForce">If true, will always copy the manifest and chunks to cloud storage. Otherwise, will only copy if the manifest isn't already present on cloud storage.</param>
		/// <returns>True if the build was copied to cloud storage, false otherwise.</returns>
		abstract public bool CopyChunksToCloudStorage(string Container, BuildPatchToolStagingInfo StagingInfo, bool bForce = false);

		/// <summary>
		/// Copies manifest and its chunks from a specific path to a given target folder in the cloud.
		/// </summary>
		/// <param name="Container">The name of the container in which to store files.</param>
		/// <param name="RemoteCloudDir">The path within the container that the files should be stored in.</param>
		/// <param name="ManifestFilePath">The full path of the manifest file to copy.</param>
		/// <param name="bForce">If true, will always copy the manifest and chunks to cloud storage. Otherwise, will only copy if the manifest isn't already present on cloud storage.</param>
		/// <returns>True if the build was copied to cloud storage, false otherwise.</returns>
		abstract public bool CopyChunksToCloudStorage(string Container, string RemoteCloudDir, string ManifestFilePath, bool bForce = false);

		/// <summary>
		/// Verifies whether a manifest for a given build is in cloud storage.
		/// </summary>
		/// <param name="Container">The name of the folder or container in which to store files.</param>
		/// <param name="stagingInfo">Staging info representing the build to check.</param>
		/// <returns>True if the manifest exists in cloud storage, false otherwise.</returns>
		abstract public bool IsManifestOnCloudStorage(string Container, BuildPatchToolStagingInfo StagingInfo);

		public class PostFileResult
		{
			/// <summary>
			/// Set to the URL of the uploaded file on success
			/// </summary>
			public string ObjectURL { get; set; }

			/// <summary>
			/// Set to true if the write succeeds, false otherwise.
			/// </summary>
			public bool bSuccess { get; set; }
		}

		/// <summary>
		/// Encapsulates options used when listing files or folders using ListFiles and ListFolders
		/// </summary>
		public class ListOptions
		{
			public ListOptions()
			{
				bQuiet = false;
				bRecursive = false;
				bReturnURLs = true;
			}

			/// <summary>
			/// If set to true, all log output for the operation is suppressed. Defaults to false.
			/// </summary>
			public bool bQuiet { get; set; }

			/// <summary>
			/// Indicates whether the list of files returned should traverse subfolders. Defaults to false.
			/// </summary>
			public bool bRecursive { get; set; }

			/// <summary>
			/// If true, returns the full URL to the listed objects. If false, returns their identifier within the container. Defaults to true.
			/// </summary>
			public bool bReturnURLs { get; set; }
		}

		public class ObjectMetadata
		{
			public string ETag { get; set; }
			public string Path { get; set; }
			public string Url { get; set; }
			public DateTime LastModified { get; set; }
			public long Size { get; set; }
		}
	}

	public abstract class CatalogServiceBase
	{
		static CatalogServiceBase Handler = null;

		public static CatalogServiceBase Get()
		{
			if (Handler == null)
			{
				Assembly[] LoadedAssemblies = AppDomain.CurrentDomain.GetAssemblies();
				foreach (var Dll in LoadedAssemblies)
				{
					Type[] AllTypes = Dll.GetTypes();
					foreach (var PotentialConfigType in AllTypes)
					{
						if (PotentialConfigType != typeof(CatalogServiceBase) && typeof(CatalogServiceBase).IsAssignableFrom(PotentialConfigType))
						{
							Handler = Activator.CreateInstance(PotentialConfigType) as CatalogServiceBase;
							break;
						}
					}
				}
				if (Handler == null)
				{
					throw new AutomationException("Attempt to use McpCatalogServiceBase.Get() and it doesn't appear that there are any modules that implement this class.");
				}
			}
			return Handler;
		}

		public abstract string GetAppName(string ItemId, string[] EngineVersions, string McpConfigName);
		public abstract string[] GetNamespaces(string McpConfigName);
		public abstract McpCatalogItem GetItemById(string Namespace, string ItemId, string McpConfigName);
		public abstract IEnumerable<McpCatalogItem> GetAllItems(string Namespace, string McpConfigName);

		public class McpCatalogItem
		{
			public string Id { get; set; }
			public string Title { get; set; }
			public string Description { get; set; }
			public string LongDescription { get; set; }
			public string TechnicalDetails { get; set; }
			public string Namespace { get; set; }
			public string Status { get; set; }
			public DateTime CreationDate { get; set; }
			public DateTime LastModifiedDate { get; set; }
			public ReleaseInfo[] ReleaseInfo { get; set; }
		}

		public class ReleaseInfo
		{
			public string AppId { get; set; }
			public string[] CompatibleApps { get; set; }
			public string[] Platform { get; set; }
			public DateTime DateAdded { get; set; }
		}
	}
}

namespace EpicGames.MCP.Config
{
    /// <summary>
    /// Class for retrieving MCP configuration data
    /// </summary>
    public class McpConfigHelper
    {
        // List of configs is cached off for fetching from multiple times
        private static Dictionary<string, McpConfigData> Configs;

        public static McpConfigData Find(string ConfigName)
        {
            if (Configs == null)
            {
                // Load all secret configs by trying to instantiate all classes derived from McpConfig from all loaded DLLs.
                // Note that we're using the default constructor on the secret config types.
                Configs = new Dictionary<string, McpConfigData>();
                Assembly[] LoadedAssemblies = AppDomain.CurrentDomain.GetAssemblies();
                foreach (var Dll in LoadedAssemblies)
                {
                    Type[] AllTypes = Dll.SafeGetLoadedTypes();
                    foreach (var PotentialConfigType in AllTypes)
                    {
						// do not attempt to instantiate abstract (base) configs
						if(PotentialConfigType.IsAbstract)
						{
							continue;
						}

                        if (PotentialConfigType != typeof(McpConfigData) && typeof(McpConfigData).IsAssignableFrom(PotentialConfigType))
                        {
                            try
                            {
                                McpConfigData Config = Activator.CreateInstance(PotentialConfigType) as McpConfigData;
                                if (Config != null)
                                {
                                    Configs.Add(Config.Name, Config);
                                }
                            }
                            catch (Exception Ex)
                            {
                                var ErrorBuilder = new System.Text.StringBuilder(Ex.Message);
                                if (Ex.InnerException != null)
                                {
                                    ErrorBuilder.AppendLine(Ex.InnerException.Message);
                                }
                                ErrorBuilder.AppendLine(Ex.StackTrace);
                                BuildCommand.LogWarning("Unable to create McpConfig [{0}] with error: {1}",
                                    PotentialConfigType.Name, ErrorBuilder.ToString());
                            }
                        }
                    }
                }
            }
            McpConfigData LoadedConfig;
            Configs.TryGetValue(ConfigName, out LoadedConfig);
            if (LoadedConfig == null)
            {
                throw new AutomationException("Unable to find requested McpConfig: {0}", ConfigName);
            }
            return LoadedConfig;
        }
    }

    // Class for storing mcp configuration data
    public class McpConfigData
    {
		public McpConfigData(string InName, string InAccountBaseUrl, string InFortniteBaseUrl, string InLauncherBaseUrl, string InBuildInfoV2BaseUrl, string InLauncherV2BaseUrl, string InCatalogBaseUrl, string InClientId, string InClientSecret)
        {
            Name = InName;
            AccountBaseUrl = InAccountBaseUrl;
            FortniteBaseUrl = InFortniteBaseUrl;
            LauncherBaseUrl = InLauncherBaseUrl;
			BuildInfoV2BaseUrl = InBuildInfoV2BaseUrl;
			LauncherV2BaseUrl = InLauncherV2BaseUrl;
			CatalogBaseUrl = InCatalogBaseUrl;
            ClientId = InClientId;
            ClientSecret = InClientSecret;
        }

        public string Name;
        public string AccountBaseUrl;
        public string FortniteBaseUrl;
        public string LauncherBaseUrl;
		public string BuildInfoV2BaseUrl;
		public string LauncherV2BaseUrl;
		public string CatalogBaseUrl;
        public string ClientId;
        public string ClientSecret;

        public void SpewValues()
        {
            CommandUtils.LogVerbose("Name : {0}", Name);
            CommandUtils.LogVerbose("AccountBaseUrl : {0}", AccountBaseUrl);
            CommandUtils.LogVerbose("FortniteBaseUrl : {0}", FortniteBaseUrl);
            CommandUtils.LogVerbose("LauncherBaseUrl : {0}", LauncherBaseUrl);
			CommandUtils.LogVerbose("BuildInfoV2BaseUrl : {0}", BuildInfoV2BaseUrl);
			CommandUtils.LogVerbose("LauncherV2BaseUrl : {0}", LauncherV2BaseUrl);
			CommandUtils.LogVerbose("CatalogBaseUrl : {0}", CatalogBaseUrl);
            CommandUtils.LogVerbose("ClientId : {0}", ClientId);
            // we don't really want this in logs CommandUtils.LogVerbose("ClientSecret : {0}", ClientSecret);
        }
    }

    public class McpConfigMapper
    {
        static public McpConfigData FromMcpConfigKey(string McpConfigKey)
        {
            return McpConfigHelper.Find("MainGameDevNet");
        }

        static public McpConfigData FromStagingInfo(EpicGames.MCP.Automation.BuildPatchToolStagingInfo StagingInfo)
        {
            string McpConfigNameToLookup = null;
            if (StagingInfo.OwnerCommand != null)
            {
                McpConfigNameToLookup = StagingInfo.OwnerCommand.ParseParamValue("MCPConfig");
            }
            if (String.IsNullOrEmpty(McpConfigNameToLookup))
            {
                return FromMcpConfigKey(StagingInfo.McpConfigKey);
            }
            return McpConfigHelper.Find(McpConfigNameToLookup);
        }
    }

}<|MERGE_RESOLUTION|>--- conflicted
+++ resolved
@@ -280,24 +280,12 @@
 	#nullable restore
 	}
 
-<<<<<<< HEAD
-		/// <summary>
-		/// PS5 platform
-		/// </summary>
-		PS5,
-
-		/// <summary>
-		/// Switch platform
-		/// </summary>
-		Switch,
-=======
 	internal class MCPPlatformTypeConverter : TypeConverter
 	{
 		public override bool CanConvertFrom(ITypeDescriptorContext context, Type sourceType)
 		{
 			if (sourceType == typeof(string))
 				return true;
->>>>>>> 6bbb88c8
 
 			return base.CanConvertFrom(context, sourceType);
 		}
@@ -310,17 +298,6 @@
 			return base.CanConvertTo(context, destinationType);
 		}
 
-<<<<<<< HEAD
-		/// <summary>
-		/// Xbox One with GDK Platform
-		/// </summary>
-		XboxOneGDK,
-
-		/// <summary>
-		/// XSX platform
-		/// </summary>
-		XSX,
-=======
 		public override object ConvertFrom(ITypeDescriptorContext context, CultureInfo culture, object value)
 		{
 			if (value.GetType() == typeof(string))
@@ -339,7 +316,6 @@
 			}
 			return base.ConvertTo(context, culture, value, destinationType);
 		}
->>>>>>> 6bbb88c8
 	}
 
 	/// <summary>
@@ -447,39 +423,7 @@
 			}
 			else if (MCPPlatform.TryParse(TargetPlatform.ToString(), out MCPPlatform Platform))
 			{
-<<<<<<< HEAD
-				return MCPPlatform.IOS;
-			}
-			else if (TargetPlatform == UnrealTargetPlatform.Android)
-			{
-				return MCPPlatform.Android;
-			}
-			else if (TargetPlatform == UnrealTargetPlatform.PS4)
-			{
-				return MCPPlatform.PS4;
-			}
-			else if (TargetPlatform.ToString() == "PS5")
-			{
-				return MCPPlatform.PS5;
-			}
-			else if (TargetPlatform == UnrealTargetPlatform.XboxOne)
-			{
-				return MCPPlatform.XboxOne;
-			}
-			else if (TargetPlatform.ToString() == "XboxOneGDK")
-			{
-				return MCPPlatform.XboxOneGDK;
-			}
-			else if (TargetPlatform.ToString() == "XSX")
-			{
-				return MCPPlatform.XSX;
-			}
-			else if (TargetPlatform == UnrealTargetPlatform.Switch)
-			{
-				return MCPPlatform.Switch;
-=======
 				return Platform;
->>>>>>> 6bbb88c8
 			}
 			throw new AutomationException("Platform {0} is not properly supported by the MCP backend yet", TargetPlatform);
         }
@@ -495,24 +439,6 @@
 			}
 			else if (UnrealTargetPlatform.TryParse(TargetPlatform.ToString(), out UnrealTargetPlatform ReturnValue))
 			{
-				return ReturnValue;
-			}
-			else if (TargetPlatform == MCPPlatform.XboxOneGDK)
-			{
-				UnrealTargetPlatform ReturnValue;
-				UnrealTargetPlatform.TryParse("XboxOneGDK", out ReturnValue);
-				return ReturnValue;
-			}
-			else if (TargetPlatform == MCPPlatform.XSX)
-			{
-				UnrealTargetPlatform ReturnValue;
-				UnrealTargetPlatform.TryParse("XSX", out ReturnValue);
-				return ReturnValue;
-			}
-			else if (TargetPlatform == MCPPlatform.PS5)
-			{
-				UnrealTargetPlatform ReturnValue;
-				UnrealTargetPlatform.TryParse("PS5", out ReturnValue);
 				return ReturnValue;
 			}
 			throw new AutomationException("Platform {0} is not properly supported by the MCP backend yet", TargetPlatform);
@@ -927,13 +853,10 @@
 			/// </summary>
 			public string FileAttributeList;
 			/// <summary>
-<<<<<<< HEAD
-=======
 			/// List of artifact ids which will be used to generate patches, if this is left blank all artifact ids will be used
 			/// </summary>
 			public string AllowedlistArtifactIds;
 			/// <summary>
->>>>>>> 6bbb88c8
 			/// Specifies the client id allocated to you by Epic for uploading binaries to Epic's services.
 			/// </summary>
 			public string ClientId;
@@ -1055,8 +978,6 @@
 			public string CommandLineFile;
 		}
 
-<<<<<<< HEAD
-=======
 
 		public class BinaryDeltaOptimizeOptions
 		{
@@ -1106,7 +1027,6 @@
 			public string CloudDir;
 		}
 
->>>>>>> 6bbb88c8
 		public class ListBinariesOptions
 		{
 			public ListBinariesOptions()
@@ -1186,8 +1106,6 @@
 			}
 			public List<ListBinariesOutputBinary> Binaries;
 		}
-<<<<<<< HEAD
-=======
 		public class ListBinariesOutputBinaryJsonFormat
 		{
 			public class ListBinariesOutputLabelJsonFormat
@@ -1236,7 +1154,6 @@
 			}
 		}
 
->>>>>>> 6bbb88c8
 
 		public class CopyBinaryOptions
 		{
@@ -1283,8 +1200,6 @@
 			public string CommandLineFile;
 		}
 
-<<<<<<< HEAD
-=======
 		public class BuildPatchToolException : AutomationTool.AutomationException
 		{
 			public enum BPTErrorCode
@@ -1352,7 +1267,6 @@
 
 		
 
->>>>>>> 6bbb88c8
 
 
 		/// <summary>
@@ -1784,8 +1698,6 @@
 		public abstract void Execute(CopyBinaryOptions Opts, ToolVersion Version = ToolVersion.Online_Live);
 
 		/// <summary>
-<<<<<<< HEAD
-=======
 		/// Runs the Build Patch Tool executable to generate optimized deltas between the two binaries provided
 		/// </summary>
 		/// <param name="Opts">Parameters which will be passed to the Build Patch Tool generation process.</param>
@@ -1793,7 +1705,6 @@
 		public abstract void Execute(BinaryDeltaOptimizeOptions Opts, ToolVersion Version = ToolVersion.Online_Live);
 
 		/// <summary>
->>>>>>> 6bbb88c8
 		/// Runs the Build Patch Tool executable to compactify a cloud directory using the supplied parameters.
 		/// </summary>
 		/// <param name="Opts">Parameters which will be passed to the Build Patch Tool compactify process.</param>
