--- conflicted
+++ resolved
@@ -17,29 +17,6 @@
 	using System.ComponentModel;
 	using System.Globalization;
 	using System.Threading.Tasks;
-<<<<<<< HEAD
-	using EpicGames.Core;
-	using System.ComponentModel;
-	using System.Globalization;
-
-	public static class Extensions
-	{
-		public static Type[] SafeGetLoadedTypes(this Assembly Dll)
-		{
-			Type[] AllTypes;
-			try
-			{
-				AllTypes = Dll.GetTypes();
-			}
-			catch (ReflectionTypeLoadException e)
-			{
-				AllTypes = e.Types.Where(x => x != null).ToArray();
-			}
-			return AllTypes;
-		}
-	}
-=======
->>>>>>> d731a049
 
     /// <summary>
     /// Utility class to provide commit/rollback functionality via an RAII-like functionality.
@@ -204,7 +181,6 @@
 
 		/// <summary>
 		/// Parse string into a MCPPlatform
-<<<<<<< HEAD
 		/// </summary>
 		/// <param name="Name"></param>
 		/// <returns></returns>
@@ -275,78 +251,6 @@
 		/// <summary>
 		/// IOSCN Platform.
 		/// </summary>
-=======
-		/// </summary>
-		/// <param name="Name"></param>
-		/// <returns></returns>
-		static public MCPPlatform Parse(string Name)
-		{
-			if (GetUniqueStringRegistry().HasString(Name))
-			{
-				return new MCPPlatform(Name);
-			}
-
-			throw new BuildException(string.Format("The platform name {0} is not a valid platform name. Valid names are ({1})", Name,
-				string.Join(",", GetUniqueStringRegistry().GetStringNames())));
-		}
-
-		/// <summary>
-		/// Get list of valid platforms
-		/// </summary>
-		/// <returns>MCPPlatform list</returns>
-		public static MCPPlatform[] GetValidPlatforms()
-		{
-			return Array.ConvertAll(GetUniqueStringRegistry().GetStringIds(), x => new MCPPlatform(x));
-		}
-
-		/// <summary>
-		/// Get list of valid platform names
-		/// </summary>
-		/// <returns>Platform name list</returns>
-		public static string[] GetValidPlatformNames()
-		{
-			return GetUniqueStringRegistry().GetStringNames();
-		}
-
-		/// <summary>
-		/// MCP uses Windows for Win64
-		/// </summary>
-		public static MCPPlatform Windows = FindOrAddByName("Windows");
-
-		/// <summary>
-		/// 32 bit Windows
-		/// </summary>
-		public static MCPPlatform Win32 = FindOrAddByName("Win32");
-
-		/// <summary>
-		/// Mac platform.
-		/// </summary>
-		public static MCPPlatform Mac = FindOrAddByName("Mac");
-
-		/// <summary>
-		/// Linux platform.
-		/// </summary>
-		public static MCPPlatform Linux = FindOrAddByName("Linux");
-
-		/// <summary>
-		/// IOS platform.
-		/// </summary>
-		public static MCPPlatform IOS = FindOrAddByName("IOS");
-
-		/// <summary>
-		/// Android platform.
-		/// </summary>
-		public static MCPPlatform Android = FindOrAddByName("Android");
-
-		/// <summary>
-		/// WindowsCN Platform.
-		/// </summary>
-		public static MCPPlatform WindowsCN = FindOrAddByName("WindowsCN");
-
-		/// <summary>
-		/// IOSCN Platform.
-		/// </summary>
->>>>>>> d731a049
 		public static MCPPlatform IOSCN = FindOrAddByName("IOSCN");
 
 		/// <summary>
@@ -2645,16 +2549,6 @@
                             }
                             catch (Exception Ex)
                             {
-<<<<<<< HEAD
-                                var ErrorBuilder = new System.Text.StringBuilder(Ex.Message);
-                                if (Ex.InnerException != null)
-                                {
-                                    ErrorBuilder.AppendLine(Ex.InnerException.Message);
-                                }
-                                ErrorBuilder.AppendLine(Ex.StackTrace);
-                                BuildCommand.LogWarning("Unable to create McpConfig [{0}] with error: {1}",
-                                    PotentialConfigType.Name, ErrorBuilder.ToString());
-=======
                                	var Inner = Ex.InnerException;
 								while(null != Inner)
 								{
@@ -2664,7 +2558,6 @@
 								}
 								BuildCommand.LogWarning("Unable to create McpConfig [{0}] with error: {1} \n {2}",
 									PotentialConfigType.Name, Ex.Message, Ex.StackTrace);
->>>>>>> d731a049
                             }
                         }
                     }
