--- conflicted
+++ resolved
@@ -23,11 +23,8 @@
 using UnrealBuildBase;
 using Microsoft.Extensions.Logging;
 using System.Runtime.Versioning;
-<<<<<<< HEAD
-=======
 
 using static AutomationTool.CommandUtils;
->>>>>>> 4af6daef
 
 namespace AutomationTool
 {
@@ -108,11 +105,7 @@
 		/// <summary>
 		/// Provides access to the structured logging interface
 		/// </summary>
-<<<<<<< HEAD
-		public ILogger Logger => Log.Logger;
-=======
 		public static ILogger Logger => Log.Logger;
->>>>>>> 4af6daef
 
 		/// <summary>
 		/// Writes formatted text to log (with LogEventType.Console).
@@ -120,10 +113,7 @@
 		/// <param name="Format">Format string</param>
 		/// <param name="Args">Parameters</param>
 		[StringFormatMethod("Format")]
-<<<<<<< HEAD
-=======
 		[Obsolete("Use Logger.LogInformation with a message template instead; see https://tinyurl.com/bp96bk2r.", false)]
->>>>>>> 4af6daef
 		public static void LogInformation(string Format, params object[] Args)
 		{
 			EpicGames.Core.Log.WriteLine(EpicGames.Core.LogEventType.Console, Format, Args);
@@ -133,10 +123,7 @@
 		/// Writes formatted text to log (with LogEventType.Console).
 		/// </summary>
 		/// <param name="Message">Text</param>
-<<<<<<< HEAD
-=======
 		[Obsolete("Use Logger.LogInformation with a message template instead; see https://tinyurl.com/bp96bk2r.", false)]
->>>>>>> 4af6daef
 		public static void LogInformation(string Message)
 		{
 			EpicGames.Core.Log.WriteLine(EpicGames.Core.LogEventType.Console, Message);
@@ -148,10 +135,7 @@
 		/// <param name="Format">Format string</param>
 		/// <param name="Args">Parameters</param>
 		[StringFormatMethod("Format")]
-<<<<<<< HEAD
-=======
 		[Obsolete("Use Logger.LogError with a message template instead; see https://tinyurl.com/bp96bk2r.", false)]
->>>>>>> 4af6daef
 		public static void LogError(string Format, params object[] Args)
 		{
 			EpicGames.Core.Log.WriteLine(EpicGames.Core.LogEventType.Error, Format, Args);
@@ -161,10 +145,7 @@
 		/// Writes formatted text to log (with LogEventType.Error).
 		/// </summary>
 		/// <param name="Message">Text</param>
-<<<<<<< HEAD
-=======
 		[Obsolete("Use Logger.LogError with a message template instead; see https://tinyurl.com/bp96bk2r.", false)]
->>>>>>> 4af6daef
 		public static void LogError(string Message)
 		{
 			EpicGames.Core.Log.WriteLine(EpicGames.Core.LogEventType.Error, Message);
@@ -176,10 +157,7 @@
 		/// <param name="Format">Format string</param>
 		/// <param name="Args">Parameters</param>
 		[StringFormatMethod("Format")]
-<<<<<<< HEAD
-=======
 		[Obsolete("Use Logger.LogWarning with a message template instead; see https://tinyurl.com/bp96bk2r.", false)]
->>>>>>> 4af6daef
 		public static void LogWarning(string Format, params object[] Args)
 		{
 			EpicGames.Core.Log.WriteLine(EpicGames.Core.LogEventType.Warning, Format, Args);
@@ -189,10 +167,7 @@
 		/// Writes a message to log (with LogEventType.Warning).
 		/// </summary>
 		/// <param name="Message">Text</param>
-<<<<<<< HEAD
-=======
 		[Obsolete("Use Logger.LogWarning with a message template instead; see https://tinyurl.com/bp96bk2r.", false)]
->>>>>>> 4af6daef
 		public static void LogWarning(string Message)
 		{
 			EpicGames.Core.Log.WriteLine(EpicGames.Core.LogEventType.Warning, Message);
@@ -204,10 +179,7 @@
 		/// <param name="Foramt">Format string</param>
 		/// <param name="Args">Arguments</param>
 		[StringFormatMethod("Format")]
-<<<<<<< HEAD
-=======
 		[Obsolete("Use Logger.LogDebug with a message template instead; see https://tinyurl.com/bp96bk2r.", false)]
->>>>>>> 4af6daef
 		public static void LogVerbose(string Format, params object[] Args)
 		{
 			EpicGames.Core.Log.WriteLine(EpicGames.Core.LogEventType.Verbose, Format, Args);
@@ -217,10 +189,7 @@
 		/// Writes formatted text to log (with LogEventType.Verbose).
 		/// </summary>
 		/// <param name="Message">Text</param>
-<<<<<<< HEAD
-=======
 		[Obsolete("Use Logger.LogDebug with a message template instead; see https://tinyurl.com/bp96bk2r.", false)]
->>>>>>> 4af6daef
 		public static void LogVerbose(string Message)
 		{
 			EpicGames.Core.Log.WriteLine(EpicGames.Core.LogEventType.Verbose, Message);
@@ -232,10 +201,7 @@
 		/// <param name="Format">Format string</param>
 		/// <param name="Args">Arguments</param>
 		[StringFormatMethod("Format")]
-<<<<<<< HEAD
-=======
 		[Obsolete("Use Logger.LogTrace with a message template instead; see https://tinyurl.com/bp96bk2r.", false)]
->>>>>>> 4af6daef
 		public static void LogVeryVerbose(string Format, params object[] Args)
 		{
 			EpicGames.Core.Log.WriteLine(EpicGames.Core.LogEventType.VeryVerbose, Format, Args);
@@ -245,10 +211,7 @@
 		/// Writes formatted text to log (with LogEventType.VeryVerbose).
 		/// </summary>
 		/// <param name="Message">Text</param>
-<<<<<<< HEAD
-=======
 		[Obsolete("Use Logger.LogTrace with a message template instead; see https://tinyurl.com/bp96bk2r.", false)]
->>>>>>> 4af6daef
 		public static void LogVeryVerbose(string Message)
 		{
 			EpicGames.Core.Log.WriteLine(EpicGames.Core.LogEventType.VeryVerbose, Message);
@@ -260,10 +223,7 @@
 		/// <param name="Format">Format string</param>
 		/// <param name="Args">Arguments</param>
 		[StringFormatMethod("Format")]
-<<<<<<< HEAD
-=======
 		[Obsolete("Use Logger.LogDebug with a message template instead; see https://tinyurl.com/bp96bk2r.", false)]
->>>>>>> 4af6daef
 		public static void LogLog(string Format, params object[] Args)
 		{
 			EpicGames.Core.Log.WriteLine(EpicGames.Core.LogEventType.Log, Format, Args);
@@ -273,10 +233,7 @@
 		/// Writes formatted text to log (with LogEventType.Log).
 		/// </summary>
 		/// <param name="Message">Text</param>
-<<<<<<< HEAD
-=======
 		[Obsolete("Use Logger.LogDebug with a message template instead; see https://tinyurl.com/bp96bk2r.", false)]
->>>>>>> 4af6daef
 		public static void LogLog(string Message)
 		{
 			EpicGames.Core.Log.WriteLine(LogEventType.Log, Message);
@@ -714,19 +671,11 @@
 		/// </summary>
 		/// <param name="OldName">Old name</param>
 		/// <param name="NewName">new name</param>
-<<<<<<< HEAD
-		public static void RenameDirectory(string OldName, string NewName, bool bQuiet = false)
-		{
-			var OldNormalized = ConvertSeparators(PathSeparator.Default, OldName);
-			var NewNormalized = ConvertSeparators(PathSeparator.Default, NewName);
-			InternalUtils.SafeRenameDirectory(OldNormalized, NewNormalized, bQuiet);
-=======
 		public static void RenameDirectory(string OldName, string NewName, bool bQuiet = false, bool bRetry = true)
 		{
 			var OldNormalized = ConvertSeparators(PathSeparator.Default, OldName);
 			var NewNormalized = ConvertSeparators(PathSeparator.Default, NewName);
 			InternalUtils.SafeRenameDirectory(OldNormalized, NewNormalized, bQuiet, bRetry, /*bThrow*/true);
->>>>>>> 4af6daef
 		}
 
 		/// <summary>
@@ -1362,11 +1311,7 @@
 				}
 			}
 
-<<<<<<< HEAD
-			for (int AttemptsRemaining = 5; AttemptsRemaining > 0; --AttemptsRemaining)
-=======
 			for (int AttemptsRemaining = 5; AttemptsRemaining >= 0; --AttemptsRemaining)
->>>>>>> 4af6daef
 			{
 				if (InternalUtils.SafeFileExists(Dest, true))
 				{
@@ -1376,11 +1321,7 @@
 				{
 					if (bRetry && AttemptsRemaining > 0)
 					{
-<<<<<<< HEAD
-						Log.TraceLog("Failed to delete {0} for copy, retrying..", Dest);
-=======
 						Logger.LogDebug("Failed to delete {Dest} for copy, retrying..", Dest);
->>>>>>> 4af6daef
 						Thread.Sleep(1000);
 						continue;
 					}
@@ -1390,11 +1331,7 @@
 				{
 					if (bRetry && AttemptsRemaining > 0)
 					{
-<<<<<<< HEAD
-						Log.TraceLog("Failed to copy {0} to {1}, retrying..", Source, Dest);
-=======
 						Logger.LogDebug("Failed to copy {Source} to {Dest}, retrying..", Source, Dest);
->>>>>>> 4af6daef
 						Thread.Sleep(1000);
 						continue;
 					}
