--- conflicted
+++ resolved
@@ -2813,15 +2813,11 @@
 			TargetFileInfo.IsReadOnly = false;
 
 			CodeSignWindows.Sign(new FileReference(TargetFileInfo), CodeSignWindows.SignatureType.SHA1);
-<<<<<<< HEAD
-			CodeSignWindows.Sign(new FileReference(TargetFileInfo), CodeSignWindows.SignatureType.SHA256);
-=======
 			// MSI files can only have one signature; prefer SHA1 for compatibility, so don't run SHA256 on msi files.
 			if (!TargetFileInfo.FullName.EndsWith(".msi", StringComparison.InvariantCultureIgnoreCase))
 			{
 				CodeSignWindows.Sign(new FileReference(TargetFileInfo), CodeSignWindows.SignatureType.SHA256);
 			}
->>>>>>> 69078e53
 		}
 
 		/// <summary>
