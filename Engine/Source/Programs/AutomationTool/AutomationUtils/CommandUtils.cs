// Copyright 1998-2018 Epic Games, Inc. All Rights Reserved.
using System;
using System.Collections;
using System.Collections.Generic;
using System.Diagnostics;
using System.IO;
using System.Net;
using System.Runtime.Serialization;
using System.Runtime.Serialization.Json;
using System.Text;
using System.Threading;
using UnrealBuildTool;
using System.Runtime.CompilerServices;
using System.Linq;
using System.Reflection;
using System.Threading.Tasks;
using Tools.DotNETCommon;
using System.Xml;
using System.Xml.Serialization;

namespace AutomationTool
{
	#region ParamList

	/// <summary>
	/// Wrapper around List with support for multi parameter constructor, i.e:
	///   var Maps = new ParamList<string>("Map1", "Map2");
	/// </summary>
	/// <typeparam name="T"></typeparam>
	public class ParamList<T> : List<T>
	{
		public ParamList(params T[] Args)
		{
			AddRange(Args);
		}

		public ParamList(ICollection<T> Collection)
			: base(Collection != null ? Collection : new T[] {})
		{
		}

		public override string ToString()
		{
			var Text = "";
			for (int Index = 0; Index < Count; ++Index)
			{
				if (Index > 0)
				{
					Text += ", ";
				}
				Text += this[Index].ToString();				
			}
			return Text;
		}
	}

	#endregion

	#region PathSeparator

	public enum PathSeparator
	{
		Default = 0,
		Slash,
		Backslash,
		Depot,
		Local
	}

	#endregion

	/// <summary>
	/// Base utility function for script commands.
	/// </summary>
	public partial class CommandUtils
	{
		#region Environment Setup

		static private CommandEnvironment CmdEnvironment;

		/// <summary>
		/// BuildEnvironment to use for this buildcommand. This is initialized by InitBuildEnvironment. As soon
		/// as the script execution in ExecuteBuild begins, the BuildEnv is set up and ready to use.
		/// </summary>
		static public CommandEnvironment CmdEnv
		{
			get
			{
				if (CmdEnvironment == null)
				{
					throw new AutomationException("Attempt to use CommandEnvironment before it was initialized.");
				}
				return CmdEnvironment;
			}
		}

		/// <summary>
		/// Initializes build environment. If the build command needs a specific env-var mapping or
		/// has an extended BuildEnvironment, it must implement this method accordingly.
		/// </summary>
		/// <returns>Initialized and ready to use BuildEnvironment</returns>
		static internal void InitCommandEnvironment()
		{
			CmdEnvironment = new CommandEnvironment();
		}

		#endregion

		#region Logging

		/// <summary>
		/// Writes formatted text to log (with LogEventType.Console).
		/// </summary>
		/// <param name="Format">Format string</param>
		/// <param name="Args">Parameters</param>
		[MethodImplAttribute(MethodImplOptions.NoInlining)]
		public static void Log(string Format, params object[] Args)
		{
			UnrealBuildTool.Log.WriteLine(1, UnrealBuildTool.LogEventType.Console, Format, Args);
		}

		/// <summary>
		/// Writes formatted text to log (with LogEventType.Console).
		/// </summary>
		/// <param name="Message">Text</param>
		[MethodImplAttribute(MethodImplOptions.NoInlining)]
		public static void Log(string Message)
		{
			UnrealBuildTool.Log.WriteLine(1, UnrealBuildTool.LogEventType.Console, Message);
		}

		/// <summary>
		/// Writes formatted text to log (with LogEventType.Error).
		/// </summary>
		/// <param name="Format">Format string</param>
		/// <param name="Args">Parameters</param>
		[MethodImplAttribute(MethodImplOptions.NoInlining)]
		public static void LogError(string Format, params object[] Args)
		{
			UnrealBuildTool.Log.WriteLine(1, UnrealBuildTool.LogEventType.Error, Format, Args);
		}

		/// <summary>
		/// Writes formatted text to log (with LogEventType.Error).
		/// </summary>
		/// <param name="Message">Text</param>
		[MethodImplAttribute(MethodImplOptions.NoInlining)]
		public static void LogError(string Message)
		{
			UnrealBuildTool.Log.WriteLine(1, UnrealBuildTool.LogEventType.Error, Message);
		}

		/// <summary>
		/// Writes formatted text to log (with LogEventType.Warning).
		/// </summary>
		/// <param name="Format">Format string</param>
		/// <param name="Args">Parameters</param>
		[MethodImplAttribute(MethodImplOptions.NoInlining)]
		public static void LogWarning(string Format, params object[] Args)
		{
			UnrealBuildTool.Log.WriteLine(1, UnrealBuildTool.LogEventType.Warning, Format, Args);
		}

		/// <summary>
		/// Writes a message to log (with LogEventType.Warning).
		/// </summary>
		/// <param name="Message">Text</param>
		[MethodImplAttribute(MethodImplOptions.NoInlining)]
		public static void LogWarning(string Message)
		{
			UnrealBuildTool.Log.WriteLine(1, UnrealBuildTool.LogEventType.Warning, Message);
		}

		/// <summary>
		/// Writes formatted text to log (with LogEventType.Verbose).
		/// </summary>
		/// <param name="Foramt">Format string</param>
		/// <param name="Args">Arguments</param>
		[MethodImplAttribute(MethodImplOptions.NoInlining)]
		public static void LogVerbose(string Format, params object[] Args)
		{
			UnrealBuildTool.Log.WriteLine(1, UnrealBuildTool.LogEventType.Verbose, Format, Args);
		}

		/// <summary>
		/// Writes formatted text to log (with LogEventType.Verbose).
		/// </summary>
		/// <param name="Message">Text</param>
		[MethodImplAttribute(MethodImplOptions.NoInlining)]
		public static void LogVerbose(string Message)
		{
			UnrealBuildTool.Log.WriteLine(1, UnrealBuildTool.LogEventType.Verbose, Message);
		}

		/// <summary>
		/// Writes formatted text to log (with LogEventType.VeryVerbose).
		/// </summary>
		/// <param name="Foramt">Format string</param>
		/// <param name="Args">Arguments</param>
		[MethodImplAttribute(MethodImplOptions.NoInlining)]
		public static void LogVeryVerbose(string Format, params object[] Args)
		{
			UnrealBuildTool.Log.WriteLine(1, UnrealBuildTool.LogEventType.VeryVerbose, Format, Args);
		}

		/// <summary>
		/// Writes formatted text to log (with LogEventType.VeryVerbose).
		/// </summary>
		/// <param name="Message">Text</param>
		[MethodImplAttribute(MethodImplOptions.NoInlining)]
		public static void LogVeryVerbose(string Message)
		{
			UnrealBuildTool.Log.WriteLine(1, UnrealBuildTool.LogEventType.VeryVerbose, Message);
		}

		/// <summary>
		/// Writes formatted text to log (with LogEventType.Log).
		/// </summary>
		/// <param name="Foramt">Format string</param>
		/// <param name="Args">Arguments</param>
		[MethodImplAttribute(MethodImplOptions.NoInlining)]
		public static void LogLog(string Format, params object[] Args)
		{
			UnrealBuildTool.Log.WriteLine(1, UnrealBuildTool.LogEventType.Log, Format, Args);
		}

		/// <summary>
		/// Writes formatted text to log (with LogEventType.Log).
		/// </summary>
		/// <param name="Message">Text</param>
		[MethodImplAttribute(MethodImplOptions.NoInlining)]
		public static void LogLog(string Message)
		{
			UnrealBuildTool.Log.WriteLine(1, UnrealBuildTool.LogEventType.Log, Message);
		}

		/// <summary>
		/// Writes formatted text to log.
		/// </summary>
		/// <param name="Verbosity">Verbosity</param>
		/// <param name="Format">Format string</param>
		/// <param name="Args">Arguments</param>
		[MethodImplAttribute(MethodImplOptions.NoInlining)]
		public static void LogWithVerbosity(UnrealBuildTool.LogEventType Verbosity, string Format, params object[] Args)
		{
            UnrealBuildTool.Log.WriteLine(1, Verbosity, Format, Args);
		}

		/// <summary>
		/// Writes formatted text to log.
		/// </summary>
		/// <param name="Verbosity">Verbosity</param>
		/// <param name="Message">Text</param>
		[MethodImplAttribute(MethodImplOptions.NoInlining)]
		public static void LogWithVerbosity(UnrealBuildTool.LogEventType Verbosity, string Message)
		{
            UnrealBuildTool.Log.WriteLine(1, Verbosity, Message);
		}

		/// <summary>
		/// Dumps exception to log.
		/// </summary>
		/// <param name="Verbosity">Verbosity</param>
		/// <param name="Ex">Exception</param>
		[MethodImplAttribute(MethodImplOptions.NoInlining)]
		public static void LogWithVerbosity(UnrealBuildTool.LogEventType Verbosity, Exception Ex)
		{
            UnrealBuildTool.Log.WriteLine(1, Verbosity, LogUtils.FormatException(Ex));
		}

		#endregion

		#region Progress Logging

		public static void LogPushProgress(bool bShowProgress, int Numerator, int Denominator)
		{
			if(bShowProgress)
			{
				Log("[@progress push {0}/{1} skipline]", Numerator, Denominator);
			}
		}

		public static void LogPopProgress(bool bShowProgress)
		{
			if(bShowProgress)
			{
				Log("[@progress pop skipline]");
			}
		}

		public static void LogIncrementProgress(bool bShowProgress, int Numerator, int Denominator)
		{
			if(bShowProgress)
			{
				Log("[@progress increment {0}/{1} skipline]", Numerator, Denominator);
			}
		}

		public static void LogSetProgress(bool bShowProgress, string Format, params string[] Args)
		{
			if(bShowProgress)
			{
				Log("[@progress '{0}' skipline]", String.Format(Format, Args));
			}
		}

		public static void LogSetProgress(bool bShowProgress, int Numerator, int Denominator, string Format, params string[] Args)
		{
			if(bShowProgress)
			{
				Log("[@progress {0}/{1} '{2}' skipline]", Numerator, Denominator, String.Format(Format, Args));
			}
		}

		#endregion

		#region IO

		/// <summary>
		/// Finds files in specified paths. 
		/// </summary>
		/// <param name="SearchPattern">Pattern</param>
		/// <param name="Recursive">Recursive search</param>
		/// <param name="Paths">Paths to search</param>
		/// <returns>An array of files found in the specified paths</returns>
		public static string[] FindFiles(string SearchPattern, bool Recursive, string PathToSearch)
		{
			List<string> FoundFiles = new List<string>();

			var NormalizedPath = ConvertSeparators(PathSeparator.Default, PathToSearch);
			if (DirectoryExists(NormalizedPath))
			{
				var FoundInPath = InternalUtils.SafeFindFiles(NormalizedPath, SearchPattern, Recursive);
				if (FoundInPath == null)
				{
					throw new AutomationException(String.Format("Failed to find files in '{0}'", NormalizedPath));
				}
				FoundFiles.AddRange(FoundInPath);
			}

			return FoundFiles.ToArray();
		}

		/// <summary>
		/// Finds files in specified paths. 
		/// </summary>
		/// <param name="SearchPattern">Pattern</param>
		/// <param name="Recursive">Recursive search</param>
		/// <param name="Paths">Paths to search</param>
		/// <returns>An array of files found in the specified paths</returns>
		public static FileReference[] FindFiles(string SearchPattern, bool Recursive, DirectoryReference PathToSearch)
		{
			return FindFiles(SearchPattern, Recursive, PathToSearch.FullName).Select(x => new FileReference(x)).ToArray();
		}

		/// <summary>
		/// Finds files in specified paths. 
		/// </summary>
		/// <param name="SearchPattern">Pattern</param>
		/// <param name="Recursive">Recursive search</param>
		/// <param name="Paths">Paths to search</param>
		/// <returns>An array of files found in the specified paths</returns>
		public static string[] FindFiles_NoExceptions(string SearchPattern, bool Recursive, string PathToSearch)
		{
			List<string> FoundFiles = new List<string>();

			var NormalizedPath = ConvertSeparators(PathSeparator.Default, PathToSearch);
			if (DirectoryExists(NormalizedPath))
			{
				var FoundInPath = InternalUtils.SafeFindFiles(NormalizedPath, SearchPattern, Recursive);
				if (FoundInPath != null)
				{
					FoundFiles.AddRange(FoundInPath);
				}
			}

			return FoundFiles.ToArray();
		}
        /// <summary>
        /// Finds files in specified paths. 
        /// </summary>
        /// <param name="bQuiet">When true, logging is suppressed.</param>
        /// <param name="SearchPattern">Pattern</param>
        /// <param name="Recursive">Recursive search</param>
        /// <param name="Paths">Paths to search</param>
        /// <returns>An array of files found in the specified paths</returns>
        public static string[] FindFiles_NoExceptions(bool bQuiet, string SearchPattern, bool Recursive, string PathToSearch)
        {
            List<string> FoundFiles = new List<string>();

			var NormalizedPath = ConvertSeparators(PathSeparator.Default, PathToSearch);
            if (DirectoryExists(NormalizedPath))
            {
                var FoundInPath = InternalUtils.SafeFindFiles(NormalizedPath, SearchPattern, Recursive, bQuiet);
                if (FoundInPath != null)
                {
                    FoundFiles.AddRange(FoundInPath);
                }
            }

			return FoundFiles.ToArray();
        }
		/// <summary>
		/// Finds files in specified paths. 
		/// </summary>
        /// <param name="bQuiet">When true, logging is suppressed.</param>
        /// <param name="SearchPattern">Pattern</param>
		/// <param name="Recursive">Recursive search</param>
		/// <param name="Paths">Paths to search</param>
		/// <returns>An array of files found in the specified paths</returns>
		public static string[] FindDirectories(bool bQuiet, string SearchPattern, bool Recursive, string PathToSearch)
		{
			List<string> FoundDirs = new List<string>();

			var NormalizedPath = ConvertSeparators(PathSeparator.Default, PathToSearch);
			if (DirectoryExists(NormalizedPath))
			{
				var FoundInPath = InternalUtils.SafeFindDirectories(NormalizedPath, SearchPattern, Recursive, bQuiet);
				if (FoundInPath == null)
				{
					throw new AutomationException(String.Format("Failed to find directories in '{0}'", NormalizedPath));
				}
				FoundDirs.AddRange(FoundInPath);
			}

			return FoundDirs.ToArray();
		}
		/// <summary>
		/// Finds Directories in specified paths. 
		/// </summary>
        /// <param name="bQuiet">When true, logging is suppressed.</param>
        /// <param name="SearchPattern">Pattern</param>
		/// <param name="Recursive">Recursive search</param>
		/// <param name="Paths">Paths to search</param>
		/// <returns>An array of files found in the specified paths</returns>
		public static string[] FindDirectories_NoExceptions(bool bQuiet, string SearchPattern, bool Recursive, string PathToSearch)
		{
			List<string> FoundDirs = new List<string>();

			var NormalizedPath = ConvertSeparators(PathSeparator.Default, PathToSearch);
			if (DirectoryExists(NormalizedPath))
			{
				var FoundInPath = InternalUtils.SafeFindDirectories(NormalizedPath, SearchPattern, Recursive, bQuiet);
				if (FoundInPath != null)
				{
					FoundDirs.AddRange(FoundInPath);
				}
			}

			return FoundDirs.ToArray();
		}
		/// <summary>
		/// Deletes a file(s). 
		/// If the file does not exist, silently succeeds.
		/// If the deletion of the file fails, this function throws an Exception.
		/// </summary>
		/// <param name="Filenames">Filename</param>
		public static void DeleteFile(string FileName)
		{
			var NormalizedFilename = ConvertSeparators(PathSeparator.Default, FileName);
			if (!InternalUtils.SafeDeleteFile(NormalizedFilename))
			{
				throw new AutomationException(String.Format("Failed to delete file '{0}'", NormalizedFilename));
			}
		}
        /// <summary>
        /// Deletes a file(s). 
        /// If the file does not exist, silently succeeds.
        /// If the deletion of the file fails, this function throws an Exception.
        /// </summary>
        /// <param name="bQuiet">When true, logging is suppressed.</param>
        /// <param name="Filenames">Filename</param>
        public static void DeleteFile(bool bQuiet, string FileName)
        {
            var NormalizedFilename = ConvertSeparators(PathSeparator.Default, FileName);
            if (!InternalUtils.SafeDeleteFile(NormalizedFilename, bQuiet))
            {
                throw new AutomationException(String.Format("Failed to delete file '{0}'", NormalizedFilename));
            }
        }

		/// <summary>
		/// Deletes a file(s). 
		/// If the deletion of the file fails, prints a warning.
		/// </summary>
		/// <param name="Filenames">Filename</param>
        public static bool DeleteFile_NoExceptions(string FileName)
		{
			bool Result = true;

			var NormalizedFilename = ConvertSeparators(PathSeparator.Default, FileName);
			if (!InternalUtils.SafeDeleteFile(NormalizedFilename))
			{
				LogWarning("Failed to delete file '{0}'", NormalizedFilename);
				Result = false;
			}
			return Result;
		}
		/// <summary>
		/// Deletes a file(s). 
		/// If the deletion of the file fails, prints a warning.
		/// </summary>
		/// <param name="Filename">Filename</param>
        /// <param name="bQuiet">if true, then don't retry and don't print much.</param>
        public static bool DeleteFile_NoExceptions(string Filename, bool bQuiet = false)
		{
			bool Result = true;
			var NormalizedFilename = ConvertSeparators(PathSeparator.Default, Filename);
			if (!InternalUtils.SafeDeleteFile(NormalizedFilename, bQuiet))
			{
				LogWithVerbosity(bQuiet ? LogEventType.Log : LogEventType.Warning, "Failed to delete file '{0}'", NormalizedFilename);
				Result = false;
			}
			return Result;
		}

		/// <summary>
		/// Deletes a directory(or directories) including its contents (recursively, will delete read-only files).
		/// If the deletion of the directory fails, this function throws an Exception.
		/// </summary>
		/// <param name="bQuiet">Suppresses log output if true</param>
		/// <param name="Directories">Directories</param>
		public static void DeleteDirectory(bool bQuiet, string Directory)
		{
			var NormalizedDirectory = ConvertSeparators(PathSeparator.Default, Directory);
			if (!InternalUtils.SafeDeleteDirectory(NormalizedDirectory, bQuiet))
			{
				throw new AutomationException(String.Format("Failed to delete directory '{0}'", NormalizedDirectory));
			}
		}

		/// <summary>
		/// Deletes a directory(or directories) including its contents (recursively, will delete read-only files).
		/// If the deletion of the directory fails, this function throws an Exception.
		/// </summary>
        /// <param name="Directories">Directories</param>
        public static void DeleteDirectory(string Directory)
		{
			DeleteDirectory(false, Directory);
		}

		/// <summary>
		/// Deletes a directory(or directories) including its contents (recursively, will delete read-only files).
		/// If the deletion of the directory fails, prints a warning.
		/// </summary>
		/// <param name="bQuiet">Suppresses log output if true</param>
        /// <param name="Directories">Directories</param>
        public static bool DeleteDirectory_NoExceptions(bool bQuiet, string Directory)
		{
			bool Result = true;

			var NormalizedDirectory = ConvertSeparators(PathSeparator.Default, Directory);
            try
            {
                if (!InternalUtils.SafeDeleteDirectory(NormalizedDirectory, bQuiet))
                {
                    LogWarning("Failed to delete directory '{0}'", NormalizedDirectory);
                    Result = false;
                }
            }
            catch (Exception Ex)
            {
				if (!bQuiet)
				{
					LogWarning("Failed to delete directory, exception '{0}'", NormalizedDirectory);
					LogWarning(Ex.Message);
				}
                Result = false;
            }

			return Result;
		}

		/// <summary>
		/// Deletes a directory(or directories) including its contents (recursively, will delete read-only files).
		/// If the deletion of the directory fails, prints a warning.
		/// </summary>
        /// <param name="Directories">Directories</param>
        public static bool DeleteDirectory_NoExceptions(string DirectoryName)
		{
			return DeleteDirectory_NoExceptions(false, DirectoryName);
		}


		/// <summary>
		/// Attempts to delete a directory, if that fails deletes all files and folder from the specified directory.
		/// This works around the issue when the user has a file open in a notepad from that directory. Somehow deleting the file works but
		/// deleting the directory with the file that's open, doesn't.
		/// </summary>
		/// <param name="DirectoryName"></param>
		public static void DeleteDirectoryContents(string DirectoryName)
		{
			LogVerbose("DeleteDirectoryContents({0})", DirectoryName);
			const bool bQuiet = true;
			var Files = CommandUtils.FindFiles_NoExceptions(bQuiet, "*", false, DirectoryName);
			foreach (var Filename in Files)
			{
				CommandUtils.DeleteFile_NoExceptions(Filename);
			}
			var Directories = CommandUtils.FindDirectories_NoExceptions(bQuiet, "*", false, DirectoryName);
			foreach (var SubDirectoryName in Directories)
			{
				CommandUtils.DeleteDirectory_NoExceptions(bQuiet, SubDirectoryName);
			}
		}

		/// <summary>
		/// Checks if a directory(or directories) exists.
		/// </summary>
        /// <param name="Directories">Directories</param>
        /// <returns>True if the directory exists, false otherwise.</returns>
		public static bool DirectoryExists(string DirectoryName)
		{
			var NormalizedDirectory = ConvertSeparators(PathSeparator.Default, DirectoryName);
			return System.IO.Directory.Exists(NormalizedDirectory);
		}

		/// <summary>
		/// Checks if a directory(or directories) exists.
		/// </summary>
        /// <param name="Directories">Directories</param>
        /// <returns>True if the directory exists, false otherwise.</returns>
		public static bool DirectoryExists_NoExceptions(string DirectoryName)
		{
			var NormalizedDirectory = ConvertSeparators(PathSeparator.Default, DirectoryName);
			try
			{
				return System.IO.Directory.Exists(NormalizedDirectory);
			}
			catch (Exception Ex)
			{
				LogWarning("Unable to check if directory exists: {0}", NormalizedDirectory);
				LogWarning(Ex.Message);
				return false;
			}
		}

		/// <summary>
		/// Creates a directory. Throws an exception on failure.
		/// </summary>
        /// <param name="DirectoryName">Name of the directory to create</param>
        public static void CreateDirectory(string DirectoryName)
		{
			string NormalizedDirectory = ConvertSeparators(PathSeparator.Default, DirectoryName);
			try
<<<<<<< HEAD
			{
				Directory.CreateDirectory(DirectoryName);
			}
			catch (Exception Ex)
			{
=======
			{
				Directory.CreateDirectory(DirectoryName);
			}
			catch (Exception Ex)
			{
>>>>>>> a23640a2
				throw new AutomationException(Ex, "Failed to create directory '{0}'", NormalizedDirectory);
			}
		}

		/// <summary>
		/// Creates a directory. Throws an exception on failure.
		/// </summary>
        /// <param name="Location">Name of the directory to create</param>
        public static void CreateDirectory(DirectoryReference Location)
		{
			CreateDirectory(Location.FullName);
		}

		/// <summary>
		/// Renames/moves a file.
		/// If the rename of the file fails, this function throws an Exception.
		/// </summary>
        /// <param name="bQuiet">When true, logging is suppressed.</param>
        /// <param name="OldName">Old name</param>
		/// <param name="NewName">new name</param>
        public static void RenameFile(string OldName, string NewName, bool bQuiet = false)
		{
			var OldNormalized = ConvertSeparators(PathSeparator.Default, OldName);
			var NewNormalized = ConvertSeparators(PathSeparator.Default, NewName);
			if (!InternalUtils.SafeRenameFile(OldNormalized, NewNormalized, bQuiet))
			{
				throw new AutomationException(String.Format("Failed to rename/move file '{0}' to '{1}'", OldNormalized, NewNormalized));
			}
		}

		/// <summary>
		/// Renames/moves a file.
		/// If the rename of the file fails, this function prints a warning.
		/// </summary>
		/// <param name="OldName">Old name</param>
		/// <param name="NewName">new name</param>
		public static bool RenameFile_NoExceptions(string OldName, string NewName)
		{
			var OldNormalized = ConvertSeparators(PathSeparator.Default, OldName);
			var NewNormalized = ConvertSeparators(PathSeparator.Default, NewName);
			var Result = InternalUtils.SafeRenameFile(OldNormalized, NewNormalized);
			if (!Result)
			{
				LogWarning("Failed to rename/move file '{0}' to '{1}'", OldName, NewName);
			}
			return Result;
		}

		/// <summary>
		/// Checks if a file(s) exists.
		/// </summary>
		/// <param name="Filenames">Filename.</param>
		/// <returns>True if the file exists, false otherwise.</returns>
		public static bool FileExists(string FileName)
		{
			var NormalizedFilename = ConvertSeparators(PathSeparator.Default, FileName);
			return InternalUtils.SafeFileExists(NormalizedFilename);
		}

		/// <summary>
		/// Checks if a file(s) exists.
		/// </summary>
		/// <param name="Filenames">Filename.</param>
		/// <returns>True if the file exists, false otherwise.</returns>
		public static bool FileExists_NoExceptions(string FileName)
		{
			// Standard version doesn't throw, but keep this function for consistency.
			return FileExists(FileName);
		}

        /// <summary>
        /// Checks if a file(s) exists.
        /// </summary>
        /// <param name="bQuiet">When true, logging is suppressed.</param>
        /// <param name="Filenames">Filename.</param>
        /// <returns>True if the file exists, false otherwise.</returns>
        public static bool FileExists(bool bQuiet, string FileName)
        {
			var NormalizedFilename = ConvertSeparators(PathSeparator.Default, FileName);
			return InternalUtils.SafeFileExists(NormalizedFilename, bQuiet);
        }

        /// <summary>
        /// Checks if a file(s) exists.
        /// </summary>
        /// <param name="bQuiet">When true, logging is suppressed.</param>
        /// <param name="Filenames">Filename.</param>
        /// <returns>True if the file exists, false otherwise.</returns>
        public static bool FileExists_NoExceptions(bool bQuiet, string FileName)
        {
            // Standard version doesn't throw, but keep this function for consistency.
            return FileExists(bQuiet, FileName);
        }

		static Stack<string> WorkingDirectoryStack = new Stack<string>();

		/// <summary>
		/// Pushes the current working directory onto a stack and sets CWD to a new value.
		/// </summary>
		/// <param name="WorkingDirectory">New working direcotry.</param>
		public static void PushDir(string WorkingDirectory)
		{
			string OrigCurrentDirectory = Environment.CurrentDirectory;
			WorkingDirectory = ConvertSeparators(PathSeparator.Default, WorkingDirectory);
			try
			{
				Environment.CurrentDirectory = WorkingDirectory;
			}
			catch (Exception Ex)
			{
				throw new AutomationException(Ex, "Unable to change current directory to {0}", WorkingDirectory);
			}

			WorkingDirectoryStack.Push(OrigCurrentDirectory);
		}

		/// <summary>
		/// Pushes the current working directory onto a stack and sets CWD to a new value.
		/// </summary>
		/// <param name="WorkingDirectory">New working direcotry.</param>
		public static bool PushDir_NoExceptions(string WorkingDirectory)
		{
			bool Result = true;
			string OrigCurrentDirectory = Environment.CurrentDirectory;
			WorkingDirectory = ConvertSeparators(PathSeparator.Default, WorkingDirectory);
			try
			{
				Environment.CurrentDirectory = WorkingDirectory;
				WorkingDirectoryStack.Push(OrigCurrentDirectory);
			}
			catch
			{
				LogWarning("Unable to change current directory to {0}", WorkingDirectory);
				Result = false;
			}
			return Result;
		}

		/// <summary>
		/// Pops the last working directory from a stack and sets it as the current working directory.
		/// </summary>
		public static void PopDir()
		{
			if (WorkingDirectoryStack.Count > 0)
			{
				Environment.CurrentDirectory = WorkingDirectoryStack.Pop();
			}
			else
			{
				throw new AutomationException("Unable to PopDir. WorkingDirectoryStack is empty.");
			}
		}

		/// <summary>
		/// Pops the last working directory from a stack and sets it as the current working directory.
		/// </summary>
		public static bool PopDir_NoExceptions()
		{
			bool Result = true;
			if (WorkingDirectoryStack.Count > 0)
			{
				Environment.CurrentDirectory = WorkingDirectoryStack.Pop();
			}
			else
			{
				LogWarning("Unable to PopDir. WorkingDirectoryStack is empty.");
				Result = false;
			}
			return Result;
		}

		/// <summary>
		/// Clears the directory stack
		/// </summary>
		public static void ClearDirStack()
		{
			while (WorkingDirectoryStack.Count > 0)
			{
				PopDir();
			}
		}

		/// <summary>
		/// Changes the current working directory.
		/// </summary>
		/// <param name="WorkingDirectory">New working directory.</param>
		public static void ChDir(string WorkingDirectory)
		{
			WorkingDirectory = ConvertSeparators(PathSeparator.Default, WorkingDirectory);
			try
			{
				Environment.CurrentDirectory = WorkingDirectory;
			}
			catch (Exception Ex)
			{
				throw new ArgumentException(String.Format("Unable to change current directory to {0}", WorkingDirectory), Ex);
			}
		}

		/// <summary>
		/// Changes the current working directory.
		/// </summary>
		/// <param name="WorkingDirectory">New working directory.</param>
		public static bool ChDir_NoExceptions(string WorkingDirectory)
		{
			bool Result = true;
			WorkingDirectory = ConvertSeparators(PathSeparator.Default, WorkingDirectory);
			try
			{
				Environment.CurrentDirectory = WorkingDirectory;
			}
			catch
			{
				LogWarning("Unable to change current directory to {0}", WorkingDirectory);
				Result = false;
			}
			return Result;
		}

		/// <summary>
		/// Updates a file with the specified modified and access date, creating the file if it does not already exist.
		/// An exception will be thrown if the directory does not already exist.
		/// </summary>
		/// <param name="Filename">The filename to touch, will be created if it does not exist.</param>
		/// <param name="UtcDate">The accessed and modified date to set.  If not specified, defaults to the current date and time.</param>
		public static void TouchFile(string Filename, DateTime? UtcDate = null)
		{
			var Date = UtcDate ?? DateTime.UtcNow;
			Filename = ConvertSeparators(PathSeparator.Slash, Filename);
			if (!File.Exists(Filename))
			{
				var Dir = GetDirectoryName(Filename);
				if (!DirectoryExists_NoExceptions(Dir))
				{
					throw new AutomationException(new DirectoryNotFoundException("Directory not found: " + Dir), "Unable to create file {0} as directory does not exist.", Filename);
				}
				File.Create(Filename).Dispose();
			}
			File.SetLastAccessTimeUtc(Filename, Date);
			File.SetLastWriteTimeUtc(Filename, Date);
		}

		/// <summary>
		/// Determines whether the given file is read-only
		/// </summary>
		/// <param name="Filename">Filename</param>
		/// <returns>True if the file is read-only</returns>
		public static bool IsReadOnly(string Filename)
		{
			Filename = ConvertSeparators(PathSeparator.Default, Filename);
			if (!File.Exists(Filename))
			{
				throw new AutomationException(new FileNotFoundException("File not found.", Filename), "Unable to set attributes for a non-existing file.");
			}

			FileAttributes Attributes = File.GetAttributes(Filename);
			return (Attributes & FileAttributes.ReadOnly) != 0;
		}

		/// <summary>
		/// Sets file attributes. Will not change attributes that have not been specified.
		/// </summary>
		/// <param name="Filename">Filename</param>
		/// <param name="ReadOnly">Read-only attribute</param>
		/// <param name="Hidden">Hidden attribute.</param>
		/// <param name="Archive">Archive attribute.</param>
		public static void SetFileAttributes(string Filename, bool? ReadOnly = null, bool? Hidden = null, bool? Archive = null)
		{
			Filename = ConvertSeparators(PathSeparator.Default, Filename);
			if (!File.Exists(Filename))
			{
				throw new AutomationException(new FileNotFoundException("File not found.", Filename), "Unable to set attributes for a non-existing file.");
			}

			FileAttributes Attributes = File.GetAttributes(Filename);
			Attributes = InternalSetAttributes(ReadOnly, Hidden, Archive, Attributes);
			File.SetAttributes(Filename, Attributes);
		}

		/// <summary>
		/// Sets file attributes. Will not change attributes that have not been specified.
		/// </summary>
		/// <param name="Filename">Filename</param>
		/// <param name="ReadOnly">Read-only attribute</param>
		/// <param name="Hidden">Hidden attribute.</param>
		/// <param name="Archive">Archive attribute.</param>
		public static bool SetFileAttributes_NoExceptions(string Filename, bool? ReadOnly = null, bool? Hidden = null, bool? Archive = null)
		{			
			Filename = ConvertSeparators(PathSeparator.Default, Filename);
			if (!File.Exists(Filename))
			{
				LogWarning("Unable to set attributes for a non-exisiting file ({0})", Filename);
				return false;
			}

			bool Result = true;
			try
			{
				FileAttributes Attributes = File.GetAttributes(Filename);
				Attributes = InternalSetAttributes(ReadOnly, Hidden, Archive, Attributes);
				File.SetAttributes(Filename, Attributes);
			}
			catch (Exception Ex)
			{
				LogWarning("Error trying to set file attributes for: {0}", Filename);
				LogWarning(Ex.Message);
				Result = false;
			}
			return Result;
		}

		private static FileAttributes InternalSetAttributes(bool? ReadOnly, bool? Hidden, bool? Archive, FileAttributes Attributes)
		{
			if (ReadOnly != null)
			{
				if ((bool)ReadOnly)
				{
					Attributes |= FileAttributes.ReadOnly;
				}
				else
				{
					Attributes &= ~FileAttributes.ReadOnly;
				}
			}
			if (Hidden != null)
			{
				if ((bool)Hidden)
				{
					Attributes |= FileAttributes.Hidden;
				}
				else
				{
					Attributes &= ~FileAttributes.Hidden;
				}
			}
			if (Archive != null)
			{
				if ((bool)Archive)
				{
					Attributes |= FileAttributes.Archive;
				}
				else
				{
					Attributes &= ~FileAttributes.Archive;
				}
			}
			return Attributes;
		}

		/// <summary>
		/// Writes a line of formatted string to a file. Creates the file if it does not exists.
		/// If the file does exists, appends a new line.
		/// </summary>
		/// <param name="Filename">Filename</param>
		/// <param name="Text">Text to write</param>
		public static void WriteToFile(string Filename, string Text)
		{
            Filename = ConvertSeparators(PathSeparator.Default, Filename);
            try
			{
        		        File.AppendAllText(Filename, Text + Environment.NewLine);
			}
			catch (Exception Ex)
			{
				throw new AutomationException(Ex, "Failed to Write to file {0}", Filename);
			}
		}

		/// <summary>
		/// Reads all text lines from a file.
		/// </summary>
		/// <param name="Filename">Filename</param>
		/// <returns>Array of lines of text read from the file. null if the file did not exist or could not be read.</returns>
		public static string[] ReadAllLines(string Filename)
		{
			Filename = ConvertSeparators(PathSeparator.Default, Filename);
			return InternalUtils.SafeReadAllLines(Filename);
		}

		/// <summary>
		/// Reads all text from a file.
		/// </summary>
		/// <param name="Filename">Filename</param>
		/// <returns>All text read from the file. null if the file did not exist or could not be read.</returns>
		public static string ReadAllText(string Filename)
		{
			Filename = ConvertSeparators(PathSeparator.Default, Filename);
			return InternalUtils.SafeReadAllText(Filename);
		}

		/// <summary>
		/// Writes lines to a file.
		/// </summary>
		/// <param name="Filename">Filename</param>
		/// <param name="Lines">Text</param>
		public static void WriteAllLines(string Filename, string[] Lines)
		{
			Filename = ConvertSeparators(PathSeparator.Default, Filename);
			if (!InternalUtils.SafeWriteAllLines(Filename, Lines))
			{
				throw new AutomationException("Unable to write to file: {0}", Filename);
			}
		}

		/// <summary>
		/// Writes lines to a file.
		/// </summary>
		/// <param name="Filename">Filename</param>
		/// <param name="Lines">Text</param>
		public static bool WriteAllLines_NoExceptions(string Filename, string[] Lines)
		{
			Filename = ConvertSeparators(PathSeparator.Default, Filename);
			return InternalUtils.SafeWriteAllLines(Filename, Lines);
		}

		/// <summary>
		/// Writes text to a file.
		/// </summary>
		/// <param name="Filename">Filename</param>
		/// <param name="Text">Text</param>
		public static void WriteAllText(string Filename, string Text)
		{
			Filename = ConvertSeparators(PathSeparator.Default, Filename);
			if (!InternalUtils.SafeWriteAllText(Filename, Text))
			{
				throw new AutomationException("Unable to write to file: {0}", Filename);
			}
		}

		/// <summary>
		/// Writes text to a file.
		/// </summary>
		/// <param name="Filename">Filename</param>
		/// <param name="Text">Text</param>
		public static bool WriteAllText_NoExceptions(string Filename, string Text)
		{
			Filename = ConvertSeparators(PathSeparator.Default, Filename);
			return InternalUtils.SafeWriteAllText(Filename, Text);
		}


		/// <summary>
		/// Writes byte array to a file.
		/// </summary>
		/// <param name="Filename">Filename</param>
		/// <param name="Bytes">Byte array</param>
		public static void WriteAllBytes(string Filename, byte[] Bytes)
		{
			Filename = ConvertSeparators(PathSeparator.Default, Filename);
			if (!InternalUtils.SafeWriteAllBytes(Filename, Bytes))
			{
				throw new AutomationException("Unable to write to file: {0}", Filename);
			}
		}

		/// <summary>
		/// Writes byte array to a file.
		/// </summary>
		/// <param name="Filename">Filename</param>
		/// <param name="Bytes">Byte array</param>
		public static bool WriteAllBytes_NoExceptions(string Filename, byte[] Bytes)
		{
			Filename = ConvertSeparators(PathSeparator.Default, Filename);
			return InternalUtils.SafeWriteAllBytes(Filename, Bytes);
		}

		/// <summary>
		/// Gets a character representing the specified separator type.
		/// </summary>
		/// <param name="SeparatorType">Separator type.</param>
		/// <returns>Separator character</returns>
		public static char GetPathSeparatorChar(PathSeparator SeparatorType)
		{
			char Separator;
			switch (SeparatorType)
			{
				case PathSeparator.Slash:
				case PathSeparator.Depot:
					Separator = '/';
					break;
				case PathSeparator.Backslash:
					Separator = '\\';
					break;
				default:
					Separator = Path.DirectorySeparatorChar;
					break;
			}
			return Separator;
		}

		/// <summary>
		/// Checks if the character is one of the two sperator types ('\' or '/')
		/// </summary>
		/// <param name="Character">Character to check.</param>
		/// <returns>True if the character is a separator, false otherwise.</returns>
		public static bool IsPathSeparator(char Character)
		{
			return (Character == '/' || Character == '\\');
		}

		/// <summary>
		/// Combines paths and replaces all path separators with the system default separator.
		/// </summary>
		/// <param name="Paths"></param>
		/// <returns>Combined Path</returns>
		public static string CombinePaths(params string[] Paths)
		{
			return CombinePaths(PathSeparator.Default, Paths);
		}

		/// <summary>
		/// Combines paths and replaces all path separators wth the system specified separator.
		/// </summary>
		/// <param name="SeparatorType">Type of separartor to use when combining paths.</param>
		/// <param name="Paths"></param>
		/// <returns>Combined Path</returns>
		public static string CombinePaths(PathSeparator SeparatorType, params string[] Paths)
		{
			// Pick a separator to use.
			var SeparatorToUse = GetPathSeparatorChar(SeparatorType);
			var SeparatorToReplace = SeparatorToUse == '/' ? '\\' : '/';

			// Allocate string builder
			int CombinePathMaxLength = 0;
			foreach (var PathPart in Paths)
			{
				CombinePathMaxLength += (PathPart != null) ? PathPart.Length : 0;
			}
			CombinePathMaxLength += Paths.Length;
			var CombinedPath = new StringBuilder(CombinePathMaxLength);

			// Combine all paths
			CombinedPath.Append(Paths[0]);
			for (int PathIndex = 1; PathIndex < Paths.Length; ++PathIndex)
			{
				var NextPath = Paths[PathIndex];
				if (String.IsNullOrEmpty(NextPath) == false)
				{
					int NextPathStartIndex = 0;
					if (CombinedPath.Length != 0)
					{
						var LastChar = CombinedPath[CombinedPath.Length - 1];
						var NextChar = NextPath[0];
						var IsLastCharPathSeparator = IsPathSeparator(LastChar);
						var IsNextCharPathSeparator = IsPathSeparator(NextChar);
						// Check if a separator between paths is required
						if (!IsLastCharPathSeparator && !IsNextCharPathSeparator)
						{
							CombinedPath.Append(SeparatorToUse);
						}
						// Check if one of the saprators needs to be skipped.
						else if (IsLastCharPathSeparator && IsNextCharPathSeparator)
						{
							NextPathStartIndex = 1;
						}
					}
					CombinedPath.Append(NextPath, NextPathStartIndex, NextPath.Length - NextPathStartIndex);
				}
			}
			// Make sure there's only one separator type used.
			CombinedPath.Replace(SeparatorToReplace, SeparatorToUse);
			return CombinedPath.ToString();
		}

		/// <summary>
		/// Converts all separators in path to the specified separator type.
		/// </summary>
		/// <param name="ToSperatorType">Desired separator type.</param>
		/// <param name="PathToConvert">Path</param>
		/// <returns>Path where all separators have been converted to the specified type.</returns>
		public static string ConvertSeparators(PathSeparator ToSperatorType, string PathToConvert)
		{
			return CombinePaths(ToSperatorType, PathToConvert);
		}

		/// <summary>
		/// Copies a file, throwing an exception on failure.
		/// </summary>
		/// <param name="Source"></param>
		/// <param name="Dest"></param>
        /// <param name="bQuiet">When true, logging is suppressed.</param>
        public static void CopyFile(string Source, string Dest, bool bQuiet = false)
		{
			Source = ConvertSeparators(PathSeparator.Default, Source);
			Dest = ConvertSeparators(PathSeparator.Default, Dest);

			String DestDirName = "";
			try
			{
				DestDirName = Path.GetDirectoryName(Dest);
			}
			catch (Exception Ex)
			{
				throw new AutomationException(String.Format("Failed to get directory name for dest: {0}, {1}", Dest, Ex.Message));
			}

			if (InternalUtils.SafeFileExists(Dest, true))
			{
				InternalUtils.SafeDeleteFile(Dest, bQuiet);
			}
			else if (!InternalUtils.SafeDirectoryExists(DestDirName, true))
			{
				if (!InternalUtils.SafeCreateDirectory(DestDirName, bQuiet))
				{
					throw new AutomationException("Failed to create directory {0} for copy", DestDirName);
				}
			}
			if (InternalUtils.SafeFileExists(Dest, true))
			{
				throw new AutomationException("Failed to delete {0} for copy", Dest);
			}
			if (!InternalUtils.SafeCopyFile(Source, Dest, bQuiet))
			{
				throw new AutomationException("Failed to copy {0} to {1}", Source, Dest);
			}
		}

		/// <summary>
		/// Copies a file. Does not throw exceptions.
		/// </summary>
		/// <param name="Source"></param>
		/// <param name="Dest"></param>
        /// <param name="bQuiet">When true, logging is suppressed.</param>
        /// <returns>True if the operation was successful, false otherwise.</returns>
        public static bool CopyFile_NoExceptions(string Source, string Dest, bool bQuiet = false)
		{
			Source = ConvertSeparators(PathSeparator.Default, Source);
			Dest = ConvertSeparators(PathSeparator.Default, Dest);
            if (InternalUtils.SafeFileExists(Dest, true))
			{
                InternalUtils.SafeDeleteFile(Dest, bQuiet);
			}
			else if (!InternalUtils.SafeDirectoryExists(Path.GetDirectoryName(Dest), true))
			{
				if (!InternalUtils.SafeCreateDirectory(Path.GetDirectoryName(Dest)))
				{
					return false;
				}
			}
			if (InternalUtils.SafeFileExists(Dest, true))
			{
				return false;
			}
			return InternalUtils.SafeCopyFile(Source, Dest, bQuiet);
		}

		/// <summary>
		/// Copies a file if the dest doesn't exist or (optionally) if the dest timestamp is different; after a copy, copies the timestamp
		/// </summary>
		/// <param name="Source">The full path to the source file</param>
		/// <param name="Dest">The full path to the destination file</param>
		/// <param name="bAllowDifferingTimestamps">If true, will always skip a file if the destination exists, even if timestamp differs; defaults to false</param>
		/// <returns>True if the operation was successful, false otherwise.</returns>
		public static void CopyFileIncremental(FileReference Source, FileReference Dest, bool bAllowDifferingTimestamps = false, bool bFilterSpecialLinesFromIniFiles = false)
		{
			if (InternalUtils.SafeFileExists(Dest.FullName, true))
			{
				if (bAllowDifferingTimestamps == true)
				{
					LogVerbose("CopyFileIncremental Skipping {0}, already exists", Dest);
					return;
				}
				TimeSpan Diff = File.GetLastWriteTimeUtc(Dest.FullName) - File.GetLastWriteTimeUtc(Source.FullName);
				if (Diff.TotalSeconds > -1 && Diff.TotalSeconds < 1)
				{
					LogVerbose("CopyFileIncremental Skipping {0}, up to date.", Dest);
					return;
				}
				InternalUtils.SafeDeleteFile(Dest.FullName);
			}
			else if (!InternalUtils.SafeDirectoryExists(Path.GetDirectoryName(Dest.FullName), true))
			{
				if (!InternalUtils.SafeCreateDirectory(Path.GetDirectoryName(Dest.FullName)))
				{
					throw new AutomationException("Failed to create directory {0} for copy", Path.GetDirectoryName(Dest.FullName));
				}
			}
			if (InternalUtils.SafeFileExists(Dest.FullName, true))
			{
				throw new AutomationException("Failed to delete {0} for copy", Dest);
			}
			if (!InternalUtils.SafeCopyFile(Source.FullName, Dest.FullName, bFilterSpecialLinesFromIniFiles:bFilterSpecialLinesFromIniFiles))
			{
				throw new AutomationException("Failed to copy {0} to {1}", Source, Dest);
			}
			FileAttributes Attributes = File.GetAttributes(Dest.FullName);
			if ((Attributes & FileAttributes.ReadOnly) != 0)
			{
				File.SetAttributes(Dest.FullName, Attributes & ~FileAttributes.ReadOnly);
			}
			File.SetLastWriteTimeUtc(Dest.FullName, File.GetLastWriteTimeUtc(Source.FullName));
		}

		/// <summary>
		/// Copies a directory and all of it's contents recursively. Does not throw exceptions.
		/// </summary>
		/// <param name="Source"></param>
		/// <param name="Dest"></param>
        /// <param name="bQuiet">When true, logging is suppressed.</param>
        /// <returns>True if the operation was successful, false otherwise.</returns>
		public static bool CopyDirectory_NoExceptions(string Source, string Dest, bool bQuiet = false)
		{
			Source = ConvertSeparators(PathSeparator.Default, Source);
			Dest = ConvertSeparators(PathSeparator.Default, Dest);
			Dest = Dest.TrimEnd(new char[] { Path.DirectorySeparatorChar, Path.AltDirectorySeparatorChar });

			if (InternalUtils.SafeDirectoryExists(Dest))
			{
				InternalUtils.SafeDeleteDirectory(Dest, bQuiet);
				if (InternalUtils.SafeDirectoryExists(Dest, true))
				{
					return false;
				}
			}

			if (!InternalUtils.SafeCreateDirectory(Dest, bQuiet))
			{
				return false;
			}
			foreach (var SourceSubDirectory in Directory.GetDirectories(Source))
			{
				string DestPath = Dest + GetPathSeparatorChar(PathSeparator.Default) + GetLastDirectoryName(SourceSubDirectory + GetPathSeparatorChar(PathSeparator.Default));
				if (!CopyDirectory_NoExceptions(SourceSubDirectory, DestPath, bQuiet))
				{
					return false;
				}
			}
			foreach (var SourceFile in Directory.GetFiles(Source))
			{
				int FilenameStart = SourceFile.LastIndexOf(GetPathSeparatorChar(PathSeparator.Default));
				string DestPath = Dest + SourceFile.Substring(FilenameStart);
				if (!CopyFile_NoExceptions(SourceFile, DestPath, bQuiet))
				{
					return false;
				}
			}

			return true;
		}

		/// <summary>
		/// Returns directory name without filename. 
		/// The difference between this and Path.GetDirectoryName is that this
		/// function will not throw away the last name if it doesn't have an extension, for example:
		/// D:\Project\Data\Asset -> D:\Project\Data\Asset
		/// D:\Project\Data\Asset.ussset -> D:\Project\Data
		/// </summary>
		/// <param name="FilePath"></param>
		/// <returns></returns>
		public static string GetDirectoryName(string FilePath)
		{
			var LastSeparatorIndex = Math.Max(FilePath.LastIndexOf('/'), FilePath.LastIndexOf('\\'));
			var ExtensionIndex = FilePath.LastIndexOf('.');
			if (ExtensionIndex > LastSeparatorIndex || LastSeparatorIndex == (FilePath.Length - 1))
			{
				return FilePath.Substring(0, LastSeparatorIndex);
			}
			else
			{
				return FilePath;
			}
		}

		/// <summary>
		/// Returns the last directory name in the path string.
		/// For example: D:\Temp\Project\File.txt -> Project, Data\Samples -> Samples
		/// </summary>
		/// <param name="FilePath"></param>
		/// <returns></returns>
		public static string GetLastDirectoryName(string FilePath)
		{
			var LastDir = GetDirectoryName(FilePath);
			var LastSeparatorIndex = Math.Max(LastDir.LastIndexOf('/'), LastDir.LastIndexOf('\\'));
			if (LastSeparatorIndex >= 0)
			{
				LastDir = LastDir.Substring(LastSeparatorIndex + 1);
			}
			return LastDir;
		}

		/// <summary>
		/// Removes multi-dot extensions from a filename (i.e. *.automation.csproj)
		/// </summary>
		/// <param name="Filename">Filename to remove the extensions from</param>
		/// <returns>Clean filename.</returns>
		public static string GetFilenameWithoutAnyExtensions(string Filename)
		{
			do
			{
				Filename = Path.GetFileNameWithoutExtension(Filename);
			}
			while (Filename.IndexOf('.') >= 0);
			return Filename;
		}

		/// <summary>
		/// Reads a file manifest and returns it
		/// </summary>
		/// <param name="ManifestName">ManifestName</param>
		/// <returns></returns>
		public static UnrealBuildTool.BuildManifest ReadManifest(string ManifestName)
		{
			// Create a new default instance of the type
			UnrealBuildTool.BuildManifest Instance = new UnrealBuildTool.BuildManifest();
			XmlReader XmlStream = null;
			try
			{
				// Use the default reader settings if none are passed in
				XmlReaderSettings ReaderSettings = new XmlReaderSettings();
				ReaderSettings.CloseInput = true;
				ReaderSettings.IgnoreComments = true;

				// Get the xml data stream to read from
				XmlStream = XmlReader.Create( ManifestName, ReaderSettings );

				// Creates an instance of the XmlSerializer class so we can read the settings object
				XmlSerializer ObjectReader = new XmlSerializer( typeof( UnrealBuildTool.BuildManifest ) );

				// Create an object from the xml data
				Instance = ( UnrealBuildTool.BuildManifest )ObjectReader.Deserialize( XmlStream );
			}
			catch( Exception Ex )
			{
				Debug.WriteLine( Ex.Message );
			}
			finally
			{
				if( XmlStream != null )
				{
					// Done with the file so close it
					XmlStream.Close();
				}
			}

			return Instance;
		}

		private static void CloneDirectoryRecursiveWorker(string SourcePathBase, string TargetPathBase, List<string> ClonedFiles, bool bIncremental = false)
		{
			bool bDirectoryCreated = InternalUtils.SafeCreateDirectory(TargetPathBase);
			if (!bIncremental && !bDirectoryCreated)
            {
                throw new AutomationException("Failed to create directory {0} for copy", TargetPathBase);
            }
			else if (bIncremental && !CommandUtils.DirectoryExists_NoExceptions(TargetPathBase))
			{
				throw new AutomationException("Target directory {0} does not exist", TargetPathBase);
			}

			DirectoryInfo SourceDirectory = new DirectoryInfo(SourcePathBase);
			DirectoryInfo[] SourceSubdirectories = SourceDirectory.GetDirectories();

			// Copy the files
			FileInfo[] SourceFiles = SourceDirectory.GetFiles();
			foreach (FileInfo SourceFI in SourceFiles)
			{
				string TargetFilename = CommandUtils.CombinePaths(TargetPathBase, SourceFI.Name);

				if (!bIncremental || !CommandUtils.FileExists(TargetFilename))
				{
				SourceFI.CopyTo(TargetFilename);

				if (ClonedFiles != null)
				{
					ClonedFiles.Add(TargetFilename);
				}
			}
			}

			// Recurse into subfolders
			foreach (DirectoryInfo SourceSubdir in SourceSubdirectories)
			{
				string NewSourcePath = CommandUtils.CombinePaths(SourcePathBase, SourceSubdir.Name);
				string NewTargetPath = CommandUtils.CombinePaths(TargetPathBase, SourceSubdir.Name);
				CloneDirectoryRecursiveWorker(NewSourcePath, NewTargetPath, ClonedFiles, bIncremental);
			}
		}

		/// <summary>
		/// Clones a directory.
		/// Warning: Will delete all of the existing files in TargetPath
		/// This is recursive, copying subfolders too.
		/// </summary>
		/// <param name="SourcePath">Source directory.</param>
		/// <param name="TargetPath">Target directory.</param>
		/// <param name="ClonedFiles">List of cloned files.</param>
		public static void CloneDirectory(string SourcePath, string TargetPath, List<string> ClonedFiles = null)
		{
			DeleteDirectory_NoExceptions(TargetPath);
			CloneDirectoryRecursiveWorker(SourcePath, TargetPath, ClonedFiles);
		}

		/// <summary>
		/// Clones a directory, skipping any files which already exist in the destination.
		/// This is recursive, copying subfolders too.
		/// </summary>
		/// <param name="SourcePath">Source directory.</param>
		/// <param name="TargetPath">Target directory.</param>
		/// <param name="ClonedFiles">List of cloned files.</param>
		public static void CloneDirectoryIncremental(string SourcePath, string TargetPath, List<string> ClonedFiles = null)
		{
			CloneDirectoryRecursiveWorker(SourcePath, TargetPath, ClonedFiles, bIncremental: true);
		}

		#endregion

		#region Threaded Copy

        /// <summary>
		/// Copies files using multiple threads
		/// </summary>
		/// <param name="SourceDirectory"></param>
		/// <param name="DestDirectory"></param>
		/// <param name="MaxThreads"></param>
		public static void ThreadedCopyFiles(string SourceDirectory, string DestDirectory, int MaxThreads = 64)
		{
			CreateDirectory(DestDirectory);
            var SourceFiles = Directory.EnumerateFiles(SourceDirectory, "*", SearchOption.AllDirectories).ToList();
            var DestFiles = SourceFiles.Select(SourceFile => CommandUtils.MakeRerootedFilePath(SourceFile, SourceDirectory, DestDirectory)).ToList();
			ThreadedCopyFiles(SourceFiles, DestFiles, MaxThreads);
		}

		/// <summary>
		/// Copies files using multiple threads
        /// </summary>
		/// <param name="Source"></param>
		/// <param name="Dest"></param>
		/// <param name="MaxThreads"></param>
		public static void ThreadedCopyFiles(List<string> Source, List<string> Dest, int MaxThreads = 64, bool bQuiet = false)
		{
			if(!bQuiet)
			{
				Log("Copying {0} file(s) using max {1} thread(s)", Source.Count, MaxThreads);
			}

            if (Source.Count != Dest.Count)
			{
                throw new AutomationException("Source count ({0}) does not match Dest count ({1})", Source.Count, Dest.Count);
			}
			Parallel.ForEach(Source.Zip(Dest, (Src, Dst) => new { SourceFile = Src, DestFile = Dst }), new ParallelOptions { MaxDegreeOfParallelism = MaxThreads }, (Pair) =>
			{
				CommandUtils.CopyFile(Pair.SourceFile, Pair.DestFile, true);
			});
        }

		/// <summary>
		/// Copies a set of files from one folder to another
		/// </summary>
		/// <param name="SourceDir">Source directory</param>
		/// <param name="TargetDir">Target directory</param>
		/// <param name="RelativePaths">Paths relative to the source directory to copy</param>
		/// <param name="MaxThreads">Maximum number of threads to create</param>
		/// <returns>List of filenames copied to the target directory</returns>
		public static List<string> ThreadedCopyFiles(string SourceDir, string TargetDir, List<string> RelativePaths, int MaxThreads = 64)
		{
            var SourceFileNames = RelativePaths.Select(RelativePath => CommandUtils.CombinePaths(SourceDir, RelativePath)).ToList();
            var TargetFileNames = RelativePaths.Select(RelativePath => CommandUtils.CombinePaths(TargetDir, RelativePath)).ToList();
			CommandUtils.ThreadedCopyFiles(SourceFileNames, TargetFileNames, MaxThreads);
			return TargetFileNames;
		}

		/// <summary>
		/// Copies a set of files from one folder to another
		/// </summary>
		/// <param name="SourceDir">Source directory</param>
		/// <param name="TargetDir">Target directory</param>
		/// <param name="Filter">Filter which selects files from the source directory to copy</param>
		/// <param name="bIgnoreSymlinks">Whether to ignore symlinks during the copy</param>
		/// <param name="MaxThreads">Maximum number of threads to create</param>
		/// <returns>List of filenames copied to the target directory</returns>
		public static List<string> ThreadedCopyFiles(string SourceDir, string TargetDir, FileFilter Filter, bool bIgnoreSymlinks, int MaxThreads = 64)
		{
			// Filter all the relative paths
			Log("Applying filter to {0}...", SourceDir);
			DirectoryReference SourceDirRef = new DirectoryReference(SourceDir);
			var RelativePaths = Filter.ApplyToDirectory(SourceDirRef, bIgnoreSymlinks).Select(x => x.MakeRelativeTo(SourceDirRef)).ToList();
			return ThreadedCopyFiles(SourceDir, TargetDir, RelativePaths);
		}

		/// <summary>
		/// Moves files in parallel
        /// </summary>
		/// <param
		/// <param name="SourceAndTargetPairs">Pairs of source and target files</param>
		public static void ParallelMoveFiles(IEnumerable<KeyValuePair<FileReference, FileReference>> SourceAndTargetPairs)
		{
            try
            {
                Parallel.ForEach(SourceAndTargetPairs, x => MoveFile(x.Key, x.Value));
            }
            catch (AggregateException Ex)
            {
                throw new AutomationException(Ex, "Failed to thread-copy files.");
            }
        }

		/// <summary>
		/// Move a file from one place to another 
		/// </summary>
		/// <param name="SourceAndTarget">Source and target file</param>
		public static void MoveFile(FileReference SourceFile, FileReference TargetFile)
		{
			// Create the directory for the target file
			try
			{
				Directory.CreateDirectory(TargetFile.Directory.FullName);
			}
			catch(Exception Ex)
			{
				throw new AutomationException(Ex, "Unable to create directory {0} while moving {1} to {2}", TargetFile.Directory, SourceFile, TargetFile);
			}

			// Move the file
			try
			{
				File.Move(SourceFile.FullName, TargetFile.FullName);
			}
			catch(Exception Ex)
			{
				throw new AutomationException(Ex, "Unable to move {0} to {1}", SourceFile, TargetFile);
			}
		}

		#endregion

		#region Environment variables

		/// <summary>
		/// Gets environment variable value.
		/// </summary>
		/// <param name="Name">Name of the environment variable</param>
		/// <returns>Environment variable value as string.</returns>
		public static string GetEnvVar(string Name)
		{
			return InternalUtils.GetEnvironmentVariable(Name, "");
		}

		/// <summary>
		/// Gets environment variable value.
		/// </summary>
		/// <param name="Name">Name of the environment variable</param>
		/// <param name="DefaultValue">Default value of the environment variable if the variable is not set.</param>
		/// <returns>Environment variable value as string.</returns>
		public static string GetEnvVar(string Name, string DefaultValue)
		{
			return InternalUtils.GetEnvironmentVariable(Name, DefaultValue);
		}

		/// <summary>
		/// Sets environment variable.
		/// </summary>
		/// <param name="Name">Variable name.</param>
		/// <param name="Value">Variable value.</param>
		/// <returns>True if the value has been set, false otherwise.</returns>
		public static void SetEnvVar(string Name, object Value)
		{
			try
			{
				LogLog("SetEnvVar {0}={1}", Name, Value);
				Environment.SetEnvironmentVariable(Name, Value.ToString());
			}
			catch (Exception Ex)
			{
				throw new AutomationException(Ex, "Failed to set environment variable {0} to {1}", Name, Value);
			}
		}

		/// <summary>
		/// Sets the environment variable if it hasn't been already.
		/// </summary>
		/// <param name="VarName">Environment variable name</param>
		/// <param name="Value">New value</param>
		public static void ConditionallySetEnvVar(string VarName, string Value)
		{
			if (String.IsNullOrEmpty(CommandUtils.GetEnvVar(VarName)))
			{
				Environment.SetEnvironmentVariable(VarName, Value);
			}
		}

		#endregion

		#region CommandLine

		/// <summary>
		/// Converts a list of arguments to a string where each argument is separated with a space character.
		/// </summary>
		/// <param name="Args">Arguments</param>
		/// <returns>Single string containing all arguments separated with a space.</returns>
		public static string FormatCommandLine(IEnumerable<string> Arguments)
		{
			StringBuilder Result = new StringBuilder();
			foreach(string Argument in Arguments)
			{
				if(Result.Length > 0)
				{
					Result.Append(" ");
				}
				Result.Append(FormatArgumentForCommandLine(Argument));
			}
			return Result.ToString();
		}

		/// <summary>
		/// Format a single argument for passing on the command line, inserting quotes as necessary.
		/// </summary>
		/// <param name="Argument">The argument to quote</param>
		/// <returns>The argument, with quotes if necessary</returns>
		public static string FormatArgumentForCommandLine(string Argument)
		{
			// Check if the argument contains a space. If not, we can just pass it directly.
			int SpaceIdx = Argument.IndexOf(' ');
			if(SpaceIdx == -1)
			{
				return Argument;
			}

			// If it does have a space, and it's formatted as an option (ie. -Something=), try to insert quotes after the equals character
			int EqualsIdx = Argument.IndexOf('=');
			if(Argument.StartsWith("-") && EqualsIdx != -1 && EqualsIdx < SpaceIdx)
			{
				return String.Format("{0}=\"{1}\"", Argument.Substring(0, EqualsIdx), Argument.Substring(EqualsIdx + 1));
			}
			else
			{
				return String.Format("\"{0}\"", Argument);
			}
		}

		/// <summary>
		/// Parses the argument list for a parameter and returns whether it is defined or not.
		/// </summary>
		/// <param name="ArgList">Argument list.</param>
		/// <param name="Param">Param to check for.</param>
		/// <returns>True if param was found, false otherwise.</returns>
		public static bool ParseParam(string[] ArgList, string Param)
		{
            string ValueParam = Param;
            if (!ValueParam.EndsWith("="))
            {
                ValueParam += "=";
            }

            foreach (string ArgStr in ArgList)
			{
                if (ArgStr.Equals(Param, StringComparison.InvariantCultureIgnoreCase) || ArgStr.StartsWith(ValueParam, StringComparison.InvariantCultureIgnoreCase))
				{
					return true;
				}
			}
			return false;
		}

		/// <summary>
		/// Parses the argument list for a parameter and reads its value. 
		/// Ex. ParseParamValue(Args, "map=")
		/// </summary>
		/// <param name="ArgList">Argument list.</param>
		/// <param name="Param">Param to read its value.</param>
		/// <returns>Returns the value or Default if the parameter was not found.</returns>
		public static string ParseParamValue(object[] ArgList, string Param, string Default = null)
		{
			if (!Param.EndsWith("="))
			{
				Param += "=";
			}

			foreach (object Arg in ArgList)
			{
				string ArgStr = Arg.ToString();
				if (ArgStr.StartsWith(Param, StringComparison.InvariantCultureIgnoreCase))
				{
					return ArgStr.Substring(Param.Length);
				}
			}
			return Default;
		}

		/// <summary>
		/// Parses the argument list for any number of parameters.
		/// </summary>
		/// <param name="ArgList">Argument list.</param>
		/// <param name="Param">Param to read its value.</param>
		/// <returns>Returns an array of values for this parameter (or an empty array if one was not found.</returns>
		public static string[] ParseParamValues(object[] ArgList, string Param)
		{
			string ParamEquals = Param;
			if (!ParamEquals.EndsWith("="))
			{
				ParamEquals += "=";
			}

			List<string> Values = new List<string>();
			foreach (object Arg in ArgList)
			{
				string ArgStr = Arg.ToString();
				if (ArgStr.StartsWith(ParamEquals, StringComparison.InvariantCultureIgnoreCase))
				{
					Values.Add(ArgStr.Substring(ParamEquals.Length));
				}
			}
			return Values.ToArray();
		}

		/// <summary>
		/// Makes sure path can be used as a command line param (adds quotes if it contains spaces)
		/// </summary>
		/// <param name="InPath">Path to convert</param>
		/// <returns></returns>
		public static string MakePathSafeToUseWithCommandLine(string InPath)
		{
			if (InPath.Contains(' ') && InPath[0] != '\"')
			{
				InPath = "\"" + InPath + "\"";
			}
			return InPath;
		}

		#endregion

		#region Other

		public static string EscapePath(string InPath)
		{
			return InPath.Replace(":", "").Replace("/", "+").Replace("\\", "+").Replace(" ", "+");
		}

		/// <summary>
		/// Checks if collection is either null or empty.
		/// </summary>
		/// <param name="Collection">Collection to check.</param>
		/// <returns>True if the collection is either nur or empty.</returns>
		public static bool IsNullOrEmpty(ICollection Collection)
		{
			return Collection == null || Collection.Count == 0;
		}

	    #endregion

		#region Properties

		/// <summary>
		/// Checks if this command is running on a build machine.
		/// </summary>
		public static bool IsBuildMachine
		{
			get { return Automation.IsBuildMachine; }
		}

		/// <summary>
		/// Path to the root directory
		/// </summary>
		public static readonly DirectoryReference RootDirectory = new DirectoryReference(Path.Combine(Path.GetDirectoryName(Assembly.GetExecutingAssembly().GetOriginalLocation()), "..", "..", ".."));

		/// <summary>
		/// Path to the engine directory
		/// </summary>
		public static readonly DirectoryReference EngineDirectory = DirectoryReference.Combine(RootDirectory, "Engine");

		/// <summary>
		/// Telemetry data for the current run. Add -WriteTelemetry=<Path> to the command line to export to disk.
		/// </summary>
		public static TelemetryData Telemetry = new TelemetryData();

		#endregion

        /// <summary>
        /// Cached location of the build root storage because the logic to compute it is a little non-trivial.
        /// </summary>
        private static string CachedRootBuildStorageDirectory;

        /// <summary>
        /// "P:\Builds" or "/Volumes/Builds". Root Folder for all build storage.
        /// </summary>
        /// <returns>"P:\Builds" or "/Volumes/Builds" unless overridden by -UseLocalBuildStorage from the commandline, where is uses Engine\Saved\LocalBuilds\.</returns>
        public static string RootBuildStorageDirectory()
        {
            if (string.IsNullOrEmpty(CachedRootBuildStorageDirectory))
            {
                if (GlobalCommandLine.UseLocalBuildStorage)
                {
                    CachedRootBuildStorageDirectory = CombinePaths(CmdEnv.LocalRoot, "Engine", "Saved", "LocalBuilds");
                    // Must create the directory because much of the system assumes it is already there.
                    CreateDirectory(CombinePaths(CachedRootBuildStorageDirectory, "UE4"));
                }
                else
                {
                    CachedRootBuildStorageDirectory = Utils.IsRunningOnMono ? "/Volumes/Builds" : CombinePaths("P:", "Builds");
                }
            }
            return CachedRootBuildStorageDirectory;
        }

        public static bool DirectoryExistsAndIsWritable_NoExceptions(string Dir)
        {
            if (!DirectoryExists_NoExceptions(Dir))
            {
				LogLog("Directory {0} does not exist", Dir);
				return false;
			}

            try
            {
				string Filename = CombinePaths(Dir, Guid.NewGuid().ToString() + ".Temp.txt");
				string NativeFilename = ConvertSeparators(PathSeparator.Default, Filename);
				using(StreamWriter Writer = new StreamWriter(NativeFilename))
				{
					Writer.Write("Test");
				}
				if(File.Exists(NativeFilename))
				{
		            DeleteFile_NoExceptions(Filename, true);
		            LogLog("Directory {0} is writable", Dir);
					return true;
				}
			}
			catch(Exception)
			{
			}

			LogLog("Directory {0} is not writable", Dir);
			return false;
		}

		public static void CleanFormalBuilds(string ParentDir, string SearchPattern, int MaximumDaysToKeepTempStorage = 4)
        {
            if (!IsBuildMachine || !ParentDir.StartsWith(RootBuildStorageDirectory()))
            {
                return;
            }
            try
            {
                DirectoryInfo DirInfo = new DirectoryInfo(ParentDir);
				Log("Looking for directories to delete in {0}", ParentDir);
                foreach (DirectoryInfo ThisDirInfo in DirInfo.EnumerateDirectories(SearchPattern))
                {
					double AgeDays = (DateTime.UtcNow - ThisDirInfo.CreationTimeUtc).TotalDays;
					if (AgeDays > MaximumDaysToKeepTempStorage)
                    {
                        Log("Deleting formal build directory {0}, because it is {1} days old (maximum {2}).", ThisDirInfo.FullName, (int)AgeDays, MaximumDaysToKeepTempStorage);
                        DeleteDirectory_NoExceptions(true, ThisDirInfo.FullName);
                    }
                    else
                    {
						LogVerbose("Not deleting formal build directory {0}, because it is {1} days old (maximum {2}).", ThisDirInfo.FullName, (int)AgeDays, MaximumDaysToKeepTempStorage);
                    }
                }
            }
            catch (Exception Ex)
            {
                LogWarning("Unable to clean formal builds from directory: {0}", ParentDir);
                LogWarning(" Exception was {0}", LogUtils.FormatException(Ex));
            }
        }


		/// <summary>
		/// Returns the generic name for a given platform (eg. "Windows" for Win32/Win64)
		/// </summary>
		/// <param name="Platform">Specific platform</param>
		public static string GetGenericPlatformName(UnrealBuildTool.UnrealTargetPlatform Platform)
		{
			if(Platform == UnrealTargetPlatform.Win32 || Platform == UnrealTargetPlatform.Win64)
			{
				return "Windows";
			}
			else
			{
				return Enum.GetName(typeof(UnrealBuildTool.UnrealTargetPlatform), Platform);
			}
		}

		/// <summary>
		/// Creates a zip file containing the given input files
		/// </summary>
		/// <param name="ZipFileName">Filename for the zip</param>
		/// <param name="Filter">Filter which selects files to be included in the zip</param>
		/// <param name="BaseDirectory">Base directory to store relative paths in the zip file to</param>
		public static void ZipFiles(FileReference ZipFileName, DirectoryReference BaseDirectory, FileFilter Filter)
		{
			// Ionic.Zip.Zip64Option.Always option produces broken archives on Mono, so we use system zip tool instead
			if (Utils.IsRunningOnMono)
			{
				CommandUtils.CreateDirectory(Path.GetDirectoryName(ZipFileName.FullName));
				CommandUtils.PushDir(BaseDirectory.FullName);
				string FilesList = "";
				foreach (FileReference FilteredFile in Filter.ApplyToDirectory(BaseDirectory, true))
				{
					FilesList += " \"" + FilteredFile.MakeRelativeTo(BaseDirectory) + "\"";
					if (FilesList.Length > 32000)
					{
						CommandUtils.RunAndLog(CommandUtils.CmdEnv, "zip", "-g -q \"" + ZipFileName + "\"" + FilesList);
						FilesList = "";
					}
				}
				if (FilesList.Length > 0)
				{
					CommandUtils.RunAndLog(CommandUtils.CmdEnv, "zip", "-g -q \"" + ZipFileName + "\"" + FilesList);
				}
				CommandUtils.PopDir();
			}
			else
			{
				using (Ionic.Zip.ZipFile Zip = new Ionic.Zip.ZipFile(Encoding.UTF8))
				{
					Zip.UseZip64WhenSaving = Ionic.Zip.Zip64Option.Always;
					foreach (FileReference FilteredFile in Filter.ApplyToDirectory(BaseDirectory, true))
					{
						Zip.AddFile(FilteredFile.FullName, Path.GetDirectoryName(FilteredFile.MakeRelativeTo(BaseDirectory)));
					}
					CommandUtils.CreateDirectory(Path.GetDirectoryName(ZipFileName.FullName));
					Zip.Save(ZipFileName.FullName);
				}
			}
		}

		/// <summary>
		/// Creates a zip file containing the given input files
		/// </summary>
		/// <param name="ZipFile">Filename for the zip</param>
		/// <param name="BaseDirectory">Base directory to store relative paths in the zip file to</param>
		/// <param name="Files">Files to include in the archive</param>
		public static void ZipFiles(FileReference ZipFile, DirectoryReference BaseDirectory, IEnumerable<FileReference> Files)
		{
			// Ionic.Zip.Zip64Option.Always option produces broken archives on Mono, so we use system zip tool instead
			if (Utils.IsRunningOnMono)
			{
				CommandUtils.CreateDirectory(ZipFile.Directory.FullName);
 				CommandUtils.PushDir(BaseDirectory.FullName);
 				string FilesList = "";
				foreach(FileReference File in Files)
				{
					FilesList += " \"" + File.MakeRelativeTo(BaseDirectory) + "\"";
					if (FilesList.Length > 32000)
					{
						CommandUtils.RunAndLog(CommandUtils.CmdEnv, "zip", "-g -q \"" + ZipFile.FullName + "\"" + FilesList);
						FilesList = "";
					}
				}
				if (FilesList.Length > 0)
				{
					CommandUtils.RunAndLog(CommandUtils.CmdEnv, "zip", "-g -q \"" + ZipFile.FullName + "\"" + FilesList);
				}
				CommandUtils.PopDir();
			}
			else
			{
				Ionic.Zip.ZipFile Zip = new Ionic.Zip.ZipFile(Encoding.UTF8);
				Zip.UseZip64WhenSaving = Ionic.Zip.Zip64Option.Always;
				foreach(FileReference File in Files)
				{
					Zip.AddFile(File.FullName, Path.GetDirectoryName(File.MakeRelativeTo(BaseDirectory)));
				}
				CommandUtils.CreateDirectory(ZipFile.Directory.FullName);
				Zip.Save(ZipFile.FullName);
			}
		}

		/// <summary>
		/// Extracts the contents of a zip file
		/// </summary>
		/// <param name="ZipFileName">Name of the zip file</param>
		/// <param name="BaseDirectory">Output directory</param>
		/// <returns>List of files written</returns>
		public static IEnumerable<string> UnzipFiles(string ZipFileName, string BaseDirectory)
		{
			List<string> OutputFileNames = new List<string>();
			if (Utils.IsRunningOnMono)
			{
				CommandUtils.CreateDirectory(BaseDirectory);

				// Use system unzip tool as there have been instances of Ionic not being able to open zips created with Mac zip tool
				string Output = CommandUtils.RunAndLog("unzip", "\"" + ZipFileName + "\" -d \"" + BaseDirectory + "\"", Options: ERunOptions.Default | ERunOptions.SpewIsVerbose);

				// Split log output into lines
				string[] Lines = Output.Split(new char[] { '\n', '\r' });

				foreach (string LogLine in Lines)
				{
					CommandUtils.Log(LogLine);

					// Split each line into two by whitespace
					string[] SplitLine = LogLine.Split(new char[] { ' ', '\t' }, 2, StringSplitOptions.RemoveEmptyEntries);
					if (SplitLine.Length == 2)
					{
						// Second part of line should be a path
						string FilePath = SplitLine[1].Trim();
						CommandUtils.Log(FilePath);
						if (File.Exists(FilePath) && !OutputFileNames.Contains(FilePath) && FilePath != ZipFileName)
						{
							if (CommandUtils.IsProbablyAMacOrIOSExe(FilePath))
							{
								FixUnixFilePermissions(FilePath);
							}
							OutputFileNames.Add(FilePath);
						}
					}
				}
				if (OutputFileNames.Count == 0)
				{
					CommandUtils.LogWarning("Unable to parse unzipped files from {0}", ZipFileName);
				}
			}
			else
			{
				// manually extract the files. There was a problem with the Ionic.Zip library that required this on non-PC at one point,
				// but that problem is now fixed. Leaving this code as is as we need to return the list of created files anyway.
				using (Ionic.Zip.ZipFile Zip = new Ionic.Zip.ZipFile(ZipFileName))
				{
					
					foreach (Ionic.Zip.ZipEntry Entry in Zip.Entries.Where(x => !x.IsDirectory))
					{
						string OutputFileName = Path.Combine(BaseDirectory, Entry.FileName);
						Directory.CreateDirectory(Path.GetDirectoryName(OutputFileName));
						using (FileStream OutputStream = new FileStream(OutputFileName, FileMode.Create, FileAccess.Write))
						{
							Entry.Extract(OutputStream);
						}
						OutputFileNames.Add(OutputFileName);
					}
				}
			}
			return OutputFileNames;
		}

		/// <summary>
		/// Resolve an arbitrary file specification against a directory. May contain any number of p4 wildcard operators (?, *, ...).
		/// </summary>
		/// <param name="DefaultDir">Base directory for relative paths</param>
		/// <param name="Pattern">Pattern to match</param>
		/// <param name="ExcludePatterns">List of patterns to be excluded. May be null.</param>
		/// <returns>Sequence of file references matching the given pattern</returns>
		public static IEnumerable<FileReference> ResolveFilespec(DirectoryReference DefaultDir, string Pattern, IEnumerable<string> ExcludePatterns)
		{
			List<FileReference> Files = new List<FileReference>();

			// Check if it contains any wildcards. If not, we can just add the pattern directly without searching.
			int WildcardIdx = FileFilter.FindWildcardIndex(Pattern);
			if(WildcardIdx == -1)
			{
				// Construct a filter which removes all the excluded filetypes
				FileFilter Filter = new FileFilter(FileFilterType.Include);
				if(ExcludePatterns != null)
				{
					Filter.AddRules(ExcludePatterns, FileFilterType.Exclude);
				}

				// Match it against the given file
				FileReference File = FileReference.Combine(DefaultDir, Pattern);
				if(Filter.Matches(File.FullName))
				{
					Files.Add(File);
				}
			}
			else
			{
				// Find the base directory for the search. We construct this in a very deliberate way including the directory separator itself, so matches
				// against the OS root directory will resolve correctly both on Mac (where / is the filesystem root) and Windows (where / refers to the current drive).
				int LastDirectoryIdx = Pattern.LastIndexOfAny(new char[]{ Path.DirectorySeparatorChar, Path.AltDirectorySeparatorChar }, WildcardIdx);
				DirectoryReference BaseDir = DirectoryReference.Combine(DefaultDir, Pattern.Substring(0, LastDirectoryIdx + 1));

				// Construct the absolute include pattern to match against, re-inserting the resolved base directory to construct a canonical path.
				string IncludePattern = BaseDir.FullName.TrimEnd(new char[]{ Path.DirectorySeparatorChar, Path.AltDirectorySeparatorChar }) + "/" + Pattern.Substring(LastDirectoryIdx + 1);

				// Construct a filter and apply it to the directory
				if(DirectoryReference.Exists(BaseDir))
				{
					FileFilter Filter = new FileFilter();
					Filter.AddRule(IncludePattern, FileFilterType.Include);
					if(ExcludePatterns != null)
					{
						Filter.AddRules(ExcludePatterns, FileFilterType.Exclude);
					}
					Files.AddRange(Filter.ApplyToDirectory(BaseDir, BaseDir.FullName, true));
				}
			}
			return Files;
		}

		static public Dictionary<Version, string> GetBuildVersionPathMap(string[] BuildFolders)
		{
			Dictionary<Version, string> BuildVersionPaths = new Dictionary<Version, string>();

			foreach (string buildFolder in BuildFolders)
			{
				string XboxoneReleaseVersion = Path.GetFileName(buildFolder);

				// The name of all recent archived builds either start with "EA" or only contain version
				string VersionPrefix = "EA";
				if (XboxoneReleaseVersion.StartsWith(VersionPrefix))
				{
					XboxoneReleaseVersion.Substring(VersionPrefix.Length);  // Length of "EA"
				}

				Version ReleaseVersion;
				if (Version.TryParse(XboxoneReleaseVersion, out ReleaseVersion))
				{
					BuildVersionPaths.Add(ReleaseVersion, buildFolder);
				}
			}

			return BuildVersionPaths;
		}

		static public string GetPreviousXboxOneReleaseArchiveDir(string XboxOneReleasesArchiveDir)
		{
			var BuildFolders = Directory.GetDirectories(XboxOneReleasesArchiveDir);
			if (BuildFolders.Length > 0)
			{
				Dictionary<Version, string> BuildVersionPathMap = GetBuildVersionPathMap(BuildFolders);
				if (BuildVersionPathMap.Count > 0)
				{
					return BuildVersionPathMap.Where(archiveDir => DirectoryExists(CombinePaths(archiveDir.Value, "Paks"))).OrderByDescending(versionPathPair => versionPathPair.Key).First().Value;
				}
				else
				{
					throw new AutomationException(String.Format("No valid builds were found in %s", XboxOneReleasesArchiveDir));
				}
			}
			else
			{
				throw new AutomationException(String.Format("No builds were found in %s", XboxOneReleasesArchiveDir));
			}
		}
		
		public static string FormatSizeString(long Size)
		{
			string[] Units = { "bytes", "KB", "MB", "GB", "TB", "PB", "EB", "ZB", "YB" };

			int UnitIndex = 0;
			double AbsSize = Math.Abs(Size);
			while (AbsSize >= 1024)
			{
				AbsSize /= 1024;
				++UnitIndex;
			}

			return String.Format("{0} {1}", AbsSize.ToString("N2"), Units[UnitIndex]);
		}
	}

	/// <summary>
	/// Valid units for telemetry data
	/// </summary>
	public enum TelemetryUnits
	{
		Count,
		Milliseconds,
		Seconds,
		Minutes,
		Bytes,
		Megabytes,
	}

	/// <summary>
	/// Sample for telemetry data
	/// </summary>
	public class TelemetrySample
	{
		/// <summary>
		/// Name of this sample
		/// </summary>
		public string Name;

		/// <summary>
		/// The value for this sample
		/// </summary>
		public double Value;

		/// <summary>
		/// Units for this sample
		/// </summary>
		public TelemetryUnits Units;
	}

	/// <summary>
	/// Stores a set of key/value telemetry samples which can be read and written to a JSON file
	/// </summary>
	public class TelemetryData
	{
		/// <summary>
		/// The current file version
		/// </summary>
		const int CurrentVersion = 1;

		/// <summary>
		/// Maps from a sample name to its value
		/// </summary>
		public List<TelemetrySample> Samples = new List<TelemetrySample>();

		/// <summary>
		/// Adds a telemetry sample
		/// </summary>
		/// <param name="Name">Name of the sample</param>
		/// <param name="Value">Value of the sample</param>
		/// <param name="Units">Units for the sample value</param>
		public void Add(string Name, double Value, TelemetryUnits Units)
		{
			Samples.RemoveAll(x => x.Name == Name);
			Samples.Add(new TelemetrySample() { Name = Name, Value = Value, Units = Units });
		}

		/// <summary>
		/// Add samples from another telemetry block into this one
		/// </summary>
		/// <param name="Prefix">Prefix for the telemetry data</param>
		/// <param name="Other">The other telemetry data</param>
		public void Merge(string Prefix, TelemetryData Other)
		{
			foreach(TelemetrySample Sample in Other.Samples)
			{
				Add(Sample.Name, Sample.Value, Sample.Units);
			}
		}

		/// <summary>
		/// Tries to read the telemetry data from the given file
		/// </summary>
		/// <param name="FileName">The file to read from</param>
		/// <param name="Telemetry">On success, the read telemetry data</param>
		/// <returns>True if a telemetry object was read</returns>
		public static bool TryRead(FileReference FileName, out TelemetryData Telemetry)
		{
			// Try to read the raw json object
			JsonObject RawObject;
			if (!JsonObject.TryRead(FileName, out RawObject))
			{
				Telemetry = null;
				return false;
			}

			// Check the version is valid
			int Version;
			if(!RawObject.TryGetIntegerField("Version", out Version) || Version != CurrentVersion)
			{
				Telemetry = null;
				return false;
			}

			// Read all the samples
			JsonObject[] RawSamples;
			if (!RawObject.TryGetObjectArrayField("Samples", out RawSamples))
			{
				Telemetry = null;
				return false;
			}

			// Parse out all the samples
			Telemetry = new TelemetryData();
			foreach (JsonObject RawSample in RawSamples)
			{
				Telemetry.Add(RawSample.GetStringField("Name"), RawSample.GetDoubleField("Value"), RawSample.GetEnumField<TelemetryUnits>("Units"));
			}
			return true;
		}

		/// <summary>
		/// Writes out the telemetry data to a file
		/// </summary>
		/// <param name="FileName"></param>
		public void Write(string FileName)
		{
			using (JsonWriter Writer = new JsonWriter(FileName))
			{
				Writer.WriteObjectStart();
				Writer.WriteValue("Version", CurrentVersion);
				Writer.WriteArrayStart("Samples");
				foreach(TelemetrySample Sample in Samples)
				{
					Writer.WriteObjectStart();
					Writer.WriteValue("Name", Sample.Name);
					Writer.WriteValue("Value", Sample.Value);
					Writer.WriteValue("Units", Sample.Units.ToString());
					Writer.WriteObjectEnd();
				}
				Writer.WriteArrayEnd();
				Writer.WriteObjectEnd();
			}
		}
	}

	/// <summary>
	/// Timer class used for telemetry reporting.
	/// </summary>
	public class TelemetryStopwatch : IDisposable
    {
        string Name;
        DateTime StartTime;
        bool bFinished;

        public TelemetryStopwatch(string Format, params object[] Args)
        {
            Name = String.Format(Format, Args);
            StartTime = DateTime.Now;
        }

        public void Cancel()
        {
            bFinished = true;
        }

        /// <summary>
        /// Flushes the time to <see cref="CmdEnv.CSVFile"/> if we are the build machine and that environment variable is specified.
        /// Call Finish manually with an alternate name to use that one instead. Useful for dynamically generated names that you can't specify at construction.
        /// </summary>
        /// <param name="AlternateName">Used in place of the Name specified during construction.</param>
        public void Finish(string AlternateName = null)
        {
            if(!bFinished)
            {
                if (!String.IsNullOrEmpty(AlternateName))
                {
                    Name = AlternateName;
                }

                var OutputStr = String.Format("UAT,{0},{1},{2}" + Environment.NewLine, Name, StartTime, DateTime.Now);
                CommandUtils.LogVerbose(OutputStr);
                if (CommandUtils.IsBuildMachine && !String.IsNullOrEmpty(CommandUtils.CmdEnv.CSVFile) && CommandUtils.CmdEnv.CSVFile != "nul")
                {
                    try
                    {
                        File.AppendAllText(CommandUtils.CmdEnv.CSVFile, OutputStr);
                    }
                    catch (Exception Ex)
                    {
                        CommandUtils.LogWarning("Could not append to csv file ({0}) : {1}", CommandUtils.CmdEnv.CSVFile, Ex.ToString());
                    }
                }
            }
            bFinished = true;
        }

        public void Dispose()
        {
            Finish();
        }
    }

    /// <summary>
    /// Stopwatch that uses DateTime.UtcNow for timing. Not hi-res, but also not subject to short time limitations of System.Diagnostics.Stopwatch.
    /// </summary>
    public class DateTimeStopwatch
    {
        public static DateTimeStopwatch Start()
        {
            return new DateTimeStopwatch();
        }

        /// <summary>
        /// Hide public ctor.
        /// </summary>
        private DateTimeStopwatch() { }

        readonly DateTime StartTime = DateTime.UtcNow;

        public TimeSpan ElapsedTime { get { return DateTime.UtcNow - StartTime; } }
    }

    /// <summary>
	/// Use with "using" syntax to push and pop directories in a convenient, exception-safe way
	/// </summary>
	public class PushedDirectory : IDisposable
	{
		public PushedDirectory(string DirectoryName)
		{
			CommandUtils.PushDir(DirectoryName);
		}

		public void Dispose()
		{
			CommandUtils.PopDir();
			GC.SuppressFinalize(this);
		}
	}

	/// <summary>
	/// Use with "using" syntax to temporarily set and environment variable  in a convenient, exception-safe way
	/// </summary>
	public class ScopedEnvVar : IDisposable
	{
		private string StoredEnvVar = null;

		public ScopedEnvVar(string EnvVar, string Value)
		{
			StoredEnvVar = EnvVar;
			CommandUtils.SetEnvVar(StoredEnvVar, Value);
		}

		public void Dispose()
		{
			CommandUtils.SetEnvVar(StoredEnvVar, "");
			GC.SuppressFinalize(this);
		}
	}

    /// <summary>
    /// Helper class to associate a file and its contents
    /// </summary>
    public class EMSFileInfo
    {
        public string FileName { get; set; }
        public byte[] Bytes { get; set; }
    }

    /// <summary>
    /// Wrapper class for the enumerate files JSON response from MCP
    /// </summary>
    [DataContract]
    public sealed class EnumerationResponse
    {
        [DataMember(Name = "doNotCache", IsRequired = true)]
        public Boolean DoNotCache { get; set; }

        [DataMember(Name = "uniqueFilename", IsRequired = true)]
        public string UniqueFilename { get; set; }

        [DataMember(Name = "filename", IsRequired = true)]
        public string Filename { get; set; }

        [DataMember(Name = "hash", IsRequired = true)]
        public string Hash { get; set; }

        [DataMember(Name = "length", IsRequired = true)]
        public long Length { get; set; }

        [DataMember(Name = "uploaded", IsRequired = true)]
        public string Uploaded { get; set; }
    }

	/// <summary>
	/// Code signing
	/// </summary>
	[Help("NoSign", "Skips signing of code/content files.")]
	public class CodeSign
	{
		/// <summary>
		/// If so, what is the signing identity to search for?
		/// </summary>
		public static string SigningIdentity = "Epic Games";

		/// <summary>
		/// Should we use the machine store?
		/// </summary>
		public static bool bUseMachineStoreInsteadOfUserStore = false;

		/// <summary>
		/// How long to keep re-trying code signing for
		/// </summary>
		public static TimeSpan CodeSignTimeOut = new TimeSpan(0, 3, 0); // Keep trying to sign one file for up to 3 minutes

		/// <summary>
		/// Finds the path to SignTool.exe, or throws an exception.
		/// </summary>
		/// <returns>Path to signtool.exe</returns>
		public static string GetSignToolPath()
		{
			string[] PossibleSignToolNames =
			{
				"C:/Program Files (x86)/Windows Kits/8.1/bin/x86/SignTool.exe",
				"C:/Program Files (x86)/Windows Kits/10/bin/x86/SignTool.exe"
			};

			foreach(string PossibleSignToolName in PossibleSignToolNames)
			{
				if(File.Exists(PossibleSignToolName))
				{
					return PossibleSignToolName;
				}
			}

			throw new AutomationException("SignTool not found at '{0}' (are you missing the Windows SDK?)", String.Join("' or '", PossibleSignToolNames));
		}

		/// <summary>
		/// Code signs the specified file
		/// </summary>
		public static void SignSingleExecutableIfEXEOrDLL(string Filename, bool bIgnoreExtension = false)
		{
            if (UnrealBuildTool.Utils.IsRunningOnMono)
            {
                CommandUtils.LogLog(String.Format("Can't sign '{0}', we are running under mono.", Filename));
                return;
            }
            if (!CommandUtils.FileExists(Filename))
			{
				throw new AutomationException("Can't sign '{0}', file does not exist.", Filename);
			}
			// Make sure the file isn't read-only
			FileInfo TargetFileInfo = new FileInfo(Filename);

			// Executable extensions
			List<string> Extensions = new List<string>();
			Extensions.Add(".dll");
			Extensions.Add(".exe");

			bool IsExecutable = bIgnoreExtension;

			foreach (var Ext in Extensions)
			{
				if (TargetFileInfo.FullName.EndsWith(Ext, StringComparison.InvariantCultureIgnoreCase))
				{
					IsExecutable = true;
					break;
				}
			}
			if (!IsExecutable)
			{
				CommandUtils.LogLog(String.Format("Won't sign '{0}', not an executable.", TargetFileInfo.FullName));
				return;
			}

			string SignToolName = GetSignToolPath();

			TargetFileInfo.IsReadOnly = false;

			// Code sign the executable
			string[] TimestampServer = { "http://timestamp.verisign.com/scripts/timestamp.dll",
									     "http://timestamp.globalsign.com/scripts/timstamp.dll",
										 "http://timestamp.comodoca.com/authenticode",
										 "http://www.startssl.com/timestamp"
									   };
			int TimestampServerIndex = 0;

			string SpecificStoreArg = bUseMachineStoreInsteadOfUserStore ? " /sm" : "";

			DateTime StartTime = DateTime.Now;

			int NumTrials = 0;
			for (; ; )
			{
				//@TODO: Verbosity choosing
				//  /v will spew lots of info
				//  /q does nothing on success and minimal output on failure
				string CodeSignArgs = String.Format("sign{0} /a /n \"{1}\" /t {2} /d \"{3}\" /v \"{4}\"", SpecificStoreArg, SigningIdentity, TimestampServer[TimestampServerIndex], TargetFileInfo.Name, TargetFileInfo.FullName);

				IProcessResult Result = CommandUtils.Run(SignToolName, CodeSignArgs, null, CommandUtils.ERunOptions.AllowSpew);
				++NumTrials;

				if (Result.ExitCode != 1)
				{
					if (Result.ExitCode == 2)
					{
						CommandUtils.LogError(String.Format("Signtool returned a warning."));
					}
					// Success!
					break;
				}
				else
				{
					// try another timestamp server on the next iteration
					TimestampServerIndex++;
					if (TimestampServerIndex >= TimestampServer.Count())
					{
						// loop back to the first timestamp server
						TimestampServerIndex = 0;
					}

					// Keep retrying until we run out of time
					TimeSpan RunTime = DateTime.Now - StartTime;
					if (RunTime > CodeSignTimeOut)
					{
						throw new AutomationException("Failed to sign executable '{0}' {1} times over a period of {2}", TargetFileInfo.FullName, NumTrials, RunTime);
					}
				}
			}
		}

		/// <summary>
		/// Code signs the specified file or folder
		/// </summary>
		public static void SignMacFileOrFolder(string InPath, bool bIgnoreExtension = false)
		{
			bool bExists = CommandUtils.FileExists(InPath) || CommandUtils.DirectoryExists(InPath);
			if (!bExists)
			{
				throw new AutomationException("Can't sign '{0}', file or folder does not exist.", InPath);
			}

			// Executable extensions
			List<string> Extensions = new List<string>();
			Extensions.Add(".dylib");
			Extensions.Add(".app");
			Extensions.Add(".framework");

			bool IsExecutable = bIgnoreExtension || (Path.GetExtension(InPath) == "" && !InPath.EndsWith("PkgInfo"));

			foreach (var Ext in Extensions)
			{
				if (InPath.EndsWith(Ext, StringComparison.InvariantCultureIgnoreCase))
				{
					IsExecutable = true;
					break;
				}
			}
			if (!IsExecutable)
			{
				CommandUtils.LogLog(String.Format("Won't sign '{0}', not an executable.", InPath));
				return;
			}

			// Use the old codesigning tool after the upgrade due to segmentation fault on Sierra
			string SignToolName = "/usr/local/bin/codesign_old";
			
			// unless it doesn't exist, then use the Sierra one.
			if(!File.Exists(SignToolName))
			{
				SignToolName = "/usr/bin/codesign";
			}

			string CodeSignArgs = String.Format("-f --deep -s \"{0}\" -v \"{1}\" --no-strict", "Developer ID Application", InPath);

			DateTime StartTime = DateTime.Now;

			int NumTrials = 0;
			for (; ; )
			{
				IProcessResult Result = CommandUtils.Run(SignToolName, CodeSignArgs, null, CommandUtils.ERunOptions.AllowSpew);
				int ExitCode = Result.ExitCode;
				++NumTrials;

				if (ExitCode == 0)
				{
					// Success!
					break;
				}
				else
				{
					// Keep retrying until we run out of time
					TimeSpan RunTime = DateTime.Now - StartTime;
					if (RunTime > CodeSignTimeOut)
					{
						throw new AutomationException("Failed to sign '{0}' {1} times over a period of {2}", InPath, NumTrials, RunTime);
					}
				}
			}
		}

		/// <summary>
		/// Codesigns multiple files, but skips anything that's not an EXE or DLL file
		/// Will automatically skip signing if -NoSign is specified in the command line.
		/// </summary>
		/// <param name="Files">List of files to sign</param>
		public static void SignMultipleIfEXEOrDLL(BuildCommand Command, IEnumerable<string> Files)
		{
			if (!Command.ParseParam("NoSign"))
			{
				CommandUtils.Log("Signing up to {0} files...", Files.Count());
				UnrealBuildTool.UnrealTargetPlatform TargetPlatform = UnrealBuildTool.BuildHostPlatform.Current.Platform;
				if (TargetPlatform == UnrealBuildTool.UnrealTargetPlatform.Mac)
				{
					foreach (var File in Files)
					{
						SignMacFileOrFolder(File);
					}
				}
				else
				{
					List<FileReference> FilesToSign = new List<FileReference>();
					foreach (string File in Files)
					{
						if (!(Path.GetDirectoryName(File).Replace("\\", "/")).Contains("Binaries/XboxOne"))
						{
							FilesToSign.Add(new FileReference(File));
						}						
					}
					SignMultipleFilesIfEXEOrDLL(FilesToSign);
				}
			}
			else
			{
				CommandUtils.LogLog("Skipping signing {0} files due to -nosign.", Files.Count());
			}
		}

		public static void SignListFilesIfEXEOrDLL(string FilesToSign)
		{
			string SignToolName = GetSignToolPath();

			// nothing to sign
			if (String.IsNullOrEmpty(FilesToSign))
			{
				return;
			}

			// Code sign the executable
			string[] TimestampServer = { "http://timestamp.verisign.com/scripts/timestamp.dll",
									     "http://timestamp.globalsign.com/scripts/timstamp.dll",
										 "http://timestamp.comodoca.com/authenticode",
										 "http://www.startssl.com/timestamp"
									   };

			string SpecificStoreArg = bUseMachineStoreInsteadOfUserStore ? " /sm" : "";	
			
			Stopwatch Stopwatch = Stopwatch.StartNew();

			int NumTrials = 0;
			for (; ; )
			{
				//@TODO: Verbosity choosing
				//  /v will spew lots of info
				//  /q does nothing on success and minimal output on failure
				string CodeSignArgs = String.Format("sign{0} /a /n \"{1}\" /t {2} /debug {3}", SpecificStoreArg, SigningIdentity, TimestampServer[NumTrials % TimestampServer.Length], FilesToSign);

				IProcessResult Result = CommandUtils.Run(SignToolName, CodeSignArgs, null, CommandUtils.ERunOptions.AllowSpew);
				++NumTrials;

				if (Result.ExitCode != 1)
				{
					if (Result.ExitCode == 2)
					{
						CommandUtils.LogError(String.Format("Signtool returned a warning."));
					}
					// Success!
					break;
				}
				else
				{
					// Keep retrying until we run out of time
					TimeSpan RunTime = Stopwatch.Elapsed;
					if (RunTime > CodeSignTimeOut && NumTrials >= TimestampServer.Length)
					{
						throw new AutomationException("Failed to sign executables {0} times over a period of {1}", NumTrials, RunTime);
					}
				}
			}
		}

		public static void SignMultipleFilesIfEXEOrDLL(List<FileReference> Files, bool bIgnoreExtension = false)
		{
			if (UnrealBuildTool.Utils.IsRunningOnMono)
			{
				CommandUtils.LogLog(String.Format("Can't sign we are running under mono."));
				return;
			}
			List<string> FinalFiles = new List<string>();
			foreach (string Filename in Files.Select(x => x.FullName))
			{
				FileInfo TargetFileInfo = new FileInfo(Filename);

				// Executable extensions
				List<string> Extensions = new List<string>();
				Extensions.Add(".dll");
				Extensions.Add(".exe");
				Extensions.Add(".msi");
				Extensions.Add(".dle");

				bool IsExecutable = bIgnoreExtension;

				foreach (var Ext in Extensions)
				{
					if (TargetFileInfo.FullName.EndsWith(Ext, StringComparison.InvariantCultureIgnoreCase))
					{
						// force file writable
						TargetFileInfo.IsReadOnly = false;
						IsExecutable = true;
						break;
					}
				}
				if (IsExecutable && CommandUtils.FileExists(Filename))
				{
					FinalFiles.Add(Filename);
				}
			}			

			StringBuilder FilesToSignBuilder = new StringBuilder();
			List<string> FinalListSignStrings = new List<string>();
			foreach(string File in FinalFiles)
			{
				FilesToSignBuilder.Append("\"" + File + "\" ");				
				if(FilesToSignBuilder.Length > 1900)
				{
					string AddFilesToFinalList = FilesToSignBuilder.ToString();
					FinalListSignStrings.Add(AddFilesToFinalList);
					FilesToSignBuilder.Clear();
				}
			}
			FinalListSignStrings.Add(FilesToSignBuilder.ToString());
			foreach(string FilesToSign in FinalListSignStrings)
			{
				SignListFilesIfEXEOrDLL(FilesToSign);
			}

		}
	}

}<|MERGE_RESOLUTION|>--- conflicted
+++ resolved
@@ -643,19 +643,11 @@
 		{
 			string NormalizedDirectory = ConvertSeparators(PathSeparator.Default, DirectoryName);
 			try
-<<<<<<< HEAD
 			{
 				Directory.CreateDirectory(DirectoryName);
 			}
 			catch (Exception Ex)
 			{
-=======
-			{
-				Directory.CreateDirectory(DirectoryName);
-			}
-			catch (Exception Ex)
-			{
->>>>>>> a23640a2
 				throw new AutomationException(Ex, "Failed to create directory '{0}'", NormalizedDirectory);
 			}
 		}
