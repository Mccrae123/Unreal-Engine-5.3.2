// Copyright Epic Games, Inc. All Rights Reserved.

<<<<<<< HEAD
=======
using EpicGames.Core;
>>>>>>> 4af6daef
using EpicGames.Perforce;
using System;
using System.Collections.Generic;
using System.Text;
using System.Linq;
using System.IO;
using System.ComponentModel;
using System.Diagnostics;
using System.Text.RegularExpressions;
using System.Reflection;
using System.Collections;
using UnrealBuildBase;
<<<<<<< HEAD
=======
using Microsoft.Extensions.Logging;

using static AutomationTool.CommandUtils;
>>>>>>> 4af6daef

namespace AutomationTool
{
	/// <summary>
	/// Declares that the command type requires P4Environment.
	/// </summary>
	public class RequireP4Attribute : Attribute
	{
	}

	/// <summary>
	/// Declares that the command type does not access Changelist or CodeChangelist from P4Environment.
	/// </summary>
	public class DoesNotNeedP4CLAttribute : Attribute
	{
	}

	public class P4Exception : AutomationException
	{
		public P4Exception(string Msg)
			: base(Msg) { }
		public P4Exception(string Msg, Exception InnerException)
			: base(InnerException, Msg) { }

		public P4Exception(string Format, params object[] Args)
			: base(Format, Args) { }
	}

    public enum P4LineEnd
    {
        Local = 0,
        Unix = 1,
        Mac = 2,
        Win = 3,
        Share = 4,
    }

    [Flags]
    public enum P4SubmitOption
    {
        SubmitUnchanged = 1,
        RevertUnchanged = 2,
        LeaveUnchanged = 4,
		Reopen = 8
    }

    [Flags]
    public enum P4ClientOption
    {
        None = 0,
        NoAllWrite = 1,
        NoClobber = 2,
        NoCompress = 4,
        NoModTime = 8,
        NoRmDir = 16,
        Unlocked = 32,
        AllWrite = 64,
        Clobber = 128,
        Compress = 256,
        Locked = 512,
        ModTime = 1024,
        RmDir = 2048,
        NoAltSync = 4096,
        AltSync = 8192,
    }

	public class P4ClientInfo
	{
		public string Name;
		public string RootPath;
		public string Host;
		public string Owner;
		public string Stream;
		public DateTime Access;
        public P4LineEnd LineEnd;
        public P4ClientOption Options;
        public P4SubmitOption SubmitOptions = P4SubmitOption.SubmitUnchanged;
        public List<KeyValuePair<string, string>> View = new List<KeyValuePair<string, string>>();

		public bool Matches(P4ClientInfo Other)
		{
			return Name == Other.Name 
				&& RootPath == Other.RootPath 
				&& Host == Other.Host 
				&& Owner == Other.Owner 
				&& Stream == Other.Stream
				&& LineEnd == Other.LineEnd 
				&& Options == Other.Options 
				&& SubmitOptions == Other.SubmitOptions
				&& (!String.IsNullOrEmpty(Stream) || Enumerable.SequenceEqual(View, Other.View));
		}

		public override string ToString()
		{
			return Name;
		}
	}

	public enum P4FileType
	{
		[Description("unknown")]
		Unknown,
		[Description("text")]
		Text,
		[Description("binary")]
		Binary,
		[Description("resource")]
		Resource,
		[Description("tempobj")]
		Temp,
		[Description("symlink")]
		Symlink,
		[Description("apple")]
		Apple,
		[Description("unicode")]
		Unicode,
		[Description("utf16")]
		Utf16,
		[Description("utf8")]
		Utf8,
	}

	[Flags]
	public enum P4FileAttributes
	{
		[Description("")]
		None = 0,
		[Description("u")]
		Unicode = 1 << 0,
		[Description("x")]
		Executable = 1 << 1,
		[Description("w")]
		Writeable = 1 << 2,
		[Description("m")]
		LocalModTimes = 1 << 3,
		[Description("k")]
		RCS = 1 << 4,
		[Description("l")]
		Exclusive = 1 << 5,
		[Description("D")]
		DeltasPerRevision = 1 << 6,
		[Description("F")]
		Uncompressed = 1 << 7,
		[Description("C")]
		Compressed = 1 << 8,
		[Description("X")]
		Archive = 1 << 9,
		[Description("S")]
		Revisions = 1 << 10,
	}

	public enum P4Action
	{
		[Description("none")]
		None,
		[Description("add")]
		Add,
		[Description("edit")]
		Edit,
		[Description("delete")]
		Delete,
		[Description("branch")]
		Branch,
		[Description("move/add")]
		MoveAdd,
		[Description("move/delete")]
		MoveDelete,
		[Description("integrate")]
		Integrate,
		[Description("import")]
		Import,
		[Description("purge")]
		Purge,
		[Description("archive")]
		Archive,
		[Description("unknown")]
		Unknown,
	}

	public struct P4FileStat
	{
		public P4FileType Type;
		public P4FileAttributes Attributes;
		public P4Action Action;
		public string Change;
		public bool IsOldType;

		public P4FileStat(P4FileType Type, P4FileAttributes Attributes, P4Action Action)
		{
			this.Type = Type;
			this.Attributes = Attributes;
			this.Action = Action;
			this.Change = String.Empty;
			this.IsOldType = false;
		}

		public static readonly P4FileStat Invalid = new P4FileStat(P4FileType.Unknown, P4FileAttributes.None, P4Action.None);

		public bool IsValid { get { return Type != P4FileType.Unknown; } }
	}

	public class P4WhereRecord
	{
		public bool bUnmap;
		public string DepotFile;
		public string ClientFile;
		public string Path;
	}

	public class P4Spec
	{
		public List<KeyValuePair<string, string>> Sections;

		/// <summary>
		/// Default constructor.
		/// </summary>
		public P4Spec()
		{
			Sections = new List<KeyValuePair<string,string>>();
		}

		/// <summary>
		/// Gets the current value of a field with the given name 
		/// </summary>
		/// <param name="Name">Name of the field to search for</param>
		/// <returns>The value of the field, or null if it does not exist</returns>
		public string GetField(string Name)
		{
			int Idx = Sections.FindIndex(x => x.Key == Name);
			return (Idx == -1)? null : Sections[Idx].Value;
		}

		/// <summary>
		/// Sets the value of an existing field, or adds a new one with the given name
		/// </summary>
		/// <param name="Name">Name of the field to set</param>
		/// <param name="Value">New value of the field</param>
		public void SetField(string Name, string Value)
		{
			int Idx = Sections.FindIndex(x => x.Key == Name);
			if(Idx == -1)
			{
				Sections.Add(new KeyValuePair<string,string>(Name, Value));
			}
			else
			{
				Sections[Idx] = new KeyValuePair<string,string>(Name, Value);
			}
		}

		/// <summary>
		/// Parses a spec (clientspec, branchspec, changespec) from an array of lines
		/// </summary>
		/// <param name="Lines">Text split into separate lines</param>
		/// <returns>Array of section names and values</returns>
		public static P4Spec FromString(string Text)
		{
			P4Spec Spec = new P4Spec();

			string[] Lines = Text.Split('\n');
			for(int LineIdx = 0; LineIdx < Lines.Length; LineIdx++)
			{
				if(Lines[LineIdx].EndsWith("\r"))
				{
					Lines[LineIdx] = Lines[LineIdx].Substring(0, Lines[LineIdx].Length - 1);
				}
				if(!String.IsNullOrWhiteSpace(Lines[LineIdx]) && !Lines[LineIdx].StartsWith("#"))
				{
					// Read the section name
					int SeparatorIdx = Lines[LineIdx].IndexOf(':');
					if(SeparatorIdx == -1 || !Char.IsLetter(Lines[LineIdx][0]))
					{
						throw new P4Exception("Invalid spec format at line {0}: \"{1}\"", LineIdx, Lines[LineIdx]);
					}

					// Get the section name
					string SectionName = Lines[LineIdx].Substring(0, SeparatorIdx);

					// Parse the section value
					StringBuilder Value = new StringBuilder(Lines[LineIdx].Substring(SeparatorIdx + 1));
					for(; LineIdx + 1 < Lines.Length; LineIdx++)
					{
						if(Lines[LineIdx + 1].Length == 0)
						{
							Value.AppendLine();
						}
						else if(Lines[LineIdx + 1][0] == '\t')
						{
							Value.AppendLine(Lines[LineIdx + 1].Substring(1));
						}
						else
						{
							break;
						}
					}
					Spec.Sections.Add(new KeyValuePair<string,string>(SectionName, Value.ToString().TrimEnd()));
				}
			}

			return Spec;
		}

		/// <summary>
		/// Formats a P4 specification as a block of text
		/// </summary>
		/// <returns></returns>
		public override string ToString()
		{
			StringBuilder Result = new StringBuilder();
			foreach(KeyValuePair<string, string> Section in Sections)
			{
				if(Section.Value.Contains('\n'))
				{
					Result.AppendLine(Section.Key + ":\n\t" + Section.Value.Replace("\n", "\n\t"));
				}
				else
				{
					Result.AppendLine(Section.Key + ":\t" + Section.Value);
				}
				Result.AppendLine();
			}
			return Result.ToString();
		}
	}

	/// <summary>
	/// Describes the action performed by the user when resolving the integration
	/// </summary>
	public enum P4IntegrateAction
	{
		/// <summary>
		/// file did not previously exist; it was created as a copy of partner-file
		/// </summary>
		[Description("branch from")]
		BranchFrom,

		/// <summary>
		/// partner-file did not previously exist; it was created as a copy of file.
		/// </summary>
		[Description("branch into")]
		BranchInto,

		/// <summary>
		/// file was integrated from partner-file, accepting merge.
		/// </summary>
		[Description("merge from")]
		MergeFrom,

		/// <summary>
		/// file was integrated into partner-file, accepting merge.
		/// </summary>
		[Description("merge into")]
		MergeInto,

		/// <summary>
		/// file was integrated from partner-file, accepting theirs and deleting the original.
		/// </summary>
		[Description("moved from")]
		MovedFrom,

		/// <summary>
		/// file was integrated into partner-file, accepting theirs and creating partner-file if it did not previously exist.
		/// </summary>
		[Description("moved into")]
		MovedInto,

		/// <summary>
		/// file was integrated from partner-file, accepting theirs.
		/// </summary>
		[Description("copy from")]
		CopyFrom,

		/// <summary>
		/// file was integrated into partner-file, accepting theirs.
		/// </summary>
		[Description("copy into")]
		CopyInto,

		/// <summary>
		/// file was integrated from partner-file, accepting yours.
		/// </summary>
		[Description("ignored")]
		Ignored,

		/// <summary>
		/// file was integrated into partner-file, accepting yours.
		/// </summary>
		[Description("ignored by")]
		IgnoredBy,

		/// <summary>
		/// file was integrated from partner-file, and partner-file had been previously deleted.
		/// </summary>
		[Description("delete from")]
		DeleteFrom,

		/// <summary>
		/// file was integrated into partner-file, and file had been previously deleted.
		/// </summary>
		[Description("delete into")]
		DeleteInto,

		/// <summary>
		/// file was integrated from partner-file, and file was edited within the p4 resolve process.
		/// </summary>
		[Description("edit from")]
		EditFrom,

		/// <summary>
		/// file was integrated into partner-file, and partner-file was reopened for edit before submission.
		/// </summary>
		[Description("edit into")]
		EditInto,

		/// <summary>
		/// file was integrated from a deleted partner-file, and partner-file was reopened for add (that is, someone restored a deleted file by syncing back to a pre-deleted revision and adding the file).
		/// </summary>
		[Description("add from")]
		AddFrom,

		/// <summary>
		/// file was integrated into previously nonexistent partner-file, and partner-file was reopened for add before submission.
		/// </summary>
		[Description("add into")]
		AddInto,

		/// <summary>
		/// file was reverted to a previous revision
		/// </summary>
		[Description("undid")]
		Undid,

		/// <summary>
		/// file was reverted to a previous revision
		/// </summary>
		[Description("undone by")]
		UndoneBy

	}

	/// <summary>
	/// Stores integration information for a file revision
	/// </summary>
	public class P4IntegrationRecord
	{
		/// <summary>
		/// The integration action performed for this file
		/// </summary>
		public readonly P4IntegrateAction Action;

		/// <summary>
		/// The partner file for this integration
		/// </summary>
		public readonly string OtherFile;

		/// <summary>
		/// Min revision of the partner file for this integration
		/// </summary>
		public readonly int StartRevisionNumber;

		/// <summary>
		/// Max revision of the partner file for this integration
		/// </summary>
		public readonly int EndRevisionNumber;

		/// <summary>
		/// Constructor
		/// </summary>
		/// <param name="Action">The integration action</param>
		/// <param name="OtherFile">The partner file involved in the integration</param>
		/// <param name="StartRevisionNumber">Starting revision of the partner file for the integration (exclusive)</param>
		/// <param name="EndRevisionNumber">Ending revision of the partner file for the integration (inclusive)</param>
		public P4IntegrationRecord(P4IntegrateAction Action, string OtherFile, int StartRevisionNumber, int EndRevisionNumber)
		{
			this.Action = Action;
			this.OtherFile = OtherFile;
			this.StartRevisionNumber = StartRevisionNumber;
			this.EndRevisionNumber = EndRevisionNumber;
		}

		/// <summary>
		/// Summarize this record for display in the debugger
		/// </summary>
		/// <returns>Formatted integration record</returns>
		public override string ToString()
		{
			if(StartRevisionNumber + 1 == EndRevisionNumber)
			{
				return String.Format("{0} {1}#{2}", Action, OtherFile, EndRevisionNumber);
			}
			else
			{
				return String.Format("{0} {1}#{2},#{3}", Action, OtherFile, StartRevisionNumber + 1, EndRevisionNumber);
			}
		}
	}

	/// <summary>
	/// Stores a revision record for a file
	/// </summary>
	public class P4RevisionRecord
	{
		/// <summary>
		/// The revision number of this file
		/// </summary>
		public readonly int RevisionNumber;

		/// <summary>
		/// The changelist responsible for this revision of the file
		/// </summary>
		public readonly int ChangeNumber;

		/// <summary>
		/// Action performed to the file in this revision
		/// </summary>
		public readonly P4Action Action;

		/// <summary>
		/// Type of the file
		/// </summary>
		public readonly string Type;

		/// <summary>
		/// Timestamp of this modification
		/// </summary>
		public readonly DateTime DateTime;

		/// <summary>
		/// Author of the changelist
		/// </summary>
		public readonly string UserName;

		/// <summary>
		/// Client that submitted this changelist
		/// </summary>
		public readonly string ClientName;

		/// <summary>
		/// Size of the file, or -1 if not specified
		/// </summary>
		public readonly long FileSize;

		/// <summary>
		/// Digest of the file, or null if not specified
		/// </summary>
		public readonly string Digest;

		/// <summary>
		/// Description of this changelist
		/// </summary>
		public readonly string Description;

		/// <summary>
		/// Integration records for this revision
		/// </summary>
		public readonly P4IntegrationRecord[] Integrations;

		/// <summary>
		/// Constructor
		/// </summary>
		/// <param name="RevisionNumber">Revision number of the file</param>
		/// <param name="ChangeNumber">Number of the changelist that submitted this revision</param>
		/// <param name="Action">Action performed to the file in this changelist</param>
		/// <param name="Type">Type of the file</param>
		/// <param name="DateTime">Timestamp for the change</param>
		/// <param name="UserName">User that submitted the change</param>
		/// <param name="ClientName">Client that submitted the change</param>
		/// <param name="FileSize">Size of the file, or -1 if not specified</param>
		/// <param name="Digest">Digest of the file, or null if not specified</param>
		/// <param name="Description">Description of the changelist</param>
		/// <param name="Integrations">Integrations performed to the file</param>
		public P4RevisionRecord(int RevisionNumber, int ChangeNumber, P4Action Action, string Type, DateTime DateTime, string UserName, string ClientName, long FileSize, string Digest, string Description, P4IntegrationRecord[] Integrations)
		{
			this.RevisionNumber = RevisionNumber;
			this.ChangeNumber = ChangeNumber;
			this.Action = Action;
			this.Type = Type;
			this.DateTime = DateTime;
			this.UserName = UserName;
			this.ClientName = ClientName;
			this.Description = Description;
			this.FileSize = FileSize;
			this.Digest = Digest;
			this.Integrations = Integrations;
		}

		/// <summary>
		/// Format this record for display in the debugger
		/// </summary>
		/// <returns>Summary of this revision</returns>
		public override string ToString()
		{
			return String.Format("#{0} change {1} {2} on {3} by {4}@{5}", RevisionNumber, ChangeNumber, Action, DateTime, UserName, ClientName);
		}
	}

	/// <summary>
	/// Record output by the filelog command
	/// </summary>
	public class P4FileRecord
	{
		/// <summary>
		/// Path to the file in the depot
		/// </summary>
		public string DepotPath;

		/// <summary>
		/// Revisions of this file
		/// </summary>
		public P4RevisionRecord[] Revisions;

		/// <summary>
		/// Constructor
		/// </summary>
		/// <param name="DepotPath">The depot path of the file</param>
		/// <param name="Revisions">Revisions of the file</param>
		public P4FileRecord(string DepotPath, P4RevisionRecord[] Revisions)
		{
			this.DepotPath = DepotPath;
			this.Revisions = Revisions;
		}

		/// <summary>
		/// Return the depot path of the file for display in the debugger
		/// </summary>
		/// <returns>Path to the file</returns>
		public override string ToString()
		{
			return DepotPath;
		}
	}

	/// <summary>
	/// Options for the filelog command
	/// </summary>
	[Flags]
	public enum P4FileLogOptions
	{
		/// <summary>
		/// No options
		/// </summary>
		None = 0,

		/// <summary>
		/// Display file content history instead of file name history.
		/// </summary>
		ContentHistory = 1,

		/// <summary>
		/// Follow file history across branches.
		/// </summary>
		FollowAcrossBranches = 2,

		/// <summary>
		/// List long output, with the full text of each changelist description.
		/// </summary>
		FullDescriptions = 4,

		/// <summary>
		/// List long output, with the full text of each changelist description truncated at 250 characters.
		/// </summary>
		LongDescriptions = 8,

		/// <summary>
		/// When used with the ContentHistory option, do not follow content of promoted task streams. 
		/// </summary>
		DoNotFollowPromotedTaskStreams = 16,

		/// <summary>
		/// Display a shortened form of output by ignoring non-contributory integrations
		/// </summary>
		IgnoreNonContributoryIntegrations = 32,
	}

	/// <summary>
	/// Type of a Perforce stream
	/// </summary>
	public enum P4StreamType
	{
		/// <summary>
		/// A mainline stream
		/// </summary>
		Mainline,

		/// <summary>
		/// A development stream
		/// </summary>
		Development,

		/// <summary>
		/// A release stream
		/// </summary>
		Release,

		/// <summary>
		/// A virtual stream
		/// </summary>
		Virtual,

		/// <summary>
		/// A task stream
		/// </summary>
		Task,
	}

	/// <summary>
	/// Options for a stream definition
	/// </summary>
	[Flags]
	public enum P4StreamOptions
	{
		/// <summary>
		/// The stream is locked
		/// </summary>
		Locked = 1,

		/// <summary>
		/// Only the owner may submit to the stream
		/// </summary>
		OwnerSubmit = 4,

		/// <summary>
		/// Integrations from this stream to its parent are expected
		/// </summary>
		ToParent = 4,

		/// <summary>
		/// Integrations from this stream from its parent are expected
		/// </summary>
		FromParent = 8,

		/// <summary>
		/// Undocumented?
		/// </summary>
		MergeDown = 16,
	}

	/// <summary>
	/// Contains information about a stream, as returned by the 'p4 streams' command
	/// </summary>
	[DebuggerDisplay("{Stream}")]
	public class P4StreamRecord
	{
		/// <summary>
		/// Path to the stream
		/// </summary>
		public string Stream;

		/// <summary>
		/// Last time the stream definition was updated
		/// </summary>
		public DateTime Update;

		/// <summary>
		/// Last time the stream definition was accessed
		/// </summary>
		public DateTime Access;

		/// <summary>
		/// Owner of this stream
		/// </summary>
		public string Owner;

		/// <summary>
		/// Name of the stream. This may be modified after the stream is initially created, but it's underlying depot path will not change.
		/// </summary>
		public string Name;

		/// <summary>
		/// The parent stream
		/// </summary>
		public string Parent;

		/// <summary>
		/// Type of the stream
		/// </summary>
		public P4StreamType Type;

		/// <summary>
		/// User supplied description of the stream
		/// </summary>
		public string Description;

		/// <summary>
		/// Options for the stream definition
		/// </summary>
		public P4StreamOptions Options;

		/// <summary>
		/// Whether this stream is more stable than the parent stream
		/// </summary>
		public Nullable<bool> FirmerThanParent;

		/// <summary>
		/// Whether changes from this stream flow to the parent stream
		/// </summary>
		public bool ChangeFlowsToParent;

		/// <summary>
		/// Whether changes from this stream flow from the parent stream
		/// </summary>
		public bool ChangeFlowsFromParent;

		/// <summary>
		/// The mainline branch associated with this stream
		/// </summary>
		public string BaseParent;

		/// <summary>
		/// Constructor
		/// </summary>
		/// <param name="Stream">Path to the stream</param>
		/// <param name="Update">Last time the stream definition was updated</param>
		/// <param name="Access">Last time the stream definition was accessed</param>
		/// <param name="Owner">Owner of this stream</param>
		/// <param name="Name">Name of the stream. This may be modified after the stream is initially created, but it's underlying depot path will not change.</param>
		/// <param name="Parent">The parent stream</param>
		/// <param name="Type">Type of the stream</param>
		/// <param name="Description">User supplied description of the stream</param>
		/// <param name="Options">Options for the stream definition</param>
		/// <param name="FirmerThanParent">Whether this stream is more stable than the parent stream</param>
		/// <param name="ChangeFlowsToParent">Whether changes from this stream flow to the parent stream</param>
		/// <param name="ChangeFlowsFromParent">Whether changes from this stream flow from the parent stream</param>
		/// <param name="BaseParent">The mainline branch associated with this stream</param>
		public P4StreamRecord(string Stream, DateTime Update, DateTime Access, string Owner, string Name, string Parent, P4StreamType Type, string Description, P4StreamOptions Options, Nullable<bool> FirmerThanParent, bool ChangeFlowsToParent, bool ChangeFlowsFromParent, string BaseParent)
		{
			this.Stream = Stream;
			this.Update = Update;
			this.Owner = Owner;
			this.Name = Name;
			this.Parent = Parent;
			this.Type = Type;
			this.Description = Description;
			this.Options = Options;
			this.FirmerThanParent = FirmerThanParent;
			this.ChangeFlowsToParent = ChangeFlowsToParent;
			this.ChangeFlowsFromParent = ChangeFlowsFromParent;
			this.BaseParent = BaseParent;
		}

		/// <summary>
		/// Return the path of this stream for display in the debugger
		/// </summary>
		/// <returns>Path to this stream</returns>
		public override string ToString()
		{
			return Stream;
		}
	}

	/// <summary>
	/// Error severity codes. Taken from the p4java documentation.
	/// </summary>
	public enum P4SeverityCode
	{
		Empty = 0,
		Info = 1,
		Warning = 2,
		Failed = 3,
		Fatal = 4,
	}

	/// <summary>
	/// Generic error codes that can be returned by the Perforce server. Taken from the p4java documentation.
	/// </summary>
	public enum P4GenericCode
	{
		None = 0,
		Usage = 1,
		Unknown = 2,
		Context = 3,
		Illegal = 4,
		NotYet = 5,
		Protect = 6,
		Empty = 17,
		Fault = 33,
		Client = 34,
		Admin = 35,
		Config = 36,
		Upgrade = 37,
		Comm = 38,
		TooBig = 39, 
	}

	/// <summary>
	/// Represents a error return value from Perforce.
	/// </summary>
	public class P4ReturnCode
	{
		/// <summary>
		/// The value of the "code" field returned by the server
		/// </summary>
		public string Code;

		/// <summary>
		/// The severity of this error
		/// </summary>
		public P4SeverityCode Severity;

		/// <summary>
		/// The generic error code associated with this message
		/// </summary>
		public P4GenericCode Generic;

		/// <summary>
		/// The message text
		/// </summary>
		public string Message;

		/// <summary>
		/// Constructor
		/// </summary>
		/// <param name="Code">The value of the "code" field returned by the server</param>
		/// <param name="Severity">The severity of this error</param>
		/// <param name="Generic">The generic error code associated with this message</param>
		/// <param name="Message">The message text</param>
		public P4ReturnCode(string Code, P4SeverityCode Severity, P4GenericCode Generic, string Message)
		{
			this.Code = Code;
			this.Severity = Severity;
			this.Generic = Generic;
			this.Message = Message;
		}

		/// <summary>
		/// Formats this error for display in the debugger
		/// </summary>
		/// <returns>String representation of this object</returns>
		public override string ToString()
		{
			return String.Format("{0}: {1} (Generic={2})", Code, Message, Generic);
		}
	}

	public partial class CommandUtils
	{
		static private P4Connection PerforceConnection;
		static private P4Environment PerforceEnvironment;
		static private IPerforceSettings PerforceSettings;

		static public P4Connection P4
		{
			get
			{
				if (PerforceConnection == null)
				{
					throw new AutomationException("Attempt to use P4 before it was initialized or P4 support is disabled.");
				}
				return PerforceConnection;
			}
		}

		static public P4Environment P4Env
		{
			get
			{
				if (PerforceEnvironment == null)
				{
					throw new AutomationException("Attempt to use P4Environment before it was initialized or P4 support is disabled.");
				}
				return PerforceEnvironment;
			}
		}

		static public IPerforceSettings P4Settings
		{
			get
			{
				if (PerforceSettings == null)
				{
					throw new AutomationException("Attempt to use P4Settings before it was initialized or P4 support is disabled.");
				}
				return PerforceSettings;
			}
		}

		/// <summary>
		/// Initializes build environment. If the build command needs a specific env-var mapping or
		/// has an extended BuildEnvironment, it must implement this method accordingly.
		/// </summary>
		static internal void InitP4Environment()
		{
			// Temporary connection - will use only the currently set env vars to connect to P4
			PerforceEnvironment = new P4Environment(CmdEnv);

			PerforceSettings Settings = new PerforceSettings(PerforceEnvironment.ServerAndPort, PerforceEnvironment.User);
			Settings.PreferNativeClient = true;
			Settings.ClientName = PerforceEnvironment.Client;
			PerforceSettings = Settings;
		}

		/// <summary>
		/// Initializes default source control connection.
		/// </summary>
		static internal void InitDefaultP4Connection()
		{
			PerforceConnection = new P4Connection(User: P4Env.User, Client: P4Env.Client, ServerAndPort: P4Env.ServerAndPort);
		}

		/// <summary>
		/// Check if P4 is supported.
		/// </summary>		
		public static bool P4Enabled
		{
			get
			{
				if (!bP4Enabled.HasValue)
				{
					throw new AutomationException("Trying to access P4Enabled property before it was initialized.");
				}
				return (bool)bP4Enabled;
			}
			private set
			{
				bP4Enabled = value;
			}
		}
		private static bool? bP4Enabled;

		/// <summary>
		/// Check if P4CL is required.
		/// </summary>		
		public static bool P4CLRequired
		{
			get
			{
				if (!bP4CLRequired.HasValue)
				{
					throw new AutomationException("Trying to access P4CLRequired property before it was initialized.");
				}
				return (bool)bP4CLRequired;
			}
			private set
			{
				bP4CLRequired = value;
			}
		}
		private static bool? bP4CLRequired;

		/// <summary>
		/// Checks whether commands are allowed to submit files into P4.
		/// </summary>
		public static bool AllowSubmit
		{
			get
			{
				if (!bAllowSubmit.HasValue)
				{
					throw new AutomationException("Trying to access AllowSubmit property before it was initialized.");
				}
				return (bool)bAllowSubmit;
			}
			private set
			{
				bAllowSubmit = value;
			}

		}
		private static bool? bAllowSubmit;

		/// <summary>
		/// Sets up P4Enabled, AllowSubmit properties. Note that this does not initialize P4 environment.
		/// </summary>
		/// <param name="CommandsToExecute">Commands to execute</param>
		/// <param name="Commands">Commands</param>
		internal static void InitP4Support(List<CommandInfo> CommandsToExecute, Dictionary<string, Type> Commands)
		{
			// Init AllowSubmit
			// If we do not specify on the commandline if submitting is allowed or not, this is 
			// depending on whether we run locally or on a build machine.
			Logger.LogDebug("Initializing AllowSubmit.");
			if (GlobalCommandLine.Submit || GlobalCommandLine.NoSubmit)
			{
				AllowSubmit = GlobalCommandLine.Submit;
			}
			else
			{
				AllowSubmit = Automation.IsBuildMachine;
			}
			Logger.LogDebug("AllowSubmit={AllowSubmit}", AllowSubmit);

			// Init P4Enabled
			Logger.LogDebug("Initializing P4Enabled.");
			if (Automation.IsBuildMachine)
			{
				P4Enabled = !GlobalCommandLine.NoP4;
				P4CLRequired = P4Enabled;
			}
			else
			{
				bool bRequireP4;
				bool bRequireCL;
				CheckIfCommandsRequireP4(CommandsToExecute, Commands, out bRequireP4, out bRequireCL);

				P4Enabled = GlobalCommandLine.P4 || bRequireP4;
				P4CLRequired = GlobalCommandLine.P4 || bRequireCL;
			}
			Logger.LogDebug("P4Enabled={P4Enabled}", P4Enabled);
			Logger.LogDebug("P4CLRequired={P4CLRequired}", P4CLRequired);
		}

		/// <summary>
		/// Checks if any of the commands to execute has [RequireP4] attribute.
		/// </summary>
		/// <param name="CommandsToExecute">List of commands to be executed.</param>
		/// <param name="Commands">Commands.</param>
		private static void CheckIfCommandsRequireP4(List<CommandInfo> CommandsToExecute, Dictionary<string, Type> Commands, out bool bRequireP4, out bool bRequireCL)
		{
			bRequireP4 = false;
			bRequireCL = false;

			foreach (var CommandInfo in CommandsToExecute)
			{
				Type Command;
				if (Commands.TryGetValue(CommandInfo.CommandName, out Command))
				{
					var RequireP4Attributes = Command.GetCustomAttributes(typeof(RequireP4Attribute), true);	
					if (!CommandUtils.IsNullOrEmpty(RequireP4Attributes))
					{
						if(!GlobalCommandLine.P4)
						{
							Logger.LogInformation("Command {CommandName} requires P4 functionality.", Command.Name);
						}
						bRequireP4 = true;

						var DoesNotNeedP4CLAttributes = Command.GetCustomAttributes(typeof(DoesNotNeedP4CLAttribute), true);
						if (CommandUtils.IsNullOrEmpty(DoesNotNeedP4CLAttributes))
						{
							bRequireCL = true;
						}
					}
				}
			}
		}
	}

	/// <summary>
	/// Class that stores labels info.
	/// </summary>
	public class P4Label
	{
		// The name of the label.
		public string Name { get; private set; }

		// The date of the label.
		public DateTime Date { get; private set; }

		public P4Label(string Name, DateTime Date)
		{
			this.Name = Name;
			this.Date = Date;
		}
	}

	/// <summary>
	/// Perforce connection.
	/// </summary>
	public partial class P4Connection
	{
		/// <summary>
		/// List of global options for this connection (client/user)
		/// </summary>
		private string GlobalOptions;
        /// <summary>
        /// List of global options for this connection (client/user)
        /// </summary>
        private string GlobalOptionsWithoutClient;
		/// <summary>
		/// Path where this connection's log is to go to
		/// </summary>
		public string LogPath { get; private set; }

		/// <summary>
		/// Initializes P4 connection
		/// </summary>
		/// <param name="User">Username (can be null, in which case the environment variable default will be used)</param>
		/// <param name="Client">Workspace (can be null, in which case the environment variable default will be used)</param>
		/// <param name="ServerAndPort">Server:Port (can be null, in which case the environment variable default will be used)</param>
		/// <param name="P4LogPath">Log filename (can be null, in which case CmdEnv.LogFolder/p4.log will be used)</param>
		/// <param name="AdditionalOpts">Additional global options to include on every p4 command line</param>
		public P4Connection(string User, string Client, string ServerAndPort = null, string P4LogPath = null, string AdditionalOpts = null)
		{
			var UserOpts = String.IsNullOrEmpty(User) ? "" : ("-u" + User + " ");
			var ClientOpts = String.IsNullOrEmpty(Client) ? "" : ("-c" + Client + " ");
			var ServerOpts = String.IsNullOrEmpty(ServerAndPort) ? "" : ("-p" + ServerAndPort + " ");
			AdditionalOpts = String.IsNullOrEmpty(AdditionalOpts) ? "" : AdditionalOpts + " ";
			GlobalOptions = UserOpts + ClientOpts + ServerOpts + AdditionalOpts;
            GlobalOptionsWithoutClient = UserOpts + ServerOpts + AdditionalOpts;

			if (P4LogPath == null)
			{
				LogPath = CommandUtils.CombinePaths(CommandUtils.CmdEnv.LogFolder, String.Format("p4.log", Client));
			}
			else
			{
				LogPath = P4LogPath;
			}
		}

		/// <summary>
		/// A filter that suppresses all output od stdout/stderr
		/// </summary>
		/// <param name="Message"></param>
		/// <returns></returns>
		static string NoSpewFilter(string Message)
		{
			return null;
		}

		/// <summary>
		/// Shortcut to Run but with P4.exe as the program name.
		/// </summary>
		/// <param name="CommandLine">Command line</param>
		/// <param name="Input">Stdin</param>
		/// <param name="AllowSpew">true for spew</param>
		/// <returns>Exit code</returns>
		public IProcessResult P4(string CommandLine, string Input = null, bool AllowSpew = true, bool WithClient = true, bool SpewIsVerbose = false)
		{
			return P4("", CommandLine, Input, AllowSpew, WithClient, SpewIsVerbose);
		}

		/// <summary>
		/// Shortcut to Run but with P4.exe as the program name.
		/// </summary>
		/// <param name="GlobalOptions">Extra global options just for this command</param>
		/// <param name="CommandLine">Command line</param>
		/// <param name="Input">Stdin</param>
		/// <param name="AllowSpew">true for spew</param>
		/// <returns>Exit code</returns>
		public IProcessResult P4(string ExtraGlobalOptions, string CommandLine, string Input, bool AllowSpew = true, bool WithClient = true, bool SpewIsVerbose = false)
		{
			CommandLine = CommandLine.Trim();

			// we need the first token to be a command ("files") and not a global option ("-c foo")
			if (CommandLine.StartsWith("-"))
			{
				throw new AutomationException("Fix your call to P4 to put global options into the GlobalOptions parameter. The first token should be a p4 command: {0}", CommandLine);
			}

			CommandUtils.ERunOptions RunOptions = AllowSpew ? CommandUtils.ERunOptions.AllowSpew : CommandUtils.ERunOptions.NoLoggingOfRunCommand;
			if( SpewIsVerbose )
			{
				RunOptions |= CommandUtils.ERunOptions.SpewIsVerbose;
			}

			var SpewDelegate = AllowSpew ? null : new ProcessResult.SpewFilterCallbackType(NoSpewFilter);

			IProcessResult Result;
			// if there's a star anywhere in the commandline, p4.exe, when parsing command line on Windows, will internally perform a find-files to expand the *,
			// and Windows thinks a p4 path is a UNC path (//Depot/Stream/Foo/*/bar.txt). It has been seen that this can stall for for seconds (over 20
			// seconds potentially). This can be seen with just "dir \\fake\server" on a Windows command prompt, and some machines will take forever
			if (CommandLine.Contains("*"))
			{
				// we can bypass the problem by putting the params for the command into a file, and using the -x <paramsfile> optjon. So:
				//   p4 -c clientspec files //Depot/Stream/Foo/*/bar.txt
				// would be converted to this awkward format (with params BEFORE the command):
				//   p4 -c clientspec -x tempfile.txt files
				// where tempfile.txt contains:
				//   //Depot/Stream/Foo/*/bar.txt

				// pull the command out ("files" in the above case)
				string CommandToken = CommandLine.Trim().Split(" ".ToCharArray())[0];

				// make a temp file, and write the params, minus the command, to it
				string ParamsFile = Path.Combine(Path.GetTempPath(), Path.GetTempFileName());
				File.WriteAllText(ParamsFile, CommandLine.Substring(CommandToken.Length + 1));

				// run with -x
				string FinalCommandline = string.Format("{0} {1} -x \"{3}\" {2}", (WithClient ? GlobalOptions : GlobalOptionsWithoutClient), ExtraGlobalOptions, CommandToken, ParamsFile).Trim();
				Result = CommandUtils.Run(HostPlatform.Current.P4Exe, FinalCommandline, Input, Options: RunOptions, SpewFilterCallback: SpewDelegate);

				// delete the temp file
				File.Delete(ParamsFile);
			}
			else
			{
				string FinalCommandline = string.Format("{0} {1} {2}", (WithClient ? GlobalOptions : GlobalOptionsWithoutClient), ExtraGlobalOptions, CommandLine);
				Result = CommandUtils.Run(HostPlatform.Current.P4Exe, FinalCommandline, Input, Options: RunOptions, SpewFilterCallback: SpewDelegate);
			}


			return Result;
		}

		/// <summary>
		/// Calls p4 and returns the output.
		/// </summary>
		/// <param name="Output">Output of the command.</param>
		/// <param name="CommandLine">Commandline for p4.</param>
		/// <param name="Input">Stdin input.</param>
		/// <param name="AllowSpew">Whether the command should spew.</param>
		/// <returns>True if succeeded, otherwise false.</returns>
        public bool P4Output(out string Output, string ExtraGlobalOptions, string CommandLine, string Input = null, bool AllowSpew = true, bool WithClient = true)
		{
			Output = "";

            var Result = P4(ExtraGlobalOptions, CommandLine, Input, AllowSpew, WithClient);

			Output = Result.Output;
			return Result.ExitCode == 0;
		}

		/// <summary>
		/// Calls p4 and returns the output.
		/// </summary>
		/// <param name="Output">Output of the comman.</param>
		/// <param name="CommandLine">Commandline for p4.</param>
		/// <param name="Input">Stdin input.</param>
		/// <param name="AllowSpew">Whether the command should spew.</param>
		/// <returns>True if succeeded, otherwise false.</returns>
        public bool P4Output(out string[] OutputLines, string ExtraGlobalOptions, string CommandLine, string Input = null, bool AllowSpew = true, bool WithClient = true)
		{
			string Output;
			bool bResult = P4Output(out Output, ExtraGlobalOptions, CommandLine, Input, AllowSpew, WithClient);

			List<string> Lines = new List<string>();
			for(int Idx = 0; Idx < Output.Length; )
			{
				int EndIdx = Output.IndexOf('\n', Idx);
				if(EndIdx == -1)
				{
					Lines.Add(Output.Substring(Idx));
					break;
				}

				if(EndIdx > Idx && Output[EndIdx - 1] == '\r')
				{
					Lines.Add(Output.Substring(Idx, EndIdx - Idx - 1));
				}
				else
				{
					Lines.Add(Output.Substring(Idx, EndIdx - Idx));
				}

				Idx = EndIdx + 1;
			}
			OutputLines = Lines.ToArray();

			return bResult;
		}

		/// <summary>
		/// Calls p4 command and writes the output to a logfile.
		/// </summary>
		/// <param name="CommandLine">Commandline to pass to p4.</param>
		/// <param name="Input">Stdin input.</param>
		/// <param name="AllowSpew">Whether the command is allowed to spew.</param>
        public void LogP4(string ExtraGlobalOptions, string CommandLine, string Input = null, bool AllowSpew = true, bool WithClient = true, bool SpewIsVerbose = false)
		{
			string Output;
            if (!LogP4Output(out Output, ExtraGlobalOptions, CommandLine, Input, AllowSpew, WithClient, SpewIsVerbose:SpewIsVerbose))
			{
				throw new P4Exception("p4.exe {0} failed. {1}", CommandLine, Output);
			}
		}

		/// <summary>
		/// Calls p4 and returns the output and writes it also to a logfile.
		/// </summary>
		/// <param name="Output">Output of the comman.</param>
		/// <param name="CommandLine">Commandline for p4.</param>
		/// <param name="Input">Stdin input.</param>
		/// <param name="AllowSpew">Whether the command should spew.</param>
		/// <returns>True if succeeded, otherwise false.</returns>
        public bool LogP4Output(out string Output, string ExtraGlobalOptions, string CommandLine, string Input = null, bool AllowSpew = true, bool WithClient = true, bool SpewIsVerbose = false)
		{
			Output = "";

			if (String.IsNullOrEmpty(LogPath))
			{
				Logger.LogError("P4Utils.SetupP4() must be called before issuing Peforce commands");
				return false;
			}

            var Result = P4(ExtraGlobalOptions, CommandLine, Input, AllowSpew, WithClient, SpewIsVerbose:SpewIsVerbose);

			CommandUtils.WriteToFile(LogPath, CommandLine + "\n");
			CommandUtils.WriteToFile(LogPath, Result.Output);
			Output = Result.Output;
			return Result.ExitCode == 0;
		}

		/// <summary>
		/// Execute a Perforce command and parse the output as marshalled Python objects. This is more robustly defined than the text-based tagged output
		/// format, because it avoids ambiguity when returned fields can have newlines.
		/// </summary>
		/// <param name="CommandLine">Command line to execute Perforce with</param>
		/// <param name="TaggedOutput">List that receives the output records</param>
		/// <param name="WithClient">Whether to include client information on the command line</param>
		public List<Dictionary<string, string>> P4TaggedOutput(string CommandLine, bool WithClient = true)
		{
			// Execute Perforce, consuming the binary output into a memory stream
			MemoryStream MemoryStream = new MemoryStream();
			using (Process Process = new Process())
			{
				Process.StartInfo.FileName = HostPlatform.Current.P4Exe;
				Process.StartInfo.Arguments = String.Format("-G {0} {1}", WithClient? GlobalOptions : GlobalOptionsWithoutClient, CommandLine);

				Process.StartInfo.RedirectStandardError = true;
				Process.StartInfo.RedirectStandardOutput = true;
				Process.StartInfo.RedirectStandardInput = false;
				Process.StartInfo.UseShellExecute = false;
				Process.StartInfo.CreateNoWindow = true;

				Process.Start();

				Process.StandardOutput.BaseStream.CopyTo(MemoryStream);
				Process.WaitForExit();
			}

			// Move back to the start of the memory stream
			MemoryStream.Position = 0;

			// Parse the records
			List<Dictionary<string, string>> Records = new List<Dictionary<string, string>>();
			using (BinaryReader Reader = new BinaryReader(MemoryStream, Encoding.UTF8))
			{
				while(Reader.BaseStream.Position < Reader.BaseStream.Length)
				{
					// Check that a dictionary follows
					byte Temp = Reader.ReadByte();
					if(Temp != '{')
					{
						throw new P4Exception("Unexpected data while parsing marshalled output - expected '{'");
					}

					// Read all the fields in the record
					Dictionary<string, string> Record = new Dictionary<string, string>();
					for(;;)
					{
						// Read the next field type. Perforce only outputs string records. A '0' character indicates the end of the dictionary.
						byte KeyFieldType = Reader.ReadByte();
						if(KeyFieldType == '0')
						{
							break;
						}
						else if(KeyFieldType != 's')
						{
							throw new P4Exception("Unexpected key field type while parsing marshalled output ({0}) - expected 's'", (int)KeyFieldType);
						}

						// Read the key
						int KeyLength = Reader.ReadInt32();
						string Key = Encoding.UTF8.GetString(Reader.ReadBytes(KeyLength));

						// Read the value type.
						byte ValueFieldType = Reader.ReadByte();
						if(ValueFieldType == 'i')
						{
							// An integer
							string Value = Reader.ReadInt32().ToString();
							Record.Add(Key, Value);
						}
						else if(ValueFieldType == 's')
						{
							// A string
							int ValueLength = Reader.ReadInt32();
							string Value = Encoding.UTF8.GetString(Reader.ReadBytes(ValueLength));
							Record.Add(Key, Value);
						}
						else
						{
							throw new P4Exception("Unexpected value field type while parsing marshalled output ({0}) - expected 's'", (int)ValueFieldType);
						}
					}
					Records.Add(Record);
				}
			}
			return Records;
		}

		/// <summary>
		/// Checks that the raw record data includes the given return code, or creates a ReturnCode value if it doesn't
		/// </summary>
		/// <param name="RawRecord">The raw record data</param>
		/// <param name="ExpectedCode">The expected code value</param>
		/// <param name="OtherReturnCode">Output variable for receiving the return code if it doesn't match</param>
		public static bool VerifyReturnCode(Dictionary<string, string> RawRecord, string ExpectedCode, out P4ReturnCode OtherReturnCode)
		{
			// Parse the code field
			string Code;
			if(!RawRecord.TryGetValue("code", out Code))
			{
				Code = "unknown";
			}

			// Check whether it matches what we expect
			if(Code == ExpectedCode)
			{
				OtherReturnCode = null;
				return true;
			}
			else
			{
				string Severity;
				if(!RawRecord.TryGetValue("severity", out Severity))
				{
					Severity = ((int)P4SeverityCode.Empty).ToString();
				}

				string Generic;
				if(!RawRecord.TryGetValue("generic", out Generic))
				{
					Generic = ((int)P4GenericCode.None).ToString();
				}

				string Message;
				if(!RawRecord.TryGetValue("data", out Message))
				{
					Message = "No description available.";
				}

				OtherReturnCode = new P4ReturnCode(Code, (P4SeverityCode)int.Parse(Severity), (P4GenericCode)int.Parse(Generic), Message.TrimEnd());
				return false;
			}
		}

		/// <summary>
		/// Invokes p4 login command.
		/// </summary>
		public string GetAuthenticationToken()
		{
			string AuthenticationToken = null;

			string Output;
            string P4Passwd = InternalUtils.GetEnvironmentVariable("uebp_PASS", "", true);
			if (Automation.IsBuildMachine && string.IsNullOrEmpty(P4Passwd))
			{
				return AuthenticationToken;
			}

            P4Output(out Output, "", "login -a -p", P4Passwd + '\n');

			// Validate output.
			const string PasswordPromptString = "Enter password: \r\n";
			if (Output.Substring(0, PasswordPromptString.Length) == PasswordPromptString)
			{
				int AuthenticationResultStartIndex = PasswordPromptString.Length;
				Regex TokenRegex = new Regex("[0-9A-F]{32}");
				Match TokenMatch = TokenRegex.Match(Output, AuthenticationResultStartIndex);
				if (TokenMatch.Success)
				{
					AuthenticationToken = Output.Substring(TokenMatch.Index, TokenMatch.Length);
				}
			}

			return AuthenticationToken;
		}

        /// <summary>
        /// Invokes p4 changes command.
        /// </summary>
        /// <param name="CommandLine">CommandLine to pass on to the command.</param>
        public class ChangeRecord
        {
            public int CL = 0;
            public string User = "";
            public string UserEmail = "";
            public string Summary = "";
            public static int Compare(ChangeRecord A, ChangeRecord B)
            {
                return (A.CL < B.CL) ? -1 : (A.CL > B.CL) ? 1 : 0;
            }

			public override string ToString()
			{
				return String.Format("CL {0}: {1}", CL, Summary);
			}
		}
        static Dictionary<string, string> UserToEmailCache = new Dictionary<string, string>();
        public string UserToEmail(string User)
        {
            if (UserToEmailCache.ContainsKey(User))
            {
                return UserToEmailCache[User];
            }
            string Result = "";
            try
            {
                var P4Result = P4(String.Format("user -o {0}", User), AllowSpew: false);
			    if (P4Result.ExitCode == 0)
			    {
				    var Tags = ParseTaggedP4Output(P4Result.Output);
                    Tags.TryGetValue("Email", out Result);
                }
            }
            catch(Exception)
            {
            }
            if (Result == "")
            {
				Logger.LogWarning("Could not find email for P4 user {User}", User);
            }
            UserToEmailCache.Add(User, Result);
            return Result;
        }
        static Dictionary<string, List<ChangeRecord>> ChangesCache = new Dictionary<string, List<ChangeRecord>>();
        public bool Changes(out List<ChangeRecord> ChangeRecords, string CommandLine, bool AllowSpew = true, bool UseCaching = false, bool LongComment = false, bool WithClient = false)
        {
            // If the user specified '-l' or '-L', the summary will appear on subsequent lines (no quotes) instead of the same line (surrounded by single quotes)
            bool ContainsDashL = CommandLine.StartsWith("-L ", StringComparison.InvariantCultureIgnoreCase) ||
                CommandLine.IndexOf(" -L ", StringComparison.InvariantCultureIgnoreCase) > 0;
            bool bSummaryIsOnSameLine = !ContainsDashL;
            if (bSummaryIsOnSameLine && LongComment)
            {
                CommandLine = "-L " + CommandLine;
                bSummaryIsOnSameLine = false;
            } 
            if (UseCaching && ChangesCache.ContainsKey(CommandLine))
            {
                ChangeRecords = ChangesCache[CommandLine];
                return true;
            }
            ChangeRecords = new List<ChangeRecord>();
            try
            {
                // Change 1999345 on 2014/02/16 by buildmachine@BuildFarm_BUILD-23_buildmachine_++depot+UE4 'GUBP Node Shadow_LabelPromotabl'

                string Output;
                if (!LogP4Output(out Output, "", "changes " + CommandLine, null, AllowSpew, WithClient: WithClient))
                {
                    throw new AutomationException("P4 returned failure.");
                }

                var Lines = Output.Split(new string[] { Environment.NewLine }, StringSplitOptions.None);
                for(int LineIndex = 0; LineIndex < Lines.Length; ++LineIndex)
                {
					var Line = Lines[ LineIndex ];

					// If we've hit a blank line, then we're done
					if( String.IsNullOrEmpty( Line ) )
					{
						break;
					}

                    ChangeRecord Change = new ChangeRecord();
                    string MatchChange = "Change ";
                    string MatchOn = " on "; 
                    string MatchBy = " by ";

                    int ChangeAt = Line.IndexOf(MatchChange);
                    int OnAt = Line.IndexOf(MatchOn);
                    int ByAt = Line.IndexOf(MatchBy);
                    if (ChangeAt == 0 && OnAt > ChangeAt && ByAt > OnAt)
                    {
                        var ChangeString = Line.Substring(ChangeAt + MatchChange.Length, OnAt - ChangeAt - MatchChange.Length);
                        Change.CL = int.Parse(ChangeString);

						int AtAt = Line.IndexOf("@");
                        Change.User = Line.Substring(ByAt + MatchBy.Length, AtAt - ByAt - MatchBy.Length);

						if( bSummaryIsOnSameLine )
						{ 
							int TickAt = Line.IndexOf("'");
							int EndTick = Line.LastIndexOf("'");
							if( TickAt > ByAt && EndTick > TickAt )
							{ 
								Change.Summary = Line.Substring(TickAt + 1, EndTick - TickAt - 1);
							}
						}
						else
						{
							++LineIndex;
							if( LineIndex >= Lines.Length )
							{
								throw new AutomationException("Was expecting a change summary to appear after Change header output from P4, but there were no more lines to read");
							}

							Line = Lines[ LineIndex ];
							if( !String.IsNullOrEmpty( Line ) )
							{
                                throw new AutomationException("Was expecting blank line after Change header output from P4, got {0}", Line);
							}

							++LineIndex;
							for( ; LineIndex < Lines.Length; ++LineIndex )
							{
								Line = Lines[ LineIndex ];

								int SummaryChangeAt = Line.IndexOf(MatchChange);
								int SummaryOnAt = Line.IndexOf(MatchOn);
								int SummaryByAt = Line.IndexOf(MatchBy);
								if (SummaryChangeAt == 0 && SummaryOnAt > SummaryChangeAt && SummaryByAt > SummaryOnAt)
								{
									// OK, we found a new change. This isn't part of our summary.  We're done with the summary.  Back we go.
                                    //CommandUtils.Log("Next summary is {0}", Line);
									--LineIndex;
									break;
								}

								// Summary lines are supposed to begin with a single tab character (even empty lines)
								if( !String.IsNullOrEmpty( Line ) && Line[0] != '\t' )
								{
									throw new AutomationException("Was expecting every line of the P4 changes summary to start with a tab character or be totally empty");
								}

								// Remove the tab
								var SummaryLine = Line;
								if( Line.StartsWith( "\t" ) )
								{ 
									SummaryLine = Line.Substring( 1 );
								}

								// Add a CR if we already had some summary text
								if( !String.IsNullOrEmpty( Change.Summary ) )
								{
									Change.Summary += "\n";
								}

								// Append the summary line!
								Change.Summary += SummaryLine;
							}
						}
                        Change.UserEmail = UserToEmail(Change.User);
                        ChangeRecords.Add(Change);
                    }
					else
					{
						throw new AutomationException("Output of 'p4 changes' was not formatted how we expected.  Could not find 'Change', 'on' and 'by' in the output line: " + Line);
					}
                }
            }
			catch (Exception Ex)
            {
				Logger.LogWarning("Unable to get P4 changes with {CommandLine}", CommandLine);
				Logger.LogWarning(" Exception was {Arg0}", LogUtils.FormatException(Ex));
                return false;
            }
            ChangeRecords.Sort((A, B) => ChangeRecord.Compare(A, B));
			if( ChangesCache.ContainsKey(CommandLine) )
			{
				ChangesCache[CommandLine] = ChangeRecords;
			}
			else
			{ 
				ChangesCache.Add(CommandLine, ChangeRecords);
			}
            return true;
        }

	
        public class DescribeRecord
        {
            public int CL = 0;
            public string User = "";
            public string UserEmail = "";
            public string Summary = "";
			public string Header = "";
			
			public class DescribeFile
			{
				public string File;
				public int Revision;
				public string ChangeType;

				public override string ToString()
				{
					return String.Format("{0}#{1} ({2})", File, Revision, ChangeType);
				}
			}
			public List<DescribeFile> Files = new List<DescribeFile>();
            
			public static int Compare(DescribeRecord A, DescribeRecord B)
            {
                return (A.CL < B.CL) ? -1 : (A.CL > B.CL) ? 1 : 0;
            }

			public override string ToString()
			{
				return String.Format("CL {0}: {1}", CL, Summary);
			}
		}

		/// <summary>
		/// Wraps P4 describe
		/// </summary>
		/// <param name="Changelist">Changelist numbers to query full descriptions for</param>
		/// <param name="DescribeRecord">Describe record for the given changelist.</param>
		/// <param name="AllowSpew"></param>
		/// <returns>True if everything went okay</returns>
        public bool DescribeChangelist(int Changelist, out DescribeRecord DescribeRecord, bool AllowSpew = true, bool bShelvedFiles = false)
        {
			List<DescribeRecord> DescribeRecords;
			if(!DescribeChangelists(new List<int>{ Changelist }, out DescribeRecords, AllowSpew, bShelvedFiles))
			{
				DescribeRecord = null;
				return false;
			}
			else if(DescribeRecords.Count != 1)
			{
				DescribeRecord = null;
				return false;
			}
			else 
			{
				DescribeRecord = DescribeRecords[0];
				return true;
			}
		}

		/// <summary>
		/// Wraps P4 describe
		/// </summary>
		/// <param name="Changelists">List of changelist numbers to query full descriptions for</param>
		/// <param name="DescribeRecords">List of records we found.  One for each changelist number.  These will be sorted from oldest to newest.</param>
		/// <param name="AllowSpew"></param>
		/// <param name="bShelvedFiles">Whether to display shelved files</param>
		/// <returns>True if everything went okay</returns>
        public bool DescribeChangelists(List<int> Changelists, out List<DescribeRecord> DescribeRecords, bool AllowSpew = true, bool bShelvedFiles = false)
        {
			DescribeRecords = new List<DescribeRecord>();
            try
            {
				// Change 234641 by This.User@WORKSPACE-C2Q-67_Dev on 2008/05/06 10:32:32
				// 
				//         Desc Line 1
				// 
				// Affected files ...
				// 
				// ... //depot/UnrealEngine3/Development/Src/Engine/Classes/ArrowComponent.uc#8 edit
				// ... //depot/UnrealEngine3/Development/Src/Engine/Classes/DecalActorBase.uc#4 edit


				string Output;
				string CommandLine = "-s";		// Don't automatically diff the files
				if(bShelvedFiles)
				{
					CommandLine += " -S";
				}

				// Add changelists to the command-line
				foreach( var Changelist in Changelists )
				{
					CommandLine += " " + Changelist.ToString();
				}

                if (!LogP4Output(out Output, "", "describe " + CommandLine, null, AllowSpew))
                {
                    return false;
                }

				int ChangelistIndex = 0;
				var Lines = Output.Split(new string[] { Environment.NewLine }, StringSplitOptions.None);
                for (var LineIndex = 0; LineIndex < Lines.Length; ++LineIndex)
                {
					var Line = Lines[ LineIndex ];

					// If we've hit a blank line, then we're done
					if( String.IsNullOrEmpty( Line ) )
					{
						break;
					}

                    string MatchChange = "Change ";
                    string MatchOn = " on "; 
                    string MatchBy = " by ";

                    int ChangeAt = Line.IndexOf(MatchChange);
                    int OnAt = Line.IndexOf(MatchOn);
                    int ByAt = Line.IndexOf(MatchBy);
                    int AtAt = Line.IndexOf("@");
                    if (ChangeAt == 0 && OnAt > ChangeAt && ByAt < OnAt)
                    {
                        var ChangeString = Line.Substring(ChangeAt + MatchChange.Length, ByAt - ChangeAt - MatchChange.Length);

						var CurrentChangelist = Changelists[ ChangelistIndex++ ];

                        if (!ChangeString.Equals( CurrentChangelist.ToString()))
                        {
                            throw new AutomationException("Was expecting changelists to be reported back in the same order we asked for them (CL {0} != {1})", ChangeString, CurrentChangelist.ToString());
                        }

						var DescribeRecord = new DescribeRecord();
						DescribeRecords.Add( DescribeRecord );

						DescribeRecord.CL = CurrentChangelist;
                        DescribeRecord.User = Line.Substring(ByAt + MatchBy.Length, AtAt - ByAt - MatchBy.Length);
						DescribeRecord.Header = Line;

						++LineIndex;
						if( LineIndex >= Lines.Length )
						{
							throw new AutomationException("Was expecting a change summary to appear after Change header output from P4, but there were no more lines to read");
						}

						Line = Lines[ LineIndex ];
						if( !String.IsNullOrEmpty( Line ) )
						{
							throw new AutomationException("Was expecting blank line after Change header output from P4");
						}

						// Summary
						++LineIndex;
						for( ; LineIndex < Lines.Length; ++LineIndex )
						{
							Line = Lines[ LineIndex ];
							if(Line.Length > 0)
							{
								// Stop once we reach a line that doesn't begin with a tab. It's possible (through changelist descriptions that contain embedded newlines, like \r\r\n on Windows) to get 
								// empty lines that don't begin with a tab as we expect.
								if(Line[0] != '\t')
								{
									break;
								}

								// Remove the tab
								var SummaryLine = Line.Substring( 1 );

								// Add a CR if we already had some summary text
								if( !String.IsNullOrEmpty( DescribeRecord.Summary ) )
								{
									DescribeRecord.Summary += "\n";
								}

								// Append the summary line!
								DescribeRecord.Summary += SummaryLine;
							}
						}

						// Remove any trailing newlines from the end of the summary
						DescribeRecord.Summary = DescribeRecord.Summary.TrimEnd('\n');

						Line = Lines[ LineIndex ];

						string MatchAffectedFiles = bShelvedFiles? "Shelved files" : "Affected files";
						int AffectedFilesAt = Line.IndexOf(MatchAffectedFiles);
						if( AffectedFilesAt == 0 )
						{
							++LineIndex;
							if( LineIndex >= Lines.Length )
							{
								throw new AutomationException("Was expecting a list of files to appear after Affected Files header output from P4, but there were no more lines to read");
							}

							Line = Lines[ LineIndex ];
							if( !String.IsNullOrEmpty( Line ) )
							{
								throw new AutomationException("Was expecting blank line after Affected Files header output from P4");
							}

							// Files
							++LineIndex;
							for( ; LineIndex < Lines.Length; ++LineIndex )
							{
								Line = Lines[ LineIndex ];

								if( String.IsNullOrEmpty( Line ) )
								{
									// Summaries end with a blank line (no tabs)
									break;
								}

								// File lines are supposed to begin with a "... " string
								if( !Line.StartsWith( "... " ) )
								{
									throw new AutomationException("Was expecting every line of the P4 describe files to start with a tab character");
								}

								// Remove the "... " prefix
								var FilesLine = Line.Substring( 4 );

								var DescribeFile = new DescribeRecord.DescribeFile();
								DescribeRecord.Files.Add( DescribeFile );
 							
								// Find the revision #
								var RevisionNumberAt = FilesLine.LastIndexOf( "#" ) + 1;
								var ChangeTypeAt = 1 + FilesLine.IndexOf( " ", RevisionNumberAt );
							
								DescribeFile.File = FilesLine.Substring( 0, RevisionNumberAt - 1 );
								string RevisionString = FilesLine.Substring( RevisionNumberAt, ChangeTypeAt - RevisionNumberAt );
								DescribeFile.Revision = int.Parse( RevisionString );
								DescribeFile.ChangeType = FilesLine.Substring( ChangeTypeAt );															  
							}
						}
						else
						{
							throw new AutomationException("Output of 'p4 describe' was not formatted how we expected.  Could not find 'Affected files' in the output line: " + Line);
						}

                        DescribeRecord.UserEmail = UserToEmail(DescribeRecord.User);
                    }
					else
					{
						throw new AutomationException("Output of 'p4 describe' was not formatted how we expected.  Could not find 'Change', 'on' and 'by' in the output line: " + Line);
					}
                }
            }
            catch (Exception)
            {
                return false;
            }
            DescribeRecords.Sort((A, B) => DescribeRecord.Compare(A, B));
            return true;
        }

		/// <summary>
		/// Invokes p4 sync command.
		/// </summary>
		/// <param name="CommandLine">CommandLine to pass on to the command.</param>
        public void Sync(string CommandLine, bool AllowSpew = true, bool SpewIsVerbose = false, int Retries=0, int MaxWait=0)
		{
			string SyncCommandLine = "sync " + CommandLine;

			string ExtraGlobalOptions = "";
			if (MaxWait > 0)
			{
				ExtraGlobalOptions = string.Format("-vnet.maxwait={0} {1}", MaxWait, ExtraGlobalOptions);
			}

			if (Retries > 0)
			{
				ExtraGlobalOptions = string.Format("-r{0} {1}", Retries, ExtraGlobalOptions);
			}

			LogP4(ExtraGlobalOptions, SyncCommandLine, null, AllowSpew, SpewIsVerbose:SpewIsVerbose);
		}

		/// <summary>
		/// Invokes p4 preview sync command and gets a list of preview synced files.
		/// </summary>
		/// <param name="FilesPreviewSynced">Files that have been preview synced with the command</param>
		/// <param name="CommandLine">CommandLine to pass on to the command.</param>
		/// <returns>Whether preview sync is successful</returns>
		public bool PreviewSync(out List<string> FilesPreviewSynced, string CommandLine, bool AllowSpew = true, bool SpewIsVerbose = false)
		{
			FilesPreviewSynced = new List<string>();

			try
			{
				string Output;
				LogP4Output(out Output, "", "sync -n " + CommandLine, null, AllowSpew, SpewIsVerbose: SpewIsVerbose);

				string UpToDateOutput = String.Format("{0} - file(s) up-to-date.\r\n", CommandLine);
				if (Output == UpToDateOutput)
				{
					return true;
				}

				var Lines = Output.Split(new string[] { Environment.NewLine }, StringSplitOptions.RemoveEmptyEntries);
				foreach(var line in Lines)
				{
					// Line example: //Fortnite/Main/FortniteGame/Content/Backend/Calendars/athena-sales.ics#11 - updating D:\Build\UE4-Fortnite\FortniteGame\Content\Backend\Calendars\athena-sales.ics
					var splittedLine = line.Split(new char[] { ' ' }, StringSplitOptions.RemoveEmptyEntries);
					if(splittedLine.Length > 3)
					{
						FilesPreviewSynced.Add(splittedLine[3]);
					}
				}
			}
			catch (Exception Ex)
			{
				Logger.LogWarning("Unable to preview sync P4 changes with {CommandLine}", CommandLine);
				Logger.LogWarning(" Exception was {Arg0}", LogUtils.FormatException(Ex));
				return false;
			}

			return true;
		}

		/// <summary>
		/// Invokes p4 unshelve command.
		/// </summary>
		/// <param name="FromCL">Changelist to unshelve.</param>
		/// <param name="ToCL">Changelist where the checked out files should be added.</param>
		/// <param name="CommandLine">Commandline for the command.</param>
		public void Unshelve(int FromCL, int ToCL, string CommandLine = "", bool SpewIsVerbose = false)
		{
			LogP4("", "unshelve " + String.Format("-s {0} ", FromCL) + String.Format("-c {0} ", ToCL) + CommandLine, SpewIsVerbose: SpewIsVerbose);
		}

		/// <summary>
		/// Invokes p4 shelve command.
		/// </summary>
		/// <param name="FromCL">Changelist to unshelve.</param>
		/// <param name="ToCL">Changelist where the checked out files should be added.</param>
		/// <param name="CommandLine">Commandline for the command.</param>
		public void Shelve(int FromCL, string CommandLine = "", bool AllowSpew = true)
		{
			LogP4("", "shelve " + String.Format("-r -c {0} ", FromCL) + CommandLine, AllowSpew: AllowSpew);
		}

		/// <summary>
		/// Invokes p4 shelve command, without reverting existing shelf first (overwrites any existing shelved file)
		/// This means that any files that are already shelved, but not in the FromCL being shelved, they will still exist
		/// </summary>
		/// <param name="FromCL">Changelist to unshelve.</param>
		/// <param name="ToCL">Changelist where the checked out files should be added.</param>
		/// <param name="CommandLine">Commandline for the command.</param>
		public void ShelveNoRevert(int FromCL, string CommandLine = "", bool AllowSpew = true)
		{
			LogP4("", "shelve " + String.Format("-f -c {0} ", FromCL) + CommandLine, AllowSpew: AllowSpew);
		}

		/// <summary>
		/// Deletes shelved files from a changelist
		/// </summary>
		/// <param name="FromCL">Changelist to unshelve.</param>
		/// <param name="CommandLine">Commandline for the command.</param>
		public void DeleteShelvedFiles(int FromCL, bool AllowSpew = true)
        {
			string Output;
            if (!LogP4Output(out Output, "", String.Format("shelve -d -c {0}", FromCL), AllowSpew: AllowSpew) && !Output.StartsWith("No shelved files in changelist to delete."))
			{
				throw new P4Exception("Couldn't unshelve files: {0}", Output);
			}
        }

		/// <summary>
		/// Invoke a command on a list of files, breaking up into multiple commands so as not to blow the max commandline length
		/// </summary>
		/// <param name="Comand">The command, like "p4 edit -c 1000"</param>
		/// <param name="Files"></param>
		/// <param name="AllowSpew"></param>
		public  void BatchedCommand(string Command, List<string> Files, bool AllowSpew = true)
		{
			// using the limit of ProcessStartInfo.Arguments
			const int MaxCommandLineLength = 32699;

			StringBuilder CommandLine = new StringBuilder();
			for (int Idx = 0; Idx < Files.Count; Idx++)
			{
				if (CommandLine.Length + Files[Idx].Length + 3 > MaxCommandLineLength)
				{
					LogP4("", Command + CommandLine.ToString(), AllowSpew:AllowSpew);
					CommandLine.Clear();
				}
				CommandLine.AppendFormat(" \"{0}\"", Files[Idx]);
			}
			if (CommandLine.Length > 0)
			{
				LogP4("", Command + CommandLine.ToString(), AllowSpew: AllowSpew);
			}
		}


		/// <summary>
		/// Invokes p4 reopen command.
		/// </summary>
		/// <param name="CL">Changelist where the checked out files should be moved to.</param>
		/// <param name="CommandLine">Commandline for the command</param>
		public void Reopen(int CL, string CommandLine, bool AllowSpew = true)
		{
			LogP4("", $"reopen -c {CL} {CommandLine}", AllowSpew: AllowSpew);
		}

		/// <summary>
		/// Invokes p4 reopen command with a list of files. IMPORTANT: because of commandline limits
		/// the file list will be broken up across multiple commands. This will fail if a "move" operation
		/// (that is made up of two files) is split between commandlines - they must be moved in the
		/// same operation
		/// </summary>
		/// <param name="CL">Changelist where the checked out files should be moved to.</param>
		/// <param name="Files">List of files to be moved</param>
		public void Reopen(int CL, List<string> Files, bool AllowSpew = true)
		{
			BatchedCommand($"reopen -c {CL}", Files, AllowSpew: AllowSpew);
		}

		/// <summary>
		/// Invokes p4 edit command.
		/// </summary>
		/// <param name="CL">Changelist where the checked out files should be added.</param>
		/// <param name="CommandLine">Commandline for the command.</param>
		public void Edit(int CL, string CommandLine, bool AllowSpew = true)
		{
			LogP4("", "edit " + String.Format("-c {0} ", CL) + CommandLine, AllowSpew: AllowSpew);
		}

		/// <summary>
		/// Invokes p4 edit command with a list of files.
		/// </summary>
		/// <param name="CL">Changelist where the checked out files should be added.</param>
		/// <param name="CommandLine">Commandline for the command.</param>
		public void Edit(int CL, List<string> Files, bool AllowSpew = true)
		{
			BatchedCommand($"edit -c {CL}", Files, AllowSpew: AllowSpew);
		}

		/// <summary>
		/// Invokes p4 edit command, no exceptions
		/// </summary>
		/// <param name="CL">Changelist where the checked out files should be added.</param>
		/// <param name="CommandLine">Commandline for the command.</param>
		public bool Edit_NoExceptions(int CL, string CommandLine)
		{
			try
			{
				string Output;
				if (!LogP4Output(out Output, "", "edit " + String.Format("-c {0} ", CL) + CommandLine, null, true))
				{
					return false;
				}
				if (Output.IndexOf("- opened for edit") < 0)
				{
					return false;
				}
				return true;
			}
			catch (Exception)
			{
				return false;
			}
		}

		/// <summary>
		/// Invokes p4 add command.
		/// </summary>
		/// <param name="CL">Changelist where the files should be added to.</param>
		/// <param name="CommandLine">Commandline for the command.</param>
		public void Add(int CL, string CommandLine)
		{
			LogP4("", "add " + String.Format("-c {0} ", CL) + CommandLine);
		}

		/// <summary>
		/// Invokes p4 delete command.
		/// </summary>
		/// <param name="CL">Changelist where the files should be added to.</param>
		/// <param name="CommandLine">Commandline for the command.</param>
		public void Delete(int CL, string CommandLine)
		{
			LogP4("", "delete " + String.Format("-c {0} ", CL) + CommandLine);
		}

		/// <summary>
		/// Invokes p4 reconcile command.
		/// </summary>
		/// <param name="CL">Changelist to check the files out.</param>
		/// <param name="CommandLine">Commandline for the command.</param>
		public void Reconcile(int CL, string CommandLine, bool AllowSpew = true)
		{
			LogP4("", "reconcile " + String.Format("-c {0} -ead -f ", CL) + CommandLine, AllowSpew: AllowSpew);
		}

        /// <summary>
        /// Invokes p4 reconcile command.
        /// </summary>
        /// <param name="CL">Changelist to check the files out.</param>
        /// <param name="CommandLine">Commandline for the command.</param>
        public void ReconcilePreview(string CommandLine)
        {
            LogP4("", "reconcile " + String.Format("-ead -n ") + CommandLine);
        }

		/// <summary>
		/// Invokes p4 reconcile command.
		/// Ignores files that were removed.
		/// </summary>
		/// <param name="CL">Changelist to check the files out.</param>
		/// <param name="CommandLine">Commandline for the command.</param>
		public void ReconcileNoDeletes(int CL, string CommandLine, bool AllowSpew = true)
		{
			LogP4("", "reconcile " + String.Format("-c {0} -ea ", CL) + CommandLine, AllowSpew: AllowSpew);
		}

		/// <summary>
		/// Invokes p4 resolve command.
		/// Resolves all files by accepting yours and ignoring theirs.
		/// </summary>
		/// <param name="CL">Changelist to resolve.</param>
		/// <param name="CommandLine">Commandline for the command.</param>
		public void Resolve(int CL, string CommandLine)
		{
			LogP4("", "resolve -ay " + String.Format("-c {0} ", CL) + CommandLine);
		}

		/// <summary>
		/// Invokes revert command.
		/// </summary>
		/// <param name="CommandLine">Commandline for the command.</param>
		public void Revert(string CommandLine, bool AllowSpew = true)
		{
			LogP4("", "revert " + CommandLine, AllowSpew: AllowSpew);
		}

		/// <summary>
		/// Invokes revert command.
		/// </summary>
		/// <param name="CL">Changelist to revert</param>
		/// <param name="CommandLine">Commandline for the command.</param>
		public void Revert(int CL, string CommandLine = "", bool AllowSpew = true)
		{
			LogP4("", "revert " + String.Format("-c {0} ", CL) + CommandLine, AllowSpew: AllowSpew);
		}

		/// <summary>
		/// Reverts all unchanged file from the specified changelist.
		/// </summary>
		/// <param name="CL">Changelist to revert the unmodified files from.</param>
		public void RevertUnchanged(int CL)
		{
			// caution this is a really bad idea if you hope to force submit!!!
			LogP4("", "revert -a " + String.Format("-c {0} ", CL));
		}

		/// <summary>
		/// Reverts all files from the specified changelist.
		/// </summary>
		/// <param name="CL">Changelist to revert.</param>
		public void RevertAll(int CL, bool SpewIsVerbose = false)
		{
			LogP4("", "revert " + String.Format("-c {0} //...", CL), SpewIsVerbose: SpewIsVerbose);
		}

		/// <summary>
		/// Submits the specified changelist.
		/// </summary>
		/// <param name="CL">Changelist to submit.</param>
		/// <param name="Force">If true, the submit will be forced even if resolve is needed.</param>
		/// <param name="RevertIfFail">If true, if the submit fails, revert the CL.</param>
		public void Submit(int CL, bool Force = false, bool RevertIfFail = false)
		{
			int SubmittedCL;
			Submit(CL, out SubmittedCL, Force, RevertIfFail);
		}

		/// <summary>
		/// Submits the specified changelist.
		/// </summary>
		/// <param name="CL">Changelist to submit.</param>
		/// <param name="SubmittedCL">Will be set to the submitted changelist number.</param>
		/// <param name="Force">If true, the submit will be forced even if resolve is needed.</param>
		/// <param name="RevertIfFail">If true, if the submit fails, revert the CL.</param>
		public void Submit(int CL, out int SubmittedCL, bool Force = false, bool RevertIfFail = false)
		{
			if (!CommandUtils.AllowSubmit)
			{
				throw new P4Exception("Submit is not allowed currently. Please use the -Submit switch to override that.");
			}

			SubmittedCL = 0;
			int Retry = 0;
			string LastCmdOutput = "none?";
			while (Retry++ < 48)
			{
				bool Pending;
				if (!ChangeExists(CL, out Pending))
				{
					throw new P4Exception("Change {0} does not exist.", CL);
				}
				if (!Pending)
				{
					throw new P4Exception("Change {0} was not pending.", CL);
				}
                bool isClPending = false;
                if (ChangeFiles(CL, out isClPending, false).Count == 0)
                {
					Logger.LogInformation("No edits left to commit after brutal submit resolve. Assuming another build committed same changes already and exiting as success.");
                    DeleteChange(CL);
                    // No changes to submit, no need to retry.
                    return;
                }
				string CmdOutput;
				if (!LogP4Output(out CmdOutput, "", String.Format("submit -c {0} -f submitunchanged", CL)))
				{
					if (!Force)
					{
						throw new P4Exception("Change {0} failed to submit.\n{1}", CL, CmdOutput);
					}
					Logger.LogInformation("**** P4 Returned\n{CmdOutput}\n*******", CmdOutput);

					LastCmdOutput = CmdOutput;
					bool DidSomething = false;

                    string[] KnownProblems =
                    {
                        " - must resolve",
                        " - already locked by",
                        " - add of added file",
                        " - edit of deleted file",
                    };

                    bool AnyIssue = false;
                    foreach (var ProblemString in KnownProblems)
                    {
                        int ThisIndex = CmdOutput.IndexOf(ProblemString);
                        if (ThisIndex > 0)
                        {
                            AnyIssue = true;
                            break;
                        }
                    }

                    if (AnyIssue)
                    {
                        string Work = CmdOutput;
                        HashSet<string> AlreadyDone = new HashSet<string>();
                        while (Work.Length > 0)
                        {
                            string SlashSlashStr = "//";
                            int SlashSlash = Work.IndexOf(SlashSlashStr);
                            if (SlashSlash < 0)
                            {
                                break;
                            }
                            Work = Work.Substring(SlashSlash);
                            int MinMatch = Work.Length + 1;
                            foreach (var ProblemString in KnownProblems)
                            {
                                int ThisIndex = Work.IndexOf(ProblemString);
                                if (ThisIndex >= 0 && ThisIndex < MinMatch)
                                {
                                    MinMatch = ThisIndex;
                                }
                            }
                            if (MinMatch > Work.Length)
                            {
                                break;
                            }                            
                            string File = Work.Substring(0, MinMatch).Trim();                            
                            if (File.IndexOf(SlashSlashStr) != File.LastIndexOf(SlashSlashStr))
                            {
                                // this is some other line about the same line, we ignore it, removing the first // so we advance
                                Work = Work.Substring(SlashSlashStr.Length);
                            }
                            else
                            {
                                Work = Work.Substring(MinMatch);
                                if (AlreadyDone.Contains(File))
                                {
                                    continue;
                                }
								Logger.LogInformation("Brutal 'resolve' on {File} to force submit.\n", File);
								Revert(CL, "-k " + CommandUtils.MakePathSafeToUseWithCommandLine(File));  // revert the file without overwriting the local one
								Sync("-f -k " + CommandUtils.MakePathSafeToUseWithCommandLine(File + "#head"), false); // sync the file without overwriting local one
								ReconcileNoDeletes(CL, CommandUtils.MakePathSafeToUseWithCommandLine(File));  // re-check out, if it changed, or add
                                DidSomething = true;
                                AlreadyDone.Add(File);															
                            }
                        }
                    }
					if (!DidSomething)
					{
						Logger.LogInformation("Change {CL} failed to submit for reasons we do not recognize.\n{CmdOutput}\nWaiting and retrying.", CL, CmdOutput);
					}
					System.Threading.Thread.Sleep(30000);
				}
				else
				{
					LastCmdOutput = CmdOutput;

					Regex SubmitRegex = new Regex(@"Change \d+ renamed change (?<number>\d+) and submitted");
					Match SubmitMatch = SubmitRegex.Match(CmdOutput);
					if (!SubmitMatch.Success)
					{
						SubmitRegex = new Regex(@"Change (?<number>\d+) submitted");
						SubmitMatch = SubmitRegex.Match(CmdOutput);
					}

					if (SubmitMatch.Success)
					{
						SubmittedCL = int.Parse(SubmitMatch.Groups["number"].Value);
<<<<<<< HEAD
						CommandUtils.LogInformation("Submitted CL {0} which became CL {1}\n", CL, SubmittedCL);
=======
						Logger.LogInformation("Submitted CL {CL} which became CL {SubmittedCL}\n", CL, SubmittedCL);
>>>>>>> 4af6daef
					}

					if (SubmittedCL < CL)
					{
						throw new P4Exception("Change {0} submission seemed to succeed, but did not look like it.\n{1}", CL, CmdOutput);
					}

					// Change submitted OK!  No need to retry.
					return;
				}
			}
			if (RevertIfFail)
			{
				Logger.LogError("Submit CL {CL} failed, reverting files\n", CL);
				RevertAll(CL);
				Logger.LogError("Submit CL {CL} failed, reverting files\n", CL);
			}
			throw new P4Exception("Change {0} failed to submit after 48 retries??.\n{1}", CL, LastCmdOutput);
		}

		/// <summary>
		/// Creates a new changelist with the specified owner and description.
		/// </summary>
		/// <param name="Owner">Owner of the changelist.</param>
		/// <param name="Description">Description of the changelist.</param>
		/// <returns>Id of the created changelist.</returns>
		public int CreateChange(string Owner = null, string Description = null, string User = null, string Type = null, bool AllowSpew = false)
		{
			var ChangeSpec = "Change: new" + "\n";
			ChangeSpec += "Client: " + ((Owner != null) ? Owner : "") + "\n";
			if(User != null)
			{
				ChangeSpec += "User: " + User + "\n";
			}
			if(Type != null)
			{
				ChangeSpec += "Type: " + Type + "\n";
			}
			ChangeSpec += "Description: " + ((Description != null) ? Description.Replace("\n", "\n\t") : "(none)") + "\n";
			string CmdOutput;
			int CL = 0;
			if(AllowSpew)
			{
				Logger.LogInformation("Creating Change\n {ChangeSpec}\n", ChangeSpec);
			}
			if (LogP4Output(out CmdOutput, "", "change -i", Input: ChangeSpec, AllowSpew: AllowSpew))
			{
				string EndStr = " created.";
				string ChangeStr = "Change ";
				int Offset = CmdOutput.LastIndexOf(ChangeStr);
				int EndOffset = CmdOutput.LastIndexOf(EndStr);
				if (Offset >= 0 && Offset < EndOffset)
				{
					CL = int.Parse(CmdOutput.Substring(Offset + ChangeStr.Length, EndOffset - Offset - ChangeStr.Length));
				}
			}
			if (CL <= 0)
			{
				throw new P4Exception("Failed to create Changelist. Owner: {0} Desc: {1}", Owner, Description);
			}
			else if(AllowSpew)
			{
				Logger.LogInformation("Returned CL {CL}\n", CL);
			}
			return CL;
		}


		/// <summary>
		/// Updates a changelist with the given fields
		/// </summary>
		/// <param name="CL"></param>
		/// <param name="NewClient"></param>
		/// <param name="NewDescription"></param>
		/// <param name="SpewIsVerbose"></param>
		public void UpdateChange(int CL, string NewClient, string NewDescription, bool SpewIsVerbose = false)
		{
			UpdateChange(CL, null, NewClient, NewDescription, SpewIsVerbose);
		}

		/// <summary>
		/// Updates a changelist with the given fields
		/// </summary>
		/// <param name="CL"></param>
		/// <param name="NewUser"></param>
		/// <param name="NewClient"></param>
		/// <param name="NewDescription"></param>
		/// <param name="SpewIsVerbose"></param>
		public void UpdateChange(int CL, string NewUser, string NewClient, string NewDescription, bool SpewIsVerbose = false)
		{
			string CmdOutput;
			if (!LogP4Output(out CmdOutput, "", String.Format("change -o {0}", CL), SpewIsVerbose: SpewIsVerbose))
			{
				throw new P4Exception("Couldn't describe changelist {0}", CL);
			}

			P4Spec Spec = P4Spec.FromString(CmdOutput);
			if (NewUser != null)
			{
				Spec.SetField("User", NewUser);
			}
			if (NewClient != null)
			{
				Spec.SetField("Client", NewClient);
			}			
			if (NewDescription != null)
			{
				Spec.SetField("Description", NewDescription);
			}

			if (!LogP4Output(out CmdOutput, "", "change -i", Input: Spec.ToString(), SpewIsVerbose: SpewIsVerbose))
			{
				throw new P4Exception("Failed to update spec for changelist {0}", CL);
			}
			if (!CmdOutput.TrimEnd().EndsWith(String.Format("Change {0} updated.", CL)))
			{
				throw new P4Exception("Unexpected output from p4 change -i: {0}", CmdOutput);
			}
		}

		/// <summary>
		/// Deletes the specified changelist.
		/// </summary>
		/// <param name="CL">Changelist to delete.</param>
		/// <param name="RevertFiles">Indicates whether files in that changelist should be reverted.</param>
		public void DeleteChange(int CL, bool RevertFiles = true, bool SpewIsVerbose = false, bool AllowSpew = true)
		{
			if (RevertFiles)
			{
				RevertAll(CL, SpewIsVerbose: SpewIsVerbose);
			}

			string CmdOutput;
			if (LogP4Output(out CmdOutput, "", String.Format("change -d {0}", CL), SpewIsVerbose: SpewIsVerbose, AllowSpew: AllowSpew))
			{
				string EndStr = " deleted.";
				string ChangeStr = "Change ";
				int Offset = CmdOutput.LastIndexOf(ChangeStr);
				int EndOffset = CmdOutput.LastIndexOf(EndStr);
				if (Offset == 0 && Offset < EndOffset)
				{
					return;
				}
			}
			throw new P4Exception("Could not delete change {0} output follows\n{1}", CL, CmdOutput);
		}

		/// <summary>
		/// Tries to delete the specified empty changelist.
		/// </summary>
		/// <param name="CL">Changelist to delete.</param>
		/// <returns>True if the changelist was deleted, false otherwise.</returns>
		public bool TryDeleteEmptyChange(int CL)
		{
			string CmdOutput;
			if (LogP4Output(out CmdOutput, "", String.Format("change -d {0}", CL)))
			{
				string EndStr = " deleted.";
				string ChangeStr = "Change ";
				int Offset = CmdOutput.LastIndexOf(ChangeStr);
				int EndOffset = CmdOutput.LastIndexOf(EndStr);
				if (Offset == 0 && Offset < EndOffset && !CmdOutput.Contains("can't be deleted."))
				{
					return true;
				}
			}

			return false;
		}

		/// <summary>
		/// Returns the changelist specification.
		/// </summary>
		/// <param name="CL">Changelist to get the specification from.</param>
		/// <returns>Specification of the changelist.</returns>
		public string ChangeOutput(int CL, bool AllowSpew = true)
		{
			string CmdOutput;
			if (LogP4Output(out CmdOutput, "", String.Format("change -o {0}", CL), AllowSpew: AllowSpew))
			{
				return CmdOutput;
			}
			throw new P4Exception("ChangeOutput failed {0} output follows\n{1}", CL, CmdOutput);
		}

		/// <summary>
		/// Checks whether the specified changelist exists.
		/// </summary>
		/// <param name="CL">Changelist id.</param>
		/// <param name="Pending">Whether it is a pending changelist.</param>
		/// <returns>Returns whether the changelist exists.</returns>
		public bool ChangeExists(int CL, out bool Pending, bool AllowSpew = true)
		{
			string CmdOutput = ChangeOutput(CL, AllowSpew);
			Pending = false;
			if (CmdOutput.Length > 0)
			{
				string EndStr = " unknown.";
				string ChangeStr = "Change ";
				int Offset = CmdOutput.LastIndexOf(ChangeStr);
				int EndOffset = CmdOutput.LastIndexOf(EndStr);
				if (Offset == 0 && Offset < EndOffset)
				{
					if (AllowSpew)
					{
<<<<<<< HEAD
						CommandUtils.LogInformation("Change {0} does not exist", CL);
=======
						Logger.LogInformation("Change {CL} does not exist", CL);
>>>>>>> 4af6daef
					}
					return false;
				}

				string StatusStr = "Status:";
				int StatusOffset = CmdOutput.LastIndexOf(StatusStr);

				if (StatusOffset < 1)
				{
					Logger.LogError("Change {CL} could not be parsed\n{CmdOutput}", CL, CmdOutput);
					return false;
				}

				string Status = CmdOutput.Substring(StatusOffset + StatusStr.Length).TrimStart().Split('\n')[0].TrimEnd();
				if (AllowSpew)
				{
<<<<<<< HEAD
					CommandUtils.LogInformation("Change {0} exists ({1})", CL, Status);
=======
					Logger.LogInformation("Change {CL} exists ({Status})", CL, Status);
>>>>>>> 4af6daef
				}
				Pending = (Status == "pending");
				return true;
			}
			Logger.LogError("Change exists failed {CL} no output?", CL);
			return false;
		}

		/// <summary>
		/// Returns a list of files contained in the specified changelist.
		/// </summary>
		/// <param name="CL">Changelist to get the files from.</param>
		/// <param name="Pending">Whether the changelist is a pending one.</param>
		/// <returns>List of the files contained in the changelist.</returns>
		public List<string> ChangeFiles(int CL, out bool Pending, bool AllowSpew = true)
		{
			var Result = new List<string>();

			if (ChangeExists(CL, out Pending, AllowSpew))
			{
				string CmdOutput = ChangeOutput(CL, AllowSpew);
				if (CmdOutput.Length > 0)
				{

					string FilesStr = "Files:";
					int FilesOffset = CmdOutput.LastIndexOf(FilesStr);
					if (FilesOffset < 0)
					{
						throw new P4Exception("Change {0} returned bad output\n{1}", CL, CmdOutput);
					}
					else
					{
						CmdOutput = CmdOutput.Substring(FilesOffset + FilesStr.Length);
						while (CmdOutput.Length > 0)
						{
							string SlashSlashStr = "//";
							int SlashSlash = CmdOutput.IndexOf(SlashSlashStr);
							if (SlashSlash < 0)
							{
								break;
							}
							CmdOutput = CmdOutput.Substring(SlashSlash);
							string HashStr = "#";
							int Hash = CmdOutput.IndexOf(HashStr);
							if (Hash < 0)
							{
								break;
							}
							string File = CmdOutput.Substring(0, Hash).Trim();
							CmdOutput = CmdOutput.Substring(Hash);

							Result.Add(File);
						}
					}
				}
			}
			else
			{
				throw new P4Exception("Change {0} did not exist.", CL);
			}
			return Result;
		}

        /// <summary>
        /// Returns the output from p4 opened
        /// </summary>
        /// <param name="CL">Changelist to get the specification from.</param>
        /// <returns>Specification of the changelist.</returns>
        public string OpenedOutput()
        {
            string CmdOutput;
            if (LogP4Output(out CmdOutput, "", "opened"))
            {
                return CmdOutput;
            }
            throw new P4Exception("OpenedOutput failed, output follows\n{0}", CmdOutput);
        }
		/// <summary>
		/// Deletes the specified label.
		/// </summary>
		/// <param name="LabelName">Label to delete.</param>
        public void DeleteLabel(string LabelName, bool AllowSpew = true)
		{
			var CommandLine = "label -d " + LabelName;

			// NOTE: We don't throw exceptions when trying to delete a label
			string Output;
			if (!LogP4Output(out Output, "", CommandLine, null, AllowSpew))
			{
				Logger.LogInformation("Couldn't delete label '{LabelName}'.  It may not have existed in the first place.", LabelName);
			}
		}

		/// <summary>
		/// Creates a new label.
		/// </summary>
		/// <param name="Name">Name of the label.</param>
		/// <param name="Options">Options for the label. Valid options are "locked", "unlocked", "autoreload" and "noautoreload".</param>
		/// <param name="View">View mapping for the label.</param>
		/// <param name="Owner">Owner of the label.</param>
		/// <param name="Description">Description of the label.</param>
		/// <param name="Date">Date of the label creation.</param>
		/// <param name="Time">Time of the label creation</param>
		public void CreateLabel(string Name, string Options, string View, string Owner = null, string Description = null, string Date = null, string Time = null)
		{
			var LabelSpec = "Label: " + Name + "\n";
			LabelSpec += "Owner: " + ((Owner != null) ? Owner : "") + "\n";
			LabelSpec += "Description: " + ((Description != null) ? Description : "") + "\n";
			if (Date != null)
			{
				LabelSpec += " Date: " + Date + "\n";
			}
			if (Time != null)
			{
				LabelSpec += " Time: " + Time + "\n";
			}
			LabelSpec += "Options: " + Options + "\n";
			LabelSpec += "View: \n";
			LabelSpec += " " + View;

			Logger.LogInformation("Creating Label\n {LabelSpec}\n", LabelSpec);
			LogP4("", "label -i", Input: LabelSpec);
		}

		/// <summary>
		/// Invokes p4 tag command.
		/// Associates a named label with a file revision.
		/// </summary>
		/// <param name="LabelName">Name of the label.</param>
		/// <param name="FilePath">Path to the file.</param>
		/// <param name="AllowSpew">Whether the command is allowed to spew.</param>
		public void Tag(string LabelName, string FilePath, bool AllowSpew = true)
		{
			LogP4("", "tag -l " + LabelName + " " + FilePath, null, AllowSpew);
		}

		/// <summary>
		/// Syncs a label to the current content of the client.
		/// </summary>
		/// <param name="LabelName">Name of the label.</param>
		/// <param name="AllowSpew">Whether the command is allowed to spew.</param>
		public void LabelSync(string LabelName, bool AllowSpew = true, string FileToLabel = "")
		{
			string Quiet = "";
			if (!AllowSpew)
			{
				Quiet = "-q ";
			}
			if (FileToLabel == "")
			{
				LogP4("", "labelsync " + Quiet + "-l " + LabelName);
			}
			else
			{
				LogP4("", "labelsync " + Quiet + "-l" + LabelName + " " + FileToLabel);
			}
		}

		/// <summary>
		/// Syncs a label from another label.
		/// </summary>
		/// <param name="FromLabelName">Source label name.</param>
		/// <param name="ToLabelName">Target label name.</param>
		/// <param name="AllowSpew">Whether the command is allowed to spew.</param>
		public void LabelToLabelSync(string FromLabelName, string ToLabelName, bool AllowSpew = true)
		{
			string Quiet = "";
			if (!AllowSpew)
			{
				Quiet = "-q ";
			}
			LogP4("", "labelsync -a " + Quiet + "-l " + ToLabelName + " //...@" + FromLabelName);
		}

		/// <summary>
		/// Checks whether the specified label exists and has any files.
		/// </summary>
		/// <param name="Name">Name of the label.</param>
		/// <returns>Whether there is an label with files.</returns>
		public bool LabelExistsAndHasFiles(string Name)
		{
			string Output;
			return LogP4Output(out Output, "", "files -m 1 //...@" + Name);
		}

		/// <summary>
		/// Returns the label description.
		/// </summary>
		/// <param name="Name">Name of the label.</param>
		/// <param name="Description">Description of the label.</param>
		/// <param name="AllowSpew">Whether to allow log spew</param>
		/// <returns>Returns whether the label description could be retrieved.</returns>
		public bool LabelDescription(string Name, out string Description, bool AllowSpew = true)
		{
			string Output;
			Description = "";
			if (LogP4Output(out Output, "", "label -o " + Name, AllowSpew: AllowSpew))
			{
				string Desc = "Description:";
				int Start = Output.LastIndexOf(Desc);
				if (Start > 0)
				{
					Start += Desc.Length;
				}
				int End = Output.LastIndexOf("Options:");
				if (Start > 0 && End > 0 && End > Start)
				{
					Description = Output.Substring(Start, End - Start).Replace("\n\t", "\n");
					Description = Description.Trim();
					return true;
				}
			}
			return false;
		}

		/// <summary>
		/// Reads a label spec
		/// </summary>
		/// <param name="Name">Label name</param>
		/// <param name="AllowSpew">Whether to allow log spew</param>
		public P4Spec ReadLabelSpec(string Name, bool AllowSpew = true)
		{
			string LabelSpec;
			if(!LogP4Output(out LabelSpec, "", "label -o " + Name, AllowSpew: AllowSpew))
			{
				throw new P4Exception("Couldn't describe existing label '{0}', output was:\n", Name, LabelSpec);
			}
			return P4Spec.FromString(LabelSpec);
		}

		/// <summary>
		/// Updates a label with a new spec
		/// </summary>
		/// <param name="Spec">Label specification</param>
		/// <param name="AllowSpew">Whether to allow log spew</param>
		public void UpdateLabelSpec(P4Spec Spec, bool AllowSpew = true)
		{
			LogP4("", "label -i", Input: Spec.ToString(), AllowSpew: AllowSpew);
		}

		/// <summary>
		/// Updates a label description.
		/// </summary>
		/// <param name="Name">Name of the label</param>
		/// <param name="Description">Description of the label.</param>
		/// <param name="AllowSpew">Whether to allow log spew</param>
		public void UpdateLabelDescription(string Name, string NewDescription, bool AllowSpew = true)
		{
			string LabelSpec;
			if(!LogP4Output(out LabelSpec, "", "label -o " + Name, AllowSpew: AllowSpew))
			{
				throw new P4Exception("Couldn't describe existing label '{0}', output was:\n", Name, LabelSpec);
			}
			List<string> Lines = new List<string>(LabelSpec.Split('\n').Select(x => x.TrimEnd()));

			// Find the description text, and remove it
			int Idx = 0;
			for(; Idx < Lines.Count; Idx++)
			{
				if(Lines[Idx].StartsWith("Description:"))
				{
					int EndIdx = Idx + 1;
					while(EndIdx < Lines.Count && (Lines[EndIdx].Length == 0 || Char.IsWhiteSpace(Lines[EndIdx][0]) || Lines[EndIdx].IndexOf(':') == -1))
					{
						EndIdx++;
					}
					Lines.RemoveRange(Idx, EndIdx - Idx);
					break;
				}
			}

			// Insert the new description text
			Lines.Insert(Idx, "Description:  " + NewDescription.Replace("\n", "\n\t"));
			LabelSpec = String.Join("\n", Lines);

			// Update the label
			LogP4("", "label -i", Input: LabelSpec, AllowSpew: AllowSpew);
		}

		/* Pattern to parse P4 changes command output. */
		private static readonly Regex ChangesListOutputPattern = new Regex(@"^Change\s+(?<number>\d+)\s+.+$", RegexOptions.Compiled | RegexOptions.Multiline);

		/// <summary>
		/// Gets the latest CL number submitted to the depot. It equals to the @head.
		/// </summary>
		/// <returns>The head CL number.</returns>
		public int GetLatestCLNumber()
		{
			string Output;
			if (!LogP4Output(out Output, "", "changes -s submitted -m1") || string.IsNullOrWhiteSpace(Output))
			{
				throw new InvalidOperationException("The depot should have at least one submitted changelist. Brand new depot?");
			}

			var Match = ChangesListOutputPattern.Match(Output);

			if (!Match.Success)
			{
				throw new InvalidOperationException("The Perforce output is not in the expected format provided by 2014.1 documentation.");
			}

			return Int32.Parse(Match.Groups["number"].Value);
		}

		/* Pattern to parse P4 labels command output. */
		static readonly Regex LabelsListOutputPattern = new Regex(@"^Label\s+(?<name>[\w\/\.-]+)\s+(?<date>\d{4}/\d{2}/\d{2} \d{2}:\d{2}:\d{2})\s+'(?<description>.+)'\s*$", RegexOptions.Compiled | RegexOptions.Multiline);

		/// <summary>
		/// Gets all labels satisfying given filter.
		/// </summary>
		/// <param name="Filter">Filter for label names.</param>
		/// <param name="bCaseSensitive">Treat filter as case-sensitive.</param>
		/// <returns></returns>
		public P4Label[] GetLabels(string Filter, bool bCaseSensitive = true)
		{
			var LabelList = new List<P4Label>();

			string Output;
			if (P4Output(out Output, "", "labels -t " + (bCaseSensitive ? "-e" : "-E") + Filter, null, false))
			{
				foreach (Match LabelMatch in LabelsListOutputPattern.Matches(Output))
				{
					LabelList.Add(new P4Label(LabelMatch.Groups["name"].Value,
						DateTime.ParseExact(
							LabelMatch.Groups["date"].Value, "yyyy/MM/dd HH:mm:ss",
							System.Globalization.CultureInfo.InvariantCulture)
					));
				}
			}

			return LabelList.ToArray();
		}

		/// <summary>
		/// Validate label for some content.
		/// </summary>
		/// <returns>True if label exists and has at least one file tagged. False otherwise.</returns>
		public bool ValidateLabelContent(string LabelName)
		{
			string Output;
			if (P4Output(out Output, "", "files -m 1 @" + LabelName, null, false))
			{
				if (Output.StartsWith("//depot"))
				{
					// If it starts with depot path then label has at least one file tagged in it.
					return true;
				}
			}
			else
			{
				throw new InvalidOperationException("For some reason P4 files failed.");
			}

			return false;
		}

        /// <summary>
        /// Given a file path in the depot, returns the local disk mapping for the current view
        /// </summary>
		/// <param name="DepotFile">The full file path in depot naming form</param>
        /// <returns>The file's first reported path on disk or null if no mapping was found</returns>
        public string DepotToLocalPath(string DepotFile, bool AllowSpew = true)
        {
			//  P4 where outputs missing entries 
			string Command = String.Format("fstat \"{0}\"", DepotFile);

			// Run the command.
			string[] Lines;
			if (!P4Output(out Lines, "-z tag", Command, AllowSpew: AllowSpew))
			{
				throw new P4Exception("p4.exe {0} failed.", Command);
			}

			// Find the line containing the client file prefix
			const string ClientFilePrefix = "... clientFile ";
			foreach(string Line in Lines)
			{
				if(Line.StartsWith(ClientFilePrefix))
				{
					return Line.Substring(ClientFilePrefix.Length);
				}
			}
			return null;
        }

        /// <summary>
        /// Given a set of file paths in the depot, returns the local disk mapping for the current view
        /// </summary>
		/// <param name="DepotFiles">The full file paths in depot naming form</param>
        /// <returns>The file's first reported path on disk or null if no mapping was found</returns>
        public string[] DepotToLocalPaths(string[] DepotFiles, bool AllowSpew = true)
        {
			const int BatchSize = 20;

			// Parse the output from P4
			List<string> Lines = new List<string>();
			for(int Idx = 0; Idx < DepotFiles.Length; Idx += BatchSize)
			{
				// Build the argument list
				StringBuilder Command = new StringBuilder("fstat ");
				for(int ArgIdx = Idx; ArgIdx < Idx + BatchSize && ArgIdx < DepotFiles.Length; ArgIdx++)
				{
					Command.AppendFormat(" {0}", CommandUtils.MakePathSafeToUseWithCommandLine(DepotFiles[ArgIdx]));
				}

				// Run the command.
				string[] Output;
				if (!P4Output(out Output, "-z tag", Command.ToString(), AllowSpew: AllowSpew))
				{
					throw new P4Exception("p4.exe {0} failed.", Command);
				}

				// Append it to the combined output
				Lines.AddRange(Output);
			}

			// Parse all the error lines. These may occur out of sequence due to stdout/stderr buffering.
			for(int LineIdx = 0; LineIdx < Lines.Count; LineIdx++)
			{
				if(Lines[LineIdx].Length > 0 && !Lines[LineIdx].StartsWith("... "))
				{
					throw new AutomationException("Unexpected output from p4.exe fstat: {0}", Lines[LineIdx]);
				}
			}

			// Parse the output lines
			string[] LocalFiles = new string[DepotFiles.Length];
			for(int FileIdx = 0, LineIdx = 0; FileIdx < DepotFiles.Length; FileIdx++)
			{
				string DepotFile = DepotFiles[FileIdx];
				if(LineIdx == Lines.Count)
				{
					throw new AutomationException("Unexpected end of output looking for file record for {0}", DepotFile);
				}
				else
				{
					// We've got a file record; try to parse the matching fields
					for(; LineIdx < Lines.Count && Lines[LineIdx].Length > 0; LineIdx++)
					{
						const string DepotFilePrefix = "... depotFile ";
						if(Lines[LineIdx].StartsWith(DepotFilePrefix) && !Lines[LineIdx].Substring(DepotFilePrefix.Length).Equals(DepotFile, StringComparison.InvariantCultureIgnoreCase))
						{
							throw new AutomationException("Expected file record for '{0}'; received output '{1}'", DepotFile, Lines[LineIdx]);
						}

						const string ClientFilePrefix = "... clientFile ";
						if(Lines[LineIdx].StartsWith(ClientFilePrefix))
						{
							LocalFiles[FileIdx] = Lines[LineIdx].Substring(ClientFilePrefix.Length);
						}
					}

					// Skip any blank lines
					while(LineIdx < Lines.Count && Lines[LineIdx].Length == 0)
					{
						LineIdx++;
					}
				}
			}
			return LocalFiles;
        }

		/// <summary>
		/// Determines the mappings for a depot file in the workspace, without that file having to exist. 
		/// NOTE: This function originally allowed multiple depot paths at once. The "file(s) not in client view" messages are written to stderr 
		/// rather than stdout, and buffering them separately garbles the output when they're merged together.
		/// </summary>
		/// <param name="DepotFile">Depot path</param>
		/// <param name="AllowSpew">Allows logging</param>
		/// <returns>List of records describing the file's mapping. Usually just one, but may be more.</returns>
		public P4WhereRecord[] Where(string DepotFile, bool AllowSpew = true)
		{
			//  P4 where outputs missing entries 
			string Command = String.Format("where \"{0}\"", DepotFile);

			// Run the command.
			string Output;
			if (!LogP4Output(out Output, "-z tag", Command, AllowSpew: AllowSpew))
			{
				throw new P4Exception("p4.exe {0} failed.", Command);
			}

			// Copy the results into the local paths lookup. Entries may occur more than once, and entries may be missing from the client view, or deleted in the client view.
			string[] Lines = Output.Split(new char[] { '\r', '\n' }, StringSplitOptions.RemoveEmptyEntries);

			// Check for the file not existing
			if(Lines.Length == 1 && Lines[0].EndsWith(" - file(s) not in client view."))
			{
				return null;
			}

			// Parse it into records
			List<P4WhereRecord> Records = new List<P4WhereRecord>();
			for (int LineIdx = 0; LineIdx < Lines.Length; )
			{
				P4WhereRecord Record = new P4WhereRecord();

				// Parse an optional "... unmap"
				if (Lines[LineIdx].Trim() == "... unmap")
				{
					Record.bUnmap = true;
					LineIdx++;
				}

				// Parse "... depotFile <depot path>"
				const string DepotFilePrefix = "... depotFile ";
				if (LineIdx >= Lines.Length || !Lines[LineIdx].StartsWith(DepotFilePrefix))
				{
					throw new AutomationException("Unexpected output from p4 where: {0}", String.Join("\n", Lines.Skip(LineIdx)));
				}
				Record.DepotFile = Lines[LineIdx++].Substring(DepotFilePrefix.Length).Trim();

				// Parse "... clientFile <client path>"
				const string ClientFilePrefix = "... clientFile ";
				if (LineIdx >= Lines.Length || !Lines[LineIdx].StartsWith(ClientFilePrefix))
				{
					throw new AutomationException("Unexpected output from p4 where: {0}", String.Join("\n", Lines.Skip(LineIdx)));
				}
				Record.ClientFile = Lines[LineIdx++].Substring(ClientFilePrefix.Length).Trim();

				// Parse "... path <path to file>"
				const string PathPrefix = "... path ";
				if (LineIdx >= Lines.Length || !Lines[LineIdx].StartsWith(PathPrefix))
				{
					throw new AutomationException("Unexpected output from p4 where: {0}", String.Join("\n", Lines.Skip(LineIdx)));
				}
				Record.Path = Lines[LineIdx++].Substring(PathPrefix.Length).Trim();

				// Add it to the output list
				Records.Add(Record);
			}
			return Records.ToArray();
		}

		/// <summary>
		/// Determines whether a file exists in the depot.
		/// </summary>
		/// <param name="DepotFile">Depot path</param>
		/// <returns>List of records describing the file's mapping. Usually just one, but may be more.</returns>
		public bool FileExistsInDepot(string DepotFile, bool AllowSpew = true)
		{
			string CommandLine = String.Format("fstat {0}", CommandUtils.MakePathSafeToUseWithCommandLine(DepotFile));

			string Output;
			if(!LogP4Output(out Output, "-z tag", CommandLine, AllowSpew: false) || !Output.Contains("headRev"))

			{
				return false;
			}

			return true;
		}

		/// <summary>
		/// Gets file stats.
		/// </summary>
		/// <param name="Filename">Filenam</param>
		/// <returns>File stats (invalid if the file does not exist in P4)</returns>
		public P4FileStat FStat(string Filename)
		{
			string Output;
			string Command = "fstat " + CommandUtils.MakePathSafeToUseWithCommandLine(Filename);
			if (!LogP4Output(out Output, "", Command))
			{
				throw new P4Exception("p4.exe {0} failed.", Command);
			}

			P4FileStat Stat = P4FileStat.Invalid;

			if (Output.Contains("no such file(s)") == false)
			{
				Output = Output.Replace("\r", "");
				var FormLines = Output.Split('\n');
				foreach (var Line in FormLines)
				{
					var StatAttribute = Line.StartsWith("... ") ? Line.Substring(4) : Line;
					var StatPair = StatAttribute.Split(' ');
					if (StatPair.Length == 2 && !String.IsNullOrEmpty(StatPair[1]))
					{
						switch (StatPair[0])
						{
							case "type":
								// Use type (current CL if open) if possible
								ParseFileType(StatPair[1], ref Stat);
								break;
							case "headType":
								if (Stat.Type == P4FileType.Unknown)
								{
									ParseFileType(StatPair[1], ref Stat);
								}
								break;
							case "action":
								Stat.Action = ParseAction(StatPair[1]);
								break;
							case "change":
								Stat.Change = StatPair[1];
								break;
						}
					}
				}
				if (Stat.IsValid == false)
				{
					throw new AutomationException("Unable to parse fstat result for {0} (unknown file type).", Filename);
				}
			}
			return Stat;
		}

		/// <summary>
		/// Set file attributes (additively)
		/// </summary>
		/// <param name="Filename">File to change the attributes of.</param>
		/// <param name="Attributes">Attributes to set.</param>
		public void ChangeFileType(string Filename, P4FileAttributes Attributes, string Changelist = null)
		{
			Logger.LogDebug("ChangeFileType({Filename}, {Attributes}, {Arg2})", Filename, Attributes, String.IsNullOrEmpty(Changelist) ? "null" : Changelist);

			var Stat = FStat(Filename);
			if (String.IsNullOrEmpty(Changelist))
			{
				Changelist = (Stat.Action != P4Action.None) ? Stat.Change : "default";
			}
			// Only update attributes if necessary
			if ((Stat.Attributes & Attributes) != Attributes)
			{
				var CmdLine = String.Format("{0} -c {1} -t {2} {3}",
					(Stat.Action != P4Action.None) ? "reopen" : "open",
					Changelist, FileAttributesToString(Attributes | Stat.Attributes), CommandUtils.MakePathSafeToUseWithCommandLine(Filename));
				LogP4("", CmdLine);
			}
		}

		/// <summary>
		/// Parses P4 forms and stores them as a key/value pairs.
		/// </summary>
		/// <param name="Output">P4 command output (must be a form).</param>
		/// <returns>Parsed output.</returns>
		public Dictionary<string, string> ParseTaggedP4Output(string Output)
		{
			var Tags = new Dictionary<string, string>(StringComparer.InvariantCultureIgnoreCase);
			var Lines = Output.Split(new string[] { Environment.NewLine }, StringSplitOptions.RemoveEmptyEntries);
            string DelayKey = "";
            int DelayIndex = 0;
			foreach (var Line in Lines)
			{
				var TrimmedLine = Line.Trim();
                if (TrimmedLine.StartsWith("#") == false)
				{
                    if (DelayKey != "")
                    {
                        if (Line.StartsWith("\t"))
                        {
                            if (DelayIndex > 0)
                            {
                                Tags.Add(String.Format("{0}{1}", DelayKey, DelayIndex), TrimmedLine);
                            }
                            else
                            {
                                Tags.Add(DelayKey, TrimmedLine);
                            }
                            DelayIndex++;
                            continue;
                        }
                        DelayKey = "";
                        DelayIndex = 0;
                    }
					var KeyEndIndex = TrimmedLine.IndexOf(':');
					if (KeyEndIndex >= 0)
					{
						var BaseKey = TrimmedLine.Substring(0, KeyEndIndex);

						// Uniquify the key before adding anything to the dictionary. P4 info can sometimes return multiple fields with identical names (eg. 'Broker address', 'Broker version')
						DelayIndex = 0;
						var Key = BaseKey;
						while(Tags.ContainsKey(Key))
						{
							DelayIndex++;
							Key = String.Format("{0}{1}", BaseKey, DelayIndex);
						}

						var Value = TrimmedLine.Substring(KeyEndIndex + 1).Trim();
                        if (Value == "")
                        {
                            DelayKey = BaseKey;
                        }
                        else
                        {
							Tags.Add(Key, Value);
                        }
					}
				}
			}
			return Tags;
		}

		/// <summary>
		/// Formats a tagged record as a string
		/// </summary>
		/// <param name="Record">The record to format</param>
		/// <returns>Single string containing the record</returns>
		public static string FormatTaggedOutput(Dictionary<string, string> Record)
		{
			StringBuilder Result = new StringBuilder();
			foreach (KeyValuePair<string, string> Pair in Record)
			{
				if (Result.Length > 0)
				{
					Result.Append('\n');
				}
				Result.AppendFormat("{0}: {1}", Pair.Key, Pair.Value);
			}
			return Result.ToString();
		}

		/// <summary>
		/// Checks if the client exists in P4.
		/// </summary>
		/// <param name="ClientName">Client name</param>
		/// <returns>True if the client exists.</returns>
		public bool DoesClientExist(string ClientName, bool Quiet = false)
		{
			if(!Quiet)
			{
				Logger.LogDebug("Checking if client {ClientName} exists", ClientName);
			}

            var P4Result = P4(String.Format("-c {0}", ClientName), "where //...", Input: null, AllowSpew: false, WithClient: false);
            return P4Result.Output.IndexOf("unknown - use 'client' command", StringComparison.InvariantCultureIgnoreCase) < 0 && P4Result.Output.IndexOf("doesn't exist", StringComparison.InvariantCultureIgnoreCase) < 0;
		}

		/// <summary>
		/// Gets client info.
		/// </summary>
		/// <param name="ClientName">Name of the client.</param>
		/// <returns></returns>
		public P4ClientInfo GetClientInfo(string ClientName, bool Quiet = false)
		{
			if(!Quiet)
			{
				Logger.LogDebug("Getting info for client {ClientName}", ClientName);
			}
			if (!DoesClientExist(ClientName, Quiet))
			{
				return null;
			}

			return GetClientInfoInternal(ClientName);
		}
        /// <summary>
        /// Parses a string with enum values separated with spaces.
        /// </summary>
        /// <param name="ValueText"></param>
        /// <param name="EnumType"></param>
        /// <returns></returns>
        private static object ParseEnumValues(string ValueText, Type EnumType)
        {
			ValueText = new Regex("[+ ]").Replace(ValueText, ",");
			return Enum.Parse(EnumType, ValueText, true);
        }

		/// <summary>
		/// Gets client info (does not check if the client exists)
		/// </summary>
		/// <param name="ClientName">Name of the client.</param>
		/// <returns></returns>
		public P4ClientInfo GetClientInfoInternal(string ClientName)
		{
			P4ClientInfo Info = new P4ClientInfo();
            var P4Result = P4(String.Format("client -o {0}", ClientName), AllowSpew: false, WithClient: false);
			if (P4Result.ExitCode == 0)
			{
				var Tags = ParseTaggedP4Output(P4Result.Output);
                Info.Name = ClientName;
				Tags.TryGetValue("Host", out Info.Host);
				Tags.TryGetValue("Root", out Info.RootPath);
				if (!String.IsNullOrEmpty(Info.RootPath))
				{
					Info.RootPath = CommandUtils.ConvertSeparators(PathSeparator.Default, Info.RootPath);
				}
				Tags.TryGetValue("Owner", out Info.Owner);
				Tags.TryGetValue("Stream", out Info.Stream);
				string AccessTime;
				Tags.TryGetValue("Access", out AccessTime);
				if (!String.IsNullOrEmpty(AccessTime))
				{
					DateTime.TryParse(AccessTime, out Info.Access);
				}
				else
				{
					Info.Access = DateTime.MinValue;
				}
                string LineEnd;
                Tags.TryGetValue("LineEnd", out LineEnd);
                if (!String.IsNullOrEmpty(LineEnd))
                {
                    Info.LineEnd = (P4LineEnd)ParseEnumValues(LineEnd, typeof(P4LineEnd));
                }
                string ClientOptions;
                Tags.TryGetValue("Options", out ClientOptions);
                if (!String.IsNullOrEmpty(ClientOptions))
                {
                    Info.Options = (P4ClientOption)ParseEnumValues(ClientOptions, typeof(P4ClientOption));
                }
                string SubmitOptions;
                Tags.TryGetValue("SubmitOptions", out SubmitOptions);
                if (!String.IsNullOrEmpty(SubmitOptions))
                {
                    Info.SubmitOptions = (P4SubmitOption)ParseEnumValues(SubmitOptions, typeof(P4SubmitOption));
                }
                string ClientMappingRoot = "//" + ClientName;
                foreach (var Pair in Tags)
                {
                    if (Pair.Key.StartsWith("View", StringComparison.InvariantCultureIgnoreCase))
                    {
                        string Mapping = Pair.Value;
                        int ClientStartIndex = Mapping.IndexOf(ClientMappingRoot, StringComparison.InvariantCultureIgnoreCase);
                        if (ClientStartIndex > 0)
                        {
                            var ViewPair = new KeyValuePair<string, string>(
                                Mapping.Substring(0, ClientStartIndex - 1),
                                Mapping.Substring(ClientStartIndex + ClientMappingRoot.Length));
                            Info.View.Add(ViewPair);
                        }
                    }
                }
			}
			else
			{
				throw new AutomationException("p4 client -o {0} failed!", ClientName);
			}
			return Info;
		}

		/// <summary>
		/// Gets all clients owned by the user.
		/// </summary>
		/// <param name="UserName"></param>
		/// <returns>List of clients owned by the user.</returns>
		public P4ClientInfo[] GetClientsForUser(string UserName, string PathUnderClientRoot = null, string AllowedStream = null)
		{
			var ClientList = new List<P4ClientInfo>();

			// Get all clients for this user
			string P4Command = String.Format("clients -u {0}", UserName);

			// filter by Stream if desired
			if (AllowedStream != null)
			{
				P4Command += " -S " + AllowedStream;
			}

			var P4Result = P4(P4Command, AllowSpew: false, WithClient: false);
			if (P4Result.ExitCode != 0)
			{
				throw new AutomationException("p4 clients -u {0} failed.", UserName);
			}

			// Parse output.
			var Lines = P4Result.Output.Split(new string[] { Environment.NewLine }, StringSplitOptions.RemoveEmptyEntries);
			foreach (string Line in Lines)
			{
				var Tokens = Line.Split(new char[] { ' ' }, StringSplitOptions.RemoveEmptyEntries);
				P4ClientInfo Info = null;

				// Retrieve the client name and info.
				for (int TokenIndex = 0; TokenIndex < Tokens.Length; ++TokenIndex)
				{
					if (Tokens[TokenIndex] == "Client")
					{
						var ClientName = Tokens[++TokenIndex];
						Info = GetClientInfoInternal(ClientName);
						break;
					}
				}

				if (Info == null || String.IsNullOrEmpty(Info.Name) || String.IsNullOrEmpty(Info.RootPath))
				{
					throw new AutomationException("Failed to retrieve p4 client info for user {0}. Unable to set up local environment", UserName);
				}
				
				if (IsValidClientForFile(Info, PathUnderClientRoot))
				{
					ClientList.Add(Info);
				}
			}
			return ClientList.ToArray();
		}

		public bool IsValidClientForFile(P4ClientInfo Info, string PathUnderClientRoot)
		{
			// Filter the client out if the specified path is not under the client root
			bool bAddClient = true;
			if (!String.IsNullOrEmpty(PathUnderClientRoot) && !String.IsNullOrEmpty(Info.RootPath))
			{
				var ClientRootPathWithSlash = Info.RootPath;
				if (!ClientRootPathWithSlash.EndsWith("\\") && !ClientRootPathWithSlash.EndsWith("/"))
				{
					ClientRootPathWithSlash = CommandUtils.ConvertSeparators(PathSeparator.Default, ClientRootPathWithSlash + "/");
				}
				bAddClient = PathUnderClientRoot.StartsWith(ClientRootPathWithSlash, StringComparison.CurrentCultureIgnoreCase);
			}
			return bAddClient;
		}

		/// <summary>
		/// Deletes a client.
		/// </summary>
		/// <param name="Name">Client name.</param>
		/// <param name="Force">Forces the operation (-f)</param>
		public void DeleteClient(string Name, bool Force = false, bool AllowSpew = true)
        {
            LogP4("", String.Format("client -d {0} {1}", (Force ? "-f" : ""), Name), WithClient: false, AllowSpew: AllowSpew);
        }

        /// <summary>
        /// Creates a new client.
        /// </summary>
        /// <param name="ClientSpec">Client specification.</param>
        /// <returns></returns>
        public P4ClientInfo CreateClient(P4ClientInfo ClientSpec, bool AllowSpew = true)
        {
            string SpecInput = "Client: " + ClientSpec.Name + Environment.NewLine;
            SpecInput += "Owner: " + ClientSpec.Owner + Environment.NewLine;
            SpecInput += "Host: " + ClientSpec.Host + Environment.NewLine;
            SpecInput += "Root: " + ClientSpec.RootPath + Environment.NewLine;
			if (ClientSpec.Options != P4ClientOption.None)
			{
				SpecInput += "Options: " + ClientSpec.Options.ToString().ToLowerInvariant().Replace(",", "") + Environment.NewLine;
			}
			SpecInput += "SubmitOptions: " + ClientSpec.SubmitOptions.ToString().ToLowerInvariant().Replace(", ", "+") + Environment.NewLine;
            SpecInput += "LineEnd: " + ClientSpec.LineEnd.ToString().ToLowerInvariant() + Environment.NewLine;
			if(ClientSpec.Stream != null)
			{
				SpecInput += "Stream: " + ClientSpec.Stream + Environment.NewLine;
			}
			else
			{
				SpecInput += "View:" + Environment.NewLine;
				foreach (var Mapping in ClientSpec.View)
				{
					SpecInput += "\t" + Mapping.Key + " //" + ClientSpec.Name + Mapping.Value + Environment.NewLine;
				}
			}
<<<<<<< HEAD
			CommandUtils.LogLog(SpecInput);
=======
			Logger.LogDebug("{Text}", SpecInput);
>>>>>>> 4af6daef
            LogP4("", "client -i", SpecInput, AllowSpew: AllowSpew, WithClient: false);
            return ClientSpec;
        }


		/// <summary>
		/// Lists immediate sub-directories of the specified directory.
		/// </summary>
		/// <param name="CommandLine"></param>
		/// <returns>List of sub-directories of the specified directories.</returns>
		public List<string> Dirs(string CommandLine)
		{
			var DirsCmdLine = String.Format("dirs {0}", CommandLine);
			var P4Result = P4(DirsCmdLine, AllowSpew: false);
			if (P4Result.ExitCode != 0)
			{
				throw new AutomationException("{0} failed.", DirsCmdLine);
			}
			var Result = new List<string>();
			var Lines = P4Result.Output.Split(new string[] { Environment.NewLine }, StringSplitOptions.RemoveEmptyEntries);
			foreach (string Line in Lines)
			{
				if (!Line.Contains("no such file"))
				{
					Result.Add(Line);
				}
			}
			return Result;
		}

		/// <summary>
		/// Takes P4 output from files or opened and returns a dictionary of paths/actions
		/// </summary>
		/// <param name="P4Output"></param>
		/// <returns></returns>
		protected Dictionary<string,string> MapFileOutputToActions(string P4Output)
		{
			Dictionary<string, string> Results = new Dictionary<string, string>();

			string[] Lines = P4Output.Split(new string[] { Environment.NewLine }, StringSplitOptions.RemoveEmptyEntries);
			// <path>#<have> - <action> change 16479539 (text)
			Regex OutputSplitter = new Regex(@"(?<filename>.+)#(?<have>\d+|none) \- (?<action>[a-zA-Z/]+) .+");
			foreach (string Line in Lines)
			{
				if (!Line.Contains("no such file") && OutputSplitter.IsMatch(Line))
				{
					Match RegexMatch = OutputSplitter.Match(Line);
					string Filename = RegexMatch.Groups["filename"].Value;
					string Action = RegexMatch.Groups["action"].Value;
					Results.Add(Filename, Action);
				}
			}

			return Results;
		}

		/// <summary>
		/// Run 'p4 files [cmdline]'and return a list of the files in the changelist (files being deleted are excluded)
		/// </summary>
		/// <param name="CommandLine"></param>
		/// <returns>List of files in the specified directory.</returns>
		public List<string> Files(string CommandLine)
		{
			List<string> DeleteActions = new List<string> { "delete", "move/delete", "archive", "purge" };
			string FilesCmdLine = String.Format("files {0}", CommandLine);
			IProcessResult P4Result = P4(FilesCmdLine, AllowSpew: false);
			if (P4Result.ExitCode != 0)
			{
				throw new AutomationException("{0} failed.", FilesCmdLine);
			}
			List<string> Result = new List<string>();
			Dictionary<string, string> FileActions = MapFileOutputToActions(P4Result.Output);

			foreach (var KV in FileActions)
			{
				if (!DeleteActions.Contains(KV.Value))
				{
					Result.Add(KV.Key);
				}
			}
			return Result;
		}

		/// <summary>
		/// Run 'p4 opened [cmdline]'and return a list of the files in the changelist (files being deleted are excluded)
		/// </summary>
		/// <param name="CommandLine"></param>
		/// <returns>List of files in the specified directory.</returns>
		public List<string> Opened(string CommandLine)
		{
			List<string> DeleteActions = new List<string> { "delete", "move/delete", "archive", "purge" };
			string FilesCmdLine = String.Format("opened {0}", CommandLine);
			IProcessResult P4Result = P4(FilesCmdLine, AllowSpew: false);
			if (P4Result.ExitCode != 0)
			{
				throw new AutomationException("{0} failed.", FilesCmdLine);
			}

			List<string> Result = new List<string>();
			Dictionary<string, string> FileActions = MapFileOutputToActions(P4Result.Output);

			foreach (var KV in FileActions)
			{
				if (!DeleteActions.Contains(KV.Value))
				{
					Result.Add(KV.Key);
				}
			}
			return Result;
		}

		/// <summary>
		/// Gets the contents of a particular file in the depot without syncing it
		/// </summary>
		/// <param name="DepotPath">Depot path to the file (with revision/range if necessary)</param>
		/// <returns>Contents of the file</returns>
		public string Print(string DepotPath, bool AllowSpew = true)
		{
			string Output;
			if(!P4Output(out Output, "", "print -q " + DepotPath, AllowSpew: AllowSpew, WithClient: false))
			{
				throw new AutomationException("p4 print {0} failed", DepotPath);
			}
			if(!Output.Trim().Contains("\n") && Output.Contains("no such file(s)"))
			{
				throw new AutomationException("p4 print {0} failed", DepotPath);
			}
			return Output;
		}

		/// <summary>
		/// Gets the contents of a particular file in the depot and writes it to a local file without syncing it
		/// </summary>
		/// <param name="DepotPath">Depot path to the file (with revision/range if necessary)</param>
		/// <param name="FileName">Output file to write to</param>
		/// <param name="AllowSpew">If true, any output from p4.exe will be logged.</param>
		public void PrintToFile(string DepotPath, string FileName, bool AllowSpew = true)
		{
			string Output;
			if(!P4Output(out Output, "", "print -q -o \"" + FileName + "\" " + DepotPath, AllowSpew: AllowSpew, WithClient: false))
			{
				throw new AutomationException("p4 print {0} failed{1}{2}", DepotPath, Environment.NewLine, Output);
			}
			if(!Output.Trim().Contains("\n") && Output.Contains("no such file(s)"))
			{
				throw new AutomationException("p4 print {0} failed{1}{2}", DepotPath, Environment.NewLine, Output);
			}
		}

		/// <summary>
		/// Runs the 'interchanges' command on a stream, to determine a list of changelists that have not been integrated to its parent (or vice-versa, if bReverse is set).
		/// </summary>
		/// <param name="StreamName">The name of the stream, eg. //UE4/Dev-Animation</param>
		/// <param name="bReverse">If true, returns changes that have not been merged from the parent stream into this one.</param>
		/// <returns>List of changelist numbers that are pending integration</returns>
		public List<int> StreamInterchanges(string StreamName, bool bReverse)
		{
			string Output;
			if(!P4Output(out Output, "", String.Format("interchanges {0}-S {1} -F", bReverse? "-r " : "", StreamName), Input:null, AllowSpew:false))
			{
				throw new AutomationException("Couldn't get unintegrated stream changes from {0}", StreamName);
			}

			List<int> Changelists = new List<int>();
			if(!Output.StartsWith("All revision(s) already integrated"))
			{
				foreach(string Line in Output.Split('\n'))
				{
					string[] Tokens = Line.Split(new char[]{ ' ' }, StringSplitOptions.RemoveEmptyEntries);
					if(Tokens.Length > 0)
					{
						int Changelist;
						if(Tokens[0] != "Change" || !int.TryParse(Tokens[1], out Changelist))
						{
							throw new AutomationException("Unexpected output from p4 interchanges: {0}", Line);
						}
						Changelists.Add(Changelist);
					}
				}
			}
			return Changelists;
		}

		/// <summary>
		/// Execute the 'filelog' command
		/// </summary>
		/// <param name="Options">Options for the command</param>
		/// <param name="FileSpecs">List of file specifications to query</param>
		/// <returns>List of file records</returns>
		public P4FileRecord[] FileLog(P4FileLogOptions Options, params string[] FileSpecs)
		{
			return FileLog(-1, -1, Options, FileSpecs);
		}

		/// <summary>
		/// Execute the 'filelog' command
		/// </summary>
		/// <param name="MaxChanges">Number of changelists to show. Ignored if zero or negative.</param>
		/// <param name="Options">Options for the command</param>
		/// <param name="FileSpecs">List of file specifications to query</param>
		/// <returns>List of file records</returns>
		public P4FileRecord[] FileLog(int MaxChanges, P4FileLogOptions Options, params string[] FileSpecs)
		{
			return FileLog(-1, MaxChanges, Options, FileSpecs);
		}

		/// <summary>
		/// Execute the 'filelog' command
		/// </summary>
		/// <param name="ChangeNumber">Show only files modified by this changelist. Ignored if zero or negative.</param>
		/// <param name="MaxChanges">Number of changelists to show. Ignored if zero or negative.</param>
		/// <param name="Options">Options for the command</param>
		/// <param name="FileSpecs">List of file specifications to query</param>
		/// <returns>List of file records</returns>
		public P4FileRecord[] FileLog(int ChangeNumber, int MaxChanges, P4FileLogOptions Options, params string[] FileSpecs)
		{
			P4FileRecord[] Records;
			P4ReturnCode ReturnCode = TryFileLog(ChangeNumber, MaxChanges, Options, FileSpecs, out Records);
			if(ReturnCode != null)
			{
				if(ReturnCode.Generic == P4GenericCode.Empty)
				{
					return new P4FileRecord[0];
				}
				else
				{
					throw new P4Exception(ReturnCode.ToString());
				}
			}
			return Records;
		}

		/// <summary>
		/// Execute the 'filelog' command
		/// </summary>
		/// <param name="ChangeNumber">Show only files modified by this changelist. Ignored if zero or negative.</param>
		/// <param name="MaxChanges">Number of changelists to show. Ignored if zero or negative.</param>
		/// <param name="Options">Options for the command</param>
		/// <param name="FileSpecs">List of file specifications to query</param>
		/// <returns>List of file records</returns>
		public P4ReturnCode TryFileLog(int ChangeNumber, int MaxChanges, P4FileLogOptions Options, string[] FileSpecs, out P4FileRecord[] OutRecords)
		{
			// Build the argument list
			List<string> Arguments = new List<string>();
			if(ChangeNumber > 0)
			{
				Arguments.Add(String.Format("-c {0}", ChangeNumber));
			}
			if((Options & P4FileLogOptions.ContentHistory) != 0)
			{
				Arguments.Add("-h");
			}
			if((Options & P4FileLogOptions.FollowAcrossBranches) != 0)
			{
				Arguments.Add("-i");
			}
			if((Options & P4FileLogOptions.FullDescriptions) != 0)
			{
				Arguments.Add("-l");
			}
			if((Options & P4FileLogOptions.LongDescriptions) != 0)
			{
				Arguments.Add("-L");
			}
			if(MaxChanges > 0)
			{
				Arguments.Add(String.Format("-m {0}", MaxChanges));
			}
			if((Options & P4FileLogOptions.DoNotFollowPromotedTaskStreams) != 0)
			{
				Arguments.Add("-p");
			}
			if((Options & P4FileLogOptions.IgnoreNonContributoryIntegrations) != 0)
			{
				Arguments.Add("-s");
			}

			// Always include times to simplify parsing
			Arguments.Add("-t");

			// Add the file arguments
			foreach(string FileSpec in FileSpecs)
			{
				Arguments.Add(CommandUtils.MakePathSafeToUseWithCommandLine(FileSpec));
			}

			// Format the full command line
			string CommandLine = String.Format("filelog {0}", String.Join(" ", Arguments));

			// Get the output
			List<Dictionary<string, string>> RawRecords = P4TaggedOutput(CommandLine);

			// Parse all the output
			List<P4FileRecord> Records = new List<P4FileRecord>();
			foreach(Dictionary<string, string> RawRecord in RawRecords)
			{
				// Make sure the record has the correct return value
				P4ReturnCode OtherReturnCode;
				if(!VerifyReturnCode(RawRecord, "stat", out OtherReturnCode))
				{
					OutRecords = null;
					return OtherReturnCode;
				}

				// Get the depot path for this revision
				string DepotPath = RawRecord["depotFile"];

				// Parse the revisions
				List<P4RevisionRecord> Revisions = new List<P4RevisionRecord>();
				for(;;)
				{
					string RevisionSuffix = String.Format("{0}", Revisions.Count);

					string RevisionNumberText;
					if(!RawRecord.TryGetValue("rev" + RevisionSuffix, out RevisionNumberText))
					{
						break;
					}

					int RevisionNumber = int.Parse(RevisionNumberText);
					int RevisionChangeNumber = int.Parse(RawRecord["change" + RevisionSuffix]);
					P4Action Action = ParseActionText(RawRecord["action" + RevisionSuffix]);
					DateTime DateTime = UnixEpoch + TimeSpan.FromSeconds(long.Parse(RawRecord["time" + RevisionSuffix]));
					string Type = RawRecord["type" + RevisionSuffix];
					string UserName = RawRecord["user" + RevisionSuffix];
					string ClientName = RawRecord["client" + RevisionSuffix];
					long FileSize = RawRecord.ContainsKey("fileSize" + RevisionSuffix)? long.Parse(RawRecord["fileSize" + RevisionSuffix]) : -1;
					string Digest = RawRecord.ContainsKey("digest" + RevisionSuffix)? RawRecord["digest" + RevisionSuffix] : null;
					string Description = RawRecord["desc" + RevisionSuffix];

					// Parse all the following integration info
					List<P4IntegrationRecord> Integrations = new List<P4IntegrationRecord>();
					for(;;)
					{
						string IntegrationSuffix = String.Format("{0},{1}", Revisions.Count, Integrations.Count);

						string HowText;
						if(!RawRecord.TryGetValue("how" + IntegrationSuffix, out HowText))
						{
							break;
						}

						P4IntegrateAction IntegrateAction = ParseIntegrateActionText(HowText);
						string OtherFile = RawRecord["file" + IntegrationSuffix];
						string StartRevisionText = RawRecord["srev" + IntegrationSuffix];
						string EndRevisionText = RawRecord["erev" + IntegrationSuffix];
						int StartRevisionNumber = (StartRevisionText == "#none")? 0 : int.Parse(StartRevisionText.Substring(1));
						int EndRevisionNumber = int.Parse(EndRevisionText.Substring(1));

						Integrations.Add(new P4IntegrationRecord(IntegrateAction, OtherFile, StartRevisionNumber, EndRevisionNumber));
					}

					// Add the revision
					Revisions.Add(new P4RevisionRecord(RevisionNumber, RevisionChangeNumber, Action, Type, DateTime, UserName, ClientName, FileSize, Digest, Description, Integrations.ToArray()));
				}

				// Add the file record
				Records.Add(new P4FileRecord(DepotPath, Revisions.ToArray()));
			}
			OutRecords = Records.ToArray();
			return null;
		}

		static readonly DateTime UnixEpoch = new DateTime(1970, 1, 1, 0, 0, 0, DateTimeKind.Utc);

		/// <summary>
		/// Enumerates all streams in a depot
		/// </summary>
		/// <param name="StreamPath">The path for streams to enumerate (eg. "//UE5/...")</param>
		/// <returns>List of streams matching the given criteria</returns>
		public List<P4StreamRecord> Streams(string StreamPath)
		{
			return Streams(StreamPath, -1, null, false);
		}

		/// <summary>
		/// Enumerates all streams in a depot
		/// </summary>
		/// <param name="StreamPath">The path for streams to enumerate (eg. "//UE5/...")</param>
		/// <param name="MaxResults">Maximum number of results to return</param>
		/// <param name="Filter">Additional filter to be applied to the results</param>
		/// <param name="bUnloaded">Whether to enumerate unloaded workspaces</param>
		/// <returns>List of streams matching the given criteria</returns>
		public List<P4StreamRecord> Streams(string StreamPath, int MaxResults, string Filter, bool bUnloaded)
		{
			// Build the command line
			StringBuilder CommandLine = new StringBuilder("streams");
			if(bUnloaded)
			{
				CommandLine.Append(" -U");
			}
			if(Filter != null)
			{
				CommandLine.AppendFormat(" -F \"{0}\"", Filter);
			}
			if(MaxResults > 0)
			{
				CommandLine.AppendFormat(" -m {0}", MaxResults);
			}
			CommandLine.AppendFormat(" \"{0}\"", StreamPath);

			// Execute the command
			List<Dictionary<string, string>> RawRecords = P4TaggedOutput(CommandLine.ToString(), false);

			// Parse the output
			List<P4StreamRecord> Records = new List<P4StreamRecord>();
			foreach(Dictionary<string, string> RawRecord in RawRecords)
			{
				// Make sure the record has the correct return value
				P4ReturnCode OtherReturnCode;
				if(!VerifyReturnCode(RawRecord, "stat", out OtherReturnCode))
				{
					throw new P4Exception(OtherReturnCode.ToString());
				}

				// Parse the fields
				string Stream = RawRecord["Stream"];
				DateTime Update = UnixEpoch + TimeSpan.FromSeconds(long.Parse(RawRecord["Update"]));
				DateTime Access = UnixEpoch + TimeSpan.FromSeconds(long.Parse(RawRecord["Access"]));
				string Owner = RawRecord["Owner"];
				string Name = RawRecord["Name"];
				string Parent = RawRecord["Parent"];
				P4StreamType Type = (P4StreamType)Enum.Parse(typeof(P4StreamType), RawRecord["Type"], true);
				string Description = RawRecord["desc"];
				P4StreamOptions Options = ParseStreamOptions(RawRecord["Options"]);
				Nullable<bool> FirmerThanParent = ParseNullableBool(RawRecord["firmerThanParent"]);
				bool ChangeFlowsToParent = bool.Parse(RawRecord["changeFlowsToParent"]);
				bool ChangeFlowsFromParent = bool.Parse(RawRecord["changeFlowsFromParent"]);
				string BaseParent = RawRecord["baseParent"];

				// Add the new stream record
				Records.Add(new P4StreamRecord(Stream, Update, Access, Owner, Name, Parent, Type, Description, Options, FirmerThanParent, ChangeFlowsToParent, ChangeFlowsFromParent, BaseParent));
			}
			return Records;
		}

		/// <summary>
		/// Parse a nullable boolean
		/// </summary>
		/// <param name="Text">Text to parse. May be "true", "false", or "n/a".</param>
		/// <returns>The parsed boolean</returns>
		static Nullable<bool> ParseNullableBool(string Text)
		{
			switch(Text)
			{
				case "true":
					return true;
				case "false":
					return false;
				case "n/a":
					return null;
				default:
					throw new P4Exception("Invalid value for nullable bool: {0}", Text);
			}
		}

		/// <summary>
		/// Parse a list of stream option flags
		/// </summary>
		/// <param name="Text">Text to parse</param>
		/// <returns>Flags for the stream options</returns>
		static P4StreamOptions ParseStreamOptions(string Text)
		{
			P4StreamOptions Options = 0;
			foreach(string Option in Text.Split(' '))
			{
				switch(Option)
				{
					case "locked":
						Options |= P4StreamOptions.Locked;
						break;
					case "ownersubmit":
						Options |= P4StreamOptions.OwnerSubmit;
						break;
					case "toparent":
						Options |= P4StreamOptions.ToParent;
						break;
					case "fromparent":
						Options |= P4StreamOptions.FromParent;
						break;
					case "mergedown":
						Options |= P4StreamOptions.MergeDown;
						break;
					case "unlocked":
					case "allsubmit":
					case "notoparent":
					case "nofromparent":
					case "mergeany":
						break;
					default:
						throw new P4Exception("Unknown stream option '{0}'", Option);
				}
			}
			return Options;
		}

		static Dictionary<string, T> GetEnumLookup<T>()
		{
			Dictionary<string, T> Lookup = new Dictionary<string, T>();
			foreach(T Value in Enum.GetValues(typeof(T)))
			{
				foreach(MemberInfo Member in typeof(T).GetMember(Value.ToString()))
				{
					string Description = Member.GetCustomAttribute<DescriptionAttribute>().Description;
					Lookup.Add(Description, Value);
				}
			}
			return Lookup;
		}

		static Lazy<Dictionary<string, P4Action>> DescriptionToAction = new Lazy<Dictionary<string, P4Action>>(() => GetEnumLookup<P4Action>());

		static P4Action ParseActionText(string ActionText)
		{
			P4Action Action;
			if(!DescriptionToAction.Value.TryGetValue(ActionText, out Action))
			{
				throw new P4Exception("Invalid action '{0}'", Action);
			}
			return Action;
		}

		static Lazy<Dictionary<string, P4IntegrateAction>> DescriptionToIntegrationAction = new Lazy<Dictionary<string, P4IntegrateAction>>(() => GetEnumLookup<P4IntegrateAction>());

		static P4IntegrateAction ParseIntegrateActionText(string ActionText)
		{
			P4IntegrateAction Action;
			if(!DescriptionToIntegrationAction.Value.TryGetValue(ActionText, out Action))
			{
				throw new P4Exception("Invalid integration action '{0}'", ActionText);
			}
			return Action;
		}

		static DateTime ParseDateTime(string DateTimeText)
		{
			return DateTime.ParseExact(DateTimeText, "yyyy/MM/dd HH:mm:ss", System.Globalization.CultureInfo.InvariantCulture);
		}

		/// <summary>
		/// For a given file (and revision, potentially), returns where it was integrated from. Useful in conjunction with files in a P4DescribeRecord, with action = "integrate".
		/// </summary>
		/// <param name="DepotPath">The file to check. May have a revision specifier at the end (eg. //depot/UE4/foo.cpp#2) </param>
		/// <returns>The file that it was integrated from, without a revision specifier</returns>
		public string GetIntegrationSource(string DepotPath)
		{
			string Output;
			if(P4Output(out Output, "", "filelog -m 1 \"" + DepotPath + "\"", Input:null, AllowSpew:false))
			{
				foreach(string Line in Output.Split('\n').Select(x => x.Trim()))
				{
					const string MergePrefix = "... ... merge from ";
					if(Line.StartsWith(MergePrefix))
					{
						return Line.Substring(MergePrefix.Length, Line.LastIndexOf('#') - MergePrefix.Length);
					}

					const string CopyPrefix = "... ... copy from ";
					if(Line.StartsWith(CopyPrefix))
					{
						return Line.Substring(CopyPrefix.Length, Line.LastIndexOf('#') - CopyPrefix.Length);
					}

					const string EditPrefix = "... ... edit from ";
					if (Line.StartsWith(EditPrefix))
					{
						return Line.Substring(EditPrefix.Length, Line.LastIndexOf('#') - EditPrefix.Length);
					}
				}
			}
			return null;
		}

		private static object[] OldStyleBinaryFlags = new object[]
		{
			P4FileAttributes.Uncompressed,
			P4FileAttributes.Executable,
			P4FileAttributes.Compressed,
			P4FileAttributes.RCS
		};

		private static void ParseFileType(string Filetype, ref P4FileStat Stat)
		{
			var AllFileTypes = GetEnumValuesAndKeywords(typeof(P4FileType));
			var AllAttributes = GetEnumValuesAndKeywords(typeof(P4FileAttributes));

			Stat.Type = P4FileType.Unknown;
			Stat.Attributes = P4FileAttributes.None;

			// Parse file flags
			var OldFileFlags = GetEnumValuesAndKeywords(typeof(P4FileAttributes), OldStyleBinaryFlags);
			foreach (var FileTypeFlag in OldFileFlags)
			{
				if ((!String.IsNullOrEmpty(FileTypeFlag.Value) && Char.ToLowerInvariant(FileTypeFlag.Value[0]) == Char.ToLowerInvariant(Filetype[0]))
					// @todo: This is a nasty hack to get .ipa files to work - RobM plz fix?
					|| (FileTypeFlag.Value == "F" && Filetype == "ubinary"))
				{
					Stat.IsOldType = true;
					Stat.Attributes |= (P4FileAttributes)FileTypeFlag.Key;
					break;
				}
			}
			if (Stat.IsOldType)
			{
				Filetype = Filetype.Substring(1);
			}
			// Parse file type
			var TypeAndAttributes = Filetype.Split('+');
			foreach (var FileType in AllFileTypes)
			{
				if (FileType.Value == TypeAndAttributes[0])
				{
					Stat.Type = (P4FileType)FileType.Key;
					break;
				}
			}
			// Parse attributes
			if (TypeAndAttributes.Length > 1 && !String.IsNullOrEmpty(TypeAndAttributes[1]))
			{
				var FileAttributes = TypeAndAttributes[1];
				for (int AttributeIndex = 0; AttributeIndex < FileAttributes.Length; ++AttributeIndex)
				{
					char Attr = FileAttributes[AttributeIndex];
					foreach (var FileAttribute in AllAttributes)
					{
						if (!String.IsNullOrEmpty(FileAttribute.Value) && FileAttribute.Value[0] == Attr)
						{
							Stat.Attributes |= (P4FileAttributes)FileAttribute.Key;
							break;
						}
					}
				}
			}
		}

		static P4Action ParseAction(string Action)
		{
			P4Action Result = P4Action.Unknown;
			var AllActions = GetEnumValuesAndKeywords(typeof(P4Action));
			foreach (var ActionKeyword in AllActions)
			{
				if (ActionKeyword.Value == Action)
				{
					Result = (P4Action)ActionKeyword.Key;
					break;
				}
			}
			return Result;
		}

		private static KeyValuePair<object, string>[] GetEnumValuesAndKeywords(Type EnumType)
		{
			var Values = Enum.GetValues(EnumType);
			KeyValuePair<object, string>[] ValuesAndKeywords = new KeyValuePair<object, string>[Values.Length];
			int ValueIndex = 0;
			foreach (var Value in Values)
			{
				ValuesAndKeywords[ValueIndex++] = new KeyValuePair<object, string>(Value, GetEnumDescription(EnumType, Value));
			}
			return ValuesAndKeywords;
		}

		private static KeyValuePair<object, string>[] GetEnumValuesAndKeywords(Type EnumType, object[] Values)
		{
			KeyValuePair<object, string>[] ValuesAndKeywords = new KeyValuePair<object, string>[Values.Length];
			int ValueIndex = 0;
			foreach (var Value in Values)
			{
				ValuesAndKeywords[ValueIndex++] = new KeyValuePair<object, string>(Value, GetEnumDescription(EnumType, Value));
			}
			return ValuesAndKeywords;
		}

		private static string GetEnumDescription(Type EnumType, object Value)
		{
			var MemberInfo = EnumType.GetMember(Value.ToString());
			var Atributes = MemberInfo[0].GetCustomAttributes(typeof(DescriptionAttribute), false);
			return ((DescriptionAttribute)Atributes[0]).Description;
		}

		private static string FileAttributesToString(P4FileAttributes Attributes)
		{
			var AllAttributes = GetEnumValuesAndKeywords(typeof(P4FileAttributes));
			string Text = "";
			foreach (var Attr in AllAttributes)
			{
				var AttrValue = (P4FileAttributes)Attr.Key;
				if ((Attributes & AttrValue) == AttrValue)
				{
					Text += Attr.Value;
				}
			}
			if (String.IsNullOrEmpty(Text) == false)
			{
				Text = "+" + Text;
			}
			return Text;
		}
	}
}<|MERGE_RESOLUTION|>--- conflicted
+++ resolved
@@ -1,9 +1,6 @@
 // Copyright Epic Games, Inc. All Rights Reserved.
 
-<<<<<<< HEAD
-=======
 using EpicGames.Core;
->>>>>>> 4af6daef
 using EpicGames.Perforce;
 using System;
 using System.Collections.Generic;
@@ -16,12 +13,9 @@
 using System.Reflection;
 using System.Collections;
 using UnrealBuildBase;
-<<<<<<< HEAD
-=======
 using Microsoft.Extensions.Logging;
 
 using static AutomationTool.CommandUtils;
->>>>>>> 4af6daef
 
 namespace AutomationTool
 {
@@ -2474,11 +2468,7 @@
 					if (SubmitMatch.Success)
 					{
 						SubmittedCL = int.Parse(SubmitMatch.Groups["number"].Value);
-<<<<<<< HEAD
-						CommandUtils.LogInformation("Submitted CL {0} which became CL {1}\n", CL, SubmittedCL);
-=======
 						Logger.LogInformation("Submitted CL {CL} which became CL {SubmittedCL}\n", CL, SubmittedCL);
->>>>>>> 4af6daef
 					}
 
 					if (SubmittedCL < CL)
@@ -2684,11 +2674,7 @@
 				{
 					if (AllowSpew)
 					{
-<<<<<<< HEAD
-						CommandUtils.LogInformation("Change {0} does not exist", CL);
-=======
 						Logger.LogInformation("Change {CL} does not exist", CL);
->>>>>>> 4af6daef
 					}
 					return false;
 				}
@@ -2705,11 +2691,7 @@
 				string Status = CmdOutput.Substring(StatusOffset + StatusStr.Length).TrimStart().Split('\n')[0].TrimEnd();
 				if (AllowSpew)
 				{
-<<<<<<< HEAD
-					CommandUtils.LogInformation("Change {0} exists ({1})", CL, Status);
-=======
 					Logger.LogInformation("Change {CL} exists ({Status})", CL, Status);
->>>>>>> 4af6daef
 				}
 				Pending = (Status == "pending");
 				return true;
@@ -3653,11 +3635,7 @@
 					SpecInput += "\t" + Mapping.Key + " //" + ClientSpec.Name + Mapping.Value + Environment.NewLine;
 				}
 			}
-<<<<<<< HEAD
-			CommandUtils.LogLog(SpecInput);
-=======
 			Logger.LogDebug("{Text}", SpecInput);
->>>>>>> 4af6daef
             LogP4("", "client -i", SpecInput, AllowSpew: AllowSpew, WithClient: false);
             return ClientSpec;
         }
