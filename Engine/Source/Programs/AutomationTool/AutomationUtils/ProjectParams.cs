--- conflicted
+++ resolved
@@ -1,4 +1,3 @@
-// Copyright Epic Games, Inc. All Rights Reserved.
 // Copyright Epic Games, Inc. All Rights Reserved.
 using System;
 using System.Collections.Generic;
@@ -320,11 +319,8 @@
 			this.Pak = InParams.Pak;
 			this.IgnorePaksFromDifferentCookSource = InParams.IgnorePaksFromDifferentCookSource;
 			this.IoStore = InParams.IoStore;
-<<<<<<< HEAD
-=======
 			this.Cook4IoStore = InParams.Cook4IoStore;
 			this.ZenStore = InParams.ZenStore;
->>>>>>> 6bbb88c8
 			this.GenerateOptimizationData = InParams.GenerateOptimizationData;
 			this.SignPak = InParams.SignPak;
 			this.SignedPak = InParams.SignedPak;
@@ -348,11 +344,7 @@
 			this.Manifests = InParams.Manifests;
             this.CreateChunkInstall = InParams.CreateChunkInstall;
 			this.SkipEncryption = InParams.SkipEncryption;
-<<<<<<< HEAD
-			this.UE4Exe = InParams.UE4Exe;
-=======
 			this.UnrealExe = InParams.UnrealExe;
->>>>>>> 6bbb88c8
 			this.NoDebugInfo = InParams.NoDebugInfo;
 			this.SeparateDebugInfo = InParams.SeparateDebugInfo;
 			this.MapFile = InParams.MapFile;
@@ -707,8 +699,6 @@
 			this.IgnorePaksFromDifferentCookSource = GetParamValueIfNotSpecified(Command, IgnorePaksFromDifferentCookSource, this.IgnorePaksFromDifferentCookSource, "IgnorePaksFromDifferentCookSource");
 			this.IoStore = GetParamValueIfNotSpecified(Command, IoStore, this.IoStore, "iostore");
 			this.SkipIoStore = GetParamValueIfNotSpecified(Command, SkipIoStore, this.SkipIoStore, "skipiostore");
-<<<<<<< HEAD
-=======
 			this.Cook4IoStore = GetParamValueIfNotSpecified(Command, Cook4IoStore, this.Cook4IoStore, "cook4iostore");
 			if (this.Cook4IoStore)
 			{
@@ -720,7 +710,6 @@
 			{
 				this.AdditionalCookerOptions += " -ZenStore";
 			}
->>>>>>> 6bbb88c8
 			this.GenerateOptimizationData = GetParamValueIfNotSpecified(Command, GenerateOptimizationData, this.GenerateOptimizationData, "makebinaryconfig");
 			
 			this.SkipPak = GetParamValueIfNotSpecified(Command, SkipPak, this.SkipPak, "skippak");
@@ -1305,8 +1294,6 @@
 		public bool IoStore { private set; get; }
 
 		/// <summary>
-<<<<<<< HEAD
-=======
 		/// Shared: True if the cooker should write directly to container file(s)
 		/// </summary>
 		[Help("cook4iostore", "generate I/O store container file(s)")]
@@ -1319,7 +1306,6 @@
 		public bool ZenStore { private set; get; }
 
 		/// <summary>
->>>>>>> 6bbb88c8
 		/// Shared: True if optimization data is generated during staging that can improve loadtimes
 		/// </summary>
 		[Help("makebinaryconfig", "generate optimized config data during staging to improve loadtimes")]
@@ -2337,12 +2323,8 @@
 				{
 					if (AvailableGameTargets.Count > 1)
 					{
-<<<<<<< HEAD
-						string TargetMessage = "";
-=======
 						StringBuilder TargetMessage = new StringBuilder("Multiple game targets found for project. Specify the desired target using the -Target=... argument.");
 
->>>>>>> 6bbb88c8
 						List<SingleTargetProperties> Targets = DetectedTargets.FindAll(Target => Target.Rules.Type == TargetType.Game);
 						foreach (SingleTargetProperties Target in Targets)
 						{
@@ -2354,17 +2336,6 @@
 
 							if (PossibleScriptFiles.Count > 0)
 							{
-<<<<<<< HEAD
-								TargetMessage += $"Target \"{Target.TargetName}\" from class {Target.TargetClassName}, which may be defined in:\n {String.Join(", or\n", PossibleScriptFiles)}\n";
-							}
-							else
-							{
-								TargetMessage += $"Target \"{Target.TargetName}\" from class {Target.TargetClassName}, source file undetermined.\n";
-							}
-						}
-
-						throw new AutomationException("More than one Game project found for project: \n" + TargetMessage);
-=======
 								TargetMessage.Append($"\n  Could be \"{Target.TargetName}\" ({String.Join(" or ", PossibleScriptFiles)})");
 							}
 							else
@@ -2374,7 +2345,6 @@
 						}
 
 						throw new AutomationException(TargetMessage.ToString());
->>>>>>> 6bbb88c8
 					}
 
 					GameTarget = AvailableGameTargets.First();
@@ -3051,11 +3021,8 @@
 				CommandUtils.LogLog("IgnorePaksFromDifferentCookSource={0}", IgnorePaksFromDifferentCookSource);
 				CommandUtils.LogLog("IoStore={0}", IoStore);
 				CommandUtils.LogLog("SkipIoStore={0}", SkipIoStore);
-<<<<<<< HEAD
-=======
 				CommandUtils.LogLog("Cook4IoStore={0}", Cook4IoStore);
 				CommandUtils.LogLog("ZenStore={0}", ZenStore);
->>>>>>> 6bbb88c8
 				CommandUtils.LogLog("SkipEncryption={0}", SkipEncryption);
 				CommandUtils.LogLog("GenerateOptimizationData={0}", GenerateOptimizationData);
 				CommandUtils.LogLog("SkipPackage={0}", SkipPackage);
