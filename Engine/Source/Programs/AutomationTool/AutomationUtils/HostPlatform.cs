// Copyright Epic Games, Inc. All Rights Reserved.

using System;
using System.Collections.Generic;
using System.IO;
using System.Linq;
using System.Text;
using System.Diagnostics;
using EpicGames.Core;
using Microsoft.Extensions.Logging;

namespace AutomationTool
{
	/// <summary>
	/// Host platform abstraction
	/// </summary>
	public abstract class HostPlatform
	{
<<<<<<< HEAD
=======
		protected static ILogger Logger => Log.Logger;

>>>>>>> 4af6daef
		/// <summary>
		/// Current running host platform.
		/// </summary>
		public static readonly HostPlatform Current = Initialize();

		/// <summary>
		/// Initializes the current platform.
		/// </summary>
		private static HostPlatform Initialize()
		{
			switch (RuntimePlatform.Current)
			{
				case RuntimePlatform.Type.Windows: return new WindowsHostPlatform();
				case RuntimePlatform.Type.Mac:     return new MacHostPlatform();
				case RuntimePlatform.Type.Linux:   return new LinuxHostPlatform();
			}
			throw new Exception ("Unhandled runtime platform " + Environment.OSVersion.Platform);
		}

		/// <summary>
		/// Gets the build executable filename for NET Framework projects e.g. msbuild, or xbuild
		/// </summary>
		/// <returns></returns>
		abstract public string GetFrameworkMsbuildExe();

		/// <summary>
		/// Folder under UE/ to the platform's binaries.
		/// </summary>
		abstract public string RelativeBinariesFolder { get; }

		/// <summary>
		/// Full path to the UnrealEditor executable for the current platform.
		/// </summary>
		/// <param name="UnrealExe"></param>
		/// <returns></returns>
		abstract public string GetUnrealExePath(string UnrealExe);

		/// <summary>
		/// Log folder for local builds.
		/// </summary>
		abstract public string LocalBuildsLogFolder { get; }

		/// <summary>
		/// Name of the p4 executable.
		/// </summary>
		abstract public string P4Exe { get; }

		/// <summary>
		/// Creates a process and sets it up for the current platform.
		/// </summary>
		/// <param name="LogName"></param>
		/// <returns></returns>
		abstract public Process CreateProcess(string AppName);

		/// <summary>
		/// Sets any additional options for running an executable.
		/// </summary>
		/// <param name="AppName"></param>
		/// <param name="Options"></param>
		/// <param name="CommandLine"></param>
		abstract public void SetupOptionsForRun(ref string AppName, ref CommandUtils.ERunOptions Options, ref string CommandLine);

		/// <summary>
		/// Sets the console control handler for the current platform.
		/// </summary>
		/// <param name="Handler"></param>
		abstract public void SetConsoleCtrlHandler(ProcessManager.CtrlHandlerDelegate Handler);

		/// <summary>
		/// Returns the type of the host editor platform.
		/// </summary>
		abstract public UnrealBuildTool.UnrealTargetPlatform HostEditorPlatform { get; }

		/// <summary>
		/// Returns the type of the current running host platform
		/// </summary>
		public static UnrealBuildTool.UnrealTargetPlatform Platform { get => Current.HostEditorPlatform; }

		/// <summary>
		/// Returns the pdb file extenstion for the host platform.
		/// </summary>
		abstract public string PdbExtension { get; }

		/// <summary>
		/// List of processes that can't not be killed
		/// </summary>
		abstract public string[] DontKillProcessList { get; }
	}
}<|MERGE_RESOLUTION|>--- conflicted
+++ resolved
@@ -16,11 +16,8 @@
 	/// </summary>
 	public abstract class HostPlatform
 	{
-<<<<<<< HEAD
-=======
 		protected static ILogger Logger => Log.Logger;
 
->>>>>>> 4af6daef
 		/// <summary>
 		/// Current running host platform.
 		/// </summary>
