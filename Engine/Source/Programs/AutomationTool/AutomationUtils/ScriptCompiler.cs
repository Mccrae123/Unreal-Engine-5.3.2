﻿// Copyright 1998-2019 Epic Games, Inc. All Rights Reserved.
using System;
using System.Collections.Generic;
using System.Linq;
using System.Text;
using System.IO;
using System.CodeDom.Compiler;
using Microsoft.CSharp;
using Microsoft.Win32;
using System.Reflection;
using System.Diagnostics;
using UnrealBuildTool;
using Tools.DotNETCommon;

namespace AutomationTool
{
	/// <summary>
	/// Exception thrown by PreprocessScriptFile.
	/// </summary>
	public class CompilationException : AutomationException
	{
		public CompilationException(string Filename, int StartLine, int StartColumn, int EndLine, int EndColumn, string Message, params string[] Args)
			: base(String.Format("Compilation Failed.\n>{0}({1},{2},{3},{4}): error: {5}", Path.GetFullPath(Filename), StartLine + 1, StartColumn + 1, EndLine + 1, EndColumn + 1,
			String.Format(Message, Args)))
		{
		}
	}

	/// <summary>
	/// Compiles and loads script assemblies.
	/// </summary>
	public class ScriptCompiler
	{
		private Dictionary<string, Type> ScriptCommands;
#if DEBUG
		const string BuildConfig = "Debug";
#else
		const string BuildConfig = "Development";
#endif
		const string DefaultScriptsDLLName = "AutomationScripts.Automation.dll";

		public ScriptCompiler()
		{
		}


		/// <summary>
		/// Finds and/or compiles all script files and assemblies.
		/// </summary>
		/// <param name="ScriptsForProjectFileName">Path to the current project. May be null, in which case we compile scripts for all projects.</param>
		/// <param name="AdditionalScriptsFolders">Additional script fodlers to look for source files in.</param>
		public void FindAndCompileAllScripts(string ScriptsForProjectFileName, List<string> AdditionalScriptsFolders)
		{
			bool DoCompile = false;
			if (GlobalCommandLine.Compile)
			{
				if(CommandUtils.IsEngineInstalled())
				{
					CommandUtils.LogWarning("Ignoring -Compile argument because engine is installed.");
				}
				else
				{
					DoCompile = true;
				}
			}

			// Compile only if not disallowed.
			if (DoCompile && !String.IsNullOrEmpty(CommandUtils.CmdEnv.MsBuildExe))
			{
				FindAndCompileScriptModules(ScriptsForProjectFileName, AdditionalScriptsFolders);
			}

			var ScriptAssemblies = new List<Assembly>();
			LoadPreCompiledScriptAssemblies(ScriptAssemblies);

			// Setup platforms
			Platform.InitializePlatforms(ScriptAssemblies.ToArray());

			// Instantiate all the automation classes for interrogation
			Log.TraceVerbose("Creating commands.");
			ScriptCommands = new Dictionary<string, Type>(StringComparer.InvariantCultureIgnoreCase);
			foreach (var CompiledScripts in ScriptAssemblies)
			{
				try
				{
					foreach (var ClassType in CompiledScripts.GetTypes())
					{
						if (ClassType.IsSubclassOf(typeof(BuildCommand)) && ClassType.IsAbstract == false)
						{
							if (ScriptCommands.ContainsKey(ClassType.Name) == false)
							{
								ScriptCommands.Add(ClassType.Name, ClassType);
							}
							else
							{
								bool IsSame = string.Equals(ClassType.AssemblyQualifiedName, ScriptCommands[ClassType.Name].AssemblyQualifiedName);

								if (IsSame == false)
								{
									Log.TraceWarning("Unable to add command {0} twice. Previous: {1}, Current: {2}", ClassType.Name,
										ClassType.AssemblyQualifiedName, ScriptCommands[ClassType.Name].AssemblyQualifiedName);
								}
							}
						}
					}
				}
				catch (ReflectionTypeLoadException LoadEx)
				{
					foreach (var SubEx in LoadEx.LoaderExceptions)
					{
						Log.TraceWarning("Got type loader exception: {0}", SubEx.ToString());
					}
					throw new AutomationException("Failed to add commands from {0}. {1}", CompiledScripts, LoadEx);
				}
				catch (Exception Ex)
				{
					throw new AutomationException("Failed to add commands from {0}. {1}", CompiledScripts, Ex);
				}
			}
		}

		private static void FindAndCompileScriptModules(string ScriptsForProjectFileName, List<string> AdditionalScriptsFolders)
		{
			var OldCWD = Environment.CurrentDirectory;
			var UnrealBuildToolCWD = CommandUtils.CombinePaths(CommandUtils.CmdEnv.LocalRoot, "Engine", "Source");

			Environment.CurrentDirectory = UnrealBuildToolCWD;

			// Configure the rules compiler
			// Get all game folders and convert them to build subfolders.
			List<DirectoryReference> AllGameFolders;
			if (ScriptsForProjectFileName == null)
			{
				AllGameFolders = NativeProjects.EnumerateProjectFiles().Select(x => x.Directory).ToList();
			}
			else
			{
				AllGameFolders = new List<DirectoryReference> { new DirectoryReference(Path.GetDirectoryName(ScriptsForProjectFileName)) };
			}

			var AllAdditionalScriptFolders = new List<DirectoryReference>(AdditionalScriptsFolders.Select(x => new DirectoryReference(x)));
			foreach (var Folder in AllGameFolders)
			{
				var GameBuildFolder = DirectoryReference.Combine(Folder, "Build");
				if (DirectoryReference.Exists(GameBuildFolder))
				{
					AllAdditionalScriptFolders.Add(GameBuildFolder);
				}
			}

			Log.TraceVerbose("Discovering game folders.");

			var DiscoveredModules = UnrealBuildTool.RulesCompiler.FindAllRulesSourceFiles(UnrealBuildTool.RulesCompiler.RulesFileType.AutomationModule, GameFolders: AllGameFolders, ForeignPlugins: null, AdditionalSearchPaths: AllAdditionalScriptFolders);
			var ModulesToCompile = new List<string>(DiscoveredModules.Count);
			foreach (var ModuleFilename in DiscoveredModules)
			{
				if (HostPlatform.Current.IsScriptModuleSupported(ModuleFilename.GetFileNameWithoutAnyExtensions()))
				{
					ModulesToCompile.Add(ModuleFilename.FullName);
				}
				else
				{
					CommandUtils.LogVerbose("Script module {0} filtered by the Host Platform and will not be compiled.", ModuleFilename);
				}
			}
			
			CompileModules(ModulesToCompile);

			Environment.CurrentDirectory = OldCWD;
		}
<<<<<<< HEAD

		/// <summary>
		/// Creates a hash collection that represents the state of all modules in this list. If 
		/// a module has no current output or is missing files then a null collection will be returned
		/// </summary>
		/// <param name="Modules"></param>
		/// <returns></returns>
		private static HashCollection HashModules(IEnumerable<string> Modules, bool WarnOnFailure=true)
		{
			HashCollection Hashes = new HashCollection();

=======

		/// <summary>
		/// Creates a hash collection that represents the state of all modules in this list. If 
		/// a module has no current output or is missing files then a null collection will be returned
		/// </summary>
		/// <param name="Modules"></param>
		/// <returns></returns>
		private static HashCollection HashModules(IEnumerable<string> Modules, bool WarnOnFailure=true)
		{
			HashCollection Hashes = new HashCollection();

>>>>>>> 69078e53
			foreach (string Module in Modules)
			{
				// this project is built by the AutomationTool project that the RunUAT script builds so 
				// it will always be newer than was last built
				if (Module.Contains("AutomationUtils.Automation"))
				{
					continue;
				}

				CsProjectInfo Proj;

				Dictionary<string, string> Properties = new Dictionary<string, string>();
				Properties.Add("Platform", "AnyCPU");
				Properties.Add("Configuration", "Development");

				FileReference ModuleFile = new FileReference(Module);

				if (!CsProjectInfo.TryRead(ModuleFile, Properties, out Proj))
				{
					if (WarnOnFailure)
					{
						Log.TraceWarning("Failed to read file {0}", ModuleFile);
					}
					return null;
				}

				if (!Hashes.AddCsProjectInfo(Proj, HashCollection.HashType.MetaData))
				{
					if (WarnOnFailure)
					{
						Log.TraceWarning("Failed to hash file {0}", ModuleFile);
					}
					return null;
				}
			}

			return Hashes;
		}

		/// <summary>
		/// Pulls all dependencies from the specified module list, gathers the state of them, and
		/// compares it to the state expressed in the provided file from a previous run
		/// </summary>
		/// <param name="ModuleList"></param>
		/// <param name="DependencyFile"></param>
		/// <returns></returns>
		private static bool AreDependenciesUpToDate(IEnumerable<string> ModuleList, string DependencyFile)
		{
			bool UpToDate = false;

			if (File.Exists(DependencyFile))
			{
				Log.TraceVerbose("Read dependency file at {0}", DependencyFile);

				HashCollection OldHashes = HashCollection.CreateFromFile(DependencyFile);

				if (OldHashes != null)
				{
					HashCollection CurrentHashes = HashModules(ModuleList, false);

					if (OldHashes.Equals(CurrentHashes))
					{
						UpToDate = true;
					}
					else
					{
						if (Log.OutputLevel >= LogEventType.VeryVerbose)
						{
							CurrentHashes.LogDifferences(OldHashes);
						}
					}
				}
				else
				{
					Log.TraceInformation("Failed to read dependency info!");
				}
			}
			else
			{
				Log.TraceVerbose("No dependency file exists at {0}. Will do full build.", DependencyFile);
			}

			return UpToDate;
		}
		
		/// <summary>
		/// Compiles all script modules.
		/// </summary>
		/// <param name="Modules">Module project filenames.</param>
		private static void CompileModules(List<string> Modules)
		{			
			string DependencyFile = Path.Combine(CommandUtils.CmdEnv.EngineSavedFolder, "UATModuleHashes.xml");
			
			if (AreDependenciesUpToDate(Modules, DependencyFile) && !GlobalCommandLine.IgnoreDependencies)
			{
				Log.TraceInformation("Dependencies are up to date. Skipping compile.");
				return;
			}

			Log.TraceInformation("Dependencies are out of date. Compiling scripts....");

			// clean old assemblies
			CleanupScriptsAssemblies();

			DateTime StartTime = DateTime.Now;

			string BuildTool = CommandUtils.CmdEnv.MsBuildExe;

			// msbuild (standard on windows, in mono >=5.0 is preferred due to speed and parallel compilation)
			bool UseParallelMsBuild = Path.GetFileNameWithoutExtension(BuildTool).ToLower() == "msbuild";

			if (UseParallelMsBuild)
<<<<<<< HEAD
			{
				string ModulesList = string.Join(";", Modules);

				// Mono has an issue where arugments with semicolons or commas can't be passed through to
				// as arguments so we need to manually construct a temp file with the list of modules
				// see (https://github.com/Microsoft/msbuild/issues/471)
				var UATProjTemplate = CommandUtils.CombinePaths(CommandUtils.CmdEnv.LocalRoot, @"Engine\Source\Programs\AutomationTool\Scripts\UAT.proj");
				var UATProjFile = Path.Combine(CommandUtils.CmdEnv.EngineSavedFolder, "UATTempProj.proj");

				string ProjContents = File.ReadAllText(UATProjTemplate);
				ProjContents = ProjContents.Replace("$(Modules)", ModulesList);

				Directory.CreateDirectory(Path.GetDirectoryName(UATProjFile));
				File.WriteAllText(UATProjFile, ProjContents);
				
				string MsBuildVerbosity = Log.OutputLevel >= LogEventType.Verbose ? "minimal" : "quiet";

				var CmdLine = String.Format("\"{0}\" /p:Configuration={1} /verbosity:{2} /nologo", UATProjFile, BuildConfig, MsBuildVerbosity);
				// suppress the run command because it can be long and intimidating, making the logs around this code harder to read.
				var Result = CommandUtils.Run(BuildTool, CmdLine, Options: CommandUtils.ERunOptions.Default | CommandUtils.ERunOptions.NoLoggingOfRunCommand | CommandUtils.ERunOptions.LoggingOfRunDuration);
				if (Result.ExitCode != 0)
				{
					throw new AutomationException(String.Format("Failed to build \"{0}\":{1}{2}", UATProjFile, Environment.NewLine, Result.Output));
				}
			}
			else
			{
=======
			{
				string ModulesList = string.Join(";", Modules);

				// Mono has an issue where arugments with semicolons or commas can't be passed through to
				// as arguments so we need to manually construct a temp file with the list of modules
				// see (https://github.com/Microsoft/msbuild/issues/471)
				var UATProjTemplate = CommandUtils.CombinePaths(CommandUtils.CmdEnv.LocalRoot, @"Engine\Source\Programs\AutomationTool\Scripts\UAT.proj");
				var UATProjFile = Path.Combine(CommandUtils.CmdEnv.EngineSavedFolder, "UATTempProj.proj");

				string ProjContents = File.ReadAllText(UATProjTemplate);
				ProjContents = ProjContents.Replace("$(Modules)", ModulesList);

				Directory.CreateDirectory(Path.GetDirectoryName(UATProjFile));
				File.WriteAllText(UATProjFile, ProjContents);
				
				string MsBuildVerbosity = Log.OutputLevel >= LogEventType.Verbose ? "minimal" : "quiet";

				var CmdLine = String.Format("\"{0}\" /p:Configuration={1} /verbosity:{2} /nologo", UATProjFile, BuildConfig, MsBuildVerbosity);
				// suppress the run command because it can be long and intimidating, making the logs around this code harder to read.
				var Result = CommandUtils.Run(BuildTool, CmdLine, Options: CommandUtils.ERunOptions.Default | CommandUtils.ERunOptions.NoLoggingOfRunCommand | CommandUtils.ERunOptions.LoggingOfRunDuration);
				if (Result.ExitCode != 0)
				{
					throw new AutomationException(String.Format("Failed to build \"{0}\":{1}{2}", UATProjFile, Environment.NewLine, Result.Output));
				}
			}
			else
			{
>>>>>>> 69078e53
				// Make sure DefaultScriptsDLLName is compiled first
				var DefaultScriptsProjName = Path.ChangeExtension(DefaultScriptsDLLName, "csproj");

				// Primary modules must be built first
				List<string> PrimaryModules = Modules.Where(M => M.IndexOf(DefaultScriptsProjName, StringComparison.InvariantCultureIgnoreCase) >= 0).ToList();

				foreach (var ModuleName in PrimaryModules)
				{
					Log.TraceInformation("Building script module: {0}", ModuleName);
					try
					{
						CompileScriptModule(ModuleName);
					}
					catch (Exception Ex)
					{
						CommandUtils.LogError(LogUtils.FormatException(Ex));
						throw new AutomationException("Failed to compile module {0}", ModuleName);
					}
					break;

				}

				// Second pass, compile everything else
				List<string> SecondaryModules = Modules.Where(M => !PrimaryModules.Contains(M)).ToList();

				// Non-parallel method
				foreach (var ModuleName in SecondaryModules)
				{
					Log.TraceInformation("Building script module: {0}", ModuleName);
					try
					{
						CompileScriptModule(ModuleName);
					}
					catch (Exception Ex)
					{
						CommandUtils.LogError(LogUtils.FormatException(Ex));
						throw new AutomationException("Failed to compile module {0}", ModuleName);
					}
				}
			}			
			
			TimeSpan Duration = DateTime.Now - StartTime;
			Log.TraceInformation("Compiled {0} modules in {1} secs", Modules.Count, Duration.TotalSeconds);

			HashCollection NewHashes = HashModules(Modules);

			if (NewHashes == null)
			{
				Log.TraceWarning("Failed to save dependency info!");
			}
			else
			{
				NewHashes.SaveToFile(DependencyFile);
				Log.TraceVerbose("Wrote depencencies to {0}", DependencyFile);
			}
		}

		/// <summary>
		/// Starts compiling the provided project file and returns the process. Caller should check HasExited
		/// or call WaitForExit() to get results
		/// </summary>
		/// <param name="ProjectFile"></param>
		/// <returns></returns>
		private static bool CompileScriptModule(string ProjectFile)
		{
			if (!ProjectFile.EndsWith(".csproj", StringComparison.InvariantCultureIgnoreCase))
			{
				throw new AutomationException(String.Format("Unable to build Project {0}. Not a valid .csproj file.", ProjectFile));
			}
			if (!CommandUtils.FileExists(ProjectFile))
			{
				throw new AutomationException(String.Format("Unable to build Project {0}. Project file not found.", ProjectFile));
			}

			string CmdLine = String.Format("\"{0}\" /verbosity:quiet /nologo /target:Build /property:Configuration={1} /property:Platform=AnyCPU /p:TreatWarningsAsErrors=false /p:NoWarn=\"612,618,672,1591\" /p:BuildProjectReferences=true",
				ProjectFile, BuildConfig);

			// Compile the project
			var Result = CommandUtils.Run(CommandUtils.CmdEnv.MsBuildExe, CmdLine);

			if (Result.ExitCode != 0)
			{
				throw new AutomationException(String.Format("Failed to build \"{0}\":{1}{2}", ProjectFile, Environment.NewLine, Result.Output));
			}
			else
			{
				// Remove .Automation.csproj and copy to target dir
				Log.TraceVerbose("Successfully compiled {0}", ProjectFile);
			}
			return Result.ExitCode == 0;
		}

		/// <summary>
		/// Loads all precompiled assemblies (DLLs that end with *Scripts.dll).
		/// </summary>
		/// <param name="OutScriptAssemblies">List to store all loaded assemblies.</param>
		private static void LoadPreCompiledScriptAssemblies(List<Assembly> OutScriptAssemblies)
		{
			CommandUtils.LogVerbose("Loading precompiled script DLLs");

			bool DefaultScriptsDLLFound = false;
			var ScriptsLocation = GetScriptAssemblyFolder();
			if (CommandUtils.DirectoryExists(ScriptsLocation))
			{
				var ScriptDLLFiles = Directory.GetFiles(ScriptsLocation, "*.Automation.dll", SearchOption.AllDirectories);

				CommandUtils.LogVerbose("Found {0} script DLL(s).", ScriptDLLFiles.Length);
				foreach (var ScriptsDLLFilename in ScriptDLLFiles)
				{

					if (!HostPlatform.Current.IsScriptModuleSupported(CommandUtils.GetFilenameWithoutAnyExtensions(ScriptsDLLFilename)))
					{
						CommandUtils.LogVerbose("Script module {0} filtered by the Host Platform and will not be loaded.", ScriptsDLLFilename);
						continue;
					}
					// Load the assembly into our app domain
					CommandUtils.LogVerbose("Loading script DLL: {0}", ScriptsDLLFilename);
					try
					{
						var Dll = AppDomain.CurrentDomain.Load(AssemblyName.GetAssemblyName(ScriptsDLLFilename));
						OutScriptAssemblies.Add(Dll);
						// Check if this is the default scripts DLL.
						if (!DefaultScriptsDLLFound && String.Compare(Path.GetFileName(ScriptsDLLFilename), DefaultScriptsDLLName, true) == 0)
						{
							DefaultScriptsDLLFound = true;
						}
					}
					catch (Exception Ex)
					{
						throw new AutomationException("Failed to load script DLL: {0}: {1}", ScriptsDLLFilename, Ex.Message);
					}
				}
			}
			else
			{
				CommandUtils.LogError("Scripts folder {0} does not exist!", ScriptsLocation);
			}

			// The default scripts DLL is required!
			if (!DefaultScriptsDLLFound)
			{
				throw new AutomationException("{0} was not found or could not be loaded, can't run scripts.", DefaultScriptsDLLName);
			}
		}

		private static void CleanupScriptsAssemblies()
		{
			CommandUtils.LogVerbose("Cleaning up script DLL folder");
			CommandUtils.DeleteDirectory(GetScriptAssemblyFolder());

			// Bug in PortalPublishingTool caused these DLLs to be copied into Engine/Binaries/DotNET. Delete any files left over.
			DirectoryReference BinariesDir = DirectoryReference.Combine(CommandUtils.RootDirectory, "Engine", "Binaries", "DotNET");
			foreach (FileReference FileToDelete in DirectoryReference.EnumerateFiles(BinariesDir, "*.automation.dll"))
			{
				CommandUtils.DeleteFile(FileToDelete.FullName);
			}
			foreach (FileReference FileToDelete in DirectoryReference.EnumerateFiles(BinariesDir, "*.automation.pdb"))
			{
				CommandUtils.DeleteFile(FileToDelete.FullName);
			}
		}

		private static string GetScriptAssemblyFolder()
		{
			return CommandUtils.CombinePaths(CommandUtils.CmdEnv.LocalRoot, "Engine", "Binaries", "DotNET", "AutomationScripts");
		}

		public Dictionary<string, Type> Commands
		{
			get { return ScriptCommands; }
		}
	}
}<|MERGE_RESOLUTION|>--- conflicted
+++ resolved
@@ -1,4 +1,4 @@
-﻿// Copyright 1998-2019 Epic Games, Inc. All Rights Reserved.
+// Copyright 1998-2019 Epic Games, Inc. All Rights Reserved.
 using System;
 using System.Collections.Generic;
 using System.Linq;
@@ -168,7 +168,6 @@
 
 			Environment.CurrentDirectory = OldCWD;
 		}
-<<<<<<< HEAD
 
 		/// <summary>
 		/// Creates a hash collection that represents the state of all modules in this list. If 
@@ -180,19 +179,6 @@
 		{
 			HashCollection Hashes = new HashCollection();
 
-=======
-
-		/// <summary>
-		/// Creates a hash collection that represents the state of all modules in this list. If 
-		/// a module has no current output or is missing files then a null collection will be returned
-		/// </summary>
-		/// <param name="Modules"></param>
-		/// <returns></returns>
-		private static HashCollection HashModules(IEnumerable<string> Modules, bool WarnOnFailure=true)
-		{
-			HashCollection Hashes = new HashCollection();
-
->>>>>>> 69078e53
 			foreach (string Module in Modules)
 			{
 				// this project is built by the AutomationTool project that the RunUAT script builds so 
@@ -305,7 +291,6 @@
 			bool UseParallelMsBuild = Path.GetFileNameWithoutExtension(BuildTool).ToLower() == "msbuild";
 
 			if (UseParallelMsBuild)
-<<<<<<< HEAD
 			{
 				string ModulesList = string.Join(";", Modules);
 
@@ -333,35 +318,6 @@
 			}
 			else
 			{
-=======
-			{
-				string ModulesList = string.Join(";", Modules);
-
-				// Mono has an issue where arugments with semicolons or commas can't be passed through to
-				// as arguments so we need to manually construct a temp file with the list of modules
-				// see (https://github.com/Microsoft/msbuild/issues/471)
-				var UATProjTemplate = CommandUtils.CombinePaths(CommandUtils.CmdEnv.LocalRoot, @"Engine\Source\Programs\AutomationTool\Scripts\UAT.proj");
-				var UATProjFile = Path.Combine(CommandUtils.CmdEnv.EngineSavedFolder, "UATTempProj.proj");
-
-				string ProjContents = File.ReadAllText(UATProjTemplate);
-				ProjContents = ProjContents.Replace("$(Modules)", ModulesList);
-
-				Directory.CreateDirectory(Path.GetDirectoryName(UATProjFile));
-				File.WriteAllText(UATProjFile, ProjContents);
-				
-				string MsBuildVerbosity = Log.OutputLevel >= LogEventType.Verbose ? "minimal" : "quiet";
-
-				var CmdLine = String.Format("\"{0}\" /p:Configuration={1} /verbosity:{2} /nologo", UATProjFile, BuildConfig, MsBuildVerbosity);
-				// suppress the run command because it can be long and intimidating, making the logs around this code harder to read.
-				var Result = CommandUtils.Run(BuildTool, CmdLine, Options: CommandUtils.ERunOptions.Default | CommandUtils.ERunOptions.NoLoggingOfRunCommand | CommandUtils.ERunOptions.LoggingOfRunDuration);
-				if (Result.ExitCode != 0)
-				{
-					throw new AutomationException(String.Format("Failed to build \"{0}\":{1}{2}", UATProjFile, Environment.NewLine, Result.Output));
-				}
-			}
-			else
-			{
->>>>>>> 69078e53
 				// Make sure DefaultScriptsDLLName is compiled first
 				var DefaultScriptsProjName = Path.ChangeExtension(DefaultScriptsDLLName, "csproj");
 
