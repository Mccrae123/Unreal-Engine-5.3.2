// Copyright Epic Games, Inc. All Rights Reserved.
using System;
using System.Collections.Generic;
using System.Linq;
using System.Text;
using System.IO;
using System.Threading;
using UnrealBuildTool;
using EpicGames.Core;
using UnrealBuildBase;

namespace AutomationTool
{
	/// <summary>
	/// Exception thrown when the execution of a commandlet fails
	/// </summary>
	public class CommandletException : AutomationException
	{
		/// <summary>
		/// The log file output by this commandlet
		/// </summary>
		public string LogFileName;

		/// <summary>
		/// The exit code
		/// </summary>
		public int ErrorNumber;

		/// <summary>
		/// Constructor
		/// </summary>
		/// <param name="LogFilename">File containing the error log</param>
		/// <param name="ErrorNumber">The exit code from the commandlet</param>
		/// <param name="Format">Formatting string for the message</param>
		/// <param name="Args">Arguments for the formatting string</param>
		public CommandletException(string LogFilename, int ErrorNumber, string Format, params object[] Args)
			: base(Format,Args)
		{
			this.LogFileName = LogFilename;
			this.ErrorNumber = ErrorNumber;
		}
	}

	public partial class CommandUtils
	{
		/// <summary>
		/// Runs Cook commandlet.
		/// </summary>
		/// <param name="ProjectName">Project name.</param>
		/// <param name="UnrealExe">The name of the Unreal Editor executable to use.</param>
		/// <param name="Maps">List of maps to cook, can be null in which case -MapIniSection=AllMaps is used.</param>
		/// <param name="Dirs">List of directories to cook, can be null</param>
        /// <param name="InternationalizationPreset">The name of a prebuilt set of internationalization data to be included.</param>
        /// <param name="CulturesToCook">List of culture names whose localized assets should be cooked, can be null (implying defaults should be used).</param>
		/// <param name="TargetPlatform">Target platform.</param>
		/// <param name="Parameters">List of additional parameters.</param>
		public static void CookCommandlet(FileReference ProjectName, string UnrealExe = "UnrealEditor-Cmd.exe", string[] Maps = null, string[] Dirs = null, string InternationalizationPreset = "", string[] CulturesToCook = null, string TargetPlatform = "Windows", string Parameters = "-Unversioned")
		{
            string CommandletArguments = "";

			if (IsNullOrEmpty(Maps))
			{
				// MapsToCook = "-MapIniSection=AllMaps";
			}
			else
			{
				string MapsToCookArg = "-Map=" + CombineCommandletParams(Maps).Trim();
                CommandletArguments += (CommandletArguments.Length > 0 ? " " : "") + MapsToCookArg;
			}

			if (!IsNullOrEmpty(Dirs))
			{
				foreach(string Dir in Dirs)
				{
					CommandletArguments += (CommandletArguments.Length > 0 ? " " : "") + String.Format("-CookDir={0}", CommandUtils.MakePathSafeToUseWithCommandLine(Dir));
				}
            }

            if (!String.IsNullOrEmpty(InternationalizationPreset))
            {
                CommandletArguments += (CommandletArguments.Length > 0 ? " " : "") + InternationalizationPreset;
            }

            if (!IsNullOrEmpty(CulturesToCook))
            {
                string CulturesToCookArg = "-CookCultures=" + CombineCommandletParams(CulturesToCook).Trim();
                CommandletArguments += (CommandletArguments.Length > 0 ? " " : "") + CulturesToCookArg;
            }

            RunCommandlet(ProjectName, UnrealExe, "Cook", String.Format("{0} -TargetPlatform={1} {2}",  CommandletArguments, TargetPlatform, Parameters));
		}

        /// <summary>
        /// Runs DDC commandlet.
        /// </summary>
        /// <param name="ProjectName">Project name.</param>
        /// <param name="UnrealExe">The name of the Unreal Editor executable to use.</param>
        /// <param name="Maps">List of maps to cook, can be null in which case -MapIniSection=AllMaps is used.</param>
        /// <param name="TargetPlatform">Target platform.</param>
        /// <param name="Parameters">List of additional parameters.</param>
        public static void DDCCommandlet(FileReference ProjectName, string UnrealExe = "UnrealEditor-Cmd.exe", string[] Maps = null, string TargetPlatform = "Windows", string Parameters = "")
        {
            string MapsToCook = "";
            if (!IsNullOrEmpty(Maps))
            {
                MapsToCook = "-Map=" + CombineCommandletParams(Maps).Trim();
            }

            RunCommandlet(ProjectName, UnrealExe, "DerivedDataCache", String.Format("{0} -TargetPlatform={1} {2}", MapsToCook, TargetPlatform, Parameters));
        }

		/// <summary>
		/// Runs RebuildLightMaps commandlet.
		/// </summary>
		/// <param name="ProjectName">Project name.</param>
		/// <param name="UnrealExe">The name of the Unreal Editor executable to use.</param>
		/// <param name="Maps">List of maps to rebuild light maps for. Can be null in which case -MapIniSection=AllMaps is used.</param>
		/// <param name="Parameters">List of additional parameters.</param>
		public static void RebuildLightMapsCommandlet(FileReference ProjectName, string UnrealExe = "UnrealEditor-Cmd.exe", string[] Maps = null, string Parameters = "")
		{
			string MapsToRebuildLighting = "";
			if (!IsNullOrEmpty(Maps))
			{
				MapsToRebuildLighting = "-Map=" + CombineCommandletParams(Maps).Trim();
			}

			RunCommandlet(ProjectName, UnrealExe, "ResavePackages", String.Format("-buildtexturestreaming -buildlighting -MapsOnly -ProjectOnly -AllowCommandletRendering -SkipSkinVerify {0} {1}", MapsToRebuildLighting, Parameters));
		}

        public static void RebuildHLODCommandlet(FileReference ProjectName, string UnrealExe = "UnrealEditor-Cmd.exe", string[] Maps = null, string Parameters = "")
        {
            string MapsToRebuildHLODs = "";
            if (!IsNullOrEmpty(Maps))
            {
                MapsToRebuildHLODs = "-Map=" + CombineCommandletParams(Maps).Trim();
            }

            RunCommandlet(ProjectName, UnrealExe, "ResavePackages", String.Format("-BuildHLOD -ProjectOnly -AllowCommandletRendering -SkipSkinVerify {0} {1}", MapsToRebuildHLODs, Parameters));
        }

        /// <summary>
        /// Runs RebuildLightMaps commandlet.
        /// </summary>
        /// <param name="ProjectName">Project name.</param>
        /// <param name="UnrealExe">The name of the Unreal Editor executable to use.</param>
        /// <param name="Maps">List of maps to rebuild light maps for. Can be null in which case -MapIniSection=AllMaps is used.</param>
        /// <param name="Parameters">List of additional parameters.</param>
        public static void ResavePackagesCommandlet(FileReference ProjectName, string UnrealExe = "UnrealEditor-Cmd.exe", string[] Maps = null, string Parameters = "")
        {
            string MapsToRebuildLighting = "";
            if (!IsNullOrEmpty(Maps))
            {
                MapsToRebuildLighting = "-Map=" + CombineCommandletParams(Maps).Trim();
            }

            RunCommandlet(ProjectName, UnrealExe, "ResavePackages", String.Format((!String.IsNullOrEmpty(MapsToRebuildLighting) ? "-MapsOnly" : "") + "-ProjectOnly {0} {1}", MapsToRebuildLighting, Parameters));
        }

        /// <summary>
        /// Runs GenerateDistillFileSets commandlet.
        /// </summary>
        /// <param name="ProjectName">Project name.</param>
        /// <param name="UnrealExe">The name of the Unreal Editor executable to use.</param>
        /// <param name="Maps">List of maps to cook, can be null in which case -MapIniSection=AllMaps is used.</param>
        /// <param name="TargetPlatform">Target platform.</param>
        /// <param name="Parameters">List of additional parameters.</param>
        public static List<FileReference> GenerateDistillFileSetsCommandlet(FileReference ProjectName, string ManifestFile, string UnrealExe = "UnrealEditor-Cmd.exe", string[] Maps = null, string Parameters = "")
        {
            string MapsToCook = "";
            if (!IsNullOrEmpty(Maps))
            {
                MapsToCook = CombineCommandletParams(Maps, " ").Trim();
            }
            var Dir = Path.GetDirectoryName(ManifestFile);
            var Filename = Path.GetFileName(ManifestFile);
            if (String.IsNullOrEmpty(Dir) || String.IsNullOrEmpty(Filename))
            {
                throw new AutomationException("GenerateDistillFileSets should have a full path and file for {0}.", ManifestFile);
            }
            CreateDirectory(Dir);
            if (FileExists_NoExceptions(ManifestFile))
            {
                DeleteFile(ManifestFile);
            }

            RunCommandlet(ProjectName, UnrealExe, "GenerateDistillFileSets", String.Format("{0} -OutputFolder={1} -Output={2} {3}", MapsToCook, CommandUtils.MakePathSafeToUseWithCommandLine(Dir), Filename, Parameters));

            if (!FileExists_NoExceptions(ManifestFile))
            {
                throw new AutomationException("GenerateDistillFileSets did not produce a manifest for {0}.", ProjectName);
            }
            var Lines = new List<string>(ReadAllLines(ManifestFile));
            if (Lines.Count < 1)
            {
                throw new AutomationException("GenerateDistillFileSets for {0} did not produce any files.", ProjectName);
            }
            var Result = new List<FileReference>();
            foreach (var ThisFile in Lines)
            {
                var TestFile = CombinePaths(ThisFile);
                if (!FileExists_NoExceptions(TestFile))
                {
                    throw new AutomationException("GenerateDistillFileSets produced {0}, but {1} doesn't exist.", ThisFile, TestFile);
                }
                // we correct the case here
                var TestFileInfo = new FileInfo(TestFile);
                var FinalFile = new FileReference(TestFileInfo);
                if (!FileReference.Exists(FinalFile))
                {
                    throw new AutomationException("GenerateDistillFileSets produced {0}, but {1} doesn't exist.", ThisFile, FinalFile);
                }
                Result.Add(FinalFile);
            }
            return Result;
        }

        /// <summary>
        /// Runs UpdateGameProject commandlet.
        /// </summary>
        /// <param name="ProjectName">Project name.</param>
        /// <param name="UnrealExe">The name of the Unreal Editor executable to use.</param>
        /// <param name="Parameters">List of additional parameters.</param>
        public static void UpdateGameProjectCommandlet(FileReference ProjectName, string UnrealExe = "UnrealEditor-Cmd.exe", string Parameters = "")
        {
            RunCommandlet(ProjectName, UnrealExe, "UpdateGameProject", Parameters);
        }

		/// <summary>
		/// Runs a commandlet using Engine/Binaries/Win64/UnrealEditor-Cmd.exe.
		/// </summary>
		/// <param name="ProjectName">Project name.</param>
<<<<<<< HEAD
		/// <param name="UE4Exe">The name of the UE4 Editor executable to use.</param>
		/// <param name="Commandlet">Commandlet name.</param>
		/// <param name="Parameters">Command line parameters (without -run=)</param>
		/// <param name="ErrorLevel">The minimum exit code, which is treated as an error.</param>
		public static void RunCommandlet(FileReference ProjectName, string UE4Exe, string Commandlet, string Parameters = null, int ErrorLevel = 1)
		{
			string LogFile;
			RunCommandlet(ProjectName, UE4Exe, Commandlet, Parameters, out LogFile, ErrorLevel);
=======
		/// <param name="UnrealExe">The name of the Unreal Editor executable to use.</param>
		/// <param name="Commandlet">Commandlet name.</param>
		/// <param name="Parameters">Command line parameters (without -run=)</param>
		/// <param name="ErrorLevel">The minimum exit code, which is treated as an error.</param>
		public static void RunCommandlet(FileReference ProjectName, string UnrealExe, string Commandlet, string Parameters = null, int ErrorLevel = 1)
		{
			string LogFile;
			RunCommandlet(ProjectName, UnrealExe, Commandlet, Parameters, out LogFile, ErrorLevel);
>>>>>>> 6bbb88c8
		}

		/// <summary>
		/// Runs a commandlet using Engine/Binaries/Win64/UnrealEditor-Cmd.exe.
		/// </summary>
		/// <param name="ProjectName">Project name.</param>
<<<<<<< HEAD
		/// <param name="UE4Exe">The name of the UE4 Editor executable to use.</param>
=======
		/// <param name="UnrealExe">The name of the Unreal Editor executable to use.</param>
>>>>>>> 6bbb88c8
		/// <param name="Commandlet">Commandlet name.</param>
		/// <param name="Parameters">Command line parameters (without -run=)</param>
		/// <param name="DestLogFile">Log file after completion</param>
		/// <param name="ErrorLevel">The minimum exit code, which is treated as an error.</param>
<<<<<<< HEAD
		public static void RunCommandlet(FileReference ProjectName, string UE4Exe, string Commandlet, string Parameters, out string DestLogFile, int ErrorLevel = 1)
=======
		public static void RunCommandlet(FileReference ProjectName, string UnrealExe, string Commandlet, string Parameters, out string DestLogFile, int ErrorLevel = 1)
>>>>>>> 6bbb88c8
		{
			LogInformation("Running UnrealEditor {0} for project {1}", Commandlet, ProjectName);

            var CWD = Path.GetDirectoryName(UnrealExe);

            string EditorExe = UnrealExe;

            if (String.IsNullOrEmpty(CWD))
            {
                EditorExe = HostPlatform.Current.GetUnrealExePath(UnrealExe);
                CWD = CombinePaths(CmdEnv.LocalRoot, HostPlatform.Current.RelativeBinariesFolder);
            }
			
			PushDir(CWD);

			DateTime StartTime = DateTime.UtcNow;

			string LocalLogFile = LogUtils.GetUniqueLogName(CombinePaths(CmdEnv.EngineSavedFolder, Commandlet));
			LogInformation("Commandlet log file is {0}", LocalLogFile);
			string Args = String.Format(
				"{0} -run={1} {2} -abslog={3} -stdout -CrashForUAT -unattended -NoLogTimes {5}{4}",
				(ProjectName == null) ? "" : CommandUtils.MakePathSafeToUseWithCommandLine(ProjectName.FullName),
				Commandlet,
				String.IsNullOrEmpty(Parameters) ? "" : Parameters,
				CommandUtils.MakePathSafeToUseWithCommandLine(LocalLogFile),
				IsBuildMachine ? "-buildmachine" : "",
                (GlobalCommandLine.Verbose || GlobalCommandLine.AllowStdOutLogVerbosity) ? "-AllowStdOutLogVerbosity " : ""
			);
			ERunOptions Opts = ERunOptions.Default;
			if (GlobalCommandLine.UTF8Output)
			{
				Args += " -UTF8Output";
				Opts |= ERunOptions.UTF8Output;
			}
			IProcessResult RunResult = Run(EditorExe, Args, Options: Opts, Identifier: Commandlet);
			PopDir();

			// If we're running on a Windows build machine, copy any crash dumps into the log folder
			if(HostPlatform.Current.HostEditorPlatform == UnrealTargetPlatform.Win64 && IsBuildMachine)
			{
				DirectoryInfo CrashesDir = new DirectoryInfo(DirectoryReference.Combine(DirectoryReference.FromFile(ProjectName) ?? Unreal.EngineDirectory, "Saved", "Crashes").FullName);
				if(CrashesDir.Exists)
				{
					foreach(DirectoryInfo CrashDir in CrashesDir.EnumerateDirectories())
					{
						if(CrashDir.LastWriteTimeUtc > StartTime)
						{
							DirectoryInfo OutputCrashesDir = new DirectoryInfo(Path.Combine(CmdEnv.LogFolder, "Crashes", CrashDir.Name));
							try
							{
								CommandUtils.LogInformation("Copying crash data to {0}...", OutputCrashesDir.FullName);
								OutputCrashesDir.Create();

								foreach(FileInfo CrashFile in CrashDir.EnumerateFiles())
								{
									CrashFile.CopyTo(Path.Combine(OutputCrashesDir.FullName, CrashFile.Name));
								}
							}
							catch(Exception Ex)
							{
								CommandUtils.LogWarning("Unable to copy crash data; skipping. See log for exception details.");
								CommandUtils.LogVerbose(EpicGames.Core.ExceptionUtils.FormatExceptionDetails(Ex));
							}
						}
					}
				}
			}

			// If we're running on a Mac, dump all the *.crash files that were generated while the editor was running.
			if(HostPlatform.Current.HostEditorPlatform == UnrealTargetPlatform.Mac)
			{
				// If the exit code indicates the main process crashed, introduce a small delay because the crash report is written asynchronously.
				// If we exited normally, still check without waiting in case SCW or some other child process crashed.
				if(RunResult.ExitCode > 128)
				{
					CommandUtils.LogInformation("Pausing before checking for crash logs...");
					Thread.Sleep(10 * 1000);
				}
				
				// Create a list of directories containing crash logs, and add the system log folder
				List<string> CrashDirs = new List<string>();
				CrashDirs.Add("/Library/Logs/DiagnosticReports");
					
				// Add the user's log directory too
				string HomeDir = Environment.GetEnvironmentVariable("HOME");
				if(!String.IsNullOrEmpty(HomeDir))
				{
					CrashDirs.Add(Path.Combine(HomeDir, "Library/Logs/DiagnosticReports"));
				}

				// Check each directory for crash logs
				List<FileInfo> CrashFileInfos = new List<FileInfo>();
				foreach(string CrashDir in CrashDirs)
				{
					try
					{
						DirectoryInfo CrashDirInfo = new DirectoryInfo(CrashDir);
						if (CrashDirInfo.Exists)
						{
							CrashFileInfos.AddRange(CrashDirInfo.EnumerateFiles("*.crash", SearchOption.TopDirectoryOnly).Where(x => x.LastWriteTimeUtc >= StartTime));
						}
					}
					catch (UnauthorizedAccessException)
					{
						// Not all account types can access /Library/Logs/DiagnosticReports
					}
				}
				
				// Dump them all to the log
				foreach(FileInfo CrashFileInfo in CrashFileInfos)
				{
					// snmpd seems to often crash (suspect due to it being starved of CPU cycles during cooks)
					// also ignore spotlight crash with the excel plugin
					if(!CrashFileInfo.Name.StartsWith("snmpd_") && !CrashFileInfo.Name.StartsWith("mdworker32_") && !CrashFileInfo.Name.StartsWith("Dock_"))
					{
						CommandUtils.LogInformation("Found crash log - {0}", CrashFileInfo.FullName);
						try
						{
							string[] Lines = File.ReadAllLines(CrashFileInfo.FullName);
							foreach(string Line in Lines)
							{
								CommandUtils.LogInformation("Crash: {0}", Line);
							}
						}
						catch(Exception Ex)
						{
							CommandUtils.LogWarning("Failed to read file ({0})", Ex.Message);
						}
					}
				}
			}

			// Copy the local commandlet log to the destination folder.
			DestLogFile = LogUtils.GetUniqueLogName(CombinePaths(CmdEnv.LogFolder, Commandlet));
			if (!CommandUtils.CopyFile_NoExceptions(LocalLogFile, DestLogFile))
			{
				CommandUtils.LogWarning("Commandlet {0} failed to copy the local log file from {1} to {2}. The log file will be lost.", Commandlet, LocalLogFile, DestLogFile);
			}
            string ProjectStatsDirectory = CombinePaths((ProjectName == null)? CombinePaths(CmdEnv.LocalRoot, "Engine") : Path.GetDirectoryName(ProjectName.FullName), "Saved", "Stats");
            if (Directory.Exists(ProjectStatsDirectory))
            {
                string DestCookerStats = CmdEnv.LogFolder;
                foreach (var StatsFile in Directory.EnumerateFiles(ProjectStatsDirectory, "*.csv"))
                {
                    if (!CommandUtils.CopyFile_NoExceptions(StatsFile, CombinePaths(DestCookerStats, Path.GetFileName(StatsFile))))
                    {
						CommandUtils.LogWarning("Commandlet {0} failed to copy the local log file from {1} to {2}. The log file will be lost.", Commandlet, StatsFile, CombinePaths(DestCookerStats, Path.GetFileName(StatsFile)));
                    }
                }
            }
//			else
//			{
//				CommandUtils.LogWarning("Failed to find directory {0} will not save stats", ProjectStatsDirectory);
//			}

			// Whether it was copied correctly or not, delete the local log as it was only a temporary file. 
			CommandUtils.DeleteFile_NoExceptions(LocalLogFile);

			// Throw an exception if the execution failed. Draw attention to signal exit codes on Posix systems, rather than just printing the exit code
			if (RunResult.ExitCode != 0 && (uint)RunResult.ExitCode >= (uint)ErrorLevel)
			{
				string ExitCodeDesc = "";
				if(RunResult.ExitCode > 128 && RunResult.ExitCode < 128 + 32)
				{
					if(RunResult.ExitCode == 139)
					{
						ExitCodeDesc = " (segmentation fault)";
					}
					else
					{
						ExitCodeDesc = String.Format(" (signal {0})", RunResult.ExitCode - 128);
					}
				}
				throw new CommandletException(DestLogFile, RunResult.ExitCode, "Editor terminated with exit code {0}{1} while running {2}{3}; see log {4}", RunResult.ExitCode, ExitCodeDesc, Commandlet, (ProjectName == null)? "" : String.Format(" for {0}", ProjectName), DestLogFile) { OutputFormat = AutomationExceptionOutputFormat.Minimal };
			}
		}
		
		/// <summary>
		/// Returns the default path of the editor executable to use for running commandlets.
		/// </summary>
		/// <param name="BuildRoot">Root directory for the build</param>
		/// <param name="HostPlatform">Platform to get the executable for</param>
		/// <returns>Path to the editor executable</returns>
		public static string GetEditorCommandletExe(string BuildRoot, UnrealBuildTool.UnrealTargetPlatform HostPlatform)
		{
			if (HostPlatform == UnrealBuildTool.UnrealTargetPlatform.Mac)
			{
				return CommandUtils.CombinePaths(BuildRoot, "Engine/Binaries/Mac/UnrealEditor.app/Contents/MacOS/UnrealEditor");
			}
			if (HostPlatform == UnrealBuildTool.UnrealTargetPlatform.Win64)
			{
				return CommandUtils.CombinePaths(BuildRoot, "Engine/Binaries/Win64/UnrealEditor-Cmd.exe");
			}
			if (HostPlatform == UnrealBuildTool.UnrealTargetPlatform.Linux)
			{
				return CommandUtils.CombinePaths(BuildRoot, "Engine/Binaries/Linux/UnrealEditor");
			}
			throw new AutomationException("EditorCommandlet is not supported for platform {0}", HostPlatform);
		}

		/// <summary>
		/// Combines a list of parameters into a single commandline param separated with '+':
		/// For example: Map1+Map2+Map3
		/// </summary>
		/// <param name="ParamValues">List of parameters (must not be empty)</param>
		/// <returns>Combined param</returns>
		public static string CombineCommandletParams(IEnumerable<string> ParamValues, string Separator = "+")
		{
			string CombinedParams = String.Empty;
			if (ParamValues != null)
			{
				var Iter = ParamValues.GetEnumerator();
				while (Iter.MoveNext())
				{
					if (!String.IsNullOrEmpty(Iter.Current))
					{
						CombinedParams += Iter.Current;
						break;
					}
				}

				while (Iter.MoveNext())
				{
					if (!String.IsNullOrEmpty(Iter.Current))
					{
						CombinedParams += Separator + Iter.Current;
					}
				}
			}

			return CombinedParams;
		}

		/// <summary>
		/// Converts project name to FileReference used by other commandlet functions
		/// </summary>
		/// <param name="ProjectName">Project name.</param>
		/// <returns>FileReference to project location</returns>
		public static FileReference GetCommandletProjectFile(string ProjectName)
		{
			FileReference ProjectFullPath = null;
			var OriginalProjectName = ProjectName;
			ProjectName = ProjectName.Trim(new char[] { '\"' });
			if (ProjectName.IndexOfAny(new char[] { '\\', '/' }) < 0)
			{
				ProjectName = CombinePaths(CmdEnv.LocalRoot, ProjectName, ProjectName + ".uproject");
			}
			else if (!FileExists_NoExceptions(ProjectName))
			{
				ProjectName = CombinePaths(CmdEnv.LocalRoot, ProjectName);
			}
			if (FileExists_NoExceptions(ProjectName))
			{
				ProjectFullPath = new FileReference(ProjectName);
			}
			else
			{
				var Branch = new BranchInfo();
				var GameProj = Branch.FindGame(OriginalProjectName);
				if (GameProj != null)
				{
					ProjectFullPath = GameProj.FilePath;
				}
				if (!FileExists_NoExceptions(ProjectFullPath.FullName))
				{
					throw new AutomationException("Could not find a project file {0}.", ProjectName);
				}
			}
			return ProjectFullPath;
		}
	}
}<|MERGE_RESOLUTION|>--- conflicted
+++ resolved
@@ -229,16 +229,6 @@
 		/// Runs a commandlet using Engine/Binaries/Win64/UnrealEditor-Cmd.exe.
 		/// </summary>
 		/// <param name="ProjectName">Project name.</param>
-<<<<<<< HEAD
-		/// <param name="UE4Exe">The name of the UE4 Editor executable to use.</param>
-		/// <param name="Commandlet">Commandlet name.</param>
-		/// <param name="Parameters">Command line parameters (without -run=)</param>
-		/// <param name="ErrorLevel">The minimum exit code, which is treated as an error.</param>
-		public static void RunCommandlet(FileReference ProjectName, string UE4Exe, string Commandlet, string Parameters = null, int ErrorLevel = 1)
-		{
-			string LogFile;
-			RunCommandlet(ProjectName, UE4Exe, Commandlet, Parameters, out LogFile, ErrorLevel);
-=======
 		/// <param name="UnrealExe">The name of the Unreal Editor executable to use.</param>
 		/// <param name="Commandlet">Commandlet name.</param>
 		/// <param name="Parameters">Command line parameters (without -run=)</param>
@@ -247,27 +237,18 @@
 		{
 			string LogFile;
 			RunCommandlet(ProjectName, UnrealExe, Commandlet, Parameters, out LogFile, ErrorLevel);
->>>>>>> 6bbb88c8
 		}
 
 		/// <summary>
 		/// Runs a commandlet using Engine/Binaries/Win64/UnrealEditor-Cmd.exe.
 		/// </summary>
 		/// <param name="ProjectName">Project name.</param>
-<<<<<<< HEAD
-		/// <param name="UE4Exe">The name of the UE4 Editor executable to use.</param>
-=======
 		/// <param name="UnrealExe">The name of the Unreal Editor executable to use.</param>
->>>>>>> 6bbb88c8
 		/// <param name="Commandlet">Commandlet name.</param>
 		/// <param name="Parameters">Command line parameters (without -run=)</param>
 		/// <param name="DestLogFile">Log file after completion</param>
 		/// <param name="ErrorLevel">The minimum exit code, which is treated as an error.</param>
-<<<<<<< HEAD
-		public static void RunCommandlet(FileReference ProjectName, string UE4Exe, string Commandlet, string Parameters, out string DestLogFile, int ErrorLevel = 1)
-=======
 		public static void RunCommandlet(FileReference ProjectName, string UnrealExe, string Commandlet, string Parameters, out string DestLogFile, int ErrorLevel = 1)
->>>>>>> 6bbb88c8
 		{
 			LogInformation("Running UnrealEditor {0} for project {1}", Commandlet, ProjectName);
 
