--- conflicted
+++ resolved
@@ -205,16 +205,11 @@
 			ProjectDescriptor Project = ProjectDescriptor.FromFile(RawProjectPath);
 
 			// Enumerate all the available plugins
-<<<<<<< HEAD
-			Dictionary<string, PluginInfo> AllPlugins = Plugins.ReadAvailablePlugins(CommandUtils.EngineDirectory, RawProjectPath, new string[0]).ToDictionary(x => x.Name, x => x, StringComparer.OrdinalIgnoreCase);
-=======
 			Dictionary<string, PluginInfo> AllPlugins = Plugins.ReadAvailablePlugins(CommandUtils.EngineDirectory, DirectoryReference.FromFile(RawProjectPath), new List<DirectoryReference>()).ToDictionary(x => x.Name, x => x, StringComparer.OrdinalIgnoreCase);
->>>>>>> 90fae962
 
 			// find if there are any plugins enabled or disabled which differ from the default
 			string Reason;
 			if (RequiresTempTargetForCodePlugin(Project, Platform, Configuration, TargetType, AllPlugins, out Reason))
-<<<<<<< HEAD
 			{
 				OutReason = Reason;
 				return true;
@@ -247,10 +242,20 @@
 
 			foreach (string ProjectCodePlugin in ProjectCodePlugins)
 			{
-=======
-			{
-				OutReason = Reason;
-				return true;
+				if (!DefaultCodePlugins.Contains(ProjectCodePlugin))
+				{
+					OutReason = String.Format("{0} plugin is enabled", ProjectCodePlugin);
+					return true;
+				}
+			}
+
+			foreach (string DefaultCodePlugin in DefaultCodePlugins)
+			{
+				if (!ProjectCodePlugins.Contains(DefaultCodePlugin))
+				{
+					OutReason = String.Format("{0} plugin is disabled", DefaultCodePlugin);
+					return true;
+				}
 			}
 
 			OutReason = null;
@@ -258,94 +263,18 @@
 		}
 
 		/// <summary>
-		/// NOTE: This function must mirror FPluginManager::RequiresTempTargetForCodePlugin
-		/// </summary>
-		static bool RequiresTempTargetForCodePlugin(ProjectDescriptor ProjectDescriptor, UnrealTargetPlatform Platform, UnrealTargetConfiguration Configuration, TargetType TargetType, Dictionary<string, PluginInfo> AllPlugins, out string OutReason)
-		{
-			PluginReferenceDescriptor MissingPlugin;
-
-			HashSet<string> ProjectCodePlugins = new HashSet<string>(StringComparer.OrdinalIgnoreCase);
-			if (!GetCodePluginsForTarget(ProjectDescriptor, Platform, Configuration, TargetType, ProjectCodePlugins, AllPlugins, out MissingPlugin))
-			{
-				OutReason = String.Format("{0} plugin is referenced by target but not found", MissingPlugin.Name);
-				return true;
-			}
-
-			HashSet<string> DefaultCodePlugins = new HashSet<string>(StringComparer.OrdinalIgnoreCase);
-			if (!GetCodePluginsForTarget(null, Platform, Configuration, TargetType, DefaultCodePlugins, AllPlugins, out MissingPlugin))
-			{
-				OutReason = String.Format("{0} plugin is referenced by the default target but not found", MissingPlugin.Name);
-				return true;
-			}
-
-			foreach (string ProjectCodePlugin in ProjectCodePlugins)
-			{
->>>>>>> 90fae962
-				if (!DefaultCodePlugins.Contains(ProjectCodePlugin))
-				{
-					OutReason = String.Format("{0} plugin is enabled", ProjectCodePlugin);
-					return true;
-				}
-			}
-
-			foreach (string DefaultCodePlugin in DefaultCodePlugins)
-			{
-				if (!ProjectCodePlugins.Contains(DefaultCodePlugin))
-				{
-					OutReason = String.Format("{0} plugin is disabled", DefaultCodePlugin);
-					return true;
-				}
-			}
-<<<<<<< HEAD
-
-			OutReason = null;
-			return false;
-		}
-
-		/// <summary>
 		/// NOTE: This function must mirror FPluginManager::GetCodePluginsForTarget
 		/// </summary>
 		static bool GetCodePluginsForTarget(ProjectDescriptor ProjectDescriptor, UnrealTargetPlatform Platform, UnrealTargetConfiguration Configuration, TargetType TargetType, HashSet<string> CodePluginNames, Dictionary<string, PluginInfo> AllPlugins, out PluginReferenceDescriptor OutMissingPlugin)
 		{
 			bool bLoadPluginsForTargetPlatforms = (TargetType == TargetType.Editor);
 
-=======
-
-			OutReason = null;
-			return false;
-		}
-
-		/// <summary>
-		/// NOTE: This function must mirror FPluginManager::GetCodePluginsForTarget
-		/// </summary>
-		static bool GetCodePluginsForTarget(ProjectDescriptor ProjectDescriptor, UnrealTargetPlatform Platform, UnrealTargetConfiguration Configuration, TargetType TargetType, HashSet<string> CodePluginNames, Dictionary<string, PluginInfo> AllPlugins, out PluginReferenceDescriptor OutMissingPlugin)
-		{
-			bool bLoadPluginsForTargetPlatforms = (TargetType == TargetType.Editor);
-
->>>>>>> 90fae962
 			// Map of all enabled plugins
 			Dictionary<string, PluginInfo> EnabledPlugins = new Dictionary<string, PluginInfo>(StringComparer.OrdinalIgnoreCase);
 					   			 
 			// Keep a set of all the plugin names that have been configured. We read configuration data from different places, but only configure a plugin from the first place that it's referenced.
 			HashSet<string> ConfiguredPluginNames = new HashSet<string>(StringComparer.OrdinalIgnoreCase);
 
-<<<<<<< HEAD
-			// Find all the plugin references in the project file
-			if (ProjectDescriptor != null && ProjectDescriptor.Plugins != null)
-			{
-				// Copy the plugin references, since we may modify the project if any plugins are missing
-				foreach (PluginReferenceDescriptor PluginReference in ProjectDescriptor.Plugins)
-				{
-					if(!ConfiguredPluginNames.Contains(PluginReference.Name))
-					{
-						PluginReferenceDescriptor MissingPlugin;
-						if (!ConfigureEnabledPluginForTarget(PluginReference, ProjectDescriptor, null, Platform, Configuration, TargetType, bLoadPluginsForTargetPlatforms, AllPlugins, EnabledPlugins, out MissingPlugin))
-						{
-							OutMissingPlugin = MissingPlugin;
-							return false;
-						}
-						ConfiguredPluginNames.Add(PluginReference.Name);
-=======
 			bool bAllowEnginePluginsEnabledByDefault = true;
 
 			// Find all the plugin references in the project file
@@ -367,7 +296,6 @@
 							}
 							ConfiguredPluginNames.Add(PluginReference.Name);
 						}
->>>>>>> 90fae962
 					}
 				}
 			}
@@ -375,11 +303,7 @@
 			// Add the plugins which are enabled by default
 			foreach (KeyValuePair<string, PluginInfo> PluginPair in AllPlugins)
 			{
-<<<<<<< HEAD
-				if(PluginPair.Value.EnabledByDefault && !ConfiguredPluginNames.Contains(PluginPair.Key))
-=======
 				if (PluginPair.Value.IsEnabledByDefault(bAllowEnginePluginsEnabledByDefault) && !ConfiguredPluginNames.Contains(PluginPair.Key))
->>>>>>> 90fae962
 				{
 					PluginReferenceDescriptor MissingPlugin;
 					if (!ConfigureEnabledPluginForTarget(new PluginReferenceDescriptor(PluginPair.Key, null, true), ProjectDescriptor, null, Platform, Configuration, TargetType, bLoadPluginsForTargetPlatforms, AllPlugins, EnabledPlugins, out MissingPlugin))
@@ -396,12 +320,7 @@
 			bool bRequiresCookedData = (TargetType != TargetType.Editor);
 			foreach (KeyValuePair<string, PluginInfo> Pair in EnabledPlugins)
 			{
-<<<<<<< HEAD
-				ModuleDescriptor[] Modules = Pair.Value.Descriptor.Modules;
-				if (Modules != null)
-=======
 				if (Pair.Value.Descriptor.Modules != null)
->>>>>>> 90fae962
 				{
 					foreach (ModuleDescriptor Module in Pair.Value.Descriptor.Modules)
 					{
