--- conflicted
+++ resolved
@@ -773,7 +773,6 @@
 				foreach (string PathDirectory in PathDirectories)
 				{
 					try
-<<<<<<< HEAD
 					{
 						string TryApp = Path.Combine(PathDirectory, App);
 						if (FileExists(Quiet, TryApp))
@@ -784,18 +783,6 @@
 					}
 					catch(ArgumentException)	// Path.Combine can throw an exception
 					{
-=======
-					{
-						string TryApp = Path.Combine(PathDirectory, App);
-						if (FileExists(Quiet, TryApp))
-						{
-							ResolvedPath = TryApp;
-							break;
-						}
-					}
-					catch(ArgumentException)	// Path.Combine can throw an exception
-					{
->>>>>>> 6bbb88c8
 						Log.TraceWarningOnce("PATH variable contains invalid characters.");
 					}
 				}
