// Copyright Epic Games, Inc. All Rights Reserved.
using System;
using System.Collections.Generic;
using System.Linq;
using System.Text;
using System.IO;
using System.Threading;
using System.Diagnostics;
using System.Management;
using System.Runtime.InteropServices;
using System.Runtime.CompilerServices;
using EpicGames.Core;
using UnrealBuildTool;
using UnrealBuildBase;

namespace AutomationTool
{
	public enum CtrlTypes
	{
		CTRL_C_EVENT = 0,
		CTRL_BREAK_EVENT,
		CTRL_CLOSE_EVENT,
		CTRL_LOGOFF_EVENT = 5,
		CTRL_SHUTDOWN_EVENT
	}

	public interface IProcess
	{
		void StopProcess(bool KillDescendants = true);
		bool HasExited { get; }
		string GetProcessName();
	}

	/// <summary>
	/// Tracks all active processes.
	/// </summary>
	public sealed class ProcessManager
	{
		public delegate bool CtrlHandlerDelegate(CtrlTypes EventType);

		// @todo: Add mono support
		[DllImport("Kernel32")]
		public static extern bool SetConsoleCtrlHandler(CtrlHandlerDelegate Handler, bool Add);

		/// <summary>
		/// List of active (running) processes.
		/// </summary>
		private static List<IProcess> ActiveProcesses = new List<IProcess>();
		/// <summary>
		/// Synchronization object
		/// </summary>
		private static object SyncObject = new object();


		/// <summary>
		/// Creates a new process and adds it to the tracking list.
		/// </summary>
		/// <returns>New Process objects</returns>
		public static IProcessResult CreateProcess(string AppName, bool bAllowSpew, bool bCaptureSpew, Dictionary<string, string> Env = null, LogEventType SpewVerbosity = LogEventType.Console, ProcessResult.SpewFilterCallbackType SpewFilterCallback = null, string WorkingDir = null)
		{
			var NewProcess = HostPlatform.Current.CreateProcess(AppName);
			if (Env != null)
			{
				foreach (var EnvPair in Env)
				{
					if (NewProcess.StartInfo.EnvironmentVariables.ContainsKey(EnvPair.Key))
					{
						NewProcess.StartInfo.EnvironmentVariables.Remove(EnvPair.Key);
					}
					if (!String.IsNullOrEmpty(EnvPair.Value))
					{
						NewProcess.StartInfo.EnvironmentVariables.Add(EnvPair.Key, EnvPair.Value);
					}
				}
			}
			if (WorkingDir != null)
			{
				NewProcess.StartInfo.WorkingDirectory = WorkingDir;
			}

			var Result = new ProcessResult(AppName, NewProcess, bAllowSpew, bCaptureSpew, SpewVerbosity: SpewVerbosity, InSpewFilterCallback: SpewFilterCallback);
			AddProcess(Result);
			return Result;
		}

		public static void AddProcess(IProcess Proc)
		{
			lock (SyncObject)
			{
				ActiveProcesses.Add(Proc);
			}
		}

		public static void RemoveProcess(IProcess Proc)
		{
			lock (SyncObject)
			{
				ActiveProcesses.Remove(Proc);
			}
		}

		public static bool CanBeKilled(string ProcessName)
		{
			return !HostPlatform.Current.DontKillProcessList.Contains(ProcessName, StringComparer.InvariantCultureIgnoreCase);
		}

		/// <summary>
		/// Kills all running processes.
		/// </summary>
		public static void KillAll()
		{
			List<IProcess> ProcessesToKill = null;
			lock (SyncObject)
			{
				ProcessesToKill = new List<IProcess>(ActiveProcesses);
				ActiveProcesses.Clear();
			}

			// Remove processes that have exited or can't be killed
			for (int ProcessIndex = ProcessesToKill.Count - 1; ProcessIndex >= 0; --ProcessIndex )
			{
				IProcess Process =  ProcessesToKill[ProcessIndex];
				var ProcessName = Process.GetProcessName();
				if (Process.HasExited)
				{
					ProcessesToKill.RemoveAt(ProcessIndex);
				}
				if (!String.IsNullOrEmpty(ProcessName) && !CanBeKilled(ProcessName))
				{
					CommandUtils.LogLog("Ignoring process \"{0}\" because it can't be killed.", ProcessName);
					ProcessesToKill.RemoveAt(ProcessIndex);
				}
			}
			if(ProcessesToKill.Count > 0)
			{
				CommandUtils.LogLog("Trying to kill {0} spawned processes.", ProcessesToKill.Count);
				foreach (var Proc in ProcessesToKill)
				{
					CommandUtils.LogLog("  {0}", Proc.GetProcessName());
				}
				if (CommandUtils.IsBuildMachine)
				{
					for (int Cnt = 0; Cnt < 9; Cnt++)
					{
						bool AllDone = true;
						foreach (var Proc in ProcessesToKill)
						{
							try
							{
								if (!Proc.HasExited)
								{
									AllDone = false;
									CommandUtils.LogLog("Waiting for process: {0}", Proc.GetProcessName());
								}
							}
							catch (Exception)
							{
								CommandUtils.LogWarning("Exception Waiting for process");
								AllDone = false;
							}
						}
						try
						{
							if (ProcessResult.HasAnyDescendants(Process.GetCurrentProcess()))
							{
								AllDone = false;
								CommandUtils.LogInformation("Waiting for descendants of main process...");
							}
						}
						catch (Exception Ex)
						{
							CommandUtils.LogWarning("Exception Waiting for descendants of main process. " + Ex);
							AllDone = false;
						}

						if (AllDone)
						{
							break;
						}
						Thread.Sleep(10000);
					}
				}
				foreach (var Proc in ProcessesToKill)
				{
					var ProcName = Proc.GetProcessName();
					try
					{
						if (!Proc.HasExited)
						{
							CommandUtils.LogLog("Killing process: {0}", ProcName);
							Proc.StopProcess();
						}
					}
					catch (Exception Ex)
					{
						CommandUtils.LogWarning("Exception while trying to kill process {0}:", ProcName);
						CommandUtils.LogWarning(LogUtils.FormatException(Ex));
					}
				}
				try
				{
					if (CommandUtils.IsBuildMachine && ProcessResult.HasAnyDescendants(Process.GetCurrentProcess()))
					{
						CommandUtils.LogLog("current process still has descendants, trying to kill them...");
						ProcessResult.KillAllDescendants(Process.GetCurrentProcess());
					}
				}
				catch (Exception)
				{
					CommandUtils.LogWarning("Exception killing descendants of main process");
				}
			}
		}
	}

	public interface IProcessResult : IProcess
	{
		void OnProcessExited();
		void DisposeProcess();
		void StdOut(object sender, DataReceivedEventArgs e);
		void StdErr(object sender, DataReceivedEventArgs e);
		int ExitCode { get; set; }
		string Output { get; }
		Process ProcessObject { get; }
		string ToString();
		void WaitForExit();
		FileReference WriteOutputToFile(string FileName);
	}
	
	/// <summary>
	/// Class containing the result of process execution.
	/// </summary>
	public class ProcessResult : IProcessResult
	{
		public delegate string SpewFilterCallbackType(string Message);

		private int ProcessExitCode = -1;
		private StringBuilder ProcessOutput = null;
		private bool AllowSpew = true;
		private LogEventType SpewVerbosity = LogEventType.Console;
		private SpewFilterCallbackType SpewFilterCallback = null;
		private string AppName = String.Empty;
		private Process Proc = null;
		private AutoResetEvent OutputWaitHandle = new AutoResetEvent(false);
		private AutoResetEvent ErrorWaitHandle = new AutoResetEvent(false);
		private object ProcSyncObject;

		public ProcessResult(string InAppName, Process InProc, bool bAllowSpew, bool bCaptureSpew = true, LogEventType SpewVerbosity = LogEventType.Console, SpewFilterCallbackType InSpewFilterCallback = null)
		{
			AppName = InAppName;
			ProcSyncObject = new object();
			Proc = InProc;
			AllowSpew = bAllowSpew;
			ProcessOutput = bCaptureSpew ? new StringBuilder() : null;
			if (!AllowSpew && !bCaptureSpew)
			{
				OutputWaitHandle.Set();
				ErrorWaitHandle.Set();
			}
			this.SpewVerbosity = SpewVerbosity;
			SpewFilterCallback = InSpewFilterCallback;
			if (Proc != null)
			{
				Proc.EnableRaisingEvents = false;
			}
		}

		~ProcessResult()
		{
			if (Proc != null)
			{
				Proc.Dispose();
			}
		}

		/// <summary>
		/// Removes a process from the list of tracked processes.
		/// </summary>
		public void OnProcessExited()
		{
			ProcessManager.RemoveProcess(this);
		}

<<<<<<< HEAD
        /// <summary>
        /// Log output of a remote process at a given severity.
        /// To pretty up the output, we use a custom source so it will say the source of the process instead of this method name.
        /// </summary>
        /// <param name="Verbosity"></param>
        /// <param name="Message"></param>
		private void LogOutput(LogEventType Verbosity, string Message)
		{
            Log.WriteLine(Verbosity, Message);
=======
		/// <summary>
		/// Log output of a remote process at a given severity.
		/// To pretty up the output, we use a custom source so it will say the source of the process instead of this method name.
		/// </summary>
		/// <param name="Verbosity"></param>
		/// <param name="Message"></param>
		private void LogOutput(LogEventType Verbosity, string Message)
		{
			Log.WriteLine(Verbosity, Message);
>>>>>>> d731a049
		}

		/// <summary>
		/// Manually dispose of Proc and set it to null.
		/// </summary>
		public void DisposeProcess()
		{
			if(Proc != null)
			{
				Proc.Dispose();
				Proc = null;
			}
		}

		/// <summary>
		/// Process.OutputDataReceived event handler.
		/// </summary>
		/// <param name="sender">Sender</param>
		/// <param name="e">Event args</param>
		public void StdOut(object sender, DataReceivedEventArgs e)
		{
			if (e.Data != null)
			{
				if (AllowSpew)
				{
					if (SpewFilterCallback != null)
					{
						string FilteredSpew = SpewFilterCallback(e.Data);
						if (FilteredSpew != null)
						{
							LogOutput(SpewVerbosity, FilteredSpew);
						}
					}
					else
					{
						LogOutput(SpewVerbosity, e.Data);
					}
				}

				if(ProcessOutput != null)
				{
					lock (ProcSyncObject)
					{
						ProcessOutput.Append(e.Data);
						ProcessOutput.Append(Environment.NewLine);
					}
				}
			}
			else
			{
				OutputWaitHandle.Set();
			}
		}

		/// <summary>
		/// Process.ErrorDataReceived event handler.
		/// </summary>
		/// <param name="sender">Sender</param>
		/// <param name="e">Event args</param>
		public void StdErr(object sender, DataReceivedEventArgs e)
		{
			if (e.Data != null)
			{
				if (SpewFilterCallback != null)
				{
					string FilteredSpew = SpewFilterCallback(e.Data);
					if (FilteredSpew != null)
					{
						LogOutput(SpewVerbosity, FilteredSpew);
					}
				}
				else
				{
					LogOutput(SpewVerbosity, e.Data);
				}
				if(ProcessOutput != null)
				{
					lock (ProcSyncObject)
					{
						ProcessOutput.Append(e.Data);
						ProcessOutput.Append(Environment.NewLine);
					}
				}
			}
			else
			{
				ErrorWaitHandle.Set();
			}
		}

		/// <summary>
		/// Gets or sets the process exit code.
		/// </summary>
		public int ExitCode
		{
			get { return ProcessExitCode; }
			set { ProcessExitCode = value; }
		}

		/// <summary>
		/// Gets all std output the process generated.
		/// </summary>
		public string Output
		{
			get
			{
				if (ProcessOutput == null)
				{
					return null;
				}
				lock (ProcSyncObject)
				{
					return ProcessOutput.ToString();
				}
			}
		}

		public bool HasExited
		{
			get 
			{
				bool bHasExited = true;
				lock (ProcSyncObject)
				{
					if (Proc != null)
					{
						bHasExited = Proc.HasExited;
						if (bHasExited)
						{
							ExitCode = Proc.ExitCode;
						}
					}
				}
				return bHasExited; 
			}
		}

		public Process ProcessObject
		{
			get { return Proc; }
		}

		/// <summary>
		/// Thread-safe way of getting the process name
		/// </summary>
		/// <returns>Name of the process this object represents</returns>
		public string GetProcessName()
		{
			string Name = null;
			lock (ProcSyncObject)
			{
				try
				{
					if (Proc != null && !Proc.HasExited)
					{
						Name = Proc.ProcessName;
					}
				}
				catch
				{
					// Ignore all exceptions
				}
			}
			if (String.IsNullOrEmpty(Name))
			{
				Name = "[EXITED] " + AppName;
			}
			return Name;
		}

		/// <summary>
		/// Object iterface.
		/// </summary>
		/// <returns>String representation of this object.</returns>
		public override string ToString()
		{
			return ExitCode.ToString();
		}

		public void WaitForExit()
		{
			bool bProcTerminated = false;
			bool bStdOutSignalReceived = false;
			bool bStdErrSignalReceived = false;
			// Make sure the process objeect is valid.
			lock (ProcSyncObject)
			{
				bProcTerminated = (Proc == null);
			}
			// Keep checking if we got all output messages until the process terminates.
			if (!bProcTerminated)
			{
				// Check messages
				int MaxWaitUntilMessagesReceived = 120;
				while (MaxWaitUntilMessagesReceived > 0 && !(bStdOutSignalReceived && bStdErrSignalReceived))
				{
					if (!bStdOutSignalReceived)
					{
						bStdOutSignalReceived = OutputWaitHandle.WaitOne(500);
					}
					if (!bStdErrSignalReceived)
					{
						bStdErrSignalReceived = ErrorWaitHandle.WaitOne(500);
					}
					// Check if the process terminated
					lock (ProcSyncObject)
					{
						bProcTerminated = (Proc == null) || Proc.HasExited;
					}
					if (bProcTerminated)
					{
						// Process terminated but make sure we got all messages, don't wait forever though
						MaxWaitUntilMessagesReceived--;
					}
				}
				if (!(bStdOutSignalReceived && bStdErrSignalReceived))
				{
					CommandUtils.LogLog("Waited for a long time for output of {0}, some output may be missing; we gave up.", AppName);
				}

				// Double-check if the process terminated
				lock (ProcSyncObject)
				{
					bProcTerminated = (Proc == null) || Proc.HasExited;

					if (Proc != null)
					{
						if (!bProcTerminated)
						{
							// The process did not terminate yet but we've read all output messages, wait until the process terminates
							Proc.WaitForExit();
						}

						ExitCode = Proc.ExitCode;
					}
				}
			}
		}

		public FileReference WriteOutputToFile(string FileName)
		{
			using (StreamWriter writer = new StreamWriter(FileName))
			{
				writer.Write(ProcessOutput);
			}

			return new FileReference(FileName);
		}

		/// <summary>
		/// Finds child processes of the current process.
		/// </summary>
		/// <param name="ProcessId"></param>
		/// <param name="PossiblyRelatedId"></param>
		/// <param name="VisitedPids"></param>
		/// <returns></returns>
		private static bool IsOurDescendant(Process ProcessToKill, int PossiblyRelatedId, HashSet<int> VisitedPids)
		{
			// check if we're the parent of it or its parent is our descendant
			try
			{
				VisitedPids.Add(PossiblyRelatedId);
				Process Parent = null;
				using (ManagementObject ManObj = new ManagementObject(string.Format("win32_process.handle='{0}'", PossiblyRelatedId)))
				{
					ManObj.Get();
					int ParentId = Convert.ToInt32(ManObj["ParentProcessId"]);
					if (ParentId == 0 || VisitedPids.Contains(ParentId))
					{
						return false;
					}
					Parent = Process.GetProcessById(ParentId);  // will throw an exception if not spawned by us or not running
				}
				if (Parent != null)
				{
					return Parent.Id == ProcessToKill.Id || IsOurDescendant(ProcessToKill, Parent.Id, VisitedPids);  // could use ParentId, but left it to make the above var used
				}
				else
				{
					return false;
				}
			}
			catch (Exception)
			{
				// This can happen if the pid is no longer valid which is ok.
				return false;
			}
		}

		/// <summary>
		/// Kills all child processes of the specified process.
		/// </summary>
		/// <param name="ProcessId">Process id</param>
		public static void KillAllDescendants(Process ProcessToKill)
		{
			bool bKilledAChild;
			do
			{
				bKilledAChild = false;
				// For some reason Process.GetProcesses() sometimes returns the same process twice
				// So keep track of all processes we already tried to kill
				var KilledPids = new HashSet<int>();
				var AllProcs = Process.GetProcesses();
				foreach (Process KillCandidate in AllProcs)
				{
					var VisitedPids = new HashSet<int>();
					if (ProcessManager.CanBeKilled(KillCandidate.ProcessName) && 
						!KilledPids.Contains(KillCandidate.Id) && 
						IsOurDescendant(ProcessToKill, KillCandidate.Id, VisitedPids))
					{
						KilledPids.Add(KillCandidate.Id);
						CommandUtils.LogLog("Trying to kill descendant pid={0}, name={1}", KillCandidate.Id, KillCandidate.ProcessName);
						try
						{
							KillCandidate.Kill();
							bKilledAChild = true;
						}
						catch (Exception Ex)
						{
							if(!KillCandidate.HasExited)
							{
								CommandUtils.LogWarning("Failed to kill descendant:");
								CommandUtils.LogWarning(LogUtils.FormatException(Ex));
							}
						}
						break;  // exit the loop as who knows what else died, so let's get processes anew
					}
				}
			} while (bKilledAChild);
		}

		/// <summary>
		/// returns true if this process has any descendants
		/// </summary>
		/// <param name="ProcessToCheck">Process to check</param>
		public static bool HasAnyDescendants(Process ProcessToCheck)
		{
			Process[] AllProcs = Process.GetProcesses();
			foreach (Process KillCandidate in AllProcs)
			{
				// Silently skip InvalidOperationExceptions here, because it depends on the process still running. It may have terminated.
				string ProcessName;
				try
				{
					ProcessName = KillCandidate.ProcessName;
				}
				catch(InvalidOperationException)
				{
					continue;
				}

				// Check if it's still running
				HashSet<int> VisitedPids = new HashSet<int>();
				if (ProcessManager.CanBeKilled(ProcessName) && IsOurDescendant(ProcessToCheck, KillCandidate.Id, VisitedPids))
				{
					CommandUtils.LogLog("Descendant pid={0}, name={1}", KillCandidate.Id, ProcessName);
					return true;
				}
			}
			return false;
		}

		public void StopProcess(bool KillDescendants = true)
		{
			if (Proc != null)
			{
				Process ProcToKill = null;
				// At this point any call to Proc memebers will result in an exception
				// so null the object.
				var ProcToKillName = GetProcessName();
				lock (ProcSyncObject)
				{
					ProcToKill = Proc;
					Proc = null;
				}
				// Now actually kill the process and all its descendants if requested
				try
				{
					ProcToKill.Kill(KillDescendants);
					ProcToKill.WaitForExit(60000);
					if (!ProcToKill.HasExited)
					{
						CommandUtils.LogLog("Process {0} failed to exit.", ProcToKillName);
					}
					else
					{
						ExitCode = ProcToKill.ExitCode;
						CommandUtils.LogLog("Process {0} successfully exited.", ProcToKillName);
						OnProcessExited();
					}
					ProcToKill.Close();					
				}
				catch (Exception Ex)
				{
					CommandUtils.LogWarning("Exception while trying to kill process {0}:", ProcToKillName);
					CommandUtils.LogWarning(LogUtils.FormatException(Ex));
				}
			}
		}
	}

	public partial class CommandUtils
	{
		private static Dictionary<string, int> ExeToTimeInMs = new Dictionary<string, int>();

		public static void AddRunTime(string Exe, int TimeInMs)
		{
			lock(ExeToTimeInMs)
			{
				string Base = Path.GetFileName(Exe);
				if (!ExeToTimeInMs.ContainsKey(Base))
				{
					ExeToTimeInMs.Add(Base, TimeInMs);
				}
				else
				{
					ExeToTimeInMs[Base] += TimeInMs;
				}
			}
		}

		public static void PrintRunTime()
		{
			lock(ExeToTimeInMs)
			{
				foreach (var Item in ExeToTimeInMs)
				{
					LogVerbose("Total {0}s to run " + Item.Key, Item.Value / 1000);
				}
				ExeToTimeInMs.Clear();
			}
		}

		[Flags]
		public enum ERunOptions
		{
			None = 0,
			/// <summary>
			/// If AllowSpew is set, then the redirected output from StdOut/StdErr is logged.
			/// Not relevant when NoStdOutRedirect is set.
			/// </summary>
			AllowSpew = 1 << 0,
			AppMustExist = 1 << 1,
			NoWaitForExit = 1 << 2,
			/// <summary>
			/// If NoStdOutRedirect is set, then StdOut/StdErr output is not redirected, logged or captured.
			/// Else, StdOut/StdErr is redirected and captured by default.
			/// </summary>
			NoStdOutRedirect = 1 << 3,
			NoLoggingOfRunCommand = 1 << 4,
			UTF8Output = 1 << 5,

			/// When specified with AllowSpew, the output will be TraceEventType.Verbose instead of TraceEventType.Information
			SpewIsVerbose = 1 << 6,
			/// <summary>
			/// If NoLoggingOfRunCommand is set, it normally suppresses the run duration output. This turns it back on.
			/// </summary>
			LoggingOfRunDuration = 1 << 7,
			/// <summary>
			/// If set, a window is allowed to be created
			/// </summary>
			NoHideWindow = 1 << 8,
			/// <summary>
			/// If NoStdOutCapture is set, then the redirected output from StdOut/StdErr is not captured in the ProcessResult,
			/// and ProcessResult.Output will return null.
			/// Not relevant when NoStdOutRedirect is set.
			/// </summary>
			NoStdOutCapture = 1 << 9,

			Default = AllowSpew | AppMustExist,
		}

		/// <summary>
		/// Resolves the passed in name using the path environment
		/// </summary>
		/// <param name="App"></param>
		/// <returns></returns>
		public static string WhichApp(string App, bool Quiet=true)
		{
			if (FileExists(Quiet, App))
			{
				return App;
			}

			if (HostPlatform.Current.HostEditorPlatform == UnrealTargetPlatform.Win64 && !Path.HasExtension(App))
			{
				App += ".exe";
			}

			string ResolvedPath = null;

			if (!App.Contains(Path.DirectorySeparatorChar) && !App.Contains(Path.AltDirectorySeparatorChar))
			{
				string[] PathDirectories = Environment.GetEnvironmentVariable("PATH").Split(Path.PathSeparator);
				foreach (string PathDirectory in PathDirectories)
				{
					try
					{
						string TryApp = Path.Combine(PathDirectory, App);
						if (FileExists(Quiet, TryApp))
						{
							ResolvedPath = TryApp;
							break;
						}
					}
					catch(ArgumentException)	// Path.Combine can throw an exception
					{
						Log.TraceWarningOnce("PATH variable contains invalid characters.");
					}
				}
			}

			if (ResolvedPath != null)
			{
				Log.TraceVeryVerbose("Resolved {0} to {1}", App, ResolvedPath);
			}
			else
			{
				Log.TraceVerbose("Could not resolve app {0}", App);
			}

			return ResolvedPath;
		}

		/// <summary>
		/// Runs external program.
		/// </summary>
		/// <param name="App">Program filename.</param>
		/// <param name="CommandLine">Commandline</param>
		/// <param name="Input">Optional Input for the program (will be provided as stdin)</param>
		/// <param name="Options">Defines the options how to run. See ERunOptions.</param>
		/// <param name="Env">Environment to pass to program.</param>
		/// <param name="FilterCallback">Callback to filter log spew before output.</param>
		/// <returns>Object containing the exit code of the program as well as it's stdout output.</returns>
		public static IProcessResult Run(string App, string CommandLine = null, string Input = null, ERunOptions Options = ERunOptions.Default, Dictionary<string, string> Env = null, ProcessResult.SpewFilterCallbackType SpewFilterCallback = null, string Identifier = null, string WorkingDir = null)
		{
			App = ConvertSeparators(PathSeparator.Default, App);

			HostPlatform.Current.SetupOptionsForRun(ref App, ref Options, ref CommandLine);
			if (App == "ectool" || App == "zip" || App == "xcodebuild")
			{
				Options &= ~ERunOptions.AppMustExist;
			}
			
			// Check if the application exists, including the PATH directories.
			if (Options.HasFlag(ERunOptions.AppMustExist) && !FileExists(Options.HasFlag(ERunOptions.NoLoggingOfRunCommand) ? true : false, App))
			{
				string ResolvedPath = WhichApp(App);

				if(string.IsNullOrEmpty(ResolvedPath))
				{
					throw new AutomationException("BUILD FAILED: Couldn't find the executable to run: {0}", App);
				}

				App = ResolvedPath;
			}
			var StartTime = DateTime.UtcNow;

			LogEventType SpewVerbosity = Options.HasFlag(ERunOptions.SpewIsVerbose) ? LogEventType.Verbose : LogEventType.Console;
			if (!Options.HasFlag(ERunOptions.NoLoggingOfRunCommand))
			{
				LogWithVerbosity(SpewVerbosity,"Running: " + App + " " + (String.IsNullOrEmpty(CommandLine) ? "" : CommandLine));
			}

			bool bRedirectStdOut = !Options.HasFlag(ERunOptions.NoStdOutRedirect);
			bool bAllowSpew = bRedirectStdOut && Options.HasFlag(ERunOptions.AllowSpew);
			bool bCaptureSpew = bRedirectStdOut && !Options.HasFlag(ERunOptions.NoStdOutCapture);
			IProcessResult Result = ProcessManager.CreateProcess(App, bAllowSpew, bCaptureSpew, Env, SpewVerbosity: SpewVerbosity, SpewFilterCallback: SpewFilterCallback, WorkingDir: WorkingDir);
			using (LogIndentScope Scope = Options.HasFlag(ERunOptions.AllowSpew) ? new LogIndentScope("  ") : null)
			{
				Process Proc = Result.ProcessObject;

				Proc.StartInfo.FileName = App;

				// Process Arguments follow windows conventions in .NET Core
				// Which means single quotes ' are not considered quotes.
				// see https://github.com/dotnet/runtime/issues/29857
				// also see UE-102580
				Proc.StartInfo.Arguments = String.IsNullOrEmpty(CommandLine) ? "" : CommandLine.Replace('\'', '\"');

				Proc.StartInfo.UseShellExecute = false;
				if (bRedirectStdOut)
				{
					Proc.StartInfo.RedirectStandardOutput = true;
					Proc.StartInfo.RedirectStandardError = true;
					Proc.OutputDataReceived += Result.StdOut;
					Proc.ErrorDataReceived += Result.StdErr;
				}
				Proc.StartInfo.RedirectStandardInput = Input != null;
				Proc.StartInfo.CreateNoWindow = (Options & ERunOptions.NoHideWindow) == 0;
				if ((Options & ERunOptions.UTF8Output) == ERunOptions.UTF8Output)
				{
					Proc.StartInfo.StandardOutputEncoding = new System.Text.UTF8Encoding(false, false);
				}
				Proc.Start();

				if (bRedirectStdOut)
				{
					Proc.BeginOutputReadLine();
					Proc.BeginErrorReadLine();
				}

				if (String.IsNullOrEmpty(Input) == false)
				{
					Proc.StandardInput.WriteLine(Input);
					Proc.StandardInput.Close();
				}

				if (!Options.HasFlag(ERunOptions.NoWaitForExit))
				{
					Result.WaitForExit();
				}
				else
				{
					Result.ExitCode = -1;
				}
			}

			if (!Options.HasFlag(ERunOptions.NoWaitForExit))
			{
				var BuildDuration = (DateTime.UtcNow - StartTime).TotalMilliseconds;
				//AddRunTime(App, (int)(BuildDuration));
				Process Proc = Result.ProcessObject;
				if (Proc != null)
				{
					Result.ExitCode = Proc.ExitCode;
				}
				if (!Options.HasFlag(ERunOptions.NoLoggingOfRunCommand) || Options.HasFlag(ERunOptions.LoggingOfRunDuration))
				{
					LogWithVerbosity(SpewVerbosity, "Took {0}s to run {1}, ExitCode={2}", BuildDuration / 1000, Path.GetFileName(App), Result.ExitCode);
				}
				Result.OnProcessExited();
				Result.DisposeProcess();
			}

			return Result;
		}

		/// <summary>
		/// Gets a logfile name for a RunAndLog call
		/// </summary>
		/// <param name="Env">Environment to use.</param>
		/// <param name="App">Executable to run</param>
		/// <param name="LogName">Name of the logfile ( if null, executable name is used )</param>
		/// <returns>The log file name.</returns>
		public static string GetRunAndLogOnlyName(CommandEnvironment Env, string App, string LogName = null)
		{
			if (LogName == null)
			{
				LogName = Path.GetFileNameWithoutExtension(App);
			}
			return LogUtils.GetUniqueLogName(CombinePaths(Env.LogFolder, LogName));
		}

		/// <summary>
		/// Runs external program and writes the output to a logfile.
		/// </summary>
		/// <param name="Env">Environment to use.</param>
		/// <param name="App">Executable to run</param>
		/// <param name="CommandLine">Commandline to pass on to the executable</param>
		/// <param name="LogName">Name of the logfile ( if null, executable name is used )</param>
		/// <param name="Input">Optional Input for the program (will be provided as stdin)</param>
		/// <param name="Options">Defines the options how to run. See ERunOptions.</param>
		/// <param name="FilterCallback">Callback to filter log spew before output.</param>
		public static void RunAndLog(CommandEnvironment Env, string App, string CommandLine, string LogName = null, int MaxSuccessCode = 0, string Input = null, ERunOptions Options = ERunOptions.Default, Dictionary<string, string> EnvVars = null, ProcessResult.SpewFilterCallbackType SpewFilterCallback = null)
		{
			RunAndLog(App, CommandLine, GetRunAndLogOnlyName(Env, App, LogName), MaxSuccessCode, Input, Options, EnvVars, SpewFilterCallback);
		}

		/// <summary>
		/// Exception class for child process commands failing
		/// </summary>
		public class CommandFailedException : AutomationException
		{
			public CommandFailedException(string Message) : base(Message)
			{
			}

			public CommandFailedException(ExitCode ExitCode, string Message) : base(ExitCode, Message)
			{
			}
		}

		/// <summary>
		/// Runs external program and writes the output to a logfile.
		/// </summary>
		/// <param name="App">Executable to run</param>
		/// <param name="CommandLine">Commandline to pass on to the executable</param>
		/// <param name="Logfile">Full path to the logfile, where the application output should be written to.</param>
		/// <param name="Input">Optional Input for the program (will be provided as stdin)</param>
		/// <param name="Options">Defines the options how to run. See ERunOptions.</param>
		/// <param name="FilterCallback">Callback to filter log spew before output.</param>
		public static string RunAndLog(string App, string CommandLine, string Logfile = null, int MaxSuccessCode = 0, string Input = null, ERunOptions Options = ERunOptions.Default, Dictionary<string, string> EnvVars = null, ProcessResult.SpewFilterCallbackType SpewFilterCallback = null)
		{
			IProcessResult Result = Run(App, CommandLine, Input, Options, EnvVars, SpewFilterCallback);
			if (!String.IsNullOrEmpty(Result.Output) && Logfile != null)
			{
				WriteToFile(Logfile, Result.Output);
			}
			else if (Logfile == null)
			{
				Logfile = "[No logfile specified]";
			}
			else
			{
				Logfile = "[None!, no output produced]";
			}

			if (Result.ExitCode > MaxSuccessCode || Result.ExitCode < 0)
			{
				throw new CommandFailedException((ExitCode)Result.ExitCode, String.Format("Command failed (Result:{3}): {0} {1}. See logfile for details: '{2}' ",
												App, CommandLine, Path.GetFileName(Logfile), Result.ExitCode)){ OutputFormat = AutomationExceptionOutputFormat.Minimal };
			}
			if (!String.IsNullOrEmpty(Result.Output))
			{
				return Result.Output;
			}
			return "";
		}

		/// <summary>
		/// Runs external program and writes the output to a logfile.
		/// </summary>
		/// <param name="App">Executable to run</param>
		/// <param name="CommandLine">Commandline to pass on to the executable</param>
		/// <param name="Logfile">Full path to the logfile, where the application output should be written to.</param>
		/// <param name="FilterCallback">Callback to filter log spew before output.</param>
		/// <returns>Whether the program executed successfully or not.</returns>
		public static string RunAndLog(string App, string CommandLine, out int SuccessCode, string Logfile = null, Dictionary<string, string> EnvVars = null, ProcessResult.SpewFilterCallbackType SpewFilterCallback = null)
		{
			IProcessResult Result = Run(App, CommandLine, Env: EnvVars, SpewFilterCallback: SpewFilterCallback);
			SuccessCode = Result.ExitCode;
			if (Result.Output.Length > 0 && Logfile != null)
			{
				WriteToFile(Logfile, Result.Output);
			}
			if (!String.IsNullOrEmpty(Result.Output))
			{
				return Result.Output;
			}
			return "";
		}

		/// <summary>
		/// Runs external program and writes the output to a logfile.
		/// </summary>
		/// <param name="Env">Environment to use.</param>
		/// <param name="App">Executable to run</param>
		/// <param name="CommandLine">Commandline to pass on to the executable</param>
		/// <param name="LogName">Name of the logfile ( if null, executable name is used )</param>
		/// <param name="FilterCallback">Callback to filter log spew before output.</param>
		/// <returns>Whether the program executed successfully or not.</returns>
		public static string RunAndLog(CommandEnvironment Env, string App, string CommandLine, out int SuccessCode, string LogName = null, Dictionary<string, string> EnvVars = null, ProcessResult.SpewFilterCallbackType SpewFilterCallback = null)
		{
			return RunAndLog(App, CommandLine, out SuccessCode, GetRunAndLogOnlyName(Env, App, LogName), EnvVars, SpewFilterCallback);
		}

		/// <summary>
		/// Runs UAT recursively
		/// </summary>
		/// <param name="Env">Environment to use.</param>
		/// <param name="CommandLine">Commandline to pass on to the executable</param>
		/// <param name="Identifier">Log prefix for output</param>
		public static void RunUAT(CommandEnvironment Env, string CommandLine, string Identifier)
		{
			// Check if there are already log files which start with this prefix, and try to uniquify it if until there aren't.
			string DirOnlyName = Identifier;
			string LogSubdir = CombinePaths(CmdEnv.LogFolder, DirOnlyName, "");
			for(int Attempt = 1;;Attempt++)
			{
				string[] ExistingFiles = FindFiles(DirOnlyName + "*", false, CmdEnv.LogFolder);
				if (ExistingFiles.Length == 0)
				{
					break;
				}
				if (Attempt == 1000)
				{
					throw new AutomationException("Couldn't seem to create a log subdir {0}", LogSubdir);
				}
				DirOnlyName = String.Format("{0}_{1}", Identifier, Attempt + 1);
				LogSubdir = CombinePaths(CmdEnv.LogFolder, DirOnlyName, "");
			}

			// Get the stdout log file for this run, and create the subdirectory for all the other log output
			CreateDirectory(LogSubdir);

			// Run UAT with the log folder redirected through the environment
			Dictionary<string, string> EnvironmentVars = new Dictionary<string, string>();
			EnvironmentVars.Add(EnvVarNames.LogFolder, LogSubdir);
			EnvironmentVars.Add(EnvVarNames.FinalLogFolder, CombinePaths(CmdEnv.FinalLogFolder, DirOnlyName));
			EnvironmentVars.Add(EnvVarNames.DisableStartupMutex, "1");
			EnvironmentVars.Add(EnvVarNames.IsChildInstance, "1");
			if (!IsBuildMachine)
			{
				EnvironmentVars.Add(AutomationTool.EnvVarNames.LocalRoot, ""); // if we don't clear this out, it will think it is a build machine; it will rederive everything
			}

			IProcessResult Result = Run(Unreal.DotnetPath.FullName, $"\"{Env.AutomationToolDll}\" {CommandLine}", null, ERunOptions.Default, EnvironmentVars, Identifier: Identifier);
			if (Result.ExitCode != 0)
			{
				throw new CommandFailedException(String.Format("Recursive UAT command failed (exit code {0})", Result.ExitCode)){ OutputFormat = AutomationExceptionOutputFormat.Silent };
			}
		}

		protected delegate bool ProcessLog(string LogText);
		/// <summary>
		/// Keeps reading a log file as it's being written to by another process until it exits.
		/// </summary>
		/// <param name="LogFilename">Name of the log file.</param>
		/// <param name="LogProcess">Process that writes to the log file.</param>
		/// <param name="OnLogRead">Callback used to process the recently read log contents.</param>
		protected static void LogFileReaderProcess(string LogFilename, IProcessResult LogProcess, ProcessLog OnLogRead = null)
		{
			while (!FileExists(LogFilename) && !LogProcess.HasExited)
			{
				LogInformation("Waiting for logging process to start...");
				Thread.Sleep(2000);
			}
			Thread.Sleep(1000);

			using (FileStream ProcessLog = File.Open(LogFilename, FileMode.Open, FileAccess.Read, FileShare.ReadWrite))
			{
				StreamReader LogReader = new StreamReader(ProcessLog);
				bool bKeepReading = true;

				// Read until the process has exited.
				while (!LogProcess.HasExited && bKeepReading)
				{
					while (!LogReader.EndOfStream && bKeepReading)
					{
						string Output = LogReader.ReadToEnd();
						if (Output != null && OnLogRead != null)
						{
							bKeepReading = OnLogRead(Output);
						}
					}

					while (LogReader.EndOfStream && !LogProcess.HasExited && bKeepReading)
					{
						Thread.Sleep(250);
						// Tick the callback so that it can respond to external events
						if (OnLogRead != null)
						{
							bKeepReading = OnLogRead(null);
						}
					}
				}
			}
		}

	}
}<|MERGE_RESOLUTION|>--- conflicted
+++ resolved
@@ -281,17 +281,6 @@
 			ProcessManager.RemoveProcess(this);
 		}
 
-<<<<<<< HEAD
-        /// <summary>
-        /// Log output of a remote process at a given severity.
-        /// To pretty up the output, we use a custom source so it will say the source of the process instead of this method name.
-        /// </summary>
-        /// <param name="Verbosity"></param>
-        /// <param name="Message"></param>
-		private void LogOutput(LogEventType Verbosity, string Message)
-		{
-            Log.WriteLine(Verbosity, Message);
-=======
 		/// <summary>
 		/// Log output of a remote process at a given severity.
 		/// To pretty up the output, we use a custom source so it will say the source of the process instead of this method name.
@@ -301,7 +290,6 @@
 		private void LogOutput(LogEventType Verbosity, string Message)
 		{
 			Log.WriteLine(Verbosity, Message);
->>>>>>> d731a049
 		}
 
 		/// <summary>
