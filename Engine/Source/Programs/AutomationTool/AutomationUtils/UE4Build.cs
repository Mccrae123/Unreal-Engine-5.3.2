// Copyright 1998-2018 Epic Games, Inc. All Rights Reserved.
using System;
using System.Collections.Generic;
using System.Text;
using System.IO;
using System.Xml;
using System.Diagnostics;
using System.Web.Script.Serialization;
using UnrealBuildTool;
using Tools.DotNETCommon;
using System.Linq;

namespace AutomationTool
{
	[Help("ForceMonolithic", "Toggle to combined the result into one executable")]
	[Help("ForceDebugInfo", "Forces debug info even in development builds")]
	[Help("NoXGE", "Toggle to disable the distributed build process")]
	[Help("ForceNonUnity", "Toggle to disable the unity build system")]
	[Help("ForceUnity", "Toggle to force enable the unity build system")]
	[Help("Licensee", "If set, this build is being compiled by a licensee")]
	public class UE4Build
	{
		private BuildCommand OwnerCommand;

		private String XGEConsoleExePath = "";

		public bool HasBuildProduct(string InFile)
		{
			string File = CommandUtils.CombinePaths(InFile);
			foreach (var ExistingFile in BuildProductFiles)
			{
				if (ExistingFile.Equals(File, StringComparison.InvariantCultureIgnoreCase))
				{
					return true;
				}
			}
			return false;
		}

		public void AddBuildProduct(string InFile)
		{
			string File = CommandUtils.CombinePaths(InFile);
			if (!CommandUtils.FileExists(File) && !CommandUtils.DirectoryExists(File))
			{
				throw new AutomationException("BUILD FAILED specified file to AddBuildProduct {0} does not exist.", File);
			}
			if (!HasBuildProduct(InFile))
			{
				BuildProductFiles.Add(File);
			}
		}

		static bool IsBuildReceipt(string FileName)
		{
			return FileName.EndsWith(".version", StringComparison.InvariantCultureIgnoreCase)
				|| FileName.EndsWith(".target", StringComparison.InvariantCultureIgnoreCase) 
				|| FileName.EndsWith(".modules", StringComparison.InvariantCultureIgnoreCase)
				|| FileName.EndsWith("buildid.txt", StringComparison.InvariantCultureIgnoreCase);
		}

		BuildManifest AddBuildProductsFromManifest(FileReference ManifestFile)
		{
			if (!FileReference.Exists(ManifestFile))
			{
				throw new AutomationException("BUILD FAILED UBT Manifest {0} does not exist.", ManifestFile);
			}

			BuildManifest Manifest = CommandUtils.ReadManifest(ManifestFile);
			foreach (string Item in Manifest.BuildProducts)
			{
				if (!CommandUtils.FileExists_NoExceptions(Item) && !CommandUtils.DirectoryExists_NoExceptions(Item))
				{
					throw new AutomationException("BUILD FAILED {0} was in manifest but was not produced.", Item);
				}
				AddBuildProduct(Item);
			}
			return Manifest;
		}
		
		private void PrepareUBT()
		{			
			if (CommandUtils.FileExists(UBTExecutable) == false)
			{
				throw new AutomationException("UBT does not exist in {0}.", UBTExecutable);
			}
		}

		public class XGEItem
		{
			public BuildManifest Manifest;
			public UnrealTargetPlatform Platform;
			public UnrealTargetConfiguration Config;
			public string TargetName;
			public FileReference UProjectPath;
			public List<string> XgeXmlFiles;
			public string OutputCaption;
		}

		XGEItem XGEPrepareBuildWithUBT(string TargetName, UnrealTargetPlatform Platform, UnrealTargetConfiguration Config, FileReference UprojectPath, bool ForceMonolithic = false, bool ForceNonUnity = false, bool ForceDebugInfo = false, string InAddArgs = "", bool ForceUnity = false)
		{
			string AddArgs = "";
			if (UprojectPath != null)
			{
				AddArgs += " " + CommandUtils.MakePathSafeToUseWithCommandLine(UprojectPath.FullName);
			}
			AddArgs += " -NoUBTMakefiles";
			AddArgs += " " + InAddArgs;
			if (ForceMonolithic)
			{
				AddArgs += " -monolithic";
			}
			if (ForceNonUnity)
			{
				AddArgs += " -disableunity";
			}
			if (ForceUnity)
			{
				AddArgs += " -forceunity";
			}
			if (ForceDebugInfo)
			{
				AddArgs += " -forcedebuginfo";
			}

			PrepareUBT();

            FileReference ManifestFile = GetManifestFile(UprojectPath);
			CommandUtils.DeleteFile(ManifestFile);

			ClearExportedXGEXML();

			CommandUtils.RunUBT(CommandUtils.CmdEnv, UBTExecutable: UBTExecutable, Project: UprojectPath, Target: TargetName, Platform: Platform, Config: Config, AdditionalArgs: String.Format("-Manifest={0} -nobuilduht -xgeexport {1}", CommandUtils.MakePathSafeToUseWithCommandLine(ManifestFile.FullName), AddArgs));

			XGEItem Result = new XGEItem();
			Result.Platform = Platform;
			Result.Config = Config;
			Result.TargetName = TargetName;
			Result.UProjectPath = UprojectPath;
			Result.Manifest = CommandUtils.ReadManifest(ManifestFile);
			Result.OutputCaption = String.Format("{0}-{1}-{2}", TargetName, Platform.ToString(), Config.ToString());
			CommandUtils.DeleteFile(ManifestFile);

			Result.XgeXmlFiles = new List<string>();
			foreach (var XGEFile in FindXGEFiles())
			{
				if (!CommandUtils.FileExists_NoExceptions(XGEFile))
				{
					throw new AutomationException("BUILD FAILED: Couldn't find file: {0}", XGEFile);
				}
				int FileNum = 0;
				string OutFile;
				while (true)
				{
					OutFile = CommandUtils.CombinePaths(CommandUtils.CmdEnv.LogFolder, String.Format("UBTExport.{0}.xge.xml", FileNum));
					FileInfo ItemInfo = new FileInfo(OutFile);
					if (!ItemInfo.Exists)
					{
						break;
					}
					FileNum++;
				}
				CommandUtils.CopyFile(XGEFile, OutFile);
				Result.XgeXmlFiles.Add(OutFile);
			}
			ClearExportedXGEXML();
			return Result;
		}

		void XGEFinishBuildWithUBT(XGEItem Item)
		{
			// run the deployment steps, if necessary
			foreach(string DeployTargetFile in Item.Manifest.DeployTargetFiles)
			{
				CommandUtils.RunUBT(CommandUtils.CmdEnv, UBTExecutable, String.Format("-deploy=\"{0}\" -nomutex", DeployTargetFile));
			}

			foreach (string ManifestItem in Item.Manifest.BuildProducts)
			{
				if (!CommandUtils.FileExists_NoExceptions(ManifestItem))
				{
					throw new AutomationException("BUILD FAILED {0} was in manifest but was not produced.", ManifestItem);
				}
				AddBuildProduct(ManifestItem);
			}
		}

		void CleanWithUBT(string TargetName, UnrealTargetPlatform Platform, UnrealTargetConfiguration Config, FileReference UprojectPath, bool ForceMonolithic = false, bool ForceNonUnity = false, bool ForceDebugInfo = false, string InAddArgs = "", bool ForceUnity = false)
		{
			string AddArgs = "";
			if (UprojectPath != null)
			{
				AddArgs += " " + CommandUtils.MakePathSafeToUseWithCommandLine(UprojectPath.FullName);
			}
			AddArgs += " -NoUBTMakefiles";
			AddArgs += " " + InAddArgs;
			if (ForceMonolithic)
			{
				AddArgs += " -monolithic";
			}
			if (ForceNonUnity)
			{
				AddArgs += " -disableunity";
			}
			if (ForceUnity)
			{
				AddArgs += " -forceunity";
			}
			if (ForceDebugInfo)
			{
				AddArgs += " -forcedebuginfo";
			}
			if (!TargetName.Equals("UnrealHeaderTool", StringComparison.InvariantCultureIgnoreCase))
			{
				AddArgs += " -nobuilduht";
			}

			PrepareUBT();
			using(TelemetryStopwatch CleanStopwatch = new TelemetryStopwatch("CleanWithUBT.{0}.{1}.{2}", TargetName, Platform.ToString(), Config))
			{
				CommandUtils.RunUBT(CommandUtils.CmdEnv, UBTExecutable: UBTExecutable, Project: UprojectPath, Target: TargetName, Platform: Platform, Config: Config, AdditionalArgs: "-clean" + AddArgs);
			}
        }

		BuildManifest BuildWithUBT(string TargetName, UnrealTargetPlatform TargetPlatform, UnrealTargetConfiguration Config, FileReference UprojectPath, bool ForceMonolithic = false, bool ForceNonUnity = false, bool ForceDebugInfo = false, bool ForceFlushMac = false, bool DisableXGE = false, string InAddArgs = "", bool ForceUnity = false)
		{
			string AddArgs = "";
			if (UprojectPath != null)
			{
				AddArgs += " " + CommandUtils.MakePathSafeToUseWithCommandLine(UprojectPath.FullName);
			}
			AddArgs += " -NoUBTMakefiles";
			AddArgs += " " + InAddArgs;
			if (ForceMonolithic)
			{
				AddArgs += " -monolithic";
			}
			if (ForceNonUnity)
			{
				AddArgs += " -disableunity";
			}
			if (ForceUnity)
			{
				AddArgs += " -forceunity";
			}
			if (ForceDebugInfo)
			{
				AddArgs += " -forcedebuginfo";
			}
			if (ForceFlushMac)
			{
				AddArgs += " -flushmac";
			}
			if (DisableXGE)
			{
				AddArgs += " -noxge";
			}

			PrepareUBT();

			FileReference ManifestFile = GetManifestFile(UprojectPath);
			CommandUtils.DeleteFile(ManifestFile);

			CommandUtils.RunUBT(CommandUtils.CmdEnv, UBTExecutable: UBTExecutable, Project: UprojectPath, Target: TargetName, Platform: TargetPlatform, Config: Config, AdditionalArgs: String.Format("{0} -Manifest={1}", AddArgs, CommandUtils.MakePathSafeToUseWithCommandLine(ManifestFile.FullName)));

			BuildManifest Manifest = AddBuildProductsFromManifest(ManifestFile);
			CommandUtils.DeleteFile(ManifestFile);

			return Manifest;
		}

		string[] DotNetProductExtenstions()
		{
			return new string[] 
			{
				".dll",
				".pdb",
				".exe.config",
				".exe",
				"exe.mdb"
			};
		}

		string[] SwarmBuildProducts()
		{
			return new string[]
            {
                "AgentInterface",
                "SwarmAgent",
                "SwarmCoordinator",
                "SwarmCoordinatorInterface",
                "SwarmInterface",
				"SwarmCommonUtils"
            };
		}

		void AddBuildProductsForCSharpProj(string CsProj)
		{
			string BaseOutput = CommandUtils.CmdEnv.LocalRoot + @"/Engine/Binaries/DotNET/" + Path.GetFileNameWithoutExtension(CsProj);
			foreach (var Ext in DotNetProductExtenstions())
			{
				if (CommandUtils.FileExists(BaseOutput + Ext))
				{
					AddBuildProduct(BaseOutput + Ext);
				}
			}
		}

		void AddIOSBuildProductsForCSharpProj(string CsProj)
		{
			string BaseOutput = CommandUtils.CmdEnv.LocalRoot + @"/Engine/Binaries/DotNET/IOS/" + Path.GetFileNameWithoutExtension(CsProj);
			foreach (var Ext in DotNetProductExtenstions())
			{
				if (CommandUtils.FileExists(BaseOutput + Ext))
				{
					AddBuildProduct(BaseOutput + Ext);
				}
			}
		}

		void AddSwarmBuildProducts()
		{
			foreach (var SwarmProduct in SwarmBuildProducts())
			{
				string DotNETOutput = CommandUtils.CmdEnv.LocalRoot + @"/Engine/Binaries/DotNET/" + SwarmProduct;
				string Win64Output = CommandUtils.CmdEnv.LocalRoot + @"/Engine/Binaries/Win64/" + SwarmProduct;
				foreach (var Ext in DotNetProductExtenstions())
				{
					if (CommandUtils.FileExists(DotNETOutput + Ext))
					{
						AddBuildProduct(DotNETOutput + Ext);
					}
				}
				foreach (var Ext in DotNetProductExtenstions())
				{
					if (CommandUtils.FileExists(Win64Output + Ext))
					{
						AddBuildProduct(Win64Output + Ext);
					}
				}
			}
		}

		/// <summary>
		/// Updates the engine version files
		/// </summary>
		public List<FileReference> UpdateVersionFiles(bool ActuallyUpdateVersionFiles = true, int? ChangelistNumberOverride = null, int? CompatibleChangelistNumberOverride = null, string Build = null, bool? IsPromotedOverride = null)
		{
			bool bIsLicenseeVersion = ParseParam("Licensee") || !FileReference.Exists(FileReference.Combine(CommandUtils.EngineDirectory, "Build", "NotForLicensees", "EpicInternal.txt"));
			bool bIsPromotedBuild = IsPromotedOverride.HasValue? IsPromotedOverride.Value : (ParseParamInt("Promoted", 1) != 0);
			bool bDoUpdateVersionFiles = CommandUtils.P4Enabled && ActuallyUpdateVersionFiles;		
			int ChangelistNumber = 0;
			if (bDoUpdateVersionFiles)
			{
				ChangelistNumber = ChangelistNumberOverride.HasValue? ChangelistNumberOverride.Value : CommandUtils.P4Env.Changelist;
			}
			int CompatibleChangelistNumber = ChangelistNumber;
			if(bDoUpdateVersionFiles && CompatibleChangelistNumberOverride.HasValue)
			{
				CompatibleChangelistNumber = CompatibleChangelistNumberOverride.Value;
			}

			string Branch = OwnerCommand.ParseParamValue("Branch");
			if (String.IsNullOrEmpty(Branch))
			{
				Branch = CommandUtils.P4Enabled ? CommandUtils.EscapePath(CommandUtils.P4Env.Branch) : "";
			}

			return StaticUpdateVersionFiles(ChangelistNumber, CompatibleChangelistNumber, Branch, Build, bIsLicenseeVersion, bIsPromotedBuild, bDoUpdateVersionFiles);
		}

		public static List<FileReference> StaticUpdateVersionFiles(int ChangelistNumber, int CompatibleChangelistNumber, string Branch, string Build, bool bIsLicenseeVersion, bool bIsPromotedBuild, bool bDoUpdateVersionFiles)
		{
			FileReference BuildVersionFile = BuildVersion.GetDefaultFileName();

			BuildVersion Version;
			if(!BuildVersion.TryRead(BuildVersionFile, out Version))
			{
				Version = new BuildVersion();
			}

			List<FileReference> Result = new List<FileReference>();
			{
				if (bDoUpdateVersionFiles)
				{
					CommandUtils.LogLog("Updating {0} with:", BuildVersionFile);
					CommandUtils.LogLog("  Changelist={0}", ChangelistNumber);
					CommandUtils.LogLog("  CompatibleChangelist={0}", CompatibleChangelistNumber);
					CommandUtils.LogLog("  IsLicenseeVersion={0}", bIsLicenseeVersion? 1 : 0);
					CommandUtils.LogLog("  IsPromotedBuild={0}", bIsPromotedBuild? 1 : 0);
					CommandUtils.LogLog("  BranchName={0}", Branch);
					CommandUtils.LogLog("  BuildVersion={0}", Build);

					Version.Changelist = ChangelistNumber;
					if(CompatibleChangelistNumber > 0)
					{
						Version.CompatibleChangelist = CompatibleChangelistNumber;
					}
					Version.IsLicenseeVersion = bIsLicenseeVersion;
					Version.IsPromotedBuild = bIsPromotedBuild;
					Version.BranchName = Branch;
					Version.BuildVersionString = Build;

					VersionFileUpdater.MakeFileWriteable(BuildVersionFile.FullName);

					Version.Write(BuildVersionFile);
				}
				else
				{
					CommandUtils.LogVerbose("{0} will not be updated because P4 is not enabled.", BuildVersionFile);
				}
				Result.Add(BuildVersionFile);
			}

            {
                // Use Version.h data to update MetaData.cs so the assemblies match the engine version.
                FileReference MetaDataFile = FileReference.Combine(CommandUtils.EngineDirectory, "Source", "Programs", "DotNETCommon", "MetaData.cs");

				if (bDoUpdateVersionFiles)
                {
                    // Get the MAJOR/MINOR/PATCH from the Engine Version file, as it is authoritative. The rest we get from the P4Env.
                    string NewInformationalVersion = String.Format("{0}.{1}.{2}-{3}+{4}", Version.MajorVersion, Version.MinorVersion, Version.PatchVersion, Version.Changelist.ToString(), Version.BranchName);

                    CommandUtils.LogLog("Updating {0} with AssemblyInformationalVersion: {1}", MetaDataFile, NewInformationalVersion);

                    VersionFileUpdater VersionH = new VersionFileUpdater(MetaDataFile);
                    VersionH.SetAssemblyInformationalVersion(NewInformationalVersion);
                    VersionH.Commit();
                }
                else
                {
                    CommandUtils.LogVerbose("{0} will not be updated because P4 is not enabled.", MetaDataFile);
                }
                Result.Add(MetaDataFile);
            }

			return Result;
		}

		[DebuggerDisplay("{TargetName} {Platform} {Config}")]
		public class BuildTarget
		{
			/// <summary>
			/// Name of the target
			/// </summary>
			public string TargetName;

			/// <summary>
			/// For code-based projects with a .uproject, the TargetName isn't enough for UBT to find the target, this will point UBT to the target
			/// </summary>
			public FileReference UprojectPath;

			/// <summary>
			/// Platform to build
			/// </summary>
			public UnrealTargetPlatform Platform;

			/// <summary>
			/// Configuration to build
			/// </summary>
			public UnrealTargetConfiguration Config;

			/// <summary>
			/// Extra UBT args
			/// </summary>
			public string UBTArgs;

			/// <summary>
			/// Whether to clean this target. If not specified, the target will be cleaned if -Clean is on the command line.
			/// </summary>
			public bool? Clean;
		}


		public class BuildAgenda
		{
			/// <summary>
			/// Full .NET solution files that we will compile and include in the build.  Currently we assume the output
			/// binary file names match the solution file base name, but with various different binary file extensions.
			/// </summary>
			public List<string> DotNetSolutions = new List<string>();

			/// <summary>
			/// .NET .csproj files that will be compiled and included in the build.  Currently we assume the output
			/// binary file names match the solution file base name, but with various different binary file extensions.
			/// </summary>
			public List<string> DotNetProjects = new List<string>();

			/// <summary>
			/// These are .NET project binary base file names that we want to include and label with the build, but
			/// we won't be compiling these projects directly ourselves (however, they may be incidentally build or
			/// published by a different project that we are building.)  We'll look for various .NET binary files with
			/// this base file name but with different extensions.
			/// </summary>
			public List<string> ExtraDotNetFiles = new List<string>();

			/// <summary>
			/// These are .NET project binary files that are specific to IOS and found in the IOS subdirectory.  We define
			/// these buildproducts as existing in the DotNET\IOS directory and assume that the output binary file names match
			/// the solution file base name, but with various binary file extensions
			/// </summary>
			public List<string> IOSDotNetProjects = new List<string>();

			/// <summary>
			/// These are .NET project binary files that are specific to HTML5.  We define these build products as existing in the 
			/// DotNET directory and assume that the output binary file names match
			/// the solution file base name, but with various binary file extensions
			/// </summary>
			public List<string> HTML5DotNetProjects = new List<string>();

			public string SwarmAgentProject = "";
			public string SwarmCoordinatorProject = "";
<<<<<<< HEAD

=======
>>>>>>> cf6d231e

			/// <summary>
			/// List of targets to build.  These can be various Unreal projects, programs or libraries in various configurations
			/// </summary>
			public List<BuildTarget> Targets = new List<BuildTarget>();

			/// <summary>
			/// Adds a target with the specified configuration.
			/// </summary>
			/// <param name="TargetName">Name of the target</param>
			/// <param name="InPlatform">Platform</param>
			/// <param name="InConfiguration">Configuration</param>
			/// <param name="InUprojectPath">Path to optional uproject file</param>
			/// <param name="InAddArgs">Specifies additional arguments for UBT</param>
			public void AddTarget(string TargetName, UnrealTargetPlatform InPlatform, UnrealTargetConfiguration InConfiguration, FileReference InUprojectPath = null, string InAddArgs = "")
			{
				// Is this platform a compilable target?
				if (!Platform.GetPlatform(InPlatform).CanBeCompiled())
				{
					return;
				}

				Targets.Add(new BuildTarget()
				{
					TargetName = TargetName,
					Platform = InPlatform,
					Config = InConfiguration,
					UprojectPath = InUprojectPath,
					UBTArgs = InAddArgs,
				});
			}

			/// <summary>
			/// Adds multiple targets with the specified configuration.
			/// </summary>
			/// <param name="TargetNames">List of targets.</param>
			/// <param name="InPlatform">Platform</param>
			/// <param name="InConfiguration">Configuration</param>
			/// <param name="InUprojectPath">Path to optional uproject file</param>
			/// <param name="InAddArgs">Specifies additional arguments for UBT</param>
			public void AddTargets(string[] TargetNames, UnrealTargetPlatform InPlatform, UnrealTargetConfiguration InConfiguration, FileReference InUprojectPath = null, string InAddArgs = "")
			{
				// Is this platform a compilable target?
				if (!Platform.GetPlatform(InPlatform).CanBeCompiled())
				{
					return;
				}

				foreach (var Target in TargetNames)
				{
					Targets.Add(new BuildTarget()
					{
						TargetName = Target,
						Platform = InPlatform,
						Config = InConfiguration,
						UprojectPath = InUprojectPath,
						UBTArgs = InAddArgs,
					});
				}
			}
		}


		public UE4Build(BuildCommand Command)
		{
			OwnerCommand = Command;
			BuildProductFiles.Clear();
		}

		public List<string> FindXGEFiles()
		{
			var Result = new List<string>();
			var Root = CommandUtils.CombinePaths(CommandUtils.CmdEnv.LocalRoot, @"\Engine\Intermediate\Build");			
			Result.AddRange(CommandUtils.FindFiles_NoExceptions("*.xge.xml", false, Root));
			Result.Sort();
			return Result;
		}

		public string XGEConsoleExe()
		{
			if (string.IsNullOrEmpty(XGEConsoleExePath))
			{
				string[] PathDirs = Environment.GetEnvironmentVariable("PATH").Split(Path.PathSeparator);
				foreach (string PathDir in PathDirs)
				{
					try
					{
						string FullPath = Path.Combine(PathDir, "xgConsole" + Platform.GetExeExtension(BuildHostPlatform.Current.Platform));
						if (CommandUtils.FileExists(FullPath))
						{
							XGEConsoleExePath = FullPath;
							break;
						}
					}
					catch
					{
					}
				}
			}
			return XGEConsoleExePath;
		}

		public bool ProcessXGEItems(List<XGEItem> Actions, string XGETool, string Args, string TaskFilePath, bool ShowProgress)
		{
			TelemetryStopwatch CombineXGEStopwatch = new TelemetryStopwatch("CombineXGEItemFiles.{0}", Path.GetFileNameWithoutExtension(XGETool));

			XmlDocument XGETaskDocument;	
			if (!CombineXGEItemFiles(Actions, TaskFilePath, out XGETaskDocument))
			{
				CommandUtils.LogVerbose("Incremental build, apparently everything was up to date, no XGE jobs produced.");
			}
			else
			{
				XmlElement EnvironmentsElement = XGETaskDocument.CreateElement("Environments");// Make sure all the tasks have a unique prefix
				if(ShowProgress)
				{
					List<XmlElement> AllToolElements = new List<XmlElement>();
					foreach(XmlElement EnvironmentElement in EnvironmentsElement.GetElementsByTagName("Environment"))
					{
						foreach(XmlElement ToolsElement in EnvironmentElement.GetElementsByTagName("Tools"))
						{
							foreach(XmlElement ToolElement in ToolsElement.GetElementsByTagName("Tool"))
							{
								AllToolElements.Add(ToolElement);
							}
						}
					}
					for(int Idx = 0; Idx < AllToolElements.Count; Idx++)
					{
						XmlElement ToolElement = AllToolElements[Idx];
						if (ToolElement.HasAttribute("OutputPrefix"))
						{
							ToolElement.SetAttribute("OutputPrefix", ToolElement.Attributes["OutputPrefix"].Value + String.Format(" [@progress increment 1/{0}]", AllToolElements.Count));
						}
						else
						{
							ToolElement.SetAttribute("OutputPrefix", String.Format(" [@progress increment 1/{0} skipline]", AllToolElements.Count));
						}
					}
				}

				// Write the XGE task XML to a temporary file.
				using (FileStream OutputFileStream = new FileStream(TaskFilePath, FileMode.Create, FileAccess.Write))
				{
					XGETaskDocument.Save(OutputFileStream);
				}
				if (!CommandUtils.FileExists(TaskFilePath))
				{
					throw new AutomationException("Unable to find xge xml: " + TaskFilePath);
				}

				CombineXGEStopwatch.Finish();

				if(XGETool == null)
				{
					CommandUtils.PushDir(CommandUtils.CombinePaths(CommandUtils.CmdEnv.LocalRoot, @"\Engine\Source"));
					try
					{
						int ExitCode = ParallelExecutor.Execute(TaskFilePath, OwnerCommand.ParseParam("StopOnErrors"));
						if(ExitCode != 0)
						{
							return false;
						}
					}
					finally
					{
						CommandUtils.PopDir();
					}
				}
				else
				{
					using (TelemetryStopwatch ProcessXGEStopwatch = new TelemetryStopwatch("ProcessXGE.{0}", Path.GetFileNameWithoutExtension(XGETool)))
					{
						int ConnectionRetries = 4;
						while (true)
						{
							CommandUtils.LogVerbose("Running {0} *******", XGETool);
							CommandUtils.PushDir(CommandUtils.CombinePaths(CommandUtils.CmdEnv.LocalRoot, @"\Engine\Source"));
							int SuccesCode;
							string LogFile = CommandUtils.GetRunAndLogOnlyName(CommandUtils.CmdEnv, XGETool);
							string Output = CommandUtils.RunAndLog(XGETool, Args, out SuccesCode, LogFile);
							bool bOutputContainsProject = Output.Contains("------Project:");
							CommandUtils.PopDir();
							if (ConnectionRetries > 0 && (SuccesCode == 4 || SuccesCode == 2) && !bOutputContainsProject && XGETool != null)
							{
								CommandUtils.LogWarning(String.Format("{0} failure on the local connection timeout", XGETool));
								if (ConnectionRetries < 2)
								{
									System.Threading.Thread.Sleep(60000);
								}
								ConnectionRetries--;
								continue;
							}
							else if (SuccesCode != 0)
							{
								throw new AutomationException("Command failed (Result:{3}): {0} {1}. See logfile for details: '{2}' ",
																XGETool, Args, Path.GetFileName(LogFile), SuccesCode);
							}
							CommandUtils.LogVerbose("{0} {1} Done *******", XGETool, Args);
							break;
						}
					}
				}
			}
			foreach(XGEItem Item in Actions)
			{
				if(Item.Manifest.PostBuildScripts != null)
				{
					Utils.ExecuteCustomBuildSteps(Item.Manifest.PostBuildScripts.Select(x => new FileReference(x)).ToArray());
				}
			}
			foreach (var Item in Actions)
			{
				XGEFinishBuildWithUBT(Item);
			}
			return true;
		}

        private static bool CombineXGEItemFiles(List<XGEItem> Actions, string TaskFilePath, out XmlDocument XGETaskDocument)
        {
            XGETaskDocument = new XmlDocument();

			// <BuildSet FormatVersion="1">...</BuildSet>
			XmlElement BuildSetElement = XGETaskDocument.CreateElement("BuildSet");
			XGETaskDocument.AppendChild(BuildSetElement);
			BuildSetElement.SetAttribute("FormatVersion", "1");

			// <Environments>...</Environments>
			XmlElement EnvironmentsElement = XGETaskDocument.CreateElement("Environments");
			BuildSetElement.AppendChild(EnvironmentsElement);

			int Job = 0;
			int Env = 0;
			Dictionary<string, XmlElement> EnvStringToEnv = new Dictionary<string, XmlElement>();
			Dictionary<string, XmlElement> EnvStringToProject = new Dictionary<string, XmlElement>();
			Dictionary<string, string> ParamsToTool = new Dictionary<string, string>();
			Dictionary<string, XmlElement> ParamsToToolElement = new Dictionary<string, XmlElement>();
			Dictionary<string, string> ToolToAction = new Dictionary<string, string>();
			foreach (var Item in Actions)
			{
				var CurrentDependencies = new List<string>();
				foreach (var XGEFile in Item.XgeXmlFiles)
				{
					if (!CommandUtils.FileExists_NoExceptions(XGEFile))
					{
						throw new AutomationException("BUILD FAILED: Couldn't find file: {0}", XGEFile);
					}
					var TargetFile = TaskFilePath + "." + Path.GetFileName(XGEFile);
					CommandUtils.CopyFile(XGEFile, TargetFile);
					CommandUtils.CopyFile_NoExceptions(XGEFile, TaskFilePath);

					XmlReaderSettings XmlSettings = new XmlReaderSettings();
					XmlSettings.DtdProcessing = DtdProcessing.Ignore;
					XmlSettings.XmlResolver = null;

					XmlDocument UBTTask = new XmlDocument();
                    using (XmlReader Reader = XmlReader.Create(XGEFile, XmlSettings))
					{
						UBTTask.Load(Reader);
					}

					CommandUtils.DeleteFile(XGEFile);

					var All = new List<string>();
					{
						var Elements = UBTTask.GetElementsByTagName("Variable");
						foreach (XmlElement Element in Elements)
						{
							string Pair = Element.Attributes["Name"].Value + "=" + Element.Attributes["Value"].Value;
							All.Add(Pair);
						}
					}
					All.Sort();
					string AllString = "";
					foreach (string Element in All)
					{
						AllString += Element + "\n";
					}
					XmlElement ToolsElement;
					XmlElement ProjectElement;

					if (EnvStringToEnv.ContainsKey(AllString))
					{
						ToolsElement = EnvStringToEnv[AllString];
						ProjectElement = EnvStringToProject[AllString];
					}
					else
					{
						string EnvName = string.Format("Env_{0}", Env);
						Env++;
						// <Environment Name="Win32">...</Environment>
						XmlElement EnvironmentElement = XGETaskDocument.CreateElement("Environment");
						EnvironmentsElement.AppendChild(EnvironmentElement);
						EnvironmentElement.SetAttribute("Name", EnvName);

						// <Tools>...</Tools>
						ToolsElement = XGETaskDocument.CreateElement("Tools");
						EnvironmentElement.AppendChild(ToolsElement);

						{
							// <Variables>...</Variables>
							XmlElement VariablesElement = XGETaskDocument.CreateElement("Variables");
							EnvironmentElement.AppendChild(VariablesElement);

							var Elements = UBTTask.GetElementsByTagName("Variable");
							foreach (XmlElement Element in Elements)
							{
								// <Variable>...</Variable>
								XmlElement VariableElement = XGETaskDocument.CreateElement("Variable");
								VariablesElement.AppendChild(VariableElement);
								VariableElement.SetAttribute("Name", Element.Attributes["Name"].Value);
								VariableElement.SetAttribute("Value", Element.Attributes["Value"].Value);
							}
						}

						// <Project Name="Default" Env="Default">...</Project>
						ProjectElement = XGETaskDocument.CreateElement("Project");
						BuildSetElement.AppendChild(ProjectElement);
						ProjectElement.SetAttribute("Name", EnvName);
						ProjectElement.SetAttribute("Env", EnvName);

						EnvStringToEnv.Add(AllString, ToolsElement);
						EnvStringToProject.Add(AllString, ProjectElement);

					}

					Dictionary<string, string> ToolToTool = new Dictionary<string, string>();
					Dictionary<string, string> ActionToAction = new Dictionary<string, string>();

					{
						var Elements = UBTTask.GetElementsByTagName("Tool");
						foreach (XmlElement Element in Elements)
						{
							string Key = Element.Attributes["Path"].Value;
							Key += " ";
							Key += Element.Attributes["Params"].Value;

							//hack hack hack
							string ElementParams = Element.Attributes["Params"].Value;
							if (!String.IsNullOrEmpty(ElementParams))
							{
								int YcIndex = ElementParams.IndexOf(" /Yc\"");
								if (YcIndex >= 0)
								{
									// /Fp&quot;D:\BuildFarm\buildmachine_++depot+UE4\Engine\Intermediate\BuildData\Win64\UE4Editor\Development\SharedPCHs\CoreUObject.h.pch&quot
									string Fp = " /Fp\"";
									int FpIndex = ElementParams.IndexOf(Fp, YcIndex);
									if (FpIndex >= 0)
									{
										int EndIndex = ElementParams.IndexOf("\"", FpIndex + Fp.Length);
										if (EndIndex >= 0)
										{
											string PCHFileName = ElementParams.Substring(FpIndex + Fp.Length, EndIndex - FpIndex - Fp.Length);
											if (PCHFileName.Contains(@"\SharedPCHs\") && PCHFileName.Contains(@"\UE4Editor\"))
											{
												Key = "SharedEditorPCH$ " + PCHFileName;
												CommandUtils.LogLog("Hack: detected Shared PCH, which will use a different key {0}", Key);
											}
										}
									}
								}

							}

							string ToolName = string.Format("{0}_{1}", Element.Attributes["Name"].Value, Job);
							string OriginalToolName = ToolName;

							if (ParamsToTool.ContainsKey(Key))
							{
								ToolName = ParamsToTool[Key];
								ToolToTool.Add(OriginalToolName, ToolName);

								XmlElement ToolElement = ParamsToToolElement[Key];
								ToolElement.SetAttribute("GroupPrefix", ToolElement.Attributes["GroupPrefix"].Value + " + " + Item.OutputCaption);
							}
							else
							{
								// <Tool ... />
								XmlElement ToolElement = XGETaskDocument.CreateElement("Tool");
								ToolsElement.AppendChild(ToolElement);

								ParamsToTool.Add(Key, ToolName);
								ParamsToToolElement.Add(Key, ToolElement);

								ToolElement.SetAttribute("Name", ToolName);
								ToolElement.SetAttribute("AllowRemote", Element.Attributes["AllowRemote"].Value);
								if (Element.HasAttribute("OutputPrefix"))
								{
									ToolElement.SetAttribute("OutputPrefix", Element.Attributes["OutputPrefix"].Value);
								}
								ToolElement.SetAttribute("GroupPrefix", "** For " + Item.OutputCaption);

								ToolElement.SetAttribute("Params", Element.Attributes["Params"].Value);
								ToolElement.SetAttribute("Path", Element.Attributes["Path"].Value);
								if(Element.HasAttribute("VCCompiler"))
								{
									ToolElement.SetAttribute("VCCompiler", Element.Attributes["VCCompiler"].Value);
								}
								ToolElement.SetAttribute("SkipIfProjectFailed", Element.Attributes["SkipIfProjectFailed"].Value);
								if (Element.HasAttribute("AutoReserveMemory"))
								{
									ToolElement.SetAttribute("AutoReserveMemory", Element.Attributes["AutoReserveMemory"].Value);
								}
								ToolElement.SetAttribute("OutputFileMasks", Element.Attributes["OutputFileMasks"].Value);
								//ToolElement.SetAttribute("AllowRestartOnLocal", "false");  //vs2012 can't really restart, so we will go with this for now
								if (Element.Attributes["OutputFileMasks"].Value == "PCLaunch.rc.res")
								{
									// total hack, when doing clean compiles, this output directory does not exist, we need to create it now
									string Parms = Element.Attributes["Params"].Value;
									string Start = "/fo \"";
									int StartIndex = Parms.IndexOf(Start);
									if (StartIndex >= 0)
									{
										Parms = Parms.Substring(StartIndex + Start.Length);
										int EndIndex = Parms.IndexOf("\"");
										if (EndIndex > 0)
										{
											string ResLocation = CommandUtils.CombinePaths(Parms.Substring(0, EndIndex));
											if (!CommandUtils.DirectoryExists_NoExceptions(CommandUtils.GetDirectoryName(ResLocation)))
											{
												CommandUtils.CreateDirectory(CommandUtils.GetDirectoryName(ResLocation));
											}
										}
									}
								}
							}
						}
					}
					{
						var NextDependencies = new List<string>();

						var Elements = UBTTask.GetElementsByTagName("Task");
						foreach (XmlElement Element in Elements)
						{
							string ToolName = string.Format("{0}_{1}", Element.Attributes["Tool"].Value, Job);
							string ActionName = string.Format("{0}_{1}", Element.Attributes["Name"].Value, Job);
							string OriginalActionName = ActionName;

							if (ToolToTool.ContainsKey(ToolName))
							{
								ToolName = ToolToTool[ToolName];
								ActionName = ToolToAction[ToolName];
								ActionToAction.Add(OriginalActionName, ActionName);
							}
							else
							{
								ActionToAction.Add(OriginalActionName, ActionName);
								ToolToAction.Add(ToolName, ActionName);
								// <Task ... />
								XmlElement TaskElement = XGETaskDocument.CreateElement("Task");
								ProjectElement.AppendChild(TaskElement);

								TaskElement.SetAttribute("SourceFile", Element.Attributes["SourceFile"].Value);
								if (Element.HasAttribute("Caption"))
								{
									TaskElement.SetAttribute("Caption", Element.Attributes["Caption"].Value);
								}
								TaskElement.SetAttribute("Name", ActionName);
								NextDependencies.Add(ActionName);
								TaskElement.SetAttribute("Tool", ToolName);
								TaskElement.SetAttribute("WorkingDir", Element.Attributes["WorkingDir"].Value);
								TaskElement.SetAttribute("SkipIfProjectFailed", Element.Attributes["SkipIfProjectFailed"].Value);

								string NewDepends = "";
								if (Element.HasAttribute("DependsOn"))
								{
									string Depends = Element.Attributes["DependsOn"].Value;
									while (Depends.Length > 0)
									{
										string ThisAction = Depends;
										int Semi = Depends.IndexOf(";");
										if (Semi >= 0)
										{
											ThisAction = Depends.Substring(0, Semi);
											Depends = Depends.Substring(Semi + 1);
										}
										else
										{
											Depends = "";
										}
										if (ThisAction.Length > 0)
										{
											if (NewDepends.Length > 0)
											{
												NewDepends += ";";
											}
											string ActionJob = ThisAction + string.Format("_{0}", Job);
											if (!ActionToAction.ContainsKey(ActionJob))
											{
												throw new AutomationException("Action not found '{0}' in {1}->{2}", ActionJob, XGEFile, TargetFile);
												// the XGE schedule is not topologically sorted. Hmmm. Well, we make a scary assumption here that this 
											}
											NewDepends += ActionToAction[ActionJob];
										}
									}
								}
								foreach (var Dep in CurrentDependencies)
								{
									if (NewDepends.Length > 0)
									{
										NewDepends += ";";
									}
									NewDepends += Dep;
								}
								if (NewDepends != "")
								{
									TaskElement.SetAttribute("DependsOn", NewDepends);
								}
							}

						}
						CurrentDependencies.AddRange(NextDependencies);
					}
					Job++;
				}
			}
			return (Job > 0);
		}

		public void ClearExportedXGEXML()
		{
			foreach (var XGEFile in FindXGEFiles())
			{
				CommandUtils.DeleteFile(XGEFile);
			}
		}

		public bool CanUseXGE(UnrealTargetPlatform Platform)
		{
			return PlatformExports.CanUseXGE(Platform);
		}

		public bool CanUseParallelExecutor(UnrealTargetPlatform Platform)
		{
			return PlatformExports.CanUseParallelExecutor(Platform);
		}

		private bool ParseParam(string Name)
		{
			return OwnerCommand != null && OwnerCommand.ParseParam(Name);
		}

		private string ParseParamValue(string Name)
		{
			return (OwnerCommand != null)? OwnerCommand.ParseParamValue(Name) : null;
		}

		private int ParseParamInt(string Name, int Default = 0)
		{
			return (OwnerCommand != null)? OwnerCommand.ParseParamInt(Name, Default) : Default;
		}

		/// <summary>
		/// Executes a build.
		/// </summary>
		/// <param name="Agenda">Build agenda.</param>
		/// <param name="InDeleteBuildProducts">if specified, determines if the build products will be deleted before building. If not specified -clean parameter will be used,</param>
		/// <param name="InUpdateVersionFiles">True if the version files are to be updated </param>
		/// <param name="InForceNoXGE">If true will force XGE off</param>
		/// <param name="InUseParallelExecutor">If true AND XGE not present or not being used then use ParallelExecutor</param>
		public void Build(BuildAgenda Agenda, bool? InDeleteBuildProducts = null, bool InUpdateVersionFiles = true, bool InForceNoXGE = false, bool InUseParallelExecutor = false, bool InForceNonUnity = false, bool InForceUnity = false, bool InShowProgress = false, int? InChangelistNumberOverride = null, Dictionary<BuildTarget, BuildManifest> InTargetToManifest = null)
		{
			if (!CommandUtils.CmdEnv.HasCapabilityToCompile)
			{
				throw new AutomationException("You are attempting to compile on a machine that does not have a supported compiler!");
			}
			bool DeleteBuildProducts = InDeleteBuildProducts.HasValue ? InDeleteBuildProducts.Value : ParseParam("Clean");
			if (InUpdateVersionFiles)
			{
				UpdateVersionFiles(ActuallyUpdateVersionFiles: true, ChangelistNumberOverride: InChangelistNumberOverride);
			}

			//////////////////////////////////////

			// make a set of unique platforms involved
			var UniquePlatforms = new List<UnrealTargetPlatform>();
			foreach (var Target in Agenda.Targets)
			{
				if (!UniquePlatforms.Contains(Target.Platform))
				{
					UniquePlatforms.Add(Target.Platform);
				}
			}

<<<<<<< HEAD
			foreach (var File in Agenda.ExtraDotNetFiles)
			{
				PrepareBuildProductsForCSharpProj(Path.Combine(CommandUtils.CmdEnv.LocalRoot, File));
			}

			if (Agenda.SwarmAgentProject != "")
			{
				string SwarmAgentSolution = Path.Combine(CommandUtils.CmdEnv.LocalRoot, Agenda.SwarmAgentProject);
				PrepareBuildProductsForCSharpProj(SwarmAgentSolution);

=======
			if (Agenda.SwarmAgentProject != "")
			{
				string SwarmAgentSolution = Path.Combine(CommandUtils.CmdEnv.LocalRoot, Agenda.SwarmAgentProject);
>>>>>>> cf6d231e
				CommandUtils.BuildSolution(CommandUtils.CmdEnv, SwarmAgentSolution, "Development", "Mixed Platforms");
				AddSwarmBuildProducts();
			}

			if (Agenda.SwarmCoordinatorProject != "")
			{
				string SwarmCoordinatorSolution = Path.Combine(CommandUtils.CmdEnv.LocalRoot, Agenda.SwarmCoordinatorProject);
<<<<<<< HEAD
				PrepareBuildProductsForCSharpProj(SwarmCoordinatorSolution);

=======
>>>>>>> cf6d231e
				CommandUtils.BuildSolution(CommandUtils.CmdEnv, SwarmCoordinatorSolution, "Development", "Mixed Platforms");
				AddSwarmBuildProducts();
			}
			
			foreach (var DotNetSolution in Agenda.DotNetSolutions)
			{
				string Solution = Path.Combine(CommandUtils.CmdEnv.LocalRoot, DotNetSolution);
				CommandUtils.BuildSolution(CommandUtils.CmdEnv, Solution, "Development", "Any CPU");
				AddBuildProductsForCSharpProj(Solution);
			}
			
			foreach (var DotNetProject in Agenda.DotNetProjects)
			{
				string CsProj = Path.Combine(CommandUtils.CmdEnv.LocalRoot, DotNetProject);
				CommandUtils.BuildCSharpProject(CommandUtils.CmdEnv, CsProj);
				AddBuildProductsForCSharpProj(CsProj);
			}

			foreach (var IOSDotNetProject in Agenda.IOSDotNetProjects)
			{
				string IOSCsProj = Path.Combine(CommandUtils.CmdEnv.LocalRoot, IOSDotNetProject);
				CommandUtils.BuildCSharpProject(CommandUtils.CmdEnv, IOSCsProj);
				AddIOSBuildProductsForCSharpProj(IOSCsProj);
			}

			foreach (var HTML5DotNetProject in Agenda.HTML5DotNetProjects)
			{
				string CsProj = Path.Combine(CommandUtils.CmdEnv.LocalRoot, HTML5DotNetProject);
				CommandUtils.BuildCSharpProject(CommandUtils.CmdEnv, CsProj);
				AddBuildProductsForCSharpProj(CsProj);
			}

			foreach (var File in Agenda.ExtraDotNetFiles)
			{
				AddBuildProductsForCSharpProj(Path.Combine(CommandUtils.CmdEnv.LocalRoot, File));
			}

			bool bForceMonolithic = ParseParam("ForceMonolithic");
			bool bForceNonUnity = ParseParam("ForceNonUnity") || InForceNonUnity;
			bool bForceUnity = ParseParam("ForceUnity") || InForceUnity;
			bool bForceDebugInfo = ParseParam("ForceDebugInfo");
			string XGEConsole = XGEConsoleExe();
			bool bDisableXGE = ParseParam("NoXGE") || InForceNoXGE;
			bool bCanUseXGE = !bDisableXGE && !String.IsNullOrEmpty(XGEConsole);

			// only run ParallelExecutor if not running XGE (and we've requested ParallelExecutor and it exists)
			bool bCanUseParallelExecutor = !bCanUseXGE && InUseParallelExecutor && (HostPlatform.Current.HostEditorPlatform == UnrealTargetPlatform.Win64);
			CommandUtils.LogLog("************************* UE4Build:");
			CommandUtils.LogLog("************************* ForceMonolithic: {0}", bForceMonolithic);
			CommandUtils.LogLog("************************* ForceNonUnity:{0} ", bForceNonUnity);
			CommandUtils.LogLog("************************* ForceDebugInfo: {0}", bForceDebugInfo);
			CommandUtils.LogLog("************************* UseXGE: {0}", bCanUseXGE);
			CommandUtils.LogLog("************************* UseParallelExecutor: {0}", bCanUseParallelExecutor);

			// Clean all the targets
			foreach (BuildTarget Target in Agenda.Targets)
			{
				bool bClean = Target.Clean ?? DeleteBuildProducts;
				if (bClean)
				{
					CleanWithUBT(Target.TargetName, Target.Platform, Target.Config, Target.UprojectPath, bForceMonolithic, bForceNonUnity, bForceDebugInfo, Target.UBTArgs, bForceUnity);
				}
			}

			// Filter the targets into those which can be built in parallel, vs those that must be executed serially
			List<BuildTarget> NonParallelTargets = new List<BuildTarget>();
			List<BuildTarget> ParallelTargets = new List<BuildTarget>();
			foreach (BuildTarget Target in Agenda.Targets)
			{
				if(Target.TargetName == "UnrealHeaderTool")
				{
					NonParallelTargets.Insert(0, Target);
				}
				else if(bCanUseXGE)
				{
					if(CanUseXGE(Target.Platform))
					{
						ParallelTargets.Add(Target);
					}
					else
					{
						NonParallelTargets.Add(Target);
					}
				}
				else if(bCanUseParallelExecutor)
				{
					if(CanUseParallelExecutor(Target.Platform))
					{
						ParallelTargets.Add(Target);
					}
					else
					{
						NonParallelTargets.Add(Target);
					}
				}
				else
				{
					NonParallelTargets.Add(Target);
				}
			}

			// Execute all the serial targets
			foreach(BuildTarget Target in NonParallelTargets)
			{
				// When building a target for Mac or iOS, use UBT's -flushmac option to clean up the remote builder
				bool bForceFlushMac = DeleteBuildProducts && (Target.Platform == UnrealTargetPlatform.Mac || Target.Platform == UnrealTargetPlatform.IOS);
				BuildManifest Manifest = BuildWithUBT(Target.TargetName, Target.Platform, Target.Config, Target.UprojectPath, bForceMonolithic, bForceNonUnity, bForceDebugInfo, bForceFlushMac, bDisableXGE, Target.UBTArgs, bForceUnity);
				if(InTargetToManifest != null)
				{
					InTargetToManifest[Target] = Manifest;
				}
			}

			// Execute all the parallel targets
			if(ParallelTargets.Count > 0)
			{
				string TaskFilePath = CommandUtils.CombinePaths(CommandUtils.CmdEnv.LogFolder, @"UAT_XGE.xml");

				CommandUtils.LogSetProgress(InShowProgress, "Generating headers...");

				List<XGEItem> XGEItems = new List<XGEItem>();
				foreach (BuildTarget Target in ParallelTargets)
				{
					XGEItem Item = XGEPrepareBuildWithUBT(Target.TargetName, Target.Platform, Target.Config, Target.UprojectPath, bForceMonolithic, bForceNonUnity, bForceDebugInfo, Target.UBTArgs, bForceUnity);
					if(InTargetToManifest != null)
					{
						InTargetToManifest[Target] = Item.Manifest;
					}
					XGEItems.Add(Item);
				}

				string XGETool = null;
				string Args = null;
				if (bCanUseXGE) 
				{
					XGETool = XGEConsoleExePath;
					Args = "\"" + TaskFilePath + "\" /Rebuild /NoLogo /ShowAgent /ShowTime";
					if (ParseParam("StopOnErrors"))
					{
						Args += " /StopOnErrors";
					}

					// A bug in the UCRT can cause XGE to hang on VS2015 builds. Figure out if this hang is likely to effect this build and workaround it if able.
					string XGEVersion = Microsoft.Win32.Registry.GetValue(@"HKEY_LOCAL_MACHINE\SOFTWARE\Wow6432Node\Xoreax\IncrediBuild\Builder", "Version", null) as string;
					if (XGEVersion != null)
					{
						// Per Xoreax support, subtract 1001000 from the registry value to get the build number of the installed XGE.
						int XGEBuildNumber;
						if (Int32.TryParse(XGEVersion, out XGEBuildNumber) && XGEBuildNumber - 1001000 >= 1659)
						{
							Args += " /no_watchdog_thread";
						}
					}
				}

				CommandUtils.LogSetProgress(InShowProgress, "Building...");
				if (!ProcessXGEItems(XGEItems, XGETool, Args, TaskFilePath, InShowProgress))
				{
					throw new AutomationException("BUILD FAILED: {0} failed, retries not enabled:", XGETool);
				}
			}

			// NOTE: OK, we're done building projects.  You can build additional targets after this.  Call FinalizebuildProducts() when done.
		}


		/// <summary>
		/// Checks to make sure there was at least one build product, and that all files exist.  Also, logs them all out.
		/// </summary>
		/// <param name="BuildProductFiles">List of files</param>
		public static void CheckBuildProducts(List<string> BuildProductFiles)
		{
			// Check build products
			{
				CommandUtils.LogLog("Build products *******");
				if (BuildProductFiles.Count < 1)
				{
					CommandUtils.LogInformation("No build products were made");
				}
				else
				{
					foreach (var Product in BuildProductFiles)
					{
						if (!CommandUtils.FileExists(Product) && !CommandUtils.DirectoryExists(Product))
						{
							throw new AutomationException("BUILD FAILED {0} was a build product but no longer exists", Product);
						}
						CommandUtils.LogLog(Product);
					}
				}
				CommandUtils.LogLog("End Build products *******");
			}
		}


		/// <summary>
		/// Adds or edits existing files at head revision, expecting an exclusive lock, resolving by clobbering any existing version
		/// </summary>
		/// <param name="Files">List of files to check out</param>
		public static void AddBuildProductsToChangelist(int WorkingCL, List<string> Files)
		{
			CommandUtils.LogInformation("Adding {0} build products to changelist {1}...", Files.Count, WorkingCL);
			foreach (var File in Files)
			{
				CommandUtils.P4.Sync("-f -k " + CommandUtils.MakePathSafeToUseWithCommandLine(File) + "#head"); // sync the file without overwriting local one
				if (!CommandUtils.FileExists(File))
				{
					throw new AutomationException("BUILD FAILED {0} was a build product but no longer exists", File);
				}

				CommandUtils.P4.ReconcileNoDeletes(WorkingCL, CommandUtils.MakePathSafeToUseWithCommandLine(File));

				// Change file type on binary files to be always writeable.
				var FileStats = CommandUtils.P4.FStat(File);

                if (CommandUtils.IsProbablyAMacOrIOSExe(File))
                {
                    if (FileStats.Type == P4FileType.Binary && (FileStats.Attributes & (P4FileAttributes.Executable | P4FileAttributes.Writeable)) != (P4FileAttributes.Executable | P4FileAttributes.Writeable))
                    {
                        CommandUtils.P4.ChangeFileType(File, (P4FileAttributes.Executable | P4FileAttributes.Writeable));
                    }
                }
                else
                {
					if (IsBuildProduct(File, FileStats) && (FileStats.Attributes & P4FileAttributes.Writeable) != P4FileAttributes.Writeable)
                    {
                        CommandUtils.P4.ChangeFileType(File, P4FileAttributes.Writeable);
                    }

                }                    
			}
		}

		/// <summary>
		/// Determines if this file is a build product.
		/// </summary>
		/// <param name="File">File path</param>
		/// <param name="FileStats">P4 file stats.</param>
		/// <returns>True if this is a Windows build product. False otherwise.</returns>
		private static bool IsBuildProduct(string File, P4FileStat FileStats)
		{
			if(FileStats.Type == P4FileType.Binary || IsBuildReceipt(File))
			{
				return true;
			}

			return FileStats.Type == P4FileType.Text && File.EndsWith(".exe.config", StringComparison.InvariantCultureIgnoreCase);
		}

		/// <summary>
		/// Add UBT files to build products
		/// </summary>
		public void AddUBTFilesToBuildProducts()
		{
			if (!GlobalCommandLine.Compile)
			{
				CommandUtils.LogVerbose("We are being asked to copy the UBT build products, but we are running precompiled, so this does not make much sense.");
			}

			var UBTLocation = Path.GetDirectoryName(GetUBTExecutable());
			var UBTFiles = new List<string>(new string[] 
					{
						"UnrealBuildTool.exe",
						"UnrealBuildTool.exe.config"
					});

			foreach (var UBTFile in UBTFiles)
			{
				var UBTProduct = CommandUtils.CombinePaths(UBTLocation, UBTFile);
				if (!CommandUtils.FileExists_NoExceptions(UBTProduct))
				{
					throw new AutomationException("Cannot add UBT to the build products because {0} does not exist.", UBTProduct);
				}
				AddBuildProduct(UBTProduct);
			}
		}

		/// <summary>
		/// Copy the UAT files to their precompiled location, and add them as build products
		/// </summary>
		public void AddUATLauncherFilesToBuildProducts()
		{
            var DotNetOutputLocation = CommandUtils.CombinePaths(CommandUtils.CmdEnv.LocalRoot, "Engine", "Binaries", "DotNET");

			var UATFiles = new List<string>(new string[] 
					{
						"AutomationToolLauncher.exe",
						"AutomationToolLauncher.exe.config",
					});

			foreach (var UATFile in UATFiles)
			{
				var OutputFile = CommandUtils.CombinePaths(DotNetOutputLocation, UATFile);
				if (!CommandUtils.FileExists_NoExceptions(OutputFile))
				{
					throw new AutomationException("Cannot add UAT to the build products because {0} does not exist.", OutputFile);
				}
				AddBuildProduct(OutputFile);
			}
		}

		/// <summary>
		/// Copy the UAT files to their precompiled location, and add them as build products
		/// </summary>
		public void AddUATFilesToBuildProducts()
		{
			// Find all DLLs (scripts and their dependencies)
			const string ScriptsPostfix = ".dll";
            var DotNetOutputLocation = CommandUtils.CombinePaths(CommandUtils.CmdEnv.LocalRoot, "Engine", "Binaries", "DotNET");
			var UATScriptsLocation = CommandUtils.CombinePaths(DotNetOutputLocation, "AutomationScripts");
			var UATScripts = Directory.GetFiles(UATScriptsLocation, "*" + ScriptsPostfix, SearchOption.AllDirectories);
			if (CommandUtils.IsNullOrEmpty(UATScripts))
			{
				throw new AutomationException("No automation scripts found in {0}. Cannot add UAT files to the build products.", UATScriptsLocation);
			}

			var UATFiles = new List<string>(new string[] 
					{
						"AutomationTool.exe",
						"AutomationTool.exe.config",
						"UnrealBuildTool.exe",
						"UnrealBuildTool.exe.config",
						"AutomationUtils.Automation.dll",
						"DotNETUtilities.dll",
						"MobileDeviceInterface.dll"
					});

			foreach (var UATFile in UATFiles)
			{
				var OutputFile = CommandUtils.CombinePaths(DotNetOutputLocation, UATFile);
				if (!CommandUtils.FileExists_NoExceptions(OutputFile))
				{
					throw new AutomationException("Cannot add UAT to the build products because {0} does not exist.", OutputFile);
				}
				AddBuildProduct(OutputFile);
			}

			// All scripts are expected to exist in DotNET/AutomationScripts subfolder.
			foreach (var UATScriptFilePath in UATScripts)
			{
				if (!CommandUtils.FileExists_NoExceptions(UATScriptFilePath))
				{
					throw new AutomationException("Cannot add UAT to the build products because {0} does not exist.", UATScriptFilePath);
				}

				AddBuildProduct(UATScriptFilePath);
			}
		}

		FileReference GetManifestFile(FileReference ProjectFile)
		{
			// Can't write to Engine directory on installed builds
			if (Automation.IsEngineInstalled() && ProjectFile != null)
			{
				return FileReference.Combine(ProjectFile.Directory, "Intermediate", "Build", "Manifest.xml");
			}
			else
			{
				return FileReference.Combine(CommandUtils.EngineDirectory, "Intermediate", "Build", "Manifest.xml");
			}
		}

		public static string GetUBTExecutable()
		{
			return CommandUtils.CombinePaths(CommandUtils.CmdEnv.LocalRoot, @"Engine/Binaries/DotNET/UnrealBuildTool.exe");
		}

		public string UBTExecutable
		{
			get
			{
				return GetUBTExecutable();							
			}
		}

		// List of everything we built so far
		public readonly List<string> BuildProductFiles = new List<string>();
	}
}<|MERGE_RESOLUTION|>--- conflicted
+++ resolved
@@ -509,10 +509,6 @@
 
 			public string SwarmAgentProject = "";
 			public string SwarmCoordinatorProject = "";
-<<<<<<< HEAD
-
-=======
->>>>>>> cf6d231e
 
 			/// <summary>
 			/// List of targets to build.  These can be various Unreal projects, programs or libraries in various configurations
@@ -1097,22 +1093,9 @@
 				}
 			}
 
-<<<<<<< HEAD
-			foreach (var File in Agenda.ExtraDotNetFiles)
-			{
-				PrepareBuildProductsForCSharpProj(Path.Combine(CommandUtils.CmdEnv.LocalRoot, File));
-			}
-
 			if (Agenda.SwarmAgentProject != "")
 			{
 				string SwarmAgentSolution = Path.Combine(CommandUtils.CmdEnv.LocalRoot, Agenda.SwarmAgentProject);
-				PrepareBuildProductsForCSharpProj(SwarmAgentSolution);
-
-=======
-			if (Agenda.SwarmAgentProject != "")
-			{
-				string SwarmAgentSolution = Path.Combine(CommandUtils.CmdEnv.LocalRoot, Agenda.SwarmAgentProject);
->>>>>>> cf6d231e
 				CommandUtils.BuildSolution(CommandUtils.CmdEnv, SwarmAgentSolution, "Development", "Mixed Platforms");
 				AddSwarmBuildProducts();
 			}
@@ -1120,11 +1103,6 @@
 			if (Agenda.SwarmCoordinatorProject != "")
 			{
 				string SwarmCoordinatorSolution = Path.Combine(CommandUtils.CmdEnv.LocalRoot, Agenda.SwarmCoordinatorProject);
-<<<<<<< HEAD
-				PrepareBuildProductsForCSharpProj(SwarmCoordinatorSolution);
-
-=======
->>>>>>> cf6d231e
 				CommandUtils.BuildSolution(CommandUtils.CmdEnv, SwarmCoordinatorSolution, "Development", "Mixed Platforms");
 				AddSwarmBuildProducts();
 			}
