// Copyright Epic Games, Inc. All Rights Reserved.

using System;
using System.Collections.Generic;
using System.Linq;
using System.Text;
using System.Diagnostics;
using System.IO;
using UnrealBuildTool;
using System.Text.RegularExpressions;
using EpicGames.Core;
using UnrealBuildBase;

namespace AutomationTool
{
	class MacHostPlatform : HostPlatform
	{
		static string CachedFrameworkMsbuildExe = "";

		public override string GetFrameworkMsbuildExe()
		{
			// As of 5.0 mono comes with msbuild which performs better. If that's installed then use it
			if (string.IsNullOrEmpty(CachedFrameworkMsbuildExe))
			{
				bool CanUseMsBuild = string.IsNullOrEmpty(CommandUtils.WhichApp("msbuild")) == false;

				if (CanUseMsBuild)
				{
					CachedFrameworkMsbuildExe = "msbuild";
				}
				else
				{
					Log.TraceInformation("Using xbuild. Install Mono 5.0 or greater for faster builds!");
					CachedFrameworkMsbuildExe = "xbuild";
				}
			}

			return CachedFrameworkMsbuildExe;
		}

		public override FileReference GetDotnetExe()
		{
			return FileReference.Combine(Unreal.EngineDirectory, @"Binaries\ThirdParty\DotNet\Mac\dotnet");
		}

		public override string GetDotnetMsbuildExe()
		{
			return "../../ThirdParty/DotNet/Mac/dotnet";
		}

		public override string RelativeBinariesFolder
		{
			get { return @"Engine/Binaries/Mac/"; }
		}

		public override string GetUnrealExePath(string UnrealExe)
		{
			if(Path.IsPathRooted(UnrealExe))
			{
				return CommandUtils.CombinePaths(UnrealExe);
			}

			int CmdExeIndex = UnrealExe.IndexOf("-Cmd.exe");
			if (CmdExeIndex != -1)
			{
				UnrealExe = UnrealExe.Substring(0, CmdExeIndex + 4);
			}
			else
			{
				CmdExeIndex = UnrealExe.IndexOf(".exe");
				if (CmdExeIndex != -1)
				{
					UnrealExe = UnrealExe.Substring(0, CmdExeIndex);
				}
			}

			if (UnrealExe.EndsWith("-Cmd", StringComparison.OrdinalIgnoreCase))
			{
				return CommandUtils.CombinePaths(CommandUtils.CmdEnv.LocalRoot, RelativeBinariesFolder, UnrealExe);
			}
			else
			{
				return CommandUtils.CombinePaths(CommandUtils.CmdEnv.LocalRoot, RelativeBinariesFolder, UnrealExe + ".app/Contents/MacOS", UnrealExe);
			}
		}

		public override string LocalBuildsLogFolder
		{
			get { return Path.Combine(Environment.GetFolderPath(Environment.SpecialFolder.Personal), "Library/Logs/Unreal Engine/LocalBuildLogs"); }
		}

		private string P4ExePath = null;

		public override string P4Exe
		{
			get
			{
				if (P4ExePath == null)
				{
					P4ExePath = "/usr/bin/p4";
					if (!File.Exists(P4ExePath))
					{
						P4ExePath = "/usr/local/bin/p4";
					}
				}
				return P4ExePath;
			}
		}

		public override Process CreateProcess(string AppName)
		{
			var NewProcess = new Process();
			if (AppName == "mono")
			{
				// Enable case-insensitive mode for Mono
				if (!NewProcess.StartInfo.EnvironmentVariables.ContainsKey("MONO_IOMAP"))
				{
					NewProcess.StartInfo.EnvironmentVariables.Add("MONO_IOMAP", "case");
				}
			}
			return NewProcess;
		}

		public override void SetupOptionsForRun(ref string AppName, ref CommandUtils.ERunOptions Options, ref string CommandLine)
		{
			if (AppName == "sh" || AppName == "xbuild" || AppName == "codesign")
			{
				Options &= ~CommandUtils.ERunOptions.AppMustExist;
			}
			if (AppName == "xbuild")
			{
				AppName = "sh";
				CommandLine = "-c 'xbuild " + (String.IsNullOrEmpty(CommandLine) ? "" : CommandLine) + " /p:DefineConstants=MONO /p:DefineConstants=__MonoCS__ /verbosity:quiet /nologo |grep -i error; if [ $? -ne 1 ]; then exit 1; else exit 0; fi'";
			}
			if (AppName.EndsWith(".exe") || ((AppName.Contains("/Binaries/Win64/") || AppName.Contains("/Binaries/Mac/")) && string.IsNullOrEmpty(Path.GetExtension(AppName))))
			{
				if (AppName.Contains("/Binaries/Win64/") || AppName.Contains("/Binaries/Mac/"))
				{
					AppName = AppName.Replace("/Binaries/Win64/", "/Binaries/Mac/");
					AppName = AppName.Replace("-cmd.exe", "");
					AppName = AppName.Replace("-Cmd.exe", "");
					AppName = AppName.Replace(".exe", "");
					string AppFilename = Path.GetFileName(AppName);
					if (!CommandUtils.FileExists(AppName) && AppName.IndexOf("/Contents/MacOS/") == -1)
					{
						AppName = AppName + ".app/Contents/MacOS/" + AppFilename;
					}
				}
				// some of our C# applications are converted to dotnet core, do not run those via mono
				// they are instead assumed to produce a host executable that can just be run

				// this needs fixing: these applications should be launched through the bundled dotnet

				else if (AppName.Contains("UnrealBuildTool") || AppName.Contains("AutomationTool"))
				{
					Options &= ~CommandUtils.ERunOptions.AppMustExist;
				}
				else
				{
					// It's a C# app, so run it with Mono
					CommandLine = "\"" + AppName + "\" " + (String.IsNullOrEmpty(CommandLine) ? "" : CommandLine);
					AppName = "mono";
					Options &= ~CommandUtils.ERunOptions.AppMustExist;
				}
			}
		}

		public override void SetConsoleCtrlHandler(ProcessManager.CtrlHandlerDelegate Handler)
		{
			// @todo: add mono support
		}

<<<<<<< HEAD
		public override bool IsScriptModuleSupported(string ModuleName)
		{
			// @todo: add more unsupported modules here
			List<string> UnsupportedModules = new List<string>()
			{
				"GauntletExtras", "Anvil", "WinAnvil", "XboxCommonAnvil", "XboxOneAnvil", "MPX",
				"FortniteGame", "PS4"
			};
			foreach (string UnsupportedModule in UnsupportedModules)
			{
				if (ModuleName.StartsWith(UnsupportedModule, StringComparison.OrdinalIgnoreCase))
				{
					return false;
				}
			}
			return true;
		}

=======
>>>>>>> 6bbb88c8
		public override UnrealTargetPlatform HostEditorPlatform
		{
			get { return UnrealTargetPlatform.Mac; }
		}

		public override string PdbExtension
		{
			get { return ".exe.mdb"; }
		}

		static string[] SystemServices = new string[]
		{
			// TODO: Add any system process names here
		};
		public override string[] DontKillProcessList
		{
			get
			{
				return SystemServices;
			}
		}
	}
}<|MERGE_RESOLUTION|>--- conflicted
+++ resolved
@@ -170,27 +170,6 @@
 			// @todo: add mono support
 		}
 
-<<<<<<< HEAD
-		public override bool IsScriptModuleSupported(string ModuleName)
-		{
-			// @todo: add more unsupported modules here
-			List<string> UnsupportedModules = new List<string>()
-			{
-				"GauntletExtras", "Anvil", "WinAnvil", "XboxCommonAnvil", "XboxOneAnvil", "MPX",
-				"FortniteGame", "PS4"
-			};
-			foreach (string UnsupportedModule in UnsupportedModules)
-			{
-				if (ModuleName.StartsWith(UnsupportedModule, StringComparison.OrdinalIgnoreCase))
-				{
-					return false;
-				}
-			}
-			return true;
-		}
-
-=======
->>>>>>> 6bbb88c8
 		public override UnrealTargetPlatform HostEditorPlatform
 		{
 			get { return UnrealTargetPlatform.Mac; }
