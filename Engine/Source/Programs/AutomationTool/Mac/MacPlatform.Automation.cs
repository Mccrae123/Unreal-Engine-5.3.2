--- conflicted
+++ resolved
@@ -72,20 +72,6 @@
 			}
 			else
 			{
-<<<<<<< HEAD
-				AppBundlePath = CombinePaths("Engine/Binaries", SC.PlatformDir, Path.GetFileNameWithoutExtension(Exe) + ".app");
-
-				string AbsoluteBundlePath = CombinePaths (SC.LocalRoot, AppBundlePath);
-				// ensure the ue4game binary exists, if applicable
-				if (!SC.IsCodeBasedProject && !Directory.Exists(AbsoluteBundlePath))
-				{
-					Log("Failed to find app bundle " + AbsoluteBundlePath);
-					AutomationTool.ErrorReporter.Error("Stage Failed.", (int)AutomationTool.ErrorCodes.Error_MissingExecutable);
-					throw new AutomationException("Could not find app bundle {0}. You may need to build the UE4 project with your target configuration and platform.", AbsoluteBundlePath);
-				}
-
-				StageAppBundle(SC, CombinePaths(SC.LocalRoot, "Engine/Binaries", SC.PlatformDir, Path.GetFileNameWithoutExtension(Exe) + ".app"), AppBundlePath);
-=======
 				if (SC.StageTargetConfigurations.Contains(UnrealTargetConfiguration.Development))
 				{
 					SC.StageFiles(StagedFileType.NonUFS, CombinePaths(SC.LocalRoot, "Engine/Binaries", SC.PlatformDir, "UE4.app"));
@@ -104,7 +90,6 @@
 
 				SC.StageFiles(StagedFileType.NonUFS, CombinePaths(SC.LocalRoot, "Engine/Plugins"), "UE4-*.dylib", true);
 				SC.StageFiles(StagedFileType.NonUFS, CombinePaths(SC.ProjectRoot, "Plugins"), "UE4-*.dylib", true, null, null, true);
->>>>>>> cce8678d
 			}
 		}
 		else
@@ -159,11 +144,7 @@
 		{
 			SC.StageFiles(StagedFileType.NonUFS, CombinePaths(SC.LocalRoot, "Engine/Binaries/ThirdParty/CEF3/Mac/"), "*", true, null, null, true);
 			string UnrealCEFSubProcessPath = CombinePaths("Engine/Binaries", SC.PlatformDir, "UnrealCEFSubProcess.app");
-<<<<<<< HEAD
-			StageAppBundle(SC, CombinePaths(SC.LocalRoot, "Engine/Binaries", SC.PlatformDir, "UnrealCEFSubProcess.app"), UnrealCEFSubProcessPath);
-=======
 			StageAppBundle(SC, StagedFileType.NonUFS, CombinePaths(SC.LocalRoot, "Engine/Binaries", SC.PlatformDir, "UnrealCEFSubProcess.app"), UnrealCEFSubProcessPath);
->>>>>>> cce8678d
 		}
 	}
 
