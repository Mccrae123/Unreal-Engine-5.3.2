--- conflicted
+++ resolved
@@ -48,188 +48,15 @@
       <HintPath>..\..\..\..\Binaries\ThirdParty\Newtonsoft\Newtonsoft.Json.dll</HintPath>
       <Private>True</Private>
     </Reference>
-<<<<<<< HEAD
-    <Reference Include="System" />
-    <Reference Include="System.Core" />
-    <Reference Include="System.Drawing" />
-    <Reference Include="System.IO.Compression" />
-    <Reference Include="System.IO.Compression.FileSystem" />
-    <Reference Include="System.Management" />
-    <Reference Include="System.Runtime.Serialization" />
-    <Reference Include="System.ServiceModel" />
-    <Reference Include="System.Web" />
-    <Reference Include="System.Web.Extensions" />
-    <Reference Include="System.Windows.Forms" />
-    <Reference Include="System.Xml.Linq" />
-    <Reference Include="System.Data.DataSetExtensions" />
-    <Reference Include="Microsoft.CSharp" />
-    <Reference Include="System.Data" />
-    <Reference Include="System.Xml" />
-  </ItemGroup>
-  <ItemGroup>
-    <Compile Include="Editor\EditorTest.BootTest.cs" />
-    <Compile Include="Editor\RunEditorTests.cs" />
-    <Compile Include="Framework\Account\Gauntlet.AccountPool.cs" />
-    <Compile Include="Framework\Base\Gauntlet.AppConfig.cs" />
-    <Compile Include="Framework\Base\Gauntlet.AppInstall.cs" />
-    <Compile Include="Framework\Account\Gauntlet.Account.cs" />
-    <Compile Include="Framework\Base\Gauntlet.BaseTestNode.cs" />
-    <Compile Include="Framework\Base\Gauntlet.Blacklist.cs" />
-    <Compile Include="Framework\Base\Gauntlet.ConfigOption.cs" />
-    <Compile Include="Framework\Base\Gauntlet.BuildSource.cs" />
-    <Compile Include="Framework\Base\Gauntlet.TestReport.cs" />
-    <Compile Include="Framework\FileLockInfo.cs" />
-    <Compile Include="Framework\Gauntlet.AutoParam.cs" />
-    <Compile Include="Framework\Gauntlet.Exception.cs" />
-    <Compile Include="Framework\Gauntlet.Params.cs" />
-    <Compile Include="Framework\Gauntlet.TestGroup.cs" />
-    <Compile Include="Framework\Utils\Gauntlet.HordeReport.cs" />
-    <Compile Include="Framework\Utils\Gauntlet.IniConfigUtil.cs" />
-    <Compile Include="Framework\Utils\Gauntlet.MarkdownBuilder.cs" />
-    <Compile Include="Framework\Utils\Gauntlet.HtmlBuilder.cs" />
-    <Compile Include="SelfTest\Unreal\Gauntlet.SelfTest.TestUnrealBuildParsing.cs" />
-    <Compile Include="Properties\Resources.Designer.cs">
-      <AutoGen>True</AutoGen>
-      <DesignTime>True</DesignTime>
-      <DependentUpon>Resources.resx</DependentUpon>
-    </Compile>
-    <Compile Include="Framework\Base\Gauntlet.TestContext.cs" />
-    <Compile Include="Framework\Base\Gauntlet.AppInstance.cs" />
-    <Compile Include="Framework\Devices\Gauntlet.DevicePool.cs" />
-    <Compile Include="Framework\Base\Gauntlet.TestNode.cs" />
-    <Compile Include="Framework\Base\Gauntlet.TargetDevice.cs" />
-    <Compile Include="Framework\Gauntlet.TestExecutor.cs" />
-    <Compile Include="Framework\Gauntlet.Utils.cs" />
-    <Compile Include="Properties\AssemblyInfo.cs" />
-    <Compile Include="SelfTest\Framework\Gauntlet.SelfTest.TestAutoParam.cs" />
-    <Compile Include="SelfTest\Framework\Gauntlet.SelfTest.TestParsing.cs" />
-    <Compile Include="SelfTest\Gauntlet.SelfTest.Blank.cs" />
-    <Compile Include="SelfTest\Framework\Gauntlet.SelfTest.CreateGif.cs" />
-    <Compile Include="SelfTest\Framework\Gauntlet.SelfTest.OrderOfOpsTest.cs" />
-    <Compile Include="SelfTest\Devices\Gauntlet.SelfTest.TestTargetDevice.cs" />
-    <Compile Include="SelfTest\Framework\Gauntlet.SelfTest.TimeoutTest.cs" />
-    <Compile Include="SelfTest\Gauntlet.SelfTest.Globals.cs" />
-    <Compile Include="SelfTest\Unreal\Gauntlet.SelfTest.LogParserTest.cs" />
-    <Compile Include="SelfTest\Unreal\Gauntlet.SelfTest.TestShortSoloGame.cs" />
-    <Compile Include="SelfTest\Unreal\Gauntlet.SelfTest.TestUnrealInstallAndRunBase.cs" />
-    <Compile Include="SelfTest\Unreal\Gauntlet.SelfTest.TestUnrealSession.cs" />
-    <Compile Include="SelfTest\Unreal\Gauntlet.SelfTest.TestUnrealOptions.cs" />
-    <Compile Include="SelfTest\Unreal\Gauntlet.SelfTest.TestUnrealBase.cs" />
-    <Compile Include="SelfTest\Unreal\Gauntlet.SelfTest.TestUnrealBuildSource.cs" />
-    <Compile Include="SelfTest\TestGauntlet.cs" />
-    <Compile Include="Unreal\Automation\UE.Automation.cs" />
-    <Compile Include="Unreal\Base\Gauntlet.UnrealAppConfig.cs" />
-    <Compile Include="Unreal\BuildSource\Gauntlet.UnrealBuildSource.cs" />
-    <Compile Include="Unreal\Base\Gauntlet.UnrealConfigOptions.cs" />
-    <Compile Include="Unreal\Base\Gauntlet.UnrealSession.cs" />
-    <Compile Include="Unreal\Base\Gauntlet.UnrealTestConfiguration.cs" />
-    <Compile Include="Unreal\Base\Gauntlet.UnrealTestContext.cs" />
-    <Compile Include="Unreal\Base\Gauntlet.UnrealTestNode.cs" />
-    <Compile Include="Unreal\Base\Gauntlet.UnrealPGONode.cs" />
-    <Compile Include="Unreal\Game\EpicGame.TestConfig.cs" />
-    <Compile Include="Unreal\Automation\UE.BootTest.cs" />
-    <Compile Include="Unreal\Game\UE4Game.DefaultNode.cs" />
-    <Compile Include="Unreal\RunUnreal.cs" />
-    <Compile Include="Unreal\Game\Samples\ElementalDemoTest.cs" />
-    <Compile Include="Unreal\Game\Samples\FortGPUTestbedPerfTest.cs" />
-    <Compile Include="Unreal\Tasks\Gauntlet.Task.CleanDevices.cs" />
-    <Compile Include="Unreal\Automation\UE.ErrorTest.cs" />
-    <Compile Include="Unreal\Game\UE4Game.TestConfig.cs" />
-    <Compile Include="Unreal\Utils\Gauntlet.AutomationLogParser.cs" />
-    <Compile Include="Unreal\Utils\Gauntlet.UnrealHelpers.cs" />
-    <Compile Include="Unreal\Utils\Gauntlet.UnrealLogParser.cs" />
-    <Compile Include="Unreal\BuildSource\Gauntlet.StagedBuildSource.cs" />
-    <Compile Include="Unreal\Utils\Gauntlet.UnrealSnapshotParser.cs" />
-    <Compile Include="Unreal\Utils\Gauntlet.UnrealTestResults.cs" />
-  </ItemGroup>
-  <ItemGroup>
-    <ProjectReference Include="..\..\DotNETCommon\DotNETUtilities\DotNETUtilities.csproj">
-      <Project>{5d7d66e8-8c76-4af9-b3ec-2ef03421d730}</Project>
-      <Name>DotNETUtilities</Name>
-      <Private>False</Private>
-    </ProjectReference>
-    <ProjectReference Include="..\Android\Android.Automation.csproj">
-      <Project>{32e3a47e-359a-4f78-ae6c-703b87de0b97}</Project>
-      <Name>Android.Automation</Name>
-      <Private>False</Private>
-    </ProjectReference>
-    <ProjectReference Include="..\AutomationUtils\AutomationUtils.Automation.csproj">
-      <Project>{2c96a7f2-b1a3-4258-8e0a-e588ff41a53e}</Project>
-      <Name>AutomationUtils.Automation</Name>
-      <Private>False</Private>
-    </ProjectReference>
-    <ProjectReference Include="..\Localization\Localization.Automation.csproj">
-      <Project>{c2f959b1-1727-4598-9c32-3d9acce72750}</Project>
-      <Name>Localization.Automation</Name>
-      <Private>False</Private>
-    </ProjectReference>
-    <ProjectReference Include="..\Lumin\Lumin.Automation.csproj">
-      <Project>{17779110-5cab-43a0-9dfb-4df67df29b42}</Project>
-      <Name>Lumin.Automation</Name>
-      <Private>False</Private>
-    </ProjectReference>
-    <ProjectReference Include="..\XLocLocalization\XLocLocalization.Automation.csproj">
-      <Project>{7e2d6784-c9b7-40c6-a89b-0a8afddce60d}</Project>
-      <Name>XLocLocalization.Automation</Name>
-      <Private>False</Private>
-    </ProjectReference>
-    <ProjectReference Include="..\OneSkyLocalization\OneSkyLocalization.Automation.csproj">
-      <Project>{39369368-5603-46da-baae-766bb3cb2b51}</Project>
-      <Name>OneSkyLocalization.Automation</Name>
-      <Private>False</Private>
-    </ProjectReference>
-    <ProjectReference Include="..\Scripts\AutomationScripts.Automation.csproj">
-      <Project>{8aa00d65-0954-4a27-ac0d-fb8b1106120f}</Project>
-      <Name>AutomationScripts.Automation</Name>
-      <Private>False</Private>
-    </ProjectReference>
-    <ProjectReference Include="..\..\UnrealBuildTool\UnrealBuildTool.csproj">
-      <Project>{fd7c5e1a-cfe4-4fd5-a525-1eb1599a39ac}</Project>
-      <Name>UnrealBuildTool</Name>
-      <Private>False</Private>
-    </ProjectReference>
-  </ItemGroup>
-  <ItemGroup>
-    <Compile Include="SelfTest\Gauntlet.SelfTest.BaseNode.cs" />
-  </ItemGroup>
-  <ItemGroup>
-    <EmbeddedResource Include="Properties\Resources.resx">
-      <Generator>ResXFileCodeGenerator</Generator>
-      <LastGenOutput>Resources.Designer.cs</LastGenOutput>
-    </EmbeddedResource>
-  </ItemGroup>
-  <ItemGroup>
-    <Content Include="SelfTest\TestData\LogParser\OrionLogWithCheckWin64Client.txt" />
-    <Content Include="SelfTest\TestData\LogParser\OrionLogWithEnsureWin64Client.txt" />
-    <Content Include="SelfTest\TestData\LogParser\OrionLogWithExceptionWin64Client.txt" />
-    <Content Include="SelfTest\TestData\LogParser\OrionLogWithFatalErrorWin64Client.txt" />
-    <Content Include="SelfTest\TestData\LogParser\OrionLogWithTestFailureWin64Client.txt" />
-    <Content Include="SelfTest\TestData\LogParser\OrionLogWithTestSuccessWin64Client.txt" />
-    <Content Include="SelfTest\TestData\LogParser\OrionLogWithTestFailurePS4Client.txt" />
-    <Content Include="SelfTest\TestData\LogParser\OrionLogWithTestSuccessPS4Client.txt" />
-    <Content Include="SelfTest\TestData\LogParser\OrionLogWithCheckPS4Client.txt" />
-    <Content Include="SelfTest\TestData\LogParser\OrionLogWithEnsurePS4Client.txt" />
-    <Content Include="SelfTest\TestData\LogParser\OrionLogWithExceptionPS4Client.txt" />
-    <Content Include="SelfTest\TestData\LogParser\OrionLogWithFatalErrorPS4Client.txt" />
-    <Content Include="SelfTest\TestData\LogParser\OrionPS4ClientLogWithPerf.txt" />
-    <Content Include="SelfTest\TestData\LogParser\Win64FatalError.txt" />
-=======
->>>>>>> 6bbb88c8
   </ItemGroup>
 
   <ItemGroup>
-<<<<<<< HEAD
-    <Compile Include="Platform\**\*.cs" />
-  </ItemGroup>
-  <!-- The following will glob all platform extensions' Gauntlet source
-=======
     <Content Include="ThirdParty\Magick.NET\Magick.NET-Q16-HDRI-AnyCPU\runtimes\**\*.*" Link="%(Filename)%(Extension)">
       <CopyToOutputDirectory>PreserveNewest</CopyToOutputDirectory>
     </Content>
   </ItemGroup>
 
     <!-- The following will glob all platform extensions' Gauntlet source
->>>>>>> 6bbb88c8
   files and include them in the build. They will also appear in VisualStudio -->
   <ItemGroup>
     <Compile Include="../../../../Platforms/*/Source/Programs/AutomationTool/Gauntlet/**/*.cs">
@@ -239,11 +66,6 @@
       <Link>Platform/$([System.Text.RegularExpressions.Regex]::Replace(%(Compile.RecursiveDir), [\\/].+$, ``))/%(Compile.FileName).cs</Link>
     </Compile>
   </ItemGroup>
-<<<<<<< HEAD
-  <ItemGroup />
-  <Import Project="$(MSBuildToolsPath)\Microsoft.CSharp.targets" />
-  <Import Project="../../../../Platforms/*/Source/Programs/AutomationTool/Gauntlet/*.Gauntlet.targets" Condition="'$(OS)' == 'Windows_NT'" />
-=======
 
   <Import Project="../../../../Platforms/*/Source/Programs/AutomationTool/Gauntlet/*.Gauntlet.targets" Condition="'$(OS)' == 'Windows_NT'" />
 
@@ -263,5 +85,4 @@
     <PackageReference Include="System.Data.DataSetExtensions" Version="4.5.0" />
     <PackageReference Include="System.Net.Http" Version="4.3.4" />
   </ItemGroup>
->>>>>>> 6bbb88c8
 </Project>