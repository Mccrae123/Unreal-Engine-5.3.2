--- conflicted
+++ resolved
@@ -207,89 +207,17 @@
     <Content Include="SelfTest\TestData\LogParser\OrionPS4ClientLogWithPerf.txt" />
     <Content Include="SelfTest\TestData\LogParser\Win64FatalError.txt" />
   </ItemGroup>
-<<<<<<< HEAD
   <ItemGroup>
         <Compile Include="Platform\**\*.cs" />
   </ItemGroup>
-=======
-  <ItemGroup />
-  <ItemGroup />
-  <Choose>
-    <When Condition="Exists('Platform\Android\Gauntlet.TargetDeviceAndroid.cs')">
-      <ItemGroup>
-        <Compile Include="Platform\Android\Gauntlet.TargetDeviceAndroid.cs" />
-        <Compile Include="Platform\Android\Gauntlet.AndroidBuildSource.cs" />
-      </ItemGroup>
-    </When>
-  </Choose>
-  <Choose>
-    <When Condition="Exists('Platform\IOS\Gauntlet.TargetDeviceIOS.cs')">
-      <ItemGroup>
-        <Compile Include="Platform\IOS\Gauntlet.TargetDeviceIOS.cs" />
-        <Compile Include="Platform\IOS\Gauntlet.IOSBuildSource.cs" />
-      </ItemGroup>
-    </When>
-  </Choose>
-  <Choose>
-    <When Condition="Exists('Platform\Lumin\Gauntlet.TargetDeviceLumin.cs')">
-      <ItemGroup>
-        <Compile Include="Platform\Lumin\Gauntlet.TargetDeviceLumin.cs" />
-        <Compile Include="Platform\Lumin\Gauntlet.LuminBuildSource.cs" />
-      </ItemGroup>
-    </When>
-  </Choose>
-  <Choose>
-    <When Condition="Exists('Platform\Mac\Gauntlet.TargetDeviceMac.cs')">
-      <ItemGroup>
-        <Compile Include="Platform\Mac\Gauntlet.TargetDeviceMac.cs" />
-        <Compile Include="Platform\Mac\Gauntlet.MacBuildSource.cs" />
-        <Compile Include="Platform\Mac\Gauntlet.SelfTest.TestUnrealInstallAndRunMac.cs" />
-        <Compile Include="Platform\Mac\Gauntlet.SelfTest.TestTargetDeviceMac.cs" />
-      </ItemGroup>
-    </When>
-  </Choose>
-  <Choose>
-    <When Condition="Exists('Platform\PS4\Gauntlet.TargetDevicePS4.cs')">
-      <ItemGroup>
-        <Compile Include="Platform\PS4\Gauntlet.TargetDevicePS4.cs" />
-        <Compile Include="Platform\PS4\Gauntlet.PS4BuildSources.cs" />
-        <Compile Include="Platform\PS4\Gauntlet.SelfTest.TestUnrealInstallAndRunPS4.cs" />
-        <Compile Include="Platform\PS4\Gauntlet.SelfTest.TestTargetDevicePS4.cs" />
-        <Compile Include="Platform\PS4\Gauntlet.PS4PGO.cs" />
-        <Compile Include="Platform\PS4\Gauntlet.PS4Utils.cs" />
-      </ItemGroup>
-    </When>
-  </Choose>
-  <Choose>
-    <When Condition="Exists('Platform\Switch\Gauntlet.TargetDeviceSwitch.cs')">
-      <ItemGroup>
-        <Compile Include="Platform\Switch\Gauntlet.TargetDeviceSwitch.cs" />
-        <Compile Include="Platform\Switch\Gauntlet.SwitchBuildSource.cs" />
-        <Compile Include="Platform\Switch\Gauntlet.SwitchPGO.cs" />
-      </ItemGroup>
-    </When>
-  </Choose>
-  <Choose>
-    <When Condition="Exists('Platform\Windows\Gauntlet.TargetDeviceWindows.cs')">
-      <ItemGroup>
-        <Compile Include="Platform\Windows\Gauntlet.TargetDeviceWindows.cs" />
-        <Compile Include="Platform\Windows\Gauntlet.WindowsBuildSources.cs" />
-        <Compile Include="Platform\Windows\Gauntlet.WindowsPGO.cs" />
-        <Compile Include="Platform\Windows\Gauntlet.SelfTest.TestTargetDeviceWindows.cs" />
-      </ItemGroup>
-    </When>
-  </Choose>
-  <Choose>
-    <When Condition="Exists('Platform\XboxOne\Gauntlet.TargetDeviceXboxOne.cs')">
-      <ItemGroup>
-        <Compile Include="Platform\XboxOne\Gauntlet.TargetDeviceXboxOne.cs" />
-        <Compile Include="Platform\XboxOne\Gauntlet.XboxOneBuildSource.cs" />
-        <Compile Include="Platform\XboxOne\Gauntlet.SelfTest.TestUnrealInstallAndRunXboxOne.cs" />
-        <Compile Include="Platform\XboxOne\Gauntlet.SelfTest.TestTargetDeviceXboxOne.cs" />
-        <Compile Include="Platform\XboxOne\Gauntlet.XboxOnePGO.cs" />
-      </ItemGroup>
-    </When>
-  </Choose>
->>>>>>> b7130dcc
+
+  <!-- The following will glob all platform extensions' Gauntlet source
+  files and include them in the build. They will also appear in VisualStudio -->
+  <ItemGroup>
+    <Compile Include="../../../../Platforms/*/Source/Programs/AutomationTool/Gauntlet/**/*.cs">
+      <Link>Platform/$([System.Text.RegularExpressions.Regex]::Split(`%(Identity)`, `[\\/]`)[5])/_</Link>
+    </Compile>
+  </ItemGroup>
+  
   <Import Project="$(MSBuildToolsPath)\Microsoft.CSharp.targets" />
 </Project>