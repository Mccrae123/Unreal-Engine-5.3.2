// Copyright Epic Games, Inc. All Rights Reserved.

using AutomationTool;
using Gauntlet;
using System;
<<<<<<< HEAD
using System.Data;
=======
using System.IO;
using System.Data;
using System.Linq;
using System.Text.Json.Serialization;
>>>>>>> d731a049
using System.Collections.Generic;
using UnrealBuildTool;

namespace EpicConfig
{
	/// <summary>
	/// Production UE Telemetry config
	/// </summary>
	public class UETelemetry : MySQLConfig<Gauntlet.TelemetryData>
	{
		protected virtual string TableName { get { return "test_records_prod"; } }
		protected virtual string BuildTableName { get { return "test_builds_prod"; } }
		private int BuildID = -1;
		public override void LoadConfig(string ConfigFilePath)
		{
			string RootConfig;
			if (string.IsNullOrEmpty(ConfigFilePath))
			{
				RootConfig = @"\\epicgames.net\root\Builds\Automation\UE5\Config";
				if (HostPlatform.Current.HostEditorPlatform == UnrealTargetPlatform.Linux)
				{
					RootConfig = "/mnt/Builds/Automation/UE5/Config";
				}
				else if (HostPlatform.Current.HostEditorPlatform == UnrealTargetPlatform.Mac)
				{
					RootConfig = "/Volumes/Root/Builds/Automation/UE5/Config";
				}
				ConfigFilePath = Path.Combine(RootConfig, "ue-automation-telemetry-mysql-config.txt");
			} else
			{
				RootConfig = Path.GetDirectoryName(ConfigFilePath);
			}
			base.LoadConfig(ConfigFilePath);
		}
		/// <summary>
		/// Get Target Table name based on data type
		/// </summary>
		public override string GetTableName()
		{
			return TableName;
		}
		/// <summary>
		/// Get Target Table columns based on data type
		/// </summary>
		public override IEnumerable<string> GetTableColumns()
		{
			return new List<string>() {
				"buildId",
				"system",
				"dateTime",
				"platform",
				"config",
				"testName",
				"context",
				"dataPoint",
				"recordedValue",
				"unit",
				"baseline",
				"jobLink"
			};
		}
		/// <summary>
		/// Format the data for target table based on data type
		/// </summary>
		/// <returns></returns>
		public override IEnumerable<string> FormatDataForTable(Gauntlet.TelemetryData Data, ITelemetryContext Context)
		{
			return new List<string>() {
				BuildID.ToString(),
				Environment.MachineName,
				DateTime.Now.ToString("yyyy-MM-dd HH:mm:ss"),
				Context.GetProperty("Platform").ToString(),
				Context.GetProperty("Configuration").ToString(),
				Data.TestName,
				Data.Context,
				Data.DataPoint,
				Data.Measurement.ToString(),
				Data.Unit,
				Data.Baseline.ToString(),
				Context.GetProperty("JobLink").ToString()
			};
		}
		/// <summary>
		/// Get Build Table name
		/// </summary>
		public virtual string GetBuildTableName()
		{
			return BuildTableName;
		}
		/// <summary>
		/// Query DB to get build id or add it and store the build id.
		/// </summary>
		/// <param name="Driver"></param>
		/// <param name="DataRows"></param>
		/// <param name="Context"></param>
		public override bool PreSubmitQuery(IDatabaseDriver<Gauntlet.TelemetryData> Driver, IEnumerable<Gauntlet.TelemetryData> DataRows, ITelemetryContext Context)
		{
			string Changelist = Context.GetProperty("Changelist").ToString();
			string ChangelistDateTime = ((DateTime)Context.GetProperty("ChangelistDateTime")).ToString("yyyy-MM-dd HH:mm:ss");
			string Stream = Context.GetProperty("Branch").ToString();
			string Project = Context.GetProperty("ProjectName").ToString();

			string SqlQuery = @$"INSERT INTO `{DatabaseName}`.{BuildTableName} (changelist, changelistDateTime, stream, project)
									SELECT '{Changelist}', '{ChangelistDateTime}', '{Stream}', '{Project}' FROM DUAL
										WHERE NOT EXISTS (SELECT 1 FROM `{DatabaseName}`.{BuildTableName} WHERE changelist = '{Changelist}' AND stream = '{Stream}' AND project = '{Project}');
									SELECT id FROM `{DatabaseName}`.{BuildTableName} WHERE changelist = '{Changelist}' AND stream = '{Stream}' AND project = '{Project}';";

			DataSet Set = Driver.ExecuteQuery(SqlQuery);
			// Get value from first row from first column
			if (Set.Tables.Count == 0 || Set.Tables[0].Rows.Count == 0)
			{
				Log.Error("No data return from {0} insert Query.", BuildTableName);
				return false;
			}
			BuildID = (int)Set.Tables[0].Rows[0][0];

			return true;
		}
<<<<<<< HEAD
=======

		/// <summary>
		/// Return the query to fetch data
		/// </summary>
		/// <param name="InContext"></param>
		/// <returns></returns>
		public override string GetFetchDataQuery(ITelemetryContext InContext)
        {
			string Project = InContext.GetProperty("ProjectName")?.ToString();
			string Configuration = InContext.GetProperty("Configuration")?.ToString();
			string Platform = InContext.GetProperty("Platform")?.ToString();
			string Branch = InContext.GetProperty("Branch")?.ToString();
			string TestName = InContext.GetProperty("TestName")?.ToString();
			string DataPoint = InContext.GetProperty("DataPoint")?.ToString();
			string TestContext = InContext.GetProperty("Context")?.ToString();

			string WhereClause = "";
			if(!string.IsNullOrEmpty(Project))
            {
				WhereClause += $"AND T1.project = '{Project}' ";
            }
			if (!string.IsNullOrEmpty(Branch))
			{
				WhereClause += $"AND T1.stream = '{Branch}' ";
			}
			if (!string.IsNullOrEmpty(Configuration))
			{
				WhereClause += $"AND T2.config = '{Configuration}' ";
			}
			if (!string.IsNullOrEmpty(Platform))
			{
				WhereClause += $"AND T2.platform = '{Platform}' ";
			}
			if (!string.IsNullOrEmpty(TestName))
			{
				WhereClause += $"AND T2.testName IN ('{string.Join("','", TestName.Split(','))}') ";
			}
			if (!string.IsNullOrEmpty(DataPoint))
			{
				WhereClause += $"AND T2.dataPoint IN ('{string.Join("','", DataPoint.Split(','))}')  ";
			}
			if (!string.IsNullOrEmpty(TestContext))
			{
				WhereClause += $"AND T2.context IN ('{string.Join("','", TestContext.Split(','))}') ";
			}

			string ChangelistDateTime = ((DateTime)InContext.GetProperty("ChangelistDateTime")).ToString("yyyy-MM-dd HH:mm:ss");

			string SqlQuery = @$"SELECT T2.testName AS TestName, T2.context AS Context, T2.dataPoint AS DataPoint, T2.recordedValue AS Measurement, T2.unit AS Unit, T2.baseline AS Baseline, T1.changelist AS Changelist, UNIX_TIMESTAMP(T1.changelistDateTime) AS ChangelistDataTime, T1.stream AS Stream, T1.project AS Project, T2.platform AS Platform, T2.config AS Config, T2.id AS ID
									FROM `{DatabaseName}`.{BuildTableName} AS T1
										RIGHT JOIN (`{DatabaseName}`.{TableName} AS T2) ON (T1.id = T2.buildId)
											WHERE T1.changelistDateTime > '{ChangelistDateTime}' {WhereClause} ORDER BY T1.id Desc;";

			return SqlQuery;
		}
>>>>>>> d731a049
	}
	/// <summary>
	/// Staging UE Telemetry Config
	/// </summary>
	public class UETelemetryStaging : UETelemetry
	{
		protected override string TableName { get { return "test_records_staging"; } }
		protected override string BuildTableName { get { return "test_builds_staging"; } }
	}

}<|MERGE_RESOLUTION|>--- conflicted
+++ resolved
@@ -3,14 +3,10 @@
 using AutomationTool;
 using Gauntlet;
 using System;
-<<<<<<< HEAD
-using System.Data;
-=======
 using System.IO;
 using System.Data;
 using System.Linq;
 using System.Text.Json.Serialization;
->>>>>>> d731a049
 using System.Collections.Generic;
 using UnrealBuildTool;
 
@@ -129,8 +125,6 @@
 
 			return true;
 		}
-<<<<<<< HEAD
-=======
 
 		/// <summary>
 		/// Return the query to fetch data
@@ -186,7 +180,6 @@
 
 			return SqlQuery;
 		}
->>>>>>> d731a049
 	}
 	/// <summary>
 	/// Staging UE Telemetry Config
