--- conflicted
+++ resolved
@@ -12,18 +12,6 @@
 {
 	public class UnrealAutomationDevice
 	{
-<<<<<<< HEAD
-		public string DeviceName { get; set; }
-		public string Instance { get; set; }
-		public string Platform { get; set; }
-		public string OSVersion { get; set; }
-		public string Model { get; set; }
-		public string GPU { get; set; }
-		public string CPUModel { get; set; }
-		public int RAMInGB { get; set; }
-		public string RenderMode { get; set; }
-		public string RHI { get; set; }
-=======
 		[JsonPropertyName("deviceName")]
 		public string DeviceName { get; set; }
 		[JsonPropertyName("instance")] 
@@ -46,7 +34,6 @@
 		public string RHI { get; set; }
 		[JsonPropertyName("appInstanceLog")]
 		public string AppInstanceLog { get; set; }
->>>>>>> d731a049
 	}
 	public class UnrealAutomationComparisonFiles
 	{
@@ -128,9 +115,6 @@
 		public string ArtifactName { get; set; }
 		[JsonPropertyName("state")]
 		public TestStateType State { get; set; }
-<<<<<<< HEAD
-		public String DeviceInstance { get; set; }
-=======
 		[JsonPropertyName("deviceInstance")]
 		public List<string> DeviceInstance { get; set; }
 		[JsonPropertyName("duration")]
@@ -138,7 +122,6 @@
 		[JsonPropertyName("dateTime")]
 		public string DateTime { get; set; }
 		[JsonPropertyName("warnings")]
->>>>>>> d731a049
 		public int Warnings { get; set; }
 		[JsonPropertyName("errors")]
 		public int Errors { get; set; }
@@ -251,13 +234,9 @@
 	}
 	public class UnrealAutomatedTestPassResults
 	{
-<<<<<<< HEAD
-		public List<UnrealAutomationDevice> Devices { get; set; }
-=======
 		[JsonPropertyName("devices")]
 		public List<UnrealAutomationDevice> Devices { get; set; }
 		[JsonPropertyName("reportCreatedOn")]
->>>>>>> d731a049
 		public string ReportCreatedOn { get; set; }
 		[JsonPropertyName("succeeded")]
 		public int Succeeded { get; set; }
