// Copyright Epic Games, Inc. All Rights Reserved.

using System;
using System.IO;
using System.Collections.Generic;
using System.Text.Json;
using System.Text.Json.Serialization;
using System.Linq;
using AutomationTool;

namespace Gauntlet
{
	public class UnrealAutomationDevice
	{
		[JsonPropertyName("deviceName")]
		public string DeviceName { get; set; }
		[JsonPropertyName("instance")] 
		public string Instance { get; set; }
		[JsonPropertyName("platform")]
		public string Platform { get; set; }
		[JsonPropertyName("oSversion")]
		public string OSVersion { get; set; }
		[JsonPropertyName("model")]
		public string Model { get; set; }
		[JsonPropertyName("gPU")]
		public string GPU { get; set; }
		[JsonPropertyName("cPUModel")]
		public string CPUModel { get; set; }
		[JsonPropertyName("rAMInGB")]
		public int RAMInGB { get; set; }
		[JsonPropertyName("renderMode")]
		public string RenderMode { get; set; }
		[JsonPropertyName("rHI")]
		public string RHI { get; set; }
		[JsonPropertyName("appInstanceLog")]
		public string AppInstanceLog { get; set; }
	}
	public class UnrealAutomationComparisonFiles
	{
		[JsonPropertyName("difference")]
		public string Difference { get; set; }
		[JsonPropertyName("approved")]
		public string Approved { get; set; }
		[JsonPropertyName("unapproved")]
		public string Unapproved { get; set; }
	}
	public class UnrealAutomationArtifact
	{
		[JsonPropertyName("id")]
		public string Id { get; set; }
		[JsonPropertyName("name")]
		public string Name { get; set; }
		[JsonPropertyName("type")]
		public string Type { get; set; }
		[JsonPropertyName("files")]
		public UnrealAutomationComparisonFiles Files { get; set; }
	}
	public class UnrealAutomationEvent
	{
		[JsonPropertyName("type")]
		public EventType Type { get; set; }
		[JsonPropertyName("message")]
		public string Message { get; set; }
		[JsonPropertyName("context")]
		public string Context { get; set; }
		[JsonPropertyName("artifact")]
		public string Artifact { get; set; }

<<<<<<< HEAD
		public UnrealAutomationEvent()
		{ }
		public UnrealAutomationEvent(EventType InType, string InMessage)
		{
			Type = InType;
			Message = InMessage;
=======
		const string CriticalFailureString = "critical failure";

		public UnrealAutomationEvent()
		{ }
		public UnrealAutomationEvent(EventType InType, string InMessage, bool bIsCriticalFailure = false)
		{
			Type = InType;
			Message = InMessage;
			if(bIsCriticalFailure)
			{
				SetAsCriticalFailure();
			}
>>>>>>> 4af6daef
		}

		[JsonIgnore]
		public bool IsError
		{
			get
			{
				return Type == EventType.Error;
			}

		}

		[JsonIgnore]
		public bool IsWarning
		{
			get
			{
				return Type == EventType.Warning;
			}

		}
<<<<<<< HEAD
=======

		[JsonIgnore]
		public bool IsCriticalFailure
		{
			get
			{
				return IsError && Message.Contains(CriticalFailureString);
			}
		}
		public void SetAsCriticalFailure()
		{
			if (!IsCriticalFailure)
			{
				Type = EventType.Error;
				Message = $"Engine encountered a {CriticalFailureString}. \n" + Message;
			}
		}

		public string FormatToString()
		{
			return Message;
		}

		protected bool Equals(UnrealAutomationEvent other)
		{
			return string.Equals(Type, other.Type) && string.Equals(Message, other.Message);
		}

		public override bool Equals(object obj)
		{
			if (ReferenceEquals(null, obj)) return false;
			if (ReferenceEquals(this, obj)) return true;
			if (obj.GetType() != this.GetType()) return false;
			return Equals((UnrealAutomationEvent)obj);
		}

		public override int GetHashCode()
		{
			return Type.GetHashCode() ^ Message.GetHashCode();
		}

>>>>>>> 4af6daef
	}
	public class UnrealAutomationEntry
	{
		[JsonPropertyName("event")]
		public UnrealAutomationEvent Event { get; set; }
		[JsonPropertyName("filename")]
		public string Filename { get; set; }
		[JsonPropertyName("lineNumber")]
		public int LineNumber { get; set; }
		[JsonPropertyName("timeStamp")]
		public string Timestamp { get; set; }
	}
	public class UnrealAutomatedTestResult
	{
		[JsonPropertyName("testDisplayName")]
		public string TestDisplayName { get; set; }
		[JsonPropertyName("fullTestPath")]
		public string FullTestPath { get; set; }
		[JsonPropertyName("artifactName")]
		public string ArtifactName { get; set; }
		[JsonPropertyName("state")]
		public TestStateType State { get; set; }
		[JsonPropertyName("deviceInstance")]
		public List<string> DeviceInstance { get; set; }
		[JsonPropertyName("duration")]
		public float Duration { get; set; }
		[JsonPropertyName("dateTime")]
		public string DateTime { get; set; }
		[JsonPropertyName("warnings")]
		public int Warnings { get; set; }
		[JsonPropertyName("errors")]
		public int Errors { get; set; }
		[JsonPropertyName("artifacts")]
		public List<UnrealAutomationArtifact> Artifacts { get; set; }
		[JsonPropertyName("entries")]
		public List<UnrealAutomationEntry> Entries { get; set; }

		public UnrealAutomatedTestResult()
		{
			Artifacts = new List<UnrealAutomationArtifact>();
			Entries = new List<UnrealAutomationEntry>();
		}

<<<<<<< HEAD
		public void AddEvent(EventType EventType, string Message)
		{
			var Event = new UnrealAutomationEvent(EventType, Message);
=======
		public void AddEvent(EventType EventType, string Message, bool bIsCriticalFailure = false)
		{
			var Event = new UnrealAutomationEvent(EventType, Message, bIsCriticalFailure);
>>>>>>> 4af6daef
			var Entry = new UnrealAutomationEntry();
			Entry.Event = Event;
			Entry.Timestamp = System.DateTime.Now.ToString("yyyy.MM.dd-HH.mm.ss");
			Entries.Add(Entry);

<<<<<<< HEAD
			switch(EventType)
=======
			switch(Event.Type)
>>>>>>> 4af6daef
			{
				case EventType.Error:
					Errors++;
					break;
				case EventType.Warning:
					Warnings++;
					break;
			}
		}
<<<<<<< HEAD
		public void AddError(string Message)
		{
			AddEvent(EventType.Error, Message);
=======
		public void AddError(string Message, bool bIsCriticalFailure = false)
		{
			AddEvent(EventType.Error, Message, bIsCriticalFailure);
>>>>>>> 4af6daef
		}
		public void AddWarning(string Message)
		{
			AddEvent(EventType.Warning, Message);
		}
		public void AddInfo(string Message)
		{
			AddEvent(EventType.Info, Message);
		}

		[JsonIgnore]
		public bool IsComplete
		{
			get
			{
				return State != TestStateType.InProcess && State != TestStateType.NotRun;
			}
		}
		[JsonIgnore]
		public bool HasSucceeded
		{
			get
			{
				return State == TestStateType.Success;
			}
		}
		[JsonIgnore]
		public bool HasFailed
		{
			get
			{
				return State == TestStateType.Fail;
			}
		}
		[JsonIgnore]
		public bool WasSkipped
		{
			get
			{
				return State == TestStateType.Skipped;
			}
		}
		[JsonIgnore]
		public bool HasWarnings
		{
			get
			{
				return Warnings > 0;
			}
		}
		[JsonIgnore]
		public IEnumerable<UnrealAutomationEvent> ErrorEvents
		{
			get
			{
				return Entries.Where(E => E.Event.IsError).Select(E => E.Event);
			}
		}
		[JsonIgnore]
		public IEnumerable<UnrealAutomationEvent> WarningEvents
		{
			get
			{
				return Entries.Where(E => E.Event.IsWarning).Select(E => E.Event);
			}
		}
		[JsonIgnore]
		public IEnumerable<UnrealAutomationEvent> WarningAndErrorEvents
		{
			get
			{
				return Entries.Where(E => E.Event.IsError || E.Event.IsWarning).Select(E => E.Event);
			}
		}
	}
	public class UnrealAutomatedTestPassResults
	{
		[JsonPropertyName("devices")]
		public List<UnrealAutomationDevice> Devices { get; set; }
		[JsonPropertyName("reportCreatedOn")]
		public string ReportCreatedOn { get; set; }
		[JsonPropertyName("succeeded")]
		public int Succeeded { get; set; }
		[JsonPropertyName("succeededWithWarnings")]
		public int SucceededWithWarnings { get; set; }
		[JsonPropertyName("failed")]
		public int Failed { get; set; }
		[JsonPropertyName("notRun")]
		public int NotRun { get; set; }
		[JsonPropertyName("inProcess")]
		public int InProcess { get; set; }
		[JsonPropertyName("totalDuration")]
		public float TotalDuration { get; set; }
		[JsonPropertyName("comparisonExported")]
		public bool ComparisonExported { get; set; }
		[JsonPropertyName("comparisonExportDirectory")]
		public string ComparisonExportDirectory { get; set; }
		[JsonPropertyName("tests")]
		public List<UnrealAutomatedTestResult> Tests { get; set; }

		private string FilePath;

		public void SetFilePath(string InFilePath)
		{
			FilePath = InFilePath;
		}

		public UnrealAutomatedTestPassResults()
		{
			Devices = new List<UnrealAutomationDevice>();
			Tests = new List<UnrealAutomatedTestResult>();
		}

		public UnrealAutomatedTestResult AddTest(string DisplayName, string FullName, TestStateType State)
		{
			var Test = new UnrealAutomatedTestResult();
			Test.TestDisplayName = DisplayName;
			Test.FullTestPath = FullName;
			Test.State = State;

			return AddTest(Test);
		}

		public UnrealAutomatedTestResult AddTest(UnrealAutomatedTestResult Test)
		{
			Tests.Add(Test);

			switch (Test.State)
			{
				case TestStateType.Success:
					if (Test.HasWarnings)
					{
						SucceededWithWarnings++;
					}
					else
					{
						Succeeded++;
					}
					break;
				case TestStateType.Fail:
					Failed++;
					break;
				case TestStateType.NotRun:
					NotRun++;
					break;
				case TestStateType.InProcess:
					InProcess++;
					break;
			}

			return Test;
		}

		/// <summary>
		/// Load Unreal Automated Test Results from json report
		/// </summary>
		/// <param name="FilePath"></param>
		public static UnrealAutomatedTestPassResults LoadFromJson(string FilePath)
		{
			JsonSerializerOptions Options = new JsonSerializerOptions
			{
				PropertyNameCaseInsensitive = true
			};
			string JsonString = File.ReadAllText(FilePath);
			UnrealAutomatedTestPassResults JsonTestPassResults = JsonSerializer.Deserialize<UnrealAutomatedTestPassResults>(JsonString, Options);
			JsonTestPassResults.SetFilePath(FilePath);
			return JsonTestPassResults;
		}

		/// <summary>
		/// Write json data into a file
		/// </summary>
		/// <param name="InFilePath"></param>
		public void WriteToJson(string InFilePath = null)
		{
			if (!string.IsNullOrEmpty(InFilePath))
			{
				SetFilePath(InFilePath);
			}
			if (string.IsNullOrEmpty(FilePath))
			{
				throw new AutomationException("Can't Write to Json. FilePath is not specified.");
			}

			string OutputTestDataDir = Path.GetDirectoryName(FilePath);
			if (!Directory.Exists(OutputTestDataDir))
			{
				Directory.CreateDirectory(OutputTestDataDir);
			}

			Log.Verbose("Writing Json to file {0}", FilePath);
			try
			{
				JsonSerializerOptions Options = new JsonSerializerOptions
				{
					WriteIndented = true
				};
				File.WriteAllText(FilePath, JsonSerializer.Serialize(this, Options));
			}
			catch (Exception Ex)
			{
				Log.Error("Failed to save json file. {0}", Ex);
			}
		}
	}
}<|MERGE_RESOLUTION|>--- conflicted
+++ resolved
@@ -66,14 +66,6 @@
 		[JsonPropertyName("artifact")]
 		public string Artifact { get; set; }
 
-<<<<<<< HEAD
-		public UnrealAutomationEvent()
-		{ }
-		public UnrealAutomationEvent(EventType InType, string InMessage)
-		{
-			Type = InType;
-			Message = InMessage;
-=======
 		const string CriticalFailureString = "critical failure";
 
 		public UnrealAutomationEvent()
@@ -86,7 +78,6 @@
 			{
 				SetAsCriticalFailure();
 			}
->>>>>>> 4af6daef
 		}
 
 		[JsonIgnore]
@@ -108,8 +99,6 @@
 			}
 
 		}
-<<<<<<< HEAD
-=======
 
 		[JsonIgnore]
 		public bool IsCriticalFailure
@@ -151,7 +140,6 @@
 			return Type.GetHashCode() ^ Message.GetHashCode();
 		}
 
->>>>>>> 4af6daef
 	}
 	public class UnrealAutomationEntry
 	{
@@ -195,25 +183,15 @@
 			Entries = new List<UnrealAutomationEntry>();
 		}
 
-<<<<<<< HEAD
-		public void AddEvent(EventType EventType, string Message)
-		{
-			var Event = new UnrealAutomationEvent(EventType, Message);
-=======
 		public void AddEvent(EventType EventType, string Message, bool bIsCriticalFailure = false)
 		{
 			var Event = new UnrealAutomationEvent(EventType, Message, bIsCriticalFailure);
->>>>>>> 4af6daef
 			var Entry = new UnrealAutomationEntry();
 			Entry.Event = Event;
 			Entry.Timestamp = System.DateTime.Now.ToString("yyyy.MM.dd-HH.mm.ss");
 			Entries.Add(Entry);
 
-<<<<<<< HEAD
-			switch(EventType)
-=======
 			switch(Event.Type)
->>>>>>> 4af6daef
 			{
 				case EventType.Error:
 					Errors++;
@@ -223,15 +201,9 @@
 					break;
 			}
 		}
-<<<<<<< HEAD
-		public void AddError(string Message)
-		{
-			AddEvent(EventType.Error, Message);
-=======
 		public void AddError(string Message, bool bIsCriticalFailure = false)
 		{
 			AddEvent(EventType.Error, Message, bIsCriticalFailure);
->>>>>>> 4af6daef
 		}
 		public void AddWarning(string Message)
 		{
