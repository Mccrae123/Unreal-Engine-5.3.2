// Copyright Epic Games, Inc. All Rights Reserved.

using System;
using System.Collections.Generic;
using System.IO;
using AutomationTool;
using UnrealBuildTool;
using System.Threading;
using System.Text.RegularExpressions;
using System.Drawing;
using System.Linq;

namespace Gauntlet
{
	/// <summary>
	/// Represents a prepared summary of the most relevant info in a log. Generated once by a
	/// LogParser and cached.
	/// </summary>
	public class UnrealLog
	{
		/// <summary>
		/// Represents the level
		/// </summary>
		public enum LogLevel
		{
			Log,
			Display,
			Verbose,
			VeryVerbose,
			Warning,
			Error
		}

		/// <summary>
<<<<<<< HEAD
		/// Represents a line in the log
		/// </summary>
		public class LogEntry
		{
			public string Category { get; private set; }

			public LogLevel Level { get; private set; }

			public string Message { get; private set; }

			public LogEntry(string InCategory, LogLevel InLevel, string InMessage)
			{
				Category = InCategory;
				Level = InLevel;
				Message = InMessage;
			}

			public override string ToString()
			{
				return string.Format("Log{0}: {1}: {2}", Category, Level, Message);
=======
		/// Represents an entry in an Unreal logfile with and contails the associated category, level, and message
		/// </summary>
		public class LogEntry
		{
			public string Prefix { get; private set; }

			/// <summary>
			/// Category of the entry. E.g for "LogNet" this will be "Net"
			/// </summary>
			public string Category { get; private set; }

			/// <summary>
			/// Represents the level of the entry
			/// </summary>
			public LogLevel Level { get; private set; }

			/// <summary>
			/// The message string from the entry
			/// </summary>
			public string Message { get; private set; }

			/// <summary>
			/// Format the entry as it would have appeared in the log. 
			/// </summary>
			/// <returns></returns>
			public override string ToString()
			{
				// LogFoo: Display: Some Message
				// Match how Unreal does not display the level for 'Log' level messages
				if (Level == LogLevel.Log)
				{
					return string.Format("{0}{1}: {2}", Prefix, Category, Message);
				}
				else
				{
					return string.Format("{0}{1}: {2}: {3}", Prefix, Category, Level, Message);
				}
			}

			/// <summary>
			/// Constructor that requires all info
			/// </summary>
			/// <param name="InCategory"></param>
			/// <param name="InLevel"></param>
			/// <param name="InMessage"></param>
			public LogEntry(string InPrefix, string InCategory, LogLevel InLevel, string InMessage)
			{
				Prefix = InPrefix;
				Category = InCategory;
				Level = InLevel;
				Message = InMessage;
>>>>>>> 6bbb88c8
			}
		}

		/// <summary>
		/// Compound object that represents a fatal entry 
		/// </summary>
		public class CallstackMessage
		{
			public int Position;
			public string Message;
			public string[] Callstack;
			public bool IsEnsure;
			public bool IsPostMortem;

			/// <summary>
			/// Generate a string that represents a CallstackMessage formatted to be inserted into a log file.
			/// </summary>
			/// <returns>Formatted log string version of callstack.</returns>
			public string FormatForLog()
			{
				string FormattedString = string.Format("{0}\n", Message);
				foreach (string StackLine in Callstack)
				{
					FormattedString += string.Format("\t{0}\n", StackLine);
				}
				return FormattedString;
			}
		};

		/// <summary>
		/// Information about the current platform that will exist and be extracted from the log
		/// </summary>
		public class PlatformInfo
		{
			public string OSName;
			public string OSVersion;
			public string CPUName;
			public string GPUName;
		}

		/// <summary>
		/// Information about the current build info
		/// </summary>
		public class BuildInfo
		{
			public string BranchName;
			public int Changelist;
		}

		/// <summary>
		/// Build info from the log
		/// </summary>
		public BuildInfo LoggedBuildInfo;

		/// <summary>
		/// Platform info from the log
		/// </summary>
		public PlatformInfo LoggedPlatformInfo;

		/// <summary>
		/// Entries in the log
		/// </summary>
		public IEnumerable<LogEntry> LogEntries = Enumerable.Empty<LogEntry>();

		/// <summary>
		/// Warnings for this role
		/// </summary>
		public IEnumerable<LogEntry> Warnings { get { return LogEntries.Where(E => E.Level == LogLevel.Warning); } }

		/// <summary>
		/// Errors for this role
		/// </summary>
		public IEnumerable<LogEntry> Errors { get { return LogEntries.Where(E => E.Level == LogLevel.Error); } }

		/// <summary>
		/// Fatal error instance if one occurred
		/// </summary>
		public CallstackMessage FatalError;

		/// <summary>
		/// A list of ensures if any occurred
		/// </summary>
		public IEnumerable<CallstackMessage> Ensures = Enumerable.Empty<CallstackMessage>();

		/// <summary>
		/// Number of lines in the log
		/// </summary>
		public int LineCount;

		/// <summary>
		/// True if the engine reached initialization
		/// </summary>
		public bool EngineInitialized;

		/// <summary>
		/// True if the instance requested exit
		/// </summary>
		public bool RequestedExit;
		public string RequestedExitReason;
		public bool HasTestExitCode;
		public int TestExitCode;

		// Temp for migrating some code
		public string FullLogContent;

		/// <summary>
		/// Returns true if this log indicates the Unreal instance exited abnormally
		/// </summary>
		public bool HasAbnormalExit
		{
<<<<<<< HEAD
			public BuildInfo							BuildInfo;
			public PlatformInfo							PlatformInfo;
			public IEnumerable<string>					Warnings;
			public IEnumerable<string>					Errors;
			public CallstackMessage						FatalError;
			public IEnumerable<CallstackMessage>		Ensures;
			public int									LineCount;
			public bool									EngineInitialized;
			public bool									RequestedExit;
			public string								RequestedExitReason;
			public bool									HasTestExitCode;
			public int									TestExitCode;

			public bool HasAbnormalExit
			{
				get
				{
					return FatalError != null
						|| EngineInitialized == false
						|| (RequestedExit == false && HasTestExitCode == false);
				}
=======
			get
			{
				return FatalError != null
					|| EngineInitialized == false
					|| (RequestedExit == false && HasTestExitCode == false);
>>>>>>> 6bbb88c8
			}
		}
	}

	/// <summary>
	/// Helper class for parsing logs
	/// </summary>
	public class UnrealLogParser
	{
		/// <summary>
		/// Our current content
		/// </summary>
		public string Content { get; protected set; }

		/// <summary>
		/// All entries in the log
		/// </summary>
<<<<<<< HEAD
		public IEnumerable<LogEntry> Entries { get; protected set; }
=======
		public IEnumerable<UnrealLog.LogEntry> LogEntries { get; protected set; }
>>>>>>> 6bbb88c8

		/// <summary>
		/// Summary of the log
		/// </summary>
<<<<<<< HEAD
		private LogSummary Summary;
=======
		private UnrealLog Summary;

		// Track log levels we couldn't identify
		protected static HashSet<string> UnidentifiedLogLevels = new HashSet<string>();
>>>>>>> 6bbb88c8

		// Track log levels we couldn't identify
		protected static HashSet<string> UnidentifiedLogLevels = new HashSet<string>();

		/// <summary>
		/// Constructor that takes the content to parse
		/// </summary>
		/// <param name="InContent"></param>
		/// <returns></returns>
		public UnrealLogParser(string InContent)
		{
			// convert linefeed to remove \r which is captured in regex's :(
			Content = InContent.Replace(Environment.NewLine, "\n");

<<<<<<< HEAD
			// Search for LogFoo:< optional Display|Error etc:> Message
			MatchCollection MC = Regex.Matches(Content, @"Log(?<category>[\w\d]+):\s*(?:(?<level>Display|Verbose|VeryVerbose|Warning|Error|Fatal):\s)?(?<message>.*)");

			List<LogEntry> ParsedEntries = new List<LogEntry>();

			foreach (Match M in MC)
			{
=======
			// Search for LogFoo: <Display|Error|etc>: Message
			// Also need to handle 'Log' not always being present, and the category being empty for a level of 'Log'
			MatchCollection MC = Regex.Matches(Content, @"(?<prefix>Log)?(?<category>[A-Za-z][\w\d]+):\s(?<level>Display|Verbose|VeryVerbose|Warning|Error|Fatal)?(?::\s)?(?<message>.*)");

			List<UnrealLog.LogEntry> ParsedEntries = new List<UnrealLog.LogEntry>();

			foreach (Match M in MC)
			{
				string Prefix = M.Groups["prefix"].ToString();
>>>>>>> 6bbb88c8
				string Category = M.Groups["category"].ToString();
				string LevelStr = M.Groups["level"].ToString();
				string Message = M.Groups["message"].ToString();

<<<<<<< HEAD
				LogLevel Level = LogLevel.Log;
=======
				UnrealLog.LogLevel Level = UnrealLog.LogLevel.Log;
>>>>>>> 6bbb88c8

				if (!string.IsNullOrEmpty(LevelStr))
				{
					if (!Enum.TryParse(LevelStr, out Level))
					{
						// only show a warning once
						if (!UnidentifiedLogLevels.Contains(LevelStr))
						{
							UnidentifiedLogLevels.Add(LevelStr);
							Log.Warning("Failed to match log level {0} to enum!", LevelStr);
						}
					}
				}

<<<<<<< HEAD
				ParsedEntries.Add(new LogEntry(Category, Level, Message));
			}

			Entries = ParsedEntries;
=======
				ParsedEntries.Add(new UnrealLog.LogEntry(Prefix, Category, Level, Message));
			}

			LogEntries = ParsedEntries;
>>>>>>> 6bbb88c8
		}

		public UnrealLog GetSummary()
		{
			if (Summary == null)
			{
				Summary = CreateSummary();
			}

			return Summary;
		}

		protected UnrealLog CreateSummary()
		{
			UnrealLog NewSummary = new UnrealLog();

			NewSummary.LoggedBuildInfo = GetBuildInfo();
			NewSummary.LoggedPlatformInfo = GetPlatformInfo();
			NewSummary.LogEntries = LogEntries;
			NewSummary.FatalError = GetFatalError();
			NewSummary.Ensures = GetEnsures();
			NewSummary.LineCount = Content.Split('\n').Count();
			NewSummary.HasTestExitCode = GetTestExitCode(out NewSummary.TestExitCode);

			NewSummary.EngineInitialized = GetAllMatches(@"LogInit.+Engine is initialized\.").Any();
<<<<<<< HEAD
=======
			NewSummary.FullLogContent = this.Content;
>>>>>>> 6bbb88c8

			// Check request exit and reason
			RegexUtil.MatchAndApplyGroups(Content, @"Engine exit requested \(reason:\s*(.+)\)", (Groups) =>
			{
				NewSummary.RequestedExit = true;
				NewSummary.RequestedExitReason = Groups[1].ToString();
			});

			if (!NewSummary.RequestedExit)
			{
				string[] Completion = GetAllMatchingLines("F[a-zA-Z0-9]+::RequestExit");
				string[] ErrorCompletion = GetAllMatchingLines("StaticShutdownAfterError");

				if (Completion.Length > 0 || ErrorCompletion.Length > 0)
				{
					NewSummary.RequestedExit = true;
					NewSummary.RequestedExitReason = "Unidentified";
				}
			}

			return NewSummary;
		}


		/// <summary>
		/// Returns all lines from the specified content match the specified regex
		/// </summary>
		/// <param name="InContent"></param>
		/// <param name="InPattern"></param>
		/// <returns></returns>
		protected IEnumerable<Match> GetAllMatches(string InContent, string InPattern)
		{
			Regex regex = new Regex(InPattern);

			return regex.Matches(InContent).Cast<Match>();
		}

		/// <summary>
		/// Returns all lines from the specified content match the specified regex
		/// </summary>
		/// <param name="InContent"></param>
		/// <param name="InPattern"></param>
		/// <returns></returns>
		protected string[] GetAllMatchingLines(string InContent, string InPattern)
		{
			return GetAllMatches(InContent, InPattern).Select(M => M.Value).ToArray();
		}

		/// <summary>
		/// Returns all lines that match the specified regex
		/// </summary>
		/// <param name="InPattern"></param>
		/// <returns></returns>
		public string[] GetAllMatchingLines(string InPattern)
		{
			return GetAllMatchingLines(Content, InPattern);
		}

		/// <summary>
		/// Returns all Matches that match the specified regex
		/// </summary>
		/// <param name="InPattern"></param>
		/// <returns></returns>
		public IEnumerable<Match> GetAllMatches(string InPattern)
		{
			return GetAllMatches(Content, InPattern);
		}

		/// <summary>
		/// Returns a structure containing platform information extracted from the log
		/// </summary>
		/// <returns></returns>
		public UnrealLog.PlatformInfo GetPlatformInfo()
		{
			var Info = new UnrealLog.PlatformInfo();

			var InfoRegEx = @"LogInit.+OS:\s*(.+?)\s*(\((.+)\))?,\s*CPU:\s*(.+)\s*,\s*GPU:\s*(.+)";

			RegexUtil.MatchAndApplyGroups(Content, InfoRegEx, (Groups) =>
			{
				Info.OSName = Groups[1];
				Info.OSVersion = Groups[3];
				Info.CPUName = Groups[4];
				Info.GPUName = Groups[5];
			});

			return Info;
		}

		/// <summary>
		/// Returns a structure containing build information extracted from the log
		/// </summary>
		/// <returns></returns>
		public UnrealLog.BuildInfo GetBuildInfo()
		{
			var Info = new UnrealLog.BuildInfo();

			// pull from Branch Name: <name>
			Match M = Regex.Match(Content, @"LogInit.+Name:\s*(.*)", RegexOptions.IgnoreCase);

			if (M.Success)
			{
				Info.BranchName = M.Groups[1].ToString();
				Info.BranchName = Info.BranchName.Replace("+", "/");
			}

			M = Regex.Match(Content, @"LogInit.+CL-(\d+)", RegexOptions.IgnoreCase);

			if (M.Success)
			{
				Info.Changelist = Convert.ToInt32(M.Groups[1].ToString());
			}

			return Info;
		}

		/// <summary>
		/// Returns all entries from the log that have the specified level
		/// </summary>
		/// <param name="InChannel">Optional channel to restrict search to</param>
		/// <returns></returns>
		public IEnumerable<UnrealLog.LogEntry> GetEntriesOfLevel(UnrealLog.LogLevel InLevel)
		{
			IEnumerable<UnrealLog.LogEntry> Entries = LogEntries.Where(E => E.Level == InLevel);
			return Entries;
		}

		/// <summary>
		/// Returns all warnings from the log
		/// </summary>
		/// <param name="InChannel">Optional channel to restrict search to</param>
		/// <returns></returns>
		public IEnumerable<UnrealLog.LogEntry> GetEntriesOfCategories(IEnumerable<string> InCategories, bool ExactMatch = false)
		{
			IEnumerable<UnrealLog.LogEntry> Entries;

			if (ExactMatch)
			{
				Entries = LogEntries.Where(E => InCategories.Contains(E.Category, StringComparer.OrdinalIgnoreCase));
			}
			else
			{
				// check if each channel is a substring of each log entry. E.g. "Shader" should return entries
				// with both ShaderCompiler and ShaderManager
				Entries = LogEntries.Where(E =>
				{
					string LogEntryCategory = E.Category.ToString();
					foreach (string Cat in InCategories)
					{
						if (LogEntryCategory.IndexOf(Cat, StringComparison.OrdinalIgnoreCase) >= 0)
						{
							return true;
						}
					}

					return false;
				});
			}
			return Entries;
		}

		/// <summary>
		/// Return all entries for the specified channel. E.g. "OrionGame" will
		/// return all entries starting with LogOrionGame
		/// </summary>
		/// <param name="Channel"></param>
		/// <returns></returns>
		public IEnumerable<string> GetLogChannels(IEnumerable<string> Channels, bool ExactMatch = true)
		{
			return GetEntriesOfCategories(Channels, ExactMatch).Select(E => E.ToString());
		}

		/// <summary>
		/// Returns channels that signify the editor doing stuff
		/// </summary>
		/// <returns></returns>
		public IEnumerable<string> GetEditorBusyChannels()
		{
			return GetLogChannels(new string[] { "Automation", "FunctionalTest", "Material", "DerivedDataCache", "ShaderCompilers", "Texture", "SkeletalMesh", "StaticMesh", "Python" }, false);
		}

		/// <summary>
		/// Returns channels that signify the editor doing stuff
		/// </summary>
		/// <returns></returns>
		public IEnumerable<string> GetEditorBusyChannels()
		{
			return GetLogChannels(new string[] { "Automation", "FunctionalTest", "Material", "DerivedDataCache", "ShaderCompilers", "Texture", "SkeletalMesh", "StaticMesh", "Python" }, false);
		}

		/// <summary>
		/// Return all entries for the specified channel. E.g. "OrionGame" will
		/// return all entries starting with LogOrionGame
		/// </summary>
		/// <param name="Channel"></param>
		/// <returns></returns>
		public IEnumerable<string> GetLogChannel(string Channel, bool ExactMatch = true)
		{
			return GetLogChannels(new string[] { Channel }, ExactMatch);
		}


		/// <summary>
		/// Returns all warnings from the log
		/// </summary>
		/// <param name="InChannel">Optional channel to restrict search to</param>
		/// <returns></returns>
		public IEnumerable<string> GetWarnings(string InChannel = null)
		{
			IEnumerable<UnrealLog.LogEntry> Entries = LogEntries.Where(E => E.Level == UnrealLog.LogLevel.Warning);

			if (InChannel != null)
			{
				Entries = Entries.Where(E => E.Category.Equals(InChannel, StringComparison.OrdinalIgnoreCase));
			}

			return Entries.Select(E => E.ToString());
		}

		/// <summary>
		/// Returns all errors from the log
		/// </summary>
		/// <param name="InChannel">Optional channel to restrict search to</param>
		/// <returns></returns>
		public IEnumerable<string> GetErrors(string InChannel = null)
		{
			IEnumerable<UnrealLog.LogEntry> Entries = LogEntries.Where(E => E.Level == UnrealLog.LogLevel.Error);

			if (InChannel != null)
			{
				Entries = Entries.Where(E => E.Category.Equals(InChannel, StringComparison.OrdinalIgnoreCase));
			}

			return Entries.Select(E => E.ToString());
		}

		/// <summary>
		/// Returns all ensures from the log
		/// </summary>
		/// <returns></returns>
		public IEnumerable<UnrealLog.CallstackMessage> GetEnsures()
		{
			IEnumerable<UnrealLog.CallstackMessage> Ensures = ParseTracedErrors(new[] { @"Log.+:\s{0,1}Error:\s{0,1}(Ensure condition failed:.+)" }, false);

			foreach (UnrealLog.CallstackMessage Error in Ensures)
			{
				Error.IsEnsure = true;
			}

			return Ensures;
		}

		/// <summary>
		/// If the log contains a fatal error return that information
		/// </summary>
		/// <param name="ErrorInfo"></param>
		/// <returns></returns>
		public UnrealLog.CallstackMessage GetFatalError()
		{
			string[] ErrorMsgMatches = new string[] { "(Fatal Error:.+)", "(Assertion Failed:.+)", "(Unhandled Exception:.+)", "(LowLevelFatalError.+)" };

			var Traces = ParseTracedErrors(ErrorMsgMatches);

			return Traces.Count() > 0 ? Traces.First() : null;
		}

		/// <summary>
		/// Returns true if the log contains a test complete marker
		/// </summary>
		/// <returns></returns>
		public bool HasTestCompleteMarker()
		{
			string[] Completion = GetAllMatchingLines(@"\*\*\* TEST COMPLETE.+");

			return Completion.Length > 0;
		}

		/// <summary>
		/// Returns true if the log contains a request to exit that was not due to an error
		/// </summary>
		/// <returns></returns>
		public bool HasRequestExit()
		{
			return GetSummary().RequestedExit;
		}

		/// <summary>
		/// Returns a block of lines that start and end with the specified regex patterns
		/// </summary>
		/// <param name="StartPattern">Regex to match the first line</param>
		/// <param name="EndPattern">Regex to match the final line</param>
		/// <param name="PatternOptions">Optional RegexOptions applied to both patterns. IgnoreCase by default.</param>
		/// <returns>Array of strings for each found block of lines. Lines within each string are delimited by newline character.</returns>
		public string[] GetGroupsOfLinesBetween(string StartPattern, string EndPattern, RegexOptions PatternOptions = RegexOptions.IgnoreCase)
		{
			Regex StartRegex = new Regex(StartPattern, PatternOptions);
			Regex EndRegex = new Regex(EndPattern, PatternOptions);
			List<string> Blocks = new List<string>();

			foreach (Match StartMatch in StartRegex.Matches(Content))
			{
				int StartIndex = Content.LastIndexOf('\n', StartMatch.Index) + 1;
				Match EndMatch = EndRegex.Match(Content, StartMatch.Index + StartMatch.Length);
				int EndIndex = Content.IndexOf('\n', EndMatch.Index);
<<<<<<< HEAD

				if (EndIndex > StartIndex)
				{
					string Block = Content.Substring(StartIndex, EndIndex - StartIndex);

					Blocks.Add(Block);
				}
			}

=======

				if (EndIndex > StartIndex)
				{
					string Block = Content.Substring(StartIndex, EndIndex - StartIndex);

					Blocks.Add(Block);
				}
			}

>>>>>>> 6bbb88c8
			return Blocks.ToArray();
		}

		/// <summary>
		/// Returns a block of lines that start with the specified regex
		/// </summary>
		/// <param name="Pattern">Regex to match the first line</param>
		/// <param name="LineCount">Number of lines in the returned block</param>
		/// <returns>Array of strings for each found block of lines. Lines within each string are delimited by newline character.</returns>
		public string[] GetGroupsOfLinesStartingWith(string Pattern, int LineCount, RegexOptions PatternOptions = RegexOptions.IgnoreCase)
		{
			Regex regex = new Regex(Pattern, PatternOptions);

			List<string> Blocks = new List<string>();

			foreach (Match match in regex.Matches(Content))
			{
				int Location = match.Index;

				int Start = Content.LastIndexOf('\n', Location) + 1;
				int End = Location;

				for (int i = 0; i < LineCount; i++)
				{
					End = Content.IndexOf('\n', End) + 1;
				}

				if (End > Start)
				{
					string Block = Content.Substring(Start, End - Start);

					Blocks.Add(Block);
				}
			}

			return Blocks.ToArray();
		}

		/// <summary>
		/// Finds all callstack-based errors with the specified pattern
		/// </summary>
		/// <param name="Patterns"></param>
		/// <returns></returns>
		protected IEnumerable<UnrealLog.CallstackMessage> ParseTracedErrors(string[] Patterns, bool IncludePostmortem = true)
		{
			List<UnrealLog.CallstackMessage> Traces = new List<UnrealLog.CallstackMessage>();

			// As well as what was requested, search for a postmortem stack...
			IEnumerable<string> AllPatterns = IncludePostmortem ? Patterns.Concat(new[] { "(Postmortem Cause:.*)" }) : Patterns;

			// Try and find an error message
			foreach (string Pattern in AllPatterns)
			{
				MatchCollection Matches = Regex.Matches(Content, Pattern, RegexOptions.IgnoreCase);

				foreach (Match TraceMatch in Matches)
				{
					UnrealLog.CallstackMessage NewTrace = new UnrealLog.CallstackMessage();

					NewTrace.Position = TraceMatch.Index;
					NewTrace.Message = TraceMatch.Groups[1].Value;

					// If the regex matches the very end of the string, the substring will get an invalid range.
					string ErrorContent = Content.Length <= TraceMatch.Index + TraceMatch.Length
						? string.Empty : Content.Substring(TraceMatch.Index + TraceMatch.Length + 1);

					Match MsgMatch = Regex.Match(ErrorContent, @".+:\s*Error:\s*(.+)");

					if (MsgMatch.Success)
					{
						string MsgString = MsgMatch.Groups[1].ToString();
						if (MsgString.Contains("[Callstack]") == false)
						{
							// Put the message first. e,g "foo != false: Assert [File:d:\UE\foomanager.cpp:10]
							NewTrace.Message = MsgMatch.Groups[1].ToString() + ": " + NewTrace.Message;
						}
					}

					//
					// Handing callstacks-
					//
					// Unreal now uses a canonical format for printing callstacks during errors which is 
					//
					//0xaddress module!func [file]
					// 
					// E.g. 0x045C8D01 OrionClient.self!UEngine::PerformError() [D:\Epic\Orion\Engine\Source\Runtime\Engine\Private\UnrealEngine.cpp:6481]
					//
					// Module may be omitted, everything else should be present, or substituted with a string that conforms to the expected type
					//
					// E.g 0x00000000 UnknownFunction []
					//
					// A calstack as part of an ensure, check, or exception will look something like this -
					// 
					//
					//[2017.08.21-03.28.40:667][313]LogWindows:Error: Assertion failed: false [File:D:\Epic\Orion\Release-Next\Engine\Plugins\NotForLicensees\Gauntlet\Source\Gauntlet\Private\GauntletTestControllerErrorTest.cpp] [Line: 29] 
					//[2017.08.21-03.28.40:667][313]LogWindows:Error: Asserting as requested
					//[2017.08.21-03.28.40:667][313]LogWindows:Error: 
					//[2017.08.21-03.28.40:667][313]LogWindows:Error: 
					//[2017.08.21-03.28.40:667][313]LogWindows:Error: [Callstack] 0x00000000FDC2A06D KERNELBASE.dll!UnknownFunction []
					//[2017.08.21-03.28.40:667][313]LogWindows:Error: [Callstack] 0x00000000418C0119 OrionClient.exe!FOutputDeviceWindowsError::Serialize() [d:\epic\orion\release-next\engine\source\runtime\core\private\windows\windowsplatformoutputdevices.cpp:120]
					//[2017.08.21-03.28.40:667][313]LogWindows:Error: [Callstack] 0x00000000416AC12B OrionClient.exe!FOutputDevice::Logf__VA() [d:\epic\orion\release-next\engine\source\runtime\core\private\misc\outputdevice.cpp:70]
					//[2017.08.21-03.28.40:667][313]LogWindows:Error: [Callstack] 0x00000000418BD124 OrionClient.exe!FDebug::AssertFailed() [d:\epic\orion\release-next\engine\source\runtime\core\private\misc\assertionmacros.cpp:373]
					//[2017.08.21-03.28.40:668][313]LogWindows:Error: [Callstack] 0x000000004604A879 OrionClient.exe!UGauntletTestControllerErrorTest::OnTick() [d:\epic\orion\release-next\engine\plugins\notforlicensees\gauntlet\source\gauntlet\private\gauntlettestcontrollererrortest.cpp:29]
					//[2017.08.21-03.28.40:668][313]LogWindows:Error: [Callstack] 0x0000000046049166 OrionClient.exe!FGauntletModuleImpl::InnerTick() [d:\epic\orion\release-next\engine\plugins\notforlicensees\gauntlet\source\gauntlet\private\gauntletmodule.cpp:315]
					//[2017.08.21-03.28.40:668][313]LogWindows:Error: [Callstack] 0x0000000046048472 OrionClient.exe!TBaseFunctorDelegateInstance<bool __cdecl(float),<lambda_b2e6da8e95d7ed933c391f0ec034aa11> >::Execute() [d:\epic\orion\release-next\engine\source\runtime\core\public\delegates\delegateinstancesimpl.h:1132]
					//[2017.08.21-03.28.40:668][313]LogWindows:Error: [Callstack] 0x00000000415101BE OrionClient.exe!FTicker::Tick() [d:\epic\orion\release-next\engine\source\runtime\core\private\containers\ticker.cpp:82]
					//[2017.08.21-03.28.40:668][313]LogWindows:Error: [Callstack] 0x00000000402887DD OrionClient.exe!FEngineLoop::Tick() [d:\epic\orion\release-next\engine\source\runtime\launch\private\launchengineloop.cpp:3295]
					//[2017.08.21-03.28.40:668][313]LogWindows:Error: [Callstack] 0x00000000402961FC OrionClient.exe!GuardedMain() [d:\epic\orion\release-next\engine\source\runtime\launch\private\launch.cpp:166]
					//[2017.08.21-03.28.40:668][313]LogWindows:Error: [Callstack] 0x000000004029625A OrionClient.exe!GuardedMainWrapper() [d:\epic\orion\release-next\engine\source\runtime\launch\private\windows\launchwindows.cpp:134]
					//[2017.08.21-03.28.40:668][313]LogWindows:Error: [Callstack] 0x00000000402A2D68 OrionClient.exe!WinMain() [d:\epic\orion\release-next\engine\source\runtime\launch\private\windows\launchwindows.cpp:210]
					//[2017.08.21-03.28.40:669][313]LogWindows:Error: [Callstack] 0x0000000046EEC0CB OrionClient.exe!__scrt_common_main_seh() [f:\dd\vctools\crt\vcstartup\src\startup\exe_common.inl:253]
					//[2017.08.21-03.28.40:669][313]LogWindows:Error: [Callstack] 0x0000000077A759CD kernel32.dll!UnknownFunction []
					//[2017.08.21-03.28.40:669][313]LogWindows:Error: [Callstack] 0x0000000077CAA561 ntdll.dll!UnknownFunction []
					//[2017.08.21-03.28.40:669][313]LogWindows:Error: [Callstack] 0x0000000077CAA561 ntdll.dll!UnknownFunction []
					//
					// So the code below starts at the point of the error message, and searches subsequent lines for things that look like a callstack. If we go too many lines without 
					// finding one then we break. Note that it's possible that log messages from another thread may be intermixed, so we can't just break on a change of verbosity or 
					// channel
					// 

					string SearchContent = ErrorContent;

					int LinesWithoutBacktrace = 0;

					List<string> Backtrace = new List<string>();

					do
					{
						int EOL = SearchContent.IndexOf("\n");

						if (EOL == -1)
						{
							break;
						}

						string Line = SearchContent.Substring(0, EOL);

						// collapse inline function
						Line = Line.Replace("[Inline Function] ", "[InlineFunction]");

						// Must have [Callstack] 0x00123456
						// The module name is optional, must start with whitespace, and continues until next whites[ace
						// filename is optional, must be in [file]
						// Note - Ubreal callstacks are always meant to omit all three with placeholders for missing values, but
						// we'll assume that may not happen...
						Match CSMatch = Regex.Match(Line, @"\[Callstack\]\s+(0[xX][0-9A-f]{8,16})(?:\s+([^\s]+))?(?:\s+\[(.*?)\])?", RegexOptions.IgnoreCase);

						if (CSMatch.Success)
						{
							string Address = CSMatch.Groups[1].Value;
							string Func = CSMatch.Groups[2].Value;
							string File = CSMatch.Groups[3].Value;

							if (string.IsNullOrEmpty(File))
							{
								File = "[Unknown File]";
							}

							// Remove any exe
							const string StripFrom = ".exe!";

							if (Func.IndexOf(StripFrom) > 0)
							{
								Func = Func.Substring(Func.IndexOf(StripFrom) + StripFrom.Length);
							}

							string NewLine = string.Format("{0} {1} {2}", Address, Func, File);

							Backtrace.Add(NewLine);

							LinesWithoutBacktrace = 0;
						}
						else
						{
							LinesWithoutBacktrace++;
						}

						SearchContent = SearchContent.Substring(EOL + 1);

					} while (LinesWithoutBacktrace < 10);

					if (Backtrace.Count > 0)
					{
						NewTrace.Callstack = Backtrace.ToArray();
					}
					else
					{
						NewTrace.Callstack = new[] { "Unable to parse callstack from log" };
					}
					Traces.Add(NewTrace);
				}
			}

			// Now, because platforms sometimes dump asserts to the log and low-level logging, and we might have a post-mortem stack, we
			// need to prune out redundancies. Basic approach - find errors with the same assert message and keep the one with the
			// longest callstack. If we have a post-mortem error, overwrite the previous trace with its info (on some devices the post-mortem
			// info is way more informative).

			List<UnrealLog.CallstackMessage> FilteredTraces = new List<UnrealLog.CallstackMessage>();


			for (int i = 0; i < Traces.Count; i++)
			{
				var Trace = Traces[i];

				// check the next trace to see if it's a dupe of us
				if (i + 1 < Traces.Count)
				{
					var NextTrace = Traces[i + 1];

					if (Trace.Message.Equals(NextTrace.Message, StringComparison.OrdinalIgnoreCase))
					{
						if (Trace.Callstack.Length < NextTrace.Callstack.Length)
						{
							Trace.Callstack = NextTrace.Callstack;
							// skip the next error as we stole its callstack already
							i++;
						}
					}
				}

				// check this trace to see if it's postmortem
				if (Trace.Message.IndexOf("Postmortem Cause:", StringComparison.OrdinalIgnoreCase) != -1)
				{
					// we have post-mortem info, which should be much better than the game-generated stuff and will be sorted to first position
					Trace.IsPostMortem = true;
				}

				FilteredTraces.Add(Trace);
			}

			// If we have a post mortem crash, sort it to the front
			if (FilteredTraces.FirstOrDefault((Trace) => { return Trace.IsPostMortem; }) != null)
			{
				FilteredTraces.Sort((Trace1, Trace2) => { if (!Trace1.IsPostMortem && !Trace2.IsPostMortem) return 0; return Trace1.IsPostMortem ? -1 : 1; });
			}

			return FilteredTraces;
		}

		/// <summary>
		/// Attempts to find an exit code for a test
		/// </summary>
		/// <param name="ExitCode"></param>
		/// <returns></returns>
		public bool GetTestExitCode(out int ExitCode)
		{
			Regex Reg = new Regex(@"\*\s+TEST COMPLETE. EXIT CODE:\s*(-?\d?)\s+\*");

			Match M = Reg.Match(Content);

			if (M.Groups.Count > 1)
			{
				ExitCode = Convert.ToInt32(M.Groups[1].Value);
				return true;
			}

			Reg = new Regex(@"RequestExitWithStatus\(\d+,\s*(\d+)\)");

			M = Reg.Match(Content);

			if (M.Groups.Count > 1)
			{
				ExitCode = Convert.ToInt32(M.Groups[1].Value);
				return true;
			}

			if (Content.Contains("EnvironmentalPerfTest summary"))
			{
				Log.Warning("Found - 'EnvironmentalPerfTest summary', using temp workaround and assuming success (!)");
				ExitCode = 0;
				return true;
			}

			ExitCode = -1;
			return false;
		}
	}
}<|MERGE_RESOLUTION|>--- conflicted
+++ resolved
@@ -32,28 +32,6 @@
 		}
 
 		/// <summary>
-<<<<<<< HEAD
-		/// Represents a line in the log
-		/// </summary>
-		public class LogEntry
-		{
-			public string Category { get; private set; }
-
-			public LogLevel Level { get; private set; }
-
-			public string Message { get; private set; }
-
-			public LogEntry(string InCategory, LogLevel InLevel, string InMessage)
-			{
-				Category = InCategory;
-				Level = InLevel;
-				Message = InMessage;
-			}
-
-			public override string ToString()
-			{
-				return string.Format("Log{0}: {1}: {2}", Category, Level, Message);
-=======
 		/// Represents an entry in an Unreal logfile with and contails the associated category, level, and message
 		/// </summary>
 		public class LogEntry
@@ -105,7 +83,6 @@
 				Category = InCategory;
 				Level = InLevel;
 				Message = InMessage;
->>>>>>> 6bbb88c8
 			}
 		}
 
@@ -216,35 +193,11 @@
 		/// </summary>
 		public bool HasAbnormalExit
 		{
-<<<<<<< HEAD
-			public BuildInfo							BuildInfo;
-			public PlatformInfo							PlatformInfo;
-			public IEnumerable<string>					Warnings;
-			public IEnumerable<string>					Errors;
-			public CallstackMessage						FatalError;
-			public IEnumerable<CallstackMessage>		Ensures;
-			public int									LineCount;
-			public bool									EngineInitialized;
-			public bool									RequestedExit;
-			public string								RequestedExitReason;
-			public bool									HasTestExitCode;
-			public int									TestExitCode;
-
-			public bool HasAbnormalExit
-			{
-				get
-				{
-					return FatalError != null
-						|| EngineInitialized == false
-						|| (RequestedExit == false && HasTestExitCode == false);
-				}
-=======
 			get
 			{
 				return FatalError != null
 					|| EngineInitialized == false
 					|| (RequestedExit == false && HasTestExitCode == false);
->>>>>>> 6bbb88c8
 			}
 		}
 	}
@@ -262,26 +215,15 @@
 		/// <summary>
 		/// All entries in the log
 		/// </summary>
-<<<<<<< HEAD
-		public IEnumerable<LogEntry> Entries { get; protected set; }
-=======
 		public IEnumerable<UnrealLog.LogEntry> LogEntries { get; protected set; }
->>>>>>> 6bbb88c8
 
 		/// <summary>
 		/// Summary of the log
 		/// </summary>
-<<<<<<< HEAD
-		private LogSummary Summary;
-=======
 		private UnrealLog Summary;
 
 		// Track log levels we couldn't identify
 		protected static HashSet<string> UnidentifiedLogLevels = new HashSet<string>();
->>>>>>> 6bbb88c8
-
-		// Track log levels we couldn't identify
-		protected static HashSet<string> UnidentifiedLogLevels = new HashSet<string>();
 
 		/// <summary>
 		/// Constructor that takes the content to parse
@@ -293,15 +235,6 @@
 			// convert linefeed to remove \r which is captured in regex's :(
 			Content = InContent.Replace(Environment.NewLine, "\n");
 
-<<<<<<< HEAD
-			// Search for LogFoo:< optional Display|Error etc:> Message
-			MatchCollection MC = Regex.Matches(Content, @"Log(?<category>[\w\d]+):\s*(?:(?<level>Display|Verbose|VeryVerbose|Warning|Error|Fatal):\s)?(?<message>.*)");
-
-			List<LogEntry> ParsedEntries = new List<LogEntry>();
-
-			foreach (Match M in MC)
-			{
-=======
 			// Search for LogFoo: <Display|Error|etc>: Message
 			// Also need to handle 'Log' not always being present, and the category being empty for a level of 'Log'
 			MatchCollection MC = Regex.Matches(Content, @"(?<prefix>Log)?(?<category>[A-Za-z][\w\d]+):\s(?<level>Display|Verbose|VeryVerbose|Warning|Error|Fatal)?(?::\s)?(?<message>.*)");
@@ -311,16 +244,11 @@
 			foreach (Match M in MC)
 			{
 				string Prefix = M.Groups["prefix"].ToString();
->>>>>>> 6bbb88c8
 				string Category = M.Groups["category"].ToString();
 				string LevelStr = M.Groups["level"].ToString();
 				string Message = M.Groups["message"].ToString();
 
-<<<<<<< HEAD
-				LogLevel Level = LogLevel.Log;
-=======
 				UnrealLog.LogLevel Level = UnrealLog.LogLevel.Log;
->>>>>>> 6bbb88c8
 
 				if (!string.IsNullOrEmpty(LevelStr))
 				{
@@ -335,17 +263,10 @@
 					}
 				}
 
-<<<<<<< HEAD
-				ParsedEntries.Add(new LogEntry(Category, Level, Message));
-			}
-
-			Entries = ParsedEntries;
-=======
 				ParsedEntries.Add(new UnrealLog.LogEntry(Prefix, Category, Level, Message));
 			}
 
 			LogEntries = ParsedEntries;
->>>>>>> 6bbb88c8
 		}
 
 		public UnrealLog GetSummary()
@@ -371,10 +292,7 @@
 			NewSummary.HasTestExitCode = GetTestExitCode(out NewSummary.TestExitCode);
 
 			NewSummary.EngineInitialized = GetAllMatches(@"LogInit.+Engine is initialized\.").Any();
-<<<<<<< HEAD
-=======
 			NewSummary.FullLogContent = this.Content;
->>>>>>> 6bbb88c8
 
 			// Check request exit and reason
 			RegexUtil.MatchAndApplyGroups(Content, @"Engine exit requested \(reason:\s*(.+)\)", (Groups) =>
@@ -557,15 +475,6 @@
 		}
 
 		/// <summary>
-		/// Returns channels that signify the editor doing stuff
-		/// </summary>
-		/// <returns></returns>
-		public IEnumerable<string> GetEditorBusyChannels()
-		{
-			return GetLogChannels(new string[] { "Automation", "FunctionalTest", "Material", "DerivedDataCache", "ShaderCompilers", "Texture", "SkeletalMesh", "StaticMesh", "Python" }, false);
-		}
-
-		/// <summary>
 		/// Return all entries for the specified channel. E.g. "OrionGame" will
 		/// return all entries starting with LogOrionGame
 		/// </summary>
@@ -679,7 +588,6 @@
 				int StartIndex = Content.LastIndexOf('\n', StartMatch.Index) + 1;
 				Match EndMatch = EndRegex.Match(Content, StartMatch.Index + StartMatch.Length);
 				int EndIndex = Content.IndexOf('\n', EndMatch.Index);
-<<<<<<< HEAD
 
 				if (EndIndex > StartIndex)
 				{
@@ -689,17 +597,6 @@
 				}
 			}
 
-=======
-
-				if (EndIndex > StartIndex)
-				{
-					string Block = Content.Substring(StartIndex, EndIndex - StartIndex);
-
-					Blocks.Add(Block);
-				}
-			}
-
->>>>>>> 6bbb88c8
 			return Blocks.ToArray();
 		}
 
