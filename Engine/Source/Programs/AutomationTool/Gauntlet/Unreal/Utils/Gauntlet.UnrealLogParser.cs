--- conflicted
+++ resolved
@@ -811,11 +811,7 @@
 						// module address is optional, must be in quotes() after address
 						// Note - Unreal callstacks are always meant to omit all three with placeholders for missing values, but
 						// we'll assume that may not happen...
-<<<<<<< HEAD
-						Match CSMatch = Regex.Match(Line, @"(0[xX][0-9A-f]{8,16})(?:\s+\(0[xX][0-9A-f]{8,16}\))?(?:\s+([^\s]+))?(?:\s+\[(.*?)\])?", RegexOptions.IgnoreCase);
-=======
 						Match CSMatch = Regex.Match(Line, @"(0[xX][0-9A-f]{8,16})(?:\s+\(0[xX][0-9A-f]{8,16}\))?\s+(.+)\s+\[(.*?)\]$", RegexOptions.IgnoreCase);
->>>>>>> 4af6daef
 
 						if (CSMatch.Success)
 						{
