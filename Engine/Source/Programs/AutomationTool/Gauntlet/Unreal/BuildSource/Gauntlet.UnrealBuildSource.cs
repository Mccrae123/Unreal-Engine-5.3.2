﻿// Copyright Epic Games, Inc. All Rights Reserved.

using System;
using System.Collections.Generic;
using AutomationTool;
using UnrealBuildTool;
using System.Text.RegularExpressions;
using System.IO;
using System.Linq;
using EpicGames.Core;

namespace Gauntlet
{
	public class UnrealBuildSource : IBuildSource
	{
		public DirectoryReference UnrealPath { get; protected set; }

		public string ProjectName { get; protected set; }

		public FileReference ProjectPath { get; protected set; }

		public bool UsesSharedBuildType { get; protected set; }

		public string BuildName { get; protected set; }

		public IEnumerable<string> BuildPaths { get; protected set; }

		public string Branch { get; protected set; }

		public int Changelist { get; protected set; }

		public bool EditorValid { get; protected set; }

		protected Dictionary<UnrealTargetPlatform, List<IBuild>> DiscoveredBuilds;

		public UnrealBuildSource(string InProjectName, FileReference InProjectPath, DirectoryReference InUnrealPath, bool InUsesSharedBuildType, string BuildReference) 
		{
			InitBuildSource(InProjectName, InProjectPath, InUnrealPath, InUsesSharedBuildType, BuildReference, null);
		}

		public UnrealBuildSource(string InProjectName, FileReference InProjectPath, DirectoryReference InUnrealPath, bool InUsesSharedBuildType, string BuildReference, Func<string, string> ResolutionDelegate)
		{
			InitBuildSource(InProjectName, InProjectPath, InUnrealPath, InUsesSharedBuildType, BuildReference, ResolutionDelegate);
		}

		public UnrealBuildSource(string InProjectName, FileReference InProjectPath, DirectoryReference InUnrealPath, bool InUsesSharedBuildType, string BuildReference, IEnumerable<string> InSearchPaths)
		{
			InitBuildSource(InProjectName, InProjectPath, InUnrealPath, InUsesSharedBuildType, BuildReference, (string BuildRef) =>
			{
				foreach (string SearchPath in InSearchPaths)
				{
					string AggregatedPath = Path.Combine(SearchPath, BuildRef);
					if (AggregatedPath.Length > 0)
					{
						DirectoryInfo SearchDir = new DirectoryInfo(AggregatedPath);

						if (SearchDir.Exists)
						{
							return SearchDir.FullName;
						}
					}
				}

				return null;
			});
		}

		public bool CanSupportPlatform(UnrealTargetPlatform Platform)
		{
			return UnrealTargetPlatform.GetValidPlatforms().Contains(Platform);
		}


		protected void InitBuildSource(string InProjectName, FileReference InProjectPath, DirectoryReference InUnrealPath, bool InUsesSharedBuildType, string InBuildArgument, Func<string, string> ResolutionDelegate)
		{
			UnrealPath = InUnrealPath;
			UsesSharedBuildType = InUsesSharedBuildType;

			ProjectPath = InProjectPath;
			ProjectName = InProjectName;

			// Resolve the build argument into something meaningful
			string ResolvedBuildName;
			IEnumerable<string> ResolvedPaths = null;

			if (!ResolveBuildReference(InBuildArgument, ResolutionDelegate, out ResolvedPaths, out ResolvedBuildName))
			{
				throw new AutomationException("Unable to resolve {0} to a valid build", InBuildArgument);
			}

			BuildName = ResolvedBuildName;
			BuildPaths = ResolvedPaths;

			// any Branch/CL info?
			Match M = Regex.Match(BuildName, @"(\+\+.+)-CL-(\d+)");

			if (M.Success)
			{
				Branch = M.Groups[1].Value.Replace("+", "/");
				Changelist = Convert.ToInt32(M.Groups[2].Value);
			}
			else
			{
				Branch = "";
				Changelist = 0;
			}

			// allow user overrides (TODO - centralize all this!)
			Branch = Globals.Params.ParseValue("branch", Branch);
			Changelist = Convert.ToInt32(Globals.Params.ParseValue("changelist", Changelist.ToString()));

			// We resolve these on demand
			DiscoveredBuilds = new Dictionary<UnrealTargetPlatform, List<IBuild>>();
		}

		virtual protected bool ResolveBuildReference(string InBuildReference, Func<string, string> ResolutionDelegate, out IEnumerable<string> OutBuildPaths, out string OutBuildName)
		{
			OutBuildName = null;
			// start as null. It's valid for some references to return empty paths so we use null to verify
			// that a resolution did happen
			OutBuildPaths = null;

			if (string.IsNullOrEmpty(InBuildReference))
			{
				return false;
			}

			if (InBuildReference.Equals("AutoP4", StringComparison.InvariantCultureIgnoreCase))
			{
				if (!CommandUtils.P4Enabled)
				{
					throw new AutomationException("-Build=AutoP4 requires -P4");
				}
				if (CommandUtils.P4Env.Changelist < 1000)
				{
					throw new AutomationException("-Build=AutoP4 requires a CL from P4 and we have {0}", CommandUtils.P4Env.Changelist);
				}

				string BuildRoot = CommandUtils.CombinePaths(CommandUtils.RootBuildStorageDirectory());
				string CachePath = InternalUtils.GetEnvironmentVariable("UE-BuildCachePath", "");

				string SrcBuildPath = CommandUtils.CombinePaths(BuildRoot, ProjectName);
				string SrcBuildPath2 = CommandUtils.CombinePaths(BuildRoot, ProjectName.Replace("Game", "").Replace("game", ""));

				string SrcBuildPath_Cache = CommandUtils.CombinePaths(CachePath, ProjectName);
				string SrcBuildPath2_Cache = CommandUtils.CombinePaths(CachePath, ProjectName.Replace("Game", "").Replace("game", ""));

				if (!InternalUtils.SafeDirectoryExists(SrcBuildPath))
				{
					if (!InternalUtils.SafeDirectoryExists(SrcBuildPath2))
					{
						throw new AutomationException("-Build=AutoP4: Neither {0} nor {1} exists.", SrcBuildPath, SrcBuildPath2);
					}
					SrcBuildPath = SrcBuildPath2;
					SrcBuildPath_Cache = SrcBuildPath2_Cache;
				}
				string SrcCLPath = CommandUtils.CombinePaths(SrcBuildPath, CommandUtils.EscapePath(CommandUtils.P4Env.Branch) + "-CL-" + CommandUtils.P4Env.Changelist.ToString());
				string SrcCLPath_Cache = CommandUtils.CombinePaths(SrcBuildPath_Cache, CommandUtils.EscapePath(CommandUtils.P4Env.Branch) + "-CL-" + CommandUtils.P4Env.Changelist.ToString());
				if (!InternalUtils.SafeDirectoryExists(SrcCLPath))
				{
					throw new AutomationException("-Build=AutoP4: {0} does not exist.", SrcCLPath);
				}

				if (InternalUtils.SafeDirectoryExists(SrcCLPath_Cache))
				{
					InBuildReference = SrcCLPath_Cache;
				}
				else
				{
					InBuildReference = SrcCLPath;
				}
				Log.Verbose("Using AutoP4 path {0}", InBuildReference);
			}

			// BuildParam could be a path, a name that we should resolve to a path, Staged, or Editor
			DirectoryInfo BuildDir = new DirectoryInfo(InBuildReference);

			if (BuildDir.Exists)
			{
				// Easy option first - is this a full path?
				OutBuildName = BuildDir.Name;
				OutBuildPaths = new string[] { BuildDir.FullName };
			}
			else if (BuildDir.Name.Equals("editor", StringComparison.OrdinalIgnoreCase))
			{
				// Second special case - "Editor" means run using the editor, no path needed
				OutBuildName = "Editor";
				OutBuildPaths = Enumerable.Empty<string>();
			}
			else if (BuildDir.Name.Equals("local", StringComparison.OrdinalIgnoreCase) || BuildDir.Name.Equals("staged", StringComparison.OrdinalIgnoreCase))
			{
				// First special case - "Staged" means use whats locally staged
				OutBuildName = "Local";
				string StagedPath = Path.Combine(ProjectPath.Directory.FullName, "Saved", "StagedBuilds");

				if (Directory.Exists(StagedPath) == false)
				{
					Log.Error("BuildReference was Staged but staged directory {0} not found", StagedPath);
					return false;
				}

				// include binaries path for packaged builds if it exists
				string BinariesPath = Path.Combine(ProjectPath.Directory.FullName, "Binaries");
				OutBuildPaths = Directory.Exists(BinariesPath) ? new string[] { StagedPath, BinariesPath } : new string[] { StagedPath };
			}
			else
			{
				// todo - make this more generic
				if (BuildDir.Name.Equals("usesyncedbuild", StringComparison.OrdinalIgnoreCase))
				{
					BuildVersion Version;
					if (BuildVersion.TryRead(BuildVersion.GetDefaultFileName(), out Version))
					{
						InBuildReference = Version.BranchName + "-CL-" + Version.Changelist.ToString();
					}
				}

				// See if it's in the passed locations
				if (ResolutionDelegate != null)
				{
					string FullPath = ResolutionDelegate(InBuildReference);

					if (string.IsNullOrEmpty(FullPath) == false)
					{
						DirectoryInfo Di = new DirectoryInfo(FullPath);

						if (Di.Exists == false)
						{
							throw new AutomationException("Resolution delegate returned non existent path");
						}

						OutBuildName = Di.Name;
						OutBuildPaths = new string[] { Di.FullName };
					}
				}
			}

			if (string.IsNullOrEmpty(OutBuildName) || OutBuildPaths == null)
			{
				Log.Error("Unable to resolve build argument '{0}'", InBuildReference);
				return false;
			}

			return true;
		}

		/// <summary>
		/// Adds the provided build to our list (calls ShouldMakeBuildAvailable to verify).
		/// </summary>
		/// <param name="InPlatform"></param>
		/// <param name="NewBuild"></param>
		virtual protected void AddBuild(IBuild NewBuild)
		{
			NewBuild = ShouldMakeBuildAvailable(NewBuild);

			if (NewBuild != null)
			{
				if (!DiscoveredBuilds.ContainsKey(NewBuild.Platform))
				{
					DiscoveredBuilds[NewBuild.Platform] = new List<IBuild>();
				}

				DiscoveredBuilds[NewBuild.Platform].Add(NewBuild);
			}
		}

		/// <summary>
		/// Allows derived classes to nix or modify builds as they are discovered
		/// </summary>
		/// <param name="InBuild"></param>
		/// <returns></returns>
		virtual protected IBuild ShouldMakeBuildAvailable(IBuild InBuild)
		{
			return InBuild;
		}

		/// <summary>
		/// Adds an Editor build to our list of available builds if one exists
		/// </summary>
		/// <param name="InUnrealPath"></param>
		virtual protected IBuild CreateEditorBuild(DirectoryReference InUnrealPath, UnrealTargetConfiguration InConfiguration = UnrealTargetConfiguration.Development)
		{
			if (InUnrealPath != null)
			{
				// check for the editor
				string EditorExe = Path.Combine(InUnrealPath.FullName, GetRelativeExecutablePath(UnrealTargetRole.Editor, BuildHostPlatform.Current.Platform, InConfiguration));

				if (Utils.SystemHelpers.ApplicationExists(EditorExe))
				{
					EditorBuild NewBuild = new EditorBuild(EditorExe, InConfiguration);

					return NewBuild;
				}
				else
				{
					Log.Info("No editor binaries found at {0}. Unable to create an editor build source.", EditorExe);
				}
			}
			else
			{
				Log.Info("No path to Unreal found. Unable to create an editor build source.");
			}

			return null;
		}


		/// <summary>
		/// True/false on whether we've tried to discover builds for the specified platform
		/// </summary>
		/// <param name="InPlatform"></param>
		/// <returns></returns>
		bool HaveDiscoveredBuilds(UnrealTargetPlatform InPlatform)
		{
			return DiscoveredBuilds.ContainsKey(InPlatform);
		}

		/// <summary>
		/// Discover all builds for the specified platform. Nop if this has already been run
		/// for the provided platform
		/// </summary>
		/// <param name="InPlatform"></param>
		virtual protected void DiscoverBuilds(UnrealTargetPlatform InPlatform, UnrealTargetConfiguration InConfiguration = UnrealTargetConfiguration.Development)
		{
			if (!HaveDiscoveredBuilds(InPlatform))
			{
				Log.Info("Discovering builds for {0}", InPlatform);
				DiscoveredBuilds[InPlatform] = new List<IBuild>();

				// Add an editor build if this is our current platform.
				if (InPlatform == BuildHostPlatform.Current.Platform)
				{
					IBuild EditorBuild = CreateEditorBuild(UnrealPath, InConfiguration);

					if (EditorBuild == null)
					{
						Log.Info("Could not create editor build for project. Binaries are likely missing");
					}
					else
					{
						AddBuild(EditorBuild);
					}
				}

				if (BuildPaths.Any())
				{
					foreach (string Path in BuildPaths)
					{
						IEnumerable<IFolderBuildSource> BuildSources = Gauntlet.Utils.InterfaceHelpers.FindImplementations<IFolderBuildSource>()
																			.Where(BS => BS.CanSupportPlatform(InPlatform));

						foreach (var BS in BuildSources)
						{
							if (!BS.BuildName.Contains(InPlatform.ToString(), StringComparison.OrdinalIgnoreCase))
							{
								continue;
							}

							IEnumerable<IBuild> Builds = BS.GetBuildsAtPath(ProjectName, Path);

							foreach (IBuild Build in Builds)
							{
								AddBuild(Build);
							}
						}
					}
				}
			}
		}

		/// <summary>
		/// Returns how many builds are available for the specified platform
		/// </summary>
		/// <param name="InPlatform"></param>
		/// <param name="InFlags"></param>
		/// <returns></returns>
		public int GetBuildCount(UnrealTargetPlatform InPlatform, BuildFlags InFlags = BuildFlags.None)
		{
			if (!HaveDiscoveredBuilds(InPlatform))
			{
				DiscoverBuilds(InPlatform);
			}

			return DiscoveredBuilds[InPlatform].Where(B => (B.Flags & InFlags) == InFlags).Count();
		}

		/// <summary>
		/// Returns all builds that match the specified parameters. If no builds have been discovered then that is performed first
		/// </summary>
		/// <param name="InRole"></param>
		/// <param name="InPlatform"></param>
		/// <param name="InConfiguration"></param>
		/// <param name="InFlags"></param>
		/// <param name="InFlavor">Optional special flavor of the build, e.g. asan/ubsan/clang/etc..., which can be added on top of a standard configuration.</param>
		/// <returns></returns>
		IEnumerable<IBuild> GetMatchingBuilds(UnrealTargetRole InRole, UnrealTargetPlatform? InPlatform, UnrealTargetConfiguration InConfiguration, BuildFlags InFlags, string InFlavor="")
		{
			// can't get a build with no platform or if we have none
			if (InPlatform == null)
			{
				return new IBuild[0];
			}

			if (!HaveDiscoveredBuilds(InPlatform.Value))
			{
				DiscoverBuilds(InPlatform.Value, InConfiguration);
			}

			IEnumerable<IBuild> PlatformBuilds = DiscoveredBuilds[InPlatform.Value];

			IEnumerable<IBuild> MatchingBuilds = PlatformBuilds.Where((B) => 
			{
				if (B.CanSupportRole(InRole)
					&& B.Configuration == InConfiguration
					&& (B.Flags & InFlags) == InFlags
					&& (B.Flavor == InFlavor))
				{
					return true;
				}

				return false;
			});

			if (MatchingBuilds.Count() > 0)
			{
				return MatchingBuilds;
			}

			MatchingBuilds = PlatformBuilds.Where((B) =>
			{
				if ((InFlags & BuildFlags.CanReplaceExecutable) == BuildFlags.CanReplaceExecutable)
				{
					if (B.CanSupportRole(InRole)
						&& (B.Flags & InFlags) == InFlags
						&& (B.Flavor == InFlavor))
					{
						Log.Warning("Build did not have configuration {0} for {1}, but selecting due to presence of -dev flag",
							InConfiguration, InPlatform);
						return true;
					}
				}

				return false;
			});

			return MatchingBuilds;
		}

		/// <summary>
		/// Checks if we are able to support the specified role. This will trigger build discovery if it has not yet
		/// happened for the specified platform
		/// </summary>
		/// <param name="Role"></param>
		/// <param name="Reasons"></param>
		/// <returns></returns>
		public bool CanSupportRole(UnrealSessionRole Role, ref List<string> Reasons)
		{
			if (Role.RoleType.UsesEditor() && UnrealPath == null)
			{
				Reasons.Add(string.Format("Role {0} wants editor but no path to Unreal exists", Role));
				return false;
			}

			// null platform. Need a better way of specifying this
			if (Role.IsNullRole())
			{
				return true;
			}

			// Query our build list
			if (Role.Platform != null)
			{
				var MatchingBuilds = GetMatchingBuilds(Role.RoleType, Role.Platform.Value, Role.Configuration, Role.RequiredBuildFlags, Role.RequiredFlavor);

				if (MatchingBuilds.Count() > 0)
				{
					return true;
				}
			}

			Reasons.Add(string.Format("No build at {0} that matches {1} (RequiredFlags={2})", string.Join(",", BuildPaths), Role.ToString(), Role.RequiredBuildFlags.ToString()));

			return false;
		}

		virtual public UnrealAppConfig CreateConfiguration(UnrealSessionRole Role)
		{
			return CreateConfiguration(Role, new UnrealSessionRole[] { });
		}

		virtual public UnrealAppConfig CreateConfiguration(UnrealSessionRole Role, IEnumerable<UnrealSessionRole> OtherRoles)
		{
			List<string> Issues = new List<string>();

			Log.Verbose("Creating configuration Role {0}", Role);
			if (!CanSupportRole(Role, ref Issues))
			{
				Issues.ForEach(S => Log.Error(S));
				return null;
			}

			UnrealAppConfig Config = new UnrealAppConfig();

			Config.Name = this.BuildName;
			Config.ProjectFile = this.ProjectPath;
			Config.ProjectName = ProjectName;
			Config.ProcessType = Role.RoleType;
			Config.Platform = Role.Platform;
			Config.Configuration = Role.Configuration;
			Config.CommandLineParams = new GauntletCommandLine(Role.CommandLineParams);
            Config.FilesToCopy = new List<UnrealFileToCopy>();

			// new system of retrieving and encapsulating the info needed to install/launch. Android & Mac
			Config.Build = GetMatchingBuilds(Role.RoleType, Role.Platform, Role.Configuration, Role.RequiredBuildFlags, Role.RequiredFlavor).FirstOrDefault();

			if (Config.Build == null && Role.IsNullRole() == false)
			{
				var SupportedBuilds = String.Join("\n", DiscoveredBuilds.Select(B => B.ToString()));

				Log.Info("Available builds:\n{0}", SupportedBuilds);
				throw new AutomationException("No build found that can support a role of {0}.", Role);
			}

			if (Role.Options != null)
			{
				UnrealTestConfiguration ConfigOptions = Role.Options as UnrealTestConfiguration;
				ConfigOptions.ApplyToConfig(Config, Role, OtherRoles);
			}

			// Cleanup the commandline
			Log.Info("Processing CommandLine {0}", Config.CommandLine);
			Config.CommandLine = GenerateProcessedCommandLine(Config.CommandLine);

			// Now add the project (the above code doesn't handle arguments without a leading - so do this last
			bool IsContentOnlyProject = (Config.Build != null) && ((Config.Build.Flags & BuildFlags.ContentOnlyProject) == BuildFlags.ContentOnlyProject);

			// Add in editor - TODO, should this be in the editor build?
			if (Role.RoleType.UsesEditor() || IsContentOnlyProject)
			{
				// add in -game or -server
				if (Role.RoleType.IsClient())
				{
					Config.CommandLineParams.Add("game");
				}
				else if (Role.RoleType.IsServer())
				{
					Config.CommandLineParams.Add("server");
				}

				string ProjectParam = ProjectPath.FullName;

				// if content only we need to provide a relative path to the uproject.
				if (IsContentOnlyProject && !Role.RoleType.UsesEditor())
				{
					ProjectParam = string.Format("../../../{0}/{0}.uproject", ProjectName);
				}
				Config.CommandLineParams.Project = ProjectParam;
			}

            if (Role.FilesToCopy != null)
            {
                Config.FilesToCopy = Role.FilesToCopy;
            }
			return Config;
		}

		/// <summary>
		/// Remove all duplicate flags and combine any execcmd strings that might be floating around in the commandline.
		/// </summary>
		/// <param name="InCommandLine"></param>
		/// <returns></returns>
		private string GenerateProcessedCommandLine(string InCommandLine)
		{

			// Break down Commandline into individual tokens 
			Dictionary<string, string> CommandlineTokens = new Dictionary<string, string>(StringComparer.OrdinalIgnoreCase);
			// turn Name(p1,etc) into a collection of Name|(p1,etc) groups
			MatchCollection Matches = Regex.Matches(InCommandLine, "(?<option>\\-?[\\w\\d.:!\\[\\]\\/\\\\\\?]+)(=(?<value>(\"([^\"]*)\")|(\\S+)))?");

			foreach (Match M in Matches)
			{
				if (M.Groups["option"] == null || string.IsNullOrWhiteSpace(M.Groups["option"].ToString()))
				{
					Log.Warning("Unable to parse option in commandline. Please check syntax/regex. This should never be hit.");
					continue;
				}

				string Name = M.Groups["option"].ToString().Trim();

				string Params = M.Groups["value"] != null ? M.Groups["value"].ToString() : string.Empty;

				if (CommandlineTokens.ContainsKey(Name))
				{

					if (string.IsNullOrWhiteSpace(Params))
					{
						Log.Info(string.Format("Duplicate flag {0} found and ignored. Please fix this as it will increase in severity in 01/2019. ", Name));
					}
					else if (Name.ToLower() == "-execcmds")
					{
						// Special cased as execcmds is something that is totally able to be appended to. Requote everything when we're done.
						CommandlineTokens[Name] = string.Format("\"{0}, {1}\"", CommandlineTokens[Name].Replace("\"", ""), Params.Replace("\"", ""));
					}
					else
					{
						if (CommandlineTokens[Name] == Params)
						{
							Log.Info(string.Format("Duplicate flag {0}={1} found and ignored. Please fix this as this log line will increase in severity in 01/2019. ", Name, Params));
						}
						else
						{
							Log.Warning(string.Format("Multiple values for flag {0} found: {1} and {2}. The former value will be discarded. ", Name, CommandlineTokens[Name], Params));
							CommandlineTokens[Name] = Params.Trim();
						}
					}
				}
				else
				{
					CommandlineTokens.Add(Name, (Params.Contains(' ') && !Params.Contains('\"')) ? string.Format("\"{0}\"", Params) : Params);
				}
			}

			string CommandlineToReturn = "";
			foreach (string DictKey in CommandlineTokens.Keys)
			{
				CommandlineToReturn += string.Format("{0}{1} ",
					DictKey,
					string.IsNullOrWhiteSpace(CommandlineTokens[DictKey]) ? "" : string.Format("={0}", CommandlineTokens[DictKey])
					);
			}
			Gauntlet.Log.Verbose(string.Format("Pre-formatting Commandline: {0}", InCommandLine));
			Gauntlet.Log.Verbose(string.Format("Post-formatting Commandline: {0}", CommandlineToReturn));

			return CommandlineToReturn;
		}

		/// <summary>
		/// Given a role, platform, and config, returns the path to the binary for that config. E.g. Binaries\Win64\FooServer-Win64-Shipping.exe
		/// </summary>
		/// <param name="TargetRole"></param>
		/// <param name="TargetPlatform"></param>
		/// <param name="TargetConfiguration"></param>
		/// <returns></returns>
		virtual public string GetRelativeExecutablePath(UnrealTargetRole TargetRole, UnrealTargetPlatform TargetPlatform, UnrealTargetConfiguration TargetConfiguration)
		{
			string ExePath;

			if (TargetRole.UsesEditor() || TargetRole.IsEditor())
			{
				FileSystemReference EditorExe = null;

				if (BuildName == "Editor" && string.IsNullOrEmpty(Globals.Params.ParseValue("EditorDir", null)))
<<<<<<< HEAD
				{
					try
					{
						EditorExe = ProjectUtils.GetProjectTarget(ProjectPath, UnrealBuildTool.TargetType.Editor, TargetPlatform, TargetConfiguration);
					}
					catch
					{
						throw new AutomationException("No suitable editor build for {0} configuration", TargetConfiguration);
					}
=======
				{
					try
					{
						EditorExe = ProjectUtils.GetProjectTarget(ProjectPath, UnrealBuildTool.TargetType.Editor, TargetPlatform, TargetConfiguration);
					}
					catch(Exception Ex)
					{
						throw new AutomationException("No suitable editor build for {0} configuration.\n{1}", TargetConfiguration, Ex.ToString());
					}
				}

				if (EditorExe != null)
				{
					ExePath = EditorExe.FullName;
>>>>>>> 4af6daef
				}
				else
				{
					string ExeFileName = "UnrealEditor";
					if (TargetConfiguration != UnrealTargetConfiguration.Development)
					{
						ExeFileName += string.Format("-{0}-{1}", TargetPlatform.ToString(), TargetConfiguration.ToString());
					}

<<<<<<< HEAD
				if (EditorExe != null)
				{
					ExePath = EditorExe.FullName;
				}
				else
				{
					string ExeFileName = "UnrealEditor";
					if (TargetConfiguration != UnrealTargetConfiguration.Development)
					{
						ExeFileName += string.Format("-{0}-{1}", TargetPlatform.ToString(), TargetConfiguration.ToString());
					}

					ExeFileName += Platform.GetExeExtension(TargetPlatform);

=======
					ExeFileName += Platform.GetExeExtension(TargetPlatform);

>>>>>>> 4af6daef
					ExePath = string.Format("Engine/Binaries/{0}/{1}", BuildHostPlatform.Current.Platform, ExeFileName);
				}
			}
			else
			{
				string BuildType = "";

				if (TargetRole == UnrealTargetRole.Client)
				{
					if (!UsesSharedBuildType)
					{
						BuildType = "Client";
					}
				}
				else if (TargetRole == UnrealTargetRole.Server)
				{
					if (!UsesSharedBuildType)
					{
						BuildType = "Server";
					}
				}

				bool IsRunningDev = Globals.Params.ParseParam("dev");

				// Turn FooGame into Foo
				string ExeBase = ProjectName.Replace("Game", "");

				if (TargetPlatform == UnrealTargetPlatform.Android)
				{
					// use the archive results for android.
					//var AndroidSource = new AndroidBuild(ProjectName, GetPlatformPath(TargetType, TargetPlatform), TargetConfiguration);

					// We always (currently..) need to be able to replace the command line
					BuildFlags Flags = BuildFlags.CanReplaceCommandLine;
					if (IsRunningDev)
					{
						Flags |= BuildFlags.CanReplaceExecutable;
					}
					if (Globals.Params.ParseParam("bulk"))
					{
						Flags |= BuildFlags.Bulk;
					}
					else if(Globals.Params.ParseParam("notbulk"))
					{
						Flags |= BuildFlags.NotBulk;
					}

<<<<<<< HEAD
					var Build = GetMatchingBuilds(TargetRole, TargetPlatform, TargetConfiguration, Flags).FirstOrDefault();
=======
					var Build = GetMatchingBuilds(TargetRole, TargetPlatform, TargetConfiguration, Flags, "").FirstOrDefault();
>>>>>>> 4af6daef

					if (Build != null)
					{
						AndroidBuild AndroidBuild = Build as AndroidBuild;
						ExePath = AndroidBuild.SourceApkPath;
					}
					else
					{
						throw new AutomationException("No suitable build for {0} found at {1}", TargetPlatform, string.Join(",", BuildPaths));
					}

					//ExePath = AndroidSource.SourceApkPath;			
				}
				else
				{
					string ExeFileName = string.Format("{0}{1}", ExeBase, BuildType);

					if (TargetConfiguration != UnrealTargetConfiguration.Development)
					{
						ExeFileName += string.Format("-{0}-{1}", TargetPlatform.ToString(), TargetConfiguration.ToString());
					}

					ExeFileName += Platform.GetExeExtension(TargetPlatform);

					string BasePath = GetPlatformPath(TargetRole, TargetPlatform);
					string ProjectBinary = string.Format("{0}\\Binaries\\{1}\\{2}", ProjectName, TargetPlatform.ToString(), ExeFileName);
					string StubBinary = Path.Combine(BasePath, ExeFileName);
					string DevBinary = Path.Combine(Environment.CurrentDirectory, ProjectBinary);

					string NonCodeProjectName = "UnrealGame" + Platform.GetExeExtension(TargetPlatform);
					string NonCodeProjectBinary = Path.Combine(BasePath, "Engine", "Binaries", TargetPlatform.ToString());
					NonCodeProjectBinary = Path.Combine(NonCodeProjectBinary, NonCodeProjectName);

					// check the project binaries folder
					if (File.Exists(Path.Combine(BasePath, ProjectBinary)))
					{
						ExePath = ProjectBinary;
					}
					else if (File.Exists(StubBinary))
					{
						ExePath = Path.Combine(BasePath, ExeFileName);
					}
					else if (IsRunningDev && File.Exists(DevBinary))
					{
						ExePath = DevBinary;
					}
					else if (File.Exists(NonCodeProjectBinary))
					{
						ExePath = NonCodeProjectBinary;
					}
					else
					{
						List<string> CheckedFiles = new List<String>() { Path.Combine(BasePath, ProjectBinary), StubBinary, NonCodeProjectBinary };
						if (IsRunningDev)
						{
							CheckedFiles.Add(DevBinary);
						}

						throw new AutomationException("Executable not found, upstream compile job may have failed.  Could not find executable {0} within {1}, binaries checked: {2}", ExeFileName, BasePath, String.Join(" - ", CheckedFiles));
					}

				}
			}

			return Utils.SystemHelpers.CorrectDirectorySeparators(ExePath);
		}

		public string GetPlatformPath(UnrealTargetRole Type, UnrealTargetPlatform Platform)
		{
			if (Type.UsesEditor())
			{
				return UnrealPath.FullName;
			}

			string BuildPath = BuildPaths.ElementAt(0);

			if (string.IsNullOrEmpty(BuildPath))
			{
				return null;
			}

			string PlatformPath = Path.Combine(BuildPath, UnrealHelpers.GetPlatformName(Platform, Type, UsesSharedBuildType));

			// On some builds we stage the actual loose files into a "Staged" folder
			if (Directory.Exists(PlatformPath) && Directory.Exists(Path.Combine(PlatformPath, "staged")))
			{
				PlatformPath = Path.Combine(PlatformPath, "Staged");
			}

			// Urgh - build share uses a different style...
			if (Platform == UnrealTargetPlatform.Android && BuildName.Equals("Local", StringComparison.OrdinalIgnoreCase) == false)
			{
				PlatformPath = PlatformPath.Replace("Android_ETC2Client", "Android\\FullPackages");
			}

			return PlatformPath;
		}
	}
}<|MERGE_RESOLUTION|>--- conflicted
+++ resolved
@@ -650,22 +650,11 @@
 				FileSystemReference EditorExe = null;
 
 				if (BuildName == "Editor" && string.IsNullOrEmpty(Globals.Params.ParseValue("EditorDir", null)))
-<<<<<<< HEAD
 				{
 					try
 					{
 						EditorExe = ProjectUtils.GetProjectTarget(ProjectPath, UnrealBuildTool.TargetType.Editor, TargetPlatform, TargetConfiguration);
 					}
-					catch
-					{
-						throw new AutomationException("No suitable editor build for {0} configuration", TargetConfiguration);
-					}
-=======
-				{
-					try
-					{
-						EditorExe = ProjectUtils.GetProjectTarget(ProjectPath, UnrealBuildTool.TargetType.Editor, TargetPlatform, TargetConfiguration);
-					}
 					catch(Exception Ex)
 					{
 						throw new AutomationException("No suitable editor build for {0} configuration.\n{1}", TargetConfiguration, Ex.ToString());
@@ -675,7 +664,6 @@
 				if (EditorExe != null)
 				{
 					ExePath = EditorExe.FullName;
->>>>>>> 4af6daef
 				}
 				else
 				{
@@ -685,25 +673,8 @@
 						ExeFileName += string.Format("-{0}-{1}", TargetPlatform.ToString(), TargetConfiguration.ToString());
 					}
 
-<<<<<<< HEAD
-				if (EditorExe != null)
-				{
-					ExePath = EditorExe.FullName;
-				}
-				else
-				{
-					string ExeFileName = "UnrealEditor";
-					if (TargetConfiguration != UnrealTargetConfiguration.Development)
-					{
-						ExeFileName += string.Format("-{0}-{1}", TargetPlatform.ToString(), TargetConfiguration.ToString());
-					}
-
 					ExeFileName += Platform.GetExeExtension(TargetPlatform);
 
-=======
-					ExeFileName += Platform.GetExeExtension(TargetPlatform);
-
->>>>>>> 4af6daef
 					ExePath = string.Format("Engine/Binaries/{0}/{1}", BuildHostPlatform.Current.Platform, ExeFileName);
 				}
 			}
@@ -751,11 +722,7 @@
 						Flags |= BuildFlags.NotBulk;
 					}
 
-<<<<<<< HEAD
-					var Build = GetMatchingBuilds(TargetRole, TargetPlatform, TargetConfiguration, Flags).FirstOrDefault();
-=======
 					var Build = GetMatchingBuilds(TargetRole, TargetPlatform, TargetConfiguration, Flags, "").FirstOrDefault();
->>>>>>> 4af6daef
 
 					if (Build != null)
 					{
