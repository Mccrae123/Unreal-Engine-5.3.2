--- conflicted
+++ resolved
@@ -241,7 +241,26 @@
 		}
 
 		/// <summary>
-<<<<<<< HEAD
+		/// Adds the provided build to our list (calls ShouldMakeBuildAvailable to verify).
+		/// </summary>
+		/// <param name="InPlatform"></param>
+		/// <param name="NewBuild"></param>
+		virtual protected void AddBuild(IBuild NewBuild)
+		{
+			NewBuild = ShouldMakeBuildAvailable(NewBuild);
+
+			if (NewBuild != null)
+			{
+				if (!DiscoveredBuilds.ContainsKey(NewBuild.Platform))
+				{
+					DiscoveredBuilds[NewBuild.Platform] = new List<IBuild>();
+				}
+
+				DiscoveredBuilds[NewBuild.Platform].Add(NewBuild);
+			}
+		}
+
+		/// <summary>
 		/// Allows derived classes to nix or modify builds as they are discovered
 		/// </summary>
 		/// <param name="InBuild"></param>
@@ -252,6 +271,37 @@
 		}
 
 		/// <summary>
+		/// Adds an Editor build to our list of available builds if one exists
+		/// </summary>
+		/// <param name="InUnrealPath"></param>
+		virtual protected IBuild CreateEditorBuild(DirectoryReference InUnrealPath)
+		{
+			if (InUnrealPath != null)
+			{
+				// check for the editor
+				string EditorExe = Path.Combine(InUnrealPath.FullName, GetRelativeExecutablePath(UnrealTargetRole.Editor, BuildHostPlatform.Current.Platform, UnrealTargetConfiguration.Development));
+
+				if (Utils.SystemHelpers.ApplicationExists(EditorExe))
+				{
+					EditorBuild NewBuild = new EditorBuild(EditorExe, UnrealTargetConfiguration.Development);
+
+					return NewBuild;
+				}
+				else
+				{
+					Log.Info("No editor binaries found at {0}. Unable to create an editor build source.", EditorExe);
+				}
+			}
+			else
+			{
+				Log.Info("No path to Unreal found. Unable to create an editor build source.");
+			}
+
+			return null;
+		}
+
+
+		/// <summary>
 		/// True/false on whether we've tried to discover builds for the specified platform
 		/// </summary>
 		/// <param name="InPlatform"></param>
@@ -266,7 +316,7 @@
 		/// for the provided platform
 		/// </summary>
 		/// <param name="InPlatform"></param>
-		void DiscoverBuilds(UnrealTargetPlatform InPlatform)
+		virtual protected void DiscoverBuilds(UnrealTargetPlatform InPlatform)
 		{
 			if (!HaveDiscoveredBuilds(InPlatform))
 			{
@@ -276,7 +326,16 @@
 				// Add an editor build if this is our current platform.
 				if (InPlatform == BuildHostPlatform.Current.Platform)
 				{
-					AddBuild(CreateEditorBuild(UnrealPath));
+					IBuild EditorBuild = CreateEditorBuild(UnrealPath);
+
+					if (EditorBuild == null)
+					{
+						Log.Info("Could not create editor build for project. Binaries are likely missing");
+					}
+					else
+					{
+						AddBuild(EditorBuild);
+					}
 				}
 
 				if (BuildPaths.Count() > 0)
@@ -314,181 +373,6 @@
 			}
 
 			return DiscoveredBuilds[InPlatform].Where(B => (B.Flags & InFlags) == InFlags).Count();
-		}
-
-		/// <summary>
-		/// Adds the provided build to our list (calls ShouldMakeBuildAvailable to verify).
-		/// </summary>
-		/// <param name="InPlatform"></param>
-		/// <param name="NewBuild"></param>
-		void AddBuild(IBuild NewBuild)
-		{
-			NewBuild = ShouldMakeBuildAvailable(NewBuild);
-
-			if (NewBuild != null)
-			{
-				if (!DiscoveredBuilds.ContainsKey(NewBuild.Platform))
-				{
-					DiscoveredBuilds[NewBuild.Platform] = new List<IBuild>();
-				}
-
-				DiscoveredBuilds[NewBuild.Platform].Add(NewBuild);
-=======
-		/// Adds the provided build to our list (calls ShouldMakeBuildAvailable to verify).
-		/// </summary>
-		/// <param name="InPlatform"></param>
-		/// <param name="NewBuild"></param>
-		virtual protected void AddBuild(IBuild NewBuild)
-		{
-			NewBuild = ShouldMakeBuildAvailable(NewBuild);
-
-			if (NewBuild != null)
-			{
-				if (!DiscoveredBuilds.ContainsKey(NewBuild.Platform))
-				{
-					DiscoveredBuilds[NewBuild.Platform] = new List<IBuild>();
-				}
-
-				DiscoveredBuilds[NewBuild.Platform].Add(NewBuild);
-			}
-		}
-
-		/// <summary>
-		/// Allows derived classes to nix or modify builds as they are discovered
-		/// </summary>
-		/// <param name="InBuild"></param>
-		/// <returns></returns>
-		virtual protected IBuild ShouldMakeBuildAvailable(IBuild InBuild)
-		{
-			return InBuild;
-		}
-
-		/// <summary>
-		/// Adds an Editor build to our list of available builds if one exists
-		/// </summary>
-		/// <param name="InUnrealPath"></param>
-		virtual protected IBuild CreateEditorBuild(DirectoryReference InUnrealPath)
-		{
-			if (InUnrealPath != null)
-			{
-				// check for the editor
-				string EditorExe = Path.Combine(InUnrealPath.FullName, GetRelativeExecutablePath(UnrealTargetRole.Editor, BuildHostPlatform.Current.Platform, UnrealTargetConfiguration.Development));
-
-				if (Utils.SystemHelpers.ApplicationExists(EditorExe))
-				{
-					EditorBuild NewBuild = new EditorBuild(EditorExe, UnrealTargetConfiguration.Development);
-
-					return NewBuild;
-				}
-				else
-				{
-					Log.Info("No editor binaries found at {0}. Unable to create an editor build source.", EditorExe);
-				}
-			}
-			else
-			{
-				Log.Info("No path to Unreal found. Unable to create an editor build source.");
-			}
-
-			return null;
-		}
-
-
-		/// <summary>
-		/// True/false on whether we've tried to discover builds for the specified platform
-		/// </summary>
-		/// <param name="InPlatform"></param>
-		/// <returns></returns>
-		bool HaveDiscoveredBuilds(UnrealTargetPlatform InPlatform)
-		{
-			return DiscoveredBuilds.ContainsKey(InPlatform);
-		}
-
-		/// <summary>
-		/// Discover all builds for the specified platform. Nop if this has already been run
-		/// for the provided platform
-		/// </summary>
-		/// <param name="InPlatform"></param>
-		virtual protected void DiscoverBuilds(UnrealTargetPlatform InPlatform)
-		{
-			if (!HaveDiscoveredBuilds(InPlatform))
-			{
-				Log.Info("Discovering builds for {0}", InPlatform);
-				DiscoveredBuilds[InPlatform] = new List<IBuild>();
-
-				// Add an editor build if this is our current platform.
-				if (InPlatform == BuildHostPlatform.Current.Platform)
-				{
-					IBuild EditorBuild = CreateEditorBuild(UnrealPath);
-
-					if (EditorBuild == null)
-					{
-						Log.Info("Could not create editor build for project. Binaries are likely missing");
-					}
-					else
-					{
-						AddBuild(EditorBuild);
-					}
-				}
-
-				if (BuildPaths.Count() > 0)
-				{
-					foreach (string Path in BuildPaths)
-					{
-						IEnumerable<IFolderBuildSource> BuildSources = Gauntlet.Utils.InterfaceHelpers.FindImplementations<IFolderBuildSource>()
-																			.Where(BS => BS.CanSupportPlatform(InPlatform));
-
-						foreach (var BS in BuildSources)
-						{
-							IEnumerable<IBuild> Builds = BS.GetBuildsAtPath(ProjectName, Path);
-
-							foreach (IBuild Build in Builds)
-							{
-								AddBuild(Build);
-							}
-						}
-					}
-				}
->>>>>>> 6bbb88c8
-			}
-		}
-
-		/// <summary>
-<<<<<<< HEAD
-		/// Adds an Editor build to our list of available builds if one exists
-		/// </summary>
-		/// <param name="InUnrealPath"></param>
-		IBuild CreateEditorBuild(DirectoryReference InUnrealPath)
-		{
-			if (InUnrealPath != null)
-			{
-				// check for the editor
-				string EditorExe = Path.Combine(InUnrealPath.FullName, GetRelativeExecutablePath(UnrealTargetRole.Editor, BuildHostPlatform.Current.Platform, UnrealTargetConfiguration.Development));
-
-				if (Utils.SystemHelpers.ApplicationExists(EditorExe))
-				{
-					EditorBuild NewBuild = new EditorBuild(EditorExe, UnrealTargetConfiguration.Development);
-
-					return NewBuild;
-				}
-			}
-
-			return null;
-=======
-		/// Returns how many builds are available for the specified platform
-		/// </summary>
-		/// <param name="InPlatform"></param>
-		/// <param name="InFlags"></param>
-		/// <returns></returns>
-		public int GetBuildCount(UnrealTargetPlatform InPlatform, BuildFlags InFlags = BuildFlags.None)
-		{
-			if (!HaveDiscoveredBuilds(InPlatform))
-			{
-				DiscoverBuilds(InPlatform);
-			}
-
-			return DiscoveredBuilds[InPlatform].Where(B => (B.Flags & InFlags) == InFlags).Count();
->>>>>>> 6bbb88c8
 		}
 
 		/// <summary>
@@ -679,11 +563,7 @@
 			// Break down Commandline into individual tokens 
 			Dictionary<string, string> CommandlineTokens = new Dictionary<string, string>(StringComparer.OrdinalIgnoreCase);
 			// turn Name(p1,etc) into a collection of Name|(p1,etc) groups
-<<<<<<< HEAD
-			MatchCollection Matches = Regex.Matches(InCommandLine, "(?<option>\\-?[\\w\\d.:\\[\\]\\/\\\\\\?]+)(=(?<value>(\"([^\"]*)\")|(\\S+)))?");
-=======
 			MatchCollection Matches = Regex.Matches(InCommandLine, "(?<option>\\-?[\\w\\d.:!\\[\\]\\/\\\\\\?]+)(=(?<value>(\"([^\"]*)\")|(\\S+)))?");
->>>>>>> 6bbb88c8
 
 			foreach (Match M in Matches)
 			{
