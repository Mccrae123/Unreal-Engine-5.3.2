﻿// Copyright Epic Games, Inc. All Rights Reserved.

using System;
using System.Collections.Generic;
using System.IO;
using AutomationTool;
using UnrealBuildTool;
using System.Threading;
using System.Text.RegularExpressions;
using System.Linq;

namespace Gauntlet
{

	public class EditorBuild : IBuild 
	{
		public UnrealTargetPlatform Platform { get { return BuildHostPlatform.Current.Platform; } }

		public UnrealTargetConfiguration Configuration { get; protected set; }

		public BuildFlags Flags { get { return BuildFlags.CanReplaceCommandLine | BuildFlags.Loose; } }

		public string Flavor { get { return ""; } }

		public bool CanSupportRole(UnrealTargetRole InRoleType) { return InRoleType.UsesEditor(); }

		public string ExecutablePath { get; protected set; }

		public EditorBuild(string InExecutablePath, UnrealTargetConfiguration InConfig)
		{
			ExecutablePath = InExecutablePath;
			Configuration = InConfig;
		}
	}

	public class PackagedBuild : IBuild
	{
		public UnrealTargetPlatform Platform { get; protected set; }

		public UnrealTargetConfiguration Configuration { get; protected set; }

		public UnrealTargetRole Role { get; protected set; }

		public BuildFlags Flags { get; protected set; }

		public string Flavor { get; protected set; }

		public string BuildPath { get; protected set; }

		public virtual bool CanSupportRole(UnrealTargetRole InRoleType)
		{
			if (InRoleType.IsEditor())
			{
				return Role.IsCookedEditor();
			}
			return InRoleType == Role;
		}

		public PackagedBuild(UnrealTargetPlatform InPlatform, UnrealTargetConfiguration InConfig, UnrealTargetRole InRole, string InBuildPath, BuildFlags InFlags, string InFlavor="")
		{
			Platform = InPlatform;
			Configuration = InConfig;
			Role = InRole;
			BuildPath = InBuildPath;
			Flags = InFlags | BuildFlags.Packaged;  // always add this.
			Flavor = InFlavor;
		}
	}


	public class StagedBuild : IBuild
	{
		public UnrealTargetPlatform Platform { get; protected set; }

		public UnrealTargetConfiguration Configuration { get; protected set; }

		public UnrealTargetRole Role { get; protected set; }

		public BuildFlags Flags { get; protected set; }

		public string Flavor { get; protected set; }

		public string BuildPath { get; protected set; }

		public string ExecutablePath { get; protected set; }

		public virtual bool CanSupportRole(UnrealTargetRole InRoleType)
		{
			if (InRoleType.IsEditor())
			{
				return Role.IsCookedEditor();
			}
			return InRoleType == Role;
		}

		public StagedBuild(UnrealTargetPlatform InPlatform, UnrealTargetConfiguration InConfig, UnrealTargetRole InRole, string InBuildPath, string InExecutablePath, string InFlavor="")
		{
			Platform = InPlatform;
			Configuration = InConfig;
			Role = InRole;
			BuildPath = InBuildPath;
			ExecutablePath = InExecutablePath;
			Flags = BuildFlags.CanReplaceCommandLine | BuildFlags.CanReplaceExecutable | BuildFlags.Loose;
			Flavor = InFlavor;
		}

		enum InstallStatus
		{
			Error,
			Installing,
			Installed
		}

		class Install
		{
			public InstallStatus Status;
			public string Path;

			public Install(InstallStatus InStatus, string InPath)
			{
				Status = InStatus;
				Path = InPath;
			}
		}

		static Dictionary<StagedBuild, Install> LocalInstalls = new Dictionary<StagedBuild, Install>();

		/// <summary>
		/// When running parallel tests using staged builds, local desktop devices only need one copy of client/server 
		/// this method is used to coordinate the copy across multiple local devices
		/// </summary>
		public static string InstallBuildParallel(UnrealAppConfig AppConfig, StagedBuild InBuild, string BuildPath, string DestPath, string Desc)
		{
			// In parallel tests, we only want to copy the client/server once
			bool Install = false;
			InstallStatus Status = InstallStatus.Error;

			lock (Globals.MainLock)
			{
				if (!LocalInstalls.ContainsKey(InBuild))
				{
					Install = true;
					Status = InstallStatus.Installing;
					LocalInstalls[InBuild] = new Install(Status, DestPath);
				}
				else
				{
					Status = LocalInstalls[InBuild].Status;
					DestPath = LocalInstalls[InBuild].Path;
				}
			}

			// check if we've already errored in another thread
			if (Status == InstallStatus.Error)
			{
				throw new AutomationException("Parallel build error installing {0} to {1}", BuildPath, DestPath);
			}

			if (Install)
			{
				try
				{
					Log.Info("Installing {0} to {1}", AppConfig.Name, Desc);
					Log.Verbose("\tCopying {0} to {1}", BuildPath, DestPath);
					Utils.SystemHelpers.CopyDirectory(BuildPath, DestPath, Utils.SystemHelpers.CopyOptions.Mirror);
				}
				catch
				{
					lock (Globals.MainLock)
					{
						LocalInstalls[InBuild].Status = InstallStatus.Error;
					}

					throw;
				}

				lock (Globals.MainLock)
				{
					LocalInstalls[InBuild].Status = InstallStatus.Installed;
				}

			}
			else
			{
				DateTime StartTime = DateTime.Now;
				while (true)
				{
					if ((DateTime.Now - StartTime).TotalMinutes > 60)
					{
						throw new AutomationException("Parallel build error installing {0} to {1}, timed out after an hour", BuildPath, DestPath);
					}

					Thread.Sleep(1000);

					lock (Globals.MainLock)
					{
						Status = LocalInstalls[InBuild].Status;
					}

					// install process failed in other thread, disk full, etc
					if (Status == InstallStatus.Error)
					{
						throw new AutomationException("Error installing parallel build from {0} to {1}", BuildPath, DestPath);
					}

					if (Status == InstallStatus.Installed)
					{
						Log.Verbose("Parallel build successfully installed from {0} to {1}", BuildPath, DestPath);
						break;
					}
				}
			}

			return DestPath;
		}

		public static IEnumerable<T> CreateFromPath<T>(UnrealTargetPlatform InPlatform, string InProjectName, string InPath, string InExecutableExtension, StagedBuildSource<T> VerificationBuildSource = null)
			where T : StagedBuild
		{
			string BuildPath = InPath;

			List<T> DiscoveredBuilds = new List<T>();

			// Turn FooGame into just Foo as we need to check for client/server builds too
			string ShortName = Regex.Replace(InProjectName, "Game", "", RegexOptions.IgnoreCase);

			string ContentPath = Path.Combine(InPath, InProjectName, "Content");

			if (Directory.Exists(ContentPath))
			{
				string EngineBinaryPath = Path.Combine(InPath, "Engine", "Binaries", InPlatform.ToString());
				string GameBinaryPath = Path.Combine(InPath, InProjectName, "Binaries", InPlatform.ToString());

				// Executable will either be Project*.exe or for content-only UnrealGame.exe
				List<string> ExecutableMatches = new List<string>
				{
					ShortName + "*" + InExecutableExtension,
					"UnrealGame*" + InExecutableExtension,
				};
				foreach (KeyValuePair<string, UnrealTargetRole> ModuleAndRole in UnrealHelpers.CustomModuleToRoles)
				{
					ExecutableMatches.Add(string.Format("{0}*{1}", ModuleAndRole.Key, InExecutableExtension));
				}
				
				// check 
				// 1) Path/Project/Binaries/Platform
				// 2) Path (content only builds on some platforms write out a stub exe here)
				// 3) path/Engine/Binaries/Platform 

				string[] ExecutablePaths = new string[]
				{
					Path.Combine(InPath, InProjectName, "Binaries", InPlatform.ToString()),
					Path.Combine(InPath, "Engine", "Binaries", InPlatform.ToString()),
					InPath,
				};

				List<FileSystemInfo> Binaries = new List<FileSystemInfo>();

				foreach (var BinaryPath in ExecutablePaths)
				{
					if (Directory.Exists(BinaryPath))
					{
						DirectoryInfo Di = new DirectoryInfo(BinaryPath);

						foreach (var FileMatch in ExecutableMatches)
						{
							// Look at files & directories since apps on Mac are bundles
							FileSystemInfo[] AppFiles = Di.GetFileSystemInfos(FileMatch);
							if(string.IsNullOrEmpty(InExecutableExtension))
							{
								// Special case for empty extension (linux), filter out files with extension
								AppFiles = AppFiles.Where(F => string.IsNullOrEmpty(F.Extension)).ToArray();
							}
							Binaries.AddRange(AppFiles);
						}
					}
				}

				foreach (FileSystemInfo App in Binaries)
				{
					UnrealTargetConfiguration Config = UnrealHelpers.GetConfigurationFromExecutableName(InProjectName, App.Name);
					UnrealTargetRole Role = UnrealHelpers.GetRoleFromExecutableName(InProjectName, App.Name);
					string Flavor = UnrealHelpers.GetBuildFlavorFromExecutableName(InProjectName, App.Name);

<<<<<<< HEAD
					if (Config != UnrealTargetConfiguration.Unknown && Role != UnrealTargetRole.Unknown && !DiscoveredBuilds.Any(B => B.Configuration == Config && B.Role == Role))
					{
						// store the exe path as relative to the staged dir path
						T NewBuild = Activator.CreateInstance(typeof(T), new object[] { InPlatform, Config, Role, InPath, Utils.SystemHelpers.MakePathRelative(App.FullName, InPath) }) as T;
=======
>>>>>>> 4af6daef

					// if we have a verificatio BuildSource object, verify the build is usable before we even create the build
					if (VerificationBuildSource == null || VerificationBuildSource.ShouldMakeBuildAvailable(App.FullName))
					{
						if (Config != UnrealTargetConfiguration.Unknown && Role != UnrealTargetRole.Unknown && !DiscoveredBuilds.Any(B => B.Configuration == Config && B.Role == Role && B.Flavor == Flavor))
						{
							// store the exe path as relative to the staged dir path
							T NewBuild = Activator.CreateInstance(typeof(T), new object[] { InPlatform, Config, Role, InPath, Utils.SystemHelpers.MakePathRelative(App.FullName, InPath), Flavor }) as T;

							if (App.Name.StartsWith("UnrealGame", StringComparison.OrdinalIgnoreCase))
							{
								NewBuild.Flags |= BuildFlags.ContentOnlyProject;
							}

							DiscoveredBuilds.Add(NewBuild);
						}
					}
				}
			}

			return DiscoveredBuilds;
		}

		public static void CleanupInstalls()
		{
			lock (Globals.MainLock)
			{
				LocalInstalls.Clear();
			}
		}
	}

	public class NativeStagedBuild : StagedBuild
	{
		public NativeStagedBuild(UnrealTargetPlatform InPlatform, UnrealTargetConfiguration InConfig, UnrealTargetRole InRole, string InBuildPath, string InExecutablePath, string InFlavor = "")
			: base(InPlatform, InConfig, InRole, InBuildPath, InExecutablePath, InFlavor)
		{
			Flags = BuildFlags.CanReplaceCommandLine | BuildFlags.Loose;
		}
	}

	public abstract class StagedBuildSource<T> : IFolderBuildSource 
		where T : StagedBuild
	{
		public abstract string BuildName { get; }

		public abstract UnrealTargetPlatform Platform { get; }

		public abstract string PlatformFolderPrefix { get; }

		virtual public bool CanSupportPlatform(UnrealTargetPlatform InPlatform)
		{
			return InPlatform == Platform; 
		}

		virtual public bool ShouldMakeBuildAvailable(string AppPath)
		{
			return true;
		}

		virtual public string ExecutableExtension
		{
			get { return AutomationTool.Platform.GetExeExtension(Platform); }
		}

		public virtual List<IBuild> GetBuildsAtPath(string InProjectName, string InPath, int MaxRecursion = 3)
		{
			List<DirectoryInfo> AllDirs = new List<DirectoryInfo>();

			List<IBuild> Builds = new List<IBuild>();

			// c:\path\to\build
			DirectoryInfo PathDI = new DirectoryInfo(InPath);

			if (PathDI.Exists)
			{
				// If the path is directly to a platform folder, add us
				if (PathDI.Name.IndexOf(PlatformFolderPrefix, StringComparison.OrdinalIgnoreCase) >= 0)
				{
					AllDirs.Add(PathDI);
				}

				// Assume it's a folder of all build types so find all sub directories that begin with the foldername for this platform
				IEnumerable<DirectoryInfo> MatchingDirs = PathDI.GetDirectories("*", SearchOption.TopDirectoryOnly);

				MatchingDirs = MatchingDirs.Where(D => D.Name.StartsWith(PlatformFolderPrefix, StringComparison.OrdinalIgnoreCase)).ToArray();

				AllDirs.AddRange(MatchingDirs);

				List<DirectoryInfo> DirsToRecurse = AllDirs;

				// now get subdirs
				while (MaxRecursion-- > 0)
				{
					List<DirectoryInfo> DiscoveredDirs = new List<DirectoryInfo>();

					DirsToRecurse.ToList().ForEach((D) =>
					{
						DiscoveredDirs.AddRange(D.GetDirectories("*", SearchOption.TopDirectoryOnly));
					});

					AllDirs.AddRange(DiscoveredDirs);
					DirsToRecurse = DiscoveredDirs;
				}

				// every directory that contains a valid build should have at least a ProjectName folder
				AllDirs = AllDirs.Where(D =>
				{
					var SubDirs = D.GetDirectories();
					return SubDirs.Any(SD => SD.Name.Equals(InProjectName, StringComparison.OrdinalIgnoreCase));

				}).ToList();

				foreach (DirectoryInfo Di in AllDirs)
				{
					IEnumerable<IBuild> FoundBuilds = StagedBuild.CreateFromPath<T>(Platform, InProjectName, Di.FullName, ExecutableExtension, this);

					if (FoundBuilds != null)
					{
						Builds.AddRange(FoundBuilds);
					}
				}
			}

			return Builds;
		}
	}

}<|MERGE_RESOLUTION|>--- conflicted
+++ resolved
@@ -282,13 +282,6 @@
 					UnrealTargetRole Role = UnrealHelpers.GetRoleFromExecutableName(InProjectName, App.Name);
 					string Flavor = UnrealHelpers.GetBuildFlavorFromExecutableName(InProjectName, App.Name);
 
-<<<<<<< HEAD
-					if (Config != UnrealTargetConfiguration.Unknown && Role != UnrealTargetRole.Unknown && !DiscoveredBuilds.Any(B => B.Configuration == Config && B.Role == Role))
-					{
-						// store the exe path as relative to the staged dir path
-						T NewBuild = Activator.CreateInstance(typeof(T), new object[] { InPlatform, Config, Role, InPath, Utils.SystemHelpers.MakePathRelative(App.FullName, InPath) }) as T;
-=======
->>>>>>> 4af6daef
 
 					// if we have a verificatio BuildSource object, verify the build is usable before we even create the build
 					if (VerificationBuildSource == null || VerificationBuildSource.ShouldMakeBuildAvailable(App.FullName))
