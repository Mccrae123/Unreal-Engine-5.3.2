// Copyright Epic Games, Inc. All Rights Reserved.

using System;
using System.Collections.Generic;
using System.IO;
using AutomationTool;
using UnrealBuildTool;
using System.Threading;
using System.Text.RegularExpressions;
using System.Drawing;
using System.Linq;
using System.Text;
using System.Security.Cryptography;

namespace Gauntlet
{
	/// <summary>
	/// Implementation of a Gauntlet TestNode that is capable of executing tests on an Unreal "session" where multiple
	/// Unreal instances may be involved. This class leans on UnrealSession to do the work of spinning up, monitoring, and
	/// shutting down instances. Those operations plus basic validation of Unreal's functionality are used to provide the
	/// required ITestNode interfaces
	/// </summary>
	/// <typeparam name="TConfigClass"></typeparam>
	public abstract class UnrealTestNode<TConfigClass> : BaseTest, IDisposable
		where TConfigClass : UnrealTestConfiguration, new()
	{
		[Flags]
		public enum BehaviorFlags
		{
			None = 0,
			PromoteErrors = 1,              // Promote errors from Unreal instances to regular test errors. (By default only fatal errors are errors)
			PromoteWarnings = 2,            // Promote warnings from Unreal instances to regular test warnings.	(By default only ensures are warnings)
		}

		/// <summary>
		/// Returns an identifier for this test
		/// </summary>
		public override string Name { get { return this.GetType().FullName; } }

		/// <summary>
		/// This class will log its own warnings and errors as part of its summary
		/// </summary>
		public override bool LogWarningsAndErrorsAfterSummary { get; protected set; } = false;

		/// <summary>
		/// How long this test should run for, set during LaunchTest based on results of GetConfiguration
		/// </summary>
		public override float MaxDuration { get; protected set; }


		/// Behavior flags for this test
		/// </summary>
		public BehaviorFlags Flags { get; protected set; }
		/// <summary>
		/// Priority of this test
		/// </summary>
		public override TestPriority Priority { get { return GetPriority(); } }

		/// <summary>
		/// Returns a list of all log channels the heartbeat tick should look for.
		/// </summary>
		public virtual IEnumerable<string> GetHeartbeatLogCategories()
		{
			return Enumerable.Empty<string>();
		}

		/// <summary>
		/// Returns Warnings found during tests. By default only ensures and are considered
		/// </summary>
		public override IEnumerable<string> GetWarnings()
		{
			IEnumerable<string> WarningList = Events.Where(E => E.IsWarning).Select(E => E.Message);
			
			if (RoleResults != null)
			{
				WarningList = WarningList.Union(RoleResults.SelectMany(R => R.Events.Where(E => E.Severity == EventSeverity.Warning)).Select(E => E.Summary));
			}

			return WarningList.ToArray();
		}

		/// <summary>
		/// Returns Errors found during tests. By default fatal and error severities are considered.
		/// returning lists of event summaries
		/// </summary>
		public override IEnumerable<string> GetErrors()
		{
			IEnumerable<string> ErrorList = Events.Where(E => E.IsError).Select(E => E.Message);
			
			if (RoleResults != null)
			{
				ErrorList = ErrorList.Union(RoleResults.SelectMany(R => R.Events.Where(E => E.Severity == EventSeverity.Error || E.Severity == EventSeverity.Fatal)).Select(E => E.Summary));
			}

<<<<<<< HEAD


		/// <summary>
		/// Priority of this test
		/// </summary>
		public override TestPriority Priority { get { return GetPriority(); } }
=======
			return ErrorList.ToArray();			
		}
>>>>>>> 6bbb88c8

		/// <summary>
		/// Returns Errors found during tests. Including Abnormal Exit reasons
		/// </summary>
		public virtual IEnumerable<string> GetErrorsAndAbnornalExits()
		{
			IEnumerable<string> Errors = GetErrors();
			if (RoleResults == null)
			{
				return Errors;
			}

			return Errors.Union(RoleResults.Where(R => R.ProcessResult != UnrealProcessResult.ExitOk).Select(
				R => string.Format("Abnormal Exit: Reason={0}, ExitCode={1}, Log={2}", R.Summary, R.ExitCode, Path.GetFileName(R.Artifacts.LogPath))
			));
		}

		/// <summary>
		/// Returns the test URL Link
		/// </summary>
		public virtual string GetURLLink()
		{
			return "";
		}

		/// <summary>
		/// Report an error
		/// </summary>
		/// <param name="Message"></param>
		public virtual void ReportError(string Message, params object[] Args)
		{
			Message = string.Format(Message, Args);
			Events.Add(new UnrealAutomationEvent(EventType.Error, Message));
			if (!LogWarningsAndErrorsAfterSummary) { Log.Error(Message); }
			if (GetTestStatus() == TestStatus.Complete && GetTestResult() == TestResult.Passed)
			{
				SetUnrealTestResult(TestResult.Failed);
			}
		}

		/// <summary>
		/// Report a warning
		/// </summary>
		/// <param name="Message"></param>
		public virtual void ReportWarning(string Message, params object[] Args)
		{
			Message = string.Format(Message, Args);
			if (!LogWarningsAndErrorsAfterSummary) { Events.Add(new UnrealAutomationEvent(EventType.Warning, Message)); }
			Log.Warning(Message);
		}


		/// <summary>
		/// Returns Errors found during tests. Including Abnornal Exit reasons
		/// </summary>
		public virtual IEnumerable<string> GetErrorsAndAbnornalExits()
		{
			IEnumerable<string> Errors = GetErrors();

			Dictionary<UnrealRoleArtifacts, Tuple<int, string>> ErrorCodesAndReasons = new Dictionary<UnrealRoleArtifacts, Tuple<int, string>>();

			var FailedArtifacts = SessionArtifacts.Where(
				A => {
					if (A.AppInstance.WasKilled)
					{
						return false;
					}
					string ExitReason;
					int ExitCode = GetExitCodeAndReason(A, out ExitReason);
					ErrorCodesAndReasons.Add(A, new Tuple<int, string>(ExitCode, ExitReason));
					return ExitCode != 0;
				}
			);

			return Errors.Union(FailedArtifacts.Select(
				A => {
					int ExitCode = ErrorCodesAndReasons[A].Item1;
					string ExitReason = ErrorCodesAndReasons[A].Item2;
					return string.Format("Abnormal Exit: Reason={0}, ExitCode={1}, Log={2}", ExitReason, ExitCode, Path.GetFileName(A.LogPath));
				}
			));
		}


		// Begin UnrealTestNode properties and members

		/// <summary>
		/// Our context that holds environment wide info about the required conditions for the test
		/// </summary>
		public UnrealTestContext Context { get; private set; }

		/// <summary>
		/// When the test is running holds all running Unreal processes (clients, servers etc).
		/// </summary>
		public UnrealSessionInstance TestInstance { get; private set; }

		/// <summary>
		/// Describes the post-test results for a role.
		/// </summary>
		public class UnrealRoleResult
		{
			/// <summary>
			/// High-level description of how the process ended
			/// </summary>
			public UnrealProcessResult ProcessResult;

			/// <summary>
			/// Exit code for the process. Unreal makes limited use of exit codes so in most cases
			/// this will be 0 / -1
			/// </summary>
			public int ExitCode;

			/// <summary>
			/// Human-readable of the process result. (E.g 'process encountered a fatal error')
			/// </summary>
			public string Summary;

			/// <summary>
			/// A summary of information such as entries, warnings, errors, ensures, etc etc extracted from the log
			/// </summary>
			public UnrealLog LogSummary;

			/// <summary>
			/// Artifacts for this role. 
			/// </summary>
			public UnrealRoleArtifacts Artifacts;

			/// <summary>
			/// Events that occurred during the test pass. Asserts/Ensures/Errors/Warnings should all be in here
			/// </summary>
			public IEnumerable<UnrealTestEvent> Events;

			/// <summary>
			/// Constructor. All members are required
			/// </summary>
			public UnrealRoleResult(UnrealProcessResult InResult, int InExitCode, string InSummary, UnrealLog InLog, UnrealRoleArtifacts InArtifacts, IEnumerable<UnrealTestEvent> InEvents)
			{
				ProcessResult = InResult;
				ExitCode = InExitCode;
				Summary = InSummary;
				LogSummary = InLog;
				Artifacts = InArtifacts;
				Events = InEvents;
			}
		};

		/// <summary>
		/// After the test completes holds artifacts for each process (clients, servers etc).
		/// </summary>
		public IEnumerable<UnrealRoleResult> RoleResults { get; private set; }

		/// <summary>
		/// After the test completes holds artifacts for each process (clients, servers etc).
		/// </summary>
		public IEnumerable<UnrealRoleArtifacts> SessionArtifacts { get; private set; }

		/// <summary>
		/// Error and warning collection.
		/// </summary>
		protected List<UnrealAutomationEvent> Events { get; private set; } = new List<UnrealAutomationEvent>();

		/// <summary>
		/// Whether we submit to the dashboard
		/// </summary>
		public virtual bool ShouldSubmitDashboardResult { get { return CommandUtils.IsBuildMachine; } }

		/// <summary>
		/// Helper class that turns our wishes into reality
		/// </summary>
		protected UnrealSession UnrealApp;

		/// <summary>
		/// Used to track how much of our app log has been written out
		/// </summary>
		private int LastAppLogCount;

		/// <summary>
		/// Used to track how much of our editor log has been written out
		/// </summary>
		private int LastEditorLogCount;

		private int CurrentPass;

		private int NumPasses;

		static protected DateTime SessionStartTime = DateTime.MinValue;

		private int Retries = 0;
		private int MaxRetries = 3;

		/// <summary>
		/// Standard semantic versioning for tests. Should be overwritten within individual tests, and individual test maintainers
		/// are responsible for updating their own versions. See https://semver.org/ for more info on maintaining semantic versions.
		/// </summary>
		/// 
		protected Version TestVersion;

		/// <summary>
		/// Path to the directory that logs and other artifacts are copied to after the test run.
		/// </summary>
		protected string ArtifactPath { get; private set; }

		/// <summary>
		/// Our test result. May be set directly, or by overriding GetUnrealTestResult()
		/// </summary>
		private TestResult UnrealTestResult;

		protected TConfigClass CachedConfig = null;

		protected DateTime TimeOfFirstMissingProcess;

		protected int TimeToWaitForProcesses { get; set; }
		
		protected DateTime LastHeartbeatTime = DateTime.MinValue;
		protected DateTime LastActiveHeartbeatTime = DateTime.MinValue;

		// End  UnrealTestNode properties and members 

		// artifact paths that have been used in this run
		static protected HashSet<string> ReservedArtifcactPaths = new HashSet<string>();

		/// <summary>
		/// Help doc-style list of parameters supported by this test. List can be divided into test-specific and general arguments.
		/// </summary>
		public List<GauntletParamDescription> SupportedParameters = new List<GauntletParamDescription>();

		/// <summary>
		/// Optional list of provided commandlines to be displayed to users who want to look at test help docs.
		/// Key should be the commandline to use, value should be the description for that commandline.
		/// </summary>
		protected List<KeyValuePair<string, string>> SampleCommandlines = new List<KeyValuePair<string, string>>();

		public void AddSampleCommandline(string Commandline, string Description)
		{
			SampleCommandlines.Add(new KeyValuePair<string, string>(Commandline, Description));
		}

		/// <summary>
		/// Constructor. A context of the correct type is required
		/// </summary>
		/// <param name="InContext"></param>
		public UnrealTestNode(UnrealTestContext InContext)
		{
			Context = InContext;

			UnrealTestResult = TestResult.Invalid;
			TimeToWaitForProcesses = 5;
			LastAppLogCount = 0;
			LastEditorLogCount = 0;
			CurrentPass = 0;
			NumPasses = 0;
			TestVersion = new Version("1.0.0");
			ArtifactPath = string.Empty;
			PopulateCommandlineInfo();
			// We format warnings ourselves so don't show these
			LogWarningsAndErrorsAfterSummary = false;
		}

		 ~UnrealTestNode()
		{
			Dispose(false);
		}

		#region IDisposable Support
		private bool disposedValue = false; // To detect redundant calls

		protected virtual void Dispose(bool disposing)
		{
			if (!disposedValue)
			{
				if (disposing)
				{
					// TODO: dispose managed state (managed objects).
				}

				CleanupTest();

				disposedValue = true;
			}
		}

		// This code added to correctly implement the disposable pattern.
		public void Dispose()
		{
			// Do not change this code. Put cleanup code in Dispose(bool disposing) above.
			Dispose(true);
		}
		#endregion

		public override String ToString()
		{
			if (Context == null)
			{
				return Name;
			}

			return string.Format("{0} ({1})", Name, Context);
		}

		/// <summary>
		/// Sets the context that tests run under. Called once during creation
		/// </summary>
		/// <param name="InContext"></param>
		/// <returns></returns>
		public override void SetContext(ITestContext InContext)
		{
			Context = InContext as UnrealTestContext;
		}


		/// <summary>
		/// Returns information about how to configure our Unreal processes. For the most part the majority
		/// of Unreal tests should only need to override this function
		/// </summary>
		/// <returns></returns>
		public virtual TConfigClass GetConfiguration()
		{
			if (CachedConfig == null)
			{
				CachedConfig = new TConfigClass();
				AutoParam.ApplyParamsAndDefaults(CachedConfig, this.Context.TestParams.AllArguments);
			}
			return CachedConfig;
		}

		/// <summary>
		/// Returns the cached version of our config. Avoids repeatedly calling GetConfiguration() on derived nodes
		/// </summary>
		/// <returns></returns>
		private TConfigClass GetCachedConfiguration()
		{
			if (CachedConfig == null)
			{
				return GetConfiguration();
			}

			return CachedConfig;
		}

		/// <summary>
		/// Returns a priority value for this test
		/// </summary>
		/// <returns></returns>
		protected TestPriority GetPriority()
		{
			IEnumerable<UnrealTargetPlatform> DesktopPlatforms = UnrealBuildTool.Utils.GetPlatformsInClass(UnrealPlatformClass.Desktop);

			UnrealTestRoleContext ClientContext = Context.GetRoleContext(UnrealTargetRole.Client);

			// because these device build need deployed we want them in flight asap
			IDeviceBuildSupport DeviceBuildSupport = Gauntlet.Utils.InterfaceHelpers.FindImplementations<IDeviceBuildSupport>().Where(D => D.CanSupportPlatform(ClientContext.Platform)).FirstOrDefault(); ;
			if (DeviceBuildSupport != null && DeviceBuildSupport.NeedBuildDeployed())
			{
				return TestPriority.High;
			}

			return TestPriority.Normal;
		}

		protected virtual IEnumerable<UnrealSessionInstance.RoleInstance> FindAnyMissingRoles()
		{
			return TestInstance.RunningRoles.Where(R => R.AppInstance.HasExited);
		}

		/// <summary>
		/// Checks whether the test is still running. The default implementation checks whether all of our processes
		/// are still alive.
		/// </summary>
		/// <returns></returns>
		public virtual bool IsTestRunning()
		{
			var MissingRoles = FindAnyMissingRoles().ToList();

			if (MissingRoles.Count == 0)
			{
				// nothing missing, keep going.
				return true;
			}
			
			// if all roles are gone, we're done
			if (MissingRoles.Count == TestInstance.RunningRoles.Count())
			{
				return false;
			}

			// This test only ends when all roles are gone
			if (GetCachedConfiguration().AllRolesExit)
			{
				return true;
			}

			if (TimeOfFirstMissingProcess == DateTime.MinValue)
			{
				TimeOfFirstMissingProcess = DateTime.Now;
				Log.Verbose("Role {0} exited. Waiting {1} seconds for others to exit", MissingRoles.First().ToString(), TimeToWaitForProcesses);
			}

			if ((DateTime.Now - TimeOfFirstMissingProcess).TotalSeconds < TimeToWaitForProcesses)
			{
				// give other processes time to exit normally
				return true;
			}

			Log.Info("Ending {0} due to exit of Role {1}. {2} processes still running", Name, MissingRoles.First().ToString(), TestInstance.RunningRoles.Count());

			// Done!
			return false;
		}

		protected bool PrepareUnrealApp()
		{
			// Get our configuration
			TConfigClass Config = GetCachedConfiguration();

			if (Config == null)
			{
				throw new AutomationException("Test {0} returned null config!", this);
			}

			if (UnrealApp != null)
			{
				throw new AutomationException("Node already has an UnrealApp, was PrepareUnrealSession called twice?");
			}

			// pass through any arguments such as -TestNameArg or -TestNameArg=Value
			var TestName = this.GetType().Name;
			var ShortName = TestName.Replace("Test", "");

			var PassThroughArgs = Context.TestParams.AllArguments
				.Where(A => A.StartsWith(TestName, System.StringComparison.OrdinalIgnoreCase) || A.StartsWith(ShortName, System.StringComparison.OrdinalIgnoreCase))
				.Select(A =>
				{
					A = "-" + A;

					var EqIndex = A.IndexOf("=");

					// no =? Just a -switch then
					if (EqIndex == -1)
					{
						return A;
					}

					var Cmd = A.Substring(0, EqIndex + 1);
					var Args = A.Substring(EqIndex + 1);

					// if no space in the args, just leave it
					if (Args.IndexOf(" ") == -1)
					{
						return A;
					}

					return string.Format("{0}\"{1}\"", Cmd, Args);
				});

			List<UnrealSessionRole> SessionRoles = new List<UnrealSessionRole>();

			// Go through each type of role that was required and create a session role
			foreach (var TypesToRoles in Config.RequiredRoles)
			{
				// get the actual context of what this role means.
				UnrealTestRoleContext RoleContext = Context.GetRoleContext(TypesToRoles.Key);

				foreach (UnrealTestRole TestRole in TypesToRoles.Value)
				{
					// If a config has overriden a platform then we can't use the context constraints from the commandline
					bool UseContextConstraint = TestRole.Type == UnrealTargetRole.Client && TestRole.PlatformOverride == null;

					// important, use the type from the ContextRolke because Server may have been mapped to EditorServer etc
					UnrealTargetPlatform SessionPlatform = TestRole.PlatformOverride ?? RoleContext.Platform;

					UnrealSessionRole SessionRole = new UnrealSessionRole(RoleContext.Type, SessionPlatform, RoleContext.Configuration, TestRole.CommandLine);
					SessionRole.InstallOnly = TestRole.InstallOnly;
					SessionRole.CommandLineParams = TestRole.CommandLineParams;
 					SessionRole.RoleModifier = TestRole.RoleType;
					SessionRole.Constraint = UseContextConstraint ? Context.Constraint : new UnrealDeviceTargetConstraint(SessionPlatform);
					Log.Verbose("Created SessionRole {0} from RoleContext {1} (RoleType={2})", SessionRole, RoleContext, TypesToRoles.Key);

					// TODO - this can all / mostly go into UnrealTestConfiguration.ApplyToConfig

					// Deal with command lines
					if (string.IsNullOrEmpty(TestRole.ExplicitClientCommandLine) == false)
					{
						SessionRole.CommandLine = TestRole.ExplicitClientCommandLine;
					}
					else
					{
						// start with anything from our context
						SessionRole.CommandLine += RoleContext.ExtraArgs;

						// did the test ask for anything?
						if (string.IsNullOrEmpty(TestRole.CommandLine) == false)
						{
							SessionRole.CommandLine += TestRole.CommandLine;
						}

						// add controllers
						SessionRole.CommandLineParams.Add("gauntlet", 
							TestRole.Controllers.Count > 0 ? string.Join(",", TestRole.Controllers) : null);				

						if (PassThroughArgs.Count() > 0)
						{
							SessionRole.CommandLine += " " + string.Join(" ", PassThroughArgs);
						}

						// add options
						SessionRole.Options = Config;
					}

					if (RoleContext.Skip)
					{
						SessionRole.RoleModifier = ERoleModifier.Null;
					}

					// copy over relevant settings from test role
                    SessionRole.FilesToCopy = TestRole.FilesToCopy;
					SessionRole.AdditionalArtifactDirectories = TestRole.AdditionalArtifactDirectories;
					SessionRole.ConfigureDevice = TestRole.ConfigureDevice;
					SessionRole.MapOverride = TestRole.MapOverride;

					SessionRoles.Add(SessionRole);
				}
			}

			UnrealApp = new UnrealSession(Context.BuildInfo, SessionRoles) { Sandbox = Context.Options.Sandbox };

			return true;
		}

		public override bool IsReadyToStart()
		{
			if (UnrealApp == null)
			{
				PrepareUnrealApp();
			}

			return UnrealApp.TryReserveDevices();
		}

		/// <summary>
		/// Generate an unique path for the test artifacts and reserve it
		/// </summary>
		/// <returns></returns>
		protected String ReserveArtifactPath()
		{
			// Either use the ArtifactName param or name of this test
			string TestFolder = string.IsNullOrEmpty(Context.Options.ArtifactName) ? this.ToString() : Context.Options.ArtifactName;

			if (string.IsNullOrEmpty(Context.Options.ArtifactPostfix) == false)
			{
				TestFolder += "_" + Context.Options.ArtifactPostfix;
			}

			TestFolder = TestFolder.Replace(" ", "_");
			TestFolder = TestFolder.Replace(":", "_");
			TestFolder = TestFolder.Replace("|", "_");
			TestFolder = TestFolder.Replace(",", "");

			ArtifactPath = Path.Combine(Context.Options.LogDir, TestFolder);

			// if doing multiple passes, put each in a subdir
			if (NumPasses > 1)
			{
				ArtifactPath = Path.Combine(ArtifactPath, string.Format("Pass_{0}_of_{1}", CurrentPass + 1, NumPasses));
			}

			if (Retries > 0)
			{
				ArtifactPath = Path.Combine(ArtifactPath, string.Format("Retry_{0}", Retries));
			}

			// When running with -parallel we could have several identical tests (same test, configurations) in flight so
			// we need unique artifact paths. We also don't overwrite dest directories from the build machine for the same
			// reason of multiple tests for a build. Really though these should use ArtifactPrefix to save to
			// SmokeTest_HighQuality etc
			int ArtifactNumericPostfix = 0;
			bool ArtifactPathIsTaken = false;

			do
			{
				string PotentialPath = ArtifactPath;

				if (ArtifactNumericPostfix > 0)
				{
					PotentialPath = string.Format("{0}_{1}", ArtifactPath, ArtifactNumericPostfix);
				}

				ArtifactPathIsTaken = ReservedArtifcactPaths.Contains(PotentialPath) || (CommandUtils.IsBuildMachine && Directory.Exists(PotentialPath));

				if (ArtifactPathIsTaken)
				{
					Log.Info("Directory already exists at {0}", PotentialPath);
					ArtifactNumericPostfix++;
				}
				else
				{
					ArtifactPath = PotentialPath;
				}

			} while (ArtifactPathIsTaken);

			ReservedArtifcactPaths.Add(ArtifactPath);

			return ArtifactPath;
		}

		/// <summary>
		/// Called by the test executor to start our test running. After this
		/// Test.Status should return InProgress or greater
		/// </summary>
		/// <returns></returns>
		public override bool StartTest(int Pass, int InNumPasses)
		{
			if (UnrealApp == null)
			{
				throw new AutomationException("Node already has a null UnrealApp, was PrepareUnrealSession or IsReadyToStart called?");
			}

			// ensure we reset things
			SessionArtifacts = Enumerable.Empty<UnrealRoleArtifacts>();
			RoleResults = Enumerable.Empty<UnrealRoleResult>();
			UnrealTestResult = TestResult.Invalid;
			CurrentPass = Pass;
			NumPasses = InNumPasses;
			LastAppLogCount = 0;
			LastEditorLogCount = 0;
			LastHeartbeatTime = DateTime.MinValue;
			LastActiveHeartbeatTime = DateTime.MinValue;			

			TConfigClass Config = GetCachedConfiguration();

			ReserveArtifactPath();

			// We need to create this directory at the start of the test rather than the end of the test - we are running into instances where multiple A/B tests
			// on the same build are seeing the directory as non-existent and thinking it is safe to write to.
			Log.Info("UnrealTestNode.StartTest Calling CreateDirectory for artifacts at {0}", ArtifactPath);
			Directory.CreateDirectory(ArtifactPath);

			// Launch the test
			TestInstance = UnrealApp.LaunchSession();
			// Add info from test context to device usage log
			foreach(IAppInstance AppInstance in TestInstance.ClientApps)
			{
				if (AppInstance != null)
				{
					IDeviceUsageReporter.RecordComment(AppInstance.Device.Name, (UnrealTargetPlatform)AppInstance.Device.Platform, IDeviceUsageReporter.EventType.Device, Context.Options.JobDetails);
					IDeviceUsageReporter.RecordComment(AppInstance.Device.Name, (UnrealTargetPlatform)AppInstance.Device.Platform, IDeviceUsageReporter.EventType.Test, this.GetType().Name);
				}
			}
			
			

			// track the overall session time
			if (SessionStartTime == DateTime.MinValue)
			{
				SessionStartTime = DateTime.Now;
			}

			if (TestInstance != null)
			{
				// Update these for the executor
				MaxDuration = Config.MaxDuration;
				MaxDurationReachedResult = Config.MaxDurationReachedResult;
<<<<<<< HEAD
				UnrealTestResult = TestResult.Invalid;
=======
				MaxRetries = Config.MaxRetries;
>>>>>>> 6bbb88c8
				MarkTestStarted();
			}
			
			return TestInstance != null;
		}

		public virtual void PopulateCommandlineInfo()
		{
			SupportedParameters.Add(new GauntletParamDescription()
			{
				ParamName = "nomcp",
				TestSpecificParam = false,
				ParamDesc = "Run test without an mcp backend",
				DefaultValue = "false"
			});
			SupportedParameters.Add(new GauntletParamDescription()
			{
				ParamName = "ResX",
				InputFormat = "1280",
				Required = false,
				TestSpecificParam = false,
				ParamDesc = "Horizontal resolution for the game client.",
				DefaultValue = "1280"
			});
			SupportedParameters.Add(new GauntletParamDescription()
			{
				ParamName = "ResY",
				InputFormat = "720",
				Required = false,
				TestSpecificParam = false,
				ParamDesc = "Vertical resolution for the game client.",
				DefaultValue = "720"
			});
			SupportedParameters.Add(new GauntletParamDescription()
			{
				ParamName = "FailOnEnsure",
				Required = false,
				TestSpecificParam = false,
				ParamDesc = "Consider the test a fail if we encounter ensures."
			});
			SupportedParameters.Add(new GauntletParamDescription()
			{
				ParamName = "MaxDuration",
				InputFormat = "600",
				Required = false,
				TestSpecificParam = false,
				ParamDesc = "Time in seconds for test to run before it is timed out",
				DefaultValue = "Test-defined"
			});
		}

		/// <summary>
		/// Cleanup all resources
		/// </summary>
		/// <param name="Node"></param>
		/// <returns></returns>
		public override void CleanupTest()
		{
			if (TestInstance != null)
			{
				TestInstance.Dispose();
				TestInstance = null;
			}

			if (UnrealApp != null)
			{
				UnrealApp.Dispose();
				UnrealApp = null;
			}			
		}

		/// <summary>
		/// Restarts the provided test. Only called if one of our derived
		/// classes requests it via the Status result
		/// </summary>
		/// <param name="Node"></param>
		/// <returns></returns>
		public override bool RestartTest()
		{
			//Reset/Increment artifact output
			SessionArtifacts = Enumerable.Empty<UnrealRoleArtifacts>();
			RoleResults = Enumerable.Empty<UnrealRoleResult>();

			LastAppLogCount = 0;
			LastEditorLogCount = 0;
			LastHeartbeatTime = DateTime.MinValue;
			LastActiveHeartbeatTime = DateTime.MinValue;

			ReserveArtifactPath();
			Log.Info("UnrealTestNode.ReStartTest Calling CreateDirectory for artifacts at {0}", ArtifactPath);
			Directory.CreateDirectory(ArtifactPath);

			// Relaunch the test
			TestInstance = UnrealApp.RestartSession();

			bool bWasRestarted = (TestInstance != null);
			if (bWasRestarted)
			{
				MarkTestStarted();
			}

			return bWasRestarted;
		}

		/// <summary>
		/// Periodically called while the test is running. A chance for tests to examine their
		/// health, log updates etc. Base classes must call this or take all responsibility for
		/// setting Status as necessary
		/// </summary>
		/// <returns></returns>
		public override void TickTest()
		{
			IAppInstance App = null;
			string AppInfoPrefix = "App";
			if (TestInstance.ClientApps == null)
			{
				App = TestInstance.ServerApp;
				AppInfoPrefix = "Server";
			}
			else
			{
				if (TestInstance.ClientApps.Length > 0)
				{
					App = TestInstance.ClientApps.First();
					AppInfoPrefix = "Client";
				}
			}

			List<string> LogCategories = new List<string>();
			LogCategories.Add("Gauntlet");
			{
				// get the categories used to monitor process (this needs rethought).
				IEnumerable<string> HeartbeatCategories = GetHeartbeatLogCategories().Union(GetCachedConfiguration().LogCategoriesForEvents);
				LogCategories.AddRange(HeartbeatCategories);
			}
			LogCategories = LogCategories.Distinct().ToList();


			if (App != null)
			{
				UnrealLogParser Parser = new UnrealLogParser(App.StdOut);
				List<string> TestLines = new List<string>();
				// ONLY ADD RANGE ONCE. Ordering is important and will be skewed if multiple ranges are added which can skew how logs are pulled out.
				TestLines.AddRange(Parser.GetLogChannels(LogCategories, true));
								
				for (int i = LastAppLogCount; i < TestLines.Count(); i++)
				{
					Log.Info(string.Format("{0}: {1}", AppInfoPrefix, TestLines[i]));

					if (Regex.IsMatch(TestLines[i], @".*GauntletHeartbeat\: Active.*"))
					{
						LastHeartbeatTime = DateTime.Now;
						LastActiveHeartbeatTime = DateTime.Now;
					}
					else if (Regex.IsMatch(TestLines[i], @".*GauntletHeartbeat\: Idle.*"))
					{
						LastHeartbeatTime = DateTime.Now;
					}
				}

				LastAppLogCount = TestLines.Count();

				// Detect missed heartbeats and fail the test
				CheckHeartbeat();
			}

			IAppInstance EditorApp = TestInstance.EditorApp;
			if (EditorApp != null)
			{
				UnrealLogParser Parser = new UnrealLogParser(EditorApp.StdOut);
				List<string> TestLines = new List<string>();
				// ONLY ADD RANGE ONCE. Ordering is important and will be skewed if multiple ranges are added which can skew how logs are pulled out.
				TestLines.AddRange(Parser.GetLogChannels(LogCategories, true));

				for (int i = LastEditorLogCount; i < TestLines.Count(); i++)
				{
					Log.Info(string.Format("Editor: {0}", TestLines[i]));
				}

				LastEditorLogCount = TestLines.Count();
			}


			// Check status and health after updating logs
			if (GetTestStatus() == TestStatus.InProgress && IsTestRunning() == false)
			{
				MarkTestComplete();
			}
		}

		/// <summary>
		/// This class is here to provide compatiblity 
		/// </summary>
		/// <param name="WasCancelled"></param>
		protected virtual void StopTest(bool WasCancelled)
		{
			StopTest(WasCancelled ? StopReason.MaxDuration : StopReason.Completed);
		}

		/// <summary>
		/// Called when a test has completed. By default saves artifacts and calles CreateReport
		/// </summary>
		/// <param name="Result"></param>
		/// <returns></returns>
		public override void StopTest(StopReason InReason)
		{
			base.StopTest(InReason);

			// Shutdown the instance so we can access all files, but do not null it or shutdown the UnrealApp because we still need
			// access to these objects and their resources! Final cleanup is done in CleanupTest()
			TestInstance.Shutdown();

			try
			{
				Log.Info("Saving artifacts to {0}", ArtifactPath);
				// run create dir again just in case the already made dir was cleaned up by another buildfarm job or something similar.
				Directory.CreateDirectory(ArtifactPath);
				Utils.SystemHelpers.MarkDirectoryForCleanup(ArtifactPath);

				SessionArtifacts = SaveRoleArtifacts(ArtifactPath);

				// call legacy version
				SaveArtifacts_DEPRECATED(ArtifactPath);
			}
			catch (Exception Ex)
			{
				Log.Warning("Failed to save artifacts. {0}", Ex);
			}

			try
			{
				// Artifacts have been saved, release devices back to pool for other tests to use
				UnrealApp.UnrealDeviceReservation.ReleaseDevices();
			}
			catch (Exception Ex)
			{
				Log.Warning("Failed to release devices. {0}", Ex);
			}


			// Create results from all roles from these artifacts
			RoleResults = CreateRoleResultsFromArtifacts(InReason, SessionArtifacts);

			string Message = string.Empty;
			ITestReport Report = null;

			try
			{
				// Check if the deprecated signature is overriden, call it anyway if that the case.
				var OldSignature = new[] { typeof(TestResult), typeof(UnrealTestContext), typeof(UnrealBuildSource), typeof(IEnumerable<UnrealRoleResult>), typeof(string) };
				var Simplifiedignature = new[] { typeof(TestResult) };
				if (!Utils.InterfaceHelpers.HasOverriddenMethod(this.GetType(), "CreateReport", Simplifiedignature) && Utils.InterfaceHelpers.HasOverriddenMethod(this.GetType(), "CreateReport", OldSignature))
				{
					Report = CreateReport(GetTestResult(), Context, Context.BuildInfo, RoleResults, ArtifactPath);
				}
				else
				{
					Report = CreateReport(GetTestResult());
				}
			}
			catch (Exception Ex)
			{
				CreateReportFailed = true;
				Message = Ex.Message;				
				Log.Warning("Failed to save completion report. {0}", Ex);
			}

			if (CreateReportFailed)
			{
				try
				{
					HandleCreateReportFailure(Context, Message);
				}
				catch (Exception Ex)
				{
					Log.Warning("Failed to handle completion report failure. {0}", Ex);
				}
			}

			try
			{
				// Check if the deprecated signature is overriden, call it anyway if that the case.
				var DeprecatedSignature = new[] { typeof(TestResult), typeof(UnrealTestContext), typeof(UnrealBuildSource), typeof(IEnumerable<UnrealRoleArtifacts>), typeof(string) };
				if (Utils.InterfaceHelpers.HasOverriddenMethod(this.GetType(), "SubmitToDashboard", DeprecatedSignature))
				{
					SubmitToDashboard(GetTestResult(), Context, Context.BuildInfo, SessionArtifacts, ArtifactPath);
				}

				if (Report != null) { SubmitToDashboard(Report); }
			}
			catch (Exception Ex)
			{
				Log.Warning("Failed to submit results to dashboard. {0}", Ex);
			}
		}

		/// <summary>
		/// Called when report creation fails, by default logs warning with failure message
		/// </summary>
		protected virtual void HandleCreateReportFailure(UnrealTestContext Context, string Message = "")
		{
			if (string.IsNullOrEmpty(Message))
			{
				Message = string.Format("See Gauntlet.log for details");
			}

			Log.Warning("CreateReport Failed: {0}", Message);
		}

		/// <summary>
		/// Whether creating the test report failed
		/// </summary>
		public bool CreateReportFailed { get; protected set; }

		/// <summary>
		/// Display all of the defined commandline information for this test.
		/// Will display generic gauntlet params as well if -help=full is passed in.
		/// </summary>
		public override void DisplayCommandlineHelp()
		{
			Log.Info(string.Format("--- Available Commandline Parameters for {0} ---", Name));
			Log.Info("--------------------");
			Log.Info("TEST-SPECIFIC PARAMS");
			Log.Info("--------------------");
			foreach (GauntletParamDescription ParamDesc in SupportedParameters)
			{
				if (ParamDesc.TestSpecificParam)
				{
					Log.Info(ParamDesc.ToString());
				}
			}
			if (Context.TestParams.ParseParam("listallargs"))
			{
				Log.Info("\n--------------");
				Log.Info("GENERIC PARAMS");
				Log.Info("--------------");
				foreach (GauntletParamDescription ParamDesc in SupportedParameters)
				{
					if (!ParamDesc.TestSpecificParam)
					{
						Log.Info(ParamDesc.ToString());
					}
				}
			}
			else
			{
				Log.Info("\nIf you need information on base Gauntlet arguments, use -listallargs\n\n");
			}
			if (SampleCommandlines.Count > 0)
			{
				Log.Info("\n-------------------");
				Log.Info("SAMPLE COMMANDLINES");
				Log.Info("-------------------");
				foreach (KeyValuePair<string, string> SampleCommandline in SampleCommandlines)
				{
					Log.Info(SampleCommandline.Key);
					Log.Info("");
					Log.Info(SampleCommandline.Value);
					Log.Info("-------------------");
				}
			}

		}

		/// <summary>
		/// Optional function that is called on test completion and gives an opportunity to create a report. The returned class will later be passed to
		/// SubmitToDashboard if submisson of results is enabled
		/// </summary>
		/// <param name="Result">Test result</param>
		/// <param name="Context">Context that describes the environment of the test</param>
		/// <param name="Build">Build being tested</param>
		/// <param name="RoleResults">Results from each role in the test</param>
		/// <param name="ArtifactPath">Path to where artifacts from each role are saved</param>
		/// <returns></returns>
		public virtual ITestReport CreateReport(TestResult Result, UnrealTestContext Context, UnrealBuildSource Build, IEnumerable<UnrealRoleResult> RoleResults, string ArtifactPath)
		{
			if (GetConfiguration().WriteTestResultsForHorde)
			{
				// write test report for Horde
				HordeReport.SimpleTestReport HordeTestReport = CreateSimpleReportForHorde(Result);
				return HordeTestReport;
			}

			return null;
		}

		/// <summary>
		/// Optional function that is called on test completion and gives an opportunity to create a report
		/// </summary>
		/// <param name="Result"></param>
		/// <returns>ITestReport</returns>
		public virtual ITestReport CreateReport(TestResult Result)
		{
			if (GetConfiguration().WriteTestResultsForHorde)
			{
				// write test report for Horde
				HordeReport.SimpleTestReport HordeTestReport = CreateSimpleReportForHorde(Result);
				return HordeTestReport;
			}

			return null;
		}

		/// <summary>
		/// Generate a Simple Test Report from the results of this test
		/// </summary>
		/// <param name="Result"></param>
		protected virtual HordeReport.SimpleTestReport CreateSimpleReportForHorde(TestResult Result)
		{
			HordeReport.SimpleTestReport HordeTestReport = new HordeReport.SimpleTestReport();
			HordeTestReport.ReportCreatedOn = DateTime.Now.ToString();
<<<<<<< HEAD
			HordeTestReport.TotalDurationSeconds = (float)(DateTime.Now - SessionStartTime).TotalSeconds;
			HordeTestReport.Description = Context.ToString();
			HordeTestReport.Status = Result.ToString();
			HordeTestReport.Errors.AddRange(GetErrorsAndAbnornalExits());
			HordeTestReport.Warnings.AddRange(GetWarnings());
			HordeTestReport.HasSucceeded = !(Result == TestResult.Failed || Result == TestResult.TimedOut || HordeTestReport.Errors.Count > 0);
=======
			HordeTestReport.TotalDurationSeconds = (float) (DateTime.Now - SessionStartTime).TotalSeconds;
			HordeTestReport.Description = Context.ToString();
			HordeTestReport.URLLink = GetURLLink();
			HordeTestReport.Errors.AddRange(GetErrorsAndAbnornalExits());
			if (!string.IsNullOrEmpty(CancellationReason))
			{
				HordeTestReport.Errors.Add(CancellationReason);
			}
			HordeTestReport.Warnings.AddRange(GetWarnings());
			HordeTestReport.HasSucceeded = !(Result == TestResult.Failed || Result == TestResult.TimedOut || HordeTestReport.Errors.Count > 0);
			if (HordeTestReport.Errors.Count > 0 && Result == TestResult.Passed)
			{
				SetUnrealTestResult(TestResult.Failed);
			}
			HordeTestReport.Status = GetTestResult().ToString();
>>>>>>> 6bbb88c8
			string HordeArtifactPath = string.IsNullOrEmpty(GetConfiguration().HordeArtifactPath) ? HordeReport.DefaultArtifactsDir : GetConfiguration().HordeArtifactPath;
			HordeTestReport.SetOutputArtifactPath(HordeArtifactPath);
			if (SessionArtifacts != null)
			{
<<<<<<< HEAD
				foreach (UnrealRoleArtifacts Artifact in SessionArtifacts)
				{
					string LogName = Path.GetFullPath(Artifact.LogPath).Replace(Path.GetFullPath(Path.Combine(ArtifactPath, "..")), "").TrimStart(Path.DirectorySeparatorChar);
					HordeTestReport.AttachArtifact(Artifact.LogPath, LogName);

					UnrealLogParser.LogSummary LogSummary = Artifact.LogSummary;
=======
				foreach (UnrealRoleResult RoleResult in RoleResults)
				{
					string LogName = Path.GetFullPath(RoleResult.Artifacts.LogPath).Replace(Path.GetFullPath(Context.Options.LogDir), "").TrimStart(Path.DirectorySeparatorChar);
					HordeTestReport.AttachArtifact(RoleResult.Artifacts.LogPath, LogName);

					UnrealLog LogSummary = RoleResult.LogSummary;
>>>>>>> 6bbb88c8
					if (LogSummary.Errors.Count() > 0)
					{
						HordeTestReport.Warnings.Add(
							string.Format(
								"Log Parsing: FatalErrors={0}, Ensures={1}, Errors={2}, Warnings={3}, Log={4}",
								(LogSummary.FatalError != null ? 1 : 0), LogSummary.Ensures.Count(), LogSummary.Errors.Count(), LogSummary.Warnings.Count(), LogName
							)
						);
					}
				}
			}
<<<<<<< HEAD
=======
			// Metadata
			SetReportMetadata(HordeTestReport, GetConfiguration().RequiredRoles.Values.SelectMany(V => V));

>>>>>>> 6bbb88c8
			return HordeTestReport;
		}

		/// <summary>
<<<<<<< HEAD
		/// Optional function that is called on test completion and gives an opportunity to create a report
=======
		/// Generate report from Unreal Automated Test Results
		/// </summary>
		/// <param name="UnrealAutomatedTestReportPath"></param>
		/// <param name="ReportURL"></param>
		/// <returns>ITestReport</returns>
		public virtual ITestReport CreateUnrealEngineTestPassReport(string UnrealAutomatedTestReportPath, string ReportURL)
		{
			string JsonReportPath = Path.Combine(UnrealAutomatedTestReportPath, "index.json");
			if (File.Exists(JsonReportPath))
			{
				string HordeArtifactPath = GetConfiguration().HordeArtifactPath;
				Log.Verbose("Reading json Unreal Automated test report from {0}", JsonReportPath);
				UnrealAutomatedTestPassResults JsonTestPassResults = UnrealAutomatedTestPassResults.LoadFromJson(JsonReportPath);
				if (JsonTestPassResults.InProcess > 0)
				{
					// The test pass did not run completely
					Log.Verbose("Found in-process tests: {0}", JsonTestPassResults.InProcess);
					// Get any critical error and push it to json report and resave it.
					if (RoleResults != null)
					{
						UnrealLog.CallstackMessage FatalError = null;
						foreach (UnrealRoleResult Result in RoleResults)
						{
							if (Result.LogSummary.FatalError != null)
							{
								FatalError = Result.LogSummary.FatalError;
								break;
							}
						}
						if (FatalError != null)
						{
							var Test = JsonTestPassResults.Tests.FirstOrDefault((T => T.State == TestStateType.InProcess));
							if (!String.IsNullOrEmpty(Test.TestDisplayName))
							{
								Test.AddError("Engine encountered a critical failure. \n" + FatalError.FormatForLog());
								JsonTestPassResults.WriteToJson(JsonReportPath);
							}
						}
					}
				}
				if (JsonTestPassResults.NotRun > 0)
				{
					// The test pass did not run at all
					Log.Verbose("Found not-run tests: {0}", JsonTestPassResults.NotRun);
					bool HasTimeout = RoleResults != null && RoleResults.Where(R => R.ProcessResult == UnrealProcessResult.TimeOut).Any();
					if (GetConfiguration().ResumeOnCriticalFailure && !HasTimeout)
					{
						if (Retries < MaxRetries)
						{
							Retries++;
							// Reschedule test to resume from last 'in-process' test.
							SetUnrealTestResult(TestResult.WantRetry);
							// Attach current artifacts to Horde output
							if (SessionArtifacts != null)
							{
								HordeReport.SimpleTestReport TempReport = new HordeReport.SimpleTestReport();
								TempReport.SetOutputArtifactPath(HordeArtifactPath);
								foreach (UnrealRoleArtifacts Artifact in SessionArtifacts)
								{
									string LogName = Path.GetFullPath(Artifact.LogPath).Replace(Path.GetFullPath(Context.Options.LogDir), "").TrimStart(Path.DirectorySeparatorChar);
									TempReport.AttachArtifact(Artifact.LogPath, LogName);
								}
							}
							// Discard the report as we are going to do another pass.
							return null;
						}
						else
						{
							Log.Error("Reach maximum of retries({0}) to resume on critical failure!", Retries);
						}
					}
				}
				// Convert test results for Horde
				HordeReport.UnrealEngineTestPassResults HordeTestPassResults = HordeReport.UnrealEngineTestPassResults.FromUnrealAutomatedTests(JsonTestPassResults, UnrealAutomatedTestReportPath, ReportURL);
				HordeTestPassResults.CopyTestResultsArtifacts(HordeArtifactPath);
				// Metadata
				// With UE Test Automation, we care only for one role.
				var MainRole = new List<UnrealTestRole>() { GetConfiguration().GetMainRequiredRole() };
				SetReportMetadata(HordeTestPassResults, MainRole);
				// Attached test Artifacts
				if (SessionArtifacts != null)
				{
					foreach (UnrealRoleArtifacts Artifact in SessionArtifacts)
					{
						string LogName = Path.GetFullPath(Artifact.LogPath).Replace(Path.GetFullPath(Context.Options.LogDir), "").TrimStart(Path.DirectorySeparatorChar);
						HordeTestPassResults.AttachArtifact(Artifact.LogPath, LogName);
					}
				}
				return HordeTestPassResults;
			}
			else
			{
				Log.Warning("Could not find Unreal Automated test report at {0}. Reverting to base report.", JsonReportPath);
				return CreateSimpleReportForHorde(GetTestResult());
			}
		}

		/// <summary>
		/// Set Metadata on ITestReport
		/// </summary>
		/// <param name="Report"></param>
		protected virtual void SetReportMetadata(ITestReport Report, IEnumerable<UnrealTestRole> Roles)
		{
			var AllRoleTypes = Roles.Select(R =>  R.Type);
			var AllRoleContexts = Roles.Select(R => Context.GetRoleContext(R.Type));
			Report.SetMetadata("Platform", string.Join("+", AllRoleContexts.Select(R => R.Platform.ToString()).Distinct().OrderBy(P => P)));
			Report.SetMetadata("BuildType", string.Join("+", AllRoleTypes.Select(R => R.ToString()).Distinct().OrderBy(B => B)));
			Report.SetMetadata("Configuration", string.Join("+", AllRoleContexts.Select(R => R.Configuration.ToString()).Distinct().OrderBy(C => C)));
			Report.SetMetadata("Project", Context.BuildInfo.ProjectName);
		}

		/// <summary>
		/// DEPRECATED Optional function that is called on test completion and gives an opportunity to submit a report to a Dashboard
>>>>>>> 6bbb88c8
		/// </summary>
		/// <param name="Result"></param>
		/// <param name="Context"></param>
		/// <param name="Build"></param>
		/// <param name="Artifacts"></param>
		/// <param name="ArtifactPath"></param>
		/// <returns></returns>
		public virtual void SubmitToDashboard(TestResult Result, UnrealTestContext Context, UnrealBuildSource Build, IEnumerable<UnrealRoleArtifacts> Artifacts, string ArtifactPath)
		{
		}

		/// <summary>
		/// Optional function that is called on test completion and gives an opportunity to submit a report to a Dashboard
		/// </summary>
		/// <param name="Report"></param>
		public virtual void SubmitToDashboard(ITestReport Report)
		{
			if (GetConfiguration().WriteTestResultsForHorde)
			{
				// write test data collection for Horde
				string HordeTestDataKey = string.IsNullOrEmpty(GetConfiguration().HordeTestDataKey) ? Name + " " + Context.ToString() : GetConfiguration().HordeTestDataKey;
				string HordeTestDataFilePath = Path.Combine(
					string.IsNullOrEmpty(GetConfiguration().HordeTestDataPath) ? HordeReport.DefaultTestDataDir : GetConfiguration().HordeTestDataPath,
					FileUtils.SanitizeFilename(Name) + ".TestData.json"
				);
				HordeReport.TestDataCollection HordeTestDataCollection = new HordeReport.TestDataCollection();
				HordeTestDataCollection.AddNewTestReport(HordeTestDataKey, Report);
				HordeTestDataCollection.WriteToJson(HordeTestDataFilePath, true);
			}
			if (!string.IsNullOrEmpty(GetConfiguration().PublishTelemetryTo) && Report is ITelemetryReport Telemetry)
			{
				IEnumerable<TelemetryData> DataRows = Telemetry.GetAllTelemetryData();
				if (DataRows != null)
				{
					IDatabaseConfig<TelemetryData> DBConfig = DatabaseConfigManager<TelemetryData>.GetConfigByName(GetConfiguration().PublishTelemetryTo);
					if (DBConfig != null)
					{
						DBConfig.LoadConfig(GetConfiguration().DatabaseConfigPath);
						IDatabaseDriver<TelemetryData> DB = DBConfig.GetDriver();
						Log.Verbose("Submitting telemetry data to {0}", DB.ToString());

						UnrealTelemetryContext TestContext = new UnrealTelemetryContext();
						TestContext.SetProperty("ProjectName", Context.BuildInfo.ProjectName);
						TestContext.SetProperty("Branch", Context.BuildInfo.Branch);
						TestContext.SetProperty("Changelist", Context.BuildInfo.Changelist);
						var RoleType = GetConfiguration().GetMainRequiredRole().Type;
						var Role = Context.GetRoleContext(RoleType);
						TestContext.SetProperty("Platform", Role.Platform);
						TestContext.SetProperty("Configuration", string.Format("{0} {1}", RoleType, Role.Configuration));

						DB.SubmitDataItems(DataRows, TestContext);
					}
					else
					{
						Log.Warning("Got telemetry data, but database configuration is unknown '{0}'.", GetConfiguration().PublishTelemetryTo);
					}
				}
			}
		}

		/// <summary>
		/// Called to request that the test save all artifacts from the completed test to the specified 
		/// output path. By default the app will save all logs and crash dumps
		/// </summary>
		/// <param name="Completed"></param>
		/// <param name="Node"></param>
		/// <param name="OutputPath"></param>
		/// <returns></returns>
		public virtual void SaveArtifacts_DEPRECATED(string OutputPath)
		{
			// called for legacy reasons
		}

		/// <summary>
		/// Called to request that the test save all artifacts from the completed test to the specified 
		/// output path. By default the app will save all logs and crash dumps
		/// </summary>
		/// <param name="Completed"></param>
		/// <param name="Node"></param>
		/// <param name="OutputPath"></param>
		/// <returns></returns>
		public virtual IEnumerable<UnrealRoleArtifacts> SaveRoleArtifacts(string OutputPath)
		{
			return UnrealApp.SaveRoleArtifacts(Context, TestInstance, ArtifactPath);
		}

		/// <summary>
		/// Parses the provided artifacts to determine the cause of an exit and whether it was abnormal
		/// </summary>
		/// <param name="InArtifacts"></param>
		/// <param name="Reason"></param>
		/// <param name="WasAbnormal"></param>
		/// <returns></returns>
		protected virtual UnrealProcessResult GetExitCodeAndReason(StopReason InReason, UnrealLog InLog, UnrealRoleArtifacts InArtifacts, out string ExitReason, out int ExitCode)
		{
			// first check for fatal issues
			if (InLog.FatalError != null)
			{
				ExitReason = "Process encountered fatal error";
				ExitCode = -1;
				return UnrealProcessResult.EncounteredFatalError;
			}

			// Catch failed engine init. Early issues can result in the engine exiting with hard to diagnose reasons
			if (InLog.EngineInitialized == false)
			{
				ExitReason = string.Format("Engine initialization failed");
				ExitCode = -1;
				return UnrealProcessResult.InitializationFailure;
			}

			// If the test considers ensures as fatal, fail here
			if (CachedConfig.FailOnEnsures && InLog.Ensures.Count() > 0)
			{
<<<<<<< HEAD
				ExitReason = "Process was killed";
				ExitCode = 0;
=======
				ExitReason = string.Format("Process encountered {0} Ensures", InLog.Ensures.Count());
				ExitCode = -1;
				return UnrealProcessResult.EncounteredEnsure;
>>>>>>> 6bbb88c8
			}

			// Gauntlet killed the process. This can be valid in many scenarios (e.g. shutting down an ancillary 
			// process, but if there was a timeout it will be handled at a higher level
			if (InArtifacts.AppInstance.WasKilled)
			{
				if (InReason == StopReason.MaxDuration)
				{
<<<<<<< HEAD
					ExitReason = "Tests exited with code 0";
				}
				else
				{
					ExitReason = string.Format("Tests exited with error code {0}", LogSummary.TestExitCode);
=======
					ExitReason = "Process was killed by Gauntlet due to a timeout";
					ExitCode = -1;
					return UnrealProcessResult.TimeOut;
				}
				else
				{
					ExitReason = string.Format("Process was killed by Gauntlet [Reason={0}]", InReason.ToString());
					ExitCode = 0;
					return UnrealProcessResult.ExitOk;
>>>>>>> 6bbb88c8
				}
			}

<<<<<<< HEAD
				// tests failed but the process didn't
				ExitCode = 0;
			}
			else if (LogSummary.EngineInitialized == false)
			{
				ExitReason = string.Format("Engine initialization failed");
				ExitCode = -1;
=======
			// If we found a valid exit code with test markup, return it
			if (InLog.HasTestExitCode)
			{
				ExitReason = string.Format("Tests exited with error code {0}", InLog.TestExitCode);
				ExitCode = InLog.TestExitCode;
				return ExitCode == 0 ? UnrealProcessResult.ExitOk : UnrealProcessResult.TestFailure;
>>>>>>> 6bbb88c8
			}

			// Engine exit was requested with no visible fatal error
			if (InLog.RequestedExit)
			{
<<<<<<< HEAD
				ExitReason = string.Format("Exit was requested: {0}", LogSummary.RequestedExitReason);
=======
				// todo - need join cleanup with UE around RE due to errors
				ExitReason = string.Format("Exit was requested: {0}", InLog.RequestedExitReason);
>>>>>>> 6bbb88c8
				ExitCode = 0;
				return UnrealProcessResult.ExitOk;
			}

			bool WasGauntletTest = InArtifacts.SessionRole.CommandLine.ToLower().Contains("-gauntlet");
			// ok, process appears to have exited for no good reason so try to divine a result...
			if (WasGauntletTest)
			{
				if (InLog.HasTestExitCode == false)
				{
<<<<<<< HEAD
					if (LogSummary.HasTestExitCode == false)
					{
						Log.Verbose("Role {0} had 0 exit code but used Gauntlet and no TestExitCode was found. Assuming failure", InArtifacts.SessionRole.RoleType);
						ExitCode = -1;
						ExitReason = "Process has terminated prematurely! No exit code from Gauntlet controller.";
					}
				}
				else
				{
					// if all else fails, fall back to the exit code from the process. Not great.
					ExitCode = InArtifacts.AppInstance.ExitCode;
					if (ExitCode == 0)
					{
						ExitReason = "Process exited with code 0";
					}
=======
					Log.Verbose("Role {0} had 0 exit code but used Gauntlet and no TestExitCode was found. Assuming failure", InArtifacts.SessionRole.RoleType);
					ExitReason = "Process terminated prematurely! No test result from Gauntlet controller";
					ExitCode = -1;
					return UnrealProcessResult.TestFailure;
>>>>>>> 6bbb88c8
				}
			}

			// AG TODO - do we still need this?
			// Normal exits from server are not ok if we had clients running!
			/*if (ExitCode == 0 && InArtifacts.SessionRole.RoleType.IsServer())
			{
				bool ClientsKilled = SessionArtifacts.Any(A => A.AppInstance.WasKilled && A.SessionRole.RoleType.IsClient());

				if (ClientsKilled)
				{
					ExitCode = -1;
					ExitReason = "Server exited while clients were running";
				}
			}*/
			
			// The process is gone but we don't know why. This is likely bad and signifies an unhandled or undiagnosed error
			ExitReason = "app exited with code 0";
			ExitCode = -1;
			return UnrealProcessResult.Unknown;
		}

		/// <summary>
		/// Creates an EventList from the artifacts for the specified role. By default this will be asserts (errors), ensures (warnings)
		/// from the log, plus any log entries from categories that are the list returned by GetMonitoredLogCategories(). Nodes can also set
		/// their behavior flags to elevate *all* warnings/errors
		/// </summary>
		/// <param name="InReason"></param>
		/// <param name="InRoleArtifacts"></param>
		/// <param name="InLog"></param>
		/// <returns></returns>
		protected virtual IEnumerable<UnrealTestEvent> CreateEventListFromArtifact(StopReason InReason, UnrealRoleArtifacts InRoleArtifacts, UnrealLog InLog)
		{
			List<UnrealTestEvent> EventList = new List<UnrealTestEvent>();

			// Create events for any fatal errors in the log
			if (InLog.FatalError != null)
			{
				UnrealTestEvent FatalEvent = new UnrealTestEvent(EventSeverity.Fatal, InLog.FatalError.Message, Enumerable.Empty<string>(), InLog.FatalError);
				EventList.Add(FatalEvent);
			}

			// Create events for any ensures
			foreach (UnrealLog.CallstackMessage Ensure in InLog.Ensures)
			{
				UnrealTestEvent EnsureEvent = new UnrealTestEvent(EventSeverity.Warning, Ensure.Message, Enumerable.Empty<string>(), Ensure);
				EventList.Add(EnsureEvent);
			}

			HashSet<string> MonitoredCategorySet = new HashSet<string>();

			foreach(string Category in GetCachedConfiguration().LogCategoriesForEvents)
			{
				MonitoredCategorySet.Add(Category);
			}

			bool TrackAllWarnings = GetCachedConfiguration().ShowWarningsInSummary || Flags.HasFlag(BehaviorFlags.PromoteWarnings);
			bool TrackAllErrors = GetCachedConfiguration().ShowErrorsInSummary || Flags.HasFlag(BehaviorFlags.PromoteErrors);

			// now look at the log. Add events for warnings/errors if the category is monitored or if this test is flagged to 
			// promote all warnings/errors
			foreach (UnrealLog.LogEntry Entry in InLog.LogEntries)
			{
				bool IsMonitored = MonitoredCategorySet.Contains(Entry.Category);

				if (Entry.Level == UnrealLog.LogLevel.Warning && 
					(IsMonitored || TrackAllWarnings))
				{
					EventList.Add(new UnrealTestEvent(EventSeverity.Warning, Entry.ToString(), Enumerable.Empty<string>()));
				}

				if (Entry.Level == UnrealLog.LogLevel.Error &&
					(IsMonitored || TrackAllErrors))
				{
					EventList.Add(new UnrealTestEvent(EventSeverity.Error, Entry.ToString(), Enumerable.Empty<string>()));
				}
			}

			return EventList;
		}


		/// <summary>
		/// Returns a RoleResult, a representation of this roles result from the test, for the provided artifact
		/// </summary>
		/// <param name="InRoleArtifacts"></param>
		/// <returns></returns>
		protected virtual UnrealRoleResult CreateRoleResultFromArtifact(StopReason InReason, UnrealRoleArtifacts InRoleArtifacts)
		{
			int ExitCode;
			string ExitReason;

			UnrealLog LogSummary = CreateLogSummaryFromArtifact(InRoleArtifacts);
	
			// Give ourselves (and derived classes) a chance to analyze what happened
			UnrealProcessResult ProcessResult = GetExitCodeAndReason(InReason, LogSummary, InRoleArtifacts, out ExitReason, out ExitCode);

			IEnumerable<UnrealTestEvent> EventList = CreateEventListFromArtifact(InReason, InRoleArtifacts, LogSummary);

			// if the test is stopping for a reason other than completion, mark this as failing incase derived classes
			// don't do the right thing
			if (InReason == StopReason.MaxDuration)
			{
				ProcessResult = UnrealProcessResult.TimeOut;
				ExitCode = -1;
			}

			return new UnrealRoleResult(ProcessResult, ExitCode, ExitReason, LogSummary, InRoleArtifacts, EventList); 
		}

		/// <summary>
		/// Returns a log summary from the provided artifacts. 
		/// </summary>
		/// <param name="InArtifacts"></param>
		/// <returns></returns>
		protected virtual UnrealLog CreateLogSummaryFromArtifact(UnrealRoleArtifacts InArtifacts)
		{
			return new UnrealLogParser(InArtifacts.AppInstance.StdOut).GetSummary();
		}

		/// <summary>
		/// Returns a list of all results for the roles involved in this test by calling CreateRoleResultFromArtifact for all
		/// artifacts in the list
		/// </summary>
		/// <param name="InAllArtifacts"></param>
		/// <returns></returns>
		protected virtual IEnumerable<UnrealRoleResult> CreateRoleResultsFromArtifacts(StopReason InReason, IEnumerable<UnrealRoleArtifacts> InAllArtifacts)
		{
			return InAllArtifacts.Select(A => CreateRoleResultFromArtifact(InReason, A)).ToArray();
		}


		private void CheckHeartbeat()
		{
			if (CachedConfig == null 
				|| CachedConfig.DisableHeartbeatTimeout
				|| CachedConfig.HeartbeatOptions.bExpectHeartbeats == false
				|| GetTestStatus() != TestStatus.InProgress)
			{
				return;
			}

			UnrealHeartbeatOptions HeartbeatOptions = CachedConfig.HeartbeatOptions;

			// First active heartbeat has not happened yet and timeout before first active heartbeat is enabled
			if (LastActiveHeartbeatTime == DateTime.MinValue && HeartbeatOptions.TimeoutBeforeFirstActiveHeartbeat > 0)
			{
				double SecondsSinceSessionStart = DateTime.Now.Subtract(SessionStartTime).TotalSeconds;
				if (SecondsSinceSessionStart > HeartbeatOptions.TimeoutBeforeFirstActiveHeartbeat)
				{
					Log.Error("{0} seconds have passed without detecting the first active Gauntlet heartbeat.", HeartbeatOptions.TimeoutBeforeFirstActiveHeartbeat);
					MarkTestComplete();
					SetUnrealTestResult(TestResult.TimedOut);
				}
			}

			// First active heartbeat has happened and timeout between active heartbeats is enabled
			if (LastActiveHeartbeatTime != DateTime.MinValue && HeartbeatOptions.TimeoutBetweenActiveHeartbeats > 0)
			{
				double SecondsSinceLastActiveHeartbeat = DateTime.Now.Subtract(LastActiveHeartbeatTime).TotalSeconds;
				if (SecondsSinceLastActiveHeartbeat > HeartbeatOptions.TimeoutBetweenActiveHeartbeats)
				{
					Log.Error("{0} seconds have passed without detecting any active Gauntlet heartbeats.", HeartbeatOptions.TimeoutBetweenActiveHeartbeats);
					MarkTestComplete();
					SetUnrealTestResult(TestResult.TimedOut);
				}
			}

			// First heartbeat has happened and timeout between heartbeats is enabled
			if (LastHeartbeatTime != DateTime.MinValue && HeartbeatOptions.TimeoutBetweenAnyHeartbeats > 0)
			{
				double SecondsSinceLastHeartbeat = DateTime.Now.Subtract(LastHeartbeatTime).TotalSeconds;
				if (SecondsSinceLastHeartbeat > HeartbeatOptions.TimeoutBetweenAnyHeartbeats)
				{
					Log.Error("{0} seconds have passed without detecting any Gauntlet heartbeats.", HeartbeatOptions.TimeoutBetweenAnyHeartbeats);
					MarkTestComplete();
					SetUnrealTestResult(TestResult.TimedOut);
				}
			}
		}

		/// <summary>
		/// Returns a hash that represents the results of a role. Should be 0 if no fatal errors or ensures
		/// </summary>
		/// <param name="InArtifacts"></param>
		/// <returns></returns>
		protected virtual string GetRoleResultHash(UnrealRoleResult InResult)
		{
			const int MaxCallstackLines = 10;			

			UnrealLog LogSummary = InResult.LogSummary;

			string TotalString = "";

			//Func<int, string> ComputeHash = (string Str) => { return Hasher.ComputeHash(Encoding.UTF8.GetBytes(Str)); };
			
			if (LogSummary.FatalError != null)
			{				
				TotalString += string.Join("\n", LogSummary.FatalError.Callstack.Take(MaxCallstackLines));
				TotalString += "\n";
			}

			foreach (var Ensure in LogSummary.Ensures)
			{
				TotalString += string.Join("\n", Ensure.Callstack.Take(MaxCallstackLines));
				TotalString += "\n";
			}

			string Hash = Hasher.ComputeHash(TotalString);

			return Hash;
		}

		/// <summary>
		/// Returns a hash that represents the failure results of this test. If the test failed this should be an empty string
		/// </summary>
		/// <returns></returns>
		protected virtual string GetTestResultHash()
		{
			IEnumerable<string> RoleHashes = RoleResults.Select(R => GetRoleResultHash(R)).OrderBy(S => S);

			RoleHashes = RoleHashes.Where(S => S.Length > 0 && S != "0");

			string Combined = string.Join("\n", RoleHashes);

			string CombinedHash = Hasher.ComputeHash(Combined);

			return CombinedHash;
		}

		
		/// <summary>
		/// Returns a formatted summary of the role that's suitable for displaying
		/// </summary>
		/// <param name="InRoleResult"></param>
		/// <returns></returns>
		protected virtual string GetFormattedRoleSummary(UnrealRoleResult InRoleResult)
		{

			const int MaxLogLines = 10;
			const int MaxCallstackLines = 20;

			UnrealLog LogSummary = InRoleResult.LogSummary;
						
			MarkdownBuilder MB = new MarkdownBuilder();

<<<<<<< HEAD
			MB.HorizontalLine();
			MB.H3(string.Format("Role: {0} ({1} {2})", InArtifacts.SessionRole.RoleType, InArtifacts.SessionRole.Platform, InArtifacts.SessionRole.Configuration));
		
			MB.Paragraph(string.Format("Result: {0} (Code={1})", ExitReason, ExitCode));

			MB.UnorderedList(new string[] {
				LogSummary.FatalError != null ? "Fatal Errors: 1" : null,
				LogSummary.Ensures.Count() > 0 ? string.Format("Ensures: {0}", LogSummary.Ensures.Count()) : null,
				LogSummary.Errors.Count() > 0 ? string.Format("Log Errors: {0}", LogSummary.Errors.Count()) : null,
				LogSummary.Warnings.Count() > 0 ? string.Format("Log Warnings: {0}", LogSummary.Warnings.Count()) : null,
			});
=======
			UnrealRoleArtifacts RoleArtifacts = InRoleResult.Artifacts;

			MB.H3(string.Format("Role: {0} ({1} {2})", RoleArtifacts.SessionRole.RoleType, RoleArtifacts.SessionRole.Platform, RoleArtifacts.SessionRole.Configuration));

			bool HaveFatalError = LogSummary.FatalError != null;
>>>>>>> 6bbb88c8

			// If we have no fatal error use "Error" which Horde will highlight. Otherwise use "Failed" since the fatal error will be below and highligted
			string FailedString = HaveFatalError ? "Failed: " : "Error: ";
			string CompletedString = "Completed: ";

			string RoleState = InRoleResult.ExitCode != 0 && InRoleResult.LogSummary.HasAbnormalExit ? FailedString : CompletedString;

			MB.H4(string.Format("{0} {1} ({2}, ExitCode={3})", RoleState, InRoleResult.Summary, InRoleResult.ProcessResult, InRoleResult.ExitCode));

			// log command line up here for visibility
			//MB.Paragraph(string.Format("CommandLine: {0}", RoleArtifacts.AppInstance.CommandLine));

			MB.UnorderedList(new string[] {
				string.Format("CommandLine: {0}", RoleArtifacts.AppInstance.CommandLine),
				string.Format("Log: {0}", RoleArtifacts.LogPath),
				string.Format("SavedDir: {0}", RoleArtifacts.ArtifactPath),
				LogSummary.FatalError != null ? "Fatal Errors: 1" : null,
				LogSummary.Ensures.Count() > 0 ? string.Format("Ensures: {0}", LogSummary.Ensures.Count()) : null,
				LogSummary.Errors.Count() > 0 ? string.Format("Log Errors: {0}", LogSummary.Errors.Count()) : null,
				LogSummary.Warnings.Count() > 0 ? string.Format("Log Warnings: {0}", LogSummary.Warnings.Count()) : null
			});

			// Separate the events we want to report on
			IEnumerable<UnrealTestEvent> Asserts = InRoleResult.Events.Where(E => E.Severity == EventSeverity.Fatal);
			IEnumerable<UnrealTestEvent> Errors = InRoleResult.Events.Where(E => E.Severity == EventSeverity.Error);
			IEnumerable<UnrealTestEvent> Ensures = InRoleResult.Events.Where(E => E.IsEnsure);
			IEnumerable<UnrealTestEvent> Warnings = InRoleResult.Events.Where(E => E.Severity == EventSeverity.Warning && !E.IsEnsure);

			foreach (UnrealTestEvent Event in Asserts)
			{
				MB.H4(string.Format("Fatal Error: {0}", Event.Summary));

				if (Event.Callstack.Any())
				{
					MB.UnorderedList(Event.Callstack.Take(MaxCallstackLines));

					if (Event.Callstack.Count() > MaxCallstackLines)
					{
						MB.Paragraph("See log for full callstack");
					}
				}
				else
				{
					MB.Paragraph("Could not parse callstack. See log for full callstack");
				}
			}

			foreach (UnrealTestEvent Event in Ensures.Distinct())
			{
				MB.H4(string.Format("Warning: Ensure: {0}", Event.Summary));

				if (Event.Callstack.Any())
				{
					MB.UnorderedList(Event.Callstack.Take(MaxCallstackLines));

					if (Event.Callstack.Count() > MaxCallstackLines)
					{
						MB.Paragraph("See log for full callstack");
					}
				}
				else
				{
					MB.Paragraph("Could not parse callstack. See log for full callstack");
				}
			}
		

<<<<<<< HEAD
			// Show warnings if that option is set, or the process exited abnormally
			bool ShouldShowErrors = GetCachedConfiguration().ShowErrorsInSummary || (InArtifacts.AppInstance.WasKilled == false && InArtifacts.LogSummary.HasAbnormalExit);
			bool ShouldShowWarnings = GetCachedConfiguration().ShowWarningsInSummary || (InArtifacts.AppInstance.WasKilled == false && InArtifacts.LogSummary.HasAbnormalExit);

			if (ShouldShowErrors)
			{
				if (InArtifacts.LogSummary.Errors.Count() > 0)
				{
					IEnumerable<string> Errors = LogSummary.Errors.Distinct();

					string TrimStatement = "";

					if (Errors.Count() > MaxLogLines)
					{
						// too many errors. If there was an abnormal exit show the last ones as they may be relevant
						if (LogSummary.HasAbnormalExit)
						{
							Errors = Errors.Skip(Errors.Count() - MaxLogLines);
							TrimStatement = string.Format("(Last {0} of {1} errors)", MaxLogLines, LogSummary.Errors.Count());
						}
						else
						{
							Errors = Errors.Take(MaxLogLines);
							TrimStatement = string.Format("(First {0} of {1} errors)", MaxLogLines, LogSummary.Errors.Count());
						}
					}

					MB.H4("Errors");
					MB.UnorderedList(Errors);

					if (!string.IsNullOrEmpty(TrimStatement))
					{
						MB.Paragraph(TrimStatement);
					}
				}
			}

			if (ShouldShowWarnings)
			{
				if (InArtifacts.LogSummary.Warnings.Count() > 0)
				{
					IEnumerable<string> Warnings = LogSummary.Warnings.Distinct();

					string TrimStatement = "";

					if (Warnings.Count() > MaxLogLines)
					{
						// too many warnings. If there was an abnormal exit show the last ones as they may be relevant
						if (LogSummary.HasAbnormalExit)
						{
							Warnings = Warnings.Skip(Warnings.Count() - MaxLogLines);
							TrimStatement = string.Format("(Last {0} of {1} warnings)", MaxLogLines, LogSummary.Warnings.Count());
						}
						else
						{
							Warnings = Warnings.Take(MaxLogLines);
							TrimStatement = string.Format("(First {0} of {1} warnings)", MaxLogLines, LogSummary.Warnings.Count());
						}
					}

					MB.H4("Warnings");
					MB.UnorderedList(Warnings);

					if (!string.IsNullOrEmpty(TrimStatement))
					{
						MB.Paragraph(TrimStatement);
=======
			if (Errors.Any())
			{
				var ErrorList = Errors.Select(E => E.Summary).Distinct();
				var PrintedErrorList = ErrorList;

				string TrimStatement = "";

				// too many warnings. If there was an abnormal exit show the last ones as they may be relevant
				if (ErrorList.Count() > MaxLogLines)
				{
					if (LogSummary.HasAbnormalExit)
					{
						PrintedErrorList = ErrorList.Skip(ErrorList.Count() - MaxLogLines);
						TrimStatement = string.Format("(Last {0} of {1} errors)", MaxLogLines, ErrorList.Count());
					}
					else
					{
						PrintedErrorList = ErrorList.Take(MaxLogLines);
						TrimStatement = string.Format("(First {0} of {1} errors)", MaxLogLines, ErrorList.Count());
					}
				}

				MB.H4("Errors:");
				MB.UnorderedList(PrintedErrorList);

				if (!string.IsNullOrEmpty(TrimStatement))
				{
					MB.Paragraph(TrimStatement);
				}
			}

			if (Warnings.Any())
			{
				var WarningList = Warnings.Select(E => E.Summary).Distinct();
				var PrintedWarningList = WarningList;

				string TrimStatement = "";

				// too many warnings. If there was an abnormal exit show the last ones as they may be relevant
				if (WarningList.Count() > MaxLogLines)
				{
					if (LogSummary.HasAbnormalExit)
					{
						PrintedWarningList = WarningList.Skip(WarningList.Count() - MaxLogLines);
						TrimStatement = string.Format("(Last {0} of {1} errors)", MaxLogLines, WarningList.Count());
					}
					else
					{
						PrintedWarningList = WarningList.Take(MaxLogLines);
						TrimStatement = string.Format("(First {0} of {1} errors)", MaxLogLines, WarningList.Count());
>>>>>>> 6bbb88c8
					}
				}

<<<<<<< HEAD
			MB.H4("Artifacts");
			string[] ArtifactList = new string[]
			{
				string.Format("Log: {0}", InArtifacts.LogPath),
				string.Format("SavedDir: {0}", InArtifacts.ArtifactPath),
				string.Format("Commandline: {0}", InArtifacts.AppInstance.CommandLine),
			};
			MB.UnorderedList(ArtifactList);
			Summary = MB.ToString();
			return ExitCode;
=======
				MB.H4("Warnings:");
				MB.UnorderedList(PrintedWarningList);

				if (!string.IsNullOrEmpty(TrimStatement))
				{
					MB.Paragraph(TrimStatement);
				}
			}

			return MB.ToString(); 		
>>>>>>> 6bbb88c8
		}

		/// <summary>
		/// Returns the current Pass count for this node
		/// </summary>
		public int GetCurrentPass()
		{
			return CurrentPass;
		}

		/// <summary>
		/// Returns the current total Pass count for this node
		/// </summary>
		/// <returns></returns>
		public int GetNumPasses()
		{
			return NumPasses;
		}

		/// <summary>
		/// Result of the test once completed. Nodes inheriting from us should override
		/// this if custom results are necessary
		/// </summary>
		public sealed override TestResult GetTestResult()
		{
			if (UnrealTestResult == TestResult.Invalid)
			{
				UnrealTestResult = GetUnrealTestResult();
			}

			return UnrealTestResult;
		}

		/// <summary>
		/// Result of the test once completed. Nodes inheriting from us should override
		/// </summary>
		public override void SetTestResult(TestResult testResult)
		{
			UnrealTestResult = testResult;
		}

		/// <summary>
		/// Allows tests to set this at anytime. If not called then GetUnrealTestResult() will be called when
		/// the framework first calls GetTestResult()
		/// </summary>
		/// <param name="Result"></param>
		/// <returns></returns>
		protected void SetUnrealTestResult(TestResult Result)
		{
			if (GetTestStatus() != TestStatus.Complete)
			{
				throw new Exception("SetUnrealTestResult() called while test is incomplete!");
			}

			UnrealTestResult = Result;
		}

		/// <summary>
		/// Return all artifacts that are exited abnormally. An abnormal exit is termed as a fatal error,
		/// crash, assert, or other exit that does not appear to have been caused by completion of a process
<<<<<<< HEAD
		/// </summary>
		/// <returns></returns>
		protected virtual IEnumerable<UnrealRoleArtifacts> GetArtifactsThatExitedAbnormally()
		{
			if (SessionArtifacts == null)
			{
				Log.Warning("SessionArtifacts was null, unable to check for failures");
				return Enumerable.Empty<UnrealRoleArtifacts>();
			}

			return SessionArtifacts.Where(A => A.AppInstance.WasKilled == false && A.LogSummary.HasAbnormalExit);
		}

		/// <summary>
		/// Return all artifacts that are considered to have caused the test to fail
=======
>>>>>>> 6bbb88c8
		/// </summary>
		/// <returns></returns>
		protected virtual IEnumerable<UnrealRoleResult> GetRolesThatExitedAbnormally()
		{
			if (RoleResults == null)
			{
				Log.Warning("RoleResults was null, unable to check for failures");
				return Enumerable.Empty<UnrealRoleResult>();
			}

			return RoleResults.Where(R => R.ProcessResult != UnrealProcessResult.ExitOk && R.LogSummary.HasAbnormalExit);
		}

<<<<<<< HEAD
			// Put less suspect issues at the top since the user is likely going to stare at the last lines of the log and read up
			return FailureList.OrderBy(A =>
=======
		/// <summary>
		/// Return all artifacts that are considered to have caused the test to fail
		/// </summary>
		/// <returns></returns>
		protected virtual IEnumerable<UnrealRoleResult> GetRolesThatFailed()
		{
			if (RoleResults == null)
>>>>>>> 6bbb88c8
			{
				Log.Warning("RoleResults was null, unable to check for failures");
				return Enumerable.Empty<UnrealRoleResult>();
			}

			return RoleResults.Where(R => R.ProcessResult != UnrealProcessResult.ExitOk);	
		}

		/// <summary>
		/// THe base implementation considers  considers Classes can override this to implement more custom detection of success/failure than our
		/// log parsing. Not guaranteed to be called if a test is marked complete
		/// </summary>
		/// <returns></returns>in
		protected virtual TestResult GetUnrealTestResult()
		{
			int ExitCode = 0;

			// Let the test try and diagnose things as best it can
			IEnumerable<UnrealRoleResult> FailedRoles = GetRolesThatFailed();

			if (FailedRoles.Any())
			{
				foreach (var Role in FailedRoles)
				{
					Log.Info("Failing test because {0} exited with {1}. ({2})", Role.Artifacts.SessionRole, Role.ExitCode, Role.Summary);
				}
				ExitCode = FailedRoles.FirstOrDefault().ExitCode;
			}

			// If it didn't find an error, overrule it as a failure if the test was cancelled
			if (ExitCode == 0 && WasCancelled)
			{
				return TestResult.Failed;
			}

			return ExitCode == 0 ? TestResult.Passed : TestResult.Failed;
		}

		/// <summary>
		/// Return the header for the test summary. The header is the first block of text and will be
		/// followed by the summary of each individual role in the test
		/// </summary>
		/// <returns></returns>
		protected virtual string GetTestSummaryHeader()
		{
			int FatalErrors = 0;
			int Ensures = 0;
			int Errors = 0;
			int Warnings = 0;

			MarkdownBuilder MB = new MarkdownBuilder();
<<<<<<< HEAD
			
			if (GetTestResult() != TestResult.Passed)
			{
				// If the test didn't pass then show a brief summary of any roles that had an abnormal exit, or failing that
				// are reported as having a failure. Tests should overload GetArtifactsWithFailures if necessary
				IEnumerable<UnrealRoleArtifacts> RolesCausingFailure = GetArtifactsThatExitedAbnormally();
				bool HadAbnormalExit = RolesCausingFailure.Any();

				if (!HadAbnormalExit)
				{
					RolesCausingFailure = GetArtifactsWithFailures();
				}

				if (RolesCausingFailure.Any())
				{
					MB.Paragraph(string.Format("{0} failed", this.Name));

					List<string> RoleItems = new List<string>();

					foreach (var Artifact in RolesCausingFailure)
					{
						string ProcessCause = "";
						int ExitCode = GetExitCodeAndReason(Artifact, out ProcessCause);
						MB.H3(Artifact.SessionRole.RoleType.ToString());

						if (Artifact.LogSummary.FatalError != null)
						{
							MB.Paragraph(Artifact.LogSummary.FatalError.Message);
						}

						MB.Paragraph(string.Format("\tResult: {0} (ExitCode {1})", ProcessCause, ExitCode));

						//RoleItems.Add(string.Format("{0}: {1}", Artifact.SessionRole.RoleType, ))
					}

					MB.Paragraph(string.Format("See Role {0} above for logs and any callstacks", RolesCausingFailure.First().SessionRole.ToString()));
				}
				else
				{
					MB.Paragraph(string.Format("{0} failed due to undiagnosed reasons", this.Name));
					MB.Paragraph("See above for logs and any callstacks");
				}
			}
			else
			{
				// create a quicck summary of total failures, ensures, errors, etc
				foreach (var Artifact in SessionArtifacts)
				{
					string Summary;
					int ExitCode = GetRoleSummary(Artifact, out Summary);

					if (ExitCode != 0 && Artifact.AppInstance.WasKilled == false)
					{
						AbnormalExits++;
					}

					FatalErrors += Artifact.LogSummary.FatalError != null ? 1 : 0;
					Ensures += Artifact.LogSummary.Ensures.Count();
					Errors += Artifact.LogSummary.Errors.Count();
					Warnings += Artifact.LogSummary.Warnings.Count();
				}

				MB.UnorderedList(new string[] {
					string.Format("Context: {0}", Context.ToString()),
					FatalErrors > 0 ? string.Format("FatalErrors: {0}", FatalErrors) : null,
					Ensures > 0 ? string.Format("Ensures: {0}", Ensures) : null,
					Errors > 0 ? string.Format("Log Errors: {0}", Errors) : null,
					Warnings > 0 ? string.Format("Log Warnings: {0}", Warnings) : null,
					string.Format("Result: {0}", GetTestResult())
				});

				// Create a summary
				string WarningStatement = HasWarnings ? " With Warnings" : "";
				MB.H3(string.Format("{0} {1}{2}", Name, GetTestResult(), WarningStatement));
			}
=======

			bool TestFailed = GetTestResult() != TestResult.Passed;

			// Good/Bad news upfront
			string Prefix = TestFailed ? "Error: " : "";
			string WarningStatement = (HasWarnings && !TestFailed)  ? " With Warnings" : "";
			string ResultString = string.Format("{0}{1} {2}{3} ***", Prefix, this.Name, GetTestResult(), WarningStatement);
			MB.H2(ResultString);
						
			IEnumerable<UnrealRoleResult> SortedRoles = RoleResults.OrderBy(R => R.ProcessResult == UnrealProcessResult.ExitOk);

			// create a quick summary of total failures, ensures, errors, etc. Don't write out errors etc for roles, those will be
			// displayed individually by GetFormattedRoleSummary
			foreach (var RoleResult in SortedRoles)
			{
				string RoleName = RoleResult.Artifacts.SessionRole.RoleType.ToString();

				MB.Paragraph(string.Format("{0} Role: {1} ({2}, ExitCode {3})", RoleName, RoleResult.Summary, RoleResult.ProcessResult, RoleResult.ExitCode));

				FatalErrors += RoleResult.LogSummary.FatalError != null ? 1 : 0;
				Ensures += RoleResult.LogSummary.Ensures.Count();
				Errors += RoleResult.LogSummary.Errors.Count();
				Warnings += RoleResult.LogSummary.Warnings.Count();
			}

			MB.UnorderedList(new string[] {
				string.Format("Context: {0}", Context.ToString()),
				FatalErrors > 0 ? string.Format("FatalErrors: {0}", FatalErrors) : null,
				Ensures > 0 ? string.Format("Ensures: {0}", Ensures) : null,
				Errors > 0 ? string.Format("Log Errors: {0}", Errors) : null,
				Warnings > 0 ? string.Format("Log Warnings: {0}", Warnings) : null,
				string.Format("Result: {0}", GetTestResult())
			});

			if (TestFailed && GetRolesThatFailed().Where(R => R.ProcessResult == UnrealProcessResult.Unknown).Any())
			{
				MB.Paragraph(string.Format("Error: {0} failed due to undiagnosed reasons", this.Name));
				MB.Paragraph("See 'Role Report' below for more details on each role");
			}
			else
			{
				MB.Paragraph("See 'Role Report' below for more details on each role");
			}			
>>>>>>> 6bbb88c8

			return MB.ToString();
		}

		/// <summary>
		/// Returns a summary of this test
		/// </summary>
		/// <returns></returns>
		public override string GetTestSummary()
		{
			// Handle case where there aren't any session artifacts, for example with device starvation
			if (SessionArtifacts == null)
			{
				return "NoSummary";
			}

			MarkdownBuilder ReportBuilder = new MarkdownBuilder();			
<<<<<<< HEAD
=======

			// Sort roles so problem ones are at the bottom, just above the summary
			var SortedRoles = RoleResults.OrderBy(R =>
			{
				int Score = 0;
>>>>>>> 6bbb88c8

				if (R.ProcessResult != UnrealProcessResult.ExitOk)
				{
					Score += 1000000;
				}

				Score += R.LogSummary.Errors.Count() * 10;
				Score += R.LogSummary.Warnings.Count();

				return Score;
			});		

			// add Summary
			ReportBuilder.HorizontalLine();
			ReportBuilder.H1("Test Summary: " + this.Name);
			ReportBuilder.HorizontalLine();
			ReportBuilder.Append(GetTestSummaryHeader());

			ReportBuilder.HorizontalLine();
			ReportBuilder.H1(string.Format("Role(s): {0}", this.Name));
			ReportBuilder.HorizontalLine();

			ReportBuilder.H1(string.Format("{0} Report", this.Name));
			ReportBuilder.HorizontalLine();

			// Add a summary of each 
			foreach (var Role in SortedRoles)
			{
				string Summary = GetFormattedRoleSummary(Role);
				ReportBuilder.Append(Summary);
			}

<<<<<<< HEAD
			ReportBuilder.Append(SB.ToString());

			// add Summary
			ReportBuilder.HorizontalLine();
			ReportBuilder.H2("Summary");
			ReportBuilder.Append(GetTestSummaryHeader());

=======
>>>>>>> 6bbb88c8
			return ReportBuilder.ToString();
		}
	}
}<|MERGE_RESOLUTION|>--- conflicted
+++ resolved
@@ -92,17 +92,8 @@
 				ErrorList = ErrorList.Union(RoleResults.SelectMany(R => R.Events.Where(E => E.Severity == EventSeverity.Error || E.Severity == EventSeverity.Fatal)).Select(E => E.Summary));
 			}
 
-<<<<<<< HEAD
-
-
-		/// <summary>
-		/// Priority of this test
-		/// </summary>
-		public override TestPriority Priority { get { return GetPriority(); } }
-=======
 			return ErrorList.ToArray();			
 		}
->>>>>>> 6bbb88c8
 
 		/// <summary>
 		/// Returns Errors found during tests. Including Abnormal Exit reasons
@@ -153,39 +144,6 @@
 			if (!LogWarningsAndErrorsAfterSummary) { Events.Add(new UnrealAutomationEvent(EventType.Warning, Message)); }
 			Log.Warning(Message);
 		}
-
-
-		/// <summary>
-		/// Returns Errors found during tests. Including Abnornal Exit reasons
-		/// </summary>
-		public virtual IEnumerable<string> GetErrorsAndAbnornalExits()
-		{
-			IEnumerable<string> Errors = GetErrors();
-
-			Dictionary<UnrealRoleArtifacts, Tuple<int, string>> ErrorCodesAndReasons = new Dictionary<UnrealRoleArtifacts, Tuple<int, string>>();
-
-			var FailedArtifacts = SessionArtifacts.Where(
-				A => {
-					if (A.AppInstance.WasKilled)
-					{
-						return false;
-					}
-					string ExitReason;
-					int ExitCode = GetExitCodeAndReason(A, out ExitReason);
-					ErrorCodesAndReasons.Add(A, new Tuple<int, string>(ExitCode, ExitReason));
-					return ExitCode != 0;
-				}
-			);
-
-			return Errors.Union(FailedArtifacts.Select(
-				A => {
-					int ExitCode = ErrorCodesAndReasons[A].Item1;
-					string ExitReason = ErrorCodesAndReasons[A].Item2;
-					return string.Format("Abnormal Exit: Reason={0}, ExitCode={1}, Log={2}", ExitReason, ExitCode, Path.GetFileName(A.LogPath));
-				}
-			));
-		}
-
 
 		// Begin UnrealTestNode properties and members
 
@@ -765,11 +723,7 @@
 				// Update these for the executor
 				MaxDuration = Config.MaxDuration;
 				MaxDurationReachedResult = Config.MaxDurationReachedResult;
-<<<<<<< HEAD
-				UnrealTestResult = TestResult.Invalid;
-=======
 				MaxRetries = Config.MaxRetries;
->>>>>>> 6bbb88c8
 				MarkTestStarted();
 			}
 			
@@ -1181,14 +1135,6 @@
 		{
 			HordeReport.SimpleTestReport HordeTestReport = new HordeReport.SimpleTestReport();
 			HordeTestReport.ReportCreatedOn = DateTime.Now.ToString();
-<<<<<<< HEAD
-			HordeTestReport.TotalDurationSeconds = (float)(DateTime.Now - SessionStartTime).TotalSeconds;
-			HordeTestReport.Description = Context.ToString();
-			HordeTestReport.Status = Result.ToString();
-			HordeTestReport.Errors.AddRange(GetErrorsAndAbnornalExits());
-			HordeTestReport.Warnings.AddRange(GetWarnings());
-			HordeTestReport.HasSucceeded = !(Result == TestResult.Failed || Result == TestResult.TimedOut || HordeTestReport.Errors.Count > 0);
-=======
 			HordeTestReport.TotalDurationSeconds = (float) (DateTime.Now - SessionStartTime).TotalSeconds;
 			HordeTestReport.Description = Context.ToString();
 			HordeTestReport.URLLink = GetURLLink();
@@ -1204,26 +1150,16 @@
 				SetUnrealTestResult(TestResult.Failed);
 			}
 			HordeTestReport.Status = GetTestResult().ToString();
->>>>>>> 6bbb88c8
 			string HordeArtifactPath = string.IsNullOrEmpty(GetConfiguration().HordeArtifactPath) ? HordeReport.DefaultArtifactsDir : GetConfiguration().HordeArtifactPath;
 			HordeTestReport.SetOutputArtifactPath(HordeArtifactPath);
 			if (SessionArtifacts != null)
 			{
-<<<<<<< HEAD
-				foreach (UnrealRoleArtifacts Artifact in SessionArtifacts)
-				{
-					string LogName = Path.GetFullPath(Artifact.LogPath).Replace(Path.GetFullPath(Path.Combine(ArtifactPath, "..")), "").TrimStart(Path.DirectorySeparatorChar);
-					HordeTestReport.AttachArtifact(Artifact.LogPath, LogName);
-
-					UnrealLogParser.LogSummary LogSummary = Artifact.LogSummary;
-=======
 				foreach (UnrealRoleResult RoleResult in RoleResults)
 				{
 					string LogName = Path.GetFullPath(RoleResult.Artifacts.LogPath).Replace(Path.GetFullPath(Context.Options.LogDir), "").TrimStart(Path.DirectorySeparatorChar);
 					HordeTestReport.AttachArtifact(RoleResult.Artifacts.LogPath, LogName);
 
 					UnrealLog LogSummary = RoleResult.LogSummary;
->>>>>>> 6bbb88c8
 					if (LogSummary.Errors.Count() > 0)
 					{
 						HordeTestReport.Warnings.Add(
@@ -1235,19 +1171,13 @@
 					}
 				}
 			}
-<<<<<<< HEAD
-=======
 			// Metadata
 			SetReportMetadata(HordeTestReport, GetConfiguration().RequiredRoles.Values.SelectMany(V => V));
 
->>>>>>> 6bbb88c8
 			return HordeTestReport;
 		}
 
 		/// <summary>
-<<<<<<< HEAD
-		/// Optional function that is called on test completion and gives an opportunity to create a report
-=======
 		/// Generate report from Unreal Automated Test Results
 		/// </summary>
 		/// <param name="UnrealAutomatedTestReportPath"></param>
@@ -1361,7 +1291,6 @@
 
 		/// <summary>
 		/// DEPRECATED Optional function that is called on test completion and gives an opportunity to submit a report to a Dashboard
->>>>>>> 6bbb88c8
 		/// </summary>
 		/// <param name="Result"></param>
 		/// <param name="Context"></param>
@@ -1476,14 +1405,9 @@
 			// If the test considers ensures as fatal, fail here
 			if (CachedConfig.FailOnEnsures && InLog.Ensures.Count() > 0)
 			{
-<<<<<<< HEAD
-				ExitReason = "Process was killed";
-				ExitCode = 0;
-=======
 				ExitReason = string.Format("Process encountered {0} Ensures", InLog.Ensures.Count());
 				ExitCode = -1;
 				return UnrealProcessResult.EncounteredEnsure;
->>>>>>> 6bbb88c8
 			}
 
 			// Gauntlet killed the process. This can be valid in many scenarios (e.g. shutting down an ancillary 
@@ -1492,13 +1416,6 @@
 			{
 				if (InReason == StopReason.MaxDuration)
 				{
-<<<<<<< HEAD
-					ExitReason = "Tests exited with code 0";
-				}
-				else
-				{
-					ExitReason = string.Format("Tests exited with error code {0}", LogSummary.TestExitCode);
-=======
 					ExitReason = "Process was killed by Gauntlet due to a timeout";
 					ExitCode = -1;
 					return UnrealProcessResult.TimeOut;
@@ -1508,37 +1425,22 @@
 					ExitReason = string.Format("Process was killed by Gauntlet [Reason={0}]", InReason.ToString());
 					ExitCode = 0;
 					return UnrealProcessResult.ExitOk;
->>>>>>> 6bbb88c8
-				}
-			}
-
-<<<<<<< HEAD
-				// tests failed but the process didn't
-				ExitCode = 0;
-			}
-			else if (LogSummary.EngineInitialized == false)
-			{
-				ExitReason = string.Format("Engine initialization failed");
-				ExitCode = -1;
-=======
+				}
+			}
+
 			// If we found a valid exit code with test markup, return it
 			if (InLog.HasTestExitCode)
 			{
 				ExitReason = string.Format("Tests exited with error code {0}", InLog.TestExitCode);
 				ExitCode = InLog.TestExitCode;
 				return ExitCode == 0 ? UnrealProcessResult.ExitOk : UnrealProcessResult.TestFailure;
->>>>>>> 6bbb88c8
 			}
 
 			// Engine exit was requested with no visible fatal error
 			if (InLog.RequestedExit)
 			{
-<<<<<<< HEAD
-				ExitReason = string.Format("Exit was requested: {0}", LogSummary.RequestedExitReason);
-=======
 				// todo - need join cleanup with UE around RE due to errors
 				ExitReason = string.Format("Exit was requested: {0}", InLog.RequestedExitReason);
->>>>>>> 6bbb88c8
 				ExitCode = 0;
 				return UnrealProcessResult.ExitOk;
 			}
@@ -1549,28 +1451,10 @@
 			{
 				if (InLog.HasTestExitCode == false)
 				{
-<<<<<<< HEAD
-					if (LogSummary.HasTestExitCode == false)
-					{
-						Log.Verbose("Role {0} had 0 exit code but used Gauntlet and no TestExitCode was found. Assuming failure", InArtifacts.SessionRole.RoleType);
-						ExitCode = -1;
-						ExitReason = "Process has terminated prematurely! No exit code from Gauntlet controller.";
-					}
-				}
-				else
-				{
-					// if all else fails, fall back to the exit code from the process. Not great.
-					ExitCode = InArtifacts.AppInstance.ExitCode;
-					if (ExitCode == 0)
-					{
-						ExitReason = "Process exited with code 0";
-					}
-=======
 					Log.Verbose("Role {0} had 0 exit code but used Gauntlet and no TestExitCode was found. Assuming failure", InArtifacts.SessionRole.RoleType);
 					ExitReason = "Process terminated prematurely! No test result from Gauntlet controller";
 					ExitCode = -1;
 					return UnrealProcessResult.TestFailure;
->>>>>>> 6bbb88c8
 				}
 			}
 
@@ -1817,25 +1701,11 @@
 						
 			MarkdownBuilder MB = new MarkdownBuilder();
 
-<<<<<<< HEAD
-			MB.HorizontalLine();
-			MB.H3(string.Format("Role: {0} ({1} {2})", InArtifacts.SessionRole.RoleType, InArtifacts.SessionRole.Platform, InArtifacts.SessionRole.Configuration));
-		
-			MB.Paragraph(string.Format("Result: {0} (Code={1})", ExitReason, ExitCode));
-
-			MB.UnorderedList(new string[] {
-				LogSummary.FatalError != null ? "Fatal Errors: 1" : null,
-				LogSummary.Ensures.Count() > 0 ? string.Format("Ensures: {0}", LogSummary.Ensures.Count()) : null,
-				LogSummary.Errors.Count() > 0 ? string.Format("Log Errors: {0}", LogSummary.Errors.Count()) : null,
-				LogSummary.Warnings.Count() > 0 ? string.Format("Log Warnings: {0}", LogSummary.Warnings.Count()) : null,
-			});
-=======
 			UnrealRoleArtifacts RoleArtifacts = InRoleResult.Artifacts;
 
 			MB.H3(string.Format("Role: {0} ({1} {2})", RoleArtifacts.SessionRole.RoleType, RoleArtifacts.SessionRole.Platform, RoleArtifacts.SessionRole.Configuration));
 
 			bool HaveFatalError = LogSummary.FatalError != null;
->>>>>>> 6bbb88c8
 
 			// If we have no fatal error use "Error" which Horde will highlight. Otherwise use "Failed" since the fatal error will be below and highligted
 			string FailedString = HaveFatalError ? "Failed: " : "Error: ";
@@ -1903,74 +1773,6 @@
 			}
 		
 
-<<<<<<< HEAD
-			// Show warnings if that option is set, or the process exited abnormally
-			bool ShouldShowErrors = GetCachedConfiguration().ShowErrorsInSummary || (InArtifacts.AppInstance.WasKilled == false && InArtifacts.LogSummary.HasAbnormalExit);
-			bool ShouldShowWarnings = GetCachedConfiguration().ShowWarningsInSummary || (InArtifacts.AppInstance.WasKilled == false && InArtifacts.LogSummary.HasAbnormalExit);
-
-			if (ShouldShowErrors)
-			{
-				if (InArtifacts.LogSummary.Errors.Count() > 0)
-				{
-					IEnumerable<string> Errors = LogSummary.Errors.Distinct();
-
-					string TrimStatement = "";
-
-					if (Errors.Count() > MaxLogLines)
-					{
-						// too many errors. If there was an abnormal exit show the last ones as they may be relevant
-						if (LogSummary.HasAbnormalExit)
-						{
-							Errors = Errors.Skip(Errors.Count() - MaxLogLines);
-							TrimStatement = string.Format("(Last {0} of {1} errors)", MaxLogLines, LogSummary.Errors.Count());
-						}
-						else
-						{
-							Errors = Errors.Take(MaxLogLines);
-							TrimStatement = string.Format("(First {0} of {1} errors)", MaxLogLines, LogSummary.Errors.Count());
-						}
-					}
-
-					MB.H4("Errors");
-					MB.UnorderedList(Errors);
-
-					if (!string.IsNullOrEmpty(TrimStatement))
-					{
-						MB.Paragraph(TrimStatement);
-					}
-				}
-			}
-
-			if (ShouldShowWarnings)
-			{
-				if (InArtifacts.LogSummary.Warnings.Count() > 0)
-				{
-					IEnumerable<string> Warnings = LogSummary.Warnings.Distinct();
-
-					string TrimStatement = "";
-
-					if (Warnings.Count() > MaxLogLines)
-					{
-						// too many warnings. If there was an abnormal exit show the last ones as they may be relevant
-						if (LogSummary.HasAbnormalExit)
-						{
-							Warnings = Warnings.Skip(Warnings.Count() - MaxLogLines);
-							TrimStatement = string.Format("(Last {0} of {1} warnings)", MaxLogLines, LogSummary.Warnings.Count());
-						}
-						else
-						{
-							Warnings = Warnings.Take(MaxLogLines);
-							TrimStatement = string.Format("(First {0} of {1} warnings)", MaxLogLines, LogSummary.Warnings.Count());
-						}
-					}
-
-					MB.H4("Warnings");
-					MB.UnorderedList(Warnings);
-
-					if (!string.IsNullOrEmpty(TrimStatement))
-					{
-						MB.Paragraph(TrimStatement);
-=======
 			if (Errors.Any())
 			{
 				var ErrorList = Errors.Select(E => E.Summary).Distinct();
@@ -2021,22 +1823,9 @@
 					{
 						PrintedWarningList = WarningList.Take(MaxLogLines);
 						TrimStatement = string.Format("(First {0} of {1} errors)", MaxLogLines, WarningList.Count());
->>>>>>> 6bbb88c8
 					}
 				}
 
-<<<<<<< HEAD
-			MB.H4("Artifacts");
-			string[] ArtifactList = new string[]
-			{
-				string.Format("Log: {0}", InArtifacts.LogPath),
-				string.Format("SavedDir: {0}", InArtifacts.ArtifactPath),
-				string.Format("Commandline: {0}", InArtifacts.AppInstance.CommandLine),
-			};
-			MB.UnorderedList(ArtifactList);
-			Summary = MB.ToString();
-			return ExitCode;
-=======
 				MB.H4("Warnings:");
 				MB.UnorderedList(PrintedWarningList);
 
@@ -2047,7 +1836,6 @@
 			}
 
 			return MB.ToString(); 		
->>>>>>> 6bbb88c8
 		}
 
 		/// <summary>
@@ -2108,24 +1896,6 @@
 		/// <summary>
 		/// Return all artifacts that are exited abnormally. An abnormal exit is termed as a fatal error,
 		/// crash, assert, or other exit that does not appear to have been caused by completion of a process
-<<<<<<< HEAD
-		/// </summary>
-		/// <returns></returns>
-		protected virtual IEnumerable<UnrealRoleArtifacts> GetArtifactsThatExitedAbnormally()
-		{
-			if (SessionArtifacts == null)
-			{
-				Log.Warning("SessionArtifacts was null, unable to check for failures");
-				return Enumerable.Empty<UnrealRoleArtifacts>();
-			}
-
-			return SessionArtifacts.Where(A => A.AppInstance.WasKilled == false && A.LogSummary.HasAbnormalExit);
-		}
-
-		/// <summary>
-		/// Return all artifacts that are considered to have caused the test to fail
-=======
->>>>>>> 6bbb88c8
 		/// </summary>
 		/// <returns></returns>
 		protected virtual IEnumerable<UnrealRoleResult> GetRolesThatExitedAbnormally()
@@ -2139,10 +1909,6 @@
 			return RoleResults.Where(R => R.ProcessResult != UnrealProcessResult.ExitOk && R.LogSummary.HasAbnormalExit);
 		}
 
-<<<<<<< HEAD
-			// Put less suspect issues at the top since the user is likely going to stare at the last lines of the log and read up
-			return FailureList.OrderBy(A =>
-=======
 		/// <summary>
 		/// Return all artifacts that are considered to have caused the test to fail
 		/// </summary>
@@ -2150,7 +1916,6 @@
 		protected virtual IEnumerable<UnrealRoleResult> GetRolesThatFailed()
 		{
 			if (RoleResults == null)
->>>>>>> 6bbb88c8
 			{
 				Log.Warning("RoleResults was null, unable to check for failures");
 				return Enumerable.Empty<UnrealRoleResult>();
@@ -2202,83 +1967,6 @@
 			int Warnings = 0;
 
 			MarkdownBuilder MB = new MarkdownBuilder();
-<<<<<<< HEAD
-			
-			if (GetTestResult() != TestResult.Passed)
-			{
-				// If the test didn't pass then show a brief summary of any roles that had an abnormal exit, or failing that
-				// are reported as having a failure. Tests should overload GetArtifactsWithFailures if necessary
-				IEnumerable<UnrealRoleArtifacts> RolesCausingFailure = GetArtifactsThatExitedAbnormally();
-				bool HadAbnormalExit = RolesCausingFailure.Any();
-
-				if (!HadAbnormalExit)
-				{
-					RolesCausingFailure = GetArtifactsWithFailures();
-				}
-
-				if (RolesCausingFailure.Any())
-				{
-					MB.Paragraph(string.Format("{0} failed", this.Name));
-
-					List<string> RoleItems = new List<string>();
-
-					foreach (var Artifact in RolesCausingFailure)
-					{
-						string ProcessCause = "";
-						int ExitCode = GetExitCodeAndReason(Artifact, out ProcessCause);
-						MB.H3(Artifact.SessionRole.RoleType.ToString());
-
-						if (Artifact.LogSummary.FatalError != null)
-						{
-							MB.Paragraph(Artifact.LogSummary.FatalError.Message);
-						}
-
-						MB.Paragraph(string.Format("\tResult: {0} (ExitCode {1})", ProcessCause, ExitCode));
-
-						//RoleItems.Add(string.Format("{0}: {1}", Artifact.SessionRole.RoleType, ))
-					}
-
-					MB.Paragraph(string.Format("See Role {0} above for logs and any callstacks", RolesCausingFailure.First().SessionRole.ToString()));
-				}
-				else
-				{
-					MB.Paragraph(string.Format("{0} failed due to undiagnosed reasons", this.Name));
-					MB.Paragraph("See above for logs and any callstacks");
-				}
-			}
-			else
-			{
-				// create a quicck summary of total failures, ensures, errors, etc
-				foreach (var Artifact in SessionArtifacts)
-				{
-					string Summary;
-					int ExitCode = GetRoleSummary(Artifact, out Summary);
-
-					if (ExitCode != 0 && Artifact.AppInstance.WasKilled == false)
-					{
-						AbnormalExits++;
-					}
-
-					FatalErrors += Artifact.LogSummary.FatalError != null ? 1 : 0;
-					Ensures += Artifact.LogSummary.Ensures.Count();
-					Errors += Artifact.LogSummary.Errors.Count();
-					Warnings += Artifact.LogSummary.Warnings.Count();
-				}
-
-				MB.UnorderedList(new string[] {
-					string.Format("Context: {0}", Context.ToString()),
-					FatalErrors > 0 ? string.Format("FatalErrors: {0}", FatalErrors) : null,
-					Ensures > 0 ? string.Format("Ensures: {0}", Ensures) : null,
-					Errors > 0 ? string.Format("Log Errors: {0}", Errors) : null,
-					Warnings > 0 ? string.Format("Log Warnings: {0}", Warnings) : null,
-					string.Format("Result: {0}", GetTestResult())
-				});
-
-				// Create a summary
-				string WarningStatement = HasWarnings ? " With Warnings" : "";
-				MB.H3(string.Format("{0} {1}{2}", Name, GetTestResult(), WarningStatement));
-			}
-=======
 
 			bool TestFailed = GetTestResult() != TestResult.Passed;
 
@@ -2322,7 +2010,6 @@
 			{
 				MB.Paragraph("See 'Role Report' below for more details on each role");
 			}			
->>>>>>> 6bbb88c8
 
 			return MB.ToString();
 		}
@@ -2340,14 +2027,11 @@
 			}
 
 			MarkdownBuilder ReportBuilder = new MarkdownBuilder();			
-<<<<<<< HEAD
-=======
 
 			// Sort roles so problem ones are at the bottom, just above the summary
 			var SortedRoles = RoleResults.OrderBy(R =>
 			{
 				int Score = 0;
->>>>>>> 6bbb88c8
 
 				if (R.ProcessResult != UnrealProcessResult.ExitOk)
 				{
@@ -2370,9 +2054,6 @@
 			ReportBuilder.H1(string.Format("Role(s): {0}", this.Name));
 			ReportBuilder.HorizontalLine();
 
-			ReportBuilder.H1(string.Format("{0} Report", this.Name));
-			ReportBuilder.HorizontalLine();
-
 			// Add a summary of each 
 			foreach (var Role in SortedRoles)
 			{
@@ -2380,16 +2061,6 @@
 				ReportBuilder.Append(Summary);
 			}
 
-<<<<<<< HEAD
-			ReportBuilder.Append(SB.ToString());
-
-			// add Summary
-			ReportBuilder.HorizontalLine();
-			ReportBuilder.H2("Summary");
-			ReportBuilder.Append(GetTestSummaryHeader());
-
-=======
->>>>>>> 6bbb88c8
 			return ReportBuilder.ToString();
 		}
 	}
