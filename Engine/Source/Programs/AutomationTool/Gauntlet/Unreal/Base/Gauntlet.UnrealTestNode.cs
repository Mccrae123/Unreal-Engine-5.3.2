--- conflicted
+++ resolved
@@ -1069,11 +1069,7 @@
 			}
 			else if (LogSummary.RequestedExit)
 			{
-<<<<<<< HEAD
-				ExitReason = string.Format("Exit was requested: %s", LogSummary.RequestedExitReason);
-=======
 				ExitReason = string.Format("Exit was requested: {0}", LogSummary.RequestedExitReason);
->>>>>>> 3aae9151
 				ExitCode = 0;
 			}
 			else
