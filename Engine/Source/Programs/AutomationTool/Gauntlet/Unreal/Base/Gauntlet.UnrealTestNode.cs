// Copyright Epic Games, Inc. All Rights Reserved.

using System;
using System.Collections.Generic;
using System.IO;
using AutomationTool;
using UnrealBuildTool;
using System.Threading;
using System.Text.RegularExpressions;
using System.Drawing;
using System.Linq;
using System.Text;
using System.Security.Cryptography;

namespace Gauntlet
{
	/// <summary>
	/// Implementation of a Gauntlet TestNode that is capable of executing tests on an Unreal "session" where multiple
	/// Unreal instances may be involved. This class leans on UnrealSession to do the work of spinning up, monitoring, and
	/// shutting down instances. Those operations plus basic validation of Unreal's functionality are used to provide the
	/// required ITestNode interfaces
	/// </summary>
	/// <typeparam name="TConfigClass"></typeparam>
	public abstract class UnrealTestNode<TConfigClass> : BaseTest, IDisposable
		where TConfigClass : UnrealTestConfiguration, new()
	{
		[Flags]
		public enum BehaviorFlags
		{
			None = 0,
			PromoteErrors = 1,              // Promote errors from Unreal instances to regular test errors. (By default only fatal errors are errors)
			PromoteWarnings = 2,            // Promote warnings from Unreal instances to regular test warnings.	(By default only ensures are warnings)
		}

		/// <summary>
		/// Returns an identifier for this test
		/// </summary>
		public override string Name { get { return this.GetType().FullName; } }

		/// <summary>
		/// Returns the test suite. Default to the project name
		/// </summary>
		public virtual string Suite { get { return Context.BuildInfo.ProjectName; } }

		/// <summary>
		///Returns an identifier for this type of test
		/// </summary>
		public virtual string Type { get { return string.Format("{0}({1})", this.GetType().FullName, Suite); } }

		/// <summary>
		/// This class will log its own warnings and errors as part of its summary
		/// </summary>
		public override bool LogWarningsAndErrorsAfterSummary { get; protected set; } = false;

		/// <summary>
		/// How long this test should run for, set during LaunchTest based on results of GetConfiguration
		/// </summary>
		public override float MaxDuration { get; protected set; }


		/// Behavior flags for this test
		/// </summary>
		public BehaviorFlags Flags { get; protected set; }
		/// <summary>
		/// Priority of this test
		/// </summary>
		public override TestPriority Priority { get { return GetPriority(); } }

		/// <summary>
		/// Returns a list of all log channels the heartbeat tick should look for.
		/// </summary>
		public virtual IEnumerable<string> GetHeartbeatLogCategories()
		{
			return Enumerable.Empty<string>();
		}

		/// <summary>
		/// Returns Warnings found during tests. By default only ensures and are considered
		/// </summary>
		public override IEnumerable<string> GetWarnings()
		{
			IEnumerable<string> WarningList = Events.Where(E => E.IsWarning).Select(E => E.Message);
			
			if (RoleResults != null)
			{
				WarningList = WarningList.Union(RoleResults.SelectMany(R => R.Events.Where(E => E.Severity == EventSeverity.Warning)).Select(E => E.Summary));
			}

			return WarningList.ToArray();
		}

		/// <summary>
		/// Returns Errors found during tests. By default fatal and error severities are considered.
		/// returning lists of event summaries
		/// </summary>
		public override IEnumerable<string> GetErrors()
		{
			IEnumerable<string> ErrorList = Events.Where(E => E.IsError).Select(E => E.Message);
			
			if (RoleResults != null)
			{
				ErrorList = ErrorList.Union(RoleResults.SelectMany(R => R.Events.Where(E => E.Severity == EventSeverity.Error || E.Severity == EventSeverity.Fatal)).Select(E => E.Summary));
			}

			return ErrorList.ToArray();			
		}

		/// <summary>
		/// Returns Errors found during tests. Including Abnormal Exit reasons
		/// </summary>
		public virtual IEnumerable<string> GetErrorsAndAbnornalExits()
		{
			IEnumerable<string> Errors = GetErrors();
			if (RoleResults == null)
			{
				return Errors;
			}

			return Errors.Union(RoleResults.Where(R => R.ProcessResult != UnrealProcessResult.ExitOk).Select(
				R => string.Format("Abnormal Exit: Reason={0}, ExitCode={1}, Log={2}", R.Summary, R.ExitCode, Path.GetFileName(R.Artifacts.LogPath))
			));
		}

		/// <summary>
		/// Returns the test URL Link
		/// </summary>
		public virtual string GetURLLink()
		{
			return "";
		}

		/// <summary>
		/// Report an error
		/// </summary>
		/// <param name="Message"></param>
		public virtual void ReportError(string Message, params object[] Args)
		{
			Message = string.Format(Message, Args);
			Events.Add(new UnrealAutomationEvent(EventType.Error, Message));
			if (!LogWarningsAndErrorsAfterSummary) { Log.Error(Message); }
			if (GetTestStatus() == TestStatus.Complete && GetTestResult() == TestResult.Passed)
			{
				SetUnrealTestResult(TestResult.Failed);
			}
		}

		/// <summary>
		/// Report a warning
		/// </summary>
		/// <param name="Message"></param>
		public virtual void ReportWarning(string Message, params object[] Args)
		{
			Message = string.Format(Message, Args);
			if (!LogWarningsAndErrorsAfterSummary) { Events.Add(new UnrealAutomationEvent(EventType.Warning, Message)); }
			Log.Warning(Message);
		}

		// Begin UnrealTestNode properties and members

		/// <summary>
		/// Our context that holds environment wide info about the required conditions for the test
		/// </summary>
		public UnrealTestContext Context { get; private set; }

		/// <summary>
		/// When the test is running holds all running Unreal processes (clients, servers etc).
		/// </summary>
		public UnrealSessionInstance TestInstance { get; private set; }

		/// <summary>
		/// Describes the post-test results for a role.
		/// </summary>
		public class UnrealRoleResult
		{
			/// <summary>
			/// High-level description of how the process ended
			/// </summary>
			public UnrealProcessResult ProcessResult;

			/// <summary>
			/// Exit code for the process. Unreal makes limited use of exit codes so in most cases
			/// this will be 0 / -1
			/// </summary>
			public int ExitCode;

			/// <summary>
			/// Human-readable of the process result. (E.g 'process encountered a fatal error')
			/// </summary>
			public string Summary;

			/// <summary>
			/// A summary of information such as entries, warnings, errors, ensures, etc etc extracted from the log
			/// </summary>
			public UnrealLog LogSummary;

			/// <summary>
			/// Artifacts for this role. 
			/// </summary>
			public UnrealRoleArtifacts Artifacts;

			/// <summary>
			/// Events that occurred during the test pass. Asserts/Ensures/Errors/Warnings should all be in here
			/// </summary>
			public IEnumerable<UnrealTestEvent> Events;

			/// <summary>
			/// Constructor. All members are required
			/// </summary>
			public UnrealRoleResult(UnrealProcessResult InResult, int InExitCode, string InSummary, UnrealLog InLog, UnrealRoleArtifacts InArtifacts, IEnumerable<UnrealTestEvent> InEvents)
			{
				ProcessResult = InResult;
				ExitCode = InExitCode;
				Summary = InSummary;
				LogSummary = InLog;
				Artifacts = InArtifacts;
				Events = InEvents;
			}
		};

		/// <summary>
		/// After the test completes holds artifacts for each process (clients, servers etc).
		/// </summary>
		public IEnumerable<UnrealRoleResult> RoleResults { get; private set; }

		/// <summary>
		/// After the test completes holds artifacts for each process (clients, servers etc).
		/// </summary>
		public IEnumerable<UnrealRoleArtifacts> SessionArtifacts { get; private set; }

		/// <summary>
		/// Error and warning collection.
		/// </summary>
		protected List<UnrealAutomationEvent> Events { get; private set; } = new List<UnrealAutomationEvent>();


		/// <summary>
		/// Collection of events thrown by gauntlet itself during the test run.
		/// </summary>
		protected List<UnrealTestEvent> TestNodeEvents { get; private set; } = new List<UnrealTestEvent>();

		public override void AddTestEvent(UnrealTestEvent InEvent)
		{
			TestNodeEvents.Add(InEvent);
		}

		/// <summary>
		/// Dictionary of Sessions for each test, by test name
		/// </summary>
		static protected Dictionary<string, UnrealSession> TestSessions = new Dictionary<string, UnrealSession>();

		/// <summary>
		/// Helper class that turns our wishes into reality
		/// Indexed from the dictionary of Sessions by Test Name
		/// </summary>
		protected UnrealSession UnrealApp
		{
			get
			{
				if (TestSessions.ContainsKey(Name))
				{
					return TestSessions[Name];
				}
				else
				{
					return null;
				}
			}
			set
			{
				if (TestSessions.ContainsKey(Name))
				{
					TestSessions[Name] = value;
				}
				else
				{
					TestSessions.Add(Name, value);
				}
			}
		}

		/// <summary>
<<<<<<< HEAD
		/// Used to track how much of our app log has been written out
		/// </summary>
		private int LastAppLogCount;

		/// <summary>
		/// Used to track how much of our editor log has been written out
		/// </summary>
		private int LastEditorLogCount;
=======
		/// Used to track how much of our server log has been written out
		/// </summary>
		private int LastServerLogCount = 0;

		/// <summary>
		/// Used to track how much of our client log has been written out
		/// </summary>
		private int LastClientLogCount = 0;

		/// <summary>
		/// Used to track how much of our editor log has been written out
		/// </summary>
		private int LastEditorLogCount = 0;
>>>>>>> d731a049

		private int CurrentPass;

		private int NumPasses;

		static protected DateTime SessionStartTime = DateTime.MinValue;

		public int Retries { get; private set; } = 0;
		private int MaxRetries = 3;
		public virtual bool CanRetry() { return Retries < MaxRetries; }
		public virtual bool SetToRetryIfPossible()
		{
			if (!CanRetry()) { return false; }
			if (IsSetToRetry()) { return true; }
			Retries++;
			SetUnrealTestResult(TestResult.WantRetry);
			return true;
		}
		public virtual bool IsSetToRetry()
		{
			return GetTestResult() == TestResult.WantRetry;
		}

		/// <summary>
		/// Standard semantic versioning for tests. Should be overwritten within individual tests, and individual test maintainers
		/// are responsible for updating their own versions. See https://semver.org/ for more info on maintaining semantic versions.
		/// </summary>
		/// 
		protected Version TestVersion;

		/// <summary>
		/// Path to the directory that logs and other artifacts are copied to after the test run.
		/// </summary>
		protected string ArtifactPath { get; private set; }

		/// <summary>
		/// Our test result. May be set directly, or by overriding GetUnrealTestResult()
		/// </summary>
		private TestResult UnrealTestResult;

		protected TConfigClass CachedConfig = null;

		protected DateTime TimeOfFirstMissingProcess;

		protected int TimeToWaitForProcesses { get; set; }
		
		protected DateTime LastHeartbeatTime = DateTime.MinValue;
		protected DateTime LastActiveHeartbeatTime = DateTime.MinValue;

		// End  UnrealTestNode properties and members 

		// artifact paths that have been used in this run
		static protected HashSet<string> ReservedArtifcactPaths = new HashSet<string>();

		/// <summary>
		/// Help doc-style list of parameters supported by this test. List can be divided into test-specific and general arguments.
		/// </summary>
		public List<GauntletParamDescription> SupportedParameters = new List<GauntletParamDescription>();

		/// <summary>
		/// Optional list of provided commandlines to be displayed to users who want to look at test help docs.
		/// Key should be the commandline to use, value should be the description for that commandline.
		/// </summary>
		protected List<KeyValuePair<string, string>> SampleCommandlines = new List<KeyValuePair<string, string>>();

		public void AddSampleCommandline(string Commandline, string Description)
		{
			SampleCommandlines.Add(new KeyValuePair<string, string>(Commandline, Description));
		}

		/// <summary>
		/// Constructor. A context of the correct type is required
		/// </summary>
		/// <param name="InContext"></param>
		public UnrealTestNode(UnrealTestContext InContext)
		{
			Context = InContext;

			UnrealTestResult = TestResult.Invalid;
			TimeToWaitForProcesses = 5;
<<<<<<< HEAD
			LastAppLogCount = 0;
=======
			LastServerLogCount = 0;
			LastClientLogCount = 0;
>>>>>>> d731a049
			LastEditorLogCount = 0;
			CurrentPass = 0;
			NumPasses = 0;
			TestVersion = new Version("1.0.0");
			ArtifactPath = string.Empty;
			PopulateCommandlineInfo();
			// We format warnings ourselves so don't show these
			LogWarningsAndErrorsAfterSummary = false;
		}

		 ~UnrealTestNode()
		{
			Dispose(false);
		}

		#region IDisposable Support
		private bool disposedValue = false; // To detect redundant calls

		protected virtual void Dispose(bool disposing)
		{
			if (!disposedValue)
			{
				if (disposing)
				{
					// TODO: dispose managed state (managed objects).
				}

				CleanupTest();

				disposedValue = true;
			}
		}

		// This code added to correctly implement the disposable pattern.
		public void Dispose()
		{
			// Do not change this code. Put cleanup code in Dispose(bool disposing) above.
			Dispose(true);
		}
		#endregion

		public override String ToString()
		{
			if (Context == null)
			{
				return Name;
			}

			return string.Format("{0} ({1})", Name, Context);
		}

		/// <summary>
		/// Sets the context that tests run under. Called once during creation
		/// </summary>
		/// <param name="InContext"></param>
		/// <returns></returns>
		public override void SetContext(ITestContext InContext)
		{
			Context = InContext as UnrealTestContext;
		}


		/// <summary>
		/// Returns information about how to configure our Unreal processes. For the most part the majority
		/// of Unreal tests should only need to override this function
		/// </summary>
		/// <returns></returns>
		public virtual TConfigClass GetConfiguration()
		{
			if (CachedConfig == null)
			{
				CachedConfig = new TConfigClass();
				AutoParam.ApplyParamsAndDefaults(CachedConfig, this.Context.TestParams.AllArguments);
			}
			return CachedConfig;
		}

		/// <summary>
		/// Returns the cached version of our config. Avoids repeatedly calling GetConfiguration() on derived nodes
		/// </summary>
		/// <returns></returns>
		private TConfigClass GetCachedConfiguration()
		{
			if (CachedConfig == null)
			{
				return GetConfiguration();
			}

			return CachedConfig;
		}

		/// <summary>
		/// Returns a priority value for this test
		/// </summary>
		/// <returns></returns>
		protected TestPriority GetPriority()
		{
			IEnumerable<UnrealTargetPlatform> DesktopPlatforms = UnrealBuildTool.Utils.GetPlatformsInClass(UnrealPlatformClass.Desktop);

			UnrealTestRoleContext ClientContext = Context.GetRoleContext(UnrealTargetRole.Client);

			// because these device build need deployed we want them in flight asap
			IDeviceBuildSupport DeviceBuildSupport = Gauntlet.Utils.InterfaceHelpers.FindImplementations<IDeviceBuildSupport>().Where(D => D.CanSupportPlatform(ClientContext.Platform)).FirstOrDefault(); ;
			if (DeviceBuildSupport != null && DeviceBuildSupport.NeedBuildDeployed())
			{
				return TestPriority.High;
			}

			return TestPriority.Normal;
		}

		protected virtual IEnumerable<UnrealSessionInstance.RoleInstance> FindAnyMissingRoles()
		{
			return TestInstance.RunningRoles.Where(R => R.AppInstance.HasExited);
		}

		/// <summary>
		/// Checks whether the test is still running. The default implementation checks whether all of our processes
		/// are still alive.
		/// </summary>
		/// <returns></returns>
		public virtual bool IsTestRunning()
		{
			var MissingRoles = FindAnyMissingRoles().ToList();

			if (MissingRoles.Count == 0)
			{
				// nothing missing, keep going.
				return true;
			}
			
			// if all roles are gone, we're done
			if (MissingRoles.Count == TestInstance.RunningRoles.Count())
			{
				return false;
			}

			// This test only ends when all roles are gone
			if (GetCachedConfiguration().AllRolesExit)
			{
				return true;
			}

			if (TimeOfFirstMissingProcess == DateTime.MinValue)
			{
				TimeOfFirstMissingProcess = DateTime.Now;
				Log.Verbose("Role {0} exited. Waiting {1} seconds for others to exit", MissingRoles.First().ToString(), TimeToWaitForProcesses);
			}

			if ((DateTime.Now - TimeOfFirstMissingProcess).TotalSeconds < TimeToWaitForProcesses)
			{
				// give other processes time to exit normally
				return true;
			}

			Log.Info("Ending {0} due to exit of Role {1}. {2} processes still running", Name, MissingRoles.First().ToString(), TestInstance.RunningRoles.Count());

			// Done!
			return false;
		}

		protected bool PrepareUnrealApp()
		{
			// Get our configuration
			TConfigClass Config = GetCachedConfiguration();

			if (Config == null)
			{
				throw new AutomationException("Test {0} returned null config!", this);
			}

			if (UnrealApp != null)
			{
				if (NumPasses > 1 && CurrentPass + 1 < NumPasses)
				{
					// Already prepared from a previous pass
					return true;
				}
				else
				{
					throw new AutomationException("Node already has an UnrealApp, was PrepareUnrealSession called twice?");
				}
			}

			// pass through any arguments such as -TestNameArg or -TestNameArg=Value
			var TestName = this.GetType().Name;
			var ShortName = TestName.Replace("Test", "");

			var PassThroughArgs = Context.TestParams.AllArguments
				.Where(A => A.StartsWith(TestName, System.StringComparison.OrdinalIgnoreCase) || A.StartsWith(ShortName, System.StringComparison.OrdinalIgnoreCase))
				.Select(A =>
				{
					A = "-" + A;

					var EqIndex = A.IndexOf("=");

					// no =? Just a -switch then
					if (EqIndex == -1)
					{
						return A;
					}

					var Cmd = A.Substring(0, EqIndex + 1);
					var Args = A.Substring(EqIndex + 1);

					// if no space in the args, just leave it
					if (Args.IndexOf(" ") == -1)
					{
						return A;
					}

					return string.Format("{0}\"{1}\"", Cmd, Args);
				});

			List<UnrealSessionRole> SessionRoles = new List<UnrealSessionRole>();

			// Go through each type of role that was required and create a session role
			foreach (var TypesToRoles in Config.RequiredRoles)
			{
				// get the actual context of what this role means.
				UnrealTestRoleContext RoleContext = Context.GetRoleContext(TypesToRoles.Key);

				foreach (UnrealTestRole TestRole in TypesToRoles.Value)
				{
					// If a config has overriden a platform then we can't use the context constraints from the commandline
					bool UseContextConstraint = TestRole.Type == UnrealTargetRole.Client && TestRole.PlatformOverride == null;

					// important, use the type from the ContextRolke because Server may have been mapped to EditorServer etc
					UnrealTargetPlatform SessionPlatform = TestRole.PlatformOverride ?? RoleContext.Platform;

					UnrealSessionRole SessionRole = new UnrealSessionRole(RoleContext.Type, SessionPlatform, RoleContext.Configuration, TestRole.CommandLine);
					SessionRole.InstallOnly = TestRole.InstallOnly;
					SessionRole.CommandLineParams = TestRole.CommandLineParams;
 					SessionRole.RoleModifier = TestRole.RoleType;
					SessionRole.Constraint = UseContextConstraint ? Context.Constraint : new UnrealDeviceTargetConstraint(SessionPlatform);
					Log.Verbose("Created SessionRole {0} from RoleContext {1} (RoleType={2})", SessionRole, RoleContext, TypesToRoles.Key);

					// TODO - this can all / mostly go into UnrealTestConfiguration.ApplyToConfig

					// Deal with command lines
					if (string.IsNullOrEmpty(TestRole.ExplicitClientCommandLine) == false)
					{
						SessionRole.CommandLine = TestRole.ExplicitClientCommandLine;
					}
					else
					{
						// start with anything from our context
						SessionRole.CommandLine += RoleContext.ExtraArgs;

						// did the test ask for anything?
						if (string.IsNullOrEmpty(TestRole.CommandLine) == false)
						{
							SessionRole.CommandLine += TestRole.CommandLine;
						}

						// add controllers
						SessionRole.CommandLineParams.Add("gauntlet", 
							TestRole.Controllers.Count > 0 ? string.Join(",", TestRole.Controllers) : null);				

						if (PassThroughArgs.Count() > 0)
						{
							SessionRole.CommandLine += " " + string.Join(" ", PassThroughArgs);
						}

						// add options
						SessionRole.Options = Config;
					}

					if (RoleContext.Skip)
					{
						SessionRole.RoleModifier = ERoleModifier.Null;
					}

					// copy over relevant settings from test role
                    SessionRole.FilesToCopy = TestRole.FilesToCopy;
					SessionRole.AdditionalArtifactDirectories = TestRole.AdditionalArtifactDirectories;
					SessionRole.ConfigureDevice = TestRole.ConfigureDevice;
					SessionRole.MapOverride = TestRole.MapOverride;

					SessionRoles.Add(SessionRole);
				}
			}

			UnrealApp = new UnrealSession(Context.BuildInfo, SessionRoles) { Sandbox = Context.Options.Sandbox };

			return true;
		}

		public override bool IsReadyToStart()
		{
			if (UnrealApp == null)
			{
				PrepareUnrealApp();
			}

			return UnrealApp.TryReserveDevices();
		}

		/// <summary>
		/// Generate an unique path for the test artifacts and reserve it
		/// </summary>
		/// <returns></returns>
		protected String ReserveArtifactPath()
		{
			// Either use the ArtifactName param or name of this test
			string TestFolder = string.IsNullOrEmpty(Context.Options.ArtifactName) ? this.ToString() : Context.Options.ArtifactName;

			if (string.IsNullOrEmpty(Context.Options.ArtifactPostfix) == false)
			{
				TestFolder += "_" + Context.Options.ArtifactPostfix;
			}

			TestFolder = TestFolder.Replace(" ", "_");
			TestFolder = TestFolder.Replace(":", "_");
			TestFolder = TestFolder.Replace("|", "_");
			TestFolder = TestFolder.Replace(",", "");

			ArtifactPath = Path.Combine(Context.Options.LogDir, TestFolder);

			// if doing multiple passes, put each in a subdir
			if (NumPasses > 1)
			{
				ArtifactPath = Path.Combine(ArtifactPath, string.Format("Pass_{0}_of_{1}", CurrentPass + 1, NumPasses));
			}

			if (Retries > 0)
			{
				ArtifactPath = Path.Combine(ArtifactPath, string.Format("Retry_{0}", Retries));
			}

			// When running with -parallel we could have several identical tests (same test, configurations) in flight so
			// we need unique artifact paths. We also don't overwrite dest directories from the build machine for the same
			// reason of multiple tests for a build. Really though these should use ArtifactPrefix to save to
			// SmokeTest_HighQuality etc
			int ArtifactNumericPostfix = 0;
			bool ArtifactPathIsTaken = false;

			do
			{
				string PotentialPath = ArtifactPath;

				if (ArtifactNumericPostfix > 0)
				{
					PotentialPath = string.Format("{0}_{1}", ArtifactPath, ArtifactNumericPostfix);
				}

				ArtifactPathIsTaken = ReservedArtifcactPaths.Contains(PotentialPath) || (CommandUtils.IsBuildMachine && Directory.Exists(PotentialPath));

				if (ArtifactPathIsTaken)
				{
					Log.Info("Directory already exists at {0}", PotentialPath);
					ArtifactNumericPostfix++;
				}
				else
				{
					ArtifactPath = PotentialPath;
				}

			} while (ArtifactPathIsTaken);

			ReservedArtifcactPaths.Add(ArtifactPath);

			return ArtifactPath;
		}

		/// <summary>
		/// Called by the test executor to start our test running. After this
		/// Test.Status should return InProgress or greater
		/// </summary>
		/// <returns></returns>
		public override bool StartTest(int Pass, int InNumPasses)
		{
			if (InNumPasses > 1
				&& Pass + 1 < InNumPasses)
			{
				if (UnrealApp == null)
				{
					throw new AutomationException("Node already has a null UnrealApp, was PrepareUnrealSession or IsReadyToStart called?");
				}
				else
				{
					bool bReacquireDevicesPerPass = Globals.Params.ParseParam("ReacquireDevicesPerPass");
					bool ShouldRetain = (!bReacquireDevicesPerPass && InNumPasses > 1 && Pass + 1 < InNumPasses) ? true : false;
					UnrealApp.ShouldRetainDevices = ShouldRetain;
					Log.Verbose("ShouldRetainDevices: {0}", UnrealApp.ShouldRetainDevices);
				}
			}

			// ensure we reset things
			SessionArtifacts = Enumerable.Empty<UnrealRoleArtifacts>();
			RoleResults = Enumerable.Empty<UnrealRoleResult>();
			UnrealTestResult = TestResult.Invalid;
			CurrentPass = Pass;
			NumPasses = InNumPasses;
<<<<<<< HEAD
			LastAppLogCount = 0;
=======
			LastServerLogCount = 0;
			LastClientLogCount = 0;
>>>>>>> d731a049
			LastEditorLogCount = 0;
			LastHeartbeatTime = DateTime.MinValue;
			LastActiveHeartbeatTime = DateTime.MinValue;

			TConfigClass Config = GetCachedConfiguration();

			ReserveArtifactPath();

			// We need to create this directory at the start of the test rather than the end of the test - we are running into instances where multiple A/B tests
			// on the same build are seeing the directory as non-existent and thinking it is safe to write to.
			Log.Info("UnrealTestNode.StartTest Calling CreateDirectory for artifacts at {0}", ArtifactPath);
			Directory.CreateDirectory(ArtifactPath);

			// Launch the test
			TestInstance = UnrealApp.LaunchSession();
			// Add info from test context to device usage log
			foreach(IAppInstance AppInstance in TestInstance.ClientApps)
			{
				if (AppInstance != null)
				{
					IDeviceUsageReporter.RecordComment(AppInstance.Device.Name, AppInstance.Device.Platform, IDeviceUsageReporter.EventType.Device, Context.Options.JobDetails);
					IDeviceUsageReporter.RecordComment(AppInstance.Device.Name, AppInstance.Device.Platform, IDeviceUsageReporter.EventType.Test, this.GetType().Name);
				}
			}
			
			

			// track the overall session time
			if (SessionStartTime == DateTime.MinValue)
			{
				SessionStartTime = DateTime.Now;
			}

			if (TestInstance != null)
			{
				// Update these for the executor
				MaxDuration = Config.MaxDuration;
				MaxDurationReachedResult = Config.MaxDurationReachedResult;
				MaxRetries = Config.MaxRetries;
				MarkTestStarted();
			}
			
			return TestInstance != null;
		}

		public virtual void PopulateCommandlineInfo()
		{
			SupportedParameters.Add(new GauntletParamDescription()
			{
				ParamName = "nomcp",
				TestSpecificParam = false,
				ParamDesc = "Run test without an mcp backend",
				DefaultValue = "false"
			});
			SupportedParameters.Add(new GauntletParamDescription()
			{
				ParamName = "ResX",
				InputFormat = "1280",
				Required = false,
				TestSpecificParam = false,
				ParamDesc = "Horizontal resolution for the game client.",
				DefaultValue = "1280"
			});
			SupportedParameters.Add(new GauntletParamDescription()
			{
				ParamName = "ResY",
				InputFormat = "720",
				Required = false,
				TestSpecificParam = false,
				ParamDesc = "Vertical resolution for the game client.",
				DefaultValue = "720"
			});
			SupportedParameters.Add(new GauntletParamDescription()
			{
				ParamName = "FailOnEnsure",
				Required = false,
				TestSpecificParam = false,
				ParamDesc = "Consider the test a fail if we encounter ensures."
			});
			SupportedParameters.Add(new GauntletParamDescription()
			{
				ParamName = "MaxDuration",
				InputFormat = "600",
				Required = false,
				TestSpecificParam = false,
				ParamDesc = "Time in seconds for test to run before it is timed out",
				DefaultValue = "Test-defined"
			});
		}

		public override string GetRunLocalCommand(string LaunchingBuildCommand)
		{
			string[] ArgsToNotDisplay =
			{
					"test",
					"tests",
					"tempdir",
					"logdir",
					"branch",
					"changelist",
					"JobDetails",
					"RecordDeviceUsage",
					"uploadreport",
					"skipdashboardsubmit",
			};

			bool ShouldArgBeDisplayed(string InArg)
			{
				return !ArgsToNotDisplay.Any(str => InArg.StartsWith(str));
			}
			
			string WrapParameterInQuotes(string InString)
			{
				var positionOfEqual = InString.IndexOf("=");
				if (positionOfEqual > 0)
				{
					var ParamStrName = InString.Substring(0, positionOfEqual);
					var ParamStrValue = InString.Substring(positionOfEqual+1);
					int n;
					if (int.TryParse(ParamStrValue, out n))
					{
						return InString;
					}
					else
					{
						return string.Format("{0}=\"{1}\"", ParamStrName, ParamStrValue);
					}
				}
				else
				{
					return InString;
				}
			}

			var CleanedArgs = Context.TestParams.AllArguments.Where(arg => ShouldArgBeDisplayed(arg));
			CleanedArgs = CleanedArgs.Select(str => WrapParameterInQuotes(str));

			string StringOfCleanedArguments = string.Format("-{0}", string.Join(" -", CleanedArgs));
			string CommandToRunLocally =
				string.Format("RunUAT {0} -Test=\"{1}\" {2}", LaunchingBuildCommand, GetType(), StringOfCleanedArguments);
			return CommandToRunLocally;
		}

		/// <summary>
		/// Cleanup all resources
		/// </summary>
		/// <param name="Node"></param>
		/// <returns></returns>
		public override void CleanupTest()
		{
			if (TestInstance != null)
			{
				TestInstance.Dispose();
				TestInstance = null;
			}

			if (UnrealApp != null)
			{
				if (CurrentPass + 1 == NumPasses)
				{
					UnrealApp.Dispose();
					UnrealApp = null;
				}
				else
				{
					UnrealApp.ShutdownInstance();
				}
			}
		}

		/// <summary>
		/// Restarts the provided test. Only called if one of our derived
		/// classes requests it via the Status result
		/// </summary>
		/// <param name="Node"></param>
		/// <returns></returns>
		public override bool RestartTest()
		{
			//Reset/Increment artifact output
			SessionArtifacts = Enumerable.Empty<UnrealRoleArtifacts>();
			RoleResults = Enumerable.Empty<UnrealRoleResult>();

<<<<<<< HEAD
			LastAppLogCount = 0;
=======
			LastServerLogCount = 0;
			LastClientLogCount = 0;
>>>>>>> d731a049
			LastEditorLogCount = 0;
			LastHeartbeatTime = DateTime.MinValue;
			LastActiveHeartbeatTime = DateTime.MinValue;

			ReserveArtifactPath();
			Log.Info("UnrealTestNode.ReStartTest Calling CreateDirectory for artifacts at {0}", ArtifactPath);
			Directory.CreateDirectory(ArtifactPath);

			// Relaunch the test
			TestInstance = UnrealApp.RestartSession();

			bool bWasRestarted = (TestInstance != null);
			if (bWasRestarted)
			{
				MarkTestStarted();
			}

			return bWasRestarted;
		}

		/// <summary>
		/// Periodically called while the test is running. A chance for tests to examine their
		/// health, log updates etc. Base classes must call this or take all responsibility for
		/// setting Status as necessary
		/// </summary>
		/// <param name="InInstance">The Unrealnstance being tested</param>
		public virtual void TickTest(UnrealSessionInstance InInstance)
		{
<<<<<<< HEAD
			IAppInstance App = null;
			string AppInfoPrefix = "App";
			if (TestInstance.ClientApps == null)
			{
				App = TestInstance.ServerApp;
				AppInfoPrefix = "Server";
			}
			else
			{
				if (TestInstance.ClientApps.Length > 0)
				{
					App = TestInstance.ClientApps.First();
					AppInfoPrefix = "Client";
				}
=======
			List<string> LogCategories = new List<string>();
			LogCategories.Add("Gauntlet");
			{
				// get the categories used to monitor process (this needs rethought).
				IEnumerable<string> HeartbeatCategories = GetHeartbeatLogCategories().Union(GetCachedConfiguration().LogCategoriesForEvents);
				LogCategories.AddRange(HeartbeatCategories);
>>>>>>> d731a049
			}
			LogCategories = LogCategories.Distinct().ToList();

<<<<<<< HEAD
			List<string> LogCategories = new List<string>();
			LogCategories.Add("Gauntlet");
			{
				// get the categories used to monitor process (this needs rethought).
				IEnumerable<string> HeartbeatCategories = GetHeartbeatLogCategories().Union(GetCachedConfiguration().LogCategoriesForEvents);
				LogCategories.AddRange(HeartbeatCategories);
			}
			LogCategories = LogCategories.Distinct().ToList();


			if (App != null)
			{
				UnrealLogParser Parser = new UnrealLogParser(App.StdOut);
				List<string> TestLines = new List<string>();
				// ONLY ADD RANGE ONCE. Ordering is important and will be skewed if multiple ranges are added which can skew how logs are pulled out.
				TestLines.AddRange(Parser.GetLogChannels(LogCategories, true));
								
				for (int i = LastAppLogCount; i < TestLines.Count(); i++)
				{
					Log.Info(string.Format("{0}: {1}", AppInfoPrefix, TestLines[i]));

					if (Regex.IsMatch(TestLines[i], @".*GauntletHeartbeat\: Active.*"))
					{
						LastHeartbeatTime = DateTime.Now;
						LastActiveHeartbeatTime = DateTime.Now;
					}
					else if (Regex.IsMatch(TestLines[i], @".*GauntletHeartbeat\: Idle.*"))
=======
			void LogHeartbeatCategories(ref int LastLogCount, IAppInstance App, string AppPrefix, bool bUpdateHeartbeatTime)
			{
				if (App != null)
				{
					UnrealLogParser Parser = new UnrealLogParser(App.StdOut);
					List<string> TestLines = new List<string>();
					// ONLY ADD RANGE ONCE. Ordering is important and will be skewed if multiple ranges are added which can skew how logs are pulled out.
					TestLines.AddRange(Parser.GetLogChannels(LogCategories, true));

					for (int i = LastLogCount; i < TestLines.Count(); i++)
>>>>>>> d731a049
					{
						Log.Info(string.Format("{0}: {1}", AppPrefix, TestLines[i]));

						if (bUpdateHeartbeatTime)
						{
							if (Regex.IsMatch(TestLines[i], @".*GauntletHeartbeat\: Active.*"))
							{
								LastHeartbeatTime = DateTime.Now;
								LastActiveHeartbeatTime = DateTime.Now;
							}
							else if (Regex.IsMatch(TestLines[i], @".*GauntletHeartbeat\: Idle.*"))
							{
								LastHeartbeatTime = DateTime.Now;
							}
						}
					}

					LastLogCount = TestLines.Count();
				}
			}

<<<<<<< HEAD
				LastAppLogCount = TestLines.Count();
=======
			if (InInstance.ServerApp != null)
			{
				bool bUpdateHeartbeat = InInstance.ClientApps == null;
				LogHeartbeatCategories(ref LastServerLogCount, InInstance.ServerApp, "Server", bUpdateHeartbeat);
			}
			if (InInstance.ClientApps.Length > 0)
			{
				bool bUpdateHeartbeat = true;
				LogHeartbeatCategories(ref LastClientLogCount, InInstance.ClientApps.First(), "Client", bUpdateHeartbeat);
			}
>>>>>>> d731a049

			if (InInstance.EditorApp != null)
			{
				bool bUpdateHeartbeat = false;
				LogHeartbeatCategories(ref LastEditorLogCount, InInstance.EditorApp, "Editor", bUpdateHeartbeat);
			}

<<<<<<< HEAD
			IAppInstance EditorApp = TestInstance.EditorApp;
			if (EditorApp != null)
			{
				UnrealLogParser Parser = new UnrealLogParser(EditorApp.StdOut);
				List<string> TestLines = new List<string>();
				// ONLY ADD RANGE ONCE. Ordering is important and will be skewed if multiple ranges are added which can skew how logs are pulled out.
				TestLines.AddRange(Parser.GetLogChannels(LogCategories, true));

				for (int i = LastEditorLogCount; i < TestLines.Count(); i++)
				{
					Log.Info(string.Format("Editor: {0}", TestLines[i]));
				}

				LastEditorLogCount = TestLines.Count();
			}

=======
			// Detect missed heartbeats and fail the test
			CheckHeartbeat();		
		}

		/// <summary>
		/// Periodically called while the test is running. A chance for tests to examine their
		/// health, log updates etc. Base classes must call this or take all responsibility for
		/// setting Status as necessary
		/// </summary>
		/// <returns></returns>
		public override void TickTest()
		{
			TickTest(TestInstance);
>>>>>>> d731a049

			// Check status and health after updating logs
			if (GetTestStatus() == TestStatus.InProgress && IsTestRunning() == false)
			{
				MarkTestComplete();
			}
		}

		/// <summary>
		/// This class is here to provide compatiblity 
		/// </summary>
		/// <param name="WasCancelled"></param>
		protected virtual void StopTest(bool WasCancelled)
		{
			StopTest(WasCancelled ? StopReason.MaxDuration : StopReason.Completed);
		}

		/// <summary>
		/// Called when a test has completed. By default saves artifacts and calles CreateReport
		/// </summary>
		/// <param name="Result"></param>
		/// <returns></returns>
		public override void StopTest(StopReason InReason)
		{
			base.StopTest(InReason);

			// Shutdown the instance so we can access all files, but do not null it or shutdown the UnrealApp because we still need
			// access to these objects and their resources! Final cleanup is done in CleanupTest()
			TestInstance.Shutdown();

			try
			{
				Log.Info("Saving artifacts to {0}", ArtifactPath);
				// run create dir again just in case the already made dir was cleaned up by another buildfarm job or something similar.
				Directory.CreateDirectory(ArtifactPath);
				Utils.SystemHelpers.MarkDirectoryForCleanup(ArtifactPath);

				SessionArtifacts = SaveRoleArtifacts(ArtifactPath);

				// call legacy version
				SaveArtifacts_DEPRECATED(ArtifactPath);
			}
			catch (Exception Ex)
			{
				Log.Warning("Failed to save artifacts. {0}", Ex);
			}

<<<<<<< HEAD
			try
			{
				// Artifacts have been saved, release devices back to pool for other tests to use
				UnrealApp.UnrealDeviceReservation.ReleaseDevices();
			}
			catch (Exception Ex)
=======
			if (CurrentPass + 1 == NumPasses)
>>>>>>> d731a049
			{
				try
				{
					// Artifacts have been saved, release devices back to pool for other tests to use
					UnrealApp.ReleaseSessionDevices();
				}
				catch (Exception Ex)
				{
					Log.Warning("Failed to release devices. {0}", Ex);
				}
			}


			// Create results from all roles from these artifacts
			RoleResults = CreateRoleResultsFromArtifacts(InReason, SessionArtifacts);

			string Message = string.Empty;
			ITestReport Report = null;

			try
			{
				// Check if the deprecated signature is overriden, call it anyway if that the case.
				var OldSignature = new[] { typeof(TestResult), typeof(UnrealTestContext), typeof(UnrealBuildSource), typeof(IEnumerable<UnrealRoleResult>), typeof(string) };
				var Simplifiedignature = new[] { typeof(TestResult) };
				if (!Utils.InterfaceHelpers.HasOverriddenMethod(this.GetType(), "CreateReport", Simplifiedignature) && Utils.InterfaceHelpers.HasOverriddenMethod(this.GetType(), "CreateReport", OldSignature))
				{
					Report = CreateReport(GetTestResult(), Context, Context.BuildInfo, RoleResults, ArtifactPath);
				}
				else
				{
					Report = CreateReport(GetTestResult());
				}
			}
			catch (Exception Ex)
			{
				CreateReportFailed = true;
				Message = Ex.Message;				
				Log.Warning("Failed to save completion report. {0}", Ex);
			}

			if (CreateReportFailed)
			{
				try
				{
					HandleCreateReportFailure(Context, Message);
				}
				catch (Exception Ex)
				{
					Log.Warning("Failed to handle completion report failure. {0}", Ex);
				}
			}

			try
			{
<<<<<<< HEAD
				// Check if the deprecated signature is overriden, call it anyway if that the case.
				var DeprecatedSignature = new[] { typeof(TestResult), typeof(UnrealTestContext), typeof(UnrealBuildSource), typeof(IEnumerable<UnrealRoleArtifacts>), typeof(string) };
				if (Utils.InterfaceHelpers.HasOverriddenMethod(this.GetType(), "SubmitToDashboard", DeprecatedSignature))
				{
					SubmitToDashboard(GetTestResult(), Context, Context.BuildInfo, SessionArtifacts, ArtifactPath);
=======
				if (Report != null)
				{ 
					SubmitToDashboard(Report); 
>>>>>>> d731a049
				}

			}
			catch (Exception Ex)
			{
				Log.Warning("Failed to submit results to dashboard. {0}", Ex);
			}
		}

		/// <summary>
		/// Called when report creation fails, by default logs warning with failure message
		/// </summary>
		protected virtual void HandleCreateReportFailure(UnrealTestContext Context, string Message = "")
		{
			if (string.IsNullOrEmpty(Message))
			{
				Message = string.Format("See Gauntlet.log for details");
			}

			Log.Warning("CreateReport Failed: {0}", Message);
		}

		/// <summary>
		/// Whether creating the test report failed
		/// </summary>
		public bool CreateReportFailed { get; protected set; }

		/// <summary>
		/// Add all of our process results to the gauntlet event summary list.
		/// </summary>
		public virtual void AddProcessResultEventsFromTestNode()
		{

			if (RoleResults != null)
			{
				// First, make sure we have all of our process exit events.
				// Iterate through ProcessResults to see if we need to add any messages to summary.
				HashSet<UnrealProcessResult> DistinctResults = new HashSet<UnrealProcessResult>();
				foreach (UnrealRoleResult roleResult in RoleResults)
				{
					DistinctResults.Add(roleResult.ProcessResult);
				}
				if (DistinctResults.Contains(UnrealProcessResult.InitializationFailure))
				{
					TestNodeEvents.Add(new UnrealTestEvent(EventSeverity.Fatal, "Engine Initialization Failed", new List<string> { "Engine failed to initialize in one or more roles. This is likely a bad build." }));
				}
				if (DistinctResults.Contains(UnrealProcessResult.LoginFailed))
				{
					TestNodeEvents.Add(new UnrealTestEvent(EventSeverity.Fatal, "Login Unsuccessful", new List<string> { "User account never successfully finished logging in." }));
				}
				if (DistinctResults.Contains(UnrealProcessResult.EncounteredFatalError))
				{
					TestNodeEvents.Add(new UnrealTestEvent(EventSeverity.Fatal, "Fatal Error Encountered", new List<string> { "Test encountered a fatal error. Check ClientOutput.log and ServerOutput.log for details." }));
				}
				if (DistinctResults.Contains(UnrealProcessResult.EncounteredEnsure))
				{
					TestNodeEvents.Add(new UnrealTestEvent(EventSeverity.Error, "Ensure Found", new List<string> { "Test encountered one or more ensures. See above for details." }));
				}
				if (DistinctResults.Contains(UnrealProcessResult.TestFailure))
				{
					TestNodeEvents.Add(new UnrealTestEvent(EventSeverity.Error, "Test Failure Encountered", new List<string> { "Test encountered a failure. See above for more info." }));
				}
				if (DistinctResults.Contains(UnrealProcessResult.TimeOut))
				{
					TestNodeEvents.Add(new UnrealTestEvent(EventSeverity.Error, "Test Timed Out", new List<string> { "Test terminated due to timeout. Check ClientOutput.log and ServerOutput.log for more info." }));
				}
			}
		}

		/// <summary>
		/// Display all of the defined commandline information for this test.
		/// Will display generic gauntlet params as well if -help=full is passed in.
		/// </summary>
		public override void DisplayCommandlineHelp()
		{
			Log.Info(string.Format("--- Available Commandline Parameters for {0} ---", Name));
			Log.Info("--------------------");
			Log.Info("TEST-SPECIFIC PARAMS");
			Log.Info("--------------------");
			foreach (GauntletParamDescription ParamDesc in SupportedParameters)
			{
				if (ParamDesc.TestSpecificParam)
				{
					Log.Info(ParamDesc.ToString());
				}
			}
			if (Context.TestParams.ParseParam("listallargs"))
			{
				Log.Info("\n--------------");
				Log.Info("GENERIC PARAMS");
				Log.Info("--------------");
				foreach (GauntletParamDescription ParamDesc in SupportedParameters)
				{
					if (!ParamDesc.TestSpecificParam)
					{
						Log.Info(ParamDesc.ToString());
					}
				}
			}
			else
			{
				Log.Info("\nIf you need information on base Gauntlet arguments, use -listallargs\n\n");
			}
			if (SampleCommandlines.Count > 0)
			{
				Log.Info("\n-------------------");
				Log.Info("SAMPLE COMMANDLINES");
				Log.Info("-------------------");
				foreach (KeyValuePair<string, string> SampleCommandline in SampleCommandlines)
				{
					Log.Info(SampleCommandline.Key);
					Log.Info("");
					Log.Info(SampleCommandline.Value);
					Log.Info("-------------------");
				}
			}

		}

		/// <summary>
		/// Optional function that is called on test completion and gives an opportunity to create a report. The returned class will later be passed to
		/// SubmitToDashboard if submisson of results is enabled
		/// </summary>
		/// <param name="Result">Test result</param>
		/// <param name="Context">Context that describes the environment of the test</param>
		/// <param name="Build">Build being tested</param>
		/// <param name="RoleResults">Results from each role in the test</param>
		/// <param name="ArtifactPath">Path to where artifacts from each role are saved</param>
		/// <returns></returns>
		public virtual ITestReport CreateReport(TestResult Result, UnrealTestContext Context, UnrealBuildSource Build, IEnumerable<UnrealRoleResult> RoleResults, string ArtifactPath)
		{
			if (GetCachedConfiguration().WriteTestResultsForHorde)
			{
				// write test report for Horde
				HordeReport.SimpleTestReport HordeTestReport = CreateSimpleReportForHorde(Result);
				return HordeTestReport;
			}

			return null;
		}

		/// <summary>
		/// Optional function that is called on test completion and gives an opportunity to create a report
		/// </summary>
		/// <param name="Result"></param>
		/// <returns>ITestReport</returns>
		public virtual ITestReport CreateReport(TestResult Result)
		{
			if (GetCachedConfiguration().WriteTestResultsForHorde)
			{
				// write test report for Horde
				HordeReport.SimpleTestReport HordeTestReport = CreateSimpleReportForHorde(Result);
				return HordeTestReport;
			}

			return null;
		}

		/// <summary>
		/// Generate a Simple Test Report from the results of this test
		/// </summary>
		/// <param name="Result"></param>
		protected virtual HordeReport.SimpleTestReport CreateSimpleReportForHorde(TestResult Result)
		{
			if (string.IsNullOrEmpty(GetCachedConfiguration().HordeTestDataKey))
			{
				GetCachedConfiguration().HordeTestDataKey = Name + " " + Context.ToString();
			}
			HordeReport.SimpleTestReport HordeTestReport = new HordeReport.SimpleTestReport();
			HordeTestReport.ReportCreatedOn = DateTime.Now.ToString();
			HordeTestReport.TotalDurationSeconds = (float) (DateTime.Now - SessionStartTime).TotalSeconds;
			HordeTestReport.Description = Context.ToString();
			HordeTestReport.URLLink = GetURLLink();
			HordeTestReport.Errors.AddRange(GetErrorsAndAbnornalExits());
			if (!string.IsNullOrEmpty(CancellationReason))
			{
				HordeTestReport.Errors.Add(CancellationReason);
			}
			HordeTestReport.Warnings.AddRange(GetWarnings());
			HordeTestReport.HasSucceeded = !(Result == TestResult.Failed || Result == TestResult.TimedOut || HordeTestReport.Errors.Count > 0);
			if (HordeTestReport.Errors.Count > 0 && Result == TestResult.Passed)
			{
				SetUnrealTestResult(TestResult.Failed);
			}
			HordeTestReport.Status = GetTestResult().ToString();
			string HordeArtifactPath = string.IsNullOrEmpty(GetCachedConfiguration().HordeArtifactPath) ? HordeReport.DefaultArtifactsDir : GetCachedConfiguration().HordeArtifactPath;
			HordeTestReport.SetOutputArtifactPath(HordeArtifactPath);
			if (SessionArtifacts != null)
			{
				foreach (UnrealRoleResult RoleResult in RoleResults)
				{
					string LogName = Path.GetFullPath(RoleResult.Artifacts.LogPath).Replace(Path.GetFullPath(Context.Options.LogDir), "").TrimStart(Path.DirectorySeparatorChar);
					HordeTestReport.AttachArtifact(RoleResult.Artifacts.LogPath, LogName);

					UnrealLog LogSummary = RoleResult.LogSummary;
					if (LogSummary.Errors.Count() > 0)
					{
						HordeTestReport.Warnings.Add(
							string.Format(
								"Log Parsing: FatalErrors={0}, Ensures={1}, Errors={2}, Warnings={3}, Log={4}",
								(LogSummary.FatalError != null ? 1 : 0), LogSummary.Ensures.Count(), LogSummary.Errors.Count(), LogSummary.Warnings.Count(), LogName
							)
						);
					}
				}
			}
			// Metadata
<<<<<<< HEAD
			SetReportMetadata(HordeTestReport, GetConfiguration().RequiredRoles.Values.SelectMany(V => V));
=======
			SetReportMetadata(HordeTestReport, GetCachedConfiguration().RequiredRoles.Values.SelectMany(V => V));
>>>>>>> d731a049

			return HordeTestReport;
		}

		/// <summary>
		/// Generate report from Unreal Automated Test Results
		/// </summary>
		/// <param name="UnrealAutomatedTestReportPath"></param>
		/// <param name="ReportURL"></param>
		/// <returns>ITestReport</returns>
		public virtual ITestReport CreateUnrealEngineTestPassReport(string UnrealAutomatedTestReportPath, string ReportURL)
		{
			if(IsSetToRetry()) { return null; }
			string JsonReportPath = Path.Combine(UnrealAutomatedTestReportPath, "index.json");
			if (File.Exists(JsonReportPath))
			{
				string HordeArtifactPath = GetCachedConfiguration().HordeArtifactPath;
				Log.Verbose("Reading json Unreal Automated test report from {0}", JsonReportPath);
				UnrealAutomatedTestPassResults JsonTestPassResults = UnrealAutomatedTestPassResults.LoadFromJson(JsonReportPath);
				var MainRole = GetCachedConfiguration().GetMainRequiredRole();
				string HordeTestDataKey = string.IsNullOrEmpty(GetCachedConfiguration().HordeTestDataKey) ? Name + " " + Context.ToString() : GetCachedConfiguration().HordeTestDataKey;
				GetCachedConfiguration().HordeTestDataKey = HordeTestDataKey;
				// Convert test results for Horde
<<<<<<< HEAD
				HordeReport.UnrealEngineTestPassResults HordeTestPassResults = HordeReport.UnrealEngineTestPassResults.FromUnrealAutomatedTests(JsonTestPassResults, UnrealAutomatedTestReportPath, ReportURL);
				HordeTestPassResults.CopyTestResultsArtifacts(HordeArtifactPath);
				// Metadata
				// With UE Test Automation, we care only for one role.
				var MainRole = new List<UnrealTestRole>() { GetConfiguration().GetMainRequiredRole() };
				SetReportMetadata(HordeTestPassResults, MainRole);
=======
				HordeReport.AutomatedTestSessionData HordeTestPassResults = HordeReport.AutomatedTestSessionData.FromUnrealAutomatedTests(
					JsonTestPassResults, Type, Suite, UnrealAutomatedTestReportPath, HordeArtifactPath
				);
				// Make a copy of the report in the old way - until we decide the transition is over
				HordeReport.UnrealEngineTestPassResults CopyTestPassResults = HordeReport.UnrealEngineTestPassResults.FromUnrealAutomatedTests(JsonTestPassResults, ReportURL);
				CopyTestPassResults.CopyTestResultsArtifacts(UnrealAutomatedTestReportPath, HordeArtifactPath);
				HordeTestPassResults.AttachDependencyReport(CopyTestPassResults, HordeTestDataKey);
				// Pre Flight information
				HordeTestPassResults.PreFlightChange = GetCachedConfiguration().PreFlightChange;
				// Metadata
				// With UE Test Automation, we care only for one role.
				var RoleList = new List<UnrealTestRole>() { MainRole };
				SetReportMetadata(HordeTestPassResults, RoleList);
				SetReportMetadata(CopyTestPassResults, RoleList); // Set the metadata to the old report too
>>>>>>> d731a049
				// Attached test Artifacts
				if (SessionArtifacts != null)
				{
					foreach (UnrealRoleArtifacts Artifact in SessionArtifacts)
					{
						string LogName = Path.GetFullPath(Artifact.LogPath).Replace(Path.GetFullPath(Context.Options.LogDir), "").TrimStart(Path.DirectorySeparatorChar);
						HordeTestPassResults.AttachArtifact(Artifact.LogPath, LogName);
						// Reference last run instance log
						if (Artifact.SessionRole.RoleType == MainRole.Type)
						{
							HordeTestPassResults.Devices.Last().AppInstanceLog = LogName.Replace("\\", "/");
						}
					}
				}
				return HordeTestPassResults;
			}
			else
			{
				Log.Warning("Could not find Unreal Automated test report at {0}. Reverting to base report.", JsonReportPath);
				return CreateSimpleReportForHorde(GetTestResult());
			}
		}

		/// <summary>
		/// Set Metadata on ITestReport
<<<<<<< HEAD
		/// </summary>
		/// <param name="Report"></param>
		protected virtual void SetReportMetadata(ITestReport Report, IEnumerable<UnrealTestRole> Roles)
		{
			var AllRoleTypes = Roles.Select(R =>  R.Type);
			var AllRoleContexts = Roles.Select(R => Context.GetRoleContext(R.Type));
			Report.SetMetadata("Platform", string.Join("+", AllRoleContexts.Select(R => R.Platform.ToString()).Distinct().OrderBy(P => P)));
			Report.SetMetadata("BuildType", string.Join("+", AllRoleTypes.Select(R => R.ToString()).Distinct().OrderBy(B => B)));
			Report.SetMetadata("Configuration", string.Join("+", AllRoleContexts.Select(R => R.Configuration.ToString()).Distinct().OrderBy(C => C)));
			Report.SetMetadata("Project", Context.BuildInfo.ProjectName);
		}

		/// <summary>
		/// DEPRECATED Optional function that is called on test completion and gives an opportunity to submit a report to a Dashboard
=======
>>>>>>> d731a049
		/// </summary>
		/// <param name="Report"></param>
		protected virtual void SetReportMetadata(ITestReport Report, IEnumerable<UnrealTestRole> Roles)
		{
			var AllRoleTypes = Roles.Select(R =>  R.Type);
			var AllRoleContexts = Roles.Select(R => Context.GetRoleContext(R.Type));
			Report.SetMetadata("Platform", string.Join("+", AllRoleContexts.Select(R => R.Platform.ToString()).Distinct().OrderBy(P => P)));
			Report.SetMetadata("BuildTarget", string.Join("+", AllRoleTypes.Select(R => R.ToString()).Distinct().OrderBy(B => B)));
			Report.SetMetadata("Configuration", string.Join("+", AllRoleContexts.Select(R => R.Configuration.ToString()).Distinct().OrderBy(C => C)));
			Report.SetMetadata("Project", Context.BuildInfo.ProjectName);
			// Additional metadata passed through the command line arguments
			foreach( var Meta in Globals.Params.ParseValues("Metadata") )
			{
				var Entry = Meta.Split(":", 2);
				if (Entry.Count() > 1) {
					Report.SetMetadata(Entry[0], Entry[1]); 
				}
			}
		}

		/// <summary>
		/// Optional function that is called on test completion and gives an opportunity to submit a report to a Dashboard
		/// </summary>
		/// <param name="Report"></param>
		public virtual void SubmitToDashboard(ITestReport Report)
		{
			if (GetCachedConfiguration().WriteTestResultsForHorde)
			{
				// write test data collection for Horde
				string HordeTestDataFilePath = Path.Combine(
					string.IsNullOrEmpty(GetCachedConfiguration().HordeTestDataPath) ? HordeReport.DefaultTestDataDir : GetCachedConfiguration().HordeTestDataPath,
					FileUtils.SanitizeFilename(Name) + ".TestData.json"
				);
				HordeReport.TestDataCollection HordeTestDataCollection = new HordeReport.TestDataCollection();
				HordeTestDataCollection.AddNewTestReport(Report, GetCachedConfiguration().HordeTestDataKey);
				HordeTestDataCollection.WriteToJson(HordeTestDataFilePath, true);
			}
			if (!string.IsNullOrEmpty(GetCachedConfiguration().PublishTelemetryTo) && Report is ITelemetryReport Telemetry)
			{
				IEnumerable<TelemetryData> DataRows = Telemetry.GetAllTelemetryData();
				if (DataRows != null)
				{
					IDatabaseConfig<TelemetryData> DBConfig = DatabaseConfigManager<TelemetryData>.GetConfigByName(GetCachedConfiguration().PublishTelemetryTo);
					if (DBConfig != null)
					{
						DBConfig.LoadConfig(GetCachedConfiguration().DatabaseConfigPath);
						IDatabaseDriver<TelemetryData> DB = DBConfig.GetDriver();
						Log.Verbose("Submitting telemetry data to {0}", DB.ToString());

						UnrealTelemetryContext TestContext = new UnrealTelemetryContext();
						TestContext.SetProperty("ProjectName", Context.BuildInfo.ProjectName);
						TestContext.SetProperty("Branch", Context.BuildInfo.Branch);
						TestContext.SetProperty("Changelist", Context.BuildInfo.Changelist);
						var RoleType = GetCachedConfiguration().GetMainRequiredRole().Type;
						var Role = Context.GetRoleContext(RoleType);
						TestContext.SetProperty("Platform", Role.Platform);
						TestContext.SetProperty("Configuration", string.Format("{0} {1}", RoleType, Role.Configuration));

						DB.SubmitDataItems(DataRows, TestContext);
					}
					else
					{
						Log.Warning("Got telemetry data, but database configuration is unknown '{0}'.", GetCachedConfiguration().PublishTelemetryTo);
					}
				}
			}
		}

		/// <summary>
		/// Called to request that the test save all artifacts from the completed test to the specified 
		/// output path. By default the app will save all logs and crash dumps
		/// </summary>
		/// <param name="Completed"></param>
		/// <param name="Node"></param>
		/// <param name="OutputPath"></param>
		/// <returns></returns>
		public virtual void SaveArtifacts_DEPRECATED(string OutputPath)
		{
			// called for legacy reasons
		}

		/// <summary>
		/// Called to request that the test save all artifacts from the completed test to the specified 
		/// output path. By default the app will save all logs and crash dumps
		/// </summary>
		/// <param name="Completed"></param>
		/// <param name="Node"></param>
		/// <param name="OutputPath"></param>
		/// <returns></returns>
		public virtual IEnumerable<UnrealRoleArtifacts> SaveRoleArtifacts(string OutputPath)
		{
			return UnrealApp.SaveRoleArtifacts(Context, TestInstance, ArtifactPath);
		}

		/// <summary>
		/// Parses the provided artifacts to determine the cause of an exit and whether it was abnormal
		/// </summary>
		/// <param name="InArtifacts"></param>
		/// <param name="Reason"></param>
		/// <param name="WasAbnormal"></param>
		/// <returns></returns>
		protected virtual UnrealProcessResult GetExitCodeAndReason(StopReason InReason, UnrealLog InLog, UnrealRoleArtifacts InArtifacts, out string ExitReason, out int ExitCode)
		{
			// first check for fatal issues
			if (InLog.FatalError != null)
			{
				ExitReason = "Process encountered fatal error";
				ExitCode = -1;
				return UnrealProcessResult.EncounteredFatalError;
			}

			// Catch failed engine init. Early issues can result in the engine exiting with hard to diagnose reasons
			if (InLog.EngineInitialized == false)
			{
				ExitReason = string.Format("Engine initialization failed");
				ExitCode = -1;
				return UnrealProcessResult.InitializationFailure;
			}

			// If the test considers ensures as fatal, fail here
			if (CachedConfig.FailOnEnsures && InLog.Ensures.Count() > 0)
			{
				ExitReason = string.Format("Process encountered {0} Ensures", InLog.Ensures.Count());
				ExitCode = -1;
				return UnrealProcessResult.EncounteredEnsure;
			}

			// Gauntlet killed the process. This can be valid in many scenarios (e.g. shutting down an ancillary 
			// process, but if there was a timeout it will be handled at a higher level
			if (InArtifacts.AppInstance.WasKilled)
			{
				if (InReason == StopReason.MaxDuration)
				{
					ExitReason = "Process was killed by Gauntlet due to a timeout";
					ExitCode = -1;
					return UnrealProcessResult.TimeOut;
				}
				else
				{
					ExitReason = string.Format("Process was killed by Gauntlet [Reason={0}]", InReason.ToString());
					ExitCode = 0;
					return UnrealProcessResult.ExitOk;
				}
			}

			// If we found a valid exit code with test markup, return it
			if (InLog.HasTestExitCode)
			{
				ExitReason = string.Format("Tests exited with error code {0}", InLog.TestExitCode);
				ExitCode = InLog.TestExitCode;
				return ExitCode == 0 ? UnrealProcessResult.ExitOk : UnrealProcessResult.TestFailure;
			}

			// Engine exit was requested with no visible fatal error
			if (InLog.RequestedExit)
			{
				// todo - need join cleanup with UE around RE due to errors
				ExitReason = string.Format("Exit was requested: {0}", InLog.RequestedExitReason);
				ExitCode = 0;
				return UnrealProcessResult.ExitOk;
			}

			bool WasGauntletTest = InArtifacts.SessionRole.CommandLine.ToLower().Contains("-gauntlet=");
			// ok, process was using a gauntlet controller so see if there's a result divine a result...
			if (WasGauntletTest)
			{
				if (InLog.HasTestExitCode == false)
				{
					Log.Verbose("Role {0} had 0 exit code but used Gauntlet and no TestExitCode was found. Assuming failure", InArtifacts.SessionRole.RoleType);
					ExitReason = "Process terminated prematurely! No test result from Gauntlet controller";
					ExitCode = -1;
					return UnrealProcessResult.TestFailure;
				}
			}

			// AG TODO - do we still need this?
			// Normal exits from server are not ok if we had clients running!
			/*if (ExitCode == 0 && InArtifacts.SessionRole.RoleType.IsServer())
			{
				bool ClientsKilled = SessionArtifacts.Any(A => A.AppInstance.WasKilled && A.SessionRole.RoleType.IsClient());

				if (ClientsKilled)
				{
					ExitCode = -1;
					ExitReason = "Server exited while clients were running";
				}
			}*/
			
			// The process is gone but we don't know why. This is likely bad and signifies an unhandled or undiagnosed error
			ExitReason = "app exited with code 0";
			ExitCode = -1;
			return UnrealProcessResult.Unknown;
		}

		/// <summary>
		/// Creates an EventList from the artifacts for the specified role. By default this will be asserts (errors), ensures (warnings)
		/// from the log, plus any log entries from categories that are the list returned by GetMonitoredLogCategories(). Nodes can also set
		/// their behavior flags to elevate *all* warnings/errors
		/// </summary>
		/// <param name="InReason"></param>
		/// <param name="InRoleArtifacts"></param>
		/// <param name="InLog"></param>
		/// <returns></returns>
		protected virtual IEnumerable<UnrealTestEvent> CreateEventListFromArtifact(StopReason InReason, UnrealRoleArtifacts InRoleArtifacts, UnrealLog InLog)
		{
			List<UnrealTestEvent> EventList = new List<UnrealTestEvent>();

			// Create events for any fatal errors in the log
			if (InLog.FatalError != null)
			{
				UnrealTestEvent FatalEvent = new UnrealTestEvent(EventSeverity.Fatal, InLog.FatalError.Message, Enumerable.Empty<string>(), InLog.FatalError);
				EventList.Add(FatalEvent);
			}

			// Create events for any ensures
			foreach (UnrealLog.CallstackMessage Ensure in InLog.Ensures)
			{
				UnrealTestEvent EnsureEvent = new UnrealTestEvent(EventSeverity.Warning, Ensure.Message, Enumerable.Empty<string>(), Ensure);
				EventList.Add(EnsureEvent);
			}

			HashSet<string> MonitoredCategorySet = new HashSet<string>();

			foreach(string Category in GetCachedConfiguration().LogCategoriesForEvents)
			{
				MonitoredCategorySet.Add(Category);
			}

			bool TrackAllWarnings = GetCachedConfiguration().ShowWarningsInSummary || Flags.HasFlag(BehaviorFlags.PromoteWarnings);
			bool TrackAllErrors = GetCachedConfiguration().ShowErrorsInSummary || Flags.HasFlag(BehaviorFlags.PromoteErrors);

			// now look at the log. Add events for warnings/errors if the category is monitored or if this test is flagged to 
			// promote all warnings/errors
			foreach (UnrealLog.LogEntry Entry in InLog.LogEntries)
			{
				bool IsMonitored = MonitoredCategorySet.Contains(Entry.Category);

				if (Entry.Level == UnrealLog.LogLevel.Warning && 
					(IsMonitored || TrackAllWarnings))
				{
					EventList.Add(new UnrealTestEvent(EventSeverity.Warning, Entry.ToString(), Enumerable.Empty<string>()));
				}

				if (Entry.Level == UnrealLog.LogLevel.Error &&
					(IsMonitored || TrackAllErrors))
				{
					EventList.Add(new UnrealTestEvent(EventSeverity.Error, Entry.ToString(), Enumerable.Empty<string>()));
				}
			}

			return EventList;
		}


		/// <summary>
		/// Returns a RoleResult, a representation of this roles result from the test, for the provided artifact
		/// </summary>
		/// <param name="InRoleArtifacts"></param>
		/// <returns></returns>
		protected virtual UnrealRoleResult CreateRoleResultFromArtifact(StopReason InReason, UnrealRoleArtifacts InRoleArtifacts)
		{
			int ExitCode;
			string ExitReason;

			UnrealLog LogSummary = CreateLogSummaryFromArtifact(InRoleArtifacts);
	
			// Give ourselves (and derived classes) a chance to analyze what happened
			UnrealProcessResult ProcessResult = GetExitCodeAndReason(InReason, LogSummary, InRoleArtifacts, out ExitReason, out ExitCode);

			IEnumerable<UnrealTestEvent> EventList = CreateEventListFromArtifact(InReason, InRoleArtifacts, LogSummary);

			// if the test is stopping for a reason other than completion, mark this as failing incase derived classes
			// don't do the right thing
			if (InReason == StopReason.MaxDuration)
			{
				ProcessResult = UnrealProcessResult.TimeOut;
				ExitCode = -1;
			}

			return new UnrealRoleResult(ProcessResult, ExitCode, ExitReason, LogSummary, InRoleArtifacts, EventList); 
		}

		/// <summary>
		/// Returns a log summary from the provided artifacts. 
		/// </summary>
		/// <param name="InArtifacts"></param>
		/// <returns></returns>
		protected virtual UnrealLog CreateLogSummaryFromArtifact(UnrealRoleArtifacts InArtifacts)
		{
			return new UnrealLogParser(InArtifacts.AppInstance.StdOut).GetSummary();
		}

		/// <summary>
		/// Returns a list of all results for the roles involved in this test by calling CreateRoleResultFromArtifact for all
		/// artifacts in the list
		/// </summary>
		/// <param name="InAllArtifacts"></param>
		/// <returns></returns>
		protected virtual IEnumerable<UnrealRoleResult> CreateRoleResultsFromArtifacts(StopReason InReason, IEnumerable<UnrealRoleArtifacts> InAllArtifacts)
		{
			return InAllArtifacts.Select(A => CreateRoleResultFromArtifact(InReason, A)).ToArray();
		}


		private void CheckHeartbeat()
		{
			if (CachedConfig == null 
				|| CachedConfig.DisableHeartbeatTimeout
				|| CachedConfig.HeartbeatOptions.bExpectHeartbeats == false
				|| GetTestStatus() != TestStatus.InProgress)
			{
				return;
			}

			UnrealHeartbeatOptions HeartbeatOptions = CachedConfig.HeartbeatOptions;

			// First active heartbeat has not happened yet and timeout before first active heartbeat is enabled
			if (LastActiveHeartbeatTime == DateTime.MinValue && HeartbeatOptions.TimeoutBeforeFirstActiveHeartbeat > 0)
			{
				double SecondsSinceSessionStart = DateTime.Now.Subtract(SessionStartTime).TotalSeconds;
				if (SecondsSinceSessionStart > HeartbeatOptions.TimeoutBeforeFirstActiveHeartbeat)
				{
					Log.Error("{0} seconds have passed without detecting the first active Gauntlet heartbeat.", HeartbeatOptions.TimeoutBeforeFirstActiveHeartbeat);
					MarkTestComplete();
					SetUnrealTestResult(TestResult.TimedOut);
				}
			}

			// First active heartbeat has happened and timeout between active heartbeats is enabled
			if (LastActiveHeartbeatTime != DateTime.MinValue && HeartbeatOptions.TimeoutBetweenActiveHeartbeats > 0)
			{
				double SecondsSinceLastActiveHeartbeat = DateTime.Now.Subtract(LastActiveHeartbeatTime).TotalSeconds;
				if (SecondsSinceLastActiveHeartbeat > HeartbeatOptions.TimeoutBetweenActiveHeartbeats)
				{
					Log.Error("{0} seconds have passed without detecting any active Gauntlet heartbeats.", HeartbeatOptions.TimeoutBetweenActiveHeartbeats);
					MarkTestComplete();
					SetUnrealTestResult(TestResult.TimedOut);
				}
			}

			// First heartbeat has happened and timeout between heartbeats is enabled
			if (LastHeartbeatTime != DateTime.MinValue && HeartbeatOptions.TimeoutBetweenAnyHeartbeats > 0)
			{
				double SecondsSinceLastHeartbeat = DateTime.Now.Subtract(LastHeartbeatTime).TotalSeconds;
				if (SecondsSinceLastHeartbeat > HeartbeatOptions.TimeoutBetweenAnyHeartbeats)
				{
					Log.Error("{0} seconds have passed without detecting any Gauntlet heartbeats.", HeartbeatOptions.TimeoutBetweenAnyHeartbeats);
					MarkTestComplete();
					SetUnrealTestResult(TestResult.TimedOut);
				}
			}
		}

		/// <summary>
		/// Returns a hash that represents the results of a role. Should be 0 if no fatal errors or ensures
		/// </summary>
		/// <param name="InArtifacts"></param>
		/// <returns></returns>
		protected virtual string GetRoleResultHash(UnrealRoleResult InResult)
		{
			const int MaxCallstackLines = 10;			

			UnrealLog LogSummary = InResult.LogSummary;

			string TotalString = "";

			//Func<int, string> ComputeHash = (string Str) => { return Hasher.ComputeHash(Encoding.UTF8.GetBytes(Str)); };
			
			if (LogSummary.FatalError != null)
			{				
				TotalString += string.Join("\n", LogSummary.FatalError.Callstack.Take(MaxCallstackLines));
				TotalString += "\n";
			}

			foreach (var Ensure in LogSummary.Ensures)
			{
				TotalString += string.Join("\n", Ensure.Callstack.Take(MaxCallstackLines));
				TotalString += "\n";
			}

			string Hash = Hasher.ComputeHash(TotalString);

			return Hash;
		}

		/// <summary>
		/// Returns a hash that represents the failure results of this test. If the test failed this should be an empty string
		/// </summary>
		/// <returns></returns>
		protected virtual string GetTestResultHash()
		{
			IEnumerable<string> RoleHashes = RoleResults.Select(R => GetRoleResultHash(R)).OrderBy(S => S);

			RoleHashes = RoleHashes.Where(S => S.Length > 0 && S != "0");

			string Combined = string.Join("\n", RoleHashes);

			string CombinedHash = Hasher.ComputeHash(Combined);

			return CombinedHash;
		}

		/// <summary>
		/// Returns a formatted summary of the role that's suitable for displaying
		/// </summary>
		/// <param name="InRoleResult"></param>
		/// <returns></returns>
		protected virtual string GetFormattedRoleSummary(UnrealRoleResult InRoleResult)
		{

			const int MaxLogLines = 10;
			const int MaxCallstackLines = 20;

			UnrealLog LogSummary = InRoleResult.LogSummary;
			MarkdownBuilder MB = new MarkdownBuilder();

			UnrealRoleArtifacts RoleArtifacts = InRoleResult.Artifacts;

			MB.H3(string.Format("Role: {0} ({1} {2})", RoleArtifacts.SessionRole.RoleType, RoleArtifacts.SessionRole.Platform, RoleArtifacts.SessionRole.Configuration));

			bool HaveFatalError = LogSummary.FatalError != null;

			// If we have no fatal error use "Error" which Horde will highlight. Otherwise use "Failed" since the fatal error will be below and highligted
			string FailedString = HaveFatalError ? "Failed: " : "Error: ";
			string CompletedString = "Completed: ";

			string RoleState = InRoleResult.ExitCode != 0 && InRoleResult.LogSummary.HasAbnormalExit ? FailedString : CompletedString;

			MB.H4(string.Format("{0} {1} ({2}, ExitCode={3})", RoleState, InRoleResult.Summary, InRoleResult.ProcessResult, InRoleResult.ExitCode));

			// log command line up here for visibility
			//MB.Paragraph(string.Format("CommandLine: {0}", RoleArtifacts.AppInstance.CommandLine));

			MB.UnorderedList(new string[] {
				string.Format("CommandLine: {0}", RoleArtifacts.AppInstance.CommandLine),
				string.Format("Log: {0}", RoleArtifacts.LogPath),
				string.Format("SavedDir: {0}", RoleArtifacts.ArtifactPath),
				LogSummary.FatalError != null ? "Fatal Errors: 1" : null,
				LogSummary.Ensures.Count() > 0 ? string.Format("Ensures: {0}", LogSummary.Ensures.Count()) : null,
				LogSummary.Errors.Count() > 0 ? string.Format("Log Errors: {0}", LogSummary.Errors.Count()) : null,
				LogSummary.Warnings.Count() > 0 ? string.Format("Log Warnings: {0}", LogSummary.Warnings.Count()) : null
			});

			// Separate the events we want to report on
			IEnumerable<UnrealTestEvent> Asserts = InRoleResult.Events.Where(E => E.Severity == EventSeverity.Fatal);
			IEnumerable<UnrealTestEvent> Errors = InRoleResult.Events.Where(E => E.Severity == EventSeverity.Error);
			IEnumerable<UnrealTestEvent> Ensures = InRoleResult.Events.Where(E => E.IsEnsure);
			IEnumerable<UnrealTestEvent> Warnings = InRoleResult.Events.Where(E => E.Severity == EventSeverity.Warning && !E.IsEnsure);

			foreach (UnrealTestEvent Event in Asserts)
			{
				MB.H4(string.Format("Fatal Error: {0}", Event.Summary));

				if (Event.Callstack.Any())
				{
					MB.UnorderedList(Event.Callstack.Take(MaxCallstackLines));

					if (Event.Callstack.Count() > MaxCallstackLines)
					{
						MB.Paragraph("See log for full callstack");
					}
				}
				else
				{
					MB.Paragraph("Could not parse callstack. See log for full callstack");
				}
			}

			foreach (UnrealTestEvent Event in Ensures.Distinct())
			{
				MB.H4(string.Format("Warning: Ensure: {0}", Event.Summary));

				if (Event.Callstack.Any())
				{
					MB.UnorderedList(Event.Callstack.Take(MaxCallstackLines));

					if (Event.Callstack.Count() > MaxCallstackLines)
					{
						MB.Paragraph("See log for full callstack");
					}
				}
				else
				{
					MB.Paragraph("Could not parse callstack. See log for full callstack");
				}
			}

			if (Errors.Any())
			{
				var ErrorList = Errors.Select(E => E.Summary).Distinct();
				var PrintedErrorList = ErrorList;

				string TrimStatement = "";

				// too many warnings. If there was an abnormal exit show the last ones as they may be relevant
				if (ErrorList.Count() > MaxLogLines)
				{
					if (LogSummary.HasAbnormalExit)
					{
						PrintedErrorList = ErrorList.Skip(ErrorList.Count() - MaxLogLines);
						TrimStatement = string.Format("(Last {0} of {1} errors)", MaxLogLines, ErrorList.Count());
					}
					else
					{
						PrintedErrorList = ErrorList.Take(MaxLogLines);
						TrimStatement = string.Format("(First {0} of {1} errors)", MaxLogLines, ErrorList.Count());
					}
				}

				MB.H4("Errors:");
				MB.UnorderedList(PrintedErrorList);

				if (!string.IsNullOrEmpty(TrimStatement))
				{
					MB.Paragraph(TrimStatement);
				}
			}

			if (Warnings.Any())
			{
				var WarningList = Warnings.Select(E => E.Summary).Distinct();
				var PrintedWarningList = WarningList;

				string TrimStatement = "";

				// too many warnings. If there was an abnormal exit show the last ones as they may be relevant
				if (WarningList.Count() > MaxLogLines)
				{
					if (LogSummary.HasAbnormalExit)
					{
						PrintedWarningList = WarningList.Skip(WarningList.Count() - MaxLogLines);
						TrimStatement = string.Format("(Last {0} of {1} errors)", MaxLogLines, WarningList.Count());
					}
					else
					{
						PrintedWarningList = WarningList.Take(MaxLogLines);
						TrimStatement = string.Format("(First {0} of {1} errors)", MaxLogLines, WarningList.Count());
					}
				}

				MB.H4("Warnings:");
				MB.UnorderedList(PrintedWarningList);

				if (!string.IsNullOrEmpty(TrimStatement))
				{
					MB.Paragraph(TrimStatement);
				}
			}

			return MB.ToString();
		}

		/// <summary>
		/// Returns a formatted summary of the events that were thrown by the test node itself during run.
		/// </summary>
		/// <returns>An HTML string containing the properly formatted list of results thrown by the Test Node.</returns>
		protected virtual string CreateFormattedEventListFromTestNode()
		{

			AddProcessResultEventsFromTestNode();
			

			const int MaxCallstackLines = 20;
			MarkdownBuilder MB = new MarkdownBuilder();

			if (TestNodeEvents.Count == 0)
			{
				MB.H4("No Gauntlet Events were fired during this test!");
				return MB.ToString();
			}

			// Separate the events we want to report on
			IEnumerable<UnrealTestEvent> Fatals = TestNodeEvents.Where(E => E.Severity == EventSeverity.Fatal);
			IEnumerable<UnrealTestEvent> Errors = TestNodeEvents.Where(E => E.Severity == EventSeverity.Error);
			IEnumerable<UnrealTestEvent> Ensures = TestNodeEvents.Where(E => E.IsEnsure);
			IEnumerable<UnrealTestEvent> Warnings = TestNodeEvents.Where(E => E.Severity == EventSeverity.Warning && !E.IsEnsure);
			IEnumerable<UnrealTestEvent> Infos = TestNodeEvents.Where(E => E.Severity == EventSeverity.Info );

			foreach (UnrealTestEvent Event in Fatals)
			{
				MB.H4(string.Format("Fatal Error: {0}", Event.Summary));

				if (Event.Callstack.Any())
				{
					MB.UnorderedList(Event.Callstack.Take(MaxCallstackLines));

					if (Event.Callstack.Count() > MaxCallstackLines)
					{
						MB.Paragraph("See log for full callstack");
					}
				}
				else
				{
					MB.Paragraph("Could not parse callstack. See log for full callstack");
				}
			}

			foreach (UnrealTestEvent Event in Ensures.Distinct())
			{
				MB.H4(string.Format("Warning: Ensure: {0}", Event.Summary));

				if (Event.Callstack.Any())
				{
					MB.UnorderedList(Event.Callstack.Take(MaxCallstackLines));

					if (Event.Callstack.Count() > MaxCallstackLines)
					{
						MB.Paragraph("See log for full callstack");
					}
				}
				else
				{
					MB.Paragraph("Could not parse callstack. See log for full callstack");
				}
			}


			if (Errors.Any())
			{
				MB.H3("Errors:");
				MB.HorizontalLine();
				foreach (UnrealTestEvent errorEvent in Errors)
				{
					MB.H5(errorEvent.Summary);
					MB.UnorderedList(errorEvent.Details);
					MB.NewLine();
				}
			}

			if (Warnings.Any())
			{
				MB.H3("Warnings:");
				MB.HorizontalLine();
				foreach (UnrealTestEvent warnEvent in Warnings)
				{
					MB.H5(warnEvent.Summary);
					MB.UnorderedList(warnEvent.Details);
					MB.NewLine();
				}
			}
			if (Infos.Any())
			{
				MB.H3("Info:");
				MB.HorizontalLine();
				MB.NewLine();
				foreach (UnrealTestEvent infoEvent in Infos)
				{
					MB.H5(infoEvent.Summary);
					MB.UnorderedList(infoEvent.Details);
					MB.NewLine();
				}
			}
			return MB.ToString();
		}

		/// <summary>
		/// Returns the current 0-based Pass count for this node.
		/// </summary>
		public int GetCurrentPass()
		{
			return CurrentPass;
		}

		/// <summary>
		/// Returns the current total Pass count for this node
		/// </summary>
		/// <returns></returns>
		public int GetNumPasses()
		{
			return NumPasses;
		}

		/// <summary>
		/// Result of the test once completed. Nodes inheriting from us should override
		/// this if custom results are necessary
		/// </summary>
		public sealed override TestResult GetTestResult()
		{
			if (UnrealTestResult == TestResult.Invalid)
			{
				UnrealTestResult = GetUnrealTestResult();
			}

			return UnrealTestResult;
		}

		/// <summary>
		/// Result of the test once completed. Nodes inheriting from us should override
		/// </summary>
		public override void SetTestResult(TestResult testResult)
		{
			UnrealTestResult = testResult;
		}

		/// <summary>
		/// Allows tests to set this at anytime. If not called then GetUnrealTestResult() will be called when
		/// the framework first calls GetTestResult()
		/// </summary>
		/// <param name="Result"></param>
		/// <returns></returns>
		protected void SetUnrealTestResult(TestResult Result)
		{
			if (GetTestStatus() != TestStatus.Complete)
			{
				throw new Exception("SetUnrealTestResult() called while test is incomplete!");
			}

			UnrealTestResult = Result;
		}

		/// <summary>
		/// Return all artifacts that are exited abnormally. An abnormal exit is termed as a fatal error,
		/// crash, assert, or other exit that does not appear to have been caused by completion of a process
		/// </summary>
		/// <returns></returns>
		protected virtual IEnumerable<UnrealRoleResult> GetRolesThatExitedAbnormally()
		{
			if (RoleResults == null)
			{
				Log.Warning("RoleResults was null, unable to check for failures");
				return Enumerable.Empty<UnrealRoleResult>();
			}

			return RoleResults.Where(R => R.ProcessResult != UnrealProcessResult.ExitOk && R.LogSummary.HasAbnormalExit);
		}

		/// <summary>
		/// Return all artifacts that are considered to have caused the test to fail
		/// </summary>
		/// <returns></returns>
		protected virtual IEnumerable<UnrealRoleResult> GetRolesThatFailed()
		{
			if (RoleResults == null)
			{
				Log.Warning("RoleResults was null, unable to check for failures");
				return Enumerable.Empty<UnrealRoleResult>();
			}

			return RoleResults.Where(R => R.ProcessResult != UnrealProcessResult.ExitOk);	
		}

		/// <summary>
		/// THe base implementation considers  considers Classes can override this to implement more custom detection of success/failure than our
		/// log parsing. Not guaranteed to be called if a test is marked complete
		/// </summary>
		/// <returns></returns>in
		protected virtual TestResult GetUnrealTestResult()
		{
			int ExitCode = 0;

			// Let the test try and diagnose things as best it can
			IEnumerable<UnrealRoleResult> FailedRoles = GetRolesThatFailed();

			if (FailedRoles.Any())
			{
				foreach (var Role in FailedRoles)
				{
					Log.Info("Failing test because {0} exited with {1}. ({2})", Role.Artifacts.SessionRole, Role.ExitCode, Role.Summary);
				}
				ExitCode = FailedRoles.FirstOrDefault().ExitCode;
			}

			// If it didn't find an error, overrule it as a failure if the test was cancelled
			if (ExitCode == 0 && WasCancelled)
			{
				return TestResult.Failed;
			}

			return ExitCode == 0 ? TestResult.Passed : TestResult.Failed;
		}

		/// <summary>
		/// Return the header for the test summary. The header is the first block of text and will be
		/// followed by the summary of each individual role in the test
		/// </summary>
		/// <returns></returns>
		protected virtual string GetTestSummaryHeader()
		{
			int FatalErrors = 0;
			int Ensures = 0;
			int Errors = 0;
			int Warnings = 0;

			MarkdownBuilder MB = new MarkdownBuilder();

			bool TestFailed = GetTestResult() != TestResult.Passed;

			// Good/Bad news upfront
			string Prefix = TestFailed ? "Error: " : "";
			string WarningStatement = (HasWarnings && !TestFailed)  ? " With Warnings" : "";
			string ResultString = string.Format("{0}{1} {2}{3} ***", Prefix, this.Name, GetTestResult(), WarningStatement);
			MB.H2(ResultString);
						
			IEnumerable<UnrealRoleResult> SortedRoles = RoleResults.OrderBy(R => R.ProcessResult == UnrealProcessResult.ExitOk);

			// create a quick summary of total failures, ensures, errors, etc. Don't write out errors etc for roles, those will be
			// displayed individually by GetFormattedRoleSummary
			foreach (var RoleResult in SortedRoles)
			{
				string RoleName = RoleResult.Artifacts.SessionRole.RoleType.ToString();

				MB.Paragraph(string.Format("{0} Role: {1} ({2}, ExitCode {3})", RoleName, RoleResult.Summary, RoleResult.ProcessResult, RoleResult.ExitCode));

				FatalErrors += RoleResult.LogSummary.FatalError != null ? 1 : 0;
				Ensures += RoleResult.LogSummary.Ensures.Count();
				Errors += RoleResult.LogSummary.Errors.Count();
				Warnings += RoleResult.LogSummary.Warnings.Count();
			}

			MB.UnorderedList(new string[] {
				string.Format("Context: {0}", Context.ToString()),
				FatalErrors > 0 ? string.Format("FatalErrors: {0}", FatalErrors) : null,
				Ensures > 0 ? string.Format("Ensures: {0}", Ensures) : null,
				Errors > 0 ? string.Format("Log Errors: {0}", Errors) : null,
				Warnings > 0 ? string.Format("Log Warnings: {0}", Warnings) : null,
				string.Format("Result: {0}", GetTestResult())
			});

			if (TestFailed && GetRolesThatFailed().Where(R => R.ProcessResult == UnrealProcessResult.Unknown).Any())
			{
				MB.Paragraph(string.Format("Error: {0} failed due to undiagnosed reasons", this.Name));
				MB.Paragraph("See 'Role Report' below for more details on each role");
			}
			else
			{
				MB.Paragraph("See 'Role Report' below for more details on each role");
			}			

			return MB.ToString();
		}

		/// <summary>
		/// Returns a summary of this test
		/// </summary>
		/// <returns></returns>
		public override string GetTestSummary()
		{
			MarkdownBuilder ReportBuilder = new MarkdownBuilder();

			// Handle case where there aren't any session artifacts, for example with device starvation
			if (SessionArtifacts == null)
			{
				ReportBuilder.H1(string.Format("Gauntlet summary events:"));
				ReportBuilder.HorizontalLine();
				ReportBuilder.Append(CreateFormattedEventListFromTestNode());
				return ReportBuilder.ToString();
			}
			// Sort roles so problem ones are at the bottom, just above the summary
			var SortedRoles = RoleResults.OrderBy(R =>
			{
				int Score = 0;

				if (R.ProcessResult != UnrealProcessResult.ExitOk)
				{
					Score += 1000000;
				}

				Score += R.LogSummary.Errors.Count() * 10;
				Score += R.LogSummary.Warnings.Count();

				return Score;
			});		

			// add Summary
			ReportBuilder.HorizontalLine();
			ReportBuilder.H1("Test Summary: " + this.Name);
			ReportBuilder.HorizontalLine();
			ReportBuilder.Append(GetTestSummaryHeader());

			ReportBuilder.HorizontalLine();
			ReportBuilder.H1(string.Format("Role(s): {0}", this.Name));
			ReportBuilder.HorizontalLine();

			// Add a summary of each 
			foreach (var Role in SortedRoles)
			{
				string Summary = GetFormattedRoleSummary(Role);
				ReportBuilder.Append(Summary);
			}
			ReportBuilder.H1(string.Format("Gauntlet summary events:"));
			ReportBuilder.HorizontalLine();
			ReportBuilder.Append(CreateFormattedEventListFromTestNode());
			return ReportBuilder.ToString();
		}
	}
}<|MERGE_RESOLUTION|>--- conflicted
+++ resolved
@@ -279,30 +279,19 @@
 		}
 
 		/// <summary>
-<<<<<<< HEAD
-		/// Used to track how much of our app log has been written out
-		/// </summary>
-		private int LastAppLogCount;
+		/// Used to track how much of our server log has been written out
+		/// </summary>
+		private int LastServerLogCount = 0;
+
+		/// <summary>
+		/// Used to track how much of our client log has been written out
+		/// </summary>
+		private int LastClientLogCount = 0;
 
 		/// <summary>
 		/// Used to track how much of our editor log has been written out
 		/// </summary>
-		private int LastEditorLogCount;
-=======
-		/// Used to track how much of our server log has been written out
-		/// </summary>
-		private int LastServerLogCount = 0;
-
-		/// <summary>
-		/// Used to track how much of our client log has been written out
-		/// </summary>
-		private int LastClientLogCount = 0;
-
-		/// <summary>
-		/// Used to track how much of our editor log has been written out
-		/// </summary>
 		private int LastEditorLogCount = 0;
->>>>>>> d731a049
 
 		private int CurrentPass;
 
@@ -383,12 +372,8 @@
 
 			UnrealTestResult = TestResult.Invalid;
 			TimeToWaitForProcesses = 5;
-<<<<<<< HEAD
-			LastAppLogCount = 0;
-=======
 			LastServerLogCount = 0;
 			LastClientLogCount = 0;
->>>>>>> d731a049
 			LastEditorLogCount = 0;
 			CurrentPass = 0;
 			NumPasses = 0;
@@ -783,12 +768,8 @@
 			UnrealTestResult = TestResult.Invalid;
 			CurrentPass = Pass;
 			NumPasses = InNumPasses;
-<<<<<<< HEAD
-			LastAppLogCount = 0;
-=======
 			LastServerLogCount = 0;
 			LastClientLogCount = 0;
->>>>>>> d731a049
 			LastEditorLogCount = 0;
 			LastHeartbeatTime = DateTime.MinValue;
 			LastActiveHeartbeatTime = DateTime.MinValue;
@@ -971,12 +952,8 @@
 			SessionArtifacts = Enumerable.Empty<UnrealRoleArtifacts>();
 			RoleResults = Enumerable.Empty<UnrealRoleResult>();
 
-<<<<<<< HEAD
-			LastAppLogCount = 0;
-=======
 			LastServerLogCount = 0;
 			LastClientLogCount = 0;
->>>>>>> d731a049
 			LastEditorLogCount = 0;
 			LastHeartbeatTime = DateTime.MinValue;
 			LastActiveHeartbeatTime = DateTime.MinValue;
@@ -1005,61 +982,15 @@
 		/// <param name="InInstance">The Unrealnstance being tested</param>
 		public virtual void TickTest(UnrealSessionInstance InInstance)
 		{
-<<<<<<< HEAD
-			IAppInstance App = null;
-			string AppInfoPrefix = "App";
-			if (TestInstance.ClientApps == null)
-			{
-				App = TestInstance.ServerApp;
-				AppInfoPrefix = "Server";
-			}
-			else
-			{
-				if (TestInstance.ClientApps.Length > 0)
-				{
-					App = TestInstance.ClientApps.First();
-					AppInfoPrefix = "Client";
-				}
-=======
 			List<string> LogCategories = new List<string>();
 			LogCategories.Add("Gauntlet");
 			{
 				// get the categories used to monitor process (this needs rethought).
 				IEnumerable<string> HeartbeatCategories = GetHeartbeatLogCategories().Union(GetCachedConfiguration().LogCategoriesForEvents);
 				LogCategories.AddRange(HeartbeatCategories);
->>>>>>> d731a049
 			}
 			LogCategories = LogCategories.Distinct().ToList();
 
-<<<<<<< HEAD
-			List<string> LogCategories = new List<string>();
-			LogCategories.Add("Gauntlet");
-			{
-				// get the categories used to monitor process (this needs rethought).
-				IEnumerable<string> HeartbeatCategories = GetHeartbeatLogCategories().Union(GetCachedConfiguration().LogCategoriesForEvents);
-				LogCategories.AddRange(HeartbeatCategories);
-			}
-			LogCategories = LogCategories.Distinct().ToList();
-
-
-			if (App != null)
-			{
-				UnrealLogParser Parser = new UnrealLogParser(App.StdOut);
-				List<string> TestLines = new List<string>();
-				// ONLY ADD RANGE ONCE. Ordering is important and will be skewed if multiple ranges are added which can skew how logs are pulled out.
-				TestLines.AddRange(Parser.GetLogChannels(LogCategories, true));
-								
-				for (int i = LastAppLogCount; i < TestLines.Count(); i++)
-				{
-					Log.Info(string.Format("{0}: {1}", AppInfoPrefix, TestLines[i]));
-
-					if (Regex.IsMatch(TestLines[i], @".*GauntletHeartbeat\: Active.*"))
-					{
-						LastHeartbeatTime = DateTime.Now;
-						LastActiveHeartbeatTime = DateTime.Now;
-					}
-					else if (Regex.IsMatch(TestLines[i], @".*GauntletHeartbeat\: Idle.*"))
-=======
 			void LogHeartbeatCategories(ref int LastLogCount, IAppInstance App, string AppPrefix, bool bUpdateHeartbeatTime)
 			{
 				if (App != null)
@@ -1070,7 +1001,6 @@
 					TestLines.AddRange(Parser.GetLogChannels(LogCategories, true));
 
 					for (int i = LastLogCount; i < TestLines.Count(); i++)
->>>>>>> d731a049
 					{
 						Log.Info(string.Format("{0}: {1}", AppPrefix, TestLines[i]));
 
@@ -1092,9 +1022,6 @@
 				}
 			}
 
-<<<<<<< HEAD
-				LastAppLogCount = TestLines.Count();
-=======
 			if (InInstance.ServerApp != null)
 			{
 				bool bUpdateHeartbeat = InInstance.ClientApps == null;
@@ -1105,7 +1032,6 @@
 				bool bUpdateHeartbeat = true;
 				LogHeartbeatCategories(ref LastClientLogCount, InInstance.ClientApps.First(), "Client", bUpdateHeartbeat);
 			}
->>>>>>> d731a049
 
 			if (InInstance.EditorApp != null)
 			{
@@ -1113,24 +1039,6 @@
 				LogHeartbeatCategories(ref LastEditorLogCount, InInstance.EditorApp, "Editor", bUpdateHeartbeat);
 			}
 
-<<<<<<< HEAD
-			IAppInstance EditorApp = TestInstance.EditorApp;
-			if (EditorApp != null)
-			{
-				UnrealLogParser Parser = new UnrealLogParser(EditorApp.StdOut);
-				List<string> TestLines = new List<string>();
-				// ONLY ADD RANGE ONCE. Ordering is important and will be skewed if multiple ranges are added which can skew how logs are pulled out.
-				TestLines.AddRange(Parser.GetLogChannels(LogCategories, true));
-
-				for (int i = LastEditorLogCount; i < TestLines.Count(); i++)
-				{
-					Log.Info(string.Format("Editor: {0}", TestLines[i]));
-				}
-
-				LastEditorLogCount = TestLines.Count();
-			}
-
-=======
 			// Detect missed heartbeats and fail the test
 			CheckHeartbeat();		
 		}
@@ -1144,7 +1052,6 @@
 		public override void TickTest()
 		{
 			TickTest(TestInstance);
->>>>>>> d731a049
 
 			// Check status and health after updating logs
 			if (GetTestStatus() == TestStatus.InProgress && IsTestRunning() == false)
@@ -1192,16 +1099,7 @@
 				Log.Warning("Failed to save artifacts. {0}", Ex);
 			}
 
-<<<<<<< HEAD
-			try
-			{
-				// Artifacts have been saved, release devices back to pool for other tests to use
-				UnrealApp.UnrealDeviceReservation.ReleaseDevices();
-			}
-			catch (Exception Ex)
-=======
 			if (CurrentPass + 1 == NumPasses)
->>>>>>> d731a049
 			{
 				try
 				{
@@ -1256,17 +1154,9 @@
 
 			try
 			{
-<<<<<<< HEAD
-				// Check if the deprecated signature is overriden, call it anyway if that the case.
-				var DeprecatedSignature = new[] { typeof(TestResult), typeof(UnrealTestContext), typeof(UnrealBuildSource), typeof(IEnumerable<UnrealRoleArtifacts>), typeof(string) };
-				if (Utils.InterfaceHelpers.HasOverriddenMethod(this.GetType(), "SubmitToDashboard", DeprecatedSignature))
-				{
-					SubmitToDashboard(GetTestResult(), Context, Context.BuildInfo, SessionArtifacts, ArtifactPath);
-=======
 				if (Report != null)
 				{ 
 					SubmitToDashboard(Report); 
->>>>>>> d731a049
 				}
 
 			}
@@ -1474,11 +1364,7 @@
 				}
 			}
 			// Metadata
-<<<<<<< HEAD
-			SetReportMetadata(HordeTestReport, GetConfiguration().RequiredRoles.Values.SelectMany(V => V));
-=======
 			SetReportMetadata(HordeTestReport, GetCachedConfiguration().RequiredRoles.Values.SelectMany(V => V));
->>>>>>> d731a049
 
 			return HordeTestReport;
 		}
@@ -1502,14 +1388,6 @@
 				string HordeTestDataKey = string.IsNullOrEmpty(GetCachedConfiguration().HordeTestDataKey) ? Name + " " + Context.ToString() : GetCachedConfiguration().HordeTestDataKey;
 				GetCachedConfiguration().HordeTestDataKey = HordeTestDataKey;
 				// Convert test results for Horde
-<<<<<<< HEAD
-				HordeReport.UnrealEngineTestPassResults HordeTestPassResults = HordeReport.UnrealEngineTestPassResults.FromUnrealAutomatedTests(JsonTestPassResults, UnrealAutomatedTestReportPath, ReportURL);
-				HordeTestPassResults.CopyTestResultsArtifacts(HordeArtifactPath);
-				// Metadata
-				// With UE Test Automation, we care only for one role.
-				var MainRole = new List<UnrealTestRole>() { GetConfiguration().GetMainRequiredRole() };
-				SetReportMetadata(HordeTestPassResults, MainRole);
-=======
 				HordeReport.AutomatedTestSessionData HordeTestPassResults = HordeReport.AutomatedTestSessionData.FromUnrealAutomatedTests(
 					JsonTestPassResults, Type, Suite, UnrealAutomatedTestReportPath, HordeArtifactPath
 				);
@@ -1524,7 +1402,6 @@
 				var RoleList = new List<UnrealTestRole>() { MainRole };
 				SetReportMetadata(HordeTestPassResults, RoleList);
 				SetReportMetadata(CopyTestPassResults, RoleList); // Set the metadata to the old report too
->>>>>>> d731a049
 				// Attached test Artifacts
 				if (SessionArtifacts != null)
 				{
@@ -1550,23 +1427,6 @@
 
 		/// <summary>
 		/// Set Metadata on ITestReport
-<<<<<<< HEAD
-		/// </summary>
-		/// <param name="Report"></param>
-		protected virtual void SetReportMetadata(ITestReport Report, IEnumerable<UnrealTestRole> Roles)
-		{
-			var AllRoleTypes = Roles.Select(R =>  R.Type);
-			var AllRoleContexts = Roles.Select(R => Context.GetRoleContext(R.Type));
-			Report.SetMetadata("Platform", string.Join("+", AllRoleContexts.Select(R => R.Platform.ToString()).Distinct().OrderBy(P => P)));
-			Report.SetMetadata("BuildType", string.Join("+", AllRoleTypes.Select(R => R.ToString()).Distinct().OrderBy(B => B)));
-			Report.SetMetadata("Configuration", string.Join("+", AllRoleContexts.Select(R => R.Configuration.ToString()).Distinct().OrderBy(C => C)));
-			Report.SetMetadata("Project", Context.BuildInfo.ProjectName);
-		}
-
-		/// <summary>
-		/// DEPRECATED Optional function that is called on test completion and gives an opportunity to submit a report to a Dashboard
-=======
->>>>>>> d731a049
 		/// </summary>
 		/// <param name="Report"></param>
 		protected virtual void SetReportMetadata(ITestReport Report, IEnumerable<UnrealTestRole> Roles)
