﻿// Copyright Epic Games, Inc. All Rights Reserved.

using System;
using System.Collections.Generic;
using AutomationTool;
using UnrealBuildTool;
using System.Linq;
using System.Text.RegularExpressions;

namespace Gauntlet
{

	public class GauntletCommandLine
	{
		public string Project;
		public string GameMap;
		private Dictionary<string, object> Params;

		// Give external people read-only access
		public IReadOnlyDictionary<string, object> Arguments {  get { return Params;  } }

		/// <summary>
		/// String containing extra commandline args that do not conform to UE commandline arg specs.
		/// Please do not use this for for standard flags.
		/// </summary>
		public string AdditionalExplicitCommandLineArgs;

		public GauntletCommandLine()
		{
			Project = string.Empty;
			GameMap = string.Empty;
			AdditionalExplicitCommandLineArgs = string.Empty;
			Params = new Dictionary<string, object>(StringComparer.OrdinalIgnoreCase);
		}

		// copy constructor
		public GauntletCommandLine(GauntletCommandLine InCopy)
		{
			Project = InCopy.Project;
			GameMap = InCopy.GameMap;
			AdditionalExplicitCommandLineArgs = InCopy.AdditionalExplicitCommandLineArgs;
			Params = new Dictionary<string, object>(InCopy.Params);
		}

		/// <summary>
		/// Breaks down a raw commandline and adds it to the commandline dictionary.
		/// Will override current set values in the dictionary when conflicts arise.
		/// </summary>
		/// <param name="InRawCommandline"></param>
		public void AddRawCommandline(string InRawCommandline, bool bOverrideExistingValues = true)
		{
			// turn Name(p1,etc) into a collection of Name|(p1,etc) groups
			MatchCollection Matches = Regex.Matches(InRawCommandline, "-(?<option>\\-?[\\w\\d.:\\[\\]\\/\\\\]+)(=(?<value>(\"([^\"]*)\")|(\\S+)))?");

			foreach (Match M in Matches)
			{
				if (M.Groups["option"] == null || string.IsNullOrWhiteSpace(M.Groups["option"].ToString()))
				{
					continue;
				}
				if (bOverrideExistingValues)
				{
					Add(M.Groups["option"].ToString().Trim(), string.IsNullOrWhiteSpace(M.Groups["value"].ToString()) ? null : M.Groups["value"]);
				}
				else
				{
					AddUnique(M.Groups["option"].ToString().Trim(), string.IsNullOrWhiteSpace(M.Groups["value"].ToString()) ? null : M.Groups["value"]);
				}
			}
		}

		/// <summary>
		/// Add a new value to the commandline, returning false if the value already exists on the commandline and would be set
		/// to something other than what is passed in. Execcmds passed in here will still append to an existing value.
		/// </summary>
		/// <param name="ParamName"></param>
		/// <param name="ParamVal"></param>
		/// <returns>Whether the value passed in is now the expected value of the commandline. Returns false if we failed to set.</returns>
		public bool AddUnique(string ParamName, object ParamVal = null)
		{
			if (Params.ContainsKey(ParamName))
			{
				if (ParamName.ToLower() == "execcmds" && ParamVal != null)
				{
					AddOrAppendParamValue(ParamName, ParamVal.ToString());
					return true;
				}

				if (Params[ParamName] != null)
				{
					return (Params[ParamName] == ParamVal);
				}
				else
				{
					Params[ParamName] = ParamVal;
					return true;
				}
			}
			Params.Add(ParamName, ParamVal);
			return true;
		}

		/// <summary>
		/// Add new param value (adding with a value of null makes it a flag instead of a param)
		/// Overrides current value of the param if one exists.
		/// Execcmds will be appended to instead of overridden.
		/// </summary>
		/// <param name="ParamName"></param>
		/// <param name="ParamVal"></param>
		public void Add(string ParamName, object ParamVal = null)
		{
			if (Params.ContainsKey(ParamName))
			{
				if (ParamName.ToLower() == "execcmds" && ParamVal != null)
				{
					AddOrAppendParamValue(ParamName, ParamVal.ToString());
					return;
				}

				if (ParamVal == null && Params[ParamName] != null)
				{
					Gauntlet.Log.Info(string.Format("Ignored attempt to convert param {0} from a param with value to a flag", ParamName));
					return;
				}
				else if (ParamVal != null)
				{
					if (Params[ParamName] == null)
					{
						Gauntlet.Log.Info(string.Format("Converting param {0} from a flag to a param with value {1}.", ParamName, ParamVal));
					}
					else if (Params[ParamName] != null && ParamVal.ToString().Trim() != Params[ParamName].ToString().Trim())
					{
						Gauntlet.Log.Info(string.Format("Overriding value of param {0} from {1} to {2}", ParamName, Params[ParamName], ParamVal));
					}
					Params[ParamName] = ParamVal;
				}
			}
			else
			{
				Params.Add(ParamName, ParamVal);
			}
		}
		/// <summary>
		/// Add a new param, or append passed in value to it if a value already exists,
		/// delimited with the Delimiter passed in.
		/// </summary>
		/// <param name="ParamName"></param>
		/// <param name="ParamVal"></param>
		/// <param name="DelimiterToUse"></param>
		public void AddOrAppendParamValue(string ParamName, string ParamVal, string DelimiterToUse = ",")
		{
			if (Params.ContainsKey(ParamName))
			{
				if (Params[ParamName] == null)
				{
					Params[ParamName] = ParamVal;
				}
				else if (Params[ParamName].ToString() != ParamVal)
				{
					Params[ParamName] = Params[ParamName].ToString() + DelimiterToUse + ParamVal;
					Params[ParamName] = Params[ParamName].ToString().Replace("\"", "");
				}
			}
			else
			{
				Params.Add(ParamName, ParamVal);
			}
		}
		/// <summary>
		/// Remove the param or flag by the passed-in name if it exists.
		/// </summary>
		/// <param name="ParamName"></param>
		public void RemoveParam(string ParamName)
		{
			if (Params.ContainsKey(ParamName))
			{
				Params.Remove(ParamName);
			}
		}

		/// <summary>
		/// Returns the current value of the param if it has one. Flags and nonexistent 
		/// entries will return null.
		/// </summary>
		/// <param name="ParamName"></param>
		/// <returns></returns>
		public object GetParamValue(string ParamName)
		{
			if (!Params.ContainsKey(ParamName))
			{
				return null;
			}
			return Params[ParamName];
		}

		public bool HasParam(string ParamName)
		{
			return (Params != null && Params.ContainsKey(ParamName));
		}

		/// <summary>
		/// Wipe out the entire set of passed in params.
		/// </summary>
		public void ClearCommandLine()
		{
			Params.Clear();
		}

		/// <summary>
		/// Cobbles together the finalized commandline from the passed-in values. Wraps param values w/ spaces
		/// in quotes etc.
		/// This is the function we use, as well, when accessing the Role's commandline itself.
		/// </summary>
		/// <returns></returns>
		public string GenerateFullCommandLine()
		{
			string FinalCommandline = string.Format("{0} {1} ", Project, GameMap);
			foreach (string Key in Params.Keys)
			{
				string CurrentArgument;
				if (Params[Key] != null && !string.IsNullOrWhiteSpace(Params[Key].ToString()))
				{
					CurrentArgument = string.Format("-{0}={1}", Key,
						(Params[Key].ToString().Contains(' ') && !Params[Key].ToString().Contains('\"'))
						? string.Format("\"{0}\"", Params[Key]) : Params[Key]);
				}
				else
				{
					CurrentArgument = string.Format("-{0}", Key);
				}
				FinalCommandline = string.Format("{0} {1} ", FinalCommandline, CurrentArgument);
			}
			if (!string.IsNullOrEmpty(AdditionalExplicitCommandLineArgs))
			{
				FinalCommandline = string.Format("{0} {1}", FinalCommandline, AdditionalExplicitCommandLineArgs);
			}
			return FinalCommandline;
		}
	}

	public enum EWindowMode
	{
		/// <summary>
		/// The window is in true fullscreen mode.
		/// </summary>
		Fullscreen,
		/// <summary>
		/// CURRENTLY UNSUPPORTED. Using this value will enable -fullscreen for now. The window has no border and takes up the entire area of the screen.
		/// </summary>
		WindowedFullscreen,
		/// <summary>
		/// The window has a border and may not take up the entire screen area.
		/// </summary>
		Windowed,
		/// <summary>
		/// The total number of supported window modes.
		/// </summary>
		NumWindowModes
	};

	/// <summary>
	/// Generic intent enum for the base of where we would like to copy a file to.
	/// Interpreted properly in TargetDeviceX.cs.
	/// </summary>
	public enum EIntendedBaseCopyDirectory
	{
		Build,
		Binaries,
		Config,
		Content,
		Demos,
		Profiling,
		Saved,
		Platform
	}

	/// <summary>
	/// What reaching the max duration of this test signifies.
	/// </summary>
	public enum EMaxDurationReachedResult
	{
		Failure,
		Success
	}

	/// <summary>
	/// Delegate for role device configuration
	/// </summary>
	public delegate void ConfigureDeviceHandler(ITargetDevice Device);

	/// <summary>
	/// This class represents a process-role in a test and defines the type, command line,
	/// and controllers that are needed.
	/// 
	/// TODO - can this be removed and UnrealSessionRole used directly?
	/// 
	/// </summary>
	public class UnrealTestRole
	{
		/// <summary>
		/// Constructor. This intentionally takes only a type as it's expected that code creating roles should do so via
		/// the configuration class and take care to append properties.
		/// </summary>
		/// <param name="InType"></param>
		public UnrealTestRole(UnrealTargetRole InType, UnrealTargetPlatform? InPlatformOverride)
		{
			Type = InType;
			PlatformOverride = InPlatformOverride;
			CommandLine = string.Empty;
			MapOverride = string.Empty;
			ExplicitClientCommandLine = string.Empty;
			Controllers = new List<string>();
			FilesToCopy = new List<UnrealFileToCopy>();
			AdditionalArtifactDirectories = new List<EIntendedBaseCopyDirectory>();
			RoleType = ERoleModifier.None;
			CommandLineParams = new GauntletCommandLine();
		}

		public ERoleModifier RoleType { get; set; }

		/// <summary>
		/// Type of process this role represents
		/// </summary>
		public UnrealTargetRole Type { get; protected set; }

		/// <summary>
		/// Override for what platform this role is on
		/// </summary>
		public UnrealTargetPlatform? PlatformOverride { get; protected set; }

		/// <summary>
		/// Command line or this role
		/// </summary>
		public string CommandLine
		{
			get
			{
				if (CommandLineParams == null)
				{
					CommandLineParams = new GauntletCommandLine();
				}
				return CommandLineParams.GenerateFullCommandLine();
			}
			set
			{
				if (CommandLineParams == null)
				{
					CommandLineParams = new GauntletCommandLine();
				}

				CommandLineParams.ClearCommandLine();

				CommandLineParams.AddRawCommandline(value);
			}
		}


		/// <summary>
		/// Dictionary of commandline arguments that are turned into a commandline at the end.
		/// For flags, leave the value set to null. Created and then passed through to the Session Role's Commandline Object
		/// in UnrealTestNode.cs
		/// </summary>
		public GauntletCommandLine CommandLineParams { get; set; }

		/// <summary>
		/// Controllers for this role
		/// </summary>
		public List<string> Controllers { get; set; }

		/// <summary>
		/// Explicit command line for this role. If this is set no other
		/// options from above or configs will be applied!
		/// </summary>
		public string ExplicitClientCommandLine { get; set; }

		public List<UnrealFileToCopy> FilesToCopy { get; set; }

		/// <summary>
		/// Additional directories to 
		/// </summary>
		public List<EIntendedBaseCopyDirectory> AdditionalArtifactDirectories { get; set; }

		/// <summary>
		/// A map value passed in per server in case a test needs multiple servers on different maps.
		/// </summary>
		public string MapOverride { get; set; }

		/// <summary>
		/// Role device configuration 
		/// </summary>
		public ConfigureDeviceHandler ConfigureDevice;

	}

	/// <summary>
	/// Collection of parameters that control how heartbeats coming from the native gauntlet controller for this role should be handled.
	/// To make best use of this, your GauntletTestController should regularly call MarkHeartbeatActive().
	/// Set bExpectHeartbeats to true to enable killing the App Instance when expected heartbeats are not detected.
	/// </summary>
	public class UnrealHeartbeatOptions
	{
		/// <summary>
		/// The amount of time between regular heartbeats. This value is passed along through the command line.
		/// </summary>
		public float HeartbeatPeriod;

		/// <summary>
		/// Set to true to allow the App Instance to be killed when expected heartbeats are not detected. If left false, heartbeat timeouts will not result in any action or timeouts.
		/// </summary>
		public bool bExpectHeartbeats;

		/// <summary>
		/// The max amount of time allowed before the first "active" heartbeat is detected
		/// </summary>
		public float TimeoutBeforeFirstActiveHeartbeat;

		/// <summary>
		/// The max amount of time allowed between "active" heartbeats
		/// </summary>
		public float TimeoutBetweenActiveHeartbeats;

		/// <summary>
		/// The max amount of time allowed between any heartbeats, active or not
		/// </summary>
		public float TimeoutBetweenAnyHeartbeats;

		public UnrealHeartbeatOptions(float InHeartbeatPeriod = 30f, bool bShouldExpectHeartbeats = false, float InTimeoutBeforeFirstActiveHeartbeat = 0f, float InTimeoutBetweenActiveHeartbeats = 0f, float InTimeoutBetweenAnyHeartbeats = 90f)
		{
			HeartbeatPeriod = InHeartbeatPeriod;
			bExpectHeartbeats = bShouldExpectHeartbeats;
			TimeoutBeforeFirstActiveHeartbeat = InTimeoutBeforeFirstActiveHeartbeat;
			TimeoutBetweenActiveHeartbeats = InTimeoutBetweenActiveHeartbeats;
			TimeoutBetweenAnyHeartbeats = InTimeoutBetweenAnyHeartbeats;
		}

	}

	/// <summary>
	///	TestConfiguration describes the setup that is required for a specific test. 
	///	
	/// Protected parameters are generally test-wide options that are read from the command line and which tests cannot
	/// control.
	/// 
	/// Public parameters are options that individual tests can configure as appropriate.
	/// 
	///	Each test can (and should) supply its own configuration by overriding TestNode.GetConfiguration. At a minimum a 
	///	test must add one or more roles and the command line or controller necessary to execute the tests.
	///	
	/// Inherited classes should implement ApplyToConfig to apply the options they expose, and should ball the base class
	/// implementation.
	///
	/// </summary>
	public class UnrealTestConfiguration : IConfigOption<UnrealAppConfig>
	{

		// Protected options that are driven from the command line

		/// <summary>
		/// How often to grab a screenshot
		/// </summary>
		/// 
		[AutoParam(0)]
		protected int ScreenshotPeriod { get; set; }

		/// <summary>
		/// Use a nullrhi for tests
		/// </summary>
		/// 
		[AutoParam(false)]
		protected bool Nullrhi { get; set; }

		// Public options that tests can configure

		/// <summary>
		/// Map to use
		/// </summary>
		[AutoParam]
		public string Map = "";

		/// <summary>
		/// If true, explicitly do not set the default resolution of 1280x720 or the window mode. Most tests should not do this.
		/// </summary>
		/// 
		[AutoParam(false)]
		public bool IgnoreDefaultResolutionAndWindowMode { get; set; }

		/// <summary>
		/// The width resolution. Default resolution is 1280x720.
		/// </summary>
		/// 
		[AutoParam(1280)]
		public int ResX { get; set; }

		/// <summary>
		/// The height resolution. Default resolution is 1280x720.
		/// </summary>
		/// 
		[AutoParam(720)]
		public int ResY { get; set; }

		/// <summary>
		/// Set to Windowed mode (same as -WindowMode=Windowed);
		/// </summary>
		/// 
		[AutoParam(false)]
		protected bool Windowed { get; set; }

		/// <summary>
		/// Which window mode to use for the PC or Mac client. Only Windowed and Fullscreen are fully supported.
		/// </summary>
		/// 
		[AutoParam(EWindowMode.Windowed)]
		public EWindowMode WindowMode { get; set; }

		/// <summary>
		/// Do not specify the unattended flag
		/// </summary>
		/// 
		[AutoParam(false)]
		public bool Attended { get; set; }

		/// <summary>
		/// Maximum duration in seconds that this test is expected to run for. Defaults to 600.
		/// </summary>
		[AutoParam(600.0f)]
		public float MaxDuration { get; set; }

		/// <summary>
		/// Produce test artifacts for Horde build system
		/// </summary>
		[AutoParam]
		public bool WriteTestResultsForHorde = true;

		/// <summary>
		/// Key to store Horde Test Data
		/// </summary>
		[AutoParam]
		public string HordeTestDataKey = "TestPassSummary";

		/// <summary>
		/// Path to store test data for Horde build system
		/// </summary>
		[AutoParam]
		public string HordeTestDataPath = "";

		/// <summary>
		/// Path to store test artifacts for Horde build system
		/// </summary>
		[AutoParam]
		public string HordeArtifactPath = "";

		/// <summary>
		/// What the test result should be treated as if we reach max duration.
		/// </summary>
		public EMaxDurationReachedResult MaxDurationReachedResult { get; set; }

		/// <summary>
		/// Whether ensures are considered a failure
		/// </summary>
		[AutoParam(false)]
		public bool FailOnEnsures { get; set; }

		/// <summary>
		/// Whether warnings are shown in the summary
		/// </summary>
		[AutoParam(false)]
		public bool ShowWarningsInSummary { get; set; }

		/// <summary>
		/// Whether warnings are shown in the summary
		/// </summary>
		[AutoParam(false)]
		public bool ShowErrorsInSummary { get; set; }

		/// <summary>
		/// Whether the test expects all roles to exit
		/// </summary>
		public bool AllRolesExit { get; set; }

		/// <summary>
		/// The collection of options which define heartbeat behavior
		/// </summary>
		public UnrealHeartbeatOptions HeartbeatOptions { get; set; }

		/// <summary>
		/// Prevents heartbeats timeouts from being checked so that tests will not fail from missed heartbeats
		/// </summary>
		[AutoParam(false)]
		public bool DisableHeartbeatTimeout { get; set; }

		/// <summary>
		/// Enforce Vertical resolution
		/// </summary>
		[AutoParam]
		public int ForceVerticalRes = 0;

		// Member variables 

		/// <summary>
		/// A map of role types to test roles
		/// </summary>
		public Dictionary<UnrealTargetRole, List<UnrealTestRole>> RequiredRoles { get; private set; }

		/// <summary>
		/// Base constructor
		/// </summary>
		public UnrealTestConfiguration()
		{
			MaxDuration = 600;  // 10m

			// create the role structure
			RequiredRoles = new Dictionary<UnrealTargetRole, List<UnrealTestRole>>();

			HeartbeatOptions = new UnrealHeartbeatOptions();

			MaxDurationReachedResult = EMaxDurationReachedResult.Failure;
		}

		/// <summary>
		/// Set this test to use dummy, renderless clients.
		/// </summary>
		/// <param name="quantity">Number of dummy clients to spawn.</param>
		/// <param name="AdditionalCommandLine"></param>
		public void AddDummyClients(int Quantity, string AdditionalCommandLine = "")
		{
			IEnumerable<UnrealTestRole> DummyClientRole = RequireRoles(UnrealTargetRole.Client, UnrealTargetPlatform.Win64, Quantity, ERoleModifier.Dummy);
			foreach (UnrealTestRole DummyClient in DummyClientRole)
			{
				DummyClient.CommandLine += " -nullrhi " + AdditionalCommandLine;
			}
		}

		/// <summary>
		/// Adds one role of the specified type to this test. With inherited tests this could
		/// return an existing role so care should be added to append commandlines, controllers etc
		/// </summary>
		/// <param name="Role"></param>
		/// <returns></returns>
		public UnrealTestRole RequireRole(UnrealTargetRole InRole)
		{
			return RequireRoles(InRole, 1).First();
		}

		public UnrealTestRole RequireRole(UnrealTargetRole InRole, UnrealTargetPlatform PlatformOverride)
		{
			return RequireRoles(InRole, PlatformOverride, 1).First();
		}

		/// <summary>
		/// Adds 'Count' of the specified roles to this test
		/// </summary>
		/// <param name="Role"></param>
		/// <param name="Count"></param>
		/// <returns></returns>
		public IEnumerable<UnrealTestRole> RequireRoles(UnrealTargetRole InRole, int Count)
		{
			return RequireRoles(InRole, null, Count);
		}

		public IEnumerable<UnrealTestRole> RequireRoles(UnrealTargetRole InRole, UnrealTargetPlatform? PlatformOverride, int Count, ERoleModifier roleType = ERoleModifier.None)
		{
			if (RequiredRoles.ContainsKey(InRole) == false)
			{
				RequiredRoles[InRole] = new List<UnrealTestRole>();
			}

			List<UnrealTestRole> RoleList = new List<UnrealTestRole>();

			RequiredRoles[InRole].ForEach((R) => { if (R.PlatformOverride == PlatformOverride) RoleList.Add(R); });

			for (int i = RoleList.Count; i < Count; i++)
			{
				UnrealTestRole NewRole = new UnrealTestRole(InRole, PlatformOverride);
				NewRole.RoleType = roleType;
				RoleList.Add(NewRole);
				RequiredRoles[InRole].Add(NewRole);
			}

			return RoleList;
		}

		/// <summary>
		/// Clears all roles from this config. 
		/// </summary>
		public void ClearRoles()
		{
			RequiredRoles.Clear();
		}

		/// <summary>
		/// Returns the number of roles of the specified type that exist for this test
		/// </summary>
		/// <param name="Role"></param>
		/// <returns></returns>
		public int RoleCount(UnrealTargetRole Role)
		{
			int Roles = 0;

			if (RequiredRoles.ContainsKey(Role))
			{
				Roles = RequiredRoles[Role].Count;
			}

			return Roles;
		}

		/// <summary>
		/// 
		/// </summary>
		/// <param name="AppConfig"></param>
		public void ApplyToConfig(UnrealAppConfig AppConfig)
		{
			throw new AutomationException("Unreal tests should use ApplyToConfig(Config, Role, OtherRoles)");
		}

		/// <summary>
		/// Apply our options to the provided app config
		/// </summary>
		/// <param name="AppConfig"></param>
		/// <returns></returns>
		public virtual void ApplyToConfig(UnrealAppConfig AppConfig, UnrealSessionRole ConfigRole, IEnumerable<UnrealSessionRole> OtherRoles)
		{
			if (Nullrhi)
			{
				AppConfig.CommandLine += " -nullrhi";
			}
			else if (AppConfig.ProcessType.IsClient())
			{
				if (AppConfig.Platform == UnrealTargetPlatform.Win64 || AppConfig.Platform == UnrealTargetPlatform.Mac)
				{
					if (!IgnoreDefaultResolutionAndWindowMode)
					{
<<<<<<< HEAD
						if (Globals.Params.ToString().Contains("-resx") == false)
						{
							AppConfig.CommandLine += String.Format(" -ResX={0} -ResY={1}", ResX, ResY);
						}
						if (WindowMode == EWindowMode.Windowed || Windowed)
						{
							AppConfig.CommandLine += " -windowed";
						}
						else if (WindowMode == EWindowMode.Fullscreen)
						{
=======
						if (Globals.Params.ParseValues("resx").Count() == 0)
						{
							AppConfig.CommandLine += String.Format(" -ResX={0} -ResY={1}", ResX, ResY);
						}
						if (WindowMode == EWindowMode.Windowed || Windowed)
						{
							AppConfig.CommandLine += " -windowed";
						}
						else if (WindowMode == EWindowMode.Fullscreen)
						{
>>>>>>> 3aae9151
							AppConfig.CommandLine += " -fullscreen";
						}
						else if (WindowMode == EWindowMode.WindowedFullscreen) // Proper -windowedfullscreen flag does not exist and some platforms treat both modes as the same.
						{
							AppConfig.CommandLine += " -fullscreen";
						}
						else
						{
							Log.Warning("Test config uses an unsupported WindowMode: {0}! WindowMode not set.", Enum.GetName(typeof(EWindowMode), WindowMode));
						}
					}
				}

				if (ScreenshotPeriod > 0 && Nullrhi == false)
				{
					AppConfig.CommandLine += string.Format(" -gauntlet.screenshotperiod={0}", ScreenshotPeriod);
				}
			}

			// use -log on servers so we get a window..
			if (AppConfig.ProcessType.IsServer())
			{
				AppConfig.CommandLine += " -log";
			}

			if (Attended == false)
			{
				AppConfig.CommandLine += " -unattended";
			}

			AppConfig.CommandLine += " -stdout -AllowStdOutLogVerbosity";

			float HeartbeatPeriod = Globals.Params.ParseValue("HeartbeatPeriod", HeartbeatOptions.HeartbeatPeriod);
			if (HeartbeatPeriod > 0)
			{
				AppConfig.CommandLine += string.Format(" -gauntlet.heartbeatperiod={0}", HeartbeatPeriod);
			}

			string MapChoice = string.IsNullOrEmpty(ConfigRole.MapOverride) ? Map : ConfigRole.MapOverride;

			if (string.IsNullOrEmpty(MapChoice) == false)
			{
				if (AppConfig.ProcessType.IsServer()
				|| (AppConfig.ProcessType.IsClient() && RoleCount(UnrealTargetRole.Server) == 0))
				{
					AppConfig.CommandLineParams.GameMap = MapChoice;
				}
			}
		}			
	}

}<|MERGE_RESOLUTION|>--- conflicted
+++ resolved
@@ -730,18 +730,6 @@
 				{
 					if (!IgnoreDefaultResolutionAndWindowMode)
 					{
-<<<<<<< HEAD
-						if (Globals.Params.ToString().Contains("-resx") == false)
-						{
-							AppConfig.CommandLine += String.Format(" -ResX={0} -ResY={1}", ResX, ResY);
-						}
-						if (WindowMode == EWindowMode.Windowed || Windowed)
-						{
-							AppConfig.CommandLine += " -windowed";
-						}
-						else if (WindowMode == EWindowMode.Fullscreen)
-						{
-=======
 						if (Globals.Params.ParseValues("resx").Count() == 0)
 						{
 							AppConfig.CommandLine += String.Format(" -ResX={0} -ResY={1}", ResX, ResY);
@@ -752,7 +740,6 @@
 						}
 						else if (WindowMode == EWindowMode.Fullscreen)
 						{
->>>>>>> 3aae9151
 							AppConfig.CommandLine += " -fullscreen";
 						}
 						else if (WindowMode == EWindowMode.WindowedFullscreen) // Proper -windowedfullscreen flag does not exist and some platforms treat both modes as the same.
