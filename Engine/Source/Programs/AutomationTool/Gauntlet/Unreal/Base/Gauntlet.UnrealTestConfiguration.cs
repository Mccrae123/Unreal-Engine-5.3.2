﻿// Copyright Epic Games, Inc. All Rights Reserved.

using System;
using System.Collections.Generic;
using AutomationTool;
using UnrealBuildTool;
using System.Linq;
using System.Text.RegularExpressions;

namespace Gauntlet
{

	public class GauntletCommandLine
	{
		public string Project;
		public string GameMap;
		private Dictionary<string, object> Params;
		private HashSet<string> NonOptionParams;

		// Give external people read-only access
		public IReadOnlyDictionary<string, object> Arguments {  get { return Params;  } }

		/// <summary>
		/// String containing extra commandline args that do not conform to UE commandline arg specs.
		/// Please do not use this for for standard flags.
		/// </summary>
		public string AdditionalExplicitCommandLineArgs;

		public GauntletCommandLine()
		{
			Project = string.Empty;
			GameMap = string.Empty;
			AdditionalExplicitCommandLineArgs = string.Empty;
			Params = new Dictionary<string, object>(StringComparer.OrdinalIgnoreCase);
			NonOptionParams = new HashSet<string>(StringComparer.OrdinalIgnoreCase);
		}

		// copy constructor
		public GauntletCommandLine(GauntletCommandLine InCopy)
		{
			Project = InCopy.Project;
			GameMap = InCopy.GameMap;
			AdditionalExplicitCommandLineArgs = InCopy.AdditionalExplicitCommandLineArgs;
			Params = new Dictionary<string, object>(InCopy.Params);
			NonOptionParams = new HashSet<string>(StringComparer.OrdinalIgnoreCase);
		}

		/// <summary>
		/// Breaks down a raw commandline and adds it to the commandline dictionary.
		/// Will override current set values in the dictionary when conflicts arise.
		/// </summary>
		/// <param name="InRawCommandline"></param>
		public void AddRawCommandline(string InRawCommandline, bool bOverrideExistingValues = true)
		{
			// turn Name(p1,etc) into a collection of Name|(p1,etc) groups
			MatchCollection Matches = Regex.Matches(InRawCommandline, "-(?<option>\\-?[\\w\\d.:!\\[\\]\\/\\\\\\-]+)(=(?<value>(\"([^\"]*)\")|(\\S+)))?");

			foreach (Match M in Matches)
			{
				if (M.Groups["option"] == null || string.IsNullOrWhiteSpace(M.Groups["option"].ToString()))
				{
					continue;
				}
				if (bOverrideExistingValues)
				{
					Add(M.Groups["option"].ToString().Trim(), string.IsNullOrWhiteSpace(M.Groups["value"].ToString()) ? null : M.Groups["value"]);
				}
				else
				{
					AddUnique(M.Groups["option"].ToString().Trim(), string.IsNullOrWhiteSpace(M.Groups["value"].ToString()) ? null : M.Groups["value"]);
				}
			}
		}

		/// <summary>
		/// Breaks down a raw commandline and adds it to the commandline dictionary.
		/// Will override current set values in the dictionary when conflicts arise.
		/// </summary>
		/// <param name="InRawCommandline"></param>
		public void CombineCommandLines(GauntletCommandLine InCommandline, bool bOverrideExistingValues = true)
		{
			foreach (string Key in InCommandline.Params.Keys)
			{
				Add(Key, InCommandline.Params[Key]);
			}
		}
		/// <summary>
		/// Add a new value to the commandline, returning false if the value already exists on the commandline and would be set
		/// to something other than what is passed in. Execcmds passed in here will still append to an existing value.
		/// </summary>
		/// <param name="ParamName"></param>
		/// <param name="ParamVal"></param>
		/// <returns>Whether the value passed in is now the expected value of the commandline. Returns false if we failed to set.</returns>
		public bool AddUnique(string ParamName, object ParamVal = null)
		{
			if (Params.ContainsKey(ParamName))
			{
				if (ParamName.ToLower() == "execcmds" && ParamVal != null)
				{
					AddOrAppendParamValue(ParamName, ParamVal.ToString());
					return true;
				}

				if (Params[ParamName] != null)
				{
					return (Params[ParamName] == ParamVal);
				}
				else
				{
					Params[ParamName] = ParamVal;
					return true;
				}
			}
			Params.Add(ParamName, ParamVal);
			return true;
		}

		/// <summary>
		/// Add new param value (adding with a value of null makes it a flag instead of a param)
		/// Overrides current value of the param if one exists.
		/// Execcmds will be appended to instead of overridden.
		/// </summary>
		/// <param name="ParamName"></param>
		/// <param name="ParamVal"></param>
		public void Add(string ParamName, object ParamVal = null, bool IsNonOption = false)
		{
			if (IsNonOption)
			{
				NonOptionParams.Add(ParamName);
			}

			if (Params.ContainsKey(ParamName))
			{
				if (ParamName.ToLower() == "execcmds" && ParamVal != null)
				{
					AddOrAppendParamValue(ParamName, ParamVal.ToString());
					return;
				}

				if (ParamVal == null && Params[ParamName] != null)
				{
					Gauntlet.Log.Info(string.Format("Ignored attempt to convert param {0} from a param with value to a flag", ParamName));
					return;
				}
				else if (ParamVal != null)
				{
					if (Params[ParamName] == null)
					{
						Gauntlet.Log.Info(string.Format("Converting param {0} from a flag to a param with value {1}.", ParamName, ParamVal));
					}
					else if (Params[ParamName] != null && ParamVal.ToString().Trim() != Params[ParamName].ToString().Trim())
					{
						Gauntlet.Log.Info(string.Format("Overriding value of param {0} from {1} to {2}", ParamName, Params[ParamName], ParamVal));
					}
					Params[ParamName] = ParamVal;
				}
			}
			else
			{
				Params.Add(ParamName, ParamVal);
			}
		}
		/// <summary>
		/// Add a new param, or append passed in value to it if a value already exists,
		/// delimited with the Delimiter passed in.
		/// </summary>
		/// <param name="ParamName"></param>
		/// <param name="ParamVal"></param>
		/// <param name="DelimiterToUse"></param>
		public void AddOrAppendParamValue(string ParamName, string ParamVal, string DelimiterToUse = ",")
		{
			if (Params.ContainsKey(ParamName))
			{
				if (Params[ParamName] == null)
				{
					Params[ParamName] = ParamVal;
				}
				else if (Params[ParamName].ToString() != ParamVal)
				{
					Params[ParamName] = Params[ParamName].ToString() + DelimiterToUse + ParamVal;
					Params[ParamName] = Params[ParamName].ToString().Replace("\"", "");
				}
			}
			else
			{
				Params.Add(ParamName, ParamVal);
			}
		}
		/// <summary>
		/// Remove the param or flag by the passed-in name if it exists.
		/// </summary>
		/// <param name="ParamName"></param>
		public void RemoveParam(string ParamName)
		{
			if (Params.ContainsKey(ParamName))
			{
				Params.Remove(ParamName);
			}
		}

		/// <summary>
		/// Returns the current value of the param if it has one. Flags and nonexistent 
		/// entries will return null.
		/// </summary>
		/// <param name="ParamName"></param>
		/// <returns></returns>
		public object GetParamValue(string ParamName)
		{
			if (!Params.ContainsKey(ParamName))
			{
				return null;
			}
			return Params[ParamName];
		}

		/// <summary>
		/// Get a collection of all sub paremeters
		/// Useful for group arguments like ExecCmds
		/// </summary>
		/// <param name="GroupName"></param>
		/// <param name="SubParamDelimeter">Which separator to use when distinguishing the group's sub parameters</param>
		/// <param name="SubValueDelimeter">Which separator to use when splitting the sub parameter from the corresponding value</param>
		/// <returns>A dictionary containing the group's sub parameters of parameter values</returns>
		public Dictionary<string, string> GetGroupParamValues(string GroupName, string SubParamDelimeter = ",", string SubValueDelimeter = " ")
		{
			Dictionary<string, string> Group = new Dictionary<string, string>();

			string FullArgument = GetParamValue(GroupName).ToString();
			string[] SubParams = FullArgument.Split(SubParamDelimeter);
			foreach (string SubParam in SubParams)
			{
				int Index = SubParam.IndexOf(SubValueDelimeter);

				if (Index < 1)
				{
					// No value, this is just a boolean param
					Group.Add(SubParam, string.Empty);
				}
				else
				{
					Group.Add(SubParam.Substring(0, Index), SubParam.Substring(Index + 1));
				}
			}

			return Group;
		}

		/// <summary>
		/// Checks if a parameter is present
		/// </summary>
		/// <param name="ParamName">The name of the parameter</param>
		/// <returns>True if the parameter has already been added</returns>
		public bool HasParam(string ParamName)
		{
			return (Params != null && Params.ContainsKey(ParamName));
		}

		/// <summary>
		/// Checks if a parameter group has a subparameter
		/// </summary>
		/// <param name="GroupName">The name of the param group, like "ExecCmds"</param>
		/// <param name="SubParamName">A component of the group, like "sg.TextureQuality"</param>
		/// <param name="SubParamDelimeter">Which separator to use when distinguishing the group's sub parameters</param>
		/// <param name="SubValueDelimeter">Which separator to use when splitting the sub parameter from the corresponding value</param>
		/// <returns>True if a group parameter exists and contains a matching sub parameter</returns>
		public bool HasGroupParam(string GroupName, string SubParamName, string SubParamDelimeter = ",", string SubValueDelimeter = " ")
		{
			return HasParam(GroupName) && GetGroupParamValues(GroupName, SubParamDelimeter, SubValueDelimeter).ContainsKey(SubParamName);
		}

		/// <summary>
		/// Wipe out the entire set of passed in params.
		/// </summary>
		public void ClearCommandLine()
		{
			Params.Clear();
			AdditionalExplicitCommandLineArgs = string.Empty;
		}

		/// <summary>
		/// Cobbles together the finalized commandline from the passed-in values. Wraps param values w/ spaces
		/// in quotes etc.
		/// This is the function we use, as well, when accessing the Role's commandline itself.
		/// </summary>
		/// <returns></returns>
		public string GenerateFullCommandLine()
		{
			string FinalCommandline = string.Format("{0} {1} ", Project, GameMap);
			foreach (string Key in Params.Keys)
			{
				string CurrentArgument;
				if (Params[Key] != null && !string.IsNullOrWhiteSpace(Params[Key].ToString()))
				{
					CurrentArgument = string.Format("{0}{1}={2}", NonOptionParams.Contains(Key) ? "" : "-", Key,
						(Params[Key].ToString().Contains(' ') && !Params[Key].ToString().Contains('\"'))
						? string.Format("\"{0}\"", Params[Key]) : Params[Key]);
				}
				else
				{
					CurrentArgument = string.Format("{0}{1}", NonOptionParams.Contains(Key) ? "" : "-", Key);
				}
				FinalCommandline = string.Format("{0} {1} ", FinalCommandline, CurrentArgument);
			}
			if (!string.IsNullOrEmpty(AdditionalExplicitCommandLineArgs))
			{
				FinalCommandline = string.Format("{0} {1}", FinalCommandline, AdditionalExplicitCommandLineArgs);
			}
			return FinalCommandline;
		}
	}

	public enum EWindowMode
	{
		/// <summary>
		/// The window is in true fullscreen mode.
		/// </summary>
		Fullscreen,
		/// <summary>
		/// CURRENTLY UNSUPPORTED. Using this value will enable -fullscreen for now. The window has no border and takes up the entire area of the screen.
		/// </summary>
		WindowedFullscreen,
		/// <summary>
		/// The window has a border and may not take up the entire screen area.
		/// </summary>
		Windowed,
		/// <summary>
		/// The total number of supported window modes.
		/// </summary>
		NumWindowModes
	};

	/// <summary>
	/// Generic intent enum for the base of where we would like to copy a file to.
	/// Interpreted properly in TargetDeviceX.cs.
	/// </summary>
	public enum EIntendedBaseCopyDirectory
	{
		Build,
		Binaries,
		Config,
		Content,
		Demos,
		Profiling,
		Saved,
		Platform,
		PersistentDownloadDir
	}

	/// <summary>
	/// What reaching the max duration of this test signifies.
	/// </summary>
	public enum EMaxDurationReachedResult
	{
		Failure,
		Success
	}

	/// <summary>
	/// Delegate for role device configuration
	/// </summary>
	public delegate void ConfigureDeviceHandler(ITargetDevice Device);

	/// <summary>
	/// This class represents a process-role in a test and defines the type, command line,
	/// and controllers that are needed.
	///
	/// TODO - can this be removed and UnrealSessionRole used directly?
	///
	/// </summary>
	public class UnrealTestRole
	{
		/// <summary>
		/// Constructor. This intentionally takes only a type as it's expected that code creating roles should do so via
		/// the configuration class and take care to append properties.
		/// </summary>
		/// <param name="InType"></param>
		public UnrealTestRole(UnrealTargetRole InType, UnrealTargetPlatform? InPlatformOverride)
		{
			Type = InType;
			PlatformOverride = InPlatformOverride;
			CommandLine = string.Empty;
			MapOverride = string.Empty;
			ExplicitClientCommandLine = string.Empty;
			Controllers = new List<string>();
			FilesToCopy = new List<UnrealFileToCopy>();
			RoleConfigurations = new List<IUnrealRoleConfiguration>();
			AdditionalArtifactDirectories = new List<EIntendedBaseCopyDirectory>();
			RoleType = ERoleModifier.None;
			InstallOnly = false;
			DeferredLaunch = false;
			CommandLineParams = new GauntletCommandLine();
		}

		public ERoleModifier RoleType { get; set; }

		/// <summary>
		/// Whether this role should be responsible only for installing the build and not monitoring a process.
		/// </summary>
		public bool InstallOnly { get; set; }

		/// <summary>
		/// Whether this role will launched by the test node at a later time, typically during TickTest(). By default, all roles are launched immediately.
		/// </summary>
		public bool DeferredLaunch { get; set; }

		/// <summary>
		/// Type of process this role represents
		/// </summary>
		public UnrealTargetRole Type { get; protected set; }

		/// <summary>
		/// Override for what platform this role is on
		/// </summary>
		public UnrealTargetPlatform? PlatformOverride { get; protected set; }

		/// <summary>
		/// Command line or this role
		/// </summary>
		public string CommandLine
		{
			get
			{
				if (CommandLineParams == null)
				{
					CommandLineParams = new GauntletCommandLine();
				}
				return CommandLineParams.GenerateFullCommandLine();
			}
			set
			{
				if (CommandLineParams == null)
				{
					CommandLineParams = new GauntletCommandLine();
				}

				CommandLineParams.ClearCommandLine();

				CommandLineParams.AddRawCommandline(value);
			}
		}

		/// <summary>
		/// Dictionary of commandline arguments that are turned into a commandline at the end.
		/// For flags, leave the value set to null. Created and then passed through to the Session Role's Commandline Object
		/// in UnrealTestNode.cs
		/// </summary>
		public GauntletCommandLine CommandLineParams { get; set; }

		/// <summary>
		/// Controllers for this role
		/// </summary>
		public List<string> Controllers { get; set; }

		/// <summary>
		/// Collection of modular configurations applied to this role
		/// </summary>
		public List<IUnrealRoleConfiguration> RoleConfigurations { get; set; }

		/// <summary>
		/// Explicit command line for this role. If this is set no other
		/// options from above or configs will be applied!
		/// </summary>
		public string ExplicitClientCommandLine { get; set; }

		public List<UnrealFileToCopy> FilesToCopy { get; set; }

		/// <summary>
		/// Additional directories to 
		/// </summary>
		public List<EIntendedBaseCopyDirectory> AdditionalArtifactDirectories { get; set; }

		/// <summary>
		/// A map value passed in per server in case a test needs multiple servers on different maps.
		/// </summary>
		public string MapOverride { get; set; }

		/// <summary>
		/// Role device configuration 
		/// </summary>
		public ConfigureDeviceHandler ConfigureDevice;

	}

	/// <summary>
	/// Collection of parameters that control how heartbeats coming from the native gauntlet controller for this role should be handled.
	/// To make best use of this, your GauntletTestController should regularly call MarkHeartbeatActive().
	/// Set bExpectHeartbeats to true to enable killing the App Instance when expected heartbeats are not detected.
	/// </summary>
	public class UnrealHeartbeatOptions
	{
		/// <summary>
		/// The amount of time between regular heartbeats. This value is passed along through the command line.
		/// </summary>
		public float HeartbeatPeriod;

		/// <summary>
		/// Set to true to allow the App Instance to be killed when expected heartbeats are not detected. If left false, heartbeat timeouts will not result in any action or timeouts.
		/// </summary>
		public bool bExpectHeartbeats;

		/// <summary>
		/// The max amount of time allowed before the first "active" heartbeat is detected
		/// </summary>
		public float TimeoutBeforeFirstActiveHeartbeat;

		/// <summary>
		/// The max amount of time allowed between "active" heartbeats
		/// </summary>
		public float TimeoutBetweenActiveHeartbeats;

		/// <summary>
		/// The max amount of time allowed between any heartbeats, active or not
		/// </summary>
		public float TimeoutBetweenAnyHeartbeats;

		public UnrealHeartbeatOptions(float InHeartbeatPeriod = 30f, bool bShouldExpectHeartbeats = false, float InTimeoutBeforeFirstActiveHeartbeat = 0f, float InTimeoutBetweenActiveHeartbeats = 0f, float InTimeoutBetweenAnyHeartbeats = 90f)
		{
			HeartbeatPeriod = InHeartbeatPeriod;
			bExpectHeartbeats = bShouldExpectHeartbeats;
			TimeoutBeforeFirstActiveHeartbeat = InTimeoutBeforeFirstActiveHeartbeat;
			TimeoutBetweenActiveHeartbeats = InTimeoutBetweenActiveHeartbeats;
			TimeoutBetweenAnyHeartbeats = InTimeoutBetweenAnyHeartbeats;
		}

	}

	/// <summary>
	///	TestConfiguration describes the setup that is required for a specific test. 
	///	
	/// Protected parameters are generally test-wide options that are read from the command line and which tests cannot
	/// control.
	/// 
	/// Public parameters are options that individual tests can configure as appropriate.
	/// 
	///	Each test can (and should) supply its own configuration by overriding TestNode.GetConfiguration. At a minimum a 
	///	test must add one or more roles and the command line or controller necessary to execute the tests.
	///	
	/// Inherited classes should implement ApplyToConfig to apply the options they expose, and should ball the base class
	/// implementation.
	///
	/// </summary>
	public class UnrealTestConfiguration : IConfigOption<UnrealAppConfig>
	{

		// Protected options that are driven from the command line

		/// <summary>
		/// How often to grab a screenshot
		/// </summary>
		/// 
		[AutoParam(0)]
		protected int ScreenshotPeriod { get; set; }

		/// <summary>
		/// Use a nullrhi for tests
		/// </summary>
		/// 
		[AutoParam(false)]
		protected bool Nullrhi { get; set; }

		// Public options that tests can configure

		/// <summary>
		/// Map to use
		/// </summary>
		[AutoParam]
		public string Map = "";

		/// <summary>
		/// If true, explicitly do not set the default resolution of 1280x720 or the window mode. Most tests should not do this.
		/// </summary>
		/// 
		[AutoParam(false)]
		public bool IgnoreDefaultResolutionAndWindowMode { get; set; }

		/// <summary>
		/// The width resolution. Default resolution is 1280x720.
		/// </summary>
		/// 
		[AutoParam(1280)]
		public int ResX { get; set; }

		/// <summary>
		/// The height resolution. Default resolution is 1280x720.
		/// </summary>
		/// 
		[AutoParam(720)]
		public int ResY { get; set; }

		/// <summary>
		/// Set to Windowed mode (same as -WindowMode=Windowed);
		/// </summary>
		/// 
		[AutoParam(false)]
		protected bool Windowed { get; set; }

		/// <summary>
		/// Which window mode to use for the PC or Mac or Linux client. Only Windowed and Fullscreen are fully supported.
		/// </summary>
		/// 
		[AutoParam(EWindowMode.Windowed)]
		public EWindowMode WindowMode { get; set; }

		/// <summary>
		/// Do not specify the unattended flag
		/// </summary>
		/// 
		[AutoParam(false)]
		public bool Attended { get; set; }

		/// <summary>
		/// Maximum duration in seconds that this test is expected to run for. Defaults to 600.
		/// </summary>
		[AutoParam(600.0f)]
		public float MaxDuration { get; set; }

		/// <summary>
		/// Max number of retries in case of critical failure
		/// </summary>
		[AutoParam(3)]
		public int MaxRetries { get; set; }

		/// <summary>
		/// Produce test artifacts for Horde build system
		/// </summary>
		[AutoParam]
		public bool WriteTestResultsForHorde = false;

		/// <summary>
		/// Path to store test data for Horde build system
		/// </summary>
		[AutoParam]
		public string HordeTestDataPath = "";

		/// <summary>
		/// Key to store Horde Test Data
		/// </summary>
		[AutoParam]
		public string HordeTestDataKey = "";

		/// <summary>
		/// Path to store test artifacts for Horde build system
		/// </summary>
		[AutoParam]
		public string HordeArtifactPath = "";

		/// <summary>
		/// PreFlight change id
		/// </summary>
		[AutoParam]
		public string PreFlightChange = "";

		/// <summary>
		/// Telemetry Database config to use
		/// </summary>
		[AutoParam]
		public string PublishTelemetryTo = "";

		/// <summary>
		/// Path to Database config file
		/// </summary>
		[AutoParam]
		public string DatabaseConfigPath = "";

		/// <summary>
		/// What the test result should be treated as if we reach max duration.
		/// </summary>
		public EMaxDurationReachedResult MaxDurationReachedResult { get; set; }

		/// <summary>
		/// Whether ensures are considered a failure
		/// </summary>
		[AutoParam(false)]
		public bool FailOnEnsures { get; set; }

		/// <summary>
		/// Whether warnings are shown in the summary
		/// </summary>
		[AutoParam(false)]
		public bool ShowWarningsInSummary { get; set; }

		/// <summary>
		/// Whether warnings are shown in the summary
		/// </summary>
		[AutoParam(false)]
		public bool ShowErrorsInSummary { get; set; }

		/// <summary>
		/// Whether the test expects all roles to exit
		/// </summary>
		public bool AllRolesExit { get; set; }

		/// <summary>
		/// Whether a given role should attempt login to a device platform service
		/// </summary>
		public bool VerifyLogin { get; set; }

		/// <summary>
		/// The collection of options which define heartbeat behavior
		/// </summary>
		public UnrealHeartbeatOptions HeartbeatOptions { get; set; }

		/// <summary>
		/// Prevents heartbeats timeouts from being checked so that tests will not fail from missed heartbeats
		/// </summary>
		[AutoParam(false)]
		public bool DisableHeartbeatTimeout { get; set; }

		/// <summary>
		/// Enforce Vertical resolution
		/// </summary>
		[AutoParam]
		public int ForceVerticalRes = 0;

		/// <summary>
		/// Consider the package as CookedEditor
		/// </summary>
		[AutoParam(false)]
		public bool CookedEditor { get; set; }

		/// <summary>
		/// Enforce Verbose logging for a list of loggers
		/// </summary>
		[AutoParam]
		public string VerboseLogCategories { get; set; }

		// Member variables 

		/// <summary>
		/// A map of role types to test roles
		/// </summary>
		public Dictionary<UnrealTargetRole, List<UnrealTestRole>> RequiredRoles { get; private set; }

		/// <summary>
		/// Log channels that should be treated as events for this test. Warnings & Errors in these
		/// channels will be promoted to test warnings and errors. For LogFoo return "Foo".
		/// </summary>
		public List<string> LogCategoriesForEvents { get; protected set; } = new List<string>();

		/// <summary>
		/// Base constructor
		/// </summary>
		public UnrealTestConfiguration()
		{
			MaxDuration = 600;  // 10m

			// create the role structure
			RequiredRoles = new Dictionary<UnrealTargetRole, List<UnrealTestRole>>();

			HeartbeatOptions = new UnrealHeartbeatOptions();

			MaxDurationReachedResult = EMaxDurationReachedResult.Failure;
		}

		/// <summary>
		/// Set this test to use dummy, renderless clients.
		/// </summary>
		/// <param name="quantity">Number of dummy clients to spawn.</param>
		/// <param name="AdditionalCommandLine"></param>
		public void AddDummyClients(int Quantity, string AdditionalCommandLine = "")
		{
			IEnumerable<UnrealTestRole> DummyClientRole = RequireRoles(UnrealTargetRole.Client, UnrealTargetPlatform.Win64, Quantity, ERoleModifier.Dummy);
			foreach (UnrealTestRole DummyClient in DummyClientRole)
			{
				DummyClient.CommandLine += " -nullrhi " + AdditionalCommandLine;
			}
		}

		/// <summary>
		/// Adds one role of the specified type to this test. With inherited tests this could
		/// return an existing role so care should be added to append commandlines, controllers etc
		/// </summary>
		/// <param name="Role"></param>
		/// <returns></returns>
		public UnrealTestRole RequireRole(UnrealTargetRole InRole)
		{
			if(InRole.IsEditor())
			{
				return GetEditorRole();
			}
			return RequireRoles(InRole, 1).First();
		}

		public UnrealTestRole RequireRole(UnrealTargetRole InRole, UnrealTargetPlatform PlatformOverride)
		{
			if (InRole.IsEditor())
			{
				InRole = CookedEditor ? UnrealTargetRole.CookedEditor : UnrealTargetRole.Editor;
			}
			return RequireRoles(InRole, PlatformOverride, 1).First();
		}

		public UnrealTestRole GetEditorRole()
		{
			UnrealTargetRole EditorRole = CookedEditor ? UnrealTargetRole.CookedEditor : UnrealTargetRole.Editor;
			return RequireRoles(EditorRole, 1).First();
		}

		/// <summary>
		/// Adds 'Count' of the specified roles to this test
		/// </summary>
		/// <param name="Role"></param>
		/// <param name="Count"></param>
		/// <returns></returns>
		public IEnumerable<UnrealTestRole> RequireRoles(UnrealTargetRole InRole, int Count)
		{
			return RequireRoles(InRole, null, Count);
		}

		/// <summary>
		/// Clears all roles from this config. 
		/// </summary>
		public void ClearRoles()
		{
			RequiredRoles.Clear();
		}

		public IEnumerable<UnrealTestRole> RequireRoles(UnrealTargetRole InRole, UnrealTargetPlatform? PlatformOverride, int Count, ERoleModifier roleType = ERoleModifier.None)
		{
			if (RequiredRoles.ContainsKey(InRole) == false)
			{
				RequiredRoles[InRole] = new List<UnrealTestRole>();
			}

			List<UnrealTestRole> RoleList = new List<UnrealTestRole>();

			RequiredRoles[InRole].ForEach((R) => { if (R.PlatformOverride == PlatformOverride) RoleList.Add(R); });

			for (int i = RoleList.Count; i < Count; i++)
			{
				UnrealTestRole NewRole = new UnrealTestRole(InRole, PlatformOverride);
				NewRole.RoleType = roleType;
				RoleList.Add(NewRole);
				RequiredRoles[InRole].Add(NewRole);
			}

			return RoleList;
		}

		/// <summary>
		/// Returns the number of roles of the specified type that exist for this test
		/// </summary>
		/// <param name="Role"></param>
		/// <returns></returns>
		public int RoleCount(UnrealTargetRole Role)
		{
			int Roles = 0;

			if (RequiredRoles.ContainsKey(Role))
			{
				Roles = RequiredRoles[Role].Count;
			}

			return Roles;
		}

		/// <summary>
		/// Return the list of required roles for the target role
		/// </summary>
		/// <param name="InRole"></param>
		/// <returns></returns>
		public IEnumerable<UnrealTestRole> GetRequiredRoles(UnrealTargetRole InRole)
		{
			if (RequiredRoles.ContainsKey(InRole))
			{
				return RequiredRoles[InRole];
			}
			return new List<UnrealTestRole>();
		}

		/// <summary>
		/// Return the main required role to execute the test.
		/// </summary>
		/// <returns></returns>
		public UnrealTestRole GetMainRequiredRole()
		{
			var ClientRoles = GetRequiredRoles(UnrealTargetRole.Client);
			if (ClientRoles.Any())
			{
				return ClientRoles.First();
			}
			var ServerRoles = GetRequiredRoles(UnrealTargetRole.Server);
			if (ServerRoles.Any())
			{
				return ServerRoles.First();
			}
			var EditorRoles = GetRequiredRoles(UnrealTargetRole.Editor);
			if (EditorRoles.Any())
			{
				return EditorRoles.First();
			}
			var RoleEnumerator = RequiredRoles.Values.GetEnumerator();
			RoleEnumerator.MoveNext();
			return RoleEnumerator.Current.First();
		}

		/// <summary>
		/// 
		/// </summary>
		/// <param name="AppConfig"></param>
		public void ApplyToConfig(UnrealAppConfig AppConfig)
		{
			throw new AutomationException("Unreal tests should use ApplyToConfig(Config, Role, OtherRoles)");
		}

		/// <summary>
		/// Apply our options to the provided app config
		/// </summary>
		/// <param name="AppConfig"></param>
		/// <returns></returns>
		public virtual void ApplyToConfig(UnrealAppConfig AppConfig, UnrealSessionRole ConfigRole, IEnumerable<UnrealSessionRole> OtherRoles)
		{
			if (Nullrhi)
			{
				AppConfig.CommandLine += " -nullrhi";
			}
			else if (AppConfig.ProcessType.IsClient())
			{
				if (AppConfig.Platform == UnrealTargetPlatform.Win64 || AppConfig.Platform == UnrealTargetPlatform.Mac || AppConfig.Platform == UnrealTargetPlatform.Linux)
				{
					if (!IgnoreDefaultResolutionAndWindowMode)
					{
						if (Globals.Params.ParseValues("resx").Count() == 0)
						{
							AppConfig.CommandLine += String.Format(" -ResX={0} -ResY={1}", ResX, ResY);
						}
						if (WindowMode == EWindowMode.Windowed || Windowed)
						{
							AppConfig.CommandLine += " -windowed";
						}
						else if (WindowMode == EWindowMode.Fullscreen)
						{
							AppConfig.CommandLine += " -fullscreen";
						}
						else if (WindowMode == EWindowMode.WindowedFullscreen) // Proper -windowedfullscreen flag does not exist and some platforms treat both modes as the same.
						{
							AppConfig.CommandLine += " -fullscreen";
						}
						else
						{
							Log.Warning("Test config uses an unsupported WindowMode: {0}! WindowMode not set.", Enum.GetName(typeof(EWindowMode), WindowMode));
						}
					}
				}

				if (ScreenshotPeriod > 0 && Nullrhi == false)
				{
					AppConfig.CommandLine += string.Format(" -gauntlet.screenshotperiod={0}", ScreenshotPeriod);
				}
			}

			if (AppConfig.Platform == UnrealTargetPlatform.Linux)
			{
				// due to an issue with dotnet being extremely pedantic we have to drop our locks on files so we can read from the log file
				// https://github.com/dotnet/runtime/issues/34126
				AppConfig.CommandLine += " -noexclusivelockonwrite";
				AppConfig.CommandLine += " -RemoveInvalidKeys";
			}

			// use -log on servers so we get a window..
			if (AppConfig.ProcessType.IsServer())
			{
				AppConfig.CommandLine += " -log";
			}

			if (Attended == false)
			{
				AppConfig.CommandLine += " -unattended -nosplash";

				// if we are unattended but still may need access to Vulkan passing renderoffscreen to allow not depending on
				// the X11/Wayland display server to be around and use a dummy/offscreen rendering mode
				//
				// As well as disable sound as there are no audio devices when running through horde
				//
				// Disable cef as it seems to want to talk to an X11 server so unlikely its even working
				if (AppConfig.Platform == UnrealTargetPlatform.Linux)
				{
					AppConfig.CommandLine += " -renderoffscreen";
				}
			}

			AppConfig.CommandLine += " -stdout -AllowStdOutLogVerbosity";

			float HeartbeatPeriod = Globals.Params.ParseValue("HeartbeatPeriod", HeartbeatOptions.HeartbeatPeriod);
			if (HeartbeatPeriod > 0)
			{
				AppConfig.CommandLine += string.Format(" -gauntlet.heartbeatperiod={0}", HeartbeatPeriod);
			}

			string MapChoice = string.IsNullOrEmpty(ConfigRole.MapOverride) ? Map : ConfigRole.MapOverride;

			if (string.IsNullOrEmpty(MapChoice) == false)
			{
				if (AppConfig.ProcessType.IsServer()
				|| (AppConfig.ProcessType.IsClient() && RoleCount(UnrealTargetRole.Server) == 0))
				{
					AppConfig.CommandLineParams.GameMap = MapChoice;
				}
			}
<<<<<<< HEAD
		}			
=======

			if (ConfigRole.RoleType.IsClient())
			{
				VerifyLogin = Globals.Params.ParseParam("VerifyLogin");
			}

			if (CommandUtils.IsBuildMachine)
			{
				AppConfig.CommandLineParams.AddUnique("BUILDMACHINE");
			}
		}
>>>>>>> 4af6daef
	}

}<|MERGE_RESOLUTION|>--- conflicted
+++ resolved
@@ -997,9 +997,6 @@
 					AppConfig.CommandLineParams.GameMap = MapChoice;
 				}
 			}
-<<<<<<< HEAD
-		}			
-=======
 
 			if (ConfigRole.RoleType.IsClient())
 			{
@@ -1011,7 +1008,6 @@
 				AppConfig.CommandLineParams.AddUnique("BUILDMACHINE");
 			}
 		}
->>>>>>> 4af6daef
 	}
 
 }