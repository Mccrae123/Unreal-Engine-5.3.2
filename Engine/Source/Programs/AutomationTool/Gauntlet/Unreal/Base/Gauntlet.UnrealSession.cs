// Copyright Epic Games, Inc. All Rights Reserved.

using System;
using System.Collections.Generic;
using System.IO;
using AutomationTool;
using AutomationTool.DeviceReservation;
using UnrealBuildTool;
using System.Threading;
using System.Text;
using System.Text.RegularExpressions;
using System.Drawing;
using System.Linq;
using System.Collections;
using System.Diagnostics;

namespace Gauntlet
{
	public enum ERoleModifier
	{
		None,
		Dummy,
		Null
	};

	/// <summary>
	/// Represents a role that will be performed in an Unreal Session
	/// </summary>
	public class UnrealSessionRole
	{

		/// <summary>
		/// Type of role
		/// </summary>
		public UnrealTargetRole RoleType;

		/// <summary>
		/// Platform this role uses
		/// </summary>
		public UnrealTargetPlatform? Platform;

		/// <summary>
		/// Configuration this role runs in
		/// </summary>
		public UnrealTargetConfiguration Configuration;

		/// <summary>
		/// Constraints this role runs under
		/// </summary>
		public UnrealTargetConstraint Constraint;

		/// <summary>
		/// Options that this role needs
		/// </summary>
		public IConfigOption<UnrealAppConfig> Options;

		/// <summary>
		/// Command line that this role will use
		/// </summary>
		public string CommandLine
		{
			get
			{
				if (CommandLineParams == null)
				{
					CommandLineParams = new GauntletCommandLine();
				}
				return CommandLineParams.GenerateFullCommandLine();
			}
			set
			{
				if (CommandLineParams == null)
				{
					CommandLineParams = new GauntletCommandLine();
				}

				CommandLineParams.ClearCommandLine();

				CommandLineParams.AddRawCommandline(value, false);
			}
		}
		/// <summary>
		/// Dictionary of commandline arguments that are turned into a commandline at the end.
		/// For flags, leave the value set to null. Generated from the Test Role's commandline object
		/// and modified as needed. Then passed through to the AppConfig in UnrealBuildSource.cs
		/// </summary>
		public GauntletCommandLine CommandLineParams { get; set; }


		/// <summary>
		/// Map override to use on a server in case we don't want them all running the same map.
		/// </summary>
		public string MapOverride;

		/// <summary>
		/// List of files to copy to the device.
		/// </summary>
		public List<UnrealFileToCopy> FilesToCopy;

		/// <summary>
		/// 
		/// </summary>
		public List<EIntendedBaseCopyDirectory> AdditionalArtifactDirectories;
		/// <summary>
		/// Role device configuration 
		/// </summary>
		public ConfigureDeviceHandler ConfigureDevice;

		/// <summary>
		/// Properties we require our build to have
		/// </summary>
		public BuildFlags RequiredBuildFlags;

		/// <summary>
		/// Should be represented by a null device?
		/// </summary>
		public ERoleModifier RoleModifier;

		/// <summary>
		/// Is this a dummy executable? 
		/// </summary>
		public bool IsDummy() { return RoleModifier == ERoleModifier.Dummy; }

		/// <summary>
		/// Is this role Null? 
		/// </summary>
		public bool IsNullRole() { return RoleModifier == ERoleModifier.Null; }


		/// <summary>
		/// Constructor taking limited params
		/// </summary>
		/// <param name="InType"></param>
		/// <param name="InPlatform"></param>
		/// <param name="InConfiguration"></param>
		/// <param name="InOptions"></param>
		public UnrealSessionRole(UnrealTargetRole InType, UnrealTargetPlatform? InPlatform, UnrealTargetConfiguration InConfiguration, IConfigOption<UnrealAppConfig> InOptions)
			: this(InType, InPlatform, InConfiguration, null, InOptions)
		{
		}

		/// <summary>
		/// Constructor taking optional params
		/// </summary>
		/// <param name="InType"></param>
		/// <param name="InPlatform"></param>
		/// <param name="InConfiguration"></param>
		/// <param name="InCommandLine"></param>
		/// <param name="InOptions"></param>
		public UnrealSessionRole(UnrealTargetRole InType, UnrealTargetPlatform? InPlatform, UnrealTargetConfiguration InConfiguration, string InCommandLine = null, IConfigOption<UnrealAppConfig> InOptions = null)
		{
			RoleType = InType;

			Platform = InPlatform;
			Configuration = InConfiguration;
			MapOverride = string.Empty;

			if (string.IsNullOrEmpty(InCommandLine))
			{
				CommandLine = string.Empty;
			}
			else
			{
				CommandLine = InCommandLine;
			}

			RequiredBuildFlags = BuildFlags.None;

			if (Globals.Params.ParseParam("dev") && !RoleType.UsesEditor())
			{
				RequiredBuildFlags |= BuildFlags.CanReplaceExecutable;
			}

			//@todo: for bulk/packaged builds, we should mark the platform as capable of these as we're catching global and not test specific flags
			// where we may be running parallel tests on multiple platforms
			if (InPlatform == UnrealTargetPlatform.Android || InPlatform == UnrealTargetPlatform.IOS)
			{
				if (Globals.Params.ParseParam("bulk"))
				{
					RequiredBuildFlags |= BuildFlags.Bulk;
				}
				else
				{
					RequiredBuildFlags |= BuildFlags.NotBulk;
				}
			}

			if (Globals.Params.ParseParam("packaged") && (InPlatform == UnrealTargetPlatform.Switch || InPlatform == UnrealTargetPlatform.XboxOne || InPlatform == UnrealTargetPlatform.PS4))
			{
				RequiredBuildFlags |= BuildFlags.Packaged;
			}


			Options = InOptions;
            FilesToCopy = new List<UnrealFileToCopy>();
			CommandLineParams = new GauntletCommandLine();
			RoleModifier = ERoleModifier.None;
        }

        /// <summary>
        /// Debugging aid
        /// </summary>
        /// <returns></returns>
        public override string ToString()
		{
			return string.Format("{0} {1} {2}", Platform, Configuration, RoleType);
		}
	}

	/// <summary>
	/// Represents an instance of a running an Unreal session. Basically an aggregate of all processes for
	/// all roles (clients, server, etc
	/// 
	/// TODO - combine this into UnrealSession
	/// </summary>
	public class UnrealSessionInstance : IDisposable
	{
		/// <summary>
		/// Represents an running role in our session
		/// </summary>
		public class RoleInstance
		{
			public RoleInstance(UnrealSessionRole InRole, IAppInstance InInstance)
			{
				Role = InRole;
				AppInstance = InInstance;
			}

			/// <summary>
			/// Role that is being performed in this session
			/// </summary>
			public UnrealSessionRole Role { get; protected set; }

			/// <summary>
			/// Underlying AppInstance that us running the role
			/// </summary>
			public IAppInstance AppInstance { get; protected set; }

			/// <summary>
			/// Debugging aid
			/// </summary>
			/// <returns></returns>
			public override string ToString()
			{
				return Role.ToString();
			}
		};

		/// <summary>
		/// All running roles
		/// </summary>
		public RoleInstance[] RunningRoles { get; protected set; }

		/// <summary>
		/// Helper for accessing all client processes. May return an empty array if no clients are involved
		/// </summary>
		public IAppInstance[] ClientApps
		{
			get
			{
				return RunningRoles.Where(R => R.Role.RoleType.IsClient()).Select(R => R.AppInstance).ToArray();
			}
		}

		/// <summary>
		/// Helper for accessing server process. May return null if no serer is invlved
		/// </summary>
		public IAppInstance ServerApp
		{
			get
			{
				return RunningRoles.Where(R => R.Role.RoleType.IsServer()).Select(R => R.AppInstance).FirstOrDefault();
			}
		}

		/// <summary>
		/// Helper for accessing server process. May return null if no serer is invlved
		/// </summary>
		public IAppInstance EditorApp
		{
			get
			{
				return RunningRoles.Where(R => R.Role.RoleType.IsEditor()).Select(R => R.AppInstance).FirstOrDefault();
			}
		}

		/// <summary>
		/// Helper that returns true if clients are currently running
		/// </summary>
		public bool ClientsRunning
		{
			get
			{
				return ClientApps != null && ClientApps.Where(C => C.HasExited).Count() == 0;
			}
		}

		/// <summary>
		/// Helper that returns true if there's a running server
		/// </summary>
		public bool ServerRunning
		{
			get
			{
				return ServerApp != null && ServerApp.HasExited == false;
			}
		}

		/// <summary>
		/// Returns true if any of our roles are still running
		/// </summary>
		public bool IsRunningRoles
		{
			get
			{
				return RunningRoles.Any(R => R.AppInstance.HasExited == false);
			}
		}

		/// <summary>
		/// COnstructor. Roles must be passed in
		/// </summary>
		/// <param name="InRunningRoles"></param>
		public UnrealSessionInstance(RoleInstance[] InRunningRoles)
		{
			RunningRoles = InRunningRoles;
		}

		~UnrealSessionInstance()
		{
			Dispose(false);
		}

		#region IDisposable Support
		private bool disposedValue = false; // To detect redundant calls

		protected virtual void Dispose(bool disposing)
		{
			if (!disposedValue)
			{
				if (disposing)
				{
					// TODO: dispose managed state (managed objects).
				}

				Shutdown();
				disposedValue = true;
			}
		}

		// This code added to correctly implement the disposable pattern.
		public void Dispose()
		{
			// Do not change this code. Put cleanup code in Dispose(bool disposing) above.
			Dispose(true);
		}
		#endregion

		/// <summary>
		/// Shutdown the session by killing any remaining processes.
		/// </summary>
		/// <returns></returns>
		public void Shutdown()
		{
			// Kill any remaining client processes
			if (ClientApps != null)
			{
				List<IAppInstance> RunningApps = ClientApps.Where(App => App.HasExited == false).ToList();

				if (RunningApps.Count > 0)
				{
					Log.Info("Shutting down {0} clients", RunningApps.Count);
					RunningApps.ForEach(App => App.Kill());
				}
			}

			if (ServerApp != null)
			{
				if (ServerApp.HasExited == false)
				{
					Log.Info("Shutting down server");
					ServerApp.Kill();
				}
			}

			// kill anything that's left
			RunningRoles.Where(R => R.AppInstance.HasExited == false).ToList().ForEach(R => R.AppInstance.Kill());

			// Wait for it all to end
			RunningRoles.ToList().ForEach(R => R.AppInstance.WaitForExit());

			Thread.Sleep(3000);
		}
	}

	/// <summary>
	/// Represents the set of available artifacts available after an UnrealSessionRole has completed
	/// </summary>
	public class UnrealRoleArtifacts
	{
		/// <summary>
		/// Session role info that created these artifacts
		/// </summary>
		public UnrealSessionRole SessionRole { get; protected set; }

		/// <summary>
		/// AppInstance that was used to run this role
		/// </summary>
		public IAppInstance AppInstance { get; protected set; }

		/// <summary>
		/// Path to artifacts from this role (these are local and were retried from the device).
		/// </summary>
		public string ArtifactPath { get; protected set; }

		/// <summary>
		/// Out log file wrapped in a parser
		/// </summary>
		public UnrealLogParser LogParser { get; protected set; }

		/// <summary>
		/// A preprocessed summary of our log file
		/// </summary>
		public UnrealLogParser.LogSummary LogSummary { get { return LogParser.GetSummary(); } }

		/// <summary>
		/// Path to Log from this role
		/// </summary>
		public string LogPath { get; protected set; }

		/// <summary>
		/// Constructor, all values must be provided
		/// </summary>
		/// <param name="InSessionRole"></param>
		/// <param name="InAppInstance"></param>
		/// <param name="InArtifactPath"></param>
		/// <param name="InLogSummary"></param>
		public UnrealRoleArtifacts(UnrealSessionRole InSessionRole, IAppInstance InAppInstance, string InArtifactPath, string InLogPath, UnrealLogParser InLog)
		{
			SessionRole = InSessionRole;
			AppInstance = InAppInstance;
			ArtifactPath = InArtifactPath;
			LogPath = InLogPath;
			LogParser = InLog;
		}
	}


	/// <summary>
	/// Helper class that understands how to launch/monitor/stop an an Unreal test (clients + server) based on params contained in the test context and config
	/// </summary>
	public class UnrealSession : IDisposable
	{
		/// <summary>
		/// Source of the build that will be launched
		/// </summary>
		protected UnrealBuildSource BuildSource { get; set; }

		/// <summary>
		/// Roles that will be performed by this session
		/// </summary>
		protected UnrealSessionRole[] SessionRoles { get; set; }

		/// <summary>
		/// Running instance of this session
		/// </summary>
		public UnrealSessionInstance SessionInstance { get; protected set; }

		/// <summary>
		/// Sandbox for installed apps
		/// </summary>
		public string Sandbox { get; set; }

		/// <summary>
		/// Devices that experienced problems
		/// </summary>
		internal List<ProblemDevice> ProblemDevices { get; set; }

		/// <summary>
		/// Devices that were reserved for our session
		/// </summary>
		protected List<ITargetDevice> ReservedDevices { get; set; }
		
		/// <summary>
		/// Constructor that takes a build source and a number of roles
		/// </summary>
		/// <param name="InSource"></param>
		/// <param name="InSessionRoles"></param>
		public UnrealSession(UnrealBuildSource InSource, IEnumerable<UnrealSessionRole> InSessionRoles)
		{
			BuildSource = InSource;
			SessionRoles = InSessionRoles.ToArray();

			if (SessionRoles.Length == 0)
			{
				throw new AutomationException("No roles specified for Unreal session");
			}

			List<string> ValidationIssues = new List<string>();
            ProblemDevices = new List<ProblemDevice>();
            ReservedDevices = new List<ITargetDevice>();

			if (!CheckRolesArePossible(ref ValidationIssues))
			{
				ValidationIssues.ForEach(S => Log.Error("{0}", S));
				throw new AutomationException("One or more issues occurred when validating build {0} against requested roles", InSource.BuildName);
			}
		}

		/// <summary>
		/// Destructor, terminates any running session
		/// </summary>
		~UnrealSession()
		{
			Dispose(false);
		}

		#region IDisposable Support
		private bool disposedValue = false; // To detect redundant calls

		protected virtual void Dispose(bool disposing)
		{
			if (!disposedValue)
			{
				if (disposing)
				{
					// TODO: dispose managed state (managed objects).
				}

				ShutdownSession();
				disposedValue = true;
			}
		}

		// This code added to correctly implement the disposable pattern.
		public void Dispose()
		{
			// Do not change this code. Put cleanup code in Dispose(bool disposing) above.
			Dispose(true);
		}
		#endregion

		public void ReleaseDevices()
		{
			if ( (ReservedDevices != null) && (ReservedDevices.Count() > 0) )
			{
				DevicePool.Instance.ReleaseDevices(ReservedDevices);
				ReservedDevices.Clear();
			}
		}

		void MarkProblemDevice(ITargetDevice Device)
		{
			if (ProblemDevices.Where(D => D.Name == Device.Name && D.Platform == Device.Platform).Count() > 0)
			{
				return;
			}

			// report device has a problem to the pool
			DevicePool.Instance.ReportDeviceError(Device, "MarkProblemDevice");

			if (Device.Platform != null)
			{
				ProblemDevices.Add(new ProblemDevice(Device.Name, Device.Platform.Value));
			}
		}

		/// <summary>
		/// Helper that reserves and returns a list of available devices based on the passed in roles
		/// </summary>
		/// <param name="Configs"></param>
		/// <returns></returns>
		public bool TryReserveDevices()
		{
			List<ITargetDevice> AcquiredDevices = new List<ITargetDevice>();
			List<ITargetDevice> SkippedDevices = new List<ITargetDevice>();

			ReleaseDevices();

			// figure out how many of each device we need
			Dictionary<UnrealTargetConstraint, int> RequiredDeviceTypes = new Dictionary<UnrealTargetConstraint, int>();
			IEnumerable<UnrealSessionRole> RolesNeedingDevices = SessionRoles.Where(R => !R.IsNullRole());

			// Get a count of the number of devices required for each platform
			RolesNeedingDevices.ToList().ForEach(C =>
			{
				if (!RequiredDeviceTypes.ContainsKey(C.Constraint))
				{
					RequiredDeviceTypes[C.Constraint] = 0;
				}
				RequiredDeviceTypes[C.Constraint]++;
			});

			// check whether pool can accommodate devices
			if (!DevicePool.Instance.CheckAvailableDevices(RequiredDeviceTypes, ProblemDevices))
			{
				return false;
			}

			// AG - this needs more thought as it can either be good (lots of devices under contention, temp failure) or
			// just burn cycles spinning on something that won't ever work...

			// If we had problem devices last time see if there are enough of that type that we can exclude them
			//if (ProblemDevices.Count > 0)
			//{
			//	Dictionary<UnrealTargetPlatform, int> ProblemPlatforms = new Dictionary<UnrealTargetPlatform, int>();

			//	// count how many problems for each platform
			//	ProblemDevices.ForEach(Device =>
			//	{
			//		if (ProblemPlatforms.ContainsKey(Device.Platform) == false)
			//		{
			//			ProblemPlatforms[Device.Platform] = 0;
			//		}

			//		ProblemPlatforms[Device.Platform]++;
			//	});

			//	List<ITargetDevice> ProblemsDevicesToRelease = new List<ITargetDevice>();

			//	// foreach device, see if we have enough others that we can ignore it
			//	ProblemDevices.ForEach(Device =>
			//	{
			//		if (ProblemPlatforms[Device.Platform] < AvailableDeviceTypes[Device.Platform])
			//		{
			//			Log.Verbose("Had problem with device {0} last time, will now ignore", Device.Name);
			//		}
			//		else
			//		{
			//			Log.Verbose("Would like to ignore device {0} but not enough of this type in pool", Device.Name);
			//			ProblemsDevicesToRelease.Add(Device);
			//		}
			//	});

			//	// remove any 
			//	ProblemDevices = ProblemDevices.Where(D => ProblemsDevicesToRelease.Contains(D) == false).ToList();
			//}

			// nothing acquired yet...
			AcquiredDevices.Clear();

			// for each platform, enumerate and select from the available devices
			foreach (var PlatformReqKP in RequiredDeviceTypes)
			{
				UnrealTargetConstraint Constraint = PlatformReqKP.Key;
				UnrealTargetPlatform? Platform = Constraint.Platform;

				int NeedOfThisType = RequiredDeviceTypes[Constraint];

				DevicePool.Instance.EnumerateDevices(Constraint, Device =>
				{
					int HaveOfThisType = AcquiredDevices.Where(D => D.Platform == Device.Platform && Constraint.Check(Device)).Count();

					bool WeWant = NeedOfThisType > HaveOfThisType;


					if (WeWant)
					{
						bool Available = Device.IsAvailable;
						bool Have = AcquiredDevices.Contains(Device);
						
						bool Problem = ProblemDevices.Where(D => D.Name == Device.Name && D.Platform == Device.Platform).Count() > 0;

						Log.Verbose("Device {0}: Available:{1}, Have:{2}, HasProblem:{3}", Device.Name, Available, Have, Problem);

						if (Available
							&& Have == false
							&& Problem == false)
						{
							Log.Info("Acquiring device {0}", Device.Name);
							AcquiredDevices.Add(Device);
							HaveOfThisType++;
						}
						else
						{
							Log.Info("Skipping device {0}", Device.Name);
							SkippedDevices.Add(Device);
						}
					}

					// continue if we need more of this platform type
					return HaveOfThisType < NeedOfThisType;
				});
			}

			// If we got enough devices, go to step2 where we provision and try to connect them
			if (AcquiredDevices.Count == RolesNeedingDevices.Count())
			{
				// actually acquire them
				DevicePool.Instance.ReserveDevices(AcquiredDevices);

				Log.Info("Selected devices {0} for client(s). Prepping", string.Join(", ", AcquiredDevices));

				foreach (ITargetDevice Device in AcquiredDevices)
				{
					if (Device.IsOn == false)
					{
						Log.Info("Powering on {0}", Device);
						Device.PowerOn();
					}
					else if (Globals.Params.ParseParam("reboot"))
					{
						Log.Info("Rebooting {0}", Device);
						Device.Reboot();
					}

					if (Device.IsConnected == false)
					{
						Log.Verbose("Connecting to {0}", Device);
						Device.Connect();
					}
				}

				// Step 3: Verify we actually connected to them
				var LostDevices = AcquiredDevices.Where(D => !D.IsConnected);

				if (LostDevices.Count() > 0)
				{
					Log.Info("Lost connection to devices {0} for client(s). ", string.Join(", ", LostDevices));

					// mark these as problems. Could be something grabbed them before us, could be that they are
					// unresponsive in some way
					LostDevices.ToList().ForEach(D => MarkProblemDevice(D));
					AcquiredDevices.ToList().ForEach(D => D.Disconnect());

					DevicePool.Instance.ReleaseDevices(AcquiredDevices);
					AcquiredDevices.Clear();
				}
			}

			if (AcquiredDevices.Count() != RolesNeedingDevices.Count())
			{
				Log.Info("Failed to resolve all devices. Releasing the ones we have ");
				DevicePool.Instance.ReleaseDevices(AcquiredDevices);
			}
			else
			{
				ReservedDevices = AcquiredDevices;
			}

			// release devices that were skipped
			DevicePool.Instance.ReleaseDevices(SkippedDevices);			

			return ReservedDevices.Count() == RolesNeedingDevices.Count();
		}

		/// <summary>
		/// Check that all the current roles can be performed by our build source
		/// </summary>
		/// <param name="Issues"></param>
		/// <returns></returns>
		bool CheckRolesArePossible(ref List<string> Issues)
		{
			bool Success = true;
			foreach (var Role in SessionRoles)
			{
				if (!BuildSource.CanSupportRole(Role, ref Issues))
				{
					Success = false;
				}
			}

			return Success;
		}

		/// <summary>
		/// Installs and launches all of our roles and returns an UnrealSessonInstance that represents the aggregate
		/// of all of these processes. Will perform retries if errors with devices are encountered so this is a "best
		/// attempt" at running with the devices provided
		/// </summary>
		/// <returns></returns>
		public UnrealSessionInstance LaunchSession()
		{
			SessionInstance = null;

			// The number of retries when launching session to avoid an endless loop if package can't be installed, network timeouts, etc
			int SessionRetries = 2;

			// tries to find devices and launch our session. Will loop until we succeed, we run out of devices/retries, or
			// something fatal occurs..
			while (SessionInstance == null && Globals.CancelSignalled == false)
			{
				int ReservationRetries = 5;
				int ReservationRetryWait = 120;

				IEnumerable<UnrealSessionRole> RolesNeedingDevices = SessionRoles.Where(R => R.IsNullRole() == false);

				while (ReservedDevices.Count() < RolesNeedingDevices.Count())
				{
					// get devices
					TryReserveDevices();

					if (Globals.CancelSignalled)
					{
						break;
					}

					// if we failed to get enough devices, show a message and wait
					if (ReservedDevices.Count() != SessionRoles.Count())
					{
						if (ReservationRetries == 0)
						{
							throw new AutomationException("Unable to acquire all devices for test.");
						}
						Log.Info("\nUnable to find enough device(s). Waiting {0} secs (retries left={1})\n", ReservationRetryWait, --ReservationRetries);
						Thread.Sleep(ReservationRetryWait * 1000);
					}
				}

				if (Globals.CancelSignalled)
				{
					return null;
				}

				Dictionary<IAppInstall, UnrealSessionRole> InstallsToRoles = new Dictionary<IAppInstall, UnrealSessionRole>();

				// create a copy of our list
				IEnumerable<ITargetDevice> DevicesToInstallOn = ReservedDevices.ToArray();

				bool InstallSuccess = true;


#if !__MonoCS__
				// count how many desktop clients
				IEnumerable<UnrealSessionRole> DesktopClients = SessionRoles.Where(R => R.Platform == BuildHostPlatform.Current.Platform).Where(R => R.RoleType.IsClient());

				if (DesktopClients.Count() > 1)
				{
					int NumClientRows = (int)Math.Ceiling(DesktopClients.Count() / 2.0);

					var ScreenRect = System.Windows.Forms.Screen.PrimaryScreen.Bounds;

					double Ratio = 16.0 / 9.0;

					// pick width
					int DesiredWidth = ScreenRect.Width / 2;

					// height at 16:9 aspect
					int DesiredHeight = (int)(DesiredWidth / Ratio);

					// constrain width if the screen can't have that many rows
					if (DesiredHeight * NumClientRows > ScreenRect.Height)
					{
						DesiredHeight = ScreenRect.Height / NumClientRows;
						DesiredWidth = (int)(DesiredHeight * Ratio);
					}

					// now set all these params and disable the regular params that pick windowed stuff
					for (int i = 0; i < DesktopClients.Count(); i++)
					{
						UnrealSessionRole Role = DesktopClients.ElementAt(i);
						int Row = i / 2;
						int Column = i - (Row * 2);

						// this is hacky, but not sure if a better way to do it right now without changing interfaces in a TBD way
						UnrealTestConfiguration ConfigOptions = Role.Options as UnrealTestConfiguration;

						if (ConfigOptions != null)
						{
							ConfigOptions.IgnoreDefaultResolutionAndWindowMode = true;
						}

						Role.CommandLine += string.Format(" -WinX={0} -WinY={1} -ResX={2} -ResY={3} -windowed",
							Column * DesiredWidth, Row * DesiredHeight, DesiredWidth, DesiredHeight);
					}
				}
#endif

				// sort by constraints, so that we pick constrained devices first
				List<UnrealSessionRole> SortedRoles = SessionRoles.OrderBy(R => R.Constraint.IsIdentity() ? 1 : 0).ToList();				

				// first install all roles on these devices
				foreach (var Role in SortedRoles)
				{
					ITargetDevice Device = null;

					if (Role.IsNullRole() == false)
					{
						Device = DevicesToInstallOn.Where(D => D.IsConnected && D.Platform == Role.Platform
															&& ( Role.Constraint.IsIdentity() || DevicePool.Instance.GetConstraint(D) == Role.Constraint)).First();

						DevicesToInstallOn = DevicesToInstallOn.Where(D => D != Device);
					}
					else
					{
						Device = new TargetDeviceNull(string.Format("Null{0}", Role.RoleType));
					}

					var OtherRoles = SortedRoles.Where(R => R != Role);

					// create a config from the build source (this also applies the role options)
					UnrealAppConfig AppConfig = BuildSource.CreateConfiguration(Role, OtherRoles);

					//Verify the device's OS version, and update if necessary
					if(Device.IsOSOutOfDate())
					{
						Log.Info("OS of target device {0} for role {1} out of date, updating...", Device, Role);
						if(!Device.UpdateOS())
						{
							Log.Info("Failed to update os of device {0} for role {1}.  Will retry with new device", Device, Role);
							MarkProblemDevice(Device);
							InstallSuccess = false;
							break;
						}
					}

					// todo - should this be elsewhere?
					AppConfig.Sandbox = Sandbox;

					IAppInstall Install = null;

					try
					{
						Install = Device.InstallApplication(AppConfig);
					}
					catch (System.Exception Ex)
					{
						// Warn, ignore the device, and do not continue
						Log.Info("Failed to install app onto device {0} for role {1}. {2}. Will retry with new device", Device, Role, Ex);
						MarkProblemDevice(Device);
						InstallSuccess = false;
						break;
					}

					if (Globals.CancelSignalled)
					{
						break;
					}

					// Device has app installed, give role a chance to configure device
					Role.ConfigureDevice?.Invoke(Device);

					InstallsToRoles[Install] = Role;
				}

				if (InstallSuccess == false)
				{
					// release all devices
					ReleaseDevices();

					if (SessionRetries == 0)
					{
						throw new AutomationException("Unable to install application for session.");
					}

					Log.Info("\nUnable to install application for session (retries left={0})\n", --SessionRetries);
				}
				

				if (InstallSuccess && Globals.CancelSignalled == false)
				{
					List<UnrealSessionInstance.RoleInstance> RunningRoles = new List<UnrealSessionInstance.RoleInstance>();

					// Now try to run all installs on their devices
					foreach (var InstallRoleKV in InstallsToRoles)
					{
						IAppInstall CurrentInstall = InstallRoleKV.Key;

						bool Success = false;

						try
						{
							IAppInstance Instance = CurrentInstall.Run();

							if (Instance != null || Globals.CancelSignalled)
							{
								RunningRoles.Add(new UnrealSessionInstance.RoleInstance(InstallRoleKV.Value, Instance));
							}

							Success = true;
						}
						catch (DeviceException Ex)
						{
							// shutdown all 
							Log.Warning("Device {0} threw an exception during launch. \nException={1}", CurrentInstall.Device, Ex.Message);
							Success = false;
						}

						if (Success == false)
						{
							Log.Warning("Failed to start build on {0}. Marking as problem device and retrying with new set", CurrentInstall.Device);

							// terminate anything that's running
							foreach (UnrealSessionInstance.RoleInstance RunningRole in RunningRoles)
							{
								Log.Info("Shutting down {0}", RunningRole.AppInstance.Device);
								RunningRole.AppInstance.Kill();
								RunningRole.AppInstance.Device.Disconnect();
							}

							// mark that device as a problem
							MarkProblemDevice(CurrentInstall.Device);

							// release all devices
							ReleaseDevices();

							if (SessionRetries == 0)
							{
								throw new AutomationException("Unable to start application for session, see warnings for details.");
							}

							Log.Info("\nUnable to start application for session (retries left={0})\n", --SessionRetries);

							break; // do not continue loop
						}
					}

					if (RunningRoles.Count() == SessionRoles.Count())
					{
						SessionInstance = new UnrealSessionInstance(RunningRoles.ToArray());
					}
				}
			}

			return SessionInstance;
		}

		/// <summary>
		/// Restarts the current session (if any)
		/// </summary>
		/// <returns></returns>
		public UnrealSessionInstance RestartSession()
		{
			ShutdownSession();

			// AG-TODO - want to preserve device reservations here...

			return LaunchSession();
		}

		/// <summary>
		/// Shuts down the current session (if any)
		/// </summary>
		/// <returns></returns>
		public void ShutdownSession()
		{
			if (SessionInstance != null)
			{
				SessionInstance.Dispose();
				SessionInstance = null;
			}

			ReleaseDevices();
		}

		/// <summary>
		/// Retrieves and saves all artifacts from the provided session role. Artifacts are saved to the destination path 
		/// </summary>
		/// <param name="InContext"></param>
		/// <param name="InRunningRole"></param>
		/// <param name="InDestArtifactPath"></param>
		/// <returns></returns>
		public UnrealRoleArtifacts SaveRoleArtifacts(UnrealTestContext InContext, UnrealSessionInstance.RoleInstance InRunningRole, string InDestArtifactPath)
		{

			bool IsServer = InRunningRole.Role.RoleType.IsServer();
			string RoleName = (InRunningRole.Role.IsDummy() ? "Dummy" : "") + InRunningRole.Role.RoleType.ToString();
			UnrealTargetPlatform? Platform = InRunningRole.Role.Platform;
			string RoleConfig = InRunningRole.Role.Configuration.ToString();

			Directory.CreateDirectory(InDestArtifactPath);

			// Don't archive editor data, there can be a *lot* of stuff in that saved folder!
			bool IsEditor = InRunningRole.Role.RoleType.UsesEditor();

			bool IsDevBuild = InContext.TestParams.ParseParam("dev");

			string DestSavedDir = InDestArtifactPath;
			string SourceSavedDir = "";

			// save the contents of the saved directory
			SourceSavedDir = InRunningRole.AppInstance.ArtifactPath;

			// save the output from TTY
			string ArtifactLogPath = Path.Combine(InDestArtifactPath, RoleName + "Output.log");

			// Write a brief Gauntlet header to aid debugging
			StringBuilder LogOut = new StringBuilder();
			LogOut.AppendLine("------ Gauntlet Test ------");
			LogOut.AppendFormat("Role: {0}\r\n", InRunningRole.Role);
			LogOut.AppendFormat("Automation Command: {0}\r\n", Environment.CommandLine);
			LogOut.AppendLine("---------------------------");

			// Write instance stdout stream
			LogOut.Append(InRunningRole.AppInstance.StdOut);

			File.WriteAllText(ArtifactLogPath, LogOut.ToString());
			Log.Info("Wrote Log to {0}", ArtifactLogPath);

			if (IsServer == false)
			{
				// gif-ify and jpeg-ify any screenshots
				try
				{

					string ScreenshotPath = Path.Combine(SourceSavedDir, "Screenshots", Platform.ToString()).ToLower();
					string TempScreenshotPath = Path.GetTempPath();
					if (!Directory.Exists(TempScreenshotPath))
					{
						Log.Info("Creating temp directory {0}", TempScreenshotPath);
						Directory.CreateDirectory(TempScreenshotPath);
					}

					if (Directory.Exists(ScreenshotPath) && Directory.GetFiles(ScreenshotPath).Length > 0)
					{
						Log.Info("Downsizing and gifying session images at {0}", ScreenshotPath);

						// downsize first so gif-step is quicker and takes less resoruces.
						Utils.Image.ConvertImages(ScreenshotPath, TempScreenshotPath, "jpg", true);

						string GifPath = Path.Combine(InDestArtifactPath, RoleName + "Test.gif");
						if (Utils.Image.SaveImagesAsGif(TempScreenshotPath, GifPath))
						{
							Log.Info("Saved gif to {0}", GifPath);
						}
					}
				}
				catch (Exception Ex)
				{
					Log.Info("Failed to downsize and gif-ify images! {0}", Ex);
				}
			}

			Dictionary<string, string> LongCrashReporterStringToIndex = new Dictionary<string, string>();

			// Filter that truncates some overly long file paths like CrashReporter files. These are particularly problematic with 
			// testflights which append a long random name to the destination folder, easily pushing past 260 chars.
			Func<string, string> TruncateLongPathFilter= (X =>
			{
				// /UE4CC-Windows-F0DD9BB04C3C9250FAF39D8AB4A88556/
				Match M = Regex.Match(X, @"UE4CC-.+-([\dA-Fa-f]+)");

				if (M.Success)
				{
					string LongString = M.Groups[1].ToString();

					if (!LongCrashReporterStringToIndex.ContainsKey(LongString))
					{
						LongCrashReporterStringToIndex[LongString] = LongCrashReporterStringToIndex.Keys.Count.ToString("D2");
					}

					string ShortSring = LongCrashReporterStringToIndex[LongString];
					X = X.Replace(LongString, ShortSring);
				}				

				return X;
			});

			// don't archive data in dev mode, because peoples saved data could be huuuuuuuge!
			if (IsEditor == false)
			{
				LogLevel OldLevel = Log.Level;
				Log.Level = LogLevel.Normal;

				if (Directory.Exists(SourceSavedDir))
				{
<<<<<<< HEAD
					Utils.SystemHelpers.CopyDirectory(SourceSavedDir, DestSavedDir, Utils.SystemHelpers.CopyOptions.Default, TruncateLongPathFilter);
=======
					Utils.SystemHelpers.CopyDirectory(SourceSavedDir, Utils.SystemHelpers.GetFullyQualifiedPath(DestSavedDir), Utils.SystemHelpers.CopyOptions.Default, TruncateLongPathFilter);
>>>>>>> 3aae9151
					Log.Info("Archived artifacts to to {0}", DestSavedDir);
				}
				else
				{
					Log.Info("Archive path '{0}' was not found!", SourceSavedDir);
				}

				Log.Level = OldLevel;
			}
			else
			{
				if (IsEditor)
				{
					Log.Info("Skipping archival of assets for editor {0}", RoleName);
				}
				else if (IsDevBuild)
				{
					Log.Info("Skipping archival of assets for dev build");
				}
			}

			foreach (EIntendedBaseCopyDirectory ArtifactDir in InRunningRole.Role.AdditionalArtifactDirectories)
			{
				if (InRunningRole.AppInstance.Device.GetPlatformDirectoryMappings().ContainsKey(ArtifactDir))
				{
					string SourcePath = InRunningRole.AppInstance.Device.GetPlatformDirectoryMappings()[ArtifactDir];
					var DirToCopy = new DirectoryInfo(SourcePath);
					if (DirToCopy.Exists)
					{
						// Grab the final dir name to copy everything into so everything's not just going into root artifact dir.
						string IntendedCopyLocation = Path.Combine(InDestArtifactPath, DirToCopy.Name);
<<<<<<< HEAD
						Utils.SystemHelpers.CopyDirectory(SourcePath, IntendedCopyLocation, Utils.SystemHelpers.CopyOptions.Default, TruncateLongPathFilter);
=======
						Utils.SystemHelpers.CopyDirectory(SourcePath, Utils.SystemHelpers.GetFullyQualifiedPath(IntendedCopyLocation), Utils.SystemHelpers.CopyOptions.Default, TruncateLongPathFilter);
>>>>>>> 3aae9151
					}
				}
			}
			// TODO REMOVEME- this should go elsewhere, likely a util that can be called or inserted by relevant test nodes.
			if (IsServer == false)
			{
				// Copy over PSOs
				try
				{
					if (InContext.Options.LogPSO)
					{
						foreach (var ThisFile in CommandUtils.FindFiles_NoExceptions(true, "*.rec.upipelinecache", true, DestSavedDir))
						{
							bool Copied = false;
							var JustFile = Path.GetFileName(ThisFile);
							if (JustFile.StartsWith("++"))
							{

								var Parts = JustFile.Split(new Char[] { '+', '-' }).Where(A => A != "").ToArray();
								if (Parts.Count() >= 2)
								{
									string ProjectName = Parts[0].ToString();
									string BuildRoot = CommandUtils.CombinePaths(CommandUtils.RootBuildStorageDirectory());

									string SrcBuildPath = CommandUtils.CombinePaths(BuildRoot, ProjectName);
									string SrcBuildPath2 = CommandUtils.CombinePaths(BuildRoot, ProjectName.Replace("Game", "").Replace("game", ""));

									if (!CommandUtils.DirectoryExists(SrcBuildPath))
									{
										SrcBuildPath = SrcBuildPath2;
									}
									if (CommandUtils.DirectoryExists(SrcBuildPath))
									{
										var JustBuildFolder = JustFile.Replace("-" + Parts.Last(), "");

										string PlatformStr = Platform.ToString();
										string SrcCLMetaPath = CommandUtils.CombinePaths(SrcBuildPath, JustBuildFolder, PlatformStr, "MetaData");
										if (CommandUtils.DirectoryExists(SrcCLMetaPath))
										{
											string SrcCLMetaPathCollected = CommandUtils.CombinePaths(SrcCLMetaPath, "CollectedPSOs");
											if (!CommandUtils.DirectoryExists(SrcCLMetaPathCollected))
											{
												Log.Info("Creating Directory {0}", SrcCLMetaPathCollected);
												CommandUtils.CreateDirectory(SrcCLMetaPathCollected);
											}
											if (CommandUtils.DirectoryExists(SrcCLMetaPathCollected))
											{
												string DestFile = CommandUtils.CombinePaths(SrcCLMetaPathCollected, JustFile);
												CommandUtils.CopyFile_NoExceptions(ThisFile, DestFile, true);
												if (CommandUtils.FileExists(true, DestFile))
												{
													Log.Info("Deleting local file, copied to {0}", DestFile);
													CommandUtils.DeleteFile_NoExceptions(ThisFile, true);
													Copied = true;
												}
											}
										}
									}
								}
							}
							if (!Copied)
							{
								Log.Warning("Could not find anywhere to put this file {0}", JustFile);
							}
						}
					}
				}
				catch (Exception Ex)
				{
					Log.Info("Failed to copy upipelinecaches to the network {0}", Ex);
				}

			}
			// END REMOVEME


			UnrealLogParser LogParser = new UnrealLogParser(InRunningRole.AppInstance.StdOut);

			int ExitCode = InRunningRole.AppInstance.ExitCode;
			LogParser.GetTestExitCode(out ExitCode);

			UnrealRoleArtifacts Artifacts = new UnrealRoleArtifacts(InRunningRole.Role, InRunningRole.AppInstance, InDestArtifactPath, ArtifactLogPath, LogParser);

			return Artifacts;
		}

		/// <summary>
		/// Saves all artifacts from the provided session to the specified output path. 
		/// </summary>
		/// <param name="Context"></param>
		/// <param name="TestInstance"></param>
		/// <param name="OutputPath"></param>
		/// <returns></returns>
		public IEnumerable<UnrealRoleArtifacts> SaveRoleArtifacts(UnrealTestContext Context, UnrealSessionInstance TestInstance, string OutputPath)
		{
			Dictionary<UnrealTargetRole, int> RoleCounts = new Dictionary<UnrealTargetRole, int>();
			int DummyClientCount = 0;

			List<UnrealRoleArtifacts> AllArtifacts = new List<UnrealRoleArtifacts>();

			foreach (UnrealSessionInstance.RoleInstance App in TestInstance.RunningRoles)
			{
				string RoleName = (App.Role.IsDummy() ? "Dummy" : "") + App.Role.RoleType.ToString();
				string FolderName = RoleName;

				int RoleCount = 1;

				if (App.Role.IsDummy())
				{
					DummyClientCount++;
					RoleCount = DummyClientCount;
				}
				else
				{
					if (!RoleCounts.ContainsKey(App.Role.RoleType))
					{
						RoleCounts.Add(App.Role.RoleType, 1);
					}
					else
					{
						RoleCounts[App.Role.RoleType]++;
					}

					RoleCount = RoleCounts[App.Role.RoleType];
				}

				
				if (RoleCount > 1)
				{
					FolderName += string.Format("_{0:00}", RoleCount);
				}

				string DestPath = Path.Combine(OutputPath, FolderName);

				if (!App.Role.IsNullRole())
				{
					Log.VeryVerbose("Calling SaveRoleArtifacts, Role: {0}  Artifact Path: {1}", App.ToString(), App.AppInstance.ArtifactPath);
					var Artifacts = SaveRoleArtifacts(Context, App, DestPath);
					AllArtifacts.Add(Artifacts);
				}
				else 
				{
					Log.Verbose("Skipping SaveRoleArtifacts for Null Role: {0}", App.ToString());
				}
			}

			return AllArtifacts;
		}
	}
}<|MERGE_RESOLUTION|>--- conflicted
+++ resolved
@@ -1154,11 +1154,7 @@
 
 				if (Directory.Exists(SourceSavedDir))
 				{
-<<<<<<< HEAD
-					Utils.SystemHelpers.CopyDirectory(SourceSavedDir, DestSavedDir, Utils.SystemHelpers.CopyOptions.Default, TruncateLongPathFilter);
-=======
 					Utils.SystemHelpers.CopyDirectory(SourceSavedDir, Utils.SystemHelpers.GetFullyQualifiedPath(DestSavedDir), Utils.SystemHelpers.CopyOptions.Default, TruncateLongPathFilter);
->>>>>>> 3aae9151
 					Log.Info("Archived artifacts to to {0}", DestSavedDir);
 				}
 				else
@@ -1190,11 +1186,7 @@
 					{
 						// Grab the final dir name to copy everything into so everything's not just going into root artifact dir.
 						string IntendedCopyLocation = Path.Combine(InDestArtifactPath, DirToCopy.Name);
-<<<<<<< HEAD
-						Utils.SystemHelpers.CopyDirectory(SourcePath, IntendedCopyLocation, Utils.SystemHelpers.CopyOptions.Default, TruncateLongPathFilter);
-=======
 						Utils.SystemHelpers.CopyDirectory(SourcePath, Utils.SystemHelpers.GetFullyQualifiedPath(IntendedCopyLocation), Utils.SystemHelpers.CopyOptions.Default, TruncateLongPathFilter);
->>>>>>> 3aae9151
 					}
 				}
 			}
