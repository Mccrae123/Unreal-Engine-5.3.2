--- conflicted
+++ resolved
@@ -38,9 +38,6 @@
 			{
 				vulkan
 			}
-<<<<<<< HEAD
-		}
-=======
 			public enum Mac
 			{
 				metal
@@ -52,7 +49,6 @@
 		/// </summary>
 		[AutoParam]
 		public virtual bool RHIValidation { get; set; } = false;
->>>>>>> d731a049
 
 		/// <summary>
 		/// Run with Nvidia cards for raytracing support
@@ -815,11 +811,7 @@
 							if (Report != null)
 							{
 								var MainRolePlatform = Context.GetRoleContext(Config.GetMainRequiredRole().Type).Platform;
-<<<<<<< HEAD
-								Report.SetMetadata("RHI", string.IsNullOrEmpty(Config.RHI) || MainRolePlatform != UnrealTargetPlatform.Win64 ? "default" : Config.RHI.ToLower());
-=======
 								Report.SetMetadata("RHI", string.IsNullOrEmpty(Config.RHI) || !MainRolePlatform.IsInGroup(UnrealPlatformGroup.Windows) ? "default" : Config.RHI.ToLower());
->>>>>>> d731a049
 							}
 						}
 					}
