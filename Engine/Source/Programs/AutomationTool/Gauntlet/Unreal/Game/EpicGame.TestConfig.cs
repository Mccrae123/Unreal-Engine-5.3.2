--- conflicted
+++ resolved
@@ -235,9 +235,6 @@
 			{
 				bool bNoAccountOverride = DataDrivenPlatformInfo.GetDataDrivenInfoForPlatform(ConfigRole.Platform.ToString())?.bNoAccountOverride ?? false;
 				// select an account
-<<<<<<< HEAD
-				if (NoMCP == false && !bNoAccountOverride && PreAssignAccount == true)
-=======
 				if (!NoMCP)
 				{
 					VerifyLogin = Globals.Params.ParseParam("VerifyLogin");
@@ -249,7 +246,6 @@
 					}
 				}
 				else
->>>>>>> 4af6daef
 				{
 					VerifyLogin = false;
 				}
