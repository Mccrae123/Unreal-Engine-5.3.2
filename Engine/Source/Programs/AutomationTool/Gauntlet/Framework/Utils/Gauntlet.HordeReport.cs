// Copyright Epic Games, Inc. All Rights Reserved.

using System;
using System.Collections.Generic;
using System.IO;
using System.Linq;
using System.Text;
using System.Text.Json;
using System.Text.RegularExpressions;
using System.Text.Json.Serialization;
using AutomationTool;
using System.Security.Cryptography;

namespace Gauntlet
{
	public static class HordeReport
	{
		/// <summary>
		/// Default location to store Test Data 
		/// </summary>
		public static string DefaultTestDataDir
		{
			get
			{
				return Path.GetFullPath(Environment.GetEnvironmentVariable("UE_TESTDATA_DIR") ?? Path.Combine(CommandUtils.CmdEnv.EngineSavedFolder, "TestData"));
			}
		}
		/// <summary>
		/// Default location to store test Artifacts 
		/// </summary>
		public static string DefaultArtifactsDir
		{
			get
			{
				return Path.GetFullPath(Environment.GetEnvironmentVariable("UE_ARTIFACTS_DIR") ?? CommandUtils.CmdEnv.LogFolder);
			}
		}
		/// <summary>
		/// Is Environement set by Horde Agent 
		/// </summary>
		public static bool IsUnderHordeAgent
		{
			get
			{
				return !string.IsNullOrEmpty(Environment.GetEnvironmentVariable("UE_TESTDATA_DIR"));
			}
		}
		/// <summary>
		/// Default Job Horde link if running under Horde agent, otherwise return an empty string
		/// </summary>
		public static string DefaultHordeJobLink
		{
			get
			{
				string HordeJobId = Environment.GetEnvironmentVariable("UE_HORDE_JOBID");
				if (!string.IsNullOrEmpty(HordeJobId))
				{
					return string.Format("https://horde.devtools.epicgames.com/job/{0}", HordeJobId);
				}

				return string.Empty;
			}
		}
		/// <summary>
		/// Default Job Step Horde link if running under Horde agent, otherwise return an empty string
		/// </summary>
		public static string DefaultHordeJobStepLink
		{
			get
			{
				string HordeJobStepId = Environment.GetEnvironmentVariable("UE_HORDE_STEPID");
				string HordeJobLink = DefaultHordeJobLink;
				if (!string.IsNullOrEmpty(HordeJobStepId))
				{
					return string.Format("{0}?step={1}", HordeJobLink, HordeJobStepId);
				}
				else if(!string.IsNullOrEmpty(HordeJobLink))
				{
					return HordeJobLink;
				}

				return string.Empty;
			}
		}		

		public abstract class BaseHordeReport : BaseTestReport
		{

			/// <summary>
			/// Horde report version
			/// </summary>
			public int Version { get; set; } = 1;

			protected string OutputArtifactPath;
			protected HashSet<string> ArtifactProcessedHashes;
			protected Dictionary<string, object> ExtraReports;			

			/// <summary>
			/// Attach Artifact to the Test Report
			/// </summary>
			/// <param name="ArtifactPath"></param>
			/// <param name="Name"></param>
			/// <returns>return true if the file was successfully attached</returns>
			public override bool AttachArtifact(string ArtifactPath, string Name = null)
			{
				return AttachArtifact(ArtifactPath, Name, false);
			}
			/// <summary>
			/// Attach Artifact to the Test Report
			/// </summary>
			/// <param name="ArtifactPath"></param>
			/// <param name="Name"></param>
			/// <param name="Overwrite"></param>
			/// <returns>return true if the file was successfully attached</returns>
			public bool AttachArtifact(string ArtifactPath, string Name = null, bool Overwrite = false)
			{
				if (string.IsNullOrEmpty(OutputArtifactPath))
				{
					throw new InvalidOperationException("OutputArtifactPath must be set before attaching any artifact");
				}

				string ArtifactHash;
				{
					// Generate a hash from the artifact path
					using (SHA1 Sha1 = SHA1.Create())
					{
						ArtifactHash = Hasher.ComputeHash(ArtifactPath, Sha1, 8);
					}
				}

				if (ArtifactProcessedHashes == null)
				{
					ArtifactProcessedHashes = new HashSet<string>();
				}
				else
				{
					if(ArtifactProcessedHashes.Contains(ArtifactHash))
					{
						// already processed
						return true;
					}
				}

				// Mark as processed. Even in case of failure, we don't want to try over again.
				ArtifactProcessedHashes.Add(ArtifactHash);

				string TargetPath = Utils.SystemHelpers.GetFullyQualifiedPath(Path.Combine(OutputArtifactPath, Name ?? Path.GetFileName(ArtifactPath)));
				ArtifactPath = Utils.SystemHelpers.GetFullyQualifiedPath(ArtifactPath);
				bool isFileExist = File.Exists(ArtifactPath);
				if (isFileExist && (!File.Exists(TargetPath) || Overwrite))
				{
					try
					{
						string TargetDirectry = Path.GetDirectoryName(TargetPath);
						if (!Directory.Exists(TargetDirectry)) { Directory.CreateDirectory(TargetDirectry); }
						File.Copy(ArtifactPath, TargetPath, true);
						return true;
					}
					catch (Exception Ex)
					{
						Log.Error("Failed to copy artifact '{0}'. {1}", Path.GetFileName(ArtifactPath), Ex);
					}
					return false;
				}
				return isFileExist;
			}

			/// <summary>
			/// Set Output Artifact Path and create the directory if missing
			/// </summary>
			/// <param name="InPath"></param>
			/// <returns></returns>
			public void SetOutputArtifactPath(string InPath)
			{
				OutputArtifactPath = Path.GetFullPath(InPath);

				if (!Directory.Exists(OutputArtifactPath))
				{
					Directory.CreateDirectory(OutputArtifactPath);
				}
				Log.Verbose(string.Format("Test Report output artifact path is set to: {0}", OutputArtifactPath));
			}

			public void AttachDependencyReport(object InReport, string Key = null)
			{
				if(ExtraReports == null)
				{
					ExtraReports = new Dictionary<string, object>();
				}
				if(InReport is BaseHordeReport InHordeReport)
				{
					Key = InHordeReport.GetTestDataKey(Key);
				}
				ExtraReports[Key] = InReport;
			}

			public override Dictionary<string, object> GetReportDependencies()
			{
				var Reports = base.GetReportDependencies();
				if (ExtraReports != null)
				{
					ExtraReports.ToList().ForEach(Item => Reports.Add(Item.Key, Item.Value));
				}
				return Reports;
			}

			public virtual string GetTestDataKey(string BaseKey = null)
			{
				if(BaseKey == null)
				{
					return Type;
				}
				return string.Format("{0}::{1}", Type, BaseKey);
			}
		}

		/// <summary>
		/// Contains detailed information about device that run tests
		/// </summary>
		public class Device
		{
			public string DeviceName { get; set; }
			public string Instance { get; set; }
			public string Platform { get; set; }
			public string OSVersion { get; set; }
			public string Model { get; set; }
			public string GPU { get; set; }
			public string CPUModel { get; set; }
			public int RAMInGB { get; set; }
			public string RenderMode { get; set; }
			public string RHI { get; set; }
		}

		/// <summary>
		/// Contains reference to files used or generated for file comparison
		/// </summary>
		public class ComparisonFiles
		{
			public string Difference { get; set; }
			public string Approved { get; set; }
			public string Unapproved { get; set; }
		}
		/// <summary>
		/// Contains information about test artifact
		/// </summary>
		public class Artifact
		{
			public Artifact()
			{
				Files = new ComparisonFiles();
			}

			public string Id { get; set; }
			public string Name { get; set; }
			public string Type { get; set; }
			public ComparisonFiles Files { get; set; }
		}
		/// <summary>
		/// Contains information about test entry event
		/// </summary>
		public class Event
		{
			public EventType Type { get; set; }
			public string Message { get; set; }
			public string Context { get; set; }
			public string Artifact { get; set; }
		}
		/// <summary>
		/// Contains information about test entry
		/// </summary>
		public class Entry
		{
			public Entry()
			{
				Event = new Event();
			}

			public Event Event { get; set; }
			public string Filename { get; set; }
			public int LineNumber { get; set; }
			public string Timestamp { get; set; }
		}
		/// <summary>
		/// Contains detailed information about test result. This is to what TestPassResult refere to for each test result. 
		/// </summary>
		public class TestResultDetailed
		{
			public TestResultDetailed()
			{
				Artifacts = new List<Artifact>();
				Entries = new List<Entry>();
			}

			public string TestDisplayName { get; set; }
			public string FullTestPath { get; set; }
			public TestStateType State { get; set; }
			public string DeviceInstance { get; set; }
			public int Warnings { get; set; }
			public int Errors { get; set; }
			public List<Artifact> Artifacts { get; set; }
			public List<Entry> Entries { get; set; }

			/// <summary>
			/// Add a new Artifact to the test result and return it 
			/// </summary>
			public Artifact AddNewArtifact()
			{
				Artifact NewArtifact = new Artifact();
				Artifacts.Add(NewArtifact);

				return NewArtifact;
			}

			/// <summary>
			/// Add a new Entry to the test result and return it 
			/// </summary>
			public Entry AddNewEntry()
			{
				Entry NewEntry = new Entry();
				Entries.Add(NewEntry);

				return NewEntry;
			}
		}
		/// <summary>
		/// Contains a brief information about test result.
		/// </summary>
		public class TestResult
		{
			public TestResult()
			{
				TestDetailed = new TestResultDetailed();
			}

			public string TestDisplayName
			{
				get { return TestDetailed.TestDisplayName; }
				set { TestDetailed.TestDisplayName = value; }
			}
			public string FullTestPath
			{
				get { return TestDetailed.FullTestPath; }
				set { TestDetailed.FullTestPath = value; }
			}
			public TestStateType State
			{
				get { return TestDetailed.State; }
				set { TestDetailed.State = value; }
			}
			public string DeviceInstance
			{
				get { return TestDetailed.DeviceInstance; }
				set { TestDetailed.DeviceInstance = value; }
			}
			public int Errors
			{
				get { return TestDetailed.Errors; }
				set { TestDetailed.Errors = value; }
			}
			public int Warnings
			{
				get { return TestDetailed.Warnings; }
				set { TestDetailed.Warnings = value; }
			}

			public string ArtifactName { get; set; }


			private TestResultDetailed TestDetailed { get; set; }

			/// <summary>
			/// Return the underlying TestResultDetailed 
			/// </summary>
			public TestResultDetailed GetTestResultDetailed()
			{
				return TestDetailed;
			}
			/// <summary>
			/// Set the underlying TestResultDetailed
			/// </summary>
			public void SetTestResultDetailed(TestResultDetailed InTestResultDetailed)
			{
				TestDetailed = InTestResultDetailed;
			}
		}

		/// <summary>
		/// Contains information about an entire test pass 
		/// </summary>
		public class UnrealEngineTestPassResults : BaseHordeReport
		{
			public override string Type
			{
				get { return "Unreal Automated Tests"; }
			}

			public UnrealEngineTestPassResults() : base()
			{
				Devices = new List<Device>();
				Tests = new List<TestResult>();
			}

			public List<Device> Devices { get; set; }
			public string ReportCreatedOn { get; set; }
			public string ReportURL { get; set; }
			public int SucceededCount { get; set; }
			public int SucceededWithWarningsCount { get; set; }
			public int FailedCount { get; set; }
			public int NotRunCount { get; set; }
			public int InProcessCount { get; set; }
			public float TotalDurationSeconds { get; set; }
			public List<TestResult> Tests { get; set; }

			/// <summary>
			/// Add a new Device to the pass results and return it 
			/// </summary>
			private Device AddNewDevice()
			{
				Device NewDevice = new Device();
				Devices.Add(NewDevice);

				return NewDevice;
			}

			/// <summary>
			/// Add a new TestResult to the pass results and return it 
			/// </summary>
			private TestResult AddNewTestResult()
			{
				TestResult NewTestResult = new TestResult();
				Tests.Add(NewTestResult);

				return NewTestResult;
			}

			public override void AddEvent(EventType Type, string Message, object Context = null)
			{
				throw new System.NotImplementedException("AddEvent not implemented");
			}

			/// <summary>
			/// Convert UnrealAutomatedTestPassResults to Horde data model
			/// </summary>
			/// <param name="InTestPassResults"></param>
			/// <param name="ReportURL"></param>
			public static UnrealEngineTestPassResults FromUnrealAutomatedTests(UnrealAutomatedTestPassResults InTestPassResults, string ReportURL)
			{
				UnrealEngineTestPassResults OutTestPassResults = new UnrealEngineTestPassResults();
				if (InTestPassResults.Devices != null)
				{
					foreach (UnrealAutomationDevice InDevice in InTestPassResults.Devices)
					{
						Device ConvertedDevice = OutTestPassResults.AddNewDevice();
						ConvertedDevice.DeviceName = InDevice.DeviceName;
						ConvertedDevice.Instance = InDevice.Instance;
						ConvertedDevice.Platform = InDevice.Platform;
						ConvertedDevice.OSVersion = InDevice.OSVersion;
						ConvertedDevice.Model = InDevice.Model;
						ConvertedDevice.GPU = InDevice.GPU;
						ConvertedDevice.CPUModel = InDevice.CPUModel;
						ConvertedDevice.RAMInGB = InDevice.RAMInGB;
						ConvertedDevice.RenderMode = InDevice.RenderMode;
						ConvertedDevice.RHI = InDevice.RHI;
					}
				}
				OutTestPassResults.ReportCreatedOn = InTestPassResults.ReportCreatedOn;
				OutTestPassResults.ReportURL = ReportURL;
				OutTestPassResults.SucceededCount = InTestPassResults.Succeeded;
				OutTestPassResults.SucceededWithWarningsCount = InTestPassResults.SucceededWithWarnings;
				OutTestPassResults.FailedCount = InTestPassResults.Failed;
				OutTestPassResults.NotRunCount = InTestPassResults.NotRun;
				OutTestPassResults.InProcessCount = InTestPassResults.InProcess;
				OutTestPassResults.TotalDurationSeconds = InTestPassResults.TotalDuration;
				if (InTestPassResults.Tests != null)
				{
					foreach (UnrealAutomatedTestResult InTestResult in InTestPassResults.Tests)
					{
						TestResult ConvertedTestResult = OutTestPassResults.AddNewTestResult();
						ConvertedTestResult.TestDisplayName = InTestResult.TestDisplayName;
						ConvertedTestResult.FullTestPath = InTestResult.FullTestPath;
						ConvertedTestResult.State = InTestResult.State;
						ConvertedTestResult.DeviceInstance = InTestResult.DeviceInstance.FirstOrDefault();
						Guid TestGuid = Guid.NewGuid();
						ConvertedTestResult.ArtifactName = TestGuid + ".json";
						InTestResult.ArtifactName = ConvertedTestResult.ArtifactName;
						// Copy Test Result Detail
						TestResultDetailed ConvertedTestResultDetailed = ConvertedTestResult.GetTestResultDetailed();
						ConvertedTestResultDetailed.Errors = InTestResult.Errors;
						ConvertedTestResultDetailed.Warnings = InTestResult.Warnings;
						foreach (UnrealAutomationArtifact InTestArtifact in InTestResult.Artifacts)
						{
							Artifact NewArtifact = ConvertedTestResultDetailed.AddNewArtifact();
							NewArtifact.Id = InTestArtifact.Id;
							NewArtifact.Name = InTestArtifact.Name;
							NewArtifact.Type = InTestArtifact.Type;
							ComparisonFiles ArtifactFiles = NewArtifact.Files;
							ArtifactFiles.Difference = InTestArtifact.Files.Difference;
							ArtifactFiles.Approved = InTestArtifact.Files.Approved;
							ArtifactFiles.Unapproved = InTestArtifact.Files.Unapproved;
						}
						foreach (UnrealAutomationEntry InTestEntry in InTestResult.Entries)
						{
							Entry NewEntry = ConvertedTestResultDetailed.AddNewEntry();
							NewEntry.Filename = InTestEntry.Filename;
							NewEntry.LineNumber = InTestEntry.LineNumber;
							NewEntry.Timestamp = InTestEntry.Timestamp;
							Event EntryEvent = NewEntry.Event;
							EntryEvent.Artifact = InTestEntry.Event.Artifact;
							EntryEvent.Context = InTestEntry.Event.Context;
							EntryEvent.Message = InTestEntry.Event.Message;
							EntryEvent.Type = InTestEntry.Event.Type;
						}
					}
				}
				return OutTestPassResults;
			}

			/// <summary>
			/// Copy Test Results Artifacts
			/// </summary>
			/// <param name="ReportPath"></param>
			/// <param name="OutputArtifactPath"></param>
			public void CopyTestResultsArtifacts(string ReportPath, string InOutputArtifactPath)
			{
				SetOutputArtifactPath(InOutputArtifactPath);
				int ArtifactsCount = 0;
				foreach (TestResult OutputTestResult in Tests)
				{
					TestResultDetailed OutputTestResultDetailed = OutputTestResult.GetTestResultDetailed();
					// copy artifacts
					foreach (Artifact TestArtifact in OutputTestResultDetailed.Artifacts)
					{
						
						string[] ArtifactPaths= { TestArtifact.Files.Difference, TestArtifact.Files.Approved, TestArtifact.Files.Unapproved };
						foreach (string ArtifactPath in ArtifactPaths)
						{
							if (!string.IsNullOrEmpty(ArtifactPath) && AttachArtifact(Path.Combine(ReportPath, ArtifactPath), ArtifactPath)) { ArtifactsCount++; }
						}
					}
					// write test json blob
					string TestResultFilePath = Path.Combine(OutputArtifactPath, OutputTestResult.ArtifactName);
					try
					{
						File.WriteAllText(TestResultFilePath, JsonSerializer.Serialize(OutputTestResultDetailed, GetDefaultJsonOptions()));
						ArtifactsCount++;
					}
					catch (Exception Ex)
					{
						Log.Error("Failed to save Test Result for '{0}'. {1}", OutputTestResult.TestDisplayName, Ex);
					}
				}
				Log.Verbose("Copied {0} artifacts for Horde to {1}", ArtifactsCount, OutputArtifactPath);
			}
		}

		/// <summary>
		/// Contains information about a test session 
		/// </summary>
		public class AutomatedTestSessionData : BaseHordeReport
		{
			public override string Type
			{
				get { return "Automated Test Session"; }
			}

			public class TestResult
			{
				public string Name { get; set; }
				public string TestUID { get; set; }
				public string Suite { get; set; }
				public TestStateType State { get; set; }
				public List<string> DeviceAppInstanceName { get; set; }
				public uint ErrorCount { get; set; }
				public uint WarningCount { get; set; }
				public string ErrorHashAggregate { get; set; }
				public string DateTime { get; set; }
				public float TimeElapseSec { get; set; }
				// not part of json output
				public List<TestEvent> Events;
				public SortedSet<string> ErrorHashes;
				public TestResult(string InName, string InSuite, TestStateType InState, List<string> InDevices, string InDateTime)
				{
					Name = InName;
					TestUID = GenerateHash(Name);
					Suite = InSuite;
					State = InState;
					DeviceAppInstanceName = InDevices;
					ErrorHashes = new SortedSet<string>();
					ErrorHashAggregate = "";
					DateTime = InDateTime;
					Events = new List<TestEvent>();
				}
				private string GenerateHash(string InName)
				{
					using (SHA1 Sha1 = SHA1.Create())
					{
						return Hasher.ComputeHash(InName, Sha1, 8);
					}
				}
				public TestEvent NewEvent(EventType InType, string InMessage, string InTag, string InContext, string InDateTime)
				{
					TestEvent NewItem = new TestEvent(InType, InMessage, InTag, InContext ?? "", InDateTime);
					Events.Add(NewItem);
					switch (InType)
					{
						case EventType.Error:
							ErrorCount++;
							if (ErrorHashes.Count == 0 || !ErrorHashes.Contains(NewItem.Hash))
							{
								// Avoid error duplication and order sensitivity
								ErrorHashes.Add(NewItem.Hash);
								if (ErrorHashes.Count > 1)
								{
									ErrorHashAggregate = GenerateHash(string.Join("", ErrorHashes.ToArray()));
								}
								else
								{
									ErrorHashAggregate = NewItem.Hash;
								}
							}
							break;
						case EventType.Warning:
							WarningCount++;
							break;
					}

					return NewItem;
				}
				public TestEvent GetLastEvent()
				{
					if (Events.Count == 0)
					{
						throw new AutomationException("A test event must be added first to the report!");
					}
					return Events.Last();
				}
			}
			public class TestSession
			{
				public string DateTime { get; set; }
				public float TimeElapseSec { get; set; }
				public Dictionary<string, TestResult> Tests { get; set; }
				public string TestResultsTestDataUID { get; set; }
				public TestSession()
				{
					Tests = new Dictionary<string, TestResult>();
					TestResultsTestDataUID = Guid.NewGuid().ToString();
				}
				public TestResult NewTestResult(string InName, string InSuite, TestStateType InState, List<string> InDevices, string InDateTime)
				{
					TestResult NewItem = new TestResult(InName, InSuite, InState, InDevices, InDateTime);
					Tests[NewItem.TestUID] = NewItem;
					return NewItem;
				}
			}
			public class Device
			{
				public string Name { get; set; }
				public string AppInstanceName { get; set; }
				public string AppInstanceLog { get; set; }
				public Dictionary<string, string> Metadata { get; set; }
				public Device(string InName, string InInstance, string InInstanceLog)
				{
					Name = InName;
					AppInstanceName = InInstance;
					AppInstanceLog = InInstanceLog;
					Metadata = new Dictionary<string, string>();
				}
				public void SetMetaData(string Key, string Value)
				{
					Metadata.Add(Key, Value);
				}
			}
			public class TestArtifact
			{
				public string Tag { get; set; }
				public string ReferencePath { get; set; }
			}
			public class TestEvent
			{
				public string Message { get; set; }
				public string Context { get; set; }
				public EventType Type { get; set; }
				public string Tag { get; set; }
				public string Hash { get; set; }
				public string DateTime { get; set; }
				public List<TestArtifact> Artifacts { get; set; }
				public TestEvent(EventType InType, string InMessage, string InTag, string InContext, string InDateTime)
				{
					Type = InType;
					Message = InMessage;
					Context = InContext;
					Tag = InTag;
					Hash = InType != EventType.Info ? GenerateEventHash() : "";
					DateTime = InDateTime;
					Artifacts = new List<TestArtifact>();
				}
				public TestArtifact NewArtifacts(string InTag, string InReferencePath)
				{
					TestArtifact NewItem = new TestArtifact();
					NewItem.Tag = InTag;
					NewItem.ReferencePath = InReferencePath;
					Artifacts.Add(NewItem);
					return NewItem;
				}
				private string FilterEvent(string Text)
				{
					// Filter out time stamp in message event
					// [2021.05.20-09.55.28:474][  3]
					Regex Regex_timestamp = new Regex(@"\[[0-9]+\.[0-9]+\.[0-9]+-[0-9]+\.[0-9]+\.[0-9]+(:[0-9]+)?\](\[ *[0-9]+\])?");
					Text = Regex_timestamp.Replace(Text, "");

					// Filter out worker number in message event
					// Worker #13
					Regex Regex_workernumber = new Regex(@"Worker #[0-9]+");
					Text = Regex_workernumber.Replace(Text, "");

					// Filter out path
					// D:\build\U5+R5.0+Inc\Sync\Engine\Source\Runtime\...
					Regex Regex_pathstring = new Regex(@"([A-Z]:)?([\\/][^\\/]+)+[\\/]");
					Text = Regex_pathstring.Replace(Text, "");

					// Filter out hexadecimal string in message event
					// 0x00007ffa7b04e533
					// Mesh 305f21682cf3a231a0947ffb35c51567
					// <lambda_2a907a23b64c2d53ad869d04fdc6d423>
					Regex Regex_hexstring = new Regex(@"(0x)?[0-9a-fA-F]{6,32}");
					Text = Regex_hexstring.Replace(Text, "");

					return Text;
				}
				private string GenerateEventHash()
				{
					string FilteredEvent = FilterEvent(string.Format("{0}{1}{2}{3}", Type.ToString(), Message, Context, Tag));
					using (SHA1 Sha1 = SHA1.Create())
					{
						return Hasher.ComputeHash(FilteredEvent, Sha1, 8);
					}
				}
			}
			public class TestResultData
			{
 				public List<TestEvent> Events
				{
					get { return Result.Events; }
					set { Result.Events = value; }
				}
				private TestResult Result;
				public TestResultData(TestResult InTestResult)
				{
					Result = InTestResult;
				}
			}
			public class IndexedError
			{
				public string Message { get; set; }
				public string Tag { get; set; }
				public List<string> TestUIDs { get; set; }
				public IndexedError(string InMessage, string InTag)
				{
					Message = InMessage;
					Tag = InTag;
					TestUIDs = new List<string>();
				}
			}

			public AutomatedTestSessionData(string InName) : base()
			{
				Name = InName;
				PreFlightChange = "";
				TestSessionInfo = new TestSession();
				Devices = new List<Device>();
				IndexedErrors = new Dictionary<string, IndexedError>();
				TestResults = new Dictionary<string, TestResultData>();
			}

			public string Name { get; set; }
			public string PreFlightChange { get; set; }
			public TestSession TestSessionInfo { get; set; }
			public List<Device> Devices { get; set; }
			/// <summary>
			/// Database side optimization: Index the TestUID by TestError hash.
			/// Key is meant to be the TestError hash and Value the list of related TestUID.
			/// </summary>
			public Dictionary<string, IndexedError> IndexedErrors { get; set; }
			/// <summary>
			/// Allow the Database to pull only one test result from the TestData.
			/// Key is meant to be the TestUID and Value the test result detailed events.
			/// </summary>
			private Dictionary<string, TestResultData> TestResults { get; set; }

			private string CurrentTestUID;

			private Device NewDevice(string InName, string InInstance, string InInstanceLog = null)
			{
				Device NewItem = new Device(InName, InInstance, InInstanceLog);
				Devices.Add(NewItem);
				return NewItem;
			}

			private void IndexTestError(string ErrorHash, string TestUID, string Message, string Tag)
			{
				if (!IndexedErrors.ContainsKey(ErrorHash))
				{
					IndexedErrors[ErrorHash] = new IndexedError(Message, Tag);
				}
				else if (IndexedErrors[ErrorHash].TestUIDs.Contains(TestUID))
				{
					// already stored
					return;
				}
				IndexedErrors[ErrorHash].TestUIDs.Add(TestUID);
			}

			private TestResult GetCurrentTest()
			{
				if (string.IsNullOrEmpty(CurrentTestUID))
				{
					throw new AutomationException("A test must be set to the report!");
				}
				return TestSessionInfo.Tests[CurrentTestUID];
			}

			/// <summary>
			/// Add a Test entry and set it as current test
			/// </summary>
			/// <param name="InName"></param>
			/// <param name="InSuite"></param>
			/// <param name="InDevice"></param>
			/// <param name="InDateTime"></param>
			public void SetTest(string InName, string InSuite, List<string> InDevices, string InDateTime = null)
			{
				TestResult Test = TestSessionInfo.NewTestResult(InName, InSuite, TestStateType.Unknown, InDevices, InDateTime);
				CurrentTestUID = Test.TestUID;
				// Index the test result data.
				TestResults[Test.TestUID] = new TestResultData(Test);
			}
			/// <summary>
			/// Set current test state
			/// </summary>
			/// <param name="InState"></param>
			public void SetTestState(TestStateType InState)
			{
				TestResult CurrentTest = GetCurrentTest();
				CurrentTest.State = InState;
			}
			/// <summary>
			/// Set current test time elapse in second
			/// </summary>
			/// <param name="InTimeElapseSec"></param>
			public void SetTestTimeElapseSec(float InTimeElapseSec)
			{
				TestResult CurrentTest = GetCurrentTest();
				CurrentTest.TimeElapseSec = InTimeElapseSec;
			}
			/// <summary>
			/// Add event to current test
			/// </summary>
			/// <param name="InType"></param>
			/// <param name="InMessage"></param>
			/// <param name="InContext"></param>
			public override void AddEvent(EventType InType, string InMessage, object InContext = null)
			{
				AddEvent(InType, InMessage, "gauntlet", InContext == null ? null : InContext.ToString());
			}
			/// <summary>
			/// Overload of AddEvent, add even to current test with date time
			/// </summary>
			/// <param name="InType"></param>
			/// <param name="InMessage"></param>
			/// <param name="InTag"></param>
			/// <param name="InContext"></param>
			/// <param name="InDateTime"></param>
			public void AddEvent(EventType InType, string InMessage, string InTag, string InContext = null, string InDateTime = null)
			{
				TestResult CurrentTest = GetCurrentTest();
				TestEvent Event = CurrentTest.NewEvent(InType, InMessage, InTag, InContext, InDateTime ?? DateTime.Now.ToString("yyyy.MM.dd-HH.mm.ss"));
				if(InType == EventType.Error)
				{
					IndexTestError(Event.Hash, CurrentTest.TestUID, InMessage, InTag);
				}
			}
			/// <summary>
			/// Add artifact to last test event
			/// </summary>
			/// <param name="InTag"></param>
			/// <param name="InFilePath"></param>
			/// <param name="InReferencePath"></param>
			/// <returns></returns>
			public bool AddArtifactToLastEvent(string InTag, string InFilePath, string InReferencePath = null)
			{
				TestEvent LastEvent = GetCurrentTest().GetLastEvent();
				if (AttachArtifact(InFilePath, InReferencePath))
				{
					if (InReferencePath == null)
					{
						InReferencePath = Path.GetFileName(InFilePath);
					}
					LastEvent.NewArtifacts(InTag, InReferencePath);

					return true;
				}

				return false;
			}
			public override string GetTestDataKey(string BaseKey = null)
			{
				return base.GetTestDataKey(); // Ignore BaseKey
			}
			public override Dictionary<string, object> GetReportDependencies()
			{

				var Reports = base.GetReportDependencies();
				// Test Result Details
				var Key = string.Format("{0} Result Details::{1}", Type, TestSessionInfo.TestResultsTestDataUID);
				Reports[Key] = TestResults;

				return Reports;
			}

			/// <summary>
			/// Convert UnrealAutomatedTestPassResults to Horde data model
			/// </summary>
			/// <param name="InTestPassResults"></param>
			/// <param name="InName"></param>
			/// <param name="InSuite"></param>
			/// <param name="InReportPath"></param>
			/// <param name="InHordeArtifactPath"></param>
			/// <returns></returns>
			public static AutomatedTestSessionData FromUnrealAutomatedTests(UnrealAutomatedTestPassResults InTestPassResults, string InName, string InSuite, string InReportPath, string InHordeArtifactPath)
			{
				AutomatedTestSessionData OutTestPassResults = new AutomatedTestSessionData(InName);
				OutTestPassResults.SetOutputArtifactPath(InHordeArtifactPath);
				if (InTestPassResults.Devices != null)
				{
					foreach (UnrealAutomationDevice InDevice in InTestPassResults.Devices)
					{
						Device ConvertedDevice = OutTestPassResults.NewDevice(InDevice.DeviceName, InDevice.Instance, InDevice.AppInstanceLog);
						ConvertedDevice.SetMetaData("platform", InDevice.Platform);
						ConvertedDevice.SetMetaData("os_version", InDevice.OSVersion);
						ConvertedDevice.SetMetaData("model", InDevice.Model);
						ConvertedDevice.SetMetaData("gpu", InDevice.GPU);
						ConvertedDevice.SetMetaData("cpumodel", InDevice.CPUModel);
						ConvertedDevice.SetMetaData("ram_in_gb", InDevice.RAMInGB.ToString());
						ConvertedDevice.SetMetaData("render_mode", InDevice.RenderMode);
						ConvertedDevice.SetMetaData("rhi", InDevice.RHI);
					}
				}
				OutTestPassResults.TestSessionInfo.DateTime = InTestPassResults.ReportCreatedOn;
				OutTestPassResults.TestSessionInfo.TimeElapseSec = InTestPassResults.TotalDuration;
				if (InTestPassResults.Tests != null)
				{
					foreach (UnrealAutomatedTestResult InTestResult in InTestPassResults.Tests)
					{
						string TestDateTime = InTestResult.DateTime;
						if (TestDateTime == "0001.01.01-00.00.00")
						{
							// Special case: when UE Test DateTime is set this way, it means the value was 0 or null before getting converted to json.
							TestDateTime = null;
						}
						OutTestPassResults.SetTest(InTestResult.FullTestPath, InSuite, InTestResult.DeviceInstance, InTestResult.DateTime);
						foreach (UnrealAutomationEntry InTestEntry in InTestResult.Entries)
						{
							string Tag = "entry";
							string Context = InTestEntry.Event.Context;
							string Artifact = InTestEntry.Event.Artifact;
							UnrealAutomationArtifact IntArtifactEntry = null;
							// If Artifact values is not null nor a bunch on 0, then we have a file attachment.
							if (!string.IsNullOrEmpty(Artifact) && Artifact.Substring(0, 4) != "0000")
							{
								IntArtifactEntry = InTestResult.Artifacts.Find(A => A.Id == Artifact);
								if (IntArtifactEntry.Type == "Comparison")
								{
									// UE for now only produces one type of artifact that can be attached to an event and that's image comparison
									Tag = "image comparison";
									Context = IntArtifactEntry.Name;
								}
							}
							if (string.IsNullOrEmpty(Context) && !string.IsNullOrEmpty(InTestEntry.Filename))
							{
								Context = string.Format("{0} @line:{1}", InTestEntry.Filename, InTestEntry.LineNumber.ToString());
							}
							// Tag critical failure as crash
<<<<<<< HEAD
							if (InTestEntry.Event.Type == EventType.Error && Tag == "entry" && InTestEntry.Event.Message.Contains("critical failure"))
=======
							if (InTestEntry.Event.Type == EventType.Error && Tag == "entry" && InTestEntry.Event.IsCriticalFailure)
>>>>>>> 4af6daef
							{
								Tag = "crash";
							}

							OutTestPassResults.AddEvent(InTestEntry.Event.Type, InTestEntry.Event.Message, Tag, Context, InTestEntry.Timestamp);
							bool IsInfo = InTestEntry.Event.Type == EventType.Info;
							// Add Artifacts
							if (IntArtifactEntry != null)
							{
								List<string> FailedToAttached = new List<string>();
								if (!IsInfo && !string.IsNullOrEmpty(IntArtifactEntry.Files.Difference))
								{
									if(!OutTestPassResults.AddArtifactToLastEvent(
										"difference",
										Path.Combine(InReportPath, IntArtifactEntry.Files.Difference),
										IntArtifactEntry.Files.Difference
									))
									{
										FailedToAttached.Add(IntArtifactEntry.Files.Difference);
									}
								}
								if (!IsInfo && !string.IsNullOrEmpty(IntArtifactEntry.Files.Approved))
								{
									if(!OutTestPassResults.AddArtifactToLastEvent(
										"approved",
										Path.Combine(InReportPath, IntArtifactEntry.Files.Approved),
										IntArtifactEntry.Files.Approved
									))
									{
										FailedToAttached.Add(IntArtifactEntry.Files.Approved);
									}
								}
								if (!string.IsNullOrEmpty(IntArtifactEntry.Files.Unapproved))
								{
									string AbsoluteLocation = Path.Combine(InReportPath, IntArtifactEntry.Files.Unapproved);
									if(!OutTestPassResults.AddArtifactToLastEvent(
										"unapproved",
										AbsoluteLocation,
										IntArtifactEntry.Files.Unapproved
									))
									{
										FailedToAttached.Add(IntArtifactEntry.Files.Unapproved);
									}
									// Add Json meta data if any
									string MetadataLocation = Utils.SystemHelpers.GetFullyQualifiedPath(Path.GetDirectoryName(AbsoluteLocation));
									if (!IsInfo && Directory.Exists(MetadataLocation))
									{
										string[] JsonMetadataFiles = System.IO.Directory.GetFiles(MetadataLocation, "*.json");
										if (JsonMetadataFiles.Length > 0)
										{
											int LastSlash = IntArtifactEntry.Files.Unapproved.LastIndexOf("/");
											string RelativeLocation = IntArtifactEntry.Files.Unapproved.Substring(0, LastSlash);
											OutTestPassResults.AddEvent(
												EventType.Info,
												"The image reference can be updated by pointing the Screen Comparison tab from the Test Automation window to the artifacts from this test.",
												"image comparison metadata", null,
												InTestEntry.Timestamp
											);
											foreach (string JsonFile in JsonMetadataFiles)
											{
												string JsonArtifactName = RelativeLocation + "/" + Path.GetFileName(JsonFile);
												if(!OutTestPassResults.AddArtifactToLastEvent("json metadata", JsonFile, JsonArtifactName))
												{
													FailedToAttached.Add(JsonArtifactName);
												}
											}
										}
									}
								}
								if(FailedToAttached.Count() > 0)
								{
									foreach(var Item in FailedToAttached)
									{
										OutTestPassResults.AddEvent(EventType.Warning, string.Format("Failed to attached Artifact {0}.", Item));
									}
								}
							}
						}
						OutTestPassResults.SetTestState(InTestResult.State);
						OutTestPassResults.SetTestTimeElapseSec(InTestResult.Duration);
					}
				}
				return OutTestPassResults;
			}
		}

		/// <summary>
		/// Contains Test success/failed status and a list of errors and warnings
		/// </summary>
		public class SimpleTestReport : BaseHordeReport
		{
			public class TestRole
			{
				public string Type { get; set; }
				public string Platform { get; set; }
				public string Configuration { get; set; }

				public TestRole(UnrealTestRole Role, UnrealTestRoleContext Context)
				{
					Type = Role.Type.ToString();
					Platform = Context.Platform.ToString();
					Configuration = Context.Configuration.ToString();
				}
			}

			public override string Type
			{
				get { return "Simple Report"; }
			}

			public SimpleTestReport() : base()
			{

<<<<<<< HEAD
			}

			public SimpleTestReport(Gauntlet.TestResult TestResult, UnrealTestContext Context, UnrealTestConfiguration Configuration) : base()
			{

				BuildChangeList = Context.BuildInfo.Changelist;
				this.TestResult = TestResult.ToString();

				// populate roles
				UnrealTestRole MainRole = Configuration.GetMainRequiredRole();
				this.MainRole = new TestRole(MainRole, Context.GetRoleContext(MainRole.Type));

				IEnumerable<UnrealTestRole> Roles = Configuration.RequiredRoles.Values.SelectMany(V => V);
				foreach (UnrealTestRole Role in Roles)
				{
					this.Roles.Add(new TestRole(Role, Context.GetRoleContext(Role.Type)));
				}
			}

=======
			}

			public SimpleTestReport(Gauntlet.TestResult TestResult, UnrealTestContext Context, UnrealTestConfiguration Configuration) : base()
			{

				BuildChangeList = Context.BuildInfo.Changelist;
				this.TestResult = TestResult.ToString();

				// populate roles
				UnrealTestRole MainRole = Configuration.GetMainRequiredRole();
				this.MainRole = new TestRole(MainRole, Context.GetRoleContext(MainRole.Type));

				IEnumerable<UnrealTestRole> Roles = Configuration.RequiredRoles.Values.SelectMany(V => V);
				foreach (UnrealTestRole Role in Roles)
				{
					this.Roles.Add(new TestRole(Role, Context.GetRoleContext(Role.Type)));
				}
			}

>>>>>>> 4af6daef
			public string TestName { get; set; }
			public string Description { get; set; }
			public string ReportCreatedOn { get; set; }
			public float TotalDurationSeconds { get; set; }
			public bool HasSucceeded { get; set; }
			public string Status { get; set; }
			public string URLLink { get; set; }
			public int BuildChangeList { get; set; }
			public TestRole MainRole { get; set; }
			public List<TestRole> Roles { get; set; } = new List<TestRole>();
			public string TestResult { get; set; }
			public List<String> Logs { get; set; } = new List<String>();
			public List<String> Errors { get; set; } = new List<String>();
			public List<String> Warnings { get; set; } = new List<String>();

			public override void AddEvent(EventType Type, string Message, object Context = null)
			{
				switch (Type)
				{
					case EventType.Error:
						Errors.Add(Message);
						break;
					case EventType.Warning:
						Warnings.Add(Message);
						break;
				}
				// The rest is ignored with this report type.
			}

			public override bool AttachArtifact(string ArtifactPath, string Name = null)
			{
				if (base.AttachArtifact(ArtifactPath, Name))
				{
					Logs.Add(string.Format("Attached artifact: {0}", Name ?? Path.GetFileName(ArtifactPath)));
					return true;
				}
				return false;
			}
		}

		/// <summary>
		/// Container for Test Data items 
		/// </summary>
		public class TestDataCollection
		{
			public class DataItem
			{
				public string Key { get; set; }
				public object Data { get; set; }				
			}
			public TestDataCollection()
			{
				Items = new List<DataItem>();
			}

			public DataItem AddNewTestReport(ITestReport InData, string InKey = null)
			{
				if(InData is BaseHordeReport InHordeReport)
				{
					InKey = InHordeReport.GetTestDataKey(InKey);
				}
				DataItem NewDataItem = new DataItem();
				NewDataItem.Key = string.IsNullOrEmpty(InKey) ? InData.Type : InKey;
				NewDataItem.Data = InData;
<<<<<<< HEAD
				Items.Add(NewDataItem);
=======

				var FoundItemIndex = Items.FindIndex(I => I.Key == InKey);
				if (FoundItemIndex == -1)
				{
					Items.Add(NewDataItem);
				}
				else
				{
					Items[FoundItemIndex] = NewDataItem;
				}
>>>>>>> 4af6daef

				var ExtraItems = InData.GetReportDependencies();
				if (ExtraItems.Count() > 0)
				{
					foreach (string Key in ExtraItems.Keys)
					{
						DataItem ExtraDataItem = new DataItem();
						ExtraDataItem.Key = Key;
						ExtraDataItem.Data = ExtraItems[Key];
						Items.Add(ExtraDataItem);
					}
				}

				return NewDataItem;
			}

			public List<DataItem> Items { get; set; }

			/// <summary>
			/// Write Test Data Collection to json
			/// </summary>
			/// <param name="OutputTestDataFilePath"></param>
			public void WriteToJson(string OutputTestDataFilePath, bool bIncrementNameIfFileExists = false)
			{
				string OutputTestDataDir = Path.GetDirectoryName(OutputTestDataFilePath);
				if (!Directory.Exists(OutputTestDataDir))
				{
					Directory.CreateDirectory(OutputTestDataDir);
				}
				if (File.Exists(OutputTestDataFilePath) && bIncrementNameIfFileExists)
				{
					// increment filename if file exists
					string Ext = Path.GetExtension(OutputTestDataFilePath);
					string Filename = OutputTestDataFilePath.Replace(Ext, "");
					int Incr = 0;
					do
					{
						Incr++;
						OutputTestDataFilePath = string.Format("{0}{1}{2}", Filename, Incr, Ext);
					} while (File.Exists(OutputTestDataFilePath));
				}
				// write test pass summary
				Log.Verbose("Writing Test Data Collection for Horde at {0}", OutputTestDataFilePath);
				try
				{
					File.WriteAllText(OutputTestDataFilePath, JsonSerializer.Serialize(this, GetDefaultJsonOptions()));
				}
				catch (Exception Ex)
				{
					Log.Error("Failed to save Test Data Collection for Horde. {0}", Ex);
				}
			}
		}
		private static JsonSerializerOptions GetDefaultJsonOptions()
		{
			return new JsonSerializerOptions
			{
				WriteIndented = true
			};
		}
	}
}<|MERGE_RESOLUTION|>--- conflicted
+++ resolved
@@ -981,11 +981,7 @@
 								Context = string.Format("{0} @line:{1}", InTestEntry.Filename, InTestEntry.LineNumber.ToString());
 							}
 							// Tag critical failure as crash
-<<<<<<< HEAD
-							if (InTestEntry.Event.Type == EventType.Error && Tag == "entry" && InTestEntry.Event.Message.Contains("critical failure"))
-=======
 							if (InTestEntry.Event.Type == EventType.Error && Tag == "entry" && InTestEntry.Event.IsCriticalFailure)
->>>>>>> 4af6daef
 							{
 								Tag = "crash";
 							}
@@ -1099,7 +1095,6 @@
 			public SimpleTestReport() : base()
 			{
 
-<<<<<<< HEAD
 			}
 
 			public SimpleTestReport(Gauntlet.TestResult TestResult, UnrealTestContext Context, UnrealTestConfiguration Configuration) : base()
@@ -1119,27 +1114,6 @@
 				}
 			}
 
-=======
-			}
-
-			public SimpleTestReport(Gauntlet.TestResult TestResult, UnrealTestContext Context, UnrealTestConfiguration Configuration) : base()
-			{
-
-				BuildChangeList = Context.BuildInfo.Changelist;
-				this.TestResult = TestResult.ToString();
-
-				// populate roles
-				UnrealTestRole MainRole = Configuration.GetMainRequiredRole();
-				this.MainRole = new TestRole(MainRole, Context.GetRoleContext(MainRole.Type));
-
-				IEnumerable<UnrealTestRole> Roles = Configuration.RequiredRoles.Values.SelectMany(V => V);
-				foreach (UnrealTestRole Role in Roles)
-				{
-					this.Roles.Add(new TestRole(Role, Context.GetRoleContext(Role.Type)));
-				}
-			}
-
->>>>>>> 4af6daef
 			public string TestName { get; set; }
 			public string Description { get; set; }
 			public string ReportCreatedOn { get; set; }
@@ -1204,9 +1178,6 @@
 				DataItem NewDataItem = new DataItem();
 				NewDataItem.Key = string.IsNullOrEmpty(InKey) ? InData.Type : InKey;
 				NewDataItem.Data = InData;
-<<<<<<< HEAD
-				Items.Add(NewDataItem);
-=======
 
 				var FoundItemIndex = Items.FindIndex(I => I.Key == InKey);
 				if (FoundItemIndex == -1)
@@ -1217,7 +1188,6 @@
 				{
 					Items[FoundItemIndex] = NewDataItem;
 				}
->>>>>>> 4af6daef
 
 				var ExtraItems = InData.GetReportDependencies();
 				if (ExtraItems.Count() > 0)
