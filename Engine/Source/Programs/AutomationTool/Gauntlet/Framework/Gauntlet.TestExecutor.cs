--- conflicted
+++ resolved
@@ -519,7 +519,6 @@
 
 			// list warnings/errors if the test wants that
 			if (TestInfo.TestNode.LogWarningsAndErrorsAfterSummary)
-<<<<<<< HEAD
 			{
 				TestInfo.TestNode.GetErrors().ToList().ForEach(E => Log.Error("{0}", E));
 
@@ -528,29 +527,12 @@
 
 			// display the final result
 			if (TestInfo.FinalResult != TestResult.Passed)
-=======
->>>>>>> 3aae9151
-			{
-				TestInfo.TestNode.GetErrors().ToList().ForEach(E => Log.Error("{0}", E));
-
-				TestInfo.TestNode.GetWarnings().ToList().ForEach(E => Log.Warning("{0}", E));
-			}
-
-			// display the final result
-			if (TestInfo.FinalResult != TestResult.Passed)
 			{
 				Log.Info("{0} result={1}", TestInfo, TestInfo.FinalResult);
 				if (string.IsNullOrEmpty(TestInfo.CancellationReason) == false)
 				{
-<<<<<<< HEAD
-					Cause = TestInfo.CancellationReason;
-				}
-
-				Log.Info("{0} result={1}", TestInfo, Cause);
-=======
 					Log.Info("\tReason: {0}", TestInfo.CancellationReason);
 				}				
->>>>>>> 3aae9151
 			}
 			else
 			{
@@ -613,7 +595,6 @@
 					ReportTestSummary(Info);
 				}
 			}
-<<<<<<< HEAD
 
 			// only show pass info for multiple passes
 			if (NumPasses > 1)
@@ -621,15 +602,6 @@
 				Log.Info("Completed test pass {0} of {1}.", CurrentPass, NumPasses);
 			}
 
-=======
-
-			// only show pass info for multiple passes
-			if (NumPasses > 1)
-			{
-				Log.Info("Completed test pass {0} of {1}.", CurrentPass, NumPasses);
-			}
-
->>>>>>> 3aae9151
 			// only show count of passed/failed etc for multiple test
 			if (TestCount > 1)
 			{
